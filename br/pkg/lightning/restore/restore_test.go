// Copyright 2019 PingCAP, Inc.
//
// Licensed under the Apache License, Version 2.0 (the "License");
// you may not use this file except in compliance with the License.
// You may obtain a copy of the License at
//
//     http://www.apache.org/licenses/LICENSE-2.0
//
// Unless required by applicable law or agreed to in writing, software
// distributed under the License is distributed on an "AS IS" BASIS,
// WITHOUT WARRANTIES OR CONDITIONS OF ANY KIND, either express or implied.
// See the License for the specific language governing permissions and
// limitations under the License.

package restore

import (
	"context"
	"fmt"
	"path/filepath"
	"sort"
	"sync/atomic"
	"testing"
	"time"

	"github.com/DATA-DOG/go-sqlmock"
	"github.com/pingcap/errors"
	"github.com/pingcap/tidb/br/pkg/lightning/checkpoints"
	"github.com/pingcap/tidb/br/pkg/lightning/common"
	"github.com/pingcap/tidb/br/pkg/lightning/config"
	"github.com/pingcap/tidb/br/pkg/lightning/errormanager"
	"github.com/pingcap/tidb/br/pkg/lightning/glue"
	"github.com/pingcap/tidb/br/pkg/lightning/log"
	"github.com/pingcap/tidb/br/pkg/version/build"
	"github.com/pingcap/tidb/ddl"
	"github.com/pingcap/tidb/parser"
	"github.com/pingcap/tidb/parser/ast"
	"github.com/pingcap/tidb/parser/model"
	"github.com/pingcap/tidb/parser/mysql"
	tmock "github.com/pingcap/tidb/util/mock"
	"github.com/stretchr/testify/require"
)

func TestNewTableRestore(t *testing.T) {
	testCases := []struct {
		name       string
		createStmt string
	}{
		{"t1", "CREATE TABLE `t1` (`c1` varchar(5) NOT NULL)"},
		// {"t2", "CREATE TABLE `t2` (`c1` varchar(30000) NOT NULL)"}, // no longer able to create this kind of table.
		{"t3", "CREATE TABLE `t3-a` (`c1-a` varchar(5) NOT NULL)"},
	}

	p := parser.New()
	se := tmock.NewContext()

	dbInfo := &checkpoints.TidbDBInfo{Name: "mockdb", Tables: map[string]*checkpoints.TidbTableInfo{}}
	for i, tc := range testCases {
		node, err := p.ParseOneStmt(tc.createStmt, "utf8mb4", "utf8mb4_bin")
		require.NoError(t, err)
		tableInfo, err := ddl.MockTableInfo(se, node.(*ast.CreateTableStmt), int64(i+1))
		require.NoError(t, err)
		tableInfo.State = model.StatePublic

		dbInfo.Tables[tc.name] = &checkpoints.TidbTableInfo{
			Name: tc.name,
			Core: tableInfo,
		}
	}

	for _, tc := range testCases {
		tableInfo := dbInfo.Tables[tc.name]
		tableName := common.UniqueTable("mockdb", tableInfo.Name)
		tr, err := NewTableRestore(tableName, nil, dbInfo, tableInfo, &checkpoints.TableCheckpoint{}, nil)
		require.NotNil(t, tr)
		require.NoError(t, err)
	}
}

func TestNewTableRestoreFailure(t *testing.T) {
	tableInfo := &checkpoints.TidbTableInfo{
		Name: "failure",
		Core: &model.TableInfo{},
	}
	dbInfo := &checkpoints.TidbDBInfo{Name: "mockdb", Tables: map[string]*checkpoints.TidbTableInfo{
		"failure": tableInfo,
	}}
	tableName := common.UniqueTable("mockdb", "failure")

	_, err := NewTableRestore(tableName, nil, dbInfo, tableInfo, &checkpoints.TableCheckpoint{}, nil)
	require.Regexp(t, `failed to tables\.TableFromMeta.*`, err.Error())
}

func TestErrorSummaries(t *testing.T) {
	logger, buffer := log.MakeTestLogger()

	es := makeErrorSummaries(logger)
	es.record("first", errors.New("a1 error"), checkpoints.CheckpointStatusAnalyzed)
	es.record("second", errors.New("b2 error"), checkpoints.CheckpointStatusAllWritten)
	es.emitLog()

	lines := buffer.Lines()
	sort.Strings(lines[1:])
	require.Equal(t, []string{
		`{"$lvl":"ERROR","$msg":"tables failed to be imported","count":2}`,
		`{"$lvl":"ERROR","$msg":"-","table":"first","status":"analyzed","error":"a1 error"}`,
		`{"$lvl":"ERROR","$msg":"-","table":"second","status":"written","error":"b2 error"}`,
	}, lines)
}

func TestVerifyCheckpoint(t *testing.T) {
	dir := t.TempDir()

	cpdb := checkpoints.NewFileCheckpointsDB(filepath.Join(dir, "cp.pb"))
	defer cpdb.Close()
	ctx := context.Background()

	actualReleaseVersion := build.ReleaseVersion
	defer func() {
		build.ReleaseVersion = actualReleaseVersion
	}()

	taskCp, err := cpdb.TaskCheckpoint(ctx)
	require.NoError(t, err)
	require.Nil(t, taskCp)

	newCfg := func() *config.Config {
		cfg := config.NewConfig()
		cfg.Mydumper.SourceDir = "/data"
		cfg.TaskID = 123
		cfg.TiDB.Port = 4000
		cfg.TiDB.PdAddr = "127.0.0.1:2379"
		cfg.TikvImporter.Backend = config.BackendImporter
		cfg.TikvImporter.Addr = "127.0.0.1:8287"
		cfg.TikvImporter.SortedKVDir = "/tmp/sorted-kv"

		return cfg
	}

	err = cpdb.Initialize(ctx, newCfg(), map[string]*checkpoints.TidbDBInfo{})
	require.NoError(t, err)

	adjustFuncs := map[string]func(cfg *config.Config){
		"tikv-importer.backend": func(cfg *config.Config) {
			cfg.TikvImporter.Backend = config.BackendLocal
		},
		"tikv-importer.addr": func(cfg *config.Config) {
			cfg.TikvImporter.Addr = "128.0.0.1:8287"
		},
		"mydumper.data-source-dir": func(cfg *config.Config) {
			cfg.Mydumper.SourceDir = "/tmp/test"
		},
		"tidb.host": func(cfg *config.Config) {
			cfg.TiDB.Host = "192.168.0.1"
		},
		"tidb.port": func(cfg *config.Config) {
			cfg.TiDB.Port = 5000
		},
		"tidb.pd-addr": func(cfg *config.Config) {
			cfg.TiDB.PdAddr = "127.0.0.1:3379"
		},
		"version": func(cfg *config.Config) {
			build.ReleaseVersion = "some newer version"
		},
	}

	// default mode, will return error
	taskCp, err = cpdb.TaskCheckpoint(ctx)
	require.NoError(t, err)
	for conf, fn := range adjustFuncs {
		cfg := newCfg()
		fn(cfg)
		err := verifyCheckpoint(cfg, taskCp)
		if conf == "version" {
			build.ReleaseVersion = actualReleaseVersion
			require.Regexp(t, "lightning version is 'some newer version', but checkpoint was created at '"+actualReleaseVersion+"'.*", err.Error())
		} else {
			require.Regexp(t, fmt.Sprintf("config '%s' value '.*' different from checkpoint value .*", conf), err.Error())
		}
	}

	for conf, fn := range adjustFuncs {
		if conf == "tikv-importer.backend" {
			continue
		}
		cfg := newCfg()
		cfg.App.CheckRequirements = false
		fn(cfg)
		err := cpdb.Initialize(context.Background(), cfg, map[string]*checkpoints.TidbDBInfo{})
		require.NoError(t, err)
	}
}

func TestDiskQuotaLock(t *testing.T) {
	lock := newDiskQuotaLock()

	lock.Lock()
	require.False(t, lock.TryRLock())
	lock.Unlock()
	require.True(t, lock.TryRLock())
	require.True(t, lock.TryRLock())

	rLocked := 2
	lockHeld := make(chan struct{})
	go func() {
		lock.Lock()
		lockHeld <- struct{}{}
	}()
	for lock.TryRLock() {
		rLocked++
		time.Sleep(time.Millisecond)
	}
	select {
	case <-lockHeld:
		t.Fatal("write lock is held before all read locks are released")
	case <-time.NewTimer(10 * time.Millisecond).C:
	}
	for ; rLocked > 0; rLocked-- {
		lock.RUnlock()
	}
	<-lockHeld
	lock.Unlock()

	done := make(chan struct{})
	count := int32(0)
	reader := func() {
		for i := 0; i < 1000; i++ {
			if lock.TryRLock() {
				n := atomic.AddInt32(&count, 1)
				if n < 1 || n >= 10000 {
					lock.RUnlock()
					panic(fmt.Sprintf("unexpected count(%d)", n))
				}
				for i := 0; i < 100; i++ {
				}
				atomic.AddInt32(&count, -1)
				lock.RUnlock()
			}
			time.Sleep(time.Microsecond)
		}
		done <- struct{}{}
	}
	writer := func() {
		for i := 0; i < 1000; i++ {
			lock.Lock()
			n := atomic.AddInt32(&count, 10000)
			if n != 10000 {
				lock.RUnlock()
				panic(fmt.Sprintf("unexpected count(%d)", n))
			}
			for i := 0; i < 100; i++ {
			}
			atomic.AddInt32(&count, -10000)
			lock.Unlock()
			time.Sleep(time.Microsecond)
		}
		done <- struct{}{}
	}
	for i := 0; i < 5; i++ {
		go reader()
	}
	for i := 0; i < 2; i++ {
		go writer()
	}
	for i := 0; i < 5; i++ {
		go reader()
	}
	for i := 0; i < 12; i++ {
		<-done
	}
}

// failMetaMgrBuilder mocks meta manager init failure
type failMetaMgrBuilder struct {
	metaMgrBuilder
}

func (b failMetaMgrBuilder) Init(context.Context) error {
	return errors.New("mock init meta failure")
}

type panicCheckpointDB struct {
	checkpoints.DB
}

func (cp panicCheckpointDB) Initialize(context.Context, *config.Config, map[string]*checkpoints.TidbDBInfo) error {
	panic("should not reach here")
}

func TestPreCheckFailed(t *testing.T) {
	cfg := config.NewConfig()
	cfg.TikvImporter.Backend = config.BackendTiDB
	cfg.App.CheckRequirements = false

	db, mock, err := sqlmock.New()
	require.NoError(t, err)
	g := glue.NewExternalTiDBGlue(db, mysql.ModeNone)

	ctl := &Controller{
		cfg:            cfg,
		saveCpCh:       make(chan saveCp),
		checkpointsDB:  panicCheckpointDB{},
		metaMgrBuilder: failMetaMgrBuilder{},
		checkTemplate:  NewSimpleTemplate(),
		tidbGlue:       g,
		errorMgr:       errormanager.New(nil, cfg),
	}

	mock.ExpectBegin()
	mock.ExpectQuery("SHOW VARIABLES WHERE Variable_name IN .*").
		WillReturnRows(sqlmock.NewRows([]string{"Variable_name", "Value"}).
			AddRow("tidb_row_format_version", "2"))
	mock.ExpectCommit()
	// precheck failed, will not do init checkpoint.
	err = ctl.Run(context.Background())
	require.Regexp(t, ".*mock init meta failure", err.Error())
	require.NoError(t, mock.ExpectationsWereMet())

	mock.ExpectBegin()
	mock.ExpectQuery("SHOW VARIABLES WHERE Variable_name IN .*").
		WillReturnRows(sqlmock.NewRows([]string{"Variable_name", "Value"}).
			AddRow("tidb_row_format_version", "2"))
	mock.ExpectCommit()
	ctl.saveCpCh = make(chan saveCp)
	// precheck failed, will not do init checkpoint.
	err1 := ctl.Run(context.Background())
<<<<<<< HEAD
	c.Assert(err1.Error(), Equals, err.Error())
	c.Assert(mock.ExpectationsWereMet(), IsNil)
}

var _ = Suite(&tableRestoreSuite{})

type tableRestoreSuiteBase struct {
	tr  *TableRestore
	cfg *config.Config

	tableInfo *checkpoints.TidbTableInfo
	dbInfo    *checkpoints.TidbDBInfo
	tableMeta *mydump.MDTableMeta

	store storage.ExternalStorage
}

type tableRestoreSuite struct {
	tableRestoreSuiteBase
}

func (s *tableRestoreSuiteBase) SetUpSuite(c *C) {
	web.InitCurrentProgress()
	// Produce a mock table info
	p := parser.New()
	p.SetSQLMode(mysql.ModeANSIQuotes)
	se := tmock.NewContext()
	node, err := p.ParseOneStmt(`
		CREATE TABLE "table" (
			a INT,
			b INT,
			c INT,
			KEY (b)
		)
	`, "", "")
	c.Assert(err, IsNil)
	core, err := ddl.MockTableInfo(se, node.(*ast.CreateTableStmt), 0xabcdef)
	c.Assert(err, IsNil)
	core.State = model.StatePublic

	s.tableInfo = &checkpoints.TidbTableInfo{Name: "table", DB: "db", Core: core}
	s.dbInfo = &checkpoints.TidbDBInfo{
		Name:   "db",
		Tables: map[string]*checkpoints.TidbTableInfo{"table": s.tableInfo},
	}

	// Write some sample SQL dump

	fakeDataDir := c.MkDir()

	store, err := storage.NewLocalStorage(fakeDataDir)
	c.Assert(err, IsNil)
	s.store = store

	fakeDataFilesCount := 6
	fakeDataFilesContent := []byte("INSERT INTO `table` VALUES (1, 2, 3);")
	c.Assert(len(fakeDataFilesContent), Equals, 37)
	fakeDataFiles := make([]mydump.FileInfo, 0, fakeDataFilesCount)
	for i := 1; i <= fakeDataFilesCount; i++ {
		fakeFileName := fmt.Sprintf("db.table.%d.sql", i)
		fakeDataPath := filepath.Join(fakeDataDir, fakeFileName)
		err = os.WriteFile(fakeDataPath, fakeDataFilesContent, 0o644)
		c.Assert(err, IsNil)
		fakeDataFiles = append(fakeDataFiles, mydump.FileInfo{
			TableName: filter.Table{Schema: "db", Name: "table"},
			FileMeta: mydump.SourceFileMeta{
				Path:     fakeFileName,
				Type:     mydump.SourceTypeSQL,
				SortKey:  strconv.Itoa(i),
				FileSize: 37,
			},
		})
	}

	fakeCsvContent := []byte("1,2,3\r\n4,5,6\r\n")
	csvName := "db.table.99.csv"
	err = os.WriteFile(filepath.Join(fakeDataDir, csvName), fakeCsvContent, 0o644)
	c.Assert(err, IsNil)
	fakeDataFiles = append(fakeDataFiles, mydump.FileInfo{
		TableName: filter.Table{Schema: "db", Name: "table"},
		FileMeta: mydump.SourceFileMeta{
			Path:     csvName,
			Type:     mydump.SourceTypeCSV,
			SortKey:  "99",
			FileSize: 14,
		},
	})

	s.tableMeta = &mydump.MDTableMeta{
		DB:        "db",
		Name:      "table",
		TotalSize: 222,
		SchemaFile: mydump.FileInfo{
			TableName: filter.Table{Schema: "db", Name: "table"},
			FileMeta: mydump.SourceFileMeta{
				Path: "db.table-schema.sql",
				Type: mydump.SourceTypeTableSchema,
			},
		},
		DataFiles: fakeDataFiles,
	}
}

func (s *tableRestoreSuiteBase) SetUpTest(c *C) {
	// Collect into the test TableRestore structure
	var err error
	s.tr, err = NewTableRestore("`db`.`table`", s.tableMeta, s.dbInfo, s.tableInfo, &checkpoints.TableCheckpoint{}, nil)
	c.Assert(err, IsNil)

	s.cfg = config.NewConfig()
	s.cfg.App.BroadcastStatus = true
	s.cfg.Mydumper.BatchSize = 111
	s.cfg.App.TableConcurrency = 2
}

func (s *tableRestoreSuite) TestPopulateChunks(c *C) {
	_ = failpoint.Enable("github.com/pingcap/tidb/br/pkg/lightning/restore/PopulateChunkTimestamp", "return(1234567897)")
	defer func() {
		_ = failpoint.Disable("github.com/pingcap/tidb/br/pkg/lightning/restore/PopulateChunkTimestamp")
	}()

	cp := &checkpoints.TableCheckpoint{
		Engines: make(map[int32]*checkpoints.EngineCheckpoint),
	}

	rc := &Controller{cfg: s.cfg, ioWorkers: worker.NewPool(context.Background(), 1, "io"), store: s.store}
	err := s.tr.populateChunks(context.Background(), rc, cp)
	c.Assert(err, IsNil)
	//nolint:dupl // false positive.
	c.Assert(cp.Engines, DeepEquals, map[int32]*checkpoints.EngineCheckpoint{
		-1: {
			Status: checkpoints.CheckpointStatusLoaded,
		},
		0: {
			Status: checkpoints.CheckpointStatusLoaded,
			Chunks: []*checkpoints.ChunkCheckpoint{
				{
					Key:      checkpoints.ChunkCheckpointKey{Path: s.tr.tableMeta.DataFiles[0].FileMeta.Path, Offset: 0},
					FileMeta: s.tr.tableMeta.DataFiles[0].FileMeta,
					Chunk: mydump.Chunk{
						Offset:       0,
						EndOffset:    37,
						PrevRowIDMax: 0,
						RowIDMax:     7, // 37 bytes with 3 columns can store at most 7 rows.
					},
					Timestamp: 1234567897,
				},
				{
					Key:      checkpoints.ChunkCheckpointKey{Path: s.tr.tableMeta.DataFiles[1].FileMeta.Path, Offset: 0},
					FileMeta: s.tr.tableMeta.DataFiles[1].FileMeta,
					Chunk: mydump.Chunk{
						Offset:       0,
						EndOffset:    37,
						PrevRowIDMax: 7,
						RowIDMax:     14,
					},
					Timestamp: 1234567897,
				},
				{
					Key:      checkpoints.ChunkCheckpointKey{Path: s.tr.tableMeta.DataFiles[2].FileMeta.Path, Offset: 0},
					FileMeta: s.tr.tableMeta.DataFiles[2].FileMeta,
					Chunk: mydump.Chunk{
						Offset:       0,
						EndOffset:    37,
						PrevRowIDMax: 14,
						RowIDMax:     21,
					},
					Timestamp: 1234567897,
				},
			},
		},
		1: {
			Status: checkpoints.CheckpointStatusLoaded,
			Chunks: []*checkpoints.ChunkCheckpoint{
				{
					Key:      checkpoints.ChunkCheckpointKey{Path: s.tr.tableMeta.DataFiles[3].FileMeta.Path, Offset: 0},
					FileMeta: s.tr.tableMeta.DataFiles[3].FileMeta,
					Chunk: mydump.Chunk{
						Offset:       0,
						EndOffset:    37,
						PrevRowIDMax: 21,
						RowIDMax:     28,
					},
					Timestamp: 1234567897,
				},
				{
					Key:      checkpoints.ChunkCheckpointKey{Path: s.tr.tableMeta.DataFiles[4].FileMeta.Path, Offset: 0},
					FileMeta: s.tr.tableMeta.DataFiles[4].FileMeta,
					Chunk: mydump.Chunk{
						Offset:       0,
						EndOffset:    37,
						PrevRowIDMax: 28,
						RowIDMax:     35,
					},
					Timestamp: 1234567897,
				},
				{
					Key:      checkpoints.ChunkCheckpointKey{Path: s.tr.tableMeta.DataFiles[5].FileMeta.Path, Offset: 0},
					FileMeta: s.tr.tableMeta.DataFiles[5].FileMeta,
					Chunk: mydump.Chunk{
						Offset:       0,
						EndOffset:    37,
						PrevRowIDMax: 35,
						RowIDMax:     42,
					},
					Timestamp: 1234567897,
				},
			},
		},
		2: {
			Status: checkpoints.CheckpointStatusLoaded,
			Chunks: []*checkpoints.ChunkCheckpoint{
				{
					Key:      checkpoints.ChunkCheckpointKey{Path: s.tr.tableMeta.DataFiles[6].FileMeta.Path, Offset: 0},
					FileMeta: s.tr.tableMeta.DataFiles[6].FileMeta,
					Chunk: mydump.Chunk{
						Offset:       0,
						EndOffset:    14,
						PrevRowIDMax: 42,
						RowIDMax:     46,
					},
					Timestamp: 1234567897,
				},
			},
		},
	})

	// set csv header to true, this will cause check columns fail
	s.cfg.Mydumper.CSV.Header = true
	s.cfg.Mydumper.StrictFormat = true
	regionSize := s.cfg.Mydumper.MaxRegionSize
	s.cfg.Mydumper.MaxRegionSize = 5
	err = s.tr.populateChunks(context.Background(), rc, cp)
	c.Assert(err, NotNil)
	c.Assert(err, ErrorMatches, `.*unknown columns in header \[1 2 3\]`)
	s.cfg.Mydumper.MaxRegionSize = regionSize
	s.cfg.Mydumper.CSV.Header = false
}

type errorLocalWriter struct{}

func (w errorLocalWriter) AppendRows(context.Context, string, []string, kv.Rows) error {
	return errors.New("mock write rows failed")
}

func (w errorLocalWriter) IsSynced() bool {
	return true
}

func (w errorLocalWriter) Close(context.Context) (backend.ChunkFlushStatus, error) {
	return nil, nil
}

func (s *tableRestoreSuite) TestRestoreEngineFailed(c *C) {
	ctx := context.Background()
	ctrl := gomock.NewController(c)
	mockBackend := mock.NewMockBackend(ctrl)
	rc := &Controller{
		cfg:            s.cfg,
		pauser:         DeliverPauser,
		ioWorkers:      worker.NewPool(ctx, 1, "io"),
		regionWorkers:  worker.NewPool(ctx, 10, "region"),
		store:          s.store,
		backend:        backend.MakeBackend(mockBackend),
		errorSummaries: makeErrorSummaries(log.L()),
		saveCpCh:       make(chan saveCp, 1),
		diskQuotaLock:  newDiskQuotaLock(),
	}
	defer close(rc.saveCpCh)
	go func() {
		for cp := range rc.saveCpCh {
			cp.waitCh <- nil
		}
	}()

	cp := &checkpoints.TableCheckpoint{
		Engines: make(map[int32]*checkpoints.EngineCheckpoint),
	}
	err := s.tr.populateChunks(ctx, rc, cp)
	c.Assert(err, IsNil)

	tbl, err := tables.TableFromMeta(kv.NewPanickingAllocators(0), s.tableInfo.Core)
	c.Assert(err, IsNil)
	_, indexUUID := backend.MakeUUID("`db`.`table`", -1)
	_, dataUUID := backend.MakeUUID("`db`.`table`", 0)
	realBackend := tidb.NewTiDBBackend(nil, "replace", nil)
	mockBackend.EXPECT().OpenEngine(gomock.Any(), gomock.Any(), gomock.Any()).Return(nil)
	mockBackend.EXPECT().OpenEngine(gomock.Any(), gomock.Any(), gomock.Any()).Return(nil)
	mockBackend.EXPECT().CloseEngine(gomock.Any(), gomock.Any(), gomock.Any()).Return(nil).AnyTimes()
	mockBackend.EXPECT().NewEncoder(gomock.Any(), gomock.Any()).
		Return(realBackend.NewEncoder(tbl, &kv.SessionOptions{})).
		AnyTimes()
	mockBackend.EXPECT().MakeEmptyRows().Return(realBackend.MakeEmptyRows()).AnyTimes()
	mockBackend.EXPECT().LocalWriter(gomock.Any(), gomock.Any(), dataUUID).Return(noop.Writer{}, nil)
	mockBackend.EXPECT().LocalWriter(gomock.Any(), gomock.Any(), indexUUID).
		Return(nil, errors.New("mock open index local writer failed"))
	openedIdxEngine, err := rc.backend.OpenEngine(ctx, nil, "`db`.`table`", -1)
	c.Assert(err, IsNil)

	// open the first engine meet error, should directly return the error
	_, err = s.tr.restoreEngine(ctx, rc, openedIdxEngine, 0, cp.Engines[0])
	c.Assert(err, ErrorMatches, "mock open index local writer failed")

	localWriter := func(ctx context.Context, cfg *backend.LocalWriterConfig, engineUUID uuid.UUID) (backend.EngineWriter, error) {
		time.Sleep(20 * time.Millisecond)
		select {
		case <-ctx.Done():
			return nil, errors.New("mock open index local writer failed after ctx.Done")
		default:
			return noop.Writer{}, nil
		}
	}
	mockBackend.EXPECT().OpenEngine(gomock.Any(), gomock.Any(), gomock.Any()).Return(nil)
	mockBackend.EXPECT().OpenEngine(gomock.Any(), gomock.Any(), gomock.Any()).Return(nil)
	mockBackend.EXPECT().LocalWriter(gomock.Any(), gomock.Any(), dataUUID).Return(errorLocalWriter{}, nil).AnyTimes()
	mockBackend.EXPECT().LocalWriter(gomock.Any(), gomock.Any(), indexUUID).
		DoAndReturn(localWriter).AnyTimes()

	openedIdxEngine, err = rc.backend.OpenEngine(ctx, nil, "`db`.`table`", -1)
	c.Assert(err, IsNil)

	// open engine failed after write rows failed, should return write rows error
	_, err = s.tr.restoreEngine(ctx, rc, openedIdxEngine, 0, cp.Engines[0])
	c.Assert(err, ErrorMatches, "mock write rows failed")
}

func (s *tableRestoreSuite) TestPopulateChunksCSVHeader(c *C) {
	fakeDataDir := c.MkDir()
	store, err := storage.NewLocalStorage(fakeDataDir)
	c.Assert(err, IsNil)

	fakeDataFiles := make([]mydump.FileInfo, 0)

	fakeCsvContents := []string{
		// small full header
		"a,b,c\r\n1,2,3\r\n",
		// small partial header
		"b,c\r\n2,3\r\n",
		// big full header
		"a,b,c\r\n90000,80000,700000\r\n1000,2000,3000\r\n11,22,33\r\n3,4,5\r\n",
		// big full header unordered
		"c,a,b\r\n,1000,2000,3000\r\n11,22,33\r\n1000,2000,404\r\n3,4,5\r\n90000,80000,700000\r\n7999999,89999999,9999999\r\n",
		// big partial header
		"b,c\r\n2000001,30000001\r\n35231616,462424626\r\n62432,434898934\r\n",
	}
	total := 0
	for i, s := range fakeCsvContents {
		csvName := fmt.Sprintf("db.table.%02d.csv", i)
		err := os.WriteFile(filepath.Join(fakeDataDir, csvName), []byte(s), 0o644)
		c.Assert(err, IsNil)
		fakeDataFiles = append(fakeDataFiles, mydump.FileInfo{
			TableName: filter.Table{Schema: "db", Name: "table"},
			FileMeta:  mydump.SourceFileMeta{Path: csvName, Type: mydump.SourceTypeCSV, SortKey: fmt.Sprintf("%02d", i), FileSize: int64(len(s))},
		})
		total += len(s)
	}
	tableMeta := &mydump.MDTableMeta{
		DB:         "db",
		Name:       "table",
		TotalSize:  int64(total),
		SchemaFile: mydump.FileInfo{TableName: filter.Table{Schema: "db", Name: "table"}, FileMeta: mydump.SourceFileMeta{Path: "db.table-schema.sql", Type: mydump.SourceTypeTableSchema}},
		DataFiles:  fakeDataFiles,
	}

	_ = failpoint.Enable("github.com/pingcap/tidb/br/pkg/lightning/restore/PopulateChunkTimestamp", "return(1234567897)")
	defer func() {
		_ = failpoint.Disable("github.com/pingcap/tidb/br/pkg/lightning/restore/PopulateChunkTimestamp")
	}()

	cp := &checkpoints.TableCheckpoint{
		Engines: make(map[int32]*checkpoints.EngineCheckpoint),
	}

	cfg := config.NewConfig()
	cfg.Mydumper.BatchSize = 100
	cfg.Mydumper.MaxRegionSize = 40

	cfg.Mydumper.CSV.Header = true
	cfg.Mydumper.StrictFormat = true
	rc := &Controller{cfg: cfg, ioWorkers: worker.NewPool(context.Background(), 1, "io"), store: store}

	tr, err := NewTableRestore("`db`.`table`", tableMeta, s.dbInfo, s.tableInfo, &checkpoints.TableCheckpoint{}, nil)
	c.Assert(err, IsNil)
	c.Assert(tr.populateChunks(context.Background(), rc, cp), IsNil)

	c.Assert(cp.Engines, DeepEquals, map[int32]*checkpoints.EngineCheckpoint{
		-1: {
			Status: checkpoints.CheckpointStatusLoaded,
		},
		0: {
			Status: checkpoints.CheckpointStatusLoaded,
			Chunks: []*checkpoints.ChunkCheckpoint{
				{
					Key:      checkpoints.ChunkCheckpointKey{Path: tableMeta.DataFiles[0].FileMeta.Path, Offset: 0},
					FileMeta: tableMeta.DataFiles[0].FileMeta,
					Chunk: mydump.Chunk{
						Offset:       0,
						EndOffset:    14,
						PrevRowIDMax: 0,
						RowIDMax:     4, // 37 bytes with 3 columns can store at most 7 rows.
					},
					Timestamp: 1234567897,
				},
				{
					Key:      checkpoints.ChunkCheckpointKey{Path: tableMeta.DataFiles[1].FileMeta.Path, Offset: 0},
					FileMeta: tableMeta.DataFiles[1].FileMeta,
					Chunk: mydump.Chunk{
						Offset:       0,
						EndOffset:    10,
						PrevRowIDMax: 4,
						RowIDMax:     7,
					},
					Timestamp: 1234567897,
				},
				{
					Key:               checkpoints.ChunkCheckpointKey{Path: tableMeta.DataFiles[2].FileMeta.Path, Offset: 6},
					FileMeta:          tableMeta.DataFiles[2].FileMeta,
					ColumnPermutation: []int{0, 1, 2, -1},
					Chunk: mydump.Chunk{
						Offset:       6,
						EndOffset:    52,
						PrevRowIDMax: 7,
						RowIDMax:     20,
						Columns:      []string{"a", "b", "c"},
					},

					Timestamp: 1234567897,
				},
				{
					Key:               checkpoints.ChunkCheckpointKey{Path: tableMeta.DataFiles[2].FileMeta.Path, Offset: 52},
					FileMeta:          tableMeta.DataFiles[2].FileMeta,
					ColumnPermutation: []int{0, 1, 2, -1},
					Chunk: mydump.Chunk{
						Offset:       52,
						EndOffset:    60,
						PrevRowIDMax: 20,
						RowIDMax:     22,
						Columns:      []string{"a", "b", "c"},
					},
					Timestamp: 1234567897,
				},
				{
					Key:               checkpoints.ChunkCheckpointKey{Path: tableMeta.DataFiles[3].FileMeta.Path, Offset: 6},
					FileMeta:          tableMeta.DataFiles[3].FileMeta,
					ColumnPermutation: []int{1, 2, 0, -1},
					Chunk: mydump.Chunk{
						Offset:       6,
						EndOffset:    48,
						PrevRowIDMax: 22,
						RowIDMax:     35,
						Columns:      []string{"c", "a", "b"},
					},
					Timestamp: 1234567897,
				},
			},
		},
		1: {
			Status: checkpoints.CheckpointStatusLoaded,
			Chunks: []*checkpoints.ChunkCheckpoint{
				{
					Key:               checkpoints.ChunkCheckpointKey{Path: tableMeta.DataFiles[3].FileMeta.Path, Offset: 48},
					FileMeta:          tableMeta.DataFiles[3].FileMeta,
					ColumnPermutation: []int{1, 2, 0, -1},
					Chunk: mydump.Chunk{
						Offset:       48,
						EndOffset:    101,
						PrevRowIDMax: 35,
						RowIDMax:     48,
						Columns:      []string{"c", "a", "b"},
					},
					Timestamp: 1234567897,
				},
				{
					Key:               checkpoints.ChunkCheckpointKey{Path: tableMeta.DataFiles[3].FileMeta.Path, Offset: 101},
					FileMeta:          tableMeta.DataFiles[3].FileMeta,
					ColumnPermutation: []int{1, 2, 0, -1},
					Chunk: mydump.Chunk{
						Offset:       101,
						EndOffset:    102,
						PrevRowIDMax: 48,
						RowIDMax:     48,
						Columns:      []string{"c", "a", "b"},
					},
					Timestamp: 1234567897,
				},
				{
					Key:               checkpoints.ChunkCheckpointKey{Path: tableMeta.DataFiles[4].FileMeta.Path, Offset: 4},
					FileMeta:          tableMeta.DataFiles[4].FileMeta,
					ColumnPermutation: []int{-1, 0, 1, -1},
					Chunk: mydump.Chunk{
						Offset:       4,
						EndOffset:    59,
						PrevRowIDMax: 48,
						RowIDMax:     61,
						Columns:      []string{"b", "c"},
					},
					Timestamp: 1234567897,
				},
			},
		},
		2: {
			Status: checkpoints.CheckpointStatusLoaded,
			Chunks: []*checkpoints.ChunkCheckpoint{
				{
					Key:               checkpoints.ChunkCheckpointKey{Path: tableMeta.DataFiles[4].FileMeta.Path, Offset: 59},
					FileMeta:          tableMeta.DataFiles[4].FileMeta,
					ColumnPermutation: []int{-1, 0, 1, -1},
					Chunk: mydump.Chunk{
						Offset:       59,
						EndOffset:    60,
						PrevRowIDMax: 61,
						RowIDMax:     61,
						Columns:      []string{"b", "c"},
					},
					Timestamp: 1234567897,
				},
			},
		},
	})
}

func (s *tableRestoreSuite) TestGetColumnsNames(c *C) {
	c.Assert(getColumnNames(s.tableInfo.Core, []int{0, 1, 2, -1}), DeepEquals, []string{"a", "b", "c"})
	c.Assert(getColumnNames(s.tableInfo.Core, []int{1, 0, 2, -1}), DeepEquals, []string{"b", "a", "c"})
	c.Assert(getColumnNames(s.tableInfo.Core, []int{-1, 0, 1, -1}), DeepEquals, []string{"b", "c"})
	c.Assert(getColumnNames(s.tableInfo.Core, []int{0, 1, -1, -1}), DeepEquals, []string{"a", "b"})
	c.Assert(getColumnNames(s.tableInfo.Core, []int{1, -1, 0, -1}), DeepEquals, []string{"c", "a"})
	c.Assert(getColumnNames(s.tableInfo.Core, []int{-1, 0, -1, -1}), DeepEquals, []string{"b"})
	c.Assert(getColumnNames(s.tableInfo.Core, []int{1, 2, 3, 0}), DeepEquals, []string{"_tidb_rowid", "a", "b", "c"})
	c.Assert(getColumnNames(s.tableInfo.Core, []int{1, 0, 2, 3}), DeepEquals, []string{"b", "a", "c", "_tidb_rowid"})
	c.Assert(getColumnNames(s.tableInfo.Core, []int{-1, 0, 2, 1}), DeepEquals, []string{"b", "_tidb_rowid", "c"})
	c.Assert(getColumnNames(s.tableInfo.Core, []int{2, -1, 0, 1}), DeepEquals, []string{"c", "_tidb_rowid", "a"})
	c.Assert(getColumnNames(s.tableInfo.Core, []int{-1, 1, -1, 0}), DeepEquals, []string{"_tidb_rowid", "b"})
}

func (s *tableRestoreSuite) TestInitializeColumns(c *C) {
	ccp := &checkpoints.ChunkCheckpoint{}

	defer func() {
		s.tr.ignoreColumns = nil
	}()

	cases := []struct {
		columns             []string
		ignoreColumns       map[string]struct{}
		expectedPermutation []int
		errPat              string
	}{
		{
			nil,
			nil,
			[]int{0, 1, 2, -1},
			"",
		},
		{
			nil,
			map[string]struct{}{"b": {}},
			[]int{0, -1, 2, -1},
			"",
		},
		{
			[]string{"b", "c", "a"},
			nil,
			[]int{2, 0, 1, -1},
			"",
		},
		{
			[]string{"b", "c", "a"},
			map[string]struct{}{"b": {}},
			[]int{2, -1, 1, -1},
			"",
		},
		{
			[]string{"b"},
			nil,
			[]int{-1, 0, -1, -1},
			"",
		},
		{
			[]string{"_tidb_rowid", "b", "a", "c"},
			nil,
			[]int{2, 1, 3, 0},
			"",
		},
		{
			[]string{"_tidb_rowid", "b", "a", "c"},
			map[string]struct{}{"b": {}, "_tidb_rowid": {}},
			[]int{2, -1, 3, -1},
			"",
		},
		{
			[]string{"_tidb_rowid", "b", "a", "c", "d"},
			nil,
			nil,
			`unknown columns in header \[d\]`,
		},
		{
			[]string{"e", "b", "c", "d"},
			nil,
			nil,
			`unknown columns in header \[e d\]`,
		},
	}

	for _, testCase := range cases {
		ccp.ColumnPermutation = nil
		s.tr.ignoreColumns = testCase.ignoreColumns
		err := s.tr.initializeColumns(testCase.columns, ccp)
		if len(testCase.errPat) > 0 {
			c.Assert(err, NotNil)
			c.Assert(err, ErrorMatches, testCase.errPat)
		} else {
			c.Assert(ccp.ColumnPermutation, DeepEquals, testCase.expectedPermutation)
		}
	}
}

func (s *tableRestoreSuite) TestInitializeColumnsGenerated(c *C) {
	p := parser.New()
	p.SetSQLMode(mysql.ModeANSIQuotes)
	se := tmock.NewContext()

	cases := []struct {
		schema              string
		columns             []string
		expectedPermutation []int
	}{
		{
			"CREATE TABLE `table` (a INT, b INT, C INT, d INT AS (a * 2))",
			[]string{"b", "c", "a"},
			[]int{2, 0, 1, -1, -1},
		},
		// all generated columns and none input columns
		{
			"CREATE TABLE `table` (a bigint as (1 + 2) stored, b text as (sha1(repeat('x', a))) stored)",
			[]string{},
			[]int{-1, -1, -1},
		},
	}

	for _, testCase := range cases {
		node, err := p.ParseOneStmt(testCase.schema, "", "")
		c.Assert(err, IsNil)
		core, err := ddl.MockTableInfo(se, node.(*ast.CreateTableStmt), 0xabcdef)
		c.Assert(err, IsNil)
		core.State = model.StatePublic
		tableInfo := &checkpoints.TidbTableInfo{Name: "table", DB: "db", Core: core}
		s.tr, err = NewTableRestore("`db`.`table`", s.tableMeta, s.dbInfo, tableInfo, &checkpoints.TableCheckpoint{}, nil)
		c.Assert(err, IsNil)
		ccp := &checkpoints.ChunkCheckpoint{}

		err = s.tr.initializeColumns(testCase.columns, ccp)
		c.Assert(err, IsNil)
		c.Assert(ccp.ColumnPermutation, DeepEquals, testCase.expectedPermutation)
	}
}

func (s *tableRestoreSuite) TestCompareChecksumSuccess(c *C) {
	db, mock, err := sqlmock.New()
	c.Assert(err, IsNil)

	mock.ExpectQuery("SELECT.*tikv_gc_life_time.*").
		WillReturnRows(sqlmock.NewRows([]string{"VARIABLE_VALUE"}).AddRow("10m"))
	mock.ExpectExec("UPDATE.*tikv_gc_life_time.*").
		WithArgs("100h0m0s").
		WillReturnResult(sqlmock.NewResult(1, 1))
	mock.ExpectQuery("ADMIN CHECKSUM.*").
		WillReturnRows(
			sqlmock.NewRows([]string{"Db_name", "Table_name", "Checksum_crc64_xor", "Total_kvs", "Total_bytes"}).
				AddRow("db", "table", 1234567890, 12345, 1234567),
		)
	mock.ExpectExec("UPDATE.*tikv_gc_life_time.*").
		WithArgs("10m").
		WillReturnResult(sqlmock.NewResult(2, 1))
	mock.ExpectClose()

	ctx := MockDoChecksumCtx(db)
	remoteChecksum, err := DoChecksum(ctx, s.tr.tableInfo)
	c.Assert(err, IsNil)
	err = s.tr.compareChecksum(remoteChecksum, verification.MakeKVChecksum(1234567, 12345, 1234567890))
	c.Assert(err, IsNil)

	c.Assert(db.Close(), IsNil)
	c.Assert(mock.ExpectationsWereMet(), IsNil)
}

func (s *tableRestoreSuite) TestCompareChecksumFailure(c *C) {
	db, mock, err := sqlmock.New()
	c.Assert(err, IsNil)

	mock.ExpectQuery("SELECT.*tikv_gc_life_time.*").
		WillReturnRows(sqlmock.NewRows([]string{"VARIABLE_VALUE"}).AddRow("10m"))
	mock.ExpectExec("UPDATE.*tikv_gc_life_time.*").
		WithArgs("100h0m0s").
		WillReturnResult(sqlmock.NewResult(1, 1))
	mock.ExpectQuery("ADMIN CHECKSUM TABLE `db`\\.`table`").
		WillReturnRows(
			sqlmock.NewRows([]string{"Db_name", "Table_name", "Checksum_crc64_xor", "Total_kvs", "Total_bytes"}).
				AddRow("db", "table", 1234567890, 12345, 1234567),
		)
	mock.ExpectExec("UPDATE.*tikv_gc_life_time.*").
		WithArgs("10m").
		WillReturnResult(sqlmock.NewResult(2, 1))
	mock.ExpectClose()

	ctx := MockDoChecksumCtx(db)
	remoteChecksum, err := DoChecksum(ctx, s.tr.tableInfo)
	c.Assert(err, IsNil)
	err = s.tr.compareChecksum(remoteChecksum, verification.MakeKVChecksum(9876543, 54321, 1357924680))
	c.Assert(err, ErrorMatches, "checksum mismatched.*")

	c.Assert(db.Close(), IsNil)
	c.Assert(mock.ExpectationsWereMet(), IsNil)
}

func (s *tableRestoreSuite) TestAnalyzeTable(c *C) {
	db, mock, err := sqlmock.New()
	c.Assert(err, IsNil)

	mock.ExpectExec("ANALYZE TABLE `db`\\.`table`").
		WillReturnResult(sqlmock.NewResult(1, 1))
	mock.ExpectClose()

	ctx := context.Background()
	defaultSQLMode, err := mysql.GetSQLMode(mysql.DefaultSQLMode)
	c.Assert(err, IsNil)
	g := glue.NewExternalTiDBGlue(db, defaultSQLMode)
	err = s.tr.analyzeTable(ctx, g)
	c.Assert(err, IsNil)

	c.Assert(db.Close(), IsNil)
	c.Assert(mock.ExpectationsWereMet(), IsNil)
}

func (s *tableRestoreSuite) TestImportKVSuccess(c *C) {
	controller := gomock.NewController(c)
	defer controller.Finish()
	mockBackend := mock.NewMockBackend(controller)
	importer := backend.MakeBackend(mockBackend)
	chptCh := make(chan saveCp)
	defer close(chptCh)
	rc := &Controller{saveCpCh: chptCh, cfg: config.NewConfig()}
	go func() {
		for scp := range chptCh {
			if scp.waitCh != nil {
				scp.waitCh <- nil
			}
		}
	}()

	ctx := context.Background()
	engineUUID := uuid.New()

	mockBackend.EXPECT().
		CloseEngine(ctx, nil, engineUUID).
		Return(nil)
	mockBackend.EXPECT().
		ImportEngine(ctx, engineUUID, gomock.Any()).
		Return(nil)
	mockBackend.EXPECT().
		CleanupEngine(ctx, engineUUID).
		Return(nil)

	closedEngine, err := importer.UnsafeCloseEngineWithUUID(ctx, nil, "tag", engineUUID)
	c.Assert(err, IsNil)
	err = s.tr.importKV(ctx, closedEngine, rc, 1)
	c.Assert(err, IsNil)
}

func (s *tableRestoreSuite) TestImportKVFailure(c *C) {
	controller := gomock.NewController(c)
	defer controller.Finish()
	mockBackend := mock.NewMockBackend(controller)
	importer := backend.MakeBackend(mockBackend)
	chptCh := make(chan saveCp)
	defer close(chptCh)
	rc := &Controller{saveCpCh: chptCh, cfg: config.NewConfig()}
	go func() {
		for scp := range chptCh {
			if scp.waitCh != nil {
				scp.waitCh <- nil
			}
		}
	}()

	ctx := context.Background()
	engineUUID := uuid.New()

	mockBackend.EXPECT().
		CloseEngine(ctx, nil, engineUUID).
		Return(nil)
	mockBackend.EXPECT().
		ImportEngine(ctx, engineUUID, gomock.Any()).
		Return(errors.Annotate(context.Canceled, "fake import error"))

	closedEngine, err := importer.UnsafeCloseEngineWithUUID(ctx, nil, "tag", engineUUID)
	c.Assert(err, IsNil)
	err = s.tr.importKV(ctx, closedEngine, rc, 1)
	c.Assert(err, ErrorMatches, "fake import error.*")
}

func (s *tableRestoreSuite) TestTableRestoreMetrics(c *C) {
	controller := gomock.NewController(c)
	defer controller.Finish()

	chunkPendingBase := metric.ReadCounter(metric.ChunkCounter.WithLabelValues(metric.ChunkStatePending))
	chunkFinishedBase := metric.ReadCounter(metric.ChunkCounter.WithLabelValues(metric.ChunkStatePending))
	engineFinishedBase := metric.ReadCounter(metric.ProcessedEngineCounter.WithLabelValues("imported", metric.TableResultSuccess))
	tableFinishedBase := metric.ReadCounter(metric.TableCounter.WithLabelValues("index_imported", metric.TableResultSuccess))

	ctx := context.Background()
	chptCh := make(chan saveCp)
	defer close(chptCh)
	cfg := config.NewConfig()
	cfg.Mydumper.BatchSize = 1
	cfg.PostRestore.Checksum = config.OpLevelOff

	cfg.Checkpoint.Enable = false
	cfg.TiDB.Host = "127.0.0.1"
	cfg.TiDB.StatusPort = 10080
	cfg.TiDB.Port = 4000
	cfg.TiDB.PdAddr = "127.0.0.1:2379"

	cfg.Mydumper.SourceDir = "."
	cfg.Mydumper.CSV.Header = false
	cfg.TikvImporter.Backend = config.BackendImporter
	tls, err := cfg.ToTLS()
	c.Assert(err, IsNil)

	err = cfg.Adjust(ctx)
	c.Assert(err, IsNil)

	cpDB := checkpoints.NewNullCheckpointsDB()
	g := mock.NewMockGlue(controller)
	rc := &Controller{
		cfg: cfg,
		dbMetas: []*mydump.MDDatabaseMeta{
			{
				Name:   s.tableInfo.DB,
				Tables: []*mydump.MDTableMeta{s.tableMeta},
			},
		},
		dbInfos: map[string]*checkpoints.TidbDBInfo{
			s.tableInfo.DB: s.dbInfo,
		},
		tableWorkers:      worker.NewPool(ctx, 6, "table"),
		ioWorkers:         worker.NewPool(ctx, 5, "io"),
		indexWorkers:      worker.NewPool(ctx, 2, "index"),
		regionWorkers:     worker.NewPool(ctx, 10, "region"),
		checksumWorks:     worker.NewPool(ctx, 2, "region"),
		saveCpCh:          chptCh,
		pauser:            DeliverPauser,
		backend:           noop.NewNoopBackend(),
		tidbGlue:          g,
		errorSummaries:    makeErrorSummaries(log.L()),
		tls:               tls,
		checkpointsDB:     cpDB,
		closedEngineLimit: worker.NewPool(ctx, 1, "closed_engine"),
		store:             s.store,
		metaMgrBuilder:    noopMetaMgrBuilder{},
		diskQuotaLock:     newDiskQuotaLock(),
		errorMgr:          errormanager.New(nil, cfg),
	}
	go func() {
		for scp := range chptCh {
			if scp.waitCh != nil {
				scp.waitCh <- nil
			}
		}
	}()
	db, sqlMock, err := sqlmock.New()
	c.Assert(err, IsNil)
	g.EXPECT().GetDB().Return(db, nil).AnyTimes()
	sqlMock.ExpectQuery("SELECT tidb_version\\(\\);").WillReturnRows(sqlmock.NewRows([]string{"tidb_version()"}).
		AddRow("Release Version: v5.2.1\nEdition: Community\n"))

	web.BroadcastInitProgress(rc.dbMetas)

	err = rc.restoreTables(ctx)
	c.Assert(err, IsNil)

	chunkPending := metric.ReadCounter(metric.ChunkCounter.WithLabelValues(metric.ChunkStatePending))
	chunkFinished := metric.ReadCounter(metric.ChunkCounter.WithLabelValues(metric.ChunkStatePending))
	c.Assert(chunkPending-chunkPendingBase, Equals, float64(7))
	c.Assert(chunkFinished-chunkFinishedBase, Equals, chunkPending-chunkPendingBase)

	engineFinished := metric.ReadCounter(metric.ProcessedEngineCounter.WithLabelValues("imported", metric.TableResultSuccess))
	c.Assert(engineFinished-engineFinishedBase, Equals, float64(8))

	tableFinished := metric.ReadCounter(metric.TableCounter.WithLabelValues("index_imported", metric.TableResultSuccess))
	c.Assert(tableFinished-tableFinishedBase, Equals, float64(1))
}

func (s *tableRestoreSuite) TestSaveStatusCheckpoint(c *C) {
	_ = failpoint.Enable("github.com/pingcap/tidb/br/pkg/lightning/restore/SlowDownCheckpointUpdate", "sleep(100)")
	defer func() {
		_ = failpoint.Disable("github.com/pingcap/tidb/br/pkg/lightning/restore/SlowDownCheckpointUpdate")
	}()

	web.BroadcastInitProgress([]*mydump.MDDatabaseMeta{{
		Name:   "test",
		Tables: []*mydump.MDTableMeta{{DB: "test", Name: "tbl"}},
	}})
	web.BroadcastTableCheckpoint(common.UniqueTable("test", "tbl"), &checkpoints.TableCheckpoint{})

	saveCpCh := make(chan saveCp)

	rc := &Controller{
		cfg:           s.cfg,
		saveCpCh:      saveCpCh,
		checkpointsDB: checkpoints.NewNullCheckpointsDB(),
	}
	rc.checkpointsWg.Add(1)
	go rc.listenCheckpointUpdates()

	start := time.Now()
	err := rc.saveStatusCheckpoint(context.Background(), common.UniqueTable("test", "tbl"), indexEngineID, nil, checkpoints.CheckpointStatusImported)
	c.Assert(err, IsNil)
	elapsed := time.Since(start)
	c.Assert(elapsed, GreaterEqual, time.Millisecond*100)

	close(saveCpCh)
	rc.checkpointsWg.Wait()
}

var _ = Suite(&chunkRestoreSuite{})

type chunkRestoreSuite struct {
	tableRestoreSuiteBase
	cr *chunkRestore
}

func (s *chunkRestoreSuite) SetUpTest(c *C) {
	s.tableRestoreSuiteBase.SetUpTest(c)

	ctx := context.Background()
	w := worker.NewPool(ctx, 5, "io")

	chunk := checkpoints.ChunkCheckpoint{
		Key:      checkpoints.ChunkCheckpointKey{Path: s.tr.tableMeta.DataFiles[1].FileMeta.Path, Offset: 0},
		FileMeta: s.tr.tableMeta.DataFiles[1].FileMeta,
		Chunk: mydump.Chunk{
			Offset:       0,
			EndOffset:    37,
			PrevRowIDMax: 18,
			RowIDMax:     36,
		},
	}

	var err error
	s.cr, err = newChunkRestore(context.Background(), 1, s.cfg, &chunk, w, s.store, nil)
	c.Assert(err, IsNil)
}

func (s *chunkRestoreSuite) TearDownTest(c *C) {
	s.cr.close()
}

func (s *chunkRestoreSuite) TestDeliverLoopCancel(c *C) {
	rc := &Controller{backend: importer.NewMockImporter(nil, "")}

	ctx, cancel := context.WithCancel(context.Background())
	kvsCh := make(chan []deliveredKVs)
	go cancel()
	_, err := s.cr.deliverLoop(ctx, kvsCh, s.tr, 0, nil, nil, rc)
	c.Assert(errors.Cause(err), Equals, context.Canceled)
}

func (s *chunkRestoreSuite) TestDeliverLoopEmptyData(c *C) {
	ctx := context.Background()

	// Open two mock engines.

	controller := gomock.NewController(c)
	defer controller.Finish()
	mockBackend := mock.NewMockBackend(controller)
	importer := backend.MakeBackend(mockBackend)

	mockBackend.EXPECT().OpenEngine(ctx, gomock.Any(), gomock.Any()).Return(nil).Times(2)
	mockBackend.EXPECT().MakeEmptyRows().Return(kv.MakeRowsFromKvPairs(nil)).AnyTimes()
	mockWriter := mock.NewMockEngineWriter(controller)
	mockBackend.EXPECT().LocalWriter(ctx, gomock.Any(), gomock.Any()).Return(mockWriter, nil).AnyTimes()
	mockWriter.EXPECT().
		AppendRows(ctx, gomock.Any(), gomock.Any(), gomock.Any()).
		Return(nil).AnyTimes()

	dataEngine, err := importer.OpenEngine(ctx, &backend.EngineConfig{}, s.tr.tableName, 0)
	c.Assert(err, IsNil)
	dataWriter, err := dataEngine.LocalWriter(ctx, &backend.LocalWriterConfig{})
	c.Assert(err, IsNil)
	indexEngine, err := importer.OpenEngine(ctx, &backend.EngineConfig{}, s.tr.tableName, -1)
	c.Assert(err, IsNil)
	indexWriter, err := indexEngine.LocalWriter(ctx, &backend.LocalWriterConfig{})
	c.Assert(err, IsNil)

	// Deliver nothing.

	cfg := &config.Config{}
	rc := &Controller{cfg: cfg, backend: importer, diskQuotaLock: newDiskQuotaLock()}

	kvsCh := make(chan []deliveredKVs, 1)
	kvsCh <- []deliveredKVs{}
	_, err = s.cr.deliverLoop(ctx, kvsCh, s.tr, 0, dataWriter, indexWriter, rc)
	c.Assert(err, IsNil)
}

func (s *chunkRestoreSuite) TestDeliverLoop(c *C) {
	ctx := context.Background()
	kvsCh := make(chan []deliveredKVs)
	mockCols := []string{"c1", "c2"}

	// Open two mock engines.

	controller := gomock.NewController(c)
	defer controller.Finish()
	mockBackend := mock.NewMockBackend(controller)
	importer := backend.MakeBackend(mockBackend)

	mockBackend.EXPECT().OpenEngine(ctx, gomock.Any(), gomock.Any()).Return(nil).Times(2)
	// avoid return the same object at each call
	mockBackend.EXPECT().MakeEmptyRows().Return(kv.MakeRowsFromKvPairs(nil)).Times(1)
	mockBackend.EXPECT().MakeEmptyRows().Return(kv.MakeRowsFromKvPairs(nil)).Times(1)
	mockWriter := mock.NewMockEngineWriter(controller)
	mockBackend.EXPECT().LocalWriter(ctx, gomock.Any(), gomock.Any()).Return(mockWriter, nil).AnyTimes()
	mockWriter.EXPECT().IsSynced().Return(true).AnyTimes()

	dataEngine, err := importer.OpenEngine(ctx, &backend.EngineConfig{}, s.tr.tableName, 0)
	c.Assert(err, IsNil)
	indexEngine, err := importer.OpenEngine(ctx, &backend.EngineConfig{}, s.tr.tableName, -1)
	c.Assert(err, IsNil)

	dataWriter, err := dataEngine.LocalWriter(ctx, &backend.LocalWriterConfig{})
	c.Assert(err, IsNil)
	indexWriter, err := indexEngine.LocalWriter(ctx, &backend.LocalWriterConfig{})
	c.Assert(err, IsNil)

	// Set up the expected API calls to the data engine...

	mockWriter.EXPECT().
		AppendRows(ctx, s.tr.tableName, mockCols, kv.MakeRowsFromKvPairs([]common.KvPair{
			{
				Key: []byte("txxxxxxxx_ryyyyyyyy"),
				Val: []byte("value1"),
			},
			{
				Key: []byte("txxxxxxxx_rwwwwwwww"),
				Val: []byte("value2"),
			},
		})).
		Return(nil)

	// ... and the index engine.
	//
	// Note: This test assumes data engine is written before the index engine.

	mockWriter.EXPECT().
		AppendRows(ctx, s.tr.tableName, mockCols, kv.MakeRowsFromKvPairs([]common.KvPair{
			{
				Key: []byte("txxxxxxxx_izzzzzzzz"),
				Val: []byte("index1"),
			},
		})).
		Return(nil)

	// Now actually start the delivery loop.

	saveCpCh := make(chan saveCp, 2)
	go func() {
		kvsCh <- []deliveredKVs{
			{
				kvs: kv.MakeRowFromKvPairs([]common.KvPair{
					{
						Key: []byte("txxxxxxxx_ryyyyyyyy"),
						Val: []byte("value1"),
					},
					{
						Key: []byte("txxxxxxxx_rwwwwwwww"),
						Val: []byte("value2"),
					},
					{
						Key: []byte("txxxxxxxx_izzzzzzzz"),
						Val: []byte("index1"),
					},
				}),
				columns: mockCols,
				offset:  12,
				rowID:   76,
			},
		}
		kvsCh <- []deliveredKVs{}
		close(kvsCh)
	}()

	cfg := &config.Config{}
	rc := &Controller{cfg: cfg, saveCpCh: saveCpCh, backend: importer, diskQuotaLock: newDiskQuotaLock()}

	_, err = s.cr.deliverLoop(ctx, kvsCh, s.tr, 0, dataWriter, indexWriter, rc)
	c.Assert(err, IsNil)
	c.Assert(saveCpCh, HasLen, 2)
	c.Assert(s.cr.chunk.Chunk.Offset, Equals, int64(12))
	c.Assert(s.cr.chunk.Chunk.PrevRowIDMax, Equals, int64(76))
	c.Assert(s.cr.chunk.Checksum.SumKVS(), Equals, uint64(3))
}

func (s *chunkRestoreSuite) TestEncodeLoop(c *C) {
	ctx := context.Background()
	kvsCh := make(chan []deliveredKVs, 2)
	deliverCompleteCh := make(chan deliverResult)
	kvEncoder, err := kv.NewTableKVEncoder(s.tr.encTable, &kv.SessionOptions{
		SQLMode:   s.cfg.TiDB.SQLMode,
		Timestamp: 1234567895,
	})
	c.Assert(err, IsNil)
	cfg := config.NewConfig()
	rc := &Controller{pauser: DeliverPauser, cfg: cfg}
	_, _, err = s.cr.encodeLoop(ctx, kvsCh, s.tr, s.tr.logger, kvEncoder, deliverCompleteCh, rc)
	c.Assert(err, IsNil)
	c.Assert(kvsCh, HasLen, 2)

	kvs := <-kvsCh
	c.Assert(kvs, HasLen, 1)
	c.Assert(kvs[0].rowID, Equals, int64(19))
	c.Assert(kvs[0].offset, Equals, int64(36))
	c.Assert(kvs[0].columns, DeepEquals, []string(nil))

	kvs = <-kvsCh
	c.Assert(len(kvs), Equals, 0)
}

func (s *chunkRestoreSuite) TestEncodeLoopCanceled(c *C) {
	ctx, cancel := context.WithCancel(context.Background())
	kvsCh := make(chan []deliveredKVs)
	deliverCompleteCh := make(chan deliverResult)
	kvEncoder, err := kv.NewTableKVEncoder(s.tr.encTable, &kv.SessionOptions{
		SQLMode:   s.cfg.TiDB.SQLMode,
		Timestamp: 1234567896,
	})
	c.Assert(err, IsNil)

	go cancel()
	cfg := config.NewConfig()
	rc := &Controller{pauser: DeliverPauser, cfg: cfg}
	_, _, err = s.cr.encodeLoop(ctx, kvsCh, s.tr, s.tr.logger, kvEncoder, deliverCompleteCh, rc)
	c.Assert(errors.Cause(err), Equals, context.Canceled)
	c.Assert(kvsCh, HasLen, 0)
}

func (s *chunkRestoreSuite) TestEncodeLoopForcedError(c *C) {
	ctx := context.Background()
	kvsCh := make(chan []deliveredKVs, 2)
	deliverCompleteCh := make(chan deliverResult)
	kvEncoder, err := kv.NewTableKVEncoder(s.tr.encTable, &kv.SessionOptions{
		SQLMode:   s.cfg.TiDB.SQLMode,
		Timestamp: 1234567897,
	})
	c.Assert(err, IsNil)

	// close the chunk so reading it will result in the "file already closed" error.
	s.cr.parser.Close()

	cfg := config.NewConfig()
	rc := &Controller{pauser: DeliverPauser, cfg: cfg}
	_, _, err = s.cr.encodeLoop(ctx, kvsCh, s.tr, s.tr.logger, kvEncoder, deliverCompleteCh, rc)
	c.Assert(err, ErrorMatches, `in file .*[/\\]?db\.table\.2\.sql:0 at offset 0:.*file already closed`)
	c.Assert(kvsCh, HasLen, 0)
}

func (s *chunkRestoreSuite) TestEncodeLoopDeliverLimit(c *C) {
	ctx := context.Background()
	kvsCh := make(chan []deliveredKVs, 4)
	deliverCompleteCh := make(chan deliverResult)
	kvEncoder, err := kv.NewTableKVEncoder(s.tr.encTable, &kv.SessionOptions{
		SQLMode:   s.cfg.TiDB.SQLMode,
		Timestamp: 1234567898,
	})
	c.Assert(err, IsNil)

	dir := c.MkDir()
	fileName := "db.limit.000.csv"
	err = os.WriteFile(filepath.Join(dir, fileName), []byte("1,2,3\r\n4,5,6\r\n7,8,9\r"), 0o644)
	c.Assert(err, IsNil)

	store, err := storage.NewLocalStorage(dir)
	c.Assert(err, IsNil)
	cfg := config.NewConfig()

	reader, err := store.Open(ctx, fileName)
	c.Assert(err, IsNil)
	w := worker.NewPool(ctx, 1, "io")
	p, err := mydump.NewCSVParser(&cfg.Mydumper.CSV, reader, 111, w, false, nil)
	c.Assert(err, IsNil)
	s.cr.parser = p

	rc := &Controller{pauser: DeliverPauser, cfg: cfg}
	c.Assert(failpoint.Enable(
		"github.com/pingcap/tidb/br/pkg/lightning/restore/mock-kv-size", "return(110000000)"), IsNil)
	defer failpoint.Disable("github.com/pingcap/tidb/br/pkg/lightning/restore/mock-kv-size")
	_, _, err = s.cr.encodeLoop(ctx, kvsCh, s.tr, s.tr.logger, kvEncoder, deliverCompleteCh, rc)
	c.Assert(err, IsNil)

	// we have 3 kvs total. after the failpoint injected.
	// we will send one kv each time.
	count := 0
	for {
		kvs, ok := <-kvsCh
		if !ok {
			break
		}
		count += 1
		if count <= 3 {
			c.Assert(kvs, HasLen, 1)
		}
		if count == 4 {
			// we will send empty kvs before encodeLoop exists
			// so, we can receive 4 batch and 1 is empty
			c.Assert(kvs, HasLen, 0)
			break
		}
	}
}

func (s *chunkRestoreSuite) TestEncodeLoopDeliverErrored(c *C) {
	ctx := context.Background()
	kvsCh := make(chan []deliveredKVs)
	deliverCompleteCh := make(chan deliverResult)
	kvEncoder, err := kv.NewTableKVEncoder(s.tr.encTable, &kv.SessionOptions{
		SQLMode:   s.cfg.TiDB.SQLMode,
		Timestamp: 1234567898,
	})
	c.Assert(err, IsNil)

	go func() {
		deliverCompleteCh <- deliverResult{
			err: errors.New("fake deliver error"),
		}
	}()
	cfg := config.NewConfig()
	rc := &Controller{pauser: DeliverPauser, cfg: cfg}
	_, _, err = s.cr.encodeLoop(ctx, kvsCh, s.tr, s.tr.logger, kvEncoder, deliverCompleteCh, rc)
	c.Assert(err, ErrorMatches, "fake deliver error")
	c.Assert(kvsCh, HasLen, 0)
}

func (s *chunkRestoreSuite) TestEncodeLoopColumnsMismatch(c *C) {
	dir := c.MkDir()
	fileName := "db.table.000.csv"
	err := os.WriteFile(filepath.Join(dir, fileName), []byte("1,2\r\n4,5,6,7\r\n"), 0o644)
	c.Assert(err, IsNil)

	store, err := storage.NewLocalStorage(dir)
	c.Assert(err, IsNil)

	ctx := context.Background()
	cfg := config.NewConfig()
	errorMgr := errormanager.New(nil, cfg)
	rc := &Controller{pauser: DeliverPauser, cfg: cfg, errorMgr: errorMgr}

	reader, err := store.Open(ctx, fileName)
	c.Assert(err, IsNil)
	w := worker.NewPool(ctx, 5, "io")
	p, err := mydump.NewCSVParser(&cfg.Mydumper.CSV, reader, 111, w, false, nil)
	c.Assert(err, IsNil)

	err = s.cr.parser.Close()
	c.Assert(err, IsNil)
	s.cr.parser = p

	kvsCh := make(chan []deliveredKVs, 2)
	deliverCompleteCh := make(chan deliverResult)
	kvEncoder, err := tidb.NewTiDBBackend(nil, config.ReplaceOnDup, errorMgr).NewEncoder(
		s.tr.encTable,
		&kv.SessionOptions{
			SQLMode:   s.cfg.TiDB.SQLMode,
			Timestamp: 1234567895,
		})
	c.Assert(err, IsNil)
	defer kvEncoder.Close()

	_, _, err = s.cr.encodeLoop(ctx, kvsCh, s.tr, s.tr.logger, kvEncoder, deliverCompleteCh, rc)
	c.Assert(err, ErrorMatches, "in file db.table.2.sql:0 at offset 4: column count mismatch, expected 3, got 2")
	c.Assert(kvsCh, HasLen, 0)
}

func (s *chunkRestoreSuite) TestEncodeLoopIgnoreColumnsCSV(c *C) {
	cases := []struct {
		s             string
		ignoreColumns []*config.IgnoreColumns
		kvs           deliveredKVs
		header        bool
	}{
		{
			"1,2,3\r\n4,5,6\r\n",
			[]*config.IgnoreColumns{
				{
					DB:      "db",
					Table:   "table",
					Columns: []string{"a"},
				},
			},
			deliveredKVs{
				rowID:   1,
				offset:  6,
				columns: []string{"b", "c"},
			},
			false,
		},
		{
			"b,c\r\n2,3\r\n5,6\r\n",
			[]*config.IgnoreColumns{
				{
					TableFilter: []string{"db*.tab*"},
					Columns:     []string{"b"},
				},
			},
			deliveredKVs{
				rowID:   1,
				offset:  9,
				columns: []string{"c"},
			},
			true,
		},
	}

	for _, cs := range cases {
		// reset test
		s.SetUpTest(c)
		s.testEncodeLoopIgnoreColumnsCSV(c, cs.s, cs.ignoreColumns, cs.kvs, cs.header)
	}
}

func (s *chunkRestoreSuite) testEncodeLoopIgnoreColumnsCSV(
	c *C,
	f string,
	ignoreColumns []*config.IgnoreColumns,
	deliverKV deliveredKVs,
	header bool,
) {
	dir := c.MkDir()
	fileName := "db.table.000.csv"
	err := os.WriteFile(filepath.Join(dir, fileName), []byte(f), 0o644)
	c.Assert(err, IsNil)

	store, err := storage.NewLocalStorage(dir)
	c.Assert(err, IsNil)

	ctx := context.Background()
	cfg := config.NewConfig()
	cfg.Mydumper.IgnoreColumns = ignoreColumns
	cfg.Mydumper.CSV.Header = header
	rc := &Controller{pauser: DeliverPauser, cfg: cfg}

	reader, err := store.Open(ctx, fileName)
	c.Assert(err, IsNil)
	w := worker.NewPool(ctx, 5, "io")
	p, err := mydump.NewCSVParser(&cfg.Mydumper.CSV, reader, 111, w, cfg.Mydumper.CSV.Header, nil)
	c.Assert(err, IsNil)

	err = s.cr.parser.Close()
	c.Assert(err, IsNil)
	s.cr.parser = p

	kvsCh := make(chan []deliveredKVs, 2)
	deliverCompleteCh := make(chan deliverResult)
	kvEncoder, err := tidb.NewTiDBBackend(nil, config.ReplaceOnDup, errormanager.New(nil, config.NewConfig())).NewEncoder(
		s.tr.encTable,
		&kv.SessionOptions{
			SQLMode:   s.cfg.TiDB.SQLMode,
			Timestamp: 1234567895,
		})
	c.Assert(err, IsNil)
	defer kvEncoder.Close()

	_, _, err = s.cr.encodeLoop(ctx, kvsCh, s.tr, s.tr.logger, kvEncoder, deliverCompleteCh, rc)
	c.Assert(err, IsNil)
	c.Assert(kvsCh, HasLen, 2)

	kvs := <-kvsCh
	c.Assert(kvs, HasLen, 2)
	c.Assert(kvs[0].rowID, Equals, deliverKV.rowID)
	c.Assert(kvs[0].offset, Equals, deliverKV.offset)
	c.Assert(kvs[0].columns, DeepEquals, deliverKV.columns)

	kvs = <-kvsCh
	c.Assert(len(kvs), Equals, 0)
}

func (s *chunkRestoreSuite) TestRestore(c *C) {
	ctx := context.Background()

	// Open two mock engines

	controller := gomock.NewController(c)
	defer controller.Finish()
	mockClient := mock.NewMockImportKVClient(controller)
	mockDataWriter := mock.NewMockImportKV_WriteEngineClient(controller)
	mockIndexWriter := mock.NewMockImportKV_WriteEngineClient(controller)
	importer := importer.NewMockImporter(mockClient, "127.0.0.1:2379")

	mockClient.EXPECT().OpenEngine(ctx, gomock.Any()).Return(nil, nil)
	mockClient.EXPECT().OpenEngine(ctx, gomock.Any()).Return(nil, nil)

	dataEngine, err := importer.OpenEngine(ctx, &backend.EngineConfig{}, s.tr.tableName, 0)
	c.Assert(err, IsNil)
	indexEngine, err := importer.OpenEngine(ctx, &backend.EngineConfig{}, s.tr.tableName, -1)
	c.Assert(err, IsNil)
	dataWriter, err := dataEngine.LocalWriter(ctx, &backend.LocalWriterConfig{})
	c.Assert(err, IsNil)
	indexWriter, err := indexEngine.LocalWriter(ctx, &backend.LocalWriterConfig{})
	c.Assert(err, IsNil)

	// Expected API sequence
	// (we don't care about the actual content, this would be checked in the integrated tests)

	mockClient.EXPECT().WriteEngine(ctx).Return(mockDataWriter, nil)
	mockDataWriter.EXPECT().Send(gomock.Any()).Return(nil)
	mockDataWriter.EXPECT().Send(gomock.Any()).DoAndReturn(func(req *import_kvpb.WriteEngineRequest) error {
		c.Assert(req.GetBatch().GetMutations(), HasLen, 1)
		return nil
	})
	mockDataWriter.EXPECT().CloseAndRecv().Return(nil, nil)

	mockClient.EXPECT().WriteEngine(ctx).Return(mockIndexWriter, nil)
	mockIndexWriter.EXPECT().Send(gomock.Any()).Return(nil)
	mockIndexWriter.EXPECT().Send(gomock.Any()).DoAndReturn(func(req *import_kvpb.WriteEngineRequest) error {
		c.Assert(req.GetBatch().GetMutations(), HasLen, 1)
		return nil
	})
	mockIndexWriter.EXPECT().CloseAndRecv().Return(nil, nil)

	// Now actually start the restore loop.

	saveCpCh := make(chan saveCp, 2)
	err = s.cr.restore(ctx, s.tr, 0, dataWriter, indexWriter, &Controller{
		cfg:           s.cfg,
		saveCpCh:      saveCpCh,
		backend:       importer,
		pauser:        DeliverPauser,
		diskQuotaLock: newDiskQuotaLock(),
	})
	c.Assert(err, IsNil)
	c.Assert(saveCpCh, HasLen, 2)
}

var _ = Suite(&restoreSchemaSuite{})

type restoreSchemaSuite struct {
	ctx        context.Context
	rc         *Controller
	controller *gomock.Controller
	tableInfos []*model.TableInfo
}

func (s *restoreSchemaSuite) SetUpSuite(c *C) {
	ctx := context.Background()
	fakeDataDir := c.MkDir()
	store, err := storage.NewLocalStorage(fakeDataDir)
	c.Assert(err, IsNil)
	// restore database schema file
	fakeDBName := "fakedb"
	// please follow the `mydump.defaultFileRouteRules`, matches files like '{schema}-schema-create.sql'
	fakeFileName := fmt.Sprintf("%s-schema-create.sql", fakeDBName)
	err = store.WriteFile(ctx, fakeFileName, []byte(fmt.Sprintf("CREATE DATABASE %s;", fakeDBName)))
	c.Assert(err, IsNil)
	// restore table schema files
	fakeTableFilesCount := 8

	p := parser.New()
	p.SetSQLMode(mysql.ModeANSIQuotes)
	se := tmock.NewContext()

	tableInfos := make([]*model.TableInfo, 0, fakeTableFilesCount)
	for i := 1; i <= fakeTableFilesCount; i++ {
		fakeTableName := fmt.Sprintf("tbl%d", i)
		// please follow the `mydump.defaultFileRouteRules`, matches files like '{schema}.{table}-schema.sql'
		fakeFileName := fmt.Sprintf("%s.%s-schema.sql", fakeDBName, fakeTableName)
		fakeFileContent := fmt.Sprintf("CREATE TABLE %s(i TINYINT);", fakeTableName)
		err = store.WriteFile(ctx, fakeFileName, []byte(fakeFileContent))
		c.Assert(err, IsNil)

		node, err := p.ParseOneStmt(fakeFileContent, "", "")
		c.Assert(err, IsNil)
		core, err := ddl.MockTableInfo(se, node.(*ast.CreateTableStmt), 0xabcdef)
		c.Assert(err, IsNil)
		core.State = model.StatePublic
		tableInfos = append(tableInfos, core)
	}
	s.tableInfos = tableInfos
	// restore view schema files
	fakeViewFilesCount := 8
	for i := 1; i <= fakeViewFilesCount; i++ {
		fakeViewName := fmt.Sprintf("tbl%d", i)
		// please follow the `mydump.defaultFileRouteRules`, matches files like '{schema}.{table}-schema-view.sql'
		fakeFileName := fmt.Sprintf("%s.%s-schema-view.sql", fakeDBName, fakeViewName)
		fakeFileContent := []byte(fmt.Sprintf("CREATE ALGORITHM=UNDEFINED VIEW `%s` (`i`) AS SELECT `i` FROM `%s`.`%s`;", fakeViewName, fakeDBName, fmt.Sprintf("tbl%d", i)))
		err = store.WriteFile(ctx, fakeFileName, fakeFileContent)
		c.Assert(err, IsNil)
	}
	config := config.NewConfig()
	config.Mydumper.DefaultFileRules = true
	config.Mydumper.CharacterSet = "utf8mb4"
	config.App.RegionConcurrency = 8
	mydumpLoader, err := mydump.NewMyDumpLoaderWithStore(ctx, config, store)
	c.Assert(err, IsNil)
	s.rc = &Controller{
		checkTemplate: NewSimpleTemplate(),
		cfg:           config,
		store:         store,
		dbMetas:       mydumpLoader.GetDatabases(),
		checkpointsDB: &checkpoints.NullCheckpointsDB{},
	}
}

//nolint:interfacer // change test case signature might cause Check failed to find this test case?
func (s *restoreSchemaSuite) SetUpTest(c *C) {
	s.controller, s.ctx = gomock.WithContext(context.Background(), c)
	mockBackend := mock.NewMockBackend(s.controller)
	mockBackend.EXPECT().
		FetchRemoteTableModels(gomock.Any(), gomock.Any()).
		AnyTimes().
		Return(s.tableInfos, nil)
	mockBackend.EXPECT().Close()
	s.rc.backend = backend.MakeBackend(mockBackend)

	mockDB, sqlMock, err := sqlmock.New()
	c.Assert(err, IsNil)
	for i := 0; i < 17; i++ {
		sqlMock.ExpectExec(".*").WillReturnResult(sqlmock.NewResult(int64(i), 1))
	}
	mockTiDBGlue := mock.NewMockGlue(s.controller)
	mockTiDBGlue.EXPECT().GetDB().AnyTimes().Return(mockDB, nil)
	mockTiDBGlue.EXPECT().
		OwnsSQLExecutor().
		AnyTimes().
		Return(true)
	parser := parser.New()
	mockTiDBGlue.EXPECT().
		GetParser().
		AnyTimes().
		Return(parser)
	s.rc.tidbGlue = mockTiDBGlue
}

func (s *restoreSchemaSuite) TearDownTest(c *C) {
	s.rc.Close()
	s.controller.Finish()
}

func (s *restoreSchemaSuite) TestRestoreSchemaSuccessful(c *C) {
	// before restore, if sysVars is initialized by other test, the time_zone should be default value
	if len(s.rc.sysVars) > 0 {
		tz, ok := s.rc.sysVars["time_zone"]
		c.Assert(ok, IsTrue)
		c.Assert(tz, Equals, "SYSTEM")
	}

	s.rc.cfg.TiDB.Vars = map[string]string{
		"time_zone": "UTC",
	}
	err := s.rc.restoreSchema(s.ctx)
	c.Assert(err, IsNil)

	// test after restore schema, sysVars has been updated
	tz, ok := s.rc.sysVars["time_zone"]
	c.Assert(ok, IsTrue)
	c.Assert(tz, Equals, "UTC")
}

func (s *restoreSchemaSuite) TestRestoreSchemaFailed(c *C) {
	injectErr := errors.New("Something wrong")
	mockSession := mock.NewMockSession(s.controller)
	mockSession.EXPECT().
		Close().
		AnyTimes().
		Return()
	mockSession.EXPECT().
		Execute(gomock.Any(), gomock.Any()).
		AnyTimes().
		Return(nil, injectErr)
	mockTiDBGlue := mock.NewMockGlue(s.controller)
	mockTiDBGlue.EXPECT().
		GetSession(gomock.Any()).
		AnyTimes().
		Return(mockSession, nil)
	s.rc.tidbGlue = mockTiDBGlue
	err := s.rc.restoreSchema(s.ctx)
	c.Assert(err, NotNil)
	c.Assert(errors.ErrorEqual(err, injectErr), IsTrue)
}

// When restoring a CSV with `-no-schema` and the target table doesn't exist
// then we can't restore the schema as the `Path` is empty. This is to make
// sure this results in the correct error.
// https://github.com/pingcap/br/issues/1394
func (s *restoreSchemaSuite) TestNoSchemaPath(c *C) {
	fakeTable := mydump.MDTableMeta{
		DB:   "fakedb",
		Name: "fake1",
		SchemaFile: mydump.FileInfo{
			TableName: filter.Table{
				Schema: "fakedb",
				Name:   "fake1",
			},
			FileMeta: mydump.SourceFileMeta{
				Path: "",
			},
		},
		DataFiles: []mydump.FileInfo{},
		TotalSize: 0,
	}
	s.rc.dbMetas[0].Tables = append(s.rc.dbMetas[0].Tables, &fakeTable)
	err := s.rc.restoreSchema(s.ctx)
	c.Assert(err, NotNil)
	c.Assert(err, ErrorMatches, `table .* schema not found`)
	s.rc.dbMetas[0].Tables = s.rc.dbMetas[0].Tables[:len(s.rc.dbMetas[0].Tables)-1]
}

func (s *restoreSchemaSuite) TestRestoreSchemaContextCancel(c *C) {
	childCtx, cancel := context.WithCancel(s.ctx)
	mockSession := mock.NewMockSession(s.controller)
	mockSession.EXPECT().
		Close().
		AnyTimes().
		Return()
	mockSession.EXPECT().
		Execute(gomock.Any(), gomock.Any()).
		AnyTimes().
		Do(func(context.Context, string) { cancel() }).
		Return(nil, nil)
	mockTiDBGlue := mock.NewMockGlue(s.controller)
	mockTiDBGlue.EXPECT().
		GetSession(gomock.Any()).
		AnyTimes().
		Return(mockSession, nil)
	s.rc.tidbGlue = mockTiDBGlue
	err := s.rc.restoreSchema(childCtx)
	cancel()
	c.Assert(err, NotNil)
	c.Assert(err, Equals, childCtx.Err())
}

func (s *tableRestoreSuite) TestCheckClusterResource(c *C) {
	cases := []struct {
		mockStoreResponse   []byte
		mockReplicaResponse []byte
		expectMsg           string
		expectResult        bool
		expectErrorCount    int
	}{
		{
			[]byte(`{
				"count": 1,
				"stores": [
					{
						"store": {
							"id": 2
						},
						"status": {
							"available": "24"
						}
					}
				]
			}`),
			[]byte(`{
				"max-replicas": 1
			}`),
			"(.*)Cluster available is rich(.*)",
			true,
			0,
		},
		{
			[]byte(`{
				"count": 1,
				"stores": [
					{
						"store": {
							"id": 2
						},
						"status": {
							"available": "15"
						}
					}
				]
			}`),
			[]byte(`{
				"max-replicas": 1
			}`),
			"(.*)Cluster doesn't have enough space(.*)",
			false,
			1,
		},
	}

	ctx := context.Background()
	dir := c.MkDir()
	file := filepath.Join(dir, "tmp")
	f, err := os.Create(file)
	c.Assert(err, IsNil)
	buf := make([]byte, 16)
	// write 16 bytes file into local storage
	for i := range buf {
		buf[i] = byte('A' + i)
	}
	_, err = f.Write(buf)
	c.Assert(err, IsNil)
	mockStore, err := storage.NewLocalStorage(dir)
	c.Assert(err, IsNil)
	for _, ca := range cases {
		server := httptest.NewTLSServer(http.HandlerFunc(func(w http.ResponseWriter, req *http.Request) {
			var err error
			if strings.HasSuffix(req.URL.Path, "stores") {
				_, err = w.Write(ca.mockStoreResponse)
			} else {
				_, err = w.Write(ca.mockReplicaResponse)
			}
			c.Assert(err, IsNil)
		}))

		tls := common.NewTLSFromMockServer(server)
		template := NewSimpleTemplate()

		url := strings.TrimPrefix(server.URL, "https://")
		cfg := &config.Config{TiDB: config.DBStore{PdAddr: url}}
		rc := &Controller{cfg: cfg, tls: tls, store: mockStore, checkTemplate: template}
		var sourceSize int64
		err = rc.store.WalkDir(ctx, &storage.WalkOption{}, func(path string, size int64) error {
			sourceSize += size
			return nil
		})
		c.Assert(err, IsNil)
		err = rc.clusterResource(ctx, sourceSize)
		c.Assert(err, IsNil)

		c.Assert(template.FailedCount(Critical), Equals, ca.expectErrorCount)
		c.Assert(template.Success(), Equals, ca.expectResult)
		c.Assert(strings.ReplaceAll(template.Output(), "\n", ""), Matches, ca.expectMsg)

		server.Close()
	}
}

type mockTaskMetaMgr struct {
	taskMetaMgr
}

func (mockTaskMetaMgr) CheckTasksExclusively(ctx context.Context, action func(tasks []taskMeta) ([]taskMeta, error)) error {
	_, err := action([]taskMeta{{
		taskID: 1,
		pdCfgs: "",
		status: taskMetaStatusInitial,
		state:  taskStateNormal,
	}})
	return err
}

func (s *tableRestoreSuite) TestCheckClusterRegion(c *C) {
	type testCase struct {
		stores         api.StoresInfo
		emptyRegions   api.RegionsInfo
		expectMsgs     []string
		expectResult   bool
		expectErrorCnt int
	}

	makeRegions := func(regionCnt int, storeID uint64) []api.RegionInfo {
		var regions []api.RegionInfo
		for i := 0; i < regionCnt; i++ {
			regions = append(regions, api.RegionInfo{Peers: []api.MetaPeer{{Peer: &metapb.Peer{StoreId: storeID}}}})
		}
		return regions
	}

	testCases := []testCase{
		{
			stores: api.StoresInfo{Stores: []*api.StoreInfo{
				{Store: &api.MetaStore{StoreID: 1}, Status: &api.StoreStatus{RegionCount: 200}},
			}},
			emptyRegions: api.RegionsInfo{
				Regions: append([]api.RegionInfo(nil), makeRegions(100, 1)...),
			},
			expectMsgs:     []string{".*Cluster doesn't have too many empty regions.*", ".*Cluster region distribution is balanced.*"},
			expectResult:   true,
			expectErrorCnt: 0,
		},
		{
			stores: api.StoresInfo{Stores: []*api.StoreInfo{
				{Store: &api.MetaStore{StoreID: 1}, Status: &api.StoreStatus{RegionCount: 2000}},
				{Store: &api.MetaStore{StoreID: 2}, Status: &api.StoreStatus{RegionCount: 3100}},
				{Store: &api.MetaStore{StoreID: 3}, Status: &api.StoreStatus{RegionCount: 2500}},
			}},
			emptyRegions: api.RegionsInfo{
				Regions: append(append(append([]api.RegionInfo(nil),
					makeRegions(600, 1)...),
					makeRegions(300, 2)...),
					makeRegions(1200, 3)...),
			},
			expectMsgs: []string{
				".*TiKV stores \\(3\\) contains more than 1000 empty regions respectively.*",
				".*TiKV stores \\(1\\) contains more than 500 empty regions respectively.*",
				".*Region distribution is unbalanced.*but we expect it should not be less than 0.75.*",
			},
			expectResult:   false,
			expectErrorCnt: 1,
		},
		{
			stores: api.StoresInfo{Stores: []*api.StoreInfo{
				{Store: &api.MetaStore{StoreID: 1}, Status: &api.StoreStatus{RegionCount: 1200}},
				{Store: &api.MetaStore{StoreID: 2}, Status: &api.StoreStatus{RegionCount: 3000}},
				{Store: &api.MetaStore{StoreID: 3}, Status: &api.StoreStatus{RegionCount: 2500}},
			}},
			expectMsgs:     []string{".*Region distribution is unbalanced.*but we expect it must not be less than 0.5.*"},
			expectResult:   false,
			expectErrorCnt: 1,
		},
		{
			stores: api.StoresInfo{Stores: []*api.StoreInfo{
				{Store: &api.MetaStore{StoreID: 1}, Status: &api.StoreStatus{RegionCount: 0}},
				{Store: &api.MetaStore{StoreID: 2}, Status: &api.StoreStatus{RegionCount: 2800}},
				{Store: &api.MetaStore{StoreID: 3}, Status: &api.StoreStatus{RegionCount: 2500}},
			}},
			expectMsgs:     []string{".*Region distribution is unbalanced.*but we expect it must not be less than 0.5.*"},
			expectResult:   false,
			expectErrorCnt: 1,
		},
	}

	mustMarshal := func(v interface{}) []byte {
		data, err := json.Marshal(v)
		c.Assert(err, IsNil)
		return data
	}

	for _, ca := range testCases {
		server := httptest.NewTLSServer(http.HandlerFunc(func(w http.ResponseWriter, req *http.Request) {
			var err error
			if req.URL.Path == pdStores {
				_, err = w.Write(mustMarshal(ca.stores))
			} else if req.URL.Path == pdEmptyRegions {
				_, err = w.Write(mustMarshal(ca.emptyRegions))
			} else {
				w.WriteHeader(http.StatusNotFound)
			}
			c.Assert(err, IsNil)
		}))

		tls := common.NewTLSFromMockServer(server)
		template := NewSimpleTemplate()

		url := strings.TrimPrefix(server.URL, "https://")
		cfg := &config.Config{TiDB: config.DBStore{PdAddr: url}}
		rc := &Controller{cfg: cfg, tls: tls, taskMgr: mockTaskMetaMgr{}, checkTemplate: template}

		err := rc.checkClusterRegion(context.Background())
		c.Assert(err, IsNil)
		c.Assert(template.FailedCount(Critical), Equals, ca.expectErrorCnt)
		c.Assert(template.Success(), Equals, ca.expectResult)

		for _, expectMsg := range ca.expectMsgs {
			c.Assert(strings.ReplaceAll(template.Output(), "\n", ""), Matches, expectMsg)
		}

		server.Close()
	}
}

func (s *tableRestoreSuite) TestCheckHasLargeCSV(c *C) {
	cases := []struct {
		strictFormat    bool
		expectMsg       string
		expectResult    bool
		expectWarnCount int
		dbMetas         []*mydump.MDDatabaseMeta
	}{
		{
			true,
			"(.*)Skip the csv size check, because config.StrictFormat is true(.*)",
			true,
			0,
			nil,
		},
		{
			false,
			"(.*)Source csv files size is proper(.*)",
			true,
			0,
			[]*mydump.MDDatabaseMeta{
				{
					Tables: []*mydump.MDTableMeta{
						{
							DataFiles: []mydump.FileInfo{
								{
									FileMeta: mydump.SourceFileMeta{
										FileSize: 1 * units.KiB,
									},
								},
							},
						},
					},
				},
			},
		},
		{
			false,
			"(.*)large csv: /testPath file exists(.*)",
			true,
			1,
			[]*mydump.MDDatabaseMeta{
				{
					Tables: []*mydump.MDTableMeta{
						{
							DataFiles: []mydump.FileInfo{
								{
									FileMeta: mydump.SourceFileMeta{
										FileSize: 1 * units.TiB,
										Path:     "/testPath",
									},
								},
							},
						},
					},
				},
			},
		},
	}
	dir := c.MkDir()
	mockStore, err := storage.NewLocalStorage(dir)
	c.Assert(err, IsNil)

	for _, ca := range cases {
		template := NewSimpleTemplate()
		cfg := &config.Config{Mydumper: config.MydumperRuntime{StrictFormat: ca.strictFormat}}
		rc := &Controller{cfg: cfg, checkTemplate: template, store: mockStore}
		err := rc.HasLargeCSV(ca.dbMetas)
		c.Assert(err, IsNil)
		c.Assert(template.FailedCount(Warn), Equals, ca.expectWarnCount)
		c.Assert(template.Success(), Equals, ca.expectResult)
		c.Assert(strings.ReplaceAll(template.Output(), "\n", ""), Matches, ca.expectMsg)
	}
}
func (s *tableRestoreSuite) TestEstimate(c *C) {
	ctx := context.Background()
	controller := gomock.NewController(c)
	defer controller.Finish()
	mockBackend := mock.NewMockBackend(controller)
	idAlloc := kv.NewPanickingAllocators(0)
	tbl, err := tables.TableFromMeta(idAlloc, s.tableInfo.Core)
	c.Assert(err, IsNil)

	mockBackend.EXPECT().MakeEmptyRows().Return(kv.MakeRowsFromKvPairs(nil)).AnyTimes()
	mockBackend.EXPECT().NewEncoder(gomock.Any(), gomock.Any()).Return(kv.NewTableKVEncoder(tbl, &kv.SessionOptions{
		SQLMode:        s.cfg.TiDB.SQLMode,
		Timestamp:      0,
		AutoRandomSeed: 0,
	})).AnyTimes()
	importer := backend.MakeBackend(mockBackend)
	s.cfg.TikvImporter.Backend = config.BackendLocal

	template := NewSimpleTemplate()
	rc := &Controller{
		cfg:           s.cfg,
		checkTemplate: template,
		store:         s.store,
		backend:       importer,
		dbMetas: []*mydump.MDDatabaseMeta{
			{
				Name:   "db1",
				Tables: []*mydump.MDTableMeta{s.tableMeta},
			},
		},
		dbInfos: map[string]*checkpoints.TidbDBInfo{
			"db1": s.dbInfo,
		},
		ioWorkers: worker.NewPool(context.Background(), 1, "io"),
	}
	source, err := rc.estimateSourceData(ctx)
	// Because this file is small than region split size so we does not sample it.
	c.Assert(err, IsNil)
	c.Assert(source, Equals, s.tableMeta.TotalSize)
	s.tableMeta.TotalSize = int64(config.SplitRegionSize)
	source, err = rc.estimateSourceData(ctx)
	c.Assert(err, IsNil)
	c.Assert(source, Greater, s.tableMeta.TotalSize)
	rc.cfg.TikvImporter.Backend = config.BackendTiDB
	source, err = rc.estimateSourceData(ctx)
	c.Assert(err, IsNil)
	c.Assert(source, Equals, s.tableMeta.TotalSize)
}

func (s *tableRestoreSuite) TestSchemaIsValid(c *C) {
	dir := c.MkDir()
	ctx := context.Background()

	case1File := "db1.table1.csv"
	mockStore, err := storage.NewLocalStorage(dir)
	c.Assert(err, IsNil)
	err = mockStore.WriteFile(ctx, case1File, []byte(`"a"`))
	c.Assert(err, IsNil)

	case2File := "db1.table2.csv"
	err = mockStore.WriteFile(ctx, case2File, []byte("\"colA\",\"colB\"\n\"a\",\"b\""))
	c.Assert(err, IsNil)

	cases := []struct {
		ignoreColumns []*config.IgnoreColumns
		expectMsg     string
		// MsgNum == 0 means the check passed.
		MsgNum    int
		hasHeader bool
		dbInfos   map[string]*checkpoints.TidbDBInfo
		tableMeta *mydump.MDTableMeta
	}{
		// Case 1:
		// csv has one column without header.
		// tidb has the two columns but the second column doesn't have the default value.
		// we expect the check failed.
		{
			nil,
			"TiDB schema `db1`.`table1` has 2 columns,and data file has 1 columns, but column colb are missing(.*)",
			1,
			false,
			map[string]*checkpoints.TidbDBInfo{
				"db1": {
					Name: "db1",
					Tables: map[string]*checkpoints.TidbTableInfo{
						"table1": {
							ID:   1,
							DB:   "db1",
							Name: "table1",
							Core: &model.TableInfo{
								Columns: []*model.ColumnInfo{
									{
										// colA has the default value
										Name:          model.NewCIStr("colA"),
										DefaultIsExpr: true,
									},
									{
										// colB doesn't have the default value
										Name: model.NewCIStr("colB"),
										FieldType: types.FieldType{
											// not null flag
											Flag: 1,
										},
									},
								},
							},
						},
					},
				},
			},
			&mydump.MDTableMeta{
				DB:   "db1",
				Name: "table1",
				DataFiles: []mydump.FileInfo{
					{
						FileMeta: mydump.SourceFileMeta{
							FileSize: 1 * units.TiB,
							Path:     case1File,
							Type:     mydump.SourceTypeCSV,
						},
					},
				},
			},
		},
		// Case 2.1:
		// csv has two columns(colA, colB) with the header.
		// tidb only has one column(colB).
		// we expect the check failed.
		{
			nil,
			"TiDB schema `db1`.`table2` doesn't have column cola,(.*)use tables.ignoreColumns to ignore(.*)",
			1,
			true,
			map[string]*checkpoints.TidbDBInfo{
				"db1": {
					Name: "db1",
					Tables: map[string]*checkpoints.TidbTableInfo{
						"table2": {
							ID:   1,
							DB:   "db1",
							Name: "table2",
							Core: &model.TableInfo{
								Columns: []*model.ColumnInfo{
									{
										// colB has the default value
										Name:          model.NewCIStr("colB"),
										DefaultIsExpr: true,
									},
								},
							},
						},
					},
				},
			},
			&mydump.MDTableMeta{
				DB:   "db1",
				Name: "table2",
				DataFiles: []mydump.FileInfo{
					{
						FileMeta: mydump.SourceFileMeta{
							FileSize: 1 * units.TiB,
							Path:     case2File,
							Type:     mydump.SourceTypeCSV,
						},
					},
				},
			},
		},
		// Case 2.2:
		// csv has two columns(colA, colB) with the header.
		// tidb only has one column(colB).
		// we ignore colA by set config tables.IgnoreColumns
		// we expect the check success.
		{
			[]*config.IgnoreColumns{
				{
					DB:      "db1",
					Table:   "table2",
					Columns: []string{"cola"},
				},
			},
			"",
			0,
			true,
			map[string]*checkpoints.TidbDBInfo{
				"db1": {
					Name: "db1",
					Tables: map[string]*checkpoints.TidbTableInfo{
						"table2": {
							ID:   1,
							DB:   "db1",
							Name: "table2",
							Core: &model.TableInfo{
								Columns: []*model.ColumnInfo{
									{
										// colB has the default value
										Name:          model.NewCIStr("colB"),
										DefaultIsExpr: true,
									},
								},
							},
						},
					},
				},
			},
			&mydump.MDTableMeta{
				DB:   "db1",
				Name: "table2",
				DataFiles: []mydump.FileInfo{
					{
						FileMeta: mydump.SourceFileMeta{
							FileSize: 1 * units.TiB,
							Path:     case2File,
							Type:     mydump.SourceTypeCSV,
						},
					},
				},
			},
		},
		// Case 2.3:
		// csv has two columns(colA, colB) with the header.
		// tidb has two columns(colB, colC).
		// we ignore colA by set config tables.IgnoreColumns
		// colC doesn't have the default value.
		// we expect the check failed.
		{
			[]*config.IgnoreColumns{
				{
					DB:      "db1",
					Table:   "table2",
					Columns: []string{"cola"},
				},
			},
			"TiDB schema `db1`.`table2` doesn't have the default value for colc(.*)",
			1,
			true,
			map[string]*checkpoints.TidbDBInfo{
				"db1": {
					Name: "db1",
					Tables: map[string]*checkpoints.TidbTableInfo{
						"table2": {
							ID:   1,
							DB:   "db1",
							Name: "table2",
							Core: &model.TableInfo{
								Columns: []*model.ColumnInfo{
									{
										// colB has the default value
										Name:          model.NewCIStr("colB"),
										DefaultIsExpr: true,
									},
									{
										// colC doesn't have the default value
										Name: model.NewCIStr("colC"),
										FieldType: types.FieldType{
											Flag: 1,
										},
									},
								},
							},
						},
					},
				},
			},
			&mydump.MDTableMeta{
				DB:   "db1",
				Name: "table2",
				DataFiles: []mydump.FileInfo{
					{
						FileMeta: mydump.SourceFileMeta{
							FileSize: 1 * units.TiB,
							Path:     case2File,
							Type:     mydump.SourceTypeCSV,
						},
					},
				},
			},
		},
		// Case 2.4:
		// csv has two columns(colA, colB) with the header.
		// tidb has two columns(colB, colC).
		// we ignore colB by set config tables.IgnoreColumns
		// colB doesn't have the default value.
		// we expect the check failed.
		{
			[]*config.IgnoreColumns{
				{
					TableFilter: []string{"`db1`.`table2`"},
					Columns:     []string{"colb"},
				},
			},
			"TiDB schema `db1`.`table2`'s column colb cannot be ignored(.*)",
			2,
			true,
			map[string]*checkpoints.TidbDBInfo{
				"db1": {
					Name: "db1",
					Tables: map[string]*checkpoints.TidbTableInfo{
						"table2": {
							ID:   1,
							DB:   "db1",
							Name: "table2",
							Core: &model.TableInfo{
								Columns: []*model.ColumnInfo{
									{
										// colB doesn't have the default value
										Name: model.NewCIStr("colB"),
										FieldType: types.FieldType{
											Flag: 1,
										},
									},
									{
										// colC has the default value
										Name:          model.NewCIStr("colC"),
										DefaultIsExpr: true,
									},
								},
							},
						},
					},
				},
			},
			&mydump.MDTableMeta{
				DB:   "db1",
				Name: "table2",
				DataFiles: []mydump.FileInfo{
					{
						FileMeta: mydump.SourceFileMeta{
							FileSize: 1 * units.TiB,
							Path:     case2File,
							Type:     mydump.SourceTypeCSV,
						},
					},
				},
			},
		},
		// Case 3:
		// table3's schema file not found.
		// tidb has no table3.
		// we expect the check failed.
		{
			[]*config.IgnoreColumns{
				{
					TableFilter: []string{"`db1`.`table2`"},
					Columns:     []string{"colb"},
				},
			},
			"TiDB schema `db1`.`table3` doesn't exists(.*)",
			1,
			true,
			map[string]*checkpoints.TidbDBInfo{
				"db1": {
					Name: "db1",
					Tables: map[string]*checkpoints.TidbTableInfo{
						"": {},
					},
				},
			},
			&mydump.MDTableMeta{
				DB:   "db1",
				Name: "table3",
				DataFiles: []mydump.FileInfo{
					{
						FileMeta: mydump.SourceFileMeta{
							FileSize: 1 * units.TiB,
							Path:     case2File,
							Type:     mydump.SourceTypeCSV,
						},
					},
				},
			},
		},
		// Case 4:
		// table4 has two datafiles for table. we only check the first file.
		// we expect the check success.
		{
			[]*config.IgnoreColumns{
				{
					DB:      "db1",
					Table:   "table2",
					Columns: []string{"cola"},
				},
			},
			"",
			0,
			true,
			map[string]*checkpoints.TidbDBInfo{
				"db1": {
					Name: "db1",
					Tables: map[string]*checkpoints.TidbTableInfo{
						"table2": {
							ID:   1,
							DB:   "db1",
							Name: "table2",
							Core: &model.TableInfo{
								Columns: []*model.ColumnInfo{
									{
										// colB has the default value
										Name:          model.NewCIStr("colB"),
										DefaultIsExpr: true,
									},
								},
							},
						},
					},
				},
			},
			&mydump.MDTableMeta{
				DB:   "db1",
				Name: "table2",
				DataFiles: []mydump.FileInfo{
					{
						FileMeta: mydump.SourceFileMeta{
							FileSize: 1 * units.TiB,
							Path:     case2File,
							Type:     mydump.SourceTypeCSV,
						},
					},
					{
						FileMeta: mydump.SourceFileMeta{
							FileSize: 1 * units.TiB,
							Path:     case2File,
							// This type will make the check failed.
							// but it's the second file for table.
							// so it's unreachable so this case will success.
							Type: mydump.SourceTypeIgnore,
						},
					},
				},
			},
		},
	}

	for _, ca := range cases {
		template := NewSimpleTemplate()
		cfg := &config.Config{
			Mydumper: config.MydumperRuntime{
				ReadBlockSize: config.ReadBlockSize,
				CSV: config.CSVConfig{
					Separator:       ",",
					Delimiter:       `"`,
					Header:          ca.hasHeader,
					NotNull:         false,
					Null:            `\N`,
					BackslashEscape: true,
					TrimLastSep:     false,
				},
				IgnoreColumns: ca.ignoreColumns,
			},
		}
		rc := &Controller{
			cfg:           cfg,
			checkTemplate: template,
			store:         mockStore,
			dbInfos:       ca.dbInfos,
			ioWorkers:     worker.NewPool(context.Background(), 1, "io"),
		}
		msgs, err := rc.SchemaIsValid(ctx, ca.tableMeta)
		c.Assert(err, IsNil)
		c.Assert(msgs, HasLen, ca.MsgNum)
		if len(msgs) > 0 {
			c.Assert(msgs[0], Matches, ca.expectMsg)
		}
	}
}

func (s *tableRestoreSuite) TestGBKEncodedSchemaIsValid(c *C) {
	cfg := &config.Config{
		Mydumper: config.MydumperRuntime{
			ReadBlockSize:          config.ReadBlockSize,
			DataCharacterSet:       "gb18030",
			DataInvalidCharReplace: string(utf8.RuneError),
			CSV: config.CSVConfig{
				Separator:       "，",
				Delimiter:       `"`,
				Header:          true,
				NotNull:         false,
				Null:            `\N`,
				BackslashEscape: true,
				TrimLastSep:     false,
			},
			IgnoreColumns: nil,
		},
	}
	charsetConvertor, err := mydump.NewCharsetConvertor(cfg.Mydumper.DataCharacterSet, cfg.Mydumper.DataInvalidCharReplace)
	c.Assert(err, IsNil)
	mockStore, err := storage.NewLocalStorage(c.MkDir())
	c.Assert(err, IsNil)
	csvContent, err := charsetConvertor.Encode(string([]byte("\"colA\"，\"colB\"\n\"a\"，\"b\"")))
	c.Assert(err, IsNil)
	ctx := context.Background()
	csvFile := "db1.gbk_table.csv"
	err = mockStore.WriteFile(ctx, csvFile, []byte(csvContent))
	c.Assert(err, IsNil)

	rc := &Controller{
		cfg:           cfg,
		checkTemplate: NewSimpleTemplate(),
		store:         mockStore,
		dbInfos: map[string]*checkpoints.TidbDBInfo{
			"db1": {
				Name: "db1",
				Tables: map[string]*checkpoints.TidbTableInfo{
					"gbk_table": {
						ID:   1,
						DB:   "db1",
						Name: "gbk_table",
						Core: &model.TableInfo{
							Columns: []*model.ColumnInfo{
								{
									Name: model.NewCIStr("colA"),
									FieldType: types.FieldType{
										Flag: 1,
									},
								},
								{
									Name: model.NewCIStr("colB"),
									FieldType: types.FieldType{
										Flag: 1,
									},
								},
							},
						},
					},
				},
			},
		},
		ioWorkers: worker.NewPool(ctx, 1, "io"),
	}
	msgs, err := rc.SchemaIsValid(ctx, &mydump.MDTableMeta{
		DB:   "db1",
		Name: "gbk_table",
		DataFiles: []mydump.FileInfo{
			{
				FileMeta: mydump.SourceFileMeta{
					FileSize: 1 * units.TiB,
					Path:     csvFile,
					Type:     mydump.SourceTypeCSV,
				},
			},
		},
	})
	c.Assert(err, IsNil)
	c.Assert(msgs, HasLen, 0)
}

type testChecksumMgr struct {
	checksum RemoteChecksum
	callCnt  int
}

func (t *testChecksumMgr) Checksum(ctx context.Context, tableInfo *checkpoints.TidbTableInfo) (*RemoteChecksum, error) {
	t.callCnt++
	return &t.checksum, nil
=======
	require.Equal(t, err.Error(), err1.Error())
	require.NoError(t, mock.ExpectationsWereMet())
>>>>>>> aa002189
}<|MERGE_RESOLUTION|>--- conflicted
+++ resolved
@@ -324,2501 +324,6 @@
 	ctl.saveCpCh = make(chan saveCp)
 	// precheck failed, will not do init checkpoint.
 	err1 := ctl.Run(context.Background())
-<<<<<<< HEAD
-	c.Assert(err1.Error(), Equals, err.Error())
-	c.Assert(mock.ExpectationsWereMet(), IsNil)
-}
-
-var _ = Suite(&tableRestoreSuite{})
-
-type tableRestoreSuiteBase struct {
-	tr  *TableRestore
-	cfg *config.Config
-
-	tableInfo *checkpoints.TidbTableInfo
-	dbInfo    *checkpoints.TidbDBInfo
-	tableMeta *mydump.MDTableMeta
-
-	store storage.ExternalStorage
-}
-
-type tableRestoreSuite struct {
-	tableRestoreSuiteBase
-}
-
-func (s *tableRestoreSuiteBase) SetUpSuite(c *C) {
-	web.InitCurrentProgress()
-	// Produce a mock table info
-	p := parser.New()
-	p.SetSQLMode(mysql.ModeANSIQuotes)
-	se := tmock.NewContext()
-	node, err := p.ParseOneStmt(`
-		CREATE TABLE "table" (
-			a INT,
-			b INT,
-			c INT,
-			KEY (b)
-		)
-	`, "", "")
-	c.Assert(err, IsNil)
-	core, err := ddl.MockTableInfo(se, node.(*ast.CreateTableStmt), 0xabcdef)
-	c.Assert(err, IsNil)
-	core.State = model.StatePublic
-
-	s.tableInfo = &checkpoints.TidbTableInfo{Name: "table", DB: "db", Core: core}
-	s.dbInfo = &checkpoints.TidbDBInfo{
-		Name:   "db",
-		Tables: map[string]*checkpoints.TidbTableInfo{"table": s.tableInfo},
-	}
-
-	// Write some sample SQL dump
-
-	fakeDataDir := c.MkDir()
-
-	store, err := storage.NewLocalStorage(fakeDataDir)
-	c.Assert(err, IsNil)
-	s.store = store
-
-	fakeDataFilesCount := 6
-	fakeDataFilesContent := []byte("INSERT INTO `table` VALUES (1, 2, 3);")
-	c.Assert(len(fakeDataFilesContent), Equals, 37)
-	fakeDataFiles := make([]mydump.FileInfo, 0, fakeDataFilesCount)
-	for i := 1; i <= fakeDataFilesCount; i++ {
-		fakeFileName := fmt.Sprintf("db.table.%d.sql", i)
-		fakeDataPath := filepath.Join(fakeDataDir, fakeFileName)
-		err = os.WriteFile(fakeDataPath, fakeDataFilesContent, 0o644)
-		c.Assert(err, IsNil)
-		fakeDataFiles = append(fakeDataFiles, mydump.FileInfo{
-			TableName: filter.Table{Schema: "db", Name: "table"},
-			FileMeta: mydump.SourceFileMeta{
-				Path:     fakeFileName,
-				Type:     mydump.SourceTypeSQL,
-				SortKey:  strconv.Itoa(i),
-				FileSize: 37,
-			},
-		})
-	}
-
-	fakeCsvContent := []byte("1,2,3\r\n4,5,6\r\n")
-	csvName := "db.table.99.csv"
-	err = os.WriteFile(filepath.Join(fakeDataDir, csvName), fakeCsvContent, 0o644)
-	c.Assert(err, IsNil)
-	fakeDataFiles = append(fakeDataFiles, mydump.FileInfo{
-		TableName: filter.Table{Schema: "db", Name: "table"},
-		FileMeta: mydump.SourceFileMeta{
-			Path:     csvName,
-			Type:     mydump.SourceTypeCSV,
-			SortKey:  "99",
-			FileSize: 14,
-		},
-	})
-
-	s.tableMeta = &mydump.MDTableMeta{
-		DB:        "db",
-		Name:      "table",
-		TotalSize: 222,
-		SchemaFile: mydump.FileInfo{
-			TableName: filter.Table{Schema: "db", Name: "table"},
-			FileMeta: mydump.SourceFileMeta{
-				Path: "db.table-schema.sql",
-				Type: mydump.SourceTypeTableSchema,
-			},
-		},
-		DataFiles: fakeDataFiles,
-	}
-}
-
-func (s *tableRestoreSuiteBase) SetUpTest(c *C) {
-	// Collect into the test TableRestore structure
-	var err error
-	s.tr, err = NewTableRestore("`db`.`table`", s.tableMeta, s.dbInfo, s.tableInfo, &checkpoints.TableCheckpoint{}, nil)
-	c.Assert(err, IsNil)
-
-	s.cfg = config.NewConfig()
-	s.cfg.App.BroadcastStatus = true
-	s.cfg.Mydumper.BatchSize = 111
-	s.cfg.App.TableConcurrency = 2
-}
-
-func (s *tableRestoreSuite) TestPopulateChunks(c *C) {
-	_ = failpoint.Enable("github.com/pingcap/tidb/br/pkg/lightning/restore/PopulateChunkTimestamp", "return(1234567897)")
-	defer func() {
-		_ = failpoint.Disable("github.com/pingcap/tidb/br/pkg/lightning/restore/PopulateChunkTimestamp")
-	}()
-
-	cp := &checkpoints.TableCheckpoint{
-		Engines: make(map[int32]*checkpoints.EngineCheckpoint),
-	}
-
-	rc := &Controller{cfg: s.cfg, ioWorkers: worker.NewPool(context.Background(), 1, "io"), store: s.store}
-	err := s.tr.populateChunks(context.Background(), rc, cp)
-	c.Assert(err, IsNil)
-	//nolint:dupl // false positive.
-	c.Assert(cp.Engines, DeepEquals, map[int32]*checkpoints.EngineCheckpoint{
-		-1: {
-			Status: checkpoints.CheckpointStatusLoaded,
-		},
-		0: {
-			Status: checkpoints.CheckpointStatusLoaded,
-			Chunks: []*checkpoints.ChunkCheckpoint{
-				{
-					Key:      checkpoints.ChunkCheckpointKey{Path: s.tr.tableMeta.DataFiles[0].FileMeta.Path, Offset: 0},
-					FileMeta: s.tr.tableMeta.DataFiles[0].FileMeta,
-					Chunk: mydump.Chunk{
-						Offset:       0,
-						EndOffset:    37,
-						PrevRowIDMax: 0,
-						RowIDMax:     7, // 37 bytes with 3 columns can store at most 7 rows.
-					},
-					Timestamp: 1234567897,
-				},
-				{
-					Key:      checkpoints.ChunkCheckpointKey{Path: s.tr.tableMeta.DataFiles[1].FileMeta.Path, Offset: 0},
-					FileMeta: s.tr.tableMeta.DataFiles[1].FileMeta,
-					Chunk: mydump.Chunk{
-						Offset:       0,
-						EndOffset:    37,
-						PrevRowIDMax: 7,
-						RowIDMax:     14,
-					},
-					Timestamp: 1234567897,
-				},
-				{
-					Key:      checkpoints.ChunkCheckpointKey{Path: s.tr.tableMeta.DataFiles[2].FileMeta.Path, Offset: 0},
-					FileMeta: s.tr.tableMeta.DataFiles[2].FileMeta,
-					Chunk: mydump.Chunk{
-						Offset:       0,
-						EndOffset:    37,
-						PrevRowIDMax: 14,
-						RowIDMax:     21,
-					},
-					Timestamp: 1234567897,
-				},
-			},
-		},
-		1: {
-			Status: checkpoints.CheckpointStatusLoaded,
-			Chunks: []*checkpoints.ChunkCheckpoint{
-				{
-					Key:      checkpoints.ChunkCheckpointKey{Path: s.tr.tableMeta.DataFiles[3].FileMeta.Path, Offset: 0},
-					FileMeta: s.tr.tableMeta.DataFiles[3].FileMeta,
-					Chunk: mydump.Chunk{
-						Offset:       0,
-						EndOffset:    37,
-						PrevRowIDMax: 21,
-						RowIDMax:     28,
-					},
-					Timestamp: 1234567897,
-				},
-				{
-					Key:      checkpoints.ChunkCheckpointKey{Path: s.tr.tableMeta.DataFiles[4].FileMeta.Path, Offset: 0},
-					FileMeta: s.tr.tableMeta.DataFiles[4].FileMeta,
-					Chunk: mydump.Chunk{
-						Offset:       0,
-						EndOffset:    37,
-						PrevRowIDMax: 28,
-						RowIDMax:     35,
-					},
-					Timestamp: 1234567897,
-				},
-				{
-					Key:      checkpoints.ChunkCheckpointKey{Path: s.tr.tableMeta.DataFiles[5].FileMeta.Path, Offset: 0},
-					FileMeta: s.tr.tableMeta.DataFiles[5].FileMeta,
-					Chunk: mydump.Chunk{
-						Offset:       0,
-						EndOffset:    37,
-						PrevRowIDMax: 35,
-						RowIDMax:     42,
-					},
-					Timestamp: 1234567897,
-				},
-			},
-		},
-		2: {
-			Status: checkpoints.CheckpointStatusLoaded,
-			Chunks: []*checkpoints.ChunkCheckpoint{
-				{
-					Key:      checkpoints.ChunkCheckpointKey{Path: s.tr.tableMeta.DataFiles[6].FileMeta.Path, Offset: 0},
-					FileMeta: s.tr.tableMeta.DataFiles[6].FileMeta,
-					Chunk: mydump.Chunk{
-						Offset:       0,
-						EndOffset:    14,
-						PrevRowIDMax: 42,
-						RowIDMax:     46,
-					},
-					Timestamp: 1234567897,
-				},
-			},
-		},
-	})
-
-	// set csv header to true, this will cause check columns fail
-	s.cfg.Mydumper.CSV.Header = true
-	s.cfg.Mydumper.StrictFormat = true
-	regionSize := s.cfg.Mydumper.MaxRegionSize
-	s.cfg.Mydumper.MaxRegionSize = 5
-	err = s.tr.populateChunks(context.Background(), rc, cp)
-	c.Assert(err, NotNil)
-	c.Assert(err, ErrorMatches, `.*unknown columns in header \[1 2 3\]`)
-	s.cfg.Mydumper.MaxRegionSize = regionSize
-	s.cfg.Mydumper.CSV.Header = false
-}
-
-type errorLocalWriter struct{}
-
-func (w errorLocalWriter) AppendRows(context.Context, string, []string, kv.Rows) error {
-	return errors.New("mock write rows failed")
-}
-
-func (w errorLocalWriter) IsSynced() bool {
-	return true
-}
-
-func (w errorLocalWriter) Close(context.Context) (backend.ChunkFlushStatus, error) {
-	return nil, nil
-}
-
-func (s *tableRestoreSuite) TestRestoreEngineFailed(c *C) {
-	ctx := context.Background()
-	ctrl := gomock.NewController(c)
-	mockBackend := mock.NewMockBackend(ctrl)
-	rc := &Controller{
-		cfg:            s.cfg,
-		pauser:         DeliverPauser,
-		ioWorkers:      worker.NewPool(ctx, 1, "io"),
-		regionWorkers:  worker.NewPool(ctx, 10, "region"),
-		store:          s.store,
-		backend:        backend.MakeBackend(mockBackend),
-		errorSummaries: makeErrorSummaries(log.L()),
-		saveCpCh:       make(chan saveCp, 1),
-		diskQuotaLock:  newDiskQuotaLock(),
-	}
-	defer close(rc.saveCpCh)
-	go func() {
-		for cp := range rc.saveCpCh {
-			cp.waitCh <- nil
-		}
-	}()
-
-	cp := &checkpoints.TableCheckpoint{
-		Engines: make(map[int32]*checkpoints.EngineCheckpoint),
-	}
-	err := s.tr.populateChunks(ctx, rc, cp)
-	c.Assert(err, IsNil)
-
-	tbl, err := tables.TableFromMeta(kv.NewPanickingAllocators(0), s.tableInfo.Core)
-	c.Assert(err, IsNil)
-	_, indexUUID := backend.MakeUUID("`db`.`table`", -1)
-	_, dataUUID := backend.MakeUUID("`db`.`table`", 0)
-	realBackend := tidb.NewTiDBBackend(nil, "replace", nil)
-	mockBackend.EXPECT().OpenEngine(gomock.Any(), gomock.Any(), gomock.Any()).Return(nil)
-	mockBackend.EXPECT().OpenEngine(gomock.Any(), gomock.Any(), gomock.Any()).Return(nil)
-	mockBackend.EXPECT().CloseEngine(gomock.Any(), gomock.Any(), gomock.Any()).Return(nil).AnyTimes()
-	mockBackend.EXPECT().NewEncoder(gomock.Any(), gomock.Any()).
-		Return(realBackend.NewEncoder(tbl, &kv.SessionOptions{})).
-		AnyTimes()
-	mockBackend.EXPECT().MakeEmptyRows().Return(realBackend.MakeEmptyRows()).AnyTimes()
-	mockBackend.EXPECT().LocalWriter(gomock.Any(), gomock.Any(), dataUUID).Return(noop.Writer{}, nil)
-	mockBackend.EXPECT().LocalWriter(gomock.Any(), gomock.Any(), indexUUID).
-		Return(nil, errors.New("mock open index local writer failed"))
-	openedIdxEngine, err := rc.backend.OpenEngine(ctx, nil, "`db`.`table`", -1)
-	c.Assert(err, IsNil)
-
-	// open the first engine meet error, should directly return the error
-	_, err = s.tr.restoreEngine(ctx, rc, openedIdxEngine, 0, cp.Engines[0])
-	c.Assert(err, ErrorMatches, "mock open index local writer failed")
-
-	localWriter := func(ctx context.Context, cfg *backend.LocalWriterConfig, engineUUID uuid.UUID) (backend.EngineWriter, error) {
-		time.Sleep(20 * time.Millisecond)
-		select {
-		case <-ctx.Done():
-			return nil, errors.New("mock open index local writer failed after ctx.Done")
-		default:
-			return noop.Writer{}, nil
-		}
-	}
-	mockBackend.EXPECT().OpenEngine(gomock.Any(), gomock.Any(), gomock.Any()).Return(nil)
-	mockBackend.EXPECT().OpenEngine(gomock.Any(), gomock.Any(), gomock.Any()).Return(nil)
-	mockBackend.EXPECT().LocalWriter(gomock.Any(), gomock.Any(), dataUUID).Return(errorLocalWriter{}, nil).AnyTimes()
-	mockBackend.EXPECT().LocalWriter(gomock.Any(), gomock.Any(), indexUUID).
-		DoAndReturn(localWriter).AnyTimes()
-
-	openedIdxEngine, err = rc.backend.OpenEngine(ctx, nil, "`db`.`table`", -1)
-	c.Assert(err, IsNil)
-
-	// open engine failed after write rows failed, should return write rows error
-	_, err = s.tr.restoreEngine(ctx, rc, openedIdxEngine, 0, cp.Engines[0])
-	c.Assert(err, ErrorMatches, "mock write rows failed")
-}
-
-func (s *tableRestoreSuite) TestPopulateChunksCSVHeader(c *C) {
-	fakeDataDir := c.MkDir()
-	store, err := storage.NewLocalStorage(fakeDataDir)
-	c.Assert(err, IsNil)
-
-	fakeDataFiles := make([]mydump.FileInfo, 0)
-
-	fakeCsvContents := []string{
-		// small full header
-		"a,b,c\r\n1,2,3\r\n",
-		// small partial header
-		"b,c\r\n2,3\r\n",
-		// big full header
-		"a,b,c\r\n90000,80000,700000\r\n1000,2000,3000\r\n11,22,33\r\n3,4,5\r\n",
-		// big full header unordered
-		"c,a,b\r\n,1000,2000,3000\r\n11,22,33\r\n1000,2000,404\r\n3,4,5\r\n90000,80000,700000\r\n7999999,89999999,9999999\r\n",
-		// big partial header
-		"b,c\r\n2000001,30000001\r\n35231616,462424626\r\n62432,434898934\r\n",
-	}
-	total := 0
-	for i, s := range fakeCsvContents {
-		csvName := fmt.Sprintf("db.table.%02d.csv", i)
-		err := os.WriteFile(filepath.Join(fakeDataDir, csvName), []byte(s), 0o644)
-		c.Assert(err, IsNil)
-		fakeDataFiles = append(fakeDataFiles, mydump.FileInfo{
-			TableName: filter.Table{Schema: "db", Name: "table"},
-			FileMeta:  mydump.SourceFileMeta{Path: csvName, Type: mydump.SourceTypeCSV, SortKey: fmt.Sprintf("%02d", i), FileSize: int64(len(s))},
-		})
-		total += len(s)
-	}
-	tableMeta := &mydump.MDTableMeta{
-		DB:         "db",
-		Name:       "table",
-		TotalSize:  int64(total),
-		SchemaFile: mydump.FileInfo{TableName: filter.Table{Schema: "db", Name: "table"}, FileMeta: mydump.SourceFileMeta{Path: "db.table-schema.sql", Type: mydump.SourceTypeTableSchema}},
-		DataFiles:  fakeDataFiles,
-	}
-
-	_ = failpoint.Enable("github.com/pingcap/tidb/br/pkg/lightning/restore/PopulateChunkTimestamp", "return(1234567897)")
-	defer func() {
-		_ = failpoint.Disable("github.com/pingcap/tidb/br/pkg/lightning/restore/PopulateChunkTimestamp")
-	}()
-
-	cp := &checkpoints.TableCheckpoint{
-		Engines: make(map[int32]*checkpoints.EngineCheckpoint),
-	}
-
-	cfg := config.NewConfig()
-	cfg.Mydumper.BatchSize = 100
-	cfg.Mydumper.MaxRegionSize = 40
-
-	cfg.Mydumper.CSV.Header = true
-	cfg.Mydumper.StrictFormat = true
-	rc := &Controller{cfg: cfg, ioWorkers: worker.NewPool(context.Background(), 1, "io"), store: store}
-
-	tr, err := NewTableRestore("`db`.`table`", tableMeta, s.dbInfo, s.tableInfo, &checkpoints.TableCheckpoint{}, nil)
-	c.Assert(err, IsNil)
-	c.Assert(tr.populateChunks(context.Background(), rc, cp), IsNil)
-
-	c.Assert(cp.Engines, DeepEquals, map[int32]*checkpoints.EngineCheckpoint{
-		-1: {
-			Status: checkpoints.CheckpointStatusLoaded,
-		},
-		0: {
-			Status: checkpoints.CheckpointStatusLoaded,
-			Chunks: []*checkpoints.ChunkCheckpoint{
-				{
-					Key:      checkpoints.ChunkCheckpointKey{Path: tableMeta.DataFiles[0].FileMeta.Path, Offset: 0},
-					FileMeta: tableMeta.DataFiles[0].FileMeta,
-					Chunk: mydump.Chunk{
-						Offset:       0,
-						EndOffset:    14,
-						PrevRowIDMax: 0,
-						RowIDMax:     4, // 37 bytes with 3 columns can store at most 7 rows.
-					},
-					Timestamp: 1234567897,
-				},
-				{
-					Key:      checkpoints.ChunkCheckpointKey{Path: tableMeta.DataFiles[1].FileMeta.Path, Offset: 0},
-					FileMeta: tableMeta.DataFiles[1].FileMeta,
-					Chunk: mydump.Chunk{
-						Offset:       0,
-						EndOffset:    10,
-						PrevRowIDMax: 4,
-						RowIDMax:     7,
-					},
-					Timestamp: 1234567897,
-				},
-				{
-					Key:               checkpoints.ChunkCheckpointKey{Path: tableMeta.DataFiles[2].FileMeta.Path, Offset: 6},
-					FileMeta:          tableMeta.DataFiles[2].FileMeta,
-					ColumnPermutation: []int{0, 1, 2, -1},
-					Chunk: mydump.Chunk{
-						Offset:       6,
-						EndOffset:    52,
-						PrevRowIDMax: 7,
-						RowIDMax:     20,
-						Columns:      []string{"a", "b", "c"},
-					},
-
-					Timestamp: 1234567897,
-				},
-				{
-					Key:               checkpoints.ChunkCheckpointKey{Path: tableMeta.DataFiles[2].FileMeta.Path, Offset: 52},
-					FileMeta:          tableMeta.DataFiles[2].FileMeta,
-					ColumnPermutation: []int{0, 1, 2, -1},
-					Chunk: mydump.Chunk{
-						Offset:       52,
-						EndOffset:    60,
-						PrevRowIDMax: 20,
-						RowIDMax:     22,
-						Columns:      []string{"a", "b", "c"},
-					},
-					Timestamp: 1234567897,
-				},
-				{
-					Key:               checkpoints.ChunkCheckpointKey{Path: tableMeta.DataFiles[3].FileMeta.Path, Offset: 6},
-					FileMeta:          tableMeta.DataFiles[3].FileMeta,
-					ColumnPermutation: []int{1, 2, 0, -1},
-					Chunk: mydump.Chunk{
-						Offset:       6,
-						EndOffset:    48,
-						PrevRowIDMax: 22,
-						RowIDMax:     35,
-						Columns:      []string{"c", "a", "b"},
-					},
-					Timestamp: 1234567897,
-				},
-			},
-		},
-		1: {
-			Status: checkpoints.CheckpointStatusLoaded,
-			Chunks: []*checkpoints.ChunkCheckpoint{
-				{
-					Key:               checkpoints.ChunkCheckpointKey{Path: tableMeta.DataFiles[3].FileMeta.Path, Offset: 48},
-					FileMeta:          tableMeta.DataFiles[3].FileMeta,
-					ColumnPermutation: []int{1, 2, 0, -1},
-					Chunk: mydump.Chunk{
-						Offset:       48,
-						EndOffset:    101,
-						PrevRowIDMax: 35,
-						RowIDMax:     48,
-						Columns:      []string{"c", "a", "b"},
-					},
-					Timestamp: 1234567897,
-				},
-				{
-					Key:               checkpoints.ChunkCheckpointKey{Path: tableMeta.DataFiles[3].FileMeta.Path, Offset: 101},
-					FileMeta:          tableMeta.DataFiles[3].FileMeta,
-					ColumnPermutation: []int{1, 2, 0, -1},
-					Chunk: mydump.Chunk{
-						Offset:       101,
-						EndOffset:    102,
-						PrevRowIDMax: 48,
-						RowIDMax:     48,
-						Columns:      []string{"c", "a", "b"},
-					},
-					Timestamp: 1234567897,
-				},
-				{
-					Key:               checkpoints.ChunkCheckpointKey{Path: tableMeta.DataFiles[4].FileMeta.Path, Offset: 4},
-					FileMeta:          tableMeta.DataFiles[4].FileMeta,
-					ColumnPermutation: []int{-1, 0, 1, -1},
-					Chunk: mydump.Chunk{
-						Offset:       4,
-						EndOffset:    59,
-						PrevRowIDMax: 48,
-						RowIDMax:     61,
-						Columns:      []string{"b", "c"},
-					},
-					Timestamp: 1234567897,
-				},
-			},
-		},
-		2: {
-			Status: checkpoints.CheckpointStatusLoaded,
-			Chunks: []*checkpoints.ChunkCheckpoint{
-				{
-					Key:               checkpoints.ChunkCheckpointKey{Path: tableMeta.DataFiles[4].FileMeta.Path, Offset: 59},
-					FileMeta:          tableMeta.DataFiles[4].FileMeta,
-					ColumnPermutation: []int{-1, 0, 1, -1},
-					Chunk: mydump.Chunk{
-						Offset:       59,
-						EndOffset:    60,
-						PrevRowIDMax: 61,
-						RowIDMax:     61,
-						Columns:      []string{"b", "c"},
-					},
-					Timestamp: 1234567897,
-				},
-			},
-		},
-	})
-}
-
-func (s *tableRestoreSuite) TestGetColumnsNames(c *C) {
-	c.Assert(getColumnNames(s.tableInfo.Core, []int{0, 1, 2, -1}), DeepEquals, []string{"a", "b", "c"})
-	c.Assert(getColumnNames(s.tableInfo.Core, []int{1, 0, 2, -1}), DeepEquals, []string{"b", "a", "c"})
-	c.Assert(getColumnNames(s.tableInfo.Core, []int{-1, 0, 1, -1}), DeepEquals, []string{"b", "c"})
-	c.Assert(getColumnNames(s.tableInfo.Core, []int{0, 1, -1, -1}), DeepEquals, []string{"a", "b"})
-	c.Assert(getColumnNames(s.tableInfo.Core, []int{1, -1, 0, -1}), DeepEquals, []string{"c", "a"})
-	c.Assert(getColumnNames(s.tableInfo.Core, []int{-1, 0, -1, -1}), DeepEquals, []string{"b"})
-	c.Assert(getColumnNames(s.tableInfo.Core, []int{1, 2, 3, 0}), DeepEquals, []string{"_tidb_rowid", "a", "b", "c"})
-	c.Assert(getColumnNames(s.tableInfo.Core, []int{1, 0, 2, 3}), DeepEquals, []string{"b", "a", "c", "_tidb_rowid"})
-	c.Assert(getColumnNames(s.tableInfo.Core, []int{-1, 0, 2, 1}), DeepEquals, []string{"b", "_tidb_rowid", "c"})
-	c.Assert(getColumnNames(s.tableInfo.Core, []int{2, -1, 0, 1}), DeepEquals, []string{"c", "_tidb_rowid", "a"})
-	c.Assert(getColumnNames(s.tableInfo.Core, []int{-1, 1, -1, 0}), DeepEquals, []string{"_tidb_rowid", "b"})
-}
-
-func (s *tableRestoreSuite) TestInitializeColumns(c *C) {
-	ccp := &checkpoints.ChunkCheckpoint{}
-
-	defer func() {
-		s.tr.ignoreColumns = nil
-	}()
-
-	cases := []struct {
-		columns             []string
-		ignoreColumns       map[string]struct{}
-		expectedPermutation []int
-		errPat              string
-	}{
-		{
-			nil,
-			nil,
-			[]int{0, 1, 2, -1},
-			"",
-		},
-		{
-			nil,
-			map[string]struct{}{"b": {}},
-			[]int{0, -1, 2, -1},
-			"",
-		},
-		{
-			[]string{"b", "c", "a"},
-			nil,
-			[]int{2, 0, 1, -1},
-			"",
-		},
-		{
-			[]string{"b", "c", "a"},
-			map[string]struct{}{"b": {}},
-			[]int{2, -1, 1, -1},
-			"",
-		},
-		{
-			[]string{"b"},
-			nil,
-			[]int{-1, 0, -1, -1},
-			"",
-		},
-		{
-			[]string{"_tidb_rowid", "b", "a", "c"},
-			nil,
-			[]int{2, 1, 3, 0},
-			"",
-		},
-		{
-			[]string{"_tidb_rowid", "b", "a", "c"},
-			map[string]struct{}{"b": {}, "_tidb_rowid": {}},
-			[]int{2, -1, 3, -1},
-			"",
-		},
-		{
-			[]string{"_tidb_rowid", "b", "a", "c", "d"},
-			nil,
-			nil,
-			`unknown columns in header \[d\]`,
-		},
-		{
-			[]string{"e", "b", "c", "d"},
-			nil,
-			nil,
-			`unknown columns in header \[e d\]`,
-		},
-	}
-
-	for _, testCase := range cases {
-		ccp.ColumnPermutation = nil
-		s.tr.ignoreColumns = testCase.ignoreColumns
-		err := s.tr.initializeColumns(testCase.columns, ccp)
-		if len(testCase.errPat) > 0 {
-			c.Assert(err, NotNil)
-			c.Assert(err, ErrorMatches, testCase.errPat)
-		} else {
-			c.Assert(ccp.ColumnPermutation, DeepEquals, testCase.expectedPermutation)
-		}
-	}
-}
-
-func (s *tableRestoreSuite) TestInitializeColumnsGenerated(c *C) {
-	p := parser.New()
-	p.SetSQLMode(mysql.ModeANSIQuotes)
-	se := tmock.NewContext()
-
-	cases := []struct {
-		schema              string
-		columns             []string
-		expectedPermutation []int
-	}{
-		{
-			"CREATE TABLE `table` (a INT, b INT, C INT, d INT AS (a * 2))",
-			[]string{"b", "c", "a"},
-			[]int{2, 0, 1, -1, -1},
-		},
-		// all generated columns and none input columns
-		{
-			"CREATE TABLE `table` (a bigint as (1 + 2) stored, b text as (sha1(repeat('x', a))) stored)",
-			[]string{},
-			[]int{-1, -1, -1},
-		},
-	}
-
-	for _, testCase := range cases {
-		node, err := p.ParseOneStmt(testCase.schema, "", "")
-		c.Assert(err, IsNil)
-		core, err := ddl.MockTableInfo(se, node.(*ast.CreateTableStmt), 0xabcdef)
-		c.Assert(err, IsNil)
-		core.State = model.StatePublic
-		tableInfo := &checkpoints.TidbTableInfo{Name: "table", DB: "db", Core: core}
-		s.tr, err = NewTableRestore("`db`.`table`", s.tableMeta, s.dbInfo, tableInfo, &checkpoints.TableCheckpoint{}, nil)
-		c.Assert(err, IsNil)
-		ccp := &checkpoints.ChunkCheckpoint{}
-
-		err = s.tr.initializeColumns(testCase.columns, ccp)
-		c.Assert(err, IsNil)
-		c.Assert(ccp.ColumnPermutation, DeepEquals, testCase.expectedPermutation)
-	}
-}
-
-func (s *tableRestoreSuite) TestCompareChecksumSuccess(c *C) {
-	db, mock, err := sqlmock.New()
-	c.Assert(err, IsNil)
-
-	mock.ExpectQuery("SELECT.*tikv_gc_life_time.*").
-		WillReturnRows(sqlmock.NewRows([]string{"VARIABLE_VALUE"}).AddRow("10m"))
-	mock.ExpectExec("UPDATE.*tikv_gc_life_time.*").
-		WithArgs("100h0m0s").
-		WillReturnResult(sqlmock.NewResult(1, 1))
-	mock.ExpectQuery("ADMIN CHECKSUM.*").
-		WillReturnRows(
-			sqlmock.NewRows([]string{"Db_name", "Table_name", "Checksum_crc64_xor", "Total_kvs", "Total_bytes"}).
-				AddRow("db", "table", 1234567890, 12345, 1234567),
-		)
-	mock.ExpectExec("UPDATE.*tikv_gc_life_time.*").
-		WithArgs("10m").
-		WillReturnResult(sqlmock.NewResult(2, 1))
-	mock.ExpectClose()
-
-	ctx := MockDoChecksumCtx(db)
-	remoteChecksum, err := DoChecksum(ctx, s.tr.tableInfo)
-	c.Assert(err, IsNil)
-	err = s.tr.compareChecksum(remoteChecksum, verification.MakeKVChecksum(1234567, 12345, 1234567890))
-	c.Assert(err, IsNil)
-
-	c.Assert(db.Close(), IsNil)
-	c.Assert(mock.ExpectationsWereMet(), IsNil)
-}
-
-func (s *tableRestoreSuite) TestCompareChecksumFailure(c *C) {
-	db, mock, err := sqlmock.New()
-	c.Assert(err, IsNil)
-
-	mock.ExpectQuery("SELECT.*tikv_gc_life_time.*").
-		WillReturnRows(sqlmock.NewRows([]string{"VARIABLE_VALUE"}).AddRow("10m"))
-	mock.ExpectExec("UPDATE.*tikv_gc_life_time.*").
-		WithArgs("100h0m0s").
-		WillReturnResult(sqlmock.NewResult(1, 1))
-	mock.ExpectQuery("ADMIN CHECKSUM TABLE `db`\\.`table`").
-		WillReturnRows(
-			sqlmock.NewRows([]string{"Db_name", "Table_name", "Checksum_crc64_xor", "Total_kvs", "Total_bytes"}).
-				AddRow("db", "table", 1234567890, 12345, 1234567),
-		)
-	mock.ExpectExec("UPDATE.*tikv_gc_life_time.*").
-		WithArgs("10m").
-		WillReturnResult(sqlmock.NewResult(2, 1))
-	mock.ExpectClose()
-
-	ctx := MockDoChecksumCtx(db)
-	remoteChecksum, err := DoChecksum(ctx, s.tr.tableInfo)
-	c.Assert(err, IsNil)
-	err = s.tr.compareChecksum(remoteChecksum, verification.MakeKVChecksum(9876543, 54321, 1357924680))
-	c.Assert(err, ErrorMatches, "checksum mismatched.*")
-
-	c.Assert(db.Close(), IsNil)
-	c.Assert(mock.ExpectationsWereMet(), IsNil)
-}
-
-func (s *tableRestoreSuite) TestAnalyzeTable(c *C) {
-	db, mock, err := sqlmock.New()
-	c.Assert(err, IsNil)
-
-	mock.ExpectExec("ANALYZE TABLE `db`\\.`table`").
-		WillReturnResult(sqlmock.NewResult(1, 1))
-	mock.ExpectClose()
-
-	ctx := context.Background()
-	defaultSQLMode, err := mysql.GetSQLMode(mysql.DefaultSQLMode)
-	c.Assert(err, IsNil)
-	g := glue.NewExternalTiDBGlue(db, defaultSQLMode)
-	err = s.tr.analyzeTable(ctx, g)
-	c.Assert(err, IsNil)
-
-	c.Assert(db.Close(), IsNil)
-	c.Assert(mock.ExpectationsWereMet(), IsNil)
-}
-
-func (s *tableRestoreSuite) TestImportKVSuccess(c *C) {
-	controller := gomock.NewController(c)
-	defer controller.Finish()
-	mockBackend := mock.NewMockBackend(controller)
-	importer := backend.MakeBackend(mockBackend)
-	chptCh := make(chan saveCp)
-	defer close(chptCh)
-	rc := &Controller{saveCpCh: chptCh, cfg: config.NewConfig()}
-	go func() {
-		for scp := range chptCh {
-			if scp.waitCh != nil {
-				scp.waitCh <- nil
-			}
-		}
-	}()
-
-	ctx := context.Background()
-	engineUUID := uuid.New()
-
-	mockBackend.EXPECT().
-		CloseEngine(ctx, nil, engineUUID).
-		Return(nil)
-	mockBackend.EXPECT().
-		ImportEngine(ctx, engineUUID, gomock.Any()).
-		Return(nil)
-	mockBackend.EXPECT().
-		CleanupEngine(ctx, engineUUID).
-		Return(nil)
-
-	closedEngine, err := importer.UnsafeCloseEngineWithUUID(ctx, nil, "tag", engineUUID)
-	c.Assert(err, IsNil)
-	err = s.tr.importKV(ctx, closedEngine, rc, 1)
-	c.Assert(err, IsNil)
-}
-
-func (s *tableRestoreSuite) TestImportKVFailure(c *C) {
-	controller := gomock.NewController(c)
-	defer controller.Finish()
-	mockBackend := mock.NewMockBackend(controller)
-	importer := backend.MakeBackend(mockBackend)
-	chptCh := make(chan saveCp)
-	defer close(chptCh)
-	rc := &Controller{saveCpCh: chptCh, cfg: config.NewConfig()}
-	go func() {
-		for scp := range chptCh {
-			if scp.waitCh != nil {
-				scp.waitCh <- nil
-			}
-		}
-	}()
-
-	ctx := context.Background()
-	engineUUID := uuid.New()
-
-	mockBackend.EXPECT().
-		CloseEngine(ctx, nil, engineUUID).
-		Return(nil)
-	mockBackend.EXPECT().
-		ImportEngine(ctx, engineUUID, gomock.Any()).
-		Return(errors.Annotate(context.Canceled, "fake import error"))
-
-	closedEngine, err := importer.UnsafeCloseEngineWithUUID(ctx, nil, "tag", engineUUID)
-	c.Assert(err, IsNil)
-	err = s.tr.importKV(ctx, closedEngine, rc, 1)
-	c.Assert(err, ErrorMatches, "fake import error.*")
-}
-
-func (s *tableRestoreSuite) TestTableRestoreMetrics(c *C) {
-	controller := gomock.NewController(c)
-	defer controller.Finish()
-
-	chunkPendingBase := metric.ReadCounter(metric.ChunkCounter.WithLabelValues(metric.ChunkStatePending))
-	chunkFinishedBase := metric.ReadCounter(metric.ChunkCounter.WithLabelValues(metric.ChunkStatePending))
-	engineFinishedBase := metric.ReadCounter(metric.ProcessedEngineCounter.WithLabelValues("imported", metric.TableResultSuccess))
-	tableFinishedBase := metric.ReadCounter(metric.TableCounter.WithLabelValues("index_imported", metric.TableResultSuccess))
-
-	ctx := context.Background()
-	chptCh := make(chan saveCp)
-	defer close(chptCh)
-	cfg := config.NewConfig()
-	cfg.Mydumper.BatchSize = 1
-	cfg.PostRestore.Checksum = config.OpLevelOff
-
-	cfg.Checkpoint.Enable = false
-	cfg.TiDB.Host = "127.0.0.1"
-	cfg.TiDB.StatusPort = 10080
-	cfg.TiDB.Port = 4000
-	cfg.TiDB.PdAddr = "127.0.0.1:2379"
-
-	cfg.Mydumper.SourceDir = "."
-	cfg.Mydumper.CSV.Header = false
-	cfg.TikvImporter.Backend = config.BackendImporter
-	tls, err := cfg.ToTLS()
-	c.Assert(err, IsNil)
-
-	err = cfg.Adjust(ctx)
-	c.Assert(err, IsNil)
-
-	cpDB := checkpoints.NewNullCheckpointsDB()
-	g := mock.NewMockGlue(controller)
-	rc := &Controller{
-		cfg: cfg,
-		dbMetas: []*mydump.MDDatabaseMeta{
-			{
-				Name:   s.tableInfo.DB,
-				Tables: []*mydump.MDTableMeta{s.tableMeta},
-			},
-		},
-		dbInfos: map[string]*checkpoints.TidbDBInfo{
-			s.tableInfo.DB: s.dbInfo,
-		},
-		tableWorkers:      worker.NewPool(ctx, 6, "table"),
-		ioWorkers:         worker.NewPool(ctx, 5, "io"),
-		indexWorkers:      worker.NewPool(ctx, 2, "index"),
-		regionWorkers:     worker.NewPool(ctx, 10, "region"),
-		checksumWorks:     worker.NewPool(ctx, 2, "region"),
-		saveCpCh:          chptCh,
-		pauser:            DeliverPauser,
-		backend:           noop.NewNoopBackend(),
-		tidbGlue:          g,
-		errorSummaries:    makeErrorSummaries(log.L()),
-		tls:               tls,
-		checkpointsDB:     cpDB,
-		closedEngineLimit: worker.NewPool(ctx, 1, "closed_engine"),
-		store:             s.store,
-		metaMgrBuilder:    noopMetaMgrBuilder{},
-		diskQuotaLock:     newDiskQuotaLock(),
-		errorMgr:          errormanager.New(nil, cfg),
-	}
-	go func() {
-		for scp := range chptCh {
-			if scp.waitCh != nil {
-				scp.waitCh <- nil
-			}
-		}
-	}()
-	db, sqlMock, err := sqlmock.New()
-	c.Assert(err, IsNil)
-	g.EXPECT().GetDB().Return(db, nil).AnyTimes()
-	sqlMock.ExpectQuery("SELECT tidb_version\\(\\);").WillReturnRows(sqlmock.NewRows([]string{"tidb_version()"}).
-		AddRow("Release Version: v5.2.1\nEdition: Community\n"))
-
-	web.BroadcastInitProgress(rc.dbMetas)
-
-	err = rc.restoreTables(ctx)
-	c.Assert(err, IsNil)
-
-	chunkPending := metric.ReadCounter(metric.ChunkCounter.WithLabelValues(metric.ChunkStatePending))
-	chunkFinished := metric.ReadCounter(metric.ChunkCounter.WithLabelValues(metric.ChunkStatePending))
-	c.Assert(chunkPending-chunkPendingBase, Equals, float64(7))
-	c.Assert(chunkFinished-chunkFinishedBase, Equals, chunkPending-chunkPendingBase)
-
-	engineFinished := metric.ReadCounter(metric.ProcessedEngineCounter.WithLabelValues("imported", metric.TableResultSuccess))
-	c.Assert(engineFinished-engineFinishedBase, Equals, float64(8))
-
-	tableFinished := metric.ReadCounter(metric.TableCounter.WithLabelValues("index_imported", metric.TableResultSuccess))
-	c.Assert(tableFinished-tableFinishedBase, Equals, float64(1))
-}
-
-func (s *tableRestoreSuite) TestSaveStatusCheckpoint(c *C) {
-	_ = failpoint.Enable("github.com/pingcap/tidb/br/pkg/lightning/restore/SlowDownCheckpointUpdate", "sleep(100)")
-	defer func() {
-		_ = failpoint.Disable("github.com/pingcap/tidb/br/pkg/lightning/restore/SlowDownCheckpointUpdate")
-	}()
-
-	web.BroadcastInitProgress([]*mydump.MDDatabaseMeta{{
-		Name:   "test",
-		Tables: []*mydump.MDTableMeta{{DB: "test", Name: "tbl"}},
-	}})
-	web.BroadcastTableCheckpoint(common.UniqueTable("test", "tbl"), &checkpoints.TableCheckpoint{})
-
-	saveCpCh := make(chan saveCp)
-
-	rc := &Controller{
-		cfg:           s.cfg,
-		saveCpCh:      saveCpCh,
-		checkpointsDB: checkpoints.NewNullCheckpointsDB(),
-	}
-	rc.checkpointsWg.Add(1)
-	go rc.listenCheckpointUpdates()
-
-	start := time.Now()
-	err := rc.saveStatusCheckpoint(context.Background(), common.UniqueTable("test", "tbl"), indexEngineID, nil, checkpoints.CheckpointStatusImported)
-	c.Assert(err, IsNil)
-	elapsed := time.Since(start)
-	c.Assert(elapsed, GreaterEqual, time.Millisecond*100)
-
-	close(saveCpCh)
-	rc.checkpointsWg.Wait()
-}
-
-var _ = Suite(&chunkRestoreSuite{})
-
-type chunkRestoreSuite struct {
-	tableRestoreSuiteBase
-	cr *chunkRestore
-}
-
-func (s *chunkRestoreSuite) SetUpTest(c *C) {
-	s.tableRestoreSuiteBase.SetUpTest(c)
-
-	ctx := context.Background()
-	w := worker.NewPool(ctx, 5, "io")
-
-	chunk := checkpoints.ChunkCheckpoint{
-		Key:      checkpoints.ChunkCheckpointKey{Path: s.tr.tableMeta.DataFiles[1].FileMeta.Path, Offset: 0},
-		FileMeta: s.tr.tableMeta.DataFiles[1].FileMeta,
-		Chunk: mydump.Chunk{
-			Offset:       0,
-			EndOffset:    37,
-			PrevRowIDMax: 18,
-			RowIDMax:     36,
-		},
-	}
-
-	var err error
-	s.cr, err = newChunkRestore(context.Background(), 1, s.cfg, &chunk, w, s.store, nil)
-	c.Assert(err, IsNil)
-}
-
-func (s *chunkRestoreSuite) TearDownTest(c *C) {
-	s.cr.close()
-}
-
-func (s *chunkRestoreSuite) TestDeliverLoopCancel(c *C) {
-	rc := &Controller{backend: importer.NewMockImporter(nil, "")}
-
-	ctx, cancel := context.WithCancel(context.Background())
-	kvsCh := make(chan []deliveredKVs)
-	go cancel()
-	_, err := s.cr.deliverLoop(ctx, kvsCh, s.tr, 0, nil, nil, rc)
-	c.Assert(errors.Cause(err), Equals, context.Canceled)
-}
-
-func (s *chunkRestoreSuite) TestDeliverLoopEmptyData(c *C) {
-	ctx := context.Background()
-
-	// Open two mock engines.
-
-	controller := gomock.NewController(c)
-	defer controller.Finish()
-	mockBackend := mock.NewMockBackend(controller)
-	importer := backend.MakeBackend(mockBackend)
-
-	mockBackend.EXPECT().OpenEngine(ctx, gomock.Any(), gomock.Any()).Return(nil).Times(2)
-	mockBackend.EXPECT().MakeEmptyRows().Return(kv.MakeRowsFromKvPairs(nil)).AnyTimes()
-	mockWriter := mock.NewMockEngineWriter(controller)
-	mockBackend.EXPECT().LocalWriter(ctx, gomock.Any(), gomock.Any()).Return(mockWriter, nil).AnyTimes()
-	mockWriter.EXPECT().
-		AppendRows(ctx, gomock.Any(), gomock.Any(), gomock.Any()).
-		Return(nil).AnyTimes()
-
-	dataEngine, err := importer.OpenEngine(ctx, &backend.EngineConfig{}, s.tr.tableName, 0)
-	c.Assert(err, IsNil)
-	dataWriter, err := dataEngine.LocalWriter(ctx, &backend.LocalWriterConfig{})
-	c.Assert(err, IsNil)
-	indexEngine, err := importer.OpenEngine(ctx, &backend.EngineConfig{}, s.tr.tableName, -1)
-	c.Assert(err, IsNil)
-	indexWriter, err := indexEngine.LocalWriter(ctx, &backend.LocalWriterConfig{})
-	c.Assert(err, IsNil)
-
-	// Deliver nothing.
-
-	cfg := &config.Config{}
-	rc := &Controller{cfg: cfg, backend: importer, diskQuotaLock: newDiskQuotaLock()}
-
-	kvsCh := make(chan []deliveredKVs, 1)
-	kvsCh <- []deliveredKVs{}
-	_, err = s.cr.deliverLoop(ctx, kvsCh, s.tr, 0, dataWriter, indexWriter, rc)
-	c.Assert(err, IsNil)
-}
-
-func (s *chunkRestoreSuite) TestDeliverLoop(c *C) {
-	ctx := context.Background()
-	kvsCh := make(chan []deliveredKVs)
-	mockCols := []string{"c1", "c2"}
-
-	// Open two mock engines.
-
-	controller := gomock.NewController(c)
-	defer controller.Finish()
-	mockBackend := mock.NewMockBackend(controller)
-	importer := backend.MakeBackend(mockBackend)
-
-	mockBackend.EXPECT().OpenEngine(ctx, gomock.Any(), gomock.Any()).Return(nil).Times(2)
-	// avoid return the same object at each call
-	mockBackend.EXPECT().MakeEmptyRows().Return(kv.MakeRowsFromKvPairs(nil)).Times(1)
-	mockBackend.EXPECT().MakeEmptyRows().Return(kv.MakeRowsFromKvPairs(nil)).Times(1)
-	mockWriter := mock.NewMockEngineWriter(controller)
-	mockBackend.EXPECT().LocalWriter(ctx, gomock.Any(), gomock.Any()).Return(mockWriter, nil).AnyTimes()
-	mockWriter.EXPECT().IsSynced().Return(true).AnyTimes()
-
-	dataEngine, err := importer.OpenEngine(ctx, &backend.EngineConfig{}, s.tr.tableName, 0)
-	c.Assert(err, IsNil)
-	indexEngine, err := importer.OpenEngine(ctx, &backend.EngineConfig{}, s.tr.tableName, -1)
-	c.Assert(err, IsNil)
-
-	dataWriter, err := dataEngine.LocalWriter(ctx, &backend.LocalWriterConfig{})
-	c.Assert(err, IsNil)
-	indexWriter, err := indexEngine.LocalWriter(ctx, &backend.LocalWriterConfig{})
-	c.Assert(err, IsNil)
-
-	// Set up the expected API calls to the data engine...
-
-	mockWriter.EXPECT().
-		AppendRows(ctx, s.tr.tableName, mockCols, kv.MakeRowsFromKvPairs([]common.KvPair{
-			{
-				Key: []byte("txxxxxxxx_ryyyyyyyy"),
-				Val: []byte("value1"),
-			},
-			{
-				Key: []byte("txxxxxxxx_rwwwwwwww"),
-				Val: []byte("value2"),
-			},
-		})).
-		Return(nil)
-
-	// ... and the index engine.
-	//
-	// Note: This test assumes data engine is written before the index engine.
-
-	mockWriter.EXPECT().
-		AppendRows(ctx, s.tr.tableName, mockCols, kv.MakeRowsFromKvPairs([]common.KvPair{
-			{
-				Key: []byte("txxxxxxxx_izzzzzzzz"),
-				Val: []byte("index1"),
-			},
-		})).
-		Return(nil)
-
-	// Now actually start the delivery loop.
-
-	saveCpCh := make(chan saveCp, 2)
-	go func() {
-		kvsCh <- []deliveredKVs{
-			{
-				kvs: kv.MakeRowFromKvPairs([]common.KvPair{
-					{
-						Key: []byte("txxxxxxxx_ryyyyyyyy"),
-						Val: []byte("value1"),
-					},
-					{
-						Key: []byte("txxxxxxxx_rwwwwwwww"),
-						Val: []byte("value2"),
-					},
-					{
-						Key: []byte("txxxxxxxx_izzzzzzzz"),
-						Val: []byte("index1"),
-					},
-				}),
-				columns: mockCols,
-				offset:  12,
-				rowID:   76,
-			},
-		}
-		kvsCh <- []deliveredKVs{}
-		close(kvsCh)
-	}()
-
-	cfg := &config.Config{}
-	rc := &Controller{cfg: cfg, saveCpCh: saveCpCh, backend: importer, diskQuotaLock: newDiskQuotaLock()}
-
-	_, err = s.cr.deliverLoop(ctx, kvsCh, s.tr, 0, dataWriter, indexWriter, rc)
-	c.Assert(err, IsNil)
-	c.Assert(saveCpCh, HasLen, 2)
-	c.Assert(s.cr.chunk.Chunk.Offset, Equals, int64(12))
-	c.Assert(s.cr.chunk.Chunk.PrevRowIDMax, Equals, int64(76))
-	c.Assert(s.cr.chunk.Checksum.SumKVS(), Equals, uint64(3))
-}
-
-func (s *chunkRestoreSuite) TestEncodeLoop(c *C) {
-	ctx := context.Background()
-	kvsCh := make(chan []deliveredKVs, 2)
-	deliverCompleteCh := make(chan deliverResult)
-	kvEncoder, err := kv.NewTableKVEncoder(s.tr.encTable, &kv.SessionOptions{
-		SQLMode:   s.cfg.TiDB.SQLMode,
-		Timestamp: 1234567895,
-	})
-	c.Assert(err, IsNil)
-	cfg := config.NewConfig()
-	rc := &Controller{pauser: DeliverPauser, cfg: cfg}
-	_, _, err = s.cr.encodeLoop(ctx, kvsCh, s.tr, s.tr.logger, kvEncoder, deliverCompleteCh, rc)
-	c.Assert(err, IsNil)
-	c.Assert(kvsCh, HasLen, 2)
-
-	kvs := <-kvsCh
-	c.Assert(kvs, HasLen, 1)
-	c.Assert(kvs[0].rowID, Equals, int64(19))
-	c.Assert(kvs[0].offset, Equals, int64(36))
-	c.Assert(kvs[0].columns, DeepEquals, []string(nil))
-
-	kvs = <-kvsCh
-	c.Assert(len(kvs), Equals, 0)
-}
-
-func (s *chunkRestoreSuite) TestEncodeLoopCanceled(c *C) {
-	ctx, cancel := context.WithCancel(context.Background())
-	kvsCh := make(chan []deliveredKVs)
-	deliverCompleteCh := make(chan deliverResult)
-	kvEncoder, err := kv.NewTableKVEncoder(s.tr.encTable, &kv.SessionOptions{
-		SQLMode:   s.cfg.TiDB.SQLMode,
-		Timestamp: 1234567896,
-	})
-	c.Assert(err, IsNil)
-
-	go cancel()
-	cfg := config.NewConfig()
-	rc := &Controller{pauser: DeliverPauser, cfg: cfg}
-	_, _, err = s.cr.encodeLoop(ctx, kvsCh, s.tr, s.tr.logger, kvEncoder, deliverCompleteCh, rc)
-	c.Assert(errors.Cause(err), Equals, context.Canceled)
-	c.Assert(kvsCh, HasLen, 0)
-}
-
-func (s *chunkRestoreSuite) TestEncodeLoopForcedError(c *C) {
-	ctx := context.Background()
-	kvsCh := make(chan []deliveredKVs, 2)
-	deliverCompleteCh := make(chan deliverResult)
-	kvEncoder, err := kv.NewTableKVEncoder(s.tr.encTable, &kv.SessionOptions{
-		SQLMode:   s.cfg.TiDB.SQLMode,
-		Timestamp: 1234567897,
-	})
-	c.Assert(err, IsNil)
-
-	// close the chunk so reading it will result in the "file already closed" error.
-	s.cr.parser.Close()
-
-	cfg := config.NewConfig()
-	rc := &Controller{pauser: DeliverPauser, cfg: cfg}
-	_, _, err = s.cr.encodeLoop(ctx, kvsCh, s.tr, s.tr.logger, kvEncoder, deliverCompleteCh, rc)
-	c.Assert(err, ErrorMatches, `in file .*[/\\]?db\.table\.2\.sql:0 at offset 0:.*file already closed`)
-	c.Assert(kvsCh, HasLen, 0)
-}
-
-func (s *chunkRestoreSuite) TestEncodeLoopDeliverLimit(c *C) {
-	ctx := context.Background()
-	kvsCh := make(chan []deliveredKVs, 4)
-	deliverCompleteCh := make(chan deliverResult)
-	kvEncoder, err := kv.NewTableKVEncoder(s.tr.encTable, &kv.SessionOptions{
-		SQLMode:   s.cfg.TiDB.SQLMode,
-		Timestamp: 1234567898,
-	})
-	c.Assert(err, IsNil)
-
-	dir := c.MkDir()
-	fileName := "db.limit.000.csv"
-	err = os.WriteFile(filepath.Join(dir, fileName), []byte("1,2,3\r\n4,5,6\r\n7,8,9\r"), 0o644)
-	c.Assert(err, IsNil)
-
-	store, err := storage.NewLocalStorage(dir)
-	c.Assert(err, IsNil)
-	cfg := config.NewConfig()
-
-	reader, err := store.Open(ctx, fileName)
-	c.Assert(err, IsNil)
-	w := worker.NewPool(ctx, 1, "io")
-	p, err := mydump.NewCSVParser(&cfg.Mydumper.CSV, reader, 111, w, false, nil)
-	c.Assert(err, IsNil)
-	s.cr.parser = p
-
-	rc := &Controller{pauser: DeliverPauser, cfg: cfg}
-	c.Assert(failpoint.Enable(
-		"github.com/pingcap/tidb/br/pkg/lightning/restore/mock-kv-size", "return(110000000)"), IsNil)
-	defer failpoint.Disable("github.com/pingcap/tidb/br/pkg/lightning/restore/mock-kv-size")
-	_, _, err = s.cr.encodeLoop(ctx, kvsCh, s.tr, s.tr.logger, kvEncoder, deliverCompleteCh, rc)
-	c.Assert(err, IsNil)
-
-	// we have 3 kvs total. after the failpoint injected.
-	// we will send one kv each time.
-	count := 0
-	for {
-		kvs, ok := <-kvsCh
-		if !ok {
-			break
-		}
-		count += 1
-		if count <= 3 {
-			c.Assert(kvs, HasLen, 1)
-		}
-		if count == 4 {
-			// we will send empty kvs before encodeLoop exists
-			// so, we can receive 4 batch and 1 is empty
-			c.Assert(kvs, HasLen, 0)
-			break
-		}
-	}
-}
-
-func (s *chunkRestoreSuite) TestEncodeLoopDeliverErrored(c *C) {
-	ctx := context.Background()
-	kvsCh := make(chan []deliveredKVs)
-	deliverCompleteCh := make(chan deliverResult)
-	kvEncoder, err := kv.NewTableKVEncoder(s.tr.encTable, &kv.SessionOptions{
-		SQLMode:   s.cfg.TiDB.SQLMode,
-		Timestamp: 1234567898,
-	})
-	c.Assert(err, IsNil)
-
-	go func() {
-		deliverCompleteCh <- deliverResult{
-			err: errors.New("fake deliver error"),
-		}
-	}()
-	cfg := config.NewConfig()
-	rc := &Controller{pauser: DeliverPauser, cfg: cfg}
-	_, _, err = s.cr.encodeLoop(ctx, kvsCh, s.tr, s.tr.logger, kvEncoder, deliverCompleteCh, rc)
-	c.Assert(err, ErrorMatches, "fake deliver error")
-	c.Assert(kvsCh, HasLen, 0)
-}
-
-func (s *chunkRestoreSuite) TestEncodeLoopColumnsMismatch(c *C) {
-	dir := c.MkDir()
-	fileName := "db.table.000.csv"
-	err := os.WriteFile(filepath.Join(dir, fileName), []byte("1,2\r\n4,5,6,7\r\n"), 0o644)
-	c.Assert(err, IsNil)
-
-	store, err := storage.NewLocalStorage(dir)
-	c.Assert(err, IsNil)
-
-	ctx := context.Background()
-	cfg := config.NewConfig()
-	errorMgr := errormanager.New(nil, cfg)
-	rc := &Controller{pauser: DeliverPauser, cfg: cfg, errorMgr: errorMgr}
-
-	reader, err := store.Open(ctx, fileName)
-	c.Assert(err, IsNil)
-	w := worker.NewPool(ctx, 5, "io")
-	p, err := mydump.NewCSVParser(&cfg.Mydumper.CSV, reader, 111, w, false, nil)
-	c.Assert(err, IsNil)
-
-	err = s.cr.parser.Close()
-	c.Assert(err, IsNil)
-	s.cr.parser = p
-
-	kvsCh := make(chan []deliveredKVs, 2)
-	deliverCompleteCh := make(chan deliverResult)
-	kvEncoder, err := tidb.NewTiDBBackend(nil, config.ReplaceOnDup, errorMgr).NewEncoder(
-		s.tr.encTable,
-		&kv.SessionOptions{
-			SQLMode:   s.cfg.TiDB.SQLMode,
-			Timestamp: 1234567895,
-		})
-	c.Assert(err, IsNil)
-	defer kvEncoder.Close()
-
-	_, _, err = s.cr.encodeLoop(ctx, kvsCh, s.tr, s.tr.logger, kvEncoder, deliverCompleteCh, rc)
-	c.Assert(err, ErrorMatches, "in file db.table.2.sql:0 at offset 4: column count mismatch, expected 3, got 2")
-	c.Assert(kvsCh, HasLen, 0)
-}
-
-func (s *chunkRestoreSuite) TestEncodeLoopIgnoreColumnsCSV(c *C) {
-	cases := []struct {
-		s             string
-		ignoreColumns []*config.IgnoreColumns
-		kvs           deliveredKVs
-		header        bool
-	}{
-		{
-			"1,2,3\r\n4,5,6\r\n",
-			[]*config.IgnoreColumns{
-				{
-					DB:      "db",
-					Table:   "table",
-					Columns: []string{"a"},
-				},
-			},
-			deliveredKVs{
-				rowID:   1,
-				offset:  6,
-				columns: []string{"b", "c"},
-			},
-			false,
-		},
-		{
-			"b,c\r\n2,3\r\n5,6\r\n",
-			[]*config.IgnoreColumns{
-				{
-					TableFilter: []string{"db*.tab*"},
-					Columns:     []string{"b"},
-				},
-			},
-			deliveredKVs{
-				rowID:   1,
-				offset:  9,
-				columns: []string{"c"},
-			},
-			true,
-		},
-	}
-
-	for _, cs := range cases {
-		// reset test
-		s.SetUpTest(c)
-		s.testEncodeLoopIgnoreColumnsCSV(c, cs.s, cs.ignoreColumns, cs.kvs, cs.header)
-	}
-}
-
-func (s *chunkRestoreSuite) testEncodeLoopIgnoreColumnsCSV(
-	c *C,
-	f string,
-	ignoreColumns []*config.IgnoreColumns,
-	deliverKV deliveredKVs,
-	header bool,
-) {
-	dir := c.MkDir()
-	fileName := "db.table.000.csv"
-	err := os.WriteFile(filepath.Join(dir, fileName), []byte(f), 0o644)
-	c.Assert(err, IsNil)
-
-	store, err := storage.NewLocalStorage(dir)
-	c.Assert(err, IsNil)
-
-	ctx := context.Background()
-	cfg := config.NewConfig()
-	cfg.Mydumper.IgnoreColumns = ignoreColumns
-	cfg.Mydumper.CSV.Header = header
-	rc := &Controller{pauser: DeliverPauser, cfg: cfg}
-
-	reader, err := store.Open(ctx, fileName)
-	c.Assert(err, IsNil)
-	w := worker.NewPool(ctx, 5, "io")
-	p, err := mydump.NewCSVParser(&cfg.Mydumper.CSV, reader, 111, w, cfg.Mydumper.CSV.Header, nil)
-	c.Assert(err, IsNil)
-
-	err = s.cr.parser.Close()
-	c.Assert(err, IsNil)
-	s.cr.parser = p
-
-	kvsCh := make(chan []deliveredKVs, 2)
-	deliverCompleteCh := make(chan deliverResult)
-	kvEncoder, err := tidb.NewTiDBBackend(nil, config.ReplaceOnDup, errormanager.New(nil, config.NewConfig())).NewEncoder(
-		s.tr.encTable,
-		&kv.SessionOptions{
-			SQLMode:   s.cfg.TiDB.SQLMode,
-			Timestamp: 1234567895,
-		})
-	c.Assert(err, IsNil)
-	defer kvEncoder.Close()
-
-	_, _, err = s.cr.encodeLoop(ctx, kvsCh, s.tr, s.tr.logger, kvEncoder, deliverCompleteCh, rc)
-	c.Assert(err, IsNil)
-	c.Assert(kvsCh, HasLen, 2)
-
-	kvs := <-kvsCh
-	c.Assert(kvs, HasLen, 2)
-	c.Assert(kvs[0].rowID, Equals, deliverKV.rowID)
-	c.Assert(kvs[0].offset, Equals, deliverKV.offset)
-	c.Assert(kvs[0].columns, DeepEquals, deliverKV.columns)
-
-	kvs = <-kvsCh
-	c.Assert(len(kvs), Equals, 0)
-}
-
-func (s *chunkRestoreSuite) TestRestore(c *C) {
-	ctx := context.Background()
-
-	// Open two mock engines
-
-	controller := gomock.NewController(c)
-	defer controller.Finish()
-	mockClient := mock.NewMockImportKVClient(controller)
-	mockDataWriter := mock.NewMockImportKV_WriteEngineClient(controller)
-	mockIndexWriter := mock.NewMockImportKV_WriteEngineClient(controller)
-	importer := importer.NewMockImporter(mockClient, "127.0.0.1:2379")
-
-	mockClient.EXPECT().OpenEngine(ctx, gomock.Any()).Return(nil, nil)
-	mockClient.EXPECT().OpenEngine(ctx, gomock.Any()).Return(nil, nil)
-
-	dataEngine, err := importer.OpenEngine(ctx, &backend.EngineConfig{}, s.tr.tableName, 0)
-	c.Assert(err, IsNil)
-	indexEngine, err := importer.OpenEngine(ctx, &backend.EngineConfig{}, s.tr.tableName, -1)
-	c.Assert(err, IsNil)
-	dataWriter, err := dataEngine.LocalWriter(ctx, &backend.LocalWriterConfig{})
-	c.Assert(err, IsNil)
-	indexWriter, err := indexEngine.LocalWriter(ctx, &backend.LocalWriterConfig{})
-	c.Assert(err, IsNil)
-
-	// Expected API sequence
-	// (we don't care about the actual content, this would be checked in the integrated tests)
-
-	mockClient.EXPECT().WriteEngine(ctx).Return(mockDataWriter, nil)
-	mockDataWriter.EXPECT().Send(gomock.Any()).Return(nil)
-	mockDataWriter.EXPECT().Send(gomock.Any()).DoAndReturn(func(req *import_kvpb.WriteEngineRequest) error {
-		c.Assert(req.GetBatch().GetMutations(), HasLen, 1)
-		return nil
-	})
-	mockDataWriter.EXPECT().CloseAndRecv().Return(nil, nil)
-
-	mockClient.EXPECT().WriteEngine(ctx).Return(mockIndexWriter, nil)
-	mockIndexWriter.EXPECT().Send(gomock.Any()).Return(nil)
-	mockIndexWriter.EXPECT().Send(gomock.Any()).DoAndReturn(func(req *import_kvpb.WriteEngineRequest) error {
-		c.Assert(req.GetBatch().GetMutations(), HasLen, 1)
-		return nil
-	})
-	mockIndexWriter.EXPECT().CloseAndRecv().Return(nil, nil)
-
-	// Now actually start the restore loop.
-
-	saveCpCh := make(chan saveCp, 2)
-	err = s.cr.restore(ctx, s.tr, 0, dataWriter, indexWriter, &Controller{
-		cfg:           s.cfg,
-		saveCpCh:      saveCpCh,
-		backend:       importer,
-		pauser:        DeliverPauser,
-		diskQuotaLock: newDiskQuotaLock(),
-	})
-	c.Assert(err, IsNil)
-	c.Assert(saveCpCh, HasLen, 2)
-}
-
-var _ = Suite(&restoreSchemaSuite{})
-
-type restoreSchemaSuite struct {
-	ctx        context.Context
-	rc         *Controller
-	controller *gomock.Controller
-	tableInfos []*model.TableInfo
-}
-
-func (s *restoreSchemaSuite) SetUpSuite(c *C) {
-	ctx := context.Background()
-	fakeDataDir := c.MkDir()
-	store, err := storage.NewLocalStorage(fakeDataDir)
-	c.Assert(err, IsNil)
-	// restore database schema file
-	fakeDBName := "fakedb"
-	// please follow the `mydump.defaultFileRouteRules`, matches files like '{schema}-schema-create.sql'
-	fakeFileName := fmt.Sprintf("%s-schema-create.sql", fakeDBName)
-	err = store.WriteFile(ctx, fakeFileName, []byte(fmt.Sprintf("CREATE DATABASE %s;", fakeDBName)))
-	c.Assert(err, IsNil)
-	// restore table schema files
-	fakeTableFilesCount := 8
-
-	p := parser.New()
-	p.SetSQLMode(mysql.ModeANSIQuotes)
-	se := tmock.NewContext()
-
-	tableInfos := make([]*model.TableInfo, 0, fakeTableFilesCount)
-	for i := 1; i <= fakeTableFilesCount; i++ {
-		fakeTableName := fmt.Sprintf("tbl%d", i)
-		// please follow the `mydump.defaultFileRouteRules`, matches files like '{schema}.{table}-schema.sql'
-		fakeFileName := fmt.Sprintf("%s.%s-schema.sql", fakeDBName, fakeTableName)
-		fakeFileContent := fmt.Sprintf("CREATE TABLE %s(i TINYINT);", fakeTableName)
-		err = store.WriteFile(ctx, fakeFileName, []byte(fakeFileContent))
-		c.Assert(err, IsNil)
-
-		node, err := p.ParseOneStmt(fakeFileContent, "", "")
-		c.Assert(err, IsNil)
-		core, err := ddl.MockTableInfo(se, node.(*ast.CreateTableStmt), 0xabcdef)
-		c.Assert(err, IsNil)
-		core.State = model.StatePublic
-		tableInfos = append(tableInfos, core)
-	}
-	s.tableInfos = tableInfos
-	// restore view schema files
-	fakeViewFilesCount := 8
-	for i := 1; i <= fakeViewFilesCount; i++ {
-		fakeViewName := fmt.Sprintf("tbl%d", i)
-		// please follow the `mydump.defaultFileRouteRules`, matches files like '{schema}.{table}-schema-view.sql'
-		fakeFileName := fmt.Sprintf("%s.%s-schema-view.sql", fakeDBName, fakeViewName)
-		fakeFileContent := []byte(fmt.Sprintf("CREATE ALGORITHM=UNDEFINED VIEW `%s` (`i`) AS SELECT `i` FROM `%s`.`%s`;", fakeViewName, fakeDBName, fmt.Sprintf("tbl%d", i)))
-		err = store.WriteFile(ctx, fakeFileName, fakeFileContent)
-		c.Assert(err, IsNil)
-	}
-	config := config.NewConfig()
-	config.Mydumper.DefaultFileRules = true
-	config.Mydumper.CharacterSet = "utf8mb4"
-	config.App.RegionConcurrency = 8
-	mydumpLoader, err := mydump.NewMyDumpLoaderWithStore(ctx, config, store)
-	c.Assert(err, IsNil)
-	s.rc = &Controller{
-		checkTemplate: NewSimpleTemplate(),
-		cfg:           config,
-		store:         store,
-		dbMetas:       mydumpLoader.GetDatabases(),
-		checkpointsDB: &checkpoints.NullCheckpointsDB{},
-	}
-}
-
-//nolint:interfacer // change test case signature might cause Check failed to find this test case?
-func (s *restoreSchemaSuite) SetUpTest(c *C) {
-	s.controller, s.ctx = gomock.WithContext(context.Background(), c)
-	mockBackend := mock.NewMockBackend(s.controller)
-	mockBackend.EXPECT().
-		FetchRemoteTableModels(gomock.Any(), gomock.Any()).
-		AnyTimes().
-		Return(s.tableInfos, nil)
-	mockBackend.EXPECT().Close()
-	s.rc.backend = backend.MakeBackend(mockBackend)
-
-	mockDB, sqlMock, err := sqlmock.New()
-	c.Assert(err, IsNil)
-	for i := 0; i < 17; i++ {
-		sqlMock.ExpectExec(".*").WillReturnResult(sqlmock.NewResult(int64(i), 1))
-	}
-	mockTiDBGlue := mock.NewMockGlue(s.controller)
-	mockTiDBGlue.EXPECT().GetDB().AnyTimes().Return(mockDB, nil)
-	mockTiDBGlue.EXPECT().
-		OwnsSQLExecutor().
-		AnyTimes().
-		Return(true)
-	parser := parser.New()
-	mockTiDBGlue.EXPECT().
-		GetParser().
-		AnyTimes().
-		Return(parser)
-	s.rc.tidbGlue = mockTiDBGlue
-}
-
-func (s *restoreSchemaSuite) TearDownTest(c *C) {
-	s.rc.Close()
-	s.controller.Finish()
-}
-
-func (s *restoreSchemaSuite) TestRestoreSchemaSuccessful(c *C) {
-	// before restore, if sysVars is initialized by other test, the time_zone should be default value
-	if len(s.rc.sysVars) > 0 {
-		tz, ok := s.rc.sysVars["time_zone"]
-		c.Assert(ok, IsTrue)
-		c.Assert(tz, Equals, "SYSTEM")
-	}
-
-	s.rc.cfg.TiDB.Vars = map[string]string{
-		"time_zone": "UTC",
-	}
-	err := s.rc.restoreSchema(s.ctx)
-	c.Assert(err, IsNil)
-
-	// test after restore schema, sysVars has been updated
-	tz, ok := s.rc.sysVars["time_zone"]
-	c.Assert(ok, IsTrue)
-	c.Assert(tz, Equals, "UTC")
-}
-
-func (s *restoreSchemaSuite) TestRestoreSchemaFailed(c *C) {
-	injectErr := errors.New("Something wrong")
-	mockSession := mock.NewMockSession(s.controller)
-	mockSession.EXPECT().
-		Close().
-		AnyTimes().
-		Return()
-	mockSession.EXPECT().
-		Execute(gomock.Any(), gomock.Any()).
-		AnyTimes().
-		Return(nil, injectErr)
-	mockTiDBGlue := mock.NewMockGlue(s.controller)
-	mockTiDBGlue.EXPECT().
-		GetSession(gomock.Any()).
-		AnyTimes().
-		Return(mockSession, nil)
-	s.rc.tidbGlue = mockTiDBGlue
-	err := s.rc.restoreSchema(s.ctx)
-	c.Assert(err, NotNil)
-	c.Assert(errors.ErrorEqual(err, injectErr), IsTrue)
-}
-
-// When restoring a CSV with `-no-schema` and the target table doesn't exist
-// then we can't restore the schema as the `Path` is empty. This is to make
-// sure this results in the correct error.
-// https://github.com/pingcap/br/issues/1394
-func (s *restoreSchemaSuite) TestNoSchemaPath(c *C) {
-	fakeTable := mydump.MDTableMeta{
-		DB:   "fakedb",
-		Name: "fake1",
-		SchemaFile: mydump.FileInfo{
-			TableName: filter.Table{
-				Schema: "fakedb",
-				Name:   "fake1",
-			},
-			FileMeta: mydump.SourceFileMeta{
-				Path: "",
-			},
-		},
-		DataFiles: []mydump.FileInfo{},
-		TotalSize: 0,
-	}
-	s.rc.dbMetas[0].Tables = append(s.rc.dbMetas[0].Tables, &fakeTable)
-	err := s.rc.restoreSchema(s.ctx)
-	c.Assert(err, NotNil)
-	c.Assert(err, ErrorMatches, `table .* schema not found`)
-	s.rc.dbMetas[0].Tables = s.rc.dbMetas[0].Tables[:len(s.rc.dbMetas[0].Tables)-1]
-}
-
-func (s *restoreSchemaSuite) TestRestoreSchemaContextCancel(c *C) {
-	childCtx, cancel := context.WithCancel(s.ctx)
-	mockSession := mock.NewMockSession(s.controller)
-	mockSession.EXPECT().
-		Close().
-		AnyTimes().
-		Return()
-	mockSession.EXPECT().
-		Execute(gomock.Any(), gomock.Any()).
-		AnyTimes().
-		Do(func(context.Context, string) { cancel() }).
-		Return(nil, nil)
-	mockTiDBGlue := mock.NewMockGlue(s.controller)
-	mockTiDBGlue.EXPECT().
-		GetSession(gomock.Any()).
-		AnyTimes().
-		Return(mockSession, nil)
-	s.rc.tidbGlue = mockTiDBGlue
-	err := s.rc.restoreSchema(childCtx)
-	cancel()
-	c.Assert(err, NotNil)
-	c.Assert(err, Equals, childCtx.Err())
-}
-
-func (s *tableRestoreSuite) TestCheckClusterResource(c *C) {
-	cases := []struct {
-		mockStoreResponse   []byte
-		mockReplicaResponse []byte
-		expectMsg           string
-		expectResult        bool
-		expectErrorCount    int
-	}{
-		{
-			[]byte(`{
-				"count": 1,
-				"stores": [
-					{
-						"store": {
-							"id": 2
-						},
-						"status": {
-							"available": "24"
-						}
-					}
-				]
-			}`),
-			[]byte(`{
-				"max-replicas": 1
-			}`),
-			"(.*)Cluster available is rich(.*)",
-			true,
-			0,
-		},
-		{
-			[]byte(`{
-				"count": 1,
-				"stores": [
-					{
-						"store": {
-							"id": 2
-						},
-						"status": {
-							"available": "15"
-						}
-					}
-				]
-			}`),
-			[]byte(`{
-				"max-replicas": 1
-			}`),
-			"(.*)Cluster doesn't have enough space(.*)",
-			false,
-			1,
-		},
-	}
-
-	ctx := context.Background()
-	dir := c.MkDir()
-	file := filepath.Join(dir, "tmp")
-	f, err := os.Create(file)
-	c.Assert(err, IsNil)
-	buf := make([]byte, 16)
-	// write 16 bytes file into local storage
-	for i := range buf {
-		buf[i] = byte('A' + i)
-	}
-	_, err = f.Write(buf)
-	c.Assert(err, IsNil)
-	mockStore, err := storage.NewLocalStorage(dir)
-	c.Assert(err, IsNil)
-	for _, ca := range cases {
-		server := httptest.NewTLSServer(http.HandlerFunc(func(w http.ResponseWriter, req *http.Request) {
-			var err error
-			if strings.HasSuffix(req.URL.Path, "stores") {
-				_, err = w.Write(ca.mockStoreResponse)
-			} else {
-				_, err = w.Write(ca.mockReplicaResponse)
-			}
-			c.Assert(err, IsNil)
-		}))
-
-		tls := common.NewTLSFromMockServer(server)
-		template := NewSimpleTemplate()
-
-		url := strings.TrimPrefix(server.URL, "https://")
-		cfg := &config.Config{TiDB: config.DBStore{PdAddr: url}}
-		rc := &Controller{cfg: cfg, tls: tls, store: mockStore, checkTemplate: template}
-		var sourceSize int64
-		err = rc.store.WalkDir(ctx, &storage.WalkOption{}, func(path string, size int64) error {
-			sourceSize += size
-			return nil
-		})
-		c.Assert(err, IsNil)
-		err = rc.clusterResource(ctx, sourceSize)
-		c.Assert(err, IsNil)
-
-		c.Assert(template.FailedCount(Critical), Equals, ca.expectErrorCount)
-		c.Assert(template.Success(), Equals, ca.expectResult)
-		c.Assert(strings.ReplaceAll(template.Output(), "\n", ""), Matches, ca.expectMsg)
-
-		server.Close()
-	}
-}
-
-type mockTaskMetaMgr struct {
-	taskMetaMgr
-}
-
-func (mockTaskMetaMgr) CheckTasksExclusively(ctx context.Context, action func(tasks []taskMeta) ([]taskMeta, error)) error {
-	_, err := action([]taskMeta{{
-		taskID: 1,
-		pdCfgs: "",
-		status: taskMetaStatusInitial,
-		state:  taskStateNormal,
-	}})
-	return err
-}
-
-func (s *tableRestoreSuite) TestCheckClusterRegion(c *C) {
-	type testCase struct {
-		stores         api.StoresInfo
-		emptyRegions   api.RegionsInfo
-		expectMsgs     []string
-		expectResult   bool
-		expectErrorCnt int
-	}
-
-	makeRegions := func(regionCnt int, storeID uint64) []api.RegionInfo {
-		var regions []api.RegionInfo
-		for i := 0; i < regionCnt; i++ {
-			regions = append(regions, api.RegionInfo{Peers: []api.MetaPeer{{Peer: &metapb.Peer{StoreId: storeID}}}})
-		}
-		return regions
-	}
-
-	testCases := []testCase{
-		{
-			stores: api.StoresInfo{Stores: []*api.StoreInfo{
-				{Store: &api.MetaStore{StoreID: 1}, Status: &api.StoreStatus{RegionCount: 200}},
-			}},
-			emptyRegions: api.RegionsInfo{
-				Regions: append([]api.RegionInfo(nil), makeRegions(100, 1)...),
-			},
-			expectMsgs:     []string{".*Cluster doesn't have too many empty regions.*", ".*Cluster region distribution is balanced.*"},
-			expectResult:   true,
-			expectErrorCnt: 0,
-		},
-		{
-			stores: api.StoresInfo{Stores: []*api.StoreInfo{
-				{Store: &api.MetaStore{StoreID: 1}, Status: &api.StoreStatus{RegionCount: 2000}},
-				{Store: &api.MetaStore{StoreID: 2}, Status: &api.StoreStatus{RegionCount: 3100}},
-				{Store: &api.MetaStore{StoreID: 3}, Status: &api.StoreStatus{RegionCount: 2500}},
-			}},
-			emptyRegions: api.RegionsInfo{
-				Regions: append(append(append([]api.RegionInfo(nil),
-					makeRegions(600, 1)...),
-					makeRegions(300, 2)...),
-					makeRegions(1200, 3)...),
-			},
-			expectMsgs: []string{
-				".*TiKV stores \\(3\\) contains more than 1000 empty regions respectively.*",
-				".*TiKV stores \\(1\\) contains more than 500 empty regions respectively.*",
-				".*Region distribution is unbalanced.*but we expect it should not be less than 0.75.*",
-			},
-			expectResult:   false,
-			expectErrorCnt: 1,
-		},
-		{
-			stores: api.StoresInfo{Stores: []*api.StoreInfo{
-				{Store: &api.MetaStore{StoreID: 1}, Status: &api.StoreStatus{RegionCount: 1200}},
-				{Store: &api.MetaStore{StoreID: 2}, Status: &api.StoreStatus{RegionCount: 3000}},
-				{Store: &api.MetaStore{StoreID: 3}, Status: &api.StoreStatus{RegionCount: 2500}},
-			}},
-			expectMsgs:     []string{".*Region distribution is unbalanced.*but we expect it must not be less than 0.5.*"},
-			expectResult:   false,
-			expectErrorCnt: 1,
-		},
-		{
-			stores: api.StoresInfo{Stores: []*api.StoreInfo{
-				{Store: &api.MetaStore{StoreID: 1}, Status: &api.StoreStatus{RegionCount: 0}},
-				{Store: &api.MetaStore{StoreID: 2}, Status: &api.StoreStatus{RegionCount: 2800}},
-				{Store: &api.MetaStore{StoreID: 3}, Status: &api.StoreStatus{RegionCount: 2500}},
-			}},
-			expectMsgs:     []string{".*Region distribution is unbalanced.*but we expect it must not be less than 0.5.*"},
-			expectResult:   false,
-			expectErrorCnt: 1,
-		},
-	}
-
-	mustMarshal := func(v interface{}) []byte {
-		data, err := json.Marshal(v)
-		c.Assert(err, IsNil)
-		return data
-	}
-
-	for _, ca := range testCases {
-		server := httptest.NewTLSServer(http.HandlerFunc(func(w http.ResponseWriter, req *http.Request) {
-			var err error
-			if req.URL.Path == pdStores {
-				_, err = w.Write(mustMarshal(ca.stores))
-			} else if req.URL.Path == pdEmptyRegions {
-				_, err = w.Write(mustMarshal(ca.emptyRegions))
-			} else {
-				w.WriteHeader(http.StatusNotFound)
-			}
-			c.Assert(err, IsNil)
-		}))
-
-		tls := common.NewTLSFromMockServer(server)
-		template := NewSimpleTemplate()
-
-		url := strings.TrimPrefix(server.URL, "https://")
-		cfg := &config.Config{TiDB: config.DBStore{PdAddr: url}}
-		rc := &Controller{cfg: cfg, tls: tls, taskMgr: mockTaskMetaMgr{}, checkTemplate: template}
-
-		err := rc.checkClusterRegion(context.Background())
-		c.Assert(err, IsNil)
-		c.Assert(template.FailedCount(Critical), Equals, ca.expectErrorCnt)
-		c.Assert(template.Success(), Equals, ca.expectResult)
-
-		for _, expectMsg := range ca.expectMsgs {
-			c.Assert(strings.ReplaceAll(template.Output(), "\n", ""), Matches, expectMsg)
-		}
-
-		server.Close()
-	}
-}
-
-func (s *tableRestoreSuite) TestCheckHasLargeCSV(c *C) {
-	cases := []struct {
-		strictFormat    bool
-		expectMsg       string
-		expectResult    bool
-		expectWarnCount int
-		dbMetas         []*mydump.MDDatabaseMeta
-	}{
-		{
-			true,
-			"(.*)Skip the csv size check, because config.StrictFormat is true(.*)",
-			true,
-			0,
-			nil,
-		},
-		{
-			false,
-			"(.*)Source csv files size is proper(.*)",
-			true,
-			0,
-			[]*mydump.MDDatabaseMeta{
-				{
-					Tables: []*mydump.MDTableMeta{
-						{
-							DataFiles: []mydump.FileInfo{
-								{
-									FileMeta: mydump.SourceFileMeta{
-										FileSize: 1 * units.KiB,
-									},
-								},
-							},
-						},
-					},
-				},
-			},
-		},
-		{
-			false,
-			"(.*)large csv: /testPath file exists(.*)",
-			true,
-			1,
-			[]*mydump.MDDatabaseMeta{
-				{
-					Tables: []*mydump.MDTableMeta{
-						{
-							DataFiles: []mydump.FileInfo{
-								{
-									FileMeta: mydump.SourceFileMeta{
-										FileSize: 1 * units.TiB,
-										Path:     "/testPath",
-									},
-								},
-							},
-						},
-					},
-				},
-			},
-		},
-	}
-	dir := c.MkDir()
-	mockStore, err := storage.NewLocalStorage(dir)
-	c.Assert(err, IsNil)
-
-	for _, ca := range cases {
-		template := NewSimpleTemplate()
-		cfg := &config.Config{Mydumper: config.MydumperRuntime{StrictFormat: ca.strictFormat}}
-		rc := &Controller{cfg: cfg, checkTemplate: template, store: mockStore}
-		err := rc.HasLargeCSV(ca.dbMetas)
-		c.Assert(err, IsNil)
-		c.Assert(template.FailedCount(Warn), Equals, ca.expectWarnCount)
-		c.Assert(template.Success(), Equals, ca.expectResult)
-		c.Assert(strings.ReplaceAll(template.Output(), "\n", ""), Matches, ca.expectMsg)
-	}
-}
-func (s *tableRestoreSuite) TestEstimate(c *C) {
-	ctx := context.Background()
-	controller := gomock.NewController(c)
-	defer controller.Finish()
-	mockBackend := mock.NewMockBackend(controller)
-	idAlloc := kv.NewPanickingAllocators(0)
-	tbl, err := tables.TableFromMeta(idAlloc, s.tableInfo.Core)
-	c.Assert(err, IsNil)
-
-	mockBackend.EXPECT().MakeEmptyRows().Return(kv.MakeRowsFromKvPairs(nil)).AnyTimes()
-	mockBackend.EXPECT().NewEncoder(gomock.Any(), gomock.Any()).Return(kv.NewTableKVEncoder(tbl, &kv.SessionOptions{
-		SQLMode:        s.cfg.TiDB.SQLMode,
-		Timestamp:      0,
-		AutoRandomSeed: 0,
-	})).AnyTimes()
-	importer := backend.MakeBackend(mockBackend)
-	s.cfg.TikvImporter.Backend = config.BackendLocal
-
-	template := NewSimpleTemplate()
-	rc := &Controller{
-		cfg:           s.cfg,
-		checkTemplate: template,
-		store:         s.store,
-		backend:       importer,
-		dbMetas: []*mydump.MDDatabaseMeta{
-			{
-				Name:   "db1",
-				Tables: []*mydump.MDTableMeta{s.tableMeta},
-			},
-		},
-		dbInfos: map[string]*checkpoints.TidbDBInfo{
-			"db1": s.dbInfo,
-		},
-		ioWorkers: worker.NewPool(context.Background(), 1, "io"),
-	}
-	source, err := rc.estimateSourceData(ctx)
-	// Because this file is small than region split size so we does not sample it.
-	c.Assert(err, IsNil)
-	c.Assert(source, Equals, s.tableMeta.TotalSize)
-	s.tableMeta.TotalSize = int64(config.SplitRegionSize)
-	source, err = rc.estimateSourceData(ctx)
-	c.Assert(err, IsNil)
-	c.Assert(source, Greater, s.tableMeta.TotalSize)
-	rc.cfg.TikvImporter.Backend = config.BackendTiDB
-	source, err = rc.estimateSourceData(ctx)
-	c.Assert(err, IsNil)
-	c.Assert(source, Equals, s.tableMeta.TotalSize)
-}
-
-func (s *tableRestoreSuite) TestSchemaIsValid(c *C) {
-	dir := c.MkDir()
-	ctx := context.Background()
-
-	case1File := "db1.table1.csv"
-	mockStore, err := storage.NewLocalStorage(dir)
-	c.Assert(err, IsNil)
-	err = mockStore.WriteFile(ctx, case1File, []byte(`"a"`))
-	c.Assert(err, IsNil)
-
-	case2File := "db1.table2.csv"
-	err = mockStore.WriteFile(ctx, case2File, []byte("\"colA\",\"colB\"\n\"a\",\"b\""))
-	c.Assert(err, IsNil)
-
-	cases := []struct {
-		ignoreColumns []*config.IgnoreColumns
-		expectMsg     string
-		// MsgNum == 0 means the check passed.
-		MsgNum    int
-		hasHeader bool
-		dbInfos   map[string]*checkpoints.TidbDBInfo
-		tableMeta *mydump.MDTableMeta
-	}{
-		// Case 1:
-		// csv has one column without header.
-		// tidb has the two columns but the second column doesn't have the default value.
-		// we expect the check failed.
-		{
-			nil,
-			"TiDB schema `db1`.`table1` has 2 columns,and data file has 1 columns, but column colb are missing(.*)",
-			1,
-			false,
-			map[string]*checkpoints.TidbDBInfo{
-				"db1": {
-					Name: "db1",
-					Tables: map[string]*checkpoints.TidbTableInfo{
-						"table1": {
-							ID:   1,
-							DB:   "db1",
-							Name: "table1",
-							Core: &model.TableInfo{
-								Columns: []*model.ColumnInfo{
-									{
-										// colA has the default value
-										Name:          model.NewCIStr("colA"),
-										DefaultIsExpr: true,
-									},
-									{
-										// colB doesn't have the default value
-										Name: model.NewCIStr("colB"),
-										FieldType: types.FieldType{
-											// not null flag
-											Flag: 1,
-										},
-									},
-								},
-							},
-						},
-					},
-				},
-			},
-			&mydump.MDTableMeta{
-				DB:   "db1",
-				Name: "table1",
-				DataFiles: []mydump.FileInfo{
-					{
-						FileMeta: mydump.SourceFileMeta{
-							FileSize: 1 * units.TiB,
-							Path:     case1File,
-							Type:     mydump.SourceTypeCSV,
-						},
-					},
-				},
-			},
-		},
-		// Case 2.1:
-		// csv has two columns(colA, colB) with the header.
-		// tidb only has one column(colB).
-		// we expect the check failed.
-		{
-			nil,
-			"TiDB schema `db1`.`table2` doesn't have column cola,(.*)use tables.ignoreColumns to ignore(.*)",
-			1,
-			true,
-			map[string]*checkpoints.TidbDBInfo{
-				"db1": {
-					Name: "db1",
-					Tables: map[string]*checkpoints.TidbTableInfo{
-						"table2": {
-							ID:   1,
-							DB:   "db1",
-							Name: "table2",
-							Core: &model.TableInfo{
-								Columns: []*model.ColumnInfo{
-									{
-										// colB has the default value
-										Name:          model.NewCIStr("colB"),
-										DefaultIsExpr: true,
-									},
-								},
-							},
-						},
-					},
-				},
-			},
-			&mydump.MDTableMeta{
-				DB:   "db1",
-				Name: "table2",
-				DataFiles: []mydump.FileInfo{
-					{
-						FileMeta: mydump.SourceFileMeta{
-							FileSize: 1 * units.TiB,
-							Path:     case2File,
-							Type:     mydump.SourceTypeCSV,
-						},
-					},
-				},
-			},
-		},
-		// Case 2.2:
-		// csv has two columns(colA, colB) with the header.
-		// tidb only has one column(colB).
-		// we ignore colA by set config tables.IgnoreColumns
-		// we expect the check success.
-		{
-			[]*config.IgnoreColumns{
-				{
-					DB:      "db1",
-					Table:   "table2",
-					Columns: []string{"cola"},
-				},
-			},
-			"",
-			0,
-			true,
-			map[string]*checkpoints.TidbDBInfo{
-				"db1": {
-					Name: "db1",
-					Tables: map[string]*checkpoints.TidbTableInfo{
-						"table2": {
-							ID:   1,
-							DB:   "db1",
-							Name: "table2",
-							Core: &model.TableInfo{
-								Columns: []*model.ColumnInfo{
-									{
-										// colB has the default value
-										Name:          model.NewCIStr("colB"),
-										DefaultIsExpr: true,
-									},
-								},
-							},
-						},
-					},
-				},
-			},
-			&mydump.MDTableMeta{
-				DB:   "db1",
-				Name: "table2",
-				DataFiles: []mydump.FileInfo{
-					{
-						FileMeta: mydump.SourceFileMeta{
-							FileSize: 1 * units.TiB,
-							Path:     case2File,
-							Type:     mydump.SourceTypeCSV,
-						},
-					},
-				},
-			},
-		},
-		// Case 2.3:
-		// csv has two columns(colA, colB) with the header.
-		// tidb has two columns(colB, colC).
-		// we ignore colA by set config tables.IgnoreColumns
-		// colC doesn't have the default value.
-		// we expect the check failed.
-		{
-			[]*config.IgnoreColumns{
-				{
-					DB:      "db1",
-					Table:   "table2",
-					Columns: []string{"cola"},
-				},
-			},
-			"TiDB schema `db1`.`table2` doesn't have the default value for colc(.*)",
-			1,
-			true,
-			map[string]*checkpoints.TidbDBInfo{
-				"db1": {
-					Name: "db1",
-					Tables: map[string]*checkpoints.TidbTableInfo{
-						"table2": {
-							ID:   1,
-							DB:   "db1",
-							Name: "table2",
-							Core: &model.TableInfo{
-								Columns: []*model.ColumnInfo{
-									{
-										// colB has the default value
-										Name:          model.NewCIStr("colB"),
-										DefaultIsExpr: true,
-									},
-									{
-										// colC doesn't have the default value
-										Name: model.NewCIStr("colC"),
-										FieldType: types.FieldType{
-											Flag: 1,
-										},
-									},
-								},
-							},
-						},
-					},
-				},
-			},
-			&mydump.MDTableMeta{
-				DB:   "db1",
-				Name: "table2",
-				DataFiles: []mydump.FileInfo{
-					{
-						FileMeta: mydump.SourceFileMeta{
-							FileSize: 1 * units.TiB,
-							Path:     case2File,
-							Type:     mydump.SourceTypeCSV,
-						},
-					},
-				},
-			},
-		},
-		// Case 2.4:
-		// csv has two columns(colA, colB) with the header.
-		// tidb has two columns(colB, colC).
-		// we ignore colB by set config tables.IgnoreColumns
-		// colB doesn't have the default value.
-		// we expect the check failed.
-		{
-			[]*config.IgnoreColumns{
-				{
-					TableFilter: []string{"`db1`.`table2`"},
-					Columns:     []string{"colb"},
-				},
-			},
-			"TiDB schema `db1`.`table2`'s column colb cannot be ignored(.*)",
-			2,
-			true,
-			map[string]*checkpoints.TidbDBInfo{
-				"db1": {
-					Name: "db1",
-					Tables: map[string]*checkpoints.TidbTableInfo{
-						"table2": {
-							ID:   1,
-							DB:   "db1",
-							Name: "table2",
-							Core: &model.TableInfo{
-								Columns: []*model.ColumnInfo{
-									{
-										// colB doesn't have the default value
-										Name: model.NewCIStr("colB"),
-										FieldType: types.FieldType{
-											Flag: 1,
-										},
-									},
-									{
-										// colC has the default value
-										Name:          model.NewCIStr("colC"),
-										DefaultIsExpr: true,
-									},
-								},
-							},
-						},
-					},
-				},
-			},
-			&mydump.MDTableMeta{
-				DB:   "db1",
-				Name: "table2",
-				DataFiles: []mydump.FileInfo{
-					{
-						FileMeta: mydump.SourceFileMeta{
-							FileSize: 1 * units.TiB,
-							Path:     case2File,
-							Type:     mydump.SourceTypeCSV,
-						},
-					},
-				},
-			},
-		},
-		// Case 3:
-		// table3's schema file not found.
-		// tidb has no table3.
-		// we expect the check failed.
-		{
-			[]*config.IgnoreColumns{
-				{
-					TableFilter: []string{"`db1`.`table2`"},
-					Columns:     []string{"colb"},
-				},
-			},
-			"TiDB schema `db1`.`table3` doesn't exists(.*)",
-			1,
-			true,
-			map[string]*checkpoints.TidbDBInfo{
-				"db1": {
-					Name: "db1",
-					Tables: map[string]*checkpoints.TidbTableInfo{
-						"": {},
-					},
-				},
-			},
-			&mydump.MDTableMeta{
-				DB:   "db1",
-				Name: "table3",
-				DataFiles: []mydump.FileInfo{
-					{
-						FileMeta: mydump.SourceFileMeta{
-							FileSize: 1 * units.TiB,
-							Path:     case2File,
-							Type:     mydump.SourceTypeCSV,
-						},
-					},
-				},
-			},
-		},
-		// Case 4:
-		// table4 has two datafiles for table. we only check the first file.
-		// we expect the check success.
-		{
-			[]*config.IgnoreColumns{
-				{
-					DB:      "db1",
-					Table:   "table2",
-					Columns: []string{"cola"},
-				},
-			},
-			"",
-			0,
-			true,
-			map[string]*checkpoints.TidbDBInfo{
-				"db1": {
-					Name: "db1",
-					Tables: map[string]*checkpoints.TidbTableInfo{
-						"table2": {
-							ID:   1,
-							DB:   "db1",
-							Name: "table2",
-							Core: &model.TableInfo{
-								Columns: []*model.ColumnInfo{
-									{
-										// colB has the default value
-										Name:          model.NewCIStr("colB"),
-										DefaultIsExpr: true,
-									},
-								},
-							},
-						},
-					},
-				},
-			},
-			&mydump.MDTableMeta{
-				DB:   "db1",
-				Name: "table2",
-				DataFiles: []mydump.FileInfo{
-					{
-						FileMeta: mydump.SourceFileMeta{
-							FileSize: 1 * units.TiB,
-							Path:     case2File,
-							Type:     mydump.SourceTypeCSV,
-						},
-					},
-					{
-						FileMeta: mydump.SourceFileMeta{
-							FileSize: 1 * units.TiB,
-							Path:     case2File,
-							// This type will make the check failed.
-							// but it's the second file for table.
-							// so it's unreachable so this case will success.
-							Type: mydump.SourceTypeIgnore,
-						},
-					},
-				},
-			},
-		},
-	}
-
-	for _, ca := range cases {
-		template := NewSimpleTemplate()
-		cfg := &config.Config{
-			Mydumper: config.MydumperRuntime{
-				ReadBlockSize: config.ReadBlockSize,
-				CSV: config.CSVConfig{
-					Separator:       ",",
-					Delimiter:       `"`,
-					Header:          ca.hasHeader,
-					NotNull:         false,
-					Null:            `\N`,
-					BackslashEscape: true,
-					TrimLastSep:     false,
-				},
-				IgnoreColumns: ca.ignoreColumns,
-			},
-		}
-		rc := &Controller{
-			cfg:           cfg,
-			checkTemplate: template,
-			store:         mockStore,
-			dbInfos:       ca.dbInfos,
-			ioWorkers:     worker.NewPool(context.Background(), 1, "io"),
-		}
-		msgs, err := rc.SchemaIsValid(ctx, ca.tableMeta)
-		c.Assert(err, IsNil)
-		c.Assert(msgs, HasLen, ca.MsgNum)
-		if len(msgs) > 0 {
-			c.Assert(msgs[0], Matches, ca.expectMsg)
-		}
-	}
-}
-
-func (s *tableRestoreSuite) TestGBKEncodedSchemaIsValid(c *C) {
-	cfg := &config.Config{
-		Mydumper: config.MydumperRuntime{
-			ReadBlockSize:          config.ReadBlockSize,
-			DataCharacterSet:       "gb18030",
-			DataInvalidCharReplace: string(utf8.RuneError),
-			CSV: config.CSVConfig{
-				Separator:       "，",
-				Delimiter:       `"`,
-				Header:          true,
-				NotNull:         false,
-				Null:            `\N`,
-				BackslashEscape: true,
-				TrimLastSep:     false,
-			},
-			IgnoreColumns: nil,
-		},
-	}
-	charsetConvertor, err := mydump.NewCharsetConvertor(cfg.Mydumper.DataCharacterSet, cfg.Mydumper.DataInvalidCharReplace)
-	c.Assert(err, IsNil)
-	mockStore, err := storage.NewLocalStorage(c.MkDir())
-	c.Assert(err, IsNil)
-	csvContent, err := charsetConvertor.Encode(string([]byte("\"colA\"，\"colB\"\n\"a\"，\"b\"")))
-	c.Assert(err, IsNil)
-	ctx := context.Background()
-	csvFile := "db1.gbk_table.csv"
-	err = mockStore.WriteFile(ctx, csvFile, []byte(csvContent))
-	c.Assert(err, IsNil)
-
-	rc := &Controller{
-		cfg:           cfg,
-		checkTemplate: NewSimpleTemplate(),
-		store:         mockStore,
-		dbInfos: map[string]*checkpoints.TidbDBInfo{
-			"db1": {
-				Name: "db1",
-				Tables: map[string]*checkpoints.TidbTableInfo{
-					"gbk_table": {
-						ID:   1,
-						DB:   "db1",
-						Name: "gbk_table",
-						Core: &model.TableInfo{
-							Columns: []*model.ColumnInfo{
-								{
-									Name: model.NewCIStr("colA"),
-									FieldType: types.FieldType{
-										Flag: 1,
-									},
-								},
-								{
-									Name: model.NewCIStr("colB"),
-									FieldType: types.FieldType{
-										Flag: 1,
-									},
-								},
-							},
-						},
-					},
-				},
-			},
-		},
-		ioWorkers: worker.NewPool(ctx, 1, "io"),
-	}
-	msgs, err := rc.SchemaIsValid(ctx, &mydump.MDTableMeta{
-		DB:   "db1",
-		Name: "gbk_table",
-		DataFiles: []mydump.FileInfo{
-			{
-				FileMeta: mydump.SourceFileMeta{
-					FileSize: 1 * units.TiB,
-					Path:     csvFile,
-					Type:     mydump.SourceTypeCSV,
-				},
-			},
-		},
-	})
-	c.Assert(err, IsNil)
-	c.Assert(msgs, HasLen, 0)
-}
-
-type testChecksumMgr struct {
-	checksum RemoteChecksum
-	callCnt  int
-}
-
-func (t *testChecksumMgr) Checksum(ctx context.Context, tableInfo *checkpoints.TidbTableInfo) (*RemoteChecksum, error) {
-	t.callCnt++
-	return &t.checksum, nil
-=======
 	require.Equal(t, err.Error(), err1.Error())
 	require.NoError(t, mock.ExpectationsWereMet())
->>>>>>> aa002189
 }