--- conflicted
+++ resolved
@@ -2124,13 +2124,8 @@
 
 	testCases := []testCase{
 		{
-<<<<<<< HEAD
 			stores: pdtypes.StoresInfo{Stores: []*pdtypes.StoreInfo{
-				{Store: &pdtypes.MetaStore{Store: &metapb.Store{Id: 1}}, Status: &pdtypes.StoreStatus{RegionCount: 200}},
-=======
-			stores: api.StoresInfo{Stores: []*api.StoreInfo{
-				{Store: &api.MetaStore{StoreID: 1}, Status: &api.StoreStatus{RegionCount: 200}},
->>>>>>> 82a75542
+				{Store: &pdtypes.MetaStore{StoreID: 1}, Status: &pdtypes.StoreStatus{RegionCount: 200}},
 			}},
 			emptyRegions: pdtypes.RegionsInfo{
 				Regions: append([]pdtypes.RegionInfo(nil), makeRegions(100, 1)...),
@@ -2140,17 +2135,10 @@
 			expectErrorCnt: 0,
 		},
 		{
-<<<<<<< HEAD
 			stores: pdtypes.StoresInfo{Stores: []*pdtypes.StoreInfo{
-				{Store: &pdtypes.MetaStore{Store: &metapb.Store{Id: 1}}, Status: &pdtypes.StoreStatus{RegionCount: 2000}},
-				{Store: &pdtypes.MetaStore{Store: &metapb.Store{Id: 2}}, Status: &pdtypes.StoreStatus{RegionCount: 3100}},
-				{Store: &pdtypes.MetaStore{Store: &metapb.Store{Id: 3}}, Status: &pdtypes.StoreStatus{RegionCount: 2500}},
-=======
-			stores: api.StoresInfo{Stores: []*api.StoreInfo{
-				{Store: &api.MetaStore{StoreID: 1}, Status: &api.StoreStatus{RegionCount: 2000}},
-				{Store: &api.MetaStore{StoreID: 2}, Status: &api.StoreStatus{RegionCount: 3100}},
-				{Store: &api.MetaStore{StoreID: 3}, Status: &api.StoreStatus{RegionCount: 2500}},
->>>>>>> 82a75542
+				{Store: &pdtypes.MetaStore{StoreID: 1}, Status: &pdtypes.StoreStatus{RegionCount: 2000}},
+				{Store: &pdtypes.MetaStore{StoreID: 2}, Status: &pdtypes.StoreStatus{RegionCount: 3100}},
+				{Store: &pdtypes.MetaStore{StoreID: 3}, Status: &pdtypes.StoreStatus{RegionCount: 2500}},
 			}},
 			emptyRegions: pdtypes.RegionsInfo{
 				Regions: append(append(append([]pdtypes.RegionInfo(nil),
@@ -2167,34 +2155,20 @@
 			expectErrorCnt: 1,
 		},
 		{
-<<<<<<< HEAD
 			stores: pdtypes.StoresInfo{Stores: []*pdtypes.StoreInfo{
-				{Store: &pdtypes.MetaStore{Store: &metapb.Store{Id: 1}}, Status: &pdtypes.StoreStatus{RegionCount: 1200}},
-				{Store: &pdtypes.MetaStore{Store: &metapb.Store{Id: 2}}, Status: &pdtypes.StoreStatus{RegionCount: 3000}},
-				{Store: &pdtypes.MetaStore{Store: &metapb.Store{Id: 3}}, Status: &pdtypes.StoreStatus{RegionCount: 2500}},
-=======
-			stores: api.StoresInfo{Stores: []*api.StoreInfo{
-				{Store: &api.MetaStore{StoreID: 1}, Status: &api.StoreStatus{RegionCount: 1200}},
-				{Store: &api.MetaStore{StoreID: 2}, Status: &api.StoreStatus{RegionCount: 3000}},
-				{Store: &api.MetaStore{StoreID: 3}, Status: &api.StoreStatus{RegionCount: 2500}},
->>>>>>> 82a75542
+				{Store: &pdtypes.MetaStore{StoreID: 1}, Status: &pdtypes.StoreStatus{RegionCount: 1200}},
+				{Store: &pdtypes.MetaStore{StoreID: 2}, Status: &pdtypes.StoreStatus{RegionCount: 3000}},
+				{Store: &pdtypes.MetaStore{StoreID: 3}, Status: &pdtypes.StoreStatus{RegionCount: 2500}},
 			}},
 			expectMsgs:     []string{".*Region distribution is unbalanced.*but we expect it must not be less than 0.5.*"},
 			expectResult:   false,
 			expectErrorCnt: 1,
 		},
 		{
-<<<<<<< HEAD
 			stores: pdtypes.StoresInfo{Stores: []*pdtypes.StoreInfo{
-				{Store: &pdtypes.MetaStore{Store: &metapb.Store{Id: 1}}, Status: &pdtypes.StoreStatus{RegionCount: 0}},
-				{Store: &pdtypes.MetaStore{Store: &metapb.Store{Id: 2}}, Status: &pdtypes.StoreStatus{RegionCount: 2800}},
-				{Store: &pdtypes.MetaStore{Store: &metapb.Store{Id: 3}}, Status: &pdtypes.StoreStatus{RegionCount: 2500}},
-=======
-			stores: api.StoresInfo{Stores: []*api.StoreInfo{
-				{Store: &api.MetaStore{StoreID: 1}, Status: &api.StoreStatus{RegionCount: 0}},
-				{Store: &api.MetaStore{StoreID: 2}, Status: &api.StoreStatus{RegionCount: 2800}},
-				{Store: &api.MetaStore{StoreID: 3}, Status: &api.StoreStatus{RegionCount: 2500}},
->>>>>>> 82a75542
+				{Store: &pdtypes.MetaStore{StoreID: 1}, Status: &pdtypes.StoreStatus{RegionCount: 0}},
+				{Store: &pdtypes.MetaStore{StoreID: 2}, Status: &pdtypes.StoreStatus{RegionCount: 2800}},
+				{Store: &pdtypes.MetaStore{StoreID: 3}, Status: &pdtypes.StoreStatus{RegionCount: 2500}},
 			}},
 			expectMsgs:     []string{".*Region distribution is unbalanced.*but we expect it must not be less than 0.5.*"},
 			expectResult:   false,
