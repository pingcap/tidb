--- conflicted
+++ resolved
@@ -228,12 +228,8 @@
 		metaMgrBuilder: failMetaMgrBuilder{},
 		checkTemplate:  NewSimpleTemplate(),
 		tidbGlue:       g,
-<<<<<<< HEAD
-		errorMgr:       errormanager.New(nil, cfg),
+		errorMgr:       errormanager.New(nil, cfg, log.L()),
 		preInfoGetter:  preInfoGetter,
-=======
-		errorMgr:       errormanager.New(nil, cfg, log.L()),
->>>>>>> 095e3232
 	}
 
 	mock.ExpectBegin()
