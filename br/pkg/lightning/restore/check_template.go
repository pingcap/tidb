// Copyright 2020 PingCAP, Inc.
//
// Licensed under the Apache License, Version 2.0 (the "License");
// you may not use this file except in compliance with the License.
// You may obtain a copy of the License at
//
//     http://www.apache.org/licenses/LICENSE-2.0
//
// Unless required by applicable law or agreed to in writing, software
// distributed under the License is distributed on an "AS IS" BASIS,
// WITHOUT WARRANTIES OR CONDITIONS OF ANY KIND, either express or implied.
// See the License for the specific language governing permissions and
// limitations under the License.

package restore

import (
<<<<<<< HEAD
=======
	"fmt"
	"strings"

>>>>>>> fa8cbd58
	"github.com/jedib0t/go-pretty/v6/table"
	"github.com/jedib0t/go-pretty/v6/text"
)

type CheckType string

const (
	Critical CheckType = "critical"
	Warn     CheckType = "performance"
)

type Template interface {
	// Collect mainly collect performance related checks' results and critical level checks' results.
	// If the performance is not as expect or one of critical check not passed. it will stop import task.
	Collect(t CheckType, passed bool, msg string)

	// Success represents the whole check has passed or not.
	Success() bool

	// FailedCount represents (the warn check failed count, the critical check failed count)
	FailedCount(t CheckType) int

	// Output print all checks results.
	Output() string

	// FailedMsg represents the error msg for the failed check.
	FailedMsg() string
}

type SimpleTemplate struct {
	count               int
	warnFailedCount     int
	criticalFailedCount int
	failedMsg           []string
	t                   table.Writer
}

func NewSimpleTemplate() Template {
	t := table.NewWriter()
	t.AppendHeader(table.Row{"#", "Check Item", "Type", "Passed"})
	t.SetColumnConfigs([]table.ColumnConfig{
		{Name: "#", WidthMax: 6},
		{Name: "Check Item", WidthMax: 130},
		{Name: "Type", WidthMax: 20},
		{Name: "Passed", WidthMax: 6},
	})
	return &SimpleTemplate{
		0,
		0,
		0,
		make([]string, 0),
		t,
	}
}

func (c *SimpleTemplate) FailedMsg() string {
	return strings.Join(c.failedMsg, ";\n")
}

func (c *SimpleTemplate) Collect(t CheckType, passed bool, msg string) {
	c.count++
	if !passed {
		switch t {
		case Critical:
			c.criticalFailedCount++
		case Warn:
			c.warnFailedCount++
		}
	}
	c.failedMsg = append(c.failedMsg, msg)
	c.t.AppendRow(table.Row{c.count, msg, t, passed})
	c.t.AppendSeparator()
}

func (c *SimpleTemplate) Success() bool {
	return c.criticalFailedCount == 0
}

func (c *SimpleTemplate) FailedCount(t CheckType) int {
	if t == Warn {
		return c.warnFailedCount
	}
	if t == Critical {
		return c.criticalFailedCount
	}
	return 0
}

func (c *SimpleTemplate) Output() string {
	c.t.SetAllowedRowLength(170)
	c.t.SetRowPainter(func(row table.Row) text.Colors {
		if passed, ok := row[3].(bool); ok {
			if !passed {
				if typ, ok := row[2].(CheckType); ok {
					if typ == Warn {
						return text.Colors{text.FgYellow}
					}
					if typ == Critical {
						return text.Colors{text.FgRed}
					}
				}
			}
		}
		return nil
	})
	return c.t.Render() + "\n"
}<|MERGE_RESOLUTION|>--- conflicted
+++ resolved
@@ -15,12 +15,8 @@
 package restore
 
 import (
-<<<<<<< HEAD
-=======
-	"fmt"
 	"strings"
 
->>>>>>> fa8cbd58
 	"github.com/jedib0t/go-pretty/v6/table"
 	"github.com/jedib0t/go-pretty/v6/text"
 )
