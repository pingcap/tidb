// Copyright 2021 PingCAP, Inc. Licensed under Apache-2.0.

package restore

import (
	"context"
	"database/sql"
	"encoding/json"
	"fmt"
	"strings"

	"github.com/pingcap/errors"
	"github.com/pingcap/tidb/br/pkg/lightning/backend/tidb"
	"github.com/pingcap/tidb/br/pkg/lightning/common"
	"github.com/pingcap/tidb/br/pkg/lightning/log"
	verify "github.com/pingcap/tidb/br/pkg/lightning/verification"
	"github.com/pingcap/tidb/br/pkg/pdutil"
	"github.com/pingcap/tidb/br/pkg/redact"
	"github.com/pingcap/tidb/parser/model"
	"github.com/pingcap/tidb/parser/mysql"
	"go.uber.org/zap"
)

type metaMgrBuilder interface {
	Init(ctx context.Context) error
	TaskMetaMgr(pd *pdutil.PdController) taskMetaMgr
	TableMetaMgr(tr *TableRestore) tableMetaMgr
}

type dbMetaMgrBuilder struct {
	db           *sql.DB
	taskID       int64
	schema       string
	needChecksum bool
}

func (b *dbMetaMgrBuilder) Init(ctx context.Context) error {
	exec := common.SQLWithRetry{
		DB:           b.db,
		Logger:       log.L(),
		HideQueryLog: redact.NeedRedact(),
	}
	metaDBSQL := fmt.Sprintf("CREATE DATABASE IF NOT EXISTS %s", common.EscapeIdentifier(b.schema))
	if err := exec.Exec(ctx, "create meta schema", metaDBSQL); err != nil {
		return errors.Annotate(err, "create meta schema failed")
	}
	taskMetaSQL := fmt.Sprintf(CreateTaskMetaTable, common.UniqueTable(b.schema, TaskMetaTableName))
	if err := exec.Exec(ctx, "create meta table", taskMetaSQL); err != nil {
		return errors.Annotate(err, "create task meta table failed")
	}
	tableMetaSQL := fmt.Sprintf(CreateTableMetadataTable, common.UniqueTable(b.schema, TableMetaTableName))
	if err := exec.Exec(ctx, "create meta table", tableMetaSQL); err != nil {
		return errors.Annotate(err, "create table meta table failed")
	}
	return nil
}

func (b *dbMetaMgrBuilder) TaskMetaMgr(pd *pdutil.PdController) taskMetaMgr {
	return &dbTaskMetaMgr{
		session:    b.db,
		taskID:     b.taskID,
		pd:         pd,
		tableName:  common.UniqueTable(b.schema, TaskMetaTableName),
		schemaName: b.schema,
	}
}

func (b *dbMetaMgrBuilder) TableMetaMgr(tr *TableRestore) tableMetaMgr {
	return &dbTableMetaMgr{
		session:      b.db,
		taskID:       b.taskID,
		tr:           tr,
		tableName:    common.UniqueTable(b.schema, TableMetaTableName),
		needChecksum: b.needChecksum,
	}
}

type tableMetaMgr interface {
	InitTableMeta(ctx context.Context) error
	AllocTableRowIDs(ctx context.Context, rawRowIDMax int64) (*verify.KVChecksum, int64, error)
	UpdateTableStatus(ctx context.Context, status metaStatus) error
	UpdateTableBaseChecksum(ctx context.Context, checksum *verify.KVChecksum) error
	CheckAndUpdateLocalChecksum(ctx context.Context, checksum *verify.KVChecksum, hasLocalDupes bool) (
		needChecksum bool, needRemoteDupe bool, baseTotalChecksum *verify.KVChecksum, err error)
	FinishTable(ctx context.Context) error
}

type dbTableMetaMgr struct {
	session      *sql.DB
	taskID       int64
	tr           *TableRestore
	tableName    string
	needChecksum bool
}

func (m *dbTableMetaMgr) InitTableMeta(ctx context.Context) error {
	exec := &common.SQLWithRetry{
		DB:     m.session,
		Logger: m.tr.logger,
	}
	// avoid override existing metadata if the meta is already inserted.
	stmt := fmt.Sprintf(`INSERT IGNORE INTO %s (task_id, table_id, table_name, status) values (?, ?, ?, ?)`, m.tableName)
	task := m.tr.logger.Begin(zap.DebugLevel, "init table meta")
	err := exec.Exec(ctx, "init table meta", stmt, m.taskID, m.tr.tableInfo.ID, m.tr.tableName, metaStatusInitial.String())
	task.End(zap.ErrorLevel, err)
	return errors.Trace(err)
}

type metaStatus uint32

const (
	metaStatusInitial metaStatus = iota
	metaStatusRowIDAllocated
	metaStatusRestoreStarted
	metaStatusRestoreFinished
	metaStatusChecksuming
	metaStatusChecksumSkipped
	metaStatusFinished
)

func (m metaStatus) String() string {
	switch m {
	case metaStatusInitial:
		return "initialized"
	case metaStatusRowIDAllocated:
		return "allocated"
	case metaStatusRestoreStarted:
		return "restore"
	case metaStatusRestoreFinished:
		return "restore_finished"
	case metaStatusChecksuming:
		return "checksuming"
	case metaStatusChecksumSkipped:
		return "checksum_skipped"
	case metaStatusFinished:
		return "finish"
	default:
		panic(fmt.Sprintf("unexpected metaStatus value '%d'", m))
	}
}

func parseMetaStatus(s string) (metaStatus, error) {
	switch s {
	case "", "initialized":
		return metaStatusInitial, nil
	case "allocated":
		return metaStatusRowIDAllocated, nil
	case "restore":
		return metaStatusRestoreStarted, nil
	case "restore_finished":
		return metaStatusRestoreFinished, nil
	case "checksuming":
		return metaStatusChecksuming, nil
	case "checksum_skipped":
		return metaStatusChecksumSkipped, nil
	case "finish":
		return metaStatusFinished, nil
	default:
		return metaStatusInitial, common.ErrInvalidMetaStatus.GenWithStackByArgs(s)
	}
}

func (m *dbTableMetaMgr) AllocTableRowIDs(ctx context.Context, rawRowIDMax int64) (*verify.KVChecksum, int64, error) {
	conn, err := m.session.Conn(ctx)
	if err != nil {
		return nil, 0, errors.Trace(err)
	}
	defer conn.Close()
	exec := &common.SQLWithRetry{
		DB:     m.session,
		Logger: m.tr.logger,
	}
	var newRowIDBase, newRowIDMax int64
	curStatus := metaStatusInitial
	newStatus := metaStatusRowIDAllocated
	var baseTotalKvs, baseTotalBytes, baseChecksum uint64
	err = exec.Exec(ctx, "enable pessimistic transaction", "SET SESSION tidb_txn_mode = 'pessimistic';")
	if err != nil {
		return nil, 0, errors.Annotate(err, "enable pessimistic transaction failed")
	}
	needAutoID := common.TableHasAutoRowID(m.tr.tableInfo.Core) || m.tr.tableInfo.Core.GetAutoIncrementColInfo() != nil || m.tr.tableInfo.Core.ContainsAutoRandomBits()
	err = exec.Transact(ctx, "init table allocator base", func(ctx context.Context, tx *sql.Tx) error {
		rows, err := tx.QueryContext(
			ctx,
			fmt.Sprintf("SELECT task_id, row_id_base, row_id_max, total_kvs_base, total_bytes_base, checksum_base, status from %s WHERE table_id = ? FOR UPDATE", m.tableName),
			m.tr.tableInfo.ID,
		)
		if err != nil {
			return errors.Trace(err)
		}
		defer rows.Close()
		var (
			metaTaskID, rowIDBase, rowIDMax, maxRowIDMax int64
			totalKvs, totalBytes, checksum               uint64
			statusValue                                  string
		)
		for rows.Next() {
			if err = rows.Scan(&metaTaskID, &rowIDBase, &rowIDMax, &totalKvs, &totalBytes, &checksum, &statusValue); err != nil {
				return errors.Trace(err)
			}
			status, err := parseMetaStatus(statusValue)
			if err != nil {
				return err
			}

			// skip finished meta
			if status >= metaStatusFinished {
				continue
			}

			if status == metaStatusChecksuming {
<<<<<<< HEAD
				return errors.New("Target table is calculating checksum. Please wait until the checksum is finished and try again.")
=======
				return common.ErrAllocTableRowIDs.GenWithStack("target table is calculating checksum, please wait unit the checksum is finished and try again.")
>>>>>>> 0f343d3a
			}

			if metaTaskID == m.taskID {
				curStatus = status
				baseChecksum = checksum
				baseTotalKvs = totalKvs
				baseTotalBytes = totalBytes
				if status >= metaStatusRowIDAllocated {
					if rowIDMax-rowIDBase != rawRowIDMax {
						return common.ErrAllocTableRowIDs.GenWithStack("verify allocator base failed. local: '%d', meta: '%d'", rawRowIDMax, rowIDMax-rowIDBase)
					}
					newRowIDBase = rowIDBase
					newRowIDMax = rowIDMax
					break
				}
				continue
			}

			// other tasks has finished this logic, we needn't do again.
			if status >= metaStatusRowIDAllocated {
				newStatus = metaStatusRestoreStarted
			}

			if rowIDMax > maxRowIDMax {
				maxRowIDMax = rowIDMax
			}
		}
		if rows.Err() != nil {
			return errors.Trace(rows.Err())
		}

		// no enough info are available, fetch row_id max for table
		if curStatus == metaStatusInitial {
			if needAutoID && maxRowIDMax == 0 {
				// NOTE: currently, if a table contains auto_incremental unique key and _tidb_rowid,
				// the `show table next_row_id` will returns the unique key field only.
				var autoIDField string
				for _, col := range m.tr.tableInfo.Core.Columns {
					if mysql.HasAutoIncrementFlag(col.Flag) {
						autoIDField = col.Name.L
						break
					} else if mysql.HasPriKeyFlag(col.Flag) && m.tr.tableInfo.Core.AutoRandomBits > 0 {
						autoIDField = col.Name.L
						break
					}
				}
				if len(autoIDField) == 0 && common.TableHasAutoRowID(m.tr.tableInfo.Core) {
					autoIDField = model.ExtraHandleName.L
				}
				if len(autoIDField) == 0 {
					return common.ErrAllocTableRowIDs.GenWithStack("table %s contains auto increment id or _tidb_rowid, but target field not found", m.tr.tableName)
				}

				autoIDInfos, err := tidb.FetchTableAutoIDInfos(ctx, tx, m.tr.tableName)
				if err != nil {
					return errors.Trace(err)
				}
				found := false
				for _, info := range autoIDInfos {
					if strings.ToLower(info.Column) == autoIDField {
						maxRowIDMax = info.NextID - 1
						found = true
						break
					}
				}
				if !found {
					return common.ErrAllocTableRowIDs.GenWithStack("can't fetch previous auto id base for table %s field '%s'", m.tr.tableName, autoIDField)
				}
			}
			newRowIDBase = maxRowIDMax
			newRowIDMax = newRowIDBase + rawRowIDMax
			// table contains no data, can skip checksum
			if needAutoID && newRowIDBase == 0 && newStatus < metaStatusRestoreStarted {
				newStatus = metaStatusRestoreStarted
			}

			// nolint:gosec
			query := fmt.Sprintf("update %s set row_id_base = ?, row_id_max = ?, status = ? where table_id = ? and task_id = ?", m.tableName)
			_, err := tx.ExecContext(ctx, query, newRowIDBase, newRowIDMax, newStatus.String(), m.tr.tableInfo.ID, m.taskID)
			if err != nil {
				return errors.Trace(err)
			}

			curStatus = newStatus
		}
		return nil
	})
	if err != nil {
		return nil, 0, errors.Trace(err)
	}

	var checksum *verify.KVChecksum
	// need to do checksum and update checksum meta since we are the first one.
	if curStatus < metaStatusRestoreStarted {
		// table contains data but haven't do checksum yet
		if (newRowIDBase > 0 || !needAutoID) && m.needChecksum && baseTotalKvs == 0 {
			remoteCk, err := DoChecksum(ctx, m.tr.tableInfo)
			if err != nil {
				return nil, 0, errors.Trace(err)
			}

			if remoteCk.Checksum != baseChecksum || remoteCk.TotalKVs != baseTotalKvs || remoteCk.TotalBytes != baseTotalBytes {
				ck := verify.MakeKVChecksum(remoteCk.TotalBytes, remoteCk.TotalKVs, remoteCk.Checksum)
				checksum = &ck
			}

		}

		if checksum != nil {
			if err = m.UpdateTableBaseChecksum(ctx, checksum); err != nil {
				return nil, 0, errors.Trace(err)
			}

			m.tr.logger.Info("checksum before restore table", zap.Object("checksum", checksum))
		} else if err = m.UpdateTableStatus(ctx, metaStatusRestoreStarted); err != nil {
			return nil, 0, errors.Trace(err)
		}
	}
	if checksum == nil && baseTotalKvs > 0 {
		ck := verify.MakeKVChecksum(baseTotalBytes, baseTotalKvs, baseChecksum)
		checksum = &ck
	}
	log.L().Info("allocate table row_id base", zap.String("table", m.tr.tableName),
		zap.Int64("row_id_base", newRowIDBase))
	if checksum != nil {
		log.L().Info("checksum base", zap.Any("checksum", checksum))
	}
	return checksum, newRowIDBase, nil
}

func (m *dbTableMetaMgr) UpdateTableBaseChecksum(ctx context.Context, checksum *verify.KVChecksum) error {
	exec := &common.SQLWithRetry{
		DB:     m.session,
		Logger: m.tr.logger,
	}
	query := fmt.Sprintf("update %s set total_kvs_base = ?, total_bytes_base = ?, checksum_base = ?, status = ? where table_id = ? and task_id = ?", m.tableName)

	return exec.Exec(ctx, "update base checksum", query, checksum.SumKVS(),
		checksum.SumSize(), checksum.Sum(), metaStatusRestoreStarted.String(), m.tr.tableInfo.ID, m.taskID)
}

func (m *dbTableMetaMgr) UpdateTableStatus(ctx context.Context, status metaStatus) error {
	exec := &common.SQLWithRetry{
		DB:     m.session,
		Logger: m.tr.logger,
	}
	query := fmt.Sprintf("update %s set status = ? where table_id = ? and task_id = ?", m.tableName)
	return exec.Exec(ctx, "update meta status", query, status.String(), m.tr.tableInfo.ID, m.taskID)
}

func (m *dbTableMetaMgr) CheckAndUpdateLocalChecksum(ctx context.Context, checksum *verify.KVChecksum, hasLocalDupes bool) (
	needChecksum bool, needRemoteDupe bool, baseTotalChecksum *verify.KVChecksum, err error,
) {
	conn, err := m.session.Conn(ctx)
	if err != nil {
		return false, false, nil, errors.Trace(err)
	}
	defer conn.Close()
	exec := &common.SQLWithRetry{
		DB:     m.session,
		Logger: m.tr.logger,
	}
	err = exec.Exec(ctx, "enable pessimistic transaction", "SET SESSION tidb_txn_mode = 'pessimistic';")
	if err != nil {
		return false, false, nil, errors.Annotate(err, "enable pessimistic transaction failed")
	}
	var (
		baseTotalKvs, baseTotalBytes, baseChecksum uint64
		taskKvs, taskBytes, taskChecksum           uint64
		totalKvs, totalBytes, totalChecksum        uint64
		taskHasDuplicates                          bool
	)
	newStatus := metaStatusChecksuming
	needChecksum = true
	needRemoteDupe = true
	err = exec.Transact(ctx, "checksum pre-check", func(ctx context.Context, tx *sql.Tx) error {
		rows, err := tx.QueryContext(
			ctx,
			fmt.Sprintf("SELECT task_id, total_kvs_base, total_bytes_base, checksum_base, total_kvs, total_bytes, checksum, status, has_duplicates from %s WHERE table_id = ? FOR UPDATE", m.tableName),
			m.tr.tableInfo.ID,
		)
		if err != nil {
			return errors.Annotate(err, "fetch task meta failed")
		}
		closed := false
		defer func() {
			if !closed {
				rows.Close()
			}
		}()
		var (
			taskID      int64
			statusValue string
		)
		for rows.Next() {
			if err = rows.Scan(&taskID, &baseTotalKvs, &baseTotalBytes, &baseChecksum, &taskKvs, &taskBytes, &taskChecksum, &statusValue, &taskHasDuplicates); err != nil {
				return errors.Trace(err)
			}
			status, err := parseMetaStatus(statusValue)
			if err != nil {
				return err
			}

			if taskHasDuplicates {
				needChecksum = false
			}

			// skip finished meta
			if status >= metaStatusFinished {
				continue
			}

			if taskID == m.taskID {
				if status >= metaStatusChecksuming {
					newStatus = status
					needRemoteDupe = status == metaStatusChecksuming
					needChecksum = needChecksum && needRemoteDupe
					return nil
				}

				continue
			}

			if status < metaStatusChecksuming {
				newStatus = metaStatusChecksumSkipped
				needChecksum = false
				needRemoteDupe = false
				break
			} else if status == metaStatusChecksuming {
				return common.ErrTableIsChecksuming.GenWithStackByArgs(m.tableName)
			}

			totalBytes += baseTotalBytes
			totalKvs += baseTotalKvs
			totalChecksum ^= baseChecksum

			totalBytes += taskBytes
			totalKvs += taskKvs
			totalChecksum ^= taskChecksum
		}
		rows.Close()
		closed = true
		if rows.Err() != nil {
			return errors.Trace(rows.Err())
		}

		// nolint:gosec
		query := fmt.Sprintf("update %s set total_kvs = ?, total_bytes = ?, checksum = ?, status = ?, has_duplicates = ? where table_id = ? and task_id = ?", m.tableName)
		_, err = tx.ExecContext(ctx, query, checksum.SumKVS(), checksum.SumSize(), checksum.Sum(), newStatus.String(), hasLocalDupes, m.tr.tableInfo.ID, m.taskID)
		return errors.Annotate(err, "update local checksum failed")
	})
	if err != nil {
		return false, false, nil, err
	}

	if needChecksum {
		ck := verify.MakeKVChecksum(totalBytes, totalKvs, totalChecksum)
		baseTotalChecksum = &ck
	}
	log.L().Info("check table checksum", zap.String("table", m.tr.tableName),
		zap.Bool("checksum", needChecksum), zap.String("new_status", newStatus.String()))
	return
}

func (m *dbTableMetaMgr) FinishTable(ctx context.Context) error {
	exec := &common.SQLWithRetry{
		DB:     m.session,
		Logger: m.tr.logger,
	}
	query := fmt.Sprintf("DELETE FROM %s where table_id = ? and (status = 'checksuming' or status = 'checksum_skipped')", m.tableName)
	return exec.Exec(ctx, "clean up metas", query, m.tr.tableInfo.ID)
}

func RemoveTableMetaByTableName(ctx context.Context, db *sql.DB, metaTable, tableName string) error {
	exec := &common.SQLWithRetry{
		DB:     db,
		Logger: log.L(),
	}
	query := fmt.Sprintf("DELETE FROM %s", metaTable)
	var args []interface{}
	if tableName != "" {
		query += " where table_name = ?"
		args = []interface{}{tableName}
	}

	return exec.Exec(ctx, "clean up metas", query, args...)
}

type taskMetaMgr interface {
	InitTask(ctx context.Context, source int64) error
	CheckTaskExist(ctx context.Context) (bool, error)
	// CheckTasksExclusively check all tasks exclusively. action is the function to check all tasks and returns the tasks
	// need to update or any new tasks. There is at most one lightning who can execute the action function at the same time.
	// Note that action may be executed multiple times due to transaction retry, caller should make sure it's idempotent.
	CheckTasksExclusively(ctx context.Context, action func(tasks []taskMeta) ([]taskMeta, error)) error
	CheckAndPausePdSchedulers(ctx context.Context) (pdutil.UndoFunc, error)
	// CheckAndFinishRestore check task meta and return whether to switch cluster to normal state and clean up the metadata
	// Return values: first boolean indicates whether switch back tidb cluster to normal state (restore schedulers, switch tikv to normal)
	// the second boolean indicates whether to clean up the metadata in tidb
	CheckAndFinishRestore(ctx context.Context, finished bool) (shouldSwitchBack bool, shouldCleanupMeta bool, err error)
	Cleanup(ctx context.Context) error
	CleanupTask(ctx context.Context) error
	CleanupAllMetas(ctx context.Context) error
	Close()
}

type dbTaskMetaMgr struct {
	session *sql.DB
	taskID  int64
	pd      *pdutil.PdController
	// unique name of task meta table
	tableName  string
	schemaName string
}

type taskMetaStatus uint32

const (
	taskMetaStatusInitial taskMetaStatus = iota
	taskMetaStatusScheduleSet
	taskMetaStatusSwitchSkipped
	taskMetaStatusSwitchBack
)

const (
	taskStateNormal int = iota
	taskStateExited
)

func (m taskMetaStatus) String() string {
	switch m {
	case taskMetaStatusInitial:
		return "initialized"
	case taskMetaStatusScheduleSet:
		return "schedule_set"
	case taskMetaStatusSwitchSkipped:
		return "skip_switch"
	case taskMetaStatusSwitchBack:
		return "switched"
	default:
		panic(fmt.Sprintf("unexpected metaStatus value '%d'", m))
	}
}

func parseTaskMetaStatus(s string) (taskMetaStatus, error) {
	switch s {
	case "", "initialized":
		return taskMetaStatusInitial, nil
	case "schedule_set":
		return taskMetaStatusScheduleSet, nil
	case "skip_switch":
		return taskMetaStatusSwitchSkipped, nil
	case "switched":
		return taskMetaStatusSwitchBack, nil
	default:
		return taskMetaStatusInitial, common.ErrInvalidMetaStatus.GenWithStackByArgs(s)
	}
}

type taskMeta struct {
	taskID       int64
	pdCfgs       string
	status       taskMetaStatus
	state        int
	sourceBytes  uint64
	clusterAvail uint64
}

type storedCfgs struct {
	PauseCfg   pdutil.ClusterConfig `json:"paused"`
	RestoreCfg pdutil.ClusterConfig `json:"restore"`
}

func (m *dbTaskMetaMgr) InitTask(ctx context.Context, source int64) error {
	exec := &common.SQLWithRetry{
		DB:     m.session,
		Logger: log.L(),
	}
	// avoid override existing metadata if the meta is already inserted.
	stmt := fmt.Sprintf(`INSERT INTO %s (task_id, status, source_bytes) values (?, ?, ?) ON DUPLICATE KEY UPDATE state = ?`, m.tableName)
	err := exec.Exec(ctx, "init task meta", stmt, m.taskID, taskMetaStatusInitial.String(), source, taskStateNormal)
	return errors.Trace(err)
}

func (m *dbTaskMetaMgr) CheckTaskExist(ctx context.Context) (bool, error) {
	exec := &common.SQLWithRetry{
		DB:     m.session,
		Logger: log.L(),
	}
	// avoid override existing metadata if the meta is already inserted.
	exist := false
	err := exec.Transact(ctx, "check whether this task has started before", func(ctx context.Context, tx *sql.Tx) error {
		rows, err := tx.QueryContext(ctx,
			fmt.Sprintf("SELECT task_id from %s WHERE task_id = ?", m.tableName),
			m.taskID,
		)
		if err != nil {
			return errors.Annotate(err, "fetch task meta failed")
		}
		var taskID int64
		for rows.Next() {
			if err = rows.Scan(&taskID); err != nil {
				rows.Close()
				return errors.Trace(err)
			}
			if taskID == m.taskID {
				exist = true
			}
		}
		if err := rows.Close(); err != nil {
			return errors.Trace(err)
		}
		if err := rows.Err(); err != nil {
			return errors.Trace(err)
		}

		return nil
	})
	return exist, errors.Trace(err)
}

func (m *dbTaskMetaMgr) CheckTasksExclusively(ctx context.Context, action func(tasks []taskMeta) ([]taskMeta, error)) error {
	conn, err := m.session.Conn(ctx)
	if err != nil {
		return errors.Trace(err)
	}
	defer conn.Close()
	exec := &common.SQLWithRetry{
		DB:     m.session,
		Logger: log.L(),
	}
	err = exec.Exec(ctx, "enable pessimistic transaction", "SET SESSION tidb_txn_mode = 'pessimistic';")
	if err != nil {
		return errors.Annotate(err, "enable pessimistic transaction failed")
	}
	return exec.Transact(ctx, "check tasks exclusively", func(ctx context.Context, tx *sql.Tx) error {
		rows, err := tx.QueryContext(
			ctx,
			fmt.Sprintf("SELECT task_id, pd_cfgs, status, state, source_bytes, cluster_avail from %s FOR UPDATE", m.tableName),
		)
		if err != nil {
			return errors.Annotate(err, "fetch task metas failed")
		}
		defer rows.Close()

		var tasks []taskMeta
		for rows.Next() {
			var task taskMeta
			var statusValue string
			if err = rows.Scan(&task.taskID, &task.pdCfgs, &statusValue, &task.state, &task.sourceBytes, &task.clusterAvail); err != nil {
				return errors.Trace(err)
			}
			status, err := parseTaskMetaStatus(statusValue)
			if err != nil {
				return err
			}
			task.status = status
			tasks = append(tasks, task)
		}
		if err = rows.Err(); err != nil {
			return errors.Trace(err)
		}
		newTasks, err := action(tasks)
		if err != nil {
			return errors.Trace(err)
		}
		for _, task := range newTasks {
			// nolint:gosec
			query := fmt.Sprintf("REPLACE INTO %s (task_id, pd_cfgs, status, state, source_bytes, cluster_avail) VALUES(?, ?, ?, ?, ?, ?)", m.tableName)
			if _, err = tx.ExecContext(ctx, query, task.taskID, task.pdCfgs, task.status.String(), task.state, task.sourceBytes, task.clusterAvail); err != nil {
				return errors.Trace(err)
			}
		}
		return nil
	})
}

func (m *dbTaskMetaMgr) CheckAndPausePdSchedulers(ctx context.Context) (pdutil.UndoFunc, error) {
	pauseCtx, cancel := context.WithCancel(ctx)
	conn, err := m.session.Conn(ctx)
	if err != nil {
		cancel()
		return nil, errors.Trace(err)
	}
	defer conn.Close()
	exec := &common.SQLWithRetry{
		DB:     m.session,
		Logger: log.L(),
	}
	err = exec.Exec(ctx, "enable pessimistic transaction", "SET SESSION tidb_txn_mode = 'pessimistic';")
	if err != nil {
		cancel()
		return nil, errors.Annotate(err, "enable pessimistic transaction failed")
	}

	needSwitch := true
	paused := false
	var pausedCfg storedCfgs
	err = exec.Transact(ctx, "check and pause schedulers", func(ctx context.Context, tx *sql.Tx) error {
		rows, err := tx.QueryContext(
			ctx,
			fmt.Sprintf("SELECT task_id, pd_cfgs, status, state from %s FOR UPDATE", m.tableName),
		)
		if err != nil {
			return errors.Annotate(err, "fetch task meta failed")
		}
		closed := false
		defer func() {
			if !closed {
				rows.Close()
			}
		}()
		var (
			taskID      int64
			cfg         string
			statusValue string
			state       int
		)
		var cfgStr string
		for rows.Next() {
			if err = rows.Scan(&taskID, &cfg, &statusValue, &state); err != nil {
				return errors.Trace(err)
			}
			status, err := parseTaskMetaStatus(statusValue)
			if err != nil {
				return err
			}

			if status == taskMetaStatusInitial {
				continue
			}

			if taskID == m.taskID {
				if status >= taskMetaStatusSwitchSkipped {
					needSwitch = false
					return nil
				}
			}

			if cfg != "" {
				cfgStr = cfg
				break
			}
		}
		if err = rows.Close(); err != nil {
			return errors.Trace(err)
		}
		closed = true

		if err = rows.Err(); err != nil {
			return errors.Trace(err)
		}

		if cfgStr != "" {
			err = json.Unmarshal([]byte(cfgStr), &pausedCfg)
			return errors.Trace(err)
		}

		orig, removed, err := m.pd.RemoveSchedulersWithOrigin(pauseCtx)
		if err != nil {
			return errors.Trace(err)
		}
		paused = true

		pausedCfg = storedCfgs{PauseCfg: removed, RestoreCfg: orig}
		jsonByts, err := json.Marshal(&pausedCfg)
		if err != nil {
			// try to rollback the stopped schedulers
			cancelFunc := m.pd.MakeUndoFunctionByConfig(pausedCfg.RestoreCfg)
			if err1 := cancelFunc(ctx); err1 != nil {
				log.L().Warn("undo remove schedulers failed", zap.Error(err1))
			}
			return errors.Trace(err)
		}

		// nolint:gosec
		query := fmt.Sprintf("update %s set pd_cfgs = ?, status = ? where task_id = ?", m.tableName)
		_, err = tx.ExecContext(ctx, query, string(jsonByts), taskMetaStatusScheduleSet.String(), m.taskID)

		return errors.Annotate(err, "update task pd configs failed")
	})
	if err != nil {
		cancel()
		return nil, err
	}

	if !needSwitch {
		cancel()
		return nil, nil
	}

	if !paused {
		if err = m.pd.RemoveSchedulersWithCfg(pauseCtx, pausedCfg.PauseCfg); err != nil {
			cancel()
			return nil, err
		}
	}

	cancelFunc := m.pd.MakeUndoFunctionByConfig(pausedCfg.RestoreCfg)

	return func(ctx context.Context) error {
		// close the periodic task ctx
		cancel()
		return cancelFunc(ctx)
	}, nil
}

// CheckAndFinishRestore check task meta and return whether to switch cluster to normal state and clean up the metadata
// Return values: first boolean indicates whether switch back tidb cluster to normal state (restore schedulers, switch tikv to normal)
// the second boolean indicates whether to clean up the metadata in tidb
func (m *dbTaskMetaMgr) CheckAndFinishRestore(ctx context.Context, finished bool) (bool, bool, error) {
	conn, err := m.session.Conn(ctx)
	if err != nil {
		return false, false, errors.Trace(err)
	}
	defer conn.Close()
	exec := &common.SQLWithRetry{
		DB:     m.session,
		Logger: log.L(),
	}
	err = exec.Exec(ctx, "enable pessimistic transaction", "SET SESSION tidb_txn_mode = 'pessimistic';")
	if err != nil {
		return false, false, errors.Annotate(err, "enable pessimistic transaction failed")
	}

	switchBack := true
	allFinished := finished
	err = exec.Transact(ctx, "check and finish schedulers", func(ctx context.Context, tx *sql.Tx) error {
		rows, err := tx.QueryContext(ctx, fmt.Sprintf("SELECT task_id, status, state from %s FOR UPDATE", m.tableName))
		if err != nil {
			return errors.Annotate(err, "fetch task meta failed")
		}
		closed := false
		defer func() {
			if !closed {
				rows.Close()
			}
		}()
		var (
			taskID      int64
			statusValue string
			state       int
		)

		taskStatus := taskMetaStatusInitial
		for rows.Next() {
			if err = rows.Scan(&taskID, &statusValue, &state); err != nil {
				return errors.Trace(err)
			}
			status, err := parseTaskMetaStatus(statusValue)
			if err != nil {
				return err
			}

			if taskID == m.taskID {
				taskStatus = status
				continue
			}

			if status < taskMetaStatusSwitchSkipped {
				allFinished = false
				// check if other task still running
				if state == taskStateNormal {
					log.L().Info("unfinished task found", zap.Int64("task_id", taskID),
						zap.Stringer("status", status))
					switchBack = false
				}
			}
		}
		if err = rows.Close(); err != nil {
			return errors.Trace(err)
		}
		closed = true

		if err = rows.Err(); err != nil {
			return errors.Trace(err)
		}

		if taskStatus < taskMetaStatusSwitchSkipped {
			newStatus := taskMetaStatusSwitchBack
			newState := taskStateNormal
			if !finished {
				newStatus = taskStatus
				newState = taskStateExited
			} else if !allFinished {
				newStatus = taskMetaStatusSwitchSkipped
			}

			// nolint:gosec
			query := fmt.Sprintf("update %s set status = ?, state = ? where task_id = ?", m.tableName)
			if _, err = tx.ExecContext(ctx, query, newStatus.String(), newState, m.taskID); err != nil {
				return errors.Trace(err)
			}
		}

		return nil
	})
	log.L().Info("check all task finish status", zap.Bool("task_finished", finished),
		zap.Bool("all_finished", allFinished), zap.Bool("switch_back", switchBack))

	return switchBack, allFinished, err
}

func (m *dbTaskMetaMgr) Cleanup(ctx context.Context) error {
	exec := &common.SQLWithRetry{
		DB:     m.session,
		Logger: log.L(),
	}
	// avoid override existing metadata if the meta is already inserted.
	stmt := fmt.Sprintf("DROP TABLE %s;", m.tableName)
	if err := exec.Exec(ctx, "cleanup task meta tables", stmt); err != nil {
		return errors.Trace(err)
	}
	return nil
}

func (m *dbTaskMetaMgr) CleanupTask(ctx context.Context) error {
	exec := &common.SQLWithRetry{
		DB:     m.session,
		Logger: log.L(),
	}
	stmt := fmt.Sprintf("DELETE FROM %s WHERE task_id = %d;", m.tableName, m.taskID)
	err := exec.Exec(ctx, "clean up task", stmt)
	return errors.Trace(err)
}

func (m *dbTaskMetaMgr) Close() {
	m.pd.Close()
}

func (m *dbTaskMetaMgr) CleanupAllMetas(ctx context.Context) error {
	return MaybeCleanupAllMetas(ctx, m.session, m.schemaName, true)
}

// MaybeCleanupAllMetas remove the meta schema if there is no unfinished tables
func MaybeCleanupAllMetas(ctx context.Context, db *sql.DB, schemaName string, tableMetaExist bool) error {
	exec := &common.SQLWithRetry{
		DB:     db,
		Logger: log.L(),
	}

	// check if all tables are finished
	if tableMetaExist {
		query := fmt.Sprintf("SELECT COUNT(*) from %s", common.UniqueTable(schemaName, TableMetaTableName))
		var cnt int
		if err := exec.QueryRow(ctx, "fetch table meta row count", query, &cnt); err != nil {
			return errors.Trace(err)
		}
		if cnt > 0 {
			log.L().Warn("there are unfinished table in table meta table, cleanup skipped.")
			return nil
		}
	}

	// avoid override existing metadata if the meta is already inserted.
	stmt := fmt.Sprintf("DROP DATABASE %s;", common.EscapeIdentifier(schemaName))
	if err := exec.Exec(ctx, "cleanup task meta tables", stmt); err != nil {
		return errors.Trace(err)
	}
	return nil
}

type noopMetaMgrBuilder struct{}

func (b noopMetaMgrBuilder) Init(ctx context.Context) error {
	return nil
}

func (b noopMetaMgrBuilder) TaskMetaMgr(pd *pdutil.PdController) taskMetaMgr {
	return noopTaskMetaMgr{}
}

func (b noopMetaMgrBuilder) TableMetaMgr(tr *TableRestore) tableMetaMgr {
	return noopTableMetaMgr{}
}

type noopTaskMetaMgr struct{}

func (m noopTaskMetaMgr) InitTask(ctx context.Context, source int64) error {
	return nil
}

func (m noopTaskMetaMgr) CheckTasksExclusively(ctx context.Context, action func(tasks []taskMeta) ([]taskMeta, error)) error {
	return nil
}

func (m noopTaskMetaMgr) CheckAndPausePdSchedulers(ctx context.Context) (pdutil.UndoFunc, error) {
	return func(ctx context.Context) error {
		return nil
	}, nil
}

func (m noopTaskMetaMgr) CheckTaskExist(ctx context.Context) (bool, error) {
	return true, nil
}

func (m noopTaskMetaMgr) CheckAndFinishRestore(context.Context, bool) (bool, bool, error) {
	return false, true, nil
}

func (m noopTaskMetaMgr) Cleanup(ctx context.Context) error {
	return nil
}

func (m noopTaskMetaMgr) CleanupTask(ctx context.Context) error {
	return nil
}

func (m noopTaskMetaMgr) CleanupAllMetas(ctx context.Context) error {
	return nil
}

func (m noopTaskMetaMgr) Close() {
}

type noopTableMetaMgr struct{}

func (m noopTableMetaMgr) InitTableMeta(ctx context.Context) error {
	return nil
}

func (m noopTableMetaMgr) AllocTableRowIDs(ctx context.Context, rawRowIDMax int64) (*verify.KVChecksum, int64, error) {
	return nil, 0, nil
}

func (m noopTableMetaMgr) UpdateTableStatus(ctx context.Context, status metaStatus) error {
	return nil
}

func (m noopTableMetaMgr) UpdateTableBaseChecksum(ctx context.Context, checksum *verify.KVChecksum) error {
	return nil
}

func (m noopTableMetaMgr) CheckAndUpdateLocalChecksum(ctx context.Context, checksum *verify.KVChecksum, hasLocalDupes bool) (bool, bool, *verify.KVChecksum, error) {
	return true, true, &verify.KVChecksum{}, nil
}

func (m noopTableMetaMgr) FinishTable(ctx context.Context) error {
	return nil
}

type singleMgrBuilder struct{}

func (b singleMgrBuilder) Init(context.Context) error {
	return nil
}

func (b singleMgrBuilder) TaskMetaMgr(pd *pdutil.PdController) taskMetaMgr {
	return &singleTaskMetaMgr{
		pd: pd,
	}
}

func (b singleMgrBuilder) TableMetaMgr(tr *TableRestore) tableMetaMgr {
	return noopTableMetaMgr{}
}

type singleTaskMetaMgr struct {
	pd *pdutil.PdController
}

func (m *singleTaskMetaMgr) InitTask(ctx context.Context, source int64) error {
	return nil
}

func (m *singleTaskMetaMgr) CheckTasksExclusively(ctx context.Context, action func(tasks []taskMeta) ([]taskMeta, error)) error {
	_, err := action(nil)
	return err
}

func (m *singleTaskMetaMgr) CheckAndPausePdSchedulers(ctx context.Context) (pdutil.UndoFunc, error) {
	return m.pd.RemoveSchedulers(ctx)
}

func (m *singleTaskMetaMgr) CheckTaskExist(ctx context.Context) (bool, error) {
	return true, nil
}

func (m *singleTaskMetaMgr) CheckAndFinishRestore(context.Context, bool) (shouldSwitchBack bool, shouldCleanupMeta bool, err error) {
	return true, true, nil
}

func (m *singleTaskMetaMgr) Cleanup(ctx context.Context) error {
	return nil
}

func (m *singleTaskMetaMgr) CleanupTask(ctx context.Context) error {
	return nil
}

func (m *singleTaskMetaMgr) CleanupAllMetas(ctx context.Context) error {
	return nil
}

func (m *singleTaskMetaMgr) Close() {
}<|MERGE_RESOLUTION|>--- conflicted
+++ resolved
@@ -209,11 +209,7 @@
 			}
 
 			if status == metaStatusChecksuming {
-<<<<<<< HEAD
-				return errors.New("Target table is calculating checksum. Please wait until the checksum is finished and try again.")
-=======
-				return common.ErrAllocTableRowIDs.GenWithStack("target table is calculating checksum, please wait unit the checksum is finished and try again.")
->>>>>>> 0f343d3a
+				return common.ErrAllocTableRowIDs.GenWithStack("Target table is calculating checksum. Please wait until the checksum is finished and try again.")
 			}
 
 			if metaTaskID == m.taskID {
