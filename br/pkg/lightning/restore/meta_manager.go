--- conflicted
+++ resolved
@@ -74,12 +74,8 @@
 		session:    b.db,
 		taskID:     b.taskID,
 		pd:         pd,
-<<<<<<< HEAD
 		pdTLS:      pdTLS,
-		tableName:  common.UniqueTable(b.schema, taskMetaTableName),
-=======
 		tableName:  common.UniqueTable(b.schema, TaskMetaTableName),
->>>>>>> d4a98d5a
 		schemaName: b.schema,
 	}
 }
