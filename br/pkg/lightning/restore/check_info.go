// Copyright 2020 PingCAP, Inc.
//
// Licensed under the Apache License, Version 2.0 (the "License");
// you may not use this file except in compliance with the License.
// You may obtain a copy of the License at
//
//     http://www.apache.org/licenses/LICENSE-2.0
//
// Unless required by applicable law or agreed to in writing, software
// distributed under the License is distributed on an "AS IS" BASIS,
// WITHOUT WARRANTIES OR CONDITIONS OF ANY KIND, either express or implied.
// See the License for the specific language governing permissions and
// limitations under the License.

package restore

import (
	"context"
	"fmt"
	"path/filepath"
	"reflect"
	"sort"
	"strconv"
	"strings"
	"sync"

	"github.com/docker/go-units"
	"github.com/pingcap/errors"
	"github.com/pingcap/kvproto/pkg/metapb"
	"github.com/pingcap/tidb/br/pkg/lightning/backend/kv"
	"github.com/pingcap/tidb/br/pkg/lightning/checkpoints"
	"github.com/pingcap/tidb/br/pkg/lightning/common"
	"github.com/pingcap/tidb/br/pkg/lightning/config"
	"github.com/pingcap/tidb/br/pkg/lightning/log"
	"github.com/pingcap/tidb/br/pkg/lightning/mydump"
	"github.com/pingcap/tidb/br/pkg/storage"
	"github.com/pingcap/tidb/parser/model"
	"github.com/pingcap/tidb/parser/mysql"
	"github.com/pingcap/tidb/store/pdtypes"
	"github.com/pingcap/tidb/table"
	"github.com/pingcap/tidb/types"
	"github.com/pingcap/tidb/util/mathutil"
	"go.uber.org/zap"
	"golang.org/x/sync/errgroup"
)

const (
	pdStores       = "/pd/api/v1/stores"
	pdReplicate    = "/pd/api/v1/config/replicate"
	pdEmptyRegions = "/pd/api/v1/regions/check/empty-region"

	defaultCSVSize    = 10 * units.GiB
	maxSampleDataSize = 10 * 1024 * 1024
	maxSampleRowCount = 10 * 1024

	warnEmptyRegionCntPerStore  = 500
	errorEmptyRegionCntPerStore = 1000
	warnRegionCntMinMaxRatio    = 0.75
	errorRegionCntMinMaxRatio   = 0.5

	// We only check RegionCntMaxMinRatio when the maximum region count of all stores is larger than this threshold.
	checkRegionCntRatioThreshold = 1000
)

func (rc *Controller) isSourceInLocal() bool {
	return strings.HasPrefix(rc.store.URI(), storage.LocalURIPrefix)
}

func (rc *Controller) getReplicaCount(ctx context.Context) (uint64, error) {
	replConfig, err := rc.preInfoGetter.GetReplicationConfig(ctx)
	if err != nil {
		return 0, errors.Trace(err)
	}
	return replConfig.MaxReplicas, nil
}

func (rc *Controller) getClusterAvail(ctx context.Context) (uint64, error) {
	storeInfo, err := rc.preInfoGetter.GetStorageInfo(ctx)
	if err != nil {
		return 0, errors.Trace(err)
	}
	clusterAvail := uint64(0)
	for _, store := range storeInfo.Stores {
		clusterAvail += uint64(store.Status.Available)
	}
	return clusterAvail, nil
}

// clusterResource check cluster has enough resource to import data. this test can by skipped.
func (rc *Controller) clusterResource(ctx context.Context, localSource int64) error {
	passed := true
	message := "Cluster resources are rich for this import task"
	defer func() {
		rc.checkTemplate.Collect(Critical, passed, message)
	}()

	var (
		clusterAvail  uint64
		clusterSource uint64
	)
	if rc.taskMgr == nil {
		var err error
		clusterAvail, err = rc.getClusterAvail(ctx)
		if err != nil {
			return errors.Trace(err)
		}
		clusterSource = uint64(localSource)
	} else {
		if err := rc.taskMgr.CheckTasksExclusively(ctx, func(tasks []taskMeta) ([]taskMeta, error) {
			clusterAvail = 0
			clusterSource = 0
			restoreStarted := false
			for _, task := range tasks {
				if task.status > taskMetaStatusInitial {
					restoreStarted = true
				}
				clusterSource += task.sourceBytes
				if task.clusterAvail > 0 {
					clusterAvail = task.clusterAvail
				}
			}
			if restoreStarted || clusterAvail > 0 {
				return nil, nil
			}

			var err error
			clusterAvail, err = rc.getClusterAvail(ctx)
			if err != nil {
				return nil, errors.Trace(err)
			}
			newTasks := append([]taskMeta(nil), tasks...)
			for i := 0; i < len(newTasks); i++ {
				newTasks[i].clusterAvail = clusterAvail
			}
			return newTasks, nil
		}); err != nil {
			return errors.Trace(err)
		}
	}

	replicaCount, err := rc.getReplicaCount(ctx)
	if err != nil {
		return errors.Trace(err)
	}
	estimateSize := clusterSource * replicaCount
	if estimateSize > clusterAvail {
		passed = false
		message = fmt.Sprintf("Cluster doesn't have enough space, available is %s, but we need %s",
			units.BytesSize(float64(clusterAvail)), units.BytesSize(float64(estimateSize)))
	} else {
		message = fmt.Sprintf("Cluster available is rich, available is %s, we need %s",
			units.BytesSize(float64(clusterAvail)), units.BytesSize(float64(estimateSize)))
	}
	return nil
}

// ClusterIsAvailable check cluster is available to import data. this test can be skipped.
func (rc *Controller) ClusterIsAvailable(ctx context.Context) {
	passed := true
	message := "Cluster is available"
	defer func() {
		rc.checkTemplate.Collect(Critical, passed, message)
	}()
	checkCtx := withPreInfoGetterKeyValue(ctx, preInfoGetterKeyDBMetas, rc.dbMetas)
	if err := rc.preInfoGetter.CheckVersionRequirements(checkCtx); err != nil {
		err = common.NormalizeError(err)
		passed = false
		message = fmt.Sprintf("cluster available check failed: %s", err.Error())
	}
}

func isTiFlash(store *pdtypes.MetaStore) bool {
	for _, label := range store.Labels {
		if label.Key == "engine" && label.Value == "tiflash" {
			return true
		}
	}
	return false
}

func (rc *Controller) checkEmptyRegion(ctx context.Context) error {
	passed := true
	message := "Cluster doesn't have too many empty regions"
	defer func() {
		rc.checkTemplate.Collect(Critical, passed, message)
	}()
	dbInfos, err := rc.preInfoGetter.GetAllTableStructures(ctx)
	if err != nil {
		return errors.Trace(err)
	}
	storeInfo, err := rc.preInfoGetter.GetStorageInfo(ctx)
	if err != nil {
		return errors.Trace(err)
	}
	if len(storeInfo.Stores) <= 1 {
		return nil
	}
	emptyRegionsInfo, err := rc.preInfoGetter.GetEmptyRegionsInfo(ctx)
	if err != nil {
		return errors.Trace(err)
	}
	regions := make(map[uint64]int)
	stores := make(map[uint64]*pdtypes.StoreInfo)
	for _, region := range emptyRegionsInfo.Regions {
		for _, peer := range region.Peers {
			regions[peer.StoreId]++
		}
	}
	for _, store := range storeInfo.Stores {
		stores[store.Store.GetId()] = store
	}
	tableCount := 0
	for _, db := range rc.dbMetas {
		info, ok := dbInfos[db.Name]
		if !ok {
			continue
		}
		tableCount += len(info.Tables)
	}
	errorThrehold := mathutil.Max(errorEmptyRegionCntPerStore, tableCount*3)
	warnThrehold := mathutil.Max(warnEmptyRegionCntPerStore, tableCount)
	var (
		errStores  []string
		warnStores []string
	)
	for storeID, regionCnt := range regions {
		if store, ok := stores[storeID]; ok {
			if metapb.StoreState(metapb.StoreState_value[store.Store.StateName]) != metapb.StoreState_Up {
				continue
			}
			if isTiFlash(store.Store) {
				continue
			}
			if regionCnt > errorThrehold {
				errStores = append(errStores, strconv.Itoa(int(storeID)))
			} else if regionCnt > warnThrehold {
				warnStores = append(warnStores, strconv.Itoa(int(storeID)))
			}
		}
	}

	var messages []string
	if len(errStores) > 0 {
		passed = false
		messages = append(messages, fmt.Sprintf("TiKV stores (%s) contains more than %v empty regions respectively, "+
			"which will greatly affect the import speed and success rate", strings.Join(errStores, ", "), errorEmptyRegionCntPerStore))
	}
	if len(warnStores) > 0 {
		messages = append(messages, fmt.Sprintf("TiKV stores (%s) contains more than %v empty regions respectively, "+
			"which will affect the import speed and success rate", strings.Join(warnStores, ", "), warnEmptyRegionCntPerStore))
	}
	if len(messages) > 0 {
		message = strings.Join(messages, "\n")
	}
	return nil
}

// checkRegionDistribution checks if regions distribution is unbalanced.
func (rc *Controller) checkRegionDistribution(ctx context.Context) error {
	passed := true
	message := "Cluster region distribution is balanced"
	defer func() {
		rc.checkTemplate.Collect(Critical, passed, message)
	}()

	storesInfo, err := rc.preInfoGetter.GetStorageInfo(ctx)
	if err != nil {
		return errors.Trace(err)
	}
	stores := make([]*pdtypes.StoreInfo, 0, len(storesInfo.Stores))
	for _, store := range storesInfo.Stores {
		if metapb.StoreState(metapb.StoreState_value[store.Store.StateName]) != metapb.StoreState_Up {
			continue
		}
		if isTiFlash(store.Store) {
			continue
		}
		stores = append(stores, store)
	}
	if len(stores) <= 1 {
		return nil
	}
	sort.Slice(stores, func(i, j int) bool {
		return stores[i].Status.RegionCount < stores[j].Status.RegionCount
	})
	minStore := stores[0]
	maxStore := stores[len(stores)-1]

	dbInfos, err := rc.preInfoGetter.GetAllTableStructures(ctx)
	if err != nil {
		return errors.Trace(err)
	}
	tableCount := 0
	for _, db := range rc.dbMetas {
		info, ok := dbInfos[db.Name]
		if !ok {
			continue
		}
		tableCount += len(info.Tables)
	}
	threhold := mathutil.Max(checkRegionCntRatioThreshold, tableCount)
	if maxStore.Status.RegionCount <= threhold {
		return nil
	}
	ratio := float64(minStore.Status.RegionCount) / float64(maxStore.Status.RegionCount)
	if ratio < errorRegionCntMinMaxRatio {
		passed = false
		message = fmt.Sprintf("Region distribution is unbalanced, the ratio of the regions count of the store(%v) "+
			"with least regions(%v) to the store(%v) with most regions(%v) is %v, but we expect it must not be less than %v",
			minStore.Store.GetId(), minStore.Status.RegionCount, maxStore.Store.GetId(), maxStore.Status.RegionCount, ratio, errorRegionCntMinMaxRatio)
	} else if ratio < warnRegionCntMinMaxRatio {
		message = fmt.Sprintf("Region distribution is unbalanced, the ratio of the regions count of the store(%v) "+
			"with least regions(%v) to the store(%v) with most regions(%v) is %v, but we expect it should not be less than %v",
			minStore.Store.GetId(), minStore.Status.RegionCount, maxStore.Store.GetId(), maxStore.Status.RegionCount, ratio, warnRegionCntMinMaxRatio)
	}
	return nil
}

// checkClusterRegion checks cluster if there are too many empty regions or region distribution is unbalanced.
func (rc *Controller) checkClusterRegion(ctx context.Context) error {
	err := rc.taskMgr.CheckTasksExclusively(ctx, func(tasks []taskMeta) ([]taskMeta, error) {
		restoreStarted := false
		for _, task := range tasks {
			if task.status > taskMetaStatusInitial {
				restoreStarted = true
				break
			}
		}
		if restoreStarted {
			return nil, nil
		}
		if err := rc.checkEmptyRegion(ctx); err != nil {
			return nil, errors.Trace(err)
		}
		if err := rc.checkRegionDistribution(ctx); err != nil {
			return nil, errors.Trace(err)
		}
		return nil, nil
	})
	return errors.Trace(err)
}

// StoragePermission checks whether Lightning has enough permission to storage.
func (rc *Controller) StoragePermission(ctx context.Context) error {
	passed := true
	message := "Lightning has the correct storage permission"
	defer func() {
		rc.checkTemplate.Collect(Critical, passed, message)
	}()

	u, err := storage.ParseBackend(rc.cfg.Mydumper.SourceDir, nil)
	if err != nil {
		return common.NormalizeError(err)
	}
	_, err = storage.New(ctx, u, &storage.ExternalStorageOptions{
		CheckPermissions: []storage.Permission{
			storage.ListObjects,
			storage.GetObject,
		},
	})
	if err != nil {
		passed = false
		message = err.Error()
	}
	return nil
}

// HasLargeCSV checks whether input csvs is fit for Lightning import.
// If strictFormat is false, and csv file is large. Lightning will have performance issue.
// this test cannot be skipped.
func (rc *Controller) HasLargeCSV(dbMetas []*mydump.MDDatabaseMeta) {
	passed := true
	message := "Source csv files size is proper"
	defer func() {
		rc.checkTemplate.Collect(Warn, passed, message)
	}()
	if !rc.cfg.Mydumper.StrictFormat {
		for _, db := range dbMetas {
			for _, t := range db.Tables {
				for _, f := range t.DataFiles {
					if f.FileMeta.FileSize > defaultCSVSize {
						message = fmt.Sprintf("large csv: %s file exists and it will slow down import performance", f.FileMeta.Path)
						passed = false
					}
				}
			}
		}
	} else {
		message = "Skip the csv size check, because config.StrictFormat is true"
	}
}

<<<<<<< HEAD
func (rc *Controller) estimateSourceData(ctx context.Context) (int64, int64, bool, error) {
	return rc.preInfoGetter.EstimateSourceDataSize(ctx)
=======
func (rc *Controller) estimateSourceData(ctx context.Context) (int64, error) {
	sourceSize := int64(0)
	originSource := int64(0)
	bigTableCount := 0
	tableCount := 0
	unSortedTableCount := 0
	errMgr := errormanager.New(nil, rc.cfg, log.FromContext(ctx))
	for _, db := range rc.dbMetas {
		info, ok := rc.dbInfos[db.Name]
		if !ok {
			continue
		}
		for _, tbl := range db.Tables {
			originSource += tbl.TotalSize
			tableInfo, ok := info.Tables[tbl.Name]
			if ok {
				// Do not sample small table because there may a large number of small table and it will take a long
				// time to sample data for all of them.
				if rc.cfg.TikvImporter.Backend == config.BackendTiDB || tbl.TotalSize < int64(config.SplitRegionSize) {
					sourceSize += tbl.TotalSize
					tbl.IndexRatio = 1.0
					tbl.IsRowOrdered = false
				} else {
					if err := rc.sampleDataFromTable(ctx, db.Name, tbl, tableInfo.Core, errMgr); err != nil {
						return sourceSize, errors.Trace(err)
					}

					if tbl.IndexRatio > 0 {
						sourceSize += int64(float64(tbl.TotalSize) * tbl.IndexRatio)
					} else {
						// if sample data failed due to max-error, fallback to use source size
						sourceSize += tbl.TotalSize
					}

					if tbl.TotalSize > int64(config.DefaultBatchSize)*2 {
						bigTableCount += 1
						if !tbl.IsRowOrdered {
							unSortedTableCount += 1
						}
					}
				}
				tableCount += 1
			}
		}
	}

	if rc.status != nil {
		rc.status.TotalFileSize.Store(originSource)
	}
	// Do not import with too large concurrency because these data may be all unsorted.
	if bigTableCount > 0 && unSortedTableCount > 0 {
		if rc.cfg.App.TableConcurrency > rc.cfg.App.IndexConcurrency {
			rc.cfg.App.TableConcurrency = rc.cfg.App.IndexConcurrency
		}
	}
	return sourceSize, nil
>>>>>>> 095e3232
}

// localResource checks the local node has enough resources for this import when local backend enabled;
func (rc *Controller) localResource(ctx context.Context, sourceSize int64) error {
	if rc.isSourceInLocal() {
		sourceDir := strings.TrimPrefix(rc.cfg.Mydumper.SourceDir, storage.LocalURIPrefix)
		same, err := common.SameDisk(sourceDir, rc.cfg.TikvImporter.SortedKVDir)
		if err != nil {
			return errors.Trace(err)
		}
		if same {
			rc.checkTemplate.Collect(Warn, false,
				fmt.Sprintf("sorted-kv-dir:%s and data-source-dir:%s are in the same disk, may slow down performance",
					rc.cfg.TikvImporter.SortedKVDir, sourceDir))
		}
	}

	storageSize, err := common.GetStorageSize(rc.cfg.TikvImporter.SortedKVDir)
	if err != nil {
		return errors.Trace(err)
	}
	localAvailable := int64(storageSize.Available)

	var message string
	var passed bool
	switch {
	case localAvailable > sourceSize:
		message = fmt.Sprintf("local disk resources are rich, estimate sorted data size %s, local available is %s",
			units.BytesSize(float64(sourceSize)), units.BytesSize(float64(localAvailable)))
		passed = true
	case int64(rc.cfg.TikvImporter.DiskQuota) > localAvailable:
		message = fmt.Sprintf("local disk space may not enough to finish import, estimate sorted data size is %s,"+
			" but local available is %s, please set `tikv-importer.disk-quota` to a smaller value than %s"+
			" or change `mydumper.sorted-kv-dir` to another disk with enough space to finish imports",
			units.BytesSize(float64(sourceSize)),
			units.BytesSize(float64(localAvailable)), units.BytesSize(float64(localAvailable)))
		passed = false
		log.FromContext(ctx).Error(message)
	default:
		message = fmt.Sprintf("local disk space may not enough to finish import, "+
			"estimate sorted data size is %s, but local available is %s,"+
			"we will use disk-quota (size: %s) to finish imports, which may slow down import",
			units.BytesSize(float64(sourceSize)),
			units.BytesSize(float64(localAvailable)), units.BytesSize(float64(rc.cfg.TikvImporter.DiskQuota)))
		passed = true
		log.FromContext(ctx).Warn(message)
	}
	rc.checkTemplate.Collect(Critical, passed, message)
	return nil
}

// CheckpointIsValid checks whether we can start this import with this checkpoint.
func (rc *Controller) CheckpointIsValid(ctx context.Context, tableInfo *mydump.MDTableMeta) ([]string, bool) {
	msgs := make([]string, 0)
	uniqueName := common.UniqueTable(tableInfo.DB, tableInfo.Name)
	tableCheckPoint, err := rc.checkpointsDB.Get(ctx, uniqueName)
	if err != nil {
		// there is no checkpoint
		log.FromContext(ctx).Debug("no checkpoint detected", zap.String("table", uniqueName))
		return nil, true
	}
	// if checkpoint enable and not missing, we skip the check table empty progress.
	if tableCheckPoint.Status <= checkpoints.CheckpointStatusMissing {
		return nil, false
	}

	if tableCheckPoint.Status <= checkpoints.CheckpointStatusMaxInvalid {
		failedStep := tableCheckPoint.Status * 10
		var action strings.Builder
		action.WriteString("./tidb-lightning-ctl --checkpoint-error-")
		switch failedStep {
		case checkpoints.CheckpointStatusAlteredAutoInc, checkpoints.CheckpointStatusAnalyzed:
			action.WriteString("ignore")
		default:
			action.WriteString("destroy")
		}
		action.WriteString("='")
		action.WriteString(uniqueName)
		action.WriteString("' --config=...")

		msgs = append(msgs, fmt.Sprintf("TiDB Lightning has failed last time. To prevent data loss, this run will stop now, "+
			"%s failed in step(%s), please run command %s,"+
			"You may also run `./tidb-lightning-ctl --checkpoint-error-destroy=all --config=...` to start from scratch,"+
			"For details of this failure, read the log file from the PREVIOUS run",
			uniqueName, failedStep.MetricName(), action.String()))
		return msgs, false
	}

	dbInfos, _ := rc.preInfoGetter.GetAllTableStructures(ctx)
	dbInfo, ok := dbInfos[tableInfo.DB]
	if ok {
		t, ok := dbInfo.Tables[tableInfo.Name]
		if ok {
			if tableCheckPoint.TableID > 0 && tableCheckPoint.TableID != t.ID {
				msgs = append(msgs, fmt.Sprintf("TiDB Lightning has detected tables with illegal checkpoints. To prevent data loss, this run will stop now,"+
					"please run command \"./tidb-lightning-ctl --checkpoint-remove='%s' --config=...\""+
					"You may also run `./tidb-lightning-ctl --checkpoint-error-destroy=all --config=...` to start from scratch,"+
					"For details of this failure, read the log file from the PREVIOUS run",
					uniqueName))
				return msgs, false
			}
		}
	}

	var permFromCheckpoint []int
	var columns []string
	for _, eng := range tableCheckPoint.Engines {
		if len(eng.Chunks) > 0 {
			chunk := eng.Chunks[0]
			permFromCheckpoint = chunk.ColumnPermutation
			columns = chunk.Chunk.Columns
			if filepath.Dir(chunk.FileMeta.Path) != rc.cfg.Mydumper.SourceDir {
				message := fmt.Sprintf("chunk checkpoints path is not equal to config"+
					"checkpoint is %s, config source dir is %s", chunk.FileMeta.Path, rc.cfg.Mydumper.SourceDir)
				msgs = append(msgs, message)
			}
		}
	}
	if len(columns) == 0 {
		log.FromContext(ctx).Debug("no valid checkpoint detected", zap.String("table", uniqueName))
		return nil, false
	}
	info := dbInfos[tableInfo.DB].Tables[tableInfo.Name]
	if info != nil {
		permFromTiDB, err := parseColumnPermutations(info.Core, columns, nil, log.FromContext(ctx))
		if err != nil {
			msgs = append(msgs, fmt.Sprintf("failed to calculate columns %s, table %s's info has changed,"+
				"consider remove this checkpoint, and start import again.", err.Error(), uniqueName))
		}
		if !reflect.DeepEqual(permFromCheckpoint, permFromTiDB) {
			msgs = append(msgs, fmt.Sprintf("compare columns perm failed. table %s's info has changed,"+
				"consider remove this checkpoint, and start import again.", uniqueName))
		}
	}
	return msgs, false
}

// hasDefault represents col has default value.
func hasDefault(col *model.ColumnInfo) bool {
	return col.DefaultIsExpr || col.DefaultValue != nil || !mysql.HasNotNullFlag(col.GetFlag()) ||
		col.IsGenerated() || mysql.HasAutoIncrementFlag(col.GetFlag())
}

func (rc *Controller) readFirstRow(ctx context.Context, dataFileMeta mydump.SourceFileMeta) (cols []string, row []types.Datum, err error) {
	cols, rows, err := rc.preInfoGetter.ReadFirstNRowsByFileMeta(ctx, dataFileMeta, 1)
	if err != nil {
		return nil, nil, err
	}
	if len(rows) > 0 {
		return cols, rows[0], nil
	} else {
		return cols, []types.Datum{}, nil
	}
}

// SchemaIsValid checks the import file and cluster schema is match.
func (rc *Controller) SchemaIsValid(ctx context.Context, tableInfo *mydump.MDTableMeta) ([]string, error) {
	if len(tableInfo.DataFiles) == 0 {
		log.FromContext(ctx).Info("no data files detected", zap.String("db", tableInfo.DB), zap.String("table", tableInfo.Name))
		return nil, nil
	}

	msgs := make([]string, 0)
	dbInfos, err := rc.preInfoGetter.GetAllTableStructures(ctx)
	if err != nil {
		return nil, errors.Trace(err)
	}
	info, ok := dbInfos[tableInfo.DB].Tables[tableInfo.Name]
	if !ok {
		msgs = append(msgs, fmt.Sprintf("TiDB schema `%s`.`%s` doesn't exists,"+
			"please give a schema file in source dir or create table manually", tableInfo.DB, tableInfo.Name))
		return msgs, nil
	}

	igCol, err := rc.cfg.Mydumper.IgnoreColumns.GetIgnoreColumns(tableInfo.DB, tableInfo.Name, rc.cfg.Mydumper.CaseSensitive)
	if err != nil {
		return nil, errors.Trace(err)
	}
	igCols := igCol.ColumnsMap()

	colCountFromTiDB := len(info.Core.Columns)
	core := info.Core
	defaultCols := make(map[string]struct{})
	for _, col := range core.Columns {
		if hasDefault(col) || (info.Core.ContainsAutoRandomBits() && mysql.HasPriKeyFlag(col.GetFlag())) {
			// this column has default value or it's auto random id, so we can ignore it
			defaultCols[col.Name.L] = struct{}{}
		}
	}
	// tidb_rowid have a default value.
	defaultCols[model.ExtraHandleName.String()] = struct{}{}

	// only check the first file of this table.
	dataFile := tableInfo.DataFiles[0]
	log.FromContext(ctx).Info("datafile to check", zap.String("db", tableInfo.DB),
		zap.String("table", tableInfo.Name), zap.String("path", dataFile.FileMeta.Path))
	// get columns name from data file.
	dataFileMeta := dataFile.FileMeta

	if tp := dataFileMeta.Type; tp != mydump.SourceTypeCSV && tp != mydump.SourceTypeSQL && tp != mydump.SourceTypeParquet {
		msgs = append(msgs, fmt.Sprintf("file '%s' with unknown source type '%s'", dataFileMeta.Path, dataFileMeta.Type.String()))
		return msgs, nil
	}
	colsFromDataFile, row, err := rc.readFirstRow(ctx, dataFileMeta)
	if err != nil {
		return nil, errors.Trace(err)
	}
	if colsFromDataFile == nil && len(row) == 0 {
		log.FromContext(ctx).Info("file contains no data, skip checking against schema validity", zap.String("path", dataFileMeta.Path))
		return msgs, nil
	}

	if colsFromDataFile == nil {
		// when there is no columns name in data file. we must insert data in order.
		// so the last several columns either can be ignored or has a default value.
		for i := len(row); i < colCountFromTiDB; i++ {
			if _, ok := defaultCols[core.Columns[i].Name.L]; !ok {
				msgs = append(msgs, fmt.Sprintf("TiDB schema `%s`.`%s` has %d columns,"+
					"and data file has %d columns, but column %s are missing the default value,"+
					"please give column a default value to skip this check",
					tableInfo.DB, tableInfo.Name, colCountFromTiDB, len(row), core.Columns[i].Name.L))
			}
		}
		return msgs, nil
	}

	// compare column names and make sure
	// 1. TiDB table info has data file's all columns(besides ignore columns)
	// 2. Those columns not introduced in data file always have a default value.
	colMap := make(map[string]struct{})
	for col := range igCols {
		colMap[col] = struct{}{}
	}
	for _, col := range core.Columns {
		if _, ok := colMap[col.Name.L]; ok {
			// tidb's column is ignored
			// we need ensure this column has the default value.
			if _, hasDefault := defaultCols[col.Name.L]; !hasDefault {
				msgs = append(msgs, fmt.Sprintf("TiDB schema `%s`.`%s`'s column %s cannot be ignored,"+
					"because it doesn't have a default value, please set tables.ignoreColumns properly",
					tableInfo.DB, tableInfo.Name, col.Name.L))
			}
		} else {
			colMap[col.Name.L] = struct{}{}
		}
	}
	// tidb_rowid can be ignored in check
	colMap[model.ExtraHandleName.String()] = struct{}{}
	for _, col := range colsFromDataFile {
		if _, ok := colMap[col]; !ok {
			checkMsg := "please check table schema"
			if dataFileMeta.Type == mydump.SourceTypeCSV && rc.cfg.Mydumper.CSV.Header {
				checkMsg += " and csv file header"
			}
			msgs = append(msgs, fmt.Sprintf("TiDB schema `%s`.`%s` doesn't have column %s, "+
				"%s or use tables.ignoreColumns to ignore %s",
				tableInfo.DB, tableInfo.Name, col, checkMsg, col))
		} else {
			// remove column for next iteration
			delete(colMap, col)
		}
	}
	// if theses rest columns don't have a default value.
	for col := range colMap {
		if _, ok := defaultCols[col]; ok {
			continue
		}
		msgs = append(msgs, fmt.Sprintf("TiDB schema `%s`.`%s` doesn't have the default value for %s. "+
			"Please add default value for column '%s' or choose another column to ignore or add this column in data file",
			tableInfo.DB, tableInfo.Name, col, col))
	}
	return msgs, nil
}

// checkCSVHeader try to check whether the csv header config is consistent with the source csv files by:
// 1. pick one table with two CSV files and a unique/primary key
// 2. read the first row of those two CSV files
// 3. checks if the content of those first rows are compatible with the table schema, and whether the
//    two rows are identical, to determine if the first rows are a header rows.
func (rc *Controller) checkCSVHeader(ctx context.Context, dbMetas []*mydump.MDDatabaseMeta) error {
	// if cfg set header = ture but source files actually contain not header, former SchemaCheck should
	// return error in this situation, so we need do it again.
	if rc.cfg.Mydumper.CSV.Header {
		return nil
	}
	var (
		tableMeta    *mydump.MDTableMeta
		csvCount     int
		hasUniqueIdx bool
	)
	dbInfos, err := rc.preInfoGetter.GetAllTableStructures(ctx)
	if err != nil {
		return errors.Trace(err)
	}
	// only check one table source files for better performance. The checked table is chosen based on following two factor:
	// 1. contains at least 1 csv source file, 2 is preferable
	// 2. table schema contains primary key or unique key
	// if the two factors can't be both satisfied, the first one has a higher priority
outer:
	for _, dbMeta := range dbMetas {
		for _, tblMeta := range dbMeta.Tables {
			if len(tblMeta.DataFiles) == 0 {
				continue
			}
			tableHasUniqueIdx := false
			tableCSVCount := 0
			for _, f := range tblMeta.DataFiles {
				if f.FileMeta.Type == mydump.SourceTypeCSV {
					tableCSVCount++
					if tableCSVCount >= 2 {
						break
					}
				}
			}
			if tableCSVCount == 0 {
				continue
			}

			info := dbInfos[tblMeta.DB].Tables[tblMeta.Name]
			for _, idx := range info.Core.Indices {
				if idx.Primary || idx.Unique {
					tableHasUniqueIdx = true
				}
			}

			if tableCSVCount >= 2 && hasUniqueIdx {
				tableMeta = tblMeta
				// if a perfect table source is found, we can stop check more tables
				break outer
			}
			if tableCSVCount > csvCount || (tableCSVCount == csvCount && !hasUniqueIdx && tableHasUniqueIdx) {
				tableMeta = tblMeta
				csvCount = tableCSVCount
				hasUniqueIdx = tableHasUniqueIdx
			}
		}
	}

	if tableMeta == nil {
		return nil
	}

	var rows [][]types.Datum
	for _, f := range tableMeta.DataFiles {
		if f.FileMeta.Type != mydump.SourceTypeCSV {
			continue
		}
		_, row, err := rc.readFirstRow(ctx, f.FileMeta)
		if err != nil {
			return errors.Trace(err)
		}
		if len(row) > 0 {
			rows = append(rows, row)
		}
		// only check at most two of all the files
		if len(rows) >= 2 {
			break
		}
	}
	if len(rows) == 0 {
		return nil
	} else if len(rows) >= 2 {
		// if the first row in two source files are not the same, they should not be the header line
		// NOTE: though lightning's logic allows different source files contains different columns or the
		// order is difference, here we only check if they are exactly the same because this is the common case.
		if len(rows[0]) != len(rows[1]) {
			return nil
		}

		for i := 0; i < len(rows[0]); i++ {
			if rows[0][i].GetString() != rows[1][i].GetString() {
				return nil
			}
		}
	}

	// check if some fields are unique and not ignored
	// if at least one field appears in a unique key, we can sure there is something wrong,
	// they should be either the header line or the data is duplicated.
	tableInfo := dbInfos[tableMeta.DB].Tables[tableMeta.Name]
	tableFields := make(map[string]struct{})
	uniqueIdxFields := make(map[string]struct{})
	ignoreColumns, err := rc.cfg.Mydumper.IgnoreColumns.GetIgnoreColumns(tableMeta.DB, tableMeta.Name, rc.cfg.Mydumper.CaseSensitive)
	if err != nil {
		return errors.Trace(err)
	}
	ignoreColsSet := make(map[string]struct{})
	for _, col := range ignoreColumns.Columns {
		ignoreColsSet[col] = struct{}{}
	}
	for _, idx := range tableInfo.Core.Indices {
		if !idx.Unique && !idx.Primary {
			continue
		}
		for _, col := range idx.Columns {
			if _, ok := ignoreColsSet[col.Name.L]; !ok {
				uniqueIdxFields[col.Name.L] = struct{}{}
			}
		}
	}
	for _, f := range tableInfo.Core.Columns {
		tableFields[f.Name.L] = struct{}{}
	}
	if common.TableHasAutoRowID(tableInfo.Core) {
		tableFields[model.ExtraHandleName.L] = struct{}{}
	}
	hasUniqueField := false
	for _, d := range rows[0] {
		val := strings.ToLower(d.GetString())
		if _, ok := tableFields[val]; !ok {
			return nil
		}
		if _, ok := uniqueIdxFields[val]; ok {
			hasUniqueField = true
			break
		}
	}

	msg := fmt.Sprintf("source csv files contains header row but `mydumper.csv.header` is false, checked table is `%s`.`%s`",
		tableMeta.DB, tableMeta.Name)
	level := Warn
	if hasUniqueField && len(rows) > 1 {
		level = Critical
	} else if !checkFieldCompatibility(tableInfo.Core, ignoreColsSet, rows[0], log.FromContext(ctx)) {
		// if there are only 1 csv file or there is not unique key, try to check if all columns are compatible with string value
		level = Critical
	}
	rc.checkTemplate.Collect(level, false, msg)

	return nil
}

func checkFieldCompatibility(
	tbl *model.TableInfo,
	ignoreCols map[string]struct{},
	values []types.Datum,
	logger log.Logger,
) bool {
	se := kv.NewSession(&kv.SessionOptions{
		SQLMode: mysql.ModeStrictTransTables,
	}, logger)
	for i, col := range tbl.Columns {
		// do not check ignored columns
		if _, ok := ignoreCols[col.Name.L]; ok {
			continue
		}
		if i >= len(values) {
			break
		}
		_, err := table.CastValue(se, values[i], col, true, false)
		if err != nil {
			logger.Error("field value is not consistent with column type", zap.String("value", values[i].GetString()),
				zap.Any("column_info", col), zap.Error(err))
			return false
		}
	}

	return true
}

<<<<<<< HEAD
=======
func (rc *Controller) sampleDataFromTable(
	ctx context.Context,
	dbName string,
	tableMeta *mydump.MDTableMeta,
	tableInfo *model.TableInfo,
	errMgr *errormanager.ErrorManager,
) error {
	if len(tableMeta.DataFiles) == 0 {
		return nil
	}
	sampleFile := tableMeta.DataFiles[0].FileMeta
	var reader storage.ReadSeekCloser
	var err error
	if sampleFile.Type == mydump.SourceTypeParquet {
		reader, err = mydump.OpenParquetReader(ctx, rc.store, sampleFile.Path, sampleFile.FileSize)
	} else {
		reader, err = rc.store.Open(ctx, sampleFile.Path)
	}
	if err != nil {
		return errors.Trace(err)
	}
	idAlloc := kv.NewPanickingAllocators(0)
	tbl, err := tables.TableFromMeta(idAlloc, tableInfo)
	if err != nil {
		return errors.Trace(err)
	}
	kvEncoder, err := rc.backend.NewEncoder(ctx, tbl, &kv.SessionOptions{
		SQLMode:        rc.cfg.TiDB.SQLMode,
		Timestamp:      0,
		SysVars:        rc.sysVars,
		AutoRandomSeed: 0,
	})
	if err != nil {
		return errors.Trace(err)
	}
	blockBufSize := int64(rc.cfg.Mydumper.ReadBlockSize)

	var parser mydump.Parser
	switch tableMeta.DataFiles[0].FileMeta.Type {
	case mydump.SourceTypeCSV:
		hasHeader := rc.cfg.Mydumper.CSV.Header
		// Create a utf8mb4 convertor to encode and decode data with the charset of CSV files.
		charsetConvertor, err := mydump.NewCharsetConvertor(rc.cfg.Mydumper.DataCharacterSet, rc.cfg.Mydumper.DataInvalidCharReplace)
		if err != nil {
			return errors.Trace(err)
		}
		parser, err = mydump.NewCSVParser(ctx, &rc.cfg.Mydumper.CSV, reader, blockBufSize, rc.ioWorkers, hasHeader, charsetConvertor)
		if err != nil {
			return errors.Trace(err)
		}
	case mydump.SourceTypeSQL:
		parser = mydump.NewChunkParser(ctx, rc.cfg.TiDB.SQLMode, reader, blockBufSize, rc.ioWorkers)
	case mydump.SourceTypeParquet:
		parser, err = mydump.NewParquetParser(ctx, rc.store, reader, sampleFile.Path)
		if err != nil {
			return errors.Trace(err)
		}
	default:
		panic(fmt.Sprintf("file '%s' with unknown source type '%s'", sampleFile.Path, sampleFile.Type.String()))
	}
	defer parser.Close()
	logTask := log.FromContext(ctx).With(zap.String("table", tableMeta.Name)).Begin(zap.InfoLevel, "sample file")
	igCols, err := rc.cfg.Mydumper.IgnoreColumns.GetIgnoreColumns(dbName, tableMeta.Name, rc.cfg.Mydumper.CaseSensitive)
	if err != nil {
		return errors.Trace(err)
	}

	initializedColumns := false
	var columnPermutation []int
	var kvSize uint64 = 0
	var rowSize uint64 = 0
	rowCount := 0
	dataKVs := rc.backend.MakeEmptyRows()
	indexKVs := rc.backend.MakeEmptyRows()
	lastKey := make([]byte, 0)
	tableMeta.IsRowOrdered = true
	tableMeta.IndexRatio = 1.0
outloop:
	for {
		offset, _ := parser.Pos()
		err = parser.ReadRow()
		columnNames := parser.Columns()

		switch errors.Cause(err) {
		case nil:
			if !initializedColumns {
				if len(columnPermutation) == 0 {
					columnPermutation, err = createColumnPermutation(
						columnNames,
						igCols.ColumnsMap(),
						tableInfo,
						log.FromContext(ctx))
					if err != nil {
						return errors.Trace(err)
					}
				}
				initializedColumns = true
			}
		case io.EOF:
			break outloop
		default:
			err = errors.Annotatef(err, "in file offset %d", offset)
			return errors.Trace(err)
		}
		lastRow := parser.LastRow()
		rowCount += 1

		var dataChecksum, indexChecksum verification.KVChecksum
		kvs, encodeErr := kvEncoder.Encode(logTask.Logger, lastRow.Row, lastRow.RowID, columnPermutation, sampleFile.Path, offset)
		if encodeErr != nil {
			encodeErr = errMgr.RecordTypeError(ctx, log.FromContext(ctx), tableInfo.Name.O, sampleFile.Path, offset,
				"" /* use a empty string here because we don't actually record */, encodeErr)
			if encodeErr != nil {
				return errors.Annotatef(encodeErr, "in file at offset %d", offset)
			}
			if rowCount < maxSampleRowCount {
				continue
			} else {
				break
			}
		}
		if tableMeta.IsRowOrdered {
			kvs.ClassifyAndAppend(&dataKVs, &dataChecksum, &indexKVs, &indexChecksum)
			for _, kv := range kv.KvPairsFromRows(dataKVs) {
				if len(lastKey) == 0 {
					lastKey = kv.Key
				} else if bytes.Compare(lastKey, kv.Key) > 0 {
					tableMeta.IsRowOrdered = false
					break
				}
			}
			dataKVs = dataKVs.Clear()
			indexKVs = indexKVs.Clear()
		}
		kvSize += kvs.Size()
		rowSize += uint64(lastRow.Length)
		parser.RecycleRow(lastRow)

		failpoint.Inject("mock-kv-size", func(val failpoint.Value) {
			kvSize += uint64(val.(int))
		})
		if rowSize > maxSampleDataSize || rowCount > maxSampleRowCount {
			break
		}
	}

	if rowSize > 0 && kvSize > rowSize {
		tableMeta.IndexRatio = float64(kvSize) / float64(rowSize)
	}
	log.FromContext(ctx).Info("Sample source data", zap.String("table", tableMeta.Name), zap.Float64("IndexRatio", tableMeta.IndexRatio), zap.Bool("IsSourceOrder", tableMeta.IsRowOrdered))
	return nil
}

>>>>>>> 095e3232
func (rc *Controller) checkTableEmpty(ctx context.Context) error {
	if rc.cfg.TikvImporter.Backend == config.BackendTiDB || rc.cfg.TikvImporter.IncrementalImport {
		return nil
	}
	tableCount := 0
	for _, db := range rc.dbMetas {
		tableCount += len(db.Tables)
	}

	var lock sync.Mutex
	tableNames := make([]string, 0)
	concurrency := mathutil.Min(tableCount, rc.cfg.App.RegionConcurrency)
	type tableNameComponents struct {
		DBName    string
		TableName string
	}
	ch := make(chan tableNameComponents, concurrency)
	eg, gCtx := errgroup.WithContext(ctx)

	for i := 0; i < concurrency; i++ {
		eg.Go(func() error {
			for tblNameComp := range ch {
				fullTableName := common.UniqueTable(tblNameComp.DBName, tblNameComp.TableName)
				// skip tables that have checkpoint
				if rc.cfg.Checkpoint.Enable {
					_, err := rc.checkpointsDB.Get(gCtx, fullTableName)
					switch {
					case err == nil:
						continue
					case errors.IsNotFound(err):
					default:
						return errors.Trace(err)
					}
				}

				hasData, err1 := rc.preInfoGetter.DoesTableContainData(gCtx, tblNameComp.DBName, tblNameComp.TableName)
				if err1 != nil {
					return err1
				}
				if hasData {
					lock.Lock()
					tableNames = append(tableNames, fullTableName)
					lock.Unlock()
				}
			}
			return nil
		})
	}
loop:
	for _, db := range rc.dbMetas {
		for _, tbl := range db.Tables {
			select {
			case ch <- tableNameComponents{tbl.DB, tbl.Name}:
			case <-gCtx.Done():
				break loop
			}

		}
	}
	close(ch)
	if err := eg.Wait(); err != nil {
		if common.IsContextCanceledError(err) {
			return nil
		}
		return errors.Annotate(err, "check table contains data failed")
	}

	if len(tableNames) > 0 {
		// sort the failed names
		sort.Strings(tableNames)
		msg := fmt.Sprintf("table(s) [%s] are not empty", strings.Join(tableNames, ", "))
		rc.checkTemplate.Collect(Critical, false, msg)
	}
	return nil
<<<<<<< HEAD
=======
}

func tableContainsData(ctx context.Context, db utils.DBExecutor, tableName string) (bool, error) {
	failpoint.Inject("CheckTableEmptyFailed", func() {
		failpoint.Return(false, errors.New("mock error"))
	})
	query := "select 1 from " + tableName + " limit 1"
	exec := common.SQLWithRetry{
		DB:     db,
		Logger: log.FromContext(ctx),
	}
	var dump int
	err := exec.QueryRow(ctx, "check table empty", query, &dump)

	switch {
	case errors.ErrorEqual(err, sql.ErrNoRows):
		return false, nil
	case err != nil:
		return false, errors.Trace(err)
	default:
		return true, nil
	}
>>>>>>> 095e3232
}<|MERGE_RESOLUTION|>--- conflicted
+++ resolved
@@ -390,67 +390,8 @@
 	}
 }
 
-<<<<<<< HEAD
 func (rc *Controller) estimateSourceData(ctx context.Context) (int64, int64, bool, error) {
 	return rc.preInfoGetter.EstimateSourceDataSize(ctx)
-=======
-func (rc *Controller) estimateSourceData(ctx context.Context) (int64, error) {
-	sourceSize := int64(0)
-	originSource := int64(0)
-	bigTableCount := 0
-	tableCount := 0
-	unSortedTableCount := 0
-	errMgr := errormanager.New(nil, rc.cfg, log.FromContext(ctx))
-	for _, db := range rc.dbMetas {
-		info, ok := rc.dbInfos[db.Name]
-		if !ok {
-			continue
-		}
-		for _, tbl := range db.Tables {
-			originSource += tbl.TotalSize
-			tableInfo, ok := info.Tables[tbl.Name]
-			if ok {
-				// Do not sample small table because there may a large number of small table and it will take a long
-				// time to sample data for all of them.
-				if rc.cfg.TikvImporter.Backend == config.BackendTiDB || tbl.TotalSize < int64(config.SplitRegionSize) {
-					sourceSize += tbl.TotalSize
-					tbl.IndexRatio = 1.0
-					tbl.IsRowOrdered = false
-				} else {
-					if err := rc.sampleDataFromTable(ctx, db.Name, tbl, tableInfo.Core, errMgr); err != nil {
-						return sourceSize, errors.Trace(err)
-					}
-
-					if tbl.IndexRatio > 0 {
-						sourceSize += int64(float64(tbl.TotalSize) * tbl.IndexRatio)
-					} else {
-						// if sample data failed due to max-error, fallback to use source size
-						sourceSize += tbl.TotalSize
-					}
-
-					if tbl.TotalSize > int64(config.DefaultBatchSize)*2 {
-						bigTableCount += 1
-						if !tbl.IsRowOrdered {
-							unSortedTableCount += 1
-						}
-					}
-				}
-				tableCount += 1
-			}
-		}
-	}
-
-	if rc.status != nil {
-		rc.status.TotalFileSize.Store(originSource)
-	}
-	// Do not import with too large concurrency because these data may be all unsorted.
-	if bigTableCount > 0 && unSortedTableCount > 0 {
-		if rc.cfg.App.TableConcurrency > rc.cfg.App.IndexConcurrency {
-			rc.cfg.App.TableConcurrency = rc.cfg.App.IndexConcurrency
-		}
-	}
-	return sourceSize, nil
->>>>>>> 095e3232
 }
 
 // localResource checks the local node has enough resources for this import when local backend enabled;
@@ -911,162 +852,6 @@
 	return true
 }
 
-<<<<<<< HEAD
-=======
-func (rc *Controller) sampleDataFromTable(
-	ctx context.Context,
-	dbName string,
-	tableMeta *mydump.MDTableMeta,
-	tableInfo *model.TableInfo,
-	errMgr *errormanager.ErrorManager,
-) error {
-	if len(tableMeta.DataFiles) == 0 {
-		return nil
-	}
-	sampleFile := tableMeta.DataFiles[0].FileMeta
-	var reader storage.ReadSeekCloser
-	var err error
-	if sampleFile.Type == mydump.SourceTypeParquet {
-		reader, err = mydump.OpenParquetReader(ctx, rc.store, sampleFile.Path, sampleFile.FileSize)
-	} else {
-		reader, err = rc.store.Open(ctx, sampleFile.Path)
-	}
-	if err != nil {
-		return errors.Trace(err)
-	}
-	idAlloc := kv.NewPanickingAllocators(0)
-	tbl, err := tables.TableFromMeta(idAlloc, tableInfo)
-	if err != nil {
-		return errors.Trace(err)
-	}
-	kvEncoder, err := rc.backend.NewEncoder(ctx, tbl, &kv.SessionOptions{
-		SQLMode:        rc.cfg.TiDB.SQLMode,
-		Timestamp:      0,
-		SysVars:        rc.sysVars,
-		AutoRandomSeed: 0,
-	})
-	if err != nil {
-		return errors.Trace(err)
-	}
-	blockBufSize := int64(rc.cfg.Mydumper.ReadBlockSize)
-
-	var parser mydump.Parser
-	switch tableMeta.DataFiles[0].FileMeta.Type {
-	case mydump.SourceTypeCSV:
-		hasHeader := rc.cfg.Mydumper.CSV.Header
-		// Create a utf8mb4 convertor to encode and decode data with the charset of CSV files.
-		charsetConvertor, err := mydump.NewCharsetConvertor(rc.cfg.Mydumper.DataCharacterSet, rc.cfg.Mydumper.DataInvalidCharReplace)
-		if err != nil {
-			return errors.Trace(err)
-		}
-		parser, err = mydump.NewCSVParser(ctx, &rc.cfg.Mydumper.CSV, reader, blockBufSize, rc.ioWorkers, hasHeader, charsetConvertor)
-		if err != nil {
-			return errors.Trace(err)
-		}
-	case mydump.SourceTypeSQL:
-		parser = mydump.NewChunkParser(ctx, rc.cfg.TiDB.SQLMode, reader, blockBufSize, rc.ioWorkers)
-	case mydump.SourceTypeParquet:
-		parser, err = mydump.NewParquetParser(ctx, rc.store, reader, sampleFile.Path)
-		if err != nil {
-			return errors.Trace(err)
-		}
-	default:
-		panic(fmt.Sprintf("file '%s' with unknown source type '%s'", sampleFile.Path, sampleFile.Type.String()))
-	}
-	defer parser.Close()
-	logTask := log.FromContext(ctx).With(zap.String("table", tableMeta.Name)).Begin(zap.InfoLevel, "sample file")
-	igCols, err := rc.cfg.Mydumper.IgnoreColumns.GetIgnoreColumns(dbName, tableMeta.Name, rc.cfg.Mydumper.CaseSensitive)
-	if err != nil {
-		return errors.Trace(err)
-	}
-
-	initializedColumns := false
-	var columnPermutation []int
-	var kvSize uint64 = 0
-	var rowSize uint64 = 0
-	rowCount := 0
-	dataKVs := rc.backend.MakeEmptyRows()
-	indexKVs := rc.backend.MakeEmptyRows()
-	lastKey := make([]byte, 0)
-	tableMeta.IsRowOrdered = true
-	tableMeta.IndexRatio = 1.0
-outloop:
-	for {
-		offset, _ := parser.Pos()
-		err = parser.ReadRow()
-		columnNames := parser.Columns()
-
-		switch errors.Cause(err) {
-		case nil:
-			if !initializedColumns {
-				if len(columnPermutation) == 0 {
-					columnPermutation, err = createColumnPermutation(
-						columnNames,
-						igCols.ColumnsMap(),
-						tableInfo,
-						log.FromContext(ctx))
-					if err != nil {
-						return errors.Trace(err)
-					}
-				}
-				initializedColumns = true
-			}
-		case io.EOF:
-			break outloop
-		default:
-			err = errors.Annotatef(err, "in file offset %d", offset)
-			return errors.Trace(err)
-		}
-		lastRow := parser.LastRow()
-		rowCount += 1
-
-		var dataChecksum, indexChecksum verification.KVChecksum
-		kvs, encodeErr := kvEncoder.Encode(logTask.Logger, lastRow.Row, lastRow.RowID, columnPermutation, sampleFile.Path, offset)
-		if encodeErr != nil {
-			encodeErr = errMgr.RecordTypeError(ctx, log.FromContext(ctx), tableInfo.Name.O, sampleFile.Path, offset,
-				"" /* use a empty string here because we don't actually record */, encodeErr)
-			if encodeErr != nil {
-				return errors.Annotatef(encodeErr, "in file at offset %d", offset)
-			}
-			if rowCount < maxSampleRowCount {
-				continue
-			} else {
-				break
-			}
-		}
-		if tableMeta.IsRowOrdered {
-			kvs.ClassifyAndAppend(&dataKVs, &dataChecksum, &indexKVs, &indexChecksum)
-			for _, kv := range kv.KvPairsFromRows(dataKVs) {
-				if len(lastKey) == 0 {
-					lastKey = kv.Key
-				} else if bytes.Compare(lastKey, kv.Key) > 0 {
-					tableMeta.IsRowOrdered = false
-					break
-				}
-			}
-			dataKVs = dataKVs.Clear()
-			indexKVs = indexKVs.Clear()
-		}
-		kvSize += kvs.Size()
-		rowSize += uint64(lastRow.Length)
-		parser.RecycleRow(lastRow)
-
-		failpoint.Inject("mock-kv-size", func(val failpoint.Value) {
-			kvSize += uint64(val.(int))
-		})
-		if rowSize > maxSampleDataSize || rowCount > maxSampleRowCount {
-			break
-		}
-	}
-
-	if rowSize > 0 && kvSize > rowSize {
-		tableMeta.IndexRatio = float64(kvSize) / float64(rowSize)
-	}
-	log.FromContext(ctx).Info("Sample source data", zap.String("table", tableMeta.Name), zap.Float64("IndexRatio", tableMeta.IndexRatio), zap.Bool("IsSourceOrder", tableMeta.IsRowOrdered))
-	return nil
-}
-
->>>>>>> 095e3232
 func (rc *Controller) checkTableEmpty(ctx context.Context) error {
 	if rc.cfg.TikvImporter.Backend == config.BackendTiDB || rc.cfg.TikvImporter.IncrementalImport {
 		return nil
@@ -1141,29 +926,4 @@
 		rc.checkTemplate.Collect(Critical, false, msg)
 	}
 	return nil
-<<<<<<< HEAD
-=======
-}
-
-func tableContainsData(ctx context.Context, db utils.DBExecutor, tableName string) (bool, error) {
-	failpoint.Inject("CheckTableEmptyFailed", func() {
-		failpoint.Return(false, errors.New("mock error"))
-	})
-	query := "select 1 from " + tableName + " limit 1"
-	exec := common.SQLWithRetry{
-		DB:     db,
-		Logger: log.FromContext(ctx),
-	}
-	var dump int
-	err := exec.QueryRow(ctx, "check table empty", query, &dump)
-
-	switch {
-	case errors.ErrorEqual(err, sql.ErrNoRows):
-		return false, nil
-	case err != nil:
-		return false, errors.Trace(err)
-	default:
-		return true, nil
-	}
->>>>>>> 095e3232
 }