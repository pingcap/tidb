--- conflicted
+++ resolved
@@ -143,228 +143,8 @@
 	return rc.doPreCheckOnItem(ctx, CheckCSVHeader)
 }
 
-<<<<<<< HEAD
-func (rc *Controller) readFirstRow(ctx context.Context, dataFileMeta mydump.SourceFileMeta) (cols []string, row []types.Datum, err error) {
-	cols, rows, err := rc.preInfoGetter.ReadFirstNRowsByFileMeta(ctx, dataFileMeta, 1)
-	if err != nil {
-		return nil, nil, err
-	}
-	if len(rows) > 0 {
-		return cols, rows[0], nil
-	} else {
-		return cols, []types.Datum{}, nil
-	}
-}
-
-// SchemaIsValid checks the import file and cluster schema is match.
-func (rc *Controller) SchemaIsValid(ctx context.Context, tableInfo *mydump.MDTableMeta) ([]string, error) {
-	if len(tableInfo.DataFiles) == 0 {
-		log.FromContext(ctx).Info("no data files detected", zap.String("db", tableInfo.DB), zap.String("table", tableInfo.Name))
-		return nil, nil
-	}
-
-	msgs := make([]string, 0)
-	dbInfos, err := rc.preInfoGetter.GetAllTableStructures(ctx)
-	if err != nil {
-		return nil, errors.Trace(err)
-	}
-	info, ok := dbInfos[tableInfo.DB].Tables[tableInfo.Name]
-	if !ok {
-		msgs = append(msgs, fmt.Sprintf("TiDB schema `%s`.`%s` doesn't exists,"+
-			"please give a schema file in source dir or create table manually", tableInfo.DB, tableInfo.Name))
-		return msgs, nil
-	}
-
-	igCol, err := rc.cfg.Mydumper.IgnoreColumns.GetIgnoreColumns(tableInfo.DB, tableInfo.Name, rc.cfg.Mydumper.CaseSensitive)
-	if err != nil {
-		return nil, errors.Trace(err)
-	}
-	igCols := igCol.ColumnsMap()
-
-	colCountFromTiDB := len(info.Core.Columns)
-	core := info.Core
-	defaultCols := make(map[string]struct{})
-	for _, col := range core.Columns {
-		if hasDefault(col) || (info.Core.ContainsAutoRandomBits() && mysql.HasPriKeyFlag(col.GetFlag())) {
-			// this column has default value or it's auto random id, so we can ignore it
-			defaultCols[col.Name.L] = struct{}{}
-		}
-	}
-	// tidb_rowid have a default value.
-	defaultCols[model.ExtraHandleName.String()] = struct{}{}
-
-	// only check the first file of this table.
-	dataFile := tableInfo.DataFiles[0]
-	log.FromContext(ctx).Info("datafile to check", zap.String("db", tableInfo.DB),
-		zap.String("table", tableInfo.Name), zap.String("path", dataFile.FileMeta.Path))
-	// get columns name from data file.
-	dataFileMeta := dataFile.FileMeta
-
-	if tp := dataFileMeta.Type; tp != mydump.SourceTypeCSV && tp != mydump.SourceTypeSQL && tp != mydump.SourceTypeParquet {
-		msgs = append(msgs, fmt.Sprintf("file '%s' with unknown source type '%s'", dataFileMeta.Path, dataFileMeta.Type.String()))
-		return msgs, nil
-	}
-	colsFromDataFile, row, err := rc.readFirstRow(ctx, dataFileMeta)
-	if err != nil {
-		return nil, errors.Trace(err)
-	}
-	if colsFromDataFile == nil && len(row) == 0 {
-		log.FromContext(ctx).Info("file contains no data, skip checking against schema validity", zap.String("path", dataFileMeta.Path))
-		return msgs, nil
-	}
-
-	if colsFromDataFile == nil {
-		// when there is no columns name in data file. we must insert data in order.
-		// so the last several columns either can be ignored or has a default value.
-		for i := len(row); i < colCountFromTiDB; i++ {
-			if _, ok := defaultCols[core.Columns[i].Name.L]; !ok {
-				msgs = append(msgs, fmt.Sprintf("TiDB schema `%s`.`%s` has %d columns,"+
-					"and data file has %d columns, but column %s are missing the default value,"+
-					"please give column a default value to skip this check",
-					tableInfo.DB, tableInfo.Name, colCountFromTiDB, len(row), core.Columns[i].Name.L))
-			}
-		}
-		return msgs, nil
-	}
-
-	// compare column names and make sure
-	// 1. TiDB table info has data file's all columns(besides ignore columns)
-	// 2. Those columns not introduced in data file always have a default value.
-	colMap := make(map[string]struct{})
-	for col := range igCols {
-		colMap[col] = struct{}{}
-	}
-	for _, col := range core.Columns {
-		if _, ok := colMap[col.Name.L]; ok {
-			// tidb's column is ignored
-			// we need ensure this column has the default value.
-			if _, hasDefault := defaultCols[col.Name.L]; !hasDefault {
-				msgs = append(msgs, fmt.Sprintf("TiDB schema `%s`.`%s`'s column %s cannot be ignored,"+
-					"because it doesn't have a default value, please set tables.ignoreColumns properly",
-					tableInfo.DB, tableInfo.Name, col.Name.L))
-			}
-		} else {
-			colMap[col.Name.L] = struct{}{}
-		}
-	}
-	// tidb_rowid can be ignored in check
-	colMap[model.ExtraHandleName.String()] = struct{}{}
-	for _, col := range colsFromDataFile {
-		if _, ok := colMap[col]; !ok {
-			checkMsg := "please check table schema"
-			if dataFileMeta.Type == mydump.SourceTypeCSV && rc.cfg.Mydumper.CSV.Header {
-				checkMsg += " and csv file header"
-			}
-			msgs = append(msgs, fmt.Sprintf("TiDB schema `%s`.`%s` doesn't have column %s, "+
-				"%s or use tables.ignoreColumns to ignore %s",
-				tableInfo.DB, tableInfo.Name, col, checkMsg, col))
-		} else {
-			// remove column for next iteration
-			delete(colMap, col)
-		}
-	}
-	// if theses rest columns don't have a default value.
-	for col := range colMap {
-		if _, ok := defaultCols[col]; ok {
-			continue
-		}
-		msgs = append(msgs, fmt.Sprintf("TiDB schema `%s`.`%s` doesn't have the default value for %s. "+
-			"Please add default value for column '%s' or choose another column to ignore or add this column in data file",
-			tableInfo.DB, tableInfo.Name, col, col))
-	}
-	return msgs, nil
-}
-
-// checkCSVHeader try to check whether the csv header config is consistent with the source csv files by:
-// 1. pick one table with two CSV files and a unique/primary key
-// 2. read the first row of those two CSV files
-// 3. checks if the content of those first rows are compatible with the table schema, and whether the
-//    two rows are identical, to determine if the first rows are a header rows.
-func (rc *Controller) checkCSVHeader(ctx context.Context, dbMetas []*mydump.MDDatabaseMeta) error {
-	// if cfg set header = true but source files actually contain not header, former SchemaCheck should
-	// return error in this situation, so we need do it again.
-	if rc.cfg.Mydumper.CSV.Header {
-		return nil
-	}
-	var (
-		tableMeta    *mydump.MDTableMeta
-		csvCount     int
-		hasUniqueIdx bool
-	)
-	dbInfos, err := rc.preInfoGetter.GetAllTableStructures(ctx)
-	if err != nil {
-		return errors.Trace(err)
-	}
-	// only check one table source files for better performance. The checked table is chosen based on following two factor:
-	// 1. contains at least 1 csv source file, 2 is preferable
-	// 2. table schema contains primary key or unique key
-	// if the two factors can't be both satisfied, the first one has a higher priority
-outer:
-	for _, dbMeta := range dbMetas {
-		for _, tblMeta := range dbMeta.Tables {
-			if len(tblMeta.DataFiles) == 0 {
-				continue
-			}
-			tableHasUniqueIdx := false
-			tableCSVCount := 0
-			for _, f := range tblMeta.DataFiles {
-				if f.FileMeta.Type == mydump.SourceTypeCSV {
-					tableCSVCount++
-					if tableCSVCount >= 2 {
-						break
-					}
-				}
-			}
-			if tableCSVCount == 0 {
-				continue
-			}
-
-			info := dbInfos[tblMeta.DB].Tables[tblMeta.Name]
-			for _, idx := range info.Core.Indices {
-				if idx.Primary || idx.Unique {
-					tableHasUniqueIdx = true
-				}
-			}
-
-			if tableCSVCount >= 2 && hasUniqueIdx {
-				tableMeta = tblMeta
-				// if a perfect table source is found, we can stop check more tables
-				break outer
-			}
-			if tableCSVCount > csvCount || (tableCSVCount == csvCount && !hasUniqueIdx && tableHasUniqueIdx) {
-				tableMeta = tblMeta
-				csvCount = tableCSVCount
-				hasUniqueIdx = tableHasUniqueIdx
-			}
-		}
-	}
-
-	if tableMeta == nil {
-		return nil
-	}
-
-	var rows [][]types.Datum
-	for _, f := range tableMeta.DataFiles {
-		if f.FileMeta.Type != mydump.SourceTypeCSV {
-			continue
-		}
-		_, row, err := rc.readFirstRow(ctx, f.FileMeta)
-		if err != nil {
-			return errors.Trace(err)
-		}
-		if len(row) > 0 {
-			rows = append(rows, row)
-		}
-		// only check at most two of all the files
-		if len(rows) >= 2 {
-			break
-		}
-	}
-	if len(rows) == 0 {
-=======
 func (rc *Controller) checkTableEmpty(ctx context.Context) error {
 	if rc.cfg.TikvImporter.Backend == config.BackendTiDB || rc.cfg.TikvImporter.IncrementalImport {
->>>>>>> b7588e39
 		return nil
 	}
 	return rc.doPreCheckOnItem(ctx, CheckTargetTableEmpty)
