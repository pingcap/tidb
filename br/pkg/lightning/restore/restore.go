--- conflicted
+++ resolved
@@ -1504,17 +1504,12 @@
 				return false, err
 			}
 		} else {
-<<<<<<< HEAD
 			maxRowID := tr.tableInfo.Core.AutoIncID
 			if model.AutoIncrementIDIsSeparated(tr.tableInfo.Core.Version) {
 				maxRowID = tr.tableInfo.Core.AutoRowID
 			}
 			cp.AllocBase = mathutil.MaxInt64(cp.AllocBase, maxRowID)
-			if err := tr.alloc.Get(autoid.RowIDAllocType).Rebase(cp.AllocBase, false); err != nil {
-=======
-			cp.AllocBase = mathutil.MaxInt64(cp.AllocBase, tr.tableInfo.Core.AutoIncID)
 			if err := tr.alloc.Get(autoid.RowIDAllocType).Rebase(context.Background(), cp.AllocBase, false); err != nil {
->>>>>>> 711e27e9
 				return false, err
 			}
 		}
