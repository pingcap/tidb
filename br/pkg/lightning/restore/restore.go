--- conflicted
+++ resolved
@@ -346,12 +346,7 @@
 			maxOpenFiles = math.MaxInt32
 		}
 
-<<<<<<< HEAD
-		backend, err = local.NewLocalBackend(ctx, tls, cfg, g, maxOpenFiles)
-=======
-		backend, err = local.NewLocalBackend(ctx, tls, cfg.TiDB.PdAddr, &cfg.TikvImporter,
-			cfg.Checkpoint.Enable, g, maxOpenFiles, errorMgr)
->>>>>>> d3b1d4bc
+		backend, err = local.NewLocalBackend(ctx, tls, cfg, g, maxOpenFiles, errorMgr)
 		if err != nil {
 			return nil, errors.Annotate(err, "build local backend failed")
 		}
