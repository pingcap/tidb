// Copyright 2019 PingCAP, Inc.
//
// Licensed under the Apache License, Version 2.0 (the "License");
// you may not use this file except in compliance with the License.
// You may obtain a copy of the License at
//
//     http://www.apache.org/licenses/LICENSE-2.0
//
// Unless required by applicable law or agreed to in writing, software
// distributed under the License is distributed on an "AS IS" BASIS,
// WITHOUT WARRANTIES OR CONDITIONS OF ANY KIND, either express or implied.
// See the License for the specific language governing permissions and
// limitations under the License.

package backend

import (
	"context"
	"fmt"
	"sort"
	"time"

	"github.com/google/uuid"
	"github.com/pingcap/errors"
	"github.com/pingcap/failpoint"
	"github.com/pingcap/tidb/br/pkg/lightning/backend/kv"
	"github.com/pingcap/tidb/br/pkg/lightning/checkpoints"
	"github.com/pingcap/tidb/br/pkg/lightning/common"
	"github.com/pingcap/tidb/br/pkg/lightning/config"
	"github.com/pingcap/tidb/br/pkg/lightning/log"
	"github.com/pingcap/tidb/br/pkg/lightning/metric"
	"github.com/pingcap/tidb/br/pkg/lightning/mydump"
	"github.com/pingcap/tidb/parser/model"
	"github.com/pingcap/tidb/table"
	"go.uber.org/zap"
)

const (
	importMaxRetryTimes = 3 // tikv-importer has done retry internally. so we don't retry many times.
)

/*

Usual workflow:

1. Create a `Backend` for the whole process.

2. For each table,

	i. Split into multiple "batches" consisting of data files with roughly equal total size.

	ii. For each batch,

		a. Create an `OpenedEngine` via `backend.OpenEngine()`

		b. For each chunk, deliver data into the engine via `engine.WriteRows()`

		c. When all chunks are written, obtain a `ClosedEngine` via `engine.Close()`

		d. Import data via `engine.Import()`

		e. Cleanup via `engine.Cleanup()`

3. Close the connection via `backend.Close()`

*/

func makeTag(tableName string, engineID int32) string {
	return fmt.Sprintf("%s:%d", tableName, engineID)
}

func makeLogger(logger log.Logger, tag string, engineUUID uuid.UUID) log.Logger {
	return logger.With(
		zap.String("engineTag", tag),
		zap.Stringer("engineUUID", engineUUID),
	)
}

func MakeUUID(tableName string, engineID int32) (string, uuid.UUID) {
	tag := makeTag(tableName, engineID)
	engineUUID := uuid.NewSHA1(engineNamespace, []byte(tag))
	return tag, engineUUID
}

var engineNamespace = uuid.MustParse("d68d6abe-c59e-45d6-ade8-e2b0ceb7bedf")

type EngineFileSize struct {
	// UUID is the engine's UUID.
	UUID uuid.UUID
	// DiskSize is the estimated total file size on disk right now.
	DiskSize int64
	// MemSize is the total memory size used by the engine. This is the
	// estimated additional size saved onto disk after calling Flush().
	MemSize int64
	// IsImporting indicates whether the engine performing Import().
	IsImporting bool
}

// LocalWriterConfig defines the configuration to open a LocalWriter
type LocalWriterConfig struct {
	// is the chunk KV written to this LocalWriter sent in order
	IsKVSorted bool
}

// EngineConfig defines configuration used for open engine
type EngineConfig struct {
	// TableInfo is the corresponding tidb table info
	TableInfo *checkpoints.TidbTableInfo
	// local backend specified configuration
	Local *LocalEngineConfig
}

// LocalEngineConfig is the configuration used for local backend in OpenEngine.
type LocalEngineConfig struct {
	// compact small SSTs before ingest into pebble
	Compact bool
	// raw kvs size threshold to trigger compact
	CompactThreshold int64
	// compact routine concurrency
	CompactConcurrency int
}

// CheckCtx contains all parameters used in CheckRequirements
type CheckCtx struct {
	DBMetas []*mydump.MDDatabaseMeta
}

// TargetInfoGetter defines the interfaces to get target information.
type TargetInfoGetter interface {
	// FetchRemoteTableModels obtains the models of all tables given the schema
	// name. The returned table info does not need to be precise if the encoder,
	// is not requiring them, but must at least fill in the following fields for
	// TablesFromMeta to succeed:
	//  - Name
	//  - State (must be model.StatePublic)
	//  - ID
	//  - Columns
	//     * Name
	//     * State (must be model.StatePublic)
	//     * Offset (must be 0, 1, 2, ...)
	//  - PKIsHandle (true = do not generate _tidb_rowid)
	FetchRemoteTableModels(ctx context.Context, schemaName string) ([]*model.TableInfo, error)

	// CheckRequirements performs the check whether the backend satisfies the version requirements.
	CheckRequirements(ctx context.Context, checkCtx *CheckCtx) error
}

// KVEncodingBuilder consists of operations to handle encoding KVs from source.
type KVEncodingBuilder interface {
	// NewEncoder creates an encoder of a TiDB table.
	NewEncoder(tbl table.Table, options *kv.SessionOptions) (kv.Encoder, error)
	// MakeEmptyRows creates an empty collection of encoded rows.
	MakeEmptyRows() kv.Rows
}

// AbstractBackend is the abstract interface behind Backend.
// Implementations of this interface must be goroutine safe: you can share an
// instance and execute any method anywhere.
type AbstractBackend interface {
	KVEncodingBuilder
	TargetInfoGetter
	// Close the connection to the backend.
	Close()

	// RetryImportDelay returns the duration to sleep when retrying an import
	RetryImportDelay() time.Duration

	// ShouldPostProcess returns whether KV-specific post-processing should be
	// performed for this backend. Post-processing includes checksum and analyze.
	ShouldPostProcess() bool

<<<<<<< HEAD
=======
	// NewEncoder creates an encoder of a TiDB table.
	NewEncoder(ctx context.Context, tbl table.Table, options *kv.SessionOptions) (kv.Encoder, error)

>>>>>>> 095e3232
	OpenEngine(ctx context.Context, config *EngineConfig, engineUUID uuid.UUID) error

	CloseEngine(ctx context.Context, config *EngineConfig, engineUUID uuid.UUID) error

	// ImportEngine imports engine data to the backend. If it returns ErrDuplicateDetected,
	// it means there is duplicate detected. For this situation, all data in the engine must be imported.
	// It's safe to reset or cleanup this engine.
	ImportEngine(ctx context.Context, engineUUID uuid.UUID, regionSplitSize, regionSplitKeys int64) error

	CleanupEngine(ctx context.Context, engineUUID uuid.UUID) error

	// FlushEngine ensures all KV pairs written to an open engine has been
	// synchronized, such that kill-9'ing Lightning afterwards and resuming from
	// checkpoint can recover the exact same content.
	//
	// This method is only relevant for local backend, and is no-op for all
	// other backends.
	FlushEngine(ctx context.Context, engineUUID uuid.UUID) error

	// FlushAllEngines performs FlushEngine on all opened engines. This is a
	// very expensive operation and should only be used in some rare situation
	// (e.g. preparing to resolve a disk quota violation).
	FlushAllEngines(ctx context.Context) error

	// EngineFileSizes obtains the size occupied locally of all engines managed
	// by this backend. This method is used to compute disk quota.
	// It can return nil if the content are all stored remotely.
	EngineFileSizes() []EngineFileSize

	// ResetEngine clears all written KV pairs in this opened engine.
	ResetEngine(ctx context.Context, engineUUID uuid.UUID) error

	// LocalWriter obtains a thread-local EngineWriter for writing rows into the given engine.
	LocalWriter(ctx context.Context, cfg *LocalWriterConfig, engineUUID uuid.UUID) (EngineWriter, error)

	// CollectLocalDuplicateRows collect duplicate keys from local db. We will store the duplicate keys which
	//  may be repeated with other keys in local data source.
	CollectLocalDuplicateRows(ctx context.Context, tbl table.Table, tableName string, opts *kv.SessionOptions) (hasDupe bool, err error)

	// CollectRemoteDuplicateRows collect duplicate keys from remote TiKV storage. This keys may be duplicate with
	//  the data import by other lightning.
	CollectRemoteDuplicateRows(ctx context.Context, tbl table.Table, tableName string, opts *kv.SessionOptions) (hasDupe bool, err error)

	// ResolveDuplicateRows resolves duplicated rows by deleting/inserting data
	// according to the required algorithm.
	ResolveDuplicateRows(ctx context.Context, tbl table.Table, tableName string, algorithm config.DuplicateResolutionAlgorithm) error
}

// Backend is the delivery target for Lightning
type Backend struct {
	abstract AbstractBackend
}

type engine struct {
	backend AbstractBackend
	logger  log.Logger
	uuid    uuid.UUID
}

// OpenedEngine is an opened engine, allowing data to be written via WriteRows.
// This type is goroutine safe: you can share an instance and execute any method
// anywhere.
type OpenedEngine struct {
	engine
	tableName string
}

// // import_ the data written to the engine into the target.
// import_(ctx context.Context) error

// // cleanup deletes the imported data.
// cleanup(ctx context.Context) error

// ClosedEngine represents a closed engine, allowing ingestion into the target.
// This type is goroutine safe: you can share an instance and execute any method
// anywhere.
type ClosedEngine struct {
	engine
}

type LocalEngineWriter struct {
	writer    EngineWriter
	tableName string
}

func MakeBackend(ab AbstractBackend) Backend {
	return Backend{abstract: ab}
}

func (be Backend) Close() {
	be.abstract.Close()
}

func (be Backend) MakeEmptyRows() kv.Rows {
	return be.abstract.MakeEmptyRows()
}

func (be Backend) NewEncoder(ctx context.Context, tbl table.Table, options *kv.SessionOptions) (kv.Encoder, error) {
	return be.abstract.NewEncoder(ctx, tbl, options)
}

func (be Backend) ShouldPostProcess() bool {
	return be.abstract.ShouldPostProcess()
}

func (be Backend) CheckRequirements(ctx context.Context, checkCtx *CheckCtx) error {
	return be.abstract.CheckRequirements(ctx, checkCtx)
}

func (be Backend) FetchRemoteTableModels(ctx context.Context, schemaName string) ([]*model.TableInfo, error) {
	return be.abstract.FetchRemoteTableModels(ctx, schemaName)
}

func (be Backend) FlushAll(ctx context.Context) error {
	return be.abstract.FlushAllEngines(ctx)
}

// CheckDiskQuota verifies if the total engine file size is below the given
// quota. If the quota is exceeded, this method returns an array of engines,
// which after importing can decrease the total size below quota.
func (be Backend) CheckDiskQuota(quota int64) (
	largeEngines []uuid.UUID,
	inProgressLargeEngines int,
	totalDiskSize int64,
	totalMemSize int64,
) {
	sizes := be.abstract.EngineFileSizes()
	sort.Slice(sizes, func(i, j int) bool {
		a, b := &sizes[i], &sizes[j]
		if a.IsImporting != b.IsImporting {
			return a.IsImporting
		}
		return a.DiskSize+a.MemSize < b.DiskSize+b.MemSize
	})
	for _, size := range sizes {
		totalDiskSize += size.DiskSize
		totalMemSize += size.MemSize
		if totalDiskSize+totalMemSize > quota {
			if size.IsImporting {
				inProgressLargeEngines++
			} else {
				largeEngines = append(largeEngines, size.UUID)
			}
		}
	}
	return
}

// UnsafeImportAndReset forces the backend to import the content of an engine
// into the target and then reset the engine to empty. This method will not
// close the engine. Make sure the engine is flushed manually before calling
// this method.
func (be Backend) UnsafeImportAndReset(ctx context.Context, engineUUID uuid.UUID, regionSplitSize, regionSplitKeys int64) error {
	// DO NOT call be.abstract.CloseEngine()! The engine should still be writable after
	// calling UnsafeImportAndReset().
	closedEngine := ClosedEngine{
		engine: engine{
			backend: be.abstract,
			logger:  makeLogger(log.FromContext(ctx), "<import-and-reset>", engineUUID),
			uuid:    engineUUID,
		},
	}
	if err := closedEngine.Import(ctx, regionSplitSize, regionSplitKeys); err != nil {
		return err
	}
	return be.abstract.ResetEngine(ctx, engineUUID)
}

// OpenEngine opens an engine with the given table name and engine ID.
func (be Backend) OpenEngine(ctx context.Context, config *EngineConfig, tableName string, engineID int32) (*OpenedEngine, error) {
	tag, engineUUID := MakeUUID(tableName, engineID)
	logger := makeLogger(log.FromContext(ctx), tag, engineUUID)

	if err := be.abstract.OpenEngine(ctx, config, engineUUID); err != nil {
		return nil, err
	}

	if m, ok := metric.FromContext(ctx); ok {
		openCounter := m.ImporterEngineCounter.WithLabelValues("open")
		openCounter.Inc()
	}

	logger.Info("open engine")

	failpoint.Inject("FailIfEngineCountExceeds", func(val failpoint.Value) {
		if m, ok := metric.FromContext(ctx); ok {
			closedCounter := m.ImporterEngineCounter.WithLabelValues("closed")
			openCounter := m.ImporterEngineCounter.WithLabelValues("open")
			openCount := metric.ReadCounter(openCounter)

			closedCount := metric.ReadCounter(closedCounter)
			if injectValue := val.(int); openCount-closedCount > float64(injectValue) {
				panic(fmt.Sprintf("forcing failure due to FailIfEngineCountExceeds: %v - %v >= %d", openCount, closedCount, injectValue))
			}
		}
	})

	return &OpenedEngine{
		engine: engine{
			backend: be.abstract,
			logger:  logger,
			uuid:    engineUUID,
		},
		tableName: tableName,
	}, nil
}

func (be Backend) CollectLocalDuplicateRows(ctx context.Context, tbl table.Table, tableName string, opts *kv.SessionOptions) (bool, error) {
	return be.abstract.CollectLocalDuplicateRows(ctx, tbl, tableName, opts)
}

func (be Backend) CollectRemoteDuplicateRows(ctx context.Context, tbl table.Table, tableName string, opts *kv.SessionOptions) (bool, error) {
	return be.abstract.CollectRemoteDuplicateRows(ctx, tbl, tableName, opts)
}

func (be Backend) ResolveDuplicateRows(ctx context.Context, tbl table.Table, tableName string, algorithm config.DuplicateResolutionAlgorithm) error {
	return be.abstract.ResolveDuplicateRows(ctx, tbl, tableName, algorithm)
}

// Close the opened engine to prepare it for importing.
func (engine *OpenedEngine) Close(ctx context.Context, cfg *EngineConfig) (*ClosedEngine, error) {
	closedEngine, err := engine.unsafeClose(ctx, cfg)
	if err == nil {
		if m, ok := metric.FromContext(ctx); ok {
			m.ImporterEngineCounter.WithLabelValues("closed").Inc()
		}
	}
	return closedEngine, err
}

// Flush current written data for local backend
func (engine *OpenedEngine) Flush(ctx context.Context) error {
	return engine.backend.FlushEngine(ctx, engine.uuid)
}

func (engine *OpenedEngine) LocalWriter(ctx context.Context, cfg *LocalWriterConfig) (*LocalEngineWriter, error) {
	w, err := engine.backend.LocalWriter(ctx, cfg, engine.uuid)
	if err != nil {
		return nil, err
	}
	return &LocalEngineWriter{writer: w, tableName: engine.tableName}, nil
}

// WriteRows writes a collection of encoded rows into the engine.
func (w *LocalEngineWriter) WriteRows(ctx context.Context, columnNames []string, rows kv.Rows) error {
	return w.writer.AppendRows(ctx, w.tableName, columnNames, rows)
}

func (w *LocalEngineWriter) Close(ctx context.Context) (ChunkFlushStatus, error) {
	return w.writer.Close(ctx)
}

func (w *LocalEngineWriter) IsSynced() bool {
	return w.writer.IsSynced()
}

// UnsafeCloseEngine closes the engine without first opening it.
// This method is "unsafe" as it does not follow the normal operation sequence
// (Open -> Write -> Close -> Import). This method should only be used when one
// knows via other ways that the engine has already been opened, e.g. when
// resuming from a checkpoint.
func (be Backend) UnsafeCloseEngine(ctx context.Context, cfg *EngineConfig, tableName string, engineID int32) (*ClosedEngine, error) {
	tag, engineUUID := MakeUUID(tableName, engineID)
	return be.UnsafeCloseEngineWithUUID(ctx, cfg, tag, engineUUID)
}

// UnsafeCloseEngineWithUUID closes the engine without first opening it.
// This method is "unsafe" as it does not follow the normal operation sequence
// (Open -> Write -> Close -> Import). This method should only be used when one
// knows via other ways that the engine has already been opened, e.g. when
// resuming from a checkpoint.
func (be Backend) UnsafeCloseEngineWithUUID(ctx context.Context, cfg *EngineConfig, tag string, engineUUID uuid.UUID) (*ClosedEngine, error) {
	return engine{
		backend: be.abstract,
		logger:  makeLogger(log.FromContext(ctx), tag, engineUUID),
		uuid:    engineUUID,
	}.unsafeClose(ctx, cfg)
}

func (en engine) unsafeClose(ctx context.Context, cfg *EngineConfig) (*ClosedEngine, error) {
	task := en.logger.Begin(zap.InfoLevel, "engine close")
	err := en.backend.CloseEngine(ctx, cfg, en.uuid)
	task.End(zap.ErrorLevel, err)
	if err != nil {
		return nil, err
	}
	return &ClosedEngine{engine: en}, nil
}

// Import the data written to the engine into the target.
func (engine *ClosedEngine) Import(ctx context.Context, regionSplitSize, regionSplitKeys int64) error {
	var err error

	for i := 0; i < importMaxRetryTimes; i++ {
		task := engine.logger.With(zap.Int("retryCnt", i)).Begin(zap.InfoLevel, "import")
		err = engine.backend.ImportEngine(ctx, engine.uuid, regionSplitSize, regionSplitKeys)
		if !common.IsRetryableError(err) {
			task.End(zap.ErrorLevel, err)
			return err
		}
		task.Warn("import spuriously failed, going to retry again", log.ShortError(err))
		time.Sleep(engine.backend.RetryImportDelay())
	}

	return errors.Annotatef(err, "[%s] import reach max retry %d and still failed", engine.uuid, importMaxRetryTimes)
}

// Cleanup deletes the intermediate data from target.
func (engine *ClosedEngine) Cleanup(ctx context.Context) error {
	task := engine.logger.Begin(zap.InfoLevel, "cleanup")
	err := engine.backend.CleanupEngine(ctx, engine.uuid)
	task.End(zap.WarnLevel, err)
	return err
}

func (engine *ClosedEngine) Logger() log.Logger {
	return engine.logger
}

type ChunkFlushStatus interface {
	Flushed() bool
}

type EngineWriter interface {
	AppendRows(
		ctx context.Context,
		tableName string,
		columnNames []string,
		rows kv.Rows,
	) error
	IsSynced() bool
	Close(ctx context.Context) (ChunkFlushStatus, error)
}<|MERGE_RESOLUTION|>--- conflicted
+++ resolved
@@ -141,14 +141,14 @@
 	//  - PKIsHandle (true = do not generate _tidb_rowid)
 	FetchRemoteTableModels(ctx context.Context, schemaName string) ([]*model.TableInfo, error)
 
-	// CheckRequirements performs the check whether the backend satisfies the version requirements.
+	// CheckRequirements performs the check whether the backend satisfies the version requirements
 	CheckRequirements(ctx context.Context, checkCtx *CheckCtx) error
 }
 
 // KVEncodingBuilder consists of operations to handle encoding KVs from source.
 type KVEncodingBuilder interface {
 	// NewEncoder creates an encoder of a TiDB table.
-	NewEncoder(tbl table.Table, options *kv.SessionOptions) (kv.Encoder, error)
+	NewEncoder(ctx context.Context, tbl table.Table, options *kv.SessionOptions) (kv.Encoder, error)
 	// MakeEmptyRows creates an empty collection of encoded rows.
 	MakeEmptyRows() kv.Rows
 }
@@ -169,12 +169,6 @@
 	// performed for this backend. Post-processing includes checksum and analyze.
 	ShouldPostProcess() bool
 
-<<<<<<< HEAD
-=======
-	// NewEncoder creates an encoder of a TiDB table.
-	NewEncoder(ctx context.Context, tbl table.Table, options *kv.SessionOptions) (kv.Encoder, error)
-
->>>>>>> 095e3232
 	OpenEngine(ctx context.Context, config *EngineConfig, engineUUID uuid.UUID) error
 
 	CloseEngine(ctx context.Context, config *EngineConfig, engineUUID uuid.UUID) error
