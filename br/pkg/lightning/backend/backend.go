// Copyright 2019 PingCAP, Inc.
//
// Licensed under the Apache License, Version 2.0 (the "License");
// you may not use this file except in compliance with the License.
// You may obtain a copy of the License at
//
//     http://www.apache.org/licenses/LICENSE-2.0
//
// Unless required by applicable law or agreed to in writing, software
// distributed under the License is distributed on an "AS IS" BASIS,
// WITHOUT WARRANTIES OR CONDITIONS OF ANY KIND, either express or implied.
// See the License for the specific language governing permissions and
// limitations under the License.

package backend

import (
	"context"
	"fmt"
	"time"

	"github.com/google/uuid"
	"github.com/pingcap/errors"
	"github.com/pingcap/failpoint"
	"github.com/pingcap/tidb/br/pkg/lightning/backend/kv"
	"github.com/pingcap/tidb/br/pkg/lightning/checkpoints"
	"github.com/pingcap/tidb/br/pkg/lightning/common"
	"github.com/pingcap/tidb/br/pkg/lightning/config"
	"github.com/pingcap/tidb/br/pkg/lightning/log"
	"github.com/pingcap/tidb/br/pkg/lightning/metric"
	"github.com/pingcap/tidb/br/pkg/lightning/mydump"
	"github.com/pingcap/tidb/parser/model"
	"github.com/pingcap/tidb/table"
	"go.uber.org/zap"
	"golang.org/x/exp/slices"
)

const (
	importMaxRetryTimes = 3 // tikv-importer has done retry internally. so we don't retry many times.
)

/*

Usual workflow:

1. Create a `Backend` for the whole process.

2. For each table,

	i. Split into multiple "batches" consisting of data files with roughly equal total size.

	ii. For each batch,

		a. Create an `OpenedEngine` via `backend.OpenEngine()`

		b. For each chunk, deliver data into the engine via `engine.WriteRows()`

		c. When all chunks are written, obtain a `ClosedEngine` via `engine.Close()`

		d. Import data via `engine.Import()`

		e. Cleanup via `engine.Cleanup()`

3. Close the connection via `backend.Close()`

*/

func makeTag(tableName string, engineID int32) string {
	return fmt.Sprintf("%s:%d", tableName, engineID)
}

func makeLogger(logger log.Logger, tag string, engineUUID uuid.UUID) log.Logger {
	return logger.With(
		zap.String("engineTag", tag),
		zap.Stringer("engineUUID", engineUUID),
	)
}

func MakeUUID(tableName string, engineID int32) (string, uuid.UUID) {
	tag := makeTag(tableName, engineID)
	engineUUID := uuid.NewSHA1(engineNamespace, []byte(tag))
	return tag, engineUUID
}

var engineNamespace = uuid.MustParse("d68d6abe-c59e-45d6-ade8-e2b0ceb7bedf")

type EngineFileSize struct {
	// UUID is the engine's UUID.
	UUID uuid.UUID
	// DiskSize is the estimated total file size on disk right now.
	DiskSize int64
	// MemSize is the total memory size used by the engine. This is the
	// estimated additional size saved onto disk after calling Flush().
	MemSize int64
	// IsImporting indicates whether the engine performing Import().
	IsImporting bool
}

// LocalWriterConfig defines the configuration to open a LocalWriter
type LocalWriterConfig struct {
	// is the chunk KV written to this LocalWriter sent in order
	IsKVSorted bool
}

// EngineConfig defines configuration used for open engine
type EngineConfig struct {
	// TableInfo is the corresponding tidb table info
	TableInfo *checkpoints.TidbTableInfo
	// local backend specified configuration
	Local *LocalEngineConfig
}

// LocalEngineConfig is the configuration used for local backend in OpenEngine.
type LocalEngineConfig struct {
	// compact small SSTs before ingest into pebble
	Compact bool
	// raw kvs size threshold to trigger compact
	CompactThreshold int64
	// compact routine concurrency
	CompactConcurrency int
}

// CheckCtx contains all parameters used in CheckRequirements
type CheckCtx struct {
	DBMetas []*mydump.MDDatabaseMeta
}

// TargetInfoGetter defines the interfaces to get target information.
type TargetInfoGetter interface {
	// FetchRemoteTableModels obtains the models of all tables given the schema
	// name. The returned table info does not need to be precise if the encoder,
	// is not requiring them, but must at least fill in the following fields for
	// TablesFromMeta to succeed:
	//  - Name
	//  - State (must be model.StatePublic)
	//  - ID
	//  - Columns
	//     * Name
	//     * State (must be model.StatePublic)
	//     * Offset (must be 0, 1, 2, ...)
	//  - PKIsHandle (true = do not generate _tidb_rowid)
	FetchRemoteTableModels(ctx context.Context, schemaName string) ([]*model.TableInfo, error)

	// CheckRequirements performs the check whether the backend satisfies the version requirements
	CheckRequirements(ctx context.Context, checkCtx *CheckCtx) error
}

// EncodingBuilder consists of operations to handle encoding backend row data formats from source.
type EncodingBuilder interface {
	// NewEncoder creates an encoder of a TiDB table.
	NewEncoder(ctx context.Context, tbl table.Table, options *kv.SessionOptions) (kv.Encoder, error)
	// MakeEmptyRows creates an empty collection of encoded rows.
	MakeEmptyRows() kv.Rows
}

// AbstractBackend is the abstract interface behind Backend.
// Implementations of this interface must be goroutine safe: you can share an
// instance and execute any method anywhere.
type AbstractBackend interface {
	EncodingBuilder
	TargetInfoGetter
	// Close the connection to the backend.
	Close()

	// RetryImportDelay returns the duration to sleep when retrying an import
	RetryImportDelay() time.Duration

	// ShouldPostProcess returns whether KV-specific post-processing should be
	// performed for this backend. Post-processing includes checksum and analyze.
	ShouldPostProcess() bool

	OpenEngine(ctx context.Context, config *EngineConfig, engineUUID uuid.UUID) error

	CloseEngine(ctx context.Context, config *EngineConfig, engineUUID uuid.UUID) error

	// ImportEngine imports engine data to the backend. If it returns ErrDuplicateDetected,
	// it means there is duplicate detected. For this situation, all data in the engine must be imported.
	// It's safe to reset or cleanup this engine.
	ImportEngine(ctx context.Context, engineUUID uuid.UUID, regionSplitSize, regionSplitKeys int64) error

	CleanupEngine(ctx context.Context, engineUUID uuid.UUID) error

	// FlushEngine ensures all KV pairs written to an open engine has been
	// synchronized, such that kill-9'ing Lightning afterwards and resuming from
	// checkpoint can recover the exact same content.
	//
	// This method is only relevant for local backend, and is no-op for all
	// other backends.
	FlushEngine(ctx context.Context, engineUUID uuid.UUID) error

	// FlushAllEngines performs FlushEngine on all opened engines. This is a
	// very expensive operation and should only be used in some rare situation
	// (e.g. preparing to resolve a disk quota violation).
	FlushAllEngines(ctx context.Context) error

	// EngineFileSizes obtains the size occupied locally of all engines managed
	// by this backend. This method is used to compute disk quota.
	// It can return nil if the content are all stored remotely.
	EngineFileSizes() []EngineFileSize

	// ResetEngine clears all written KV pairs in this opened engine.
	ResetEngine(ctx context.Context, engineUUID uuid.UUID) error

	// LocalWriter obtains a thread-local EngineWriter for writing rows into the given engine.
	LocalWriter(ctx context.Context, cfg *LocalWriterConfig, engineUUID uuid.UUID) (EngineWriter, error)

	// CollectLocalDuplicateRows collect duplicate keys from local db. We will store the duplicate keys which
	//  may be repeated with other keys in local data source.
	CollectLocalDuplicateRows(ctx context.Context, tbl table.Table, tableName string, opts *kv.SessionOptions) (hasDupe bool, err error)

	// CollectRemoteDuplicateRows collect duplicate keys from remote TiKV storage. This keys may be duplicate with
	//  the data import by other lightning.
	CollectRemoteDuplicateRows(ctx context.Context, tbl table.Table, tableName string, opts *kv.SessionOptions) (hasDupe bool, err error)

	// CollectRemoteDuplicateIndex collect duplicate keys of one index from remote TiKV storage.
	CollectRemoteDuplicateIndex(ctx context.Context, tbl table.Table, tableName string, opts *kv.SessionOptions, indexID int64) (hasDupe bool, err error)

	// ResolveDuplicateRows resolves duplicated rows by deleting/inserting data
	// according to the required algorithm.
	ResolveDuplicateRows(ctx context.Context, tbl table.Table, tableName string, algorithm config.DuplicateResolutionAlgorithm) error

<<<<<<< HEAD
	// TotalMemoryConsume is only used for local backend to cacul memory consumption.
=======
	// TotalMemoryConsume counts total memory usage. This is only used for local backend
>>>>>>> 0a8611dd
	TotalMemoryConsume() int64
}

// Backend is the delivery target for Lightning
type Backend struct {
	abstract AbstractBackend
}

type engine struct {
	backend AbstractBackend
	logger  log.Logger
	uuid    uuid.UUID
}

// OpenedEngine is an opened engine, allowing data to be written via WriteRows.
// This type is goroutine safe: you can share an instance and execute any method
// anywhere.
type OpenedEngine struct {
	engine
	tableName string
}

// // import_ the data written to the engine into the target.
// import_(ctx context.Context) error

// // cleanup deletes the imported data.
// cleanup(ctx context.Context) error

// ClosedEngine represents a closed engine, allowing ingestion into the target.
// This type is goroutine safe: you can share an instance and execute any method
// anywhere.
type ClosedEngine struct {
	engine
}

type LocalEngineWriter struct {
	writer    EngineWriter
	tableName string
}

func MakeBackend(ab AbstractBackend) Backend {
	return Backend{abstract: ab}
}

func (be Backend) Close() {
	be.abstract.Close()
}

func (be Backend) MakeEmptyRows() kv.Rows {
	return be.abstract.MakeEmptyRows()
}

func (be Backend) NewEncoder(ctx context.Context, tbl table.Table, options *kv.SessionOptions) (kv.Encoder, error) {
	return be.abstract.NewEncoder(ctx, tbl, options)
}

func (be Backend) ShouldPostProcess() bool {
	return be.abstract.ShouldPostProcess()
}

func (be Backend) CheckRequirements(ctx context.Context, checkCtx *CheckCtx) error {
	return be.abstract.CheckRequirements(ctx, checkCtx)
}

func (be Backend) FetchRemoteTableModels(ctx context.Context, schemaName string) ([]*model.TableInfo, error) {
	return be.abstract.FetchRemoteTableModels(ctx, schemaName)
}

func (be Backend) FlushAll(ctx context.Context) error {
	return be.abstract.FlushAllEngines(ctx)
}

func (be Backend) TotalMemoryConsume() int64 {
	return be.abstract.TotalMemoryConsume()
}

// CheckDiskQuota verifies if the total engine file size is below the given
// quota. If the quota is exceeded, this method returns an array of engines,
// which after importing can decrease the total size below quota.
func (be Backend) CheckDiskQuota(quota int64) (
	largeEngines []uuid.UUID,
	inProgressLargeEngines int,
	totalDiskSize int64,
	totalMemSize int64,
) {
	sizes := be.abstract.EngineFileSizes()
	slices.SortFunc(sizes, func(i, j EngineFileSize) bool {
		if i.IsImporting != j.IsImporting {
			return i.IsImporting
		}
		return i.DiskSize+i.MemSize < j.DiskSize+j.MemSize
	})
	for _, size := range sizes {
		totalDiskSize += size.DiskSize
		totalMemSize += size.MemSize
		if totalDiskSize+totalMemSize > quota {
			if size.IsImporting {
				inProgressLargeEngines++
			} else {
				largeEngines = append(largeEngines, size.UUID)
			}
		}
	}
	return
}

// UnsafeImportAndReset forces the backend to import the content of an engine
// into the target and then reset the engine to empty. This method will not
// close the engine. Make sure the engine is flushed manually before calling
// this method.
func (be Backend) UnsafeImportAndReset(ctx context.Context, engineUUID uuid.UUID, regionSplitSize, regionSplitKeys int64) error {
	// DO NOT call be.abstract.CloseEngine()! The engine should still be writable after
	// calling UnsafeImportAndReset().
	closedEngine := ClosedEngine{
		engine: engine{
			backend: be.abstract,
			logger:  makeLogger(log.FromContext(ctx), "<import-and-reset>", engineUUID),
			uuid:    engineUUID,
		},
	}
	if err := closedEngine.Import(ctx, regionSplitSize, regionSplitKeys); err != nil {
		return err
	}
	return be.abstract.ResetEngine(ctx, engineUUID)
}

// OpenEngine opens an engine with the given table name and engine ID.
func (be Backend) OpenEngine(ctx context.Context, config *EngineConfig, tableName string, engineID int32) (*OpenedEngine, error) {
	tag, engineUUID := MakeUUID(tableName, engineID)
	logger := makeLogger(log.FromContext(ctx), tag, engineUUID)

	if err := be.abstract.OpenEngine(ctx, config, engineUUID); err != nil {
		return nil, err
	}

	if m, ok := metric.FromContext(ctx); ok {
		openCounter := m.ImporterEngineCounter.WithLabelValues("open")
		openCounter.Inc()
	}

	logger.Info("open engine")

	failpoint.Inject("FailIfEngineCountExceeds", func(val failpoint.Value) {
		if m, ok := metric.FromContext(ctx); ok {
			closedCounter := m.ImporterEngineCounter.WithLabelValues("closed")
			openCounter := m.ImporterEngineCounter.WithLabelValues("open")
			openCount := metric.ReadCounter(openCounter)

			closedCount := metric.ReadCounter(closedCounter)
			if injectValue := val.(int); openCount-closedCount > float64(injectValue) {
				panic(fmt.Sprintf("forcing failure due to FailIfEngineCountExceeds: %v - %v >= %d", openCount, closedCount, injectValue))
			}
		}
	})

	return &OpenedEngine{
		engine: engine{
			backend: be.abstract,
			logger:  logger,
			uuid:    engineUUID,
		},
		tableName: tableName,
	}, nil
}

func (be Backend) CollectLocalDuplicateRows(ctx context.Context, tbl table.Table, tableName string, opts *kv.SessionOptions) (bool, error) {
	return be.abstract.CollectLocalDuplicateRows(ctx, tbl, tableName, opts)
}

func (be Backend) CollectRemoteDuplicateRows(ctx context.Context, tbl table.Table, tableName string, opts *kv.SessionOptions) (bool, error) {
	return be.abstract.CollectRemoteDuplicateRows(ctx, tbl, tableName, opts)
}

func (be Backend) CollectRemoteDuplicateIndex(ctx context.Context, tbl table.Table, tableName string, opts *kv.SessionOptions, indexID int64) (bool, error) {
	return be.abstract.CollectRemoteDuplicateIndex(ctx, tbl, tableName, opts, indexID)
}

func (be Backend) ResolveDuplicateRows(ctx context.Context, tbl table.Table, tableName string, algorithm config.DuplicateResolutionAlgorithm) error {
	return be.abstract.ResolveDuplicateRows(ctx, tbl, tableName, algorithm)
}

// Close the opened engine to prepare it for importing.
func (engine *OpenedEngine) Close(ctx context.Context, cfg *EngineConfig) (*ClosedEngine, error) {
	closedEngine, err := engine.unsafeClose(ctx, cfg)
	if err == nil {
		if m, ok := metric.FromContext(ctx); ok {
			m.ImporterEngineCounter.WithLabelValues("closed").Inc()
		}
	}
	return closedEngine, err
}

// Flush current written data for local backend
func (engine *OpenedEngine) Flush(ctx context.Context) error {
	return engine.backend.FlushEngine(ctx, engine.uuid)
}

func (engine *OpenedEngine) LocalWriter(ctx context.Context, cfg *LocalWriterConfig) (*LocalEngineWriter, error) {
	w, err := engine.backend.LocalWriter(ctx, cfg, engine.uuid)
	if err != nil {
		return nil, err
	}
	return &LocalEngineWriter{writer: w, tableName: engine.tableName}, nil
}

func (engine *OpenedEngine) TotalMemoryConsume() int64 {
	return engine.engine.backend.TotalMemoryConsume()
}

// WriteRows writes a collection of encoded rows into the engine.
func (w *LocalEngineWriter) WriteRows(ctx context.Context, columnNames []string, rows kv.Rows) error {
	return w.writer.AppendRows(ctx, w.tableName, columnNames, rows)
}

// WriteRows writes a collection of encoded rows into the engine.
func (w *LocalEngineWriter) WriteRow(ctx context.Context, columnNames []string, row kv.Row) error {
	return w.writer.AppendRow(ctx, w.tableName, columnNames, row)
}

func (w *LocalEngineWriter) Close(ctx context.Context) (ChunkFlushStatus, error) {
	return w.writer.Close(ctx)
}

func (w *LocalEngineWriter) IsSynced() bool {
	return w.writer.IsSynced()
}

// UnsafeCloseEngine closes the engine without first opening it.
// This method is "unsafe" as it does not follow the normal operation sequence
// (Open -> Write -> Close -> Import). This method should only be used when one
// knows via other ways that the engine has already been opened, e.g. when
// resuming from a checkpoint.
func (be Backend) UnsafeCloseEngine(ctx context.Context, cfg *EngineConfig, tableName string, engineID int32) (*ClosedEngine, error) {
	tag, engineUUID := MakeUUID(tableName, engineID)
	return be.UnsafeCloseEngineWithUUID(ctx, cfg, tag, engineUUID)
}

// UnsafeCloseEngineWithUUID closes the engine without first opening it.
// This method is "unsafe" as it does not follow the normal operation sequence
// (Open -> Write -> Close -> Import). This method should only be used when one
// knows via other ways that the engine has already been opened, e.g. when
// resuming from a checkpoint.
func (be Backend) UnsafeCloseEngineWithUUID(ctx context.Context, cfg *EngineConfig, tag string, engineUUID uuid.UUID) (*ClosedEngine, error) {
	return engine{
		backend: be.abstract,
		logger:  makeLogger(log.FromContext(ctx), tag, engineUUID),
		uuid:    engineUUID,
	}.unsafeClose(ctx, cfg)
}

func (en engine) unsafeClose(ctx context.Context, cfg *EngineConfig) (*ClosedEngine, error) {
	task := en.logger.Begin(zap.InfoLevel, "engine close")
	err := en.backend.CloseEngine(ctx, cfg, en.uuid)
	task.End(zap.ErrorLevel, err)
	if err != nil {
		return nil, err
	}
	return &ClosedEngine{engine: en}, nil
}

// Import the data written to the engine into the target.
func (engine *ClosedEngine) Import(ctx context.Context, regionSplitSize, regionSplitKeys int64) error {
	var err error

	for i := 0; i < importMaxRetryTimes; i++ {
		task := engine.logger.With(zap.Int("retryCnt", i)).Begin(zap.InfoLevel, "import")
		err = engine.backend.ImportEngine(ctx, engine.uuid, regionSplitSize, regionSplitKeys)
		if !common.IsRetryableError(err) {
			task.End(zap.ErrorLevel, err)
			return err
		}
		task.Warn("import spuriously failed, going to retry again", log.ShortError(err))
		time.Sleep(engine.backend.RetryImportDelay())
	}

	return errors.Annotatef(err, "[%s] import reach max retry %d and still failed", engine.uuid, importMaxRetryTimes)
}

// Cleanup deletes the intermediate data from target.
func (engine *ClosedEngine) Cleanup(ctx context.Context) error {
	task := engine.logger.Begin(zap.InfoLevel, "cleanup")
	err := engine.backend.CleanupEngine(ctx, engine.uuid)
	task.End(zap.WarnLevel, err)
	return err
}

func (engine *ClosedEngine) Logger() log.Logger {
	return engine.logger
}

type ChunkFlushStatus interface {
	Flushed() bool
}

type EngineWriter interface {
	AppendRows(
		ctx context.Context,
		tableName string,
		columnNames []string,
		rows kv.Rows,
	) error
	AppendRow(
		ctx context.Context,
		tableName string,
		columnNames []string,
		rows kv.Row,
	) error
	IsSynced() bool
	Close(ctx context.Context) (ChunkFlushStatus, error)
}

<<<<<<< HEAD
func (engine *OpenedEngine) GetEngineUUID() uuid.UUID {
=======
func (engine *OpenedEngine) GetEngineUuid() uuid.UUID {
>>>>>>> 0a8611dd
	return engine.uuid
}<|MERGE_RESOLUTION|>--- conflicted
+++ resolved
@@ -219,11 +219,7 @@
 	// according to the required algorithm.
 	ResolveDuplicateRows(ctx context.Context, tbl table.Table, tableName string, algorithm config.DuplicateResolutionAlgorithm) error
 
-<<<<<<< HEAD
-	// TotalMemoryConsume is only used for local backend to cacul memory consumption.
-=======
-	// TotalMemoryConsume counts total memory usage. This is only used for local backend
->>>>>>> 0a8611dd
+	// TotalMemoryConsume counts total memory usage. This is only used for local backend.
 	TotalMemoryConsume() int64
 }
 
@@ -535,10 +531,6 @@
 	Close(ctx context.Context) (ChunkFlushStatus, error)
 }
 
-<<<<<<< HEAD
 func (engine *OpenedEngine) GetEngineUUID() uuid.UUID {
-=======
-func (engine *OpenedEngine) GetEngineUuid() uuid.UUID {
->>>>>>> 0a8611dd
 	return engine.uuid
 }