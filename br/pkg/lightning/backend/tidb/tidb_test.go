--- conflicted
+++ resolved
@@ -122,15 +122,9 @@
 	row.ClassifyAndAppend(&dataRows, &dataChecksum, &indexRows, &indexChecksum)
 
 	writer, err := engine.LocalWriter(ctx, nil)
-<<<<<<< HEAD
-	c.Assert(err, IsNil)
+	require.NoError(t, err)
 	err = writer.WriteRows(ctx, []string{"b", "d", "e", "f", "g", "h", "i", "j", "k", "l", "m", "n", "o"}, dataRows)
-	c.Assert(err, IsNil)
-=======
-	require.NoError(t, err)
-	err = writer.WriteRows(ctx, []string{"a", "b", "c", "d", "e", "f", "g", "h", "i", "j", "k", "l", "m", "n", "o"}, dataRows)
-	require.NoError(t, err)
->>>>>>> 9535f059
+	require.NoError(t, err)
 	st, err := writer.Close(ctx)
 	require.NoError(t, err)
 	require.Nil(t, st)
@@ -160,13 +154,8 @@
 	require.NoError(t, err)
 	row, err := encoder.Encode(logger, []types.Datum{
 		types.NewIntDatum(1),
-<<<<<<< HEAD
 	}, 1, []int{0, -1, -1, -1, -1, -1, -1, -1, -1, -1, -1, -1, -1, -1}, "1.csv", 0)
-	c.Assert(err, IsNil)
-=======
-	}, 1, []int{0, 1, 2, 3, 4, 5, 6, 7, 8, 9, 10, 11, 12, -1}, "1.csv", 0)
-	require.NoError(t, err)
->>>>>>> 9535f059
+	require.NoError(t, err)
 	row.ClassifyAndAppend(&dataRows, &dataChecksum, &indexRows, &indexChecksum)
 
 	writer, err := engine.LocalWriter(ctx, nil)
@@ -212,13 +201,8 @@
 	require.NoError(t, err)
 	row, err := encoder.Encode(logger, []types.Datum{
 		types.NewIntDatum(1),
-<<<<<<< HEAD
 	}, 1, []int{0, -1, -1, -1, -1, -1, -1, -1, -1, -1, -1, -1, -1, -1}, "3.csv", 0)
-	c.Assert(err, IsNil)
-=======
-	}, 1, []int{0, 1, 2, 3, 4, 5, 6, 7, 8, 9, 10, 11, 12, -1}, "3.csv", 0)
-	require.NoError(t, err)
->>>>>>> 9535f059
+	require.NoError(t, err)
 
 	row.ClassifyAndAppend(&dataRows, &dataChecksum, &indexRows, &indexChecksum)
 
@@ -485,61 +469,36 @@
 	require.NoError(t, err)
 	row, err := encoder.Encode(logger, []types.Datum{
 		types.NewIntDatum(1),
-<<<<<<< HEAD
 	}, 1, []int{0, -1, -1, -1, -1, -1, -1, -1, -1, -1, -1, -1, -1, -1}, "7.csv", 0)
-	c.Assert(err, IsNil)
-=======
-	}, 1, []int{0, 1, 2, 3, 4, 5, 6, 7, 8, 9, 10, 11, 12, -1}, "7.csv", 0)
-	require.NoError(t, err)
->>>>>>> 9535f059
+	require.NoError(t, err)
 
 	row.ClassifyAndAppend(&dataRows, &dataChecksum, &indexRows, &indexChecksum)
 
 	row, err = encoder.Encode(logger, []types.Datum{
 		types.NewIntDatum(2),
-<<<<<<< HEAD
 	}, 1, []int{0, -1, -1, -1, -1, -1, -1, -1, -1, -1, -1, -1, -1, -1}, "8.csv", 0)
-	c.Assert(err, IsNil)
-=======
-	}, 1, []int{0, 1, 2, 3, 4, 5, 6, 7, 8, 9, 10, 11, 12, -1}, "8.csv", 0)
-	require.NoError(t, err)
->>>>>>> 9535f059
+	require.NoError(t, err)
 
 	row.ClassifyAndAppend(&dataRows, &dataChecksum, &indexRows, &indexChecksum)
 
 	row, err = encoder.Encode(logger, []types.Datum{
 		types.NewIntDatum(3),
-<<<<<<< HEAD
 	}, 1, []int{0, -1, -1, -1, -1, -1, -1, -1, -1, -1, -1, -1, -1, -1}, "9.csv", 0)
-	c.Assert(err, IsNil)
-=======
-	}, 1, []int{0, 1, 2, 3, 4, 5, 6, 7, 8, 9, 10, 11, 12, -1}, "9.csv", 0)
-	require.NoError(t, err)
->>>>>>> 9535f059
+	require.NoError(t, err)
 
 	row.ClassifyAndAppend(&dataRows, &dataChecksum, &indexRows, &indexChecksum)
 
 	row, err = encoder.Encode(logger, []types.Datum{
 		types.NewIntDatum(4),
-<<<<<<< HEAD
 	}, 1, []int{0, -1, -1, -1, -1, -1, -1, -1, -1, -1, -1, -1, -1, -1}, "10.csv", 0)
-	c.Assert(err, IsNil)
-=======
-	}, 1, []int{0, 1, 2, 3, 4, 5, 6, 7, 8, 9, 10, 11, 12, -1}, "10.csv", 0)
-	require.NoError(t, err)
->>>>>>> 9535f059
+	require.NoError(t, err)
 
 	row.ClassifyAndAppend(&dataRows, &dataChecksum, &indexRows, &indexChecksum)
 
 	row, err = encoder.Encode(logger, []types.Datum{
 		types.NewIntDatum(5),
-<<<<<<< HEAD
 	}, 1, []int{0, -1, -1, -1, -1, -1, -1, -1, -1, -1, -1, -1, -1, -1}, "11.csv", 0)
-	c.Assert(err, IsNil)
-=======
-	}, 1, []int{0, 1, 2, 3, 4, 5, 6, 7, 8, 9, 10, 11, 12, -1}, "11.csv", 0)
-	require.NoError(t, err)
->>>>>>> 9535f059
+	require.NoError(t, err)
 
 	row.ClassifyAndAppend(&dataRows, &dataChecksum, &indexRows, &indexChecksum)
 
