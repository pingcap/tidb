--- conflicted
+++ resolved
@@ -21,14 +21,7 @@
 
 	"github.com/cockroachdb/pebble"
 	sst "github.com/pingcap/kvproto/pkg/import_sstpb"
-<<<<<<< HEAD
-	"go.uber.org/multierr"
-	"go.uber.org/zap"
-
-	"github.com/pingcap/tidb/br/pkg/lightning/common"
-=======
-	"github.com/pingcap/tidb/br/pkg/kv"
->>>>>>> 8193c465
+
 	"github.com/pingcap/tidb/br/pkg/lightning/log"
 	"github.com/pingcap/tidb/br/pkg/logutil"
 	"go.uber.org/multierr"
@@ -197,16 +190,10 @@
 	return sst.Pair_Put
 }
 
-<<<<<<< HEAD
-var _ Iter = &duplicateIter{}
-
-func newDuplicateIter(ctx context.Context, engine *Engine, opts *pebble.IterOptions) Iter {
-=======
-var _ kv.Iter = &dupDetectIter{}
+var _ Iter = &dupDetectIter{}
 
 func newDupDetectIter(ctx context.Context, db *pebble.DB, keyAdapter KeyAdapter,
 	opts *pebble.IterOptions, dupDB *pebble.DB, logger log.Logger) *dupDetectIter {
->>>>>>> 8193c465
 	newOpts := &pebble.IterOptions{TableFilter: opts.TableFilter}
 	if len(opts.LowerBound) > 0 {
 		newOpts.LowerBound = keyAdapter.Encode(nil, opts.LowerBound, math.MinInt64)
@@ -223,13 +210,6 @@
 	}
 }
 
-<<<<<<< HEAD
-func newKVIter(ctx context.Context, engine *Engine, opts *pebble.IterOptions) Iter {
-	if bytes.Compare(opts.LowerBound, normalIterStartKey) < 0 {
-		newOpts := *opts
-		newOpts.LowerBound = normalIterStartKey
-		opts = &newOpts
-=======
 type dupDBIter struct {
 	iter       *pebble.Iterator
 	keyAdapter KeyAdapter
@@ -297,7 +277,7 @@
 	return sst.Pair_Put
 }
 
-var _ kv.Iter = &dupDBIter{}
+var _ Iter = &dupDBIter{}
 
 func newDupDBIter(dupDB *pebble.DB, keyAdapter KeyAdapter, opts *pebble.IterOptions) *dupDBIter {
 	newOpts := &pebble.IterOptions{TableFilter: opts.TableFilter}
@@ -306,7 +286,6 @@
 	}
 	if len(opts.UpperBound) > 0 {
 		newOpts.UpperBound = keyAdapter.Encode(nil, opts.UpperBound, math.MinInt64)
->>>>>>> 8193c465
 	}
 	return &dupDBIter{
 		iter:       dupDB.NewIter(newOpts),
