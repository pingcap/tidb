--- conflicted
+++ resolved
@@ -208,6 +208,7 @@
 		})
 }
 
+// Create creates a new import client for specific store.
 func (f *importClientFactoryImpl) Create(ctx context.Context, storeID uint64) (sst.ImportSSTClient, error) {
 	conn, err := f.getGrpcConn(ctx, storeID)
 	if err != nil {
@@ -216,6 +217,7 @@
 	return sst.NewImportSSTClient(conn), nil
 }
 
+// Close closes the factory.
 func (f *importClientFactoryImpl) Close() {
 	f.conns.Close()
 }
@@ -224,6 +226,7 @@
 	net.Conn
 }
 
+// Write implements net.Conn.Write
 func (c loggingConn) Write(b []byte) (int, error) {
 	log.L().Debug("import write", zap.Int("bytes", len(b)))
 	return c.Conn.Write(b)
@@ -321,6 +324,7 @@
 
 type tblNames []tblName
 
+// String implements fmt.Stringer
 func (t tblNames) String() string {
 	var b strings.Builder
 	b.WriteByte('[')
@@ -375,6 +379,7 @@
 	return nil
 }
 
+// BackendConfig is the config for local backend.
 type BackendConfig struct {
 	// comma separated list of PD endpoints.
 	PDAddr        string
@@ -409,6 +414,7 @@
 	KeyspaceName string
 }
 
+// NewBackendConfig creates a new BackendConfig.
 func NewBackendConfig(cfg *config.Config, maxOpenFiles int, keyspaceName string) BackendConfig {
 	return BackendConfig{
 		PDAddr:                  cfg.TiDB.PdAddr,
@@ -434,6 +440,7 @@
 	c.MaxOpenFiles = mathutil.Max(c.MaxOpenFiles, openFilesLowerThreshold)
 }
 
+// Local is a local backend.
 type Local struct {
 	engines sync.Map // sync version of map[uuid.UUID]*Engine
 
@@ -581,6 +588,7 @@
 	return backend.MakeBackend(local), nil
 }
 
+// TotalMemoryConsume returns the total memory usage of the local backend.
 func (local *Local) TotalMemoryConsume() int64 {
 	var memConsume int64 = 0
 	local.engines.Range(func(k, v interface{}) bool {
@@ -659,13 +667,8 @@
 }
 
 // rlock read locks a local file and returns the Engine instance if it exists.
-<<<<<<< HEAD
-func (local *Local) rLockEngine(engineId uuid.UUID) *Engine {
-	if e, ok := local.engines.Load(engineId); ok {
-=======
-func (local *local) rLockEngine(engineID uuid.UUID) *Engine {
+func (local *Local) rLockEngine(engineID uuid.UUID) *Engine {
 	if e, ok := local.engines.Load(engineID); ok {
->>>>>>> 9cf69a96
 		engine := e.(*Engine)
 		engine.rLock()
 		return engine
@@ -782,6 +785,7 @@
 	return engine.flushEngineWithoutLock(ctx)
 }
 
+// FlushAllEngines flush all engines.
 func (local *Local) FlushAllEngines(parentCtx context.Context) (err error) {
 	allEngines := local.tryRLockAllEngines()
 	defer func() {
@@ -800,10 +804,12 @@
 	return eg.Wait()
 }
 
+// RetryImportDelay returns the delay time before retrying to import a file.
 func (local *Local) RetryImportDelay() time.Duration {
 	return defaultRetryBackoffTime
 }
 
+// ShouldPostProcess returns true if the backend should post process the data.
 func (local *Local) ShouldPostProcess() bool {
 	return true
 }
@@ -1283,6 +1289,7 @@
 	return nil
 }
 
+// ImportEngine imports an engine to TiKV.
 func (local *Local) ImportEngine(ctx context.Context, engineUUID uuid.UUID, regionSplitSize, regionSplitKeys int64) error {
 	lf := local.lockEngine(engineUUID, importMutexStateImport)
 	if lf == nil {
@@ -1464,6 +1471,7 @@
 	return workGroup.Wait()
 }
 
+// ResetEngine reset the engine and reclaim the space.
 func (local *Local) ResetEngine(ctx context.Context, engineUUID uuid.UUID) error {
 	// the only way to reset the engine + reclaim the space is to delete and reopen it 🤷
 	localEngine := local.lockEngine(engineUUID, importMutexStateClose)
@@ -1497,6 +1505,7 @@
 	return err
 }
 
+// CleanupEngine cleanup the engine and reclaim the space.
 func (local *Local) CleanupEngine(ctx context.Context, engineUUID uuid.UUID) error {
 	localEngine := local.lockEngine(engineUUID, importMutexStateClose)
 	// release this engine after import success
@@ -1524,6 +1533,7 @@
 	return nil
 }
 
+// GetDupeController returns a new dupe controller.
 func (local *Local) GetDupeController(dupeConcurrency int, errorMgr *errormanager.ErrorManager) *DupeController {
 	return &DupeController{
 		splitCli:            local.splitCli,
@@ -1541,6 +1551,7 @@
 	return filepath.Join(storeDir, engineUUID.String()+".sst")
 }
 
+// LocalWriter returns a new local writer.
 func (local *Local) LocalWriter(ctx context.Context, cfg *backend.LocalWriterConfig, engineUUID uuid.UUID) (backend.EngineWriter, error) {
 	e, ok := local.engines.Load(engineUUID)
 	if !ok {
@@ -1595,6 +1606,7 @@
 	return res
 }
 
+// EngineFileSizes returns the file size of each engine.
 func (local *Local) EngineFileSizes() (res []backend.EngineFileSize) {
 	local.engines.Range(func(k, v interface{}) bool {
 		engine := v.(*Engine)
