--- conflicted
+++ resolved
@@ -363,17 +363,12 @@
 	errorMgr            *errormanager.ErrorManager
 	importClientFactory ImportClientFactory
 
-<<<<<<< HEAD
-	bufferPool *membuf.Pool
-	metrics    *metric.Metrics
-
-	kvEncBuilder     backend.KVEncodingBuilder
-	targetInfoGetter backend.TargetInfoGetter
-=======
 	bufferPool   *membuf.Pool
 	metrics      *metric.Metrics
 	writeLimiter StoreWriteLimiter
->>>>>>> 5c9ad77a
+
+	kvEncBuilder     backend.KVEncodingBuilder
+	targetInfoGetter backend.TargetInfoGetter
 }
 
 func openDuplicateDB(storeDir string) (*pebble.DB, error) {
@@ -480,12 +475,9 @@
 		errorMgr:                errorMgr,
 		importClientFactory:     importClientFactory,
 		bufferPool:              membuf.NewPool(membuf.WithAllocator(manual.Allocator{})),
-<<<<<<< HEAD
+		writeLimiter:            writeLimiter,
 		kvEncBuilder:            NewKVEncodingBuilder(ctx),
 		targetInfoGetter:        NewTargetInfoGetter(tls, g, cfg.TiDB.PdAddr),
-=======
-		writeLimiter:            writeLimiter,
->>>>>>> 5c9ad77a
 	}
 	if m, ok := metric.FromContext(ctx); ok {
 		local.metrics = m
