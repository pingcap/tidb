--- conflicted
+++ resolved
@@ -110,21 +110,9 @@
 	errorEngineClosed = errors.New("engine is closed")
 )
 
-<<<<<<< HEAD
-var (
-	engineMetaKey      = []byte{0, 'm', 'e', 't', 'a'}
-	normalIterStartKey = []byte{1}
-)
-
 // getImportClientFn is a variable alias for getImportClient used for unit test.
-var getImportClientFn func(local *local, ctx context.Context, storeID uint64) (sst.ImportSSTClient, error)
-
-func init() {
-	getImportClientFn = getImportClient
-}
-
-=======
->>>>>>> fac9c427
+var getImportClientFn = getImportClient
+
 // Range record start and end key for localStoreDir.DB
 // so we can write it to tikv in streaming
 type Range struct {
