--- conflicted
+++ resolved
@@ -232,13 +232,9 @@
 	errorMgr            *errormanager.ErrorManager
 	importClientFactory ImportClientFactory
 
-<<<<<<< HEAD
 	bufferPool   *membuf.Pool
+	metrics      *metric.Metrics
 	writeLimiter StoreWriteLimiter
-=======
-	bufferPool *membuf.Pool
-	metrics    *metric.Metrics
->>>>>>> 4ae78cde
 }
 
 func openDuplicateDB(storeDir string) (*pebble.DB, error) {
