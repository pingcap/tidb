--- conflicted
+++ resolved
@@ -59,7 +59,6 @@
 	"github.com/pingcap/tidb/tablecodec"
 	"github.com/pingcap/tidb/util/codec"
 	"github.com/pingcap/tidb/util/engine"
-	"github.com/pingcap/tidb/util/intest"
 	"github.com/pingcap/tidb/util/mathutil"
 	"github.com/tikv/client-go/v2/oracle"
 	tikvclient "github.com/tikv/client-go/v2/tikv"
@@ -940,15 +939,7 @@
 		if err != nil {
 			return err
 		}
-<<<<<<< HEAD
 		store, err := storage.NewWithDefaultOpt(ctx, storeBackend)
-=======
-		opt := &storage.ExternalStorageOptions{}
-		if intest.InTest {
-			opt.NoCredentials = true
-		}
-		store, err := storage.New(ctx, storeBackend, opt)
->>>>>>> 9b6228ca
 		if err != nil {
 			return err
 		}
