--- conflicted
+++ resolved
@@ -504,11 +504,7 @@
 		}
 		return true
 	})
-<<<<<<< HEAD
-	return memConsume
-=======
 	return memConsume + local.bufferPool.TotalSize()
->>>>>>> 0a8611dd
 }
 
 func (local *local) checkMultiIngestSupport(ctx context.Context) error {
