// Copyright 2021 PingCAP, Inc.
//
// Licensed under the Apache License, Version 2.0 (the "License");
// you may not use this file except in compliance with the License.
// You may obtain a copy of the License at
//
//     http://www.apache.org/licenses/LICENSE-2.0
//
// Unless required by applicable law or agreed to in writing, software
// distributed under the License is distributed on an "AS IS" BASIS,
// WITHOUT WARRANTIES OR CONDITIONS OF ANY KIND, either express or implied.
// See the License for the specific language governing permissions and
// limitations under the License.

package local

import (
	"bytes"
	"context"
	"io"
	"math"
	"sync"

	"github.com/cockroachdb/pebble"
	"github.com/docker/go-units"
	"github.com/google/btree"
	"github.com/pingcap/errors"
	"github.com/pingcap/kvproto/pkg/errorpb"
	"github.com/pingcap/kvproto/pkg/import_sstpb"
	"github.com/pingcap/kvproto/pkg/kvrpcpb"
	"github.com/pingcap/tidb/br/pkg/lightning/backend/kv"
	"github.com/pingcap/tidb/br/pkg/lightning/common"
	"github.com/pingcap/tidb/br/pkg/lightning/errormanager"
	"github.com/pingcap/tidb/br/pkg/lightning/log"
	"github.com/pingcap/tidb/br/pkg/logutil"
	"github.com/pingcap/tidb/br/pkg/restore/split"
	"github.com/pingcap/tidb/br/pkg/utils"
	"github.com/pingcap/tidb/distsql"
	tidbkv "github.com/pingcap/tidb/kv"
	"github.com/pingcap/tidb/parser/model"
	"github.com/pingcap/tidb/table"
	"github.com/pingcap/tidb/tablecodec"
	"github.com/pingcap/tidb/util/codec"
	"github.com/pingcap/tidb/util/hack"
	"github.com/pingcap/tidb/util/ranger"
	"github.com/tikv/client-go/v2/tikv"
	"go.uber.org/atomic"
	"go.uber.org/zap"
	"golang.org/x/sync/errgroup"
)

const (
	maxDupCollectAttemptTimes       = 5
	defaultRecordConflictErrorBatch = 1024
)

type pendingIndexHandles struct {
	// all 4 slices should have exactly the same length.
	// we use a struct-of-arrays instead of array-of-structs
	// so that the rawHandles can be directly given to the BatchGetRequest.
	dataConflictInfos []errormanager.DataConflictInfo
	indexNames        []string
	handles           []tidbkv.Handle
	rawHandles        [][]byte
}

// makePendingIndexHandlesWithCapacity makes the pendingIndexHandles struct-of-arrays with the given
// capacity for every internal array.
func makePendingIndexHandlesWithCapacity(capacity int) pendingIndexHandles {
	return pendingIndexHandles{
		dataConflictInfos: make([]errormanager.DataConflictInfo, 0, capacity),
		indexNames:        make([]string, 0, capacity),
		handles:           make([]tidbkv.Handle, 0, capacity),
		rawHandles:        make([][]byte, 0, capacity),
	}
}

// append pushes the item (no copying) to the end of the indexHandles.
func (indexHandles *pendingIndexHandles) append(
	conflictInfo errormanager.DataConflictInfo,
	indexName string,
	handle tidbkv.Handle,
	rawHandle []byte,
) {
	indexHandles.dataConflictInfos = append(indexHandles.dataConflictInfos, conflictInfo)
	indexHandles.indexNames = append(indexHandles.indexNames, indexName)
	indexHandles.handles = append(indexHandles.handles, handle)
	indexHandles.rawHandles = append(indexHandles.rawHandles, rawHandle)
}

// truncate resets all arrays in indexHandles to length zero, but keeping the allocated capacity.
func (indexHandles *pendingIndexHandles) truncate() {
	indexHandles.dataConflictInfos = indexHandles.dataConflictInfos[:0]
	indexHandles.indexNames = indexHandles.indexNames[:0]
	indexHandles.handles = indexHandles.handles[:0]
	indexHandles.rawHandles = indexHandles.rawHandles[:0]
}

// Len implements sort.Interface.
func (indexHandles *pendingIndexHandles) Len() int {
	return len(indexHandles.rawHandles)
}

// Less implements sort.Interface.
func (indexHandles *pendingIndexHandles) Less(i, j int) bool {
	return bytes.Compare(indexHandles.rawHandles[i], indexHandles.rawHandles[j]) < 0
}

// Swap implements sort.Interface.
func (indexHandles *pendingIndexHandles) Swap(i, j int) {
	indexHandles.handles[i], indexHandles.handles[j] = indexHandles.handles[j], indexHandles.handles[i]
	indexHandles.indexNames[i], indexHandles.indexNames[j] = indexHandles.indexNames[j], indexHandles.indexNames[i]
	indexHandles.dataConflictInfos[i], indexHandles.dataConflictInfos[j] = indexHandles.dataConflictInfos[j], indexHandles.dataConflictInfos[i]
	indexHandles.rawHandles[i], indexHandles.rawHandles[j] = indexHandles.rawHandles[j], indexHandles.rawHandles[i]
}

type pendingKeyRange tidbkv.KeyRange

func (kr pendingKeyRange) Less(other btree.Item) bool {
	return bytes.Compare(kr.EndKey, other.(pendingKeyRange).EndKey) < 0
}

type pendingKeyRanges struct {
	mu   sync.Mutex
	tree *btree.BTree
}

func newPendingKeyRanges(keyRange tidbkv.KeyRange) *pendingKeyRanges {
	tree := btree.New(32)
	tree.ReplaceOrInsert(pendingKeyRange(keyRange))
	return &pendingKeyRanges{tree: tree}
}

func (p *pendingKeyRanges) list() []tidbkv.KeyRange {
	p.mu.Lock()
	defer p.mu.Unlock()

	var keyRanges []tidbkv.KeyRange
	p.tree.Ascend(func(item btree.Item) bool {
		keyRanges = append(keyRanges, tidbkv.KeyRange(item.(pendingKeyRange)))
		return true
	})
	return keyRanges
}

func (p *pendingKeyRanges) empty() bool {
	return p.tree.Len() == 0
}

func (p *pendingKeyRanges) finish(keyRange tidbkv.KeyRange) {
	p.mu.Lock()
	defer p.mu.Unlock()

	var (
		pendingAdd    []btree.Item
		pendingRemove []btree.Item
	)
	startKey := keyRange.StartKey
	endKey := keyRange.EndKey
	p.tree.AscendGreaterOrEqual(
		pendingKeyRange(tidbkv.KeyRange{EndKey: startKey}),
		func(item btree.Item) bool {
			kr := item.(pendingKeyRange)
			if bytes.Compare(startKey, kr.EndKey) >= 0 {
				return true
			}
			if bytes.Compare(endKey, kr.StartKey) <= 0 {
				return false
			}
			pendingRemove = append(pendingRemove, kr)
			if bytes.Compare(startKey, kr.StartKey) > 0 {
				pendingAdd = append(pendingAdd,
					pendingKeyRange(tidbkv.KeyRange{
						StartKey: kr.StartKey,
						EndKey:   startKey,
					}),
				)
			}
			if bytes.Compare(endKey, kr.EndKey) < 0 {
				pendingAdd = append(pendingAdd,
					pendingKeyRange(tidbkv.KeyRange{
						StartKey: endKey,
						EndKey:   kr.EndKey,
					}),
				)
			}
			return true
		},
	)
	for _, item := range pendingRemove {
		p.tree.Delete(item)
	}
	for _, item := range pendingAdd {
		p.tree.ReplaceOrInsert(item)
	}
}

// physicalTableIDs returns all physical table IDs associated with the tableInfo.
// A partitioned table can have multiple physical table IDs.
func physicalTableIDs(tableInfo *model.TableInfo) []int64 {
	if tableInfo.Partition != nil {
		defs := tableInfo.Partition.Definitions
		tids := make([]int64, 1, len(defs)+1)
		tids[0] = tableInfo.ID
		for _, def := range defs {
			tids = append(tids, def.ID)
		}
		return tids
	}
	return []int64{tableInfo.ID}
}

// tableHandleKeyRanges returns all key ranges associated with the tableInfo.
func tableHandleKeyRanges(tableInfo *model.TableInfo) ([]tidbkv.KeyRange, error) {
	ranges := ranger.FullIntRange(false)
	if tableInfo.IsCommonHandle {
		ranges = ranger.FullRange()
	}
	tableIDs := physicalTableIDs(tableInfo)
	return distsql.TableHandleRangesToKVRanges(nil, tableIDs, tableInfo.IsCommonHandle, ranges, nil)
}

// tableIndexKeyRanges returns all key ranges associated with the tableInfo and indexInfo.
func tableIndexKeyRanges(tableInfo *model.TableInfo, indexInfo *model.IndexInfo) ([]tidbkv.KeyRange, error) {
	tableIDs := physicalTableIDs(tableInfo)
	//nolint: prealloc
	var keyRanges []tidbkv.KeyRange
	for _, tid := range tableIDs {
		partitionKeysRanges, err := distsql.IndexRangesToKVRanges(nil, tid, indexInfo.ID, ranger.FullRange(), nil)
		if err != nil {
			return nil, errors.Trace(err)
		}
		keyRanges = append(keyRanges, partitionKeysRanges...)
	}
	return keyRanges, nil
}

// DupKVStream is a streaming interface for collecting duplicate key-value pairs.
type DupKVStream interface {
	// Next returns the next key-value pair or any error it encountered.
	// At the end of the stream, the error is io.EOF.
	Next() (key, val []byte, err error)
	// Close closes the stream.
	Close() error
}

// LocalDupKVStream implements the interface of DupKVStream.
// It collects duplicate key-value pairs from a pebble.DB.
//
//goland:noinspection GoNameStartsWithPackageName
type LocalDupKVStream struct {
	iter Iter
}

// NewLocalDupKVStream creates a new LocalDupKVStream with the given duplicate db and key range.
func NewLocalDupKVStream(dupDB *pebble.DB, keyAdapter KeyAdapter, keyRange tidbkv.KeyRange) *LocalDupKVStream {
	opts := &pebble.IterOptions{
		LowerBound: keyRange.StartKey,
		UpperBound: keyRange.EndKey,
	}
	iter := newDupDBIter(dupDB, keyAdapter, opts)
	iter.First()
	return &LocalDupKVStream{iter: iter}
}

func (s *LocalDupKVStream) Next() (key, val []byte, err error) {
	if !s.iter.Valid() {
		err = s.iter.Error()
		if err == nil {
			err = io.EOF
		}
		return
	}
	key = append(key, s.iter.Key()...)
	val = append(val, s.iter.Value()...)
	s.iter.Next()
	return
}

func (s *LocalDupKVStream) Close() error {
	return s.iter.Close()
}

type regionError struct {
	inner *errorpb.Error
}

func (r regionError) Error() string {
	return r.inner.String()
}

// RemoteDupKVStream implements the interface of DupKVStream.
// It collects duplicate key-value pairs from a TiKV region.
type RemoteDupKVStream struct {
	cli    import_sstpb.ImportSST_DuplicateDetectClient
	kvs    []*import_sstpb.KvPair
	atEOF  bool
	cancel context.CancelFunc
}

func getDupDetectClient(
	ctx context.Context,
	region *split.RegionInfo,
	keyRange tidbkv.KeyRange,
	importClientFactory ImportClientFactory,
) (import_sstpb.ImportSST_DuplicateDetectClient, error) {
	leader := region.Leader
	if leader == nil {
		leader = region.Region.GetPeers()[0]
	}
	importClient, err := importClientFactory.Create(ctx, leader.GetStoreId())
	if err != nil {
		return nil, errors.Trace(err)
	}
	reqCtx := &kvrpcpb.Context{
		RegionId:    region.Region.GetId(),
		RegionEpoch: region.Region.GetRegionEpoch(),
		Peer:        leader,
	}
	req := &import_sstpb.DuplicateDetectRequest{
		Context:  reqCtx,
		StartKey: keyRange.StartKey,
		EndKey:   keyRange.EndKey,
	}
	cli, err := importClient.DuplicateDetect(ctx, req)
	if err != nil {
		return nil, errors.Trace(err)
	}
	return cli, nil
}

// NewRemoteDupKVStream creates a new RemoteDupKVStream.
func NewRemoteDupKVStream(
	ctx context.Context,
	region *split.RegionInfo,
	keyRange tidbkv.KeyRange,
	importClientFactory ImportClientFactory,
) (*RemoteDupKVStream, error) {
	subCtx, cancel := context.WithCancel(ctx)
	cli, err := getDupDetectClient(subCtx, region, keyRange, importClientFactory)
	if err != nil {
		cancel()
		return nil, errors.Trace(err)
	}
	s := &RemoteDupKVStream{cli: cli, cancel: cancel}
	// call tryRecv to see if there are some region errors.
	if err := s.tryRecv(); err != nil && errors.Cause(err) != io.EOF {
		cancel()
		return nil, errors.Trace(err)
	}
	return s, nil
}

func (s *RemoteDupKVStream) tryRecv() error {
	resp, err := s.cli.Recv()
	if err != nil {
		if errors.Cause(err) == io.EOF {
			s.atEOF = true
			err = io.EOF
		}
		return err
	}
	if resp.RegionError != nil {
		return errors.Cause(regionError{inner: resp.RegionError})
	}
	if resp.KeyError != nil {
		return errors.Errorf("meet key error in duplicate detect response: %s", resp.KeyError.Message)
	}
	s.kvs = resp.Pairs
	return nil
}

func (s *RemoteDupKVStream) Next() (key, val []byte, err error) {
	for len(s.kvs) == 0 {
		if s.atEOF {
			return nil, nil, io.EOF
		}
		if err := s.tryRecv(); err != nil {
			return nil, nil, errors.Trace(err)
		}
	}
	key, val = s.kvs[0].Key, s.kvs[0].Value
	s.kvs = s.kvs[1:]
	return
}

func (s *RemoteDupKVStream) Close() error {
	s.cancel()
	return nil
}

// DuplicateManager provides methods to collect and decode duplicated KV pairs into row data. The results
// are stored into the errorMgr.
type DuplicateManager struct {
	tbl         table.Table
	tableName   string
	splitCli    split.SplitClient
	tikvCli     *tikv.KVStore
	errorMgr    *errormanager.ErrorManager
	decoder     *kv.TableKVDecoder
	logger      log.Logger
	concurrency int
	hasDupe     *atomic.Bool
	indexID     int64
}

// NewDuplicateManager creates a new DuplicateManager.
func NewDuplicateManager(
	tbl table.Table,
	tableName string,
	splitCli split.SplitClient,
	tikvCli *tikv.KVStore,
	errMgr *errormanager.ErrorManager,
	sessOpts *kv.SessionOptions,
	concurrency int,
	hasDupe *atomic.Bool,
	logger log.Logger,
) (*DuplicateManager, error) {
	logger = logger.With(zap.String("tableName", tableName))
	decoder, err := kv.NewTableKVDecoder(tbl, tableName, sessOpts, logger)
	if err != nil {
		return nil, errors.Trace(err)
	}
	return &DuplicateManager{
		tbl:         tbl,
		tableName:   tableName,
		splitCli:    splitCli,
		tikvCli:     tikvCli,
		errorMgr:    errMgr,
		decoder:     decoder,
		logger:      logger,
		concurrency: concurrency,
		hasDupe:     hasDupe,
		indexID:     sessOpts.IndexID,
	}, nil
}

// RecordDataConflictError records data conflicts to errorMgr. The key received from stream must be a row key.
func (m *DuplicateManager) RecordDataConflictError(ctx context.Context, stream DupKVStream) error {
	//nolint: errcheck
	defer stream.Close()
	var dataConflictInfos []errormanager.DataConflictInfo
	for {
		key, val, err := stream.Next()
		if errors.Cause(err) == io.EOF {
			break
		}
		if err != nil {
			return errors.Trace(err)
		}
		m.hasDupe.Store(true)

		h, err := m.decoder.DecodeHandleFromRowKey(key)
		if err != nil {
			return errors.Trace(err)
		}
		conflictInfo := errormanager.DataConflictInfo{
			RawKey:   key,
			RawValue: val,
			KeyData:  h.String(),
			Row:      m.decoder.DecodeRawRowDataAsStr(h, val),
		}
		dataConflictInfos = append(dataConflictInfos, conflictInfo)
		if len(dataConflictInfos) >= defaultRecordConflictErrorBatch {
			if err := m.errorMgr.RecordDataConflictError(ctx, m.logger, m.tableName, dataConflictInfos); err != nil {
				return errors.Trace(err)
			}
			dataConflictInfos = dataConflictInfos[:0]
		}
	}
	if len(dataConflictInfos) > 0 {
		if err := m.errorMgr.RecordDataConflictError(ctx, m.logger, m.tableName, dataConflictInfos); err != nil {
			return errors.Trace(err)
		}
	}
	return nil
}

func (m *DuplicateManager) saveIndexHandles(ctx context.Context, handles pendingIndexHandles) error {
	snapshot := m.tikvCli.GetSnapshot(math.MaxUint64)
	batchGetMap, err := snapshot.BatchGet(ctx, handles.rawHandles)
	if err != nil {
		return errors.Trace(err)
	}

	rawRows := make([][]byte, handles.Len())
	for i, rawHandle := range handles.rawHandles {
		rawValue, ok := batchGetMap[string(hack.String(rawHandle))]
		if ok {
			rawRows[i] = rawValue
			handles.dataConflictInfos[i].Row = m.decoder.DecodeRawRowDataAsStr(handles.handles[i], rawValue)
		} else {
			m.logger.Warn("[detect-dupe] can not found row data corresponding to the handle",
				logutil.Key("rawHandle", rawHandle))
		}
	}

	err = m.errorMgr.RecordIndexConflictError(ctx, m.logger, m.tableName,
		handles.indexNames, handles.dataConflictInfos, handles.rawHandles, rawRows)
	return errors.Trace(err)
}

// RecordIndexConflictError records index conflicts to errorMgr. The key received from stream must be an index key.
func (m *DuplicateManager) RecordIndexConflictError(ctx context.Context, stream DupKVStream, tableID int64, indexInfo *model.IndexInfo) error {
	//nolint: errcheck
	defer stream.Close()
	indexHandles := makePendingIndexHandlesWithCapacity(0)
	for {
		key, val, err := stream.Next()
		if errors.Cause(err) == io.EOF {
			break
		}
		if err != nil {
			return errors.Trace(err)
		}
		m.hasDupe.Store(true)

		h, err := m.decoder.DecodeHandleFromIndex(indexInfo, key, val)
		if err != nil {
			return errors.Trace(err)
		}
		conflictInfo := errormanager.DataConflictInfo{
			RawKey:   key,
			RawValue: val,
			KeyData:  h.String(),
		}
		indexHandles.append(conflictInfo, indexInfo.Name.O,
			h, tablecodec.EncodeRowKeyWithHandle(tableID, h))

		if indexHandles.Len() >= defaultRecordConflictErrorBatch {
			if err := m.saveIndexHandles(ctx, indexHandles); err != nil {
				return errors.Trace(err)
			}
			indexHandles.truncate()
		}
	}
	if indexHandles.Len() > 0 {
		if err := m.saveIndexHandles(ctx, indexHandles); err != nil {
			return errors.Trace(err)
		}
	}
	return nil
}

// BuildDuplicateTaskForTest is only used for test.
var BuildDuplicateTaskForTest = func(m *DuplicateManager) ([]dupTask, error) {
	return m.buildDupTasks()
}

type dupTask struct {
	tidbkv.KeyRange
	tableID   int64
	indexInfo *model.IndexInfo
	indexID   int64 // This is only used by add index by lightning.
}

func (m *DuplicateManager) buildDupTasks() ([]dupTask, error) {
	if m.indexID != 0 {
		return m.buildIndexDupTasks()
	}
	keyRanges, err := tableHandleKeyRanges(m.tbl.Meta())
	if err != nil {
		return nil, errors.Trace(err)
	}
	tasks := make([]dupTask, 0, len(keyRanges))
	for _, kr := range keyRanges {
		tableID := tablecodec.DecodeTableID(kr.StartKey)
		tasks = append(tasks, dupTask{
			KeyRange: kr,
			tableID:  tableID,
		})
	}
	for _, indexInfo := range m.tbl.Meta().Indices {
		if indexInfo.State != model.StatePublic {
			continue
		}
		keyRanges, err = tableIndexKeyRanges(m.tbl.Meta(), indexInfo)
		if err != nil {
			return nil, errors.Trace(err)
		}
		for _, kr := range keyRanges {
			tableID := tablecodec.DecodeTableID(kr.StartKey)
			tasks = append(tasks, dupTask{
				KeyRange:  kr,
				tableID:   tableID,
				indexInfo: indexInfo,
			})
		}
	}
	return tasks, nil
}

<<<<<<< HEAD
func (m *DuplicateManager) buildIDupTasks(indexID int64) ([]dupTask, error) {
	var tasks []dupTask
	for _, indexInfo := range m.tbl.Meta().Indices {
		if indexInfo.ID != indexID {
=======
func (m *DuplicateManager) buildIndexDupTasks() ([]dupTask, error) {
	for _, indexInfo := range m.tbl.Meta().Indices {
		if m.indexID != indexInfo.ID {
>>>>>>> 878ac8e3
			continue
		}
		keyRanges, err := tableIndexKeyRanges(m.tbl.Meta(), indexInfo)
		if err != nil {
			return nil, errors.Trace(err)
		}
<<<<<<< HEAD
=======
		tasks := make([]dupTask, 0, len(keyRanges))
>>>>>>> 878ac8e3
		for _, kr := range keyRanges {
			tableID := tablecodec.DecodeTableID(kr.StartKey)
			tasks = append(tasks, dupTask{
				KeyRange:  kr,
				tableID:   tableID,
				indexInfo: indexInfo,
<<<<<<< HEAD
				indexID:   indexID,
			})
		}
	}
	return tasks, nil
=======
			})
		}
		return tasks, nil
	}
	return nil, nil
>>>>>>> 878ac8e3
}

func (m *DuplicateManager) splitLocalDupTaskByKeys(
	task dupTask,
	dupDB *pebble.DB,
	keyAdapter KeyAdapter,
	sizeLimit int64,
	keysLimit int64,
) ([]dupTask, error) {
	sizeProps, err := getSizeProperties(m.logger, dupDB, keyAdapter)
	if err != nil {
		return nil, errors.Trace(err)
	}
	ranges := splitRangeBySizeProps(Range{start: task.StartKey, end: task.EndKey}, sizeProps, sizeLimit, keysLimit)
	newDupTasks := make([]dupTask, 0, len(ranges))
	for _, r := range ranges {
		newDupTasks = append(newDupTasks, dupTask{
			KeyRange: tidbkv.KeyRange{
				StartKey: r.start,
				EndKey:   r.end,
			},
			tableID:   task.tableID,
			indexInfo: task.indexInfo,
		})
	}
	return newDupTasks, nil
}

func (m *DuplicateManager) buildLocalDupTasks(dupDB *pebble.DB, keyAdapter KeyAdapter) ([]dupTask, error) {
	tasks, err := m.buildDupTasks()
	if err != nil {
		return nil, errors.Trace(err)
	}
	//nolint: prealloc
	var newTasks []dupTask
	for _, task := range tasks {
		// FIXME: Do not hardcode sizeLimit and keysLimit.
		subTasks, err := m.splitLocalDupTaskByKeys(task, dupDB, keyAdapter, 32*units.MiB, 1*units.MiB)
		if err != nil {
			return nil, errors.Trace(err)
		}
		newTasks = append(newTasks, subTasks...)
	}
	return newTasks, nil
}

// CollectDuplicateRowsFromDupDB collects duplicates from the duplicate DB and records all duplicate row info into errorMgr.
func (m *DuplicateManager) CollectDuplicateRowsFromDupDB(ctx context.Context, dupDB *pebble.DB, keyAdapter KeyAdapter) error {
	tasks, err := m.buildLocalDupTasks(dupDB, keyAdapter)
	if err != nil {
		return errors.Trace(err)
	}
	logger := m.logger
	logger.Info("[detect-dupe] collect duplicate rows from local duplicate db", zap.Int("tasks", len(tasks)))

	pool := utils.NewWorkerPool(uint(m.concurrency), "collect duplicate rows from duplicate db")
	g, gCtx := errgroup.WithContext(ctx)
	for _, task := range tasks {
		task := task
		pool.ApplyOnErrorGroup(g, func() error {
			if err := common.Retry("collect local duplicate rows", logger, func() error {
				stream := NewLocalDupKVStream(dupDB, keyAdapter, task.KeyRange)
				var err error
				if task.indexInfo == nil {
					err = m.RecordDataConflictError(gCtx, stream)
				} else {
					err = m.RecordIndexConflictError(gCtx, stream, task.tableID, task.indexInfo)
				}
				return errors.Trace(err)
			}); err != nil {
				return errors.Trace(err)
			}

			// Delete the key range in duplicate DB since we have the duplicates have been collected.
			rawStartKey := keyAdapter.Encode(nil, task.StartKey, math.MinInt64)
			rawEndKey := keyAdapter.Encode(nil, task.EndKey, math.MinInt64)
			err = dupDB.DeleteRange(rawStartKey, rawEndKey, nil)
			return errors.Trace(err)
		})
	}
	return errors.Trace(g.Wait())
}

func (m *DuplicateManager) splitKeyRangeByRegions(
	ctx context.Context, keyRange tidbkv.KeyRange,
) ([]*split.RegionInfo, []tidbkv.KeyRange, error) {
	rawStartKey := codec.EncodeBytes(nil, keyRange.StartKey)
	rawEndKey := codec.EncodeBytes(nil, keyRange.EndKey)
	allRegions, err := split.PaginateScanRegion(ctx, m.splitCli, rawStartKey, rawEndKey, 1024)
	if err != nil {
		return nil, nil, errors.Trace(err)
	}
	regions := make([]*split.RegionInfo, 0, len(allRegions))
	keyRanges := make([]tidbkv.KeyRange, 0, len(allRegions))
	for _, region := range allRegions {
		startKey := keyRange.StartKey
		endKey := keyRange.EndKey
		if len(region.Region.StartKey) > 0 {
			_, regionStartKey, err := codec.DecodeBytes(region.Region.StartKey, nil)
			if err != nil {
				return nil, nil, errors.Trace(err)
			}
			if bytes.Compare(startKey, regionStartKey) < 0 {
				startKey = regionStartKey
			}
		}
		if len(region.Region.EndKey) > 0 {
			_, regionEndKey, err := codec.DecodeBytes(region.Region.EndKey, nil)
			if err != nil {
				return nil, nil, errors.Trace(err)
			}
			if bytes.Compare(endKey, regionEndKey) > 0 {
				endKey = regionEndKey
			}
		}
		if bytes.Compare(startKey, endKey) < 0 {
			regions = append(regions, region)
			keyRanges = append(keyRanges, tidbkv.KeyRange{
				StartKey: startKey,
				EndKey:   endKey,
			})
		}
	}
	return regions, keyRanges, nil
}

func (m *DuplicateManager) processRemoteDupTaskOnce(
	ctx context.Context,
	task dupTask,
	logger log.Logger,
	importClientFactory ImportClientFactory,
	regionPool *utils.WorkerPool,
	remainKeyRanges *pendingKeyRanges,
) (madeProgress bool, err error) {
	//nolint: prealloc
	var regions []*split.RegionInfo
	//nolint: prealloc
	var keyRanges []tidbkv.KeyRange

	for _, kr := range remainKeyRanges.list() {
		subRegions, subKeyRanges, err := m.splitKeyRangeByRegions(ctx, kr)
		if err != nil {
			return false, errors.Trace(err)
		}
		regions = append(regions, subRegions...)
		keyRanges = append(keyRanges, subKeyRanges...)
	}

	var metErr common.OnceError
	wg := &sync.WaitGroup{}
	atomicMadeProgress := atomic.NewBool(false)
	for i := 0; i < len(regions); i++ {
		if ctx.Err() != nil {
			metErr.Set(ctx.Err())
			break
		}
		region := regions[i]
		kr := keyRanges[i]
		wg.Add(1)
		regionPool.Apply(func() {
			defer wg.Done()

			logger := logger.With(
				zap.Uint64("regionID", region.Region.Id),
				logutil.Key("dupDetectStartKey", kr.StartKey),
				logutil.Key("dupDetectEndKey", kr.EndKey),
			)
			err := func() error {
				stream, err := NewRemoteDupKVStream(ctx, region, kr, importClientFactory)
				if err != nil {
					return errors.Annotatef(err, "failed to create remote duplicate kv stream")
				}
				if task.indexInfo == nil {
					err = m.RecordDataConflictError(ctx, stream)
				} else {
					err = m.RecordIndexConflictError(ctx, stream, task.tableID, task.indexInfo)
				}
				if err != nil {
					return errors.Annotatef(err, "failed to record conflict errors")
				}
				return nil
			}()
			if err != nil {
				if regionErr, ok := errors.Cause(err).(regionError); ok {
					logger.Debug("[detect-dupe] collect duplicate rows from region failed due to region error", zap.Error(regionErr))
				} else {
					logger.Warn("[detect-dupe] collect duplicate rows from region failed", log.ShortError(err))
				}
				metErr.Set(err)
			} else {
				logger.Debug("[detect-dupe] collect duplicate rows from region completed")
				remainKeyRanges.finish(kr)
				atomicMadeProgress.Store(true)
			}
		})
	}
	wg.Wait()
	return atomicMadeProgress.Load(), errors.Trace(metErr.Get())
}

// processRemoteDupTask processes a remoteDupTask. A task contains a key range.
// A key range is associated with multiple regions. processRemoteDupTask tries
// to collect duplicates from each region.
func (m *DuplicateManager) processRemoteDupTask(
	ctx context.Context,
	task dupTask,
	logger log.Logger,
	importClientFactory ImportClientFactory,
	regionPool *utils.WorkerPool,
) error {
	remainAttempts := maxDupCollectAttemptTimes
	remainKeyRanges := newPendingKeyRanges(task.KeyRange)
	for {
		madeProgress, err := m.processRemoteDupTaskOnce(ctx, task, logger, importClientFactory, regionPool, remainKeyRanges)
		if err == nil {
			if !remainKeyRanges.empty() {
				remainKeyRanges.list()
				logger.Panic("[detect-dupe] there are still some key ranges that haven't been processed, which is unexpected",
					zap.Any("remainKeyRanges", remainKeyRanges.list()))
			}
			return nil
		}
		if log.IsContextCanceledError(err) {
			return errors.Trace(err)
		}
		if !madeProgress {
			remainAttempts--
			if remainAttempts <= 0 {
				logger.Error("[detect-dupe] all attempts to process the remote dupTask have failed", log.ShortError(err))
				return errors.Trace(err)
			}
		}
		logger.Warn("[detect-dupe] process remote dupTask encounters error, retrying",
			log.ShortError(err), zap.Int("remainAttempts", remainAttempts))
	}
}

// CollectDuplicateRowsFromTiKV collects duplicates from the remote TiKV and records all duplicate row info into errorMgr.
func (m *DuplicateManager) CollectDuplicateRowsFromTiKV(ctx context.Context, importClientFactory ImportClientFactory) error {
	tasks, err := m.buildDupTasks()
	if err != nil {
		return errors.Trace(err)
	}
	logger := m.logger
	logger.Info("[detect-dupe] collect duplicate rows from tikv", zap.Int("tasks", len(tasks)))

	taskPool := utils.NewWorkerPool(uint(m.concurrency), "collect duplicate rows from tikv")
	regionPool := utils.NewWorkerPool(uint(m.concurrency), "collect duplicate rows from tikv by region")
	g, gCtx := errgroup.WithContext(ctx)
	for _, task := range tasks {
		task := task
		taskPool.ApplyOnErrorGroup(g, func() error {
			taskLogger := logger.With(
				logutil.Key("startKey", task.StartKey),
				logutil.Key("endKey", task.EndKey),
				zap.Int64("tableID", task.tableID),
			)
			if task.indexInfo != nil {
				taskLogger = taskLogger.With(
					zap.String("indexName", task.indexInfo.Name.O),
					zap.Int64("indexID", task.indexInfo.ID),
				)
			}
			err := m.processRemoteDupTask(gCtx, task, taskLogger, importClientFactory, regionPool)
			return errors.Trace(err)
		})
	}
	return errors.Trace(g.Wait())
}

// CollectDuplicateIndexFromTiKV collects duplicates from the remote TiKV and records all duplicate row info into errorMgr.
func (m *DuplicateManager) CollectDuplicateIndexFromTiKV(ctx context.Context, importClientFactory ImportClientFactory, indexID int64) error {
	tasks, err := m.buildIDupTasks(indexID)
	if err != nil {
		return errors.Trace(err)
	}
	logger := m.logger
	logger.Info("[detect-dupe] collect duplicate rows from tikv", zap.Int("tasks", len(tasks)))

	taskPool := utils.NewWorkerPool(uint(m.concurrency), "collect duplicate rows from tikv")
	regionPool := utils.NewWorkerPool(uint(m.concurrency), "collect duplicate rows from tikv by region")
	g, gCtx := errgroup.WithContext(ctx)
	for _, task := range tasks {
		task := task
		taskPool.ApplyOnErrorGroup(g, func() error {
			taskLogger := logger.With(
				logutil.Key("startKey", task.StartKey),
				logutil.Key("endKey", task.EndKey),
				zap.Int64("tableID", task.tableID),
				zap.Int64("IndexID", task.indexID),
			)
			if task.indexInfo != nil {
				taskLogger = taskLogger.With(
					zap.String("indexName", task.indexInfo.Name.O),
					zap.Int64("indexID", task.indexInfo.ID),
				)
			}
			err := m.processRemoteDupTask(gCtx, task, taskLogger, importClientFactory, regionPool)
			return errors.Trace(err)
		})
	}
	return errors.Trace(g.Wait())
}<|MERGE_RESOLUTION|>--- conflicted
+++ resolved
@@ -551,7 +551,6 @@
 	tidbkv.KeyRange
 	tableID   int64
 	indexInfo *model.IndexInfo
-	indexID   int64 // This is only used by add index by lightning.
 }
 
 func (m *DuplicateManager) buildDupTasks() ([]dupTask, error) {
@@ -590,45 +589,27 @@
 	return tasks, nil
 }
 
-<<<<<<< HEAD
-func (m *DuplicateManager) buildIDupTasks(indexID int64) ([]dupTask, error) {
-	var tasks []dupTask
-	for _, indexInfo := range m.tbl.Meta().Indices {
-		if indexInfo.ID != indexID {
-=======
 func (m *DuplicateManager) buildIndexDupTasks() ([]dupTask, error) {
 	for _, indexInfo := range m.tbl.Meta().Indices {
 		if m.indexID != indexInfo.ID {
->>>>>>> 878ac8e3
 			continue
 		}
 		keyRanges, err := tableIndexKeyRanges(m.tbl.Meta(), indexInfo)
 		if err != nil {
 			return nil, errors.Trace(err)
 		}
-<<<<<<< HEAD
-=======
 		tasks := make([]dupTask, 0, len(keyRanges))
->>>>>>> 878ac8e3
 		for _, kr := range keyRanges {
 			tableID := tablecodec.DecodeTableID(kr.StartKey)
 			tasks = append(tasks, dupTask{
 				KeyRange:  kr,
 				tableID:   tableID,
 				indexInfo: indexInfo,
-<<<<<<< HEAD
-				indexID:   indexID,
 			})
 		}
-	}
-	return tasks, nil
-=======
-			})
-		}
 		return tasks, nil
 	}
 	return nil, nil
->>>>>>> 878ac8e3
 }
 
 func (m *DuplicateManager) splitLocalDupTaskByKeys(
@@ -897,38 +878,4 @@
 		})
 	}
 	return errors.Trace(g.Wait())
-}
-
-// CollectDuplicateIndexFromTiKV collects duplicates from the remote TiKV and records all duplicate row info into errorMgr.
-func (m *DuplicateManager) CollectDuplicateIndexFromTiKV(ctx context.Context, importClientFactory ImportClientFactory, indexID int64) error {
-	tasks, err := m.buildIDupTasks(indexID)
-	if err != nil {
-		return errors.Trace(err)
-	}
-	logger := m.logger
-	logger.Info("[detect-dupe] collect duplicate rows from tikv", zap.Int("tasks", len(tasks)))
-
-	taskPool := utils.NewWorkerPool(uint(m.concurrency), "collect duplicate rows from tikv")
-	regionPool := utils.NewWorkerPool(uint(m.concurrency), "collect duplicate rows from tikv by region")
-	g, gCtx := errgroup.WithContext(ctx)
-	for _, task := range tasks {
-		task := task
-		taskPool.ApplyOnErrorGroup(g, func() error {
-			taskLogger := logger.With(
-				logutil.Key("startKey", task.StartKey),
-				logutil.Key("endKey", task.EndKey),
-				zap.Int64("tableID", task.tableID),
-				zap.Int64("IndexID", task.indexID),
-			)
-			if task.indexInfo != nil {
-				taskLogger = taskLogger.With(
-					zap.String("indexName", task.indexInfo.Name.O),
-					zap.Int64("indexID", task.indexInfo.ID),
-				)
-			}
-			err := m.processRemoteDupTask(gCtx, task, taskLogger, importClientFactory, regionPool)
-			return errors.Trace(err)
-		})
-	}
-	return errors.Trace(g.Wait())
 }