// Copyright 2021 PingCAP, Inc.
//
// Licensed under the Apache License, Version 2.0 (the "License");
// you may not use this file except in compliance with the License.
// You may obtain a copy of the License at
//
//     http://www.apache.org/licenses/LICENSE-2.0
//
// Unless required by applicable law or agreed to in writing, software
// distributed under the License is distributed on an "AS IS" BASIS,
// WITHOUT WARRANTIES OR CONDITIONS OF ANY KIND, either express or implied.
// See the License for the specific language governing permissions and
// limitations under the License.

package local

import (
	"bytes"
	"context"
	"encoding/hex"
	"encoding/json"
	"fmt"
	"io"
	"math"
	"sync"

	"github.com/cockroachdb/pebble"
	"github.com/docker/go-units"
	"github.com/google/btree"
	"github.com/pingcap/errors"
	"github.com/pingcap/kvproto/pkg/errorpb"
	"github.com/pingcap/kvproto/pkg/import_sstpb"
	"github.com/pingcap/kvproto/pkg/kvrpcpb"
	"github.com/pingcap/tidb/br/pkg/lightning/backend/encode"
	"github.com/pingcap/tidb/br/pkg/lightning/backend/kv"
	"github.com/pingcap/tidb/br/pkg/lightning/common"
	"github.com/pingcap/tidb/br/pkg/lightning/config"
	"github.com/pingcap/tidb/br/pkg/lightning/errormanager"
	"github.com/pingcap/tidb/br/pkg/lightning/log"
	"github.com/pingcap/tidb/br/pkg/logutil"
	"github.com/pingcap/tidb/br/pkg/restore/split"
	"github.com/pingcap/tidb/br/pkg/utils"
	"github.com/pingcap/tidb/pkg/distsql"
	tidbkv "github.com/pingcap/tidb/pkg/kv"
	"github.com/pingcap/tidb/pkg/parser/model"
	"github.com/pingcap/tidb/pkg/parser/mysql"
	"github.com/pingcap/tidb/pkg/parser/terror"
	"github.com/pingcap/tidb/pkg/table"
	"github.com/pingcap/tidb/pkg/table/tables"
	"github.com/pingcap/tidb/pkg/tablecodec"
	"github.com/pingcap/tidb/pkg/util/codec"
	"github.com/pingcap/tidb/pkg/util/hack"
	"github.com/pingcap/tidb/pkg/util/ranger"
	"github.com/tikv/client-go/v2/tikv"
	kvutil "github.com/tikv/client-go/v2/util"
	"go.uber.org/atomic"
	"go.uber.org/zap"
	"golang.org/x/sync/errgroup"
)

const (
	maxDupCollectAttemptTimes       = 5
	defaultRecordConflictErrorBatch = 1024
)

type pendingIndexHandles struct {
	// all 4 slices should have exactly the same length.
	// we use a struct-of-arrays instead of array-of-structs
	// so that the rawHandles can be directly given to the BatchGetRequest.
	dataConflictInfos []errormanager.DataConflictInfo
	indexNames        []string
	handles           []tidbkv.Handle
	rawHandles        [][]byte
}

// makePendingIndexHandlesWithCapacity makes the pendingIndexHandles struct-of-arrays with the given
// capacity for every internal array.
func makePendingIndexHandlesWithCapacity(capacity int) pendingIndexHandles {
	return pendingIndexHandles{
		dataConflictInfos: make([]errormanager.DataConflictInfo, 0, capacity),
		indexNames:        make([]string, 0, capacity),
		handles:           make([]tidbkv.Handle, 0, capacity),
		rawHandles:        make([][]byte, 0, capacity),
	}
}

// append pushes the item (no copying) to the end of the indexHandles.
func (indexHandles *pendingIndexHandles) append(
	conflictInfo errormanager.DataConflictInfo,
	indexName string,
	handle tidbkv.Handle,
	rawHandle []byte,
) {
	indexHandles.dataConflictInfos = append(indexHandles.dataConflictInfos, conflictInfo)
	indexHandles.indexNames = append(indexHandles.indexNames, indexName)
	indexHandles.handles = append(indexHandles.handles, handle)
	indexHandles.rawHandles = append(indexHandles.rawHandles, rawHandle)
}

// truncate resets all arrays in indexHandles to length zero, but keeping the allocated capacity.
func (indexHandles *pendingIndexHandles) truncate() {
	indexHandles.dataConflictInfos = indexHandles.dataConflictInfos[:0]
	indexHandles.indexNames = indexHandles.indexNames[:0]
	indexHandles.handles = indexHandles.handles[:0]
	indexHandles.rawHandles = indexHandles.rawHandles[:0]
}

// Len implements sort.Interface.
func (indexHandles *pendingIndexHandles) Len() int {
	return len(indexHandles.rawHandles)
}

// Less implements sort.Interface.
func (indexHandles *pendingIndexHandles) Less(i, j int) bool {
	return bytes.Compare(indexHandles.rawHandles[i], indexHandles.rawHandles[j]) < 0
}

// Swap implements sort.Interface.
func (indexHandles *pendingIndexHandles) Swap(i, j int) {
	indexHandles.handles[i], indexHandles.handles[j] = indexHandles.handles[j], indexHandles.handles[i]
	indexHandles.indexNames[i], indexHandles.indexNames[j] = indexHandles.indexNames[j], indexHandles.indexNames[i]
	indexHandles.dataConflictInfos[i], indexHandles.dataConflictInfos[j] = indexHandles.dataConflictInfos[j], indexHandles.dataConflictInfos[i]
	indexHandles.rawHandles[i], indexHandles.rawHandles[j] = indexHandles.rawHandles[j], indexHandles.rawHandles[i]
}

type pendingKeyRange tidbkv.KeyRange

// Less implements btree.Item.
func (kr pendingKeyRange) Less(other btree.Item) bool {
	return bytes.Compare(kr.EndKey, other.(pendingKeyRange).EndKey) < 0
}

type pendingKeyRanges struct {
	mu   sync.Mutex
	tree *btree.BTree
}

func newPendingKeyRanges(keyRange tidbkv.KeyRange) *pendingKeyRanges {
	tree := btree.New(32)
	tree.ReplaceOrInsert(pendingKeyRange(keyRange))
	return &pendingKeyRanges{tree: tree}
}

func (p *pendingKeyRanges) list() []tidbkv.KeyRange {
	p.mu.Lock()
	defer p.mu.Unlock()

	var keyRanges []tidbkv.KeyRange
	p.tree.Ascend(func(item btree.Item) bool {
		keyRanges = append(keyRanges, tidbkv.KeyRange(item.(pendingKeyRange)))
		return true
	})
	return keyRanges
}

func (p *pendingKeyRanges) empty() bool {
	return p.tree.Len() == 0
}

func (p *pendingKeyRanges) finish(keyRange tidbkv.KeyRange) {
	p.mu.Lock()
	defer p.mu.Unlock()

	var (
		pendingAdd    []btree.Item
		pendingRemove []btree.Item
	)
	startKey := keyRange.StartKey
	endKey := keyRange.EndKey
	p.tree.AscendGreaterOrEqual(
		pendingKeyRange(tidbkv.KeyRange{EndKey: startKey}),
		func(item btree.Item) bool {
			kr := item.(pendingKeyRange)
			if bytes.Compare(startKey, kr.EndKey) >= 0 {
				return true
			}
			if bytes.Compare(endKey, kr.StartKey) <= 0 {
				return false
			}
			pendingRemove = append(pendingRemove, kr)
			if bytes.Compare(startKey, kr.StartKey) > 0 {
				pendingAdd = append(pendingAdd,
					pendingKeyRange(tidbkv.KeyRange{
						StartKey: kr.StartKey,
						EndKey:   startKey,
					}),
				)
			}
			if bytes.Compare(endKey, kr.EndKey) < 0 {
				pendingAdd = append(pendingAdd,
					pendingKeyRange(tidbkv.KeyRange{
						StartKey: endKey,
						EndKey:   kr.EndKey,
					}),
				)
			}
			return true
		},
	)
	for _, item := range pendingRemove {
		p.tree.Delete(item)
	}
	for _, item := range pendingAdd {
		p.tree.ReplaceOrInsert(item)
	}
}

// physicalTableIDs returns all physical table IDs associated with the tableInfo.
// A partitioned table can have multiple physical table IDs.
func physicalTableIDs(tableInfo *model.TableInfo) []int64 {
	if tableInfo.Partition != nil {
		defs := tableInfo.Partition.Definitions
		tids := make([]int64, 1, len(defs)+1)
		tids[0] = tableInfo.ID
		for _, def := range defs {
			tids = append(tids, def.ID)
		}
		return tids
	}
	return []int64{tableInfo.ID}
}

// tableHandleKeyRanges returns all key ranges associated with the tableInfo.
func tableHandleKeyRanges(tableInfo *model.TableInfo) (*tidbkv.KeyRanges, error) {
	ranges := ranger.FullIntRange(false)
	if tableInfo.IsCommonHandle {
		ranges = ranger.FullRange()
	}
	tableIDs := physicalTableIDs(tableInfo)
	return distsql.TableHandleRangesToKVRanges(nil, tableIDs, tableInfo.IsCommonHandle, ranges)
}

// tableIndexKeyRanges returns all key ranges associated with the tableInfo and indexInfo.
func tableIndexKeyRanges(tableInfo *model.TableInfo, indexInfo *model.IndexInfo) (*tidbkv.KeyRanges, error) {
	tableIDs := physicalTableIDs(tableInfo)
	return distsql.IndexRangesToKVRangesForTables(nil, tableIDs, indexInfo.ID, ranger.FullRange())
}

// DupKVStream is a streaming interface for collecting duplicate key-value pairs.
type DupKVStream interface {
	// Next returns the next key-value pair or any error it encountered.
	// At the end of the stream, the error is io.EOF.
	Next() (key, val []byte, err error)
	// Close closes the stream.
	Close() error
}

// DupKVStreamImpl implements the interface of DupKVStream.
// It collects duplicate key-value pairs from a pebble.DB.
//
//goland:noinspection GoNameStartsWithPackageName
type DupKVStreamImpl struct {
	iter Iter
}

// NewLocalDupKVStream creates a new DupKVStreamImpl with the given duplicate db and key range.
func NewLocalDupKVStream(dupDB *pebble.DB, keyAdapter common.KeyAdapter, keyRange tidbkv.KeyRange) *DupKVStreamImpl {
	opts := &pebble.IterOptions{
		LowerBound: keyRange.StartKey,
		UpperBound: keyRange.EndKey,
	}
	iter := newDupDBIter(dupDB, keyAdapter, opts)
	iter.First()
	return &DupKVStreamImpl{iter: iter}
}

// Next implements the interface of DupKVStream.
func (s *DupKVStreamImpl) Next() (key, val []byte, err error) {
	if !s.iter.Valid() {
		err = s.iter.Error()
		if err == nil {
			err = io.EOF
		}
		return
	}
	key = append(key, s.iter.Key()...)
	val = append(val, s.iter.Value()...)
	s.iter.Next()
	return
}

// Close implements the interface of DupKVStream.
func (s *DupKVStreamImpl) Close() error {
	return s.iter.Close()
}

type regionError struct {
	inner *errorpb.Error
}

// Error implements the interface of error.
func (r regionError) Error() string {
	return r.inner.String()
}

// RemoteDupKVStream implements the interface of DupKVStream.
// It collects duplicate key-value pairs from a TiKV region.
type RemoteDupKVStream struct {
	cli    import_sstpb.ImportSST_DuplicateDetectClient
	kvs    []*import_sstpb.KvPair
	atEOF  bool
	cancel context.CancelFunc
}

func getDupDetectClient(
	ctx context.Context,
	region *split.RegionInfo,
	keyRange tidbkv.KeyRange,
	importClientFactory ImportClientFactory,
	resourceGroupName string,
	taskType string,
) (import_sstpb.ImportSST_DuplicateDetectClient, error) {
	leader := region.Leader
	if leader == nil {
		leader = region.Region.GetPeers()[0]
	}
	importClient, err := importClientFactory.Create(ctx, leader.GetStoreId())
	if err != nil {
		return nil, errors.Trace(err)
	}
	reqCtx := &kvrpcpb.Context{
		RegionId:    region.Region.GetId(),
		RegionEpoch: region.Region.GetRegionEpoch(),
		Peer:        leader,
		ResourceControlContext: &kvrpcpb.ResourceControlContext{
			ResourceGroupName: resourceGroupName,
		},
		RequestSource: kvutil.BuildRequestSource(true, tidbkv.InternalTxnLightning, taskType),
	}
	req := &import_sstpb.DuplicateDetectRequest{
		Context:  reqCtx,
		StartKey: keyRange.StartKey,
		EndKey:   keyRange.EndKey,
	}
	cli, err := importClient.DuplicateDetect(ctx, req)
	if err != nil {
		return nil, errors.Trace(err)
	}
	return cli, nil
}

// NewRemoteDupKVStream creates a new RemoteDupKVStream.
func NewRemoteDupKVStream(
	ctx context.Context,
	region *split.RegionInfo,
	keyRange tidbkv.KeyRange,
	importClientFactory ImportClientFactory,
	resourceGroupName string,
	taskType string,
) (*RemoteDupKVStream, error) {
	subCtx, cancel := context.WithCancel(ctx)
	cli, err := getDupDetectClient(subCtx, region, keyRange, importClientFactory, resourceGroupName, taskType)
	if err != nil {
		cancel()
		return nil, errors.Trace(err)
	}
	s := &RemoteDupKVStream{cli: cli, cancel: cancel}
	// call tryRecv to see if there are some region errors.
	if err := s.tryRecv(); err != nil && errors.Cause(err) != io.EOF {
		cancel()
		return nil, errors.Trace(err)
	}
	return s, nil
}

func (s *RemoteDupKVStream) tryRecv() error {
	resp, err := s.cli.Recv()
	if err != nil {
		if errors.Cause(err) == io.EOF {
			s.atEOF = true
			err = io.EOF
		}
		return err
	}
	if resp.RegionError != nil {
		return errors.Cause(regionError{inner: resp.RegionError})
	}
	if resp.KeyError != nil {
		return errors.Errorf("meet key error in duplicate detect response: %s", resp.KeyError.Message)
	}
	s.kvs = resp.Pairs
	return nil
}

// Next implements the interface of DupKVStream.
func (s *RemoteDupKVStream) Next() (key, val []byte, err error) {
	for len(s.kvs) == 0 {
		if s.atEOF {
			return nil, nil, io.EOF
		}
		if err := s.tryRecv(); err != nil {
			return nil, nil, errors.Trace(err)
		}
	}
	key, val = s.kvs[0].Key, s.kvs[0].Value
	s.kvs = s.kvs[1:]
	return
}

// Close implements the interface of DupKVStream.
func (s *RemoteDupKVStream) Close() error {
	s.cancel()
	return nil
}

// DupeDetector provides methods to collect and decode duplicated KV pairs into row data. The results
// are stored into the errorMgr.
// this object can only be used once, either for local or remote deduplication.
type DupeDetector struct {
	tbl               table.Table
	tableName         string
	splitCli          split.SplitClient
	tikvCli           *tikv.KVStore
	tikvCodec         tikv.Codec
	errorMgr          *errormanager.ErrorManager
	decoder           *kv.TableKVDecoder
	logger            log.Logger
	concurrency       int
	hasDupe           atomic.Bool
	indexID           int64
	resourceGroupName string
	taskType          string
}

// NewDupeDetector creates a new DupeDetector.
func NewDupeDetector(
	tbl table.Table,
	tableName string,
	splitCli split.SplitClient,
	tikvCli *tikv.KVStore,
	tikvCodec tikv.Codec,
	errMgr *errormanager.ErrorManager,
	sessOpts *encode.SessionOptions,
	concurrency int,
	logger log.Logger,
	resourceGroupName string,
	taskType string,
) (*DupeDetector, error) {
	logger = logger.With(zap.String("tableName", tableName))
	decoder, err := kv.NewTableKVDecoder(tbl, tableName, sessOpts, logger)
	if err != nil {
		return nil, errors.Trace(err)
	}
	return &DupeDetector{
		tbl:               tbl,
		tableName:         tableName,
		splitCli:          splitCli,
		tikvCli:           tikvCli,
		tikvCodec:         tikvCodec,
		errorMgr:          errMgr,
		decoder:           decoder,
		logger:            logger,
		concurrency:       concurrency,
		indexID:           sessOpts.IndexID,
		resourceGroupName: resourceGroupName,
		taskType:          taskType,
	}, nil
}

// HasDuplicate returns true if there are duplicated KV pairs.
func (m *DupeDetector) HasDuplicate() bool {
	return m.hasDupe.Load()
}

// RecordDataConflictError records data conflicts to errorMgr. The key received from stream must be a row key.
func (m *DupeDetector) RecordDataConflictError(ctx context.Context, stream DupKVStream, algorithm config.DuplicateResolutionAlgorithm) error {
	//nolint: errcheck
	defer stream.Close()
	var dataConflictInfos []errormanager.DataConflictInfo
	for {
		key, val, err := stream.Next()
		if errors.Cause(err) == io.EOF {
			break
		}
		if err != nil {
			return errors.Trace(err)
		}
		key, err = m.tikvCodec.DecodeKey(key)
		if err != nil {
			return errors.Trace(err)
		}
		m.hasDupe.Store(true)

		h, err := m.decoder.DecodeHandleFromRowKey(key)
		if err != nil {
			return errors.Trace(err)
		}

		conflictInfo := errormanager.DataConflictInfo{
			RawKey:   key,
			RawValue: val,
			KeyData:  h.String(),
			Row:      m.decoder.DecodeRawRowDataAsStr(h, val),
		}
		dataConflictInfos = append(dataConflictInfos, conflictInfo)
		if len(dataConflictInfos) >= defaultRecordConflictErrorBatch {
			if err := m.errorMgr.RecordDataConflictError(ctx, m.logger, m.tableName, dataConflictInfos); err != nil {
				return errors.Trace(err)
			}
			dataConflictInfos = dataConflictInfos[:0]
		}

		if algorithm == config.DupeResAlgErr {
			return errors.Trace(common.ErrFoundDataConflictRecords.FastGenByArgs(m.tbl.Meta().Name, h.String(), m.decoder.DecodeRawRowDataAsStr(h, val)))
		}
	}
	if len(dataConflictInfos) > 0 {
		if err := m.errorMgr.RecordDataConflictError(ctx, m.logger, m.tableName, dataConflictInfos); err != nil {
			return errors.Trace(err)
		}
	}
	return nil
}

func (m *DupeDetector) saveIndexHandles(ctx context.Context, handles pendingIndexHandles) error {
	snapshot := m.tikvCli.GetSnapshot(math.MaxUint64)
	batchGetMap, err := snapshot.BatchGet(ctx, handles.rawHandles)
	if err != nil {
		return errors.Trace(err)
	}

	rawRows := make([][]byte, handles.Len())
	for i, rawHandle := range handles.rawHandles {
		rawValue, ok := batchGetMap[string(hack.String(rawHandle))]
		if ok {
			rawRows[i] = rawValue
			handles.dataConflictInfos[i].Row = m.decoder.DecodeRawRowDataAsStr(handles.handles[i], rawValue)
		} else {
			m.logger.Warn("can not found row data corresponding to the handle", zap.String("category", "detect-dupe"),
				logutil.Key("rawHandle", rawHandle))
		}
	}

	err = m.errorMgr.RecordIndexConflictError(ctx, m.logger, m.tableName,
		handles.indexNames, handles.dataConflictInfos, handles.rawHandles, rawRows)
	return errors.Trace(err)
}

// RecordIndexConflictError records index conflicts to errorMgr. The key received from stream must be an index key.
func (m *DupeDetector) RecordIndexConflictError(ctx context.Context, stream DupKVStream, tableID int64, indexInfo *model.IndexInfo, algorithm config.DuplicateResolutionAlgorithm) error {
	//nolint: errcheck
	defer stream.Close()
	indexHandles := makePendingIndexHandlesWithCapacity(0)
	for {
		key, val, err := stream.Next()
		if errors.Cause(err) == io.EOF {
			break
		}
		if err != nil {
			return errors.Trace(err)
		}
		key, err = m.tikvCodec.DecodeKey(key)
		if err != nil {
			return errors.Trace(err)
		}
		m.hasDupe.Store(true)

		h, err := m.decoder.DecodeHandleFromIndex(indexInfo, key, val)
		if err != nil {
			return errors.Trace(err)
		}

		conflictInfo := errormanager.DataConflictInfo{
			RawKey:   key,
			RawValue: val,
			KeyData:  h.String(),
		}
		indexHandles.append(conflictInfo, indexInfo.Name.O,
			h, tablecodec.EncodeRowKeyWithHandle(tableID, h))

		if indexHandles.Len() >= defaultRecordConflictErrorBatch {
			if err := m.saveIndexHandles(ctx, indexHandles); err != nil {
				return errors.Trace(err)
			}
			indexHandles.truncate()
		}

		if algorithm == config.DupeResAlgErr {
			return newErrFoundIndexConflictRecords(key, val, m.tbl, indexInfo)
		}
	}
	if indexHandles.Len() > 0 {
		if err := m.saveIndexHandles(ctx, indexHandles); err != nil {
			return errors.Trace(err)
		}
	}
	return nil
}

// RetrieveKeyAndValueFromErrFoundDuplicateKeys retrieves the key and value
// from ErrFoundDuplicateKeys error.
func RetrieveKeyAndValueFromErrFoundDuplicateKeys(err error) ([]byte, []byte, error) {
	if !common.ErrFoundDuplicateKeys.Equal(err) {
		return nil, nil, err
	}
	tErr, ok := errors.Cause(err).(*terror.Error)
	if !ok {
		return nil, nil, err
	}
	if len(tErr.Args()) != 2 {
		return nil, nil, err
	}
	key, keyIsByte := tErr.Args()[0].([]byte)
	value, valIsByte := tErr.Args()[1].([]byte)
	if !keyIsByte || !valIsByte {
		return nil, nil, err
	}
	return key, value, nil
}

// newErrFoundConflictRecords generate an error ErrFoundDataConflictRecords / ErrFoundIndexConflictRecords
// according to key and value.
func newErrFoundConflictRecords(key []byte, value []byte, tbl table.Table) error {
	sessionOpts := encode.SessionOptions{
		SQLMode: mysql.ModeStrictAllTables,
	}

	decoder, err := kv.NewTableKVDecoder(tbl, tbl.Meta().Name.L, &sessionOpts, log.L())
	if err != nil {
		return errors.Trace(err)
	}

	if tablecodec.IsRecordKey(key) {
		// for data KV
		handle, err := tablecodec.DecodeRowKey(key)
		if err != nil {
			return errors.Trace(err)
		}

		rowData := decoder.DecodeRawRowDataAsStr(handle, value)

		return errors.Trace(common.ErrFoundDataConflictRecords.FastGenByArgs(tbl.Meta().Name, handle.String(), rowData))
	}

	// for index KV
	_, idxID, _, err := tablecodec.DecodeIndexKey(key)
	if err != nil {
		return errors.Trace(err)
	}

	idxInfo := model.FindIndexInfoByID(tbl.Meta().Indices, idxID)
	return newErrFoundIndexConflictRecords(key, value, tbl, idxInfo)
}

// newErrFoundIndexConflictRecords generate an error ErrFoundIndexConflictRecords
// according to key and value.
func newErrFoundIndexConflictRecords(key []byte, value []byte, tbl table.Table, idxInfo *model.IndexInfo) error {
	sessionOpts := encode.SessionOptions{
		SQLMode: mysql.ModeStrictAllTables,
	}

	decoder, err := kv.NewTableKVDecoder(tbl, tbl.Meta().Name.L, &sessionOpts, log.L())
	if err != nil {
		return errors.Trace(err)
	}

	indexName := fmt.Sprintf("%s.%s", tbl.Meta().Name.String(), idxInfo.Name.String())
	valueStr, err := tables.GenIndexValueFromIndex(key, value, tbl.Meta(), idxInfo)
	if err != nil {
		log.L().Warn("decode index key value / column value failed", zap.String("index", indexName),
			zap.String("key", hex.EncodeToString(key)), zap.String("value", hex.EncodeToString(value)), zap.Error(err))
		return errors.Trace(common.ErrFoundIndexConflictRecords.FastGenByArgs(tbl.Meta().Name, indexName, key, value))
	}

	h, err := decoder.DecodeHandleFromIndex(idxInfo, key, value)
	if err != nil {
		return errors.Trace(err)
	}
	return errors.Trace(common.ErrFoundIndexConflictRecords.FastGenByArgs(tbl.Meta().Name, indexName, valueStr, h))
}

// ConvertToErrFoundConflictRecords converts ErrFoundDuplicateKeys
<<<<<<< HEAD
// to ErrFoundDuplicateKeys error.
=======
// to ErrFoundDataConflictRecords or ErrFoundIndexConflictRecords error.
>>>>>>> ccc453bf
func ConvertToErrFoundConflictRecords(originalErr error, tbl table.Table) error {
	rawKey, rawValue, err := RetrieveKeyAndValueFromErrFoundDuplicateKeys(originalErr)
	if err != nil {
		return errors.Trace(err)
	}

	return newErrFoundConflictRecords(rawKey, rawValue, tbl)
}

// BuildDuplicateTaskForTest is only used for test.
var BuildDuplicateTaskForTest = func(m *DupeDetector) ([]dupTask, error) {
	return m.buildDupTasks()
}

type dupTask struct {
	tidbkv.KeyRange
	tableID   int64
	indexInfo *model.IndexInfo
}

func (m *DupeDetector) buildDupTasks() ([]dupTask, error) {
	if m.indexID != 0 {
		return m.buildIndexDupTasks()
	}
	keyRanges, err := tableHandleKeyRanges(m.tbl.Meta())
	if err != nil {
		return nil, errors.Trace(err)
	}
	tasks := make([]dupTask, 0, keyRanges.TotalRangeNum()*(1+len(m.tbl.Meta().Indices)))
	putToTaskFunc := func(ranges []tidbkv.KeyRange, indexInfo *model.IndexInfo) {
		if len(ranges) == 0 {
			return
		}
		tid := tablecodec.DecodeTableID(ranges[0].StartKey)
		for _, r := range ranges {
			tasks = append(tasks, dupTask{
				KeyRange:  r,
				tableID:   tid,
				indexInfo: indexInfo,
			})
		}
	}
	keyRanges.ForEachPartition(func(ranges []tidbkv.KeyRange) {
		putToTaskFunc(ranges, nil)
	})
	for _, indexInfo := range m.tbl.Meta().Indices {
		if indexInfo.State != model.StatePublic {
			continue
		}
		keyRanges, err = tableIndexKeyRanges(m.tbl.Meta(), indexInfo)
		if err != nil {
			return nil, errors.Trace(err)
		}
		keyRanges.ForEachPartition(func(ranges []tidbkv.KeyRange) {
			putToTaskFunc(ranges, indexInfo)
		})
	}

	// Encode all the tasks
	for i := range tasks {
		tasks[i].StartKey, tasks[i].EndKey = m.tikvCodec.EncodeRange(tasks[i].StartKey, tasks[i].EndKey)
	}
	return tasks, nil
}

func (m *DupeDetector) buildIndexDupTasks() ([]dupTask, error) {
	for _, indexInfo := range m.tbl.Meta().Indices {
		if m.indexID != indexInfo.ID {
			continue
		}
		keyRanges, err := tableIndexKeyRanges(m.tbl.Meta(), indexInfo)
		if err != nil {
			return nil, errors.Trace(err)
		}
		tasks := make([]dupTask, 0, keyRanges.TotalRangeNum())
		keyRanges.ForEachPartition(func(ranges []tidbkv.KeyRange) {
			if len(ranges) == 0 {
				return
			}
			tid := tablecodec.DecodeTableID(ranges[0].StartKey)
			for _, r := range ranges {
				tasks = append(tasks, dupTask{
					KeyRange:  r,
					tableID:   tid,
					indexInfo: indexInfo,
				})
			}
		})
		return tasks, nil
	}
	return nil, nil
}

func (m *DupeDetector) splitLocalDupTaskByKeys(
	task dupTask,
	dupDB *pebble.DB,
	keyAdapter common.KeyAdapter,
	sizeLimit int64,
	keysLimit int64,
) ([]dupTask, error) {
	sizeProps, err := getSizeProperties(m.logger, dupDB, keyAdapter)
	if err != nil {
		return nil, errors.Trace(err)
	}
	ranges := splitRangeBySizeProps(common.Range{Start: task.StartKey, End: task.EndKey}, sizeProps, sizeLimit, keysLimit)
	newDupTasks := make([]dupTask, 0, len(ranges))
	for _, r := range ranges {
		newDupTasks = append(newDupTasks, dupTask{
			KeyRange: tidbkv.KeyRange{
				StartKey: r.Start,
				EndKey:   r.End,
			},
			tableID:   task.tableID,
			indexInfo: task.indexInfo,
		})
	}
	return newDupTasks, nil
}

func (m *DupeDetector) buildLocalDupTasks(dupDB *pebble.DB, keyAdapter common.KeyAdapter) ([]dupTask, error) {
	tasks, err := m.buildDupTasks()
	if err != nil {
		return nil, errors.Trace(err)
	}
	//nolint: prealloc
	var newTasks []dupTask
	for _, task := range tasks {
		// FIXME: Do not hardcode sizeLimit and keysLimit.
		subTasks, err := m.splitLocalDupTaskByKeys(task, dupDB, keyAdapter, 32*units.MiB, 1*units.MiB)
		if err != nil {
			return nil, errors.Trace(err)
		}
		newTasks = append(newTasks, subTasks...)
	}
	return newTasks, nil
}

// CollectDuplicateRowsFromDupDB collects duplicates from the duplicate DB and records all duplicate row info into errorMgr.
func (m *DupeDetector) CollectDuplicateRowsFromDupDB(ctx context.Context, dupDB *pebble.DB, keyAdapter common.KeyAdapter, algorithm config.DuplicateResolutionAlgorithm) error {
	tasks, err := m.buildLocalDupTasks(dupDB, keyAdapter)
	if err != nil {
		return errors.Trace(err)
	}
	logger := m.logger
	logger.Info("collect duplicate rows from local duplicate db", zap.String("category", "detect-dupe"), zap.Int("tasks", len(tasks)))

	pool := utils.NewWorkerPool(uint(m.concurrency), "collect duplicate rows from duplicate db")
	g, gCtx := errgroup.WithContext(ctx)
	for _, task := range tasks {
		task := task
		pool.ApplyOnErrorGroup(g, func() error {
			if err := common.Retry("collect local duplicate rows", logger, func() error {
				stream := NewLocalDupKVStream(dupDB, keyAdapter, task.KeyRange)
				var err error
				if task.indexInfo == nil {
					err = m.RecordDataConflictError(gCtx, stream, algorithm)
				} else {
					err = m.RecordIndexConflictError(gCtx, stream, task.tableID, task.indexInfo, algorithm)
				}
				return errors.Trace(err)
			}); err != nil {
				return errors.Trace(err)
			}

			// Delete the key range in duplicate DB since we have the duplicates have been collected.
			rawStartKey := keyAdapter.Encode(nil, task.StartKey, common.MinRowID)
			rawEndKey := keyAdapter.Encode(nil, task.EndKey, common.MinRowID)
			err = dupDB.DeleteRange(rawStartKey, rawEndKey, nil)
			return errors.Trace(err)
		})
	}
	return errors.Trace(g.Wait())
}

func (m *DupeDetector) splitKeyRangeByRegions(
	ctx context.Context, keyRange tidbkv.KeyRange,
) ([]*split.RegionInfo, []tidbkv.KeyRange, error) {
	rawStartKey := codec.EncodeBytes(nil, keyRange.StartKey)
	rawEndKey := codec.EncodeBytes(nil, keyRange.EndKey)
	allRegions, err := split.PaginateScanRegion(ctx, m.splitCli, rawStartKey, rawEndKey, 1024)
	if err != nil {
		return nil, nil, errors.Trace(err)
	}
	regions := make([]*split.RegionInfo, 0, len(allRegions))
	keyRanges := make([]tidbkv.KeyRange, 0, len(allRegions))
	for _, region := range allRegions {
		startKey := keyRange.StartKey
		endKey := keyRange.EndKey
		if len(region.Region.StartKey) > 0 {
			_, regionStartKey, err := codec.DecodeBytes(region.Region.StartKey, nil)
			if err != nil {
				return nil, nil, errors.Trace(err)
			}
			if bytes.Compare(startKey, regionStartKey) < 0 {
				startKey = regionStartKey
			}
		}
		if len(region.Region.EndKey) > 0 {
			_, regionEndKey, err := codec.DecodeBytes(region.Region.EndKey, nil)
			if err != nil {
				return nil, nil, errors.Trace(err)
			}
			if bytes.Compare(endKey, regionEndKey) > 0 {
				endKey = regionEndKey
			}
		}
		if bytes.Compare(startKey, endKey) < 0 {
			regions = append(regions, region)
			keyRanges = append(keyRanges, tidbkv.KeyRange{
				StartKey: startKey,
				EndKey:   endKey,
			})
		}
	}
	return regions, keyRanges, nil
}

func (m *DupeDetector) processRemoteDupTaskOnce(
	ctx context.Context,
	task dupTask,
	logger log.Logger,
	importClientFactory ImportClientFactory,
	regionPool *utils.WorkerPool,
	remainKeyRanges *pendingKeyRanges,
	algorithm config.DuplicateResolutionAlgorithm,
) (madeProgress bool, err error) {
	//nolint: prealloc
	var regions []*split.RegionInfo
	//nolint: prealloc
	var keyRanges []tidbkv.KeyRange

	for _, kr := range remainKeyRanges.list() {
		subRegions, subKeyRanges, err := m.splitKeyRangeByRegions(ctx, kr)
		if err != nil {
			return false, errors.Trace(err)
		}
		regions = append(regions, subRegions...)
		keyRanges = append(keyRanges, subKeyRanges...)
	}

	var metErr common.OnceError
	wg := &sync.WaitGroup{}
	atomicMadeProgress := atomic.NewBool(false)
	for i := 0; i < len(regions); i++ {
		if ctx.Err() != nil {
			metErr.Set(ctx.Err())
			break
		}
		region := regions[i]
		kr := keyRanges[i]
		wg.Add(1)
		regionPool.Apply(func() {
			defer wg.Done()

			logger := logger.With(
				zap.Uint64("regionID", region.Region.Id),
				logutil.Key("dupDetectStartKey", kr.StartKey),
				logutil.Key("dupDetectEndKey", kr.EndKey),
			)
			err := func() error {
				stream, err := NewRemoteDupKVStream(ctx, region, kr, importClientFactory, m.resourceGroupName, m.taskType)
				if err != nil {
					return errors.Annotatef(err, "failed to create remote duplicate kv stream")
				}
				if task.indexInfo == nil {
					err = m.RecordDataConflictError(ctx, stream, algorithm)
				} else {
					err = m.RecordIndexConflictError(ctx, stream, task.tableID, task.indexInfo, algorithm)
				}
				if err != nil {
					return errors.Annotatef(err, "failed to record conflict errors")
				}
				return nil
			}()
			if err != nil {
				if regionErr, ok := errors.Cause(err).(regionError); ok {
					logger.Debug("collect duplicate rows from region failed due to region error", zap.String("category", "detect-dupe"), zap.Error(regionErr))
				} else {
					logger.Warn("collect duplicate rows from region failed", zap.String("category", "detect-dupe"), log.ShortError(err))
				}
				metErr.Set(err)
			} else {
				logger.Debug("collect duplicate rows from region completed", zap.String("category", "detect-dupe"))
				remainKeyRanges.finish(kr)
				atomicMadeProgress.Store(true)
			}
		})
	}
	wg.Wait()
	return atomicMadeProgress.Load(), errors.Trace(metErr.Get())
}

// processRemoteDupTask processes a remoteDupTask. A task contains a key range.
// A key range is associated with multiple regions. processRemoteDupTask tries
// to collect duplicates from each region.
func (m *DupeDetector) processRemoteDupTask(
	ctx context.Context,
	task dupTask,
	logger log.Logger,
	importClientFactory ImportClientFactory,
	regionPool *utils.WorkerPool,
	algorithm config.DuplicateResolutionAlgorithm,
) error {
	regionErrRetryAttempts := split.WaitRegionOnlineAttemptTimes
	remainAttempts := maxDupCollectAttemptTimes
	remainKeyRanges := newPendingKeyRanges(task.KeyRange)
	for {
		madeProgress, err := m.processRemoteDupTaskOnce(ctx, task, logger, importClientFactory, regionPool, remainKeyRanges, algorithm)
		if err == nil {
			if !remainKeyRanges.empty() {
				remainKeyRanges.list()
				logger.Panic("[detect-dupe] there are still some key ranges that haven't been processed, which is unexpected",
					zap.Any("remainKeyRanges", remainKeyRanges.list()))
			}
			return nil
		}
		if log.IsContextCanceledError(err) {
			return errors.Trace(err)
		}
		if !madeProgress {
			_, isRegionErr := errors.Cause(err).(regionError)
			if isRegionErr && regionErrRetryAttempts > 0 {
				regionErrRetryAttempts--
				if regionErrRetryAttempts%10 == 0 {
					logger.Warn("process remote dupTask encounters region error, retrying", zap.String("category", "detect-dupe"),
						log.ShortError(err), zap.Int("remainRegionErrAttempts", regionErrRetryAttempts))
				}
				continue
			}

			remainAttempts--
			if remainAttempts <= 0 {
				logger.Error("all attempts to process the remote dupTask have failed", zap.String("category", "detect-dupe"), log.ShortError(err))
				return errors.Trace(err)
			}
		}
		logger.Warn("process remote dupTask encounters error, retrying", zap.String("category", "detect-dupe"),
			log.ShortError(err), zap.Int("remainAttempts", remainAttempts))
	}
}

// CollectDuplicateRowsFromTiKV collects duplicates from the remote TiKV and records all duplicate row info into errorMgr.
func (m *DupeDetector) CollectDuplicateRowsFromTiKV(ctx context.Context, importClientFactory ImportClientFactory, algorithm config.DuplicateResolutionAlgorithm) error {
	tasks, err := m.buildDupTasks()
	if err != nil {
		return errors.Trace(err)
	}
	logger := m.logger
	logger.Info("collect duplicate rows from tikv", zap.String("category", "detect-dupe"), zap.Int("tasks", len(tasks)))

	taskPool := utils.NewWorkerPool(uint(m.concurrency), "collect duplicate rows from tikv")
	regionPool := utils.NewWorkerPool(uint(m.concurrency), "collect duplicate rows from tikv by region")
	g, gCtx := errgroup.WithContext(ctx)
	for _, task := range tasks {
		task := task
		taskPool.ApplyOnErrorGroup(g, func() error {
			taskLogger := logger.With(
				logutil.Key("startKey", task.StartKey),
				logutil.Key("endKey", task.EndKey),
				zap.Int64("tableID", task.tableID),
			)
			if task.indexInfo != nil {
				taskLogger = taskLogger.With(
					zap.String("indexName", task.indexInfo.Name.O),
					zap.Int64("indexID", task.indexInfo.ID),
				)
			}
			err := m.processRemoteDupTask(gCtx, task, taskLogger, importClientFactory, regionPool, algorithm)
			return errors.Trace(err)
		})
	}
	return errors.Trace(g.Wait())
}

// DupeController is used to collect duplicate keys from local and remote data source and resolve duplication.
type DupeController struct {
	splitCli  split.SplitClient
	tikvCli   *tikv.KVStore
	tikvCodec tikv.Codec
	errorMgr  *errormanager.ErrorManager
	// number of workers to do duplicate detection on local db and TiKV
	// on TiKV, it is the max number of regions being checked concurrently
	dupeConcurrency     int
	duplicateDB         *pebble.DB
	keyAdapter          common.KeyAdapter
	importClientFactory ImportClientFactory
	resourceGroupName   string
	taskType            string
}

// CollectLocalDuplicateRows collect duplicate keys from local db. We will store the duplicate keys which
// may be repeated with other keys in local data source.
func (local *DupeController) CollectLocalDuplicateRows(ctx context.Context, tbl table.Table, tableName string, opts *encode.SessionOptions, algorithm config.DuplicateResolutionAlgorithm) (hasDupe bool, err error) {
	logger := log.FromContext(ctx).With(zap.String("table", tableName)).Begin(zap.InfoLevel, "[detect-dupe] collect local duplicate keys")
	defer func() {
		logger.End(zap.ErrorLevel, err)
	}()

	duplicateManager, err := NewDupeDetector(tbl, tableName, local.splitCli, local.tikvCli, local.tikvCodec,
		local.errorMgr, opts, local.dupeConcurrency, log.FromContext(ctx), local.resourceGroupName, local.taskType)
	if err != nil {
		return false, errors.Trace(err)
	}
	if err := duplicateManager.CollectDuplicateRowsFromDupDB(ctx, local.duplicateDB, local.keyAdapter, algorithm); err != nil {
		return false, errors.Trace(err)
	}
	return duplicateManager.HasDuplicate(), nil
}

// CollectRemoteDuplicateRows collect duplicate keys from remote TiKV storage. This keys may be duplicate with
// the data import by other lightning.
<<<<<<< HEAD
=======
// TODO: revise the returned arguments to (hasDupe bool, dupInfo *DupInfo, err error) to distinguish the conflict error and the common error
>>>>>>> ccc453bf
func (local *DupeController) CollectRemoteDuplicateRows(ctx context.Context, tbl table.Table, tableName string, opts *encode.SessionOptions, algorithm config.DuplicateResolutionAlgorithm) (hasDupe bool, err error) {
	logger := log.FromContext(ctx).With(zap.String("table", tableName)).Begin(zap.InfoLevel, "[detect-dupe] collect remote duplicate keys")
	defer func() {
		logger.End(zap.ErrorLevel, err)
	}()

	duplicateManager, err := NewDupeDetector(tbl, tableName, local.splitCli, local.tikvCli, local.tikvCodec,
		local.errorMgr, opts, local.dupeConcurrency, log.FromContext(ctx), local.resourceGroupName, local.taskType)
	if err != nil {
		return false, errors.Trace(err)
	}
	err = duplicateManager.CollectDuplicateRowsFromTiKV(ctx, local.importClientFactory, algorithm)
	if err != nil {
		return common.ErrFoundDataConflictRecords.Equal(err) || common.ErrFoundIndexConflictRecords.Equal(err), errors.Trace(err)
	}
	return duplicateManager.HasDuplicate(), nil
}

// ResolveDuplicateRows resolves duplicated rows by deleting/inserting data
// according to the required algorithm.
func (local *DupeController) ResolveDuplicateRows(ctx context.Context, tbl table.Table, tableName string, algorithm config.DuplicateResolutionAlgorithm) (err error) {
	logger := log.FromContext(ctx).With(zap.String("table", tableName)).Begin(zap.InfoLevel, "[resolve-dupe] resolve duplicate rows")
	defer func() {
		logger.End(zap.ErrorLevel, err)
	}()

	switch algorithm {
	case config.DupeResAlgNone:
		logger.Warn("skipping resolution due to selected algorithm. this table will become inconsistent!", zap.String("category", "resolve-dupe"), zap.Stringer("algorithm", algorithm))
		return nil
	case config.DupeResAlgReplace:
	default:
		panic(fmt.Sprintf("[resolve-dupe] unknown resolution algorithm %v", algorithm))
	}

	pool := utils.NewWorkerPool(uint(local.dupeConcurrency), "resolve duplicate rows")

	tblInfo, err := json.Marshal(tbl.Meta())
	if err != nil {
		return errors.Trace(err)
	}
	logger.Debug("got tblInfo from tbl",
		zap.ByteString("tblInfo", tblInfo))

	err = local.errorMgr.ReplaceConflictKeys(
		ctx, tbl, tableName, pool,
		func(ctx context.Context, key []byte) ([]byte, error) {
			value, err := local.getLatestValue(ctx, logger, key)
			if err != nil {
				return nil, errors.Trace(err)
			}
			return value, nil
		},
		func(ctx context.Context, key []byte) error {
			err := local.deleteDuplicateRow(ctx, logger, key)
			if err != nil {
				logger.Warn("delete duplicate rows encounter error", log.ShortError(err))
				return common.ErrResolveDuplicateRows.Wrap(errors.Trace(err)).GenWithStackByArgs(tableName)
			}
			return nil
		},
	)

	return errors.Trace(err)
}

func (local *DupeController) getLatestValue(
	ctx context.Context,
	logger *log.Task,
	key []byte,
) ([]byte, error) {
	snapshot := local.tikvCli.GetSnapshot(math.MaxUint64)
	value, err := snapshot.Get(ctx, key)
	logger.Debug("getLatestValue",
		logutil.Key("key", key),
		zap.Binary("value", value),
		zap.Error(err))
	if err != nil {
		return nil, errors.Trace(err)
	}
	return value, nil
}

func (local *DupeController) deleteDuplicateRow(
	ctx context.Context,
	logger *log.Task,
	key []byte,
) (err error) {
	// Starts a Delete transaction.
	txn, err := local.tikvCli.Begin()
	if err != nil {
		return errors.Trace(err)
	}
	defer func() {
		if err == nil {
			err = txn.Commit(ctx)
		} else {
			if rollbackErr := txn.Rollback(); rollbackErr != nil {
				logger.Warn("failed to rollback transaction", zap.Error(rollbackErr))
			}
		}
	}()

	logger.Debug("deleteDuplicateRow will delete key",
		zap.String("category", "resolve-dupe"),
		logutil.Key("key", key))
	err = txn.Delete(key)

	return errors.Trace(err)
}<|MERGE_RESOLUTION|>--- conflicted
+++ resolved
@@ -670,11 +670,7 @@
 }
 
 // ConvertToErrFoundConflictRecords converts ErrFoundDuplicateKeys
-<<<<<<< HEAD
-// to ErrFoundDuplicateKeys error.
-=======
 // to ErrFoundDataConflictRecords or ErrFoundIndexConflictRecords error.
->>>>>>> ccc453bf
 func ConvertToErrFoundConflictRecords(originalErr error, tbl table.Table) error {
 	rawKey, rawValue, err := RetrieveKeyAndValueFromErrFoundDuplicateKeys(originalErr)
 	if err != nil {
@@ -1086,10 +1082,7 @@
 
 // CollectRemoteDuplicateRows collect duplicate keys from remote TiKV storage. This keys may be duplicate with
 // the data import by other lightning.
-<<<<<<< HEAD
-=======
 // TODO: revise the returned arguments to (hasDupe bool, dupInfo *DupInfo, err error) to distinguish the conflict error and the common error
->>>>>>> ccc453bf
 func (local *DupeController) CollectRemoteDuplicateRows(ctx context.Context, tbl table.Table, tableName string, opts *encode.SessionOptions, algorithm config.DuplicateResolutionAlgorithm) (hasDupe bool, err error) {
 	logger := log.FromContext(ctx).With(zap.String("table", tableName)).Begin(zap.InfoLevel, "[detect-dupe] collect remote duplicate keys")
 	defer func() {
