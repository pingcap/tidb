// Copyright 2023 PingCAP, Inc.
//
// Licensed under the Apache License, Version 2.0 (the "License");
// you may not use this file except in compliance with the License.
// You may obtain a copy of the License at
//
//     http://www.apache.org/licenses/LICENSE-2.0
//
// Unless required by applicable law or agreed to in writing, software
// distributed under the License is distributed on an "AS IS" BASIS,
// WITHOUT WARRANTIES OR CONDITIONS OF ANY KIND, either express or implied.
// See the License for the specific language governing permissions and
// limitations under the License.

package external

import (
	"bytes"
	"container/heap"
	"context"
	"io"

	"github.com/pingcap/tidb/br/pkg/membuf"
	"github.com/pingcap/tidb/br/pkg/storage"
	"github.com/pingcap/tidb/pkg/util/logutil"
	"github.com/pingcap/tidb/pkg/util/size"
	"go.uber.org/zap"
	"golang.org/x/sync/errgroup"
)

type heapElem interface {
	sortKey() []byte
	// cloneInnerFields should clone the fields of this struct to let all fields uses
	// owned memory. Sometimes to reduce allocation the memory is shared between
	// multiple elements and it's needed to call it before we free the shared memory.
	cloneInnerFields()
	len() int
}

type sortedReader[T heapElem] interface {
	path() string
	next() (T, error)
	// When `need` is changed from false to true, the reader should prefetch more
	// data than usual when local cache is used up. It's used when one reader is more
	// frequently accessed than others and usual prefetching strategy is the
	// bottleneck.
	// When `need` is changed from true to false, the reader should
	// immediately release the memory for large prefetching to avoid OOM.
	// TODO(lance6716): learn more about external merge sort prefetch strategy.
	switchConcurrentMode(useConcurrent bool) error
	close() error
}

type mergeHeapElem[T heapElem] struct {
	elem      T
	readerIdx int
}

type mergeHeap[T heapElem] []mergeHeapElem[T]

func (h mergeHeap[T]) Len() int {
	return len(h)
}

func (h mergeHeap[T]) Less(i, j int) bool {
	return bytes.Compare(h[i].elem.sortKey(), h[j].elem.sortKey()) < 0
}

func (h mergeHeap[T]) Swap(i, j int) {
	h[i], h[j] = h[j], h[i]
}

func (h *mergeHeap[T]) Push(x interface{}) {
	*h = append(*h, x.(mergeHeapElem[T]))
}

func (h *mergeHeap[T]) Pop() interface{} {
	old := *h
	n := len(old)
	x := old[n-1]
	*h = old[0 : n-1]
	return x
}

type mergeIter[T heapElem, R sortedReader[T]] struct {
	h             mergeHeap[T]
	readers       []*R
	curr          T
	lastReaderIdx int
	err           error

	// determines whether to check reader hotspot, if hotspot is detected, we will
	// try read this file concurrently.
	checkHotspot       bool
	hotspotMap         map[int]int
	checkHotspotCnt    int
	checkHotspotPeriod int
	lastHotspotIdx     int
	elemFromHotspot    *T

	logger *zap.Logger
}

// readerOpenerFn is a function that opens a sorted reader.
type readerOpenerFn[T heapElem, R sortedReader[T]] func() (*R, error)

// newMergeIter creates a merge iterator for multiple sorted reader opener
// functions.
func newMergeIter[
	T heapElem,
	R sortedReader[T],
](ctx context.Context, readerOpeners []readerOpenerFn[T, R], checkHotspot bool) (*mergeIter[T, R], error) {
	logger := logutil.Logger(ctx)
	readers := make([]*R, len(readerOpeners))
	closeReaders := func() {
		for _, rp := range readers {
			if rp == nil {
				continue
			}
			r := *rp
			err := r.close()
			if err != nil {
				logger.Warn("failed to close reader",
					zap.String("path", r.path()),
					zap.Error(err))
			}
		}
	}

	// Open readers in parallel.
	wg := errgroup.Group{}
	for i, f := range readerOpeners {
		i := i
		f := f
		wg.Go(func() error {
			rd, err := f()
			switch err {
			case nil:
			case io.EOF:
				// will leave a nil reader in `readers` when reader is empty
				return nil
			default:
				return err
			}
			readers[i] = rd
			return nil
		})
	}
	if err := wg.Wait(); err != nil {
		closeReaders()
		return nil, err
	}

	i := &mergeIter[T, R]{
		h:             make(mergeHeap[T], 0, len(readers)),
		readers:       readers,
		lastReaderIdx: -1,
		checkHotspot:  checkHotspot,
		hotspotMap:    make(map[int]int),
		logger:        logger,
	}
	sampleKeySize := 0
	sampleKeyCnt := 0
	for j := range i.readers {
		if i.readers[j] == nil {
			continue
		}
		rd := *i.readers[j]
		e, err := rd.next()
		if err == io.EOF {
			closeErr := rd.close()
			if closeErr != nil {
				i.logger.Warn("failed to close reader",
					zap.String("path", rd.path()),
					zap.Error(closeErr))
			}
			i.readers[j] = nil
			continue
		}
		if err != nil {
			closeErr := i.close()
			if closeErr != nil {
				i.logger.Warn("failed to close merge iterator",
					zap.Error(closeErr))
			}
			return nil, err
		}
		i.h = append(i.h, mergeHeapElem[T]{
			elem:      e,
			readerIdx: j,
		})
		sampleKeySize += e.len()
		sampleKeyCnt++
	}
	// We check the hotspot when the elements size is almost the same as the concurrent reader buffer size.
	// So that we don't drop too many bytes if the hotspot shifts to other files.
	if sampleKeySize == 0 || sampleKeySize/sampleKeyCnt == 0 {
		i.checkHotspotPeriod = 10000
	} else {
<<<<<<< HEAD
		sizeThreshold := int(32 * size.MB)
=======
		sizeThreshold := 32 * 1024 * 1024
>>>>>>> 4309c0f3
		i.checkHotspotPeriod = max(1000, sizeThreshold/(sampleKeySize/sampleKeyCnt))
	}
	heap.Init(&i.h)
	return i, nil
}

// close must be called for a mergeIter when it is no longer used.
func (i *mergeIter[T, R]) close() error {
	var firstErr error
	for idx, rdp := range i.readers {
		if rdp == nil {
			continue
		}
		rd := *rdp
		err := rd.close()
		if err != nil {
			i.logger.Warn("failed to close reader",
				zap.String("path", rd.path()),
				zap.Error(err))
			if firstErr == nil {
				firstErr = err
			}
		}
		i.readers[idx] = nil
	}
	return firstErr
}

func (i *mergeIter[T, R]) currElem() T {
	return i.curr
}

// next forwards the iterator to the next element. It returns false if there is
// no available element.
func (i *mergeIter[T, R]) next() bool {
	if i.lastReaderIdx >= 0 {
		if i.checkHotspot {
			i.hotspotMap[i.lastReaderIdx] = i.hotspotMap[i.lastReaderIdx] + 1
			i.checkHotspotCnt++

			// check hotspot every checkPeriod times
			if i.checkHotspotCnt == i.checkHotspotPeriod {
				oldHotspotIdx := i.lastHotspotIdx
				i.lastHotspotIdx = -1
				for idx, cnt := range i.hotspotMap {
					// currently only one reader will become hotspot
					if cnt > (i.checkHotspotPeriod / 2) {
						i.lastHotspotIdx = idx
						break
					}
				}
				// we are going to switch concurrent reader and free its memory. Clone
				// the fields to avoid use-after-free.
				if oldHotspotIdx != i.lastHotspotIdx {
					if i.elemFromHotspot != nil {
						(*i.elemFromHotspot).cloneInnerFields()
						i.elemFromHotspot = nil
					}
				}

				for idx, rp := range i.readers {
					if rp == nil {
						continue
					}
					isHotspot := i.lastHotspotIdx == idx
					err := (*rp).switchConcurrentMode(isHotspot)
					if err != nil {
						i.err = err
						return false
					}
				}
				i.checkHotspotCnt = 0
				i.hotspotMap = make(map[int]int)
			}
		}

		rd := *i.readers[i.lastReaderIdx]
		e, err := rd.next()

		switch err {
		case nil:
			if i.checkHotspot && i.lastReaderIdx == i.lastHotspotIdx {
				i.elemFromHotspot = &e
			}
			heap.Push(&i.h, mergeHeapElem[T]{elem: e, readerIdx: i.lastReaderIdx})
		case io.EOF:
			closeErr := rd.close()
			if closeErr != nil {
				i.logger.Warn("failed to close reader",
					zap.String("path", rd.path()),
					zap.Error(closeErr))
			}
			i.readers[i.lastReaderIdx] = nil
			delete(i.hotspotMap, i.lastReaderIdx)
		default:
			i.logger.Error("failed to read next element",
				zap.String("path", rd.path()),
				zap.Error(err))
			i.err = err
			return false
		}
	}
	i.lastReaderIdx = -1

	if i.h.Len() == 0 {
		return false
	}
	currMergeElem := heap.Pop(&i.h).(mergeHeapElem[T])
	i.curr = currMergeElem.elem
	i.lastReaderIdx = currMergeElem.readerIdx
	return true
}

// begin instantiations of mergeIter

type kvPair struct {
	key   []byte
	value []byte
}

func (p *kvPair) sortKey() []byte {
	return p.key
}

func (p *kvPair) cloneInnerFields() {
	p.key = append([]byte{}, p.key...)
	p.value = append([]byte{}, p.value...)
}

func (p *kvPair) len() int {
	return len(p.key) + len(p.value)
}

type kvReaderProxy struct {
	p string
	r *kvReader
}

func (p kvReaderProxy) path() string {
	return p.p
}

func (p kvReaderProxy) next() (*kvPair, error) {
	k, v, err := p.r.nextKV()
	if err != nil {
		return nil, err
	}
	return &kvPair{key: k, value: v}, nil
}

func (p kvReaderProxy) switchConcurrentMode(useConcurrent bool) error {
	return p.r.byteReader.switchConcurrentMode(useConcurrent)
}

func (p kvReaderProxy) close() error {
	return p.r.Close()
}

// MergeKVIter is an iterator that merges multiple sorted KV pairs from different files.
type MergeKVIter struct {
	iter    *mergeIter[*kvPair, kvReaderProxy]
	memPool *membuf.Pool
}

// NewMergeKVIter creates a new MergeKVIter. The KV can be accessed by calling
// Next() then Key() or Values(). readBufferSize is the buffer size for each file
// reader, which means the total memory usage is readBufferSize * len(paths).
func NewMergeKVIter(
	ctx context.Context,
	paths []string,
	pathsStartOffset []uint64,
	exStorage storage.ExternalStorage,
	readBufferSize int,
	checkHotspot bool,
	outerConcurrency int,
) (*MergeKVIter, error) {
	readerOpeners := make([]readerOpenerFn[*kvPair, kvReaderProxy], 0, len(paths))
	if outerConcurrency <= 0 {
		outerConcurrency = 1
	}
	concurrentReaderConcurrency := max(256/outerConcurrency, 8)
	largeBufSize := ConcurrentReaderBufferSizePerConc * concurrentReaderConcurrency
	memPool := membuf.NewPool(
		membuf.WithBlockNum(1), // currently only one reader will become hotspot
		membuf.WithBlockSize(largeBufSize),
		membuf.WithLargeAllocThreshold(largeBufSize),
	)

	for i := range paths {
		i := i
		readerOpeners = append(readerOpeners, func() (*kvReaderProxy, error) {
			rd, err := newKVReader(ctx, paths[i], exStorage, pathsStartOffset[i], readBufferSize)
			if err != nil {
				return nil, err
			}
			rd.byteReader.enableConcurrentRead(
				exStorage,
				paths[i],
				concurrentReaderConcurrency,
				ConcurrentReaderBufferSizePerConc,
				memPool.NewBuffer(),
			)
			return &kvReaderProxy{p: paths[i], r: rd}, nil
		})
	}

	it, err := newMergeIter[*kvPair, kvReaderProxy](ctx, readerOpeners, checkHotspot)
	return &MergeKVIter{iter: it, memPool: memPool}, err
}

// Error returns the error of the iterator.
func (i *MergeKVIter) Error() error {
	return i.iter.err
}

// Next moves the iterator to the next position. When it returns false, the iterator is not usable.
func (i *MergeKVIter) Next() bool {
	return i.iter.next()
}

// Key returns the current key.
func (i *MergeKVIter) Key() []byte {
	return i.iter.curr.key
}

// Value returns the current value.
func (i *MergeKVIter) Value() []byte {
	return i.iter.curr.value
}

// Close closes the iterator.
func (i *MergeKVIter) Close() error {
	if err := i.iter.close(); err != nil {
		return err
	}
	// memPool should be destroyed after reader's buffer pool.
	i.memPool.Destroy()
	return nil
}

func (p *rangeProperty) sortKey() []byte {
	return p.firstKey
}

func (p *rangeProperty) cloneInnerFields() {
	p.firstKey = append([]byte{}, p.firstKey...)
	p.lastKey = append([]byte{}, p.lastKey...)
}

func (p *rangeProperty) len() int {
<<<<<<< HEAD
=======
	// 24 is the length of member offset, size and keys, which are all uint64
>>>>>>> 4309c0f3
	return len(p.firstKey) + len(p.lastKey) + 24
}

type statReaderProxy struct {
	p string
	r *statsReader
}

func (p statReaderProxy) path() string {
	return p.p
}

func (p statReaderProxy) next() (*rangeProperty, error) {
	return p.r.nextProp()
}

func (p statReaderProxy) switchConcurrentMode(bool) error { return nil }

func (p statReaderProxy) close() error {
	return p.r.Close()
}

// MergePropIter is an iterator that merges multiple range properties from different files.
type MergePropIter struct {
	iter *mergeIter[*rangeProperty, statReaderProxy]
}

// NewMergePropIter creates a new MergePropIter.
func NewMergePropIter(
	ctx context.Context,
	paths []string,
	exStorage storage.ExternalStorage,
	checkHotSpot bool,
) (*MergePropIter, error) {
	readerOpeners := make([]readerOpenerFn[*rangeProperty, statReaderProxy], 0, len(paths))
	for i := range paths {
		i := i
		readerOpeners = append(readerOpeners, func() (*statReaderProxy, error) {
			rd, err := newStatsReader(ctx, exStorage, paths[i], 4096)
			if err != nil {
				return nil, err
			}
			return &statReaderProxy{p: paths[i], r: rd}, nil
		})
	}

	it, err := newMergeIter[*rangeProperty, statReaderProxy](ctx, readerOpeners, checkHotSpot)
	return &MergePropIter{iter: it}, err
}

// Error returns the error of the iterator.
func (i *MergePropIter) Error() error {
	return i.iter.err
}

// Next moves the iterator to the next position.
func (i *MergePropIter) Next() bool {
	return i.iter.next()
}

func (i *MergePropIter) prop() *rangeProperty {
	return i.iter.curr
}

func (i *MergePropIter) readerIndex() int {
	return i.iter.lastReaderIdx
}

// Close closes the iterator.
func (i *MergePropIter) Close() error {
	return i.iter.close()
}<|MERGE_RESOLUTION|>--- conflicted
+++ resolved
@@ -197,11 +197,7 @@
 	if sampleKeySize == 0 || sampleKeySize/sampleKeyCnt == 0 {
 		i.checkHotspotPeriod = 10000
 	} else {
-<<<<<<< HEAD
 		sizeThreshold := int(32 * size.MB)
-=======
-		sizeThreshold := 32 * 1024 * 1024
->>>>>>> 4309c0f3
 		i.checkHotspotPeriod = max(1000, sizeThreshold/(sampleKeySize/sampleKeyCnt))
 	}
 	heap.Init(&i.h)
@@ -452,10 +448,7 @@
 }
 
 func (p *rangeProperty) len() int {
-<<<<<<< HEAD
-=======
 	// 24 is the length of member offset, size and keys, which are all uint64
->>>>>>> 4309c0f3
 	return len(p.firstKey) + len(p.lastKey) + 24
 }
 
