--- conflicted
+++ resolved
@@ -4,14 +4,12 @@
     name = "external",
     srcs = [
         "byte_reader.go",
-<<<<<<< HEAD
         "codec.go",
+        "file.go",
         "kv_reader.go",
+        "kv_writer.go",
+        "sharedisk.go",
         "stat_reader.go",
-=======
-        "file.go",
-        "sharedisk.go",
->>>>>>> de308048
     ],
     importpath = "github.com/pingcap/tidb/br/pkg/lightning/backend/external",
     visibility = ["//visibility:public"],
@@ -28,15 +26,12 @@
     timeout = "short",
     srcs = [
         "byte_reader_test.go",
-<<<<<<< HEAD
         "codec_test.go",
-=======
         "file_test.go",
->>>>>>> de308048
     ],
     embed = [":external"],
     flaky = True,
-    shard_count = 4,
+    shard_count = 5,
     deps = [
         "//br/pkg/storage",
         "@com_github_pingcap_errors//:errors",
