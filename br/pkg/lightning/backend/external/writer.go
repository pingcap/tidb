--- conflicted
+++ resolved
@@ -387,20 +387,14 @@
 		return err
 	}
 
-<<<<<<< HEAD
 	var (
 		savedBytes                  uint64
 		statSize                    int
 		sortDuration, writeDuration time.Duration
 		writeStartTime              time.Time
 	)
-=======
-	ts := time.Now()
-	savedBytes := w.batchSize
-
+	savedBytes = w.batchSize
 	startTs := time.Now()
-	var startTsForWrite time.Time
->>>>>>> 5ac13d91
 
 	getSpeed := func(n uint64, dur float64, isBytes bool) string {
 		if dur == 0 {
@@ -431,7 +425,6 @@
 		writeDuration = time.Since(writeStartTime)
 		logger.Info("flush kv",
 			zap.Uint64("bytes", savedBytes),
-<<<<<<< HEAD
 			zap.Int("kv-cnt", kvCnt),
 			zap.Int("stat-size", statSize),
 			zap.Duration("sort-time", sortDuration),
@@ -440,13 +433,10 @@
 			zap.String("write-speed(bytes/s)", getSpeed(savedBytes, writeDuration.Seconds(), true)),
 			zap.String("writer-id", w.writerID),
 		)
-=======
-			zap.Any("rate", float64(savedBytes)/1024.0/1024.0/time.Since(ts).Seconds()))
-		metrics.GlobalSortWriteToCloudStorageDuration.WithLabelValues("write").Observe(time.Since(startTsForWrite).Seconds())
-		metrics.GlobalSortWriteToCloudStorageRate.WithLabelValues("write").Observe(float64(savedBytes) / 1024.0 / 1024.0 / time.Since(startTsForWrite).Seconds())
+		metrics.GlobalSortWriteToCloudStorageDuration.WithLabelValues("write").Observe(writeDuration.Seconds())
+		metrics.GlobalSortWriteToCloudStorageRate.WithLabelValues("write").Observe(float64(savedBytes) / 1024.0 / 1024.0 / writeDuration.Seconds())
 		metrics.GlobalSortWriteToCloudStorageDuration.WithLabelValues("sort_and_write").Observe(time.Since(startTs).Seconds())
 		metrics.GlobalSortWriteToCloudStorageRate.WithLabelValues("sort_and_write").Observe(float64(savedBytes) / 1024.0 / 1024.0 / time.Since(startTs).Seconds())
->>>>>>> 5ac13d91
 	}()
 
 	sortStart := time.Now()
@@ -468,14 +458,9 @@
 	}
 	sortDuration = time.Since(sortStart)
 
-<<<<<<< HEAD
 	writeStartTime = time.Now()
-=======
-	startTsForWrite = time.Now()
-	metrics.GlobalSortWriteToCloudStorageDuration.WithLabelValues("sort").Observe(time.Since(startTs).Seconds())
-	metrics.GlobalSortWriteToCloudStorageRate.WithLabelValues("sort").Observe(float64(savedBytes) / 1024.0 / 1024.0 / time.Since(startTs).Seconds())
-
->>>>>>> 5ac13d91
+	metrics.GlobalSortWriteToCloudStorageDuration.WithLabelValues("sort").Observe(sortDuration.Seconds())
+	metrics.GlobalSortWriteToCloudStorageRate.WithLabelValues("sort").Observe(float64(savedBytes) / 1024.0 / 1024.0 / sortDuration.Seconds())
 	w.kvStore, err = NewKeyValueStore(ctx, dataWriter, w.rc)
 	if err != nil {
 		return err
@@ -520,7 +505,6 @@
 	w.writeBatch = w.writeBatch[:0]
 	w.rc.reset()
 	w.kvBuffer.Reset()
-	savedBytes = w.batchSize
 	w.batchSize = 0
 	return nil
 }
