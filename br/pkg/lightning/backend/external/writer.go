--- conflicted
+++ resolved
@@ -254,7 +254,6 @@
 // WriteRow implements ingest.Writer.
 func (w *Writer) WriteRow(ctx context.Context, idxKey, idxVal []byte, handle tidbkv.Handle) error {
 	keyAdapter := w.keyAdapter
-<<<<<<< HEAD
 	w.batchSize += uint64(len(idxKey) + len(idxVal))
 
 	var rowID []byte
@@ -267,22 +266,8 @@
 
 	w.writeBatch = append(w.writeBatch, common.KvPair{Key: key, Val: val})
 	if w.batchSize >= w.memSizeLimit {
-		if err := w.flushKVs(ctx); err != nil {
+		if err := w.flushKVs(ctx, false); err != nil {
 			return err
-=======
-	for _, pair := range kvs {
-		w.batchSize += uint64(len(pair.Key) + len(pair.Val))
-
-		buf := w.kvBuffer.AllocBytes(keyAdapter.EncodedLen(pair.Key, pair.RowID))
-		key := keyAdapter.Encode(buf[:0], pair.Key, pair.RowID)
-		val := w.kvBuffer.AddBytes(pair.Val)
-
-		w.writeBatch = append(w.writeBatch, common.KvPair{Key: key, Val: val})
-		if w.batchSize >= w.memSizeLimit {
-			if err := w.flushKVs(ctx, false); err != nil {
-				return err
-			}
->>>>>>> 02ceded7
 		}
 	}
 	return nil
@@ -340,18 +325,7 @@
 	w.totalSize += size
 }
 
-<<<<<<< HEAD
-func (w *Writer) flushKVs(ctx context.Context) (err error) {
-=======
-type status bool
-
-// Flushed implements the backend.ChunkFlushStatus interface.
-func (s status) Flushed() bool {
-	return bool(s)
-}
-
 func (w *Writer) flushKVs(ctx context.Context, fromClose bool) (err error) {
->>>>>>> 02ceded7
 	if len(w.writeBatch) == 0 {
 		return nil
 	}
