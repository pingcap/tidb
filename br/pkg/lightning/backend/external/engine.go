// Copyright 2023 PingCAP, Inc.
//
// Licensed under the Apache License, Version 2.0 (the "License");
// you may not use this file except in compliance with the License.
// You may obtain a copy of the License at
//
//     http://www.apache.org/licenses/LICENSE-2.0
//
// Unless required by applicable law or agreed to in writing, software
// distributed under the License is distributed on an "AS IS" BASIS,
// WITHOUT WARRANTIES OR CONDITIONS OF ANY KIND, either express or implied.
// See the License for the specific language governing permissions and
// limitations under the License.

package external

import (
	"bytes"
	"context"
	"encoding/hex"
	"sort"
	"sync"
	"time"

	"github.com/cockroachdb/pebble"
	"github.com/jfcg/sorty/v2"
	"github.com/pingcap/errors"
	"github.com/pingcap/failpoint"
	"github.com/pingcap/tidb/br/pkg/lightning/common"
	"github.com/pingcap/tidb/br/pkg/lightning/config"
	"github.com/pingcap/tidb/br/pkg/lightning/log"
	"github.com/pingcap/tidb/br/pkg/membuf"
	"github.com/pingcap/tidb/br/pkg/storage"
	"github.com/pingcap/tidb/pkg/kv"
	"github.com/pingcap/tidb/pkg/metrics"
	"github.com/pingcap/tidb/pkg/util/logutil"
	"go.uber.org/atomic"
	"go.uber.org/zap"
)

// during test on ks3, we found that we can open about 8000 connections to ks3,
// bigger than that, we might receive "connection reset by peer" error, and
// the read speed will be very slow, still investigating the reason.
// Also open too many connections will take many memory in kernel, and the
// test is based on k8s pod, not sure how it will behave on EC2.
// but, ks3 supporter says there's no such limit on connections.
// And our target for global sort is AWS s3, this default value might not fit well.
// TODO: adjust it according to cloud storage.
const maxCloudStorageConnections = 1000

type memKVsAndBuffers struct {
	mu           sync.Mutex
	keys         [][]byte
	values       [][]byte
	memKVBuffers []*membuf.Buffer
	size         int
	droppedSize  int

	// temporary fields to store KVs to reduce slice allocations.
	keysPerFile        [][][]byte
	valuesPerFile      [][][]byte
	droppedSizePerFile []int
}

func (b *memKVsAndBuffers) build() {
	sumKVCnt := 0
	for _, keys := range b.keysPerFile {
		sumKVCnt += len(keys)
	}
	b.keys = make([][]byte, 0, sumKVCnt)
	b.values = make([][]byte, 0, sumKVCnt)
	for i := range b.keysPerFile {
		b.keys = append(b.keys, b.keysPerFile[i]...)
		b.keysPerFile[i] = nil
		b.values = append(b.values, b.valuesPerFile[i]...)
		b.valuesPerFile[i] = nil
	}
	b.keysPerFile = nil
	b.valuesPerFile = nil

	b.droppedSize = 0
	for _, size := range b.droppedSizePerFile {
		b.droppedSize += size
	}
	b.droppedSizePerFile = nil
}

// Engine stored sorted key/value pairs in an external storage.
type Engine struct {
	storage         storage.ExternalStorage
	dataFiles       []string
	statsFiles      []string
	startKey        []byte
	endKey          []byte
	splitKeys       [][]byte
	regionSplitSize int64
	bufPool         *membuf.Pool

	memKVsAndBuffers memKVsAndBuffers

	// checkHotspot is true means we will check hotspot file when using MergeKVIter.
	// if hotspot file is detected, we will use multiple readers to read data.
	// if it's false, MergeKVIter will read each file using 1 reader.
	// this flag also affects the strategy of loading data, either:
	// 	less load routine + check and read hotspot file concurrently (add-index uses this one)
	// 	more load routine + read each file using 1 reader (import-into uses this one)
	checkHotspot          bool
	mergerIterConcurrency int

	keyAdapter         common.KeyAdapter
	duplicateDetection bool
	duplicateDB        *pebble.DB
	dupDetectOpt       common.DupDetectOpt
	workerConcurrency  int
	ts                 uint64

	totalKVSize  int64
	totalKVCount int64

	importedKVSize  *atomic.Int64
	importedKVCount *atomic.Int64
}

const memLimit = 16 * 1024 * 1024 * 1024

// NewExternalEngine creates an (external) engine.
func NewExternalEngine(
	storage storage.ExternalStorage,
	dataFiles []string,
	statsFiles []string,
	startKey []byte,
	endKey []byte,
	splitKeys [][]byte,
	regionSplitSize int64,
	keyAdapter common.KeyAdapter,
	duplicateDetection bool,
	duplicateDB *pebble.DB,
	dupDetectOpt common.DupDetectOpt,
	workerConcurrency int,
	ts uint64,
	totalKVSize int64,
	totalKVCount int64,
	checkHotspot bool,
) common.Engine {
	memLimiter := membuf.NewLimiter(memLimit)
	return &Engine{
		storage:         storage,
		dataFiles:       dataFiles,
		statsFiles:      statsFiles,
		startKey:        startKey,
		endKey:          endKey,
		splitKeys:       splitKeys,
		regionSplitSize: regionSplitSize,
		bufPool: membuf.NewPool(
			membuf.WithBlockNum(0),
			membuf.WithPoolMemoryLimiter(memLimiter),
			membuf.WithBlockSize(ConcurrentReaderBufferSizePerConc),
		),
		checkHotspot:       checkHotspot,
		keyAdapter:         keyAdapter,
		duplicateDetection: duplicateDetection,
		duplicateDB:        duplicateDB,
		dupDetectOpt:       dupDetectOpt,
		workerConcurrency:  workerConcurrency,
		ts:                 ts,
		totalKVSize:        totalKVSize,
		totalKVCount:       totalKVCount,
		importedKVSize:     atomic.NewInt64(0),
		importedKVCount:    atomic.NewInt64(0),
	}
}

func split[T any](in []T, groupNum int) [][]T {
	if len(in) == 0 {
		return nil
	}
	if groupNum <= 0 {
		groupNum = 1
	}
	ceil := (len(in) + groupNum - 1) / groupNum
	ret := make([][]T, 0, groupNum)
	l := len(in)
	for i := 0; i < l; i += ceil {
		if i+ceil > l {
			ret = append(ret, in[i:])
		} else {
			ret = append(ret, in[i:i+ceil])
		}
	}
	return ret
}

func (e *Engine) getAdjustedConcurrency() int {
	if e.checkHotspot {
		// estimate we will open at most 8000 files, so if e.dataFiles is small we can
		// try to concurrently process ranges.
		adjusted := maxCloudStorageConnections / len(e.dataFiles)
		if adjusted == 0 {
			return 1
		}
		return min(adjusted, 8)
	}
	adjusted := min(e.workerConcurrency, maxCloudStorageConnections/len(e.dataFiles))
	return max(adjusted, 1)
}

<<<<<<< HEAD
=======
func getFilesReadConcurrency(
	ctx context.Context,
	storage storage.ExternalStorage,
	statsFiles []string,
	startKey, endKey []byte,
) ([]uint64, []uint64, error) {
	result := make([]uint64, len(statsFiles))
	offsets, err := seekPropsOffsets(ctx, []kv.Key{startKey, endKey}, statsFiles, storage, false)
	if err != nil {
		return nil, nil, err
	}
	startOffs, endOffs := offsets[0], offsets[1]
	for i := range statsFiles {
		result[i] = (endOffs[i] - startOffs[i]) / uint64(ConcurrentReaderBufferSizePerConc)
		result[i] = max(result[i], 1)
		logutil.Logger(ctx).Info("found hotspot file in getFilesReadConcurrency",
			zap.String("filename", statsFiles[i]),
			zap.Uint64("startOffset", startOffs[i]),
			zap.Uint64("endOffset", endOffs[i]),
			zap.Uint64("expected concurrency", result[i]),
		)
	}
	return result, startOffs, nil
}

>>>>>>> 8d6e3473
func (e *Engine) loadBatchRegionData(ctx context.Context, startKey, endKey []byte, outCh chan<- common.DataAndRange) error {
	readAndSortRateHist := metrics.GlobalSortReadFromCloudStorageRate.WithLabelValues("read_and_sort")
	readAndSortDurHist := metrics.GlobalSortReadFromCloudStorageDuration.WithLabelValues("read_and_sort")
	readRateHist := metrics.GlobalSortReadFromCloudStorageRate.WithLabelValues("read")
	readDurHist := metrics.GlobalSortReadFromCloudStorageDuration.WithLabelValues("read")
	sortRateHist := metrics.GlobalSortReadFromCloudStorageRate.WithLabelValues("sort")
	sortDurHist := metrics.GlobalSortReadFromCloudStorageDuration.WithLabelValues("sort")

	readStart := time.Now()
	err := readAllData(
		ctx,
		e.storage,
		e.dataFiles,
		e.statsFiles,
		startKey,
		endKey,
		e.bufPool,
		&e.memKVsAndBuffers,
	)
	if err != nil {
		return err
	}
	e.memKVsAndBuffers.build()

	readSecond := time.Since(readStart).Seconds()
	readDurHist.Observe(readSecond)
	logutil.Logger(ctx).Info("reading external storage in loadBatchRegionData",
		zap.Duration("cost time", time.Since(readStart)),
		zap.Int("droppedSize", e.memKVsAndBuffers.droppedSize))

	sortStart := time.Now()
	oldSortyGor := sorty.MaxGor
	sorty.MaxGor = uint64(e.workerConcurrency * 2)
	sorty.Sort(len(e.memKVsAndBuffers.keys), func(i, k, r, s int) bool {
		if bytes.Compare(e.memKVsAndBuffers.keys[i], e.memKVsAndBuffers.keys[k]) < 0 { // strict comparator like < or >
			if r != s {
				e.memKVsAndBuffers.keys[r], e.memKVsAndBuffers.keys[s] = e.memKVsAndBuffers.keys[s], e.memKVsAndBuffers.keys[r]
				e.memKVsAndBuffers.values[r], e.memKVsAndBuffers.values[s] = e.memKVsAndBuffers.values[s], e.memKVsAndBuffers.values[r]
			}
			return true
		}
		return false
	})
	sorty.MaxGor = oldSortyGor
	sortSecond := time.Since(sortStart).Seconds()
	sortDurHist.Observe(sortSecond)
	logutil.Logger(ctx).Info("sorting in loadBatchRegionData",
		zap.Duration("cost time", time.Since(sortStart)))

	readAndSortSecond := time.Since(readStart).Seconds()
	readAndSortDurHist.Observe(readAndSortSecond)

	size := e.memKVsAndBuffers.size
	readAndSortRateHist.Observe(float64(size) / 1024.0 / 1024.0 / readAndSortSecond)
	readRateHist.Observe(float64(size) / 1024.0 / 1024.0 / readSecond)
	sortRateHist.Observe(float64(size) / 1024.0 / 1024.0 / sortSecond)

	data := e.buildIngestData(
		e.memKVsAndBuffers.keys,
		e.memKVsAndBuffers.values,
		e.memKVsAndBuffers.memKVBuffers,
	)

	// release the reference of e.memKVsAndBuffers
	e.memKVsAndBuffers.keys = nil
	e.memKVsAndBuffers.values = nil
	e.memKVsAndBuffers.memKVBuffers = nil

	sendFn := func(dr common.DataAndRange) error {
		select {
		case <-ctx.Done():
			return ctx.Err()
		case outCh <- dr:
		}
		return nil
	}
	return sendFn(common.DataAndRange{
		Data: data,
		Range: common.Range{
			Start: startKey,
			End:   endKey,
		},
	})
}

// LoadIngestData loads the data from the external storage to memory in [start,
// end) range, so local backend can ingest it. The used byte slice of ingest data
// are allocated from Engine.bufPool and must be released by
// MemoryIngestData.DecRef().
func (e *Engine) LoadIngestData(
	ctx context.Context,
	regionRanges []common.Range,
	outCh chan<- common.DataAndRange,
) error {
	// currently we assume the region size is 96MB and will download 96MB*32 = 3GB
	// data at once
	regionBatchSize := 32
	failpoint.Inject("LoadIngestDataBatchSize", func(val failpoint.Value) {
		regionBatchSize = val.(int)
	})
	for i := 0; i < len(regionRanges); i += regionBatchSize {
		err := e.loadBatchRegionData(ctx, regionRanges[i].Start, regionRanges[min(i+regionBatchSize, len(regionRanges))-1].End, outCh)
		if err != nil {
			return err
		}
	}
	return nil
}

func (e *Engine) buildIngestData(keys, values [][]byte, buf []*membuf.Buffer) *MemoryIngestData {
	return &MemoryIngestData{
		keyAdapter:         e.keyAdapter,
		duplicateDetection: e.duplicateDetection,
		duplicateDB:        e.duplicateDB,
		dupDetectOpt:       e.dupDetectOpt,
		keys:               keys,
		values:             values,
		ts:                 e.ts,
		memBuf:             buf,
		refCnt:             atomic.NewInt64(0),
		importedKVSize:     e.importedKVSize,
		importedKVCount:    e.importedKVCount,
	}
}

// LargeRegionSplitDataThreshold is exposed for test.
var LargeRegionSplitDataThreshold = int(config.SplitRegionSize)

// createMergeIter is unused now.
// TODO(lance6716): check the performance of new design and remove it.
func (e *Engine) createMergeIter(ctx context.Context, start kv.Key) (*MergeKVIter, error) {
	logger := logutil.Logger(ctx)

	var offsets []uint64
	if len(e.statsFiles) == 0 {
		offsets = make([]uint64, len(e.dataFiles))
		logger.Info("no stats files",
			zap.String("startKey", hex.EncodeToString(start)))
	} else {
		offs, err := seekPropsOffsets(ctx, []kv.Key{start}, e.statsFiles, e.storage, e.checkHotspot)
		if err != nil {
			return nil, errors.Trace(err)
		}
		offsets = offs[0]
		logger.Debug("seek props offsets",
			zap.Uint64s("offsets", offsets),
			zap.String("startKey", hex.EncodeToString(start)),
			zap.Strings("dataFiles", e.dataFiles),
			zap.Strings("statsFiles", e.statsFiles))
	}
	iter, err := NewMergeKVIter(
		ctx,
		e.dataFiles,
		offsets,
		e.storage,
		64*1024,
		e.checkHotspot,
		e.mergerIterConcurrency,
	)
	if err != nil {
		return nil, errors.Trace(err)
	}
	return iter, nil
}

// KVStatistics returns the total kv size and total kv count.
func (e *Engine) KVStatistics() (totalKVSize int64, totalKVCount int64) {
	return e.totalKVSize, e.totalKVCount
}

// ImportedStatistics returns the imported kv size and imported kv count.
func (e *Engine) ImportedStatistics() (importedSize int64, importedKVCount int64) {
	return e.importedKVSize.Load(), e.importedKVCount.Load()
}

// ID is the identifier of an engine.
func (e *Engine) ID() string {
	return "external"
}

// GetKeyRange implements common.Engine.
func (e *Engine) GetKeyRange() (startKey []byte, endKey []byte, err error) {
	return e.startKey, e.endKey, nil
}

// SplitRanges split the ranges by split keys provided by external engine.
func (e *Engine) SplitRanges(
	startKey, endKey []byte,
	_, _ int64,
	_ log.Logger,
) ([]common.Range, error) {
	splitKeys := e.splitKeys
	ranges := make([]common.Range, 0, len(splitKeys)+1)
	ranges = append(ranges, common.Range{Start: startKey})
	for i := 0; i < len(splitKeys); i++ {
		ranges[len(ranges)-1].End = splitKeys[i]
		var endK []byte
		if i < len(splitKeys)-1 {
			endK = splitKeys[i+1]
		}
		ranges = append(ranges, common.Range{Start: splitKeys[i], End: endK})
	}
	ranges[len(ranges)-1].End = endKey
	return ranges, nil
}

// Close implements common.Engine.
func (e *Engine) Close() error {
	if e.bufPool != nil {
		e.bufPool.Destroy()
		e.bufPool = nil
	}
	return nil
}

// Reset resets the memory buffer pool.
func (e *Engine) Reset() error {
	if e.bufPool != nil {
		e.bufPool.Destroy()
		memLimiter := membuf.NewLimiter(memLimit)
		e.bufPool = membuf.NewPool(
			membuf.WithPoolMemoryLimiter(memLimiter),
		)
	}
	return nil
}

// MemoryIngestData is the in-memory implementation of IngestData.
type MemoryIngestData struct {
	keyAdapter         common.KeyAdapter
	duplicateDetection bool
	duplicateDB        *pebble.DB
	dupDetectOpt       common.DupDetectOpt

	keys   [][]byte
	values [][]byte
	ts     uint64

	memBuf          []*membuf.Buffer
	refCnt          *atomic.Int64
	importedKVSize  *atomic.Int64
	importedKVCount *atomic.Int64
}

var _ common.IngestData = (*MemoryIngestData)(nil)

func (m *MemoryIngestData) firstAndLastKeyIndex(lowerBound, upperBound []byte) (int, int) {
	firstKeyIdx := 0
	if len(lowerBound) > 0 {
		lowerBound = m.keyAdapter.Encode(nil, lowerBound, common.MinRowID)
		firstKeyIdx = sort.Search(len(m.keys), func(i int) bool {
			return bytes.Compare(lowerBound, m.keys[i]) <= 0
		})
		if firstKeyIdx == len(m.keys) {
			return -1, -1
		}
	}

	lastKeyIdx := len(m.keys) - 1
	if len(upperBound) > 0 {
		upperBound = m.keyAdapter.Encode(nil, upperBound, common.MinRowID)
		i := sort.Search(len(m.keys), func(i int) bool {
			reverseIdx := len(m.keys) - 1 - i
			return bytes.Compare(upperBound, m.keys[reverseIdx]) > 0
		})
		if i == len(m.keys) {
			// should not happen
			return -1, -1
		}
		lastKeyIdx = len(m.keys) - 1 - i
	}
	return firstKeyIdx, lastKeyIdx
}

// GetFirstAndLastKey implements IngestData.GetFirstAndLastKey.
func (m *MemoryIngestData) GetFirstAndLastKey(lowerBound, upperBound []byte) ([]byte, []byte, error) {
	firstKeyIdx, lastKeyIdx := m.firstAndLastKeyIndex(lowerBound, upperBound)
	if firstKeyIdx < 0 || firstKeyIdx > lastKeyIdx {
		return nil, nil, nil
	}
	firstKey, err := m.keyAdapter.Decode(nil, m.keys[firstKeyIdx])
	if err != nil {
		return nil, nil, err
	}
	lastKey, err := m.keyAdapter.Decode(nil, m.keys[lastKeyIdx])
	if err != nil {
		return nil, nil, err
	}
	return firstKey, lastKey, nil
}

type memoryDataIter struct {
	keys   [][]byte
	values [][]byte

	firstKeyIdx int
	lastKeyIdx  int
	curIdx      int
}

// First implements ForwardIter.
func (m *memoryDataIter) First() bool {
	if m.firstKeyIdx < 0 {
		return false
	}
	m.curIdx = m.firstKeyIdx
	return true
}

// Valid implements ForwardIter.
func (m *memoryDataIter) Valid() bool {
	return m.firstKeyIdx <= m.curIdx && m.curIdx <= m.lastKeyIdx
}

// Next implements ForwardIter.
func (m *memoryDataIter) Next() bool {
	m.curIdx++
	return m.Valid()
}

// Key implements ForwardIter.
func (m *memoryDataIter) Key() []byte {
	return m.keys[m.curIdx]
}

// Value implements ForwardIter.
func (m *memoryDataIter) Value() []byte {
	return m.values[m.curIdx]
}

// Close implements ForwardIter.
func (m *memoryDataIter) Close() error {
	return nil
}

// Error implements ForwardIter.
func (m *memoryDataIter) Error() error {
	return nil
}

// ReleaseBuf implements ForwardIter.
func (m *memoryDataIter) ReleaseBuf() {}

type memoryDataDupDetectIter struct {
	iter           *memoryDataIter
	dupDetector    *common.DupDetector
	err            error
	curKey, curVal []byte
	buf            *membuf.Buffer
}

// First implements ForwardIter.
func (m *memoryDataDupDetectIter) First() bool {
	if m.err != nil || !m.iter.First() {
		return false
	}
	m.curKey, m.curVal, m.err = m.dupDetector.Init(m.iter)
	return m.Valid()
}

// Valid implements ForwardIter.
func (m *memoryDataDupDetectIter) Valid() bool {
	return m.err == nil && m.iter.Valid()
}

// Next implements ForwardIter.
func (m *memoryDataDupDetectIter) Next() bool {
	if m.err != nil {
		return false
	}
	key, val, ok, err := m.dupDetector.Next(m.iter)
	if err != nil {
		m.err = err
		return false
	}
	if !ok {
		return false
	}
	m.curKey, m.curVal = key, val
	return true
}

// Key implements ForwardIter.
func (m *memoryDataDupDetectIter) Key() []byte {
	return m.buf.AddBytes(m.curKey)
}

// Value implements ForwardIter.
func (m *memoryDataDupDetectIter) Value() []byte {
	return m.buf.AddBytes(m.curVal)
}

// Close implements ForwardIter.
func (m *memoryDataDupDetectIter) Close() error {
	m.buf.Destroy()
	return m.dupDetector.Close()
}

// Error implements ForwardIter.
func (m *memoryDataDupDetectIter) Error() error {
	return m.err
}

// ReleaseBuf implements ForwardIter.
func (m *memoryDataDupDetectIter) ReleaseBuf() {
	m.buf.Reset()
}

// NewIter implements IngestData.NewIter.
func (m *MemoryIngestData) NewIter(
	ctx context.Context,
	lowerBound, upperBound []byte,
	bufPool *membuf.Pool,
) common.ForwardIter {
	firstKeyIdx, lastKeyIdx := m.firstAndLastKeyIndex(lowerBound, upperBound)
	iter := &memoryDataIter{
		keys:        m.keys,
		values:      m.values,
		firstKeyIdx: firstKeyIdx,
		lastKeyIdx:  lastKeyIdx,
	}
	if !m.duplicateDetection {
		return iter
	}
	logger := log.FromContext(ctx)
	detector := common.NewDupDetector(m.keyAdapter, m.duplicateDB.NewBatch(), logger, m.dupDetectOpt)
	return &memoryDataDupDetectIter{
		iter:        iter,
		dupDetector: detector,
		buf:         bufPool.NewBuffer(),
	}
}

// GetTS implements IngestData.GetTS.
func (m *MemoryIngestData) GetTS() uint64 {
	return m.ts
}

// IncRef implements IngestData.IncRef.
func (m *MemoryIngestData) IncRef() {
	m.refCnt.Inc()
}

// DecRef implements IngestData.DecRef.
func (m *MemoryIngestData) DecRef() {
	if m.refCnt.Dec() == 0 {
		for _, b := range m.memBuf {
			b.Destroy()
		}
	}
}

// Finish implements IngestData.Finish.
func (m *MemoryIngestData) Finish(totalBytes, totalCount int64) {
	m.importedKVSize.Add(totalBytes)
	m.importedKVCount.Add(totalCount)

}<|MERGE_RESOLUTION|>--- conflicted
+++ resolved
@@ -204,34 +204,6 @@
 	return max(adjusted, 1)
 }
 
-<<<<<<< HEAD
-=======
-func getFilesReadConcurrency(
-	ctx context.Context,
-	storage storage.ExternalStorage,
-	statsFiles []string,
-	startKey, endKey []byte,
-) ([]uint64, []uint64, error) {
-	result := make([]uint64, len(statsFiles))
-	offsets, err := seekPropsOffsets(ctx, []kv.Key{startKey, endKey}, statsFiles, storage, false)
-	if err != nil {
-		return nil, nil, err
-	}
-	startOffs, endOffs := offsets[0], offsets[1]
-	for i := range statsFiles {
-		result[i] = (endOffs[i] - startOffs[i]) / uint64(ConcurrentReaderBufferSizePerConc)
-		result[i] = max(result[i], 1)
-		logutil.Logger(ctx).Info("found hotspot file in getFilesReadConcurrency",
-			zap.String("filename", statsFiles[i]),
-			zap.Uint64("startOffset", startOffs[i]),
-			zap.Uint64("endOffset", endOffs[i]),
-			zap.Uint64("expected concurrency", result[i]),
-		)
-	}
-	return result, startOffs, nil
-}
-
->>>>>>> 8d6e3473
 func (e *Engine) loadBatchRegionData(ctx context.Context, startKey, endKey []byte, outCh chan<- common.DataAndRange) error {
 	readAndSortRateHist := metrics.GlobalSortReadFromCloudStorageRate.WithLabelValues("read_and_sort")
 	readAndSortDurHist := metrics.GlobalSortReadFromCloudStorageDuration.WithLabelValues("read_and_sort")
