--- conflicted
+++ resolved
@@ -261,11 +261,7 @@
 
 func readFileSequential(s *readTestSuite) {
 	ctx := context.Background()
-<<<<<<< HEAD
 	files, _, err := GetAllFileNames(ctx, s.store, "/"+s.subDir)
-=======
-	files, _, err := GetAllFileNames(ctx, s.store, "/evenly_distributed")
->>>>>>> c771e8b2
 	intest.AssertNoError(err)
 
 	buf := make([]byte, s.memoryLimit)
@@ -295,11 +291,7 @@
 
 func readFileConcurrently(s *readTestSuite) {
 	ctx := context.Background()
-<<<<<<< HEAD
 	files, _, err := GetAllFileNames(ctx, s.store, "/"+s.subDir)
-=======
-	files, _, err := GetAllFileNames(ctx, s.store, "/evenly_distributed")
->>>>>>> c771e8b2
 	intest.AssertNoError(err)
 
 	conc := min(s.concurrency, len(files))
@@ -345,11 +337,7 @@
 	store := openTestingStorage(t)
 	ctx := context.Background()
 
-<<<<<<< HEAD
 	files, statFiles, err := GetAllFileNames(ctx, store, "/"+subDir)
-=======
-	files, statFiles, err := GetAllFileNames(ctx, store, "/evenly_distributed")
->>>>>>> c771e8b2
 	intest.AssertNoError(err)
 	err = store.DeleteFiles(ctx, files)
 	intest.AssertNoError(err)
@@ -364,11 +352,7 @@
 			SetMemorySizeLimit(uint64(float64(fileSize) * 1.1))
 		writer := builder.Build(
 			store,
-<<<<<<< HEAD
 			"/"+subDir,
-=======
-			"/evenly_distributed",
->>>>>>> c771e8b2
 			fmt.Sprintf("%d", i),
 		)
 
@@ -390,11 +374,7 @@
 
 func readMergeIter(s *readTestSuite) {
 	ctx := context.Background()
-<<<<<<< HEAD
 	files, _, err := GetAllFileNames(ctx, s.store, "/"+s.subDir)
-=======
-	files, _, err := GetAllFileNames(ctx, s.store, "/evenly_distributed")
->>>>>>> c771e8b2
 	intest.AssertNoError(err)
 
 	if s.beforeCreateReader != nil {
@@ -403,11 +383,7 @@
 
 	readBufSize := s.memoryLimit / len(files)
 	zeroOffsets := make([]uint64, len(files))
-<<<<<<< HEAD
 	iter, err := NewMergeKVIter(ctx, files, zeroOffsets, s.store, readBufSize, s.mergeIterHotspot)
-=======
-	iter, err := NewMergeKVIter(ctx, files, zeroOffsets, s.store, readBufSize, false)
->>>>>>> c771e8b2
 	intest.AssertNoError(err)
 
 	kvCnt := 0
@@ -595,7 +571,13 @@
 
 	readFileConcurrently(suite)
 	t.Logf(
-<<<<<<< HEAD
+		"concurrent read speed for %d bytes: %.2f MB/s",
+		fileSize*fileCnt,
+		float64(fileSize*fileCnt)/elapsed.Seconds()/1024/1024,
+	)
+
+	readMergeIter(suite)
+	t.Logf(
 		"merge iter read (hotspot=false) speed for %d bytes: %.2f MB/s",
 		fileSize*fileCnt,
 		float64(fileSize*fileCnt)/elapsed.Seconds()/1024/1024,
@@ -605,9 +587,6 @@
 	readMergeIter(suite)
 	t.Logf(
 		"merge iter read (hotspot=true) speed for %d bytes: %.2f MB/s",
-=======
-		"concurrent read speed for %d bytes: %.2f MB/s",
->>>>>>> c771e8b2
 		fileSize*fileCnt,
 		float64(fileSize*fileCnt)/elapsed.Seconds()/1024/1024,
 	)
