// Copyright 2023 PingCAP, Inc.
//
// Licensed under the Apache License, Version 2.0 (the "License");
// you may not use this file except in compliance with the License.
// You may obtain a copy of the License at
//
//     http://www.apache.org/licenses/LICENSE-2.0
//
// Unless required by applicable law or agreed to in writing, software
// distributed under the License is distributed on an "AS IS" BASIS,
// WITHOUT WARRANTIES OR CONDITIONS OF ANY KIND, either express or implied.
// See the License for the specific language governing permissions and
// limitations under the License.

package external

import (
	"context"
	"flag"
	"fmt"
	"io"
	"math"
	"math/rand"
	"os"
	"runtime"
	"runtime/pprof"
	"slices"
	"sync"
	"testing"
	"time"

	"github.com/docker/go-units"
	"github.com/pingcap/tidb/br/pkg/storage"
	"github.com/pingcap/tidb/pkg/kv"
	"github.com/pingcap/tidb/pkg/util/intest"
	"github.com/pingcap/tidb/pkg/util/logutil"
	"github.com/pingcap/tidb/pkg/util/size"
	"github.com/stretchr/testify/require"
	"go.uber.org/atomic"
	"go.uber.org/zap"
	"golang.org/x/sync/errgroup"
)

var testingStorageURI = flag.String("testing-storage-uri", "", "the URI of the storage used for testing")

func openTestingStorage(t *testing.T) storage.ExternalStorage {
	if *testingStorageURI == "" {
		t.Skip("testingStorageURI is not set")
	}
	s, err := storage.NewFromURL(context.Background(), *testingStorageURI)
	require.NoError(t, err)
	return s
}

type kvSource interface {
	next() (key, value []byte, handle kv.Handle)
	outputSize() int
}

type ascendingKeyGenerator struct {
	keySize         int
	keyCommonPrefix []byte
	count           int
	curKey          []byte
	keyOutCh        chan []byte
}

func generateAscendingKey(
	count int,
	keySize int,
	keyCommonPrefix []byte,
) chan []byte {
	c := &ascendingKeyGenerator{
		keySize:         keySize,
		count:           count,
		keyCommonPrefix: keyCommonPrefix,
		keyOutCh:        make(chan []byte, 100),
	}
	c.curKey = make([]byte, keySize)
	copy(c.curKey, keyCommonPrefix)
	c.run()
	return c.keyOutCh
}

func (c *ascendingKeyGenerator) run() {
	keyCommonPrefixSize := len(c.keyCommonPrefix)
	incSuffixLen := int(math.Ceil(math.Log2(float64(c.count)) / 8))
	if c.keySize-keyCommonPrefixSize < incSuffixLen {
		panic(fmt.Sprintf("key size %d is too small, keyCommonPrefixSize: %d, incSuffixLen: %d",
			c.keySize, keyCommonPrefixSize, incSuffixLen))
	}

	go func() {
		defer close(c.keyOutCh)
		for i := 0; i < c.count; i++ {
			// ret to use most left bytes to alternate the key
			for j := keyCommonPrefixSize + incSuffixLen - 1; j >= keyCommonPrefixSize; j-- {
				c.curKey[j]++
				if c.curKey[j] != 0 {
					break
				}
			}
			c.keyOutCh <- slices.Clone(c.curKey)
		}
	}()
}

type ascendingKeySource struct {
	valueSize int
	keys      [][]byte
	keysIdx   int
	totalSize int
}

func newAscendingKeySource(
	count int,
	keySize int,
	valueSize int,
	keyCommonPrefix []byte,
) *ascendingKeySource {
	keyCh := generateAscendingKey(count, keySize, keyCommonPrefix)
	s := &ascendingKeySource{
		valueSize: valueSize,
		keys:      make([][]byte, count),
	}
	for i := 0; i < count; i++ {
		key := <-keyCh
		s.keys[i] = key
		s.totalSize += len(key) + valueSize
	}
	return s
}

func (s *ascendingKeySource) next() (key, value []byte, handle kv.Handle) {
	if s.keysIdx >= len(s.keys) {
		return nil, nil, nil
	}
	key = s.keys[s.keysIdx]
	s.keysIdx++
	return key, make([]byte, s.valueSize), nil
}

func (s *ascendingKeySource) outputSize() int {
	return s.totalSize
}

type ascendingKeyAsyncSource struct {
	valueSize int
	keyOutCh  chan []byte
	totalSize int
}

func newAscendingKeyAsyncSource(
	count int,
	keySize int,
	valueSize int,
	keyCommonPrefix []byte,
) *ascendingKeyAsyncSource {
	s := &ascendingKeyAsyncSource{
		valueSize: valueSize,
		keyOutCh:  generateAscendingKey(count, keySize, keyCommonPrefix),
	}
	return s
}

func (s *ascendingKeyAsyncSource) next() (key, value []byte, handle kv.Handle) {
	key, ok := <-s.keyOutCh
	if !ok {
		return nil, nil, nil
	}
	s.totalSize += len(key) + s.valueSize
	return key, make([]byte, s.valueSize), nil
}

func (s *ascendingKeyAsyncSource) outputSize() int {
	return s.totalSize
}

type randomKeyGenerator struct {
	keySize         int
	keyCommonPrefix []byte
	rnd             *rand.Rand
	count           int
	curKey          []byte
	keyOutCh        chan []byte
}

func generateRandomKey(
	count int,
	keySize int,
	keyCommonPrefix []byte,
	seed int,
) chan []byte {
	c := &randomKeyGenerator{
		keySize:         keySize,
		count:           count,
		keyCommonPrefix: keyCommonPrefix,
		rnd:             rand.New(rand.NewSource(int64(seed))),
		keyOutCh:        make(chan []byte, 100),
	}
	c.curKey = make([]byte, keySize)
	copy(c.curKey, keyCommonPrefix)
	c.run()
	return c.keyOutCh
}

func (c *randomKeyGenerator) run() {
	keyCommonPrefixSize := len(c.keyCommonPrefix)
	incSuffixLen := int(math.Ceil(math.Log2(float64(c.count)) / 8))
	randomLen := c.keySize - keyCommonPrefixSize - incSuffixLen
	if randomLen < 0 {
		panic(fmt.Sprintf("key size %d is too small, keyCommonPrefixSize: %d, incSuffixLen: %d",
			c.keySize, keyCommonPrefixSize, incSuffixLen))
	}

	go func() {
		defer close(c.keyOutCh)
		for i := 0; i < c.count; i++ {
			c.rnd.Read(c.curKey[keyCommonPrefixSize : keyCommonPrefixSize+randomLen])
			for j := len(c.curKey) - 1; j >= keyCommonPrefixSize+randomLen; j-- {
				c.curKey[j]++
				if c.curKey[j] != 0 {
					break
				}
			}
			c.keyOutCh <- slices.Clone(c.curKey)
		}
	}()
}

type randomKeySource struct {
	valueSize int
	keys      [][]byte
	keysIdx   int
	totalSize int
}

func newRandomKeySource(
	count int,
	keySize int,
	valueSize int,
	keyCommonPrefix []byte,
	seed int,
) *randomKeySource {
	keyCh := generateRandomKey(count, keySize, keyCommonPrefix, seed)
	s := &randomKeySource{
		valueSize: valueSize,
		keys:      make([][]byte, count),
	}
	for i := 0; i < count; i++ {
		key := <-keyCh
		s.keys[i] = key
		s.totalSize += len(key) + valueSize
	}
	return s
}

func (s *randomKeySource) next() (key, value []byte, handle kv.Handle) {
	if s.keysIdx >= len(s.keys) {
		return nil, nil, nil
	}
	key = s.keys[s.keysIdx]
	s.keysIdx++
	return key, make([]byte, s.valueSize), nil
}

func (s *randomKeySource) outputSize() int {
	return s.totalSize
}

type writeTestSuite struct {
	store              storage.ExternalStorage
	source             kvSource
	memoryLimit        int
	beforeCreateWriter func()
	beforeWriterClose  func()
	afterWriterClose   func()
}

func writePlainFile(s *writeTestSuite) {
	ctx := context.Background()
	filePath := "/test/writer"
	_ = s.store.DeleteFile(ctx, filePath)
	buf := make([]byte, s.memoryLimit)
	offset := 0
	flush := func(w storage.ExternalFileWriter) {
		n, err := w.Write(ctx, buf[:offset])
		intest.AssertNoError(err)
		intest.Assert(offset == n)
		offset = 0
	}

	if s.beforeCreateWriter != nil {
		s.beforeCreateWriter()
	}
	writer, err := s.store.Create(ctx, filePath, nil)
	intest.AssertNoError(err)
	key, val, _ := s.source.next()
	for key != nil {
		if offset+len(key)+len(val) > len(buf) {
			flush(writer)
		}
		offset += copy(buf[offset:], key)
		offset += copy(buf[offset:], val)
		key, val, _ = s.source.next()
	}
	flush(writer)
	if s.beforeWriterClose != nil {
		s.beforeWriterClose()
	}
	err = writer.Close(ctx)
	intest.AssertNoError(err)
	if s.afterWriterClose != nil {
		s.afterWriterClose()
	}
}

func cleanOldFiles(ctx context.Context, store storage.ExternalStorage, subDir string) {
	dataFiles, statFiles, err := GetAllFileNames(ctx, store, subDir)
	intest.AssertNoError(err)
	err = store.DeleteFiles(ctx, dataFiles)
	intest.AssertNoError(err)
	err = store.DeleteFiles(ctx, statFiles)
	intest.AssertNoError(err)
}

func writeExternalFile(s *writeTestSuite) {
	ctx := context.Background()
	filePath := "/test/writer"
	cleanOldFiles(ctx, s.store, filePath)
	builder := NewWriterBuilder().
		SetMemorySizeLimit(uint64(s.memoryLimit))

	if s.beforeCreateWriter != nil {
		s.beforeCreateWriter()
	}
	writer := builder.Build(s.store, filePath, "writerID")
	key, val, h := s.source.next()
	for key != nil {
		err := writer.WriteRow(ctx, key, val, h)
		intest.AssertNoError(err)
		key, val, h = s.source.next()
	}
	if s.beforeWriterClose != nil {
		s.beforeWriterClose()
	}
	err := writer.Close(ctx)
	intest.AssertNoError(err)
	if s.afterWriterClose != nil {
		s.afterWriterClose()
	}
}

func writeExternalOneFile(s *writeTestSuite) {
	ctx := context.Background()
	filePath := "/test/writer"
	cleanOldFiles(ctx, s.store, filePath)
	builder := NewWriterBuilder().
		SetMemorySizeLimit(uint64(s.memoryLimit))

	if s.beforeCreateWriter != nil {
		s.beforeCreateWriter()
	}
	writer := builder.BuildOneFile(
		s.store, filePath, "writerID")
	intest.AssertNoError(writer.Init(ctx, 20*1024*1024))
	key, val, _ := s.source.next()
	for key != nil {
		err := writer.WriteRow(ctx, key, val)
		intest.AssertNoError(err)
		key, val, _ = s.source.next()
	}
	if s.beforeWriterClose != nil {
		s.beforeWriterClose()
	}
	intest.AssertNoError(writer.Close(ctx))
	if s.afterWriterClose != nil {
		s.afterWriterClose()
	}
}

// TestCompareWriter should be run like
// go test ./br/pkg/lightning/backend/external -v -timeout=1h --tags=intest -test.run TestCompareWriter --testing-storage-uri="s3://xxx".
func TestCompareWriter(t *testing.T) {
	externalStore := openTestingStorage(t)
	expectedKVSize := 2 * 1024 * 1024 * 1024
	memoryLimit := 256 * 1024 * 1024
	testIdx := 0
	seed := time.Now().Nanosecond()
	t.Logf("random seed: %d", seed)
	var (
		now     time.Time
		elapsed time.Duration
		file    *os.File
		err     error
	)
	beforeTest := func() {
		testIdx++
		file, err = os.Create(fmt.Sprintf("cpu-profile-%d.prof", testIdx))
		intest.AssertNoError(err)
		err = pprof.StartCPUProfile(file)
		intest.AssertNoError(err)
		now = time.Now()
	}
	beforeClose := func() {
		file, err = os.Create(fmt.Sprintf("heap-profile-%d.prof", testIdx))
		intest.AssertNoError(err)
		// check heap profile to see the memory usage is expected
		err = pprof.WriteHeapProfile(file)
		intest.AssertNoError(err)
	}
	afterClose := func() {
		elapsed = time.Since(now)
		pprof.StopCPUProfile()
	}

	suite := &writeTestSuite{
		memoryLimit:        memoryLimit,
		beforeCreateWriter: beforeTest,
		beforeWriterClose:  beforeClose,
		afterWriterClose:   afterClose,
	}

	stores := map[string]storage.ExternalStorage{
		"external store": externalStore,
		"memory store":   storage.NewMemStorage(),
	}
	writerTestFn := map[string]func(*writeTestSuite){
		"plain file":        writePlainFile,
		"external file":     writeExternalFile,
		"external one file": writeExternalOneFile,
	}

	// not much difference between size 3 & 10
	keyCommonPrefix := []byte{1, 2, 3}

	for _, kvSize := range [][2]int{{20, 1000}, {20, 100}, {20, 10}} {
		expectedKVNum := expectedKVSize / (kvSize[0] + kvSize[1])
		sources := map[string]func() kvSource{}
		sources["ascending key"] = func() kvSource {
			return newAscendingKeySource(expectedKVNum, kvSize[0], kvSize[1], keyCommonPrefix)
		}
		sources["random key"] = func() kvSource {
			return newRandomKeySource(expectedKVNum, kvSize[0], kvSize[1], keyCommonPrefix, seed)
		}
		for sourceName, sourceGetter := range sources {
			for storeName, store := range stores {
				for writerName, fn := range writerTestFn {
					if writerName == "plain file" && storeName == "external store" {
						// about 27MB/s
						continue
					}
					suite.store = store
					source := sourceGetter()
					suite.source = source
					t.Logf("test %d: %s, %s, %s, key size: %d, value size: %d",
						testIdx+1, sourceName, storeName, writerName, kvSize[0], kvSize[1])
					fn(suite)
					speed := float64(source.outputSize()) / elapsed.Seconds() / 1024 / 1024
					t.Logf("test %d: speed for %d bytes: %.2f MB/s", testIdx, source.outputSize(), speed)
					suite.source = nil
				}
			}
		}
	}
}

type readTestSuite struct {
	store              storage.ExternalStorage
	subDir             string
	totalKVCnt         int
	concurrency        int
	memoryLimit        int
	mergeIterHotspot   bool
	beforeCreateReader func()
	beforeReaderClose  func()
	afterReaderClose   func()
}

func readFileSequential(t *testing.T, s *readTestSuite) {
	ctx := context.Background()
	files, _, err := GetAllFileNames(ctx, s.store, "/"+s.subDir)
	intest.AssertNoError(err)

	buf := make([]byte, s.memoryLimit)
	if s.beforeCreateReader != nil {
		s.beforeCreateReader()
	}
	var totalFileSize atomic.Int64
	startTime := time.Now()
	for i, file := range files {
		reader, err := s.store.Open(ctx, file, nil)
		intest.AssertNoError(err)
		var size int
		for {
			n, err := reader.Read(buf)
			size += n
			if err != nil {
				break
			}
		}
		intest.Assert(err == io.EOF)
		totalFileSize.Add(int64(size))
		if i == len(files)-1 {
			if s.beforeReaderClose != nil {
				s.beforeReaderClose()
			}
		}
		err = reader.Close()
		intest.AssertNoError(err)
	}
	if s.afterReaderClose != nil {
		s.afterReaderClose()
	}
	t.Logf(
		"sequential read speed for %s bytes(%d files): %s/s",
		units.BytesSize(float64(totalFileSize.Load())),
		len(files),
		units.BytesSize(float64(totalFileSize.Load())/time.Since(startTime).Seconds()),
	)
}

func readFileConcurrently(t *testing.T, s *readTestSuite) {
	ctx := context.Background()
	files, _, err := GetAllFileNames(ctx, s.store, "/"+s.subDir)
	intest.AssertNoError(err)

	conc := min(s.concurrency, len(files))
	var eg errgroup.Group
	eg.SetLimit(conc)
	var once sync.Once

	if s.beforeCreateReader != nil {
		s.beforeCreateReader()
	}
	var totalFileSize atomic.Int64
	startTime := time.Now()
	for i := range files {
		file := files[i]
		eg.Go(func() error {
			buf := make([]byte, s.memoryLimit/conc)
			reader, err := s.store.Open(ctx, file, nil)
			intest.AssertNoError(err)
			var size int
			for {
				n, err := reader.Read(buf)
				size += n
				if err != nil {
					break
				}
			}
			intest.Assert(err == io.EOF)
			totalFileSize.Add(int64(size))
			once.Do(func() {
				if s.beforeReaderClose != nil {
					s.beforeReaderClose()
				}
			})
			err = reader.Close()
			intest.AssertNoError(err)
			return nil
		})
	}
	err = eg.Wait()
	intest.AssertNoError(err)
	if s.afterReaderClose != nil {
		s.afterReaderClose()
	}
	totalDur := time.Since(startTime)
	t.Logf(
		"concurrent read speed for %s bytes(%d files): %s/s, total-dur=%s",
		units.BytesSize(float64(totalFileSize.Load())),
		len(files),
		units.BytesSize(float64(totalFileSize.Load())/totalDur.Seconds()), totalDur,
	)
}

func createEvenlyDistributedFiles(
	store storage.ExternalStorage,
	fileSize, fileCount int,
	subDir string,
) (int, kv.Key, kv.Key) {
	ctx := context.Background()

	cleanOldFiles(ctx, store, "/"+subDir)

	value := make([]byte, 100)
	kvCnt := 0
	var minKey, maxKey kv.Key
	for i := 0; i < fileCount; i++ {
		builder := NewWriterBuilder().
			SetBlockSize(10 * 1024 * 1024).
			SetMemorySizeLimit(uint64(float64(fileSize) * 1.1))
		writer := builder.Build(
			store,
			"/"+subDir,
			fmt.Sprintf("%d", i),
		)

		keyIdx := i
		totalSize := 0
		for totalSize < fileSize {
			key := fmt.Sprintf("key_%09d", keyIdx)
			if len(minKey) == 0 && len(maxKey) == 0 {
				minKey = []byte(key)
				maxKey = []byte(key)
			} else {
				minKey = BytesMin(minKey, []byte(key))
				maxKey = BytesMax(maxKey, []byte(key))
			}
			err := writer.WriteRow(ctx, []byte(key), value, nil)
			intest.AssertNoError(err)
			keyIdx += fileCount
			totalSize += len(key) + len(value)
			kvCnt++
		}
		err := writer.Close(ctx)
		intest.AssertNoError(err)
	}
	return kvCnt, minKey, maxKey
}

func readMergeIter(t *testing.T, s *readTestSuite) {
	ctx := context.Background()
	files, _, err := GetAllFileNames(ctx, s.store, "/"+s.subDir)
	intest.AssertNoError(err)

	if s.beforeCreateReader != nil {
		s.beforeCreateReader()
	}

	startTime := time.Now()
	var totalSize int
	readBufSize := s.memoryLimit / len(files)
	zeroOffsets := make([]uint64, len(files))
	iter, err := NewMergeKVIter(ctx, files, zeroOffsets, s.store, readBufSize, s.mergeIterHotspot, 0)
	intest.AssertNoError(err)

	kvCnt := 0
	for iter.Next() {
		kvCnt++
		if kvCnt == s.totalKVCnt/2 {
			if s.beforeReaderClose != nil {
				s.beforeReaderClose()
			}
		}
		totalSize += len(iter.Key()) + len(iter.Value()) + lengthBytes*2
	}
	intest.Assert(kvCnt == s.totalKVCnt)
	err = iter.Close()
	intest.AssertNoError(err)
	if s.afterReaderClose != nil {
		s.afterReaderClose()
	}
	t.Logf(
		"merge iter read (hotspot=%t) speed for %s bytes: %s/s",
		s.mergeIterHotspot,
		units.BytesSize(float64(totalSize)),
		units.BytesSize(float64(totalSize)/time.Since(startTime).Seconds()),
	)
}

func TestCompareReaderEvenlyDistributedContent(t *testing.T) {
	fileSize := 50 * 1024 * 1024
	fileCnt := 24
	subDir := "evenly_distributed"
	store := openTestingStorage(t)

	kvCnt, _, _ := createEvenlyDistributedFiles(store, fileSize, fileCnt, subDir)
	memoryLimit := 64 * 1024 * 1024
	fileIdx := 0
	var (
		now     time.Time
		elapsed time.Duration
		file    *os.File
		err     error
	)
	beforeTest := func() {
		fileIdx++
		file, err = os.Create(fmt.Sprintf("cpu-profile-%d.prof", fileIdx))
		intest.AssertNoError(err)
		err = pprof.StartCPUProfile(file)
		intest.AssertNoError(err)
		now = time.Now()
	}
	beforeClose := func() {
		file, err = os.Create(fmt.Sprintf("heap-profile-%d.prof", fileIdx))
		intest.AssertNoError(err)
		// check heap profile to see the memory usage is expected
		err = pprof.WriteHeapProfile(file)
		intest.AssertNoError(err)
	}
	afterClose := func() {
		elapsed = time.Since(now)
		pprof.StopCPUProfile()
	}

	suite := &readTestSuite{
		store:              store,
		totalKVCnt:         kvCnt,
		concurrency:        100,
		memoryLimit:        memoryLimit,
		beforeCreateReader: beforeTest,
		beforeReaderClose:  beforeClose,
		afterReaderClose:   afterClose,
		subDir:             subDir,
	}

	readFileSequential(t, suite)
	t.Logf(
		"sequential read speed for %d bytes: %.2f MB/s",
		fileSize*fileCnt,
		float64(fileSize*fileCnt)/elapsed.Seconds()/1024/1024,
	)

	readFileConcurrently(t, suite)
	t.Logf(
		"concurrent read speed for %d bytes: %.2f MB/s",
		fileSize*fileCnt,
		float64(fileSize*fileCnt)/elapsed.Seconds()/1024/1024,
	)

	readMergeIter(t, suite)
	t.Logf(
		"merge iter read speed for %d bytes: %.2f MB/s",
		fileSize*fileCnt,
		float64(fileSize*fileCnt)/elapsed.Seconds()/1024/1024,
	)
}

func createAscendingFiles(
	store storage.ExternalStorage,
	fileSize, fileCount int,
	subDir string,
) (int, kv.Key, kv.Key) {
	ctx := context.Background()

	cleanOldFiles(ctx, store, "/"+subDir)

	keyIdx := 0
	value := make([]byte, 100)
	kvCnt := 0
	var minKey, maxKey kv.Key
	for i := 0; i < fileCount; i++ {
		builder := NewWriterBuilder().
			SetMemorySizeLimit(uint64(float64(fileSize) * 1.1))
		writer := builder.Build(
			store,
			"/"+subDir,
			fmt.Sprintf("%d", i),
		)

		totalSize := 0
		var key string
		for totalSize < fileSize {
			key = fmt.Sprintf("key_%09d", keyIdx)
			if i == 0 && totalSize == 0 {
				minKey = []byte(key)
			}
			err := writer.WriteRow(ctx, []byte(key), value, nil)
			intest.AssertNoError(err)
			keyIdx++
			totalSize += len(key) + len(value)
			kvCnt++
		}
		if i == fileCount-1 {
			maxKey = []byte(key)
		}
		err := writer.Close(ctx)
		intest.AssertNoError(err)
	}
	return kvCnt, minKey, maxKey
}

var (
	objectPrefix = flag.String("object-prefix", "ascending", "object prefix")
	fileSize     = flag.Int("file-size", 50*units.MiB, "file size")
	fileCount    = flag.Int("file-count", 24, "file count")
	concurrency  = flag.Int("concurrency", 100, "concurrency")
	memoryLimit  = flag.Int("memory-limit", 64*units.MiB, "memory limit")
	skipCreate   = flag.Bool("skip-create", false, "skip create files")
	fileName     = flag.String("file-name", "test", "file name for tests")
)

func TestReadFileConcurrently(t *testing.T) {
	testCompareReaderWithContent(t, createAscendingFiles, readFileConcurrently)
}

func TestReadFileSequential(t *testing.T) {
	testCompareReaderWithContent(t, createAscendingFiles, readFileSequential)
}

func TestReadMergeIterCheckHotspot(t *testing.T) {
	testCompareReaderWithContent(t, createAscendingFiles, func(t *testing.T, suite *readTestSuite) {
		suite.mergeIterHotspot = true
		readMergeIter(t, suite)
	})
}

func TestReadMergeIterWithoutCheckHotspot(t *testing.T) {
	testCompareReaderWithContent(t, createAscendingFiles, readMergeIter)
}

func testCompareReaderWithContent(
	t *testing.T,
	createFn func(store storage.ExternalStorage, fileSize int, fileCount int, objectPrefix string) (int, kv.Key, kv.Key),
	fn func(t *testing.T, suite *readTestSuite)) {
	store := openTestingStorage(t)
	kvCnt := 0
	if !*skipCreate {
		kvCnt, _, _ = createFn(store, *fileSize, *fileCount, *objectPrefix)
	}
	fileIdx := 0
	var (
		file *os.File
		err  error
	)
	beforeTest := func() {
		fileIdx++
		file, err = os.Create(fmt.Sprintf("cpu-profile-%d.prof", fileIdx))
		intest.AssertNoError(err)
		err = pprof.StartCPUProfile(file)
		intest.AssertNoError(err)
	}
	beforeClose := func() {
		file, err = os.Create(fmt.Sprintf("heap-profile-%d.prof", fileIdx))
		intest.AssertNoError(err)
		// check heap profile to see the memory usage is expected
		err = pprof.WriteHeapProfile(file)
		intest.AssertNoError(err)
	}
	afterClose := func() {
		pprof.StopCPUProfile()
	}

	suite := &readTestSuite{
		store:              store,
		totalKVCnt:         kvCnt,
		concurrency:        *concurrency,
		memoryLimit:        *memoryLimit,
		beforeCreateReader: beforeTest,
		beforeReaderClose:  beforeClose,
		afterReaderClose:   afterClose,
		subDir:             *objectPrefix,
	}

	fn(t, suite)
}

const largeAscendingDataPath = "large_ascending_data"

// TestPrepareLargeData will write 1000 * 256MB data to the storage.
func TestPrepareLargeData(t *testing.T) {
	store := openTestingStorage(t)
	ctx := context.Background()

	cleanOldFiles(ctx, store, largeAscendingDataPath)

	fileSize := 256 * 1024 * 1024
	fileCnt := 1000
	keySize := 20
	valueSize := 100
	concurrency := runtime.NumCPU() / 2
	filePerConcUpperBound := (fileCnt + concurrency - 1) / concurrency

	size := atomic.NewInt64(0)
	now := time.Now()
	wg := sync.WaitGroup{}
	wg.Add(concurrency)

	for i := 0; i < concurrency; i++ {
		i := i
		go func() {
			defer wg.Done()
			writer := NewWriterBuilder().
				SetMemorySizeLimit(uint64(fileSize)).
				Build(store, largeAscendingDataPath, fmt.Sprintf("%02d", i))
			endFile := min((i+1)*filePerConcUpperBound, fileCnt)
			startFile := min(i*filePerConcUpperBound, endFile)
			if startFile == endFile {
				return
			}

			// slightly reduce total size to avoid generate a small file at the end
			totalSize := fileSize*(endFile-startFile) - 20*1024*1024
			kvCnt := totalSize / (keySize + valueSize + 16)
			source := newAscendingKeyAsyncSource(kvCnt, keySize, valueSize, []byte{byte(i)})
			key, val, _ := source.next()
			for key != nil {
				err := writer.WriteRow(ctx, key, val, nil)
				intest.AssertNoError(err)
				size.Add(int64(len(key) + len(val)))
				key, val, _ = source.next()
			}
			err := writer.Close(ctx)
			intest.AssertNoError(err)
		}()
	}
	wg.Wait()
	elapsed := time.Since(now)
	t.Logf("write %d bytes in %s, speed: %.2f MB/s",
		size.Load(), elapsed, float64(size.Load())/elapsed.Seconds()/1024/1024)
	dataFiles, _, err := GetAllFileNames(ctx, store, largeAscendingDataPath)
	intest.AssertNoError(err)

	r, err := store.Open(ctx, dataFiles[0], nil)
	intest.AssertNoError(err)
	firstFileSize, err := r.GetFileSize()
	intest.AssertNoError(err)
	err = r.Close()
	intest.AssertNoError(err)

	r, err = store.Open(ctx, dataFiles[len(dataFiles)-1], nil)
	intest.AssertNoError(err)
	lastFileSize, err := r.GetFileSize()
	intest.AssertNoError(err)
	err = r.Close()
	intest.AssertNoError(err)
	t.Logf("total %d data files, first file size: %.2f MB, last file size: %.2f MB",
		len(dataFiles), float64(firstFileSize)/1024/1024, float64(lastFileSize)/1024/1024)
}

type mergeTestSuite struct {
	store            storage.ExternalStorage
	subDir           string
	totalKVCnt       int
	concurrency      int
	memoryLimit      int
	mergeIterHotspot bool
	minKey           kv.Key
	maxKey           kv.Key
	beforeMerge      func()
	afterMerge       func()
}

func mergeStep(t *testing.T, s *mergeTestSuite) {
	ctx := context.Background()
	datas, _, err := GetAllFileNames(ctx, s.store, "/"+s.subDir)
	intest.AssertNoError(err)

	mergeOutput := "merge_output"
	totalSize := atomic.NewUint64(0)
	onClose := func(s *WriterSummary) {
		totalSize.Add(s.TotalSize)
	}
	if s.beforeMerge != nil {
		s.beforeMerge()
	}

	now := time.Now()
	err = MergeOverlappingFiles(
		ctx,
		datas,
		s.store,
		int64(5*size.MB),
		64*1024,
		mergeOutput,
		DefaultBlockSize,
		DefaultMemSizeLimit,
		8*1024,
		1*size.MB,
		8*1024,
		onClose,
		s.concurrency,
		s.mergeIterHotspot,
	)

	intest.AssertNoError(err)
	if s.afterMerge != nil {
		s.afterMerge()
	}
	elapsed := time.Since(now)
	t.Logf(
		"merge speed for %d bytes in %s with %d concurrency, speed: %.2f MB/s",
		totalSize.Load(),
		elapsed,
		s.concurrency,
		float64(totalSize.Load())/elapsed.Seconds()/1024/1024,
	)
}

func newMergeStep(t *testing.T, s *mergeTestSuite) {
	ctx := context.Background()
	datas, stats, err := GetAllFileNames(ctx, s.store, "/"+s.subDir)
	intest.AssertNoError(err)

	mergeOutput := "merge_output"
	totalSize := atomic.NewUint64(0)
	onClose := func(s *WriterSummary) {
		totalSize.Add(s.TotalSize)
	}
	if s.beforeMerge != nil {
		s.beforeMerge()
	}

	now := time.Now()
	err = MergeOverlappingFilesV2(
		ctx,
		datas,
		stats,
		s.store,
		s.minKey,
		s.maxKey.Next(),
		int64(5*size.MB),
		mergeOutput,
		"test",
		DefaultBlockSize,
		8*1024,
		1*size.MB,
		8*1024,
		onClose,
		s.concurrency,
		s.mergeIterHotspot,
	)

	intest.AssertNoError(err)
	if s.afterMerge != nil {
		s.afterMerge()
	}
	elapsed := time.Since(now)
	t.Logf(
		"new merge speed for %d bytes in %s, speed: %.2f MB/s",
		totalSize.Load(),
		elapsed,
		float64(totalSize.Load())/elapsed.Seconds()/1024/1024,
	)
}

func testCompareMergeWithContent(
	t *testing.T,
	concurrency int,
	createFn func(store storage.ExternalStorage, fileSize int, fileCount int, objectPrefix string) (int, kv.Key, kv.Key),
	fn func(t *testing.T, suite *mergeTestSuite)) {
	store := openTestingStorage(t)
	kvCnt := 0
	var minKey, maxKey kv.Key
	if !*skipCreate {
		kvCnt, minKey, maxKey = createFn(store, *fileSize, *fileCount, *objectPrefix)
	}

	fileIdx := 0
	var (
		file *os.File
		err  error
	)
	beforeTest := func() {
		file, err = os.Create(fmt.Sprintf("cpu-profile-%d.prof", fileIdx))
		intest.AssertNoError(err)
		err = pprof.StartCPUProfile(file)
		intest.AssertNoError(err)
	}

	afterTest := func() {
		pprof.StopCPUProfile()
	}

	suite := &mergeTestSuite{
		store:            store,
		totalKVCnt:       kvCnt,
		concurrency:      concurrency,
		memoryLimit:      *memoryLimit,
		beforeMerge:      beforeTest,
		afterMerge:       afterTest,
		subDir:           *objectPrefix,
		minKey:           minKey,
		maxKey:           maxKey,
		mergeIterHotspot: true,
	}

	fn(t, suite)
}

func TestMergeBench(t *testing.T) {
<<<<<<< HEAD
	testCompareMergeWithContent(t, createAscendingFiles, mergeStep)
	testCompareMergeWithContent(t, createEvenlyDistributedFiles, mergeStep)
}

func TestReadStatFile(t *testing.T) {
	ctx := context.Background()
	store := openTestingStorage(t)
	rd, _ := newStatsReader(ctx, store, *fileName, 4096)
	for {

		prop, err := rd.nextProp()
		if err == io.EOF {
			break
		}
		logutil.BgLogger().Info("read one prop",
			zap.Int("prop len", prop.len()),
			zap.Int("prop offset", int(prop.offset)),
			zap.Int("prop size", int(prop.size)),
			zap.Int("prop keys", int(prop.keys)))
	}
=======
	testCompareMergeWithContent(t, 1, createAscendingFiles, mergeStep)
	testCompareMergeWithContent(t, 1, createEvenlyDistributedFiles, mergeStep)
	testCompareMergeWithContent(t, 2, createAscendingFiles, mergeStep)
	testCompareMergeWithContent(t, 2, createEvenlyDistributedFiles, mergeStep)
	testCompareMergeWithContent(t, 4, createAscendingFiles, mergeStep)
	testCompareMergeWithContent(t, 4, createEvenlyDistributedFiles, mergeStep)
	testCompareMergeWithContent(t, 8, createAscendingFiles, mergeStep)
	testCompareMergeWithContent(t, 8, createEvenlyDistributedFiles, mergeStep)
	testCompareMergeWithContent(t, 8, createAscendingFiles, newMergeStep)
	testCompareMergeWithContent(t, 8, createEvenlyDistributedFiles, newMergeStep)
>>>>>>> 27aed319
}<|MERGE_RESOLUTION|>--- conflicted
+++ resolved
@@ -1071,28 +1071,6 @@
 }
 
 func TestMergeBench(t *testing.T) {
-<<<<<<< HEAD
-	testCompareMergeWithContent(t, createAscendingFiles, mergeStep)
-	testCompareMergeWithContent(t, createEvenlyDistributedFiles, mergeStep)
-}
-
-func TestReadStatFile(t *testing.T) {
-	ctx := context.Background()
-	store := openTestingStorage(t)
-	rd, _ := newStatsReader(ctx, store, *fileName, 4096)
-	for {
-
-		prop, err := rd.nextProp()
-		if err == io.EOF {
-			break
-		}
-		logutil.BgLogger().Info("read one prop",
-			zap.Int("prop len", prop.len()),
-			zap.Int("prop offset", int(prop.offset)),
-			zap.Int("prop size", int(prop.size)),
-			zap.Int("prop keys", int(prop.keys)))
-	}
-=======
 	testCompareMergeWithContent(t, 1, createAscendingFiles, mergeStep)
 	testCompareMergeWithContent(t, 1, createEvenlyDistributedFiles, mergeStep)
 	testCompareMergeWithContent(t, 2, createAscendingFiles, mergeStep)
@@ -1103,5 +1081,22 @@
 	testCompareMergeWithContent(t, 8, createEvenlyDistributedFiles, mergeStep)
 	testCompareMergeWithContent(t, 8, createAscendingFiles, newMergeStep)
 	testCompareMergeWithContent(t, 8, createEvenlyDistributedFiles, newMergeStep)
->>>>>>> 27aed319
+}
+
+func TestReadStatFile(t *testing.T) {
+	ctx := context.Background()
+	store := openTestingStorage(t)
+	rd, _ := newStatsReader(ctx, store, *fileName, 4096)
+	for {
+
+		prop, err := rd.nextProp()
+		if err == io.EOF {
+			break
+		}
+		logutil.BgLogger().Info("read one prop",
+			zap.Int("prop len", prop.len()),
+			zap.Int("prop offset", int(prop.offset)),
+			zap.Int("prop size", int(prop.size)),
+			zap.Int("prop keys", int(prop.keys)))
+	}
 }