// Copyright 2020 PingCAP, Inc.
//
// Licensed under the Apache License, Version 2.0 (the "License");
// you may not use this file except in compliance with the License.
// You may obtain a copy of the License at
//
//     http://www.apache.org/licenses/LICENSE-2.0
//
// Unless required by applicable law or agreed to in writing, software
// distributed under the License is distributed on an "AS IS" BASIS,
// WITHOUT WARRANTIES OR CONDITIONS OF ANY KIND, either express or implied.
// See the License for the specific language governing permissions and
// limitations under the License.

package noop

import (
	"context"
	"time"

	"github.com/google/uuid"
	"github.com/pingcap/tidb/br/pkg/lightning/backend"
	"github.com/pingcap/tidb/br/pkg/lightning/backend/encode"
	"github.com/pingcap/tidb/br/pkg/lightning/verification"
	"github.com/pingcap/tidb/parser/model"
	"github.com/pingcap/tidb/types"
)

// NewNoopBackend creates a new backend that does nothing.
func NewNoopBackend() backend.Backend {
	return backend.MakeBackend(noopBackend{})
}

type noopBackend struct{}

type noopRows struct{}

// SplitIntoChunks implements the Rows interface.
func (r noopRows) SplitIntoChunks(int) []encode.Rows {
	return []encode.Rows{r}
}

// Clear returns a new collection with empty content. It may share the
// capacity with the current instance. The typical usage is `x = x.Clear()`.
func (r noopRows) Clear() encode.Rows {
	return r
}

// Close the connection to the backend.
func (b noopBackend) Close() {}

// MakeEmptyRows creates an empty collection of encoded rows.
func (b noopBackend) MakeEmptyRows() encode.Rows {
	return noopRows{}
}

// RetryImportDelay returns the duration to sleep when retrying an import
func (b noopBackend) RetryImportDelay() time.Duration {
	return 0
}

// ShouldPostProcess returns whether KV-specific post-processing should be
// performed for this backend. Post-processing includes checksum and analyze.
func (b noopBackend) ShouldPostProcess() bool {
	return false
}

// NewEncoder creates an encoder of a TiDB table.
func (b noopBackend) NewEncoder(ctx context.Context, config *encode.EncodingConfig) (encode.Encoder, error) {
	return noopEncoder{}, nil
}

// OpenEngine creates a new engine file for the given table.
func (b noopBackend) OpenEngine(context.Context, *backend.EngineConfig, uuid.UUID) error {
	return nil
}

// CloseEngine closes the engine file, flushing any remaining data.
func (b noopBackend) CloseEngine(ctx context.Context, cfg *backend.EngineConfig, engineUUID uuid.UUID) error {
	return nil
}

// ImportEngine imports a closed engine file.
func (b noopBackend) ImportEngine(ctx context.Context, engineUUID uuid.UUID, regionSplitSize, regionSplitKeys int64) error {
	return nil
}

// CleanupEngine removes all data related to the engine.
func (b noopBackend) CleanupEngine(ctx context.Context, engineUUID uuid.UUID) error {
	return nil
}

// CheckRequirements performs the check whether the backend satisfies the
// version requirements
func (b noopBackend) CheckRequirements(context.Context, *backend.CheckCtx) error {
	return nil
}

// FetchRemoteTableModels obtains the models of all tables given the schema
// name. The returned table info does not need to be precise if the encoder,
// is not requiring them, but must at least fill in the following fields for
// TablesFromMeta to succeed:
//   - Name
//   - State (must be model.StatePublic)
//   - ID
//   - Columns
//   - Name
//   - State (must be model.StatePublic)
//   - Offset (must be 0, 1, 2, ...)
//   - PKIsHandle (true = do not generate _tidb_rowid)
func (b noopBackend) FetchRemoteTableModels(ctx context.Context, schemaName string) ([]*model.TableInfo, error) {
	return nil, nil
}

// FlushEngine ensures all KV pairs written to an open engine has been
// synchronized, such that kill-9'ing Lightning afterwards and resuming from
// checkpoint can recover the exact same content.
//
// This method is only relevant for local backend, and is no-op for all
// other backends.
func (b noopBackend) FlushEngine(ctx context.Context, engineUUID uuid.UUID) error {
	return nil
}

// FlushAllEngines performs FlushEngine on all opened engines. This is a
// very expensive operation and should only be used in some rare situation
// (e.g. preparing to resolve a disk quota violation).
func (b noopBackend) FlushAllEngines(ctx context.Context) error {
	return nil
}

// EngineFileSizes obtains the size occupied locally of all engines managed
// by this backend. This method is used to compute disk quota.
// It can return nil if the content are all stored remotely.
func (b noopBackend) EngineFileSizes() []backend.EngineFileSize {
	return nil
}

// ResetEngine clears all written KV pairs in this opened engine.
func (b noopBackend) ResetEngine(ctx context.Context, engineUUID uuid.UUID) error {
	return nil
}

// LocalWriter obtains a thread-local EngineWriter for writing rows into the given engine.
func (b noopBackend) LocalWriter(context.Context, *backend.LocalWriterConfig, uuid.UUID) (backend.EngineWriter, error) {
	return Writer{}, nil
}

<<<<<<< HEAD
=======
// CollectLocalDuplicateRows collects duplicate rows from local backend.
func (b noopBackend) CollectLocalDuplicateRows(ctx context.Context, tbl table.Table, tableName string, opts *encode.SessionOptions) (bool, error) {
	panic("Unsupported Operation")
}

// CollectRemoteDuplicateRows collects duplicate rows from remote backend.
func (b noopBackend) CollectRemoteDuplicateRows(ctx context.Context, tbl table.Table, tableName string, opts *encode.SessionOptions) (bool, error) {
	panic("Unsupported Operation")
}

// ResolveDuplicateRows resolves duplicate rows.
func (b noopBackend) ResolveDuplicateRows(ctx context.Context, tbl table.Table, tableName string, algorithm config.DuplicateResolutionAlgorithm) error {
	return nil
}

// TotalMemoryConsume returns the total memory usage of the backend.
>>>>>>> 9cf69a96
func (b noopBackend) TotalMemoryConsume() int64 {
	return 0
}

type noopEncoder struct{}

// Close the encoder.
func (e noopEncoder) Close() {}

// Encode encodes a row of SQL values into a backend-friendly format.
func (e noopEncoder) Encode([]types.Datum, int64, []int, int64) (encode.Row, error) {
	return noopRow{}, nil
}

type noopRow struct{}

// Size returns the size of the encoded row.
func (r noopRow) Size() uint64 {
	return 0
}

// ClassifyAndAppend classifies the row into the corresponding collection.
func (r noopRow) ClassifyAndAppend(*encode.Rows, *verification.KVChecksum, *encode.Rows, *verification.KVChecksum) {
}

// Writer define a local writer that do nothing.
type Writer struct{}

// AppendRows implements the EngineWriter interface.
func (w Writer) AppendRows(context.Context, string, []string, encode.Rows) error {
	return nil
}

// IsSynced implements the EngineWriter interface.
func (w Writer) IsSynced() bool {
	return true
}

// Close implements the EngineWriter interface.
func (w Writer) Close(context.Context) (backend.ChunkFlushStatus, error) {
	return trueStatus{}, nil
}

type trueStatus struct{}

// Flushed implements the ChunkFlushStatus interface.
func (s trueStatus) Flushed() bool {
	return true
}<|MERGE_RESOLUTION|>--- conflicted
+++ resolved
@@ -146,25 +146,7 @@
 	return Writer{}, nil
 }
 
-<<<<<<< HEAD
-=======
-// CollectLocalDuplicateRows collects duplicate rows from local backend.
-func (b noopBackend) CollectLocalDuplicateRows(ctx context.Context, tbl table.Table, tableName string, opts *encode.SessionOptions) (bool, error) {
-	panic("Unsupported Operation")
-}
-
-// CollectRemoteDuplicateRows collects duplicate rows from remote backend.
-func (b noopBackend) CollectRemoteDuplicateRows(ctx context.Context, tbl table.Table, tableName string, opts *encode.SessionOptions) (bool, error) {
-	panic("Unsupported Operation")
-}
-
-// ResolveDuplicateRows resolves duplicate rows.
-func (b noopBackend) ResolveDuplicateRows(ctx context.Context, tbl table.Table, tableName string, algorithm config.DuplicateResolutionAlgorithm) error {
-	return nil
-}
-
 // TotalMemoryConsume returns the total memory usage of the backend.
->>>>>>> 9cf69a96
 func (b noopBackend) TotalMemoryConsume() int64 {
 	return 0
 }
