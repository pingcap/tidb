// Copyright 2019 PingCAP, Inc.
//
// Licensed under the Apache License, Version 2.0 (the "License");
// you may not use this file except in compliance with the License.
// You may obtain a copy of the License at
//
//     http://www.apache.org/licenses/LICENSE-2.0
//
// Unless required by applicable law or agreed to in writing, software
// distributed under the License is distributed on an "AS IS" BASIS,
// WITHOUT WARRANTIES OR CONDITIONS OF ANY KIND, either express or implied.
// See the License for the specific language governing permissions and
// limitations under the License.

package config

import (
	"time"

	"github.com/docker/go-units"
	"google.golang.org/grpc"
	"google.golang.org/grpc/keepalive"
)

// some constants
const (
<<<<<<< HEAD
	DefaultBatchImportRatio = 0.75

	// mydumper
=======
>>>>>>> 9cf69a96
	ReadBlockSize ByteSize = 64 * units.KiB
	// SplitRegionSize See: https://github.com/tikv/tikv/blob/e030a0aae9622f3774df89c62f21b2171a72a69e/etc/config-template.toml#L360
	// lower the max-key-count to avoid tikv trigger region auto split
	SplitRegionSize         ByteSize = 96 * units.MiB
	SplitRegionKeys         int      = 1_280_000
	MaxSplitRegionSizeRatio int      = 10

	defaultMaxAllowedPacket = 64 * units.MiB
)

// static vars
var (
	DefaultGrpcKeepaliveParams = grpc.WithKeepaliveParams(keepalive.ClientParameters{
		Time:                1 * time.Minute,
		Timeout:             2 * time.Minute,
		PermitWithoutStream: false,
	})
	// BufferSizeScale is the factor of block buffer size
	BufferSizeScale           = int64(5)
	DefaultBatchSize ByteSize = 100 * units.GiB
	MaxRegionSize    ByteSize = 256 * units.MiB
)<|MERGE_RESOLUTION|>--- conflicted
+++ resolved
@@ -24,12 +24,8 @@
 
 // some constants
 const (
-<<<<<<< HEAD
 	DefaultBatchImportRatio = 0.75
 
-	// mydumper
-=======
->>>>>>> 9cf69a96
 	ReadBlockSize ByteSize = 64 * units.KiB
 	// SplitRegionSize See: https://github.com/tikv/tikv/blob/e030a0aae9622f3774df89c62f21b2171a72a69e/etc/config-template.toml#L360
 	// lower the max-key-count to avoid tikv trigger region auto split
