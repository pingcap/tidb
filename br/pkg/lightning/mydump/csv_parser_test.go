--- conflicted
+++ resolved
@@ -1009,11 +1009,7 @@
 	parser, err := mydump.NewCSVParser(
 		context.Background(),
 		&cfg.CSV,
-<<<<<<< HEAD
-		mydump.NewStringReader("xxx1#2#3#4#\n"),
-=======
 		mydump.NewStringReader("xxx1#2#3#4#\n56#78"),
->>>>>>> 55c83585
 		int64(config.ReadBlockSize),
 		ioWorkers,
 		false,
@@ -1024,8 +1020,6 @@
 	require.NoError(t, err)
 	require.Equal(t, "xxx1#2#3#4#\n", string(content))
 	require.Equal(t, int64(12), idx)
-<<<<<<< HEAD
-=======
 	content, idx, err = parser.ReadUntilTerminator()
 	require.ErrorIs(t, err, io.EOF)
 	require.Equal(t, "56#78", string(content))
@@ -1131,7 +1125,6 @@
 		},
 	}
 	runTestCasesCSV(t, &cfg, 1, testCases)
->>>>>>> 55c83585
 }
 
 func TestStartingBy(t *testing.T) {
