--- conflicted
+++ resolved
@@ -344,27 +344,15 @@
 	store storage.ExternalStorage,
 	meta *MDTableMeta,
 	dataFile FileInfo,
-<<<<<<< HEAD
-	prevRowIdxMax int64,
-) (int64, *TableRegion, error) {
+) (*TableRegion, error) {
 	numberRows := dataFile.FileMeta.Rows
 	var err error
 	// for safety
 	if numberRows <= 0 {
 		numberRows, err = ReadParquetFileRowCountByFile(ctx, store, dataFile.FileMeta)
 		if err != nil {
-			return 0, nil, err
-		}
-=======
-) (*TableRegion, error) {
-	r, err := store.Open(ctx, dataFile.FileMeta.Path)
-	if err != nil {
-		return nil, errors.Trace(err)
-	}
-	numberRows, err := ReadParquetFileRowCount(ctx, store, r, dataFile.FileMeta.Path)
-	if err != nil {
-		return nil, errors.Trace(err)
->>>>>>> 70893998
+			return nil, err
+		}
 	}
 	region := &TableRegion{
 		DB:       meta.DB,
@@ -373,14 +361,9 @@
 		Chunk: Chunk{
 			Offset:       0,
 			EndOffset:    numberRows,
-<<<<<<< HEAD
 			RealOffset:   0,
-			PrevRowIDMax: prevRowIdxMax,
-			RowIDMax:     rowIDMax,
-=======
 			PrevRowIDMax: 0,
 			RowIDMax:     numberRows,
->>>>>>> 70893998
 		},
 	}
 	return region, nil
