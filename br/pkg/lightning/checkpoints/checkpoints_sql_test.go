package checkpoints_test

import (
	"context"
	"database/sql"
	"encoding/json"
	"strings"
	"testing"
	"time"

	"github.com/DATA-DOG/go-sqlmock"
	"github.com/pingcap/errors"
	"github.com/pingcap/tidb/br/pkg/lightning/checkpoints"
	"github.com/pingcap/tidb/br/pkg/lightning/mydump"
	"github.com/pingcap/tidb/br/pkg/lightning/verification"
	"github.com/pingcap/tidb/br/pkg/version/build"
	"github.com/pingcap/tidb/pkg/parser/model"
	"github.com/stretchr/testify/require"
)

type cpSQLSuite struct {
	db   *sql.DB
	mock sqlmock.Sqlmock
	cpdb *checkpoints.MySQLCheckpointsDB
}

func newCPSQLSuite(t *testing.T) *cpSQLSuite {
	var s cpSQLSuite
	db, mock, err := sqlmock.New()
	require.NoError(t, err)
	s.db = db
	s.mock = mock

	// 1. create the checkpoints database.
	s.mock.
		ExpectExec("CREATE DATABASE IF NOT EXISTS `mock-schema`").
		WillReturnResult(sqlmock.NewResult(1, 1))
	s.mock.
		ExpectExec("CREATE TABLE IF NOT EXISTS `mock-schema`\\.task_v\\d+ .+").
		WillReturnResult(sqlmock.NewResult(2, 1))
	s.mock.
		ExpectExec("CREATE TABLE IF NOT EXISTS `mock-schema`\\.table_v\\d+ .+").
		WillReturnResult(sqlmock.NewResult(3, 1))
	s.mock.
		ExpectExec("CREATE TABLE IF NOT EXISTS `mock-schema`\\.engine_v\\d+ .+").
		WillReturnResult(sqlmock.NewResult(4, 1))
	s.mock.
		ExpectExec("CREATE TABLE IF NOT EXISTS `mock-schema`\\.chunk_v\\d+ .+").
		WillReturnResult(sqlmock.NewResult(5, 1))

	cpdb, err := checkpoints.NewMySQLCheckpointsDB(context.Background(), s.db, "mock-schema")
	require.NoError(t, err)
	require.Nil(t, s.mock.ExpectationsWereMet())
	s.cpdb = cpdb
	t.Cleanup(func() {
		s.mock.ExpectClose()
		require.Nil(t, s.cpdb.Close())
		require.Nil(t, s.mock.ExpectationsWereMet())
	})
	return &s
}

func TestNormalOperations(t *testing.T) {
	ctx := context.Background()
	s := newCPSQLSuite(t)
	cpdb := s.cpdb

	// 2. initialize with checkpoint data.

	t1Info, err := json.Marshal(&model.TableInfo{
		Name: model.NewCIStr("t1"),
	})
	require.NoError(t, err)
	t2Info, err := json.Marshal(&model.TableInfo{
		Name: model.NewCIStr("t2"),
	})
	require.NoError(t, err)
	t3Info, err := json.Marshal(&model.TableInfo{
		Name: model.NewCIStr("t3"),
	})
	require.NoError(t, err)

	s.mock.ExpectBegin()
	initializeStmt := s.mock.ExpectPrepare(
		"REPLACE INTO `mock-schema`\\.task_v\\d+")
	initializeStmt.ExpectExec().
		WithArgs(123, "/data", "local", "127.0.0.1:8287", "127.0.0.1", 4000, "127.0.0.1:2379", "/tmp/sorted-kv", build.ReleaseVersion).
		WillReturnResult(sqlmock.NewResult(6, 1))
	initializeStmt = s.mock.
		ExpectPrepare("INSERT INTO `mock-schema`\\.table_v\\d+")
	initializeStmt.ExpectExec().
		WithArgs(123, "`db1`.`t1`", sqlmock.AnyArg(), int64(1), t1Info).
		WillReturnResult(sqlmock.NewResult(7, 1))
	initializeStmt.ExpectExec().
		WithArgs(123, "`db1`.`t2`", sqlmock.AnyArg(), int64(2), t2Info).
		WillReturnResult(sqlmock.NewResult(8, 1))
	initializeStmt.ExpectExec().
		WithArgs(123, "`db2`.`t3`", sqlmock.AnyArg(), int64(3), t3Info).
		WillReturnResult(sqlmock.NewResult(9, 1))
	s.mock.ExpectCommit()

	s.mock.MatchExpectationsInOrder(false)
	cfg := newTestConfig()
	err = cpdb.Initialize(ctx, cfg, map[string]*checkpoints.TidbDBInfo{
		"db1": {
			Name: "db1",
			Tables: map[string]*checkpoints.TidbTableInfo{
				"t1": {
					Name: "t1",
					ID:   1,
					Desired: &model.TableInfo{
						Name: model.NewCIStr("t1"),
					},
				},
				"t2": {
					Name: "t2",
					ID:   2,
					Desired: &model.TableInfo{
						Name: model.NewCIStr("t2"),
					},
				},
			},
		},
		"db2": {
			Name: "db2",
			Tables: map[string]*checkpoints.TidbTableInfo{
				"t3": {
					Name: "t3",
					ID:   3,
					Desired: &model.TableInfo{
						Name: model.NewCIStr("t3"),
					},
				},
			},
		},
	})
	s.mock.MatchExpectationsInOrder(true)
	require.NoError(t, err)
	require.Nil(t, s.mock.ExpectationsWereMet())

	// 3. set some checkpoints

	s.mock.ExpectBegin()
	insertEngineStmt := s.mock.
		ExpectPrepare("REPLACE INTO `mock-schema`\\.engine_v\\d+ .+")
	insertEngineStmt.
		ExpectExec().
		WithArgs("`db1`.`t2`", 0, 30).
		WillReturnResult(sqlmock.NewResult(8, 1))
	insertEngineStmt.
		ExpectExec().
		WithArgs("`db1`.`t2`", -1, 30).
		WillReturnResult(sqlmock.NewResult(9, 1))
	insertChunkStmt := s.mock.
		ExpectPrepare("REPLACE INTO `mock-schema`\\.chunk_v\\d+ .+")
	insertChunkStmt.
		ExpectExec().
		WithArgs("`db1`.`t2`", 0, "/tmp/path/1.sql", 0, mydump.SourceTypeSQL, 0, "", 123, []byte("null"), 12, 102400, 1, 5000, 1234567890).
		WillReturnResult(sqlmock.NewResult(10, 1))
	s.mock.ExpectCommit()

	s.mock.MatchExpectationsInOrder(false)
	err = cpdb.InsertEngineCheckpoints(ctx, "`db1`.`t2`", map[int32]*checkpoints.EngineCheckpoint{
		0: {
			Status: checkpoints.CheckpointStatusLoaded,
			Chunks: []*checkpoints.ChunkCheckpoint{{
				Key: checkpoints.ChunkCheckpointKey{
					Path:   "/tmp/path/1.sql",
					Offset: 0,
				},
				FileMeta: mydump.SourceFileMeta{
					Path:     "/tmp/path/1.sql",
					Type:     mydump.SourceTypeSQL,
					FileSize: 123,
				},
				Chunk: mydump.Chunk{
					Offset:       12,
					EndOffset:    102400,
					PrevRowIDMax: 1,
					RowIDMax:     5000,
				},
				Timestamp: 1234567890,
			}},
		},
		-1: {
			Status: checkpoints.CheckpointStatusLoaded,
			Chunks: nil,
		},
	})
	s.mock.MatchExpectationsInOrder(true)
	require.NoError(t, err)
	require.Nil(t, s.mock.ExpectationsWereMet())

	// 4. update some checkpoints

	cpd := checkpoints.NewTableCheckpointDiff()
	scm := checkpoints.StatusCheckpointMerger{
		EngineID: 0,
		Status:   checkpoints.CheckpointStatusImported,
	}
	scm.MergeInto(cpd)
	scm = checkpoints.StatusCheckpointMerger{
		EngineID: checkpoints.WholeTableEngineID,
		Status:   checkpoints.CheckpointStatusAllWritten,
	}
	scm.MergeInto(cpd)
	rcm := checkpoints.RebaseCheckpointMerger{
		AllocBase: 132861,
	}
	rcm.MergeInto(cpd)
	cksum := checkpoints.TableChecksumMerger{
		Checksum: verification.MakeKVChecksum(4492, 686, 486070148910),
	}
	cksum.MergeInto(cpd)
	ccm := checkpoints.ChunkCheckpointMerger{
		EngineID: 0,
		Key:      checkpoints.ChunkCheckpointKey{Path: "/tmp/path/1.sql", Offset: 0},
		Checksum: verification.MakeKVChecksum(4491, 586, 486070148917),
		Pos:      55904,
		RowID:    681,
	}
	ccm.MergeInto(cpd)

	s.mock.ExpectBegin()
	s.mock.
		ExpectPrepare("UPDATE `mock-schema`\\.chunk_v\\d+ SET pos = .+").
		ExpectExec().
		WithArgs(
			55904, 681, 4491, 586, 486070148917, []byte("null"),
			"`db1`.`t2`", 0, "/tmp/path/1.sql", 0,
		).
		WillReturnResult(sqlmock.NewResult(11, 1))
	s.mock.
		ExpectPrepare("UPDATE `mock-schema`\\.table_v\\d+ SET alloc_base = .+").
		ExpectExec().
		WithArgs(132861, "`db1`.`t2`").
		WillReturnResult(sqlmock.NewResult(12, 1))
	s.mock.
		ExpectPrepare("UPDATE `mock-schema`\\.engine_v\\d+ SET status = .+").
		ExpectExec().
		WithArgs(120, "`db1`.`t2`", 0).
		WillReturnResult(sqlmock.NewResult(13, 1))
	s.mock.
		ExpectPrepare("UPDATE `mock-schema`\\.table_v\\d+ SET status = .+").
		ExpectExec().
		WithArgs(60, "`db1`.`t2`").
		WillReturnResult(sqlmock.NewResult(14, 1))
	s.mock.
		ExpectPrepare("UPDATE `mock-schema`\\.table_v\\d+ SET kv_bytes = .+").
		ExpectExec().
		WithArgs(4492, 686, 486070148910, "`db1`.`t2`").
		WillReturnResult(sqlmock.NewResult(15, 1))

	s.mock.ExpectCommit()

	s.mock.MatchExpectationsInOrder(false)
	cpdb.Update(ctx, map[string]*checkpoints.TableCheckpointDiff{"`db1`.`t2`": cpd})
	s.mock.MatchExpectationsInOrder(true)
	require.Nil(t, s.mock.ExpectationsWereMet())

	// 5. get back the checkpoints

	s.mock.ExpectBegin()
	s.mock.
		ExpectQuery("SELECT .+ FROM `mock-schema`\\.engine_v\\d+").
		WithArgs("`db1`.`t2`").
		WillReturnRows(
			sqlmock.NewRows([]string{"engine_id", "status"}).
				AddRow(0, 120).
				AddRow(-1, 30),
		)
	s.mock.
		ExpectQuery("SELECT (?s:.+) FROM `mock-schema`\\.chunk_v\\d+").
		WithArgs("`db1`.`t2`").
		WillReturnRows(
			sqlmock.NewRows([]string{
				"engine_id", "path", "offset", "type", "compression", "sort_key", "file_size", "columns",
				"pos", "end_offset", "prev_rowid_max", "rowid_max",
				"kvc_bytes", "kvc_kvs", "kvc_checksum", "unix_timestamp(create_time)",
			}).
				AddRow(
					0, "/tmp/path/1.sql", 0, mydump.SourceTypeSQL, 0, "", 123, "[]",
					55904, 102400, 681, 5000,
					4491, 586, 486070148917, 1234567894,
				),
		)
	s.mock.
		ExpectQuery("SELECT .+ FROM `mock-schema`\\.table_v\\d+").
		WithArgs("`db1`.`t2`").
		WillReturnRows(
			sqlmock.NewRows([]string{"status", "alloc_base", "table_id", "table_info", "kv_bytes", "kv_kvs", "kv_checksum"}).
				AddRow(60, 132861, int64(2), t2Info, uint64(4492), uint64(686), uint64(486070148910)),
		)
	s.mock.ExpectCommit()

	cp, err := cpdb.Get(ctx, "`db1`.`t2`")
	require.Nil(t, err)
	require.Equal(t, &checkpoints.TableCheckpoint{
		Status:    checkpoints.CheckpointStatusAllWritten,
		AllocBase: 132861,
		TableID:   int64(2),
		TableInfo: &model.TableInfo{
			Name: model.NewCIStr("t2"),
		},
		Engines: map[int32]*checkpoints.EngineCheckpoint{
			-1: {Status: checkpoints.CheckpointStatusLoaded},
			0: {
				Status: checkpoints.CheckpointStatusImported,
				Chunks: []*checkpoints.ChunkCheckpoint{{
					Key: checkpoints.ChunkCheckpointKey{
						Path:   "/tmp/path/1.sql",
						Offset: 0,
					},
					FileMeta: mydump.SourceFileMeta{
						Path:     "/tmp/path/1.sql",
						Type:     mydump.SourceTypeSQL,
						FileSize: 123,
					},
					ColumnPermutation: []int{},
					Chunk: mydump.Chunk{
						Offset:       55904,
						EndOffset:    102400,
						PrevRowIDMax: 681,
						RowIDMax:     5000,
					},
					Checksum:  verification.MakeKVChecksum(4491, 586, 486070148917),
					Timestamp: 1234567894,
				}},
			},
		},
		Checksum: verification.MakeKVChecksum(4492, 686, 486070148910),
	}, cp)
	require.Nil(t, s.mock.ExpectationsWereMet())
}

func TestRemoveAllCheckpoints_SQL(t *testing.T) {
	s := newCPSQLSuite(t)

	s.mock.ExpectExec("DROP SCHEMA `mock-schema`").WillReturnResult(sqlmock.NewResult(0, 1))

	ctx := context.Background()

	err := s.cpdb.RemoveCheckpoint(ctx, "all")
	require.NoError(t, err)

	s.mock.ExpectBegin()
	s.mock.
		ExpectQuery("SELECT .+ FROM `mock-schema`\\.engine_v\\d+").
		WithArgs("`db1`.`t2`").
		WillReturnRows(sqlmock.NewRows([]string{"engine_id", "status"}))
	s.mock.
		ExpectQuery("SELECT (?s:.+) FROM `mock-schema`\\.chunk_v\\d+").
		WithArgs("`db1`.`t2`").
		WillReturnRows(
			sqlmock.NewRows([]string{
				"engine_id", "path", "offset", "type", "compression", "sort_key", "file_size", "columns",
				"pos", "end_offset", "prev_rowid_max", "rowid_max",
				"kvc_bytes", "kvc_kvs", "kvc_checksum", "unix_timestamp(create_time)",
			}))
	s.mock.
		ExpectQuery("SELECT .+ FROM `mock-schema`\\.table_v\\d+").
		WithArgs("`db1`.`t2`").
		WillReturnRows(sqlmock.NewRows([]string{"status", "alloc_base", "table_id"}))
	s.mock.ExpectRollback()

	cp, err := s.cpdb.Get(ctx, "`db1`.`t2`")
	require.Nil(t, cp)
	require.True(t, errors.IsNotFound(err))
}

func TestRemoveOneCheckpoint_SQL(t *testing.T) {
	s := newCPSQLSuite(t)

	s.mock.ExpectBegin()
	s.mock.
		ExpectExec("DELETE FROM `mock-schema`\\.chunk_v\\d+ WHERE table_name = \\?").
		WithArgs("`db1`.`t2`").
		WillReturnResult(sqlmock.NewResult(0, 4))
	s.mock.
		ExpectExec("DELETE FROM `mock-schema`\\.engine_v\\d+ WHERE table_name = \\?").
		WithArgs("`db1`.`t2`").
		WillReturnResult(sqlmock.NewResult(0, 2))
	s.mock.
		ExpectExec("DELETE FROM `mock-schema`\\.table_v\\d+ WHERE table_name = \\?").
		WithArgs("`db1`.`t2`").
		WillReturnResult(sqlmock.NewResult(0, 1))
	s.mock.ExpectCommit()

	err := s.cpdb.RemoveCheckpoint(context.Background(), "`db1`.`t2`")
	require.NoError(t, err)
}

func TestIgnoreAllErrorCheckpoints_SQL(t *testing.T) {
	s := newCPSQLSuite(t)

	s.mock.ExpectBegin()
	s.mock.
<<<<<<< HEAD
		ExpectExec(`\QUPDATE ?.? SET status = ? WHERE ? = ? AND status <= ?\E`).
		WithArgs(sqlmock.AnyArg(), sqlmock.AnyArg(), sqlmock.AnyArg(), sqlmock.AnyArg(), sqlmock.AnyArg(), sqlmock.AnyArg()).
		WillReturnResult(sqlmock.NewResult(5, 3))
	s.mock.
		ExpectExec(`\QUPDATE ?.? SET status = ? WHERE ? = ? AND status <= ?\E`).
		WithArgs(sqlmock.AnyArg(), sqlmock.AnyArg(), sqlmock.AnyArg(), sqlmock.AnyArg(), sqlmock.AnyArg(), sqlmock.AnyArg()).
=======
		ExpectExec("UPDATE \\?\\.\\? SET status = \\? WHERE \\? = \\? AND status <= \\?").
		WithArgs("`mock-schema`", checkpoints.CheckpointTableNameEngine, checkpoints.CheckpointStatusLoaded, "'all'", sqlmock.AnyArg(), 25).
		WillReturnResult(sqlmock.NewResult(5, 3))
	s.mock.
		ExpectExec("UPDATE \\?\\.\\? SET status = \\? WHERE \\? = \\? AND status <= \\?").
		WithArgs("`mock-schema`", checkpoints.CheckpointTableNameTable, checkpoints.CheckpointStatusLoaded, "'all'", sqlmock.AnyArg(), 25).
>>>>>>> 5c279d80
		WillReturnResult(sqlmock.NewResult(6, 2))
	s.mock.ExpectCommit()

	err := s.cpdb.IgnoreErrorCheckpoint(context.Background(), "all")
	require.NoError(t, err)
}

func TestIgnoreOneErrorCheckpoint(t *testing.T) {
	s := newCPSQLSuite(t)

	s.mock.ExpectBegin()
	s.mock.
<<<<<<< HEAD
		ExpectExec("\\QUPDATE ?.? SET status = ? WHERE ? = ? AND status <= ?\\E").
		WithArgs("`mock-schema`", sqlmock.AnyArg(), 30, "table_name", "`db1`.`t2`", 25).
		WillReturnResult(sqlmock.NewResult(5, 2))
	s.mock.
		ExpectExec(`\QUPDATE ?.? SET status = ? WHERE ? = ? AND status <= ?\E`).
		WithArgs("`mock-schema`", sqlmock.AnyArg(), 30, "table_name", "`db1`.`t2`", 25).
=======
		ExpectExec("UPDATE \\?\\.\\? SET status = \\? WHERE \\? = \\? AND status <= \\?").
		WithArgs("`mock-schema`", checkpoints.CheckpointTableNameEngine, checkpoints.CheckpointStatusLoaded, "table_name", "`db1`.`t2`", 25).
		WillReturnResult(sqlmock.NewResult(5, 2))
	s.mock.
		ExpectExec("UPDATE \\?\\.\\? SET status = \\? WHERE \\? = \\? AND status <= \\?").
		WithArgs("`mock-schema`", checkpoints.CheckpointTableNameTable, checkpoints.CheckpointStatusLoaded, "table_name", "`db1`.`t2`", 25).
>>>>>>> 5c279d80
		WillReturnResult(sqlmock.NewResult(6, 1))
	s.mock.ExpectCommit()

	err := s.cpdb.IgnoreErrorCheckpoint(context.Background(), "`db1`.`t2`")
	require.NoError(t, err)
}

func TestDestroyAllErrorCheckpoints_SQL(t *testing.T) {
	s := newCPSQLSuite(t)

	s.mock.ExpectBegin()
	s.mock.
		ExpectQuery(`\QSELECT t.table_name, COALESCE(MIN(e.engine_id), 0), COALESCE(MAX(e.engine_id), -1) FROM ?.? t
			LEFT JOIN ?.? e ON t.table_name = e.table_name WHERE ? = ? AND t.status <= ? GROUP BY t.table_name\E`).
		WithArgs(sqlmock.AnyArg(), sqlmock.AnyArg(), sqlmock.AnyArg(), sqlmock.AnyArg(), sqlmock.AnyArg(), sqlmock.AnyArg(), sqlmock.AnyArg()).
		WillReturnRows(
			sqlmock.NewRows([]string{"table_name", "__min__", "__max__"}).
				AddRow("`db1`.`t2`", -1, 0),
		)
	s.mock.
		ExpectExec(`\QDELETE FROM ?.? WHERE table_name IN (SELECT table_name FROM ?.? WHERE ? = ? AND status <= ?)\E`).
		WithArgs(sqlmock.AnyArg(), sqlmock.AnyArg(), sqlmock.AnyArg(), sqlmock.AnyArg(), sqlmock.AnyArg(), sqlmock.AnyArg(), sqlmock.AnyArg()).
		WillReturnResult(sqlmock.NewResult(0, 5))
	s.mock.
		ExpectExec(`\QDELETE FROM ?.? WHERE table_name IN (SELECT table_name FROM ?.? WHERE ? = ? AND status <= ?)\E`).
		WithArgs(sqlmock.AnyArg(), sqlmock.AnyArg(), sqlmock.AnyArg(), sqlmock.AnyArg(), sqlmock.AnyArg(), sqlmock.AnyArg(), sqlmock.AnyArg()).
		WillReturnResult(sqlmock.NewResult(0, 3))
	s.mock.
		ExpectExec(`\QDELETE FROM ?.? WHERE ? = ? AND status <= ?\E`).
		WithArgs(sqlmock.AnyArg(), sqlmock.AnyArg(), sqlmock.AnyArg(), sqlmock.AnyArg(), sqlmock.AnyArg()).
		WillReturnResult(sqlmock.NewResult(0, 2))
	s.mock.ExpectCommit()

	dtc, err := s.cpdb.DestroyErrorCheckpoint(context.Background(), "all")
	require.NoError(t, err)
	require.Equal(t, []checkpoints.DestroyedTableCheckpoint{{
		TableName:   "`db1`.`t2`",
		MinEngineID: -1,
		MaxEngineID: 0,
	}}, dtc)
}

func TestDestroyOneErrorCheckpoints(t *testing.T) {
	s := newCPSQLSuite(t)

	s.mock.ExpectBegin()
	s.mock.
		ExpectQuery(`\QSELECT t.table_name, COALESCE(MIN(e.engine_id), 0), COALESCE(MAX(e.engine_id), -1) FROM ?.? t
			LEFT JOIN ?.? e ON t.table_name = e.table_name WHERE ? = ? AND t.status <= ? GROUP BY t.table_name\E`).
		WithArgs(sqlmock.AnyArg(), sqlmock.AnyArg(), sqlmock.AnyArg(), sqlmock.AnyArg(), sqlmock.AnyArg(), sqlmock.AnyArg(), sqlmock.AnyArg()).
		WillReturnRows(
			sqlmock.NewRows([]string{"table_name", "__min__", "__max__"}).
				AddRow("`db1`.`t2`", -1, 0),
		)
	s.mock.
		ExpectExec(`\QDELETE FROM ?.? WHERE table_name IN (SELECT table_name FROM ?.? WHERE ? = ? AND status <= ?)\E`).
		WithArgs(sqlmock.AnyArg(), sqlmock.AnyArg(), sqlmock.AnyArg(), sqlmock.AnyArg(), sqlmock.AnyArg(), sqlmock.AnyArg(), sqlmock.AnyArg()).
		WillReturnResult(sqlmock.NewResult(0, 5))
	s.mock.
		ExpectExec(`\QDELETE FROM ?.? WHERE table_name IN (SELECT table_name FROM ?.? WHERE ? = ? AND status <= ?)\E`).
		WithArgs(sqlmock.AnyArg(), sqlmock.AnyArg(), sqlmock.AnyArg(), sqlmock.AnyArg(), sqlmock.AnyArg(), sqlmock.AnyArg(), sqlmock.AnyArg()).
		WillReturnResult(sqlmock.NewResult(0, 3))
	s.mock.
		ExpectExec(`\QDELETE FROM ?.? WHERE ? = ? AND status <= ?\E`).
		WithArgs(sqlmock.AnyArg(), sqlmock.AnyArg(), sqlmock.AnyArg(), sqlmock.AnyArg(), sqlmock.AnyArg()).
		WillReturnResult(sqlmock.NewResult(0, 2))
	s.mock.ExpectCommit()

	dtc, err := s.cpdb.DestroyErrorCheckpoint(context.Background(), "`db1`.`t2`")
	require.NoError(t, err)
	require.Equal(t, []checkpoints.DestroyedTableCheckpoint{{
		TableName:   "`db1`.`t2`",
		MinEngineID: -1,
		MaxEngineID: 0,
	}}, dtc)
}

func TestDump(t *testing.T) {
	ctx := context.Background()
	s := newCPSQLSuite(t)
	tm := time.Unix(1555555555, 0).UTC()

	s.mock.
		ExpectQuery("SELECT (?s:.+) FROM `mock-schema`\\.chunk_v\\d+").
		WillReturnRows(
			sqlmock.NewRows([]string{
				"table_name", "path", "offset", "type", "compression", "sort_key", "file_size", "columns",
				"pos", "end_offset", "prev_rowid_max", "rowid_max",
				"kvc_bytes", "kvc_kvs", "kvc_checksum",
				"create_time", "update_time",
			}).AddRow(
				"`db1`.`t2`", "/tmp/path/1.sql", 0, mydump.SourceTypeSQL, mydump.CompressionNone, "", 456, "[]",
				55904, 102400, 681, 5000,
				4491, 586, 486070148917,
				tm, tm,
			),
		)

	var csvBuilder strings.Builder
	err := s.cpdb.DumpChunks(ctx, &csvBuilder)
	require.NoError(t, err)
	require.Equal(t,
		"table_name,path,offset,type,compression,sort_key,file_size,columns,pos,end_offset,prev_rowid_max,rowid_max,kvc_bytes,kvc_kvs,kvc_checksum,create_time,update_time\n"+
			"`db1`.`t2`,/tmp/path/1.sql,0,3,0,,456,[],55904,102400,681,5000,4491,586,486070148917,2019-04-18 02:45:55 +0000 UTC,2019-04-18 02:45:55 +0000 UTC\n",
		csvBuilder.String(),
	)

	s.mock.
		ExpectQuery("SELECT .+ FROM `mock-schema`\\.engine_v\\d+").
		WillReturnRows(
			sqlmock.NewRows([]string{"table_name", "engine_id", "status", "create_time", "update_time"}).
				AddRow("`db1`.`t2`", -1, 30, tm, tm).
				AddRow("`db1`.`t2`", 0, 120, tm, tm),
		)

	csvBuilder.Reset()
	err = s.cpdb.DumpEngines(ctx, &csvBuilder)
	require.NoError(t, err)
	require.Equal(t, "table_name,engine_id,status,create_time,update_time\n"+
		"`db1`.`t2`,-1,30,2019-04-18 02:45:55 +0000 UTC,2019-04-18 02:45:55 +0000 UTC\n"+
		"`db1`.`t2`,0,120,2019-04-18 02:45:55 +0000 UTC,2019-04-18 02:45:55 +0000 UTC\n",
		csvBuilder.String())

	s.mock.
		ExpectQuery("SELECT .+ FROM `mock-schema`\\.table_v\\d+").
		WillReturnRows(
			sqlmock.NewRows([]string{"task_id", "table_name", "hash", "status", "alloc_base", "create_time", "update_time"}).
				AddRow(1555555555, "`db1`.`t2`", 0, 90, 132861, tm, tm),
		)

	csvBuilder.Reset()
	err = s.cpdb.DumpTables(ctx, &csvBuilder)
	require.NoError(t, err)
	require.Equal(t, "task_id,table_name,hash,status,alloc_base,create_time,update_time\n"+
		"1555555555,`db1`.`t2`,0,90,132861,2019-04-18 02:45:55 +0000 UTC,2019-04-18 02:45:55 +0000 UTC\n",
		csvBuilder.String(),
	)
}

func TestMoveCheckpoints(t *testing.T) {
	ctx := context.Background()
	s := newCPSQLSuite(t)

	s.mock.
		ExpectExec("CREATE SCHEMA IF NOT EXISTS `mock-schema\\.12345678\\.bak`").
		WillReturnResult(sqlmock.NewResult(1, 1))
	s.mock.
		ExpectExec("RENAME TABLE `mock-schema`\\.chunk_v\\d+ TO `mock-schema\\.12345678\\.bak`\\.chunk_v\\d+").
		WillReturnResult(sqlmock.NewResult(0, 1))
	s.mock.
		ExpectExec("RENAME TABLE `mock-schema`\\.engine_v\\d+ TO `mock-schema\\.12345678\\.bak`\\.engine_v\\d+").
		WillReturnResult(sqlmock.NewResult(0, 1))
	s.mock.
		ExpectExec("RENAME TABLE `mock-schema`\\.table_v\\d+ TO `mock-schema\\.12345678\\.bak`\\.table_v\\d+").
		WillReturnResult(sqlmock.NewResult(0, 1))
	s.mock.
		ExpectExec("RENAME TABLE `mock-schema`\\.task_v\\d+ TO `mock-schema\\.12345678\\.bak`\\.task_v\\d+").
		WillReturnResult(sqlmock.NewResult(0, 1))

	err := s.cpdb.MoveCheckpoints(ctx, 12345678)
	require.NoError(t, err)
}<|MERGE_RESOLUTION|>--- conflicted
+++ resolved
@@ -395,21 +395,12 @@
 
 	s.mock.ExpectBegin()
 	s.mock.
-<<<<<<< HEAD
-		ExpectExec(`\QUPDATE ?.? SET status = ? WHERE ? = ? AND status <= ?\E`).
-		WithArgs(sqlmock.AnyArg(), sqlmock.AnyArg(), sqlmock.AnyArg(), sqlmock.AnyArg(), sqlmock.AnyArg(), sqlmock.AnyArg()).
-		WillReturnResult(sqlmock.NewResult(5, 3))
-	s.mock.
-		ExpectExec(`\QUPDATE ?.? SET status = ? WHERE ? = ? AND status <= ?\E`).
-		WithArgs(sqlmock.AnyArg(), sqlmock.AnyArg(), sqlmock.AnyArg(), sqlmock.AnyArg(), sqlmock.AnyArg(), sqlmock.AnyArg()).
-=======
 		ExpectExec("UPDATE \\?\\.\\? SET status = \\? WHERE \\? = \\? AND status <= \\?").
 		WithArgs("`mock-schema`", checkpoints.CheckpointTableNameEngine, checkpoints.CheckpointStatusLoaded, "'all'", sqlmock.AnyArg(), 25).
 		WillReturnResult(sqlmock.NewResult(5, 3))
 	s.mock.
 		ExpectExec("UPDATE \\?\\.\\? SET status = \\? WHERE \\? = \\? AND status <= \\?").
 		WithArgs("`mock-schema`", checkpoints.CheckpointTableNameTable, checkpoints.CheckpointStatusLoaded, "'all'", sqlmock.AnyArg(), 25).
->>>>>>> 5c279d80
 		WillReturnResult(sqlmock.NewResult(6, 2))
 	s.mock.ExpectCommit()
 
@@ -422,21 +413,12 @@
 
 	s.mock.ExpectBegin()
 	s.mock.
-<<<<<<< HEAD
-		ExpectExec("\\QUPDATE ?.? SET status = ? WHERE ? = ? AND status <= ?\\E").
-		WithArgs("`mock-schema`", sqlmock.AnyArg(), 30, "table_name", "`db1`.`t2`", 25).
-		WillReturnResult(sqlmock.NewResult(5, 2))
-	s.mock.
-		ExpectExec(`\QUPDATE ?.? SET status = ? WHERE ? = ? AND status <= ?\E`).
-		WithArgs("`mock-schema`", sqlmock.AnyArg(), 30, "table_name", "`db1`.`t2`", 25).
-=======
 		ExpectExec("UPDATE \\?\\.\\? SET status = \\? WHERE \\? = \\? AND status <= \\?").
 		WithArgs("`mock-schema`", checkpoints.CheckpointTableNameEngine, checkpoints.CheckpointStatusLoaded, "table_name", "`db1`.`t2`", 25).
 		WillReturnResult(sqlmock.NewResult(5, 2))
 	s.mock.
 		ExpectExec("UPDATE \\?\\.\\? SET status = \\? WHERE \\? = \\? AND status <= \\?").
 		WithArgs("`mock-schema`", checkpoints.CheckpointTableNameTable, checkpoints.CheckpointStatusLoaded, "table_name", "`db1`.`t2`", 25).
->>>>>>> 5c279d80
 		WillReturnResult(sqlmock.NewResult(6, 1))
 	s.mock.ExpectCommit()
 
