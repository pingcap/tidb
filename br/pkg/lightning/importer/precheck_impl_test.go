--- conflicted
+++ resolved
@@ -598,13 +598,8 @@
 			Backend: config.BackendLocal,
 		},
 	}
-<<<<<<< HEAD
-	ci := NewConflictedTaskCheckItem(cfg)
+	ci := NewConflictedTaskCheckItem(cfg, nil)
 	checker := ci.(*ConflictedTaskCheckItem)
-=======
-	ci := NewCDCPITRCheckItem(cfg, nil)
-	checker := ci.(*CDCPITRCheckItem)
->>>>>>> 6397d475
 	checker.etcdCli = testEtcdCluster.RandClient()
 	result, err := ci.Check(ctx)
 	s.Require().NoError(err)
