--- conflicted
+++ resolved
@@ -1346,12 +1346,7 @@
 		ctx := context.Background()
 		err := rc.checkClusterRegion(ctx)
 		require.NoError(s.T(), err)
-<<<<<<< HEAD
-		require.Equal(s.T(), ca.expectErrorCnt, template.FailedCount(precheck.Critical))
-		require.Equal(s.T(), ca.expectResult, template.Success())
-=======
-		require.Equal(s.T(), ca.expectErrorCnt, template.FailedCount(Warn), fmt.Sprintf("case %d", i))
->>>>>>> 124abf61
+		require.Equal(s.T(), ca.expectErrorCnt, template.FailedCount(precheck.Warn), fmt.Sprintf("case %d", i))
 
 		for _, expectMsg := range ca.expectMsgs {
 			require.Regexp(s.T(), expectMsg, strings.ReplaceAll(template.Output(), "\n", ""))
