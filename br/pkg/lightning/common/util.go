--- conflicted
+++ resolved
@@ -48,7 +48,6 @@
 
 // MySQLConnectParam records the parameters needed to connect to a MySQL database.
 type MySQLConnectParam struct {
-<<<<<<< HEAD
 	Host                     string
 	Port                     int
 	User                     string
@@ -57,18 +56,8 @@
 	MaxAllowedPacket         uint64
 	TLSConfig                *tls.Config
 	AllowFallbackToPlaintext bool
+	Net                      string
 	Vars                     map[string]string
-=======
-	Host             string
-	Port             int
-	User             string
-	Password         string
-	SQLMode          string
-	MaxAllowedPacket uint64
-	TLS              string
-	Net              string
-	Vars             map[string]string
->>>>>>> f6127247
 }
 
 func (param *MySQLConnectParam) ToDriverConfig() *mysql.Config {
