// Copyright 2019 PingCAP, Inc.
//
// Licensed under the Apache License, Version 2.0 (the "License");
// you may not use this file except in compliance with the License.
// You may obtain a copy of the License at
//
//     http://www.apache.org/licenses/LICENSE-2.0
//
// Unless required by applicable law or agreed to in writing, software
// distributed under the License is distributed on an "AS IS" BASIS,
// WITHOUT WARRANTIES OR CONDITIONS OF ANY KIND, either express or implied.
// See the License for the specific language governing permissions and
// limitations under the License.

package common

import (
	"bytes"
	"context"
	"crypto/tls"
	"database/sql"
	"encoding/base64"
	"encoding/json"
	"fmt"
	"io"
	"net"
	"net/http"
	"os"
	"strconv"
	"strings"
	"syscall"
	"time"

	"github.com/go-sql-driver/mysql"
	"github.com/pingcap/errors"
	"github.com/pingcap/failpoint"
	"github.com/pingcap/tidb/br/pkg/lightning/log"
	"github.com/pingcap/tidb/br/pkg/utils"
	"github.com/pingcap/tidb/errno"
	"github.com/pingcap/tidb/parser/model"
	tmysql "github.com/pingcap/tidb/parser/mysql"
	"github.com/pingcap/tidb/table/tables"
	"github.com/pingcap/tidb/types"
	"github.com/pingcap/tidb/util/codec"
	"github.com/pingcap/tidb/util/format"
	"go.uber.org/zap"
)

const (
	retryTimeout = 3 * time.Second

	defaultMaxRetry = 3
)

// MySQLConnectParam records the parameters needed to connect to a MySQL database.
type MySQLConnectParam struct {
	Host                     string
	Port                     int
	User                     string
	Password                 string
	SQLMode                  string
	MaxAllowedPacket         uint64
	TLSConfig                *tls.Config
	AllowFallbackToPlaintext bool
	Net                      string
	Vars                     map[string]string
}

// ToDriverConfig converts the MySQLConnectParam to a mysql.Config.
func (param *MySQLConnectParam) ToDriverConfig() *mysql.Config {
	cfg := mysql.NewConfig()
	cfg.Params = make(map[string]string)

	cfg.User = param.User
	cfg.Passwd = param.Password
	cfg.Net = "tcp"
	if param.Net != "" {
		cfg.Net = param.Net
	}
	cfg.Addr = net.JoinHostPort(param.Host, strconv.Itoa(param.Port))
	cfg.Params["charset"] = "utf8mb4"
	cfg.Params["sql_mode"] = fmt.Sprintf("'%s'", param.SQLMode)
	cfg.MaxAllowedPacket = int(param.MaxAllowedPacket)

	cfg.TLS = param.TLSConfig
	cfg.AllowFallbackToPlaintext = param.AllowFallbackToPlaintext

	for k, v := range param.Vars {
		cfg.Params[k] = fmt.Sprintf("'%s'", v)
	}
	return cfg
}

func tryConnectMySQL(cfg *mysql.Config) (*sql.DB, error) {
	failpoint.Inject("MustMySQLPassword", func(val failpoint.Value) {
		pwd := val.(string)
		if cfg.Passwd != pwd {
			failpoint.Return(nil, &mysql.MySQLError{Number: tmysql.ErrAccessDenied, Message: "access denied"})
		}
		failpoint.Return(nil, nil)
	})
	c, err := mysql.NewConnector(cfg)
	if err != nil {
		return nil, errors.Trace(err)
	}
	db := sql.OpenDB(c)
	if err = db.Ping(); err != nil {
		_ = db.Close()
		return nil, errors.Trace(err)
	}
	return db, nil
}

// ConnectMySQL connects MySQL with the dsn. If access is denied and the password is a valid base64 encoding,
// we will try to connect MySQL with the base64 decoding of the password.
func ConnectMySQL(cfg *mysql.Config) (*sql.DB, error) {
	// Try plain password first.
	db, firstErr := tryConnectMySQL(cfg)
	if firstErr == nil {
		return db, nil
	}
	// If access is denied and password is encoded by base64, try the decoded string as well.
	if mysqlErr, ok := errors.Cause(firstErr).(*mysql.MySQLError); ok && mysqlErr.Number == tmysql.ErrAccessDenied {
		// If password is encoded by base64, try the decoded string as well.
		password, decodeErr := base64.StdEncoding.DecodeString(cfg.Passwd)
		if decodeErr == nil && string(password) != cfg.Passwd {
			cfg.Passwd = string(password)
			db2, err := tryConnectMySQL(cfg)
			if err == nil {
				return db2, nil
			}
		}
	}
	// If we can't connect successfully, return the first error.
	return nil, errors.Trace(firstErr)
}

// Connect creates a new connection to the database.
func (param *MySQLConnectParam) Connect() (*sql.DB, error) {
	db, err := ConnectMySQL(param.ToDriverConfig())
	if err != nil {
		return nil, errors.Trace(err)
	}
	return db, nil
}

// IsDirExists checks if dir exists.
func IsDirExists(name string) bool {
	f, err := os.Stat(name)
	if err != nil {
		return false
	}
	return f != nil && f.IsDir()
}

// IsEmptyDir checks if dir is empty.
func IsEmptyDir(name string) bool {
	entries, err := os.ReadDir(name)
	if err != nil {
		return false
	}
	return len(entries) == 0
}

// SQLWithRetry constructs a retryable transaction.
type SQLWithRetry struct {
	// either *sql.DB or *sql.Conn
	DB           utils.DBExecutor
	Logger       log.Logger
	HideQueryLog bool
}

func (SQLWithRetry) perform(_ context.Context, parentLogger log.Logger, purpose string, action func() error) error {
	return Retry(purpose, parentLogger, action)
}

// Retry is shared by SQLWithRetry.perform, implementation of GlueCheckpointsDB and TiDB's glue implementation
func Retry(purpose string, parentLogger log.Logger, action func() error) error {
	var err error
outside:
	for i := 0; i < defaultMaxRetry; i++ {
		logger := parentLogger.With(zap.Int("retryCnt", i))

		if i > 0 {
			logger.Warn(purpose + " retry start")
			time.Sleep(retryTimeout)
		}

		err = action()
		switch {
		case err == nil:
			return nil
		// do not retry NotFound error
		case errors.IsNotFound(err):
			break outside
		case IsRetryableError(err):
			logger.Warn(purpose+" failed but going to try again", log.ShortError(err))
			continue
		default:
			logger.Warn(purpose+" failed with no retry", log.ShortError(err))
			break outside
		}
	}

	return errors.Annotatef(err, "%s failed", purpose)
}

// QueryRow executes a query that is expected to return at most one row.
func (t SQLWithRetry) QueryRow(ctx context.Context, purpose string, query string, dest ...interface{}) error {
	logger := t.Logger
	if !t.HideQueryLog {
		logger = logger.With(zap.String("query", query))
	}
	return t.perform(ctx, logger, purpose, func() error {
		return t.DB.QueryRowContext(ctx, query).Scan(dest...)
	})
}

// QueryStringRows executes a query that is expected to return multiple rows
// whose every column is string.
func (t SQLWithRetry) QueryStringRows(ctx context.Context, purpose string, query string) ([][]string, error) {
	var res [][]string
	logger := t.Logger
	if !t.HideQueryLog {
		logger = logger.With(zap.String("query", query))
	}

	err := t.perform(ctx, logger, purpose, func() error {
		rows, err := t.DB.QueryContext(ctx, query)
		if err != nil {
			return err
		}
		defer rows.Close()

		colNames, err := rows.Columns()
		if err != nil {
			return err
		}
		for rows.Next() {
			row := make([]string, len(colNames))
			refs := make([]interface{}, 0, len(row))
			for i := range row {
				refs = append(refs, &row[i])
			}
			if err := rows.Scan(refs...); err != nil {
				return err
			}
			res = append(res, row)
		}
		return rows.Err()
	})

	return res, err
}

// Transact executes an action in a transaction, and retry if the
// action failed with a retryable error.
func (t SQLWithRetry) Transact(ctx context.Context, purpose string, action func(context.Context, *sql.Tx) error) error {
	return t.perform(ctx, t.Logger, purpose, func() error {
		txn, err := t.DB.BeginTx(ctx, nil)
		if err != nil {
			return errors.Annotate(err, "begin transaction failed")
		}

		err = action(ctx, txn)
		if err != nil {
			rerr := txn.Rollback()
			if rerr != nil {
				t.Logger.Error(purpose+" rollback transaction failed", log.ShortError(rerr))
			}
			// we should return the exec err, instead of the rollback rerr.
			// no need to errors.Trace() it, as the error comes from user code anyway.
			return err
		}

		err = txn.Commit()
		if err != nil {
			return errors.Annotate(err, "commit transaction failed")
		}

		return nil
	})
}

// Exec executes a single SQL with optional retry.
func (t SQLWithRetry) Exec(ctx context.Context, purpose string, query string, args ...interface{}) error {
	logger := t.Logger
	if !t.HideQueryLog {
		logger = logger.With(zap.String("query", query), zap.Reflect("args", args))
	}
	return t.perform(ctx, logger, purpose, func() error {
		_, err := t.DB.ExecContext(ctx, query, args...)
		return errors.Trace(err)
	})
}

// IsContextCanceledError returns whether the error is caused by context
// cancellation. This function should only be used when the code logic is
// affected by whether the error is canceling or not.
//
// This function returns `false` (not a context-canceled error) if `err == nil`.
func IsContextCanceledError(err error) bool {
	return log.IsContextCanceledError(err)
}

// UniqueTable returns an unique table name.
func UniqueTable(schema string, table string) string {
	var builder strings.Builder
	WriteMySQLIdentifier(&builder, schema)
	builder.WriteByte('.')
	WriteMySQLIdentifier(&builder, table)
	return builder.String()
}

// EscapeIdentifier quote and escape an sql identifier
func EscapeIdentifier(identifier string) string {
	var builder strings.Builder
	WriteMySQLIdentifier(&builder, identifier)
	return builder.String()
}

// WriteMySQLIdentifier writes a MySQL identifier into the string builder.
// Writes a MySQL identifier into the string builder.
// The identifier is always escaped into the form "`foo`".
func WriteMySQLIdentifier(builder *strings.Builder, identifier string) {
	builder.Grow(len(identifier) + 2)
	builder.WriteByte('`')

	// use a C-style loop instead of range loop to avoid UTF-8 decoding
	for i := 0; i < len(identifier); i++ {
		b := identifier[i]
		if b == '`' {
			builder.WriteString("``")
		} else {
			builder.WriteByte(b)
		}
	}

	builder.WriteByte('`')
}

// InterpolateMySQLString interpolates a string into a MySQL string literal.
func InterpolateMySQLString(s string) string {
	var builder strings.Builder
	builder.Grow(len(s) + 2)
	builder.WriteByte('\'')
	for i := 0; i < len(s); i++ {
		b := s[i]
		if b == '\'' {
			builder.WriteString("''")
		} else {
			builder.WriteByte(b)
		}
	}
	builder.WriteByte('\'')
	return builder.String()
}

// TableExists return whether table with specified name exists in target db
func TableExists(ctx context.Context, db utils.QueryExecutor, schema, table string) (bool, error) {
	query := "SELECT 1 from INFORMATION_SCHEMA.TABLES WHERE TABLE_SCHEMA = ? AND TABLE_NAME = ?"
	var exist string
	err := db.QueryRowContext(ctx, query, schema, table).Scan(&exist)
	switch err {
	case nil:
		return true, nil
	case sql.ErrNoRows:
		return false, nil
	default:
		return false, errors.Annotatef(err, "check table exists failed")
	}
}

// SchemaExists return whether schema with specified name exists.
func SchemaExists(ctx context.Context, db utils.QueryExecutor, schema string) (bool, error) {
	query := "SELECT 1 from INFORMATION_SCHEMA.SCHEMATA WHERE SCHEMA_NAME = ?"
	var exist string
	err := db.QueryRowContext(ctx, query, schema).Scan(&exist)
	switch err {
	case nil:
		return true, nil
	case sql.ErrNoRows:
		return false, nil
	default:
		return false, errors.Annotatef(err, "check schema exists failed")
	}
}

// GetJSON fetches a page and parses it as JSON. The parsed result will be
// stored into the `v`. The variable `v` must be a pointer to a type that can be
// unmarshalled from JSON.
//
// Example:
//
//	client := &http.Client{}
//	var resp struct { IP string }
//	if err := util.GetJSON(client, "http://api.ipify.org/?format=json", &resp); err != nil {
//		return errors.Trace(err)
//	}
//	fmt.Println(resp.IP)
func GetJSON(ctx context.Context, client *http.Client, url string, v interface{}) error {
	req, err := http.NewRequestWithContext(ctx, "GET", url, nil)
	if err != nil {
		return errors.Trace(err)
	}

	resp, err := client.Do(req)
	if err != nil {
		return errors.Trace(err)
	}

	defer resp.Body.Close()

	if resp.StatusCode != http.StatusOK {
		body, err := io.ReadAll(resp.Body)
		if err != nil {
			return errors.Trace(err)
		}
		return errors.Errorf("get %s http status code != 200, message %s", url, string(body))
	}

	return errors.Trace(json.NewDecoder(resp.Body).Decode(v))
}

// KillMySelf sends sigint to current process, used in integration test only
//
// Only works on Unix. Signaling on Windows is not supported.
func KillMySelf() error {
	proc, err := os.FindProcess(os.Getpid())
	if err == nil {
		err = proc.Signal(syscall.SIGINT)
	}
	return errors.Trace(err)
}

// KvPair is a pair of key and value.
type KvPair struct {
	// Key is the key of the KV pair
	Key []byte
	// Val is the value of the KV pair
	Val []byte
	// RowID is the row id of the KV pair.
	RowID []byte
}

// EncodeIntRowIDToBuf encodes an int64 row id to a buffer.
var EncodeIntRowIDToBuf = codec.EncodeComparableVarint

// EncodeIntRowID encodes an int64 row id.
func EncodeIntRowID(rowID int64) []byte {
	return codec.EncodeComparableVarint(nil, rowID)
}

// TableHasAutoRowID return whether table has auto generated row id
func TableHasAutoRowID(info *model.TableInfo) bool {
	return !info.PKIsHandle && !info.IsCommonHandle
}

// TableHasAutoID return whether table has auto generated id.
func TableHasAutoID(info *model.TableInfo) bool {
	return TableHasAutoRowID(info) || info.GetAutoIncrementColInfo() != nil || info.ContainsAutoRandomBits()
}

// StringSliceEqual checks if two string slices are equal.
func StringSliceEqual(a, b []string) bool {
	if len(a) != len(b) {
		return false
	}
	for i, v := range a {
		if v != b[i] {
			return false
		}
	}
	return true
}

// GetAutoRandomColumn return the column with auto_random, return nil if the table doesn't have it.
// todo: better put in ddl package, but this will cause import cycle since ddl package import lightning
func GetAutoRandomColumn(tblInfo *model.TableInfo) *model.ColumnInfo {
	if !tblInfo.ContainsAutoRandomBits() {
		return nil
	}
	if tblInfo.PKIsHandle {
		return tblInfo.GetPkColInfo()
	} else if tblInfo.IsCommonHandle {
		pk := tables.FindPrimaryIndex(tblInfo)
		if pk == nil {
			return nil
		}
		offset := pk.Columns[0].Offset
		return tblInfo.Columns[offset]
	}
	return nil
}

// GetDropIndexInfos returns the index infos that need to be dropped and the remain indexes.
func GetDropIndexInfos(
	tblInfo *model.TableInfo,
) (remainIndexes []*model.IndexInfo, dropIndexes []*model.IndexInfo) {
	cols := tblInfo.Columns
loop:
	for _, idxInfo := range tblInfo.Indices {
		if idxInfo.State != model.StatePublic {
			remainIndexes = append(remainIndexes, idxInfo)
			continue
		}
		// Primary key is a cluster index.
		if idxInfo.Primary && tblInfo.HasClusteredIndex() {
			remainIndexes = append(remainIndexes, idxInfo)
			continue
		}
		// Skip index that contains auto-increment column.
		// Because auto colum must be defined as a key.
		for _, idxCol := range idxInfo.Columns {
			flag := cols[idxCol.Offset].GetFlag()
			if tmysql.HasAutoIncrementFlag(flag) {
				remainIndexes = append(remainIndexes, idxInfo)
				continue loop
			}
		}
		dropIndexes = append(dropIndexes, idxInfo)
	}
	return remainIndexes, dropIndexes
}

// BuildDropIndexSQL builds the SQL statement to drop index.
func BuildDropIndexSQL(tableName string, idxInfo *model.IndexInfo) string {
	if idxInfo.Primary {
		return fmt.Sprintf("ALTER TABLE %s DROP PRIMARY KEY", tableName)
	}
	return fmt.Sprintf("ALTER TABLE %s DROP INDEX %s", tableName, EscapeIdentifier(idxInfo.Name.O))
}

// BuildAddIndexSQL builds the SQL statement to create missing indexes.
// It returns both a single SQL statement that creates all indexes at once,
// and a list of SQL statements that creates each index individually.
func BuildAddIndexSQL(
	tableName string,
	curTblInfo,
	desiredTblInfo *model.TableInfo,
) (singleSQL string, multiSQLs []string) {
	addIndexSpecs := make([]string, 0, len(desiredTblInfo.Indices))
<<<<<<< HEAD
	for _, desiredIdxInfo := range desiredTblInfo.Indices {
		present := false
		for _, curIdxInfo := range curTblInfo.Indices {
			if curIdxInfo.Name.L == desiredIdxInfo.Name.L {
				present = true
			}
		}
		if present {
			continue
		}
=======
loop:
	for _, desiredIdxInfo := range desiredTblInfo.Indices {
		for _, curIdxInfo := range curTblInfo.Indices {
			if curIdxInfo.Name.L == desiredIdxInfo.Name.L {
				continue loop
			}
		}
>>>>>>> aa99eb38

		var buf bytes.Buffer
		if desiredIdxInfo.Primary {
			buf.WriteString("ADD PRIMARY KEY ")
		} else if desiredIdxInfo.Unique {
			buf.WriteString("ADD UNIQUE KEY ")
		} else {
			buf.WriteString("ADD KEY ")
		}
		// "primary" is a special name for primary key, we should not use it as index name.
		if desiredIdxInfo.Name.L != "primary" {
			buf.WriteString(EscapeIdentifier(desiredIdxInfo.Name.O))
		}

		colStrs := make([]string, 0, len(desiredIdxInfo.Columns))
		for _, col := range desiredIdxInfo.Columns {
			var colStr string
			if desiredTblInfo.Columns[col.Offset].Hidden {
				colStr = fmt.Sprintf("(%s)", desiredTblInfo.Columns[col.Offset].GeneratedExprString)
			} else {
				colStr = EscapeIdentifier(col.Name.O)
				if col.Length != types.UnspecifiedLength {
					colStr = fmt.Sprintf("%s(%s)", colStr, strconv.Itoa(col.Length))
				}
			}
			colStrs = append(colStrs, colStr)
		}
		fmt.Fprintf(&buf, "(%s)", strings.Join(colStrs, ","))

		if desiredIdxInfo.Invisible {
			fmt.Fprint(&buf, " INVISIBLE")
		}
		if desiredIdxInfo.Comment != "" {
			fmt.Fprintf(&buf, ` COMMENT '%s'`, format.OutputFormat(desiredIdxInfo.Comment))
		}
		addIndexSpecs = append(addIndexSpecs, buf.String())
	}
	if len(addIndexSpecs) == 0 {
		return "", nil
	}

	singleSQL = fmt.Sprintf("ALTER TABLE %s %s", tableName, strings.Join(addIndexSpecs, ", "))
	for _, spec := range addIndexSpecs {
		multiSQLs = append(multiSQLs, fmt.Sprintf("ALTER TABLE %s %s", tableName, spec))
	}
	return singleSQL, multiSQLs
}

// IsDupKeyError checks if err is a duplicate index error.
func IsDupKeyError(err error) bool {
	if merr, ok := errors.Cause(err).(*mysql.MySQLError); ok {
		switch merr.Number {
		case errno.ErrDupKeyName, errno.ErrMultiplePriKey, errno.ErrDupUnique:
			return true
		}
	}
	return false
}<|MERGE_RESOLUTION|>--- conflicted
+++ resolved
@@ -540,18 +540,6 @@
 	desiredTblInfo *model.TableInfo,
 ) (singleSQL string, multiSQLs []string) {
 	addIndexSpecs := make([]string, 0, len(desiredTblInfo.Indices))
-<<<<<<< HEAD
-	for _, desiredIdxInfo := range desiredTblInfo.Indices {
-		present := false
-		for _, curIdxInfo := range curTblInfo.Indices {
-			if curIdxInfo.Name.L == desiredIdxInfo.Name.L {
-				present = true
-			}
-		}
-		if present {
-			continue
-		}
-=======
 loop:
 	for _, desiredIdxInfo := range desiredTblInfo.Indices {
 		for _, curIdxInfo := range curTblInfo.Indices {
@@ -559,7 +547,6 @@
 				continue loop
 			}
 		}
->>>>>>> aa99eb38
 
 		var buf bytes.Buffer
 		if desiredIdxInfo.Primary {
