--- conflicted
+++ resolved
@@ -23,6 +23,7 @@
         "//br/pkg/lightning/log",
         "//br/pkg/utils",
         "//errno",
+        "//kv",
         "//meta/autoid",
         "//parser/model",
         "//sessionctx/variable",
@@ -101,7 +102,7 @@
     ],
     embed = [":common"],
     flaky = True,
-    shard_count = 21,
+    shard_count = 20,
     deps = [
         "//br/pkg/errors",
         "//br/pkg/lightning/log",
@@ -124,14 +125,6 @@
         "@com_github_pingcap_failpoint//:failpoint",
         "@com_github_stretchr_testify//assert",
         "@com_github_stretchr_testify//require",
-<<<<<<< HEAD
-<<<<<<< HEAD
-=======
-        "@com_github_tikv_pd_client//http",
->>>>>>> 8eb191303ac (*: fix grpc client leak bug for AUTO_ID_CACHE=1 tables (#48870))
-=======
-        "@io_etcd_go_etcd_client_v3//:client",
->>>>>>> 54dab78d
         "@org_golang_google_grpc//codes",
         "@org_golang_google_grpc//status",
         "@org_uber_go_goleak//:goleak",
