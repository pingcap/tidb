// Copyright 2020 PingCAP, Inc. Licensed under Apache-2.0.

package version

import (
	"context"
	"fmt"
	"math"
	"regexp"
	"strconv"
	"strings"

	"github.com/coreos/go-semver/semver"
	"github.com/pingcap/errors"
	"github.com/pingcap/kvproto/pkg/metapb"
	"github.com/pingcap/log"
	berrors "github.com/pingcap/tidb/br/pkg/errors"
	"github.com/pingcap/tidb/br/pkg/logutil"
	"github.com/pingcap/tidb/br/pkg/utils"
	"github.com/pingcap/tidb/br/pkg/version/build"
	"github.com/pingcap/tidb/sessionctx/variable"
	"github.com/pingcap/tidb/util/engine"
	pd "github.com/tikv/pd/client"
	"go.uber.org/zap"
)

var (
	minTiKVVersion          = semver.New("3.1.0-beta.2")
	incompatibleTiKVMajor3  = semver.New("3.1.0")
	incompatibleTiKVMajor4  = semver.New("4.0.0-rc.1")
	compatibleTiFlashMajor3 = semver.New("3.1.0")
	compatibleTiFlashMajor4 = semver.New("4.0.0")

	versionHash = regexp.MustCompile("-[0-9]+-g[0-9a-f]{7,}")

<<<<<<< HEAD
	checkpointSupportError error = nil
=======
	pitrSupportBatchKVFiles bool = true
>>>>>>> cf49466a
)

// NextMajorVersion returns the next major version.
func NextMajorVersion() semver.Version {
	nextMajorVersion, err := semver.NewVersion(removeVAndHash(build.ReleaseVersion))
	if err != nil {
		// build.ReleaseVersion is unknown, assuming infinitely-new nightly version.
		return semver.Version{Major: math.MaxInt64, PreRelease: "nightly"}
	}
	nextMajorVersion.BumpMajor()
	return *nextMajorVersion
}

// removeVAndHash sanitizes a version string.
func removeVAndHash(v string) string {
	v = versionHash.ReplaceAllLiteralString(v, "")
	v = strings.TrimSuffix(v, "-dirty")
	return strings.TrimPrefix(v, "v")
}

func checkTiFlashVersion(store *metapb.Store) error {
	flash, err := semver.NewVersion(removeVAndHash(store.Version))
	if err != nil {
		return errors.Annotatef(berrors.ErrVersionMismatch, "failed to parse TiFlash %s version %s, err %s",
			store.GetPeerAddress(), store.Version, err)
	}

	if flash.Major == 3 && flash.LessThan(*compatibleTiFlashMajor3) {
		return errors.Annotatef(berrors.ErrVersionMismatch, "incompatible TiFlash %s version %s, try update it to %s",
			store.GetPeerAddress(), store.Version, compatibleTiFlashMajor3)
	}

	if flash.Major == 4 && flash.LessThan(*compatibleTiFlashMajor4) {
		return errors.Annotatef(berrors.ErrVersionMismatch, "incompatible TiFlash %s version %s, try update it to %s",
			store.GetPeerAddress(), store.Version, compatibleTiFlashMajor4)
	}

	return nil
}

// VerChecker is a callback for the CheckClusterVersion, decides whether the cluster is suitable to execute restore.
// See also: CheckVersionForBackup and CheckVersionForBR.
type VerChecker func(store *metapb.Store, ver *semver.Version) error

// CheckClusterVersion check TiKV version.
func CheckClusterVersion(ctx context.Context, client pd.Client, checker VerChecker) error {
	stores, err := client.GetAllStores(ctx, pd.WithExcludeTombstone())
	if err != nil {
		return errors.Trace(err)
	}
	for _, s := range stores {
		isTiFlash := engine.IsTiFlash(s)
		log.Debug("checking compatibility of store in cluster",
			zap.Uint64("ID", s.GetId()),
			zap.Bool("TiFlash?", isTiFlash),
			zap.String("address", s.GetAddress()),
			zap.String("version", s.GetVersion()),
		)
		if isTiFlash {
			if err := checkTiFlashVersion(s); err != nil {
				return errors.Trace(err)
			}
			continue
		}

		tikvVersionString := removeVAndHash(s.Version)
		tikvVersion, getVersionErr := semver.NewVersion(tikvVersionString)
		if getVersionErr != nil {
			return errors.Annotatef(berrors.ErrVersionMismatch, "%s: TiKV node %s version %s is invalid", getVersionErr, s.Address, tikvVersionString)
		}
		if checkerErr := checker(s, tikvVersion); checkerErr != nil {
			return checkerErr
		}
	}
	return nil
}

// CheckVersionForBackup checks the version for backup and
func CheckVersionForBackup(backupVersion *semver.Version) VerChecker {
	return func(store *metapb.Store, ver *semver.Version) error {
		if backupVersion.Major > ver.Major && backupVersion.Major-ver.Major > 1 {
			return errors.Annotatef(berrors.ErrVersionMismatch,
				"backup with cluster version %s cannot be restored at cluster of version %s: major version mismatches",
				backupVersion, ver)
		}
		return nil
	}
}

// CheckVersionForBRPiTR checks whether version of the cluster and BR-pitr itself is compatible.
// Note: BR'version >= 6.1.0 at least in this function
func CheckVersionForBRPiTR(s *metapb.Store, tikvVersion *semver.Version) error {
	BRVersion, err := semver.NewVersion(removeVAndHash(build.ReleaseVersion))
	if err != nil {
		return errors.Annotatef(berrors.ErrVersionMismatch, "%s: invalid version, please recompile using `git fetch origin --tags && make build`", err)
	}

	// tikvVersion should at least 6.1.0
	if tikvVersion.Major < 6 || (tikvVersion.Major == 6 && tikvVersion.Minor == 0) {
		return errors.Annotatef(berrors.ErrVersionMismatch, "TiKV node %s version %s is too low when use PiTR, please update tikv's version to at least v6.1.0(v6.2.0+ recommanded)",
			s.Address, tikvVersion)
	}
	// If tikv version < 6.5, PITR do not support restoring batch kv files.
	if tikvVersion.Major < 6 || (tikvVersion.Major == 6 && tikvVersion.Minor < 5) {
		pitrSupportBatchKVFiles = false
	}

	// The versions of BR and TiKV should be the same when use BR 6.1.0
	if BRVersion.Major == 6 && BRVersion.Minor == 1 {
		if tikvVersion.Major != 6 || tikvVersion.Minor != 1 {
			return errors.Annotatef(berrors.ErrVersionMismatch, "TiKV node %s version %s and BR %s version mismatch when use PiTR v6.1.0, please use the same version of BR",
				s.Address, tikvVersion, build.ReleaseVersion)
		}
	} else {
		// If BRVersion > v6.1.0, the version of TiKV should be at least v6.2.0
		if tikvVersion.Major == 6 && tikvVersion.Minor <= 1 {
			return errors.Annotatef(berrors.ErrVersionMismatch, "TiKV node %s version %s and BR %s version mismatch when use PiTR v6.2.0+, please use the tikv with version v6.2.0+",
				s.Address, tikvVersion, build.ReleaseVersion)
		}
	}
	return nil
}

// CheckVersionForDDL checks whether we use queue or table to execute ddl during restore.
func CheckVersionForDDL(s *metapb.Store, tikvVersion *semver.Version) error {
	// use tikvVersion instead of tidbVersion since br doesn't have mysql client to connect tidb.
	requireVersion := semver.New("6.2.0-alpha")
	if tikvVersion.Compare(*requireVersion) < 0 {
		log.Info("detected the old version of tidb cluster. set enable concurrent ddl to false")
		variable.EnableConcurrentDDL.Store(false)
		return nil
	}
	return nil
}

// CheckVersionForBR checks whether version of the cluster and BR itself is compatible.
func CheckVersionForBR(s *metapb.Store, tikvVersion *semver.Version) error {
	BRVersion, err := semver.NewVersion(removeVAndHash(build.ReleaseVersion))
	if err != nil {
		return errors.Annotatef(berrors.ErrVersionMismatch, "%s: invalid version, please recompile using `git fetch origin --tags && make build`", err)
	}

	if tikvVersion.Compare(*minTiKVVersion) < 0 {
		return errors.Annotatef(berrors.ErrVersionMismatch, "TiKV node %s version %s don't support BR, please upgrade cluster to %s",
			s.Address, tikvVersion, build.ReleaseVersion)
	}

	// BR 6.x works with TiKV 5.x and not guarantee works with 4.x
	if BRVersion.Major < tikvVersion.Major || BRVersion.Major-tikvVersion.Major > 1 {
		return errors.Annotatef(berrors.ErrVersionMismatch, "TiKV node %s version %s and BR %s major version mismatch, please use the same version of BR",
			s.Address, tikvVersion, build.ReleaseVersion)
	}

	// BR(https://github.com/pingcap/br/pull/233) and TiKV(https://github.com/tikv/tikv/pull/7241) have breaking changes
	// if BR include #233 and TiKV not include #7241, BR will panic TiKV during restore
	// These incompatible version is 3.1.0 and 4.0.0-rc.1
	if tikvVersion.Major == 3 {
		if tikvVersion.Compare(*incompatibleTiKVMajor3) < 0 && BRVersion.Compare(*incompatibleTiKVMajor3) >= 0 {
			return errors.Annotatef(berrors.ErrVersionMismatch, "TiKV node %s version %s and BR %s version mismatch, please use the same version of BR",
				s.Address, tikvVersion, build.ReleaseVersion)
		}
	}

	if tikvVersion.Major == 4 {
		if tikvVersion.Compare(*incompatibleTiKVMajor4) < 0 && BRVersion.Compare(*incompatibleTiKVMajor4) >= 0 {
			return errors.Annotatef(berrors.ErrVersionMismatch, "TiKV node %s version %s and BR %s version mismatch, please use the same version of BR",
				s.Address, tikvVersion, build.ReleaseVersion)
		}
	}

	// reset the checkpoint support error
	checkpointSupportError = nil
	if tikvVersion.Major < 6 || (tikvVersion.Major == 6 && tikvVersion.Minor < 5) {
		// checkpoint mode only support after v6.5.0
		checkpointSupportError = errors.Annotatef(berrors.ErrVersionMismatch, "TiKV node %s version %s is too low when use checkpoint, please update tikv's version to at least v6.5.0",
			s.Address, tikvVersion)
	}

	// don't warn if we are the master build, which always have the version v4.0.0-beta.2-*
	if build.GitBranch != "master" && tikvVersion.Compare(*BRVersion) > 0 {
		log.Warn(fmt.Sprintf("BR version is outdated, please consider use version %s of BR", tikvVersion))
	}
	return nil
}

// CheckVersion checks if the actual version is within [requiredMinVersion, requiredMaxVersion).
func CheckVersion(component string, actual, requiredMinVersion, requiredMaxVersion semver.Version) error {
	if actual.Compare(requiredMinVersion) < 0 {
		return errors.Annotatef(berrors.ErrVersionMismatch,
			"%s version too old, required to be in [%s, %s), found '%s'",
			component,
			requiredMinVersion,
			requiredMaxVersion,
			actual,
		)
	}
	// Compare the major version number to make sure beta version does not pass
	// the check. This is because beta version may contains incompatible
	// changes.
	if actual.Major >= requiredMaxVersion.Major {
		return errors.Annotatef(berrors.ErrVersionMismatch,
			"%s version too new, expected to be within [%s, %d.0.0), found '%s'",
			component,
			requiredMinVersion,
			requiredMaxVersion.Major,
			actual,
		)
	}
	return nil
}

// ExtractTiDBVersion extracts TiDB version from TiDB SQL `version()` outputs.
func ExtractTiDBVersion(version string) (*semver.Version, error) {
	// version format: "5.7.10-TiDB-v2.1.0-rc.1-7-g38c939f"
	//                               ^~~~~~~~~^ we only want this part
	// version format: "5.7.10-TiDB-v2.0.4-1-g06a0bf5"
	//                               ^~~~^
	// version format: "5.7.10-TiDB-v2.0.7"
	//                               ^~~~^
	// version format: "5.7.25-TiDB-v3.0.0-beta-211-g09beefbe0-dirty"
	//                               ^~~~~~~~~^
	// The version is generated by `git describe --tags` on the TiDB repository.
	versions := strings.Split(strings.TrimSuffix(version, "-dirty"), "-")
	end := len(versions)
	switch end {
	case 3, 4:
	case 5, 6:
		end -= 2
	default:
		return nil, errors.Annotatef(berrors.ErrVersionMismatch, "not a valid TiDB version: %s", version)
	}
	rawVersion := strings.Join(versions[2:end], "-")
	rawVersion = strings.TrimPrefix(rawVersion, "v")
	return semver.NewVersion(rawVersion)
}

// CheckTiDBVersion is equals to ExtractTiDBVersion followed by CheckVersion.
func CheckTiDBVersion(versionStr string, requiredMinVersion, requiredMaxVersion semver.Version) error {
	serverInfo := ParseServerInfo(versionStr)
	if serverInfo.ServerType != ServerTypeTiDB {
		return errors.Errorf("server with version '%s' is not TiDB", versionStr)
	}
	return CheckVersion("TiDB", *serverInfo.ServerVersion, requiredMinVersion, requiredMaxVersion)
}

// NormalizeBackupVersion normalizes the version string from backupmeta.
func NormalizeBackupVersion(version string) *semver.Version {
	// We need to unquote here because we get the version from PD HTTP API,
	// which returns quoted string.
	trimmedVerStr := strings.TrimSpace(version)
	unquotedVerStr, err := strconv.Unquote(trimmedVerStr)
	if err != nil {
		unquotedVerStr = trimmedVerStr
	}
	normalizedVerStr := strings.TrimSpace(unquotedVerStr)
	ver, err := semver.NewVersion(normalizedVerStr)
	if err != nil {
		log.Warn("cannot parse backup version", zap.String("version", normalizedVerStr), zap.Error(err))
	}
	return ver
}

// FetchVersion gets the version information from the database server
//
// NOTE: the executed query will be:
// - `select tidb_version()` if target db is tidb
// - `select version()` if target db is not tidb
func FetchVersion(ctx context.Context, db utils.QueryExecutor) (string, error) {
	var versionInfo string
	const queryTiDB = "SELECT tidb_version();"
	tidbRow := db.QueryRowContext(ctx, queryTiDB)
	err := tidbRow.Scan(&versionInfo)
	if err == nil && tidbReleaseVersionFullRegex.FindString(versionInfo) != "" {
		return versionInfo, nil
	}
	log.L().Warn("select tidb_version() failed, will fallback to 'select version();'", logutil.ShortError(err))
	const query = "SELECT version();"
	row := db.QueryRowContext(ctx, query)
	err = row.Scan(&versionInfo)
	if err != nil {
		return "", errors.Annotatef(err, "sql: %s", query)
	}
	return versionInfo, nil
}

<<<<<<< HEAD
func CheckCheckpointSupport() error {
	return checkpointSupportError
=======
func CheckPITRSupportBatchKVFiles() bool {
	return pitrSupportBatchKVFiles
>>>>>>> cf49466a
}

type ServerType int

const (
	// ServerTypeUnknown represents unknown server type
	ServerTypeUnknown = iota
	// ServerTypeMySQL represents MySQL server type
	ServerTypeMySQL
	// ServerTypeMariaDB represents MariaDB server type
	ServerTypeMariaDB
	// ServerTypeTiDB represents TiDB server type
	ServerTypeTiDB

	// ServerTypeAll represents All server types
	ServerTypeAll
)

var serverTypeString = []string{
	ServerTypeUnknown: "Unknown",
	ServerTypeMySQL:   "MySQL",
	ServerTypeMariaDB: "MariaDB",
	ServerTypeTiDB:    "TiDB",
}

// String implements Stringer.String
func (s ServerType) String() string {
	if s >= ServerTypeAll {
		return ""
	}
	return serverTypeString[s]
}

// ServerInfo is the combination of ServerType and ServerInfo
type ServerInfo struct {
	ServerType    ServerType
	ServerVersion *semver.Version
	HasTiKV       bool
}

var (
	mysqlVersionRegex = regexp.MustCompile(`^\d+\.\d+\.\d+([0-9A-Za-z-]+(\.[0-9A-Za-z-]+)*)?`)
	// `select version()` result
	tidbVersionRegex = regexp.MustCompile(`-[v]?\d+\.\d+\.\d+([0-9A-Za-z-]+(\.[0-9A-Za-z-]+)*)?`)
	// `select tidb_version()` result
	tidbReleaseVersionRegex = regexp.MustCompile(`v\d+\.\d+\.\d+([0-9A-Za-z-]+(\.[0-9A-Za-z-]+)*)?`)
	// `select tidb_version()` result with full release version
	tidbReleaseVersionFullRegex = regexp.MustCompile(`Release Version:\s*v\d+\.\d+\.\d+([0-9A-Za-z-]+(\.[0-9A-Za-z-]+)*)?`)
)

// ParseServerInfo parses exported server type and version info from version string
func ParseServerInfo(src string) ServerInfo {
	lowerCase := strings.ToLower(src)
	serverInfo := ServerInfo{}
	isReleaseVersion := false
	switch {
	case strings.Contains(lowerCase, "release version:"):
		// this version string is tidb release version
		serverInfo.ServerType = ServerTypeTiDB
		isReleaseVersion = true
	case strings.Contains(lowerCase, "tidb"):
		serverInfo.ServerType = ServerTypeTiDB
	case strings.Contains(lowerCase, "mariadb"):
		serverInfo.ServerType = ServerTypeMariaDB
	case mysqlVersionRegex.MatchString(lowerCase):
		serverInfo.ServerType = ServerTypeMySQL
	default:
		serverInfo.ServerType = ServerTypeUnknown
	}

	var versionStr string
	if serverInfo.ServerType == ServerTypeTiDB {
		if isReleaseVersion {
			versionStr = tidbReleaseVersionRegex.FindString(src)
		} else {
			versionStr = tidbVersionRegex.FindString(src)
			versionStr = strings.TrimPrefix(versionStr, "-")
		}
		versionStr = strings.TrimPrefix(versionStr, "v")
	} else {
		versionStr = mysqlVersionRegex.FindString(src)
	}

	var err error
	serverInfo.ServerVersion, err = semver.NewVersion(versionStr)
	if err != nil {
		log.L().Warn("fail to parse version, fallback to 0.0.0",
			zap.String("version", versionStr))
		serverInfo.ServerVersion = semver.New("0.0.0")
	}

	log.L().Info("detect server version",
		zap.String("type", serverInfo.ServerType.String()),
		zap.String("version", serverInfo.ServerVersion.String()))

	return serverInfo
}<|MERGE_RESOLUTION|>--- conflicted
+++ resolved
@@ -33,11 +33,8 @@
 
 	versionHash = regexp.MustCompile("-[0-9]+-g[0-9a-f]{7,}")
 
-<<<<<<< HEAD
-	checkpointSupportError error = nil
-=======
-	pitrSupportBatchKVFiles bool = true
->>>>>>> cf49466a
+	checkpointSupportError  error = nil
+	pitrSupportBatchKVFiles bool  = true
 )
 
 // NextMajorVersion returns the next major version.
@@ -323,13 +320,12 @@
 	return versionInfo, nil
 }
 
-<<<<<<< HEAD
 func CheckCheckpointSupport() error {
 	return checkpointSupportError
-=======
+}
+
 func CheckPITRSupportBatchKVFiles() bool {
 	return pitrSupportBatchKVFiles
->>>>>>> cf49466a
 }
 
 type ServerType int
