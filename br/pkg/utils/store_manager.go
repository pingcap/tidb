// Copyright 2022 PingCAP, Inc. Licensed under Apache-2.0.

package utils

import (
	"context"
	"crypto/tls"
	"os"
	"sync"
	"time"

	"github.com/pingcap/errors"
	"github.com/pingcap/failpoint"
	backuppb "github.com/pingcap/kvproto/pkg/brpb"
	"github.com/pingcap/log"
	berrors "github.com/pingcap/tidb/br/pkg/errors"
	"github.com/pingcap/tidb/br/pkg/logutil"
	pd "github.com/tikv/pd/client"
	"go.uber.org/zap"
	"google.golang.org/grpc"
	"google.golang.org/grpc/backoff"
	"google.golang.org/grpc/credentials"
	"google.golang.org/grpc/credentials/insecure"
	"google.golang.org/grpc/keepalive"
)

const (
	dialTimeout     = 30 * time.Second
	resetRetryTimes = 3
)

// Pool is a lazy pool of gRPC channels.
// When `Get` called, it lazily allocates new connection if connection not full.
// If it's full, then it will return allocated channels round-robin.
type Pool struct {
	mu sync.Mutex

	conns   []*grpc.ClientConn
	next    int
	cap     int
	newConn func(ctx context.Context) (*grpc.ClientConn, error)
}

func (p *Pool) takeConns() (conns []*grpc.ClientConn) {
	p.mu.Lock()
	defer p.mu.Unlock()
	p.conns, conns = nil, p.conns
	p.next = 0
	return conns
}

// Close closes the conn pool.
func (p *Pool) Close() {
	for _, c := range p.takeConns() {
		if err := c.Close(); err != nil {
			log.Warn("failed to close clientConn", zap.String("target", c.Target()), zap.Error(err))
		}
	}
}

// Get tries to get an existing connection from the pool, or make a new one if the pool not full.
func (p *Pool) Get(ctx context.Context) (*grpc.ClientConn, error) {
	p.mu.Lock()
	defer p.mu.Unlock()
	if len(p.conns) < p.cap {
		c, err := p.newConn(ctx)
		if err != nil {
			return nil, err
		}
		p.conns = append(p.conns, c)
		return c, nil
	}

	conn := p.conns[p.next]
	p.next = (p.next + 1) % p.cap
	return conn, nil
}

// NewConnPool creates a new Pool by the specified conn factory function and capacity.
func NewConnPool(capacity int, newConn func(ctx context.Context) (*grpc.ClientConn, error)) *Pool {
	return &Pool{
		cap:     capacity,
		conns:   make([]*grpc.ClientConn, 0, capacity),
		newConn: newConn,

		mu: sync.Mutex{},
	}
}

type StoreManager struct {
	pdClient pd.Client
	grpcClis struct {
		mu   sync.Mutex
		clis map[uint64]*grpc.ClientConn
	}
	keepalive keepalive.ClientParameters
	tlsConf   *tls.Config
}

func (mgr *StoreManager) GetKeepalive() keepalive.ClientParameters {
	return mgr.keepalive
}

// NewStoreManager create a new manager for gRPC connections to stores.
func NewStoreManager(pdCli pd.Client, kl keepalive.ClientParameters, tlsConf *tls.Config) *StoreManager {
	return &StoreManager{
		pdClient: pdCli,
		grpcClis: struct {
			mu   sync.Mutex
			clis map[uint64]*grpc.ClientConn
		}{clis: make(map[uint64]*grpc.ClientConn)},
		keepalive: kl,
		tlsConf:   tlsConf,
	}
}

func (mgr *StoreManager) PDClient() pd.Client {
	return mgr.pdClient
}

func (mgr *StoreManager) getGrpcConnLocked(ctx context.Context, storeID uint64) (*grpc.ClientConn, error) {
	failpoint.Inject("hint-get-backup-client", func(v failpoint.Value) {
		log.Info("failpoint hint-get-backup-client injected, "+
			"process will notify the shell.", zap.Uint64("store", storeID))
		if sigFile, ok := v.(string); ok {
			file, err := os.Create(sigFile)
			if err != nil {
				log.Warn("failed to create file for notifying, skipping notify", zap.Error(err))
			}
			if file != nil {
				file.Close()
			}
		}
		time.Sleep(3 * time.Second)
	})
	store, err := mgr.pdClient.GetStore(ctx, storeID)
	if err != nil {
		return nil, errors.Trace(err)
	}
	opt := grpc.WithTransportCredentials(insecure.NewCredentials())
	if mgr.tlsConf != nil {
		opt = grpc.WithTransportCredentials(credentials.NewTLS(mgr.tlsConf))
	}
	ctx, cancel := context.WithTimeout(ctx, dialTimeout)
	bfConf := backoff.DefaultConfig
	bfConf.MaxDelay = time.Second * 3
	addr := store.GetPeerAddress()
	if addr == "" {
		addr = store.GetAddress()
	}
	log.Info("StoreManager: dialing to store.", zap.String("address", addr), zap.Uint64("store-id", storeID))
	conn, err := grpc.DialContext(
		ctx,
		addr,
		opt,
		grpc.WithBlock(),
		grpc.WithConnectParams(grpc.ConnectParams{Backoff: bfConf}),
		grpc.WithKeepaliveParams(mgr.keepalive),
	)
	cancel()
	if err != nil {
		return nil, berrors.ErrFailedToConnect.Wrap(err).GenWithStack("failed to make connection to store %d", storeID)
	}
	return conn, nil
}

<<<<<<< HEAD
func (mgr *StoreManager) TryWithConn(ctx context.Context, storeID uint64, f func(*grpc.ClientConn) error) error {
=======
func (mgr *StoreManager) RemoveConn(ctx context.Context, storeID uint64) error {
	if ctx.Err() != nil {
		return errors.Trace(ctx.Err())
	}

	mgr.grpcClis.mu.Lock()
	defer mgr.grpcClis.mu.Unlock()

	if conn, ok := mgr.grpcClis.clis[storeID]; ok {
		// Find a cached backup client.
		err := conn.Close()
		if err != nil {
			log.Warn("close backup connection failed, ignore it", zap.Uint64("storeID", storeID))
		}
		delete(mgr.grpcClis.clis, storeID)
		return nil
	}
	return nil
}

func (mgr *StoreManager) WithConn(ctx context.Context, storeID uint64, f func(*grpc.ClientConn)) error {
>>>>>>> 15790a25
	if ctx.Err() != nil {
		return errors.Trace(ctx.Err())
	}

	mgr.grpcClis.mu.Lock()
	defer mgr.grpcClis.mu.Unlock()

	if conn, ok := mgr.grpcClis.clis[storeID]; ok {
		// Find a cached backup client.
		return f(conn)
	}

	conn, err := mgr.getGrpcConnLocked(ctx, storeID)
	if err != nil {
		return errors.Trace(err)
	}
	// Cache the conn.
	mgr.grpcClis.clis[storeID] = conn
	return f(conn)
}

func (mgr *StoreManager) WithConn(ctx context.Context, storeID uint64, f func(*grpc.ClientConn)) error {
	return mgr.TryWithConn(ctx, storeID, func(cc *grpc.ClientConn) error { f(cc); return nil })
}

// ResetBackupClient reset the connection for backup client.
func (mgr *StoreManager) ResetBackupClient(ctx context.Context, storeID uint64) (backuppb.BackupClient, error) {
	var (
		conn *grpc.ClientConn
		err  error
	)
	err = mgr.RemoveConn(ctx, storeID)
	if err != nil {
		return nil, errors.Trace(err)
	}

	mgr.grpcClis.mu.Lock()
	defer mgr.grpcClis.mu.Unlock()

	for retry := 0; retry < resetRetryTimes; retry++ {
		conn, err = mgr.getGrpcConnLocked(ctx, storeID)
		if err != nil {
			log.Warn("failed to reset grpc connection, retry it",
				zap.Int("retry time", retry), logutil.ShortError(err))
			time.Sleep(time.Duration(retry+3) * time.Second)
			continue
		}
		mgr.grpcClis.clis[storeID] = conn
		break
	}
	if err != nil {
		return nil, errors.Trace(err)
	}
	return backuppb.NewBackupClient(conn), nil
}

// Close closes all client in Mgr.
func (mgr *StoreManager) Close() {
	if mgr == nil {
		return
	}
	mgr.grpcClis.mu.Lock()
	for _, cli := range mgr.grpcClis.clis {
		err := cli.Close()
		if err != nil {
			log.Error("fail to close Mgr", zap.Error(err))
		}
	}
	mgr.grpcClis.mu.Unlock()
}

func (mgr *StoreManager) TLSConfig() *tls.Config {
	if mgr == nil {
		return nil
	}
	return mgr.tlsConf
}<|MERGE_RESOLUTION|>--- conflicted
+++ resolved
@@ -164,9 +164,6 @@
 	return conn, nil
 }
 
-<<<<<<< HEAD
-func (mgr *StoreManager) TryWithConn(ctx context.Context, storeID uint64, f func(*grpc.ClientConn) error) error {
-=======
 func (mgr *StoreManager) RemoveConn(ctx context.Context, storeID uint64) error {
 	if ctx.Err() != nil {
 		return errors.Trace(ctx.Err())
@@ -187,8 +184,7 @@
 	return nil
 }
 
-func (mgr *StoreManager) WithConn(ctx context.Context, storeID uint64, f func(*grpc.ClientConn)) error {
->>>>>>> 15790a25
+func (mgr *StoreManager) TryWithConn(ctx context.Context, storeID uint64, f func(*grpc.ClientConn) error) error {
 	if ctx.Err() != nil {
 		return errors.Trace(ctx.Err())
 	}
