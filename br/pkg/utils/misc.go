--- conflicted
+++ resolved
@@ -31,12 +31,9 @@
 	"github.com/pingcap/kvproto/pkg/metapb"
 	"github.com/pingcap/log"
 	berrors "github.com/pingcap/tidb/br/pkg/errors"
-<<<<<<< HEAD
+	"github.com/pingcap/tidb/br/pkg/summary"
 	"github.com/pingcap/tidb/pkg/meta/model"
 	"github.com/pingcap/tidb/pkg/parser/ast"
-=======
-	"github.com/pingcap/tidb/br/pkg/summary"
->>>>>>> 99fcfadc
 	"github.com/pingcap/tidb/pkg/parser/mysql"
 	"github.com/pingcap/tidb/pkg/parser/types"
 	"go.uber.org/multierr"
@@ -244,7 +241,6 @@
 	return result
 }
 
-<<<<<<< HEAD
 // GetPartitionByName gets the partition ID from the given tableInfo if its name matches
 func GetPartitionByName(tableInfo *model.TableInfo, name ast.CIStr) (int64, error) {
 	if tableInfo.Partition == nil {
@@ -256,7 +252,8 @@
 		}
 	}
 	return 0, errors.Errorf("partition is not found in the table %s[id=%d]", tableInfo.Name.O, tableInfo.ID)
-=======
+}
+
 func SummaryFiles(files []*backuppb.File) (crc, kvs, bytes uint64) {
 	cfCount := make(map[string]int)
 	for _, f := range files {
@@ -271,5 +268,4 @@
 		summary.CollectInt(fmt.Sprintf("%s CF files", cf), count)
 	}
 	return crc, kvs, bytes
->>>>>>> 99fcfadc
 }