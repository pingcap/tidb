// Copyright 2020 PingCAP, Inc. Licensed under Apache-2.0.

package utils

import (
	"context"
	"strings"
	"sync"
	"time"

	"github.com/cznic/mathutil"
	"github.com/pingcap/errors"
	tmysql "github.com/pingcap/tidb/errno"
	"github.com/pingcap/tidb/parser/terror"
	"github.com/tikv/client-go/v2/tikv"
	"go.uber.org/multierr"
)

var retryableServerError = []string{
	"server closed",
	"connection refused",
	"connection reset by peer",
	"channel closed",
	"error trying to connect",
	"connection closed before message completed",
	"body write aborted",
	"error during dispatch",
	"put object timeout",
	"internalerror",
	"not read from or written to within the timeout period",
	"<code>requesttimeout</code>",
	"<code>invalidpart</code>",
<<<<<<< HEAD
=======
	"end of file before message length reached",
>>>>>>> 99e82e3e
}

// RetryableFunc presents a retryable operation.
type RetryableFunc func() error

type RetryableFuncV2[T any] func(context.Context) (T, error)

// Backoffer implements a backoff policy for retrying operations.
type Backoffer interface {
	// NextBackoff returns a duration to wait before retrying again
	NextBackoff(err error) time.Duration
	// Attempt returns the remain attempt times
	Attempt() int
}

// WithRetry retries a given operation with a backoff policy.
//
// Returns nil if `retryableFunc` succeeded at least once. Otherwise, returns a
// multierr containing all errors encountered.
func WithRetry(
	ctx context.Context,
	retryableFunc RetryableFunc,
	backoffer Backoffer,
) error {
	_, err := WithRetryV2[struct{}](ctx, backoffer, func(ctx context.Context) (struct{}, error) {
		innerErr := retryableFunc()
		return struct{}{}, innerErr
	})
	return err
}

// WithRetryV2 retries a given operation with a backoff policy.
//
// Returns the returned value if `retryableFunc` succeeded at least once. Otherwise, returns a
// multierr that containing all errors encountered.
// Comparing with `WithRetry`, this function reordered the argument order and supports catching the return value.
func WithRetryV2[T any](
	ctx context.Context,
	backoffer Backoffer,
	fn RetryableFuncV2[T],
) (T, error) {
	var allErrors error
	for backoffer.Attempt() > 0 {
		res, err := fn(ctx)
		if err == nil {
			return res, nil
		}
		allErrors = multierr.Append(allErrors, err)
		select {
		case <-ctx.Done():
			return *new(T), allErrors
		case <-time.After(backoffer.NextBackoff(err)):
		}
	}
	return *new(T), allErrors // nolint:wrapcheck
}

// MessageIsRetryableStorageError checks whether the message returning from TiKV is retryable ExternalStorageError.
func MessageIsRetryableStorageError(msg string) bool {
	msgLower := strings.ToLower(msg)
	// UNSAFE! TODO: Add a error type for retryable connection error.
	for _, errStr := range retryableServerError {
		if strings.Contains(msgLower, errStr) {
			return true
		}
	}
	return false
}

func FallBack2CreateTable(err error) bool {
	switch nerr := errors.Cause(err).(type) {
	case *terror.Error:
		return nerr.Code() == tmysql.ErrInvalidDDLJob
	}
	return false
}

// RetryWithBackoffer is a simple context for a "mixed" retry.
// Some of TiDB APIs, say, `ResolveLock` requires a `tikv.Backoffer` as argument.
// But the `tikv.Backoffer` isn't pretty customizable, it has some sorts of predefined configuration but
// we cannot create new one. So we are going to mix up the flavour of `tikv.Backoffer` and our homemade
// back off strategy. That is what the `RetryWithBackoffer` did.
type RetryWithBackoffer struct {
	bo *tikv.Backoffer

	totalBackoff int
	maxBackoff   int
	baseErr      error

	mu          sync.Mutex
	nextBackoff int
}

// AdaptTiKVBackoffer creates an "ad-hoc" backoffer, which wraps a backoffer and provides some new functions:
// When backing off, we can manually provide it a specified sleep duration instead of directly provide a retry.Config
// Which is sealed in the "client-go/internal".
func AdaptTiKVBackoffer(ctx context.Context, maxSleepMs int, baseErr error) *RetryWithBackoffer {
	return &RetryWithBackoffer{
		bo:         tikv.NewBackoffer(ctx, maxSleepMs),
		maxBackoff: maxSleepMs,
		baseErr:    baseErr,
	}
}

// NextSleepInMS returns the time `BackOff` will sleep in ms of the state.
func (r *RetryWithBackoffer) NextSleepInMS() int {
	r.mu.Lock()
	defer r.mu.Unlock()
	return r.nextBackoff
}

// TotalSleepInMS returns the total sleeped time in ms.
func (r *RetryWithBackoffer) TotalSleepInMS() int {
	return r.totalBackoff + r.bo.GetTotalSleep()
}

// MaxSleepInMS returns the max sleep time for the retry context in ms.
func (r *RetryWithBackoffer) MaxSleepInMS() int {
	return r.maxBackoff
}

// BackOff executes the back off: sleep for a precalculated backoff time.
// See `RequestBackOff` for more details.
func (r *RetryWithBackoffer) BackOff() error {
	r.mu.Lock()
	nextBo := r.nextBackoff
	r.nextBackoff = 0
	r.mu.Unlock()

	if r.TotalSleepInMS() > r.maxBackoff {
		return errors.Annotatef(r.baseErr, "backoff exceeds the max backoff time %s", time.Duration(r.maxBackoff)*time.Millisecond)
	}
	time.Sleep(time.Duration(nextBo) * time.Millisecond)
	r.totalBackoff += nextBo
	return nil
}

// RequestBackOff register the intent of backing off at least n milliseconds.
// That intent will be fulfilled when calling `BackOff`.
func (r *RetryWithBackoffer) RequestBackOff(ms int) {
	r.mu.Lock()
	r.nextBackoff = mathutil.Max(r.nextBackoff, ms)
	r.mu.Unlock()
}

// Inner returns the reference to the inner `backoffer`.
func (r *RetryWithBackoffer) Inner() *tikv.Backoffer {
	return r.bo
}<|MERGE_RESOLUTION|>--- conflicted
+++ resolved
@@ -30,10 +30,7 @@
 	"not read from or written to within the timeout period",
 	"<code>requesttimeout</code>",
 	"<code>invalidpart</code>",
-<<<<<<< HEAD
-=======
 	"end of file before message length reached",
->>>>>>> 99e82e3e
 }
 
 // RetryableFunc presents a retryable operation.
