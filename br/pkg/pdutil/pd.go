// Copyright 2020 PingCAP, Inc. Licensed under Apache-2.0.

package pdutil

import (
	"bytes"
	"context"
	"crypto/tls"
	"encoding/hex"
	"encoding/json"
	"fmt"
	"io"
	"math"
	"net"
	"net/http"
	"net/url"
	"os"
	"strings"
	"syscall"
	"time"

	"github.com/coreos/go-semver/semver"
	"github.com/docker/go-units"
	"github.com/google/uuid"
	"github.com/opentracing/opentracing-go"
	"github.com/pingcap/errors"
	"github.com/pingcap/failpoint"
	"github.com/pingcap/log"
	berrors "github.com/pingcap/tidb/br/pkg/errors"
	"github.com/pingcap/tidb/br/pkg/httputil"
	"github.com/pingcap/tidb/br/pkg/lightning/common"
	"github.com/pingcap/tidb/pkg/store/pdtypes"
	"github.com/pingcap/tidb/pkg/util/codec"
	pd "github.com/tikv/pd/client"
	pdhttp "github.com/tikv/pd/client/http"
	"go.uber.org/zap"
	"google.golang.org/grpc"
)

const (
	maxMsgSize   = int(128 * units.MiB) // pd.ScanRegion may return a large response
	pauseTimeout = 5 * time.Minute
	// pd request retry time when connection fail
	pdRequestRetryTime = 120
	// set max-pending-peer-count to a large value to avoid scatter region failed.
	maxPendingPeerUnlimited uint64 = math.MaxInt32
)

// pauseConfigGenerator generate a config value according to store count and current value.
type pauseConfigGenerator func(int, interface{}) interface{}

// zeroPauseConfig sets the config to 0.
func zeroPauseConfig(int, interface{}) interface{} {
	return 0
}

// pauseConfigMulStores multiplies the existing value by
// number of stores. The value is limited to 40, as larger value
// may make the cluster unstable.
func pauseConfigMulStores(stores int, raw interface{}) interface{} {
	rawCfg := raw.(float64)
	return math.Min(40, rawCfg*float64(stores))
}

// pauseConfigFalse sets the config to "false".
func pauseConfigFalse(int, interface{}) interface{} {
	return "false"
}

// constConfigGeneratorBuilder build a pauseConfigGenerator based on a given const value.
func constConfigGeneratorBuilder(val interface{}) pauseConfigGenerator {
	return func(int, interface{}) interface{} {
		return val
	}
}

// ClusterConfig represents a set of scheduler whose config have been modified
// along with their original config.
type ClusterConfig struct {
	// Enable PD schedulers before restore
	Schedulers []string `json:"schedulers"`
	// Original scheudle configuration
	ScheduleCfg map[string]interface{} `json:"schedule_cfg"`
}

type pauseSchedulerBody struct {
	Delay int64 `json:"delay"`
}

var (
	// in v4.0.8 version we can use pause configs
	// see https://github.com/tikv/pd/pull/3088
	pauseConfigVersion = semver.Version{Major: 4, Minor: 0, Patch: 8}

	// After v6.1.0 version, we can pause schedulers by key range with TTL.
	minVersionForRegionLabelTTL = semver.Version{Major: 6, Minor: 1, Patch: 0}

	// Schedulers represent region/leader schedulers which can impact on performance.
	Schedulers = map[string]struct{}{
		"balance-leader-scheduler":     {},
		"balance-hot-region-scheduler": {},
		"balance-region-scheduler":     {},

		"shuffle-leader-scheduler":     {},
		"shuffle-region-scheduler":     {},
		"shuffle-hot-region-scheduler": {},
	}
	expectPDCfgGenerators = map[string]pauseConfigGenerator{
		"merge-schedule-limit": zeroPauseConfig,
		// TODO "leader-schedule-limit" and "region-schedule-limit" don't support ttl for now,
		// but we still need set these config for compatible with old version.
		// we need wait for https://github.com/tikv/pd/pull/3131 merged.
		// see details https://github.com/pingcap/br/pull/592#discussion_r522684325
		"leader-schedule-limit":       pauseConfigMulStores,
		"region-schedule-limit":       pauseConfigMulStores,
		"max-snapshot-count":          pauseConfigMulStores,
		"enable-location-replacement": pauseConfigFalse,
		"max-pending-peer-count":      constConfigGeneratorBuilder(maxPendingPeerUnlimited),
	}

	// defaultPDCfg find by https://github.com/tikv/pd/blob/master/conf/config.toml.
	// only use for debug command.
	defaultPDCfg = map[string]interface{}{
		"merge-schedule-limit":        8,
		"leader-schedule-limit":       4,
		"region-schedule-limit":       2048,
		"enable-location-replacement": "true",
	}
)

// pdHTTPRequest defines the interface to send a request to pd and return the result in bytes.
type pdHTTPRequest func(ctx context.Context, addr string, prefix string,
	cli *http.Client, method string, body []byte) ([]byte, error)

// pdRequest is a func to send an HTTP to pd and return the result bytes.
func pdRequest(
	ctx context.Context,
	addr string, prefix string,
	cli *http.Client, method string, body []byte) ([]byte, error) {
	_, respBody, err := pdRequestWithCode(ctx, addr, prefix, cli, method, body)
	return respBody, err
}

func pdRequestWithCode(
	ctx context.Context,
	addr string, prefix string,
	cli *http.Client, method string, body []byte) (int, []byte, error) {
	u, err := url.Parse(addr)
	if err != nil {
		return 0, nil, errors.Trace(err)
	}
	reqURL := fmt.Sprintf("%s%s", u, prefix)
	var (
		req  *http.Request
		resp *http.Response
	)
	if body == nil {
		body = []byte("")
	}
	count := 0
	// the total retry duration: 120*1 = 2min
	for {
		req, err = http.NewRequestWithContext(ctx, method, reqURL, bytes.NewBuffer(body))
		if err != nil {
			return 0, nil, errors.Trace(err)
		}
		resp, err = cli.Do(req) //nolint:bodyclose
		count++
		failpoint.Inject("InjectClosed", func(v failpoint.Value) {
			if failType, ok := v.(int); ok && count <= pdRequestRetryTime-1 {
				resp = nil
				switch failType {
				case 0:
					err = &net.OpError{
						Op:  "read",
						Err: os.NewSyscallError("connect", syscall.ECONNREFUSED),
					}
				default:
					err = &url.Error{
						Op:  "read",
						Err: os.NewSyscallError("connect", syscall.ECONNREFUSED),
					}
				}
			}
		})
		if count > pdRequestRetryTime || (resp != nil && resp.StatusCode < 500) ||
			(err != nil && !common.IsRetryableError(err)) {
			break
		}
		log.Warn("request failed, will retry later",
			zap.String("url", reqURL), zap.Int("retry-count", count), zap.Error(err))
		if resp != nil {
			_ = resp.Body.Close()
		}
		time.Sleep(pdRequestRetryInterval())
	}
	if err != nil {
		return 0, nil, errors.Trace(err)
	}
	defer func() {
		_ = resp.Body.Close()
	}()

	if resp.StatusCode != http.StatusOK {
		res, _ := io.ReadAll(resp.Body)
		return resp.StatusCode, nil, errors.Annotatef(berrors.ErrPDInvalidResponse,
			"[%d] %s %s", resp.StatusCode, res, reqURL)
	}

	r, err := io.ReadAll(resp.Body)
	if err != nil {
		return resp.StatusCode, nil, errors.Trace(err)
	}
	return resp.StatusCode, r, nil
}

func pdRequestRetryInterval() time.Duration {
	failpoint.Inject("FastRetry", func(v failpoint.Value) {
		if v.(bool) {
			failpoint.Return(0)
		}
	})
	return time.Second
}

// DefaultExpectPDCfgGenerators returns default pd config generators
func DefaultExpectPDCfgGenerators() map[string]pauseConfigGenerator {
	clone := make(map[string]pauseConfigGenerator, len(expectPDCfgGenerators))
	for k := range expectPDCfgGenerators {
		clone[k] = expectPDCfgGenerators[k]
	}
	return clone
}

// PdController manage get/update config from pd.
type PdController struct {
	addrs    []string
	cli      *http.Client
	pdClient pd.Client
	version  *semver.Version

	// control the pause schedulers goroutine
	schedulerPauseCh chan struct{}
}

// NewPdController creates a new PdController.
func NewPdController(
	ctx context.Context,
	pdAddrs string,
	tlsConf *tls.Config,
	securityOption pd.SecurityOption,
) (*PdController, error) {
	cli := httputil.NewClient(tlsConf)

	addrs := strings.Split(pdAddrs, ",")
	processedAddrs := make([]string, 0, len(addrs))
	var failure error
	var versionBytes []byte
	for _, addr := range addrs {
		if !strings.HasPrefix(addr, "http") {
			if tlsConf != nil {
				addr = "https://" + addr
			} else {
				addr = "http://" + addr
			}
		}
		processedAddrs = append(processedAddrs, addr)
		versionBytes, failure = pdRequest(ctx, addr, pdhttp.ClusterVersion, cli, http.MethodGet, nil)
		if failure == nil {
			break
		}
	}
	if failure != nil {
		return nil, errors.Annotatef(berrors.ErrPDUpdateFailed,
			"pd address (%s) not available, error is %s, please check network", pdAddrs, failure)
	}

	version := parseVersion(versionBytes)
	maxCallMsgSize := []grpc.DialOption{
		grpc.WithDefaultCallOptions(grpc.MaxCallRecvMsgSize(maxMsgSize)),
		grpc.WithDefaultCallOptions(grpc.MaxCallSendMsgSize(maxMsgSize)),
	}
	pdClient, err := pd.NewClientWithContext(
		ctx, addrs, securityOption,
		pd.WithGRPCDialOptions(maxCallMsgSize...),
		// If the time too short, we may scatter a region many times, because
		// the interface `ScatterRegions` may time out.
		pd.WithCustomTimeoutOption(60*time.Second),
		pd.WithMaxErrorRetry(3),
	)
	if err != nil {
		log.Error("fail to create pd client", zap.Error(err))
		return nil, errors.Trace(err)
	}

	return &PdController{
		addrs:    processedAddrs,
		cli:      cli,
		pdClient: pdClient,
		version:  version,
		// We should make a buffered channel here otherwise when context canceled,
		// gracefully shutdown will stick at resuming schedulers.
		schedulerPauseCh: make(chan struct{}, 1),
	}, nil
}

func parseVersion(versionBytes []byte) *semver.Version {
	// we need trim space or semver will parse failed
	v := strings.TrimSpace(string(versionBytes))
	v = strings.Trim(v, "\"")
	v = strings.TrimPrefix(v, "v")
	version, err := semver.NewVersion(v)
	if err != nil {
		log.Warn("fail back to v0.0.0 version",
			zap.ByteString("version", versionBytes), zap.Error(err))
		version = &semver.Version{Major: 0, Minor: 0, Patch: 0}
	}
	failpoint.Inject("PDEnabledPauseConfig", func(val failpoint.Value) {
		if val.(bool) {
			// test pause config is enable
			version = &semver.Version{Major: 5, Minor: 0, Patch: 0}
		}
	})
	return version
}

// TODO: always read latest PD nodes from PD client
func (p *PdController) getAllPDAddrs() []string {
	ret := make([]string, 0, len(p.addrs)+1)
	if p.pdClient != nil {
		ret = append(ret, p.pdClient.GetLeaderAddr())
	}
	ret = append(ret, p.addrs...)
	return ret
}

func (p *PdController) isPauseConfigEnabled() bool {
	return p.version.Compare(pauseConfigVersion) >= 0
}

// SetHTTP set pd addrs and cli for test.
func (p *PdController) SetHTTP(addrs []string, cli *http.Client) {
	p.addrs = addrs
	p.cli = cli
}

// SetPDClient set pd addrs and cli for test.
func (p *PdController) SetPDClient(pdClient pd.Client) {
	p.pdClient = pdClient
}

// GetPDClient set pd addrs and cli for test.
func (p *PdController) GetPDClient() pd.Client {
	return p.pdClient
}

// GetClusterVersion returns the current cluster version.
func (p *PdController) GetClusterVersion(ctx context.Context) (string, error) {
	return p.getClusterVersionWith(ctx, pdRequest)
}

func (p *PdController) getClusterVersionWith(ctx context.Context, get pdHTTPRequest) (string, error) {
	var err error
	for _, addr := range p.getAllPDAddrs() {
		v, e := get(ctx, addr, pdhttp.ClusterVersion, p.cli, http.MethodGet, nil)
		if e != nil {
			err = e
			continue
		}
		return string(v), nil
	}

	return "", errors.Trace(err)
}

// GetRegionCount returns the region count in the specified range.
func (p *PdController) GetRegionCount(ctx context.Context, startKey, endKey []byte) (int, error) {
	return p.getRegionCountWith(ctx, pdRequest, startKey, endKey)
}

func (p *PdController) getRegionCountWith(
	ctx context.Context, get pdHTTPRequest, startKey, endKey []byte,
) (int, error) {
	// TiKV reports region start/end keys to PD in memcomparable-format.
	var start, end []byte
	start = codec.EncodeBytes(nil, startKey)
	if len(endKey) != 0 { // Empty end key means the max.
		end = codec.EncodeBytes(nil, endKey)
	}
	var err error
	for _, addr := range p.getAllPDAddrs() {
		v, e := get(ctx, addr,
			pdhttp.RegionStatsByKeyRange(pdhttp.NewKeyRange(start, end), false),
			p.cli, http.MethodGet, nil)
		if e != nil {
			err = e
			continue
		}
		regionsMap := make(map[string]interface{})
		err = json.Unmarshal(v, &regionsMap)
		if err != nil {
			return 0, errors.Trace(err)
		}
		return int(regionsMap["count"].(float64)), nil
	}
	return 0, errors.Trace(err)
}

// GetStoreInfo returns the info of store with the specified id.
func (p *PdController) GetStoreInfo(ctx context.Context, storeID uint64) (*pdtypes.StoreInfo, error) {
	return p.getStoreInfoWith(ctx, pdRequest, storeID)
}

func (p *PdController) getStoreInfoWith(
	ctx context.Context, get pdHTTPRequest, storeID uint64) (*pdtypes.StoreInfo, error) {
	var err error
	for _, addr := range p.getAllPDAddrs() {
		v, e := get(ctx, addr, pdhttp.StoreByID(storeID), p.cli, http.MethodGet, nil)
		if e != nil {
			err = e
			continue
		}
		store := pdtypes.StoreInfo{}
		err = json.Unmarshal(v, &store)
		if err != nil {
			return nil, errors.Trace(err)
		}
		return &store, nil
	}
	return nil, errors.Trace(err)
}

func (p *PdController) doPauseSchedulers(ctx context.Context,
	schedulers []string, post pdHTTPRequest) ([]string, error) {
	// pause this scheduler with 300 seconds
	body, err := json.Marshal(pauseSchedulerBody{Delay: int64(pauseTimeout.Seconds())})
	if err != nil {
		return nil, errors.Trace(err)
	}
	// PauseSchedulers remove pd scheduler temporarily.
	removedSchedulers := make([]string, 0, len(schedulers))
	for _, scheduler := range schedulers {
		for _, addr := range p.getAllPDAddrs() {
			_, err = post(ctx, addr, pdhttp.SchedulerByName(scheduler), p.cli, http.MethodPost, body)
			if err == nil {
				removedSchedulers = append(removedSchedulers, scheduler)
				break
			}
		}
		if err != nil {
			return removedSchedulers, errors.Trace(err)
		}
	}
	return removedSchedulers, nil
}

func (p *PdController) pauseSchedulersAndConfigWith(
	ctx context.Context, schedulers []string,
	schedulerCfg map[string]interface{}, post pdHTTPRequest,
) ([]string, error) {
	// first pause this scheduler, if the first time failed. we should return the error
	// so put first time out of for loop. and in for loop we could ignore other failed pause.
	removedSchedulers, err := p.doPauseSchedulers(ctx, schedulers, post)
	if err != nil {
		log.Error("failed to pause scheduler at beginning",
			zap.Strings("name", schedulers), zap.Error(err))
		return nil, errors.Trace(err)
	}
	log.Info("pause scheduler successful at beginning", zap.Strings("name", schedulers))
	if schedulerCfg != nil {
		err = p.doPauseConfigs(ctx, schedulerCfg, post)
		if err != nil {
			log.Error("failed to pause config at beginning",
				zap.Any("cfg", schedulerCfg), zap.Error(err))
			return nil, errors.Trace(err)
		}
		log.Info("pause configs successful at beginning", zap.Any("cfg", schedulerCfg))
	}

	go func() {
		tick := time.NewTicker(pauseTimeout / 3)
		defer tick.Stop()

		for {
			select {
			case <-ctx.Done():
				return
			case <-tick.C:
				_, err := p.doPauseSchedulers(ctx, schedulers, post)
				if err != nil {
					log.Warn("pause scheduler failed, ignore it and wait next time pause", zap.Error(err))
				}
				if schedulerCfg != nil {
					err = p.doPauseConfigs(ctx, schedulerCfg, post)
					if err != nil {
						log.Warn("pause configs failed, ignore it and wait next time pause", zap.Error(err))
					}
				}
				log.Info("pause scheduler(configs)", zap.Strings("name", removedSchedulers),
					zap.Any("cfg", schedulerCfg))
			case <-p.schedulerPauseCh:
				log.Info("exit pause scheduler and configs successful")
				return
			}
		}
	}()
	return removedSchedulers, nil
}

// ResumeSchedulers resume pd scheduler.
func (p *PdController) ResumeSchedulers(ctx context.Context, schedulers []string) error {
	return p.resumeSchedulerWith(ctx, schedulers, pdRequest)
}

func (p *PdController) resumeSchedulerWith(ctx context.Context, schedulers []string, post pdHTTPRequest) (err error) {
	log.Info("resume scheduler", zap.Strings("schedulers", schedulers))
	p.schedulerPauseCh <- struct{}{}

	// 0 means stop pause.
	body, err := json.Marshal(pauseSchedulerBody{Delay: 0})
	if err != nil {
		return errors.Trace(err)
	}
	for _, scheduler := range schedulers {
		for _, addr := range p.getAllPDAddrs() {
			_, err = post(ctx, addr, pdhttp.SchedulerByName(scheduler), p.cli, http.MethodPost, body)
			if err == nil {
				break
			}
		}
		if err != nil {
			log.Error("failed to resume scheduler after retry, you may reset this scheduler manually"+
				"or just wait this scheduler pause timeout", zap.String("scheduler", scheduler))
		} else {
			log.Info("resume scheduler successful", zap.String("scheduler", scheduler))
		}
	}
	// no need to return error, because the pause will timeout.
	return nil
}

// ListSchedulers list all pd scheduler.
func (p *PdController) ListSchedulers(ctx context.Context) ([]string, error) {
	return p.listSchedulersWith(ctx, pdRequest)
}

func (p *PdController) listSchedulersWith(ctx context.Context, get pdHTTPRequest) ([]string, error) {
	var err error
	for _, addr := range p.getAllPDAddrs() {
		v, e := get(ctx, addr, pdhttp.Schedulers, p.cli, http.MethodGet, nil)
		if e != nil {
			err = e
			continue
		}
		d := make([]string, 0)
		err = json.Unmarshal(v, &d)
		if err != nil {
			return nil, errors.Trace(err)
		}
		return d, nil
	}
	return nil, errors.Trace(err)
}

// GetPDScheduleConfig returns PD schedule config value associated with the key.
// It returns nil if there is no such config item.
func (p *PdController) GetPDScheduleConfig(
	ctx context.Context,
) (map[string]interface{}, error) {
	var err error
	for _, addr := range p.getAllPDAddrs() {
		v, e := pdRequest(
			ctx, addr, pdhttp.ScheduleConfig, p.cli, http.MethodGet, nil)
		if e != nil {
			err = e
			continue
		}
		cfg := make(map[string]interface{})
		err = json.Unmarshal(v, &cfg)
		if err != nil {
			return nil, errors.Trace(err)
		}
		return cfg, nil
	}
	return nil, errors.Trace(err)
}

// UpdatePDScheduleConfig updates PD schedule config value associated with the key.
func (p *PdController) UpdatePDScheduleConfig(ctx context.Context) error {
	log.Info("update pd with default config", zap.Any("cfg", defaultPDCfg))
	return p.doUpdatePDScheduleConfig(ctx, defaultPDCfg, pdRequest)
}

func (p *PdController) doUpdatePDScheduleConfig(
	ctx context.Context, cfg map[string]interface{}, post pdHTTPRequest, prefixs ...string,
) error {
	prefix := pdhttp.Config
	if len(prefixs) != 0 {
		prefix = prefixs[0]
	}
	newCfg := make(map[string]interface{})
	for k, v := range cfg {
		// if we want use ttl, we need use config prefix first.
		// which means cfg should transfer from "max-merge-region-keys" to "schedule.max-merge-region-keys".
		sc := fmt.Sprintf("schedule.%s", k)
		newCfg[sc] = v
	}

	for _, addr := range p.getAllPDAddrs() {
		reqData, err := json.Marshal(newCfg)
		if err != nil {
			return errors.Trace(err)
		}
		_, e := post(ctx, addr, prefix,
			p.cli, http.MethodPost, reqData)
		if e == nil {
			return nil
		}
		log.Warn("failed to update PD config, will try next", zap.Error(e), zap.String("pd", addr))
	}
	return errors.Annotate(berrors.ErrPDUpdateFailed, "failed to update PD schedule config")
}

func (p *PdController) doPauseConfigs(ctx context.Context, cfg map[string]interface{}, post pdHTTPRequest) error {
	// pause this scheduler with 300 seconds
	return p.doUpdatePDScheduleConfig(ctx, cfg, post, pdhttp.ConfigWithTTLSeconds(pauseTimeout.Seconds()))
}

func restoreSchedulers(ctx context.Context, pd *PdController, clusterCfg ClusterConfig,
	configsNeedRestore map[string]pauseConfigGenerator) error {
	if err := pd.ResumeSchedulers(ctx, clusterCfg.Schedulers); err != nil {
		return errors.Annotate(err, "fail to add PD schedulers")
	}
	log.Info("restoring config", zap.Any("config", clusterCfg.ScheduleCfg))
	mergeCfg := make(map[string]interface{})
	for cfgKey := range configsNeedRestore {
		value := clusterCfg.ScheduleCfg[cfgKey]
		if value == nil {
			// Ignore non-exist config.
			continue
		}
		mergeCfg[cfgKey] = value
	}

	prefix := make([]string, 0, 1)
	if pd.isPauseConfigEnabled() {
		// set config's ttl to zero, make temporary config invalid immediately.
		prefix = append(prefix, pdhttp.ConfigWithTTLSeconds(0))
	}
	// reset config with previous value.
	if err := pd.doUpdatePDScheduleConfig(ctx, mergeCfg, pdRequest, prefix...); err != nil {
		return errors.Annotate(err, "fail to update PD merge config")
	}
	return nil
}

// MakeUndoFunctionByConfig return an UndoFunc based on specified ClusterConfig
func (p *PdController) MakeUndoFunctionByConfig(config ClusterConfig) UndoFunc {
	return p.GenRestoreSchedulerFunc(config, expectPDCfgGenerators)
}

// GenRestoreSchedulerFunc gen restore func
func (p *PdController) GenRestoreSchedulerFunc(config ClusterConfig,
	configsNeedRestore map[string]pauseConfigGenerator) UndoFunc {
	// todo: we only need config names, not a map[string]pauseConfigGenerator
	restore := func(ctx context.Context) error {
		return restoreSchedulers(ctx, p, config, configsNeedRestore)
	}
	return restore
}

// RemoveSchedulers removes the schedulers that may slow down BR speed.
func (p *PdController) RemoveSchedulers(ctx context.Context) (undo UndoFunc, err error) {
	undo = Nop

	origin, _, err1 := p.RemoveSchedulersWithOrigin(ctx)
	if err1 != nil {
		err = err1
		return
	}

	undo = p.MakeUndoFunctionByConfig(ClusterConfig{Schedulers: origin.Schedulers, ScheduleCfg: origin.ScheduleCfg})
	return undo, errors.Trace(err)
}

// RemoveSchedulersWithConfig removes the schedulers that may slow down BR speed.
func (p *PdController) RemoveSchedulersWithConfig(
	ctx context.Context,
) (undo UndoFunc, config *ClusterConfig, err error) {
	undo = Nop

	origin, _, err1 := p.RemoveSchedulersWithOrigin(ctx)
	if err1 != nil {
		err = err1
		return
	}

	undo = p.MakeUndoFunctionByConfig(ClusterConfig{Schedulers: origin.Schedulers, ScheduleCfg: origin.ScheduleCfg})
	return undo, &origin, errors.Trace(err)
}

// RemoveAllPDSchedulers pause pd scheduler during the snapshot backup and restore
func (p *PdController) RemoveAllPDSchedulers(ctx context.Context) (undo UndoFunc, err error) {
	undo = Nop

	// during the backup, we shall stop all scheduler so that restore easy to implement
	// during phase-2, pd is fresh and in recovering-mode(recovering-mark=true), there's no leader
	// so there's no leader or region schedule initially. when phase-2 start force setting leaders, schedule may begin.
	// we don't want pd do any leader or region schedule during this time, so we set those params to 0
	// before we force setting leaders
	const enableTiKVSplitRegion = "enable-tikv-split-region"
	scheduleLimitParams := []string{
		"hot-region-schedule-limit",
		"leader-schedule-limit",
		"merge-schedule-limit",
		"region-schedule-limit",
		"replica-schedule-limit",
		enableTiKVSplitRegion,
	}
	pdConfigGenerators := DefaultExpectPDCfgGenerators()
	for _, param := range scheduleLimitParams {
		if param == enableTiKVSplitRegion {
			pdConfigGenerators[param] = func(int, interface{}) interface{} { return false }
		} else {
			pdConfigGenerators[param] = func(int, interface{}) interface{} { return 0 }
		}
	}

	oldPDConfig, _, err1 := p.RemoveSchedulersWithConfigGenerator(ctx, pdConfigGenerators)
	if err1 != nil {
		err = err1
		return
	}

	undo = p.GenRestoreSchedulerFunc(oldPDConfig, pdConfigGenerators)
	return undo, errors.Trace(err)
}

// RemoveSchedulersWithOrigin pause and remove br related schedule configs and return the origin and modified configs
func (p *PdController) RemoveSchedulersWithOrigin(ctx context.Context) (origin ClusterConfig,
	modified ClusterConfig, err error) {
	return p.RemoveSchedulersWithConfigGenerator(ctx, expectPDCfgGenerators)
}

// RemoveSchedulersWithConfigGenerator pause scheduler with custom config generator
func (p *PdController) RemoveSchedulersWithConfigGenerator(ctx context.Context,
	pdConfigGenerators map[string]pauseConfigGenerator) (
	origin ClusterConfig, modified ClusterConfig, err error) {
	if span := opentracing.SpanFromContext(ctx); span != nil && span.Tracer() != nil {
		span1 := span.Tracer().StartSpan("PdController.RemoveSchedulers",
			opentracing.ChildOf(span.Context()))
		defer span1.Finish()
		ctx = opentracing.ContextWithSpan(ctx, span1)
	}

	originCfg := ClusterConfig{}
	removedCfg := ClusterConfig{}
	stores, err := p.pdClient.GetAllStores(ctx)
	if err != nil {
		return originCfg, removedCfg, err
	}
	scheduleCfg, err := p.GetPDScheduleConfig(ctx)
	if err != nil {
		return originCfg, removedCfg, err
	}
	disablePDCfg := make(map[string]interface{}, len(pdConfigGenerators))
	originPDCfg := make(map[string]interface{}, len(pdConfigGenerators))
	for cfgKey, cfgValFunc := range pdConfigGenerators {
		value, ok := scheduleCfg[cfgKey]
		if !ok {
			// Ignore non-exist config.
			continue
		}
		disablePDCfg[cfgKey] = cfgValFunc(len(stores), value)
		originPDCfg[cfgKey] = value
	}
	originCfg.ScheduleCfg = originPDCfg
	removedCfg.ScheduleCfg = disablePDCfg

	log.Debug("saved PD config", zap.Any("config", scheduleCfg))

	// Remove default PD scheduler that may affect restore process.
	existSchedulers, err := p.ListSchedulers(ctx)
	if err != nil {
		return originCfg, removedCfg, err
	}
	needRemoveSchedulers := make([]string, 0, len(existSchedulers))
	for _, s := range existSchedulers {
		if _, ok := Schedulers[s]; ok {
			needRemoveSchedulers = append(needRemoveSchedulers, s)
		}
	}

	removedSchedulers, err := p.doRemoveSchedulersWith(ctx, needRemoveSchedulers, disablePDCfg)
	if err != nil {
		return originCfg, removedCfg, err
	}

	originCfg.Schedulers = removedSchedulers
	removedCfg.Schedulers = removedSchedulers

	return originCfg, removedCfg, nil
}

// RemoveSchedulersWithCfg removes pd schedulers and configs with specified ClusterConfig
func (p *PdController) RemoveSchedulersWithCfg(ctx context.Context, removeCfg ClusterConfig) error {
	_, err := p.doRemoveSchedulersWith(ctx, removeCfg.Schedulers, removeCfg.ScheduleCfg)
	return err
}

func (p *PdController) doRemoveSchedulersWith(
	ctx context.Context,
	needRemoveSchedulers []string,
	disablePDCfg map[string]interface{},
) ([]string, error) {
	var removedSchedulers []string
	var err error
	if p.isPauseConfigEnabled() {
		// after 4.0.8 we can set these config with TTL
		removedSchedulers, err = p.pauseSchedulersAndConfigWith(ctx, needRemoveSchedulers, disablePDCfg, pdRequest)
	} else {
		// adapt to earlier version (before 4.0.8) of pd cluster
		// which doesn't have temporary config setting.
		err = p.doUpdatePDScheduleConfig(ctx, disablePDCfg, pdRequest)
		if err != nil {
			return nil, err
		}
		removedSchedulers, err = p.pauseSchedulersAndConfigWith(ctx, needRemoveSchedulers, nil, pdRequest)
	}
	return removedSchedulers, err
}

// GetMinResolvedTS get min-resolved-ts from pd
func (p *PdController) GetMinResolvedTS(ctx context.Context) (uint64, error) {
	var err error
	for _, addr := range p.getAllPDAddrs() {
		v, e := pdRequest(ctx, addr, pdhttp.MinResolvedTSPrefix, p.cli, http.MethodGet, nil)
		if e != nil {
			log.Warn("failed to get min resolved ts", zap.String("addr", addr), zap.Error(e))
			err = e
			continue
		}
		log.Info("min resolved ts", zap.String("resp", string(v)))
		d := struct {
			IsRealTime    bool   `json:"is_real_time,omitempty"`
			MinResolvedTS uint64 `json:"min_resolved_ts"`
		}{}
		err = json.Unmarshal(v, &d)
		if err != nil {
			return 0, errors.Trace(err)
		}
		if !d.IsRealTime {
			message := "min resolved ts not enabled"
			log.Error(message, zap.String("addr", addr))
			return 0, errors.Trace(errors.New(message))
		}
		return d.MinResolvedTS, nil
	}
	return 0, errors.Trace(err)
}

// RecoverBaseAllocID recover base alloc id
func (p *PdController) RecoverBaseAllocID(ctx context.Context, id uint64) error {
	reqData, _ := json.Marshal(&struct {
		ID string `json:"id"`
	}{
		ID: fmt.Sprintf("%d", id),
	})
	var err error
	for _, addr := range p.getAllPDAddrs() {
		_, e := pdRequest(ctx, addr, pdhttp.BaseAllocID, p.cli, http.MethodPost, reqData)
		if e != nil {
			log.Warn("failed to recover base alloc id", zap.String("addr", addr), zap.Error(e))
			err = e
			continue
		}
		return nil
	}
	return errors.Trace(err)
}

// ResetTS reset current ts of pd
func (p *PdController) ResetTS(ctx context.Context, ts uint64) error {
	// reset-ts of PD will never set ts < current pd ts
	// we set force-use-larger=true to allow ts > current pd ts + 24h(on default)
	reqData, _ := json.Marshal(&struct {
		Tso            string `json:"tso"`
		ForceUseLarger bool   `json:"force-use-larger"`
	}{
		Tso:            fmt.Sprintf("%d", ts),
		ForceUseLarger: true,
	})
	var err error
	for _, addr := range p.getAllPDAddrs() {
		code, _, e := pdRequestWithCode(ctx, addr, pdhttp.ResetTS, p.cli, http.MethodPost, reqData)
		if e != nil {
			// for pd version <= 6.2, if the given ts < current ts of pd, pd returns StatusForbidden.
			// it's not an error for br
			if code == http.StatusForbidden {
				log.Info("reset-ts returns with status forbidden, ignore")
				return nil
			}
			log.Warn("failed to reset ts", zap.Uint64("ts", ts), zap.String("addr", addr), zap.Error(e))
			err = e
			continue
		}
		return nil
	}
	return errors.Trace(err)
}

// MarkRecovering mark pd into recovering
func (p *PdController) MarkRecovering(ctx context.Context) error {
	return p.operateRecoveringMark(ctx, http.MethodPost)
}

// UnmarkRecovering unmark pd recovering
func (p *PdController) UnmarkRecovering(ctx context.Context) error {
	return p.operateRecoveringMark(ctx, http.MethodDelete)
}

func (p *PdController) operateRecoveringMark(ctx context.Context, method string) error {
	var err error
	for _, addr := range p.getAllPDAddrs() {
		_, e := pdRequest(ctx, addr, pdhttp.SnapshotRecoveringMark, p.cli, method, nil)
		if e != nil {
			log.Warn("failed to operate recovering mark", zap.String("method", method),
				zap.String("addr", addr), zap.Error(e))
			err = e
			continue
		}
		return nil
	}
	return errors.Trace(err)
}

// RegionLabel is the label of a region. This struct is partially copied from
// https://github.com/tikv/pd/blob/783d060861cef37c38cbdcab9777fe95c17907fe/server/schedule/labeler/rules.go#L31.
type RegionLabel struct {
	Key     string `json:"key"`
	Value   string `json:"value"`
	TTL     string `json:"ttl,omitempty"`
	StartAt string `json:"start_at,omitempty"`
}

// LabelRule is the rule to assign labels to a region. This struct is partially copied from
// https://github.com/tikv/pd/blob/783d060861cef37c38cbdcab9777fe95c17907fe/server/schedule/labeler/rules.go#L41.
type LabelRule struct {
	ID       string        `json:"id"`
	Labels   []RegionLabel `json:"labels"`
	RuleType string        `json:"rule_type"`
	Data     interface{}   `json:"data"`
}

// KeyRangeRule contains the start key and end key of the LabelRule. This struct is partially copied from
// https://github.com/tikv/pd/blob/783d060861cef37c38cbdcab9777fe95c17907fe/server/schedule/labeler/rules.go#L62.
type KeyRangeRule struct {
	StartKeyHex string `json:"start_key"` // hex format start key, for marshal/unmarshal
	EndKeyHex   string `json:"end_key"`   // hex format end key, for marshal/unmarshal
}

<<<<<<< HEAD
// CreateOrUpdateRegionLabelRule creates or updates a region label rule.
func (p *PdController) CreateOrUpdateRegionLabelRule(ctx context.Context, rule LabelRule) error {
	reqData, err := json.Marshal(&rule)
	if err != nil {
		panic(err)
	}
	var lastErr error
	addrs := p.getAllPDAddrs()
	for i, addr := range addrs {
		_, lastErr = pdRequest(ctx, addr, pdhttp.RegionLabelRule,
			p.cli, http.MethodPost, reqData)
		if lastErr == nil {
			// Wait for the rule to take effect because the PD operator is processed asynchronously.
			// To synchronize this, checking the operator status may not be enough. For details, see
			// https://github.com/pingcap/tidb/issues/49477.
			// Let's use two times default value of `patrol-region-interval` from PD configuration.
			<-time.After(20 * time.Millisecond)
			return nil
		}
		if berrors.IsContextCanceled(lastErr) {
			return errors.Trace(lastErr)
		}

		if i < len(addrs) {
			log.Warn("failed to create or update region label rule, will try next pd address",
				zap.Error(lastErr), zap.String("pdAddr", addr))
		}
	}
	return errors.Trace(lastErr)
}

// DeleteRegionLabelRule deletes a region label rule.
func (p *PdController) DeleteRegionLabelRule(ctx context.Context, ruleID string) error {
	var lastErr error
	addrs := p.getAllPDAddrs()
	for i, addr := range addrs {
		_, lastErr = pdRequest(ctx, addr, fmt.Sprintf("%s/%s", pdhttp.RegionLabelRule, ruleID),
			p.cli, http.MethodDelete, nil)
		if lastErr == nil {
			return nil
		}
		if berrors.IsContextCanceled(lastErr) {
			return errors.Trace(lastErr)
		}

		if i < len(addrs) {
			log.Warn("failed to delete region label rule, will try next pd address",
				zap.Error(lastErr), zap.String("pdAddr", addr))
		}
	}
	return errors.Trace(lastErr)
}

=======
>>>>>>> d2f3f361
// PauseSchedulersByKeyRange will pause schedulers for regions in the specific key range.
// This function will spawn a goroutine to keep pausing schedulers periodically until the context is done.
// The return done channel is used to notify the caller that the background goroutine is exited.
func PauseSchedulersByKeyRange(
	ctx context.Context,
	pdHTTPCli pdhttp.Client,
	startKey, endKey []byte,
) (done <-chan struct{}, err error) {
	return pauseSchedulerByKeyRangeWithTTL(ctx, pdHTTPCli, startKey, endKey, pauseTimeout)
}

func pauseSchedulerByKeyRangeWithTTL(
	ctx context.Context,
	pdHTTPCli pdhttp.Client,
	startKey, endKey []byte,
	ttl time.Duration,
) (<-chan struct{}, error) {
	rule := &pdhttp.LabelRule{
		ID: uuid.New().String(),
		Labels: []pdhttp.RegionLabel{{
			Key:   "schedule",
			Value: "deny",
			TTL:   ttl.String(),
		}},
		RuleType: "key-range",
		// Data should be a list of KeyRangeRule when rule type is key-range.
		// See https://github.com/tikv/pd/blob/783d060861cef37c38cbdcab9777fe95c17907fe/server/schedule/labeler/rules.go#L169.
		Data: []KeyRangeRule{{
			StartKeyHex: hex.EncodeToString(startKey),
			EndKeyHex:   hex.EncodeToString(endKey),
		}},
	}
	done := make(chan struct{})

	if err := pdHTTPCli.SetRegionLabelRule(ctx, rule); err != nil {
		close(done)
		return nil, errors.Trace(err)
	}

	go func() {
		defer close(done)
		ticker := time.NewTicker(ttl / 3)
		defer ticker.Stop()
	loop:
		for {
			select {
			case <-ticker.C:
				if err := pdHTTPCli.SetRegionLabelRule(ctx, rule); err != nil {
					if berrors.IsContextCanceled(err) {
						break loop
					}
					log.Warn("pause scheduler by key range failed, ignore it and wait next time pause",
						zap.Error(err))
				}
			case <-ctx.Done():
				break loop
			}
		}
		// Use a new context to avoid the context is canceled by the caller.
		recoverCtx, cancel := context.WithTimeout(context.Background(), time.Second*5)
		defer cancel()
		// Set ttl to 0 to remove the rule.
		rule.Labels[0].TTL = time.Duration(0).String()
		deleteRule := &pdhttp.LabelRulePatch{DeleteRules: []string{rule.ID}}
		if err := pdHTTPCli.PatchRegionLabelRules(recoverCtx, deleteRule); err != nil {
			log.Warn("failed to delete region label rule, the rule will be removed after ttl expires",
				zap.String("rule-id", rule.ID), zap.Duration("ttl", ttl), zap.Error(err))
		}
	}()
	return done, nil
}

// CanPauseSchedulerByKeyRange returns whether the scheduler can be paused by key range.
func (p *PdController) CanPauseSchedulerByKeyRange() bool {
	// We need ttl feature to ensure scheduler can recover from pause automatically.
	return p.version.Compare(minVersionForRegionLabelTTL) >= 0
}

// Close close the connection to pd.
func (p *PdController) Close() {
	p.pdClient.Close()
	if p.schedulerPauseCh != nil {
		close(p.schedulerPauseCh)
	}
}

// FetchPDVersion get pd version
func FetchPDVersion(ctx context.Context, tls *common.TLS, pdAddr string) (*semver.Version, error) {
	// An example of PD version API.
	// curl http://pd_address/pd/api/v1/version
	// {
	//   "version": "v4.0.0-rc.2-451-g760fb650"
	// }
	var rawVersion struct {
		Version string `json:"version"`
	}
	err := tls.WithHost(pdAddr).GetJSON(ctx, pdhttp.Version, &rawVersion)
	if err != nil {
		return nil, errors.Trace(err)
	}

	return parseVersion([]byte(rawVersion.Version)), nil
}<|MERGE_RESOLUTION|>--- conflicted
+++ resolved
@@ -959,62 +959,6 @@
 	EndKeyHex   string `json:"end_key"`   // hex format end key, for marshal/unmarshal
 }
 
-<<<<<<< HEAD
-// CreateOrUpdateRegionLabelRule creates or updates a region label rule.
-func (p *PdController) CreateOrUpdateRegionLabelRule(ctx context.Context, rule LabelRule) error {
-	reqData, err := json.Marshal(&rule)
-	if err != nil {
-		panic(err)
-	}
-	var lastErr error
-	addrs := p.getAllPDAddrs()
-	for i, addr := range addrs {
-		_, lastErr = pdRequest(ctx, addr, pdhttp.RegionLabelRule,
-			p.cli, http.MethodPost, reqData)
-		if lastErr == nil {
-			// Wait for the rule to take effect because the PD operator is processed asynchronously.
-			// To synchronize this, checking the operator status may not be enough. For details, see
-			// https://github.com/pingcap/tidb/issues/49477.
-			// Let's use two times default value of `patrol-region-interval` from PD configuration.
-			<-time.After(20 * time.Millisecond)
-			return nil
-		}
-		if berrors.IsContextCanceled(lastErr) {
-			return errors.Trace(lastErr)
-		}
-
-		if i < len(addrs) {
-			log.Warn("failed to create or update region label rule, will try next pd address",
-				zap.Error(lastErr), zap.String("pdAddr", addr))
-		}
-	}
-	return errors.Trace(lastErr)
-}
-
-// DeleteRegionLabelRule deletes a region label rule.
-func (p *PdController) DeleteRegionLabelRule(ctx context.Context, ruleID string) error {
-	var lastErr error
-	addrs := p.getAllPDAddrs()
-	for i, addr := range addrs {
-		_, lastErr = pdRequest(ctx, addr, fmt.Sprintf("%s/%s", pdhttp.RegionLabelRule, ruleID),
-			p.cli, http.MethodDelete, nil)
-		if lastErr == nil {
-			return nil
-		}
-		if berrors.IsContextCanceled(lastErr) {
-			return errors.Trace(lastErr)
-		}
-
-		if i < len(addrs) {
-			log.Warn("failed to delete region label rule, will try next pd address",
-				zap.Error(lastErr), zap.String("pdAddr", addr))
-		}
-	}
-	return errors.Trace(lastErr)
-}
-
-=======
->>>>>>> d2f3f361
 // PauseSchedulersByKeyRange will pause schedulers for regions in the specific key range.
 // This function will spawn a goroutine to keep pausing schedulers periodically until the context is done.
 // The return done channel is used to notify the caller that the background goroutine is exited.
@@ -1023,7 +967,13 @@
 	pdHTTPCli pdhttp.Client,
 	startKey, endKey []byte,
 ) (done <-chan struct{}, err error) {
-	return pauseSchedulerByKeyRangeWithTTL(ctx, pdHTTPCli, startKey, endKey, pauseTimeout)
+	done, err = pauseSchedulerByKeyRangeWithTTL(ctx, pdHTTPCli, startKey, endKey, pauseTimeout)
+	// Wait for the rule to take effect because the PD operator is processed asynchronously.
+	// To synchronize this, checking the operator status may not be enough. For details, see
+	// https://github.com/pingcap/tidb/issues/49477.
+	// Let's use two times default value of `patrol-region-interval` from PD configuration.
+	<-time.After(20 * time.Millisecond)
+	return
 }
 
 func pauseSchedulerByKeyRangeWithTTL(
