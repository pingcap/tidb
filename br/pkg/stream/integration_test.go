// Copyright 2021 PingCAP, Inc. Licensed under Apache-2.0.
// This package tests the login in MetaClient with a embed etcd.

package stream_test

import (
	"context"
	"fmt"
	"net"
	"net/url"
	"testing"

	berrors "github.com/pingcap/tidb/br/pkg/errors"

	"github.com/pingcap/errors"
	"github.com/pingcap/log"
	"github.com/pingcap/tidb/br/pkg/logutil"
	"github.com/pingcap/tidb/br/pkg/storage"
	"github.com/pingcap/tidb/br/pkg/stream"
	"github.com/pingcap/tidb/tablecodec"
	"github.com/stretchr/testify/require"
	"github.com/tikv/client-go/v2/kv"
	clientv3 "go.etcd.io/etcd/client/v3"
	"go.etcd.io/etcd/server/v3/embed"
	"go.etcd.io/etcd/server/v3/mvcc"
)

func getRandomLocalAddr() url.URL {
	listen, err := net.Listen("tcp", "127.0.0.1:")
	defer func() {
		if err := listen.Close(); err != nil {
			log.Panic("failed to release temporary port", logutil.ShortError(err))
		}
	}()
	if err != nil {
		log.Panic("failed to listen random port", logutil.ShortError(err))
	}
	u, err := url.Parse(fmt.Sprintf("http://%s", listen.Addr().String()))
	if err != nil {
		log.Panic("failed to parse url", logutil.ShortError(err))
	}
	return *u
}

func runEtcd(t *testing.T) (*embed.Etcd, *clientv3.Client) {
	cfg := embed.NewConfig()
	cfg.Dir = t.TempDir()
	clientURL := getRandomLocalAddr()
	cfg.LCUrls = []url.URL{clientURL}
	cfg.LPUrls = []url.URL{getRandomLocalAddr()}
	cfg.LogLevel = "fatal"
	etcd, err := embed.StartEtcd(cfg)
	if err != nil {
		log.Panic("failed to start etcd server", logutil.ShortError(err))
	}
	<-etcd.Server.ReadyNotify()
	cliCfg := clientv3.Config{
		Endpoints: []string{clientURL.String()},
	}
	cli, err := clientv3.New(cliCfg)
	if err != nil {
		log.Panic("failed to connect to etcd server", logutil.ShortError(err))
	}
	return etcd, cli
}

func simpleRanges(tableCount int) stream.Ranges {
	ranges := stream.Ranges{}
	for i := 0; i < tableCount; i++ {
		base := int64(i*2 + 1)
		ranges = append(ranges, stream.Range{
			StartKey: tablecodec.EncodeTablePrefix(base),
			EndKey:   tablecodec.EncodeTablePrefix(base + 1),
		})
	}
	return ranges
}

func simpleTask(name string, tableCount int) stream.TaskInfo {
	backend, _ := storage.ParseBackend("noop://", nil)
	task, err := stream.NewTask(name).
		FromTS(1).
		UntilTS(1000).
		WithRanges(simpleRanges(tableCount)...).
		WithTableFilter("*.*", "!mysql").
		ToStorage(backend).
		Check()
	if err != nil {
		panic(err)
	}
	return *task
}

func keyIs(t *testing.T, key, value []byte, etcd *embed.Etcd) {
<<<<<<< HEAD
	r, err := etcd.Server.KV().Range(context.Background(), key, nil, mvcc.RangeOptions{})
=======
	r, err := etcd.Server.KV().Range(context.TODO(), key, nil, mvcc.RangeOptions{})
>>>>>>> ebd27f88
	require.NoError(t, err)
	require.Len(t, r.KVs, 1)
	require.Equal(t, key, r.KVs[0].Key)
	require.Equal(t, value, r.KVs[0].Value)
}

func keyExists(t *testing.T, key []byte, etcd *embed.Etcd) {
<<<<<<< HEAD
	r, err := etcd.Server.KV().Range(context.Background(), key, nil, mvcc.RangeOptions{})
=======
	r, err := etcd.Server.KV().Range(context.TODO(), key, nil, mvcc.RangeOptions{})
>>>>>>> ebd27f88
	require.NoError(t, err)
	require.Len(t, r.KVs, 1)
}

func keyNotExists(t *testing.T, key []byte, etcd *embed.Etcd) {
<<<<<<< HEAD
	r, err := etcd.Server.KV().Range(context.Background(), key, nil, mvcc.RangeOptions{})
=======
	r, err := etcd.Server.KV().Range(context.TODO(), key, nil, mvcc.RangeOptions{})
>>>>>>> ebd27f88
	require.NoError(t, err)
	require.Len(t, r.KVs, 0)
}

func rangeMatches(t *testing.T, ranges stream.Ranges, etcd *embed.Etcd) {
<<<<<<< HEAD
	r, err := etcd.Server.KV().Range(context.Background(), ranges[0].StartKey, ranges[len(ranges)-1].EndKey, mvcc.RangeOptions{})
=======
	r, err := etcd.Server.KV().Range(context.TODO(), ranges[0].StartKey, ranges[len(ranges)-1].EndKey, mvcc.RangeOptions{})
>>>>>>> ebd27f88
	require.NoError(t, err)
	if len(r.KVs) != len(ranges) {
		t.Logf("len(ranges) not match len(response.KVs) [%d vs %d]", len(ranges), len(r.KVs))
		t.Fail()
		return
	}
	for i, rng := range ranges {
		require.Equalf(t, r.KVs[i].Key, []byte(rng.StartKey), "the %dth of ranges not matched.(key)", i)
		require.Equalf(t, r.KVs[i].Value, []byte(rng.EndKey), "the %dth of ranges not matched.(value)", i)
	}
}

func rangeIsEmpty(t *testing.T, prefix []byte, etcd *embed.Etcd) {
<<<<<<< HEAD
	r, err := etcd.Server.KV().Range(context.Background(), prefix, kv.PrefixNextKey(prefix), mvcc.RangeOptions{})
=======
	r, err := etcd.Server.KV().Range(context.TODO(), prefix, kv.PrefixNextKey(prefix), mvcc.RangeOptions{})
>>>>>>> ebd27f88
	require.NoError(t, err)
	require.Len(t, r.KVs, 0)
}

func TestIntegration(t *testing.T) {
	etcd, cli := runEtcd(t)
	defer etcd.Server.Stop()
	metaCli := stream.MetaDataClient{Client: cli}
	t.Run("TestBasic", func(t *testing.T) { testBasic(t, metaCli, etcd) })
	t.Run("TestForwardProgress", func(t *testing.T) { testForwardProgress(t, metaCli, etcd) })
}

func TestChecking(t *testing.T) {
	noop, _ := storage.ParseBackend("noop://", nil)
	// The name must not contains slash.
	_, err := stream.NewTask("/root").
		WithRange([]byte("1"), []byte("2")).
		WithTableFilter("*.*").
		ToStorage(noop).
		Check()
	require.ErrorIs(t, errors.Cause(err), berrors.ErrPiTRInvalidTaskInfo)
	// Must specify the external storage.
	_, err = stream.NewTask("root").
		WithRange([]byte("1"), []byte("2")).
		WithTableFilter("*.*").
		Check()
	require.ErrorIs(t, errors.Cause(err), berrors.ErrPiTRInvalidTaskInfo)
	// Must specift the table filter and range?
	_, err = stream.NewTask("root").
		ToStorage(noop).
		Check()
	require.ErrorIs(t, errors.Cause(err), berrors.ErrPiTRInvalidTaskInfo)
	// Happy path.
	_, err = stream.NewTask("root").
		WithRange([]byte("1"), []byte("2")).
		WithTableFilter("*.*").
		ToStorage(noop).
		Check()
	require.NoError(t, err)
}

func testBasic(t *testing.T, metaCli stream.MetaDataClient, etcd *embed.Etcd) {
	ctx := context.Background()
	taskName := "two_tables"
	task := simpleTask(taskName, 2)
	taskData, err := task.PBInfo.Marshal()
	require.NoError(t, err)
	require.NoError(t, metaCli.PutTask(ctx, task))
	keyIs(t, []byte(stream.TaskOf(taskName)), taskData, etcd)
	keyNotExists(t, []byte(stream.Pause(taskName)), etcd)
	rangeMatches(t, []stream.Range{
		{StartKey: []byte(stream.RangeKeyOf(taskName, tablecodec.EncodeTablePrefix(1))), EndKey: tablecodec.EncodeTablePrefix(2)},
		{StartKey: []byte(stream.RangeKeyOf(taskName, tablecodec.EncodeTablePrefix(3))), EndKey: tablecodec.EncodeTablePrefix(4)},
	}, etcd)

	remoteTask, err := metaCli.GetTask(ctx, taskName)
	require.NoError(t, err)
	require.NoError(t, remoteTask.Pause(ctx))
	keyExists(t, []byte(stream.Pause(taskName)), etcd)
	require.NoError(t, metaCli.PauseTask(ctx, taskName))
	keyExists(t, []byte(stream.Pause(taskName)), etcd)
	paused, err := remoteTask.Paused(ctx)
	require.NoError(t, err)
	require.True(t, paused)
	require.NoError(t, metaCli.ResumeTask(ctx, taskName))
	keyNotExists(t, []byte(stream.Pause(taskName)), etcd)
	require.NoError(t, metaCli.ResumeTask(ctx, taskName))
	keyNotExists(t, []byte(stream.Pause(taskName)), etcd)
	paused, err = remoteTask.Paused(ctx)
	require.NoError(t, err)
	require.False(t, paused)

	require.NoError(t, metaCli.DeleteTask(ctx, taskName))
	keyNotExists(t, []byte(stream.TaskOf(taskName)), etcd)
	rangeIsEmpty(t, []byte(stream.RangesOf(taskName)), etcd)
}

func testForwardProgress(t *testing.T, metaCli stream.MetaDataClient, etcd *embed.Etcd) {
	ctx := context.Background()
	taskName := "many_tables"
	taskInfo := simpleTask(taskName, 65)
	defer func() {
		require.NoError(t, metaCli.DeleteTask(ctx, taskName))
	}()

	require.NoError(t, metaCli.PutTask(ctx, taskInfo))
	task, err := metaCli.GetTask(ctx, taskName)
	require.NoError(t, err)
	require.NoError(t, task.Step(ctx, 1, 1, 42))
	require.NoError(t, task.Step(ctx, 1, 2, 43))
	require.NoError(t, task.Step(ctx, 2, 3, 41))
	require.NoError(t, task.Step(ctx, 2, 5, 40))
	rs, err := task.Ranges(ctx)
	require.NoError(t, err)
	require.Equal(t, simpleRanges(65), rs)
	store1Checkpoint, err := task.MinNextBackupTS(ctx, 1)
	require.NoError(t, err)
	require.Equal(t, store1Checkpoint, uint64(42))
	store2Checkpoint, err := task.MinNextBackupTS(ctx, 2)
	require.NoError(t, err)
	require.Equal(t, store2Checkpoint, uint64(40))
}<|MERGE_RESOLUTION|>--- conflicted
+++ resolved
@@ -92,11 +92,7 @@
 }
 
 func keyIs(t *testing.T, key, value []byte, etcd *embed.Etcd) {
-<<<<<<< HEAD
-	r, err := etcd.Server.KV().Range(context.Background(), key, nil, mvcc.RangeOptions{})
-=======
 	r, err := etcd.Server.KV().Range(context.TODO(), key, nil, mvcc.RangeOptions{})
->>>>>>> ebd27f88
 	require.NoError(t, err)
 	require.Len(t, r.KVs, 1)
 	require.Equal(t, key, r.KVs[0].Key)
@@ -104,31 +100,19 @@
 }
 
 func keyExists(t *testing.T, key []byte, etcd *embed.Etcd) {
-<<<<<<< HEAD
-	r, err := etcd.Server.KV().Range(context.Background(), key, nil, mvcc.RangeOptions{})
-=======
 	r, err := etcd.Server.KV().Range(context.TODO(), key, nil, mvcc.RangeOptions{})
->>>>>>> ebd27f88
 	require.NoError(t, err)
 	require.Len(t, r.KVs, 1)
 }
 
 func keyNotExists(t *testing.T, key []byte, etcd *embed.Etcd) {
-<<<<<<< HEAD
-	r, err := etcd.Server.KV().Range(context.Background(), key, nil, mvcc.RangeOptions{})
-=======
 	r, err := etcd.Server.KV().Range(context.TODO(), key, nil, mvcc.RangeOptions{})
->>>>>>> ebd27f88
 	require.NoError(t, err)
 	require.Len(t, r.KVs, 0)
 }
 
 func rangeMatches(t *testing.T, ranges stream.Ranges, etcd *embed.Etcd) {
-<<<<<<< HEAD
-	r, err := etcd.Server.KV().Range(context.Background(), ranges[0].StartKey, ranges[len(ranges)-1].EndKey, mvcc.RangeOptions{})
-=======
 	r, err := etcd.Server.KV().Range(context.TODO(), ranges[0].StartKey, ranges[len(ranges)-1].EndKey, mvcc.RangeOptions{})
->>>>>>> ebd27f88
 	require.NoError(t, err)
 	if len(r.KVs) != len(ranges) {
 		t.Logf("len(ranges) not match len(response.KVs) [%d vs %d]", len(ranges), len(r.KVs))
@@ -142,11 +126,7 @@
 }
 
 func rangeIsEmpty(t *testing.T, prefix []byte, etcd *embed.Etcd) {
-<<<<<<< HEAD
-	r, err := etcd.Server.KV().Range(context.Background(), prefix, kv.PrefixNextKey(prefix), mvcc.RangeOptions{})
-=======
 	r, err := etcd.Server.KV().Range(context.TODO(), prefix, kv.PrefixNextKey(prefix), mvcc.RangeOptions{})
->>>>>>> ebd27f88
 	require.NoError(t, err)
 	require.Len(t, r.KVs, 0)
 }
