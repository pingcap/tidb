--- conflicted
+++ resolved
@@ -18,14 +18,7 @@
 
 	DefaultConsistencyCheckTick = 5
 	DefaultTryAdvanceThreshold  = 4 * time.Minute
-<<<<<<< HEAD
-<<<<<<< HEAD
-=======
 	DefaultCheckPointLagLimit   = 48 * time.Hour
->>>>>>> 8492f75086f (br: Change default check point lag limit (#51906))
-=======
-	DefaultCheckPointLagLimit   = 0
->>>>>>> ac8777a5
 	DefaultBackOffTime          = 5 * time.Second
 	DefaultTickInterval         = 12 * time.Second
 	DefaultFullScanTick         = 4
