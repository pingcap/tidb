--- conflicted
+++ resolved
@@ -469,11 +469,6 @@
 	}, 10*time.Second, 100*time.Millisecond)
 }
 
-<<<<<<< HEAD
-<<<<<<< HEAD
-=======
-=======
->>>>>>> c4779e0a
 func TestEnableCheckPointLimit(t *testing.T) {
 	c := createFakeCluster(t, 4, false)
 	defer func() {
@@ -482,7 +477,6 @@
 	c.splitAndScatter("01", "02", "022", "023", "033", "04", "043")
 	ctx, cancel := context.WithCancel(context.Background())
 	defer cancel()
-<<<<<<< HEAD
 
 	env := newTestEnv(c, t)
 	rngs := env.ranges
@@ -499,19 +493,13 @@
 		Ranges: rngs,
 	}
 	log.Info("Start Time:", zap.Uint64("StartTs", env.task.Info.StartTs))
-
-=======
-	env := &testEnv{fakeCluster: c, testCtx: t}
->>>>>>> c4779e0a
 	adv := streamhelper.NewCheckpointAdvancer(env)
 	adv.UpdateConfigWith(func(c *config.Config) {
 		c.CheckPointLagLimit = 1 * time.Minute
 	})
-<<<<<<< HEAD
+
 	c.advanceClusterTimeBy(1 * time.Minute)
 	c.advanceCheckpointBy(1 * time.Minute)
-=======
->>>>>>> c4779e0a
 	adv.StartTaskListener(ctx)
 	for i := 0; i < 5; i++ {
 		c.advanceClusterTimeBy(30 * time.Second)
@@ -528,8 +516,6 @@
 	c.splitAndScatter("01", "02", "022", "023", "033", "04", "043")
 	ctx, cancel := context.WithCancel(context.Background())
 	defer cancel()
-<<<<<<< HEAD
-
 	env := newTestEnv(c, t)
 	rngs := env.ranges
 	if len(rngs) == 0 {
@@ -545,19 +531,12 @@
 		Ranges: rngs,
 	}
 
-=======
-	env := &testEnv{fakeCluster: c, testCtx: t}
->>>>>>> c4779e0a
 	adv := streamhelper.NewCheckpointAdvancer(env)
 	adv.UpdateConfigWith(func(c *config.Config) {
 		c.CheckPointLagLimit = 1 * time.Minute
 	})
 	adv.StartTaskListener(ctx)
-<<<<<<< HEAD
 	c.advanceClusterTimeBy(2 * time.Minute)
-=======
-	c.advanceClusterTimeBy(1 * time.Minute)
->>>>>>> c4779e0a
 	require.NoError(t, adv.OnTick(ctx))
 	c.advanceClusterTimeBy(1 * time.Minute)
 	require.ErrorContains(t, adv.OnTick(ctx), "lagged too large")
@@ -567,10 +546,7 @@
 	}, 5*time.Second, 100*time.Millisecond)
 }
 
-<<<<<<< HEAD
 // If the paused task are manually resumed, it should run normally
-=======
->>>>>>> c4779e0a
 func TestCheckPointResume(t *testing.T) {
 	c := createFakeCluster(t, 4, false)
 	defer func() {
@@ -579,11 +555,7 @@
 	c.splitAndScatter("01", "02", "022", "023", "033", "04", "043")
 	ctx, cancel := context.WithCancel(context.Background())
 	defer cancel()
-<<<<<<< HEAD
-	env := newTestEnv(c, t)
-=======
-	env := &testEnv{fakeCluster: c, testCtx: t}
->>>>>>> c4779e0a
+	env := newTestEnv(c, t)
 	adv := streamhelper.NewCheckpointAdvancer(env)
 	adv.UpdateConfigWith(func(c *config.Config) {
 		c.CheckPointLagLimit = 1 * time.Minute
@@ -606,7 +578,6 @@
 	c.advanceClusterTimeBy(2 * time.Minute)
 	require.ErrorContains(t, adv.OnTick(ctx), "lagged too large")
 }
-<<<<<<< HEAD
 
 func TestUnregisterAfterPause(t *testing.T) {
 	c := createFakeCluster(t, 4, false)
@@ -799,9 +770,6 @@
 	}, 5*time.Second, 300*time.Millisecond)
 }
 
->>>>>>> 64f5427448b (br: fix Log Backup unexpected paused when adding a already long-running task (#53695))
-=======
->>>>>>> c4779e0a
 func TestOwnershipLost(t *testing.T) {
 	c := createFakeCluster(t, 4, false)
 	c.splitAndScatter(manyRegions(0, 10240)...)
