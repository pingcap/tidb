// Copyright 2022 PingCAP, Inc. Licensed under Apache-2.0.

package streamhelper_test

import (
	"context"
	"fmt"
	"strings"
	"sync"
	"testing"
	"time"

	"github.com/pingcap/errors"
	"github.com/pingcap/failpoint"
	backup "github.com/pingcap/kvproto/pkg/brpb"
	logbackup "github.com/pingcap/kvproto/pkg/logbackuppb"
	"github.com/pingcap/log"
	"github.com/pingcap/tidb/br/pkg/streamhelper"
	"github.com/pingcap/tidb/br/pkg/streamhelper/config"
	"github.com/pingcap/tidb/br/pkg/streamhelper/spans"
	"github.com/pingcap/tidb/pkg/kv"
	"github.com/pingcap/tidb/pkg/util/redact"
	"github.com/stretchr/testify/assert"
	"github.com/stretchr/testify/require"
	"github.com/tikv/client-go/v2/oracle"
	"github.com/tikv/client-go/v2/tikv"
	"github.com/tikv/client-go/v2/txnkv/txnlock"
	"go.uber.org/atomic"
	"go.uber.org/zap"
	"go.uber.org/zap/zapcore"
	"google.golang.org/grpc/codes"
	"google.golang.org/grpc/status"
)

func TestBasic(t *testing.T) {
	c := createFakeCluster(t, 4, false)
	defer func() {
		if t.Failed() {
			fmt.Println(c)
		}
	}()
	c.splitAndScatter("01", "02", "022", "023", "033", "04", "043")
	ctx := context.Background()
	minCheckpoint := c.advanceCheckpoints()
	env := newTestEnv(c, t)
	adv := streamhelper.NewCheckpointAdvancer(env)
	coll := streamhelper.NewClusterCollector(ctx, env)
	err := adv.GetCheckpointInRange(ctx, []byte{}, []byte{}, coll)
	require.NoError(t, err)
	r, err := coll.Finish(ctx)
	require.NoError(t, err)
	require.Len(t, r.FailureSubRanges, 0)
	require.Equal(t, r.Checkpoint, minCheckpoint, "%d %d", r.Checkpoint, minCheckpoint)
}

func TestTick(t *testing.T) {
	c := createFakeCluster(t, 4, false)
	defer func() {
		fmt.Println(c)
	}()
	c.splitAndScatter("01", "02", "022", "023", "033", "04", "043")
	ctx, cancel := context.WithCancel(context.Background())
	defer cancel()
	env := newTestEnv(c, t)
	adv := streamhelper.NewCheckpointAdvancer(env)
	adv.StartTaskListener(ctx)
	require.NoError(t, adv.OnTick(ctx))
	for i := 0; i < 5; i++ {
		cp := c.advanceCheckpoints()
		require.NoError(t, adv.OnTick(ctx))
		require.Equal(t, env.getCheckpoint(), cp)
	}
}

func TestWithFailure(t *testing.T) {
	log.SetLevel(zapcore.DebugLevel)
	c := createFakeCluster(t, 4, true)
	defer func() {
		fmt.Println(c)
	}()
	c.splitAndScatter("01", "02", "022", "023", "033", "04", "043")
	c.flushAll()

	ctx, cancel := context.WithCancel(context.Background())
	defer cancel()
	env := newTestEnv(c, t)
	adv := streamhelper.NewCheckpointAdvancer(env)
	adv.StartTaskListener(ctx)
	require.NoError(t, adv.OnTick(ctx))

	cp := c.advanceCheckpoints()
	for _, v := range c.stores {
		v.flush()
		break
	}
	require.NoError(t, adv.OnTick(ctx))
	require.Less(t, env.getCheckpoint(), cp, "%d %d", env.getCheckpoint(), cp)

	for _, v := range c.stores {
		v.flush()
	}

	require.NoError(t, adv.OnTick(ctx))
	require.Equal(t, env.getCheckpoint(), cp)
}

func shouldFinishInTime(t *testing.T, d time.Duration, name string, f func()) {
	ch := make(chan struct{})
	go func() {
		f()
		close(ch)
	}()
	select {
	case <-time.After(d):
		t.Fatalf("%s should finish in %s, but not", name, d)
	case <-ch:
	}
}

func TestCollectorFailure(t *testing.T) {
	log.SetLevel(zapcore.DebugLevel)
	c := createFakeCluster(t, 4, true)
	c.onGetClient = func(u uint64) error {
		return status.Error(codes.DataLoss,
			"Exiled requests from the client, please slow down and listen a story: "+
				"the server has been dropped, we are longing for new nodes, however the goddess(k8s) never allocates new resource. "+
				"May you take the sword named `vim`, refactoring the definition of the nature, in the yaml file hidden at somewhere of the cluster, "+
				"to save all of us and gain the response you desiring?")
	}
	ctx := context.Background()
	splitKeys := make([]string, 0, 10000)
	for i := 0; i < 10000; i++ {
		splitKeys = append(splitKeys, fmt.Sprintf("%04d", i))
	}
	c.splitAndScatter(splitKeys...)

	env := newTestEnv(c, t)
	adv := streamhelper.NewCheckpointAdvancer(env)
	coll := streamhelper.NewClusterCollector(ctx, env)

	shouldFinishInTime(t, 30*time.Second, "scan with always fail", func() {
		// At this time, the sending may or may not fail because the sending and batching is doing asynchronously.
		_ = adv.GetCheckpointInRange(ctx, []byte{}, []byte{}, coll)
		// ...but this must fail, not getting stuck.
		_, err := coll.Finish(ctx)
		require.Error(t, err)
	})
}

func oneStoreFailure() func(uint64) error {
	victim := uint64(0)
	mu := new(sync.Mutex)
	return func(u uint64) error {
		mu.Lock()
		defer mu.Unlock()
		if victim == 0 {
			victim = u
		}
		if victim == u {
			return status.Error(codes.NotFound,
				"The place once lit by the warm lamplight has been swallowed up by the debris now.")
		}
		return nil
	}
}

func TestOneStoreFailure(t *testing.T) {
	log.SetLevel(zapcore.DebugLevel)
	c := createFakeCluster(t, 4, true)
	ctx := context.Background()
	splitKeys := make([]string, 0, 1000)
	for i := 0; i < 1000; i++ {
		splitKeys = append(splitKeys, fmt.Sprintf("%04d", i))
	}
	c.splitAndScatter(splitKeys...)
	c.flushAll()

	env := newTestEnv(c, t)
	adv := streamhelper.NewCheckpointAdvancer(env)
	adv.StartTaskListener(ctx)
	require.NoError(t, adv.OnTick(ctx))
	c.onGetClient = oneStoreFailure()

	for i := 0; i < 100; i++ {
		c.advanceCheckpoints()
		c.flushAll()
		require.ErrorContains(t, adv.OnTick(ctx), "the warm lamplight")
	}

	c.onGetClient = nil
	cp := c.advanceCheckpoints()
	c.flushAll()
	require.NoError(t, adv.OnTick(ctx))
	require.Equal(t, cp, env.checkpoint)
}

func TestGCServiceSafePoint(t *testing.T) {
	req := require.New(t)
	c := createFakeCluster(t, 4, true)
	ctx := context.Background()
	c.splitAndScatter("01", "02", "022", "023", "033", "04", "043")
	env := newTestEnv(c, t)

	adv := streamhelper.NewCheckpointAdvancer(env)
	adv.StartTaskListener(ctx)
	cp := c.advanceCheckpoints()
	c.flushAll()

	req.NoError(adv.OnTick(ctx))
	req.Equal(env.serviceGCSafePoint, cp-1)

	env.unregisterTask()
	req.Eventually(func() bool {
		env.fakeCluster.mu.Lock()
		defer env.fakeCluster.mu.Unlock()
		return env.serviceGCSafePoint != 0 && env.serviceGCSafePointDeleted
	}, 3*time.Second, 100*time.Millisecond)
}

func TestTaskRanges(t *testing.T) {
	log.SetLevel(zapcore.DebugLevel)
	c := createFakeCluster(t, 4, true)
	defer fmt.Println(c)
	ctx := context.Background()
	c.splitAndScatter("0001", "0002", "0012", "0034", "0048")
	c.advanceCheckpoints()
	c.flushAllExcept("0000", "0049")
	env := newTestEnv(c, t)
	env.ranges = []kv.KeyRange{{StartKey: []byte("0002"), EndKey: []byte("0048")}}
	env.task.Ranges = env.ranges
	adv := streamhelper.NewCheckpointAdvancer(env)
	adv.StartTaskListener(ctx)

	shouldFinishInTime(t, 10*time.Second, "first advancing", func() { require.NoError(t, adv.OnTick(ctx)) })
	// Don't check the return value of advance checkpoints here -- we didn't
	require.Greater(t, env.getCheckpoint(), uint64(0))
}

func TestTaskRangesWithSplit(t *testing.T) {
	log.SetLevel(zapcore.DebugLevel)
	c := createFakeCluster(t, 4, true)
	defer fmt.Println(c)
	ctx := context.Background()
	c.splitAndScatter("0012", "0034", "0048")
	c.advanceCheckpoints()
	c.flushAllExcept("0049")
	env := newTestEnv(c, t)
	env.ranges = []kv.KeyRange{{StartKey: []byte("0002"), EndKey: []byte("0048")}}
	env.task.Ranges = env.ranges
	adv := streamhelper.NewCheckpointAdvancer(env)
	adv.StartTaskListener(ctx)

	shouldFinishInTime(t, 10*time.Second, "first advancing", func() { require.NoError(t, adv.OnTick(ctx)) })
	fstCheckpoint := env.getCheckpoint()
	require.Greater(t, fstCheckpoint, uint64(0))

	c.splitAndScatter("0002")
	c.advanceCheckpoints()
	c.flushAllExcept("0000", "0049")
	shouldFinishInTime(t, 10*time.Second, "second advancing", func() { require.NoError(t, adv.OnTick(ctx)) })
	require.Greater(t, env.getCheckpoint(), fstCheckpoint)
}

func TestClearCache(t *testing.T) {
	c := createFakeCluster(t, 4, true)
	ctx := context.Background()
	req := require.New(t)
	c.splitAndScatter("0012", "0034", "0048")

	clearedCache := make(map[uint64]bool)
	c.onClearCache = func(u uint64) error {
		// make store u cache cleared
		clearedCache[u] = true
		return nil
	}
	failedStoreID := uint64(0)
	hasFailed := atomic.NewBool(false)
	for _, s := range c.stores {
		s.clientMu.Lock()
		sid := s.GetID()
		s.onGetRegionCheckpoint = func(glftrr *logbackup.GetLastFlushTSOfRegionRequest) error {
			// mark one store failed is enough
			if hasFailed.CompareAndSwap(false, true) {
				// mark this store cache cleared
				failedStoreID = sid
				return errors.New("failed to get checkpoint")
			}
			return nil
		}
		s.clientMu.Unlock()
	}
	env := newTestEnv(c, t)
	adv := streamhelper.NewCheckpointAdvancer(env)
	adv.StartTaskListener(ctx)
	var err error
	shouldFinishInTime(t, time.Second, "ticking", func() {
		err = adv.OnTick(ctx)
	})
	req.Error(err)
	req.True(failedStoreID > 0, "failed to mark the cluster: ")
	req.Equal(clearedCache[failedStoreID], true)
}

func TestBlocked(t *testing.T) {
	log.SetLevel(zapcore.DebugLevel)
	c := createFakeCluster(t, 4, true)
	ctx := context.Background()
	req := require.New(t)
	c.splitAndScatter("0012", "0034", "0048")
	marked := false
	for _, s := range c.stores {
		s.clientMu.Lock()
		s.onGetRegionCheckpoint = func(glftrr *logbackup.GetLastFlushTSOfRegionRequest) error {
			// blocking the thread.
			// this may happen when TiKV goes down or too busy.
			<-(chan struct{})(nil)
			return nil
		}
		s.clientMu.Unlock()
		marked = true
	}
	req.True(marked, "failed to mark the cluster: ")
	env := newTestEnv(c, t)
	adv := streamhelper.NewCheckpointAdvancer(env)
	adv.StartTaskListener(ctx)
	adv.UpdateConfigWith(func(c *config.Config) {
		// ... So the tick timeout would be 100ms
		c.TickDuration = 10 * time.Millisecond
	})
	var err error
	shouldFinishInTime(t, time.Second, "ticking", func() {
		err = adv.OnTick(ctx)
	})
	req.ErrorIs(errors.Cause(err), context.DeadlineExceeded)
}

func TestResolveLock(t *testing.T) {
	c := createFakeCluster(t, 4, false)
	defer func() {
		if t.Failed() {
			fmt.Println(c)
		}
	}()
	require.NoError(t, failpoint.Enable("github.com/pingcap/tidb/br/pkg/streamhelper/NeedResolveLocks", `return(true)`))
	// make sure asyncResolveLocks stuck in optionalTick later.
	require.NoError(t, failpoint.Enable("github.com/pingcap/tidb/br/pkg/streamhelper/AsyncResolveLocks", `pause`))
	defer func() {
		require.NoError(t, failpoint.Disable("github.com/pingcap/tidb/br/pkg/streamhelper/NeedResolveLocks"))
	}()

	c.splitAndScatter("01", "02", "022", "023", "033", "04", "043")
	ctx := context.Background()
	minCheckpoint := c.advanceCheckpoints()
	env := newTestEnv(c, t)

	lockRegion := c.findRegionByKey([]byte("01"))
	allLocks := []*txnlock.Lock{
		{
			Key: []byte{1},
			// TxnID == minCheckpoint
			TxnID: minCheckpoint,
		},
		{
			Key: []byte{2},
			// TxnID > minCheckpoint
			TxnID: minCheckpoint + 1,
		},
	}
	c.LockRegion(lockRegion, allLocks)

	// ensure resolve locks triggered and collect all locks from scan locks
	resolveLockRef := atomic.NewBool(false)
	env.resolveLocks = func(locks []*txnlock.Lock, loc *tikv.KeyLocation) (*tikv.KeyLocation, error) {
		resolveLockRef.Store(true)
		require.ElementsMatch(t, locks, allLocks)
		return loc, nil
	}
	adv := streamhelper.NewCheckpointAdvancer(env)
	// make lastCheckpoint stuck at 123
	adv.UpdateLastCheckpoint(streamhelper.NewCheckpointWithSpan(spans.Valued{
		Key: kv.KeyRange{
			StartKey: kv.Key([]byte("1")),
			EndKey:   kv.Key([]byte("2")),
		},
		Value: 123,
	}))
	adv.NewCheckpoints(
		spans.Sorted(spans.NewFullWith([]kv.KeyRange{
			{
				StartKey: kv.Key([]byte("1")),
				EndKey:   kv.Key([]byte("2")),
			},
		}, 0)),
	)
	adv.StartTaskListener(ctx)
	require.Eventually(t, func() bool { return adv.OnTick(ctx) == nil },
		time.Second, 50*time.Millisecond)
	coll := streamhelper.NewClusterCollector(ctx, env)
	err := adv.GetCheckpointInRange(ctx, []byte{}, []byte{}, coll)
	require.NoError(t, err)
	// now the lock state must be ture. because tick finished and asyncResolveLocks got stuck.
	require.True(t, adv.GetInResolvingLock())
	require.NoError(t, failpoint.Disable("github.com/pingcap/tidb/br/pkg/streamhelper/AsyncResolveLocks"))
	require.Eventually(t, func() bool { return resolveLockRef.Load() },
		8*time.Second, 50*time.Microsecond)
	// state must set to false after tick
	require.Eventually(t, func() bool { return !adv.GetInResolvingLock() },
		8*time.Second, 50*time.Microsecond)
	r, err := coll.Finish(ctx)
	require.NoError(t, err)
	require.Len(t, r.FailureSubRanges, 0)
	require.Equal(t, r.Checkpoint, minCheckpoint, "%d %d", r.Checkpoint, minCheckpoint)
}

func TestOwnerDropped(t *testing.T) {
	ctx := context.Background()
	c := createFakeCluster(t, 4, false)
	c.splitAndScatter("01", "02", "022", "023", "033", "04", "043")
	installSubscribeSupport(c)
	env := newTestEnv(c, t)
	fp := "github.com/pingcap/tidb/br/pkg/streamhelper/get_subscriber"
	defer func() {
		if t.Failed() {
			fmt.Println(c)
		}
	}()

	adv := streamhelper.NewCheckpointAdvancer(env)
	adv.OnStart(ctx)
	adv.SpawnSubscriptionHandler(ctx)
	require.NoError(t, adv.OnTick(ctx))
	failpoint.Enable(fp, "pause")
	ch := make(chan struct{})
	go func() {
		defer close(ch)
		require.NoError(t, adv.OnTick(ctx))
	}()
	adv.OnStop()
	failpoint.Disable(fp)

	cp := c.advanceCheckpoints()
	c.flushAll()
	<-ch
	adv.WithCheckpoints(func(vsf *spans.ValueSortedFull) {
		// Advancer will manually poll the checkpoint...
		require.Equal(t, vsf.MinValue(), cp)
	})
}

// TestRemoveTaskAndFlush tests the bug has been described in #50839.
func TestRemoveTaskAndFlush(t *testing.T) {
	log.SetLevel(zapcore.DebugLevel)
	ctx := context.Background()
	c := createFakeCluster(t, 4, true)
	installSubscribeSupport(c)
	env := newTestEnv(c, t)
	adv := streamhelper.NewCheckpointAdvancer(env)
	adv.StartTaskListener(ctx)
	adv.SpawnSubscriptionHandler(ctx)
	require.NoError(t, adv.OnTick(ctx))
	require.NoError(t, failpoint.Enable("github.com/pingcap/tidb/br/pkg/streamhelper/subscription-handler-loop", "pause"))
	c.flushAll()
	env.unregisterTask()
	require.Eventually(t, func() bool {
		return !adv.HasTask()
	}, 10*time.Second, 100*time.Millisecond)
	require.NoError(t, failpoint.Disable("github.com/pingcap/tidb/br/pkg/streamhelper/subscription-handler-loop"))
	require.Eventually(t, func() bool {
		return !adv.HasSubscribion()
	}, 10*time.Second, 100*time.Millisecond)
}

func TestEnableCheckPointLimit(t *testing.T) {
	c := createFakeCluster(t, 4, false)
	defer func() {
		fmt.Println(c)
	}()
	c.splitAndScatter("01", "02", "022", "023", "033", "04", "043")
	ctx, cancel := context.WithCancel(context.Background())
	defer cancel()

	env := newTestEnv(c, t)
	rngs := env.ranges
	if len(rngs) == 0 {
		rngs = []kv.KeyRange{{}}
	}
	env.task = streamhelper.TaskEvent{
		Type: streamhelper.EventAdd,
		Name: "whole",
		Info: &backup.StreamBackupTaskInfo{
			Name:    "whole",
			StartTs: oracle.GoTimeToTS(oracle.GetTimeFromTS(0).Add(1 * time.Minute)),
		},
		Ranges: rngs,
	}
	log.Info("Start Time:", zap.Uint64("StartTs", env.task.Info.StartTs))

	adv := streamhelper.NewCheckpointAdvancer(env)
	adv.UpdateConfigWith(func(c *config.Config) {
		c.CheckPointLagLimit = 1 * time.Minute
	})
	c.advanceClusterTimeBy(1 * time.Minute)
	c.advanceCheckpointBy(1 * time.Minute)
	adv.StartTaskListener(ctx)
	for i := 0; i < 5; i++ {
		c.advanceClusterTimeBy(30 * time.Second)
		c.advanceCheckpointBy(20 * time.Second)
		require.NoError(t, adv.OnTick(ctx))
	}
}

func TestCheckPointLagged(t *testing.T) {
	c := createFakeCluster(t, 4, false)
	defer func() {
		fmt.Println(c)
	}()
	c.splitAndScatter("01", "02", "022", "023", "033", "04", "043")
	ctx, cancel := context.WithCancel(context.Background())
	defer cancel()

	env := newTestEnv(c, t)
	rngs := env.ranges
	if len(rngs) == 0 {
		rngs = []kv.KeyRange{{}}
	}
	env.task = streamhelper.TaskEvent{
		Type: streamhelper.EventAdd,
		Name: "whole",
		Info: &backup.StreamBackupTaskInfo{
			Name:    "whole",
			StartTs: oracle.GoTimeToTS(oracle.GetTimeFromTS(0).Add(1 * time.Minute)),
		},
		Ranges: rngs,
	}

	adv := streamhelper.NewCheckpointAdvancer(env)
	adv.UpdateConfigWith(func(c *config.Config) {
		c.CheckPointLagLimit = 1 * time.Minute
	})
	adv.StartTaskListener(ctx)
	c.advanceClusterTimeBy(2 * time.Minute)
	require.NoError(t, adv.OnTick(ctx))
	c.advanceClusterTimeBy(1 * time.Minute)
	require.ErrorContains(t, adv.OnTick(ctx), "lagged too large")
	// after some times, the isPaused will be set and ticks are skipped
	require.Eventually(t, func() bool {
		return assert.NoError(t, adv.OnTick(ctx))
	}, 5*time.Second, 100*time.Millisecond)
}

// If the paused task are manually resumed, it should run normally
func TestCheckPointResume(t *testing.T) {
	c := createFakeCluster(t, 4, false)
	defer func() {
		fmt.Println(c)
	}()
	c.splitAndScatter("01", "02", "022", "023", "033", "04", "043")
	ctx, cancel := context.WithCancel(context.Background())
	defer cancel()
	env := newTestEnv(c, t)
	adv := streamhelper.NewCheckpointAdvancer(env)
	adv.UpdateConfigWith(func(c *config.Config) {
		c.CheckPointLagLimit = 1 * time.Minute
	})
	adv.StartTaskListener(ctx)
	c.advanceClusterTimeBy(1 * time.Minute)
	require.NoError(t, adv.OnTick(ctx))
	c.advanceClusterTimeBy(1 * time.Minute)
	require.ErrorContains(t, adv.OnTick(ctx), "lagged too large")
	require.Eventually(t, func() bool {
		return assert.NoError(t, adv.OnTick(ctx))
	}, 5*time.Second, 100*time.Millisecond)
	//now the checkpoint issue is fixed and resumed
	c.advanceCheckpointBy(1 * time.Minute)
	env.ResumeTask(ctx)
	require.Eventually(t, func() bool {
		return assert.NoError(t, adv.OnTick(ctx))
	}, 5*time.Second, 100*time.Millisecond)
	//with time passed, the checkpoint will exceed the limit again
	c.advanceClusterTimeBy(2 * time.Minute)
	require.ErrorContains(t, adv.OnTick(ctx), "lagged too large")
}

func TestUnregisterAfterPause(t *testing.T) {
	c := createFakeCluster(t, 4, false)
	defer func() {
		fmt.Println(c)
	}()
	c.splitAndScatter("01", "02", "022", "023", "033", "04", "043")
	ctx, cancel := context.WithCancel(context.Background())
	defer cancel()
	env := newTestEnv(c, t)
	adv := streamhelper.NewCheckpointAdvancer(env)
	adv.UpdateConfigWith(func(c *config.Config) {
		c.CheckPointLagLimit = 1 * time.Minute
	})
	adv.StartTaskListener(ctx)
	c.advanceClusterTimeBy(1 * time.Minute)
	require.NoError(t, adv.OnTick(ctx))
	env.PauseTask(ctx, "whole")
	time.Sleep(1 * time.Second)
	c.advanceClusterTimeBy(1 * time.Minute)
	require.NoError(t, adv.OnTick(ctx))
	env.unregisterTask()
	env.putTask()
	require.Eventually(t, func() bool {
		err := adv.OnTick(ctx)
		return err != nil && strings.Contains(err.Error(), "check point lagged too large")
	}, 5*time.Second, 300*time.Millisecond)
}

// If the start ts is *NOT* lagged, even both the cluster and pd are lagged, the task should run normally.
func TestAddTaskWithLongRunTask0(t *testing.T) {
	c := createFakeCluster(t, 4, false)
	defer func() {
		fmt.Println(c)
	}()
	c.splitAndScatter("01", "02", "022", "023", "033", "04", "043")
	ctx, cancel := context.WithCancel(context.Background())
	defer cancel()

	env := newTestEnv(c, t)
	rngs := env.ranges
	if len(rngs) == 0 {
		rngs = []kv.KeyRange{{}}
	}
	env.task = streamhelper.TaskEvent{
		Type: streamhelper.EventAdd,
		Name: "whole",
		Info: &backup.StreamBackupTaskInfo{
			Name:    "whole",
			StartTs: oracle.GoTimeToTS(oracle.GetTimeFromTS(0).Add(2 * time.Minute)),
		},
		Ranges: rngs,
	}

	adv := streamhelper.NewCheckpointAdvancer(env)
	adv.UpdateConfigWith(func(c *config.Config) {
		c.CheckPointLagLimit = 1 * time.Minute
	})
	c.advanceClusterTimeBy(3 * time.Minute)
	c.advanceCheckpointBy(1 * time.Minute)
	env.advanceCheckpointBy(1 * time.Minute)
	env.mockPDConnectionError()
	adv.StartTaskListener(ctx)
	// Try update checkpoint
	require.NoError(t, adv.OnTick(ctx))
	// Verify no err raised
	require.NoError(t, adv.OnTick(ctx))
}

// If the start ts is lagged, as long as cluster has advanced, the task should run normally.
func TestAddTaskWithLongRunTask1(t *testing.T) {
	c := createFakeCluster(t, 4, false)
	defer func() {
		fmt.Println(c)
	}()
	c.splitAndScatter("01", "02", "022", "023", "033", "04", "043")
	ctx, cancel := context.WithCancel(context.Background())
	defer cancel()

	env := newTestEnv(c, t)
	rngs := env.ranges
	if len(rngs) == 0 {
		rngs = []kv.KeyRange{{}}
	}
	env.task = streamhelper.TaskEvent{
		Type: streamhelper.EventAdd,
		Name: "whole",
		Info: &backup.StreamBackupTaskInfo{
			Name:    "whole",
			StartTs: oracle.GoTimeToTS(oracle.GetTimeFromTS(0).Add(1 * time.Minute)),
		},
		Ranges: rngs,
	}

	adv := streamhelper.NewCheckpointAdvancer(env)
	adv.UpdateConfigWith(func(c *config.Config) {
		c.CheckPointLagLimit = 1 * time.Minute
	})
	c.advanceClusterTimeBy(3 * time.Minute)
	c.advanceCheckpointBy(2 * time.Minute)
	env.advanceCheckpointBy(1 * time.Minute)
	adv.StartTaskListener(ctx)
	// Try update checkpoint
	require.NoError(t, adv.OnTick(ctx))
	// Verify no err raised
	require.NoError(t, adv.OnTick(ctx))
}

// If the start ts is lagged, as long as pd stored the advanced checkpoint, the task should run normally.
// Also, temporary connection error won't affect the task.
func TestAddTaskWithLongRunTask2(t *testing.T) {
	c := createFakeCluster(t, 4, false)
	defer func() {
		fmt.Println(c)
	}()
	c.splitAndScatter("01", "02", "022", "023", "033", "04", "043")
	ctx, cancel := context.WithCancel(context.Background())
	defer cancel()

	env := newTestEnv(c, t)
	rngs := env.ranges
	if len(rngs) == 0 {
		rngs = []kv.KeyRange{{}}
	}
	env.task = streamhelper.TaskEvent{
		Type: streamhelper.EventAdd,
		Name: "whole",
		Info: &backup.StreamBackupTaskInfo{
			Name:    "whole",
			StartTs: oracle.GoTimeToTS(oracle.GetTimeFromTS(0).Add(1 * time.Minute)),
		},
		Ranges: rngs,
	}

	adv := streamhelper.NewCheckpointAdvancer(env)
	adv.UpdateConfigWith(func(c *config.Config) {
		c.CheckPointLagLimit = 1 * time.Minute
	})
	c.advanceClusterTimeBy(3 * time.Minute)
	c.advanceCheckpointBy(1 * time.Minute)
	env.advanceCheckpointBy(2 * time.Minute)
	env.mockPDConnectionError()
	adv.StartTaskListener(ctx)
	// Try update checkpoint
	require.NoError(t, adv.OnTick(ctx))
	// Verify no err raised
	require.NoError(t, adv.OnTick(ctx))
}

// If the start ts, pd, and cluster checkpoint are all lagged, the task should pause.
func TestAddTaskWithLongRunTask3(t *testing.T) {
	c := createFakeCluster(t, 4, false)
	defer func() {
		fmt.Println(c)
	}()
	c.splitAndScatter("01", "02", "022", "023", "033", "04", "043")
	ctx, cancel := context.WithCancel(context.Background())
	defer cancel()

	env := newTestEnv(c, t)
	rngs := env.ranges
	if len(rngs) == 0 {
		rngs = []kv.KeyRange{{}}
	}
	env.task = streamhelper.TaskEvent{
		Type: streamhelper.EventAdd,
		Name: "whole",
		Info: &backup.StreamBackupTaskInfo{
			Name:    "whole",
			StartTs: oracle.GoTimeToTS(oracle.GetTimeFromTS(0).Add(1 * time.Minute)),
		},
		Ranges: rngs,
	}

	adv := streamhelper.NewCheckpointAdvancer(env)
	adv.UpdateConfigWith(func(c *config.Config) {
		c.CheckPointLagLimit = 1 * time.Minute
	})
	c.advanceClusterTimeBy(3 * time.Minute)
	c.advanceCheckpointBy(1 * time.Minute)
	env.advanceCheckpointBy(1 * time.Minute)
	env.mockPDConnectionError()
	adv.StartTaskListener(ctx)
	// Try update checkpoint
	require.ErrorContains(t, adv.OnTick(ctx), "lagged too large")
	// Verify no err raised after paused
	require.Eventually(t, func() bool {
		err := adv.OnTick(ctx)
		return err == nil
	}, 5*time.Second, 300*time.Millisecond)
}

func TestOwnershipLost(t *testing.T) {
	c := createFakeCluster(t, 4, false)
	c.splitAndScatter(manyRegions(0, 10240)...)
	installSubscribeSupport(c)
	ctx, cancel := context.WithCancel(context.Background())
	env := newTestEnv(c, t)
	adv := streamhelper.NewCheckpointAdvancer(env)
	adv.OnStart(ctx)
	adv.OnBecomeOwner(ctx)
	require.NoError(t, adv.OnTick(ctx))
	c.advanceCheckpoints()
	c.flushAll()
	failpoint.Enable("github.com/pingcap/tidb/br/pkg/streamhelper/subscription.listenOver.aboutToSend", "pause")
	failpoint.Enable("github.com/pingcap/tidb/br/pkg/streamhelper/FlushSubscriber.Clear.timeoutMs", "return(500)")
	wg := new(sync.WaitGroup)
	wg.Add(adv.TEST_registerCallbackForSubscriptions(wg.Done))
	cancel()
	failpoint.Disable("github.com/pingcap/tidb/br/pkg/streamhelper/subscription.listenOver.aboutToSend")
	wg.Wait()
}

func TestSubscriptionPanic(t *testing.T) {
	c := createFakeCluster(t, 4, false)
	c.splitAndScatter(manyRegions(0, 20)...)
	installSubscribeSupport(c)
	ctx, cancel := context.WithCancel(context.Background())
	env := newTestEnv(c, t)
	adv := streamhelper.NewCheckpointAdvancer(env)
	adv.OnStart(ctx)
	adv.OnBecomeOwner(ctx)
	wg := new(sync.WaitGroup)
	wg.Add(adv.TEST_registerCallbackForSubscriptions(wg.Done))

	require.NoError(t, adv.OnTick(ctx))
	failpoint.Enable("github.com/pingcap/tidb/br/pkg/streamhelper/subscription.listenOver.aboutToSend", "5*panic")
	ckpt := c.advanceCheckpoints()
	c.flushAll()
	cnt := 0
	for {
		require.NoError(t, adv.OnTick(ctx))
		cnt++
		if env.checkpoint >= ckpt {
			break
		}
		if cnt > 100 {
			t.Fatalf("After 100 times, the progress cannot be advanced.")
		}
	}
	cancel()
	wg.Wait()
}

<<<<<<< HEAD
func TestGCCheckpoint(t *testing.T) {
	c := createFakeCluster(t, 4, false)
	defer func() {
		fmt.Println(c)
	}()
	c.splitAndScatter("01", "02", "022", "023", "033", "04", "043")
	ctx, cancel := context.WithCancel(context.Background())
	defer cancel()

	env := newTestEnv(c, t)
	rngs := env.ranges
	if len(rngs) == 0 {
		rngs = []kv.KeyRange{{}}
	}
	env.task = streamhelper.TaskEvent{
		Type: streamhelper.EventAdd,
		Name: "whole",
		Info: &backup.StreamBackupTaskInfo{
			Name:    "whole",
			StartTs: oracle.GoTimeToTS(oracle.GetTimeFromTS(0)),
		},
		Ranges: rngs,
	}
	log.Info("Start Time:", zap.Uint64("StartTs", env.task.Info.StartTs))

	adv := streamhelper.NewCheckpointAdvancer(env)
	c.advanceClusterTimeBy(1 * time.Minute)
	c.advanceCheckpointBy(1 * time.Minute)
	adv.StartTaskListener(ctx)
	env.PauseTask(ctx, "whole")
	c.serviceGCSafePoint = oracle.GoTimeToTS(oracle.GetTimeFromTS(0).Add(2 * time.Minute))
	env.ResumeTask(ctx)
	require.NoError(t,adv.OnTick(ctx)) 
}
=======
func TestRedactBackend(t *testing.T) {
	info := new(backup.StreamBackupTaskInfo)
	info.Name = "test"
	info.Storage = &backup.StorageBackend{
		Backend: &backup.StorageBackend_S3{
			S3: &backup.S3{
				Endpoint:        "http://",
				Bucket:          "test",
				Prefix:          "test",
				AccessKey:       "12abCD!@#[]{}?/\\",
				SecretAccessKey: "12abCD!@#[]{}?/\\",
			},
		},
	}

	redacted := redact.TaskInfoRedacted{Info: info}
	require.Equal(t, "storage:<s3:<endpoint:\"http://\" bucket:\"test\" prefix:\"test\" access_key:\"[REDACTED]\" secret_access_key:\"[REDACTED]\" > > name:\"test\" ", redacted.String())

	info.Storage = &backup.StorageBackend{
		Backend: &backup.StorageBackend_Gcs{
			Gcs: &backup.GCS{
				Endpoint:        "http://",
				Bucket:          "test",
				Prefix:          "test",
				CredentialsBlob: "12abCD!@#[]{}?/\\",
			},
		},
	}
	redacted = redact.TaskInfoRedacted{Info: info}
	require.Equal(t, "storage:<gcs:<endpoint:\"http://\" bucket:\"test\" prefix:\"test\" CredentialsBlob:\"[REDACTED]\" > > name:\"test\" ", redacted.String())

	info.Storage = &backup.StorageBackend{
		Backend: &backup.StorageBackend_AzureBlobStorage{
			AzureBlobStorage: &backup.AzureBlobStorage{
				Endpoint:  "http://",
				Bucket:    "test",
				Prefix:    "test",
				SharedKey: "12abCD!@#[]{}?/\\",
				AccessSig: "12abCD!@#[]{}?/\\",
				EncryptionKey: &backup.AzureCustomerKey{
					EncryptionKey:       "12abCD!@#[]{}?/\\",
					EncryptionKeySha256: "12abCD!@#[]{}?/\\",
				},
			},
		},
	}
	redacted = redact.TaskInfoRedacted{Info: info}
	require.Equal(t, "storage:<azure_blob_storage:<endpoint:\"http://\" bucket:\"test\" prefix:\"test\" shared_key:\"[REDACTED]\" access_sig:\"[REDACTED]\" encryption_key:<[REDACTED]> > > name:\"test\" ", redacted.String())
}
>>>>>>> eb19c100
<|MERGE_RESOLUTION|>--- conflicted
+++ resolved
@@ -824,7 +824,6 @@
 	wg.Wait()
 }
 
-<<<<<<< HEAD
 func TestGCCheckpoint(t *testing.T) {
 	c := createFakeCluster(t, 4, false)
 	defer func() {
@@ -859,7 +858,7 @@
 	env.ResumeTask(ctx)
 	require.NoError(t,adv.OnTick(ctx)) 
 }
-=======
+
 func TestRedactBackend(t *testing.T) {
 	info := new(backup.StreamBackupTaskInfo)
 	info.Name = "test"
@@ -908,5 +907,4 @@
 	}
 	redacted = redact.TaskInfoRedacted{Info: info}
 	require.Equal(t, "storage:<azure_blob_storage:<endpoint:\"http://\" bucket:\"test\" prefix:\"test\" shared_key:\"[REDACTED]\" access_sig:\"[REDACTED]\" encryption_key:<[REDACTED]> > > name:\"test\" ", redacted.String())
-}
->>>>>>> eb19c100
+}