--- conflicted
+++ resolved
@@ -464,9 +464,6 @@
 		return !adv.HasSubscribion()
 	}, 10*time.Second, 100*time.Millisecond)
 }
-<<<<<<< HEAD
-<<<<<<< HEAD
-=======
 
 func TestEnableCheckPointLimit(t *testing.T) {
 	c := createFakeCluster(t, 4, false)
@@ -572,8 +569,6 @@
 		return err != nil && strings.Contains(err.Error(), "check point lagged too large")
 	}, 5*time.Second, 300*time.Millisecond)
 }
-=======
->>>>>>> 18a2bb4a
 
 func TestOwnershipLost(t *testing.T) {
 	c := createFakeCluster(t, 4, false)
@@ -625,9 +620,4 @@
 	}
 	cancel()
 	wg.Wait()
-<<<<<<< HEAD
-}
->>>>>>> 184c76b9162 (br: fix checkpoint cannot advance after pause->stop->start (#53091))
-=======
-}
->>>>>>> 18a2bb4a
+}
