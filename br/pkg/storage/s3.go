// Copyright 2020 PingCAP, Inc. Licensed under Apache-2.0.

package storage

import (
	"bytes"
	"context"
	"fmt"
	"io"
	"net/url"
	"path"
	"regexp"
	"strconv"
	"strings"
	"sync"
	"time"

	alicred "github.com/aliyun/alibaba-cloud-sdk-go/sdk/auth/credentials"
	aliproviders "github.com/aliyun/alibaba-cloud-sdk-go/sdk/auth/credentials/providers"
	"github.com/aws/aws-sdk-go/aws"
	"github.com/aws/aws-sdk-go/aws/awserr"
	"github.com/aws/aws-sdk-go/aws/client"
	"github.com/aws/aws-sdk-go/aws/credentials"
	"github.com/aws/aws-sdk-go/aws/credentials/stscreds"
	"github.com/aws/aws-sdk-go/aws/request"
	"github.com/aws/aws-sdk-go/aws/session"
	"github.com/aws/aws-sdk-go/service/s3"
	"github.com/aws/aws-sdk-go/service/s3/s3iface"
	"github.com/aws/aws-sdk-go/service/s3/s3manager"
	"github.com/google/uuid"
	"github.com/pingcap/errors"
	"github.com/pingcap/failpoint"
	backuppb "github.com/pingcap/kvproto/pkg/brpb"
	"github.com/pingcap/log"
	berrors "github.com/pingcap/tidb/br/pkg/errors"
	"github.com/pingcap/tidb/br/pkg/logutil"
	"github.com/pingcap/tidb/pkg/util/size"
	"github.com/spf13/pflag"
	"go.uber.org/zap"
)

var hardcodedS3ChunkSize = 5 * 1024 * 1024

const (
	s3EndpointOption     = "s3.endpoint"
	s3RegionOption       = "s3.region"
	s3StorageClassOption = "s3.storage-class"
	s3SseOption          = "s3.sse"
	s3SseKmsKeyIDOption  = "s3.sse-kms-key-id"
	s3ACLOption          = "s3.acl"
	s3ProviderOption     = "s3.provider"
	s3RoleARNOption      = "s3.role-arn"
	s3ExternalIDOption   = "s3.external-id"
	notFound             = "NotFound"
	// number of retries to make of operations.
	maxRetries = 7
	// max number of retries when meets error
	maxErrorRetries = 3
	ec2MetaAddress  = "169.254.169.254"

	// the maximum number of byte to read for seek.
	maxSkipOffsetByRead = 1 << 16 // 64KB

	defaultRegion = "us-east-1"
	// to check the cloud type by endpoint tag.
	domainAliyun = "aliyuncs.com"
)

var permissionCheckFn = map[Permission]func(context.Context, s3iface.S3API, *backuppb.S3) error{
	AccessBuckets:      s3BucketExistenceCheck,
	ListObjects:        listObjectsCheck,
	GetObject:          getObjectCheck,
	PutAndDeleteObject: PutAndDeleteObjectCheck,
}

// WriteBufferSize is the size of the buffer used for writing. (64K may be a better choice)
var WriteBufferSize = 5 * 1024 * 1024

// S3Storage defines some standard operations for BR/Lightning on the S3 storage.
// It implements the `ExternalStorage` interface.
type S3Storage struct {
	svc     s3iface.S3API
	options *backuppb.S3
}

// GetS3APIHandle gets the handle to the S3 API.
func (rs *S3Storage) GetS3APIHandle() s3iface.S3API {
	return rs.svc
}

// GetOptions gets the external storage operations for the S3.
func (rs *S3Storage) GetOptions() *backuppb.S3 {
	return rs.options
}

// S3Uploader does multi-part upload to s3.
type S3Uploader struct {
	svc           s3iface.S3API
	createOutput  *s3.CreateMultipartUploadOutput
	completeParts []*s3.CompletedPart
}

// UploadPart update partial data to s3, we should call CreateMultipartUpload to start it,
// and call CompleteMultipartUpload to finish it.
func (u *S3Uploader) Write(ctx context.Context, data []byte) (int, error) {
	partInput := &s3.UploadPartInput{
		Body:          bytes.NewReader(data),
		Bucket:        u.createOutput.Bucket,
		Key:           u.createOutput.Key,
		PartNumber:    aws.Int64(int64(len(u.completeParts) + 1)),
		UploadId:      u.createOutput.UploadId,
		ContentLength: aws.Int64(int64(len(data))),
	}

	uploadResult, err := u.svc.UploadPartWithContext(ctx, partInput)
	if err != nil {
		return 0, errors.Trace(err)
	}
	u.completeParts = append(u.completeParts, &s3.CompletedPart{
		ETag:       uploadResult.ETag,
		PartNumber: partInput.PartNumber,
	})
	return len(data), nil
}

// Close complete multi upload request.
func (u *S3Uploader) Close(ctx context.Context) error {
	completeInput := &s3.CompleteMultipartUploadInput{
		Bucket:   u.createOutput.Bucket,
		Key:      u.createOutput.Key,
		UploadId: u.createOutput.UploadId,
		MultipartUpload: &s3.CompletedMultipartUpload{
			Parts: u.completeParts,
		},
	}
	_, err := u.svc.CompleteMultipartUploadWithContext(ctx, completeInput)
	return errors.Trace(err)
}

// S3BackendOptions contains options for s3 storage.
type S3BackendOptions struct {
	Endpoint              string `json:"endpoint" toml:"endpoint"`
	Region                string `json:"region" toml:"region"`
	StorageClass          string `json:"storage-class" toml:"storage-class"`
	Sse                   string `json:"sse" toml:"sse"`
	SseKmsKeyID           string `json:"sse-kms-key-id" toml:"sse-kms-key-id"`
	ACL                   string `json:"acl" toml:"acl"`
	AccessKey             string `json:"access-key" toml:"access-key"`
	SecretAccessKey       string `json:"secret-access-key" toml:"secret-access-key"`
	SessionToken          string `json:"session-token" toml:"session-token"`
	Provider              string `json:"provider" toml:"provider"`
	ForcePathStyle        bool   `json:"force-path-style" toml:"force-path-style"`
	UseAccelerateEndpoint bool   `json:"use-accelerate-endpoint" toml:"use-accelerate-endpoint"`
	RoleARN               string `json:"role-arn" toml:"role-arn"`
	ExternalID            string `json:"external-id" toml:"external-id"`
	ObjectLockEnabled     bool   `json:"object-lock-enabled" toml:"object-lock-enabled"`
}

// Apply apply s3 options on backuppb.S3.
func (options *S3BackendOptions) Apply(s3 *backuppb.S3) error {
	if options.Endpoint != "" {
		u, err := url.Parse(options.Endpoint)
		if err != nil {
			return errors.Trace(err)
		}
		if u.Scheme == "" {
			return errors.Errorf("scheme not found in endpoint")
		}
		if u.Host == "" {
			return errors.Errorf("host not found in endpoint")
		}
	}
	// In some cases, we need to set ForcePathStyle to false.
	// Refer to: https://rclone.org/s3/#s3-force-path-style
	if options.Provider == "alibaba" || options.Provider == "netease" ||
		options.UseAccelerateEndpoint {
		options.ForcePathStyle = false
	}
	if options.AccessKey == "" && options.SecretAccessKey != "" {
		return errors.Annotate(berrors.ErrStorageInvalidConfig, "access_key not found")
	}
	if options.AccessKey != "" && options.SecretAccessKey == "" {
		return errors.Annotate(berrors.ErrStorageInvalidConfig, "secret_access_key not found")
	}

	s3.Endpoint = strings.TrimSuffix(options.Endpoint, "/")
	s3.Region = options.Region
	// StorageClass, SSE and ACL are acceptable to be empty
	s3.StorageClass = options.StorageClass
	s3.Sse = options.Sse
	s3.SseKmsKeyId = options.SseKmsKeyID
	s3.Acl = options.ACL
	s3.AccessKey = options.AccessKey
	s3.SecretAccessKey = options.SecretAccessKey
	s3.SessionToken = options.SessionToken
	s3.ForcePathStyle = options.ForcePathStyle
	s3.RoleArn = options.RoleARN
	s3.ExternalId = options.ExternalID
	s3.Provider = options.Provider
	return nil
}

// defineS3Flags defines the command line flags for S3BackendOptions.
func defineS3Flags(flags *pflag.FlagSet) {
	// TODO: remove experimental tag if it's stable
	flags.String(s3EndpointOption, "",
		"(experimental) Set the S3 endpoint URL, please specify the http or https scheme explicitly")
	flags.String(s3RegionOption, "", "(experimental) Set the S3 region, e.g. us-east-1")
	flags.String(s3StorageClassOption, "", "(experimental) Set the S3 storage class, e.g. STANDARD")
	flags.String(s3SseOption, "", "Set S3 server-side encryption, e.g. aws:kms")
	flags.String(s3SseKmsKeyIDOption, "", "KMS CMK key id to use with S3 server-side encryption."+
		"Leave empty to use S3 owned key.")
	flags.String(s3ACLOption, "", "(experimental) Set the S3 canned ACLs, e.g. authenticated-read")
	flags.String(s3ProviderOption, "", "(experimental) Set the S3 provider, e.g. aws, alibaba, ceph")
	flags.String(s3RoleARNOption, "", "(experimental) Set the ARN of the IAM role to assume when accessing AWS S3")
	flags.String(s3ExternalIDOption, "", "(experimental) Set the external ID when assuming the role to access AWS S3")
}

// parseFromFlags parse S3BackendOptions from command line flags.
func (options *S3BackendOptions) parseFromFlags(flags *pflag.FlagSet) error {
	var err error
	options.Endpoint, err = flags.GetString(s3EndpointOption)
	if err != nil {
		return errors.Trace(err)
	}
	options.Endpoint = strings.TrimSuffix(options.Endpoint, "/")
	options.Region, err = flags.GetString(s3RegionOption)
	if err != nil {
		return errors.Trace(err)
	}
	options.Sse, err = flags.GetString(s3SseOption)
	if err != nil {
		return errors.Trace(err)
	}
	options.SseKmsKeyID, err = flags.GetString(s3SseKmsKeyIDOption)
	if err != nil {
		return errors.Trace(err)
	}
	options.ACL, err = flags.GetString(s3ACLOption)
	if err != nil {
		return errors.Trace(err)
	}
	options.StorageClass, err = flags.GetString(s3StorageClassOption)
	if err != nil {
		return errors.Trace(err)
	}
	options.ForcePathStyle = true
	options.Provider, err = flags.GetString(s3ProviderOption)
	if err != nil {
		return errors.Trace(err)
	}
	options.RoleARN, err = flags.GetString(s3RoleARNOption)
	if err != nil {
		return errors.Trace(err)
	}
	options.ExternalID, err = flags.GetString(s3ExternalIDOption)
	if err != nil {
		return errors.Trace(err)
	}
	return nil
}

// NewS3StorageForTest creates a new S3Storage for testing only.
func NewS3StorageForTest(svc s3iface.S3API, options *backuppb.S3) *S3Storage {
	return &S3Storage{
		svc:     svc,
		options: options,
	}
}

// auto access without ak / sk.
func autoNewCred(qs *backuppb.S3) (cred *credentials.Credentials, err error) {
	if qs.AccessKey != "" && qs.SecretAccessKey != "" {
		return credentials.NewStaticCredentials(qs.AccessKey, qs.SecretAccessKey, qs.SessionToken), nil
	}
	endpoint := qs.Endpoint
	// if endpoint is empty,return no error and run default(aws) follow.
	if endpoint == "" {
		return nil, nil
	}
	// if it Contains 'aliyuncs', fetch the sts token.
	if strings.Contains(endpoint, domainAliyun) {
		return createOssRAMCred()
	}
	// other case ,return no error and run default(aws) follow.
	return nil, nil
}

func createOssRAMCred() (*credentials.Credentials, error) {
	cred, err := aliproviders.NewInstanceMetadataProvider().Retrieve()
	if err != nil {
		return nil, errors.Annotate(err, "Alibaba RAM Provider Retrieve")
	}
	ncred := cred.(*alicred.StsTokenCredential)
	return credentials.NewStaticCredentials(ncred.AccessKeyId, ncred.AccessKeySecret, ncred.AccessKeyStsToken), nil
}

// NewS3Storage initialize a new s3 storage for metadata.
func NewS3Storage(ctx context.Context, backend *backuppb.S3, opts *ExternalStorageOptions) (obj *S3Storage, errRet error) {
	qs := *backend
	awsConfig := aws.NewConfig().
		WithS3ForcePathStyle(qs.ForcePathStyle).
		WithCredentialsChainVerboseErrors(true)
	if qs.Region == "" {
		awsConfig.WithRegion(defaultRegion)
	} else {
		awsConfig.WithRegion(qs.Region)
	}

	if opts.S3Retryer != nil {
		request.WithRetryer(awsConfig, opts.S3Retryer)
	} else {
		request.WithRetryer(awsConfig, defaultS3Retryer())
	}

	if qs.Endpoint != "" {
		awsConfig.WithEndpoint(qs.Endpoint)
	}
	if opts.HTTPClient != nil {
		awsConfig.WithHTTPClient(opts.HTTPClient)
	}
	cred, err := autoNewCred(&qs)
	if err != nil {
		return nil, errors.Trace(err)
	}
	if cred != nil {
		awsConfig.WithCredentials(cred)
	}
	// awsConfig.WithLogLevel(aws.LogDebugWithSigning)
	awsSessionOpts := session.Options{
		Config: *awsConfig,
	}
	ses, err := session.NewSessionWithOptions(awsSessionOpts)
	if err != nil {
		return nil, errors.Trace(err)
	}

	if !opts.SendCredentials {
		// Clear the credentials if exists so that they will not be sent to TiKV
		backend.AccessKey = ""
		backend.SecretAccessKey = ""
		backend.SessionToken = ""
	} else if ses.Config.Credentials != nil {
		if qs.AccessKey == "" || qs.SecretAccessKey == "" {
			v, cerr := ses.Config.Credentials.Get()
			if cerr != nil {
				return nil, errors.Trace(cerr)
			}
			backend.AccessKey = v.AccessKeyID
			backend.SecretAccessKey = v.SecretAccessKey
			backend.SessionToken = v.SessionToken
		}
	}

	s3CliConfigs := []*aws.Config{}
	// if role ARN and external ID are provided, try to get the credential using this way
	if len(qs.RoleArn) > 0 {
		creds := stscreds.NewCredentials(ses, qs.RoleArn, func(p *stscreds.AssumeRoleProvider) {
			if len(qs.ExternalId) > 0 {
				p.ExternalID = &qs.ExternalId
			}
		})
		s3CliConfigs = append(s3CliConfigs,
			aws.NewConfig().WithCredentials(creds),
		)
	}
	c := s3.New(ses, s3CliConfigs...)

	var region string
	if len(qs.Provider) == 0 || qs.Provider == "aws" {
		confCred := ses.Config.Credentials
		setCredOpt := func(req *request.Request) {
			// s3manager.GetBucketRegionWithClient will set credential anonymous, which works with s3.
			// we need reassign credential to be compatible with minio authentication.
			if confCred != nil {
				req.Config.Credentials = confCred
			}
			// s3manager.GetBucketRegionWithClient use path style addressing default.
			// we need set S3ForcePathStyle by our config if we set endpoint.
			if qs.Endpoint != "" {
				req.Config.S3ForcePathStyle = ses.Config.S3ForcePathStyle
			}
		}
		region, err = s3manager.GetBucketRegionWithClient(ctx, c, qs.Bucket, setCredOpt)
		if err != nil {
			return nil, errors.Annotatef(err, "failed to get region of bucket %s", qs.Bucket)
		}
	} else {
		// for other s3 compatible provider like ovh storage didn't return the region correctlly
		// so we cannot automatically get the bucket region. just fallback to manually region setting.
		region = qs.Region
	}

	if qs.Region != region {
		if qs.Region != "" {
			return nil, errors.Trace(fmt.Errorf("s3 bucket and region are not matched, bucket=%s, input region=%s, real region=%s",
				qs.Bucket, qs.Region, region))
		}

		qs.Region = region
		backend.Region = region
		if region != defaultRegion {
			s3CliConfigs = append(s3CliConfigs, aws.NewConfig().WithRegion(region))
			c = s3.New(ses, s3CliConfigs...)
		}
	}
	log.Info("succeed to get bucket region from s3", zap.String("bucket region", region))

	if len(qs.Prefix) > 0 && !strings.HasSuffix(qs.Prefix, "/") {
		qs.Prefix += "/"
	}

	for _, p := range opts.CheckPermissions {
		err := permissionCheckFn[p](ctx, c, &qs)
		if err != nil {
			return nil, errors.Annotatef(berrors.ErrStorageInvalidPermission, "check permission %s failed due to %v", p, err)
		}
	}

	s3Storage := &S3Storage{
		svc:     c,
		options: &qs,
	}
	if opts.CheckS3ObjectLockOptions {
		backend.ObjectLockEnabled = s3Storage.IsObjectLockEnabled()
	}
	return s3Storage, nil
}

// s3BucketExistenceCheck checks if a bucket exists.
func s3BucketExistenceCheck(_ context.Context, svc s3iface.S3API, qs *backuppb.S3) error {
	input := &s3.HeadBucketInput{
		Bucket: aws.String(qs.Bucket),
	}
	_, err := svc.HeadBucket(input)
	return errors.Trace(err)
}

// listObjectsCheck checks the permission of listObjects
func listObjectsCheck(_ context.Context, svc s3iface.S3API, qs *backuppb.S3) error {
	input := &s3.ListObjectsInput{
		Bucket:  aws.String(qs.Bucket),
		Prefix:  aws.String(qs.Prefix),
		MaxKeys: aws.Int64(1),
	}
	_, err := svc.ListObjects(input)
	if err != nil {
		return errors.Trace(err)
	}
	return nil
}

// getObjectCheck checks the permission of getObject
func getObjectCheck(_ context.Context, svc s3iface.S3API, qs *backuppb.S3) error {
	input := &s3.GetObjectInput{
		Bucket: aws.String(qs.Bucket),
		Key:    aws.String("not-exists"),
	}
	_, err := svc.GetObject(input)
	if aerr, ok := err.(awserr.Error); ok {
		if aerr.Code() == "NoSuchKey" {
			// if key not exists and we reach this error, that
			// means we have the correct permission to GetObject
			// other we will get another error
			return nil
		}
		return errors.Trace(err)
	}
	return nil
}

// PutAndDeleteObjectCheck checks the permission of putObject
// S3 API doesn't provide a way to check the permission, we have to put an
// object to check the permission.
// exported for testing.
func PutAndDeleteObjectCheck(ctx context.Context, svc s3iface.S3API, options *backuppb.S3) (err error) {
	file := fmt.Sprintf("access-check/%s", uuid.New().String())
	defer func() {
		// we always delete the object used for permission check,
		// even on error, since the object might be created successfully even
		// when it returns an error.
		input := &s3.DeleteObjectInput{
			Bucket: aws.String(options.Bucket),
			Key:    aws.String(options.Prefix + file),
		}
		_, err2 := svc.DeleteObjectWithContext(ctx, input)
		if aerr, ok := err2.(awserr.Error); ok {
			if aerr.Code() != "NoSuchKey" {
				log.Warn("failed to delete object used for permission check",
					zap.String("bucket", options.Bucket),
					zap.String("key", *input.Key), zap.Error(err2))
			}
		}
		if err == nil {
			err = errors.Trace(err2)
		}
	}()
	// when no permission, aws returns err with code "AccessDenied"
	input := buildPutObjectInput(options, file, []byte("check"))
	_, err = svc.PutObjectWithContext(ctx, input)
	return errors.Trace(err)
}

func (rs *S3Storage) IsObjectLockEnabled() bool {
	input := &s3.GetObjectLockConfigurationInput{
		Bucket: aws.String(rs.options.Bucket),
	}
	resp, err := rs.svc.GetObjectLockConfiguration(input)
	if err != nil {
		log.Warn("failed to check object lock for bucket", zap.String("bucket", rs.options.Bucket), zap.Error(err))
		return false
	}
	if resp != nil && resp.ObjectLockConfiguration != nil {
		if s3.ObjectLockEnabledEnabled == aws.StringValue(resp.ObjectLockConfiguration.ObjectLockEnabled) {
			return true
		}
	}
	return false
}

func buildPutObjectInput(options *backuppb.S3, file string, data []byte) *s3.PutObjectInput {
	input := &s3.PutObjectInput{
		Body:   aws.ReadSeekCloser(bytes.NewReader(data)),
		Bucket: aws.String(options.Bucket),
		Key:    aws.String(options.Prefix + file),
	}
	if options.Acl != "" {
		input = input.SetACL(options.Acl)
	}
	if options.Sse != "" {
		input = input.SetServerSideEncryption(options.Sse)
	}
	if options.SseKmsKeyId != "" {
		input = input.SetSSEKMSKeyId(options.SseKmsKeyId)
	}
	if options.StorageClass != "" {
		input = input.SetStorageClass(options.StorageClass)
	}
	return input
}

// WriteFile writes data to a file to storage.
func (rs *S3Storage) WriteFile(ctx context.Context, file string, data []byte) error {
	input := buildPutObjectInput(rs.options, file, data)
	// we don't need to calculate contentMD5 if s3 object lock enabled.
	// since aws-go-sdk already did it in #computeBodyHashes
	// https://github.com/aws/aws-sdk-go/blob/bcb2cf3fc2263c8c28b3119b07d2dbb44d7c93a0/service/s3/body_hash.go#L30
	_, err := rs.svc.PutObjectWithContext(ctx, input)
	if err != nil {
		return errors.Trace(err)
	}
	hinput := &s3.HeadObjectInput{
		Bucket: aws.String(rs.options.Bucket),
		Key:    aws.String(rs.options.Prefix + file),
	}
	err = rs.svc.WaitUntilObjectExistsWithContext(ctx, hinput)
	return errors.Trace(err)
}

// ReadFile reads the file from the storage and returns the contents.
func (rs *S3Storage) ReadFile(ctx context.Context, file string) ([]byte, error) {
	input := &s3.GetObjectInput{
		Bucket: aws.String(rs.options.Bucket),
		Key:    aws.String(rs.options.Prefix + file),
	}
	result, err := rs.svc.GetObjectWithContext(ctx, input)
	if err != nil {
		return nil, errors.Annotatef(err,
			"failed to read s3 file, file info: input.bucket='%s', input.key='%s'",
			*input.Bucket, *input.Key)
	}
	defer result.Body.Close()
	data, err := io.ReadAll(result.Body)
	if err != nil {
		return nil, errors.Trace(err)
	}
	return data, nil
}

// DeleteFile delete the file in s3 storage
func (rs *S3Storage) DeleteFile(ctx context.Context, file string) error {
	input := &s3.DeleteObjectInput{
		Bucket: aws.String(rs.options.Bucket),
		Key:    aws.String(rs.options.Prefix + file),
	}

	_, err := rs.svc.DeleteObjectWithContext(ctx, input)
	return errors.Trace(err)
}

// s3DeleteObjectsLimit is the upper limit of objects in a delete request.
// See https://docs.aws.amazon.com/sdk-for-go/api/service/s3/#S3.DeleteObjects.
const s3DeleteObjectsLimit = 1000

// DeleteFiles delete the files in batch in s3 storage.
func (rs *S3Storage) DeleteFiles(ctx context.Context, files []string) error {
	for len(files) > 0 {
		batch := files
		if len(batch) > s3DeleteObjectsLimit {
			batch = batch[:s3DeleteObjectsLimit]
		}
		objects := make([]*s3.ObjectIdentifier, 0, len(batch))
		for _, file := range batch {
			objects = append(objects, &s3.ObjectIdentifier{
				Key: aws.String(rs.options.Prefix + file),
			})
		}
		input := &s3.DeleteObjectsInput{
			Bucket: aws.String(rs.options.Bucket),
			Delete: &s3.Delete{
				Objects: objects,
				Quiet:   aws.Bool(false),
			},
		}
		_, err := rs.svc.DeleteObjectsWithContext(ctx, input)
		if err != nil {
			return errors.Trace(err)
		}
		files = files[len(batch):]
	}
	return nil
}

// FileExists check if file exists on s3 storage.
func (rs *S3Storage) FileExists(ctx context.Context, file string) (bool, error) {
	input := &s3.HeadObjectInput{
		Bucket: aws.String(rs.options.Bucket),
		Key:    aws.String(rs.options.Prefix + file),
	}

	_, err := rs.svc.HeadObjectWithContext(ctx, input)
	if err != nil {
		if aerr, ok := errors.Cause(err).(awserr.Error); ok { // nolint:errorlint
			switch aerr.Code() {
			case s3.ErrCodeNoSuchBucket, s3.ErrCodeNoSuchKey, notFound:
				return false, nil
			}
		}
		return false, errors.Trace(err)
	}
	return true, nil
}

// WalkDir traverse all the files in a dir.
//
// fn is the function called for each regular file visited by WalkDir.
// The first argument is the file path that can be used in `Open`
// function; the second argument is the size in byte of the file determined
// by path.
func (rs *S3Storage) WalkDir(ctx context.Context, opt *WalkOption, fn func(string, int64) error) error {
	if opt == nil {
		opt = &WalkOption{}
	}
	prefix := path.Join(rs.options.Prefix, opt.SubDir)
	if len(prefix) > 0 && !strings.HasSuffix(prefix, "/") {
		prefix += "/"
	}

	if len(opt.ObjPrefix) != 0 {
		prefix += opt.ObjPrefix
	}

	maxKeys := int64(1000)
	if opt.ListCount > 0 {
		maxKeys = opt.ListCount
	}
	req := &s3.ListObjectsInput{
		Bucket:  aws.String(rs.options.Bucket),
		Prefix:  aws.String(prefix),
		MaxKeys: aws.Int64(maxKeys),
	}

	for {
		// FIXME: We can't use ListObjectsV2, it is not universally supported.
		// (Ceph RGW supported ListObjectsV2 since v15.1.0, released 2020 Jan 30th)
		// (as of 2020, DigitalOcean Spaces still does not support V2 - https://developers.digitalocean.com/documentation/spaces/#list-bucket-contents)
		res, err := rs.svc.ListObjectsWithContext(ctx, req)
		if err != nil {
			return errors.Trace(err)
		}
		for _, r := range res.Contents {
			// https://docs.aws.amazon.com/AmazonS3/latest/API/API_ListObjects.html#AmazonS3-ListObjects-response-NextMarker -
			//
			// `res.NextMarker` is populated only if we specify req.Delimiter.
			// Aliyun OSS and minio will populate NextMarker no matter what,
			// but this documented behavior does apply to AWS S3:
			//
			// "If response does not include the NextMarker and it is truncated,
			// you can use the value of the last Key in the response as the marker
			// in the subsequent request to get the next set of object keys."
			req.Marker = r.Key

			// when walk on specify directory, the result include storage.Prefix,
			// which can not be reuse in other API(Open/Read) directly.
			// so we use TrimPrefix to filter Prefix for next Open/Read.
			path := strings.TrimPrefix(*r.Key, rs.options.Prefix)
			// trim the prefix '/' to ensure that the path returned is consistent with the local storage
			path = strings.TrimPrefix(path, "/")
			itemSize := *r.Size

			// filter out s3's empty directory items
			if itemSize <= 0 && strings.HasSuffix(path, "/") {
				log.Info("this path is an empty directory and cannot be opened in S3.  Skip it", zap.String("path", path))
				continue
			}
			if err = fn(path, itemSize); err != nil {
				return errors.Trace(err)
			}
		}
		if !aws.BoolValue(res.IsTruncated) {
			break
		}
	}

	return nil
}

// URI returns s3://<base>/<prefix>.
func (rs *S3Storage) URI() string {
	return "s3://" + rs.options.Bucket + "/" + rs.options.Prefix
}

// Open a Reader by file path.
func (rs *S3Storage) Open(ctx context.Context, path string, o *ReaderOption) (ExternalFileReader, error) {
	start := int64(0)
	end := int64(0)
	if o != nil {
		if o.StartOffset != nil {
			start = *o.StartOffset
		}
		if o.EndOffset != nil {
			end = *o.EndOffset
		}
	}
	reader, r, err := rs.open(ctx, path, start, end)
	if err != nil {
		return nil, errors.Trace(err)
	}
	return &s3ObjectReader{
		storage:   rs,
		name:      path,
		reader:    reader,
		ctx:       ctx,
		rangeInfo: r,
	}, nil
}

// RangeInfo represents the an HTTP Content-Range header value
// of the form `bytes [Start]-[End]/[Size]`.
type RangeInfo struct {
	// Start is the absolute position of the first byte of the byte range,
	// starting from 0.
	Start int64
	// End is the absolute position of the last byte of the byte range. This end
	// offset is inclusive, e.g. if the Size is 1000, the maximum value of End
	// would be 999.
	End int64
	// Size is the total size of the original file.
	Size int64
}

// if endOffset > startOffset, should return reader for bytes in [startOffset, endOffset).
func (rs *S3Storage) open(
	ctx context.Context,
	path string,
	startOffset, endOffset int64,
) (io.ReadCloser, RangeInfo, error) {
	input := &s3.GetObjectInput{
		Bucket: aws.String(rs.options.Bucket),
		Key:    aws.String(rs.options.Prefix + path),
	}

	// If we just open part of the object, we set `Range` in the request.
	// If we meant to open the whole object, not just a part of it,
	// we do not pass the range in the request,
	// so that even if the object is empty, we can still get the response without errors.
	// Then this behavior is similar to openning an empty file in local file system.
	isFullRangeRequest := false
	var rangeOffset *string
	switch {
	case endOffset > startOffset:
		// s3 endOffset is inclusive
		rangeOffset = aws.String(fmt.Sprintf("bytes=%d-%d", startOffset, endOffset-1))
	case startOffset == 0:
		// openning the whole object, no need to fill the `Range` field in the request
		isFullRangeRequest = true
	default:
		rangeOffset = aws.String(fmt.Sprintf("bytes=%d-", startOffset))
	}
	input.Range = rangeOffset
	result, err := rs.svc.GetObjectWithContext(ctx, input)
	if err != nil {
		return nil, RangeInfo{}, errors.Trace(err)
	}

	var r RangeInfo
	// Those requests without a `Range` will have no `ContentRange` in the response,
	// In this case, we'll parse the `ContentLength` field instead.
	if isFullRangeRequest {
		// We must ensure the `ContentLengh` has data even if for empty objects,
		// otherwise we have no places to get the object size
		if result.ContentLength == nil {
			return nil, RangeInfo{}, errors.Annotatef(berrors.ErrStorageUnknown, "open file '%s' failed. The S3 object has no content length", path)
		}
		objectSize := *(result.ContentLength)
		r = RangeInfo{
			Start: 0,
			End:   objectSize - 1,
			Size:  objectSize,
		}
	} else {
		r, err = ParseRangeInfo(result.ContentRange)
		if err != nil {
			return nil, RangeInfo{}, errors.Trace(err)
		}
	}

	if startOffset != r.Start || (endOffset != 0 && endOffset != r.End+1) {
		return nil, r, errors.Annotatef(berrors.ErrStorageUnknown, "open file '%s' failed, expected range: %s, got: %v",
			path, *rangeOffset, result.ContentRange)
	}

	return result.Body, r, nil
}

var contentRangeRegex = regexp.MustCompile(`bytes (\d+)-(\d+)/(\d+)$`)

// ParseRangeInfo parses the Content-Range header and returns the offsets.
func ParseRangeInfo(info *string) (ri RangeInfo, err error) {
	if info == nil || len(*info) == 0 {
		err = errors.Annotate(berrors.ErrStorageUnknown, "ContentRange is empty")
		return
	}
	subMatches := contentRangeRegex.FindStringSubmatch(*info)
	if len(subMatches) != 4 {
		err = errors.Annotatef(berrors.ErrStorageUnknown, "invalid content range: '%s'", *info)
		return
	}

	ri.Start, err = strconv.ParseInt(subMatches[1], 10, 64)
	if err != nil {
		err = errors.Annotatef(err, "invalid start offset value '%s' in ContentRange '%s'", subMatches[1], *info)
		return
	}
	ri.End, err = strconv.ParseInt(subMatches[2], 10, 64)
	if err != nil {
		err = errors.Annotatef(err, "invalid end offset value '%s' in ContentRange '%s'", subMatches[2], *info)
		return
	}
	ri.Size, err = strconv.ParseInt(subMatches[3], 10, 64)
	if err != nil {
		err = errors.Annotatef(err, "invalid size size value '%s' in ContentRange '%s'", subMatches[3], *info)
		return
	}
	return
}

// s3ObjectReader wrap GetObjectOutput.Body and add the `Seek` method.
type s3ObjectReader struct {
	storage   *S3Storage
	name      string
	reader    io.ReadCloser
	pos       int64
	rangeInfo RangeInfo
	// reader context used for implement `io.Seek`
	// currently, lightning depends on package `xitongsys/parquet-go` to read parquet file and it needs `io.Seeker`
	// See: https://github.com/xitongsys/parquet-go/blob/207a3cee75900b2b95213627409b7bac0f190bb3/source/source.go#L9-L10
	ctx      context.Context
	retryCnt int
}

// Read implement the io.Reader interface.
func (r *s3ObjectReader) Read(p []byte) (n int, err error) {
	maxCnt := r.rangeInfo.End + 1 - r.pos
	if maxCnt > int64(len(p)) {
		maxCnt = int64(len(p))
	}
	n, err = r.reader.Read(p[:maxCnt])
	// TODO: maybe we should use !errors.Is(err, io.EOF) here to avoid error lint, but currently, pingcap/errors
	// doesn't implement this method yet.
	if err != nil && errors.Cause(err) != io.EOF && r.retryCnt < maxErrorRetries { //nolint:errorlint
		// if can retry, reopen a new reader and try read again
		end := r.rangeInfo.End + 1
		if end == r.rangeInfo.Size {
			end = 0
		}
		_ = r.reader.Close()

		newReader, _, err1 := r.storage.open(r.ctx, r.name, r.pos, end)
		if err1 != nil {
			log.Warn("open new s3 reader failed", zap.String("file", r.name), zap.Error(err1))
			return
		}
		r.reader = newReader
		r.retryCnt++
		n, err = r.reader.Read(p[:maxCnt])
	}

	r.pos += int64(n)
	return
}

// Close implement the io.Closer interface.
func (r *s3ObjectReader) Close() error {
	return r.reader.Close()
}

// Seek implement the io.Seeker interface.
//
// Currently, tidb-lightning depends on this method to read parquet file for s3 storage.
func (r *s3ObjectReader) Seek(offset int64, whence int) (int64, error) {
	var realOffset int64
	switch whence {
	case io.SeekStart:
		realOffset = offset
	case io.SeekCurrent:
		realOffset = r.pos + offset
	case io.SeekEnd:
		realOffset = r.rangeInfo.Size + offset
	default:
		return 0, errors.Annotatef(berrors.ErrStorageUnknown, "Seek: invalid whence '%d'", whence)
	}
	if realOffset < 0 {
		return 0, errors.Annotatef(berrors.ErrStorageUnknown, "Seek in '%s': invalid offset to seek '%d'.", r.name, realOffset)
	}

	if realOffset == r.pos {
		return realOffset, nil
	} else if realOffset >= r.rangeInfo.Size {
		// See: https://www.w3.org/Protocols/rfc2616/rfc2616-sec14.html#sec14.35
		// because s3's GetObject interface doesn't allow get a range that matches zero length data,
		// so if the position is out of range, we need to always return io.EOF after the seek operation.

		// close current read and open a new one which target offset
		if err := r.reader.Close(); err != nil {
			log.L().Warn("close s3 reader failed, will ignore this error", logutil.ShortError(err))
		}

		r.reader = io.NopCloser(bytes.NewReader(nil))
		r.pos = r.rangeInfo.Size
		return r.pos, nil
	}

	// if seek ahead no more than 64k, we discard these data
	if realOffset > r.pos && realOffset-r.pos <= maxSkipOffsetByRead {
		_, err := io.CopyN(io.Discard, r, realOffset-r.pos)
		if err != nil {
			return r.pos, errors.Trace(err)
		}
		return realOffset, nil
	}

	// close current read and open a new one which target offset
	err := r.reader.Close()
	if err != nil {
		return 0, errors.Trace(err)
	}

	newReader, info, err := r.storage.open(r.ctx, r.name, realOffset, 0)
	if err != nil {
		return 0, errors.Trace(err)
	}
	r.reader = newReader
	r.rangeInfo = info
	r.pos = realOffset
	return realOffset, nil
}

func (r *s3ObjectReader) GetFileSize() (int64, error) {
	return r.rangeInfo.Size, nil
}

// createUploader create multi upload request.
func (rs *S3Storage) createUploader(ctx context.Context, name string) (ExternalFileWriter, error) {
	input := &s3.CreateMultipartUploadInput{
		Bucket: aws.String(rs.options.Bucket),
		Key:    aws.String(rs.options.Prefix + name),
	}
	if rs.options.Acl != "" {
		input = input.SetACL(rs.options.Acl)
	}
	if rs.options.Sse != "" {
		input = input.SetServerSideEncryption(rs.options.Sse)
	}
	if rs.options.SseKmsKeyId != "" {
		input = input.SetSSEKMSKeyId(rs.options.SseKmsKeyId)
	}
	if rs.options.StorageClass != "" {
		input = input.SetStorageClass(rs.options.StorageClass)
	}

	resp, err := rs.svc.CreateMultipartUploadWithContext(ctx, input)
	if err != nil {
		return nil, errors.Trace(err)
	}
	return &S3Uploader{
		svc:           rs.svc,
		createOutput:  resp,
		completeParts: make([]*s3.CompletedPart, 0, 128),
	}, nil
}

type s3ObjectWriter struct {
	wd  *io.PipeWriter
	wg  *sync.WaitGroup
	err error
}

// Write implement the io.Writer interface.
func (s *s3ObjectWriter) Write(_ context.Context, p []byte) (int, error) {
	return s.wd.Write(p)
}

// Close implement the io.Closer interface.
func (s *s3ObjectWriter) Close(_ context.Context) error {
	err := s.wd.Close()
	if err != nil {
		return err
	}
	s.wg.Wait()
	return s.err
}

// Create creates multi upload request.
func (rs *S3Storage) Create(ctx context.Context, name string, option *WriterOption) (ExternalFileWriter, error) {
	var uploader ExternalFileWriter
	var err error
	if option == nil || option.Concurrency <= 1 {
		uploader, err = rs.createUploader(ctx, name)
		if err != nil {
			return nil, err
		}
	} else {
		up := s3manager.NewUploaderWithClient(rs.svc, func(u *s3manager.Uploader) {
			u.PartSize = (int64)(200 * size.MB)
			u.Concurrency = option.Concurrency
			u.BufferProvider = s3manager.NewBufferedReadSeekerWriteToPool(option.Concurrency * hardcodedS3ChunkSize)
		})
		rd, wd := io.Pipe()
		upParams := &s3manager.UploadInput{
			Bucket: aws.String(rs.options.Bucket),
			Key:    aws.String(rs.options.Prefix + name),
			Body:   rd,
		}
		s3Writer := &s3ObjectWriter{wd: wd, wg: &sync.WaitGroup{}}
		s3Writer.wg.Add(1)
		go func() {
			_, err := up.UploadWithContext(ctx, upParams)
<<<<<<< HEAD
=======
			// like a channel we only let sender close the pipe in happy path
>>>>>>> 420b524b
			if err != nil {
				log.Warn("upload to s3 failed", zap.String("filename", name), zap.Error(err))
				_ = rd.CloseWithError(err)
			}
			s3Writer.err = err
			s3Writer.wg.Done()
		}()
		uploader = s3Writer
	}
	uploaderWriter := newBufferedWriter(uploader, WriteBufferSize, NoCompression)
	return uploaderWriter, nil
}

// Rename implements ExternalStorage interface.
func (rs *S3Storage) Rename(ctx context.Context, oldFileName, newFileName string) error {
	content, err := rs.ReadFile(ctx, oldFileName)
	if err != nil {
		return errors.Trace(err)
	}
	err = rs.WriteFile(ctx, newFileName, content)
	if err != nil {
		return errors.Trace(err)
	}
	if err = rs.DeleteFile(ctx, oldFileName); err != nil {
		return errors.Trace(err)
	}
	return nil
}

// retryerWithLog wrappes the client.DefaultRetryer, and logging when retry triggered.
type retryerWithLog struct {
	client.DefaultRetryer
}

func isDeadlineExceedError(err error) bool {
	// TODO find a better way.
	// Known challenges:
	//
	// If we want to unwrap the r.Error:
	// 1. the err should be an awserr.Error (let it be awsErr)
	// 2. awsErr.OrigErr() should be an *url.Error (let it be urlErr).
	// 3. urlErr.Err should be a http.httpError (which is private).
	//
	// If we want to reterive the error from the request context:
	// The error of context in the HTTPRequest (i.e. r.HTTPRequest.Context().Err() ) is nil.
	return strings.Contains(err.Error(), "context deadline exceeded")
}

func isConnectionResetError(err error) bool {
	return strings.Contains(err.Error(), "read: connection reset")
}

func isConnectionRefusedError(err error) bool {
	return strings.Contains(err.Error(), "connection refused")
}

func (rl retryerWithLog) ShouldRetry(r *request.Request) bool {
	// for unit test
	failpoint.Inject("replace-error-to-connection-reset-by-peer", func(_ failpoint.Value) {
		log.Info("original error", zap.Error(r.Error))
		if r.Error != nil {
			r.Error = errors.New("read tcp *.*.*.*:*->*.*.*.*:*: read: connection reset by peer")
		}
	})
	if r.HTTPRequest.URL.Host == ec2MetaAddress && (isDeadlineExceedError(r.Error) || isConnectionResetError(r.Error)) {
		// fast fail for unreachable linklocal address in EC2 containers.
		log.Warn("failed to get EC2 metadata. skipping.", logutil.ShortError(r.Error))
		return false
	}
	if isConnectionResetError(r.Error) {
		return true
	}
	if isConnectionRefusedError(r.Error) {
		return false
	}
	return rl.DefaultRetryer.ShouldRetry(r)
}

func (rl retryerWithLog) RetryRules(r *request.Request) time.Duration {
	backoffTime := rl.DefaultRetryer.RetryRules(r)
	if backoffTime > 0 {
		log.Warn("failed to request s3, retrying", zap.Error(r.Error), zap.Duration("backoff", backoffTime))
	}
	return backoffTime
}

func defaultS3Retryer() request.Retryer {
	return retryerWithLog{
		DefaultRetryer: client.DefaultRetryer{
			NumMaxRetries:    maxRetries,
			MinRetryDelay:    1 * time.Second,
			MinThrottleDelay: 2 * time.Second,
		},
	}
}<|MERGE_RESOLUTION|>--- conflicted
+++ resolved
@@ -1046,10 +1046,7 @@
 		s3Writer.wg.Add(1)
 		go func() {
 			_, err := up.UploadWithContext(ctx, upParams)
-<<<<<<< HEAD
-=======
 			// like a channel we only let sender close the pipe in happy path
->>>>>>> 420b524b
 			if err != nil {
 				log.Warn("upload to s3 failed", zap.String("filename", name), zap.Error(err))
 				_ = rd.CloseWithError(err)
