--- conflicted
+++ resolved
@@ -92,14 +92,9 @@
 // S3Storage defines some standard operations for BR/Lightning on the S3 storage.
 // It implements the `ExternalStorage` interface.
 type S3Storage struct {
-<<<<<<< HEAD
-	svc     S3API
-	options *backuppb.S3
-=======
-	svc       s3iface.S3API
+	svc       S3API
 	options   *backuppb.S3
 	accessRec *recording.AccessStats
->>>>>>> 17945b9a
 }
 
 func (*S3Storage) MarkStrongConsistency() {
@@ -326,11 +321,7 @@
 }
 
 // NewS3StorageForTest creates a new S3Storage for testing only.
-<<<<<<< HEAD
-func NewS3StorageForTest(svc S3API, options *backuppb.S3) *S3Storage {
-=======
-func NewS3StorageForTest(svc s3iface.S3API, options *backuppb.S3, accessRec *recording.AccessStats) *S3Storage {
->>>>>>> 17945b9a
+func NewS3StorageForTest(svc S3API, options *backuppb.S3, accessRec *recording.AccessStats) *S3Storage {
 	return &S3Storage{
 		svc:       svc,
 		options:   options,
@@ -483,9 +474,8 @@
 		// Update config with assume role credentials
 		cfg.Credentials = assumeRoleProvider
 	}
-<<<<<<< HEAD
-
-	if reqRec := recording.GetRequests(ctx); reqRec != nil {
+
+	if opts.AccessRecording != nil {
 		s3Opts = append(s3Opts, func(o *s3.Options) {
 			o.APIOptions = append(o.APIOptions, func(stack *middleware.Stack) error {
 				return stack.Finalize.Add(middleware.FinalizeMiddlewareFunc(
@@ -496,19 +486,13 @@
 
 						// Record the request if we have an HTTP request
 						if req, ok := input.Request.(*smithyhttp.Request); ok {
-							reqRec.Rec(req.Request)
+							opts.AccessRecording.RecRequest(req.Request)
 						}
 
 						return output, metadata, err
 					},
 				), middleware.After)
 			})
-=======
-	if opts.AccessRecording != nil {
-		awsSessionOpts.Handlers = defaults.Handlers()
-		awsSessionOpts.Handlers.Send.PushBack(func(r *request.Request) {
-			opts.AccessRecording.RecRequest(r.HTTPRequest)
->>>>>>> 17945b9a
 		})
 	}
 
@@ -599,14 +583,9 @@
 
 	// Create final S3Storage instance
 	s3Storage := &S3Storage{
-<<<<<<< HEAD
-		svc:     client,
-		options: &qs,
-=======
-		svc:       c,
+		svc:       client,
 		options:   &qs,
 		accessRec: opts.AccessRecording,
->>>>>>> 17945b9a
 	}
 
 	// Check object lock status if requested
@@ -646,16 +625,10 @@
 		Bucket: aws.String(qs.Bucket),
 		Key:    aws.String("not-exists"),
 	}
-<<<<<<< HEAD
 	_, err := svc.GetObject(ctx, input)
 	var aerr smithy.APIError
 	if goerrors.As(err, &aerr) {
 		if aerr.ErrorCode() == noSuchKey {
-=======
-	_, err := svc.GetObject(input)
-	if aerr, ok := err.(awserr.Error); ok {
-		if aerr.Code() == s3.ErrCodeNoSuchKey {
->>>>>>> 17945b9a
 			// if key not exists and we reach this error, that
 			// means we have the correct permission to GetObject
 			// other we will get another error
@@ -680,16 +653,10 @@
 			Bucket: aws.String(options.Bucket),
 			Key:    aws.String(options.Prefix + file),
 		}
-<<<<<<< HEAD
 		_, err2 := svc.DeleteObject(ctx, input)
 		var aerr smithy.APIError
 		if goerrors.As(err2, &aerr) {
 			if aerr.ErrorCode() != noSuchKey {
-=======
-		_, err2 := svc.DeleteObjectWithContext(ctx, input)
-		if aerr, ok := err2.(awserr.Error); ok {
-			if aerr.Code() != s3.ErrCodeNoSuchKey {
->>>>>>> 17945b9a
 				log.Warn("failed to delete object used for permission check",
 					zap.String("bucket", options.Bucket),
 					zap.String("key", *input.Key), zap.Error(err2))
@@ -753,17 +720,14 @@
 	if err != nil {
 		return errors.Trace(err)
 	}
-<<<<<<< HEAD
 	// Use the proper waiter pattern in AWS SDK v2
 	waiter := s3.NewObjectExistsWaiter(rs.svc)
-=======
-	rs.accessRec.RecWrite(len(data))
->>>>>>> 17945b9a
 	hinput := &s3.HeadObjectInput{
 		Bucket: aws.String(rs.options.Bucket),
 		Key:    aws.String(rs.options.Prefix + file),
 	}
 	err = waiter.Wait(ctx, hinput, 30*time.Second)
+	rs.accessRec.RecWrite(len(data))
 	return errors.Trace(err)
 }
 
