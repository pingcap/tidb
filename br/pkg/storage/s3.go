--- conflicted
+++ resolved
@@ -18,7 +18,6 @@
 
 	alicred "github.com/aliyun/alibaba-cloud-sdk-go/sdk/auth/credentials"
 	aliproviders "github.com/aliyun/alibaba-cloud-sdk-go/sdk/auth/credentials/providers"
-<<<<<<< HEAD
 	"github.com/aws/aws-sdk-go-v2/aws"
 	"github.com/aws/aws-sdk-go-v2/aws/retry"
 	"github.com/aws/aws-sdk-go-v2/config"
@@ -29,19 +28,8 @@
 	"github.com/aws/aws-sdk-go-v2/service/s3/types"
 	"github.com/aws/aws-sdk-go-v2/service/sts"
 	"github.com/aws/smithy-go"
-=======
-	"github.com/aws/aws-sdk-go/aws"
-	"github.com/aws/aws-sdk-go/aws/awserr"
-	"github.com/aws/aws-sdk-go/aws/client"
-	"github.com/aws/aws-sdk-go/aws/credentials"
-	"github.com/aws/aws-sdk-go/aws/credentials/stscreds"
-	"github.com/aws/aws-sdk-go/aws/defaults"
-	"github.com/aws/aws-sdk-go/aws/request"
-	"github.com/aws/aws-sdk-go/aws/session"
-	"github.com/aws/aws-sdk-go/service/s3"
-	"github.com/aws/aws-sdk-go/service/s3/s3iface"
-	"github.com/aws/aws-sdk-go/service/s3/s3manager"
->>>>>>> 560b8223
+	"github.com/aws/smithy-go/middleware"
+	smithyhttp "github.com/aws/smithy-go/transport/http"
 	"github.com/google/uuid"
 	"github.com/pingcap/errors"
 	"github.com/pingcap/failpoint"
@@ -413,6 +401,9 @@
 	if cred != nil {
 		configOpts = append(configOpts, config.WithCredentialsProvider(cred))
 	}
+	if qs.Profile != "" {
+		configOpts = append(configOpts, config.WithSharedConfigProfile(qs.Profile))
+	}
 
 	// Load the default configuration with our options
 	cfg, err := config.LoadDefaultConfig(ctx, configOpts...)
@@ -481,9 +472,29 @@
 		// Update config with assume role credentials
 		cfg.Credentials = assumeRoleProvider
 	}
-<<<<<<< HEAD
-
-	// Create S3 client
+
+	if reqRec := recording.GetRequests(ctx); reqRec != nil {
+		s3Opts = append(s3Opts, func(o *s3.Options) {
+			o.APIOptions = append(o.APIOptions, func(stack *middleware.Stack) error {
+				return stack.Finalize.Add(middleware.FinalizeMiddlewareFunc(
+					"RecordRequests",
+					func(ctx context.Context, input middleware.FinalizeInput, next middleware.FinalizeHandler) (middleware.FinalizeOutput, middleware.Metadata, error) {
+						// Call the next middleware and get the result
+						output, metadata, err := next.HandleFinalize(ctx, input)
+						
+						// Record the request if we have an HTTP request
+						if req, ok := input.Request.(*smithyhttp.Request); ok {
+							reqRec.Rec(req.Request)
+						}
+						
+						return output, metadata, err
+					},
+				), middleware.After)
+			})
+		})
+	}
+
+	// Create S3 client with all configured options
 	client := s3.NewFromConfig(cfg, s3Opts...)
 
 	// Handle AWS provider endpoint configuration (must be done after client creation)
@@ -502,17 +513,6 @@
 
 		// Recreate client with endpoint resolver
 		client = s3.NewFromConfig(cfg, s3Opts...)
-=======
-	if reqRec := recording.GetRequests(ctx); reqRec != nil {
-		awsSessionOpts.Handlers = defaults.Handlers()
-		awsSessionOpts.Handlers.Send.PushBack(func(r *request.Request) {
-			reqRec.Rec(r.HTTPRequest)
-		})
-	}
-	ses, err := session.NewSessionWithOptions(awsSessionOpts)
-	if err != nil {
-		return nil, errors.Trace(err)
->>>>>>> 560b8223
 	}
 
 	// Get current credentials for SendCredentials handling
