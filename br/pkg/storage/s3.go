// Copyright 2020 PingCAP, Inc. Licensed under Apache-2.0.

package storage

import (
	"bytes"
	"context"
	goerrors "errors"
	"fmt"
	"io"
	"net/url"
	"path"
	"regexp"
	"strconv"
	"strings"
	"sync"
	"time"

	alicred "github.com/aliyun/alibaba-cloud-sdk-go/sdk/auth/credentials"
	aliproviders "github.com/aliyun/alibaba-cloud-sdk-go/sdk/auth/credentials/providers"
	"github.com/aws/aws-sdk-go-v2/aws"
	"github.com/aws/aws-sdk-go-v2/aws/retry"
	"github.com/aws/aws-sdk-go-v2/config"
	"github.com/aws/aws-sdk-go-v2/credentials"
	"github.com/aws/aws-sdk-go-v2/credentials/stscreds"
	"github.com/aws/aws-sdk-go-v2/feature/s3/manager"
	"github.com/aws/aws-sdk-go-v2/service/s3"
	"github.com/aws/aws-sdk-go-v2/service/s3/types"
	"github.com/aws/aws-sdk-go-v2/service/sts"
	"github.com/aws/smithy-go"
	"github.com/google/uuid"
	"github.com/pingcap/errors"
	"github.com/pingcap/failpoint"
	backuppb "github.com/pingcap/kvproto/pkg/brpb"
	"github.com/pingcap/log"
	berrors "github.com/pingcap/tidb/br/pkg/errors"
	"github.com/pingcap/tidb/br/pkg/logutil"
	"github.com/pingcap/tidb/pkg/metrics"
	"github.com/pingcap/tidb/pkg/util/injectfailpoint"
	"github.com/pingcap/tidb/pkg/util/prefetch"
	"github.com/spf13/pflag"
	"go.uber.org/zap"
)

var hardcodedS3ChunkSize = 5 * 1024 * 1024

const (
	// S3ExternalID is the key for the external ID used in S3 operations.
	S3ExternalID = "external-id"

	s3EndpointOption     = "s3.endpoint"
	s3RegionOption       = "s3.region"
	s3StorageClassOption = "s3.storage-class"
	s3SseOption          = "s3.sse"
	s3SseKmsKeyIDOption  = "s3.sse-kms-key-id"
	s3ACLOption          = "s3.acl"
	s3ProviderOption     = "s3.provider"
	s3RoleARNOption      = "s3.role-arn"
	s3ExternalIDOption   = "s3." + S3ExternalID
	s3ProfileOption      = "s3.profile"
	notFound             = "NotFound"
	noSuchBucket         = "NoSuchBucket"
	noSuchKey            = "NoSuchKey"
	// number of retries to make of operations.
	maxRetries = 7
	// max number of retries when meets error
	maxErrorRetries = 3
	ec2MetaAddress  = "169.254.169.254"

	// the maximum number of byte to read for seek.
	maxSkipOffsetByRead = 1 << 16 // 64KB

	defaultRegion = "us-east-1"
	// to check the cloud type by endpoint tag.
	domainAliyun = "aliyuncs.com"
	domainAWS    = "amazonaws.com"
)

var permissionCheckFn = map[Permission]func(context.Context, S3API, *backuppb.S3) error{
	AccessBuckets:      s3BucketExistenceCheck,
	ListObjects:        listObjectsCheck,
	GetObject:          getObjectCheck,
	PutAndDeleteObject: PutAndDeleteObjectCheck,
}

// WriteBufferSize is the size of the buffer used for writing. (64K may be a better choice)
var WriteBufferSize = 5 * 1024 * 1024

// S3Storage defines some standard operations for BR/Lightning on the S3 storage.
// It implements the `ExternalStorage` interface.
type S3Storage struct {
	svc     S3API
	options *backuppb.S3
}

func (*S3Storage) MarkStrongConsistency() {
	// See https://aws.amazon.com/cn/s3/consistency/
}

// GetOptions gets the external storage operations for the S3.
func (rs *S3Storage) GetOptions() *backuppb.S3 {
	return rs.options
}

func (rs *S3Storage) CopyFrom(ctx context.Context, e ExternalStorage, spec CopySpec) error {
	s, ok := e.(*S3Storage)
	if !ok {
		return errors.Annotatef(berrors.ErrStorageInvalidConfig, "S3Storage.CopyFrom supports S3 storage only, get %T", e)
	}

	copyInput := &s3.CopyObjectInput{
		Bucket: aws.String(rs.options.Bucket),
		// NOTE: Perhaps we need to allow copy cross regions / accounts.
		CopySource: aws.String(path.Join(s.options.Bucket, s.options.Prefix, spec.From)),
		Key:        aws.String(rs.options.Prefix + spec.To),
	}

	// We must use the client of the target region.
	_, err := rs.svc.CopyObject(ctx, copyInput)
	return err
}

// S3Uploader does multi-part upload to s3.
type S3Uploader struct {
	svc           S3API
	createOutput  *s3.CreateMultipartUploadOutput
	completeParts []types.CompletedPart
}

// UploadPart update partial data to s3, we should call CreateMultipartUpload to start it,
// and call CompleteMultipartUpload to finish it.
func (u *S3Uploader) Write(ctx context.Context, data []byte) (int, error) {
	partInput := &s3.UploadPartInput{
		Body:          bytes.NewReader(data),
		Bucket:        u.createOutput.Bucket,
		Key:           u.createOutput.Key,
		PartNumber:    aws.Int32(int32(len(u.completeParts) + 1)),
		UploadId:      u.createOutput.UploadId,
		ContentLength: aws.Int64(int64(len(data))),
	}

	uploadResult, err := u.svc.UploadPart(ctx, partInput)
	if err != nil {
		return 0, errors.Trace(err)
	}
	u.completeParts = append(u.completeParts, types.CompletedPart{
		ETag:       uploadResult.ETag,
		PartNumber: partInput.PartNumber,
	})
	return len(data), nil
}

// Close complete multi upload request.
func (u *S3Uploader) Close(ctx context.Context) error {
	completeInput := &s3.CompleteMultipartUploadInput{
		Bucket:   u.createOutput.Bucket,
		Key:      u.createOutput.Key,
		UploadId: u.createOutput.UploadId,
		MultipartUpload: &types.CompletedMultipartUpload{
			Parts: u.completeParts,
		},
	}
	_, err := u.svc.CompleteMultipartUpload(ctx, completeInput)
	return errors.Trace(err)
}

// S3BackendOptions contains options for s3 storage.
type S3BackendOptions struct {
	Endpoint              string `json:"endpoint" toml:"endpoint"`
	Region                string `json:"region" toml:"region"`
	StorageClass          string `json:"storage-class" toml:"storage-class"`
	Sse                   string `json:"sse" toml:"sse"`
	SseKmsKeyID           string `json:"sse-kms-key-id" toml:"sse-kms-key-id"`
	ACL                   string `json:"acl" toml:"acl"`
	AccessKey             string `json:"access-key" toml:"access-key"`
	SecretAccessKey       string `json:"secret-access-key" toml:"secret-access-key"`
	SessionToken          string `json:"session-token" toml:"session-token"`
	Provider              string `json:"provider" toml:"provider"`
	ForcePathStyle        bool   `json:"force-path-style" toml:"force-path-style"`
	UseAccelerateEndpoint bool   `json:"use-accelerate-endpoint" toml:"use-accelerate-endpoint"`
	RoleARN               string `json:"role-arn" toml:"role-arn"`
	ExternalID            string `json:"external-id" toml:"external-id"`
	Profile               string `json:"profile" toml:"profile"`
	ObjectLockEnabled     bool   `json:"object-lock-enabled" toml:"object-lock-enabled"`
}

// Apply apply s3 options on backuppb.S3.
func (options *S3BackendOptions) Apply(s3 *backuppb.S3) error {
	if options.Endpoint != "" {
		u, err := url.Parse(options.Endpoint)
		if err != nil {
			return errors.Trace(err)
		}
		if u.Scheme == "" {
			return errors.Errorf("scheme not found in endpoint")
		}
		if u.Host == "" {
			return errors.Errorf("host not found in endpoint")
		}
	}

	// When not using a profile, if either key is provided, both must be provided
	if options.Profile == "" {
		if options.AccessKey == "" && options.SecretAccessKey != "" {
			return errors.Annotate(berrors.ErrStorageInvalidConfig, "access_key not found")
		}
		if options.AccessKey != "" && options.SecretAccessKey == "" {
			return errors.Annotate(berrors.ErrStorageInvalidConfig, "secret_access_key not found")
		}
	}

	s3.Endpoint = strings.TrimSuffix(options.Endpoint, "/")
	s3.Region = options.Region
	// StorageClass, SSE and ACL are acceptable to be empty
	s3.StorageClass = options.StorageClass
	s3.Sse = options.Sse
	s3.SseKmsKeyId = options.SseKmsKeyID
	s3.Acl = options.ACL
	s3.AccessKey = options.AccessKey
	s3.SecretAccessKey = options.SecretAccessKey
	s3.SessionToken = options.SessionToken
	s3.ForcePathStyle = options.ForcePathStyle
	s3.RoleArn = options.RoleARN
	s3.ExternalId = options.ExternalID
	s3.Provider = options.Provider
	s3.Profile = options.Profile

	return nil
}

// setForcePathStyle only set ForcePathStyle to False, which means use virtual-hosted-style path.
func (options *S3BackendOptions) setForcePathStyle(rawURL string) {
	// In some cases, we need to set ForcePathStyle to false.
	// Refer to: https://rclone.org/s3/#s3-force-path-style
	if options.Provider == "alibaba" || options.Provider == "netease" || options.Provider == "tencent" ||
		options.UseAccelerateEndpoint || useVirtualHostStyleForAWSS3(options, rawURL) {
		options.ForcePathStyle = false
	}
}

func useVirtualHostStyleForAWSS3(opts *S3BackendOptions, rawURL string) bool {
	// If user has explicitly specified ForcePathStyle, use the specified value
	if rawURL == "" ||
		strings.Contains(rawURL, "force-path-style") ||
		strings.Contains(rawURL, "force_path_style") {
		return false
	}

	return opts.Provider == "aws" || strings.Contains(opts.Endpoint, domainAWS) || opts.RoleARN != ""
}

// defineS3Flags defines the command line flags for S3BackendOptions.
func defineS3Flags(flags *pflag.FlagSet) {
	// TODO: remove experimental tag if it's stable
	flags.String(s3EndpointOption, "",
		"(experimental) Set the S3 endpoint URL, please specify the http or https scheme explicitly")
	flags.String(s3RegionOption, "", "(experimental) Set the S3 region, e.g. us-east-1")
	flags.String(s3StorageClassOption, "", "(experimental) Set the S3 storage class, e.g. STANDARD")
	flags.String(s3SseOption, "", "Set S3 server-side encryption, e.g. aws:kms")
	flags.String(s3SseKmsKeyIDOption, "", "KMS CMK key id to use with S3 server-side encryption."+
		"Leave empty to use S3 owned key.")
	flags.String(s3ACLOption, "", "(experimental) Set the S3 canned ACLs, e.g. authenticated-read")
	flags.String(s3ProviderOption, "", "(experimental) Set the S3 provider, e.g. aws, alibaba, ceph")
	flags.String(s3RoleARNOption, "", "(experimental) Set the ARN of the IAM role to assume when accessing AWS S3")
	flags.String(s3ExternalIDOption, "", "(experimental) Set the external ID when assuming the role to access AWS S3")
	flags.String(s3ProfileOption, "", "(experimental) Set the AWS profile to use for AWS S3 authentication. "+
		"Command line options take precedence over profile settings")
}

// parseFromFlags parse S3BackendOptions from command line flags.
func (options *S3BackendOptions) parseFromFlags(flags *pflag.FlagSet) error {
	var err error
	options.Endpoint, err = flags.GetString(s3EndpointOption)
	if err != nil {
		return errors.Trace(err)
	}
	options.Endpoint = strings.TrimSuffix(options.Endpoint, "/")
	options.Region, err = flags.GetString(s3RegionOption)
	if err != nil {
		return errors.Trace(err)
	}
	options.Sse, err = flags.GetString(s3SseOption)
	if err != nil {
		return errors.Trace(err)
	}
	options.SseKmsKeyID, err = flags.GetString(s3SseKmsKeyIDOption)
	if err != nil {
		return errors.Trace(err)
	}
	options.ACL, err = flags.GetString(s3ACLOption)
	if err != nil {
		return errors.Trace(err)
	}
	options.StorageClass, err = flags.GetString(s3StorageClassOption)
	if err != nil {
		return errors.Trace(err)
	}
	options.ForcePathStyle = true
	options.Provider, err = flags.GetString(s3ProviderOption)
	if err != nil {
		return errors.Trace(err)
	}
	options.RoleARN, err = flags.GetString(s3RoleARNOption)
	if err != nil {
		return errors.Trace(err)
	}
	options.ExternalID, err = flags.GetString(s3ExternalIDOption)
	if err != nil {
		return errors.Trace(err)
	}
	options.Profile, err = flags.GetString(s3ProfileOption)
	if err != nil {
		return errors.Trace(err)
	}

	return nil
}

// NewS3StorageForTest creates a new S3Storage for testing only.
func NewS3StorageForTest(svc S3API, options *backuppb.S3) *S3Storage {
	return &S3Storage{
		svc:     svc,
		options: options,
	}
}

// auto access without ak / sk.
func autoNewCred(qs *backuppb.S3) (cred aws.CredentialsProvider, err error) {
	if qs.AccessKey != "" && qs.SecretAccessKey != "" {
		return credentials.NewStaticCredentialsProvider(qs.AccessKey, qs.SecretAccessKey, qs.SessionToken), nil
	}
	endpoint := qs.Endpoint
	// if endpoint is empty,return no error and run default(aws) follow.
	if endpoint == "" {
		return nil, nil
	}
	// if it Contains 'aliyuncs', fetch the sts token.
	if strings.Contains(endpoint, domainAliyun) {
		return createOssRAMCred()
	}
	// other case ,return no error and run default(aws) follow.
	return nil, nil
}

// Object Storage Service (OSS) provided by alibaba cloud
func createOssRAMCred() (aws.CredentialsProvider, error) {
	cred, err := aliproviders.NewInstanceMetadataProvider().Retrieve()
	if err != nil {
		log.Warn("failed to get aliyun ram credential", zap.Error(err))
		return nil, nil
	}
	var aliCred, ok = cred.(*alicred.StsTokenCredential)
	if !ok {
		return nil, errors.Errorf("invalid credential type %T", cred)
	}
	// In AWS SDK v2, we create a static credentials provider with the STS token
	// The credential chain (env vars, shared credentials, etc.) is already handled
	// by the LoadDefaultConfig process, so we just return the STS credentials
	return credentials.NewStaticCredentialsProvider(
		aliCred.AccessKeyId,
		aliCred.AccessKeySecret,
		aliCred.AccessKeyStsToken,
	), nil
}

// NewS3Storage initialize a new s3 storage for metadata.
func NewS3Storage(ctx context.Context, backend *backuppb.S3, opts *ExternalStorageOptions) (obj *S3Storage, errRet error) {
	qs := *backend

	// Start with default configuration loading
	var configOpts []func(*config.LoadOptions) error

	// Set region (use default if not specified)
	region := qs.Region
	if region == "" {
		region = defaultRegion
	}
	configOpts = append(configOpts, config.WithRegion(region))

	// Configure custom retryer
	if opts.S3Retryer.MaxAttempts() > 0 {
		// Use the provided S3Retryer (which is already a v2 retry.Standard)
		configOpts = append(configOpts, config.WithRetryer(func() aws.Retryer {
			return &opts.S3Retryer
		}))
	} else {
		// Use default TiDB retryer that handles some corner cases found in production
		configOpts = append(configOpts, config.WithRetryer(func() aws.Retryer {
			return newTidbRetryer()
		}))
	}

<<<<<<< HEAD
	// Handle custom credentials
	cred, err := autoNewCred(&qs)
	if err != nil {
		return nil, errors.Trace(err)
	}
	if cred != nil {
		configOpts = append(configOpts, config.WithCredentialsProvider(cred))
	}

	// Load the default configuration with our options
	cfg, err := config.LoadDefaultConfig(ctx, configOpts...)
=======
	// ⚠️ Do NOT set a global endpoint in the AWS config.
	// Setting a global endpoint will break AssumeRoleWithWebIdentity,
	// as it overrides the STS endpoint and causes authentication to fail.
	// See: https://github.com/aws/aws-sdk-go/issues/3972
	if len(qs.Endpoint) != 0 && qs.Provider != "aws" {
		awsConfig.WithEndpoint(qs.Endpoint)
	}
	if opts.HTTPClient != nil {
		awsConfig.WithHTTPClient(opts.HTTPClient)
	}
	// When using a profile, let AWS SDK handle credentials through the profile
	// Don't call autoNewCred as it interferes with profile-based authentication
	if qs.Profile == "" {
		cred, err := autoNewCred(&qs)
		if err != nil {
			return nil, errors.Trace(err)
		}
		if cred != nil {
			awsConfig.WithCredentials(cred)
		}
	}
	// awsConfig.WithLogLevel(aws.LogDebugWithSigning)
	awsSessionOpts := session.Options{
		Config: *awsConfig,
	}
	if qs.Profile != "" {
		awsSessionOpts.Profile = qs.Profile
		// Use default credential chain when profile is specified
		awsSessionOpts.SharedConfigState = session.SharedConfigEnable
	}
	ses, err := session.NewSessionWithOptions(awsSessionOpts)
>>>>>>> 1cc2a48d
	if err != nil {
		return nil, errors.Trace(err)
	}

	// Handle HTTP client configuration
	if opts.HTTPClient != nil {
		cfg.HTTPClient = opts.HTTPClient
	}

	// Configure S3-specific options
	var s3Opts []func(*s3.Options)

	// Configure path style addressing
	if qs.ForcePathStyle {
		s3Opts = append(s3Opts, func(o *s3.Options) {
			o.UsePathStyle = true
		})
	}

	// ⚠️ Do NOT set a global endpoint in the AWS config.
	// Setting a global endpoint will break AssumeRoleWithWebIdentity,
	// as it overrides the STS endpoint and causes authentication to fail.
	// See: https://github.com/aws/aws-sdk-go/issues/3972
	if len(qs.Endpoint) != 0 && qs.Provider != "aws" {
		s3Opts = append(s3Opts, func(o *s3.Options) {
			o.BaseEndpoint = aws.String(qs.Endpoint)
		})
	}

	// Handle role assumption if specified
	if len(qs.RoleArn) > 0 {
		// Create STS client for role assumption
		stsClient := sts.NewFromConfig(cfg)

		// Configure assume role provider with external ID if provided
		var assumeRoleProvider aws.CredentialsProvider
		if len(qs.ExternalId) > 0 {
			assumeRoleProvider = stscreds.NewAssumeRoleProvider(stsClient, qs.RoleArn, func(o *stscreds.AssumeRoleOptions) {
				o.ExternalID = &qs.ExternalId
			})
		} else {
			assumeRoleProvider = stscreds.NewAssumeRoleProvider(stsClient, qs.RoleArn)
		}

		// Update config with assume role credentials
		cfg.Credentials = assumeRoleProvider
	}

	// Create S3 client
	client := s3.NewFromConfig(cfg, s3Opts...)

	// Handle AWS provider endpoint configuration (must be done after client creation)
	if len(qs.Endpoint) != 0 && qs.Provider == "aws" {
		// For AWS provider, we need to create a new client with custom endpoint resolver
		endpointResolver := s3.EndpointResolverFunc(func(region string, options s3.EndpointResolverOptions) (aws.Endpoint, error) {
			return aws.Endpoint{
				URL:           qs.Endpoint,
				SigningRegion: region,
			}, nil
		})

		s3Opts = append(s3Opts, func(o *s3.Options) {
			o.EndpointResolver = endpointResolver
		})

		// Recreate client with endpoint resolver
		client = s3.NewFromConfig(cfg, s3Opts...)
	}

	// Get current credentials for SendCredentials handling
	if !opts.SendCredentials {
		// Clear the credentials if exists so that they will not be sent to TiKV
		backend.AccessKey = ""
		backend.SecretAccessKey = ""
		backend.SessionToken = ""
	} else {
		// Retrieve current credentials to populate backend
		if creds, err := cfg.Credentials.Retrieve(ctx); err == nil {
			if qs.AccessKey == "" || qs.SecretAccessKey == "" {
				backend.AccessKey = creds.AccessKeyID
				backend.SecretAccessKey = creds.SecretAccessKey
				backend.SessionToken = creds.SessionToken
			}
		}
	}

	// Perform region detection and validation
	detectedRegion := region
	if len(qs.Provider) == 0 || qs.Provider == "aws" {
		// For AWS provider, detect the actual bucket region
		// In AWS SDK v2, GetBucketRegion has a simpler signature
		detectedRegion, err = manager.GetBucketRegion(ctx, client, qs.Bucket)
		if err != nil {
			return nil, errors.Annotatef(err, "failed to get region of bucket %s", qs.Bucket)
		}
	} else {
		// For other S3 compatible providers like OVH storage that don't return the region correctly,
		// just fallback to manually region setting.
		detectedRegion = qs.Region
	}

	// Validate region consistency
	if qs.Region != detectedRegion {
		if qs.Region != "" {
			return nil, errors.Trace(fmt.Errorf("s3 bucket and region are not matched, bucket=%s, input region=%s, real region=%s",
				qs.Bucket, qs.Region, detectedRegion))
		}

		// Update region and recreate client if needed
		qs.Region = detectedRegion
		backend.Region = detectedRegion
		if detectedRegion != defaultRegion {
			// Update config with correct region
			cfg.Region = detectedRegion
			// Recreate client with correct region
			client = s3.NewFromConfig(cfg, s3Opts...)
		}
	}
	log.Info("succeed to get bucket region from s3", zap.String("bucket region", detectedRegion))

	// Ensure prefix ends with "/"
	if len(qs.Prefix) > 0 && !strings.HasSuffix(qs.Prefix, "/") {
		qs.Prefix += "/"
	}

	// Perform permission checks
	for _, p := range opts.CheckPermissions {
		err := permissionCheckFn[p](ctx, client, &qs)
		if err != nil {
			return nil, errors.Annotatef(berrors.ErrStorageInvalidPermission, "check permission %s failed due to %v", p, err)
		}
	}

	// Create final S3Storage instance
	s3Storage := &S3Storage{
		svc:     client,
		options: &qs,
	}

	// Check object lock status if requested
	if opts.CheckS3ObjectLockOptions {
		backend.ObjectLockEnabled = s3Storage.IsObjectLockEnabled()
	}

	return s3Storage, nil
}

// s3BucketExistenceCheck checks if a bucket exists.
func s3BucketExistenceCheck(ctx context.Context, svc S3API, qs *backuppb.S3) error {
	input := &s3.HeadBucketInput{
		Bucket: aws.String(qs.Bucket),
	}
	_, err := svc.HeadBucket(ctx, input)
	return errors.Trace(err)
}

// listObjectsCheck checks the permission of listObjects
func listObjectsCheck(ctx context.Context, svc S3API, qs *backuppb.S3) error {
	input := &s3.ListObjectsInput{
		Bucket:  aws.String(qs.Bucket),
		Prefix:  aws.String(qs.Prefix),
		MaxKeys: aws.Int32(1),
	}
	_, err := svc.ListObjects(ctx, input)
	if err != nil {
		return errors.Trace(err)
	}
	return nil
}

// getObjectCheck checks the permission of getObject
func getObjectCheck(ctx context.Context, svc S3API, qs *backuppb.S3) error {
	input := &s3.GetObjectInput{
		Bucket: aws.String(qs.Bucket),
		Key:    aws.String("not-exists"),
	}
	_, err := svc.GetObject(ctx, input)
	var aerr smithy.APIError
	if goerrors.As(err, &aerr) {
		if aerr.ErrorCode() == noSuchKey {
			// if key not exists and we reach this error, that
			// means we have the correct permission to GetObject
			// other we will get another error
			return nil
		}
		return errors.Trace(err)
	}
	return nil
}

// PutAndDeleteObjectCheck checks the permission of putObject
// S3 API doesn't provide a way to check the permission, we have to put an
// object to check the permission.
// exported for testing.
func PutAndDeleteObjectCheck(ctx context.Context, svc S3API, options *backuppb.S3) (err error) {
	file := fmt.Sprintf("access-check/%s", uuid.New().String())
	defer func() {
		// we always delete the object used for permission check,
		// even on error, since the object might be created successfully even
		// when it returns an error.
		input := &s3.DeleteObjectInput{
			Bucket: aws.String(options.Bucket),
			Key:    aws.String(options.Prefix + file),
		}
		_, err2 := svc.DeleteObject(ctx, input)
		var aerr smithy.APIError
		if goerrors.As(err2, &aerr) {
			if aerr.ErrorCode() != noSuchKey {
				log.Warn("failed to delete object used for permission check",
					zap.String("bucket", options.Bucket),
					zap.String("key", *input.Key), zap.Error(err2))
			}
		}
		if err == nil {
			err = errors.Trace(err2)
		}
	}()
	// when no permission, aws returns err with code "AccessDenied"
	input := buildPutObjectInput(options, file, []byte("check"))
	_, err = svc.PutObject(ctx, input)
	return errors.Trace(err)
}

func (rs *S3Storage) IsObjectLockEnabled() bool {
	input := &s3.GetObjectLockConfigurationInput{
		Bucket: aws.String(rs.options.Bucket),
	}
	resp, err := rs.svc.GetObjectLockConfiguration(context.Background(), input)
	if err != nil {
		log.Warn("failed to check object lock for bucket", zap.String("bucket", rs.options.Bucket), zap.Error(err))
		return false
	}
	if resp != nil && resp.ObjectLockConfiguration != nil {
		if types.ObjectLockEnabledEnabled == resp.ObjectLockConfiguration.ObjectLockEnabled {
			return true
		}
	}
	return false
}

func buildPutObjectInput(options *backuppb.S3, file string, data []byte) *s3.PutObjectInput {
	input := &s3.PutObjectInput{
		Body:   bytes.NewReader(data),
		Bucket: aws.String(options.Bucket),
		Key:    aws.String(options.Prefix + file),
	}
	if options.Acl != "" {
		input.ACL = types.ObjectCannedACL(options.Acl)
	}
	if options.Sse != "" {
		input.ServerSideEncryption = types.ServerSideEncryption(options.Sse)
	}
	if options.SseKmsKeyId != "" {
		input.SSEKMSKeyId = aws.String(options.SseKmsKeyId)
	}
	if options.StorageClass != "" {
		input.StorageClass = types.StorageClass(options.StorageClass)
	}
	return input
}

// WriteFile writes data to a file to storage.
func (rs *S3Storage) WriteFile(ctx context.Context, file string, data []byte) error {
	input := buildPutObjectInput(rs.options, file, data)
	// we don't need to calculate contentMD5 if s3 object lock enabled.
	// since aws-go-sdk already did it in #computeBodyHashes
	// https://github.com/aws/aws-sdk-go/blob/bcb2cf3fc2263c8c28b3119b07d2dbb44d7c93a0/service/s3/body_hash.go#L30
	_, err := rs.svc.PutObject(ctx, input)
	if err != nil {
		return errors.Trace(err)
	}
	// Use the proper waiter pattern in AWS SDK v2
	waiter := s3.NewObjectExistsWaiter(rs.svc)
	hinput := &s3.HeadObjectInput{
		Bucket: aws.String(rs.options.Bucket),
		Key:    aws.String(rs.options.Prefix + file),
	}
	err = waiter.Wait(ctx, hinput, 30*time.Second)
	return errors.Trace(err)
}

func (rs *S3Storage) ReadFile(ctx context.Context, file string) ([]byte, error) {
	backoff := 10 * time.Millisecond
	remainRetry := 5
	contRetry := func() bool {
		if remainRetry <= 0 {
			return false
		}
		time.Sleep(backoff)
		remainRetry -= 1
		return true
	}

	// The errors cannot be handled by the SDK because they happens during reading the HTTP response body.
	// We cannot use `utils.WithRetry[V2]` here because cyclinic deps.
	for {
		data, err := rs.doReadFile(ctx, file)
		if err != nil {
			log.Warn("ReadFile: failed to read file.",
				zap.String("file", file), logutil.ShortError(err), zap.Int("remained", remainRetry))
			if !isHTTP2ConnAborted(err) {
				return nil, err
			}
			if !contRetry() {
				return nil, err
			}
			continue
		}
		return data, nil
	}
}

func (rs *S3Storage) doReadFile(ctx context.Context, file string) ([]byte, error) {
	var (
		data    []byte
		readErr error
	)
	for retryCnt := range maxErrorRetries {
		input := &s3.GetObjectInput{
			Bucket: aws.String(rs.options.Bucket),
			Key:    aws.String(rs.options.Prefix + file),
		}
		result, err := rs.svc.GetObject(ctx, input)
		if err != nil {
			return nil, errors.Annotatef(err,
				"failed to read s3 file, file info: input.bucket='%s', input.key='%s'",
				*input.Bucket, *input.Key)
		}
		data, readErr = io.ReadAll(result.Body)
		// close the body of response since data has been already read out
		result.Body.Close()
		readErr = injectfailpoint.DXFRandomErrorWithOnePercentWrapper(readErr)
		// for unit test
		failpoint.Inject("read-s3-body-failed", func(_ failpoint.Value) {
			log.Info("original error", zap.Error(readErr))
			readErr = errors.Errorf("read: connection reset by peer")
		})
		if readErr != nil {
			if isDeadlineExceedError(readErr) || isCancelError(readErr) {
				return nil, errors.Annotatef(readErr, "failed to read body from get object result, file info: input.bucket='%s', input.key='%s', retryCnt='%d'",
					*input.Bucket, *input.Key, retryCnt)
			}
			metrics.RetryableErrorCount.WithLabelValues(readErr.Error()).Inc()
			continue
		}
		return data, nil
	}
	// retry too much, should be failed
	return nil, errors.Annotatef(readErr, "failed to read body from get object result (retry too much), file info: input.bucket='%s', input.key='%s'",
		rs.options.Bucket, rs.options.Prefix+file)
}

// DeleteFile delete the file in s3 storage
func (rs *S3Storage) DeleteFile(ctx context.Context, file string) error {
	input := &s3.DeleteObjectInput{
		Bucket: aws.String(rs.options.Bucket),
		Key:    aws.String(rs.options.Prefix + file),
	}

	_, err := rs.svc.DeleteObject(ctx, input)
	return errors.Trace(err)
}

// s3DeleteObjectsLimit is the upper limit of objects in a delete request.
// See https://docs.aws.amazon.com/AmazonS3/latest/API/API_DeleteObjects.html.
const s3DeleteObjectsLimit = 1000

// DeleteFiles delete the files in batch in s3 storage.
func (rs *S3Storage) DeleteFiles(ctx context.Context, files []string) error {
	for len(files) > 0 {
		batch := files
		if len(batch) > s3DeleteObjectsLimit {
			batch = batch[:s3DeleteObjectsLimit]
		}
		objects := make([]types.ObjectIdentifier, 0, len(batch))
		for _, file := range batch {
			objects = append(objects, types.ObjectIdentifier{
				Key: aws.String(rs.options.Prefix + file),
			})
		}
		input := &s3.DeleteObjectsInput{
			Bucket: aws.String(rs.options.Bucket),
			Delete: &types.Delete{
				Objects: objects,
				Quiet:   aws.Bool(false),
			},
		}
		_, err := rs.svc.DeleteObjects(ctx, input)
		if err != nil {
			return errors.Trace(err)
		}
		files = files[len(batch):]
	}
	return nil
}

// FileExists check if file exists on s3 storage.
func (rs *S3Storage) FileExists(ctx context.Context, file string) (bool, error) {
	input := &s3.HeadObjectInput{
		Bucket: aws.String(rs.options.Bucket),
		Key:    aws.String(rs.options.Prefix + file),
	}

	_, err := rs.svc.HeadObject(ctx, input)
	if err != nil {
		var aerr smithy.APIError
		if goerrors.As(errors.Cause(err), &aerr) {
			switch aerr.ErrorCode() {
			case noSuchBucket, noSuchKey, notFound:
				return false, nil
			}
		}
		return false, errors.Trace(err)
	}
	return true, nil
}

// WalkDir traverse all the files in a dir.
//
// fn is the function called for each regular file visited by WalkDir.
// The first argument is the file path that can be used in `Open`
// function; the second argument is the size in byte of the file determined
// by path.
func (rs *S3Storage) WalkDir(ctx context.Context, opt *WalkOption, fn func(string, int64) error) error {
	if opt == nil {
		opt = &WalkOption{}
	}
	prefix := path.Join(rs.options.Prefix, opt.SubDir)
	if len(prefix) > 0 && !strings.HasSuffix(prefix, "/") {
		prefix += "/"
	}

	if len(opt.ObjPrefix) != 0 {
		prefix += opt.ObjPrefix
	}

	maxKeys := int64(1000)
	if opt.ListCount > 0 {
		maxKeys = opt.ListCount
	}
	req := &s3.ListObjectsInput{
		Bucket:  aws.String(rs.options.Bucket),
		Prefix:  aws.String(prefix),
		MaxKeys: aws.Int32(int32(maxKeys)),
	}

	for {
		// FIXME: We can't use ListObjectsV2, it is not universally supported.
		// (Ceph RGW supported ListObjectsV2 since v15.1.0, released 2020 Jan 30th)
		// (as of 2020, DigitalOcean Spaces still does not support V2 - https://developers.digitalocean.com/documentation/spaces/#list-bucket-contents)
		res, err := rs.svc.ListObjects(ctx, req)
		if err != nil {
			return errors.Trace(err)
		}
		for _, r := range res.Contents {
			// https://docs.aws.amazon.com/AmazonS3/latest/API/API_ListObjects.html#AmazonS3-ListObjects-response-NextMarker -
			//
			// `res.NextMarker` is populated only if we specify req.Delimiter.
			// Aliyun OSS and minio will populate NextMarker no matter what,
			// but this documented behavior does apply to AWS S3:
			//
			// "If response does not include the NextMarker and it is truncated,
			// you can use the value of the last Key in the response as the marker
			// in the subsequent request to get the next set of object keys."
			req.Marker = r.Key

			// when walk on specify directory, the result include storage.Prefix,
			// which can not be reuse in other API(Open/Read) directly.
			// so we use TrimPrefix to filter Prefix for next Open/Read.
			path := strings.TrimPrefix(*r.Key, rs.options.Prefix)
			// trim the prefix '/' to ensure that the path returned is consistent with the local storage
			path = strings.TrimPrefix(path, "/")
			itemSize := *r.Size

			// filter out s3's empty directory items
			if itemSize <= 0 && strings.HasSuffix(path, "/") {
				log.Info("this path is an empty directory and cannot be opened in S3.  Skip it", zap.String("path", path))
				continue
			}
			if err = fn(path, itemSize); err != nil {
				return errors.Trace(err)
			}
		}
		if !aws.ToBool(res.IsTruncated) {
			break
		}
	}

	return nil
}

// URI returns s3://<base>/<prefix>.
func (rs *S3Storage) URI() string {
	return "s3://" + rs.options.Bucket + "/" + rs.options.Prefix
}

// Open a Reader by file path.
func (rs *S3Storage) Open(ctx context.Context, path string, o *ReaderOption) (ExternalFileReader, error) {
	start := int64(0)
	end := int64(0)
	prefetchSize := 0
	if o != nil {
		if o.StartOffset != nil {
			start = *o.StartOffset
		}
		if o.EndOffset != nil {
			end = *o.EndOffset
		}
		prefetchSize = o.PrefetchSize
	}
	reader, r, err := rs.open(ctx, path, start, end)
	if err != nil {
		return nil, errors.Trace(err)
	}
	if prefetchSize > 0 {
		reader = prefetch.NewReader(reader, r.RangeSize(), o.PrefetchSize)
	}
	return &s3ObjectReader{
		storage:      rs,
		name:         path,
		reader:       reader,
		pos:          r.Start,
		ctx:          ctx,
		rangeInfo:    r,
		prefetchSize: prefetchSize,
	}, nil
}

// RangeInfo represents the HTTP Content-Range header value
// of the form `bytes [Start]-[End]/[Size]`.
// see https://www.rfc-editor.org/rfc/rfc9110.html#section-14.4.
type RangeInfo struct {
	// Start is the absolute position of the first byte of the byte range,
	// starting from 0.
	Start int64
	// End is the absolute position of the last byte of the byte range. This end
	// offset is inclusive, e.g. if the Size is 1000, the maximum value of End
	// would be 999.
	End int64
	// Size is the total size of the original file.
	Size int64
}

// RangeSize returns the size of the range.
func (r *RangeInfo) RangeSize() int64 {
	return r.End + 1 - r.Start
}

// if endOffset > startOffset, should return reader for bytes in [startOffset, endOffset).
func (rs *S3Storage) open(
	ctx context.Context,
	path string,
	startOffset, endOffset int64,
) (io.ReadCloser, RangeInfo, error) {
	input := &s3.GetObjectInput{
		Bucket: aws.String(rs.options.Bucket),
		Key:    aws.String(rs.options.Prefix + path),
	}

	// If we just open part of the object, we set `Range` in the request.
	// If we meant to open the whole object, not just a part of it,
	// we do not pass the range in the request,
	// so that even if the object is empty, we can still get the response without errors.
	// Then this behavior is similar to openning an empty file in local file system.
	isFullRangeRequest := false
	var rangeOffset *string
	switch {
	case endOffset > startOffset:
		// s3 endOffset is inclusive
		rangeOffset = aws.String(fmt.Sprintf("bytes=%d-%d", startOffset, endOffset-1))
	case startOffset == 0:
		// openning the whole object, no need to fill the `Range` field in the request
		isFullRangeRequest = true
	default:
		rangeOffset = aws.String(fmt.Sprintf("bytes=%d-", startOffset))
	}
	input.Range = rangeOffset
	result, err := rs.svc.GetObject(ctx, input)
	if err != nil {
		return nil, RangeInfo{}, errors.Trace(err)
	}

	var r RangeInfo
	// Those requests without a `Range` will have no `ContentRange` in the response,
	// In this case, we'll parse the `ContentLength` field instead.
	if isFullRangeRequest {
		// We must ensure the `ContentLengh` has data even if for empty objects,
		// otherwise we have no places to get the object size
		if result.ContentLength == nil {
			return nil, RangeInfo{}, errors.Annotatef(berrors.ErrStorageUnknown, "open file '%s' failed. The S3 object has no content length", path)
		}
		objectSize := *(result.ContentLength)
		r = RangeInfo{
			Start: 0,
			End:   objectSize - 1,
			Size:  objectSize,
		}
	} else {
		r, err = ParseRangeInfo(result.ContentRange)
		if err != nil {
			return nil, RangeInfo{}, errors.Trace(err)
		}
	}

	if startOffset != r.Start || (endOffset != 0 && endOffset != r.End+1) {
		rangeStr := "<empty>"
		if result.ContentRange != nil {
			rangeStr = *result.ContentRange
		}
		return nil, r, errors.Annotatef(berrors.ErrStorageUnknown,
			"open file '%s' failed, expected range: %s, got: %s",
			path, *rangeOffset, rangeStr)
	}

	return result.Body, r, nil
}

var contentRangeRegex = regexp.MustCompile(`bytes (\d+)-(\d+)/(\d+)$`)

// ParseRangeInfo parses the Content-Range header and returns the offsets.
func ParseRangeInfo(info *string) (ri RangeInfo, err error) {
	if info == nil || len(*info) == 0 {
		err = errors.Annotate(berrors.ErrStorageUnknown, "ContentRange is empty")
		return
	}
	subMatches := contentRangeRegex.FindStringSubmatch(*info)
	if len(subMatches) != 4 {
		err = errors.Annotatef(berrors.ErrStorageUnknown, "invalid content range: '%s'", *info)
		return
	}

	ri.Start, err = strconv.ParseInt(subMatches[1], 10, 64)
	if err != nil {
		err = errors.Annotatef(err, "invalid start offset value '%s' in ContentRange '%s'", subMatches[1], *info)
		return
	}
	ri.End, err = strconv.ParseInt(subMatches[2], 10, 64)
	if err != nil {
		err = errors.Annotatef(err, "invalid end offset value '%s' in ContentRange '%s'", subMatches[2], *info)
		return
	}
	ri.Size, err = strconv.ParseInt(subMatches[3], 10, 64)
	if err != nil {
		err = errors.Annotatef(err, "invalid size size value '%s' in ContentRange '%s'", subMatches[3], *info)
		return
	}
	return
}

// s3ObjectReader wrap GetObjectOutput.Body and add the `Seek` method.
type s3ObjectReader struct {
	storage   *S3Storage
	name      string
	reader    io.ReadCloser
	pos       int64
	rangeInfo RangeInfo
	// reader context used for implement `io.Seek`
	// currently, lightning depends on package `xitongsys/parquet-go` to read parquet file and it needs `io.Seeker`
	// See: https://github.com/xitongsys/parquet-go/blob/207a3cee75900b2b95213627409b7bac0f190bb3/source/source.go#L9-L10
	ctx          context.Context
	prefetchSize int
}

// Read implement the io.Reader interface.
func (r *s3ObjectReader) Read(p []byte) (n int, err error) {
	retryCnt := 0
	maxCnt := r.rangeInfo.End + 1 - r.pos
	if maxCnt == 0 {
		return 0, io.EOF
	}
	if maxCnt > int64(len(p)) {
		maxCnt = int64(len(p))
	}
	n, err = r.reader.Read(p[:maxCnt])
	n, err = injectfailpoint.RandomErrorForReadWithOnePerPercent(n, err)
	// TODO: maybe we should use !errors.Is(err, io.EOF) here to avoid error lint, but currently, pingcap/errors
	// doesn't implement this method yet.
	for err != nil && errors.Cause(err) != io.EOF && r.ctx.Err() == nil && retryCnt < maxErrorRetries { //nolint:errorlint
		metrics.RetryableErrorCount.WithLabelValues(err.Error()).Inc()
		log.L().Warn(
			"read s3 object failed, will retry",
			zap.String("file", r.name),
			zap.Int("retryCnt", retryCnt),
			zap.Error(err),
		)
		// if can retry, reopen a new reader and try read again
		end := r.rangeInfo.End + 1
		if end == r.rangeInfo.Size {
			end = 0
		}
		_ = r.reader.Close()

		newReader, rangeInfo, err1 := r.storage.open(r.ctx, r.name, r.pos, end)
		if err1 != nil {
			log.Warn("open new s3 reader failed", zap.String("file", r.name), zap.Error(err1))
			return
		}
		r.reader = newReader
		if r.prefetchSize > 0 {
			r.reader = prefetch.NewReader(r.reader, rangeInfo.RangeSize(), r.prefetchSize)
		}
		retryCnt++
		n, err = r.reader.Read(p[:maxCnt])
	}

	r.pos += int64(n)
	return
}

// Close implement the io.Closer interface.
func (r *s3ObjectReader) Close() error {
	return r.reader.Close()
}

// Seek implement the io.Seeker interface.
//
// Currently, tidb-lightning depends on this method to read parquet file for s3 storage.
func (r *s3ObjectReader) Seek(offset int64, whence int) (int64, error) {
	var realOffset int64
	switch whence {
	case io.SeekStart:
		realOffset = offset
	case io.SeekCurrent:
		realOffset = r.pos + offset
	case io.SeekEnd:
		realOffset = r.rangeInfo.Size + offset
	default:
		return 0, errors.Annotatef(berrors.ErrStorageUnknown, "Seek: invalid whence '%d'", whence)
	}
	if realOffset < 0 {
		return 0, errors.Annotatef(berrors.ErrStorageUnknown, "Seek in '%s': invalid offset to seek '%d'.", r.name, realOffset)
	}

	if realOffset == r.pos {
		return realOffset, nil
	} else if realOffset >= r.rangeInfo.Size {
		// See: https://www.w3.org/Protocols/rfc2616/rfc2616-sec14.html#sec14.35
		// because s3's GetObject interface doesn't allow get a range that matches zero length data,
		// so if the position is out of range, we need to always return io.EOF after the seek operation.

		// close current read and open a new one which target offset
		if err := r.reader.Close(); err != nil {
			log.L().Warn("close s3 reader failed, will ignore this error", logutil.ShortError(err))
		}

		r.reader = io.NopCloser(bytes.NewReader(nil))
		r.pos = r.rangeInfo.Size
		return r.pos, nil
	}

	// if seek ahead no more than 64k, we discard these data
	if realOffset > r.pos && realOffset-r.pos <= maxSkipOffsetByRead {
		_, err := io.CopyN(io.Discard, r, realOffset-r.pos)
		if err != nil {
			return r.pos, errors.Trace(err)
		}
		return realOffset, nil
	}

	// close current read and open a new one which target offset
	err := r.reader.Close()
	if err != nil {
		return 0, errors.Trace(err)
	}

	newReader, info, err := r.storage.open(r.ctx, r.name, realOffset, 0)
	if err != nil {
		return 0, errors.Trace(err)
	}
	r.reader = newReader
	if r.prefetchSize > 0 {
		r.reader = prefetch.NewReader(r.reader, info.RangeSize(), r.prefetchSize)
	}
	r.rangeInfo = info
	r.pos = realOffset
	return realOffset, nil
}

func (r *s3ObjectReader) GetFileSize() (int64, error) {
	return r.rangeInfo.Size, nil
}

// createUploader create multi upload request.
func (rs *S3Storage) createUploader(ctx context.Context, name string) (ExternalFileWriter, error) {
	input := &s3.CreateMultipartUploadInput{
		Bucket: aws.String(rs.options.Bucket),
		Key:    aws.String(rs.options.Prefix + name),
	}
	if rs.options.Acl != "" {
		input.ACL = types.ObjectCannedACL(rs.options.Acl)
	}
	if rs.options.Sse != "" {
		input.ServerSideEncryption = types.ServerSideEncryption(rs.options.Sse)
	}
	if rs.options.SseKmsKeyId != "" {
		input.SSEKMSKeyId = aws.String(rs.options.SseKmsKeyId)
	}
	if rs.options.StorageClass != "" {
		input.StorageClass = types.StorageClass(rs.options.StorageClass)
	}

	resp, err := rs.svc.CreateMultipartUpload(ctx, input)
	if err != nil {
		return nil, errors.Trace(err)
	}
	return &S3Uploader{
		svc:           rs.svc,
		createOutput:  resp,
		completeParts: make([]types.CompletedPart, 0, 128),
	}, nil
}

type s3ObjectWriter struct {
	wd  *io.PipeWriter
	wg  *sync.WaitGroup
	err error
}

// Write implement the io.Writer interface.
func (s *s3ObjectWriter) Write(_ context.Context, p []byte) (int, error) {
	return s.wd.Write(p)
}

// Close implement the io.Closer interface.
func (s *s3ObjectWriter) Close(_ context.Context) error {
	err := s.wd.Close()
	if err != nil {
		return err
	}
	s.wg.Wait()
	return s.err
}

// Create creates multi upload request.
func (rs *S3Storage) Create(ctx context.Context, name string, option *WriterOption) (ExternalFileWriter, error) {
	var uploader ExternalFileWriter
	var err error
	if option == nil || option.Concurrency <= 1 {
		uploader, err = rs.createUploader(ctx, name)
		if err != nil {
			return nil, err
		}
	} else {
		up := manager.NewUploader(rs.svc, func(u *manager.Uploader) {
			u.PartSize = option.PartSize
			u.Concurrency = option.Concurrency
			u.BufferProvider = manager.NewBufferedReadSeekerWriteToPool(option.Concurrency * hardcodedS3ChunkSize)
		})
		rd, wd := io.Pipe()
		upParams := &s3.PutObjectInput{
			Bucket: aws.String(rs.options.Bucket),
			Key:    aws.String(rs.options.Prefix + name),
			Body:   rd,
		}
		s3Writer := &s3ObjectWriter{wd: wd, wg: &sync.WaitGroup{}}
		s3Writer.wg.Add(1)
		go func() {
			_, err := up.Upload(ctx, upParams)
			// like a channel we only let sender close the pipe in happy path
			if err != nil {
				log.Warn("upload to s3 failed", zap.String("filename", name), zap.Error(err))
				_ = rd.CloseWithError(err)
			}
			s3Writer.err = err
			s3Writer.wg.Done()
		}()
		uploader = s3Writer
	}
	bufSize := WriteBufferSize
	if option != nil && option.PartSize > 0 {
		bufSize = int(option.PartSize)
	}
	var onFlush func()
	if option != nil {
		onFlush = option.OnUpload
		if onFlush != nil {
			// Total number of PUT operations for an multi-part uploaded file = total file size / part-size + 2. For details, see
			// https://repost.aws/questions/QUXmwDga0VRvSOOjYWMfor-w/are-we-billed-a-put-request-for-each-part-with-s3-multipart-upload-or-only-once-for-the-final-merged-file
			onFlush() // Initiate: PUT
			onFlush() // Complete: PUT
		}
	}
	uploaderWriter := newBufferedWriter(uploader, bufSize, NoCompression, onFlush)
	return uploaderWriter, nil
}

// Rename implements ExternalStorage interface.
func (rs *S3Storage) Rename(ctx context.Context, oldFileName, newFileName string) error {
	content, err := rs.ReadFile(ctx, oldFileName)
	if err != nil {
		return errors.Trace(err)
	}
	err = rs.WriteFile(ctx, newFileName, content)
	if err != nil {
		return errors.Trace(err)
	}
	if err = rs.DeleteFile(ctx, oldFileName); err != nil {
		return errors.Trace(err)
	}
	return nil
}

// Close implements ExternalStorage interface.
func (*S3Storage) Close() {}

// tidbRetryer implements aws.Retryer for TiDB-specific retry logic
type tidbRetryer struct {
	standardRetryer aws.Retryer
}

func newTidbRetryer() aws.Retryer {
	return &tidbRetryer{
		standardRetryer: retry.NewStandard(func(so *retry.StandardOptions) {
			so.MaxAttempts = maxRetries
			so.MaxBackoff = 30 * time.Second
		}),
	}
}

func (tr *tidbRetryer) IsErrorRetryable(err error) bool {
	var isRetryable bool
	defer func() {
		log.Warn("failed to request s3, checking whether we can retry", zap.Error(err), zap.Bool("retry", isRetryable))
		if isRetryable {
			metrics.RetryableErrorCount.WithLabelValues(err.Error()).Inc()
		}
	}()

	// for unit test
	failpoint.Inject("replace-error-to-connection-reset-by-peer", func(_ failpoint.Value) {
		log.Info("original error", zap.Error(err))
		if err != nil {
			err = errors.New("read tcp *.*.*.*:*->*.*.*.*:*: read: connection reset by peer")
		}
	})

	// TiDB-specific error handling
	errStr := err.Error()

	// Fast fail for unreachable EC2 metadata in containers
	if strings.Contains(errStr, ec2MetaAddress) && (isDeadlineExceedError(err) || isConnectionResetError(err)) {
		log.Warn("failed to get EC2 metadata. skipping.", logutil.ShortError(err))
		isRetryable = false
		return isRetryable
	}

	// Custom connection error handling
	if isConnectionResetError(err) {
		isRetryable = true
		return isRetryable
	}
	if isConnectionRefusedError(err) {
		isRetryable = false
		return isRetryable
	}
	if isHTTP2ConnAborted(err) {
		isRetryable = true
		return isRetryable
	}

	// Fall back to standard retry logic
	isRetryable = tr.standardRetryer.IsErrorRetryable(err)
	return isRetryable
}

func (tr *tidbRetryer) MaxAttempts() int {
	return maxRetries
}

func (tr *tidbRetryer) RetryDelay(attempt int, err error) (time.Duration, error) {
	delay, retryErr := tr.standardRetryer.RetryDelay(attempt, err)
	if retryErr != nil {
		return 0, retryErr
	}

	// Apply minimum delays similar to v1 configuration
	minDelay := 1 * time.Second
	if delay < minDelay {
		delay = minDelay
	}

	log.Warn("failed to request s3, retrying", zap.Error(err), zap.Duration("backoff", delay))
	return delay, nil
}

func (tr *tidbRetryer) GetRetryToken(ctx context.Context, opErr error) (releaseToken func(error) error, err error) {
	return tr.standardRetryer.GetRetryToken(ctx, opErr)
}

func (tr *tidbRetryer) GetInitialToken() (releaseToken func(error) error) {
	return tr.standardRetryer.GetInitialToken()
}

func isCancelError(err error) bool {
	return strings.Contains(err.Error(), "context canceled")
}

func isDeadlineExceedError(err error) bool {
	// TODO find a better way.
	// Known challenges:
	//
	// If we want to unwrap the r.Error:
	// 1. the err should be a smithy.APIError (let it be apiErr)
	// 2. We'd need to check the underlying error chain for *url.Error.
	// 3. urlErr.Err should be a http.httpError (which is private).
	//
	// If we want to reterive the error from the request context:
	// The error of context in the HTTPRequest (i.e. r.HTTPRequest.Context().Err() ) is nil.
	return strings.Contains(err.Error(), "context deadline exceeded")
}

func isConnectionResetError(err error) bool {
	return strings.Contains(err.Error(), "read: connection reset")
}

func isConnectionRefusedError(err error) bool {
	return strings.Contains(err.Error(), "connection refused")
}

func isHTTP2ConnAborted(err error) bool {
	patterns := []string{
		"http2: client connection force closed via ClientConn.Close",
		"http2: server sent GOAWAY and closed the connection",
		"unexpected EOF",
	}
	errMsg := err.Error()

	for _, p := range patterns {
		if strings.Contains(errMsg, p) {
			return true
		}
	}
	return false
}<|MERGE_RESOLUTION|>--- conflicted
+++ resolved
@@ -390,7 +390,6 @@
 		}))
 	}
 
-<<<<<<< HEAD
 	// Handle custom credentials
 	cred, err := autoNewCred(&qs)
 	if err != nil {
@@ -402,39 +401,6 @@
 
 	// Load the default configuration with our options
 	cfg, err := config.LoadDefaultConfig(ctx, configOpts...)
-=======
-	// ⚠️ Do NOT set a global endpoint in the AWS config.
-	// Setting a global endpoint will break AssumeRoleWithWebIdentity,
-	// as it overrides the STS endpoint and causes authentication to fail.
-	// See: https://github.com/aws/aws-sdk-go/issues/3972
-	if len(qs.Endpoint) != 0 && qs.Provider != "aws" {
-		awsConfig.WithEndpoint(qs.Endpoint)
-	}
-	if opts.HTTPClient != nil {
-		awsConfig.WithHTTPClient(opts.HTTPClient)
-	}
-	// When using a profile, let AWS SDK handle credentials through the profile
-	// Don't call autoNewCred as it interferes with profile-based authentication
-	if qs.Profile == "" {
-		cred, err := autoNewCred(&qs)
-		if err != nil {
-			return nil, errors.Trace(err)
-		}
-		if cred != nil {
-			awsConfig.WithCredentials(cred)
-		}
-	}
-	// awsConfig.WithLogLevel(aws.LogDebugWithSigning)
-	awsSessionOpts := session.Options{
-		Config: *awsConfig,
-	}
-	if qs.Profile != "" {
-		awsSessionOpts.Profile = qs.Profile
-		// Use default credential chain when profile is specified
-		awsSessionOpts.SharedConfigState = session.SharedConfigEnable
-	}
-	ses, err := session.NewSessionWithOptions(awsSessionOpts)
->>>>>>> 1cc2a48d
 	if err != nil {
 		return nil, errors.Trace(err)
 	}
@@ -462,6 +428,24 @@
 		s3Opts = append(s3Opts, func(o *s3.Options) {
 			o.BaseEndpoint = aws.String(qs.Endpoint)
 		})
+	}
+	if opts.HTTPClient != nil {
+		s3Opts = append(s3Opts, func(o *s3.Options) {
+			o.HTTPClient = opts.HTTPClient
+		})
+	}
+	// When using a profile, let AWS SDK handle credentials through the profile
+	// Don't call autoNewCred as it interferes with profile-based authentication
+	if qs.Profile == "" {
+		cred, err := autoNewCred(&qs)
+		if err != nil {
+			return nil, errors.Trace(err)
+		}
+		if cred != nil {
+			s3Opts = append(s3Opts, func(o *s3.Options) {
+				o.Credentials = cred
+			})
+		}
 	}
 
 	// Handle role assumption if specified
