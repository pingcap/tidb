--- conflicted
+++ resolved
@@ -208,7 +208,6 @@
 	return
 }
 
-<<<<<<< HEAD
 // RedactURL redacts the secret tokens in the URL. only S3 url need redaction for now.
 func RedactURL(str string) (string, error) {
 	u, err := ParseRawURL(str)
@@ -232,7 +231,8 @@
 		u.RawQuery = values.Encode()
 	}
 	return u.String(), nil
-=======
+}
+
 // IsLocalPath returns true if the path is a local file path.
 func IsLocalPath(p string) (bool, error) {
 	u, err := url.Parse(p)
@@ -245,5 +245,4 @@
 // IsLocal returns true if the URL is a local file path.
 func IsLocal(u *url.URL) bool {
 	return u.Scheme == "local" || u.Scheme == "file" || u.Scheme == ""
->>>>>>> be8d8650
 }