// Copyright 2020 PingCAP, Inc. Licensed under Apache-2.0.

package storage

import (
	"context"
	"io"
	"net/http"

	"github.com/aws/aws-sdk-go/aws/request"
	"github.com/pingcap/errors"
	backuppb "github.com/pingcap/kvproto/pkg/brpb"
	berrors "github.com/pingcap/tidb/br/pkg/errors"
	"github.com/pingcap/tidb/br/pkg/lightning/log"
	"github.com/pingcap/tidb/util/intest"
	"go.uber.org/zap"
)

// Permission represents the permission we need to check in create storage.
type Permission string

const (
	// AccessBuckets represents bucket access permission
	// it replace the origin skip-check-path.
	AccessBuckets Permission = "AccessBucket"

	// ListObjects represents listObjects permission
	ListObjects Permission = "ListObjects"
	// GetObject represents GetObject permission
	GetObject Permission = "GetObject"
	// PutObject represents PutObject permission
	PutObject Permission = "PutObject"

	DefaultRequestConcurrency uint = 128
)

// WalkOption is the option of storage.WalkDir.
type WalkOption struct {
	// walk on SubDir of base directory, i.e. if the base dir is '/path/to/base'
	// then we're walking '/path/to/base/<SubDir>'
	SubDir string
	// whether subdirectory under the walk dir is skipped, only works for LOCAL storage now.
	// default is false, i.e. we walk recursively.
	SkipSubDir bool
	// ObjPrefix used fo prefix search in storage. Note that only part of storage
	// support it.
	// It can save lots of time when we want find specify prefix objects in storage.
	// For example. we have 10000 <Hash>.sst files and 10 backupmeta.(\d+) files.
	// we can use ObjPrefix = "backupmeta" to retrieve all meta files quickly.
	ObjPrefix string
	// ListCount is the number of entries per page.
	//
	// In cloud storages such as S3 and GCS, the files listed and sent in pages.
	// Typically a page contains 1000 files, and if a folder has 3000 descendant
	// files, one would need 3 requests to retrieve all of them. This parameter
	// controls this size. Note that both S3 and GCS limits the maximum to 1000.
	//
	// Typically you want to leave this field unassigned (zero) to use the
	// default value (1000) to minimize the number of requests, unless you want
	// to reduce the possibility of timeout on an extremely slow connection, or
	// perform testing.
	ListCount int64
}

// ReadSeekCloser is the interface that groups the basic Read, Seek and Close methods.
type ReadSeekCloser interface {
	io.Reader
	io.Seeker
	io.Closer
}

// Uploader upload file with chunks.
type Uploader interface {
	// UploadPart upload part of file data to storage
	UploadPart(ctx context.Context, data []byte) error
	// CompleteUpload make the upload data to a complete file
	CompleteUpload(ctx context.Context) error
}

// Writer is like io.Writer but with Context, create a new writer on top of Uploader with NewUploaderWriter.
type Writer interface {
	// Write writes to buffer and if chunk is filled will upload it
	Write(ctx context.Context, p []byte) (int, error)
	// Close writes final chunk and completes the upload
	Close(ctx context.Context) error
}

type WriterOption struct {
	Concurrency int
}

type ReaderOption struct {
	// StartOffset is inclusive. And it's incompatible with Seek.
	StartOffset *int64
	// EndOffset is exclusive. And it's incompatible with Seek.
	EndOffset *int64
}

// ExternalStorage represents a kind of file system storage.
type ExternalStorage interface {
	// WriteFile writes a complete file to storage, similar to os.WriteFile, but WriteFile should be atomic
	WriteFile(ctx context.Context, name string, data []byte) error
	// ReadFile reads a complete file from storage, similar to os.ReadFile
	ReadFile(ctx context.Context, name string) ([]byte, error)
	// FileExists return true if file exists
	FileExists(ctx context.Context, name string) (bool, error)
	// DeleteFile delete the file in storage
	DeleteFile(ctx context.Context, name string) error
<<<<<<< HEAD
	// Open a Reader by file path. path is relative path to storage base path.
	// Some implementation will use the given ctx as the inner context of the reader.
	Open(ctx context.Context, path string, option *ReaderOption) (ExternalFileReader, error)
=======
	// DeleteFiles delete the files in storage
	DeleteFiles(ctx context.Context, names []string) error
	// Open a Reader by file path. path is relative path to storage base path
	Open(ctx context.Context, path string) (ExternalFileReader, error)
>>>>>>> 241e8464
	// WalkDir traverse all the files in a dir.
	//
	// fn is the function called for each regular file visited by WalkDir.
	// The argument `path` is the file path that can be used in `Open`
	// function; the argument `size` is the size in byte of the file determined
	// by path.
	WalkDir(ctx context.Context, opt *WalkOption, fn func(path string, size int64) error) error

	// URI returns the base path as a URI
	URI() string

	// Create opens a file writer by path. path is relative path to storage base path. Currently only s3 implemented WriterOption
	Create(ctx context.Context, path string, option *WriterOption) (ExternalFileWriter, error)
	// Rename file name from oldFileName to newFileName
	Rename(ctx context.Context, oldFileName, newFileName string) error
}

// ExternalFileReader represents the streaming external file reader.
type ExternalFileReader interface {
	io.ReadSeekCloser
	// GetFileSize returns the file size.
	GetFileSize() (int64, error)
}

// ExternalFileWriter represents the streaming external file writer.
type ExternalFileWriter interface {
	// Write writes to buffer and if chunk is filled will upload it
	Write(ctx context.Context, p []byte) (int, error)
	// Close writes final chunk and completes the upload
	Close(ctx context.Context) error
}

// ExternalStorageOptions are backend-independent options provided to New.
type ExternalStorageOptions struct {
	// SendCredentials marks whether to send credentials downstream.
	//
	// This field should be set to false if the credentials are provided to
	// downstream via external key managers, e.g. on K8s or cloud provider.
	SendCredentials bool

	// NoCredentials means that no cloud credentials are supplied to BR
	NoCredentials bool

	// HTTPClient to use. The created storage may ignore this field if it is not
	// directly using HTTP (e.g. the local storage) or use self-design HTTP client
	// with credential (e.g. the gcs).
	// NOTICE: the HTTPClient is only used by s3 storage and azure blob storage.
	HTTPClient *http.Client

	// CheckPermissions check the given permission in New() function.
	// make sure we can access the storage correctly before execute tasks.
	CheckPermissions []Permission

	// S3Retryer is the retryer for create s3 storage, if it is nil,
	// defaultS3Retryer() will be used.
	S3Retryer request.Retryer

	// CheckObjectLockOptions check the s3 bucket has enabled the ObjectLock.
	// if enabled. it will send the options to tikv.
	CheckS3ObjectLockOptions bool
}

// Create creates ExternalStorage.
//
// Please consider using `New` in the future.
func Create(ctx context.Context, backend *backuppb.StorageBackend, sendCreds bool) (ExternalStorage, error) {
	return New(ctx, backend, &ExternalStorageOptions{
		SendCredentials: sendCreds,
		HTTPClient:      nil,
	})
}

// NewWithDefaultOpt creates ExternalStorage with default options.
func NewWithDefaultOpt(ctx context.Context, backend *backuppb.StorageBackend) (ExternalStorage, error) {
	var opts ExternalStorageOptions
	if intest.InTest {
		opts.NoCredentials = true
	}
	return New(ctx, backend, &opts)
}

// New creates an ExternalStorage with options.
func New(ctx context.Context, backend *backuppb.StorageBackend, opts *ExternalStorageOptions) (ExternalStorage, error) {
	if opts == nil {
		opts = &ExternalStorageOptions{}
	}
	switch backend := backend.Backend.(type) {
	case *backuppb.StorageBackend_Local:
		if backend.Local == nil {
			return nil, errors.Annotate(berrors.ErrStorageInvalidConfig, "local config not found")
		}
		return NewLocalStorage(backend.Local.Path)
	case *backuppb.StorageBackend_Hdfs:
		if backend.Hdfs == nil {
			return nil, errors.Annotate(berrors.ErrStorageInvalidConfig, "hdfs config not found")
		}
		return NewHDFSStorage(backend.Hdfs.Remote), nil
	case *backuppb.StorageBackend_S3:
		if backend.S3 == nil {
			return nil, errors.Annotate(berrors.ErrStorageInvalidConfig, "s3 config not found")
		}
		return NewS3Storage(ctx, backend.S3, opts)
	case *backuppb.StorageBackend_Noop:
		return newNoopStorage(), nil
	case *backuppb.StorageBackend_Gcs:
		if backend.Gcs == nil {
			return nil, errors.Annotate(berrors.ErrStorageInvalidConfig, "GCS config not found")
		}
		// the HTTPClient should has credential, currently the HTTPClient only has the http.Transport.
		// Issue: https: //github.com/pingcap/tidb/issues/47022
		opts.HTTPClient = nil
		return NewGCSStorage(ctx, backend.Gcs, opts)
	case *backuppb.StorageBackend_AzureBlobStorage:
		return newAzureBlobStorage(ctx, backend.AzureBlobStorage, opts)
	default:
		return nil, errors.Annotatef(berrors.ErrStorageInvalidConfig, "storage %T is not supported yet", backend)
	}
}

// Different from `http.DefaultTransport`, set the `MaxIdleConns` and `MaxIdleConnsPerHost`
// to the actual request concurrency to reuse tcp connection as much as possible.
func GetDefaultHttpClient(concurrency uint) *http.Client {
	transport, _ := CloneDefaultHttpTransport()
	transport.MaxIdleConns = int(concurrency)
	transport.MaxIdleConnsPerHost = int(concurrency)
	return &http.Client{
		Transport: transport,
	}
}

func CloneDefaultHttpTransport() (*http.Transport, bool) {
	transport, ok := http.DefaultTransport.(*http.Transport)
	return transport.Clone(), ok
}

// ReadDataInRange reads data from storage in range [start, start+len(p)).
func ReadDataInRange(
	ctx context.Context,
	storage ExternalStorage,
	name string,
	start int64,
	p []byte,
) (n int, err error) {
	end := start + int64(len(p))
	rd, err := storage.Open(ctx, name, &ReaderOption{
		StartOffset: &start,
		EndOffset:   &end,
	})
	if err != nil {
		return 0, err
	}
	defer func() {
		err := rd.Close()
		if err != nil {
			log.FromContext(ctx).Warn("failed to close reader", zap.Error(err))
		}
	}()
	return io.ReadFull(rd, p)
}<|MERGE_RESOLUTION|>--- conflicted
+++ resolved
@@ -106,16 +106,11 @@
 	FileExists(ctx context.Context, name string) (bool, error)
 	// DeleteFile delete the file in storage
 	DeleteFile(ctx context.Context, name string) error
-<<<<<<< HEAD
 	// Open a Reader by file path. path is relative path to storage base path.
 	// Some implementation will use the given ctx as the inner context of the reader.
 	Open(ctx context.Context, path string, option *ReaderOption) (ExternalFileReader, error)
-=======
 	// DeleteFiles delete the files in storage
 	DeleteFiles(ctx context.Context, names []string) error
-	// Open a Reader by file path. path is relative path to storage base path
-	Open(ctx context.Context, path string) (ExternalFileReader, error)
->>>>>>> 241e8464
 	// WalkDir traverse all the files in a dir.
 	//
 	// fn is the function called for each regular file visited by WalkDir.
