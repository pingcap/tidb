--- conflicted
+++ resolved
@@ -5,12 +5,10 @@
 import (
 	"bufio"
 	"context"
-	stderrors "errors"
 	"io"
 	"os"
 	"path/filepath"
 	"strings"
-	"syscall"
 
 	"github.com/google/uuid"
 	"github.com/pingcap/errors"
@@ -51,11 +49,7 @@
 	err := os.Remove(path)
 	if err != nil &&
 		l.IgnoreEnoentForDelete &&
-<<<<<<< HEAD
-		stderrors.Is(err, syscall.ENOENT) {
-=======
 		os.IsNotExist(err) {
->>>>>>> 64c8d318
 		return nil
 	}
 	return err
