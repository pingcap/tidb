--- conflicted
+++ resolved
@@ -8,11 +8,8 @@
 	goerrors "errors"
 	"fmt"
 	"io"
-<<<<<<< HEAD
 	"math/rand"
-=======
 	"net/url"
->>>>>>> af4847dd
 	"os"
 	"path"
 	"strings"
