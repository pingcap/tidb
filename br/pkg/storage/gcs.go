--- conflicted
+++ resolved
@@ -186,13 +186,9 @@
 	if opt == nil {
 		opt = &WalkOption{}
 	}
-<<<<<<< HEAD
-=======
 	if len(opt.ObjPrefix) != 0 {
 		return errors.New("gcs storage not support ObjPrefix for now")
 	}
-
->>>>>>> cd297b9f
 	prefix := path.Join(s.gcs.Prefix, opt.SubDir)
 	if len(prefix) > 0 && !strings.HasSuffix(prefix, "/") {
 		prefix += "/"
