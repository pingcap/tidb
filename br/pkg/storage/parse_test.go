// Copyright 2020 PingCAP, Inc. Licensed under Apache-2.0.

package storage

import (
	"net/url"
	"os"
	"path/filepath"
	"testing"

	backuppb "github.com/pingcap/kvproto/pkg/brpb"
	"github.com/stretchr/testify/require"
)

func TestCreateStorage(t *testing.T) {
	_, err := ParseBackend("1invalid:", nil)
	require.Error(t, err)
	require.Regexp(t, "parse (.*)1invalid:(.*): first path segment in URL cannot contain colon", err.Error())

	_, err = ParseBackend("net:storage", nil)
	require.Error(t, err)
	require.Regexp(t, "storage net not support yet.*", err.Error())

	s, err := ParseBackend("local:///tmp/storage", nil)
	require.NoError(t, err)
	require.Equal(t, "/tmp/storage", s.GetLocal().GetPath())

	s, err = ParseBackend("file:///tmp/storage", nil)
	require.NoError(t, err)
	require.Equal(t, "/tmp/storage", s.GetLocal().GetPath())

	s, err = ParseBackend("noop://", nil)
	require.NoError(t, err)
	require.NotNil(t, s.GetNoop())

	s, err = ParseBackend("hdfs://127.0.0.1:1231/backup", nil)
	require.NoError(t, err)
	require.Equal(t, "hdfs://127.0.0.1:1231/backup", s.GetHdfs().GetRemote())

	_, err = ParseBackend("s3:///bucket/more/prefix/", &BackendOptions{})
	require.Error(t, err)
	require.Regexp(t, `please specify the bucket for s3 in s3:///bucket/more/prefix/.*`, err.Error())

	s3opt := &BackendOptions{
		S3: S3BackendOptions{
			Endpoint: "https://s3.example.com/",
		},
	}
	s, err = ParseBackend("s3://bucket2/prefix/", s3opt)
	require.NoError(t, err)
	s3 := s.GetS3()
	require.NotNil(t, s3)
	require.Equal(t, "bucket2", s3.Bucket)
	require.Equal(t, "prefix", s3.Prefix)
	require.Equal(t, "https://s3.example.com", s3.Endpoint)
	require.False(t, s3.ForcePathStyle)

	// nolint:lll
	s, err = ParseBackend(`s3://bucket3/prefix/path?endpoint=https://127.0.0.1:9000&force_path_style=0&SSE=aws:kms&sse-kms-key-id=TestKey&xyz=abc`, nil)
	require.NoError(t, err)
	s3 = s.GetS3()
	require.NotNil(t, s3)
	require.Equal(t, "bucket3", s3.Bucket)
	require.Equal(t, "prefix/path", s3.Prefix)
	require.Equal(t, "https://127.0.0.1:9000", s3.Endpoint)
	require.False(t, s3.ForcePathStyle)
	require.Equal(t, "aws:kms", s3.Sse)
	require.Equal(t, "TestKey", s3.SseKmsKeyId)

	// special character in access keys
	s, err = ParseBackend(`s3://bucket4/prefix/path?access-key=NXN7IPIOSAAKDEEOLMAF&secret-access-key=nREY/7Dt+PaIbYKrKlEEMMF/ExCiJEX=XMLPUANw`, nil)
	require.NoError(t, err)
	s3 = s.GetS3()
	require.NotNil(t, s3)
	require.Equal(t, "bucket4", s3.Bucket)
	require.Equal(t, "prefix/path", s3.Prefix)
	require.Equal(t, "NXN7IPIOSAAKDEEOLMAF", s3.AccessKey)
	require.Equal(t, "nREY/7Dt+PaIbYKrKlEEMMF/ExCiJEX=XMLPUANw", s3.SecretAccessKey)
	require.True(t, s3.ForcePathStyle)

	gcsOpt := &BackendOptions{
		GCS: GCSBackendOptions{
			Endpoint: "https://gcs.example.com/",
		},
	}
	s, err = ParseBackend("gcs://bucket2/prefix/", gcsOpt)
	require.NoError(t, err)
	gcs := s.GetGcs()
	require.NotNil(t, gcs)
	require.Equal(t, "bucket2", gcs.Bucket)
	require.Equal(t, "prefix", gcs.Prefix)
	require.Equal(t, "https://gcs.example.com/", gcs.Endpoint)
	require.Equal(t, "", gcs.CredentialsBlob)

	s, err = ParseBackend("gcs://bucket2", gcsOpt)
	require.NoError(t, err)
	gcs = s.GetGcs()
	require.NotNil(t, gcs)
	require.Equal(t, "bucket2", gcs.Bucket)
	require.Equal(t, "", gcs.Prefix)
	require.Equal(t, "https://gcs.example.com/", gcs.Endpoint)
	require.Equal(t, "", gcs.CredentialsBlob)

	var credFilePerm os.FileMode = 0o600
	fakeCredentialsFile := filepath.Join(t.TempDir(), "fakeCredentialsFile")
	err = os.WriteFile(fakeCredentialsFile, []byte("fakeCredentials"), credFilePerm)
	require.NoError(t, err)

	gcsOpt.GCS.CredentialsFile = fakeCredentialsFile

	s, err = ParseBackend("gcs://bucket/more/prefix/", gcsOpt)
	require.NoError(t, err)
	gcs = s.GetGcs()
	require.NotNil(t, gcs)
	require.Equal(t, "bucket", gcs.Bucket)
	require.Equal(t, "more/prefix", gcs.Prefix)
	require.Equal(t, "https://gcs.example.com/", gcs.Endpoint)
	require.Equal(t, "fakeCredentials", gcs.CredentialsBlob)

	err = os.WriteFile(fakeCredentialsFile, []byte("fakeCreds2"), credFilePerm)
	require.NoError(t, err)
	s, err = ParseBackend("gs://bucket4/backup/?credentials-file="+url.QueryEscape(fakeCredentialsFile), nil)
	require.NoError(t, err)
	gcs = s.GetGcs()
	require.NotNil(t, gcs)
	require.Equal(t, "bucket4", gcs.Bucket)
	require.Equal(t, "backup", gcs.Prefix)
	require.Equal(t, "fakeCreds2", gcs.CredentialsBlob)

	s, err = ParseBackend(`azure://bucket1/prefix/path?account-name=user&account-key=cGFzc3dk&endpoint=http://127.0.0.1/user`, nil)
	c.Assert(err, IsNil)
	azblob := s.GetAzureBlobStorage()
	c.Assert(azblob, NotNil)
	c.Assert(azblob.Bucket, Equals, "bucket1")
	c.Assert(azblob.Prefix, Equals, "prefix/path")
	c.Assert(azblob.Endpoint, Equals, "http://127.0.0.1/user")
	c.Assert(azblob.AccountName, Equals, "user")
	c.Assert(azblob.SharedKey, Equals, "cGFzc3dk")

	s, err = ParseBackend("/test", nil)
	require.NoError(t, err)
	local := s.GetLocal()
	require.NotNil(t, local)
	expectedLocalPath, err := filepath.Abs("/test")
<<<<<<< HEAD
	c.Assert(err, IsNil)
	c.Assert(local.GetPath(), Equals, expectedLocalPath)

=======
	require.NoError(t, err)
	require.Equal(t, expectedLocalPath, local.GetPath())
>>>>>>> 7647c2b9
}

func TestFormatBackendURL(t *testing.T) {
	backendURL := FormatBackendURL(&backuppb.StorageBackend{
		Backend: &backuppb.StorageBackend_Local{
			Local: &backuppb.Local{Path: "/tmp/file"},
		},
	})
	require.Equal(t, "local:///tmp/file", backendURL.String())

	backendURL = FormatBackendURL(&backuppb.StorageBackend{
		Backend: &backuppb.StorageBackend_Noop{
			Noop: &backuppb.Noop{},
		},
	})
	require.Equal(t, "noop:///", backendURL.String())

	backendURL = FormatBackendURL(&backuppb.StorageBackend{
		Backend: &backuppb.StorageBackend_S3{
			S3: &backuppb.S3{
				Bucket:   "bucket",
				Prefix:   "/some prefix/",
				Endpoint: "https://s3.example.com/",
			},
		},
	})
	require.Equal(t, "s3://bucket/some%20prefix/", backendURL.String())

	backendURL = FormatBackendURL(&backuppb.StorageBackend{
		Backend: &backuppb.StorageBackend_Gcs{
			Gcs: &backuppb.GCS{
				Bucket:   "bucket",
				Prefix:   "/some prefix/",
				Endpoint: "https://gcs.example.com/",
			},
		},
	})
<<<<<<< HEAD
	c.Assert(url.String(), Equals, "gcs://bucket/some%20prefix/")

	url = FormatBackendURL(&backuppb.StorageBackend{
		Backend: &backuppb.StorageBackend_AzureBlobStorage{
			AzureBlobStorage: &backuppb.AzureBlobStorage{
				Bucket:   "bucket",
				Prefix:   "/some prefix/",
				Endpoint: "https://azure.example.com/",
			},
		},
	})
	c.Assert(url.String(), Equals, "azure://bucket/some%20prefix/")
=======
	require.Equal(t, "gcs://bucket/some%20prefix/", backendURL.String())
>>>>>>> 7647c2b9
}<|MERGE_RESOLUTION|>--- conflicted
+++ resolved
@@ -128,28 +128,22 @@
 	require.Equal(t, "fakeCreds2", gcs.CredentialsBlob)
 
 	s, err = ParseBackend(`azure://bucket1/prefix/path?account-name=user&account-key=cGFzc3dk&endpoint=http://127.0.0.1/user`, nil)
-	c.Assert(err, IsNil)
+	require.NoError(t, err)
 	azblob := s.GetAzureBlobStorage()
-	c.Assert(azblob, NotNil)
-	c.Assert(azblob.Bucket, Equals, "bucket1")
-	c.Assert(azblob.Prefix, Equals, "prefix/path")
-	c.Assert(azblob.Endpoint, Equals, "http://127.0.0.1/user")
-	c.Assert(azblob.AccountName, Equals, "user")
-	c.Assert(azblob.SharedKey, Equals, "cGFzc3dk")
+  require.NotNil(t, azblob)
+  require.Equal(t, "bucket1", azblob.Bucket)
+  require.Equal(t, "prefix/path", azblob.Prefix)
+  require.Equal(t, "http://127.0.0.1/user", azblob.Endpoint)
+  require.Equal(t, "user", azblob.AccountName)
+  require.Equal(t, "cGFzc3dk", azblob.SharedKey)
 
 	s, err = ParseBackend("/test", nil)
 	require.NoError(t, err)
 	local := s.GetLocal()
 	require.NotNil(t, local)
 	expectedLocalPath, err := filepath.Abs("/test")
-<<<<<<< HEAD
-	c.Assert(err, IsNil)
-	c.Assert(local.GetPath(), Equals, expectedLocalPath)
-
-=======
 	require.NoError(t, err)
 	require.Equal(t, expectedLocalPath, local.GetPath())
->>>>>>> 7647c2b9
 }
 
 func TestFormatBackendURL(t *testing.T) {
@@ -187,10 +181,9 @@
 			},
 		},
 	})
-<<<<<<< HEAD
-	c.Assert(url.String(), Equals, "gcs://bucket/some%20prefix/")
+	require.Equal(t, "gcs://bucket/some%20prefix/", backendURL.String())
 
-	url = FormatBackendURL(&backuppb.StorageBackend{
+	backendURL = FormatBackendURL(&backuppb.StorageBackend{
 		Backend: &backuppb.StorageBackend_AzureBlobStorage{
 			AzureBlobStorage: &backuppb.AzureBlobStorage{
 				Bucket:   "bucket",
@@ -199,8 +192,5 @@
 			},
 		},
 	})
-	c.Assert(url.String(), Equals, "azure://bucket/some%20prefix/")
-=======
-	require.Equal(t, "gcs://bucket/some%20prefix/", backendURL.String())
->>>>>>> 7647c2b9
+	require.Equal(t, "azure://bucket/some%20prefix/", backendURL.String())
 }