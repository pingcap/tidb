// Copyright 2020 PingCAP, Inc. Licensed under Apache-2.0.

package backup

import (
	"bytes"
	"context"
	"encoding/hex"
	"encoding/json"
	"fmt"
	"io"
	"os"
	"strings"
	"sync"
	"time"

	"github.com/google/btree"
	"github.com/opentracing/opentracing-go"
	"github.com/pingcap/errors"
	"github.com/pingcap/failpoint"
	backuppb "github.com/pingcap/kvproto/pkg/brpb"
	"github.com/pingcap/kvproto/pkg/kvrpcpb"
	"github.com/pingcap/kvproto/pkg/metapb"
	"github.com/pingcap/log"
	"github.com/pingcap/tidb/br/pkg/checkpoint"
	"github.com/pingcap/tidb/br/pkg/conn"
	connutil "github.com/pingcap/tidb/br/pkg/conn/util"
	berrors "github.com/pingcap/tidb/br/pkg/errors"
	"github.com/pingcap/tidb/br/pkg/glue"
	"github.com/pingcap/tidb/br/pkg/logutil"
	"github.com/pingcap/tidb/br/pkg/metautil"
	"github.com/pingcap/tidb/br/pkg/redact"
	"github.com/pingcap/tidb/br/pkg/rtree"
	"github.com/pingcap/tidb/br/pkg/storage"
	"github.com/pingcap/tidb/br/pkg/summary"
	"github.com/pingcap/tidb/br/pkg/utils"
	"github.com/pingcap/tidb/ddl"
	"github.com/pingcap/tidb/distsql"
	"github.com/pingcap/tidb/kv"
	"github.com/pingcap/tidb/meta"
	"github.com/pingcap/tidb/meta/autoid"
	"github.com/pingcap/tidb/parser/model"
	"github.com/pingcap/tidb/util"
	"github.com/pingcap/tidb/util/codec"
	"github.com/pingcap/tidb/util/ranger"
	filter "github.com/pingcap/tidb/util/table-filter"
	"github.com/tikv/client-go/v2/oracle"
	"github.com/tikv/client-go/v2/tikv"
	"github.com/tikv/client-go/v2/txnkv/txnlock"
	pd "github.com/tikv/pd/client"
	"go.uber.org/zap"
	"golang.org/x/sync/errgroup"
	"google.golang.org/grpc/codes"
	"google.golang.org/grpc/status"
)

// ClientMgr manages connections needed by backup.
type ClientMgr interface {
	GetBackupClient(ctx context.Context, storeID uint64) (backuppb.BackupClient, error)
	ResetBackupClient(ctx context.Context, storeID uint64) (backuppb.BackupClient, error)
	GetPDClient() pd.Client
	GetLockResolver() *txnlock.LockResolver
	Close()
}

// Checksum is the checksum of some backup files calculated by CollectChecksums.
type Checksum struct {
	Crc64Xor   uint64
	TotalKvs   uint64
	TotalBytes uint64
}

// ProgressUnit represents the unit of progress.
type ProgressUnit string

// Maximum total sleep time(in ms) for kv/cop commands.
const (
	backupFineGrainedMaxBackoff = 80000
	backupRetryTimes            = 5
	// RangeUnit represents the progress updated counter when a range finished.
	RangeUnit ProgressUnit = "range"
	// RegionUnit represents the progress updated counter when a region finished.
	RegionUnit ProgressUnit = "region"
)

// Client is a client instructs TiKV how to do a backup.
type Client struct {
	mgr       ClientMgr
	clusterID uint64

	storage    storage.ExternalStorage
	backend    *backuppb.StorageBackend
	apiVersion kvrpcpb.APIVersion

	cipher           *backuppb.CipherInfo
	checkpointMeta   *checkpoint.CheckpointMetadata
	checkpointRunner *checkpoint.CheckpointRunner

	gcTTL int64
}

// NewBackupClient returns a new backup client.
func NewBackupClient(ctx context.Context, mgr ClientMgr) (*Client, error) {
	log.Info("new backup client")
	pdClient := mgr.GetPDClient()
	clusterID := pdClient.GetClusterID(ctx)
	return &Client{
		clusterID: clusterID,
		mgr:       mgr,

		cipher:           nil,
		checkpointMeta:   nil,
		checkpointRunner: nil,
	}, nil
}

// SetCipher for checkpoint to encrypt sst file's metadata
func (bc *Client) SetCipher(cipher *backuppb.CipherInfo) {
	bc.cipher = cipher
}

// GetTS gets a new timestamp from PD.
func (bc *Client) GetCurerntTS(ctx context.Context) (uint64, error) {
	p, l, err := bc.mgr.GetPDClient().GetTS(ctx)
	if err != nil {
		return 0, errors.Trace(err)
	}
	restoreTS := oracle.ComposeTS(p, l)
	return restoreTS, nil
}

// GetTS returns the latest timestamp.
func (bc *Client) GetTS(ctx context.Context, duration time.Duration, ts uint64) (uint64, error) {
	var (
		backupTS uint64
		err      error
	)

	if bc.checkpointMeta != nil {
		log.Info("reuse checkpoint BackupTS", zap.Uint64("backup-ts", bc.checkpointMeta.BackupTS))
		return bc.checkpointMeta.BackupTS, nil
	}
	if ts > 0 {
		backupTS = ts
	} else {
		p, l, err := bc.mgr.GetPDClient().GetTS(ctx)
		if err != nil {
			return 0, errors.Trace(err)
		}
		backupTS = oracle.ComposeTS(p, l)

		switch {
		case duration < 0:
			return 0, errors.Annotate(berrors.ErrInvalidArgument, "negative timeago is not allowed")
		case duration > 0:
			log.Info("backup time ago", zap.Duration("timeago", duration))

			backupTime := oracle.GetTimeFromTS(backupTS)
			backupAgo := backupTime.Add(-duration)
			if backupTS < oracle.ComposeTS(oracle.GetPhysical(backupAgo), l) {
				return 0, errors.Annotate(berrors.ErrInvalidArgument, "backup ts overflow please choose a smaller timeago")
			}
			backupTS = oracle.ComposeTS(oracle.GetPhysical(backupAgo), l)
		}
	}

	// check backup time do not exceed GCSafePoint
	err = utils.CheckGCSafePoint(ctx, bc.mgr.GetPDClient(), backupTS)
	if err != nil {
		return 0, errors.Trace(err)
	}
	log.Info("backup encode timestamp", zap.Uint64("BackupTS", backupTS))
	return backupTS, nil
}

// SetLockFile set write lock file.
func (bc *Client) SetLockFile(ctx context.Context) error {
	return bc.storage.WriteFile(ctx, metautil.LockFile,
		[]byte("DO NOT DELETE\n"+
			"This file exists to remind other backup jobs won't use this path"))
}

// SetGCTTL set gcTTL for client.
func (bc *Client) SetGCTTL(ttl int64) {
	if ttl <= 0 {
		ttl = utils.DefaultBRGCSafePointTTL
	}
	bc.gcTTL = ttl
}

// GetGCTTL get gcTTL for this backup.
func (bc *Client) GetGCTTL() int64 {
	return bc.gcTTL
}

// GetStorageBackend gets storage backupend field in client.
func (bc *Client) GetStorageBackend() *backuppb.StorageBackend {
	return bc.backend
}

// GetStorage gets storage for this backup.
func (bc *Client) GetStorage() storage.ExternalStorage {
	return bc.storage
}

// SetStorageAndCheckNotInUse sets ExternalStorage for client and check storage not in used by others.
func (bc *Client) SetStorageAndCheckNotInUse(
	ctx context.Context,
	backend *backuppb.StorageBackend,
	opts *storage.ExternalStorageOptions,
) error {
	err := bc.SetStorage(ctx, backend, opts)
	if err != nil {
		return errors.Trace(err)
	}

	// backupmeta already exists
	exist, err := bc.storage.FileExists(ctx, metautil.MetaFile)
	if err != nil {
		return errors.Annotatef(err, "error occurred when checking %s file", metautil.MetaFile)
	}
	if exist {
		return errors.Annotatef(berrors.ErrInvalidArgument, "backup meta file exists in %v, "+
			"there may be some backup files in the path already, "+
			"please specify a correct backup directory!", bc.storage.URI()+"/"+metautil.MetaFile)
	}
	// use checkpoint mode if checkpoint meta exists
	exist, err = bc.storage.FileExists(ctx, checkpoint.CheckpointMetaPath)
	if err != nil {
		return errors.Annotatef(err, "error occurred when checking %s file", checkpoint.CheckpointMetaPath)
	}

	// if there is no checkpoint meta, then checkpoint mode is not used
	// or it is the first execution
	if exist {
		// load the config's hash to keep the config unchanged.
		log.Info("load the checkpoint meta, so the existence of lockfile is allowed.")
		bc.checkpointMeta, err = checkpoint.LoadCheckpointMetadata(ctx, bc.storage)
		if err != nil {
			return errors.Annotatef(err, "error occurred when loading %s file", checkpoint.CheckpointMetaPath)
		}
	} else {
		err = CheckBackupStorageIsLocked(ctx, bc.storage)
		if err != nil {
			return err
		}
	}
<<<<<<< HEAD

	bc.backend = backend
	return nil
}

// CheckCheckpoint check whether the configs are the same
func (bc *Client) CheckCheckpoint(hash []byte) bool {
	// first execution or not use checkpoint mode yet
	if bc.checkpointMeta == nil {
		return true
	}

	return bytes.Equal(bc.checkpointMeta.ConfigHash, hash)
}

// SaveCheckpointMeta saves the initial status into the external storage, and start checkpoint runner
func (bc *Client) SaveCheckpointMeta(ctx context.Context, cfgHash []byte, backupTS uint64, ranges []rtree.Range) error {
	defer func() {
		bc.checkpointRunner = checkpoint.StartCheckpointRunner(ctx, bc.storage, bc.cipher)
	}()
	if bc.checkpointMeta != nil {
		// no need to save Checkpoint Meta again
		return nil
	}
	bc.checkpointMeta = &checkpoint.CheckpointMetadata{
		ConfigHash: cfgHash,
		BackupTS:   backupTS,
		Ranges:     ranges,
	}

	err := checkpoint.SaveCheckpointMetadata(ctx, bc.storage, bc.checkpointMeta)
	return errors.Trace(err)
}

// LoadCheckpointRange loads the checkpoint(finished) sub-ranges of the current range, and calculate its incompleted sub-ranges.
func (bc *Client) LoadCheckpointRange(ctx context.Context, r rtree.Range, progressCallBack func(ProgressUnit)) (*rtree.ProgressRange, error) {
	rangeTree := rtree.NewRangeTree()
	// not in the checkpoint mode
	if bc.checkpointMeta == nil {
		return &rtree.ProgressRange{
			Res:        rangeTree,
			Incomplete: []rtree.Range{r},
			Origin:     r,
		}, nil
	}

	// use groupKey to distinguish different ranges
	groupKey := redact.Key(r.StartKey)
	err := checkpoint.WalkCheckpointFileWithSpecificKey(ctx, bc.storage, groupKey, bc.cipher, func(region *checkpoint.RangeGroup) {
		rangeTree.Put(region.StartKey, region.EndKey, region.Files)
		progressCallBack(RegionUnit)
	})

	if err != nil {
		return nil, errors.Trace(err)
	}
	incomplete := rangeTree.GetIncompleteRange(r.StartKey, r.EndKey)

	return &rtree.ProgressRange{
		Res:        rangeTree,
		Incomplete: incomplete,
		Origin:     r,
		GroupKey:   groupKey,
	}, nil
}

=======
	return nil
}

// SetStorage sets ExternalStorage for client.
func (bc *Client) SetStorage(
	ctx context.Context,
	backend *backuppb.StorageBackend,
	opts *storage.ExternalStorageOptions,
) error {
	var err error

	bc.backend = backend
	bc.storage, err = storage.New(ctx, backend, opts)
	return errors.Trace(err)
}

>>>>>>> e415cfa5
// GetClusterID returns the cluster ID of the tidb cluster to backup.
func (bc *Client) GetClusterID() uint64 {
	return bc.clusterID
}

// GetApiVersion sets api version of the TiKV storage
func (bc *Client) GetApiVersion() kvrpcpb.APIVersion {
	return bc.apiVersion
}

// SetApiVersion sets api version of the TiKV storage
func (bc *Client) SetApiVersion(v kvrpcpb.APIVersion) {
	bc.apiVersion = v
}

// Client.BuildBackupRangeAndSchema calls BuildBackupRangeAndSchema,
// if the checkpoint mode is used, return the ranges from checkpoint meta
func (bc *Client) BuildBackupRangeAndSchema(
	storage kv.Storage,
	tableFilter filter.Filter,
	backupTS uint64,
	isFullBackup bool,
) ([]rtree.Range, *Schemas, []*backuppb.PlacementPolicy, error) {
	if bc.checkpointMeta == nil {
		return BuildBackupRangeAndSchema(storage, tableFilter, backupTS, isFullBackup, true)
	}
	_, schemas, policies, err := BuildBackupRangeAndSchema(storage, tableFilter, backupTS, isFullBackup, false)
	return bc.checkpointMeta.Ranges, schemas, policies, errors.Trace(err)
}

// CheckBackupStorageIsLocked checks whether backups is locked.
// which means we found other backup progress already write
// some data files into the same backup directory or cloud prefix.
func CheckBackupStorageIsLocked(ctx context.Context, s storage.ExternalStorage) error {
	exist, err := s.FileExists(ctx, metautil.LockFile)
	if err != nil {
		return errors.Annotatef(err, "error occurred when checking %s file", metautil.LockFile)
	}
	if exist {
		err = s.WalkDir(ctx, &storage.WalkOption{}, func(path string, size int64) error {
			// should return error to break the walkDir when found lock file and other .sst files.
			if strings.HasSuffix(path, ".sst") {
				return errors.Annotatef(berrors.ErrInvalidArgument, "backup lock file and sst file exist in %v, "+
					"there are some backup files in the path already, "+
					"please specify a correct backup directory!", s.URI()+"/"+metautil.LockFile)
			}
			return nil
		})
		return err
	}
	return nil
}

// BuildTableRanges returns the key ranges encompassing the entire table,
// and its partitions if exists.
func BuildTableRanges(tbl *model.TableInfo) ([]kv.KeyRange, error) {
	pis := tbl.GetPartitionInfo()
	if pis == nil {
		// Short path, no partition.
		return appendRanges(tbl, tbl.ID)
	}

	ranges := make([]kv.KeyRange, 0, len(pis.Definitions)*(len(tbl.Indices)+1)+1)
	for _, def := range pis.Definitions {
		rgs, err := appendRanges(tbl, def.ID)
		if err != nil {
			return nil, errors.Trace(err)
		}
		ranges = append(ranges, rgs...)
	}
	return ranges, nil
}

func appendRanges(tbl *model.TableInfo, tblID int64) ([]kv.KeyRange, error) {
	var ranges []*ranger.Range
	if tbl.IsCommonHandle {
		ranges = ranger.FullNotNullRange()
	} else {
		ranges = ranger.FullIntRange(false)
	}

	kvRanges, err := distsql.TableHandleRangesToKVRanges(nil, []int64{tblID}, tbl.IsCommonHandle, ranges, nil)
	if err != nil {
		return nil, errors.Trace(err)
	}

	for _, index := range tbl.Indices {
		if index.State != model.StatePublic {
			continue
		}
		ranges = ranger.FullRange()
		idxRanges, err := distsql.IndexRangesToKVRanges(nil, tblID, index.ID, ranges, nil)
		if err != nil {
			return nil, errors.Trace(err)
		}
		kvRanges = append(kvRanges, idxRanges...)
	}
	return kvRanges, nil
}

// BuildBackupRangeAndSchema gets KV range and schema of tables.
// KV ranges are separated by Table IDs.
// Also, KV ranges are separated by Index IDs in the same table.
func BuildBackupRangeAndSchema(
	storage kv.Storage,
	tableFilter filter.Filter,
	backupTS uint64,
	isFullBackup bool,
	buildRange bool,
) ([]rtree.Range, *Schemas, []*backuppb.PlacementPolicy, error) {
	snapshot := storage.GetSnapshot(kv.NewVersion(backupTS))
	m := meta.NewSnapshotMeta(snapshot)

	var policies []*backuppb.PlacementPolicy
	if isFullBackup {
		// according to https://github.com/pingcap/tidb/issues/32290
		// only full backup will record policies in backupMeta.
		policyList, err := m.ListPolicies()
		if err != nil {
			return nil, nil, nil, errors.Trace(err)
		}
		policies = make([]*backuppb.PlacementPolicy, 0, len(policies))
		for _, policyInfo := range policyList {
			p, err := json.Marshal(policyInfo)
			if err != nil {
				return nil, nil, nil, errors.Trace(err)
			}
			policies = append(policies, &backuppb.PlacementPolicy{Info: p})
		}
	}

	ranges := make([]rtree.Range, 0)
	backupSchemas := NewBackupSchemas()
	dbs, err := m.ListDatabases()
	if err != nil {
		return nil, nil, nil, errors.Trace(err)
	}

	for _, dbInfo := range dbs {
		// skip system databases
		if !tableFilter.MatchSchema(dbInfo.Name.O) || util.IsMemDB(dbInfo.Name.L) {
			continue
		}

		tables, err := m.ListTables(dbInfo.ID)
		if err != nil {
			return nil, nil, nil, errors.Trace(err)
		}

		if len(tables) == 0 {
			log.Info("backup empty database", zap.Stringer("db", dbInfo.Name))
			backupSchemas.AddSchema(dbInfo, nil)
			continue
		}

		if !isFullBackup {
			// according to https://github.com/pingcap/tidb/issues/32290.
			// ignore placement policy when not in full backup
			dbInfo.PlacementPolicyRef = nil
		}

		for _, tableInfo := range tables {
			if !tableFilter.MatchTable(dbInfo.Name.O, tableInfo.Name.O) {
				// Skip tables other than the given table.
				continue
			}

			logger := log.With(
				zap.String("db", dbInfo.Name.O),
				zap.String("table", tableInfo.Name.O),
			)

			tblVer := autoid.AllocOptionTableInfoVersion(tableInfo.Version)
			idAlloc := autoid.NewAllocator(storage, dbInfo.ID, tableInfo.ID, false, autoid.RowIDAllocType, tblVer)
			seqAlloc := autoid.NewAllocator(storage, dbInfo.ID, tableInfo.ID, false, autoid.SequenceType, tblVer)
			randAlloc := autoid.NewAllocator(storage, dbInfo.ID, tableInfo.ID, false, autoid.AutoRandomType, tblVer)

			var globalAutoID int64
			switch {
			case tableInfo.IsSequence():
				globalAutoID, err = seqAlloc.NextGlobalAutoID()
			case tableInfo.IsView() || !utils.NeedAutoID(tableInfo):
				// no auto ID for views or table without either rowID nor auto_increment ID.
			default:
				globalAutoID, err = idAlloc.NextGlobalAutoID()
			}
			if err != nil {
				return nil, nil, nil, errors.Trace(err)
			}
			tableInfo.AutoIncID = globalAutoID
			if !isFullBackup {
				// according to https://github.com/pingcap/tidb/issues/32290.
				// ignore placement policy when not in full backup
				tableInfo.ClearPlacement()
			}

			// Treat cached table as normal table.
			tableInfo.TableCacheStatusType = model.TableCacheStatusDisable

			if tableInfo.PKIsHandle && tableInfo.ContainsAutoRandomBits() {
				// this table has auto_random id, we need backup and rebase in restoration
				var globalAutoRandID int64
				globalAutoRandID, err = randAlloc.NextGlobalAutoID()
				if err != nil {
					return nil, nil, nil, errors.Trace(err)
				}
				tableInfo.AutoRandID = globalAutoRandID
				logger.Debug("change table AutoRandID",
					zap.Int64("AutoRandID", globalAutoRandID))
			}
			logger.Debug("change table AutoIncID",
				zap.Int64("AutoIncID", globalAutoID))

			// remove all non-public indices
			n := 0
			for _, index := range tableInfo.Indices {
				if index.State == model.StatePublic {
					tableInfo.Indices[n] = index
					n++
				}
			}
			tableInfo.Indices = tableInfo.Indices[:n]

			backupSchemas.AddSchema(dbInfo, tableInfo)

			if buildRange {
				tableRanges, err := BuildTableRanges(tableInfo)
				if err != nil {
					return nil, nil, nil, errors.Trace(err)
				}
				for _, r := range tableRanges {
					ranges = append(ranges, rtree.Range{
						StartKey: r.StartKey,
						EndKey:   r.EndKey,
					})
				}
			}
		}
	}

	if backupSchemas.Len() == 0 {
		log.Info("nothing to backup")
		return nil, nil, nil, nil
	}
	return ranges, backupSchemas, policies, nil
}

// BuildFullSchema builds a full backup schemas for databases and tables.
func BuildFullSchema(storage kv.Storage, backupTS uint64) (*Schemas, error) {
	snapshot := storage.GetSnapshot(kv.NewVersion(backupTS))
	m := meta.NewSnapshotMeta(snapshot)

	newBackupSchemas := NewBackupSchemas()
	dbs, err := m.ListDatabases()
	if err != nil {
		return nil, errors.Trace(err)
	}

	for _, db := range dbs {
		tables, err := m.ListTables(db.ID)
		if err != nil {
			return nil, errors.Trace(err)
		}

		// backup this empty db if this schema is empty.
		if len(tables) == 0 {
			newBackupSchemas.AddSchema(db, nil)
		}

		for _, table := range tables {
			// add table
			newBackupSchemas.AddSchema(db, table)
		}
	}

	return newBackupSchemas, nil
}

func skipUnsupportedDDLJob(job *model.Job) bool {
	switch job.Type {
	// TiDB V5.3.0 supports TableAttributes and TablePartitionAttributes.
	// Backup guarantees data integrity but region placement, which is out of scope of backup
	case model.ActionCreatePlacementPolicy,
		model.ActionAlterPlacementPolicy,
		model.ActionDropPlacementPolicy,
		model.ActionAlterTablePartitionPlacement,
		model.ActionModifySchemaDefaultPlacement,
		model.ActionAlterTablePlacement,
		model.ActionAlterTableAttributes,
		model.ActionAlterTablePartitionAttributes:
		return true
	default:
		return false
	}
}

// WriteBackupDDLJobs sends the ddl jobs are done in (lastBackupTS, backupTS] to metaWriter.
func WriteBackupDDLJobs(metaWriter *metautil.MetaWriter, g glue.Glue, store kv.Storage, lastBackupTS, backupTS uint64, needDomain bool) error {
	snapshot := store.GetSnapshot(kv.NewVersion(backupTS))
	snapMeta := meta.NewSnapshotMeta(snapshot)
	lastSnapshot := store.GetSnapshot(kv.NewVersion(lastBackupTS))
	lastSnapMeta := meta.NewSnapshotMeta(lastSnapshot)
	lastSchemaVersion, err := lastSnapMeta.GetSchemaVersionWithNonEmptyDiff()
	if err != nil {
		return errors.Trace(err)
	}
	backupSchemaVersion, err := snapMeta.GetSchemaVersionWithNonEmptyDiff()
	if err != nil {
		return errors.Trace(err)
	}

	version, err := store.CurrentVersion(kv.GlobalTxnScope)
	if err != nil {
		return errors.Trace(err)
	}
	newestMeta := meta.NewSnapshotMeta(store.GetSnapshot(kv.NewVersion(version.Ver)))
	allJobs := make([]*model.Job, 0)
	err = g.UseOneShotSession(store, !needDomain, func(se glue.Session) error {
		allJobs, err = ddl.GetAllDDLJobs(se.GetSessionCtx(), newestMeta)
		if err != nil {
			return errors.Trace(err)
		}
		log.Debug("get all jobs", zap.Int("jobs", len(allJobs)))
		return nil
	})
	if err != nil {
		return errors.Trace(err)
	}

	historyJobs, err := ddl.GetAllHistoryDDLJobs(newestMeta)
	if err != nil {
		return errors.Trace(err)
	}
	log.Debug("get history jobs", zap.Int("jobs", len(historyJobs)))
	allJobs = append(allJobs, historyJobs...)

	count := 0
	for _, job := range allJobs {
		if skipUnsupportedDDLJob(job) {
			continue
		}

		if (job.State == model.JobStateDone || job.State == model.JobStateSynced) &&
			(job.BinlogInfo != nil && job.BinlogInfo.SchemaVersion > lastSchemaVersion && job.BinlogInfo.SchemaVersion <= backupSchemaVersion) {
			if job.BinlogInfo.DBInfo != nil {
				// ignore all placement policy info during incremental backup for now.
				job.BinlogInfo.DBInfo.PlacementPolicyRef = nil
			}
			if job.BinlogInfo.TableInfo != nil {
				// ignore all placement policy info during incremental backup for now.
				job.BinlogInfo.TableInfo.ClearPlacement()
			}
			jobBytes, err := json.Marshal(job)
			if err != nil {
				return errors.Trace(err)
			}
			err = metaWriter.Send(jobBytes, metautil.AppendDDL)
			if err != nil {
				return errors.Trace(err)
			}
			count++
		}
	}
	log.Debug("get completed jobs", zap.Int("jobs", count))
	return nil
}

// BackupRanges make a backup of the given key ranges.
func (bc *Client) BackupRanges(
	ctx context.Context,
	ranges []rtree.Range,
	request backuppb.BackupRequest,
	concurrency uint,
	metaWriter *metautil.MetaWriter,
	progressCallBack func(ProgressUnit),
) error {
	log.Info("Backup Ranges Started", rtree.ZapRanges(ranges))
	init := time.Now()

	defer func() {
		log.Info("Backup Ranges Completed", zap.Duration("take", time.Since(init)))
	}()

	if span := opentracing.SpanFromContext(ctx); span != nil && span.Tracer() != nil {
		span1 := span.Tracer().StartSpan("Client.BackupRanges", opentracing.ChildOf(span.Context()))
		defer span1.Finish()
		ctx = opentracing.ContextWithSpan(ctx, span1)
	}

	// we collect all files in a single goroutine to avoid thread safety issues.
	workerPool := utils.NewWorkerPool(concurrency, "Ranges")
	eg, ectx := errgroup.WithContext(ctx)
	for id, r := range ranges {
		id := id
		req := request
		r := r

		workerPool.ApplyOnErrorGroup(eg, func() error {
			elctx := logutil.ContextWithField(ectx, logutil.RedactAny("range-sn", id))
			pr, err := bc.LoadCheckpointRange(elctx, r, progressCallBack)
			if err != nil {
				return errors.Trace(err)
			}
			err = bc.BackupRange(elctx, req, pr, metaWriter, progressCallBack)
			if err != nil {
				// The error due to context cancel, stack trace is meaningless, the stack shall be suspended (also clear)
				if errors.Cause(err) == context.Canceled {
					return errors.SuspendStack(err)
				}
				return errors.Trace(err)
			}
			return nil
		})
	}

	err := eg.Wait()
	if bc.checkpointRunner != nil {
		if errFlush := bc.checkpointRunner.Finish(ctx); errFlush != nil {
			if err != nil {
				err = errors.Annotatef(errFlush, fmt.Sprintf("flush checkpoint error after backup ranges error: %v", err))
			} else {
				err = errFlush
			}
		}
	}
	return err
}

// BackupRange make a backup of the given key range.
// Returns an array of files backed up.
func (bc *Client) BackupRange(
	ctx context.Context,
	request backuppb.BackupRequest,
	progressRange *rtree.ProgressRange,
	metaWriter *metautil.MetaWriter,
	progressCallBack func(ProgressUnit),
) (err error) {
	start := time.Now()
	defer func() {
		elapsed := time.Since(start)
		logutil.CL(ctx).Info("backup range completed",
			logutil.Key("startKey", progressRange.Origin.StartKey), logutil.Key("endKey", progressRange.Origin.EndKey),
			zap.Duration("take", elapsed))
		key := "range start:" + hex.EncodeToString(progressRange.Origin.StartKey) + " end:" + hex.EncodeToString(progressRange.Origin.EndKey)
		if err != nil {
			summary.CollectFailureUnit(key, err)
		}
	}()
	logutil.CL(ctx).Info("backup range started",
		logutil.Key("startKey", progressRange.Origin.StartKey), logutil.Key("endKey", progressRange.Origin.EndKey),
		zap.Uint64("rateLimit", request.RateLimit),
		zap.Uint32("concurrency", request.Concurrency))

	var allStores []*metapb.Store
	allStores, err = conn.GetAllTiKVStoresWithRetry(ctx, bc.mgr.GetPDClient(), connutil.SkipTiFlash)
	if err != nil {
		return errors.Trace(err)
	}

	logutil.CL(ctx).Info("backup push down started")
	// either the `incomplete` is origin range itself,
	// or the `incomplete` is sub-ranges split by checkpoint of origin range
	for _, r := range progressRange.Incomplete {
		req := request
		req.StartKey, req.EndKey = r.StartKey, r.EndKey

		push := newPushDown(bc.mgr, len(allStores))
		err = push.pushBackup(ctx, req, progressRange, allStores, bc.checkpointRunner, progressCallBack)
		if err != nil {
			return errors.Trace(err)
		}
	}
	logutil.CL(ctx).Info("backup push down completed", zap.Int("small-range-count", progressRange.Res.Len()))

	// Find and backup remaining ranges.
	// TODO: test fine grained backup.
	request.StartKey, request.EndKey = progressRange.Origin.StartKey, progressRange.Origin.EndKey
	if err := bc.fineGrainedBackup(ctx, request, progressRange, progressCallBack); err != nil {
		return errors.Trace(err)
	}

	// update progress of range unit
	progressCallBack(RangeUnit)

	if request.IsRawKv {
		logutil.CL(ctx).Info("raw ranges backed up",
			logutil.Key("startKey", progressRange.Origin.StartKey),
			logutil.Key("endKey", progressRange.Origin.EndKey),
			zap.String("cf", request.Cf))
	} else {
		logutil.CL(ctx).Info("transactional range backup completed",
			zap.Reflect("StartTS", request.StartVersion),
			zap.Reflect("EndTS", request.EndVersion))
	}

	var ascendErr error
	progressRange.Res.Ascend(func(i btree.Item) bool {
		r := i.(*rtree.Range)
		for _, f := range r.Files {
			summary.CollectSuccessUnit(summary.TotalKV, 1, f.TotalKvs)
			summary.CollectSuccessUnit(summary.TotalBytes, 1, f.TotalBytes)
		}
		// we need keep the files in order after we support multi_ingest sst.
		// default_sst and write_sst need to be together.
		if err := metaWriter.Send(r.Files, metautil.AppendDataFile); err != nil {
			ascendErr = err
			return false
		}
		return true
	})
	if ascendErr != nil {
		return errors.Trace(ascendErr)
	}

	// Check if there are duplicated files.
	checkDupFiles(&progressRange.Res)

	return nil
}

func (bc *Client) findRegionLeader(ctx context.Context, key []byte, isRawKv bool) (*metapb.Peer, error) {
	// Keys are saved in encoded format in TiKV, so the key must be encoded
	// in order to find the correct region.
	key = codec.EncodeBytesExt([]byte{}, key, isRawKv)
	for i := 0; i < 5; i++ {
		// better backoff.
		region, err := bc.mgr.GetPDClient().GetRegion(ctx, key)
		if err != nil || region == nil {
			log.Error("find leader failed", zap.Error(err), zap.Reflect("region", region))
			time.Sleep(time.Millisecond * time.Duration(100*i))
			continue
		}
		if region.Leader != nil {
			log.Info("find leader",
				zap.Reflect("Leader", region.Leader), logutil.Key("key", key))
			return region.Leader, nil
		}
		log.Warn("no region found", logutil.Key("key", key))
		time.Sleep(time.Millisecond * time.Duration(100*i))
		continue
	}
	log.Error("can not find leader", logutil.Key("key", key))
	return nil, errors.Annotatef(berrors.ErrBackupNoLeader, "can not find leader")
}

func (bc *Client) fineGrainedBackup(
	ctx context.Context,
	req backuppb.BackupRequest,
	pr *rtree.ProgressRange,
	progressCallBack func(ProgressUnit),
) error {
	if span := opentracing.SpanFromContext(ctx); span != nil && span.Tracer() != nil {
		span1 := span.Tracer().StartSpan("Client.fineGrainedBackup", opentracing.ChildOf(span.Context()))
		defer span1.Finish()
		ctx = opentracing.ContextWithSpan(ctx, span1)
	}

	failpoint.Inject("hint-fine-grained-backup", func(v failpoint.Value) {
		log.Info("failpoint hint-fine-grained-backup injected, "+
			"process will sleep for 3s and notify the shell.", zap.String("file", v.(string)))
		if sigFile, ok := v.(string); ok {
			file, err := os.Create(sigFile)
			if err != nil {
				log.Warn("failed to create file for notifying, skipping notify", zap.Error(err))
			}
			if file != nil {
				file.Close()
			}
			time.Sleep(3 * time.Second)
		}
	})

	bo := tikv.NewBackoffer(ctx, backupFineGrainedMaxBackoff)
	for {
		// Step1, check whether there is any incomplete range
		incomplete := pr.Res.GetIncompleteRange(req.StartKey, req.EndKey)
		if len(incomplete) == 0 {
			return nil
		}
		logutil.CL(ctx).Info("start fine grained backup", zap.Int("incomplete", len(incomplete)))
		// Step2, retry backup on incomplete range
		respCh := make(chan *backuppb.BackupResponse, 4)
		errCh := make(chan error, 4)
		retry := make(chan rtree.Range, 4)

		max := &struct {
			ms int
			mu sync.Mutex
		}{}
		wg := new(sync.WaitGroup)
		for i := 0; i < 4; i++ {
			wg.Add(1)
			fork, _ := bo.Fork()
			go func(boFork *tikv.Backoffer) {
				defer wg.Done()
				for rg := range retry {
					subReq := req
					subReq.StartKey, subReq.EndKey = rg.StartKey, rg.EndKey
					backoffMs, err := bc.handleFineGrained(ctx, boFork, subReq, respCh)
					if err != nil {
						errCh <- err
						return
					}
					if backoffMs != 0 {
						max.mu.Lock()
						if max.ms < backoffMs {
							max.ms = backoffMs
						}
						max.mu.Unlock()
					}
				}
			}(fork)
		}

		// Dispatch rangs and wait
		go func() {
			for _, rg := range incomplete {
				retry <- rg
			}
			close(retry)
			wg.Wait()
			close(respCh)
		}()

	selectLoop:
		for {
			select {
			case err := <-errCh:
				// TODO: should we handle err here?
				return errors.Trace(err)
			case resp, ok := <-respCh:
				if !ok {
					// Finished.
					break selectLoop
				}
				if resp.Error != nil {
					logutil.CL(ctx).Panic("unexpected backup error",
						zap.Reflect("error", resp.Error))
				}
				logutil.CL(ctx).Info("put fine grained range",
					logutil.Key("fine-grained-range-start", resp.StartKey),
					logutil.Key("fine-grained-range-end", resp.EndKey),
				)
				if bc.checkpointRunner != nil {
					if err := bc.checkpointRunner.Append(
						ctx,
						pr.GroupKey,
						resp.StartKey,
						resp.EndKey,
						resp.Files,
					); err != nil {
						return errors.Annotate(err, "failed to flush checkpoint when fineGrainedBackup")
					}
				}
				pr.Res.Put(resp.StartKey, resp.EndKey, resp.Files)
				apiVersion := resp.ApiVersion
				bc.SetApiVersion(apiVersion)

				// Update progress
				progressCallBack(RegionUnit)
			}
		}

		// Step3. Backoff if needed, then repeat.
		max.mu.Lock()
		ms := max.ms
		max.mu.Unlock()
		if ms != 0 {
			log.Info("handle fine grained", zap.Int("backoffMs", ms))
			// TODO: fill a meaningful error.
			err := bo.BackoffWithMaxSleepTxnLockFast(ms, berrors.ErrUnknown)
			if err != nil {
				return errors.Trace(err)
			}
		}
	}
}

// OnBackupResponse checks the backup resp, decides whether to retry and generate the error.
func OnBackupResponse(
	storeID uint64,
	bo *tikv.Backoffer,
	backupTS uint64,
	lockResolver *txnlock.LockResolver,
	resp *backuppb.BackupResponse,
) (*backuppb.BackupResponse, int, error) {
	log.Debug("OnBackupResponse", zap.Reflect("resp", resp))
	if resp.Error == nil {
		return resp, 0, nil
	}
	backoffMs := 0
	switch v := resp.Error.Detail.(type) {
	case *backuppb.Error_KvError:
		if lockErr := v.KvError.Locked; lockErr != nil {
			// Try to resolve lock.
			log.Warn("backup occur kv error", zap.Reflect("error", v))
			msBeforeExpired, err1 := lockResolver.ResolveLocks(
				bo, backupTS, []*txnlock.Lock{txnlock.NewLock(lockErr)})
			if err1 != nil {
				return nil, 0, errors.Trace(err1)
			}
			if msBeforeExpired > 0 {
				backoffMs = int(msBeforeExpired)
			}
			return nil, backoffMs, nil
		}
		// Backup should not meet error other than KeyLocked.
		log.Error("unexpect kv error", zap.Reflect("KvError", v.KvError))
		return nil, backoffMs, errors.Annotatef(berrors.ErrKVUnknown, "storeID: %d OnBackupResponse error %v", storeID, v)

	case *backuppb.Error_RegionError:
		regionErr := v.RegionError
		// Ignore following errors.
		if !(regionErr.EpochNotMatch != nil ||
			regionErr.NotLeader != nil ||
			regionErr.RegionNotFound != nil ||
			regionErr.ServerIsBusy != nil ||
			regionErr.StaleCommand != nil ||
			regionErr.StoreNotMatch != nil ||
			regionErr.ReadIndexNotReady != nil ||
			regionErr.ProposalInMergingMode != nil) {
			log.Error("unexpect region error", zap.Reflect("RegionError", regionErr))
			return nil, backoffMs, errors.Annotatef(berrors.ErrKVUnknown, "storeID: %d OnBackupResponse error %v", storeID, v)
		}
		log.Warn("backup occur region error",
			zap.Reflect("RegionError", regionErr),
			zap.Uint64("storeID", storeID))
		// TODO: a better backoff.
		backoffMs = 1000 /* 1s */
		return nil, backoffMs, nil
	case *backuppb.Error_ClusterIdError:
		log.Error("backup occur cluster ID error", zap.Reflect("error", v), zap.Uint64("storeID", storeID))
		return nil, 0, errors.Annotatef(berrors.ErrKVClusterIDMismatch, "%v on storeID: %d", resp.Error, storeID)
	default:
		// UNSAFE! TODO: use meaningful error code instead of unstructured message to find failed to write error.
		if utils.MessageIsRetryableStorageError(resp.GetError().GetMsg()) {
			log.Warn("backup occur storage error", zap.String("error", resp.GetError().GetMsg()))
			// back off 3000ms, for S3 is 99.99% available (i.e. the max outage time would less than 52.56mins per year),
			// this time would be probably enough for s3 to resume.
			return nil, 3000, nil
		}
		log.Error("backup occur unknown error", zap.String("error", resp.Error.GetMsg()), zap.Uint64("storeID", storeID))
		return nil, 0, errors.Annotatef(berrors.ErrKVUnknown, "%v on storeID: %d", resp.Error, storeID)
	}
}

func (bc *Client) handleFineGrained(
	ctx context.Context,
	bo *tikv.Backoffer,
	req backuppb.BackupRequest,
	respCh chan<- *backuppb.BackupResponse,
) (int, error) {
	leader, pderr := bc.findRegionLeader(ctx, req.StartKey, req.IsRawKv)
	if pderr != nil {
		return 0, errors.Trace(pderr)
	}
	storeID := leader.GetStoreId()
	lockResolver := bc.mgr.GetLockResolver()
	client, err := bc.mgr.GetBackupClient(ctx, storeID)
	if err != nil {
		if berrors.Is(err, berrors.ErrFailedToConnect) {
			// When the leader store is died,
			// 20s for the default max duration before the raft election timer fires.
			logutil.CL(ctx).Warn("failed to connect to store, skipping", logutil.ShortError(err), zap.Uint64("storeID", storeID))
			return 20000, nil
		}

		logutil.CL(ctx).Error("fail to connect store", zap.Uint64("StoreID", storeID))
		return 0, errors.Annotatef(err, "failed to connect to store %d", storeID)
	}
	hasProgress := false
	backoffMill := 0
	err = SendBackup(
		ctx, storeID, client, req,
		// Handle responses with the same backoffer.
		func(resp *backuppb.BackupResponse) error {
			response, shouldBackoff, err1 :=
				OnBackupResponse(storeID, bo, req.EndVersion, lockResolver, resp)
			if err1 != nil {
				return err1
			}
			if backoffMill < shouldBackoff {
				backoffMill = shouldBackoff
			}
			if response != nil {
				respCh <- response
			}
			// When meet an error, we need to set hasProgress too, in case of
			// overriding the backoffTime of original error.
			// hasProgress would be false iff there is a early io.EOF from the stream.
			hasProgress = true
			return nil
		},
		func() (backuppb.BackupClient, error) {
			logutil.CL(ctx).Warn("reset the connection in handleFineGrained", zap.Uint64("storeID", storeID))
			return bc.mgr.ResetBackupClient(ctx, storeID)
		})
	if err != nil {
		if berrors.Is(err, berrors.ErrFailedToConnect) {
			// When the leader store is died,
			// 20s for the default max duration before the raft election timer fires.
			logutil.CL(ctx).Warn("failed to connect to store, skipping", logutil.ShortError(err), zap.Uint64("storeID", storeID))
			return 20000, nil
		}
		logutil.CL(ctx).Error("failed to send fine-grained backup", zap.Uint64("storeID", storeID), logutil.ShortError(err))
		return 0, errors.Annotatef(err, "failed to send fine-grained backup [%s, %s)",
			redact.Key(req.StartKey), redact.Key(req.EndKey))
	}

	// If no progress, backoff 10s for debouncing.
	// 10s is the default interval of stores sending a heartbeat to the PD.
	// And is the average new leader election timeout, which would be a reasonable back off time.
	if !hasProgress {
		backoffMill = 10000
	}
	return backoffMill, nil
}

func doSendBackup(
	ctx context.Context,
	client backuppb.BackupClient,
	req backuppb.BackupRequest,
	respFn func(*backuppb.BackupResponse) error,
) error {
	failpoint.Inject("hint-backup-start", func(v failpoint.Value) {
		logutil.CL(ctx).Info("failpoint hint-backup-start injected, " +
			"process will notify the shell.")
		if sigFile, ok := v.(string); ok {
			file, err := os.Create(sigFile)
			if err != nil {
				log.Warn("failed to create file for notifying, skipping notify", zap.Error(err))
			}
			if file != nil {
				file.Close()
			}
		}
		time.Sleep(3 * time.Second)
	})
	bCli, err := client.Backup(ctx, &req)
	failpoint.Inject("reset-retryable-error", func(val failpoint.Value) {
		switch val.(string) {
		case "Unavaiable":
			{
				logutil.CL(ctx).Debug("failpoint reset-retryable-error unavailable injected.")
				err = status.Error(codes.Unavailable, "Unavailable error")
			}
		case "Internal":
			{
				logutil.CL(ctx).Debug("failpoint reset-retryable-error internal injected.")
				err = status.Error(codes.Internal, "Internal error")
			}
		}
	})
	failpoint.Inject("reset-not-retryable-error", func(val failpoint.Value) {
		if val.(bool) {
			logutil.CL(ctx).Debug("failpoint reset-not-retryable-error injected.")
			err = status.Error(codes.Unknown, "Your server was haunted hence doesn't work, meow :3")
		}
	})
	if err != nil {
		return err
	}
	defer func() {
		_ = bCli.CloseSend()
	}()

	for {
		resp, err := bCli.Recv()
		if err != nil {
			if errors.Cause(err) == io.EOF { // nolint:errorlint
				logutil.CL(ctx).Debug("backup streaming finish",
					logutil.Key("backup-start-key", req.GetStartKey()),
					logutil.Key("backup-end-key", req.GetEndKey()))
				return nil
			}
			return err
		}
		// TODO: handle errors in the resp.
		logutil.CL(ctx).Debug("range backed up",
			logutil.Key("small-range-start-key", resp.GetStartKey()),
			logutil.Key("small-range-end-key", resp.GetEndKey()),
			zap.Int("api-version", int(resp.ApiVersion)))
		err = respFn(resp)
		if err != nil {
			return errors.Trace(err)
		}
	}
}

// SendBackup send backup request to the given store.
// Stop receiving response if respFn returns error.
func SendBackup(
	ctx context.Context,
	// the `storeID` seems only used for logging now, maybe we can remove it then?
	storeID uint64,
	client backuppb.BackupClient,
	req backuppb.BackupRequest,
	respFn func(*backuppb.BackupResponse) error,
	resetFn func() (backuppb.BackupClient, error),
) error {
	if span := opentracing.SpanFromContext(ctx); span != nil && span.Tracer() != nil {
		span1 := span.Tracer().StartSpan(
			fmt.Sprintf("Client.SendBackup, storeID = %d, StartKey = %s, EndKey = %s",
				storeID, redact.Key(req.StartKey), redact.Key(req.EndKey)),
			opentracing.ChildOf(span.Context()))
		defer span1.Finish()
		ctx = opentracing.ContextWithSpan(ctx, span1)
	}

	var errReset error
	var errBackup error

	for retry := 0; retry < backupRetryTimes; retry++ {
		logutil.CL(ctx).Info("try backup",
			zap.Int("retry time", retry),
		)
		errBackup = doSendBackup(ctx, client, req, respFn)
		if errBackup != nil {
			if isRetryableError(errBackup) {
				time.Sleep(3 * time.Second)
				client, errReset = resetFn()
				if errReset != nil {
					return errors.Annotatef(errReset, "failed to reset backup connection on store:%d "+
						"please check the tikv status", storeID)
				}
				continue
			}
			logutil.CL(ctx).Error("fail to backup", zap.Uint64("StoreID", storeID), zap.Int("retry", retry))
			return berrors.ErrFailedToConnect.Wrap(errBackup).GenWithStack("failed to create backup stream to store %d", storeID)
		}
		// finish backup
		break
	}
	return nil
}

// gRPC communication cancelled with connection closing
const (
	gRPC_Cancel = "the client connection is closing"
)

// isRetryableError represents whether we should retry reset grpc connection.
func isRetryableError(err error) bool {
	// some errors can be retried
	// https://github.com/pingcap/tidb/issues/34350
	switch status.Code(err) {
	case codes.Unavailable, codes.DeadlineExceeded,
		codes.ResourceExhausted, codes.Aborted, codes.Internal:
		{
			log.Warn("backup met some errors, these errors can be retry 5 times", zap.Error(err))
			return true
		}
	}

	// At least, there are two possible cancel() call,
	// one from backup range, another from gRPC, here we retry when gRPC cancel with connection closing
	if status.Code(err) == codes.Canceled {
		if s, ok := status.FromError(err); ok {
			if strings.Contains(s.Message(), gRPC_Cancel) {
				log.Warn("backup met grpc cancel error, this errors can be retry 5 times", zap.Error(err))
				return true
			}
		}
	}
	return false
}<|MERGE_RESOLUTION|>--- conflicted
+++ resolved
@@ -245,9 +245,7 @@
 			return err
 		}
 	}
-<<<<<<< HEAD
-
-	bc.backend = backend
+
 	return nil
 }
 
@@ -312,10 +310,6 @@
 	}, nil
 }
 
-=======
-	return nil
-}
-
 // SetStorage sets ExternalStorage for client.
 func (bc *Client) SetStorage(
 	ctx context.Context,
@@ -329,7 +323,6 @@
 	return errors.Trace(err)
 }
 
->>>>>>> e415cfa5
 // GetClusterID returns the cluster ID of the tidb cluster to backup.
 func (bc *Client) GetClusterID() uint64 {
 	return bc.clusterID
