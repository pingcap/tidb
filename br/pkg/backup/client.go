--- conflicted
+++ resolved
@@ -108,15 +108,11 @@
 	return &Client{
 		clusterID: clusterID,
 		mgr:       mgr,
-<<<<<<< HEAD
 
 		cipher:           nil,
 		checkpointMeta:   nil,
 		checkpointRunner: nil,
-	}, nil
-=======
-	}
->>>>>>> 22558984
+	}
 }
 
 // SetCipher for checkpoint to encrypt sst file's metadata
