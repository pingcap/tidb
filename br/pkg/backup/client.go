// Copyright 2020 PingCAP, Inc. Licensed under Apache-2.0.

package backup

import (
	"bytes"
	"context"
	"encoding/base64"
	"encoding/hex"
	"encoding/json"
	"fmt"
	"io"
	"math/rand"
	"os"
	"strings"
	"sync"
	"time"

	"github.com/google/btree"
	"github.com/opentracing/opentracing-go"
	"github.com/pingcap/errors"
	"github.com/pingcap/failpoint"
	backuppb "github.com/pingcap/kvproto/pkg/brpb"
	"github.com/pingcap/kvproto/pkg/kvrpcpb"
	"github.com/pingcap/kvproto/pkg/metapb"
	"github.com/pingcap/log"
	"github.com/pingcap/tidb/br/pkg/checkpoint"
	"github.com/pingcap/tidb/br/pkg/conn"
	connutil "github.com/pingcap/tidb/br/pkg/conn/util"
	berrors "github.com/pingcap/tidb/br/pkg/errors"
	"github.com/pingcap/tidb/br/pkg/glue"
	"github.com/pingcap/tidb/br/pkg/logutil"
	"github.com/pingcap/tidb/br/pkg/metautil"
	"github.com/pingcap/tidb/br/pkg/rtree"
	"github.com/pingcap/tidb/br/pkg/storage"
	"github.com/pingcap/tidb/br/pkg/summary"
	"github.com/pingcap/tidb/br/pkg/utils"
	"github.com/pingcap/tidb/br/pkg/version"
	"github.com/pingcap/tidb/pkg/ddl"
	"github.com/pingcap/tidb/pkg/distsql"
	"github.com/pingcap/tidb/pkg/kv"
	"github.com/pingcap/tidb/pkg/meta"
	"github.com/pingcap/tidb/pkg/parser/model"
	"github.com/pingcap/tidb/pkg/util"
	"github.com/pingcap/tidb/pkg/util/codec"
	"github.com/pingcap/tidb/pkg/util/redact"
	filter "github.com/pingcap/tidb/pkg/util/table-filter"
	"github.com/tikv/client-go/v2/oracle"
	"github.com/tikv/client-go/v2/tikv"
	"github.com/tikv/client-go/v2/txnkv/txnlock"
	pd "github.com/tikv/pd/client"
	"go.uber.org/zap"
	"google.golang.org/grpc/codes"
	"google.golang.org/grpc/status"
)

// ClientMgr manages connections needed by backup.
type ClientMgr interface {
	GetBackupClient(ctx context.Context, storeID uint64) (backuppb.BackupClient, error)
	ResetBackupClient(ctx context.Context, storeID uint64) (backuppb.BackupClient, error)
	GetPDClient() pd.Client
	GetLockResolver() *txnlock.LockResolver
	Close()
}

// Checksum is the checksum of some backup files calculated by CollectChecksums.
type Checksum struct {
	Crc64Xor   uint64
	TotalKvs   uint64
	TotalBytes uint64
}

// ProgressUnit represents the unit of progress.
type ProgressUnit string

const (
	// backupFineGrainedMaxBackoff is 1 hour.
	// given it begins the fine-grained backup, there must be some problems in the cluster.
	// We need to be more patient.
	backupFineGrainedMaxBackoff = 3600000
	backupRetryTimes            = 5
)

type StoreBackupPolicy struct {
	One uint64
	All bool
}

// Client is a client instructs TiKV how to do a backup.
type Client struct {
	mgr       ClientMgr
	clusterID uint64

	storage    storage.ExternalStorage
	backend    *backuppb.StorageBackend
	apiVersion kvrpcpb.APIVersion

	cipher           *backuppb.CipherInfo
	checkpointMeta   *checkpoint.CheckpointMetadataForBackup
	checkpointRunner *checkpoint.CheckpointRunner[checkpoint.BackupKeyType, checkpoint.BackupValueType]

	gcTTL int64
}

// NewBackupClient returns a new backup client.
func NewBackupClient(ctx context.Context, mgr ClientMgr) *Client {
	log.Info("new backup client")
	pdClient := mgr.GetPDClient()
	clusterID := pdClient.GetClusterID(ctx)
	return &Client{
		clusterID: clusterID,
		mgr:       mgr,

		cipher:           nil,
		checkpointMeta:   nil,
		checkpointRunner: nil,
	}
}

// SetCipher for checkpoint to encrypt sst file's metadata
func (bc *Client) SetCipher(cipher *backuppb.CipherInfo) {
	bc.cipher = cipher
}

// GetCurrentTS gets a new timestamp from PD.
func (bc *Client) GetCurrentTS(ctx context.Context) (uint64, error) {
	p, l, err := bc.mgr.GetPDClient().GetTS(ctx)
	if err != nil {
		return 0, errors.Trace(err)
	}
	restoreTS := oracle.ComposeTS(p, l)
	return restoreTS, nil
}

// GetTS returns the latest timestamp.
func (bc *Client) GetTS(ctx context.Context, duration time.Duration, ts uint64) (uint64, error) {
	var (
		backupTS uint64
		err      error
	)

	if bc.checkpointMeta != nil {
		log.Info("reuse checkpoint BackupTS", zap.Uint64("backup-ts", bc.checkpointMeta.BackupTS))
		return bc.checkpointMeta.BackupTS, nil
	}
	if ts > 0 {
		backupTS = ts
	} else {
		p, l, err := bc.mgr.GetPDClient().GetTS(ctx)
		if err != nil {
			return 0, errors.Trace(err)
		}
		backupTS = oracle.ComposeTS(p, l)

		switch {
		case duration < 0:
			return 0, errors.Annotate(berrors.ErrInvalidArgument, "negative timeago is not allowed")
		case duration > 0:
			log.Info("backup time ago", zap.Duration("timeago", duration))

			backupTime := oracle.GetTimeFromTS(backupTS)
			backupAgo := backupTime.Add(-duration)
			if backupTS < oracle.ComposeTS(oracle.GetPhysical(backupAgo), l) {
				return 0, errors.Annotate(berrors.ErrInvalidArgument, "backup ts overflow please choose a smaller timeago")
			}
			backupTS = oracle.ComposeTS(oracle.GetPhysical(backupAgo), l)
		}
	}

	// check backup time do not exceed GCSafePoint
	err = utils.CheckGCSafePoint(ctx, bc.mgr.GetPDClient(), backupTS)
	if err != nil {
		return 0, errors.Trace(err)
	}
	log.Info("backup encode timestamp", zap.Uint64("BackupTS", backupTS))
	return backupTS, nil
}

// SetLockFile set write lock file.
func (bc *Client) SetLockFile(ctx context.Context) error {
	return bc.storage.WriteFile(ctx, metautil.LockFile,
		[]byte("DO NOT DELETE\n"+
			"This file exists to remind other backup jobs won't use this path"))
}

// GetSafePointID get the gc-safe-point's service-id from either checkpoint or immediate generation
func (bc *Client) GetSafePointID() string {
	if bc.checkpointMeta != nil {
		log.Info("reuse the checkpoint gc-safepoint service id", zap.String("service-id", bc.checkpointMeta.GCServiceId))
		return bc.checkpointMeta.GCServiceId
	}
	return utils.MakeSafePointID()
}

// SetGCTTL set gcTTL for client.
func (bc *Client) SetGCTTL(ttl int64) {
	if ttl <= 0 {
		ttl = utils.DefaultBRGCSafePointTTL
	}
	bc.gcTTL = ttl
}

// GetGCTTL get gcTTL for this backup.
func (bc *Client) GetGCTTL() int64 {
	return bc.gcTTL
}

// GetStorageBackend gets storage backupend field in client.
func (bc *Client) GetStorageBackend() *backuppb.StorageBackend {
	return bc.backend
}

// GetStorage gets storage for this backup.
func (bc *Client) GetStorage() storage.ExternalStorage {
	return bc.storage
}

// SetStorageAndCheckNotInUse sets ExternalStorage for client and check storage not in used by others.
func (bc *Client) SetStorageAndCheckNotInUse(
	ctx context.Context,
	backend *backuppb.StorageBackend,
	opts *storage.ExternalStorageOptions,
) error {
	err := bc.SetStorage(ctx, backend, opts)
	if err != nil {
		return errors.Trace(err)
	}

	// backupmeta already exists
	exist, err := bc.storage.FileExists(ctx, metautil.MetaFile)
	if err != nil {
		return errors.Annotatef(err, "error occurred when checking %s file", metautil.MetaFile)
	}
	if exist {
		return errors.Annotatef(berrors.ErrInvalidArgument, "backup meta file exists in %v, "+
			"there may be some backup files in the path already, "+
			"please specify a correct backup directory!", bc.storage.URI()+"/"+metautil.MetaFile)
	}
	// use checkpoint mode if checkpoint meta exists
	exist, err = bc.storage.FileExists(ctx, checkpoint.CheckpointMetaPathForBackup)
	if err != nil {
		return errors.Annotatef(err, "error occurred when checking %s file", checkpoint.CheckpointMetaPathForBackup)
	}

	// if there is no checkpoint meta, then checkpoint mode is not used
	// or it is the first execution
	if exist {
		// load the config's hash to keep the config unchanged.
		log.Info("load the checkpoint meta, so the existence of lockfile is allowed.")
		bc.checkpointMeta, err = checkpoint.LoadCheckpointMetadata(ctx, bc.storage)
		if err != nil {
			return errors.Annotatef(err, "error occurred when loading %s file", checkpoint.CheckpointMetaPathForBackup)
		}
	} else {
		err = CheckBackupStorageIsLocked(ctx, bc.storage)
		if err != nil {
			return err
		}
	}

	return nil
}

// CheckCheckpoint check whether the configs are the same
func (bc *Client) CheckCheckpoint(hash []byte) error {
	if bc.checkpointMeta != nil && !bytes.Equal(bc.checkpointMeta.ConfigHash, hash) {
		return errors.Annotatef(berrors.ErrInvalidArgument, "failed to backup to %v, "+
			"because the checkpoint mode is used, "+
			"but the hashs of the configs are not the same. Please check the config",
			bc.storage.URI(),
		)
	}

	// first execution or not using checkpoint mode yet
	// or using the same config can pass the check
	return nil
}

func (bc *Client) GetCheckpointRunner() *checkpoint.CheckpointRunner[checkpoint.BackupKeyType, checkpoint.BackupValueType] {
	return bc.checkpointRunner
}

// StartCheckpointMeta will
// 1. saves the initial status into the external storage;
// 2. load the checkpoint data from external storage
// 3. start checkpoint runner
func (bc *Client) StartCheckpointRunner(
	ctx context.Context,
	cfgHash []byte,
	backupTS uint64,
	ranges []rtree.Range,
	safePointID string,
	progressCallBack func(),
) (err error) {
	if bc.checkpointMeta == nil {
		bc.checkpointMeta = &checkpoint.CheckpointMetadataForBackup{
			GCServiceId: safePointID,
			ConfigHash:  cfgHash,
			BackupTS:    backupTS,
			Ranges:      ranges,
		}

		// sync the checkpoint meta to the external storage at first
		if err := checkpoint.SaveCheckpointMetadata(ctx, bc.storage, bc.checkpointMeta); err != nil {
			return errors.Trace(err)
		}
	} else {
		// otherwise, the checkpoint meta is loaded from the external storage,
		// no need to save it again
		// besides, there are exist checkpoint data need to be loaded before start checkpoint runner
		bc.checkpointMeta.CheckpointDataMap, err = bc.loadCheckpointRanges(ctx, progressCallBack)
		if err != nil {
			return errors.Trace(err)
		}
	}

	bc.checkpointRunner, err = checkpoint.StartCheckpointRunnerForBackup(ctx, bc.storage, bc.cipher, bc.mgr.GetPDClient())
	return errors.Trace(err)
}

func (bc *Client) WaitForFinishCheckpoint(ctx context.Context, flush bool) {
	if bc.checkpointRunner != nil {
		bc.checkpointRunner.WaitForFinish(ctx, flush)
	}
}

// getProgressRange loads the checkpoint(finished) sub-ranges of the current range, and calculate its incompleted sub-ranges.
func (bc *Client) getProgressRange(r rtree.Range) *rtree.ProgressRange {
	// use groupKey to distinguish different ranges
	groupKey := base64.URLEncoding.EncodeToString(r.StartKey)
	if bc.checkpointMeta != nil && len(bc.checkpointMeta.CheckpointDataMap) > 0 {
		rangeTree, exists := bc.checkpointMeta.CheckpointDataMap[groupKey]
		if exists {
			incomplete := rangeTree.GetIncompleteRange(r.StartKey, r.EndKey)
			delete(bc.checkpointMeta.CheckpointDataMap, groupKey)
			return &rtree.ProgressRange{
				Res:        rangeTree,
				Incomplete: incomplete,
				Origin:     r,
				GroupKey:   groupKey,
			}
		}
	}

	// the origin range are not recorded in checkpoint
	// return the default progress range
	return &rtree.ProgressRange{
		Res: rtree.NewRangeTree(),
		Incomplete: []rtree.Range{
			r,
		},
		Origin:   r,
		GroupKey: groupKey,
	}
}

// LoadCheckpointRange loads the checkpoint(finished) sub-ranges of the current range, and calculate its incompleted sub-ranges.
func (bc *Client) loadCheckpointRanges(ctx context.Context, progressCallBack func()) (map[string]rtree.RangeTree, error) {
	rangeDataMap := make(map[string]rtree.RangeTree)

	pastDureTime, err := checkpoint.WalkCheckpointFileForBackup(ctx, bc.storage, bc.cipher, func(groupKey string, rg checkpoint.BackupValueType) {
		rangeTree, exists := rangeDataMap[groupKey]
		if !exists {
			rangeTree = rtree.NewRangeTree()
			rangeDataMap[groupKey] = rangeTree
		}
		rangeTree.Put(rg.StartKey, rg.EndKey, rg.Files)
		progressCallBack()
	})

	// we should adjust start-time of the summary to `pastDureTime` earlier
	log.Info("past cost time", zap.Duration("cost", pastDureTime))
	summary.AdjustStartTimeToEarlierTime(pastDureTime)

	return rangeDataMap, errors.Trace(err)
}

// SetStorage sets ExternalStorage for client.
func (bc *Client) SetStorage(
	ctx context.Context,
	backend *backuppb.StorageBackend,
	opts *storage.ExternalStorageOptions,
) error {
	var err error

	bc.backend = backend
	bc.storage, err = storage.New(ctx, backend, opts)
	return errors.Trace(err)
}

// GetClusterID returns the cluster ID of the tidb cluster to backup.
func (bc *Client) GetClusterID() uint64 {
	return bc.clusterID
}

// GetApiVersion sets api version of the TiKV storage
func (bc *Client) GetApiVersion() kvrpcpb.APIVersion {
	return bc.apiVersion
}

// SetApiVersion sets api version of the TiKV storage
func (bc *Client) SetApiVersion(v kvrpcpb.APIVersion) {
	bc.apiVersion = v
}

// Client.BuildBackupRangeAndSchema calls BuildBackupRangeAndSchema,
// if the checkpoint mode is used, return the ranges from checkpoint meta
func (bc *Client) BuildBackupRangeAndSchema(
	storage kv.Storage,
	tableFilter filter.Filter,
	backupTS uint64,
	isFullBackup bool,
) ([]rtree.Range, *Schemas, []*backuppb.PlacementPolicy, error) {
	if bc.checkpointMeta == nil {
		return BuildBackupRangeAndInitSchema(storage, tableFilter, backupTS, isFullBackup, true)
	}
	_, schemas, policies, err := BuildBackupRangeAndInitSchema(storage, tableFilter, backupTS, isFullBackup, false)
	schemas.SetCheckpointChecksum(bc.checkpointMeta.CheckpointChecksum)
	return bc.checkpointMeta.Ranges, schemas, policies, errors.Trace(err)
}

// CheckBackupStorageIsLocked checks whether backups is locked.
// which means we found other backup progress already write
// some data files into the same backup directory or cloud prefix.
func CheckBackupStorageIsLocked(ctx context.Context, s storage.ExternalStorage) error {
	exist, err := s.FileExists(ctx, metautil.LockFile)
	if err != nil {
		return errors.Annotatef(err, "error occurred when checking %s file", metautil.LockFile)
	}
	if exist {
		err = s.WalkDir(ctx, &storage.WalkOption{}, func(path string, size int64) error {
			// should return error to break the walkDir when found lock file and other .sst files.
			if strings.HasSuffix(path, ".sst") {
				return errors.Annotatef(berrors.ErrInvalidArgument, "backup lock file and sst file exist in %v, "+
					"there are some backup files in the path already, but hasn't checkpoint metadata, "+
					"please specify a correct backup directory!", s.URI()+"/"+metautil.LockFile)
			}
			return nil
		})
		return err
	}
	return nil
}

// BuildBackupRangeAndSchema gets KV range and schema of tables.
// KV ranges are separated by Table IDs.
// Also, KV ranges are separated by Index IDs in the same table.
func BuildBackupRangeAndInitSchema(
	storage kv.Storage,
	tableFilter filter.Filter,
	backupTS uint64,
	isFullBackup bool,
	buildRange bool,
) ([]rtree.Range, *Schemas, []*backuppb.PlacementPolicy, error) {
	snapshot := storage.GetSnapshot(kv.NewVersion(backupTS))
	m := meta.NewSnapshotMeta(snapshot)

	var policies []*backuppb.PlacementPolicy
	if isFullBackup {
		// according to https://github.com/pingcap/tidb/issues/32290
		// only full backup will record policies in backupMeta.
		policyList, err := m.ListPolicies()
		if err != nil {
			return nil, nil, nil, errors.Trace(err)
		}
		policies = make([]*backuppb.PlacementPolicy, 0, len(policies))
		for _, policyInfo := range policyList {
			p, err := json.Marshal(policyInfo)
			if err != nil {
				return nil, nil, nil, errors.Trace(err)
			}
			policies = append(policies, &backuppb.PlacementPolicy{Info: p})
		}
	}

	ranges := make([]rtree.Range, 0)
	schemasNum := 0
	dbs, err := m.ListDatabases()
	if err != nil {
		return nil, nil, nil, errors.Trace(err)
	}

	for _, dbInfo := range dbs {
		// skip system databases
		if !tableFilter.MatchSchema(dbInfo.Name.O) || util.IsMemDB(dbInfo.Name.L) || utils.IsTemplateSysDB(dbInfo.Name) {
			continue
		}

		hasTable := false
		err = m.IterTables(dbInfo.ID, func(tableInfo *model.TableInfo) error {
			if tableInfo.Version > version.CURRENT_BACKUP_SUPPORT_TABLE_INFO_VERSION {
				// normally this shouldn't happen in a production env.
				// because we had a unit test to avoid table info version update silencly.
				// and had version check before run backup.
				return errors.Errorf("backup doesn't not support table %s with version %d, maybe try a new version of br",
					tableInfo.Name.String(),
					tableInfo.Version,
				)
			}
			if !tableFilter.MatchTable(dbInfo.Name.O, tableInfo.Name.O) {
				// Skip tables other than the given table.
				return nil
			}

			schemasNum += 1
			hasTable = true
			if buildRange {
				tableRanges, err := distsql.BuildTableRanges(tableInfo)
				if err != nil {
					return errors.Trace(err)
				}
				for _, r := range tableRanges {
					// Add keyspace prefix to BackupRequest
					startKey, endKey := storage.GetCodec().EncodeRange(r.StartKey, r.EndKey)
					ranges = append(ranges, rtree.Range{
						StartKey: startKey,
						EndKey:   endKey,
					})
				}
			}

			return nil
		})

		if err != nil {
			return nil, nil, nil, errors.Trace(err)
		}

		if !hasTable {
			log.Info("backup empty database", zap.Stringer("db", dbInfo.Name))
			schemasNum += 1
		}
	}

	if schemasNum == 0 {
		log.Info("nothing to backup")
		return nil, nil, nil, nil
	}
	return ranges, NewBackupSchemas(func(storage kv.Storage, fn func(*model.DBInfo, *model.TableInfo)) error {
		return BuildBackupSchemas(storage, tableFilter, backupTS, isFullBackup, func(dbInfo *model.DBInfo, tableInfo *model.TableInfo) {
			fn(dbInfo, tableInfo)
		})
	}, schemasNum), policies, nil
}

func BuildBackupSchemas(
	storage kv.Storage,
	tableFilter filter.Filter,
	backupTS uint64,
	isFullBackup bool,
	fn func(dbInfo *model.DBInfo, tableInfo *model.TableInfo),
) error {
	snapshot := storage.GetSnapshot(kv.NewVersion(backupTS))
	m := meta.NewSnapshotMeta(snapshot)

	dbs, err := m.ListDatabases()
	if err != nil {
		return errors.Trace(err)
	}

	for _, dbInfo := range dbs {
		// skip system databases
		if !tableFilter.MatchSchema(dbInfo.Name.O) || util.IsMemDB(dbInfo.Name.L) || utils.IsTemplateSysDB(dbInfo.Name) {
			continue
		}

		if !isFullBackup {
			// according to https://github.com/pingcap/tidb/issues/32290.
			// ignore placement policy when not in full backup
			dbInfo.PlacementPolicyRef = nil
		}

		hasTable := false
		err = m.IterTables(dbInfo.ID, func(tableInfo *model.TableInfo) error {
			if !tableFilter.MatchTable(dbInfo.Name.O, tableInfo.Name.O) {
				// Skip tables other than the given table.
				return nil
			}

			logger := log.L().With(
				zap.String("db", dbInfo.Name.O),
				zap.String("table", tableInfo.Name.O),
			)

			autoIDAccess := m.GetAutoIDAccessors(dbInfo.ID, tableInfo.ID)

			var globalAutoID int64
			switch {
			case tableInfo.IsSequence():
				globalAutoID, err = autoIDAccess.SequenceValue().Get()
			case tableInfo.IsView() || !utils.NeedAutoID(tableInfo):
				// no auto ID for views or table without either rowID nor auto_increment ID.
			default:
				if tableInfo.SepAutoInc() {
					globalAutoID, err = autoIDAccess.IncrementID(tableInfo.Version).Get()
					// For a nonclustered table with auto_increment column, both auto_increment_id and _tidb_rowid are required.
					// See also https://github.com/pingcap/tidb/issues/46093
					if rowID, err1 := autoIDAccess.RowID().Get(); err1 == nil {
						tableInfo.AutoIncIDExtra = rowID + 1
					} else {
						// It is possible that the rowid meta key does not exist (i.e. table have auto_increment_id but no _rowid),
						// so err1 != nil might be expected.
						if globalAutoID == 0 {
							// When both auto_increment_id and _rowid are missing, it must be something wrong.
							return errors.Trace(err1)
						}
						// Print a warning in other scenes, should it be a INFO log?
						log.Warn("get rowid error", zap.Error(err1))
					}
				} else {
					globalAutoID, err = autoIDAccess.RowID().Get()
				}
			}
			if err != nil {
				return errors.Trace(err)
			}
			tableInfo.AutoIncID = globalAutoID + 1
			if !isFullBackup {
				// according to https://github.com/pingcap/tidb/issues/32290.
				// ignore placement policy when not in full backup
				tableInfo.ClearPlacement()
			}

			// Treat cached table as normal table.
			tableInfo.TableCacheStatusType = model.TableCacheStatusDisable

			if tableInfo.ContainsAutoRandomBits() {
				// this table has auto_random id, we need backup and rebase in restoration
				var globalAutoRandID int64
				globalAutoRandID, err = autoIDAccess.RandomID().Get()
				if err != nil {
					return errors.Trace(err)
				}
				tableInfo.AutoRandID = globalAutoRandID + 1
				logger.Debug("change table AutoRandID",
					zap.Int64("AutoRandID", globalAutoRandID))
			}
			logger.Debug("change table AutoIncID",
				zap.Int64("AutoIncID", globalAutoID))

			// remove all non-public indices
			n := 0
			for _, index := range tableInfo.Indices {
				if index.State == model.StatePublic {
					tableInfo.Indices[n] = index
					n++
				}
			}
			tableInfo.Indices = tableInfo.Indices[:n]

			fn(dbInfo, tableInfo)
			hasTable = true

			return nil
		})

		if err != nil {
			return errors.Trace(err)
		}

		if !hasTable {
			log.Info("backup empty database", zap.Stringer("db", dbInfo.Name))
			fn(dbInfo, nil)
		}
	}

	return nil
}

// BuildFullSchema builds a full backup schemas for databases and tables.
func BuildFullSchema(storage kv.Storage, backupTS uint64, fn func(dbInfo *model.DBInfo, tableInfo *model.TableInfo)) error {
	snapshot := storage.GetSnapshot(kv.NewVersion(backupTS))
	m := meta.NewSnapshotMeta(snapshot)

	dbs, err := m.ListDatabases()
	if err != nil {
		return errors.Trace(err)
	}

	for _, db := range dbs {
		hasTable := false
		err = m.IterTables(db.ID, func(table *model.TableInfo) error {
			// add table
			fn(db, table)
			hasTable = true
			return nil
		})
		if err != nil {
			return errors.Trace(err)
		}

		// backup this empty db if this schema is empty.
		if !hasTable {
			fn(db, nil)
		}
	}

	return nil
}

func skipUnsupportedDDLJob(job *model.Job) bool {
	switch job.Type {
	// TiDB V5.3.0 supports TableAttributes and TablePartitionAttributes.
	// Backup guarantees data integrity but region placement, which is out of scope of backup
	case model.ActionCreatePlacementPolicy,
		model.ActionAlterPlacementPolicy,
		model.ActionDropPlacementPolicy,
		model.ActionAlterTablePartitionPlacement,
		model.ActionModifySchemaDefaultPlacement,
		model.ActionAlterTablePlacement,
		model.ActionAlterTableAttributes,
		model.ActionAlterTablePartitionAttributes:
		return true
	default:
		return false
	}
}

// WriteBackupDDLJobs sends the ddl jobs are done in (lastBackupTS, backupTS] to metaWriter.
func WriteBackupDDLJobs(metaWriter *metautil.MetaWriter, g glue.Glue, store kv.Storage, lastBackupTS, backupTS uint64, needDomain bool) error {
	snapshot := store.GetSnapshot(kv.NewVersion(backupTS))
	snapMeta := meta.NewSnapshotMeta(snapshot)
	lastSnapshot := store.GetSnapshot(kv.NewVersion(lastBackupTS))
	lastSnapMeta := meta.NewSnapshotMeta(lastSnapshot)
	lastSchemaVersion, err := lastSnapMeta.GetSchemaVersionWithNonEmptyDiff()
	if err != nil {
		return errors.Trace(err)
	}
	backupSchemaVersion, err := snapMeta.GetSchemaVersionWithNonEmptyDiff()
	if err != nil {
		return errors.Trace(err)
	}

	version, err := store.CurrentVersion(kv.GlobalTxnScope)
	if err != nil {
		return errors.Trace(err)
	}
	newestMeta := meta.NewSnapshotMeta(store.GetSnapshot(kv.NewVersion(version.Ver)))
	allJobs := make([]*model.Job, 0)
	err = g.UseOneShotSession(store, !needDomain, func(se glue.Session) error {
		allJobs, err = ddl.GetAllDDLJobs(se.GetSessionCtx())
		if err != nil {
			return errors.Trace(err)
		}
		log.Debug("get all jobs", zap.Int("jobs", len(allJobs)))
		return nil
	})
	if err != nil {
		return errors.Trace(err)
	}

	historyJobs, err := ddl.GetAllHistoryDDLJobs(newestMeta)
	if err != nil {
		return errors.Trace(err)
	}
	log.Debug("get history jobs", zap.Int("jobs", len(historyJobs)))
	allJobs = append(allJobs, historyJobs...)

	count := 0
	for _, job := range allJobs {
		if skipUnsupportedDDLJob(job) {
			continue
		}

		if (job.State == model.JobStateDone || job.State == model.JobStateSynced) &&
			(job.BinlogInfo != nil && job.BinlogInfo.SchemaVersion > lastSchemaVersion && job.BinlogInfo.SchemaVersion <= backupSchemaVersion) {
			if job.BinlogInfo.DBInfo != nil {
				// ignore all placement policy info during incremental backup for now.
				job.BinlogInfo.DBInfo.PlacementPolicyRef = nil
			}
			if job.BinlogInfo.TableInfo != nil {
				// ignore all placement policy info during incremental backup for now.
				job.BinlogInfo.TableInfo.ClearPlacement()
			}
			jobBytes, err := json.Marshal(job)
			if err != nil {
				return errors.Trace(err)
			}
			err = metaWriter.Send(jobBytes, metautil.AppendDDL)
			if err != nil {
				return errors.Trace(err)
			}
			count++
		}
	}
	log.Debug("get completed jobs", zap.Int("jobs", count))
	return nil
}

func (bc *Client) getProgressRanges(ranges []rtree.Range) []*rtree.ProgressRange {
	prs := make([]*rtree.ProgressRange, 0, len(ranges))
	for _, r := range ranges {
		prs = append(prs, bc.getProgressRange(r))
	}
	return prs
}

func buildProgressRangeTree(pranges []*rtree.ProgressRange) (rtree.ProgressRangeTree, []*kvrpcpb.KeyRange, error) {
	// the response from TiKV only contains the region's key, so use the
	// progress range tree to quickly seek the region's corresponding progress range.
	progressRangeTree := rtree.NewProgressRangeTree()
	subRangesCount := 0
	for _, pr := range pranges {
		if err := progressRangeTree.Insert(pr); err != nil {
			return progressRangeTree, nil, errors.Trace(err)
		}
		subRangesCount += len(pr.Incomplete)
	}
	// either the `incomplete` is origin range itself,
	// or the `incomplete` is sub-ranges split by checkpoint of origin range.
	subRanges := make([]*kvrpcpb.KeyRange, 0, subRangesCount)
	progressRangeTree.Ascend(func(pr *rtree.ProgressRange) bool {
		for _, r := range pr.Incomplete {
			subRanges = append(subRanges, &kvrpcpb.KeyRange{
				StartKey: r.StartKey,
				EndKey:   r.EndKey,
			})
		}
		return true
	})

	return progressRangeTree, subRanges, nil
}

func (bc *Client) getBackupTargetStores(
	ctx context.Context,
	replicaReadLabel map[string]string,
) ([]*metapb.Store, map[uint64]struct{}, error) {
	allStores, err := conn.GetAllTiKVStoresWithRetry(ctx, bc.mgr.GetPDClient(), connutil.SkipTiFlash)
	if err != nil {
		return nil, nil, errors.Trace(err)
	}
	var targetStores []*metapb.Store
	targetStoreIds := make(map[uint64]struct{})
	if len(replicaReadLabel) == 0 {
		targetStores = allStores
	} else {
		for _, store := range allStores {
			for _, label := range store.Labels {
				if val, ok := replicaReadLabel[label.Key]; ok && val == label.Value {
					targetStores = append(targetStores, store) // send backup push down request to stores that match replica read label
					targetStoreIds[store.GetId()] = struct{}{} // record store id for fine grained backup
				}
			}
		}
		if len(targetStores) == 0 {
			return nil, nil, errors.Errorf("no store matches replica read label: %v", replicaReadLabel)
		}
	}

	return targetStores, targetStoreIds, nil
}

// BackupRanges make a backup of the given key ranges.
func (bc *Client) BackupRanges(
	ctx context.Context,
	ranges []rtree.Range,
	regionCounts []int,
	request backuppb.BackupRequest,
	concurrency uint,
	replicaReadLabel map[string]string,
	metaWriter *metautil.MetaWriter,
	progressCallBack func(),
) error {
	log.Info("Backup Ranges Started", rtree.ZapRanges(ranges))
	init := time.Now()

	defer func() {
		log.Info("Backup Ranges Completed", zap.Duration("take", time.Since(init)))
	}()

	if span := opentracing.SpanFromContext(ctx); span != nil && span.Tracer() != nil {
		span1 := span.Tracer().StartSpan("Client.BackupRanges", opentracing.ChildOf(span.Context()))
		defer span1.Finish()
		ctx = opentracing.ContextWithSpan(ctx, span1)
	}

<<<<<<< HEAD
	stateChan := make(chan StoreBackupPolicy)
	// go func() {
	// 	// TODO watch changes on cluste state
	// 	cb := storewatch.MakeCallback(storewatch.WithOnReboot(func(s *metapb.Store) {
	// 		stateChan <- StoreBackups{All: true}
	// 	}), storewatch.WithOnDisconnect(func(s *metapb.Store) {
	// 		stateChan <- StoreBackups{All: true}
	// 	}), storewatch.WithOnNewStoreRegistered(func(s *metapb.Store) {
	// 		// only backup for this store
	// 		stateChan <- StoreBackups{One: s.Id}
	// 	}))
	// 	watcher := storewatch.New(bc.mgr.GetPDClient(), cb)
	// 	tick := time.NewTicker(30 * time.Second)
	// 	for {
	// 		select {
	// 		case <-ctx.Done():
	// 			return
	// 		case <-tick.C:
	// 			err := watcher.Step(ctx)
	// 			if err != nil {
	// 				// ignore it
	// 			}
	// 		}
	// 	}
	// }()

	// pr, err := bc.GetProgressRanges(r)
	// if err != nil {
	// return errors.Trace(err)
	// }
	bc.executePushdownBackup(ctx, ranges, replicaReadLabel, request, stateChan)

	// // we collect all files in a single goroutine to avoid thread safety issues.
	// workerPool := util.NewWorkerPool(concurrency, "Ranges")
	// eg, ectx := errgroup.WithContext(ctx)
	// for id, r := range ranges {
	// 	id := id
	// 	req := request
	// 	req.StartKey, req.EndKey = r.StartKey, r.EndKey
	// 	pr, err := bc.GetProgressRange(r)
	// 	if err != nil {
	// 		return errors.Trace(err)
	// 	}
	// 	workerPool.ApplyOnErrorGroup(eg, func() error {
	// 		elctx := logutil.ContextWithField(ectx, logutil.RedactAny("range-sn", id))
	// 		err := bc.BackupRange(elctx, req, replicaReadLabel, pr, metaWriter, progressCallBack)
	// 		if err != nil {
	// 			// The error due to context cancel, stack trace is meaningless, the stack shall be suspended (also clear)
	// 			if errors.Cause(err) == context.Canceled {
	// 				return errors.SuspendStack(err)
	// 			}
	// 			return errors.Trace(err)
	// 		}
	// 		return nil
	// 	})
	// }

	// return eg.Wait()
}

func (bc *Client) getBackupStores(ctx context.Context, replicaReadLabel map[string]string) ([]*metapb.Store, error) {
	allStores, err := conn.GetAllTiKVStoresWithRetry(ctx, bc.mgr.GetPDClient(), connutil.SkipTiFlash)
	if err != nil {
		return nil, errors.Trace(err)
	}
	var targetStores []*metapb.Store
	targetStoreIds := make(map[uint64]struct{})
	if len(replicaReadLabel) == 0 {
		targetStores = allStores // send backup push down request to all stores
	} else {
		for _, store := range allStores {
			for _, label := range store.Labels {
				if val, ok := replicaReadLabel[label.Key]; ok && val == label.Value {
					targetStores = append(targetStores, store) // send backup push down request to stores that match replica read label
					targetStoreIds[store.GetId()] = struct{}{} // record store id for fine grained backup
				}
			}
		}
	}
	if len(replicaReadLabel) > 0 && len(targetStores) == 0 {
		return nil, errors.Errorf("no store matches replica read label: %v", replicaReadLabel)
	}
	return targetStores, nil

}

// infinite loop to backup ranges on all tikv stores
// if one client grpc disconnected. retry send backup request to this store.
// if new tikv store joined. send backup request to this store.
// if one tikv store rebooted. consider leader changes, retry send backup request to all stores.
// if one tikv store disconnected. consider leader changes, retry send backup request to all stores.
func (bc *Client) executePushdownBackup(ctx context.Context, ranges []rtree.Range, replicaReadLabel map[string]string, request backuppb.BackupRequest, stateChan chan StoreBackupPolicy) {
	startStoreBackupFn := func(
		ctx context.Context,
		round uint64,
		storeID uint64,
		cli backuppb.BackupClient,
		BackupResponseCh chan *backuppb.BackupResponse,
	) {
		// req.Ranges := GetLeftRangesFromGlobalBtree()
		go func() {
			err := startStoreBackup(ctx, storeID, request, cli, BackupResponseCh)
			if err != nil {
				if errors.Cause(err) == context.Canceled {
					// backup cancelled, just log it
					logutil.CL(ctx).Info("store backup cancelled",
						zap.Uint64("round", round),
						zap.Uint64("storeID", storeID), zap.Error(err))
				} else {
					// retry this store
					logutil.CL(ctx).Error("store backup failed",
						zap.Uint64("round", round),
						zap.Uint64("storeID", storeID), zap.Error(err))
					stateChan <- StoreBackupPolicy{One: storeID}
				}
			}
		}()
=======
	targetStores, targetStoreIds, err := bc.getBackupTargetStores(ctx, replicaReadLabel)
	if err != nil {
		return errors.Trace(err)
	}
	// merge the small ranges, such as index ranges and small partition ranges, into a batch.
	targetRangesBatchSize := len(targetStores) * 64

	// we collect all files in a single goroutine to avoid thread safety issues.
	workerPool := util.NewWorkerPool(concurrency, "Ranges")
	eg, ectx := errgroup.WithContext(ctx)
	rangeInBatchStartIndex := 0
	regionCountInBatch := 0
	// ASSERT: len(ranges) > 0
	for idx := 0; idx <= len(ranges); idx += 1 {
		if idx != len(ranges) {
			if regionCountInBatch <= targetRangesBatchSize {
				regionCountInBatch += regionCounts[idx]
				continue
			}
			regionCountInBatch = regionCounts[idx]
		}
		// merge the ranges[rangeInBatchStartIndex, id) into a batch
		pranges := bc.getProgressRanges(ranges[rangeInBatchStartIndex:idx])
		idxStart := rangeInBatchStartIndex
		idxEnd := idx
		req := request
		workerPool.ApplyOnErrorGroup(eg, func() (retErr error) {
			elctx := logutil.ContextWithField(ectx,
				logutil.RedactAny("range-sn-start", idxStart), logutil.RedactAny("range-sn-end", idxEnd))

			prTree, subRanges, err := buildProgressRangeTree(pranges)
			if err != nil {
				return errors.Trace(err)
			}
			start := time.Now()
			defer func() {
				minPr, _ := prTree.Min()
				maxPr, _ := prTree.Max()
				key := "range start: " +
					hex.EncodeToString(minPr.Origin.StartKey) +
					" end: " +
					hex.EncodeToString(maxPr.Origin.EndKey)
				logutil.CL(elctx).Info("backup range completed", zap.String("key range", key), zap.Duration("take", time.Since(start)))
				if retErr != nil {
					summary.CollectFailureUnit(key, err)
				}
			}()
			logutil.CL(elctx).Info("backup range started", zap.Uint64("rateLimit", req.RateLimit))
			if err := bc.pushBackupInBatch(elctx, req, prTree, subRanges, targetStores, progressCallBack); err != nil {
				return errors.Trace(err)
			}
			if err := bc.fineGrainedBackup(elctx, req, targetStoreIds, prTree, progressCallBack); err != nil {
				return errors.Trace(err)
			}
			if err := collectRangeFiles(prTree, metaWriter); err != nil {
				return errors.Trace(err)
			}
			return nil
		})

		rangeInBatchStartIndex = idx
>>>>>>> 81da4f88
	}

	round := uint64(0)
mainLoop:
	for {
		round += 1
		childCtx, cancel := context.WithCancel(ctx)
		BackupResponseCh := make(chan *backuppb.BackupResponse)
		// Compute the left ranges
		// TODO compute left ranges
		// request.SubRanges = GetLeftRangesFromGlobalBtree()
		allStores, err := bc.getBackupStores(childCtx, replicaReadLabel)
		if err != nil {
			logutil.CL(ctx).Error("failed to get backup stores", zap.Uint64("round", round), zap.Error(err))
			time.Sleep(3 * time.Second)
			// infinite loop to retry
			continue mainLoop
		}
		for _, store := range allStores {
			storeID := store.GetId()
			// reset backup client every round, for a clean grpc connection next time.
			cli, err := bc.mgr.ResetBackupClient(ctx, storeID)
			if err != nil {
				logutil.CL(ctx).Error("failed to get backup client", zap.Uint64("round", round), zap.Uint64("storeID", storeID), zap.Error(err))
				time.Sleep(3 * time.Second)
				continue mainLoop
			}
			startStoreBackupFn(childCtx, round, storeID, cli, BackupResponseCh)
		}

		select {
		case <-ctx.Done():
			return
		case storeBackupInfo := <-stateChan:
			if storeBackupInfo.All {
				logutil.CL(ctx).Info("cluster state changed. restart store backups")
				// stop current connections
				cancel()
				time.Sleep(time.Second)
				// start next round backups
				continue mainLoop
			}
			if storeBackupInfo.One != 0 {
				storeID := storeBackupInfo.One
				cli, err := bc.mgr.GetBackupClient(ctx, storeID)
				if err != nil {
					logutil.CL(ctx).Error("failed to get backup client", zap.Uint64("storeID", storeID), zap.Error(err))
					time.Sleep(3 * time.Second)
					continue mainLoop
				}
				startStoreBackupFn(childCtx, round, storeID, cli, BackupResponseCh)
			}
		case resp, ok := <-BackupResponseCh:
			if !ok {
				// this round backup finished. break and check ranges outside
				break
			}
			// updateGlobalBtree(resp)
		}
		// leftRanges := GetLeftRangesFromGlobalBtree()
		leftRanges := []rtree.Range
		if len(leftRanges) == 0 {
			// all range backuped
			break
		}
	}
}

func (bc *Client) pushBackupInBatch(
	ctx context.Context,
	request backuppb.BackupRequest,
	prTree rtree.ProgressRangeTree,
	subRanges []*kvrpcpb.KeyRange,
	targetStores []*metapb.Store,
	progressCallBack func(),
) error {
	logutil.CL(ctx).Info("backup push down started")
	request.SubRanges = subRanges
	push := newPushDown(bc.mgr, len(targetStores))
	err := push.pushBackup(ctx, request, prTree, targetStores, bc.checkpointRunner, progressCallBack)
	if err != nil {
		return errors.Trace(err)
	}
	logutil.CL(ctx).Info("backup push down completed", zap.Int("range-count", len(subRanges)))
	return nil
}

func collectRangeFiles(progressRangeTree rtree.ProgressRangeTree, metaWriter *metautil.MetaWriter) error {
	var progressRangeAscendErr error
	progressRangeTree.Ascend(func(progressRange *rtree.ProgressRange) bool {
		var rangeAscendErr error
		progressRange.Res.Ascend(func(i btree.Item) bool {
			r := i.(*rtree.Range)
			for _, f := range r.Files {
				summary.CollectSuccessUnit(summary.TotalKV, 1, f.TotalKvs)
				summary.CollectSuccessUnit(summary.TotalBytes, 1, f.TotalBytes)
			}
			// we need keep the files in order after we support multi_ingest sst.
			// default_sst and write_sst need to be together.
			if err := metaWriter.Send(r.Files, metautil.AppendDataFile); err != nil {
				rangeAscendErr = err
				return false
			}
			return true
		})
		if rangeAscendErr != nil {
			progressRangeAscendErr = rangeAscendErr
			return false
		}

		// Check if there are duplicated files
		checkDupFiles(&progressRange.Res)
		return true
	})

	return errors.Trace(progressRangeAscendErr)
}

func (bc *Client) FindTargetPeer(ctx context.Context, key []byte, isRawKv bool, targetStoreIds map[uint64]struct{}) (*metapb.Peer, error) {
	// Keys are saved in encoded format in TiKV, so the key must be encoded
	// in order to find the correct region.
	var leader *metapb.Peer
	key = codec.EncodeBytesExt([]byte{}, key, isRawKv)
	state := utils.InitialRetryState(60, 100*time.Millisecond, 2*time.Second)
	failpoint.Inject("retry-state-on-find-target-peer", func(v failpoint.Value) {
		logutil.CL(ctx).Info("reset state for FindTargetPeer")
		state = utils.InitialRetryState(v.(int), 100*time.Millisecond, 100*time.Millisecond)
	})
	err := utils.WithRetry(ctx, func() error {
		region, err := bc.mgr.GetPDClient().GetRegion(ctx, key)
		failpoint.Inject("return-region-on-find-target-peer", func(v failpoint.Value) {
			switch v.(string) {
			case "nil":
				{
					region = nil
				}
			case "hasLeader":
				{
					region = &pd.Region{
						Leader: &metapb.Peer{
							Id: 42,
						},
					}
				}
			case "hasPeer":
				{
					region = &pd.Region{
						Meta: &metapb.Region{
							Peers: []*metapb.Peer{
								{
									Id:      43,
									StoreId: 42,
								},
							},
						},
					}
				}

			case "noLeader":
				{
					region = &pd.Region{
						Leader: nil,
					}
				}
			case "noPeer":
				{
					{
						region = &pd.Region{
							Meta: &metapb.Region{
								Peers: nil,
							},
						}
					}
				}
			}
		})
		if err != nil || region == nil {
			logutil.CL(ctx).Error("find region failed", zap.Error(err), zap.Reflect("region", region))
			return errors.Annotate(berrors.ErrPDLeaderNotFound, "cannot find region from pd client")
		}
		if len(targetStoreIds) == 0 {
			if region.Leader != nil {
				logutil.CL(ctx).Info("find leader",
					zap.Reflect("Leader", region.Leader), logutil.Key("key", key))
				leader = region.Leader
				return nil
			}
		} else {
			candidates := make([]*metapb.Peer, 0, len(region.Meta.Peers))
			for _, peer := range region.Meta.Peers {
				if _, ok := targetStoreIds[peer.StoreId]; ok {
					candidates = append(candidates, peer)
				}
			}
			if len(candidates) > 0 {
				peer := candidates[rand.Intn(len(candidates))]
				logutil.CL(ctx).Info("find target peer for backup",
					zap.Reflect("Peer", peer), logutil.Key("key", key))
				leader = peer
				return nil
			}
		}
		return errors.Annotate(berrors.ErrPDLeaderNotFound, "cannot find leader or candidate from pd client")
	}, &state)
	if err != nil {
		logutil.CL(ctx).Error("can not find a valid target peer after retry", logutil.Key("key", key))
		return nil, err
	}
	// leader cannot be nil if err is nil
	return leader, nil
}

func (bc *Client) fineGrainedBackup(
	ctx context.Context,
	req backuppb.BackupRequest,
	targetStoreIds map[uint64]struct{},
	prTree rtree.ProgressRangeTree,
	progressCallBack func(),
) error {
	if span := opentracing.SpanFromContext(ctx); span != nil && span.Tracer() != nil {
		span1 := span.Tracer().StartSpan("Client.fineGrainedBackup", opentracing.ChildOf(span.Context()))
		defer span1.Finish()
		ctx = opentracing.ContextWithSpan(ctx, span1)
	}

	failpoint.Inject("hint-fine-grained-backup", func(v failpoint.Value) {
		log.Info("failpoint hint-fine-grained-backup injected, "+
			"process will sleep for 3s and notify the shell.", zap.String("file", v.(string)))
		if sigFile, ok := v.(string); ok {
			file, err := os.Create(sigFile)
			if err != nil {
				log.Warn("failed to create file for notifying, skipping notify", zap.Error(err))
			}
			if file != nil {
				file.Close()
			}
			time.Sleep(3 * time.Second)
		}
	})

	bo := utils.AdaptTiKVBackoffer(ctx, backupFineGrainedMaxBackoff, berrors.ErrUnknown)
	prIter := prTree.Iter()
	for {
		// Step1, check whether there is any incomplete range
		incomplete := prIter.GetIncompleteRanges()
		if len(incomplete) == 0 {
			return nil
		}
		logutil.CL(ctx).Info("start fine grained backup", zap.Int("incomplete", len(incomplete)))
		// Step2, retry backup on incomplete range
		respCh := make(chan *backuppb.BackupResponse, 4)
		errCh := make(chan error, 4)
		retry := make(chan rtree.Range, 4)

		wg := new(sync.WaitGroup)
		for i := 0; i < 4; i++ {
			wg.Add(1)
			fork, _ := bo.Inner().Fork()
			go func(boFork *tikv.Backoffer) {
				defer wg.Done()
				for rg := range retry {
					subReq := req
					subReq.StartKey, subReq.EndKey = rg.StartKey, rg.EndKey
					backoffMs, err := bc.handleFineGrained(ctx, boFork, subReq, targetStoreIds, respCh)
					if err != nil {
						errCh <- err
						return
					}
					if backoffMs != 0 {
						bo.RequestBackOff(backoffMs)
					}
				}
			}(fork)
		}

		// Dispatch rangs and wait
		go func() {
			for _, rg := range incomplete {
				retry <- rg
			}
			close(retry)
			wg.Wait()
			close(respCh)
		}()

	selectLoop:
		for {
			select {
			case err := <-errCh:
				// TODO: should we handle err here?
				return errors.Trace(err)
			case resp, ok := <-respCh:
				if !ok {
					// Finished.
					break selectLoop
				}
				if resp.Error != nil {
					logutil.CL(ctx).Panic("unexpected backup error",
						zap.Reflect("error", resp.Error))
				}
				logutil.CL(ctx).Info("put fine grained range",
					logutil.Key("fine-grained-range-start", resp.StartKey),
					logutil.Key("fine-grained-range-end", resp.EndKey),
				)
				pr, err := prTree.FindContained(resp.StartKey, resp.EndKey)
				if err != nil {
					logutil.CL(ctx).Panic("failed to update the backup response",
						zap.Reflect("error", err))
				}
				if bc.checkpointRunner != nil {
					if err := checkpoint.AppendForBackup(
						ctx,
						bc.checkpointRunner,
						pr.GroupKey,
						resp.StartKey,
						resp.EndKey,
						resp.Files,
					); err != nil {
						return errors.Annotate(err, "failed to flush checkpoint when fineGrainedBackup")
					}
				}
				pr.Res.Put(resp.StartKey, resp.EndKey, resp.Files)
				apiVersion := resp.ApiVersion
				bc.SetApiVersion(apiVersion)

				// Update progress
				progressCallBack()
			}
		}

		// Step3. Backoff if needed, then repeat.
		if ms := bo.NextSleepInMS(); ms != 0 {
			log.Info("handle fine grained", zap.Int("backoffMs", ms))
			err := bo.BackOff()
			if err != nil {
				return errors.Annotatef(err, "at fine-grained backup, remained ranges = %d", prIter.Len())
			}
		}
	}
}

// OnBackupResponse checks the backup resp, decides whether to retry and generate the error.
func OnBackupResponse(
	storeID uint64,
	bo *tikv.Backoffer,
	backupTS uint64,
	lockResolver *txnlock.LockResolver,
	resp *backuppb.BackupResponse,
	errContext *utils.ErrorContext,
) (*backuppb.BackupResponse, int, error) {
	log.Debug("OnBackupResponse", zap.Reflect("resp", resp))
	if resp.Error == nil {
		return resp, 0, nil
	}
	backoffMs := 0

	err := resp.Error
	switch v := err.Detail.(type) {
	case *backuppb.Error_KvError:
		if lockErr := v.KvError.Locked; lockErr != nil {
			msBeforeExpired, err1 := lockResolver.ResolveLocks(
				bo, backupTS, []*txnlock.Lock{txnlock.NewLock(lockErr)})
			if err1 != nil {
				return nil, 0, errors.Trace(err1)
			}
			if msBeforeExpired > 0 {
				backoffMs = int(msBeforeExpired)
			}
			return nil, backoffMs, nil
		}
	default:
		res := errContext.HandleError(resp.Error, storeID)
		switch res.Strategy {
		case utils.GiveUpStrategy:
			return nil, 0, errors.Annotatef(berrors.ErrKVUnknown, "storeID: %d OnBackupResponse error %s", storeID, res.Reason)
		case utils.RetryStrategy:
			return nil, 3000, nil
		}
	}
	return nil, 3000, errors.Annotatef(berrors.ErrKVUnknown, "unreachable")
}

func (bc *Client) handleFineGrained(
	ctx context.Context,
	bo *tikv.Backoffer,
	req backuppb.BackupRequest,
	targetStoreIds map[uint64]struct{},
	respCh chan<- *backuppb.BackupResponse,
) (int, error) {
	targetPeer, pderr := bc.FindTargetPeer(ctx, req.StartKey, req.IsRawKv, targetStoreIds)
	if pderr != nil {
		return 0, errors.Trace(pderr)
	}
	storeID := targetPeer.GetStoreId()
	lockResolver := bc.mgr.GetLockResolver()
	client, err := bc.mgr.GetBackupClient(ctx, storeID)
	if err != nil {
		if berrors.Is(err, berrors.ErrFailedToConnect) {
			// When the leader store is died,
			// 20s for the default max duration before the raft election timer fires.
			logutil.CL(ctx).Warn("failed to connect to store, skipping", logutil.ShortError(err), zap.Uint64("storeID", storeID))
			return 20000, nil
		}

		logutil.CL(ctx).Error("fail to connect store", zap.Uint64("StoreID", storeID))
		return 0, errors.Annotatef(err, "failed to connect to store %d", storeID)
	}
	hasProgress := false
	backoffMill := 0
	errContext := utils.NewErrorContext("handleFineGrainedBackup", 10)
	err = SendBackup(
		ctx, storeID, client, req,
		// Handle responses with the same backoffer.
		func(resp *backuppb.BackupResponse) error {
			response, shouldBackoff, err1 :=
				OnBackupResponse(storeID, bo, req.EndVersion, lockResolver, resp, errContext)
			if err1 != nil {
				return err1
			}
			if backoffMill < shouldBackoff {
				backoffMill = shouldBackoff
			}
			if response != nil {
				respCh <- response
			}
			// When meet an error, we need to set hasProgress too, in case of
			// overriding the backoffTime of original error.
			// hasProgress would be false iff there is a early io.EOF from the stream.
			hasProgress = true
			return nil
		},
		func() (backuppb.BackupClient, error) {
			logutil.CL(ctx).Warn("reset the connection in handleFineGrained", zap.Uint64("storeID", storeID))
			return bc.mgr.ResetBackupClient(ctx, storeID)
		})
	if err != nil {
		if berrors.Is(err, berrors.ErrFailedToConnect) {
			// When the leader store is died,
			// 20s for the default max duration before the raft election timer fires.
			logutil.CL(ctx).Warn("failed to connect to store, skipping", logutil.ShortError(err), zap.Uint64("storeID", storeID))
			return 20000, nil
		}
		logutil.CL(ctx).Error("failed to send fine-grained backup", zap.Uint64("storeID", storeID), logutil.ShortError(err))
		return 0, errors.Annotatef(err, "failed to send fine-grained backup [%s, %s)",
			redact.Key(req.StartKey), redact.Key(req.EndKey))
	}

	// If no progress, backoff 10s for debouncing.
	// 10s is the default interval of stores sending a heartbeat to the PD.
	// And is the average new leader election timeout, which would be a reasonable back off time.
	if !hasProgress {
		backoffMill = 10000
	}
	return backoffMill, nil
}

func doSendBackup(
	ctx context.Context,
	client backuppb.BackupClient,
	req backuppb.BackupRequest,
	respFn func(*backuppb.BackupResponse) error,
) error {
	failpoint.Inject("hint-backup-start", func(v failpoint.Value) {
		logutil.CL(ctx).Info("failpoint hint-backup-start injected, " +
			"process will notify the shell.")
		if sigFile, ok := v.(string); ok {
			file, err := os.Create(sigFile)
			if err != nil {
				log.Warn("failed to create file for notifying, skipping notify", zap.Error(err))
			}
			if file != nil {
				file.Close()
			}
		}
		time.Sleep(3 * time.Second)
	})
	bCli, err := client.Backup(ctx, &req)
	failpoint.Inject("reset-retryable-error", func(val failpoint.Value) {
		switch val.(string) {
		case "Unavaiable":
			{
				logutil.CL(ctx).Debug("failpoint reset-retryable-error unavailable injected.")
				err = status.Error(codes.Unavailable, "Unavailable error")
			}
		case "Internal":
			{
				logutil.CL(ctx).Debug("failpoint reset-retryable-error internal injected.")
				err = status.Error(codes.Internal, "Internal error")
			}
		}
	})
	failpoint.Inject("reset-not-retryable-error", func(val failpoint.Value) {
		if val.(bool) {
			logutil.CL(ctx).Debug("failpoint reset-not-retryable-error injected.")
			err = status.Error(codes.Unknown, "Your server was haunted hence doesn't work, meow :3")
		}
	})
	if err != nil {
		return err
	}
	defer func() {
		_ = bCli.CloseSend()
	}()

	for {
		resp, err := bCli.Recv()
		if err != nil {
			if errors.Cause(err) == io.EOF { // nolint:errorlint
				logutil.CL(ctx).Debug("backup streaming finish",
					logutil.Key("backup-start-key", req.GetStartKey()),
					logutil.Key("backup-end-key", req.GetEndKey()))
				return nil
			}
			return err
		}
		// TODO: handle errors in the resp.
		logutil.CL(ctx).Debug("range backed up",
			logutil.Key("small-range-start-key", resp.GetStartKey()),
			logutil.Key("small-range-end-key", resp.GetEndKey()),
			zap.Int("api-version", int(resp.ApiVersion)))
		err = respFn(resp)
		if err != nil {
			return errors.Trace(err)
		}
	}
}

// SendBackup send backup request to the given store.
// Stop receiving response if respFn returns error.
func SendBackup(
	ctx context.Context,
	// the `storeID` seems only used for logging now, maybe we can remove it then?
	storeID uint64,
	client backuppb.BackupClient,
	req backuppb.BackupRequest,
	respFn func(*backuppb.BackupResponse) error,
	resetFn func() (backuppb.BackupClient, error),
) error {
	if span := opentracing.SpanFromContext(ctx); span != nil && span.Tracer() != nil {
		span1 := span.Tracer().StartSpan(
			fmt.Sprintf("Client.SendBackup, storeID = %d, StartKey = %s, EndKey = %s",
				storeID, redact.Key(req.StartKey), redact.Key(req.EndKey)),
			opentracing.ChildOf(span.Context()))
		defer span1.Finish()
		ctx = opentracing.ContextWithSpan(ctx, span1)
	}

	var errReset error
	var errBackup error

	retry := -1
	return utils.WithRetry(ctx, func() error {
		retry += 1
		if retry != 0 {
			client, errReset = resetFn()
			if errReset != nil {
				return errors.Annotatef(errReset, "failed to reset backup connection on store:%d "+
					"please check the tikv status", storeID)
			}
		}
		logutil.CL(ctx).Info("try backup", zap.Int("retry time", retry))
		errBackup = doSendBackup(ctx, client, req, respFn)
		if errBackup != nil {
			return berrors.ErrFailedToConnect.Wrap(errBackup).GenWithStack("failed to create backup stream to store %d", storeID)
		}

		return nil
	}, utils.NewBackupSSTBackoffer())
}<|MERGE_RESOLUTION|>--- conflicted
+++ resolved
@@ -6,14 +6,10 @@
 	"bytes"
 	"context"
 	"encoding/base64"
-	"encoding/hex"
 	"encoding/json"
-	"fmt"
 	"io"
-	"math/rand"
 	"os"
 	"strings"
-	"sync"
 	"time"
 
 	"github.com/google/btree"
@@ -42,11 +38,8 @@
 	"github.com/pingcap/tidb/pkg/meta"
 	"github.com/pingcap/tidb/pkg/parser/model"
 	"github.com/pingcap/tidb/pkg/util"
-	"github.com/pingcap/tidb/pkg/util/codec"
-	"github.com/pingcap/tidb/pkg/util/redact"
 	filter "github.com/pingcap/tidb/pkg/util/table-filter"
 	"github.com/tikv/client-go/v2/oracle"
-	"github.com/tikv/client-go/v2/tikv"
 	"github.com/tikv/client-go/v2/txnkv/txnlock"
 	pd "github.com/tikv/pd/client"
 	"go.uber.org/zap"
@@ -875,8 +868,8 @@
 		ctx = opentracing.ContextWithSpan(ctx, span1)
 	}
 
-<<<<<<< HEAD
 	stateChan := make(chan StoreBackupPolicy)
+	// TODO implement state change watch goroutine @3pointer
 	// go func() {
 	// 	// TODO watch changes on cluste state
 	// 	cb := storewatch.MakeCallback(storewatch.WithOnReboot(func(s *metapb.Store) {
@@ -902,38 +895,17 @@
 	// 	}
 	// }()
 
-	// pr, err := bc.GetProgressRanges(r)
-	// if err != nil {
-	// return errors.Trace(err)
-	// }
-	bc.executePushdownBackup(ctx, ranges, replicaReadLabel, request, stateChan)
-
-	// // we collect all files in a single goroutine to avoid thread safety issues.
-	// workerPool := util.NewWorkerPool(concurrency, "Ranges")
-	// eg, ectx := errgroup.WithContext(ctx)
-	// for id, r := range ranges {
-	// 	id := id
-	// 	req := request
-	// 	req.StartKey, req.EndKey = r.StartKey, r.EndKey
-	// 	pr, err := bc.GetProgressRange(r)
-	// 	if err != nil {
-	// 		return errors.Trace(err)
-	// 	}
-	// 	workerPool.ApplyOnErrorGroup(eg, func() error {
-	// 		elctx := logutil.ContextWithField(ectx, logutil.RedactAny("range-sn", id))
-	// 		err := bc.BackupRange(elctx, req, replicaReadLabel, pr, metaWriter, progressCallBack)
-	// 		if err != nil {
-	// 			// The error due to context cancel, stack trace is meaningless, the stack shall be suspended (also clear)
-	// 			if errors.Cause(err) == context.Canceled {
-	// 				return errors.SuspendStack(err)
-	// 			}
-	// 			return errors.Trace(err)
-	// 		}
-	// 		return nil
-	// 	})
-	// }
-
-	// return eg.Wait()
+	pranges := bc.getProgressRanges(ranges)
+	globalProgressTree, _, err := buildProgressRangeTree(pranges)
+	if err != nil {
+		return errors.Trace(err)
+	}
+
+	err = bc.executePushdownBackup(ctx, &globalProgressTree, replicaReadLabel, request, stateChan, progressCallBack)
+	if err != nil {
+		return errors.Trace(err)
+	}
+	return collectRangeFiles(&globalProgressTree, metaWriter)
 }
 
 func (bc *Client) getBackupStores(ctx context.Context, replicaReadLabel map[string]string) ([]*metapb.Store, error) {
@@ -967,15 +939,22 @@
 // if new tikv store joined. send backup request to this store.
 // if one tikv store rebooted. consider leader changes, retry send backup request to all stores.
 // if one tikv store disconnected. consider leader changes, retry send backup request to all stores.
-func (bc *Client) executePushdownBackup(ctx context.Context, ranges []rtree.Range, replicaReadLabel map[string]string, request backuppb.BackupRequest, stateChan chan StoreBackupPolicy) {
-	startStoreBackupFn := func(
+func (bc *Client) executePushdownBackup(
+	ctx context.Context,
+	globalProgressTree *rtree.ProgressRangeTree,
+	replicaReadLabel map[string]string,
+	request backuppb.BackupRequest,
+	stateChan chan StoreBackupPolicy,
+	progressCallBack func(),
+) error {
+	startStoreBackupAsyncFn := func(
 		ctx context.Context,
 		round uint64,
 		storeID uint64,
+		request backuppb.BackupRequest,
 		cli backuppb.BackupClient,
-		BackupResponseCh chan *backuppb.BackupResponse,
+		BackupResponseCh chan *responseAndStore,
 	) {
-		// req.Ranges := GetLeftRangesFromGlobalBtree()
 		go func() {
 			err := startStoreBackup(ctx, storeID, request, cli, BackupResponseCh)
 			if err != nil {
@@ -993,80 +972,26 @@
 				}
 			}
 		}()
-=======
-	targetStores, targetStoreIds, err := bc.getBackupTargetStores(ctx, replicaReadLabel)
-	if err != nil {
-		return errors.Trace(err)
-	}
-	// merge the small ranges, such as index ranges and small partition ranges, into a batch.
-	targetRangesBatchSize := len(targetStores) * 64
-
-	// we collect all files in a single goroutine to avoid thread safety issues.
-	workerPool := util.NewWorkerPool(concurrency, "Ranges")
-	eg, ectx := errgroup.WithContext(ctx)
-	rangeInBatchStartIndex := 0
-	regionCountInBatch := 0
-	// ASSERT: len(ranges) > 0
-	for idx := 0; idx <= len(ranges); idx += 1 {
-		if idx != len(ranges) {
-			if regionCountInBatch <= targetRangesBatchSize {
-				regionCountInBatch += regionCounts[idx]
-				continue
-			}
-			regionCountInBatch = regionCounts[idx]
-		}
-		// merge the ranges[rangeInBatchStartIndex, id) into a batch
-		pranges := bc.getProgressRanges(ranges[rangeInBatchStartIndex:idx])
-		idxStart := rangeInBatchStartIndex
-		idxEnd := idx
-		req := request
-		workerPool.ApplyOnErrorGroup(eg, func() (retErr error) {
-			elctx := logutil.ContextWithField(ectx,
-				logutil.RedactAny("range-sn-start", idxStart), logutil.RedactAny("range-sn-end", idxEnd))
-
-			prTree, subRanges, err := buildProgressRangeTree(pranges)
-			if err != nil {
-				return errors.Trace(err)
-			}
-			start := time.Now()
-			defer func() {
-				minPr, _ := prTree.Min()
-				maxPr, _ := prTree.Max()
-				key := "range start: " +
-					hex.EncodeToString(minPr.Origin.StartKey) +
-					" end: " +
-					hex.EncodeToString(maxPr.Origin.EndKey)
-				logutil.CL(elctx).Info("backup range completed", zap.String("key range", key), zap.Duration("take", time.Since(start)))
-				if retErr != nil {
-					summary.CollectFailureUnit(key, err)
-				}
-			}()
-			logutil.CL(elctx).Info("backup range started", zap.Uint64("rateLimit", req.RateLimit))
-			if err := bc.pushBackupInBatch(elctx, req, prTree, subRanges, targetStores, progressCallBack); err != nil {
-				return errors.Trace(err)
-			}
-			if err := bc.fineGrainedBackup(elctx, req, targetStoreIds, prTree, progressCallBack); err != nil {
-				return errors.Trace(err)
-			}
-			if err := collectRangeFiles(prTree, metaWriter); err != nil {
-				return errors.Trace(err)
-			}
-			return nil
-		})
-
-		rangeInBatchStartIndex = idx
->>>>>>> 81da4f88
-	}
-
+	}
 	round := uint64(0)
+	errContext := utils.NewErrorContext("executePushdownBackup", 10)
+
 mainLoop:
 	for {
+		// Compute the left ranges
+		iter := globalProgressTree.Iter()
+		inCompleteRanges := iter.GetIncompleteRanges()
+		if len(inCompleteRanges) == 0 {
+			// all range backuped
+			break
+		}
+
 		round += 1
 		childCtx, cancel := context.WithCancel(ctx)
-		BackupResponseCh := make(chan *backuppb.BackupResponse)
-		// Compute the left ranges
-		// TODO compute left ranges
-		// request.SubRanges = GetLeftRangesFromGlobalBtree()
+		BackupResponseCh := make(chan *responseAndStore)
+
+		request.SubRanges = getBackupRanges(inCompleteRanges)
+
 		allStores, err := bc.getBackupStores(childCtx, replicaReadLabel)
 		if err != nil {
 			logutil.CL(ctx).Error("failed to get backup stores", zap.Uint64("round", round), zap.Error(err))
@@ -1083,12 +1008,12 @@
 				time.Sleep(3 * time.Second)
 				continue mainLoop
 			}
-			startStoreBackupFn(childCtx, round, storeID, cli, BackupResponseCh)
+			startStoreBackupAsyncFn(childCtx, round, storeID, request, cli, BackupResponseCh)
 		}
 
 		select {
 		case <-ctx.Done():
-			return
+			return ctx.Err()
 		case storeBackupInfo := <-stateChan:
 			if storeBackupInfo.All {
 				logutil.CL(ctx).Info("cluster state changed. restart store backups")
@@ -1106,264 +1031,21 @@
 					time.Sleep(3 * time.Second)
 					continue mainLoop
 				}
-				startStoreBackupFn(childCtx, round, storeID, cli, BackupResponseCh)
-			}
-		case resp, ok := <-BackupResponseCh:
+				startStoreBackupAsyncFn(childCtx, round, storeID, request, cli, BackupResponseCh)
+			}
+		case respAndStore, ok := <-BackupResponseCh:
 			if !ok {
 				// this round backup finished. break and check ranges outside
 				break
 			}
-			// updateGlobalBtree(resp)
-		}
-		// leftRanges := GetLeftRangesFromGlobalBtree()
-		leftRanges := []rtree.Range
-		if len(leftRanges) == 0 {
-			// all range backuped
-			break
-		}
-	}
-}
-
-func (bc *Client) pushBackupInBatch(
-	ctx context.Context,
-	request backuppb.BackupRequest,
-	prTree rtree.ProgressRangeTree,
-	subRanges []*kvrpcpb.KeyRange,
-	targetStores []*metapb.Store,
-	progressCallBack func(),
-) error {
-	logutil.CL(ctx).Info("backup push down started")
-	request.SubRanges = subRanges
-	push := newPushDown(bc.mgr, len(targetStores))
-	err := push.pushBackup(ctx, request, prTree, targetStores, bc.checkpointRunner, progressCallBack)
-	if err != nil {
-		return errors.Trace(err)
-	}
-	logutil.CL(ctx).Info("backup push down completed", zap.Int("range-count", len(subRanges)))
-	return nil
-}
-
-func collectRangeFiles(progressRangeTree rtree.ProgressRangeTree, metaWriter *metautil.MetaWriter) error {
-	var progressRangeAscendErr error
-	progressRangeTree.Ascend(func(progressRange *rtree.ProgressRange) bool {
-		var rangeAscendErr error
-		progressRange.Res.Ascend(func(i btree.Item) bool {
-			r := i.(*rtree.Range)
-			for _, f := range r.Files {
-				summary.CollectSuccessUnit(summary.TotalKV, 1, f.TotalKvs)
-				summary.CollectSuccessUnit(summary.TotalBytes, 1, f.TotalBytes)
-			}
-			// we need keep the files in order after we support multi_ingest sst.
-			// default_sst and write_sst need to be together.
-			if err := metaWriter.Send(r.Files, metautil.AppendDataFile); err != nil {
-				rangeAscendErr = err
-				return false
-			}
-			return true
-		})
-		if rangeAscendErr != nil {
-			progressRangeAscendErr = rangeAscendErr
-			return false
-		}
-
-		// Check if there are duplicated files
-		checkDupFiles(&progressRange.Res)
-		return true
-	})
-
-	return errors.Trace(progressRangeAscendErr)
-}
-
-func (bc *Client) FindTargetPeer(ctx context.Context, key []byte, isRawKv bool, targetStoreIds map[uint64]struct{}) (*metapb.Peer, error) {
-	// Keys are saved in encoded format in TiKV, so the key must be encoded
-	// in order to find the correct region.
-	var leader *metapb.Peer
-	key = codec.EncodeBytesExt([]byte{}, key, isRawKv)
-	state := utils.InitialRetryState(60, 100*time.Millisecond, 2*time.Second)
-	failpoint.Inject("retry-state-on-find-target-peer", func(v failpoint.Value) {
-		logutil.CL(ctx).Info("reset state for FindTargetPeer")
-		state = utils.InitialRetryState(v.(int), 100*time.Millisecond, 100*time.Millisecond)
-	})
-	err := utils.WithRetry(ctx, func() error {
-		region, err := bc.mgr.GetPDClient().GetRegion(ctx, key)
-		failpoint.Inject("return-region-on-find-target-peer", func(v failpoint.Value) {
-			switch v.(string) {
-			case "nil":
-				{
-					region = nil
-				}
-			case "hasLeader":
-				{
-					region = &pd.Region{
-						Leader: &metapb.Peer{
-							Id: 42,
-						},
-					}
-				}
-			case "hasPeer":
-				{
-					region = &pd.Region{
-						Meta: &metapb.Region{
-							Peers: []*metapb.Peer{
-								{
-									Id:      43,
-									StoreId: 42,
-								},
-							},
-						},
-					}
-				}
-
-			case "noLeader":
-				{
-					region = &pd.Region{
-						Leader: nil,
-					}
-				}
-			case "noPeer":
-				{
-					{
-						region = &pd.Region{
-							Meta: &metapb.Region{
-								Peers: nil,
-							},
-						}
-					}
-				}
-			}
-		})
-		if err != nil || region == nil {
-			logutil.CL(ctx).Error("find region failed", zap.Error(err), zap.Reflect("region", region))
-			return errors.Annotate(berrors.ErrPDLeaderNotFound, "cannot find region from pd client")
-		}
-		if len(targetStoreIds) == 0 {
-			if region.Leader != nil {
-				logutil.CL(ctx).Info("find leader",
-					zap.Reflect("Leader", region.Leader), logutil.Key("key", key))
-				leader = region.Leader
-				return nil
-			}
-		} else {
-			candidates := make([]*metapb.Peer, 0, len(region.Meta.Peers))
-			for _, peer := range region.Meta.Peers {
-				if _, ok := targetStoreIds[peer.StoreId]; ok {
-					candidates = append(candidates, peer)
-				}
-			}
-			if len(candidates) > 0 {
-				peer := candidates[rand.Intn(len(candidates))]
-				logutil.CL(ctx).Info("find target peer for backup",
-					zap.Reflect("Peer", peer), logutil.Key("key", key))
-				leader = peer
-				return nil
-			}
-		}
-		return errors.Annotate(berrors.ErrPDLeaderNotFound, "cannot find leader or candidate from pd client")
-	}, &state)
-	if err != nil {
-		logutil.CL(ctx).Error("can not find a valid target peer after retry", logutil.Key("key", key))
-		return nil, err
-	}
-	// leader cannot be nil if err is nil
-	return leader, nil
-}
-
-func (bc *Client) fineGrainedBackup(
-	ctx context.Context,
-	req backuppb.BackupRequest,
-	targetStoreIds map[uint64]struct{},
-	prTree rtree.ProgressRangeTree,
-	progressCallBack func(),
-) error {
-	if span := opentracing.SpanFromContext(ctx); span != nil && span.Tracer() != nil {
-		span1 := span.Tracer().StartSpan("Client.fineGrainedBackup", opentracing.ChildOf(span.Context()))
-		defer span1.Finish()
-		ctx = opentracing.ContextWithSpan(ctx, span1)
-	}
-
-	failpoint.Inject("hint-fine-grained-backup", func(v failpoint.Value) {
-		log.Info("failpoint hint-fine-grained-backup injected, "+
-			"process will sleep for 3s and notify the shell.", zap.String("file", v.(string)))
-		if sigFile, ok := v.(string); ok {
-			file, err := os.Create(sigFile)
-			if err != nil {
-				log.Warn("failed to create file for notifying, skipping notify", zap.Error(err))
-			}
-			if file != nil {
-				file.Close()
-			}
-			time.Sleep(3 * time.Second)
-		}
-	})
-
-	bo := utils.AdaptTiKVBackoffer(ctx, backupFineGrainedMaxBackoff, berrors.ErrUnknown)
-	prIter := prTree.Iter()
-	for {
-		// Step1, check whether there is any incomplete range
-		incomplete := prIter.GetIncompleteRanges()
-		if len(incomplete) == 0 {
-			return nil
-		}
-		logutil.CL(ctx).Info("start fine grained backup", zap.Int("incomplete", len(incomplete)))
-		// Step2, retry backup on incomplete range
-		respCh := make(chan *backuppb.BackupResponse, 4)
-		errCh := make(chan error, 4)
-		retry := make(chan rtree.Range, 4)
-
-		wg := new(sync.WaitGroup)
-		for i := 0; i < 4; i++ {
-			wg.Add(1)
-			fork, _ := bo.Inner().Fork()
-			go func(boFork *tikv.Backoffer) {
-				defer wg.Done()
-				for rg := range retry {
-					subReq := req
-					subReq.StartKey, subReq.EndKey = rg.StartKey, rg.EndKey
-					backoffMs, err := bc.handleFineGrained(ctx, boFork, subReq, targetStoreIds, respCh)
-					if err != nil {
-						errCh <- err
-						return
-					}
-					if backoffMs != 0 {
-						bo.RequestBackOff(backoffMs)
-					}
-				}
-			}(fork)
-		}
-
-		// Dispatch rangs and wait
-		go func() {
-			for _, rg := range incomplete {
-				retry <- rg
-			}
-			close(retry)
-			wg.Wait()
-			close(respCh)
-		}()
-
-	selectLoop:
-		for {
-			select {
-			case err := <-errCh:
-				// TODO: should we handle err here?
-				return errors.Trace(err)
-			case resp, ok := <-respCh:
-				if !ok {
-					// Finished.
-					break selectLoop
-				}
-				if resp.Error != nil {
-					logutil.CL(ctx).Panic("unexpected backup error",
-						zap.Reflect("error", resp.Error))
-				}
-				logutil.CL(ctx).Info("put fine grained range",
-					logutil.Key("fine-grained-range-start", resp.StartKey),
-					logutil.Key("fine-grained-range-end", resp.EndKey),
-				)
-				pr, err := prTree.FindContained(resp.StartKey, resp.EndKey)
+			resp := respAndStore.GetResponse()
+			storeID := respAndStore.GetStoreID()
+			if resp.GetError() == nil {
+				pr, err := globalProgressTree.FindContained(resp.StartKey, resp.EndKey)
 				if err != nil {
-					logutil.CL(ctx).Panic("failed to update the backup response",
+					logutil.CL(ctx).Error("failed to update the backup response",
 						zap.Reflect("error", err))
+					return err
 				}
 				if bc.checkpointRunner != nil {
 					if err := checkpoint.AppendForBackup(
@@ -1374,142 +1056,63 @@
 						resp.EndKey,
 						resp.Files,
 					); err != nil {
-						return errors.Annotate(err, "failed to flush checkpoint when fineGrainedBackup")
+						// flush checkpoint failed,
+						logutil.CL(ctx).Warn("failed to flush checkpoint, ignore it", zap.Error(err))
+						// this error doesn't not influnce main procedure. so ignore it.
 					}
 				}
 				pr.Res.Put(resp.StartKey, resp.EndKey, resp.Files)
-				apiVersion := resp.ApiVersion
-				bc.SetApiVersion(apiVersion)
-
-				// Update progress
 				progressCallBack()
-			}
-		}
-
-		// Step3. Backoff if needed, then repeat.
-		if ms := bo.NextSleepInMS(); ms != 0 {
-			log.Info("handle fine grained", zap.Int("backoffMs", ms))
-			err := bo.BackOff()
-			if err != nil {
-				return errors.Annotatef(err, "at fine-grained backup, remained ranges = %d", prIter.Len())
-			}
-		}
-	}
-}
-
-// OnBackupResponse checks the backup resp, decides whether to retry and generate the error.
-func OnBackupResponse(
-	storeID uint64,
-	bo *tikv.Backoffer,
-	backupTS uint64,
-	lockResolver *txnlock.LockResolver,
-	resp *backuppb.BackupResponse,
-	errContext *utils.ErrorContext,
-) (*backuppb.BackupResponse, int, error) {
-	log.Debug("OnBackupResponse", zap.Reflect("resp", resp))
-	if resp.Error == nil {
-		return resp, 0, nil
-	}
-	backoffMs := 0
-
-	err := resp.Error
-	switch v := err.Detail.(type) {
-	case *backuppb.Error_KvError:
-		if lockErr := v.KvError.Locked; lockErr != nil {
-			msBeforeExpired, err1 := lockResolver.ResolveLocks(
-				bo, backupTS, []*txnlock.Lock{txnlock.NewLock(lockErr)})
-			if err1 != nil {
-				return nil, 0, errors.Trace(err1)
-			}
-			if msBeforeExpired > 0 {
-				backoffMs = int(msBeforeExpired)
-			}
-			return nil, backoffMs, nil
-		}
-	default:
-		res := errContext.HandleError(resp.Error, storeID)
-		switch res.Strategy {
-		case utils.GiveUpStrategy:
-			return nil, 0, errors.Annotatef(berrors.ErrKVUnknown, "storeID: %d OnBackupResponse error %s", storeID, res.Reason)
-		case utils.RetryStrategy:
-			return nil, 3000, nil
-		}
-	}
-	return nil, 3000, errors.Annotatef(berrors.ErrKVUnknown, "unreachable")
-}
-
-func (bc *Client) handleFineGrained(
-	ctx context.Context,
-	bo *tikv.Backoffer,
-	req backuppb.BackupRequest,
-	targetStoreIds map[uint64]struct{},
-	respCh chan<- *backuppb.BackupResponse,
-) (int, error) {
-	targetPeer, pderr := bc.FindTargetPeer(ctx, req.StartKey, req.IsRawKv, targetStoreIds)
-	if pderr != nil {
-		return 0, errors.Trace(pderr)
-	}
-	storeID := targetPeer.GetStoreId()
-	lockResolver := bc.mgr.GetLockResolver()
-	client, err := bc.mgr.GetBackupClient(ctx, storeID)
-	if err != nil {
-		if berrors.Is(err, berrors.ErrFailedToConnect) {
-			// When the leader store is died,
-			// 20s for the default max duration before the raft election timer fires.
-			logutil.CL(ctx).Warn("failed to connect to store, skipping", logutil.ShortError(err), zap.Uint64("storeID", storeID))
-			return 20000, nil
-		}
-
-		logutil.CL(ctx).Error("fail to connect store", zap.Uint64("StoreID", storeID))
-		return 0, errors.Annotatef(err, "failed to connect to store %d", storeID)
-	}
-	hasProgress := false
-	backoffMill := 0
-	errContext := utils.NewErrorContext("handleFineGrainedBackup", 10)
-	err = SendBackup(
-		ctx, storeID, client, req,
-		// Handle responses with the same backoffer.
-		func(resp *backuppb.BackupResponse) error {
-			response, shouldBackoff, err1 :=
-				OnBackupResponse(storeID, bo, req.EndVersion, lockResolver, resp, errContext)
-			if err1 != nil {
-				return err1
-			}
-			if backoffMill < shouldBackoff {
-				backoffMill = shouldBackoff
-			}
-			if response != nil {
-				respCh <- response
-			}
-			// When meet an error, we need to set hasProgress too, in case of
-			// overriding the backoffTime of original error.
-			// hasProgress would be false iff there is a early io.EOF from the stream.
-			hasProgress = true
-			return nil
-		},
-		func() (backuppb.BackupClient, error) {
-			logutil.CL(ctx).Warn("reset the connection in handleFineGrained", zap.Uint64("storeID", storeID))
-			return bc.mgr.ResetBackupClient(ctx, storeID)
+			} else {
+				errPb := resp.GetError()
+				res := errContext.HandleIgnorableError(errPb, storeID)
+				switch res.Strategy {
+				case utils.GiveUpStrategy:
+					errMsg := res.Reason
+					if len(errMsg) <= 0 {
+						errMsg = errPb.Msg
+					}
+					// TODO output a precise store address. @3pointer
+					return errors.Annotatef(berrors.ErrKVStorage, "error happen in store %v: %s",
+						storeID,
+						errMsg,
+					)
+				}
+			}
+		}
+	}
+	return nil
+}
+
+func collectRangeFiles(progressRangeTree *rtree.ProgressRangeTree, metaWriter *metautil.MetaWriter) error {
+	var progressRangeAscendErr error
+	progressRangeTree.Ascend(func(progressRange *rtree.ProgressRange) bool {
+		var rangeAscendErr error
+		progressRange.Res.Ascend(func(i btree.Item) bool {
+			r := i.(*rtree.Range)
+			for _, f := range r.Files {
+				summary.CollectSuccessUnit(summary.TotalKV, 1, f.TotalKvs)
+				summary.CollectSuccessUnit(summary.TotalBytes, 1, f.TotalBytes)
+			}
+			// we need keep the files in order after we support multi_ingest sst.
+			// default_sst and write_sst need to be together.
+			if err := metaWriter.Send(r.Files, metautil.AppendDataFile); err != nil {
+				rangeAscendErr = err
+				return false
+			}
+			return true
 		})
-	if err != nil {
-		if berrors.Is(err, berrors.ErrFailedToConnect) {
-			// When the leader store is died,
-			// 20s for the default max duration before the raft election timer fires.
-			logutil.CL(ctx).Warn("failed to connect to store, skipping", logutil.ShortError(err), zap.Uint64("storeID", storeID))
-			return 20000, nil
-		}
-		logutil.CL(ctx).Error("failed to send fine-grained backup", zap.Uint64("storeID", storeID), logutil.ShortError(err))
-		return 0, errors.Annotatef(err, "failed to send fine-grained backup [%s, %s)",
-			redact.Key(req.StartKey), redact.Key(req.EndKey))
-	}
-
-	// If no progress, backoff 10s for debouncing.
-	// 10s is the default interval of stores sending a heartbeat to the PD.
-	// And is the average new leader election timeout, which would be a reasonable back off time.
-	if !hasProgress {
-		backoffMill = 10000
-	}
-	return backoffMill, nil
+		if rangeAscendErr != nil {
+			progressRangeAscendErr = rangeAscendErr
+			return false
+		}
+
+		// Check if there are duplicated files
+		checkDupFiles(&progressRange.Res)
+		return true
+	})
+
+	return errors.Trace(progressRangeAscendErr)
 }
 
 func doSendBackup(
@@ -1583,45 +1186,13 @@
 	}
 }
 
-// SendBackup send backup request to the given store.
-// Stop receiving response if respFn returns error.
-func SendBackup(
-	ctx context.Context,
-	// the `storeID` seems only used for logging now, maybe we can remove it then?
-	storeID uint64,
-	client backuppb.BackupClient,
-	req backuppb.BackupRequest,
-	respFn func(*backuppb.BackupResponse) error,
-	resetFn func() (backuppb.BackupClient, error),
-) error {
-	if span := opentracing.SpanFromContext(ctx); span != nil && span.Tracer() != nil {
-		span1 := span.Tracer().StartSpan(
-			fmt.Sprintf("Client.SendBackup, storeID = %d, StartKey = %s, EndKey = %s",
-				storeID, redact.Key(req.StartKey), redact.Key(req.EndKey)),
-			opentracing.ChildOf(span.Context()))
-		defer span1.Finish()
-		ctx = opentracing.ContextWithSpan(ctx, span1)
-	}
-
-	var errReset error
-	var errBackup error
-
-	retry := -1
-	return utils.WithRetry(ctx, func() error {
-		retry += 1
-		if retry != 0 {
-			client, errReset = resetFn()
-			if errReset != nil {
-				return errors.Annotatef(errReset, "failed to reset backup connection on store:%d "+
-					"please check the tikv status", storeID)
-			}
-		}
-		logutil.CL(ctx).Info("try backup", zap.Int("retry time", retry))
-		errBackup = doSendBackup(ctx, client, req, respFn)
-		if errBackup != nil {
-			return berrors.ErrFailedToConnect.Wrap(errBackup).GenWithStack("failed to create backup stream to store %d", storeID)
-		}
-
-		return nil
-	}, utils.NewBackupSSTBackoffer())
+func getBackupRanges(ranges []rtree.Range) []*kvrpcpb.KeyRange {
+	requestRanges := make([]*kvrpcpb.KeyRange, 0, len(ranges))
+	for _, r := range ranges {
+		requestRanges = append(requestRanges, &kvrpcpb.KeyRange{
+			StartKey: r.StartKey,
+			EndKey:   r.EndKey,
+		})
+	}
+	return requestRanges
 }