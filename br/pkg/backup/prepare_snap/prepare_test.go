// Copyright 2024 PingCAP, Inc.
//
// Licensed under the Apache License, Version 2.0 (the "License");
// you may not use this file except in compliance with the License.
// You may obtain a copy of the License at
//
//     http://www.apache.org/licenses/LICENSE-2.0
//
// Unless required by applicable law or agreed to in writing, software
// distributed under the License is distributed on an "AS IS" BASIS,
// WITHOUT WARRANTIES OR CONDITIONS OF ANY KIND, either express or implied.
// See the License for the specific language governing permissions and
// limitations under the License.

package preparesnap_test

import (
	"bytes"
	"context"
	"encoding/hex"
	"io"
	"slices"
	"sync"
	"sync/atomic"
	"testing"
	"time"

	"github.com/pingcap/errors"
	brpb "github.com/pingcap/kvproto/pkg/brpb"
	"github.com/pingcap/kvproto/pkg/errorpb"
	"github.com/pingcap/kvproto/pkg/metapb"
	. "github.com/pingcap/tidb/br/pkg/backup/prepare_snap"
	"github.com/pingcap/tidb/br/pkg/logutil"
	"github.com/pingcap/tidb/br/pkg/utils"
	"github.com/pingcap/tidb/pkg/store/mockstore/unistore"
	"github.com/stretchr/testify/require"
	"github.com/tikv/client-go/v2/tikv"
	pd "github.com/tikv/pd/client"
	"github.com/tikv/pd/client/constants"
	"go.uber.org/zap/zapcore"
)

type mockStore struct {
	mu sync.Mutex

	output     chan brpb.PrepareSnapshotBackupResponse
	leaseUntil time.Time

	successRegions []metapb.Region
	onWaitApply    func(*metapb.Region) error

	waitApplyDelay     func()
	delaiedWaitApplies sync.WaitGroup

	injectConnErr <-chan error
	now           func() time.Time
}

func (s *mockStore) Send(req *brpb.PrepareSnapshotBackupRequest) error {
	switch req.Ty {
	case brpb.PrepareSnapshotBackupRequestType_WaitApply:
		s.mu.Lock()
		defer s.mu.Unlock()
		for _, region := range req.Regions {
			resp := brpb.PrepareSnapshotBackupResponse{
				Ty:     brpb.PrepareSnapshotBackupEventType_WaitApplyDone,
				Region: region,
			}
			if s.onWaitApply != nil {
				if err := s.onWaitApply(region); err != nil {
					resp.Error = &errorpb.Error{
						Message: err.Error(),
					}
				}
			}
			if s.waitApplyDelay != nil {
				s.delaiedWaitApplies.Add(1)
				go func() {
					defer s.delaiedWaitApplies.Done()
					s.waitApplyDelay()
					s.sendResp(resp)
				}()
			} else {
				s.sendResp(resp)
			}
			if resp.Error == nil {
				s.successRegions = append(s.successRegions, *region)
			}
		}
	case brpb.PrepareSnapshotBackupRequestType_UpdateLease:
		s.mu.Lock()
		defer s.mu.Unlock()
		expired := s.leaseUntil.Before(s.now())
		s.leaseUntil = s.now().Add(time.Duration(req.LeaseInSeconds) * time.Second)
		s.sendResp(brpb.PrepareSnapshotBackupResponse{
			Ty:               brpb.PrepareSnapshotBackupEventType_UpdateLeaseResult,
			LastLeaseIsValid: !expired,
		})
	case brpb.PrepareSnapshotBackupRequestType_Finish:
		s.mu.Lock()
		defer s.mu.Unlock()
		expired := s.leaseUntil.Before(s.now())
		s.leaseUntil = time.Time{}
		s.sendResp(brpb.PrepareSnapshotBackupResponse{
			Ty:               brpb.PrepareSnapshotBackupEventType_UpdateLeaseResult,
			LastLeaseIsValid: !expired,
		})
		close(s.output)
	}
	return nil
}

func (s *mockStore) sendResp(resp brpb.PrepareSnapshotBackupResponse) {
	s.output <- resp
}

func (s *mockStore) Recv() (*brpb.PrepareSnapshotBackupResponse, error) {
	for {
		select {
		case out, ok := <-s.output:
			if !ok {
				return nil, io.EOF
			}
			return &out, nil
		case err, ok := <-s.injectConnErr:
			if ok {
				return nil, err
			} else {
				s.injectConnErr = nil
			}
		}
	}
}

type mockStores struct {
	mu               sync.Mutex
	stores           map[uint64]*mockStore
	onCreateStore    func(*mockStore)
	connectDelay     func(uint64) <-chan struct{}
	onConnectToStore func(uint64) error

	pdc *tikv.RegionCache
}

func newTestEnv(pdc pd.Client) *mockStores {
	r := tikv.NewRegionCache(pdc)
	stores, err := pdc.GetAllStores(context.Background())
	if err != nil {
		panic(err)
	}
	ss := map[uint64]*mockStore{}
	for _, store := range stores {
		ss[store.Id] = nil
	}
	ms := &mockStores{
		stores:        ss,
		pdc:           r,
		onCreateStore: func(ms *mockStore) {},
	}
	return ms
}

func (m *mockStores) GetAllLiveStores(ctx context.Context) ([]*metapb.Store, error) {
	m.mu.Lock()
	defer m.mu.Unlock()

	res := []*metapb.Store{}
	for id := range m.stores {
		res = append(res, &metapb.Store{Id: id})
	}
	return res, nil
}

func (m *mockStores) ConnectToStore(ctx context.Context, storeID uint64) (PrepareClient, error) {
	m.mu.Lock()
	defer func() {
		m.mu.Unlock()
		if m.connectDelay != nil {
			if ch := m.connectDelay(storeID); ch != nil {
				<-ch
			}
		}
	}()

	if m.onConnectToStore != nil {
		err := m.onConnectToStore(storeID)
		if err != nil {
			return nil, err
		}
	}

	s, ok := m.stores[storeID]
	if !ok || s == nil {
		m.stores[storeID] = &mockStore{
			output:         make(chan brpb.PrepareSnapshotBackupResponse, 20480),
			successRegions: []metapb.Region{},
			onWaitApply: func(r *metapb.Region) error {
				return nil
			},
			now: func() time.Time {
				return time.Now()
			},
		}
		m.onCreateStore(m.stores[storeID])
	}
	return AdaptForGRPCInTest(m.stores[storeID]), nil
}

func (m *mockStores) LoadRegionsInKeyRange(ctx context.Context, startKey []byte, endKey []byte) (regions []Region, err error) {
	if len(endKey) == 0 {
		// This is encoded [0xff; 8].
		// Workaround for https://github.com/tikv/client-go/issues/1051.
		endKey = []byte{0xff, 0xff, 0xff, 0xff, 0xff, 0xff, 0xff, 0xff, 0xff}
	}
	rs, err := m.pdc.LoadRegionsInKeyRange(tikv.NewBackoffer(ctx, 100), startKey, endKey)
	if err != nil {
		return nil, err
	}
	rrs := make([]Region, 0, len(rs))
	for _, r := range rs {
		rrs = append(rrs, r)
	}
	return rrs, nil
}

type rng [2][]byte

func (m *mockStores) AssertSafeForBackup(t *testing.T) {
	m.mu.Lock()
	defer m.mu.Unlock()

	res := []rng{}
	for _, store := range m.stores {
		store.mu.Lock()
		for _, region := range store.successRegions {
			res = append(res, rng{region.StartKey, region.EndKey})
		}
		now := store.now()
		if store.leaseUntil.Before(now) {
			t.Fatalf("lease has expired: at %s, now is %s", store.leaseUntil, now)
		}
		store.mu.Unlock()
	}
	slices.SortFunc(res, func(a, b rng) int {
		return bytes.Compare(a[0], b[0])
	})
	for i := 1; i < len(res); i++ {
		if bytes.Compare(res[i-1][1], res[i][0]) < 0 {
			t.Fatalf("hole: %s %s", hex.EncodeToString(res[i-1][1]), hex.EncodeToString(res[i][0]))
		}
	}
}

func (m *mockStores) AssertIsNormalMode(t *testing.T) {
	m.mu.Lock()
	defer m.mu.Unlock()

	for id, store := range m.stores {
		store.mu.Lock()
		if !store.leaseUntil.Before(store.now()) {
			t.Fatalf("lease in store %d doesn't expire, the store may not work as normal", id)
		}
		store.mu.Unlock()
	}
}

func fakeCluster(t *testing.T, nodes int, keys ...[]byte) pd.Client {
	tmp := t.TempDir()
<<<<<<< HEAD
	_, pdc, cluster, err := unistore.New(tmp, nil, constants.NullKeyspaceID, nil)
=======
	_, pdc, cluster, err := unistore.NewClassic(tmp, nil)
>>>>>>> e2f47a18
	unistore.BootstrapWithMultiStores(cluster, nodes)
	require.NoError(t, err)
	cluster.SplitArbitrary(keys...)
	return pdc
}

func dummyRegions(size int) [][]byte {
	// Generate regions like "a", "b", ..., "z", "aa", "ba", ..., "zz", "aaa"
	res := [][]byte{}
	for i := range size {
		s := make([]byte, 0, i/26)
		for j := i; j > 0; j /= 26 {
			s = append(s, byte('a')+byte(j%26))
		}
		res = append(res, s)
	}
	slices.SortFunc(res, bytes.Compare)
	return res
}

func TestBasic(t *testing.T) {
	req := require.New(t)
	pdc := fakeCluster(t, 3, dummyRegions(100)...)
	ms := newTestEnv(pdc)

	ctx := context.Background()
	prep := New(ms)
	req.NoError(prep.DriveLoopAndWaitPrepare(ctx))
	ms.AssertSafeForBackup(t)
	req.NoError(prep.Finalize(ctx))
	ms.AssertIsNormalMode(t)
}

func TestFailDueToErr(t *testing.T) {
	req := require.New(t)
	pdc := fakeCluster(t, 3, dummyRegions(100)...)
	ms := newTestEnv(pdc)

	ms.onCreateStore = func(ms *mockStore) {
		ms.onWaitApply = func(r *metapb.Region) error {
			return errors.New("failed meow")
		}
	}

	ctx := context.Background()
	prep := New(ms)
	prep.RetryBackoff = 100 * time.Millisecond
	prep.RetryLimit = 3
	now := time.Now()
	req.Error(prep.DriveLoopAndWaitPrepare(ctx))
	req.Greater(time.Since(now), 300*time.Millisecond)
	req.NoError(prep.Finalize(ctx))
	ms.AssertIsNormalMode(t)
}

func TestError(t *testing.T) {
	req := require.New(t)
	pdc := fakeCluster(t, 3, dummyRegions(100)...)
	ms := newTestEnv(pdc)

	ms.onCreateStore = func(ms *mockStore) {
		failed := false
		ms.onWaitApply = func(r *metapb.Region) error {
			if !failed {
				failed = true
				return errors.New("failed")
			}
			return nil
		}
	}

	ctx := context.Background()
	prep := New(ms)
	prep.RetryBackoff = 0
	req.NoError(prep.DriveLoopAndWaitPrepare(ctx))
	ms.AssertSafeForBackup(t)
	req.NoError(prep.Finalize(ctx))
	ms.AssertIsNormalMode(t)
}

func TestLeaseTimeout(t *testing.T) {
	logutil.OverrideLevelForTest(t, zapcore.DebugLevel)
	req := require.New(t)
	pdc := fakeCluster(t, 3, dummyRegions(100)...)
	ms := newTestEnv(pdc)
	tt := struct {
		now time.Time
		mu  sync.Mutex
	}{now: time.Now()}

	ms.onCreateStore = func(ms *mockStore) {
		ms.now = func() time.Time {
			tt.mu.Lock()
			defer tt.mu.Unlock()
			return tt.now
		}
	}

	ctx := context.Background()
	prep := New(ms)
	req.NoError(prep.DriveLoopAndWaitPrepare(ctx))
	ms.AssertSafeForBackup(t)
	tt.mu.Lock()
	tt.now = tt.now.Add(100 * time.Minute)
	tt.mu.Unlock()
	req.Error(prep.Finalize(ctx))
}

func TestLeaseTimeoutWhileTakingSnapshot(t *testing.T) {
	logutil.OverrideLevelForTest(t, zapcore.DebugLevel)
	req := require.New(t)
	pdc := fakeCluster(t, 3, dummyRegions(100)...)
	ms := newTestEnv(pdc)
	tt := struct {
		now time.Time
		mu  sync.Mutex
	}{now: time.Now()}

	ms.onCreateStore = func(ms *mockStore) {
		ms.now = func() time.Time {
			tt.mu.Lock()
			defer tt.mu.Unlock()
			return tt.now
		}
	}

	ctx := context.Background()
	prep := New(ms)
	prep.LeaseDuration = 4 * time.Second
	req.NoError(prep.AdvanceState(ctx))
	tt.mu.Lock()
	tt.now = tt.now.Add(100 * time.Minute)
	tt.mu.Unlock()
	time.Sleep(2 * time.Second)
	cx, cancel := context.WithTimeout(ctx, 1*time.Second)
	defer cancel()
	for {
		err := prep.WaitAndHandleNextEvent(cx)
		if err != nil {
			req.ErrorContains(err, "the lease has expired")
			break
		}
	}
}

func TestRetryEnv(t *testing.T) {
	logutil.OverrideLevelForTest(t, zapcore.DebugLevel)
	req := require.New(t)
	pdc := fakeCluster(t, 3, dummyRegions(100)...)
	tms := newTestEnv(pdc)
	failed := new(sync.Once)
	tms.onConnectToStore = func(u uint64) error {
		shouldFail := false
		failed.Do(func() {
			shouldFail = true
		})
		if shouldFail {
			return errors.New("nya?")
		}
		return nil
	}
	ms := RetryAndSplitRequestEnv{Env: tms}
	ms.GetBackoffStrategy = func() utils.BackoffStrategy {
		return utils.NewBackoffRetryAllErrorStrategy(2, 0, 0)
	}
	prep := New(ms)
	ctx := context.Background()
	req.NoError(prep.DriveLoopAndWaitPrepare(ctx))
	req.NoError(prep.Finalize(ctx))
}

type counterClient struct {
	send    int
	regions []*metapb.Region
}

func (c *counterClient) Send(req *brpb.PrepareSnapshotBackupRequest) error {
	c.send += 1
	c.regions = append(c.regions, req.Regions...)
	return nil
}

func (c *counterClient) Recv() (*brpb.PrepareSnapshotBackupResponse, error) {
	panic("not implemented")
}

func TestSplitEnv(t *testing.T) {
	logutil.OverrideLevelForTest(t, zapcore.DebugLevel)
	cc := SplitRequestClient{PrepareClient: &counterClient{}, MaxRequestSize: 1024}
	reset := func() {
		cc.PrepareClient.(*counterClient).send = 0
		cc.PrepareClient.(*counterClient).regions = nil
	}
	makeHugeRequestRegions := func(n int, eachSize int) []*metapb.Region {
		regions := []*metapb.Region{}
		for i := range n {
			regions = append(regions, &metapb.Region{
				StartKey: append(make([]byte, eachSize-1), byte(i)),
				EndKey:   append(make([]byte, eachSize-1), byte(i+1)),
			})
		}
		return regions
	}

	hugeRequest := brpb.PrepareSnapshotBackupRequest{
		Ty:      brpb.PrepareSnapshotBackupRequestType_WaitApply,
		Regions: makeHugeRequestRegions(100, 128),
	}
	require.NoError(t, cc.Send(&hugeRequest))
	require.GreaterOrEqual(t, cc.PrepareClient.(*counterClient).send, 20)
	require.ElementsMatch(t, cc.PrepareClient.(*counterClient).regions, hugeRequest.Regions)

	reset()
	reallyHugeRequest := brpb.PrepareSnapshotBackupRequest{
		Ty:      brpb.PrepareSnapshotBackupRequestType_WaitApply,
		Regions: makeHugeRequestRegions(10, 2048),
	}
	require.NoError(t, cc.Send(&reallyHugeRequest))
	require.Equal(t, cc.PrepareClient.(*counterClient).send, 10)
	require.ElementsMatch(t, cc.PrepareClient.(*counterClient).regions, reallyHugeRequest.Regions)

	reset()
	tinyRequest := brpb.PrepareSnapshotBackupRequest{
		Ty:      brpb.PrepareSnapshotBackupRequestType_WaitApply,
		Regions: makeHugeRequestRegions(10, 10),
	}
	require.NoError(t, cc.Send(&tinyRequest))
	require.Equal(t, cc.PrepareClient.(*counterClient).send, 1)
	require.ElementsMatch(t, cc.PrepareClient.(*counterClient).regions, tinyRequest.Regions)
}

func TestConnectionDelay(t *testing.T) {
	req := require.New(t)
	pdc := fakeCluster(t, 3, dummyRegions(100)...)
	ms := newTestEnv(pdc)
	called := 0
	delayConn := make(chan struct{})
	blocked := make(chan struct{}, 64)
	ms.connectDelay = func(i uint64) <-chan struct{} {
		called += 1
		if called == 2 {
			blocked <- struct{}{}
			return delayConn
		}
		return nil
	}
	ctx := context.Background()
	prep := New(ms)
	connectionPrepareResult := make(chan error)
	go func() {
		connectionPrepareResult <- prep.PrepareConnections(ctx)
	}()
	<-blocked
	ms.mu.Lock()
	nonNilStore := 0
	for id, store := range ms.stores {
		// We must not create and lease (i.e. reject admin command from any tikv) here.
		if store != nil {
			req.True(store.leaseUntil.Before(time.Now()), "%d->%s", id, store.leaseUntil)
			nonNilStore += 1
		}
	}
	req.GreaterOrEqual(nonNilStore, 2)
	ms.mu.Unlock()
	delayConn <- struct{}{}
	req.NoError(<-connectionPrepareResult)
}

func TestHooks(t *testing.T) {
	req := require.New(t)
	pdc := fakeCluster(t, 3, dummyRegions(100)...)
	pauseWaitApply := make(chan struct{})
	ms := newTestEnv(pdc)
	ms.onCreateStore = func(ms *mockStore) {
		ms.onWaitApply = func(r *metapb.Region) error {
			<-pauseWaitApply
			return nil
		}
	}
	adv := New(ms)
	connectionsEstablished := new(atomic.Bool)
	adv.AfterConnectionsEstablished = func() {
		connectionsEstablished.Store(true)
	}
	errCh := make(chan error, 1)
	go func() {
		errCh <- adv.DriveLoopAndWaitPrepare(context.Background())
	}()
	req.Eventually(connectionsEstablished.Load, 1*time.Second, 100*time.Millisecond)
	close(pauseWaitApply)
	req.NoError(<-errCh)
	ms.AssertSafeForBackup(t)
	req.NoError(adv.Finalize(context.Background()))
	ms.AssertIsNormalMode(t)
}

func TestManyMessagesWhenFinalizing(t *testing.T) {
	req := require.New(t)
	pdc := fakeCluster(t, 3, dummyRegions(10240)...)
	ms := newTestEnv(pdc)
	blockCh := make(chan struct{})
	injectErr := make(chan error)
	ms.onCreateStore = func(ms *mockStore) {
		ms.waitApplyDelay = func() {
			<-blockCh
		}
		ms.injectConnErr = injectErr
	}
	prep := New(ms)
	ctx := context.Background()
	req.NoError(prep.PrepareConnections(ctx))
	errC := async(func() error { return prep.DriveLoopAndWaitPrepare(ctx) })
	injectErr <- errors.NewNoStackError("whoa!")
	req.Error(<-errC)
	close(blockCh)
	for _, s := range ms.stores {
		s.delaiedWaitApplies.Wait()
	}
	// Closing the stream should be error.
	req.Error(prep.Finalize(ctx))
}

func async[T any](f func() T) <-chan T {
	ch := make(chan T)
	go func() {
		ch <- f()
	}()
	return ch
}<|MERGE_RESOLUTION|>--- conflicted
+++ resolved
@@ -266,11 +266,7 @@
 
 func fakeCluster(t *testing.T, nodes int, keys ...[]byte) pd.Client {
 	tmp := t.TempDir()
-<<<<<<< HEAD
-	_, pdc, cluster, err := unistore.New(tmp, nil, constants.NullKeyspaceID, nil)
-=======
 	_, pdc, cluster, err := unistore.NewClassic(tmp, nil)
->>>>>>> e2f47a18
 	unistore.BootstrapWithMultiStores(cluster, nodes)
 	require.NoError(t, err)
 	cluster.SplitArbitrary(keys...)
