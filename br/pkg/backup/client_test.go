--- conflicted
+++ resolved
@@ -828,7 +828,7 @@
 }
 
 func genSubRanges(req *backuppb.BackupRequest, count int) {
-	for i := 0; i < count; i++ {
+	for i := range count {
 		req.SubRanges = append(req.SubRanges, &kvrpcpb.KeyRange{
 			StartKey: []byte{byte(i)},
 			EndKey:   []byte{byte(i + 1)},
@@ -848,18 +848,6 @@
 	res = backup.SplitBackupReqRanges(req, 0)
 	require.Len(t, res, 1)
 
-<<<<<<< HEAD
-=======
-	genSubRanges := func(req *backuppb.BackupRequest, count int) {
-		for i := range count {
-			req.SubRanges = append(req.SubRanges, &kvrpcpb.KeyRange{
-				StartKey: []byte{byte(i)},
-				EndKey:   []byte{byte(i + 1)},
-			})
-		}
-	}
-
->>>>>>> f030b63b
 	genSubRanges(&req, 10)
 	// case #3: 10 subranges and split into 10 parts
 	res = backup.SplitBackupReqRanges(req, 10)
@@ -879,9 +867,8 @@
 
 	// case #3.2: 10 subranges and split into 9 parts
 	res = backup.SplitBackupReqRanges(req, 9)
-<<<<<<< HEAD
 	require.Len(t, res, 9)
-	for i := 0; i < 10; i++ {
+	for i := range 10 {
 		if i == 0 {
 			require.Equal(t, res[0].SubRanges[0].StartKey, req.SubRanges[i].StartKey)
 			require.Equal(t, res[0].SubRanges[0].EndKey, req.SubRanges[i].EndKey)
@@ -892,20 +879,13 @@
 			require.Equal(t, res[i-1].SubRanges[0].StartKey, req.SubRanges[i].StartKey)
 			require.Equal(t, res[i-1].SubRanges[0].EndKey, req.SubRanges[i].EndKey)
 		}
-=======
-	require.Len(t, res, 10)
-	for i := range 10 {
-		require.Equal(t, res[i].SubRanges[0].StartKey, req.SubRanges[i].StartKey)
-		require.Equal(t, res[i].SubRanges[0].EndKey, req.SubRanges[i].EndKey)
->>>>>>> f030b63b
 	}
 
 	// case #4: 10 subranges and split into 3 parts, the first part has 4 subranges
 	// and other part has 3 subranges
 	res = backup.SplitBackupReqRanges(req, 3)
-<<<<<<< HEAD
 	require.Len(t, res, 3)
-	for i := 0; i < 3; i++ {
+	for i := range 3 {
 		if i == 0 {
 			require.Len(t, res[0].SubRanges, 4)
 			for j := range 4 {
@@ -1004,14 +984,6 @@
 				require.Equal(t, req.SubRanges[rangesIndex].EndKey, subRanges.EndKey)
 				rangesIndex += 1
 			}
-=======
-	require.Len(t, res, 4)
-	for i := range 3 {
-		require.Len(t, res[i].SubRanges, 3)
-		for j := range 3 {
-			require.Equal(t, res[i].SubRanges[j].StartKey, req.SubRanges[i*3+j].StartKey)
-			require.Equal(t, res[i].SubRanges[j].EndKey, req.SubRanges[i*3+j].EndKey)
->>>>>>> f030b63b
 		}
 	}
 }