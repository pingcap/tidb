--- conflicted
+++ resolved
@@ -10,13 +10,9 @@
 
 go_test(
     name = "errors_test",
-<<<<<<< HEAD
-    srcs = ["errors_test.go"],
-=======
     timeout = "short",
     srcs = ["errors_test.go"],
     flaky = True,
->>>>>>> ce69f0bb
     deps = [
         ":errors",
         "@com_github_pingcap_errors//:errors",
