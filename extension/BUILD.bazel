--- conflicted
+++ resolved
@@ -13,10 +13,7 @@
     visibility = ["//visibility:public"],
     deps = [
         "//sessionctx/variable",
-<<<<<<< HEAD
-=======
         "//types",
->>>>>>> ad0f7d24
         "//util/chunk",
         "@com_github_pingcap_errors//:errors",
     ],
@@ -25,29 +22,22 @@
 go_test(
     name = "extension_test",
     srcs = [
-<<<<<<< HEAD
         "bootstrap_test.go",
-=======
         "function_test.go",
->>>>>>> ad0f7d24
         "main_test.go",
         "registry_test.go",
     ],
     embed = [":extension"],
     deps = [
-<<<<<<< HEAD
-=======
         "//expression",
->>>>>>> ad0f7d24
+        "//parser/auth",
         "//privilege/privileges",
         "//sessionctx/variable",
         "//testkit",
         "//testkit/testsetup",
-<<<<<<< HEAD
-=======
         "//types",
         "//util/chunk",
->>>>>>> ad0f7d24
+        "//util/sem",
         "@com_github_pingcap_errors//:errors",
         "@com_github_stretchr_testify//require",
         "@org_uber_go_goleak//:goleak",
