--- conflicted
+++ resolved
@@ -85,11 +85,8 @@
 	name         string
 	sysVariables []*variable.SysVar
 	dynPrivs     []string
-<<<<<<< HEAD
 	bootstrap    func(BootstrapContext) error
-=======
 	funcs        []*FunctionDef
->>>>>>> ad0f7d24
 	close        func()
 }
 
