# Copyright 2019 PingCAP, Inc.
#
# Licensed under the Apache License, Version 2.0 (the "License");
# you may not use this file except in compliance with the License.
# You may obtain a copy of the License at
#
#     http://www.apache.org/licenses/LICENSE-2.0
#
# Unless required by applicable law or agreed to in writing, software
# distributed under the License is distributed on an "AS IS" BASIS,
# WITHOUT WARRANTIES OR CONDITIONS OF ANY KIND, either express or implied.
# See the License for the specific language governing permissions and
# limitations under the License.

include Makefile.common

.PHONY: all clean test server dev benchkv benchraw check checklist parser tidy ddltest build_br build_lightning build_lightning-ctl build_dumpling ut bazel_build bazel_prepare bazel_test check-file-perm check-bazel-prepare bazel_lint

default: server buildsucc

server-admin-check: server_check buildsucc

buildsucc:
	@echo Build TiDB Server successfully!

all: dev server benchkv

dev: checklist check explaintest gogenerate br_unit_test test_part_parser_dev ut check-file-perm
	@>&2 echo "Great, all tests passed."

# Install the check tools.
check-setup:tools/bin/revive

check: check-bazel-prepare parser_yacc check-parallel lint tidy testSuite errdoc license

fmt:
	@echo "gofmt (simplify)"
	@gofmt -s -l -w $(FILES) 2>&1 | $(FAIL_ON_STDOUT)

check-static: tools/bin/golangci-lint
	GO111MODULE=on CGO_ENABLED=0 tools/bin/golangci-lint run -v $$($(PACKAGE_DIRECTORIES)) --config .golangci.yml

check-file-perm:
	@echo "check file permission"
	./tools/check/check-file-perm.sh

gogenerate:
	@echo "go generate ./..."
	./tools/check/check-gogenerate.sh

errdoc:tools/bin/errdoc-gen
	@echo "generator errors.toml"
	./tools/check/check-errdoc.sh

lint:tools/bin/revive
	@echo "linting"
	@tools/bin/revive -formatter friendly -config tools/check/revive.toml $(FILES_TIDB_TESTS)

license:
	bazel $(BAZEL_GLOBAL_CONFIG) run $(BAZEL_CMD_CONFIG) \
		--run_under="cd $(CURDIR) && " \
		 @com_github_apache_skywalking_eyes//cmd/license-eye:license-eye --run_under="cd $(CURDIR) && "  -- -c ./.github/licenserc.yml  header check


tidy:
	@echo "go mod tidy"
	./tools/check/check-tidy.sh

testSuite:
	@echo "testSuite"
	./tools/check/check_testSuite.sh

check-parallel:
# Make sure no tests are run in parallel to prevent possible unstable tests.
# See https://github.com/pingcap/tidb/pull/30692.
	@! find . -name "*_test.go" -not -path "./vendor/*" -print0 | \
		xargs -0 grep -F -n "t.Parallel()" || \
		! echo "Error: all the go tests should be run in serial."

clean: failpoint-disable
	$(GO) clean -i ./...

# Split tests for CI to run `make test` in parallel.
test: test_part_1 test_part_2
	@>&2 echo "Great, all tests passed."

test_part_1: checklist explaintest

test_part_2: test_part_parser ut gogenerate br_unit_test dumpling_unit_test

test_part_parser: parser_yacc test_part_parser_dev

test_part_parser_dev: parser_fmt parser_unit_test

parser:
	@cd parser && make parser

parser_yacc:
	@cd parser && mv parser.go parser.go.committed && make parser && diff -u parser.go.committed parser.go && rm parser.go.committed

parser_fmt:
	@cd parser && make fmt

parser_unit_test:
	@cd parser && make test

test_part_br: br_unit_test br_integration_test

test_part_dumpling: dumpling_unit_test dumpling_integration_test

explaintest: server_check
	@cd cmd/explaintest && ./run-tests.sh -s ../../bin/tidb-server

ddltest:
	@cd cmd/ddltest && $(GO) test --tags=deadllock,intest -o ../../bin/ddltest -c

CLEAN_UT_BINARY := find . -name '*.test.bin'| xargs rm

ut: tools/bin/ut tools/bin/xprog failpoint-enable
	tools/bin/ut $(X) || { $(FAILPOINT_DISABLE); exit 1; }
	@$(FAILPOINT_DISABLE)
	@$(CLEAN_UT_BINARY)

utclean:
	@$(FAILPOINT_DISABLE)
	@$(CLEAN_UT_BINARY)

gotest_in_verify_ci: tools/bin/xprog tools/bin/ut failpoint-enable
	@echo "Running gotest_in_verify_ci"
	@mkdir -p $(TEST_COVERAGE_DIR)
	@export TZ='Asia/Shanghai'; \
	tools/bin/ut --junitfile "$(TEST_COVERAGE_DIR)/tidb-junit-report.xml" --coverprofile "$(TEST_COVERAGE_DIR)/tidb_cov.unit_test.out" --except unstable.txt || { $(FAILPOINT_DISABLE); exit 1; }
	@$(FAILPOINT_DISABLE)
	@$(CLEAN_UT_BINARY)

gotest_unstable_in_verify_ci: tools/bin/xprog tools/bin/ut failpoint-enable
	@echo "Running gotest_in_verify_ci"
	@mkdir -p $(TEST_COVERAGE_DIR)
	@export TZ='Asia/Shanghai'; \
	tools/bin/ut --junitfile "$(TEST_COVERAGE_DIR)/tidb-junit-report.xml" --coverprofile "$(TEST_COVERAGE_DIR)/tidb_cov.unit_test.out" --only unstable.txt || { $(FAILPOINT_DISABLE); exit 1; }
	@$(FAILPOINT_DISABLE)
	@$(CLEAN_UT_BINARY)

race: failpoint-enable
	@mkdir -p $(TEST_COVERAGE_DIR)
	@export TZ='Asia/Shanghai'; \
	tools/bin/ut --race --junitfile "$(TEST_COVERAGE_DIR)/tidb-junit-report.xml" --coverprofile "$(TEST_COVERAGE_DIR)/tidb_cov.unit_test" --except unstable.txt || { $(FAILPOINT_DISABLE); exit 1; }
	@$(FAILPOINT_DISABLE)
	@$(CLEAN_UT_BINARY)

server:
ifeq ($(TARGET), "")
	CGO_ENABLED=1 $(GOBUILD) $(RACE_FLAG) -ldflags '$(LDFLAGS) $(CHECK_FLAG)' -o bin/tidb-server ./tidb-server
else
	CGO_ENABLED=1 $(GOBUILD) $(RACE_FLAG) -ldflags '$(LDFLAGS) $(CHECK_FLAG)' -o '$(TARGET)' ./tidb-server
endif

server_debug:
ifeq ($(TARGET), "")
	CGO_ENABLED=1 $(GOBUILD) -gcflags="all=-N -l" $(RACE_FLAG) -ldflags '$(LDFLAGS) $(CHECK_FLAG)' -o bin/tidb-server-debug ./tidb-server
else
	CGO_ENABLED=1 $(GOBUILD) -gcflags="all=-N -l" $(RACE_FLAG) -ldflags '$(LDFLAGS) $(CHECK_FLAG)' -o '$(TARGET)' ./tidb-server
endif

server_check:
ifeq ($(TARGET), "")
	$(GOBUILD) $(RACE_FLAG) -ldflags '$(CHECK_LDFLAGS)' -o bin/tidb-server ./tidb-server
else
	$(GOBUILD) $(RACE_FLAG) -ldflags '$(CHECK_LDFLAGS)' -o '$(TARGET)' ./tidb-server
endif

linux:
ifeq ($(TARGET), "")
	GOOS=linux $(GOBUILD) $(RACE_FLAG) -ldflags '$(LDFLAGS) $(CHECK_FLAG)' -o bin/tidb-server-linux ./tidb-server
else
	GOOS=linux $(GOBUILD) $(RACE_FLAG) -ldflags '$(LDFLAGS) $(CHECK_FLAG)' -o '$(TARGET)' ./tidb-server
endif

server_coverage:
ifeq ($(TARGET), "")
	$(GOBUILDCOVERAGE) $(RACE_FLAG) -ldflags '$(LDFLAGS) $(COVERAGE_SERVER_LDFLAGS) $(CHECK_FLAG)' -o ../bin/tidb-server-coverage
else
	$(GOBUILDCOVERAGE) $(RACE_FLAG) -ldflags '$(LDFLAGS) $(COVERAGE_SERVER_LDFLAGS) $(CHECK_FLAG)' -o '$(TARGET)'
endif

benchkv:
	$(GOBUILD) -ldflags '$(LDFLAGS)' -o bin/benchkv cmd/benchkv/main.go

benchraw:
	$(GOBUILD) -ldflags '$(LDFLAGS)' -o bin/benchraw cmd/benchraw/main.go

benchdb:
	$(GOBUILD) -ldflags '$(LDFLAGS)' -o bin/benchdb cmd/benchdb/main.go

importer:
	$(GOBUILD) -ldflags '$(LDFLAGS)' -o bin/importer ./cmd/importer

checklist:
	cat checklist.md

failpoint-enable: tools/bin/failpoint-ctl
# Converting gofail failpoints...
	@$(FAILPOINT_ENABLE)

failpoint-disable: tools/bin/failpoint-ctl
# Restoring gofail failpoints...
	@$(FAILPOINT_DISABLE)

tools/bin/ut: tools/check/ut.go
	cd tools/check; \
	$(GO) build -o ../bin/ut ut.go

tools/bin/xprog: tools/check/xprog.go
	cd tools/check; \
	$(GO) build -o ../bin/xprog xprog.go

tools/bin/revive:
	GOBIN=$(shell pwd)/tools/bin $(GO) install github.com/mgechev/revive@v1.2.1

tools/bin/failpoint-ctl:
	GOBIN=$(shell pwd)/tools/bin $(GO) install github.com/pingcap/failpoint/failpoint-ctl@2eaa328

tools/bin/errdoc-gen:
	GOBIN=$(shell pwd)/tools/bin $(GO) install github.com/pingcap/errors/errdoc-gen@518f63d

tools/bin/golangci-lint:
	# Build from source is not recommand. See https://golangci-lint.run/usage/install/
	GOBIN=$(shell pwd)/tools/bin $(GO) install github.com/golangci/golangci-lint/cmd/golangci-lint@v1.47.2

tools/bin/vfsgendev:
	GOBIN=$(shell pwd)/tools/bin $(GO) install github.com/shurcooL/vfsgen/cmd/vfsgendev@0d455de

tools/bin/gotestsum:
	GOBIN=$(shell pwd)/tools/bin $(GO) install gotest.tools/gotestsum@v1.8.1

# Usage:
#
# 	$ make vectorized-bench VB_FILE=Time VB_FUNC=builtinCurrentDateSig
vectorized-bench:
	cd ./expression && \
		go test -v -timeout=0 -benchmem \
			-bench=BenchmarkVectorizedBuiltin$(VB_FILE)Func \
			-run=BenchmarkVectorizedBuiltin$(VB_FILE)Func \
			-args "$(VB_FUNC)"

testpkg: failpoint-enable
ifeq ("$(pkg)", "")
	@echo "Require pkg parameter"
else
ifeq ("$(case)", "")
	@echo "Running unit test for github.com/pingcap/tidb/$(pkg)"
	@export log_level=fatal; export TZ='Asia/Shanghai'; \
	$(GOTEST) -tags 'intest' -v -ldflags '$(TEST_LDFLAGS)' -cover github.com/pingcap/tidb/$(pkg) || { $(FAILPOINT_DISABLE); exit 1; }
<<<<<<< HEAD
else
	@echo "Running test case $(case) for github.com/pingcap/tidb/$(pkg)"
	@export log_level=fatal; export TZ='Asia/Shanghai'; \
	$(GOTEST) -tags 'intest' -v -ldflags '$(TEST_LDFLAGS)' -cover github.com/pingcap/tidb/$(pkg) -test.run "$(case)" || { $(FAILPOINT_DISABLE); exit 1; }
endif
=======
>>>>>>> 145b7cdf
endif
	@$(FAILPOINT_DISABLE)

# Collect the daily benchmark data.
# Usage:
#	make bench-daily TO=/path/to/file.json
bench-daily:
	go test github.com/pingcap/tidb/session -run TestBenchDaily -bench Ignore --outfile bench_daily.json
	go test github.com/pingcap/tidb/executor -run TestBenchDaily -bench Ignore --outfile bench_daily.json
	go test github.com/pingcap/tidb/executor/splittest -run TestBenchDaily -bench Ignore --outfile bench_daily.json
	go test github.com/pingcap/tidb/tablecodec -run TestBenchDaily -bench Ignore --outfile bench_daily.json
	go test github.com/pingcap/tidb/expression -run TestBenchDaily -bench Ignore --outfile bench_daily.json
	go test github.com/pingcap/tidb/util/rowcodec -run TestBenchDaily -bench Ignore --outfile bench_daily.json
	go test github.com/pingcap/tidb/util/codec -run TestBenchDaily -bench Ignore --outfile bench_daily.json
	go test github.com/pingcap/tidb/distsql -run TestBenchDaily -bench Ignore --outfile bench_daily.json
	go test github.com/pingcap/tidb/util/benchdaily -run TestBenchDaily -bench Ignore \
		-date `git log -n1 --date=unix --pretty=format:%cd` \
		-commit `git log -n1 --pretty=format:%h` \
		-outfile $(TO)

build_tools: build_br build_lightning build_lightning-ctl

br_web:
	@cd br/web && npm install && npm run build

build_br:
	CGO_ENABLED=1 $(GOBUILD) $(RACE_FLAG) -ldflags '$(LDFLAGS) $(CHECK_FLAG)' -o $(BR_BIN) br/cmd/br/*.go

build_lightning_for_web:
	CGO_ENABLED=1 $(GOBUILD) -tags dev $(RACE_FLAG) -ldflags '$(LDFLAGS) $(CHECK_FLAG)' -o $(LIGHTNING_BIN) br/cmd/tidb-lightning/main.go

build_lightning:
	CGO_ENABLED=1 $(GOBUILD) $(RACE_FLAG) -ldflags '$(LDFLAGS) $(CHECK_FLAG)' -o $(LIGHTNING_BIN) br/cmd/tidb-lightning/main.go

build_lightning-ctl:
	CGO_ENABLED=1 $(GOBUILD) $(RACE_FLAG) -ldflags '$(LDFLAGS) $(CHECK_FLAG)' -o $(LIGHTNING_CTL_BIN) br/cmd/tidb-lightning-ctl/main.go

build_for_br_integration_test:
	@make failpoint-enable
	($(GOTEST) -c -cover -covermode=count \
		-coverpkg=github.com/pingcap/tidb/br/... \
		-o $(BR_BIN).test \
		github.com/pingcap/tidb/br/cmd/br && \
	$(GOTEST) -c -cover -covermode=count \
		-coverpkg=github.com/pingcap/tidb/br/... \
		-o $(LIGHTNING_BIN).test \
		github.com/pingcap/tidb/br/cmd/tidb-lightning && \
	$(GOTEST) -c -cover -covermode=count \
		-coverpkg=github.com/pingcap/tidb/br/... \
		-o $(LIGHTNING_CTL_BIN).test \
		github.com/pingcap/tidb/br/cmd/tidb-lightning-ctl && \
	$(GOBUILD) $(RACE_FLAG) -o bin/locker br/tests/br_key_locked/*.go && \
	$(GOBUILD) $(RACE_FLAG) -o bin/gc br/tests/br_z_gc_safepoint/*.go && \
	$(GOBUILD) $(RACE_FLAG) -o bin/oauth br/tests/br_gcs/*.go && \
	$(GOBUILD) $(RACE_FLAG) -o bin/rawkv br/tests/br_rawkv/*.go && \
	$(GOBUILD) $(RACE_FLAG) -o bin/parquet_gen br/tests/lightning_checkpoint_parquet/*.go \
	) || (make failpoint-disable && exit 1)
	@make failpoint-disable

br_unit_test: export ARGS=$$($(BR_PACKAGES))
br_unit_test:
	@make failpoint-enable
	@export TZ='Asia/Shanghai';
	$(GOTEST) $(RACE_FLAG) -ldflags '$(LDFLAGS)' $(ARGS) -coverprofile=coverage.txt || ( make failpoint-disable && exit 1 )
	@make failpoint-disable
br_unit_test_in_verify_ci: export ARGS=$$($(BR_PACKAGES))
br_unit_test_in_verify_ci: tools/bin/gotestsum
	@make failpoint-enable
	@export TZ='Asia/Shanghai';
	@mkdir -p $(TEST_COVERAGE_DIR)
	CGO_ENABLED=1 tools/bin/gotestsum --junitfile "$(TEST_COVERAGE_DIR)/br-junit-report.xml" -- $(RACE_FLAG) -ldflags '$(LDFLAGS)' \
	$(ARGS) -coverprofile="$(TEST_COVERAGE_DIR)/br_cov.unit_test.out" || ( make failpoint-disable && exit 1 )
	@make failpoint-disable

br_integration_test: br_bins build_br build_for_br_integration_test
	@cd br && tests/run.sh

br_compatibility_test_prepare:
	@cd br && tests/run_compatible.sh prepare

br_compatibility_test:
	@cd br && tests/run_compatible.sh run

mock_s3iface:
	@mockgen -package mock github.com/aws/aws-sdk-go/service/s3/s3iface S3API > br/pkg/mock/s3iface.go

# There is no FreeBSD environment for GitHub actions. So cross-compile on Linux
# but that doesn't work with CGO_ENABLED=1, so disable cgo. The reason to have
# cgo enabled on regular builds is performance.
ifeq ("$(GOOS)", "freebsd")
        GOBUILD  = CGO_ENABLED=0 GO111MODULE=on go build -trimpath -ldflags '$(LDFLAGS)'
endif

# TODO: adjust bins when br integraion tests reformat.
br_bins:
	@which bin/tidb-server
	@which bin/tikv-server
	@which bin/pd-server
	@which bin/pd-ctl
	@which bin/go-ycsb
	@which bin/minio
	@which bin/tiflash
	@which bin/libtiflash_proxy.so
	@which bin/cdc
	@which bin/fake-gcs-server
	@which bin/tikv-importer
	if [ ! -d bin/flash_cluster_manager ]; then echo "flash_cluster_manager not exist"; exit 1; fi

%_generated.go: %.rl
	ragel -Z -G2 -o tmp_parser.go $<
	@echo '// Code generated by ragel DO NOT EDIT.' | cat - tmp_parser.go | sed 's|//line |//.... |g' > $@
	@rm tmp_parser.go

data_parsers: tools/bin/vfsgendev br/pkg/lightning/mydump/parser_generated.go br_web
	PATH="$(GOPATH)/bin":"$(PATH)":"$(TOOLS)" protoc -I. -I"$(GOPATH)/src" br/pkg/lightning/checkpoints/checkpointspb/file_checkpoints.proto --gogofaster_out=.
	tools/bin/vfsgendev -source='"github.com/pingcap/tidb/br/pkg/lightning/web".Res' && mv res_vfsdata.go br/pkg/lightning/web/

build_dumpling:
	$(DUMPLING_GOBUILD) $(RACE_FLAG) -tags codes -o $(DUMPLING_BIN) dumpling/cmd/dumpling/main.go

dumpling_unit_test: export DUMPLING_ARGS=$$($(DUMPLING_PACKAGES))
dumpling_unit_test: failpoint-enable
	$(DUMPLING_GOTEST) $(RACE_FLAG) -coverprofile=coverage.txt -covermode=atomic $(DUMPLING_ARGS) || ( make failpoint-disable && exit 1 )
	@make failpoint-disable
dumpling_unit_test_in_verify_ci: export DUMPLING_ARGS=$$($(DUMPLING_PACKAGES))
dumpling_unit_test_in_verify_ci: failpoint-enable tools/bin/gotestsum
	@mkdir -p $(TEST_COVERAGE_DIR)
	CGO_ENABLED=1 tools/bin/gotestsum --junitfile "$(TEST_COVERAGE_DIR)/dumpling-junit-report.xml" -- $(DUMPLING_ARGS) \
	$(RACE_FLAG) -coverprofile="$(TEST_COVERAGE_DIR)/dumpling_cov.unit_test.out" || ( make failpoint-disable && exit 1 )
	@make failpoint-disable

dumpling_integration_test: dumpling_bins failpoint-enable
	@make build_dumpling
	@make failpoint-disable
	./dumpling/tests/run.sh $(CASE)

dumpling_bins:
	@which bin/tidb-server
	@which bin/minio
	@which bin/mc
	@which bin/tidb-lightning
	@which bin/sync_diff_inspector

generate_grafana_scripts:
	@cd metrics/grafana && mv tidb_summary.json tidb_summary.json.committed && ./generate_json.sh && diff -u tidb_summary.json.committed tidb_summary.json && rm tidb_summary.json.committed

bazel_ci_prepare:
	bazel $(BAZEL_GLOBAL_CONFIG) run $(BAZEL_CMD_CONFIG) //:gazelle

bazel_prepare:
	bazel run //:gazelle
	bazel run //:gazelle -- update-repos -from_file=go.mod -to_macro DEPS.bzl%go_deps  -build_file_proto_mode=disable

check-bazel-prepare:
	@echo "make bazel_prepare"
	./tools/check/check-bazel-prepare.sh

bazel_test: failpoint-enable bazel_prepare
	bazel $(BAZEL_GLOBAL_CONFIG) test $(BAZEL_CMD_CONFIG) --build_tests_only --test_keep_going=false \
		--define gotags=deadlock,intest \
		-- //... -//cmd/... -//tests/graceshutdown/... \
		-//tests/globalkilltest/... -//tests/readonlytest/... -//br/pkg/task:task_test -//tests/realtikvtest/...


bazel_coverage_test: check-bazel-prepare failpoint-enable bazel_ci_prepare
	bazel $(BAZEL_GLOBAL_CONFIG) coverage $(BAZEL_CMD_CONFIG) --build_tests_only --test_keep_going=false \
		--@io_bazel_rules_go//go/config:cover_format=go_cover --define gotags=deadlock,intest \
		-- //... -//cmd/... -//tests/graceshutdown/... \
		-//tests/globalkilltest/... -//tests/readonlytest/... -//br/pkg/task:task_test -//tests/realtikvtest/...
	bazel $(BAZEL_GLOBAL_CONFIG) coverage $(BAZEL_CMD_CONFIG) --build_tests_only --test_keep_going=false \
		--@io_bazel_rules_go//go/config:cover_format=go_cover --define gotags=deadlock,intest,distributereorg \
		-- //... -//cmd/... -//tests/graceshutdown/... \
		-//tests/globalkilltest/... -//tests/readonlytest/... -//br/pkg/task:task_test -//tests/realtikvtest/...

bazel_build: bazel_ci_prepare
	mkdir -p bin
	bazel $(BAZEL_GLOBAL_CONFIG) build $(BAZEL_CMD_CONFIG) \
		//... --//build:with_nogo_flag=true
	bazel $(BAZEL_GLOBAL_CONFIG) build $(BAZEL_CMD_CONFIG) \
		//cmd/importer:importer //tidb-server:tidb-server //tidb-server:tidb-server-check --//build:with_nogo_flag=true
	cp bazel-out/k8-fastbuild/bin/tidb-server/tidb-server_/tidb-server ./bin
	cp bazel-out/k8-fastbuild/bin/cmd/importer/importer_/importer      ./bin
	cp bazel-out/k8-fastbuild/bin/tidb-server/tidb-server-check_/tidb-server-check ./bin

bazel_fail_build:  failpoint-enable bazel_ci_prepare
	bazel $(BAZEL_GLOBAL_CONFIG) build $(BAZEL_CMD_CONFIG) \
		//...

bazel_clean:
	bazel $(BAZEL_GLOBAL_CONFIG) clean

bazel_junit:
	bazel_collect
	@mkdir -p $(TEST_COVERAGE_DIR)
	mv ./junit.xml `$(TEST_COVERAGE_DIR)/junit.xml`

bazel_golangcilinter:
	bazel $(BAZEL_GLOBAL_CONFIG) run $(BAZEL_CMD_CONFIG) \
		--run_under="cd $(CURDIR) && " \
		@com_github_golangci_golangci_lint//cmd/golangci-lint:golangci-lint \
	-- run  $$($(PACKAGE_DIRECTORIES)) --config ./.golangci.yaml

bazel_brietest: failpoint-enable bazel_ci_prepare
	bazel $(BAZEL_GLOBAL_CONFIG) test $(BAZEL_CMD_CONFIG) --test_arg=-with-real-tikv --define gotags=deadlock,intest \
		-- //tests/realtikvtest/brietest/...

bazel_pessimistictest: failpoint-enable bazel_ci_prepare
	bazel $(BAZEL_GLOBAL_CONFIG) test $(BAZEL_CMD_CONFIG) --test_arg=-with-real-tikv --define gotags=deadlock,intest \
		-- //tests/realtikvtest/pessimistictest/...

bazel_sessiontest: failpoint-enable bazel_ci_prepare
	bazel $(BAZEL_GLOBAL_CONFIG) test $(BAZEL_CMD_CONFIG) --test_arg=-with-real-tikv --define gotags=deadlock,intest \
		-- //tests/realtikvtest/sessiontest/...

bazel_statisticstest: failpoint-enable bazel_ci_prepare
	bazel $(BAZEL_GLOBAL_CONFIG) test $(BAZEL_CMD_CONFIG) --test_arg=-with-real-tikv --define gotags=deadlock,intest \
		-- //tests/realtikvtest/statisticstest/...

bazel_txntest: failpoint-enable bazel_ci_prepare
	bazel $(BAZEL_GLOBAL_CONFIG) test $(BAZEL_CMD_CONFIG) --test_arg=-with-real-tikv --define gotags=deadlock,intest \
		-- //tests/realtikvtest/txntest/...

bazel_addindextest: failpoint-enable bazel_ci_prepare
	bazel $(BAZEL_GLOBAL_CONFIG) test $(BAZEL_CMD_CONFIG) --test_arg=-with-real-tikv --define gotags=deadlock,intest \
		-- //tests/realtikvtest/addindextest/...

bazel_lint: bazel_prepare
	bazel build //... --//build:with_nogo_flag=true

docker:
	docker build -t "$(DOCKERPREFIX)tidb:latest" --build-arg 'GOPROXY=$(shell go env GOPROXY),' -f Dockerfile .

docker-test:
	docker buildx build --platform linux/amd64,linux/arm64 --push -t "$(DOCKERPREFIX)tidb:latest" --build-arg 'GOPROXY=$(shell go env GOPROXY),' -f Dockerfile .<|MERGE_RESOLUTION|>--- conflicted
+++ resolved
@@ -251,14 +251,10 @@
 	@echo "Running unit test for github.com/pingcap/tidb/$(pkg)"
 	@export log_level=fatal; export TZ='Asia/Shanghai'; \
 	$(GOTEST) -tags 'intest' -v -ldflags '$(TEST_LDFLAGS)' -cover github.com/pingcap/tidb/$(pkg) || { $(FAILPOINT_DISABLE); exit 1; }
-<<<<<<< HEAD
 else
 	@echo "Running test case $(case) for github.com/pingcap/tidb/$(pkg)"
 	@export log_level=fatal; export TZ='Asia/Shanghai'; \
 	$(GOTEST) -tags 'intest' -v -ldflags '$(TEST_LDFLAGS)' -cover github.com/pingcap/tidb/$(pkg) -test.run "$(case)" || { $(FAILPOINT_DISABLE); exit 1; }
-endif
-=======
->>>>>>> 145b7cdf
 endif
 	@$(FAILPOINT_DISABLE)
 
