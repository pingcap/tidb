--- conflicted
+++ resolved
@@ -131,10 +131,7 @@
 	$(OVERALLS) -project=github.com/pingcap/tidb \
 			-covermode=count \
 			-ignore='.git,vendor,cmd,docs,LICENSES' \
-<<<<<<< HEAD
-			-coverpkg=./... \
-=======
->>>>>>> 11016478
+			-- -coverpkg=./... \
 			-concurrency=4 \
 			|| { $(GOFAIL_DISABLE); exit 1; }
 else
