# Copyright 2019 PingCAP, Inc.
#
# Licensed under the Apache License, Version 2.0 (the "License");
# you may not use this file except in compliance with the License.
# You may obtain a copy of the License at
#
#     http://www.apache.org/licenses/LICENSE-2.0
#
# Unless required by applicable law or agreed to in writing, software
# distributed under the License is distributed on an "AS IS" BASIS,
# WITHOUT WARRANTIES OR CONDITIONS OF ANY KIND, either express or implied.
# See the License for the specific language governing permissions and
# limitations under the License.

include Makefile.common

.PHONY: all clean test gotest server dev benchkv benchraw check checklist parser tidy ddltest build_br build_lightning build_lightning-ctl build_dumpling ut building_test_binary

default: server buildsucc

server-admin-check: server_check buildsucc

buildsucc:
	@echo Build TiDB Server successfully!

all: dev server benchkv

parser:
	@echo "remove this command later, when our CI script doesn't call it"

dev: checklist check explaintest devgotest gogenerate br_unit_test test_part_parser_dev
	@>&2 echo "Great, all tests passed."

# Install the check tools.
check-setup:tools/bin/revive tools/bin/goword

check: fmt check-parallel unconvert lint tidy testSuite check-static vet errdoc

fmt:
	@echo "gofmt (simplify)"
	@gofmt -s -l -w $(FILES) 2>&1 | $(FAIL_ON_STDOUT)

goword:tools/bin/goword
	tools/bin/goword $(FILES) 2>&1 | $(FAIL_ON_STDOUT)

check-static: tools/bin/golangci-lint
	GO111MODULE=on CGO_ENABLED=0 tools/bin/golangci-lint run -v $$($(PACKAGE_DIRECTORIES)) --config .golangci.yml

unconvert:tools/bin/unconvert
	@echo "unconvert check(skip check the genenrated or copied code in lightning)"
	@GO111MODULE=on tools/bin/unconvert $(UNCONVERT_PACKAGES)

gogenerate:
	@echo "go generate ./..."
	./tools/check/check-gogenerate.sh

errdoc:tools/bin/errdoc-gen
	@echo "generator errors.toml"
	./tools/check/check-errdoc.sh

lint:tools/bin/revive
	@echo "linting"
	@tools/bin/revive -formatter friendly -config tools/check/revive.toml $(FILES_TIDB_TESTS)

vet:
	@echo "vet"
	$(GO) vet -all $(PACKAGES_TIDB_TESTS) 2>&1 | $(FAIL_ON_STDOUT)

tidy:
	@echo "go mod tidy"
	./tools/check/check-tidy.sh

testSuite:
	@echo "testSuite"
	./tools/check/check_testSuite.sh

check-parallel:
# Make sure no tests are run in parallel to prevent possible unstable tests.
# See https://github.com/pingcap/tidb/pull/30692.
	@! find . -name "*_test.go" -not -path "./vendor/*" -print0 | \
		xargs -0 grep -F -n "t.Parallel()" || \
		! echo "Error: all the go tests should be run in serial."

clean: failpoint-disable
	$(GO) clean -i ./...

# Split tests for CI to run `make test` in parallel.
test: test_part_1 test_part_2
	@>&2 echo "Great, all tests passed."

test_part_1: checklist explaintest

test_part_2: test_part_parser gotest gogenerate br_unit_test dumpling_unit_test

test_part_parser: parser_yacc test_part_parser_dev

test_part_parser_dev: parser_fmt parser_unit_test

parser_yacc:
	@cd parser && mv parser.go parser.go.committed && make parser && diff -u parser.go.committed parser.go && rm parser.go.committed

parser_fmt:
	@cd parser && make fmt

parser_unit_test:
	@cd parser && make test

test_part_br: br_unit_test br_integration_test

test_part_dumpling: dumpling_unit_test dumpling_integration_test

explaintest: server_check
	@cd cmd/explaintest && ./run-tests.sh -s ../../bin/tidb-server

ddltest:
	@cd cmd/ddltest && $(GO) test -o ../../bin/ddltest -c

devgotest: failpoint-enable
# grep regex: Filter out all tidb logs starting with:
# - '[20' (like [2021/09/15 ...] [INFO]..)
# - 'PASS:' to ignore passed tests
# - 'ok ' to ignore passed directories
	@echo "Running in native mode."
	@export log_level=info; export TZ='Asia/Shanghai'; \
	$(GOTEST) -ldflags '$(TEST_LDFLAGS)' $(EXTRA_TEST_ARGS) -cover $(PACKAGES_TIDB_TESTS) -check.p true > gotest.log || { $(FAILPOINT_DISABLE); grep -v '^\([[]20\|PASS:\|ok \)' 'gotest.log'; exit 1; }
	@$(FAILPOINT_DISABLE)

# build_test_binary: tools/bin/xprog failpoint-enable
# 	@echo "building test binary"
# 	@export TZ='Asia/Shanghai'; \
# 	CGO_ENABLE=1 $(GOTEST) --exec=$(CURDIR)/tools/bin/xprog -cover -vet=off --count=0 $(PACKAGES_TIDB_TESTS_WITHOUT_BR) || { $(FAILPOINT_DISABLE); exit 1; }
# 	@$(FAILPOINT_DISABLE)

<<<<<<< HEAD
ut: failpoint-enable tools/bin/xprog tools/bin/ut
	tools/bin/ut $(X) || { $(FAILPOINT_DISABLE); exit 1; }
=======
gotest: failpoint-enable
	@echo "Running in native mode."
	@export log_level=info; export TZ='Asia/Shanghai'; \
	$(GOTEST) -ldflags '$(TEST_LDFLAGS)' $(EXTRA_TEST_ARGS) -timeout 20m -cover $(PACKAGES_TIDB_TESTS) -coverprofile=coverage.txt -check.p true > gotest.log || { $(FAILPOINT_DISABLE); cat 'gotest.log'; exit 1; }
>>>>>>> ad1c5b50
	@$(FAILPOINT_DISABLE)

# gotest_in_verify_ci: failpoint-enable tools/bin/xprog tools/bin/ut
# 	@echo "Running gotest_in_verify_ci"
# 	@mkdir -p $(TEST_COVERAGE_DIR)
# 	tools/bin/ut --junitfile "$(TEST_COVERAGE_DIR)/tidb-junit-report.xml" --coverprofile "$(TEST_COVERAGE_DIR)/tidb_cov.unit_test.out" || { $(FAILPOINT_DISABLE); exit 1; }
# 	@$(FAILPOINT_DISABLE)

gotest_in_verify_ci: failpoint-enable tools/bin/gotestsum
	@echo "Running gotest_in_verify_ci"
	@mkdir -p $(TEST_COVERAGE_DIR)
	@export TZ='Asia/Shanghai'; \
	CGO_ENABLED=1 tools/bin/gotestsum --junitfile "$(TEST_COVERAGE_DIR)/tidb-junit-report.xml" -- -v -p $(P) \
	-ldflags '$(TEST_LDFLAGS)' $(EXTRA_TEST_ARGS) -coverprofile="$(TEST_COVERAGE_DIR)/tidb_cov.unit_test.out" \
	$(PACKAGES_TIDB_TESTS) -check.p true || { $(FAILPOINT_DISABLE); exit 1; }
	@$(FAILPOINT_DISABLE)

race: failpoint-enable
	@export log_level=debug; \
	$(GOTEST) -timeout 25m -race $(PACKAGES) || { $(FAILPOINT_DISABLE); exit 1; }
	@$(FAILPOINT_DISABLE)

leak: failpoint-enable
	@export log_level=debug; \
	$(GOTEST) -tags leak $(PACKAGES) || { $(FAILPOINT_DISABLE); exit 1; }
	@$(FAILPOINT_DISABLE)

server:
ifeq ($(TARGET), "")
	CGO_ENABLED=1 $(GOBUILD) $(RACE_FLAG) -ldflags '$(LDFLAGS) $(CHECK_FLAG)' -o bin/tidb-server tidb-server/main.go
else
	CGO_ENABLED=1 $(GOBUILD) $(RACE_FLAG) -ldflags '$(LDFLAGS) $(CHECK_FLAG)' -o '$(TARGET)' tidb-server/main.go
endif

server_debug:
ifeq ($(TARGET), "")
	CGO_ENABLED=1 $(GOBUILD) -gcflags="all=-N -l" $(RACE_FLAG) -ldflags '$(LDFLAGS) $(CHECK_FLAG)' -o bin/tidb-server-debug tidb-server/main.go
else
	CGO_ENABLED=1 $(GOBUILD) -gcflags="all=-N -l" $(RACE_FLAG) -ldflags '$(LDFLAGS) $(CHECK_FLAG)' -o '$(TARGET)' tidb-server/main.go
endif

server_check:
ifeq ($(TARGET), "")
	$(GOBUILD) $(RACE_FLAG) -ldflags '$(CHECK_LDFLAGS)' -o bin/tidb-server tidb-server/main.go
else
	$(GOBUILD) $(RACE_FLAG) -ldflags '$(CHECK_LDFLAGS)' -o '$(TARGET)' tidb-server/main.go
endif

linux:
ifeq ($(TARGET), "")
	GOOS=linux $(GOBUILD) $(RACE_FLAG) -ldflags '$(LDFLAGS) $(CHECK_FLAG)' -o bin/tidb-server-linux tidb-server/main.go
else
	GOOS=linux $(GOBUILD) $(RACE_FLAG) -ldflags '$(LDFLAGS) $(CHECK_FLAG)' -o '$(TARGET)' tidb-server/main.go
endif

server_coverage:
ifeq ($(TARGET), "")
	$(GOBUILDCOVERAGE) $(RACE_FLAG) -ldflags '$(LDFLAGS) $(COVERAGE_SERVER_LDFLAGS) $(CHECK_FLAG)' -o ../bin/tidb-server-coverage
else
	$(GOBUILDCOVERAGE) $(RACE_FLAG) -ldflags '$(LDFLAGS) $(COVERAGE_SERVER_LDFLAGS) $(CHECK_FLAG)' -o '$(TARGET)'
endif

benchkv:
	$(GOBUILD) -ldflags '$(LDFLAGS)' -o bin/benchkv cmd/benchkv/main.go

benchraw:
	$(GOBUILD) -ldflags '$(LDFLAGS)' -o bin/benchraw cmd/benchraw/main.go

benchdb:
	$(GOBUILD) -ldflags '$(LDFLAGS)' -o bin/benchdb cmd/benchdb/main.go

importer:
	$(GOBUILD) -ldflags '$(LDFLAGS)' -o bin/importer ./cmd/importer

checklist:
	cat checklist.md

failpoint-enable: tools/bin/failpoint-ctl
# Converting gofail failpoints...
	@$(FAILPOINT_ENABLE)

failpoint-disable: tools/bin/failpoint-ctl
# Restoring gofail failpoints...
	@$(FAILPOINT_DISABLE)

tools/bin/ut: tools/check/ut.go
	cd tools/check; \
	$(GO) build -o ../bin/ut ut.go

tools/bin/megacheck: tools/check/go.mod
	cd tools/check; \
	$(GO) build -o ../bin/megacheck honnef.co/go/tools/cmd/megacheck

tools/bin/revive: tools/check/go.mod
	cd tools/check; \
	$(GO) build -o ../bin/revive github.com/mgechev/revive

tools/bin/goword: tools/check/go.mod
	cd tools/check; \
	$(GO) build -o ../bin/goword github.com/chzchzchz/goword

tools/bin/unconvert: tools/check/go.mod
	cd tools/check; \
	$(GO) build -o ../bin/unconvert github.com/mdempsky/unconvert

tools/bin/failpoint-ctl: tools/check/go.mod
	cd tools/check; \
	$(GO) build -o ../bin/failpoint-ctl github.com/pingcap/failpoint/failpoint-ctl

tools/bin/errdoc-gen: tools/check/go.mod
	cd tools/check; \
	$(GO) build -o ../bin/errdoc-gen github.com/pingcap/errors/errdoc-gen

tools/bin/golangci-lint:
	curl -sfL https://raw.githubusercontent.com/golangci/golangci-lint/master/install.sh| sh -s -- -b ./tools/bin v1.41.1

tools/bin/vfsgendev: tools/check/go.mod
	cd tools/check; \
	$(GO) build -o ../bin/vfsgendev github.com/shurcooL/vfsgen/cmd/vfsgendev

# Usage:
#
# 	$ make vectorized-bench VB_FILE=Time VB_FUNC=builtinCurrentDateSig
vectorized-bench:
	cd ./expression && \
		go test -v -timeout=0 -benchmem \
			-bench=BenchmarkVectorizedBuiltin$(VB_FILE)Func \
			-run=BenchmarkVectorizedBuiltin$(VB_FILE)Func \
			-args "$(VB_FUNC)"

testpkg: failpoint-enable
ifeq ("$(pkg)", "")
	@echo "Require pkg parameter"
else
	@echo "Running unit test for github.com/pingcap/tidb/$(pkg)"
	@export log_level=fatal; export TZ='Asia/Shanghai'; \
	$(GOTEST) -ldflags '$(TEST_LDFLAGS)' -cover github.com/pingcap/tidb/$(pkg) -check.p true -check.timeout 4s || { $(FAILPOINT_DISABLE); exit 1; }
endif
	@$(FAILPOINT_DISABLE)

# Collect the daily benchmark data.
# Usage:
#	make bench-daily TO=/path/to/file.json
bench-daily:
	go test github.com/pingcap/tidb/session -run TestBenchDaily -bench Ignore --outfile bench_daily.json
	go test github.com/pingcap/tidb/executor -run TestBenchDaily -bench Ignore --outfile bench_daily.json
	go test github.com/pingcap/tidb/tablecodec -run TestBenchDaily -bench Ignore --outfile bench_daily.json
	go test github.com/pingcap/tidb/expression -run TestBenchDaily -bench Ignore --outfile bench_daily.json
	go test github.com/pingcap/tidb/util/rowcodec -run TestBenchDaily -bench Ignore --outfile bench_daily.json
	go test github.com/pingcap/tidb/util/codec -run TestBenchDaily -bench Ignore --outfile bench_daily.json
	go test github.com/pingcap/tidb/distsql -run TestBenchDaily -bench Ignore --outfile bench_daily.json
	go test github.com/pingcap/tidb/util/benchdaily -run TestBenchDaily -bench Ignore \
		-date `git log -n1 --date=unix --pretty=format:%cd` \
		-commit `git log -n1 --pretty=format:%h` \
		-outfile $(TO)

build_tools: build_br build_lightning build_lightning-ctl

br_web:
	@cd br/web && npm install && npm run build

build_br:
	CGO_ENABLED=1 $(GOBUILD) $(RACE_FLAG) -ldflags '$(LDFLAGS) $(CHECK_FLAG)' -o $(BR_BIN) br/cmd/br/*.go

build_lightning_for_web:
	CGO_ENABLED=1 $(GOBUILD) -tags dev $(RACE_FLAG) -ldflags '$(LDFLAGS) $(CHECK_FLAG)' -o $(LIGHTNING_BIN) br/cmd/tidb-lightning/main.go

build_lightning:
	CGO_ENABLED=1 $(GOBUILD) $(RACE_FLAG) -ldflags '$(LDFLAGS) $(CHECK_FLAG)' -o $(LIGHTNING_BIN) br/cmd/tidb-lightning/main.go

build_lightning-ctl:
	CGO_ENABLED=1 $(GOBUILD) $(RACE_FLAG) -ldflags '$(LDFLAGS) $(CHECK_FLAG)' -o $(LIGHTNING_CTL_BIN) br/cmd/tidb-lightning-ctl/main.go

build_for_br_integration_test:
	@make failpoint-enable
	($(GOTEST) -c -cover -covermode=count \
		-coverpkg=github.com/pingcap/tidb/br/... \
		-o $(BR_BIN).test \
		github.com/pingcap/tidb/br/cmd/br && \
	$(GOTEST) -c -cover -covermode=count \
		-coverpkg=github.com/pingcap/tidb/br/... \
		-o $(LIGHTNING_BIN).test \
		github.com/pingcap/tidb/br/cmd/tidb-lightning && \
	$(GOTEST) -c -cover -covermode=count \
		-coverpkg=github.com/pingcap/tidb/br/... \
		-o $(LIGHTNING_CTL_BIN).test \
		github.com/pingcap/tidb/br/cmd/tidb-lightning-ctl && \
	$(GOBUILD) $(RACE_FLAG) -o bin/locker br/tests/br_key_locked/*.go && \
	$(GOBUILD) $(RACE_FLAG) -o bin/gc br/tests/br_z_gc_safepoint/*.go && \
	$(GOBUILD) $(RACE_FLAG) -o bin/oauth br/tests/br_gcs/*.go && \
	$(GOBUILD) $(RACE_FLAG) -o bin/rawkv br/tests/br_rawkv/*.go && \
	$(GOBUILD) $(RACE_FLAG) -o bin/parquet_gen br/tests/lightning_checkpoint_parquet/*.go \
	) || (make failpoint-disable && exit 1)
	@make failpoint-disable

br_unit_test: export ARGS=$$($(BR_PACKAGES))
br_unit_test:
	@make failpoint-enable
	@export TZ='Asia/Shanghai';
	$(GOTEST) $(RACE_FLAG) -ldflags '$(LDFLAGS)' -tags leak $(ARGS) -coverprofile=coverage.txt || ( make failpoint-disable && exit 1 )
	@make failpoint-disable
br_unit_test_in_verify_ci: export ARGS=$$($(BR_PACKAGES))
br_unit_test_in_verify_ci: tools/bin/gotestsum
	@make failpoint-enable
	@export TZ='Asia/Shanghai';
	@mkdir -p $(TEST_COVERAGE_DIR)
	CGO_ENABLED=1 tools/bin/gotestsum --junitfile "$(TEST_COVERAGE_DIR)/br-junit-report.xml" -- $(RACE_FLAG) -ldflags '$(LDFLAGS)' \
	-tags leak $(ARGS) -coverprofile="$(TEST_COVERAGE_DIR)/br_cov.unit_test.out" || ( make failpoint-disable && exit 1 )
	@make failpoint-disable

br_integration_test: br_bins build_br build_for_br_integration_test
	@cd br && tests/run.sh

br_compatibility_test_prepare:
	@cd br && tests/run_compatible.sh prepare

br_compatibility_test:
	@cd br && tests/run_compatible.sh run

# There is no FreeBSD environment for GitHub actions. So cross-compile on Linux
# but that doesn't work with CGO_ENABLED=1, so disable cgo. The reason to have
# cgo enabled on regular builds is performance.
ifeq ("$(GOOS)", "freebsd")
        GOBUILD  = CGO_ENABLED=0 GO111MODULE=on go build -trimpath -ldflags '$(LDFLAGS)'
endif

br_coverage:
	tools/bin/gocovmerge "$(TEST_DIR)"/cov.* | grep -vE ".*.pb.go|.*__failpoint_binding__.go" > "$(TEST_DIR)/all_cov.out"
ifeq ("$(JenkinsCI)", "1")
	tools/bin/goveralls -coverprofile=$(TEST_DIR)/all_cov.out -service=jenkins-ci -repotoken $(COVERALLS_TOKEN)
else
	go tool cover -html "$(TEST_DIR)/all_cov.out" -o "$(TEST_DIR)/all_cov.html"
	grep -F '<option' "$(TEST_DIR)/all_cov.html"
endif

# TODO: adjust bins when br integraion tests reformat.
br_bins:
	@which bin/tidb-server
	@which bin/tikv-server
	@which bin/pd-server
	@which bin/pd-ctl
	@which bin/go-ycsb
	@which bin/minio
	@which bin/tiflash
	@which bin/libtiflash_proxy.so
	@which bin/cdc
	@which bin/fake-gcs-server
	@which bin/tikv-importer
	if [ ! -d bin/flash_cluster_manager ]; then echo "flash_cluster_manager not exist"; exit 1; fi

%_generated.go: %.rl
	ragel -Z -G2 -o tmp_parser.go $<
	@echo '// Code generated by ragel DO NOT EDIT.' | cat - tmp_parser.go | sed 's|//line |//.... |g' > $@
	@rm tmp_parser.go

data_parsers: tools/bin/vfsgendev br/pkg/lightning/mydump/parser_generated.go br_web
	PATH="$(GOPATH)/bin":"$(PATH)":"$(TOOLS)" protoc -I. -I"$(GOPATH)/src" br/pkg/lightning/checkpoints/checkpointspb/file_checkpoints.proto --gogofaster_out=.
	tools/bin/vfsgendev -source='"github.com/pingcap/tidb/br/pkg/lightning/web".Res' && mv res_vfsdata.go br/pkg/lightning/web/

build_dumpling:
	$(DUMPLING_GOBUILD) $(RACE_FLAG) -tags codes -o $(DUMPLING_BIN) dumpling/cmd/dumpling/main.go

dumpling_unit_test: export DUMPLING_ARGS=$$($(DUMPLING_PACKAGES))
dumpling_unit_test: failpoint-enable
	$(DUMPLING_GOTEST) $(RACE_FLAG) -coverprofile=coverage.txt -covermode=atomic -tags leak $(DUMPLING_ARGS) || ( make failpoint-disable && exit 1 )
	@make failpoint-disable
dumpling_unit_test_in_verify_ci: export DUMPLING_ARGS=$$($(DUMPLING_PACKAGES))
dumpling_unit_test_in_verify_ci: failpoint-enable tools/bin/gotestsum
	@mkdir -p $(TEST_COVERAGE_DIR)
	CGO_ENABLED=1 tools/bin/gotestsum --junitfile "$(TEST_COVERAGE_DIR)/dumpling-junit-report.xml" -- -tags leak $(DUMPLING_ARGS) \
	$(RACE_FLAG) -coverprofile="$(TEST_COVERAGE_DIR)/dumpling_cov.unit_test.out" || ( make failpoint-disable && exit 1 )
	@make failpoint-disable

dumpling_integration_test: dumpling_bins failpoint-enable build_dumpling
	@make failpoint-disable
	./dumpling/tests/run.sh $(CASE)

dumpling_tools:
	@echo "install dumpling tools..."
	@cd dumpling/tools && make

dumpling_tidy:
	@echo "go mod tidy"
	GO111MODULE=on go mod tidy
	git diff --exit-code go.mod go.sum dumpling/tools/go.mod dumpling/tools/go.sum

dumpling_bins:
	@which bin/tidb-server
	@which bin/minio
	@which bin/tidb-lightning
	@which bin/sync_diff_inspector

tools/bin/gotestsum: tools/check/go.mod
	cd tools/check && $(GO) build -o ../bin/gotestsum gotest.tools/gotestsum

tools/bin/xprog: tools/check/xprog.go
	cd tools/check && $(GO) build -o ../bin/xprog xprog.go<|MERGE_RESOLUTION|>--- conflicted
+++ resolved
@@ -131,31 +131,30 @@
 # 	CGO_ENABLE=1 $(GOTEST) --exec=$(CURDIR)/tools/bin/xprog -cover -vet=off --count=0 $(PACKAGES_TIDB_TESTS_WITHOUT_BR) || { $(FAILPOINT_DISABLE); exit 1; }
 # 	@$(FAILPOINT_DISABLE)
 
-<<<<<<< HEAD
 ut: failpoint-enable tools/bin/xprog tools/bin/ut
 	tools/bin/ut $(X) || { $(FAILPOINT_DISABLE); exit 1; }
-=======
+
 gotest: failpoint-enable
 	@echo "Running in native mode."
 	@export log_level=info; export TZ='Asia/Shanghai'; \
 	$(GOTEST) -ldflags '$(TEST_LDFLAGS)' $(EXTRA_TEST_ARGS) -timeout 20m -cover $(PACKAGES_TIDB_TESTS) -coverprofile=coverage.txt -check.p true > gotest.log || { $(FAILPOINT_DISABLE); cat 'gotest.log'; exit 1; }
->>>>>>> ad1c5b50
-	@$(FAILPOINT_DISABLE)
-
-# gotest_in_verify_ci: failpoint-enable tools/bin/xprog tools/bin/ut
-# 	@echo "Running gotest_in_verify_ci"
-# 	@mkdir -p $(TEST_COVERAGE_DIR)
-# 	tools/bin/ut --junitfile "$(TEST_COVERAGE_DIR)/tidb-junit-report.xml" --coverprofile "$(TEST_COVERAGE_DIR)/tidb_cov.unit_test.out" || { $(FAILPOINT_DISABLE); exit 1; }
-# 	@$(FAILPOINT_DISABLE)
-
-gotest_in_verify_ci: failpoint-enable tools/bin/gotestsum
+	@$(FAILPOINT_DISABLE)
+
+gotest_in_verify_ci: failpoint-enable tools/bin/xprog tools/bin/ut
 	@echo "Running gotest_in_verify_ci"
 	@mkdir -p $(TEST_COVERAGE_DIR)
 	@export TZ='Asia/Shanghai'; \
-	CGO_ENABLED=1 tools/bin/gotestsum --junitfile "$(TEST_COVERAGE_DIR)/tidb-junit-report.xml" -- -v -p $(P) \
-	-ldflags '$(TEST_LDFLAGS)' $(EXTRA_TEST_ARGS) -coverprofile="$(TEST_COVERAGE_DIR)/tidb_cov.unit_test.out" \
-	$(PACKAGES_TIDB_TESTS) -check.p true || { $(FAILPOINT_DISABLE); exit 1; }
-	@$(FAILPOINT_DISABLE)
+	tools/bin/ut --junitfile "$(TEST_COVERAGE_DIR)/tidb-junit-report.xml" --coverprofile "$(TEST_COVERAGE_DIR)/tidb_cov.unit_test.out" || { $(FAILPOINT_DISABLE); exit 1; }
+	@$(FAILPOINT_DISABLE)
+
+# gotest_in_verify_ci: failpoint-enable tools/bin/gotestsum
+# 	@echo "Running gotest_in_verify_ci"
+# 	@mkdir -p $(TEST_COVERAGE_DIR)
+# 	@export TZ='Asia/Shanghai'; \
+# 	CGO_ENABLED=1 tools/bin/gotestsum --junitfile "$(TEST_COVERAGE_DIR)/tidb-junit-report.xml" -- -v -p $(P) \
+# 	-ldflags '$(TEST_LDFLAGS)' $(EXTRA_TEST_ARGS) -coverprofile="$(TEST_COVERAGE_DIR)/tidb_cov.unit_test.out" \
+# 	$(PACKAGES_TIDB_TESTS) -check.p true || { $(FAILPOINT_DISABLE); exit 1; }
+# 	@$(FAILPOINT_DISABLE)
 
 race: failpoint-enable
 	@export log_level=debug; \
