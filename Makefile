# Copyright 2019 PingCAP, Inc.
#
# Licensed under the Apache License, Version 2.0 (the "License");
# you may not use this file except in compliance with the License.
# You may obtain a copy of the License at
#
#     http://www.apache.org/licenses/LICENSE-2.0
#
# Unless required by applicable law or agreed to in writing, software
# distributed under the License is distributed on an "AS IS" BASIS,
# WITHOUT WARRANTIES OR CONDITIONS OF ANY KIND, either express or implied.
# See the License for the specific language governing permissions and
# limitations under the License.

include Makefile.common

.PHONY: all clean test server dev benchkv benchraw check checklist parser tidy ddltest build_br build_lightning build_lightning-ctl build_dumpling ut bazel_build bazel_prepare bazel_test

default: server buildsucc

server-admin-check: server_check buildsucc

buildsucc:
	@echo Build TiDB Server successfully!

all: dev server benchkv

dev: checklist check explaintest gogenerate br_unit_test test_part_parser_dev ut
	@>&2 echo "Great, all tests passed."

# Install the check tools.
check-setup:tools/bin/revive

<<<<<<< HEAD
check: check-parallel lint tidy testSuite errdoc bazel_golangcilinter check-file-perm
=======
check: check-parallel lint tidy testSuite errdoc bazel_golangcilinter bazel_all_build
>>>>>>> ef136efd

fmt:
	@echo "gofmt (simplify)"
	@gofmt -s -l -w $(FILES) 2>&1 | $(FAIL_ON_STDOUT)

check-static: tools/bin/golangci-lint
	GO111MODULE=on CGO_ENABLED=0 tools/bin/golangci-lint run -v $$($(PACKAGE_DIRECTORIES)) --config .golangci.yml

check-file-perm:
	@echo "check file permission"
	./tools/check/check-file-perm.sh

gogenerate:
	@echo "go generate ./..."
	./tools/check/check-gogenerate.sh

errdoc:tools/bin/errdoc-gen
	@echo "generator errors.toml"
	./tools/check/check-errdoc.sh

lint:tools/bin/revive
	@echo "linting"
	@tools/bin/revive -formatter friendly -config tools/check/revive.toml $(FILES_TIDB_TESTS)

vet:
	@echo "vet"
	$(GO) vet -all $(PACKAGES_TIDB_TESTS) 2>&1 | $(FAIL_ON_STDOUT)

tidy:
	@echo "go mod tidy"
	./tools/check/check-tidy.sh

testSuite:
	@echo "testSuite"
	./tools/check/check_testSuite.sh

check-parallel:
# Make sure no tests are run in parallel to prevent possible unstable tests.
# See https://github.com/pingcap/tidb/pull/30692.
	@! find . -name "*_test.go" -not -path "./vendor/*" -print0 | \
		xargs -0 grep -F -n "t.Parallel()" || \
		! echo "Error: all the go tests should be run in serial."

clean: failpoint-disable
	$(GO) clean -i ./...

# Split tests for CI to run `make test` in parallel.
test: test_part_1 test_part_2
	@>&2 echo "Great, all tests passed."

test_part_1: checklist explaintest

test_part_2: test_part_parser ut gogenerate br_unit_test dumpling_unit_test

test_part_parser: parser_yacc test_part_parser_dev

test_part_parser_dev: parser_fmt parser_unit_test

parser:
	@cd parser && make parser

parser_yacc:
	@cd parser && mv parser.go parser.go.committed && make parser && diff -u parser.go.committed parser.go && rm parser.go.committed

parser_fmt:
	@cd parser && make fmt

parser_unit_test:
	@cd parser && make test

test_part_br: br_unit_test br_integration_test

test_part_dumpling: dumpling_unit_test dumpling_integration_test

explaintest: server_check
	@cd cmd/explaintest && ./run-tests.sh -s ../../bin/tidb-server

ddltest:
	@cd cmd/ddltest && $(GO) test -o ../../bin/ddltest -c

CLEAN_UT_BINARY := find . -name '*.test.bin'| xargs rm

ut: tools/bin/ut tools/bin/xprog failpoint-enable
	tools/bin/ut $(X) || { $(FAILPOINT_DISABLE); exit 1; }
	@$(FAILPOINT_DISABLE)
	@$(CLEAN_UT_BINARY)

gotest_in_verify_ci: tools/bin/xprog tools/bin/ut failpoint-enable
	@echo "Running gotest_in_verify_ci"
	@mkdir -p $(TEST_COVERAGE_DIR)
	@export TZ='Asia/Shanghai'; \
	tools/bin/ut --junitfile "$(TEST_COVERAGE_DIR)/tidb-junit-report.xml" --coverprofile "$(TEST_COVERAGE_DIR)/tidb_cov.unit_test.out" --except unstable.txt || { $(FAILPOINT_DISABLE); exit 1; }
	@$(FAILPOINT_DISABLE)
	@$(CLEAN_UT_BINARY)

gotest_unstable_in_verify_ci: tools/bin/xprog tools/bin/ut failpoint-enable
	@echo "Running gotest_in_verify_ci"
	@mkdir -p $(TEST_COVERAGE_DIR)
	@export TZ='Asia/Shanghai'; \
	tools/bin/ut --junitfile "$(TEST_COVERAGE_DIR)/tidb-junit-report.xml" --coverprofile "$(TEST_COVERAGE_DIR)/tidb_cov.unit_test.out" --only unstable.txt || { $(FAILPOINT_DISABLE); exit 1; }
	@$(FAILPOINT_DISABLE)
	@$(CLEAN_UT_BINARY)

race: failpoint-enable
	@mkdir -p $(TEST_COVERAGE_DIR)
	@export TZ='Asia/Shanghai'; \
	tools/bin/ut --race --junitfile "$(TEST_COVERAGE_DIR)/tidb-junit-report.xml" --coverprofile "$(TEST_COVERAGE_DIR)/tidb_cov.unit_test" --except unstable.txt || { $(FAILPOINT_DISABLE); exit 1; }
	@$(FAILPOINT_DISABLE)
	@$(CLEAN_UT_BINARY)

server:
ifeq ($(TARGET), "")
	CGO_ENABLED=1 $(GOBUILD) $(RACE_FLAG) -ldflags '$(LDFLAGS) $(CHECK_FLAG)' -o bin/tidb-server tidb-server/main.go
else
	CGO_ENABLED=1 $(GOBUILD) $(RACE_FLAG) -ldflags '$(LDFLAGS) $(CHECK_FLAG)' -o '$(TARGET)' tidb-server/main.go
endif

server_debug:
ifeq ($(TARGET), "")
	CGO_ENABLED=1 $(GOBUILD) -gcflags="all=-N -l" $(RACE_FLAG) -ldflags '$(LDFLAGS) $(CHECK_FLAG)' -o bin/tidb-server-debug tidb-server/main.go
else
	CGO_ENABLED=1 $(GOBUILD) -gcflags="all=-N -l" $(RACE_FLAG) -ldflags '$(LDFLAGS) $(CHECK_FLAG)' -o '$(TARGET)' tidb-server/main.go
endif

server_check:
ifeq ($(TARGET), "")
	$(GOBUILD) $(RACE_FLAG) -ldflags '$(CHECK_LDFLAGS)' -o bin/tidb-server tidb-server/main.go
else
	$(GOBUILD) $(RACE_FLAG) -ldflags '$(CHECK_LDFLAGS)' -o '$(TARGET)' tidb-server/main.go
endif

linux:
ifeq ($(TARGET), "")
	GOOS=linux $(GOBUILD) $(RACE_FLAG) -ldflags '$(LDFLAGS) $(CHECK_FLAG)' -o bin/tidb-server-linux tidb-server/main.go
else
	GOOS=linux $(GOBUILD) $(RACE_FLAG) -ldflags '$(LDFLAGS) $(CHECK_FLAG)' -o '$(TARGET)' tidb-server/main.go
endif

server_coverage:
ifeq ($(TARGET), "")
	$(GOBUILDCOVERAGE) $(RACE_FLAG) -ldflags '$(LDFLAGS) $(COVERAGE_SERVER_LDFLAGS) $(CHECK_FLAG)' -o ../bin/tidb-server-coverage
else
	$(GOBUILDCOVERAGE) $(RACE_FLAG) -ldflags '$(LDFLAGS) $(COVERAGE_SERVER_LDFLAGS) $(CHECK_FLAG)' -o '$(TARGET)'
endif

benchkv:
	$(GOBUILD) -ldflags '$(LDFLAGS)' -o bin/benchkv cmd/benchkv/main.go

benchraw:
	$(GOBUILD) -ldflags '$(LDFLAGS)' -o bin/benchraw cmd/benchraw/main.go

benchdb:
	$(GOBUILD) -ldflags '$(LDFLAGS)' -o bin/benchdb cmd/benchdb/main.go

importer:
	$(GOBUILD) -ldflags '$(LDFLAGS)' -o bin/importer ./cmd/importer

checklist:
	cat checklist.md

failpoint-enable: tools/bin/failpoint-ctl
# Converting gofail failpoints...
	@$(FAILPOINT_ENABLE)

failpoint-disable: tools/bin/failpoint-ctl
# Restoring gofail failpoints...
	@$(FAILPOINT_DISABLE)

tools/bin/ut: tools/check/ut.go
	cd tools/check; \
	$(GO) build -o ../bin/ut ut.go

tools/bin/xprog: tools/check/xprog.go
	cd tools/check; \
	$(GO) build -o ../bin/xprog xprog.go

tools/bin/revive:
	GOBIN=$(shell pwd)/tools/bin $(GO) install github.com/mgechev/revive@v1.2.1

tools/bin/failpoint-ctl:
	GOBIN=$(shell pwd)/tools/bin $(GO) install github.com/pingcap/failpoint/failpoint-ctl@master

tools/bin/errdoc-gen:
	GOBIN=$(shell pwd)/tools/bin $(GO) install github.com/pingcap/errors/errdoc-gen@master

tools/bin/golangci-lint:
	# Build from source is not recommand. See https://golangci-lint.run/usage/install/
	GOBIN=$(shell pwd)/tools/bin $(GO) install github.com/golangci/golangci-lint/cmd/golangci-lint@v1.47.2

tools/bin/vfsgendev:
	GOBIN=$(shell pwd)/tools/bin $(GO) install github.com/shurcooL/vfsgen/cmd/vfsgendev@master

tools/bin/gotestsum:
	GOBIN=$(shell pwd)/tools/bin $(GO) install gotest.tools/gotestsum@v1.8.1

# Usage:
#
# 	$ make vectorized-bench VB_FILE=Time VB_FUNC=builtinCurrentDateSig
vectorized-bench:
	cd ./expression && \
		go test -v -timeout=0 -benchmem \
			-bench=BenchmarkVectorizedBuiltin$(VB_FILE)Func \
			-run=BenchmarkVectorizedBuiltin$(VB_FILE)Func \
			-args "$(VB_FUNC)"

testpkg: failpoint-enable
ifeq ("$(pkg)", "")
	@echo "Require pkg parameter"
else
	@echo "Running unit test for github.com/pingcap/tidb/$(pkg)"
	@export log_level=fatal; export TZ='Asia/Shanghai'; \
	$(GOTEST) -ldflags '$(TEST_LDFLAGS)' -cover github.com/pingcap/tidb/$(pkg) || { $(FAILPOINT_DISABLE); exit 1; }
endif
	@$(FAILPOINT_DISABLE)

# Collect the daily benchmark data.
# Usage:
#	make bench-daily TO=/path/to/file.json
bench-daily:
	go test github.com/pingcap/tidb/session -run TestBenchDaily -bench Ignore --outfile bench_daily.json
	go test github.com/pingcap/tidb/executor -run TestBenchDaily -bench Ignore --outfile bench_daily.json
	go test github.com/pingcap/tidb/tablecodec -run TestBenchDaily -bench Ignore --outfile bench_daily.json
	go test github.com/pingcap/tidb/expression -run TestBenchDaily -bench Ignore --outfile bench_daily.json
	go test github.com/pingcap/tidb/util/rowcodec -run TestBenchDaily -bench Ignore --outfile bench_daily.json
	go test github.com/pingcap/tidb/util/codec -run TestBenchDaily -bench Ignore --outfile bench_daily.json
	go test github.com/pingcap/tidb/distsql -run TestBenchDaily -bench Ignore --outfile bench_daily.json
	go test github.com/pingcap/tidb/util/benchdaily -run TestBenchDaily -bench Ignore \
		-date `git log -n1 --date=unix --pretty=format:%cd` \
		-commit `git log -n1 --pretty=format:%h` \
		-outfile $(TO)

build_tools: build_br build_lightning build_lightning-ctl

br_web:
	@cd br/web && npm install && npm run build

build_br:
	CGO_ENABLED=1 $(GOBUILD) $(RACE_FLAG) -ldflags '$(LDFLAGS) $(CHECK_FLAG)' -o $(BR_BIN) br/cmd/br/*.go

build_lightning_for_web:
	CGO_ENABLED=1 $(GOBUILD) -tags dev $(RACE_FLAG) -ldflags '$(LDFLAGS) $(CHECK_FLAG)' -o $(LIGHTNING_BIN) br/cmd/tidb-lightning/main.go

build_lightning:
	CGO_ENABLED=1 $(GOBUILD) $(RACE_FLAG) -ldflags '$(LDFLAGS) $(CHECK_FLAG)' -o $(LIGHTNING_BIN) br/cmd/tidb-lightning/main.go

build_lightning-ctl:
	CGO_ENABLED=1 $(GOBUILD) $(RACE_FLAG) -ldflags '$(LDFLAGS) $(CHECK_FLAG)' -o $(LIGHTNING_CTL_BIN) br/cmd/tidb-lightning-ctl/main.go

build_for_br_integration_test:
	@make failpoint-enable
	($(GOTEST) -c -cover -covermode=count \
		-coverpkg=github.com/pingcap/tidb/br/... \
		-o $(BR_BIN).test \
		github.com/pingcap/tidb/br/cmd/br && \
	$(GOTEST) -c -cover -covermode=count \
		-coverpkg=github.com/pingcap/tidb/br/... \
		-o $(LIGHTNING_BIN).test \
		github.com/pingcap/tidb/br/cmd/tidb-lightning && \
	$(GOTEST) -c -cover -covermode=count \
		-coverpkg=github.com/pingcap/tidb/br/... \
		-o $(LIGHTNING_CTL_BIN).test \
		github.com/pingcap/tidb/br/cmd/tidb-lightning-ctl && \
	$(GOBUILD) $(RACE_FLAG) -o bin/locker br/tests/br_key_locked/*.go && \
	$(GOBUILD) $(RACE_FLAG) -o bin/gc br/tests/br_z_gc_safepoint/*.go && \
	$(GOBUILD) $(RACE_FLAG) -o bin/oauth br/tests/br_gcs/*.go && \
	$(GOBUILD) $(RACE_FLAG) -o bin/rawkv br/tests/br_rawkv/*.go && \
	$(GOBUILD) $(RACE_FLAG) -o bin/parquet_gen br/tests/lightning_checkpoint_parquet/*.go \
	) || (make failpoint-disable && exit 1)
	@make failpoint-disable

br_unit_test: export ARGS=$$($(BR_PACKAGES))
br_unit_test:
	@make failpoint-enable
	@export TZ='Asia/Shanghai';
	$(GOTEST) $(RACE_FLAG) -ldflags '$(LDFLAGS)' $(ARGS) -coverprofile=coverage.txt || ( make failpoint-disable && exit 1 )
	@make failpoint-disable
br_unit_test_in_verify_ci: export ARGS=$$($(BR_PACKAGES))
br_unit_test_in_verify_ci: tools/bin/gotestsum
	@make failpoint-enable
	@export TZ='Asia/Shanghai';
	@mkdir -p $(TEST_COVERAGE_DIR)
	CGO_ENABLED=1 tools/bin/gotestsum --junitfile "$(TEST_COVERAGE_DIR)/br-junit-report.xml" -- $(RACE_FLAG) -ldflags '$(LDFLAGS)' \
	$(ARGS) -coverprofile="$(TEST_COVERAGE_DIR)/br_cov.unit_test.out" || ( make failpoint-disable && exit 1 )
	@make failpoint-disable

br_integration_test: br_bins build_br build_for_br_integration_test
	@cd br && tests/run.sh

br_compatibility_test_prepare:
	@cd br && tests/run_compatible.sh prepare

br_compatibility_test:
	@cd br && tests/run_compatible.sh run

# There is no FreeBSD environment for GitHub actions. So cross-compile on Linux
# but that doesn't work with CGO_ENABLED=1, so disable cgo. The reason to have
# cgo enabled on regular builds is performance.
ifeq ("$(GOOS)", "freebsd")
        GOBUILD  = CGO_ENABLED=0 GO111MODULE=on go build -trimpath -ldflags '$(LDFLAGS)'
endif

# TODO: adjust bins when br integraion tests reformat.
br_bins:
	@which bin/tidb-server
	@which bin/tikv-server
	@which bin/pd-server
	@which bin/pd-ctl
	@which bin/go-ycsb
	@which bin/minio
	@which bin/tiflash
	@which bin/libtiflash_proxy.so
	@which bin/cdc
	@which bin/fake-gcs-server
	@which bin/tikv-importer
	if [ ! -d bin/flash_cluster_manager ]; then echo "flash_cluster_manager not exist"; exit 1; fi

%_generated.go: %.rl
	ragel -Z -G2 -o tmp_parser.go $<
	@echo '// Code generated by ragel DO NOT EDIT.' | cat - tmp_parser.go | sed 's|//line |//.... |g' > $@
	@rm tmp_parser.go

data_parsers: tools/bin/vfsgendev br/pkg/lightning/mydump/parser_generated.go br_web
	PATH="$(GOPATH)/bin":"$(PATH)":"$(TOOLS)" protoc -I. -I"$(GOPATH)/src" br/pkg/lightning/checkpoints/checkpointspb/file_checkpoints.proto --gogofaster_out=.
	tools/bin/vfsgendev -source='"github.com/pingcap/tidb/br/pkg/lightning/web".Res' && mv res_vfsdata.go br/pkg/lightning/web/

build_dumpling:
	$(DUMPLING_GOBUILD) $(RACE_FLAG) -tags codes -o $(DUMPLING_BIN) dumpling/cmd/dumpling/main.go

dumpling_unit_test: export DUMPLING_ARGS=$$($(DUMPLING_PACKAGES))
dumpling_unit_test: failpoint-enable
	$(DUMPLING_GOTEST) $(RACE_FLAG) -coverprofile=coverage.txt -covermode=atomic $(DUMPLING_ARGS) || ( make failpoint-disable && exit 1 )
	@make failpoint-disable
dumpling_unit_test_in_verify_ci: export DUMPLING_ARGS=$$($(DUMPLING_PACKAGES))
dumpling_unit_test_in_verify_ci: failpoint-enable tools/bin/gotestsum
	@mkdir -p $(TEST_COVERAGE_DIR)
	CGO_ENABLED=1 tools/bin/gotestsum --junitfile "$(TEST_COVERAGE_DIR)/dumpling-junit-report.xml" -- $(DUMPLING_ARGS) \
	$(RACE_FLAG) -coverprofile="$(TEST_COVERAGE_DIR)/dumpling_cov.unit_test.out" || ( make failpoint-disable && exit 1 )
	@make failpoint-disable

dumpling_integration_test: dumpling_bins failpoint-enable build_dumpling
	@make failpoint-disable
	./dumpling/tests/run.sh $(CASE)

dumpling_bins:
	@which bin/tidb-server
	@which bin/minio
	@which bin/mc
	@which bin/tidb-lightning
	@which bin/sync_diff_inspector

generate_grafana_scripts:
	@cd metrics/grafana && mv tidb_summary.json tidb_summary.json.committed && ./generate_json.sh && diff -u tidb_summary.json.committed tidb_summary.json && rm tidb_summary.json.committed

bazel_ci_prepare:
	bazel --output_user_root=/home/jenkins/.tidb/tmp run --config=ci  //:gazelle

bazel_prepare:
	bazel run  //:gazelle

bazel_test: failpoint-enable bazel_ci_prepare
	bazel --output_user_root=/home/jenkins/.tidb/tmp test --config=ci  \
		-- //... -//cmd/... -//tests/graceshutdown/... \
		-//tests/globalkilltest/... -//tests/readonlytest/... -//br/pkg/task:task_test


bazel_coverage_test: failpoint-enable bazel_ci_prepare
	bazel --output_user_root=/home/jenkins/.tidb/tmp coverage --config=ci --build_event_json_file=bazel_1.json --@io_bazel_rules_go//go/config:cover_format=go_cover \
		-- //... -//cmd/... -//tests/graceshutdown/... \
		-//tests/globalkilltest/... -//tests/readonlytest/... -//br/pkg/task:task_test
	bazel --output_user_root=/home/jenkins/.tidb/tmp coverage --config=ci --build_event_json_file=bazel_2.json --@io_bazel_rules_go//go/config:cover_format=go_cover --define gotags=featuretag \
		-- //... -//cmd/... -//tests/graceshutdown/... \
		-//tests/globalkilltest/... -//tests/readonlytest/... -//br/pkg/task:task_test

bazel_all_build: bazel_ci_prepare
	mkdir -p bin
	bazel --output_user_root=/home/jenkins/.tidb/tmp build --config=ci //... --//build:with_nogo_flag=true

bazel_build: bazel_ci_prepare
	mkdir -p bin
	bazel --output_user_root=/home/jenkins/.tidb/tmp build --config=ci //cmd/importer:importer //tidb-server:tidb-server //tidb-server:tidb-server-check --//build:with_nogo_flag=true
	cp bazel-out/k8-fastbuild/bin/tidb-server/tidb-server_/tidb-server ./bin
	cp bazel-out/k8-fastbuild/bin/cmd/importer/importer_/importer      ./bin
	cp bazel-out/k8-fastbuild/bin/tidb-server/tidb-server-check_/tidb-server-check ./bin

bazel_fail_build:  failpoint-enable bazel_ci_prepare
	bazel --output_user_root=/home/jenkins/.tidb/tmp build --config=ci  //...

bazel_clean:
	bazel --output_user_root=/home/jenkins/.tidb/tmp clean

bazel_junit:
	bazel_collect
	@mkdir -p $(TEST_COVERAGE_DIR)
	mv ./junit.xml `$(TEST_COVERAGE_DIR)/junit.xml`

bazel_golangcilinter:
	bazel --output_user_root=/home/jenkins/.tidb/tmp run --config=ci --run_under="cd $(CURDIR) && " \
		@com_github_golangci_golangci_lint//cmd/golangci-lint:golangci-lint \
	-- run  $$($(PACKAGE_DIRECTORIES)) --config ./.cilinter.yaml<|MERGE_RESOLUTION|>--- conflicted
+++ resolved
@@ -31,11 +31,7 @@
 # Install the check tools.
 check-setup:tools/bin/revive
 
-<<<<<<< HEAD
-check: check-parallel lint tidy testSuite errdoc bazel_golangcilinter check-file-perm
-=======
-check: check-parallel lint tidy testSuite errdoc bazel_golangcilinter bazel_all_build
->>>>>>> ef136efd
+check: check-parallel lint tidy testSuite errdoc bazel_golangcilinter bazel_all_build check-file-perm
 
 fmt:
 	@echo "gofmt (simplify)"
