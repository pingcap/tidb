--- conflicted
+++ resolved
@@ -51,11 +51,7 @@
 	@echo "golint"
 	@ golint ./... 2>&1 | grep -vE 'LastInsertId|NewLexer' | awk '{print} END{if(NR>0) {exit 1}}'
 	@echo "gofmt (simplify)"
-<<<<<<< HEAD
-	@ gofmt -s -l . 2>&1 | grep -vE 'Godeps|parser/parser.go|parser/parser.go' | awk '{print} END{if(NR>0) {exit 1}}'
-=======
 	@ gofmt -s -l . 2>&1 | grep -vE 'Godeps|parser/parser.go|parser/scanner.go' | awk '{print} END{if(NR>0) {exit 1}}'
->>>>>>> f244ad1c
 
 deps:
 	go list -f '{{range .Deps}}{{printf "%s\n" .}}{{end}}{{range .TestImports}}{{printf "%s\n" .}}{{end}}' ./... | \
