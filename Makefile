--- conflicted
+++ resolved
@@ -1,10 +1,6 @@
 PROJECT=tidb
 GOPATH ?= $(shell go env GOPATH)
-<<<<<<< HEAD
-GOROOT ?= $(shell go env GOROOT)
-=======
 P=8
->>>>>>> d43f980d
 
 # Ensure GOPATH is set before running build process.
 ifeq "$(GOPATH)" ""
