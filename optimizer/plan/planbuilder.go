// Copyright 2015 PingCAP, Inc.
//
// Licensed under the Apache License, Version 2.0 (the "License");
// you may not use this file except in compliance with the License.
// You may obtain a copy of the License at
//
//     http://www.apache.org/licenses/LICENSE-2.0
//
// Unless required by applicable law or agreed to in writing, software
// distributed under the License is distributed on an "AS IS" BASIS,
// See the License for the specific language governing permissions and
// limitations under the License.

package plan

import (
	"math"

	"github.com/coreos/etcd/pkg/idutil"
	"github.com/golang/protobuf/proto"
	"github.com/juju/errors"
	"github.com/ngaut/log"
	"github.com/pingcap/tidb/ast"
	"github.com/pingcap/tidb/infoschema"
	"github.com/pingcap/tidb/model"
	"github.com/pingcap/tidb/mysql"
	"github.com/pingcap/tidb/parser/opcode"
	"github.com/pingcap/tidb/terror"
	"github.com/pingcap/tidb/util/charset"
	"github.com/pingcap/tidb/util/types"
)

// Error instances.
var (
	ErrUnsupportedType      = terror.ClassOptimizerPlan.New(CodeUnsupportedType, "Unsupported type")
	SystemInternalErrorType = terror.ClassOptimizerPlan.New(SystemInternalError, "System internal error")
)

// Error codes.
const (
	CodeUnsupportedType terror.ErrCode = 1
	SystemInternalError terror.ErrCode = 2
)

// BuildPlan builds a plan from a node.
// It returns ErrUnsupportedType if ast.Node type is not supported yet.
func BuildPlan(node ast.Node, sb SubQueryBuilder) (Plan, error) {
	builder := planBuilder{sb: sb}
	p := builder.build(node)
	return p, builder.err
}

// planBuilder builds Plan from an ast.Node.
// It just builds the ast node straightforwardly.
type planBuilder struct {
	err    error
	hasAgg bool
	sb     SubQueryBuilder
	obj    interface{}
	id     int32
}

func (b *planBuilder) build(node ast.Node) Plan {
	switch x := node.(type) {
	case *ast.AdminStmt:
		return b.buildAdmin(x)
	case *ast.AlterTableStmt:
		return b.buildDDL(x)
	case *ast.CreateDatabaseStmt:
		return b.buildDDL(x)
	case *ast.CreateIndexStmt:
		return b.buildDDL(x)
	case *ast.CreateTableStmt:
		return b.buildDDL(x)
	case *ast.DeallocateStmt:
		return &Deallocate{Name: x.Name}
	case *ast.DeleteStmt:
		return b.buildDelete(x)
	case *ast.DropDatabaseStmt:
		return b.buildDDL(x)
	case *ast.DropIndexStmt:
		return b.buildDDL(x)
	case *ast.DropTableStmt:
		return b.buildDDL(x)
	case *ast.ExecuteStmt:
		return &Execute{Name: x.Name, UsingVars: x.UsingVars}
	case *ast.ExplainStmt:
		return b.buildExplain(x)
	case *ast.InsertStmt:
		return b.buildInsert(x)
	case *ast.PrepareStmt:
		return b.buildPrepare(x)
	case *ast.SelectStmt:
		if UseNewPlanner {
<<<<<<< HEAD
			return b.buildNewSelect(x, model.NewCIStr(""))
=======
			return b.buildNewSelect(x)
>>>>>>> d242cc11
		}
		return b.buildSelect(x)
	case *ast.UnionStmt:
		return b.buildUnion(x)
	case *ast.UpdateStmt:
		return b.buildUpdate(x)
	case *ast.UseStmt:
		return b.buildSimple(x)
	case *ast.SetCharsetStmt:
		return b.buildSimple(x)
	case *ast.SetStmt:
		return b.buildSimple(x)
	case *ast.ShowStmt:
		return b.buildShow(x)
	case *ast.DoStmt:
		return b.buildSimple(x)
	case *ast.BeginStmt:
		return b.buildSimple(x)
	case *ast.CommitStmt:
		return b.buildSimple(x)
	case *ast.RollbackStmt:
		return b.buildSimple(x)
	case *ast.CreateUserStmt:
		return b.buildSimple(x)
	case *ast.SetPwdStmt:
		return b.buildSimple(x)
	case *ast.GrantStmt:
		return b.buildSimple(x)
	case *ast.TruncateTableStmt:
		return b.buildDDL(x)
	}
	b.err = ErrUnsupportedType.Gen("Unsupported type %T", node)
	return nil
}

// Detect aggregate function or groupby clause.
func (b *planBuilder) detectSelectAgg(sel *ast.SelectStmt) bool {
	if sel.GroupBy != nil {
		return true
	}
	for _, f := range sel.GetResultFields() {
		if ast.HasAggFlag(f.Expr) {
			return true
		}
	}
	if sel.Having != nil {
		if ast.HasAggFlag(sel.Having.Expr) {
			return true
		}
	}
	if sel.OrderBy != nil {
		for _, item := range sel.OrderBy.Items {
			if ast.HasAggFlag(item.Expr) {
				return true
			}
		}
	}
	return false
}

// extractSelectAgg extracts aggregate functions and converts ColumnNameExpr to aggregate function.
func (b *planBuilder) extractSelectAgg(sel *ast.SelectStmt) []*ast.AggregateFuncExpr {
	extractor := &ast.AggregateFuncExtractor{AggFuncs: make([]*ast.AggregateFuncExpr, 0)}
	for _, f := range sel.GetResultFields() {
		n, ok := f.Expr.Accept(extractor)
		if !ok {
			b.err = errors.New("Failed to extract agg expr!")
			return nil
		}
		ve, ok := f.Expr.(*ast.ValueExpr)
		if ok && len(f.Column.Name.O) > 0 {
			agg := &ast.AggregateFuncExpr{
				F:    ast.AggFuncFirstRow,
				Args: []ast.ExprNode{ve},
			}
			extractor.AggFuncs = append(extractor.AggFuncs, agg)
			n = agg
		}
		f.Expr = n.(ast.ExprNode)
	}
	// Extract agg funcs from having clause.
	if sel.Having != nil {
		n, ok := sel.Having.Expr.Accept(extractor)
		if !ok {
			b.err = errors.New("Failed to extract agg expr from having clause")
			return nil
		}
		sel.Having.Expr = n.(ast.ExprNode)
	}
	// Extract agg funcs from orderby clause.
	if sel.OrderBy != nil {
		for _, item := range sel.OrderBy.Items {
			n, ok := item.Expr.Accept(extractor)
			if !ok {
				b.err = errors.New("Failed to extract agg expr from orderby clause")
				return nil
			}
			item.Expr = n.(ast.ExprNode)
			// If item is PositionExpr, we need to rebind it.
			// For PositionExpr will refer to a ResultField in fieldlist.
			// After extract AggExpr from fieldlist, it may be changed (See the code above).
			if pe, ok := item.Expr.(*ast.PositionExpr); ok {
				pe.Refer = sel.GetResultFields()[pe.N-1]
			}
		}
	}
	return extractor.AggFuncs
}

func (b *planBuilder) buildSubquery(n ast.Node) {
	sv := &subqueryVisitor{
		builder: b,
	}
	_, ok := n.Accept(sv)
	if !ok {
		log.Errorf("Extract subquery error")
	}
}

func (b *planBuilder) buildSelect(sel *ast.SelectStmt) Plan {
	var aggFuncs []*ast.AggregateFuncExpr
	hasAgg := b.detectSelectAgg(sel)
	canPushLimit := !hasAgg
	if hasAgg {
		aggFuncs = b.extractSelectAgg(sel)
	}
	// Build subquery
	// Convert subquery to expr with plan
	b.buildSubquery(sel)
	var p Plan
	if sel.From != nil {
		p = b.buildFrom(sel)
		if b.err != nil {
			return nil
		}
		if sel.LockTp != ast.SelectLockNone {
			p = b.buildSelectLock(p, sel.LockTp)
			if b.err != nil {
				return nil
			}
		}
		if hasAgg {
			p = b.buildAggregate(p, aggFuncs, sel.GroupBy)
		}
		p = b.buildSelectFields(p, sel.GetResultFields())
		if b.err != nil {
			return nil
		}
	} else {
		canPushLimit = false
		if sel.Where != nil {
			p = b.buildTableDual(sel)
		}
		if hasAgg {
			p = b.buildAggregate(p, aggFuncs, nil)
		}
		p = b.buildSelectFields(p, sel.GetResultFields())
		if b.err != nil {
			return nil
		}
	}
	if sel.Having != nil {
		p = b.buildHaving(p, sel.Having)
		if b.err != nil {
			return nil
		}
	}
	if sel.Distinct {
		canPushLimit = false
		p = b.buildDistinct(p)
		if b.err != nil {
			return nil
		}
	}
	if sel.OrderBy != nil && !pushOrder(p, sel.OrderBy.Items) {
		canPushLimit = false
		p = b.buildSort(p, sel.OrderBy.Items)
		if b.err != nil {
			return nil
		}
	}
	if sel.Limit != nil {
		if canPushLimit {
			pushLimit(p, sel.Limit)
		}
		p = b.buildLimit(p, sel.Limit)
		if b.err != nil {
			return nil
		}
	}
	return p
}

func (b *planBuilder) buildFrom(sel *ast.SelectStmt) Plan {
	from := sel.From.TableRefs
	if from.Right == nil {
		return b.buildTableSource(sel)
	}
	return b.buildJoin(sel)
}

func (b *planBuilder) buildTableSource(sel *ast.SelectStmt) Plan {
	from := sel.From.TableRefs
	ts, ok := from.Left.(*ast.TableSource)
	if !ok {
		b.err = ErrUnsupportedType.Gen("Unsupported type %T", from.Left)
		return nil
	}
	var bestPlan Plan
	switch v := ts.Source.(type) {
	case *ast.TableName:
	case *ast.SelectStmt:
		bestPlan = b.buildSelect(v)
	case *ast.UnionStmt:
		bestPlan = b.buildUnion(v)
	}
	if bestPlan != nil {
		return bestPlan
	}
	tn, ok := ts.Source.(*ast.TableName)
	if !ok {
		b.err = ErrUnsupportedType.Gen("Unsupported type %T", ts.Source)
		return nil
	}
	conditions := splitWhere(sel.Where)
	path := &joinPath{table: tn, conditions: conditions}
	candidates := b.buildAllAccessMethodsPlan(path)
	var lowestCost float64
	for _, v := range candidates {
		cost := EstimateCost(b.buildPseudoSelectPlan(v, sel))
		if bestPlan == nil {
			bestPlan = v
			lowestCost = cost
		}
		if cost <= lowestCost {
			bestPlan = v
			lowestCost = cost
		}
	}
	return bestPlan
}

func (b *planBuilder) buildAllAccessMethodsPlan(path *joinPath) []Plan {
	indices, includeTableScan := b.availableIndices(path.table)
	var candidates []Plan
	if includeTableScan {
		p := b.buildTableScanPlan(path)
		candidates = append(candidates, p)
	}
	for _, index := range indices {
		ip := b.buildIndexScanPlan(index, path)
		candidates = append(candidates, ip)
	}
	return candidates
}

func (b *planBuilder) availableIndices(table *ast.TableName) (indices []*model.IndexInfo, includeTableScan bool) {
	var usableHints []*ast.IndexHint
	for _, hint := range table.IndexHints {
		if hint.HintScope == ast.HintForScan {
			usableHints = append(usableHints, hint)
		}
	}
	if len(usableHints) == 0 {
		return table.TableInfo.Indices, true
	}
	var hasUse bool
	var ignores []*model.IndexInfo
	for _, hint := range usableHints {
		switch hint.HintType {
		case ast.HintUse, ast.HintForce:
			// Currently we don't distinguish between Force and Use because our cost estimation is not reliable.
			hasUse = true
			for _, idxName := range hint.IndexNames {
				idx := findIndexByName(table.TableInfo.Indices, idxName)
				if idx != nil {
					indices = append(indices, idx)
				}
			}
		case ast.HintIgnore:
			// Collect all the ignore index hints.
			for _, idxName := range hint.IndexNames {
				idx := findIndexByName(table.TableInfo.Indices, idxName)
				if idx != nil {
					ignores = append(ignores, idx)
				}
			}
		}
	}
	indices = removeIgnores(indices, ignores)
	// If we have got FORCE or USE index hint, table scan is excluded.
	if len(indices) != 0 {
		return indices, false
	}
	if hasUse {
		// Empty use hint means don't use any index.
		return nil, true
	}
	if len(ignores) == 0 {
		return table.TableInfo.Indices, true
	}
	for _, idx := range table.TableInfo.Indices {
		// Exclude ignored index.
		if findIndexByName(ignores, idx.Name) == nil {
			indices = append(indices, idx)
		}
	}
	return indices, true
}

func removeIgnores(indices, ignores []*model.IndexInfo) []*model.IndexInfo {
	if len(ignores) == 0 {
		return indices
	}
	var remainedIndices []*model.IndexInfo
	for _, index := range indices {
		if findIndexByName(ignores, index.Name) == nil {
			remainedIndices = append(remainedIndices, index)
		}
	}
	return remainedIndices
}

func findIndexByName(indices []*model.IndexInfo, name model.CIStr) *model.IndexInfo {
	for _, idx := range indices {
		if idx.Name.L == name.L {
			return idx
		}
	}
	return nil
}

func (b *planBuilder) buildTableDual(sel *ast.SelectStmt) Plan {
	dual := &TableDual{FilterConditions: splitWhere(sel.Where)}
	ret := ast.ResultField{}
	dual.SetFields([]*ast.ResultField{&ret})
	return dual
}

func getTableAsName(fields []*ast.ResultField) *model.CIStr {
	if len(fields) > 0 {
		return &fields[0].TableAsName
	}
	return nil
}

func (b *planBuilder) buildTableScanPlan(path *joinPath) Plan {
	tn := path.table
	p := &TableScan{
		Table:     tn.TableInfo,
		TableName: tn,
	}
	// Equal condition contains a column from previous joined table.
	p.RefAccess = len(path.eqConds) > 0
	p.SetFields(tn.GetResultFields())
	p.TableAsName = getTableAsName(p.Fields())
	var pkName model.CIStr
	if p.Table.PKIsHandle {
		for _, colInfo := range p.Table.Columns {
			if mysql.HasPriKeyFlag(colInfo.Flag) {
				pkName = colInfo.Name
			}
		}
	}
	for _, con := range path.conditions {
		if pkName.L != "" {
			checker := conditionChecker{tableName: tn.TableInfo.Name, pkName: pkName}
			if checker.check(con) {
				p.AccessConditions = append(p.AccessConditions, con)
			} else {
				p.FilterConditions = append(p.FilterConditions, con)
			}
		} else {
			p.FilterConditions = append(p.FilterConditions, con)
		}
	}
	return p
}

func (b *planBuilder) buildIndexScanPlan(index *model.IndexInfo, path *joinPath) Plan {
	tn := path.table
	ip := &IndexScan{Table: tn.TableInfo, Index: index, TableName: tn}
	ip.RefAccess = len(path.eqConds) > 0
	ip.SetFields(tn.GetResultFields())
	ip.TableAsName = getTableAsName(ip.Fields())

	condMap := map[ast.ExprNode]bool{}
	for _, con := range path.conditions {
		condMap[con] = true
	}
out:
	// Build equal access conditions first.
	// Starts from the first index column, if equal condition is found, add it to access conditions,
	// proceed to the next index column. until we can't find any equal condition for the column.
	for ip.AccessEqualCount < len(index.Columns) {
		for con := range condMap {
			binop, ok := con.(*ast.BinaryOperationExpr)
			if !ok || binop.Op != opcode.EQ {
				continue
			}
			if ast.IsPreEvaluable(binop.L) {
				binop.L, binop.R = binop.R, binop.L
			}
			if !ast.IsPreEvaluable(binop.R) {
				continue
			}
			cn, ok2 := binop.L.(*ast.ColumnNameExpr)
			if !ok2 || cn.Refer.Column.Name.L != index.Columns[ip.AccessEqualCount].Name.L {
				continue
			}
			ip.AccessConditions = append(ip.AccessConditions, con)
			delete(condMap, con)
			ip.AccessEqualCount++
			continue out
		}
		break
	}

	for con := range condMap {
		if ip.AccessEqualCount < len(ip.Index.Columns) {
			// Try to add non-equal access condition for index column at AccessEqualCount.
			checker := conditionChecker{tableName: tn.TableInfo.Name, idx: index, columnOffset: ip.AccessEqualCount}
			if checker.check(con) {
				ip.AccessConditions = append(ip.AccessConditions, con)
			} else {
				ip.FilterConditions = append(ip.FilterConditions, con)
			}
		} else {
			ip.FilterConditions = append(ip.FilterConditions, con)
		}
	}
	return ip
}

// buildPseudoSelectPlan pre-builds more complete plans that may affect total cost.
// Also set OutOfOrder and NoLimit property.
func (b *planBuilder) buildPseudoSelectPlan(p Plan, sel *ast.SelectStmt) Plan {
	if sel.OrderBy == nil {
		return p
	}
	if sel.GroupBy != nil {
		return p
	}
	if !pushOrder(p, sel.OrderBy.Items) {
		switch x := p.(type) {
		case *IndexScan:
			x.OutOfOrder = true
			x.NoLimit = true
		}
		np := &Sort{ByItems: sel.OrderBy.Items}
		addChild(np, p)
		p = np
	}
	if sel.Limit != nil {
		np := &Limit{Offset: sel.Limit.Offset, Count: sel.Limit.Count}
		addChild(np, p)
		np.SetLimit(0)
		p = np
	} else {
		switch x := p.(type) {
		case *IndexScan:
			x.NoLimit = true
		}
	}
	return p
}

func (b *planBuilder) buildSelectLock(src Plan, lock ast.SelectLockType) *SelectLock {
	selectLock := &SelectLock{
		Lock: lock,
	}
	addChild(selectLock, src)
	selectLock.SetFields(src.Fields())
	return selectLock
}

func (b *planBuilder) buildSelectFields(src Plan, fields []*ast.ResultField) Plan {
	selectFields := &SelectFields{}
	addChild(selectFields, src)
	selectFields.SetFields(fields)
	return selectFields
}

func (b *planBuilder) buildAggregate(src Plan, aggFuncs []*ast.AggregateFuncExpr, groupby *ast.GroupByClause) Plan {
	// Add aggregate plan.
	aggPlan := &Aggregate{
		AggFuncs: aggFuncs,
	}
	addChild(aggPlan, src)
	if src != nil {
		aggPlan.SetFields(src.Fields())
	}
	if groupby != nil {
		aggPlan.GroupByItems = groupby.Items
	}
	return aggPlan
}

func (b *planBuilder) buildHaving(src Plan, having *ast.HavingClause) Plan {
	p := &Having{
		Conditions: splitWhere(having.Expr),
	}
	addChild(p, src)
	p.SetFields(src.Fields())
	return p
}

func (b *planBuilder) buildSort(src Plan, byItems []*ast.ByItem) Plan {
	sort := &Sort{
		ByItems: byItems,
	}
	addChild(sort, src)
	sort.SetFields(src.Fields())
	return sort
}

func (b *planBuilder) buildLimit(src Plan, limit *ast.Limit) Plan {
	li := &Limit{
		Offset: limit.Offset,
		Count:  limit.Count,
	}
	if s, ok := src.(*Sort); ok {
		s.ExecLimit = li
		return s
	}
	addChild(li, src)
	li.SetFields(src.Fields())
	return li
}

func (b *planBuilder) buildPrepare(x *ast.PrepareStmt) Plan {
	p := &Prepare{
		Name: x.Name,
	}
	if x.SQLVar != nil {
		p.SQLText, _ = x.SQLVar.GetValue().(string)
	} else {
		p.SQLText = x.SQLText
	}
	return p
}

func (b *planBuilder) buildAdmin(as *ast.AdminStmt) Plan {
	var p Plan

	switch as.Tp {
	case ast.AdminCheckTable:
		p = &CheckTable{Tables: as.Tables}
	case ast.AdminShowDDL:
		p = &ShowDDL{}
		p.SetFields(buildShowDDLFields())
	default:
		b.err = ErrUnsupportedType.Gen("Unsupported type %T", as)
	}

	return p
}

func buildShowDDLFields() []*ast.ResultField {
	rfs := make([]*ast.ResultField, 0, 6)
	rfs = append(rfs, buildResultField("", "SCHEMA_VER", mysql.TypeLonglong, 4))
	rfs = append(rfs, buildResultField("", "OWNER", mysql.TypeVarchar, 64))
	rfs = append(rfs, buildResultField("", "JOB", mysql.TypeVarchar, 128))
	rfs = append(rfs, buildResultField("", "BG_SCHEMA_VER", mysql.TypeLonglong, 4))
	rfs = append(rfs, buildResultField("", "BG_OWNER", mysql.TypeVarchar, 64))
	rfs = append(rfs, buildResultField("", "BG_JOB", mysql.TypeVarchar, 128))

	return rfs
}

func buildResultField(tableName, name string, tp byte, size int) *ast.ResultField {
	cs := charset.CharsetBin
	cl := charset.CharsetBin
	flag := mysql.UnsignedFlag
	if tp == mysql.TypeVarchar || tp == mysql.TypeBlob {
		cs = mysql.DefaultCharset
		cl = mysql.DefaultCollationName
		flag = 0
	}

	fieldType := types.FieldType{
		Charset: cs,
		Collate: cl,
		Tp:      tp,
		Flen:    size,
		Flag:    uint(flag),
	}
	colInfo := &model.ColumnInfo{
		Name:      model.NewCIStr(name),
		FieldType: fieldType,
	}
	expr := &ast.ValueExpr{}
	expr.SetType(&fieldType)

	return &ast.ResultField{
		Column:       colInfo,
		ColumnAsName: colInfo.Name,
		TableAsName:  model.NewCIStr(tableName),
		DBName:       model.NewCIStr(infoschema.Name),
		Expr:         expr,
	}
}

func pushLimit(p Plan, limit *ast.Limit) {
	switch x := p.(type) {
	case *IndexScan:
		limitCount := limit.Offset + limit.Count
		if limitCount < math.MaxInt64 {
			x.LimitCount = proto.Int64(int64(limitCount))
		}
	case *TableScan:
		limitCount := limit.Offset + limit.Count
		if limitCount < math.MaxInt64 {
			x.LimitCount = proto.Int64(int64(limitCount))
		}
	default:
		child := x.GetChildByIndex(0)
		if child != nil {
			pushLimit(child, limit)
		}
	}
}

// pushOrder tries to push order by items to the plan, returns true if
// order is pushed.
func pushOrder(p Plan, items []*ast.ByItem) bool {
	switch x := p.(type) {
	case *Aggregate:
		return false
	case *IndexScan:
		if len(items) > len(x.Index.Columns) {
			return false
		}
		var hasDesc bool
		var hasAsc bool
		for i, item := range items {
			var rf *ast.ResultField
			switch y := item.Expr.(type) {
			case *ast.ColumnNameExpr:
				rf = y.Refer
			case *ast.PositionExpr:
				rf = y.Refer
			default:
				return false
			}
			if rf.Table.Name.L != x.Table.Name.L || rf.Column.Name.L != x.Index.Columns[i].Name.L {
				return false
			}
			if item.Desc {
				if hasAsc {
					return false
				}
				hasDesc = true
			} else {
				if hasDesc {
					return false
				}
				hasAsc = true
			}
		}
		x.Desc = hasDesc
		return true
	case *TableScan:
		if len(items) != 1 || !x.Table.PKIsHandle {
			return false
		}
		var refer *ast.ResultField
		switch x := items[0].Expr.(type) {
		case *ast.ColumnNameExpr:
			refer = x.Refer
		case *ast.PositionExpr:
			refer = x.Refer
		default:
			return false
		}
		if mysql.HasPriKeyFlag(refer.Column.Flag) {
			x.Desc = items[0].Desc
			return true
		}
		return false
	case *JoinOuter:
		return false
	case *JoinInner:
		return false
	case *Sort:
		// Sort plan should not be checked here as there should only be one sort plan in a plan tree.
		return false
	default:
		child := x.GetChildByIndex(0)
		if child != nil {
			return pushOrder(child, items)
		}
	}
	return false
}

// splitWhere split a where expression to a list of AND conditions.
func splitWhere(where ast.ExprNode) []ast.ExprNode {
	var conditions []ast.ExprNode
	switch x := where.(type) {
	case nil:
	case *ast.BinaryOperationExpr:
		if x.Op == opcode.AndAnd {
			conditions = append(conditions, splitWhere(x.L)...)
			conditions = append(conditions, splitWhere(x.R)...)
		} else {
			conditions = append(conditions, x)
		}
	case *ast.ParenthesesExpr:
		conditions = append(conditions, splitWhere(x.Expr)...)
	default:
		conditions = append(conditions, where)
	}
	return conditions
}

// SubQueryBuilder is the interface for building SubQuery executor.
type SubQueryBuilder interface {
	Build(p Plan) ast.SubqueryExec
}

// subqueryVisitor visits AST and handles SubqueryExpr.
type subqueryVisitor struct {
	builder *planBuilder
}

func (se *subqueryVisitor) Enter(in ast.Node) (out ast.Node, skipChildren bool) {
	switch x := in.(type) {
	case *ast.SubqueryExpr:
		p := se.builder.build(x.Query)
		// The expr pointer is copied into ResultField when running name resolver.
		// So we can not just replace the expr node in AST. We need to put SubQuery into the expr.
		// See: optimizer.nameResolver.createResultFields()
		x.SubqueryExec = se.builder.sb.Build(p)
		return in, true
	case *ast.Join:
		// SubSelect in from clause will be handled in buildJoin().
		return in, true
	}
	return in, false
}

func (se *subqueryVisitor) Leave(in ast.Node) (out ast.Node, ok bool) {
	return in, true
}

func (b *planBuilder) buildUnion(union *ast.UnionStmt) Plan {
	sels := make([]Plan, len(union.SelectList.Selects))
	for i, sel := range union.SelectList.Selects {
		if UseNewPlanner {
			sels[i] = b.buildNewSelect(sel)
		} else {
			sels[i] = b.buildSelect(sel)
		}
	}
	var p Plan
	p = &Union{
		Selects: sels,
		basePlan: basePlan{
			children: sels,
		},
	}
	unionFields := union.GetResultFields()
	for _, sel := range sels {
		for i, f := range sel.Fields() {
			if i == len(unionFields) {
				b.err = errors.New("The used SELECT statements have a different number of columns")
				return nil
			}
			uField := unionFields[i]
			/*
			 * The lengths of the columns in the UNION result take into account the values retrieved by all of the SELECT statements
			 * SELECT REPEAT('a',1) UNION SELECT REPEAT('b',10);
			 * +---------------+
			 * | REPEAT('a',1) |
			 * +---------------+
			 * | a             |
			 * | bbbbbbbbbb    |
			 * +---------------+
			 */
			if f.Column.Flen > uField.Column.Flen {
				uField.Column.Flen = f.Column.Flen
			}
			// For select nul union select "abc", we should not convert "abc" to nil.
			// And the result field type should be VARCHAR.
			if uField.Column.Tp == 0 || uField.Column.Tp == mysql.TypeNull {
				uField.Column.Tp = f.Column.Tp
			}
		}
		addChild(p, sel)
	}
	for _, v := range unionFields {
		v.Expr.SetType(&v.Column.FieldType)
	}

	p.SetFields(unionFields)
	if union.Distinct {
		p = b.buildDistinct(p)
	}
	if union.OrderBy != nil {
		p = b.buildSort(p, union.OrderBy.Items)
	}
	if union.Limit != nil {
		p = b.buildLimit(p, union.Limit)
	}
	return p
}

func (b *planBuilder) buildDistinct(src Plan) Plan {
	d := &Distinct{}
	addChild(d, src)
	d.SetFields(src.Fields())
	return d
}

func (b *planBuilder) buildUpdate(update *ast.UpdateStmt) Plan {
	sel := &ast.SelectStmt{From: update.TableRefs, Where: update.Where, OrderBy: update.Order, Limit: update.Limit}
	p := b.buildFrom(sel)
	for _, v := range p.Fields() {
		v.Referenced = true
	}
	if sel.OrderBy != nil && !pushOrder(p, sel.OrderBy.Items) {
		p = b.buildSort(p, sel.OrderBy.Items)
		if b.err != nil {
			return nil
		}
	}
	if sel.Limit != nil {
		pushLimit(p, sel.Limit)
		p = b.buildLimit(p, sel.Limit)
		if b.err != nil {
			return nil
		}
	}
	orderedList := b.buildUpdateLists(update.List, p.Fields())
	if b.err != nil {
		return nil
	}
	return &Update{OrderedList: orderedList, SelectPlan: p, basePlan: basePlan{children: []Plan{p}}}
}

func (b *planBuilder) buildUpdateLists(list []*ast.Assignment, fields []*ast.ResultField) []*ast.Assignment {
	newList := make([]*ast.Assignment, len(fields))
	for _, assign := range list {
		offset, err := columnOffsetInFields(assign.Column, fields)
		if err != nil {
			b.err = errors.Trace(err)
			return nil
		}
		newList[offset] = assign
	}
	return newList
}

func (b *planBuilder) buildDelete(del *ast.DeleteStmt) Plan {
	sel := &ast.SelectStmt{From: del.TableRefs, Where: del.Where, OrderBy: del.Order, Limit: del.Limit}
	p := b.buildFrom(sel)
	for _, v := range p.Fields() {
		v.Referenced = true
	}
	if sel.OrderBy != nil && !pushOrder(p, sel.OrderBy.Items) {
		p = b.buildSort(p, sel.OrderBy.Items)
		if b.err != nil {
			return nil
		}
	}
	if sel.Limit != nil {
		pushLimit(p, sel.Limit)
		p = b.buildLimit(p, sel.Limit)
		if b.err != nil {
			return nil
		}
	}
	var tables []*ast.TableName
	if del.Tables != nil {
		tables = del.Tables.Tables
	}
	return &Delete{
		Tables:       tables,
		IsMultiTable: del.IsMultiTable,
		SelectPlan:   p,
		basePlan:     basePlan{children: []Plan{p}},
	}
}

func columnOffsetInFields(cn *ast.ColumnName, fields []*ast.ResultField) (int, error) {
	offset := -1
	tableNameL := cn.Table.L
	columnNameL := cn.Name.L
	if tableNameL != "" {
		for i, f := range fields {
			// Check table name.
			if f.TableAsName.L != "" {
				if tableNameL != f.TableAsName.L {
					continue
				}
			} else {
				if tableNameL != f.Table.Name.L {
					continue
				}
			}
			// Check column name.
			if f.ColumnAsName.L != "" {
				if columnNameL != f.ColumnAsName.L {
					continue
				}
			} else {
				if columnNameL != f.Column.Name.L {
					continue
				}
			}

			offset = i
		}
	} else {
		for i, f := range fields {
			matchAsName := f.ColumnAsName.L != "" && f.ColumnAsName.L == columnNameL
			matchColumnName := f.ColumnAsName.L == "" && f.Column.Name.L == columnNameL
			if matchAsName || matchColumnName {
				if offset != -1 {
					return -1, errors.Errorf("column %s is ambiguous.", cn.Name.O)
				}
				offset = i
			}
		}
	}
	if offset == -1 {
		return -1, errors.Errorf("column %s not found", cn.Name.O)
	}
	return offset, nil
}

func (b *planBuilder) buildShow(show *ast.ShowStmt) Plan {
	var p Plan
	p = &Show{
		Tp:     show.Tp,
		DBName: show.DBName,
		Table:  show.Table,
		Column: show.Column,
		Flag:   show.Flag,
		Full:   show.Full,
		User:   show.User,
	}
	p.SetFields(show.GetResultFields())
	var conditions []ast.ExprNode
	if show.Pattern != nil {
		conditions = append(conditions, show.Pattern)
	}
	if show.Where != nil {
		conditions = append(conditions, show.Where)
	}
	if len(conditions) != 0 {
		filter := &Filter{Conditions: conditions}
		addChild(filter, p)
		p = filter
	}
	return p
}

func (b *planBuilder) buildSimple(node ast.StmtNode) Plan {
	return &Simple{Statement: node}
}

func (b *planBuilder) buildInsert(insert *ast.InsertStmt) Plan {
	insertPlan := &Insert{
		Table:       insert.Table,
		Columns:     insert.Columns,
		Lists:       insert.Lists,
		Setlist:     insert.Setlist,
		OnDuplicate: insert.OnDuplicate,
		IsReplace:   insert.IsReplace,
		Priority:    insert.Priority,
	}
	if insert.Select != nil {
		insertPlan.SelectPlan = b.build(insert.Select)
		addChild(insertPlan, insertPlan.SelectPlan)
		if b.err != nil {
			return nil
		}
	}
	return insertPlan
}

func (b *planBuilder) buildDDL(node ast.DDLNode) Plan {
	return &DDL{Statement: node}
}

func (b *planBuilder) buildExplain(explain *ast.ExplainStmt) Plan {
	if show, ok := explain.Stmt.(*ast.ShowStmt); ok {
		return b.buildShow(show)
	}
	targetPlan := b.build(explain.Stmt)
	if b.err != nil {
		return nil
	}
	p := &Explain{StmtPlan: targetPlan}
	addChild(p, targetPlan)
	p.SetFields(buildExplainFields())
	return p
}

// See: https://dev.mysql.com/doc/refman/5.7/en/explain-output.html
func buildExplainFields() []*ast.ResultField {
	rfs := make([]*ast.ResultField, 0, 10)
	rfs = append(rfs, buildResultField("", "id", mysql.TypeLonglong, 4))
	rfs = append(rfs, buildResultField("", "select_type", mysql.TypeVarchar, 128))
	rfs = append(rfs, buildResultField("", "table", mysql.TypeVarchar, 128))
	rfs = append(rfs, buildResultField("", "type", mysql.TypeVarchar, 128))
	rfs = append(rfs, buildResultField("", "possible_keys", mysql.TypeVarchar, 128))
	rfs = append(rfs, buildResultField("", "key", mysql.TypeVarchar, 128))
	rfs = append(rfs, buildResultField("", "key_len", mysql.TypeVarchar, 128))
	rfs = append(rfs, buildResultField("", "ref", mysql.TypeVarchar, 128))
	rfs = append(rfs, buildResultField("", "rows", mysql.TypeVarchar, 128))
	rfs = append(rfs, buildResultField("", "Extra", mysql.TypeVarchar, 128))
	return rfs
}<|MERGE_RESOLUTION|>--- conflicted
+++ resolved
@@ -16,7 +16,6 @@
 import (
 	"math"
 
-	"github.com/coreos/etcd/pkg/idutil"
 	"github.com/golang/protobuf/proto"
 	"github.com/juju/errors"
 	"github.com/ngaut/log"
@@ -92,11 +91,7 @@
 		return b.buildPrepare(x)
 	case *ast.SelectStmt:
 		if UseNewPlanner {
-<<<<<<< HEAD
 			return b.buildNewSelect(x, model.NewCIStr(""))
-=======
-			return b.buildNewSelect(x)
->>>>>>> d242cc11
 		}
 		return b.buildSelect(x)
 	case *ast.UnionStmt:
@@ -846,11 +841,7 @@
 func (b *planBuilder) buildUnion(union *ast.UnionStmt) Plan {
 	sels := make([]Plan, len(union.SelectList.Selects))
 	for i, sel := range union.SelectList.Selects {
-		if UseNewPlanner {
-			sels[i] = b.buildNewSelect(sel)
-		} else {
 			sels[i] = b.buildSelect(sel)
-		}
 	}
 	var p Plan
 	p = &Union{
