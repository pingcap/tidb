--- conflicted
+++ resolved
@@ -232,13 +232,10 @@
 			return nil
 		}
 	} else {
-<<<<<<< HEAD
 		canPush = false
-=======
 		if sel.Where != nil {
 			p = b.buildTableDual(sel)
 		}
->>>>>>> 0478acaa
 		if hasAgg {
 			p = b.buildAggregate(p, aggFuncs, nil)
 		}
