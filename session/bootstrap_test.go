--- conflicted
+++ resolved
@@ -1028,7 +1028,6 @@
 	mustExec(t, se, "delete from mysql.bind_info where default_db = 'test'")
 }
 
-<<<<<<< HEAD
 func TestInitializeSQLFile(t *testing.T) {
 	// We create an initialize-sql-file and then bootstrap the server with it.
 	// The observed behavior should be that tidb_enable_noop_variables is now
@@ -1079,7 +1078,8 @@
 	row := req.GetRow(0)
 	require.Equal(t, []byte("OFF"), row.GetBytes(1))
 	require.NoError(t, r.Close())
-=======
+}
+
 func TestTiDBEnablePagingVariable(t *testing.T) {
 	store, dom := createStoreAndBootstrap(t)
 	se := createSessionAndSetID(t, store)
@@ -1106,5 +1106,4 @@
 		}
 		r.Close()
 	}
->>>>>>> 11f06e00
 }