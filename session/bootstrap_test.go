// Copyright 2021 PingCAP, Inc.
//
// Licensed under the Apache License, Version 2.0 (the "License");
// you may not use this file except in compliance with the License.
// You may obtain a copy of the License at
//
//     http://www.apache.org/licenses/LICENSE-2.0
//
// Unless required by applicable law or agreed to in writing, software
// distributed under the License is distributed on an "AS IS" BASIS,
// WITHOUT WARRANTIES OR CONDITIONS OF ANY KIND, either express or implied.
// See the License for the specific language governing permissions and
// limitations under the License.

package session

import (
	"context"
	"fmt"
	"sort"
	"testing"
	"time"

	"github.com/pingcap/tidb/bindinfo"
	"github.com/pingcap/tidb/domain"
	"github.com/pingcap/tidb/meta"
	"github.com/pingcap/tidb/parser/auth"
	"github.com/pingcap/tidb/sessionctx"
	"github.com/pingcap/tidb/sessionctx/variable"
	"github.com/pingcap/tidb/statistics"
	"github.com/pingcap/tidb/store/mockstore"
	"github.com/pingcap/tidb/telemetry"
	"github.com/stretchr/testify/require"
)

// This test file have many problem.
// 1. Please use testkit to create dom, session and store.
// 2. Don't use CreateStoreAndBootstrap and BootstrapSession together. It will cause data race.
// Please do not add any test here. You can add test case at the bootstrap_update_test.go. After All problem fixed,
// We will overwrite this file by update_test.go.
func TestBootstrap(t *testing.T) {
	store, dom := CreateStoreAndBootstrap(t)
	defer func() { require.NoError(t, store.Close()) }()
	defer dom.Close()
	se := CreateSessionAndSetID(t, store)
	MustExec(t, se, "set global tidb_txn_mode=''")
	MustExec(t, se, "use mysql")
	r := MustExecToRecodeSet(t, se, "select * from user")
	require.NotNil(t, r)

	ctx := context.Background()
	req := r.NewChunk(nil)
	err := r.Next(ctx, req)
	require.NoError(t, err)
	require.NotEqual(t, 0, req.NumRows())

	rows := statistics.RowToDatums(req.GetRow(0), r.Fields())
	match(t, rows, `%`, "root", "", "mysql_native_password", "Y", "Y", "Y", "Y", "Y", "Y", "Y", "Y", "Y", "Y", "Y", "Y", "Y", "Y", "Y", "Y", "Y", "Y", "Y", "Y", "Y", "Y", "Y", "Y", "Y", "Y", "Y", "N", "Y", "Y", "Y", "Y", "Y", nil, nil, nil, "", "N", time.Now(), nil)
	r.Close()

	require.NoError(t, se.Auth(&auth.UserIdentity{Username: "root", Hostname: "anyhost"}, []byte(""), []byte(""), nil))

	MustExec(t, se, "use test")

	// Check privilege tables.
	MustExec(t, se, "SELECT * from mysql.global_priv")
	MustExec(t, se, "SELECT * from mysql.db")
	MustExec(t, se, "SELECT * from mysql.tables_priv")
	MustExec(t, se, "SELECT * from mysql.columns_priv")
	MustExec(t, se, "SELECT * from mysql.global_grants")

	// Check privilege tables.
	r = MustExecToRecodeSet(t, se, "SELECT COUNT(*) from mysql.global_variables")
	require.NotNil(t, r)

	req = r.NewChunk(nil)
	err = r.Next(ctx, req)
	require.NoError(t, err)
	require.Equal(t, globalVarsCount(), req.GetRow(0).GetInt64(0))
	require.NoError(t, r.Close())

	// Check a storage operations are default autocommit after the second start.
	MustExec(t, se, "USE test")
	MustExec(t, se, "drop table if exists t")
	MustExec(t, se, "create table t (id int)")
	unsetStoreBootstrapped(store.UUID())
	se.Close()

	se, err = CreateSession4Test(store)
	require.NoError(t, err)
	MustExec(t, se, "USE test")
	MustExec(t, se, "insert t values (?)", 3)

	se, err = CreateSession4Test(store)
	require.NoError(t, err)
	MustExec(t, se, "USE test")
	r = MustExecToRecodeSet(t, se, "select * from t")
	require.NotNil(t, r)

	req = r.NewChunk(nil)
	err = r.Next(ctx, req)
	require.NoError(t, err)
	rows = statistics.RowToDatums(req.GetRow(0), r.Fields())
	match(t, rows, 3)
	MustExec(t, se, "drop table if exists t")
	se.Close()

	// Try to do bootstrap dml jobs on an already bootstrapped TiDB system will not cause fatal.
	// For https://github.com/pingcap/tidb/issues/1096
	se, err = CreateSession4Test(store)
	require.NoError(t, err)
	doDMLWorks(se)
	r = MustExecToRecodeSet(t, se, "select * from mysql.expr_pushdown_blacklist where name = 'date_add'")
	req = r.NewChunk(nil)
	err = r.Next(ctx, req)
	require.NoError(t, err)
	require.Equal(t, 0, req.NumRows())
	se.Close()
}

func globalVarsCount() int64 {
	var count int64
	for _, v := range variable.GetSysVars() {
		if v.HasGlobalScope() {
			count++
		}
	}
	return count
}

// testBootstrapWithError :
// When a session failed in bootstrap process (for example, the session is killed after doDDLWorks()).
// We should make sure that the following session could finish the bootstrap process.
func TestBootstrapWithError(t *testing.T) {
	ctx := context.Background()
	store, err := mockstore.NewMockStore()
	require.NoError(t, err)
	defer func() {
		require.NoError(t, store.Close())
	}()

	// bootstrap
	{
		se := &session{
			store:       store,
			sessionVars: variable.NewSessionVars(nil),
		}
		globalVarsAccessor := variable.NewMockGlobalAccessor4Tests()
		se.GetSessionVars().GlobalVarsAccessor = globalVarsAccessor
		se.functionUsageMu.builtinFunctionUsage = make(telemetry.BuiltinFunctionsUsage)
		se.txn.init()
		se.mu.values = make(map[fmt.Stringer]interface{})
		se.SetValue(sessionctx.Initing, true)
		err := InitDDLJobTables(store, meta.BaseDDLTableVersion)
		require.NoError(t, err)
		err = InitMDLTable(store)
		require.NoError(t, err)
		err = InitDDLJobTables(store, meta.BackfillTableVersion)
		require.NoError(t, err)
		dom, err := domap.Get(store)
		require.NoError(t, err)
		domain.BindDomain(se, dom)
		b, err := checkBootstrapped(se)
		require.False(t, b)
		require.NoError(t, err)
		doDDLWorks(se)
	}

	dom, err := domap.Get(store)
	require.NoError(t, err)
	dom.Close()

	dom1, err := BootstrapSession(store)
	require.NoError(t, err)
	defer dom1.Close()

	se := CreateSessionAndSetID(t, store)
	MustExec(t, se, "USE mysql")
	r := MustExecToRecodeSet(t, se, `select * from user`)
	req := r.NewChunk(nil)
	err = r.Next(ctx, req)
	require.NoError(t, err)
	require.NotEqual(t, 0, req.NumRows())

	row := req.GetRow(0)
	rows := statistics.RowToDatums(row, r.Fields())
	match(t, rows, `%`, "root", "", "mysql_native_password", "Y", "Y", "Y", "Y", "Y", "Y", "Y", "Y", "Y", "Y", "Y", "Y", "Y", "Y", "Y", "Y", "Y", "Y", "Y", "Y", "Y", "Y", "Y", "Y", "Y", "Y", "Y", "N", "Y", "Y", "Y", "Y", "Y", nil, nil, nil, "", "N", time.Now(), nil)
	require.NoError(t, r.Close())

	MustExec(t, se, "USE test")
	// Check privilege tables.
	MustExec(t, se, "SELECT * from mysql.global_priv")
	MustExec(t, se, "SELECT * from mysql.db")
	MustExec(t, se, "SELECT * from mysql.tables_priv")
	MustExec(t, se, "SELECT * from mysql.columns_priv")
	// Check role tables.
	MustExec(t, se, "SELECT * from mysql.role_edges")
	MustExec(t, se, "SELECT * from mysql.default_roles")
	// Check global variables.
	r = MustExecToRecodeSet(t, se, "SELECT COUNT(*) from mysql.global_variables")
	req = r.NewChunk(nil)
	err = r.Next(ctx, req)
	require.NoError(t, err)
	v := req.GetRow(0)
	require.Equal(t, globalVarsCount(), v.GetInt64(0))
	require.NoError(t, r.Close())

	r = MustExecToRecodeSet(t, se, `SELECT VARIABLE_VALUE from mysql.TiDB where VARIABLE_NAME="bootstrapped"`)
	req = r.NewChunk(nil)
	err = r.Next(ctx, req)
	require.NoError(t, err)
	require.NotEqual(t, 0, req.NumRows())
	row = req.GetRow(0)
	require.Equal(t, 1, row.Len())
	require.Equal(t, []byte("True"), row.GetBytes(0))
	require.NoError(t, r.Close())

	MustExec(t, se, "SELECT * from mysql.tidb_background_subtask")
	MustExec(t, se, "SELECT * from mysql.tidb_background_subtask_history")

	// Check tidb_ttl_table_status table
	MustExec(t, se, "SELECT * from mysql.tidb_ttl_table_status")
}

func TestDDLTableCreateBackfillTable(t *testing.T) {
	store, dom := CreateStoreAndBootstrap(t)
	defer func() { require.NoError(t, store.Close()) }()
	se := CreateSessionAndSetID(t, store)

	txn, err := store.Begin()
	require.NoError(t, err)
	m := meta.NewMeta(txn)
	ver, err := m.CheckDDLTableVersion()
	require.NoError(t, err)
	require.GreaterOrEqual(t, ver, meta.BackfillTableVersion)

	// downgrade `mDDLTableVersion`
	m.SetDDLTables(meta.MDLTableVersion)
	MustExec(t, se, "drop table mysql.tidb_background_subtask")
	MustExec(t, se, "drop table mysql.tidb_background_subtask_history")
	err = txn.Commit(context.Background())
	require.NoError(t, err)

	// to upgrade session for create ddl related tables
	dom.Close()
	dom, err = BootstrapSession(store)
	require.NoError(t, err)

	se = CreateSessionAndSetID(t, store)
	MustExec(t, se, "select * from mysql.tidb_background_subtask")
	MustExec(t, se, "select * from mysql.tidb_background_subtask_history")
	dom.Close()
}

// TestUpgrade tests upgrading
func TestUpgrade(t *testing.T) {
	ctx := context.Background()

	store, dom := CreateStoreAndBootstrap(t)
	defer func() { require.NoError(t, store.Close()) }()
	se := CreateSessionAndSetID(t, store)

	MustExec(t, se, "USE mysql")

	// bootstrap with currentBootstrapVersion
	r := MustExecToRecodeSet(t, se, `SELECT VARIABLE_VALUE from mysql.TiDB where VARIABLE_NAME="tidb_server_version"`)
	req := r.NewChunk(nil)
	err := r.Next(ctx, req)
	row := req.GetRow(0)
	require.NoError(t, err)
	require.NotEqual(t, 0, req.NumRows())
	require.Equal(t, 1, row.Len())
	require.Equal(t, []byte(fmt.Sprintf("%d", currentBootstrapVersion)), row.GetBytes(0))
	require.NoError(t, r.Close())

	se1 := CreateSessionAndSetID(t, store)
	ver, err := getBootstrapVersion(se1)
	require.NoError(t, err)
	require.Equal(t, currentBootstrapVersion, ver)

	// Do something to downgrade the store.
	// downgrade meta bootstrap version
	txn, err := store.Begin()
	require.NoError(t, err)
	m := meta.NewMeta(txn)
	err = m.FinishBootstrap(int64(1))
	require.NoError(t, err)
	err = txn.Commit(context.Background())
	require.NoError(t, err)
	MustExec(t, se1, `delete from mysql.TiDB where VARIABLE_NAME="tidb_server_version"`)
	MustExec(t, se1, fmt.Sprintf(`delete from mysql.global_variables where VARIABLE_NAME="%s"`, variable.TiDBDistSQLScanConcurrency))
	MustExec(t, se1, `commit`)
	unsetStoreBootstrapped(store.UUID())
	// Make sure the version is downgraded.
	r = MustExecToRecodeSet(t, se1, `SELECT VARIABLE_VALUE from mysql.TiDB where VARIABLE_NAME="tidb_server_version"`)
	req = r.NewChunk(nil)
	err = r.Next(ctx, req)
	require.NoError(t, err)
	require.Equal(t, 0, req.NumRows())
	require.NoError(t, r.Close())

	ver, err = getBootstrapVersion(se1)
	require.NoError(t, err)
	require.Equal(t, int64(0), ver)
	dom.Close()
	// Create a new session then upgrade() will run automatically.
	dom, err = BootstrapSession(store)
	require.NoError(t, err)

	se2 := CreateSessionAndSetID(t, store)
	r = MustExecToRecodeSet(t, se2, `SELECT VARIABLE_VALUE from mysql.TiDB where VARIABLE_NAME="tidb_server_version"`)
	req = r.NewChunk(nil)
	err = r.Next(ctx, req)
	require.NoError(t, err)
	require.NotEqual(t, 0, req.NumRows())
	row = req.GetRow(0)
	require.Equal(t, 1, row.Len())
	require.Equal(t, []byte(fmt.Sprintf("%d", currentBootstrapVersion)), row.GetBytes(0))
	require.NoError(t, r.Close())

	ver, err = getBootstrapVersion(se2)
	require.NoError(t, err)
	require.Equal(t, currentBootstrapVersion, ver)

	// Verify that 'new_collation_enabled' is false.
	r = MustExecToRecodeSet(t, se2, fmt.Sprintf(`SELECT VARIABLE_VALUE from mysql.TiDB where VARIABLE_NAME='%s'`, tidbNewCollationEnabled))
	req = r.NewChunk(nil)
	err = r.Next(ctx, req)
	require.NoError(t, err)
	require.Equal(t, 1, req.NumRows())
	require.Equal(t, "False", req.GetRow(0).GetString(0))
	require.NoError(t, r.Close())
	dom.Close()
}

func TestIssue17979_1(t *testing.T) {
	ctx := context.Background()

	store, dom := CreateStoreAndBootstrap(t)
	defer func() { require.NoError(t, store.Close()) }()
	// test issue 20900, upgrade from v3.0 to v4.0.11+
	seV3 := CreateSessionAndSetID(t, store)
	txn, err := store.Begin()
	require.NoError(t, err)
	m := meta.NewMeta(txn)
	err = m.FinishBootstrap(int64(58))
	require.NoError(t, err)
	err = txn.Commit(context.Background())
	require.NoError(t, err)
	MustExec(t, seV3, "update mysql.tidb set variable_value='58' where variable_name='tidb_server_version'")
	MustExec(t, seV3, "delete from mysql.tidb where variable_name='default_oom_action'")
	MustExec(t, seV3, "commit")
	unsetStoreBootstrapped(store.UUID())
	ver, err := getBootstrapVersion(seV3)
	require.NoError(t, err)
	require.Equal(t, int64(58), ver)
	dom.Close()
	domV4, err := BootstrapSession(store)
	require.NoError(t, err)
	seV4 := CreateSessionAndSetID(t, store)
	ver, err = getBootstrapVersion(seV4)
	require.NoError(t, err)
	require.Equal(t, currentBootstrapVersion, ver)
	r := MustExecToRecodeSet(t, seV4, "select variable_value from mysql.tidb where variable_name='default_oom_action'")
	req := r.NewChunk(nil)
	require.NoError(t, r.Next(ctx, req))
	require.Equal(t, variable.OOMActionLog, req.GetRow(0).GetString(0))
	domV4.Close()
}

func TestIssue17979_2(t *testing.T) {
	ctx := context.Background()

	store, dom := CreateStoreAndBootstrap(t)
	defer func() { require.NoError(t, store.Close()) }()

	// test issue 20900, upgrade from v4.0.11 to v4.0.11
	seV3 := CreateSessionAndSetID(t, store)
	txn, err := store.Begin()
	require.NoError(t, err)
	m := meta.NewMeta(txn)
	err = m.FinishBootstrap(int64(59))
	require.NoError(t, err)
	err = txn.Commit(context.Background())
	require.NoError(t, err)
	MustExec(t, seV3, "update mysql.tidb set variable_value=59 where variable_name='tidb_server_version'")
	MustExec(t, seV3, "delete from mysql.tidb where variable_name='default_iim_action'")
	MustExec(t, seV3, "commit")
	unsetStoreBootstrapped(store.UUID())
	ver, err := getBootstrapVersion(seV3)
	require.NoError(t, err)
	require.Equal(t, int64(59), ver)
	dom.Close()
	domV4, err := BootstrapSession(store)
	require.NoError(t, err)
	defer domV4.Close()
	seV4 := CreateSessionAndSetID(t, store)
	ver, err = getBootstrapVersion(seV4)
	require.NoError(t, err)
	require.Equal(t, currentBootstrapVersion, ver)
	r := MustExecToRecodeSet(t, seV4, "select variable_value from mysql.tidb where variable_name='default_oom_action'")
	req := r.NewChunk(nil)
	require.NoError(t, r.Next(ctx, req))
	require.Equal(t, 0, req.NumRows())
}

// TestIssue20900_2 tests that a user can upgrade from TiDB 2.1 to latest,
// and their configuration remains similar. This helps protect against the
// case that a user had a 32G query memory limit in 2.1, but it is now a 1G limit
// in TiDB 4.0+. I tested this process, and it does correctly upgrade from 2.1 -> 4.0,
// but from 4.0 -> 5.0, the new default is picked up.

func TestIssue20900_2(t *testing.T) {
	ctx := context.Background()

	store, dom := CreateStoreAndBootstrap(t)
	defer func() { require.NoError(t, store.Close()) }()

	// test issue 20900, upgrade from v4.0.8 to v4.0.9+
	seV3 := CreateSessionAndSetID(t, store)
	txn, err := store.Begin()
	require.NoError(t, err)
	m := meta.NewMeta(txn)
	err = m.FinishBootstrap(int64(52))
	require.NoError(t, err)
	err = txn.Commit(context.Background())
	require.NoError(t, err)
	MustExec(t, seV3, "update mysql.tidb set variable_value=52 where variable_name='tidb_server_version'")
	MustExec(t, seV3, "delete from mysql.tidb where variable_name='default_memory_quota_query'")
	MustExec(t, seV3, "commit")
	unsetStoreBootstrapped(store.UUID())
	ver, err := getBootstrapVersion(seV3)
	require.NoError(t, err)
	require.Equal(t, int64(52), ver)
	dom.Close()
	domV4, err := BootstrapSession(store)
	require.NoError(t, err)
	seV4 := CreateSessionAndSetID(t, store)
	ver, err = getBootstrapVersion(seV4)
	require.NoError(t, err)
	require.Equal(t, currentBootstrapVersion, ver)
	r := MustExecToRecodeSet(t, seV4, "select @@tidb_mem_quota_query")
	req := r.NewChunk(nil)
	require.NoError(t, r.Next(ctx, req))
	require.Equal(t, "1073741824", req.GetRow(0).GetString(0))
	require.Equal(t, int64(1073741824), seV4.GetSessionVars().MemQuotaQuery)
	r = MustExecToRecodeSet(t, seV4, "select variable_value from mysql.tidb where variable_name='default_memory_quota_query'")
	req = r.NewChunk(nil)
	require.NoError(t, r.Next(ctx, req))
	require.Equal(t, 0, req.NumRows())
	domV4.Close()
}

func TestANSISQLMode(t *testing.T) {
	store, dom := CreateStoreAndBootstrap(t)
	defer func() { require.NoError(t, store.Close()) }()
	se := CreateSessionAndSetID(t, store)

	MustExec(t, se, "USE mysql")
	MustExec(t, se, `set @@global.sql_mode="NO_AUTO_CREATE_USER,NO_ENGINE_SUBSTITUTION,ANSI"`)
	MustExec(t, se, `delete from mysql.TiDB where VARIABLE_NAME="tidb_server_version"`)
	unsetStoreBootstrapped(store.UUID())
	se.Close()

	// Do some clean up, BootstrapSession will not create a new domain otherwise.
	dom.Close()
	domap.Delete(store)

	// Set ANSI sql_mode and bootstrap again, to cover a bugfix.
	// Once we have a SQL like that:
	// select variable_value from mysql.tidb where variable_name = "system_tz"
	// it fails to execute in the ANSI sql_mode, and makes TiDB cluster fail to bootstrap.
	dom1, err := BootstrapSession(store)
	require.NoError(t, err)
	defer dom1.Close()
	se = CreateSessionAndSetID(t, store)
	MustExec(t, se, "select @@global.sql_mode")
	se.Close()
}

func TestOldPasswordUpgrade(t *testing.T) {
	pwd := "abc"
	oldpwd := fmt.Sprintf("%X", auth.Sha1Hash([]byte(pwd)))
	newpwd, err := oldPasswordUpgrade(oldpwd)
	require.NoError(t, err)
	require.Equal(t, "*0D3CED9BEC10A777AEC23CCC353A8C08A633045E", newpwd)
}

func TestBootstrapInitExpensiveQueryHandle(t *testing.T) {
	store, _ := CreateStoreAndBootstrap(t)
	defer func() {
		require.NoError(t, store.Close())
	}()
	se, err := createSession(store)
	require.NoError(t, err)
	dom := domain.GetDomain(se)
	require.NotNil(t, dom)
	defer dom.Close()
	require.NotNil(t, dom.ExpensiveQueryHandle())
}

func TestStmtSummary(t *testing.T) {
	ctx := context.Background()
	store, dom := CreateStoreAndBootstrap(t)
	defer func() { require.NoError(t, store.Close()) }()
	defer dom.Close()
	se := CreateSessionAndSetID(t, store)

	r := MustExecToRecodeSet(t, se, "select variable_value from mysql.global_variables where variable_name='tidb_enable_stmt_summary'")
	req := r.NewChunk(nil)
	require.NoError(t, r.Next(ctx, req))
	row := req.GetRow(0)
	require.Equal(t, []byte("ON"), row.GetBytes(0))
	require.NoError(t, r.Close())
}

type bindTestStruct struct {
	originText   string
	bindText     string
	db           string
	originWithDB string
	bindWithDB   string
	deleteText   string
}

func TestUpdateBindInfo(t *testing.T) {
	bindCases := []bindTestStruct{
		{
			originText:   "select * from t where a > ?",
			bindText:     "select /*+ use_index(t, idxb) */ * from t where a > 1",
			db:           "test",
			originWithDB: "select * from `test` . `t` where `a` > ?",
			bindWithDB:   "SELECT /*+ use_index(`t` `idxb`)*/ * FROM `test`.`t` WHERE `a` > 1",
			deleteText:   "select * from test.t where a > 1",
		},
		{
			originText:   "select count ( ? ), max ( a ) from t group by b",
			bindText:     "select /*+ use_index(t, idx) */ count(1), max(a) from t group by b",
			db:           "test",
			originWithDB: "select count ( ? ) , max ( `a` ) from `test` . `t` group by `b`",
			bindWithDB:   "SELECT /*+ use_index(`t` `idx`)*/ count(1),max(`a`) FROM `test`.`t` GROUP BY `b`",
			deleteText:   "select count(1), max(a) from test.t group by b",
		},
		{
			originText:   "select * from `test` . `t` where `a` = (_charset) ?",
			bindText:     "SELECT * FROM test.t WHERE a = _utf8\\'ab\\'",
			db:           "test",
			originWithDB: "select * from `test` . `t` where `a` = ?",
			bindWithDB:   "SELECT * FROM `test`.`t` WHERE `a` = 'ab'",
			deleteText:   "select * from test.t where a = 'c'",
		},
	}

	ctx := context.Background()
	store, dom := CreateStoreAndBootstrap(t)
	defer func() { require.NoError(t, store.Close()) }()
	defer dom.Close()
	se := CreateSessionAndSetID(t, store)

	MustExec(t, se, "alter table mysql.bind_info drop column if exists plan_digest")
	MustExec(t, se, "alter table mysql.bind_info drop column if exists sql_digest")
	for _, bindCase := range bindCases {
		sql := fmt.Sprintf("insert into mysql.bind_info values('%s', '%s', '%s', 'enabled', '2021-01-04 14:50:58.257', '2021-01-04 14:50:58.257', 'utf8', 'utf8_general_ci', 'manual')",
			bindCase.originText,
			bindCase.bindText,
			bindCase.db,
		)
		MustExec(t, se, sql)

		upgradeToVer67(se, version66)
		r := MustExecToRecodeSet(t, se, `select original_sql, bind_sql, default_db, status from mysql.bind_info where source != 'builtin'`)
		req := r.NewChunk(nil)
		require.NoError(t, r.Next(ctx, req))
		row := req.GetRow(0)
		require.Equal(t, bindCase.originWithDB, row.GetString(0))
		require.Equal(t, bindCase.bindWithDB, row.GetString(1))
		require.Equal(t, "", row.GetString(2))
		require.Equal(t, bindinfo.Enabled, row.GetString(3))
		require.NoError(t, r.Close())
		sql = fmt.Sprintf("drop global binding for %s", bindCase.deleteText)
		MustExec(t, se, sql)
		r = MustExecToRecodeSet(t, se, `select original_sql, bind_sql, status from mysql.bind_info where source != 'builtin'`)
		require.NoError(t, r.Next(ctx, req))
		row = req.GetRow(0)
		require.Equal(t, bindCase.originWithDB, row.GetString(0))
		require.Equal(t, bindCase.bindWithDB, row.GetString(1))
		require.Equal(t, "deleted", row.GetString(2))
		require.NoError(t, r.Close())
		sql = fmt.Sprintf("delete from mysql.bind_info where original_sql = '%s'", bindCase.originWithDB)
		MustExec(t, se, sql)
	}
}

func TestUpdateDuplicateBindInfo(t *testing.T) {
	ctx := context.Background()
	store, dom := CreateStoreAndBootstrap(t)
	defer func() { require.NoError(t, store.Close()) }()
	defer dom.Close()
	se := CreateSessionAndSetID(t, store)
	MustExec(t, se, "alter table mysql.bind_info drop column if exists plan_digest")
	MustExec(t, se, "alter table mysql.bind_info drop column if exists sql_digest")

	MustExec(t, se, `insert into mysql.bind_info values('select * from t', 'select /*+ use_index(t, idx_a)*/ * from t', 'test', 'enabled', '2021-01-04 14:50:58.257', '2021-01-04 14:50:58.257', 'utf8', 'utf8_general_ci', 'manual')`)
	// The latest one.
	MustExec(t, se, `insert into mysql.bind_info values('select * from test . t', 'select /*+ use_index(t, idx_b)*/ * from test.t', 'test', 'enabled', '2021-01-04 14:50:58.257', '2021-01-09 14:50:58.257', 'utf8', 'utf8_general_ci', 'manual')`)

	MustExec(t, se, `insert into mysql.bind_info values('select * from t where a < ?', 'select * from t use index(idx) where a < 1', 'test', 'deleted', '2021-06-04 17:04:43.333', '2021-06-04 17:04:43.335', 'utf8', 'utf8_general_ci', 'manual')`)
	MustExec(t, se, `insert into mysql.bind_info values('select * from t where a < ?', 'select * from t ignore index(idx) where a < 1', 'test', 'enabled', '2021-06-04 17:04:43.335', '2021-06-04 17:04:43.335', 'utf8', 'utf8_general_ci', 'manual')`)
	MustExec(t, se, `insert into mysql.bind_info values('select * from test . t where a <= ?', 'select * from test.t use index(idx) where a <= 1', '', 'deleted', '2021-06-04 17:04:43.345', '2021-06-04 17:04:45.334', 'utf8', 'utf8_general_ci', 'manual')`)
	MustExec(t, se, `insert into mysql.bind_info values('select * from test . t where a <= ?', 'select * from test.t ignore index(idx) where a <= 1', '', 'enabled', '2021-06-04 17:04:45.334', '2021-06-04 17:04:45.334', 'utf8', 'utf8_general_ci', 'manual')`)

	upgradeToVer67(se, version66)

	r := MustExecToRecodeSet(t, se, `select original_sql, bind_sql, default_db, status, create_time from mysql.bind_info where source != 'builtin' order by create_time`)
	req := r.NewChunk(nil)
	require.NoError(t, r.Next(ctx, req))
	require.Equal(t, 3, req.NumRows())
	row := req.GetRow(0)
	require.Equal(t, "select * from `test` . `t`", row.GetString(0))
	require.Equal(t, "SELECT /*+ use_index(`t` `idx_b`)*/ * FROM `test`.`t`", row.GetString(1))
	require.Equal(t, "", row.GetString(2))
	require.Equal(t, bindinfo.Enabled, row.GetString(3))
	require.Equal(t, "2021-01-04 14:50:58.257", row.GetTime(4).String())
	row = req.GetRow(1)
	require.Equal(t, "select * from `test` . `t` where `a` < ?", row.GetString(0))
	require.Equal(t, "SELECT * FROM `test`.`t` IGNORE INDEX (`idx`) WHERE `a` < 1", row.GetString(1))
	require.Equal(t, "", row.GetString(2))
	require.Equal(t, bindinfo.Enabled, row.GetString(3))
	require.Equal(t, "2021-06-04 17:04:43.335", row.GetTime(4).String())
	row = req.GetRow(2)
	require.Equal(t, "select * from `test` . `t` where `a` <= ?", row.GetString(0))
	require.Equal(t, "SELECT * FROM `test`.`t` IGNORE INDEX (`idx`) WHERE `a` <= 1", row.GetString(1))
	require.Equal(t, "", row.GetString(2))
	require.Equal(t, bindinfo.Enabled, row.GetString(3))
	require.Equal(t, "2021-06-04 17:04:45.334", row.GetTime(4).String())

	require.NoError(t, r.Close())
	MustExec(t, se, "delete from mysql.bind_info where original_sql = 'select * from test . t'")
}

func TestUpgradeClusteredIndexDefaultValue(t *testing.T) {
	store, dom := CreateStoreAndBootstrap(t)
	defer func() { require.NoError(t, store.Close()) }()

	seV67 := CreateSessionAndSetID(t, store)
	txn, err := store.Begin()
	require.NoError(t, err)
	m := meta.NewMeta(txn)
	err = m.FinishBootstrap(int64(67))
	require.NoError(t, err)
	err = txn.Commit(context.Background())
	require.NoError(t, err)
	MustExec(t, seV67, "update mysql.tidb set variable_value='67' where variable_name='tidb_server_version'")
	MustExec(t, seV67, "UPDATE mysql.global_variables SET VARIABLE_VALUE = 'OFF' where VARIABLE_NAME = 'tidb_enable_clustered_index'")
	require.Equal(t, uint64(1), seV67.GetSessionVars().StmtCtx.AffectedRows())
	MustExec(t, seV67, "commit")
	unsetStoreBootstrapped(store.UUID())
	ver, err := getBootstrapVersion(seV67)
	require.NoError(t, err)
	require.Equal(t, int64(67), ver)
	dom.Close()

	domV68, err := BootstrapSession(store)
	require.NoError(t, err)
	seV68 := CreateSessionAndSetID(t, store)
	ver, err = getBootstrapVersion(seV68)
	require.NoError(t, err)
	require.Equal(t, currentBootstrapVersion, ver)

	r := MustExecToRecodeSet(t, seV68, `select @@global.tidb_enable_clustered_index, @@session.tidb_enable_clustered_index`)
	req := r.NewChunk(nil)
	require.NoError(t, r.Next(context.Background(), req))
	require.Equal(t, 1, req.NumRows())
	row := req.GetRow(0)
	require.Equal(t, "ON", row.GetString(0))
	require.Equal(t, "ON", row.GetString(1))
	domV68.Close()
}

func TestForIssue23387(t *testing.T) {
	// For issue https://github.com/pingcap/tidb/issues/23387
	saveCurrentBootstrapVersion := currentBootstrapVersion
	currentBootstrapVersion = version57

	// Bootstrap to an old version, create a user.
	store, err := mockstore.NewMockStore()
	require.NoError(t, err)
	defer func() { require.NoError(t, store.Close()) }()
	dom, err := BootstrapSession(store)
	require.NoError(t, err)

	se := CreateSessionAndSetID(t, store)
	se.Auth(&auth.UserIdentity{Username: "root", Hostname: `%`}, nil, []byte("012345678901234567890"), nil)
	MustExec(t, se, "create user quatest")
	dom.Close()
	// Upgrade to a newer version, check the user's privilege.
	currentBootstrapVersion = saveCurrentBootstrapVersion
	dom, err = BootstrapSession(store)
	require.NoError(t, err)
	defer dom.Close()

	se = CreateSessionAndSetID(t, store)
	se.Auth(&auth.UserIdentity{Username: "root", Hostname: `%`}, nil, []byte("012345678901234567890"), nil)
	rs, err := exec(se, "show grants for quatest")
	require.NoError(t, err)
	rows, err := ResultSetToStringSlice(context.Background(), se, rs)
	require.NoError(t, err)
	require.Len(t, rows, 1)
	require.Equal(t, "GRANT USAGE ON *.* TO 'quatest'@'%'", rows[0][0])
}

func TestReferencesPrivilegeOnColumn(t *testing.T) {
	store, dom := CreateStoreAndBootstrap(t)
	defer func() { require.NoError(t, store.Close()) }()
	defer dom.Close()
	se := CreateSessionAndSetID(t, store)

	defer func() {
		MustExec(t, se, "drop user if exists issue28531")
		MustExec(t, se, "drop table if exists t1")
	}()

	MustExec(t, se, "create user if not exists issue28531")
	MustExec(t, se, "use test")
	MustExec(t, se, "drop table if exists t1")
	MustExec(t, se, "create table t1 (a int)")
	MustExec(t, se, "GRANT select (a), update (a),insert(a), references(a) on t1 to issue28531")
}

func TestAnalyzeVersionUpgradeFrom300To500(t *testing.T) {
	ctx := context.Background()
	store, dom := CreateStoreAndBootstrap(t)
	defer func() { require.NoError(t, store.Close()) }()

	// Upgrade from 3.0.0 to 5.1+ or above.
	ver300 := 33
	seV3 := CreateSessionAndSetID(t, store)
	txn, err := store.Begin()
	require.NoError(t, err)
	m := meta.NewMeta(txn)
	err = m.FinishBootstrap(int64(ver300))
	require.NoError(t, err)
	err = txn.Commit(context.Background())
	require.NoError(t, err)
	MustExec(t, seV3, fmt.Sprintf("update mysql.tidb set variable_value=%d where variable_name='tidb_server_version'", ver300))
	MustExec(t, seV3, fmt.Sprintf("delete from mysql.GLOBAL_VARIABLES where variable_name='%s'", variable.TiDBAnalyzeVersion))
	MustExec(t, seV3, "commit")
	unsetStoreBootstrapped(store.UUID())
	ver, err := getBootstrapVersion(seV3)
	require.NoError(t, err)
	require.Equal(t, int64(ver300), ver)

	// We are now in 3.0.0, check tidb_analyze_version should not exist.
	res := MustExecToRecodeSet(t, seV3, fmt.Sprintf("select * from mysql.GLOBAL_VARIABLES where variable_name='%s'", variable.TiDBAnalyzeVersion))
	chk := res.NewChunk(nil)
	err = res.Next(ctx, chk)
	require.NoError(t, err)
	require.Equal(t, 0, chk.NumRows())
	dom.Close()
	domCurVer, err := BootstrapSession(store)
	require.NoError(t, err)
	defer domCurVer.Close()
	seCurVer := CreateSessionAndSetID(t, store)
	ver, err = getBootstrapVersion(seCurVer)
	require.NoError(t, err)
	require.Equal(t, currentBootstrapVersion, ver)

	// We are now in version no lower than 5.x, tidb_enable_index_merge should be 1.
	res = MustExecToRecodeSet(t, seCurVer, "select @@tidb_analyze_version")
	chk = res.NewChunk(nil)
	err = res.Next(ctx, chk)
	require.NoError(t, err)
	require.Equal(t, 1, chk.NumRows())
	row := chk.GetRow(0)
	require.Equal(t, 1, row.Len())
	require.Equal(t, "1", row.GetString(0))
}

func TestIndexMergeInNewCluster(t *testing.T) {
	store, err := mockstore.NewMockStore()
	require.NoError(t, err)
	// Indicates we are in a new cluster.
	require.Equal(t, int64(notBootstrapped), getStoreBootstrapVersion(store))
	dom, err := BootstrapSession(store)
	require.NoError(t, err)
	defer func() { require.NoError(t, store.Close()) }()
	defer dom.Close()
	se := CreateSessionAndSetID(t, store)

	// In a new created cluster(above 5.4+), tidb_enable_index_merge is 1 by default.
	MustExec(t, se, "use test;")
	r := MustExecToRecodeSet(t, se, "select @@tidb_enable_index_merge;")
	require.NotNil(t, r)

	ctx := context.Background()
	chk := r.NewChunk(nil)
	err = r.Next(ctx, chk)
	require.NoError(t, err)
	require.Equal(t, 1, chk.NumRows())
	row := chk.GetRow(0)
	require.Equal(t, 1, row.Len())
	require.Equal(t, int64(1), row.GetInt64(0))
}

func TestIndexMergeUpgradeFrom300To540(t *testing.T) {
	ctx := context.Background()
	store, dom := CreateStoreAndBootstrap(t)
	defer func() { require.NoError(t, store.Close()) }()

	// Upgrade from 3.0.0 to 5.4+.
	ver300 := 33
	seV3 := CreateSessionAndSetID(t, store)
	txn, err := store.Begin()
	require.NoError(t, err)
	m := meta.NewMeta(txn)
	err = m.FinishBootstrap(int64(ver300))
	require.NoError(t, err)
	err = txn.Commit(context.Background())
	require.NoError(t, err)
	MustExec(t, seV3, fmt.Sprintf("update mysql.tidb set variable_value=%d where variable_name='tidb_server_version'", ver300))
	MustExec(t, seV3, fmt.Sprintf("delete from mysql.GLOBAL_VARIABLES where variable_name='%s'", variable.TiDBEnableIndexMerge))
	MustExec(t, seV3, "commit")
	unsetStoreBootstrapped(store.UUID())
	ver, err := getBootstrapVersion(seV3)
	require.NoError(t, err)
	require.Equal(t, int64(ver300), ver)

	// We are now in 3.0.0, check tidb_enable_index_merge shoudle not exist.
	res := MustExecToRecodeSet(t, seV3, fmt.Sprintf("select * from mysql.GLOBAL_VARIABLES where variable_name='%s'", variable.TiDBEnableIndexMerge))
	chk := res.NewChunk(nil)
	err = res.Next(ctx, chk)
	require.NoError(t, err)
	require.Equal(t, 0, chk.NumRows())
	dom.Close()
	domCurVer, err := BootstrapSession(store)
	require.NoError(t, err)
	defer domCurVer.Close()
	seCurVer := CreateSessionAndSetID(t, store)
	ver, err = getBootstrapVersion(seCurVer)
	require.NoError(t, err)
	require.Equal(t, currentBootstrapVersion, ver)

	// We are now in 5.x, tidb_enable_index_merge should be off.
	res = MustExecToRecodeSet(t, seCurVer, "select @@tidb_enable_index_merge")
	chk = res.NewChunk(nil)
	err = res.Next(ctx, chk)
	require.NoError(t, err)
	require.Equal(t, 1, chk.NumRows())
	row := chk.GetRow(0)
	require.Equal(t, 1, row.Len())
	require.Equal(t, int64(0), row.GetInt64(0))
}

func TestIndexMergeUpgradeFrom400To540(t *testing.T) {
	for i := 0; i < 2; i++ {
		func() {
			ctx := context.Background()
			store, dom := CreateStoreAndBootstrap(t)
			defer func() { require.NoError(t, store.Close()) }()

			// upgrade from 4.0.0 to 5.4+.
			ver400 := 46
			seV4 := CreateSessionAndSetID(t, store)
			txn, err := store.Begin()
			require.NoError(t, err)
			m := meta.NewMeta(txn)
			err = m.FinishBootstrap(int64(ver400))
			require.NoError(t, err)
			err = txn.Commit(context.Background())
			require.NoError(t, err)
			MustExec(t, seV4, fmt.Sprintf("update mysql.tidb set variable_value=%d where variable_name='tidb_server_version'", ver400))
			MustExec(t, seV4, fmt.Sprintf("update mysql.GLOBAL_VARIABLES set variable_value='%s' where variable_name='%s'", variable.Off, variable.TiDBEnableIndexMerge))
			MustExec(t, seV4, "commit")
			unsetStoreBootstrapped(store.UUID())
			ver, err := getBootstrapVersion(seV4)
			require.NoError(t, err)
			require.Equal(t, int64(ver400), ver)

			// We are now in 4.0.0, tidb_enable_index_merge is off.
			res := MustExecToRecodeSet(t, seV4, fmt.Sprintf("select * from mysql.GLOBAL_VARIABLES where variable_name='%s'", variable.TiDBEnableIndexMerge))
			chk := res.NewChunk(nil)
			err = res.Next(ctx, chk)
			require.NoError(t, err)
			require.Equal(t, 1, chk.NumRows())
			row := chk.GetRow(0)
			require.Equal(t, 2, row.Len())
			require.Equal(t, variable.Off, row.GetString(1))

			if i == 0 {
				// For the first time, We set tidb_enable_index_merge as on.
				// And after upgrade to 5.x, tidb_enable_index_merge should remains to be on.
				// For the second it should be off.
				MustExec(t, seV4, "set global tidb_enable_index_merge = on")
			}
			dom.Close()
			// Upgrade to 5.x.
			domCurVer, err := BootstrapSession(store)
			require.NoError(t, err)
			defer domCurVer.Close()
			seCurVer := CreateSessionAndSetID(t, store)
			ver, err = getBootstrapVersion(seCurVer)
			require.NoError(t, err)
			require.Equal(t, currentBootstrapVersion, ver)

			// We are now in 5.x, tidb_enable_index_merge should be on because we enable it in 4.0.0.
			res = MustExecToRecodeSet(t, seCurVer, "select @@tidb_enable_index_merge")
			chk = res.NewChunk(nil)
			err = res.Next(ctx, chk)
			require.NoError(t, err)
			require.Equal(t, 1, chk.NumRows())
			row = chk.GetRow(0)
			require.Equal(t, 1, row.Len())
			if i == 0 {
				require.Equal(t, int64(1), row.GetInt64(0))
			} else {
				require.Equal(t, int64(0), row.GetInt64(0))
			}
		}()
	}
}

func TestUpgradeToVer85(t *testing.T) {
	ctx := context.Background()
	store, dom := CreateStoreAndBootstrap(t)
	defer func() { require.NoError(t, store.Close()) }()
	defer dom.Close()
	se := CreateSessionAndSetID(t, store)
	MustExec(t, se, "alter table mysql.bind_info drop column if exists plan_digest")
	MustExec(t, se, "alter table mysql.bind_info drop column if exists sql_digest")

	MustExec(t, se, `insert into mysql.bind_info values('select * from t', 'select /*+ use_index(t, idx_a)*/ * from t', 'test', 'using', '2021-01-04 14:50:58.257', '2021-01-04 14:50:58.257', 'utf8', 'utf8_general_ci', 'manual')`)
	MustExec(t, se, `insert into mysql.bind_info values('select * from t1', 'select /*+ use_index(t1, idx_a)*/ * from t1', 'test', 'enabled', '2021-01-05 14:50:58.257', '2021-01-05 14:50:58.257', 'utf8', 'utf8_general_ci', 'manual')`)
	MustExec(t, se, `insert into mysql.bind_info values('select * from t2', 'select /*+ use_index(t2, idx_a)*/ * from t2', 'test', 'disabled', '2021-01-06 14:50:58.257', '2021-01-06 14:50:58.257', 'utf8', 'utf8_general_ci', 'manual')`)
	MustExec(t, se, `insert into mysql.bind_info values('select * from t3', 'select /*+ use_index(t3, idx_a)*/ * from t3', 'test', 'deleted', '2021-01-07 14:50:58.257', '2021-01-07 14:50:58.257', 'utf8', 'utf8_general_ci', 'manual')`)
	MustExec(t, se, `insert into mysql.bind_info values('select * from t4', 'select /*+ use_index(t4, idx_a)*/ * from t4', 'test', 'invalid', '2021-01-08 14:50:58.257', '2021-01-08 14:50:58.257', 'utf8', 'utf8_general_ci', 'manual')`)
	upgradeToVer85(se, version84)

	r := MustExecToRecodeSet(t, se, `select count(*) from mysql.bind_info where status = 'enabled'`)
	req := r.NewChunk(nil)
	require.NoError(t, r.Next(ctx, req))
	require.Equal(t, 1, req.NumRows())
	row := req.GetRow(0)
	require.Equal(t, int64(2), row.GetInt64(0))

	require.NoError(t, r.Close())
	MustExec(t, se, "delete from mysql.bind_info where default_db = 'test'")
}

<<<<<<< HEAD
func TestEmptyInitSQLFile(t *testing.T) {
	// A non-existent sql file would stop the bootstrap of the tidb cluster
	store, err := mockstore.NewMockStore()
	require.NoError(t, err)
	config.GetGlobalConfig().InitializeSQLFile = "non-existent.sql"
	defer func() {
		require.NoError(t, store.Close())
		config.GetGlobalConfig().InitializeSQLFile = ""
	}()

	dom, err := BootstrapSession(store)
	require.Nil(t, dom)
	require.Error(t, err)
}

func TestInitSystemVariable(t *testing.T) {
	// We create an initialize-sql-file and then bootstrap the server with it.
	// The observed behavior should be that tidb_enable_noop_variables is now
	// disabled, and the feature works as expected.
	initializeSQLFile, err := os.CreateTemp("", "init.sql")
	require.NoError(t, err)
	defer func() {
		path := initializeSQLFile.Name()
		err = initializeSQLFile.Close()
		require.NoError(t, err)
		err = os.Remove(path)
		require.NoError(t, err)
	}()
	// Implicitly test multi-line init files
	_, err = initializeSQLFile.WriteString(
		"CREATE DATABASE initsqlfiletest;\n" +
			"SET GLOBAL tidb_enable_noop_variables = OFF;\n")
	require.NoError(t, err)

	// Create a mock store
	// Set the config parameter for initialize sql file
	store, err := mockstore.NewMockStore()
	require.NoError(t, err)
	config.GetGlobalConfig().InitializeSQLFile = initializeSQLFile.Name()
	defer func() {
		require.NoError(t, store.Close())
		config.GetGlobalConfig().InitializeSQLFile = ""
	}()

	// Bootstrap with the InitializeSQLFile config option
	dom, err := BootstrapSession(store)
	require.NoError(t, err)
	defer dom.Close()
	se := CreateSessionAndSetID(t, store)
	ctx := context.Background()
	r, err := exec(se, `SHOW VARIABLES LIKE 'query_cache_type'`)
	require.NoError(t, err)
	req := r.NewChunk(nil)
	err = r.Next(ctx, req)
	require.NoError(t, err)
	require.Equal(t, 0, req.NumRows()) // not shown in noopvariables mode
	require.NoError(t, r.Close())

	r, err = exec(se, `SHOW VARIABLES LIKE 'tidb_enable_noop_variables'`)
	require.NoError(t, err)
	req = r.NewChunk(nil)
	err = r.Next(ctx, req)
	require.NoError(t, err)
	require.Equal(t, 1, req.NumRows())
	row := req.GetRow(0)
	require.Equal(t, []byte("OFF"), row.GetBytes(1))
	require.NoError(t, r.Close())
}

func TestInitUsers(t *testing.T) {
	// Two sql files are set to 'initialize-sql-file' one after another,
	// and only the first one is executed.
	var err error
	sqlFiles := make([]*os.File, 2)
	for i, name := range []string{"1.sql", "2.sql"} {
		sqlFiles[i], err = os.CreateTemp("", name)
		require.NoError(t, err)
	}
	defer func() {
		for _, sqlFile := range sqlFiles {
			path := sqlFile.Name()
			err = sqlFile.Close()
			require.NoError(t, err)
			err = os.Remove(path)
			require.NoError(t, err)
		}
	}()
	_, err = sqlFiles[0].WriteString(`
CREATE USER cloud_admin;
GRANT BACKUP_ADMIN, RESTORE_ADMIN ON *.* TO 'cloud_admin'@'%';
GRANT DASHBOARD_CLIENT on *.* TO 'cloud_admin'@'%';
GRANT SYSTEM_VARIABLES_ADMIN ON *.* TO 'cloud_admin'@'%';
GRANT CONNECTION_ADMIN ON *.* TO 'cloud_admin'@'%';
GRANT RESTRICTED_VARIABLES_ADMIN ON *.* TO 'cloud_admin'@'%';
GRANT RESTRICTED_STATUS_ADMIN ON *.* TO 'cloud_admin'@'%';
GRANT RESTRICTED_CONNECTION_ADMIN ON *.* TO 'cloud_admin'@'%';
GRANT RESTRICTED_USER_ADMIN ON *.* TO 'cloud_admin'@'%';
GRANT RESTRICTED_TABLES_ADMIN ON *.* TO 'cloud_admin'@'%';
GRANT RESTRICTED_REPLICA_WRITER_ADMIN ON *.* TO 'cloud_admin'@'%';
GRANT CREATE USER ON *.* TO 'cloud_admin'@'%';
GRANT RELOAD ON *.* TO 'cloud_admin'@'%';
GRANT PROCESS ON *.* TO 'cloud_admin'@'%';
GRANT SELECT, INSERT, UPDATE, DELETE ON mysql.* TO 'cloud_admin'@'%';
GRANT SELECT ON information_schema.* TO 'cloud_admin'@'%';
GRANT SELECT ON performance_schema.* TO 'cloud_admin'@'%';
GRANT SHOW DATABASES on *.* TO 'cloud_admin'@'%';
GRANT REFERENCES ON *.* TO 'cloud_admin'@'%';
GRANT SELECT ON *.* TO 'cloud_admin'@'%';
GRANT INDEX ON *.* TO 'cloud_admin'@'%';
GRANT INSERT ON *.* TO 'cloud_admin'@'%';
GRANT UPDATE ON *.* TO 'cloud_admin'@'%';
GRANT DELETE ON *.* TO 'cloud_admin'@'%';
GRANT CREATE ON *.* TO 'cloud_admin'@'%';
GRANT DROP ON *.* TO 'cloud_admin'@'%';
GRANT ALTER ON *.* TO 'cloud_admin'@'%';
GRANT CREATE VIEW ON *.* TO 'cloud_admin'@'%';
GRANT SHUTDOWN, CONFIG ON *.* TO 'cloud_admin'@'%';
REVOKE SHUTDOWN, CONFIG ON *.* FROM root;

DROP USER root;
`)
	require.NoError(t, err)
	_, err = sqlFiles[1].WriteString("drop user cloud_admin;")
	require.NoError(t, err)

	store, err := mockstore.NewMockStore()
	require.NoError(t, err)
	config.GetGlobalConfig().InitializeSQLFile = sqlFiles[0].Name()
	defer func() {
		require.NoError(t, store.Close())
		config.GetGlobalConfig().InitializeSQLFile = ""
	}()

	// Bootstrap with the first sql file
	dom, err := BootstrapSession(store)
	require.NoError(t, err)
	se := CreateSessionAndSetID(t, store)
	ctx := context.Background()
	// 'cloud_admin' has been created successfully
	r, err := exec(se, `select user from mysql.user where user = 'cloud_admin'`)
	require.NoError(t, err)
	req := r.NewChunk(nil)
	err = r.Next(ctx, req)
	require.NoError(t, err)
	require.Equal(t, 1, req.NumRows())
	row := req.GetRow(0)
	require.Equal(t, "cloud_admin", row.GetString(0))
	require.NoError(t, r.Close())
	// 'root' has been deleted successfully
	r, err = exec(se, `select user from mysql.user where user = 'root'`)
	require.NoError(t, err)
	req = r.NewChunk(nil)
	err = r.Next(ctx, req)
	require.NoError(t, err)
	require.Equal(t, 0, req.NumRows())
	require.NoError(t, r.Close())
	dom.Close()

	runBootstrapSQLFile = false

	// Bootstrap with the second sql file, which would not been executed.
	config.GetGlobalConfig().InitializeSQLFile = sqlFiles[1].Name()
	dom, err = BootstrapSession(store)
	require.NoError(t, err)
	se = CreateSessionAndSetID(t, store)
	r, err = exec(se, `select user from mysql.user where user = 'cloud_admin'`)
	require.NoError(t, err)
	req = r.NewChunk(nil)
	err = r.Next(ctx, req)
	require.NoError(t, err)
	require.Equal(t, 1, req.NumRows())
	row = req.GetRow(0)
	require.Equal(t, "cloud_admin", row.GetString(0))
	require.NoError(t, r.Close())
	dom.Close()
}

func TestErrorHappenWhileInit(t *testing.T) {
	// 1. parser error in sql file (1.sql) makes the bootstrap panic
	// 2. other errors in sql file (2.sql) will be ignored
	var err error
	sqlFiles := make([]*os.File, 2)
	for i, name := range []string{"1.sql", "2.sql"} {
		sqlFiles[i], err = os.CreateTemp("", name)
		require.NoError(t, err)
	}
	defer func() {
		for _, sqlFile := range sqlFiles {
			path := sqlFile.Name()
			err = sqlFile.Close()
			require.NoError(t, err)
			err = os.Remove(path)
			require.NoError(t, err)
		}
	}()
	_, err = sqlFiles[0].WriteString("create table test.t (c in);")
	require.NoError(t, err)
	_, err = sqlFiles[1].WriteString(`
create table test.t (c int);
insert into test.t values ("abc"); -- invalid statement
`)
	require.NoError(t, err)

	store, err := mockstore.NewMockStore()
	require.NoError(t, err)
	config.GetGlobalConfig().InitializeSQLFile = sqlFiles[0].Name()
	defer func() {
		config.GetGlobalConfig().InitializeSQLFile = ""
	}()

	// Bootstrap with the first sql file
	dom, err := BootstrapSession(store)
	require.Nil(t, dom)
	require.Error(t, err)
	require.NoError(t, store.Close())

	runBootstrapSQLFile = false

	// Bootstrap with the second sql file, which would not been executed.
	store, err = mockstore.NewMockStore()
	require.NoError(t, err)
	defer func() {
		require.NoError(t, store.Close())
	}()
	config.GetGlobalConfig().InitializeSQLFile = sqlFiles[1].Name()
	dom, err = BootstrapSession(store)
	require.NoError(t, err)
	se := CreateSessionAndSetID(t, store)
	ctx := context.Background()
	_, err = exec(se, `use test;`)
	require.NoError(t, err)
	// Table t has been created.
	r, err := exec(se, `show tables;`)
	require.NoError(t, err)
	req := r.NewChunk(nil)
	err = r.Next(ctx, req)
	require.NoError(t, err)
	require.Equal(t, 1, req.NumRows())
	row := req.GetRow(0)
	require.Equal(t, "t", row.GetString(0))
	require.NoError(t, r.Close())
	// But data is failed to inserted since the error
	r, err = exec(se, `select * from test.t`)
	require.NoError(t, err)
	req = r.NewChunk(nil)
	err = r.Next(ctx, req)
	require.NoError(t, err)
	require.Equal(t, 0, req.NumRows())
	require.NoError(t, r.Close())
	dom.Close()
}

=======
>>>>>>> e30984f2
func TestTiDBEnablePagingVariable(t *testing.T) {
	store, dom := CreateStoreAndBootstrap(t)
	se := CreateSessionAndSetID(t, store)
	defer func() { require.NoError(t, store.Close()) }()
	defer dom.Close()

	for _, sql := range []string{
		"select @@global.tidb_enable_paging",
		"select @@session.tidb_enable_paging",
	} {
		r := MustExecToRecodeSet(t, se, sql)
		require.NotNil(t, r)

		req := r.NewChunk(nil)
		err := r.Next(context.Background(), req)
		require.NoError(t, err)
		require.NotEqual(t, 0, req.NumRows())

		rows := statistics.RowToDatums(req.GetRow(0), r.Fields())
		if variable.DefTiDBEnablePaging {
			match(t, rows, "1")
		} else {
			match(t, rows, "0")
		}
		r.Close()
	}
}

func TestTiDBOptRangeMaxSizeWhenUpgrading(t *testing.T) {
	ctx := context.Background()
	store, dom := CreateStoreAndBootstrap(t)
	defer func() { require.NoError(t, store.Close()) }()

	// Upgrade from v6.3.0 to v6.4.0+.
	ver94 := 94
	seV630 := CreateSessionAndSetID(t, store)
	txn, err := store.Begin()
	require.NoError(t, err)
	m := meta.NewMeta(txn)
	err = m.FinishBootstrap(int64(ver94))
	require.NoError(t, err)
	err = txn.Commit(context.Background())
	require.NoError(t, err)
	MustExec(t, seV630, fmt.Sprintf("update mysql.tidb set variable_value=%d where variable_name='tidb_server_version'", ver94))
	MustExec(t, seV630, fmt.Sprintf("delete from mysql.GLOBAL_VARIABLES where variable_name='%s'", variable.TiDBOptRangeMaxSize))
	MustExec(t, seV630, "commit")
	unsetStoreBootstrapped(store.UUID())
	ver, err := getBootstrapVersion(seV630)
	require.NoError(t, err)
	require.Equal(t, int64(ver94), ver)

	// We are now in 6.3.0, check tidb_opt_range_max_size should not exist.
	res := MustExecToRecodeSet(t, seV630, fmt.Sprintf("select * from mysql.GLOBAL_VARIABLES where variable_name='%s'", variable.TiDBOptRangeMaxSize))
	chk := res.NewChunk(nil)
	err = res.Next(ctx, chk)
	require.NoError(t, err)
	require.Equal(t, 0, chk.NumRows())
	dom.Close()
	domCurVer, err := BootstrapSession(store)
	require.NoError(t, err)
	defer domCurVer.Close()
	seCurVer := CreateSessionAndSetID(t, store)
	ver, err = getBootstrapVersion(seCurVer)
	require.NoError(t, err)
	require.Equal(t, currentBootstrapVersion, ver)

	// We are now in version no lower than v6.4.0, tidb_opt_range_max_size should be 0.
	res = MustExecToRecodeSet(t, seCurVer, "select @@session.tidb_opt_range_max_size")
	chk = res.NewChunk(nil)
	err = res.Next(ctx, chk)
	require.NoError(t, err)
	require.Equal(t, 1, chk.NumRows())
	row := chk.GetRow(0)
	require.Equal(t, 1, row.Len())
	require.Equal(t, "0", row.GetString(0))

	res = MustExecToRecodeSet(t, seCurVer, "select @@global.tidb_opt_range_max_size")
	chk = res.NewChunk(nil)
	err = res.Next(ctx, chk)
	require.NoError(t, err)
	require.Equal(t, 1, chk.NumRows())
	row = chk.GetRow(0)
	require.Equal(t, 1, row.Len())
	require.Equal(t, "0", row.GetString(0))
}

func TestTiDBOptAdvancedJoinHintWhenUpgrading(t *testing.T) {
	ctx := context.Background()
	store, dom := CreateStoreAndBootstrap(t)
	defer func() { require.NoError(t, store.Close()) }()

	// Upgrade from v6.6.0 to v7.0.0+.
	ver134 := 134
	seV660 := CreateSessionAndSetID(t, store)
	txn, err := store.Begin()
	require.NoError(t, err)
	m := meta.NewMeta(txn)
	err = m.FinishBootstrap(int64(ver134))
	require.NoError(t, err)
	err = txn.Commit(context.Background())
	require.NoError(t, err)
	MustExec(t, seV660, fmt.Sprintf("update mysql.tidb set variable_value=%d where variable_name='tidb_server_version'", ver134))
	MustExec(t, seV660, fmt.Sprintf("delete from mysql.GLOBAL_VARIABLES where variable_name='%s'", variable.TiDBOptAdvancedJoinHint))
	MustExec(t, seV660, "commit")
	unsetStoreBootstrapped(store.UUID())
	ver, err := getBootstrapVersion(seV660)
	require.NoError(t, err)
	require.Equal(t, int64(ver134), ver)

	// We are now in 6.6.0, check tidb_opt_advanced_join_hint should not exist.
	res := MustExecToRecodeSet(t, seV660, fmt.Sprintf("select * from mysql.GLOBAL_VARIABLES where variable_name='%s'", variable.TiDBOptAdvancedJoinHint))
	chk := res.NewChunk(nil)
	err = res.Next(ctx, chk)
	require.NoError(t, err)
	require.Equal(t, 0, chk.NumRows())
	dom.Close()
	domCurVer, err := BootstrapSession(store)
	require.NoError(t, err)
	defer domCurVer.Close()
	seCurVer := CreateSessionAndSetID(t, store)
	ver, err = getBootstrapVersion(seCurVer)
	require.NoError(t, err)
	require.Equal(t, currentBootstrapVersion, ver)

	// We are now in version no lower than v7.0.0, tidb_opt_advanced_join_hint should be false.
	res = MustExecToRecodeSet(t, seCurVer, "select @@session.tidb_opt_advanced_join_hint;")
	chk = res.NewChunk(nil)
	err = res.Next(ctx, chk)
	require.NoError(t, err)
	require.Equal(t, 1, chk.NumRows())
	row := chk.GetRow(0)
	require.Equal(t, 1, row.Len())
	require.Equal(t, int64(0), row.GetInt64(0))

	res = MustExecToRecodeSet(t, seCurVer, "select @@global.tidb_opt_advanced_join_hint;")
	chk = res.NewChunk(nil)
	err = res.Next(ctx, chk)
	require.NoError(t, err)
	require.Equal(t, 1, chk.NumRows())
	row = chk.GetRow(0)
	require.Equal(t, 1, row.Len())
	require.Equal(t, int64(0), row.GetInt64(0))
}

func TestTiDBOptAdvancedJoinHintInNewCluster(t *testing.T) {
	store, err := mockstore.NewMockStore()
	require.NoError(t, err)
	// Indicates we are in a new cluster.
	require.Equal(t, int64(notBootstrapped), getStoreBootstrapVersion(store))
	dom, err := BootstrapSession(store)
	require.NoError(t, err)
	defer func() { require.NoError(t, store.Close()) }()
	defer dom.Close()
	se := CreateSessionAndSetID(t, store)

	// In a new created cluster(above 7.0+), tidb_opt_advanced_join_hint is true by default.
	MustExec(t, se, "use test;")
	r := MustExecToRecodeSet(t, se, "select @@tidb_opt_advanced_join_hint;")
	require.NotNil(t, r)

	ctx := context.Background()
	chk := r.NewChunk(nil)
	err = r.Next(ctx, chk)
	require.NoError(t, err)
	require.Equal(t, 1, chk.NumRows())
	row := chk.GetRow(0)
	require.Equal(t, 1, row.Len())
	require.Equal(t, int64(1), row.GetInt64(0))
}

func TestTiDBCostModelInNewCluster(t *testing.T) {
	store, err := mockstore.NewMockStore()
	require.NoError(t, err)
	// Indicates we are in a new cluster.
	require.Equal(t, int64(notBootstrapped), getStoreBootstrapVersion(store))
	dom, err := BootstrapSession(store)
	require.NoError(t, err)
	defer func() { require.NoError(t, store.Close()) }()
	defer dom.Close()
	se := CreateSessionAndSetID(t, store)

	// In a new created cluster(above 6.5+), tidb_cost_model_version is 2 by default.
	MustExec(t, se, "use test;")
	r := MustExecToRecodeSet(t, se, "select @@tidb_cost_model_version;")
	require.NotNil(t, r)

	ctx := context.Background()
	chk := r.NewChunk(nil)
	err = r.Next(ctx, chk)
	require.NoError(t, err)
	require.Equal(t, 1, chk.NumRows())
	row := chk.GetRow(0)
	require.Equal(t, 1, row.Len())
	require.Equal(t, "2", row.GetString(0))
}

func TestTiDBCostModelUpgradeFrom300To650(t *testing.T) {
	ctx := context.Background()
	store, _ := CreateStoreAndBootstrap(t)
	defer func() { require.NoError(t, store.Close()) }()

	// Upgrade from 3.0.0 to 6.5+.
	ver300 := 33
	seV3 := CreateSessionAndSetID(t, store)
	txn, err := store.Begin()
	require.NoError(t, err)
	m := meta.NewMeta(txn)
	err = m.FinishBootstrap(int64(ver300))
	require.NoError(t, err)
	err = txn.Commit(context.Background())
	require.NoError(t, err)
	MustExec(t, seV3, fmt.Sprintf("update mysql.tidb set variable_value=%d where variable_name='tidb_server_version'", ver300))
	MustExec(t, seV3, fmt.Sprintf("delete from mysql.GLOBAL_VARIABLES where variable_name='%s'", variable.TiDBCostModelVersion))
	MustExec(t, seV3, "commit")
	unsetStoreBootstrapped(store.UUID())
	ver, err := getBootstrapVersion(seV3)
	require.NoError(t, err)
	require.Equal(t, int64(ver300), ver)

	// We are now in 3.0.0, check TiDBCostModelVersion should not exist.
	res := MustExecToRecodeSet(t, seV3, fmt.Sprintf("select * from mysql.GLOBAL_VARIABLES where variable_name='%s'", variable.TiDBCostModelVersion))
	chk := res.NewChunk(nil)
	err = res.Next(ctx, chk)
	require.NoError(t, err)
	require.Equal(t, 0, chk.NumRows())

	domCurVer, err := BootstrapSession(store)
	require.NoError(t, err)
	defer domCurVer.Close()
	seCurVer := CreateSessionAndSetID(t, store)
	ver, err = getBootstrapVersion(seCurVer)
	require.NoError(t, err)
	require.Equal(t, currentBootstrapVersion, ver)

	// We are now in 6.5+, TiDBCostModelVersion should be 1.
	res = MustExecToRecodeSet(t, seCurVer, "select @@tidb_cost_model_version")
	chk = res.NewChunk(nil)
	err = res.Next(ctx, chk)
	require.NoError(t, err)
	require.Equal(t, 1, chk.NumRows())
	row := chk.GetRow(0)
	require.Equal(t, 1, row.Len())
	require.Equal(t, "1", row.GetString(0))
}

func TestTiDBCostModelUpgradeFrom610To650(t *testing.T) {
	for i := 0; i < 2; i++ {
		func() {
			ctx := context.Background()
			store, dom := CreateStoreAndBootstrap(t)
			defer func() { require.NoError(t, store.Close()) }()

			// upgrade from 6.1 to 6.5+.
			ver61 := 91
			seV61 := CreateSessionAndSetID(t, store)
			txn, err := store.Begin()
			require.NoError(t, err)
			m := meta.NewMeta(txn)
			err = m.FinishBootstrap(int64(ver61))
			require.NoError(t, err)
			err = txn.Commit(context.Background())
			require.NoError(t, err)
			MustExec(t, seV61, fmt.Sprintf("update mysql.tidb set variable_value=%d where variable_name='tidb_server_version'", ver61))
			MustExec(t, seV61, fmt.Sprintf("update mysql.GLOBAL_VARIABLES set variable_value='%s' where variable_name='%s'", "1", variable.TiDBCostModelVersion))
			MustExec(t, seV61, "commit")
			unsetStoreBootstrapped(store.UUID())
			ver, err := getBootstrapVersion(seV61)
			require.NoError(t, err)
			require.Equal(t, int64(ver61), ver)

			// We are now in 6.1, tidb_cost_model_version is 1.
			res := MustExecToRecodeSet(t, seV61, fmt.Sprintf("select * from mysql.GLOBAL_VARIABLES where variable_name='%s'", variable.TiDBCostModelVersion))
			chk := res.NewChunk(nil)
			err = res.Next(ctx, chk)
			require.NoError(t, err)
			require.Equal(t, 1, chk.NumRows())
			row := chk.GetRow(0)
			require.Equal(t, 2, row.Len())
			require.Equal(t, "1", row.GetString(1))
			res.Close()

			if i == 0 {
				// For the first time, We set tidb_cost_model_version to 2.
				// And after upgrade to 6.5, tidb_cost_model_version should be 2.
				// For the second it should be 1.
				MustExec(t, seV61, "set global tidb_cost_model_version = 2")
			}
			dom.Close()
			// Upgrade to 6.5.
			domCurVer, err := BootstrapSession(store)
			require.NoError(t, err)
			defer domCurVer.Close()
			seCurVer := CreateSessionAndSetID(t, store)
			ver, err = getBootstrapVersion(seCurVer)
			require.NoError(t, err)
			require.Equal(t, currentBootstrapVersion, ver)

			// We are now in 6.5.
			res = MustExecToRecodeSet(t, seCurVer, "select @@tidb_cost_model_version")
			chk = res.NewChunk(nil)
			err = res.Next(ctx, chk)
			require.NoError(t, err)
			require.Equal(t, 1, chk.NumRows())
			row = chk.GetRow(0)
			require.Equal(t, 1, row.Len())
			if i == 0 {
				require.Equal(t, "2", row.GetString(0))
			} else {
				require.Equal(t, "1", row.GetString(0))
			}
			res.Close()
		}()
	}
}

func TestTiDBGCAwareUpgradeFrom630To650(t *testing.T) {
	ctx := context.Background()
	store, _ := CreateStoreAndBootstrap(t)
	defer func() { require.NoError(t, store.Close()) }()

	// upgrade from 6.3 to 6.5+.
	ver63 := version93
	seV63 := CreateSessionAndSetID(t, store)
	txn, err := store.Begin()
	require.NoError(t, err)
	m := meta.NewMeta(txn)
	err = m.FinishBootstrap(int64(ver63))
	require.NoError(t, err)
	err = txn.Commit(context.Background())
	require.NoError(t, err)
	MustExec(t, seV63, fmt.Sprintf("update mysql.tidb set variable_value=%d where variable_name='tidb_server_version'", ver63))
	MustExec(t, seV63, fmt.Sprintf("update mysql.GLOBAL_VARIABLES set variable_value='%s' where variable_name='%s'", "1", variable.TiDBEnableGCAwareMemoryTrack))
	MustExec(t, seV63, "commit")
	unsetStoreBootstrapped(store.UUID())
	ver, err := getBootstrapVersion(seV63)
	require.NoError(t, err)
	require.Equal(t, int64(ver63), ver)

	// We are now in 6.3, tidb_enable_gc_aware_memory_track is ON.
	res := MustExecToRecodeSet(t, seV63, fmt.Sprintf("select * from mysql.GLOBAL_VARIABLES where variable_name='%s'", variable.TiDBEnableGCAwareMemoryTrack))
	chk := res.NewChunk(nil)
	err = res.Next(ctx, chk)
	require.NoError(t, err)
	require.Equal(t, 1, chk.NumRows())
	row := chk.GetRow(0)
	require.Equal(t, 2, row.Len())
	require.Equal(t, "1", row.GetString(1))

	// Upgrade to 6.5.
	domCurVer, err := BootstrapSession(store)
	require.NoError(t, err)
	defer domCurVer.Close()
	seCurVer := CreateSessionAndSetID(t, store)
	ver, err = getBootstrapVersion(seCurVer)
	require.NoError(t, err)
	require.Equal(t, currentBootstrapVersion, ver)

	// We are now in 6.5.
	res = MustExecToRecodeSet(t, seCurVer, fmt.Sprintf("select * from mysql.GLOBAL_VARIABLES where variable_name='%s'", variable.TiDBEnableGCAwareMemoryTrack))
	chk = res.NewChunk(nil)
	err = res.Next(ctx, chk)
	require.NoError(t, err)
	require.Equal(t, 1, chk.NumRows())
	row = chk.GetRow(0)
	require.Equal(t, 2, row.Len())
	require.Equal(t, "0", row.GetString(1))
}

func TestTiDBServerMemoryLimitUpgradeTo651_1(t *testing.T) {
	ctx := context.Background()
	store, _ := CreateStoreAndBootstrap(t)
	defer func() { require.NoError(t, store.Close()) }()

	// upgrade from 6.5.0 to 6.5.1+.
	ver132 := version132
	seV132 := CreateSessionAndSetID(t, store)
	txn, err := store.Begin()
	require.NoError(t, err)
	m := meta.NewMeta(txn)
	err = m.FinishBootstrap(int64(ver132))
	require.NoError(t, err)
	err = txn.Commit(context.Background())
	require.NoError(t, err)
	MustExec(t, seV132, fmt.Sprintf("update mysql.tidb set variable_value=%d where variable_name='tidb_server_version'", ver132))
	MustExec(t, seV132, fmt.Sprintf("update mysql.GLOBAL_VARIABLES set variable_value='%s' where variable_name='%s'", "0", variable.TiDBServerMemoryLimit))
	MustExec(t, seV132, "commit")
	unsetStoreBootstrapped(store.UUID())
	ver, err := getBootstrapVersion(seV132)
	require.NoError(t, err)
	require.Equal(t, int64(ver132), ver)

	// We are now in 6.5.0, tidb_server_memory_limit is 0.
	res := MustExecToRecodeSet(t, seV132, fmt.Sprintf("select * from mysql.GLOBAL_VARIABLES where variable_name='%s'", variable.TiDBServerMemoryLimit))
	chk := res.NewChunk(nil)
	err = res.Next(ctx, chk)
	require.NoError(t, err)
	require.Equal(t, 1, chk.NumRows())
	row := chk.GetRow(0)
	require.Equal(t, 2, row.Len())
	require.Equal(t, "0", row.GetString(1))

	// Upgrade to 6.5.1+.
	domCurVer, err := BootstrapSession(store)
	require.NoError(t, err)
	defer domCurVer.Close()
	seCurVer := CreateSessionAndSetID(t, store)
	ver, err = getBootstrapVersion(seCurVer)
	require.NoError(t, err)
	require.Equal(t, currentBootstrapVersion, ver)

	// We are now in 6.5.1+.
	res = MustExecToRecodeSet(t, seCurVer, fmt.Sprintf("select * from mysql.GLOBAL_VARIABLES where variable_name='%s'", variable.TiDBServerMemoryLimit))
	chk = res.NewChunk(nil)
	err = res.Next(ctx, chk)
	require.NoError(t, err)
	require.Equal(t, 1, chk.NumRows())
	row = chk.GetRow(0)
	require.Equal(t, 2, row.Len())
	require.Equal(t, variable.DefTiDBServerMemoryLimit, row.GetString(1))
}

func TestTiDBServerMemoryLimitUpgradeTo651_2(t *testing.T) {
	ctx := context.Background()
	store, _ := CreateStoreAndBootstrap(t)
	defer func() { require.NoError(t, store.Close()) }()

	// upgrade from 6.5.0 to 6.5.1+.
	ver132 := version132
	seV132 := CreateSessionAndSetID(t, store)
	txn, err := store.Begin()
	require.NoError(t, err)
	m := meta.NewMeta(txn)
	err = m.FinishBootstrap(int64(ver132))
	require.NoError(t, err)
	err = txn.Commit(context.Background())
	require.NoError(t, err)
	MustExec(t, seV132, fmt.Sprintf("update mysql.tidb set variable_value=%d where variable_name='tidb_server_version'", ver132))
	MustExec(t, seV132, fmt.Sprintf("update mysql.GLOBAL_VARIABLES set variable_value='%s' where variable_name='%s'", "70%", variable.TiDBServerMemoryLimit))
	MustExec(t, seV132, "commit")
	unsetStoreBootstrapped(store.UUID())
	ver, err := getBootstrapVersion(seV132)
	require.NoError(t, err)
	require.Equal(t, int64(ver132), ver)

	// We are now in 6.5.0, tidb_server_memory_limit is "70%".
	res := MustExecToRecodeSet(t, seV132, fmt.Sprintf("select * from mysql.GLOBAL_VARIABLES where variable_name='%s'", variable.TiDBServerMemoryLimit))
	chk := res.NewChunk(nil)
	err = res.Next(ctx, chk)
	require.NoError(t, err)
	require.Equal(t, 1, chk.NumRows())
	row := chk.GetRow(0)
	require.Equal(t, 2, row.Len())
	require.Equal(t, "70%", row.GetString(1))

	// Upgrade to 6.5.1+.
	domCurVer, err := BootstrapSession(store)
	require.NoError(t, err)
	defer domCurVer.Close()
	seCurVer := CreateSessionAndSetID(t, store)
	ver, err = getBootstrapVersion(seCurVer)
	require.NoError(t, err)
	require.Equal(t, currentBootstrapVersion, ver)

	// We are now in 6.5.1+.
	res = MustExecToRecodeSet(t, seCurVer, fmt.Sprintf("select * from mysql.GLOBAL_VARIABLES where variable_name='%s'", variable.TiDBServerMemoryLimit))
	chk = res.NewChunk(nil)
	err = res.Next(ctx, chk)
	require.NoError(t, err)
	require.Equal(t, 1, chk.NumRows())
	row = chk.GetRow(0)
	require.Equal(t, 2, row.Len())
	require.Equal(t, "70%", row.GetString(1))
}

func TestTiDBGlobalVariablesDefaultValueUpgradeFrom630To660(t *testing.T) {
	ctx := context.Background()
	store, _ := CreateStoreAndBootstrap(t)
	defer func() { require.NoError(t, store.Close()) }()

	// upgrade from 6.3.0 to 6.6.0.
	ver630 := version93
	seV630 := CreateSessionAndSetID(t, store)
	txn, err := store.Begin()
	require.NoError(t, err)
	m := meta.NewMeta(txn)
	err = m.FinishBootstrap(int64(ver630))
	require.NoError(t, err)
	err = txn.Commit(context.Background())
	require.NoError(t, err)
	MustExec(t, seV630, fmt.Sprintf("update mysql.tidb set variable_value=%d where variable_name='tidb_server_version'", ver630))
	MustExec(t, seV630, fmt.Sprintf("update mysql.GLOBAL_VARIABLES set variable_value='%s' where variable_name='%s'", "OFF", variable.TiDBEnableForeignKey))
	MustExec(t, seV630, fmt.Sprintf("update mysql.GLOBAL_VARIABLES set variable_value='%s' where variable_name='%s'", "OFF", variable.ForeignKeyChecks))
	MustExec(t, seV630, fmt.Sprintf("update mysql.GLOBAL_VARIABLES set variable_value='%s' where variable_name='%s'", "OFF", variable.TiDBEnableHistoricalStats))
	MustExec(t, seV630, fmt.Sprintf("update mysql.GLOBAL_VARIABLES set variable_value='%s' where variable_name='%s'", "OFF", variable.TiDBEnablePlanReplayerCapture))
	MustExec(t, seV630, "commit")
	unsetStoreBootstrapped(store.UUID())
	ver, err := getBootstrapVersion(seV630)
	require.NoError(t, err)
	require.Equal(t, int64(ver630), ver)

	// We are now in 6.3.0.
	upgradeVars := []string{variable.TiDBEnableForeignKey, variable.ForeignKeyChecks, variable.TiDBEnableHistoricalStats, variable.TiDBEnablePlanReplayerCapture}
	varsValueList := []string{"OFF", "OFF", "OFF", "OFF"}
	for i := range upgradeVars {
		res := MustExecToRecodeSet(t, seV630, fmt.Sprintf("select * from mysql.GLOBAL_VARIABLES where variable_name='%s'", upgradeVars[i]))
		chk := res.NewChunk(nil)
		err = res.Next(ctx, chk)
		require.NoError(t, err)
		require.Equal(t, 1, chk.NumRows())
		row := chk.GetRow(0)
		require.Equal(t, 2, row.Len())
		require.Equal(t, varsValueList[i], row.GetString(1))
	}

	// Upgrade to 6.6.0.
	domCurVer, err := BootstrapSession(store)
	require.NoError(t, err)
	defer domCurVer.Close()
	seV660 := CreateSessionAndSetID(t, store)
	ver, err = getBootstrapVersion(seV660)
	require.NoError(t, err)
	require.Equal(t, currentBootstrapVersion, ver)

	// We are now in 6.6.0.
	varsValueList = []string{"ON", "ON", "ON", "ON"}
	for i := range upgradeVars {
		res := MustExecToRecodeSet(t, seV660, fmt.Sprintf("select * from mysql.GLOBAL_VARIABLES where variable_name='%s'", upgradeVars[i]))
		chk := res.NewChunk(nil)
		err = res.Next(ctx, chk)
		require.NoError(t, err)
		require.Equal(t, 1, chk.NumRows())
		row := chk.GetRow(0)
		require.Equal(t, 2, row.Len())
		require.Equal(t, varsValueList[i], row.GetString(1))
	}
}

func TestTiDBStoreBatchSizeUpgradeFrom650To660(t *testing.T) {
	for i := 0; i < 2; i++ {
		func() {
			ctx := context.Background()
			store, dom := CreateStoreAndBootstrap(t)
			defer func() { require.NoError(t, store.Close()) }()

			// upgrade from 6.5 to 6.6.
			ver65 := version132
			seV65 := CreateSessionAndSetID(t, store)
			txn, err := store.Begin()
			require.NoError(t, err)
			m := meta.NewMeta(txn)
			err = m.FinishBootstrap(int64(ver65))
			require.NoError(t, err)
			err = txn.Commit(context.Background())
			require.NoError(t, err)
			MustExec(t, seV65, fmt.Sprintf("update mysql.tidb set variable_value=%d where variable_name='tidb_server_version'", ver65))
			MustExec(t, seV65, fmt.Sprintf("update mysql.GLOBAL_VARIABLES set variable_value='%s' where variable_name='%s'", "0", variable.TiDBStoreBatchSize))
			MustExec(t, seV65, "commit")
			unsetStoreBootstrapped(store.UUID())
			ver, err := getBootstrapVersion(seV65)
			require.NoError(t, err)
			require.Equal(t, int64(ver65), ver)

			// We are now in 6.5, tidb_store_batch_size is 0.
			res := MustExecToRecodeSet(t, seV65, fmt.Sprintf("select * from mysql.GLOBAL_VARIABLES where variable_name='%s'", variable.TiDBStoreBatchSize))
			chk := res.NewChunk(nil)
			err = res.Next(ctx, chk)
			require.NoError(t, err)
			require.Equal(t, 1, chk.NumRows())
			row := chk.GetRow(0)
			require.Equal(t, 2, row.Len())
			require.Equal(t, "0", row.GetString(1))
			res.Close()

			if i == 0 {
				// For the first time, We set tidb_store_batch_size to 1.
				// And after upgrade to 6.6, tidb_store_batch_size should be 1.
				// For the second it should be the latest default value.
				MustExec(t, seV65, "set global tidb_store_batch_size = 1")
			}
			dom.Close()
			// Upgrade to 6.6.
			domCurVer, err := BootstrapSession(store)
			require.NoError(t, err)
			defer domCurVer.Close()
			seCurVer := CreateSessionAndSetID(t, store)
			ver, err = getBootstrapVersion(seCurVer)
			require.NoError(t, err)
			require.Equal(t, currentBootstrapVersion, ver)

			// We are now in 6.6.
			res = MustExecToRecodeSet(t, seCurVer, "select @@tidb_store_batch_size")
			chk = res.NewChunk(nil)
			err = res.Next(ctx, chk)
			require.NoError(t, err)
			require.Equal(t, 1, chk.NumRows())
			row = chk.GetRow(0)
			require.Equal(t, 1, row.Len())
			if i == 0 {
				require.Equal(t, "1", row.GetString(0))
			} else {
				require.Equal(t, "4", row.GetString(0))
			}
			res.Close()
		}()
	}
}

func TestTiDBUpgradeToVer136(t *testing.T) {
	store, _ := CreateStoreAndBootstrap(t)
	defer func() {
		require.NoError(t, store.Close())
	}()

	ver135 := version135
	seV135 := CreateSessionAndSetID(t, store)
	txn, err := store.Begin()
	require.NoError(t, err)
	m := meta.NewMeta(txn)
	err = m.FinishBootstrap(int64(ver135))
	require.NoError(t, err)
	MustExec(t, seV135, fmt.Sprintf("update mysql.tidb set variable_value=%d where variable_name='tidb_server_version'", ver135))
	err = txn.Commit(context.Background())
	require.NoError(t, err)

	unsetStoreBootstrapped(store.UUID())
	ver, err := getBootstrapVersion(seV135)
	require.NoError(t, err)
	require.Equal(t, int64(ver135), ver)

	dom, err := BootstrapSession(store)
	require.NoError(t, err)
	ver, err = getBootstrapVersion(seV135)
	require.NoError(t, err)
	require.Less(t, int64(ver135), ver)
	dom.Close()
}

func TestTiDBUpgradeToVer140(t *testing.T) {
	store, _ := CreateStoreAndBootstrap(t)
	defer func() {
		require.NoError(t, store.Close())
	}()

	ver139 := version139
	resetTo139 := func(s Session) {
		txn, err := store.Begin()
		require.NoError(t, err)
		m := meta.NewMeta(txn)
		err = m.FinishBootstrap(int64(ver139))
		require.NoError(t, err)
		MustExec(t, s, fmt.Sprintf("update mysql.tidb set variable_value=%d where variable_name='tidb_server_version'", ver139))
		err = txn.Commit(context.Background())
		require.NoError(t, err)

		unsetStoreBootstrapped(store.UUID())
		ver, err := getBootstrapVersion(s)
		require.NoError(t, err)
		require.Equal(t, int64(ver139), ver)
	}

	// drop column task_key and then upgrade
	s := CreateSessionAndSetID(t, store)
	MustExec(t, s, "alter table mysql.tidb_global_task drop column task_key")
	resetTo139(s)
	dom, err := BootstrapSession(store)
	require.NoError(t, err)
	ver, err := getBootstrapVersion(s)
	require.NoError(t, err)
	require.Less(t, int64(ver139), ver)
	dom.Close()

	// upgrade with column task_key exists
	s = CreateSessionAndSetID(t, store)
	resetTo139(s)
	dom, err = BootstrapSession(store)
	require.NoError(t, err)
	ver, err = getBootstrapVersion(s)
	require.NoError(t, err)
	require.Less(t, int64(ver139), ver)
	dom.Close()
}

func TestTiDBNonPrepPlanCacheUpgradeFrom540To700(t *testing.T) {
	ctx := context.Background()
	store, _ := CreateStoreAndBootstrap(t)
	defer func() { require.NoError(t, store.Close()) }()

	// bootstrap to 5.4
	ver54 := version82
	seV54 := CreateSessionAndSetID(t, store)
	txn, err := store.Begin()
	require.NoError(t, err)
	m := meta.NewMeta(txn)
	err = m.FinishBootstrap(int64(ver54))
	require.NoError(t, err)
	err = txn.Commit(context.Background())
	require.NoError(t, err)
	MustExec(t, seV54, fmt.Sprintf("update mysql.tidb set variable_value=%d where variable_name='tidb_server_version'", ver54))
	MustExec(t, seV54, fmt.Sprintf("delete from mysql.GLOBAL_VARIABLES where variable_name='%s'", variable.TiDBEnableNonPreparedPlanCache))
	MustExec(t, seV54, "commit")
	unsetStoreBootstrapped(store.UUID())
	ver, err := getBootstrapVersion(seV54)
	require.NoError(t, err)
	require.Equal(t, int64(ver54), ver)

	// We are now in 5.4, check TiDBCostModelVersion should not exist.
	res := MustExecToRecodeSet(t, seV54, fmt.Sprintf("select * from mysql.GLOBAL_VARIABLES where variable_name='%s'", variable.TiDBEnableNonPreparedPlanCache))
	chk := res.NewChunk(nil)
	err = res.Next(ctx, chk)
	require.NoError(t, err)
	require.Equal(t, 0, chk.NumRows())

	// Upgrade to 7.0
	domCurVer, err := BootstrapSession(store)
	require.NoError(t, err)
	defer domCurVer.Close()
	seCurVer := CreateSessionAndSetID(t, store)
	ver, err = getBootstrapVersion(seCurVer)
	require.NoError(t, err)
	require.Equal(t, currentBootstrapVersion, ver)

	// We are now in 7.0
	res = MustExecToRecodeSet(t, seCurVer, fmt.Sprintf("select * from mysql.GLOBAL_VARIABLES where variable_name='%s'", variable.TiDBEnableNonPreparedPlanCache))
	chk = res.NewChunk(nil)
	err = res.Next(ctx, chk)
	require.NoError(t, err)
	require.Equal(t, 1, chk.NumRows())
	row := chk.GetRow(0)
	require.Equal(t, 2, row.Len())
	require.Equal(t, "OFF", row.GetString(1)) // tidb_enable_non_prepared_plan_cache = off

	res = MustExecToRecodeSet(t, seCurVer, fmt.Sprintf("select * from mysql.GLOBAL_VARIABLES where variable_name='%s'", variable.TiDBNonPreparedPlanCacheSize))
	chk = res.NewChunk(nil)
	err = res.Next(ctx, chk)
	require.NoError(t, err)
	require.Equal(t, 1, chk.NumRows())
	row = chk.GetRow(0)
	require.Equal(t, 2, row.Len())
	require.Equal(t, "100", row.GetString(1)) // tidb_non_prepared_plan_cache_size = 100
}

func TestTiDBStatsLoadPseudoTimeoutUpgradeFrom610To650(t *testing.T) {
	ctx := context.Background()
	store, _ := CreateStoreAndBootstrap(t)
	defer func() { require.NoError(t, store.Close()) }()

	// upgrade from 6.1 to 6.5+.
	ver61 := version91
	seV61 := CreateSessionAndSetID(t, store)
	txn, err := store.Begin()
	require.NoError(t, err)
	m := meta.NewMeta(txn)
	err = m.FinishBootstrap(int64(ver61))
	require.NoError(t, err)
	err = txn.Commit(context.Background())
	require.NoError(t, err)
	MustExec(t, seV61, fmt.Sprintf("update mysql.tidb set variable_value=%d where variable_name='tidb_server_version'", ver61))
	MustExec(t, seV61, fmt.Sprintf("update mysql.GLOBAL_VARIABLES set variable_value='%s' where variable_name='%s'", "0", variable.TiDBStatsLoadPseudoTimeout))
	MustExec(t, seV61, "commit")
	unsetStoreBootstrapped(store.UUID())
	ver, err := getBootstrapVersion(seV61)
	require.NoError(t, err)
	require.Equal(t, int64(ver61), ver)

	// We are now in 6.1, tidb_stats_load_pseudo_timeout is OFF.
	res := MustExecToRecodeSet(t, seV61, fmt.Sprintf("select * from mysql.GLOBAL_VARIABLES where variable_name='%s'", variable.TiDBStatsLoadPseudoTimeout))
	chk := res.NewChunk(nil)
	err = res.Next(ctx, chk)
	require.NoError(t, err)
	require.Equal(t, 1, chk.NumRows())
	row := chk.GetRow(0)
	require.Equal(t, 2, row.Len())
	require.Equal(t, "0", row.GetString(1))

	// Upgrade to 6.5.
	domCurVer, err := BootstrapSession(store)
	require.NoError(t, err)
	defer domCurVer.Close()
	seCurVer := CreateSessionAndSetID(t, store)
	ver, err = getBootstrapVersion(seCurVer)
	require.NoError(t, err)
	require.Equal(t, currentBootstrapVersion, ver)

	// We are now in 6.5.
	res = MustExecToRecodeSet(t, seCurVer, fmt.Sprintf("select * from mysql.GLOBAL_VARIABLES where variable_name='%s'", variable.TiDBStatsLoadPseudoTimeout))
	chk = res.NewChunk(nil)
	err = res.Next(ctx, chk)
	require.NoError(t, err)
	require.Equal(t, 1, chk.NumRows())
	row = chk.GetRow(0)
	require.Equal(t, 2, row.Len())
	require.Equal(t, "1", row.GetString(1))
}

func TestTiDBTiDBOptTiDBOptimizerEnableNAAJWhenUpgradingToVer138(t *testing.T) {
	ctx := context.Background()
	store, _ := CreateStoreAndBootstrap(t)
	defer func() { require.NoError(t, store.Close()) }()

	ver137 := version137
	seV137 := CreateSessionAndSetID(t, store)
	txn, err := store.Begin()
	require.NoError(t, err)
	m := meta.NewMeta(txn)
	err = m.FinishBootstrap(int64(ver137))
	require.NoError(t, err)
	MustExec(t, seV137, fmt.Sprintf("update mysql.tidb set variable_value=%d where variable_name='tidb_server_version'", ver137))
	MustExec(t, seV137, "update mysql.GLOBAL_VARIABLES set variable_value='OFF' where variable_name='tidb_enable_null_aware_anti_join'")
	err = txn.Commit(context.Background())
	require.NoError(t, err)

	unsetStoreBootstrapped(store.UUID())
	ver, err := getBootstrapVersion(seV137)
	require.NoError(t, err)
	require.Equal(t, int64(ver137), ver)

	res := MustExecToRecodeSet(t, seV137, "select * from mysql.GLOBAL_VARIABLES where variable_name='tidb_enable_null_aware_anti_join'")
	chk := res.NewChunk(nil)
	err = res.Next(ctx, chk)
	require.NoError(t, err)
	require.Equal(t, 1, chk.NumRows())
	row := chk.GetRow(0)
	require.Equal(t, 2, row.Len())
	require.Equal(t, "OFF", row.GetString(1))

	// Upgrade to version 138.
	domCurVer, err := BootstrapSession(store)
	require.NoError(t, err)
	defer domCurVer.Close()
	seCurVer := CreateSessionAndSetID(t, store)
	ver, err = getBootstrapVersion(seCurVer)
	require.NoError(t, err)
	require.Equal(t, currentBootstrapVersion, ver)

	res = MustExecToRecodeSet(t, seCurVer, "select * from mysql.GLOBAL_VARIABLES where variable_name='tidb_enable_null_aware_anti_join'")
	chk = res.NewChunk(nil)
	err = res.Next(ctx, chk)
	require.NoError(t, err)
	require.Equal(t, 1, chk.NumRows())
	row = chk.GetRow(0)
	require.Equal(t, 2, row.Len())
	require.Equal(t, "ON", row.GetString(1))
}

func TestTiDBUpgradeToVer143(t *testing.T) {
	store, _ := CreateStoreAndBootstrap(t)
	defer func() {
		require.NoError(t, store.Close())
	}()

	ver142 := version142
	seV142 := CreateSessionAndSetID(t, store)
	txn, err := store.Begin()
	require.NoError(t, err)
	m := meta.NewMeta(txn)
	err = m.FinishBootstrap(int64(ver142))
	require.NoError(t, err)
	MustExec(t, seV142, fmt.Sprintf("update mysql.tidb set variable_value=%d where variable_name='tidb_server_version'", ver142))
	err = txn.Commit(context.Background())
	require.NoError(t, err)

	unsetStoreBootstrapped(store.UUID())
	ver, err := getBootstrapVersion(seV142)
	require.NoError(t, err)
	require.Equal(t, int64(ver142), ver)

	dom, err := BootstrapSession(store)
	require.NoError(t, err)
	ver, err = getBootstrapVersion(seV142)
	require.NoError(t, err)
	require.Less(t, int64(ver142), ver)
	dom.Close()
}

func TestTiDBLoadBasedReplicaReadThresholdUpgradingToVer141(t *testing.T) {
	ctx := context.Background()
	store, _ := CreateStoreAndBootstrap(t)
	defer func() { require.NoError(t, store.Close()) }()

	// upgrade from 7.0 to 7.1.
	ver70 := version139
	seV70 := CreateSessionAndSetID(t, store)
	txn, err := store.Begin()
	require.NoError(t, err)
	m := meta.NewMeta(txn)
	err = m.FinishBootstrap(int64(ver70))
	require.NoError(t, err)
	err = txn.Commit(context.Background())
	require.NoError(t, err)
	MustExec(t, seV70, fmt.Sprintf("update mysql.tidb set variable_value=%d where variable_name='tidb_server_version'", ver70))
	MustExec(t, seV70, fmt.Sprintf("update mysql.GLOBAL_VARIABLES set variable_value='%s' where variable_name='%s'", "0", variable.TiDBLoadBasedReplicaReadThreshold))
	MustExec(t, seV70, "commit")
	unsetStoreBootstrapped(store.UUID())
	ver, err := getBootstrapVersion(seV70)
	require.NoError(t, err)
	require.Equal(t, int64(ver70), ver)

	// We are now in 7.0, tidb_load_based_replica_read_threshold is 0.
	res := MustExecToRecodeSet(t, seV70, fmt.Sprintf("select * from mysql.GLOBAL_VARIABLES where variable_name='%s'", variable.TiDBLoadBasedReplicaReadThreshold))
	chk := res.NewChunk(nil)
	err = res.Next(ctx, chk)
	require.NoError(t, err)
	require.Equal(t, 1, chk.NumRows())
	row := chk.GetRow(0)
	require.Equal(t, 2, row.Len())
	require.Equal(t, "0", row.GetString(1))

	// Upgrade to 7.1.
	domCurVer, err := BootstrapSession(store)
	require.NoError(t, err)
	defer domCurVer.Close()
	seCurVer := CreateSessionAndSetID(t, store)
	ver, err = getBootstrapVersion(seCurVer)
	require.NoError(t, err)
	require.Equal(t, currentBootstrapVersion, ver)

	// We are now in 7.1.
	res = MustExecToRecodeSet(t, seCurVer, fmt.Sprintf("select * from mysql.GLOBAL_VARIABLES where variable_name='%s'", variable.TiDBLoadBasedReplicaReadThreshold))
	chk = res.NewChunk(nil)
	err = res.Next(ctx, chk)
	require.NoError(t, err)
	require.Equal(t, 1, chk.NumRows())
	row = chk.GetRow(0)
	require.Equal(t, 2, row.Len())
	require.Equal(t, "1s", row.GetString(1))
}

func TestTiDBPlanCacheInvalidationOnFreshStatsWhenUpgradingToVer144(t *testing.T) {
	ctx := context.Background()
	store, _ := CreateStoreAndBootstrap(t)
	defer func() { require.NoError(t, store.Close()) }()

	// bootstrap as version143
	ver143 := version143
	seV143 := CreateSessionAndSetID(t, store)
	txn, err := store.Begin()
	require.NoError(t, err)
	m := meta.NewMeta(txn)
	err = m.FinishBootstrap(int64(ver143))
	require.NoError(t, err)
	MustExec(t, seV143, fmt.Sprintf("update mysql.tidb set variable_value=%d where variable_name='tidb_server_version'", ver143))
	// simulate a real ver143 where `tidb_plan_cache_invalidation_on_fresh_stats` doesn't exist yet
	MustExec(t, seV143, "delete from mysql.GLOBAL_VARIABLES where variable_name='tidb_plan_cache_invalidation_on_fresh_stats'")
	err = txn.Commit(context.Background())
	require.NoError(t, err)
	unsetStoreBootstrapped(store.UUID())

	// upgrade to ver144
	domCurVer, err := BootstrapSession(store)
	require.NoError(t, err)
	defer domCurVer.Close()
	seCurVer := CreateSessionAndSetID(t, store)
	ver, err := getBootstrapVersion(seCurVer)
	require.NoError(t, err)
	require.Equal(t, currentBootstrapVersion, ver)

	// the value in the table is set to OFF automatically
	res := MustExecToRecodeSet(t, seCurVer, "select * from mysql.GLOBAL_VARIABLES where variable_name='tidb_plan_cache_invalidation_on_fresh_stats'")
	chk := res.NewChunk(nil)
	require.NoError(t, res.Next(ctx, chk))
	require.Equal(t, 1, chk.NumRows())
	row := chk.GetRow(0)
	require.Equal(t, "OFF", row.GetString(1))

	// the session and global variable is also OFF
	res = MustExecToRecodeSet(t, seCurVer, "select @@session.tidb_plan_cache_invalidation_on_fresh_stats, @@global.tidb_plan_cache_invalidation_on_fresh_stats")
	chk = res.NewChunk(nil)
	require.NoError(t, res.Next(ctx, chk))
	require.Equal(t, 1, chk.NumRows())
	row = chk.GetRow(0)
	require.Equal(t, int64(0), row.GetInt64(0))
	require.Equal(t, int64(0), row.GetInt64(1))
}

func TestTiDBUpgradeToVer145(t *testing.T) {
	store, _ := CreateStoreAndBootstrap(t)
	defer func() {
		require.NoError(t, store.Close())
	}()

	ver144 := version144
	seV144 := CreateSessionAndSetID(t, store)
	txn, err := store.Begin()
	require.NoError(t, err)
	m := meta.NewMeta(txn)
	err = m.FinishBootstrap(int64(ver144))
	require.NoError(t, err)
	MustExec(t, seV144, fmt.Sprintf("update mysql.tidb set variable_value=%d where variable_name='tidb_server_version'", ver144))
	err = txn.Commit(context.Background())
	require.NoError(t, err)

	unsetStoreBootstrapped(store.UUID())
	ver, err := getBootstrapVersion(seV144)
	require.NoError(t, err)
	require.Equal(t, int64(ver144), ver)

	dom, err := BootstrapSession(store)
	require.NoError(t, err)
	ver, err = getBootstrapVersion(seV144)
	require.NoError(t, err)
	require.Less(t, int64(ver144), ver)
	dom.Close()
}

func TestTiDBUpgradeToVer170(t *testing.T) {
	store, _ := CreateStoreAndBootstrap(t)
	defer func() {
		require.NoError(t, store.Close())
	}()
	ver169 := version169
	seV169 := CreateSessionAndSetID(t, store)
	txn, err := store.Begin()
	require.NoError(t, err)
	m := meta.NewMeta(txn)
	err = m.FinishBootstrap(int64(ver169))
	require.NoError(t, err)
	MustExec(t, seV169, fmt.Sprintf("update mysql.tidb set variable_value=%d where variable_name='tidb_server_version'", ver169))
	err = txn.Commit(context.Background())
	require.NoError(t, err)

	unsetStoreBootstrapped(store.UUID())
	ver, err := getBootstrapVersion(seV169)
	require.NoError(t, err)
	require.Equal(t, int64(ver169), ver)

	dom, err := BootstrapSession(store)
	require.NoError(t, err)
	ver, err = getBootstrapVersion(seV169)
	require.NoError(t, err)
	require.Less(t, int64(ver169), ver)
	dom.Close()
}

func TestTiDBBindingInListToVer175(t *testing.T) {
	ctx := context.Background()
	store, _ := CreateStoreAndBootstrap(t)
	defer func() { require.NoError(t, store.Close()) }()

	// bootstrap as version174
	ver174 := version174
	seV174 := CreateSessionAndSetID(t, store)
	txn, err := store.Begin()
	require.NoError(t, err)
	m := meta.NewMeta(txn)
	err = m.FinishBootstrap(int64(ver174))
	require.NoError(t, err)
	MustExec(t, seV174, fmt.Sprintf("update mysql.tidb set variable_value=%d where variable_name='tidb_server_version'", ver174))
	err = txn.Commit(context.Background())
	require.NoError(t, err)
	unsetStoreBootstrapped(store.UUID())

	// create some bindings at version174
	MustExec(t, seV174, "use test")
	MustExec(t, seV174, "create table t (a int, b int, c int, key(c))")
	MustExec(t, seV174, "insert into mysql.bind_info values ('select * from `test` . `t` where `a` in ( ... )', 'SELECT /*+ use_index(`t` `c`)*/ * FROM `test`.`t` WHERE `a` IN (1,2,3)', 'test', 'enabled', '2023-09-13 14:41:38.319', '2023-09-13 14:41:35.319', 'utf8', 'utf8_general_ci', 'manual', '', '')")
	MustExec(t, seV174, "insert into mysql.bind_info values ('select * from `test` . `t` where `a` in ( ? )', 'SELECT /*+ use_index(`t` `c`)*/ * FROM `test`.`t` WHERE `a` IN (1)', 'test', 'enabled', '2023-09-13 14:41:38.319', '2023-09-13 14:41:36.319', 'utf8', 'utf8_general_ci', 'manual', '', '')")
	MustExec(t, seV174, "insert into mysql.bind_info values ('select * from `test` . `t` where `a` in ( ? ) and `b` in ( ... )', 'SELECT /*+ use_index(`t` `c`)*/ * FROM `test`.`t` WHERE `a` IN (1) AND `b` IN (1,2,3)', 'test', 'enabled', '2023-09-13 14:41:37.319', '2023-09-13 14:41:38.319', 'utf8', 'utf8_general_ci', 'manual', '', '')")

	showBindings := func(s Session) (records []string) {
		MustExec(t, s, "admin reload bindings")
		res := MustExecToRecodeSet(t, s, "show global bindings")
		chk := res.NewChunk(nil)
		for {
			require.NoError(t, res.Next(ctx, chk))
			if chk.NumRows() == 0 {
				break
			}
			for i := 0; i < chk.NumRows(); i++ {
				originalSQL := chk.GetRow(i).GetString(0)
				bindSQL := chk.GetRow(i).GetString(1)
				records = append(records, fmt.Sprintf("%s:%s", bindSQL, originalSQL))
			}
		}
		require.NoError(t, res.Close())
		sort.Strings(records)
		return
	}
	bindings := showBindings(seV174)
	// on ver174, `in (1)` and `in (1,2,3)` have different normalized results: `in (?)` and `in (...)`
	require.Equal(t, []string{"SELECT /*+ use_index(`t` `c`)*/ * FROM `test`.`t` WHERE `a` IN (1) AND `b` IN (1,2,3):select * from `test` . `t` where `a` in ( ? ) and `b` in ( ... )",
		"SELECT /*+ use_index(`t` `c`)*/ * FROM `test`.`t` WHERE `a` IN (1):select * from `test` . `t` where `a` in ( ? )",
		"SELECT /*+ use_index(`t` `c`)*/ * FROM `test`.`t` WHERE `a` IN (1,2,3):select * from `test` . `t` where `a` in ( ... )"}, bindings)

	// upgrade to ver175
	domCurVer, err := BootstrapSession(store)
	require.NoError(t, err)
	defer domCurVer.Close()
	seCurVer := CreateSessionAndSetID(t, store)
	ver, err := getBootstrapVersion(seCurVer)
	require.NoError(t, err)
	require.Equal(t, currentBootstrapVersion, ver)

	// `in (?)` becomes to `in ( ... )`
	bindings = showBindings(seCurVer)
	require.Equal(t, []string{"SELECT /*+ use_index(`t` `c`)*/ * FROM `test`.`t` WHERE `a` IN (1) AND `b` IN (1,2,3):select * from `test` . `t` where `a` in ( ... ) and `b` in ( ... )",
		"SELECT /*+ use_index(`t` `c`)*/ * FROM `test`.`t` WHERE `a` IN (1):select * from `test` . `t` where `a` in ( ... )"}, bindings)

	planFromBinding := func(s Session, q string) {
		MustExec(t, s, q)
		res := MustExecToRecodeSet(t, s, "select @@last_plan_from_binding")
		chk := res.NewChunk(nil)
		require.NoError(t, res.Next(ctx, chk))
		require.Equal(t, int64(1), chk.GetRow(0).GetInt64(0))
		require.NoError(t, res.Close())
	}
	planFromBinding(seCurVer, "select * from test.t where a in (1)")
	planFromBinding(seCurVer, "select * from test.t where a in (1,2,3)")
	planFromBinding(seCurVer, "select * from test.t where a in (1,2,3,4,5,6,7)")
	planFromBinding(seCurVer, "select * from test.t where a in (1,2,3,4,5,6,7) and b in(1)")
	planFromBinding(seCurVer, "select * from test.t where a in (1,2,3,4,5,6,7) and b in(1,2,3,4)")
	planFromBinding(seCurVer, "select * from test.t where a in (7) and b in(1,2,3,4)")
}<|MERGE_RESOLUTION|>--- conflicted
+++ resolved
@@ -946,261 +946,6 @@
 	MustExec(t, se, "delete from mysql.bind_info where default_db = 'test'")
 }
 
-<<<<<<< HEAD
-func TestEmptyInitSQLFile(t *testing.T) {
-	// A non-existent sql file would stop the bootstrap of the tidb cluster
-	store, err := mockstore.NewMockStore()
-	require.NoError(t, err)
-	config.GetGlobalConfig().InitializeSQLFile = "non-existent.sql"
-	defer func() {
-		require.NoError(t, store.Close())
-		config.GetGlobalConfig().InitializeSQLFile = ""
-	}()
-
-	dom, err := BootstrapSession(store)
-	require.Nil(t, dom)
-	require.Error(t, err)
-}
-
-func TestInitSystemVariable(t *testing.T) {
-	// We create an initialize-sql-file and then bootstrap the server with it.
-	// The observed behavior should be that tidb_enable_noop_variables is now
-	// disabled, and the feature works as expected.
-	initializeSQLFile, err := os.CreateTemp("", "init.sql")
-	require.NoError(t, err)
-	defer func() {
-		path := initializeSQLFile.Name()
-		err = initializeSQLFile.Close()
-		require.NoError(t, err)
-		err = os.Remove(path)
-		require.NoError(t, err)
-	}()
-	// Implicitly test multi-line init files
-	_, err = initializeSQLFile.WriteString(
-		"CREATE DATABASE initsqlfiletest;\n" +
-			"SET GLOBAL tidb_enable_noop_variables = OFF;\n")
-	require.NoError(t, err)
-
-	// Create a mock store
-	// Set the config parameter for initialize sql file
-	store, err := mockstore.NewMockStore()
-	require.NoError(t, err)
-	config.GetGlobalConfig().InitializeSQLFile = initializeSQLFile.Name()
-	defer func() {
-		require.NoError(t, store.Close())
-		config.GetGlobalConfig().InitializeSQLFile = ""
-	}()
-
-	// Bootstrap with the InitializeSQLFile config option
-	dom, err := BootstrapSession(store)
-	require.NoError(t, err)
-	defer dom.Close()
-	se := CreateSessionAndSetID(t, store)
-	ctx := context.Background()
-	r, err := exec(se, `SHOW VARIABLES LIKE 'query_cache_type'`)
-	require.NoError(t, err)
-	req := r.NewChunk(nil)
-	err = r.Next(ctx, req)
-	require.NoError(t, err)
-	require.Equal(t, 0, req.NumRows()) // not shown in noopvariables mode
-	require.NoError(t, r.Close())
-
-	r, err = exec(se, `SHOW VARIABLES LIKE 'tidb_enable_noop_variables'`)
-	require.NoError(t, err)
-	req = r.NewChunk(nil)
-	err = r.Next(ctx, req)
-	require.NoError(t, err)
-	require.Equal(t, 1, req.NumRows())
-	row := req.GetRow(0)
-	require.Equal(t, []byte("OFF"), row.GetBytes(1))
-	require.NoError(t, r.Close())
-}
-
-func TestInitUsers(t *testing.T) {
-	// Two sql files are set to 'initialize-sql-file' one after another,
-	// and only the first one is executed.
-	var err error
-	sqlFiles := make([]*os.File, 2)
-	for i, name := range []string{"1.sql", "2.sql"} {
-		sqlFiles[i], err = os.CreateTemp("", name)
-		require.NoError(t, err)
-	}
-	defer func() {
-		for _, sqlFile := range sqlFiles {
-			path := sqlFile.Name()
-			err = sqlFile.Close()
-			require.NoError(t, err)
-			err = os.Remove(path)
-			require.NoError(t, err)
-		}
-	}()
-	_, err = sqlFiles[0].WriteString(`
-CREATE USER cloud_admin;
-GRANT BACKUP_ADMIN, RESTORE_ADMIN ON *.* TO 'cloud_admin'@'%';
-GRANT DASHBOARD_CLIENT on *.* TO 'cloud_admin'@'%';
-GRANT SYSTEM_VARIABLES_ADMIN ON *.* TO 'cloud_admin'@'%';
-GRANT CONNECTION_ADMIN ON *.* TO 'cloud_admin'@'%';
-GRANT RESTRICTED_VARIABLES_ADMIN ON *.* TO 'cloud_admin'@'%';
-GRANT RESTRICTED_STATUS_ADMIN ON *.* TO 'cloud_admin'@'%';
-GRANT RESTRICTED_CONNECTION_ADMIN ON *.* TO 'cloud_admin'@'%';
-GRANT RESTRICTED_USER_ADMIN ON *.* TO 'cloud_admin'@'%';
-GRANT RESTRICTED_TABLES_ADMIN ON *.* TO 'cloud_admin'@'%';
-GRANT RESTRICTED_REPLICA_WRITER_ADMIN ON *.* TO 'cloud_admin'@'%';
-GRANT CREATE USER ON *.* TO 'cloud_admin'@'%';
-GRANT RELOAD ON *.* TO 'cloud_admin'@'%';
-GRANT PROCESS ON *.* TO 'cloud_admin'@'%';
-GRANT SELECT, INSERT, UPDATE, DELETE ON mysql.* TO 'cloud_admin'@'%';
-GRANT SELECT ON information_schema.* TO 'cloud_admin'@'%';
-GRANT SELECT ON performance_schema.* TO 'cloud_admin'@'%';
-GRANT SHOW DATABASES on *.* TO 'cloud_admin'@'%';
-GRANT REFERENCES ON *.* TO 'cloud_admin'@'%';
-GRANT SELECT ON *.* TO 'cloud_admin'@'%';
-GRANT INDEX ON *.* TO 'cloud_admin'@'%';
-GRANT INSERT ON *.* TO 'cloud_admin'@'%';
-GRANT UPDATE ON *.* TO 'cloud_admin'@'%';
-GRANT DELETE ON *.* TO 'cloud_admin'@'%';
-GRANT CREATE ON *.* TO 'cloud_admin'@'%';
-GRANT DROP ON *.* TO 'cloud_admin'@'%';
-GRANT ALTER ON *.* TO 'cloud_admin'@'%';
-GRANT CREATE VIEW ON *.* TO 'cloud_admin'@'%';
-GRANT SHUTDOWN, CONFIG ON *.* TO 'cloud_admin'@'%';
-REVOKE SHUTDOWN, CONFIG ON *.* FROM root;
-
-DROP USER root;
-`)
-	require.NoError(t, err)
-	_, err = sqlFiles[1].WriteString("drop user cloud_admin;")
-	require.NoError(t, err)
-
-	store, err := mockstore.NewMockStore()
-	require.NoError(t, err)
-	config.GetGlobalConfig().InitializeSQLFile = sqlFiles[0].Name()
-	defer func() {
-		require.NoError(t, store.Close())
-		config.GetGlobalConfig().InitializeSQLFile = ""
-	}()
-
-	// Bootstrap with the first sql file
-	dom, err := BootstrapSession(store)
-	require.NoError(t, err)
-	se := CreateSessionAndSetID(t, store)
-	ctx := context.Background()
-	// 'cloud_admin' has been created successfully
-	r, err := exec(se, `select user from mysql.user where user = 'cloud_admin'`)
-	require.NoError(t, err)
-	req := r.NewChunk(nil)
-	err = r.Next(ctx, req)
-	require.NoError(t, err)
-	require.Equal(t, 1, req.NumRows())
-	row := req.GetRow(0)
-	require.Equal(t, "cloud_admin", row.GetString(0))
-	require.NoError(t, r.Close())
-	// 'root' has been deleted successfully
-	r, err = exec(se, `select user from mysql.user where user = 'root'`)
-	require.NoError(t, err)
-	req = r.NewChunk(nil)
-	err = r.Next(ctx, req)
-	require.NoError(t, err)
-	require.Equal(t, 0, req.NumRows())
-	require.NoError(t, r.Close())
-	dom.Close()
-
-	runBootstrapSQLFile = false
-
-	// Bootstrap with the second sql file, which would not been executed.
-	config.GetGlobalConfig().InitializeSQLFile = sqlFiles[1].Name()
-	dom, err = BootstrapSession(store)
-	require.NoError(t, err)
-	se = CreateSessionAndSetID(t, store)
-	r, err = exec(se, `select user from mysql.user where user = 'cloud_admin'`)
-	require.NoError(t, err)
-	req = r.NewChunk(nil)
-	err = r.Next(ctx, req)
-	require.NoError(t, err)
-	require.Equal(t, 1, req.NumRows())
-	row = req.GetRow(0)
-	require.Equal(t, "cloud_admin", row.GetString(0))
-	require.NoError(t, r.Close())
-	dom.Close()
-}
-
-func TestErrorHappenWhileInit(t *testing.T) {
-	// 1. parser error in sql file (1.sql) makes the bootstrap panic
-	// 2. other errors in sql file (2.sql) will be ignored
-	var err error
-	sqlFiles := make([]*os.File, 2)
-	for i, name := range []string{"1.sql", "2.sql"} {
-		sqlFiles[i], err = os.CreateTemp("", name)
-		require.NoError(t, err)
-	}
-	defer func() {
-		for _, sqlFile := range sqlFiles {
-			path := sqlFile.Name()
-			err = sqlFile.Close()
-			require.NoError(t, err)
-			err = os.Remove(path)
-			require.NoError(t, err)
-		}
-	}()
-	_, err = sqlFiles[0].WriteString("create table test.t (c in);")
-	require.NoError(t, err)
-	_, err = sqlFiles[1].WriteString(`
-create table test.t (c int);
-insert into test.t values ("abc"); -- invalid statement
-`)
-	require.NoError(t, err)
-
-	store, err := mockstore.NewMockStore()
-	require.NoError(t, err)
-	config.GetGlobalConfig().InitializeSQLFile = sqlFiles[0].Name()
-	defer func() {
-		config.GetGlobalConfig().InitializeSQLFile = ""
-	}()
-
-	// Bootstrap with the first sql file
-	dom, err := BootstrapSession(store)
-	require.Nil(t, dom)
-	require.Error(t, err)
-	require.NoError(t, store.Close())
-
-	runBootstrapSQLFile = false
-
-	// Bootstrap with the second sql file, which would not been executed.
-	store, err = mockstore.NewMockStore()
-	require.NoError(t, err)
-	defer func() {
-		require.NoError(t, store.Close())
-	}()
-	config.GetGlobalConfig().InitializeSQLFile = sqlFiles[1].Name()
-	dom, err = BootstrapSession(store)
-	require.NoError(t, err)
-	se := CreateSessionAndSetID(t, store)
-	ctx := context.Background()
-	_, err = exec(se, `use test;`)
-	require.NoError(t, err)
-	// Table t has been created.
-	r, err := exec(se, `show tables;`)
-	require.NoError(t, err)
-	req := r.NewChunk(nil)
-	err = r.Next(ctx, req)
-	require.NoError(t, err)
-	require.Equal(t, 1, req.NumRows())
-	row := req.GetRow(0)
-	require.Equal(t, "t", row.GetString(0))
-	require.NoError(t, r.Close())
-	// But data is failed to inserted since the error
-	r, err = exec(se, `select * from test.t`)
-	require.NoError(t, err)
-	req = r.NewChunk(nil)
-	err = r.Next(ctx, req)
-	require.NoError(t, err)
-	require.Equal(t, 0, req.NumRows())
-	require.NoError(t, r.Close())
-	dom.Close()
-}
-
-=======
->>>>>>> e30984f2
 func TestTiDBEnablePagingVariable(t *testing.T) {
 	store, dom := CreateStoreAndBootstrap(t)
 	se := CreateSessionAndSetID(t, store)
