// Copyright 2015 PingCAP, Inc.
//
// Licensed under the Apache License, Version 2.0 (the "License");
// you may not use this file except in compliance with the License.
// You may obtain a copy of the License at
//
//     http://www.apache.org/licenses/LICENSE-2.0
//
// Unless required by applicable law or agreed to in writing, software
// distributed under the License is distributed on an "AS IS" BASIS,
// See the License for the specific language governing permissions and
// limitations under the License.

package session

import (
	"context"
	"fmt"
	"os"
	"sync"
	"sync/atomic"
	"testing"

	. "github.com/pingcap/check"
	"github.com/pingcap/parser/auth"
	"github.com/pingcap/tidb/domain"
	"github.com/pingcap/tidb/kv"
	"github.com/pingcap/tidb/planner/core"
	"github.com/pingcap/tidb/store/mockstore"
	"github.com/pingcap/tidb/types"
	"github.com/pingcap/tidb/util/logutil"
	"github.com/pingcap/tidb/util/sqlexec"
	"github.com/pingcap/tidb/util/testleak"
)

func TestT(t *testing.T) {
	logLevel := os.Getenv("log_level")
	logutil.InitLogger(logutil.NewLogConfig(logLevel, logutil.DefaultLogFormat, "", logutil.EmptyFileLogConfig, false))
	CustomVerboseFlag = true
	TestingT(t)
}

var _ = Suite(&testMainSuite{})

type testMainSuite struct {
	dbName string
	store  kv.Storage
	dom    *domain.Domain
}

func (s *testMainSuite) SetUpSuite(c *C) {
	testleak.BeforeTest()
	s.dbName = "test_main_db"
	s.store = newStore(c, s.dbName)
	dom, err := BootstrapSession(s.store)
	c.Assert(err, IsNil)
	s.dom = dom
}

func (s *testMainSuite) TearDownSuite(c *C) {
	defer testleak.AfterTest(c)()
	s.dom.Close()
	err := s.store.Close()
	c.Assert(err, IsNil)
	removeStore(c, s.dbName)
}

<<<<<<< HEAD
// TestCheckArgs is a test case for arg type.
func (s *testMainSuite) TestCheckArgs(c *C) {
	checkArgs(nil, true, false, int8(1), int16(1), int32(1), int64(1), 1,
		uint8(1), uint16(1), uint32(1), uint64(1), uint(1), float32(1), float64(1),
		"abc", []byte("abc"), time.Now(), time.Hour, time.Local)
}

=======
>>>>>>> fba5e6fe
func (s *testMainSuite) TestSysSessionPoolGoroutineLeak(c *C) {
	store, dom := newStoreWithBootstrap(c, s.dbName+"goroutine_leak")
	defer dom.Close()
	defer store.Close()
	se, err := createSession(store)
	c.Assert(err, IsNil)

	// Test an issue that sysSessionPool doesn't call session's Close, cause
	// asyncGetTSWorker goroutine leak.
	count := 200
	var wg sync.WaitGroup
	wg.Add(count)
	for i := 0; i < count; i++ {
		go func(se *session) {
			_, _, err := se.ExecRestrictedSQL(se, "select * from mysql.user limit 1")
			c.Assert(err, IsNil)
			wg.Done()
		}(se)
	}
	wg.Wait()
}

func (s *testMainSuite) TestParseErrorWarn(c *C) {
	ctx := core.MockContext()

	nodes, err := Parse(ctx, "select /*+ adf */ 1")
	c.Assert(err, IsNil)
	c.Assert(len(nodes), Equals, 1)
	c.Assert(len(ctx.GetSessionVars().StmtCtx.GetWarnings()), Equals, 1)

	_, err = Parse(ctx, "select")
	c.Assert(err, NotNil)
}

func newStore(c *C, dbPath string) kv.Storage {
	store, err := mockstore.NewMockTikvStore()
	c.Assert(err, IsNil)
	return store
}

func newStoreWithBootstrap(c *C, dbPath string) (kv.Storage, *domain.Domain) {
	store, err := mockstore.NewMockTikvStore()
	c.Assert(err, IsNil)
	dom, err := BootstrapSession(store)
	c.Assert(err, IsNil)
	return store, dom
}

var testConnID uint64

func newSession(c *C, store kv.Storage, dbName string) Session {
	se, err := CreateSession4Test(store)
	id := atomic.AddUint64(&testConnID, 1)
	se.SetConnectionID(id)
	c.Assert(err, IsNil)
	se.Auth(&auth.UserIdentity{Username: "root", Hostname: `%`}, nil, []byte("012345678901234567890"))
	mustExecSQL(c, se, "create database if not exists "+dbName)
	mustExecSQL(c, se, "use "+dbName)
	return se
}

func removeStore(c *C, dbPath string) {
	os.RemoveAll(dbPath)
}

func exec(se Session, sql string, args ...interface{}) (sqlexec.RecordSet, error) {
	ctx := context.Background()
	if len(args) == 0 {
		rs, err := se.Execute(ctx, sql)
		if err == nil && len(rs) > 0 {
			return rs[0], nil
		}
		return nil, err
	}
	stmtID, _, _, err := se.PrepareStmt(sql)
	if err != nil {
		return nil, err
	}
	params := make([]types.Datum, len(args))
	for i := 0; i < len(params); i++ {
		params[i] = types.NewDatum(args[i])
	}
	rs, err := se.ExecutePreparedStmt(ctx, stmtID, params)
	if err != nil {
		return nil, err
	}
	return rs, nil
}

func mustExecSQL(c *C, se Session, sql string, args ...interface{}) sqlexec.RecordSet {
	rs, err := exec(se, sql, args...)
	c.Assert(err, IsNil)
	return rs
}

func match(c *C, row []types.Datum, expected ...interface{}) {
	c.Assert(len(row), Equals, len(expected))
	for i := range row {
		got := fmt.Sprintf("%v", row[i].GetValue())
		need := fmt.Sprintf("%v", expected[i])
		c.Assert(got, Equals, need)
	}
}<|MERGE_RESOLUTION|>--- conflicted
+++ resolved
@@ -65,16 +65,6 @@
 	removeStore(c, s.dbName)
 }
 
-<<<<<<< HEAD
-// TestCheckArgs is a test case for arg type.
-func (s *testMainSuite) TestCheckArgs(c *C) {
-	checkArgs(nil, true, false, int8(1), int16(1), int32(1), int64(1), 1,
-		uint8(1), uint16(1), uint32(1), uint64(1), uint(1), float32(1), float64(1),
-		"abc", []byte("abc"), time.Now(), time.Hour, time.Local)
-}
-
-=======
->>>>>>> fba5e6fe
 func (s *testMainSuite) TestSysSessionPoolGoroutineLeak(c *C) {
 	store, dom := newStoreWithBootstrap(c, s.dbName+"goroutine_leak")
 	defer dom.Close()
