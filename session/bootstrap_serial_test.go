// Copyright 2021 PingCAP, Inc.
//
// Licensed under the Apache License, Version 2.0 (the "License");
// you may not use this file except in compliance with the License.
// You may obtain a copy of the License at
//
//     http://www.apache.org/licenses/LICENSE-2.0
//
// Unless required by applicable law or agreed to in writing, software
// distributed under the License is distributed on an "AS IS" BASIS,
// WITHOUT WARRANTIES OR CONDITIONS OF ANY KIND, either express or implied.
// See the License for the specific language governing permissions and
// limitations under the License.

package session

import (
	"context"
	"fmt"
	"strconv"
	"strings"
	"testing"

	"github.com/pingcap/tidb/config"
	"github.com/pingcap/tidb/domain"
	"github.com/pingcap/tidb/meta"
	"github.com/pingcap/tidb/parser/auth"
	"github.com/pingcap/tidb/sessionctx"
	"github.com/pingcap/tidb/sessionctx/variable"
	"github.com/pingcap/tidb/statistics"
	"github.com/pingcap/tidb/store/mockstore"
	"github.com/stretchr/testify/require"
)

func TestBootstrap(t *testing.T) {
	store, dom := createStoreAndBootstrap(t)
	defer func() { require.NoError(t, store.Close()) }()
	defer dom.Close()
	se := createSessionAndSetID(t, store)

	mustExec(t, se, "use mysql")
	r := mustExec(t, se, "select * from user")
	require.NotNil(t, r)

	ctx := context.Background()
	req := r.NewChunk(nil)
	err := r.Next(ctx, req)
	require.NoError(t, err)
	require.NotEqual(t, 0, req.NumRows())

	rows := statistics.RowToDatums(req.GetRow(0), r.Fields())
	match(t, rows, `%`, "root", "", "mysql_native_password", "Y", "Y", "Y", "Y", "Y", "Y", "Y", "Y", "Y", "Y", "Y", "Y", "Y", "Y", "Y", "Y", "Y", "Y", "Y", "Y", "Y", "Y", "Y", "Y", "Y", "N", "Y", "Y", "Y", "Y", "Y", "Y", "Y")

	ok := se.Auth(&auth.UserIdentity{Username: "root", Hostname: "anyhost"}, []byte(""), []byte(""))
	require.True(t, ok)

	mustExec(t, se, "use test")

	// Check privilege tables.
	rs := mustExec(t, se, "SELECT * from mysql.global_priv")
	require.NoError(t, rs.Close())
	rs = mustExec(t, se, "SELECT * from mysql.db")
	require.NoError(t, rs.Close())
	rs = mustExec(t, se, "SELECT * from mysql.tables_priv")
	require.NoError(t, rs.Close())
	rs = mustExec(t, se, "SELECT * from mysql.columns_priv")
	require.NoError(t, rs.Close())
	rs = mustExec(t, se, "SELECT * from mysql.global_grants")
	require.NoError(t, rs.Close())

	// Check privilege tables.
	r = mustExec(t, se, "SELECT COUNT(*) from mysql.global_variables")
	require.NotNil(t, r)

	req = r.NewChunk(nil)
	err = r.Next(ctx, req)
	require.NoError(t, err)
	require.Equal(t, globalVarsCount(), req.GetRow(0).GetInt64(0))

	// Check a storage operations are default autocommit after the second start.
	mustExec(t, se, "USE test")
	mustExec(t, se, "drop table if exists t")
	mustExec(t, se, "create table t (id int)")
	unsetStoreBootstrapped(store.UUID())
	se.Close()

	se, err = CreateSession4Test(store)
	require.NoError(t, err)
	mustExec(t, se, "USE test")
	mustExec(t, se, "insert t values (?)", 3)

	se, err = CreateSession4Test(store)
	require.NoError(t, err)
	mustExec(t, se, "USE test")
	r = mustExec(t, se, "select * from t")
	require.NotNil(t, r)

	req = r.NewChunk(nil)
	err = r.Next(ctx, req)
	require.NoError(t, err)
	rows = statistics.RowToDatums(req.GetRow(0), r.Fields())
	match(t, rows, 3)
	mustExec(t, se, "drop table if exists t")
	se.Close()

	// Try to do bootstrap dml jobs on an already bootstrapped TiDB system will not cause fatal.
	// For https://github.com/pingcap/tidb/issues/1096
	se, err = CreateSession4Test(store)
	require.NoError(t, err)
	doDMLWorks(se)
}

func globalVarsCount() int64 {
	var count int64
	for _, v := range variable.GetSysVars() {
		if v.HasGlobalScope() {
			count++
		}
	}
	return count
}

// testBootstrapWithError :
// When a session failed in bootstrap process (for example, the session is killed after doDDLWorks()).
// We should make sure that the following session could finish the bootstrap process.
func TestBootstrapWithError(t *testing.T) {
	ctx := context.Background()
	store, err := mockstore.NewMockStore()
	require.NoError(t, err)
	defer func() {
		require.NoError(t, store.Close())
	}()

	// bootstrap
	{
		se := &session{
			store:       store,
			sessionVars: variable.NewSessionVars(),
		}
		se.txn.init()
		se.mu.values = make(map[fmt.Stringer]interface{})
		se.SetValue(sessionctx.Initing, true)

		dom, err := domap.Get(store)
		require.NoError(t, err)
		domain.BindDomain(se, dom)
		b, err := checkBootstrapped(se)
		require.False(t, b)
		require.NoError(t, err)

		doDDLWorks(se)
	}

	dom, err := domap.Get(store)
	require.NoError(t, err)
	domap.Delete(store)
	dom.Close()

	dom1, err := BootstrapSession(store)
	require.NoError(t, err)
	defer dom1.Close()

	se := createSessionAndSetID(t, store)
	mustExec(t, se, "USE mysql")
	r := mustExec(t, se, `select * from user`)
	req := r.NewChunk(nil)
	err = r.Next(ctx, req)
	require.NoError(t, err)
	require.NotEqual(t, 0, req.NumRows())

	row := req.GetRow(0)
	rows := statistics.RowToDatums(row, r.Fields())
	match(t, rows, `%`, "root", "", "mysql_native_password", "Y", "Y", "Y", "Y", "Y", "Y", "Y", "Y", "Y", "Y", "Y", "Y", "Y", "Y", "Y", "Y", "Y", "Y", "Y", "Y", "Y", "Y", "Y", "Y", "Y", "N", "Y", "Y", "Y", "Y", "Y", "Y", "Y")
	require.NoError(t, r.Close())

	mustExec(t, se, "USE test")
	// Check privilege tables.
	mustExec(t, se, "SELECT * from mysql.global_priv")
	mustExec(t, se, "SELECT * from mysql.db")
	mustExec(t, se, "SELECT * from mysql.tables_priv")
	mustExec(t, se, "SELECT * from mysql.columns_priv")
	// Check role tables.
	mustExec(t, se, "SELECT * from mysql.role_edges")
	mustExec(t, se, "SELECT * from mysql.default_roles")
	// Check global variables.
	r = mustExec(t, se, "SELECT COUNT(*) from mysql.global_variables")
	req = r.NewChunk(nil)
	err = r.Next(ctx, req)
	require.NoError(t, err)
	v := req.GetRow(0)
	require.Equal(t, globalVarsCount(), v.GetInt64(0))
	require.NoError(t, r.Close())

	r = mustExec(t, se, `SELECT VARIABLE_VALUE from mysql.TiDB where VARIABLE_NAME="bootstrapped"`)
	req = r.NewChunk(nil)
	err = r.Next(ctx, req)
	require.NoError(t, err)
	require.NotEqual(t, 0, req.NumRows())
	row = req.GetRow(0)
	require.Equal(t, 1, row.Len())
	require.Equal(t, []byte("True"), row.GetBytes(0))
	require.NoError(t, r.Close())
}

// TestUpgrade tests upgrading
func TestUpgrade(t *testing.T) {
	oomAction := config.GetGlobalConfig().OOMAction
	defer func() {
		config.UpdateGlobal(func(conf *config.Config) {
			conf.OOMAction = oomAction
		})
	}()

	ctx := context.Background()

	store, _ := createStoreAndBootstrap(t)
	defer func() { require.NoError(t, store.Close()) }()
	se := createSessionAndSetID(t, store)

	mustExec(t, se, "USE mysql")

	// bootstrap with currentBootstrapVersion
	r := mustExec(t, se, `SELECT VARIABLE_VALUE from mysql.TiDB where VARIABLE_NAME="tidb_server_version"`)
	req := r.NewChunk(nil)
	err := r.Next(ctx, req)
	row := req.GetRow(0)
	require.NoError(t, err)
	require.NotEqual(t, 0, req.NumRows())
	require.Equal(t, 1, row.Len())
	require.Equal(t, []byte(fmt.Sprintf("%d", currentBootstrapVersion)), row.GetBytes(0))
	require.NoError(t, r.Close())

	se1 := createSessionAndSetID(t, store)
	ver, err := getBootstrapVersion(se1)
	require.NoError(t, err)
	require.Equal(t, currentBootstrapVersion, ver)

	// Do something to downgrade the store.
	// downgrade meta bootstrap version
	txn, err := store.Begin()
	require.NoError(t, err)
	m := meta.NewMeta(txn)
	err = m.FinishBootstrap(int64(1))
	require.NoError(t, err)
	err = txn.Commit(context.Background())
	require.NoError(t, err)
	mustExec(t, se1, `delete from mysql.TiDB where VARIABLE_NAME="tidb_server_version"`)
	mustExec(t, se1, fmt.Sprintf(`delete from mysql.global_variables where VARIABLE_NAME="%s"`, variable.TiDBDistSQLScanConcurrency))
	mustExec(t, se1, `commit`)
	unsetStoreBootstrapped(store.UUID())
	// Make sure the version is downgraded.
	r = mustExec(t, se1, `SELECT VARIABLE_VALUE from mysql.TiDB where VARIABLE_NAME="tidb_server_version"`)
	req = r.NewChunk(nil)
	err = r.Next(ctx, req)
	require.NoError(t, err)
	require.Equal(t, 0, req.NumRows())
	require.NoError(t, r.Close())

	ver, err = getBootstrapVersion(se1)
	require.NoError(t, err)
	require.Equal(t, int64(0), ver)

	// Create a new session then upgrade() will run automatically.
	dom, err := BootstrapSession(store)
	require.NoError(t, err)
	defer dom.Close()

	se2 := createSessionAndSetID(t, store)
	r = mustExec(t, se2, `SELECT VARIABLE_VALUE from mysql.TiDB where VARIABLE_NAME="tidb_server_version"`)
	req = r.NewChunk(nil)
	err = r.Next(ctx, req)
	require.NoError(t, err)
	require.NotEqual(t, 0, req.NumRows())
	row = req.GetRow(0)
	require.Equal(t, 1, row.Len())
	require.Equal(t, []byte(fmt.Sprintf("%d", currentBootstrapVersion)), row.GetBytes(0))
	require.NoError(t, r.Close())

	ver, err = getBootstrapVersion(se2)
	require.NoError(t, err)
	require.Equal(t, currentBootstrapVersion, ver)

	// Verify that 'new_collation_enabled' is false.
	r = mustExec(t, se2, fmt.Sprintf(`SELECT VARIABLE_VALUE from mysql.TiDB where VARIABLE_NAME='%s'`, tidbNewCollationEnabled))
	req = r.NewChunk(nil)
	err = r.Next(ctx, req)
	require.NoError(t, err)
	require.Equal(t, 1, req.NumRows())
	require.Equal(t, "False", req.GetRow(0).GetString(0))
	require.NoError(t, r.Close())
}

func TestIssue17979_1(t *testing.T) {
	oomAction := config.GetGlobalConfig().OOMAction
	defer func() {
		config.UpdateGlobal(func(conf *config.Config) {
			conf.OOMAction = oomAction
		})
	}()
	ctx := context.Background()

	store, _ := createStoreAndBootstrap(t)
	defer func() { require.NoError(t, store.Close()) }()

	// test issue 20900, upgrade from v3.0 to v4.0.11+
	seV3 := createSessionAndSetID(t, store)
	txn, err := store.Begin()
	require.NoError(t, err)
	m := meta.NewMeta(txn)
	err = m.FinishBootstrap(int64(58))
	require.NoError(t, err)
	err = txn.Commit(context.Background())
	require.NoError(t, err)
	mustExec(t, seV3, "update mysql.tidb set variable_value='58' where variable_name='tidb_server_version'")
	mustExec(t, seV3, "delete from mysql.tidb where variable_name='default_oom_action'")
	mustExec(t, seV3, "commit")
	unsetStoreBootstrapped(store.UUID())
	ver, err := getBootstrapVersion(seV3)
	require.NoError(t, err)
	require.Equal(t, int64(58), ver)

	domV4, err := BootstrapSession(store)
	require.NoError(t, err)
	defer domV4.Close()
	seV4 := createSessionAndSetID(t, store)
	ver, err = getBootstrapVersion(seV4)
	require.NoError(t, err)
	require.Equal(t, currentBootstrapVersion, ver)
	r := mustExec(t, seV4, "select variable_value from mysql.tidb where variable_name='default_oom_action'")
	req := r.NewChunk(nil)
	require.NoError(t, r.Next(ctx, req))
	require.Equal(t, "log", req.GetRow(0).GetString(0))
	require.Equal(t, config.OOMActionLog, config.GetGlobalConfig().OOMAction)
}

func TestIssue17979_2(t *testing.T) {
	oomAction := config.GetGlobalConfig().OOMAction
	defer func() {
		config.UpdateGlobal(func(conf *config.Config) {
			conf.OOMAction = oomAction
		})
	}()
	ctx := context.Background()

	store, _ := createStoreAndBootstrap(t)
	defer func() { require.NoError(t, store.Close()) }()

	// test issue 20900, upgrade from v4.0.11 to v4.0.11
	seV3 := createSessionAndSetID(t, store)
	txn, err := store.Begin()
	require.NoError(t, err)
	m := meta.NewMeta(txn)
	err = m.FinishBootstrap(int64(59))
	require.NoError(t, err)
	err = txn.Commit(context.Background())
	require.NoError(t, err)
	mustExec(t, seV3, "update mysql.tidb set variable_value=59 where variable_name='tidb_server_version'")
	mustExec(t, seV3, "delete from mysql.tidb where variable_name='default_iim_action'")
	mustExec(t, seV3, "commit")
	unsetStoreBootstrapped(store.UUID())
	ver, err := getBootstrapVersion(seV3)
	require.NoError(t, err)
	require.Equal(t, int64(59), ver)

	domV4, err := BootstrapSession(store)
	require.NoError(t, err)
	defer domV4.Close()
	seV4 := createSessionAndSetID(t, store)
	ver, err = getBootstrapVersion(seV4)
	require.NoError(t, err)
	require.Equal(t, currentBootstrapVersion, ver)
	r := mustExec(t, seV4, "select variable_value from mysql.tidb where variable_name='default_oom_action'")
	req := r.NewChunk(nil)
	require.NoError(t, r.Next(ctx, req))
	require.Equal(t, 0, req.NumRows())
	require.Equal(t, config.OOMActionCancel, config.GetGlobalConfig().OOMAction)
}

func TestIssue20900_1(t *testing.T) {
	oomAction := config.GetGlobalConfig().OOMAction
	defer func() {
		config.UpdateGlobal(func(conf *config.Config) {
			conf.OOMAction = oomAction
		})
	}()

	ctx := context.Background()

	store, _ := createStoreAndBootstrap(t)
	defer func() { require.NoError(t, store.Close()) }()

	// test issue 20900, upgrade from v3.0 to v4.0.9+
	seV3 := createSessionAndSetID(t, store)
	txn, err := store.Begin()
	require.NoError(t, err)
	m := meta.NewMeta(txn)
	err = m.FinishBootstrap(int64(38))
	require.NoError(t, err)
	err = txn.Commit(context.Background())
	require.NoError(t, err)
	mustExec(t, seV3, "update mysql.tidb set variable_value=38 where variable_name='tidb_server_version'")
	mustExec(t, seV3, "delete from mysql.tidb where variable_name='default_memory_quota_query'")
	mustExec(t, seV3, "commit")
	unsetStoreBootstrapped(store.UUID())
	ver, err := getBootstrapVersion(seV3)
	require.NoError(t, err)
	require.Equal(t, int64(38), ver)

	domV4, err := BootstrapSession(store)
	require.NoError(t, err)
	defer domV4.Close()
	seV4 := createSessionAndSetID(t, store)
	ver, err = getBootstrapVersion(seV4)
	require.NoError(t, err)
	require.Equal(t, currentBootstrapVersion, ver)
	r := mustExec(t, seV4, "select @@tidb_mem_quota_query")
	req := r.NewChunk(nil)
	require.NoError(t, r.Next(ctx, req))
	require.Equal(t, "34359738368", req.GetRow(0).GetString(0))
	r = mustExec(t, seV4, "select variable_value from mysql.tidb where variable_name='default_memory_quota_query'")
	req = r.NewChunk(nil)
	require.NoError(t, r.Next(ctx, req))
	require.Equal(t, "34359738368", req.GetRow(0).GetString(0))
	require.Equal(t, int64(34359738368), seV4.GetSessionVars().MemQuotaQuery)
}

func TestIssue20900_2(t *testing.T) {
	oomAction := config.GetGlobalConfig().OOMAction
	defer func() {
		config.UpdateGlobal(func(conf *config.Config) {
			conf.OOMAction = oomAction
		})
	}()

	ctx := context.Background()

	store, _ := createStoreAndBootstrap(t)
	defer func() { require.NoError(t, store.Close()) }()

	// test issue 20900, upgrade from v4.0.8 to v4.0.9+
	seV3 := createSessionAndSetID(t, store)
	txn, err := store.Begin()
	require.NoError(t, err)
	m := meta.NewMeta(txn)
	err = m.FinishBootstrap(int64(52))
	require.NoError(t, err)
	err = txn.Commit(context.Background())
	require.NoError(t, err)
	mustExec(t, seV3, "update mysql.tidb set variable_value=52 where variable_name='tidb_server_version'")
	mustExec(t, seV3, "delete from mysql.tidb where variable_name='default_memory_quota_query'")
	mustExec(t, seV3, "commit")
	unsetStoreBootstrapped(store.UUID())
	ver, err := getBootstrapVersion(seV3)
	require.NoError(t, err)
	require.Equal(t, int64(52), ver)

	domV4, err := BootstrapSession(store)
	require.NoError(t, err)
	defer domV4.Close()
	seV4 := createSessionAndSetID(t, store)
	ver, err = getBootstrapVersion(seV4)
	require.NoError(t, err)
	require.Equal(t, currentBootstrapVersion, ver)
	r := mustExec(t, seV4, "select @@tidb_mem_quota_query")
	req := r.NewChunk(nil)
	require.NoError(t, r.Next(ctx, req))
	require.Equal(t, "1073741824", req.GetRow(0).GetString(0))
	require.Equal(t, int64(1073741824), seV4.GetSessionVars().MemQuotaQuery)
	r = mustExec(t, seV4, "select variable_value from mysql.tidb where variable_name='default_memory_quota_query'")
	req = r.NewChunk(nil)
	require.NoError(t, r.Next(ctx, req))
	require.Equal(t, 0, req.NumRows())
}

func TestANSISQLMode(t *testing.T) {
	store, dom := createStoreAndBootstrap(t)
	defer func() { require.NoError(t, store.Close()) }()
	se := createSessionAndSetID(t, store)

	mustExec(t, se, "USE mysql")
	mustExec(t, se, `set @@global.sql_mode="NO_AUTO_CREATE_USER,NO_ENGINE_SUBSTITUTION,ANSI"`)
	mustExec(t, se, `delete from mysql.TiDB where VARIABLE_NAME="tidb_server_version"`)
	unsetStoreBootstrapped(store.UUID())
	se.Close()

	// Do some clean up, BootstrapSession will not create a new domain otherwise.
	dom.Close()
	domap.Delete(store)

	// Set ANSI sql_mode and bootstrap again, to cover a bugfix.
	// Once we have a SQL like that:
	// select variable_value from mysql.tidb where variable_name = "system_tz"
	// it fails to execute in the ANSI sql_mode, and makes TiDB cluster fail to bootstrap.
	dom1, err := BootstrapSession(store)
	require.NoError(t, err)
	defer dom1.Close()
	se = createSessionAndSetID(t, store)
	mustExec(t, se, "select @@global.sql_mode")
	se.Close()
}

func TestOldPasswordUpgrade(t *testing.T) {
	pwd := "abc"
	oldpwd := fmt.Sprintf("%X", auth.Sha1Hash([]byte(pwd)))
	newpwd, err := oldPasswordUpgrade(oldpwd)
	require.NoError(t, err)
	require.Equal(t, "*0D3CED9BEC10A777AEC23CCC353A8C08A633045E", newpwd)
}

func TestBootstrapInitExpensiveQueryHandle(t *testing.T) {
	store, err := mockstore.NewMockStore()
	require.NoError(t, err)
	defer func() {
		require.NoError(t, store.Close())
	}()
	se, err := createSession(store)
	require.NoError(t, err)
	dom := domain.GetDomain(se)
	require.NotNil(t, dom)
	defer dom.Close()
	require.NotNil(t, dom.ExpensiveQueryHandle())
}

func TestStmtSummary(t *testing.T) {
	ctx := context.Background()
	store, dom := createStoreAndBootstrap(t)
	defer func() { require.NoError(t, store.Close()) }()
	defer dom.Close()
	se := createSessionAndSetID(t, store)
	mustExec(t, se, `update mysql.global_variables set variable_value='' where variable_name='tidb_enable_stmt_summary'`)
	writeStmtSummaryVars(se)

	r := mustExec(t, se, "select variable_value from mysql.global_variables where variable_name='tidb_enable_stmt_summary'")
	req := r.NewChunk(nil)
	require.NoError(t, r.Next(ctx, req))
	row := req.GetRow(0)
	require.Equal(t, []byte("ON"), row.GetBytes(0))
	require.NoError(t, r.Close())
}

type bindTestStruct struct {
	originText   string
	bindText     string
	db           string
	originWithDB string
	bindWithDB   string
	deleteText   string
}

func TestUpdateBindInfo(t *testing.T) {
	bindCases := []bindTestStruct{
		{
			originText:   "select * from t where a > ?",
			bindText:     "select /*+ use_index(t, idxb) */ * from t where a > 1",
			db:           "test",
			originWithDB: "select * from `test` . `t` where `a` > ?",
			bindWithDB:   "SELECT /*+ use_index(`t` `idxb`)*/ * FROM `test`.`t` WHERE `a` > 1",
			deleteText:   "select * from test.t where a > 1",
		},
		{
			originText:   "select count ( ? ), max ( a ) from t group by b",
			bindText:     "select /*+ use_index(t, idx) */ count(1), max(a) from t group by b",
			db:           "test",
			originWithDB: "select count ( ? ) , max ( `a` ) from `test` . `t` group by `b`",
			bindWithDB:   "SELECT /*+ use_index(`t` `idx`)*/ count(1),max(`a`) FROM `test`.`t` GROUP BY `b`",
			deleteText:   "select count(1), max(a) from test.t group by b",
		},
		{
			originText:   "select * from `test` . `t` where `a` = (_charset) ?",
			bindText:     "SELECT * FROM test.t WHERE a = _utf8\\'ab\\'",
			db:           "test",
			originWithDB: "select * from `test` . `t` where `a` = ?",
			bindWithDB:   "SELECT * FROM `test`.`t` WHERE `a` = 'ab'",
			deleteText:   "select * from test.t where a = 'c'",
		},
	}

	ctx := context.Background()
	store, dom := createStoreAndBootstrap(t)
	defer func() { require.NoError(t, store.Close()) }()
	defer dom.Close()
	se := createSessionAndSetID(t, store)
	for _, bindCase := range bindCases {
		sql := fmt.Sprintf("insert into mysql.bind_info values('%s', '%s', '%s', 'using', '2021-01-04 14:50:58.257', '2021-01-04 14:50:58.257', 'utf8', 'utf8_general_ci', 'manual')",
			bindCase.originText,
			bindCase.bindText,
			bindCase.db,
		)
		mustExec(t, se, sql)

		upgradeToVer67(se, version66)
		r := mustExec(t, se, `select original_sql, bind_sql, default_db, status from mysql.bind_info where source != 'builtin'`)
		req := r.NewChunk(nil)
		require.NoError(t, r.Next(ctx, req))
		row := req.GetRow(0)
		require.Equal(t, bindCase.originWithDB, row.GetString(0))
		require.Equal(t, bindCase.bindWithDB, row.GetString(1))
		require.Equal(t, "", row.GetString(2))
		require.Equal(t, "using", row.GetString(3))
		require.NoError(t, r.Close())
		sql = fmt.Sprintf("drop global binding for %s", bindCase.deleteText)
		mustExec(t, se, sql)
		r = mustExec(t, se, `select original_sql, bind_sql, status from mysql.bind_info where source != 'builtin'`)
		require.NoError(t, r.Next(ctx, req))
		row = req.GetRow(0)
		require.Equal(t, bindCase.originWithDB, row.GetString(0))
		require.Equal(t, bindCase.bindWithDB, row.GetString(1))
		require.Equal(t, "deleted", row.GetString(2))
		require.NoError(t, r.Close())
		sql = fmt.Sprintf("delete from mysql.bind_info where original_sql = '%s'", bindCase.originWithDB)
		mustExec(t, se, sql)
	}
}

func TestUpdateDuplicateBindInfo(t *testing.T) {
	ctx := context.Background()
	store, dom := createStoreAndBootstrap(t)
	defer func() { require.NoError(t, store.Close()) }()
	defer dom.Close()
	se := createSessionAndSetID(t, store)
	mustExec(t, se, `insert into mysql.bind_info values('select * from t', 'select /*+ use_index(t, idx_a)*/ * from t', 'test', 'using', '2021-01-04 14:50:58.257', '2021-01-04 14:50:58.257', 'utf8', 'utf8_general_ci', 'manual')`)
	// The latest one.
	mustExec(t, se, `insert into mysql.bind_info values('select * from test . t', 'select /*+ use_index(t, idx_b)*/ * from test.t', 'test', 'using', '2021-01-04 14:50:58.257', '2021-01-09 14:50:58.257', 'utf8', 'utf8_general_ci', 'manual')`)

	mustExec(t, se, `insert into mysql.bind_info values('select * from t where a < ?', 'select * from t use index(idx) where a < 1', 'test', 'deleted', '2021-06-04 17:04:43.333', '2021-06-04 17:04:43.335', 'utf8', 'utf8_general_ci', 'manual')`)
	mustExec(t, se, `insert into mysql.bind_info values('select * from t where a < ?', 'select * from t ignore index(idx) where a < 1', 'test', 'using', '2021-06-04 17:04:43.335', '2021-06-04 17:04:43.335', 'utf8', 'utf8_general_ci', 'manual')`)
	mustExec(t, se, `insert into mysql.bind_info values('select * from test . t where a <= ?', 'select * from test.t use index(idx) where a <= 1', '', 'deleted', '2021-06-04 17:04:43.345', '2021-06-04 17:04:45.334', 'utf8', 'utf8_general_ci', 'manual')`)
	mustExec(t, se, `insert into mysql.bind_info values('select * from test . t where a <= ?', 'select * from test.t ignore index(idx) where a <= 1', '', 'using', '2021-06-04 17:04:45.334', '2021-06-04 17:04:45.334', 'utf8', 'utf8_general_ci', 'manual')`)

	upgradeToVer67(se, version66)

	r := mustExec(t, se, `select original_sql, bind_sql, default_db, status, create_time from mysql.bind_info where source != 'builtin' order by create_time`)
	req := r.NewChunk(nil)
	require.NoError(t, r.Next(ctx, req))
	require.Equal(t, 3, req.NumRows())
	row := req.GetRow(0)
	require.Equal(t, "select * from `test` . `t`", row.GetString(0))
	require.Equal(t, "SELECT /*+ use_index(`t` `idx_b`)*/ * FROM `test`.`t`", row.GetString(1))
	require.Equal(t, "", row.GetString(2))
	require.Equal(t, "using", row.GetString(3))
	require.Equal(t, "2021-01-04 14:50:58.257", row.GetTime(4).String())
	row = req.GetRow(1)
	require.Equal(t, "select * from `test` . `t` where `a` < ?", row.GetString(0))
	require.Equal(t, "SELECT * FROM `test`.`t` IGNORE INDEX (`idx`) WHERE `a` < 1", row.GetString(1))
	require.Equal(t, "", row.GetString(2))
	require.Equal(t, "using", row.GetString(3))
	require.Equal(t, "2021-06-04 17:04:43.335", row.GetTime(4).String())
	row = req.GetRow(2)
	require.Equal(t, "select * from `test` . `t` where `a` <= ?", row.GetString(0))
	require.Equal(t, "SELECT * FROM `test`.`t` IGNORE INDEX (`idx`) WHERE `a` <= 1", row.GetString(1))
	require.Equal(t, "", row.GetString(2))
	require.Equal(t, "using", row.GetString(3))
	require.Equal(t, "2021-06-04 17:04:45.334", row.GetTime(4).String())

	require.NoError(t, r.Close())
	mustExec(t, se, "delete from mysql.bind_info where original_sql = 'select * from test . t'")
}

func TestUpgradeClusteredIndexDefaultValue(t *testing.T) {
	store, _ := createStoreAndBootstrap(t)
	defer func() { require.NoError(t, store.Close()) }()

	seV67 := createSessionAndSetID(t, store)
	txn, err := store.Begin()
	require.NoError(t, err)
	m := meta.NewMeta(txn)
	err = m.FinishBootstrap(int64(67))
	require.NoError(t, err)
	err = txn.Commit(context.Background())
	require.NoError(t, err)
	mustExec(t, seV67, "update mysql.tidb set variable_value='67' where variable_name='tidb_server_version'")
	mustExec(t, seV67, "UPDATE mysql.global_variables SET VARIABLE_VALUE = 'OFF' where VARIABLE_NAME = 'tidb_enable_clustered_index'")
	require.Equal(t, uint64(1), seV67.GetSessionVars().StmtCtx.AffectedRows())
	mustExec(t, seV67, "commit")
	unsetStoreBootstrapped(store.UUID())
	ver, err := getBootstrapVersion(seV67)
	require.NoError(t, err)
	require.Equal(t, int64(67), ver)

	domV68, err := BootstrapSession(store)
	require.NoError(t, err)
	defer domV68.Close()
	seV68 := createSessionAndSetID(t, store)
	ver, err = getBootstrapVersion(seV68)
	require.NoError(t, err)
	require.Equal(t, currentBootstrapVersion, ver)

	r := mustExec(t, seV68, `select @@global.tidb_enable_clustered_index, @@session.tidb_enable_clustered_index`)
	req := r.NewChunk(nil)
	require.NoError(t, r.Next(context.Background(), req))
	require.Equal(t, 1, req.NumRows())
	row := req.GetRow(0)
	require.Equal(t, "INT_ONLY", row.GetString(0))
	require.Equal(t, "INT_ONLY", row.GetString(1))
}

func TestUpgradeVersion66(t *testing.T) {
	ctx := context.Background()
	store, _ := createStoreAndBootstrap(t)
	defer func() { require.NoError(t, store.Close()) }()

	seV65 := createSessionAndSetID(t, store)
	txn, err := store.Begin()
	require.NoError(t, err)
	m := meta.NewMeta(txn)
	err = m.FinishBootstrap(int64(65))
	require.NoError(t, err)
	err = txn.Commit(context.Background())
	require.NoError(t, err)
	mustExec(t, seV65, "update mysql.tidb set variable_value='65' where variable_name='tidb_server_version'")
	mustExec(t, seV65, "set @@global.tidb_track_aggregate_memory_usage = 0")
	mustExec(t, seV65, "commit")
	unsetStoreBootstrapped(store.UUID())
	ver, err := getBootstrapVersion(seV65)
	require.NoError(t, err)
	require.Equal(t, int64(65), ver)

	domV66, err := BootstrapSession(store)
	require.NoError(t, err)
	defer domV66.Close()
	seV66 := createSessionAndSetID(t, store)
	ver, err = getBootstrapVersion(seV66)
	require.NoError(t, err)
	require.Equal(t, currentBootstrapVersion, ver)
	r := mustExec(t, seV66, `select @@global.tidb_track_aggregate_memory_usage, @@session.tidb_track_aggregate_memory_usage`)
	req := r.NewChunk(nil)
	require.NoError(t, r.Next(ctx, req))
	require.Equal(t, 1, req.NumRows())
	row := req.GetRow(0)
	require.Equal(t, int64(1), row.GetInt64(0))
	require.Equal(t, int64(1), row.GetInt64(1))
}

func TestUpgradeVersion74(t *testing.T) {
	ctx := context.Background()

	cases := []struct {
		oldValue int
		newValue int
	}{
		{200, 3000},
		{3000, 3000},
		{3001, 3001},
	}

	for _, ca := range cases {
		func() {
			store, _ := createStoreAndBootstrap(t)
			defer func() { require.NoError(t, store.Close()) }()

			seV73 := createSessionAndSetID(t, store)
			txn, err := store.Begin()
			require.NoError(t, err)
			m := meta.NewMeta(txn)
			err = m.FinishBootstrap(int64(73))
			require.NoError(t, err)
			err = txn.Commit(context.Background())
			require.NoError(t, err)
			mustExec(t, seV73, "update mysql.tidb set variable_value='72' where variable_name='tidb_server_version'")
			mustExec(t, seV73, "set @@global.tidb_stmt_summary_max_stmt_count = "+strconv.Itoa(ca.oldValue))
			mustExec(t, seV73, "commit")
			unsetStoreBootstrapped(store.UUID())
			ver, err := getBootstrapVersion(seV73)
			require.NoError(t, err)
			require.Equal(t, int64(72), ver)

			domV74, err := BootstrapSession(store)
			require.NoError(t, err)
			defer domV74.Close()
			seV74 := createSessionAndSetID(t, store)
			ver, err = getBootstrapVersion(seV74)
			require.NoError(t, err)
			require.Equal(t, currentBootstrapVersion, ver)
			r := mustExec(t, seV74, `select @@global.tidb_stmt_summary_max_stmt_count, @@session.tidb_stmt_summary_max_stmt_count`)
			req := r.NewChunk(nil)
			require.NoError(t, r.Next(ctx, req))
			require.Equal(t, 1, req.NumRows())
			row := req.GetRow(0)
			require.Equal(t, strconv.Itoa(ca.newValue), row.GetString(0))
			require.Equal(t, strconv.Itoa(ca.newValue), row.GetString(1))
		}()
	}
}

func TestUpgradeVersion75(t *testing.T) {
	ctx := context.Background()

	store, _ := createStoreAndBootstrap(t)
	defer func() { require.NoError(t, store.Close()) }()

	seV74 := createSessionAndSetID(t, store)
	txn, err := store.Begin()
	require.NoError(t, err)
	m := meta.NewMeta(txn)
	err = m.FinishBootstrap(int64(74))
	require.NoError(t, err)
	err = txn.Commit(context.Background())
	require.NoError(t, err)
	mustExec(t, seV74, "update mysql.tidb set variable_value='74' where variable_name='tidb_server_version'")
	mustExec(t, seV74, "commit")
	mustExec(t, seV74, "ALTER TABLE mysql.user DROP PRIMARY KEY")
	mustExec(t, seV74, "ALTER TABLE mysql.user MODIFY COLUMN Host CHAR(64)")
	mustExec(t, seV74, "ALTER TABLE mysql.user ADD PRIMARY KEY(Host, User)")
	unsetStoreBootstrapped(store.UUID())
	ver, err := getBootstrapVersion(seV74)
	require.NoError(t, err)
	require.Equal(t, int64(74), ver)
	r := mustExec(t, seV74, `desc mysql.user`)
	req := r.NewChunk(nil)
	row := req.GetRow(0)
	require.NoError(t, r.Next(ctx, req))
	require.Equal(t, "host", strings.ToLower(row.GetString(0)))
	require.Equal(t, "char(64)", strings.ToLower(row.GetString(1)))

	domV75, err := BootstrapSession(store)
	require.NoError(t, err)
	defer domV75.Close()
	seV75 := createSessionAndSetID(t, store)
	ver, err = getBootstrapVersion(seV75)
	require.NoError(t, err)
	require.Equal(t, currentBootstrapVersion, ver)
	r = mustExec(t, seV75, `desc mysql.user`)
	req = r.NewChunk(nil)
	row = req.GetRow(0)
	require.NoError(t, r.Next(ctx, req))
	require.Equal(t, "host", strings.ToLower(row.GetString(0)))
	require.Equal(t, "char(255)", strings.ToLower(row.GetString(1)))
}

func TestForIssue23387(t *testing.T) {
	// For issue https://github.com/pingcap/tidb/issues/23387
	saveCurrentBootstrapVersion := currentBootstrapVersion
	currentBootstrapVersion = version57

	// Bootstrap to an old version, create a user.
	store, err := mockstore.NewMockStore()
	require.NoError(t, err)
	defer func() { require.NoError(t, store.Close()) }()
	_, err = BootstrapSession(store)
	// domain leaked here, Close() is not called. For testing, it's OK.
	// If we close it and BootstrapSession again, we'll get an error "session pool is closed".
	// The problem is caused by some the global level variable, domain map is not intended for multiple instances.
	require.NoError(t, err)

	se := createSessionAndSetID(t, store)
	se.Auth(&auth.UserIdentity{Username: "root", Hostname: `%`}, nil, []byte("012345678901234567890"))
	mustExec(t, se, "create user quatest")

	// Upgrade to a newer version, check the user's privilege.
	currentBootstrapVersion = saveCurrentBootstrapVersion
	dom, err := BootstrapSession(store)
	require.NoError(t, err)
	defer dom.Close()

	se = createSessionAndSetID(t, store)
	se.Auth(&auth.UserIdentity{Username: "root", Hostname: `%`}, nil, []byte("012345678901234567890"))
	rs, err := exec(se, "show grants for quatest")
	require.NoError(t, err)
	rows, err := ResultSetToStringSlice(context.Background(), se, rs)
	require.NoError(t, err)
	require.Len(t, rows, 1)
	require.Equal(t, "GRANT USAGE ON *.* TO 'quatest'@'%'", rows[0][0])
}

func TestReferencesPrivilegeOnColumn(t *testing.T) {
	store, dom := createStoreAndBootstrap(t)
	defer func() { require.NoError(t, store.Close()) }()
	defer dom.Close()
	se := createSessionAndSetID(t, store)

	defer func() {
		mustExec(t, se, "drop user if exists issue28531")
		mustExec(t, se, "drop table if exists t1")
	}()

	mustExec(t, se, "create user if not exists issue28531")
	mustExec(t, se, "use test")
	mustExec(t, se, "drop table if exists t1")
	mustExec(t, se, "create table t1 (a int)")
	mustExec(t, se, "GRANT select (a), update (a),insert(a), references(a) on t1 to issue28531")
}

<<<<<<< HEAD
func TestIndexMergeUpgradeFrom300To500(t *testing.T) {
=======
func TestAnalyzeVersionUpgradeFrom300To500(t *testing.T) {
>>>>>>> 3bd732f9
	ctx := context.Background()
	store, _ := createStoreAndBootstrap(t)
	defer func() { require.NoError(t, store.Close()) }()

<<<<<<< HEAD
	// Upgrade from 3.0.0 to 5.4+.
=======
	// Upgrade from 3.0.0 to 5.1+ or above.
>>>>>>> 3bd732f9
	ver300 := 33
	seV3 := createSessionAndSetID(t, store)
	txn, err := store.Begin()
	require.NoError(t, err)
	m := meta.NewMeta(txn)
	err = m.FinishBootstrap(int64(ver300))
	require.NoError(t, err)
	err = txn.Commit(context.Background())
	require.NoError(t, err)
	mustExec(t, seV3, fmt.Sprintf("update mysql.tidb set variable_value=%d where variable_name='tidb_server_version'", ver300))
<<<<<<< HEAD
	mustExec(t, seV3, fmt.Sprintf("delete from mysql.GLOBAL_VARIABLES where variable_name='%s'", variable.TiDBEnableIndexMerge))
=======
	mustExec(t, seV3, fmt.Sprintf("delete from mysql.GLOBAL_VARIABLES where variable_name='%s'", variable.TiDBAnalyzeVersion))
>>>>>>> 3bd732f9
	mustExec(t, seV3, "commit")
	unsetStoreBootstrapped(store.UUID())
	ver, err := getBootstrapVersion(seV3)
	require.NoError(t, err)
	require.Equal(t, int64(ver300), ver)

<<<<<<< HEAD
	// We are now in 3.0.0, check tidb_enable_index_merge shoudle not exist.
	res := mustExec(t, seV3, fmt.Sprintf("select * from mysql.GLOBAL_VARIABLES where variable_name='%s'", variable.TiDBEnableIndexMerge))
=======
	// We are now in 3.0.0, check tidb_analyze_version should not exist.
	res := mustExec(t, seV3, fmt.Sprintf("select * from mysql.GLOBAL_VARIABLES where variable_name='%s'", variable.TiDBAnalyzeVersion))
>>>>>>> 3bd732f9
	chk := res.NewChunk(nil)
	err = res.Next(ctx, chk)
	require.NoError(t, err)
	require.Equal(t, 0, chk.NumRows())

	domCurVer, err := BootstrapSession(store)
	require.NoError(t, err)
	defer domCurVer.Close()
	seCurVer := createSessionAndSetID(t, store)
	ver, err = getBootstrapVersion(seCurVer)
	require.NoError(t, err)
	require.Equal(t, currentBootstrapVersion, ver)

<<<<<<< HEAD
	// We are now in 5.x, tidb_enable_index_merge should be off.
	res = mustExec(t, seCurVer, "select @@tidb_enable_index_merge")
=======
	// We are now in version no lower than 5.x, tidb_enable_index_merge should be 1.
	res = mustExec(t, seCurVer, "select @@tidb_analyze_version")
>>>>>>> 3bd732f9
	chk = res.NewChunk(nil)
	err = res.Next(ctx, chk)
	require.NoError(t, err)
	require.Equal(t, 1, chk.NumRows())
	row := chk.GetRow(0)
	require.Equal(t, 1, row.Len())
<<<<<<< HEAD
	require.Equal(t, int64(0), row.GetInt64(0))
}

func TestIndexMergeUpgradeFrom400To500(t *testing.T) {
	for i := 0; i < 2; i++ {
		ctx := context.Background()
		store, _ := createStoreAndBootstrap(t)
		defer func() { require.NoError(t, store.Close()) }()

		// upgrade from 4.0.0 to 5.4+.
		ver400 := 46
		seV4 := createSessionAndSetID(t, store)
		txn, err := store.Begin()
		require.NoError(t, err)
		m := meta.NewMeta(txn)
		err = m.FinishBootstrap(int64(ver400))
		require.NoError(t, err)
		err = txn.Commit(context.Background())
		require.NoError(t, err)
		mustExec(t, seV4, fmt.Sprintf("update mysql.tidb set variable_value=%d where variable_name='tidb_server_version'", ver400))
		mustExec(t, seV4, fmt.Sprintf("update mysql.GLOBAL_VARIABLES set variable_value='%s' where variable_name='%s'", variable.Off, variable.TiDBEnableIndexMerge))
		mustExec(t, seV4, "commit")
		unsetStoreBootstrapped(store.UUID())
		ver, err := getBootstrapVersion(seV4)
		require.NoError(t, err)
		require.Equal(t, int64(ver400), ver)

		// We are now in 4.0.0, tidb_enable_index_merge is off.
		res := mustExec(t, seV4, fmt.Sprintf("select * from mysql.GLOBAL_VARIABLES where variable_name='%s'", variable.TiDBEnableIndexMerge))
		chk := res.NewChunk(nil)
		err = res.Next(ctx, chk)
		require.NoError(t, err)
		require.Equal(t, 1, chk.NumRows())
		row := chk.GetRow(0)
		require.Equal(t, 2, row.Len())
		require.Equal(t, variable.Off, row.GetString(1))

		if i == 0 {
			// For the first time, We set tidb_enable_index_merge as on.
			// And after upgrade to 5.x, tidb_enable_index_merge should remains to be on.
			// For the second it should be off.
			mustExec(t, seV4, "set global tidb_enable_index_merge = on")
		}

		// Upgrade to 5.x.
		domCurVer, err := BootstrapSession(store)
		require.NoError(t, err)
		defer domCurVer.Close()
		seCurVer := createSessionAndSetID(t, store)
		ver, err = getBootstrapVersion(seCurVer)
		require.NoError(t, err)
		require.Equal(t, currentBootstrapVersion, ver)

		// We are now in 5.x, tidb_enable_index_merge should be on because we enable it in 4.0.0.
		res = mustExec(t, seCurVer, "select @@tidb_enable_index_merge")
		chk = res.NewChunk(nil)
		err = res.Next(ctx, chk)
		require.NoError(t, err)
		require.Equal(t, 1, chk.NumRows())
		row = chk.GetRow(0)
		require.Equal(t, 1, row.Len())
		if i == 0 {
			require.Equal(t, int64(1), row.GetInt64(0))
		} else {
			require.Equal(t, int64(0), row.GetInt64(0))
		}
	}
=======
	require.Equal(t, "1", row.GetString(0))
>>>>>>> 3bd732f9
}<|MERGE_RESOLUTION|>--- conflicted
+++ resolved
@@ -880,20 +880,12 @@
 	mustExec(t, se, "GRANT select (a), update (a),insert(a), references(a) on t1 to issue28531")
 }
 
-<<<<<<< HEAD
-func TestIndexMergeUpgradeFrom300To500(t *testing.T) {
-=======
 func TestAnalyzeVersionUpgradeFrom300To500(t *testing.T) {
->>>>>>> 3bd732f9
 	ctx := context.Background()
 	store, _ := createStoreAndBootstrap(t)
 	defer func() { require.NoError(t, store.Close()) }()
 
-<<<<<<< HEAD
-	// Upgrade from 3.0.0 to 5.4+.
-=======
 	// Upgrade from 3.0.0 to 5.1+ or above.
->>>>>>> 3bd732f9
 	ver300 := 33
 	seV3 := createSessionAndSetID(t, store)
 	txn, err := store.Begin()
@@ -904,24 +896,15 @@
 	err = txn.Commit(context.Background())
 	require.NoError(t, err)
 	mustExec(t, seV3, fmt.Sprintf("update mysql.tidb set variable_value=%d where variable_name='tidb_server_version'", ver300))
-<<<<<<< HEAD
-	mustExec(t, seV3, fmt.Sprintf("delete from mysql.GLOBAL_VARIABLES where variable_name='%s'", variable.TiDBEnableIndexMerge))
-=======
 	mustExec(t, seV3, fmt.Sprintf("delete from mysql.GLOBAL_VARIABLES where variable_name='%s'", variable.TiDBAnalyzeVersion))
->>>>>>> 3bd732f9
 	mustExec(t, seV3, "commit")
 	unsetStoreBootstrapped(store.UUID())
 	ver, err := getBootstrapVersion(seV3)
 	require.NoError(t, err)
 	require.Equal(t, int64(ver300), ver)
 
-<<<<<<< HEAD
-	// We are now in 3.0.0, check tidb_enable_index_merge shoudle not exist.
-	res := mustExec(t, seV3, fmt.Sprintf("select * from mysql.GLOBAL_VARIABLES where variable_name='%s'", variable.TiDBEnableIndexMerge))
-=======
 	// We are now in 3.0.0, check tidb_analyze_version should not exist.
 	res := mustExec(t, seV3, fmt.Sprintf("select * from mysql.GLOBAL_VARIABLES where variable_name='%s'", variable.TiDBAnalyzeVersion))
->>>>>>> 3bd732f9
 	chk := res.NewChunk(nil)
 	err = res.Next(ctx, chk)
 	require.NoError(t, err)
@@ -935,20 +918,63 @@
 	require.NoError(t, err)
 	require.Equal(t, currentBootstrapVersion, ver)
 
-<<<<<<< HEAD
-	// We are now in 5.x, tidb_enable_index_merge should be off.
-	res = mustExec(t, seCurVer, "select @@tidb_enable_index_merge")
-=======
 	// We are now in version no lower than 5.x, tidb_enable_index_merge should be 1.
 	res = mustExec(t, seCurVer, "select @@tidb_analyze_version")
->>>>>>> 3bd732f9
 	chk = res.NewChunk(nil)
 	err = res.Next(ctx, chk)
 	require.NoError(t, err)
 	require.Equal(t, 1, chk.NumRows())
 	row := chk.GetRow(0)
 	require.Equal(t, 1, row.Len())
-<<<<<<< HEAD
+	require.Equal(t, "1", row.GetString(0))
+}
+
+func TestIndexMergeUpgradeFrom300To500(t *testing.T) {
+	ctx := context.Background()
+	store, _ := createStoreAndBootstrap(t)
+	defer func() { require.NoError(t, store.Close()) }()
+
+	// Upgrade from 3.0.0 to 5.4+.
+	ver300 := 33
+	seV3 := createSessionAndSetID(t, store)
+	txn, err := store.Begin()
+	require.NoError(t, err)
+	m := meta.NewMeta(txn)
+	err = m.FinishBootstrap(int64(ver300))
+	require.NoError(t, err)
+	err = txn.Commit(context.Background())
+	require.NoError(t, err)
+	mustExec(t, seV3, fmt.Sprintf("update mysql.tidb set variable_value=%d where variable_name='tidb_server_version'", ver300))
+	mustExec(t, seV3, fmt.Sprintf("delete from mysql.GLOBAL_VARIABLES where variable_name='%s'", variable.TiDBEnableIndexMerge))
+	mustExec(t, seV3, "commit")
+	unsetStoreBootstrapped(store.UUID())
+	ver, err := getBootstrapVersion(seV3)
+	require.NoError(t, err)
+	require.Equal(t, int64(ver300), ver)
+
+	// We are now in 3.0.0, check tidb_enable_index_merge shoudle not exist.
+	res := mustExec(t, seV3, fmt.Sprintf("select * from mysql.GLOBAL_VARIABLES where variable_name='%s'", variable.TiDBEnableIndexMerge))
+	chk := res.NewChunk(nil)
+	err = res.Next(ctx, chk)
+	require.NoError(t, err)
+	require.Equal(t, 0, chk.NumRows())
+
+	domCurVer, err := BootstrapSession(store)
+	require.NoError(t, err)
+	defer domCurVer.Close()
+	seCurVer := createSessionAndSetID(t, store)
+	ver, err = getBootstrapVersion(seCurVer)
+	require.NoError(t, err)
+	require.Equal(t, currentBootstrapVersion, ver)
+
+	// We are now in 5.x, tidb_enable_index_merge should be off.
+	res = mustExec(t, seCurVer, "select @@tidb_enable_index_merge")
+	chk = res.NewChunk(nil)
+	err = res.Next(ctx, chk)
+	require.NoError(t, err)
+	require.Equal(t, 1, chk.NumRows())
+	row := chk.GetRow(0)
+	require.Equal(t, 1, row.Len())
 	require.Equal(t, int64(0), row.GetInt64(0))
 }
 
@@ -1016,7 +1042,4 @@
 			require.Equal(t, int64(0), row.GetInt64(0))
 		}
 	}
-=======
-	require.Equal(t, "1", row.GetString(0))
->>>>>>> 3bd732f9
 }