// Copyright 2015 PingCAP, Inc.
//
// Licensed under the Apache License, Version 2.0 (the "License");
// you may not use this file except in compliance with the License.
// You may obtain a copy of the License at
//
//     http://www.apache.org/licenses/LICENSE-2.0
//
// Unless required by applicable law or agreed to in writing, software
// distributed under the License is distributed on an "AS IS" BASIS,
// See the License for the specific language governing permissions and
// limitations under the License.

package session_test

import (
	"context"
	"flag"
	"fmt"
	"os"
	"path"
	"strings"
	"sync"
	"sync/atomic"
	"time"

	. "github.com/pingcap/check"
	"github.com/pingcap/errors"
	"github.com/pingcap/failpoint"
	"github.com/pingcap/parser"
	"github.com/pingcap/parser/auth"
	"github.com/pingcap/parser/model"
	"github.com/pingcap/parser/mysql"
	"github.com/pingcap/parser/terror"
	"github.com/pingcap/tidb/config"
	"github.com/pingcap/tidb/ddl/placement"
	"github.com/pingcap/tidb/domain"
	"github.com/pingcap/tidb/executor"
	"github.com/pingcap/tidb/kv"
	"github.com/pingcap/tidb/meta/autoid"
	plannercore "github.com/pingcap/tidb/planner/core"
	"github.com/pingcap/tidb/privilege/privileges"
	"github.com/pingcap/tidb/session"
	"github.com/pingcap/tidb/sessionctx"
	"github.com/pingcap/tidb/sessionctx/binloginfo"
	"github.com/pingcap/tidb/sessionctx/variable"
	"github.com/pingcap/tidb/store/mockstore"
	"github.com/pingcap/tidb/store/mockstore/cluster"
	"github.com/pingcap/tidb/store/mockstore/mocktikv"
	"github.com/pingcap/tidb/store/tikv"
	"github.com/pingcap/tidb/store/tikv/oracle"
	"github.com/pingcap/tidb/table/tables"
	"github.com/pingcap/tidb/types"
	"github.com/pingcap/tidb/util/sqlexec"
	"github.com/pingcap/tidb/util/testkit"
	"github.com/pingcap/tidb/util/testleak"
	"github.com/pingcap/tidb/util/testutil"
	"github.com/pingcap/tipb/go-binlog"
	"go.etcd.io/etcd/clientv3"
	"google.golang.org/grpc"
)

var (
	withTiKV        = flag.Bool("with-tikv", false, "run tests with TiKV cluster started. (not use the mock server)")
	pdAddrs         = flag.String("pd-addrs", "127.0.0.1:2379", "pd addrs")
	pdAddrChan      chan string
	initPdAddrsOnce sync.Once
)

var _ = Suite(&testSessionSuite{})
var _ = Suite(&testSessionSuite2{})
var _ = Suite(&testSessionSuite3{})
var _ = Suite(&testSchemaSuite{})
var _ = Suite(&testIsolationSuite{})
var _ = SerialSuites(&testSchemaSerialSuite{})
var _ = SerialSuites(&testSessionSerialSuite{})
var _ = SerialSuites(&testBackupRestoreSuite{})

type testSessionSuiteBase struct {
	cluster cluster.Cluster
	store   kv.Storage
	dom     *domain.Domain
	pdAddr  string
}

type testSessionSuite struct {
	testSessionSuiteBase
}

type testSessionSuite2 struct {
	testSessionSuiteBase
}

type testSessionSuite3 struct {
	testSessionSuiteBase
}

type testSessionSerialSuite struct {
	testSessionSuiteBase
}

type testBackupRestoreSuite struct {
	testSessionSuiteBase
}

func clearStorage(store kv.Storage) error {
	txn, err := store.Begin()
	if err != nil {
		return errors.Trace(err)
	}
	iter, err := txn.Iter(nil, nil)
	if err != nil {
		return errors.Trace(err)
	}
	for iter.Valid() {
		txn.Delete(iter.Key())
		if err := iter.Next(); err != nil {
			return errors.Trace(err)
		}
	}
	return txn.Commit(context.Background())
}

func clearETCD(ebd tikv.EtcdBackend) error {
	endpoints, err := ebd.EtcdAddrs()
	if err != nil {
		return err
	}
	cli, err := clientv3.New(clientv3.Config{
		Endpoints:        endpoints,
		AutoSyncInterval: 30 * time.Second,
		DialTimeout:      5 * time.Second,
		DialOptions: []grpc.DialOption{
			grpc.WithBackoffMaxDelay(time.Second * 3),
		},
		TLS: ebd.TLSConfig(),
	})
	if err != nil {
		return errors.Trace(err)
	}
	defer cli.Close()

	resp, err := cli.Get(context.Background(), "/tidb", clientv3.WithPrefix())
	if err != nil {
		return errors.Trace(err)
	}
	for _, kv := range resp.Kvs {
		if kv.Lease != 0 {
			if _, err := cli.Revoke(context.Background(), clientv3.LeaseID(kv.Lease)); err != nil {
				return errors.Trace(err)
			}
		}
	}
	_, err = cli.Delete(context.Background(), "/tidb", clientv3.WithPrefix())
	if err != nil {
		return errors.Trace(err)
	}
	return nil
}

func initPdAddrs() {
	initPdAddrsOnce.Do(func() {
		addrs := strings.Split(*pdAddrs, ",")
		pdAddrChan = make(chan string, len(addrs))
		for _, addr := range addrs {
			addr = strings.TrimSpace(addr)
			if addr != "" {
				pdAddrChan <- addr
			}
		}
	})
}

func (s *testSessionSuiteBase) SetUpSuite(c *C) {
	testleak.BeforeTest()

	if *withTiKV {
		initPdAddrs()
		s.pdAddr = <-pdAddrChan
		var d tikv.Driver
		config.UpdateGlobal(func(conf *config.Config) {
			conf.TxnLocalLatches.Enabled = false
		})
		store, err := d.Open(fmt.Sprintf("tikv://%s", s.pdAddr))
		c.Assert(err, IsNil)
		err = clearStorage(store)
		c.Assert(err, IsNil)
		err = clearETCD(store.(tikv.EtcdBackend))
		c.Assert(err, IsNil)
		session.ResetStoreForWithTiKVTest(store)
		s.store = store
	} else {
		store, err := mockstore.NewMockStore(
			mockstore.WithClusterInspector(func(c cluster.Cluster) {
				mockstore.BootstrapWithSingleStore(c)
				s.cluster = c
			}),
		)
		c.Assert(err, IsNil)
		s.store = store
		session.DisableStats4Test()
	}

	var err error
	s.dom, err = session.BootstrapSession(s.store)
	c.Assert(err, IsNil)
	s.dom.GetGlobalVarsCache().Disable()
}

func (s *testSessionSuiteBase) TearDownSuite(c *C) {
	s.dom.Close()
	s.store.Close()
	testleak.AfterTest(c)()
	if *withTiKV {
		pdAddrChan <- s.pdAddr
	}
}

func (s *testSessionSuiteBase) TearDownTest(c *C) {
	tk := testkit.NewTestKitWithInit(c, s.store)
	r := tk.MustQuery("show full tables")
	for _, tb := range r.Rows() {
		tableName := tb[0]
		tableType := tb[1]
		switch tableType {
		case "VIEW":
			tk.MustExec(fmt.Sprintf("drop view %v", tableName))
		case "BASE TABLE":
			tk.MustExec(fmt.Sprintf("drop table %v", tableName))
		default:
			panic(fmt.Sprintf("Unexpected table '%s' with type '%s'.", tableName, tableType))
		}
	}
}

type mockBinlogPump struct {
}

var _ binlog.PumpClient = &mockBinlogPump{}

func (p *mockBinlogPump) WriteBinlog(ctx context.Context, in *binlog.WriteBinlogReq, opts ...grpc.CallOption) (*binlog.WriteBinlogResp, error) {
	return &binlog.WriteBinlogResp{}, nil
}

type mockPumpPullBinlogsClient struct {
	grpc.ClientStream
}

func (m mockPumpPullBinlogsClient) Recv() (*binlog.PullBinlogResp, error) {
	return nil, nil
}

func (p *mockBinlogPump) PullBinlogs(ctx context.Context, in *binlog.PullBinlogReq, opts ...grpc.CallOption) (binlog.Pump_PullBinlogsClient, error) {
	return mockPumpPullBinlogsClient{mocktikv.MockGRPCClientStream()}, nil
}

func (s *testSessionSuite) TestForCoverage(c *C) {
	// Just for test coverage.
	tk := testkit.NewTestKitWithInit(c, s.store)
	tk.MustExec("drop table if exists t")
	tk.MustExec("create table t (id int auto_increment, v int, index (id))")
	tk.MustExec("insert t values ()")
	tk.MustExec("insert t values ()")
	tk.MustExec("insert t values ()")

	// Normal request will not cover txn.Seek.
	tk.MustExec("admin check table t")

	// Cover dirty table operations in StateTxn.
	tk.Se.GetSessionVars().BinlogClient = binloginfo.MockPumpsClient(&mockBinlogPump{})
	tk.MustExec("begin")
	tk.MustExec("truncate table t")
	tk.MustExec("insert t values ()")
	tk.MustExec("delete from t where id = 2")
	tk.MustExec("update t set v = 5 where id = 2")
	tk.MustExec("insert t values ()")
	tk.MustExec("rollback")

	c.Check(tk.Se.SetCollation(mysql.DefaultCollationID), IsNil)

	tk.MustExec("show processlist")
	_, err := tk.Se.FieldList("t")
	c.Check(err, IsNil)
}

func (s *testSessionSuite2) TestErrorRollback(c *C) {
	tk := testkit.NewTestKitWithInit(c, s.store)
	tk.MustExec("drop table if exists t_rollback")
	tk.MustExec("create table t_rollback (c1 int, c2 int, primary key(c1))")
	tk.MustExec("insert into t_rollback values (0, 0)")

	var wg sync.WaitGroup
	cnt := 4
	wg.Add(cnt)
	num := 20

	for i := 0; i < cnt; i++ {
		go func() {
			defer wg.Done()
			localTk := testkit.NewTestKitWithInit(c, s.store)
			localTk.MustExec("set @@session.tidb_retry_limit = 100")
			for j := 0; j < num; j++ {
				localTk.Exec("insert into t_rollback values (1, 1)")
				localTk.MustExec("update t_rollback set c2 = c2 + 1 where c1 = 0")
			}
		}()
	}

	wg.Wait()
	tk.MustQuery("select c2 from t_rollback where c1 = 0").Check(testkit.Rows(fmt.Sprint(cnt * num)))
}

func (s *testSessionSuite) TestQueryString(c *C) {
	tk := testkit.NewTestKitWithInit(c, s.store)

	tk.MustExec("create table mutil1 (a int);create table multi2 (a int)")
	queryStr := tk.Se.Value(sessionctx.QueryString)
	c.Assert(queryStr, Equals, "create table multi2 (a int)")

	// Test execution of DDL through the "ExecutePreparedStmt" interface.
	_, err := tk.Se.Execute(context.Background(), "use test;")
	c.Assert(err, IsNil)
	_, err = tk.Se.Execute(context.Background(), "CREATE TABLE t (id bigint PRIMARY KEY, age int)")
	c.Assert(err, IsNil)
	_, err = tk.Se.Execute(context.Background(), "show create table t")
	c.Assert(err, IsNil)
	id, _, _, err := tk.Se.PrepareStmt("CREATE TABLE t2(id bigint PRIMARY KEY, age int)")
	c.Assert(err, IsNil)
	params := []types.Datum{}
	_, err = tk.Se.ExecutePreparedStmt(context.Background(), id, params)
	c.Assert(err, IsNil)
	qs := tk.Se.Value(sessionctx.QueryString)
	c.Assert(qs.(string), Equals, "CREATE TABLE t2(id bigint PRIMARY KEY, age int)")

	// Test execution of DDL through the "Execute" interface.
	_, err = tk.Se.Execute(context.Background(), "use test;")
	c.Assert(err, IsNil)
	_, err = tk.Se.Execute(context.Background(), "drop table t2")
	c.Assert(err, IsNil)
	_, err = tk.Se.Execute(context.Background(), "prepare stmt from 'CREATE TABLE t2(id bigint PRIMARY KEY, age int)'")
	c.Assert(err, IsNil)
	_, err = tk.Se.Execute(context.Background(), "execute stmt")
	c.Assert(err, IsNil)
	qs = tk.Se.Value(sessionctx.QueryString)
	c.Assert(qs.(string), Equals, "CREATE TABLE t2(id bigint PRIMARY KEY, age int)")
}

func (s *testSessionSuite) TestAffectedRows(c *C) {
	tk := testkit.NewTestKitWithInit(c, s.store)

	tk.MustExec("drop table if exists t")
	tk.MustExec("create table t(id TEXT)")
	tk.MustExec(`INSERT INTO t VALUES ("a");`)
	c.Assert(int(tk.Se.AffectedRows()), Equals, 1)
	tk.MustExec(`INSERT INTO t VALUES ("b");`)
	c.Assert(int(tk.Se.AffectedRows()), Equals, 1)
	tk.MustExec(`UPDATE t set id = 'c' where id = 'a';`)
	c.Assert(int(tk.Se.AffectedRows()), Equals, 1)
	tk.MustExec(`UPDATE t set id = 'a' where id = 'a';`)
	c.Assert(int(tk.Se.AffectedRows()), Equals, 0)
	tk.MustQuery(`SELECT * from t`).Check(testkit.Rows("c", "b"))
	c.Assert(int(tk.Se.AffectedRows()), Equals, 0)

	tk.MustExec("drop table if exists t")
	tk.MustExec("create table t (id int, data int)")
	tk.MustExec(`INSERT INTO t VALUES (1, 0), (0, 0), (1, 1);`)
	tk.MustExec(`UPDATE t set id = 1 where data = 0;`)
	c.Assert(int(tk.Se.AffectedRows()), Equals, 1)

	tk.MustExec("drop table if exists t")
	tk.MustExec("create table t (id int, c1 timestamp);")
	tk.MustExec(`insert t(id) values(1);`)
	tk.MustExec(`UPDATE t set id = 1 where id = 1;`)
	c.Assert(int(tk.Se.AffectedRows()), Equals, 0)

	// With ON DUPLICATE KEY UPDATE, the affected-rows value per row is 1 if the row is inserted as a new row,
	// 2 if an existing row is updated, and 0 if an existing row is set to its current values.
	tk.MustExec("drop table if exists t")
	tk.MustExec("create table t (c1 int PRIMARY KEY, c2 int);")
	tk.MustExec(`insert t values(1, 1);`)
	tk.MustExec(`insert into t values (1, 1) on duplicate key update c2=2;`)
	c.Assert(int(tk.Se.AffectedRows()), Equals, 2)
	tk.MustExec(`insert into t values (1, 1) on duplicate key update c2=2;`)
	c.Assert(int(tk.Se.AffectedRows()), Equals, 0)
	tk.MustExec("drop table if exists test")
	createSQL := `CREATE TABLE test (
	  id        VARCHAR(36) PRIMARY KEY NOT NULL,
	  factor    INTEGER                 NOT NULL                   DEFAULT 2);`
	tk.MustExec(createSQL)
	insertSQL := `INSERT INTO test(id) VALUES('id') ON DUPLICATE KEY UPDATE factor=factor+3;`
	tk.MustExec(insertSQL)
	c.Assert(int(tk.Se.AffectedRows()), Equals, 1)
	tk.MustExec(insertSQL)
	c.Assert(int(tk.Se.AffectedRows()), Equals, 2)
	tk.MustExec(insertSQL)
	c.Assert(int(tk.Se.AffectedRows()), Equals, 2)

	tk.Se.SetClientCapability(mysql.ClientFoundRows)
	tk.MustExec("drop table if exists t")
	tk.MustExec("create table t (id int, data int)")
	tk.MustExec(`INSERT INTO t VALUES (1, 0), (0, 0), (1, 1);`)
	tk.MustExec(`UPDATE t set id = 1 where data = 0;`)
	c.Assert(int(tk.Se.AffectedRows()), Equals, 2)
}

func (s *testSessionSuite3) TestLastMessage(c *C) {
	tk := testkit.NewTestKitWithInit(c, s.store)

	tk.MustExec("drop table if exists t")
	tk.MustExec("create table t(id TEXT)")

	// Insert
	tk.MustExec(`INSERT INTO t VALUES ("a");`)
	tk.CheckLastMessage("")
	tk.MustExec(`INSERT INTO t VALUES ("b"), ("c");`)
	tk.CheckLastMessage("Records: 2  Duplicates: 0  Warnings: 0")

	// Update
	tk.MustExec(`UPDATE t set id = 'c' where id = 'a';`)
	c.Assert(int(tk.Se.AffectedRows()), Equals, 1)
	tk.CheckLastMessage("Rows matched: 1  Changed: 1  Warnings: 0")
	tk.MustExec(`UPDATE t set id = 'a' where id = 'a';`)
	c.Assert(int(tk.Se.AffectedRows()), Equals, 0)
	tk.CheckLastMessage("Rows matched: 0  Changed: 0  Warnings: 0")

	// Replace
	tk.MustExec(`drop table if exists t, t1;
        create table t (c1 int PRIMARY KEY, c2 int);
        create table t1 (a1 int, a2 int);`)
	tk.MustExec(`INSERT INTO t VALUES (1,1)`)
	tk.MustExec(`REPLACE INTO t VALUES (2,2)`)
	tk.CheckLastMessage("")
	tk.MustExec(`INSERT INTO t1 VALUES (1,10), (3,30);`)
	tk.CheckLastMessage("Records: 2  Duplicates: 0  Warnings: 0")
	tk.MustExec(`REPLACE INTO t SELECT * from t1`)
	tk.CheckLastMessage("Records: 2  Duplicates: 1  Warnings: 0")

	// Check insert with CLIENT_FOUND_ROWS is set
	tk.Se.SetClientCapability(mysql.ClientFoundRows)
	tk.MustExec(`drop table if exists t, t1;
        create table t (c1 int PRIMARY KEY, c2 int);
        create table t1 (a1 int, a2 int);`)
	tk.MustExec(`INSERT INTO t1 VALUES (1, 10), (2, 2), (3, 30);`)
	tk.MustExec(`INSERT INTO t1 VALUES (1, 10), (2, 20), (3, 30);`)
	tk.MustExec(`INSERT INTO t SELECT * FROM t1 ON DUPLICATE KEY UPDATE c2=a2;`)
	tk.CheckLastMessage("Records: 6  Duplicates: 3  Warnings: 0")
}

// TestRowLock . See http://dev.mysql.com/doc/refman/5.7/en/commit.html.
func (s *testSessionSuite) TestRowLock(c *C) {
	tk := testkit.NewTestKitWithInit(c, s.store)
	tk1 := testkit.NewTestKitWithInit(c, s.store)
	tk2 := testkit.NewTestKitWithInit(c, s.store)

	tk.MustExec("drop table if exists t")
	txn, err := tk.Se.Txn(true)
	c.Assert(kv.ErrInvalidTxn.Equal(err), IsTrue)
	c.Assert(txn.Valid(), IsFalse)
	tk.MustExec("create table t (c1 int, c2 int, c3 int)")
	tk.MustExec("insert t values (11, 2, 3)")
	tk.MustExec("insert t values (12, 2, 3)")
	tk.MustExec("insert t values (13, 2, 3)")

	tk1.MustExec("set @@tidb_disable_txn_auto_retry = 0")
	tk1.MustExec("begin")
	tk1.MustExec("update t set c2=21 where c1=11")

	tk2.MustExec("begin")
	tk2.MustExec("update t set c2=211 where c1=11")
	tk2.MustExec("commit")

	// tk1 will retry and the final value is 21
	tk1.MustExec("commit")

	// Check the result is correct
	tk.MustQuery("select c2 from t where c1=11").Check(testkit.Rows("21"))

	tk1.MustExec("begin")
	tk1.MustExec("update t set c2=21 where c1=11")

	tk2.MustExec("begin")
	tk2.MustExec("update t set c2=22 where c1=12")
	tk2.MustExec("commit")

	tk1.MustExec("commit")
}

// TestAutocommit . See https://dev.mysql.com/doc/internals/en/status-flags.html
func (s *testSessionSuite) TestAutocommit(c *C) {
	tk := testkit.NewTestKitWithInit(c, s.store)

	tk.MustExec("drop table if exists t;")
	c.Assert(int(tk.Se.Status()&mysql.ServerStatusAutocommit), Greater, 0)
	tk.MustExec("create table t (id BIGINT PRIMARY KEY AUTO_INCREMENT NOT NULL)")
	c.Assert(int(tk.Se.Status()&mysql.ServerStatusAutocommit), Greater, 0)
	tk.MustExec("insert t values ()")
	c.Assert(int(tk.Se.Status()&mysql.ServerStatusAutocommit), Greater, 0)
	tk.MustExec("begin")
	c.Assert(int(tk.Se.Status()&mysql.ServerStatusAutocommit), Greater, 0)
	tk.MustExec("insert t values ()")
	c.Assert(int(tk.Se.Status()&mysql.ServerStatusAutocommit), Greater, 0)
	tk.MustExec("drop table if exists t")
	c.Assert(int(tk.Se.Status()&mysql.ServerStatusAutocommit), Greater, 0)

	tk.MustExec("create table t (id BIGINT PRIMARY KEY AUTO_INCREMENT NOT NULL)")
	c.Assert(int(tk.Se.Status()&mysql.ServerStatusAutocommit), Greater, 0)
	tk.MustExec("set autocommit=0")
	c.Assert(int(tk.Se.Status()&mysql.ServerStatusAutocommit), Equals, 0)
	tk.MustExec("insert t values ()")
	c.Assert(int(tk.Se.Status()&mysql.ServerStatusAutocommit), Equals, 0)
	tk.MustExec("commit")
	c.Assert(int(tk.Se.Status()&mysql.ServerStatusAutocommit), Equals, 0)
	tk.MustExec("drop table if exists t")
	c.Assert(int(tk.Se.Status()&mysql.ServerStatusAutocommit), Equals, 0)
	tk.MustExec("set autocommit='On'")
	c.Assert(int(tk.Se.Status()&mysql.ServerStatusAutocommit), Greater, 0)

	// When autocommit is 0, transaction start ts should be the first *valid*
	// statement, rather than *any* statement.
	tk.MustExec("create table t (id int)")
	tk.MustExec("set @@autocommit = 0")
	tk.MustExec("rollback")
	tk.MustExec("set @@autocommit = 0")
	tk1 := testkit.NewTestKitWithInit(c, s.store)
	tk1.MustExec("insert into t select 1")
	tk.MustQuery("select * from t").Check(testkit.Rows("1"))

	// TODO: MySQL compatibility for setting global variable.
	// tk.MustExec("begin")
	// tk.MustExec("insert into t values (42)")
	// tk.MustExec("set @@global.autocommit = 1")
	// tk.MustExec("rollback")
	// tk.MustQuery("select count(*) from t where id = 42").Check(testkit.Rows("0"))
	// Even the transaction is rollbacked, the set statement succeed.
	// tk.MustQuery("select @@global.autocommit").Rows("1")
}

// TestTxnLazyInitialize tests that when autocommit = 0, not all statement starts
// a new transaction.
func (s *testSessionSuite) TestTxnLazyInitialize(c *C) {
	testTxnLazyInitialize(s, c, false)
	testTxnLazyInitialize(s, c, true)
}

func testTxnLazyInitialize(s *testSessionSuite, c *C, isPessimistic bool) {
	tk := testkit.NewTestKitWithInit(c, s.store)
	tk.MustExec("drop table if exists t")
	tk.MustExec("create table t (id int)")
	if isPessimistic {
		tk.MustExec("set tidb_txn_mode = 'pessimistic'")
	}

	tk.MustExec("set @@autocommit = 0")
	_, err := tk.Se.Txn(true)
	c.Assert(kv.ErrInvalidTxn.Equal(err), IsTrue)
	txn, err := tk.Se.Txn(false)
	c.Assert(err, IsNil)
	c.Assert(txn.Valid(), IsFalse)
	tk.MustQuery("select @@tidb_current_ts").Check(testkit.Rows("0"))
	tk.MustQuery("select @@tidb_current_ts").Check(testkit.Rows("0"))

	// Those statement should not start a new transaction automacally.
	tk.MustQuery("select 1")
	tk.MustQuery("select @@tidb_current_ts").Check(testkit.Rows("0"))

	tk.MustExec("set @@tidb_general_log = 0")
	tk.MustQuery("select @@tidb_current_ts").Check(testkit.Rows("0"))

	tk.MustQuery("explain select * from t")
	tk.MustQuery("select @@tidb_current_ts").Check(testkit.Rows("0"))

	// Begin statement should start a new transaction.
	tk.MustExec("begin")
	txn, err = tk.Se.Txn(false)
	c.Assert(err, IsNil)
	c.Assert(txn.Valid(), IsTrue)
	tk.MustExec("rollback")

	tk.MustExec("select * from t")
	txn, err = tk.Se.Txn(false)
	c.Assert(err, IsNil)
	c.Assert(txn.Valid(), IsTrue)
	tk.MustExec("rollback")

	tk.MustExec("insert into t values (1)")
	txn, err = tk.Se.Txn(false)
	c.Assert(err, IsNil)
	c.Assert(txn.Valid(), IsTrue)
	tk.MustExec("rollback")
}

func (s *testSessionSuite) TestGlobalVarAccessor(c *C) {
	varName := "max_allowed_packet"
	varValue := "67108864" // This is the default value for max_allowed_packet
	varValue1 := "4194305"
	varValue2 := "4194306"

	tk := testkit.NewTestKitWithInit(c, s.store)
	se := tk.Se.(variable.GlobalVarAccessor)
	// Get globalSysVar twice and get the same value
	v, err := se.GetGlobalSysVar(varName)
	c.Assert(err, IsNil)
	c.Assert(v, Equals, varValue)
	v, err = se.GetGlobalSysVar(varName)
	c.Assert(err, IsNil)
	c.Assert(v, Equals, varValue)
	// Set global var to another value
	err = se.SetGlobalSysVar(varName, varValue1)
	c.Assert(err, IsNil)
	v, err = se.GetGlobalSysVar(varName)
	c.Assert(err, IsNil)
	c.Assert(v, Equals, varValue1)
	c.Assert(tk.Se.CommitTxn(context.TODO()), IsNil)

	tk1 := testkit.NewTestKitWithInit(c, s.store)
	se1 := tk1.Se.(variable.GlobalVarAccessor)
	v, err = se1.GetGlobalSysVar(varName)
	c.Assert(err, IsNil)
	c.Assert(v, Equals, varValue1)
	err = se1.SetGlobalSysVar(varName, varValue2)
	c.Assert(err, IsNil)
	v, err = se1.GetGlobalSysVar(varName)
	c.Assert(err, IsNil)
	c.Assert(v, Equals, varValue2)
	c.Assert(tk1.Se.CommitTxn(context.TODO()), IsNil)

	// Make sure the change is visible to any client that accesses that global variable.
	v, err = se.GetGlobalSysVar(varName)
	c.Assert(err, IsNil)
	c.Assert(v, Equals, varValue2)

	// For issue 10955, make sure the new session load `max_execution_time` into sessionVars.
	s.dom.GetGlobalVarsCache().Disable()
	tk1.MustExec("set @@global.max_execution_time = 100")
	tk2 := testkit.NewTestKitWithInit(c, s.store)
	c.Assert(tk2.Se.GetSessionVars().MaxExecutionTime, Equals, uint64(100))
	tk1.MustExec("set @@global.max_execution_time = 0")

	result := tk.MustQuery("show global variables  where variable_name='sql_select_limit';")
	result.Check(testkit.Rows("sql_select_limit 18446744073709551615"))
	result = tk.MustQuery("show session variables  where variable_name='sql_select_limit';")
	result.Check(testkit.Rows("sql_select_limit 18446744073709551615"))
	tk.MustExec("set session sql_select_limit=100000000000;")
	result = tk.MustQuery("show global variables where variable_name='sql_select_limit';")
	result.Check(testkit.Rows("sql_select_limit 18446744073709551615"))
	result = tk.MustQuery("show session variables where variable_name='sql_select_limit';")
	result.Check(testkit.Rows("sql_select_limit 100000000000"))
	tk.MustExec("set @@global.sql_select_limit = 1")
	result = tk.MustQuery("show global variables where variable_name='sql_select_limit';")
	result.Check(testkit.Rows("sql_select_limit 1"))
	tk.MustExec("set @@global.sql_select_limit = default")
	result = tk.MustQuery("show global variables where variable_name='sql_select_limit';")
	result.Check(testkit.Rows("sql_select_limit 18446744073709551615"))

	result = tk.MustQuery("select @@global.autocommit;")
	result.Check(testkit.Rows("1"))
	result = tk.MustQuery("select @@autocommit;")
	result.Check(testkit.Rows("1"))
	tk.MustExec("set @@global.autocommit = 0;")
	result = tk.MustQuery("select @@global.autocommit;")
	result.Check(testkit.Rows("0"))
	result = tk.MustQuery("select @@autocommit;")
	result.Check(testkit.Rows("1"))
	tk.MustExec("set @@global.autocommit=1")

	_, err = tk.Exec("set global time_zone = 'timezone'")
	c.Assert(err, NotNil)
	c.Assert(terror.ErrorEqual(err, variable.ErrUnknownTimeZone), IsTrue)
}

func (s *testSessionSuite) TestGetSysVariables(c *C) {
	tk := testkit.NewTestKitWithInit(c, s.store)

	// Test ScopeSession
	tk.MustExec("select @@warning_count")
	tk.MustExec("select @@session.warning_count")
	tk.MustExec("select @@local.warning_count")
	_, err := tk.Exec("select @@global.warning_count")
	c.Assert(terror.ErrorEqual(err, variable.ErrIncorrectScope), IsTrue, Commentf("err %v", err))

	// Test ScopeGlobal
	tk.MustExec("select @@max_connections")
	tk.MustExec("select @@global.max_connections")
	_, err = tk.Exec("select @@session.max_connections")
	c.Assert(terror.ErrorEqual(err, variable.ErrIncorrectScope), IsTrue, Commentf("err %v", err))
	_, err = tk.Exec("select @@local.max_connections")
	c.Assert(terror.ErrorEqual(err, variable.ErrIncorrectScope), IsTrue, Commentf("err %v", err))

	// Test ScopeNone
	tk.MustExec("select @@performance_schema_max_mutex_classes")
	tk.MustExec("select @@global.performance_schema_max_mutex_classes")
	// For issue 19524, test
	tk.MustExec("select @@session.performance_schema_max_mutex_classes")
	tk.MustExec("select @@local.performance_schema_max_mutex_classes")
}

func (s *testSessionSuite) TestRetryResetStmtCtx(c *C) {
	tk := testkit.NewTestKitWithInit(c, s.store)
	tk.MustExec("create table retrytxn (a int unique, b int)")
	tk.MustExec("insert retrytxn values (1, 1)")
	tk.MustExec("set @@tidb_disable_txn_auto_retry = 0")
	tk.MustExec("begin")
	tk.MustExec("update retrytxn set b = b + 1 where a = 1")

	// Make retryable error.
	tk1 := testkit.NewTestKitWithInit(c, s.store)
	tk1.MustExec("update retrytxn set b = b + 1 where a = 1")

	err := tk.Se.CommitTxn(context.TODO())
	c.Assert(err, IsNil)
	c.Assert(tk.Se.AffectedRows(), Equals, uint64(1))
}

func (s *testSessionSuite) TestRetryCleanTxn(c *C) {
	tk := testkit.NewTestKitWithInit(c, s.store)
	tk.MustExec("create table retrytxn (a int unique, b int)")
	tk.MustExec("insert retrytxn values (1, 1)")
	tk.MustExec("begin")
	tk.MustExec("update retrytxn set b = b + 1 where a = 1")

	// Make retryable error.
	tk1 := testkit.NewTestKitWithInit(c, s.store)
	tk1.MustExec("update retrytxn set b = b + 1 where a = 1")

	// Hijack retry history, add a statement that returns error.
	history := session.GetHistory(tk.Se)
	stmtNode, err := parser.New().ParseOneStmt("insert retrytxn values (2, 'a')", "", "")
	c.Assert(err, IsNil)
	compiler := executor.Compiler{Ctx: tk.Se}
	stmt, _ := compiler.Compile(context.TODO(), stmtNode)
	executor.ResetContextOfStmt(tk.Se, stmtNode)
	history.Add(stmt, tk.Se.GetSessionVars().StmtCtx)
	_, err = tk.Exec("commit")
	c.Assert(err, NotNil)
	txn, err := tk.Se.Txn(false)
	c.Assert(err, IsNil)
	c.Assert(txn.Valid(), IsFalse)
	c.Assert(tk.Se.GetSessionVars().InTxn(), IsFalse)
}

func (s *testSessionSuite) TestReadOnlyNotInHistory(c *C) {
	tk := testkit.NewTestKitWithInit(c, s.store)
	tk.MustExec("create table history (a int)")
	tk.MustExec("insert history values (1), (2), (3)")
	tk.MustExec("set @@autocommit = 0")
	tk.MustExec("set tidb_disable_txn_auto_retry = 0")
	tk.MustQuery("select * from history")
	history := session.GetHistory(tk.Se)
	c.Assert(history.Count(), Equals, 0)

	tk.MustExec("insert history values (4)")
	tk.MustExec("insert history values (5)")
	c.Assert(history.Count(), Equals, 2)
	tk.MustExec("commit")
	tk.MustQuery("select * from history")
	history = session.GetHistory(tk.Se)
	c.Assert(history.Count(), Equals, 0)
}

func (s *testSessionSuite) TestRetryUnion(c *C) {
	tk := testkit.NewTestKitWithInit(c, s.store)
	tk.MustExec("create table history (a int)")
	tk.MustExec("insert history values (1), (2), (3)")
	tk.MustExec("set @@autocommit = 0")
	tk.MustExec("set tidb_disable_txn_auto_retry = 0")
	// UNION should't be in retry history.
	tk.MustQuery("(select * from history) union (select * from history)")
	history := session.GetHistory(tk.Se)
	c.Assert(history.Count(), Equals, 0)
	tk.MustQuery("(select * from history for update) union (select * from history)")
	tk.MustExec("update history set a = a + 1")
	history = session.GetHistory(tk.Se)
	c.Assert(history.Count(), Equals, 2)

	// Make retryable error.
	tk1 := testkit.NewTestKitWithInit(c, s.store)
	tk1.MustExec("update history set a = a + 1")

	_, err := tk.Exec("commit")
	c.Assert(err, ErrorMatches, ".*can not retry select for update statement")
}

func (s *testSessionSuite) TestRetryShow(c *C) {
	tk := testkit.NewTestKitWithInit(c, s.store)
	tk.MustExec("set @@autocommit = 0")
	tk.MustExec("set tidb_disable_txn_auto_retry = 0")
	// UNION should't be in retry history.
	tk.MustQuery("show variables")
	tk.MustQuery("show databases")
	history := session.GetHistory(tk.Se)
	c.Assert(history.Count(), Equals, 0)
}

func (s *testSessionSuite) TestNoRetryForCurrentTxn(c *C) {
	tk := testkit.NewTestKitWithInit(c, s.store)
	tk1 := testkit.NewTestKitWithInit(c, s.store)
	tk.MustExec("create table history (a int)")
	tk.MustExec("insert history values (1)")

	// Firstly, disable retry.
	tk.MustExec("set tidb_disable_txn_auto_retry = 1")
	tk.MustExec("begin")
	tk.MustExec("update history set a = 2")
	// Enable retry now.
	tk.MustExec("set tidb_disable_txn_auto_retry = 0")

	tk1.MustExec("update history set a = 3")
	c.Assert(tk.ExecToErr("commit"), NotNil)
}

func (s *testSessionSuite) TestRetryForCurrentTxn(c *C) {
	tk := testkit.NewTestKitWithInit(c, s.store)
	tk1 := testkit.NewTestKitWithInit(c, s.store)
	tk.MustExec("create table history (a int)")
	tk.MustExec("insert history values (1)")

	// Firstly, enable retry.
	tk.MustExec("set tidb_disable_txn_auto_retry = 0")
	tk.MustExec("begin")
	tk.MustExec("update history set a = 2")
	// Disable retry now.
	tk.MustExec("set tidb_disable_txn_auto_retry = 1")

	tk1.MustExec("update history set a = 3")
	tk.MustExec("commit")
	tk.MustQuery("select * from history").Check(testkit.Rows("2"))
}

// TestTruncateAlloc tests that the auto_increment ID does not reuse the old table's allocator.
func (s *testSessionSuite) TestTruncateAlloc(c *C) {
	tk := testkit.NewTestKitWithInit(c, s.store)
	tk.MustExec("create table truncate_id (a int primary key auto_increment)")
	tk.MustExec("insert truncate_id values (), (), (), (), (), (), (), (), (), ()")
	tk.MustExec("truncate table truncate_id")
	tk.MustExec("insert truncate_id values (), (), (), (), (), (), (), (), (), ()")
	tk.MustQuery("select a from truncate_id where a > 11").Check(testkit.Rows())
}

func (s *testSessionSuite) TestString(c *C) {
	tk := testkit.NewTestKitWithInit(c, s.store)
	tk.MustExec("select 1")
	// here to check the panic bug in String() when txn is nil after committed.
	c.Log(tk.Se.String())
}

func (s *testSessionSuite) TestDatabase(c *C) {
	tk := testkit.NewTestKitWithInit(c, s.store)

	// Test database.
	tk.MustExec("create database xxx")
	tk.MustExec("drop database xxx")

	tk.MustExec("drop database if exists xxx")
	tk.MustExec("create database xxx")
	tk.MustExec("create database if not exists xxx")
	tk.MustExec("drop database if exists xxx")

	// Test schema.
	tk.MustExec("create schema xxx")
	tk.MustExec("drop schema xxx")

	tk.MustExec("drop schema if exists xxx")
	tk.MustExec("create schema xxx")
	tk.MustExec("create schema if not exists xxx")
	tk.MustExec("drop schema if exists xxx")
}

func (s *testSessionSuite) TestExecRestrictedSQL(c *C) {
	tk := testkit.NewTestKitWithInit(c, s.store)
	r, _, err := tk.Se.(sqlexec.RestrictedSQLExecutor).ExecRestrictedSQL("select 1;")
	c.Assert(err, IsNil)
	c.Assert(len(r), Equals, 1)
}

// TestInTrans . See https://dev.mysql.com/doc/internals/en/status-flags.html
func (s *testSessionSuite) TestInTrans(c *C) {
	tk := testkit.NewTestKitWithInit(c, s.store)
	tk.MustExec("drop table if exists t;")
	tk.MustExec("create table t (id BIGINT PRIMARY KEY AUTO_INCREMENT NOT NULL)")
	tk.MustExec("insert t values ()")
	tk.MustExec("begin")
	txn, err := tk.Se.Txn(true)
	c.Assert(err, IsNil)
	c.Assert(txn.Valid(), IsTrue)
	tk.MustExec("insert t values ()")
	c.Assert(txn.Valid(), IsTrue)
	tk.MustExec("drop table if exists t;")
	c.Assert(txn.Valid(), IsFalse)
	tk.MustExec("create table t (id BIGINT PRIMARY KEY AUTO_INCREMENT NOT NULL)")
	c.Assert(txn.Valid(), IsFalse)
	tk.MustExec("insert t values ()")
	c.Assert(txn.Valid(), IsFalse)
	tk.MustExec("commit")
	tk.MustExec("insert t values ()")

	tk.MustExec("set autocommit=0")
	tk.MustExec("begin")
	c.Assert(txn.Valid(), IsTrue)
	tk.MustExec("insert t values ()")
	c.Assert(txn.Valid(), IsTrue)
	tk.MustExec("commit")
	c.Assert(txn.Valid(), IsFalse)
	tk.MustExec("insert t values ()")
	c.Assert(txn.Valid(), IsTrue)
	tk.MustExec("commit")
	c.Assert(txn.Valid(), IsFalse)

	tk.MustExec("set autocommit=1")
	tk.MustExec("drop table if exists t")
	tk.MustExec("create table t (id BIGINT PRIMARY KEY AUTO_INCREMENT NOT NULL)")
	tk.MustExec("begin")
	c.Assert(txn.Valid(), IsTrue)
	tk.MustExec("insert t values ()")
	c.Assert(txn.Valid(), IsTrue)
	tk.MustExec("rollback")
	c.Assert(txn.Valid(), IsFalse)
}

func (s *testSessionSuite) TestRetryPreparedStmt(c *C) {
	tk := testkit.NewTestKitWithInit(c, s.store)
	tk1 := testkit.NewTestKitWithInit(c, s.store)
	tk2 := testkit.NewTestKitWithInit(c, s.store)

	tk.MustExec("drop table if exists t")
	txn, err := tk.Se.Txn(true)
	c.Assert(kv.ErrInvalidTxn.Equal(err), IsTrue)
	c.Assert(txn.Valid(), IsFalse)
	tk.MustExec("create table t (c1 int, c2 int, c3 int)")
	tk.MustExec("insert t values (11, 2, 3)")

	tk1.MustExec("set @@tidb_disable_txn_auto_retry = 0")
	tk1.MustExec("begin")
	tk1.MustExec("update t set c2=? where c1=11;", 21)

	tk2.MustExec("begin")
	tk2.MustExec("update t set c2=? where c1=11", 22)
	tk2.MustExec("commit")

	tk1.MustExec("commit")

	tk.MustQuery("select c2 from t where c1=11").Check(testkit.Rows("21"))
}

func (s *testSessionSuite) TestSession(c *C) {
	tk := testkit.NewTestKitWithInit(c, s.store)
	tk.MustExec("ROLLBACK;")
	tk.Se.Close()
}

func (s *testSessionSuite) TestSessionAuth(c *C) {
	tk := testkit.NewTestKitWithInit(c, s.store)
	c.Assert(tk.Se.Auth(&auth.UserIdentity{Username: "Any not exist username with zero password!", Hostname: "anyhost"}, []byte(""), []byte("")), IsFalse)
}

func (s *testSessionSerialSuite) TestSkipWithGrant(c *C) {
	tk := testkit.NewTestKitWithInit(c, s.store)
	save2 := privileges.SkipWithGrant

	privileges.SkipWithGrant = false
	c.Assert(tk.Se.Auth(&auth.UserIdentity{Username: "user_not_exist"}, []byte("yyy"), []byte("zzz")), IsFalse)

	privileges.SkipWithGrant = true
	c.Assert(tk.Se.Auth(&auth.UserIdentity{Username: "xxx", Hostname: `%`}, []byte("yyy"), []byte("zzz")), IsTrue)
	c.Assert(tk.Se.Auth(&auth.UserIdentity{Username: "root", Hostname: `%`}, []byte(""), []byte("")), IsTrue)
	tk.MustExec("create table t (id int)")
	tk.MustExec("create role r_1")
	tk.MustExec("grant r_1 to root")
	tk.MustExec("set role all")
	tk.MustExec("show grants for root")
	privileges.SkipWithGrant = save2
}

func (s *testSessionSuite) TestLastInsertID(c *C) {
	tk := testkit.NewTestKitWithInit(c, s.store)
	// insert
	tk.MustExec("create table t (c1 int not null auto_increment, c2 int, PRIMARY KEY (c1))")
	tk.MustExec("insert into t set c2 = 11")
	tk.MustQuery("select last_insert_id()").Check(testkit.Rows("1"))

	tk.MustExec("insert into t (c2) values (22), (33), (44)")
	tk.MustQuery("select last_insert_id()").Check(testkit.Rows("2"))

	tk.MustExec("insert into t (c1, c2) values (10, 55)")
	tk.MustQuery("select last_insert_id()").Check(testkit.Rows("2"))

	// replace
	tk.MustExec("replace t (c2) values(66)")
	tk.MustQuery("select * from t").Check(testkit.Rows("1 11", "2 22", "3 33", "4 44", "10 55", "11 66"))
	tk.MustQuery("select last_insert_id()").Check(testkit.Rows("11"))

	// update
	tk.MustExec("update t set c1=last_insert_id(c1 + 100)")
	tk.MustQuery("select * from t").Check(testkit.Rows("101 11", "102 22", "103 33", "104 44", "110 55", "111 66"))
	tk.MustQuery("select last_insert_id()").Check(testkit.Rows("111"))
	tk.MustExec("insert into t (c2) values (77)")
	tk.MustQuery("select last_insert_id()").Check(testkit.Rows("112"))

	// drop
	tk.MustExec("drop table t")
	tk.MustQuery("select last_insert_id()").Check(testkit.Rows("112"))

	tk.MustExec("create table t (c2 int, c3 int, c1 int not null auto_increment, PRIMARY KEY (c1))")
	tk.MustExec("insert into t set c2 = 30")

	// insert values
	lastInsertID := tk.Se.LastInsertID()
	tk.MustExec("prepare stmt1 from 'insert into t (c2) values (?)'")
	tk.MustExec("set @v1=10")
	tk.MustExec("set @v2=20")
	tk.MustExec("execute stmt1 using @v1")
	tk.MustExec("execute stmt1 using @v2")
	tk.MustExec("deallocate prepare stmt1")
	currLastInsertID := tk.Se.GetSessionVars().StmtCtx.PrevLastInsertID
	tk.MustQuery("select c1 from t where c2 = 20").Check(testkit.Rows(fmt.Sprint(currLastInsertID)))
	c.Assert(lastInsertID+2, Equals, currLastInsertID)
}

func (s *testSessionSuite) TestPrepareZero(c *C) {
	tk := testkit.NewTestKitWithInit(c, s.store)
	tk.MustExec("drop table if exists t")
	tk.MustExec("create table t(v timestamp)")
	tk.MustExec("prepare s1 from 'insert into t (v) values (?)'")
	tk.MustExec("set @v1='0'")
	_, rs := tk.Exec("execute s1 using @v1")
	c.Assert(rs, NotNil)
	tk.MustExec("set @v2='" + types.ZeroDatetimeStr + "'")
	tk.MustExec("set @orig_sql_mode=@@sql_mode; set @@sql_mode='';")
	tk.MustExec("execute s1 using @v2")
	tk.MustQuery("select v from t").Check(testkit.Rows("0000-00-00 00:00:00"))
	tk.MustExec("set @@sql_mode=@orig_sql_mode;")
}

func (s *testSessionSuite) TestPrimaryKeyAutoIncrement(c *C) {
	tk := testkit.NewTestKitWithInit(c, s.store)
	tk.MustExec("drop table if exists t")
	tk.MustExec("create table t (id BIGINT PRIMARY KEY AUTO_INCREMENT NOT NULL, name varchar(255) UNIQUE NOT NULL, status int)")
	tk.MustExec("insert t (name) values (?)", "abc")
	id := tk.Se.LastInsertID()
	c.Check(id != 0, IsTrue)

	tk1 := testkit.NewTestKitWithInit(c, s.store)
	tk1.MustQuery("select * from t").Check(testkit.Rows(fmt.Sprintf("%d abc <nil>", id)))

	tk.MustExec("update t set name = 'abc', status = 1 where id = ?", id)
	tk1.MustQuery("select * from t").Check(testkit.Rows(fmt.Sprintf("%d abc 1", id)))

	// Check for pass bool param to tidb prepared statement
	tk.MustExec("drop table if exists t")
	tk.MustExec("create table t (id tinyint)")
	tk.MustExec("insert t values (?)", true)
	tk.MustQuery("select * from t").Check(testkit.Rows("1"))
}

func (s *testSessionSuite) TestAutoIncrementID(c *C) {
	tk := testkit.NewTestKitWithInit(c, s.store)
	tk.MustExec("drop table if exists t")
	tk.MustExec("create table t (id BIGINT PRIMARY KEY AUTO_INCREMENT NOT NULL)")
	tk.MustExec("insert t values ()")
	tk.MustExec("insert t values ()")
	tk.MustExec("insert t values ()")
	tk.MustExec("drop table if exists t;")
	tk.MustExec("create table t (id BIGINT PRIMARY KEY AUTO_INCREMENT NOT NULL)")
	tk.MustExec("insert t values ()")
	lastID := tk.Se.LastInsertID()
	c.Assert(lastID, Less, uint64(4))
	tk.MustExec("insert t () values ()")
	c.Assert(tk.Se.LastInsertID(), Greater, lastID)
	lastID = tk.Se.LastInsertID()
	tk.MustExec("insert t values (100)")
	c.Assert(tk.Se.LastInsertID(), Equals, uint64(100))

	// If the auto_increment column value is given, it uses the value of the latest row.
	tk.MustExec("insert t values (120), (112)")
	c.Assert(tk.Se.LastInsertID(), Equals, uint64(112))

	// The last_insert_id function only use last auto-generated id.
	tk.MustQuery("select last_insert_id()").Check(testkit.Rows(fmt.Sprint(lastID)))

	tk.MustExec("drop table if exists t")
	tk.MustExec("create table t (i tinyint unsigned not null auto_increment, primary key (i));")
	tk.MustExec("insert into t set i = 254;")
	tk.MustExec("insert t values ()")

	// The last insert ID doesn't care about primary key, it is set even if its a normal index column.
	tk.MustExec("create table autoid (id int auto_increment, index (id))")
	tk.MustExec("insert autoid values ()")
	c.Assert(tk.Se.LastInsertID(), Greater, uint64(0))
	tk.MustExec("insert autoid values (100)")
	c.Assert(tk.Se.LastInsertID(), Equals, uint64(100))

	tk.MustQuery("select last_insert_id(20)").Check(testkit.Rows(fmt.Sprint(20)))
	tk.MustQuery("select last_insert_id()").Check(testkit.Rows(fmt.Sprint(20)))

	// Corner cases for unsigned bigint auto_increment Columns.
	tk.MustExec("drop table if exists autoid")
	tk.MustExec("create table autoid(`auto_inc_id` bigint(20) UNSIGNED NOT NULL AUTO_INCREMENT,UNIQUE KEY `auto_inc_id` (`auto_inc_id`))")
	tk.MustExec("insert into autoid values(9223372036854775808);")
	tk.MustExec("insert into autoid values();")
	tk.MustExec("insert into autoid values();")
	tk.MustQuery("select * from autoid").Check(testkit.Rows("9223372036854775808", "9223372036854775810", "9223372036854775812"))
	// In TiDB : _tidb_rowid will also consume the autoID when the auto_increment column is not the primary key.
	// Using the MaxUint64 and MaxInt64 as the autoID upper limit like MySQL will cause _tidb_rowid allocation fail here.
	_, err := tk.Exec("insert into autoid values(18446744073709551614)")
	c.Assert(terror.ErrorEqual(err, autoid.ErrAutoincReadFailed), IsTrue)
	_, err = tk.Exec("insert into autoid values()")
	c.Assert(terror.ErrorEqual(err, autoid.ErrAutoincReadFailed), IsTrue)
	// FixMe: MySQL works fine with the this sql.
	_, err = tk.Exec("insert into autoid values(18446744073709551615)")
	c.Assert(terror.ErrorEqual(err, autoid.ErrAutoincReadFailed), IsTrue)

	tk.MustExec("drop table if exists autoid")
	tk.MustExec("create table autoid(`auto_inc_id` bigint(20) UNSIGNED NOT NULL AUTO_INCREMENT,UNIQUE KEY `auto_inc_id` (`auto_inc_id`))")
	tk.MustExec("insert into autoid values()")
	tk.MustQuery("select * from autoid").Check(testkit.Rows("1"))
	tk.MustExec("insert into autoid values(5000)")
	tk.MustQuery("select * from autoid").Check(testkit.Rows("1", "5000"))
	_, err = tk.Exec("update autoid set auto_inc_id = 8000")
	c.Assert(terror.ErrorEqual(err, kv.ErrKeyExists), IsTrue)
	tk.MustQuery("select * from autoid use index()").Check(testkit.Rows("1", "5000"))
	tk.MustExec("update autoid set auto_inc_id = 9000 where auto_inc_id=1")
	tk.MustQuery("select * from autoid use index()").Check(testkit.Rows("9000", "5000"))
	tk.MustExec("insert into autoid values()")
	tk.MustQuery("select * from autoid use index()").Check(testkit.Rows("9000", "5000", "9001"))

	// Corner cases for signed bigint auto_increment Columns.
	tk.MustExec("drop table if exists autoid")
	tk.MustExec("create table autoid(`auto_inc_id` bigint(20) NOT NULL AUTO_INCREMENT,UNIQUE KEY `auto_inc_id` (`auto_inc_id`))")
	// In TiDB : _tidb_rowid will also consume the autoID when the auto_increment column is not the primary key.
	// Using the MaxUint64 and MaxInt64 as autoID upper limit like MySQL will cause insert fail if the values is
	// 9223372036854775806. Because _tidb_rowid will be allocated 9223372036854775807 at same time.
	tk.MustExec("insert into autoid values(9223372036854775805);")
	tk.MustQuery("select auto_inc_id, _tidb_rowid from autoid use index()").Check(testkit.Rows("9223372036854775805 9223372036854775806"))
	_, err = tk.Exec("insert into autoid values();")
	c.Assert(terror.ErrorEqual(err, autoid.ErrAutoincReadFailed), IsTrue)
	tk.MustQuery("select auto_inc_id, _tidb_rowid from autoid use index()").Check(testkit.Rows("9223372036854775805 9223372036854775806"))
	tk.MustQuery("select auto_inc_id, _tidb_rowid from autoid use index(auto_inc_id)").Check(testkit.Rows("9223372036854775805 9223372036854775806"))

	tk.MustExec("drop table if exists autoid")
	tk.MustExec("create table autoid(`auto_inc_id` bigint(20) NOT NULL AUTO_INCREMENT,UNIQUE KEY `auto_inc_id` (`auto_inc_id`))")
	tk.MustExec("insert into autoid values()")
	tk.MustQuery("select * from autoid use index()").Check(testkit.Rows("1"))
	tk.MustExec("insert into autoid values(5000)")
	tk.MustQuery("select * from autoid use index()").Check(testkit.Rows("1", "5000"))
	_, err = tk.Exec("update autoid set auto_inc_id = 8000")
	c.Assert(terror.ErrorEqual(err, kv.ErrKeyExists), IsTrue)
	tk.MustQuery("select * from autoid use index()").Check(testkit.Rows("1", "5000"))
	tk.MustExec("update autoid set auto_inc_id = 9000 where auto_inc_id=1")
	tk.MustQuery("select * from autoid use index()").Check(testkit.Rows("9000", "5000"))
	tk.MustExec("insert into autoid values()")
	tk.MustQuery("select * from autoid use index()").Check(testkit.Rows("9000", "5000", "9001"))
}

func (s *testSessionSuite) TestAutoIncrementWithRetry(c *C) {
	// test for https://github.com/pingcap/tidb/issues/827

	tk := testkit.NewTestKitWithInit(c, s.store)
	tk1 := testkit.NewTestKitWithInit(c, s.store)

	tk.MustExec("set @@tidb_disable_txn_auto_retry = 0")
	tk.MustExec("create table t (c2 int, c1 int not null auto_increment, PRIMARY KEY (c1))")
	tk.MustExec("insert into t (c2) values (1), (2), (3), (4), (5)")

	// insert values
	lastInsertID := tk.Se.LastInsertID()
	tk.MustExec("begin")
	tk.MustExec("insert into t (c2) values (11), (12), (13)")
	tk.MustQuery("select c1 from t where c2 = 11").Check(testkit.Rows("6"))
	tk.MustExec("update t set c2 = 33 where c2 = 1")

	tk1.MustExec("update t set c2 = 22 where c2 = 1")

	tk.MustExec("commit")

	tk.MustQuery("select c1 from t where c2 = 11").Check(testkit.Rows("6"))
	currLastInsertID := tk.Se.GetSessionVars().StmtCtx.PrevLastInsertID
	c.Assert(lastInsertID+5, Equals, currLastInsertID)

	// insert set
	lastInsertID = currLastInsertID
	tk.MustExec("begin")
	tk.MustExec("insert into t set c2 = 31")
	tk.MustQuery("select c1 from t where c2 = 31").Check(testkit.Rows("9"))
	tk.MustExec("update t set c2 = 44 where c2 = 2")

	tk1.MustExec("update t set c2 = 55 where c2 = 2")

	tk.MustExec("commit")

	tk.MustQuery("select c1 from t where c2 = 31").Check(testkit.Rows("9"))
	currLastInsertID = tk.Se.GetSessionVars().StmtCtx.PrevLastInsertID
	c.Assert(lastInsertID+3, Equals, currLastInsertID)

	// replace
	lastInsertID = currLastInsertID
	tk.MustExec("begin")
	tk.MustExec("insert into t (c2) values (21), (22), (23)")
	tk.MustQuery("select c1 from t where c2 = 21").Check(testkit.Rows("10"))
	tk.MustExec("update t set c2 = 66 where c2 = 3")

	tk1.MustExec("update t set c2 = 77 where c2 = 3")

	tk.MustExec("commit")

	tk.MustQuery("select c1 from t where c2 = 21").Check(testkit.Rows("10"))
	currLastInsertID = tk.Se.GetSessionVars().StmtCtx.PrevLastInsertID
	c.Assert(lastInsertID+1, Equals, currLastInsertID)

	// update
	lastInsertID = currLastInsertID
	tk.MustExec("begin")
	tk.MustExec("insert into t set c2 = 41")
	tk.MustExec("update t set c1 = 0 where c2 = 41")
	tk.MustQuery("select c1 from t where c2 = 41").Check(testkit.Rows("0"))
	tk.MustExec("update t set c2 = 88 where c2 = 4")

	tk1.MustExec("update t set c2 = 99 where c2 = 4")

	tk.MustExec("commit")

	tk.MustQuery("select c1 from t where c2 = 41").Check(testkit.Rows("0"))
	currLastInsertID = tk.Se.GetSessionVars().StmtCtx.PrevLastInsertID
	c.Assert(lastInsertID+3, Equals, currLastInsertID)

	// prepare
	lastInsertID = currLastInsertID
	tk.MustExec("begin")
	tk.MustExec("prepare stmt from 'insert into t (c2) values (?)'")
	tk.MustExec("set @v1=100")
	tk.MustExec("set @v2=200")
	tk.MustExec("set @v3=300")
	tk.MustExec("execute stmt using @v1")
	tk.MustExec("execute stmt using @v2")
	tk.MustExec("execute stmt using @v3")
	tk.MustExec("deallocate prepare stmt")
	tk.MustQuery("select c1 from t where c2 = 12").Check(testkit.Rows("7"))
	tk.MustExec("update t set c2 = 111 where c2 = 5")

	tk1.MustExec("update t set c2 = 222 where c2 = 5")

	tk.MustExec("commit")

	tk.MustQuery("select c1 from t where c2 = 12").Check(testkit.Rows("7"))
	currLastInsertID = tk.Se.GetSessionVars().StmtCtx.PrevLastInsertID
	c.Assert(lastInsertID+3, Equals, currLastInsertID)
}

func (s *testSessionSuite) TestBinaryReadOnly(c *C) {
	tk := testkit.NewTestKitWithInit(c, s.store)
	tk.MustExec("create table t (i int key)")
	id, _, _, err := tk.Se.PrepareStmt("select i from t where i = ?")
	c.Assert(err, IsNil)
	id2, _, _, err := tk.Se.PrepareStmt("insert into t values (?)")
	c.Assert(err, IsNil)
	tk.MustExec("set autocommit = 0")
	tk.MustExec("set tidb_disable_txn_auto_retry = 0")
	_, err = tk.Se.ExecutePreparedStmt(context.Background(), id, []types.Datum{types.NewDatum(1)})
	c.Assert(err, IsNil)
	c.Assert(session.GetHistory(tk.Se).Count(), Equals, 0)
	tk.MustExec("insert into t values (1)")
	c.Assert(session.GetHistory(tk.Se).Count(), Equals, 1)
	_, err = tk.Se.ExecutePreparedStmt(context.Background(), id2, []types.Datum{types.NewDatum(2)})
	c.Assert(err, IsNil)
	c.Assert(session.GetHistory(tk.Se).Count(), Equals, 2)
	tk.MustExec("commit")
}

func (s *testSessionSuite) TestPrepare(c *C) {
	tk := testkit.NewTestKitWithInit(c, s.store)
	tk.MustExec("create table t(id TEXT)")
	tk.MustExec(`INSERT INTO t VALUES ("id");`)
	id, ps, _, err := tk.Se.PrepareStmt("select id+? from t")
	ctx := context.Background()
	c.Assert(err, IsNil)
	c.Assert(id, Equals, uint32(1))
	c.Assert(ps, Equals, 1)
	tk.MustExec(`set @a=1`)
	_, err = tk.Se.ExecutePreparedStmt(ctx, id, []types.Datum{types.NewDatum("1")})
	c.Assert(err, IsNil)
	err = tk.Se.DropPreparedStmt(id)
	c.Assert(err, IsNil)

	tk.MustExec("prepare stmt from 'select 1+?'")
	tk.MustExec("set @v1=100")
	tk.MustQuery("execute stmt using @v1").Check(testkit.Rows("101"))

	tk.MustExec("set @v2=200")
	tk.MustQuery("execute stmt using @v2").Check(testkit.Rows("201"))

	tk.MustExec("set @v3=300")
	tk.MustQuery("execute stmt using @v3").Check(testkit.Rows("301"))
	tk.MustExec("deallocate prepare stmt")

	// Execute prepared statements for more than one time.
	tk.MustExec("create table multiexec (a int, b int)")
	tk.MustExec("insert multiexec values (1, 1), (2, 2)")
	id, _, _, err = tk.Se.PrepareStmt("select a from multiexec where b = ? order by b")
	c.Assert(err, IsNil)
	rs, err := tk.Se.ExecutePreparedStmt(ctx, id, []types.Datum{types.NewDatum(1)})
	c.Assert(err, IsNil)
	rs.Close()
	rs, err = tk.Se.ExecutePreparedStmt(ctx, id, []types.Datum{types.NewDatum(2)})
	rs.Close()
	c.Assert(err, IsNil)
}

func (s *testSessionSuite2) TestSpecifyIndexPrefixLength(c *C) {
	tk := testkit.NewTestKitWithInit(c, s.store)

	_, err := tk.Exec("create table t (c1 char, index(c1(3)));")
	// ERROR 1089 (HY000): Incorrect prefix key; the used key part isn't a string, the used length is longer than the key part, or the storage engine doesn't support unique prefix keys
	c.Assert(err, NotNil)

	_, err = tk.Exec("create table t (c1 int, index(c1(3)));")
	// ERROR 1089 (HY000): Incorrect prefix key; the used key part isn't a string, the used length is longer than the key part, or the storage engine doesn't support unique prefix keys
	c.Assert(err, NotNil)

	_, err = tk.Exec("create table t (c1 bit(10), index(c1(3)));")
	// ERROR 1089 (HY000): Incorrect prefix key; the used key part isn't a string, the used length is longer than the key part, or the storage engine doesn't support unique prefix keys
	c.Assert(err, NotNil)

	tk.MustExec("create table t (c1 char, c2 int, c3 bit(10));")

	_, err = tk.Exec("create index idx_c1 on t (c1(3));")
	// ERROR 1089 (HY000): Incorrect prefix key; the used key part isn't a string, the used length is longer than the key part, or the storage engine doesn't support unique prefix keys
	c.Assert(err, NotNil)

	_, err = tk.Exec("create index idx_c1 on t (c2(3));")
	// ERROR 1089 (HY000): Incorrect prefix key; the used key part isn't a string, the used length is longer than the key part, or the storage engine doesn't support unique prefix keys
	c.Assert(err, NotNil)

	_, err = tk.Exec("create index idx_c1 on t (c3(3));")
	// ERROR 1089 (HY000): Incorrect prefix key; the used key part isn't a string, the used length is longer than the key part, or the storage engine doesn't support unique prefix keys
	c.Assert(err, NotNil)

	tk.MustExec("drop table if exists t;")

	_, err = tk.Exec("create table t (c1 int, c2 blob, c3 varchar(64), index(c2));")
	// ERROR 1170 (42000): BLOB/TEXT column 'c2' used in key specification without a key length
	c.Assert(err, NotNil)

	tk.MustExec("create table t (c1 int, c2 blob, c3 varchar(64));")
	_, err = tk.Exec("create index idx_c1 on t (c2);")
	// ERROR 1170 (42000): BLOB/TEXT column 'c2' used in key specification without a key length
	c.Assert(err, NotNil)

	_, err = tk.Exec("create index idx_c1 on t (c2(555555));")
	// ERROR 1071 (42000): Specified key was too long; max key length is 3072 bytes
	c.Assert(err, NotNil)

	_, err = tk.Exec("create index idx_c1 on t (c1(5))")
	// ERROR 1089 (HY000): Incorrect prefix key;
	// the used key part isn't a string, the used length is longer than the key part,
	// or the storage engine doesn't support unique prefix keys
	c.Assert(err, NotNil)

	tk.MustExec("create index idx_c1 on t (c1);")
	tk.MustExec("create index idx_c2 on t (c2(3));")
	tk.MustExec("create unique index idx_c3 on t (c3(5));")

	tk.MustExec("insert into t values (3, 'abc', 'def');")
	tk.MustQuery("select c2 from t where c2 = 'abc';").Check(testkit.Rows("abc"))

	tk.MustExec("insert into t values (4, 'abcd', 'xxx');")
	tk.MustExec("insert into t values (4, 'abcf', 'yyy');")
	tk.MustQuery("select c2 from t where c2 = 'abcf';").Check(testkit.Rows("abcf"))
	tk.MustQuery("select c2 from t where c2 = 'abcd';").Check(testkit.Rows("abcd"))

	tk.MustExec("insert into t values (4, 'ignore', 'abcdeXXX');")
	_, err = tk.Exec("insert into t values (5, 'ignore', 'abcdeYYY');")
	// ERROR 1062 (23000): Duplicate entry 'abcde' for key 'idx_c3'
	c.Assert(err, NotNil)
	tk.MustQuery("select c3 from t where c3 = 'abcde';").Check(testkit.Rows())

	tk.MustExec("delete from t where c3 = 'abcdeXXX';")
	tk.MustExec("delete from t where c2 = 'abc';")

	tk.MustQuery("select c2 from t where c2 > 'abcd';").Check(testkit.Rows("abcf"))
	tk.MustQuery("select c2 from t where c2 < 'abcf';").Check(testkit.Rows("abcd"))
	tk.MustQuery("select c2 from t where c2 >= 'abcd';").Check(testkit.Rows("abcd", "abcf"))
	tk.MustQuery("select c2 from t where c2 <= 'abcf';").Check(testkit.Rows("abcd", "abcf"))
	tk.MustQuery("select c2 from t where c2 != 'abc';").Check(testkit.Rows("abcd", "abcf"))
	tk.MustQuery("select c2 from t where c2 != 'abcd';").Check(testkit.Rows("abcf"))

	tk.MustExec("drop table if exists t1;")
	tk.MustExec("create table t1 (a int, b char(255), key(a, b(20)));")
	tk.MustExec("insert into t1 values (0, '1');")
	tk.MustExec("update t1 set b = b + 1 where a = 0;")
	tk.MustQuery("select b from t1 where a = 0;").Check(testkit.Rows("2"))

	// test union index.
	tk.MustExec("drop table if exists t;")
	tk.MustExec("create table t (a text, b text, c int, index (a(3), b(3), c));")
	tk.MustExec("insert into t values ('abc', 'abcd', 1);")
	tk.MustExec("insert into t values ('abcx', 'abcf', 2);")
	tk.MustExec("insert into t values ('abcy', 'abcf', 3);")
	tk.MustExec("insert into t values ('bbc', 'abcd', 4);")
	tk.MustExec("insert into t values ('bbcz', 'abcd', 5);")
	tk.MustExec("insert into t values ('cbck', 'abd', 6);")
	tk.MustQuery("select c from t where a = 'abc' and b <= 'abc';").Check(testkit.Rows())
	tk.MustQuery("select c from t where a = 'abc' and b <= 'abd';").Check(testkit.Rows("1"))
	tk.MustQuery("select c from t where a < 'cbc' and b > 'abcd';").Check(testkit.Rows("2", "3"))
	tk.MustQuery("select c from t where a <= 'abd' and b > 'abc';").Check(testkit.Rows("1", "2", "3"))
	tk.MustQuery("select c from t where a < 'bbcc' and b = 'abcd';").Check(testkit.Rows("1", "4"))
	tk.MustQuery("select c from t where a > 'bbcf';").Check(testkit.Rows("5", "6"))
}

func (s *testSessionSuite) TestResultField(c *C) {
	tk := testkit.NewTestKitWithInit(c, s.store)
	tk.MustExec("create table t (id int);")

	tk.MustExec(`INSERT INTO t VALUES (1);`)
	tk.MustExec(`INSERT INTO t VALUES (2);`)
	r, err := tk.Exec(`SELECT count(*) from t;`)
	c.Assert(err, IsNil)
	fields := r.Fields()
	c.Assert(err, IsNil)
	c.Assert(len(fields), Equals, 1)
	field := fields[0].Column
	c.Assert(field.Tp, Equals, mysql.TypeLonglong)
	c.Assert(field.Flen, Equals, 21)
}

func (s *testSessionSuite) TestResultType(c *C) {
	// Testcase for https://github.com/pingcap/tidb/issues/325
	tk := testkit.NewTestKitWithInit(c, s.store)
	rs, err := tk.Exec(`select cast(null as char(30))`)
	c.Assert(err, IsNil)
	req := rs.NewChunk()
	err = rs.Next(context.Background(), req)
	c.Assert(err, IsNil)
	c.Assert(req.GetRow(0).IsNull(0), IsTrue)
	c.Assert(rs.Fields()[0].Column.FieldType.Tp, Equals, mysql.TypeVarString)
}

func (s *testSessionSuite) TestFieldText(c *C) {
	tk := testkit.NewTestKitWithInit(c, s.store)
	tk.MustExec("create table t (a int)")
	tests := []struct {
		sql   string
		field string
	}{
		{"select distinct(a) from t", "a"},
		{"select (1)", "1"},
		{"select (1+1)", "(1+1)"},
		{"select a from t", "a"},
		{"select        ((a+1))     from t", "((a+1))"},
		{"select 1 /*!32301 +1 */;", "1  +1 "},
		{"select /*!32301 1  +1 */;", "1  +1 "},
		{"/*!32301 select 1  +1 */;", "1  +1 "},
		{"select 1 + /*!32301 1 +1 */;", "1 +  1 +1 "},
		{"select 1 /*!32301 + 1, 1 */;", "1  + 1"},
		{"select /*!32301 1, 1 +1 */;", "1"},
		{"select /*!32301 1 + 1, */ +1;", "1 + 1"},
	}
	for _, tt := range tests {
		result, err := tk.Exec(tt.sql)
		c.Assert(err, IsNil)
		c.Assert(result.Fields()[0].ColumnAsName.O, Equals, tt.field)
	}
}

func (s *testSessionSuite3) TestIndexMaxLength(c *C) {
	tk := testkit.NewTestKitWithInit(c, s.store)
	tk.MustExec("create database test_index_max_length")
	tk.MustExec("use test_index_max_length")

	// create simple index at table creation
	tk.MustGetErrCode("create table t (c1 varchar(3073), index(c1)) charset = ascii;", mysql.ErrTooLongKey)

	// create simple index after table creation
	tk.MustExec("create table t (c1 varchar(3073)) charset = ascii;")
	tk.MustGetErrCode("create index idx_c1 on t(c1) ", mysql.ErrTooLongKey)
	tk.MustExec("drop table t;")

	// create compound index at table creation
	tk.MustGetErrCode("create table t (c1 varchar(3072), c2 varchar(1), index(c1, c2)) charset = ascii;", mysql.ErrTooLongKey)
	tk.MustGetErrCode("create table t (c1 varchar(3072), c2 char(1), index(c1, c2)) charset = ascii;", mysql.ErrTooLongKey)
	tk.MustGetErrCode("create table t (c1 varchar(3072), c2 char, index(c1, c2)) charset = ascii;", mysql.ErrTooLongKey)
	tk.MustGetErrCode("create table t (c1 varchar(3072), c2 date, index(c1, c2)) charset = ascii;", mysql.ErrTooLongKey)
	tk.MustGetErrCode("create table t (c1 varchar(3069), c2 timestamp(1), index(c1, c2)) charset = ascii;", mysql.ErrTooLongKey)

	tk.MustExec("create table t (c1 varchar(3068), c2 bit(26), index(c1, c2)) charset = ascii;") // 26 bit = 4 bytes
	tk.MustExec("drop table t;")
	tk.MustExec("create table t (c1 varchar(3068), c2 bit(32), index(c1, c2)) charset = ascii;") // 32 bit = 4 bytes
	tk.MustExec("drop table t;")
	tk.MustGetErrCode("create table t (c1 varchar(3068), c2 bit(33), index(c1, c2)) charset = ascii;", mysql.ErrTooLongKey)

	// create compound index after table creation
	tk.MustExec("create table t (c1 varchar(3072), c2 varchar(1)) charset = ascii;")
	tk.MustGetErrCode("create index idx_c1_c2 on t(c1, c2);", mysql.ErrTooLongKey)
	tk.MustExec("drop table t;")

	tk.MustExec("create table t (c1 varchar(3072), c2 char(1)) charset = ascii;")
	tk.MustGetErrCode("create index idx_c1_c2 on t(c1, c2);", mysql.ErrTooLongKey)
	tk.MustExec("drop table t;")

	tk.MustExec("create table t (c1 varchar(3072), c2 char) charset = ascii;")
	tk.MustGetErrCode("create index idx_c1_c2 on t(c1, c2);", mysql.ErrTooLongKey)
	tk.MustExec("drop table t;")

	tk.MustExec("create table t (c1 varchar(3072), c2 date) charset = ascii;")
	tk.MustGetErrCode("create index idx_c1_c2 on t(c1, c2);", mysql.ErrTooLongKey)
	tk.MustExec("drop table t;")

	tk.MustExec("create table t (c1 varchar(3069), c2 timestamp(1)) charset = ascii;")
	tk.MustGetErrCode("create index idx_c1_c2 on t(c1, c2);", mysql.ErrTooLongKey)
	tk.MustExec("drop table t;")

	// Test charsets other than `ascii`.
	assertCharsetLimit := func(charset string, bytesPerChar int) {
		base := 3072 / bytesPerChar
		tk.MustGetErrCode(fmt.Sprintf("create table t (a varchar(%d) primary key) charset=%s", base+1, charset), mysql.ErrTooLongKey)
		tk.MustExec(fmt.Sprintf("create table t (a varchar(%d) primary key) charset=%s", base, charset))
		tk.MustExec("drop table if exists t")
	}
	assertCharsetLimit("binary", 1)
	assertCharsetLimit("latin1", 1)
	assertCharsetLimit("utf8", 3)
	assertCharsetLimit("utf8mb4", 4)

	// Test types bit length limit.
	assertTypeLimit := func(tp string, limitBitLength int) {
		base := 3072 - limitBitLength
		tk.MustGetErrCode(fmt.Sprintf("create table t (a blob(10000), b %s, index idx(a(%d), b))", tp, base+1), mysql.ErrTooLongKey)
		tk.MustExec(fmt.Sprintf("create table t (a blob(10000), b %s, index idx(a(%d), b))", tp, base))
		tk.MustExec("drop table if exists t")
	}

	assertTypeLimit("tinyint", 1)
	assertTypeLimit("smallint", 2)
	assertTypeLimit("mediumint", 3)
	assertTypeLimit("int", 4)
	assertTypeLimit("integer", 4)
	assertTypeLimit("bigint", 8)
	assertTypeLimit("float", 4)
	assertTypeLimit("float(24)", 4)
	assertTypeLimit("float(25)", 8)
	assertTypeLimit("decimal(9)", 4)
	assertTypeLimit("decimal(10)", 5)
	assertTypeLimit("decimal(17)", 8)
	assertTypeLimit("year", 1)
	assertTypeLimit("date", 3)
	assertTypeLimit("time", 3)
	assertTypeLimit("datetime", 8)
	assertTypeLimit("timestamp", 4)
}

func (s *testSessionSuite2) TestIndexColumnLength(c *C) {
	tk := testkit.NewTestKitWithInit(c, s.store)
	tk.MustExec("create table t (c1 int, c2 blob);")
	tk.MustExec("create index idx_c1 on t(c1);")
	tk.MustExec("create index idx_c2 on t(c2(6));")

	is := s.dom.InfoSchema()
	tab, err2 := is.TableByName(model.NewCIStr("test"), model.NewCIStr("t"))
	c.Assert(err2, Equals, nil)

	idxC1Cols := tables.FindIndexByColName(tab, "c1").Meta().Columns
	c.Assert(idxC1Cols[0].Length, Equals, types.UnspecifiedLength)

	idxC2Cols := tables.FindIndexByColName(tab, "c2").Meta().Columns
	c.Assert(idxC2Cols[0].Length, Equals, 6)
}

func (s *testSessionSuite2) TestIgnoreForeignKey(c *C) {
	tk := testkit.NewTestKitWithInit(c, s.store)
	sqlText := `CREATE TABLE address (
		id bigint(20) NOT NULL AUTO_INCREMENT,
		user_id bigint(20) NOT NULL,
		PRIMARY KEY (id),
		CONSTRAINT FK_7rod8a71yep5vxasb0ms3osbg FOREIGN KEY (user_id) REFERENCES waimaiqa.user (id),
		INDEX FK_7rod8a71yep5vxasb0ms3osbg (user_id) comment ''
		) ENGINE=InnoDB AUTO_INCREMENT=30 DEFAULT CHARACTER SET utf8 COLLATE utf8_general_ci ROW_FORMAT=COMPACT COMMENT='' CHECKSUM=0 DELAY_KEY_WRITE=0;`
	tk.MustExec(sqlText)
}

// TestISColumns tests information_schema.columns.
func (s *testSessionSuite3) TestISColumns(c *C) {
	tk := testkit.NewTestKitWithInit(c, s.store)
	tk.MustExec("select ORDINAL_POSITION from INFORMATION_SCHEMA.COLUMNS;")
	tk.MustQuery("SELECT CHARACTER_SET_NAME FROM INFORMATION_SCHEMA.CHARACTER_SETS WHERE CHARACTER_SET_NAME = 'utf8mb4'").Check(testkit.Rows("utf8mb4"))
}

func (s *testSessionSuite2) TestRetry(c *C) {
	// For https://github.com/pingcap/tidb/issues/571
	tk := testkit.NewTestKitWithInit(c, s.store)

	tk.MustExec("begin")
	tk.MustExec("drop table if exists t")
	tk.MustExec("create table t (c int)")
	tk.MustExec("insert t values (1), (2), (3)")
	tk.MustExec("commit")

	tk1 := testkit.NewTestKitWithInit(c, s.store)
	tk2 := testkit.NewTestKitWithInit(c, s.store)
	tk3 := testkit.NewTestKitWithInit(c, s.store)
	tk3.MustExec("SET SESSION autocommit=0;")
	tk1.MustExec("set @@tidb_disable_txn_auto_retry = 0")
	tk2.MustExec("set @@tidb_disable_txn_auto_retry = 0")
	tk3.MustExec("set @@tidb_disable_txn_auto_retry = 0")

	var wg sync.WaitGroup
	wg.Add(3)
	f1 := func() {
		defer wg.Done()
		for i := 0; i < 30; i++ {
			tk1.MustExec("update t set c = 1;")
		}
	}
	f2 := func() {
		defer wg.Done()
		for i := 0; i < 30; i++ {
			tk2.MustExec("update t set c = ?;", 1)
		}
	}
	f3 := func() {
		defer wg.Done()
		for i := 0; i < 30; i++ {
			tk3.MustExec("begin")
			tk3.MustExec("update t set c = 1;")
			tk3.MustExec("commit")
		}
	}
	go f1()
	go f2()
	go f3()
	wg.Wait()
}

func (s *testSessionSuite3) TestMultiStmts(c *C) {
	tk := testkit.NewTestKitWithInit(c, s.store)
	tk.MustExec("drop table if exists t1; create table t1(id int ); insert into t1 values (1);")
	tk.MustQuery("select * from t1;").Check(testkit.Rows("1"))
}

func (s *testSessionSuite2) TestLastExecuteDDLFlag(c *C) {
	tk := testkit.NewTestKitWithInit(c, s.store)
	tk.MustExec("drop table if exists t1")
	tk.MustExec("create table t1(id int)")
	c.Assert(tk.Se.Value(sessionctx.LastExecuteDDL), NotNil)
	tk.MustExec("insert into t1 values (1)")
	c.Assert(tk.Se.Value(sessionctx.LastExecuteDDL), IsNil)
}

func (s *testSessionSuite3) TestDecimal(c *C) {
	tk := testkit.NewTestKitWithInit(c, s.store)

	tk.MustExec("drop table if exists t;")
	tk.MustExec("create table t (a decimal unique);")
	tk.MustExec("insert t values ('100');")
	_, err := tk.Exec("insert t values ('1e2');")
	c.Check(err, NotNil)
}

func (s *testSessionSuite2) TestParser(c *C) {
	tk := testkit.NewTestKitWithInit(c, s.store)

	// test for https://github.com/pingcap/tidb/pull/177
	tk.MustExec("CREATE TABLE `t1` ( `a` char(3) NOT NULL default '', `b` char(3) NOT NULL default '', `c` char(3) NOT NULL default '', PRIMARY KEY  (`a`,`b`,`c`)) ENGINE=InnoDB;")
	tk.MustExec("CREATE TABLE `t2` ( `a` char(3) NOT NULL default '', `b` char(3) NOT NULL default '', `c` char(3) NOT NULL default '', PRIMARY KEY  (`a`,`b`,`c`)) ENGINE=InnoDB;")
	tk.MustExec(`INSERT INTO t1 VALUES (1,1,1);`)
	tk.MustExec(`INSERT INTO t2 VALUES (1,1,1);`)
	tk.MustExec(`PREPARE my_stmt FROM "SELECT t1.b, count(*) FROM t1 group by t1.b having count(*) > ALL (SELECT COUNT(*) FROM t2 WHERE t2.a=1 GROUP By t2.b)";`)
	tk.MustExec(`EXECUTE my_stmt;`)
	tk.MustExec(`EXECUTE my_stmt;`)
	tk.MustExec(`deallocate prepare my_stmt;`)
	tk.MustExec(`drop table t1,t2;`)
}

func (s *testSessionSuite3) TestOnDuplicate(c *C) {
	tk := testkit.NewTestKitWithInit(c, s.store)

	// test for https://github.com/pingcap/tidb/pull/454
	tk.MustExec("drop table if exists t")
	tk.MustExec("drop table if exists t1")
	tk.MustExec("create table t1 (c1 int, c2 int, c3 int);")
	tk.MustExec("insert into t1 set c1=1, c2=2, c3=1;")
	tk.MustExec("create table t (c1 int, c2 int, c3 int, primary key (c1));")
	tk.MustExec("insert into t set c1=1, c2=4;")
	tk.MustExec("insert into t select * from t1 limit 1 on duplicate key update c3=3333;")
}

func (s *testSessionSuite2) TestReplace(c *C) {
	tk := testkit.NewTestKitWithInit(c, s.store)

	// test for https://github.com/pingcap/tidb/pull/456
	tk.MustExec("drop table if exists t")
	tk.MustExec("drop table if exists t1")
	tk.MustExec("create table t1 (c1 int, c2 int, c3 int);")
	tk.MustExec("replace into t1 set c1=1, c2=2, c3=1;")
	tk.MustExec("create table t (c1 int, c2 int, c3 int, primary key (c1));")
	tk.MustExec("replace into t set c1=1, c2=4;")
	tk.MustExec("replace into t select * from t1 limit 1;")
}

func (s *testSessionSuite3) TestDelete(c *C) {
	// test for https://github.com/pingcap/tidb/pull/1135

	tk := testkit.NewTestKitWithInit(c, s.store)
	tk1 := testkit.NewTestKit(c, s.store)
	tk1.MustExec("create database test1")
	tk1.MustExec("use test1")
	tk1.MustExec("create table t (F1 VARCHAR(30));")
	tk1.MustExec("insert into t (F1) values ('1'), ('4');")

	tk.MustExec("create table t (F1 VARCHAR(30));")
	tk.MustExec("insert into t (F1) values ('1'), ('2');")
	tk.MustExec("delete m1 from t m2,t m1 where m1.F1>1;")
	tk.MustQuery("select * from t;").Check(testkit.Rows("1"))

	tk.MustExec("drop table if exists t")
	tk.MustExec("create table t (F1 VARCHAR(30));")
	tk.MustExec("insert into t (F1) values ('1'), ('2');")
	tk.MustExec("delete m1 from t m1,t m2 where true and m1.F1<2;")
	tk.MustQuery("select * from t;").Check(testkit.Rows("2"))

	tk.MustExec("drop table if exists t")
	tk.MustExec("create table t (F1 VARCHAR(30));")
	tk.MustExec("insert into t (F1) values ('1'), ('2');")
	tk.MustExec("delete m1 from t m1,t m2 where false;")
	tk.MustQuery("select * from t;").Check(testkit.Rows("1", "2"))

	tk.MustExec("drop table if exists t")
	tk.MustExec("create table t (F1 VARCHAR(30));")
	tk.MustExec("insert into t (F1) values ('1'), ('2');")
	tk.MustExec("delete m1, m2 from t m1,t m2 where m1.F1>m2.F1;")
	tk.MustQuery("select * from t;").Check(testkit.Rows())

	tk.MustExec("drop table if exists t")
	tk.MustExec("create table t (F1 VARCHAR(30));")
	tk.MustExec("insert into t (F1) values ('1'), ('2');")
	tk.MustExec("delete test1.t from test1.t inner join test.t where test1.t.F1 > test.t.F1")
	tk1.MustQuery("select * from t;").Check(testkit.Rows("1"))
}

func (s *testSessionSuite2) TestResetCtx(c *C) {
	tk := testkit.NewTestKitWithInit(c, s.store)
	tk1 := testkit.NewTestKitWithInit(c, s.store)

	tk.MustExec("create table t (i int auto_increment not null key);")
	tk.MustExec("insert into t values (1);")
	tk.MustExec("set @@tidb_disable_txn_auto_retry = 0")
	tk.MustExec("begin;")
	tk.MustExec("insert into t values (10);")
	tk.MustExec("update t set i = i + row_count();")
	tk.MustQuery("select * from t;").Check(testkit.Rows("2", "11"))

	tk1.MustExec("update t set i = 0 where i = 1;")
	tk1.MustQuery("select * from t;").Check(testkit.Rows("0"))

	tk.MustExec("commit;")
	tk.MustQuery("select * from t;").Check(testkit.Rows("1", "11"))

	tk.MustExec("delete from t where i = 11;")
	tk.MustExec("begin;")
	tk.MustExec("insert into t values ();")
	tk.MustExec("update t set i = i + last_insert_id() + 1;")
	tk.MustQuery("select * from t;").Check(testkit.Rows("14", "25"))

	tk1.MustExec("update t set i = 0 where i = 1;")
	tk1.MustQuery("select * from t;").Check(testkit.Rows("0"))

	tk.MustExec("commit;")
	tk.MustQuery("select * from t;").Check(testkit.Rows("13", "25"))
}

func (s *testSessionSuite3) TestUnique(c *C) {
	// test for https://github.com/pingcap/tidb/pull/461

	tk := testkit.NewTestKitWithInit(c, s.store)
	tk1 := testkit.NewTestKitWithInit(c, s.store)
	tk2 := testkit.NewTestKitWithInit(c, s.store)

	tk.MustExec("set @@tidb_disable_txn_auto_retry = 0")
	tk1.MustExec("set @@tidb_disable_txn_auto_retry = 0")
	tk.MustExec(`CREATE TABLE test ( id int(11) UNSIGNED NOT NULL AUTO_INCREMENT, val int UNIQUE, PRIMARY KEY (id)); `)
	tk.MustExec("begin;")
	tk.MustExec("insert into test(id, val) values(1, 1);")
	tk1.MustExec("begin;")
	tk1.MustExec("insert into test(id, val) values(2, 2);")
	tk2.MustExec("begin;")
	tk2.MustExec("insert into test(id, val) values(1, 2);")
	tk2.MustExec("commit;")
	_, err := tk.Exec("commit")
	c.Assert(err, NotNil)
	// Check error type and error message
	c.Assert(terror.ErrorEqual(err, kv.ErrKeyExists), IsTrue, Commentf("err %v", err))
	c.Assert(err.Error(), Equals, "previous statement: insert into test(id, val) values(1, 1): [kv:1062]Duplicate entry '1' for key 'PRIMARY'")

	_, err = tk1.Exec("commit")
	c.Assert(err, NotNil)
	c.Assert(terror.ErrorEqual(err, kv.ErrKeyExists), IsTrue, Commentf("err %v", err))
	c.Assert(err.Error(), Equals, "previous statement: insert into test(id, val) values(2, 2): [kv:1062]Duplicate entry '2' for key 'val'")

	// Test for https://github.com/pingcap/tidb/issues/463
	tk.MustExec("drop table test;")
	tk.MustExec(`CREATE TABLE test (
			id int(11) UNSIGNED NOT NULL AUTO_INCREMENT,
			val int UNIQUE,
			PRIMARY KEY (id)
		);`)
	tk.MustExec("insert into test(id, val) values(1, 1);")
	_, err = tk.Exec("insert into test(id, val) values(2, 1);")
	c.Assert(err, NotNil)
	tk.MustExec("insert into test(id, val) values(2, 2);")

	tk.MustExec("begin;")
	tk.MustExec("insert into test(id, val) values(3, 3);")
	_, err = tk.Exec("insert into test(id, val) values(4, 3);")
	c.Assert(err, NotNil)
	tk.MustExec("insert into test(id, val) values(4, 4);")
	tk.MustExec("commit;")

	tk1.MustExec("begin;")
	tk1.MustExec("insert into test(id, val) values(5, 6);")
	tk.MustExec("begin;")
	tk.MustExec("insert into test(id, val) values(20, 6);")
	tk.MustExec("commit;")
	tk1.Exec("commit")
	tk1.MustExec("insert into test(id, val) values(5, 5);")

	tk.MustExec("drop table test;")
	tk.MustExec(`CREATE TABLE test (
			id int(11) UNSIGNED NOT NULL AUTO_INCREMENT,
			val1 int UNIQUE,
			val2 int UNIQUE,
			PRIMARY KEY (id)
		);`)
	tk.MustExec("insert into test(id, val1, val2) values(1, 1, 1);")
	tk.MustExec("insert into test(id, val1, val2) values(2, 2, 2);")
	tk.Exec("update test set val1 = 3, val2 = 2 where id = 1;")
	tk.MustExec("insert into test(id, val1, val2) values(3, 3, 3);")
}

func (s *testSessionSuite2) TestSet(c *C) {
	// Test for https://github.com/pingcap/tidb/issues/1114

	tk := testkit.NewTestKitWithInit(c, s.store)
	tk.MustExec("set @tmp = 0")
	tk.MustExec("set @tmp := @tmp + 1")
	tk.MustQuery("select @tmp").Check(testkit.Rows("1"))
	tk.MustQuery("select @tmp1 = 1, @tmp2 := 2").Check(testkit.Rows("<nil> 2"))
	tk.MustQuery("select @tmp1 := 11, @tmp2").Check(testkit.Rows("11 2"))

	tk.MustExec("drop table if exists t")
	tk.MustExec("create table t (c int);")
	tk.MustExec("insert into t values (1),(2);")
	tk.MustExec("update t set c = 3 WHERE c = @var:= 1")
	tk.MustQuery("select * from t").Check(testkit.Rows("3", "2"))
	tk.MustQuery("select @tmp := count(*) from t").Check(testkit.Rows("2"))
	tk.MustQuery("select @tmp := c-2 from t where c=3").Check(testkit.Rows("1"))
}

func (s *testSessionSuite3) TestMySQLTypes(c *C) {
	tk := testkit.NewTestKitWithInit(c, s.store)
	tk.MustQuery(`select 0x01 + 1, x'4D7953514C' = "MySQL"`).Check(testkit.Rows("2 1"))
	tk.MustQuery(`select 0b01 + 1, 0b01000001 = "A"`).Check(testkit.Rows("2 1"))
}

func (s *testSessionSuite2) TestIssue986(c *C) {
	tk := testkit.NewTestKitWithInit(c, s.store)
	sqlText := `CREATE TABLE address (
 		id bigint(20) NOT NULL AUTO_INCREMENT,
 		PRIMARY KEY (id));`
	tk.MustExec(sqlText)
	tk.MustExec(`insert into address values ('10')`)
}

func (s *testSessionSuite3) TestCast(c *C) {
	tk := testkit.NewTestKitWithInit(c, s.store)
	tk.MustQuery("select cast(0.5 as unsigned)")
	tk.MustQuery("select cast(-0.5 as signed)")
	tk.MustQuery("select hex(cast(0x10 as binary(2)))").Check(testkit.Rows("1000"))
}

func (s *testSessionSuite2) TestTableInfoMeta(c *C) {
	tk := testkit.NewTestKitWithInit(c, s.store)

	checkResult := func(affectedRows uint64, insertID uint64) {
		gotRows := tk.Se.AffectedRows()
		c.Assert(gotRows, Equals, affectedRows)

		gotID := tk.Se.LastInsertID()
		c.Assert(gotID, Equals, insertID)
	}

	// create table
	tk.MustExec("CREATE TABLE tbl_test(id INT NOT NULL DEFAULT 1, name varchar(255), PRIMARY KEY(id));")

	// insert data
	tk.MustExec(`INSERT INTO tbl_test VALUES (1, "hello");`)
	checkResult(1, 0)

	tk.MustExec(`INSERT INTO tbl_test VALUES (2, "hello");`)
	checkResult(1, 0)

	tk.MustExec(`UPDATE tbl_test SET name = "abc" where id = 2;`)
	checkResult(1, 0)

	tk.MustExec(`DELETE from tbl_test where id = 2;`)
	checkResult(1, 0)

	// select data
	tk.MustQuery("select * from tbl_test").Check(testkit.Rows("1 hello"))
}

func (s *testSessionSuite3) TestCaseInsensitive(c *C) {
	tk := testkit.NewTestKitWithInit(c, s.store)

	tk.MustExec("create table T (a text, B int)")
	tk.MustExec("insert t (A, b) values ('aaa', 1)")
	rs, _ := tk.Exec("select * from t")
	fields := rs.Fields()
	c.Assert(fields[0].ColumnAsName.O, Equals, "a")
	c.Assert(fields[1].ColumnAsName.O, Equals, "B")
	rs, _ = tk.Exec("select A, b from t")
	fields = rs.Fields()
	c.Assert(fields[0].ColumnAsName.O, Equals, "A")
	c.Assert(fields[1].ColumnAsName.O, Equals, "b")
	rs, _ = tk.Exec("select a as A from t where A > 0")
	fields = rs.Fields()
	c.Assert(fields[0].ColumnAsName.O, Equals, "A")
	tk.MustExec("update T set b = B + 1")
	tk.MustExec("update T set B = b + 1")
	tk.MustQuery("select b from T").Check(testkit.Rows("3"))
}

// TestDeletePanic is for delete panic
func (s *testSessionSuite2) TestDeletePanic(c *C) {
	tk := testkit.NewTestKitWithInit(c, s.store)
	tk.MustExec("create table t (c int)")
	tk.MustExec("insert into t values (1), (2), (3)")
	tk.MustExec("delete from `t` where `c` = ?", 1)
	tk.MustExec("delete from `t` where `c` = ?", 2)
}

func (s *testSessionSuite2) TestInformationSchemaCreateTime(c *C) {
	tk := testkit.NewTestKitWithInit(c, s.store)
	tk.MustExec("create table t (c int)")
	ret := tk.MustQuery("select create_time from information_schema.tables where table_name='t';")
	// Make sure t1 is greater than t.
	time.Sleep(time.Second)
	tk.MustExec("alter table t modify c int default 11")
	ret1 := tk.MustQuery("select create_time from information_schema.tables where table_name='t';")
	t, err := types.ParseDatetime(nil, ret.Rows()[0][0].(string))
	c.Assert(err, IsNil)
	t1, err := types.ParseDatetime(nil, ret1.Rows()[0][0].(string))
	c.Assert(err, IsNil)
	r := t1.Compare(t)
	c.Assert(r, Equals, 1)
}

type testSchemaSuiteBase struct {
	cluster cluster.Cluster
	store   kv.Storage
	dom     *domain.Domain
}

type testSchemaSuite struct {
	testSchemaSuiteBase
}

type testSchemaSerialSuite struct {
	testSchemaSuiteBase
}

func (s *testSchemaSuiteBase) TearDownTest(c *C) {
	tk := testkit.NewTestKitWithInit(c, s.store)
	r := tk.MustQuery("show tables")
	for _, tb := range r.Rows() {
		tableName := tb[0]
		tk.MustExec(fmt.Sprintf("drop table %v", tableName))
	}
}

func (s *testSchemaSuiteBase) SetUpSuite(c *C) {
	testleak.BeforeTest()
	store, err := mockstore.NewMockStore(
		mockstore.WithClusterInspector(func(c cluster.Cluster) {
			mockstore.BootstrapWithSingleStore(c)
			s.cluster = c
		}),
	)
	c.Assert(err, IsNil)
	s.store = store
	session.DisableStats4Test()
	dom, err := session.BootstrapSession(s.store)
	c.Assert(err, IsNil)
	s.dom = dom
}

func (s *testSchemaSuiteBase) TearDownSuite(c *C) {
	s.dom.Close()
	s.store.Close()
	testleak.AfterTest(c)()
}

func (s *testSchemaSerialSuite) TestLoadSchemaFailed(c *C) {
	atomic.StoreInt32(&domain.SchemaOutOfDateRetryTimes, int32(3))
	atomic.StoreInt64(&domain.SchemaOutOfDateRetryInterval, int64(20*time.Millisecond))
	defer func() {
		atomic.StoreInt32(&domain.SchemaOutOfDateRetryTimes, 10)
		atomic.StoreInt64(&domain.SchemaOutOfDateRetryInterval, int64(500*time.Millisecond))
	}()

	tk := testkit.NewTestKitWithInit(c, s.store)
	tk1 := testkit.NewTestKitWithInit(c, s.store)
	tk2 := testkit.NewTestKitWithInit(c, s.store)

	tk.MustExec("create table t (a int);")
	tk.MustExec("create table t1 (a int);")
	tk.MustExec("create table t2 (a int);")

	tk1.MustExec("begin")
	tk2.MustExec("begin")

	// Make sure loading information schema is failed and server is invalid.
	c.Assert(failpoint.Enable("github.com/pingcap/tidb/domain/ErrorMockReloadFailed", `return(true)`), IsNil)
	err := domain.GetDomain(tk.Se).Reload()
	c.Assert(err, NotNil)

	lease := domain.GetDomain(tk.Se).DDL().GetLease()
	time.Sleep(lease * 2)

	// Make sure executing insert statement is failed when server is invalid.
	_, err = tk.Exec("insert t values (100);")
	c.Check(err, NotNil)

	tk1.MustExec("insert t1 values (100);")
	tk2.MustExec("insert t2 values (100);")

	_, err = tk1.Exec("commit")
	c.Check(err, NotNil)

	ver, err := s.store.CurrentVersion(oracle.GlobalTxnScope)
	c.Assert(err, IsNil)
	c.Assert(ver, NotNil)

	failpoint.Disable("github.com/pingcap/tidb/domain/ErrorMockReloadFailed")
	time.Sleep(lease * 2)

	tk.MustExec("drop table if exists t;")
	tk.MustExec("create table t (a int);")
	tk.MustExec("insert t values (100);")
	// Make sure insert to table t2 transaction executes.
	tk2.MustExec("commit")
}

func (s *testSchemaSerialSuite) TestSchemaCheckerSQL(c *C) {
	tk := testkit.NewTestKitWithInit(c, s.store)
	tk1 := testkit.NewTestKitWithInit(c, s.store)

	// create table
	tk.MustExec(`create table t (id int, c int);`)
	tk.MustExec(`create table t1 (id int, c int);`)
	// insert data
	tk.MustExec(`insert into t values(1, 1);`)

	// The schema version is out of date in the first transaction, but the SQL can be retried.
	tk.MustExec("set @@tidb_disable_txn_auto_retry = 0")
	tk.MustExec(`begin;`)
	tk1.MustExec(`alter table t add index idx(c);`)
	tk.MustExec(`insert into t values(2, 2);`)
	tk.MustExec(`commit;`)

	// The schema version is out of date in the first transaction, and the SQL can't be retried.
	atomic.StoreUint32(&session.SchemaChangedWithoutRetry, 1)
	defer func() {
		atomic.StoreUint32(&session.SchemaChangedWithoutRetry, 0)
	}()
	tk.MustExec(`begin;`)
	tk1.MustExec(`alter table t modify column c bigint;`)
	tk.MustExec(`insert into t values(3, 3);`)
	_, err := tk.Exec(`commit;`)
	c.Assert(terror.ErrorEqual(err, domain.ErrInfoSchemaChanged), IsTrue, Commentf("err %v", err))

	// But the transaction related table IDs aren't in the updated table IDs.
	tk.MustExec(`begin;`)
	tk1.MustExec(`alter table t add index idx2(c);`)
	tk.MustExec(`insert into t1 values(4, 4);`)
	tk.MustExec(`commit;`)

	// Test for "select for update".
	tk.MustExec(`begin;`)
	tk1.MustExec(`alter table t add index idx3(c);`)
	tk.MustQuery(`select * from t for update`)
	_, err = tk.Exec(`commit;`)
	c.Assert(err, NotNil)
}

func (s *testSchemaSuite) TestPrepareStmtCommitWhenSchemaChanged(c *C) {
	tk := testkit.NewTestKitWithInit(c, s.store)
	tk1 := testkit.NewTestKitWithInit(c, s.store)

	tk.MustExec("create table t (a int, b int)")
	tk1.MustExec("prepare stmt from 'insert into t values (?, ?)'")
	tk1.MustExec("set @a = 1")

	// Commit find unrelated schema change.
	tk1.MustExec("begin")
	tk.MustExec("create table t1 (id int)")
	tk1.MustExec("execute stmt using @a, @a")
	tk1.MustExec("commit")

	tk1.MustExec("set @@tidb_disable_txn_auto_retry = 0")
	tk1.MustExec("begin")
	tk.MustExec("alter table t drop column b")
	tk1.MustExec("execute stmt using @a, @a")
	_, err := tk1.Exec("commit")
	c.Assert(terror.ErrorEqual(err, plannercore.ErrWrongValueCountOnRow), IsTrue, Commentf("err %v", err))
}

func (s *testSchemaSuite) TestCommitWhenSchemaChanged(c *C) {
	tk := testkit.NewTestKitWithInit(c, s.store)
	tk1 := testkit.NewTestKitWithInit(c, s.store)
	tk.MustExec("create table t (a int, b int)")

	tk1.MustExec("set @@tidb_disable_txn_auto_retry = 0")
	tk1.MustExec("begin")
	tk1.MustExec("insert into t values (1, 1)")

	tk.MustExec("alter table t drop column b")

	// When tk1 commit, it will find schema already changed.
	tk1.MustExec("insert into t values (4, 4)")
	_, err := tk1.Exec("commit")
	c.Assert(terror.ErrorEqual(err, plannercore.ErrWrongValueCountOnRow), IsTrue, Commentf("err %v", err))
}

func (s *testSchemaSuite) TestRetrySchemaChangeForEmptyChange(c *C) {
	tk := testkit.NewTestKitWithInit(c, s.store)
	tk1 := testkit.NewTestKitWithInit(c, s.store)
	tk.MustExec("create table t (i int)")
	tk.MustExec("create table t1 (i int)")
	tk.MustExec("begin")
	tk1.MustExec("alter table t add j int")
	tk.MustExec("select * from t for update")
	tk.MustExec("update t set i = -i")
	tk.MustExec("delete from t")
	tk.MustExec("insert into t1 values (1)")
	tk.MustExec("commit")

	// TODO remove this enable after fixing table delta map.
	tk.MustExec("set tidb_enable_amend_pessimistic_txn = 1")
	tk.MustExec("begin pessimistic")
	tk1.MustExec("alter table t add k int")
	tk.MustExec("select * from t for update")
	tk.MustExec("update t set i = -i")
	tk.MustExec("delete from t")
	tk.MustExec("insert into t1 values (1)")
	tk.MustExec("commit")
}

func (s *testSchemaSuite) TestRetrySchemaChange(c *C) {
	tk := testkit.NewTestKitWithInit(c, s.store)
	tk1 := testkit.NewTestKitWithInit(c, s.store)
	tk.MustExec("create table t (a int primary key, b int)")
	tk.MustExec("insert into t values (1, 1)")

	tk1.MustExec("set @@tidb_disable_txn_auto_retry = 0")
	tk1.MustExec("begin")
	tk1.MustExec("update t set b = 5 where a = 1")

	tk.MustExec("alter table t add index b_i (b)")

	run := false
	hook := func() {
		if !run {
			tk.MustExec("update t set b = 3 where a = 1")
			run = true
		}
	}

	// In order to cover a bug that statement history is not updated during retry.
	// See https://github.com/pingcap/tidb/pull/5202
	// Step1: when tk1 commit, it find schema changed and retry().
	// Step2: during retry, hook() is called, tk update primary key.
	// Step3: tk1 continue commit in retry() meet a retryable error(write conflict), retry again.
	// Step4: tk1 retry() success, if it use the stale statement, data and index will inconsistent.
	fpName := "github.com/pingcap/tidb/session/preCommitHook"
	c.Assert(failpoint.Enable(fpName, "return"), IsNil)
	defer func() { c.Assert(failpoint.Disable(fpName), IsNil) }()

	ctx := context.WithValue(context.Background(), "__preCommitHook", hook)
	err := tk1.Se.CommitTxn(ctx)
	c.Assert(err, IsNil)
	tk.MustQuery("select * from t where t.b = 5").Check(testkit.Rows("1 5"))
}

func (s *testSchemaSuite) TestRetryMissingUnionScan(c *C) {
	tk := testkit.NewTestKitWithInit(c, s.store)
	tk1 := testkit.NewTestKitWithInit(c, s.store)
	tk.MustExec("create table t (a int primary key, b int unique, c int)")
	tk.MustExec("insert into t values (1, 1, 1)")

	tk1.MustExec("set @@tidb_disable_txn_auto_retry = 0")
	tk1.MustExec("begin")
	tk1.MustExec("update t set b = 1, c = 2 where b = 2")
	tk1.MustExec("update t set b = 1, c = 2 where a = 1")

	// Create a conflict to reproduces the bug that the second update statement in retry
	// has a dirty table but doesn't use UnionScan.
	tk.MustExec("update t set b = 2 where a = 1")

	tk1.MustExec("commit")
}

func (s *testSchemaSuite) TestTableReaderChunk(c *C) {
	// Since normally a single region mock tikv only returns one partial result we need to manually split the
	// table to test multiple chunks.
	tk := testkit.NewTestKitWithInit(c, s.store)
	tk.MustExec("create table chk (a int)")
	for i := 0; i < 100; i++ {
		tk.MustExec(fmt.Sprintf("insert chk values (%d)", i))
	}
	tbl, err := domain.GetDomain(tk.Se).InfoSchema().TableByName(model.NewCIStr("test"), model.NewCIStr("chk"))
	c.Assert(err, IsNil)
	s.cluster.SplitTable(tbl.Meta().ID, 10)

	tk.Se.GetSessionVars().SetDistSQLScanConcurrency(1)
	tk.MustExec("set tidb_init_chunk_size = 2")
	defer func() {
		tk.MustExec(fmt.Sprintf("set tidb_init_chunk_size = %d", variable.DefInitChunkSize))
	}()
	rs, err := tk.Exec("select * from chk")
	c.Assert(err, IsNil)
	req := rs.NewChunk()
	var count int
	var numChunks int
	for {
		err = rs.Next(context.TODO(), req)
		c.Assert(err, IsNil)
		numRows := req.NumRows()
		if numRows == 0 {
			break
		}
		for i := 0; i < numRows; i++ {
			c.Assert(req.GetRow(i).GetInt64(0), Equals, int64(count))
			count++
		}
		numChunks++
	}
	c.Assert(count, Equals, 100)
	// FIXME: revert this result to new group value after distsql can handle initChunkSize.
	c.Assert(numChunks, Equals, 1)
	rs.Close()
}

func (s *testSchemaSuite) TestInsertExecChunk(c *C) {
	tk := testkit.NewTestKitWithInit(c, s.store)
	tk.MustExec("create table test1(a int)")
	for i := 0; i < 100; i++ {
		tk.MustExec(fmt.Sprintf("insert test1 values (%d)", i))
	}
	tk.MustExec("create table test2(a int)")

	tk.Se.GetSessionVars().SetDistSQLScanConcurrency(1)
	tk.MustExec("insert into test2(a) select a from test1;")

	rs, err := tk.Exec("select * from test2")
	c.Assert(err, IsNil)
	var idx int
	for {
		req := rs.NewChunk()
		err = rs.Next(context.TODO(), req)
		c.Assert(err, IsNil)
		if req.NumRows() == 0 {
			break
		}

		for rowIdx := 0; rowIdx < req.NumRows(); rowIdx++ {
			row := req.GetRow(rowIdx)
			c.Assert(row.GetInt64(0), Equals, int64(idx))
			idx++
		}
	}

	c.Assert(idx, Equals, 100)
	rs.Close()
}

func (s *testSchemaSuite) TestUpdateExecChunk(c *C) {
	tk := testkit.NewTestKitWithInit(c, s.store)
	tk.MustExec("create table chk(a int)")
	for i := 0; i < 100; i++ {
		tk.MustExec(fmt.Sprintf("insert chk values (%d)", i))
	}

	tk.Se.GetSessionVars().SetDistSQLScanConcurrency(1)
	for i := 0; i < 100; i++ {
		tk.MustExec(fmt.Sprintf("update chk set a = a + 100 where a = %d", i))
	}

	rs, err := tk.Exec("select * from chk")
	c.Assert(err, IsNil)
	var idx int
	for {
		req := rs.NewChunk()
		err = rs.Next(context.TODO(), req)
		c.Assert(err, IsNil)
		if req.NumRows() == 0 {
			break
		}

		for rowIdx := 0; rowIdx < req.NumRows(); rowIdx++ {
			row := req.GetRow(rowIdx)
			c.Assert(row.GetInt64(0), Equals, int64(idx+100))
			idx++
		}
	}

	c.Assert(idx, Equals, 100)
	rs.Close()
}

func (s *testSchemaSuite) TestDeleteExecChunk(c *C) {
	tk := testkit.NewTestKitWithInit(c, s.store)
	tk.MustExec("create table chk(a int)")

	for i := 0; i < 100; i++ {
		tk.MustExec(fmt.Sprintf("insert chk values (%d)", i))
	}

	tk.Se.GetSessionVars().SetDistSQLScanConcurrency(1)

	for i := 0; i < 99; i++ {
		tk.MustExec(fmt.Sprintf("delete from chk where a = %d", i))
	}

	rs, err := tk.Exec("select * from chk")
	c.Assert(err, IsNil)

	req := rs.NewChunk()
	err = rs.Next(context.TODO(), req)
	c.Assert(err, IsNil)
	c.Assert(req.NumRows(), Equals, 1)

	row := req.GetRow(0)
	c.Assert(row.GetInt64(0), Equals, int64(99))
	rs.Close()
}

func (s *testSchemaSuite) TestDeleteMultiTableExecChunk(c *C) {
	tk := testkit.NewTestKitWithInit(c, s.store)
	tk.MustExec("create table chk1(a int)")
	tk.MustExec("create table chk2(a int)")

	for i := 0; i < 100; i++ {
		tk.MustExec(fmt.Sprintf("insert chk1 values (%d)", i))
	}

	for i := 0; i < 50; i++ {
		tk.MustExec(fmt.Sprintf("insert chk2 values (%d)", i))
	}

	tk.Se.GetSessionVars().SetDistSQLScanConcurrency(1)

	tk.MustExec("delete chk1, chk2 from chk1 inner join chk2 where chk1.a = chk2.a")

	rs, err := tk.Exec("select * from chk1")
	c.Assert(err, IsNil)

	var idx int
	for {
		req := rs.NewChunk()
		err = rs.Next(context.TODO(), req)
		c.Assert(err, IsNil)

		if req.NumRows() == 0 {
			break
		}

		for i := 0; i < req.NumRows(); i++ {
			row := req.GetRow(i)
			c.Assert(row.GetInt64(0), Equals, int64(idx+50))
			idx++
		}
	}
	c.Assert(idx, Equals, 50)
	rs.Close()

	rs, err = tk.Exec("select * from chk2")
	c.Assert(err, IsNil)

	req := rs.NewChunk()
	err = rs.Next(context.TODO(), req)
	c.Assert(err, IsNil)
	c.Assert(req.NumRows(), Equals, 0)
	rs.Close()
}

func (s *testSchemaSuite) TestIndexLookUpReaderChunk(c *C) {
	// Since normally a single region mock tikv only returns one partial result we need to manually split the
	// table to test multiple chunks.
	tk := testkit.NewTestKitWithInit(c, s.store)
	tk.MustExec("drop table if exists chk")
	tk.MustExec("create table chk (k int unique, c int)")
	for i := 0; i < 100; i++ {
		tk.MustExec(fmt.Sprintf("insert chk values (%d, %d)", i, i))
	}
	tbl, err := domain.GetDomain(tk.Se).InfoSchema().TableByName(model.NewCIStr("test"), model.NewCIStr("chk"))
	c.Assert(err, IsNil)
	s.cluster.SplitIndex(tbl.Meta().ID, tbl.Indices()[0].Meta().ID, 10)

	tk.Se.GetSessionVars().IndexLookupSize = 10
	rs, err := tk.Exec("select * from chk order by k")
	c.Assert(err, IsNil)
	req := rs.NewChunk()
	var count int
	for {
		err = rs.Next(context.TODO(), req)
		c.Assert(err, IsNil)
		numRows := req.NumRows()
		if numRows == 0 {
			break
		}
		for i := 0; i < numRows; i++ {
			c.Assert(req.GetRow(i).GetInt64(0), Equals, int64(count))
			c.Assert(req.GetRow(i).GetInt64(1), Equals, int64(count))
			count++
		}
	}
	c.Assert(count, Equals, 100)
	rs.Close()

	rs, err = tk.Exec("select k from chk where c < 90 order by k")
	c.Assert(err, IsNil)
	req = rs.NewChunk()
	count = 0
	for {
		err = rs.Next(context.TODO(), req)
		c.Assert(err, IsNil)
		numRows := req.NumRows()
		if numRows == 0 {
			break
		}
		for i := 0; i < numRows; i++ {
			c.Assert(req.GetRow(i).GetInt64(0), Equals, int64(count))
			count++
		}
	}
	c.Assert(count, Equals, 90)
	rs.Close()
}

func (s *testSessionSuite2) TestStatementErrorInTransaction(c *C) {
	tk := testkit.NewTestKitWithInit(c, s.store)
	tk.MustExec("create table statement_side_effect (c int primary key)")
	tk.MustExec("begin")
	tk.MustExec("insert into statement_side_effect values (1)")
	_, err := tk.Exec("insert into statement_side_effect value (2),(3),(4),(1)")
	c.Assert(err, NotNil)
	tk.MustQuery(`select * from statement_side_effect`).Check(testkit.Rows("1"))
	tk.MustExec("commit")
	tk.MustQuery(`select * from statement_side_effect`).Check(testkit.Rows("1"))

	tk.MustExec("drop table if exists test;")
	tk.MustExec(`create table test (
 		  a int(11) DEFAULT NULL,
 		  b int(11) DEFAULT NULL
 	) ENGINE=InnoDB DEFAULT CHARSET=utf8 COLLATE=utf8_bin;`)
	tk.MustExec("insert into test values (1, 2), (1, 2), (1, 1), (1, 1);")

	tk.MustExec("start transaction;")
	// In the transaction, statement error should not rollback the transaction.
	_, err = tk.Exec("update tset set b=11 where a=1 and b=2;")
	c.Assert(err, NotNil)
	// Test for a bug that last line rollback and exit transaction, this line autocommit.
	tk.MustExec("update test set b = 11 where a = 1 and b = 2;")
	tk.MustExec("rollback")
	tk.MustQuery("select * from test where a = 1 and b = 11").Check(testkit.Rows())
}

func (s *testSessionSerialSuite) TestStatementCountLimit(c *C) {
	tk := testkit.NewTestKitWithInit(c, s.store)
	tk.MustExec("create table stmt_count_limit (id int)")
	defer config.RestoreFunc()()
	config.UpdateGlobal(func(conf *config.Config) {
		conf.Performance.StmtCountLimit = 3
	})
	tk.MustExec("set tidb_disable_txn_auto_retry = 0")
	tk.MustExec("begin")
	tk.MustExec("insert into stmt_count_limit values (1)")
	tk.MustExec("insert into stmt_count_limit values (2)")
	_, err := tk.Exec("insert into stmt_count_limit values (3)")
	c.Assert(err, NotNil)

	// begin is counted into history but this one is not.
	tk.MustExec("SET SESSION autocommit = false")
	tk.MustExec("insert into stmt_count_limit values (1)")
	tk.MustExec("insert into stmt_count_limit values (2)")
	tk.MustExec("insert into stmt_count_limit values (3)")
	_, err = tk.Exec("insert into stmt_count_limit values (4)")
	c.Assert(err, NotNil)
}

func (s *testSessionSerialSuite) TestBatchCommit(c *C) {
	tk := testkit.NewTestKitWithInit(c, s.store)
	tk.MustExec("set tidb_batch_commit = 1")
	tk.MustExec("set tidb_disable_txn_auto_retry = 0")
	tk.MustExec("create table t (id int)")
	defer config.RestoreFunc()()
	config.UpdateGlobal(func(conf *config.Config) {
		conf.Performance.StmtCountLimit = 3
	})
	tk1 := testkit.NewTestKitWithInit(c, s.store)
	tk.MustExec("SET SESSION autocommit = 1")
	tk.MustExec("begin")
	tk.MustExec("insert into t values (1)")
	tk1.MustQuery("select * from t").Check(testkit.Rows())
	tk.MustExec("insert into t values (2)")
	tk1.MustQuery("select * from t").Check(testkit.Rows())
	tk.MustExec("rollback")
	tk1.MustQuery("select * from t").Check(testkit.Rows())

	// The above rollback will not make the session in transaction.
	tk.MustExec("insert into t values (1)")
	tk1.MustQuery("select * from t").Check(testkit.Rows("1"))
	tk.MustExec("delete from t")

	tk.MustExec("begin")
	tk.MustExec("insert into t values (5)")
	tk1.MustQuery("select * from t").Check(testkit.Rows())
	tk.MustExec("insert into t values (6)")
	tk1.MustQuery("select * from t").Check(testkit.Rows())
	tk.MustExec("insert into t values (7)")
	tk1.MustQuery("select * from t").Check(testkit.Rows("5", "6", "7"))

	// The session is still in transaction.
	tk.MustExec("insert into t values (8)")
	tk1.MustQuery("select * from t").Check(testkit.Rows("5", "6", "7"))
	tk.MustExec("insert into t values (9)")
	tk1.MustQuery("select * from t").Check(testkit.Rows("5", "6", "7"))
	tk.MustExec("insert into t values (10)")
	tk1.MustQuery("select * from t").Check(testkit.Rows("5", "6", "7"))
	tk.MustExec("commit")
	tk1.MustQuery("select * from t").Check(testkit.Rows("5", "6", "7", "8", "9", "10"))

	// The above commit will not make the session in transaction.
	tk.MustExec("insert into t values (11)")
	tk1.MustQuery("select * from t").Check(testkit.Rows("5", "6", "7", "8", "9", "10", "11"))

	tk.MustExec("delete from t")
	tk.MustExec("SET SESSION autocommit = 0")
	tk.MustExec("insert into t values (1)")
	tk.MustExec("insert into t values (2)")
	tk.MustExec("insert into t values (3)")
	tk.MustExec("rollback")
	tk1.MustExec("insert into t values (4)")
	tk1.MustExec("insert into t values (5)")
	tk.MustQuery("select * from t").Check(testkit.Rows("4", "5"))
}

func (s *testSessionSuite3) TestCastTimeToDate(c *C) {
	tk := testkit.NewTestKitWithInit(c, s.store)
	tk.MustExec("set time_zone = '-8:00'")
	date := time.Now().In(time.FixedZone("", -8*int(time.Hour/time.Second)))
	tk.MustQuery("select cast(time('12:23:34') as date)").Check(testkit.Rows(date.Format("2006-01-02")))

	tk.MustExec("set time_zone = '+08:00'")
	date = time.Now().In(time.FixedZone("", 8*int(time.Hour/time.Second)))
	tk.MustQuery("select cast(time('12:23:34') as date)").Check(testkit.Rows(date.Format("2006-01-02")))
}

func (s *testSessionSuite) TestSetGlobalTZ(c *C) {
	tk := testkit.NewTestKitWithInit(c, s.store)
	tk.MustExec("set time_zone = '+08:00'")
	tk.MustQuery("show variables like 'time_zone'").Check(testkit.Rows("time_zone +08:00"))

	tk.MustExec("set global time_zone = '+00:00'")

	tk.MustQuery("show variables like 'time_zone'").Check(testkit.Rows("time_zone +08:00"))

	// Disable global variable cache, so load global session variable take effect immediate.
	s.dom.GetGlobalVarsCache().Disable()
	tk1 := testkit.NewTestKitWithInit(c, s.store)
	tk1.MustQuery("show variables like 'time_zone'").Check(testkit.Rows("time_zone +00:00"))
}

func (s *testSessionSuite2) TestRollbackOnCompileError(c *C) {
	tk := testkit.NewTestKitWithInit(c, s.store)
	tk.MustExec("create table t (a int)")
	tk.MustExec("insert t values (1)")

	tk2 := testkit.NewTestKitWithInit(c, s.store)
	tk2.MustQuery("select * from t").Check(testkit.Rows("1"))

	tk.MustExec("rename table t to t2")

	var meetErr bool
	for i := 0; i < 100; i++ {
		_, err := tk2.Exec("insert t values (1)")
		if err != nil {
			meetErr = true
			break
		}
	}
	c.Assert(meetErr, IsTrue)
	tk.MustExec("rename table t2 to t")
	var recoverErr bool
	for i := 0; i < 100; i++ {
		_, err := tk2.Exec("insert t values (1)")
		if err == nil {
			recoverErr = true
			break
		}
	}
	c.Assert(recoverErr, IsTrue)
}

func (s *testSessionSuite3) TestSetTransactionIsolationOneShot(c *C) {
	tk := testkit.NewTestKitWithInit(c, s.store)
	tk.MustExec("create table t (k int, v int)")
	tk.MustExec("insert t values (1, 42)")
	tk.MustExec("set tx_isolation = 'read-committed'")
	tk.MustQuery("select @@tx_isolation").Check(testkit.Rows("READ-COMMITTED"))
	tk.MustExec("set tx_isolation = 'repeatable-read'")
	tk.MustExec("set transaction isolation level read committed")
	tk.MustQuery("select @@tx_isolation_one_shot").Check(testkit.Rows("READ-COMMITTED"))
	tk.MustQuery("select @@tx_isolation").Check(testkit.Rows("REPEATABLE-READ"))

	// Check isolation level is set to read committed.
	ctx := context.WithValue(context.Background(), "CheckSelectRequestHook", func(req *kv.Request) {
		c.Assert(req.IsolationLevel, Equals, kv.SI)
	})
	tk.Se.Execute(ctx, "select * from t where k = 1")

	// Check it just take effect for one time.
	ctx = context.WithValue(context.Background(), "CheckSelectRequestHook", func(req *kv.Request) {
		c.Assert(req.IsolationLevel, Equals, kv.SI)
	})
	tk.Se.Execute(ctx, "select * from t where k = 1")

	// Can't change isolation level when it's inside a transaction.
	tk.MustExec("begin")
	_, err := tk.Se.Execute(ctx, "set transaction isolation level read committed")
	c.Assert(err, NotNil)
}

func (s *testSessionSuite2) TestDBUserNameLength(c *C) {
	tk := testkit.NewTestKitWithInit(c, s.store)
	tk.MustExec("create table if not exists t (a int)")
	// Test user name length can be longer than 16.
	tk.MustExec(`CREATE USER 'abcddfjakldfjaldddds'@'%' identified by ''`)
	tk.MustExec(`grant all privileges on test.* to 'abcddfjakldfjaldddds'@'%'`)
	tk.MustExec(`grant all privileges on test.t to 'abcddfjakldfjaldddds'@'%'`)
}

func (s *testSessionSerialSuite) TestKVVars(c *C) {
	tk := testkit.NewTestKitWithInit(c, s.store)
	tk.MustExec("set @@tidb_backoff_lock_fast = 1")
	tk.MustExec("set @@tidb_backoff_weight = 100")
	tk.MustExec("create table if not exists kvvars (a int key)")
	tk.MustExec("insert into kvvars values (1)")
	tk.MustExec("begin")
	txn, err := tk.Se.Txn(false)
	c.Assert(err, IsNil)
	vars := txn.GetVars()
	c.Assert(vars.BackoffLockFast, Equals, 1)
	c.Assert(vars.BackOffWeight, Equals, 100)
	tk.MustExec("rollback")
	tk.MustExec("set @@tidb_backoff_weight = 50")
	tk.MustExec("set @@autocommit = 0")
	tk.MustExec("select * from kvvars")
	c.Assert(tk.Se.GetSessionVars().InTxn(), IsTrue)
	txn, err = tk.Se.Txn(false)
	c.Assert(err, IsNil)
	vars = txn.GetVars()
	c.Assert(vars.BackOffWeight, Equals, 50)

	tk.MustExec("set @@autocommit = 1")
	c.Assert(failpoint.Enable("github.com/pingcap/tidb/store/tikv/probeSetVars", `return(true)`), IsNil)
	tk.MustExec("select * from kvvars where a = 1")
	c.Assert(failpoint.Disable("github.com/pingcap/tidb/store/tikv/probeSetVars"), IsNil)
	c.Assert(tikv.SetSuccess, IsTrue)
	tikv.SetSuccess = false
}

func (s *testSessionSuite2) TestCommitRetryCount(c *C) {
	tk1 := testkit.NewTestKitWithInit(c, s.store)
	tk2 := testkit.NewTestKitWithInit(c, s.store)
	tk1.MustExec("create table no_retry (id int)")
	tk1.MustExec("insert into no_retry values (1)")
	tk1.MustExec("set @@tidb_retry_limit = 0")

	tk1.MustExec("begin")
	tk1.MustExec("update no_retry set id = 2")

	tk2.MustExec("begin")
	tk2.MustExec("update no_retry set id = 3")
	tk2.MustExec("commit")

	// No auto retry because retry limit is set to 0.
	_, err := tk1.Se.Execute(context.Background(), "commit")
	c.Assert(err, NotNil)
}

func (s *testSessionSuite3) TestEnablePartition(c *C) {
	tk := testkit.NewTestKitWithInit(c, s.store)
	tk.MustExec("set tidb_enable_table_partition=off")
	tk.MustQuery("show variables like 'tidb_enable_table_partition'").Check(testkit.Rows("tidb_enable_table_partition OFF"))

	tk.MustExec("set global tidb_enable_table_partition = on")

	tk.MustQuery("show variables like 'tidb_enable_table_partition'").Check(testkit.Rows("tidb_enable_table_partition OFF"))
	tk.MustQuery("show global variables like 'tidb_enable_table_partition'").Check(testkit.Rows("tidb_enable_table_partition ON"))

	// Disable global variable cache, so load global session variable take effect immediate.
	s.dom.GetGlobalVarsCache().Disable()
	tk1 := testkit.NewTestKitWithInit(c, s.store)
	tk1.MustQuery("show variables like 'tidb_enable_table_partition'").Check(testkit.Rows("tidb_enable_table_partition ON"))
}

func (s *testSessionSerialSuite) TestTxnRetryErrMsg(c *C) {
	tk1 := testkit.NewTestKitWithInit(c, s.store)
	tk2 := testkit.NewTestKitWithInit(c, s.store)
	tk1.MustExec("create table no_retry (id int)")
	tk1.MustExec("insert into no_retry values (1)")
	tk1.MustExec("begin")
	tk2.MustExec("update no_retry set id = id + 1")
	tk1.MustExec("update no_retry set id = id + 1")
	c.Assert(failpoint.Enable("github.com/pingcap/tidb/store/tikv/ErrMockRetryableOnly", `return(true)`), IsNil)
	_, err := tk1.Se.Execute(context.Background(), "commit")
	c.Assert(failpoint.Disable("github.com/pingcap/tidb/store/tikv/ErrMockRetryableOnly"), IsNil)
	c.Assert(err, NotNil)
	c.Assert(kv.ErrTxnRetryable.Equal(err), IsTrue, Commentf("error: %s", err))
	c.Assert(strings.Contains(err.Error(), "mock retryable error"), IsTrue, Commentf("error: %s", err))
	c.Assert(strings.Contains(err.Error(), kv.TxnRetryableMark), IsTrue, Commentf("error: %s", err))
}

func (s *testSchemaSuite) TestDisableTxnAutoRetry(c *C) {
	tk1 := testkit.NewTestKitWithInit(c, s.store)
	tk2 := testkit.NewTestKitWithInit(c, s.store)
	tk1.MustExec("create table no_retry (id int)")
	tk1.MustExec("insert into no_retry values (1)")
	tk1.MustExec("set @@tidb_disable_txn_auto_retry = 1")

	tk1.MustExec("begin")
	tk1.MustExec("update no_retry set id = 2")

	tk2.MustExec("begin")
	tk2.MustExec("update no_retry set id = 3")
	tk2.MustExec("commit")

	// No auto retry because tidb_disable_txn_auto_retry is set to 1.
	_, err := tk1.Se.Execute(context.Background(), "commit")
	c.Assert(err, NotNil)

	// session 1 starts a transaction early.
	// execute a select statement to clear retry history.
	tk1.MustExec("select 1")
	tk1.Se.PrepareTxnCtx(context.Background())
	// session 2 update the value.
	tk2.MustExec("update no_retry set id = 4")
	// AutoCommit update will retry, so it would not fail.
	tk1.MustExec("update no_retry set id = 5")

	// RestrictedSQL should retry.
	tk1.Se.GetSessionVars().InRestrictedSQL = true
	tk1.MustExec("begin")

	tk2.MustExec("update no_retry set id = 6")

	tk1.MustExec("update no_retry set id = 7")
	tk1.MustExec("commit")

	// test for disable transaction local latch
	tk1.Se.GetSessionVars().InRestrictedSQL = false
	defer config.RestoreFunc()()
	config.UpdateGlobal(func(conf *config.Config) {
		conf.TxnLocalLatches.Enabled = false
	})
	tk1.MustExec("begin")
	tk1.MustExec("update no_retry set id = 9")

	tk2.MustExec("update no_retry set id = 8")

	_, err = tk1.Se.Execute(context.Background(), "commit")
	c.Assert(err, NotNil)
	c.Assert(kv.ErrWriteConflict.Equal(err), IsTrue, Commentf("error: %s", err))
	c.Assert(strings.Contains(err.Error(), kv.TxnRetryableMark), IsTrue, Commentf("error: %s", err))
	tk1.MustExec("rollback")

	config.UpdateGlobal(func(conf *config.Config) {
		conf.TxnLocalLatches.Enabled = true
	})
	tk1.MustExec("begin")
	tk2.MustExec("alter table no_retry add index idx(id)")
	tk2.MustQuery("select * from no_retry").Check(testkit.Rows("8"))
	tk1.MustExec("update no_retry set id = 10")
	_, err = tk1.Se.Execute(context.Background(), "commit")
	c.Assert(err, NotNil)

	// set autocommit to begin and commit
	tk1.MustExec("set autocommit = 0")
	tk1.MustQuery("select * from no_retry").Check(testkit.Rows("8"))
	tk2.MustExec("update no_retry set id = 11")
	tk1.MustExec("update no_retry set id = 12")
	_, err = tk1.Se.Execute(context.Background(), "set autocommit = 1")
	c.Assert(err, NotNil)
	c.Assert(kv.ErrWriteConflict.Equal(err), IsTrue, Commentf("error: %s", err))
	c.Assert(strings.Contains(err.Error(), kv.TxnRetryableMark), IsTrue, Commentf("error: %s", err))
	tk1.MustExec("rollback")
	tk2.MustQuery("select * from no_retry").Check(testkit.Rows("11"))

	tk1.MustExec("set autocommit = 0")
	tk1.MustQuery("select * from no_retry").Check(testkit.Rows("11"))
	tk2.MustExec("update no_retry set id = 13")
	tk1.MustExec("update no_retry set id = 14")
	_, err = tk1.Se.Execute(context.Background(), "commit")
	c.Assert(err, NotNil)
	c.Assert(kv.ErrWriteConflict.Equal(err), IsTrue, Commentf("error: %s", err))
	c.Assert(strings.Contains(err.Error(), kv.TxnRetryableMark), IsTrue, Commentf("error: %s", err))
	tk1.MustExec("rollback")
	tk2.MustQuery("select * from no_retry").Check(testkit.Rows("13"))
}

// TestSetGroupConcatMaxLen is for issue #7034
func (s *testSessionSuite2) TestSetGroupConcatMaxLen(c *C) {
	tk := testkit.NewTestKitWithInit(c, s.store)

	// Normal case
	tk.MustExec("set global group_concat_max_len = 100")
	tk.MustExec("set @@session.group_concat_max_len = 50")
	result := tk.MustQuery("show global variables  where variable_name='group_concat_max_len';")
	result.Check(testkit.Rows("group_concat_max_len 100"))

	result = tk.MustQuery("show session variables  where variable_name='group_concat_max_len';")
	result.Check(testkit.Rows("group_concat_max_len 50"))

	result = tk.MustQuery("select @@group_concat_max_len;")
	result.Check(testkit.Rows("50"))

	result = tk.MustQuery("select @@global.group_concat_max_len;")
	result.Check(testkit.Rows("100"))

	result = tk.MustQuery("select @@session.group_concat_max_len;")
	result.Check(testkit.Rows("50"))

	tk.MustExec("set @@group_concat_max_len = 1024")

	result = tk.MustQuery("select @@group_concat_max_len;")
	result.Check(testkit.Rows("1024"))

	result = tk.MustQuery("select @@global.group_concat_max_len;")
	result.Check(testkit.Rows("100"))

	result = tk.MustQuery("select @@session.group_concat_max_len;")
	result.Check(testkit.Rows("1024"))

	// Test value out of range
	tk.MustExec("set @@group_concat_max_len=1")
	tk.MustQuery("show warnings").Check(testutil.RowsWithSep("|", "Warning|1292|Truncated incorrect group_concat_max_len value: '1'"))
	result = tk.MustQuery("select @@group_concat_max_len;")
	result.Check(testkit.Rows("4"))

	_, err := tk.Exec("set @@group_concat_max_len = 18446744073709551616")
	c.Assert(terror.ErrorEqual(err, variable.ErrWrongTypeForVar), IsTrue, Commentf("err %v", err))

	// Test illegal type
	_, err = tk.Exec("set @@group_concat_max_len='hello'")
	c.Assert(terror.ErrorEqual(err, variable.ErrWrongTypeForVar), IsTrue, Commentf("err %v", err))
}

func (s *testSessionSuite2) TestUpdatePrivilege(c *C) {
	tk := testkit.NewTestKitWithInit(c, s.store)
	tk.MustExec("drop table if exists t1, t2;")
	tk.MustExec("create table t1 (id int);")
	tk.MustExec("create table t2 (id int);")
	tk.MustExec("insert into t1 values (1);")
	tk.MustExec("insert into t2 values (2);")
	tk.MustExec("create user xxx;")
	tk.MustExec("grant all on test.t1 to xxx;")
	tk.MustExec("grant select on test.t2 to xxx;")

	tk1 := testkit.NewTestKitWithInit(c, s.store)
	c.Assert(tk1.Se.Auth(&auth.UserIdentity{Username: "xxx", Hostname: "localhost"},
		[]byte(""),
		[]byte("")), IsTrue)

	_, err := tk1.Exec("update t2 set id = 666 where id = 1;")
	c.Assert(err, NotNil)
	c.Assert(strings.Contains(err.Error(), "privilege check fail"), IsTrue)

	// Cover a bug that t1 and t2 both require update privilege.
	// In fact, the privlege check for t1 should be update, and for t2 should be select.
	_, err = tk1.Exec("update t1,t2 set t1.id = t2.id;")
	c.Assert(err, IsNil)

	// Fix issue 8911
	tk.MustExec("create database weperk")
	tk.MustExec("use weperk")
	tk.MustExec("create table tb_wehub_server (id int, active_count int, used_count int)")
	tk.MustExec("create user 'weperk'")
	tk.MustExec("grant all privileges on weperk.* to 'weperk'@'%'")
	c.Assert(tk1.Se.Auth(&auth.UserIdentity{Username: "weperk", Hostname: "%"},
		[]byte(""), []byte("")), IsTrue)
	tk1.MustExec("use weperk")
	tk1.MustExec("update tb_wehub_server a set a.active_count=a.active_count+1,a.used_count=a.used_count+1 where id=1")

	tk.MustExec("create database service")
	tk.MustExec("create database report")
	tk.MustExec(`CREATE TABLE service.t1 (
  id int(11) DEFAULT NULL,
  a bigint(20) NOT NULL,
  b text DEFAULT NULL,
  PRIMARY KEY (a)
)`)
	tk.MustExec(`CREATE TABLE report.t2 (
  a bigint(20) DEFAULT NULL,
  c bigint(20) NOT NULL
)`)
	tk.MustExec("grant all privileges on service.* to weperk")
	tk.MustExec("grant all privileges on report.* to weperk")
	tk1.Se.GetSessionVars().CurrentDB = ""
	tk1.MustExec(`update service.t1 s,
report.t2 t
set s.a = t.a
WHERE
s.a = t.a
and t.c >=  1 and t.c <= 10000
and s.b !='xx';`)

	// Fix issue 10028
	tk.MustExec("create database ap")
	tk.MustExec("create database tp")
	tk.MustExec("grant all privileges on ap.* to xxx")
	tk.MustExec("grant select on tp.* to xxx")
	tk.MustExec("create table tp.record( id int,name varchar(128),age int)")
	tk.MustExec("insert into tp.record (id,name,age) values (1,'john',18),(2,'lary',19),(3,'lily',18)")
	tk.MustExec("create table ap.record( id int,name varchar(128),age int)")
	tk.MustExec("insert into ap.record(id) values(1)")
	c.Assert(tk1.Se.Auth(&auth.UserIdentity{Username: "xxx", Hostname: "localhost"},
		[]byte(""),
		[]byte("")), IsTrue)
	_, err2 := tk1.Exec("update ap.record t inner join tp.record tt on t.id=tt.id  set t.name=tt.name")
	c.Assert(err2, IsNil)
}

func (s *testSessionSuite2) TestTxnGoString(c *C) {
	tk := testkit.NewTestKitWithInit(c, s.store)
	tk.MustExec("drop table if exists gostr;")
	tk.MustExec("create table gostr (id int);")
	txn, err := tk.Se.Txn(false)
	c.Assert(err, IsNil)
	str1 := fmt.Sprintf("%#v", txn)
	c.Assert(str1, Equals, "Txn{state=invalid}")
	tk.MustExec("begin")
	txn, err = tk.Se.Txn(false)
	c.Assert(err, IsNil)
	c.Assert(fmt.Sprintf("%#v", txn), Equals, fmt.Sprintf("Txn{state=valid, txnStartTS=%d}", txn.StartTS()))

	tk.MustExec("insert into gostr values (1)")
	c.Assert(fmt.Sprintf("%#v", txn), Equals, fmt.Sprintf("Txn{state=valid, txnStartTS=%d}", txn.StartTS()))

	tk.MustExec("rollback")
	c.Assert(fmt.Sprintf("%#v", txn), Equals, "Txn{state=invalid}")
}

func (s *testSessionSuite3) TestMaxExeucteTime(c *C) {
	var err error
	tk := testkit.NewTestKit(c, s.store)
	tk.Se, err = session.CreateSession4Test(s.store)
	c.Assert(err, IsNil)

	tk.MustExec("use test")
	tk.MustExec("create table MaxExecTime( id int,name varchar(128),age int);")
	tk.MustExec("begin")
	tk.MustExec("insert into MaxExecTime (id,name,age) values (1,'john',18),(2,'lary',19),(3,'lily',18);")

	tk.MustQuery("select /*+ MAX_EXECUTION_TIME(1000) MAX_EXECUTION_TIME(500) */ * FROM MaxExecTime;")
	c.Assert(tk.Se.GetSessionVars().StmtCtx.GetWarnings(), HasLen, 1)
	c.Assert(tk.Se.GetSessionVars().StmtCtx.GetWarnings()[0].Err.Error(), Equals, "MAX_EXECUTION_TIME() is defined more than once, only the last definition takes effect: MAX_EXECUTION_TIME(500)")
	c.Assert(tk.Se.GetSessionVars().StmtCtx.HasMaxExecutionTime, Equals, true)
	c.Assert(tk.Se.GetSessionVars().StmtCtx.MaxExecutionTime, Equals, uint64(500))

	tk.MustQuery("select @@MAX_EXECUTION_TIME;").Check(testkit.Rows("0"))
	tk.MustQuery("select @@global.MAX_EXECUTION_TIME;").Check(testkit.Rows("0"))
	tk.MustQuery("select /*+ MAX_EXECUTION_TIME(1000) */ * FROM MaxExecTime;")

	tk.MustExec("set @@global.MAX_EXECUTION_TIME = 300;")
	tk.MustQuery("select * FROM MaxExecTime;")

	tk.MustExec("set @@MAX_EXECUTION_TIME = 150;")
	tk.MustQuery("select * FROM MaxExecTime;")

	tk.MustQuery("select @@global.MAX_EXECUTION_TIME;").Check(testkit.Rows("300"))
	tk.MustQuery("select @@MAX_EXECUTION_TIME;").Check(testkit.Rows("150"))

	tk.MustExec("set @@global.MAX_EXECUTION_TIME = 0;")
	tk.MustExec("set @@MAX_EXECUTION_TIME = 0;")
	tk.MustExec("commit")
	tk.MustExec("drop table if exists MaxExecTime;")
}

func (s *testSessionSuite2) TestGrantViewRelated(c *C) {
	tkRoot := testkit.NewTestKitWithInit(c, s.store)
	tkUser := testkit.NewTestKitWithInit(c, s.store)

	tkRoot.Se.Auth(&auth.UserIdentity{Username: "root", Hostname: "localhost", CurrentUser: true, AuthUsername: "root", AuthHostname: "%"}, nil, []byte("012345678901234567890"))

	tkRoot.MustExec("create table if not exists t (a int)")
	tkRoot.MustExec("create view v_version29 as select * from t")
	tkRoot.MustExec("create user 'u_version29'@'%'")
	tkRoot.MustExec("grant select on t to u_version29@'%'")

	tkUser.Se.Auth(&auth.UserIdentity{Username: "u_version29", Hostname: "localhost", CurrentUser: true, AuthUsername: "u_version29", AuthHostname: "%"}, nil, []byte("012345678901234567890"))

	tkUser.MustQuery("select current_user();").Check(testkit.Rows("u_version29@%"))
	err := tkUser.ExecToErr("select * from test.v_version29;")
	c.Assert(err, NotNil)
	tkUser.MustQuery("select current_user();").Check(testkit.Rows("u_version29@%"))
	err = tkUser.ExecToErr("create view v_version29_c as select * from t;")
	c.Assert(err, NotNil)

	tkRoot.MustExec(`grant show view on v_version29 to 'u_version29'@'%'`)
	tkRoot.MustQuery("select table_priv from mysql.tables_priv where host='%' and db='test' and user='u_version29' and table_name='v_version29'").Check(testkit.Rows("Show View"))

	tkUser.MustQuery("select current_user();").Check(testkit.Rows("u_version29@%"))
	tkUser.MustQuery("show create view v_version29;")
	err = tkUser.ExecToErr("create view v_version29_c as select * from v_version29;")
	c.Assert(err, NotNil)

	tkRoot.MustExec("create view v_version29_c as select * from v_version29;")
	tkRoot.MustExec(`grant create view on v_version29_c to 'u_version29'@'%'`) // Can't grant privilege on a non-exist table/view.
	tkRoot.MustQuery("select table_priv from mysql.tables_priv where host='%' and db='test' and user='u_version29' and table_name='v_version29_c'").Check(testkit.Rows("Create View"))
	tkRoot.MustExec("drop view v_version29_c")

	tkRoot.MustExec(`grant select on v_version29 to 'u_version29'@'%'`)
	tkUser.MustQuery("select current_user();").Check(testkit.Rows("u_version29@%"))
	tkUser.MustExec("create view v_version29_c as select * from v_version29;")
}

func (s *testSessionSuite3) TestLoadClientInteractive(c *C) {
	var (
		err          error
		connectionID uint64
	)
	tk := testkit.NewTestKit(c, s.store)
	tk.Se, err = session.CreateSession4Test(s.store)
	c.Assert(err, IsNil)
	id := atomic.AddUint64(&connectionID, 1)
	tk.Se.SetConnectionID(id)
	tk.Se.GetSessionVars().ClientCapability = tk.Se.GetSessionVars().ClientCapability | mysql.ClientInteractive
	tk.MustQuery("select @@wait_timeout").Check(testkit.Rows("28800"))
}

func (s *testSessionSuite2) TestReplicaRead(c *C) {
	var err error
	tk := testkit.NewTestKit(c, s.store)
	tk.Se, err = session.CreateSession4Test(s.store)
	c.Assert(err, IsNil)
	c.Assert(tk.Se.GetSessionVars().GetReplicaRead(), Equals, kv.ReplicaReadLeader)
	tk.MustExec("set @@tidb_replica_read = 'follower';")
	c.Assert(tk.Se.GetSessionVars().GetReplicaRead(), Equals, kv.ReplicaReadFollower)
	tk.MustExec("set @@tidb_replica_read = 'leader';")
	c.Assert(tk.Se.GetSessionVars().GetReplicaRead(), Equals, kv.ReplicaReadLeader)
}

func (s *testSessionSuite3) TestIsolationRead(c *C) {
	var err error
	tk := testkit.NewTestKit(c, s.store)
	tk.Se, err = session.CreateSession4Test(s.store)
	c.Assert(err, IsNil)
	c.Assert(len(tk.Se.GetSessionVars().GetIsolationReadEngines()), Equals, 3)
	tk.MustExec("set @@tidb_isolation_read_engines = 'tiflash';")
	engines := tk.Se.GetSessionVars().GetIsolationReadEngines()
	c.Assert(len(engines), Equals, 1)
	_, hasTiFlash := engines[kv.TiFlash]
	_, hasTiKV := engines[kv.TiKV]
	c.Assert(hasTiFlash, Equals, true)
	c.Assert(hasTiKV, Equals, false)
}

func (s *testSessionSuite2) TestStmtHints(c *C) {
	var err error
	tk := testkit.NewTestKit(c, s.store)
	tk.Se, err = session.CreateSession4Test(s.store)
	c.Assert(err, IsNil)

	// Test MEMORY_QUOTA hint
	tk.MustExec("select /*+ MEMORY_QUOTA(1 MB) */ 1;")
	val := int64(1) * 1024 * 1024
	c.Assert(tk.Se.GetSessionVars().StmtCtx.MemTracker.CheckBytesLimit(val), IsTrue)
	tk.MustExec("select /*+ MEMORY_QUOTA(1 GB) */ 1;")
	val = int64(1) * 1024 * 1024 * 1024
	c.Assert(tk.Se.GetSessionVars().StmtCtx.MemTracker.CheckBytesLimit(val), IsTrue)
	tk.MustExec("select /*+ MEMORY_QUOTA(1 GB), MEMORY_QUOTA(1 MB) */ 1;")
	val = int64(1) * 1024 * 1024
	c.Assert(tk.Se.GetSessionVars().StmtCtx.GetWarnings(), HasLen, 1)
	c.Assert(tk.Se.GetSessionVars().StmtCtx.MemTracker.CheckBytesLimit(val), IsTrue)
	tk.MustExec("select /*+ MEMORY_QUOTA(0 GB) */ 1;")
	val = int64(0)
	c.Assert(tk.Se.GetSessionVars().StmtCtx.GetWarnings(), HasLen, 1)
	c.Assert(tk.Se.GetSessionVars().StmtCtx.MemTracker.CheckBytesLimit(val), IsTrue)
	c.Assert(tk.Se.GetSessionVars().StmtCtx.GetWarnings()[0].Err.Error(), Equals, "Setting the MEMORY_QUOTA to 0 means no memory limit")

	tk.MustExec("use test")
	tk.MustExec("create table t1(a int);")
	tk.MustExec("insert /*+ MEMORY_QUOTA(1 MB) */ into t1 (a) values (1);")
	val = int64(1) * 1024 * 1024
	c.Assert(tk.Se.GetSessionVars().StmtCtx.MemTracker.CheckBytesLimit(val), IsTrue)

	tk.MustExec("insert /*+ MEMORY_QUOTA(1 MB) */  into t1 select /*+ MEMORY_QUOTA(3 MB) */ * from t1;")
	val = int64(1) * 1024 * 1024
	c.Assert(tk.Se.GetSessionVars().StmtCtx.MemTracker.CheckBytesLimit(val), IsTrue)
	c.Assert(tk.Se.GetSessionVars().StmtCtx.GetWarnings(), HasLen, 1)
	c.Assert(tk.Se.GetSessionVars().StmtCtx.GetWarnings()[0].Err.Error(), Equals, "[util:3126]Hint MEMORY_QUOTA(`3145728`) is ignored as conflicting/duplicated.")

	// Test NO_INDEX_MERGE hint
	tk.Se.GetSessionVars().SetEnableIndexMerge(true)
	tk.MustExec("select /*+ NO_INDEX_MERGE() */ 1;")
	c.Assert(tk.Se.GetSessionVars().StmtCtx.NoIndexMergeHint, IsTrue)
	tk.MustExec("select /*+ NO_INDEX_MERGE(), NO_INDEX_MERGE() */ 1;")
	c.Assert(tk.Se.GetSessionVars().StmtCtx.GetWarnings(), HasLen, 1)
	c.Assert(tk.Se.GetSessionVars().GetEnableIndexMerge(), IsTrue)

	// Test USE_TOJA hint
	tk.Se.GetSessionVars().SetAllowInSubqToJoinAndAgg(true)
	tk.MustExec("select /*+ USE_TOJA(false) */ 1;")
	c.Assert(tk.Se.GetSessionVars().GetAllowInSubqToJoinAndAgg(), IsFalse)
	tk.Se.GetSessionVars().SetAllowInSubqToJoinAndAgg(false)
	tk.MustExec("select /*+ USE_TOJA(true) */ 1;")
	c.Assert(tk.Se.GetSessionVars().GetAllowInSubqToJoinAndAgg(), IsTrue)
	tk.MustExec("select /*+ USE_TOJA(false), USE_TOJA(true) */ 1;")
	c.Assert(tk.Se.GetSessionVars().StmtCtx.GetWarnings(), HasLen, 1)
	c.Assert(tk.Se.GetSessionVars().GetAllowInSubqToJoinAndAgg(), IsTrue)

	// Test USE_CASCADES hint
	tk.Se.GetSessionVars().SetEnableCascadesPlanner(true)
	tk.MustExec("select /*+ USE_CASCADES(false) */ 1;")
	c.Assert(tk.Se.GetSessionVars().GetEnableCascadesPlanner(), IsFalse)
	tk.Se.GetSessionVars().SetEnableCascadesPlanner(false)
	tk.MustExec("select /*+ USE_CASCADES(true) */ 1;")
	c.Assert(tk.Se.GetSessionVars().GetEnableCascadesPlanner(), IsTrue)
	tk.MustExec("select /*+ USE_CASCADES(false), USE_CASCADES(true) */ 1;")
	c.Assert(tk.Se.GetSessionVars().StmtCtx.GetWarnings(), HasLen, 1)
	c.Assert(tk.Se.GetSessionVars().StmtCtx.GetWarnings()[0].Err.Error(), Equals, "USE_CASCADES() is defined more than once, only the last definition takes effect: USE_CASCADES(true)")
	c.Assert(tk.Se.GetSessionVars().GetEnableCascadesPlanner(), IsTrue)

	// Test READ_CONSISTENT_REPLICA hint
	tk.Se.GetSessionVars().SetReplicaRead(kv.ReplicaReadLeader)
	tk.MustExec("select /*+ READ_CONSISTENT_REPLICA() */ 1;")
	c.Assert(tk.Se.GetSessionVars().GetReplicaRead(), Equals, kv.ReplicaReadFollower)
	tk.MustExec("select /*+ READ_CONSISTENT_REPLICA(), READ_CONSISTENT_REPLICA() */ 1;")
	c.Assert(tk.Se.GetSessionVars().StmtCtx.GetWarnings(), HasLen, 1)
	c.Assert(tk.Se.GetSessionVars().GetReplicaRead(), Equals, kv.ReplicaReadFollower)
}

func (s *testSessionSuite3) TestPessimisticLockOnPartition(c *C) {
	// This test checks that 'select ... for update' locks the partition instead of the table.
	// Cover a bug that table ID is used to encode the lock key mistakenly.
	tk := testkit.NewTestKit(c, s.store)
	tk.MustExec("use test")
	tk.MustExec(`create table if not exists forupdate_on_partition (
  age int not null primary key,
  nickname varchar(20) not null,
  gender int not null default 0,
  first_name varchar(30) not null default '',
  last_name varchar(20) not null default '',
  full_name varchar(60) as (concat(first_name, ' ', last_name)),
  index idx_nickname (nickname)
) partition by range (age) (
  partition child values less than (18),
  partition young values less than (30),
  partition middle values less than (50),
  partition old values less than (123)
);`)
	tk.MustExec("insert into forupdate_on_partition (`age`, `nickname`) values (25, 'cosven');")

	tk1 := testkit.NewTestKit(c, s.store)
	tk1.MustExec("use test")

	tk.MustExec("begin pessimistic")
	tk.MustQuery("select * from forupdate_on_partition where age=25 for update").Check(testkit.Rows("25 cosven 0    "))
	tk1.MustExec("begin pessimistic")

	ch := make(chan int32, 5)
	go func() {
		tk1.MustExec("update forupdate_on_partition set first_name='sw' where age=25")
		ch <- 0
		tk1.MustExec("commit")
		ch <- 0
	}()

	// Leave 50ms for tk1 to run, tk1 should be blocked at the update operation.
	time.Sleep(50 * time.Millisecond)
	ch <- 1

	tk.MustExec("commit")
	// tk1 should be blocked until tk commit, check the order.
	c.Assert(<-ch, Equals, int32(1))
	c.Assert(<-ch, Equals, int32(0))
	<-ch // wait for goroutine to quit.

	// Once again...
	// This time, test for the update-update conflict.
	tk.MustExec("begin pessimistic")
	tk.MustExec("update forupdate_on_partition set first_name='sw' where age=25")
	tk1.MustExec("begin pessimistic")

	go func() {
		tk1.MustExec("update forupdate_on_partition set first_name = 'xxx' where age=25")
		ch <- 0
		tk1.MustExec("commit")
		ch <- 0
	}()

	// Leave 50ms for tk1 to run, tk1 should be blocked at the update operation.
	time.Sleep(50 * time.Millisecond)
	ch <- 1

	tk.MustExec("commit")
	// tk1 should be blocked until tk commit, check the order.
	c.Assert(<-ch, Equals, int32(1))
	c.Assert(<-ch, Equals, int32(0))
	<-ch // wait for goroutine to quit.
}

func (s *testSchemaSuite) TestTxnSize(c *C) {
	tk := testkit.NewTestKitWithInit(c, s.store)
	tk.MustExec("drop table if exists txn_size")
	tk.MustExec("create table txn_size (k int , v varchar(64))")
	tk.MustExec("begin")
	tk.MustExec("insert txn_size values (1, 'dfaasdfsdf')")
	tk.MustExec("insert txn_size values (2, 'dsdfaasdfsdf')")
	tk.MustExec("insert txn_size values (3, 'abcdefghijkl')")
	txn, err := tk.Se.Txn(false)
	c.Assert(err, IsNil)
	c.Assert(txn.Size() > 0, IsTrue)
}

func (s *testSessionSuite2) TestPerStmtTaskID(c *C) {
	tk := testkit.NewTestKitWithInit(c, s.store)
	tk.MustExec("create table task_id (v int)")

	tk.MustExec("begin")
	tk.MustExec("select * from task_id where v > 10")
	taskID1 := tk.Se.GetSessionVars().StmtCtx.TaskID
	tk.MustExec("select * from task_id where v < 5")
	taskID2 := tk.Se.GetSessionVars().StmtCtx.TaskID
	tk.MustExec("commit")

	c.Assert(taskID1 != taskID2, IsTrue)
}

func (s *testSessionSuite2) TestSetTxnScope(c *C) {
	tk := testkit.NewTestKitWithInit(c, s.store)
	// assert default value
	result := tk.MustQuery("select @@txn_scope;")
	result.Check(testkit.Rows(oracle.GlobalTxnScope))

	// assert set sys variable
	tk.MustExec("set @@session.txn_scope = 'dc-1';")
	result = tk.MustQuery("select @@txn_scope;")
	result.Check(testkit.Rows("dc-1"))

	// assert session scope
	se, err := session.CreateSession4Test(s.store)
	c.Check(err, IsNil)
	tk.Se = se
	result = tk.MustQuery("select @@txn_scope;")
	result.Check(testkit.Rows(oracle.GlobalTxnScope))
}

func (s *testSessionSuite2) TestGlobalAndLocalTxn(c *C) {
	// Because the PD config of check_dev_2 test is not compatible with local/global txn yet,
	// so we will skip this test for now.
	if *withTiKV {
		return
	}
	tk := testkit.NewTestKitWithInit(c, s.store)
	tk.MustExec("use test")
	tk.MustExec("drop table if exists t1;")
	defer tk.MustExec("drop table if exists t1")
	tk.MustExec(`create table t1 (c int)
PARTITION BY RANGE (c) (
	PARTITION p0 VALUES LESS THAN (100),
	PARTITION p1 VALUES LESS THAN (200)
);`)
	// Config the Placement Rules
	bundles := make(map[string]*placement.Bundle)
	is := s.dom.InfoSchema()
	is.MockBundles(bundles)
	tb, err := is.TableByName(model.NewCIStr("test"), model.NewCIStr("t1"))
	c.Assert(err, IsNil)
	setBundle := func(parName, dc string) {
		pid, err := tables.FindPartitionByName(tb.Meta(), parName)
		c.Assert(err, IsNil)
		groupID := placement.GroupID(pid)
		oldBundle := &placement.Bundle{
			ID: groupID,
			Rules: []*placement.Rule{
				{
					GroupID: groupID,
					Role:    placement.Leader,
					Count:   1,
					LabelConstraints: []placement.LabelConstraint{
						{
							Key:    placement.DCLabelKey,
							Op:     placement.In,
							Values: []string{dc},
						},
					},
				},
			},
		}
		bundles[groupID] = placement.BuildPlacementCopyBundle(oldBundle, pid)
	}
	setBundle("p0", "dc-1")
	setBundle("p1", "dc-2")

	// set txn_scope to global
	tk.MustExec(fmt.Sprintf("set @@session.txn_scope = '%s';", oracle.GlobalTxnScope))
	result := tk.MustQuery("select @@txn_scope;")
	result.Check(testkit.Rows(oracle.GlobalTxnScope))
	// test global txn
	tk.MustExec("insert into t1 (c) values (1)") // in dc-1 with global scope
	result = tk.MustQuery("select * from t1")
	c.Assert(len(result.Rows()), Equals, 1)
	tk.MustExec("begin")
	txn, err := tk.Se.Txn(true)
	c.Assert(err, IsNil)
	c.Assert(txn.GetUnionStore().GetOption(kv.TxnScope), Equals, oracle.GlobalTxnScope)
	c.Assert(txn.Valid(), IsTrue)
	tk.MustExec("insert into t1 (c) values (1)") // in dc-1 with global scope
	result = tk.MustQuery("select * from t1")
	c.Assert(len(result.Rows()), Equals, 2)
	c.Assert(txn.Valid(), IsTrue)
	tk.MustExec("commit")
	result = tk.MustQuery("select * from t1")
	c.Assert(len(result.Rows()), Equals, 2)
	tk.MustExec("insert into t1 (c) values (101)") // in dc-2 with global scope
	result = tk.MustQuery("select * from t1")
	c.Assert(len(result.Rows()), Equals, 3)

	// set txn_scope to local
	tk.MustExec("set @@session.txn_scope = 'dc-1';")
	result = tk.MustQuery("select @@txn_scope;")
	result.Check(testkit.Rows("dc-1"))
	// test local txn
	tk.MustExec("insert into t1 (c) values (1)") // in dc-1 with dc-1 scope
	result = tk.MustQuery("select * from t1 where c < 100")
	c.Assert(len(result.Rows()), Equals, 3)
	tk.MustExec("begin")
	txn, err = tk.Se.Txn(true)
	c.Assert(err, IsNil)
	c.Assert(txn.GetUnionStore().GetOption(kv.TxnScope), Equals, "dc-1")
	c.Assert(txn.Valid(), IsTrue)
	tk.MustExec("insert into t1 (c) values (1)") // in dc-1 with dc-1 scope
	result = tk.MustQuery("select * from t1 where c < 100")
	c.Assert(len(result.Rows()), Equals, 4)
	c.Assert(txn.Valid(), IsTrue)
	tk.MustExec("commit")
	result = tk.MustQuery("select * from t1 where c < 100")
	c.Assert(len(result.Rows()), Equals, 4)

	// test wrong scope local txn
	_, err = tk.Exec("insert into t1 (c) values (101)") // in dc-2 with dc-1 scope
	c.Assert(err.Error(), Matches, ".*out of txn_scope.*")
	result = tk.MustQuery("select * from t1 where c < 100")
	c.Assert(len(result.Rows()), Equals, 4)
	tk.MustExec("begin")
	txn, err = tk.Se.Txn(true)
	c.Assert(err, IsNil)
	c.Assert(txn.GetUnionStore().GetOption(kv.TxnScope), Equals, "dc-1")
	c.Assert(txn.Valid(), IsTrue)
	tk.MustExec("insert into t1 (c) values (101)") // in dc-2 with dc-1 scope
	c.Assert(txn.Valid(), IsTrue)
	_, err = tk.Exec("commit")
	c.Assert(err.Error(), Matches, ".*out of txn_scope.*")
}

func (s *testSessionSuite2) TestSetEnableRateLimitAction(c *C) {
	tk := testkit.NewTestKitWithInit(c, s.store)
	// assert default value
	result := tk.MustQuery("select @@tidb_enable_rate_limit_action;")
	result.Check(testkit.Rows("1"))

	// assert set sys variable
	tk.MustExec("set global tidb_enable_rate_limit_action= '0';")
	tk.Se.Close()

	se, err := session.CreateSession4Test(s.store)
	c.Check(err, IsNil)
	tk.Se = se
	result = tk.MustQuery("select @@tidb_enable_rate_limit_action;")
	result.Check(testkit.Rows("0"))
}

func (s *testSessionSuite3) TestSetVarHint(c *C) {
	tk := testkit.NewTestKitWithInit(c, s.store)

	tk.Se.GetSessionVars().SetSystemVar("sql_mode", mysql.DefaultSQLMode)
	tk.MustQuery("SELECT /*+ SET_VAR(sql_mode=ALLOW_INVALID_DATES) */ @@sql_mode;").Check(testkit.Rows("ALLOW_INVALID_DATES"))
	c.Assert(tk.Se.GetSessionVars().StmtCtx.GetWarnings(), HasLen, 0)
	tk.MustQuery("SELECT @@sql_mode;").Check(testkit.Rows(mysql.DefaultSQLMode))

	tk.Se.GetSessionVars().SetSystemVar("tmp_table_size", "16777216")
	tk.MustQuery("SELECT /*+ SET_VAR(tmp_table_size=1024) */ @@tmp_table_size;").Check(testkit.Rows("1024"))
	c.Assert(tk.Se.GetSessionVars().StmtCtx.GetWarnings(), HasLen, 0)
	tk.MustQuery("SELECT @@tmp_table_size;").Check(testkit.Rows("16777216"))

	tk.Se.GetSessionVars().SetSystemVar("range_alloc_block_size", "4096")
	tk.MustQuery("SELECT /*+ SET_VAR(range_alloc_block_size=4294967295) */ @@range_alloc_block_size;").Check(testkit.Rows("4294967295"))
	c.Assert(tk.Se.GetSessionVars().StmtCtx.GetWarnings(), HasLen, 0)
	tk.MustQuery("SELECT @@range_alloc_block_size;").Check(testkit.Rows("4096"))

	tk.Se.GetSessionVars().SetSystemVar("max_execution_time", "0")
	tk.MustQuery("SELECT /*+ SET_VAR(max_execution_time=1) */ @@max_execution_time;").Check(testkit.Rows("1"))
	c.Assert(tk.Se.GetSessionVars().StmtCtx.GetWarnings(), HasLen, 0)
	tk.MustQuery("SELECT @@max_execution_time;").Check(testkit.Rows("0"))

	tk.Se.GetSessionVars().SetSystemVar("time_zone", "SYSTEM")
	tk.MustQuery("SELECT /*+ SET_VAR(time_zone='+12:00') */ @@time_zone;").Check(testkit.Rows("+12:00"))
	c.Assert(tk.Se.GetSessionVars().StmtCtx.GetWarnings(), HasLen, 0)
	tk.MustQuery("SELECT @@time_zone;").Check(testkit.Rows("SYSTEM"))

	tk.Se.GetSessionVars().SetSystemVar("join_buffer_size", "262144")
	tk.MustQuery("SELECT /*+ SET_VAR(join_buffer_size=128) */ @@join_buffer_size;").Check(testkit.Rows("128"))
	c.Assert(tk.Se.GetSessionVars().StmtCtx.GetWarnings(), HasLen, 0)
	tk.MustQuery("SELECT @@join_buffer_size;").Check(testkit.Rows("262144"))

	tk.Se.GetSessionVars().SetSystemVar("max_length_for_sort_data", "1024")
	tk.MustQuery("SELECT /*+ SET_VAR(max_length_for_sort_data=4) */ @@max_length_for_sort_data;").Check(testkit.Rows("4"))
	c.Assert(tk.Se.GetSessionVars().StmtCtx.GetWarnings(), HasLen, 0)
	tk.MustQuery("SELECT @@max_length_for_sort_data;").Check(testkit.Rows("1024"))

	tk.Se.GetSessionVars().SetSystemVar("max_error_count", "64")
	tk.MustQuery("SELECT /*+ SET_VAR(max_error_count=0) */ @@max_error_count;").Check(testkit.Rows("0"))
	c.Assert(tk.Se.GetSessionVars().StmtCtx.GetWarnings(), HasLen, 0)
	tk.MustQuery("SELECT @@max_error_count;").Check(testkit.Rows("64"))

	tk.Se.GetSessionVars().SetSystemVar("sql_buffer_result", "OFF")
	tk.MustQuery("SELECT /*+ SET_VAR(sql_buffer_result=ON) */ @@sql_buffer_result;").Check(testkit.Rows("ON"))
	c.Assert(tk.Se.GetSessionVars().StmtCtx.GetWarnings(), HasLen, 0)
	tk.MustQuery("SELECT @@sql_buffer_result;").Check(testkit.Rows("OFF"))

	tk.Se.GetSessionVars().SetSystemVar("max_heap_table_size", "16777216")
	tk.MustQuery("SELECT /*+ SET_VAR(max_heap_table_size=16384) */ @@max_heap_table_size;").Check(testkit.Rows("16384"))
	c.Assert(tk.Se.GetSessionVars().StmtCtx.GetWarnings(), HasLen, 0)
	tk.MustQuery("SELECT @@max_heap_table_size;").Check(testkit.Rows("16777216"))

	tk.Se.GetSessionVars().SetSystemVar("div_precision_increment", "4")
	tk.MustQuery("SELECT /*+ SET_VAR(div_precision_increment=0) */ @@div_precision_increment;").Check(testkit.Rows("0"))
	c.Assert(tk.Se.GetSessionVars().StmtCtx.GetWarnings(), HasLen, 0)
	tk.MustQuery("SELECT @@div_precision_increment;").Check(testkit.Rows("4"))

	tk.Se.GetSessionVars().SetSystemVar("sql_auto_is_null", "0")
	tk.MustQuery("SELECT /*+ SET_VAR(sql_auto_is_null=1) */ @@sql_auto_is_null;").Check(testkit.Rows("1"))
	c.Assert(tk.Se.GetSessionVars().StmtCtx.GetWarnings(), HasLen, 0)
	tk.MustQuery("SELECT @@sql_auto_is_null;").Check(testkit.Rows("0"))

	tk.Se.GetSessionVars().SetSystemVar("sort_buffer_size", "262144")
	tk.MustQuery("SELECT /*+ SET_VAR(sort_buffer_size=32768) */ @@sort_buffer_size;").Check(testkit.Rows("32768"))
	c.Assert(tk.Se.GetSessionVars().StmtCtx.GetWarnings(), HasLen, 0)
	tk.MustQuery("SELECT @@sort_buffer_size;").Check(testkit.Rows("262144"))

	tk.Se.GetSessionVars().SetSystemVar("max_join_size", "18446744073709551615")
	tk.MustQuery("SELECT /*+ SET_VAR(max_join_size=1) */ @@max_join_size;").Check(testkit.Rows("1"))
	c.Assert(tk.Se.GetSessionVars().StmtCtx.GetWarnings(), HasLen, 0)
	tk.MustQuery("SELECT @@max_join_size;").Check(testkit.Rows("18446744073709551615"))

	tk.Se.GetSessionVars().SetSystemVar("max_seeks_for_key", "18446744073709551615")
	tk.MustQuery("SELECT /*+ SET_VAR(max_seeks_for_key=1) */ @@max_seeks_for_key;").Check(testkit.Rows("1"))
	c.Assert(tk.Se.GetSessionVars().StmtCtx.GetWarnings(), HasLen, 0)
	tk.MustQuery("SELECT @@max_seeks_for_key;").Check(testkit.Rows("18446744073709551615"))

	tk.Se.GetSessionVars().SetSystemVar("max_sort_length", "1024")
	tk.MustQuery("SELECT /*+ SET_VAR(max_sort_length=4) */ @@max_sort_length;").Check(testkit.Rows("4"))
	c.Assert(tk.Se.GetSessionVars().StmtCtx.GetWarnings(), HasLen, 0)
	tk.MustQuery("SELECT @@max_sort_length;").Check(testkit.Rows("1024"))

	tk.Se.GetSessionVars().SetSystemVar("bulk_insert_buffer_size", "8388608")
	tk.MustQuery("SELECT /*+ SET_VAR(bulk_insert_buffer_size=0) */ @@bulk_insert_buffer_size;").Check(testkit.Rows("0"))
	c.Assert(tk.Se.GetSessionVars().StmtCtx.GetWarnings(), HasLen, 0)
	tk.MustQuery("SELECT @@bulk_insert_buffer_size;").Check(testkit.Rows("8388608"))

	tk.Se.GetSessionVars().SetSystemVar("sql_big_selects", "1")
	tk.MustQuery("SELECT /*+ SET_VAR(sql_big_selects=0) */ @@sql_big_selects;").Check(testkit.Rows("0"))
	c.Assert(tk.Se.GetSessionVars().StmtCtx.GetWarnings(), HasLen, 0)
	tk.MustQuery("SELECT @@sql_big_selects;").Check(testkit.Rows("1"))

	tk.Se.GetSessionVars().SetSystemVar("read_rnd_buffer_size", "262144")
	tk.MustQuery("SELECT /*+ SET_VAR(read_rnd_buffer_size=1) */ @@read_rnd_buffer_size;").Check(testkit.Rows("1"))
	c.Assert(tk.Se.GetSessionVars().StmtCtx.GetWarnings(), HasLen, 0)
	tk.MustQuery("SELECT @@read_rnd_buffer_size;").Check(testkit.Rows("262144"))

	tk.Se.GetSessionVars().SetSystemVar("unique_checks", "1")
	tk.MustQuery("SELECT /*+ SET_VAR(unique_checks=0) */ @@unique_checks;").Check(testkit.Rows("0"))
	c.Assert(tk.Se.GetSessionVars().StmtCtx.GetWarnings(), HasLen, 0)
	tk.MustQuery("SELECT @@unique_checks;").Check(testkit.Rows("1"))

	tk.Se.GetSessionVars().SetSystemVar("read_buffer_size", "131072")
	tk.MustQuery("SELECT /*+ SET_VAR(read_buffer_size=8192) */ @@read_buffer_size;").Check(testkit.Rows("8192"))
	c.Assert(tk.Se.GetSessionVars().StmtCtx.GetWarnings(), HasLen, 0)
	tk.MustQuery("SELECT @@read_buffer_size;").Check(testkit.Rows("131072"))

	tk.Se.GetSessionVars().SetSystemVar("default_tmp_storage_engine", "InnoDB")
	tk.MustQuery("SELECT /*+ SET_VAR(default_tmp_storage_engine='CSV') */ @@default_tmp_storage_engine;").Check(testkit.Rows("CSV"))
	c.Assert(tk.Se.GetSessionVars().StmtCtx.GetWarnings(), HasLen, 0)
	tk.MustQuery("SELECT @@default_tmp_storage_engine;").Check(testkit.Rows("InnoDB"))

	tk.Se.GetSessionVars().SetSystemVar("optimizer_search_depth", "62")
	tk.MustQuery("SELECT /*+ SET_VAR(optimizer_search_depth=1) */ @@optimizer_search_depth;").Check(testkit.Rows("1"))
	c.Assert(tk.Se.GetSessionVars().StmtCtx.GetWarnings(), HasLen, 0)
	tk.MustQuery("SELECT @@optimizer_search_depth;").Check(testkit.Rows("62"))

	tk.Se.GetSessionVars().SetSystemVar("max_points_in_geometry", "65536")
	tk.MustQuery("SELECT /*+ SET_VAR(max_points_in_geometry=3) */ @@max_points_in_geometry;").Check(testkit.Rows("3"))
	c.Assert(tk.Se.GetSessionVars().StmtCtx.GetWarnings(), HasLen, 0)
	tk.MustQuery("SELECT @@max_points_in_geometry;").Check(testkit.Rows("65536"))

	tk.Se.GetSessionVars().SetSystemVar("updatable_views_with_limit", "YES")
	tk.MustQuery("SELECT /*+ SET_VAR(updatable_views_with_limit=0) */ @@updatable_views_with_limit;").Check(testkit.Rows("0"))
	c.Assert(tk.Se.GetSessionVars().StmtCtx.GetWarnings(), HasLen, 0)
	tk.MustQuery("SELECT @@updatable_views_with_limit;").Check(testkit.Rows("YES"))

	tk.Se.GetSessionVars().SetSystemVar("optimizer_prune_level", "1")
	tk.MustQuery("SELECT /*+ SET_VAR(optimizer_prune_level=0) */ @@optimizer_prune_level;").Check(testkit.Rows("0"))
	c.Assert(tk.Se.GetSessionVars().StmtCtx.GetWarnings(), HasLen, 0)
	tk.MustQuery("SELECT @@optimizer_prune_level;").Check(testkit.Rows("1"))

	tk.Se.GetSessionVars().SetSystemVar("group_concat_max_len", "1024")
	tk.MustQuery("SELECT /*+ SET_VAR(group_concat_max_len=4) */ @@group_concat_max_len;").Check(testkit.Rows("4"))
	c.Assert(tk.Se.GetSessionVars().StmtCtx.GetWarnings(), HasLen, 0)
	tk.MustQuery("SELECT @@group_concat_max_len;").Check(testkit.Rows("1024"))

	tk.Se.GetSessionVars().SetSystemVar("eq_range_index_dive_limit", "200")
	tk.MustQuery("SELECT /*+ SET_VAR(eq_range_index_dive_limit=0) */ @@eq_range_index_dive_limit;").Check(testkit.Rows("0"))
	c.Assert(tk.Se.GetSessionVars().StmtCtx.GetWarnings(), HasLen, 0)
	tk.MustQuery("SELECT @@eq_range_index_dive_limit;").Check(testkit.Rows("200"))

	tk.Se.GetSessionVars().SetSystemVar("sql_safe_updates", "0")
	tk.MustQuery("SELECT /*+ SET_VAR(sql_safe_updates=1) */ @@sql_safe_updates;").Check(testkit.Rows("1"))
	c.Assert(tk.Se.GetSessionVars().StmtCtx.GetWarnings(), HasLen, 0)
	tk.MustQuery("SELECT @@sql_safe_updates;").Check(testkit.Rows("0"))

	tk.Se.GetSessionVars().SetSystemVar("end_markers_in_json", "0")
	tk.MustQuery("SELECT /*+ SET_VAR(end_markers_in_json=1) */ @@end_markers_in_json;").Check(testkit.Rows("1"))
	c.Assert(tk.Se.GetSessionVars().StmtCtx.GetWarnings(), HasLen, 0)
	tk.MustQuery("SELECT @@end_markers_in_json;").Check(testkit.Rows("0"))

	tk.Se.GetSessionVars().SetSystemVar("windowing_use_high_precision", "ON")
	tk.MustQuery("SELECT /*+ SET_VAR(windowing_use_high_precision=OFF) */ @@windowing_use_high_precision;").Check(testkit.Rows("0"))
	c.Assert(tk.Se.GetSessionVars().StmtCtx.GetWarnings(), HasLen, 0)
	tk.MustQuery("SELECT @@windowing_use_high_precision;").Check(testkit.Rows("1"))

	tk.MustExec("SELECT /*+ SET_VAR(sql_safe_updates = 1) SET_VAR(max_heap_table_size = 1G) */ 1;")
	c.Assert(tk.Se.GetSessionVars().StmtCtx.GetWarnings(), HasLen, 0)

	tk.MustExec("SELECT /*+ SET_VAR(collation_server = 'utf8') */ 1;")
	c.Assert(tk.Se.GetSessionVars().StmtCtx.GetWarnings(), HasLen, 1)
	c.Assert(tk.Se.GetSessionVars().StmtCtx.GetWarnings()[0].Err.Error(), Equals, "[planner:3637]Variable 'collation_server' cannot be set using SET_VAR hint.")

	tk.MustExec("SELECT /*+ SET_VAR(max_size = 1G) */ 1;")
	c.Assert(tk.Se.GetSessionVars().StmtCtx.GetWarnings(), HasLen, 1)
	c.Assert(tk.Se.GetSessionVars().StmtCtx.GetWarnings()[0].Err.Error(), Equals, "[planner:3128]Unresolved name 'max_size' for SET_VAR hint")

	tk.MustExec("SELECT /*+ SET_VAR(group_concat_max_len = 1024) SET_VAR(group_concat_max_len = 2048) */ 1;")
	c.Assert(tk.Se.GetSessionVars().StmtCtx.GetWarnings(), HasLen, 1)
	c.Assert(tk.Se.GetSessionVars().StmtCtx.GetWarnings()[0].Err.Error(), Equals, "[planner:3126]Hint SET_VAR(group_concat_max_len=2048) is ignored as conflicting/duplicated.")
}

// TestDeprecateSlowLogMasking should be in serial suite because it changes a global variable.
func (s *testSessionSerialSuite) TestDeprecateSlowLogMasking(c *C) {
	tk := testkit.NewTestKitWithInit(c, s.store)

	tk.MustExec("set @@global.tidb_redact_log=0")
	tk.MustQuery("select @@global.tidb_redact_log").Check(testkit.Rows("0"))
	tk.MustQuery("select @@global.tidb_slow_log_masking").Check(testkit.Rows("0"))

	tk.MustExec("set @@global.tidb_redact_log=1")
	tk.MustQuery("select @@global.tidb_redact_log").Check(testkit.Rows("1"))
	tk.MustQuery("select @@global.tidb_slow_log_masking").Check(testkit.Rows("1"))

	tk.MustExec("set @@global.tidb_slow_log_masking=0")
	tk.MustQuery("select @@global.tidb_redact_log").Check(testkit.Rows("0"))
	tk.MustQuery("select @@global.tidb_slow_log_masking").Check(testkit.Rows("0"))

	tk.MustExec("set @@session.tidb_redact_log=0")
	tk.MustQuery("select @@session.tidb_redact_log").Check(testkit.Rows("0"))
	tk.MustQuery("select @@session.tidb_slow_log_masking").Check(testkit.Rows("0"))

	tk.MustExec("set @@session.tidb_redact_log=1")
	tk.MustQuery("select @@session.tidb_redact_log").Check(testkit.Rows("1"))
	tk.MustQuery("select @@session.tidb_slow_log_masking").Check(testkit.Rows("1"))

	tk.MustExec("set @@session.tidb_slow_log_masking=0")
	tk.MustQuery("select @@session.tidb_redact_log").Check(testkit.Rows("0"))
	tk.MustQuery("select @@session.tidb_slow_log_masking").Check(testkit.Rows("0"))
}

func (s *testSessionSerialSuite) TestDoDDLJobQuit(c *C) {
	// test https://github.com/pingcap/tidb/issues/18714, imitate DM's use environment
	// use isolated store, because in below failpoint we will cancel its context
	store, err := mockstore.NewMockStore(mockstore.WithStoreType(mockstore.MockTiKV))
	c.Assert(err, IsNil)
	defer store.Close()
	dom, err := session.BootstrapSession(store)
	c.Assert(err, IsNil)
	defer dom.Close()
	se, err := session.CreateSession(store)
	c.Assert(err, IsNil)
	defer se.Close()

	c.Assert(failpoint.Enable("github.com/pingcap/tidb/ddl/storeCloseInLoop", `return`), IsNil)
	defer failpoint.Disable("github.com/pingcap/tidb/ddl/storeCloseInLoop")

	// this DDL call will enter deadloop before this fix
	err = dom.DDL().CreateSchema(se, model.NewCIStr("testschema"), nil)
	c.Assert(err.Error(), Equals, "context canceled")
}

func (s *testBackupRestoreSuite) TestBackupAndRestore(c *C) {
	// only run BR SQL integration test with tikv store.
	if *withTiKV {
		cfg := config.GetGlobalConfig()
		cfg.Store = "tikv"
		cfg.Path = s.pdAddr
		config.StoreGlobalConfig(cfg)
		tk := testkit.NewTestKitWithInit(c, s.store)
		tk.MustExec("create database if not exists br")
		tk.MustExec("use br")
		tk.MustExec("create table t1(v int)")
		tk.MustExec("insert into t1 values (1)")
		tk.MustExec("insert into t1 values (2)")
		tk.MustExec("insert into t1 values (3)")
		tk.MustQuery("select count(*) from t1").Check(testkit.Rows("3"))

		tk.MustExec("create database if not exists br02")
		tk.MustExec("use br02")
		tk.MustExec("create table t1(v int)")

		tmpDir := path.Join(os.TempDir(), "bk1")
		os.RemoveAll(tmpDir)
		// backup database to tmp dir
		tk.MustQuery("backup database * to 'local://" + tmpDir + "'")

		// remove database for recovery
		tk.MustExec("drop database br")
		tk.MustExec("drop database br02")

		// restore database with backup data
		tk.MustQuery("restore database * from 'local://" + tmpDir + "'")
		tk.MustExec("use br")
		tk.MustQuery("select count(*) from t1").Check(testkit.Rows("3"))
		tk.MustExec("drop database br")
		tk.MustExec("drop database br02")
	}
}

func (s *testSessionSuite2) TestMemoryUsageAlarmVariable(c *C) {
	tk := testkit.NewTestKitWithInit(c, s.store)

	tk.MustExec("set @@session.tidb_memory_usage_alarm_ratio=1")
	tk.MustQuery("select @@session.tidb_memory_usage_alarm_ratio").Check(testkit.Rows("1"))
	tk.MustExec("set @@session.tidb_memory_usage_alarm_ratio=0")
	tk.MustQuery("select @@session.tidb_memory_usage_alarm_ratio").Check(testkit.Rows("0"))
	tk.MustExec("set @@session.tidb_memory_usage_alarm_ratio=0.7")
	tk.MustQuery("select @@session.tidb_memory_usage_alarm_ratio").Check(testkit.Rows("0.7"))
	err := tk.ExecToErr("set @@session.tidb_memory_usage_alarm_ratio=1.1")
	c.Assert(err.Error(), Equals, "[variable:1231]Variable 'tidb_memory_usage_alarm_ratio' can't be set to the value of '1.1'")
	err = tk.ExecToErr("set @@session.tidb_memory_usage_alarm_ratio=-1")
	c.Assert(err.Error(), Equals, "[variable:1231]Variable 'tidb_memory_usage_alarm_ratio' can't be set to the value of '-1'")
	err = tk.ExecToErr("set @@global.tidb_memory_usage_alarm_ratio=0.8")
	c.Assert(err.Error(), Equals, "Variable 'tidb_memory_usage_alarm_ratio' is a SESSION variable and can't be used with SET GLOBAL")
}

func (s *testSessionSuite2) TestSelectLockInShare(c *C) {
	tk1 := testkit.NewTestKitWithInit(c, s.store)
	tk1.MustExec("DROP TABLE IF EXISTS t_sel_in_share")
	tk1.MustExec("CREATE TABLE t_sel_in_share (id int DEFAULT NULL)")
	tk1.MustExec("insert into t_sel_in_share values (11)")
	err := tk1.ExecToErr("select * from t_sel_in_share lock in share mode")
	c.Assert(err, NotNil)
	tk1.MustExec("set @@tidb_enable_noop_functions = 1")
	tk1.MustQuery("select * from t_sel_in_share lock in share mode").Check(testkit.Rows("11"))
	tk1.MustExec("DROP TABLE t_sel_in_share")
}

func (s *testSessionSerialSuite) TestCoprocessorOOMAction(c *C) {
	// Assert Coprocessor OOMAction
	tk := testkit.NewTestKit(c, s.store)
	tk.MustExec("use test")
	tk.MustExec(`set @@tidb_wait_split_region_finish=1`)
	// create table for non keep-order case
	tk.MustExec("drop table if exists t5")
	tk.MustExec("create table t5(id int)")
	tk.MustQuery(`split table t5 between (0) and (10000) regions 10`).Check(testkit.Rows("9 1"))
	// create table for keep-order case
	tk.MustExec("drop table if exists t6")
	tk.MustExec("create table t6(id int, index(id))")
	tk.MustQuery(`split table t6 between (0) and (10000) regions 10`).Check(testkit.Rows("10 1"))
	tk.MustQuery("split table t6 INDEX id between (0) and (10000) regions 10;").Check(testkit.Rows("10 1"))
	count := 10
	for i := 0; i < count; i++ {
		tk.MustExec(fmt.Sprintf("insert into t5 (id) values (%v)", i))
		tk.MustExec(fmt.Sprintf("insert into t6 (id) values (%v)", i))
	}

	testcases := []struct {
		name string
		sql  string
	}{
		{
			name: "keep Order",
			sql:  "select id from t6 order by id",
		},
		{
			name: "non keep Order",
			sql:  "select id from t5",
		},
	}
	defer config.RestoreFunc()()
	config.UpdateGlobal(func(conf *config.Config) {
		conf.OOMAction = config.OOMActionCancel
	})
	failpoint.Enable("github.com/pingcap/tidb/store/tikv/testRateLimitActionMockConsumeAndAssert", `return(true)`)
	defer failpoint.Disable("github.com/pingcap/tidb/store/tikv/testRateLimitActionMockConsumeAndAssert")

	enableOOM := func(tk *testkit.TestKit, name, sql string) {
		c.Logf("enable OOM, testcase: %v", name)
		// larger than 4 copResponse, smaller than 5 copResponse
		quota := 5*tikv.MockResponseSizeForTest - 100
		tk.MustExec("use test")
		tk.MustExec("set @@tidb_distsql_scan_concurrency = 10")
		tk.MustExec(fmt.Sprintf("set @@tidb_mem_quota_query=%v;", quota))
		var expect []string
		for i := 0; i < count; i++ {
			expect = append(expect, fmt.Sprintf("%v", i))
		}
		tk.MustQuery(sql).Sort().Check(testkit.Rows(expect...))
		// assert oom action worked by max consumed > memory quota
		c.Assert(tk.Se.GetSessionVars().StmtCtx.MemTracker.MaxConsumed(), Greater, int64(quota))
	}

	disableOOM := func(tk *testkit.TestKit, name, sql string) {
		c.Logf("disable OOM, testcase: %v", name)
		quota := 5*tikv.MockResponseSizeForTest - 100
		tk.MustExec("use test")
		tk.MustExec("set @@tidb_distsql_scan_concurrency = 10")
		tk.MustExec(fmt.Sprintf("set @@tidb_mem_quota_query=%v;", quota))
		err := tk.QueryToErr(sql)
		c.Assert(err, NotNil)
		c.Assert(err.Error(), Matches, "Out Of Memory Quota.*")
	}

	failpoint.Enable("github.com/pingcap/tidb/store/tikv/testRateLimitActionMockWaitMax", `return(true)`)
	// assert oom action and switch
	for _, testcase := range testcases {
		se, err := session.CreateSession4Test(s.store)
		c.Check(err, IsNil)
		tk.Se = se
		enableOOM(tk, testcase.name, testcase.sql)
		tk.MustExec("set @@tidb_enable_rate_limit_action = 0")
		disableOOM(tk, testcase.name, testcase.sql)
		tk.MustExec("set @@tidb_enable_rate_limit_action = 1")
		enableOOM(tk, testcase.name, testcase.sql)
		se.Close()
	}

	globaltk := testkit.NewTestKitWithInit(c, s.store)
	globaltk.MustExec("set global tidb_enable_rate_limit_action= 0")
	for _, testcase := range testcases {
		se, err := session.CreateSession4Test(s.store)
		c.Check(err, IsNil)
		tk.Se = se
		disableOOM(tk, testcase.name, testcase.sql)
		se.Close()
	}
	globaltk.MustExec("set global tidb_enable_rate_limit_action= 1")
	for _, testcase := range testcases {
		se, err := session.CreateSession4Test(s.store)
		c.Check(err, IsNil)
		tk.Se = se
		enableOOM(tk, testcase.name, testcase.sql)
		se.Close()
	}
	failpoint.Disable("github.com/pingcap/tidb/store/tikv/testRateLimitActionMockWaitMax")

	// assert oom fallback
	for _, testcase := range testcases {
		c.Log(testcase.name)
		se, err := session.CreateSession4Test(s.store)
		c.Check(err, IsNil)
		tk.Se = se
		tk.MustExec("use test")
		tk.MustExec("set tidb_distsql_scan_concurrency = 1")
		tk.MustExec("set @@tidb_mem_quota_query=1;")
		err = tk.QueryToErr(testcase.sql)
		c.Assert(err, NotNil)
		c.Assert(err.Error(), Matches, "Out Of Memory Quota.*")
		se.Close()
	}
}

// TestDefaultWeekFormat checks for issue #21510.
func (s *testSessionSerialSuite) TestDefaultWeekFormat(c *C) {
	tk1 := testkit.NewTestKitWithInit(c, s.store)
	tk1.MustExec("set @@global.default_week_format = 4;")
	defer tk1.MustExec("set @@global.default_week_format = default;")

	tk2 := testkit.NewTestKitWithInit(c, s.store)
	tk2.MustQuery("select week('2020-02-02'), @@default_week_format, week('2020-02-02');").Check(testkit.Rows("6 4 6"))
}

<<<<<<< HEAD
func (s *testSessionSerialSuite) TestIssue21943(c *C) {
	tk := testkit.NewTestKitWithInit(c, s.store)
	_, err := tk.Exec("set @@last_plan_from_binding='123';")
	c.Assert(err.Error(), Equals, "Variable 'last_plan_from_binding' is a read only variable")

	_, err = tk.Exec("set @@last_plan_from_cache='123';")
	c.Assert(err.Error(), Equals, "Variable 'last_plan_from_cache' is a read only variable")
=======
func (s *testSessionSerialSuite) TestIssue21944(c *C) {
	tk1 := testkit.NewTestKitWithInit(c, s.store)
	_, err := tk1.Exec("set @@tidb_current_ts=1;")
	c.Assert(err.Error(), Equals, "[variable:1238]Variable 'tidb_current_ts' is a read only variable")
>>>>>>> a7d5e175
}<|MERGE_RESOLUTION|>--- conflicted
+++ resolved
@@ -3805,7 +3805,6 @@
 	tk2.MustQuery("select week('2020-02-02'), @@default_week_format, week('2020-02-02');").Check(testkit.Rows("6 4 6"))
 }
 
-<<<<<<< HEAD
 func (s *testSessionSerialSuite) TestIssue21943(c *C) {
 	tk := testkit.NewTestKitWithInit(c, s.store)
 	_, err := tk.Exec("set @@last_plan_from_binding='123';")
@@ -3813,10 +3812,10 @@
 
 	_, err = tk.Exec("set @@last_plan_from_cache='123';")
 	c.Assert(err.Error(), Equals, "Variable 'last_plan_from_cache' is a read only variable")
-=======
+}
+
 func (s *testSessionSerialSuite) TestIssue21944(c *C) {
 	tk1 := testkit.NewTestKitWithInit(c, s.store)
 	_, err := tk1.Exec("set @@tidb_current_ts=1;")
 	c.Assert(err.Error(), Equals, "[variable:1238]Variable 'tidb_current_ts' is a read only variable")
->>>>>>> a7d5e175
 }