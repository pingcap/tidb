// Copyright 2015 PingCAP, Inc.
//
// Licensed under the Apache License, Version 2.0 (the "License");
// you may not use this file except in compliance with the License.
// You may obtain a copy of the License at
//
//     http://www.apache.org/licenses/LICENSE-2.0
//
// Unless required by applicable law or agreed to in writing, software
// distributed under the License is distributed on an "AS IS" BASIS,
// See the License for the specific language governing permissions and
// limitations under the License.

package session_test

import (
	"context"
	"fmt"
	"strings"
	"sync"
	"sync/atomic"
	"time"

	. "github.com/pingcap/check"
	"github.com/pingcap/failpoint"
	"github.com/pingcap/parser"
	"github.com/pingcap/parser/auth"
	"github.com/pingcap/parser/model"
	"github.com/pingcap/parser/mysql"
	"github.com/pingcap/parser/terror"
	"github.com/pingcap/tidb/config"
	"github.com/pingcap/tidb/domain"
	"github.com/pingcap/tidb/executor"
	"github.com/pingcap/tidb/kv"
	"github.com/pingcap/tidb/meta/autoid"
	plannercore "github.com/pingcap/tidb/planner/core"
	"github.com/pingcap/tidb/privilege/privileges"
	"github.com/pingcap/tidb/session"
	"github.com/pingcap/tidb/sessionctx"
	"github.com/pingcap/tidb/sessionctx/binloginfo"
	"github.com/pingcap/tidb/sessionctx/variable"
	"github.com/pingcap/tidb/store/mockstore"
	"github.com/pingcap/tidb/store/mockstore/mocktikv"
	"github.com/pingcap/tidb/table/tables"
	"github.com/pingcap/tidb/types"
	"github.com/pingcap/tidb/util/sqlexec"
	"github.com/pingcap/tidb/util/testkit"
	"github.com/pingcap/tidb/util/testleak"
	"github.com/pingcap/tidb/util/testutil"
	binlog "github.com/pingcap/tipb/go-binlog"
	"google.golang.org/grpc"
)

var _ = Suite(&testSessionSuite{})

type testSessionSuite struct {
	cluster   *mocktikv.Cluster
	mvccStore mocktikv.MVCCStore
	store     kv.Storage
	dom       *domain.Domain
}

func (s *testSessionSuite) SetUpSuite(c *C) {
	testleak.BeforeTest()
	s.cluster = mocktikv.NewCluster()
	mocktikv.BootstrapWithSingleStore(s.cluster)
	s.mvccStore = mocktikv.MustNewMVCCStore()
	store, err := mockstore.NewMockTikvStore(
		mockstore.WithCluster(s.cluster),
		mockstore.WithMVCCStore(s.mvccStore),
	)
	c.Assert(err, IsNil)
	s.store = store
	session.SetSchemaLease(0)
	session.DisableStats4Test()
	s.dom, err = session.BootstrapSession(s.store)
	c.Assert(err, IsNil)
}

func (s *testSessionSuite) TearDownSuite(c *C) {
	s.dom.Close()
	s.store.Close()
	testleak.AfterTest(c)()
}

func (s *testSessionSuite) TearDownTest(c *C) {
	tk := testkit.NewTestKitWithInit(c, s.store)
	r := tk.MustQuery("show full tables")
	for _, tb := range r.Rows() {
		tableName := tb[0]
		tableType := tb[1]
		if tableType == "VIEW" {
			tk.MustExec(fmt.Sprintf("drop view %v", tableName))
		} else if tableType == "BASE TABLE" {
			tk.MustExec(fmt.Sprintf("drop table %v", tableName))
		} else {
			panic(fmt.Sprintf("Unexpected table '%s' with type '%s'.", tableName, tableType))
		}
	}
}

type mockBinlogPump struct {
}

var _ binlog.PumpClient = &mockBinlogPump{}

func (p *mockBinlogPump) WriteBinlog(ctx context.Context, in *binlog.WriteBinlogReq, opts ...grpc.CallOption) (*binlog.WriteBinlogResp, error) {
	return &binlog.WriteBinlogResp{}, nil
}

type mockPumpPullBinlogsClient struct {
	grpc.ClientStream
}

func (m mockPumpPullBinlogsClient) Recv() (*binlog.PullBinlogResp, error) {
	return nil, nil
}

func (p *mockBinlogPump) PullBinlogs(ctx context.Context, in *binlog.PullBinlogReq, opts ...grpc.CallOption) (binlog.Pump_PullBinlogsClient, error) {
	return mockPumpPullBinlogsClient{mocktikv.MockGRPCClientStream()}, nil
}

func (s *testSessionSuite) TestForCoverage(c *C) {
	// Just for test coverage.
	tk := testkit.NewTestKitWithInit(c, s.store)
	tk.MustExec("drop table if exists t")
	tk.MustExec("create table t (id int auto_increment, v int, index (id))")
	tk.MustExec("insert t values ()")
	tk.MustExec("insert t values ()")
	tk.MustExec("insert t values ()")

	// Normal request will not cover txn.Seek.
	tk.MustExec("admin check table t")

	// Cover dirty table operations in StateTxn.
	tk.Se.GetSessionVars().BinlogClient = binloginfo.MockPumpsClient(&mockBinlogPump{})
	tk.MustExec("begin")
	tk.MustExec("truncate table t")
	tk.MustExec("insert t values ()")
	tk.MustExec("delete from t where id = 2")
	tk.MustExec("update t set v = 5 where id = 2")
	tk.MustExec("insert t values ()")
	tk.MustExec("rollback")

	c.Check(tk.Se.SetCollation(mysql.DefaultCollationID), IsNil)

	tk.MustExec("show processlist")
	_, err := tk.Se.FieldList("t")
	c.Check(err, IsNil)
}

func (s *testSessionSuite) TestErrorRollback(c *C) {
	tk := testkit.NewTestKitWithInit(c, s.store)
	tk.MustExec("drop table if exists t_rollback")
	tk.MustExec("create table t_rollback (c1 int, c2 int, primary key(c1))")
	tk.MustExec("insert into t_rollback values (0, 0)")

	var wg sync.WaitGroup
	cnt := 4
	wg.Add(cnt)
	num := 100

	for i := 0; i < cnt; i++ {
		go func() {
			defer wg.Done()
			localTk := testkit.NewTestKitWithInit(c, s.store)
			localTk.MustExec("set @@session.tidb_retry_limit = 100")
			for j := 0; j < num; j++ {
				localTk.Exec("insert into t_rollback values (1, 1)")
				localTk.MustExec("update t_rollback set c2 = c2 + 1 where c1 = 0")
			}
		}()
	}

	wg.Wait()
	tk.MustQuery("select c2 from t_rollback where c1 = 0").Check(testkit.Rows(fmt.Sprint(cnt * num)))
}

func (s *testSessionSuite) TestQueryString(c *C) {
	tk := testkit.NewTestKitWithInit(c, s.store)

	tk.MustExec("create table mutil1 (a int);create table multi2 (a int)")
	queryStr := tk.Se.Value(sessionctx.QueryString)
	c.Assert(queryStr, Equals, "create table multi2 (a int)")
}

func (s *testSessionSuite) TestAffectedRows(c *C) {
	tk := testkit.NewTestKitWithInit(c, s.store)

	tk.MustExec("drop table if exists t")
	tk.MustExec("create table t(id TEXT)")
	tk.MustExec(`INSERT INTO t VALUES ("a");`)
	c.Assert(int(tk.Se.AffectedRows()), Equals, 1)
	tk.MustExec(`INSERT INTO t VALUES ("b");`)
	c.Assert(int(tk.Se.AffectedRows()), Equals, 1)
	tk.MustExec(`UPDATE t set id = 'c' where id = 'a';`)
	c.Assert(int(tk.Se.AffectedRows()), Equals, 1)
	tk.MustExec(`UPDATE t set id = 'a' where id = 'a';`)
	c.Assert(int(tk.Se.AffectedRows()), Equals, 0)
	tk.MustQuery(`SELECT * from t`).Check(testkit.Rows("c", "b"))
	c.Assert(int(tk.Se.AffectedRows()), Equals, 0)

	tk.MustExec("drop table if exists t")
	tk.MustExec("create table t (id int, data int)")
	tk.MustExec(`INSERT INTO t VALUES (1, 0), (0, 0), (1, 1);`)
	tk.MustExec(`UPDATE t set id = 1 where data = 0;`)
	c.Assert(int(tk.Se.AffectedRows()), Equals, 1)

	tk.MustExec("drop table if exists t")
	tk.MustExec("create table t (id int, c1 timestamp);")
	tk.MustExec(`insert t values(1, 0);`)
	tk.MustExec(`UPDATE t set id = 1 where id = 1;`)
	c.Assert(int(tk.Se.AffectedRows()), Equals, 0)

	// With ON DUPLICATE KEY UPDATE, the affected-rows value per row is 1 if the row is inserted as a new row,
	// 2 if an existing row is updated, and 0 if an existing row is set to its current values.
	tk.MustExec("drop table if exists t")
	tk.MustExec("create table t (c1 int PRIMARY KEY, c2 int);")
	tk.MustExec(`insert t values(1, 1);`)
	tk.MustExec(`insert into t values (1, 1) on duplicate key update c2=2;`)
	c.Assert(int(tk.Se.AffectedRows()), Equals, 2)
	tk.MustExec(`insert into t values (1, 1) on duplicate key update c2=2;`)
	c.Assert(int(tk.Se.AffectedRows()), Equals, 0)
	tk.MustExec("drop table if exists test")
	createSQL := `CREATE TABLE test (
	  id        VARCHAR(36) PRIMARY KEY NOT NULL,
	  factor    INTEGER                 NOT NULL                   DEFAULT 2);`
	tk.MustExec(createSQL)
	insertSQL := `INSERT INTO test(id) VALUES('id') ON DUPLICATE KEY UPDATE factor=factor+3;`
	tk.MustExec(insertSQL)
	c.Assert(int(tk.Se.AffectedRows()), Equals, 1)
	tk.MustExec(insertSQL)
	c.Assert(int(tk.Se.AffectedRows()), Equals, 2)
	tk.MustExec(insertSQL)
	c.Assert(int(tk.Se.AffectedRows()), Equals, 2)

	tk.Se.SetClientCapability(mysql.ClientFoundRows)
	tk.MustExec("drop table if exists t")
	tk.MustExec("create table t (id int, data int)")
	tk.MustExec(`INSERT INTO t VALUES (1, 0), (0, 0), (1, 1);`)
	tk.MustExec(`UPDATE t set id = 1 where data = 0;`)
	c.Assert(int(tk.Se.AffectedRows()), Equals, 2)
}

func (s *testSessionSuite) TestLastMessage(c *C) {
	tk := testkit.NewTestKitWithInit(c, s.store)

	tk.MustExec("drop table if exists t")
	tk.MustExec("create table t(id TEXT)")

	// Insert
	tk.MustExec(`INSERT INTO t VALUES ("a");`)
	tk.CheckLastMessage("")
	tk.MustExec(`INSERT INTO t VALUES ("b"), ("c");`)
	tk.CheckLastMessage("Records: 2  Duplicates: 0  Warnings: 0")

	// Update
	tk.MustExec(`UPDATE t set id = 'c' where id = 'a';`)
	c.Assert(int(tk.Se.AffectedRows()), Equals, 1)
	tk.CheckLastMessage("Rows matched: 1  Changed: 1  Warnings: 0")
	tk.MustExec(`UPDATE t set id = 'a' where id = 'a';`)
	c.Assert(int(tk.Se.AffectedRows()), Equals, 0)
	tk.CheckLastMessage("Rows matched: 0  Changed: 0  Warnings: 0")

	// Replace
	tk.MustExec(`drop table if exists t, t1;
        create table t (c1 int PRIMARY KEY, c2 int);
        create table t1 (a1 int, a2 int);`)
	tk.MustExec(`INSERT INTO t VALUES (1,1)`)
	tk.MustExec(`REPLACE INTO t VALUES (2,2)`)
	tk.CheckLastMessage("")
	tk.MustExec(`INSERT INTO t1 VALUES (1,10), (3,30);`)
	tk.CheckLastMessage("Records: 2  Duplicates: 0  Warnings: 0")
	tk.MustExec(`REPLACE INTO t SELECT * from t1`)
	tk.CheckLastMessage("Records: 2  Duplicates: 1  Warnings: 0")

	// Check insert with CLIENT_FOUND_ROWS is set
	tk.Se.SetClientCapability(mysql.ClientFoundRows)
	tk.MustExec(`drop table if exists t, t1;
        create table t (c1 int PRIMARY KEY, c2 int);
        create table t1 (a1 int, a2 int);`)
	tk.MustExec(`INSERT INTO t1 VALUES (1, 10), (2, 2), (3, 30);`)
	tk.MustExec(`INSERT INTO t1 VALUES (1, 10), (2, 20), (3, 30);`)
	tk.MustExec(`INSERT INTO t SELECT * FROM t1 ON DUPLICATE KEY UPDATE c2=a2;`)
	tk.CheckLastMessage("Records: 6  Duplicates: 3  Warnings: 0")
}

// TestRowLock . See http://dev.mysql.com/doc/refman/5.7/en/commit.html.
func (s *testSessionSuite) TestRowLock(c *C) {
	tk := testkit.NewTestKitWithInit(c, s.store)
	tk1 := testkit.NewTestKitWithInit(c, s.store)
	tk2 := testkit.NewTestKitWithInit(c, s.store)

	tk.MustExec("drop table if exists t")
	txn, err := tk.Se.Txn(true)
	c.Assert(kv.ErrInvalidTxn.Equal(err), IsTrue)
	c.Assert(txn.Valid(), IsFalse)
	tk.MustExec("create table t (c1 int, c2 int, c3 int)")
	tk.MustExec("insert t values (11, 2, 3)")
	tk.MustExec("insert t values (12, 2, 3)")
	tk.MustExec("insert t values (13, 2, 3)")

	tk1.MustExec("set @@tidb_disable_txn_auto_retry = 0")
	tk1.MustExec("begin")
	tk1.MustExec("update t set c2=21 where c1=11")

	tk2.MustExec("begin")
	tk2.MustExec("update t set c2=211 where c1=11")
	tk2.MustExec("commit")

	// tk1 will retry and the final value is 21
	tk1.MustExec("commit")

	// Check the result is correct
	tk.MustQuery("select c2 from t where c1=11").Check(testkit.Rows("21"))

	tk1.MustExec("begin")
	tk1.MustExec("update t set c2=21 where c1=11")

	tk2.MustExec("begin")
	tk2.MustExec("update t set c2=22 where c1=12")
	tk2.MustExec("commit")

	tk1.MustExec("commit")
}

// TestAutocommit . See https://dev.mysql.com/doc/internals/en/status-flags.html
func (s *testSessionSuite) TestAutocommit(c *C) {
	tk := testkit.NewTestKitWithInit(c, s.store)

	tk.MustExec("drop table if exists t;")
	c.Assert(int(tk.Se.Status()&mysql.ServerStatusAutocommit), Greater, 0)
	tk.MustExec("create table t (id BIGINT PRIMARY KEY AUTO_INCREMENT NOT NULL)")
	c.Assert(int(tk.Se.Status()&mysql.ServerStatusAutocommit), Greater, 0)
	tk.MustExec("insert t values ()")
	c.Assert(int(tk.Se.Status()&mysql.ServerStatusAutocommit), Greater, 0)
	tk.MustExec("begin")
	c.Assert(int(tk.Se.Status()&mysql.ServerStatusAutocommit), Greater, 0)
	tk.MustExec("insert t values ()")
	c.Assert(int(tk.Se.Status()&mysql.ServerStatusAutocommit), Greater, 0)
	tk.MustExec("drop table if exists t")
	c.Assert(int(tk.Se.Status()&mysql.ServerStatusAutocommit), Greater, 0)

	tk.MustExec("create table t (id BIGINT PRIMARY KEY AUTO_INCREMENT NOT NULL)")
	c.Assert(int(tk.Se.Status()&mysql.ServerStatusAutocommit), Greater, 0)
	tk.MustExec("set autocommit=0")
	c.Assert(int(tk.Se.Status()&mysql.ServerStatusAutocommit), Equals, 0)
	tk.MustExec("insert t values ()")
	c.Assert(int(tk.Se.Status()&mysql.ServerStatusAutocommit), Equals, 0)
	tk.MustExec("commit")
	c.Assert(int(tk.Se.Status()&mysql.ServerStatusAutocommit), Equals, 0)
	tk.MustExec("drop table if exists t")
	c.Assert(int(tk.Se.Status()&mysql.ServerStatusAutocommit), Equals, 0)
	tk.MustExec("set autocommit='On'")
	c.Assert(int(tk.Se.Status()&mysql.ServerStatusAutocommit), Greater, 0)

	// When autocommit is 0, transaction start ts should be the first *valid*
	// statement, rather than *any* statement.
	tk.MustExec("create table t (id int)")
	tk.MustExec("set @@autocommit = 0")
	tk.MustExec("rollback")
	tk.MustExec("set @@autocommit = 0")
	tk1 := testkit.NewTestKitWithInit(c, s.store)
	tk1.MustExec("insert into t select 1")
	tk.MustQuery("select * from t").Check(testkit.Rows("1"))

	// TODO: MySQL compatibility for setting global variable.
	// tk.MustExec("begin")
	// tk.MustExec("insert into t values (42)")
	// tk.MustExec("set @@global.autocommit = 1")
	// tk.MustExec("rollback")
	// tk.MustQuery("select count(*) from t where id = 42").Check(testkit.Rows("0"))
	// Even the transaction is rollbacked, the set statement succeed.
	// tk.MustQuery("select @@global.autocommit").Rows("1")
}

// TestTxnLazyInitialize tests that when autocommit = 0, not all statement starts
// a new transaction.
func (s *testSessionSuite) TestTxnLazyInitialize(c *C) {
	testTxnLazyInitialize(s, c, false)
	testTxnLazyInitialize(s, c, true)
}

func testTxnLazyInitialize(s *testSessionSuite, c *C, isPessimistic bool) {
	tk := testkit.NewTestKitWithInit(c, s.store)
	tk.MustExec("drop table if exists t")
	tk.MustExec("create table t (id int)")
	if isPessimistic {
		tk.MustExec("set tidb_txn_mode = 'pessimistic'")
	}

	tk.MustExec("set @@autocommit = 0")
	txn, err := tk.Se.Txn(true)
	c.Assert(kv.ErrInvalidTxn.Equal(err), IsTrue)
	txn, err = tk.Se.Txn(false)
	c.Assert(err, IsNil)
	c.Assert(txn.Valid(), IsFalse)
	tk.MustQuery("select @@tidb_current_ts").Check(testkit.Rows("0"))
	tk.MustQuery("select @@tidb_current_ts").Check(testkit.Rows("0"))

	// Those statement should not start a new transaction automacally.
	tk.MustQuery("select 1")
	tk.MustQuery("select @@tidb_current_ts").Check(testkit.Rows("0"))

	tk.MustExec("set @@tidb_general_log = 0")
	tk.MustQuery("select @@tidb_current_ts").Check(testkit.Rows("0"))

	tk.MustQuery("explain select * from t")
	tk.MustQuery("select @@tidb_current_ts").Check(testkit.Rows("0"))

	// Begin statement should start a new transaction.
	tk.MustExec("begin")
	txn, err = tk.Se.Txn(false)
	c.Assert(err, IsNil)
	c.Assert(txn.Valid(), IsTrue)
	tk.MustExec("rollback")

	tk.MustExec("select * from t")
	txn, err = tk.Se.Txn(false)
	c.Assert(err, IsNil)
	c.Assert(txn.Valid(), IsTrue)
	tk.MustExec("rollback")

	tk.MustExec("insert into t values (1)")
	txn, err = tk.Se.Txn(false)
	c.Assert(err, IsNil)
	c.Assert(txn.Valid(), IsTrue)
	tk.MustExec("rollback")
}

func (s *testSessionSuite) TestGlobalVarAccessor(c *C) {
	varName := "max_allowed_packet"
	varValue := "67108864" // This is the default value for max_allowed_packet
	varValue1 := "4194305"
	varValue2 := "4194306"

	tk := testkit.NewTestKitWithInit(c, s.store)
	se := tk.Se.(variable.GlobalVarAccessor)
	// Get globalSysVar twice and get the same value
	v, err := se.GetGlobalSysVar(varName)
	c.Assert(err, IsNil)
	c.Assert(v, Equals, varValue)
	v, err = se.GetGlobalSysVar(varName)
	c.Assert(err, IsNil)
	c.Assert(v, Equals, varValue)
	// Set global var to another value
	err = se.SetGlobalSysVar(varName, varValue1)
	c.Assert(err, IsNil)
	v, err = se.GetGlobalSysVar(varName)
	c.Assert(err, IsNil)
	c.Assert(v, Equals, varValue1)
	c.Assert(tk.Se.CommitTxn(context.TODO()), IsNil)

	tk1 := testkit.NewTestKitWithInit(c, s.store)
	se1 := tk1.Se.(variable.GlobalVarAccessor)
	v, err = se1.GetGlobalSysVar(varName)
	c.Assert(err, IsNil)
	c.Assert(v, Equals, varValue1)
	err = se1.SetGlobalSysVar(varName, varValue2)
	c.Assert(err, IsNil)
	v, err = se1.GetGlobalSysVar(varName)
	c.Assert(err, IsNil)
	c.Assert(v, Equals, varValue2)
	c.Assert(tk1.Se.CommitTxn(context.TODO()), IsNil)

	// Make sure the change is visible to any client that accesses that global variable.
	v, err = se.GetGlobalSysVar(varName)
	c.Assert(err, IsNil)
	c.Assert(v, Equals, varValue2)

	// For issue 10955, make sure the new session load `max_execution_time` into sessionVars.
	s.dom.GetGlobalVarsCache().Disable()
	tk1.MustExec("set @@global.max_execution_time = 100")
	tk2 := testkit.NewTestKitWithInit(c, s.store)
	c.Assert(tk2.Se.GetSessionVars().MaxExecutionTime, Equals, uint64(100))
	tk1.MustExec("set @@global.max_execution_time = 0")

	result := tk.MustQuery("show global variables  where variable_name='sql_select_limit';")
	result.Check(testkit.Rows("sql_select_limit 18446744073709551615"))
	result = tk.MustQuery("show session variables  where variable_name='sql_select_limit';")
	result.Check(testkit.Rows("sql_select_limit 18446744073709551615"))
	tk.MustExec("set session sql_select_limit=100000000000;")
	result = tk.MustQuery("show global variables where variable_name='sql_select_limit';")
	result.Check(testkit.Rows("sql_select_limit 18446744073709551615"))
	result = tk.MustQuery("show session variables where variable_name='sql_select_limit';")
	result.Check(testkit.Rows("sql_select_limit 100000000000"))

	result = tk.MustQuery("select @@global.autocommit;")
	result.Check(testkit.Rows("1"))
	result = tk.MustQuery("select @@autocommit;")
	result.Check(testkit.Rows("1"))
	tk.MustExec("set @@global.autocommit = 0;")
	result = tk.MustQuery("select @@global.autocommit;")
	result.Check(testkit.Rows("0"))
	result = tk.MustQuery("select @@autocommit;")
	result.Check(testkit.Rows("1"))
	tk.MustExec("set @@global.autocommit=1")

	_, err = tk.Exec("set global time_zone = 'timezone'")
	c.Assert(err, NotNil)
	c.Assert(terror.ErrorEqual(err, variable.ErrUnknownTimeZone), IsTrue)
}

func (s *testSessionSuite) TestGetSysVariables(c *C) {
	tk := testkit.NewTestKitWithInit(c, s.store)

	// Test ScopeSession
	tk.MustExec("select @@warning_count")
	tk.MustExec("select @@session.warning_count")
	tk.MustExec("select @@local.warning_count")
	_, err := tk.Exec("select @@global.warning_count")
	c.Assert(terror.ErrorEqual(err, variable.ErrIncorrectScope), IsTrue, Commentf("err %v", err))

	// Test ScopeGlobal
	tk.MustExec("select @@max_connections")
	tk.MustExec("select @@global.max_connections")
	_, err = tk.Exec("select @@session.max_connections")
	c.Assert(terror.ErrorEqual(err, variable.ErrIncorrectScope), IsTrue, Commentf("err %v", err))
	_, err = tk.Exec("select @@local.max_connections")
	c.Assert(terror.ErrorEqual(err, variable.ErrIncorrectScope), IsTrue, Commentf("err %v", err))

	// Test ScopeNone
	tk.MustExec("select @@performance_schema_max_mutex_classes")
	tk.MustExec("select @@global.performance_schema_max_mutex_classes")
	_, err = tk.Exec("select @@session.performance_schema_max_mutex_classes")
	c.Assert(terror.ErrorEqual(err, variable.ErrIncorrectScope), IsTrue, Commentf("err %v", err))
	_, err = tk.Exec("select @@local.performance_schema_max_mutex_classes")
	c.Assert(terror.ErrorEqual(err, variable.ErrIncorrectScope), IsTrue, Commentf("err %v", err))
}

func (s *testSessionSuite) TestRetryResetStmtCtx(c *C) {
	tk := testkit.NewTestKitWithInit(c, s.store)
	tk.MustExec("create table retrytxn (a int unique, b int)")
	tk.MustExec("insert retrytxn values (1, 1)")
	tk.MustExec("set @@tidb_disable_txn_auto_retry = 0")
	tk.MustExec("begin")
	tk.MustExec("update retrytxn set b = b + 1 where a = 1")

	// Make retryable error.
	tk1 := testkit.NewTestKitWithInit(c, s.store)
	tk1.MustExec("update retrytxn set b = b + 1 where a = 1")

	err := tk.Se.CommitTxn(context.TODO())
	c.Assert(err, IsNil)
	c.Assert(tk.Se.AffectedRows(), Equals, uint64(1))
}

func (s *testSessionSuite) TestRetryCleanTxn(c *C) {
	tk := testkit.NewTestKitWithInit(c, s.store)
	tk.MustExec("create table retrytxn (a int unique, b int)")
	tk.MustExec("insert retrytxn values (1, 1)")
	tk.MustExec("begin")
	tk.MustExec("update retrytxn set b = b + 1 where a = 1")

	// Make retryable error.
	tk1 := testkit.NewTestKitWithInit(c, s.store)
	tk1.MustExec("update retrytxn set b = b + 1 where a = 1")

	// Hijack retry history, add a statement that returns error.
	history := session.GetHistory(tk.Se)
	stmtNode, err := parser.New().ParseOneStmt("insert retrytxn values (2, 'a')", "", "")
	c.Assert(err, IsNil)
	stmt, _ := session.Compile(context.TODO(), tk.Se, stmtNode)
	executor.ResetContextOfStmt(tk.Se, stmtNode)
	history.Add(0, stmt, tk.Se.GetSessionVars().StmtCtx)
	_, err = tk.Exec("commit")
	c.Assert(err, NotNil)
	txn, err := tk.Se.Txn(false)
	c.Assert(err, IsNil)
	c.Assert(txn.Valid(), IsFalse)
	c.Assert(tk.Se.GetSessionVars().InTxn(), IsFalse)
}

func (s *testSessionSuite) TestReadOnlyNotInHistory(c *C) {
	tk := testkit.NewTestKitWithInit(c, s.store)
	tk.MustExec("create table history (a int)")
	tk.MustExec("insert history values (1), (2), (3)")
	tk.MustExec("set @@autocommit = 0")
	tk.MustQuery("select * from history")
	history := session.GetHistory(tk.Se)
	c.Assert(history.Count(), Equals, 0)

	tk.MustExec("insert history values (4)")
	tk.MustExec("insert history values (5)")
	c.Assert(history.Count(), Equals, 2)
	tk.MustExec("commit")
	tk.MustQuery("select * from history")
	history = session.GetHistory(tk.Se)
	c.Assert(history.Count(), Equals, 0)
}

func (s *testSessionSuite) TestRetryUnion(c *C) {
	tk := testkit.NewTestKitWithInit(c, s.store)
	tk.MustExec("create table history (a int)")
	tk.MustExec("insert history values (1), (2), (3)")
	tk.MustExec("set @@autocommit = 0")
	tk.MustExec("set tidb_disable_txn_auto_retry = 0")
	// UNION should't be in retry history.
	tk.MustQuery("(select * from history) union (select * from history)")
	history := session.GetHistory(tk.Se)
	c.Assert(history.Count(), Equals, 0)
	tk.MustQuery("(select * from history for update) union (select * from history)")
	tk.MustExec("update history set a = a + 1")
	history = session.GetHistory(tk.Se)
	c.Assert(history.Count(), Equals, 2)

	// Make retryable error.
	tk1 := testkit.NewTestKitWithInit(c, s.store)
	tk1.MustExec("update history set a = a + 1")

	_, err := tk.Exec("commit")
	c.Assert(err, ErrorMatches, ".*can not retry select for update statement")
}

func (s *testSessionSuite) TestRetryShow(c *C) {
	tk := testkit.NewTestKitWithInit(c, s.store)
	tk.MustExec("set @@autocommit = 0")
	tk.MustExec("set tidb_disable_txn_auto_retry = 0")
	// UNION should't be in retry history.
	tk.MustQuery("show variables")
	tk.MustQuery("show databases")
	history := session.GetHistory(tk.Se)
	c.Assert(history.Count(), Equals, 0)
}

// TestTruncateAlloc tests that the auto_increment ID does not reuse the old table's allocator.
func (s *testSessionSuite) TestTruncateAlloc(c *C) {
	tk := testkit.NewTestKitWithInit(c, s.store)
	tk.MustExec("create table truncate_id (a int primary key auto_increment)")
	tk.MustExec("insert truncate_id values (), (), (), (), (), (), (), (), (), ()")
	tk.MustExec("truncate table truncate_id")
	tk.MustExec("insert truncate_id values (), (), (), (), (), (), (), (), (), ()")
	tk.MustQuery("select a from truncate_id where a > 11").Check(testkit.Rows())
}

func (s *testSessionSuite) TestString(c *C) {
	tk := testkit.NewTestKitWithInit(c, s.store)
	tk.MustExec("select 1")
	// here to check the panic bug in String() when txn is nil after committed.
	c.Log(tk.Se.String())
}

func (s *testSessionSuite) TestDatabase(c *C) {
	tk := testkit.NewTestKitWithInit(c, s.store)

	// Test database.
	tk.MustExec("create database xxx")
	tk.MustExec("drop database xxx")

	tk.MustExec("drop database if exists xxx")
	tk.MustExec("create database xxx")
	tk.MustExec("create database if not exists xxx")
	tk.MustExec("drop database if exists xxx")

	// Test schema.
	tk.MustExec("create schema xxx")
	tk.MustExec("drop schema xxx")

	tk.MustExec("drop schema if exists xxx")
	tk.MustExec("create schema xxx")
	tk.MustExec("create schema if not exists xxx")
	tk.MustExec("drop schema if exists xxx")
}

func (s *testSessionSuite) TestExecRestrictedSQL(c *C) {
	tk := testkit.NewTestKitWithInit(c, s.store)
	r, _, err := tk.Se.(sqlexec.RestrictedSQLExecutor).ExecRestrictedSQL(tk.Se, "select 1;")
	c.Assert(err, IsNil)
	c.Assert(len(r), Equals, 1)
}

// TestInTrans . See https://dev.mysql.com/doc/internals/en/status-flags.html
func (s *testSessionSuite) TestInTrans(c *C) {
	tk := testkit.NewTestKitWithInit(c, s.store)
	tk.MustExec("drop table if exists t;")
	tk.MustExec("create table t (id BIGINT PRIMARY KEY AUTO_INCREMENT NOT NULL)")
	tk.MustExec("insert t values ()")
	tk.MustExec("begin")
	txn, err := tk.Se.Txn(true)
	c.Assert(err, IsNil)
	c.Assert(txn.Valid(), IsTrue)
	tk.MustExec("insert t values ()")
	c.Assert(txn.Valid(), IsTrue)
	tk.MustExec("drop table if exists t;")
	c.Assert(txn.Valid(), IsFalse)
	tk.MustExec("create table t (id BIGINT PRIMARY KEY AUTO_INCREMENT NOT NULL)")
	c.Assert(txn.Valid(), IsFalse)
	tk.MustExec("insert t values ()")
	c.Assert(txn.Valid(), IsFalse)
	tk.MustExec("commit")
	tk.MustExec("insert t values ()")

	tk.MustExec("set autocommit=0")
	tk.MustExec("begin")
	c.Assert(txn.Valid(), IsTrue)
	tk.MustExec("insert t values ()")
	c.Assert(txn.Valid(), IsTrue)
	tk.MustExec("commit")
	c.Assert(txn.Valid(), IsFalse)
	tk.MustExec("insert t values ()")
	c.Assert(txn.Valid(), IsTrue)
	tk.MustExec("commit")
	c.Assert(txn.Valid(), IsFalse)

	tk.MustExec("set autocommit=1")
	tk.MustExec("drop table if exists t")
	tk.MustExec("create table t (id BIGINT PRIMARY KEY AUTO_INCREMENT NOT NULL)")
	tk.MustExec("begin")
	c.Assert(txn.Valid(), IsTrue)
	tk.MustExec("insert t values ()")
	c.Assert(txn.Valid(), IsTrue)
	tk.MustExec("rollback")
	c.Assert(txn.Valid(), IsFalse)
}

func (s *testSessionSuite) TestRetryPreparedStmt(c *C) {
	tk := testkit.NewTestKitWithInit(c, s.store)
	tk1 := testkit.NewTestKitWithInit(c, s.store)
	tk2 := testkit.NewTestKitWithInit(c, s.store)

	tk.MustExec("drop table if exists t")
	txn, err := tk.Se.Txn(true)
	c.Assert(kv.ErrInvalidTxn.Equal(err), IsTrue)
	c.Assert(txn.Valid(), IsFalse)
	tk.MustExec("create table t (c1 int, c2 int, c3 int)")
	tk.MustExec("insert t values (11, 2, 3)")

	tk1.MustExec("set @@tidb_disable_txn_auto_retry = 0")
	tk1.MustExec("begin")
	tk1.MustExec("update t set c2=? where c1=11;", 21)

	tk2.MustExec("begin")
	tk2.MustExec("update t set c2=? where c1=11", 22)
	tk2.MustExec("commit")

	tk1.MustExec("commit")

	tk.MustQuery("select c2 from t where c1=11").Check(testkit.Rows("21"))
}

func (s *testSessionSuite) TestSession(c *C) {
	tk := testkit.NewTestKitWithInit(c, s.store)
	tk.MustExec("ROLLBACK;")
	tk.Se.Close()
}

func (s *testSessionSuite) TestSessionAuth(c *C) {
	tk := testkit.NewTestKitWithInit(c, s.store)
	c.Assert(tk.Se.Auth(&auth.UserIdentity{Username: "Any not exist username with zero password!", Hostname: "anyhost"}, []byte(""), []byte("")), IsFalse)
}

func (s *testSessionSuite) TestSkipWithGrant(c *C) {
	tk := testkit.NewTestKitWithInit(c, s.store)
	save2 := privileges.SkipWithGrant

	privileges.SkipWithGrant = false
	c.Assert(tk.Se.Auth(&auth.UserIdentity{Username: "user_not_exist"}, []byte("yyy"), []byte("zzz")), IsFalse)

	privileges.SkipWithGrant = true
	c.Assert(tk.Se.Auth(&auth.UserIdentity{Username: "xxx", Hostname: `%`}, []byte("yyy"), []byte("zzz")), IsTrue)
	c.Assert(tk.Se.Auth(&auth.UserIdentity{Username: "root", Hostname: `%`}, []byte(""), []byte("")), IsTrue)
	tk.MustExec("create table t (id int)")
	tk.MustExec("create role r_1")
	tk.MustExec("grant r_1 to root")
	tk.MustExec("set role all")
	tk.MustExec("show grants for root")
	privileges.SkipWithGrant = save2
}

func (s *testSessionSuite) TestLastInsertID(c *C) {
	tk := testkit.NewTestKitWithInit(c, s.store)
	// insert
	tk.MustExec("create table t (c1 int not null auto_increment, c2 int, PRIMARY KEY (c1))")
	tk.MustExec("insert into t set c2 = 11")
	tk.MustQuery("select last_insert_id()").Check(testkit.Rows("1"))

	tk.MustExec("insert into t (c2) values (22), (33), (44)")
	tk.MustQuery("select last_insert_id()").Check(testkit.Rows("2"))

	tk.MustExec("insert into t (c1, c2) values (10, 55)")
	tk.MustQuery("select last_insert_id()").Check(testkit.Rows("2"))

	// replace
	tk.MustExec("replace t (c2) values(66)")
	tk.MustQuery("select * from t").Check(testkit.Rows("1 11", "2 22", "3 33", "4 44", "10 55", "11 66"))
	tk.MustQuery("select last_insert_id()").Check(testkit.Rows("11"))

	// update
	tk.MustExec("update t set c1=last_insert_id(c1 + 100)")
	tk.MustQuery("select * from t").Check(testkit.Rows("101 11", "102 22", "103 33", "104 44", "110 55", "111 66"))
	tk.MustQuery("select last_insert_id()").Check(testkit.Rows("111"))
	tk.MustExec("insert into t (c2) values (77)")
	tk.MustQuery("select last_insert_id()").Check(testkit.Rows("112"))

	// drop
	tk.MustExec("drop table t")
	tk.MustQuery("select last_insert_id()").Check(testkit.Rows("112"))

	tk.MustExec("create table t (c2 int, c3 int, c1 int not null auto_increment, PRIMARY KEY (c1))")
	tk.MustExec("insert into t set c2 = 30")

	// insert values
	lastInsertID := tk.Se.LastInsertID()
	tk.MustExec("prepare stmt1 from 'insert into t (c2) values (?)'")
	tk.MustExec("set @v1=10")
	tk.MustExec("set @v2=20")
	tk.MustExec("execute stmt1 using @v1")
	tk.MustExec("execute stmt1 using @v2")
	tk.MustExec("deallocate prepare stmt1")
	currLastInsertID := tk.Se.GetSessionVars().StmtCtx.PrevLastInsertID
	tk.MustQuery("select c1 from t where c2 = 20").Check(testkit.Rows(fmt.Sprint(currLastInsertID)))
	c.Assert(lastInsertID+2, Equals, currLastInsertID)
}

func (s *testSessionSuite) TestPrepareZero(c *C) {
	tk := testkit.NewTestKitWithInit(c, s.store)
	tk.MustExec("drop table if exists t")
	tk.MustExec("create table t(v timestamp)")
	tk.MustExec("prepare s1 from 'insert into t (v) values (?)'")
	tk.MustExec("set @v1='0'")
	_, rs := tk.Exec("execute s1 using @v1")
	c.Assert(rs, NotNil)
	tk.MustExec("set @v2='" + types.ZeroDatetimeStr + "'")
	tk.MustExec("execute s1 using @v2")
	tk.MustQuery("select v from t").Check(testkit.Rows("0000-00-00 00:00:00"))
}

func (s *testSessionSuite) TestPrimaryKeyAutoIncrement(c *C) {
	tk := testkit.NewTestKitWithInit(c, s.store)
	tk.MustExec("drop table if exists t")
	tk.MustExec("create table t (id BIGINT PRIMARY KEY AUTO_INCREMENT NOT NULL, name varchar(255) UNIQUE NOT NULL, status int)")
	tk.MustExec("insert t (name) values (?)", "abc")
	id := tk.Se.LastInsertID()
	c.Check(id != 0, IsTrue)

	tk1 := testkit.NewTestKitWithInit(c, s.store)
	tk1.MustQuery("select * from t").Check(testkit.Rows(fmt.Sprintf("%d abc <nil>", id)))

	tk.MustExec("update t set name = 'abc', status = 1 where id = ?", id)
	tk1.MustQuery("select * from t").Check(testkit.Rows(fmt.Sprintf("%d abc 1", id)))

	// Check for pass bool param to tidb prepared statement
	tk.MustExec("drop table if exists t")
	tk.MustExec("create table t (id tinyint)")
	tk.MustExec("insert t values (?)", true)
	tk.MustQuery("select * from t").Check(testkit.Rows("1"))
}

func (s *testSessionSuite) TestAutoIncrementID(c *C) {
	tk := testkit.NewTestKitWithInit(c, s.store)
	tk.MustExec("drop table if exists t")
	tk.MustExec("create table t (id BIGINT PRIMARY KEY AUTO_INCREMENT NOT NULL)")
	tk.MustExec("insert t values ()")
	tk.MustExec("insert t values ()")
	tk.MustExec("insert t values ()")
	tk.MustExec("drop table if exists t;")
	tk.MustExec("create table t (id BIGINT PRIMARY KEY AUTO_INCREMENT NOT NULL)")
	tk.MustExec("insert t values ()")
	lastID := tk.Se.LastInsertID()
	c.Assert(lastID, Less, uint64(4))
	tk.MustExec("insert t () values ()")
	c.Assert(tk.Se.LastInsertID(), Greater, lastID)
	lastID = tk.Se.LastInsertID()
	tk.MustExec("insert t values (100)")
	c.Assert(tk.Se.LastInsertID(), Equals, uint64(100))

	// If the auto_increment column value is given, it uses the value of the latest row.
	tk.MustExec("insert t values (120), (112)")
	c.Assert(tk.Se.LastInsertID(), Equals, uint64(112))

	// The last_insert_id function only use last auto-generated id.
	tk.MustQuery("select last_insert_id()").Check(testkit.Rows(fmt.Sprint(lastID)))

	tk.MustExec("drop table if exists t")
	tk.MustExec("create table t (i tinyint unsigned not null auto_increment, primary key (i));")
	tk.MustExec("insert into t set i = 254;")
	tk.MustExec("insert t values ()")

	// The last insert ID doesn't care about primary key, it is set even if its a normal index column.
	tk.MustExec("create table autoid (id int auto_increment, index (id))")
	tk.MustExec("insert autoid values ()")
	c.Assert(tk.Se.LastInsertID(), Greater, uint64(0))
	tk.MustExec("insert autoid values (100)")
	c.Assert(tk.Se.LastInsertID(), Equals, uint64(100))

	tk.MustQuery("select last_insert_id(20)").Check(testkit.Rows(fmt.Sprint(20)))
	tk.MustQuery("select last_insert_id()").Check(testkit.Rows(fmt.Sprint(20)))

	// Corner cases for unsigned bigint auto_increment Columns.
	tk.MustExec("drop table if exists autoid")
	tk.MustExec("create table autoid(`auto_inc_id` bigint(20) UNSIGNED NOT NULL AUTO_INCREMENT,UNIQUE KEY `auto_inc_id` (`auto_inc_id`))")
	tk.MustExec("insert into autoid values(9223372036854775808);")
	tk.MustExec("insert into autoid values();")
	tk.MustExec("insert into autoid values();")
	tk.MustQuery("select * from autoid").Check(testkit.Rows("9223372036854775808", "9223372036854775810", "9223372036854775812"))
	// In TiDB : _tidb_rowid will also consume the autoID when the auto_increment column is not the primary key.
	// Using the MaxUint64 and MaxInt64 as the autoID upper limit like MySQL will cause _tidb_rowid allocation fail here.
	_, err := tk.Exec("insert into autoid values(18446744073709551614)")
	c.Assert(terror.ErrorEqual(err, autoid.ErrAutoincReadFailed), IsTrue)
	_, err = tk.Exec("insert into autoid values()")
	c.Assert(terror.ErrorEqual(err, autoid.ErrAutoincReadFailed), IsTrue)
	// FixMe: MySQL works fine with the this sql.
	_, err = tk.Exec("insert into autoid values(18446744073709551615)")
	c.Assert(terror.ErrorEqual(err, autoid.ErrAutoincReadFailed), IsTrue)

	tk.MustExec("drop table if exists autoid")
	tk.MustExec("create table autoid(`auto_inc_id` bigint(20) UNSIGNED NOT NULL AUTO_INCREMENT,UNIQUE KEY `auto_inc_id` (`auto_inc_id`))")
	tk.MustExec("insert into autoid values()")
	tk.MustQuery("select * from autoid").Check(testkit.Rows("1"))
	tk.MustExec("insert into autoid values(5000)")
	tk.MustQuery("select * from autoid").Check(testkit.Rows("1", "5000"))
	_, err = tk.Exec("update autoid set auto_inc_id = 8000")
	c.Assert(terror.ErrorEqual(err, kv.ErrKeyExists), IsTrue)
	tk.MustQuery("select * from autoid use index()").Check(testkit.Rows("1", "5000"))
	tk.MustExec("update autoid set auto_inc_id = 9000 where auto_inc_id=1")
	tk.MustQuery("select * from autoid use index()").Check(testkit.Rows("9000", "5000"))
	tk.MustExec("insert into autoid values()")
	tk.MustQuery("select * from autoid use index()").Check(testkit.Rows("9000", "5000", "9001"))

	// Corner cases for signed bigint auto_increment Columns.
	tk.MustExec("drop table if exists autoid")
	tk.MustExec("create table autoid(`auto_inc_id` bigint(20) NOT NULL AUTO_INCREMENT,UNIQUE KEY `auto_inc_id` (`auto_inc_id`))")
	// In TiDB : _tidb_rowid will also consume the autoID when the auto_increment column is not the primary key.
	// Using the MaxUint64 and MaxInt64 as autoID upper limit like MySQL will cause insert fail if the values is
	// 9223372036854775806. Because _tidb_rowid will be allocated 9223372036854775807 at same time.
	tk.MustExec("insert into autoid values(9223372036854775805);")
	tk.MustQuery("select auto_inc_id, _tidb_rowid from autoid use index()").Check(testkit.Rows("9223372036854775805 9223372036854775806"))
	_, err = tk.Exec("insert into autoid values();")
	c.Assert(terror.ErrorEqual(err, autoid.ErrAutoincReadFailed), IsTrue)
	tk.MustQuery("select auto_inc_id, _tidb_rowid from autoid use index()").Check(testkit.Rows("9223372036854775805 9223372036854775806"))
	tk.MustQuery("select auto_inc_id, _tidb_rowid from autoid use index(auto_inc_id)").Check(testkit.Rows("9223372036854775805 9223372036854775806"))

	tk.MustExec("drop table if exists autoid")
	tk.MustExec("create table autoid(`auto_inc_id` bigint(20) NOT NULL AUTO_INCREMENT,UNIQUE KEY `auto_inc_id` (`auto_inc_id`))")
	tk.MustExec("insert into autoid values()")
	tk.MustQuery("select * from autoid use index()").Check(testkit.Rows("1"))
	tk.MustExec("insert into autoid values(5000)")
	tk.MustQuery("select * from autoid use index()").Check(testkit.Rows("1", "5000"))
	_, err = tk.Exec("update autoid set auto_inc_id = 8000")
	c.Assert(terror.ErrorEqual(err, kv.ErrKeyExists), IsTrue)
	tk.MustQuery("select * from autoid use index()").Check(testkit.Rows("1", "5000"))
	tk.MustExec("update autoid set auto_inc_id = 9000 where auto_inc_id=1")
	tk.MustQuery("select * from autoid use index()").Check(testkit.Rows("9000", "5000"))
	tk.MustExec("insert into autoid values()")
	tk.MustQuery("select * from autoid use index()").Check(testkit.Rows("9000", "5000", "9001"))
}

func (s *testSessionSuite) TestAutoIncrementWithRetry(c *C) {
	// test for https://github.com/pingcap/tidb/issues/827

	tk := testkit.NewTestKitWithInit(c, s.store)
	tk1 := testkit.NewTestKitWithInit(c, s.store)

	tk.MustExec("set @@tidb_disable_txn_auto_retry = 0")
	tk.MustExec("create table t (c2 int, c1 int not null auto_increment, PRIMARY KEY (c1))")
	tk.MustExec("insert into t (c2) values (1), (2), (3), (4), (5)")

	// insert values
	lastInsertID := tk.Se.LastInsertID()
	tk.MustExec("begin")
	tk.MustExec("insert into t (c2) values (11), (12), (13)")
	tk.MustQuery("select c1 from t where c2 = 11").Check(testkit.Rows("6"))
	tk.MustExec("update t set c2 = 33 where c2 = 1")

	tk1.MustExec("update t set c2 = 22 where c2 = 1")

	tk.MustExec("commit")

	tk.MustQuery("select c1 from t where c2 = 11").Check(testkit.Rows("6"))
	currLastInsertID := tk.Se.GetSessionVars().StmtCtx.PrevLastInsertID
	c.Assert(lastInsertID+5, Equals, currLastInsertID)

	// insert set
	lastInsertID = currLastInsertID
	tk.MustExec("begin")
	tk.MustExec("insert into t set c2 = 31")
	tk.MustQuery("select c1 from t where c2 = 31").Check(testkit.Rows("9"))
	tk.MustExec("update t set c2 = 44 where c2 = 2")

	tk1.MustExec("update t set c2 = 55 where c2 = 2")

	tk.MustExec("commit")

	tk.MustQuery("select c1 from t where c2 = 31").Check(testkit.Rows("9"))
	currLastInsertID = tk.Se.GetSessionVars().StmtCtx.PrevLastInsertID
	c.Assert(lastInsertID+3, Equals, currLastInsertID)

	// replace
	lastInsertID = currLastInsertID
	tk.MustExec("begin")
	tk.MustExec("insert into t (c2) values (21), (22), (23)")
	tk.MustQuery("select c1 from t where c2 = 21").Check(testkit.Rows("10"))
	tk.MustExec("update t set c2 = 66 where c2 = 3")

	tk1.MustExec("update t set c2 = 77 where c2 = 3")

	tk.MustExec("commit")

	tk.MustQuery("select c1 from t where c2 = 21").Check(testkit.Rows("10"))
	currLastInsertID = tk.Se.GetSessionVars().StmtCtx.PrevLastInsertID
	c.Assert(lastInsertID+1, Equals, currLastInsertID)

	// update
	lastInsertID = currLastInsertID
	tk.MustExec("begin")
	tk.MustExec("insert into t set c2 = 41")
	tk.MustExec("update t set c1 = 0 where c2 = 41")
	tk.MustQuery("select c1 from t where c2 = 41").Check(testkit.Rows("0"))
	tk.MustExec("update t set c2 = 88 where c2 = 4")

	tk1.MustExec("update t set c2 = 99 where c2 = 4")

	tk.MustExec("commit")

	tk.MustQuery("select c1 from t where c2 = 41").Check(testkit.Rows("0"))
	currLastInsertID = tk.Se.GetSessionVars().StmtCtx.PrevLastInsertID
	c.Assert(lastInsertID+3, Equals, currLastInsertID)

	// prepare
	lastInsertID = currLastInsertID
	tk.MustExec("begin")
	tk.MustExec("prepare stmt from 'insert into t (c2) values (?)'")
	tk.MustExec("set @v1=100")
	tk.MustExec("set @v2=200")
	tk.MustExec("set @v3=300")
	tk.MustExec("execute stmt using @v1")
	tk.MustExec("execute stmt using @v2")
	tk.MustExec("execute stmt using @v3")
	tk.MustExec("deallocate prepare stmt")
	tk.MustQuery("select c1 from t where c2 = 12").Check(testkit.Rows("7"))
	tk.MustExec("update t set c2 = 111 where c2 = 5")

	tk1.MustExec("update t set c2 = 222 where c2 = 5")

	tk.MustExec("commit")

	tk.MustQuery("select c1 from t where c2 = 12").Check(testkit.Rows("7"))
	currLastInsertID = tk.Se.GetSessionVars().StmtCtx.PrevLastInsertID
	c.Assert(lastInsertID+3, Equals, currLastInsertID)
}

func (s *testSessionSuite) TestBinaryReadOnly(c *C) {
	tk := testkit.NewTestKitWithInit(c, s.store)
	tk.MustExec("create table t (i int key)")
	id, _, _, err := tk.Se.PrepareStmt("select i from t where i = ?")
	c.Assert(err, IsNil)
	id2, _, _, err := tk.Se.PrepareStmt("insert into t values (?)")
	c.Assert(err, IsNil)
	tk.MustExec("set autocommit = 0")
	_, err = tk.Se.ExecutePreparedStmt(context.Background(), id, 1)
	c.Assert(err, IsNil)
	c.Assert(session.GetHistory(tk.Se).Count(), Equals, 0)
	tk.MustExec("insert into t values (1)")
	c.Assert(session.GetHistory(tk.Se).Count(), Equals, 1)
	_, err = tk.Se.ExecutePreparedStmt(context.Background(), id2, 2)
	c.Assert(err, IsNil)
	c.Assert(session.GetHistory(tk.Se).Count(), Equals, 2)
	tk.MustExec("commit")
}

func (s *testSessionSuite) TestPrepare(c *C) {
	tk := testkit.NewTestKitWithInit(c, s.store)
	tk.MustExec("create table t(id TEXT)")
	tk.MustExec(`INSERT INTO t VALUES ("id");`)
	id, ps, _, err := tk.Se.PrepareStmt("select id+? from t")
	ctx := context.Background()
	c.Assert(err, IsNil)
	c.Assert(id, Equals, uint32(1))
	c.Assert(ps, Equals, 1)
	tk.MustExec(`set @a=1`)
	_, err = tk.Se.ExecutePreparedStmt(ctx, id, "1")
	c.Assert(err, IsNil)
	err = tk.Se.DropPreparedStmt(id)
	c.Assert(err, IsNil)

	tk.MustExec("prepare stmt from 'select 1+?'")
	tk.MustExec("set @v1=100")
	tk.MustQuery("execute stmt using @v1").Check(testkit.Rows("101"))

	tk.MustExec("set @v2=200")
	tk.MustQuery("execute stmt using @v2").Check(testkit.Rows("201"))

	tk.MustExec("set @v3=300")
	tk.MustQuery("execute stmt using @v3").Check(testkit.Rows("301"))
	tk.MustExec("deallocate prepare stmt")

	// Execute prepared statements for more than one time.
	tk.MustExec("create table multiexec (a int, b int)")
	tk.MustExec("insert multiexec values (1, 1), (2, 2)")
	id, _, _, err = tk.Se.PrepareStmt("select a from multiexec where b = ? order by b")
	c.Assert(err, IsNil)
	rs, err := tk.Se.ExecutePreparedStmt(ctx, id, 1)
	c.Assert(err, IsNil)
	rs.Close()
	rs, err = tk.Se.ExecutePreparedStmt(ctx, id, 2)
	rs.Close()
	c.Assert(err, IsNil)
}

func (s *testSessionSuite) TestSpecifyIndexPrefixLength(c *C) {
	tk := testkit.NewTestKitWithInit(c, s.store)

	_, err := tk.Exec("create table t (c1 char, index(c1(3)));")
	// ERROR 1089 (HY000): Incorrect prefix key; the used key part isn't a string, the used length is longer than the key part, or the storage engine doesn't support unique prefix keys
	c.Assert(err, NotNil)

	_, err = tk.Exec("create table t (c1 int, index(c1(3)));")
	// ERROR 1089 (HY000): Incorrect prefix key; the used key part isn't a string, the used length is longer than the key part, or the storage engine doesn't support unique prefix keys
	c.Assert(err, NotNil)

	_, err = tk.Exec("create table t (c1 bit(10), index(c1(3)));")
	// ERROR 1089 (HY000): Incorrect prefix key; the used key part isn't a string, the used length is longer than the key part, or the storage engine doesn't support unique prefix keys
	c.Assert(err, NotNil)

	tk.MustExec("create table t (c1 char, c2 int, c3 bit(10));")

	_, err = tk.Exec("create index idx_c1 on t (c1(3));")
	// ERROR 1089 (HY000): Incorrect prefix key; the used key part isn't a string, the used length is longer than the key part, or the storage engine doesn't support unique prefix keys
	c.Assert(err, NotNil)

	_, err = tk.Exec("create index idx_c1 on t (c2(3));")
	// ERROR 1089 (HY000): Incorrect prefix key; the used key part isn't a string, the used length is longer than the key part, or the storage engine doesn't support unique prefix keys
	c.Assert(err, NotNil)

	_, err = tk.Exec("create index idx_c1 on t (c3(3));")
	// ERROR 1089 (HY000): Incorrect prefix key; the used key part isn't a string, the used length is longer than the key part, or the storage engine doesn't support unique prefix keys
	c.Assert(err, NotNil)

	tk.MustExec("drop table if exists t;")

	_, err = tk.Exec("create table t (c1 int, c2 blob, c3 varchar(64), index(c2));")
	// ERROR 1170 (42000): BLOB/TEXT column 'c2' used in key specification without a key length
	c.Assert(err, NotNil)

	tk.MustExec("create table t (c1 int, c2 blob, c3 varchar(64));")
	_, err = tk.Exec("create index idx_c1 on t (c2);")
	// ERROR 1170 (42000): BLOB/TEXT column 'c2' used in key specification without a key length
	c.Assert(err, NotNil)

	_, err = tk.Exec("create index idx_c1 on t (c2(555555));")
	// ERROR 1071 (42000): Specified key was too long; max key length is 3072 bytes
	c.Assert(err, NotNil)

	_, err = tk.Exec("create index idx_c1 on t (c1(5))")
	// ERROR 1089 (HY000): Incorrect prefix key;
	// the used key part isn't a string, the used length is longer than the key part,
	// or the storage engine doesn't support unique prefix keys
	c.Assert(err, NotNil)

	tk.MustExec("create index idx_c1 on t (c1);")
	tk.MustExec("create index idx_c2 on t (c2(3));")
	tk.MustExec("create unique index idx_c3 on t (c3(5));")

	tk.MustExec("insert into t values (3, 'abc', 'def');")
	tk.MustQuery("select c2 from t where c2 = 'abc';").Check(testkit.Rows("abc"))

	tk.MustExec("insert into t values (4, 'abcd', 'xxx');")
	tk.MustExec("insert into t values (4, 'abcf', 'yyy');")
	tk.MustQuery("select c2 from t where c2 = 'abcf';").Check(testkit.Rows("abcf"))
	tk.MustQuery("select c2 from t where c2 = 'abcd';").Check(testkit.Rows("abcd"))

	tk.MustExec("insert into t values (4, 'ignore', 'abcdeXXX');")
	_, err = tk.Exec("insert into t values (5, 'ignore', 'abcdeYYY');")
	// ERROR 1062 (23000): Duplicate entry 'abcde' for key 'idx_c3'
	c.Assert(err, NotNil)
	tk.MustQuery("select c3 from t where c3 = 'abcde';").Check(testkit.Rows())

	tk.MustExec("delete from t where c3 = 'abcdeXXX';")
	tk.MustExec("delete from t where c2 = 'abc';")

	tk.MustQuery("select c2 from t where c2 > 'abcd';").Check(testkit.Rows("abcf"))
	tk.MustQuery("select c2 from t where c2 < 'abcf';").Check(testkit.Rows("abcd"))
	tk.MustQuery("select c2 from t where c2 >= 'abcd';").Check(testkit.Rows("abcd", "abcf"))
	tk.MustQuery("select c2 from t where c2 <= 'abcf';").Check(testkit.Rows("abcd", "abcf"))
	tk.MustQuery("select c2 from t where c2 != 'abc';").Check(testkit.Rows("abcd", "abcf"))
	tk.MustQuery("select c2 from t where c2 != 'abcd';").Check(testkit.Rows("abcf"))

	tk.MustExec("drop table if exists t1;")
	tk.MustExec("create table t1 (a int, b char(255), key(a, b(20)));")
	tk.MustExec("insert into t1 values (0, '1');")
	tk.MustExec("update t1 set b = b + 1 where a = 0;")
	tk.MustQuery("select b from t1 where a = 0;").Check(testkit.Rows("2"))

	// test union index.
	tk.MustExec("drop table if exists t;")
	tk.MustExec("create table t (a text, b text, c int, index (a(3), b(3), c));")
	tk.MustExec("insert into t values ('abc', 'abcd', 1);")
	tk.MustExec("insert into t values ('abcx', 'abcf', 2);")
	tk.MustExec("insert into t values ('abcy', 'abcf', 3);")
	tk.MustExec("insert into t values ('bbc', 'abcd', 4);")
	tk.MustExec("insert into t values ('bbcz', 'abcd', 5);")
	tk.MustExec("insert into t values ('cbck', 'abd', 6);")
	tk.MustQuery("select c from t where a = 'abc' and b <= 'abc';").Check(testkit.Rows())
	tk.MustQuery("select c from t where a = 'abc' and b <= 'abd';").Check(testkit.Rows("1"))
	tk.MustQuery("select c from t where a < 'cbc' and b > 'abcd';").Check(testkit.Rows("2", "3"))
	tk.MustQuery("select c from t where a <= 'abd' and b > 'abc';").Check(testkit.Rows("1", "2", "3"))
	tk.MustQuery("select c from t where a < 'bbcc' and b = 'abcd';").Check(testkit.Rows("1", "4"))
	tk.MustQuery("select c from t where a > 'bbcf';").Check(testkit.Rows("5", "6"))
}

func (s *testSessionSuite) TestResultField(c *C) {
	tk := testkit.NewTestKitWithInit(c, s.store)
	tk.MustExec("create table t (id int);")

	tk.MustExec(`INSERT INTO t VALUES (1);`)
	tk.MustExec(`INSERT INTO t VALUES (2);`)
	r, err := tk.Exec(`SELECT count(*) from t;`)
	c.Assert(err, IsNil)
	fields := r.Fields()
	c.Assert(err, IsNil)
	c.Assert(len(fields), Equals, 1)
	field := fields[0].Column
	c.Assert(field.Tp, Equals, mysql.TypeLonglong)
	c.Assert(field.Flen, Equals, 21)
}

func (s *testSessionSuite) TestResultType(c *C) {
	// Testcase for https://github.com/pingcap/tidb/issues/325
	tk := testkit.NewTestKitWithInit(c, s.store)
	rs, err := tk.Exec(`select cast(null as char(30))`)
	c.Assert(err, IsNil)
	req := rs.NewChunk()
	err = rs.Next(context.Background(), req)
	c.Assert(err, IsNil)
	c.Assert(req.GetRow(0).IsNull(0), IsTrue)
	c.Assert(rs.Fields()[0].Column.FieldType.Tp, Equals, mysql.TypeVarString)
}

func (s *testSessionSuite) TestFieldText(c *C) {
	tk := testkit.NewTestKitWithInit(c, s.store)
	tk.MustExec("create table t (a int)")
	tests := []struct {
		sql   string
		field string
	}{
		{"select distinct(a) from t", "a"},
		{"select (1)", "1"},
		{"select (1+1)", "(1+1)"},
		{"select a from t", "a"},
		{"select        ((a+1))     from t", "((a+1))"},
		{"select 1 /*!32301 +1 */;", "1  +1 "},
		{"select /*!32301 1  +1 */;", "1  +1 "},
		{"/*!32301 select 1  +1 */;", "1  +1 "},
		{"select 1 + /*!32301 1 +1 */;", "1 +  1 +1 "},
		{"select 1 /*!32301 + 1, 1 */;", "1  + 1"},
		{"select /*!32301 1, 1 +1 */;", "1"},
		{"select /*!32301 1 + 1, */ +1;", "1 + 1"},
	}
	for _, tt := range tests {
		result, err := tk.Exec(tt.sql)
		c.Assert(err, IsNil)
		c.Assert(result.Fields()[0].ColumnAsName.O, Equals, tt.field)
	}
}

func (s *testSessionSuite) TestIndexMaxLength(c *C) {
	tk := testkit.NewTestKitWithInit(c, s.store)
	tk.MustExec("create database test_index_max_length")
	tk.MustExec("use test_index_max_length")

	// create simple index at table creation
	tk.MustGetErrCode("create table t (c1 varchar(3073), index(c1)) charset = ascii;", mysql.ErrTooLongKey)

	// create simple index after table creation
	tk.MustExec("create table t (c1 varchar(3073)) charset = ascii;")
	tk.MustGetErrCode("create index idx_c1 on t(c1) ", mysql.ErrTooLongKey)
	tk.MustExec("drop table t;")

	// create compound index at table creation
	tk.MustGetErrCode("create table t (c1 varchar(3072), c2 varchar(1), index(c1, c2)) charset = ascii;", mysql.ErrTooLongKey)
	tk.MustGetErrCode("create table t (c1 varchar(3072), c2 char(1), index(c1, c2)) charset = ascii;", mysql.ErrTooLongKey)
	tk.MustGetErrCode("create table t (c1 varchar(3072), c2 char, index(c1, c2)) charset = ascii;", mysql.ErrTooLongKey)
	tk.MustGetErrCode("create table t (c1 varchar(3072), c2 date, index(c1, c2)) charset = ascii;", mysql.ErrTooLongKey)
	tk.MustGetErrCode("create table t (c1 varchar(3069), c2 timestamp(1), index(c1, c2)) charset = ascii;", mysql.ErrTooLongKey)

	tk.MustExec("create table t (c1 varchar(3068), c2 bit(26), index(c1, c2)) charset = ascii;") // 26 bit = 4 bytes
	tk.MustExec("drop table t;")
	tk.MustExec("create table t (c1 varchar(3068), c2 bit(32), index(c1, c2)) charset = ascii;") // 32 bit = 4 bytes
	tk.MustExec("drop table t;")
	tk.MustGetErrCode("create table t (c1 varchar(3068), c2 bit(33), index(c1, c2)) charset = ascii;", mysql.ErrTooLongKey)

	// create compound index after table creation
	tk.MustExec("create table t (c1 varchar(3072), c2 varchar(1)) charset = ascii;")
	tk.MustGetErrCode("create index idx_c1_c2 on t(c1, c2);", mysql.ErrTooLongKey)
	tk.MustExec("drop table t;")

	tk.MustExec("create table t (c1 varchar(3072), c2 char(1)) charset = ascii;")
	tk.MustGetErrCode("create index idx_c1_c2 on t(c1, c2);", mysql.ErrTooLongKey)
	tk.MustExec("drop table t;")

	tk.MustExec("create table t (c1 varchar(3072), c2 char) charset = ascii;")
	tk.MustGetErrCode("create index idx_c1_c2 on t(c1, c2);", mysql.ErrTooLongKey)
	tk.MustExec("drop table t;")

	tk.MustExec("create table t (c1 varchar(3072), c2 date) charset = ascii;")
	tk.MustGetErrCode("create index idx_c1_c2 on t(c1, c2);", mysql.ErrTooLongKey)
	tk.MustExec("drop table t;")

	tk.MustExec("create table t (c1 varchar(3069), c2 timestamp(1)) charset = ascii;")
	tk.MustGetErrCode("create index idx_c1_c2 on t(c1, c2);", mysql.ErrTooLongKey)
	tk.MustExec("drop table t;")

	// Test charsets other than `ascii`.
	assertCharsetLimit := func(charset string, bytesPerChar int) {
		base := 3072 / bytesPerChar
		tk.MustGetErrCode(fmt.Sprintf("create table t (a varchar(%d) primary key) charset=%s", base+1, charset), mysql.ErrTooLongKey)
		tk.MustExec(fmt.Sprintf("create table t (a varchar(%d) primary key) charset=%s", base, charset))
		tk.MustExec("drop table if exists t")
	}
	assertCharsetLimit("binary", 1)
	assertCharsetLimit("latin1", 1)
	assertCharsetLimit("utf8", 3)
	assertCharsetLimit("utf8mb4", 4)

	// Test types bit length limit.
	assertTypeLimit := func(tp string, limitBitLength int) {
		base := 3072 - limitBitLength
		tk.MustGetErrCode(fmt.Sprintf("create table t (a blob(10000), b %s, index idx(a(%d), b))", tp, base+1), mysql.ErrTooLongKey)
		tk.MustExec(fmt.Sprintf("create table t (a blob(10000), b %s, index idx(a(%d), b))", tp, base))
		tk.MustExec("drop table if exists t")
	}

	assertTypeLimit("tinyint", 1)
	assertTypeLimit("smallint", 2)
	assertTypeLimit("mediumint", 3)
	assertTypeLimit("int", 4)
	assertTypeLimit("integer", 4)
	assertTypeLimit("bigint", 8)
	assertTypeLimit("float", 4)
	assertTypeLimit("float(24)", 4)
	assertTypeLimit("float(25)", 8)
	assertTypeLimit("decimal(9)", 4)
	assertTypeLimit("decimal(10)", 5)
	assertTypeLimit("decimal(17)", 8)
	assertTypeLimit("year", 1)
	assertTypeLimit("date", 3)
	assertTypeLimit("time", 3)
	assertTypeLimit("datetime", 8)
	assertTypeLimit("timestamp", 4)
}

func (s *testSessionSuite) TestIndexColumnLength(c *C) {
	tk := testkit.NewTestKitWithInit(c, s.store)
	tk.MustExec("create table t (c1 int, c2 blob);")
	tk.MustExec("create index idx_c1 on t(c1);")
	tk.MustExec("create index idx_c2 on t(c2(6));")

	is := s.dom.InfoSchema()
	tab, err2 := is.TableByName(model.NewCIStr("test"), model.NewCIStr("t"))
	c.Assert(err2, Equals, nil)

	idxC1Cols := tables.FindIndexByColName(tab, "c1").Meta().Columns
	c.Assert(idxC1Cols[0].Length, Equals, types.UnspecifiedLength)

	idxC2Cols := tables.FindIndexByColName(tab, "c2").Meta().Columns
	c.Assert(idxC2Cols[0].Length, Equals, 6)
}

func (s *testSessionSuite) TestIgnoreForeignKey(c *C) {
	tk := testkit.NewTestKitWithInit(c, s.store)
	sqlText := `CREATE TABLE address (
		id bigint(20) NOT NULL AUTO_INCREMENT,
		user_id bigint(20) NOT NULL,
		PRIMARY KEY (id),
		CONSTRAINT FK_7rod8a71yep5vxasb0ms3osbg FOREIGN KEY (user_id) REFERENCES waimaiqa.user (id),
		INDEX FK_7rod8a71yep5vxasb0ms3osbg (user_id) comment ''
		) ENGINE=InnoDB AUTO_INCREMENT=30 DEFAULT CHARACTER SET utf8 COLLATE utf8_general_ci ROW_FORMAT=COMPACT COMMENT='' CHECKSUM=0 DELAY_KEY_WRITE=0;`
	tk.MustExec(sqlText)
}

// TestISColumns tests information_schema.columns.
func (s *testSessionSuite) TestISColumns(c *C) {
	tk := testkit.NewTestKitWithInit(c, s.store)
	tk.MustExec("select ORDINAL_POSITION from INFORMATION_SCHEMA.COLUMNS;")
	tk.MustQuery("SELECT CHARACTER_SET_NAME FROM INFORMATION_SCHEMA.CHARACTER_SETS WHERE CHARACTER_SET_NAME = 'utf8mb4'").Check(testkit.Rows("utf8mb4"))
}

func (s *testSessionSuite) TestRetry(c *C) {
	// For https://github.com/pingcap/tidb/issues/571
	tk := testkit.NewTestKitWithInit(c, s.store)

	tk.MustExec("begin")
	tk.MustExec("drop table if exists t")
	tk.MustExec("create table t (c int)")
	tk.MustExec("insert t values (1), (2), (3)")
	tk.MustExec("commit")

	tk1 := testkit.NewTestKitWithInit(c, s.store)
	tk2 := testkit.NewTestKitWithInit(c, s.store)
	tk3 := testkit.NewTestKitWithInit(c, s.store)
	tk3.MustExec("SET SESSION autocommit=0;")
	tk1.MustExec("set @@tidb_disable_txn_auto_retry = 0")
	tk2.MustExec("set @@tidb_disable_txn_auto_retry = 0")
	tk3.MustExec("set @@tidb_disable_txn_auto_retry = 0")

	var wg sync.WaitGroup
	wg.Add(3)
	f1 := func() {
		defer wg.Done()
		for i := 0; i < 30; i++ {
			tk1.MustExec("update t set c = 1;")
		}
	}
	f2 := func() {
		defer wg.Done()
		for i := 0; i < 30; i++ {
			tk2.MustExec("update t set c = ?;", 1)
		}
	}
	f3 := func() {
		defer wg.Done()
		for i := 0; i < 30; i++ {
			tk3.MustExec("begin")
			tk3.MustExec("update t set c = 1;")
			tk3.MustExec("commit")
		}
	}
	go f1()
	go f2()
	go f3()
	wg.Wait()
}

func (s *testSessionSuite) TestMultiStmts(c *C) {
	tk := testkit.NewTestKitWithInit(c, s.store)
	tk.MustExec("drop table if exists t1; create table t1(id int ); insert into t1 values (1);")
	tk.MustQuery("select * from t1;").Check(testkit.Rows("1"))
}

func (s *testSessionSuite) TestLastExecuteDDLFlag(c *C) {
	tk := testkit.NewTestKitWithInit(c, s.store)
	tk.MustExec("drop table if exists t1")
	tk.MustExec("create table t1(id int)")
	c.Assert(tk.Se.Value(sessionctx.LastExecuteDDL), NotNil)
	tk.MustExec("insert into t1 values (1)")
	c.Assert(tk.Se.Value(sessionctx.LastExecuteDDL), IsNil)
}

func (s *testSessionSuite) TestDecimal(c *C) {
	tk := testkit.NewTestKitWithInit(c, s.store)

	tk.MustExec("drop table if exists t;")
	tk.MustExec("create table t (a decimal unique);")
	tk.MustExec("insert t values ('100');")
	_, err := tk.Exec("insert t values ('1e2');")
	c.Check(err, NotNil)
}

func (s *testSessionSuite) TestParser(c *C) {
	tk := testkit.NewTestKitWithInit(c, s.store)

	// test for https://github.com/pingcap/tidb/pull/177
	tk.MustExec("CREATE TABLE `t1` ( `a` char(3) NOT NULL default '', `b` char(3) NOT NULL default '', `c` char(3) NOT NULL default '', PRIMARY KEY  (`a`,`b`,`c`)) ENGINE=InnoDB;")
	tk.MustExec("CREATE TABLE `t2` ( `a` char(3) NOT NULL default '', `b` char(3) NOT NULL default '', `c` char(3) NOT NULL default '', PRIMARY KEY  (`a`,`b`,`c`)) ENGINE=InnoDB;")
	tk.MustExec(`INSERT INTO t1 VALUES (1,1,1);`)
	tk.MustExec(`INSERT INTO t2 VALUES (1,1,1);`)
	tk.MustExec(`PREPARE my_stmt FROM "SELECT t1.b, count(*) FROM t1 group by t1.b having count(*) > ALL (SELECT COUNT(*) FROM t2 WHERE t2.a=1 GROUP By t2.b)";`)
	tk.MustExec(`EXECUTE my_stmt;`)
	tk.MustExec(`EXECUTE my_stmt;`)
	tk.MustExec(`deallocate prepare my_stmt;`)
	tk.MustExec(`drop table t1,t2;`)
}

func (s *testSessionSuite) TestOnDuplicate(c *C) {
	tk := testkit.NewTestKitWithInit(c, s.store)

	// test for https://github.com/pingcap/tidb/pull/454
	tk.MustExec("drop table if exists t")
	tk.MustExec("drop table if exists t1")
	tk.MustExec("create table t1 (c1 int, c2 int, c3 int);")
	tk.MustExec("insert into t1 set c1=1, c2=2, c3=1;")
	tk.MustExec("create table t (c1 int, c2 int, c3 int, primary key (c1));")
	tk.MustExec("insert into t set c1=1, c2=4;")
	tk.MustExec("insert into t select * from t1 limit 1 on duplicate key update c3=3333;")
}

func (s *testSessionSuite) TestReplace(c *C) {
	tk := testkit.NewTestKitWithInit(c, s.store)

	// test for https://github.com/pingcap/tidb/pull/456
	tk.MustExec("drop table if exists t")
	tk.MustExec("drop table if exists t1")
	tk.MustExec("create table t1 (c1 int, c2 int, c3 int);")
	tk.MustExec("replace into t1 set c1=1, c2=2, c3=1;")
	tk.MustExec("create table t (c1 int, c2 int, c3 int, primary key (c1));")
	tk.MustExec("replace into t set c1=1, c2=4;")
	tk.MustExec("replace into t select * from t1 limit 1;")
}

func (s *testSessionSuite) TestDelete(c *C) {
	// test for https://github.com/pingcap/tidb/pull/1135

	tk := testkit.NewTestKitWithInit(c, s.store)
	tk1 := testkit.NewTestKit(c, s.store)
	tk1.MustExec("create database test1")
	tk1.MustExec("use test1")
	tk1.MustExec("create table t (F1 VARCHAR(30));")
	tk1.MustExec("insert into t (F1) values ('1'), ('4');")

	tk.MustExec("create table t (F1 VARCHAR(30));")
	tk.MustExec("insert into t (F1) values ('1'), ('2');")
	tk.MustExec("delete m1 from t m2,t m1 where m1.F1>1;")
	tk.MustQuery("select * from t;").Check(testkit.Rows("1"))

	tk.MustExec("drop table if exists t")
	tk.MustExec("create table t (F1 VARCHAR(30));")
	tk.MustExec("insert into t (F1) values ('1'), ('2');")
	tk.MustExec("delete m1 from t m1,t m2 where true and m1.F1<2;")
	tk.MustQuery("select * from t;").Check(testkit.Rows("2"))

	tk.MustExec("drop table if exists t")
	tk.MustExec("create table t (F1 VARCHAR(30));")
	tk.MustExec("insert into t (F1) values ('1'), ('2');")
	tk.MustExec("delete m1 from t m1,t m2 where false;")
	tk.MustQuery("select * from t;").Check(testkit.Rows("1", "2"))

	tk.MustExec("drop table if exists t")
	tk.MustExec("create table t (F1 VARCHAR(30));")
	tk.MustExec("insert into t (F1) values ('1'), ('2');")
	tk.MustExec("delete m1, m2 from t m1,t m2 where m1.F1>m2.F1;")
	tk.MustQuery("select * from t;").Check(testkit.Rows())

	tk.MustExec("drop table if exists t")
	tk.MustExec("create table t (F1 VARCHAR(30));")
	tk.MustExec("insert into t (F1) values ('1'), ('2');")
	tk.MustExec("delete test1.t from test1.t inner join test.t where test1.t.F1 > test.t.F1")
	tk1.MustQuery("select * from t;").Check(testkit.Rows("1"))
}

func (s *testSessionSuite) TestResetCtx(c *C) {
	tk := testkit.NewTestKitWithInit(c, s.store)
	tk1 := testkit.NewTestKitWithInit(c, s.store)

	tk.MustExec("create table t (i int auto_increment not null key);")
	tk.MustExec("insert into t values (1);")
	tk.MustExec("set @@tidb_disable_txn_auto_retry = 0")
	tk.MustExec("begin;")
	tk.MustExec("insert into t values (10);")
	tk.MustExec("update t set i = i + row_count();")
	tk.MustQuery("select * from t;").Check(testkit.Rows("2", "11"))

	tk1.MustExec("update t set i = 0 where i = 1;")
	tk1.MustQuery("select * from t;").Check(testkit.Rows("0"))

	tk.MustExec("commit;")
	tk.MustQuery("select * from t;").Check(testkit.Rows("1", "11"))

	tk.MustExec("delete from t where i = 11;")
	tk.MustExec("begin;")
	tk.MustExec("insert into t values ();")
	tk.MustExec("update t set i = i + last_insert_id() + 1;")
	tk.MustQuery("select * from t;").Check(testkit.Rows("14", "25"))

	tk1.MustExec("update t set i = 0 where i = 1;")
	tk1.MustQuery("select * from t;").Check(testkit.Rows("0"))

	tk.MustExec("commit;")
	tk.MustQuery("select * from t;").Check(testkit.Rows("13", "25"))
}

func (s *testSessionSuite) TestUnique(c *C) {
	// test for https://github.com/pingcap/tidb/pull/461

	tk := testkit.NewTestKitWithInit(c, s.store)
	tk1 := testkit.NewTestKitWithInit(c, s.store)
	tk2 := testkit.NewTestKitWithInit(c, s.store)

	tk.MustExec("set @@tidb_disable_txn_auto_retry = 0")
	tk1.MustExec("set @@tidb_disable_txn_auto_retry = 0")
	tk.MustExec(`CREATE TABLE test ( id int(11) UNSIGNED NOT NULL AUTO_INCREMENT, val int UNIQUE, PRIMARY KEY (id)); `)
	tk.MustExec("begin;")
	tk.MustExec("insert into test(id, val) values(1, 1);")
	tk1.MustExec("begin;")
	tk1.MustExec("insert into test(id, val) values(2, 2);")
	tk2.MustExec("begin;")
	tk2.MustExec("insert into test(id, val) values(1, 2);")
	tk2.MustExec("commit;")
	_, err := tk.Exec("commit")
	c.Assert(err, NotNil)
	// Check error type and error message
	c.Assert(terror.ErrorEqual(err, kv.ErrKeyExists), IsTrue, Commentf("err %v", err))
	c.Assert(err.Error(), Equals, "previous statement: insert into test(id, val) values(1, 1);: [kv:1062]Duplicate entry '1' for key 'PRIMARY'")

	_, err = tk1.Exec("commit")
	c.Assert(err, NotNil)
	c.Assert(terror.ErrorEqual(err, kv.ErrKeyExists), IsTrue, Commentf("err %v", err))
	c.Assert(err.Error(), Equals, "previous statement: insert into test(id, val) values(2, 2);: [kv:1062]Duplicate entry '2' for key 'val'")

	// Test for https://github.com/pingcap/tidb/issues/463
	tk.MustExec("drop table test;")
	tk.MustExec(`CREATE TABLE test (
			id int(11) UNSIGNED NOT NULL AUTO_INCREMENT,
			val int UNIQUE,
			PRIMARY KEY (id)
		);`)
	tk.MustExec("insert into test(id, val) values(1, 1);")
	_, err = tk.Exec("insert into test(id, val) values(2, 1);")
	c.Assert(err, NotNil)
	tk.MustExec("insert into test(id, val) values(2, 2);")

	tk.MustExec("begin;")
	tk.MustExec("insert into test(id, val) values(3, 3);")
	_, err = tk.Exec("insert into test(id, val) values(4, 3);")
	c.Assert(err, NotNil)
	tk.MustExec("insert into test(id, val) values(4, 4);")
	tk.MustExec("commit;")

	tk1.MustExec("begin;")
	tk1.MustExec("insert into test(id, val) values(5, 6);")
	tk.MustExec("begin;")
	tk.MustExec("insert into test(id, val) values(20, 6);")
	tk.MustExec("commit;")
	tk1.Exec("commit")
	tk1.MustExec("insert into test(id, val) values(5, 5);")

	tk.MustExec("drop table test;")
	tk.MustExec(`CREATE TABLE test (
			id int(11) UNSIGNED NOT NULL AUTO_INCREMENT,
			val1 int UNIQUE,
			val2 int UNIQUE,
			PRIMARY KEY (id)
		);`)
	tk.MustExec("insert into test(id, val1, val2) values(1, 1, 1);")
	tk.MustExec("insert into test(id, val1, val2) values(2, 2, 2);")
	tk.Exec("update test set val1 = 3, val2 = 2 where id = 1;")
	tk.MustExec("insert into test(id, val1, val2) values(3, 3, 3);")
}

func (s *testSessionSuite) TestSet(c *C) {
	// Test for https://github.com/pingcap/tidb/issues/1114

	tk := testkit.NewTestKitWithInit(c, s.store)
	tk.MustExec("set @tmp = 0")
	tk.MustExec("set @tmp := @tmp + 1")
	tk.MustQuery("select @tmp").Check(testkit.Rows("1"))
	tk.MustQuery("select @tmp1 = 1, @tmp2 := 2").Check(testkit.Rows("<nil> 2"))
	tk.MustQuery("select @tmp1 := 11, @tmp2").Check(testkit.Rows("11 2"))

	tk.MustExec("drop table if exists t")
	tk.MustExec("create table t (c int);")
	tk.MustExec("insert into t values (1),(2);")
	tk.MustExec("update t set c = 3 WHERE c = @var:= 1")
	tk.MustQuery("select * from t").Check(testkit.Rows("3", "2"))
	tk.MustQuery("select @tmp := count(*) from t").Check(testkit.Rows("2"))
	tk.MustQuery("select @tmp := c-2 from t where c=3").Check(testkit.Rows("1"))
}

func (s *testSessionSuite) TestMySQLTypes(c *C) {
	tk := testkit.NewTestKitWithInit(c, s.store)
	tk.MustQuery(`select 0x01 + 1, x'4D7953514C' = "MySQL"`).Check(testkit.Rows("2 1"))
	tk.MustQuery(`select 0b01 + 1, 0b01000001 = "A"`).Check(testkit.Rows("2 1"))
}

func (s *testSessionSuite) TestIssue986(c *C) {
	tk := testkit.NewTestKitWithInit(c, s.store)
	sqlText := `CREATE TABLE address (
 		id bigint(20) NOT NULL AUTO_INCREMENT,
 		PRIMARY KEY (id));`
	tk.MustExec(sqlText)
	tk.MustExec(`insert into address values ('10')`)
}

func (s *testSessionSuite) TestCast(c *C) {
	tk := testkit.NewTestKitWithInit(c, s.store)
	tk.MustQuery("select cast(0.5 as unsigned)")
	tk.MustQuery("select cast(-0.5 as signed)")
	tk.MustQuery("select hex(cast(0x10 as binary(2)))").Check(testkit.Rows("1000"))
}

func (s *testSessionSuite) TestTableInfoMeta(c *C) {
	tk := testkit.NewTestKitWithInit(c, s.store)

	checkResult := func(affectedRows uint64, insertID uint64) {
		gotRows := tk.Se.AffectedRows()
		c.Assert(gotRows, Equals, affectedRows)

		gotID := tk.Se.LastInsertID()
		c.Assert(gotID, Equals, insertID)
	}

	// create table
	tk.MustExec("CREATE TABLE tbl_test(id INT NOT NULL DEFAULT 1, name varchar(255), PRIMARY KEY(id));")

	// insert data
	tk.MustExec(`INSERT INTO tbl_test VALUES (1, "hello");`)
	checkResult(1, 0)

	tk.MustExec(`INSERT INTO tbl_test VALUES (2, "hello");`)
	checkResult(1, 0)

	tk.MustExec(`UPDATE tbl_test SET name = "abc" where id = 2;`)
	checkResult(1, 0)

	tk.MustExec(`DELETE from tbl_test where id = 2;`)
	checkResult(1, 0)

	// select data
	tk.MustQuery("select * from tbl_test").Check(testkit.Rows("1 hello"))
}

func (s *testSessionSuite) TestCaseInsensitive(c *C) {
	tk := testkit.NewTestKitWithInit(c, s.store)

	tk.MustExec("create table T (a text, B int)")
	tk.MustExec("insert t (A, b) values ('aaa', 1)")
	rs, _ := tk.Exec("select * from t")
	fields := rs.Fields()
	c.Assert(fields[0].ColumnAsName.O, Equals, "a")
	c.Assert(fields[1].ColumnAsName.O, Equals, "B")
	rs, _ = tk.Exec("select A, b from t")
	fields = rs.Fields()
	c.Assert(fields[0].ColumnAsName.O, Equals, "A")
	c.Assert(fields[1].ColumnAsName.O, Equals, "b")
	rs, _ = tk.Exec("select a as A from t where A > 0")
	fields = rs.Fields()
	c.Assert(fields[0].ColumnAsName.O, Equals, "A")
	tk.MustExec("update T set b = B + 1")
	tk.MustExec("update T set B = b + 1")
	tk.MustQuery("select b from T").Check(testkit.Rows("3"))
}

// TestDeletePanic is for delete panic
func (s *testSessionSuite) TestDeletePanic(c *C) {
	tk := testkit.NewTestKitWithInit(c, s.store)
	tk.MustExec("create table t (c int)")
	tk.MustExec("insert into t values (1), (2), (3)")
	tk.MustExec("delete from `t` where `c` = ?", 1)
	tk.MustExec("delete from `t` where `c` = ?", 2)
}

func (s *testSessionSuite) TestInformationSchemaCreateTime(c *C) {
	tk := testkit.NewTestKitWithInit(c, s.store)
	tk.MustExec("create table t (c int)")
	ret := tk.MustQuery("select create_time from information_schema.tables where table_name='t';")
	// Make sure t1 is greater than t.
	time.Sleep(time.Second)
	tk.MustExec("alter table t modify c int default 11")
	ret1 := tk.MustQuery("select create_time from information_schema.tables where table_name='t';")
	t, err := types.ParseDatetime(nil, ret.Rows()[0][0].(string))
	c.Assert(err, IsNil)
	t1, err := types.ParseDatetime(nil, ret1.Rows()[0][0].(string))
	c.Assert(err, IsNil)
	r := t1.Compare(t)
	c.Assert(r, Equals, 1)
}

var _ = Suite(&testSchemaSuite{})

type testSchemaSuite struct {
	cluster   *mocktikv.Cluster
	mvccStore mocktikv.MVCCStore
	store     kv.Storage
	lease     time.Duration
	dom       *domain.Domain
	checkLeak func()
}

func (s *testSchemaSuite) TearDownTest(c *C) {
	tk := testkit.NewTestKitWithInit(c, s.store)
	r := tk.MustQuery("show tables")
	for _, tb := range r.Rows() {
		tableName := tb[0]
		tk.MustExec(fmt.Sprintf("drop table %v", tableName))
	}
}

func (s *testSchemaSuite) SetUpSuite(c *C) {
	testleak.BeforeTest()
	s.cluster = mocktikv.NewCluster()
	mocktikv.BootstrapWithSingleStore(s.cluster)
	s.mvccStore = mocktikv.MustNewMVCCStore()
	store, err := mockstore.NewMockTikvStore(
		mockstore.WithCluster(s.cluster),
		mockstore.WithMVCCStore(s.mvccStore),
	)
	c.Assert(err, IsNil)
	s.store = store
	s.lease = 20 * time.Millisecond
	session.SetSchemaLease(s.lease)
	session.DisableStats4Test()
	dom, err := session.BootstrapSession(s.store)
	c.Assert(err, IsNil)
	s.dom = dom
}

func (s *testSchemaSuite) TestLoadSchemaFailed(c *C) {
	atomic.StoreInt32(&domain.SchemaOutOfDateRetryTimes, int32(3))
	atomic.StoreInt64(&domain.SchemaOutOfDateRetryInterval, int64(20*time.Millisecond))
	defer func() {
		atomic.StoreInt32(&domain.SchemaOutOfDateRetryTimes, 10)
		atomic.StoreInt64(&domain.SchemaOutOfDateRetryInterval, int64(500*time.Millisecond))
	}()

	tk := testkit.NewTestKitWithInit(c, s.store)
	tk1 := testkit.NewTestKitWithInit(c, s.store)
	tk2 := testkit.NewTestKitWithInit(c, s.store)

	tk.MustExec("create table t (a int);")
	tk.MustExec("create table t1 (a int);")
	tk.MustExec("create table t2 (a int);")

	tk1.MustExec("begin")
	tk2.MustExec("begin")

	// Make sure loading information schema is failed and server is invalid.
	c.Assert(failpoint.Enable("github.com/pingcap/tidb/domain/ErrorMockReloadFailed", `return(true)`), IsNil)
	err := domain.GetDomain(tk.Se).Reload()
	c.Assert(err, NotNil)

	lease := domain.GetDomain(tk.Se).DDL().GetLease()
	time.Sleep(lease * 2)

	// Make sure executing insert statement is failed when server is invalid.
	_, err = tk.Exec("insert t values (100);")
	c.Check(err, NotNil)

	tk1.MustExec("insert t1 values (100);")
	tk2.MustExec("insert t2 values (100);")

	_, err = tk1.Exec("commit")
	c.Check(err, NotNil)

	ver, err := s.store.CurrentVersion()
	c.Assert(err, IsNil)
	c.Assert(ver, NotNil)

	failpoint.Disable("github.com/pingcap/tidb/domain/ErrorMockReloadFailed")
	time.Sleep(lease * 2)

	tk.MustExec("drop table if exists t;")
	tk.MustExec("create table t (a int);")
	tk.MustExec("insert t values (100);")
	// Make sure insert to table t2 transaction executes.
	tk2.MustExec("commit")
}

func (s *testSchemaSuite) TearDownSuite(c *C) {
	s.dom.Close()
	s.store.Close()
	testleak.AfterTest(c)()
}

func (s *testSchemaSuite) TestSchemaCheckerSQL(c *C) {
	tk := testkit.NewTestKitWithInit(c, s.store)
	tk1 := testkit.NewTestKitWithInit(c, s.store)

	// create table
	tk.MustExec(`create table t (id int, c int);`)
	tk.MustExec(`create table t1 (id int, c int);`)
	// insert data
	tk.MustExec(`insert into t values(1, 1);`)

	// The schema version is out of date in the first transaction, but the SQL can be retried.
	tk.MustExec("set @@tidb_disable_txn_auto_retry = 0")
	tk.MustExec(`begin;`)
	tk1.MustExec(`alter table t add index idx(c);`)
	tk.MustExec(`insert into t values(2, 2);`)
	tk.MustExec(`commit;`)

	// The schema version is out of date in the first transaction, and the SQL can't be retried.
	atomic.StoreUint32(&session.SchemaChangedWithoutRetry, 1)
	defer func() {
		atomic.StoreUint32(&session.SchemaChangedWithoutRetry, 0)
	}()
	tk.MustExec(`begin;`)
	tk1.MustExec(`alter table t modify column c bigint;`)
	tk.MustExec(`insert into t values(3, 3);`)
	_, err := tk.Exec(`commit;`)
	c.Assert(terror.ErrorEqual(err, domain.ErrInfoSchemaChanged), IsTrue, Commentf("err %v", err))

	// But the transaction related table IDs aren't in the updated table IDs.
	tk.MustExec(`begin;`)
	tk1.MustExec(`alter table t add index idx2(c);`)
	tk.MustExec(`insert into t1 values(4, 4);`)
	tk.MustExec(`commit;`)

	// Test for "select for update".
	tk.MustExec(`begin;`)
	tk1.MustExec(`alter table t add index idx3(c);`)
	tk.MustQuery(`select * from t for update`)
	_, err = tk.Exec(`commit;`)
	c.Assert(terror.ErrorEqual(err, domain.ErrInfoSchemaChanged), IsTrue, Commentf("err %v", err))
}

func (s *testSchemaSuite) TestPrepareStmtCommitWhenSchemaChanged(c *C) {
	tk := testkit.NewTestKitWithInit(c, s.store)
	tk1 := testkit.NewTestKitWithInit(c, s.store)

	tk.MustExec("create table t (a int, b int)")
	tk1.MustExec("prepare stmt from 'insert into t values (?, ?)'")
	tk1.MustExec("set @a = 1")

	// Commit find unrelated schema change.
	tk1.MustExec("begin")
	tk.MustExec("create table t1 (id int)")
	tk1.MustExec("execute stmt using @a, @a")
	tk1.MustExec("commit")

	tk1.MustExec("set @@tidb_disable_txn_auto_retry = 0")
	tk1.MustExec("begin")
	tk.MustExec("alter table t drop column b")
	tk1.MustExec("execute stmt using @a, @a")
	_, err := tk1.Exec("commit")
	c.Assert(terror.ErrorEqual(err, plannercore.ErrWrongValueCountOnRow), IsTrue, Commentf("err %v", err))
}

func (s *testSchemaSuite) TestCommitWhenSchemaChanged(c *C) {
	tk := testkit.NewTestKitWithInit(c, s.store)
	tk1 := testkit.NewTestKitWithInit(c, s.store)
	tk.MustExec("create table t (a int, b int)")

	tk1.MustExec("set @@tidb_disable_txn_auto_retry = 0")
	tk1.MustExec("begin")
	tk1.MustExec("insert into t values (1, 1)")

	tk.MustExec("alter table t drop column b")

	// When tk1 commit, it will find schema already changed.
	tk1.MustExec("insert into t values (4, 4)")
	_, err := tk1.Exec("commit")
	c.Assert(terror.ErrorEqual(err, plannercore.ErrWrongValueCountOnRow), IsTrue, Commentf("err %v", err))
}

func (s *testSchemaSuite) TestRetrySchemaChange(c *C) {
	tk := testkit.NewTestKitWithInit(c, s.store)
	tk1 := testkit.NewTestKitWithInit(c, s.store)
	tk.MustExec("create table t (a int primary key, b int)")
	tk.MustExec("insert into t values (1, 1)")

	tk1.MustExec("set @@tidb_disable_txn_auto_retry = 0")
	tk1.MustExec("begin")
	tk1.MustExec("update t set b = 5 where a = 1")

	tk.MustExec("alter table t add index b_i (b)")

	run := false
	hook := func() {
		if !run {
			tk.MustExec("update t set b = 3 where a = 1")
			run = true
		}
	}

	// In order to cover a bug that statement history is not updated during retry.
	// See https://github.com/pingcap/tidb/pull/5202
	// Step1: when tk1 commit, it find schema changed and retry().
	// Step2: during retry, hook() is called, tk update primary key.
	// Step3: tk1 continue commit in retry() meet a retryable error(write conflict), retry again.
	// Step4: tk1 retry() success, if it use the stale statement, data and index will inconsistent.
	err := tk1.Se.CommitTxn(context.WithValue(context.Background(), "preCommitHook", hook))
	c.Assert(err, IsNil)
	tk.MustQuery("select * from t where t.b = 5").Check(testkit.Rows("1 5"))
}

func (s *testSchemaSuite) TestRetryMissingUnionScan(c *C) {
	tk := testkit.NewTestKitWithInit(c, s.store)
	tk1 := testkit.NewTestKitWithInit(c, s.store)
	tk.MustExec("create table t (a int primary key, b int unique, c int)")
	tk.MustExec("insert into t values (1, 1, 1)")

	tk1.MustExec("set @@tidb_disable_txn_auto_retry = 0")
	tk1.MustExec("begin")
	tk1.MustExec("update t set b = 1, c = 2 where b = 2")
	tk1.MustExec("update t set b = 1, c = 2 where a = 1")

	// Create a conflict to reproduces the bug that the second update statement in retry
	// has a dirty table but doesn't use UnionScan.
	tk.MustExec("update t set b = 2 where a = 1")

	tk1.MustExec("commit")
}

func (s *testSchemaSuite) TestTableReaderChunk(c *C) {
	// Since normally a single region mock tikv only returns one partial result we need to manually split the
	// table to test multiple chunks.
	tk := testkit.NewTestKitWithInit(c, s.store)
	tk.MustExec("create table chk (a int)")
	for i := 0; i < 100; i++ {
		tk.MustExec(fmt.Sprintf("insert chk values (%d)", i))
	}
	tbl, err := domain.GetDomain(tk.Se).InfoSchema().TableByName(model.NewCIStr("test"), model.NewCIStr("chk"))
	c.Assert(err, IsNil)
	s.cluster.SplitTable(s.mvccStore, tbl.Meta().ID, 10)

	tk.Se.GetSessionVars().DistSQLScanConcurrency = 1
	tk.MustExec("set tidb_init_chunk_size = 2")
	defer func() {
		tk.MustExec(fmt.Sprintf("set tidb_init_chunk_size = %d", variable.DefInitChunkSize))
	}()
	rs, err := tk.Exec("select * from chk")
	c.Assert(err, IsNil)
	req := rs.NewChunk()
	var count int
	var numChunks int
	for {
		err = rs.Next(context.TODO(), req)
		c.Assert(err, IsNil)
		numRows := req.NumRows()
		if numRows == 0 {
			break
		}
		for i := 0; i < numRows; i++ {
			c.Assert(req.GetRow(i).GetInt64(0), Equals, int64(count))
			count++
		}
		numChunks++
	}
	c.Assert(count, Equals, 100)
	// FIXME: revert this result to new group value after distsql can handle initChunkSize.
	c.Assert(numChunks, Equals, 1)
	rs.Close()
}

func (s *testSchemaSuite) TestInsertExecChunk(c *C) {
	tk := testkit.NewTestKitWithInit(c, s.store)
	tk.MustExec("create table test1(a int)")
	for i := 0; i < 100; i++ {
		tk.MustExec(fmt.Sprintf("insert test1 values (%d)", i))
	}
	tk.MustExec("create table test2(a int)")

	tk.Se.GetSessionVars().DistSQLScanConcurrency = 1
	tk.MustExec("insert into test2(a) select a from test1;")

	rs, err := tk.Exec("select * from test2")
	c.Assert(err, IsNil)
	var idx int
	for {
		req := rs.NewChunk()
		err = rs.Next(context.TODO(), req)
		c.Assert(err, IsNil)
		if req.NumRows() == 0 {
			break
		}

		for rowIdx := 0; rowIdx < req.NumRows(); rowIdx++ {
			row := req.GetRow(rowIdx)
			c.Assert(row.GetInt64(0), Equals, int64(idx))
			idx++
		}
	}

	c.Assert(idx, Equals, 100)
	rs.Close()
}

func (s *testSchemaSuite) TestUpdateExecChunk(c *C) {
	tk := testkit.NewTestKitWithInit(c, s.store)
	tk.MustExec("create table chk(a int)")
	for i := 0; i < 100; i++ {
		tk.MustExec(fmt.Sprintf("insert chk values (%d)", i))
	}

	tk.Se.GetSessionVars().DistSQLScanConcurrency = 1
	for i := 0; i < 100; i++ {
		tk.MustExec(fmt.Sprintf("update chk set a = a + 100 where a = %d", i))
	}

	rs, err := tk.Exec("select * from chk")
	c.Assert(err, IsNil)
	var idx int
	for {
		req := rs.NewChunk()
		err = rs.Next(context.TODO(), req)
		c.Assert(err, IsNil)
		if req.NumRows() == 0 {
			break
		}

		for rowIdx := 0; rowIdx < req.NumRows(); rowIdx++ {
			row := req.GetRow(rowIdx)
			c.Assert(row.GetInt64(0), Equals, int64(idx+100))
			idx++
		}
	}

	c.Assert(idx, Equals, 100)
	rs.Close()
}

func (s *testSchemaSuite) TestDeleteExecChunk(c *C) {
	tk := testkit.NewTestKitWithInit(c, s.store)
	tk.MustExec("create table chk(a int)")

	for i := 0; i < 100; i++ {
		tk.MustExec(fmt.Sprintf("insert chk values (%d)", i))
	}

	tk.Se.GetSessionVars().DistSQLScanConcurrency = 1

	for i := 0; i < 99; i++ {
		tk.MustExec(fmt.Sprintf("delete from chk where a = %d", i))
	}

	rs, err := tk.Exec("select * from chk")
	c.Assert(err, IsNil)

	req := rs.NewChunk()
	err = rs.Next(context.TODO(), req)
	c.Assert(err, IsNil)
	c.Assert(req.NumRows(), Equals, 1)

	row := req.GetRow(0)
	c.Assert(row.GetInt64(0), Equals, int64(99))
	rs.Close()
}

func (s *testSchemaSuite) TestDeleteMultiTableExecChunk(c *C) {
	tk := testkit.NewTestKitWithInit(c, s.store)
	tk.MustExec("create table chk1(a int)")
	tk.MustExec("create table chk2(a int)")

	for i := 0; i < 100; i++ {
		tk.MustExec(fmt.Sprintf("insert chk1 values (%d)", i))
	}

	for i := 0; i < 50; i++ {
		tk.MustExec(fmt.Sprintf("insert chk2 values (%d)", i))
	}

	tk.Se.GetSessionVars().DistSQLScanConcurrency = 1

	tk.MustExec("delete chk1, chk2 from chk1 inner join chk2 where chk1.a = chk2.a")

	rs, err := tk.Exec("select * from chk1")
	c.Assert(err, IsNil)

	var idx int
	for {
		req := rs.NewChunk()
		err = rs.Next(context.TODO(), req)
		c.Assert(err, IsNil)

		if req.NumRows() == 0 {
			break
		}

		for i := 0; i < req.NumRows(); i++ {
			row := req.GetRow(i)
			c.Assert(row.GetInt64(0), Equals, int64(idx+50))
			idx++
		}
	}
	c.Assert(idx, Equals, 50)
	rs.Close()

	rs, err = tk.Exec("select * from chk2")
	c.Assert(err, IsNil)

	req := rs.NewChunk()
	err = rs.Next(context.TODO(), req)
	c.Assert(err, IsNil)
	c.Assert(req.NumRows(), Equals, 0)
	rs.Close()
}

func (s *testSchemaSuite) TestIndexLookUpReaderChunk(c *C) {
	// Since normally a single region mock tikv only returns one partial result we need to manually split the
	// table to test multiple chunks.
	tk := testkit.NewTestKitWithInit(c, s.store)
	tk.MustExec("drop table if exists chk")
	tk.MustExec("create table chk (k int unique, c int)")
	for i := 0; i < 100; i++ {
		tk.MustExec(fmt.Sprintf("insert chk values (%d, %d)", i, i))
	}
	tbl, err := domain.GetDomain(tk.Se).InfoSchema().TableByName(model.NewCIStr("test"), model.NewCIStr("chk"))
	c.Assert(err, IsNil)
	s.cluster.SplitIndex(s.mvccStore, tbl.Meta().ID, tbl.Indices()[0].Meta().ID, 10)

	tk.Se.GetSessionVars().IndexLookupSize = 10
	rs, err := tk.Exec("select * from chk order by k")
	c.Assert(err, IsNil)
	req := rs.NewChunk()
	var count int
	for {
		err = rs.Next(context.TODO(), req)
		c.Assert(err, IsNil)
		numRows := req.NumRows()
		if numRows == 0 {
			break
		}
		for i := 0; i < numRows; i++ {
			c.Assert(req.GetRow(i).GetInt64(0), Equals, int64(count))
			c.Assert(req.GetRow(i).GetInt64(1), Equals, int64(count))
			count++
		}
	}
	c.Assert(count, Equals, 100)
	rs.Close()

	rs, err = tk.Exec("select k from chk where c < 90 order by k")
	c.Assert(err, IsNil)
	req = rs.NewChunk()
	count = 0
	for {
		err = rs.Next(context.TODO(), req)
		c.Assert(err, IsNil)
		numRows := req.NumRows()
		if numRows == 0 {
			break
		}
		for i := 0; i < numRows; i++ {
			c.Assert(req.GetRow(i).GetInt64(0), Equals, int64(count))
			count++
		}
	}
	c.Assert(count, Equals, 90)
	rs.Close()
}

func (s *testSessionSuite) TestStatementErrorInTransaction(c *C) {
	tk := testkit.NewTestKitWithInit(c, s.store)
	tk.MustExec("create table statement_side_effect (c int primary key)")
	tk.MustExec("begin")
	tk.MustExec("insert into statement_side_effect values (1)")
	_, err := tk.Exec("insert into statement_side_effect value (2),(3),(4),(1)")
	c.Assert(err, NotNil)
	tk.MustQuery(`select * from statement_side_effect`).Check(testkit.Rows("1"))
	tk.MustExec("commit")
	tk.MustQuery(`select * from statement_side_effect`).Check(testkit.Rows("1"))

	tk.MustExec("drop table if exists test;")
	tk.MustExec(`create table test (
 		  a int(11) DEFAULT NULL,
 		  b int(11) DEFAULT NULL
 	) ENGINE=InnoDB DEFAULT CHARSET=utf8 COLLATE=utf8_bin;`)
	tk.MustExec("insert into test values (1, 2), (1, 2), (1, 1), (1, 1);")

	tk.MustExec("start transaction;")
	// In the transaction, statement error should not rollback the transaction.
	_, err = tk.Exec("update tset set b=11 where a=1 and b=2;")
	c.Assert(err, NotNil)
	// Test for a bug that last line rollback and exit transaction, this line autocommit.
	tk.MustExec("update test set b = 11 where a = 1 and b = 2;")
	tk.MustExec("rollback")
	tk.MustQuery("select * from test where a = 1 and b = 11").Check(testkit.Rows())
}

func (s *testSessionSuite) TestStatementCountLimit(c *C) {
	tk := testkit.NewTestKitWithInit(c, s.store)
	tk.MustExec("create table stmt_count_limit (id int)")
	saved := config.GetGlobalConfig().Performance.StmtCountLimit
	config.GetGlobalConfig().Performance.StmtCountLimit = 3
	defer func() {
		config.GetGlobalConfig().Performance.StmtCountLimit = saved
	}()
	tk.MustExec("begin")
	tk.MustExec("insert into stmt_count_limit values (1)")
	tk.MustExec("insert into stmt_count_limit values (2)")
	_, err := tk.Exec("insert into stmt_count_limit values (3)")
	c.Assert(err, NotNil)

	// begin is counted into history but this one is not.
	tk.MustExec("SET SESSION autocommit = false")
	tk.MustExec("insert into stmt_count_limit values (1)")
	tk.MustExec("insert into stmt_count_limit values (2)")
	tk.MustExec("insert into stmt_count_limit values (3)")
	_, err = tk.Exec("insert into stmt_count_limit values (4)")
	c.Assert(err, NotNil)
}

func (s *testSessionSuite) TestBatchCommit(c *C) {
	tk := testkit.NewTestKitWithInit(c, s.store)
	tk.MustExec("set tidb_batch_commit = 1")
	tk.MustExec("create table t (id int)")
	saved := config.GetGlobalConfig().Performance
	config.GetGlobalConfig().Performance.StmtCountLimit = 3
	defer func() {
		config.GetGlobalConfig().Performance = saved
	}()
	tk1 := testkit.NewTestKitWithInit(c, s.store)
	tk.MustExec("SET SESSION autocommit = 1")
	tk.MustExec("begin")
	tk.MustExec("insert into t values (1)")
	tk1.MustQuery("select * from t").Check(testkit.Rows())
	tk.MustExec("insert into t values (2)")
	tk1.MustQuery("select * from t").Check(testkit.Rows())
	tk.MustExec("rollback")
	tk1.MustQuery("select * from t").Check(testkit.Rows())

	// The above rollback will not make the session in transaction.
	tk.MustExec("insert into t values (1)")
	tk1.MustQuery("select * from t").Check(testkit.Rows("1"))
	tk.MustExec("delete from t")

	tk.MustExec("begin")
	tk.MustExec("insert into t values (5)")
	tk1.MustQuery("select * from t").Check(testkit.Rows())
	tk.MustExec("insert into t values (6)")
	tk1.MustQuery("select * from t").Check(testkit.Rows())
	tk.MustExec("insert into t values (7)")
	tk1.MustQuery("select * from t").Check(testkit.Rows("5", "6", "7"))

	// The session is still in transaction.
	tk.MustExec("insert into t values (8)")
	tk1.MustQuery("select * from t").Check(testkit.Rows("5", "6", "7"))
	tk.MustExec("insert into t values (9)")
	tk1.MustQuery("select * from t").Check(testkit.Rows("5", "6", "7"))
	tk.MustExec("insert into t values (10)")
	tk1.MustQuery("select * from t").Check(testkit.Rows("5", "6", "7"))
	tk.MustExec("commit")
	tk1.MustQuery("select * from t").Check(testkit.Rows("5", "6", "7", "8", "9", "10"))

	// The above commit will not make the session in transaction.
	tk.MustExec("insert into t values (11)")
	tk1.MustQuery("select * from t").Check(testkit.Rows("5", "6", "7", "8", "9", "10", "11"))

	tk.MustExec("delete from t")
	tk.MustExec("SET SESSION autocommit = 0")
	tk.MustExec("insert into t values (1)")
	tk.MustExec("insert into t values (2)")
	tk.MustExec("insert into t values (3)")
	tk.MustExec("rollback")
	tk1.MustExec("insert into t values (4)")
	tk1.MustExec("insert into t values (5)")
	tk.MustQuery("select * from t").Check(testkit.Rows("4", "5"))
}

func (s *testSessionSuite) TestCastTimeToDate(c *C) {
	tk := testkit.NewTestKitWithInit(c, s.store)
	tk.MustExec("set time_zone = '-8:00'")
	date := time.Now().In(time.FixedZone("", -8*int(time.Hour/time.Second)))
	tk.MustQuery("select cast(time('12:23:34') as date)").Check(testkit.Rows(date.Format("2006-01-02")))

	tk.MustExec("set time_zone = '+08:00'")
	date = time.Now().In(time.FixedZone("", 8*int(time.Hour/time.Second)))
	tk.MustQuery("select cast(time('12:23:34') as date)").Check(testkit.Rows(date.Format("2006-01-02")))
}

func (s *testSessionSuite) TestSetGlobalTZ(c *C) {
	tk := testkit.NewTestKitWithInit(c, s.store)
	tk.MustExec("set time_zone = '+08:00'")
	tk.MustQuery("show variables like 'time_zone'").Check(testkit.Rows("time_zone +08:00"))

	tk.MustExec("set global time_zone = '+00:00'")

	tk.MustQuery("show variables like 'time_zone'").Check(testkit.Rows("time_zone +08:00"))

	// Disable global variable cache, so load global session variable take effect immediate.
	s.dom.GetGlobalVarsCache().Disable()
	tk1 := testkit.NewTestKitWithInit(c, s.store)
	tk1.MustQuery("show variables like 'time_zone'").Check(testkit.Rows("time_zone +00:00"))
}

func (s *testSessionSuite) TestRollbackOnCompileError(c *C) {
	tk := testkit.NewTestKitWithInit(c, s.store)
	tk.MustExec("create table t (a int)")
	tk.MustExec("insert t values (1)")

	tk2 := testkit.NewTestKitWithInit(c, s.store)
	tk2.MustQuery("select * from t").Check(testkit.Rows("1"))

	tk.MustExec("rename table t to t2")

	var meetErr bool
	for i := 0; i < 100; i++ {
		_, err := tk2.Exec("insert t values (1)")
		if err != nil {
			meetErr = true
			break
		}
	}
	c.Assert(meetErr, IsTrue)
	tk.MustExec("rename table t2 to t")
	var recoverErr bool
	for i := 0; i < 100; i++ {
		_, err := tk2.Exec("insert t values (1)")
		if err == nil {
			recoverErr = true
			break
		}
	}
	c.Assert(recoverErr, IsTrue)
}

func (s *testSessionSuite) TestSetTransactionIsolationOneShot(c *C) {
	tk := testkit.NewTestKitWithInit(c, s.store)
	tk.MustExec("create table t (k int, v int)")
	tk.MustExec("insert t values (1, 42)")
	tk.MustExec("set transaction isolation level read committed")

	// Check isolation level is set to read committed.
	ctx := context.WithValue(context.Background(), "CheckSelectRequestHook", func(req *kv.Request) {
		c.Assert(req.IsolationLevel, Equals, kv.SI)
	})
	tk.Se.Execute(ctx, "select * from t where k = 1")

	// Check it just take effect for one time.
	ctx = context.WithValue(context.Background(), "CheckSelectRequestHook", func(req *kv.Request) {
		c.Assert(req.IsolationLevel, Equals, kv.SI)
	})
	tk.Se.Execute(ctx, "select * from t where k = 1")

	// Can't change isolation level when it's inside a transaction.
	tk.MustExec("begin")
	_, err := tk.Se.Execute(ctx, "set transaction isolation level read committed")
	c.Assert(err, NotNil)
}

func (s *testSessionSuite) TestDBUserNameLength(c *C) {
	tk := testkit.NewTestKitWithInit(c, s.store)
	tk.MustExec("create table if not exists t (a int)")
	// Test user name length can be longer than 16.
	tk.MustExec(`CREATE USER 'abcddfjakldfjaldddds'@'%' identified by ''`)
	tk.MustExec(`grant all privileges on test.* to 'abcddfjakldfjaldddds'@'%'`)
	tk.MustExec(`grant all privileges on test.t to 'abcddfjakldfjaldddds'@'%'`)
}

func (s *testSessionSuite) TestKVVars(c *C) {
	tk := testkit.NewTestKitWithInit(c, s.store)
	tk.MustExec("create table kvvars (a int, b int)")
	tk.MustExec("insert kvvars values (1, 1)")
	tk2 := testkit.NewTestKitWithInit(c, s.store)
	tk2.MustExec("set @@tidb_backoff_lock_fast = 1")
	tk2.MustExec("set @@tidb_backoff_weight = 100")
	backoffVal := new(int64)
	backOffWeightVal := new(int32)
	tk2.Se.GetSessionVars().KVVars.Hook = func(name string, vars *kv.Variables) {
		atomic.StoreInt64(backoffVal, int64(vars.BackoffLockFast))
		atomic.StoreInt32(backOffWeightVal, int32(vars.BackOffWeight))
	}
	wg := new(sync.WaitGroup)
	wg.Add(2)
	go func() {
		for {
			tk2.MustQuery("select * from kvvars")
			if atomic.LoadInt64(backoffVal) != 0 {
				break
			}
		}
		wg.Done()
	}()
	go func() {
		for {
			tk.MustExec("update kvvars set b = b + 1 where a = 1")
			if atomic.LoadInt64(backoffVal) != 0 {
				break
			}
		}
		wg.Done()
	}()
	wg.Wait()
	for {
		tk2.MustQuery("select * from kvvars")
		if atomic.LoadInt32(backOffWeightVal) != 0 {
			break
		}
	}
	c.Assert(atomic.LoadInt64(backoffVal), Equals, int64(1))
	c.Assert(atomic.LoadInt32(backOffWeightVal), Equals, int32(100))
}

func (s *testSessionSuite) TestCommitRetryCount(c *C) {
	tk1 := testkit.NewTestKitWithInit(c, s.store)
	tk2 := testkit.NewTestKitWithInit(c, s.store)
	tk1.MustExec("create table no_retry (id int)")
	tk1.MustExec("insert into no_retry values (1)")
	tk1.MustExec("set @@tidb_retry_limit = 0")

	tk1.MustExec("begin")
	tk1.MustExec("update no_retry set id = 2")

	tk2.MustExec("begin")
	tk2.MustExec("update no_retry set id = 3")
	tk2.MustExec("commit")

	// No auto retry because retry limit is set to 0.
	_, err := tk1.Se.Execute(context.Background(), "commit")
	c.Assert(err, NotNil)
}

func (s *testSessionSuite) TestEnablePartition(c *C) {
	tk := testkit.NewTestKitWithInit(c, s.store)
	tk.MustExec("set tidb_enable_table_partition=off")
	tk.MustQuery("show variables like 'tidb_enable_table_partition'").Check(testkit.Rows("tidb_enable_table_partition off"))

	tk.MustExec("set global tidb_enable_table_partition = on")

	tk.MustQuery("show variables like 'tidb_enable_table_partition'").Check(testkit.Rows("tidb_enable_table_partition off"))
	tk.MustQuery("show global variables like 'tidb_enable_table_partition'").Check(testkit.Rows("tidb_enable_table_partition on"))

	// Disable global variable cache, so load global session variable take effect immediate.
	s.dom.GetGlobalVarsCache().Disable()
	tk1 := testkit.NewTestKitWithInit(c, s.store)
	tk1.MustQuery("show variables like 'tidb_enable_table_partition'").Check(testkit.Rows("tidb_enable_table_partition on"))
}

func (s *testSessionSuite) TestTxnRetryErrMsg(c *C) {
	tk1 := testkit.NewTestKitWithInit(c, s.store)
	tk2 := testkit.NewTestKitWithInit(c, s.store)
	tk1.MustExec("create table no_retry (id int)")
	tk1.MustExec("insert into no_retry values (1)")
	tk1.MustExec("begin")
	tk2.MustExec("update no_retry set id = id + 1")
	tk1.MustExec("update no_retry set id = id + 1")
	c.Assert(failpoint.Enable("github.com/pingcap/tidb/store/tikv/ErrMockRetryableOnly", `return(true)`), IsNil)
	_, err := tk1.Se.Execute(context.Background(), "commit")
	c.Assert(failpoint.Disable("github.com/pingcap/tidb/store/tikv/ErrMockRetryableOnly"), IsNil)
	c.Assert(err, NotNil)
	c.Assert(kv.ErrTxnRetryable.Equal(err), IsTrue, Commentf("error: %s", err))
	c.Assert(strings.Contains(err.Error(), "mock retryable error"), IsTrue, Commentf("error: %s", err))
	c.Assert(strings.Contains(err.Error(), kv.TxnRetryableMark), IsTrue, Commentf("error: %s", err))
}

func (s *testSchemaSuite) TestDisableTxnAutoRetry(c *C) {
	tk1 := testkit.NewTestKitWithInit(c, s.store)
	tk2 := testkit.NewTestKitWithInit(c, s.store)
	tk1.MustExec("create table no_retry (id int)")
	tk1.MustExec("insert into no_retry values (1)")
	tk1.MustExec("set @@tidb_disable_txn_auto_retry = 1")

	tk1.MustExec("begin")
	tk1.MustExec("update no_retry set id = 2")

	tk2.MustExec("begin")
	tk2.MustExec("update no_retry set id = 3")
	tk2.MustExec("commit")

	// No auto retry because tidb_disable_txn_auto_retry is set to 1.
	_, err := tk1.Se.Execute(context.Background(), "commit")
	c.Assert(err, NotNil)

	// session 1 starts a transaction early.
	// execute a select statement to clear retry history.
	tk1.MustExec("select 1")
	tk1.Se.NewTxn(context.Background())
	// session 2 update the value.
	tk2.MustExec("update no_retry set id = 4")
	// AutoCommit update will retry, so it would not fail.
	tk1.MustExec("update no_retry set id = 5")

	// RestrictedSQL should retry.
	tk1.Se.GetSessionVars().InRestrictedSQL = true
	tk1.MustExec("begin")

	tk2.MustExec("update no_retry set id = 6")

	tk1.MustExec("update no_retry set id = 7")
	tk1.MustExec("commit")

	// test for disable transaction local latch
	tk1.Se.GetSessionVars().InRestrictedSQL = false
	orgCfg := config.GetGlobalConfig()
	disableLatchCfg := *orgCfg
	disableLatchCfg.TxnLocalLatches.Enabled = false
	config.StoreGlobalConfig(&disableLatchCfg)
	defer config.StoreGlobalConfig(orgCfg)
	tk1.MustExec("begin")
	tk1.MustExec("update no_retry set id = 9")

	tk2.MustExec("update no_retry set id = 8")

	_, err = tk1.Se.Execute(context.Background(), "commit")
	c.Assert(err, NotNil)
	c.Assert(kv.ErrWriteConflict.Equal(err), IsTrue, Commentf("error: %s", err))
	c.Assert(strings.Contains(err.Error(), kv.TxnRetryableMark), IsTrue, Commentf("error: %s", err))
	tk1.MustExec("rollback")

	enableLatchCfg := *orgCfg
	enableLatchCfg.TxnLocalLatches.Enabled = true
	config.StoreGlobalConfig(&enableLatchCfg)
	tk1.MustExec("begin")
	tk2.MustExec("alter table no_retry add index idx(id)")
	tk2.MustQuery("select * from no_retry").Check(testkit.Rows("8"))
	tk1.MustExec("update no_retry set id = 10")
	_, err = tk1.Se.Execute(context.Background(), "commit")
	c.Assert(err, NotNil)
	c.Assert(domain.ErrInfoSchemaChanged.Equal(err), IsTrue, Commentf("error: %s", err))
	c.Assert(strings.Contains(err.Error(), kv.TxnRetryableMark), IsTrue, Commentf("error: %s", err))

	// set autocommit to begin and commit
	tk1.MustExec("set autocommit = 0")
	tk1.MustQuery("select * from no_retry").Check(testkit.Rows("8"))
	tk2.MustExec("update no_retry set id = 11")
	tk1.MustExec("update no_retry set id = 12")
	_, err = tk1.Se.Execute(context.Background(), "set autocommit = 1")
	c.Assert(err, NotNil)
	c.Assert(kv.ErrWriteConflict.Equal(err), IsTrue, Commentf("error: %s", err))
	c.Assert(strings.Contains(err.Error(), kv.TxnRetryableMark), IsTrue, Commentf("error: %s", err))
	tk1.MustExec("rollback")
	tk2.MustQuery("select * from no_retry").Check(testkit.Rows("11"))

	tk1.MustExec("set autocommit = 0")
	tk1.MustQuery("select * from no_retry").Check(testkit.Rows("11"))
	tk2.MustExec("update no_retry set id = 13")
	tk1.MustExec("update no_retry set id = 14")
	_, err = tk1.Se.Execute(context.Background(), "commit")
	c.Assert(err, NotNil)
	c.Assert(kv.ErrWriteConflict.Equal(err), IsTrue, Commentf("error: %s", err))
	c.Assert(strings.Contains(err.Error(), kv.TxnRetryableMark), IsTrue, Commentf("error: %s", err))
	tk1.MustExec("rollback")
	tk2.MustQuery("select * from no_retry").Check(testkit.Rows("13"))
}

// TestSetGroupConcatMaxLen is for issue #7034
func (s *testSessionSuite) TestSetGroupConcatMaxLen(c *C) {
	tk := testkit.NewTestKitWithInit(c, s.store)

	// Normal case
	tk.MustExec("set global group_concat_max_len = 100")
	tk.MustExec("set @@session.group_concat_max_len = 50")
	result := tk.MustQuery("show global variables  where variable_name='group_concat_max_len';")
	result.Check(testkit.Rows("group_concat_max_len 100"))

	result = tk.MustQuery("show session variables  where variable_name='group_concat_max_len';")
	result.Check(testkit.Rows("group_concat_max_len 50"))

	result = tk.MustQuery("select @@group_concat_max_len;")
	result.Check(testkit.Rows("50"))

	result = tk.MustQuery("select @@global.group_concat_max_len;")
	result.Check(testkit.Rows("100"))

	result = tk.MustQuery("select @@session.group_concat_max_len;")
	result.Check(testkit.Rows("50"))

	tk.MustExec("set @@group_concat_max_len = 1024")

	result = tk.MustQuery("select @@group_concat_max_len;")
	result.Check(testkit.Rows("1024"))

	result = tk.MustQuery("select @@global.group_concat_max_len;")
	result.Check(testkit.Rows("100"))

	result = tk.MustQuery("select @@session.group_concat_max_len;")
	result.Check(testkit.Rows("1024"))

	// Test value out of range
	tk.MustExec("set @@group_concat_max_len=1")
	tk.MustQuery("show warnings").Check(testutil.RowsWithSep("|", "Warning|1292|Truncated incorrect group_concat_max_len value: '1'"))
	result = tk.MustQuery("select @@group_concat_max_len;")
	result.Check(testkit.Rows("4"))

	_, err := tk.Exec("set @@group_concat_max_len = 18446744073709551616")
	c.Assert(terror.ErrorEqual(err, variable.ErrWrongTypeForVar), IsTrue, Commentf("err %v", err))

	// Test illegal type
	_, err = tk.Exec("set @@group_concat_max_len='hello'")
	c.Assert(terror.ErrorEqual(err, variable.ErrWrongTypeForVar), IsTrue, Commentf("err %v", err))
}

func (s *testSessionSuite) TestUpdatePrivilege(c *C) {
	tk := testkit.NewTestKitWithInit(c, s.store)
	tk.MustExec("drop table if exists t1, t2;")
	tk.MustExec("create table t1 (id int);")
	tk.MustExec("create table t2 (id int);")
	tk.MustExec("insert into t1 values (1);")
	tk.MustExec("insert into t2 values (2);")
	tk.MustExec("create user xxx;")
	tk.MustExec("grant all on test.t1 to xxx;")
	tk.MustExec("grant select on test.t2 to xxx;")
	tk.MustExec("flush privileges;")

	tk1 := testkit.NewTestKitWithInit(c, s.store)
	c.Assert(tk1.Se.Auth(&auth.UserIdentity{Username: "xxx", Hostname: "localhost"},
		[]byte(""),
		[]byte("")), IsTrue)

	_, err := tk1.Exec("update t2 set id = 666 where id = 1;")
	c.Assert(err, NotNil)
	c.Assert(strings.Contains(err.Error(), "privilege check fail"), IsTrue)

	// Cover a bug that t1 and t2 both require update privilege.
	// In fact, the privlege check for t1 should be update, and for t2 should be select.
	_, err = tk1.Exec("update t1,t2 set t1.id = t2.id;")
	c.Assert(err, IsNil)

	// Fix issue 8911
	tk.MustExec("create database weperk")
	tk.MustExec("use weperk")
	tk.MustExec("create table tb_wehub_server (id int, active_count int, used_count int)")
	tk.MustExec("create user 'weperk'")
	tk.MustExec("grant all privileges on weperk.* to 'weperk'@'%'")
	c.Assert(tk1.Se.Auth(&auth.UserIdentity{Username: "weperk", Hostname: "%"},
		[]byte(""), []byte("")), IsTrue)
	tk1.MustExec("use weperk")
	tk1.MustExec("update tb_wehub_server a set a.active_count=a.active_count+1,a.used_count=a.used_count+1 where id=1")

	tk.MustExec("create database service")
	tk.MustExec("create database report")
	tk.MustExec(`CREATE TABLE service.t1 (
  id int(11) DEFAULT NULL,
  a bigint(20) NOT NULL,
  b text DEFAULT NULL,
  PRIMARY KEY (a)
)`)
	tk.MustExec(`CREATE TABLE report.t2 (
  a bigint(20) DEFAULT NULL,
  c bigint(20) NOT NULL
)`)
	tk.MustExec("grant all privileges on service.* to weperk")
	tk.MustExec("grant all privileges on report.* to weperk")
	tk1.Se.GetSessionVars().CurrentDB = ""
	tk1.MustExec(`update service.t1 s,
report.t2 t
set s.a = t.a
WHERE
s.a = t.a
and t.c >=  1 and t.c <= 10000
and s.b !='xx';`)

	// Fix issue 10028
	tk.MustExec("create database ap")
	tk.MustExec("create database tp")
	tk.MustExec("grant all privileges on ap.* to xxx")
	tk.MustExec("grant select on tp.* to xxx")
	tk.MustExec("flush privileges")
	tk.MustExec("create table tp.record( id int,name varchar(128),age int)")
	tk.MustExec("insert into tp.record (id,name,age) values (1,'john',18),(2,'lary',19),(3,'lily',18)")
	tk.MustExec("create table ap.record( id int,name varchar(128),age int)")
	tk.MustExec("insert into ap.record(id) values(1)")
	c.Assert(tk1.Se.Auth(&auth.UserIdentity{Username: "xxx", Hostname: "localhost"},
		[]byte(""),
		[]byte("")), IsTrue)
	_, err2 := tk1.Exec("update ap.record t inner join tp.record tt on t.id=tt.id  set t.name=tt.name")
	c.Assert(err2, IsNil)
}

func (s *testSessionSuite) TestTxnGoString(c *C) {
	tk := testkit.NewTestKitWithInit(c, s.store)
	tk.MustExec("drop table if exists gostr;")
	tk.MustExec("create table gostr (id int);")
	txn, err := tk.Se.Txn(false)
	c.Assert(err, IsNil)
	str1 := fmt.Sprintf("%#v", txn)
	c.Assert(str1, Equals, "Txn{state=invalid}")
	tk.MustExec("begin")
	txn, err = tk.Se.Txn(false)
	c.Assert(err, IsNil)
	c.Assert(fmt.Sprintf("%#v", txn), Equals, fmt.Sprintf("Txn{state=valid, txnStartTS=%d}", txn.StartTS()))

	tk.MustExec("insert into gostr values (1)")
	c.Assert(fmt.Sprintf("%#v", txn), Equals, fmt.Sprintf("Txn{state=valid, txnStartTS=%d}", txn.StartTS()))

	tk.MustExec("rollback")
	c.Assert(fmt.Sprintf("%#v", txn), Equals, "Txn{state=invalid}")
}

func (s *testSessionSuite) TestMaxExeucteTime(c *C) {
	tk := testkit.NewTestKitWithInit(c, s.store)

	tk.MustExec("create table MaxExecTime( id int,name varchar(128),age int);")
	tk.MustExec("begin")
	tk.MustExec("insert into MaxExecTime (id,name,age) values (1,'john',18),(2,'lary',19),(3,'lily',18);")

	tk.MustQuery("select @@MAX_EXECUTION_TIME;").Check(testkit.Rows("0"))
	tk.MustQuery("select @@global.MAX_EXECUTION_TIME;").Check(testkit.Rows("0"))
	tk.MustQuery("select /*+ MAX_EXECUTION_TIME(1000) */ * FROM MaxExecTime;")

	tk.MustExec("set @@global.MAX_EXECUTION_TIME = 300;")
	tk.MustQuery("select * FROM MaxExecTime;")

	tk.MustExec("set @@MAX_EXECUTION_TIME = 150;")
	tk.MustQuery("select * FROM MaxExecTime;")

	tk.MustQuery("select @@global.MAX_EXECUTION_TIME;").Check(testkit.Rows("300"))
	tk.MustQuery("select @@MAX_EXECUTION_TIME;").Check(testkit.Rows("150"))

	tk.MustExec("set @@global.MAX_EXECUTION_TIME = 0;")
	tk.MustExec("set @@MAX_EXECUTION_TIME = 0;")
	tk.MustExec("commit")
	tk.MustExec("drop table if exists MaxExecTime;")
}

func (s *testSessionSuite) TestGrantViewRelated(c *C) {
	tkRoot := testkit.NewTestKitWithInit(c, s.store)
	tkUser := testkit.NewTestKitWithInit(c, s.store)

	tkRoot.Se.Auth(&auth.UserIdentity{Username: "root", Hostname: "localhost", CurrentUser: true, AuthUsername: "root", AuthHostname: "%"}, nil, []byte("012345678901234567890"))

	tkRoot.MustExec("create table if not exists t (a int)")
	tkRoot.MustExec("create view v_version29 as select * from t")
	tkRoot.MustExec("create user 'u_version29'@'%'")
	tkRoot.MustExec("grant select on t to u_version29@'%'")

	tkUser.Se.Auth(&auth.UserIdentity{Username: "u_version29", Hostname: "localhost", CurrentUser: true, AuthUsername: "u_version29", AuthHostname: "%"}, nil, []byte("012345678901234567890"))

	tkUser.MustQuery("select current_user();").Check(testkit.Rows("u_version29@%"))
	err := tkUser.ExecToErr("select * from test.v_version29;")
	c.Assert(err, NotNil)
	tkUser.MustQuery("select current_user();").Check(testkit.Rows("u_version29@%"))
	err = tkUser.ExecToErr("create view v_version29_c as select * from t;")
	c.Assert(err, NotNil)

	tkRoot.MustExec(`grant show view on v_version29 to 'u_version29'@'%'`)
	tkRoot.MustQuery("select table_priv from mysql.tables_priv where host='%' and db='test' and user='u_version29' and table_name='v_version29'").Check(testkit.Rows("Show View"))

	tkUser.MustQuery("select current_user();").Check(testkit.Rows("u_version29@%"))
	tkUser.MustQuery("show create view v_version29;")
	err = tkUser.ExecToErr("create view v_version29_c as select * from v_version29;")
	c.Assert(err, NotNil)

	tkRoot.MustExec("create view v_version29_c as select * from v_version29;")
	tkRoot.MustExec(`grant create view on v_version29_c to 'u_version29'@'%'`) // Can't grant privilege on a non-exist table/view.
	tkRoot.MustQuery("select table_priv from mysql.tables_priv where host='%' and db='test' and user='u_version29' and table_name='v_version29_c'").Check(testkit.Rows("Create View"))
	tkRoot.MustExec("drop view v_version29_c")

	tkRoot.MustExec(`grant select on v_version29 to 'u_version29'@'%'`)
	tkUser.MustQuery("select current_user();").Check(testkit.Rows("u_version29@%"))
	tkUser.MustExec("create view v_version29_c as select * from v_version29;")
}

<<<<<<< HEAD
func (s *testSessionSuite) TestReplicaRead(c *C) {
	var err error
	tk := testkit.NewTestKit(c, s.store)
	tk.Se, err = session.CreateSession4Test(s.store)
	c.Assert(err, IsNil)
	c.Assert(tk.Se.GetSessionVars().ReplicaRead, Equals, kv.ReplicaReadLeader)
	tk.MustExec("set @@tidb_replica_read = 'follower';")
	c.Assert(tk.Se.GetSessionVars().ReplicaRead, Equals, kv.ReplicaReadFollower)
	tk.MustExec("set @@tidb_replica_read = 'leader';")
	c.Assert(tk.Se.GetSessionVars().ReplicaRead, Equals, kv.ReplicaReadLeader)
=======
func (s *testSessionSuite) TestPessimisticLockOnPartition(c *C) {
	// This test checks that 'select ... for update' locks the partition instead of the table.
	// Cover a bug that table ID is used to encode the lock key mistakenly.
	tk := testkit.NewTestKit(c, s.store)
	tk.MustExec("use test")
	tk.MustExec(`create table if not exists forupdate_on_partition (
  age int not null primary key,
  nickname varchar(20) not null,
  gender int not null default 0,
  first_name varchar(30) not null default '',
  last_name varchar(20) not null default '',
  full_name varchar(60) as (concat(first_name, ' ', last_name)),
  index idx_nickname (nickname)
) partition by range (age) (
  partition child values less than (18),
  partition young values less than (30),
  partition middle values less than (50),
  partition old values less than (123)
);`)
	tk.MustExec("insert into forupdate_on_partition (`age`, `nickname`) values (25, 'cosven');")

	tk1 := testkit.NewTestKit(c, s.store)
	tk1.MustExec("use test")

	tk.MustExec("begin pessimistic")
	tk.MustQuery("select * from forupdate_on_partition where age=25 for update").Check(testkit.Rows("25 cosven 0    "))
	tk1.MustExec("begin pessimistic")

	ch := make(chan int32, 5)
	go func() {
		tk1.MustExec("update forupdate_on_partition set first_name='sw' where age=25")
		ch <- 0
		tk1.MustExec("commit")
	}()

	// Leave 50ms for tk1 to run, tk1 should be blocked at the update operation.
	time.Sleep(50 * time.Millisecond)
	ch <- 1

	tk.MustExec("commit")
	// tk1 should be blocked until tk commit, check the order.
	c.Assert(<-ch, Equals, int32(1))
	c.Assert(<-ch, Equals, int32(0))

	// Once again...
	// This time, test for the update-update conflict.
	tk.MustExec("begin pessimistic")
	tk.MustExec("update forupdate_on_partition set first_name='sw' where age=25")
	tk1.MustExec("begin pessimistic")

	go func() {
		tk1.MustExec("update forupdate_on_partition set first_name = 'xxx' where age=25")
		ch <- 0
		tk1.MustExec("commit")
	}()

	// Leave 50ms for tk1 to run, tk1 should be blocked at the update operation.
	time.Sleep(50 * time.Millisecond)
	ch <- 1

	tk.MustExec("commit")
	// tk1 should be blocked until tk commit, check the order.
	c.Assert(<-ch, Equals, int32(1))
	c.Assert(<-ch, Equals, int32(0))
>>>>>>> 3400fe5f
}<|MERGE_RESOLUTION|>--- conflicted
+++ resolved
@@ -2800,7 +2800,6 @@
 	tkUser.MustExec("create view v_version29_c as select * from v_version29;")
 }
 
-<<<<<<< HEAD
 func (s *testSessionSuite) TestReplicaRead(c *C) {
 	var err error
 	tk := testkit.NewTestKit(c, s.store)
@@ -2811,7 +2810,8 @@
 	c.Assert(tk.Se.GetSessionVars().ReplicaRead, Equals, kv.ReplicaReadFollower)
 	tk.MustExec("set @@tidb_replica_read = 'leader';")
 	c.Assert(tk.Se.GetSessionVars().ReplicaRead, Equals, kv.ReplicaReadLeader)
-=======
+}
+
 func (s *testSessionSuite) TestPessimisticLockOnPartition(c *C) {
 	// This test checks that 'select ... for update' locks the partition instead of the table.
 	// Cover a bug that table ID is used to encode the lock key mistakenly.
@@ -2876,5 +2876,4 @@
 	// tk1 should be blocked until tk commit, check the order.
 	c.Assert(<-ch, Equals, int32(1))
 	c.Assert(<-ch, Equals, int32(0))
->>>>>>> 3400fe5f
 }