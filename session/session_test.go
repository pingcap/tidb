--- conflicted
+++ resolved
@@ -1976,7 +1976,6 @@
 	c.Assert(recoverErr, IsTrue)
 }
 
-<<<<<<< HEAD
 func (s *testSessionSuite) TestSetTransactionIsolationOneShot(c *C) {
 	tk := testkit.NewTestKitWithInit(c, s.store)
 	tk.MustExec("create table t (k int, v int)")
@@ -1994,12 +1993,12 @@
 		c.Assert(req.IsolationLevel, Equals, kv.SI)
 	})
 	tk.Se.Execute(ctx, "select * from t where k = 1")
-=======
+}
+
 func (s *testSessionSuite) TestDBUserNameLength(c *C) {
 	tk := testkit.NewTestKitWithInit(c, s.store)
 	tk.MustExec("create table if not exists t (a int)")
 	// Test user name length can be longer than 16.
 	tk.MustExec(`grant all privileges on test.* to 'abcddfjakldfjaldddds'@'%' identified by ''`)
 	tk.MustExec(`grant all privileges on test.t to 'abcddfjakldfjaldddds'@'%' identified by ''`)
->>>>>>> 57afbe26
 }