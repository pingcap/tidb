// Copyright 2015 PingCAP, Inc.
//
// Licensed under the Apache License, Version 2.0 (the "License");
// you may not use this file except in compliance with the License.
// You may obtain a copy of the License at
//
//     http://www.apache.org/licenses/LICENSE-2.0
//
// Unless required by applicable law or agreed to in writing, software
// distributed under the License is distributed on an "AS IS" BASIS,
// See the License for the specific language governing permissions and
// limitations under the License.

package session_test

import (
	"context"
	"flag"
	"fmt"
	"os"
	"path"
	"strconv"
	"strings"
	"sync"
	"sync/atomic"
	"time"

	. "github.com/pingcap/check"
	"github.com/pingcap/errors"
	"github.com/pingcap/failpoint"
	"github.com/pingcap/parser"
	"github.com/pingcap/parser/auth"
	"github.com/pingcap/parser/format"
	"github.com/pingcap/parser/model"
	"github.com/pingcap/parser/mysql"
	"github.com/pingcap/parser/terror"
	"github.com/pingcap/tidb/config"
	"github.com/pingcap/tidb/ddl/placement"
	"github.com/pingcap/tidb/domain"
	"github.com/pingcap/tidb/errno"
	"github.com/pingcap/tidb/executor"
	"github.com/pingcap/tidb/kv"
	"github.com/pingcap/tidb/meta/autoid"
	plannercore "github.com/pingcap/tidb/planner/core"
	"github.com/pingcap/tidb/privilege/privileges"
	"github.com/pingcap/tidb/session"
	"github.com/pingcap/tidb/session/txninfo"
	"github.com/pingcap/tidb/sessionctx"
	"github.com/pingcap/tidb/sessionctx/binloginfo"
	"github.com/pingcap/tidb/sessionctx/variable"
	"github.com/pingcap/tidb/store/copr"
	"github.com/pingcap/tidb/store/driver"
	"github.com/pingcap/tidb/store/mockstore"
	"github.com/pingcap/tidb/store/mockstore/mockcopr"
	"github.com/pingcap/tidb/store/tikv"
	"github.com/pingcap/tidb/store/tikv/mockstore/cluster"
	tikvutil "github.com/pingcap/tidb/store/tikv/util"
	"github.com/pingcap/tidb/table/tables"
	"github.com/pingcap/tidb/tablecodec"
	"github.com/pingcap/tidb/types"
	"github.com/pingcap/tidb/util/sqlexec"
	"github.com/pingcap/tidb/util/testkit"
	"github.com/pingcap/tidb/util/testleak"
	"github.com/pingcap/tidb/util/testutil"
	"github.com/pingcap/tipb/go-binlog"
	"go.etcd.io/etcd/clientv3"
	"google.golang.org/grpc"
)

var (
	withTiKV        = flag.Bool("with-tikv", false, "run tests with TiKV cluster started. (not use the mock server)")
	pdAddrs         = flag.String("pd-addrs", "127.0.0.1:2379", "pd addrs")
	pdAddrChan      chan string
	initPdAddrsOnce sync.Once
)

var _ = Suite(&testSessionSuite{})
var _ = Suite(&testSessionSuite2{})
var _ = Suite(&testSessionSuite3{})
var _ = Suite(&testSchemaSuite{})
var _ = Suite(&testIsolationSuite{})
var _ = SerialSuites(&testSchemaSerialSuite{})
var _ = SerialSuites(&testSessionSerialSuite{})
var _ = SerialSuites(&testBackupRestoreSuite{})
var _ = Suite(&testClusteredSuite{})
var _ = SerialSuites(&testClusteredSerialSuite{})
var _ = SerialSuites(&testTxnStateSerialSuite{})

type testSessionSuiteBase struct {
	cluster cluster.Cluster
	store   kv.Storage
	dom     *domain.Domain
	pdAddr  string
}

type testSessionSuite struct {
	testSessionSuiteBase
}

type testSessionSuite2 struct {
	testSessionSuiteBase
}

type testSessionSuite3 struct {
	testSessionSuiteBase
}

type testSessionSerialSuite struct {
	testSessionSuiteBase
}

type testBackupRestoreSuite struct {
	testSessionSuiteBase
}

func clearStorage(store kv.Storage) error {
	txn, err := store.Begin()
	if err != nil {
		return errors.Trace(err)
	}
	iter, err := txn.Iter(nil, nil)
	if err != nil {
		return errors.Trace(err)
	}
	for iter.Valid() {
		txn.Delete(iter.Key())
		if err := iter.Next(); err != nil {
			return errors.Trace(err)
		}
	}
	return txn.Commit(context.Background())
}

func clearETCD(ebd kv.EtcdBackend) error {
	endpoints, err := ebd.EtcdAddrs()
	if err != nil {
		return err
	}
	cli, err := clientv3.New(clientv3.Config{
		Endpoints:        endpoints,
		AutoSyncInterval: 30 * time.Second,
		DialTimeout:      5 * time.Second,
		DialOptions: []grpc.DialOption{
			grpc.WithBackoffMaxDelay(time.Second * 3),
		},
		TLS: ebd.TLSConfig(),
	})
	if err != nil {
		return errors.Trace(err)
	}
	defer cli.Close()

	resp, err := cli.Get(context.Background(), "/tidb", clientv3.WithPrefix())
	if err != nil {
		return errors.Trace(err)
	}
	for _, kv := range resp.Kvs {
		if kv.Lease != 0 {
			if _, err := cli.Revoke(context.Background(), clientv3.LeaseID(kv.Lease)); err != nil {
				return errors.Trace(err)
			}
		}
	}
	_, err = cli.Delete(context.Background(), "/tidb", clientv3.WithPrefix())
	if err != nil {
		return errors.Trace(err)
	}
	return nil
}

func initPdAddrs() {
	initPdAddrsOnce.Do(func() {
		addrs := strings.Split(*pdAddrs, ",")
		pdAddrChan = make(chan string, len(addrs))
		for _, addr := range addrs {
			addr = strings.TrimSpace(addr)
			if addr != "" {
				pdAddrChan <- addr
			}
		}
	})
}

func (s *testSessionSuiteBase) SetUpSuite(c *C) {
	testleak.BeforeTest()

	if *withTiKV {
		initPdAddrs()
		s.pdAddr = <-pdAddrChan
		var d driver.TiKVDriver
		config.UpdateGlobal(func(conf *config.Config) {
			conf.TxnLocalLatches.Enabled = false
		})
		store, err := d.Open(fmt.Sprintf("tikv://%s?disableGC=true", s.pdAddr))
		c.Assert(err, IsNil)
		err = clearStorage(store)
		c.Assert(err, IsNil)
		err = clearETCD(store.(kv.EtcdBackend))
		c.Assert(err, IsNil)
		session.ResetStoreForWithTiKVTest(store)
		s.store = store
	} else {
		store, err := mockstore.NewMockStore(
			mockstore.WithClusterInspector(func(c cluster.Cluster) {
				mockstore.BootstrapWithSingleStore(c)
				s.cluster = c
			}),
		)
		c.Assert(err, IsNil)
		s.store = store
		session.DisableStats4Test()
	}

	var err error
	s.dom, err = session.BootstrapSession(s.store)
	c.Assert(err, IsNil)
}

func (s *testSessionSuiteBase) TearDownSuite(c *C) {
	s.dom.Close()
	s.store.Close()
	testleak.AfterTest(c)()
	if *withTiKV {
		pdAddrChan <- s.pdAddr
	}
}

func (s *testSessionSuiteBase) TearDownTest(c *C) {
	tk := testkit.NewTestKitWithInit(c, s.store)
	r := tk.MustQuery("show full tables")
	for _, tb := range r.Rows() {
		tableName := tb[0]
		tableType := tb[1]
		switch tableType {
		case "VIEW":
			tk.MustExec(fmt.Sprintf("drop view %v", tableName))
		case "BASE TABLE":
			tk.MustExec(fmt.Sprintf("drop table %v", tableName))
		default:
			panic(fmt.Sprintf("Unexpected table '%s' with type '%s'.", tableName, tableType))
		}
	}
}

type mockBinlogPump struct {
}

var _ binlog.PumpClient = &mockBinlogPump{}

func (p *mockBinlogPump) WriteBinlog(ctx context.Context, in *binlog.WriteBinlogReq, opts ...grpc.CallOption) (*binlog.WriteBinlogResp, error) {
	return &binlog.WriteBinlogResp{}, nil
}

type mockPumpPullBinlogsClient struct {
	grpc.ClientStream
}

func (m mockPumpPullBinlogsClient) Recv() (*binlog.PullBinlogResp, error) {
	return nil, nil
}

func (p *mockBinlogPump) PullBinlogs(ctx context.Context, in *binlog.PullBinlogReq, opts ...grpc.CallOption) (binlog.Pump_PullBinlogsClient, error) {
	return mockPumpPullBinlogsClient{mockcopr.MockGRPCClientStream()}, nil
}

func (s *testSessionSuite) TestForCoverage(c *C) {
	// Just for test coverage.
	tk := testkit.NewTestKitWithInit(c, s.store)
	tk.MustExec("drop table if exists t")
	tk.MustExec("create table t (id int auto_increment, v int, index (id))")
	tk.MustExec("insert t values ()")
	tk.MustExec("insert t values ()")
	tk.MustExec("insert t values ()")

	// Normal request will not cover txn.Seek.
	tk.MustExec("admin check table t")

	// Cover dirty table operations in StateTxn.
	tk.Se.GetSessionVars().BinlogClient = binloginfo.MockPumpsClient(&mockBinlogPump{})
	tk.MustExec("begin")
	tk.MustExec("truncate table t")
	tk.MustExec("insert t values ()")
	tk.MustExec("delete from t where id = 2")
	tk.MustExec("update t set v = 5 where id = 2")
	tk.MustExec("insert t values ()")
	tk.MustExec("rollback")

	c.Check(tk.Se.SetCollation(mysql.DefaultCollationID), IsNil)

	tk.MustExec("show processlist")
	_, err := tk.Se.FieldList("t")
	c.Check(err, IsNil)
}

func (s *testSessionSuite2) TestErrorRollback(c *C) {
	tk := testkit.NewTestKitWithInit(c, s.store)
	tk.MustExec("drop table if exists t_rollback")
	tk.MustExec("create table t_rollback (c1 int, c2 int, primary key(c1))")
	tk.MustExec("insert into t_rollback values (0, 0)")

	var wg sync.WaitGroup
	cnt := 4
	wg.Add(cnt)
	num := 20

	for i := 0; i < cnt; i++ {
		go func() {
			defer wg.Done()
			localTk := testkit.NewTestKitWithInit(c, s.store)
			localTk.MustExec("set @@session.tidb_retry_limit = 100")
			for j := 0; j < num; j++ {
				localTk.Exec("insert into t_rollback values (1, 1)")
				localTk.MustExec("update t_rollback set c2 = c2 + 1 where c1 = 0")
			}
		}()
	}

	wg.Wait()
	tk.MustQuery("select c2 from t_rollback where c1 = 0").Check(testkit.Rows(fmt.Sprint(cnt * num)))
}

func (s *testSessionSuite) TestQueryString(c *C) {
	tk := testkit.NewTestKitWithInit(c, s.store)

	tk.MustExec("create table mutil1 (a int);create table multi2 (a int)")
	queryStr := tk.Se.Value(sessionctx.QueryString)
	c.Assert(queryStr, Equals, "create table multi2 (a int)")

	// Test execution of DDL through the "ExecutePreparedStmt" interface.
	_, err := tk.Se.Execute(context.Background(), "use test;")
	c.Assert(err, IsNil)
	_, err = tk.Se.Execute(context.Background(), "CREATE TABLE t (id bigint PRIMARY KEY, age int)")
	c.Assert(err, IsNil)
	_, err = tk.Se.Execute(context.Background(), "show create table t")
	c.Assert(err, IsNil)
	id, _, _, err := tk.Se.PrepareStmt("CREATE TABLE t2(id bigint PRIMARY KEY, age int)")
	c.Assert(err, IsNil)
	params := []types.Datum{}
	_, err = tk.Se.ExecutePreparedStmt(context.Background(), id, params)
	c.Assert(err, IsNil)
	qs := tk.Se.Value(sessionctx.QueryString)
	c.Assert(qs.(string), Equals, "CREATE TABLE t2(id bigint PRIMARY KEY, age int)")

	// Test execution of DDL through the "Execute" interface.
	_, err = tk.Se.Execute(context.Background(), "use test;")
	c.Assert(err, IsNil)
	_, err = tk.Se.Execute(context.Background(), "drop table t2")
	c.Assert(err, IsNil)
	_, err = tk.Se.Execute(context.Background(), "prepare stmt from 'CREATE TABLE t2(id bigint PRIMARY KEY, age int)'")
	c.Assert(err, IsNil)
	_, err = tk.Se.Execute(context.Background(), "execute stmt")
	c.Assert(err, IsNil)
	qs = tk.Se.Value(sessionctx.QueryString)
	c.Assert(qs.(string), Equals, "CREATE TABLE t2(id bigint PRIMARY KEY, age int)")
}

func (s *testSessionSuite) TestAffectedRows(c *C) {
	tk := testkit.NewTestKitWithInit(c, s.store)

	tk.MustExec("drop table if exists t")
	tk.MustExec("create table t(id TEXT)")
	tk.MustExec(`INSERT INTO t VALUES ("a");`)
	c.Assert(int(tk.Se.AffectedRows()), Equals, 1)
	tk.MustExec(`INSERT INTO t VALUES ("b");`)
	c.Assert(int(tk.Se.AffectedRows()), Equals, 1)
	tk.MustExec(`UPDATE t set id = 'c' where id = 'a';`)
	c.Assert(int(tk.Se.AffectedRows()), Equals, 1)
	tk.MustExec(`UPDATE t set id = 'a' where id = 'a';`)
	c.Assert(int(tk.Se.AffectedRows()), Equals, 0)
	tk.MustQuery(`SELECT * from t`).Check(testkit.Rows("c", "b"))
	c.Assert(int(tk.Se.AffectedRows()), Equals, 0)

	tk.MustExec("drop table if exists t")
	tk.MustExec("create table t (id int, data int)")
	tk.MustExec(`INSERT INTO t VALUES (1, 0), (0, 0), (1, 1);`)
	tk.MustExec(`UPDATE t set id = 1 where data = 0;`)
	c.Assert(int(tk.Se.AffectedRows()), Equals, 1)

	tk.MustExec("drop table if exists t")
	tk.MustExec("create table t (id int, c1 timestamp);")
	tk.MustExec(`insert t(id) values(1);`)
	tk.MustExec(`UPDATE t set id = 1 where id = 1;`)
	c.Assert(int(tk.Se.AffectedRows()), Equals, 0)

	// With ON DUPLICATE KEY UPDATE, the affected-rows value per row is 1 if the row is inserted as a new row,
	// 2 if an existing row is updated, and 0 if an existing row is set to its current values.
	tk.MustExec("drop table if exists t")
	tk.MustExec("create table t (c1 int PRIMARY KEY, c2 int);")
	tk.MustExec(`insert t values(1, 1);`)
	tk.MustExec(`insert into t values (1, 1) on duplicate key update c2=2;`)
	c.Assert(int(tk.Se.AffectedRows()), Equals, 2)
	tk.MustExec(`insert into t values (1, 1) on duplicate key update c2=2;`)
	c.Assert(int(tk.Se.AffectedRows()), Equals, 0)
	tk.MustExec("drop table if exists test")
	createSQL := `CREATE TABLE test (
	  id        VARCHAR(36) PRIMARY KEY NOT NULL,
	  factor    INTEGER                 NOT NULL                   DEFAULT 2);`
	tk.MustExec(createSQL)
	insertSQL := `INSERT INTO test(id) VALUES('id') ON DUPLICATE KEY UPDATE factor=factor+3;`
	tk.MustExec(insertSQL)
	c.Assert(int(tk.Se.AffectedRows()), Equals, 1)
	tk.MustExec(insertSQL)
	c.Assert(int(tk.Se.AffectedRows()), Equals, 2)
	tk.MustExec(insertSQL)
	c.Assert(int(tk.Se.AffectedRows()), Equals, 2)

	tk.Se.SetClientCapability(mysql.ClientFoundRows)
	tk.MustExec("drop table if exists t")
	tk.MustExec("create table t (id int, data int)")
	tk.MustExec(`INSERT INTO t VALUES (1, 0), (0, 0), (1, 1);`)
	tk.MustExec(`UPDATE t set id = 1 where data = 0;`)
	c.Assert(int(tk.Se.AffectedRows()), Equals, 2)
}

func (s *testSessionSuite3) TestLastMessage(c *C) {
	tk := testkit.NewTestKitWithInit(c, s.store)

	tk.MustExec("drop table if exists t")
	tk.MustExec("create table t(id TEXT)")

	// Insert
	tk.MustExec(`INSERT INTO t VALUES ("a");`)
	tk.CheckLastMessage("")
	tk.MustExec(`INSERT INTO t VALUES ("b"), ("c");`)
	tk.CheckLastMessage("Records: 2  Duplicates: 0  Warnings: 0")

	// Update
	tk.MustExec(`UPDATE t set id = 'c' where id = 'a';`)
	c.Assert(int(tk.Se.AffectedRows()), Equals, 1)
	tk.CheckLastMessage("Rows matched: 1  Changed: 1  Warnings: 0")
	tk.MustExec(`UPDATE t set id = 'a' where id = 'a';`)
	c.Assert(int(tk.Se.AffectedRows()), Equals, 0)
	tk.CheckLastMessage("Rows matched: 0  Changed: 0  Warnings: 0")

	// Replace
	tk.MustExec(`drop table if exists t, t1;
        create table t (c1 int PRIMARY KEY, c2 int);
        create table t1 (a1 int, a2 int);`)
	tk.MustExec(`INSERT INTO t VALUES (1,1)`)
	tk.MustExec(`REPLACE INTO t VALUES (2,2)`)
	tk.CheckLastMessage("")
	tk.MustExec(`INSERT INTO t1 VALUES (1,10), (3,30);`)
	tk.CheckLastMessage("Records: 2  Duplicates: 0  Warnings: 0")
	tk.MustExec(`REPLACE INTO t SELECT * from t1`)
	tk.CheckLastMessage("Records: 2  Duplicates: 1  Warnings: 0")

	// Check insert with CLIENT_FOUND_ROWS is set
	tk.Se.SetClientCapability(mysql.ClientFoundRows)
	tk.MustExec(`drop table if exists t, t1;
        create table t (c1 int PRIMARY KEY, c2 int);
        create table t1 (a1 int, a2 int);`)
	tk.MustExec(`INSERT INTO t1 VALUES (1, 10), (2, 2), (3, 30);`)
	tk.MustExec(`INSERT INTO t1 VALUES (1, 10), (2, 20), (3, 30);`)
	tk.MustExec(`INSERT INTO t SELECT * FROM t1 ON DUPLICATE KEY UPDATE c2=a2;`)
	tk.CheckLastMessage("Records: 6  Duplicates: 3  Warnings: 0")
}

// TestRowLock . See http://dev.mysql.com/doc/refman/5.7/en/commit.html.
func (s *testSessionSuite) TestRowLock(c *C) {
	tk := testkit.NewTestKitWithInit(c, s.store)
	tk1 := testkit.NewTestKitWithInit(c, s.store)
	tk2 := testkit.NewTestKitWithInit(c, s.store)

	tk.MustExec("drop table if exists t")
	txn, err := tk.Se.Txn(true)
	c.Assert(kv.ErrInvalidTxn.Equal(err), IsTrue)
	c.Assert(txn.Valid(), IsFalse)
	tk.MustExec("create table t (c1 int, c2 int, c3 int)")
	tk.MustExec("insert t values (11, 2, 3)")
	tk.MustExec("insert t values (12, 2, 3)")
	tk.MustExec("insert t values (13, 2, 3)")

	tk1.MustExec("set @@tidb_disable_txn_auto_retry = 0")
	tk1.MustExec("begin")
	tk1.MustExec("update t set c2=21 where c1=11")

	tk2.MustExec("begin")
	tk2.MustExec("update t set c2=211 where c1=11")
	tk2.MustExec("commit")

	// tk1 will retry and the final value is 21
	tk1.MustExec("commit")

	// Check the result is correct
	tk.MustQuery("select c2 from t where c1=11").Check(testkit.Rows("21"))

	tk1.MustExec("begin")
	tk1.MustExec("update t set c2=21 where c1=11")

	tk2.MustExec("begin")
	tk2.MustExec("update t set c2=22 where c1=12")
	tk2.MustExec("commit")

	tk1.MustExec("commit")
}

// TestAutocommit . See https://dev.mysql.com/doc/internals/en/status-flags.html
func (s *testSessionSuite) TestAutocommit(c *C) {
	tk := testkit.NewTestKitWithInit(c, s.store)

	tk.MustExec("drop table if exists t;")
	c.Assert(int(tk.Se.Status()&mysql.ServerStatusAutocommit), Greater, 0)
	tk.MustExec("create table t (id BIGINT PRIMARY KEY AUTO_INCREMENT NOT NULL)")
	c.Assert(int(tk.Se.Status()&mysql.ServerStatusAutocommit), Greater, 0)
	tk.MustExec("insert t values ()")
	c.Assert(int(tk.Se.Status()&mysql.ServerStatusAutocommit), Greater, 0)
	tk.MustExec("begin")
	c.Assert(int(tk.Se.Status()&mysql.ServerStatusAutocommit), Greater, 0)
	tk.MustExec("insert t values ()")
	c.Assert(int(tk.Se.Status()&mysql.ServerStatusAutocommit), Greater, 0)
	tk.MustExec("drop table if exists t")
	c.Assert(int(tk.Se.Status()&mysql.ServerStatusAutocommit), Greater, 0)

	tk.MustExec("create table t (id BIGINT PRIMARY KEY AUTO_INCREMENT NOT NULL)")
	c.Assert(int(tk.Se.Status()&mysql.ServerStatusAutocommit), Greater, 0)
	tk.MustExec("set autocommit=0")
	c.Assert(int(tk.Se.Status()&mysql.ServerStatusAutocommit), Equals, 0)
	tk.MustExec("insert t values ()")
	c.Assert(int(tk.Se.Status()&mysql.ServerStatusAutocommit), Equals, 0)
	tk.MustExec("commit")
	c.Assert(int(tk.Se.Status()&mysql.ServerStatusAutocommit), Equals, 0)
	tk.MustExec("drop table if exists t")
	c.Assert(int(tk.Se.Status()&mysql.ServerStatusAutocommit), Equals, 0)
	tk.MustExec("set autocommit='On'")
	c.Assert(int(tk.Se.Status()&mysql.ServerStatusAutocommit), Greater, 0)

	// When autocommit is 0, transaction start ts should be the first *valid*
	// statement, rather than *any* statement.
	tk.MustExec("create table t (id int)")
	tk.MustExec("set @@autocommit = 0")
	tk.MustExec("rollback")
	tk.MustExec("set @@autocommit = 0")
	tk1 := testkit.NewTestKitWithInit(c, s.store)
	tk1.MustExec("insert into t select 1")
	tk.MustQuery("select * from t").Check(testkit.Rows("1"))

	// TODO: MySQL compatibility for setting global variable.
	// tk.MustExec("begin")
	// tk.MustExec("insert into t values (42)")
	// tk.MustExec("set @@global.autocommit = 1")
	// tk.MustExec("rollback")
	// tk.MustQuery("select count(*) from t where id = 42").Check(testkit.Rows("0"))
	// Even the transaction is rollbacked, the set statement succeed.
	// tk.MustQuery("select @@global.autocommit").Rows("1")
}

// TestTxnLazyInitialize tests that when autocommit = 0, not all statement starts
// a new transaction.
func (s *testSessionSuite) TestTxnLazyInitialize(c *C) {
	testTxnLazyInitialize(s, c, false)
	testTxnLazyInitialize(s, c, true)
}

func testTxnLazyInitialize(s *testSessionSuite, c *C, isPessimistic bool) {
	tk := testkit.NewTestKitWithInit(c, s.store)
	tk.MustExec("drop table if exists t")
	tk.MustExec("create table t (id int)")
	if isPessimistic {
		tk.MustExec("set tidb_txn_mode = 'pessimistic'")
	}

	tk.MustExec("set @@autocommit = 0")
	_, err := tk.Se.Txn(true)
	c.Assert(kv.ErrInvalidTxn.Equal(err), IsTrue)
	txn, err := tk.Se.Txn(false)
	c.Assert(err, IsNil)
	c.Assert(txn.Valid(), IsFalse)
	tk.MustQuery("select @@tidb_current_ts").Check(testkit.Rows("0"))
	tk.MustQuery("select @@tidb_current_ts").Check(testkit.Rows("0"))

	// Those statement should not start a new transaction automacally.
	tk.MustQuery("select 1")
	tk.MustQuery("select @@tidb_current_ts").Check(testkit.Rows("0"))

	tk.MustExec("set @@tidb_general_log = 0")
	tk.MustQuery("select @@tidb_current_ts").Check(testkit.Rows("0"))

	tk.MustQuery("explain select * from t")
	tk.MustQuery("select @@tidb_current_ts").Check(testkit.Rows("0"))

	// Begin statement should start a new transaction.
	tk.MustExec("begin")
	txn, err = tk.Se.Txn(false)
	c.Assert(err, IsNil)
	c.Assert(txn.Valid(), IsTrue)
	tk.MustExec("rollback")

	tk.MustExec("select * from t")
	txn, err = tk.Se.Txn(false)
	c.Assert(err, IsNil)
	c.Assert(txn.Valid(), IsTrue)
	tk.MustExec("rollback")

	tk.MustExec("insert into t values (1)")
	txn, err = tk.Se.Txn(false)
	c.Assert(err, IsNil)
	c.Assert(txn.Valid(), IsTrue)
	tk.MustExec("rollback")
}

func (s *testSessionSuite) TestGlobalVarAccessor(c *C) {
	varName := "max_allowed_packet"
	varValue := "67108864" // This is the default value for max_allowed_packet
	varValue1 := "4194305"
	varValue2 := "4194306"

	tk := testkit.NewTestKitWithInit(c, s.store)
	se := tk.Se.(variable.GlobalVarAccessor)
	// Get globalSysVar twice and get the same value
	v, err := se.GetGlobalSysVar(varName)
	c.Assert(err, IsNil)
	c.Assert(v, Equals, varValue)
	v, err = se.GetGlobalSysVar(varName)
	c.Assert(err, IsNil)
	c.Assert(v, Equals, varValue)
	// Set global var to another value
	err = se.SetGlobalSysVar(varName, varValue1)
	c.Assert(err, IsNil)
	v, err = se.GetGlobalSysVar(varName)
	c.Assert(err, IsNil)
	c.Assert(v, Equals, varValue1)
	c.Assert(tk.Se.CommitTxn(context.TODO()), IsNil)

	tk1 := testkit.NewTestKitWithInit(c, s.store)
	se1 := tk1.Se.(variable.GlobalVarAccessor)
	v, err = se1.GetGlobalSysVar(varName)
	c.Assert(err, IsNil)
	c.Assert(v, Equals, varValue1)
	err = se1.SetGlobalSysVar(varName, varValue2)
	c.Assert(err, IsNil)
	v, err = se1.GetGlobalSysVar(varName)
	c.Assert(err, IsNil)
	c.Assert(v, Equals, varValue2)
	c.Assert(tk1.Se.CommitTxn(context.TODO()), IsNil)

	// Make sure the change is visible to any client that accesses that global variable.
	v, err = se.GetGlobalSysVar(varName)
	c.Assert(err, IsNil)
	c.Assert(v, Equals, varValue2)

	// For issue 10955, make sure the new session load `max_execution_time` into sessionVars.
	tk1.MustExec("set @@global.max_execution_time = 100")
	tk2 := testkit.NewTestKitWithInit(c, s.store)
	c.Assert(tk2.Se.GetSessionVars().MaxExecutionTime, Equals, uint64(100))
	tk1.MustExec("set @@global.max_execution_time = 0")

	result := tk.MustQuery("show global variables  where variable_name='sql_select_limit';")
	result.Check(testkit.Rows("sql_select_limit 18446744073709551615"))
	result = tk.MustQuery("show session variables  where variable_name='sql_select_limit';")
	result.Check(testkit.Rows("sql_select_limit 18446744073709551615"))
	tk.MustExec("set session sql_select_limit=100000000000;")
	result = tk.MustQuery("show global variables where variable_name='sql_select_limit';")
	result.Check(testkit.Rows("sql_select_limit 18446744073709551615"))
	result = tk.MustQuery("show session variables where variable_name='sql_select_limit';")
	result.Check(testkit.Rows("sql_select_limit 100000000000"))
	tk.MustExec("set @@global.sql_select_limit = 1")
	result = tk.MustQuery("show global variables where variable_name='sql_select_limit';")
	result.Check(testkit.Rows("sql_select_limit 1"))
	tk.MustExec("set @@global.sql_select_limit = default")
	result = tk.MustQuery("show global variables where variable_name='sql_select_limit';")
	result.Check(testkit.Rows("sql_select_limit 18446744073709551615"))

	result = tk.MustQuery("select @@global.autocommit;")
	result.Check(testkit.Rows("1"))
	result = tk.MustQuery("select @@autocommit;")
	result.Check(testkit.Rows("1"))
	tk.MustExec("set @@global.autocommit = 0;")
	result = tk.MustQuery("select @@global.autocommit;")
	result.Check(testkit.Rows("0"))
	result = tk.MustQuery("select @@autocommit;")
	result.Check(testkit.Rows("1"))
	tk.MustExec("set @@global.autocommit=1")

	_, err = tk.Exec("set global time_zone = 'timezone'")
	c.Assert(err, NotNil)
	c.Assert(terror.ErrorEqual(err, variable.ErrUnknownTimeZone), IsTrue)
}

func (s *testSessionSuite) TestGetSysVariables(c *C) {
	tk := testkit.NewTestKitWithInit(c, s.store)

	// Test ScopeSession
	tk.MustExec("select @@warning_count")
	tk.MustExec("select @@session.warning_count")
	tk.MustExec("select @@local.warning_count")
	_, err := tk.Exec("select @@global.warning_count")
	c.Assert(terror.ErrorEqual(err, variable.ErrIncorrectScope), IsTrue, Commentf("err %v", err))

	// Test ScopeGlobal
	tk.MustExec("select @@max_connections")
	tk.MustExec("select @@global.max_connections")
	_, err = tk.Exec("select @@session.max_connections")
	c.Assert(terror.ErrorEqual(err, variable.ErrIncorrectScope), IsTrue, Commentf("err %v", err))
	_, err = tk.Exec("select @@local.max_connections")
	c.Assert(terror.ErrorEqual(err, variable.ErrIncorrectScope), IsTrue, Commentf("err %v", err))

	// Test ScopeNone
	tk.MustExec("select @@performance_schema_max_mutex_classes")
	tk.MustExec("select @@global.performance_schema_max_mutex_classes")
	// For issue 19524, test
	tk.MustExec("select @@session.performance_schema_max_mutex_classes")
	tk.MustExec("select @@local.performance_schema_max_mutex_classes")
}

func (s *testSessionSuite) TestRetryResetStmtCtx(c *C) {
	tk := testkit.NewTestKitWithInit(c, s.store)
	tk.MustExec("create table retrytxn (a int unique, b int)")
	tk.MustExec("insert retrytxn values (1, 1)")
	tk.MustExec("set @@tidb_disable_txn_auto_retry = 0")
	tk.MustExec("begin")
	tk.MustExec("update retrytxn set b = b + 1 where a = 1")

	// Make retryable error.
	tk1 := testkit.NewTestKitWithInit(c, s.store)
	tk1.MustExec("update retrytxn set b = b + 1 where a = 1")

	err := tk.Se.CommitTxn(context.TODO())
	c.Assert(err, IsNil)
	c.Assert(tk.Se.AffectedRows(), Equals, uint64(1))
}

func (s *testSessionSuite) TestRetryCleanTxn(c *C) {
	tk := testkit.NewTestKitWithInit(c, s.store)
	tk.MustExec("create table retrytxn (a int unique, b int)")
	tk.MustExec("insert retrytxn values (1, 1)")
	tk.MustExec("begin")
	tk.MustExec("update retrytxn set b = b + 1 where a = 1")

	// Make retryable error.
	tk1 := testkit.NewTestKitWithInit(c, s.store)
	tk1.MustExec("update retrytxn set b = b + 1 where a = 1")

	// Hijack retry history, add a statement that returns error.
	history := session.GetHistory(tk.Se)
	stmtNode, err := parser.New().ParseOneStmt("insert retrytxn values (2, 'a')", "", "")
	c.Assert(err, IsNil)
	compiler := executor.Compiler{Ctx: tk.Se}
	stmt, _ := compiler.Compile(context.TODO(), stmtNode)
	executor.ResetContextOfStmt(tk.Se, stmtNode)
	history.Add(stmt, tk.Se.GetSessionVars().StmtCtx)
	_, err = tk.Exec("commit")
	c.Assert(err, NotNil)
	txn, err := tk.Se.Txn(false)
	c.Assert(err, IsNil)
	c.Assert(txn.Valid(), IsFalse)
	c.Assert(tk.Se.GetSessionVars().InTxn(), IsFalse)
}

func (s *testSessionSuite) TestReadOnlyNotInHistory(c *C) {
	tk := testkit.NewTestKitWithInit(c, s.store)
	tk.MustExec("create table history (a int)")
	tk.MustExec("insert history values (1), (2), (3)")
	tk.MustExec("set @@autocommit = 0")
	tk.MustExec("set tidb_disable_txn_auto_retry = 0")
	tk.MustQuery("select * from history")
	history := session.GetHistory(tk.Se)
	c.Assert(history.Count(), Equals, 0)

	tk.MustExec("insert history values (4)")
	tk.MustExec("insert history values (5)")
	c.Assert(history.Count(), Equals, 2)
	tk.MustExec("commit")
	tk.MustQuery("select * from history")
	history = session.GetHistory(tk.Se)
	c.Assert(history.Count(), Equals, 0)
}

func (s *testSessionSuite) TestRetryUnion(c *C) {
	tk := testkit.NewTestKitWithInit(c, s.store)
	tk.MustExec("create table history (a int)")
	tk.MustExec("insert history values (1), (2), (3)")
	tk.MustExec("set @@autocommit = 0")
	tk.MustExec("set tidb_disable_txn_auto_retry = 0")
	// UNION should't be in retry history.
	tk.MustQuery("(select * from history) union (select * from history)")
	history := session.GetHistory(tk.Se)
	c.Assert(history.Count(), Equals, 0)
	tk.MustQuery("(select * from history for update) union (select * from history)")
	tk.MustExec("update history set a = a + 1")
	history = session.GetHistory(tk.Se)
	c.Assert(history.Count(), Equals, 2)

	// Make retryable error.
	tk1 := testkit.NewTestKitWithInit(c, s.store)
	tk1.MustExec("update history set a = a + 1")

	_, err := tk.Exec("commit")
	c.Assert(err, ErrorMatches, ".*can not retry select for update statement")
}

func (s *testSessionSuite) TestRetryGlobalTempTable(c *C) {
	tk := testkit.NewTestKitWithInit(c, s.store)
	tk.MustExec("set tidb_enable_global_temporary_table=true")
	tk.MustExec("drop table if exists normal_table")
	tk.MustExec("create table normal_table(a int primary key, b int)")
	defer tk.MustExec("drop table if exists normal_table")
	tk.MustExec("drop table if exists temp_table")
	tk.MustExec("create global temporary table temp_table(a int primary key, b int) on commit delete rows")
	defer tk.MustExec("drop table if exists temp_table")

	// insert select
	tk.MustExec("set tidb_disable_txn_auto_retry = 0")
	tk.MustExec("insert normal_table value(100, 100)")
	tk.MustExec("set @@autocommit = 0")
	// used to make conflicts
	tk.MustExec("update normal_table set b=b+1 where a=100")
	tk.MustExec("insert temp_table value(1, 1)")
	tk.MustExec("insert normal_table select * from temp_table")
	c.Assert(session.GetHistory(tk.Se).Count(), Equals, 3)

	// try to conflict with tk
	tk1 := testkit.NewTestKitWithInit(c, s.store)
	tk1.MustExec("update normal_table set b=b+1 where a=100")

	// It will retry internally.
	tk.MustExec("commit")
	tk.MustQuery("select a, b from normal_table order by a").Check(testkit.Rows("1 1", "100 102"))
	tk.MustQuery("select a, b from temp_table order by a").Check(testkit.Rows())

	// update multi-tables
	tk.MustExec("update normal_table set b=b+1 where a=100")
	tk.MustExec("insert temp_table value(1, 2)")
	// before update: normal_table=(1 1) (100 102), temp_table=(1 2)
	tk.MustExec("update normal_table, temp_table set normal_table.b=temp_table.b where normal_table.a=temp_table.a")
	c.Assert(session.GetHistory(tk.Se).Count(), Equals, 3)

	// try to conflict with tk
	tk1.MustExec("update normal_table set b=b+1 where a=100")

	// It will retry internally.
	tk.MustExec("commit")
	tk.MustQuery("select a, b from normal_table order by a").Check(testkit.Rows("1 2", "100 104"))
}

func (s *testSessionSuite) TestRetryShow(c *C) {
	tk := testkit.NewTestKitWithInit(c, s.store)
	tk.MustExec("set @@autocommit = 0")
	tk.MustExec("set tidb_disable_txn_auto_retry = 0")
	// UNION should't be in retry history.
	tk.MustQuery("show variables")
	tk.MustQuery("show databases")
	history := session.GetHistory(tk.Se)
	c.Assert(history.Count(), Equals, 0)
}

func (s *testSessionSuite) TestNoRetryForCurrentTxn(c *C) {
	tk := testkit.NewTestKitWithInit(c, s.store)
	tk1 := testkit.NewTestKitWithInit(c, s.store)
	tk.MustExec("create table history (a int)")
	tk.MustExec("insert history values (1)")

	// Firstly, disable retry.
	tk.MustExec("set tidb_disable_txn_auto_retry = 1")
	tk.MustExec("begin")
	tk.MustExec("update history set a = 2")
	// Enable retry now.
	tk.MustExec("set tidb_disable_txn_auto_retry = 0")

	tk1.MustExec("update history set a = 3")
	c.Assert(tk.ExecToErr("commit"), NotNil)
}

func (s *testSessionSuite) TestRetryForCurrentTxn(c *C) {
	tk := testkit.NewTestKitWithInit(c, s.store)
	tk1 := testkit.NewTestKitWithInit(c, s.store)
	tk.MustExec("create table history (a int)")
	tk.MustExec("insert history values (1)")

	// Firstly, enable retry.
	tk.MustExec("set tidb_disable_txn_auto_retry = 0")
	tk.MustExec("begin")
	tk.MustExec("update history set a = 2")
	// Disable retry now.
	tk.MustExec("set tidb_disable_txn_auto_retry = 1")

	tk1.MustExec("update history set a = 3")
	tk.MustExec("commit")
	tk.MustQuery("select * from history").Check(testkit.Rows("2"))
}

// TestTruncateAlloc tests that the auto_increment ID does not reuse the old table's allocator.
func (s *testSessionSuite) TestTruncateAlloc(c *C) {
	tk := testkit.NewTestKitWithInit(c, s.store)
	tk.MustExec("create table truncate_id (a int primary key auto_increment)")
	tk.MustExec("insert truncate_id values (), (), (), (), (), (), (), (), (), ()")
	tk.MustExec("truncate table truncate_id")
	tk.MustExec("insert truncate_id values (), (), (), (), (), (), (), (), (), ()")
	tk.MustQuery("select a from truncate_id where a > 11").Check(testkit.Rows())
}

func (s *testSessionSuite) TestString(c *C) {
	tk := testkit.NewTestKitWithInit(c, s.store)
	tk.MustExec("select 1")
	// here to check the panic bug in String() when txn is nil after committed.
	c.Log(tk.Se.String())
}

func (s *testSessionSuite) TestDatabase(c *C) {
	tk := testkit.NewTestKitWithInit(c, s.store)

	// Test database.
	tk.MustExec("create database xxx")
	tk.MustExec("drop database xxx")

	tk.MustExec("drop database if exists xxx")
	tk.MustExec("create database xxx")
	tk.MustExec("create database if not exists xxx")
	tk.MustExec("drop database if exists xxx")

	// Test schema.
	tk.MustExec("create schema xxx")
	tk.MustExec("drop schema xxx")

	tk.MustExec("drop schema if exists xxx")
	tk.MustExec("create schema xxx")
	tk.MustExec("create schema if not exists xxx")
	tk.MustExec("drop schema if exists xxx")
}

// TestInTrans . See https://dev.mysql.com/doc/internals/en/status-flags.html
func (s *testSessionSuite) TestInTrans(c *C) {
	tk := testkit.NewTestKitWithInit(c, s.store)
	tk.MustExec("drop table if exists t;")
	tk.MustExec("create table t (id BIGINT PRIMARY KEY AUTO_INCREMENT NOT NULL)")
	tk.MustExec("insert t values ()")
	tk.MustExec("begin")
	txn, err := tk.Se.Txn(true)
	c.Assert(err, IsNil)
	c.Assert(txn.Valid(), IsTrue)
	tk.MustExec("insert t values ()")
	c.Assert(txn.Valid(), IsTrue)
	tk.MustExec("drop table if exists t;")
	c.Assert(txn.Valid(), IsFalse)
	tk.MustExec("create table t (id BIGINT PRIMARY KEY AUTO_INCREMENT NOT NULL)")
	c.Assert(txn.Valid(), IsFalse)
	tk.MustExec("insert t values ()")
	c.Assert(txn.Valid(), IsFalse)
	tk.MustExec("commit")
	tk.MustExec("insert t values ()")

	tk.MustExec("set autocommit=0")
	tk.MustExec("begin")
	c.Assert(txn.Valid(), IsTrue)
	tk.MustExec("insert t values ()")
	c.Assert(txn.Valid(), IsTrue)
	tk.MustExec("commit")
	c.Assert(txn.Valid(), IsFalse)
	tk.MustExec("insert t values ()")
	c.Assert(txn.Valid(), IsTrue)
	tk.MustExec("commit")
	c.Assert(txn.Valid(), IsFalse)

	tk.MustExec("set autocommit=1")
	tk.MustExec("drop table if exists t")
	tk.MustExec("create table t (id BIGINT PRIMARY KEY AUTO_INCREMENT NOT NULL)")
	tk.MustExec("begin")
	c.Assert(txn.Valid(), IsTrue)
	tk.MustExec("insert t values ()")
	c.Assert(txn.Valid(), IsTrue)
	tk.MustExec("rollback")
	c.Assert(txn.Valid(), IsFalse)
}

func (s *testSessionSuite) TestRetryPreparedStmt(c *C) {
	tk := testkit.NewTestKitWithInit(c, s.store)
	tk1 := testkit.NewTestKitWithInit(c, s.store)
	tk2 := testkit.NewTestKitWithInit(c, s.store)

	tk.MustExec("drop table if exists t")
	txn, err := tk.Se.Txn(true)
	c.Assert(kv.ErrInvalidTxn.Equal(err), IsTrue)
	c.Assert(txn.Valid(), IsFalse)
	tk.MustExec("create table t (c1 int, c2 int, c3 int)")
	tk.MustExec("insert t values (11, 2, 3)")

	tk1.MustExec("set @@tidb_disable_txn_auto_retry = 0")
	tk1.MustExec("begin")
	tk1.MustExec("update t set c2=? where c1=11;", 21)

	tk2.MustExec("begin")
	tk2.MustExec("update t set c2=? where c1=11", 22)
	tk2.MustExec("commit")

	tk1.MustExec("commit")

	tk.MustQuery("select c2 from t where c1=11").Check(testkit.Rows("21"))
}

func (s *testSessionSuite) TestSession(c *C) {
	tk := testkit.NewTestKitWithInit(c, s.store)
	tk.MustExec("ROLLBACK;")
	tk.Se.Close()
}

func (s *testSessionSuite) TestSessionAuth(c *C) {
	tk := testkit.NewTestKitWithInit(c, s.store)
	c.Assert(tk.Se.Auth(&auth.UserIdentity{Username: "Any not exist username with zero password!", Hostname: "anyhost"}, []byte(""), []byte("")), IsFalse)
}

func (s *testSessionSerialSuite) TestSkipWithGrant(c *C) {
	tk := testkit.NewTestKitWithInit(c, s.store)
	save2 := privileges.SkipWithGrant

	privileges.SkipWithGrant = false
	c.Assert(tk.Se.Auth(&auth.UserIdentity{Username: "user_not_exist"}, []byte("yyy"), []byte("zzz")), IsFalse)

	privileges.SkipWithGrant = true
	c.Assert(tk.Se.Auth(&auth.UserIdentity{Username: "xxx", Hostname: `%`}, []byte("yyy"), []byte("zzz")), IsTrue)
	c.Assert(tk.Se.Auth(&auth.UserIdentity{Username: "root", Hostname: `%`}, []byte(""), []byte("")), IsTrue)
	tk.MustExec("create table t (id int)")
	tk.MustExec("create role r_1")
	tk.MustExec("grant r_1 to root")
	tk.MustExec("set role all")
	tk.MustExec("show grants for root")
	privileges.SkipWithGrant = save2
}

func (s *testSessionSuite) TestLastInsertID(c *C) {
	tk := testkit.NewTestKitWithInit(c, s.store)
	// insert
	tk.MustExec("create table t (c1 int not null auto_increment, c2 int, PRIMARY KEY (c1))")
	tk.MustExec("insert into t set c2 = 11")
	tk.MustQuery("select last_insert_id()").Check(testkit.Rows("1"))

	tk.MustExec("insert into t (c2) values (22), (33), (44)")
	tk.MustQuery("select last_insert_id()").Check(testkit.Rows("2"))

	tk.MustExec("insert into t (c1, c2) values (10, 55)")
	tk.MustQuery("select last_insert_id()").Check(testkit.Rows("2"))

	// replace
	tk.MustExec("replace t (c2) values(66)")
	tk.MustQuery("select * from t").Check(testkit.Rows("1 11", "2 22", "3 33", "4 44", "10 55", "11 66"))
	tk.MustQuery("select last_insert_id()").Check(testkit.Rows("11"))

	// update
	tk.MustExec("update t set c1=last_insert_id(c1 + 100)")
	tk.MustQuery("select * from t").Check(testkit.Rows("101 11", "102 22", "103 33", "104 44", "110 55", "111 66"))
	tk.MustQuery("select last_insert_id()").Check(testkit.Rows("111"))
	tk.MustExec("insert into t (c2) values (77)")
	tk.MustQuery("select last_insert_id()").Check(testkit.Rows("112"))

	// drop
	tk.MustExec("drop table t")
	tk.MustQuery("select last_insert_id()").Check(testkit.Rows("112"))

	tk.MustExec("create table t (c2 int, c3 int, c1 int not null auto_increment, PRIMARY KEY (c1))")
	tk.MustExec("insert into t set c2 = 30")

	// insert values
	lastInsertID := tk.Se.LastInsertID()
	tk.MustExec("prepare stmt1 from 'insert into t (c2) values (?)'")
	tk.MustExec("set @v1=10")
	tk.MustExec("set @v2=20")
	tk.MustExec("execute stmt1 using @v1")
	tk.MustExec("execute stmt1 using @v2")
	tk.MustExec("deallocate prepare stmt1")
	currLastInsertID := tk.Se.GetSessionVars().StmtCtx.PrevLastInsertID
	tk.MustQuery("select c1 from t where c2 = 20").Check(testkit.Rows(fmt.Sprint(currLastInsertID)))
	c.Assert(lastInsertID+2, Equals, currLastInsertID)
}

func (s *testSessionSuite) TestPrepareZero(c *C) {
	tk := testkit.NewTestKitWithInit(c, s.store)
	tk.MustExec("drop table if exists t")
	tk.MustExec("create table t(v timestamp)")
	tk.MustExec("prepare s1 from 'insert into t (v) values (?)'")
	tk.MustExec("set @v1='0'")
	_, rs := tk.Exec("execute s1 using @v1")
	c.Assert(rs, NotNil)
	tk.MustExec("set @v2='" + types.ZeroDatetimeStr + "'")
	tk.MustExec("set @orig_sql_mode=@@sql_mode; set @@sql_mode='';")
	tk.MustExec("execute s1 using @v2")
	tk.MustQuery("select v from t").Check(testkit.Rows("0000-00-00 00:00:00"))
	tk.MustExec("set @@sql_mode=@orig_sql_mode;")
}

func (s *testSessionSuite) TestPrimaryKeyAutoIncrement(c *C) {
	tk := testkit.NewTestKitWithInit(c, s.store)
	tk.MustExec("drop table if exists t")
	tk.MustExec("create table t (id BIGINT PRIMARY KEY AUTO_INCREMENT NOT NULL, name varchar(255) UNIQUE NOT NULL, status int)")
	tk.MustExec("insert t (name) values (?)", "abc")
	id := tk.Se.LastInsertID()
	c.Check(id != 0, IsTrue)

	tk1 := testkit.NewTestKitWithInit(c, s.store)
	tk1.MustQuery("select * from t").Check(testkit.Rows(fmt.Sprintf("%d abc <nil>", id)))

	tk.MustExec("update t set name = 'abc', status = 1 where id = ?", id)
	tk1.MustQuery("select * from t").Check(testkit.Rows(fmt.Sprintf("%d abc 1", id)))

	// Check for pass bool param to tidb prepared statement
	tk.MustExec("drop table if exists t")
	tk.MustExec("create table t (id tinyint)")
	tk.MustExec("insert t values (?)", true)
	tk.MustQuery("select * from t").Check(testkit.Rows("1"))
}

func (s *testSessionSuite) TestAutoIncrementID(c *C) {
	tk := testkit.NewTestKitWithInit(c, s.store)
	tk.MustExec("drop table if exists t")
	tk.MustExec("create table t (id BIGINT PRIMARY KEY AUTO_INCREMENT NOT NULL)")
	tk.MustExec("insert t values ()")
	tk.MustExec("insert t values ()")
	tk.MustExec("insert t values ()")
	tk.MustExec("drop table if exists t;")
	tk.MustExec("create table t (id BIGINT PRIMARY KEY AUTO_INCREMENT NOT NULL)")
	tk.MustExec("insert t values ()")
	lastID := tk.Se.LastInsertID()
	c.Assert(lastID, Less, uint64(4))
	tk.MustExec("insert t () values ()")
	c.Assert(tk.Se.LastInsertID(), Greater, lastID)
	lastID = tk.Se.LastInsertID()
	tk.MustExec("insert t values (100)")
	c.Assert(tk.Se.LastInsertID(), Equals, uint64(100))

	// If the auto_increment column value is given, it uses the value of the latest row.
	tk.MustExec("insert t values (120), (112)")
	c.Assert(tk.Se.LastInsertID(), Equals, uint64(112))

	// The last_insert_id function only use last auto-generated id.
	tk.MustQuery("select last_insert_id()").Check(testkit.Rows(fmt.Sprint(lastID)))

	tk.MustExec("drop table if exists t")
	tk.MustExec("create table t (i tinyint unsigned not null auto_increment, primary key (i));")
	tk.MustExec("insert into t set i = 254;")
	tk.MustExec("insert t values ()")

	// The last insert ID doesn't care about primary key, it is set even if its a normal index column.
	tk.MustExec("create table autoid (id int auto_increment, index (id))")
	tk.MustExec("insert autoid values ()")
	c.Assert(tk.Se.LastInsertID(), Greater, uint64(0))
	tk.MustExec("insert autoid values (100)")
	c.Assert(tk.Se.LastInsertID(), Equals, uint64(100))

	tk.MustQuery("select last_insert_id(20)").Check(testkit.Rows(fmt.Sprint(20)))
	tk.MustQuery("select last_insert_id()").Check(testkit.Rows(fmt.Sprint(20)))

	// Corner cases for unsigned bigint auto_increment Columns.
	tk.MustExec("drop table if exists autoid")
	tk.MustExec("create table autoid(`auto_inc_id` bigint(20) UNSIGNED NOT NULL AUTO_INCREMENT,UNIQUE KEY `auto_inc_id` (`auto_inc_id`))")
	tk.MustExec("insert into autoid values(9223372036854775808);")
	tk.MustExec("insert into autoid values();")
	tk.MustExec("insert into autoid values();")
	tk.MustQuery("select * from autoid").Check(testkit.Rows("9223372036854775808", "9223372036854775810", "9223372036854775812"))
	// In TiDB : _tidb_rowid will also consume the autoID when the auto_increment column is not the primary key.
	// Using the MaxUint64 and MaxInt64 as the autoID upper limit like MySQL will cause _tidb_rowid allocation fail here.
	_, err := tk.Exec("insert into autoid values(18446744073709551614)")
	c.Assert(terror.ErrorEqual(err, autoid.ErrAutoincReadFailed), IsTrue)
	_, err = tk.Exec("insert into autoid values()")
	c.Assert(terror.ErrorEqual(err, autoid.ErrAutoincReadFailed), IsTrue)
	// FixMe: MySQL works fine with the this sql.
	_, err = tk.Exec("insert into autoid values(18446744073709551615)")
	c.Assert(terror.ErrorEqual(err, autoid.ErrAutoincReadFailed), IsTrue)

	tk.MustExec("drop table if exists autoid")
	tk.MustExec("create table autoid(`auto_inc_id` bigint(20) UNSIGNED NOT NULL AUTO_INCREMENT,UNIQUE KEY `auto_inc_id` (`auto_inc_id`))")
	tk.MustExec("insert into autoid values()")
	tk.MustQuery("select * from autoid").Check(testkit.Rows("1"))
	tk.MustExec("insert into autoid values(5000)")
	tk.MustQuery("select * from autoid").Check(testkit.Rows("1", "5000"))
	_, err = tk.Exec("update autoid set auto_inc_id = 8000")
	c.Assert(terror.ErrorEqual(err, kv.ErrKeyExists), IsTrue)
	tk.MustQuery("select * from autoid use index()").Check(testkit.Rows("1", "5000"))
	tk.MustExec("update autoid set auto_inc_id = 9000 where auto_inc_id=1")
	tk.MustQuery("select * from autoid use index()").Check(testkit.Rows("9000", "5000"))
	tk.MustExec("insert into autoid values()")
	tk.MustQuery("select * from autoid use index()").Check(testkit.Rows("9000", "5000", "9001"))

	// Corner cases for signed bigint auto_increment Columns.
	tk.MustExec("drop table if exists autoid")
	tk.MustExec("create table autoid(`auto_inc_id` bigint(20) NOT NULL AUTO_INCREMENT,UNIQUE KEY `auto_inc_id` (`auto_inc_id`))")
	// In TiDB : _tidb_rowid will also consume the autoID when the auto_increment column is not the primary key.
	// Using the MaxUint64 and MaxInt64 as autoID upper limit like MySQL will cause insert fail if the values is
	// 9223372036854775806. Because _tidb_rowid will be allocated 9223372036854775807 at same time.
	tk.MustExec("insert into autoid values(9223372036854775805);")
	tk.MustQuery("select auto_inc_id, _tidb_rowid from autoid use index()").Check(testkit.Rows("9223372036854775805 9223372036854775806"))
	_, err = tk.Exec("insert into autoid values();")
	c.Assert(terror.ErrorEqual(err, autoid.ErrAutoincReadFailed), IsTrue)
	tk.MustQuery("select auto_inc_id, _tidb_rowid from autoid use index()").Check(testkit.Rows("9223372036854775805 9223372036854775806"))
	tk.MustQuery("select auto_inc_id, _tidb_rowid from autoid use index(auto_inc_id)").Check(testkit.Rows("9223372036854775805 9223372036854775806"))

	tk.MustExec("drop table if exists autoid")
	tk.MustExec("create table autoid(`auto_inc_id` bigint(20) NOT NULL AUTO_INCREMENT,UNIQUE KEY `auto_inc_id` (`auto_inc_id`))")
	tk.MustExec("insert into autoid values()")
	tk.MustQuery("select * from autoid use index()").Check(testkit.Rows("1"))
	tk.MustExec("insert into autoid values(5000)")
	tk.MustQuery("select * from autoid use index()").Check(testkit.Rows("1", "5000"))
	_, err = tk.Exec("update autoid set auto_inc_id = 8000")
	c.Assert(terror.ErrorEqual(err, kv.ErrKeyExists), IsTrue)
	tk.MustQuery("select * from autoid use index()").Check(testkit.Rows("1", "5000"))
	tk.MustExec("update autoid set auto_inc_id = 9000 where auto_inc_id=1")
	tk.MustQuery("select * from autoid use index()").Check(testkit.Rows("9000", "5000"))
	tk.MustExec("insert into autoid values()")
	tk.MustQuery("select * from autoid use index()").Check(testkit.Rows("9000", "5000", "9001"))
}

func (s *testSessionSuite) TestAutoIncrementWithRetry(c *C) {
	// test for https://github.com/pingcap/tidb/issues/827

	tk := testkit.NewTestKitWithInit(c, s.store)
	tk1 := testkit.NewTestKitWithInit(c, s.store)

	tk.MustExec("set @@tidb_disable_txn_auto_retry = 0")
	tk.MustExec("create table t (c2 int, c1 int not null auto_increment, PRIMARY KEY (c1))")
	tk.MustExec("insert into t (c2) values (1), (2), (3), (4), (5)")

	// insert values
	lastInsertID := tk.Se.LastInsertID()
	tk.MustExec("begin")
	tk.MustExec("insert into t (c2) values (11), (12), (13)")
	tk.MustQuery("select c1 from t where c2 = 11").Check(testkit.Rows("6"))
	tk.MustExec("update t set c2 = 33 where c2 = 1")

	tk1.MustExec("update t set c2 = 22 where c2 = 1")

	tk.MustExec("commit")

	tk.MustQuery("select c1 from t where c2 = 11").Check(testkit.Rows("6"))
	currLastInsertID := tk.Se.GetSessionVars().StmtCtx.PrevLastInsertID
	c.Assert(lastInsertID+5, Equals, currLastInsertID)

	// insert set
	lastInsertID = currLastInsertID
	tk.MustExec("begin")
	tk.MustExec("insert into t set c2 = 31")
	tk.MustQuery("select c1 from t where c2 = 31").Check(testkit.Rows("9"))
	tk.MustExec("update t set c2 = 44 where c2 = 2")

	tk1.MustExec("update t set c2 = 55 where c2 = 2")

	tk.MustExec("commit")

	tk.MustQuery("select c1 from t where c2 = 31").Check(testkit.Rows("9"))
	currLastInsertID = tk.Se.GetSessionVars().StmtCtx.PrevLastInsertID
	c.Assert(lastInsertID+3, Equals, currLastInsertID)

	// replace
	lastInsertID = currLastInsertID
	tk.MustExec("begin")
	tk.MustExec("insert into t (c2) values (21), (22), (23)")
	tk.MustQuery("select c1 from t where c2 = 21").Check(testkit.Rows("10"))
	tk.MustExec("update t set c2 = 66 where c2 = 3")

	tk1.MustExec("update t set c2 = 77 where c2 = 3")

	tk.MustExec("commit")

	tk.MustQuery("select c1 from t where c2 = 21").Check(testkit.Rows("10"))
	currLastInsertID = tk.Se.GetSessionVars().StmtCtx.PrevLastInsertID
	c.Assert(lastInsertID+1, Equals, currLastInsertID)

	// update
	lastInsertID = currLastInsertID
	tk.MustExec("begin")
	tk.MustExec("insert into t set c2 = 41")
	tk.MustExec("update t set c1 = 0 where c2 = 41")
	tk.MustQuery("select c1 from t where c2 = 41").Check(testkit.Rows("0"))
	tk.MustExec("update t set c2 = 88 where c2 = 4")

	tk1.MustExec("update t set c2 = 99 where c2 = 4")

	tk.MustExec("commit")

	tk.MustQuery("select c1 from t where c2 = 41").Check(testkit.Rows("0"))
	currLastInsertID = tk.Se.GetSessionVars().StmtCtx.PrevLastInsertID
	c.Assert(lastInsertID+3, Equals, currLastInsertID)

	// prepare
	lastInsertID = currLastInsertID
	tk.MustExec("begin")
	tk.MustExec("prepare stmt from 'insert into t (c2) values (?)'")
	tk.MustExec("set @v1=100")
	tk.MustExec("set @v2=200")
	tk.MustExec("set @v3=300")
	tk.MustExec("execute stmt using @v1")
	tk.MustExec("execute stmt using @v2")
	tk.MustExec("execute stmt using @v3")
	tk.MustExec("deallocate prepare stmt")
	tk.MustQuery("select c1 from t where c2 = 12").Check(testkit.Rows("7"))
	tk.MustExec("update t set c2 = 111 where c2 = 5")

	tk1.MustExec("update t set c2 = 222 where c2 = 5")

	tk.MustExec("commit")

	tk.MustQuery("select c1 from t where c2 = 12").Check(testkit.Rows("7"))
	currLastInsertID = tk.Se.GetSessionVars().StmtCtx.PrevLastInsertID
	c.Assert(lastInsertID+3, Equals, currLastInsertID)
}

func (s *testSessionSuite) TestBinaryReadOnly(c *C) {
	tk := testkit.NewTestKitWithInit(c, s.store)
	tk.MustExec("create table t (i int key)")
	id, _, _, err := tk.Se.PrepareStmt("select i from t where i = ?")
	c.Assert(err, IsNil)
	id2, _, _, err := tk.Se.PrepareStmt("insert into t values (?)")
	c.Assert(err, IsNil)
	tk.MustExec("set autocommit = 0")
	tk.MustExec("set tidb_disable_txn_auto_retry = 0")
	_, err = tk.Se.ExecutePreparedStmt(context.Background(), id, []types.Datum{types.NewDatum(1)})
	c.Assert(err, IsNil)
	c.Assert(session.GetHistory(tk.Se).Count(), Equals, 0)
	tk.MustExec("insert into t values (1)")
	c.Assert(session.GetHistory(tk.Se).Count(), Equals, 1)
	_, err = tk.Se.ExecutePreparedStmt(context.Background(), id2, []types.Datum{types.NewDatum(2)})
	c.Assert(err, IsNil)
	c.Assert(session.GetHistory(tk.Se).Count(), Equals, 2)
	tk.MustExec("commit")
}

func (s *testSessionSuite) TestPrepare(c *C) {
	tk := testkit.NewTestKitWithInit(c, s.store)
	tk.MustExec("create table t(id TEXT)")
	tk.MustExec(`INSERT INTO t VALUES ("id");`)
	id, ps, _, err := tk.Se.PrepareStmt("select id+? from t")
	ctx := context.Background()
	c.Assert(err, IsNil)
	c.Assert(id, Equals, uint32(1))
	c.Assert(ps, Equals, 1)
	tk.MustExec(`set @a=1`)
	_, err = tk.Se.ExecutePreparedStmt(ctx, id, []types.Datum{types.NewDatum("1")})
	c.Assert(err, IsNil)
	err = tk.Se.DropPreparedStmt(id)
	c.Assert(err, IsNil)

	tk.MustExec("prepare stmt from 'select 1+?'")
	tk.MustExec("set @v1=100")
	tk.MustQuery("execute stmt using @v1").Check(testkit.Rows("101"))

	tk.MustExec("set @v2=200")
	tk.MustQuery("execute stmt using @v2").Check(testkit.Rows("201"))

	tk.MustExec("set @v3=300")
	tk.MustQuery("execute stmt using @v3").Check(testkit.Rows("301"))
	tk.MustExec("deallocate prepare stmt")

	// Execute prepared statements for more than one time.
	tk.MustExec("create table multiexec (a int, b int)")
	tk.MustExec("insert multiexec values (1, 1), (2, 2)")
	id, _, _, err = tk.Se.PrepareStmt("select a from multiexec where b = ? order by b")
	c.Assert(err, IsNil)
	rs, err := tk.Se.ExecutePreparedStmt(ctx, id, []types.Datum{types.NewDatum(1)})
	c.Assert(err, IsNil)
	rs.Close()
	rs, err = tk.Se.ExecutePreparedStmt(ctx, id, []types.Datum{types.NewDatum(2)})
	rs.Close()
	c.Assert(err, IsNil)
}

func (s *testSessionSuite2) TestSpecifyIndexPrefixLength(c *C) {
	tk := testkit.NewTestKitWithInit(c, s.store)

	_, err := tk.Exec("create table t (c1 char, index(c1(3)));")
	// ERROR 1089 (HY000): Incorrect prefix key; the used key part isn't a string, the used length is longer than the key part, or the storage engine doesn't support unique prefix keys
	c.Assert(err, NotNil)

	_, err = tk.Exec("create table t (c1 int, index(c1(3)));")
	// ERROR 1089 (HY000): Incorrect prefix key; the used key part isn't a string, the used length is longer than the key part, or the storage engine doesn't support unique prefix keys
	c.Assert(err, NotNil)

	_, err = tk.Exec("create table t (c1 bit(10), index(c1(3)));")
	// ERROR 1089 (HY000): Incorrect prefix key; the used key part isn't a string, the used length is longer than the key part, or the storage engine doesn't support unique prefix keys
	c.Assert(err, NotNil)

	tk.MustExec("create table t (c1 char, c2 int, c3 bit(10));")

	_, err = tk.Exec("create index idx_c1 on t (c1(3));")
	// ERROR 1089 (HY000): Incorrect prefix key; the used key part isn't a string, the used length is longer than the key part, or the storage engine doesn't support unique prefix keys
	c.Assert(err, NotNil)

	_, err = tk.Exec("create index idx_c1 on t (c2(3));")
	// ERROR 1089 (HY000): Incorrect prefix key; the used key part isn't a string, the used length is longer than the key part, or the storage engine doesn't support unique prefix keys
	c.Assert(err, NotNil)

	_, err = tk.Exec("create index idx_c1 on t (c3(3));")
	// ERROR 1089 (HY000): Incorrect prefix key; the used key part isn't a string, the used length is longer than the key part, or the storage engine doesn't support unique prefix keys
	c.Assert(err, NotNil)

	tk.MustExec("drop table if exists t;")

	_, err = tk.Exec("create table t (c1 int, c2 blob, c3 varchar(64), index(c2));")
	// ERROR 1170 (42000): BLOB/TEXT column 'c2' used in key specification without a key length
	c.Assert(err, NotNil)

	tk.MustExec("create table t (c1 int, c2 blob, c3 varchar(64));")
	_, err = tk.Exec("create index idx_c1 on t (c2);")
	// ERROR 1170 (42000): BLOB/TEXT column 'c2' used in key specification without a key length
	c.Assert(err, NotNil)

	_, err = tk.Exec("create index idx_c1 on t (c2(555555));")
	// ERROR 1071 (42000): Specified key was too long; max key length is 3072 bytes
	c.Assert(err, NotNil)

	_, err = tk.Exec("create index idx_c1 on t (c1(5))")
	// ERROR 1089 (HY000): Incorrect prefix key;
	// the used key part isn't a string, the used length is longer than the key part,
	// or the storage engine doesn't support unique prefix keys
	c.Assert(err, NotNil)

	tk.MustExec("create index idx_c1 on t (c1);")
	tk.MustExec("create index idx_c2 on t (c2(3));")
	tk.MustExec("create unique index idx_c3 on t (c3(5));")

	tk.MustExec("insert into t values (3, 'abc', 'def');")
	tk.MustQuery("select c2 from t where c2 = 'abc';").Check(testkit.Rows("abc"))

	tk.MustExec("insert into t values (4, 'abcd', 'xxx');")
	tk.MustExec("insert into t values (4, 'abcf', 'yyy');")
	tk.MustQuery("select c2 from t where c2 = 'abcf';").Check(testkit.Rows("abcf"))
	tk.MustQuery("select c2 from t where c2 = 'abcd';").Check(testkit.Rows("abcd"))

	tk.MustExec("insert into t values (4, 'ignore', 'abcdeXXX');")
	_, err = tk.Exec("insert into t values (5, 'ignore', 'abcdeYYY');")
	// ERROR 1062 (23000): Duplicate entry 'abcde' for key 'idx_c3'
	c.Assert(err, NotNil)
	tk.MustQuery("select c3 from t where c3 = 'abcde';").Check(testkit.Rows())

	tk.MustExec("delete from t where c3 = 'abcdeXXX';")
	tk.MustExec("delete from t where c2 = 'abc';")

	tk.MustQuery("select c2 from t where c2 > 'abcd';").Check(testkit.Rows("abcf"))
	tk.MustQuery("select c2 from t where c2 < 'abcf';").Check(testkit.Rows("abcd"))
	tk.MustQuery("select c2 from t where c2 >= 'abcd';").Check(testkit.Rows("abcd", "abcf"))
	tk.MustQuery("select c2 from t where c2 <= 'abcf';").Check(testkit.Rows("abcd", "abcf"))
	tk.MustQuery("select c2 from t where c2 != 'abc';").Check(testkit.Rows("abcd", "abcf"))
	tk.MustQuery("select c2 from t where c2 != 'abcd';").Check(testkit.Rows("abcf"))

	tk.MustExec("drop table if exists t1;")
	tk.MustExec("create table t1 (a int, b char(255), key(a, b(20)));")
	tk.MustExec("insert into t1 values (0, '1');")
	tk.MustExec("update t1 set b = b + 1 where a = 0;")
	tk.MustQuery("select b from t1 where a = 0;").Check(testkit.Rows("2"))

	// test union index.
	tk.MustExec("drop table if exists t;")
	tk.MustExec("create table t (a text, b text, c int, index (a(3), b(3), c));")
	tk.MustExec("insert into t values ('abc', 'abcd', 1);")
	tk.MustExec("insert into t values ('abcx', 'abcf', 2);")
	tk.MustExec("insert into t values ('abcy', 'abcf', 3);")
	tk.MustExec("insert into t values ('bbc', 'abcd', 4);")
	tk.MustExec("insert into t values ('bbcz', 'abcd', 5);")
	tk.MustExec("insert into t values ('cbck', 'abd', 6);")
	tk.MustQuery("select c from t where a = 'abc' and b <= 'abc';").Check(testkit.Rows())
	tk.MustQuery("select c from t where a = 'abc' and b <= 'abd';").Check(testkit.Rows("1"))
	tk.MustQuery("select c from t where a < 'cbc' and b > 'abcd';").Check(testkit.Rows("2", "3"))
	tk.MustQuery("select c from t where a <= 'abd' and b > 'abc';").Check(testkit.Rows("1", "2", "3"))
	tk.MustQuery("select c from t where a < 'bbcc' and b = 'abcd';").Check(testkit.Rows("1", "4"))
	tk.MustQuery("select c from t where a > 'bbcf';").Check(testkit.Rows("5", "6"))
}

func (s *testSessionSuite) TestResultField(c *C) {
	tk := testkit.NewTestKitWithInit(c, s.store)
	tk.MustExec("create table t (id int);")

	tk.MustExec(`INSERT INTO t VALUES (1);`)
	tk.MustExec(`INSERT INTO t VALUES (2);`)
	r, err := tk.Exec(`SELECT count(*) from t;`)
	c.Assert(err, IsNil)
	fields := r.Fields()
	c.Assert(err, IsNil)
	c.Assert(len(fields), Equals, 1)
	field := fields[0].Column
	c.Assert(field.Tp, Equals, mysql.TypeLonglong)
	c.Assert(field.Flen, Equals, 21)
}

func (s *testSessionSuite) TestResultType(c *C) {
	// Testcase for https://github.com/pingcap/tidb/issues/325
	tk := testkit.NewTestKitWithInit(c, s.store)
	rs, err := tk.Exec(`select cast(null as char(30))`)
	c.Assert(err, IsNil)
	req := rs.NewChunk()
	err = rs.Next(context.Background(), req)
	c.Assert(err, IsNil)
	c.Assert(req.GetRow(0).IsNull(0), IsTrue)
	c.Assert(rs.Fields()[0].Column.FieldType.Tp, Equals, mysql.TypeVarString)
}

func (s *testSessionSuite) TestFieldText(c *C) {
	tk := testkit.NewTestKitWithInit(c, s.store)
	tk.MustExec("create table t (a int)")
	tests := []struct {
		sql   string
		field string
	}{
		{"select distinct(a) from t", "a"},
		{"select (1)", "1"},
		{"select (1+1)", "(1+1)"},
		{"select a from t", "a"},
		{"select        ((a+1))     from t", "((a+1))"},
		{"select 1 /*!32301 +1 */;", "1  +1 "},
		{"select /*!32301 1  +1 */;", "1  +1 "},
		{"/*!32301 select 1  +1 */;", "1  +1 "},
		{"select 1 + /*!32301 1 +1 */;", "1 +  1 +1 "},
		{"select 1 /*!32301 + 1, 1 */;", "1  + 1"},
		{"select /*!32301 1, 1 +1 */;", "1"},
		{"select /*!32301 1 + 1, */ +1;", "1 + 1"},
	}
	for _, tt := range tests {
		result, err := tk.Exec(tt.sql)
		c.Assert(err, IsNil)
		c.Assert(result.Fields()[0].ColumnAsName.O, Equals, tt.field)
	}
}

func (s *testSessionSuite3) TestIndexMaxLength(c *C) {
	tk := testkit.NewTestKitWithInit(c, s.store)
	tk.MustExec("create database test_index_max_length")
	tk.MustExec("use test_index_max_length")

	// create simple index at table creation
	tk.MustGetErrCode("create table t (c1 varchar(3073), index(c1)) charset = ascii;", mysql.ErrTooLongKey)

	// create simple index after table creation
	tk.MustExec("create table t (c1 varchar(3073)) charset = ascii;")
	tk.MustGetErrCode("create index idx_c1 on t(c1) ", mysql.ErrTooLongKey)
	tk.MustExec("drop table t;")

	// create compound index at table creation
	tk.MustGetErrCode("create table t (c1 varchar(3072), c2 varchar(1), index(c1, c2)) charset = ascii;", mysql.ErrTooLongKey)
	tk.MustGetErrCode("create table t (c1 varchar(3072), c2 char(1), index(c1, c2)) charset = ascii;", mysql.ErrTooLongKey)
	tk.MustGetErrCode("create table t (c1 varchar(3072), c2 char, index(c1, c2)) charset = ascii;", mysql.ErrTooLongKey)
	tk.MustGetErrCode("create table t (c1 varchar(3072), c2 date, index(c1, c2)) charset = ascii;", mysql.ErrTooLongKey)
	tk.MustGetErrCode("create table t (c1 varchar(3069), c2 timestamp(1), index(c1, c2)) charset = ascii;", mysql.ErrTooLongKey)

	tk.MustExec("create table t (c1 varchar(3068), c2 bit(26), index(c1, c2)) charset = ascii;") // 26 bit = 4 bytes
	tk.MustExec("drop table t;")
	tk.MustExec("create table t (c1 varchar(3068), c2 bit(32), index(c1, c2)) charset = ascii;") // 32 bit = 4 bytes
	tk.MustExec("drop table t;")
	tk.MustGetErrCode("create table t (c1 varchar(3068), c2 bit(33), index(c1, c2)) charset = ascii;", mysql.ErrTooLongKey)

	// create compound index after table creation
	tk.MustExec("create table t (c1 varchar(3072), c2 varchar(1)) charset = ascii;")
	tk.MustGetErrCode("create index idx_c1_c2 on t(c1, c2);", mysql.ErrTooLongKey)
	tk.MustExec("drop table t;")

	tk.MustExec("create table t (c1 varchar(3072), c2 char(1)) charset = ascii;")
	tk.MustGetErrCode("create index idx_c1_c2 on t(c1, c2);", mysql.ErrTooLongKey)
	tk.MustExec("drop table t;")

	tk.MustExec("create table t (c1 varchar(3072), c2 char) charset = ascii;")
	tk.MustGetErrCode("create index idx_c1_c2 on t(c1, c2);", mysql.ErrTooLongKey)
	tk.MustExec("drop table t;")

	tk.MustExec("create table t (c1 varchar(3072), c2 date) charset = ascii;")
	tk.MustGetErrCode("create index idx_c1_c2 on t(c1, c2);", mysql.ErrTooLongKey)
	tk.MustExec("drop table t;")

	tk.MustExec("create table t (c1 varchar(3069), c2 timestamp(1)) charset = ascii;")
	tk.MustGetErrCode("create index idx_c1_c2 on t(c1, c2);", mysql.ErrTooLongKey)
	tk.MustExec("drop table t;")

	// Test charsets other than `ascii`.
	assertCharsetLimit := func(charset string, bytesPerChar int) {
		base := 3072 / bytesPerChar
		tk.MustGetErrCode(fmt.Sprintf("create table t (a varchar(%d) primary key) charset=%s", base+1, charset), mysql.ErrTooLongKey)
		tk.MustExec(fmt.Sprintf("create table t (a varchar(%d) primary key) charset=%s", base, charset))
		tk.MustExec("drop table if exists t")
	}
	assertCharsetLimit("binary", 1)
	assertCharsetLimit("latin1", 1)
	assertCharsetLimit("utf8", 3)
	assertCharsetLimit("utf8mb4", 4)

	// Test types bit length limit.
	assertTypeLimit := func(tp string, limitBitLength int) {
		base := 3072 - limitBitLength
		tk.MustGetErrCode(fmt.Sprintf("create table t (a blob(10000), b %s, index idx(a(%d), b))", tp, base+1), mysql.ErrTooLongKey)
		tk.MustExec(fmt.Sprintf("create table t (a blob(10000), b %s, index idx(a(%d), b))", tp, base))
		tk.MustExec("drop table if exists t")
	}

	assertTypeLimit("tinyint", 1)
	assertTypeLimit("smallint", 2)
	assertTypeLimit("mediumint", 3)
	assertTypeLimit("int", 4)
	assertTypeLimit("integer", 4)
	assertTypeLimit("bigint", 8)
	assertTypeLimit("float", 4)
	assertTypeLimit("float(24)", 4)
	assertTypeLimit("float(25)", 8)
	assertTypeLimit("decimal(9)", 4)
	assertTypeLimit("decimal(10)", 5)
	assertTypeLimit("decimal(17)", 8)
	assertTypeLimit("year", 1)
	assertTypeLimit("date", 3)
	assertTypeLimit("time", 3)
	assertTypeLimit("datetime", 8)
	assertTypeLimit("timestamp", 4)
}

func (s *testSessionSuite2) TestIndexColumnLength(c *C) {
	tk := testkit.NewTestKitWithInit(c, s.store)
	tk.MustExec("create table t (c1 int, c2 blob);")
	tk.MustExec("create index idx_c1 on t(c1);")
	tk.MustExec("create index idx_c2 on t(c2(6));")

	is := s.dom.InfoSchema()
	tab, err2 := is.TableByName(model.NewCIStr("test"), model.NewCIStr("t"))
	c.Assert(err2, Equals, nil)

	idxC1Cols := tables.FindIndexByColName(tab, "c1").Meta().Columns
	c.Assert(idxC1Cols[0].Length, Equals, types.UnspecifiedLength)

	idxC2Cols := tables.FindIndexByColName(tab, "c2").Meta().Columns
	c.Assert(idxC2Cols[0].Length, Equals, 6)
}

func (s *testSessionSuite2) TestIgnoreForeignKey(c *C) {
	tk := testkit.NewTestKitWithInit(c, s.store)
	sqlText := `CREATE TABLE address (
		id bigint(20) NOT NULL AUTO_INCREMENT,
		user_id bigint(20) NOT NULL,
		PRIMARY KEY (id),
		CONSTRAINT FK_7rod8a71yep5vxasb0ms3osbg FOREIGN KEY (user_id) REFERENCES waimaiqa.user (id),
		INDEX FK_7rod8a71yep5vxasb0ms3osbg (user_id) comment ''
		) ENGINE=InnoDB AUTO_INCREMENT=30 DEFAULT CHARACTER SET utf8 COLLATE utf8_general_ci ROW_FORMAT=COMPACT COMMENT='' CHECKSUM=0 DELAY_KEY_WRITE=0;`
	tk.MustExec(sqlText)
}

// TestISColumns tests information_schema.columns.
func (s *testSessionSuite3) TestISColumns(c *C) {
	tk := testkit.NewTestKitWithInit(c, s.store)
	tk.MustExec("select ORDINAL_POSITION from INFORMATION_SCHEMA.COLUMNS;")
	tk.MustQuery("SELECT CHARACTER_SET_NAME FROM INFORMATION_SCHEMA.CHARACTER_SETS WHERE CHARACTER_SET_NAME = 'utf8mb4'").Check(testkit.Rows("utf8mb4"))
}

func (s *testSessionSuite2) TestRetry(c *C) {
	// For https://github.com/pingcap/tidb/issues/571
	tk := testkit.NewTestKitWithInit(c, s.store)

	tk.MustExec("begin")
	tk.MustExec("drop table if exists t")
	tk.MustExec("create table t (c int)")
	tk.MustExec("insert t values (1), (2), (3)")
	tk.MustExec("commit")

	tk1 := testkit.NewTestKitWithInit(c, s.store)
	tk2 := testkit.NewTestKitWithInit(c, s.store)
	tk3 := testkit.NewTestKitWithInit(c, s.store)
	tk3.MustExec("SET SESSION autocommit=0;")
	tk1.MustExec("set @@tidb_disable_txn_auto_retry = 0")
	tk2.MustExec("set @@tidb_disable_txn_auto_retry = 0")
	tk3.MustExec("set @@tidb_disable_txn_auto_retry = 0")

	var wg sync.WaitGroup
	wg.Add(3)
	f1 := func() {
		defer wg.Done()
		for i := 0; i < 30; i++ {
			tk1.MustExec("update t set c = 1;")
		}
	}
	f2 := func() {
		defer wg.Done()
		for i := 0; i < 30; i++ {
			tk2.MustExec("update t set c = ?;", 1)
		}
	}
	f3 := func() {
		defer wg.Done()
		for i := 0; i < 30; i++ {
			tk3.MustExec("begin")
			tk3.MustExec("update t set c = 1;")
			tk3.MustExec("commit")
		}
	}
	go f1()
	go f2()
	go f3()
	wg.Wait()
}

func (s *testSessionSuite3) TestMultiStmts(c *C) {
	tk := testkit.NewTestKitWithInit(c, s.store)
	tk.MustExec("drop table if exists t1; create table t1(id int ); insert into t1 values (1);")
	tk.MustQuery("select * from t1;").Check(testkit.Rows("1"))
}

func (s *testSessionSuite2) TestLastExecuteDDLFlag(c *C) {
	tk := testkit.NewTestKitWithInit(c, s.store)
	tk.MustExec("drop table if exists t1")
	tk.MustExec("create table t1(id int)")
	c.Assert(tk.Se.Value(sessionctx.LastExecuteDDL), NotNil)
	tk.MustExec("insert into t1 values (1)")
	c.Assert(tk.Se.Value(sessionctx.LastExecuteDDL), IsNil)
}

func (s *testSessionSuite3) TestDecimal(c *C) {
	tk := testkit.NewTestKitWithInit(c, s.store)

	tk.MustExec("drop table if exists t;")
	tk.MustExec("create table t (a decimal unique);")
	tk.MustExec("insert t values ('100');")
	_, err := tk.Exec("insert t values ('1e2');")
	c.Check(err, NotNil)
}

func (s *testSessionSuite2) TestParser(c *C) {
	tk := testkit.NewTestKitWithInit(c, s.store)

	// test for https://github.com/pingcap/tidb/pull/177
	tk.MustExec("CREATE TABLE `t1` ( `a` char(3) NOT NULL default '', `b` char(3) NOT NULL default '', `c` char(3) NOT NULL default '', PRIMARY KEY  (`a`,`b`,`c`)) ENGINE=InnoDB;")
	tk.MustExec("CREATE TABLE `t2` ( `a` char(3) NOT NULL default '', `b` char(3) NOT NULL default '', `c` char(3) NOT NULL default '', PRIMARY KEY  (`a`,`b`,`c`)) ENGINE=InnoDB;")
	tk.MustExec(`INSERT INTO t1 VALUES (1,1,1);`)
	tk.MustExec(`INSERT INTO t2 VALUES (1,1,1);`)
	tk.MustExec(`PREPARE my_stmt FROM "SELECT t1.b, count(*) FROM t1 group by t1.b having count(*) > ALL (SELECT COUNT(*) FROM t2 WHERE t2.a=1 GROUP By t2.b)";`)
	tk.MustExec(`EXECUTE my_stmt;`)
	tk.MustExec(`EXECUTE my_stmt;`)
	tk.MustExec(`deallocate prepare my_stmt;`)
	tk.MustExec(`drop table t1,t2;`)
}

func (s *testSessionSuite3) TestOnDuplicate(c *C) {
	tk := testkit.NewTestKitWithInit(c, s.store)

	// test for https://github.com/pingcap/tidb/pull/454
	tk.MustExec("drop table if exists t")
	tk.MustExec("drop table if exists t1")
	tk.MustExec("create table t1 (c1 int, c2 int, c3 int);")
	tk.MustExec("insert into t1 set c1=1, c2=2, c3=1;")
	tk.MustExec("create table t (c1 int, c2 int, c3 int, primary key (c1));")
	tk.MustExec("insert into t set c1=1, c2=4;")
	tk.MustExec("insert into t select * from t1 limit 1 on duplicate key update c3=3333;")
}

func (s *testSessionSuite2) TestReplace(c *C) {
	tk := testkit.NewTestKitWithInit(c, s.store)

	// test for https://github.com/pingcap/tidb/pull/456
	tk.MustExec("drop table if exists t")
	tk.MustExec("drop table if exists t1")
	tk.MustExec("create table t1 (c1 int, c2 int, c3 int);")
	tk.MustExec("replace into t1 set c1=1, c2=2, c3=1;")
	tk.MustExec("create table t (c1 int, c2 int, c3 int, primary key (c1));")
	tk.MustExec("replace into t set c1=1, c2=4;")
	tk.MustExec("replace into t select * from t1 limit 1;")
}

func (s *testSessionSuite3) TestDelete(c *C) {
	// test for https://github.com/pingcap/tidb/pull/1135

	tk := testkit.NewTestKitWithInit(c, s.store)
	tk1 := testkit.NewTestKit(c, s.store)
	tk1.MustExec("create database test1")
	tk1.MustExec("use test1")
	tk1.MustExec("create table t (F1 VARCHAR(30));")
	tk1.MustExec("insert into t (F1) values ('1'), ('4');")

	tk.MustExec("create table t (F1 VARCHAR(30));")
	tk.MustExec("insert into t (F1) values ('1'), ('2');")
	tk.MustExec("delete m1 from t m2,t m1 where m1.F1>1;")
	tk.MustQuery("select * from t;").Check(testkit.Rows("1"))

	tk.MustExec("drop table if exists t")
	tk.MustExec("create table t (F1 VARCHAR(30));")
	tk.MustExec("insert into t (F1) values ('1'), ('2');")
	tk.MustExec("delete m1 from t m1,t m2 where true and m1.F1<2;")
	tk.MustQuery("select * from t;").Check(testkit.Rows("2"))

	tk.MustExec("drop table if exists t")
	tk.MustExec("create table t (F1 VARCHAR(30));")
	tk.MustExec("insert into t (F1) values ('1'), ('2');")
	tk.MustExec("delete m1 from t m1,t m2 where false;")
	tk.MustQuery("select * from t;").Check(testkit.Rows("1", "2"))

	tk.MustExec("drop table if exists t")
	tk.MustExec("create table t (F1 VARCHAR(30));")
	tk.MustExec("insert into t (F1) values ('1'), ('2');")
	tk.MustExec("delete m1, m2 from t m1,t m2 where m1.F1>m2.F1;")
	tk.MustQuery("select * from t;").Check(testkit.Rows())

	tk.MustExec("drop table if exists t")
	tk.MustExec("create table t (F1 VARCHAR(30));")
	tk.MustExec("insert into t (F1) values ('1'), ('2');")
	tk.MustExec("delete test1.t from test1.t inner join test.t where test1.t.F1 > test.t.F1")
	tk1.MustQuery("select * from t;").Check(testkit.Rows("1"))
}

func (s *testSessionSuite2) TestResetCtx(c *C) {
	tk := testkit.NewTestKitWithInit(c, s.store)
	tk1 := testkit.NewTestKitWithInit(c, s.store)

	tk.MustExec("create table t (i int auto_increment not null key);")
	tk.MustExec("insert into t values (1);")
	tk.MustExec("set @@tidb_disable_txn_auto_retry = 0")
	tk.MustExec("begin;")
	tk.MustExec("insert into t values (10);")
	tk.MustExec("update t set i = i + row_count();")
	tk.MustQuery("select * from t;").Check(testkit.Rows("2", "11"))

	tk1.MustExec("update t set i = 0 where i = 1;")
	tk1.MustQuery("select * from t;").Check(testkit.Rows("0"))

	tk.MustExec("commit;")
	tk.MustQuery("select * from t;").Check(testkit.Rows("1", "11"))

	tk.MustExec("delete from t where i = 11;")
	tk.MustExec("begin;")
	tk.MustExec("insert into t values ();")
	tk.MustExec("update t set i = i + last_insert_id() + 1;")
	tk.MustQuery("select * from t;").Check(testkit.Rows("14", "25"))

	tk1.MustExec("update t set i = 0 where i = 1;")
	tk1.MustQuery("select * from t;").Check(testkit.Rows("0"))

	tk.MustExec("commit;")
	tk.MustQuery("select * from t;").Check(testkit.Rows("13", "25"))
}

func (s *testSessionSuite3) TestUnique(c *C) {
	// test for https://github.com/pingcap/tidb/pull/461

	tk := testkit.NewTestKitWithInit(c, s.store)
	tk1 := testkit.NewTestKitWithInit(c, s.store)
	tk2 := testkit.NewTestKitWithInit(c, s.store)

	tk.MustExec("set @@tidb_disable_txn_auto_retry = 0")
	tk1.MustExec("set @@tidb_disable_txn_auto_retry = 0")
	tk.MustExec(`CREATE TABLE test ( id int(11) UNSIGNED NOT NULL AUTO_INCREMENT, val int UNIQUE, PRIMARY KEY (id)); `)
	tk.MustExec("begin;")
	tk.MustExec("insert into test(id, val) values(1, 1);")
	tk1.MustExec("begin;")
	tk1.MustExec("insert into test(id, val) values(2, 2);")
	tk2.MustExec("begin;")
	tk2.MustExec("insert into test(id, val) values(1, 2);")
	tk2.MustExec("commit;")
	_, err := tk.Exec("commit")
	c.Assert(err, NotNil)
	// Check error type and error message
	c.Assert(terror.ErrorEqual(err, kv.ErrKeyExists), IsTrue, Commentf("err %v", err))
	c.Assert(err.Error(), Equals, "previous statement: insert into test(id, val) values(1, 1);: [kv:1062]Duplicate entry '1' for key 'PRIMARY'")

	_, err = tk1.Exec("commit")
	c.Assert(err, NotNil)
	c.Assert(terror.ErrorEqual(err, kv.ErrKeyExists), IsTrue, Commentf("err %v", err))
	c.Assert(err.Error(), Equals, "previous statement: insert into test(id, val) values(2, 2);: [kv:1062]Duplicate entry '2' for key 'val'")

	// Test for https://github.com/pingcap/tidb/issues/463
	tk.MustExec("drop table test;")
	tk.MustExec(`CREATE TABLE test (
			id int(11) UNSIGNED NOT NULL AUTO_INCREMENT,
			val int UNIQUE,
			PRIMARY KEY (id)
		);`)
	tk.MustExec("insert into test(id, val) values(1, 1);")
	_, err = tk.Exec("insert into test(id, val) values(2, 1);")
	c.Assert(err, NotNil)
	tk.MustExec("insert into test(id, val) values(2, 2);")

	tk.MustExec("begin;")
	tk.MustExec("insert into test(id, val) values(3, 3);")
	_, err = tk.Exec("insert into test(id, val) values(4, 3);")
	c.Assert(err, NotNil)
	tk.MustExec("insert into test(id, val) values(4, 4);")
	tk.MustExec("commit;")

	tk1.MustExec("begin;")
	tk1.MustExec("insert into test(id, val) values(5, 6);")
	tk.MustExec("begin;")
	tk.MustExec("insert into test(id, val) values(20, 6);")
	tk.MustExec("commit;")
	tk1.Exec("commit")
	tk1.MustExec("insert into test(id, val) values(5, 5);")

	tk.MustExec("drop table test;")
	tk.MustExec(`CREATE TABLE test (
			id int(11) UNSIGNED NOT NULL AUTO_INCREMENT,
			val1 int UNIQUE,
			val2 int UNIQUE,
			PRIMARY KEY (id)
		);`)
	tk.MustExec("insert into test(id, val1, val2) values(1, 1, 1);")
	tk.MustExec("insert into test(id, val1, val2) values(2, 2, 2);")
	tk.Exec("update test set val1 = 3, val2 = 2 where id = 1;")
	tk.MustExec("insert into test(id, val1, val2) values(3, 3, 3);")
}

func (s *testSessionSuite2) TestSet(c *C) {
	// Test for https://github.com/pingcap/tidb/issues/1114

	tk := testkit.NewTestKitWithInit(c, s.store)
	tk.MustExec("set @tmp = 0")
	tk.MustExec("set @tmp := @tmp + 1")
	tk.MustQuery("select @tmp").Check(testkit.Rows("1"))
	tk.MustQuery("select @tmp1 = 1, @tmp2 := 2").Check(testkit.Rows("<nil> 2"))
	tk.MustQuery("select @tmp1 := 11, @tmp2").Check(testkit.Rows("11 2"))

	tk.MustExec("drop table if exists t")
	tk.MustExec("create table t (c int);")
	tk.MustExec("insert into t values (1),(2);")
	tk.MustExec("update t set c = 3 WHERE c = @var:= 1")
	tk.MustQuery("select * from t").Check(testkit.Rows("3", "2"))
	tk.MustQuery("select @tmp := count(*) from t").Check(testkit.Rows("2"))
	tk.MustQuery("select @tmp := c-2 from t where c=3").Check(testkit.Rows("1"))
}

func (s *testSessionSuite3) TestMySQLTypes(c *C) {
	tk := testkit.NewTestKitWithInit(c, s.store)
	tk.MustQuery(`select 0x01 + 1, x'4D7953514C' = "MySQL"`).Check(testkit.Rows("2 1"))
	tk.MustQuery(`select 0b01 + 1, 0b01000001 = "A"`).Check(testkit.Rows("2 1"))
}

func (s *testSessionSuite2) TestIssue986(c *C) {
	tk := testkit.NewTestKitWithInit(c, s.store)
	sqlText := `CREATE TABLE address (
 		id bigint(20) NOT NULL AUTO_INCREMENT,
 		PRIMARY KEY (id));`
	tk.MustExec(sqlText)
	tk.MustExec(`insert into address values ('10')`)
}

func (s *testSessionSuite3) TestCast(c *C) {
	tk := testkit.NewTestKitWithInit(c, s.store)
	tk.MustQuery("select cast(0.5 as unsigned)")
	tk.MustQuery("select cast(-0.5 as signed)")
	tk.MustQuery("select hex(cast(0x10 as binary(2)))").Check(testkit.Rows("1000"))
}

func (s *testSessionSuite2) TestTableInfoMeta(c *C) {
	tk := testkit.NewTestKitWithInit(c, s.store)

	checkResult := func(affectedRows uint64, insertID uint64) {
		gotRows := tk.Se.AffectedRows()
		c.Assert(gotRows, Equals, affectedRows)

		gotID := tk.Se.LastInsertID()
		c.Assert(gotID, Equals, insertID)
	}

	// create table
	tk.MustExec("CREATE TABLE tbl_test(id INT NOT NULL DEFAULT 1, name varchar(255), PRIMARY KEY(id));")

	// insert data
	tk.MustExec(`INSERT INTO tbl_test VALUES (1, "hello");`)
	checkResult(1, 0)

	tk.MustExec(`INSERT INTO tbl_test VALUES (2, "hello");`)
	checkResult(1, 0)

	tk.MustExec(`UPDATE tbl_test SET name = "abc" where id = 2;`)
	checkResult(1, 0)

	tk.MustExec(`DELETE from tbl_test where id = 2;`)
	checkResult(1, 0)

	// select data
	tk.MustQuery("select * from tbl_test").Check(testkit.Rows("1 hello"))
}

func (s *testSessionSuite3) TestCaseInsensitive(c *C) {
	tk := testkit.NewTestKitWithInit(c, s.store)

	tk.MustExec("create table T (a text, B int)")
	tk.MustExec("insert t (A, b) values ('aaa', 1)")
	rs, _ := tk.Exec("select * from t")
	fields := rs.Fields()
	c.Assert(fields[0].ColumnAsName.O, Equals, "a")
	c.Assert(fields[1].ColumnAsName.O, Equals, "B")
	rs, _ = tk.Exec("select A, b from t")
	fields = rs.Fields()
	c.Assert(fields[0].ColumnAsName.O, Equals, "A")
	c.Assert(fields[1].ColumnAsName.O, Equals, "b")
	rs, _ = tk.Exec("select a as A from t where A > 0")
	fields = rs.Fields()
	c.Assert(fields[0].ColumnAsName.O, Equals, "A")
	tk.MustExec("update T set b = B + 1")
	tk.MustExec("update T set B = b + 1")
	tk.MustQuery("select b from T").Check(testkit.Rows("3"))
}

// TestDeletePanic is for delete panic
func (s *testSessionSuite2) TestDeletePanic(c *C) {
	tk := testkit.NewTestKitWithInit(c, s.store)
	tk.MustExec("create table t (c int)")
	tk.MustExec("insert into t values (1), (2), (3)")
	tk.MustExec("delete from `t` where `c` = ?", 1)
	tk.MustExec("delete from `t` where `c` = ?", 2)
}

func (s *testSessionSuite2) TestInformationSchemaCreateTime(c *C) {
	tk := testkit.NewTestKitWithInit(c, s.store)
	tk.MustExec("create table t (c int)")
	ret := tk.MustQuery("select create_time from information_schema.tables where table_name='t';")
	// Make sure t1 is greater than t.
	time.Sleep(time.Second)
	tk.MustExec("alter table t modify c int default 11")
	ret1 := tk.MustQuery("select create_time from information_schema.tables where table_name='t';")
	t, err := types.ParseDatetime(nil, ret.Rows()[0][0].(string))
	c.Assert(err, IsNil)
	t1, err := types.ParseDatetime(nil, ret1.Rows()[0][0].(string))
	c.Assert(err, IsNil)
	r := t1.Compare(t)
	c.Assert(r, Equals, 1)
}

type testSchemaSuiteBase struct {
	cluster cluster.Cluster
	store   kv.Storage
	dom     *domain.Domain
}

type testSchemaSuite struct {
	testSchemaSuiteBase
}

type testSchemaSerialSuite struct {
	testSchemaSuiteBase
}

func (s *testSchemaSuiteBase) TearDownTest(c *C) {
	tk := testkit.NewTestKitWithInit(c, s.store)
	r := tk.MustQuery("show tables")
	for _, tb := range r.Rows() {
		tableName := tb[0]
		tk.MustExec(fmt.Sprintf("drop table %v", tableName))
	}
}

func (s *testSchemaSuiteBase) SetUpSuite(c *C) {
	testleak.BeforeTest()
	store, err := mockstore.NewMockStore(
		mockstore.WithClusterInspector(func(c cluster.Cluster) {
			mockstore.BootstrapWithSingleStore(c)
			s.cluster = c
		}),
	)
	c.Assert(err, IsNil)
	s.store = store
	session.DisableStats4Test()
	dom, err := session.BootstrapSession(s.store)
	c.Assert(err, IsNil)
	s.dom = dom
}

func (s *testSchemaSuiteBase) TearDownSuite(c *C) {
	s.dom.Close()
	s.store.Close()
	testleak.AfterTest(c)()
}

func (s *testSchemaSerialSuite) TestLoadSchemaFailed(c *C) {
	atomic.StoreInt32(&domain.SchemaOutOfDateRetryTimes, int32(3))
	atomic.StoreInt64(&domain.SchemaOutOfDateRetryInterval, int64(20*time.Millisecond))
	defer func() {
		atomic.StoreInt32(&domain.SchemaOutOfDateRetryTimes, 10)
		atomic.StoreInt64(&domain.SchemaOutOfDateRetryInterval, int64(500*time.Millisecond))
	}()

	tk := testkit.NewTestKitWithInit(c, s.store)
	tk1 := testkit.NewTestKitWithInit(c, s.store)
	tk2 := testkit.NewTestKitWithInit(c, s.store)

	tk.MustExec("create table t (a int);")
	tk.MustExec("create table t1 (a int);")
	tk.MustExec("create table t2 (a int);")

	tk1.MustExec("begin")
	tk2.MustExec("begin")

	// Make sure loading information schema is failed and server is invalid.
	c.Assert(failpoint.Enable("github.com/pingcap/tidb/domain/ErrorMockReloadFailed", `return(true)`), IsNil)
	err := domain.GetDomain(tk.Se).Reload()
	c.Assert(err, NotNil)

	lease := domain.GetDomain(tk.Se).DDL().GetLease()
	time.Sleep(lease * 2)

	// Make sure executing insert statement is failed when server is invalid.
	_, err = tk.Exec("insert t values (100);")
	c.Check(err, NotNil)

	tk1.MustExec("insert t1 values (100);")
	tk2.MustExec("insert t2 values (100);")

	_, err = tk1.Exec("commit")
	c.Check(err, NotNil)

	ver, err := s.store.CurrentVersion(kv.GlobalTxnScope)
	c.Assert(err, IsNil)
	c.Assert(ver, NotNil)

	failpoint.Disable("github.com/pingcap/tidb/domain/ErrorMockReloadFailed")
	time.Sleep(lease * 2)

	tk.MustExec("drop table if exists t;")
	tk.MustExec("create table t (a int);")
	tk.MustExec("insert t values (100);")
	// Make sure insert to table t2 transaction executes.
	tk2.MustExec("commit")
}

func (s *testSchemaSerialSuite) TestSchemaCheckerSQL(c *C) {
	tk := testkit.NewTestKitWithInit(c, s.store)
	tk1 := testkit.NewTestKitWithInit(c, s.store)

	// create table
	tk.MustExec(`create table t (id int, c int);`)
	tk.MustExec(`create table t1 (id int, c int);`)
	// insert data
	tk.MustExec(`insert into t values(1, 1);`)

	// The schema version is out of date in the first transaction, but the SQL can be retried.
	tk.MustExec("set @@tidb_disable_txn_auto_retry = 0")
	tk.MustExec(`begin;`)
	tk1.MustExec(`alter table t add index idx(c);`)
	tk.MustExec(`insert into t values(2, 2);`)
	tk.MustExec(`commit;`)

	// The schema version is out of date in the first transaction, and the SQL can't be retried.
	atomic.StoreUint32(&session.SchemaChangedWithoutRetry, 1)
	defer func() {
		atomic.StoreUint32(&session.SchemaChangedWithoutRetry, 0)
	}()
	tk.MustExec(`begin;`)
	tk1.MustExec(`alter table t modify column c bigint;`)
	tk.MustExec(`insert into t values(3, 3);`)
	_, err := tk.Exec(`commit;`)
	c.Assert(terror.ErrorEqual(err, domain.ErrInfoSchemaChanged), IsTrue, Commentf("err %v", err))

	// But the transaction related table IDs aren't in the updated table IDs.
	tk.MustExec(`begin;`)
	tk1.MustExec(`alter table t add index idx2(c);`)
	tk.MustExec(`insert into t1 values(4, 4);`)
	tk.MustExec(`commit;`)

	// Test for "select for update".
	tk.MustExec(`begin;`)
	tk1.MustExec(`alter table t add index idx3(c);`)
	tk.MustQuery(`select * from t for update`)
	_, err = tk.Exec(`commit;`)
	c.Assert(err, NotNil)
}

func (s *testSchemaSerialSuite) TestSchemaCheckerTempTable(c *C) {
	tk := testkit.NewTestKitWithInit(c, s.store)
	tk1 := testkit.NewTestKitWithInit(c, s.store)

	// create table
	tk.MustExec(`drop table if exists normal_table`)
	tk.MustExec(`create table normal_table (id int, c int);`)
	defer tk.MustExec(`drop table if exists normal_table`)
	tk.MustExec("set tidb_enable_global_temporary_table=true")
	tk.MustExec(`drop table if exists temp_table`)
	tk.MustExec(`create global temporary table temp_table (id int, c int) on commit delete rows;`)
	defer tk.MustExec(`drop table if exists temp_table`)

	// The schema version is out of date in the first transaction, and the SQL can't be retried.
	atomic.StoreUint32(&session.SchemaChangedWithoutRetry, 1)
	defer func() {
		atomic.StoreUint32(&session.SchemaChangedWithoutRetry, 0)
	}()

	// It's fine to change the schema of temporary tables.
	tk.MustExec(`begin;`)
	tk1.MustExec(`alter table temp_table modify column c bigint;`)
	tk.MustExec(`insert into temp_table values(3, 3);`)
	tk.MustExec(`commit;`)

	// Truncate will modify table ID.
	tk.MustExec(`begin;`)
	tk1.MustExec(`truncate table temp_table;`)
	tk.MustExec(`insert into temp_table values(3, 3);`)
	tk.MustExec(`commit;`)

	// It reports error when also changing the schema of a normal table.
	tk.MustExec(`begin;`)
	tk1.MustExec(`alter table normal_table modify column c bigint;`)
	tk.MustExec(`insert into temp_table values(3, 3);`)
	tk.MustExec(`insert into normal_table values(3, 3);`)
	_, err := tk.Exec(`commit;`)
	c.Assert(terror.ErrorEqual(err, domain.ErrInfoSchemaChanged), IsTrue, Commentf("err %v", err))
}

func (s *testSchemaSuite) TestPrepareStmtCommitWhenSchemaChanged(c *C) {
	tk := testkit.NewTestKitWithInit(c, s.store)
	tk1 := testkit.NewTestKitWithInit(c, s.store)

	tk.MustExec("create table t (a int, b int)")
	tk1.MustExec("prepare stmt from 'insert into t values (?, ?)'")
	tk1.MustExec("set @a = 1")

	// Commit find unrelated schema change.
	tk1.MustExec("begin")
	tk.MustExec("create table t1 (id int)")
	tk1.MustExec("execute stmt using @a, @a")
	tk1.MustExec("commit")

	tk1.MustExec("set @@tidb_disable_txn_auto_retry = 0")
	tk1.MustExec("begin")
	tk.MustExec("alter table t drop column b")
	tk1.MustExec("execute stmt using @a, @a")
	_, err := tk1.Exec("commit")
	c.Assert(terror.ErrorEqual(err, plannercore.ErrWrongValueCountOnRow), IsTrue, Commentf("err %v", err))
}

func (s *testSchemaSuite) TestCommitWhenSchemaChanged(c *C) {
	tk := testkit.NewTestKitWithInit(c, s.store)
	tk1 := testkit.NewTestKitWithInit(c, s.store)
	tk.MustExec("create table t (a int, b int)")

	tk1.MustExec("set @@tidb_disable_txn_auto_retry = 0")
	tk1.MustExec("begin")
	tk1.MustExec("insert into t values (1, 1)")

	tk.MustExec("alter table t drop column b")

	// When tk1 commit, it will find schema already changed.
	tk1.MustExec("insert into t values (4, 4)")
	_, err := tk1.Exec("commit")
	c.Assert(terror.ErrorEqual(err, plannercore.ErrWrongValueCountOnRow), IsTrue, Commentf("err %v", err))
}

func (s *testSchemaSuite) TestRetrySchemaChangeForEmptyChange(c *C) {
	tk := testkit.NewTestKitWithInit(c, s.store)
	tk1 := testkit.NewTestKitWithInit(c, s.store)
	tk.MustExec("create table t (i int)")
	tk.MustExec("create table t1 (i int)")
	tk.MustExec("begin")
	tk1.MustExec("alter table t add j int")
	tk.MustExec("select * from t for update")
	tk.MustExec("update t set i = -i")
	tk.MustExec("delete from t")
	tk.MustExec("insert into t1 values (1)")
	tk.MustExec("commit")

	// TODO remove this enable after fixing table delta map.
	tk.MustExec("set tidb_enable_amend_pessimistic_txn = 1")
	tk.MustExec("begin pessimistic")
	tk1.MustExec("alter table t add k int")
	tk.MustExec("select * from t for update")
	tk.MustExec("update t set i = -i")
	tk.MustExec("delete from t")
	tk.MustExec("insert into t1 values (1)")
	tk.MustExec("commit")
}

func (s *testSchemaSuite) TestRetrySchemaChange(c *C) {
	tk := testkit.NewTestKitWithInit(c, s.store)
	tk1 := testkit.NewTestKitWithInit(c, s.store)
	tk.MustExec("create table t (a int primary key, b int)")
	tk.MustExec("insert into t values (1, 1)")

	tk1.MustExec("set @@tidb_disable_txn_auto_retry = 0")
	tk1.MustExec("begin")
	tk1.MustExec("update t set b = 5 where a = 1")

	tk.MustExec("alter table t add index b_i (b)")

	run := false
	hook := func() {
		if !run {
			tk.MustExec("update t set b = 3 where a = 1")
			run = true
		}
	}

	// In order to cover a bug that statement history is not updated during retry.
	// See https://github.com/pingcap/tidb/pull/5202
	// Step1: when tk1 commit, it find schema changed and retry().
	// Step2: during retry, hook() is called, tk update primary key.
	// Step3: tk1 continue commit in retry() meet a retryable error(write conflict), retry again.
	// Step4: tk1 retry() success, if it use the stale statement, data and index will inconsistent.
	fpName := "github.com/pingcap/tidb/session/preCommitHook"
	c.Assert(failpoint.Enable(fpName, "return"), IsNil)
	defer func() { c.Assert(failpoint.Disable(fpName), IsNil) }()

	ctx := context.WithValue(context.Background(), "__preCommitHook", hook)
	err := tk1.Se.CommitTxn(ctx)
	c.Assert(err, IsNil)
	tk.MustQuery("select * from t where t.b = 5").Check(testkit.Rows("1 5"))
}

func (s *testSchemaSuite) TestRetryMissingUnionScan(c *C) {
	tk := testkit.NewTestKitWithInit(c, s.store)
	tk1 := testkit.NewTestKitWithInit(c, s.store)
	tk.MustExec("create table t (a int primary key, b int unique, c int)")
	tk.MustExec("insert into t values (1, 1, 1)")

	tk1.MustExec("set @@tidb_disable_txn_auto_retry = 0")
	tk1.MustExec("begin")
	tk1.MustExec("update t set b = 1, c = 2 where b = 2")
	tk1.MustExec("update t set b = 1, c = 2 where a = 1")

	// Create a conflict to reproduces the bug that the second update statement in retry
	// has a dirty table but doesn't use UnionScan.
	tk.MustExec("update t set b = 2 where a = 1")

	tk1.MustExec("commit")
}

func (s *testSchemaSuite) TestTableReaderChunk(c *C) {
	// Since normally a single region mock tikv only returns one partial result we need to manually split the
	// table to test multiple chunks.
	tk := testkit.NewTestKitWithInit(c, s.store)
	tk.MustExec("create table chk (a int)")
	for i := 0; i < 100; i++ {
		tk.MustExec(fmt.Sprintf("insert chk values (%d)", i))
	}
	tbl, err := domain.GetDomain(tk.Se).InfoSchema().TableByName(model.NewCIStr("test"), model.NewCIStr("chk"))
	c.Assert(err, IsNil)
	tableStart := tablecodec.GenTableRecordPrefix(tbl.Meta().ID)
	s.cluster.SplitKeys(tableStart, tableStart.PrefixNext(), 10)

	tk.Se.GetSessionVars().SetDistSQLScanConcurrency(1)
	tk.MustExec("set tidb_init_chunk_size = 2")
	defer func() {
		tk.MustExec(fmt.Sprintf("set tidb_init_chunk_size = %d", variable.DefInitChunkSize))
	}()
	rs, err := tk.Exec("select * from chk")
	c.Assert(err, IsNil)
	req := rs.NewChunk()
	var count int
	var numChunks int
	for {
		err = rs.Next(context.TODO(), req)
		c.Assert(err, IsNil)
		numRows := req.NumRows()
		if numRows == 0 {
			break
		}
		for i := 0; i < numRows; i++ {
			c.Assert(req.GetRow(i).GetInt64(0), Equals, int64(count))
			count++
		}
		numChunks++
	}
	c.Assert(count, Equals, 100)
	// FIXME: revert this result to new group value after distsql can handle initChunkSize.
	c.Assert(numChunks, Equals, 1)
	rs.Close()
}

func (s *testSchemaSuite) TestInsertExecChunk(c *C) {
	tk := testkit.NewTestKitWithInit(c, s.store)
	tk.MustExec("create table test1(a int)")
	for i := 0; i < 100; i++ {
		tk.MustExec(fmt.Sprintf("insert test1 values (%d)", i))
	}
	tk.MustExec("create table test2(a int)")

	tk.Se.GetSessionVars().SetDistSQLScanConcurrency(1)
	tk.MustExec("insert into test2(a) select a from test1;")

	rs, err := tk.Exec("select * from test2")
	c.Assert(err, IsNil)
	var idx int
	for {
		req := rs.NewChunk()
		err = rs.Next(context.TODO(), req)
		c.Assert(err, IsNil)
		if req.NumRows() == 0 {
			break
		}

		for rowIdx := 0; rowIdx < req.NumRows(); rowIdx++ {
			row := req.GetRow(rowIdx)
			c.Assert(row.GetInt64(0), Equals, int64(idx))
			idx++
		}
	}

	c.Assert(idx, Equals, 100)
	rs.Close()
}

func (s *testSchemaSuite) TestUpdateExecChunk(c *C) {
	tk := testkit.NewTestKitWithInit(c, s.store)
	tk.MustExec("create table chk(a int)")
	for i := 0; i < 100; i++ {
		tk.MustExec(fmt.Sprintf("insert chk values (%d)", i))
	}

	tk.Se.GetSessionVars().SetDistSQLScanConcurrency(1)
	for i := 0; i < 100; i++ {
		tk.MustExec(fmt.Sprintf("update chk set a = a + 100 where a = %d", i))
	}

	rs, err := tk.Exec("select * from chk")
	c.Assert(err, IsNil)
	var idx int
	for {
		req := rs.NewChunk()
		err = rs.Next(context.TODO(), req)
		c.Assert(err, IsNil)
		if req.NumRows() == 0 {
			break
		}

		for rowIdx := 0; rowIdx < req.NumRows(); rowIdx++ {
			row := req.GetRow(rowIdx)
			c.Assert(row.GetInt64(0), Equals, int64(idx+100))
			idx++
		}
	}

	c.Assert(idx, Equals, 100)
	rs.Close()
}

func (s *testSchemaSuite) TestDeleteExecChunk(c *C) {
	tk := testkit.NewTestKitWithInit(c, s.store)
	tk.MustExec("create table chk(a int)")

	for i := 0; i < 100; i++ {
		tk.MustExec(fmt.Sprintf("insert chk values (%d)", i))
	}

	tk.Se.GetSessionVars().SetDistSQLScanConcurrency(1)

	for i := 0; i < 99; i++ {
		tk.MustExec(fmt.Sprintf("delete from chk where a = %d", i))
	}

	rs, err := tk.Exec("select * from chk")
	c.Assert(err, IsNil)

	req := rs.NewChunk()
	err = rs.Next(context.TODO(), req)
	c.Assert(err, IsNil)
	c.Assert(req.NumRows(), Equals, 1)

	row := req.GetRow(0)
	c.Assert(row.GetInt64(0), Equals, int64(99))
	rs.Close()
}

func (s *testSchemaSuite) TestDeleteMultiTableExecChunk(c *C) {
	tk := testkit.NewTestKitWithInit(c, s.store)
	tk.MustExec("create table chk1(a int)")
	tk.MustExec("create table chk2(a int)")

	for i := 0; i < 100; i++ {
		tk.MustExec(fmt.Sprintf("insert chk1 values (%d)", i))
	}

	for i := 0; i < 50; i++ {
		tk.MustExec(fmt.Sprintf("insert chk2 values (%d)", i))
	}

	tk.Se.GetSessionVars().SetDistSQLScanConcurrency(1)

	tk.MustExec("delete chk1, chk2 from chk1 inner join chk2 where chk1.a = chk2.a")

	rs, err := tk.Exec("select * from chk1")
	c.Assert(err, IsNil)

	var idx int
	for {
		req := rs.NewChunk()
		err = rs.Next(context.TODO(), req)
		c.Assert(err, IsNil)

		if req.NumRows() == 0 {
			break
		}

		for i := 0; i < req.NumRows(); i++ {
			row := req.GetRow(i)
			c.Assert(row.GetInt64(0), Equals, int64(idx+50))
			idx++
		}
	}
	c.Assert(idx, Equals, 50)
	rs.Close()

	rs, err = tk.Exec("select * from chk2")
	c.Assert(err, IsNil)

	req := rs.NewChunk()
	err = rs.Next(context.TODO(), req)
	c.Assert(err, IsNil)
	c.Assert(req.NumRows(), Equals, 0)
	rs.Close()
}

func (s *testSchemaSuite) TestIndexLookUpReaderChunk(c *C) {
	// Since normally a single region mock tikv only returns one partial result we need to manually split the
	// table to test multiple chunks.
	tk := testkit.NewTestKitWithInit(c, s.store)
	tk.MustExec("drop table if exists chk")
	tk.MustExec("create table chk (k int unique, c int)")
	for i := 0; i < 100; i++ {
		tk.MustExec(fmt.Sprintf("insert chk values (%d, %d)", i, i))
	}
	tbl, err := domain.GetDomain(tk.Se).InfoSchema().TableByName(model.NewCIStr("test"), model.NewCIStr("chk"))
	c.Assert(err, IsNil)
	indexStart := tablecodec.EncodeTableIndexPrefix(tbl.Meta().ID, tbl.Indices()[0].Meta().ID)
	s.cluster.SplitKeys(indexStart, indexStart.PrefixNext(), 10)

	tk.Se.GetSessionVars().IndexLookupSize = 10
	rs, err := tk.Exec("select * from chk order by k")
	c.Assert(err, IsNil)
	req := rs.NewChunk()
	var count int
	for {
		err = rs.Next(context.TODO(), req)
		c.Assert(err, IsNil)
		numRows := req.NumRows()
		if numRows == 0 {
			break
		}
		for i := 0; i < numRows; i++ {
			c.Assert(req.GetRow(i).GetInt64(0), Equals, int64(count))
			c.Assert(req.GetRow(i).GetInt64(1), Equals, int64(count))
			count++
		}
	}
	c.Assert(count, Equals, 100)
	rs.Close()

	rs, err = tk.Exec("select k from chk where c < 90 order by k")
	c.Assert(err, IsNil)
	req = rs.NewChunk()
	count = 0
	for {
		err = rs.Next(context.TODO(), req)
		c.Assert(err, IsNil)
		numRows := req.NumRows()
		if numRows == 0 {
			break
		}
		for i := 0; i < numRows; i++ {
			c.Assert(req.GetRow(i).GetInt64(0), Equals, int64(count))
			count++
		}
	}
	c.Assert(count, Equals, 90)
	rs.Close()
}

func (s *testSessionSuite2) TestStatementErrorInTransaction(c *C) {
	tk := testkit.NewTestKitWithInit(c, s.store)
	tk.MustExec("create table statement_side_effect (c int primary key)")
	tk.MustExec("begin")
	tk.MustExec("insert into statement_side_effect values (1)")
	_, err := tk.Exec("insert into statement_side_effect value (2),(3),(4),(1)")
	c.Assert(err, NotNil)
	tk.MustQuery(`select * from statement_side_effect`).Check(testkit.Rows("1"))
	tk.MustExec("commit")
	tk.MustQuery(`select * from statement_side_effect`).Check(testkit.Rows("1"))

	tk.MustExec("drop table if exists test;")
	tk.MustExec(`create table test (
 		  a int(11) DEFAULT NULL,
 		  b int(11) DEFAULT NULL
 	) ENGINE=InnoDB DEFAULT CHARSET=utf8 COLLATE=utf8_bin;`)
	tk.MustExec("insert into test values (1, 2), (1, 2), (1, 1), (1, 1);")

	tk.MustExec("start transaction;")
	// In the transaction, statement error should not rollback the transaction.
	_, err = tk.Exec("update tset set b=11 where a=1 and b=2;")
	c.Assert(err, NotNil)
	// Test for a bug that last line rollback and exit transaction, this line autocommit.
	tk.MustExec("update test set b = 11 where a = 1 and b = 2;")
	tk.MustExec("rollback")
	tk.MustQuery("select * from test where a = 1 and b = 11").Check(testkit.Rows())
}

func (s *testSessionSerialSuite) TestStatementCountLimit(c *C) {
	tk := testkit.NewTestKitWithInit(c, s.store)
	tk.MustExec("create table stmt_count_limit (id int)")
	defer config.RestoreFunc()()
	config.UpdateGlobal(func(conf *config.Config) {
		conf.Performance.StmtCountLimit = 3
	})
	tk.MustExec("set tidb_disable_txn_auto_retry = 0")
	tk.MustExec("begin")
	tk.MustExec("insert into stmt_count_limit values (1)")
	tk.MustExec("insert into stmt_count_limit values (2)")
	_, err := tk.Exec("insert into stmt_count_limit values (3)")
	c.Assert(err, NotNil)

	// begin is counted into history but this one is not.
	tk.MustExec("SET SESSION autocommit = false")
	tk.MustExec("insert into stmt_count_limit values (1)")
	tk.MustExec("insert into stmt_count_limit values (2)")
	tk.MustExec("insert into stmt_count_limit values (3)")
	_, err = tk.Exec("insert into stmt_count_limit values (4)")
	c.Assert(err, NotNil)
}

func (s *testSessionSerialSuite) TestBatchCommit(c *C) {
	tk := testkit.NewTestKitWithInit(c, s.store)
	tk.MustExec("set tidb_batch_commit = 1")
	tk.MustExec("set tidb_disable_txn_auto_retry = 0")
	tk.MustExec("create table t (id int)")
	defer config.RestoreFunc()()
	config.UpdateGlobal(func(conf *config.Config) {
		conf.Performance.StmtCountLimit = 3
	})
	tk1 := testkit.NewTestKitWithInit(c, s.store)
	tk.MustExec("SET SESSION autocommit = 1")
	tk.MustExec("begin")
	tk.MustExec("insert into t values (1)")
	tk1.MustQuery("select * from t").Check(testkit.Rows())
	tk.MustExec("insert into t values (2)")
	tk1.MustQuery("select * from t").Check(testkit.Rows())
	tk.MustExec("rollback")
	tk1.MustQuery("select * from t").Check(testkit.Rows())

	// The above rollback will not make the session in transaction.
	tk.MustExec("insert into t values (1)")
	tk1.MustQuery("select * from t").Check(testkit.Rows("1"))
	tk.MustExec("delete from t")

	tk.MustExec("begin")
	tk.MustExec("insert into t values (5)")
	tk1.MustQuery("select * from t").Check(testkit.Rows())
	tk.MustExec("insert into t values (6)")
	tk1.MustQuery("select * from t").Check(testkit.Rows())
	tk.MustExec("insert into t values (7)")
	tk1.MustQuery("select * from t").Check(testkit.Rows("5", "6", "7"))

	// The session is still in transaction.
	tk.MustExec("insert into t values (8)")
	tk1.MustQuery("select * from t").Check(testkit.Rows("5", "6", "7"))
	tk.MustExec("insert into t values (9)")
	tk1.MustQuery("select * from t").Check(testkit.Rows("5", "6", "7"))
	tk.MustExec("insert into t values (10)")
	tk1.MustQuery("select * from t").Check(testkit.Rows("5", "6", "7"))
	tk.MustExec("commit")
	tk1.MustQuery("select * from t").Check(testkit.Rows("5", "6", "7", "8", "9", "10"))

	// The above commit will not make the session in transaction.
	tk.MustExec("insert into t values (11)")
	tk1.MustQuery("select * from t").Check(testkit.Rows("5", "6", "7", "8", "9", "10", "11"))

	tk.MustExec("delete from t")
	tk.MustExec("SET SESSION autocommit = 0")
	tk.MustExec("insert into t values (1)")
	tk.MustExec("insert into t values (2)")
	tk.MustExec("insert into t values (3)")
	tk.MustExec("rollback")
	tk1.MustExec("insert into t values (4)")
	tk1.MustExec("insert into t values (5)")
	tk.MustQuery("select * from t").Check(testkit.Rows("4", "5"))
}

func (s *testSessionSuite3) TestCastTimeToDate(c *C) {
	tk := testkit.NewTestKitWithInit(c, s.store)
	tk.MustExec("set time_zone = '-8:00'")
	date := time.Now().In(time.FixedZone("", -8*int(time.Hour/time.Second)))
	tk.MustQuery("select cast(time('12:23:34') as date)").Check(testkit.Rows(date.Format("2006-01-02")))

	tk.MustExec("set time_zone = '+08:00'")
	date = time.Now().In(time.FixedZone("", 8*int(time.Hour/time.Second)))
	tk.MustQuery("select cast(time('12:23:34') as date)").Check(testkit.Rows(date.Format("2006-01-02")))
}

func (s *testSessionSuite) TestSetGlobalTZ(c *C) {
	tk := testkit.NewTestKitWithInit(c, s.store)
	tk.MustExec("set time_zone = '+08:00'")
	tk.MustQuery("show variables like 'time_zone'").Check(testkit.Rows("time_zone +08:00"))

	tk.MustExec("set global time_zone = '+00:00'")

	tk.MustQuery("show variables like 'time_zone'").Check(testkit.Rows("time_zone +08:00"))

	tk1 := testkit.NewTestKitWithInit(c, s.store)
	tk1.MustQuery("show variables like 'time_zone'").Check(testkit.Rows("time_zone +00:00"))
}

func (s *testSessionSuite2) TestRollbackOnCompileError(c *C) {
	tk := testkit.NewTestKitWithInit(c, s.store)
	tk.MustExec("create table t (a int)")
	tk.MustExec("insert t values (1)")

	tk2 := testkit.NewTestKitWithInit(c, s.store)
	tk2.MustQuery("select * from t").Check(testkit.Rows("1"))

	tk.MustExec("rename table t to t2")

	var meetErr bool
	for i := 0; i < 100; i++ {
		_, err := tk2.Exec("insert t values (1)")
		if err != nil {
			meetErr = true
			break
		}
	}
	c.Assert(meetErr, IsTrue)
	tk.MustExec("rename table t2 to t")
	var recoverErr bool
	for i := 0; i < 100; i++ {
		_, err := tk2.Exec("insert t values (1)")
		if err == nil {
			recoverErr = true
			break
		}
	}
	c.Assert(recoverErr, IsTrue)
}

func (s *testSessionSuite3) TestSetTransactionIsolationOneShot(c *C) {
	tk := testkit.NewTestKitWithInit(c, s.store)
	tk.MustExec("create table t (k int, v int)")
	tk.MustExec("insert t values (1, 42)")
	tk.MustExec("set tx_isolation = 'read-committed'")
	tk.MustQuery("select @@tx_isolation").Check(testkit.Rows("READ-COMMITTED"))
	tk.MustExec("set tx_isolation = 'repeatable-read'")
	tk.MustExec("set transaction isolation level read committed")
	tk.MustQuery("select @@tx_isolation_one_shot").Check(testkit.Rows("READ-COMMITTED"))
	tk.MustQuery("select @@tx_isolation").Check(testkit.Rows("REPEATABLE-READ"))

	// Check isolation level is set to read committed.
	ctx := context.WithValue(context.Background(), "CheckSelectRequestHook", func(req *kv.Request) {
		c.Assert(req.IsolationLevel, Equals, kv.SI)
	})
	tk.Se.Execute(ctx, "select * from t where k = 1")

	// Check it just take effect for one time.
	ctx = context.WithValue(context.Background(), "CheckSelectRequestHook", func(req *kv.Request) {
		c.Assert(req.IsolationLevel, Equals, kv.SI)
	})
	tk.Se.Execute(ctx, "select * from t where k = 1")

	// Can't change isolation level when it's inside a transaction.
	tk.MustExec("begin")
	_, err := tk.Se.Execute(ctx, "set transaction isolation level read committed")
	c.Assert(err, NotNil)
}

func (s *testSessionSuite2) TestDBUserNameLength(c *C) {
	tk := testkit.NewTestKitWithInit(c, s.store)
	tk.MustExec("create table if not exists t (a int)")
	// Test user name length can be longer than 16.
	tk.MustExec(`CREATE USER 'abcddfjakldfjaldddds'@'%' identified by ''`)
	tk.MustExec(`grant all privileges on test.* to 'abcddfjakldfjaldddds'@'%'`)
	tk.MustExec(`grant all privileges on test.t to 'abcddfjakldfjaldddds'@'%'`)
}

func (s *testSessionSerialSuite) TestKVVars(c *C) {
	tk := testkit.NewTestKitWithInit(c, s.store)
	tk.MustExec("set @@tidb_backoff_lock_fast = 1")
	tk.MustExec("set @@tidb_backoff_weight = 100")
	tk.MustExec("create table if not exists kvvars (a int key)")
	tk.MustExec("insert into kvvars values (1)")
	tk.MustExec("begin")
	txn, err := tk.Se.Txn(false)
	c.Assert(err, IsNil)
	vars := txn.GetVars().(*tikv.Variables)
	c.Assert(vars.BackoffLockFast, Equals, 1)
	c.Assert(vars.BackOffWeight, Equals, 100)
	tk.MustExec("rollback")
	tk.MustExec("set @@tidb_backoff_weight = 50")
	tk.MustExec("set @@autocommit = 0")
	tk.MustExec("select * from kvvars")
	c.Assert(tk.Se.GetSessionVars().InTxn(), IsTrue)
	txn, err = tk.Se.Txn(false)
	c.Assert(err, IsNil)
	vars = txn.GetVars().(*tikv.Variables)
	c.Assert(vars.BackOffWeight, Equals, 50)

	tk.MustExec("set @@autocommit = 1")
	c.Assert(failpoint.Enable("github.com/pingcap/tidb/store/tikv/probeSetVars", `return(true)`), IsNil)
	tk.MustExec("select * from kvvars where a = 1")
	c.Assert(failpoint.Disable("github.com/pingcap/tidb/store/tikv/probeSetVars"), IsNil)
	c.Assert(tikv.SetSuccess, IsTrue)
	tikv.SetSuccess = false
}

func (s *testSessionSuite2) TestCommitRetryCount(c *C) {
	tk1 := testkit.NewTestKitWithInit(c, s.store)
	tk2 := testkit.NewTestKitWithInit(c, s.store)
	tk1.MustExec("create table no_retry (id int)")
	tk1.MustExec("insert into no_retry values (1)")
	tk1.MustExec("set @@tidb_retry_limit = 0")

	tk1.MustExec("begin")
	tk1.MustExec("update no_retry set id = 2")

	tk2.MustExec("begin")
	tk2.MustExec("update no_retry set id = 3")
	tk2.MustExec("commit")

	// No auto retry because retry limit is set to 0.
	_, err := tk1.Se.Execute(context.Background(), "commit")
	c.Assert(err, NotNil)
}

func (s *testSessionSuite3) TestEnablePartition(c *C) {
	tk := testkit.NewTestKitWithInit(c, s.store)
	tk.MustExec("set tidb_enable_table_partition=off")
	tk.MustQuery("show variables like 'tidb_enable_table_partition'").Check(testkit.Rows("tidb_enable_table_partition OFF"))

	tk.MustExec("set global tidb_enable_table_partition = on")

	tk.MustQuery("show variables like 'tidb_enable_table_partition'").Check(testkit.Rows("tidb_enable_table_partition OFF"))
	tk.MustQuery("show global variables like 'tidb_enable_table_partition'").Check(testkit.Rows("tidb_enable_table_partition ON"))

	tk.MustExec("set tidb_enable_list_partition=off")
	tk.MustQuery("show variables like 'tidb_enable_list_partition'").Check(testkit.Rows("tidb_enable_list_partition OFF"))

	tk.MustExec("set tidb_enable_list_partition=1")
	tk.MustQuery("show variables like 'tidb_enable_list_partition'").Check(testkit.Rows("tidb_enable_list_partition ON"))

	tk.MustExec("set tidb_enable_list_partition=on")
	tk.MustQuery("show variables like 'tidb_enable_list_partition'").Check(testkit.Rows("tidb_enable_list_partition ON"))

	tk1 := testkit.NewTestKitWithInit(c, s.store)
	tk1.MustQuery("show variables like 'tidb_enable_table_partition'").Check(testkit.Rows("tidb_enable_table_partition ON"))
}

func (s *testSessionSerialSuite) TestTxnRetryErrMsg(c *C) {
	tk1 := testkit.NewTestKitWithInit(c, s.store)
	tk2 := testkit.NewTestKitWithInit(c, s.store)
	tk1.MustExec("create table no_retry (id int)")
	tk1.MustExec("insert into no_retry values (1)")
	tk1.MustExec("begin")
	tk2.MustExec("update no_retry set id = id + 1")
	tk1.MustExec("update no_retry set id = id + 1")
	c.Assert(tikvutil.MockRetryableErrorResp.Enable(`return(true)`), IsNil)
	_, err := tk1.Se.Execute(context.Background(), "commit")
	tikvutil.MockRetryableErrorResp.Disable()
	c.Assert(err, NotNil)
	c.Assert(kv.ErrTxnRetryable.Equal(err), IsTrue, Commentf("error: %s", err))
	c.Assert(strings.Contains(err.Error(), "mock retryable error"), IsTrue, Commentf("error: %s", err))
	c.Assert(strings.Contains(err.Error(), kv.TxnRetryableMark), IsTrue, Commentf("error: %s", err))
}

func (s *testSchemaSuite) TestDisableTxnAutoRetry(c *C) {
	tk1 := testkit.NewTestKitWithInit(c, s.store)
	tk2 := testkit.NewTestKitWithInit(c, s.store)
	tk1.MustExec("create table no_retry (id int)")
	tk1.MustExec("insert into no_retry values (1)")
	tk1.MustExec("set @@tidb_disable_txn_auto_retry = 1")

	tk1.MustExec("begin")
	tk1.MustExec("update no_retry set id = 2")

	tk2.MustExec("begin")
	tk2.MustExec("update no_retry set id = 3")
	tk2.MustExec("commit")

	// No auto retry because tidb_disable_txn_auto_retry is set to 1.
	_, err := tk1.Se.Execute(context.Background(), "commit")
	c.Assert(err, NotNil)

	// session 1 starts a transaction early.
	// execute a select statement to clear retry history.
	tk1.MustExec("select 1")
	tk1.Se.PrepareTxnCtx(context.Background())
	// session 2 update the value.
	tk2.MustExec("update no_retry set id = 4")
	// AutoCommit update will retry, so it would not fail.
	tk1.MustExec("update no_retry set id = 5")

	// RestrictedSQL should retry.
	tk1.Se.GetSessionVars().InRestrictedSQL = true
	tk1.MustExec("begin")

	tk2.MustExec("update no_retry set id = 6")

	tk1.MustExec("update no_retry set id = 7")
	tk1.MustExec("commit")

	// test for disable transaction local latch
	tk1.Se.GetSessionVars().InRestrictedSQL = false
	defer config.RestoreFunc()()
	config.UpdateGlobal(func(conf *config.Config) {
		conf.TxnLocalLatches.Enabled = false
	})
	tk1.MustExec("begin")
	tk1.MustExec("update no_retry set id = 9")

	tk2.MustExec("update no_retry set id = 8")

	_, err = tk1.Se.Execute(context.Background(), "commit")
	c.Assert(err, NotNil)
	c.Assert(kv.ErrWriteConflict.Equal(err), IsTrue, Commentf("error: %s", err))
	c.Assert(strings.Contains(err.Error(), kv.TxnRetryableMark), IsTrue, Commentf("error: %s", err))
	tk1.MustExec("rollback")

	config.UpdateGlobal(func(conf *config.Config) {
		conf.TxnLocalLatches.Enabled = true
	})
	tk1.MustExec("begin")
	tk2.MustExec("alter table no_retry add index idx(id)")
	tk2.MustQuery("select * from no_retry").Check(testkit.Rows("8"))
	tk1.MustExec("update no_retry set id = 10")
	_, err = tk1.Se.Execute(context.Background(), "commit")
	c.Assert(err, NotNil)

	// set autocommit to begin and commit
	tk1.MustExec("set autocommit = 0")
	tk1.MustQuery("select * from no_retry").Check(testkit.Rows("8"))
	tk2.MustExec("update no_retry set id = 11")
	tk1.MustExec("update no_retry set id = 12")
	_, err = tk1.Se.Execute(context.Background(), "set autocommit = 1")
	c.Assert(err, NotNil)
	c.Assert(kv.ErrWriteConflict.Equal(err), IsTrue, Commentf("error: %s", err))
	c.Assert(strings.Contains(err.Error(), kv.TxnRetryableMark), IsTrue, Commentf("error: %s", err))
	tk1.MustExec("rollback")
	tk2.MustQuery("select * from no_retry").Check(testkit.Rows("11"))

	tk1.MustExec("set autocommit = 0")
	tk1.MustQuery("select * from no_retry").Check(testkit.Rows("11"))
	tk2.MustExec("update no_retry set id = 13")
	tk1.MustExec("update no_retry set id = 14")
	_, err = tk1.Se.Execute(context.Background(), "commit")
	c.Assert(err, NotNil)
	c.Assert(kv.ErrWriteConflict.Equal(err), IsTrue, Commentf("error: %s", err))
	c.Assert(strings.Contains(err.Error(), kv.TxnRetryableMark), IsTrue, Commentf("error: %s", err))
	tk1.MustExec("rollback")
	tk2.MustQuery("select * from no_retry").Check(testkit.Rows("13"))
}

// TestSetGroupConcatMaxLen is for issue #7034
func (s *testSessionSuite2) TestSetGroupConcatMaxLen(c *C) {
	tk := testkit.NewTestKitWithInit(c, s.store)

	// Normal case
	tk.MustExec("set global group_concat_max_len = 100")
	tk.MustExec("set @@session.group_concat_max_len = 50")
	result := tk.MustQuery("show global variables  where variable_name='group_concat_max_len';")
	result.Check(testkit.Rows("group_concat_max_len 100"))

	result = tk.MustQuery("show session variables  where variable_name='group_concat_max_len';")
	result.Check(testkit.Rows("group_concat_max_len 50"))

	result = tk.MustQuery("select @@group_concat_max_len;")
	result.Check(testkit.Rows("50"))

	result = tk.MustQuery("select @@global.group_concat_max_len;")
	result.Check(testkit.Rows("100"))

	result = tk.MustQuery("select @@session.group_concat_max_len;")
	result.Check(testkit.Rows("50"))

	tk.MustExec("set @@group_concat_max_len = 1024")

	result = tk.MustQuery("select @@group_concat_max_len;")
	result.Check(testkit.Rows("1024"))

	result = tk.MustQuery("select @@global.group_concat_max_len;")
	result.Check(testkit.Rows("100"))

	result = tk.MustQuery("select @@session.group_concat_max_len;")
	result.Check(testkit.Rows("1024"))

	// Test value out of range
	tk.MustExec("set @@group_concat_max_len=1")
	tk.MustQuery("show warnings").Check(testutil.RowsWithSep("|", "Warning|1292|Truncated incorrect group_concat_max_len value: '1'"))
	result = tk.MustQuery("select @@group_concat_max_len;")
	result.Check(testkit.Rows("4"))

	_, err := tk.Exec("set @@group_concat_max_len = 18446744073709551616")
	c.Assert(terror.ErrorEqual(err, variable.ErrWrongTypeForVar), IsTrue, Commentf("err %v", err))

	// Test illegal type
	_, err = tk.Exec("set @@group_concat_max_len='hello'")
	c.Assert(terror.ErrorEqual(err, variable.ErrWrongTypeForVar), IsTrue, Commentf("err %v", err))
}

func (s *testSessionSuite2) TestUpdatePrivilege(c *C) {
	tk := testkit.NewTestKitWithInit(c, s.store)
	tk.MustExec("drop table if exists t1, t2;")
	tk.MustExec("create table t1 (id int);")
	tk.MustExec("create table t2 (id int);")
	tk.MustExec("insert into t1 values (1);")
	tk.MustExec("insert into t2 values (2);")
	tk.MustExec("create user xxx;")
	tk.MustExec("grant all on test.t1 to xxx;")
	tk.MustExec("grant select on test.t2 to xxx;")

	tk1 := testkit.NewTestKitWithInit(c, s.store)
	c.Assert(tk1.Se.Auth(&auth.UserIdentity{Username: "xxx", Hostname: "localhost"},
		[]byte(""),
		[]byte("")), IsTrue)

	_, err := tk1.Exec("update t2 set id = 666 where id = 1;")
	c.Assert(err, NotNil)
	c.Assert(strings.Contains(err.Error(), "privilege check"), IsTrue)

	// Cover a bug that t1 and t2 both require update privilege.
	// In fact, the privlege check for t1 should be update, and for t2 should be select.
	_, err = tk1.Exec("update t1,t2 set t1.id = t2.id;")
	c.Assert(err, IsNil)

	// Fix issue 8911
	tk.MustExec("create database weperk")
	tk.MustExec("use weperk")
	tk.MustExec("create table tb_wehub_server (id int, active_count int, used_count int)")
	tk.MustExec("create user 'weperk'")
	tk.MustExec("grant all privileges on weperk.* to 'weperk'@'%'")
	c.Assert(tk1.Se.Auth(&auth.UserIdentity{Username: "weperk", Hostname: "%"},
		[]byte(""), []byte("")), IsTrue)
	tk1.MustExec("use weperk")
	tk1.MustExec("update tb_wehub_server a set a.active_count=a.active_count+1,a.used_count=a.used_count+1 where id=1")

	tk.MustExec("create database service")
	tk.MustExec("create database report")
	tk.MustExec(`CREATE TABLE service.t1 (
  id int(11) DEFAULT NULL,
  a bigint(20) NOT NULL,
  b text DEFAULT NULL,
  PRIMARY KEY (a)
)`)
	tk.MustExec(`CREATE TABLE report.t2 (
  a bigint(20) DEFAULT NULL,
  c bigint(20) NOT NULL
)`)
	tk.MustExec("grant all privileges on service.* to weperk")
	tk.MustExec("grant all privileges on report.* to weperk")
	tk1.Se.GetSessionVars().CurrentDB = ""
	tk1.MustExec(`update service.t1 s,
report.t2 t
set s.a = t.a
WHERE
s.a = t.a
and t.c >=  1 and t.c <= 10000
and s.b !='xx';`)

	// Fix issue 10028
	tk.MustExec("create database ap")
	tk.MustExec("create database tp")
	tk.MustExec("grant all privileges on ap.* to xxx")
	tk.MustExec("grant select on tp.* to xxx")
	tk.MustExec("create table tp.record( id int,name varchar(128),age int)")
	tk.MustExec("insert into tp.record (id,name,age) values (1,'john',18),(2,'lary',19),(3,'lily',18)")
	tk.MustExec("create table ap.record( id int,name varchar(128),age int)")
	tk.MustExec("insert into ap.record(id) values(1)")
	c.Assert(tk1.Se.Auth(&auth.UserIdentity{Username: "xxx", Hostname: "localhost"},
		[]byte(""),
		[]byte("")), IsTrue)
	_, err2 := tk1.Exec("update ap.record t inner join tp.record tt on t.id=tt.id  set t.name=tt.name")
	c.Assert(err2, IsNil)
}

func (s *testSessionSuite2) TestTxnGoString(c *C) {
	tk := testkit.NewTestKitWithInit(c, s.store)
	tk.MustExec("drop table if exists gostr;")
	tk.MustExec("create table gostr (id int);")
	txn, err := tk.Se.Txn(false)
	c.Assert(err, IsNil)
	str1 := fmt.Sprintf("%#v", txn)
	c.Assert(str1, Equals, "Txn{state=invalid}")
	tk.MustExec("begin")
	txn, err = tk.Se.Txn(false)
	c.Assert(err, IsNil)
	c.Assert(fmt.Sprintf("%#v", txn), Equals, fmt.Sprintf("Txn{state=valid, txnStartTS=%d}", txn.StartTS()))

	tk.MustExec("insert into gostr values (1)")
	c.Assert(fmt.Sprintf("%#v", txn), Equals, fmt.Sprintf("Txn{state=valid, txnStartTS=%d}", txn.StartTS()))

	tk.MustExec("rollback")
	c.Assert(fmt.Sprintf("%#v", txn), Equals, "Txn{state=invalid}")
}

func (s *testSessionSuite3) TestMaxExeucteTime(c *C) {
	var err error
	tk := testkit.NewTestKit(c, s.store)
	tk.Se, err = session.CreateSession4Test(s.store)
	c.Assert(err, IsNil)

	tk.MustExec("use test")
	tk.MustExec("create table MaxExecTime( id int,name varchar(128),age int);")
	tk.MustExec("begin")
	tk.MustExec("insert into MaxExecTime (id,name,age) values (1,'john',18),(2,'lary',19),(3,'lily',18);")

	tk.MustQuery("select /*+ MAX_EXECUTION_TIME(1000) MAX_EXECUTION_TIME(500) */ * FROM MaxExecTime;")
	c.Assert(tk.Se.GetSessionVars().StmtCtx.GetWarnings(), HasLen, 1)
	c.Assert(tk.Se.GetSessionVars().StmtCtx.GetWarnings()[0].Err.Error(), Equals, "MAX_EXECUTION_TIME() is defined more than once, only the last definition takes effect: MAX_EXECUTION_TIME(500)")
	c.Assert(tk.Se.GetSessionVars().StmtCtx.HasMaxExecutionTime, Equals, true)
	c.Assert(tk.Se.GetSessionVars().StmtCtx.MaxExecutionTime, Equals, uint64(500))

	tk.MustQuery("select @@MAX_EXECUTION_TIME;").Check(testkit.Rows("0"))
	tk.MustQuery("select @@global.MAX_EXECUTION_TIME;").Check(testkit.Rows("0"))
	tk.MustQuery("select /*+ MAX_EXECUTION_TIME(1000) */ * FROM MaxExecTime;")

	tk.MustExec("set @@global.MAX_EXECUTION_TIME = 300;")
	tk.MustQuery("select * FROM MaxExecTime;")

	tk.MustExec("set @@MAX_EXECUTION_TIME = 150;")
	tk.MustQuery("select * FROM MaxExecTime;")

	tk.MustQuery("select @@global.MAX_EXECUTION_TIME;").Check(testkit.Rows("300"))
	tk.MustQuery("select @@MAX_EXECUTION_TIME;").Check(testkit.Rows("150"))

	tk.MustExec("set @@global.MAX_EXECUTION_TIME = 0;")
	tk.MustExec("set @@MAX_EXECUTION_TIME = 0;")
	tk.MustExec("commit")
	tk.MustExec("drop table if exists MaxExecTime;")
}

func (s *testSessionSuite2) TestGrantViewRelated(c *C) {
	tkRoot := testkit.NewTestKitWithInit(c, s.store)
	tkUser := testkit.NewTestKitWithInit(c, s.store)

	tkRoot.Se.Auth(&auth.UserIdentity{Username: "root", Hostname: "localhost", CurrentUser: true, AuthUsername: "root", AuthHostname: "%"}, nil, []byte("012345678901234567890"))

	tkRoot.MustExec("create table if not exists t (a int)")
	tkRoot.MustExec("create view v_version29 as select * from t")
	tkRoot.MustExec("create user 'u_version29'@'%'")
	tkRoot.MustExec("grant select on t to u_version29@'%'")

	tkUser.Se.Auth(&auth.UserIdentity{Username: "u_version29", Hostname: "localhost", CurrentUser: true, AuthUsername: "u_version29", AuthHostname: "%"}, nil, []byte("012345678901234567890"))

	tkUser.MustQuery("select current_user();").Check(testkit.Rows("u_version29@%"))
	err := tkUser.ExecToErr("select * from test.v_version29;")
	c.Assert(err, NotNil)
	tkUser.MustQuery("select current_user();").Check(testkit.Rows("u_version29@%"))
	err = tkUser.ExecToErr("create view v_version29_c as select * from t;")
	c.Assert(err, NotNil)

	tkRoot.MustExec(`grant show view on v_version29 to 'u_version29'@'%'`)
	tkRoot.MustQuery("select table_priv from mysql.tables_priv where host='%' and db='test' and user='u_version29' and table_name='v_version29'").Check(testkit.Rows("Show View"))

	tkUser.MustQuery("select current_user();").Check(testkit.Rows("u_version29@%"))
	tkUser.MustQuery("show create view v_version29;")
	err = tkUser.ExecToErr("create view v_version29_c as select * from v_version29;")
	c.Assert(err, NotNil)

	tkRoot.MustExec("create view v_version29_c as select * from v_version29;")
	tkRoot.MustExec(`grant create view on v_version29_c to 'u_version29'@'%'`) // Can't grant privilege on a non-exist table/view.
	tkRoot.MustQuery("select table_priv from mysql.tables_priv where host='%' and db='test' and user='u_version29' and table_name='v_version29_c'").Check(testkit.Rows("Create View"))
	tkRoot.MustExec("drop view v_version29_c")

	tkRoot.MustExec(`grant select on v_version29 to 'u_version29'@'%'`)
	tkUser.MustQuery("select current_user();").Check(testkit.Rows("u_version29@%"))
	tkUser.MustExec("create view v_version29_c as select * from v_version29;")
}

func (s *testSessionSuite3) TestLoadClientInteractive(c *C) {
	var (
		err          error
		connectionID uint64
	)
	tk := testkit.NewTestKit(c, s.store)
	tk.Se, err = session.CreateSession4Test(s.store)
	c.Assert(err, IsNil)
	id := atomic.AddUint64(&connectionID, 1)
	tk.Se.SetConnectionID(id)
	tk.Se.GetSessionVars().ClientCapability = tk.Se.GetSessionVars().ClientCapability | mysql.ClientInteractive
	tk.MustQuery("select @@wait_timeout").Check(testkit.Rows("28800"))
}

func (s *testSessionSuite2) TestReplicaRead(c *C) {
	var err error
	tk := testkit.NewTestKit(c, s.store)
	tk.Se, err = session.CreateSession4Test(s.store)
	c.Assert(err, IsNil)
	c.Assert(tk.Se.GetSessionVars().GetReplicaRead(), Equals, kv.ReplicaReadLeader)
	tk.MustExec("set @@tidb_replica_read = 'follower';")
	c.Assert(tk.Se.GetSessionVars().GetReplicaRead(), Equals, kv.ReplicaReadFollower)
	tk.MustExec("set @@tidb_replica_read = 'leader';")
	c.Assert(tk.Se.GetSessionVars().GetReplicaRead(), Equals, kv.ReplicaReadLeader)
}

func (s *testSessionSuite3) TestIsolationRead(c *C) {
	var err error
	tk := testkit.NewTestKit(c, s.store)
	tk.Se, err = session.CreateSession4Test(s.store)
	c.Assert(err, IsNil)
	c.Assert(len(tk.Se.GetSessionVars().GetIsolationReadEngines()), Equals, 3)
	tk.MustExec("set @@tidb_isolation_read_engines = 'tiflash';")
	engines := tk.Se.GetSessionVars().GetIsolationReadEngines()
	c.Assert(len(engines), Equals, 1)
	_, hasTiFlash := engines[kv.TiFlash]
	_, hasTiKV := engines[kv.TiKV]
	c.Assert(hasTiFlash, Equals, true)
	c.Assert(hasTiKV, Equals, false)
}

func (s *testSessionSuite2) TestStmtHints(c *C) {
	var err error
	tk := testkit.NewTestKit(c, s.store)
	tk.Se, err = session.CreateSession4Test(s.store)
	c.Assert(err, IsNil)

	// Test MEMORY_QUOTA hint
	tk.MustExec("select /*+ MEMORY_QUOTA(1 MB) */ 1;")
	val := int64(1) * 1024 * 1024
	c.Assert(tk.Se.GetSessionVars().StmtCtx.MemTracker.CheckBytesLimit(val), IsTrue)
	tk.MustExec("select /*+ MEMORY_QUOTA(1 GB) */ 1;")
	val = int64(1) * 1024 * 1024 * 1024
	c.Assert(tk.Se.GetSessionVars().StmtCtx.MemTracker.CheckBytesLimit(val), IsTrue)
	tk.MustExec("select /*+ MEMORY_QUOTA(1 GB), MEMORY_QUOTA(1 MB) */ 1;")
	val = int64(1) * 1024 * 1024
	c.Assert(tk.Se.GetSessionVars().StmtCtx.GetWarnings(), HasLen, 1)
	c.Assert(tk.Se.GetSessionVars().StmtCtx.MemTracker.CheckBytesLimit(val), IsTrue)
	tk.MustExec("select /*+ MEMORY_QUOTA(0 GB) */ 1;")
	val = int64(0)
	c.Assert(tk.Se.GetSessionVars().StmtCtx.GetWarnings(), HasLen, 1)
	c.Assert(tk.Se.GetSessionVars().StmtCtx.MemTracker.CheckBytesLimit(val), IsTrue)
	c.Assert(tk.Se.GetSessionVars().StmtCtx.GetWarnings()[0].Err.Error(), Equals, "Setting the MEMORY_QUOTA to 0 means no memory limit")

	tk.MustExec("use test")
	tk.MustExec("create table t1(a int);")
	tk.MustExec("insert /*+ MEMORY_QUOTA(1 MB) */ into t1 (a) values (1);")
	val = int64(1) * 1024 * 1024
	c.Assert(tk.Se.GetSessionVars().StmtCtx.MemTracker.CheckBytesLimit(val), IsTrue)

	tk.MustExec("insert /*+ MEMORY_QUOTA(1 MB) */  into t1 select /*+ MEMORY_QUOTA(3 MB) */ * from t1;")
	val = int64(1) * 1024 * 1024
	c.Assert(tk.Se.GetSessionVars().StmtCtx.MemTracker.CheckBytesLimit(val), IsTrue)
	c.Assert(tk.Se.GetSessionVars().StmtCtx.GetWarnings(), HasLen, 1)
	c.Assert(tk.Se.GetSessionVars().StmtCtx.GetWarnings()[0].Err.Error(), Equals, "[util:3126]Hint MEMORY_QUOTA(`3145728`) is ignored as conflicting/duplicated.")

	// Test NO_INDEX_MERGE hint
	tk.Se.GetSessionVars().SetEnableIndexMerge(true)
	tk.MustExec("select /*+ NO_INDEX_MERGE() */ 1;")
	c.Assert(tk.Se.GetSessionVars().StmtCtx.NoIndexMergeHint, IsTrue)
	tk.MustExec("select /*+ NO_INDEX_MERGE(), NO_INDEX_MERGE() */ 1;")
	c.Assert(tk.Se.GetSessionVars().StmtCtx.GetWarnings(), HasLen, 1)
	c.Assert(tk.Se.GetSessionVars().GetEnableIndexMerge(), IsTrue)

	// Test USE_TOJA hint
	tk.Se.GetSessionVars().SetAllowInSubqToJoinAndAgg(true)
	tk.MustExec("select /*+ USE_TOJA(false) */ 1;")
	c.Assert(tk.Se.GetSessionVars().GetAllowInSubqToJoinAndAgg(), IsFalse)
	tk.Se.GetSessionVars().SetAllowInSubqToJoinAndAgg(false)
	tk.MustExec("select /*+ USE_TOJA(true) */ 1;")
	c.Assert(tk.Se.GetSessionVars().GetAllowInSubqToJoinAndAgg(), IsTrue)
	tk.MustExec("select /*+ USE_TOJA(false), USE_TOJA(true) */ 1;")
	c.Assert(tk.Se.GetSessionVars().StmtCtx.GetWarnings(), HasLen, 1)
	c.Assert(tk.Se.GetSessionVars().GetAllowInSubqToJoinAndAgg(), IsTrue)

	// Test USE_CASCADES hint
	tk.Se.GetSessionVars().SetEnableCascadesPlanner(true)
	tk.MustExec("select /*+ USE_CASCADES(false) */ 1;")
	c.Assert(tk.Se.GetSessionVars().GetEnableCascadesPlanner(), IsFalse)
	tk.Se.GetSessionVars().SetEnableCascadesPlanner(false)
	tk.MustExec("select /*+ USE_CASCADES(true) */ 1;")
	c.Assert(tk.Se.GetSessionVars().GetEnableCascadesPlanner(), IsTrue)
	tk.MustExec("select /*+ USE_CASCADES(false), USE_CASCADES(true) */ 1;")
	c.Assert(tk.Se.GetSessionVars().StmtCtx.GetWarnings(), HasLen, 1)
	c.Assert(tk.Se.GetSessionVars().StmtCtx.GetWarnings()[0].Err.Error(), Equals, "USE_CASCADES() is defined more than once, only the last definition takes effect: USE_CASCADES(true)")
	c.Assert(tk.Se.GetSessionVars().GetEnableCascadesPlanner(), IsTrue)

	// Test READ_CONSISTENT_REPLICA hint
	tk.Se.GetSessionVars().SetReplicaRead(kv.ReplicaReadLeader)
	tk.MustExec("select /*+ READ_CONSISTENT_REPLICA() */ 1;")
	c.Assert(tk.Se.GetSessionVars().GetReplicaRead(), Equals, kv.ReplicaReadFollower)
	tk.MustExec("select /*+ READ_CONSISTENT_REPLICA(), READ_CONSISTENT_REPLICA() */ 1;")
	c.Assert(tk.Se.GetSessionVars().StmtCtx.GetWarnings(), HasLen, 1)
	c.Assert(tk.Se.GetSessionVars().GetReplicaRead(), Equals, kv.ReplicaReadFollower)
}

func (s *testSessionSuite3) TestPessimisticLockOnPartition(c *C) {
	// This test checks that 'select ... for update' locks the partition instead of the table.
	// Cover a bug that table ID is used to encode the lock key mistakenly.
	tk := testkit.NewTestKit(c, s.store)
	tk.MustExec("use test")
	tk.MustExec(`create table if not exists forupdate_on_partition (
  age int not null primary key,
  nickname varchar(20) not null,
  gender int not null default 0,
  first_name varchar(30) not null default '',
  last_name varchar(20) not null default '',
  full_name varchar(60) as (concat(first_name, ' ', last_name)),
  index idx_nickname (nickname)
) partition by range (age) (
  partition child values less than (18),
  partition young values less than (30),
  partition middle values less than (50),
  partition old values less than (123)
);`)
	tk.MustExec("insert into forupdate_on_partition (`age`, `nickname`) values (25, 'cosven');")

	tk1 := testkit.NewTestKit(c, s.store)
	tk1.MustExec("use test")

	tk.MustExec("begin pessimistic")
	tk.MustQuery("select * from forupdate_on_partition where age=25 for update").Check(testkit.Rows("25 cosven 0    "))
	tk1.MustExec("begin pessimistic")

	ch := make(chan int32, 5)
	go func() {
		tk1.MustExec("update forupdate_on_partition set first_name='sw' where age=25")
		ch <- 0
		tk1.MustExec("commit")
		ch <- 0
	}()

	// Leave 50ms for tk1 to run, tk1 should be blocked at the update operation.
	time.Sleep(50 * time.Millisecond)
	ch <- 1

	tk.MustExec("commit")
	// tk1 should be blocked until tk commit, check the order.
	c.Assert(<-ch, Equals, int32(1))
	c.Assert(<-ch, Equals, int32(0))
	<-ch // wait for goroutine to quit.

	// Once again...
	// This time, test for the update-update conflict.
	tk.MustExec("begin pessimistic")
	tk.MustExec("update forupdate_on_partition set first_name='sw' where age=25")
	tk1.MustExec("begin pessimistic")

	go func() {
		tk1.MustExec("update forupdate_on_partition set first_name = 'xxx' where age=25")
		ch <- 0
		tk1.MustExec("commit")
		ch <- 0
	}()

	// Leave 50ms for tk1 to run, tk1 should be blocked at the update operation.
	time.Sleep(50 * time.Millisecond)
	ch <- 1

	tk.MustExec("commit")
	// tk1 should be blocked until tk commit, check the order.
	c.Assert(<-ch, Equals, int32(1))
	c.Assert(<-ch, Equals, int32(0))
	<-ch // wait for goroutine to quit.
}

func (s *testSchemaSuite) TestTxnSize(c *C) {
	tk := testkit.NewTestKitWithInit(c, s.store)
	tk.MustExec("drop table if exists txn_size")
	tk.MustExec("create table txn_size (k int , v varchar(64))")
	tk.MustExec("begin")
	tk.MustExec("insert txn_size values (1, 'dfaasdfsdf')")
	tk.MustExec("insert txn_size values (2, 'dsdfaasdfsdf')")
	tk.MustExec("insert txn_size values (3, 'abcdefghijkl')")
	txn, err := tk.Se.Txn(false)
	c.Assert(err, IsNil)
	c.Assert(txn.Size() > 0, IsTrue)
}

func (s *testSessionSuite2) TestPerStmtTaskID(c *C) {
	tk := testkit.NewTestKitWithInit(c, s.store)
	tk.MustExec("create table task_id (v int)")

	tk.MustExec("begin")
	tk.MustExec("select * from task_id where v > 10")
	taskID1 := tk.Se.GetSessionVars().StmtCtx.TaskID
	tk.MustExec("select * from task_id where v < 5")
	taskID2 := tk.Se.GetSessionVars().StmtCtx.TaskID
	tk.MustExec("commit")

	c.Assert(taskID1 != taskID2, IsTrue)
}

func (s *testSessionSerialSuite) TestSetTxnScope(c *C) {
	failpoint.Enable("github.com/pingcap/tidb/store/tikv/config/injectTxnScope", `return("")`)
	tk := testkit.NewTestKitWithInit(c, s.store)
	// assert default value
	result := tk.MustQuery("select @@txn_scope;")
	result.Check(testkit.Rows(kv.GlobalTxnScope))
	c.Assert(tk.Se.GetSessionVars().CheckAndGetTxnScope(), Equals, kv.GlobalTxnScope)
	// assert set sys variable
	tk.MustExec("set @@session.txn_scope = 'local';")
	result = tk.MustQuery("select @@txn_scope;")
	result.Check(testkit.Rows(kv.GlobalTxnScope))
	c.Assert(tk.Se.GetSessionVars().CheckAndGetTxnScope(), Equals, kv.GlobalTxnScope)
	failpoint.Disable("github.com/pingcap/tidb/store/tikv/config/injectTxnScope")
	failpoint.Enable("github.com/pingcap/tidb/store/tikv/config/injectTxnScope", `return("bj")`)
	defer failpoint.Disable("github.com/pingcap/tidb/store/tikv/config/injectTxnScope")
	tk = testkit.NewTestKitWithInit(c, s.store)
	// assert default value
	result = tk.MustQuery("select @@txn_scope;")
	result.Check(testkit.Rows(kv.LocalTxnScope))
	c.Assert(tk.Se.GetSessionVars().CheckAndGetTxnScope(), Equals, "bj")
	// assert set sys variable
	tk.MustExec("set @@session.txn_scope = 'global';")
	result = tk.MustQuery("select @@txn_scope;")
	result.Check(testkit.Rows(kv.GlobalTxnScope))
	c.Assert(tk.Se.GetSessionVars().CheckAndGetTxnScope(), Equals, kv.GlobalTxnScope)

	// assert set invalid txn_scope
	err := tk.ExecToErr("set @@txn_scope='foo'")
	c.Assert(err, NotNil)
	c.Assert(err.Error(), Matches, `.*txn_scope value should be global or local.*`)
}

func (s *testSessionSerialSuite) TestGlobalAndLocalTxn(c *C) {
	// Because the PD config of check_dev_2 test is not compatible with local/global txn yet,
	// so we will skip this test for now.
	if *withTiKV {
		return
	}
	tk := testkit.NewTestKitWithInit(c, s.store)
	tk.MustExec("drop table if exists t1;")
	defer tk.MustExec("drop table if exists t1")
	tk.MustExec(`create table t1 (c int)
PARTITION BY RANGE (c) (
	PARTITION p0 VALUES LESS THAN (100),
	PARTITION p1 VALUES LESS THAN (200)
);`)
	// Config the Placement Rules
	is := s.dom.InfoSchema()
	tb, err := is.TableByName(model.NewCIStr("test"), model.NewCIStr("t1"))
	c.Assert(err, IsNil)
	setBundle := func(parName, dc string) {
		pid, err := tables.FindPartitionByName(tb.Meta(), parName)
		c.Assert(err, IsNil)
		groupID := placement.GroupID(pid)
		is.SetBundle(&placement.Bundle{
			ID: groupID,
			Rules: []*placement.Rule{
				{
					GroupID: groupID,
					Role:    placement.Leader,
					Count:   1,
					Constraints: []placement.Constraint{
						{
							Key:    placement.DCLabelKey,
							Op:     placement.In,
							Values: []string{dc},
						},
						{
							Key:    placement.EngineLabelKey,
							Op:     placement.NotIn,
							Values: []string{placement.EngineLabelTiFlash},
						},
					},
				},
			},
		})
	}
	setBundle("p0", "dc-1")
	setBundle("p1", "dc-2")

	// set txn_scope to global
	tk.MustExec(fmt.Sprintf("set @@session.txn_scope = '%s';", kv.GlobalTxnScope))
	result := tk.MustQuery("select @@txn_scope;")
	result.Check(testkit.Rows(kv.GlobalTxnScope))

	// test global txn auto commit
	tk.MustExec("insert into t1 (c) values (1)") // write dc-1 with global scope
	result = tk.MustQuery("select * from t1")    // read dc-1 and dc-2 with global scope
	c.Assert(len(result.Rows()), Equals, 1)

	// begin and commit with global txn scope
	tk.MustExec("begin")
	txn, err := tk.Se.Txn(true)
	c.Assert(err, IsNil)
	c.Assert(tk.Se.GetSessionVars().TxnCtx.TxnScope, Equals, kv.GlobalTxnScope)
	c.Assert(txn.Valid(), IsTrue)
	tk.MustExec("insert into t1 (c) values (1)") // write dc-1 with global scope
	result = tk.MustQuery("select * from t1")    // read dc-1 and dc-2 with global scope
	c.Assert(len(result.Rows()), Equals, 2)
	c.Assert(txn.Valid(), IsTrue)
	tk.MustExec("commit")
	result = tk.MustQuery("select * from t1")
	c.Assert(len(result.Rows()), Equals, 2)

	// begin and rollback with global txn scope
	tk.MustExec("begin")
	txn, err = tk.Se.Txn(true)
	c.Assert(err, IsNil)
	c.Assert(tk.Se.GetSessionVars().TxnCtx.TxnScope, Equals, kv.GlobalTxnScope)
	c.Assert(txn.Valid(), IsTrue)
	tk.MustExec("insert into t1 (c) values (101)") // write dc-2 with global scope
	result = tk.MustQuery("select * from t1")      // read dc-1 and dc-2 with global scope
	c.Assert(len(result.Rows()), Equals, 3)
	c.Assert(txn.Valid(), IsTrue)
	tk.MustExec("rollback")
	result = tk.MustQuery("select * from t1")
	c.Assert(len(result.Rows()), Equals, 2)

	tk.MustExec("insert into t1 (c) values (101)") // write dc-2 with global scope
	result = tk.MustQuery("select * from t1")      // read dc-1 and dc-2 with global scope
	c.Assert(len(result.Rows()), Equals, 3)

	failpoint.Enable("github.com/pingcap/tidb/store/tikv/config/injectTxnScope", `return("dc-1")`)
	defer failpoint.Disable("github.com/pingcap/tidb/store/tikv/config/injectTxnScope")
	// set txn_scope to local
	tk.MustExec("set @@session.txn_scope = 'local';")
	result = tk.MustQuery("select @@txn_scope;")
	result.Check(testkit.Rows("local"))

	// test local txn auto commit
	tk.MustExec("insert into t1 (c) values (1)")            // write dc-1 with dc-1 scope
	result = tk.MustQuery("select * from t1 where c < 100") // read dc-1 with dc-1 scope
	c.Assert(len(result.Rows()), Equals, 3)

	// begin and commit with dc-1 txn scope
	tk.MustExec("begin")
	txn, err = tk.Se.Txn(true)
	c.Assert(err, IsNil)
	c.Assert(tk.Se.GetSessionVars().CheckAndGetTxnScope(), Equals, "dc-1")
	c.Assert(txn.Valid(), IsTrue)
	tk.MustExec("insert into t1 (c) values (1)")            // write dc-1 with dc-1 scope
	result = tk.MustQuery("select * from t1 where c < 100") // read dc-1 with dc-1 scope
	c.Assert(len(result.Rows()), Equals, 4)
	c.Assert(txn.Valid(), IsTrue)
	tk.MustExec("commit")
	result = tk.MustQuery("select * from t1 where c < 100")
	c.Assert(len(result.Rows()), Equals, 4)

	// begin and rollback with dc-1 txn scope
	tk.MustExec("begin")
	txn, err = tk.Se.Txn(true)
	c.Assert(err, IsNil)
	c.Assert(tk.Se.GetSessionVars().CheckAndGetTxnScope(), Equals, "dc-1")
	c.Assert(txn.Valid(), IsTrue)
	tk.MustExec("insert into t1 (c) values (1)")            // write dc-1 with dc-1 scope
	result = tk.MustQuery("select * from t1 where c < 100") // read dc-1 with dc-1 scope
	c.Assert(len(result.Rows()), Equals, 5)
	c.Assert(txn.Valid(), IsTrue)
	tk.MustExec("rollback")
	result = tk.MustQuery("select * from t1 where c < 100")
	c.Assert(len(result.Rows()), Equals, 4)

	// test wrong scope local txn auto commit
	_, err = tk.Exec("insert into t1 (c) values (101)") // write dc-2 with dc-1 scope
	c.Assert(err.Error(), Matches, ".*out of txn_scope.*")
	err = tk.ExecToErr("select * from t1 where c > 100") // read dc-2 with dc-1 scope
	c.Assert(err.Error(), Matches, ".*can not be read by.*")

	// begin and commit reading & writing the data in dc-2 with dc-1 txn scope
	tk.MustExec("begin")
	txn, err = tk.Se.Txn(true)
	c.Assert(err, IsNil)
	c.Assert(tk.Se.GetSessionVars().CheckAndGetTxnScope(), Equals, "dc-1")
	c.Assert(txn.Valid(), IsTrue)
	tk.MustExec("insert into t1 (c) values (101)")       // write dc-2 with dc-1 scope
	err = tk.ExecToErr("select * from t1 where c > 100") // read dc-2 with dc-1 scope
	c.Assert(err.Error(), Matches, ".*can not be read by.*")
	tk.MustExec("insert into t1 (c) values (99)")           // write dc-1 with dc-1 scope
	result = tk.MustQuery("select * from t1 where c < 100") // read dc-1 with dc-1 scope
	c.Assert(len(result.Rows()), Equals, 5)
	c.Assert(txn.Valid(), IsTrue)
	_, err = tk.Exec("commit")
	c.Assert(err.Error(), Matches, ".*out of txn_scope.*")
	// Won't read the value 99 because the previous commit failed
	result = tk.MustQuery("select * from t1 where c < 100") // read dc-1 with dc-1 scope
	c.Assert(len(result.Rows()), Equals, 4)
}

func (s *testSessionSuite2) TestSetEnableRateLimitAction(c *C) {
	tk := testkit.NewTestKitWithInit(c, s.store)
	// assert default value
	result := tk.MustQuery("select @@tidb_enable_rate_limit_action;")
	result.Check(testkit.Rows("1"))

	// assert set sys variable
	tk.MustExec("set global tidb_enable_rate_limit_action= '0';")
	tk.Se.Close()

	se, err := session.CreateSession4Test(s.store)
	c.Check(err, IsNil)
	tk.Se = se
	result = tk.MustQuery("select @@tidb_enable_rate_limit_action;")
	result.Check(testkit.Rows("0"))
}

func (s *testSessionSuite3) TestSetVarHint(c *C) {
	tk := testkit.NewTestKitWithInit(c, s.store)

	tk.Se.GetSessionVars().SetSystemVar("sql_mode", mysql.DefaultSQLMode)
	tk.MustQuery("SELECT /*+ SET_VAR(sql_mode=ALLOW_INVALID_DATES) */ @@sql_mode;").Check(testkit.Rows("ALLOW_INVALID_DATES"))
	c.Assert(tk.Se.GetSessionVars().StmtCtx.GetWarnings(), HasLen, 0)
	tk.MustQuery("SELECT @@sql_mode;").Check(testkit.Rows(mysql.DefaultSQLMode))

	tk.Se.GetSessionVars().SetSystemVar("tmp_table_size", "16777216")
	tk.MustQuery("SELECT /*+ SET_VAR(tmp_table_size=1024) */ @@tmp_table_size;").Check(testkit.Rows("1024"))
	c.Assert(tk.Se.GetSessionVars().StmtCtx.GetWarnings(), HasLen, 0)
	tk.MustQuery("SELECT @@tmp_table_size;").Check(testkit.Rows("16777216"))

	tk.Se.GetSessionVars().SetSystemVar("range_alloc_block_size", "4096")
	tk.MustQuery("SELECT /*+ SET_VAR(range_alloc_block_size=4294967295) */ @@range_alloc_block_size;").Check(testkit.Rows("4294967295"))
	c.Assert(tk.Se.GetSessionVars().StmtCtx.GetWarnings(), HasLen, 0)
	tk.MustQuery("SELECT @@range_alloc_block_size;").Check(testkit.Rows("4096"))

	tk.Se.GetSessionVars().SetSystemVar("max_execution_time", "0")
	tk.MustQuery("SELECT /*+ SET_VAR(max_execution_time=1) */ @@max_execution_time;").Check(testkit.Rows("1"))
	c.Assert(tk.Se.GetSessionVars().StmtCtx.GetWarnings(), HasLen, 0)
	tk.MustQuery("SELECT @@max_execution_time;").Check(testkit.Rows("0"))

	tk.Se.GetSessionVars().SetSystemVar("time_zone", "SYSTEM")
	tk.MustQuery("SELECT /*+ SET_VAR(time_zone='+12:00') */ @@time_zone;").Check(testkit.Rows("+12:00"))
	c.Assert(tk.Se.GetSessionVars().StmtCtx.GetWarnings(), HasLen, 0)
	tk.MustQuery("SELECT @@time_zone;").Check(testkit.Rows("SYSTEM"))

	tk.Se.GetSessionVars().SetSystemVar("join_buffer_size", "262144")
	tk.MustQuery("SELECT /*+ SET_VAR(join_buffer_size=128) */ @@join_buffer_size;").Check(testkit.Rows("128"))
	c.Assert(tk.Se.GetSessionVars().StmtCtx.GetWarnings(), HasLen, 0)
	tk.MustQuery("SELECT @@join_buffer_size;").Check(testkit.Rows("262144"))

	tk.Se.GetSessionVars().SetSystemVar("max_length_for_sort_data", "1024")
	tk.MustQuery("SELECT /*+ SET_VAR(max_length_for_sort_data=4) */ @@max_length_for_sort_data;").Check(testkit.Rows("4"))
	c.Assert(tk.Se.GetSessionVars().StmtCtx.GetWarnings(), HasLen, 0)
	tk.MustQuery("SELECT @@max_length_for_sort_data;").Check(testkit.Rows("1024"))

	tk.Se.GetSessionVars().SetSystemVar("max_error_count", "64")
	tk.MustQuery("SELECT /*+ SET_VAR(max_error_count=0) */ @@max_error_count;").Check(testkit.Rows("0"))
	c.Assert(tk.Se.GetSessionVars().StmtCtx.GetWarnings(), HasLen, 0)
	tk.MustQuery("SELECT @@max_error_count;").Check(testkit.Rows("64"))

	tk.Se.GetSessionVars().SetSystemVar("sql_buffer_result", "OFF")
	tk.MustQuery("SELECT /*+ SET_VAR(sql_buffer_result=ON) */ @@sql_buffer_result;").Check(testkit.Rows("ON"))
	c.Assert(tk.Se.GetSessionVars().StmtCtx.GetWarnings(), HasLen, 0)
	tk.MustQuery("SELECT @@sql_buffer_result;").Check(testkit.Rows("OFF"))

	tk.Se.GetSessionVars().SetSystemVar("max_heap_table_size", "16777216")
	tk.MustQuery("SELECT /*+ SET_VAR(max_heap_table_size=16384) */ @@max_heap_table_size;").Check(testkit.Rows("16384"))
	c.Assert(tk.Se.GetSessionVars().StmtCtx.GetWarnings(), HasLen, 0)
	tk.MustQuery("SELECT @@max_heap_table_size;").Check(testkit.Rows("16777216"))

	tk.Se.GetSessionVars().SetSystemVar("div_precision_increment", "4")
	tk.MustQuery("SELECT /*+ SET_VAR(div_precision_increment=0) */ @@div_precision_increment;").Check(testkit.Rows("0"))
	c.Assert(tk.Se.GetSessionVars().StmtCtx.GetWarnings(), HasLen, 0)
	tk.MustQuery("SELECT @@div_precision_increment;").Check(testkit.Rows("4"))

	tk.Se.GetSessionVars().SetSystemVar("sql_auto_is_null", "0")
	tk.MustQuery("SELECT /*+ SET_VAR(sql_auto_is_null=1) */ @@sql_auto_is_null;").Check(testkit.Rows("1"))
	c.Assert(tk.Se.GetSessionVars().StmtCtx.GetWarnings(), HasLen, 0)
	tk.MustQuery("SELECT @@sql_auto_is_null;").Check(testkit.Rows("0"))

	tk.Se.GetSessionVars().SetSystemVar("sort_buffer_size", "262144")
	tk.MustQuery("SELECT /*+ SET_VAR(sort_buffer_size=32768) */ @@sort_buffer_size;").Check(testkit.Rows("32768"))
	c.Assert(tk.Se.GetSessionVars().StmtCtx.GetWarnings(), HasLen, 0)
	tk.MustQuery("SELECT @@sort_buffer_size;").Check(testkit.Rows("262144"))

	tk.Se.GetSessionVars().SetSystemVar("max_join_size", "18446744073709551615")
	tk.MustQuery("SELECT /*+ SET_VAR(max_join_size=1) */ @@max_join_size;").Check(testkit.Rows("1"))
	c.Assert(tk.Se.GetSessionVars().StmtCtx.GetWarnings(), HasLen, 0)
	tk.MustQuery("SELECT @@max_join_size;").Check(testkit.Rows("18446744073709551615"))

	tk.Se.GetSessionVars().SetSystemVar("max_seeks_for_key", "18446744073709551615")
	tk.MustQuery("SELECT /*+ SET_VAR(max_seeks_for_key=1) */ @@max_seeks_for_key;").Check(testkit.Rows("1"))
	c.Assert(tk.Se.GetSessionVars().StmtCtx.GetWarnings(), HasLen, 0)
	tk.MustQuery("SELECT @@max_seeks_for_key;").Check(testkit.Rows("18446744073709551615"))

	tk.Se.GetSessionVars().SetSystemVar("max_sort_length", "1024")
	tk.MustQuery("SELECT /*+ SET_VAR(max_sort_length=4) */ @@max_sort_length;").Check(testkit.Rows("4"))
	c.Assert(tk.Se.GetSessionVars().StmtCtx.GetWarnings(), HasLen, 0)
	tk.MustQuery("SELECT @@max_sort_length;").Check(testkit.Rows("1024"))

	tk.Se.GetSessionVars().SetSystemVar("bulk_insert_buffer_size", "8388608")
	tk.MustQuery("SELECT /*+ SET_VAR(bulk_insert_buffer_size=0) */ @@bulk_insert_buffer_size;").Check(testkit.Rows("0"))
	c.Assert(tk.Se.GetSessionVars().StmtCtx.GetWarnings(), HasLen, 0)
	tk.MustQuery("SELECT @@bulk_insert_buffer_size;").Check(testkit.Rows("8388608"))

	tk.Se.GetSessionVars().SetSystemVar("sql_big_selects", "1")
	tk.MustQuery("SELECT /*+ SET_VAR(sql_big_selects=0) */ @@sql_big_selects;").Check(testkit.Rows("0"))
	c.Assert(tk.Se.GetSessionVars().StmtCtx.GetWarnings(), HasLen, 0)
	tk.MustQuery("SELECT @@sql_big_selects;").Check(testkit.Rows("1"))

	tk.Se.GetSessionVars().SetSystemVar("read_rnd_buffer_size", "262144")
	tk.MustQuery("SELECT /*+ SET_VAR(read_rnd_buffer_size=1) */ @@read_rnd_buffer_size;").Check(testkit.Rows("1"))
	c.Assert(tk.Se.GetSessionVars().StmtCtx.GetWarnings(), HasLen, 0)
	tk.MustQuery("SELECT @@read_rnd_buffer_size;").Check(testkit.Rows("262144"))

	tk.Se.GetSessionVars().SetSystemVar("unique_checks", "1")
	tk.MustQuery("SELECT /*+ SET_VAR(unique_checks=0) */ @@unique_checks;").Check(testkit.Rows("0"))
	c.Assert(tk.Se.GetSessionVars().StmtCtx.GetWarnings(), HasLen, 0)
	tk.MustQuery("SELECT @@unique_checks;").Check(testkit.Rows("1"))

	tk.Se.GetSessionVars().SetSystemVar("read_buffer_size", "131072")
	tk.MustQuery("SELECT /*+ SET_VAR(read_buffer_size=8192) */ @@read_buffer_size;").Check(testkit.Rows("8192"))
	c.Assert(tk.Se.GetSessionVars().StmtCtx.GetWarnings(), HasLen, 0)
	tk.MustQuery("SELECT @@read_buffer_size;").Check(testkit.Rows("131072"))

	tk.Se.GetSessionVars().SetSystemVar("default_tmp_storage_engine", "InnoDB")
	tk.MustQuery("SELECT /*+ SET_VAR(default_tmp_storage_engine='CSV') */ @@default_tmp_storage_engine;").Check(testkit.Rows("CSV"))
	c.Assert(tk.Se.GetSessionVars().StmtCtx.GetWarnings(), HasLen, 0)
	tk.MustQuery("SELECT @@default_tmp_storage_engine;").Check(testkit.Rows("InnoDB"))

	tk.Se.GetSessionVars().SetSystemVar("optimizer_search_depth", "62")
	tk.MustQuery("SELECT /*+ SET_VAR(optimizer_search_depth=1) */ @@optimizer_search_depth;").Check(testkit.Rows("1"))
	c.Assert(tk.Se.GetSessionVars().StmtCtx.GetWarnings(), HasLen, 0)
	tk.MustQuery("SELECT @@optimizer_search_depth;").Check(testkit.Rows("62"))

	tk.Se.GetSessionVars().SetSystemVar("max_points_in_geometry", "65536")
	tk.MustQuery("SELECT /*+ SET_VAR(max_points_in_geometry=3) */ @@max_points_in_geometry;").Check(testkit.Rows("3"))
	c.Assert(tk.Se.GetSessionVars().StmtCtx.GetWarnings(), HasLen, 0)
	tk.MustQuery("SELECT @@max_points_in_geometry;").Check(testkit.Rows("65536"))

	tk.Se.GetSessionVars().SetSystemVar("updatable_views_with_limit", "YES")
	tk.MustQuery("SELECT /*+ SET_VAR(updatable_views_with_limit=0) */ @@updatable_views_with_limit;").Check(testkit.Rows("0"))
	c.Assert(tk.Se.GetSessionVars().StmtCtx.GetWarnings(), HasLen, 0)
	tk.MustQuery("SELECT @@updatable_views_with_limit;").Check(testkit.Rows("YES"))

	tk.Se.GetSessionVars().SetSystemVar("optimizer_prune_level", "1")
	tk.MustQuery("SELECT /*+ SET_VAR(optimizer_prune_level=0) */ @@optimizer_prune_level;").Check(testkit.Rows("0"))
	c.Assert(tk.Se.GetSessionVars().StmtCtx.GetWarnings(), HasLen, 0)
	tk.MustQuery("SELECT @@optimizer_prune_level;").Check(testkit.Rows("1"))

	tk.Se.GetSessionVars().SetSystemVar("group_concat_max_len", "1024")
	tk.MustQuery("SELECT /*+ SET_VAR(group_concat_max_len=4) */ @@group_concat_max_len;").Check(testkit.Rows("4"))
	c.Assert(tk.Se.GetSessionVars().StmtCtx.GetWarnings(), HasLen, 0)
	tk.MustQuery("SELECT @@group_concat_max_len;").Check(testkit.Rows("1024"))

	tk.Se.GetSessionVars().SetSystemVar("eq_range_index_dive_limit", "200")
	tk.MustQuery("SELECT /*+ SET_VAR(eq_range_index_dive_limit=0) */ @@eq_range_index_dive_limit;").Check(testkit.Rows("0"))
	c.Assert(tk.Se.GetSessionVars().StmtCtx.GetWarnings(), HasLen, 0)
	tk.MustQuery("SELECT @@eq_range_index_dive_limit;").Check(testkit.Rows("200"))

	tk.Se.GetSessionVars().SetSystemVar("sql_safe_updates", "0")
	tk.MustQuery("SELECT /*+ SET_VAR(sql_safe_updates=1) */ @@sql_safe_updates;").Check(testkit.Rows("1"))
	c.Assert(tk.Se.GetSessionVars().StmtCtx.GetWarnings(), HasLen, 0)
	tk.MustQuery("SELECT @@sql_safe_updates;").Check(testkit.Rows("0"))

	tk.Se.GetSessionVars().SetSystemVar("end_markers_in_json", "0")
	tk.MustQuery("SELECT /*+ SET_VAR(end_markers_in_json=1) */ @@end_markers_in_json;").Check(testkit.Rows("1"))
	c.Assert(tk.Se.GetSessionVars().StmtCtx.GetWarnings(), HasLen, 0)
	tk.MustQuery("SELECT @@end_markers_in_json;").Check(testkit.Rows("0"))

	tk.Se.GetSessionVars().SetSystemVar("windowing_use_high_precision", "ON")
	tk.MustQuery("SELECT /*+ SET_VAR(windowing_use_high_precision=OFF) */ @@windowing_use_high_precision;").Check(testkit.Rows("0"))
	c.Assert(tk.Se.GetSessionVars().StmtCtx.GetWarnings(), HasLen, 0)
	tk.MustQuery("SELECT @@windowing_use_high_precision;").Check(testkit.Rows("1"))

	tk.MustExec("SELECT /*+ SET_VAR(sql_safe_updates = 1) SET_VAR(max_heap_table_size = 1G) */ 1;")
	c.Assert(tk.Se.GetSessionVars().StmtCtx.GetWarnings(), HasLen, 0)

	tk.MustExec("SELECT /*+ SET_VAR(collation_server = 'utf8') */ 1;")
	c.Assert(tk.Se.GetSessionVars().StmtCtx.GetWarnings(), HasLen, 1)
	c.Assert(tk.Se.GetSessionVars().StmtCtx.GetWarnings()[0].Err.Error(), Equals, "[planner:3637]Variable 'collation_server' cannot be set using SET_VAR hint.")

	tk.MustExec("SELECT /*+ SET_VAR(max_size = 1G) */ 1;")
	c.Assert(tk.Se.GetSessionVars().StmtCtx.GetWarnings(), HasLen, 1)
	c.Assert(tk.Se.GetSessionVars().StmtCtx.GetWarnings()[0].Err.Error(), Equals, "[planner:3128]Unresolved name 'max_size' for SET_VAR hint")

	tk.MustExec("SELECT /*+ SET_VAR(group_concat_max_len = 1024) SET_VAR(group_concat_max_len = 2048) */ 1;")
	c.Assert(tk.Se.GetSessionVars().StmtCtx.GetWarnings(), HasLen, 1)
	c.Assert(tk.Se.GetSessionVars().StmtCtx.GetWarnings()[0].Err.Error(), Equals, "[planner:3126]Hint SET_VAR(group_concat_max_len=2048) is ignored as conflicting/duplicated.")
}

// TestDeprecateSlowLogMasking should be in serial suite because it changes a global variable.
func (s *testSessionSerialSuite) TestDeprecateSlowLogMasking(c *C) {
	tk := testkit.NewTestKitWithInit(c, s.store)

	tk.MustExec("set @@global.tidb_redact_log=0")
	tk.MustQuery("select @@global.tidb_redact_log").Check(testkit.Rows("0"))
	tk.MustQuery("select @@global.tidb_slow_log_masking").Check(testkit.Rows("0"))

	tk.MustExec("set @@global.tidb_redact_log=1")
	tk.MustQuery("select @@global.tidb_redact_log").Check(testkit.Rows("1"))
	tk.MustQuery("select @@global.tidb_slow_log_masking").Check(testkit.Rows("1"))

	tk.MustExec("set @@global.tidb_slow_log_masking=0")
	tk.MustQuery("select @@global.tidb_redact_log").Check(testkit.Rows("0"))
	tk.MustQuery("select @@global.tidb_slow_log_masking").Check(testkit.Rows("0"))

	tk.MustExec("set @@session.tidb_redact_log=0")
	tk.MustQuery("select @@session.tidb_redact_log").Check(testkit.Rows("0"))
	tk.MustQuery("select @@session.tidb_slow_log_masking").Check(testkit.Rows("0"))

	tk.MustExec("set @@session.tidb_redact_log=1")
	tk.MustQuery("select @@session.tidb_redact_log").Check(testkit.Rows("1"))
	tk.MustQuery("select @@session.tidb_slow_log_masking").Check(testkit.Rows("1"))

	tk.MustExec("set @@session.tidb_slow_log_masking=0")
	tk.MustQuery("select @@session.tidb_redact_log").Check(testkit.Rows("0"))
	tk.MustQuery("select @@session.tidb_slow_log_masking").Check(testkit.Rows("0"))
}

func (s *testSessionSerialSuite) TestDoDDLJobQuit(c *C) {
	// test https://github.com/pingcap/tidb/issues/18714, imitate DM's use environment
	// use isolated store, because in below failpoint we will cancel its context
	store, err := mockstore.NewMockStore(mockstore.WithStoreType(mockstore.MockTiKV))
	c.Assert(err, IsNil)
	defer store.Close()
	dom, err := session.BootstrapSession(store)
	c.Assert(err, IsNil)
	defer dom.Close()
	se, err := session.CreateSession(store)
	c.Assert(err, IsNil)
	defer se.Close()

	c.Assert(failpoint.Enable("github.com/pingcap/tidb/ddl/storeCloseInLoop", `return`), IsNil)
	defer failpoint.Disable("github.com/pingcap/tidb/ddl/storeCloseInLoop")

	// this DDL call will enter deadloop before this fix
	err = dom.DDL().CreateSchema(se, model.NewCIStr("testschema"), nil)
	c.Assert(err.Error(), Equals, "context canceled")
}

func (s *testBackupRestoreSuite) TestBackupAndRestore(c *C) {
	// only run BR SQL integration test with tikv store.
	if *withTiKV {
		cfg := config.GetGlobalConfig()
		cfg.Store = "tikv"
		cfg.Path = s.pdAddr
		config.StoreGlobalConfig(cfg)
		tk := testkit.NewTestKitWithInit(c, s.store)
		tk.MustExec("create database if not exists br")
		tk.MustExec("use br")
		tk.MustExec("create table t1(v int)")
		tk.MustExec("insert into t1 values (1)")
		tk.MustExec("insert into t1 values (2)")
		tk.MustExec("insert into t1 values (3)")
		tk.MustQuery("select count(*) from t1").Check(testkit.Rows("3"))

		tk.MustExec("create database if not exists br02")
		tk.MustExec("use br02")
		tk.MustExec("create table t1(v int)")

		tmpDir := path.Join(os.TempDir(), "bk1")
		os.RemoveAll(tmpDir)
		// backup database to tmp dir
		tk.MustQuery("backup database * to 'local://" + tmpDir + "'")

		// remove database for recovery
		tk.MustExec("drop database br")
		tk.MustExec("drop database br02")

		// restore database with backup data
		tk.MustQuery("restore database * from 'local://" + tmpDir + "'")
		tk.MustExec("use br")
		tk.MustQuery("select count(*) from t1").Check(testkit.Rows("3"))
		tk.MustExec("drop database br")
		tk.MustExec("drop database br02")
	}
}

func (s *testSessionSuite2) TestIssue19127(c *C) {
	tk := testkit.NewTestKitWithInit(c, s.store)
	tk.MustExec("drop table if exists issue19127")
	tk.MustExec("create table issue19127 (c_int int, c_str varchar(40), primary key (c_int, c_str) ) partition by hash (c_int) partitions 4;")
	tk.MustExec("insert into issue19127 values (9, 'angry williams'), (10, 'thirsty hugle');")
	tk.Exec("update issue19127 set c_int = c_int + 10, c_str = 'adoring stonebraker' where c_int in (10, 9);")
	c.Assert(tk.Se.AffectedRows(), Equals, uint64(2))
}

func (s *testSessionSuite2) TestMemoryUsageAlarmVariable(c *C) {
	tk := testkit.NewTestKitWithInit(c, s.store)

	tk.MustExec("set @@session.tidb_memory_usage_alarm_ratio=1")
	tk.MustQuery("select @@session.tidb_memory_usage_alarm_ratio").Check(testkit.Rows("1"))
	tk.MustExec("set @@session.tidb_memory_usage_alarm_ratio=0")
	tk.MustQuery("select @@session.tidb_memory_usage_alarm_ratio").Check(testkit.Rows("0"))
	tk.MustExec("set @@session.tidb_memory_usage_alarm_ratio=0.7")
	tk.MustQuery("select @@session.tidb_memory_usage_alarm_ratio").Check(testkit.Rows("0.7"))
	err := tk.ExecToErr("set @@session.tidb_memory_usage_alarm_ratio=1.1")
	c.Assert(err.Error(), Equals, "[variable:1231]Variable 'tidb_memory_usage_alarm_ratio' can't be set to the value of '1.1'")
	err = tk.ExecToErr("set @@session.tidb_memory_usage_alarm_ratio=-1")
	c.Assert(err.Error(), Equals, "[variable:1231]Variable 'tidb_memory_usage_alarm_ratio' can't be set to the value of '-1'")
	err = tk.ExecToErr("set @@global.tidb_memory_usage_alarm_ratio=0.8")
	c.Assert(err.Error(), Equals, "[variable:1228]Variable 'tidb_memory_usage_alarm_ratio' is a SESSION variable and can't be used with SET GLOBAL")
}

func (s *testSessionSuite2) TestSelectLockInShare(c *C) {
	tk1 := testkit.NewTestKitWithInit(c, s.store)
	tk1.MustExec("DROP TABLE IF EXISTS t_sel_in_share")
	tk1.MustExec("CREATE TABLE t_sel_in_share (id int DEFAULT NULL)")
	tk1.MustExec("insert into t_sel_in_share values (11)")
	err := tk1.ExecToErr("select * from t_sel_in_share lock in share mode")
	c.Assert(err, NotNil)
	tk1.MustExec("set @@tidb_enable_noop_functions = 1")
	tk1.MustQuery("select * from t_sel_in_share lock in share mode").Check(testkit.Rows("11"))
	tk1.MustExec("DROP TABLE t_sel_in_share")
}

func (s *testSessionSerialSuite) TestCoprocessorOOMAction(c *C) {
	// Assert Coprocessor OOMAction
	tk := testkit.NewTestKit(c, s.store)
	tk.MustExec("use test")
	tk.MustExec(`set @@tidb_wait_split_region_finish=1`)
	// create table for non keep-order case
	tk.MustExec("drop table if exists t5")
	tk.MustExec("create table t5(id int)")
	tk.MustQuery(`split table t5 between (0) and (10000) regions 10`).Check(testkit.Rows("9 1"))
	// create table for keep-order case
	tk.MustExec("drop table if exists t6")
	tk.MustExec("create table t6(id int, index(id))")
	tk.MustQuery(`split table t6 between (0) and (10000) regions 10`).Check(testkit.Rows("10 1"))
	tk.MustQuery("split table t6 INDEX id between (0) and (10000) regions 10;").Check(testkit.Rows("10 1"))
	count := 10
	for i := 0; i < count; i++ {
		tk.MustExec(fmt.Sprintf("insert into t5 (id) values (%v)", i))
		tk.MustExec(fmt.Sprintf("insert into t6 (id) values (%v)", i))
	}

	testcases := []struct {
		name string
		sql  string
	}{
		{
			name: "keep Order",
			sql:  "select id from t6 order by id",
		},
		{
			name: "non keep Order",
			sql:  "select id from t5",
		},
	}
	defer config.RestoreFunc()()
	config.UpdateGlobal(func(conf *config.Config) {
		conf.OOMAction = config.OOMActionCancel
	})
	failpoint.Enable("github.com/pingcap/tidb/store/copr/testRateLimitActionMockConsumeAndAssert", `return(true)`)
	defer failpoint.Disable("github.com/pingcap/tidb/store/copr/testRateLimitActionMockConsumeAndAssert")

	enableOOM := func(tk *testkit.TestKit, name, sql string) {
		c.Logf("enable OOM, testcase: %v", name)
		// larger than 4 copResponse, smaller than 5 copResponse
		quota := 5*copr.MockResponseSizeForTest - 100
		tk.MustExec("use test")
		tk.MustExec("set @@tidb_distsql_scan_concurrency = 10")
		tk.MustExec(fmt.Sprintf("set @@tidb_mem_quota_query=%v;", quota))
		var expect []string
		for i := 0; i < count; i++ {
			expect = append(expect, fmt.Sprintf("%v", i))
		}
		tk.MustQuery(sql).Sort().Check(testkit.Rows(expect...))
		// assert oom action worked by max consumed > memory quota
		c.Assert(tk.Se.GetSessionVars().StmtCtx.MemTracker.MaxConsumed(), Greater, int64(quota))
	}

	disableOOM := func(tk *testkit.TestKit, name, sql string) {
		c.Logf("disable OOM, testcase: %v", name)
		quota := 5*copr.MockResponseSizeForTest - 100
		tk.MustExec("use test")
		tk.MustExec("set @@tidb_distsql_scan_concurrency = 10")
		tk.MustExec(fmt.Sprintf("set @@tidb_mem_quota_query=%v;", quota))
		err := tk.QueryToErr(sql)
		c.Assert(err, NotNil)
		c.Assert(err.Error(), Matches, "Out Of Memory Quota.*")
	}

	failpoint.Enable("github.com/pingcap/tidb/store/copr/testRateLimitActionMockWaitMax", `return(true)`)
	// assert oom action and switch
	for _, testcase := range testcases {
		se, err := session.CreateSession4Test(s.store)
		c.Check(err, IsNil)
		tk.Se = se
		enableOOM(tk, testcase.name, testcase.sql)
		tk.MustExec("set @@tidb_enable_rate_limit_action = 0")
		disableOOM(tk, testcase.name, testcase.sql)
		tk.MustExec("set @@tidb_enable_rate_limit_action = 1")
		enableOOM(tk, testcase.name, testcase.sql)
		se.Close()
	}

	globaltk := testkit.NewTestKitWithInit(c, s.store)
	globaltk.MustExec("set global tidb_enable_rate_limit_action= 0")
	for _, testcase := range testcases {
		se, err := session.CreateSession4Test(s.store)
		c.Check(err, IsNil)
		tk.Se = se
		disableOOM(tk, testcase.name, testcase.sql)
		se.Close()
	}
	globaltk.MustExec("set global tidb_enable_rate_limit_action= 1")
	for _, testcase := range testcases {
		se, err := session.CreateSession4Test(s.store)
		c.Check(err, IsNil)
		tk.Se = se
		enableOOM(tk, testcase.name, testcase.sql)
		se.Close()
	}
	failpoint.Disable("github.com/pingcap/tidb/store/copr/testRateLimitActionMockWaitMax")

	// assert oom fallback
	for _, testcase := range testcases {
		c.Log(testcase.name)
		se, err := session.CreateSession4Test(s.store)
		c.Check(err, IsNil)
		tk.Se = se
		tk.MustExec("use test")
		tk.MustExec("set tidb_distsql_scan_concurrency = 1")
		tk.MustExec("set @@tidb_mem_quota_query=1;")
		err = tk.QueryToErr(testcase.sql)
		c.Assert(err, NotNil)
		c.Assert(err.Error(), Matches, "Out Of Memory Quota.*")
		se.Close()
	}
}

// TestDefaultWeekFormat checks for issue #21510.
func (s *testSessionSerialSuite) TestDefaultWeekFormat(c *C) {
	tk1 := testkit.NewTestKitWithInit(c, s.store)
	tk1.MustExec("set @@global.default_week_format = 4;")
	defer tk1.MustExec("set @@global.default_week_format = default;")

	tk2 := testkit.NewTestKitWithInit(c, s.store)
	tk2.MustQuery("select week('2020-02-02'), @@default_week_format, week('2020-02-02');").Check(testkit.Rows("6 4 6"))
}

func (s *testSessionSerialSuite) TestIssue21944(c *C) {
	tk1 := testkit.NewTestKitWithInit(c, s.store)
	_, err := tk1.Exec("set @@tidb_current_ts=1;")
	c.Assert(err.Error(), Equals, "[variable:1238]Variable 'tidb_current_ts' is a read only variable")
}

func (s *testSessionSerialSuite) TestIssue21943(c *C) {
	tk := testkit.NewTestKitWithInit(c, s.store)
	_, err := tk.Exec("set @@last_plan_from_binding='123';")
	c.Assert(err.Error(), Equals, "[variable:1238]Variable 'last_plan_from_binding' is a read only variable")

	_, err = tk.Exec("set @@last_plan_from_cache='123';")
	c.Assert(err.Error(), Equals, "[variable:1238]Variable 'last_plan_from_cache' is a read only variable")
}

func (s *testSessionSerialSuite) TestRemovedSysVars(c *C) {
	tk := testkit.NewTestKitWithInit(c, s.store)

	variable.RegisterSysVar(&variable.SysVar{Scope: variable.ScopeGlobal | variable.ScopeSession, Name: "bogus_var", Value: "acdc"})
	result := tk.MustQuery("SHOW GLOBAL VARIABLES LIKE 'bogus_var'")
	result.Check(testkit.Rows("bogus_var acdc"))
	result = tk.MustQuery("SELECT @@GLOBAL.bogus_var")
	result.Check(testkit.Rows("acdc"))
	tk.MustExec("SET GLOBAL bogus_var = 'newvalue'")

	// unregister
	variable.UnregisterSysVar("bogus_var")

	result = tk.MustQuery("SHOW GLOBAL VARIABLES LIKE 'bogus_var'")
	result.Check(testkit.Rows()) // empty
	_, err := tk.Exec("SET GLOBAL bogus_var = 'newvalue'")
	c.Assert(err.Error(), Equals, "[variable:1193]Unknown system variable 'bogus_var'")
	_, err = tk.Exec("SELECT @@GLOBAL.bogus_var")
	c.Assert(err.Error(), Equals, "[variable:1193]Unknown system variable 'bogus_var'")
}

func (s *testSessionSerialSuite) TestCorrectScopeError(c *C) {
	tk := testkit.NewTestKitWithInit(c, s.store)

	variable.RegisterSysVar(&variable.SysVar{Scope: variable.ScopeNone, Name: "sv_none", Value: "acdc"})
	variable.RegisterSysVar(&variable.SysVar{Scope: variable.ScopeGlobal, Name: "sv_global", Value: "acdc"})
	variable.RegisterSysVar(&variable.SysVar{Scope: variable.ScopeSession, Name: "sv_session", Value: "acdc"})
	variable.RegisterSysVar(&variable.SysVar{Scope: variable.ScopeGlobal | variable.ScopeSession, Name: "sv_both", Value: "acdc"})

	// check set behavior

	// none
	_, err := tk.Exec("SET sv_none='acdc'")
	c.Assert(err.Error(), Equals, "[variable:1238]Variable 'sv_none' is a read only variable")
	_, err = tk.Exec("SET GLOBAL sv_none='acdc'")
	c.Assert(err.Error(), Equals, "[variable:1238]Variable 'sv_none' is a read only variable")

	// global
	tk.MustExec("SET GLOBAL sv_global='acdc'")
	_, err = tk.Exec("SET sv_global='acdc'")
	c.Assert(err.Error(), Equals, "[variable:1229]Variable 'sv_global' is a GLOBAL variable and should be set with SET GLOBAL")

	// session
	_, err = tk.Exec("SET GLOBAL sv_session='acdc'")
	c.Assert(err.Error(), Equals, "[variable:1228]Variable 'sv_session' is a SESSION variable and can't be used with SET GLOBAL")
	tk.MustExec("SET sv_session='acdc'")

	// both
	tk.MustExec("SET GLOBAL sv_both='acdc'")
	tk.MustExec("SET sv_both='acdc'")

	// unregister
	variable.UnregisterSysVar("sv_none")
	variable.UnregisterSysVar("sv_global")
	variable.UnregisterSysVar("sv_session")
	variable.UnregisterSysVar("sv_both")
}

func (s *testSessionSerialSuite) TestTiKVSystemVars(c *C) {
	tk := testkit.NewTestKitWithInit(c, s.store)

	result := tk.MustQuery("SHOW GLOBAL VARIABLES LIKE 'tidb_gc_enable'") // default is on from the sysvar
	result.Check(testkit.Rows("tidb_gc_enable ON"))
	result = tk.MustQuery("SELECT variable_value FROM mysql.tidb WHERE variable_name = 'tikv_gc_enable'")
	result.Check(testkit.Rows()) // but no value in the table (yet) because the value has not been set and the GC has never been run

	// update will set a value in the table
	tk.MustExec("SET GLOBAL tidb_gc_enable = 1")
	result = tk.MustQuery("SELECT variable_value FROM mysql.tidb WHERE variable_name = 'tikv_gc_enable'")
	result.Check(testkit.Rows("true"))

	tk.MustExec("UPDATE mysql.tidb SET variable_value = 'false' WHERE variable_name='tikv_gc_enable'")
	result = tk.MustQuery("SELECT @@tidb_gc_enable;")
	result.Check(testkit.Rows("0")) // reads from mysql.tidb value and changes to false

	tk.MustExec("SET GLOBAL tidb_gc_concurrency = -1") // sets auto concurrency and concurrency
	result = tk.MustQuery("SELECT variable_value FROM mysql.tidb WHERE variable_name = 'tikv_gc_auto_concurrency'")
	result.Check(testkit.Rows("true"))
	result = tk.MustQuery("SELECT variable_value FROM mysql.tidb WHERE variable_name = 'tikv_gc_concurrency'")
	result.Check(testkit.Rows("-1"))

	tk.MustExec("SET GLOBAL tidb_gc_concurrency = 5") // sets auto concurrency and concurrency
	result = tk.MustQuery("SELECT variable_value FROM mysql.tidb WHERE variable_name = 'tikv_gc_auto_concurrency'")
	result.Check(testkit.Rows("false"))
	result = tk.MustQuery("SELECT variable_value FROM mysql.tidb WHERE variable_name = 'tikv_gc_concurrency'")
	result.Check(testkit.Rows("5"))

	tk.MustExec("UPDATE mysql.tidb SET variable_value = 'true' WHERE variable_name='tikv_gc_auto_concurrency'")
	result = tk.MustQuery("SELECT @@tidb_gc_concurrency;")
	result.Check(testkit.Rows("-1")) // because auto_concurrency is turned on it takes precedence

	tk.MustExec("REPLACE INTO mysql.tidb (variable_value, variable_name) VALUES ('15m', 'tikv_gc_run_interval')")
	result = tk.MustQuery("SELECT @@GLOBAL.tidb_gc_run_interval;")
	result.Check(testkit.Rows("15m0s"))
	result = tk.MustQuery("SHOW GLOBAL VARIABLES LIKE 'tidb_gc_run_interval'")
	result.Check(testkit.Rows("tidb_gc_run_interval 15m0s"))

	_, err := tk.Exec("SET GLOBAL tidb_gc_run_interval = '9m'") // too small
	c.Assert(err.Error(), Equals, "[variable:1232]Incorrect argument type to variable 'tidb_gc_run_interval'")

	tk.MustExec("SET GLOBAL tidb_gc_run_interval = '700000000000ns'") // specified in ns, also valid

	_, err = tk.Exec("SET GLOBAL tidb_gc_run_interval = '11mins'")
	c.Assert(err.Error(), Equals, "[variable:1232]Incorrect argument type to variable 'tidb_gc_run_interval'") // wrong format

}

func (s *testSessionSerialSuite) TestGlobalVarCollationServer(c *C) {
	tk := testkit.NewTestKit(c, s.store)
	tk.MustExec("set @@global.collation_server=utf8mb4_general_ci")
	tk.MustQuery("show global variables like 'collation_server'").Check(testkit.Rows("collation_server utf8mb4_general_ci"))
	tk = testkit.NewTestKit(c, s.store)
	tk.MustQuery("show global variables like 'collation_server'").Check(testkit.Rows("collation_server utf8mb4_general_ci"))
	tk.MustQuery("show variables like 'collation_server'").Check(testkit.Rows("collation_server utf8mb4_general_ci"))
}

func (s *testSessionSerialSuite) TestProcessInfoIssue22068(c *C) {
	tk := testkit.NewTestKit(c, s.store)
	tk.MustExec("use test")
	tk.MustExec("create table t(a int)")
	wg := sync.WaitGroup{}
	wg.Add(1)
	go func() {
		tk.MustQuery("select 1 from t where a = (select sleep(5));").Check(testkit.Rows())
		wg.Done()
	}()
	time.Sleep(2 * time.Second)
	pi := tk.Se.ShowProcess()
	c.Assert(pi, NotNil)
	c.Assert(pi.Info, Equals, "select 1 from t where a = (select sleep(5));")
	c.Assert(pi.Plan, IsNil)
	wg.Wait()
}

func (s *testSessionSerialSuite) TestParseWithParams(c *C) {
	tk := testkit.NewTestKitWithInit(c, s.store)
	se := tk.Se
	exec := se.(sqlexec.RestrictedSQLExecutor)

	// test compatibility with ExcuteInternal
	origin := se.GetSessionVars().InRestrictedSQL
	se.GetSessionVars().InRestrictedSQL = true
	defer func() {
		se.GetSessionVars().InRestrictedSQL = origin
	}()
	_, err := exec.ParseWithParams(context.TODO(), "SELECT 4")
	c.Assert(err, IsNil)

	// test charset attack
	stmt, err := exec.ParseWithParams(context.TODO(), "SELECT * FROM test WHERE name = %? LIMIT 1", "\xbf\x27 OR 1=1 /*")
	c.Assert(err, IsNil)

	var sb strings.Builder
	ctx := format.NewRestoreCtx(format.RestoreStringDoubleQuotes, &sb)
	err = stmt.Restore(ctx)
	c.Assert(err, IsNil)
	c.Assert(sb.String(), Equals, "SELECT * FROM test WHERE name=_utf8mb4\"\xbf' OR 1=1 /*\" LIMIT 1")

	// test invalid sql
	_, err = exec.ParseWithParams(context.TODO(), "SELECT")
	c.Assert(err, ErrorMatches, ".*You have an error in your SQL syntax.*")

	// test invalid arguments to escape
	_, err = exec.ParseWithParams(context.TODO(), "SELECT %?, %?", 3)
	c.Assert(err, ErrorMatches, "missing arguments.*")

	// test noescape
	stmt, err = exec.ParseWithParams(context.TODO(), "SELECT 3")
	c.Assert(err, IsNil)

	sb.Reset()
	ctx = format.NewRestoreCtx(0, &sb)
	err = stmt.Restore(ctx)
	c.Assert(err, IsNil)
	c.Assert(sb.String(), Equals, "SELECT 3")
}

func (s *testSessionSuite3) TestGlobalTemporaryTable(c *C) {
	tk := testkit.NewTestKitWithInit(c, s.store)
	tk.MustExec("set tidb_enable_global_temporary_table=true")
	tk.MustExec("create global temporary table g_tmp (a int primary key, b int, c int, index i_b(b)) on commit delete rows")
	tk.MustExec("begin")
	tk.MustExec("insert into g_tmp values (3, 3, 3)")
	tk.MustExec("insert into g_tmp values (4, 7, 9)")

	// Cover table scan.
	tk.MustQuery("select * from g_tmp").Check(testkit.Rows("3 3 3", "4 7 9"))
	// Cover index reader.
	tk.MustQuery("select b from g_tmp where b > 3").Check(testkit.Rows("7"))
	// Cover index lookup.
	tk.MustQuery("select c from g_tmp where b = 3").Check(testkit.Rows("3"))
	// Cover point get.
	tk.MustQuery("select * from g_tmp where a = 3").Check(testkit.Rows("3 3 3"))
	// Cover batch point get.
	tk.MustQuery("select * from g_tmp where a in (2,3,4)").Check(testkit.Rows("3 3 3", "4 7 9"))
	tk.MustExec("commit")

	// The global temporary table data is discard after the transaction commit.
	tk.MustQuery("select * from g_tmp").Check(testkit.Rows())
}

type testTxnStateSerialSuite struct {
	testSessionSuiteBase
}

func (s *testTxnStateSerialSuite) TestBasic(c *C) {
	tk := testkit.NewTestKitWithInit(c, s.store)
	tk.MustExec("create table t(a int);")
	tk.MustExec("insert into t(a) values (1);")
	info := tk.Se.TxnInfo()
	c.Assert(info, IsNil)

	tk.MustExec("begin pessimistic;")
	startTSStr := tk.MustQuery("select @@tidb_current_ts;").Rows()[0][0].(string)
	startTS, err := strconv.ParseUint(startTSStr, 10, 64)
	c.Assert(err, IsNil)

	c.Assert(failpoint.Enable("github.com/pingcap/tidb/store/tikv/beforePessimisticLock", "pause"), IsNil)
	ch := make(chan interface{})
	go func() {
		tk.MustExec("select * from t for update;")
		ch <- nil
	}()
	time.Sleep(100 * time.Millisecond)
	info = tk.Se.TxnInfo()
	_, expectedDigest := parser.NormalizeDigest("select * from t for update;")
	c.Assert(info.CurrentSQLDigest, Equals, expectedDigest.String())
	c.Assert(info.State, Equals, txninfo.TxnLockWaiting)
	c.Assert((*time.Time)(info.BlockStartTime), NotNil)
	c.Assert(info.StartTS, Equals, startTS)

	c.Assert(failpoint.Disable("github.com/pingcap/tidb/store/tikv/beforePessimisticLock"), IsNil)
	<-ch

	info = tk.Se.TxnInfo()
	c.Assert(info.CurrentSQLDigest, Equals, "")
	c.Assert(info.State, Equals, txninfo.TxnRunningNormal)
	c.Assert((*time.Time)(info.BlockStartTime), IsNil)
	c.Assert(info.StartTS, Equals, startTS)
	_, beginDigest := parser.NormalizeDigest("begin pessimistic;")
	_, selectTSDigest := parser.NormalizeDigest("select @@tidb_current_ts;")
	c.Assert(info.AllSQLDigests, DeepEquals, []string{beginDigest.String(), selectTSDigest.String(), expectedDigest.String()})

	// len and size will be covered in TestLenAndSize
	c.Assert(info.ConnectionID, Equals, tk.Se.GetSessionVars().ConnectionID)
	c.Assert(info.Username, Equals, "")
	c.Assert(info.CurrentDB, Equals, "test")
	c.Assert(info.StartTS, Equals, startTS)

	c.Assert(failpoint.Enable("github.com/pingcap/tidb/store/tikv/beforePrewrite", "pause"), IsNil)
	go func() {
		tk.MustExec("commit;")
		ch <- nil
	}()
	time.Sleep(100 * time.Millisecond)
	_, commitDigest := parser.NormalizeDigest("commit;")
	info = tk.Se.TxnInfo()
	c.Assert(info.CurrentSQLDigest, Equals, commitDigest.String())
	c.Assert(info.State, Equals, txninfo.TxnCommitting)
	c.Assert(info.AllSQLDigests, DeepEquals, []string{beginDigest.String(), selectTSDigest.String(), expectedDigest.String(), commitDigest.String()})

	c.Assert(failpoint.Disable("github.com/pingcap/tidb/store/tikv/beforePrewrite"), IsNil)
	<-ch
	info = tk.Se.TxnInfo()
	c.Assert(info, IsNil)

	// Test autocommit transaction
	c.Assert(failpoint.Enable("github.com/pingcap/tidb/store/tikv/beforePrewrite", "pause"), IsNil)
	go func() {
		tk.MustExec("insert into t values (2)")
		ch <- nil
	}()
	time.Sleep(100 * time.Millisecond)
	info = tk.Se.TxnInfo()
	_, expectedDigest = parser.NormalizeDigest("insert into t values (2)")
	c.Assert(info.CurrentSQLDigest, Equals, expectedDigest.String())
	c.Assert(info.State, Equals, txninfo.TxnCommitting)
	c.Assert((*time.Time)(info.BlockStartTime), IsNil)
	c.Assert(info.StartTS, Greater, startTS)
	c.Assert(len(info.AllSQLDigests), Equals, 1)
	c.Assert(info.AllSQLDigests[0], Equals, expectedDigest.String())

	c.Assert(failpoint.Disable("github.com/pingcap/tidb/store/tikv/beforePrewrite"), IsNil)
	<-ch
	info = tk.Se.TxnInfo()
	c.Assert(info, IsNil)
}

func (s *testTxnStateSerialSuite) TestEntriesCountAndSize(c *C) {
	tk := testkit.NewTestKitWithInit(c, s.store)
	tk.MustExec("create table t(a int);")
	tk.MustExec("begin pessimistic;")
	tk.MustExec("insert into t(a) values (1);")
	info := tk.Se.TxnInfo()
	c.Assert(info.EntriesCount, Equals, uint64(1))
	c.Assert(info.EntriesSize, Equals, uint64(29))
	tk.MustExec("insert into t(a) values (2);")
	info = tk.Se.TxnInfo()
	c.Assert(info.EntriesCount, Equals, uint64(2))
	c.Assert(info.EntriesSize, Equals, uint64(58))
	tk.MustExec("commit;")
}

func (s *testTxnStateSerialSuite) TestBlocked(c *C) {
	tk := testkit.NewTestKitWithInit(c, s.store)
	tk2 := testkit.NewTestKitWithInit(c, s.store)
	tk.MustExec("create table t(a int);")
	tk.MustExec("insert into t(a) values (1);")
	tk.MustExec("begin pessimistic;")
	tk.MustExec("select * from t where a = 1 for update;")
	go func() {
		tk2.MustExec("begin pessimistic")
		tk2.MustExec("select * from t where a = 1 for update;")
		tk2.MustExec("commit;")
	}()
	time.Sleep(100 * time.Millisecond)
	c.Assert(tk2.Se.TxnInfo().State, Equals, txninfo.TxnLockWaiting)
	c.Assert(tk2.Se.TxnInfo().BlockStartTime, NotNil)
	tk.MustExec("commit;")
}

func (s *testTxnStateSerialSuite) TestCommitting(c *C) {
	tk := testkit.NewTestKitWithInit(c, s.store)
	tk2 := testkit.NewTestKitWithInit(c, s.store)
	tk.MustExec("create table t(a int);")
	tk.MustExec("insert into t(a) values (1), (2);")
	tk.MustExec("begin pessimistic;")
	tk.MustExec("select * from t where a = 1 for update;")
	ch := make(chan struct{})
	go func() {
		tk2.MustExec("begin pessimistic")
		c.Assert(tk2.Se.TxnInfo(), NotNil)
		tk2.MustExec("select * from t where a = 2 for update;")
		c.Assert(failpoint.Enable("github.com/pingcap/tidb/session/mockSlowCommit", "sleep(200)"), IsNil)
		defer func() {
			c.Assert(failpoint.Disable("github.com/pingcap/tidb/session/mockSlowCommit"), IsNil)
		}()
		tk2.MustExec("commit;")
		ch <- struct{}{}
	}()
	time.Sleep(100 * time.Millisecond)
	c.Assert(tk2.Se.TxnInfo().State, Equals, txninfo.TxnCommitting)
	tk.MustExec("commit;")
	<-ch
}

func (s *testTxnStateSerialSuite) TestRollbacking(c *C) {
	tk := testkit.NewTestKitWithInit(c, s.store)
	tk.MustExec("create table t(a int);")
	tk.MustExec("insert into t(a) values (1), (2);")
	ch := make(chan struct{})
	go func() {
		tk.MustExec("begin pessimistic")
		tk.MustExec("insert into t(a) values (3);")
		failpoint.Enable("github.com/pingcap/tidb/session/mockSlowRollback", "sleep(200)")
		defer failpoint.Disable("github.com/pingcap/tidb/session/mockSlowRollback")
		tk.MustExec("rollback;")
		ch <- struct{}{}
	}()
	time.Sleep(100 * time.Millisecond)
	c.Assert(tk.Se.TxnInfo().State, Equals, txninfo.TxnRollingBack)
	<-ch
}

func (s *testTxnStateSerialSuite) TestTxnInfoWithPreparedStmt(c *C) {
	tk := testkit.NewTestKitWithInit(c, s.store)
	tk.MustExec("create table t(a int)")
	tk.MustExec("prepare s1 from 'insert into t values (?)'")
	tk.MustExec("set @v = 1")

	tk.MustExec("begin pessimistic")
	c.Assert(failpoint.Enable("github.com/pingcap/tidb/store/tikv/beforePessimisticLock", "pause"), IsNil)
	ch := make(chan interface{})
	go func() {
		tk.MustExec("execute s1 using @v")
		ch <- nil
	}()
	time.Sleep(100 * time.Millisecond)
	info := tk.Se.TxnInfo()
	_, expectDigest := parser.NormalizeDigest("insert into t values (?)")
	c.Assert(info.CurrentSQLDigest, Equals, expectDigest.String())

	c.Assert(failpoint.Disable("github.com/pingcap/tidb/store/tikv/beforePessimisticLock"), IsNil)
	<-ch
	info = tk.Se.TxnInfo()
	c.Assert(info.CurrentSQLDigest, Equals, "")
	_, beginDigest := parser.NormalizeDigest("begin pessimistic")
	c.Assert(info.AllSQLDigests, DeepEquals, []string{beginDigest.String(), expectDigest.String()})

	tk.MustExec("rollback")
}

func (s *testTxnStateSerialSuite) TestTxnInfoWithScalarSubquery(c *C) {
	tk := testkit.NewTestKitWithInit(c, s.store)
	tk.MustExec("create table t (a int, b int)")
	tk.MustExec("insert into t values (1, 10), (2, 1)")

	tk.MustExec("begin pessimistic")
	_, beginDigest := parser.NormalizeDigest("begin pessimistic")
	tk.MustExec("select * from t where a = (select b from t where a = 2)")
	_, s1Digest := parser.NormalizeDigest("select * from t where a = (select b from t where a = 2)")

	c.Assert(failpoint.Enable("github.com/pingcap/tidb/store/tikv/beforePessimisticLock", "pause"), IsNil)
	ch := make(chan interface{})
	go func() {
		tk.MustExec("update t set b = b + 1 where a = (select b from t where a = 2)")
		ch <- nil
	}()
	_, s2Digest := parser.NormalizeDigest("update t set b = b + 1 where a = (select b from t where a = 1)")
	time.Sleep(100 * time.Millisecond)
	info := tk.Se.TxnInfo()
	c.Assert(info.CurrentSQLDigest, Equals, s2Digest.String())
	c.Assert(info.AllSQLDigests, DeepEquals, []string{beginDigest.String(), s1Digest.String(), s2Digest.String()})

	c.Assert(failpoint.Disable("github.com/pingcap/tidb/store/tikv/beforePessimisticLock"), IsNil)
	<-ch
	tk.MustExec("rollback")
}

func (s *testTxnStateSerialSuite) TestTxnInfoWithPSProtocol(c *C) {
	tk := testkit.NewTestKitWithInit(c, s.store)
	tk.MustExec("create table t (a int primary key)")

	// Test autocommit transaction

	idInsert, _, _, err := tk.Se.PrepareStmt("insert into t values (?)")
	c.Assert(err, IsNil)

	c.Assert(failpoint.Enable("github.com/pingcap/tidb/store/tikv/beforePrewrite", "pause"), IsNil)
	ch := make(chan interface{})
	go func() {
		_, err := tk.Se.ExecutePreparedStmt(context.Background(), idInsert, types.MakeDatums(1))
		c.Assert(err, IsNil)
		ch <- nil
	}()
	time.Sleep(100 * time.Millisecond)
	_, digest := parser.NormalizeDigest("insert into t values (1)")
	info := tk.Se.TxnInfo()
	c.Assert(info, NotNil)
	c.Assert(info.StartTS, Greater, uint64(0))
	c.Assert(info.State, Equals, txninfo.TxnCommitting)
	c.Assert(info.CurrentSQLDigest, Equals, digest.String())
	c.Assert(info.AllSQLDigests, DeepEquals, []string{digest.String()})

	c.Assert(failpoint.Disable("github.com/pingcap/tidb/store/tikv/beforePrewrite"), IsNil)
	<-ch
	info = tk.Se.TxnInfo()
	c.Assert(info, IsNil)

	// Test non-autocommit transaction

	id1, _, _, err := tk.Se.PrepareStmt("select * from t where a = ?")
	c.Assert(err, IsNil)
	_, digest1 := parser.NormalizeDigest("select * from t where a = ?")
	id2, _, _, err := tk.Se.PrepareStmt("update t set a = a + 1 where a = ?")
	c.Assert(err, IsNil)
	_, digest2 := parser.NormalizeDigest("update t set a = a + 1 where a = ?")

	tk.MustExec("begin pessimistic")

	_, err = tk.Se.ExecutePreparedStmt(context.Background(), id1, types.MakeDatums(1))
	c.Assert(err, IsNil)

	c.Assert(failpoint.Enable("github.com/pingcap/tidb/store/tikv/beforePessimisticLock", "pause"), IsNil)
	go func() {
		_, err := tk.Se.ExecutePreparedStmt(context.Background(), id2, types.MakeDatums(1))
		c.Assert(err, IsNil)
		ch <- nil
	}()
	time.Sleep(100 * time.Millisecond)
	info = tk.Se.TxnInfo()
	c.Assert(info.StartTS, Greater, uint64(0))
	c.Assert(info.CurrentSQLDigest, Equals, digest2.String())
	c.Assert(info.State, Equals, txninfo.TxnLockWaiting)
	c.Assert((*time.Time)(info.BlockStartTime), NotNil)
	_, beginDigest := parser.NormalizeDigest("begin pessimistic")
	c.Assert(info.AllSQLDigests, DeepEquals, []string{beginDigest.String(), digest1.String(), digest2.String()})

	c.Assert(failpoint.Disable("github.com/pingcap/tidb/store/tikv/beforePessimisticLock"), IsNil)
	<-ch
	tk.MustExec("rollback")
}

func (s *testSessionSuite) TestReadDMLBatchSize(c *C) {
	tk := testkit.NewTestKit(c, s.store)
	tk.MustExec("set global tidb_dml_batch_size=1000")
	se, err := session.CreateSession(s.store)
	c.Assert(err, IsNil)
	// `select 1` to load the global variables.
	_, _ = se.Execute(context.TODO(), "select 1")
	c.Assert(se.GetSessionVars().DMLBatchSize, Equals, 1000)
}

func (s *testSessionSuite) TestInTxnPSProtoPointGet(c *C) {
	ctx := context.Background()
	tk := testkit.NewTestKit(c, s.store)
	tk.MustExec("use test")
	tk.MustExec("create table t1(c1 int primary key, c2 int, c3 int)")
	tk.MustExec("insert into t1 values(1, 10, 100)")

	// Generate the ps statement and make the prepared plan cached for point get.
	id, _, _, err := tk.Se.PrepareStmt("select c1, c2 from t1 where c1 = ?")
	c.Assert(err, IsNil)
	idForUpdate, _, _, err := tk.Se.PrepareStmt("select c1, c2 from t1 where c1 = ? for update")
	c.Assert(err, IsNil)
	params := []types.Datum{types.NewDatum(1)}
	rs, err := tk.Se.ExecutePreparedStmt(ctx, id, params)
	c.Assert(err, IsNil)
	tk.ResultSetToResult(rs, Commentf("%v", rs)).Check(testkit.Rows("1 10"))
	rs, err = tk.Se.ExecutePreparedStmt(ctx, idForUpdate, params)
	c.Assert(err, IsNil)
	tk.ResultSetToResult(rs, Commentf("%v", rs)).Check(testkit.Rows("1 10"))

	// Query again the cached plan will be used.
	rs, err = tk.Se.ExecutePreparedStmt(ctx, id, params)
	c.Assert(err, IsNil)
	tk.ResultSetToResult(rs, Commentf("%v", rs)).Check(testkit.Rows("1 10"))
	rs, err = tk.Se.ExecutePreparedStmt(ctx, idForUpdate, params)
	c.Assert(err, IsNil)
	tk.ResultSetToResult(rs, Commentf("%v", rs)).Check(testkit.Rows("1 10"))

	// Start a transaction, now the in txn flag will be added to the session vars.
	_, err = tk.Se.Execute(ctx, "start transaction")
	c.Assert(err, IsNil)
	rs, err = tk.Se.ExecutePreparedStmt(ctx, id, params)
	c.Assert(err, IsNil)
	tk.ResultSetToResult(rs, Commentf("%v", rs)).Check(testkit.Rows("1 10"))
	txn, err := tk.Se.Txn(false)
	c.Assert(err, IsNil)
	c.Assert(txn.Valid(), IsTrue)
	rs, err = tk.Se.ExecutePreparedStmt(ctx, idForUpdate, params)
	c.Assert(err, IsNil)
	tk.ResultSetToResult(rs, Commentf("%v", rs)).Check(testkit.Rows("1 10"))
	txn, err = tk.Se.Txn(false)
	c.Assert(err, IsNil)
	c.Assert(txn.Valid(), IsTrue)
	_, err = tk.Se.Execute(ctx, "update t1 set c2 = c2 + 1")
	c.Assert(err, IsNil)
	// Check the read result after in-transaction update.
	rs, err = tk.Se.ExecutePreparedStmt(ctx, id, params)
	c.Assert(err, IsNil)
	tk.ResultSetToResult(rs, Commentf("%v", rs)).Check(testkit.Rows("1 11"))
	rs, err = tk.Se.ExecutePreparedStmt(ctx, idForUpdate, params)
	c.Assert(err, IsNil)
	tk.ResultSetToResult(rs, Commentf("%v", rs)).Check(testkit.Rows("1 11"))
	txn, err = tk.Se.Txn(false)
	c.Assert(err, IsNil)
	c.Assert(txn.Valid(), IsTrue)
	tk.MustExec("commit")
}

<<<<<<< HEAD
func (s *testSessionSuite) TestTMPTableSize(c *C) {
	// Test the @@tmp_table_size system variable.
	tk := testkit.NewTestKit(c, s.store)
	tk.MustExec("use test")
	tk.MustExec("create global temporary table t (c1 int, c2 varchar(512)) on commit delete rows")

	tk.MustQuery("select @@global.tmp_table_size").Check(testkit.Rows(strconv.Itoa(variable.DefTMPTableSize)))
	c.Assert(tk.Se.GetSessionVars().TMPTableSize, Equals, int64(variable.DefTMPTableSize))

	// Min value 1024, so the result is change to 1024, with a warning.
	tk.MustExec("set @@global.tmp_table_size = 123")
	tk.MustQuery("show warnings").Check(testkit.Rows("Warning 1292 Truncated incorrect tmp_table_size value: '123'"))

	// Change the session scope value.
	tk.MustExec("set @@session.tmp_table_size = 2097152")
	c.Assert(tk.Se.GetSessionVars().TMPTableSize, Equals, int64(2097152))

	// Check in another sessin, change session scope value does not affect the global scope.
	tk1 := testkit.NewTestKit(c, s.store)
	tk1.MustQuery("select @@global.tmp_table_size").Check(testkit.Rows("1024"))

	// The value is now 1024, check the error when table size exceed it.
	tk.MustExec("set @@session.tmp_table_size = 1024")
	tk.MustExec("begin")
	tk.MustExec("insert into t values (1, repeat('x', 512))")
	tk.MustExec("insert into t values (1, repeat('x', 512))")
	tk.MustGetErrCode("insert into t values (1, repeat('x', 512))", errno.ErrRecordFileFull)
=======
func (s *testSessionSuite) TestTiDBEnableGlobalTemporaryTable(c *C) {
	// Test the @@tidb_enable_global_temporary_table system variable.
	tk := testkit.NewTestKit(c, s.store)
	tk.MustExec("use test")

	// variable 'tidb_enable_global_temporary_table' should not be seen when show variables
	tk.MustQuery("show variables like 'tidb_enable_global_temporary_table'").Check(testkit.Rows())
	tk.MustQuery("show global variables like 'tidb_enable_global_temporary_table'").Check(testkit.Rows())

	// variable 'tidb_enable_global_temporary_table' is turned off by default
	tk.MustQuery("select @@global.tidb_enable_global_temporary_table").Check(testkit.Rows("0"))
	tk.MustQuery("select @@tidb_enable_global_temporary_table").Check(testkit.Rows("0"))
	c.Assert(tk.Se.GetSessionVars().EnableGlobalTemporaryTable, IsFalse)

	// cannot create global temporary table when 'tidb_enable_global_temporary_table' is off
	tk.MustGetErrMsg(
		"create global temporary table temp_test(id int primary key auto_increment) on commit delete rows",
		"global temporary table is experimental and it is switched off by tidb_enable_global_temporary_table",
	)
	tk.MustQuery("show tables like 'temp_test'").Check(testkit.Rows())

	// you can create global temporary table when 'tidb_enable_global_temporary_table' is on
	tk.MustExec("set tidb_enable_global_temporary_table=on")
	tk.MustQuery("select @@tidb_enable_global_temporary_table").Check(testkit.Rows("1"))
	c.Assert(tk.Se.GetSessionVars().EnableGlobalTemporaryTable, IsTrue)
	tk.MustExec("create global temporary table temp_test(id int primary key auto_increment) on commit delete rows")
	tk.MustQuery("show tables like 'temp_test'").Check(testkit.Rows("temp_test"))
>>>>>>> fce4dde1
}<|MERGE_RESOLUTION|>--- conflicted
+++ resolved
@@ -4533,11 +4533,11 @@
 	tk.MustExec("commit")
 }
 
-<<<<<<< HEAD
 func (s *testSessionSuite) TestTMPTableSize(c *C) {
 	// Test the @@tmp_table_size system variable.
 	tk := testkit.NewTestKit(c, s.store)
 	tk.MustExec("use test")
+	tk.MustExec("set tidb_enable_global_temporary_table=on")
 	tk.MustExec("create global temporary table t (c1 int, c2 varchar(512)) on commit delete rows")
 
 	tk.MustQuery("select @@global.tmp_table_size").Check(testkit.Rows(strconv.Itoa(variable.DefTMPTableSize)))
@@ -4561,7 +4561,8 @@
 	tk.MustExec("insert into t values (1, repeat('x', 512))")
 	tk.MustExec("insert into t values (1, repeat('x', 512))")
 	tk.MustGetErrCode("insert into t values (1, repeat('x', 512))", errno.ErrRecordFileFull)
-=======
+}
+
 func (s *testSessionSuite) TestTiDBEnableGlobalTemporaryTable(c *C) {
 	// Test the @@tidb_enable_global_temporary_table system variable.
 	tk := testkit.NewTestKit(c, s.store)
@@ -4589,5 +4590,4 @@
 	c.Assert(tk.Se.GetSessionVars().EnableGlobalTemporaryTable, IsTrue)
 	tk.MustExec("create global temporary table temp_test(id int primary key auto_increment) on commit delete rows")
 	tk.MustQuery("show tables like 'temp_test'").Check(testkit.Rows("temp_test"))
->>>>>>> fce4dde1
 }