--- conflicted
+++ resolved
@@ -4246,7 +4246,27 @@
 	c.Assert(sb.String(), Equals, "SELECT 3")
 }
 
-<<<<<<< HEAD
+func (s *testSessionSuite3) TestGlobalTemporaryTable(c *C) {
+	tk := testkit.NewTestKitWithInit(c, s.store)
+	tk.MustExec("create global temporary table g_tmp (a int primary key, b int, c int, index i_b(b)) on commit delete rows")
+	tk.MustExec("begin")
+	tk.MustExec("insert into g_tmp values (3, 3, 3)")
+	tk.MustExec("insert into g_tmp values (4, 7, 9)")
+
+	// Cover table scan.
+	tk.MustQuery("select * from g_tmp").Check(testkit.Rows("3 3 3", "4 7 9"))
+	// Cover index reader.
+	tk.MustQuery("select b from g_tmp where b > 3").Check(testkit.Rows("7"))
+	// Cover index lookup.
+	tk.MustQuery("select c from g_tmp where b = 3").Check(testkit.Rows("3"))
+	// Cover point get.
+	tk.MustQuery("select * from g_tmp where a = 3").Check(testkit.Rows("3 3 3"))
+	tk.MustExec("commit")
+
+	// The global temporary table data is discard after the transaction commit.
+	tk.MustQuery("select * from g_tmp").Check(testkit.Rows())
+}
+
 type testTxnStateSuite struct {
 	testSessionSuiteBase
 }
@@ -4304,25 +4324,4 @@
 	c.Assert(info.Len, Equals, int64(2))
 	c.Assert(info.Size, Equals, int64(58))
 	tk.MustExec("commit;")
-=======
-func (s *testSessionSuite3) TestGlobalTemporaryTable(c *C) {
-	tk := testkit.NewTestKitWithInit(c, s.store)
-	tk.MustExec("create global temporary table g_tmp (a int primary key, b int, c int, index i_b(b)) on commit delete rows")
-	tk.MustExec("begin")
-	tk.MustExec("insert into g_tmp values (3, 3, 3)")
-	tk.MustExec("insert into g_tmp values (4, 7, 9)")
-
-	// Cover table scan.
-	tk.MustQuery("select * from g_tmp").Check(testkit.Rows("3 3 3", "4 7 9"))
-	// Cover index reader.
-	tk.MustQuery("select b from g_tmp where b > 3").Check(testkit.Rows("7"))
-	// Cover index lookup.
-	tk.MustQuery("select c from g_tmp where b = 3").Check(testkit.Rows("3"))
-	// Cover point get.
-	tk.MustQuery("select * from g_tmp where a = 3").Check(testkit.Rows("3 3 3"))
-	tk.MustExec("commit")
-
-	// The global temporary table data is discard after the transaction commit.
-	tk.MustQuery("select * from g_tmp").Check(testkit.Rows())
->>>>>>> a9a5e057
 }