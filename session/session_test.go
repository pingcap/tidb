--- conflicted
+++ resolved
@@ -3260,14 +3260,14 @@
 	result.Check(testkit.Rows(oracle.GlobalTxnScope))
 }
 
-<<<<<<< HEAD
 func (s *testSessionSuite2) TestGlobalAndLocalTxn(c *C) {
 	tk := testkit.NewTestKitWithInit(c, s.store)
 	tk.MustExec("use test")
 	tk.MustExec("drop table if exists t1;")
 	tk.MustExec(`create table t1 (c int)
 PARTITION BY RANGE (c) (
-	PARTITION p0 VALUES LESS THAN (100)
+	PARTITION p0 VALUES LESS THAN (100),
+	PARTITION p1 VALUES LESS THAN (200)
 );`)
 	bundles := make(map[string]*placement.Bundle)
 	is := s.dom.InfoSchema()
@@ -3295,6 +3295,26 @@
 				},
 			}
 		}
+		if def.Name.String() == "p1" {
+			groupID := placement.GroupID(def.ID)
+			bundles[groupID] = &placement.Bundle{
+				ID: groupID,
+				Rules: []*placement.Rule{
+					{
+						GroupID: groupID,
+						Role:    placement.Leader,
+						Count:   1,
+						LabelConstraints: []placement.LabelConstraint{
+							{
+								Key:    placement.DCLabelKey,
+								Op:     placement.In,
+								Values: []string{"dc-2"},
+							},
+						},
+					},
+				},
+			}
+		}
 	}
 
 	// set txn_scope to global
@@ -3302,16 +3322,16 @@
 	result := tk.MustQuery("select @@txn_scope;")
 	result.Check(testkit.Rows(oracle.GlobalTxnScope))
 	// test global txn
-	tk.MustExec("insert into t1 (c) values (1)")
+	tk.MustExec("insert into t1 (c) values (1)") // in dc-1
 	tk.MustExec("begin")
 	txn, err := tk.Se.Txn(true)
 	c.Assert(err, IsNil)
 	c.Assert(txn.Scope(), Equals, oracle.GlobalTxnScope)
 	c.Assert(txn.Valid(), IsTrue)
-	tk.MustExec("insert into t1 (c) values (1)")
+	tk.MustExec("insert into t1 (c) values (1)") // in dc-1
 	c.Assert(txn.Valid(), IsTrue)
 	tk.MustExec("commit")
-	tk.MustExec("insert into t1 (c) values (1)")
+	tk.MustExec("insert into t1 (c) values (101)") // in dc-2
 
 	// set txn_scope to local
 	tk.MustExec("set @@session.txn_scope = 'dc-1';")
@@ -3327,8 +3347,20 @@
 	tk.MustExec("insert into t1 (c) values (1)")
 	c.Assert(txn.Valid(), IsTrue)
 	tk.MustExec("commit")
-	tk.MustExec("insert into t1 (c) values (1)")
-=======
+	// test wrong scope local txn
+	_, err = tk.Exec("insert into t1 (c) values (101)") // in dc-2
+	c.Assert(err.Error(), Matches, ".*out of txn_scope.*")
+	tk.MustExec("begin")
+	txn, err = tk.Se.Txn(true)
+	c.Assert(err, IsNil)
+	c.Assert(txn.Scope(), Equals, "dc-1")
+	c.Assert(txn.Valid(), IsTrue)
+	tk.MustExec("insert into t1 (c) values (101)") // in dc-2
+	c.Assert(txn.Valid(), IsTrue)
+	_, err = tk.Exec("commit")
+	c.Assert(err.Error(), Matches, ".*out of txn_scope.*")
+}
+
 func (s *testSessionSuite2) TestSetEnableRateLimitAction(c *C) {
 	tk := testkit.NewTestKitWithInit(c, s.store)
 	// assert default value
@@ -3344,7 +3376,6 @@
 	tk.Se = se
 	result = tk.MustQuery("select @@tidb_enable_rate_limit_action;")
 	result.Check(testkit.Rows("0"))
->>>>>>> 4754cda0
 }
 
 func (s *testSessionSuite3) TestSetVarHint(c *C) {
