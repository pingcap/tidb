// Copyright 2015 PingCAP, Inc.
//
// Licensed under the Apache License, Version 2.0 (the "License");
// you may not use this file except in compliance with the License.
// You may obtain a copy of the License at
//
//     http://www.apache.org/licenses/LICENSE-2.0
//
// Unless required by applicable law or agreed to in writing, software
// distributed under the License is distributed on an "AS IS" BASIS,
// WITHOUT WARRANTIES OR CONDITIONS OF ANY KIND, either express or implied.
// See the License for the specific language governing permissions and
// limitations under the License.

package session_test

import (
	"context"
	"flag"
	"fmt"
	"net"
	"os"
	"path"
	"runtime"
	"sort"
	"strconv"
	"strings"
	"sync"
	"sync/atomic"
	"time"

	"github.com/docker/go-units"
	. "github.com/pingcap/check"
	"github.com/pingcap/errors"
	"github.com/pingcap/failpoint"
	"github.com/pingcap/tidb/config"
	"github.com/pingcap/tidb/ddl/placement"
	"github.com/pingcap/tidb/domain"
	"github.com/pingcap/tidb/errno"
	"github.com/pingcap/tidb/executor"
	"github.com/pingcap/tidb/infoschema"
	"github.com/pingcap/tidb/kv"
	"github.com/pingcap/tidb/meta/autoid"
	"github.com/pingcap/tidb/parser"
	"github.com/pingcap/tidb/parser/auth"
	"github.com/pingcap/tidb/parser/format"
	"github.com/pingcap/tidb/parser/model"
	"github.com/pingcap/tidb/parser/mysql"
	"github.com/pingcap/tidb/parser/terror"
	plannercore "github.com/pingcap/tidb/planner/core"
	"github.com/pingcap/tidb/privilege/privileges"
	"github.com/pingcap/tidb/session"
	"github.com/pingcap/tidb/session/txninfo"
	"github.com/pingcap/tidb/sessionctx"
	"github.com/pingcap/tidb/sessionctx/binloginfo"
	"github.com/pingcap/tidb/sessionctx/variable"
	"github.com/pingcap/tidb/statistics/handle"
	"github.com/pingcap/tidb/store/copr"
	"github.com/pingcap/tidb/store/driver"
	"github.com/pingcap/tidb/store/mockstore"
	"github.com/pingcap/tidb/store/mockstore/mockcopr"
	"github.com/pingcap/tidb/table/tables"
	"github.com/pingcap/tidb/tablecodec"
	"github.com/pingcap/tidb/types"
	"github.com/pingcap/tidb/util"
	"github.com/pingcap/tidb/util/collate"
	"github.com/pingcap/tidb/util/sqlexec"
	"github.com/pingcap/tidb/util/testkit"
	"github.com/pingcap/tidb/util/testleak"
	"github.com/pingcap/tidb/util/testutil"
	"github.com/pingcap/tipb/go-binlog"
	"github.com/tikv/client-go/v2/testutils"
	"github.com/tikv/client-go/v2/tikv"
	"github.com/tikv/client-go/v2/txnkv/transaction"
	"go.etcd.io/etcd/clientv3"
	"google.golang.org/grpc"
)

var (
	pdAddrs         = flag.String("pd-addrs", "127.0.0.1:2379", "pd addrs")
	withTiKV        = flag.Bool("with-tikv", false, "run tests with TiKV cluster started. (not use the mock server)")
	pdAddrChan      chan string
	initPdAddrsOnce sync.Once
)

var _ = Suite(&testSessionSuite{})
var _ = Suite(&testSessionSuite2{})
var _ = Suite(&testSessionSuite3{})
var _ = Suite(&testSchemaSuite{})
var _ = Suite(&testIsolationSuite{})
var _ = SerialSuites(&testSchemaSerialSuite{})
var _ = SerialSuites(&testSessionSerialSuite{})
var _ = SerialSuites(&testBackupRestoreSuite{})
var _ = SerialSuites(&testTxnStateSerialSuite{})
var _ = SerialSuites(&testStatisticsSuite{})
var _ = SerialSuites(&testTiDBAsLibrary{})

type testSessionSuiteBase struct {
	cluster testutils.Cluster
	store   kv.Storage
	dom     *domain.Domain
	pdAddr  string
}

type testSessionSuite struct {
	testSessionSuiteBase
}

type testSessionSuite2 struct {
	testSessionSuiteBase
}

type testSessionSuite3 struct {
	testSessionSuiteBase
}

type testSessionSerialSuite struct {
	testSessionSuiteBase
}

type testBackupRestoreSuite struct {
	testSessionSuiteBase
}

// testStatisticsSuite contains test about statistics which need running with real TiKV.
// Only tests under /session will be run with real TiKV so we put them here instead of /statistics.
type testStatisticsSuite struct {
	testSessionSuiteBase
}

type testTiDBAsLibrary struct{}

func clearStorage(store kv.Storage) error {
	txn, err := store.Begin()
	if err != nil {
		return errors.Trace(err)
	}
	iter, err := txn.Iter(nil, nil)
	if err != nil {
		return errors.Trace(err)
	}
	for iter.Valid() {
		txn.Delete(iter.Key())
		if err := iter.Next(); err != nil {
			return errors.Trace(err)
		}
	}
	return txn.Commit(context.Background())
}

func clearETCD(ebd kv.EtcdBackend) error {
	endpoints, err := ebd.EtcdAddrs()
	if err != nil {
		return err
	}
	cli, err := clientv3.New(clientv3.Config{
		Endpoints:        endpoints,
		AutoSyncInterval: 30 * time.Second,
		DialTimeout:      5 * time.Second,
		DialOptions: []grpc.DialOption{
			grpc.WithBackoffMaxDelay(time.Second * 3),
		},
		TLS: ebd.TLSConfig(),
	})
	if err != nil {
		return errors.Trace(err)
	}
	defer cli.Close()

	resp, err := cli.Get(context.Background(), "/tidb", clientv3.WithPrefix())
	if err != nil {
		return errors.Trace(err)
	}
	for _, kv := range resp.Kvs {
		if kv.Lease != 0 {
			if _, err := cli.Revoke(context.Background(), clientv3.LeaseID(kv.Lease)); err != nil {
				return errors.Trace(err)
			}
		}
	}
	_, err = cli.Delete(context.Background(), "/tidb", clientv3.WithPrefix())
	if err != nil {
		return errors.Trace(err)
	}
	return nil
}

func initPdAddrs() {
	initPdAddrsOnce.Do(func() {
		addrs := strings.Split(*pdAddrs, ",")
		pdAddrChan = make(chan string, len(addrs))
		for _, addr := range addrs {
			addr = strings.TrimSpace(addr)
			if addr != "" {
				pdAddrChan <- addr
			}
		}
	})
}

func (s *testSessionSuiteBase) SetUpSuite(c *C) {
	testleak.BeforeTest()

	if *withTiKV {
		initPdAddrs()
		s.pdAddr = <-pdAddrChan
		var d driver.TiKVDriver
		config.UpdateGlobal(func(conf *config.Config) {
			conf.TxnLocalLatches.Enabled = false
		})
		store, err := d.Open(fmt.Sprintf("tikv://%s?disableGC=true", s.pdAddr))
		c.Assert(err, IsNil)
		err = clearStorage(store)
		c.Assert(err, IsNil)
		err = clearETCD(store.(kv.EtcdBackend))
		c.Assert(err, IsNil)
		session.ResetStoreForWithTiKVTest(store)
		s.store = store
	} else {
		store, err := mockstore.NewMockStore(
			mockstore.WithClusterInspector(func(c testutils.Cluster) {
				mockstore.BootstrapWithSingleStore(c)
				s.cluster = c
			}),
		)
		c.Assert(err, IsNil)
		s.store = store
		session.DisableStats4Test()
	}

	var err error
	s.dom, err = session.BootstrapSession(s.store)
	c.Assert(err, IsNil)
}

func (s *testSessionSuiteBase) TearDownSuite(c *C) {
	s.dom.Close()
	s.store.Close()
	testleak.AfterTest(c)()
	if *withTiKV {
		pdAddrChan <- s.pdAddr
	}
}

func (s *testSessionSuiteBase) TearDownTest(c *C) {
	tk := testkit.NewTestKitWithInit(c, s.store)
	r := tk.MustQuery("show full tables")
	for _, tb := range r.Rows() {
		tableName := tb[0]
		tableType := tb[1]
		switch tableType {
		case "VIEW":
			tk.MustExec(fmt.Sprintf("drop view %v", tableName))
		case "BASE TABLE":
			tk.MustExec(fmt.Sprintf("drop table %v", tableName))
		default:
			panic(fmt.Sprintf("Unexpected table '%s' with type '%s'.", tableName, tableType))
		}
	}
}

type mockBinlogPump struct {
}

var _ binlog.PumpClient = &mockBinlogPump{}

func (p *mockBinlogPump) WriteBinlog(ctx context.Context, in *binlog.WriteBinlogReq, opts ...grpc.CallOption) (*binlog.WriteBinlogResp, error) {
	return &binlog.WriteBinlogResp{}, nil
}

type mockPumpPullBinlogsClient struct {
	grpc.ClientStream
}

func (m mockPumpPullBinlogsClient) Recv() (*binlog.PullBinlogResp, error) {
	return nil, nil
}

func (p *mockBinlogPump) PullBinlogs(ctx context.Context, in *binlog.PullBinlogReq, opts ...grpc.CallOption) (binlog.Pump_PullBinlogsClient, error) {
	return mockPumpPullBinlogsClient{mockcopr.MockGRPCClientStream()}, nil
}

func (s *testSessionSuite) TestForCoverage(c *C) {
	// Just for test coverage.
	tk := testkit.NewTestKitWithInit(c, s.store)
	tk.MustExec("drop table if exists t")
	tk.MustExec("create table t (id int auto_increment, v int, index (id))")
	tk.MustExec("insert t values ()")
	tk.MustExec("insert t values ()")
	tk.MustExec("insert t values ()")

	// Normal request will not cover txn.Seek.
	tk.MustExec("admin check table t")

	// Cover dirty table operations in StateTxn.
	tk.Se.GetSessionVars().BinlogClient = binloginfo.MockPumpsClient(&mockBinlogPump{})
	tk.MustExec("begin")
	tk.MustExec("truncate table t")
	tk.MustExec("insert t values ()")
	tk.MustExec("delete from t where id = 2")
	tk.MustExec("update t set v = 5 where id = 2")
	tk.MustExec("insert t values ()")
	tk.MustExec("rollback")

	c.Check(tk.Se.SetCollation(mysql.DefaultCollationID), IsNil)

	tk.MustExec("show processlist")
	_, err := tk.Se.FieldList("t")
	c.Check(err, IsNil)
}

func (s *testSessionSuite2) TestErrorRollback(c *C) {
	tk := testkit.NewTestKitWithInit(c, s.store)
	tk.MustExec("drop table if exists t_rollback")
	tk.MustExec("create table t_rollback (c1 int, c2 int, primary key(c1))")
	tk.MustExec("insert into t_rollback values (0, 0)")

	var wg sync.WaitGroup
	cnt := 4
	wg.Add(cnt)
	num := 20

	for i := 0; i < cnt; i++ {
		go func() {
			defer wg.Done()
			localTk := testkit.NewTestKitWithInit(c, s.store)
			localTk.MustExec("set @@session.tidb_retry_limit = 100")
			for j := 0; j < num; j++ {
				localTk.Exec("insert into t_rollback values (1, 1)")
				localTk.MustExec("update t_rollback set c2 = c2 + 1 where c1 = 0")
			}
		}()
	}

	wg.Wait()
	tk.MustQuery("select c2 from t_rollback where c1 = 0").Check(testkit.Rows(fmt.Sprint(cnt * num)))
}

func (s *testSessionSuite) TestQueryString(c *C) {
	tk := testkit.NewTestKitWithInit(c, s.store)

	tk.MustExec("create table mutil1 (a int);create table multi2 (a int)")
	queryStr := tk.Se.Value(sessionctx.QueryString)
	c.Assert(queryStr, Equals, "create table multi2 (a int)")

	// Test execution of DDL through the "ExecutePreparedStmt" interface.
	_, err := tk.Se.Execute(context.Background(), "use test;")
	c.Assert(err, IsNil)
	_, err = tk.Se.Execute(context.Background(), "CREATE TABLE t (id bigint PRIMARY KEY, age int)")
	c.Assert(err, IsNil)
	_, err = tk.Se.Execute(context.Background(), "show create table t")
	c.Assert(err, IsNil)
	id, _, _, err := tk.Se.PrepareStmt("CREATE TABLE t2(id bigint PRIMARY KEY, age int)")
	c.Assert(err, IsNil)
	params := []types.Datum{}
	_, err = tk.Se.ExecutePreparedStmt(context.Background(), id, params)
	c.Assert(err, IsNil)
	qs := tk.Se.Value(sessionctx.QueryString)
	c.Assert(qs.(string), Equals, "CREATE TABLE t2(id bigint PRIMARY KEY, age int)")

	// Test execution of DDL through the "Execute" interface.
	_, err = tk.Se.Execute(context.Background(), "use test;")
	c.Assert(err, IsNil)
	_, err = tk.Se.Execute(context.Background(), "drop table t2")
	c.Assert(err, IsNil)
	_, err = tk.Se.Execute(context.Background(), "prepare stmt from 'CREATE TABLE t2(id bigint PRIMARY KEY, age int)'")
	c.Assert(err, IsNil)
	_, err = tk.Se.Execute(context.Background(), "execute stmt")
	c.Assert(err, IsNil)
	qs = tk.Se.Value(sessionctx.QueryString)
	c.Assert(qs.(string), Equals, "CREATE TABLE t2(id bigint PRIMARY KEY, age int)")
}

func (s *testSessionSuite) TestAffectedRows(c *C) {
	tk := testkit.NewTestKitWithInit(c, s.store)

	tk.MustExec("drop table if exists t")
	tk.MustExec("create table t(id TEXT)")
	tk.MustExec(`INSERT INTO t VALUES ("a");`)
	c.Assert(int(tk.Se.AffectedRows()), Equals, 1)
	tk.MustExec(`INSERT INTO t VALUES ("b");`)
	c.Assert(int(tk.Se.AffectedRows()), Equals, 1)
	tk.MustExec(`UPDATE t set id = 'c' where id = 'a';`)
	c.Assert(int(tk.Se.AffectedRows()), Equals, 1)
	tk.MustExec(`UPDATE t set id = 'a' where id = 'a';`)
	c.Assert(int(tk.Se.AffectedRows()), Equals, 0)
	tk.MustQuery(`SELECT * from t`).Check(testkit.Rows("c", "b"))
	c.Assert(int(tk.Se.AffectedRows()), Equals, 0)

	tk.MustExec("drop table if exists t")
	tk.MustExec("create table t (id int, data int)")
	tk.MustExec(`INSERT INTO t VALUES (1, 0), (0, 0), (1, 1);`)
	tk.MustExec(`UPDATE t set id = 1 where data = 0;`)
	c.Assert(int(tk.Se.AffectedRows()), Equals, 1)

	tk.MustExec("drop table if exists t")
	tk.MustExec("create table t (id int, c1 timestamp);")
	tk.MustExec(`insert t(id) values(1);`)
	tk.MustExec(`UPDATE t set id = 1 where id = 1;`)
	c.Assert(int(tk.Se.AffectedRows()), Equals, 0)

	// With ON DUPLICATE KEY UPDATE, the affected-rows value per row is 1 if the row is inserted as a new row,
	// 2 if an existing row is updated, and 0 if an existing row is set to its current values.
	tk.MustExec("drop table if exists t")
	tk.MustExec("create table t (c1 int PRIMARY KEY, c2 int);")
	tk.MustExec(`insert t values(1, 1);`)
	tk.MustExec(`insert into t values (1, 1) on duplicate key update c2=2;`)
	c.Assert(int(tk.Se.AffectedRows()), Equals, 2)
	tk.MustExec(`insert into t values (1, 1) on duplicate key update c2=2;`)
	c.Assert(int(tk.Se.AffectedRows()), Equals, 0)
	tk.MustExec("drop table if exists test")
	createSQL := `CREATE TABLE test (
	  id        VARCHAR(36) PRIMARY KEY NOT NULL,
	  factor    INTEGER                 NOT NULL                   DEFAULT 2);`
	tk.MustExec(createSQL)
	insertSQL := `INSERT INTO test(id) VALUES('id') ON DUPLICATE KEY UPDATE factor=factor+3;`
	tk.MustExec(insertSQL)
	c.Assert(int(tk.Se.AffectedRows()), Equals, 1)
	tk.MustExec(insertSQL)
	c.Assert(int(tk.Se.AffectedRows()), Equals, 2)
	tk.MustExec(insertSQL)
	c.Assert(int(tk.Se.AffectedRows()), Equals, 2)

	tk.Se.SetClientCapability(mysql.ClientFoundRows)
	tk.MustExec("drop table if exists t")
	tk.MustExec("create table t (id int, data int)")
	tk.MustExec(`INSERT INTO t VALUES (1, 0), (0, 0), (1, 1);`)
	tk.MustExec(`UPDATE t set id = 1 where data = 0;`)
	c.Assert(int(tk.Se.AffectedRows()), Equals, 2)
}

func (s *testSessionSuite3) TestLastMessage(c *C) {
	tk := testkit.NewTestKitWithInit(c, s.store)

	tk.MustExec("drop table if exists t")
	tk.MustExec("create table t(id TEXT)")

	// Insert
	tk.MustExec(`INSERT INTO t VALUES ("a");`)
	tk.CheckLastMessage("")
	tk.MustExec(`INSERT INTO t VALUES ("b"), ("c");`)
	tk.CheckLastMessage("Records: 2  Duplicates: 0  Warnings: 0")

	// Update
	tk.MustExec(`UPDATE t set id = 'c' where id = 'a';`)
	c.Assert(int(tk.Se.AffectedRows()), Equals, 1)
	tk.CheckLastMessage("Rows matched: 1  Changed: 1  Warnings: 0")
	tk.MustExec(`UPDATE t set id = 'a' where id = 'a';`)
	c.Assert(int(tk.Se.AffectedRows()), Equals, 0)
	tk.CheckLastMessage("Rows matched: 0  Changed: 0  Warnings: 0")

	// Replace
	tk.MustExec(`drop table if exists t, t1;
        create table t (c1 int PRIMARY KEY, c2 int);
        create table t1 (a1 int, a2 int);`)
	tk.MustExec(`INSERT INTO t VALUES (1,1)`)
	tk.MustExec(`REPLACE INTO t VALUES (2,2)`)
	tk.CheckLastMessage("")
	tk.MustExec(`INSERT INTO t1 VALUES (1,10), (3,30);`)
	tk.CheckLastMessage("Records: 2  Duplicates: 0  Warnings: 0")
	tk.MustExec(`REPLACE INTO t SELECT * from t1`)
	tk.CheckLastMessage("Records: 2  Duplicates: 1  Warnings: 0")

	// Check insert with CLIENT_FOUND_ROWS is set
	tk.Se.SetClientCapability(mysql.ClientFoundRows)
	tk.MustExec(`drop table if exists t, t1;
        create table t (c1 int PRIMARY KEY, c2 int);
        create table t1 (a1 int, a2 int);`)
	tk.MustExec(`INSERT INTO t1 VALUES (1, 10), (2, 2), (3, 30);`)
	tk.MustExec(`INSERT INTO t1 VALUES (1, 10), (2, 20), (3, 30);`)
	tk.MustExec(`INSERT INTO t SELECT * FROM t1 ON DUPLICATE KEY UPDATE c2=a2;`)
	tk.CheckLastMessage("Records: 6  Duplicates: 3  Warnings: 0")
}

// TestRowLock . See http://dev.mysql.com/doc/refman/5.7/en/commit.html.
func (s *testSessionSuite) TestRowLock(c *C) {
	tk := testkit.NewTestKitWithInit(c, s.store)
	tk1 := testkit.NewTestKitWithInit(c, s.store)
	tk2 := testkit.NewTestKitWithInit(c, s.store)

	tk.MustExec("drop table if exists t")
	txn, err := tk.Se.Txn(true)
	c.Assert(kv.ErrInvalidTxn.Equal(err), IsTrue)
	c.Assert(txn.Valid(), IsFalse)
	tk.MustExec("create table t (c1 int, c2 int, c3 int)")
	tk.MustExec("insert t values (11, 2, 3)")
	tk.MustExec("insert t values (12, 2, 3)")
	tk.MustExec("insert t values (13, 2, 3)")

	tk1.MustExec("set @@tidb_disable_txn_auto_retry = 0")
	tk1.MustExec("begin")
	tk1.MustExec("update t set c2=21 where c1=11")

	tk2.MustExec("begin")
	tk2.MustExec("update t set c2=211 where c1=11")
	tk2.MustExec("commit")

	// tk1 will retry and the final value is 21
	tk1.MustExec("commit")

	// Check the result is correct
	tk.MustQuery("select c2 from t where c1=11").Check(testkit.Rows("21"))

	tk1.MustExec("begin")
	tk1.MustExec("update t set c2=21 where c1=11")

	tk2.MustExec("begin")
	tk2.MustExec("update t set c2=22 where c1=12")
	tk2.MustExec("commit")

	tk1.MustExec("commit")
}

// TestAutocommit . See https://dev.mysql.com/doc/internals/en/status-flags.html
func (s *testSessionSuite) TestAutocommit(c *C) {
	tk := testkit.NewTestKitWithInit(c, s.store)

	tk.MustExec("drop table if exists t;")
	c.Assert(int(tk.Se.Status()&mysql.ServerStatusAutocommit), Greater, 0)
	tk.MustExec("create table t (id BIGINT PRIMARY KEY AUTO_INCREMENT NOT NULL)")
	c.Assert(int(tk.Se.Status()&mysql.ServerStatusAutocommit), Greater, 0)
	tk.MustExec("insert t values ()")
	c.Assert(int(tk.Se.Status()&mysql.ServerStatusAutocommit), Greater, 0)
	tk.MustExec("begin")
	c.Assert(int(tk.Se.Status()&mysql.ServerStatusAutocommit), Greater, 0)
	tk.MustExec("insert t values ()")
	c.Assert(int(tk.Se.Status()&mysql.ServerStatusAutocommit), Greater, 0)
	tk.MustExec("drop table if exists t")
	c.Assert(int(tk.Se.Status()&mysql.ServerStatusAutocommit), Greater, 0)

	tk.MustExec("create table t (id BIGINT PRIMARY KEY AUTO_INCREMENT NOT NULL)")
	c.Assert(int(tk.Se.Status()&mysql.ServerStatusAutocommit), Greater, 0)
	tk.MustExec("set autocommit=0")
	c.Assert(int(tk.Se.Status()&mysql.ServerStatusAutocommit), Equals, 0)
	tk.MustExec("insert t values ()")
	c.Assert(int(tk.Se.Status()&mysql.ServerStatusAutocommit), Equals, 0)
	tk.MustExec("commit")
	c.Assert(int(tk.Se.Status()&mysql.ServerStatusAutocommit), Equals, 0)
	tk.MustExec("drop table if exists t")
	c.Assert(int(tk.Se.Status()&mysql.ServerStatusAutocommit), Equals, 0)
	tk.MustExec("set autocommit='On'")
	c.Assert(int(tk.Se.Status()&mysql.ServerStatusAutocommit), Greater, 0)

	// When autocommit is 0, transaction start ts should be the first *valid*
	// statement, rather than *any* statement.
	tk.MustExec("create table t (id int)")
	tk.MustExec("set @@autocommit = 0")
	tk.MustExec("rollback")
	tk.MustExec("set @@autocommit = 0")
	tk1 := testkit.NewTestKitWithInit(c, s.store)
	tk1.MustExec("insert into t select 1")
	tk.MustQuery("select * from t").Check(testkit.Rows("1"))

	// TODO: MySQL compatibility for setting global variable.
	// tk.MustExec("begin")
	// tk.MustExec("insert into t values (42)")
	// tk.MustExec("set @@global.autocommit = 1")
	// tk.MustExec("rollback")
	// tk.MustQuery("select count(*) from t where id = 42").Check(testkit.Rows("0"))
	// Even the transaction is rollbacked, the set statement succeed.
	// tk.MustQuery("select @@global.autocommit").Rows("1")
}

// TestTxnLazyInitialize tests that when autocommit = 0, not all statement starts
// a new transaction.
func (s *testSessionSuite) TestTxnLazyInitialize(c *C) {
	testTxnLazyInitialize(s, c, false)
	testTxnLazyInitialize(s, c, true)
}

func testTxnLazyInitialize(s *testSessionSuite, c *C, isPessimistic bool) {
	tk := testkit.NewTestKitWithInit(c, s.store)
	tk.MustExec("drop table if exists t")
	tk.MustExec("create table t (id int)")
	if isPessimistic {
		tk.MustExec("set tidb_txn_mode = 'pessimistic'")
	}

	tk.MustExec("set @@autocommit = 0")
	_, err := tk.Se.Txn(true)
	c.Assert(kv.ErrInvalidTxn.Equal(err), IsTrue)
	txn, err := tk.Se.Txn(false)
	c.Assert(err, IsNil)
	c.Assert(txn.Valid(), IsFalse)
	tk.MustQuery("select @@tidb_current_ts").Check(testkit.Rows("0"))
	tk.MustQuery("select @@tidb_current_ts").Check(testkit.Rows("0"))

	// Those statement should not start a new transaction automacally.
	tk.MustQuery("select 1")
	tk.MustQuery("select @@tidb_current_ts").Check(testkit.Rows("0"))

	tk.MustExec("set @@tidb_general_log = 0")
	tk.MustQuery("select @@tidb_current_ts").Check(testkit.Rows("0"))

	tk.MustQuery("explain select * from t")
	tk.MustQuery("select @@tidb_current_ts").Check(testkit.Rows("0"))

	// Begin statement should start a new transaction.
	tk.MustExec("begin")
	txn, err = tk.Se.Txn(false)
	c.Assert(err, IsNil)
	c.Assert(txn.Valid(), IsTrue)
	tk.MustExec("rollback")

	tk.MustExec("select * from t")
	txn, err = tk.Se.Txn(false)
	c.Assert(err, IsNil)
	c.Assert(txn.Valid(), IsTrue)
	tk.MustExec("rollback")

	tk.MustExec("insert into t values (1)")
	txn, err = tk.Se.Txn(false)
	c.Assert(err, IsNil)
	c.Assert(txn.Valid(), IsTrue)
	tk.MustExec("rollback")
}

func (s *testSessionSuite) TestGlobalVarAccessor(c *C) {
	varName := "max_allowed_packet"
	varValue := "67108864" // This is the default value for max_allowed_packet
	varValue1 := "4194305"
	varValue2 := "4194306"

	tk := testkit.NewTestKitWithInit(c, s.store)
	se := tk.Se.(variable.GlobalVarAccessor)
	// Get globalSysVar twice and get the same value
	v, err := se.GetGlobalSysVar(varName)
	c.Assert(err, IsNil)
	c.Assert(v, Equals, varValue)
	v, err = se.GetGlobalSysVar(varName)
	c.Assert(err, IsNil)
	c.Assert(v, Equals, varValue)
	// Set global var to another value
	err = se.SetGlobalSysVar(varName, varValue1)
	c.Assert(err, IsNil)
	v, err = se.GetGlobalSysVar(varName)
	c.Assert(err, IsNil)
	c.Assert(v, Equals, varValue1)
	c.Assert(tk.Se.CommitTxn(context.TODO()), IsNil)

	tk1 := testkit.NewTestKitWithInit(c, s.store)
	se1 := tk1.Se.(variable.GlobalVarAccessor)
	v, err = se1.GetGlobalSysVar(varName)
	c.Assert(err, IsNil)
	c.Assert(v, Equals, varValue1)
	err = se1.SetGlobalSysVar(varName, varValue2)
	c.Assert(err, IsNil)
	v, err = se1.GetGlobalSysVar(varName)
	c.Assert(err, IsNil)
	c.Assert(v, Equals, varValue2)
	c.Assert(tk1.Se.CommitTxn(context.TODO()), IsNil)

	// Make sure the change is visible to any client that accesses that global variable.
	v, err = se.GetGlobalSysVar(varName)
	c.Assert(err, IsNil)
	c.Assert(v, Equals, varValue2)

	// For issue 10955, make sure the new session load `max_execution_time` into sessionVars.
	tk1.MustExec("set @@global.max_execution_time = 100")
	tk2 := testkit.NewTestKitWithInit(c, s.store)
	c.Assert(tk2.Se.GetSessionVars().MaxExecutionTime, Equals, uint64(100))
	tk1.MustExec("set @@global.max_execution_time = 0")

	result := tk.MustQuery("show global variables  where variable_name='sql_select_limit';")
	result.Check(testkit.Rows("sql_select_limit 18446744073709551615"))
	result = tk.MustQuery("show session variables  where variable_name='sql_select_limit';")
	result.Check(testkit.Rows("sql_select_limit 18446744073709551615"))
	tk.MustExec("set session sql_select_limit=100000000000;")
	result = tk.MustQuery("show global variables where variable_name='sql_select_limit';")
	result.Check(testkit.Rows("sql_select_limit 18446744073709551615"))
	result = tk.MustQuery("show session variables where variable_name='sql_select_limit';")
	result.Check(testkit.Rows("sql_select_limit 100000000000"))
	tk.MustExec("set @@global.sql_select_limit = 1")
	result = tk.MustQuery("show global variables where variable_name='sql_select_limit';")
	result.Check(testkit.Rows("sql_select_limit 1"))
	tk.MustExec("set @@global.sql_select_limit = default")
	result = tk.MustQuery("show global variables where variable_name='sql_select_limit';")
	result.Check(testkit.Rows("sql_select_limit 18446744073709551615"))

	result = tk.MustQuery("select @@global.autocommit;")
	result.Check(testkit.Rows("1"))
	result = tk.MustQuery("select @@autocommit;")
	result.Check(testkit.Rows("1"))
	tk.MustExec("set @@global.autocommit = 0;")
	result = tk.MustQuery("select @@global.autocommit;")
	result.Check(testkit.Rows("0"))
	result = tk.MustQuery("select @@autocommit;")
	result.Check(testkit.Rows("1"))
	tk.MustExec("set @@global.autocommit=1")

	_, err = tk.Exec("set global time_zone = 'timezone'")
	c.Assert(err, NotNil)
	c.Assert(terror.ErrorEqual(err, variable.ErrUnknownTimeZone), IsTrue)

	// Set the global var to a non canonical form of the value
	// i.e. implying that it was set from an earlier version of TiDB.

	tk.MustExec(`REPLACE INTO mysql.global_variables (variable_name, variable_value) VALUES ('tidb_enable_noop_functions', '0')`)
	domain.GetDomain(tk.Se).NotifyUpdateSysVarCache() // update cache
	v, err = se.GetGlobalSysVar("tidb_enable_noop_functions")
	c.Assert(err, IsNil)
	c.Assert(v, Equals, "OFF")
}

func (s *testSessionSuite) TestMatchIdentity(c *C) {
	tk := testkit.NewTestKitWithInit(c, s.store)
	tk.MustExec("CREATE USER `useridentity`@`%`")
	tk.MustExec("CREATE USER `useridentity`@`localhost`")
	tk.MustExec("CREATE USER `useridentity`@`192.168.1.1`")
	tk.MustExec("CREATE USER `useridentity`@`example.com`")

	// The MySQL matching rule is most specific to least specific.
	// So if I log in from 192.168.1.1 I should match that entry always.
	identity, err := tk.Se.MatchIdentity("useridentity", "192.168.1.1")
	c.Assert(err, IsNil)
	c.Assert(identity.Username, Equals, "useridentity")
	c.Assert(identity.Hostname, Equals, "192.168.1.1")

	// If I log in from localhost, I should match localhost
	identity, err = tk.Se.MatchIdentity("useridentity", "localhost")
	c.Assert(err, IsNil)
	c.Assert(identity.Username, Equals, "useridentity")
	c.Assert(identity.Hostname, Equals, "localhost")

	// If I log in from 192.168.1.2 I should match wildcard.
	identity, err = tk.Se.MatchIdentity("useridentity", "192.168.1.2")
	c.Assert(err, IsNil)
	c.Assert(identity.Username, Equals, "useridentity")
	c.Assert(identity.Hostname, Equals, "%")

	identity, err = tk.Se.MatchIdentity("useridentity", "127.0.0.1")
	c.Assert(err, IsNil)
	c.Assert(identity.Username, Equals, "useridentity")
	c.Assert(identity.Hostname, Equals, "localhost")

	// This uses the lookup of example.com to get an IP address.
	// We then login with that IP address, but expect it to match the example.com
	// entry in the privileges table (by reverse lookup).
	ips, err := net.LookupHost("example.com")
	c.Assert(err, IsNil)
	identity, err = tk.Se.MatchIdentity("useridentity", ips[0])
	c.Assert(err, IsNil)
	c.Assert(identity.Username, Equals, "useridentity")
	// FIXME: we *should* match example.com instead
	// as long as skip-name-resolve is not set (DEFAULT)
	c.Assert(identity.Hostname, Equals, "%")
}

func (s *testSessionSuite) TestGetSysVariables(c *C) {
	tk := testkit.NewTestKitWithInit(c, s.store)

	// Test ScopeSession
	tk.MustExec("select @@warning_count")
	tk.MustExec("select @@session.warning_count")
	tk.MustExec("select @@local.warning_count")
	_, err := tk.Exec("select @@global.warning_count")
	c.Assert(terror.ErrorEqual(err, variable.ErrIncorrectScope), IsTrue, Commentf("err %v", err))

	// Test ScopeGlobal
	tk.MustExec("select @@max_connections")
	tk.MustExec("select @@global.max_connections")
	_, err = tk.Exec("select @@session.max_connections")
	c.Assert(err, NotNil)
	c.Assert(err.Error(), Equals, "[variable:1238]Variable 'max_connections' is a GLOBAL variable")
	_, err = tk.Exec("select @@local.max_connections")
	c.Assert(err, NotNil)
	c.Assert(err.Error(), Equals, "[variable:1238]Variable 'max_connections' is a GLOBAL variable")

	// Test ScopeNone
	tk.MustExec("select @@performance_schema_max_mutex_classes")
	tk.MustExec("select @@global.performance_schema_max_mutex_classes")
	// For issue 19524, test
	tk.MustExec("select @@session.performance_schema_max_mutex_classes")
	tk.MustExec("select @@local.performance_schema_max_mutex_classes")

	_, err = tk.Exec("select @@global.last_insert_id")
	c.Assert(err, NotNil)
	c.Assert(err.Error(), Equals, "[variable:1238]Variable 'last_insert_id' is a SESSION variable")
}

func (s *testSessionSuite) TestRetryResetStmtCtx(c *C) {
	tk := testkit.NewTestKitWithInit(c, s.store)
	tk.MustExec("create table retrytxn (a int unique, b int)")
	tk.MustExec("insert retrytxn values (1, 1)")
	tk.MustExec("set @@tidb_disable_txn_auto_retry = 0")
	tk.MustExec("begin")
	tk.MustExec("update retrytxn set b = b + 1 where a = 1")

	// Make retryable error.
	tk1 := testkit.NewTestKitWithInit(c, s.store)
	tk1.MustExec("update retrytxn set b = b + 1 where a = 1")

	err := tk.Se.CommitTxn(context.TODO())
	c.Assert(err, IsNil)
	c.Assert(tk.Se.AffectedRows(), Equals, uint64(1))
}

func (s *testSessionSuite) TestRetryCleanTxn(c *C) {
	tk := testkit.NewTestKitWithInit(c, s.store)
	tk.MustExec("create table retrytxn (a int unique, b int)")
	tk.MustExec("insert retrytxn values (1, 1)")
	tk.MustExec("begin")
	tk.MustExec("update retrytxn set b = b + 1 where a = 1")

	// Make retryable error.
	tk1 := testkit.NewTestKitWithInit(c, s.store)
	tk1.MustExec("update retrytxn set b = b + 1 where a = 1")

	// Hijack retry history, add a statement that returns error.
	history := session.GetHistory(tk.Se)
	stmtNode, err := parser.New().ParseOneStmt("insert retrytxn values (2, 'a')", "", "")
	c.Assert(err, IsNil)
	compiler := executor.Compiler{Ctx: tk.Se}
	stmt, _ := compiler.Compile(context.TODO(), stmtNode)
	executor.ResetContextOfStmt(tk.Se, stmtNode)
	history.Add(stmt, tk.Se.GetSessionVars().StmtCtx)
	_, err = tk.Exec("commit")
	c.Assert(err, NotNil)
	txn, err := tk.Se.Txn(false)
	c.Assert(err, IsNil)
	c.Assert(txn.Valid(), IsFalse)
	c.Assert(tk.Se.GetSessionVars().InTxn(), IsFalse)
}

func (s *testSessionSuite) TestReadOnlyNotInHistory(c *C) {
	tk := testkit.NewTestKitWithInit(c, s.store)
	tk.MustExec("create table history (a int)")
	tk.MustExec("insert history values (1), (2), (3)")
	tk.MustExec("set @@autocommit = 0")
	tk.MustExec("set tidb_disable_txn_auto_retry = 0")
	tk.MustQuery("select * from history")
	history := session.GetHistory(tk.Se)
	c.Assert(history.Count(), Equals, 0)

	tk.MustExec("insert history values (4)")
	tk.MustExec("insert history values (5)")
	c.Assert(history.Count(), Equals, 2)
	tk.MustExec("commit")
	tk.MustQuery("select * from history")
	history = session.GetHistory(tk.Se)
	c.Assert(history.Count(), Equals, 0)
}

func (s *testSessionSuite) TestRetryUnion(c *C) {
	tk := testkit.NewTestKitWithInit(c, s.store)
	tk.MustExec("create table history (a int)")
	tk.MustExec("insert history values (1), (2), (3)")
	tk.MustExec("set @@autocommit = 0")
	tk.MustExec("set tidb_disable_txn_auto_retry = 0")
	// UNION should't be in retry history.
	tk.MustQuery("(select * from history) union (select * from history)")
	history := session.GetHistory(tk.Se)
	c.Assert(history.Count(), Equals, 0)
	tk.MustQuery("(select * from history for update) union (select * from history)")
	tk.MustExec("update history set a = a + 1")
	history = session.GetHistory(tk.Se)
	c.Assert(history.Count(), Equals, 2)

	// Make retryable error.
	tk1 := testkit.NewTestKitWithInit(c, s.store)
	tk1.MustExec("update history set a = a + 1")

	_, err := tk.Exec("commit")
	c.Assert(err, ErrorMatches, ".*can not retry select for update statement")
}

func (s *testSessionSuite) TestRetryGlobalTempTable(c *C) {
	tk := testkit.NewTestKitWithInit(c, s.store)
	tk.MustExec("drop table if exists normal_table")
	tk.MustExec("create table normal_table(a int primary key, b int)")
	defer tk.MustExec("drop table if exists normal_table")
	tk.MustExec("drop table if exists temp_table")
	tk.MustExec("create global temporary table temp_table(a int primary key, b int) on commit delete rows")
	defer tk.MustExec("drop table if exists temp_table")

	// insert select
	tk.MustExec("set tidb_disable_txn_auto_retry = 0")
	tk.MustExec("insert normal_table value(100, 100)")
	tk.MustExec("set @@autocommit = 0")
	// used to make conflicts
	tk.MustExec("update normal_table set b=b+1 where a=100")
	tk.MustExec("insert temp_table value(1, 1)")
	tk.MustExec("insert normal_table select * from temp_table")
	c.Assert(session.GetHistory(tk.Se).Count(), Equals, 3)

	// try to conflict with tk
	tk1 := testkit.NewTestKitWithInit(c, s.store)
	tk1.MustExec("update normal_table set b=b+1 where a=100")

	// It will retry internally.
	tk.MustExec("commit")
	tk.MustQuery("select a, b from normal_table order by a").Check(testkit.Rows("1 1", "100 102"))
	tk.MustQuery("select a, b from temp_table order by a").Check(testkit.Rows())

	// update multi-tables
	tk.MustExec("update normal_table set b=b+1 where a=100")
	tk.MustExec("insert temp_table value(1, 2)")
	// before update: normal_table=(1 1) (100 102), temp_table=(1 2)
	tk.MustExec("update normal_table, temp_table set normal_table.b=temp_table.b where normal_table.a=temp_table.a")
	c.Assert(session.GetHistory(tk.Se).Count(), Equals, 3)

	// try to conflict with tk
	tk1.MustExec("update normal_table set b=b+1 where a=100")

	// It will retry internally.
	tk.MustExec("commit")
	tk.MustQuery("select a, b from normal_table order by a").Check(testkit.Rows("1 2", "100 104"))
}

func (s *testSessionSuite) TestRetryLocalTempTable(c *C) {
	tk := testkit.NewTestKitWithInit(c, s.store)
	tk.MustExec("drop table if exists normal_table")
	tk.MustExec("create table normal_table(a int primary key, b int)")
	defer tk.MustExec("drop table if exists normal_table")
	tk.MustExec("drop table if exists temp_table")
	tk.MustExec("create temporary table l_temp_table(a int primary key, b int)")
	defer tk.MustExec("drop table if exists l_temp_table")

	// insert select
	tk.MustExec("set tidb_disable_txn_auto_retry = 0")
	tk.MustExec("insert normal_table value(100, 100)")
	tk.MustExec("set @@autocommit = 0")
	// used to make conflicts
	tk.MustExec("update normal_table set b=b+1 where a=100")
	tk.MustExec("insert l_temp_table value(1, 2)")
	tk.MustExec("insert normal_table select * from l_temp_table")
	c.Assert(session.GetHistory(tk.Se).Count(), Equals, 3)

	// try to conflict with tk
	tk1 := testkit.NewTestKitWithInit(c, s.store)
	tk1.MustExec("update normal_table set b=b+1 where a=100")

	// It will retry internally.
	tk.MustExec("commit")
	tk.MustQuery("select a, b from normal_table order by a").Check(testkit.Rows("1 2", "100 102"))
	tk.MustQuery("select a, b from l_temp_table order by a").Check(testkit.Rows("1 2"))

	// update multi-tables
	tk.MustExec("update normal_table set b=b+1 where a=100")
	tk.MustExec("insert l_temp_table value(3, 4)")
	// before update: normal_table=(1 1) (100 102), temp_table=(1 2)
	tk.MustExec("update normal_table, l_temp_table set normal_table.b=l_temp_table.b where normal_table.a=l_temp_table.a")
	c.Assert(session.GetHistory(tk.Se).Count(), Equals, 3)

	// try to conflict with tk
	tk1.MustExec("update normal_table set b=b+1 where a=100")

	// It will retry internally.
	tk.MustExec("commit")
	tk.MustQuery("select a, b from normal_table order by a").Check(testkit.Rows("1 2", "100 104"))
}

func (s *testSessionSuite) TestRetryShow(c *C) {
	tk := testkit.NewTestKitWithInit(c, s.store)
	tk.MustExec("set @@autocommit = 0")
	tk.MustExec("set tidb_disable_txn_auto_retry = 0")
	// UNION should't be in retry history.
	tk.MustQuery("show variables")
	tk.MustQuery("show databases")
	history := session.GetHistory(tk.Se)
	c.Assert(history.Count(), Equals, 0)
}

func (s *testSessionSuite) TestNoRetryForCurrentTxn(c *C) {
	tk := testkit.NewTestKitWithInit(c, s.store)
	tk1 := testkit.NewTestKitWithInit(c, s.store)
	tk.MustExec("create table history (a int)")
	tk.MustExec("insert history values (1)")

	// Firstly, disable retry.
	tk.MustExec("set tidb_disable_txn_auto_retry = 1")
	tk.MustExec("begin")
	tk.MustExec("update history set a = 2")
	// Enable retry now.
	tk.MustExec("set tidb_disable_txn_auto_retry = 0")

	tk1.MustExec("update history set a = 3")
	c.Assert(tk.ExecToErr("commit"), NotNil)
}

func (s *testSessionSuite) TestRetryForCurrentTxn(c *C) {
	tk := testkit.NewTestKitWithInit(c, s.store)
	tk1 := testkit.NewTestKitWithInit(c, s.store)
	tk.MustExec("create table history (a int)")
	tk.MustExec("insert history values (1)")

	// Firstly, enable retry.
	tk.MustExec("set tidb_disable_txn_auto_retry = 0")
	tk.MustExec("begin")
	tk.MustExec("update history set a = 2")
	// Disable retry now.
	tk.MustExec("set tidb_disable_txn_auto_retry = 1")

	tk1.MustExec("update history set a = 3")
	tk.MustExec("commit")
	tk.MustQuery("select * from history").Check(testkit.Rows("2"))
}

// TestTruncateAlloc tests that the auto_increment ID does not reuse the old table's allocator.
func (s *testSessionSuite) TestTruncateAlloc(c *C) {
	tk := testkit.NewTestKitWithInit(c, s.store)
	tk.MustExec("create table truncate_id (a int primary key auto_increment)")
	tk.MustExec("insert truncate_id values (), (), (), (), (), (), (), (), (), ()")
	tk.MustExec("truncate table truncate_id")
	tk.MustExec("insert truncate_id values (), (), (), (), (), (), (), (), (), ()")
	tk.MustQuery("select a from truncate_id where a > 11").Check(testkit.Rows())
}

func (s *testSessionSuite) TestString(c *C) {
	tk := testkit.NewTestKitWithInit(c, s.store)
	tk.MustExec("select 1")
	// here to check the panic bug in String() when txn is nil after committed.
	c.Log(tk.Se.String())
}

func (s *testSessionSuite) TestDatabase(c *C) {
	tk := testkit.NewTestKitWithInit(c, s.store)

	// Test database.
	tk.MustExec("create database xxx")
	tk.MustExec("drop database xxx")

	tk.MustExec("drop database if exists xxx")
	tk.MustExec("create database xxx")
	tk.MustExec("create database if not exists xxx")
	tk.MustExec("drop database if exists xxx")

	// Test schema.
	tk.MustExec("create schema xxx")
	tk.MustExec("drop schema xxx")

	tk.MustExec("drop schema if exists xxx")
	tk.MustExec("create schema xxx")
	tk.MustExec("create schema if not exists xxx")
	tk.MustExec("drop schema if exists xxx")
}

// TestInTrans . See https://dev.mysql.com/doc/internals/en/status-flags.html
func (s *testSessionSuite) TestInTrans(c *C) {
	tk := testkit.NewTestKitWithInit(c, s.store)
	tk.MustExec("drop table if exists t;")
	tk.MustExec("create table t (id BIGINT PRIMARY KEY AUTO_INCREMENT NOT NULL)")
	tk.MustExec("insert t values ()")
	tk.MustExec("begin")
	txn, err := tk.Se.Txn(true)
	c.Assert(err, IsNil)
	c.Assert(txn.Valid(), IsTrue)
	tk.MustExec("insert t values ()")
	c.Assert(txn.Valid(), IsTrue)
	tk.MustExec("drop table if exists t;")
	c.Assert(txn.Valid(), IsFalse)
	tk.MustExec("create table t (id BIGINT PRIMARY KEY AUTO_INCREMENT NOT NULL)")
	c.Assert(txn.Valid(), IsFalse)
	tk.MustExec("insert t values ()")
	c.Assert(txn.Valid(), IsFalse)
	tk.MustExec("commit")
	tk.MustExec("insert t values ()")

	tk.MustExec("set autocommit=0")
	tk.MustExec("begin")
	c.Assert(txn.Valid(), IsTrue)
	tk.MustExec("insert t values ()")
	c.Assert(txn.Valid(), IsTrue)
	tk.MustExec("commit")
	c.Assert(txn.Valid(), IsFalse)
	tk.MustExec("insert t values ()")
	c.Assert(txn.Valid(), IsTrue)
	tk.MustExec("commit")
	c.Assert(txn.Valid(), IsFalse)

	tk.MustExec("set autocommit=1")
	tk.MustExec("drop table if exists t")
	tk.MustExec("create table t (id BIGINT PRIMARY KEY AUTO_INCREMENT NOT NULL)")
	tk.MustExec("begin")
	c.Assert(txn.Valid(), IsTrue)
	tk.MustExec("insert t values ()")
	c.Assert(txn.Valid(), IsTrue)
	tk.MustExec("rollback")
	c.Assert(txn.Valid(), IsFalse)
}

func (s *testSessionSuite) TestRetryPreparedStmt(c *C) {
	tk := testkit.NewTestKitWithInit(c, s.store)
	tk1 := testkit.NewTestKitWithInit(c, s.store)
	tk2 := testkit.NewTestKitWithInit(c, s.store)

	tk.MustExec("drop table if exists t")
	txn, err := tk.Se.Txn(true)
	c.Assert(kv.ErrInvalidTxn.Equal(err), IsTrue)
	c.Assert(txn.Valid(), IsFalse)
	tk.MustExec("create table t (c1 int, c2 int, c3 int)")
	tk.MustExec("insert t values (11, 2, 3)")

	tk1.MustExec("set @@tidb_disable_txn_auto_retry = 0")
	tk1.MustExec("begin")
	tk1.MustExec("update t set c2=? where c1=11;", 21)

	tk2.MustExec("begin")
	tk2.MustExec("update t set c2=? where c1=11", 22)
	tk2.MustExec("commit")

	tk1.MustExec("commit")

	tk.MustQuery("select c2 from t where c1=11").Check(testkit.Rows("21"))
}

func (s *testSessionSuite) TestSession(c *C) {
	tk := testkit.NewTestKitWithInit(c, s.store)
	tk.MustExec("ROLLBACK;")
	tk.Se.Close()
}

func (s *testSessionSuite) TestSessionAuth(c *C) {
	tk := testkit.NewTestKitWithInit(c, s.store)
	c.Assert(tk.Se.Auth(&auth.UserIdentity{Username: "Any not exist username with zero password!", Hostname: "anyhost"}, []byte(""), []byte("")), IsFalse)
}

func (s *testSessionSerialSuite) TestSkipWithGrant(c *C) {
	tk := testkit.NewTestKitWithInit(c, s.store)
	save2 := privileges.SkipWithGrant

	privileges.SkipWithGrant = false
	c.Assert(tk.Se.Auth(&auth.UserIdentity{Username: "user_not_exist"}, []byte("yyy"), []byte("zzz")), IsFalse)

	privileges.SkipWithGrant = true
	c.Assert(tk.Se.Auth(&auth.UserIdentity{Username: "xxx", Hostname: `%`}, []byte("yyy"), []byte("zzz")), IsTrue)
	c.Assert(tk.Se.Auth(&auth.UserIdentity{Username: "root", Hostname: `%`}, []byte(""), []byte("")), IsTrue)
	tk.MustExec("create table t (id int)")
	tk.MustExec("create role r_1")
	tk.MustExec("grant r_1 to root")
	tk.MustExec("set role all")
	tk.MustExec("show grants for root")
	privileges.SkipWithGrant = save2
}

func (s *testSessionSuite) TestLastInsertID(c *C) {
	tk := testkit.NewTestKitWithInit(c, s.store)
	// insert
	tk.MustExec("create table t (c1 int not null auto_increment, c2 int, PRIMARY KEY (c1))")
	tk.MustExec("insert into t set c2 = 11")
	tk.MustQuery("select last_insert_id()").Check(testkit.Rows("1"))

	tk.MustExec("insert into t (c2) values (22), (33), (44)")
	tk.MustQuery("select last_insert_id()").Check(testkit.Rows("2"))

	tk.MustExec("insert into t (c1, c2) values (10, 55)")
	tk.MustQuery("select last_insert_id()").Check(testkit.Rows("2"))

	// replace
	tk.MustExec("replace t (c2) values(66)")
	tk.MustQuery("select * from t").Check(testkit.Rows("1 11", "2 22", "3 33", "4 44", "10 55", "11 66"))
	tk.MustQuery("select last_insert_id()").Check(testkit.Rows("11"))

	// update
	tk.MustExec("update t set c1=last_insert_id(c1 + 100)")
	tk.MustQuery("select * from t").Check(testkit.Rows("101 11", "102 22", "103 33", "104 44", "110 55", "111 66"))
	tk.MustQuery("select last_insert_id()").Check(testkit.Rows("111"))
	tk.MustExec("insert into t (c2) values (77)")
	tk.MustQuery("select last_insert_id()").Check(testkit.Rows("112"))

	// drop
	tk.MustExec("drop table t")
	tk.MustQuery("select last_insert_id()").Check(testkit.Rows("112"))

	tk.MustExec("create table t (c2 int, c3 int, c1 int not null auto_increment, PRIMARY KEY (c1))")
	tk.MustExec("insert into t set c2 = 30")

	// insert values
	lastInsertID := tk.Se.LastInsertID()
	tk.MustExec("prepare stmt1 from 'insert into t (c2) values (?)'")
	tk.MustExec("set @v1=10")
	tk.MustExec("set @v2=20")
	tk.MustExec("execute stmt1 using @v1")
	tk.MustExec("execute stmt1 using @v2")
	tk.MustExec("deallocate prepare stmt1")
	currLastInsertID := tk.Se.GetSessionVars().StmtCtx.PrevLastInsertID
	tk.MustQuery("select c1 from t where c2 = 20").Check(testkit.Rows(fmt.Sprint(currLastInsertID)))
	c.Assert(lastInsertID+2, Equals, currLastInsertID)
}

func (s *testSessionSuite) TestPrepareZero(c *C) {
	tk := testkit.NewTestKitWithInit(c, s.store)
	tk.MustExec("drop table if exists t")
	tk.MustExec("create table t(v timestamp)")
	tk.MustExec("prepare s1 from 'insert into t (v) values (?)'")
	tk.MustExec("set @v1='0'")
	_, rs := tk.Exec("execute s1 using @v1")
	c.Assert(rs, NotNil)
	tk.MustExec("set @v2='" + types.ZeroDatetimeStr + "'")
	tk.MustExec("set @orig_sql_mode=@@sql_mode; set @@sql_mode='';")
	tk.MustExec("execute s1 using @v2")
	tk.MustQuery("select v from t").Check(testkit.Rows("0000-00-00 00:00:00"))
	tk.MustExec("set @@sql_mode=@orig_sql_mode;")
}

func (s *testSessionSuite) TestPrimaryKeyAutoIncrement(c *C) {
	tk := testkit.NewTestKitWithInit(c, s.store)
	tk.MustExec("drop table if exists t")
	tk.MustExec("create table t (id BIGINT PRIMARY KEY AUTO_INCREMENT NOT NULL, name varchar(255) UNIQUE NOT NULL, status int)")
	tk.MustExec("insert t (name) values (?)", "abc")
	id := tk.Se.LastInsertID()
	c.Check(id != 0, IsTrue)

	tk1 := testkit.NewTestKitWithInit(c, s.store)
	tk1.MustQuery("select * from t").Check(testkit.Rows(fmt.Sprintf("%d abc <nil>", id)))

	tk.MustExec("update t set name = 'abc', status = 1 where id = ?", id)
	tk1.MustQuery("select * from t").Check(testkit.Rows(fmt.Sprintf("%d abc 1", id)))

	// Check for pass bool param to tidb prepared statement
	tk.MustExec("drop table if exists t")
	tk.MustExec("create table t (id tinyint)")
	tk.MustExec("insert t values (?)", true)
	tk.MustQuery("select * from t").Check(testkit.Rows("1"))
}

func (s *testSessionSuite) TestAutoIncrementID(c *C) {
	tk := testkit.NewTestKitWithInit(c, s.store)
	tk.MustExec("drop table if exists t")
	tk.MustExec("create table t (id BIGINT PRIMARY KEY AUTO_INCREMENT NOT NULL)")
	tk.MustExec("insert t values ()")
	tk.MustExec("insert t values ()")
	tk.MustExec("insert t values ()")
	tk.MustExec("drop table if exists t;")
	tk.MustExec("create table t (id BIGINT PRIMARY KEY AUTO_INCREMENT NOT NULL)")
	tk.MustExec("insert t values ()")
	lastID := tk.Se.LastInsertID()
	c.Assert(lastID, Less, uint64(4))
	tk.MustExec("insert t () values ()")
	c.Assert(tk.Se.LastInsertID(), Greater, lastID)
	lastID = tk.Se.LastInsertID()
	tk.MustExec("insert t values (100)")
	c.Assert(tk.Se.LastInsertID(), Equals, uint64(100))

	// If the auto_increment column value is given, it uses the value of the latest row.
	tk.MustExec("insert t values (120), (112)")
	c.Assert(tk.Se.LastInsertID(), Equals, uint64(112))

	// The last_insert_id function only use last auto-generated id.
	tk.MustQuery("select last_insert_id()").Check(testkit.Rows(fmt.Sprint(lastID)))

	tk.MustExec("drop table if exists t")
	tk.MustExec("create table t (i tinyint unsigned not null auto_increment, primary key (i));")
	tk.MustExec("insert into t set i = 254;")
	tk.MustExec("insert t values ()")

	// The last insert ID doesn't care about primary key, it is set even if its a normal index column.
	tk.MustExec("create table autoid (id int auto_increment, index (id))")
	tk.MustExec("insert autoid values ()")
	c.Assert(tk.Se.LastInsertID(), Greater, uint64(0))
	tk.MustExec("insert autoid values (100)")
	c.Assert(tk.Se.LastInsertID(), Equals, uint64(100))

	tk.MustQuery("select last_insert_id(20)").Check(testkit.Rows(fmt.Sprint(20)))
	tk.MustQuery("select last_insert_id()").Check(testkit.Rows(fmt.Sprint(20)))

	// Corner cases for unsigned bigint auto_increment Columns.
	tk.MustExec("drop table if exists autoid")
	tk.MustExec("create table autoid(`auto_inc_id` bigint(20) UNSIGNED NOT NULL AUTO_INCREMENT,UNIQUE KEY `auto_inc_id` (`auto_inc_id`))")
	tk.MustExec("insert into autoid values(9223372036854775808);")
	tk.MustExec("insert into autoid values();")
	tk.MustExec("insert into autoid values();")
	tk.MustQuery("select * from autoid").Check(testkit.Rows("9223372036854775808", "9223372036854775810", "9223372036854775812"))
	// In TiDB : _tidb_rowid will also consume the autoID when the auto_increment column is not the primary key.
	// Using the MaxUint64 and MaxInt64 as the autoID upper limit like MySQL will cause _tidb_rowid allocation fail here.
	_, err := tk.Exec("insert into autoid values(18446744073709551614)")
	c.Assert(terror.ErrorEqual(err, autoid.ErrAutoincReadFailed), IsTrue)
	_, err = tk.Exec("insert into autoid values()")
	c.Assert(terror.ErrorEqual(err, autoid.ErrAutoincReadFailed), IsTrue)
	// FixMe: MySQL works fine with the this sql.
	_, err = tk.Exec("insert into autoid values(18446744073709551615)")
	c.Assert(terror.ErrorEqual(err, autoid.ErrAutoincReadFailed), IsTrue)

	tk.MustExec("drop table if exists autoid")
	tk.MustExec("create table autoid(`auto_inc_id` bigint(20) UNSIGNED NOT NULL AUTO_INCREMENT,UNIQUE KEY `auto_inc_id` (`auto_inc_id`))")
	tk.MustExec("insert into autoid values()")
	tk.MustQuery("select * from autoid").Check(testkit.Rows("1"))
	tk.MustExec("insert into autoid values(5000)")
	tk.MustQuery("select * from autoid").Check(testkit.Rows("1", "5000"))
	_, err = tk.Exec("update autoid set auto_inc_id = 8000")
	c.Assert(terror.ErrorEqual(err, kv.ErrKeyExists), IsTrue)
	tk.MustQuery("select * from autoid use index()").Check(testkit.Rows("1", "5000"))
	tk.MustExec("update autoid set auto_inc_id = 9000 where auto_inc_id=1")
	tk.MustQuery("select * from autoid use index()").Check(testkit.Rows("9000", "5000"))
	tk.MustExec("insert into autoid values()")
	tk.MustQuery("select * from autoid use index()").Check(testkit.Rows("9000", "5000", "9001"))

	// Corner cases for signed bigint auto_increment Columns.
	tk.MustExec("drop table if exists autoid")
	tk.MustExec("create table autoid(`auto_inc_id` bigint(20) NOT NULL AUTO_INCREMENT,UNIQUE KEY `auto_inc_id` (`auto_inc_id`))")
	// In TiDB : _tidb_rowid will also consume the autoID when the auto_increment column is not the primary key.
	// Using the MaxUint64 and MaxInt64 as autoID upper limit like MySQL will cause insert fail if the values is
	// 9223372036854775806. Because _tidb_rowid will be allocated 9223372036854775807 at same time.
	tk.MustExec("insert into autoid values(9223372036854775805);")
	tk.MustQuery("select auto_inc_id, _tidb_rowid from autoid use index()").Check(testkit.Rows("9223372036854775805 9223372036854775806"))
	_, err = tk.Exec("insert into autoid values();")
	c.Assert(terror.ErrorEqual(err, autoid.ErrAutoincReadFailed), IsTrue)
	tk.MustQuery("select auto_inc_id, _tidb_rowid from autoid use index()").Check(testkit.Rows("9223372036854775805 9223372036854775806"))
	tk.MustQuery("select auto_inc_id, _tidb_rowid from autoid use index(auto_inc_id)").Check(testkit.Rows("9223372036854775805 9223372036854775806"))

	tk.MustExec("drop table if exists autoid")
	tk.MustExec("create table autoid(`auto_inc_id` bigint(20) NOT NULL AUTO_INCREMENT,UNIQUE KEY `auto_inc_id` (`auto_inc_id`))")
	tk.MustExec("insert into autoid values()")
	tk.MustQuery("select * from autoid use index()").Check(testkit.Rows("1"))
	tk.MustExec("insert into autoid values(5000)")
	tk.MustQuery("select * from autoid use index()").Check(testkit.Rows("1", "5000"))
	_, err = tk.Exec("update autoid set auto_inc_id = 8000")
	c.Assert(terror.ErrorEqual(err, kv.ErrKeyExists), IsTrue)
	tk.MustQuery("select * from autoid use index()").Check(testkit.Rows("1", "5000"))
	tk.MustExec("update autoid set auto_inc_id = 9000 where auto_inc_id=1")
	tk.MustQuery("select * from autoid use index()").Check(testkit.Rows("9000", "5000"))
	tk.MustExec("insert into autoid values()")
	tk.MustQuery("select * from autoid use index()").Check(testkit.Rows("9000", "5000", "9001"))
}

func (s *testSessionSuite) TestAutoIncrementWithRetry(c *C) {
	// test for https://github.com/pingcap/tidb/issues/827

	tk := testkit.NewTestKitWithInit(c, s.store)
	tk1 := testkit.NewTestKitWithInit(c, s.store)

	tk.MustExec("set @@tidb_disable_txn_auto_retry = 0")
	tk.MustExec("create table t (c2 int, c1 int not null auto_increment, PRIMARY KEY (c1))")
	tk.MustExec("insert into t (c2) values (1), (2), (3), (4), (5)")

	// insert values
	lastInsertID := tk.Se.LastInsertID()
	tk.MustExec("begin")
	tk.MustExec("insert into t (c2) values (11), (12), (13)")
	tk.MustQuery("select c1 from t where c2 = 11").Check(testkit.Rows("6"))
	tk.MustExec("update t set c2 = 33 where c2 = 1")

	tk1.MustExec("update t set c2 = 22 where c2 = 1")

	tk.MustExec("commit")

	tk.MustQuery("select c1 from t where c2 = 11").Check(testkit.Rows("6"))
	currLastInsertID := tk.Se.GetSessionVars().StmtCtx.PrevLastInsertID
	c.Assert(lastInsertID+5, Equals, currLastInsertID)

	// insert set
	lastInsertID = currLastInsertID
	tk.MustExec("begin")
	tk.MustExec("insert into t set c2 = 31")
	tk.MustQuery("select c1 from t where c2 = 31").Check(testkit.Rows("9"))
	tk.MustExec("update t set c2 = 44 where c2 = 2")

	tk1.MustExec("update t set c2 = 55 where c2 = 2")

	tk.MustExec("commit")

	tk.MustQuery("select c1 from t where c2 = 31").Check(testkit.Rows("9"))
	currLastInsertID = tk.Se.GetSessionVars().StmtCtx.PrevLastInsertID
	c.Assert(lastInsertID+3, Equals, currLastInsertID)

	// replace
	lastInsertID = currLastInsertID
	tk.MustExec("begin")
	tk.MustExec("insert into t (c2) values (21), (22), (23)")
	tk.MustQuery("select c1 from t where c2 = 21").Check(testkit.Rows("10"))
	tk.MustExec("update t set c2 = 66 where c2 = 3")

	tk1.MustExec("update t set c2 = 77 where c2 = 3")

	tk.MustExec("commit")

	tk.MustQuery("select c1 from t where c2 = 21").Check(testkit.Rows("10"))
	currLastInsertID = tk.Se.GetSessionVars().StmtCtx.PrevLastInsertID
	c.Assert(lastInsertID+1, Equals, currLastInsertID)

	// update
	lastInsertID = currLastInsertID
	tk.MustExec("begin")
	tk.MustExec("insert into t set c2 = 41")
	tk.MustExec("update t set c1 = 0 where c2 = 41")
	tk.MustQuery("select c1 from t where c2 = 41").Check(testkit.Rows("0"))
	tk.MustExec("update t set c2 = 88 where c2 = 4")

	tk1.MustExec("update t set c2 = 99 where c2 = 4")

	tk.MustExec("commit")

	tk.MustQuery("select c1 from t where c2 = 41").Check(testkit.Rows("0"))
	currLastInsertID = tk.Se.GetSessionVars().StmtCtx.PrevLastInsertID
	c.Assert(lastInsertID+3, Equals, currLastInsertID)

	// prepare
	lastInsertID = currLastInsertID
	tk.MustExec("begin")
	tk.MustExec("prepare stmt from 'insert into t (c2) values (?)'")
	tk.MustExec("set @v1=100")
	tk.MustExec("set @v2=200")
	tk.MustExec("set @v3=300")
	tk.MustExec("execute stmt using @v1")
	tk.MustExec("execute stmt using @v2")
	tk.MustExec("execute stmt using @v3")
	tk.MustExec("deallocate prepare stmt")
	tk.MustQuery("select c1 from t where c2 = 12").Check(testkit.Rows("7"))
	tk.MustExec("update t set c2 = 111 where c2 = 5")

	tk1.MustExec("update t set c2 = 222 where c2 = 5")

	tk.MustExec("commit")

	tk.MustQuery("select c1 from t where c2 = 12").Check(testkit.Rows("7"))
	currLastInsertID = tk.Se.GetSessionVars().StmtCtx.PrevLastInsertID
	c.Assert(lastInsertID+3, Equals, currLastInsertID)
}

func (s *testSessionSuite) TestBinaryReadOnly(c *C) {
	tk := testkit.NewTestKitWithInit(c, s.store)
	tk.MustExec("create table t (i int key)")
	id, _, _, err := tk.Se.PrepareStmt("select i from t where i = ?")
	c.Assert(err, IsNil)
	id2, _, _, err := tk.Se.PrepareStmt("insert into t values (?)")
	c.Assert(err, IsNil)
	tk.MustExec("set autocommit = 0")
	tk.MustExec("set tidb_disable_txn_auto_retry = 0")
	_, err = tk.Se.ExecutePreparedStmt(context.Background(), id, []types.Datum{types.NewDatum(1)})
	c.Assert(err, IsNil)
	c.Assert(session.GetHistory(tk.Se).Count(), Equals, 0)
	tk.MustExec("insert into t values (1)")
	c.Assert(session.GetHistory(tk.Se).Count(), Equals, 1)
	_, err = tk.Se.ExecutePreparedStmt(context.Background(), id2, []types.Datum{types.NewDatum(2)})
	c.Assert(err, IsNil)
	c.Assert(session.GetHistory(tk.Se).Count(), Equals, 2)
	tk.MustExec("commit")
}

func (s *testSessionSuite) TestPrepare(c *C) {
	tk := testkit.NewTestKitWithInit(c, s.store)
	tk.MustExec("create table t(id TEXT)")
	tk.MustExec(`INSERT INTO t VALUES ("id");`)
	id, ps, _, err := tk.Se.PrepareStmt("select id+? from t")
	ctx := context.Background()
	c.Assert(err, IsNil)
	c.Assert(id, Equals, uint32(1))
	c.Assert(ps, Equals, 1)
	tk.MustExec(`set @a=1`)
	rs, err := tk.Se.ExecutePreparedStmt(ctx, id, []types.Datum{types.NewDatum("1")})
	c.Assert(err, IsNil)
	rs.Close()
	err = tk.Se.DropPreparedStmt(id)
	c.Assert(err, IsNil)

	tk.MustExec("prepare stmt from 'select 1+?'")
	tk.MustExec("set @v1=100")
	tk.MustQuery("execute stmt using @v1").Check(testkit.Rows("101"))

	tk.MustExec("set @v2=200")
	tk.MustQuery("execute stmt using @v2").Check(testkit.Rows("201"))

	tk.MustExec("set @v3=300")
	tk.MustQuery("execute stmt using @v3").Check(testkit.Rows("301"))
	tk.MustExec("deallocate prepare stmt")

	// Execute prepared statements for more than one time.
	tk.MustExec("create table multiexec (a int, b int)")
	tk.MustExec("insert multiexec values (1, 1), (2, 2)")
	id, _, _, err = tk.Se.PrepareStmt("select a from multiexec where b = ? order by b")
	c.Assert(err, IsNil)
	rs, err = tk.Se.ExecutePreparedStmt(ctx, id, []types.Datum{types.NewDatum(1)})
	c.Assert(err, IsNil)
	rs.Close()
	rs, err = tk.Se.ExecutePreparedStmt(ctx, id, []types.Datum{types.NewDatum(2)})
	rs.Close()
	c.Assert(err, IsNil)
}

func (s *testSessionSuite2) TestSpecifyIndexPrefixLength(c *C) {
	tk := testkit.NewTestKitWithInit(c, s.store)

	_, err := tk.Exec("create table t (c1 char, index(c1(3)));")
	// ERROR 1089 (HY000): Incorrect prefix key; the used key part isn't a string, the used length is longer than the key part, or the storage engine doesn't support unique prefix keys
	c.Assert(err, NotNil)

	_, err = tk.Exec("create table t (c1 int, index(c1(3)));")
	// ERROR 1089 (HY000): Incorrect prefix key; the used key part isn't a string, the used length is longer than the key part, or the storage engine doesn't support unique prefix keys
	c.Assert(err, NotNil)

	_, err = tk.Exec("create table t (c1 bit(10), index(c1(3)));")
	// ERROR 1089 (HY000): Incorrect prefix key; the used key part isn't a string, the used length is longer than the key part, or the storage engine doesn't support unique prefix keys
	c.Assert(err, NotNil)

	tk.MustExec("create table t (c1 char, c2 int, c3 bit(10));")

	_, err = tk.Exec("create index idx_c1 on t (c1(3));")
	// ERROR 1089 (HY000): Incorrect prefix key; the used key part isn't a string, the used length is longer than the key part, or the storage engine doesn't support unique prefix keys
	c.Assert(err, NotNil)

	_, err = tk.Exec("create index idx_c1 on t (c2(3));")
	// ERROR 1089 (HY000): Incorrect prefix key; the used key part isn't a string, the used length is longer than the key part, or the storage engine doesn't support unique prefix keys
	c.Assert(err, NotNil)

	_, err = tk.Exec("create index idx_c1 on t (c3(3));")
	// ERROR 1089 (HY000): Incorrect prefix key; the used key part isn't a string, the used length is longer than the key part, or the storage engine doesn't support unique prefix keys
	c.Assert(err, NotNil)

	tk.MustExec("drop table if exists t;")

	_, err = tk.Exec("create table t (c1 int, c2 blob, c3 varchar(64), index(c2));")
	// ERROR 1170 (42000): BLOB/TEXT column 'c2' used in key specification without a key length
	c.Assert(err, NotNil)

	tk.MustExec("create table t (c1 int, c2 blob, c3 varchar(64));")
	_, err = tk.Exec("create index idx_c1 on t (c2);")
	// ERROR 1170 (42000): BLOB/TEXT column 'c2' used in key specification without a key length
	c.Assert(err, NotNil)

	_, err = tk.Exec("create index idx_c1 on t (c2(555555));")
	// ERROR 1071 (42000): Specified key was too long; max key length is 3072 bytes
	c.Assert(err, NotNil)

	_, err = tk.Exec("create index idx_c1 on t (c1(5))")
	// ERROR 1089 (HY000): Incorrect prefix key;
	// the used key part isn't a string, the used length is longer than the key part,
	// or the storage engine doesn't support unique prefix keys
	c.Assert(err, NotNil)

	tk.MustExec("create index idx_c1 on t (c1);")
	tk.MustExec("create index idx_c2 on t (c2(3));")
	tk.MustExec("create unique index idx_c3 on t (c3(5));")

	tk.MustExec("insert into t values (3, 'abc', 'def');")
	tk.MustQuery("select c2 from t where c2 = 'abc';").Check(testkit.Rows("abc"))

	tk.MustExec("insert into t values (4, 'abcd', 'xxx');")
	tk.MustExec("insert into t values (4, 'abcf', 'yyy');")
	tk.MustQuery("select c2 from t where c2 = 'abcf';").Check(testkit.Rows("abcf"))
	tk.MustQuery("select c2 from t where c2 = 'abcd';").Check(testkit.Rows("abcd"))

	tk.MustExec("insert into t values (4, 'ignore', 'abcdeXXX');")
	_, err = tk.Exec("insert into t values (5, 'ignore', 'abcdeYYY');")
	// ERROR 1062 (23000): Duplicate entry 'abcde' for key 'idx_c3'
	c.Assert(err, NotNil)
	tk.MustQuery("select c3 from t where c3 = 'abcde';").Check(testkit.Rows())

	tk.MustExec("delete from t where c3 = 'abcdeXXX';")
	tk.MustExec("delete from t where c2 = 'abc';")

	tk.MustQuery("select c2 from t where c2 > 'abcd';").Check(testkit.Rows("abcf"))
	tk.MustQuery("select c2 from t where c2 < 'abcf';").Check(testkit.Rows("abcd"))
	tk.MustQuery("select c2 from t where c2 >= 'abcd';").Check(testkit.Rows("abcd", "abcf"))
	tk.MustQuery("select c2 from t where c2 <= 'abcf';").Check(testkit.Rows("abcd", "abcf"))
	tk.MustQuery("select c2 from t where c2 != 'abc';").Check(testkit.Rows("abcd", "abcf"))
	tk.MustQuery("select c2 from t where c2 != 'abcd';").Check(testkit.Rows("abcf"))

	tk.MustExec("drop table if exists t1;")
	tk.MustExec("create table t1 (a int, b char(255), key(a, b(20)));")
	tk.MustExec("insert into t1 values (0, '1');")
	tk.MustExec("update t1 set b = b + 1 where a = 0;")
	tk.MustQuery("select b from t1 where a = 0;").Check(testkit.Rows("2"))

	// test union index.
	tk.MustExec("drop table if exists t;")
	tk.MustExec("create table t (a text, b text, c int, index (a(3), b(3), c));")
	tk.MustExec("insert into t values ('abc', 'abcd', 1);")
	tk.MustExec("insert into t values ('abcx', 'abcf', 2);")
	tk.MustExec("insert into t values ('abcy', 'abcf', 3);")
	tk.MustExec("insert into t values ('bbc', 'abcd', 4);")
	tk.MustExec("insert into t values ('bbcz', 'abcd', 5);")
	tk.MustExec("insert into t values ('cbck', 'abd', 6);")
	tk.MustQuery("select c from t where a = 'abc' and b <= 'abc';").Check(testkit.Rows())
	tk.MustQuery("select c from t where a = 'abc' and b <= 'abd';").Check(testkit.Rows("1"))
	tk.MustQuery("select c from t where a < 'cbc' and b > 'abcd';").Check(testkit.Rows("2", "3"))
	tk.MustQuery("select c from t where a <= 'abd' and b > 'abc';").Check(testkit.Rows("1", "2", "3"))
	tk.MustQuery("select c from t where a < 'bbcc' and b = 'abcd';").Check(testkit.Rows("1", "4"))
	tk.MustQuery("select c from t where a > 'bbcf';").Check(testkit.Rows("5", "6"))
}

func (s *testSessionSuite) TestResultField(c *C) {
	tk := testkit.NewTestKitWithInit(c, s.store)
	tk.MustExec("create table t (id int);")

	tk.MustExec(`INSERT INTO t VALUES (1);`)
	tk.MustExec(`INSERT INTO t VALUES (2);`)
	r, err := tk.Exec(`SELECT count(*) from t;`)
	c.Assert(err, IsNil)
	fields := r.Fields()
	c.Assert(err, IsNil)
	c.Assert(len(fields), Equals, 1)
	field := fields[0].Column
	c.Assert(field.Tp, Equals, mysql.TypeLonglong)
	c.Assert(field.Flen, Equals, 21)
}

func (s *testSessionSuite) TestResultType(c *C) {
	// Testcase for https://github.com/pingcap/tidb/issues/325
	tk := testkit.NewTestKitWithInit(c, s.store)
	rs, err := tk.Exec(`select cast(null as char(30))`)
	c.Assert(err, IsNil)
	req := rs.NewChunk(nil)
	err = rs.Next(context.Background(), req)
	c.Assert(err, IsNil)
	c.Assert(req.GetRow(0).IsNull(0), IsTrue)
	c.Assert(rs.Fields()[0].Column.FieldType.Tp, Equals, mysql.TypeVarString)
}

func (s *testSessionSuite) TestFieldText(c *C) {
	tk := testkit.NewTestKitWithInit(c, s.store)
	tk.MustExec("create table t (a int)")
	tests := []struct {
		sql   string
		field string
	}{
		{"select distinct(a) from t", "a"},
		{"select (1)", "1"},
		{"select (1+1)", "(1+1)"},
		{"select a from t", "a"},
		{"select        ((a+1))     from t", "((a+1))"},
		{"select 1 /*!32301 +1 */;", "1  +1 "},
		{"select /*!32301 1  +1 */;", "1  +1 "},
		{"/*!32301 select 1  +1 */;", "1  +1 "},
		{"select 1 + /*!32301 1 +1 */;", "1 +  1 +1 "},
		{"select 1 /*!32301 + 1, 1 */;", "1  + 1"},
		{"select /*!32301 1, 1 +1 */;", "1"},
		{"select /*!32301 1 + 1, */ +1;", "1 + 1"},
	}
	for _, tt := range tests {
		result, err := tk.Exec(tt.sql)
		c.Assert(err, IsNil)
		c.Assert(result.Fields()[0].ColumnAsName.O, Equals, tt.field)
	}
}

func (s *testSessionSuite3) TestIndexMaxLength(c *C) {
	tk := testkit.NewTestKitWithInit(c, s.store)
	tk.MustExec("create database test_index_max_length")
	tk.MustExec("use test_index_max_length")

	// create simple index at table creation
	tk.MustGetErrCode("create table t (c1 varchar(3073), index(c1)) charset = ascii;", mysql.ErrTooLongKey)

	// create simple index after table creation
	tk.MustExec("create table t (c1 varchar(3073)) charset = ascii;")
	tk.MustGetErrCode("create index idx_c1 on t(c1) ", mysql.ErrTooLongKey)
	tk.MustExec("drop table t;")

	// create compound index at table creation
	tk.MustGetErrCode("create table t (c1 varchar(3072), c2 varchar(1), index(c1, c2)) charset = ascii;", mysql.ErrTooLongKey)
	tk.MustGetErrCode("create table t (c1 varchar(3072), c2 char(1), index(c1, c2)) charset = ascii;", mysql.ErrTooLongKey)
	tk.MustGetErrCode("create table t (c1 varchar(3072), c2 char, index(c1, c2)) charset = ascii;", mysql.ErrTooLongKey)
	tk.MustGetErrCode("create table t (c1 varchar(3072), c2 date, index(c1, c2)) charset = ascii;", mysql.ErrTooLongKey)
	tk.MustGetErrCode("create table t (c1 varchar(3069), c2 timestamp(1), index(c1, c2)) charset = ascii;", mysql.ErrTooLongKey)

	tk.MustExec("create table t (c1 varchar(3068), c2 bit(26), index(c1, c2)) charset = ascii;") // 26 bit = 4 bytes
	tk.MustExec("drop table t;")
	tk.MustExec("create table t (c1 varchar(3068), c2 bit(32), index(c1, c2)) charset = ascii;") // 32 bit = 4 bytes
	tk.MustExec("drop table t;")
	tk.MustGetErrCode("create table t (c1 varchar(3068), c2 bit(33), index(c1, c2)) charset = ascii;", mysql.ErrTooLongKey)

	// create compound index after table creation
	tk.MustExec("create table t (c1 varchar(3072), c2 varchar(1)) charset = ascii;")
	tk.MustGetErrCode("create index idx_c1_c2 on t(c1, c2);", mysql.ErrTooLongKey)
	tk.MustExec("drop table t;")

	tk.MustExec("create table t (c1 varchar(3072), c2 char(1)) charset = ascii;")
	tk.MustGetErrCode("create index idx_c1_c2 on t(c1, c2);", mysql.ErrTooLongKey)
	tk.MustExec("drop table t;")

	tk.MustExec("create table t (c1 varchar(3072), c2 char) charset = ascii;")
	tk.MustGetErrCode("create index idx_c1_c2 on t(c1, c2);", mysql.ErrTooLongKey)
	tk.MustExec("drop table t;")

	tk.MustExec("create table t (c1 varchar(3072), c2 date) charset = ascii;")
	tk.MustGetErrCode("create index idx_c1_c2 on t(c1, c2);", mysql.ErrTooLongKey)
	tk.MustExec("drop table t;")

	tk.MustExec("create table t (c1 varchar(3069), c2 timestamp(1)) charset = ascii;")
	tk.MustGetErrCode("create index idx_c1_c2 on t(c1, c2);", mysql.ErrTooLongKey)
	tk.MustExec("drop table t;")

	// Test charsets other than `ascii`.
	assertCharsetLimit := func(charset string, bytesPerChar int) {
		base := 3072 / bytesPerChar
		tk.MustGetErrCode(fmt.Sprintf("create table t (a varchar(%d) primary key) charset=%s", base+1, charset), mysql.ErrTooLongKey)
		tk.MustExec(fmt.Sprintf("create table t (a varchar(%d) primary key) charset=%s", base, charset))
		tk.MustExec("drop table if exists t")
	}
	assertCharsetLimit("binary", 1)
	assertCharsetLimit("latin1", 1)
	assertCharsetLimit("utf8", 3)
	assertCharsetLimit("utf8mb4", 4)

	// Test types bit length limit.
	assertTypeLimit := func(tp string, limitBitLength int) {
		base := 3072 - limitBitLength
		tk.MustGetErrCode(fmt.Sprintf("create table t (a blob(10000), b %s, index idx(a(%d), b))", tp, base+1), mysql.ErrTooLongKey)
		tk.MustExec(fmt.Sprintf("create table t (a blob(10000), b %s, index idx(a(%d), b))", tp, base))
		tk.MustExec("drop table if exists t")
	}

	assertTypeLimit("tinyint", 1)
	assertTypeLimit("smallint", 2)
	assertTypeLimit("mediumint", 3)
	assertTypeLimit("int", 4)
	assertTypeLimit("integer", 4)
	assertTypeLimit("bigint", 8)
	assertTypeLimit("float", 4)
	assertTypeLimit("float(24)", 4)
	assertTypeLimit("float(25)", 8)
	assertTypeLimit("decimal(9)", 4)
	assertTypeLimit("decimal(10)", 5)
	assertTypeLimit("decimal(17)", 8)
	assertTypeLimit("year", 1)
	assertTypeLimit("date", 3)
	assertTypeLimit("time", 3)
	assertTypeLimit("datetime", 8)
	assertTypeLimit("timestamp", 4)
}

func (s *testSessionSuite2) TestIndexColumnLength(c *C) {
	tk := testkit.NewTestKitWithInit(c, s.store)
	tk.MustExec("create table t (c1 int, c2 blob);")
	tk.MustExec("create index idx_c1 on t(c1);")
	tk.MustExec("create index idx_c2 on t(c2(6));")

	is := s.dom.InfoSchema()
	tab, err2 := is.TableByName(model.NewCIStr("test"), model.NewCIStr("t"))
	c.Assert(err2, Equals, nil)

	idxC1Cols := tables.FindIndexByColName(tab, "c1").Meta().Columns
	c.Assert(idxC1Cols[0].Length, Equals, types.UnspecifiedLength)

	idxC2Cols := tables.FindIndexByColName(tab, "c2").Meta().Columns
	c.Assert(idxC2Cols[0].Length, Equals, 6)
}

func (s *testSessionSuite2) TestIgnoreForeignKey(c *C) {
	tk := testkit.NewTestKitWithInit(c, s.store)
	sqlText := `CREATE TABLE address (
		id bigint(20) NOT NULL AUTO_INCREMENT,
		user_id bigint(20) NOT NULL,
		PRIMARY KEY (id),
		CONSTRAINT FK_7rod8a71yep5vxasb0ms3osbg FOREIGN KEY (user_id) REFERENCES waimaiqa.user (id),
		INDEX FK_7rod8a71yep5vxasb0ms3osbg (user_id) comment ''
		) ENGINE=InnoDB AUTO_INCREMENT=30 DEFAULT CHARACTER SET utf8 COLLATE utf8_general_ci ROW_FORMAT=COMPACT COMMENT='' CHECKSUM=0 DELAY_KEY_WRITE=0;`
	tk.MustExec(sqlText)
}

// TestISColumns tests information_schema.columns.
func (s *testSessionSuite3) TestISColumns(c *C) {
	tk := testkit.NewTestKitWithInit(c, s.store)
	tk.MustExec("select ORDINAL_POSITION from INFORMATION_SCHEMA.COLUMNS;")
	tk.MustQuery("SELECT CHARACTER_SET_NAME FROM INFORMATION_SCHEMA.CHARACTER_SETS WHERE CHARACTER_SET_NAME = 'utf8mb4'").Check(testkit.Rows("utf8mb4"))
}

func (s *testSessionSuite2) TestRetry(c *C) {
	// For https://github.com/pingcap/tidb/issues/571
	tk := testkit.NewTestKitWithInit(c, s.store)

	tk.MustExec("begin")
	tk.MustExec("drop table if exists t")
	tk.MustExec("create table t (c int)")
	tk.MustExec("insert t values (1), (2), (3)")
	tk.MustExec("commit")

	tk1 := testkit.NewTestKitWithInit(c, s.store)
	tk2 := testkit.NewTestKitWithInit(c, s.store)
	tk3 := testkit.NewTestKitWithInit(c, s.store)
	tk3.MustExec("SET SESSION autocommit=0;")
	tk1.MustExec("set @@tidb_disable_txn_auto_retry = 0")
	tk2.MustExec("set @@tidb_disable_txn_auto_retry = 0")
	tk3.MustExec("set @@tidb_disable_txn_auto_retry = 0")

	var wg util.WaitGroupWrapper
	wg.Run(func() {
		for i := 0; i < 30; i++ {
			tk1.MustExec("update t set c = 1;")
		}
	})
	wg.Run(func() {
		for i := 0; i < 30; i++ {
			tk2.MustExec("update t set c = ?;", 1)
		}
	})
	wg.Run(func() {
		for i := 0; i < 30; i++ {
			tk3.MustExec("begin")
			tk3.MustExec("update t set c = 1;")
			tk3.MustExec("commit")
		}
	})
	wg.Wait()
}

func (s *testSessionSuite3) TestMultiStmts(c *C) {
	tk := testkit.NewTestKitWithInit(c, s.store)
	tk.MustExec("drop table if exists t1; create table t1(id int ); insert into t1 values (1);")
	tk.MustQuery("select * from t1;").Check(testkit.Rows("1"))
}

func (s *testSessionSuite2) TestLastExecuteDDLFlag(c *C) {
	tk := testkit.NewTestKitWithInit(c, s.store)
	tk.MustExec("drop table if exists t1")
	tk.MustExec("create table t1(id int)")
	c.Assert(tk.Se.Value(sessionctx.LastExecuteDDL), NotNil)
	tk.MustExec("insert into t1 values (1)")
	c.Assert(tk.Se.Value(sessionctx.LastExecuteDDL), IsNil)
}

func (s *testSessionSuite3) TestDecimal(c *C) {
	tk := testkit.NewTestKitWithInit(c, s.store)

	tk.MustExec("drop table if exists t;")
	tk.MustExec("create table t (a decimal unique);")
	tk.MustExec("insert t values ('100');")
	_, err := tk.Exec("insert t values ('1e2');")
	c.Check(err, NotNil)
}

func (s *testSessionSuite2) TestParser(c *C) {
	tk := testkit.NewTestKitWithInit(c, s.store)

	// test for https://github.com/pingcap/tidb/pull/177
	tk.MustExec("CREATE TABLE `t1` ( `a` char(3) NOT NULL default '', `b` char(3) NOT NULL default '', `c` char(3) NOT NULL default '', PRIMARY KEY  (`a`,`b`,`c`)) ENGINE=InnoDB;")
	tk.MustExec("CREATE TABLE `t2` ( `a` char(3) NOT NULL default '', `b` char(3) NOT NULL default '', `c` char(3) NOT NULL default '', PRIMARY KEY  (`a`,`b`,`c`)) ENGINE=InnoDB;")
	tk.MustExec(`INSERT INTO t1 VALUES (1,1,1);`)
	tk.MustExec(`INSERT INTO t2 VALUES (1,1,1);`)
	tk.MustExec(`PREPARE my_stmt FROM "SELECT t1.b, count(*) FROM t1 group by t1.b having count(*) > ALL (SELECT COUNT(*) FROM t2 WHERE t2.a=1 GROUP By t2.b)";`)
	tk.MustExec(`EXECUTE my_stmt;`)
	tk.MustExec(`EXECUTE my_stmt;`)
	tk.MustExec(`deallocate prepare my_stmt;`)
	tk.MustExec(`drop table t1,t2;`)
}

func (s *testSessionSuite3) TestOnDuplicate(c *C) {
	tk := testkit.NewTestKitWithInit(c, s.store)

	// test for https://github.com/pingcap/tidb/pull/454
	tk.MustExec("drop table if exists t")
	tk.MustExec("drop table if exists t1")
	tk.MustExec("create table t1 (c1 int, c2 int, c3 int);")
	tk.MustExec("insert into t1 set c1=1, c2=2, c3=1;")
	tk.MustExec("create table t (c1 int, c2 int, c3 int, primary key (c1));")
	tk.MustExec("insert into t set c1=1, c2=4;")
	tk.MustExec("insert into t select * from t1 limit 1 on duplicate key update c3=3333;")
}

func (s *testSessionSuite2) TestReplace(c *C) {
	tk := testkit.NewTestKitWithInit(c, s.store)

	// test for https://github.com/pingcap/tidb/pull/456
	tk.MustExec("drop table if exists t")
	tk.MustExec("drop table if exists t1")
	tk.MustExec("create table t1 (c1 int, c2 int, c3 int);")
	tk.MustExec("replace into t1 set c1=1, c2=2, c3=1;")
	tk.MustExec("create table t (c1 int, c2 int, c3 int, primary key (c1));")
	tk.MustExec("replace into t set c1=1, c2=4;")
	tk.MustExec("replace into t select * from t1 limit 1;")
}

func (s *testSessionSuite3) TestDelete(c *C) {
	// test for https://github.com/pingcap/tidb/pull/1135

	tk := testkit.NewTestKitWithInit(c, s.store)
	tk1 := testkit.NewTestKit(c, s.store)
	tk1.MustExec("create database test1")
	tk1.MustExec("use test1")
	tk1.MustExec("create table t (F1 VARCHAR(30));")
	tk1.MustExec("insert into t (F1) values ('1'), ('4');")

	tk.MustExec("create table t (F1 VARCHAR(30));")
	tk.MustExec("insert into t (F1) values ('1'), ('2');")
	tk.MustExec("delete m1 from t m2,t m1 where m1.F1>1;")
	tk.MustQuery("select * from t;").Check(testkit.Rows("1"))

	tk.MustExec("drop table if exists t")
	tk.MustExec("create table t (F1 VARCHAR(30));")
	tk.MustExec("insert into t (F1) values ('1'), ('2');")
	tk.MustExec("delete m1 from t m1,t m2 where true and m1.F1<2;")
	tk.MustQuery("select * from t;").Check(testkit.Rows("2"))

	tk.MustExec("drop table if exists t")
	tk.MustExec("create table t (F1 VARCHAR(30));")
	tk.MustExec("insert into t (F1) values ('1'), ('2');")
	tk.MustExec("delete m1 from t m1,t m2 where false;")
	tk.MustQuery("select * from t;").Check(testkit.Rows("1", "2"))

	tk.MustExec("drop table if exists t")
	tk.MustExec("create table t (F1 VARCHAR(30));")
	tk.MustExec("insert into t (F1) values ('1'), ('2');")
	tk.MustExec("delete m1, m2 from t m1,t m2 where m1.F1>m2.F1;")
	tk.MustQuery("select * from t;").Check(testkit.Rows())

	tk.MustExec("drop table if exists t")
	tk.MustExec("create table t (F1 VARCHAR(30));")
	tk.MustExec("insert into t (F1) values ('1'), ('2');")
	tk.MustExec("delete test1.t from test1.t inner join test.t where test1.t.F1 > test.t.F1")
	tk1.MustQuery("select * from t;").Check(testkit.Rows("1"))
}

func (s *testSessionSuite2) TestResetCtx(c *C) {
	tk := testkit.NewTestKitWithInit(c, s.store)
	tk1 := testkit.NewTestKitWithInit(c, s.store)

	tk.MustExec("create table t (i int auto_increment not null key);")
	tk.MustExec("insert into t values (1);")
	tk.MustExec("set @@tidb_disable_txn_auto_retry = 0")
	tk.MustExec("begin;")
	tk.MustExec("insert into t values (10);")
	tk.MustExec("update t set i = i + row_count();")
	tk.MustQuery("select * from t;").Check(testkit.Rows("2", "11"))

	tk1.MustExec("update t set i = 0 where i = 1;")
	tk1.MustQuery("select * from t;").Check(testkit.Rows("0"))

	tk.MustExec("commit;")
	tk.MustQuery("select * from t;").Check(testkit.Rows("1", "11"))

	tk.MustExec("delete from t where i = 11;")
	tk.MustExec("begin;")
	tk.MustExec("insert into t values ();")
	tk.MustExec("update t set i = i + last_insert_id() + 1;")
	tk.MustQuery("select * from t;").Check(testkit.Rows("14", "25"))

	tk1.MustExec("update t set i = 0 where i = 1;")
	tk1.MustQuery("select * from t;").Check(testkit.Rows("0"))

	tk.MustExec("commit;")
	tk.MustQuery("select * from t;").Check(testkit.Rows("13", "25"))
}

func (s *testSessionSuite3) TestUnique(c *C) {
	// test for https://github.com/pingcap/tidb/pull/461

	tk := testkit.NewTestKitWithInit(c, s.store)
	tk1 := testkit.NewTestKitWithInit(c, s.store)
	tk2 := testkit.NewTestKitWithInit(c, s.store)

	tk.MustExec("set @@tidb_disable_txn_auto_retry = 0")
	tk1.MustExec("set @@tidb_disable_txn_auto_retry = 0")
	tk.MustExec(`CREATE TABLE test ( id int(11) UNSIGNED NOT NULL AUTO_INCREMENT, val int UNIQUE, PRIMARY KEY (id)); `)
	tk.MustExec("begin;")
	tk.MustExec("insert into test(id, val) values(1, 1);")
	tk1.MustExec("begin;")
	tk1.MustExec("insert into test(id, val) values(2, 2);")
	tk2.MustExec("begin;")
	tk2.MustExec("insert into test(id, val) values(1, 2);")
	tk2.MustExec("commit;")
	_, err := tk.Exec("commit")
	c.Assert(err, NotNil)
	// Check error type and error message
	c.Assert(terror.ErrorEqual(err, kv.ErrKeyExists), IsTrue, Commentf("err %v", err))
	c.Assert(err.Error(), Equals, "previous statement: insert into test(id, val) values(1, 1);: [kv:1062]Duplicate entry '1' for key 'PRIMARY'")

	_, err = tk1.Exec("commit")
	c.Assert(err, NotNil)
	c.Assert(terror.ErrorEqual(err, kv.ErrKeyExists), IsTrue, Commentf("err %v", err))
	c.Assert(err.Error(), Equals, "previous statement: insert into test(id, val) values(2, 2);: [kv:1062]Duplicate entry '2' for key 'val'")

	// Test for https://github.com/pingcap/tidb/issues/463
	tk.MustExec("drop table test;")
	tk.MustExec(`CREATE TABLE test (
			id int(11) UNSIGNED NOT NULL AUTO_INCREMENT,
			val int UNIQUE,
			PRIMARY KEY (id)
		);`)
	tk.MustExec("insert into test(id, val) values(1, 1);")
	_, err = tk.Exec("insert into test(id, val) values(2, 1);")
	c.Assert(err, NotNil)
	tk.MustExec("insert into test(id, val) values(2, 2);")

	tk.MustExec("begin;")
	tk.MustExec("insert into test(id, val) values(3, 3);")
	_, err = tk.Exec("insert into test(id, val) values(4, 3);")
	c.Assert(err, NotNil)
	tk.MustExec("insert into test(id, val) values(4, 4);")
	tk.MustExec("commit;")

	tk1.MustExec("begin;")
	tk1.MustExec("insert into test(id, val) values(5, 6);")
	tk.MustExec("begin;")
	tk.MustExec("insert into test(id, val) values(20, 6);")
	tk.MustExec("commit;")
	tk1.Exec("commit")
	tk1.MustExec("insert into test(id, val) values(5, 5);")

	tk.MustExec("drop table test;")
	tk.MustExec(`CREATE TABLE test (
			id int(11) UNSIGNED NOT NULL AUTO_INCREMENT,
			val1 int UNIQUE,
			val2 int UNIQUE,
			PRIMARY KEY (id)
		);`)
	tk.MustExec("insert into test(id, val1, val2) values(1, 1, 1);")
	tk.MustExec("insert into test(id, val1, val2) values(2, 2, 2);")
	tk.Exec("update test set val1 = 3, val2 = 2 where id = 1;")
	tk.MustExec("insert into test(id, val1, val2) values(3, 3, 3);")
}

func (s *testSessionSuite2) TestSet(c *C) {
	// Test for https://github.com/pingcap/tidb/issues/1114

	tk := testkit.NewTestKitWithInit(c, s.store)
	tk.MustExec("set @tmp = 0")
	tk.MustExec("set @tmp := @tmp + 1")
	tk.MustQuery("select @tmp").Check(testkit.Rows("1"))
	tk.MustQuery("select @tmp1 = 1, @tmp2 := 2").Check(testkit.Rows("<nil> 2"))
	tk.MustQuery("select @tmp1 := 11, @tmp2").Check(testkit.Rows("11 2"))

	tk.MustExec("drop table if exists t")
	tk.MustExec("create table t (c int);")
	tk.MustExec("insert into t values (1),(2);")
	tk.MustExec("update t set c = 3 WHERE c = @var:= 1")
	tk.MustQuery("select * from t").Check(testkit.Rows("3", "2"))
	tk.MustQuery("select @tmp := count(*) from t").Check(testkit.Rows("2"))
	tk.MustQuery("select @tmp := c-2 from t where c=3").Check(testkit.Rows("1"))
}

func (s *testSessionSuite3) TestMySQLTypes(c *C) {
	tk := testkit.NewTestKitWithInit(c, s.store)
	tk.MustQuery(`select 0x01 + 1, x'4D7953514C' = "MySQL"`).Check(testkit.Rows("2 1"))
	tk.MustQuery(`select 0b01 + 1, 0b01000001 = "A"`).Check(testkit.Rows("2 1"))
}

func (s *testSessionSuite2) TestIssue986(c *C) {
	tk := testkit.NewTestKitWithInit(c, s.store)
	sqlText := `CREATE TABLE address (
 		id bigint(20) NOT NULL AUTO_INCREMENT,
 		PRIMARY KEY (id));`
	tk.MustExec(sqlText)
	tk.MustExec(`insert into address values ('10')`)
}

func (s *testSessionSuite3) TestCast(c *C) {
	tk := testkit.NewTestKitWithInit(c, s.store)
	tk.MustQuery("select cast(0.5 as unsigned)")
	tk.MustQuery("select cast(-0.5 as signed)")
	tk.MustQuery("select hex(cast(0x10 as binary(2)))").Check(testkit.Rows("1000"))
}

func (s *testSessionSuite2) TestTableInfoMeta(c *C) {
	tk := testkit.NewTestKitWithInit(c, s.store)

	checkResult := func(affectedRows uint64, insertID uint64) {
		gotRows := tk.Se.AffectedRows()
		c.Assert(gotRows, Equals, affectedRows)

		gotID := tk.Se.LastInsertID()
		c.Assert(gotID, Equals, insertID)
	}

	// create table
	tk.MustExec("CREATE TABLE tbl_test(id INT NOT NULL DEFAULT 1, name varchar(255), PRIMARY KEY(id));")

	// insert data
	tk.MustExec(`INSERT INTO tbl_test VALUES (1, "hello");`)
	checkResult(1, 0)

	tk.MustExec(`INSERT INTO tbl_test VALUES (2, "hello");`)
	checkResult(1, 0)

	tk.MustExec(`UPDATE tbl_test SET name = "abc" where id = 2;`)
	checkResult(1, 0)

	tk.MustExec(`DELETE from tbl_test where id = 2;`)
	checkResult(1, 0)

	// select data
	tk.MustQuery("select * from tbl_test").Check(testkit.Rows("1 hello"))
}

func (s *testSessionSuite3) TestCaseInsensitive(c *C) {
	tk := testkit.NewTestKitWithInit(c, s.store)

	tk.MustExec("create table T (a text, B int)")
	tk.MustExec("insert t (A, b) values ('aaa', 1)")
	rs, err := tk.Exec("select * from t")
	c.Assert(err, IsNil)
	fields := rs.Fields()
	c.Assert(fields[0].ColumnAsName.O, Equals, "a")
	c.Assert(fields[1].ColumnAsName.O, Equals, "B")
	rs.Close()

	rs, err = tk.Exec("select A, b from t")
	c.Assert(err, IsNil)
	fields = rs.Fields()
	c.Assert(fields[0].ColumnAsName.O, Equals, "A")
	c.Assert(fields[1].ColumnAsName.O, Equals, "b")
	rs.Close()

	rs, err = tk.Exec("select a as A from t where A > 0")
	c.Assert(err, IsNil)
	fields = rs.Fields()
	c.Assert(fields[0].ColumnAsName.O, Equals, "A")
	rs.Close()

	tk.MustExec("update T set b = B + 1")
	tk.MustExec("update T set B = b + 1")
	tk.MustQuery("select b from T").Check(testkit.Rows("3"))
}

// TestDeletePanic is for delete panic
func (s *testSessionSuite2) TestDeletePanic(c *C) {
	tk := testkit.NewTestKitWithInit(c, s.store)
	tk.MustExec("create table t (c int)")
	tk.MustExec("insert into t values (1), (2), (3)")
	tk.MustExec("delete from `t` where `c` = ?", 1)
	tk.MustExec("delete from `t` where `c` = ?", 2)
}

func (s *testSessionSuite2) TestInformationSchemaCreateTime(c *C) {
	tk := testkit.NewTestKitWithInit(c, s.store)
	tk.MustExec("create table t (c int)")
	ret := tk.MustQuery("select create_time from information_schema.tables where table_name='t';")
	// Make sure t1 is greater than t.
	time.Sleep(time.Second)
	tk.MustExec("alter table t modify c int default 11")
	ret1 := tk.MustQuery("select create_time from information_schema.tables where table_name='t';")
	t, err := types.ParseDatetime(nil, ret.Rows()[0][0].(string))
	c.Assert(err, IsNil)
	t1, err := types.ParseDatetime(nil, ret1.Rows()[0][0].(string))
	c.Assert(err, IsNil)
	r := t1.Compare(t)
	c.Assert(r, Equals, 1)
}

type testSchemaSuiteBase struct {
	cluster testutils.Cluster
	store   kv.Storage
	dom     *domain.Domain
}

type testSchemaSuite struct {
	testSchemaSuiteBase
}

type testSchemaSerialSuite struct {
	testSchemaSuiteBase
}

func (s *testSchemaSuiteBase) TearDownTest(c *C) {
	tk := testkit.NewTestKitWithInit(c, s.store)
	r := tk.MustQuery("show tables")
	for _, tb := range r.Rows() {
		tableName := tb[0]
		tk.MustExec(fmt.Sprintf("drop table %v", tableName))
	}
}

func (s *testSchemaSuiteBase) SetUpSuite(c *C) {
	testleak.BeforeTest()
	store, err := mockstore.NewMockStore(
		mockstore.WithClusterInspector(func(c testutils.Cluster) {
			mockstore.BootstrapWithSingleStore(c)
			s.cluster = c
		}),
	)
	c.Assert(err, IsNil)
	s.store = store
	session.DisableStats4Test()
	dom, err := session.BootstrapSession(s.store)
	c.Assert(err, IsNil)
	s.dom = dom
}

func (s *testSchemaSuiteBase) TearDownSuite(c *C) {
	s.dom.Close()
	s.store.Close()
	testleak.AfterTest(c)()
}

func (s *testSchemaSerialSuite) TestLoadSchemaFailed(c *C) {
	atomic.StoreInt32(&domain.SchemaOutOfDateRetryTimes, int32(3))
	atomic.StoreInt64(&domain.SchemaOutOfDateRetryInterval, int64(20*time.Millisecond))
	defer func() {
		atomic.StoreInt32(&domain.SchemaOutOfDateRetryTimes, 10)
		atomic.StoreInt64(&domain.SchemaOutOfDateRetryInterval, int64(500*time.Millisecond))
	}()

	tk := testkit.NewTestKitWithInit(c, s.store)
	tk1 := testkit.NewTestKitWithInit(c, s.store)
	tk2 := testkit.NewTestKitWithInit(c, s.store)

	tk.MustExec("create table t (a int);")
	tk.MustExec("create table t1 (a int);")
	tk.MustExec("create table t2 (a int);")

	tk1.MustExec("begin")
	tk2.MustExec("begin")

	// Make sure loading information schema is failed and server is invalid.
	c.Assert(failpoint.Enable("github.com/pingcap/tidb/domain/ErrorMockReloadFailed", `return(true)`), IsNil)
	err := domain.GetDomain(tk.Se).Reload()
	c.Assert(err, NotNil)

	lease := domain.GetDomain(tk.Se).DDL().GetLease()
	time.Sleep(lease * 2)

	// Make sure executing insert statement is failed when server is invalid.
	_, err = tk.Exec("insert t values (100);")
	c.Check(err, NotNil)

	tk1.MustExec("insert t1 values (100);")
	tk2.MustExec("insert t2 values (100);")

	_, err = tk1.Exec("commit")
	c.Check(err, NotNil)

	ver, err := s.store.CurrentVersion(kv.GlobalTxnScope)
	c.Assert(err, IsNil)
	c.Assert(ver, NotNil)

	failpoint.Disable("github.com/pingcap/tidb/domain/ErrorMockReloadFailed")
	time.Sleep(lease * 2)

	tk.MustExec("drop table if exists t;")
	tk.MustExec("create table t (a int);")
	tk.MustExec("insert t values (100);")
	// Make sure insert to table t2 transaction executes.
	tk2.MustExec("commit")
}

func (s *testSchemaSerialSuite) TestValidationRecursion(c *C) {
	// We have to expect that validation functions will call GlobalVarsAccessor.GetGlobalSysVar().
	// This tests for a regression where GetGlobalSysVar() can not safely call the validation
	// function because it might cause infinite recursion.
	// See: https://github.com/pingcap/tidb/issues/30255
	sv := variable.SysVar{Scope: variable.ScopeGlobal, Name: "mynewsysvar", Value: "test", Validation: func(vars *variable.SessionVars, normalizedValue string, originalValue string, scope variable.ScopeFlag) (string, error) {
		return vars.GlobalVarsAccessor.GetGlobalSysVar("mynewsysvar")
	}}
	variable.RegisterSysVar(&sv)

	tk := testkit.NewTestKitWithInit(c, s.store)
	val, err := sv.Validate(tk.Se.GetSessionVars(), "test2", variable.ScopeGlobal)
	c.Assert(err, IsNil)
	c.Assert(val, Equals, "test")
}

func (s *testSchemaSerialSuite) TestSchemaCheckerSQL(c *C) {
	tk := testkit.NewTestKitWithInit(c, s.store)
	tk1 := testkit.NewTestKitWithInit(c, s.store)

	// create table
	tk.MustExec(`create table t (id int, c int);`)
	tk.MustExec(`create table t1 (id int, c int);`)
	// insert data
	tk.MustExec(`insert into t values(1, 1);`)

	// The schema version is out of date in the first transaction, but the SQL can be retried.
	tk.MustExec("set @@tidb_disable_txn_auto_retry = 0")
	tk.MustExec(`begin;`)
	tk1.MustExec(`alter table t add index idx(c);`)
	tk.MustExec(`insert into t values(2, 2);`)
	tk.MustExec(`commit;`)

	// The schema version is out of date in the first transaction, and the SQL can't be retried.
	atomic.StoreUint32(&session.SchemaChangedWithoutRetry, 1)
	defer func() {
		atomic.StoreUint32(&session.SchemaChangedWithoutRetry, 0)
	}()
	tk.MustExec(`begin;`)
	tk1.MustExec(`alter table t modify column c bigint;`)
	tk.MustExec(`insert into t values(3, 3);`)
	_, err := tk.Exec(`commit;`)
	c.Assert(terror.ErrorEqual(err, domain.ErrInfoSchemaChanged), IsTrue, Commentf("err %v", err))

	// But the transaction related table IDs aren't in the updated table IDs.
	tk.MustExec(`begin;`)
	tk1.MustExec(`alter table t add index idx2(c);`)
	tk.MustExec(`insert into t1 values(4, 4);`)
	tk.MustExec(`commit;`)

	// Test for "select for update".
	tk.MustExec(`begin;`)
	tk1.MustExec(`alter table t add index idx3(c);`)
	tk.MustQuery(`select * from t for update`)
	_, err = tk.Exec(`commit;`)
	c.Assert(err, NotNil)
}

func (s *testSchemaSerialSuite) TestSchemaCheckerTempTable(c *C) {
	tk := testkit.NewTestKitWithInit(c, s.store)
	tk1 := testkit.NewTestKitWithInit(c, s.store)

	// create table
	tk.MustExec(`drop table if exists normal_table`)
	tk.MustExec(`create table normal_table (id int, c int);`)
	defer tk.MustExec(`drop table if exists normal_table`)
	tk.MustExec(`drop table if exists temp_table`)
	tk.MustExec(`create global temporary table temp_table (id int primary key, c int) on commit delete rows;`)
	defer tk.MustExec(`drop table if exists temp_table`)

	// The schema version is out of date in the first transaction, and the SQL can't be retried.
	atomic.StoreUint32(&session.SchemaChangedWithoutRetry, 1)
	defer func() {
		atomic.StoreUint32(&session.SchemaChangedWithoutRetry, 0)
	}()

	// It's fine to change the schema of temporary tables.
	tk.MustExec(`begin;`)
	tk1.MustExec(`alter table temp_table modify column c tinyint;`)
	tk.MustExec(`insert into temp_table values(3, 3);`)
	tk.MustExec(`commit;`)

	tk.MustExec("begin pessimistic")
	tk1.MustExec(`alter table temp_table modify column c int;`)
	tk.MustQuery(`select * from temp_table for update;`).Check(testkit.Rows())
	tk.MustExec(`commit;`)

	tk.MustExec("begin pessimistic")
	tk1.MustExec(`alter table temp_table modify column c smallint;`)
	tk.MustExec(`insert into temp_table values(3, 4);`)
	tk.MustQuery(`select * from temp_table for update;`).Check(testkit.Rows("3 4"))
	tk.MustExec(`commit;`)

	tk.MustExec("begin pessimistic")
	tk1.MustExec(`alter table temp_table modify column c bigint;`)
	tk.MustQuery(`select * from temp_table where id=1 for update;`).Check(testkit.Rows())
	tk.MustExec(`commit;`)

	tk.MustExec("begin pessimistic")
	tk1.MustExec(`alter table temp_table modify column c smallint;`)
	tk.MustExec("insert into temp_table values (1, 2), (2, 3), (4, 5)")
	tk.MustQuery(`select * from temp_table where id=1 for update;`).Check(testkit.Rows("1 2"))
	tk.MustExec(`commit;`)

	tk.MustExec("begin pessimistic")
	tk1.MustExec(`alter table temp_table modify column c int;`)
	tk.MustQuery(`select * from temp_table where id=1 for update;`).Check(testkit.Rows())
	tk.MustExec(`commit;`)

	tk.MustExec("begin pessimistic")
	tk1.MustExec(`alter table temp_table modify column c bigint;`)
	tk.MustQuery(`select * from temp_table where id in (1, 2, 3) for update;`).Check(testkit.Rows())
	tk.MustExec(`commit;`)

	tk.MustExec("begin pessimistic")
	tk1.MustExec(`alter table temp_table modify column c int;`)
	tk.MustExec("insert into temp_table values (1, 2), (2, 3), (4, 5)")
	tk.MustQuery(`select * from temp_table where id in (1, 2, 3) for update;`).Check(testkit.Rows("1 2", "2 3"))
	tk.MustExec(`commit;`)

	tk.MustExec("insert into normal_table values(1, 2)")
	tk.MustExec("begin pessimistic")
	tk1.MustExec(`alter table temp_table modify column c int;`)
	tk.MustExec(`insert into temp_table values(1, 5);`)
	tk.MustQuery(`select * from temp_table, normal_table where temp_table.id = normal_table.id for update;`).Check(testkit.Rows("1 5 1 2"))
	tk.MustExec(`commit;`)

	tk.MustExec("begin pessimistic")
	tk1.MustExec(`alter table normal_table modify column c bigint;`)
	tk.MustQuery(`select * from temp_table, normal_table where temp_table.id = normal_table.id for update;`).Check(testkit.Rows())
	tk.MustExec(`commit;`)

	// Truncate will modify table ID.
	tk.MustExec(`begin;`)
	tk1.MustExec(`truncate table temp_table;`)
	tk.MustExec(`insert into temp_table values(3, 3);`)
	tk.MustExec(`commit;`)

	// It reports error when also changing the schema of a normal table.
	tk.MustExec(`begin;`)
	tk1.MustExec(`alter table normal_table modify column c bigint;`)
	tk.MustExec(`insert into temp_table values(3, 3);`)
	tk.MustExec(`insert into normal_table values(3, 3);`)
	_, err := tk.Exec(`commit;`)
	c.Assert(terror.ErrorEqual(err, domain.ErrInfoSchemaChanged), IsTrue, Commentf("err %v", err))

	tk.MustExec("begin pessimistic")
	tk1.MustExec(`alter table normal_table modify column c int;`)
	tk.MustExec(`insert into temp_table values(1, 6);`)
	tk.MustQuery(`select * from temp_table, normal_table where temp_table.id = normal_table.id for update;`).Check(testkit.Rows("1 6 1 2"))
	_, err = tk.Exec(`commit;`)
	c.Assert(terror.ErrorEqual(err, domain.ErrInfoSchemaChanged), IsTrue, Commentf("err %v", err))
}

func (s *testSchemaSuite) TestPrepareStmtCommitWhenSchemaChanged(c *C) {
	tk := testkit.NewTestKitWithInit(c, s.store)
	tk1 := testkit.NewTestKitWithInit(c, s.store)

	tk.MustExec("create table t (a int, b int)")
	tk1.MustExec("prepare stmt from 'insert into t values (?, ?)'")
	tk1.MustExec("set @a = 1")

	// Commit find unrelated schema change.
	tk1.MustExec("begin")
	tk.MustExec("create table t1 (id int)")
	tk1.MustExec("execute stmt using @a, @a")
	tk1.MustExec("commit")

	tk1.MustExec("set @@tidb_disable_txn_auto_retry = 0")
	tk1.MustExec("begin")
	tk.MustExec("alter table t drop column b")
	tk1.MustExec("execute stmt using @a, @a")
	_, err := tk1.Exec("commit")
	c.Assert(terror.ErrorEqual(err, plannercore.ErrWrongValueCountOnRow), IsTrue, Commentf("err %v", err))
}

func (s *testSchemaSuite) TestCommitWhenSchemaChanged(c *C) {
	tk := testkit.NewTestKitWithInit(c, s.store)
	tk1 := testkit.NewTestKitWithInit(c, s.store)
	tk.MustExec("create table t (a int, b int)")

	tk1.MustExec("set @@tidb_disable_txn_auto_retry = 0")
	tk1.MustExec("begin")
	tk1.MustExec("insert into t values (1, 1)")

	tk.MustExec("alter table t drop column b")

	// When tk1 commit, it will find schema already changed.
	tk1.MustExec("insert into t values (4, 4)")
	_, err := tk1.Exec("commit")
	c.Assert(terror.ErrorEqual(err, plannercore.ErrWrongValueCountOnRow), IsTrue, Commentf("err %v", err))
}

func (s *testSchemaSuite) TestRetrySchemaChangeForEmptyChange(c *C) {
	tk := testkit.NewTestKitWithInit(c, s.store)
	tk1 := testkit.NewTestKitWithInit(c, s.store)
	tk.MustExec("create table t (i int)")
	tk.MustExec("create table t1 (i int)")
	tk.MustExec("begin")
	tk1.MustExec("alter table t add j int")
	tk.MustExec("select * from t for update")
	tk.MustExec("update t set i = -i")
	tk.MustExec("delete from t")
	tk.MustExec("insert into t1 values (1)")
	tk.MustExec("commit")

	// TODO remove this enable after fixing table delta map.
	tk.MustExec("set tidb_enable_amend_pessimistic_txn = 1")
	tk.MustExec("begin pessimistic")
	tk1.MustExec("alter table t add k int")
	tk.MustExec("select * from t for update")
	tk.MustExec("update t set i = -i")
	tk.MustExec("delete from t")
	tk.MustExec("insert into t1 values (1)")
	tk.MustExec("commit")
}

func (s *testSchemaSuite) TestRetrySchemaChange(c *C) {
	tk := testkit.NewTestKitWithInit(c, s.store)
	tk1 := testkit.NewTestKitWithInit(c, s.store)
	tk.MustExec("create table t (a int primary key, b int)")
	tk.MustExec("insert into t values (1, 1)")

	tk1.MustExec("set @@tidb_disable_txn_auto_retry = 0")
	tk1.MustExec("begin")
	tk1.MustExec("update t set b = 5 where a = 1")

	tk.MustExec("alter table t add index b_i (b)")

	run := false
	hook := func() {
		if !run {
			tk.MustExec("update t set b = 3 where a = 1")
			run = true
		}
	}

	// In order to cover a bug that statement history is not updated during retry.
	// See https://github.com/pingcap/tidb/pull/5202
	// Step1: when tk1 commit, it find schema changed and retry().
	// Step2: during retry, hook() is called, tk update primary key.
	// Step3: tk1 continue commit in retry() meet a retryable error(write conflict), retry again.
	// Step4: tk1 retry() success, if it use the stale statement, data and index will inconsistent.
	fpName := "github.com/pingcap/tidb/session/preCommitHook"
	c.Assert(failpoint.Enable(fpName, "return"), IsNil)
	defer func() { c.Assert(failpoint.Disable(fpName), IsNil) }()

	ctx := context.WithValue(context.Background(), "__preCommitHook", hook)
	err := tk1.Se.CommitTxn(ctx)
	c.Assert(err, IsNil)
	tk.MustQuery("select * from t where t.b = 5").Check(testkit.Rows("1 5"))
}

func (s *testSchemaSuite) TestRetryMissingUnionScan(c *C) {
	tk := testkit.NewTestKitWithInit(c, s.store)
	tk1 := testkit.NewTestKitWithInit(c, s.store)
	tk.MustExec("create table t (a int primary key, b int unique, c int)")
	tk.MustExec("insert into t values (1, 1, 1)")

	tk1.MustExec("set @@tidb_disable_txn_auto_retry = 0")
	tk1.MustExec("begin")
	tk1.MustExec("update t set b = 1, c = 2 where b = 2")
	tk1.MustExec("update t set b = 1, c = 2 where a = 1")

	// Create a conflict to reproduces the bug that the second update statement in retry
	// has a dirty table but doesn't use UnionScan.
	tk.MustExec("update t set b = 2 where a = 1")

	tk1.MustExec("commit")
}

func (s *testSchemaSuite) TestTableReaderChunk(c *C) {
	// Since normally a single region mock tikv only returns one partial result we need to manually split the
	// table to test multiple chunks.
	tk := testkit.NewTestKitWithInit(c, s.store)
	tk.MustExec("create table chk (a int)")
	for i := 0; i < 100; i++ {
		tk.MustExec(fmt.Sprintf("insert chk values (%d)", i))
	}
	tbl, err := domain.GetDomain(tk.Se).InfoSchema().TableByName(model.NewCIStr("test"), model.NewCIStr("chk"))
	c.Assert(err, IsNil)
	tableStart := tablecodec.GenTableRecordPrefix(tbl.Meta().ID)
	s.cluster.SplitKeys(tableStart, tableStart.PrefixNext(), 10)

	tk.Se.GetSessionVars().SetDistSQLScanConcurrency(1)
	tk.MustExec("set tidb_init_chunk_size = 2")
	defer func() {
		tk.MustExec(fmt.Sprintf("set tidb_init_chunk_size = %d", variable.DefInitChunkSize))
	}()
	rs, err := tk.Exec("select * from chk")
	c.Assert(err, IsNil)
	req := rs.NewChunk(nil)
	var count int
	var numChunks int
	for {
		err = rs.Next(context.TODO(), req)
		c.Assert(err, IsNil)
		numRows := req.NumRows()
		if numRows == 0 {
			break
		}
		for i := 0; i < numRows; i++ {
			c.Assert(req.GetRow(i).GetInt64(0), Equals, int64(count))
			count++
		}
		numChunks++
	}
	c.Assert(count, Equals, 100)
	// FIXME: revert this result to new group value after distsql can handle initChunkSize.
	c.Assert(numChunks, Equals, 1)
	rs.Close()
}

func (s *testSchemaSuite) TestInsertExecChunk(c *C) {
	tk := testkit.NewTestKitWithInit(c, s.store)
	tk.MustExec("create table test1(a int)")
	for i := 0; i < 100; i++ {
		tk.MustExec(fmt.Sprintf("insert test1 values (%d)", i))
	}
	tk.MustExec("create table test2(a int)")

	tk.Se.GetSessionVars().SetDistSQLScanConcurrency(1)
	tk.MustExec("insert into test2(a) select a from test1;")

	rs, err := tk.Exec("select * from test2")
	c.Assert(err, IsNil)
	var idx int
	for {
		req := rs.NewChunk(nil)
		err = rs.Next(context.TODO(), req)
		c.Assert(err, IsNil)
		if req.NumRows() == 0 {
			break
		}

		for rowIdx := 0; rowIdx < req.NumRows(); rowIdx++ {
			row := req.GetRow(rowIdx)
			c.Assert(row.GetInt64(0), Equals, int64(idx))
			idx++
		}
	}

	c.Assert(idx, Equals, 100)
	rs.Close()
}

func (s *testSchemaSuite) TestUpdateExecChunk(c *C) {
	tk := testkit.NewTestKitWithInit(c, s.store)
	tk.MustExec("create table chk(a int)")
	for i := 0; i < 100; i++ {
		tk.MustExec(fmt.Sprintf("insert chk values (%d)", i))
	}

	tk.Se.GetSessionVars().SetDistSQLScanConcurrency(1)
	for i := 0; i < 100; i++ {
		tk.MustExec(fmt.Sprintf("update chk set a = a + 100 where a = %d", i))
	}

	rs, err := tk.Exec("select * from chk")
	c.Assert(err, IsNil)
	var idx int
	for {
		req := rs.NewChunk(nil)
		err = rs.Next(context.TODO(), req)
		c.Assert(err, IsNil)
		if req.NumRows() == 0 {
			break
		}

		for rowIdx := 0; rowIdx < req.NumRows(); rowIdx++ {
			row := req.GetRow(rowIdx)
			c.Assert(row.GetInt64(0), Equals, int64(idx+100))
			idx++
		}
	}

	c.Assert(idx, Equals, 100)
	rs.Close()
}

func (s *testSchemaSuite) TestDeleteExecChunk(c *C) {
	tk := testkit.NewTestKitWithInit(c, s.store)
	tk.MustExec("create table chk(a int)")

	for i := 0; i < 100; i++ {
		tk.MustExec(fmt.Sprintf("insert chk values (%d)", i))
	}

	tk.Se.GetSessionVars().SetDistSQLScanConcurrency(1)

	for i := 0; i < 99; i++ {
		tk.MustExec(fmt.Sprintf("delete from chk where a = %d", i))
	}

	rs, err := tk.Exec("select * from chk")
	c.Assert(err, IsNil)

	req := rs.NewChunk(nil)
	err = rs.Next(context.TODO(), req)
	c.Assert(err, IsNil)
	c.Assert(req.NumRows(), Equals, 1)

	row := req.GetRow(0)
	c.Assert(row.GetInt64(0), Equals, int64(99))
	rs.Close()
}

func (s *testSchemaSuite) TestDeleteMultiTableExecChunk(c *C) {
	tk := testkit.NewTestKitWithInit(c, s.store)
	tk.MustExec("create table chk1(a int)")
	tk.MustExec("create table chk2(a int)")

	for i := 0; i < 100; i++ {
		tk.MustExec(fmt.Sprintf("insert chk1 values (%d)", i))
	}

	for i := 0; i < 50; i++ {
		tk.MustExec(fmt.Sprintf("insert chk2 values (%d)", i))
	}

	tk.Se.GetSessionVars().SetDistSQLScanConcurrency(1)

	tk.MustExec("delete chk1, chk2 from chk1 inner join chk2 where chk1.a = chk2.a")

	rs, err := tk.Exec("select * from chk1")
	c.Assert(err, IsNil)

	var idx int
	for {
		req := rs.NewChunk(nil)
		err = rs.Next(context.TODO(), req)
		c.Assert(err, IsNil)

		if req.NumRows() == 0 {
			break
		}

		for i := 0; i < req.NumRows(); i++ {
			row := req.GetRow(i)
			c.Assert(row.GetInt64(0), Equals, int64(idx+50))
			idx++
		}
	}
	c.Assert(idx, Equals, 50)
	rs.Close()

	rs, err = tk.Exec("select * from chk2")
	c.Assert(err, IsNil)

	req := rs.NewChunk(nil)
	err = rs.Next(context.TODO(), req)
	c.Assert(err, IsNil)
	c.Assert(req.NumRows(), Equals, 0)
	rs.Close()
}

func (s *testSchemaSuite) TestIndexLookUpReaderChunk(c *C) {
	// Since normally a single region mock tikv only returns one partial result we need to manually split the
	// table to test multiple chunks.
	tk := testkit.NewTestKitWithInit(c, s.store)
	tk.MustExec("drop table if exists chk")
	tk.MustExec("create table chk (k int unique, c int)")
	for i := 0; i < 100; i++ {
		tk.MustExec(fmt.Sprintf("insert chk values (%d, %d)", i, i))
	}
	tbl, err := domain.GetDomain(tk.Se).InfoSchema().TableByName(model.NewCIStr("test"), model.NewCIStr("chk"))
	c.Assert(err, IsNil)
	indexStart := tablecodec.EncodeTableIndexPrefix(tbl.Meta().ID, tbl.Indices()[0].Meta().ID)
	s.cluster.SplitKeys(indexStart, indexStart.PrefixNext(), 10)

	tk.Se.GetSessionVars().IndexLookupSize = 10
	rs, err := tk.Exec("select * from chk order by k")
	c.Assert(err, IsNil)
	req := rs.NewChunk(nil)
	var count int
	for {
		err = rs.Next(context.TODO(), req)
		c.Assert(err, IsNil)
		numRows := req.NumRows()
		if numRows == 0 {
			break
		}
		for i := 0; i < numRows; i++ {
			c.Assert(req.GetRow(i).GetInt64(0), Equals, int64(count))
			c.Assert(req.GetRow(i).GetInt64(1), Equals, int64(count))
			count++
		}
	}
	c.Assert(count, Equals, 100)
	rs.Close()

	rs, err = tk.Exec("select k from chk where c < 90 order by k")
	c.Assert(err, IsNil)
	req = rs.NewChunk(nil)
	count = 0
	for {
		err = rs.Next(context.TODO(), req)
		c.Assert(err, IsNil)
		numRows := req.NumRows()
		if numRows == 0 {
			break
		}
		for i := 0; i < numRows; i++ {
			c.Assert(req.GetRow(i).GetInt64(0), Equals, int64(count))
			count++
		}
	}
	c.Assert(count, Equals, 90)
	rs.Close()
}

func (s *testSessionSuite2) TestStatementErrorInTransaction(c *C) {
	tk := testkit.NewTestKitWithInit(c, s.store)
	tk.MustExec("create table statement_side_effect (c int primary key)")
	tk.MustExec("begin")
	tk.MustExec("insert into statement_side_effect values (1)")
	_, err := tk.Exec("insert into statement_side_effect value (2),(3),(4),(1)")
	c.Assert(err, NotNil)
	tk.MustQuery(`select * from statement_side_effect`).Check(testkit.Rows("1"))
	tk.MustExec("commit")
	tk.MustQuery(`select * from statement_side_effect`).Check(testkit.Rows("1"))

	tk.MustExec("drop table if exists test;")
	tk.MustExec(`create table test (
 		  a int(11) DEFAULT NULL,
 		  b int(11) DEFAULT NULL
 	) ENGINE=InnoDB DEFAULT CHARSET=utf8 COLLATE=utf8_bin;`)
	tk.MustExec("insert into test values (1, 2), (1, 2), (1, 1), (1, 1);")

	tk.MustExec("start transaction;")
	// In the transaction, statement error should not rollback the transaction.
	_, err = tk.Exec("update tset set b=11 where a=1 and b=2;")
	c.Assert(err, NotNil)
	// Test for a bug that last line rollback and exit transaction, this line autocommit.
	tk.MustExec("update test set b = 11 where a = 1 and b = 2;")
	tk.MustExec("rollback")
	tk.MustQuery("select * from test where a = 1 and b = 11").Check(testkit.Rows())
}

func (s *testSessionSerialSuite) TestStatementCountLimit(c *C) {
	tk := testkit.NewTestKitWithInit(c, s.store)
	tk.MustExec("create table stmt_count_limit (id int)")
	defer config.RestoreFunc()()
	config.UpdateGlobal(func(conf *config.Config) {
		conf.Performance.StmtCountLimit = 3
	})
	tk.MustExec("set tidb_disable_txn_auto_retry = 0")
	tk.MustExec("begin")
	tk.MustExec("insert into stmt_count_limit values (1)")
	tk.MustExec("insert into stmt_count_limit values (2)")
	_, err := tk.Exec("insert into stmt_count_limit values (3)")
	c.Assert(err, NotNil)

	// begin is counted into history but this one is not.
	tk.MustExec("SET SESSION autocommit = false")
	tk.MustExec("insert into stmt_count_limit values (1)")
	tk.MustExec("insert into stmt_count_limit values (2)")
	tk.MustExec("insert into stmt_count_limit values (3)")
	_, err = tk.Exec("insert into stmt_count_limit values (4)")
	c.Assert(err, NotNil)
}

func (s *testSessionSerialSuite) TestBatchCommit(c *C) {
	tk := testkit.NewTestKitWithInit(c, s.store)
	tk.MustExec("set tidb_batch_commit = 1")
	tk.MustExec("set tidb_disable_txn_auto_retry = 0")
	tk.MustExec("create table t (id int)")
	defer config.RestoreFunc()()
	config.UpdateGlobal(func(conf *config.Config) {
		conf.Performance.StmtCountLimit = 3
	})
	tk1 := testkit.NewTestKitWithInit(c, s.store)
	tk.MustExec("SET SESSION autocommit = 1")
	tk.MustExec("begin")
	tk.MustExec("insert into t values (1)")
	tk1.MustQuery("select * from t").Check(testkit.Rows())
	tk.MustExec("insert into t values (2)")
	tk1.MustQuery("select * from t").Check(testkit.Rows())
	tk.MustExec("rollback")
	tk1.MustQuery("select * from t").Check(testkit.Rows())

	// The above rollback will not make the session in transaction.
	tk.MustExec("insert into t values (1)")
	tk1.MustQuery("select * from t").Check(testkit.Rows("1"))
	tk.MustExec("delete from t")

	tk.MustExec("begin")
	tk.MustExec("insert into t values (5)")
	tk1.MustQuery("select * from t").Check(testkit.Rows())
	tk.MustExec("insert into t values (6)")
	tk1.MustQuery("select * from t").Check(testkit.Rows())
	tk.MustExec("insert into t values (7)")
	tk1.MustQuery("select * from t").Check(testkit.Rows("5", "6", "7"))

	// The session is still in transaction.
	tk.MustExec("insert into t values (8)")
	tk1.MustQuery("select * from t").Check(testkit.Rows("5", "6", "7"))
	tk.MustExec("insert into t values (9)")
	tk1.MustQuery("select * from t").Check(testkit.Rows("5", "6", "7"))
	tk.MustExec("insert into t values (10)")
	tk1.MustQuery("select * from t").Check(testkit.Rows("5", "6", "7"))
	tk.MustExec("commit")
	tk1.MustQuery("select * from t").Check(testkit.Rows("5", "6", "7", "8", "9", "10"))

	// The above commit will not make the session in transaction.
	tk.MustExec("insert into t values (11)")
	tk1.MustQuery("select * from t").Check(testkit.Rows("5", "6", "7", "8", "9", "10", "11"))

	tk.MustExec("delete from t")
	tk.MustExec("SET SESSION autocommit = 0")
	tk.MustExec("insert into t values (1)")
	tk.MustExec("insert into t values (2)")
	tk.MustExec("insert into t values (3)")
	tk.MustExec("rollback")
	tk1.MustExec("insert into t values (4)")
	tk1.MustExec("insert into t values (5)")
	tk.MustQuery("select * from t").Check(testkit.Rows("4", "5"))
}

func (s *testSessionSuite3) TestCastTimeToDate(c *C) {
	tk := testkit.NewTestKitWithInit(c, s.store)
	tk.MustExec("set time_zone = '-8:00'")
	date := time.Now().In(time.FixedZone("", -8*int(time.Hour/time.Second)))
	tk.MustQuery("select cast(time('12:23:34') as date)").Check(testkit.Rows(date.Format("2006-01-02")))

	tk.MustExec("set time_zone = '+08:00'")
	date = time.Now().In(time.FixedZone("", 8*int(time.Hour/time.Second)))
	tk.MustQuery("select cast(time('12:23:34') as date)").Check(testkit.Rows(date.Format("2006-01-02")))
}

func (s *testSessionSuite) TestSetGlobalTZ(c *C) {
	tk := testkit.NewTestKitWithInit(c, s.store)
	tk.MustExec("set time_zone = '+08:00'")
	tk.MustQuery("show variables like 'time_zone'").Check(testkit.Rows("time_zone +08:00"))

	tk.MustExec("set global time_zone = '+00:00'")

	tk.MustQuery("show variables like 'time_zone'").Check(testkit.Rows("time_zone +08:00"))

	tk1 := testkit.NewTestKitWithInit(c, s.store)
	tk1.MustQuery("show variables like 'time_zone'").Check(testkit.Rows("time_zone +00:00"))
}

func (s *testSessionSuite2) TestRollbackOnCompileError(c *C) {
	tk := testkit.NewTestKitWithInit(c, s.store)
	tk.MustExec("create table t (a int)")
	tk.MustExec("insert t values (1)")

	tk2 := testkit.NewTestKitWithInit(c, s.store)
	tk2.MustQuery("select * from t").Check(testkit.Rows("1"))

	tk.MustExec("rename table t to t2")

	var meetErr bool
	for i := 0; i < 100; i++ {
		_, err := tk2.Exec("insert t values (1)")
		if err != nil {
			meetErr = true
			break
		}
	}
	c.Assert(meetErr, IsTrue)
	tk.MustExec("rename table t2 to t")
	var recoverErr bool
	for i := 0; i < 100; i++ {
		_, err := tk2.Exec("insert t values (1)")
		if err == nil {
			recoverErr = true
			break
		}
	}
	c.Assert(recoverErr, IsTrue)
}

func (s *testSessionSuite3) TestSetTransactionIsolationOneShot(c *C) {
	tk := testkit.NewTestKitWithInit(c, s.store)
	tk.MustExec("create table t (k int, v int)")
	tk.MustExec("insert t values (1, 42)")
	tk.MustExec("set tx_isolation = 'read-committed'")
	tk.MustQuery("select @@tx_isolation").Check(testkit.Rows("READ-COMMITTED"))
	tk.MustExec("set tx_isolation = 'repeatable-read'")
	tk.MustExec("set transaction isolation level read committed")
	tk.MustQuery("select @@tx_isolation_one_shot").Check(testkit.Rows("READ-COMMITTED"))
	tk.MustQuery("select @@tx_isolation").Check(testkit.Rows("REPEATABLE-READ"))

	// Check isolation level is set to read committed.
	ctx := context.WithValue(context.Background(), "CheckSelectRequestHook", func(req *kv.Request) {
		c.Assert(req.IsolationLevel, Equals, kv.SI)
	})
	tk.Se.Execute(ctx, "select * from t where k = 1")

	// Check it just take effect for one time.
	ctx = context.WithValue(context.Background(), "CheckSelectRequestHook", func(req *kv.Request) {
		c.Assert(req.IsolationLevel, Equals, kv.SI)
	})
	tk.Se.Execute(ctx, "select * from t where k = 1")

	// Can't change isolation level when it's inside a transaction.
	tk.MustExec("begin")
	_, err := tk.Se.Execute(ctx, "set transaction isolation level read committed")
	c.Assert(err, NotNil)
}

func (s *testSessionSuite2) TestDBUserNameLength(c *C) {
	tk := testkit.NewTestKitWithInit(c, s.store)
	tk.MustExec("create table if not exists t (a int)")
	// Test user name length can be longer than 16.
	tk.MustExec(`CREATE USER 'abcddfjakldfjaldddds'@'%' identified by ''`)
	tk.MustExec(`grant all privileges on test.* to 'abcddfjakldfjaldddds'@'%'`)
	tk.MustExec(`grant all privileges on test.t to 'abcddfjakldfjaldddds'@'%'`)
}

func (s *testSessionSuite2) TestHostLengthMax(c *C) {
	host1 := strings.Repeat("a", 65)
	host2 := strings.Repeat("a", 256)

	tk := testkit.NewTestKitWithInit(c, s.store)
	tk.MustExec(fmt.Sprintf(`CREATE USER 'abcddfjakldfjaldddds'@'%s'`, host1))

	err := tk.ExecToErr(fmt.Sprintf(`CREATE USER 'abcddfjakldfjaldddds'@'%s'`, host2))
	c.Assert(err.Error(), Equals, "[types:1406]Data too long for column 'Host' at row 1")
}

func (s *testSessionSerialSuite) TestKVVars(c *C) {
	tk := testkit.NewTestKitWithInit(c, s.store)
	tk.MustExec("set @@tidb_backoff_lock_fast = 1")
	tk.MustExec("set @@tidb_backoff_weight = 100")
	tk.MustExec("create table if not exists kvvars (a int key)")
	tk.MustExec("insert into kvvars values (1)")
	tk.MustExec("begin")
	txn, err := tk.Se.Txn(false)
	c.Assert(err, IsNil)
	vars := txn.GetVars().(*tikv.Variables)
	c.Assert(vars.BackoffLockFast, Equals, 1)
	c.Assert(vars.BackOffWeight, Equals, 100)
	tk.MustExec("rollback")
	tk.MustExec("set @@tidb_backoff_weight = 50")
	tk.MustExec("set @@autocommit = 0")
	tk.MustExec("select * from kvvars")
	c.Assert(tk.Se.GetSessionVars().InTxn(), IsTrue)
	txn, err = tk.Se.Txn(false)
	c.Assert(err, IsNil)
	vars = txn.GetVars().(*tikv.Variables)
	c.Assert(vars.BackOffWeight, Equals, 50)

	tk.MustExec("set @@autocommit = 1")
	c.Assert(failpoint.Enable("tikvclient/probeSetVars", `return(true)`), IsNil)
	tk.MustExec("select * from kvvars where a = 1")
	c.Assert(failpoint.Disable("tikvclient/probeSetVars"), IsNil)
	c.Assert(transaction.SetSuccess, IsTrue)
	transaction.SetSuccess = false
}

func (s *testSessionSuite2) TestCommitRetryCount(c *C) {
	tk1 := testkit.NewTestKitWithInit(c, s.store)
	tk2 := testkit.NewTestKitWithInit(c, s.store)
	tk1.MustExec("create table no_retry (id int)")
	tk1.MustExec("insert into no_retry values (1)")
	tk1.MustExec("set @@tidb_retry_limit = 0")

	tk1.MustExec("begin")
	tk1.MustExec("update no_retry set id = 2")

	tk2.MustExec("begin")
	tk2.MustExec("update no_retry set id = 3")
	tk2.MustExec("commit")

	// No auto retry because retry limit is set to 0.
	_, err := tk1.Se.Execute(context.Background(), "commit")
	c.Assert(err, NotNil)
}

func (s *testSessionSuite3) TestEnablePartition(c *C) {
	tk := testkit.NewTestKitWithInit(c, s.store)
	tk.MustExec("set tidb_enable_table_partition=off")
	tk.MustQuery("show variables like 'tidb_enable_table_partition'").Check(testkit.Rows("tidb_enable_table_partition OFF"))

	tk.MustExec("set global tidb_enable_table_partition = on")

	tk.MustQuery("show variables like 'tidb_enable_table_partition'").Check(testkit.Rows("tidb_enable_table_partition OFF"))
	tk.MustQuery("show global variables like 'tidb_enable_table_partition'").Check(testkit.Rows("tidb_enable_table_partition ON"))

	tk.MustExec("set tidb_enable_list_partition=off")
	tk.MustQuery("show variables like 'tidb_enable_list_partition'").Check(testkit.Rows("tidb_enable_list_partition OFF"))
	tk.MustExec("set global tidb_enable_list_partition=on")
	tk.MustQuery("show global variables like 'tidb_enable_list_partition'").Check(testkit.Rows("tidb_enable_list_partition ON"))
	tk.MustQuery("show variables like 'tidb_enable_list_partition'").Check(testkit.Rows("tidb_enable_list_partition OFF"))

	tk.MustExec("set tidb_enable_list_partition=1")
	tk.MustQuery("show variables like 'tidb_enable_list_partition'").Check(testkit.Rows("tidb_enable_list_partition ON"))

	tk.MustExec("set tidb_enable_list_partition=on")
	tk.MustQuery("show variables like 'tidb_enable_list_partition'").Check(testkit.Rows("tidb_enable_list_partition ON"))

	tk.MustQuery("show global variables like 'tidb_enable_list_partition'").Check(testkit.Rows("tidb_enable_list_partition ON"))
	tk.MustExec("set global tidb_enable_list_partition=off")
	tk.MustQuery("show global variables like 'tidb_enable_list_partition'").Check(testkit.Rows("tidb_enable_list_partition OFF"))
	tk.MustQuery("show variables like 'tidb_enable_list_partition'").Check(testkit.Rows("tidb_enable_list_partition ON"))
	tk.MustExec("set tidb_enable_list_partition=off")
	tk.MustQuery("show variables like 'tidb_enable_list_partition'").Check(testkit.Rows("tidb_enable_list_partition OFF"))

	tk.MustExec("set global tidb_enable_list_partition=on")
	tk.MustQuery("show global variables like 'tidb_enable_list_partition'").Check(testkit.Rows("tidb_enable_list_partition ON"))
	tk1 := testkit.NewTestKitWithInit(c, s.store)
	tk1.MustQuery("show variables like 'tidb_enable_table_partition'").Check(testkit.Rows("tidb_enable_table_partition ON"))
	tk1.MustQuery("show variables like 'tidb_enable_list_partition'").Check(testkit.Rows("tidb_enable_list_partition ON"))
}

func (s *testSessionSerialSuite) TestTxnRetryErrMsg(c *C) {
	tk1 := testkit.NewTestKitWithInit(c, s.store)
	tk2 := testkit.NewTestKitWithInit(c, s.store)
	tk1.MustExec("create table no_retry (id int)")
	tk1.MustExec("insert into no_retry values (1)")
	tk1.MustExec("begin")
	tk2.MustExec("update no_retry set id = id + 1")
	tk1.MustExec("update no_retry set id = id + 1")
	c.Assert(failpoint.Enable("tikvclient/mockRetryableErrorResp", `return(true)`), IsNil)
	_, err := tk1.Se.Execute(context.Background(), "commit")
	failpoint.Disable("tikvclient/mockRetryableErrorResp")
	c.Assert(err, NotNil)
	c.Assert(kv.ErrTxnRetryable.Equal(err), IsTrue, Commentf("error: %s", err))
	c.Assert(strings.Contains(err.Error(), "mock retryable error"), IsTrue, Commentf("error: %s", err))
	c.Assert(strings.Contains(err.Error(), kv.TxnRetryableMark), IsTrue, Commentf("error: %s", err))
}

func (s *testSchemaSuite) TestDisableTxnAutoRetry(c *C) {
	tk1 := testkit.NewTestKitWithInit(c, s.store)
	tk2 := testkit.NewTestKitWithInit(c, s.store)
	tk1.MustExec("create table no_retry (id int)")
	tk1.MustExec("insert into no_retry values (1)")
	tk1.MustExec("set @@tidb_disable_txn_auto_retry = 1")

	tk1.MustExec("begin")
	tk1.MustExec("update no_retry set id = 2")

	tk2.MustExec("begin")
	tk2.MustExec("update no_retry set id = 3")
	tk2.MustExec("commit")

	// No auto retry because tidb_disable_txn_auto_retry is set to 1.
	_, err := tk1.Se.Execute(context.Background(), "commit")
	c.Assert(err, NotNil)

	// session 1 starts a transaction early.
	// execute a select statement to clear retry history.
	tk1.MustExec("select 1")
	err = tk1.Se.PrepareTxnCtx(context.Background())
	c.Assert(err, IsNil)
	// session 2 update the value.
	tk2.MustExec("update no_retry set id = 4")
	// AutoCommit update will retry, so it would not fail.
	tk1.MustExec("update no_retry set id = 5")

	// RestrictedSQL should retry.
	tk1.Se.GetSessionVars().InRestrictedSQL = true
	tk1.MustExec("begin")

	tk2.MustExec("update no_retry set id = 6")

	tk1.MustExec("update no_retry set id = 7")
	tk1.MustExec("commit")

	// test for disable transaction local latch
	tk1.Se.GetSessionVars().InRestrictedSQL = false
	defer config.RestoreFunc()()
	config.UpdateGlobal(func(conf *config.Config) {
		conf.TxnLocalLatches.Enabled = false
	})
	tk1.MustExec("begin")
	tk1.MustExec("update no_retry set id = 9")

	tk2.MustExec("update no_retry set id = 8")

	_, err = tk1.Se.Execute(context.Background(), "commit")
	c.Assert(err, NotNil)
	c.Assert(kv.ErrWriteConflict.Equal(err), IsTrue, Commentf("error: %s", err))
	c.Assert(strings.Contains(err.Error(), kv.TxnRetryableMark), IsTrue, Commentf("error: %s", err))
	tk1.MustExec("rollback")

	config.UpdateGlobal(func(conf *config.Config) {
		conf.TxnLocalLatches.Enabled = true
	})
	tk1.MustExec("begin")
	tk2.MustExec("alter table no_retry add index idx(id)")
	tk2.MustQuery("select * from no_retry").Check(testkit.Rows("8"))
	tk1.MustExec("update no_retry set id = 10")
	_, err = tk1.Se.Execute(context.Background(), "commit")
	c.Assert(err, NotNil)

	// set autocommit to begin and commit
	tk1.MustExec("set autocommit = 0")
	tk1.MustQuery("select * from no_retry").Check(testkit.Rows("8"))
	tk2.MustExec("update no_retry set id = 11")
	tk1.MustExec("update no_retry set id = 12")
	_, err = tk1.Se.Execute(context.Background(), "set autocommit = 1")
	c.Assert(err, NotNil)
	c.Assert(kv.ErrWriteConflict.Equal(err), IsTrue, Commentf("error: %s", err))
	c.Assert(strings.Contains(err.Error(), kv.TxnRetryableMark), IsTrue, Commentf("error: %s", err))
	tk1.MustExec("rollback")
	tk2.MustQuery("select * from no_retry").Check(testkit.Rows("11"))

	tk1.MustExec("set autocommit = 0")
	tk1.MustQuery("select * from no_retry").Check(testkit.Rows("11"))
	tk2.MustExec("update no_retry set id = 13")
	tk1.MustExec("update no_retry set id = 14")
	_, err = tk1.Se.Execute(context.Background(), "commit")
	c.Assert(err, NotNil)
	c.Assert(kv.ErrWriteConflict.Equal(err), IsTrue, Commentf("error: %s", err))
	c.Assert(strings.Contains(err.Error(), kv.TxnRetryableMark), IsTrue, Commentf("error: %s", err))
	tk1.MustExec("rollback")
	tk2.MustQuery("select * from no_retry").Check(testkit.Rows("13"))
}

// TestSetGroupConcatMaxLen is for issue #7034
func (s *testSessionSuite2) TestSetGroupConcatMaxLen(c *C) {
	tk := testkit.NewTestKitWithInit(c, s.store)

	// Normal case
	tk.MustExec("set global group_concat_max_len = 100")
	tk.MustExec("set @@session.group_concat_max_len = 50")
	result := tk.MustQuery("show global variables  where variable_name='group_concat_max_len';")
	result.Check(testkit.Rows("group_concat_max_len 100"))

	result = tk.MustQuery("show session variables  where variable_name='group_concat_max_len';")
	result.Check(testkit.Rows("group_concat_max_len 50"))

	result = tk.MustQuery("select @@group_concat_max_len;")
	result.Check(testkit.Rows("50"))

	result = tk.MustQuery("select @@global.group_concat_max_len;")
	result.Check(testkit.Rows("100"))

	result = tk.MustQuery("select @@session.group_concat_max_len;")
	result.Check(testkit.Rows("50"))

	tk.MustExec("set @@group_concat_max_len = 1024")

	result = tk.MustQuery("select @@group_concat_max_len;")
	result.Check(testkit.Rows("1024"))

	result = tk.MustQuery("select @@global.group_concat_max_len;")
	result.Check(testkit.Rows("100"))

	result = tk.MustQuery("select @@session.group_concat_max_len;")
	result.Check(testkit.Rows("1024"))

	// Test value out of range
	tk.MustExec("set @@group_concat_max_len=1")
	tk.MustQuery("show warnings").Check(testutil.RowsWithSep("|", "Warning|1292|Truncated incorrect group_concat_max_len value: '1'"))
	result = tk.MustQuery("select @@group_concat_max_len;")
	result.Check(testkit.Rows("4"))

	_, err := tk.Exec("set @@group_concat_max_len = 18446744073709551616")
	c.Assert(terror.ErrorEqual(err, variable.ErrWrongTypeForVar), IsTrue, Commentf("err %v", err))

	// Test illegal type
	_, err = tk.Exec("set @@group_concat_max_len='hello'")
	c.Assert(terror.ErrorEqual(err, variable.ErrWrongTypeForVar), IsTrue, Commentf("err %v", err))
}

func (s *testSessionSuite2) TestUpdatePrivilege(c *C) {
	tk := testkit.NewTestKitWithInit(c, s.store)
	tk.MustExec("drop table if exists t1, t2;")
	tk.MustExec("create table t1 (id int);")
	tk.MustExec("create table t2 (id int);")
	tk.MustExec("insert into t1 values (1);")
	tk.MustExec("insert into t2 values (2);")
	tk.MustExec("create user xxx;")
	tk.MustExec("grant all on test.t1 to xxx;")
	tk.MustExec("grant select on test.t2 to xxx;")

	tk1 := testkit.NewTestKitWithInit(c, s.store)
	c.Assert(tk1.Se.Auth(&auth.UserIdentity{Username: "xxx", Hostname: "localhost"},
		[]byte(""),
		[]byte("")), IsTrue)

	_, err := tk1.Exec("update t2 set id = 666 where id = 1;")
	c.Assert(err, NotNil)
	c.Assert(strings.Contains(err.Error(), "privilege check"), IsTrue)

	// Cover a bug that t1 and t2 both require update privilege.
	// In fact, the privlege check for t1 should be update, and for t2 should be select.
	_, err = tk1.Exec("update t1,t2 set t1.id = t2.id;")
	c.Assert(err, IsNil)

	// Fix issue 8911
	tk.MustExec("create database weperk")
	tk.MustExec("use weperk")
	tk.MustExec("create table tb_wehub_server (id int, active_count int, used_count int)")
	tk.MustExec("create user 'weperk'")
	tk.MustExec("grant all privileges on weperk.* to 'weperk'@'%'")
	c.Assert(tk1.Se.Auth(&auth.UserIdentity{Username: "weperk", Hostname: "%"},
		[]byte(""), []byte("")), IsTrue)
	tk1.MustExec("use weperk")
	tk1.MustExec("update tb_wehub_server a set a.active_count=a.active_count+1,a.used_count=a.used_count+1 where id=1")

	tk.MustExec("create database service")
	tk.MustExec("create database report")
	tk.MustExec(`CREATE TABLE service.t1 (
  id int(11) DEFAULT NULL,
  a bigint(20) NOT NULL,
  b text DEFAULT NULL,
  PRIMARY KEY (a)
)`)
	tk.MustExec(`CREATE TABLE report.t2 (
  a bigint(20) DEFAULT NULL,
  c bigint(20) NOT NULL
)`)
	tk.MustExec("grant all privileges on service.* to weperk")
	tk.MustExec("grant all privileges on report.* to weperk")
	tk1.Se.GetSessionVars().CurrentDB = ""
	tk1.MustExec(`update service.t1 s,
report.t2 t
set s.a = t.a
WHERE
s.a = t.a
and t.c >=  1 and t.c <= 10000
and s.b !='xx';`)

	// Fix issue 10028
	tk.MustExec("create database ap")
	tk.MustExec("create database tp")
	tk.MustExec("grant all privileges on ap.* to xxx")
	tk.MustExec("grant select on tp.* to xxx")
	tk.MustExec("create table tp.record( id int,name varchar(128),age int)")
	tk.MustExec("insert into tp.record (id,name,age) values (1,'john',18),(2,'lary',19),(3,'lily',18)")
	tk.MustExec("create table ap.record( id int,name varchar(128),age int)")
	tk.MustExec("insert into ap.record(id) values(1)")
	c.Assert(tk1.Se.Auth(&auth.UserIdentity{Username: "xxx", Hostname: "localhost"},
		[]byte(""),
		[]byte("")), IsTrue)
	_, err2 := tk1.Exec("update ap.record t inner join tp.record tt on t.id=tt.id  set t.name=tt.name")
	c.Assert(err2, IsNil)
}

func (s *testSessionSuite2) TestTxnGoString(c *C) {
	tk := testkit.NewTestKitWithInit(c, s.store)
	tk.MustExec("drop table if exists gostr;")
	tk.MustExec("create table gostr (id int);")
	txn, err := tk.Se.Txn(false)
	c.Assert(err, IsNil)
	str1 := fmt.Sprintf("%#v", txn)
	c.Assert(str1, Equals, "Txn{state=invalid}")
	tk.MustExec("begin")
	txn, err = tk.Se.Txn(false)
	c.Assert(err, IsNil)
	c.Assert(fmt.Sprintf("%#v", txn), Equals, fmt.Sprintf("Txn{state=valid, txnStartTS=%d}", txn.StartTS()))

	tk.MustExec("insert into gostr values (1)")
	c.Assert(fmt.Sprintf("%#v", txn), Equals, fmt.Sprintf("Txn{state=valid, txnStartTS=%d}", txn.StartTS()))

	tk.MustExec("rollback")
	c.Assert(fmt.Sprintf("%#v", txn), Equals, "Txn{state=invalid}")
}

func (s *testSessionSuite3) TestMaxExeucteTime(c *C) {
	var err error
	tk := testkit.NewTestKit(c, s.store)
	tk.Se, err = session.CreateSession4Test(s.store)
	c.Assert(err, IsNil)

	tk.MustExec("use test")
	tk.MustExec("create table MaxExecTime( id int,name varchar(128),age int);")
	tk.MustExec("begin")
	tk.MustExec("insert into MaxExecTime (id,name,age) values (1,'john',18),(2,'lary',19),(3,'lily',18);")

	tk.MustQuery("select /*+ MAX_EXECUTION_TIME(1000) MAX_EXECUTION_TIME(500) */ * FROM MaxExecTime;")
	c.Assert(tk.Se.GetSessionVars().StmtCtx.GetWarnings(), HasLen, 1)
	c.Assert(tk.Se.GetSessionVars().StmtCtx.GetWarnings()[0].Err.Error(), Equals, "MAX_EXECUTION_TIME() is defined more than once, only the last definition takes effect: MAX_EXECUTION_TIME(500)")
	c.Assert(tk.Se.GetSessionVars().StmtCtx.HasMaxExecutionTime, Equals, true)
	c.Assert(tk.Se.GetSessionVars().StmtCtx.MaxExecutionTime, Equals, uint64(500))

	tk.MustQuery("select @@MAX_EXECUTION_TIME;").Check(testkit.Rows("0"))
	tk.MustQuery("select @@global.MAX_EXECUTION_TIME;").Check(testkit.Rows("0"))
	tk.MustQuery("select /*+ MAX_EXECUTION_TIME(1000) */ * FROM MaxExecTime;")

	tk.MustExec("set @@global.MAX_EXECUTION_TIME = 300;")
	tk.MustQuery("select * FROM MaxExecTime;")

	tk.MustExec("set @@MAX_EXECUTION_TIME = 150;")
	tk.MustQuery("select * FROM MaxExecTime;")

	tk.MustQuery("select @@global.MAX_EXECUTION_TIME;").Check(testkit.Rows("300"))
	tk.MustQuery("select @@MAX_EXECUTION_TIME;").Check(testkit.Rows("150"))

	tk.MustExec("set @@global.MAX_EXECUTION_TIME = 0;")
	tk.MustExec("set @@MAX_EXECUTION_TIME = 0;")
	tk.MustExec("commit")
	tk.MustExec("drop table if exists MaxExecTime;")
}

func (s *testSessionSuite2) TestGrantViewRelated(c *C) {
	tkRoot := testkit.NewTestKitWithInit(c, s.store)
	tkUser := testkit.NewTestKitWithInit(c, s.store)

	tkRoot.Se.Auth(&auth.UserIdentity{Username: "root", Hostname: "localhost", CurrentUser: true, AuthUsername: "root", AuthHostname: "%"}, nil, []byte("012345678901234567890"))

	tkRoot.MustExec("create table if not exists t (a int)")
	tkRoot.MustExec("create view v_version29 as select * from t")
	tkRoot.MustExec("create user 'u_version29'@'%'")
	tkRoot.MustExec("grant select on t to u_version29@'%'")

	tkUser.Se.Auth(&auth.UserIdentity{Username: "u_version29", Hostname: "localhost", CurrentUser: true, AuthUsername: "u_version29", AuthHostname: "%"}, nil, []byte("012345678901234567890"))

	tkUser.MustQuery("select current_user();").Check(testkit.Rows("u_version29@%"))
	err := tkUser.ExecToErr("select * from test.v_version29;")
	c.Assert(err, NotNil)
	tkUser.MustQuery("select current_user();").Check(testkit.Rows("u_version29@%"))
	err = tkUser.ExecToErr("create view v_version29_c as select * from t;")
	c.Assert(err, NotNil)

	tkRoot.MustExec(`grant show view, select on v_version29 to 'u_version29'@'%'`)
	tkRoot.MustQuery("select table_priv from mysql.tables_priv where host='%' and db='test' and user='u_version29' and table_name='v_version29'").Check(testkit.Rows("Select,Show View"))

	tkUser.MustQuery("select current_user();").Check(testkit.Rows("u_version29@%"))
	tkUser.MustQuery("show create view v_version29;")
	err = tkUser.ExecToErr("create view v_version29_c as select * from v_version29;")
	c.Assert(err, NotNil)

	tkRoot.MustExec("create view v_version29_c as select * from v_version29;")
	tkRoot.MustExec(`grant create view on v_version29_c to 'u_version29'@'%'`) // Can't grant privilege on a non-exist table/view.
	tkRoot.MustQuery("select table_priv from mysql.tables_priv where host='%' and db='test' and user='u_version29' and table_name='v_version29_c'").Check(testkit.Rows("Create View"))
	tkRoot.MustExec("drop view v_version29_c")

	tkRoot.MustExec(`grant select on v_version29 to 'u_version29'@'%'`)
	tkUser.MustQuery("select current_user();").Check(testkit.Rows("u_version29@%"))
	tkUser.MustExec("create view v_version29_c as select * from v_version29;")
}

func (s *testSessionSuite3) TestLoadClientInteractive(c *C) {
	var (
		err          error
		connectionID uint64
	)
	tk := testkit.NewTestKit(c, s.store)
	tk.Se, err = session.CreateSession4Test(s.store)
	c.Assert(err, IsNil)
	id := atomic.AddUint64(&connectionID, 1)
	tk.Se.SetConnectionID(id)
	tk.Se.GetSessionVars().ClientCapability = tk.Se.GetSessionVars().ClientCapability | mysql.ClientInteractive
	tk.MustQuery("select @@wait_timeout").Check(testkit.Rows("28800"))
}

func (s *testSessionSuite2) TestReplicaRead(c *C) {
	var err error
	tk := testkit.NewTestKit(c, s.store)
	tk.Se, err = session.CreateSession4Test(s.store)
	c.Assert(err, IsNil)
	c.Assert(tk.Se.GetSessionVars().GetReplicaRead(), Equals, kv.ReplicaReadLeader)
	tk.MustExec("set @@tidb_replica_read = 'follower';")
	c.Assert(tk.Se.GetSessionVars().GetReplicaRead(), Equals, kv.ReplicaReadFollower)
	tk.MustExec("set @@tidb_replica_read = 'leader';")
	c.Assert(tk.Se.GetSessionVars().GetReplicaRead(), Equals, kv.ReplicaReadLeader)
}

func (s *testSessionSuite3) TestIsolationRead(c *C) {
	var err error
	tk := testkit.NewTestKit(c, s.store)
	tk.Se, err = session.CreateSession4Test(s.store)
	c.Assert(err, IsNil)
	c.Assert(len(tk.Se.GetSessionVars().GetIsolationReadEngines()), Equals, 3)
	tk.MustExec("set @@tidb_isolation_read_engines = 'tiflash';")
	engines := tk.Se.GetSessionVars().GetIsolationReadEngines()
	c.Assert(len(engines), Equals, 1)
	_, hasTiFlash := engines[kv.TiFlash]
	_, hasTiKV := engines[kv.TiKV]
	c.Assert(hasTiFlash, Equals, true)
	c.Assert(hasTiKV, Equals, false)
}

func (s *testSessionSuite2) TestStmtHints(c *C) {
	var err error
	tk := testkit.NewTestKit(c, s.store)
	tk.Se, err = session.CreateSession4Test(s.store)
	c.Assert(err, IsNil)

	// Test MEMORY_QUOTA hint
	tk.MustExec("select /*+ MEMORY_QUOTA(1 MB) */ 1;")
	val := int64(1) * 1024 * 1024
	c.Assert(tk.Se.GetSessionVars().StmtCtx.MemTracker.CheckBytesLimit(val), IsTrue)
	tk.MustExec("select /*+ MEMORY_QUOTA(1 GB) */ 1;")
	val = int64(1) * 1024 * 1024 * 1024
	c.Assert(tk.Se.GetSessionVars().StmtCtx.MemTracker.CheckBytesLimit(val), IsTrue)
	tk.MustExec("select /*+ MEMORY_QUOTA(1 GB), MEMORY_QUOTA(1 MB) */ 1;")
	val = int64(1) * 1024 * 1024
	c.Assert(tk.Se.GetSessionVars().StmtCtx.GetWarnings(), HasLen, 1)
	c.Assert(tk.Se.GetSessionVars().StmtCtx.MemTracker.CheckBytesLimit(val), IsTrue)
	tk.MustExec("select /*+ MEMORY_QUOTA(0 GB) */ 1;")
	val = int64(0)
	c.Assert(tk.Se.GetSessionVars().StmtCtx.GetWarnings(), HasLen, 1)
	c.Assert(tk.Se.GetSessionVars().StmtCtx.MemTracker.CheckBytesLimit(val), IsTrue)
	c.Assert(tk.Se.GetSessionVars().StmtCtx.GetWarnings()[0].Err.Error(), Equals, "Setting the MEMORY_QUOTA to 0 means no memory limit")

	tk.MustExec("use test")
	tk.MustExec("create table t1(a int);")
	tk.MustExec("insert /*+ MEMORY_QUOTA(1 MB) */ into t1 (a) values (1);")
	val = int64(1) * 1024 * 1024
	c.Assert(tk.Se.GetSessionVars().StmtCtx.MemTracker.CheckBytesLimit(val), IsTrue)

	tk.MustExec("insert /*+ MEMORY_QUOTA(1 MB) */  into t1 select /*+ MEMORY_QUOTA(3 MB) */ * from t1;")
	val = int64(1) * 1024 * 1024
	c.Assert(tk.Se.GetSessionVars().StmtCtx.MemTracker.CheckBytesLimit(val), IsTrue)
	c.Assert(tk.Se.GetSessionVars().StmtCtx.GetWarnings(), HasLen, 1)
	c.Assert(tk.Se.GetSessionVars().StmtCtx.GetWarnings()[0].Err.Error(), Equals, "[util:3126]Hint MEMORY_QUOTA(`3145728`) is ignored as conflicting/duplicated.")

	// Test NO_INDEX_MERGE hint
	tk.Se.GetSessionVars().SetEnableIndexMerge(true)
	tk.MustExec("select /*+ NO_INDEX_MERGE() */ 1;")
	c.Assert(tk.Se.GetSessionVars().StmtCtx.NoIndexMergeHint, IsTrue)
	tk.MustExec("select /*+ NO_INDEX_MERGE(), NO_INDEX_MERGE() */ 1;")
	c.Assert(tk.Se.GetSessionVars().StmtCtx.GetWarnings(), HasLen, 1)
	c.Assert(tk.Se.GetSessionVars().GetEnableIndexMerge(), IsTrue)

	// Test USE_TOJA hint
	tk.Se.GetSessionVars().SetAllowInSubqToJoinAndAgg(true)
	tk.MustExec("select /*+ USE_TOJA(false) */ 1;")
	c.Assert(tk.Se.GetSessionVars().GetAllowInSubqToJoinAndAgg(), IsFalse)
	tk.Se.GetSessionVars().SetAllowInSubqToJoinAndAgg(false)
	tk.MustExec("select /*+ USE_TOJA(true) */ 1;")
	c.Assert(tk.Se.GetSessionVars().GetAllowInSubqToJoinAndAgg(), IsTrue)
	tk.MustExec("select /*+ USE_TOJA(false), USE_TOJA(true) */ 1;")
	c.Assert(tk.Se.GetSessionVars().StmtCtx.GetWarnings(), HasLen, 1)
	c.Assert(tk.Se.GetSessionVars().GetAllowInSubqToJoinAndAgg(), IsTrue)

	// Test USE_CASCADES hint
	tk.Se.GetSessionVars().SetEnableCascadesPlanner(true)
	tk.MustExec("select /*+ USE_CASCADES(false) */ 1;")
	c.Assert(tk.Se.GetSessionVars().GetEnableCascadesPlanner(), IsFalse)
	tk.Se.GetSessionVars().SetEnableCascadesPlanner(false)
	tk.MustExec("select /*+ USE_CASCADES(true) */ 1;")
	c.Assert(tk.Se.GetSessionVars().GetEnableCascadesPlanner(), IsTrue)
	tk.MustExec("select /*+ USE_CASCADES(false), USE_CASCADES(true) */ 1;")
	c.Assert(tk.Se.GetSessionVars().StmtCtx.GetWarnings(), HasLen, 1)
	c.Assert(tk.Se.GetSessionVars().StmtCtx.GetWarnings()[0].Err.Error(), Equals, "USE_CASCADES() is defined more than once, only the last definition takes effect: USE_CASCADES(true)")
	c.Assert(tk.Se.GetSessionVars().GetEnableCascadesPlanner(), IsTrue)

	// Test READ_CONSISTENT_REPLICA hint
	tk.Se.GetSessionVars().SetReplicaRead(kv.ReplicaReadLeader)
	tk.MustExec("select /*+ READ_CONSISTENT_REPLICA() */ 1;")
	c.Assert(tk.Se.GetSessionVars().GetReplicaRead(), Equals, kv.ReplicaReadFollower)
	tk.MustExec("select /*+ READ_CONSISTENT_REPLICA(), READ_CONSISTENT_REPLICA() */ 1;")
	c.Assert(tk.Se.GetSessionVars().StmtCtx.GetWarnings(), HasLen, 1)
	c.Assert(tk.Se.GetSessionVars().GetReplicaRead(), Equals, kv.ReplicaReadFollower)
}

func (s *testSessionSuite3) TestPessimisticLockOnPartition(c *C) {
	// This test checks that 'select ... for update' locks the partition instead of the table.
	// Cover a bug that table ID is used to encode the lock key mistakenly.
	tk := testkit.NewTestKit(c, s.store)
	tk.MustExec("use test")
	tk.MustExec(`create table if not exists forupdate_on_partition (
  age int not null primary key,
  nickname varchar(20) not null,
  gender int not null default 0,
  first_name varchar(30) not null default '',
  last_name varchar(20) not null default '',
  full_name varchar(60) as (concat(first_name, ' ', last_name)),
  index idx_nickname (nickname)
) partition by range (age) (
  partition child values less than (18),
  partition young values less than (30),
  partition middle values less than (50),
  partition old values less than (123)
);`)
	tk.MustExec("insert into forupdate_on_partition (`age`, `nickname`) values (25, 'cosven');")

	tk1 := testkit.NewTestKit(c, s.store)
	tk1.MustExec("use test")

	tk.MustExec("begin pessimistic")
	tk.MustQuery("select * from forupdate_on_partition where age=25 for update").Check(testkit.Rows("25 cosven 0    "))
	tk1.MustExec("begin pessimistic")

	ch := make(chan int32, 5)
	go func() {
		tk1.MustExec("update forupdate_on_partition set first_name='sw' where age=25")
		ch <- 0
		tk1.MustExec("commit")
		ch <- 0
	}()

	// Leave 50ms for tk1 to run, tk1 should be blocked at the update operation.
	time.Sleep(50 * time.Millisecond)
	ch <- 1

	tk.MustExec("commit")
	// tk1 should be blocked until tk commit, check the order.
	c.Assert(<-ch, Equals, int32(1))
	c.Assert(<-ch, Equals, int32(0))
	<-ch // wait for goroutine to quit.

	// Once again...
	// This time, test for the update-update conflict.
	tk.MustExec("begin pessimistic")
	tk.MustExec("update forupdate_on_partition set first_name='sw' where age=25")
	tk1.MustExec("begin pessimistic")

	go func() {
		tk1.MustExec("update forupdate_on_partition set first_name = 'xxx' where age=25")
		ch <- 0
		tk1.MustExec("commit")
		ch <- 0
	}()

	// Leave 50ms for tk1 to run, tk1 should be blocked at the update operation.
	time.Sleep(50 * time.Millisecond)
	ch <- 1

	tk.MustExec("commit")
	// tk1 should be blocked until tk commit, check the order.
	c.Assert(<-ch, Equals, int32(1))
	c.Assert(<-ch, Equals, int32(0))
	<-ch // wait for goroutine to quit.
}

func (s *testSchemaSuite) TestTxnSize(c *C) {
	tk := testkit.NewTestKitWithInit(c, s.store)
	tk.MustExec("drop table if exists txn_size")
	tk.MustExec("create table txn_size (k int , v varchar(64))")
	tk.MustExec("begin")
	tk.MustExec("insert txn_size values (1, 'dfaasdfsdf')")
	tk.MustExec("insert txn_size values (2, 'dsdfaasdfsdf')")
	tk.MustExec("insert txn_size values (3, 'abcdefghijkl')")
	txn, err := tk.Se.Txn(false)
	c.Assert(err, IsNil)
	c.Assert(txn.Size() > 0, IsTrue)
}

func (s *testSessionSuite2) TestPerStmtTaskID(c *C) {
	tk := testkit.NewTestKitWithInit(c, s.store)
	tk.MustExec("create table task_id (v int)")

	tk.MustExec("begin")
	tk.MustExec("select * from task_id where v > 10")
	taskID1 := tk.Se.GetSessionVars().StmtCtx.TaskID
	tk.MustExec("select * from task_id where v < 5")
	taskID2 := tk.Se.GetSessionVars().StmtCtx.TaskID
	tk.MustExec("commit")

	c.Assert(taskID1 != taskID2, IsTrue)
}

func (s *testSessionSerialSuite) TestSetTxnScope(c *C) {
	// Check the default value of @@tidb_enable_local_txn and @@txn_scope whitout configuring the zone label.
	tk := testkit.NewTestKitWithInit(c, s.store)
	tk.MustQuery("select @@global.tidb_enable_local_txn;").Check(testkit.Rows("0"))
	tk.MustQuery("select @@txn_scope;").Check(testkit.Rows(kv.GlobalTxnScope))
	c.Assert(tk.Se.GetSessionVars().CheckAndGetTxnScope(), Equals, kv.GlobalTxnScope)
	// Check the default value of @@tidb_enable_local_txn and @@txn_scope with configuring the zone label.
	failpoint.Enable("tikvclient/injectTxnScope", `return("bj")`)
	tk = testkit.NewTestKitWithInit(c, s.store)
	tk.MustQuery("select @@global.tidb_enable_local_txn;").Check(testkit.Rows("0"))
	tk.MustQuery("select @@txn_scope;").Check(testkit.Rows(kv.GlobalTxnScope))
	c.Assert(tk.Se.GetSessionVars().CheckAndGetTxnScope(), Equals, kv.GlobalTxnScope)
	failpoint.Disable("tikvclient/injectTxnScope")

	// @@tidb_enable_local_txn is off without configuring the zone label.
	tk = testkit.NewTestKitWithInit(c, s.store)
	tk.MustQuery("select @@global.tidb_enable_local_txn;").Check(testkit.Rows("0"))
	tk.MustQuery("select @@txn_scope;").Check(testkit.Rows(kv.GlobalTxnScope))
	c.Assert(tk.Se.GetSessionVars().CheckAndGetTxnScope(), Equals, kv.GlobalTxnScope)
	// Set @@txn_scope to local.
	err := tk.ExecToErr("set @@txn_scope = 'local';")
	c.Assert(err, NotNil)
	c.Assert(err.Error(), Matches, `.*txn_scope can not be set to local when tidb_enable_local_txn is off.*`)
	tk.MustQuery("select @@txn_scope;").Check(testkit.Rows(kv.GlobalTxnScope))
	c.Assert(tk.Se.GetSessionVars().CheckAndGetTxnScope(), Equals, kv.GlobalTxnScope)
	// Set @@txn_scope to global.
	tk.MustExec("set @@txn_scope = 'global';")
	tk.MustQuery("select @@txn_scope;").Check(testkit.Rows(kv.GlobalTxnScope))
	c.Assert(tk.Se.GetSessionVars().CheckAndGetTxnScope(), Equals, kv.GlobalTxnScope)

	// @@tidb_enable_local_txn is off with configuring the zone label.
	failpoint.Enable("tikvclient/injectTxnScope", `return("bj")`)
	tk = testkit.NewTestKitWithInit(c, s.store)
	tk.MustQuery("select @@global.tidb_enable_local_txn;").Check(testkit.Rows("0"))
	tk.MustQuery("select @@txn_scope;").Check(testkit.Rows(kv.GlobalTxnScope))
	c.Assert(tk.Se.GetSessionVars().CheckAndGetTxnScope(), Equals, kv.GlobalTxnScope)
	// Set @@txn_scope to local.
	err = tk.ExecToErr("set @@txn_scope = 'local';")
	c.Assert(err, NotNil)
	c.Assert(err.Error(), Matches, `.*txn_scope can not be set to local when tidb_enable_local_txn is off.*`)
	tk.MustQuery("select @@txn_scope;").Check(testkit.Rows(kv.GlobalTxnScope))
	c.Assert(tk.Se.GetSessionVars().CheckAndGetTxnScope(), Equals, kv.GlobalTxnScope)
	// Set @@txn_scope to global.
	tk.MustExec("set @@txn_scope = 'global';")
	tk.MustQuery("select @@txn_scope;").Check(testkit.Rows(kv.GlobalTxnScope))
	c.Assert(tk.Se.GetSessionVars().CheckAndGetTxnScope(), Equals, kv.GlobalTxnScope)
	failpoint.Disable("tikvclient/injectTxnScope")

	// @@tidb_enable_local_txn is on without configuring the zone label.
	tk = testkit.NewTestKitWithInit(c, s.store)
	tk.MustExec("set global tidb_enable_local_txn = on;")
	tk.MustQuery("select @@txn_scope;").Check(testkit.Rows(kv.GlobalTxnScope))
	c.Assert(tk.Se.GetSessionVars().CheckAndGetTxnScope(), Equals, kv.GlobalTxnScope)
	// Set @@txn_scope to local.
	err = tk.ExecToErr("set @@txn_scope = 'local';")
	c.Assert(err, NotNil)
	c.Assert(err.Error(), Matches, `.*txn_scope can not be set to local when zone label is empty or "global".*`)
	tk.MustQuery("select @@txn_scope;").Check(testkit.Rows(kv.GlobalTxnScope))
	c.Assert(tk.Se.GetSessionVars().CheckAndGetTxnScope(), Equals, kv.GlobalTxnScope)
	// Set @@txn_scope to global.
	tk.MustExec("set @@txn_scope = 'global';")
	tk.MustQuery("select @@txn_scope;").Check(testkit.Rows(kv.GlobalTxnScope))
	c.Assert(tk.Se.GetSessionVars().CheckAndGetTxnScope(), Equals, kv.GlobalTxnScope)

	// @@tidb_enable_local_txn is on with configuring the zone label.
	failpoint.Enable("tikvclient/injectTxnScope", `return("bj")`)
	tk = testkit.NewTestKitWithInit(c, s.store)
	tk.MustExec("set global tidb_enable_local_txn = on;")
	tk.MustQuery("select @@txn_scope;").Check(testkit.Rows(kv.LocalTxnScope))
	c.Assert(tk.Se.GetSessionVars().CheckAndGetTxnScope(), Equals, "bj")
	// Set @@txn_scope to global.
	tk.MustExec("set @@txn_scope = 'global';")
	tk.MustQuery("select @@txn_scope;").Check(testkit.Rows(kv.GlobalTxnScope))
	c.Assert(tk.Se.GetSessionVars().CheckAndGetTxnScope(), Equals, kv.GlobalTxnScope)
	// Set @@txn_scope to local.
	tk.MustExec("set @@txn_scope = 'local';")
	tk.MustQuery("select @@txn_scope;").Check(testkit.Rows(kv.LocalTxnScope))
	c.Assert(tk.Se.GetSessionVars().CheckAndGetTxnScope(), Equals, "bj")
	// Try to set @@txn_scope to an invalid value.
	err = tk.ExecToErr("set @@txn_scope='foo'")
	c.Assert(err, NotNil)
	c.Assert(err.Error(), Matches, `.*txn_scope value should be global or local.*`)
	failpoint.Disable("tikvclient/injectTxnScope")
}

func (s *testSessionSerialSuite) TestGlobalAndLocalTxn(c *C) {
	// Because the PD config of check_dev_2 test is not compatible with local/global txn yet,
	// so we will skip this test for now.
	if *withTiKV {
		return
	}
	tk := testkit.NewTestKitWithInit(c, s.store)
	tk.MustExec("set global tidb_enable_local_txn = on;")
	tk.MustExec("drop table if exists t1;")
	defer tk.MustExec("drop table if exists t1")
	tk.MustExec(`create table t1 (c int)
PARTITION BY RANGE (c) (
	PARTITION p0 VALUES LESS THAN (100),
	PARTITION p1 VALUES LESS THAN (200)
);`)
	// Config the Placement Rules
	is := s.dom.InfoSchema()
	tb, err := is.TableByName(model.NewCIStr("test"), model.NewCIStr("t1"))
	c.Assert(err, IsNil)
	setBundle := func(parName, dc string) {
		pid, err := tables.FindPartitionByName(tb.Meta(), parName)
		c.Assert(err, IsNil)
		groupID := placement.GroupID(pid)
		is.SetBundle(&placement.Bundle{
			ID: groupID,
			Rules: []*placement.Rule{
				{
					GroupID: groupID,
					Role:    placement.Leader,
					Count:   1,
					Constraints: []placement.Constraint{
						{
							Key:    placement.DCLabelKey,
							Op:     placement.In,
							Values: []string{dc},
						},
						{
							Key:    placement.EngineLabelKey,
							Op:     placement.NotIn,
							Values: []string{placement.EngineLabelTiFlash},
						},
					},
				},
			},
		})
	}
	setBundle("p0", "dc-1")
	setBundle("p1", "dc-2")

	// set txn_scope to global
	tk.MustExec(fmt.Sprintf("set @@session.txn_scope = '%s';", kv.GlobalTxnScope))
	result := tk.MustQuery("select @@txn_scope;")
	result.Check(testkit.Rows(kv.GlobalTxnScope))

	// test global txn auto commit
	tk.MustExec("insert into t1 (c) values (1)") // write dc-1 with global scope
	result = tk.MustQuery("select * from t1")    // read dc-1 and dc-2 with global scope
	c.Assert(len(result.Rows()), Equals, 1)

	// begin and commit with global txn scope
	tk.MustExec("begin")
	txn, err := tk.Se.Txn(true)
	c.Assert(err, IsNil)
	c.Assert(tk.Se.GetSessionVars().TxnCtx.TxnScope, Equals, kv.GlobalTxnScope)
	c.Assert(txn.Valid(), IsTrue)
	tk.MustExec("insert into t1 (c) values (1)") // write dc-1 with global scope
	result = tk.MustQuery("select * from t1")    // read dc-1 and dc-2 with global scope
	c.Assert(len(result.Rows()), Equals, 2)
	c.Assert(txn.Valid(), IsTrue)
	tk.MustExec("commit")
	result = tk.MustQuery("select * from t1")
	c.Assert(len(result.Rows()), Equals, 2)

	// begin and rollback with global txn scope
	tk.MustExec("begin")
	txn, err = tk.Se.Txn(true)
	c.Assert(err, IsNil)
	c.Assert(tk.Se.GetSessionVars().TxnCtx.TxnScope, Equals, kv.GlobalTxnScope)
	c.Assert(txn.Valid(), IsTrue)
	tk.MustExec("insert into t1 (c) values (101)") // write dc-2 with global scope
	result = tk.MustQuery("select * from t1")      // read dc-1 and dc-2 with global scope
	c.Assert(len(result.Rows()), Equals, 3)
	c.Assert(txn.Valid(), IsTrue)
	tk.MustExec("rollback")
	result = tk.MustQuery("select * from t1")
	c.Assert(len(result.Rows()), Equals, 2)

	tk.MustExec("insert into t1 (c) values (101)") // write dc-2 with global scope
	result = tk.MustQuery("select * from t1")      // read dc-1 and dc-2 with global scope
	c.Assert(len(result.Rows()), Equals, 3)

	failpoint.Enable("tikvclient/injectTxnScope", `return("dc-1")`)
	defer failpoint.Disable("tikvclient/injectTxnScope")
	// set txn_scope to local
	tk.MustExec("set @@session.txn_scope = 'local';")
	result = tk.MustQuery("select @@txn_scope;")
	result.Check(testkit.Rows("local"))

	// test local txn auto commit
	tk.MustExec("insert into t1 (c) values (1)")            // write dc-1 with dc-1 scope
	result = tk.MustQuery("select * from t1 where c < 100") // read dc-1 with dc-1 scope
	c.Assert(len(result.Rows()), Equals, 3)

	// begin and commit with dc-1 txn scope
	tk.MustExec("begin")
	txn, err = tk.Se.Txn(true)
	c.Assert(err, IsNil)
	c.Assert(tk.Se.GetSessionVars().CheckAndGetTxnScope(), Equals, "dc-1")
	c.Assert(txn.Valid(), IsTrue)
	tk.MustExec("insert into t1 (c) values (1)")            // write dc-1 with dc-1 scope
	result = tk.MustQuery("select * from t1 where c < 100") // read dc-1 with dc-1 scope
	c.Assert(len(result.Rows()), Equals, 4)
	c.Assert(txn.Valid(), IsTrue)
	tk.MustExec("commit")
	result = tk.MustQuery("select * from t1 where c < 100")
	c.Assert(len(result.Rows()), Equals, 4)

	// begin and rollback with dc-1 txn scope
	tk.MustExec("begin")
	txn, err = tk.Se.Txn(true)
	c.Assert(err, IsNil)
	c.Assert(tk.Se.GetSessionVars().CheckAndGetTxnScope(), Equals, "dc-1")
	c.Assert(txn.Valid(), IsTrue)
	tk.MustExec("insert into t1 (c) values (1)")            // write dc-1 with dc-1 scope
	result = tk.MustQuery("select * from t1 where c < 100") // read dc-1 with dc-1 scope
	c.Assert(len(result.Rows()), Equals, 5)
	c.Assert(txn.Valid(), IsTrue)
	tk.MustExec("rollback")
	result = tk.MustQuery("select * from t1 where c < 100")
	c.Assert(len(result.Rows()), Equals, 4)

	// test wrong scope local txn auto commit
	_, err = tk.Exec("insert into t1 (c) values (101)") // write dc-2 with dc-1 scope
	c.Assert(err, NotNil)
	c.Assert(err.Error(), Matches, ".*out of txn_scope.*")
	tk.MustExec("begin")
	err = tk.ExecToErr("select * from t1 where c > 100") // read dc-2 with dc-1 scope
	c.Assert(err, NotNil)
	c.Assert(err.Error(), Matches, ".*can not be read by.*")
	tk.MustExec("commit")

	// begin and commit reading & writing the data in dc-2 with dc-1 txn scope
	tk.MustExec("begin")
	txn, err = tk.Se.Txn(true)
	c.Assert(err, IsNil)
	c.Assert(tk.Se.GetSessionVars().CheckAndGetTxnScope(), Equals, "dc-1")
	c.Assert(txn.Valid(), IsTrue)
	tk.MustExec("insert into t1 (c) values (101)")       // write dc-2 with dc-1 scope
	err = tk.ExecToErr("select * from t1 where c > 100") // read dc-2 with dc-1 scope
	c.Assert(err, NotNil)
	c.Assert(err.Error(), Matches, ".*can not be read by.*")
	tk.MustExec("insert into t1 (c) values (99)")           // write dc-1 with dc-1 scope
	result = tk.MustQuery("select * from t1 where c < 100") // read dc-1 with dc-1 scope
	c.Assert(len(result.Rows()), Equals, 5)
	c.Assert(txn.Valid(), IsTrue)
	_, err = tk.Exec("commit")
	c.Assert(err, NotNil)
	c.Assert(err.Error(), Matches, ".*out of txn_scope.*")
	// Won't read the value 99 because the previous commit failed
	result = tk.MustQuery("select * from t1 where c < 100") // read dc-1 with dc-1 scope
	c.Assert(len(result.Rows()), Equals, 4)
	tk.MustExec("set global tidb_enable_local_txn = off;")
}

func (s *testSessionSuite2) TestSetEnableRateLimitAction(c *C) {
	tk := testkit.NewTestKitWithInit(c, s.store)
	// assert default value
	result := tk.MustQuery("select @@tidb_enable_rate_limit_action;")
	result.Check(testkit.Rows("1"))

	// assert set sys variable
	tk.MustExec("set global tidb_enable_rate_limit_action= '0';")
	tk.Se.Close()

	se, err := session.CreateSession4Test(s.store)
	c.Check(err, IsNil)
	tk.Se = se
	result = tk.MustQuery("select @@tidb_enable_rate_limit_action;")
	result.Check(testkit.Rows("0"))
}

func (s *testSessionSuite3) TestSetVarHint(c *C) {
	tk := testkit.NewTestKitWithInit(c, s.store)

	tk.Se.GetSessionVars().SetSystemVar("sql_mode", mysql.DefaultSQLMode)
	tk.MustQuery("SELECT /*+ SET_VAR(sql_mode=ALLOW_INVALID_DATES) */ @@sql_mode;").Check(testkit.Rows("ALLOW_INVALID_DATES"))
	c.Assert(tk.Se.GetSessionVars().StmtCtx.GetWarnings(), HasLen, 0)
	tk.MustQuery("SELECT @@sql_mode;").Check(testkit.Rows(mysql.DefaultSQLMode))

	tk.Se.GetSessionVars().SetSystemVar("tmp_table_size", "16777216")
	tk.MustQuery("SELECT /*+ SET_VAR(tmp_table_size=1024) */ @@tmp_table_size;").Check(testkit.Rows("1024"))
	c.Assert(tk.Se.GetSessionVars().StmtCtx.GetWarnings(), HasLen, 0)
	tk.MustQuery("SELECT @@tmp_table_size;").Check(testkit.Rows("16777216"))

	tk.Se.GetSessionVars().SetSystemVar("range_alloc_block_size", "4096")
	tk.MustQuery("SELECT /*+ SET_VAR(range_alloc_block_size=4294967295) */ @@range_alloc_block_size;").Check(testkit.Rows("4294967295"))
	c.Assert(tk.Se.GetSessionVars().StmtCtx.GetWarnings(), HasLen, 0)
	tk.MustQuery("SELECT @@range_alloc_block_size;").Check(testkit.Rows("4096"))

	tk.Se.GetSessionVars().SetSystemVar("max_execution_time", "0")
	tk.MustQuery("SELECT /*+ SET_VAR(max_execution_time=1) */ @@max_execution_time;").Check(testkit.Rows("1"))
	c.Assert(tk.Se.GetSessionVars().StmtCtx.GetWarnings(), HasLen, 0)
	tk.MustQuery("SELECT @@max_execution_time;").Check(testkit.Rows("0"))

	tk.Se.GetSessionVars().SetSystemVar("time_zone", "SYSTEM")
	tk.MustQuery("SELECT /*+ SET_VAR(time_zone='+12:00') */ @@time_zone;").Check(testkit.Rows("+12:00"))
	c.Assert(tk.Se.GetSessionVars().StmtCtx.GetWarnings(), HasLen, 0)
	tk.MustQuery("SELECT @@time_zone;").Check(testkit.Rows("SYSTEM"))

	tk.Se.GetSessionVars().SetSystemVar("join_buffer_size", "262144")
	tk.MustQuery("SELECT /*+ SET_VAR(join_buffer_size=128) */ @@join_buffer_size;").Check(testkit.Rows("128"))
	c.Assert(tk.Se.GetSessionVars().StmtCtx.GetWarnings(), HasLen, 0)
	tk.MustQuery("SELECT @@join_buffer_size;").Check(testkit.Rows("262144"))

	tk.Se.GetSessionVars().SetSystemVar("max_length_for_sort_data", "1024")
	tk.MustQuery("SELECT /*+ SET_VAR(max_length_for_sort_data=4) */ @@max_length_for_sort_data;").Check(testkit.Rows("4"))
	c.Assert(tk.Se.GetSessionVars().StmtCtx.GetWarnings(), HasLen, 0)
	tk.MustQuery("SELECT @@max_length_for_sort_data;").Check(testkit.Rows("1024"))

	tk.Se.GetSessionVars().SetSystemVar("max_error_count", "64")
	tk.MustQuery("SELECT /*+ SET_VAR(max_error_count=0) */ @@max_error_count;").Check(testkit.Rows("0"))
	c.Assert(tk.Se.GetSessionVars().StmtCtx.GetWarnings(), HasLen, 0)
	tk.MustQuery("SELECT @@max_error_count;").Check(testkit.Rows("64"))

	tk.Se.GetSessionVars().SetSystemVar("sql_buffer_result", "OFF")
	tk.MustQuery("SELECT /*+ SET_VAR(sql_buffer_result=ON) */ @@sql_buffer_result;").Check(testkit.Rows("ON"))
	c.Assert(tk.Se.GetSessionVars().StmtCtx.GetWarnings(), HasLen, 0)
	tk.MustQuery("SELECT @@sql_buffer_result;").Check(testkit.Rows("OFF"))

	tk.Se.GetSessionVars().SetSystemVar("max_heap_table_size", "16777216")
	tk.MustQuery("SELECT /*+ SET_VAR(max_heap_table_size=16384) */ @@max_heap_table_size;").Check(testkit.Rows("16384"))
	c.Assert(tk.Se.GetSessionVars().StmtCtx.GetWarnings(), HasLen, 0)
	tk.MustQuery("SELECT @@max_heap_table_size;").Check(testkit.Rows("16777216"))

	tk.Se.GetSessionVars().SetSystemVar("tmp_table_size", "16777216")
	tk.MustQuery("SELECT /*+ SET_VAR(tmp_table_size=16384) */ @@tmp_table_size;").Check(testkit.Rows("16384"))
	c.Assert(tk.Se.GetSessionVars().StmtCtx.GetWarnings(), HasLen, 0)
	tk.MustQuery("SELECT @@tmp_table_size;").Check(testkit.Rows("16777216"))

	tk.Se.GetSessionVars().SetSystemVar("div_precision_increment", "4")
	tk.MustQuery("SELECT /*+ SET_VAR(div_precision_increment=0) */ @@div_precision_increment;").Check(testkit.Rows("0"))
	c.Assert(tk.Se.GetSessionVars().StmtCtx.GetWarnings(), HasLen, 0)
	tk.MustQuery("SELECT @@div_precision_increment;").Check(testkit.Rows("4"))

	tk.Se.GetSessionVars().SetSystemVar("sql_auto_is_null", "OFF")
	tk.Se.GetSessionVars().SetSystemVar("tidb_enable_noop_functions", "ON")
	tk.MustQuery("SELECT /*+ SET_VAR(sql_auto_is_null=1) */ @@sql_auto_is_null;").Check(testkit.Rows("1"))
	c.Assert(tk.Se.GetSessionVars().StmtCtx.GetWarnings(), HasLen, 0)
	tk.Se.GetSessionVars().SetSystemVar("tidb_enable_noop_functions", "OFF")
	tk.MustQuery("SELECT @@sql_auto_is_null;").Check(testkit.Rows("0"))

	tk.Se.GetSessionVars().SetSystemVar("sort_buffer_size", "262144")
	tk.MustQuery("SELECT /*+ SET_VAR(sort_buffer_size=32768) */ @@sort_buffer_size;").Check(testkit.Rows("32768"))
	c.Assert(tk.Se.GetSessionVars().StmtCtx.GetWarnings(), HasLen, 0)
	tk.MustQuery("SELECT @@sort_buffer_size;").Check(testkit.Rows("262144"))

	tk.Se.GetSessionVars().SetSystemVar("max_join_size", "18446744073709551615")
	tk.MustQuery("SELECT /*+ SET_VAR(max_join_size=1) */ @@max_join_size;").Check(testkit.Rows("1"))
	c.Assert(tk.Se.GetSessionVars().StmtCtx.GetWarnings(), HasLen, 0)
	tk.MustQuery("SELECT @@max_join_size;").Check(testkit.Rows("18446744073709551615"))

	tk.Se.GetSessionVars().SetSystemVar("max_seeks_for_key", "18446744073709551615")
	tk.MustQuery("SELECT /*+ SET_VAR(max_seeks_for_key=1) */ @@max_seeks_for_key;").Check(testkit.Rows("1"))
	c.Assert(tk.Se.GetSessionVars().StmtCtx.GetWarnings(), HasLen, 0)
	tk.MustQuery("SELECT @@max_seeks_for_key;").Check(testkit.Rows("18446744073709551615"))

	tk.Se.GetSessionVars().SetSystemVar("max_sort_length", "1024")
	tk.MustQuery("SELECT /*+ SET_VAR(max_sort_length=4) */ @@max_sort_length;").Check(testkit.Rows("4"))
	c.Assert(tk.Se.GetSessionVars().StmtCtx.GetWarnings(), HasLen, 0)
	tk.MustQuery("SELECT @@max_sort_length;").Check(testkit.Rows("1024"))

	tk.Se.GetSessionVars().SetSystemVar("bulk_insert_buffer_size", "8388608")
	tk.MustQuery("SELECT /*+ SET_VAR(bulk_insert_buffer_size=0) */ @@bulk_insert_buffer_size;").Check(testkit.Rows("0"))
	c.Assert(tk.Se.GetSessionVars().StmtCtx.GetWarnings(), HasLen, 0)
	tk.MustQuery("SELECT @@bulk_insert_buffer_size;").Check(testkit.Rows("8388608"))

	tk.Se.GetSessionVars().SetSystemVar("sql_big_selects", "1")
	tk.MustQuery("SELECT /*+ SET_VAR(sql_big_selects=0) */ @@sql_big_selects;").Check(testkit.Rows("0"))
	c.Assert(tk.Se.GetSessionVars().StmtCtx.GetWarnings(), HasLen, 0)
	tk.MustQuery("SELECT @@sql_big_selects;").Check(testkit.Rows("1"))

	tk.Se.GetSessionVars().SetSystemVar("read_rnd_buffer_size", "262144")
	tk.MustQuery("SELECT /*+ SET_VAR(read_rnd_buffer_size=1) */ @@read_rnd_buffer_size;").Check(testkit.Rows("1"))
	c.Assert(tk.Se.GetSessionVars().StmtCtx.GetWarnings(), HasLen, 0)
	tk.MustQuery("SELECT @@read_rnd_buffer_size;").Check(testkit.Rows("262144"))

	tk.Se.GetSessionVars().SetSystemVar("unique_checks", "1")
	tk.MustQuery("SELECT /*+ SET_VAR(unique_checks=0) */ @@unique_checks;").Check(testkit.Rows("0"))
	c.Assert(tk.Se.GetSessionVars().StmtCtx.GetWarnings(), HasLen, 0)
	tk.MustQuery("SELECT @@unique_checks;").Check(testkit.Rows("1"))

	tk.Se.GetSessionVars().SetSystemVar("read_buffer_size", "131072")
	tk.MustQuery("SELECT /*+ SET_VAR(read_buffer_size=8192) */ @@read_buffer_size;").Check(testkit.Rows("8192"))
	c.Assert(tk.Se.GetSessionVars().StmtCtx.GetWarnings(), HasLen, 0)
	tk.MustQuery("SELECT @@read_buffer_size;").Check(testkit.Rows("131072"))

	tk.Se.GetSessionVars().SetSystemVar("default_tmp_storage_engine", "InnoDB")
	tk.MustQuery("SELECT /*+ SET_VAR(default_tmp_storage_engine='CSV') */ @@default_tmp_storage_engine;").Check(testkit.Rows("CSV"))
	c.Assert(tk.Se.GetSessionVars().StmtCtx.GetWarnings(), HasLen, 0)
	tk.MustQuery("SELECT @@default_tmp_storage_engine;").Check(testkit.Rows("InnoDB"))

	tk.Se.GetSessionVars().SetSystemVar("optimizer_search_depth", "62")
	tk.MustQuery("SELECT /*+ SET_VAR(optimizer_search_depth=1) */ @@optimizer_search_depth;").Check(testkit.Rows("1"))
	c.Assert(tk.Se.GetSessionVars().StmtCtx.GetWarnings(), HasLen, 0)
	tk.MustQuery("SELECT @@optimizer_search_depth;").Check(testkit.Rows("62"))

	tk.Se.GetSessionVars().SetSystemVar("max_points_in_geometry", "65536")
	tk.MustQuery("SELECT /*+ SET_VAR(max_points_in_geometry=3) */ @@max_points_in_geometry;").Check(testkit.Rows("3"))
	c.Assert(tk.Se.GetSessionVars().StmtCtx.GetWarnings(), HasLen, 0)
	tk.MustQuery("SELECT @@max_points_in_geometry;").Check(testkit.Rows("65536"))

	tk.Se.GetSessionVars().SetSystemVar("updatable_views_with_limit", "YES")
	tk.MustQuery("SELECT /*+ SET_VAR(updatable_views_with_limit=0) */ @@updatable_views_with_limit;").Check(testkit.Rows("0"))
	c.Assert(tk.Se.GetSessionVars().StmtCtx.GetWarnings(), HasLen, 0)
	tk.MustQuery("SELECT @@updatable_views_with_limit;").Check(testkit.Rows("YES"))

	tk.Se.GetSessionVars().SetSystemVar("optimizer_prune_level", "1")
	tk.MustQuery("SELECT /*+ SET_VAR(optimizer_prune_level=0) */ @@optimizer_prune_level;").Check(testkit.Rows("0"))
	c.Assert(tk.Se.GetSessionVars().StmtCtx.GetWarnings(), HasLen, 0)
	tk.MustQuery("SELECT @@optimizer_prune_level;").Check(testkit.Rows("1"))

	tk.Se.GetSessionVars().SetSystemVar("group_concat_max_len", "1024")
	tk.MustQuery("SELECT /*+ SET_VAR(group_concat_max_len=4) */ @@group_concat_max_len;").Check(testkit.Rows("4"))
	c.Assert(tk.Se.GetSessionVars().StmtCtx.GetWarnings(), HasLen, 0)
	tk.MustQuery("SELECT @@group_concat_max_len;").Check(testkit.Rows("1024"))

	tk.Se.GetSessionVars().SetSystemVar("eq_range_index_dive_limit", "200")
	tk.MustQuery("SELECT /*+ SET_VAR(eq_range_index_dive_limit=0) */ @@eq_range_index_dive_limit;").Check(testkit.Rows("0"))
	c.Assert(tk.Se.GetSessionVars().StmtCtx.GetWarnings(), HasLen, 0)
	tk.MustQuery("SELECT @@eq_range_index_dive_limit;").Check(testkit.Rows("200"))

	tk.Se.GetSessionVars().SetSystemVar("sql_safe_updates", "0")
	tk.MustQuery("SELECT /*+ SET_VAR(sql_safe_updates=1) */ @@sql_safe_updates;").Check(testkit.Rows("1"))
	c.Assert(tk.Se.GetSessionVars().StmtCtx.GetWarnings(), HasLen, 0)
	tk.MustQuery("SELECT @@sql_safe_updates;").Check(testkit.Rows("0"))

	tk.Se.GetSessionVars().SetSystemVar("end_markers_in_json", "0")
	tk.MustQuery("SELECT /*+ SET_VAR(end_markers_in_json=1) */ @@end_markers_in_json;").Check(testkit.Rows("1"))
	c.Assert(tk.Se.GetSessionVars().StmtCtx.GetWarnings(), HasLen, 0)
	tk.MustQuery("SELECT @@end_markers_in_json;").Check(testkit.Rows("0"))

	tk.Se.GetSessionVars().SetSystemVar("windowing_use_high_precision", "ON")
	tk.MustQuery("SELECT /*+ SET_VAR(windowing_use_high_precision=OFF) */ @@windowing_use_high_precision;").Check(testkit.Rows("0"))
	c.Assert(tk.Se.GetSessionVars().StmtCtx.GetWarnings(), HasLen, 0)
	tk.MustQuery("SELECT @@windowing_use_high_precision;").Check(testkit.Rows("1"))

	tk.MustExec("SELECT /*+ SET_VAR(sql_safe_updates = 1) SET_VAR(max_heap_table_size = 1G) */ 1;")
	c.Assert(tk.Se.GetSessionVars().StmtCtx.GetWarnings(), HasLen, 0)

	tk.MustExec("SELECT /*+ SET_VAR(collation_server = 'utf8') */ 1;")
	c.Assert(tk.Se.GetSessionVars().StmtCtx.GetWarnings(), HasLen, 1)
	c.Assert(tk.Se.GetSessionVars().StmtCtx.GetWarnings()[0].Err.Error(), Equals, "[planner:3637]Variable 'collation_server' cannot be set using SET_VAR hint.")

	tk.MustExec("SELECT /*+ SET_VAR(max_size = 1G) */ 1;")
	c.Assert(tk.Se.GetSessionVars().StmtCtx.GetWarnings(), HasLen, 1)
	c.Assert(tk.Se.GetSessionVars().StmtCtx.GetWarnings()[0].Err.Error(), Equals, "[planner:3128]Unresolved name 'max_size' for SET_VAR hint")

	tk.MustExec("SELECT /*+ SET_VAR(group_concat_max_len = 1024) SET_VAR(group_concat_max_len = 2048) */ 1;")
	c.Assert(tk.Se.GetSessionVars().StmtCtx.GetWarnings(), HasLen, 1)
	c.Assert(tk.Se.GetSessionVars().StmtCtx.GetWarnings()[0].Err.Error(), Equals, "[planner:3126]Hint SET_VAR(group_concat_max_len=2048) is ignored as conflicting/duplicated.")
}

func (s *testSessionSerialSuite) TestDoDDLJobQuit(c *C) {
	// test https://github.com/pingcap/tidb/issues/18714, imitate DM's use environment
	// use isolated store, because in below failpoint we will cancel its context
	store, err := mockstore.NewMockStore(mockstore.WithStoreType(mockstore.MockTiKV))
	c.Assert(err, IsNil)
	defer store.Close()
	dom, err := session.BootstrapSession(store)
	c.Assert(err, IsNil)
	defer dom.Close()
	se, err := session.CreateSession(store)
	c.Assert(err, IsNil)
	defer se.Close()

	c.Assert(failpoint.Enable("github.com/pingcap/tidb/ddl/storeCloseInLoop", `return`), IsNil)
	defer failpoint.Disable("github.com/pingcap/tidb/ddl/storeCloseInLoop")

	// this DDL call will enter deadloop before this fix
	err = dom.DDL().CreateSchema(se, model.NewCIStr("testschema"), nil, nil, nil)
	c.Assert(err.Error(), Equals, "context canceled")
}

func (s *testBackupRestoreSuite) TestBackupAndRestore(c *C) {
	// only run BR SQL integration test with tikv store.
	// TODO move this test to BR integration tests.
	if *withTiKV {
		cfg := config.GetGlobalConfig()
		cfg.Store = "tikv"
		cfg.Path = s.pdAddr
		config.StoreGlobalConfig(cfg)
		tk := testkit.NewTestKitWithInit(c, s.store)
		tk.MustExec("create database if not exists br")
		tk.MustExec("use br")
		tk.MustExec("create table t1(v int)")
		tk.MustExec("insert into t1 values (1)")
		tk.MustExec("insert into t1 values (2)")
		tk.MustExec("insert into t1 values (3)")
		tk.MustQuery("select count(*) from t1").Check(testkit.Rows("3"))

		tk.MustExec("create database if not exists br02")
		tk.MustExec("use br02")
		tk.MustExec("create table t1(v int)")

		tmpDir := path.Join(os.TempDir(), "bk1")
		os.RemoveAll(tmpDir)
		// backup database to tmp dir
		tk.MustQuery("backup database br to 'local://" + tmpDir + "'")

		// remove database for recovery
		tk.MustExec("drop database br")
		tk.MustExec("drop database br02")

		// restore database with backup data
		tk.MustQuery("restore database * from 'local://" + tmpDir + "'")
		tk.MustExec("use br")
		tk.MustQuery("select count(*) from t1").Check(testkit.Rows("3"))
		tk.MustExec("drop database br")
	}
}

func (s *testSessionSuite2) TestIssue19127(c *C) {
	tk := testkit.NewTestKitWithInit(c, s.store)
	tk.MustExec("drop table if exists issue19127")
	tk.MustExec("create table issue19127 (c_int int, c_str varchar(40), primary key (c_int, c_str) ) partition by hash (c_int) partitions 4;")
	tk.MustExec("insert into issue19127 values (9, 'angry williams'), (10, 'thirsty hugle');")
	tk.Exec("update issue19127 set c_int = c_int + 10, c_str = 'adoring stonebraker' where c_int in (10, 9);")
	c.Assert(tk.Se.AffectedRows(), Equals, uint64(2))
}

func (s *testSessionSuite2) TestMemoryUsageAlarmVariable(c *C) {
	tk := testkit.NewTestKitWithInit(c, s.store)

	tk.MustExec("set @@session.tidb_memory_usage_alarm_ratio=1")
	tk.MustQuery("select @@session.tidb_memory_usage_alarm_ratio").Check(testkit.Rows("1"))
	tk.MustExec("set @@session.tidb_memory_usage_alarm_ratio=0")
	tk.MustQuery("select @@session.tidb_memory_usage_alarm_ratio").Check(testkit.Rows("0"))
	tk.MustExec("set @@session.tidb_memory_usage_alarm_ratio=0.7")
	tk.MustQuery("select @@session.tidb_memory_usage_alarm_ratio").Check(testkit.Rows("0.7"))
	tk.MustExec("set @@session.tidb_memory_usage_alarm_ratio=1.1")
	tk.MustQuery("SHOW WARNINGS").Check(testkit.Rows("Warning 1292 Truncated incorrect tidb_memory_usage_alarm_ratio value: '1.1'"))
	tk.MustQuery("select @@session.tidb_memory_usage_alarm_ratio").Check(testkit.Rows("1"))

	tk.MustExec("set @@session.tidb_memory_usage_alarm_ratio=-1")
	tk.MustQuery("SHOW WARNINGS").Check(testkit.Rows("Warning 1292 Truncated incorrect tidb_memory_usage_alarm_ratio value: '-1'"))
	tk.MustQuery("select @@session.tidb_memory_usage_alarm_ratio").Check(testkit.Rows("0"))

	err := tk.ExecToErr("set @@global.tidb_memory_usage_alarm_ratio=0.8")
	c.Assert(err.Error(), Equals, "[variable:1228]Variable 'tidb_memory_usage_alarm_ratio' is a SESSION variable and can't be used with SET GLOBAL")
}

func (s *testSessionSuite2) TestSelectLockInShare(c *C) {
	tk1 := testkit.NewTestKitWithInit(c, s.store)
	tk1.MustExec("DROP TABLE IF EXISTS t_sel_in_share")
	tk1.MustExec("CREATE TABLE t_sel_in_share (id int DEFAULT NULL)")
	tk1.MustExec("insert into t_sel_in_share values (11)")
	err := tk1.ExecToErr("select * from t_sel_in_share lock in share mode")
	c.Assert(err, NotNil)
	tk1.MustExec("set @@tidb_enable_noop_functions = 1")
	tk1.MustQuery("select * from t_sel_in_share lock in share mode").Check(testkit.Rows("11"))
	tk1.MustExec("DROP TABLE t_sel_in_share")
}

func (s *testSessionSerialSuite) TestCoprocessorOOMAction(c *C) {
	// Assert Coprocessor OOMAction
	tk := testkit.NewTestKit(c, s.store)
	tk.MustExec("use test")
	tk.MustExec(`set @@tidb_wait_split_region_finish=1`)
	// create table for non keep-order case
	tk.MustExec("drop table if exists t5")
	tk.MustExec("create table t5(id int)")
	tk.MustQuery(`split table t5 between (0) and (10000) regions 10`).Check(testkit.Rows("9 1"))
	// create table for keep-order case
	tk.MustExec("drop table if exists t6")
	tk.MustExec("create table t6(id int, index(id))")
	tk.MustQuery(`split table t6 between (0) and (10000) regions 10`).Check(testkit.Rows("10 1"))
	tk.MustQuery("split table t6 INDEX id between (0) and (10000) regions 10;").Check(testkit.Rows("10 1"))
	count := 10
	for i := 0; i < count; i++ {
		tk.MustExec(fmt.Sprintf("insert into t5 (id) values (%v)", i))
		tk.MustExec(fmt.Sprintf("insert into t6 (id) values (%v)", i))
	}

	testcases := []struct {
		name string
		sql  string
	}{
		{
			name: "keep Order",
			sql:  "select id from t6 order by id",
		},
		{
			name: "non keep Order",
			sql:  "select id from t5",
		},
	}
	defer config.RestoreFunc()()
	config.UpdateGlobal(func(conf *config.Config) {
		conf.OOMAction = config.OOMActionCancel
	})
	failpoint.Enable("github.com/pingcap/tidb/store/copr/testRateLimitActionMockConsumeAndAssert", `return(true)`)
	defer failpoint.Disable("github.com/pingcap/tidb/store/copr/testRateLimitActionMockConsumeAndAssert")

	enableOOM := func(tk *testkit.TestKit, name, sql string) {
		c.Logf("enable OOM, testcase: %v", name)
		// larger than 4 copResponse, smaller than 5 copResponse
		quota := 5*copr.MockResponseSizeForTest - 100
		tk.MustExec("use test")
		tk.MustExec("set @@tidb_distsql_scan_concurrency = 10")
		tk.MustExec(fmt.Sprintf("set @@tidb_mem_quota_query=%v;", quota))
		var expect []string
		for i := 0; i < count; i++ {
			expect = append(expect, fmt.Sprintf("%v", i))
		}
		tk.MustQuery(sql).Sort().Check(testkit.Rows(expect...))
		// assert oom action worked by max consumed > memory quota
		c.Assert(tk.Se.GetSessionVars().StmtCtx.MemTracker.MaxConsumed(), Greater, int64(quota))
	}

	disableOOM := func(tk *testkit.TestKit, name, sql string) {
		c.Logf("disable OOM, testcase: %v", name)
		quota := 5*copr.MockResponseSizeForTest - 100
		tk.MustExec("use test")
		tk.MustExec("set @@tidb_distsql_scan_concurrency = 10")
		tk.MustExec(fmt.Sprintf("set @@tidb_mem_quota_query=%v;", quota))
		err := tk.QueryToErr(sql)
		c.Assert(err, NotNil)
		c.Assert(err.Error(), Matches, "Out Of Memory Quota.*")
	}

	failpoint.Enable("github.com/pingcap/tidb/store/copr/testRateLimitActionMockWaitMax", `return(true)`)
	// assert oom action and switch
	for _, testcase := range testcases {
		se, err := session.CreateSession4Test(s.store)
		c.Check(err, IsNil)
		tk.Se = se
		enableOOM(tk, testcase.name, testcase.sql)
		tk.MustExec("set @@tidb_enable_rate_limit_action = 0")
		disableOOM(tk, testcase.name, testcase.sql)
		tk.MustExec("set @@tidb_enable_rate_limit_action = 1")
		enableOOM(tk, testcase.name, testcase.sql)
		se.Close()
	}

	globaltk := testkit.NewTestKitWithInit(c, s.store)
	globaltk.MustExec("set global tidb_enable_rate_limit_action= 0")
	for _, testcase := range testcases {
		se, err := session.CreateSession4Test(s.store)
		c.Check(err, IsNil)
		tk.Se = se
		disableOOM(tk, testcase.name, testcase.sql)
		se.Close()
	}
	globaltk.MustExec("set global tidb_enable_rate_limit_action= 1")
	for _, testcase := range testcases {
		se, err := session.CreateSession4Test(s.store)
		c.Check(err, IsNil)
		tk.Se = se
		enableOOM(tk, testcase.name, testcase.sql)
		se.Close()
	}
	failpoint.Disable("github.com/pingcap/tidb/store/copr/testRateLimitActionMockWaitMax")

	// assert oom fallback
	for _, testcase := range testcases {
		c.Log(testcase.name)
		se, err := session.CreateSession4Test(s.store)
		c.Check(err, IsNil)
		tk.Se = se
		tk.MustExec("use test")
		tk.MustExec("set tidb_distsql_scan_concurrency = 1")
		tk.MustExec("set @@tidb_mem_quota_query=1;")
		err = tk.QueryToErr(testcase.sql)
		c.Assert(err, NotNil)
		c.Assert(err.Error(), Matches, "Out Of Memory Quota.*")
		se.Close()
	}
}

// TestDefaultWeekFormat checks for issue #21510.
func (s *testSessionSerialSuite) TestDefaultWeekFormat(c *C) {
	tk1 := testkit.NewTestKitWithInit(c, s.store)
	tk1.MustExec("set @@global.default_week_format = 4;")
	defer tk1.MustExec("set @@global.default_week_format = default;")

	tk2 := testkit.NewTestKitWithInit(c, s.store)
	tk2.MustQuery("select week('2020-02-02'), @@default_week_format, week('2020-02-02');").Check(testkit.Rows("6 4 6"))
}

func (s *testSessionSerialSuite) TestIssue21944(c *C) {
	tk1 := testkit.NewTestKitWithInit(c, s.store)
	_, err := tk1.Exec("set @@tidb_current_ts=1;")
	c.Assert(err.Error(), Equals, "[variable:1238]Variable 'tidb_current_ts' is a read only variable")
}

func (s *testSessionSerialSuite) TestIssue21943(c *C) {
	tk := testkit.NewTestKitWithInit(c, s.store)
	_, err := tk.Exec("set @@last_plan_from_binding='123';")
	c.Assert(err.Error(), Equals, "[variable:1238]Variable 'last_plan_from_binding' is a read only variable")

	_, err = tk.Exec("set @@last_plan_from_cache='123';")
	c.Assert(err.Error(), Equals, "[variable:1238]Variable 'last_plan_from_cache' is a read only variable")
}

func (s *testSessionSerialSuite) TestRemovedSysVars(c *C) {
	tk := testkit.NewTestKitWithInit(c, s.store)

	variable.RegisterSysVar(&variable.SysVar{Scope: variable.ScopeGlobal | variable.ScopeSession, Name: "bogus_var", Value: "acdc"})
	result := tk.MustQuery("SHOW GLOBAL VARIABLES LIKE 'bogus_var'")
	result.Check(testkit.Rows("bogus_var acdc"))
	result = tk.MustQuery("SELECT @@GLOBAL.bogus_var")
	result.Check(testkit.Rows("acdc"))
	tk.MustExec("SET GLOBAL bogus_var = 'newvalue'")

	// unregister
	variable.UnregisterSysVar("bogus_var")

	result = tk.MustQuery("SHOW GLOBAL VARIABLES LIKE 'bogus_var'")
	result.Check(testkit.Rows()) // empty
	_, err := tk.Exec("SET GLOBAL bogus_var = 'newvalue'")
	c.Assert(err.Error(), Equals, "[variable:1193]Unknown system variable 'bogus_var'")
	_, err = tk.Exec("SELECT @@GLOBAL.bogus_var")
	c.Assert(err.Error(), Equals, "[variable:1193]Unknown system variable 'bogus_var'")
}

func (s *testSessionSerialSuite) TestCorrectScopeError(c *C) {
	tk := testkit.NewTestKitWithInit(c, s.store)

	variable.RegisterSysVar(&variable.SysVar{Scope: variable.ScopeNone, Name: "sv_none", Value: "acdc"})
	variable.RegisterSysVar(&variable.SysVar{Scope: variable.ScopeGlobal, Name: "sv_global", Value: "acdc"})
	variable.RegisterSysVar(&variable.SysVar{Scope: variable.ScopeSession, Name: "sv_session", Value: "acdc"})
	variable.RegisterSysVar(&variable.SysVar{Scope: variable.ScopeGlobal | variable.ScopeSession, Name: "sv_both", Value: "acdc"})

	// check set behavior

	// none
	_, err := tk.Exec("SET sv_none='acdc'")
	c.Assert(err.Error(), Equals, "[variable:1238]Variable 'sv_none' is a read only variable")
	_, err = tk.Exec("SET GLOBAL sv_none='acdc'")
	c.Assert(err.Error(), Equals, "[variable:1238]Variable 'sv_none' is a read only variable")

	// global
	tk.MustExec("SET GLOBAL sv_global='acdc'")
	_, err = tk.Exec("SET sv_global='acdc'")
	c.Assert(err.Error(), Equals, "[variable:1229]Variable 'sv_global' is a GLOBAL variable and should be set with SET GLOBAL")

	// session
	_, err = tk.Exec("SET GLOBAL sv_session='acdc'")
	c.Assert(err.Error(), Equals, "[variable:1228]Variable 'sv_session' is a SESSION variable and can't be used with SET GLOBAL")
	tk.MustExec("SET sv_session='acdc'")

	// both
	tk.MustExec("SET GLOBAL sv_both='acdc'")
	tk.MustExec("SET sv_both='acdc'")

	// unregister
	variable.UnregisterSysVar("sv_none")
	variable.UnregisterSysVar("sv_global")
	variable.UnregisterSysVar("sv_session")
	variable.UnregisterSysVar("sv_both")
}

func (s *testSessionSerialSuite) TestTiKVSystemVars(c *C) {
	tk := testkit.NewTestKitWithInit(c, s.store)

	result := tk.MustQuery("SHOW GLOBAL VARIABLES LIKE 'tidb_gc_enable'") // default is on from the sysvar
	result.Check(testkit.Rows("tidb_gc_enable ON"))
	result = tk.MustQuery("SELECT variable_value FROM mysql.tidb WHERE variable_name = 'tikv_gc_enable'")
	result.Check(testkit.Rows()) // but no value in the table (yet) because the value has not been set and the GC has never been run

	// update will set a value in the table
	tk.MustExec("SET GLOBAL tidb_gc_enable = 1")
	result = tk.MustQuery("SELECT variable_value FROM mysql.tidb WHERE variable_name = 'tikv_gc_enable'")
	result.Check(testkit.Rows("true"))

	tk.MustExec("UPDATE mysql.tidb SET variable_value = 'false' WHERE variable_name='tikv_gc_enable'")
	result = tk.MustQuery("SELECT @@tidb_gc_enable;")
	result.Check(testkit.Rows("0")) // reads from mysql.tidb value and changes to false

	tk.MustExec("SET GLOBAL tidb_gc_concurrency = -1") // sets auto concurrency and concurrency
	result = tk.MustQuery("SELECT variable_value FROM mysql.tidb WHERE variable_name = 'tikv_gc_auto_concurrency'")
	result.Check(testkit.Rows("true"))
	result = tk.MustQuery("SELECT variable_value FROM mysql.tidb WHERE variable_name = 'tikv_gc_concurrency'")
	result.Check(testkit.Rows("-1"))

	tk.MustExec("SET GLOBAL tidb_gc_concurrency = 5") // sets auto concurrency and concurrency
	result = tk.MustQuery("SELECT variable_value FROM mysql.tidb WHERE variable_name = 'tikv_gc_auto_concurrency'")
	result.Check(testkit.Rows("false"))
	result = tk.MustQuery("SELECT variable_value FROM mysql.tidb WHERE variable_name = 'tikv_gc_concurrency'")
	result.Check(testkit.Rows("5"))

	tk.MustExec("UPDATE mysql.tidb SET variable_value = 'true' WHERE variable_name='tikv_gc_auto_concurrency'")
	result = tk.MustQuery("SELECT @@tidb_gc_concurrency;")
	result.Check(testkit.Rows("-1")) // because auto_concurrency is turned on it takes precedence

	tk.MustExec("REPLACE INTO mysql.tidb (variable_value, variable_name) VALUES ('15m', 'tikv_gc_run_interval')")
	result = tk.MustQuery("SELECT @@GLOBAL.tidb_gc_run_interval;")
	result.Check(testkit.Rows("15m0s"))
	result = tk.MustQuery("SHOW GLOBAL VARIABLES LIKE 'tidb_gc_run_interval'")
	result.Check(testkit.Rows("tidb_gc_run_interval 15m0s"))

	tk.MustExec("SET GLOBAL tidb_gc_run_interval = '9m'") // too small
	tk.MustQuery("SHOW WARNINGS").Check(testkit.Rows("Warning 1292 Truncated incorrect tidb_gc_run_interval value: '9m'"))
	result = tk.MustQuery("SHOW GLOBAL VARIABLES LIKE 'tidb_gc_run_interval'")
	result.Check(testkit.Rows("tidb_gc_run_interval 10m0s"))

	tk.MustExec("SET GLOBAL tidb_gc_run_interval = '700000000000ns'") // specified in ns, also valid

	_, err := tk.Exec("SET GLOBAL tidb_gc_run_interval = '11mins'")
	c.Assert(err.Error(), Equals, "[variable:1232]Incorrect argument type to variable 'tidb_gc_run_interval'") // wrong format
}

func (s *testSessionSerialSuite) TestGlobalVarCollationServer(c *C) {
	tk := testkit.NewTestKit(c, s.store)
	tk.MustExec("set @@global.collation_server=utf8mb4_general_ci")
	tk.MustQuery("show global variables like 'collation_server'").Check(testkit.Rows("collation_server utf8mb4_general_ci"))
	tk = testkit.NewTestKit(c, s.store)
	tk.MustQuery("show global variables like 'collation_server'").Check(testkit.Rows("collation_server utf8mb4_general_ci"))
	tk.MustQuery("show variables like 'collation_server'").Check(testkit.Rows("collation_server utf8mb4_general_ci"))
}

func (s *testSessionSerialSuite) TestProcessInfoIssue22068(c *C) {
	tk := testkit.NewTestKit(c, s.store)
	tk.MustExec("use test")
	tk.MustExec("create table t(a int)")
	wg := sync.WaitGroup{}
	wg.Add(1)
	go func() {
		tk.MustQuery("select 1 from t where a = (select sleep(5));").Check(testkit.Rows())
		wg.Done()
	}()
	time.Sleep(2 * time.Second)
	pi := tk.Se.ShowProcess()
	c.Assert(pi, NotNil)
	c.Assert(pi.Info, Equals, "select 1 from t where a = (select sleep(5));")
	c.Assert(pi.Plan, IsNil)
	wg.Wait()
}

func (s *testSessionSerialSuite) TestParseWithParamsInternal(c *C) {
	tk := testkit.NewTestKitWithInit(c, s.store)
	se := tk.Se
	exec := se.(sqlexec.RestrictedSQLExecutor)

	// test compatibility with ExcuteInternal
	_, err := exec.ParseWithParamsInternal(context.TODO(), "SELECT 4")
	c.Assert(err, IsNil)

	// test charset attack
	stmt, err := exec.ParseWithParamsInternal(context.TODO(), "SELECT * FROM test WHERE name = %? LIMIT 1", "\xbf\x27 OR 1=1 /*")
	c.Assert(err, IsNil)

	var sb strings.Builder
	ctx := format.NewRestoreCtx(format.RestoreStringDoubleQuotes, &sb)
	err = stmt.Restore(ctx)
	c.Assert(err, IsNil)
	c.Assert(sb.String(), Equals, "SELECT * FROM test WHERE name=_utf8mb4\"\xbf' OR 1=1 /*\" LIMIT 1")

	// test invalid sql
	_, err = exec.ParseWithParamsInternal(context.TODO(), "SELECT")
	c.Assert(err, ErrorMatches, ".*You have an error in your SQL syntax.*")

	// test invalid arguments to escape
	_, err = exec.ParseWithParamsInternal(context.TODO(), "SELECT %?, %?", 3)
	c.Assert(err, ErrorMatches, "missing arguments.*")

	// test noescape
	stmt, err = exec.ParseWithParamsInternal(context.TODO(), "SELECT 3")
	c.Assert(err, IsNil)

	sb.Reset()
	ctx = format.NewRestoreCtx(0, &sb)
	err = stmt.Restore(ctx)
	c.Assert(err, IsNil)
	c.Assert(sb.String(), Equals, "SELECT 3")
}

func (s *testSessionSuite3) TestGlobalTemporaryTable(c *C) {
	tk := testkit.NewTestKitWithInit(c, s.store)
	tk.MustExec("create global temporary table g_tmp (a int primary key, b int, c int, index i_b(b)) on commit delete rows")
	tk.MustExec("begin")
	tk.MustExec("insert into g_tmp values (3, 3, 3)")
	tk.MustExec("insert into g_tmp values (4, 7, 9)")

	// Cover table scan.
	tk.MustQuery("select * from g_tmp").Check(testkit.Rows("3 3 3", "4 7 9"))
	// Cover index reader.
	tk.MustQuery("select b from g_tmp where b > 3").Check(testkit.Rows("7"))
	// Cover index lookup.
	tk.MustQuery("select c from g_tmp where b = 3").Check(testkit.Rows("3"))
	// Cover point get.
	tk.MustQuery("select * from g_tmp where a = 3").Check(testkit.Rows("3 3 3"))
	// Cover batch point get.
	tk.MustQuery("select * from g_tmp where a in (2,3,4)").Check(testkit.Rows("3 3 3", "4 7 9"))
	tk.MustExec("commit")

	// The global temporary table data is discard after the transaction commit.
	tk.MustQuery("select * from g_tmp").Check(testkit.Rows())
}

type testTxnStateSerialSuite struct {
	testSessionSuiteBase
}

func (s *testTxnStateSerialSuite) TestBasic(c *C) {
	tk := testkit.NewTestKitWithInit(c, s.store)
	tk.MustExec("create table t(a int);")
	tk.MustExec("insert into t(a) values (1);")
	info := tk.Se.TxnInfo()
	c.Assert(info, IsNil)

	tk.MustExec("begin pessimistic;")
	startTSStr := tk.MustQuery("select @@tidb_current_ts;").Rows()[0][0].(string)
	startTS, err := strconv.ParseUint(startTSStr, 10, 64)
	c.Assert(err, IsNil)

	c.Assert(failpoint.Enable("tikvclient/beforePessimisticLock", "pause"), IsNil)
	ch := make(chan interface{})
	go func() {
		tk.MustExec("select * from t for update;")
		ch <- nil
	}()
	time.Sleep(100 * time.Millisecond)
	info = tk.Se.TxnInfo()
	_, expectedDigest := parser.NormalizeDigest("select * from t for update;")
	c.Assert(info.CurrentSQLDigest, Equals, expectedDigest.String())
	c.Assert(info.State, Equals, txninfo.TxnLockWaiting)
	c.Assert(info.BlockStartTime.Valid, IsTrue)
	c.Assert(info.StartTS, Equals, startTS)

	c.Assert(failpoint.Disable("tikvclient/beforePessimisticLock"), IsNil)
	<-ch

	info = tk.Se.TxnInfo()
	c.Assert(info.CurrentSQLDigest, Equals, "")
	c.Assert(info.State, Equals, txninfo.TxnIdle)
	c.Assert(info.BlockStartTime.Valid, IsFalse)
	c.Assert(info.StartTS, Equals, startTS)
	_, beginDigest := parser.NormalizeDigest("begin pessimistic;")
	_, selectTSDigest := parser.NormalizeDigest("select @@tidb_current_ts;")
	c.Assert(info.AllSQLDigests, DeepEquals, []string{beginDigest.String(), selectTSDigest.String(), expectedDigest.String()})

	// len and size will be covered in TestLenAndSize
	c.Assert(info.ConnectionID, Equals, tk.Se.GetSessionVars().ConnectionID)
	c.Assert(info.Username, Equals, "")
	c.Assert(info.CurrentDB, Equals, "test")
	c.Assert(info.StartTS, Equals, startTS)

	c.Assert(failpoint.Enable("tikvclient/beforePrewrite", "pause"), IsNil)
	go func() {
		tk.MustExec("commit;")
		ch <- nil
	}()
	time.Sleep(100 * time.Millisecond)
	_, commitDigest := parser.NormalizeDigest("commit;")
	info = tk.Se.TxnInfo()
	c.Assert(info.CurrentSQLDigest, Equals, commitDigest.String())
	c.Assert(info.State, Equals, txninfo.TxnCommitting)
	c.Assert(info.AllSQLDigests, DeepEquals, []string{beginDigest.String(), selectTSDigest.String(), expectedDigest.String(), commitDigest.String()})

	c.Assert(failpoint.Disable("tikvclient/beforePrewrite"), IsNil)
	<-ch
	info = tk.Se.TxnInfo()
	c.Assert(info, IsNil)

	// Test autocommit transaction
	c.Assert(failpoint.Enable("tikvclient/beforePrewrite", "pause"), IsNil)
	go func() {
		tk.MustExec("insert into t values (2)")
		ch <- nil
	}()
	time.Sleep(100 * time.Millisecond)
	info = tk.Se.TxnInfo()
	_, expectedDigest = parser.NormalizeDigest("insert into t values (2)")
	c.Assert(info.CurrentSQLDigest, Equals, expectedDigest.String())
	c.Assert(info.State, Equals, txninfo.TxnCommitting)
	c.Assert(info.BlockStartTime.Valid, IsFalse)
	c.Assert(info.StartTS, Greater, startTS)
	c.Assert(len(info.AllSQLDigests), Equals, 1)
	c.Assert(info.AllSQLDigests[0], Equals, expectedDigest.String())

	c.Assert(failpoint.Disable("tikvclient/beforePrewrite"), IsNil)
	<-ch
	info = tk.Se.TxnInfo()
	c.Assert(info, IsNil)
}

func (s *testTxnStateSerialSuite) TestEntriesCountAndSize(c *C) {
	tk := testkit.NewTestKitWithInit(c, s.store)
	tk.MustExec("create table t(a int);")
	tk.MustExec("begin pessimistic;")
	tk.MustExec("insert into t(a) values (1);")
	info := tk.Se.TxnInfo()
	c.Assert(info.EntriesCount, Equals, uint64(1))
	c.Assert(info.EntriesSize, Equals, uint64(29))
	tk.MustExec("insert into t(a) values (2);")
	info = tk.Se.TxnInfo()
	c.Assert(info.EntriesCount, Equals, uint64(2))
	c.Assert(info.EntriesSize, Equals, uint64(58))
	tk.MustExec("commit;")
}

func (s *testTxnStateSerialSuite) TestRunning(c *C) {
	tk := testkit.NewTestKitWithInit(c, s.store)
	tk.MustExec("create table t(a int);")
	tk.MustExec("insert into t(a) values (1);")
	tk.MustExec("begin pessimistic;")
	c.Assert(failpoint.Enable("github.com/pingcap/tidb/session/mockStmtSlow", "return(200)"), IsNil)
	ch := make(chan struct{})
	go func() {
		tk.MustExec("select * from t for update /* sleep */;")
		tk.MustExec("commit;")
		ch <- struct{}{}
	}()
	time.Sleep(100 * time.Millisecond)
	info := tk.Se.TxnInfo()
	c.Assert(info.State, Equals, txninfo.TxnRunning)
	c.Assert(failpoint.Disable("github.com/pingcap/tidb/session/mockStmtSlow"), IsNil)
	<-ch
}

func (s *testTxnStateSerialSuite) TestBlocked(c *C) {
	tk := testkit.NewTestKitWithInit(c, s.store)
	tk2 := testkit.NewTestKitWithInit(c, s.store)
	tk.MustExec("create table t(a int);")
	tk.MustExec("insert into t(a) values (1);")
	tk.MustExec("begin pessimistic;")
	tk.MustExec("select * from t where a = 1 for update;")
	ch := make(chan struct{})
	go func() {
		tk2.MustExec("begin pessimistic")
		tk2.MustExec("select * from t where a = 1 for update;")
		tk2.MustExec("commit;")
		ch <- struct{}{}
	}()
	time.Sleep(100 * time.Millisecond)
	c.Assert(tk2.Se.TxnInfo().State, Equals, txninfo.TxnLockWaiting)
	c.Assert(tk2.Se.TxnInfo().BlockStartTime, NotNil)
	tk.MustExec("commit;")
	<-ch
}

func (s *testTxnStateSerialSuite) TestCommitting(c *C) {
	tk := testkit.NewTestKitWithInit(c, s.store)
	tk2 := testkit.NewTestKitWithInit(c, s.store)
	tk.MustExec("create table t(a int);")
	tk.MustExec("insert into t(a) values (1), (2);")
	tk.MustExec("begin pessimistic;")
	tk.MustExec("select * from t where a = 1 for update;")
	ch := make(chan struct{})
	go func() {
		tk2.MustExec("begin pessimistic")
		c.Assert(tk2.Se.TxnInfo(), NotNil)
		tk2.MustExec("select * from t where a = 2 for update;")
		c.Assert(failpoint.Enable("github.com/pingcap/tidb/session/mockSlowCommit", "pause"), IsNil)
		tk2.MustExec("commit;")
		ch <- struct{}{}
	}()
	time.Sleep(100 * time.Millisecond)
	c.Assert(tk2.Se.TxnInfo().State, Equals, txninfo.TxnCommitting)
	c.Assert(failpoint.Disable("github.com/pingcap/tidb/session/mockSlowCommit"), IsNil)
	tk.MustExec("commit;")
	<-ch
}

func (s *testTxnStateSerialSuite) TestRollbacking(c *C) {
	tk := testkit.NewTestKitWithInit(c, s.store)
	tk.MustExec("create table t(a int);")
	tk.MustExec("insert into t(a) values (1), (2);")
	ch := make(chan struct{})
	go func() {
		tk.MustExec("begin pessimistic")
		tk.MustExec("insert into t(a) values (3);")
		c.Assert(failpoint.Enable("github.com/pingcap/tidb/session/mockSlowRollback", "pause"), IsNil)
		tk.MustExec("rollback;")
		ch <- struct{}{}
	}()
	time.Sleep(100 * time.Millisecond)
	c.Assert(failpoint.Disable("github.com/pingcap/tidb/session/mockSlowRollback"), IsNil)
	c.Assert(tk.Se.TxnInfo().State, Equals, txninfo.TxnRollingBack)
	<-ch
}

func (s *testTxnStateSerialSuite) TestTxnInfoWithPreparedStmt(c *C) {
	tk := testkit.NewTestKitWithInit(c, s.store)
	tk.MustExec("create table t(a int)")
	tk.MustExec("prepare s1 from 'insert into t values (?)'")
	tk.MustExec("set @v = 1")

	tk.MustExec("begin pessimistic")
	c.Assert(failpoint.Enable("tikvclient/beforePessimisticLock", "pause"), IsNil)
	ch := make(chan interface{})
	go func() {
		tk.MustExec("execute s1 using @v")
		ch <- nil
	}()
	time.Sleep(100 * time.Millisecond)
	info := tk.Se.TxnInfo()
	_, expectDigest := parser.NormalizeDigest("insert into t values (?)")
	c.Assert(info.CurrentSQLDigest, Equals, expectDigest.String())

	c.Assert(failpoint.Disable("tikvclient/beforePessimisticLock"), IsNil)
	<-ch
	info = tk.Se.TxnInfo()
	c.Assert(info.CurrentSQLDigest, Equals, "")
	_, beginDigest := parser.NormalizeDigest("begin pessimistic")
	c.Assert(info.AllSQLDigests, DeepEquals, []string{beginDigest.String(), expectDigest.String()})

	tk.MustExec("rollback")
}

func (s *testTxnStateSerialSuite) TestTxnInfoWithScalarSubquery(c *C) {
	tk := testkit.NewTestKitWithInit(c, s.store)
	tk.MustExec("create table t (a int, b int)")
	tk.MustExec("insert into t values (1, 10), (2, 1)")

	tk.MustExec("begin pessimistic")
	_, beginDigest := parser.NormalizeDigest("begin pessimistic")
	tk.MustExec("select * from t where a = (select b from t where a = 2)")
	_, s1Digest := parser.NormalizeDigest("select * from t where a = (select b from t where a = 2)")

	c.Assert(failpoint.Enable("tikvclient/beforePessimisticLock", "pause"), IsNil)
	ch := make(chan interface{})
	go func() {
		tk.MustExec("update t set b = b + 1 where a = (select b from t where a = 2)")
		ch <- nil
	}()
	_, s2Digest := parser.NormalizeDigest("update t set b = b + 1 where a = (select b from t where a = 1)")
	time.Sleep(100 * time.Millisecond)
	info := tk.Se.TxnInfo()
	c.Assert(info.CurrentSQLDigest, Equals, s2Digest.String())
	c.Assert(info.AllSQLDigests, DeepEquals, []string{beginDigest.String(), s1Digest.String(), s2Digest.String()})

	c.Assert(failpoint.Disable("tikvclient/beforePessimisticLock"), IsNil)
	<-ch
	tk.MustExec("rollback")
}

func (s *testTxnStateSerialSuite) TestTxnInfoWithPSProtocol(c *C) {
	tk := testkit.NewTestKitWithInit(c, s.store)
	tk.MustExec("create table t (a int primary key)")

	// Test autocommit transaction

	idInsert, _, _, err := tk.Se.PrepareStmt("insert into t values (?)")
	c.Assert(err, IsNil)

	c.Assert(failpoint.Enable("tikvclient/beforePrewrite", "pause"), IsNil)
	ch := make(chan interface{})
	go func() {
		_, err := tk.Se.ExecutePreparedStmt(context.Background(), idInsert, types.MakeDatums(1))
		c.Assert(err, IsNil)
		ch <- nil
	}()
	time.Sleep(100 * time.Millisecond)
	_, digest := parser.NormalizeDigest("insert into t values (1)")
	info := tk.Se.TxnInfo()
	c.Assert(info, NotNil)
	c.Assert(info.StartTS, Greater, uint64(0))
	c.Assert(info.State, Equals, txninfo.TxnCommitting)
	c.Assert(info.CurrentSQLDigest, Equals, digest.String())
	c.Assert(info.AllSQLDigests, DeepEquals, []string{digest.String()})

	c.Assert(failpoint.Disable("tikvclient/beforePrewrite"), IsNil)
	<-ch
	info = tk.Se.TxnInfo()
	c.Assert(info, IsNil)

	// Test non-autocommit transaction

	id1, _, _, err := tk.Se.PrepareStmt("select * from t where a = ?")
	c.Assert(err, IsNil)
	_, digest1 := parser.NormalizeDigest("select * from t where a = ?")
	id2, _, _, err := tk.Se.PrepareStmt("update t set a = a + 1 where a = ?")
	c.Assert(err, IsNil)
	_, digest2 := parser.NormalizeDigest("update t set a = a + 1 where a = ?")

	tk.MustExec("begin pessimistic")

	_, err = tk.Se.ExecutePreparedStmt(context.Background(), id1, types.MakeDatums(1))
	c.Assert(err, IsNil)

	c.Assert(failpoint.Enable("tikvclient/beforePessimisticLock", "pause"), IsNil)
	go func() {
		_, err := tk.Se.ExecutePreparedStmt(context.Background(), id2, types.MakeDatums(1))
		c.Assert(err, IsNil)
		ch <- nil
	}()
	time.Sleep(100 * time.Millisecond)
	info = tk.Se.TxnInfo()
	c.Assert(info.StartTS, Greater, uint64(0))
	c.Assert(info.CurrentSQLDigest, Equals, digest2.String())
	c.Assert(info.State, Equals, txninfo.TxnLockWaiting)
	c.Assert(info.BlockStartTime.Valid, IsTrue)
	_, beginDigest := parser.NormalizeDigest("begin pessimistic")
	c.Assert(info.AllSQLDigests, DeepEquals, []string{beginDigest.String(), digest1.String(), digest2.String()})

	c.Assert(failpoint.Disable("tikvclient/beforePessimisticLock"), IsNil)
	<-ch
	tk.MustExec("rollback")
}

func (s *testSessionSuite) TestReadDMLBatchSize(c *C) {
	tk := testkit.NewTestKit(c, s.store)
	tk.MustExec("set global tidb_dml_batch_size=1000")
	se, err := session.CreateSession(s.store)
	c.Assert(err, IsNil)
	// `select 1` to load the global variables.
	_, _ = se.Execute(context.TODO(), "select 1")
	c.Assert(se.GetSessionVars().DMLBatchSize, Equals, 1000)
}

func (s *testSessionSuite) TestInTxnPSProtoPointGet(c *C) {
	ctx := context.Background()
	tk := testkit.NewTestKit(c, s.store)
	tk.MustExec("use test")
	tk.MustExec("create table t1(c1 int primary key, c2 int, c3 int)")
	tk.MustExec("insert into t1 values(1, 10, 100)")

	// Generate the ps statement and make the prepared plan cached for point get.
	id, _, _, err := tk.Se.PrepareStmt("select c1, c2 from t1 where c1 = ?")
	c.Assert(err, IsNil)
	idForUpdate, _, _, err := tk.Se.PrepareStmt("select c1, c2 from t1 where c1 = ? for update")
	c.Assert(err, IsNil)
	params := []types.Datum{types.NewDatum(1)}
	rs, err := tk.Se.ExecutePreparedStmt(ctx, id, params)
	c.Assert(err, IsNil)
	tk.ResultSetToResult(rs, Commentf("%v", rs)).Check(testkit.Rows("1 10"))
	rs, err = tk.Se.ExecutePreparedStmt(ctx, idForUpdate, params)
	c.Assert(err, IsNil)
	tk.ResultSetToResult(rs, Commentf("%v", rs)).Check(testkit.Rows("1 10"))

	// Query again the cached plan will be used.
	rs, err = tk.Se.ExecutePreparedStmt(ctx, id, params)
	c.Assert(err, IsNil)
	tk.ResultSetToResult(rs, Commentf("%v", rs)).Check(testkit.Rows("1 10"))
	rs, err = tk.Se.ExecutePreparedStmt(ctx, idForUpdate, params)
	c.Assert(err, IsNil)
	tk.ResultSetToResult(rs, Commentf("%v", rs)).Check(testkit.Rows("1 10"))

	// Start a transaction, now the in txn flag will be added to the session vars.
	_, err = tk.Se.Execute(ctx, "start transaction")
	c.Assert(err, IsNil)
	rs, err = tk.Se.ExecutePreparedStmt(ctx, id, params)
	c.Assert(err, IsNil)
	tk.ResultSetToResult(rs, Commentf("%v", rs)).Check(testkit.Rows("1 10"))
	txn, err := tk.Se.Txn(false)
	c.Assert(err, IsNil)
	c.Assert(txn.Valid(), IsTrue)
	rs, err = tk.Se.ExecutePreparedStmt(ctx, idForUpdate, params)
	c.Assert(err, IsNil)
	tk.ResultSetToResult(rs, Commentf("%v", rs)).Check(testkit.Rows("1 10"))
	txn, err = tk.Se.Txn(false)
	c.Assert(err, IsNil)
	c.Assert(txn.Valid(), IsTrue)
	_, err = tk.Se.Execute(ctx, "update t1 set c2 = c2 + 1")
	c.Assert(err, IsNil)
	// Check the read result after in-transaction update.
	rs, err = tk.Se.ExecutePreparedStmt(ctx, id, params)
	c.Assert(err, IsNil)
	tk.ResultSetToResult(rs, Commentf("%v", rs)).Check(testkit.Rows("1 11"))
	rs, err = tk.Se.ExecutePreparedStmt(ctx, idForUpdate, params)
	c.Assert(err, IsNil)
	tk.ResultSetToResult(rs, Commentf("%v", rs)).Check(testkit.Rows("1 11"))
	txn, err = tk.Se.Txn(false)
	c.Assert(err, IsNil)
	c.Assert(txn.Valid(), IsTrue)
	tk.MustExec("commit")
}

func (s *testSessionSuite) TestTMPTableSize(c *C) {
	// Test the @@tidb_tmp_table_max_size system variable.
	tk := testkit.NewTestKit(c, s.store)
	tk.MustExec("use test")
	tk.MustExec("create global temporary table t (c1 int, c2 mediumtext) on commit delete rows")
	tk.MustExec("create temporary table tl (c1 int, c2 mediumtext)")

	tk.MustQuery("select @@global.tidb_tmp_table_max_size").Check(testkit.Rows(strconv.Itoa(variable.DefTiDBTmpTableMaxSize)))
	c.Assert(tk.Se.GetSessionVars().TMPTableSize, Equals, int64(variable.DefTiDBTmpTableMaxSize))

	// Min value 1M, so the result is change to 1M, with a warning.
	tk.MustExec("set @@global.tidb_tmp_table_max_size = 123")
	tk.MustQuery("show warnings").Check(testkit.Rows("Warning 1292 Truncated incorrect tidb_tmp_table_max_size value: '123'"))

	// Change the session scope value to 2M.
	tk.MustExec("set @@session.tidb_tmp_table_max_size = 2097152")
	c.Assert(tk.Se.GetSessionVars().TMPTableSize, Equals, int64(2097152))

	// Check in another session, change session scope value does not affect the global scope.
	tk1 := testkit.NewTestKit(c, s.store)
	tk1.MustQuery("select @@global.tidb_tmp_table_max_size").Check(testkit.Rows(strconv.Itoa(1 << 20)))

	// The value is now 1M, check the error when table size exceed it.
	tk.MustExec(fmt.Sprintf("set @@session.tidb_tmp_table_max_size = %d", 1<<20))
	tk.MustExec("begin")
	tk.MustExec("insert into t values (1, repeat('x', 512*1024))")
	tk.MustExec("insert into t values (1, repeat('x', 512*1024))")
	tk.MustGetErrCode("insert into t values (1, repeat('x', 512*1024))", errno.ErrRecordFileFull)
	tk.MustExec("rollback")

	// Check local temporary table
	tk.MustExec("begin")
	tk.MustExec("insert into tl values (1, repeat('x', 512*1024))")
	tk.MustExec("insert into tl values (1, repeat('x', 512*1024))")
	tk.MustGetErrCode("insert into tl values (1, repeat('x', 512*1024))", errno.ErrRecordFileFull)
	tk.MustExec("rollback")

	// Check local temporary table with some data in session
	tk.MustExec("insert into tl values (1, repeat('x', 512*1024))")
	tk.MustExec("begin")
	tk.MustExec("insert into tl values (1, repeat('x', 512*1024))")
	tk.MustGetErrCode("insert into tl values (1, repeat('x', 512*1024))", errno.ErrRecordFileFull)
	tk.MustExec("rollback")
}

func (s *testStatisticsSuite) cleanEnv(c *C, store kv.Storage, do *domain.Domain) {
	tk := testkit.NewTestKit(c, store)
	tk.MustExec("use test")
	r := tk.MustQuery("show tables")
	for _, tb := range r.Rows() {
		tableName := tb[0]
		tk.MustExec(fmt.Sprintf("drop table %v", tableName))
	}
	tk.MustExec("delete from mysql.stats_meta")
	tk.MustExec("delete from mysql.stats_histograms")
	tk.MustExec("delete from mysql.stats_buckets")
	do.StatsHandle().Clear()
}

func (s *testStatisticsSuite) TestNewCollationStatsWithPrefixIndex(c *C) {
	collate.SetNewCollationEnabledForTest(true)
	defer collate.SetNewCollationEnabledForTest(false)
	defer s.cleanEnv(c, s.store, s.dom)
	tk := testkit.NewTestKit(c, s.store)
	tk.MustExec("use test")
	tk.MustExec("drop table if exists t")
	tk.MustExec("create table t(a varchar(40) collate utf8mb4_general_ci, index ia3(a(3)), index ia10(a(10)), index ia(a))")
	tk.MustExec("insert into t values('aaAAaaaAAAabbc'), ('AaAaAaAaAaAbBC'), ('AAAaabbBBbbb'), ('AAAaabbBBbbbccc'), ('aaa'), ('Aa'), ('A'), ('ab')")
	tk.MustExec("insert into t values('b'), ('bBb'), ('Bb'), ('bA'), ('BBBB'), ('BBBBBDDDDDdd'), ('bbbbBBBBbbBBR'), ('BBbbBBbbBBbbBBRRR')")
	h := s.dom.StatsHandle()
	c.Assert(h.HandleDDLEvent(<-h.DDLEventCh()), IsNil)

	tk.MustExec("set @@session.tidb_analyze_version=1")
	c.Assert(h.DumpStatsDeltaToKV(handle.DumpAll), IsNil)
	tk.MustExec("analyze table t")
	tk.MustExec("explain select * from t where a = 'aaa'")
	c.Assert(h.LoadNeededHistograms(), IsNil)
	tk.MustQuery("show stats_buckets where db_name = 'test' and table_name = 't'").Sort().Check(testkit.Rows(
		"test t  a 0 0 1 1 \x00A \x00A 0",
		"test t  a 0 1 2 1 \x00A\x00A \x00A\x00A 0",
		"test t  a 0 10 12 1 \x00B\x00B\x00B \x00B\x00B\x00B 0",
		"test t  a 0 11 13 1 \x00B\x00B\x00B\x00B \x00B\x00B\x00B\x00B 0",
		"test t  a 0 12 14 1 \x00B\x00B\x00B\x00B\x00B\x00B\x00B\x00B\x00B\x00B\x00B\x00B\x00B\x00B\x00R\x00R\x00R \x00B\x00B\x00B\x00B\x00B\x00B\x00B\x00B\x00B\x00B\x00B\x00B\x00B\x00B\x00R\x00R\x00R 0",
		"test t  a 0 13 15 1 \x00B\x00B\x00B\x00B\x00B\x00B\x00B\x00B\x00B\x00B\x00B\x00B\x00R \x00B\x00B\x00B\x00B\x00B\x00B\x00B\x00B\x00B\x00B\x00B\x00B\x00R 0",
		"test t  a 0 14 16 1 \x00B\x00B\x00B\x00B\x00B\x00D\x00D\x00D\x00D\x00D\x00D\x00D \x00B\x00B\x00B\x00B\x00B\x00D\x00D\x00D\x00D\x00D\x00D\x00D 0",
		"test t  a 0 2 3 1 \x00A\x00A\x00A \x00A\x00A\x00A 0",
		"test t  a 0 3 5 2 \x00A\x00A\x00A\x00A\x00A\x00A\x00A\x00A\x00A\x00A\x00A\x00B\x00B\x00C \x00A\x00A\x00A\x00A\x00A\x00A\x00A\x00A\x00A\x00A\x00A\x00B\x00B\x00C 0",
		"test t  a 0 4 6 1 \x00A\x00A\x00A\x00A\x00A\x00B\x00B\x00B\x00B\x00B\x00B\x00B \x00A\x00A\x00A\x00A\x00A\x00B\x00B\x00B\x00B\x00B\x00B\x00B 0",
		"test t  a 0 5 7 1 \x00A\x00A\x00A\x00A\x00A\x00B\x00B\x00B\x00B\x00B\x00B\x00B\x00C\x00C\x00C \x00A\x00A\x00A\x00A\x00A\x00B\x00B\x00B\x00B\x00B\x00B\x00B\x00C\x00C\x00C 0",
		"test t  a 0 6 8 1 \x00A\x00B \x00A\x00B 0",
		"test t  a 0 7 9 1 \x00B \x00B 0",
		"test t  a 0 8 10 1 \x00B\x00A \x00B\x00A 0",
		"test t  a 0 9 11 1 \x00B\x00B \x00B\x00B 0",
		"test t  ia 1 0 1 1 \x00A \x00A 0",
		"test t  ia 1 1 2 1 \x00A\x00A \x00A\x00A 0",
		"test t  ia 1 10 12 1 \x00B\x00B\x00B \x00B\x00B\x00B 0",
		"test t  ia 1 11 13 1 \x00B\x00B\x00B\x00B \x00B\x00B\x00B\x00B 0",
		"test t  ia 1 12 14 1 \x00B\x00B\x00B\x00B\x00B\x00B\x00B\x00B\x00B\x00B\x00B\x00B\x00B\x00B\x00R\x00R\x00R \x00B\x00B\x00B\x00B\x00B\x00B\x00B\x00B\x00B\x00B\x00B\x00B\x00B\x00B\x00R\x00R\x00R 0",
		"test t  ia 1 13 15 1 \x00B\x00B\x00B\x00B\x00B\x00B\x00B\x00B\x00B\x00B\x00B\x00B\x00R \x00B\x00B\x00B\x00B\x00B\x00B\x00B\x00B\x00B\x00B\x00B\x00B\x00R 0",
		"test t  ia 1 14 16 1 \x00B\x00B\x00B\x00B\x00B\x00D\x00D\x00D\x00D\x00D\x00D\x00D \x00B\x00B\x00B\x00B\x00B\x00D\x00D\x00D\x00D\x00D\x00D\x00D 0",
		"test t  ia 1 2 3 1 \x00A\x00A\x00A \x00A\x00A\x00A 0",
		"test t  ia 1 3 5 2 \x00A\x00A\x00A\x00A\x00A\x00A\x00A\x00A\x00A\x00A\x00A\x00B\x00B\x00C \x00A\x00A\x00A\x00A\x00A\x00A\x00A\x00A\x00A\x00A\x00A\x00B\x00B\x00C 0",
		"test t  ia 1 4 6 1 \x00A\x00A\x00A\x00A\x00A\x00B\x00B\x00B\x00B\x00B\x00B\x00B \x00A\x00A\x00A\x00A\x00A\x00B\x00B\x00B\x00B\x00B\x00B\x00B 0",
		"test t  ia 1 5 7 1 \x00A\x00A\x00A\x00A\x00A\x00B\x00B\x00B\x00B\x00B\x00B\x00B\x00C\x00C\x00C \x00A\x00A\x00A\x00A\x00A\x00B\x00B\x00B\x00B\x00B\x00B\x00B\x00C\x00C\x00C 0",
		"test t  ia 1 6 8 1 \x00A\x00B \x00A\x00B 0",
		"test t  ia 1 7 9 1 \x00B \x00B 0",
		"test t  ia 1 8 10 1 \x00B\x00A \x00B\x00A 0",
		"test t  ia 1 9 11 1 \x00B\x00B \x00B\x00B 0",
		"test t  ia10 1 0 1 1 \x00A \x00A 0",
		"test t  ia10 1 1 2 1 \x00A\x00A \x00A\x00A 0",
		"test t  ia10 1 10 13 1 \x00B\x00B\x00B\x00B \x00B\x00B\x00B\x00B 0",
		"test t  ia10 1 11 15 2 \x00B\x00B\x00B\x00B\x00B\x00B\x00B\x00B\x00B\x00B \x00B\x00B\x00B\x00B\x00B\x00B\x00B\x00B\x00B\x00B 0",
		"test t  ia10 1 12 16 1 \x00B\x00B\x00B\x00B\x00B\x00D\x00D\x00D\x00D\x00D \x00B\x00B\x00B\x00B\x00B\x00D\x00D\x00D\x00D\x00D 0",
		"test t  ia10 1 2 3 1 \x00A\x00A\x00A \x00A\x00A\x00A 0",
		"test t  ia10 1 3 5 2 \x00A\x00A\x00A\x00A\x00A\x00A\x00A\x00A\x00A\x00A \x00A\x00A\x00A\x00A\x00A\x00A\x00A\x00A\x00A\x00A 0",
		"test t  ia10 1 4 7 2 \x00A\x00A\x00A\x00A\x00A\x00B\x00B\x00B\x00B\x00B \x00A\x00A\x00A\x00A\x00A\x00B\x00B\x00B\x00B\x00B 0",
		"test t  ia10 1 5 8 1 \x00A\x00B \x00A\x00B 0",
		"test t  ia10 1 6 9 1 \x00B \x00B 0",
		"test t  ia10 1 7 10 1 \x00B\x00A \x00B\x00A 0",
		"test t  ia10 1 8 11 1 \x00B\x00B \x00B\x00B 0",
		"test t  ia10 1 9 12 1 \x00B\x00B\x00B \x00B\x00B\x00B 0",
		"test t  ia3 1 0 1 1 \x00A \x00A 0",
		"test t  ia3 1 1 2 1 \x00A\x00A \x00A\x00A 0",
		"test t  ia3 1 2 7 5 \x00A\x00A\x00A \x00A\x00A\x00A 0",
		"test t  ia3 1 3 8 1 \x00A\x00B \x00A\x00B 0",
		"test t  ia3 1 4 9 1 \x00B \x00B 0",
		"test t  ia3 1 5 10 1 \x00B\x00A \x00B\x00A 0",
		"test t  ia3 1 6 11 1 \x00B\x00B \x00B\x00B 0",
		"test t  ia3 1 7 16 5 \x00B\x00B\x00B \x00B\x00B\x00B 0",
	))
	tk.MustQuery("show stats_topn where db_name = 'test' and table_name = 't'").Sort().Check(testkit.Rows(
		"test t  a 0 \x00A\x00A\x00A\x00A\x00A\x00A\x00A\x00A\x00A\x00A\x00A\x00B\x00B\x00C 2",
	))
	tk.MustQuery("select is_index, hist_id, distinct_count, null_count, stats_ver, correlation from mysql.stats_histograms").Sort().Check(testkit.Rows(
		"0 1 15 0 1 0.8411764705882353",
		"1 1 8 0 1 0",
		"1 2 13 0 1 0",
		"1 3 15 0 1 0",
	))

	tk.MustExec("set @@session.tidb_analyze_version=2")
	h = s.dom.StatsHandle()
	c.Assert(h.DumpStatsDeltaToKV(handle.DumpAll), IsNil)
	tk.MustExec("analyze table t")
	tk.MustExec("explain select * from t where a = 'aaa'")
	c.Assert(h.LoadNeededHistograms(), IsNil)
	tk.MustQuery("show stats_buckets where db_name = 'test' and table_name = 't'").Sort().Check(testkit.Rows())
	tk.MustQuery("show stats_topn where db_name = 'test' and table_name = 't'").Sort().Check(testkit.Rows(
		"test t  a 0 \x00A 1",
		"test t  a 0 \x00A\x00A 1",
		"test t  a 0 \x00A\x00A\x00A 1",
		"test t  a 0 \x00A\x00A\x00A\x00A\x00A\x00A\x00A\x00A\x00A\x00A\x00A\x00B\x00B\x00C 2",
		"test t  a 0 \x00A\x00A\x00A\x00A\x00A\x00B\x00B\x00B\x00B\x00B\x00B\x00B 1",
		"test t  a 0 \x00A\x00A\x00A\x00A\x00A\x00B\x00B\x00B\x00B\x00B\x00B\x00B\x00C\x00C\x00C 1",
		"test t  a 0 \x00A\x00B 1",
		"test t  a 0 \x00B 1",
		"test t  a 0 \x00B\x00A 1",
		"test t  a 0 \x00B\x00B 1",
		"test t  a 0 \x00B\x00B\x00B 1",
		"test t  a 0 \x00B\x00B\x00B\x00B 1",
		"test t  a 0 \x00B\x00B\x00B\x00B\x00B\x00B\x00B\x00B\x00B\x00B\x00B\x00B\x00B\x00B\x00R\x00R\x00R 1",
		"test t  a 0 \x00B\x00B\x00B\x00B\x00B\x00B\x00B\x00B\x00B\x00B\x00B\x00B\x00R 1",
		"test t  a 0 \x00B\x00B\x00B\x00B\x00B\x00D\x00D\x00D\x00D\x00D\x00D\x00D 1",
		"test t  ia 1 \x00A 1",
		"test t  ia 1 \x00A\x00A 1",
		"test t  ia 1 \x00A\x00A\x00A 1",
		"test t  ia 1 \x00A\x00A\x00A\x00A\x00A\x00A\x00A\x00A\x00A\x00A\x00A\x00B\x00B\x00C 2",
		"test t  ia 1 \x00A\x00A\x00A\x00A\x00A\x00B\x00B\x00B\x00B\x00B\x00B\x00B 1",
		"test t  ia 1 \x00A\x00A\x00A\x00A\x00A\x00B\x00B\x00B\x00B\x00B\x00B\x00B\x00C\x00C\x00C 1",
		"test t  ia 1 \x00A\x00B 1",
		"test t  ia 1 \x00B 1",
		"test t  ia 1 \x00B\x00A 1",
		"test t  ia 1 \x00B\x00B 1",
		"test t  ia 1 \x00B\x00B\x00B 1",
		"test t  ia 1 \x00B\x00B\x00B\x00B 1",
		"test t  ia 1 \x00B\x00B\x00B\x00B\x00B\x00B\x00B\x00B\x00B\x00B\x00B\x00B\x00B\x00B\x00R\x00R\x00R 1",
		"test t  ia 1 \x00B\x00B\x00B\x00B\x00B\x00B\x00B\x00B\x00B\x00B\x00B\x00B\x00R 1",
		"test t  ia 1 \x00B\x00B\x00B\x00B\x00B\x00D\x00D\x00D\x00D\x00D\x00D\x00D 1",
		"test t  ia10 1 \x00A 1",
		"test t  ia10 1 \x00A\x00A 1",
		"test t  ia10 1 \x00A\x00A\x00A 1",
		"test t  ia10 1 \x00A\x00A\x00A\x00A\x00A\x00A\x00A\x00A\x00A\x00A 2",
		"test t  ia10 1 \x00A\x00A\x00A\x00A\x00A\x00B\x00B\x00B\x00B\x00B 2",
		"test t  ia10 1 \x00A\x00B 1",
		"test t  ia10 1 \x00B 1",
		"test t  ia10 1 \x00B\x00A 1",
		"test t  ia10 1 \x00B\x00B 1",
		"test t  ia10 1 \x00B\x00B\x00B 1",
		"test t  ia10 1 \x00B\x00B\x00B\x00B 1",
		"test t  ia10 1 \x00B\x00B\x00B\x00B\x00B\x00B\x00B\x00B\x00B\x00B 2",
		"test t  ia10 1 \x00B\x00B\x00B\x00B\x00B\x00D\x00D\x00D\x00D\x00D 1",
		"test t  ia3 1 \x00A 1",
		"test t  ia3 1 \x00A\x00A 1",
		"test t  ia3 1 \x00A\x00A\x00A 5",
		"test t  ia3 1 \x00A\x00B 1",
		"test t  ia3 1 \x00B 1",
		"test t  ia3 1 \x00B\x00A 1",
		"test t  ia3 1 \x00B\x00B 1",
		"test t  ia3 1 \x00B\x00B\x00B 5",
	))
	tk.MustQuery("select is_index, hist_id, distinct_count, null_count, stats_ver, correlation from mysql.stats_histograms").Sort().Check(testkit.Rows(
		"0 1 15 0 2 0.8411764705882353",
		"1 1 8 0 2 0",
		"1 2 13 0 2 0",
		"1 3 15 0 2 0",
	))
}

func (s *testSessionSuite) TestAuthPluginForUser(c *C) {
	tk := testkit.NewTestKit(c, s.store)
	tk.MustExec("CREATE USER 'tapfu1' IDENTIFIED WITH mysql_native_password BY 'tapfu1'")
	plugin, err := tk.Se.AuthPluginForUser(&auth.UserIdentity{Username: "tapfu1", Hostname: `%`})
	c.Assert(err, IsNil)
	c.Assert(plugin, Equals, "mysql_native_password")

	tk.MustExec("CREATE USER 'tapfu2' IDENTIFIED WITH mysql_native_password")
	plugin, err = tk.Se.AuthPluginForUser(&auth.UserIdentity{Username: "tapfu2", Hostname: `%`})
	c.Assert(err, IsNil)
	c.Assert(plugin, Equals, "")

	tk.MustExec("CREATE USER 'tapfu3' IDENTIFIED WITH caching_sha2_password BY 'tapfu3'")
	plugin, err = tk.Se.AuthPluginForUser(&auth.UserIdentity{Username: "tapfu3", Hostname: `%`})
	c.Assert(err, IsNil)
	c.Assert(plugin, Equals, "caching_sha2_password")

	tk.MustExec("CREATE USER 'tapfu4' IDENTIFIED WITH caching_sha2_password")
	plugin, err = tk.Se.AuthPluginForUser(&auth.UserIdentity{Username: "tapfu4", Hostname: `%`})
	c.Assert(err, IsNil)
	c.Assert(plugin, Equals, "")
}

func (s *testSessionSuite) TestLocalTemporaryTableInsert(c *C) {
	tk := testkit.NewTestKit(c, s.store)
	tk.MustExec("use test")
	tk.MustExec("create temporary table tmp1 (id int primary key auto_increment, u int unique, v int)")
	tk.MustExec("insert into tmp1 (u, v) values(11, 101)")
	tk.MustExec("insert into tmp1 (u, v) values(12, 102)")
	tk.MustExec("insert into tmp1 values(3, 13, 102)")

	checkRecordOneTwoThreeAndNonExist := func() {
		tk.MustQuery("select * from tmp1 where id=1").Check(testkit.Rows("1 11 101"))
		tk.MustQuery("select * from tmp1 where id=2").Check(testkit.Rows("2 12 102"))
		tk.MustQuery("select * from tmp1 where id=3").Check(testkit.Rows("3 13 102"))
		tk.MustQuery("select * from tmp1 where id=99").Check(testkit.Rows())
	}

	// inserted records exist
	checkRecordOneTwoThreeAndNonExist()

	// insert dup records out txn must be error
	_, err := tk.Exec("insert into tmp1 values(1, 999, 9999)")
	c.Assert(kv.ErrKeyExists.Equal(err), IsTrue)
	checkRecordOneTwoThreeAndNonExist()

	_, err = tk.Exec("insert into tmp1 values(99, 11, 999)")
	c.Assert(kv.ErrKeyExists.Equal(err), IsTrue)
	checkRecordOneTwoThreeAndNonExist()

	// insert dup records in txn must be error
	tk.MustExec("begin")
	_, err = tk.Exec("insert into tmp1 values(1, 999, 9999)")
	c.Assert(kv.ErrKeyExists.Equal(err), IsTrue)
	checkRecordOneTwoThreeAndNonExist()

	_, err = tk.Exec("insert into tmp1 values(99, 11, 9999)")
	c.Assert(kv.ErrKeyExists.Equal(err), IsTrue)
	checkRecordOneTwoThreeAndNonExist()

	tk.MustExec("insert into tmp1 values(4, 14, 104)")
	tk.MustQuery("select * from tmp1 where id=4").Check(testkit.Rows("4 14 104"))

	_, err = tk.Exec("insert into tmp1 values(4, 999, 9999)")
	c.Assert(kv.ErrKeyExists.Equal(err), IsTrue)

	_, err = tk.Exec("insert into tmp1 values(99, 14, 9999)")
	c.Assert(kv.ErrKeyExists.Equal(err), IsTrue)

	checkRecordOneTwoThreeAndNonExist()
	tk.MustExec("commit")

	// check committed insert works
	checkRecordOneTwoThreeAndNonExist()
	tk.MustQuery("select * from tmp1 where id=4").Check(testkit.Rows("4 14 104"))

	// check rollback works
	tk.MustExec("begin")
	tk.MustExec("insert into tmp1 values(5, 15, 105)")
	tk.MustQuery("select * from tmp1 where id=5").Check(testkit.Rows("5 15 105"))
	tk.MustExec("rollback")
	tk.MustQuery("select * from tmp1 where id=5").Check(testkit.Rows())
}

func (s *testSessionSuite) TestLocalTemporaryTableInsertIgnore(c *C) {
	tk := testkit.NewTestKit(c, s.store)
	tk.MustExec("use test")
	tk.MustExec("create temporary table tmp1 (id int primary key auto_increment, u int unique, v int)")
	tk.MustExec("insert into tmp1 values(1, 11, 101)")
	tk.MustExec("insert into tmp1 values(2, 12, 102)")

	// test outside transaction
	tk.MustExec("insert ignore into tmp1 values(1, 100, 1000)")
	tk.MustQuery("show warnings").Check(testkit.Rows("Warning 1062 Duplicate entry '1' for key 'PRIMARY'"))
	tk.MustQuery("select * from tmp1 where id=1").Check(testkit.Rows("1 11 101"))
	tk.MustExec("insert ignore into tmp1 values(5, 15, 105)")
	tk.MustQuery("show warnings").Check(testkit.Rows())
	tk.MustQuery("select * from tmp1 where id=5").Check(testkit.Rows("5 15 105"))

	// test in transaction and rollback
	tk.MustExec("begin")
	tk.MustExec("insert ignore into tmp1 values(1, 100, 1000)")
	tk.MustQuery("show warnings").Check(testkit.Rows("Warning 1062 Duplicate entry '1' for key 'PRIMARY'"))
	tk.MustQuery("select * from tmp1 where id=1").Check(testkit.Rows("1 11 101"))
	tk.MustExec("insert ignore into tmp1 values(3, 13, 103)")
	tk.MustQuery("show warnings").Check(testkit.Rows())
	tk.MustQuery("select * from tmp1 where id=3").Check(testkit.Rows("3 13 103"))
	tk.MustExec("insert ignore into tmp1 values(3, 100, 1000)")
	tk.MustQuery("show warnings").Check(testkit.Rows("Warning 1062 Duplicate entry '3' for key 'PRIMARY'"))
	tk.MustQuery("select * from tmp1 where id=3").Check(testkit.Rows("3 13 103"))
	tk.MustExec("rollback")
	tk.MustQuery("select * from tmp1").Check(testkit.Rows("1 11 101", "2 12 102", "5 15 105"))

	// test commit
	tk.MustExec("begin")
	tk.MustExec("insert ignore into tmp1 values(1, 100, 1000)")
	tk.MustQuery("show warnings").Check(testkit.Rows("Warning 1062 Duplicate entry '1' for key 'PRIMARY'"))
	tk.MustExec("insert ignore into tmp1 values(3, 13, 103)")
	tk.MustQuery("show warnings").Check(testkit.Rows())
	tk.MustExec("insert ignore into tmp1 values(3, 100, 1000)")
	tk.MustQuery("show warnings").Check(testkit.Rows("Warning 1062 Duplicate entry '3' for key 'PRIMARY'"))
	tk.MustExec("commit")
	tk.MustQuery("select * from tmp1").Check(testkit.Rows("1 11 101", "2 12 102", "3 13 103", "5 15 105"))
}

func (s *testSessionSuite) TestLocalTemporaryTableInsertOnDuplicateKeyUpdate(c *C) {
	tk := testkit.NewTestKit(c, s.store)
	tk.MustExec("use test")
	tk.MustExec("create temporary table tmp1 (id int primary key auto_increment, u int unique, v int)")
	tk.MustExec("insert into tmp1 values(1, 11, 101)")
	tk.MustExec("insert into tmp1 values(2, 12, 102)")

	// test outside transaction
	tk.MustExec("insert ignore into tmp1 values(1, 100, 1000) on duplicate key update u=12")
	tk.MustQuery("show warnings").Check(testkit.Rows("Warning 1062 Duplicate entry '12' for key 'u'"))
	tk.MustQuery("select * from tmp1 where id=1").Check(testkit.Rows("1 11 101"))
	tk.MustExec("insert into tmp1 values(2, 100, 1000) on duplicate key update v=202")
	tk.MustQuery("show warnings").Check(testkit.Rows())
	tk.MustQuery("select * from tmp1 where id=2").Check(testkit.Rows("2 12 202"))
	tk.MustExec("insert into tmp1 values(3, 13, 103) on duplicate key update v=203")
	tk.MustQuery("show warnings").Check(testkit.Rows())
	tk.MustQuery("select * from tmp1 where id=3").Check(testkit.Rows("3 13 103"))

	// test in transaction and rollback
	tk.MustExec("begin")
	tk.MustExec("insert ignore into tmp1 values(1, 100, 1000) on duplicate key update u=12")
	tk.MustQuery("show warnings").Check(testkit.Rows("Warning 1062 Duplicate entry '12' for key 'u'"))
	tk.MustQuery("select * from tmp1 where id=1").Check(testkit.Rows("1 11 101"))
	tk.MustExec("insert into tmp1 values(2, 100, 1000) on duplicate key update v=302")
	tk.MustQuery("show warnings").Check(testkit.Rows())
	tk.MustQuery("select * from tmp1 where id=2").Check(testkit.Rows("2 12 302"))
	tk.MustExec("insert into tmp1 values(4, 14, 104) on duplicate key update v=204")
	tk.MustQuery("show warnings").Check(testkit.Rows())
	tk.MustQuery("select * from tmp1 where id=4").Check(testkit.Rows("4 14 104"))
	tk.MustExec("rollback")
	tk.MustQuery("select * from tmp1").Check(testkit.Rows("1 11 101", "2 12 202", "3 13 103"))

	// test commit
	tk.MustExec("begin")
	tk.MustExec("insert ignore into tmp1 values(1, 100, 1000) on duplicate key update u=12")
	tk.MustQuery("show warnings").Check(testkit.Rows("Warning 1062 Duplicate entry '12' for key 'u'"))
	tk.MustExec("insert into tmp1 values(2, 100, 1000) on duplicate key update v=302")
	tk.MustExec("insert into tmp1 values(4, 14, 104) on duplicate key update v=204")
	tk.MustExec("commit")
	tk.MustQuery("select * from tmp1").Check(testkit.Rows("1 11 101", "2 12 302", "3 13 103", "4 14 104"))
}

func (s *testSessionSuite) TestLocalTemporaryTableReplace(c *C) {
	tk := testkit.NewTestKit(c, s.store)
	tk.MustExec("use test")
	tk.MustExec("create temporary table tmp1 (id int primary key auto_increment, u int unique, v int)")
	tk.MustExec("insert into tmp1 values(1, 11, 101)")
	tk.MustExec("insert into tmp1 values(2, 12, 102)")
	tk.MustExec("insert into tmp1 values(3, 13, 103)")

	// out of transaction
	tk.MustExec("replace into tmp1 values(1, 12, 1000)")
	tk.MustQuery("select * from tmp1").Check(testkit.Rows("1 12 1000", "3 13 103"))
	tk.MustExec("replace into tmp1 values(4, 14, 104)")
	tk.MustQuery("select * from tmp1 where id=4").Check(testkit.Rows("4 14 104"))

	// in transaction and rollback
	tk.MustExec("begin")
	tk.MustExec("replace into tmp1 values(1, 13, 999)")
	tk.MustQuery("select * from tmp1").Check(testkit.Rows("1 13 999", "4 14 104"))
	tk.MustExec("replace into tmp1 values(5, 15, 105)")
	tk.MustQuery("select * from tmp1 where id=5").Check(testkit.Rows("5 15 105"))
	tk.MustExec("rollback")
	tk.MustQuery("select * from tmp1").Check(testkit.Rows("1 12 1000", "3 13 103", "4 14 104"))

	// out of transaction
	tk.MustExec("begin")
	tk.MustExec("replace into tmp1 values(1, 13, 999)")
	tk.MustExec("replace into tmp1 values(5, 15, 105)")
	tk.MustExec("commit")
	tk.MustQuery("select * from tmp1").Check(testkit.Rows("1 13 999", "4 14 104", "5 15 105"))
}

func (s *testSessionSuite) TestLocalTemporaryTableDelete(c *C) {
	tk := testkit.NewTestKit(c, s.store)
	tk.MustExec("use test")

	tk.MustExec("create temporary table tmp1 (id int primary key, u int unique, v int)")

	insertRecords := func(idList []int) {
		for _, id := range idList {
			tk.MustExec("insert into tmp1 values (?, ?, ?)", id, id+100, id+1000)
		}
	}

	checkAllExistRecords := func(idList []int) {
		sort.Ints(idList)
		expectedResult := make([]string, 0, len(idList))
		expectedIndexResult := make([]string, 0, len(idList))
		for _, id := range idList {
			expectedResult = append(expectedResult, fmt.Sprintf("%d %d %d", id, id+100, id+1000))
			expectedIndexResult = append(expectedIndexResult, fmt.Sprintf("%d", id+100))
		}
		tk.MustQuery("select * from tmp1 order by id").Check(testkit.Rows(expectedResult...))

		// check index deleted
		tk.MustQuery("select /*+ use_index(tmp1, u) */ u from tmp1 order by u").Check(testkit.Rows(expectedIndexResult...))
		tk.MustQuery("show warnings").Check(testkit.Rows())
	}

	assertDelete := func(sql string, deleted []int) {
		idList := []int{1, 2, 3, 4, 5, 6, 7, 8, 9}

		deletedMap := make(map[int]bool)
		for _, id := range deleted {
			deletedMap[id] = true
		}

		keepList := make([]int, 0)
		for _, id := range idList {
			if _, exist := deletedMap[id]; !exist {
				keepList = append(keepList, id)
			}
		}

		// delete records in txn and records are inserted in txn
		tk.MustExec("begin")
		insertRecords(idList)
		tk.MustExec(sql)
		tk.MustQuery("show warnings").Check(testkit.Rows())
		checkAllExistRecords(keepList)
		tk.MustExec("rollback")
		checkAllExistRecords([]int{})

		// delete records out of txn
		insertRecords(idList)
		tk.MustExec(sql)
		checkAllExistRecords(keepList)

		// delete records in txn
		insertRecords(deleted)
		tk.MustExec("begin")
		tk.MustExec(sql)
		checkAllExistRecords(keepList)

		// test rollback
		tk.MustExec("rollback")
		checkAllExistRecords(idList)

		// test commit
		tk.MustExec("begin")
		tk.MustExec(sql)
		tk.MustExec("commit")
		checkAllExistRecords(keepList)

		tk.MustExec("delete from tmp1")
		checkAllExistRecords([]int{})
	}

	assertDelete("delete from tmp1 where id=1", []int{1})
	assertDelete("delete from tmp1 where id in (1, 3, 5)", []int{1, 3, 5})
	assertDelete("delete from tmp1 where u=102", []int{2})
	assertDelete("delete from tmp1 where u in (103, 107, 108)", []int{3, 7, 8})
	assertDelete("delete from tmp1 where id=10", []int{})
	assertDelete("delete from tmp1 where id in (10, 12)", []int{})
	assertDelete("delete from tmp1 where u=110", []int{})
	assertDelete("delete from tmp1 where u in (111, 112)", []int{})
	assertDelete("delete from tmp1 where id in (1, 11, 5)", []int{1, 5})
	assertDelete("delete from tmp1 where u in (102, 121, 106)", []int{2, 6})
	assertDelete("delete from tmp1 where id<3", []int{1, 2})
	assertDelete("delete from tmp1 where u>107", []int{8, 9})
	assertDelete("delete /*+ use_index(tmp1, u) */ from tmp1 where u>105 and u<107", []int{6})
	assertDelete("delete from tmp1 where v>=1006 or v<=1002", []int{1, 2, 6, 7, 8, 9})
}

func (s *testSessionSuite) TestLocalTemporaryTablePointGet(c *C) {
	tk := testkit.NewTestKit(c, s.store)
	tk.MustExec("use test")
	tk.MustExec("create temporary table tmp1 (id int primary key auto_increment, u int unique, v int)")
	tk.MustExec("insert into tmp1 values(1, 11, 101)")
	tk.MustExec("insert into tmp1 values(2, 12, 102)")
	tk.MustExec("insert into tmp1 values(4, 14, 104)")

	// check point get out transaction
	tk.MustQuery("select * from tmp1 where id=1").Check(testkit.Rows("1 11 101"))
	tk.MustQuery("select * from tmp1 where u=11").Check(testkit.Rows("1 11 101"))
	tk.MustQuery("select * from tmp1 where id=2").Check(testkit.Rows("2 12 102"))
	tk.MustQuery("select * from tmp1 where u=12").Check(testkit.Rows("2 12 102"))

	// check point get in transaction
	tk.MustExec("begin")
	tk.MustQuery("select * from tmp1 where id=1").Check(testkit.Rows("1 11 101"))
	tk.MustQuery("select * from tmp1 where u=11").Check(testkit.Rows("1 11 101"))
	tk.MustQuery("select * from tmp1 where id=2").Check(testkit.Rows("2 12 102"))
	tk.MustQuery("select * from tmp1 where u=12").Check(testkit.Rows("2 12 102"))
	tk.MustExec("insert into tmp1 values(3, 13, 103)")
	tk.MustQuery("select * from tmp1 where id=3").Check(testkit.Rows("3 13 103"))
	tk.MustQuery("select * from tmp1 where u=13").Check(testkit.Rows("3 13 103"))
	tk.MustExec("update tmp1 set v=999 where id=2")
	tk.MustQuery("select * from tmp1 where id=2").Check(testkit.Rows("2 12 999"))
	tk.MustExec("delete from tmp1 where id=4")
	tk.MustQuery("select * from tmp1 where id=4").Check(testkit.Rows())
	tk.MustQuery("select * from tmp1 where u=14").Check(testkit.Rows())
	tk.MustExec("commit")

	// check point get after transaction
	tk.MustQuery("select * from tmp1 where id=3").Check(testkit.Rows("3 13 103"))
	tk.MustQuery("select * from tmp1 where u=13").Check(testkit.Rows("3 13 103"))
	tk.MustQuery("select * from tmp1 where id=2").Check(testkit.Rows("2 12 999"))
	tk.MustQuery("select * from tmp1 where id=4").Check(testkit.Rows())
	tk.MustQuery("select * from tmp1 where u=14").Check(testkit.Rows())
}

func (s *testSessionSuite) TestLocalTemporaryTableBatchPointGet(c *C) {
	tk := testkit.NewTestKit(c, s.store)
	tk.MustExec("use test")
	tk.MustExec("create temporary table tmp1 (id int primary key auto_increment, u int unique, v int)")
	tk.MustExec("insert into tmp1 values(1, 11, 101)")
	tk.MustExec("insert into tmp1 values(2, 12, 102)")
	tk.MustExec("insert into tmp1 values(3, 13, 103)")
	tk.MustExec("insert into tmp1 values(4, 14, 104)")

	// check point get out transaction
	tk.MustQuery("select * from tmp1 where id in (1, 3)").Check(testkit.Rows("1 11 101", "3 13 103"))
	tk.MustQuery("select * from tmp1 where u in (11, 13)").Check(testkit.Rows("1 11 101", "3 13 103"))
	tk.MustQuery("select * from tmp1 where id in (1, 3, 5)").Check(testkit.Rows("1 11 101", "3 13 103"))
	tk.MustQuery("select * from tmp1 where u in (11, 13, 15)").Check(testkit.Rows("1 11 101", "3 13 103"))

	// check point get in transaction
	tk.MustExec("begin")
	tk.MustQuery("select * from tmp1 where id in (1, 3)").Check(testkit.Rows("1 11 101", "3 13 103"))
	tk.MustQuery("select * from tmp1 where u in (11, 13)").Check(testkit.Rows("1 11 101", "3 13 103"))
	tk.MustQuery("select * from tmp1 where id in (1, 3, 5)").Check(testkit.Rows("1 11 101", "3 13 103"))
	tk.MustQuery("select * from tmp1 where u in (11, 13, 15)").Check(testkit.Rows("1 11 101", "3 13 103"))
	tk.MustExec("insert into tmp1 values(6, 16, 106)")
	tk.MustQuery("select * from tmp1 where id in (1, 6)").Check(testkit.Rows("1 11 101", "6 16 106"))
	tk.MustQuery("select * from tmp1 where u in (11, 16)").Check(testkit.Rows("1 11 101", "6 16 106"))
	tk.MustExec("update tmp1 set v=999 where id=3")
	tk.MustQuery("select * from tmp1 where id in (1, 3)").Check(testkit.Rows("1 11 101", "3 13 999"))
	tk.MustQuery("select * from tmp1 where u in (11, 13)").Check(testkit.Rows("1 11 101", "3 13 999"))
	tk.MustExec("delete from tmp1 where id=4")
	tk.MustQuery("select * from tmp1 where id in (1, 4)").Check(testkit.Rows("1 11 101"))
	tk.MustQuery("select * from tmp1 where u in (11, 14)").Check(testkit.Rows("1 11 101"))
	tk.MustExec("commit")

	// check point get after transaction
	tk.MustQuery("select * from tmp1 where id in (1, 3, 6)").Check(testkit.Rows("1 11 101", "3 13 999", "6 16 106"))
	tk.MustQuery("select * from tmp1 where u in (11, 13, 16)").Check(testkit.Rows("1 11 101", "3 13 999", "6 16 106"))
	tk.MustQuery("select * from tmp1 where id in (1, 4)").Check(testkit.Rows("1 11 101"))
	tk.MustQuery("select * from tmp1 where u in (11, 14)").Check(testkit.Rows("1 11 101"))
}

func (s *testSessionSuite) TestLocalTemporaryTableScan(c *C) {
	tk := testkit.NewTestKit(c, s.store)
	tk.MustExec("use test")
	tk.MustExec("create temporary table tmp1 (id int primary key auto_increment, u int unique, v int)")
	tk.MustExec("insert into tmp1 values" +
		"(1, 101, 1001), (3, 113, 1003), (5, 105, 1005), (7, 117, 1007), (9, 109, 1009)," +
		"(10, 110, 1010), (12, 112, 1012), (14, 114, 1014), (16, 116, 1016), (18, 118, 1018)",
	)

	assertSelectAsUnModified := func() {
		// For TableReader
		tk.MustQuery("select * from tmp1 where id>3 order by id").Check(testkit.Rows(
			"5 105 1005", "7 117 1007", "9 109 1009",
			"10 110 1010", "12 112 1012", "14 114 1014", "16 116 1016", "18 118 1018",
		))

		// For IndexLookUpReader
		tk.MustQuery("select /*+ use_index(tmp1, u) */ * from tmp1 where u>101 order by u").Check(testkit.Rows(
			"5 105 1005", "9 109 1009", "10 110 1010",
			"12 112 1012", "3 113 1003", "14 114 1014", "16 116 1016", "7 117 1007", "18 118 1018",
		))
		tk.MustQuery("show warnings").Check(testkit.Rows())

		// For IndexReader
		tk.MustQuery("select /*+ use_index(tmp1, u) */ id,u from tmp1 where u>101 order by id").Check(testkit.Rows(
			"3 113", "5 105", "7 117", "9 109", "10 110",
			"12 112", "14 114", "16 116", "18 118",
		))
		tk.MustQuery("show warnings").Check(testkit.Rows())

		// For IndexMerge, temporary table should not use index merge
		tk.MustQuery("select /*+ use_index_merge(tmp1, primary, u) */ * from tmp1 where id>5 or u>110 order by u").Check(testkit.Rows(
			"9 109 1009", "10 110 1010",
			"12 112 1012", "3 113 1003", "14 114 1014", "16 116 1016", "7 117 1007", "18 118 1018",
		))

		tk.MustQuery("show warnings").Check(testkit.Rows("Warning 1105 IndexMerge is inapplicable or disabled. Cannot use IndexMerge on temporary table."))
	}

	doModify := func() {
		tk.MustExec("insert into tmp1 values(2, 100, 1002)")
		tk.MustExec("insert into tmp1 values(4, 104, 1004)")
		tk.MustExec("insert into tmp1 values(11, 111, 1011)")
		tk.MustExec("update tmp1 set v=9999 where id=7")
		tk.MustExec("update tmp1 set u=132 where id=12")
		tk.MustExec("delete from tmp1 where id=16")
	}

	assertSelectAsModified := func() {
		// For TableReader
		tk.MustQuery("select * from tmp1 where id>3 order by id").Check(testkit.Rows(
			"4 104 1004", "5 105 1005", "7 117 9999", "9 109 1009",
			"10 110 1010", "11 111 1011", "12 132 1012", "14 114 1014", "18 118 1018",
		))

		// For IndexLookUpReader
		tk.MustQuery("select /*+ use_index(tmp1, u) */ * from tmp1 where u>101 order by u").Check(testkit.Rows(
			"4 104 1004", "5 105 1005", "9 109 1009", "10 110 1010", "11 111 1011",
			"3 113 1003", "14 114 1014", "7 117 9999", "18 118 1018", "12 132 1012",
		))
		tk.MustQuery("show warnings").Check(testkit.Rows())

		// For IndexReader
		tk.MustQuery("select /*+ use_index(tmp1, u) */ id,u from tmp1 where u>101 order by id").Check(testkit.Rows(
			"3 113", "4 104", "5 105", "7 117", "9 109",
			"10 110", "11 111", "12 132", "14 114", "18 118",
		))
		tk.MustQuery("show warnings").Check(testkit.Rows())

		// For IndexMerge, temporary table should not use index merge
		tk.MustQuery("select /*+ use_index_merge(tmp1, primary, u) */ * from tmp1 where id>5 or u>110 order by u").Check(testkit.Rows(
			"9 109 1009", "10 110 1010", "11 111 1011",
			"3 113 1003", "14 114 1014", "7 117 9999", "18 118 1018", "12 132 1012",
		))

		tk.MustQuery("show warnings").Check(testkit.Rows("Warning 1105 IndexMerge is inapplicable or disabled. Cannot use IndexMerge on temporary table."))
	}

	assertSelectAsUnModified()
	tk.MustExec("begin")
	assertSelectAsUnModified()
	doModify()
	tk.MustExec("rollback")
	assertSelectAsUnModified()
	tk.MustExec("begin")
	doModify()
	assertSelectAsModified()
	tk.MustExec("commit")
	assertSelectAsModified()
}

func (s *testSessionSuite) TestLocalTemporaryTableUpdate(c *C) {
	tk := testkit.NewTestKit(c, s.store)
	tk.MustExec("use test")
	tk.MustExec("create temporary table tmp1 (id int primary key, u int unique, v int)")

	idList := []int{1, 2, 3, 4, 5, 6, 7, 8, 9}
	insertRecords := func(idList []int) {
		for _, id := range idList {
			tk.MustExec("insert into tmp1 values (?, ?, ?)", id, id+100, id+1000)
		}
	}

	checkNoChange := func() {
		expect := make([]string, 0)
		for _, id := range idList {
			expect = append(expect, fmt.Sprintf("%d %d %d", id, id+100, id+1000))
		}
		tk.MustQuery("select * from tmp1").Check(testkit.Rows(expect...))
	}

	checkUpdatesAndDeletes := func(updates []string, deletes []int) {
		modifyMap := make(map[int]string)
		for _, m := range updates {
			parts := strings.Split(strings.TrimSpace(m), " ")
			c.Assert(len(parts) != 0, IsTrue)
			id, err := strconv.Atoi(parts[0])
			c.Assert(err, IsNil)
			modifyMap[id] = m
		}

		for _, d := range deletes {
			modifyMap[d] = ""
		}

		expect := make([]string, 0)
		for _, id := range idList {
			modify, exist := modifyMap[id]
			if !exist {
				expect = append(expect, fmt.Sprintf("%d %d %d", id, id+100, id+1000))
				continue
			}

			if modify != "" {
				expect = append(expect, modify)
			}

			delete(modifyMap, id)
		}

		otherIds := make([]int, 0)
		for id := range modifyMap {
			otherIds = append(otherIds, id)
		}

		sort.Ints(otherIds)
		for _, id := range otherIds {
			modify, exist := modifyMap[id]
			c.Assert(exist, IsTrue)
			expect = append(expect, modify)
		}

		tk.MustQuery("select * from tmp1").Check(testkit.Rows(expect...))
	}

	type checkSuccess struct {
		update []string
		delete []int
	}

	type checkError struct {
		err error
	}

	cases := []struct {
		sql             string
		checkResult     interface{}
		additionalCheck func(error)
	}{
		// update with point get for primary key
		{"update tmp1 set v=999 where id=1", checkSuccess{[]string{"1 101 999"}, nil}, nil},
		{"update tmp1 set id=12 where id=1", checkSuccess{[]string{"12 101 1001"}, []int{1}}, nil},
		{"update tmp1 set id=1 where id=1", checkSuccess{nil, nil}, nil},
		{"update tmp1 set u=101 where id=1", checkSuccess{nil, nil}, nil},
		{"update tmp1 set v=999 where id=100", checkSuccess{nil, nil}, nil},
		{"update tmp1 set u=102 where id=100", checkSuccess{nil, nil}, nil},
		{"update tmp1 set u=21 where id=1", checkSuccess{[]string{"1 21 1001"}, nil}, func(_ error) {
			// check index deleted
			tk.MustQuery("select /*+ use_index(tmp1, u) */ * from tmp1 where u=101").Check(testkit.Rows())
			tk.MustQuery("show warnings").Check(testkit.Rows())
		}},
		{"update tmp1 set id=2 where id=1", checkError{kv.ErrKeyExists}, nil},
		{"update tmp1 set u=102 where id=1", checkError{kv.ErrKeyExists}, nil},
		// update with batch point get for primary key
		{"update tmp1 set v=v+1000 where id in (1, 3, 5)", checkSuccess{[]string{"1 101 2001", "3 103 2003", "5 105 2005"}, nil}, nil},
		{"update tmp1 set u=u+1 where id in (9, 100)", checkSuccess{[]string{"9 110 1009"}, nil}, nil},
		{"update tmp1 set u=101 where id in (100, 101)", checkSuccess{nil, nil}, nil},
		{"update tmp1 set id=id+1 where id in (8, 9)", checkError{kv.ErrKeyExists}, nil},
		{"update tmp1 set u=u+1 where id in (8, 9)", checkError{kv.ErrKeyExists}, nil},
		{"update tmp1 set id=id+20 where id in (1, 3, 5)", checkSuccess{[]string{"21 101 1001", "23 103 1003", "25 105 1005"}, []int{1, 3, 5}}, nil},
		{"update tmp1 set u=u+100 where id in (1, 3, 5)", checkSuccess{[]string{"1 201 1001", "3 203 1003", "5 205 1005"}, nil}, func(_ error) {
			// check index deleted
			tk.MustQuery("select /*+ use_index(tmp1, u) */ * from tmp1 where u in (101, 103, 105)").Check(testkit.Rows())
			tk.MustQuery("show warnings").Check(testkit.Rows())
		}},
		// update with point get for unique key
		{"update tmp1 set v=888 where u=101", checkSuccess{[]string{"1 101 888"}, nil}, nil},
		{"update tmp1 set id=21 where u=101", checkSuccess{[]string{"21 101 1001"}, []int{1}}, nil},
		{"update tmp1 set v=888 where u=201", checkSuccess{nil, nil}, nil},
		{"update tmp1 set u=201 where u=101", checkSuccess{[]string{"1 201 1001"}, nil}, nil},
		{"update tmp1 set id=2 where u=101", checkError{kv.ErrKeyExists}, nil},
		{"update tmp1 set u=102 where u=101", checkError{kv.ErrKeyExists}, nil},
		// update with batch point get for unique key
		{"update tmp1 set v=v+1000 where u in (101, 103)", checkSuccess{[]string{"1 101 2001", "3 103 2003"}, nil}, nil},
		{"update tmp1 set v=v+1000 where u in (201, 203)", checkSuccess{nil, nil}, nil},
		{"update tmp1 set v=v+1000 where u in (101, 110)", checkSuccess{[]string{"1 101 2001"}, nil}, nil},
		{"update tmp1 set id=id+1 where u in (108, 109)", checkError{kv.ErrKeyExists}, nil},
		// update with table scan and index scan
		{"update tmp1 set v=v+1000 where id<3", checkSuccess{[]string{"1 101 2001", "2 102 2002"}, nil}, nil},
		{"update /*+ use_index(tmp1, u) */ tmp1 set v=v+1000 where u>107", checkSuccess{[]string{"8 108 2008", "9 109 2009"}, nil}, nil},
		{"update tmp1 set v=v+1000 where v>=1007 or v<=1002", checkSuccess{[]string{"1 101 2001", "2 102 2002", "7 107 2007", "8 108 2008", "9 109 2009"}, nil}, nil},
		{"update tmp1 set v=v+1000 where id>=10", checkSuccess{nil, nil}, nil},
		{"update tmp1 set id=id+1 where id>7", checkError{kv.ErrKeyExists}, nil},
		{"update tmp1 set id=id+1 where id>8", checkSuccess{[]string{"10 109 1009"}, []int{9}}, nil},
		{"update tmp1 set u=u+1 where u>107", checkError{kv.ErrKeyExists}, nil},
		{"update tmp1 set u=u+1 where u>108", checkSuccess{[]string{"9 110 1009"}, nil}, nil},
		{"update /*+ use_index(tmp1, u) */ tmp1 set v=v+1000 where u>108 or u<102", checkSuccess{[]string{"1 101 2001", "9 109 2009"}, nil}, nil},
	}

	executeSQL := func(sql string, checkResult interface{}, additionalCheck func(error)) (err error) {
		switch check := checkResult.(type) {
		case checkSuccess:
			tk.MustExec(sql)
			tk.MustQuery("show warnings").Check(testkit.Rows())
			checkUpdatesAndDeletes(check.update, check.delete)
		case checkError:
			err = tk.ExecToErr(sql)
			c.Assert(err, NotNil)
			expectedErr, _ := check.err.(*terror.Error)
			c.Assert(expectedErr.Equal(err), IsTrue)
			checkNoChange()
		default:
			c.Fail()
		}

		if additionalCheck != nil {
			additionalCheck(err)
		}
		return
	}

	for _, sqlCase := range cases {
		// update records in txn and records are inserted in txn
		tk.MustExec("begin")
		insertRecords(idList)
		_ = executeSQL(sqlCase.sql, sqlCase.checkResult, sqlCase.additionalCheck)
		tk.MustExec("rollback")
		tk.MustQuery("select * from tmp1").Check(testkit.Rows())

		// update records out of txn
		insertRecords(idList)
		_ = executeSQL(sqlCase.sql, sqlCase.checkResult, sqlCase.additionalCheck)
		tk.MustExec("delete from tmp1")

		// update records in txn and rollback
		insertRecords(idList)
		tk.MustExec("begin")
		_ = executeSQL(sqlCase.sql, sqlCase.checkResult, sqlCase.additionalCheck)
		tk.MustExec("rollback")
		// rollback left records unmodified
		checkNoChange()

		// update records in txn and commit
		tk.MustExec("begin")
		err := executeSQL(sqlCase.sql, sqlCase.checkResult, sqlCase.additionalCheck)
		tk.MustExec("commit")
		if err != nil {
			checkNoChange()
		} else {
			r, _ := sqlCase.checkResult.(checkSuccess)
			checkUpdatesAndDeletes(r.update, r.delete)
		}
		if sqlCase.additionalCheck != nil {
			sqlCase.additionalCheck(err)
		}
		tk.MustExec("delete from tmp1")
		tk.MustQuery("select * from tmp1").Check(testkit.Rows())
	}
}

func (s *testSessionSuite) TestTemporaryTableInterceptor(c *C) {
	tk := testkit.NewTestKit(c, s.store)
	tk.MustExec("create temporary table test.tmp1 (id int primary key)")
	tbl, err := tk.Se.GetInfoSchema().(infoschema.InfoSchema).TableByName(model.NewCIStr("test"), model.NewCIStr("tmp1"))
	c.Assert(err, IsNil)
	c.Assert(tbl.Meta().TempTableType, Equals, model.TempTableLocal)
	tblID := tbl.Meta().ID

	// prepare a kv pair for temporary table
	k := append(tablecodec.EncodeTablePrefix(tblID), 1)
	err = tk.Se.GetSessionVars().TemporaryTableData.SetTableKey(tblID, k, []byte("v1"))
	c.Assert(err, IsNil)

	initTxnFuncs := []func() error{
		func() error {
			tk.Se.PrepareTSFuture(context.Background())
			return nil
		},
		func() error {
			return tk.Se.NewTxn(context.Background())
		},
		func() error {
			return tk.Se.NewStaleTxnWithStartTS(context.Background(), 0)
		},
		func() error {
			return tk.Se.InitTxnWithStartTS(0)
		},
	}

	for _, initFunc := range initTxnFuncs {
		err := initFunc()
		c.Assert(err, IsNil)

		txn, err := tk.Se.Txn(true)
		c.Assert(err, IsNil)

		val, err := txn.Get(context.Background(), k)
		c.Assert(err, IsNil)
		c.Assert(val, BytesEquals, []byte("v1"))

		val, err = txn.GetSnapshot().Get(context.Background(), k)
		c.Assert(err, IsNil)
		c.Assert(val, BytesEquals, []byte("v1"))

		tk.Se.RollbackTxn(context.Background())
	}

	// Also check GetSnapshotWithTS
	snap := tk.Se.GetSnapshotWithTS(0)
	val, err := snap.Get(context.Background(), k)
	c.Assert(err, IsNil)
	c.Assert(val, BytesEquals, []byte("v1"))
}

func (s *testTiDBAsLibrary) TestMemoryLeak(c *C) {
	initAndCloseTiDB := func() {
		store, err := mockstore.NewMockStore(mockstore.WithStoreType(mockstore.EmbedUnistore))
		c.Assert(err, IsNil)
		defer store.Close()

		dom, err := session.BootstrapSession(store)
		//nolint:staticcheck
		defer dom.Close()
		c.Assert(err, IsNil)
	}

	runtime.GC()
	memStat := runtime.MemStats{}
	runtime.ReadMemStats(&memStat)
	oldHeapInUse := memStat.HeapInuse

	for i := 0; i < 20; i++ {
		initAndCloseTiDB()
	}

	runtime.GC()
	runtime.ReadMemStats(&memStat)
	// before the fix, initAndCloseTiDB for 20 times will cost 900 MB memory, so we test for a quite loose upper bound.
	c.Assert(memStat.HeapInuse-oldHeapInUse, Less, uint64(300*units.MiB))
}

func (s *testSessionSuite) TestTiDBReadStaleness(c *C) {
	tk := testkit.NewTestKit(c, s.store)
	tk.MustExec("set @@tidb_read_staleness='-5'")
	err := tk.ExecToErr("set @@tidb_read_staleness='-5s'")
	c.Assert(err, NotNil)
	err = tk.ExecToErr("set @@tidb_read_staleness='foo'")
	c.Assert(err, NotNil)
	tk.MustExec("set @@tidb_read_staleness=''")
	tk.MustExec("set @@tidb_read_staleness='0'")
}

func (s *testSessionSuite) TestFixSetTiDBSnapshotTS(c *C) {
	tk := testkit.NewTestKit(c, s.store)
	safePointName := "tikv_gc_safe_point"
	safePointValue := "20160102-15:04:05 -0700"
	safePointComment := "All versions after safe point can be accessed. (DO NOT EDIT)"
	updateSafePoint := fmt.Sprintf(`INSERT INTO mysql.tidb VALUES ('%[1]s', '%[2]s', '%[3]s')
	ON DUPLICATE KEY
	UPDATE variable_value = '%[2]s', comment = '%[3]s'`, safePointName, safePointValue, safePointComment)
	tk.MustExec(updateSafePoint)
	tk.MustExec("create database t123")
	time.Sleep(time.Second)
	ts := time.Now().Format("2006-1-2 15:04:05")
	time.Sleep(time.Second)
	tk.MustExec("drop database t123")
	err := tk.ExecToErr("use t123")
	c.Assert(err, NotNil)
	c.Assert(err.Error(), Matches, ".*Unknown database.*")
	tk.MustExec(fmt.Sprintf("set @@tidb_snapshot='%s'", ts))
	tk.MustExec("use t123")
	// update any session variable and assert whether infoschema is changed
	tk.MustExec("SET SESSION sql_mode = 'STRICT_TRANS_TABLES,NO_AUTO_CREATE_USER';")
	tk.MustExec("use t123")
}

func (s *testSessionSuite) TestSetPDClientDynmaicOption(c *C) {
	var err error
	tk := testkit.NewTestKit(c, s.store)
	tk.MustQuery("select @@tidb_tso_client_batch_max_wait_time;").Check(testkit.Rows("0"))
	tk.MustExec("set global tidb_tso_client_batch_max_wait_time = 0.5;")
	tk.MustQuery("select @@tidb_tso_client_batch_max_wait_time;").Check(testkit.Rows("0.5"))
	tk.MustExec("set global tidb_tso_client_batch_max_wait_time = 1;")
	tk.MustQuery("select @@tidb_tso_client_batch_max_wait_time;").Check(testkit.Rows("1"))
	tk.MustExec("set global tidb_tso_client_batch_max_wait_time = 1.5;")
	tk.MustQuery("select @@tidb_tso_client_batch_max_wait_time;").Check(testkit.Rows("1.5"))
	tk.MustExec("set global tidb_tso_client_batch_max_wait_time = 10;")
	tk.MustQuery("select @@tidb_tso_client_batch_max_wait_time;").Check(testkit.Rows("10"))
	err = tk.ExecToErr("set tidb_tso_client_batch_max_wait_time = 0;")
	c.Assert(err, NotNil)
	tk.MustExec("set global tidb_tso_client_batch_max_wait_time = -1;")
	tk.MustQuery("show warnings").Check(testutil.RowsWithSep("|", "Warning|1292|Truncated incorrect tidb_tso_client_batch_max_wait_time value: '-1'"))
	tk.MustQuery("select @@tidb_tso_client_batch_max_wait_time;").Check(testkit.Rows("0"))
	tk.MustExec("set global tidb_tso_client_batch_max_wait_time = -0.1;")
	tk.MustQuery("show warnings").Check(testutil.RowsWithSep("|", "Warning|1292|Truncated incorrect tidb_tso_client_batch_max_wait_time value: '-0.1'"))
	tk.MustQuery("select @@tidb_tso_client_batch_max_wait_time;").Check(testkit.Rows("0"))
	tk.MustExec("set global tidb_tso_client_batch_max_wait_time = 10.1;")
	tk.MustQuery("show warnings").Check(testutil.RowsWithSep("|", "Warning|1292|Truncated incorrect tidb_tso_client_batch_max_wait_time value: '10.1'"))
	tk.MustQuery("select @@tidb_tso_client_batch_max_wait_time;").Check(testkit.Rows("10"))
	tk.MustExec("set global tidb_tso_client_batch_max_wait_time = 11;")
	tk.MustQuery("show warnings").Check(testutil.RowsWithSep("|", "Warning|1292|Truncated incorrect tidb_tso_client_batch_max_wait_time value: '11'"))
	tk.MustQuery("select @@tidb_tso_client_batch_max_wait_time;").Check(testkit.Rows("10"))

	tk.MustQuery("select @@tidb_enable_tso_follower_proxy;").Check(testkit.Rows("0"))
	tk.MustExec("set global tidb_enable_tso_follower_proxy = on;")
	tk.MustQuery("select @@tidb_enable_tso_follower_proxy;").Check(testkit.Rows("1"))
	tk.MustExec("set global tidb_enable_tso_follower_proxy = off;")
	tk.MustQuery("select @@tidb_enable_tso_follower_proxy;").Check(testkit.Rows("0"))
	err = tk.ExecToErr("set tidb_tso_client_batch_max_wait_time = 0;")
	c.Assert(err, NotNil)
}

func (s *testSessionSuite) TestSameNameObjectWithLocalTemporaryTable(c *C) {
	tk := testkit.NewTestKit(c, s.store)
	tk.MustExec("use test")
	tk.MustExec("drop table if exists t1")
	tk.MustExec("drop sequence if exists s1")
	tk.MustExec("drop view if exists v1")

	// prepare
	tk.MustExec("create table t1 (a int)")
	defer tk.MustExec("drop table if exists t1")
	tk.MustQuery("show create table t1").Check(testkit.Rows(
		"t1 CREATE TABLE `t1` (\n" +
			"  `a` int(11) DEFAULT NULL\n" +
			") ENGINE=InnoDB DEFAULT CHARSET=utf8mb4 COLLATE=utf8mb4_bin"))

	tk.MustExec("create view v1 as select 1")
	defer tk.MustExec("drop view if exists v1")
	tk.MustQuery("show create view v1").Check(testkit.Rows("v1 CREATE ALGORITHM=UNDEFINED DEFINER=``@`` SQL SECURITY DEFINER VIEW `v1` (`1`) AS SELECT 1 AS `1` utf8mb4 utf8mb4_bin"))
	tk.MustQuery("show create table v1").Check(testkit.Rows("v1 CREATE ALGORITHM=UNDEFINED DEFINER=``@`` SQL SECURITY DEFINER VIEW `v1` (`1`) AS SELECT 1 AS `1` utf8mb4 utf8mb4_bin"))

	tk.MustExec("create sequence s1")
	defer tk.MustExec("drop sequence if exists s1")
	tk.MustQuery("show create sequence s1").Check(testkit.Rows("s1 CREATE SEQUENCE `s1` start with 1 minvalue 1 maxvalue 9223372036854775806 increment by 1 cache 1000 nocycle ENGINE=InnoDB"))
	tk.MustQuery("show create table s1").Check(testkit.Rows("s1 CREATE SEQUENCE `s1` start with 1 minvalue 1 maxvalue 9223372036854775806 increment by 1 cache 1000 nocycle ENGINE=InnoDB"))

	// temp table
	tk.MustExec("create temporary table t1 (ct1 int)")
	tk.MustQuery("show create table t1").Check(testkit.Rows(
		"t1 CREATE TEMPORARY TABLE `t1` (\n" +
			"  `ct1` int(11) DEFAULT NULL\n" +
			") ENGINE=InnoDB DEFAULT CHARSET=utf8mb4 COLLATE=utf8mb4_bin"))

	tk.MustExec("create temporary table v1 (cv1 int)")
	tk.MustQuery("show create view v1").Check(testkit.Rows("v1 CREATE ALGORITHM=UNDEFINED DEFINER=``@`` SQL SECURITY DEFINER VIEW `v1` (`1`) AS SELECT 1 AS `1` utf8mb4 utf8mb4_bin"))
	tk.MustQuery("show create table v1").Check(testkit.Rows(
		"v1 CREATE TEMPORARY TABLE `v1` (\n" +
			"  `cv1` int(11) DEFAULT NULL\n" +
			") ENGINE=InnoDB DEFAULT CHARSET=utf8mb4 COLLATE=utf8mb4_bin"))

	tk.MustExec("create temporary table s1 (cs1 int)")
	tk.MustQuery("show create sequence s1").Check(testkit.Rows("s1 CREATE SEQUENCE `s1` start with 1 minvalue 1 maxvalue 9223372036854775806 increment by 1 cache 1000 nocycle ENGINE=InnoDB"))
	tk.MustQuery("show create table s1").Check(testkit.Rows(
		"s1 CREATE TEMPORARY TABLE `s1` (\n" +
			"  `cs1` int(11) DEFAULT NULL\n" +
			") ENGINE=InnoDB DEFAULT CHARSET=utf8mb4 COLLATE=utf8mb4_bin"))

	// drop
	tk.MustExec("drop view v1")
	err := tk.ExecToErr("show create view v1")
	c.Assert(err.Error(), Equals, "[schema:1146]Table 'test.v1' doesn't exist")
	tk.MustQuery("show create table v1").Check(testkit.Rows(
		"v1 CREATE TEMPORARY TABLE `v1` (\n" +
			"  `cv1` int(11) DEFAULT NULL\n" +
			") ENGINE=InnoDB DEFAULT CHARSET=utf8mb4 COLLATE=utf8mb4_bin"))

	tk.MustExec("drop sequence s1")
	err = tk.ExecToErr("show create sequence s1")
	c.Assert(err.Error(), Equals, "[schema:1146]Table 'test.s1' doesn't exist")
	tk.MustQuery("show create table s1").Check(testkit.Rows(
		"s1 CREATE TEMPORARY TABLE `s1` (\n" +
			"  `cs1` int(11) DEFAULT NULL\n" +
			") ENGINE=InnoDB DEFAULT CHARSET=utf8mb4 COLLATE=utf8mb4_bin"))
}
<<<<<<< HEAD
=======

func (s *testSessionSuite) TestWriteOnMultipleCachedTable(c *C) {
	tk := testkit.NewTestKit(c, s.store)
	tk.MustExec("use test")
	tk.MustExec("drop table if exists ct1, ct2")
	tk.MustExec("create table ct1 (id int, c int)")
	tk.MustExec("create table ct2 (id int, c int)")
	tk.MustExec("alter table ct1 cache")
	tk.MustExec("alter table ct2 cache")
	tk.MustQuery("select * from ct1").Check(testkit.Rows())
	tk.MustQuery("select * from ct2").Check(testkit.Rows())

	cached := false
	for i := 0; i < 50; i++ {
		if tk.HasPlan("select * from ct1", "Union") {
			if tk.HasPlan("select * from ct2", "Union") {
				cached = true
				break
			}
		}
		time.Sleep(100 * time.Millisecond)
	}
	c.Assert(cached, IsTrue)

	tk.MustExec("begin")
	tk.MustExec("insert into ct1 values (3, 4)")
	tk.MustExec("insert into ct2 values (5, 6)")
	tk.MustExec("commit")

	tk.MustQuery("select * from ct1").Check(testkit.Rows("3 4"))
	tk.MustQuery("select * from ct2").Check(testkit.Rows("5 6"))
}
>>>>>>> 779071b0
<|MERGE_RESOLUTION|>--- conflicted
+++ resolved
@@ -5879,8 +5879,6 @@
 			"  `cs1` int(11) DEFAULT NULL\n" +
 			") ENGINE=InnoDB DEFAULT CHARSET=utf8mb4 COLLATE=utf8mb4_bin"))
 }
-<<<<<<< HEAD
-=======
 
 func (s *testSessionSuite) TestWriteOnMultipleCachedTable(c *C) {
 	tk := testkit.NewTestKit(c, s.store)
@@ -5912,5 +5910,4 @@
 
 	tk.MustQuery("select * from ct1").Check(testkit.Rows("3 4"))
 	tk.MustQuery("select * from ct2").Check(testkit.Rows("5 6"))
-}
->>>>>>> 779071b0
+}