// Copyright 2015 PingCAP, Inc.
//
// Licensed under the Apache License, Version 2.0 (the "License");
// you may not use this file except in compliance with the License.
// You may obtain a copy of the License at
//
//     http://www.apache.org/licenses/LICENSE-2.0
//
// Unless required by applicable law or agreed to in writing, software
// distributed under the License is distributed on an "AS IS" BASIS,
// WITHOUT WARRANTIES OR CONDITIONS OF ANY KIND, either express or implied.
// See the License for the specific language governing permissions and
// limitations under the License.

// Copyright 2013 The ql Authors. All rights reserved.
// Use of this source code is governed by a BSD-style
// license that can be found in the LICENSES/QL-LICENSE file.

package session

import (
	"bytes"
	"context"
	"crypto/tls"
	"encoding/hex"
	"encoding/json"
	stderrs "errors"
	"flag"
	"fmt"
	"math"
	"math/rand"
	"runtime/pprof"
	"runtime/trace"
	"strconv"
	"strings"
	"sync"
	"sync/atomic"
	"time"

	"github.com/ngaut/pools"
	"github.com/opentracing/opentracing-go"
	"github.com/pingcap/errors"
	"github.com/pingcap/failpoint"
	"github.com/pingcap/kvproto/pkg/kvrpcpb"
	"github.com/pingcap/tidb/bindinfo"
	"github.com/pingcap/tidb/config"
	"github.com/pingcap/tidb/ddl"
	"github.com/pingcap/tidb/ddl/placement"
	"github.com/pingcap/tidb/domain"
	"github.com/pingcap/tidb/domain/infosync"
	"github.com/pingcap/tidb/errno"
	"github.com/pingcap/tidb/executor"
	"github.com/pingcap/tidb/expression"
	"github.com/pingcap/tidb/extension"
	"github.com/pingcap/tidb/extension/extensionimpl"
	"github.com/pingcap/tidb/infoschema"
	"github.com/pingcap/tidb/kv"
	"github.com/pingcap/tidb/meta"
	"github.com/pingcap/tidb/metrics"
	"github.com/pingcap/tidb/owner"
	"github.com/pingcap/tidb/parser"
	"github.com/pingcap/tidb/parser/ast"
	"github.com/pingcap/tidb/parser/auth"
	"github.com/pingcap/tidb/parser/charset"
	"github.com/pingcap/tidb/parser/model"
	"github.com/pingcap/tidb/parser/mysql"
	"github.com/pingcap/tidb/parser/terror"
	"github.com/pingcap/tidb/planner"
	plannercore "github.com/pingcap/tidb/planner/core"
	"github.com/pingcap/tidb/plugin"
	"github.com/pingcap/tidb/privilege"
	"github.com/pingcap/tidb/privilege/privileges"
	"github.com/pingcap/tidb/session/txninfo"
	"github.com/pingcap/tidb/sessionctx"
	"github.com/pingcap/tidb/sessionctx/binloginfo"
	"github.com/pingcap/tidb/sessionctx/sessionstates"
	"github.com/pingcap/tidb/sessionctx/stmtctx"
	"github.com/pingcap/tidb/sessionctx/variable"
	"github.com/pingcap/tidb/sessiontxn"
	"github.com/pingcap/tidb/statistics"
	"github.com/pingcap/tidb/statistics/handle"
	storeerr "github.com/pingcap/tidb/store/driver/error"
	"github.com/pingcap/tidb/store/driver/txn"
	"github.com/pingcap/tidb/store/helper"
	"github.com/pingcap/tidb/table"
	"github.com/pingcap/tidb/table/temptable"
	"github.com/pingcap/tidb/tablecodec"
	"github.com/pingcap/tidb/telemetry"
	"github.com/pingcap/tidb/ttl/ttlworker"
	"github.com/pingcap/tidb/util"
	"github.com/pingcap/tidb/util/chunk"
	"github.com/pingcap/tidb/util/collate"
	"github.com/pingcap/tidb/util/dbterror"
	"github.com/pingcap/tidb/util/execdetails"
	"github.com/pingcap/tidb/util/kvcache"
	"github.com/pingcap/tidb/util/logutil"
	"github.com/pingcap/tidb/util/logutil/consistency"
	"github.com/pingcap/tidb/util/memory"
	"github.com/pingcap/tidb/util/sem"
	"github.com/pingcap/tidb/util/sli"
	"github.com/pingcap/tidb/util/sqlexec"
	"github.com/pingcap/tidb/util/syncutil"
	"github.com/pingcap/tidb/util/tableutil"
	"github.com/pingcap/tidb/util/timeutil"
	"github.com/pingcap/tidb/util/topsql"
	topsqlstate "github.com/pingcap/tidb/util/topsql/state"
	"github.com/pingcap/tidb/util/topsql/stmtstats"
	"github.com/pingcap/tipb/go-binlog"
	tikverr "github.com/tikv/client-go/v2/error"
	tikvstore "github.com/tikv/client-go/v2/kv"
	"github.com/tikv/client-go/v2/oracle"
	tikvutil "github.com/tikv/client-go/v2/util"
	"go.uber.org/zap"
)

var (
	statementPerTransactionPessimisticOK    = metrics.StatementPerTransaction.WithLabelValues(metrics.LblPessimistic, metrics.LblOK)
	statementPerTransactionPessimisticError = metrics.StatementPerTransaction.WithLabelValues(metrics.LblPessimistic, metrics.LblError)
	statementPerTransactionOptimisticOK     = metrics.StatementPerTransaction.WithLabelValues(metrics.LblOptimistic, metrics.LblOK)
	statementPerTransactionOptimisticError  = metrics.StatementPerTransaction.WithLabelValues(metrics.LblOptimistic, metrics.LblError)
	transactionDurationPessimisticCommit    = metrics.TransactionDuration.WithLabelValues(metrics.LblPessimistic, metrics.LblCommit)
	transactionDurationPessimisticAbort     = metrics.TransactionDuration.WithLabelValues(metrics.LblPessimistic, metrics.LblAbort)
	transactionDurationOptimisticCommit     = metrics.TransactionDuration.WithLabelValues(metrics.LblOptimistic, metrics.LblCommit)
	transactionDurationOptimisticAbort      = metrics.TransactionDuration.WithLabelValues(metrics.LblOptimistic, metrics.LblAbort)

	sessionExecuteCompileDurationInternal = metrics.SessionExecuteCompileDuration.WithLabelValues(metrics.LblInternal)
	sessionExecuteCompileDurationGeneral  = metrics.SessionExecuteCompileDuration.WithLabelValues(metrics.LblGeneral)
	sessionExecuteParseDurationInternal   = metrics.SessionExecuteParseDuration.WithLabelValues(metrics.LblInternal)
	sessionExecuteParseDurationGeneral    = metrics.SessionExecuteParseDuration.WithLabelValues(metrics.LblGeneral)

	telemetryCTEUsageRecurCTE       = metrics.TelemetrySQLCTECnt.WithLabelValues("recurCTE")
	telemetryCTEUsageNonRecurCTE    = metrics.TelemetrySQLCTECnt.WithLabelValues("nonRecurCTE")
	telemetryCTEUsageNotCTE         = metrics.TelemetrySQLCTECnt.WithLabelValues("notCTE")
	telemetryMultiSchemaChangeUsage = metrics.TelemetryMultiSchemaChangeCnt
	telemetryFlashbackClusterUsage  = metrics.TelemetryFlashbackClusterCnt

	telemetryTablePartitionUsage                = metrics.TelemetryTablePartitionCnt
	telemetryTablePartitionListUsage            = metrics.TelemetryTablePartitionListCnt
	telemetryTablePartitionRangeUsage           = metrics.TelemetryTablePartitionRangeCnt
	telemetryTablePartitionHashUsage            = metrics.TelemetryTablePartitionHashCnt
	telemetryTablePartitionRangeColumnsUsage    = metrics.TelemetryTablePartitionRangeColumnsCnt
	telemetryTablePartitionRangeColumnsGt1Usage = metrics.TelemetryTablePartitionRangeColumnsGt1Cnt
	telemetryTablePartitionRangeColumnsGt2Usage = metrics.TelemetryTablePartitionRangeColumnsGt2Cnt
	telemetryTablePartitionRangeColumnsGt3Usage = metrics.TelemetryTablePartitionRangeColumnsGt3Cnt
	telemetryTablePartitionListColumnsUsage     = metrics.TelemetryTablePartitionListColumnsCnt
	telemetryTablePartitionMaxPartitionsUsage   = metrics.TelemetryTablePartitionMaxPartitionsCnt
	telemetryTablePartitionCreateIntervalUsage  = metrics.TelemetryTablePartitionCreateIntervalPartitionsCnt
	telemetryTablePartitionAddIntervalUsage     = metrics.TelemetryTablePartitionAddIntervalPartitionsCnt
	telemetryTablePartitionDropIntervalUsage    = metrics.TelemetryTablePartitionDropIntervalPartitionsCnt
	telemetryExchangePartitionUsage             = metrics.TelemetryExchangePartitionCnt
	telemetryTableCompactPartitionUsage         = metrics.TelemetryCompactPartitionCnt

	telemetryLockUserUsage          = metrics.TelemetryAccountLockCnt.WithLabelValues("lockUser")
	telemetryUnlockUserUsage        = metrics.TelemetryAccountLockCnt.WithLabelValues("unlockUser")
	telemetryCreateOrAlterUserUsage = metrics.TelemetryAccountLockCnt.WithLabelValues("createOrAlterUser")

	telemetryIndexMerge = metrics.TelemetryIndexMergeUsage
)

// Session context, it is consistent with the lifecycle of a client connection.
type Session interface {
	sessionctx.Context
	Status() uint16       // Flag of current status, such as autocommit.
	LastInsertID() uint64 // LastInsertID is the last inserted auto_increment ID.
	LastMessage() string  // LastMessage is the info message that may be generated by last command
	AffectedRows() uint64 // Affected rows by latest executed stmt.
	// Execute is deprecated, and only used by plugins. Use ExecuteStmt() instead.
	Execute(context.Context, string) ([]sqlexec.RecordSet, error) // Execute a sql statement.
	// ExecuteStmt executes a parsed statement.
	ExecuteStmt(context.Context, ast.StmtNode) (sqlexec.RecordSet, error)
	// Parse is deprecated, use ParseWithParams() instead.
	Parse(ctx context.Context, sql string) ([]ast.StmtNode, error)
	// ExecuteInternal is a helper around ParseWithParams() and ExecuteStmt(). It is not allowed to execute multiple statements.
	ExecuteInternal(context.Context, string, ...interface{}) (sqlexec.RecordSet, error)
	String() string // String is used to debug.
	CommitTxn(context.Context) error
	RollbackTxn(context.Context)
	// PrepareStmt executes prepare statement in binary protocol.
	PrepareStmt(sql string) (stmtID uint32, paramCount int, fields []*ast.ResultField, err error)
	// ExecutePreparedStmt executes a prepared statement.
	// Deprecated: please use ExecuteStmt, this function is left for testing only.
	// TODO: remove ExecutePreparedStmt.
	ExecutePreparedStmt(ctx context.Context, stmtID uint32, param []expression.Expression) (sqlexec.RecordSet, error)
	DropPreparedStmt(stmtID uint32) error
	// SetSessionStatesHandler sets SessionStatesHandler for type stateType.
	SetSessionStatesHandler(stateType sessionstates.SessionStateType, handler sessionctx.SessionStatesHandler)
	SetClientCapability(uint32) // Set client capability flags.
	SetConnectionID(uint64)
	SetCommandValue(byte)
	SetProcessInfo(string, time.Time, byte, uint64)
	SetTLSState(*tls.ConnectionState)
	SetCollation(coID int) error
	SetSessionManager(util.SessionManager)
	Close()
	Auth(user *auth.UserIdentity, auth, salt []byte) error
	AuthWithoutVerification(user *auth.UserIdentity) bool
	AuthPluginForUser(user *auth.UserIdentity) (string, error)
	MatchIdentity(username, remoteHost string) (*auth.UserIdentity, error)
	// Return the information of the txn current running
	TxnInfo() *txninfo.TxnInfo
	// PrepareTxnCtx is exported for test.
	PrepareTxnCtx(context.Context) error
	// FieldList returns fields list of a table.
	FieldList(tableName string) (fields []*ast.ResultField, err error)
	SetPort(port string)

	// set cur session operations allowed when tikv disk full happens.
	SetDiskFullOpt(level kvrpcpb.DiskFullOpt)
	GetDiskFullOpt() kvrpcpb.DiskFullOpt
	ClearDiskFullOpt()

	// SetExtensions sets the `*extension.SessionExtensions` object
	SetExtensions(extensions *extension.SessionExtensions)
}

var _ Session = (*session)(nil)

type stmtRecord struct {
	st      sqlexec.Statement
	stmtCtx *stmtctx.StatementContext
}

// StmtHistory holds all histories of statements in a txn.
type StmtHistory struct {
	history []*stmtRecord
}

// Add appends a stmt to history list.
func (h *StmtHistory) Add(st sqlexec.Statement, stmtCtx *stmtctx.StatementContext) {
	s := &stmtRecord{
		st:      st,
		stmtCtx: stmtCtx,
	}
	h.history = append(h.history, s)
}

// Count returns the count of the history.
func (h *StmtHistory) Count() int {
	return len(h.history)
}

type session struct {
	// processInfo is used by ShowProcess(), and should be modified atomically.
	processInfo atomic.Value
	txn         LazyTxn

	mu struct {
		sync.RWMutex
		values map[fmt.Stringer]interface{}
	}

	currentCtx  context.Context // only use for runtime.trace, Please NEVER use it.
	currentPlan plannercore.Plan

	store kv.Storage

	preparedPlanCache    sessionctx.PlanCache
	nonPreparedPlanCache sessionctx.PlanCache

	sessionVars    *variable.SessionVars
	sessionManager util.SessionManager

	statsCollector *handle.SessionStatsCollector
	// ddlOwnerManager is used in `select tidb_is_ddl_owner()` statement;
	ddlOwnerManager owner.Manager
	// lockedTables use to record the table locks hold by the session.
	lockedTables map[int64]model.TableLockTpInfo

	// client shared coprocessor client per session
	client kv.Client

	mppClient kv.MPPClient

	// indexUsageCollector collects index usage information.
	idxUsageCollector *handle.SessionIndexUsageCollector

	functionUsageMu struct {
		syncutil.RWMutex
		builtinFunctionUsage telemetry.BuiltinFunctionsUsage
	}
	// allowed when tikv disk full happened.
	diskFullOpt kvrpcpb.DiskFullOpt

	// StmtStats is used to count various indicators of each SQL in this session
	// at each point in time. These data will be periodically taken away by the
	// background goroutine. The background goroutine will continue to aggregate
	// all the local data in each session, and finally report them to the remote
	// regularly.
	stmtStats *stmtstats.StatementStats

	// Used to encode and decode each type of session states.
	sessionStatesHandlers map[sessionstates.SessionStateType]sessionctx.SessionStatesHandler

	// Contains a list of sessions used to collect advisory locks.
	advisoryLocks map[string]*advisoryLock

	extensions *extension.SessionExtensions

	sandBoxMode bool
}

var parserPool = &sync.Pool{New: func() interface{} { return parser.New() }}

// AddTableLock adds table lock to the session lock map.
func (s *session) AddTableLock(locks []model.TableLockTpInfo) {
	for _, l := range locks {
		// read only lock is session unrelated, skip it when adding lock to session.
		if l.Tp != model.TableLockReadOnly {
			s.lockedTables[l.TableID] = l
		}
	}
}

// ReleaseTableLocks releases table lock in the session lock map.
func (s *session) ReleaseTableLocks(locks []model.TableLockTpInfo) {
	for _, l := range locks {
		delete(s.lockedTables, l.TableID)
	}
}

// ReleaseTableLockByTableIDs releases table lock in the session lock map by table ID.
func (s *session) ReleaseTableLockByTableIDs(tableIDs []int64) {
	for _, tblID := range tableIDs {
		delete(s.lockedTables, tblID)
	}
}

// CheckTableLocked checks the table lock.
func (s *session) CheckTableLocked(tblID int64) (bool, model.TableLockType) {
	lt, ok := s.lockedTables[tblID]
	if !ok {
		return false, model.TableLockNone
	}
	return true, lt.Tp
}

// GetAllTableLocks gets all table locks table id and db id hold by the session.
func (s *session) GetAllTableLocks() []model.TableLockTpInfo {
	lockTpInfo := make([]model.TableLockTpInfo, 0, len(s.lockedTables))
	for _, tl := range s.lockedTables {
		lockTpInfo = append(lockTpInfo, tl)
	}
	return lockTpInfo
}

// HasLockedTables uses to check whether this session locked any tables.
// If so, the session can only visit the table which locked by self.
func (s *session) HasLockedTables() bool {
	b := len(s.lockedTables) > 0
	return b
}

// ReleaseAllTableLocks releases all table locks hold by the session.
func (s *session) ReleaseAllTableLocks() {
	s.lockedTables = make(map[int64]model.TableLockTpInfo)
}

// IsDDLOwner checks whether this session is DDL owner.
func (s *session) IsDDLOwner() bool {
	return s.ddlOwnerManager.IsOwner()
}

func (s *session) cleanRetryInfo() {
	if s.sessionVars.RetryInfo.Retrying {
		return
	}

	retryInfo := s.sessionVars.RetryInfo
	defer retryInfo.Clean()
	if len(retryInfo.DroppedPreparedStmtIDs) == 0 {
		return
	}

	planCacheEnabled := s.GetSessionVars().EnablePreparedPlanCache
	var cacheKey kvcache.Key
	var err error
	var preparedAst *ast.Prepared
	var stmtText, stmtDB string
	if planCacheEnabled {
		firstStmtID := retryInfo.DroppedPreparedStmtIDs[0]
		if preparedPointer, ok := s.sessionVars.PreparedStmts[firstStmtID]; ok {
			preparedObj, ok := preparedPointer.(*plannercore.PlanCacheStmt)
			if ok {
				preparedAst = preparedObj.PreparedAst
				stmtText, stmtDB = preparedObj.StmtText, preparedObj.StmtDB
				bindSQL, _ := plannercore.GetBindSQL4PlanCache(s, preparedObj)
				cacheKey, err = plannercore.NewPlanCacheKey(s.sessionVars, stmtText, stmtDB, preparedAst.SchemaVersion,
					0, bindSQL)
				if err != nil {
					logutil.Logger(s.currentCtx).Warn("clean cached plan failed", zap.Error(err))
					return
				}
			}
		}
	}
	for i, stmtID := range retryInfo.DroppedPreparedStmtIDs {
		if planCacheEnabled {
			if i > 0 && preparedAst != nil {
				plannercore.SetPstmtIDSchemaVersion(cacheKey, stmtText, preparedAst.SchemaVersion, s.sessionVars.IsolationReadEngines)
			}
			if !s.sessionVars.IgnorePreparedCacheCloseStmt { // keep the plan in cache
				s.GetPlanCache(false).Delete(cacheKey)
			}
		}
		s.sessionVars.RemovePreparedStmt(stmtID)
	}
}

func (s *session) Status() uint16 {
	return s.sessionVars.Status
}

func (s *session) LastInsertID() uint64 {
	if s.sessionVars.StmtCtx.LastInsertID > 0 {
		return s.sessionVars.StmtCtx.LastInsertID
	}
	return s.sessionVars.StmtCtx.InsertID
}

func (s *session) LastMessage() string {
	return s.sessionVars.StmtCtx.GetMessage()
}

func (s *session) AffectedRows() uint64 {
	return s.sessionVars.StmtCtx.AffectedRows()
}

func (s *session) SetClientCapability(capability uint32) {
	s.sessionVars.ClientCapability = capability
}

func (s *session) SetConnectionID(connectionID uint64) {
	s.sessionVars.ConnectionID = connectionID
}

func (s *session) SetTLSState(tlsState *tls.ConnectionState) {
	// If user is not connected via TLS, then tlsState == nil.
	if tlsState != nil {
		s.sessionVars.TLSConnectionState = tlsState
	}
}

func (s *session) SetCommandValue(command byte) {
	atomic.StoreUint32(&s.sessionVars.CommandValue, uint32(command))
}

func (s *session) SetCollation(coID int) error {
	cs, co, err := charset.GetCharsetInfoByID(coID)
	if err != nil {
		return err
	}
	// If new collations are enabled, switch to the default
	// collation if this one is not supported.
	co = collate.SubstituteMissingCollationToDefault(co)
	for _, v := range variable.SetNamesVariables {
		terror.Log(s.sessionVars.SetSystemVarWithoutValidation(v, cs))
	}
	return s.sessionVars.SetSystemVarWithoutValidation(variable.CollationConnection, co)
}

func (s *session) GetPlanCache(isNonPrepared bool) sessionctx.PlanCache {
	if isNonPrepared { // use the non-prepared plan cache
		if !s.GetSessionVars().EnableNonPreparedPlanCache {
			return nil
		}
		if s.nonPreparedPlanCache == nil { // lazy construction
			s.nonPreparedPlanCache = plannercore.NewLRUPlanCache(uint(s.GetSessionVars().NonPreparedPlanCacheSize),
				variable.PreparedPlanCacheMemoryGuardRatio.Load(), plannercore.PreparedPlanCacheMaxMemory.Load(),
				plannercore.PickPlanFromBucket, s)
		}
		return s.nonPreparedPlanCache
	}

	// use the prepared plan cache
	if !s.GetSessionVars().EnablePreparedPlanCache {
		return nil
	}
	if s.preparedPlanCache == nil { // lazy construction
		s.preparedPlanCache = plannercore.NewLRUPlanCache(uint(s.GetSessionVars().PreparedPlanCacheSize),
			variable.PreparedPlanCacheMemoryGuardRatio.Load(), plannercore.PreparedPlanCacheMaxMemory.Load(),
			plannercore.PickPlanFromBucket, s)
	}
	return s.preparedPlanCache
}

func (s *session) SetSessionManager(sm util.SessionManager) {
	s.sessionManager = sm
}

func (s *session) GetSessionManager() util.SessionManager {
	return s.sessionManager
}

func (s *session) StoreQueryFeedback(feedback interface{}) {
	if variable.FeedbackProbability.Load() <= 0 {
		return
	}
	if fb, ok := feedback.(*statistics.QueryFeedback); !ok || fb == nil || !fb.Valid.Load() {
		return
	}
	if s.statsCollector != nil {
		do, err := GetDomain(s.store)
		if err != nil {
			logutil.BgLogger().Debug("domain not found", zap.Error(err))
			metrics.StoreQueryFeedbackCounter.WithLabelValues(metrics.LblError).Inc()
			return
		}
		err = s.statsCollector.StoreQueryFeedback(feedback, do.StatsHandle(), s.GetSessionVars().GetEnablePseudoForOutdatedStats())
		if err != nil {
			logutil.BgLogger().Debug("store query feedback", zap.Error(err))
			metrics.StoreQueryFeedbackCounter.WithLabelValues(metrics.LblError).Inc()
			return
		}
		metrics.StoreQueryFeedbackCounter.WithLabelValues(metrics.LblOK).Inc()
	}
}

func (s *session) UpdateColStatsUsage(predicateColumns []model.TableItemID) {
	if s.statsCollector == nil {
		return
	}
	t := time.Now()
	colMap := make(map[model.TableItemID]time.Time, len(predicateColumns))
	for _, col := range predicateColumns {
		if col.IsIndex {
			continue
		}
		colMap[col] = t
	}
	s.statsCollector.UpdateColStatsUsage(colMap)
}

// StoreIndexUsage stores index usage information in idxUsageCollector.
func (s *session) StoreIndexUsage(tblID int64, idxID int64, rowsSelected int64) {
	if s.idxUsageCollector == nil {
		return
	}
	s.idxUsageCollector.Update(tblID, idxID, &handle.IndexUsageInformation{QueryCount: 1, RowsSelected: rowsSelected})
}

// FieldList returns fields list of a table.
func (s *session) FieldList(tableName string) ([]*ast.ResultField, error) {
	is := s.GetInfoSchema().(infoschema.InfoSchema)
	dbName := model.NewCIStr(s.GetSessionVars().CurrentDB)
	tName := model.NewCIStr(tableName)
	pm := privilege.GetPrivilegeManager(s)
	if pm != nil && s.sessionVars.User != nil {
		if !pm.RequestVerification(s.sessionVars.ActiveRoles, dbName.O, tName.O, "", mysql.AllPrivMask) {
			user := s.sessionVars.User
			u := user.Username
			h := user.Hostname
			if len(user.AuthUsername) > 0 && len(user.AuthHostname) > 0 {
				u = user.AuthUsername
				h = user.AuthHostname
			}
			return nil, plannercore.ErrTableaccessDenied.GenWithStackByArgs("SELECT", u, h, tableName)
		}
	}
	table, err := is.TableByName(dbName, tName)
	if err != nil {
		return nil, err
	}

	cols := table.Cols()
	fields := make([]*ast.ResultField, 0, len(cols))
	for _, col := range table.Cols() {
		rf := &ast.ResultField{
			ColumnAsName: col.Name,
			TableAsName:  tName,
			DBName:       dbName,
			Table:        table.Meta(),
			Column:       col.ColumnInfo,
		}
		fields = append(fields, rf)
	}
	return fields, nil
}

// TxnInfo returns a pointer to a *copy* of the internal TxnInfo, thus is *read only*
func (s *session) TxnInfo() *txninfo.TxnInfo {
	s.txn.mu.RLock()
	// Copy on read to get a snapshot, this API shouldn't be frequently called.
	txnInfo := s.txn.mu.TxnInfo
	s.txn.mu.RUnlock()

	if txnInfo.StartTS == 0 {
		return nil
	}

	processInfo := s.ShowProcess()
	txnInfo.ConnectionID = processInfo.ID
	txnInfo.Username = processInfo.User
	txnInfo.CurrentDB = processInfo.DB
	txnInfo.RelatedTableIDs = make(map[int64]struct{})
	s.GetSessionVars().GetRelatedTableForMDL().Range(func(key, value interface{}) bool {
		txnInfo.RelatedTableIDs[key.(int64)] = struct{}{}
		return true
	})

	return &txnInfo
}

func (s *session) doCommit(ctx context.Context) error {
	if !s.txn.Valid() {
		return nil
	}

	// to avoid session set overlap the txn set.
	if s.GetDiskFullOpt() != kvrpcpb.DiskFullOpt_NotAllowedOnFull {
		s.txn.SetDiskFullOpt(s.GetDiskFullOpt())
	}

	defer func() {
		s.txn.changeToInvalid()
		s.sessionVars.SetInTxn(false)
		s.ClearDiskFullOpt()
	}()
	// check if the transaction is read-only
	if s.txn.IsReadOnly() {
		return nil
	}
	// check if the cluster is read-only
	if !s.sessionVars.InRestrictedSQL && variable.RestrictedReadOnly.Load() || variable.VarTiDBSuperReadOnly.Load() {
		// It is not internal SQL, and the cluster has one of RestrictedReadOnly or SuperReadOnly
		// We need to privilege check again: a privilege check occurred during planning, but we need
		// to prevent the case that a long running auto-commit statement is now trying to commit.
		pm := privilege.GetPrivilegeManager(s)
		roles := s.sessionVars.ActiveRoles
		if pm != nil && !pm.HasExplicitlyGrantedDynamicPrivilege(roles, "RESTRICTED_REPLICA_WRITER_ADMIN", false) {
			s.RollbackTxn(ctx)
			return plannercore.ErrSQLInReadOnlyMode
		}
	}
	err := s.checkPlacementPolicyBeforeCommit()
	if err != nil {
		return err
	}
	// mockCommitError and mockGetTSErrorInRetry use to test PR #8743.
	failpoint.Inject("mockCommitError", func(val failpoint.Value) {
		if val.(bool) {
			if _, err := failpoint.Eval("tikvclient/mockCommitErrorOpt"); err == nil {
				failpoint.Return(kv.ErrTxnRetryable)
			}
		}
	})

	if s.sessionVars.BinlogClient != nil {
		prewriteValue := binloginfo.GetPrewriteValue(s, false)
		if prewriteValue != nil {
			prewriteData, err := prewriteValue.Marshal()
			if err != nil {
				return errors.Trace(err)
			}
			info := &binloginfo.BinlogInfo{
				Data: &binlog.Binlog{
					Tp:            binlog.BinlogType_Prewrite,
					PrewriteValue: prewriteData,
				},
				Client: s.sessionVars.BinlogClient,
			}
			s.txn.SetOption(kv.BinlogInfo, info)
		}
	}

	sessVars := s.GetSessionVars()
	// Get the related table or partition IDs.
	relatedPhysicalTables := sessVars.TxnCtx.TableDeltaMap
	// Get accessed temporary tables in the transaction.
	temporaryTables := sessVars.TxnCtx.TemporaryTables
	physicalTableIDs := make([]int64, 0, len(relatedPhysicalTables))
	for id := range relatedPhysicalTables {
		// Schema change on global temporary tables doesn't affect transactions.
		if _, ok := temporaryTables[id]; ok {
			continue
		}
		physicalTableIDs = append(physicalTableIDs, id)
	}
	needCheckSchema := true
	// Set this option for 2 phase commit to validate schema lease.
	if s.GetSessionVars().TxnCtx != nil {
		needCheckSchema = !s.GetSessionVars().TxnCtx.EnableMDL
	}
	s.txn.SetOption(kv.SchemaChecker, domain.NewSchemaChecker(domain.GetDomain(s), s.GetInfoSchema().SchemaMetaVersion(), physicalTableIDs, needCheckSchema))
	s.txn.SetOption(kv.InfoSchema, s.sessionVars.TxnCtx.InfoSchema)
	s.txn.SetOption(kv.CommitHook, func(info string, _ error) { s.sessionVars.LastTxnInfo = info })
	s.txn.SetOption(kv.EnableAsyncCommit, sessVars.EnableAsyncCommit)
	s.txn.SetOption(kv.Enable1PC, sessVars.Enable1PC)
	s.txn.SetOption(kv.ResourceGroupTagger, sessVars.StmtCtx.GetResourceGroupTagger())
	s.txn.SetOption(kv.ResourceGroupName, sessVars.ResourceGroupName)
	if sessVars.StmtCtx.KvExecCounter != nil {
		// Bind an interceptor for client-go to count the number of SQL executions of each TiKV.
		s.txn.SetOption(kv.RPCInterceptor, sessVars.StmtCtx.KvExecCounter.RPCInterceptor())
	}
	// priority of the sysvar is lower than `start transaction with causal consistency only`
	if val := s.txn.GetOption(kv.GuaranteeLinearizability); val == nil || val.(bool) {
		// We needn't ask the TiKV client to guarantee linearizability for auto-commit transactions
		// because the property is naturally holds:
		// We guarantee the commitTS of any transaction must not exceed the next timestamp from the TSO.
		// An auto-commit transaction fetches its startTS from the TSO so its commitTS > its startTS > the commitTS
		// of any previously committed transactions.
		s.txn.SetOption(kv.GuaranteeLinearizability,
			sessVars.TxnCtx.IsExplicit && sessVars.GuaranteeLinearizability)
	}
	if tables := sessVars.TxnCtx.TemporaryTables; len(tables) > 0 {
		s.txn.SetOption(kv.KVFilter, temporaryTableKVFilter(tables))
	}
	s.txn.SetOption(kv.TxnSource, sessVars.CDCWriteSource)
	if tables := sessVars.TxnCtx.CachedTables; len(tables) > 0 {
		c := cachedTableRenewLease{tables: tables}
		now := time.Now()
		err := c.start(ctx)
		defer c.stop(ctx)
		sessVars.StmtCtx.WaitLockLeaseTime += time.Since(now)
		if err != nil {
			return errors.Trace(err)
		}
		s.txn.SetOption(kv.CommitTSUpperBoundCheck, c.commitTSCheck)
	}

	err = s.commitTxnWithTemporaryData(tikvutil.SetSessionID(ctx, sessVars.ConnectionID), &s.txn)
	if err != nil {
		err = s.handleAssertionFailure(ctx, err)
	}
	return err
}

type cachedTableRenewLease struct {
	tables map[int64]interface{}
	lease  []uint64 // Lease for each visited cached tables.
	exit   chan struct{}
}

func (c *cachedTableRenewLease) start(ctx context.Context) error {
	c.exit = make(chan struct{})
	c.lease = make([]uint64, len(c.tables))
	wg := make(chan error, len(c.tables))
	ith := 0
	for _, raw := range c.tables {
		tbl := raw.(table.CachedTable)
		go tbl.WriteLockAndKeepAlive(ctx, c.exit, &c.lease[ith], wg)
		ith++
	}

	// Wait for all LockForWrite() return, this function can return.
	var err error
	for ; ith > 0; ith-- {
		tmp := <-wg
		if tmp != nil {
			err = tmp
		}
	}
	return err
}

func (c *cachedTableRenewLease) stop(ctx context.Context) {
	close(c.exit)
}

func (c *cachedTableRenewLease) commitTSCheck(commitTS uint64) bool {
	for i := 0; i < len(c.lease); i++ {
		lease := atomic.LoadUint64(&c.lease[i])
		if commitTS >= lease {
			// Txn fails to commit because the write lease is expired.
			return false
		}
	}
	return true
}

// handleAssertionFailure extracts the possible underlying assertionFailed error,
// gets the corresponding MVCC history and logs it.
// If it's not an assertion failure, returns the original error.
func (s *session) handleAssertionFailure(ctx context.Context, err error) error {
	var assertionFailure *tikverr.ErrAssertionFailed
	if !stderrs.As(err, &assertionFailure) {
		return err
	}
	key := assertionFailure.Key
	newErr := kv.ErrAssertionFailed.GenWithStackByArgs(
		hex.EncodeToString(key), assertionFailure.Assertion.String(), assertionFailure.StartTs,
		assertionFailure.ExistingStartTs, assertionFailure.ExistingCommitTs,
	)

	if s.GetSessionVars().EnableRedactLog {
		return newErr
	}

	var decodeFunc func(kv.Key, *kvrpcpb.MvccGetByKeyResponse, map[string]interface{})
	// if it's a record key or an index key, decode it
	if infoSchema, ok := s.sessionVars.TxnCtx.InfoSchema.(infoschema.InfoSchema); ok &&
		infoSchema != nil && (tablecodec.IsRecordKey(key) || tablecodec.IsIndexKey(key)) {
		tableID := tablecodec.DecodeTableID(key)
		if table, ok := infoSchema.TableByID(tableID); ok {
			if tablecodec.IsRecordKey(key) {
				decodeFunc = consistency.DecodeRowMvccData(table.Meta())
			} else {
				tableInfo := table.Meta()
				_, indexID, _, e := tablecodec.DecodeIndexKey(key)
				if e != nil {
					logutil.Logger(ctx).Error("assertion failed but cannot decode index key", zap.Error(e))
					return err
				}
				var indexInfo *model.IndexInfo
				for _, idx := range tableInfo.Indices {
					if idx.ID == indexID {
						indexInfo = idx
						break
					}
				}
				if indexInfo == nil {
					return err
				}
				decodeFunc = consistency.DecodeIndexMvccData(indexInfo)
			}
		} else {
			logutil.Logger(ctx).Warn("assertion failed but table not found in infoschema", zap.Int64("tableID", tableID))
		}
	}
	if store, ok := s.store.(helper.Storage); ok {
		content := consistency.GetMvccByKey(store, key, decodeFunc)
		logutil.Logger(ctx).Error("assertion failed", zap.String("message", newErr.Error()), zap.String("mvcc history", content))
	}
	return newErr
}

func (s *session) commitTxnWithTemporaryData(ctx context.Context, txn kv.Transaction) error {
	sessVars := s.sessionVars
	txnTempTables := sessVars.TxnCtx.TemporaryTables
	if len(txnTempTables) == 0 {
		failpoint.Inject("mockSleepBeforeTxnCommit", func(v failpoint.Value) {
			ms := v.(int)
			time.Sleep(time.Millisecond * time.Duration(ms))
		})
		return txn.Commit(ctx)
	}

	sessionData := sessVars.TemporaryTableData
	var (
		stage           kv.StagingHandle
		localTempTables *infoschema.SessionTables
	)

	if sessVars.LocalTemporaryTables != nil {
		localTempTables = sessVars.LocalTemporaryTables.(*infoschema.SessionTables)
	} else {
		localTempTables = new(infoschema.SessionTables)
	}

	defer func() {
		// stage != kv.InvalidStagingHandle means error occurs, we need to cleanup sessionData
		if stage != kv.InvalidStagingHandle {
			sessionData.Cleanup(stage)
		}
	}()

	for tblID, tbl := range txnTempTables {
		if !tbl.GetModified() {
			continue
		}

		if tbl.GetMeta().TempTableType != model.TempTableLocal {
			continue
		}
		if _, ok := localTempTables.TableByID(tblID); !ok {
			continue
		}

		if stage == kv.InvalidStagingHandle {
			stage = sessionData.Staging()
		}

		tblPrefix := tablecodec.EncodeTablePrefix(tblID)
		endKey := tablecodec.EncodeTablePrefix(tblID + 1)

		txnMemBuffer := s.txn.GetMemBuffer()
		iter, err := txnMemBuffer.Iter(tblPrefix, endKey)
		if err != nil {
			return err
		}

		for iter.Valid() {
			key := iter.Key()
			if !bytes.HasPrefix(key, tblPrefix) {
				break
			}

			value := iter.Value()
			if len(value) == 0 {
				err = sessionData.DeleteTableKey(tblID, key)
			} else {
				err = sessionData.SetTableKey(tblID, key, iter.Value())
			}

			if err != nil {
				return err
			}

			err = iter.Next()
			if err != nil {
				return err
			}
		}
	}

	err := txn.Commit(ctx)
	if err != nil {
		return err
	}

	if stage != kv.InvalidStagingHandle {
		sessionData.Release(stage)
		stage = kv.InvalidStagingHandle
	}

	return nil
}

type temporaryTableKVFilter map[int64]tableutil.TempTable

func (m temporaryTableKVFilter) IsUnnecessaryKeyValue(key, value []byte, flags tikvstore.KeyFlags) (bool, error) {
	tid := tablecodec.DecodeTableID(key)
	if _, ok := m[tid]; ok {
		return true, nil
	}

	// This is the default filter for all tables.
	defaultFilter := txn.TiDBKVFilter{}
	return defaultFilter.IsUnnecessaryKeyValue(key, value, flags)
}

// errIsNoisy is used to filter DUPLCATE KEY errors.
// These can observed by users in INFORMATION_SCHEMA.CLIENT_ERRORS_SUMMARY_GLOBAL instead.
//
// The rationale for filtering these errors is because they are "client generated errors". i.e.
// of the errors defined in kv/error.go, these look to be clearly related to a client-inflicted issue,
// and the server is only responsible for handling the error correctly. It does not need to log.
func errIsNoisy(err error) bool {
	if kv.ErrKeyExists.Equal(err) {
		return true
	}
	if storeerr.ErrLockAcquireFailAndNoWaitSet.Equal(err) {
		return true
	}
	return false
}

func (s *session) doCommitWithRetry(ctx context.Context) error {
	defer func() {
		s.GetSessionVars().SetTxnIsolationLevelOneShotStateForNextTxn()
		s.txn.changeToInvalid()
		s.cleanRetryInfo()
		sessiontxn.GetTxnManager(s).OnTxnEnd()
	}()
	if !s.txn.Valid() {
		// If the transaction is invalid, maybe it has already been rolled back by the client.
		return nil
	}
	var err error
	txnSize := s.txn.Size()
	isPessimistic := s.txn.IsPessimistic()
	if span := opentracing.SpanFromContext(ctx); span != nil && span.Tracer() != nil {
		span1 := span.Tracer().StartSpan("session.doCommitWitRetry", opentracing.ChildOf(span.Context()))
		defer span1.Finish()
		ctx = opentracing.ContextWithSpan(ctx, span1)
	}
	err = s.doCommit(ctx)
	if err != nil {
		// polish the Write Conflict error message
		newErr := s.tryReplaceWriteConflictError(err)
		if newErr != nil {
			err = newErr
		}

		commitRetryLimit := s.sessionVars.RetryLimit
		if !s.sessionVars.TxnCtx.CouldRetry {
			commitRetryLimit = 0
		}
		// Don't retry in BatchInsert mode. As a counter-example, insert into t1 select * from t2,
		// BatchInsert already commit the first batch 1000 rows, then it commit 1000-2000 and retry the statement,
		// Finally t1 will have more data than t2, with no errors return to user!
		if s.isTxnRetryableError(err) && !s.sessionVars.BatchInsert && commitRetryLimit > 0 && !isPessimistic {
			logutil.Logger(ctx).Warn("sql",
				zap.String("label", s.GetSQLLabel()),
				zap.Error(err),
				zap.String("txn", s.txn.GoString()))
			// Transactions will retry 2 ~ commitRetryLimit times.
			// We make larger transactions retry less times to prevent cluster resource outage.
			txnSizeRate := float64(txnSize) / float64(kv.TxnTotalSizeLimit)
			maxRetryCount := commitRetryLimit - int64(float64(commitRetryLimit-1)*txnSizeRate)
			err = s.retry(ctx, uint(maxRetryCount))
		} else if !errIsNoisy(err) {
			logutil.Logger(ctx).Warn("can not retry txn",
				zap.String("label", s.GetSQLLabel()),
				zap.Error(err),
				zap.Bool("IsBatchInsert", s.sessionVars.BatchInsert),
				zap.Bool("IsPessimistic", isPessimistic),
				zap.Bool("InRestrictedSQL", s.sessionVars.InRestrictedSQL),
				zap.Int64("tidb_retry_limit", s.sessionVars.RetryLimit),
				zap.Bool("tidb_disable_txn_auto_retry", s.sessionVars.DisableTxnAutoRetry))
		}
	}
	counter := s.sessionVars.TxnCtx.StatementCount
	duration := time.Since(s.GetSessionVars().TxnCtx.CreateTime).Seconds()
	s.recordOnTransactionExecution(err, counter, duration)

	if err != nil {
		if !errIsNoisy(err) {
			logutil.Logger(ctx).Warn("commit failed",
				zap.String("finished txn", s.txn.GoString()),
				zap.Error(err))
		}
		return err
	}
	s.updateStatsDeltaToCollector()
	return nil
}

// adds more information about the table in the error message
// precondition: oldErr is a 9007:WriteConflict Error
func (s *session) tryReplaceWriteConflictError(oldErr error) (newErr error) {
	if !kv.ErrWriteConflict.Equal(oldErr) {
		return nil
	}
	if errors.RedactLogEnabled.Load() {
		return nil
	}
	originErr := errors.Cause(oldErr)
	inErr, _ := originErr.(*errors.Error)
	args := inErr.Args()
	is := sessiontxn.GetTxnManager(s).GetTxnInfoSchema()
	if is == nil {
		return nil
	}
	newKeyTableField, ok := addTableNameInTableIDField(args[3], is)
	if ok {
		args[3] = newKeyTableField
	}
	newPrimaryKeyTableField, ok := addTableNameInTableIDField(args[5], is)
	if ok {
		args[5] = newPrimaryKeyTableField
	}
	return kv.ErrWriteConflict.FastGenByArgs(args...)
}

// precondition: is != nil
func addTableNameInTableIDField(tableIDField interface{}, is infoschema.InfoSchema) (enhancedMsg string, done bool) {
	keyTableID, ok := tableIDField.(string)
	if !ok {
		return "", false
	}
	stringsInTableIDField := strings.Split(keyTableID, "=")
	if len(stringsInTableIDField) == 0 {
		return "", false
	}
	tableIDStr := stringsInTableIDField[len(stringsInTableIDField)-1]
	tableID, err := strconv.ParseInt(tableIDStr, 10, 64)
	if err != nil {
		return "", false
	}
	var tableName string
	tbl, ok := is.TableByID(tableID)
	if !ok {
		tableName = "unknown"
	} else {
		dbInfo, ok := is.SchemaByTable(tbl.Meta())
		if !ok {
			tableName = "unknown." + tbl.Meta().Name.String()
		} else {
			tableName = dbInfo.Name.String() + "." + tbl.Meta().Name.String()
		}
	}
	enhancedMsg = keyTableID + ", tableName=" + tableName
	return enhancedMsg, true
}

func (s *session) updateStatsDeltaToCollector() {
	mapper := s.GetSessionVars().TxnCtx.TableDeltaMap
	if s.statsCollector != nil && mapper != nil {
		for _, item := range mapper {
			if item.TableID > 0 {
				s.statsCollector.Update(item.TableID, item.Delta, item.Count, &item.ColSize)
			}
		}
	}
}

func (s *session) CommitTxn(ctx context.Context) error {
	if span := opentracing.SpanFromContext(ctx); span != nil && span.Tracer() != nil {
		span1 := span.Tracer().StartSpan("session.CommitTxn", opentracing.ChildOf(span.Context()))
		defer span1.Finish()
		ctx = opentracing.ContextWithSpan(ctx, span1)
	}

	var commitDetail *tikvutil.CommitDetails
	ctx = context.WithValue(ctx, tikvutil.CommitDetailCtxKey, &commitDetail)
	err := s.doCommitWithRetry(ctx)
	if commitDetail != nil {
		s.sessionVars.StmtCtx.MergeExecDetails(nil, commitDetail)
	}

	failpoint.Inject("keepHistory", func(val failpoint.Value) {
		if val.(bool) {
			failpoint.Return(err)
		}
	})
	s.sessionVars.TxnCtx.Cleanup()
	s.sessionVars.CleanupTxnReadTSIfUsed()
	return err
}

func (s *session) RollbackTxn(ctx context.Context) {
	if span := opentracing.SpanFromContext(ctx); span != nil && span.Tracer() != nil {
		span1 := span.Tracer().StartSpan("session.RollbackTxn", opentracing.ChildOf(span.Context()))
		defer span1.Finish()
	}

	if s.txn.Valid() {
		terror.Log(s.txn.Rollback())
	}
	if ctx.Value(inCloseSession{}) == nil {
		s.cleanRetryInfo()
	}
	s.txn.changeToInvalid()
	s.sessionVars.TxnCtx.Cleanup()
	s.sessionVars.CleanupTxnReadTSIfUsed()
	s.sessionVars.SetInTxn(false)
	sessiontxn.GetTxnManager(s).OnTxnEnd()
}

func (s *session) GetClient() kv.Client {
	return s.client
}

func (s *session) GetMPPClient() kv.MPPClient {
	return s.mppClient
}

func (s *session) String() string {
	// TODO: how to print binded context in values appropriately?
	sessVars := s.sessionVars
	data := map[string]interface{}{
		"id":         sessVars.ConnectionID,
		"user":       sessVars.User,
		"currDBName": sessVars.CurrentDB,
		"status":     sessVars.Status,
		"strictMode": sessVars.StrictSQLMode,
	}
	if s.txn.Valid() {
		// if txn is committed or rolled back, txn is nil.
		data["txn"] = s.txn.String()
	}
	if sessVars.SnapshotTS != 0 {
		data["snapshotTS"] = sessVars.SnapshotTS
	}
	if sessVars.StmtCtx.LastInsertID > 0 {
		data["lastInsertID"] = sessVars.StmtCtx.LastInsertID
	}
	if len(sessVars.PreparedStmts) > 0 {
		data["preparedStmtCount"] = len(sessVars.PreparedStmts)
	}
	b, err := json.MarshalIndent(data, "", "  ")
	terror.Log(errors.Trace(err))
	return string(b)
}

const sqlLogMaxLen = 1024

// SchemaChangedWithoutRetry is used for testing.
var SchemaChangedWithoutRetry uint32

func (s *session) GetSQLLabel() string {
	if s.sessionVars.InRestrictedSQL {
		return metrics.LblInternal
	}
	return metrics.LblGeneral
}

func (s *session) isInternal() bool {
	return s.sessionVars.InRestrictedSQL
}

func (s *session) isTxnRetryableError(err error) bool {
	if atomic.LoadUint32(&SchemaChangedWithoutRetry) == 1 {
		return kv.IsTxnRetryableError(err)
	}
	return kv.IsTxnRetryableError(err) || domain.ErrInfoSchemaChanged.Equal(err)
}

func (s *session) checkTxnAborted(stmt sqlexec.Statement) error {
	var err error
	if atomic.LoadUint32(&s.GetSessionVars().TxnCtx.LockExpire) > 0 {
		err = kv.ErrLockExpire
	} else {
		return nil
	}
	// If the transaction is aborted, the following statements do not need to execute, except `commit` and `rollback`,
	// because they are used to finish the aborted transaction.
	if _, ok := stmt.(*executor.ExecStmt).StmtNode.(*ast.CommitStmt); ok {
		return nil
	}
	if _, ok := stmt.(*executor.ExecStmt).StmtNode.(*ast.RollbackStmt); ok {
		return nil
	}
	return err
}

func (s *session) retry(ctx context.Context, maxCnt uint) (err error) {
	var retryCnt uint
	defer func() {
		s.sessionVars.RetryInfo.Retrying = false
		// retryCnt only increments on retryable error, so +1 here.
		metrics.SessionRetry.Observe(float64(retryCnt + 1))
		s.sessionVars.SetInTxn(false)
		if err != nil {
			s.RollbackTxn(ctx)
		}
		s.txn.changeToInvalid()
	}()

	connID := s.sessionVars.ConnectionID
	s.sessionVars.RetryInfo.Retrying = true
	if atomic.LoadUint32(&s.sessionVars.TxnCtx.ForUpdate) == 1 {
		err = ErrForUpdateCantRetry.GenWithStackByArgs(connID)
		return err
	}

	nh := GetHistory(s)
	var schemaVersion int64
	sessVars := s.GetSessionVars()
	orgStartTS := sessVars.TxnCtx.StartTS
	label := s.GetSQLLabel()
	for {
		if err = s.PrepareTxnCtx(ctx); err != nil {
			return err
		}
		s.sessionVars.RetryInfo.ResetOffset()
		for i, sr := range nh.history {
			st := sr.st
			s.sessionVars.StmtCtx = sr.stmtCtx
			s.sessionVars.StmtCtx.ResetForRetry()
			s.sessionVars.PreparedParams = s.sessionVars.PreparedParams[:0]
			schemaVersion, err = st.RebuildPlan(ctx)
			if err != nil {
				return err
			}

			if retryCnt == 0 {
				// We do not have to log the query every time.
				// We print the queries at the first try only.
				sql := sqlForLog(st.GetTextToLog())
				if !sessVars.EnableRedactLog {
					sql += sessVars.PreparedParams.String()
				}
				logutil.Logger(ctx).Warn("retrying",
					zap.Int64("schemaVersion", schemaVersion),
					zap.Uint("retryCnt", retryCnt),
					zap.Int("queryNum", i),
					zap.String("sql", sql))
			} else {
				logutil.Logger(ctx).Warn("retrying",
					zap.Int64("schemaVersion", schemaVersion),
					zap.Uint("retryCnt", retryCnt),
					zap.Int("queryNum", i))
			}
			_, digest := s.sessionVars.StmtCtx.SQLDigest()
			s.txn.onStmtStart(digest.String())
			if err = sessiontxn.GetTxnManager(s).OnStmtStart(ctx, st.GetStmtNode()); err == nil {
				_, err = st.Exec(ctx)
			}
			s.txn.onStmtEnd()
			if err != nil {
				s.StmtRollback()
				break
			}
			s.StmtCommit()
		}
		logutil.Logger(ctx).Warn("transaction association",
			zap.Uint64("retrying txnStartTS", s.GetSessionVars().TxnCtx.StartTS),
			zap.Uint64("original txnStartTS", orgStartTS))
		failpoint.Inject("preCommitHook", func() {
			hook, ok := ctx.Value("__preCommitHook").(func())
			if ok {
				hook()
			}
		})
		if err == nil {
			err = s.doCommit(ctx)
			if err == nil {
				break
			}
		}
		if !s.isTxnRetryableError(err) {
			logutil.Logger(ctx).Warn("sql",
				zap.String("label", label),
				zap.Stringer("session", s),
				zap.Error(err))
			metrics.SessionRetryErrorCounter.WithLabelValues(label, metrics.LblUnretryable).Inc()
			return err
		}
		retryCnt++
		if retryCnt >= maxCnt {
			logutil.Logger(ctx).Warn("sql",
				zap.String("label", label),
				zap.Uint("retry reached max count", retryCnt))
			metrics.SessionRetryErrorCounter.WithLabelValues(label, metrics.LblReachMax).Inc()
			return err
		}
		logutil.Logger(ctx).Warn("sql",
			zap.String("label", label),
			zap.Error(err),
			zap.String("txn", s.txn.GoString()))
		kv.BackOff(retryCnt)
		s.txn.changeToInvalid()
		s.sessionVars.SetInTxn(false)
	}
	return err
}

func sqlForLog(sql string) string {
	if len(sql) > sqlLogMaxLen {
		sql = sql[:sqlLogMaxLen] + fmt.Sprintf("(len:%d)", len(sql))
	}
	return executor.QueryReplacer.Replace(sql)
}

type sessionPool interface {
	Get() (pools.Resource, error)
	Put(pools.Resource)
}

func (s *session) sysSessionPool() sessionPool {
	return domain.GetDomain(s).SysSessionPool()
}

func createSessionFunc(store kv.Storage) pools.Factory {
	return func() (pools.Resource, error) {
		se, err := createSession(store)
		if err != nil {
			return nil, err
		}
		err = se.sessionVars.SetSystemVar(variable.AutoCommit, "1")
		if err != nil {
			return nil, err
		}
		err = se.sessionVars.SetSystemVar(variable.MaxExecutionTime, "0")
		if err != nil {
			return nil, errors.Trace(err)
		}
		err = se.sessionVars.SetSystemVar(variable.MaxAllowedPacket, strconv.FormatUint(variable.DefMaxAllowedPacket, 10))
		if err != nil {
			return nil, errors.Trace(err)
		}
		err = se.sessionVars.SetSystemVar(variable.TiDBEnableWindowFunction, variable.BoolToOnOff(variable.DefEnableWindowFunction))
		if err != nil {
			return nil, errors.Trace(err)
		}
		err = se.sessionVars.SetSystemVar(variable.TiDBConstraintCheckInPlacePessimistic, variable.On)
		if err != nil {
			return nil, errors.Trace(err)
		}
		se.sessionVars.CommonGlobalLoaded = true
		se.sessionVars.InRestrictedSQL = true
		// Internal session uses default format to prevent memory leak problem.
		se.sessionVars.EnableChunkRPC = false
		return se, nil
	}
}

func createSessionWithDomainFunc(store kv.Storage) func(*domain.Domain) (pools.Resource, error) {
	return func(dom *domain.Domain) (pools.Resource, error) {
		se, err := CreateSessionWithDomain(store, dom)
		if err != nil {
			return nil, err
		}
		err = se.sessionVars.SetSystemVar(variable.AutoCommit, "1")
		if err != nil {
			return nil, err
		}
		err = se.sessionVars.SetSystemVar(variable.MaxExecutionTime, "0")
		if err != nil {
			return nil, errors.Trace(err)
		}
		err = se.sessionVars.SetSystemVar(variable.MaxAllowedPacket, strconv.FormatUint(variable.DefMaxAllowedPacket, 10))
		if err != nil {
			return nil, errors.Trace(err)
		}
		err = se.sessionVars.SetSystemVar(variable.TiDBConstraintCheckInPlacePessimistic, variable.On)
		if err != nil {
			return nil, errors.Trace(err)
		}
		se.sessionVars.CommonGlobalLoaded = true
		se.sessionVars.InRestrictedSQL = true
		// Internal session uses default format to prevent memory leak problem.
		se.sessionVars.EnableChunkRPC = false
		return se, nil
	}
}

func drainRecordSet(ctx context.Context, se *session, rs sqlexec.RecordSet, alloc chunk.Allocator) ([]chunk.Row, error) {
	var rows []chunk.Row
	var req *chunk.Chunk
	req = rs.NewChunk(alloc)
	for {
		err := rs.Next(ctx, req)
		if err != nil || req.NumRows() == 0 {
			return rows, err
		}
		iter := chunk.NewIterator4Chunk(req)
		for r := iter.Begin(); r != iter.End(); r = iter.Next() {
			rows = append(rows, r)
		}
		req = chunk.Renew(req, se.sessionVars.MaxChunkSize)
	}
}

// getTableValue executes restricted sql and the result is one column.
// It returns a string value.
func (s *session) getTableValue(ctx context.Context, tblName string, varName string) (string, error) {
	if ctx.Value(kv.RequestSourceKey) == nil {
		ctx = kv.WithInternalSourceType(ctx, kv.InternalTxnSysVar)
	}
	rows, fields, err := s.ExecRestrictedSQL(ctx, nil, "SELECT VARIABLE_VALUE FROM %n.%n WHERE VARIABLE_NAME=%?", mysql.SystemDB, tblName, varName)
	if err != nil {
		return "", err
	}
	if len(rows) == 0 {
		return "", errResultIsEmpty
	}
	d := rows[0].GetDatum(0, &fields[0].Column.FieldType)
	value, err := d.ToString()
	if err != nil {
		return "", err
	}
	return value, nil
}

// replaceGlobalVariablesTableValue executes restricted sql updates the variable value
// It will then notify the etcd channel that the value has changed.
func (s *session) replaceGlobalVariablesTableValue(ctx context.Context, varName, val string, updateLocal bool) error {
	ctx = kv.WithInternalSourceType(ctx, kv.InternalTxnSysVar)
	_, _, err := s.ExecRestrictedSQL(ctx, nil, `REPLACE INTO %n.%n (variable_name, variable_value) VALUES (%?, %?)`, mysql.SystemDB, mysql.GlobalVariablesTable, varName, val)
	if err != nil {
		return err
	}
	domain.GetDomain(s).NotifyUpdateSysVarCache(updateLocal)
	return err
}

// GetGlobalSysVar implements GlobalVarAccessor.GetGlobalSysVar interface.
func (s *session) GetGlobalSysVar(name string) (string, error) {
	if s.Value(sessionctx.Initing) != nil {
		// When running bootstrap or upgrade, we should not access global storage.
		return "", nil
	}

	sv := variable.GetSysVar(name)
	if sv == nil {
		// It might be a recently unregistered sysvar. We should return unknown
		// since GetSysVar is the canonical version, but we can update the cache
		// so the next request doesn't attempt to load this.
		logutil.BgLogger().Info("sysvar does not exist. sysvar cache may be stale", zap.String("name", name))
		return "", variable.ErrUnknownSystemVar.GenWithStackByArgs(name)
	}

	sysVar, err := domain.GetDomain(s).GetGlobalVar(name)
	if err != nil {
		// The sysvar exists, but there is no cache entry yet.
		// This might be because the sysvar was only recently registered.
		// In which case it is safe to return the default, but we can also
		// update the cache for the future.
		logutil.BgLogger().Info("sysvar not in cache yet. sysvar cache may be stale", zap.String("name", name))
		sysVar, err = s.getTableValue(context.TODO(), mysql.GlobalVariablesTable, name)
		if err != nil {
			return sv.Value, nil
		}
	}
	// It might have been written from an earlier TiDB version, so we should do type validation
	// See https://github.com/pingcap/tidb/issues/30255 for why we don't do full validation.
	// If validation fails, we should return the default value:
	// See: https://github.com/pingcap/tidb/pull/31566
	sysVar, err = sv.ValidateFromType(s.GetSessionVars(), sysVar, variable.ScopeGlobal)
	if err != nil {
		return sv.Value, nil
	}
	return sysVar, nil
}

// SetGlobalSysVar implements GlobalVarAccessor.SetGlobalSysVar interface.
// it is called (but skipped) when setting instance scope
func (s *session) SetGlobalSysVar(ctx context.Context, name string, value string) (err error) {
	sv := variable.GetSysVar(name)
	if sv == nil {
		return variable.ErrUnknownSystemVar.GenWithStackByArgs(name)
	}
	if value, err = sv.Validate(s.sessionVars, value, variable.ScopeGlobal); err != nil {
		return err
	}
	if err = sv.SetGlobalFromHook(ctx, s.sessionVars, value, false); err != nil {
		return err
	}
	if sv.HasInstanceScope() { // skip for INSTANCE scope
		return nil
	}
	if sv.GlobalConfigName != "" {
		domain.GetDomain(s).NotifyGlobalConfigChange(sv.GlobalConfigName, variable.OnOffToTrueFalse(value))
	}
	return s.replaceGlobalVariablesTableValue(context.TODO(), sv.Name, value, true)
}

// SetGlobalSysVarOnly updates the sysvar, but does not call the validation function or update aliases.
// This is helpful to prevent duplicate warnings being appended from aliases, or recursion.
// updateLocal indicates whether to rebuild the local SysVar Cache. This is helpful to prevent recursion.
func (s *session) SetGlobalSysVarOnly(ctx context.Context, name string, value string, updateLocal bool) (err error) {
	sv := variable.GetSysVar(name)
	if sv == nil {
		return variable.ErrUnknownSystemVar.GenWithStackByArgs(name)
	}
	if err = sv.SetGlobalFromHook(ctx, s.sessionVars, value, true); err != nil {
		return err
	}
	if sv.HasInstanceScope() { // skip for INSTANCE scope
		return nil
	}
	return s.replaceGlobalVariablesTableValue(ctx, sv.Name, value, updateLocal)
}

// SetTiDBTableValue implements GlobalVarAccessor.SetTiDBTableValue interface.
func (s *session) SetTiDBTableValue(name, value, comment string) error {
	ctx := kv.WithInternalSourceType(context.Background(), kv.InternalTxnSysVar)
	_, _, err := s.ExecRestrictedSQL(ctx, nil, `REPLACE INTO mysql.tidb (variable_name, variable_value, comment) VALUES (%?, %?, %?)`, name, value, comment)
	return err
}

// GetTiDBTableValue implements GlobalVarAccessor.GetTiDBTableValue interface.
func (s *session) GetTiDBTableValue(name string) (string, error) {
	return s.getTableValue(context.TODO(), mysql.TiDBTable, name)
}

var _ sqlexec.SQLParser = &session{}

func (s *session) ParseSQL(ctx context.Context, sql string, params ...parser.ParseParam) ([]ast.StmtNode, []error, error) {
	if span := opentracing.SpanFromContext(ctx); span != nil && span.Tracer() != nil {
		span1 := span.Tracer().StartSpan("session.ParseSQL", opentracing.ChildOf(span.Context()))
		defer span1.Finish()
	}
	defer trace.StartRegion(ctx, "ParseSQL").End()

	p := parserPool.Get().(*parser.Parser)
	defer parserPool.Put(p)
	p.SetSQLMode(s.sessionVars.SQLMode)
	p.SetParserConfig(s.sessionVars.BuildParserConfig())
	tmp, warn, err := p.ParseSQL(sql, params...)
	// The []ast.StmtNode is referenced by the parser, to reuse the parser, make a copy of the result.
	res := make([]ast.StmtNode, len(tmp))
	copy(res, tmp)
	return res, warn, err
}

func (s *session) SetProcessInfo(sql string, t time.Time, command byte, maxExecutionTime uint64) {
	// If command == mysql.ComSleep, it means the SQL execution is finished. The processinfo is reset to SLEEP.
	// If the SQL finished and the session is not in transaction, the current start timestamp need to reset to 0.
	// Otherwise, it should be set to the transaction start timestamp.
	// Why not reset the transaction start timestamp to 0 when transaction committed?
	// Because the select statement and other statements need this timestamp to read data,
	// after the transaction is committed. e.g. SHOW MASTER STATUS;
	var curTxnStartTS uint64
	if command != mysql.ComSleep || s.GetSessionVars().InTxn() {
		curTxnStartTS = s.sessionVars.TxnCtx.StartTS
	}
	// Set curTxnStartTS to SnapshotTS directly when the session is trying to historic read.
	// It will avoid the session meet GC lifetime too short error.
	if s.GetSessionVars().SnapshotTS != 0 {
		curTxnStartTS = s.GetSessionVars().SnapshotTS
	}
	p := s.currentPlan
	if explain, ok := p.(*plannercore.Explain); ok && explain.Analyze && explain.TargetPlan != nil {
		p = explain.TargetPlan
	}
	pi := util.ProcessInfo{
		ID:                    s.sessionVars.ConnectionID,
		Port:                  s.sessionVars.Port,
		DB:                    s.sessionVars.CurrentDB,
		Command:               command,
		Plan:                  p,
		PlanExplainRows:       plannercore.GetExplainRowsForPlan(p),
		RuntimeStatsColl:      s.sessionVars.StmtCtx.RuntimeStatsColl,
		Time:                  t,
		State:                 s.Status(),
		Info:                  sql,
		CurTxnStartTS:         curTxnStartTS,
		StmtCtx:               s.sessionVars.StmtCtx,
		RefCountOfStmtCtx:     &s.sessionVars.RefCountOfStmtCtx,
		MemTracker:            s.sessionVars.MemTracker,
		DiskTracker:           s.sessionVars.DiskTracker,
		StatsInfo:             plannercore.GetStatsInfo,
		OOMAlarmVariablesInfo: s.getOomAlarmVariablesInfo(),
		MaxExecutionTime:      maxExecutionTime,
		RedactSQL:             s.sessionVars.EnableRedactLog,
		ProtectedTSList:       &s.sessionVars.ProtectedTSList,
	}
	oldPi := s.ShowProcess()
	if p == nil {
		// Store the last valid plan when the current plan is nil.
		// This is for `explain for connection` statement has the ability to query the last valid plan.
		if oldPi != nil && oldPi.Plan != nil && len(oldPi.PlanExplainRows) > 0 {
			pi.Plan = oldPi.Plan
			pi.PlanExplainRows = oldPi.PlanExplainRows
			pi.RuntimeStatsColl = oldPi.RuntimeStatsColl
		}
	}
	// We set process info before building plan, so we extended execution time.
	if oldPi != nil && oldPi.Info == pi.Info {
		pi.Time = oldPi.Time
	}
	_, digest := s.sessionVars.StmtCtx.SQLDigest()
	pi.Digest = digest.String()
	// DO NOT reset the currentPlan to nil until this query finishes execution, otherwise reentrant calls
	// of SetProcessInfo would override Plan and PlanExplainRows to nil.
	if command == mysql.ComSleep {
		s.currentPlan = nil
	}
	if s.sessionVars.User != nil {
		pi.User = s.sessionVars.User.Username
		pi.Host = s.sessionVars.User.Hostname
	}
	s.processInfo.Store(&pi)
}

func (s *session) getOomAlarmVariablesInfo() util.OOMAlarmVariablesInfo {
	return util.OOMAlarmVariablesInfo{
		SessionAnalyzeVersion:         s.sessionVars.AnalyzeVersion,
		SessionEnabledRateLimitAction: s.sessionVars.EnabledRateLimitAction,
		SessionMemQuotaQuery:          s.sessionVars.MemQuotaQuery,
	}
}

func (s *session) SetDiskFullOpt(level kvrpcpb.DiskFullOpt) {
	s.diskFullOpt = level
}

func (s *session) GetDiskFullOpt() kvrpcpb.DiskFullOpt {
	return s.diskFullOpt
}

func (s *session) ClearDiskFullOpt() {
	s.diskFullOpt = kvrpcpb.DiskFullOpt_NotAllowedOnFull
}

func (s *session) ExecuteInternal(ctx context.Context, sql string, args ...interface{}) (rs sqlexec.RecordSet, err error) {
	origin := s.sessionVars.InRestrictedSQL
	s.sessionVars.InRestrictedSQL = true
	defer func() {
		s.sessionVars.InRestrictedSQL = origin
		// Restore the goroutine label by using the original ctx after execution is finished.
		pprof.SetGoroutineLabels(ctx)
	}()

	if span := opentracing.SpanFromContext(ctx); span != nil && span.Tracer() != nil {
		span1 := span.Tracer().StartSpan("session.ExecuteInternal", opentracing.ChildOf(span.Context()))
		defer span1.Finish()
		ctx = opentracing.ContextWithSpan(ctx, span1)
		logutil.Eventf(ctx, "execute: %s", sql)
	}

	stmtNode, err := s.ParseWithParams(ctx, sql, args...)
	if err != nil {
		return nil, err
	}

	rs, err = s.ExecuteStmt(ctx, stmtNode)
	if err != nil {
		s.sessionVars.StmtCtx.AppendError(err)
	}
	if rs == nil {
		return nil, err
	}

	return rs, err
}

// Execute is deprecated, we can remove it as soon as plugins are migrated.
func (s *session) Execute(ctx context.Context, sql string) (recordSets []sqlexec.RecordSet, err error) {
	if span := opentracing.SpanFromContext(ctx); span != nil && span.Tracer() != nil {
		span1 := span.Tracer().StartSpan("session.Execute", opentracing.ChildOf(span.Context()))
		defer span1.Finish()
		ctx = opentracing.ContextWithSpan(ctx, span1)
		logutil.Eventf(ctx, "execute: %s", sql)
	}

	stmtNodes, err := s.Parse(ctx, sql)
	if err != nil {
		return nil, err
	}
	if len(stmtNodes) != 1 {
		return nil, errors.New("Execute() API doesn't support multiple statements any more")
	}

	rs, err := s.ExecuteStmt(ctx, stmtNodes[0])
	if err != nil {
		s.sessionVars.StmtCtx.AppendError(err)
	}
	if rs == nil {
		return nil, err
	}
	return []sqlexec.RecordSet{rs}, err
}

// Parse parses a query string to raw ast.StmtNode.
func (s *session) Parse(ctx context.Context, sql string) ([]ast.StmtNode, error) {
	parseStartTime := time.Now()
	stmts, warns, err := s.ParseSQL(ctx, sql, s.sessionVars.GetParseParams()...)
	if err != nil {
		s.rollbackOnError(ctx)
		err = util.SyntaxError(err)

		// Only print log message when this SQL is from the user.
		// Mute the warning for internal SQLs.
		if !s.sessionVars.InRestrictedSQL {
			if s.sessionVars.EnableRedactLog {
				logutil.Logger(ctx).Debug("parse SQL failed", zap.Error(err), zap.String("SQL", sql))
			} else {
				logutil.Logger(ctx).Warn("parse SQL failed", zap.Error(err), zap.String("SQL", sql))
			}
			s.sessionVars.StmtCtx.AppendError(err)
		}
		return nil, err
	}

	durParse := time.Since(parseStartTime)
	s.GetSessionVars().DurationParse = durParse
	isInternal := s.isInternal()
	if isInternal {
		sessionExecuteParseDurationInternal.Observe(durParse.Seconds())
	} else {
		sessionExecuteParseDurationGeneral.Observe(durParse.Seconds())
	}
	for _, warn := range warns {
		s.sessionVars.StmtCtx.AppendWarning(util.SyntaxWarn(warn))
	}
	return stmts, nil
}

// ParseWithParams parses a query string, with arguments, to raw ast.StmtNode.
// Note that it will not do escaping if no variable arguments are passed.
func (s *session) ParseWithParams(ctx context.Context, sql string, args ...interface{}) (ast.StmtNode, error) {
	var err error
	if len(args) > 0 {
		sql, err = sqlexec.EscapeSQL(sql, args...)
		if err != nil {
			return nil, err
		}
	}

	internal := s.isInternal()

	var stmts []ast.StmtNode
	var warns []error
	parseStartTime := time.Now()
	if internal {
		// Do no respect the settings from clients, if it is for internal usage.
		// Charsets from clients may give chance injections.
		// Refer to https://stackoverflow.com/questions/5741187/sql-injection-that-gets-around-mysql-real-escape-string/12118602.
		stmts, warns, err = s.ParseSQL(ctx, sql)
	} else {
		stmts, warns, err = s.ParseSQL(ctx, sql, s.sessionVars.GetParseParams()...)
	}
	if len(stmts) != 1 {
		err = errors.New("run multiple statements internally is not supported")
	}
	if err != nil {
		s.rollbackOnError(ctx)
		// Only print log message when this SQL is from the user.
		// Mute the warning for internal SQLs.
		if !s.sessionVars.InRestrictedSQL {
			if s.sessionVars.EnableRedactLog {
				logutil.Logger(ctx).Debug("parse SQL failed", zap.Error(err), zap.String("SQL", sql))
			} else {
				logutil.Logger(ctx).Warn("parse SQL failed", zap.Error(err), zap.String("SQL", sql))
			}
		}
		return nil, util.SyntaxError(err)
	}
	durParse := time.Since(parseStartTime)
	if internal {
		sessionExecuteParseDurationInternal.Observe(durParse.Seconds())
	} else {
		sessionExecuteParseDurationGeneral.Observe(durParse.Seconds())
	}
	for _, warn := range warns {
		s.sessionVars.StmtCtx.AppendWarning(util.SyntaxWarn(warn))
	}
	if topsqlstate.TopSQLEnabled() {
		normalized, digest := parser.NormalizeDigest(sql)
		if digest != nil {
			// Reset the goroutine label when internal sql execute finish.
			// Specifically reset in ExecRestrictedStmt function.
			s.sessionVars.StmtCtx.IsSQLRegistered.Store(true)
			topsql.AttachAndRegisterSQLInfo(ctx, normalized, digest, s.sessionVars.InRestrictedSQL)
		}
	}
	return stmts[0], nil
}

// GetAdvisoryLock acquires an advisory lock of lockName.
// Note that a lock can be acquired multiple times by the same session,
// in which case we increment a reference count.
// Each lock needs to be held in a unique session because
// we need to be able to ROLLBACK in any arbitrary order
// in order to release the locks.
func (s *session) GetAdvisoryLock(lockName string, timeout int64) error {
	if lock, ok := s.advisoryLocks[lockName]; ok {
		lock.IncrReferences()
		return nil
	}
	sess, err := createSession(s.store)
	if err != nil {
		return err
	}
	infosync.StoreInternalSession(sess)
	lock := &advisoryLock{session: sess, ctx: context.TODO()}
	err = lock.GetLock(lockName, timeout)
	if err != nil {
		return err
	}
	s.advisoryLocks[lockName] = lock
	return nil
}

// ReleaseAdvisoryLock releases an advisory locks held by the session.
// It returns FALSE if no lock by this name was held (by this session),
// and TRUE if a lock was held and "released".
// Note that the lock is not actually released if there are multiple
// references to the same lockName by the session, instead the reference
// count is decremented.
func (s *session) ReleaseAdvisoryLock(lockName string) (released bool) {
	if lock, ok := s.advisoryLocks[lockName]; ok {
		lock.DecrReferences()
		if lock.ReferenceCount() <= 0 {
			lock.Close()
			delete(s.advisoryLocks, lockName)
			infosync.DeleteInternalSession(lock.session)
		}
		return true
	}
	return false
}

// ReleaseAllAdvisoryLocks releases all advisory locks held by the session
// and returns a count of the locks that were released.
// The count is based on unique locks held, so multiple references
// to the same lock do not need to be accounted for.
func (s *session) ReleaseAllAdvisoryLocks() int {
	var count int
	for lockName, lock := range s.advisoryLocks {
		lock.Close()
		count += lock.ReferenceCount()
		delete(s.advisoryLocks, lockName)
		infosync.DeleteInternalSession(lock.session)
	}
	return count
}

// GetExtensions returns the `*extension.SessionExtensions` object
func (s *session) GetExtensions() *extension.SessionExtensions {
	return s.extensions
}

// SetExtensions sets the `*extension.SessionExtensions` object
func (s *session) SetExtensions(extensions *extension.SessionExtensions) {
	s.extensions = extensions
}

// InSandBoxMode indicates that this session is in sandbox mode
func (s *session) InSandBoxMode() bool {
	return s.sandBoxMode
}

// EnableSandBoxMode enable the sandbox mode.
func (s *session) EnableSandBoxMode() {
	s.sandBoxMode = true
}

// DisableSandBoxMode enable the sandbox mode.
func (s *session) DisableSandBoxMode() {
	s.sandBoxMode = false
}

// ParseWithParams4Test wrapper (s *session) ParseWithParams for test
func ParseWithParams4Test(ctx context.Context, s Session,
	sql string, args ...interface{}) (ast.StmtNode, error) {
	return s.(*session).ParseWithParams(ctx, sql, args)
}

var _ sqlexec.RestrictedSQLExecutor = &session{}
var _ sqlexec.SQLExecutor = &session{}

// ExecRestrictedStmt implements RestrictedSQLExecutor interface.
func (s *session) ExecRestrictedStmt(ctx context.Context, stmtNode ast.StmtNode, opts ...sqlexec.OptionFuncAlias) (
	[]chunk.Row, []*ast.ResultField, error) {
	defer pprof.SetGoroutineLabels(ctx)
	execOption := sqlexec.GetExecOption(opts)
	var se *session
	var clean func()
	var err error
	if execOption.UseCurSession {
		se, clean, err = s.useCurrentSession(execOption)
	} else {
		se, clean, err = s.getInternalSession(execOption)
	}
	if err != nil {
		return nil, nil, err
	}
	defer clean()

	startTime := time.Now()
	metrics.SessionRestrictedSQLCounter.Inc()
	ctx = context.WithValue(ctx, execdetails.StmtExecDetailKey, &execdetails.StmtExecDetails{})
	ctx = context.WithValue(ctx, tikvutil.ExecDetailsKey, &tikvutil.ExecDetails{})
	rs, err := se.ExecuteStmt(ctx, stmtNode)
	if err != nil {
		se.sessionVars.StmtCtx.AppendError(err)
	}
	if rs == nil {
		return nil, nil, err
	}
	defer func() {
		if closeErr := rs.Close(); closeErr != nil {
			err = closeErr
		}
	}()
	var rows []chunk.Row
	rows, err = drainRecordSet(ctx, se, rs, nil)
	if err != nil {
		return nil, nil, err
	}
	metrics.QueryDurationHistogram.WithLabelValues(metrics.LblInternal).Observe(time.Since(startTime).Seconds())
	return rows, rs.Fields(), err
}

// ExecRestrictedStmt4Test wrapper `(s *session) ExecRestrictedStmt` for test.
func ExecRestrictedStmt4Test(ctx context.Context, s Session,
	stmtNode ast.StmtNode, opts ...sqlexec.OptionFuncAlias) (
	[]chunk.Row, []*ast.ResultField, error) {
	ctx = kv.WithInternalSourceType(ctx, kv.InternalTxnOthers)
	return s.(*session).ExecRestrictedStmt(ctx, stmtNode, opts...)
}

// only set and clean session with execOption
func (s *session) useCurrentSession(execOption sqlexec.ExecOption) (*session, func(), error) {
	var err error
	orgSnapshotInfoSchema, orgSnapshotTS := s.sessionVars.SnapshotInfoschema, s.sessionVars.SnapshotTS
	if execOption.SnapshotTS != 0 {
		if err = s.sessionVars.SetSystemVar(variable.TiDBSnapshot, strconv.FormatUint(execOption.SnapshotTS, 10)); err != nil {
			return nil, nil, err
		}
		s.sessionVars.SnapshotInfoschema, err = getSnapshotInfoSchema(s, execOption.SnapshotTS)
		if err != nil {
			return nil, nil, err
		}
	}
	prevStatsVer := s.sessionVars.AnalyzeVersion
	if execOption.AnalyzeVer != 0 {
		s.sessionVars.AnalyzeVersion = execOption.AnalyzeVer
	}
	prevAnalyzeSnapshot := s.sessionVars.EnableAnalyzeSnapshot
	if execOption.AnalyzeSnapshot != nil {
		s.sessionVars.EnableAnalyzeSnapshot = *execOption.AnalyzeSnapshot
	}
	prePruneMode := s.sessionVars.PartitionPruneMode.Load()
	if len(execOption.PartitionPruneMode) > 0 {
		s.sessionVars.PartitionPruneMode.Store(execOption.PartitionPruneMode)
	}
	prevSQL := s.sessionVars.StmtCtx.OriginalSQL
	prevStmtType := s.sessionVars.StmtCtx.StmtType
	prevTables := s.sessionVars.StmtCtx.Tables
	return s, func() {
		s.sessionVars.AnalyzeVersion = prevStatsVer
		s.sessionVars.EnableAnalyzeSnapshot = prevAnalyzeSnapshot
		if err := s.sessionVars.SetSystemVar(variable.TiDBSnapshot, ""); err != nil {
			logutil.BgLogger().Error("set tidbSnapshot error", zap.Error(err))
		}
		s.sessionVars.SnapshotInfoschema = orgSnapshotInfoSchema
		s.sessionVars.SnapshotTS = orgSnapshotTS
		s.sessionVars.PartitionPruneMode.Store(prePruneMode)
		s.sessionVars.StmtCtx.OriginalSQL = prevSQL
		s.sessionVars.StmtCtx.StmtType = prevStmtType
		s.sessionVars.StmtCtx.Tables = prevTables
		s.sessionVars.MemTracker.Detach()
	}, nil
}

func (s *session) getInternalSession(execOption sqlexec.ExecOption) (*session, func(), error) {
	tmp, err := s.sysSessionPool().Get()
	if err != nil {
		return nil, nil, errors.Trace(err)
	}
	se := tmp.(*session)

	// The special session will share the `InspectionTableCache` with current session
	// if the current session in inspection mode.
	if cache := s.sessionVars.InspectionTableCache; cache != nil {
		se.sessionVars.InspectionTableCache = cache
	}
	if ok := s.sessionVars.OptimizerUseInvisibleIndexes; ok {
		se.sessionVars.OptimizerUseInvisibleIndexes = true
	}

	if execOption.SnapshotTS != 0 {
		if err := se.sessionVars.SetSystemVar(variable.TiDBSnapshot, strconv.FormatUint(execOption.SnapshotTS, 10)); err != nil {
			return nil, nil, err
		}
		se.sessionVars.SnapshotInfoschema, err = getSnapshotInfoSchema(s, execOption.SnapshotTS)
		if err != nil {
			return nil, nil, err
		}
	}

	prevStatsVer := se.sessionVars.AnalyzeVersion
	if execOption.AnalyzeVer != 0 {
		se.sessionVars.AnalyzeVersion = execOption.AnalyzeVer
	}

	prevAnalyzeSnapshot := se.sessionVars.EnableAnalyzeSnapshot
	if execOption.AnalyzeSnapshot != nil {
		se.sessionVars.EnableAnalyzeSnapshot = *execOption.AnalyzeSnapshot
	}

	prePruneMode := se.sessionVars.PartitionPruneMode.Load()
	if len(execOption.PartitionPruneMode) > 0 {
		se.sessionVars.PartitionPruneMode.Store(execOption.PartitionPruneMode)
	}

	return se, func() {
		se.sessionVars.AnalyzeVersion = prevStatsVer
		se.sessionVars.EnableAnalyzeSnapshot = prevAnalyzeSnapshot
		if err := se.sessionVars.SetSystemVar(variable.TiDBSnapshot, ""); err != nil {
			logutil.BgLogger().Error("set tidbSnapshot error", zap.Error(err))
		}
		se.sessionVars.SnapshotInfoschema = nil
		se.sessionVars.SnapshotTS = 0
		if !execOption.IgnoreWarning {
			if se != nil && se.GetSessionVars().StmtCtx.WarningCount() > 0 {
				warnings := se.GetSessionVars().StmtCtx.GetWarnings()
				s.GetSessionVars().StmtCtx.AppendWarnings(warnings)
			}
		}
		se.sessionVars.PartitionPruneMode.Store(prePruneMode)
		se.sessionVars.OptimizerUseInvisibleIndexes = false
		se.sessionVars.InspectionTableCache = nil
		se.sessionVars.MemTracker.Detach()
		s.sysSessionPool().Put(tmp)
	}, nil
}

func (s *session) withRestrictedSQLExecutor(ctx context.Context, opts []sqlexec.OptionFuncAlias, fn func(context.Context, *session) ([]chunk.Row, []*ast.ResultField, error)) ([]chunk.Row, []*ast.ResultField, error) {
	execOption := sqlexec.GetExecOption(opts)
	var se *session
	var clean func()
	var err error
	if execOption.UseCurSession {
		se, clean, err = s.useCurrentSession(execOption)
	} else {
		se, clean, err = s.getInternalSession(execOption)
	}
	if err != nil {
		return nil, nil, errors.Trace(err)
	}
	defer clean()
	if execOption.TrackSysProcID > 0 {
		err = execOption.TrackSysProc(execOption.TrackSysProcID, se)
		if err != nil {
			return nil, nil, errors.Trace(err)
		}
		// unTrack should be called before clean (return sys session)
		defer execOption.UnTrackSysProc(execOption.TrackSysProcID)
	}
	return fn(ctx, se)
}

func (s *session) ExecRestrictedSQL(ctx context.Context, opts []sqlexec.OptionFuncAlias, sql string, params ...interface{}) ([]chunk.Row, []*ast.ResultField, error) {
	return s.withRestrictedSQLExecutor(ctx, opts, func(ctx context.Context, se *session) ([]chunk.Row, []*ast.ResultField, error) {
		stmt, err := se.ParseWithParams(ctx, sql, params...)
		if err != nil {
			return nil, nil, errors.Trace(err)
		}
		defer pprof.SetGoroutineLabels(ctx)
		startTime := time.Now()
		metrics.SessionRestrictedSQLCounter.Inc()
		ctx = context.WithValue(ctx, execdetails.StmtExecDetailKey, &execdetails.StmtExecDetails{})
		ctx = context.WithValue(ctx, tikvutil.ExecDetailsKey, &tikvutil.ExecDetails{})
		rs, err := se.ExecuteInternalStmt(ctx, stmt)
		if err != nil {
			se.sessionVars.StmtCtx.AppendError(err)
		}
		if rs == nil {
			return nil, nil, err
		}
		defer func() {
			if closeErr := rs.Close(); closeErr != nil {
				err = closeErr
			}
		}()
		var rows []chunk.Row
		rows, err = drainRecordSet(ctx, se, rs, nil)
		if err != nil {
			return nil, nil, err
		}
		metrics.QueryDurationHistogram.WithLabelValues(metrics.LblInternal).Observe(time.Since(startTime).Seconds())
		return rows, rs.Fields(), err
	})
}

// ExecuteInternalStmt execute internal stmt
func (s *session) ExecuteInternalStmt(ctx context.Context, stmtNode ast.StmtNode) (sqlexec.RecordSet, error) {
	origin := s.sessionVars.InRestrictedSQL
	s.sessionVars.InRestrictedSQL = true
	defer func() {
		s.sessionVars.InRestrictedSQL = origin
		// Restore the goroutine label by using the original ctx after execution is finished.
		pprof.SetGoroutineLabels(ctx)
	}()
	return s.ExecuteStmt(ctx, stmtNode)
}

func (s *session) ExecuteStmt(ctx context.Context, stmtNode ast.StmtNode) (sqlexec.RecordSet, error) {
	if span := opentracing.SpanFromContext(ctx); span != nil && span.Tracer() != nil {
		span1 := span.Tracer().StartSpan("session.ExecuteStmt", opentracing.ChildOf(span.Context()))
		defer span1.Finish()
		ctx = opentracing.ContextWithSpan(ctx, span1)
	}

	if err := s.PrepareTxnCtx(ctx); err != nil {
		return nil, err
	}

	if err := s.loadCommonGlobalVariablesIfNeeded(); err != nil {
		return nil, err
	}

	sessVars := s.sessionVars
	sessVars.StartTime = time.Now()

	// Some executions are done in compile stage, so we reset them before compile.
	if err := executor.ResetContextOfStmt(s, stmtNode); err != nil {
		return nil, err
	}
	normalizedSQL, digest := s.sessionVars.StmtCtx.SQLDigest()
	if topsqlstate.TopSQLEnabled() {
		s.sessionVars.StmtCtx.IsSQLRegistered.Store(true)
		ctx = topsql.AttachAndRegisterSQLInfo(ctx, normalizedSQL, digest, s.sessionVars.InRestrictedSQL)
	}

	if err := s.validateStatementReadOnlyInStaleness(stmtNode); err != nil {
		return nil, err
	}

	// Uncorrelated subqueries will execute once when building plan, so we reset process info before building plan.
	cmd32 := atomic.LoadUint32(&s.GetSessionVars().CommandValue)
	s.SetProcessInfo(stmtNode.Text(), time.Now(), byte(cmd32), 0)
	s.txn.onStmtStart(digest.String())
	defer s.txn.onStmtEnd()

	if err := s.onTxnManagerStmtStartOrRetry(ctx, stmtNode); err != nil {
		return nil, err
	}

	failpoint.Inject("mockStmtSlow", func(val failpoint.Value) {
		if strings.Contains(stmtNode.Text(), "/* sleep */") {
			v, _ := val.(int)
			time.Sleep(time.Duration(v) * time.Millisecond)
		}
	})

	stmtLabel := ast.GetStmtLabel(stmtNode)
	s.setRequestSource(ctx, stmtLabel, stmtNode)

	// Transform abstract syntax tree to a physical plan(stored in executor.ExecStmt).
	compiler := executor.Compiler{Ctx: s}
	stmt, err := compiler.Compile(ctx, stmtNode)
	if err != nil {
		s.rollbackOnError(ctx)

		// Only print log message when this SQL is from the user.
		// Mute the warning for internal SQLs.
		if !s.sessionVars.InRestrictedSQL {
			if !variable.ErrUnknownSystemVar.Equal(err) {
				logutil.Logger(ctx).Warn("compile SQL failed", zap.Error(err),
					zap.String("SQL", stmtNode.Text()))
			}
		}
		return nil, err
	}

	durCompile := time.Since(s.sessionVars.StartTime)
	s.GetSessionVars().DurationCompile = durCompile
	if s.isInternal() {
		sessionExecuteCompileDurationInternal.Observe(durCompile.Seconds())
	} else {
		sessionExecuteCompileDurationGeneral.Observe(durCompile.Seconds())
	}
	s.currentPlan = stmt.Plan
	if execStmt, ok := stmtNode.(*ast.ExecuteStmt); ok {
		if execStmt.Name == "" {
			// for exec-stmt on bin-protocol, ignore the plan detail in `show process` to gain performance benefits.
			s.currentPlan = nil
		}
	}

	// Execute the physical plan.
	logStmt(stmt, s)

	var recordSet sqlexec.RecordSet
	if stmt.PsStmt != nil { // point plan short path
		recordSet, err = stmt.PointGet(ctx)
		s.txn.changeToInvalid()
	} else {
		recordSet, err = runStmt(ctx, s, stmt)
	}

	if err != nil {
		if !errIsNoisy(err) {
			logutil.Logger(ctx).Warn("run statement failed",
				zap.Int64("schemaVersion", s.GetInfoSchema().SchemaMetaVersion()),
				zap.Error(err),
				zap.String("session", s.String()))
		}
		return recordSet, err
	}
	if !s.isInternal() && config.GetGlobalConfig().EnableTelemetry {
		telemetry.CurrentExecuteCount.Inc()
		tiFlashPushDown, tiFlashExchangePushDown := plannercore.IsTiFlashContained(stmt.Plan)
		if tiFlashPushDown {
			telemetry.CurrentTiFlashPushDownCount.Inc()
		}
		if tiFlashExchangePushDown {
			telemetry.CurrentTiFlashExchangePushDownCount.Inc()
		}
	}
	return recordSet, nil
}

func (s *session) onTxnManagerStmtStartOrRetry(ctx context.Context, node ast.StmtNode) error {
	if s.sessionVars.RetryInfo.Retrying {
		return sessiontxn.GetTxnManager(s).OnStmtRetry(ctx)
	}
	return sessiontxn.GetTxnManager(s).OnStmtStart(ctx, node)
}

func (s *session) validateStatementReadOnlyInStaleness(stmtNode ast.StmtNode) error {
	vars := s.GetSessionVars()
	if !vars.TxnCtx.IsStaleness && vars.TxnReadTS.PeakTxnReadTS() == 0 && !vars.EnableExternalTSRead || vars.InRestrictedSQL {
		return nil
	}
	errMsg := "only support read-only statement during read-only staleness transactions"
	node := stmtNode.(ast.Node)
	switch v := node.(type) {
	case *ast.SplitRegionStmt:
		return nil
	case *ast.SelectStmt:
		// select lock statement needs start a transaction which will be conflict to stale read,
		// we forbid select lock statement in stale read for now.
		if v.LockInfo != nil {
			return errors.New("select lock hasn't been supported in stale read yet")
		}
		if !planner.IsReadOnly(stmtNode, vars) {
			return errors.New(errMsg)
		}
		return nil
	case *ast.ExplainStmt, *ast.DoStmt, *ast.ShowStmt, *ast.SetOprStmt, *ast.ExecuteStmt, *ast.SetOprSelectList:
		if !planner.IsReadOnly(stmtNode, vars) {
			return errors.New(errMsg)
		}
		return nil
	default:
	}
	// covered DeleteStmt/InsertStmt/UpdateStmt/CallStmt/LoadDataStmt
	if _, ok := stmtNode.(ast.DMLNode); ok {
		return errors.New(errMsg)
	}
	return nil
}

// querySpecialKeys contains the keys of special query, the special query will handled by handleQuerySpecial method.
var querySpecialKeys = []fmt.Stringer{
	executor.LoadDataVarKey,
	executor.LoadStatsVarKey,
	executor.IndexAdviseVarKey,
	executor.PlanReplayerLoadVarKey,
}

func (s *session) hasQuerySpecial() bool {
	found := false
	s.mu.RLock()
	for _, k := range querySpecialKeys {
		v := s.mu.values[k]
		if v != nil {
			found = true
			break
		}
	}
	s.mu.RUnlock()
	return found
}

// runStmt executes the sqlexec.Statement and commit or rollback the current transaction.
func runStmt(ctx context.Context, se *session, s sqlexec.Statement) (rs sqlexec.RecordSet, err error) {
	failpoint.Inject("assertTxnManagerInRunStmt", func() {
		sessiontxn.RecordAssert(se, "assertTxnManagerInRunStmt", true)
		if stmt, ok := s.(*executor.ExecStmt); ok {
			sessiontxn.AssertTxnManagerInfoSchema(se, stmt.InfoSchema)
		}
	})

	if span := opentracing.SpanFromContext(ctx); span != nil && span.Tracer() != nil {
		span1 := span.Tracer().StartSpan("session.runStmt", opentracing.ChildOf(span.Context()))
		span1.LogKV("sql", s.OriginText())
		defer span1.Finish()
		ctx = opentracing.ContextWithSpan(ctx, span1)
	}
	se.SetValue(sessionctx.QueryString, s.OriginText())
	if _, ok := s.(*executor.ExecStmt).StmtNode.(ast.DDLNode); ok {
		se.SetValue(sessionctx.LastExecuteDDL, true)
	} else {
		se.ClearValue(sessionctx.LastExecuteDDL)
	}

	sessVars := se.sessionVars

	// Record diagnostic information for DML statements
	if stmt, ok := s.(*executor.ExecStmt).StmtNode.(ast.DMLNode); ok {
		// Keep the previous queryInfo for `show session_states` because the statement needs to encode it.
		if showStmt, ok := stmt.(*ast.ShowStmt); !ok || showStmt.Tp != ast.ShowSessionStates {
			defer func() {
				sessVars.LastQueryInfo = sessionstates.QueryInfo{
					TxnScope:    sessVars.CheckAndGetTxnScope(),
					StartTS:     sessVars.TxnCtx.StartTS,
					ForUpdateTS: sessVars.TxnCtx.GetForUpdateTS(),
				}
				if err != nil {
					sessVars.LastQueryInfo.ErrMsg = err.Error()
				}
			}()
		}
	}

	// Save origTxnCtx here to avoid it reset in the transaction retry.
	origTxnCtx := sessVars.TxnCtx
	err = se.checkTxnAborted(s)
	if err != nil {
		return nil, err
	}

	rs, err = s.Exec(ctx)
	se.updateTelemetryMetric(s.(*executor.ExecStmt))
	sessVars.TxnCtx.StatementCount++
	if rs != nil {
		if se.GetSessionVars().StmtCtx.IsExplainAnalyzeDML {
			if !sessVars.InTxn() {
				se.StmtCommit()
				if err := se.CommitTxn(ctx); err != nil {
					return nil, err
				}
			}
		}
		return &execStmtResult{
			RecordSet: rs,
			sql:       s,
			se:        se,
		}, err
	}

	err = finishStmt(ctx, se, err, s)
	if se.hasQuerySpecial() {
		// The special query will be handled later in handleQuerySpecial,
		// then should call the ExecStmt.FinishExecuteStmt to finish this statement.
		se.SetValue(ExecStmtVarKey, s.(*executor.ExecStmt))
	} else {
		// If it is not a select statement or special query, we record its slow log here,
		// then it could include the transaction commit time.
		s.(*executor.ExecStmt).FinishExecuteStmt(origTxnCtx.StartTS, err, false)
	}
	return nil, err
}

// ExecStmtVarKeyType is a dummy type to avoid naming collision in context.
type ExecStmtVarKeyType int

// String defines a Stringer function for debugging and pretty printing.
func (k ExecStmtVarKeyType) String() string {
	return "exec_stmt_var_key"
}

// ExecStmtVarKey is a variable key for ExecStmt.
const ExecStmtVarKey ExecStmtVarKeyType = 0

// execStmtResult is the return value of ExecuteStmt and it implements the sqlexec.RecordSet interface.
// Why we need a struct to wrap a RecordSet and provide another RecordSet?
// This is because there are so many session state related things that definitely not belongs to the original
// RecordSet, so this struct exists and RecordSet.Close() is overrided handle that.
type execStmtResult struct {
	sqlexec.RecordSet
	se  *session
	sql sqlexec.Statement
}

func (rs *execStmtResult) Close() error {
	se := rs.se
	if err := rs.RecordSet.Close(); err != nil {
		return finishStmt(context.Background(), se, err, rs.sql)
	}
	if err := resetCTEStorageMap(se); err != nil {
		return finishStmt(context.Background(), se, err, rs.sql)
	}
	return finishStmt(context.Background(), se, nil, rs.sql)
}

func resetCTEStorageMap(se *session) error {
	tmp := se.GetSessionVars().StmtCtx.CTEStorageMap
	if tmp == nil {
		// Close() is already called, so no need to reset. Such as TraceExec.
		return nil
	}
	storageMap, ok := tmp.(map[int]*executor.CTEStorages)
	if !ok {
		return errors.New("type assertion for CTEStorageMap failed")
	}
	for _, v := range storageMap {
		v.ResTbl.Lock()
		err1 := v.ResTbl.DerefAndClose()
		// Make sure we do not hold the lock for longer than necessary.
		v.ResTbl.Unlock()
		// No need to lock IterInTbl.
		err2 := v.IterInTbl.DerefAndClose()
		if err1 != nil {
			return err1
		}
		if err2 != nil {
			return err2
		}
	}
	se.GetSessionVars().StmtCtx.CTEStorageMap = nil
	return nil
}

// rollbackOnError makes sure the next statement starts a new transaction with the latest InfoSchema.
func (s *session) rollbackOnError(ctx context.Context) {
	if !s.sessionVars.InTxn() {
		s.RollbackTxn(ctx)
	}
}

// PrepareStmt is used for executing prepare statement in binary protocol
func (s *session) PrepareStmt(sql string) (stmtID uint32, paramCount int, fields []*ast.ResultField, err error) {
	if s.sessionVars.TxnCtx.InfoSchema == nil {
		// We don't need to create a transaction for prepare statement, just get information schema will do.
		s.sessionVars.TxnCtx.InfoSchema = domain.GetDomain(s).InfoSchema()
	}
	err = s.loadCommonGlobalVariablesIfNeeded()
	if err != nil {
		return
	}

	ctx := context.Background()
	// NewPrepareExec may need startTS to build the executor, for example prepare statement has subquery in int.
	// So we have to call PrepareTxnCtx here.
	if err = s.PrepareTxnCtx(ctx); err != nil {
		return
	}

	prepareStmt := &ast.PrepareStmt{SQLText: sql}
	if err = s.onTxnManagerStmtStartOrRetry(ctx, prepareStmt); err != nil {
		return
	}

	if err = sessiontxn.GetTxnManager(s).AdviseWarmup(); err != nil {
		return
	}
	prepareExec := executor.NewPrepareExec(s, sql)
	err = prepareExec.Next(ctx, nil)
	// Rollback even if err is nil.
	s.rollbackOnError(ctx)

	if err != nil {
		return
	}
	return prepareExec.ID, prepareExec.ParamCount, prepareExec.Fields, nil
}

// ExecutePreparedStmt executes a prepared statement.
func (s *session) ExecutePreparedStmt(ctx context.Context, stmtID uint32, params []expression.Expression) (sqlexec.RecordSet, error) {
	prepStmt, err := s.sessionVars.GetPreparedStmtByID(stmtID)
	if err != nil {
		err = plannercore.ErrStmtNotFound
		logutil.Logger(ctx).Error("prepared statement not found", zap.Uint32("stmtID", stmtID))
		return nil, err
	}
	stmt, ok := prepStmt.(*plannercore.PlanCacheStmt)
	if !ok {
		return nil, errors.Errorf("invalid PlanCacheStmt type")
	}
	execStmt := &ast.ExecuteStmt{
		BinaryArgs: params,
		PrepStmt:   stmt,
	}
	return s.ExecuteStmt(ctx, execStmt)
}

func (s *session) DropPreparedStmt(stmtID uint32) error {
	vars := s.sessionVars
	if _, ok := vars.PreparedStmts[stmtID]; !ok {
		return plannercore.ErrStmtNotFound
	}
	vars.RetryInfo.DroppedPreparedStmtIDs = append(vars.RetryInfo.DroppedPreparedStmtIDs, stmtID)
	return nil
}

func (s *session) Txn(active bool) (kv.Transaction, error) {
	if !active {
		return &s.txn, nil
	}
	_, err := sessiontxn.GetTxnManager(s).ActivateTxn()
	s.SetMemoryFootprintChangeHook()
	return &s.txn, err
}

func (s *session) SetValue(key fmt.Stringer, value interface{}) {
	s.mu.Lock()
	s.mu.values[key] = value
	s.mu.Unlock()
}

func (s *session) Value(key fmt.Stringer) interface{} {
	s.mu.RLock()
	value := s.mu.values[key]
	s.mu.RUnlock()
	return value
}

func (s *session) ClearValue(key fmt.Stringer) {
	s.mu.Lock()
	delete(s.mu.values, key)
	s.mu.Unlock()
}

type inCloseSession struct{}

// Close function does some clean work when session end.
// Close should release the table locks which hold by the session.
func (s *session) Close() {
	// TODO: do clean table locks when session exited without execute Close.
	// TODO: do clean table locks when tidb-server was `kill -9`.
	if s.HasLockedTables() && config.TableLockEnabled() {
		if ds := config.TableLockDelayClean(); ds > 0 {
			time.Sleep(time.Duration(ds) * time.Millisecond)
		}
		lockedTables := s.GetAllTableLocks()
		err := domain.GetDomain(s).DDL().UnlockTables(s, lockedTables)
		if err != nil {
			logutil.BgLogger().Error("release table lock failed", zap.Uint64("conn", s.sessionVars.ConnectionID))
		}
	}
	s.ReleaseAllAdvisoryLocks()
	if s.statsCollector != nil {
		s.statsCollector.Delete()
	}
	if s.idxUsageCollector != nil {
		s.idxUsageCollector.Delete()
	}
	telemetry.GlobalBuiltinFunctionsUsage.Collect(s.GetBuiltinFunctionUsage())
	bindValue := s.Value(bindinfo.SessionBindInfoKeyType)
	if bindValue != nil {
		bindValue.(*bindinfo.SessionHandle).Close()
	}
	ctx := context.WithValue(context.TODO(), inCloseSession{}, struct{}{})
	s.RollbackTxn(ctx)
	if s.sessionVars != nil {
		s.sessionVars.WithdrawAllPreparedStmt()
	}
	if s.stmtStats != nil {
		s.stmtStats.SetFinished()
	}
	s.ClearDiskFullOpt()
	if s.preparedPlanCache != nil {
		s.preparedPlanCache.Close()
	}
}

// GetSessionVars implements the context.Context interface.
func (s *session) GetSessionVars() *variable.SessionVars {
	return s.sessionVars
}

func (s *session) AuthPluginForUser(user *auth.UserIdentity) (string, error) {
	pm := privilege.GetPrivilegeManager(s)
	authplugin, err := pm.GetAuthPluginForConnection(user.Username, user.Hostname)
	if err != nil {
		return "", err
	}
	return authplugin, nil
}

// Auth validates a user using an authentication string and salt.
// If the password fails, it will keep trying other users until exhausted.
// This means it can not be refactored to use MatchIdentity yet.
func (s *session) Auth(user *auth.UserIdentity, authentication, salt []byte) error {
	hasPassword := "YES"
	if len(authentication) == 0 {
		hasPassword = "NO"
	}
	pm := privilege.GetPrivilegeManager(s)
	authUser, err := s.MatchIdentity(user.Username, user.Hostname)
	if err != nil {
		return privileges.ErrAccessDenied.FastGenByArgs(user.Username, user.Hostname, hasPassword)
	}
	// Check whether continuous login failure is enabled to lock the account.
	// If enabled, determine whether to unlock the account and notify TiDB to update the cache.
	enableAutoLock := pm.IsAccountAutoLockEnabled(authUser.Username, authUser.Hostname)
	if enableAutoLock {
		err = failedLoginTrackingBegin(s)
		if err != nil {
			return err
		}
		lockStatusChanged, err := verifyAccountAutoLock(s, authUser.Username, authUser.Hostname)
		if err != nil {
			rollbackErr := failedLoginTrackingRollback(s)
			if rollbackErr != nil {
				return rollbackErr
			}
			return err
		}
		err = failedLoginTrackingCommit(s)
		if err != nil {
			rollbackErr := failedLoginTrackingRollback(s)
			if rollbackErr != nil {
				return rollbackErr
			}
			return err
		}
		if lockStatusChanged {
			// Notification auto unlock.
			err = domain.GetDomain(s).NotifyUpdatePrivilege()
			if err != nil {
				return err
			}
		}
	}

	info, err := pm.ConnectionVerification(user, authUser.Username, authUser.Hostname, authentication, salt, s.sessionVars)
	if err != nil {
		if info.FailedDueToWrongPassword {
			// when user enables the account locking function for consecutive login failures,
			// the system updates the login failure count and determines whether to lock the account when authentication fails.
			if enableAutoLock {
				err := failedLoginTrackingBegin(s)
				if err != nil {
					return err
				}
				lockStatusChanged, passwordLocking, trackingErr := authFailedTracking(s, authUser.Username, authUser.Hostname)
				if trackingErr != nil {
					if rollBackErr := failedLoginTrackingRollback(s); rollBackErr != nil {
						return rollBackErr
					}
					return trackingErr
				}
				if err := failedLoginTrackingCommit(s); err != nil {
					if rollBackErr := failedLoginTrackingRollback(s); rollBackErr != nil {
						return rollBackErr
					}
					return err
				}
				if lockStatusChanged {
					// Notification auto lock.
					err := autolockAction(s, passwordLocking, authUser.Username, authUser.Hostname)
					if err != nil {
						return err
					}
				}
			}
		}
		return err
	}
<<<<<<< HEAD
	s.sessionVars.ResourceGroupName = strings.ToLower(info.ResourceGroupName)
=======

	// If tidb_resource_control_enable is disabled, set resource group to empty
	if variable.EnableResourceControl.Load() {
		s.sessionVars.ResourceGroupName = strings.ToLower(info.ResourceGroupName)
	} else {
		s.sessionVars.ResourceGroupName = ""
	}
>>>>>>> 8af12508
	if info.InSandBoxMode {
		// Enter sandbox mode, only execute statement for resetting password.
		s.EnableSandBoxMode()
	}
	if enableAutoLock {
		err := failedLoginTrackingBegin(s)
		if err != nil {
			return err
		}
		// The password is correct. If the account is not locked, the number of login failure statistics will be cleared.
		err = authSuccessClearCount(s, authUser.Username, authUser.Hostname)
		if err != nil {
			if rollBackErr := failedLoginTrackingRollback(s); rollBackErr != nil {
				return rollBackErr
			}
			return err
		}
		err = failedLoginTrackingCommit(s)
		if err != nil {
			if rollBackErr := failedLoginTrackingRollback(s); rollBackErr != nil {
				return rollBackErr
			}
			return err
		}
	}
	pm.AuthSuccess(authUser.Username, authUser.Hostname)
	user.AuthUsername = authUser.Username
	user.AuthHostname = authUser.Hostname
	s.sessionVars.User = user
	s.sessionVars.ActiveRoles = pm.GetDefaultRoles(user.AuthUsername, user.AuthHostname)
	return nil
}

func authSuccessClearCount(s *session, user string, host string) error {
	// Obtain accurate lock status and failure count information.
	passwordLocking, err := getFailedLoginUserAttributes(s, user, host)
	if err != nil {
		return err
	}
	// If the account is locked, it may be caused by the untimely update of the cache,
	// directly report the account lock.
	if passwordLocking.AutoAccountLocked {
		if passwordLocking.PasswordLockTimeDays == -1 {
			return privileges.GenerateAccountAutoLockErr(passwordLocking.FailedLoginAttempts, user, host,
				"unlimited", "unlimited")
		}

		lds := strconv.FormatInt(passwordLocking.PasswordLockTimeDays, 10)
		return privileges.GenerateAccountAutoLockErr(passwordLocking.FailedLoginAttempts, user, host, lds, lds)
	}
	if passwordLocking.FailedLoginCount != 0 {
		// If the number of account login failures is not zero, it will be updated to 0.
		passwordLockingJSON := privileges.BuildSuccessPasswordLockingJSON(passwordLocking.FailedLoginAttempts,
			passwordLocking.PasswordLockTimeDays)
		if passwordLockingJSON != "" {
			if err := s.passwordLocking(user, host, passwordLockingJSON); err != nil {
				return err
			}
		}
	}
	return nil
}

func verifyAccountAutoLock(s *session, user, host string) (bool, error) {
	pm := privilege.GetPrivilegeManager(s)
	// Use the cache to determine whether to unlock the account.
	// If the account needs to be unlocked, read the database information to determine whether
	// the account needs to be unlocked. Otherwise, an error message is displayed.
	lockStatusInMemory, err := pm.VerifyAccountAutoLockInMemory(user, host)
	if err != nil {
		return false, err
	}
	// If the lock status in the cache is Unlock, the automatic unlock is skipped.
	// If memory synchronization is slow and there is a lock in the database, it will be processed upon successful login.
	if !lockStatusInMemory {
		return false, nil
	}
	lockStatusChanged := false
	var plJSON string
	// After checking the cache, obtain the latest data from the database and determine
	// whether to automatically unlock the database to prevent repeated unlock errors.
	pl, err := getFailedLoginUserAttributes(s, user, host)
	if err != nil {
		return false, err
	}
	if pl.AutoAccountLocked {
		// If it is locked, need to check whether it can be automatically unlocked.
		lockTimeDay := pl.PasswordLockTimeDays
		if lockTimeDay == -1 {
			return false, privileges.GenerateAccountAutoLockErr(pl.FailedLoginAttempts, user, host, "unlimited", "unlimited")
		}
		lastChanged := pl.AutoLockedLastChanged
		d := time.Now().Unix() - lastChanged
		if d > lockTimeDay*24*60*60 {
			// Generate unlock json string.
			plJSON = privileges.BuildPasswordLockingJSON(pl.FailedLoginAttempts,
				pl.PasswordLockTimeDays, "N", 0, time.Now().Format(time.UnixDate))
		} else {
			lds := strconv.FormatInt(lockTimeDay, 10)
			rds := strconv.FormatInt(int64(math.Ceil(float64(lockTimeDay)-float64(d)/(24*60*60))), 10)
			return false, privileges.GenerateAccountAutoLockErr(pl.FailedLoginAttempts, user, host, lds, rds)
		}
	}
	if plJSON != "" {
		lockStatusChanged = true
		if err = s.passwordLocking(user, host, plJSON); err != nil {
			return false, err
		}
	}
	return lockStatusChanged, nil
}

func authFailedTracking(s *session, user string, host string) (bool, *privileges.PasswordLocking, error) {
	// Obtain the number of consecutive password login failures.
	passwordLocking, err := getFailedLoginUserAttributes(s, user, host)
	if err != nil {
		return false, nil, err
	}
	// Consecutive wrong password login failure times +1,
	// If the lock condition is satisfied, the lock status is updated and the update cache is notified.
	lockStatusChanged, err := userAutoAccountLocked(s, user, host, passwordLocking)
	if err != nil {
		return false, nil, err
	}
	return lockStatusChanged, passwordLocking, nil
}

func autolockAction(s *session, passwordLocking *privileges.PasswordLocking, user, host string) error {
	// Don't want to update the cache frequently, and only trigger the update cache when the lock status is updated.
	err := domain.GetDomain(s).NotifyUpdatePrivilege()
	if err != nil {
		return err
	}
	// The number of failed login attempts reaches FAILED_LOGIN_ATTEMPTS.
	// An error message is displayed indicating permission denial and account lock.
	if passwordLocking.PasswordLockTimeDays == -1 {
		return privileges.GenerateAccountAutoLockErr(passwordLocking.FailedLoginAttempts, user, host,
			"unlimited", "unlimited")
	}
	lds := strconv.FormatInt(passwordLocking.PasswordLockTimeDays, 10)
	return privileges.GenerateAccountAutoLockErr(passwordLocking.FailedLoginAttempts, user, host, lds, lds)
}

func (s *session) passwordLocking(user string, host string, newAttributesStr string) error {
	sql := new(strings.Builder)
	sqlexec.MustFormatSQL(sql, "UPDATE %n.%n SET ", mysql.SystemDB, mysql.UserTable)
	sqlexec.MustFormatSQL(sql, "user_attributes=json_merge_patch(coalesce(user_attributes, '{}'), %?)", newAttributesStr)
	sqlexec.MustFormatSQL(sql, " WHERE Host=%? and User=%?;", host, user)
	ctx := kv.WithInternalSourceType(context.Background(), kv.InternalTxnPrivilege)
	_, err := s.ExecuteInternal(ctx, sql.String())
	return err
}

func failedLoginTrackingBegin(s *session) error {
	ctx := kv.WithInternalSourceType(context.Background(), kv.InternalTxnPrivilege)
	_, err := s.ExecuteInternal(ctx, "BEGIN PESSIMISTIC")
	return err
}

func failedLoginTrackingCommit(s *session) error {
	ctx := kv.WithInternalSourceType(context.Background(), kv.InternalTxnPrivilege)
	_, err := s.ExecuteInternal(ctx, "COMMIT")
	if err != nil {
		_, rollBackErr := s.ExecuteInternal(ctx, "ROLLBACK")
		if rollBackErr != nil {
			return rollBackErr
		}
	}
	return err
}

func failedLoginTrackingRollback(s *session) error {
	ctx := kv.WithInternalSourceType(context.Background(), kv.InternalTxnPrivilege)
	_, err := s.ExecuteInternal(ctx, "ROLLBACK")
	return err
}

// getFailedLoginUserAttributes queries the exact number of consecutive password login failures (concurrency is not allowed).
func getFailedLoginUserAttributes(s *session, user string, host string) (*privileges.PasswordLocking, error) {
	passwordLocking := &privileges.PasswordLocking{}
	ctx := kv.WithInternalSourceType(context.Background(), kv.InternalTxnPrivilege)
	rs, err := s.ExecuteInternal(ctx, `SELECT user_attributes from mysql.user WHERE USER = %? AND HOST = %? for update`, user, host)
	if err != nil {
		return passwordLocking, err
	}
	defer func() {
		if closeErr := rs.Close(); closeErr != nil {
			err = closeErr
		}
	}()
	req := rs.NewChunk(nil)
	iter := chunk.NewIterator4Chunk(req)
	err = rs.Next(ctx, req)
	if err != nil {
		return passwordLocking, err
	}
	if req.NumRows() == 0 {
		return passwordLocking, fmt.Errorf("user_attributes by `%s`@`%s` not found", user, host)
	}
	row := iter.Begin()
	if !row.IsNull(0) {
		passwordLockingJSON := row.GetJSON(0)
		return passwordLocking, passwordLocking.ParseJSON(passwordLockingJSON)
	}
	return passwordLocking, fmt.Errorf("user_attributes by `%s`@`%s` not found", user, host)
}

func userAutoAccountLocked(s *session, user string, host string, pl *privileges.PasswordLocking) (bool, error) {
	// Indicates whether the user needs to update the lock status change.
	lockStatusChanged := false
	// The number of consecutive login failures is stored in the database.
	// If the current login fails, one is added to the number of consecutive login failures
	// stored in the database to determine whether the user needs to be locked and the number of update failures.
	failedLoginCount := pl.FailedLoginCount + 1
	// If the cache is not updated, but it is already locked, it will report that the account is locked.
	if pl.AutoAccountLocked {
		if pl.PasswordLockTimeDays == -1 {
			return false, privileges.GenerateAccountAutoLockErr(pl.FailedLoginAttempts, user, host,
				"unlimited", "unlimited")
		}
		lds := strconv.FormatInt(pl.PasswordLockTimeDays, 10)
		return false, privileges.GenerateAccountAutoLockErr(pl.FailedLoginAttempts, user, host, lds, lds)
	}

	autoAccountLocked := "N"
	autoLockedLastChanged := ""
	if pl.FailedLoginAttempts == 0 || pl.PasswordLockTimeDays == 0 {
		return false, nil
	}

	if failedLoginCount >= pl.FailedLoginAttempts {
		autoLockedLastChanged = time.Now().Format(time.UnixDate)
		autoAccountLocked = "Y"
		lockStatusChanged = true
	}

	newAttributesStr := privileges.BuildPasswordLockingJSON(pl.FailedLoginAttempts,
		pl.PasswordLockTimeDays, autoAccountLocked, failedLoginCount, autoLockedLastChanged)
	if newAttributesStr != "" {
		return lockStatusChanged, s.passwordLocking(user, host, newAttributesStr)
	}
	return lockStatusChanged, nil
}

// MatchIdentity finds the matching username + password in the MySQL privilege tables
// for a username + hostname, since MySQL can have wildcards.
func (s *session) MatchIdentity(username, remoteHost string) (*auth.UserIdentity, error) {
	pm := privilege.GetPrivilegeManager(s)
	var success bool
	var skipNameResolve bool
	var user = &auth.UserIdentity{}
	varVal, err := s.GetSessionVars().GlobalVarsAccessor.GetGlobalSysVar(variable.SkipNameResolve)
	if err == nil && variable.TiDBOptOn(varVal) {
		skipNameResolve = true
	}
	user.Username, user.Hostname, success = pm.MatchIdentity(username, remoteHost, skipNameResolve)
	if success {
		return user, nil
	}
	// This error will not be returned to the user, access denied will be instead
	return nil, fmt.Errorf("could not find matching user in MatchIdentity: %s, %s", username, remoteHost)
}

// AuthWithoutVerification is required by the ResetConnection RPC
func (s *session) AuthWithoutVerification(user *auth.UserIdentity) bool {
	pm := privilege.GetPrivilegeManager(s)
	authUser, err := s.MatchIdentity(user.Username, user.Hostname)
	if err != nil {
		return false
	}
	if pm.GetAuthWithoutVerification(authUser.Username, authUser.Hostname) {
		user.AuthUsername = authUser.Username
		user.AuthHostname = authUser.Hostname
		s.sessionVars.User = user
		s.sessionVars.ActiveRoles = pm.GetDefaultRoles(user.AuthUsername, user.AuthHostname)
		return true
	}
	return false
}

// RefreshVars implements the sessionctx.Context interface.
func (s *session) RefreshVars(ctx context.Context) error {
	pruneMode, err := s.GetSessionVars().GlobalVarsAccessor.GetGlobalSysVar(variable.TiDBPartitionPruneMode)
	if err != nil {
		return err
	}
	s.sessionVars.PartitionPruneMode.Store(pruneMode)
	return nil
}

// SetSessionStatesHandler implements the Session.SetSessionStatesHandler interface.
func (s *session) SetSessionStatesHandler(stateType sessionstates.SessionStateType, handler sessionctx.SessionStatesHandler) {
	s.sessionStatesHandlers[stateType] = handler
}

// CreateSession4Test creates a new session environment for test.
func CreateSession4Test(store kv.Storage) (Session, error) {
	se, err := CreateSession4TestWithOpt(store, nil)
	if err == nil {
		// Cover both chunk rpc encoding and default encoding.
		// nolint:gosec
		if rand.Intn(2) == 0 {
			se.GetSessionVars().EnableChunkRPC = false
		} else {
			se.GetSessionVars().EnableChunkRPC = true
		}
	}
	return se, err
}

// Opt describes the option for creating session
type Opt struct {
	PreparedPlanCache sessionctx.PlanCache
}

// CreateSession4TestWithOpt creates a new session environment for test.
func CreateSession4TestWithOpt(store kv.Storage, opt *Opt) (Session, error) {
	s, err := CreateSessionWithOpt(store, opt)
	if err == nil {
		// initialize session variables for test.
		s.GetSessionVars().InitChunkSize = 2
		s.GetSessionVars().MaxChunkSize = 32
		s.GetSessionVars().MinPagingSize = variable.DefMinPagingSize
		s.GetSessionVars().EnablePaging = variable.DefTiDBEnablePaging
		err = s.GetSessionVars().SetSystemVarWithoutValidation(variable.CharacterSetConnection, "utf8mb4")
	}
	return s, err
}

// CreateSession creates a new session environment.
func CreateSession(store kv.Storage) (Session, error) {
	return CreateSessionWithOpt(store, nil)
}

// CreateSessionWithOpt creates a new session environment with option.
// Use default option if opt is nil.
func CreateSessionWithOpt(store kv.Storage, opt *Opt) (Session, error) {
	s, err := createSessionWithOpt(store, opt)
	if err != nil {
		return nil, err
	}

	// Add auth here.
	do, err := domap.Get(store)
	if err != nil {
		return nil, err
	}
	extensions, err := extension.GetExtensions()
	if err != nil {
		return nil, err
	}
	pm := privileges.NewUserPrivileges(do.PrivilegeHandle(), extensions)
	privilege.BindPrivilegeManager(s, pm)

	// Add stats collector, and it will be freed by background stats worker
	// which periodically updates stats using the collected data.
	if do.StatsHandle() != nil && do.StatsUpdating() {
		s.statsCollector = do.StatsHandle().NewSessionStatsCollector()
		if GetIndexUsageSyncLease() > 0 {
			s.idxUsageCollector = do.StatsHandle().NewSessionIndexUsageCollector()
		}
	}

	return s, nil
}

// loadCollationParameter loads collation parameter from mysql.tidb
func loadCollationParameter(ctx context.Context, se *session) (bool, error) {
	para, err := se.getTableValue(ctx, mysql.TiDBTable, tidbNewCollationEnabled)
	if err != nil {
		return false, err
	}
	if para == varTrue {
		return true, nil
	} else if para == varFalse {
		return false, nil
	}
	logutil.BgLogger().Warn(
		"Unexpected value of 'new_collation_enabled' in 'mysql.tidb', use 'False' instead",
		zap.String("value", para))
	return false, nil
}

type tableBasicInfo struct {
	SQL string
	id  int64
}

var (
	errResultIsEmpty = dbterror.ClassExecutor.NewStd(errno.ErrResultIsEmpty)
	// DDLJobTables is a list of tables definitions used in concurrent DDL.
	DDLJobTables = []tableBasicInfo{
		{ddl.JobTableSQL, ddl.JobTableID},
		{ddl.ReorgTableSQL, ddl.ReorgTableID},
		{ddl.HistoryTableSQL, ddl.HistoryTableID},
	}
	// BackfillTables is a list of tables definitions used in dist reorg DDL.
	BackfillTables = []tableBasicInfo{
		{ddl.BackfillTableSQL, ddl.BackfillTableID},
		{ddl.BackfillHistoryTableSQL, ddl.BackfillHistoryTableID},
	}
	mdlTable = "create table mysql.tidb_mdl_info(job_id BIGINT NOT NULL PRIMARY KEY, version BIGINT NOT NULL, table_ids text(65535));"
)

func splitAndScatterTable(store kv.Storage, tableIDs []int64) {
	if s, ok := store.(kv.SplittableStore); ok && atomic.LoadUint32(&ddl.EnableSplitTableRegion) == 1 {
		ctxWithTimeout, cancel := context.WithTimeout(context.Background(), variable.DefWaitSplitRegionTimeout*time.Second)
		var regionIDs []uint64
		for _, id := range tableIDs {
			regionIDs = append(regionIDs, ddl.SplitRecordRegion(ctxWithTimeout, s, id, variable.DefTiDBScatterRegion))
		}
		if variable.DefTiDBScatterRegion {
			ddl.WaitScatterRegionFinish(ctxWithTimeout, s, regionIDs...)
		}
		cancel()
	}
}

// InitDDLJobTables is to create tidb_ddl_job, tidb_ddl_reorg, tidb_ddl_history, tidb_ddl_backfill and tidb_ddl_backfill_history.
func InitDDLJobTables(store kv.Storage) error {
	return kv.RunInNewTxn(kv.WithInternalSourceType(context.Background(), kv.InternalTxnDDL), store, true, func(ctx context.Context, txn kv.Transaction) error {
		t := meta.NewMeta(txn)
		exists, err := t.CheckDDLTableExists()
		if err != nil {
			return errors.Trace(err)
		}
		dbID, err := t.CreateMySQLDatabaseIfNotExists()
		if err != nil {
			return err
		}
		if exists {
			return initBackfillJobTables(store, t, dbID)
		}

		if err = createAndSplitTables(store, t, dbID, DDLJobTables); err != nil {
			return err
		}
		if err = initBackfillJobTables(store, t, dbID); err != nil {
			return err
		}
		return t.SetDDLTables()
	})
}

// initBackfillJobTables is to create tidb_ddl_backfill and tidb_ddl_backfill_history.
func initBackfillJobTables(store kv.Storage, t *meta.Meta, dbID int64) error {
	tblExist, err := t.CheckTableExists(dbID, BackfillTables[0].id)
	if err != nil || tblExist {
		return errors.Trace(err)
	}
	return createAndSplitTables(store, t, dbID, BackfillTables)
}

func createAndSplitTables(store kv.Storage, t *meta.Meta, dbID int64, tables []tableBasicInfo) error {
	tableIDs := make([]int64, 0, len(tables))
	for _, tbl := range tables {
		tableIDs = append(tableIDs, tbl.id)
	}
	splitAndScatterTable(store, tableIDs)
	p := parser.New()
	for _, tbl := range tables {
		stmt, err := p.ParseOneStmt(tbl.SQL, "", "")
		if err != nil {
			return errors.Trace(err)
		}
		tblInfo, err := ddl.BuildTableInfoFromAST(stmt.(*ast.CreateTableStmt))
		if err != nil {
			return errors.Trace(err)
		}
		tblInfo.State = model.StatePublic
		tblInfo.ID = tbl.id
		tblInfo.UpdateTS = t.StartTS
		err = t.CreateTableOrView(dbID, tblInfo)
		if err != nil {
			return errors.Trace(err)
		}
	}
	return nil
}

// InitMDLTable is to create tidb_mdl_info, which is used for metadata lock.
func InitMDLTable(store kv.Storage) error {
	return kv.RunInNewTxn(kv.WithInternalSourceType(context.Background(), kv.InternalTxnDDL), store, true, func(ctx context.Context, txn kv.Transaction) error {
		t := meta.NewMeta(txn)
		exists, err := t.CheckMDLTableExists()
		if err != nil || exists {
			return errors.Trace(err)
		}
		dbID, err := t.CreateMySQLDatabaseIfNotExists()
		if err != nil {
			return err
		}
		splitAndScatterTable(store, []int64{ddl.MDLTableID})
		p := parser.New()
		stmt, err := p.ParseOneStmt(mdlTable, "", "")
		if err != nil {
			return errors.Trace(err)
		}
		tblInfo, err := ddl.BuildTableInfoFromAST(stmt.(*ast.CreateTableStmt))
		if err != nil {
			return errors.Trace(err)
		}
		tblInfo.State = model.StatePublic
		tblInfo.ID = ddl.MDLTableID
		tblInfo.UpdateTS = t.StartTS
		err = t.CreateTableOrView(dbID, tblInfo)
		if err != nil {
			return errors.Trace(err)
		}

		return t.SetMDLTables()
	})
}

// InitMDLVariableForBootstrap initializes the metadata lock variable.
func InitMDLVariableForBootstrap(store kv.Storage) error {
	err := kv.RunInNewTxn(kv.WithInternalSourceType(context.Background(), kv.InternalTxnDDL), store, true, func(ctx context.Context, txn kv.Transaction) error {
		t := meta.NewMeta(txn)
		return t.SetMetadataLock(true)
	})
	if err != nil {
		return err
	}
	variable.EnableMDL.Store(true)
	return nil
}

// InitMDLVariableForUpgrade initializes the metadata lock variable.
func InitMDLVariableForUpgrade(store kv.Storage) (bool, error) {
	isNull := false
	enable := false
	var err error
	err = kv.RunInNewTxn(kv.WithInternalSourceType(context.Background(), kv.InternalTxnDDL), store, true, func(ctx context.Context, txn kv.Transaction) error {
		t := meta.NewMeta(txn)
		enable, isNull, err = t.GetMetadataLock()
		if err != nil {
			return err
		}
		return nil
	})
	if isNull || !enable {
		variable.EnableMDL.Store(false)
	} else {
		variable.EnableMDL.Store(true)
	}
	return isNull, err
}

// InitMDLVariable initializes the metadata lock variable.
func InitMDLVariable(store kv.Storage) error {
	isNull := false
	enable := false
	var err error
	err = kv.RunInNewTxn(kv.WithInternalSourceType(context.Background(), kv.InternalTxnDDL), store, true, func(ctx context.Context, txn kv.Transaction) error {
		t := meta.NewMeta(txn)
		enable, isNull, err = t.GetMetadataLock()
		if err != nil {
			return err
		}
		if isNull {
			// Workaround for version: nightly-2022-11-07 to nightly-2022-11-17.
			enable = true
			logutil.BgLogger().Warn("metadata lock is null")
			err = t.SetMetadataLock(true)
			if err != nil {
				return err
			}
		}
		return nil
	})
	variable.EnableMDL.Store(enable)
	return err
}

// BootstrapSession runs the first time when the TiDB server start.
func BootstrapSession(store kv.Storage) (*domain.Domain, error) {
	ctx := kv.WithInternalSourceType(context.Background(), kv.InternalTxnBootstrap)
	cfg := config.GetGlobalConfig()
	if len(cfg.Instance.PluginLoad) > 0 {
		err := plugin.Load(context.Background(), plugin.Config{
			Plugins:   strings.Split(cfg.Instance.PluginLoad, ","),
			PluginDir: cfg.Instance.PluginDir,
		})
		if err != nil {
			return nil, err
		}
	}
	err := InitDDLJobTables(store)
	if err != nil {
		return nil, err
	}
	err = InitMDLTable(store)
	if err != nil {
		return nil, err
	}
	ver := getStoreBootstrapVersion(store)
	if ver == notBootstrapped {
		runInBootstrapSession(store, bootstrap)
	} else if ver < currentBootstrapVersion {
		runInBootstrapSession(store, upgrade)
	} else {
		err = InitMDLVariable(store)
		if err != nil {
			return nil, err
		}
	}

	analyzeConcurrencyQuota := int(config.GetGlobalConfig().Performance.AnalyzePartitionConcurrencyQuota)
	concurrency := int(config.GetGlobalConfig().Performance.StatsLoadConcurrency)
	ses, err := createSessions(store, 10)
	if err != nil {
		return nil, err
	}
	ses[0].GetSessionVars().InRestrictedSQL = true

	// get system tz from mysql.tidb
	tz, err := ses[0].getTableValue(ctx, mysql.TiDBTable, tidbSystemTZ)
	if err != nil {
		return nil, err
	}
	timeutil.SetSystemTZ(tz)

	// get the flag from `mysql`.`tidb` which indicating if new collations are enabled.
	newCollationEnabled, err := loadCollationParameter(ctx, ses[0])
	if err != nil {
		return nil, err
	}
	collate.SetNewCollationEnabledForTest(newCollationEnabled)
	// To deal with the location partition failure caused by inconsistent NewCollationEnabled values(see issue #32416).
	rebuildAllPartitionValueMapAndSorted(ses[0])

	dom := domain.GetDomain(ses[0])

	// We should make the load bind-info loop before other loops which has internal SQL.
	// Because the internal SQL may access the global bind-info handler. As the result, the data race occurs here as the
	// LoadBindInfoLoop inits global bind-info handler.
	err = dom.LoadBindInfoLoop(ses[1], ses[2])
	if err != nil {
		return nil, err
	}

	if !config.GetGlobalConfig().Security.SkipGrantTable {
		err = dom.LoadPrivilegeLoop(ses[3])
		if err != nil {
			return nil, err
		}
	}

	//  Rebuild sysvar cache in a loop
	err = dom.LoadSysVarCacheLoop(ses[4])
	if err != nil {
		return nil, err
	}

	if config.GetGlobalConfig().DisaggregatedTiFlash {
		// Invalid client-go tiflash_compute store cache if necessary.
		err = dom.WatchTiFlashComputeNodeChange()
		if err != nil {
			return nil, err
		}
	}

	if err = extensionimpl.Bootstrap(context.Background(), dom); err != nil {
		return nil, err
	}

	if len(cfg.Instance.PluginLoad) > 0 {
		err := plugin.Init(context.Background(), plugin.Config{EtcdClient: dom.GetEtcdClient()})
		if err != nil {
			return nil, err
		}
	}

	err = executor.LoadExprPushdownBlacklist(ses[5])
	if err != nil {
		return nil, err
	}
	err = executor.LoadOptRuleBlacklist(ctx, ses[5])
	if err != nil {
		return nil, err
	}

	if dom.GetEtcdClient() != nil {
		// We only want telemetry data in production-like clusters. When TiDB is deployed over other engines,
		// for example, unistore engine (used for local tests), we just skip it. Its etcd client is nil.
		if config.GetGlobalConfig().EnableTelemetry {
			// There is no way to turn telemetry on with global variable `tidb_enable_telemetry`
			// when it is disabled in config. See IsTelemetryEnabled function in telemetry/telemetry.go
			go func() {
				dom.TelemetryReportLoop(ses[5])
				dom.TelemetryRotateSubWindowLoop(ses[5])
			}()
		}
	}

	planReplayerWorkerCnt := config.GetGlobalConfig().Performance.PlanReplayerDumpWorkerConcurrency
	planReplayerWorkersSctx := make([]sessionctx.Context, planReplayerWorkerCnt)
	pworkerSes, err := createSessions(store, int(planReplayerWorkerCnt))
	if err != nil {
		return nil, err
	}
	for i := 0; i < int(planReplayerWorkerCnt); i++ {
		planReplayerWorkersSctx[i] = pworkerSes[i]
	}
	// setup plan replayer handle
	dom.SetupPlanReplayerHandle(ses[6], planReplayerWorkersSctx)
	dom.StartPlanReplayerHandle()
	// setup dumpFileGcChecker
	dom.SetupDumpFileGCChecker(ses[7])
	dom.DumpFileGcCheckerLoop()
	// setup historical stats worker
	dom.SetupHistoricalStatsWorker(ses[8])
	dom.StartHistoricalStatsWorker()
	if runBootstrapSQLFile {
		pm := &privileges.UserPrivileges{
			Handle: dom.PrivilegeHandle(),
		}
		privilege.BindPrivilegeManager(ses[9], pm)
		doBootstrapSQLFile(ses[9])
	}
	// A sub context for update table stats, and other contexts for concurrent stats loading.
	cnt := 1 + concurrency
	syncStatsCtxs, err := createSessions(store, cnt)
	if err != nil {
		return nil, err
	}
	subCtxs := make([]sessionctx.Context, cnt)
	for i := 0; i < cnt; i++ {
		subCtxs[i] = sessionctx.Context(syncStatsCtxs[i])
	}
	if err = dom.LoadAndUpdateStatsLoop(subCtxs); err != nil {
		return nil, err
	}

	// start TTL job manager after setup stats collector
	// because TTL could modify a lot of columns, and need to trigger auto analyze
	ttlworker.AttachStatsCollector = func(s sqlexec.SQLExecutor) sqlexec.SQLExecutor {
		if s, ok := s.(*session); ok {
			return attachStatsCollector(s, dom)
		}
		return s
	}
	ttlworker.DetachStatsCollector = func(s sqlexec.SQLExecutor) sqlexec.SQLExecutor {
		if s, ok := s.(*session); ok {
			return detachStatsCollector(s)
		}
		return s
	}
	dom.StartTTLJobManager()

	analyzeCtxs, err := createSessions(store, analyzeConcurrencyQuota)
	if err != nil {
		return nil, err
	}
	subCtxs2 := make([]sessionctx.Context, analyzeConcurrencyQuota)
	for i := 0; i < analyzeConcurrencyQuota; i++ {
		subCtxs2[i] = analyzeCtxs[i]
	}
	dom.SetupAnalyzeExec(subCtxs2)
	dom.LoadSigningCertLoop(cfg.Security.SessionTokenSigningCert, cfg.Security.SessionTokenSigningKey)

	if raw, ok := store.(kv.EtcdBackend); ok {
		err = raw.StartGCWorker()
		if err != nil {
			return nil, err
		}
	}

	return dom, err
}

// GetDomain gets the associated domain for store.
func GetDomain(store kv.Storage) (*domain.Domain, error) {
	return domap.Get(store)
}

// runInBootstrapSession create a special session for bootstrap to run.
// If no bootstrap and storage is remote, we must use a little lease time to
// bootstrap quickly, after bootstrapped, we will reset the lease time.
// TODO: Using a bootstrap tool for doing this may be better later.
func runInBootstrapSession(store kv.Storage, bootstrap func(Session)) {
	s, err := createSession(store)
	if err != nil {
		// Bootstrap fail will cause program exit.
		logutil.BgLogger().Fatal("createSession error", zap.Error(err))
	}
	// For the bootstrap SQLs, the following variables should be compatible with old TiDB versions.
	s.sessionVars.EnableClusteredIndex = variable.ClusteredIndexDefModeIntOnly

	s.SetValue(sessionctx.Initing, true)
	bootstrap(s)
	finishBootstrap(store)
	s.ClearValue(sessionctx.Initing)

	dom := domain.GetDomain(s)
	dom.Close()
	domap.Delete(store)
}

func createSessions(store kv.Storage, cnt int) ([]*session, error) {
	ses := make([]*session, cnt)
	for i := 0; i < cnt; i++ {
		se, err := createSession(store)
		if err != nil {
			return nil, err
		}
		ses[i] = se
	}

	return ses, nil
}

// createSession creates a new session.
// Please note that such a session is not tracked by the internal session list.
// This means the min ts reporter is not aware of it and may report a wrong min start ts.
// In most cases you should use a session pool in domain instead.
func createSession(store kv.Storage) (*session, error) {
	return createSessionWithOpt(store, nil)
}

func createSessionWithOpt(store kv.Storage, opt *Opt) (*session, error) {
	dom, err := domap.Get(store)
	if err != nil {
		return nil, err
	}
	s := &session{
		store:                 store,
		ddlOwnerManager:       dom.DDL().OwnerManager(),
		client:                store.GetClient(),
		mppClient:             store.GetMPPClient(),
		stmtStats:             stmtstats.CreateStatementStats(),
		sessionStatesHandlers: make(map[sessionstates.SessionStateType]sessionctx.SessionStatesHandler),
	}
	s.sessionVars = variable.NewSessionVars(s)

	s.functionUsageMu.builtinFunctionUsage = make(telemetry.BuiltinFunctionsUsage)
	if opt != nil && opt.PreparedPlanCache != nil {
		s.preparedPlanCache = opt.PreparedPlanCache
	}
	s.mu.values = make(map[fmt.Stringer]interface{})
	s.lockedTables = make(map[int64]model.TableLockTpInfo)
	s.advisoryLocks = make(map[string]*advisoryLock)

	domain.BindDomain(s, dom)
	// session implements variable.GlobalVarAccessor. Bind it to ctx.
	s.sessionVars.GlobalVarsAccessor = s
	s.sessionVars.BinlogClient = binloginfo.GetPumpsClient()
	s.txn.init()

	sessionBindHandle := bindinfo.NewSessionBindHandle()
	s.SetValue(bindinfo.SessionBindInfoKeyType, sessionBindHandle)
	s.SetSessionStatesHandler(sessionstates.StateBinding, sessionBindHandle)
	return s, nil
}

// attachStatsCollector attaches the stats collector in the dom for the session
func attachStatsCollector(s *session, dom *domain.Domain) *session {
	if dom.StatsHandle() != nil && dom.StatsUpdating() {
		s.statsCollector = dom.StatsHandle().NewSessionStatsCollector()
		if GetIndexUsageSyncLease() > 0 {
			s.idxUsageCollector = dom.StatsHandle().NewSessionIndexUsageCollector()
		}
	}

	return s
}

// detachStatsCollector removes the stats collector in the session
func detachStatsCollector(s *session) *session {
	s.statsCollector = nil
	s.idxUsageCollector = nil

	return s
}

// CreateSessionWithDomain creates a new Session and binds it with a Domain.
// We need this because when we start DDL in Domain, the DDL need a session
// to change some system tables. But at that time, we have been already in
// a lock context, which cause we can't call createSession directly.
func CreateSessionWithDomain(store kv.Storage, dom *domain.Domain) (*session, error) {
	s := &session{
		store:                 store,
		sessionVars:           variable.NewSessionVars(nil),
		client:                store.GetClient(),
		mppClient:             store.GetMPPClient(),
		stmtStats:             stmtstats.CreateStatementStats(),
		sessionStatesHandlers: make(map[sessionstates.SessionStateType]sessionctx.SessionStatesHandler),
	}
	s.functionUsageMu.builtinFunctionUsage = make(telemetry.BuiltinFunctionsUsage)
	s.mu.values = make(map[fmt.Stringer]interface{})
	s.lockedTables = make(map[int64]model.TableLockTpInfo)
	domain.BindDomain(s, dom)
	// session implements variable.GlobalVarAccessor. Bind it to ctx.
	s.sessionVars.GlobalVarsAccessor = s
	s.txn.init()
	return s, nil
}

const (
	notBootstrapped = 0
)

func getStoreBootstrapVersion(store kv.Storage) int64 {
	storeBootstrappedLock.Lock()
	defer storeBootstrappedLock.Unlock()
	// check in memory
	_, ok := storeBootstrapped[store.UUID()]
	if ok {
		return currentBootstrapVersion
	}

	var ver int64
	// check in kv store
	ctx := kv.WithInternalSourceType(context.Background(), kv.InternalTxnBootstrap)
	err := kv.RunInNewTxn(ctx, store, false, func(ctx context.Context, txn kv.Transaction) error {
		var err error
		t := meta.NewMeta(txn)
		ver, err = t.GetBootstrapVersion()
		return err
	})
	if err != nil {
		logutil.BgLogger().Fatal("check bootstrapped failed",
			zap.Error(err))
	}

	if ver > notBootstrapped {
		// here mean memory is not ok, but other server has already finished it
		storeBootstrapped[store.UUID()] = true
	}

	return ver
}

func finishBootstrap(store kv.Storage) {
	setStoreBootstrapped(store.UUID())

	ctx := kv.WithInternalSourceType(context.Background(), kv.InternalTxnBootstrap)
	err := kv.RunInNewTxn(ctx, store, true, func(ctx context.Context, txn kv.Transaction) error {
		t := meta.NewMeta(txn)
		err := t.FinishBootstrap(currentBootstrapVersion)
		return err
	})
	if err != nil {
		logutil.BgLogger().Fatal("finish bootstrap failed",
			zap.Error(err))
	}
}

const quoteCommaQuote = "', '"

// loadCommonGlobalVariablesIfNeeded loads and applies commonly used global variables for the session.
func (s *session) loadCommonGlobalVariablesIfNeeded() error {
	vars := s.sessionVars
	if vars.CommonGlobalLoaded {
		return nil
	}
	if s.Value(sessionctx.Initing) != nil {
		// When running bootstrap or upgrade, we should not access global storage.
		return nil
	}

	vars.CommonGlobalLoaded = true

	// Deep copy sessionvar cache
	sessionCache, err := domain.GetDomain(s).GetSessionCache()
	if err != nil {
		return err
	}
	for varName, varVal := range sessionCache {
		if _, ok := vars.GetSystemVar(varName); !ok {
			err = vars.SetSystemVarWithRelaxedValidation(varName, varVal)
			if err != nil {
				if variable.ErrUnknownSystemVar.Equal(err) {
					continue // sessionCache is stale; sysvar has likely been unregistered
				}
				return err
			}
		}
	}
	// when client set Capability Flags CLIENT_INTERACTIVE, init wait_timeout with interactive_timeout
	if vars.ClientCapability&mysql.ClientInteractive > 0 {
		if varVal, ok := vars.GetSystemVar(variable.InteractiveTimeout); ok {
			if err := vars.SetSystemVar(variable.WaitTimeout, varVal); err != nil {
				return err
			}
		}
	}
	return nil
}

// PrepareTxnCtx begins a transaction, and creates a new transaction context.
// It is called before we execute a sql query.
func (s *session) PrepareTxnCtx(ctx context.Context) error {
	s.currentCtx = ctx
	if s.txn.validOrPending() {
		return nil
	}

	txnMode := ast.Optimistic
	if !s.sessionVars.IsAutocommit() || config.GetGlobalConfig().PessimisticTxn.PessimisticAutoCommit.Load() {
		if s.sessionVars.TxnMode == ast.Pessimistic {
			txnMode = ast.Pessimistic
		}
	}

	if s.sessionVars.RetryInfo.Retrying {
		txnMode = ast.Pessimistic
	}

	return sessiontxn.GetTxnManager(s).EnterNewTxn(ctx, &sessiontxn.EnterNewTxnRequest{
		Type:    sessiontxn.EnterNewTxnBeforeStmt,
		TxnMode: txnMode,
	})
}

// PrepareTSFuture uses to try to get ts future.
func (s *session) PrepareTSFuture(ctx context.Context, future oracle.Future, scope string) error {
	if s.txn.Valid() {
		return errors.New("cannot prepare ts future when txn is valid")
	}

	failpoint.Inject("assertTSONotRequest", func() {
		if _, ok := future.(sessiontxn.ConstantFuture); !ok {
			panic("tso shouldn't be requested")
		}
	})

	failpoint.InjectContext(ctx, "mockGetTSFail", func() {
		future = txnFailFuture{}
	})

	s.txn.changeToPending(&txnFuture{
		future:   future,
		store:    s.store,
		txnScope: scope,
	})
	return nil
}

// GetPreparedTxnFuture returns the TxnFuture if it is valid or pending.
// It returns nil otherwise.
func (s *session) GetPreparedTxnFuture() sessionctx.TxnFuture {
	if !s.txn.validOrPending() {
		return nil
	}
	return &s.txn
}

// RefreshTxnCtx implements context.RefreshTxnCtx interface.
func (s *session) RefreshTxnCtx(ctx context.Context) error {
	var commitDetail *tikvutil.CommitDetails
	ctx = context.WithValue(ctx, tikvutil.CommitDetailCtxKey, &commitDetail)
	err := s.doCommit(ctx)
	if commitDetail != nil {
		s.GetSessionVars().StmtCtx.MergeExecDetails(nil, commitDetail)
	}
	if err != nil {
		return err
	}

	s.updateStatsDeltaToCollector()

	return sessiontxn.NewTxn(ctx, s)
}

// GetStore gets the store of session.
func (s *session) GetStore() kv.Storage {
	return s.store
}

func (s *session) ShowProcess() *util.ProcessInfo {
	var pi *util.ProcessInfo
	tmp := s.processInfo.Load()
	if tmp != nil {
		pi = tmp.(*util.ProcessInfo)
	}
	return pi
}

// GetStartTSFromSession returns the startTS in the session `se`
func GetStartTSFromSession(se interface{}) (uint64, uint64) {
	var startTS, processInfoID uint64
	tmp, ok := se.(*session)
	if !ok {
		logutil.BgLogger().Error("GetStartTSFromSession failed, can't transform to session struct")
		return 0, 0
	}
	processInfo := tmp.ShowProcess()
	if processInfo != nil {
		processInfoID = processInfo.ID
	}
	txnInfo := tmp.TxnInfo()
	if txnInfo != nil {
		startTS = txnInfo.StartTS
	}

	logutil.BgLogger().Debug(
		"GetStartTSFromSession getting startTS of internal session",
		zap.Uint64("startTS", startTS), zap.Time("start time", oracle.GetTimeFromTS(startTS)))

	return startTS, processInfoID
}

// logStmt logs some crucial SQL including: CREATE USER/GRANT PRIVILEGE/CHANGE PASSWORD/DDL etc and normal SQL
// if variable.ProcessGeneralLog is set.
func logStmt(execStmt *executor.ExecStmt, s *session) {
	vars := s.GetSessionVars()
	switch stmt := execStmt.StmtNode.(type) {
	case *ast.CreateUserStmt, *ast.DropUserStmt, *ast.AlterUserStmt, *ast.SetPwdStmt, *ast.GrantStmt,
		*ast.RevokeStmt, *ast.AlterTableStmt, *ast.CreateDatabaseStmt, *ast.CreateIndexStmt, *ast.CreateTableStmt,
		*ast.DropDatabaseStmt, *ast.DropIndexStmt, *ast.DropTableStmt, *ast.RenameTableStmt, *ast.TruncateTableStmt,
		*ast.RenameUserStmt:
		user := vars.User
		schemaVersion := s.GetInfoSchema().SchemaMetaVersion()
		if ss, ok := execStmt.StmtNode.(ast.SensitiveStmtNode); ok {
			logutil.BgLogger().Info("CRUCIAL OPERATION",
				zap.Uint64("conn", vars.ConnectionID),
				zap.Int64("schemaVersion", schemaVersion),
				zap.String("secure text", ss.SecureText()),
				zap.Stringer("user", user))
		} else {
			logutil.BgLogger().Info("CRUCIAL OPERATION",
				zap.Uint64("conn", vars.ConnectionID),
				zap.Int64("schemaVersion", schemaVersion),
				zap.String("cur_db", vars.CurrentDB),
				zap.String("sql", stmt.Text()),
				zap.Stringer("user", user))
		}
	default:
		logGeneralQuery(execStmt, s, false)
	}
}

func logGeneralQuery(execStmt *executor.ExecStmt, s *session, isPrepared bool) {
	vars := s.GetSessionVars()
	if variable.ProcessGeneralLog.Load() && !vars.InRestrictedSQL {
		var query string
		if isPrepared {
			query = execStmt.OriginText()
		} else {
			query = execStmt.GetTextToLog()
		}

		query = executor.QueryReplacer.Replace(query)
		if !vars.EnableRedactLog {
			query += vars.PreparedParams.String()
		}
		logutil.BgLogger().Info("GENERAL_LOG",
			zap.Uint64("conn", vars.ConnectionID),
			zap.String("user", vars.User.LoginString()),
			zap.Int64("schemaVersion", s.GetInfoSchema().SchemaMetaVersion()),
			zap.Uint64("txnStartTS", vars.TxnCtx.StartTS),
			zap.Uint64("forUpdateTS", vars.TxnCtx.GetForUpdateTS()),
			zap.Bool("isReadConsistency", vars.IsIsolation(ast.ReadCommitted)),
			zap.String("currentDB", vars.CurrentDB),
			zap.Bool("isPessimistic", vars.TxnCtx.IsPessimistic),
			zap.String("sessionTxnMode", vars.GetReadableTxnMode()),
			zap.String("sql", query))
	}
}

func (s *session) recordOnTransactionExecution(err error, counter int, duration float64) {
	if s.sessionVars.TxnCtx.IsPessimistic {
		if err != nil {
			statementPerTransactionPessimisticError.Observe(float64(counter))
			transactionDurationPessimisticAbort.Observe(duration)
		} else {
			statementPerTransactionPessimisticOK.Observe(float64(counter))
			transactionDurationPessimisticCommit.Observe(duration)
		}
	} else {
		if err != nil {
			statementPerTransactionOptimisticError.Observe(float64(counter))
			transactionDurationOptimisticAbort.Observe(duration)
		} else {
			statementPerTransactionOptimisticOK.Observe(float64(counter))
			transactionDurationOptimisticCommit.Observe(duration)
		}
	}
}

func (s *session) checkPlacementPolicyBeforeCommit() error {
	var err error
	// Get the txnScope of the transaction we're going to commit.
	txnScope := s.GetSessionVars().TxnCtx.TxnScope
	if txnScope == "" {
		txnScope = kv.GlobalTxnScope
	}
	if txnScope != kv.GlobalTxnScope {
		is := s.GetInfoSchema().(infoschema.InfoSchema)
		deltaMap := s.GetSessionVars().TxnCtx.TableDeltaMap
		for physicalTableID := range deltaMap {
			var tableName string
			var partitionName string
			tblInfo, _, partInfo := is.FindTableByPartitionID(physicalTableID)
			if tblInfo != nil && partInfo != nil {
				tableName = tblInfo.Meta().Name.String()
				partitionName = partInfo.Name.String()
			} else {
				tblInfo, _ := is.TableByID(physicalTableID)
				tableName = tblInfo.Meta().Name.String()
			}
			bundle, ok := is.PlacementBundleByPhysicalTableID(physicalTableID)
			if !ok {
				errMsg := fmt.Sprintf("table %v doesn't have placement policies with txn_scope %v",
					tableName, txnScope)
				if len(partitionName) > 0 {
					errMsg = fmt.Sprintf("table %v's partition %v doesn't have placement policies with txn_scope %v",
						tableName, partitionName, txnScope)
				}
				err = dbterror.ErrInvalidPlacementPolicyCheck.GenWithStackByArgs(errMsg)
				break
			}
			dcLocation, ok := bundle.GetLeaderDC(placement.DCLabelKey)
			if !ok {
				errMsg := fmt.Sprintf("table %v's leader placement policy is not defined", tableName)
				if len(partitionName) > 0 {
					errMsg = fmt.Sprintf("table %v's partition %v's leader placement policy is not defined", tableName, partitionName)
				}
				err = dbterror.ErrInvalidPlacementPolicyCheck.GenWithStackByArgs(errMsg)
				break
			}
			if dcLocation != txnScope {
				errMsg := fmt.Sprintf("table %v's leader location %v is out of txn_scope %v", tableName, dcLocation, txnScope)
				if len(partitionName) > 0 {
					errMsg = fmt.Sprintf("table %v's partition %v's leader location %v is out of txn_scope %v",
						tableName, partitionName, dcLocation, txnScope)
				}
				err = dbterror.ErrInvalidPlacementPolicyCheck.GenWithStackByArgs(errMsg)
				break
			}
			// FIXME: currently we assume the physicalTableID is the partition ID. In future, we should consider the situation
			// if the physicalTableID belongs to a Table.
			partitionID := physicalTableID
			tbl, _, partitionDefInfo := is.FindTableByPartitionID(partitionID)
			if tbl != nil {
				tblInfo := tbl.Meta()
				state := tblInfo.Partition.GetStateByID(partitionID)
				if state == model.StateGlobalTxnOnly {
					err = dbterror.ErrInvalidPlacementPolicyCheck.GenWithStackByArgs(
						fmt.Sprintf("partition %s of table %s can not be written by local transactions when its placement policy is being altered",
							tblInfo.Name, partitionDefInfo.Name))
					break
				}
			}
		}
	}
	return err
}

func (s *session) SetPort(port string) {
	s.sessionVars.Port = port
}

// GetTxnWriteThroughputSLI implements the Context interface.
func (s *session) GetTxnWriteThroughputSLI() *sli.TxnWriteThroughputSLI {
	return &s.txn.writeSLI
}

// GetInfoSchema returns snapshotInfoSchema if snapshot schema is set.
// Transaction infoschema is returned if inside an explicit txn.
// Otherwise the latest infoschema is returned.
func (s *session) GetInfoSchema() sessionctx.InfoschemaMetaVersion {
	vars := s.GetSessionVars()
	var is infoschema.InfoSchema
	if snap, ok := vars.SnapshotInfoschema.(infoschema.InfoSchema); ok {
		logutil.BgLogger().Info("use snapshot schema", zap.Uint64("conn", vars.ConnectionID), zap.Int64("schemaVersion", snap.SchemaMetaVersion()))
		is = snap
	} else if vars.TxnCtx != nil && vars.InTxn() {
		if tmp, ok := vars.TxnCtx.InfoSchema.(infoschema.InfoSchema); ok {
			is = tmp
		}
	}

	if is == nil {
		is = domain.GetDomain(s).InfoSchema()
	}

	// Override the infoschema if the session has temporary table.
	return temptable.AttachLocalTemporaryTableInfoSchema(s, is)
}

func (s *session) GetDomainInfoSchema() sessionctx.InfoschemaMetaVersion {
	is := domain.GetDomain(s).InfoSchema()
	extIs := &infoschema.SessionExtendedInfoSchema{InfoSchema: is}
	return temptable.AttachLocalTemporaryTableInfoSchema(s, extIs)
}

func getSnapshotInfoSchema(s sessionctx.Context, snapshotTS uint64) (infoschema.InfoSchema, error) {
	is, err := domain.GetDomain(s).GetSnapshotInfoSchema(snapshotTS)
	if err != nil {
		return nil, err
	}
	// Set snapshot does not affect the witness of the local temporary table.
	// The session always see the latest temporary tables.
	return temptable.AttachLocalTemporaryTableInfoSchema(s, is), nil
}

func (s *session) updateTelemetryMetric(es *executor.ExecStmt) {
	if es.Ti == nil {
		return
	}
	if s.isInternal() {
		return
	}

	ti := es.Ti
	if ti.UseRecursive {
		telemetryCTEUsageRecurCTE.Inc()
	} else if ti.UseNonRecursive {
		telemetryCTEUsageNonRecurCTE.Inc()
	} else {
		telemetryCTEUsageNotCTE.Inc()
	}

	if ti.UseIndexMerge {
		telemetryIndexMerge.Inc()
	}

	if ti.UseMultiSchemaChange {
		telemetryMultiSchemaChangeUsage.Inc()
	}

	if ti.UseFlashbackToCluster {
		telemetryFlashbackClusterUsage.Inc()
	}

	if ti.UesExchangePartition {
		telemetryExchangePartitionUsage.Inc()
	}

	if ti.PartitionTelemetry != nil {
		if ti.PartitionTelemetry.UseTablePartition {
			telemetryTablePartitionUsage.Inc()
			telemetryTablePartitionMaxPartitionsUsage.Add(float64(ti.PartitionTelemetry.TablePartitionMaxPartitionsNum))
		}
		if ti.PartitionTelemetry.UseTablePartitionList {
			telemetryTablePartitionListUsage.Inc()
		}
		if ti.PartitionTelemetry.UseTablePartitionRange {
			telemetryTablePartitionRangeUsage.Inc()
		}
		if ti.PartitionTelemetry.UseTablePartitionHash {
			telemetryTablePartitionHashUsage.Inc()
		}
		if ti.PartitionTelemetry.UseTablePartitionRangeColumns {
			telemetryTablePartitionRangeColumnsUsage.Inc()
		}
		if ti.PartitionTelemetry.UseTablePartitionRangeColumnsGt1 {
			telemetryTablePartitionRangeColumnsGt1Usage.Inc()
		}
		if ti.PartitionTelemetry.UseTablePartitionRangeColumnsGt2 {
			telemetryTablePartitionRangeColumnsGt2Usage.Inc()
		}
		if ti.PartitionTelemetry.UseTablePartitionRangeColumnsGt3 {
			telemetryTablePartitionRangeColumnsGt3Usage.Inc()
		}
		if ti.PartitionTelemetry.UseTablePartitionListColumns {
			telemetryTablePartitionListColumnsUsage.Inc()
		}
		if ti.PartitionTelemetry.UseCreateIntervalPartition {
			telemetryTablePartitionCreateIntervalUsage.Inc()
		}
		if ti.PartitionTelemetry.UseAddIntervalPartition {
			telemetryTablePartitionAddIntervalUsage.Inc()
		}
		if ti.PartitionTelemetry.UseDropIntervalPartition {
			telemetryTablePartitionDropIntervalUsage.Inc()
		}
		if ti.PartitionTelemetry.UseCompactTablePartition {
			telemetryTableCompactPartitionUsage.Inc()
		}
	}

	if ti.AccountLockTelemetry != nil {
		telemetryLockUserUsage.Add(float64(ti.AccountLockTelemetry.LockUser))
		telemetryUnlockUserUsage.Add(float64(ti.AccountLockTelemetry.UnlockUser))
		telemetryCreateOrAlterUserUsage.Add(float64(ti.AccountLockTelemetry.CreateOrAlterUser))
	}
}

// GetBuiltinFunctionUsage returns the replica of counting of builtin function usage
func (s *session) GetBuiltinFunctionUsage() map[string]uint32 {
	replica := make(map[string]uint32)
	s.functionUsageMu.RLock()
	defer s.functionUsageMu.RUnlock()
	for key, value := range s.functionUsageMu.builtinFunctionUsage {
		replica[key] = value
	}
	return replica
}

// BuiltinFunctionUsageInc increase the counting of the builtin function usage
func (s *session) BuiltinFunctionUsageInc(scalarFuncSigName string) {
	s.functionUsageMu.Lock()
	defer s.functionUsageMu.Unlock()
	s.functionUsageMu.builtinFunctionUsage.Inc(scalarFuncSigName)
}

func (s *session) GetStmtStats() *stmtstats.StatementStats {
	return s.stmtStats
}

// SetMemoryFootprintChangeHook sets the hook that is called when the memdb changes its size.
// Call this after s.txn becomes valid, since TxnInfo is initialized when the txn becomes valid.
func (s *session) SetMemoryFootprintChangeHook() {
	if config.GetGlobalConfig().Performance.TxnTotalSizeLimit != config.DefTxnTotalSizeLimit {
		// if the user manually specifies the config, don't involve the new memory tracker mechanism, let the old config
		// work as before.
		return
	}
	hook := func(mem uint64) {
		if s.sessionVars.MemDBFootprint == nil {
			tracker := memory.NewTracker(memory.LabelForMemDB, -1)
			tracker.AttachTo(s.sessionVars.MemTracker)
			s.sessionVars.MemDBFootprint = tracker
		}
		s.sessionVars.MemDBFootprint.ReplaceBytesUsed(int64(mem))
	}
	s.txn.SetMemoryFootprintChangeHook(hook)
}

// EncodeSessionStates implements SessionStatesHandler.EncodeSessionStates interface.
func (s *session) EncodeSessionStates(ctx context.Context, sctx sessionctx.Context, sessionStates *sessionstates.SessionStates) error {
	// Transaction status is hard to encode, so we do not support it.
	s.txn.mu.Lock()
	valid := s.txn.Valid()
	s.txn.mu.Unlock()
	if valid {
		return sessionstates.ErrCannotMigrateSession.GenWithStackByArgs("session has an active transaction")
	}
	// Data in local temporary tables is hard to encode, so we do not support it.
	// Check temporary tables here to avoid circle dependency.
	if s.sessionVars.LocalTemporaryTables != nil {
		localTempTables := s.sessionVars.LocalTemporaryTables.(*infoschema.SessionTables)
		if localTempTables.Count() > 0 {
			return sessionstates.ErrCannotMigrateSession.GenWithStackByArgs("session has local temporary tables")
		}
	}
	// The advisory locks will be released when the session is closed.
	if len(s.advisoryLocks) > 0 {
		return sessionstates.ErrCannotMigrateSession.GenWithStackByArgs("session has advisory locks")
	}
	// The TableInfo stores session ID and server ID, so the session cannot be migrated.
	if len(s.lockedTables) > 0 {
		return sessionstates.ErrCannotMigrateSession.GenWithStackByArgs("session has locked tables")
	}

	if err := s.sessionVars.EncodeSessionStates(ctx, sessionStates); err != nil {
		return err
	}

	// Encode session variables. We put it here instead of SessionVars to avoid cycle import.
	sessionStates.SystemVars = make(map[string]string)
	for _, sv := range variable.GetSysVars() {
		switch {
		case sv.Hidden, sv.HasNoneScope(), sv.HasInstanceScope(), !sv.HasSessionScope():
			// Hidden and none-scoped variables cannot be modified.
			// Instance-scoped variables don't need to be encoded.
			// Noop variables should also be migrated even if they are noop.
			continue
		case sv.ReadOnly:
			// Skip read-only variables here. We encode them into SessionStates manually.
			continue
		case sem.IsEnabled() && sem.IsInvisibleSysVar(sv.Name):
			// If they are shown, there will be a security issue.
			continue
		}
		// Get all session variables because the default values may change between versions.
		if val, keep, err := s.sessionVars.GetSessionStatesSystemVar(sv.Name); err != nil {
			return err
		} else if keep {
			sessionStates.SystemVars[sv.Name] = val
		}
	}

	// Encode prepared statements and sql bindings.
	for _, handler := range s.sessionStatesHandlers {
		if err := handler.EncodeSessionStates(ctx, s, sessionStates); err != nil {
			return err
		}
	}
	return nil
}

// DecodeSessionStates implements SessionStatesHandler.DecodeSessionStates interface.
func (s *session) DecodeSessionStates(ctx context.Context, sctx sessionctx.Context, sessionStates *sessionstates.SessionStates) error {
	// Decode prepared statements and sql bindings.
	for _, handler := range s.sessionStatesHandlers {
		if err := handler.DecodeSessionStates(ctx, s, sessionStates); err != nil {
			return err
		}
	}

	// Decode session variables.
	for name, val := range sessionStates.SystemVars {
		if err := s.sessionVars.SetSystemVarWithoutValidation(name, val); err != nil {
			return err
		}
	}

	// Decoding session vars / prepared statements may override stmt ctx, such as warnings,
	// so we decode stmt ctx at last.
	return s.sessionVars.DecodeSessionStates(ctx, sessionStates)
}

func (s *session) setRequestSource(ctx context.Context, stmtLabel string, stmtNode ast.StmtNode) {
	if !s.isInternal() {
		if txn, _ := s.Txn(false); txn != nil && txn.Valid() {
			txn.SetOption(kv.RequestSourceType, stmtLabel)
		} else {
			s.sessionVars.RequestSourceType = stmtLabel
		}
		return
	}
	if source := ctx.Value(kv.RequestSourceKey); source != nil {
		requestSource := source.(kv.RequestSource)
		if requestSource.RequestSourceType != "" {
			s.sessionVars.RequestSourceType = requestSource.RequestSourceType
			return
		}
	}
	// panic in test mode in case there are requests without source in the future.
	// log warnings in production mode.
	if flag.Lookup("test.v") != nil || flag.Lookup("check.v") != nil {
		panic("unexpected no source type context, if you see this error, " +
			"the `RequestSourceTypeKey` is missing in your context")
	} else {
		logutil.Logger(ctx).Warn("unexpected no source type context, if you see this warning, "+
			"the `RequestSourceTypeKey` is missing in the context",
			zap.Bool("internal", s.isInternal()),
			zap.String("sql", stmtNode.Text()))
	}
}

// RemoveLockDDLJobs removes the DDL jobs which doesn't get the metadata lock from job2ver.
func RemoveLockDDLJobs(s Session, job2ver map[int64]int64, job2ids map[int64]string) {
	sv := s.GetSessionVars()
	if sv.InRestrictedSQL {
		return
	}
	sv.TxnCtxMu.Lock()
	defer sv.TxnCtxMu.Unlock()
	if sv.TxnCtx == nil {
		return
	}
	sv.GetRelatedTableForMDL().Range(func(tblID, value any) bool {
		for jobID, ver := range job2ver {
			ids := util.Str2Int64Map(job2ids[jobID])
			if _, ok := ids[tblID.(int64)]; ok && value.(int64) < ver {
				delete(job2ver, jobID)
				logutil.BgLogger().Debug("old running transaction block DDL", zap.Int64("table ID", tblID.(int64)), zap.Uint64("conn ID", sv.ConnectionID))
			}
		}
		return true
	})
}<|MERGE_RESOLUTION|>--- conflicted
+++ resolved
@@ -2679,9 +2679,6 @@
 		}
 		return err
 	}
-<<<<<<< HEAD
-	s.sessionVars.ResourceGroupName = strings.ToLower(info.ResourceGroupName)
-=======
 
 	// If tidb_resource_control_enable is disabled, set resource group to empty
 	if variable.EnableResourceControl.Load() {
@@ -2689,7 +2686,6 @@
 	} else {
 		s.sessionVars.ResourceGroupName = ""
 	}
->>>>>>> 8af12508
 	if info.InSandBoxMode {
 		// Enter sandbox mode, only execute statement for resetting password.
 		s.EnableSandBoxMode()
