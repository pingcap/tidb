--- conflicted
+++ resolved
@@ -46,13 +46,10 @@
 	"github.com/pingcap/tidb/parser/model"
 	"github.com/pingcap/tidb/parser/mysql"
 	"github.com/pingcap/tidb/parser/terror"
-<<<<<<< HEAD
-	"github.com/pingcap/tidb/store/helper"
-=======
 	"github.com/pingcap/tidb/sessiontxn"
 	"github.com/pingcap/tidb/store/driver/txn"
+	"github.com/pingcap/tidb/store/helper"
 	"github.com/pingcap/tidb/table/tables"
->>>>>>> ffafb712
 	"github.com/pingcap/tidb/table/temptable"
 	"github.com/pingcap/tidb/util/logutil/consistency"
 	"github.com/pingcap/tidb/util/topsql"
@@ -604,6 +601,89 @@
 	return err
 }
 
+type cachedTableRenewLease struct {
+	tables map[int64]interface{}
+	lease  []uint64 // Lease for each visited cached tables.
+	exit   chan struct{}
+}
+
+func (c *cachedTableRenewLease) start(ctx context.Context) error {
+	c.exit = make(chan struct{})
+	c.lease = make([]uint64, len(c.tables))
+	wg := make(chan error)
+	ith := 0
+	for tid, raw := range c.tables {
+		go c.keepAlive(ctx, wg, raw.(tables.StateRemote), tid, &c.lease[ith])
+		ith++
+	}
+
+	// Wait for all LockForWrite() return, this function can return.
+	var err error
+	for ; ith > 0; ith-- {
+		tmp := <-wg
+		if tmp != nil {
+			err = tmp
+		}
+	}
+	return err
+}
+
+const cacheTableWriteLease = 5 * time.Second
+
+func (c *cachedTableRenewLease) keepAlive(ctx context.Context, wg chan error, handle tables.StateRemote, tid int64, leasePtr *uint64) {
+	writeLockLease, err := handle.LockForWrite(ctx, tid, cacheTableWriteLease)
+	atomic.StoreUint64(leasePtr, writeLockLease)
+	wg <- err
+	if err != nil {
+		logutil.Logger(ctx).Warn("[cached table] lock for write lock fail", zap.Error(err))
+		return
+	}
+
+	t := time.NewTicker(cacheTableWriteLease)
+	defer t.Stop()
+	for {
+		select {
+		case <-t.C:
+			if err := c.renew(ctx, handle, tid, leasePtr); err != nil {
+				logutil.Logger(ctx).Warn("[cached table] renew write lock lease fail", zap.Error(err))
+				return
+			}
+		case <-c.exit:
+			return
+		}
+	}
+}
+
+func (c *cachedTableRenewLease) renew(ctx context.Context, handle tables.StateRemote, tid int64, leasePtr *uint64) error {
+	oldLease := atomic.LoadUint64(leasePtr)
+	physicalTime := oracle.GetTimeFromTS(oldLease)
+	newLease := oracle.GoTimeToTS(physicalTime.Add(cacheTableWriteLease))
+
+	succ, err := handle.RenewLease(ctx, tid, newLease, tables.RenewWriteLease)
+	if err != nil {
+		return errors.Trace(err)
+	}
+	if succ {
+		atomic.StoreUint64(leasePtr, newLease)
+	}
+	return nil
+}
+
+func (c *cachedTableRenewLease) stop(ctx context.Context) {
+	close(c.exit)
+}
+
+func (c *cachedTableRenewLease) commitTSCheck(commitTS uint64) bool {
+	for i := 0; i < len(c.lease); i++ {
+		lease := atomic.LoadUint64(&c.lease[i])
+		if commitTS >= lease {
+			// Txn fails to commit because the write lease is expired.
+			return false
+		}
+	}
+	return true
+}
+
 // handleAssertionFailure extracts the possible underlying assertionFailed error,
 // gets the corresponding MVCC history and logs it.
 // If it's not an assertion failure, returns the original error.
@@ -655,89 +735,6 @@
 		return newErr
 	}
 	return err
-}
-
-type cachedTableRenewLease struct {
-	tables map[int64]interface{}
-	lease  []uint64 // Lease for each visited cached tables.
-	exit   chan struct{}
-}
-
-func (c *cachedTableRenewLease) start(ctx context.Context) error {
-	c.exit = make(chan struct{})
-	c.lease = make([]uint64, len(c.tables))
-	wg := make(chan error)
-	ith := 0
-	for tid, raw := range c.tables {
-		go c.keepAlive(ctx, wg, raw.(tables.StateRemote), tid, &c.lease[ith])
-		ith++
-	}
-
-	// Wait for all LockForWrite() return, this function can return.
-	var err error
-	for ; ith > 0; ith-- {
-		tmp := <-wg
-		if tmp != nil {
-			err = tmp
-		}
-	}
-	return err
-}
-
-const cacheTableWriteLease = 5 * time.Second
-
-func (c *cachedTableRenewLease) keepAlive(ctx context.Context, wg chan error, handle tables.StateRemote, tid int64, leasePtr *uint64) {
-	writeLockLease, err := handle.LockForWrite(ctx, tid, cacheTableWriteLease)
-	atomic.StoreUint64(leasePtr, writeLockLease)
-	wg <- err
-	if err != nil {
-		logutil.Logger(ctx).Warn("[cached table] lock for write lock fail", zap.Error(err))
-		return
-	}
-
-	t := time.NewTicker(cacheTableWriteLease)
-	defer t.Stop()
-	for {
-		select {
-		case <-t.C:
-			if err := c.renew(ctx, handle, tid, leasePtr); err != nil {
-				logutil.Logger(ctx).Warn("[cached table] renew write lock lease fail", zap.Error(err))
-				return
-			}
-		case <-c.exit:
-			return
-		}
-	}
-}
-
-func (c *cachedTableRenewLease) renew(ctx context.Context, handle tables.StateRemote, tid int64, leasePtr *uint64) error {
-	oldLease := atomic.LoadUint64(leasePtr)
-	physicalTime := oracle.GetTimeFromTS(oldLease)
-	newLease := oracle.GoTimeToTS(physicalTime.Add(cacheTableWriteLease))
-
-	succ, err := handle.RenewLease(ctx, tid, newLease, tables.RenewWriteLease)
-	if err != nil {
-		return errors.Trace(err)
-	}
-	if succ {
-		atomic.StoreUint64(leasePtr, newLease)
-	}
-	return nil
-}
-
-func (c *cachedTableRenewLease) stop(ctx context.Context) {
-	close(c.exit)
-}
-
-func (c *cachedTableRenewLease) commitTSCheck(commitTS uint64) bool {
-	for i := 0; i < len(c.lease); i++ {
-		lease := atomic.LoadUint64(&c.lease[i])
-		if commitTS >= lease {
-			// Txn fails to commit because the write lease is expired.
-			return false
-		}
-	}
-	return true
 }
 
 func (s *session) commitTxnWithTemporaryData(ctx context.Context, txn kv.Transaction) error {
