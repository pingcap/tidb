// Copyright 2015 PingCAP, Inc.
//
// Licensed under the Apache License, Version 2.0 (the "License");
// you may not use this file except in compliance with the License.
// You may obtain a copy of the License at
//
//     http://www.apache.org/licenses/LICENSE-2.0
//
// Unless required by applicable law or agreed to in writing, software
// distributed under the License is distributed on an "AS IS" BASIS,
// WITHOUT WARRANTIES OR CONDITIONS OF ANY KIND, either express or implied.
// See the License for the specific language governing permissions and
// limitations under the License.

// Copyright 2013 The ql Authors. All rights reserved.
// Use of this source code is governed by a BSD-style
// license that can be found in the LICENSES/QL-LICENSE file.

package session

import (
	"bytes"
	"context"
	"crypto/tls"
	"encoding/hex"
	"encoding/json"
	stderrs "errors"
	"flag"
	"fmt"
	"math/rand"
	"runtime/pprof"
	"runtime/trace"
	"strconv"
	"strings"
	"sync"
	"sync/atomic"
	"time"

	"github.com/ngaut/pools"
	"github.com/opentracing/opentracing-go"
	"github.com/pingcap/errors"
	"github.com/pingcap/failpoint"
	"github.com/pingcap/kvproto/pkg/kvrpcpb"
	"github.com/pingcap/tidb/bindinfo"
	"github.com/pingcap/tidb/config"
	"github.com/pingcap/tidb/ddl"
	"github.com/pingcap/tidb/ddl/placement"
	"github.com/pingcap/tidb/domain"
	"github.com/pingcap/tidb/errno"
	"github.com/pingcap/tidb/executor"
	"github.com/pingcap/tidb/expression"
	"github.com/pingcap/tidb/infoschema"
	"github.com/pingcap/tidb/kv"
	"github.com/pingcap/tidb/meta"
	"github.com/pingcap/tidb/metrics"
	"github.com/pingcap/tidb/owner"
	"github.com/pingcap/tidb/parser"
	"github.com/pingcap/tidb/parser/ast"
	"github.com/pingcap/tidb/parser/auth"
	"github.com/pingcap/tidb/parser/charset"
	"github.com/pingcap/tidb/parser/model"
	"github.com/pingcap/tidb/parser/mysql"
	"github.com/pingcap/tidb/parser/terror"
	"github.com/pingcap/tidb/planner"
	plannercore "github.com/pingcap/tidb/planner/core"
	"github.com/pingcap/tidb/plugin"
	"github.com/pingcap/tidb/privilege"
	"github.com/pingcap/tidb/privilege/privileges"
	"github.com/pingcap/tidb/session/txninfo"
	"github.com/pingcap/tidb/sessionctx"
	"github.com/pingcap/tidb/sessionctx/binloginfo"
	"github.com/pingcap/tidb/sessionctx/sessionstates"
	"github.com/pingcap/tidb/sessionctx/stmtctx"
	"github.com/pingcap/tidb/sessionctx/variable"
	"github.com/pingcap/tidb/sessiontxn"
	"github.com/pingcap/tidb/sessiontxn/staleread"
	"github.com/pingcap/tidb/statistics"
	"github.com/pingcap/tidb/statistics/handle"
	storeerr "github.com/pingcap/tidb/store/driver/error"
	"github.com/pingcap/tidb/store/driver/txn"
	"github.com/pingcap/tidb/store/helper"
	"github.com/pingcap/tidb/table"
	"github.com/pingcap/tidb/table/temptable"
	"github.com/pingcap/tidb/tablecodec"
	"github.com/pingcap/tidb/telemetry"
	"github.com/pingcap/tidb/util"
	"github.com/pingcap/tidb/util/chunk"
	"github.com/pingcap/tidb/util/collate"
	"github.com/pingcap/tidb/util/dbterror"
	"github.com/pingcap/tidb/util/execdetails"
	"github.com/pingcap/tidb/util/kvcache"
	"github.com/pingcap/tidb/util/logutil"
	"github.com/pingcap/tidb/util/logutil/consistency"
	"github.com/pingcap/tidb/util/sem"
	"github.com/pingcap/tidb/util/sli"
	"github.com/pingcap/tidb/util/sqlexec"
	"github.com/pingcap/tidb/util/tableutil"
	"github.com/pingcap/tidb/util/timeutil"
	"github.com/pingcap/tidb/util/topsql"
	topsqlstate "github.com/pingcap/tidb/util/topsql/state"
	"github.com/pingcap/tidb/util/topsql/stmtstats"
	"github.com/pingcap/tipb/go-binlog"
	tikverr "github.com/tikv/client-go/v2/error"
	tikvstore "github.com/tikv/client-go/v2/kv"
	"github.com/tikv/client-go/v2/oracle"
	tikvutil "github.com/tikv/client-go/v2/util"
	"go.uber.org/zap"
)

var (
	statementPerTransactionPessimisticOK    = metrics.StatementPerTransaction.WithLabelValues(metrics.LblPessimistic, metrics.LblOK)
	statementPerTransactionPessimisticError = metrics.StatementPerTransaction.WithLabelValues(metrics.LblPessimistic, metrics.LblError)
	statementPerTransactionOptimisticOK     = metrics.StatementPerTransaction.WithLabelValues(metrics.LblOptimistic, metrics.LblOK)
	statementPerTransactionOptimisticError  = metrics.StatementPerTransaction.WithLabelValues(metrics.LblOptimistic, metrics.LblError)
	transactionDurationPessimisticCommit    = metrics.TransactionDuration.WithLabelValues(metrics.LblPessimistic, metrics.LblCommit)
	transactionDurationPessimisticAbort     = metrics.TransactionDuration.WithLabelValues(metrics.LblPessimistic, metrics.LblAbort)
	transactionDurationOptimisticCommit     = metrics.TransactionDuration.WithLabelValues(metrics.LblOptimistic, metrics.LblCommit)
	transactionDurationOptimisticAbort      = metrics.TransactionDuration.WithLabelValues(metrics.LblOptimistic, metrics.LblAbort)

	sessionExecuteCompileDurationInternal = metrics.SessionExecuteCompileDuration.WithLabelValues(metrics.LblInternal)
	sessionExecuteCompileDurationGeneral  = metrics.SessionExecuteCompileDuration.WithLabelValues(metrics.LblGeneral)
	sessionExecuteParseDurationInternal   = metrics.SessionExecuteParseDuration.WithLabelValues(metrics.LblInternal)
	sessionExecuteParseDurationGeneral    = metrics.SessionExecuteParseDuration.WithLabelValues(metrics.LblGeneral)

	telemetryCTEUsage                         = metrics.TelemetrySQLCTECnt
	telemetryMultiSchemaChangeUsage           = metrics.TelemetryMultiSchemaChangeCnt
	telemetryTablePartitionUsage              = metrics.TelemetryTablePartitionCnt
	telemetryTablePartitionListUsage          = metrics.TelemetryTablePartitionListCnt
	telemetryTablePartitionRangeUsage         = metrics.TelemetryTablePartitionRangeCnt
	telemetryTablePartitionHashUsage          = metrics.TelemetryTablePartitionHashCnt
	telemetryTablePartitionRangeColumnsUsage  = metrics.TelemetryTablePartitionRangeColumnsCnt
	telemetryTablePartitionListColumnsUsage   = metrics.TelemetryTablePartitionListColumnsCnt
	telemetryTablePartitionMaxPartitionsUsage = metrics.TelemetryTablePartitionMaxPartitionsCnt
)

// Session context, it is consistent with the lifecycle of a client connection.
type Session interface {
	sessionctx.Context
	Status() uint16       // Flag of current status, such as autocommit.
	LastInsertID() uint64 // LastInsertID is the last inserted auto_increment ID.
	LastMessage() string  // LastMessage is the info message that may be generated by last command
	AffectedRows() uint64 // Affected rows by latest executed stmt.
	// Execute is deprecated, and only used by plugins. Use ExecuteStmt() instead.
	Execute(context.Context, string) ([]sqlexec.RecordSet, error) // Execute a sql statement.
	// ExecuteStmt executes a parsed statement.
	ExecuteStmt(context.Context, ast.StmtNode) (sqlexec.RecordSet, error)
	// Parse is deprecated, use ParseWithParams() instead.
	Parse(ctx context.Context, sql string) ([]ast.StmtNode, error)
	// ExecuteInternal is a helper around ParseWithParams() and ExecuteStmt(). It is not allowed to execute multiple statements.
	ExecuteInternal(context.Context, string, ...interface{}) (sqlexec.RecordSet, error)
	String() string // String is used to debug.
	CommitTxn(context.Context) error
	RollbackTxn(context.Context)
	// PrepareStmt executes prepare statement in binary protocol.
	PrepareStmt(sql string) (stmtID uint32, paramCount int, fields []*ast.ResultField, err error)
	// ExecutePreparedStmt executes a prepared statement.
	ExecutePreparedStmt(ctx context.Context, stmtID uint32, param []expression.Expression) (sqlexec.RecordSet, error)
	// ExecuteGeneralStmt executes a general statement.
	ExecuteGeneralStmt(ctx context.Context, sql string, param []expression.Expression) (sqlexec.RecordSet, error)
	DropPreparedStmt(stmtID uint32) error
	// SetSessionStatesHandler sets SessionStatesHandler for type stateType.
	SetSessionStatesHandler(stateType sessionstates.SessionStateType, handler sessionctx.SessionStatesHandler)
	SetClientCapability(uint32) // Set client capability flags.
	SetConnectionID(uint64)
	SetCommandValue(byte)
	SetProcessInfo(string, time.Time, byte, uint64)
	SetTLSState(*tls.ConnectionState)
	SetCollation(coID int) error
	SetSessionManager(util.SessionManager)
	Close()
	Auth(user *auth.UserIdentity, auth []byte, salt []byte) bool
	AuthWithoutVerification(user *auth.UserIdentity) bool
	AuthPluginForUser(user *auth.UserIdentity) (string, error)
	MatchIdentity(username, remoteHost string) (*auth.UserIdentity, error)
	// Return the information of the txn current running
	TxnInfo() *txninfo.TxnInfo
	// PrepareTxnCtx is exported for test.
	PrepareTxnCtx(context.Context) error
	// FieldList returns fields list of a table.
	FieldList(tableName string) (fields []*ast.ResultField, err error)
	SetPort(port string)

	// set cur session operations allowed when tikv disk full happens.
	SetDiskFullOpt(level kvrpcpb.DiskFullOpt)
	GetDiskFullOpt() kvrpcpb.DiskFullOpt
	ClearDiskFullOpt()
}

var _ Session = (*session)(nil)

type stmtRecord struct {
	st      sqlexec.Statement
	stmtCtx *stmtctx.StatementContext
}

// StmtHistory holds all histories of statements in a txn.
type StmtHistory struct {
	history []*stmtRecord
}

// Add appends a stmt to history list.
func (h *StmtHistory) Add(st sqlexec.Statement, stmtCtx *stmtctx.StatementContext) {
	s := &stmtRecord{
		st:      st,
		stmtCtx: stmtCtx,
	}
	h.history = append(h.history, s)
}

// Count returns the count of the history.
func (h *StmtHistory) Count() int {
	return len(h.history)
}

type session struct {
	// processInfo is used by ShowProcess(), and should be modified atomically.
	processInfo atomic.Value
	txn         LazyTxn

	mu struct {
		sync.RWMutex
		values map[fmt.Stringer]interface{}
	}

	currentCtx  context.Context // only use for runtime.trace, Please NEVER use it.
	currentPlan plannercore.Plan

	store kv.Storage

	preparedPlanCache *kvcache.SimpleLRUCache

	sessionVars    *variable.SessionVars
	sessionManager util.SessionManager

	statsCollector *handle.SessionStatsCollector
	// ddlOwnerManager is used in `select tidb_is_ddl_owner()` statement;
	ddlOwnerManager owner.Manager
	// lockedTables use to record the table locks hold by the session.
	lockedTables map[int64]model.TableLockTpInfo

	// client shared coprocessor client per session
	client kv.Client

	mppClient kv.MPPClient

	// indexUsageCollector collects index usage information.
	idxUsageCollector *handle.SessionIndexUsageCollector

	functionUsageMu struct {
		sync.RWMutex
		builtinFunctionUsage telemetry.BuiltinFunctionsUsage
	}
	// allowed when tikv disk full happened.
	diskFullOpt kvrpcpb.DiskFullOpt

	// StmtStats is used to count various indicators of each SQL in this session
	// at each point in time. These data will be periodically taken away by the
	// background goroutine. The background goroutine will continue to aggregate
	// all the local data in each session, and finally report them to the remote
	// regularly.
	stmtStats *stmtstats.StatementStats

	// Used to encode and decode each type of session states.
	sessionStatesHandlers map[sessionstates.SessionStateType]sessionctx.SessionStatesHandler

	// Contains a list of sessions used to collect advisory locks.
	advisoryLocks map[string]*advisoryLock
}

var parserPool = &sync.Pool{New: func() interface{} { return parser.New() }}

// AddTableLock adds table lock to the session lock map.
func (s *session) AddTableLock(locks []model.TableLockTpInfo) {
	for _, l := range locks {
		// read only lock is session unrelated, skip it when adding lock to session.
		if l.Tp != model.TableLockReadOnly {
			s.lockedTables[l.TableID] = l
		}
	}
}

// ReleaseTableLocks releases table lock in the session lock map.
func (s *session) ReleaseTableLocks(locks []model.TableLockTpInfo) {
	for _, l := range locks {
		delete(s.lockedTables, l.TableID)
	}
}

// ReleaseTableLockByTableIDs releases table lock in the session lock map by table ID.
func (s *session) ReleaseTableLockByTableIDs(tableIDs []int64) {
	for _, tblID := range tableIDs {
		delete(s.lockedTables, tblID)
	}
}

// CheckTableLocked checks the table lock.
func (s *session) CheckTableLocked(tblID int64) (bool, model.TableLockType) {
	lt, ok := s.lockedTables[tblID]
	if !ok {
		return false, model.TableLockNone
	}
	return true, lt.Tp
}

// GetAllTableLocks gets all table locks table id and db id hold by the session.
func (s *session) GetAllTableLocks() []model.TableLockTpInfo {
	lockTpInfo := make([]model.TableLockTpInfo, 0, len(s.lockedTables))
	for _, tl := range s.lockedTables {
		lockTpInfo = append(lockTpInfo, tl)
	}
	return lockTpInfo
}

// HasLockedTables uses to check whether this session locked any tables.
// If so, the session can only visit the table which locked by self.
func (s *session) HasLockedTables() bool {
	b := len(s.lockedTables) > 0
	return b
}

// ReleaseAllTableLocks releases all table locks hold by the session.
func (s *session) ReleaseAllTableLocks() {
	s.lockedTables = make(map[int64]model.TableLockTpInfo)
}

// IsDDLOwner checks whether this session is DDL owner.
func (s *session) IsDDLOwner() bool {
	return s.ddlOwnerManager.IsOwner()
}

func (s *session) cleanRetryInfo() {
	if s.sessionVars.RetryInfo.Retrying {
		return
	}

	retryInfo := s.sessionVars.RetryInfo
	defer retryInfo.Clean()
	if len(retryInfo.DroppedPreparedStmtIDs) == 0 {
		return
	}

	planCacheEnabled := s.GetSessionVars().EnablePreparedPlanCache
	var cacheKey kvcache.Key
	var err error
	var preparedAst *ast.Prepared
	var stmtText, stmtDB string
	if planCacheEnabled {
		firstStmtID := retryInfo.DroppedPreparedStmtIDs[0]
		if preparedPointer, ok := s.sessionVars.PreparedStmts[firstStmtID]; ok {
			preparedObj, ok := preparedPointer.(*plannercore.PlanCacheStmt)
			if ok {
				preparedAst = preparedObj.PreparedAst
				stmtText, stmtDB = preparedObj.StmtText, preparedObj.StmtDB
				bindSQL, _ := plannercore.GetBindSQL4PlanCache(s, preparedObj)
				cacheKey, err = plannercore.NewPlanCacheKey(s.sessionVars, stmtText, stmtDB, preparedAst.SchemaVersion,
					0, bindSQL)
				if err != nil {
					logutil.Logger(s.currentCtx).Warn("clean cached plan failed", zap.Error(err))
					return
				}
			}
		}
	}
	for i, stmtID := range retryInfo.DroppedPreparedStmtIDs {
		if planCacheEnabled {
			if i > 0 && preparedAst != nil {
				plannercore.SetPstmtIDSchemaVersion(cacheKey, stmtText, preparedAst.SchemaVersion, s.sessionVars.IsolationReadEngines)
			}
			if !s.sessionVars.IgnorePreparedCacheCloseStmt { // keep the plan in cache
				s.PreparedPlanCache().Delete(cacheKey)
			}
		}
		s.sessionVars.RemovePreparedStmt(stmtID)
	}
}

func (s *session) Status() uint16 {
	return s.sessionVars.Status
}

func (s *session) LastInsertID() uint64 {
	if s.sessionVars.StmtCtx.LastInsertID > 0 {
		return s.sessionVars.StmtCtx.LastInsertID
	}
	return s.sessionVars.StmtCtx.InsertID
}

func (s *session) LastMessage() string {
	return s.sessionVars.StmtCtx.GetMessage()
}

func (s *session) AffectedRows() uint64 {
	return s.sessionVars.StmtCtx.AffectedRows()
}

func (s *session) SetClientCapability(capability uint32) {
	s.sessionVars.ClientCapability = capability
}

func (s *session) SetConnectionID(connectionID uint64) {
	s.sessionVars.ConnectionID = connectionID
}

func (s *session) SetTLSState(tlsState *tls.ConnectionState) {
	// If user is not connected via TLS, then tlsState == nil.
	if tlsState != nil {
		s.sessionVars.TLSConnectionState = tlsState
	}
}

func (s *session) SetCommandValue(command byte) {
	atomic.StoreUint32(&s.sessionVars.CommandValue, uint32(command))
}

func (s *session) SetCollation(coID int) error {
	cs, co, err := charset.GetCharsetInfoByID(coID)
	if err != nil {
		return err
	}
	// If new collations are enabled, switch to the default
	// collation if this one is not supported.
	co = collate.SubstituteMissingCollationToDefault(co)
	for _, v := range variable.SetNamesVariables {
		terror.Log(s.sessionVars.SetSystemVarWithoutValidation(v, cs))
	}
	return s.sessionVars.SetSystemVarWithoutValidation(variable.CollationConnection, co)
}

func (s *session) PreparedPlanCache() *kvcache.SimpleLRUCache {
	if !s.GetSessionVars().EnablePreparedPlanCache {
		return nil
	}
	if s.preparedPlanCache == nil { // lazy construction
		s.preparedPlanCache = kvcache.NewSimpleLRUCache(uint(variable.PreparedPlanCacheSize.Load()),
			variable.PreparedPlanCacheMemoryGuardRatio.Load(), plannercore.PreparedPlanCacheMaxMemory.Load())
	}
	return s.preparedPlanCache
}

func (s *session) SetSessionManager(sm util.SessionManager) {
	s.sessionManager = sm
}

func (s *session) GetSessionManager() util.SessionManager {
	return s.sessionManager
}

func (s *session) StoreQueryFeedback(feedback interface{}) {
	if fb, ok := feedback.(*statistics.QueryFeedback); !ok || fb == nil || !fb.Valid {
		return
	}
	if s.statsCollector != nil {
		do, err := GetDomain(s.store)
		if err != nil {
			logutil.BgLogger().Debug("domain not found", zap.Error(err))
			metrics.StoreQueryFeedbackCounter.WithLabelValues(metrics.LblError).Inc()
			return
		}
		err = s.statsCollector.StoreQueryFeedback(feedback, do.StatsHandle())
		if err != nil {
			logutil.BgLogger().Debug("store query feedback", zap.Error(err))
			metrics.StoreQueryFeedbackCounter.WithLabelValues(metrics.LblError).Inc()
			return
		}
		metrics.StoreQueryFeedbackCounter.WithLabelValues(metrics.LblOK).Inc()
	}
}

func (s *session) UpdateColStatsUsage(predicateColumns []model.TableItemID) {
	if s.statsCollector == nil {
		return
	}
	t := time.Now()
	colMap := make(map[model.TableItemID]time.Time, len(predicateColumns))
	for _, col := range predicateColumns {
		if col.IsIndex {
			continue
		}
		colMap[col] = t
	}
	s.statsCollector.UpdateColStatsUsage(colMap)
}

// StoreIndexUsage stores index usage information in idxUsageCollector.
func (s *session) StoreIndexUsage(tblID int64, idxID int64, rowsSelected int64) {
	if s.idxUsageCollector == nil {
		return
	}
	s.idxUsageCollector.Update(tblID, idxID, &handle.IndexUsageInformation{QueryCount: 1, RowsSelected: rowsSelected})
}

// FieldList returns fields list of a table.
func (s *session) FieldList(tableName string) ([]*ast.ResultField, error) {
	is := s.GetInfoSchema().(infoschema.InfoSchema)
	dbName := model.NewCIStr(s.GetSessionVars().CurrentDB)
	tName := model.NewCIStr(tableName)
	pm := privilege.GetPrivilegeManager(s)
	if pm != nil && s.sessionVars.User != nil {
		if !pm.RequestVerification(s.sessionVars.ActiveRoles, dbName.O, tName.O, "", mysql.AllPrivMask) {
			user := s.sessionVars.User
			u := user.Username
			h := user.Hostname
			if len(user.AuthUsername) > 0 && len(user.AuthHostname) > 0 {
				u = user.AuthUsername
				h = user.AuthHostname
			}
			return nil, plannercore.ErrTableaccessDenied.GenWithStackByArgs("SELECT", u, h, tableName)
		}
	}
	table, err := is.TableByName(dbName, tName)
	if err != nil {
		return nil, err
	}

	cols := table.Cols()
	fields := make([]*ast.ResultField, 0, len(cols))
	for _, col := range table.Cols() {
		rf := &ast.ResultField{
			ColumnAsName: col.Name,
			TableAsName:  tName,
			DBName:       dbName,
			Table:        table.Meta(),
			Column:       col.ColumnInfo,
		}
		fields = append(fields, rf)
	}
	return fields, nil
}

func (s *session) TxnInfo() *txninfo.TxnInfo {
	s.txn.mu.RLock()
	// Copy on read to get a snapshot, this API shouldn't be frequently called.
	txnInfo := s.txn.mu.TxnInfo
	s.txn.mu.RUnlock()

	if txnInfo.StartTS == 0 {
		return nil
	}

	processInfo := s.ShowProcess()
	txnInfo.ConnectionID = processInfo.ID
	txnInfo.Username = processInfo.User
	txnInfo.CurrentDB = processInfo.DB

	return &txnInfo
}

func (s *session) doCommit(ctx context.Context) error {
	if !s.txn.Valid() {
		return nil
	}

	// to avoid session set overlap the txn set.
	if s.GetDiskFullOpt() != kvrpcpb.DiskFullOpt_NotAllowedOnFull {
		s.txn.SetDiskFullOpt(s.GetDiskFullOpt())
	}

	defer func() {
		s.txn.changeToInvalid()
		s.sessionVars.SetInTxn(false)
		s.ClearDiskFullOpt()
	}()
	// check if the transaction is read-only
	if s.txn.IsReadOnly() {
		return nil
	}
	// check if the cluster is read-only
	if !s.sessionVars.InRestrictedSQL && variable.RestrictedReadOnly.Load() || variable.VarTiDBSuperReadOnly.Load() {
		// It is not internal SQL, and the cluster has one of RestrictedReadOnly or SuperReadOnly
		// We need to privilege check again: a privilege check occurred during planning, but we need
		// to prevent the case that a long running auto-commit statement is now trying to commit.
		pm := privilege.GetPrivilegeManager(s)
		roles := s.sessionVars.ActiveRoles
		if pm != nil && !pm.HasExplicitlyGrantedDynamicPrivilege(roles, "RESTRICTED_REPLICA_WRITER_ADMIN", false) {
			s.RollbackTxn(ctx)
			return plannercore.ErrSQLInReadOnlyMode
		}
	}
	err := s.checkPlacementPolicyBeforeCommit()
	if err != nil {
		return err
	}
	// mockCommitError and mockGetTSErrorInRetry use to test PR #8743.
	failpoint.Inject("mockCommitError", func(val failpoint.Value) {
		if val.(bool) {
			if _, err := failpoint.Eval("tikvclient/mockCommitErrorOpt"); err == nil {
				failpoint.Return(kv.ErrTxnRetryable)
			}
		}
	})

	if s.sessionVars.BinlogClient != nil {
		prewriteValue := binloginfo.GetPrewriteValue(s, false)
		if prewriteValue != nil {
			prewriteData, err := prewriteValue.Marshal()
			if err != nil {
				return errors.Trace(err)
			}
			info := &binloginfo.BinlogInfo{
				Data: &binlog.Binlog{
					Tp:            binlog.BinlogType_Prewrite,
					PrewriteValue: prewriteData,
				},
				Client: s.sessionVars.BinlogClient,
			}
			s.txn.SetOption(kv.BinlogInfo, info)
		}
	}

	sessVars := s.GetSessionVars()
	// Get the related table or partition IDs.
	relatedPhysicalTables := sessVars.TxnCtx.TableDeltaMap
	// Get accessed temporary tables in the transaction.
	temporaryTables := sessVars.TxnCtx.TemporaryTables
	physicalTableIDs := make([]int64, 0, len(relatedPhysicalTables))
	for id := range relatedPhysicalTables {
		// Schema change on global temporary tables doesn't affect transactions.
		if _, ok := temporaryTables[id]; ok {
			continue
		}
		physicalTableIDs = append(physicalTableIDs, id)
	}
	// Set this option for 2 phase commit to validate schema lease.
	s.txn.SetOption(kv.SchemaChecker, domain.NewSchemaChecker(domain.GetDomain(s), s.GetInfoSchema().SchemaMetaVersion(), physicalTableIDs))
	s.txn.SetOption(kv.InfoSchema, s.sessionVars.TxnCtx.InfoSchema)
	s.txn.SetOption(kv.CommitHook, func(info string, _ error) { s.sessionVars.LastTxnInfo = info })
	if sessVars.EnableAmendPessimisticTxn {
		s.txn.SetOption(kv.SchemaAmender, NewSchemaAmenderForTikvTxn(s))
	}
	s.txn.SetOption(kv.EnableAsyncCommit, sessVars.EnableAsyncCommit)
	s.txn.SetOption(kv.Enable1PC, sessVars.Enable1PC)
	s.txn.SetOption(kv.ResourceGroupTagger, sessVars.StmtCtx.GetResourceGroupTagger())
	if sessVars.StmtCtx.KvExecCounter != nil {
		// Bind an interceptor for client-go to count the number of SQL executions of each TiKV.
		s.txn.SetOption(kv.RPCInterceptor, sessVars.StmtCtx.KvExecCounter.RPCInterceptor())
	}
	// priority of the sysvar is lower than `start transaction with causal consistency only`
	if val := s.txn.GetOption(kv.GuaranteeLinearizability); val == nil || val.(bool) {
		// We needn't ask the TiKV client to guarantee linearizability for auto-commit transactions
		// because the property is naturally holds:
		// We guarantee the commitTS of any transaction must not exceed the next timestamp from the TSO.
		// An auto-commit transaction fetches its startTS from the TSO so its commitTS > its startTS > the commitTS
		// of any previously committed transactions.
		s.txn.SetOption(kv.GuaranteeLinearizability,
			sessVars.TxnCtx.IsExplicit && sessVars.GuaranteeLinearizability)
	}
	if tables := sessVars.TxnCtx.TemporaryTables; len(tables) > 0 {
		s.txn.SetOption(kv.KVFilter, temporaryTableKVFilter(tables))
	}
	if tables := sessVars.TxnCtx.CachedTables; len(tables) > 0 {
		c := cachedTableRenewLease{tables: tables}
		now := time.Now()
		err := c.start(ctx)
		defer c.stop(ctx)
		sessVars.StmtCtx.WaitLockLeaseTime += time.Since(now)
		if err != nil {
			return errors.Trace(err)
		}
		s.txn.SetOption(kv.CommitTSUpperBoundCheck, c.commitTSCheck)
	}

	err = s.commitTxnWithTemporaryData(tikvutil.SetSessionID(ctx, sessVars.ConnectionID), &s.txn)
	if err != nil {
		err = s.handleAssertionFailure(ctx, err)
	}
	return err
}

type cachedTableRenewLease struct {
	tables map[int64]interface{}
	lease  []uint64 // Lease for each visited cached tables.
	exit   chan struct{}
}

func (c *cachedTableRenewLease) start(ctx context.Context) error {
	c.exit = make(chan struct{})
	c.lease = make([]uint64, len(c.tables))
	wg := make(chan error, len(c.tables))
	ith := 0
	for _, raw := range c.tables {
		tbl := raw.(table.CachedTable)
		go tbl.WriteLockAndKeepAlive(ctx, c.exit, &c.lease[ith], wg)
		ith++
	}

	// Wait for all LockForWrite() return, this function can return.
	var err error
	for ; ith > 0; ith-- {
		tmp := <-wg
		if tmp != nil {
			err = tmp
		}
	}
	return err
}

func (c *cachedTableRenewLease) stop(ctx context.Context) {
	close(c.exit)
}

func (c *cachedTableRenewLease) commitTSCheck(commitTS uint64) bool {
	for i := 0; i < len(c.lease); i++ {
		lease := atomic.LoadUint64(&c.lease[i])
		if commitTS >= lease {
			// Txn fails to commit because the write lease is expired.
			return false
		}
	}
	return true
}

// handleAssertionFailure extracts the possible underlying assertionFailed error,
// gets the corresponding MVCC history and logs it.
// If it's not an assertion failure, returns the original error.
func (s *session) handleAssertionFailure(ctx context.Context, err error) error {
	var assertionFailure *tikverr.ErrAssertionFailed
	if !stderrs.As(err, &assertionFailure) {
		return err
	}
	key := assertionFailure.Key
	newErr := kv.ErrAssertionFailed.GenWithStackByArgs(
		hex.EncodeToString(key), assertionFailure.Assertion.String(), assertionFailure.StartTs,
		assertionFailure.ExistingStartTs, assertionFailure.ExistingCommitTs,
	)

	if s.GetSessionVars().EnableRedactLog {
		return newErr
	}

	var decodeFunc func(kv.Key, *kvrpcpb.MvccGetByKeyResponse, map[string]interface{})
	// if it's a record key or an index key, decode it
	if infoSchema, ok := s.sessionVars.TxnCtx.InfoSchema.(infoschema.InfoSchema); ok &&
		infoSchema != nil && (tablecodec.IsRecordKey(key) || tablecodec.IsIndexKey(key)) {
		tableID := tablecodec.DecodeTableID(key)
		if table, ok := infoSchema.TableByID(tableID); ok {
			if tablecodec.IsRecordKey(key) {
				decodeFunc = consistency.DecodeRowMvccData(table.Meta())
			} else {
				tableInfo := table.Meta()
				_, indexID, _, e := tablecodec.DecodeIndexKey(key)
				if e != nil {
					logutil.Logger(ctx).Error("assertion failed but cannot decode index key", zap.Error(e))
					return err
				}
				var indexInfo *model.IndexInfo
				for _, idx := range tableInfo.Indices {
					if idx.ID == indexID {
						indexInfo = idx
						break
					}
				}
				if indexInfo == nil {
					return err
				}
				decodeFunc = consistency.DecodeIndexMvccData(indexInfo)
			}
		} else {
			logutil.Logger(ctx).Warn("assertion failed but table not found in infoschema", zap.Int64("tableID", tableID))
		}
	}
	if store, ok := s.store.(helper.Storage); ok {
		content := consistency.GetMvccByKey(store, key, decodeFunc)
		logutil.Logger(ctx).Error("assertion failed", zap.String("message", newErr.Error()), zap.String("mvcc history", content))
	}
	return newErr
}

func (s *session) commitTxnWithTemporaryData(ctx context.Context, txn kv.Transaction) error {
	sessVars := s.sessionVars
	txnTempTables := sessVars.TxnCtx.TemporaryTables
	if len(txnTempTables) == 0 {
		return txn.Commit(ctx)
	}

	sessionData := sessVars.TemporaryTableData
	var (
		stage           kv.StagingHandle
		localTempTables *infoschema.LocalTemporaryTables
	)

	if sessVars.LocalTemporaryTables != nil {
		localTempTables = sessVars.LocalTemporaryTables.(*infoschema.LocalTemporaryTables)
	} else {
		localTempTables = new(infoschema.LocalTemporaryTables)
	}

	defer func() {
		// stage != kv.InvalidStagingHandle means error occurs, we need to cleanup sessionData
		if stage != kv.InvalidStagingHandle {
			sessionData.Cleanup(stage)
		}
	}()

	for tblID, tbl := range txnTempTables {
		if !tbl.GetModified() {
			continue
		}

		if tbl.GetMeta().TempTableType != model.TempTableLocal {
			continue
		}
		if _, ok := localTempTables.TableByID(tblID); !ok {
			continue
		}

		if stage == kv.InvalidStagingHandle {
			stage = sessionData.Staging()
		}

		tblPrefix := tablecodec.EncodeTablePrefix(tblID)
		endKey := tablecodec.EncodeTablePrefix(tblID + 1)

		txnMemBuffer := s.txn.GetMemBuffer()
		iter, err := txnMemBuffer.Iter(tblPrefix, endKey)
		if err != nil {
			return err
		}

		for iter.Valid() {
			key := iter.Key()
			if !bytes.HasPrefix(key, tblPrefix) {
				break
			}

			value := iter.Value()
			if len(value) == 0 {
				err = sessionData.DeleteTableKey(tblID, key)
			} else {
				err = sessionData.SetTableKey(tblID, key, iter.Value())
			}

			if err != nil {
				return err
			}

			err = iter.Next()
			if err != nil {
				return err
			}
		}
	}

	err := txn.Commit(ctx)
	if err != nil {
		return err
	}

	if stage != kv.InvalidStagingHandle {
		sessionData.Release(stage)
		stage = kv.InvalidStagingHandle
	}

	return nil
}

type temporaryTableKVFilter map[int64]tableutil.TempTable

func (m temporaryTableKVFilter) IsUnnecessaryKeyValue(key, value []byte, flags tikvstore.KeyFlags) (bool, error) {
	tid := tablecodec.DecodeTableID(key)
	if _, ok := m[tid]; ok {
		return true, nil
	}

	// This is the default filter for all tables.
	defaultFilter := txn.TiDBKVFilter{}
	return defaultFilter.IsUnnecessaryKeyValue(key, value, flags)
}

// errIsNoisy is used to filter DUPLCATE KEY errors.
// These can observed by users in INFORMATION_SCHEMA.CLIENT_ERRORS_SUMMARY_GLOBAL instead.
//
// The rationale for filtering these errors is because they are "client generated errors". i.e.
// of the errors defined in kv/error.go, these look to be clearly related to a client-inflicted issue,
// and the server is only responsible for handling the error correctly. It does not need to log.
func errIsNoisy(err error) bool {
	if kv.ErrKeyExists.Equal(err) {
		return true
	}
	if storeerr.ErrLockAcquireFailAndNoWaitSet.Equal(err) {
		return true
	}
	return false
}

func (s *session) doCommitWithRetry(ctx context.Context) error {
	defer func() {
		s.GetSessionVars().SetTxnIsolationLevelOneShotStateForNextTxn()
		s.txn.changeToInvalid()
		s.cleanRetryInfo()
		sessiontxn.GetTxnManager(s).OnTxnEnd()
	}()
	if !s.txn.Valid() {
		// If the transaction is invalid, maybe it has already been rolled back by the client.
		return nil
	}
	var err error
	txnSize := s.txn.Size()
	isPessimistic := s.txn.IsPessimistic()
	if span := opentracing.SpanFromContext(ctx); span != nil && span.Tracer() != nil {
		span1 := span.Tracer().StartSpan("session.doCommitWitRetry", opentracing.ChildOf(span.Context()))
		defer span1.Finish()
		ctx = opentracing.ContextWithSpan(ctx, span1)
	}
	err = s.doCommit(ctx)
	if err != nil {
		commitRetryLimit := s.sessionVars.RetryLimit
		if !s.sessionVars.TxnCtx.CouldRetry {
			commitRetryLimit = 0
		}
		// Don't retry in BatchInsert mode. As a counter-example, insert into t1 select * from t2,
		// BatchInsert already commit the first batch 1000 rows, then it commit 1000-2000 and retry the statement,
		// Finally t1 will have more data than t2, with no errors return to user!
		if s.isTxnRetryableError(err) && !s.sessionVars.BatchInsert && commitRetryLimit > 0 && !isPessimistic {
			logutil.Logger(ctx).Warn("sql",
				zap.String("label", s.GetSQLLabel()),
				zap.Error(err),
				zap.String("txn", s.txn.GoString()))
			// Transactions will retry 2 ~ commitRetryLimit times.
			// We make larger transactions retry less times to prevent cluster resource outage.
			txnSizeRate := float64(txnSize) / float64(kv.TxnTotalSizeLimit)
			maxRetryCount := commitRetryLimit - int64(float64(commitRetryLimit-1)*txnSizeRate)
			err = s.retry(ctx, uint(maxRetryCount))
		} else if !errIsNoisy(err) {
			logutil.Logger(ctx).Warn("can not retry txn",
				zap.String("label", s.GetSQLLabel()),
				zap.Error(err),
				zap.Bool("IsBatchInsert", s.sessionVars.BatchInsert),
				zap.Bool("IsPessimistic", isPessimistic),
				zap.Bool("InRestrictedSQL", s.sessionVars.InRestrictedSQL),
				zap.Int64("tidb_retry_limit", s.sessionVars.RetryLimit),
				zap.Bool("tidb_disable_txn_auto_retry", s.sessionVars.DisableTxnAutoRetry))
		}
	}
	counter := s.sessionVars.TxnCtx.StatementCount
	duration := time.Since(s.GetSessionVars().TxnCtx.CreateTime).Seconds()
	s.recordOnTransactionExecution(err, counter, duration)

	if err != nil {
		if !errIsNoisy(err) {
			logutil.Logger(ctx).Warn("commit failed",
				zap.String("finished txn", s.txn.GoString()),
				zap.Error(err))
		}
		return err
	}
	s.updateStatsDeltaToCollector()
	return nil
}

func (s *session) updateStatsDeltaToCollector() {
	mapper := s.GetSessionVars().TxnCtx.TableDeltaMap
	if s.statsCollector != nil && mapper != nil {
		for _, item := range mapper {
			if item.TableID > 0 {
				s.statsCollector.Update(item.TableID, item.Delta, item.Count, &item.ColSize)
			}
		}
	}
}

func (s *session) CommitTxn(ctx context.Context) error {
	if span := opentracing.SpanFromContext(ctx); span != nil && span.Tracer() != nil {
		span1 := span.Tracer().StartSpan("session.CommitTxn", opentracing.ChildOf(span.Context()))
		defer span1.Finish()
		ctx = opentracing.ContextWithSpan(ctx, span1)
	}

	var commitDetail *tikvutil.CommitDetails
	ctx = context.WithValue(ctx, tikvutil.CommitDetailCtxKey, &commitDetail)
	err := s.doCommitWithRetry(ctx)
	if commitDetail != nil {
		s.sessionVars.StmtCtx.MergeExecDetails(nil, commitDetail)
	}

	failpoint.Inject("keepHistory", func(val failpoint.Value) {
		if val.(bool) {
			failpoint.Return(err)
		}
	})
	s.sessionVars.TxnCtx.Cleanup()
	s.sessionVars.CleanupTxnReadTSIfUsed()
	return err
}

func (s *session) RollbackTxn(ctx context.Context) {
	if span := opentracing.SpanFromContext(ctx); span != nil && span.Tracer() != nil {
		span1 := span.Tracer().StartSpan("session.RollbackTxn", opentracing.ChildOf(span.Context()))
		defer span1.Finish()
	}

	if s.txn.Valid() {
		terror.Log(s.txn.Rollback())
	}
	if ctx.Value(inCloseSession{}) == nil {
		s.cleanRetryInfo()
	}
	s.txn.changeToInvalid()
	s.sessionVars.TxnCtx.Cleanup()
	s.sessionVars.CleanupTxnReadTSIfUsed()
	s.sessionVars.SetInTxn(false)
	sessiontxn.GetTxnManager(s).OnTxnEnd()
}

func (s *session) GetClient() kv.Client {
	return s.client
}

func (s *session) GetMPPClient() kv.MPPClient {
	return s.mppClient
}

func (s *session) String() string {
	// TODO: how to print binded context in values appropriately?
	sessVars := s.sessionVars
	data := map[string]interface{}{
		"id":         sessVars.ConnectionID,
		"user":       sessVars.User,
		"currDBName": sessVars.CurrentDB,
		"status":     sessVars.Status,
		"strictMode": sessVars.StrictSQLMode,
	}
	if s.txn.Valid() {
		// if txn is committed or rolled back, txn is nil.
		data["txn"] = s.txn.String()
	}
	if sessVars.SnapshotTS != 0 {
		data["snapshotTS"] = sessVars.SnapshotTS
	}
	if sessVars.StmtCtx.LastInsertID > 0 {
		data["lastInsertID"] = sessVars.StmtCtx.LastInsertID
	}
	if len(sessVars.PreparedStmts) > 0 {
		data["preparedStmtCount"] = len(sessVars.PreparedStmts)
	}
	b, err := json.MarshalIndent(data, "", "  ")
	terror.Log(errors.Trace(err))
	return string(b)
}

const sqlLogMaxLen = 1024

// SchemaChangedWithoutRetry is used for testing.
var SchemaChangedWithoutRetry uint32

func (s *session) GetSQLLabel() string {
	if s.sessionVars.InRestrictedSQL {
		return metrics.LblInternal
	}
	return metrics.LblGeneral
}

func (s *session) isInternal() bool {
	return s.sessionVars.InRestrictedSQL
}

func (s *session) isTxnRetryableError(err error) bool {
	if atomic.LoadUint32(&SchemaChangedWithoutRetry) == 1 {
		return kv.IsTxnRetryableError(err)
	}
	return kv.IsTxnRetryableError(err) || domain.ErrInfoSchemaChanged.Equal(err)
}

func (s *session) checkTxnAborted(stmt sqlexec.Statement) error {
	var err error
	if atomic.LoadUint32(&s.GetSessionVars().TxnCtx.LockExpire) > 0 {
		err = kv.ErrLockExpire
	} else {
		return nil
	}
	// If the transaction is aborted, the following statements do not need to execute, except `commit` and `rollback`,
	// because they are used to finish the aborted transaction.
	if _, ok := stmt.(*executor.ExecStmt).StmtNode.(*ast.CommitStmt); ok {
		return nil
	}
	if _, ok := stmt.(*executor.ExecStmt).StmtNode.(*ast.RollbackStmt); ok {
		return nil
	}
	return err
}

func (s *session) retry(ctx context.Context, maxCnt uint) (err error) {
	var retryCnt uint
	defer func() {
		s.sessionVars.RetryInfo.Retrying = false
		// retryCnt only increments on retryable error, so +1 here.
		metrics.SessionRetry.Observe(float64(retryCnt + 1))
		s.sessionVars.SetInTxn(false)
		if err != nil {
			s.RollbackTxn(ctx)
		}
		s.txn.changeToInvalid()
	}()

	connID := s.sessionVars.ConnectionID
	s.sessionVars.RetryInfo.Retrying = true
	if atomic.LoadUint32(&s.sessionVars.TxnCtx.ForUpdate) == 1 {
		err = ErrForUpdateCantRetry.GenWithStackByArgs(connID)
		return err
	}

	nh := GetHistory(s)
	var schemaVersion int64
	sessVars := s.GetSessionVars()
	orgStartTS := sessVars.TxnCtx.StartTS
	label := s.GetSQLLabel()
	for {
		if err = s.PrepareTxnCtx(ctx); err != nil {
			return err
		}
		s.sessionVars.RetryInfo.ResetOffset()
		for i, sr := range nh.history {
			st := sr.st
			s.sessionVars.StmtCtx = sr.stmtCtx
			s.sessionVars.StmtCtx.ResetForRetry()
			s.sessionVars.PreparedParams = s.sessionVars.PreparedParams[:0]
			schemaVersion, err = st.RebuildPlan(ctx)
			if err != nil {
				return err
			}

			if retryCnt == 0 {
				// We do not have to log the query every time.
				// We print the queries at the first try only.
				sql := sqlForLog(st.GetTextToLog())
				if !sessVars.EnableRedactLog {
					sql += sessVars.PreparedParams.String()
				}
				logutil.Logger(ctx).Warn("retrying",
					zap.Int64("schemaVersion", schemaVersion),
					zap.Uint("retryCnt", retryCnt),
					zap.Int("queryNum", i),
					zap.String("sql", sql))
			} else {
				logutil.Logger(ctx).Warn("retrying",
					zap.Int64("schemaVersion", schemaVersion),
					zap.Uint("retryCnt", retryCnt),
					zap.Int("queryNum", i))
			}
			_, digest := s.sessionVars.StmtCtx.SQLDigest()
			s.txn.onStmtStart(digest.String())
			if err = sessiontxn.GetTxnManager(s).OnStmtStart(ctx, st.GetStmtNode()); err == nil {
				_, err = st.Exec(ctx)
			}
			s.txn.onStmtEnd()
			if err != nil {
				s.StmtRollback()
				break
			}
			s.StmtCommit()
		}
		logutil.Logger(ctx).Warn("transaction association",
			zap.Uint64("retrying txnStartTS", s.GetSessionVars().TxnCtx.StartTS),
			zap.Uint64("original txnStartTS", orgStartTS))
		failpoint.Inject("preCommitHook", func() {
			hook, ok := ctx.Value("__preCommitHook").(func())
			if ok {
				hook()
			}
		})
		if err == nil {
			err = s.doCommit(ctx)
			if err == nil {
				break
			}
		}
		if !s.isTxnRetryableError(err) {
			logutil.Logger(ctx).Warn("sql",
				zap.String("label", label),
				zap.Stringer("session", s),
				zap.Error(err))
			metrics.SessionRetryErrorCounter.WithLabelValues(label, metrics.LblUnretryable).Inc()
			return err
		}
		retryCnt++
		if retryCnt >= maxCnt {
			logutil.Logger(ctx).Warn("sql",
				zap.String("label", label),
				zap.Uint("retry reached max count", retryCnt))
			metrics.SessionRetryErrorCounter.WithLabelValues(label, metrics.LblReachMax).Inc()
			return err
		}
		logutil.Logger(ctx).Warn("sql",
			zap.String("label", label),
			zap.Error(err),
			zap.String("txn", s.txn.GoString()))
		kv.BackOff(retryCnt)
		s.txn.changeToInvalid()
		s.sessionVars.SetInTxn(false)
	}
	return err
}

func sqlForLog(sql string) string {
	if len(sql) > sqlLogMaxLen {
		sql = sql[:sqlLogMaxLen] + fmt.Sprintf("(len:%d)", len(sql))
	}
	return executor.QueryReplacer.Replace(sql)
}

type sessionPool interface {
	Get() (pools.Resource, error)
	Put(pools.Resource)
}

func (s *session) sysSessionPool() sessionPool {
	return domain.GetDomain(s).SysSessionPool()
}

func createSessionFunc(store kv.Storage) pools.Factory {
	return func() (pools.Resource, error) {
		se, err := createSession(store)
		if err != nil {
			return nil, err
		}
		err = se.sessionVars.SetSystemVar(variable.AutoCommit, "1")
		if err != nil {
			return nil, err
		}
		err = se.sessionVars.SetSystemVar(variable.MaxExecutionTime, "0")
		if err != nil {
			return nil, errors.Trace(err)
		}
		err = se.sessionVars.SetSystemVar(variable.MaxAllowedPacket, strconv.FormatUint(variable.DefMaxAllowedPacket, 10))
		if err != nil {
			return nil, errors.Trace(err)
		}
		se.sessionVars.CommonGlobalLoaded = true
		se.sessionVars.InRestrictedSQL = true
		// Internal session uses default format to prevent memory leak problem.
		se.sessionVars.EnableChunkRPC = false
		return se, nil
	}
}

func createSessionWithDomainFunc(store kv.Storage) func(*domain.Domain) (pools.Resource, error) {
	return func(dom *domain.Domain) (pools.Resource, error) {
		se, err := CreateSessionWithDomain(store, dom)
		if err != nil {
			return nil, err
		}
		err = se.sessionVars.SetSystemVar(variable.AutoCommit, "1")
		if err != nil {
			return nil, err
		}
		err = se.sessionVars.SetSystemVar(variable.MaxExecutionTime, "0")
		if err != nil {
			return nil, errors.Trace(err)
		}
		se.sessionVars.CommonGlobalLoaded = true
		se.sessionVars.InRestrictedSQL = true
		// Internal session uses default format to prevent memory leak problem.
		se.sessionVars.EnableChunkRPC = false
		return se, nil
	}
}

func drainRecordSet(ctx context.Context, se *session, rs sqlexec.RecordSet, alloc chunk.Allocator) ([]chunk.Row, error) {
	var rows []chunk.Row
	var req *chunk.Chunk
	req = rs.NewChunk(alloc)
	for {
		err := rs.Next(ctx, req)
		if err != nil || req.NumRows() == 0 {
			return rows, err
		}
		iter := chunk.NewIterator4Chunk(req)
		for r := iter.Begin(); r != iter.End(); r = iter.Next() {
			rows = append(rows, r)
		}
		req = chunk.Renew(req, se.sessionVars.MaxChunkSize)
	}
}

// getTableValue executes restricted sql and the result is one column.
// It returns a string value.
func (s *session) getTableValue(ctx context.Context, tblName string, varName string) (string, error) {
	if ctx.Value(kv.RequestSourceKey) == nil {
		ctx = kv.WithInternalSourceType(ctx, kv.InternalTxnSysVar)
	}
	rows, fields, err := s.ExecRestrictedSQL(ctx, nil, "SELECT VARIABLE_VALUE FROM %n.%n WHERE VARIABLE_NAME=%?", mysql.SystemDB, tblName, varName)
	if err != nil {
		return "", err
	}
	if len(rows) == 0 {
		return "", errResultIsEmpty
	}
	d := rows[0].GetDatum(0, &fields[0].Column.FieldType)
	value, err := d.ToString()
	if err != nil {
		return "", err
	}
	return value, nil
}

// replaceGlobalVariablesTableValue executes restricted sql updates the variable value
// It will then notify the etcd channel that the value has changed.
func (s *session) replaceGlobalVariablesTableValue(ctx context.Context, varName, val string) error {
	ctx = kv.WithInternalSourceType(ctx, kv.InternalTxnSysVar)
	_, _, err := s.ExecRestrictedSQL(ctx, nil, `REPLACE INTO %n.%n (variable_name, variable_value) VALUES (%?, %?)`, mysql.SystemDB, mysql.GlobalVariablesTable, varName, val)
	if err != nil {
		return err
	}
	domain.GetDomain(s).NotifyUpdateSysVarCache()
	return err
}

// GetGlobalSysVar implements GlobalVarAccessor.GetGlobalSysVar interface.
func (s *session) GetGlobalSysVar(name string) (string, error) {
	if s.Value(sessionctx.Initing) != nil {
		// When running bootstrap or upgrade, we should not access global storage.
		return "", nil
	}

	sv := variable.GetSysVar(name)
	if sv == nil {
		// It might be a recently unregistered sysvar. We should return unknown
		// since GetSysVar is the canonical version, but we can update the cache
		// so the next request doesn't attempt to load this.
		logutil.BgLogger().Info("sysvar does not exist. sysvar cache may be stale", zap.String("name", name))
		return "", variable.ErrUnknownSystemVar.GenWithStackByArgs(name)
	}

	sysVar, err := domain.GetDomain(s).GetGlobalVar(name)
	if err != nil {
		// The sysvar exists, but there is no cache entry yet.
		// This might be because the sysvar was only recently registered.
		// In which case it is safe to return the default, but we can also
		// update the cache for the future.
		logutil.BgLogger().Info("sysvar not in cache yet. sysvar cache may be stale", zap.String("name", name))
		sysVar, err = s.getTableValue(context.TODO(), mysql.GlobalVariablesTable, name)
		if err != nil {
			return sv.Value, nil
		}
	}
	// It might have been written from an earlier TiDB version, so we should do type validation
	// See https://github.com/pingcap/tidb/issues/30255 for why we don't do full validation.
	// If validation fails, we should return the default value:
	// See: https://github.com/pingcap/tidb/pull/31566
	sysVar, err = sv.ValidateFromType(s.GetSessionVars(), sysVar, variable.ScopeGlobal)
	if err != nil {
		return sv.Value, nil
	}
	return sysVar, nil
}

// SetGlobalSysVar implements GlobalVarAccessor.SetGlobalSysVar interface.
// it is called (but skipped) when setting instance scope
func (s *session) SetGlobalSysVar(name, value string) (err error) {
	sv := variable.GetSysVar(name)
	if sv == nil {
		return variable.ErrUnknownSystemVar.GenWithStackByArgs(name)
	}
	if value, err = sv.Validate(s.sessionVars, value, variable.ScopeGlobal); err != nil {
		return err
	}
	if err = sv.SetGlobalFromHook(s.sessionVars, value, false); err != nil {
		return err
	}
	if sv.HasInstanceScope() { // skip for INSTANCE scope
		return nil
	}
	if sv.GlobalConfigName != "" {
		domain.GetDomain(s).NotifyGlobalConfigChange(sv.GlobalConfigName, variable.OnOffToTrueFalse(value))
	}
	return s.replaceGlobalVariablesTableValue(context.TODO(), sv.Name, value)
}

// SetGlobalSysVarOnly updates the sysvar, but does not call the validation function or update aliases.
// This is helpful to prevent duplicate warnings being appended from aliases, or recursion.
func (s *session) SetGlobalSysVarOnly(name, value string) (err error) {
	sv := variable.GetSysVar(name)
	if sv == nil {
		return variable.ErrUnknownSystemVar.GenWithStackByArgs(name)
	}
	if err = sv.SetGlobalFromHook(s.sessionVars, value, true); err != nil {
		return err
	}
	if sv.HasInstanceScope() { // skip for INSTANCE scope
		return nil
	}
	return s.replaceGlobalVariablesTableValue(context.TODO(), sv.Name, value)
}

// SetTiDBTableValue implements GlobalVarAccessor.SetTiDBTableValue interface.
func (s *session) SetTiDBTableValue(name, value, comment string) error {
	ctx := kv.WithInternalSourceType(context.Background(), kv.InternalTxnSysVar)
	_, _, err := s.ExecRestrictedSQL(ctx, nil, `REPLACE INTO mysql.tidb (variable_name, variable_value, comment) VALUES (%?, %?, %?)`, name, value, comment)
	return err
}

// GetTiDBTableValue implements GlobalVarAccessor.GetTiDBTableValue interface.
func (s *session) GetTiDBTableValue(name string) (string, error) {
	return s.getTableValue(context.TODO(), mysql.TiDBTable, name)
}

var _ sqlexec.SQLParser = &session{}

func (s *session) ParseSQL(ctx context.Context, sql string, params ...parser.ParseParam) ([]ast.StmtNode, []error, error) {
	if span := opentracing.SpanFromContext(ctx); span != nil && span.Tracer() != nil {
		span1 := span.Tracer().StartSpan("session.ParseSQL", opentracing.ChildOf(span.Context()))
		defer span1.Finish()
	}
	defer trace.StartRegion(ctx, "ParseSQL").End()

	p := parserPool.Get().(*parser.Parser)
	defer parserPool.Put(p)
	p.SetSQLMode(s.sessionVars.SQLMode)
	p.SetParserConfig(s.sessionVars.BuildParserConfig())
	tmp, warn, err := p.ParseSQL(sql, params...)
	// The []ast.StmtNode is referenced by the parser, to reuse the parser, make a copy of the result.
	res := make([]ast.StmtNode, len(tmp))
	copy(res, tmp)
	return res, warn, err
}

func (s *session) SetProcessInfo(sql string, t time.Time, command byte, maxExecutionTime uint64) {
	// If command == mysql.ComSleep, it means the SQL execution is finished. The processinfo is reset to SLEEP.
	// If the SQL finished and the session is not in transaction, the current start timestamp need to reset to 0.
	// Otherwise, it should be set to the transaction start timestamp.
	// Why not reset the transaction start timestamp to 0 when transaction committed?
	// Because the select statement and other statements need this timestamp to read data,
	// after the transaction is committed. e.g. SHOW MASTER STATUS;
	var curTxnStartTS uint64
	if command != mysql.ComSleep || s.GetSessionVars().InTxn() {
		curTxnStartTS = s.sessionVars.TxnCtx.StartTS
	}
	// Set curTxnStartTS to SnapshotTS directly when the session is trying to historic read.
	// It will avoid the session meet GC lifetime too short error.
	if s.GetSessionVars().SnapshotTS != 0 {
		curTxnStartTS = s.GetSessionVars().SnapshotTS
	}
	p := s.currentPlan
	if explain, ok := p.(*plannercore.Explain); ok && explain.Analyze && explain.TargetPlan != nil {
		p = explain.TargetPlan
	}
	pi := util.ProcessInfo{
		ID:               s.sessionVars.ConnectionID,
		Port:             s.sessionVars.Port,
		DB:               s.sessionVars.CurrentDB,
		Command:          command,
		Plan:             p,
		PlanExplainRows:  plannercore.GetExplainRowsForPlan(p),
		RuntimeStatsColl: s.sessionVars.StmtCtx.RuntimeStatsColl,
		Time:             t,
		State:            s.Status(),
		Info:             sql,
		CurTxnStartTS:    curTxnStartTS,
		StmtCtx:          s.sessionVars.StmtCtx,
		StatsInfo:        plannercore.GetStatsInfo,
		MaxExecutionTime: maxExecutionTime,
		RedactSQL:        s.sessionVars.EnableRedactLog,
	}
	oldPi := s.ShowProcess()
	if p == nil {
		// Store the last valid plan when the current plan is nil.
		// This is for `explain for connection` statement has the ability to query the last valid plan.
		if oldPi != nil && oldPi.Plan != nil && len(oldPi.PlanExplainRows) > 0 {
			pi.Plan = oldPi.Plan
			pi.PlanExplainRows = oldPi.PlanExplainRows
			pi.RuntimeStatsColl = oldPi.RuntimeStatsColl
		}
	}
	// We set process info before building plan, so we extended execution time.
	if oldPi != nil && oldPi.Info == pi.Info {
		pi.Time = oldPi.Time
	}
	_, digest := s.sessionVars.StmtCtx.SQLDigest()
	pi.Digest = digest.String()
	// DO NOT reset the currentPlan to nil until this query finishes execution, otherwise reentrant calls
	// of SetProcessInfo would override Plan and PlanExplainRows to nil.
	if command == mysql.ComSleep {
		s.currentPlan = nil
	}
	if s.sessionVars.User != nil {
		pi.User = s.sessionVars.User.Username
		pi.Host = s.sessionVars.User.Hostname
	}
	s.processInfo.Store(&pi)
}

func (s *session) SetDiskFullOpt(level kvrpcpb.DiskFullOpt) {
	s.diskFullOpt = level
}

func (s *session) GetDiskFullOpt() kvrpcpb.DiskFullOpt {
	return s.diskFullOpt
}

func (s *session) ClearDiskFullOpt() {
	s.diskFullOpt = kvrpcpb.DiskFullOpt_NotAllowedOnFull
}

func (s *session) ExecuteInternal(ctx context.Context, sql string, args ...interface{}) (rs sqlexec.RecordSet, err error) {
	origin := s.sessionVars.InRestrictedSQL
	s.sessionVars.InRestrictedSQL = true
	defer func() {
		s.sessionVars.InRestrictedSQL = origin
		// Restore the goroutine label by using the original ctx after execution is finished.
		pprof.SetGoroutineLabels(ctx)
	}()

	if span := opentracing.SpanFromContext(ctx); span != nil && span.Tracer() != nil {
		span1 := span.Tracer().StartSpan("session.ExecuteInternal", opentracing.ChildOf(span.Context()))
		defer span1.Finish()
		ctx = opentracing.ContextWithSpan(ctx, span1)
		logutil.Eventf(ctx, "execute: %s", sql)
	}

	stmtNode, err := s.ParseWithParams(ctx, sql, args...)
	if err != nil {
		return nil, err
	}

	rs, err = s.ExecuteStmt(ctx, stmtNode)
	if err != nil {
		s.sessionVars.StmtCtx.AppendError(err)
	}
	if rs == nil {
		return nil, err
	}

	return rs, err
}

// Execute is deprecated, we can remove it as soon as plugins are migrated.
func (s *session) Execute(ctx context.Context, sql string) (recordSets []sqlexec.RecordSet, err error) {
	if span := opentracing.SpanFromContext(ctx); span != nil && span.Tracer() != nil {
		span1 := span.Tracer().StartSpan("session.Execute", opentracing.ChildOf(span.Context()))
		defer span1.Finish()
		ctx = opentracing.ContextWithSpan(ctx, span1)
		logutil.Eventf(ctx, "execute: %s", sql)
	}

	stmtNodes, err := s.Parse(ctx, sql)
	if err != nil {
		return nil, err
	}
	if len(stmtNodes) != 1 {
		return nil, errors.New("Execute() API doesn't support multiple statements any more")
	}

	rs, err := s.ExecuteStmt(ctx, stmtNodes[0])
	if err != nil {
		s.sessionVars.StmtCtx.AppendError(err)
	}
	if rs == nil {
		return nil, err
	}
	return []sqlexec.RecordSet{rs}, err
}

// Parse parses a query string to raw ast.StmtNode.
func (s *session) Parse(ctx context.Context, sql string) ([]ast.StmtNode, error) {
	parseStartTime := time.Now()
	stmts, warns, err := s.ParseSQL(ctx, sql, s.sessionVars.GetParseParams()...)
	if err != nil {
		s.rollbackOnError(ctx)
		err = util.SyntaxError(err)

		// Only print log message when this SQL is from the user.
		// Mute the warning for internal SQLs.
		if !s.sessionVars.InRestrictedSQL {
			if s.sessionVars.EnableRedactLog {
				logutil.Logger(ctx).Debug("parse SQL failed", zap.Error(err), zap.String("SQL", sql))
			} else {
				logutil.Logger(ctx).Warn("parse SQL failed", zap.Error(err), zap.String("SQL", sql))
			}
			s.sessionVars.StmtCtx.AppendError(err)
		}
		return nil, err
	}

	durParse := time.Since(parseStartTime)
	s.GetSessionVars().DurationParse = durParse
	isInternal := s.isInternal()
	if isInternal {
		sessionExecuteParseDurationInternal.Observe(durParse.Seconds())
	} else {
		sessionExecuteParseDurationGeneral.Observe(durParse.Seconds())
	}
	for _, warn := range warns {
		s.sessionVars.StmtCtx.AppendWarning(util.SyntaxWarn(warn))
	}
	return stmts, nil
}

// ParseWithParams parses a query string, with arguments, to raw ast.StmtNode.
// Note that it will not do escaping if no variable arguments are passed.
func (s *session) ParseWithParams(ctx context.Context, sql string, args ...interface{}) (ast.StmtNode, error) {
	var err error
	if len(args) > 0 {
		sql, err = sqlexec.EscapeSQL(sql, args...)
		if err != nil {
			return nil, err
		}
	}

	internal := s.isInternal()

	var stmts []ast.StmtNode
	var warns []error
	parseStartTime := time.Now()
	if internal {
		// Do no respect the settings from clients, if it is for internal usage.
		// Charsets from clients may give chance injections.
		// Refer to https://stackoverflow.com/questions/5741187/sql-injection-that-gets-around-mysql-real-escape-string/12118602.
		stmts, warns, err = s.ParseSQL(ctx, sql)
	} else {
		stmts, warns, err = s.ParseSQL(ctx, sql, s.sessionVars.GetParseParams()...)
	}
	if len(stmts) != 1 {
		err = errors.New("run multiple statements internally is not supported")
	}
	if err != nil {
		s.rollbackOnError(ctx)
		// Only print log message when this SQL is from the user.
		// Mute the warning for internal SQLs.
		if !s.sessionVars.InRestrictedSQL {
			if s.sessionVars.EnableRedactLog {
				logutil.Logger(ctx).Debug("parse SQL failed", zap.Error(err), zap.String("SQL", sql))
			} else {
				logutil.Logger(ctx).Warn("parse SQL failed", zap.Error(err), zap.String("SQL", sql))
			}
		}
		return nil, util.SyntaxError(err)
	}
	durParse := time.Since(parseStartTime)
	if internal {
		sessionExecuteParseDurationInternal.Observe(durParse.Seconds())
	} else {
		sessionExecuteParseDurationGeneral.Observe(durParse.Seconds())
	}
	for _, warn := range warns {
		s.sessionVars.StmtCtx.AppendWarning(util.SyntaxWarn(warn))
	}
	if topsqlstate.TopSQLEnabled() {
		normalized, digest := parser.NormalizeDigest(sql)
		if digest != nil {
			// Reset the goroutine label when internal sql execute finish.
			// Specifically reset in ExecRestrictedStmt function.
			s.sessionVars.StmtCtx.IsSQLRegistered.Store(true)
			topsql.AttachAndRegisterSQLInfo(ctx, normalized, digest, s.sessionVars.InRestrictedSQL)
		}
	}
	return stmts[0], nil
}

// GetAdvisoryLock acquires an advisory lock of lockName.
// Note that a lock can be acquired multiple times by the same session,
// in which case we increment a reference count.
// Each lock needs to be held in a unique session because
// we need to be able to ROLLBACK in any arbitrary order
// in order to release the locks.
func (s *session) GetAdvisoryLock(lockName string, timeout int64) error {
	if lock, ok := s.advisoryLocks[lockName]; ok {
		lock.IncrReferences()
		return nil
	}
	sess, err := createSession(s.GetStore())
	if err != nil {
		return err
	}
	lock := &advisoryLock{session: sess, ctx: context.TODO()}
	err = lock.GetLock(lockName, timeout)
	if err != nil {
		return err
	}
	s.advisoryLocks[lockName] = lock
	return nil
}

// ReleaseAdvisoryLock releases an advisory locks held by the session.
// It returns FALSE if no lock by this name was held (by this session),
// and TRUE if a lock was held and "released".
// Note that the lock is not actually released if there are multiple
// references to the same lockName by the session, instead the reference
// count is decremented.
func (s *session) ReleaseAdvisoryLock(lockName string) (released bool) {
	if lock, ok := s.advisoryLocks[lockName]; ok {
		lock.DecrReferences()
		if lock.ReferenceCount() <= 0 {
			lock.Close()
			delete(s.advisoryLocks, lockName)
		}
		return true
	}
	return false
}

// ReleaseAllAdvisoryLocks releases all advisory locks held by the session
// and returns a count of the locks that were released.
// The count is based on unique locks held, so multiple references
// to the same lock do not need to be accounted for.
func (s *session) ReleaseAllAdvisoryLocks() int {
	var count int
	for lockName, lock := range s.advisoryLocks {
		lock.Close()
		count += lock.ReferenceCount()
		delete(s.advisoryLocks, lockName)
	}
	return count
}

// ParseWithParams4Test wrapper (s *session) ParseWithParams for test
func ParseWithParams4Test(ctx context.Context, s Session,
	sql string, args ...interface{}) (ast.StmtNode, error) {
	return s.(*session).ParseWithParams(ctx, sql, args)
}

var _ sqlexec.RestrictedSQLExecutor = &session{}
var _ sqlexec.SQLExecutor = &session{}

// ExecRestrictedStmt implements RestrictedSQLExecutor interface.
func (s *session) ExecRestrictedStmt(ctx context.Context, stmtNode ast.StmtNode, opts ...sqlexec.OptionFuncAlias) (
	[]chunk.Row, []*ast.ResultField, error) {
	defer pprof.SetGoroutineLabels(ctx)
	execOption := sqlexec.GetExecOption(opts)
	var se *session
	var clean func()
	var err error
	if execOption.UseCurSession {
		se, clean, err = s.useCurrentSession(execOption)
	} else {
		se, clean, err = s.getInternalSession(execOption)
	}
	if err != nil {
		return nil, nil, err
	}
	defer clean()

	startTime := time.Now()
	metrics.SessionRestrictedSQLCounter.Inc()
	ctx = context.WithValue(ctx, execdetails.StmtExecDetailKey, &execdetails.StmtExecDetails{})
	ctx = context.WithValue(ctx, tikvutil.ExecDetailsKey, &tikvutil.ExecDetails{})
	rs, err := se.ExecuteStmt(ctx, stmtNode)
	if err != nil {
		se.sessionVars.StmtCtx.AppendError(err)
	}
	if rs == nil {
		return nil, nil, err
	}
	defer func() {
		if closeErr := rs.Close(); closeErr != nil {
			err = closeErr
		}
	}()
	var rows []chunk.Row
	rows, err = drainRecordSet(ctx, se, rs, nil)
	if err != nil {
		return nil, nil, err
	}
	metrics.QueryDurationHistogram.WithLabelValues(metrics.LblInternal).Observe(time.Since(startTime).Seconds())
	return rows, rs.Fields(), err
}

// ExecRestrictedStmt4Test wrapper `(s *session) ExecRestrictedStmt` for test.
func ExecRestrictedStmt4Test(ctx context.Context, s Session,
	stmtNode ast.StmtNode, opts ...sqlexec.OptionFuncAlias) (
	[]chunk.Row, []*ast.ResultField, error) {
	ctx = kv.WithInternalSourceType(ctx, kv.InternalTxnOthers)
	return s.(*session).ExecRestrictedStmt(ctx, stmtNode, opts...)
}

// only set and clean session with execOption
func (s *session) useCurrentSession(execOption sqlexec.ExecOption) (*session, func(), error) {
	var err error
	orgSnapshotInfoSchema, orgSnapshotTS := s.sessionVars.SnapshotInfoschema, s.sessionVars.SnapshotTS
	if execOption.SnapshotTS != 0 {
		if err = s.sessionVars.SetSystemVar(variable.TiDBSnapshot, strconv.FormatUint(execOption.SnapshotTS, 10)); err != nil {
			return nil, nil, err
		}
		s.sessionVars.SnapshotInfoschema, err = getSnapshotInfoSchema(s, execOption.SnapshotTS)
		if err != nil {
			return nil, nil, err
		}
	}
	prevStatsVer := s.sessionVars.AnalyzeVersion
	if execOption.AnalyzeVer != 0 {
		s.sessionVars.AnalyzeVersion = execOption.AnalyzeVer
	}
	prevAnalyzeSnapshot := s.sessionVars.EnableAnalyzeSnapshot
	if execOption.AnalyzeSnapshot != nil {
		s.sessionVars.EnableAnalyzeSnapshot = *execOption.AnalyzeSnapshot
	}
	prePruneMode := s.sessionVars.PartitionPruneMode.Load()
	if len(execOption.PartitionPruneMode) > 0 {
		s.sessionVars.PartitionPruneMode.Store(execOption.PartitionPruneMode)
	}
	prevSQL := s.sessionVars.StmtCtx.OriginalSQL
	prevStmtType := s.sessionVars.StmtCtx.StmtType
	prevTables := s.sessionVars.StmtCtx.Tables
	return s, func() {
		s.sessionVars.AnalyzeVersion = prevStatsVer
		s.sessionVars.EnableAnalyzeSnapshot = prevAnalyzeSnapshot
		if err := s.sessionVars.SetSystemVar(variable.TiDBSnapshot, ""); err != nil {
			logutil.BgLogger().Error("set tidbSnapshot error", zap.Error(err))
		}
		s.sessionVars.SnapshotInfoschema = orgSnapshotInfoSchema
		s.sessionVars.SnapshotTS = orgSnapshotTS
		s.sessionVars.PartitionPruneMode.Store(prePruneMode)
		s.sessionVars.StmtCtx.OriginalSQL = prevSQL
		s.sessionVars.StmtCtx.StmtType = prevStmtType
		s.sessionVars.StmtCtx.Tables = prevTables
	}, nil
}

func (s *session) getInternalSession(execOption sqlexec.ExecOption) (*session, func(), error) {
	tmp, err := s.sysSessionPool().Get()
	if err != nil {
		return nil, nil, errors.Trace(err)
	}
	se := tmp.(*session)

	// The special session will share the `InspectionTableCache` with current session
	// if the current session in inspection mode.
	if cache := s.sessionVars.InspectionTableCache; cache != nil {
		se.sessionVars.InspectionTableCache = cache
	}
	if ok := s.sessionVars.OptimizerUseInvisibleIndexes; ok {
		se.sessionVars.OptimizerUseInvisibleIndexes = true
	}

	if execOption.SnapshotTS != 0 {
		if err := se.sessionVars.SetSystemVar(variable.TiDBSnapshot, strconv.FormatUint(execOption.SnapshotTS, 10)); err != nil {
			return nil, nil, err
		}
		se.sessionVars.SnapshotInfoschema, err = getSnapshotInfoSchema(s, execOption.SnapshotTS)
		if err != nil {
			return nil, nil, err
		}
	}

	prevStatsVer := se.sessionVars.AnalyzeVersion
	if execOption.AnalyzeVer != 0 {
		se.sessionVars.AnalyzeVersion = execOption.AnalyzeVer
	}

	prevAnalyzeSnapshot := se.sessionVars.EnableAnalyzeSnapshot
	if execOption.AnalyzeSnapshot != nil {
		se.sessionVars.EnableAnalyzeSnapshot = *execOption.AnalyzeSnapshot
	}

	prePruneMode := se.sessionVars.PartitionPruneMode.Load()
	if len(execOption.PartitionPruneMode) > 0 {
		se.sessionVars.PartitionPruneMode.Store(execOption.PartitionPruneMode)
	}

	return se, func() {
		se.sessionVars.AnalyzeVersion = prevStatsVer
		se.sessionVars.EnableAnalyzeSnapshot = prevAnalyzeSnapshot
		if err := se.sessionVars.SetSystemVar(variable.TiDBSnapshot, ""); err != nil {
			logutil.BgLogger().Error("set tidbSnapshot error", zap.Error(err))
		}
		se.sessionVars.SnapshotInfoschema = nil
		se.sessionVars.SnapshotTS = 0
		if !execOption.IgnoreWarning {
			if se != nil && se.GetSessionVars().StmtCtx.WarningCount() > 0 {
				warnings := se.GetSessionVars().StmtCtx.GetWarnings()
				s.GetSessionVars().StmtCtx.AppendWarnings(warnings)
			}
		}
		se.sessionVars.PartitionPruneMode.Store(prePruneMode)
		se.sessionVars.OptimizerUseInvisibleIndexes = false
		se.sessionVars.InspectionTableCache = nil
		s.sysSessionPool().Put(tmp)
	}, nil
}

func (s *session) withRestrictedSQLExecutor(ctx context.Context, opts []sqlexec.OptionFuncAlias, fn func(context.Context, *session) ([]chunk.Row, []*ast.ResultField, error)) ([]chunk.Row, []*ast.ResultField, error) {
	execOption := sqlexec.GetExecOption(opts)
	var se *session
	var clean func()
	var err error
	if execOption.UseCurSession {
		se, clean, err = s.useCurrentSession(execOption)
	} else {
		se, clean, err = s.getInternalSession(execOption)
	}
	if err != nil {
		return nil, nil, errors.Trace(err)
	}
	defer clean()
	if execOption.TrackSysProcID > 0 {
		err = execOption.TrackSysProc(execOption.TrackSysProcID, se)
		if err != nil {
			return nil, nil, errors.Trace(err)
		}
		// unTrack should be called before clean (return sys session)
		defer execOption.UnTrackSysProc(execOption.TrackSysProcID)
	}
	return fn(ctx, se)
}

func (s *session) ExecRestrictedSQL(ctx context.Context, opts []sqlexec.OptionFuncAlias, sql string, params ...interface{}) ([]chunk.Row, []*ast.ResultField, error) {
	return s.withRestrictedSQLExecutor(ctx, opts, func(ctx context.Context, se *session) ([]chunk.Row, []*ast.ResultField, error) {
		stmt, err := se.ParseWithParams(ctx, sql, params...)
		if err != nil {
			return nil, nil, errors.Trace(err)
		}
		defer pprof.SetGoroutineLabels(ctx)
		startTime := time.Now()
		metrics.SessionRestrictedSQLCounter.Inc()
		ctx = context.WithValue(ctx, execdetails.StmtExecDetailKey, &execdetails.StmtExecDetails{})
		ctx = context.WithValue(ctx, tikvutil.ExecDetailsKey, &tikvutil.ExecDetails{})
		rs, err := se.ExecuteStmt(ctx, stmt)
		if err != nil {
			se.sessionVars.StmtCtx.AppendError(err)
		}
		if rs == nil {
			return nil, nil, err
		}
		defer func() {
			if closeErr := rs.Close(); closeErr != nil {
				err = closeErr
			}
		}()
		var rows []chunk.Row
		rows, err = drainRecordSet(ctx, se, rs, nil)
		if err != nil {
			return nil, nil, err
		}
		metrics.QueryDurationHistogram.WithLabelValues(metrics.LblInternal).Observe(time.Since(startTime).Seconds())
		return rows, rs.Fields(), err
	})
}

func (s *session) ExecuteStmt(ctx context.Context, stmtNode ast.StmtNode) (sqlexec.RecordSet, error) {
	if span := opentracing.SpanFromContext(ctx); span != nil && span.Tracer() != nil {
		span1 := span.Tracer().StartSpan("session.ExecuteStmt", opentracing.ChildOf(span.Context()))
		defer span1.Finish()
		ctx = opentracing.ContextWithSpan(ctx, span1)
	}

	if err := s.PrepareTxnCtx(ctx); err != nil {
		return nil, err
	}

	if err := s.loadCommonGlobalVariablesIfNeeded(); err != nil {
		return nil, err
	}

	s.sessionVars.StartTime = time.Now()

	// Some executions are done in compile stage, so we reset them before compile.
	if err := executor.ResetContextOfStmt(s, stmtNode); err != nil {
		return nil, err
	}
	normalizedSQL, digest := s.sessionVars.StmtCtx.SQLDigest()
	if topsqlstate.TopSQLEnabled() {
		s.sessionVars.StmtCtx.IsSQLRegistered.Store(true)
		ctx = topsql.AttachAndRegisterSQLInfo(ctx, normalizedSQL, digest, s.sessionVars.InRestrictedSQL)
	}

	if err := s.validateStatementReadOnlyInStaleness(stmtNode); err != nil {
		return nil, err
	}

	// Uncorrelated subqueries will execute once when building plan, so we reset process info before building plan.
	cmd32 := atomic.LoadUint32(&s.GetSessionVars().CommandValue)
	s.SetProcessInfo(stmtNode.Text(), time.Now(), byte(cmd32), 0)
	s.txn.onStmtStart(digest.String())
	defer s.txn.onStmtEnd()

	if err := s.onTxnManagerStmtStartOrRetry(ctx, stmtNode); err != nil {
		return nil, err
	}

	failpoint.Inject("mockStmtSlow", func(val failpoint.Value) {
		if strings.Contains(stmtNode.Text(), "/* sleep */") {
			v, _ := val.(int)
			time.Sleep(time.Duration(v) * time.Millisecond)
		}
	})

	stmtLabel := executor.GetStmtLabel(stmtNode)
	s.setRequestSource(ctx, stmtLabel, stmtNode)

	// Transform abstract syntax tree to a physical plan(stored in executor.ExecStmt).
	compiler := executor.Compiler{Ctx: s}
	stmt, err := compiler.Compile(ctx, stmtNode)
	if err == nil {
		err = sessiontxn.OptimizeWithPlanAndThenWarmUp(s, stmt.Plan)
	}

	if err != nil {
		s.rollbackOnError(ctx)

		// Only print log message when this SQL is from the user.
		// Mute the warning for internal SQLs.
		if !s.sessionVars.InRestrictedSQL {
			if !variable.ErrUnknownSystemVar.Equal(err) {
				logutil.Logger(ctx).Warn("compile SQL failed", zap.Error(err),
					zap.String("SQL", stmtNode.Text()))
			}
		}
		return nil, err
	}

	durCompile := time.Since(s.sessionVars.StartTime)
	s.GetSessionVars().DurationCompile = durCompile
	if s.isInternal() {
		sessionExecuteCompileDurationInternal.Observe(durCompile.Seconds())
	} else {
		sessionExecuteCompileDurationGeneral.Observe(durCompile.Seconds())
	}
	s.currentPlan = stmt.Plan

	// Execute the physical plan.
	logStmt(stmt, s)
	recordSet, err := runStmt(ctx, s, stmt)
	if err != nil {
		if !errIsNoisy(err) {
			logutil.Logger(ctx).Warn("run statement failed",
				zap.Int64("schemaVersion", s.GetInfoSchema().SchemaMetaVersion()),
				zap.Error(err),
				zap.String("session", s.String()))
		}
		return recordSet, err
	}
	if !s.isInternal() && config.GetGlobalConfig().EnableTelemetry {
		telemetry.CurrentExecuteCount.Inc()
		tiFlashPushDown, tiFlashExchangePushDown := plannercore.IsTiFlashContained(stmt.Plan)
		if tiFlashPushDown {
			telemetry.CurrentTiFlashPushDownCount.Inc()
		}
		if tiFlashExchangePushDown {
			telemetry.CurrentTiFlashExchangePushDownCount.Inc()
		}
	}
	return recordSet, nil
}

func (s *session) onTxnManagerStmtStartOrRetry(ctx context.Context, node ast.StmtNode) error {
	if s.sessionVars.RetryInfo.Retrying {
		return sessiontxn.GetTxnManager(s).OnStmtRetry(ctx)
	}
	return sessiontxn.GetTxnManager(s).OnStmtStart(ctx, node)
}

func (s *session) validateStatementReadOnlyInStaleness(stmtNode ast.StmtNode) error {
	vars := s.GetSessionVars()
	if !vars.TxnCtx.IsStaleness && vars.TxnReadTS.PeakTxnReadTS() == 0 {
		return nil
	}
	errMsg := "only support read-only statement during read-only staleness transactions"
	node := stmtNode.(ast.Node)
	switch v := node.(type) {
	case *ast.SplitRegionStmt:
		return nil
	case *ast.SelectStmt:
		// select lock statement needs start a transaction which will be conflict to stale read,
		// we forbid select lock statement in stale read for now.
		if v.LockInfo != nil {
			return errors.New("select lock hasn't been supported in stale read yet")
		}
		if !planner.IsReadOnly(stmtNode, vars) {
			return errors.New(errMsg)
		}
		return nil
	case *ast.ExplainStmt, *ast.DoStmt, *ast.ShowStmt, *ast.SetOprStmt, *ast.ExecuteStmt, *ast.SetOprSelectList:
		if !planner.IsReadOnly(stmtNode, vars) {
			return errors.New(errMsg)
		}
		return nil
	default:
	}
	// covered DeleteStmt/InsertStmt/UpdateStmt/CallStmt/LoadDataStmt
	if _, ok := stmtNode.(ast.DMLNode); ok {
		return errors.New(errMsg)
	}
	return nil
}

// querySpecialKeys contains the keys of special query, the special query will handled by handleQuerySpecial method.
var querySpecialKeys = []fmt.Stringer{
	executor.LoadDataVarKey,
	executor.LoadStatsVarKey,
	executor.IndexAdviseVarKey,
	executor.PlanReplayerLoadVarKey,
}

func (s *session) hasQuerySpecial() bool {
	found := false
	s.mu.RLock()
	for _, k := range querySpecialKeys {
		v := s.mu.values[k]
		if v != nil {
			found = true
			break
		}
	}
	s.mu.RUnlock()
	return found
}

// runStmt executes the sqlexec.Statement and commit or rollback the current transaction.
func runStmt(ctx context.Context, se *session, s sqlexec.Statement) (rs sqlexec.RecordSet, err error) {
	failpoint.Inject("assertTxnManagerInRunStmt", func() {
		sessiontxn.RecordAssert(se, "assertTxnManagerInRunStmt", true)
		if stmt, ok := s.(*executor.ExecStmt); ok {
			sessiontxn.AssertTxnManagerInfoSchema(se, stmt.InfoSchema)
		}
	})

	if span := opentracing.SpanFromContext(ctx); span != nil && span.Tracer() != nil {
		span1 := span.Tracer().StartSpan("session.runStmt", opentracing.ChildOf(span.Context()))
		span1.LogKV("sql", s.OriginText())
		defer span1.Finish()
		ctx = opentracing.ContextWithSpan(ctx, span1)
	}
	se.SetValue(sessionctx.QueryString, s.OriginText())
	if _, ok := s.(*executor.ExecStmt).StmtNode.(ast.DDLNode); ok {
		se.SetValue(sessionctx.LastExecuteDDL, true)
	} else {
		se.ClearValue(sessionctx.LastExecuteDDL)
	}

	sessVars := se.sessionVars

	// Record diagnostic information for DML statements
	if stmt, ok := s.(*executor.ExecStmt).StmtNode.(ast.DMLNode); ok {
		// Keep the previous queryInfo for `show session_states` because the statement needs to encode it.
		if showStmt, ok := stmt.(*ast.ShowStmt); !ok || showStmt.Tp != ast.ShowSessionStates {
			defer func() {
				sessVars.LastQueryInfo = sessionstates.QueryInfo{
					TxnScope:    sessVars.CheckAndGetTxnScope(),
					StartTS:     sessVars.TxnCtx.StartTS,
					ForUpdateTS: sessVars.TxnCtx.GetForUpdateTS(),
				}
				if err != nil {
					sessVars.LastQueryInfo.ErrMsg = err.Error()
				}
			}()
		}
	}

	// Save origTxnCtx here to avoid it reset in the transaction retry.
	origTxnCtx := sessVars.TxnCtx
	err = se.checkTxnAborted(s)
	if err != nil {
		return nil, err
	}

	rs, err = s.Exec(ctx)
	se.updateTelemetryMetric(s.(*executor.ExecStmt))
	sessVars.TxnCtx.StatementCount++
	if rs != nil {
		return &execStmtResult{
			RecordSet: rs,
			sql:       s,
			se:        se,
		}, err
	}

	err = finishStmt(ctx, se, err, s)
	if se.hasQuerySpecial() {
		// The special query will be handled later in handleQuerySpecial,
		// then should call the ExecStmt.FinishExecuteStmt to finish this statement.
		se.SetValue(ExecStmtVarKey, s.(*executor.ExecStmt))
	} else {
		// If it is not a select statement or special query, we record its slow log here,
		// then it could include the transaction commit time.
		s.(*executor.ExecStmt).FinishExecuteStmt(origTxnCtx.StartTS, err, false)
	}
	return nil, err
}

// ExecStmtVarKeyType is a dummy type to avoid naming collision in context.
type ExecStmtVarKeyType int

// String defines a Stringer function for debugging and pretty printing.
func (k ExecStmtVarKeyType) String() string {
	return "exec_stmt_var_key"
}

// ExecStmtVarKey is a variable key for ExecStmt.
const ExecStmtVarKey ExecStmtVarKeyType = 0

// execStmtResult is the return value of ExecuteStmt and it implements the sqlexec.RecordSet interface.
// Why we need a struct to wrap a RecordSet and provide another RecordSet?
// This is because there are so many session state related things that definitely not belongs to the original
// RecordSet, so this struct exists and RecordSet.Close() is overrided handle that.
type execStmtResult struct {
	sqlexec.RecordSet
	se  *session
	sql sqlexec.Statement
}

func (rs *execStmtResult) Close() error {
	se := rs.se
	if err := rs.RecordSet.Close(); err != nil {
		return finishStmt(context.Background(), se, err, rs.sql)
	}
	if err := resetCTEStorageMap(se); err != nil {
		return finishStmt(context.Background(), se, err, rs.sql)
	}
	return finishStmt(context.Background(), se, nil, rs.sql)
}

func resetCTEStorageMap(se *session) error {
	tmp := se.GetSessionVars().StmtCtx.CTEStorageMap
	if tmp == nil {
		// Close() is already called, so no need to reset. Such as TraceExec.
		return nil
	}
	storageMap, ok := tmp.(map[int]*executor.CTEStorages)
	if !ok {
		return errors.New("type assertion for CTEStorageMap failed")
	}
	for _, v := range storageMap {
		v.ResTbl.Lock()
		err1 := v.ResTbl.DerefAndClose()
		// Make sure we do not hold the lock for longer than necessary.
		v.ResTbl.Unlock()
		// No need to lock IterInTbl.
		err2 := v.IterInTbl.DerefAndClose()
		if err1 != nil {
			return err1
		}
		if err2 != nil {
			return err2
		}
	}
	se.GetSessionVars().StmtCtx.CTEStorageMap = nil
	return nil
}

// rollbackOnError makes sure the next statement starts a new transaction with the latest InfoSchema.
func (s *session) rollbackOnError(ctx context.Context) {
	if !s.sessionVars.InTxn() {
		s.RollbackTxn(ctx)
	}
}

// PrepareStmt is used for executing prepare statement in binary protocol
func (s *session) PrepareStmt(sql string) (stmtID uint32, paramCount int, fields []*ast.ResultField, err error) {
	if s.sessionVars.TxnCtx.InfoSchema == nil {
		// We don't need to create a transaction for prepare statement, just get information schema will do.
		s.sessionVars.TxnCtx.InfoSchema = domain.GetDomain(s).InfoSchema()
	}
	err = s.loadCommonGlobalVariablesIfNeeded()
	if err != nil {
		return
	}

	ctx := context.Background()
	inTxn := s.GetSessionVars().InTxn()
	// NewPrepareExec may need startTS to build the executor, for example prepare statement has subquery in int.
	// So we have to call PrepareTxnCtx here.
	if err = s.PrepareTxnCtx(ctx); err != nil {
		return
	}

	prepareStmt := &ast.PrepareStmt{SQLText: sql}
	if err = s.onTxnManagerStmtStartOrRetry(ctx, prepareStmt); err != nil {
		return
	}

	if err = sessiontxn.GetTxnManager(s).AdviseWarmup(); err != nil {
		return
	}
	prepareExec := executor.NewPrepareExec(s, sql)
	err = prepareExec.Next(ctx, nil)
	if err != nil {
		return
	}
	if !inTxn {
		// We could start a transaction to build the prepare executor before, we should rollback it here.
		s.RollbackTxn(ctx)
	}
	return prepareExec.ID, prepareExec.ParamCount, prepareExec.Fields, nil
}

func (s *session) preparedStmtExec(ctx context.Context, execStmt *ast.ExecuteStmt, prepareStmt *plannercore.PlanCacheStmt) (sqlexec.RecordSet, error) {
	failpoint.Inject("assertTxnManagerInPreparedStmtExec", func() {
		sessiontxn.RecordAssert(s, "assertTxnManagerInPreparedStmtExec", true)
		if prepareStmt.SnapshotTSEvaluator != nil {
			staleread.AssertStmtStaleness(s, true)
			ts, err := prepareStmt.SnapshotTSEvaluator(s)
			if err != nil {
				panic(err)
			}
			sessiontxn.AssertTxnManagerReadTS(s, ts)
		}
	})

	is := sessiontxn.GetTxnManager(s).GetTxnInfoSchema()
	st, err := executor.CompileExecutePreparedStmt(ctx, s, execStmt, is)
	if err == nil {
		err = sessiontxn.OptimizeWithPlanAndThenWarmUp(s, st.Plan)
	}
	if err != nil {
		return nil, err
	}
	if !s.isInternal() && config.GetGlobalConfig().EnableTelemetry {
		tiFlashPushDown, tiFlashExchangePushDown := plannercore.IsTiFlashContained(st.Plan)
		telemetry.CurrentExecuteCount.Inc()
		if tiFlashPushDown {
			telemetry.CurrentTiFlashPushDownCount.Inc()
		}
		if tiFlashExchangePushDown {
			telemetry.CurrentTiFlashExchangePushDownCount.Inc()
		}
	}
	sessionExecuteCompileDurationGeneral.Observe(time.Since(s.sessionVars.StartTime).Seconds())
	logGeneralQuery(st, s, true)

	if st.PsStmt != nil { // point plan short path
		resultSet, err := st.PointGet(ctx)
		s.txn.changeToInvalid()
		return resultSet, err
	}

	return runStmt(ctx, s, st)
}

// ExecutePreparedStmt executes a prepared statement.
func (s *session) ExecutePreparedStmt(ctx context.Context, stmtID uint32, params []expression.Expression) (sqlexec.RecordSet, error) {
	prepStmt, err := s.sessionVars.GetPreparedStmtByID(stmtID)
	if err != nil {
		err = plannercore.ErrStmtNotFound
		logutil.Logger(ctx).Error("prepared statement not found", zap.Uint32("stmtID", stmtID))
		return nil, err
	}
	stmt, ok := prepStmt.(*plannercore.CachedPrepareStmt)
	if !ok {
		return nil, errors.Errorf("invalid PlanCacheStmt type")
	}
	return s.executePlanCacheStmt(ctx, stmt, params)
}

// ExecuteGeneralStmt executes a general statement.
func (s *session) ExecuteGeneralStmt(ctx context.Context, sql string, params []expression.Expression) (sqlexec.RecordSet, error) {
	generalStmt, err := s.sessionVars.GetGeneralStmt(sql)
	if err != nil {
		err = plannercore.ErrStmtNotFound
		logutil.Logger(ctx).Error("general statement not found", zap.String("sql", sql))
		return nil, err
	}
<<<<<<< HEAD
	stmt, ok := generalStmt.(*plannercore.CachedPrepareStmt)
=======
	preparedStmt, ok := prepStmt.(*plannercore.PlanCacheStmt)
>>>>>>> ba8e7cc7
	if !ok {
		return nil, errors.Errorf("invalid PlanCacheStmt type")
	}
	return s.executePlanCacheStmt(ctx, stmt, params)
}

func (s *session) executePlanCacheStmt(ctx context.Context, stmt *plannercore.CachedPrepareStmt, params []expression.Expression) (sqlexec.RecordSet, error) {
	var err error
	if err = s.PrepareTxnCtx(ctx); err != nil {
		return nil, err
	}

	s.sessionVars.StartTime = time.Now()
	execStmt := &ast.ExecuteStmt{PrepStmt: stmt, BinaryArgs: params}
	if err := executor.ResetContextOfStmt(s, execStmt); err != nil {
		return nil, err
	}

	staleReadProcessor := staleread.NewStaleReadProcessor(s)
	if err = staleReadProcessor.OnExecutePreparedStmt(stmt.SnapshotTSEvaluator); err != nil {
		return nil, err
	}

	if staleReadProcessor.IsStaleness() {
		s.sessionVars.StmtCtx.IsStaleness = true
		err = sessiontxn.GetTxnManager(s).EnterNewTxn(ctx, &sessiontxn.EnterNewTxnRequest{
			Type: sessiontxn.EnterNewTxnWithReplaceProvider,
			Provider: staleread.NewStalenessTxnContextProvider(
				s,
				staleReadProcessor.GetStalenessReadTS(),
				staleReadProcessor.GetStalenessInfoSchema(),
			),
		})

		if err != nil {
			return nil, err
		}
	}

	executor.CountStmtNode(stmt.PreparedAst.Stmt, s.sessionVars.InRestrictedSQL)
	s.txn.onStmtStart(stmt.SQLDigest.String())
	defer s.txn.onStmtEnd()

	if err = s.onTxnManagerStmtStartOrRetry(ctx, execStmt); err != nil {
		return nil, err
	}
	s.setRequestSource(ctx, stmt.PreparedAst.StmtType, stmt.PreparedAst.Stmt)
	// even the txn is valid, still need to set session variable for coprocessor usage.
	s.sessionVars.RequestSourceType = stmt.PreparedAst.StmtType
	return s.preparedStmtExec(ctx, execStmt, stmt)
}

func (s *session) DropPreparedStmt(stmtID uint32) error {
	vars := s.sessionVars
	if _, ok := vars.PreparedStmts[stmtID]; !ok {
		return plannercore.ErrStmtNotFound
	}
	vars.RetryInfo.DroppedPreparedStmtIDs = append(vars.RetryInfo.DroppedPreparedStmtIDs, stmtID)
	return nil
}

func (s *session) Txn(active bool) (kv.Transaction, error) {
	if !active {
		return &s.txn, nil
	}
	_, err := sessiontxn.GetTxnManager(s).ActivateTxn()
	return &s.txn, err
}

func (s *session) SetValue(key fmt.Stringer, value interface{}) {
	s.mu.Lock()
	s.mu.values[key] = value
	s.mu.Unlock()
}

func (s *session) Value(key fmt.Stringer) interface{} {
	s.mu.RLock()
	value := s.mu.values[key]
	s.mu.RUnlock()
	return value
}

func (s *session) ClearValue(key fmt.Stringer) {
	s.mu.Lock()
	delete(s.mu.values, key)
	s.mu.Unlock()
}

type inCloseSession struct{}

// Close function does some clean work when session end.
// Close should release the table locks which hold by the session.
func (s *session) Close() {
	// TODO: do clean table locks when session exited without execute Close.
	// TODO: do clean table locks when tidb-server was `kill -9`.
	if s.HasLockedTables() && config.TableLockEnabled() {
		if ds := config.TableLockDelayClean(); ds > 0 {
			time.Sleep(time.Duration(ds) * time.Millisecond)
		}
		lockedTables := s.GetAllTableLocks()
		err := domain.GetDomain(s).DDL().UnlockTables(s, lockedTables)
		if err != nil {
			logutil.BgLogger().Error("release table lock failed", zap.Uint64("conn", s.sessionVars.ConnectionID))
		}
	}
	s.ReleaseAllAdvisoryLocks()
	if s.statsCollector != nil {
		s.statsCollector.Delete()
	}
	if s.idxUsageCollector != nil {
		s.idxUsageCollector.Delete()
	}
	telemetry.GlobalBuiltinFunctionsUsage.Collect(s.GetBuiltinFunctionUsage())
	bindValue := s.Value(bindinfo.SessionBindInfoKeyType)
	if bindValue != nil {
		bindValue.(*bindinfo.SessionHandle).Close()
	}
	ctx := context.WithValue(context.TODO(), inCloseSession{}, struct{}{})
	s.RollbackTxn(ctx)
	if s.sessionVars != nil {
		s.sessionVars.WithdrawAllPreparedStmt()
	}
	if s.stmtStats != nil {
		s.stmtStats.SetFinished()
	}
	s.ClearDiskFullOpt()
}

// GetSessionVars implements the context.Context interface.
func (s *session) GetSessionVars() *variable.SessionVars {
	return s.sessionVars
}

func (s *session) AuthPluginForUser(user *auth.UserIdentity) (string, error) {
	pm := privilege.GetPrivilegeManager(s)
	authplugin, err := pm.GetAuthPlugin(user.Username, user.Hostname)
	if err != nil {
		return "", err
	}
	return authplugin, nil
}

// Auth validates a user using an authentication string and salt.
// If the password fails, it will keep trying other users until exhausted.
// This means it can not be refactored to use MatchIdentity yet.
func (s *session) Auth(user *auth.UserIdentity, authentication []byte, salt []byte) bool {
	pm := privilege.GetPrivilegeManager(s)
	authUser, err := s.MatchIdentity(user.Username, user.Hostname)
	if err != nil {
		return false
	}
	if pm.ConnectionVerification(authUser.Username, authUser.Hostname, authentication, salt, s.sessionVars.TLSConnectionState) {
		user.AuthUsername = authUser.Username
		user.AuthHostname = authUser.Hostname
		s.sessionVars.User = user
		s.sessionVars.ActiveRoles = pm.GetDefaultRoles(user.AuthUsername, user.AuthHostname)
		return true
	}
	return false
}

// MatchIdentity finds the matching username + password in the MySQL privilege tables
// for a username + hostname, since MySQL can have wildcards.
func (s *session) MatchIdentity(username, remoteHost string) (*auth.UserIdentity, error) {
	pm := privilege.GetPrivilegeManager(s)
	var success bool
	var skipNameResolve bool
	var user = &auth.UserIdentity{}
	varVal, err := s.GetSessionVars().GlobalVarsAccessor.GetGlobalSysVar(variable.SkipNameResolve)
	if err == nil && variable.TiDBOptOn(varVal) {
		skipNameResolve = true
	}
	user.Username, user.Hostname, success = pm.MatchIdentity(username, remoteHost, skipNameResolve)
	if success {
		return user, nil
	}
	// This error will not be returned to the user, access denied will be instead
	return nil, fmt.Errorf("could not find matching user in MatchIdentity: %s, %s", username, remoteHost)
}

// AuthWithoutVerification is required by the ResetConnection RPC
func (s *session) AuthWithoutVerification(user *auth.UserIdentity) bool {
	pm := privilege.GetPrivilegeManager(s)
	authUser, err := s.MatchIdentity(user.Username, user.Hostname)
	if err != nil {
		return false
	}
	if pm.GetAuthWithoutVerification(authUser.Username, authUser.Hostname) {
		user.AuthUsername = authUser.Username
		user.AuthHostname = authUser.Hostname
		s.sessionVars.User = user
		s.sessionVars.ActiveRoles = pm.GetDefaultRoles(user.AuthUsername, user.AuthHostname)
		return true
	}
	return false
}

// RefreshVars implements the sessionctx.Context interface.
func (s *session) RefreshVars(ctx context.Context) error {
	pruneMode, err := s.GetSessionVars().GlobalVarsAccessor.GetGlobalSysVar(variable.TiDBPartitionPruneMode)
	if err != nil {
		return err
	}
	s.sessionVars.PartitionPruneMode.Store(pruneMode)
	return nil
}

// SetSessionStatesHandler implements the Session.SetSessionStatesHandler interface.
func (s *session) SetSessionStatesHandler(stateType sessionstates.SessionStateType, handler sessionctx.SessionStatesHandler) {
	s.sessionStatesHandlers[stateType] = handler
}

// CreateSession4Test creates a new session environment for test.
func CreateSession4Test(store kv.Storage) (Session, error) {
	se, err := CreateSession4TestWithOpt(store, nil)
	if err == nil {
		// Cover both chunk rpc encoding and default encoding.
		// nolint:gosec
		if rand.Intn(2) == 0 {
			se.GetSessionVars().EnableChunkRPC = false
		} else {
			se.GetSessionVars().EnableChunkRPC = true
		}
	}
	return se, err
}

// Opt describes the option for creating session
type Opt struct {
	PreparedPlanCache *kvcache.SimpleLRUCache
}

// CreateSession4TestWithOpt creates a new session environment for test.
func CreateSession4TestWithOpt(store kv.Storage, opt *Opt) (Session, error) {
	s, err := CreateSessionWithOpt(store, opt)
	if err == nil {
		// initialize session variables for test.
		s.GetSessionVars().InitChunkSize = 2
		s.GetSessionVars().MaxChunkSize = 32
		s.GetSessionVars().MinPagingSize = variable.DefMinPagingSize
		s.GetSessionVars().EnablePaging = variable.DefTiDBEnablePaging
		err = s.GetSessionVars().SetSystemVarWithoutValidation(variable.CharacterSetConnection, "utf8mb4")
	}
	return s, err
}

// CreateSession creates a new session environment.
func CreateSession(store kv.Storage) (Session, error) {
	return CreateSessionWithOpt(store, nil)
}

// CreateSessionWithOpt creates a new session environment with option.
// Use default option if opt is nil.
func CreateSessionWithOpt(store kv.Storage, opt *Opt) (Session, error) {
	s, err := createSessionWithOpt(store, opt)
	if err != nil {
		return nil, err
	}

	// Add auth here.
	do, err := domap.Get(store)
	if err != nil {
		return nil, err
	}
	pm := &privileges.UserPrivileges{
		Handle: do.PrivilegeHandle(),
	}
	privilege.BindPrivilegeManager(s, pm)

	// Add stats collector, and it will be freed by background stats worker
	// which periodically updates stats using the collected data.
	if do.StatsHandle() != nil && do.StatsUpdating() {
		s.statsCollector = do.StatsHandle().NewSessionStatsCollector()
		if GetIndexUsageSyncLease() > 0 {
			s.idxUsageCollector = do.StatsHandle().NewSessionIndexUsageCollector()
		}
	}

	return s, nil
}

// loadCollationParameter loads collation parameter from mysql.tidb
func loadCollationParameter(ctx context.Context, se *session) (bool, error) {
	para, err := se.getTableValue(ctx, mysql.TiDBTable, tidbNewCollationEnabled)
	if err != nil {
		return false, err
	}
	if para == varTrue {
		return true, nil
	} else if para == varFalse {
		return false, nil
	}
	logutil.BgLogger().Warn(
		"Unexpected value of 'new_collation_enabled' in 'mysql.tidb', use 'False' instead",
		zap.String("value", para))
	return false, nil
}

var (
	errResultIsEmpty = dbterror.ClassExecutor.NewStd(errno.ErrResultIsEmpty)
	// DDLJobTables is a list of tables definitions used in concurrent DDL.
	DDLJobTables = []struct {
		SQL string
		id  int64
	}{
		{ddl.JobTableSQL, ddl.JobTableID},
		{ddl.ReorgTableSQL, ddl.ReorgTableID},
		{ddl.HistoryTableSQL, ddl.HistoryTableID},
	}
)

// InitDDLJobTables is to create tidb_ddl_job, tidb_ddl_reorg and tidb_ddl_history.
func InitDDLJobTables(store kv.Storage) error {
	return kv.RunInNewTxn(kv.WithInternalSourceType(context.Background(), kv.InternalTxnDDL), store, true, func(ctx context.Context, txn kv.Transaction) error {
		t := meta.NewMeta(txn)
		exists, err := t.CheckDDLTableExists()
		if err != nil || exists {
			return errors.Trace(err)
		}
		dbID, err := t.CreateMySQLDatabaseIfNotExists()
		if err != nil {
			return err
		}
		p := parser.New()
		for _, tbl := range DDLJobTables {
			id, err := t.GetGlobalID()
			if err != nil {
				return errors.Trace(err)
			}
			if id >= meta.MaxGlobalID {
				return errors.Errorf("It is unreasonable that the global ID grows such a big value: %d, please concat TiDB team", id)
			}
			stmt, err := p.ParseOneStmt(tbl.SQL, "", "")
			if err != nil {
				return errors.Trace(err)
			}
			tblInfo, err := ddl.BuildTableInfoFromAST(stmt.(*ast.CreateTableStmt))
			if err != nil {
				return errors.Trace(err)
			}
			tblInfo.State = model.StatePublic
			tblInfo.ID = tbl.id
			tblInfo.UpdateTS = t.StartTS
			if err != nil {
				return errors.Trace(err)
			}
			err = t.CreateTableOrView(dbID, tblInfo)
			if err != nil {
				return errors.Trace(err)
			}
		}
		return t.SetDDLTables()
	})
}

// BootstrapSession runs the first time when the TiDB server start.
func BootstrapSession(store kv.Storage) (*domain.Domain, error) {
	ctx := kv.WithInternalSourceType(context.Background(), kv.InternalTxnBootstrap)
	cfg := config.GetGlobalConfig()
	if len(cfg.Instance.PluginLoad) > 0 {
		err := plugin.Load(context.Background(), plugin.Config{
			Plugins:   strings.Split(cfg.Instance.PluginLoad, ","),
			PluginDir: cfg.Instance.PluginDir,
		})
		if err != nil {
			return nil, err
		}
	}
	err := InitDDLJobTables(store)
	if err != nil {
		return nil, err
	}
	ver := getStoreBootstrapVersion(store)
	if ver == notBootstrapped {
		runInBootstrapSession(store, bootstrap)
	} else if ver < currentBootstrapVersion {
		runInBootstrapSession(store, upgrade)
	}

	concurrency := int(config.GetGlobalConfig().Performance.StatsLoadConcurrency)
	ses, err := createSessions(store, 7+concurrency)
	if err != nil {
		return nil, err
	}
	ses[0].GetSessionVars().InRestrictedSQL = true

	// get system tz from mysql.tidb
	tz, err := ses[0].getTableValue(ctx, mysql.TiDBTable, tidbSystemTZ)
	if err != nil {
		return nil, err
	}
	timeutil.SetSystemTZ(tz)

	// get the flag from `mysql`.`tidb` which indicating if new collations are enabled.
	newCollationEnabled, err := loadCollationParameter(ctx, ses[0])
	if err != nil {
		return nil, err
	}
	collate.SetNewCollationEnabledForTest(newCollationEnabled)
	// To deal with the location partition failure caused by inconsistent NewCollationEnabled values(see issue #32416).
	rebuildAllPartitionValueMapAndSorted(ses[0])

	dom := domain.GetDomain(ses[0])

	// We should make the load bind-info loop before other loops which has internal SQL.
	// Because the internal SQL may access the global bind-info handler. As the result, the data race occurs here as the
	// LoadBindInfoLoop inits global bind-info handler.
	err = dom.LoadBindInfoLoop(ses[1], ses[2])
	if err != nil {
		return nil, err
	}

	if !config.GetGlobalConfig().Security.SkipGrantTable {
		err = dom.LoadPrivilegeLoop(ses[3])
		if err != nil {
			return nil, err
		}
	}

	//  Rebuild sysvar cache in a loop
	err = dom.LoadSysVarCacheLoop(ses[4])
	if err != nil {
		return nil, err
	}

	if len(cfg.Instance.PluginLoad) > 0 {
		err := plugin.Init(context.Background(), plugin.Config{EtcdClient: dom.GetEtcdClient()})
		if err != nil {
			return nil, err
		}
	}

	err = executor.LoadExprPushdownBlacklist(ses[5])
	if err != nil {
		return nil, err
	}
	err = executor.LoadOptRuleBlacklist(ctx, ses[5])
	if err != nil {
		return nil, err
	}

	if dom.GetEtcdClient() != nil {
		// We only want telemetry data in production-like clusters. When TiDB is deployed over other engines,
		// for example, unistore engine (used for local tests), we just skip it. Its etcd client is nil.
		go func() {
			dom.TelemetryReportLoop(ses[5])
			dom.TelemetryRotateSubWindowLoop(ses[5])
		}()
	}

	// A sub context for update table stats, and other contexts for concurrent stats loading.
	cnt := 1 + concurrency
	subCtxs := make([]sessionctx.Context, cnt)
	for i := 0; i < cnt; i++ {
		subCtxs[i] = sessionctx.Context(ses[6+i])
	}
	if err = dom.LoadAndUpdateStatsLoop(subCtxs); err != nil {
		return nil, err
	}

	dom.DumpFileGcCheckerLoop()
	dom.LoadSigningCertLoop()

	if raw, ok := store.(kv.EtcdBackend); ok {
		err = raw.StartGCWorker()
		if err != nil {
			return nil, err
		}
	}

	return dom, err
}

// GetDomain gets the associated domain for store.
func GetDomain(store kv.Storage) (*domain.Domain, error) {
	return domap.Get(store)
}

// runInBootstrapSession create a special session for bootstrap to run.
// If no bootstrap and storage is remote, we must use a little lease time to
// bootstrap quickly, after bootstrapped, we will reset the lease time.
// TODO: Using a bootstrap tool for doing this may be better later.
func runInBootstrapSession(store kv.Storage, bootstrap func(Session)) {
	s, err := createSession(store)
	if err != nil {
		// Bootstrap fail will cause program exit.
		logutil.BgLogger().Fatal("createSession error", zap.Error(err))
	}

	s.SetValue(sessionctx.Initing, true)
	bootstrap(s)
	finishBootstrap(store)
	s.ClearValue(sessionctx.Initing)

	dom := domain.GetDomain(s)
	dom.Close()
	domap.Delete(store)
}

func createSessions(store kv.Storage, cnt int) ([]*session, error) {
	ses := make([]*session, cnt)
	for i := 0; i < cnt; i++ {
		se, err := createSession(store)
		if err != nil {
			return nil, err
		}
		ses[i] = se
	}

	return ses, nil
}

func createSession(store kv.Storage) (*session, error) {
	return createSessionWithOpt(store, nil)
}

func createSessionWithOpt(store kv.Storage, opt *Opt) (*session, error) {
	dom, err := domap.Get(store)
	if err != nil {
		return nil, err
	}
	s := &session{
		store:                 store,
		sessionVars:           variable.NewSessionVars(),
		ddlOwnerManager:       dom.DDL().OwnerManager(),
		client:                store.GetClient(),
		mppClient:             store.GetMPPClient(),
		stmtStats:             stmtstats.CreateStatementStats(),
		sessionStatesHandlers: make(map[sessionstates.SessionStateType]sessionctx.SessionStatesHandler),
	}
	s.functionUsageMu.builtinFunctionUsage = make(telemetry.BuiltinFunctionsUsage)
	if opt != nil && opt.PreparedPlanCache != nil {
		s.preparedPlanCache = opt.PreparedPlanCache
	}
	s.mu.values = make(map[fmt.Stringer]interface{})
	s.lockedTables = make(map[int64]model.TableLockTpInfo)
	s.advisoryLocks = make(map[string]*advisoryLock)

	domain.BindDomain(s, dom)
	// session implements variable.GlobalVarAccessor. Bind it to ctx.
	s.sessionVars.GlobalVarsAccessor = s
	s.sessionVars.BinlogClient = binloginfo.GetPumpsClient()
	s.txn.init()

	sessionBindHandle := bindinfo.NewSessionBindHandle(parser.New())
	s.SetValue(bindinfo.SessionBindInfoKeyType, sessionBindHandle)
	s.SetSessionStatesHandler(sessionstates.StateBinding, sessionBindHandle)
	return s, nil
}

// CreateSessionWithDomain creates a new Session and binds it with a Domain.
// We need this because when we start DDL in Domain, the DDL need a session
// to change some system tables. But at that time, we have been already in
// a lock context, which cause we can't call createSession directly.
func CreateSessionWithDomain(store kv.Storage, dom *domain.Domain) (*session, error) {
	s := &session{
		store:                 store,
		sessionVars:           variable.NewSessionVars(),
		client:                store.GetClient(),
		mppClient:             store.GetMPPClient(),
		stmtStats:             stmtstats.CreateStatementStats(),
		sessionStatesHandlers: make(map[sessionstates.SessionStateType]sessionctx.SessionStatesHandler),
	}
	s.functionUsageMu.builtinFunctionUsage = make(telemetry.BuiltinFunctionsUsage)
	s.mu.values = make(map[fmt.Stringer]interface{})
	s.lockedTables = make(map[int64]model.TableLockTpInfo)
	domain.BindDomain(s, dom)
	// session implements variable.GlobalVarAccessor. Bind it to ctx.
	s.sessionVars.GlobalVarsAccessor = s
	s.txn.init()
	return s, nil
}

const (
	notBootstrapped = 0
)

func getStoreBootstrapVersion(store kv.Storage) int64 {
	storeBootstrappedLock.Lock()
	defer storeBootstrappedLock.Unlock()
	// check in memory
	_, ok := storeBootstrapped[store.UUID()]
	if ok {
		return currentBootstrapVersion
	}

	var ver int64
	// check in kv store
	ctx := kv.WithInternalSourceType(context.Background(), kv.InternalTxnBootstrap)
	err := kv.RunInNewTxn(ctx, store, false, func(ctx context.Context, txn kv.Transaction) error {
		var err error
		t := meta.NewMeta(txn)
		ver, err = t.GetBootstrapVersion()
		return err
	})
	if err != nil {
		logutil.BgLogger().Fatal("check bootstrapped failed",
			zap.Error(err))
	}

	if ver > notBootstrapped {
		// here mean memory is not ok, but other server has already finished it
		storeBootstrapped[store.UUID()] = true
	}

	return ver
}

func finishBootstrap(store kv.Storage) {
	setStoreBootstrapped(store.UUID())

	ctx := kv.WithInternalSourceType(context.Background(), kv.InternalTxnBootstrap)
	err := kv.RunInNewTxn(ctx, store, true, func(ctx context.Context, txn kv.Transaction) error {
		t := meta.NewMeta(txn)
		err := t.FinishBootstrap(currentBootstrapVersion)
		return err
	})
	if err != nil {
		logutil.BgLogger().Fatal("finish bootstrap failed",
			zap.Error(err))
	}
}

const quoteCommaQuote = "', '"

// loadCommonGlobalVariablesIfNeeded loads and applies commonly used global variables for the session.
func (s *session) loadCommonGlobalVariablesIfNeeded() error {
	vars := s.sessionVars
	if vars.CommonGlobalLoaded {
		return nil
	}
	if s.Value(sessionctx.Initing) != nil {
		// When running bootstrap or upgrade, we should not access global storage.
		return nil
	}

	vars.CommonGlobalLoaded = true

	// Deep copy sessionvar cache
	sessionCache, err := domain.GetDomain(s).GetSessionCache()
	if err != nil {
		return err
	}
	for varName, varVal := range sessionCache {
		if _, ok := vars.GetSystemVar(varName); !ok {
			err = vars.SetSystemVarWithRelaxedValidation(varName, varVal)
			if err != nil {
				if variable.ErrUnknownSystemVar.Equal(err) {
					continue // sessionCache is stale; sysvar has likely been unregistered
				}
				return err
			}
		}
	}
	// when client set Capability Flags CLIENT_INTERACTIVE, init wait_timeout with interactive_timeout
	if vars.ClientCapability&mysql.ClientInteractive > 0 {
		if varVal, ok := vars.GetSystemVar(variable.InteractiveTimeout); ok {
			if err := vars.SetSystemVar(variable.WaitTimeout, varVal); err != nil {
				return err
			}
		}
	}
	return nil
}

// PrepareTxnCtx begins a transaction, and creates a new transaction context.
// It is called before we execute a sql query.
func (s *session) PrepareTxnCtx(ctx context.Context) error {
	s.currentCtx = ctx
	if s.txn.validOrPending() {
		return nil
	}

	txnMode := ast.Optimistic
	if !s.sessionVars.IsAutocommit() || s.sessionVars.RetryInfo.Retrying ||
		config.GetGlobalConfig().PessimisticTxn.PessimisticAutoCommit.Load() {
		if s.sessionVars.TxnMode == ast.Pessimistic {
			txnMode = ast.Pessimistic
		}
	}

	return sessiontxn.GetTxnManager(s).EnterNewTxn(ctx, &sessiontxn.EnterNewTxnRequest{
		Type:    sessiontxn.EnterNewTxnBeforeStmt,
		TxnMode: txnMode,
	})
}

// PrepareTSFuture uses to try to get ts future.
func (s *session) PrepareTSFuture(ctx context.Context, future oracle.Future, scope string) error {
	if s.txn.Valid() {
		return errors.New("cannot prepare ts future when txn is valid")
	}

	failpoint.Inject("assertTSONotRequest", func() {
		if _, ok := future.(sessiontxn.ConstantFuture); !ok {
			panic("tso shouldn't be requested")
		}
	})

	failpoint.InjectContext(ctx, "mockGetTSFail", func() {
		future = txnFailFuture{}
	})

	s.txn.changeToPending(&txnFuture{
		future:   future,
		store:    s.store,
		txnScope: scope,
	})
	return nil
}

// GetPreparedTxnFuture returns the TxnFuture if it is valid or pending.
// It returns nil otherwise.
func (s *session) GetPreparedTxnFuture() sessionctx.TxnFuture {
	if !s.txn.validOrPending() {
		return nil
	}
	return &s.txn
}

// RefreshTxnCtx implements context.RefreshTxnCtx interface.
func (s *session) RefreshTxnCtx(ctx context.Context) error {
	var commitDetail *tikvutil.CommitDetails
	ctx = context.WithValue(ctx, tikvutil.CommitDetailCtxKey, &commitDetail)
	err := s.doCommit(ctx)
	if commitDetail != nil {
		s.GetSessionVars().StmtCtx.MergeExecDetails(nil, commitDetail)
	}
	if err != nil {
		return err
	}

	s.updateStatsDeltaToCollector()

	return sessiontxn.NewTxn(ctx, s)
}

// GetStore gets the store of session.
func (s *session) GetStore() kv.Storage {
	return s.store
}

func (s *session) ShowProcess() *util.ProcessInfo {
	var pi *util.ProcessInfo
	tmp := s.processInfo.Load()
	if tmp != nil {
		pi = tmp.(*util.ProcessInfo)
	}
	return pi
}

// GetStartTSFromSession returns the startTS in the session `se`
func GetStartTSFromSession(se interface{}) (uint64, uint64) {
	var startTS, processInfoID uint64
	tmp, ok := se.(*session)
	if !ok {
		logutil.BgLogger().Error("GetStartTSFromSession failed, can't transform to session struct")
		return 0, 0
	}
	processInfo := tmp.ShowProcess()
	if processInfo != nil {
		processInfoID = processInfo.ID
	}
	txnInfo := tmp.TxnInfo()
	if txnInfo != nil {
		startTS = txnInfo.StartTS
	}

	logutil.BgLogger().Debug(
		"GetStartTSFromSession getting startTS of internal session",
		zap.Uint64("startTS", startTS), zap.Time("start time", oracle.GetTimeFromTS(startTS)))

	return startTS, processInfoID
}

// logStmt logs some crucial SQL including: CREATE USER/GRANT PRIVILEGE/CHANGE PASSWORD/DDL etc and normal SQL
// if variable.ProcessGeneralLog is set.
func logStmt(execStmt *executor.ExecStmt, s *session) {
	vars := s.GetSessionVars()
	switch stmt := execStmt.StmtNode.(type) {
	case *ast.CreateUserStmt, *ast.DropUserStmt, *ast.AlterUserStmt, *ast.SetPwdStmt, *ast.GrantStmt,
		*ast.RevokeStmt, *ast.AlterTableStmt, *ast.CreateDatabaseStmt, *ast.CreateIndexStmt, *ast.CreateTableStmt,
		*ast.DropDatabaseStmt, *ast.DropIndexStmt, *ast.DropTableStmt, *ast.RenameTableStmt, *ast.TruncateTableStmt,
		*ast.RenameUserStmt:
		user := vars.User
		schemaVersion := s.GetInfoSchema().SchemaMetaVersion()
		if ss, ok := execStmt.StmtNode.(ast.SensitiveStmtNode); ok {
			logutil.BgLogger().Info("CRUCIAL OPERATION",
				zap.Uint64("conn", vars.ConnectionID),
				zap.Int64("schemaVersion", schemaVersion),
				zap.String("secure text", ss.SecureText()),
				zap.Stringer("user", user))
		} else {
			logutil.BgLogger().Info("CRUCIAL OPERATION",
				zap.Uint64("conn", vars.ConnectionID),
				zap.Int64("schemaVersion", schemaVersion),
				zap.String("cur_db", vars.CurrentDB),
				zap.String("sql", stmt.Text()),
				zap.Stringer("user", user))
		}
	default:
		logGeneralQuery(execStmt, s, false)
	}
}

func logGeneralQuery(execStmt *executor.ExecStmt, s *session, isPrepared bool) {
	vars := s.GetSessionVars()
	if variable.ProcessGeneralLog.Load() && !vars.InRestrictedSQL {
		var query string
		if isPrepared {
			query = execStmt.OriginText()
		} else {
			query = execStmt.GetTextToLog()
		}

		query = executor.QueryReplacer.Replace(query)
		if !vars.EnableRedactLog {
			query += vars.PreparedParams.String()
		}
		logutil.BgLogger().Info("GENERAL_LOG",
			zap.Uint64("conn", vars.ConnectionID),
			zap.String("user", vars.User.LoginString()),
			zap.Int64("schemaVersion", s.GetInfoSchema().SchemaMetaVersion()),
			zap.Uint64("txnStartTS", vars.TxnCtx.StartTS),
			zap.Uint64("forUpdateTS", vars.TxnCtx.GetForUpdateTS()),
			zap.Bool("isReadConsistency", vars.IsIsolation(ast.ReadCommitted)),
			zap.String("currentDB", vars.CurrentDB),
			zap.Bool("isPessimistic", vars.TxnCtx.IsPessimistic),
			zap.String("sessionTxnMode", vars.GetReadableTxnMode()),
			zap.String("sql", query))
	}
}

func (s *session) recordOnTransactionExecution(err error, counter int, duration float64) {
	if s.sessionVars.TxnCtx.IsPessimistic {
		if err != nil {
			statementPerTransactionPessimisticError.Observe(float64(counter))
			transactionDurationPessimisticAbort.Observe(duration)
		} else {
			statementPerTransactionPessimisticOK.Observe(float64(counter))
			transactionDurationPessimisticCommit.Observe(duration)
		}
	} else {
		if err != nil {
			statementPerTransactionOptimisticError.Observe(float64(counter))
			transactionDurationOptimisticAbort.Observe(duration)
		} else {
			statementPerTransactionOptimisticOK.Observe(float64(counter))
			transactionDurationOptimisticCommit.Observe(duration)
		}
	}
}

func (s *session) checkPlacementPolicyBeforeCommit() error {
	var err error
	// Get the txnScope of the transaction we're going to commit.
	txnScope := s.GetSessionVars().TxnCtx.TxnScope
	if txnScope == "" {
		txnScope = kv.GlobalTxnScope
	}
	if txnScope != kv.GlobalTxnScope {
		is := s.GetInfoSchema().(infoschema.InfoSchema)
		deltaMap := s.GetSessionVars().TxnCtx.TableDeltaMap
		for physicalTableID := range deltaMap {
			var tableName string
			var partitionName string
			tblInfo, _, partInfo := is.FindTableByPartitionID(physicalTableID)
			if tblInfo != nil && partInfo != nil {
				tableName = tblInfo.Meta().Name.String()
				partitionName = partInfo.Name.String()
			} else {
				tblInfo, _ := is.TableByID(physicalTableID)
				tableName = tblInfo.Meta().Name.String()
			}
			bundle, ok := is.PlacementBundleByPhysicalTableID(physicalTableID)
			if !ok {
				errMsg := fmt.Sprintf("table %v doesn't have placement policies with txn_scope %v",
					tableName, txnScope)
				if len(partitionName) > 0 {
					errMsg = fmt.Sprintf("table %v's partition %v doesn't have placement policies with txn_scope %v",
						tableName, partitionName, txnScope)
				}
				err = dbterror.ErrInvalidPlacementPolicyCheck.GenWithStackByArgs(errMsg)
				break
			}
			dcLocation, ok := bundle.GetLeaderDC(placement.DCLabelKey)
			if !ok {
				errMsg := fmt.Sprintf("table %v's leader placement policy is not defined", tableName)
				if len(partitionName) > 0 {
					errMsg = fmt.Sprintf("table %v's partition %v's leader placement policy is not defined", tableName, partitionName)
				}
				err = dbterror.ErrInvalidPlacementPolicyCheck.GenWithStackByArgs(errMsg)
				break
			}
			if dcLocation != txnScope {
				errMsg := fmt.Sprintf("table %v's leader location %v is out of txn_scope %v", tableName, dcLocation, txnScope)
				if len(partitionName) > 0 {
					errMsg = fmt.Sprintf("table %v's partition %v's leader location %v is out of txn_scope %v",
						tableName, partitionName, dcLocation, txnScope)
				}
				err = dbterror.ErrInvalidPlacementPolicyCheck.GenWithStackByArgs(errMsg)
				break
			}
			// FIXME: currently we assume the physicalTableID is the partition ID. In future, we should consider the situation
			// if the physicalTableID belongs to a Table.
			partitionID := physicalTableID
			tbl, _, partitionDefInfo := is.FindTableByPartitionID(partitionID)
			if tbl != nil {
				tblInfo := tbl.Meta()
				state := tblInfo.Partition.GetStateByID(partitionID)
				if state == model.StateGlobalTxnOnly {
					err = dbterror.ErrInvalidPlacementPolicyCheck.GenWithStackByArgs(
						fmt.Sprintf("partition %s of table %s can not be written by local transactions when its placement policy is being altered",
							tblInfo.Name, partitionDefInfo.Name))
					break
				}
			}
		}
	}
	return err
}

func (s *session) SetPort(port string) {
	s.sessionVars.Port = port
}

// GetTxnWriteThroughputSLI implements the Context interface.
func (s *session) GetTxnWriteThroughputSLI() *sli.TxnWriteThroughputSLI {
	return &s.txn.writeSLI
}

// GetInfoSchema returns snapshotInfoSchema if snapshot schema is set.
// Transaction infoschema is returned if inside an explicit txn.
// Otherwise the latest infoschema is returned.
func (s *session) GetInfoSchema() sessionctx.InfoschemaMetaVersion {
	vars := s.GetSessionVars()
	var is infoschema.InfoSchema
	if snap, ok := vars.SnapshotInfoschema.(infoschema.InfoSchema); ok {
		logutil.BgLogger().Info("use snapshot schema", zap.Uint64("conn", vars.ConnectionID), zap.Int64("schemaVersion", snap.SchemaMetaVersion()))
		is = snap
	} else if vars.TxnCtx != nil && vars.InTxn() {
		if tmp, ok := vars.TxnCtx.InfoSchema.(infoschema.InfoSchema); ok {
			is = tmp
		}
	}

	if is == nil {
		is = domain.GetDomain(s).InfoSchema()
	}

	// Override the infoschema if the session has temporary table.
	return temptable.AttachLocalTemporaryTableInfoSchema(s, is)
}

func (s *session) GetDomainInfoSchema() sessionctx.InfoschemaMetaVersion {
	is := domain.GetDomain(s).InfoSchema()
	return temptable.AttachLocalTemporaryTableInfoSchema(s, is)
}

func getSnapshotInfoSchema(s sessionctx.Context, snapshotTS uint64) (infoschema.InfoSchema, error) {
	is, err := domain.GetDomain(s).GetSnapshotInfoSchema(snapshotTS)
	if err != nil {
		return nil, err
	}
	// Set snapshot does not affect the witness of the local temporary table.
	// The session always see the latest temporary tables.
	return temptable.AttachLocalTemporaryTableInfoSchema(s, is), nil
}

func (s *session) updateTelemetryMetric(es *executor.ExecStmt) {
	if es.Ti == nil {
		return
	}
	if s.isInternal() {
		return
	}

	ti := es.Ti
	if ti.UseRecursive {
		telemetryCTEUsage.WithLabelValues("recurCTE").Inc()
	} else if ti.UseNonRecursive {
		telemetryCTEUsage.WithLabelValues("nonRecurCTE").Inc()
	} else {
		telemetryCTEUsage.WithLabelValues("notCTE").Inc()
	}

	if ti.UseMultiSchemaChange {
		telemetryMultiSchemaChangeUsage.Inc()
	}

	if ti.PartitionTelemetry != nil {
		if ti.PartitionTelemetry.UseTablePartition {
			telemetryTablePartitionUsage.Inc()
			telemetryTablePartitionMaxPartitionsUsage.Add(float64(ti.PartitionTelemetry.TablePartitionMaxPartitionsNum))
		}
		if ti.PartitionTelemetry.UseTablePartitionList {
			telemetryTablePartitionListUsage.Inc()
		}
		if ti.PartitionTelemetry.UseTablePartitionRange {
			telemetryTablePartitionRangeUsage.Inc()
		}
		if ti.PartitionTelemetry.UseTablePartitionHash {
			telemetryTablePartitionHashUsage.Inc()
		}
		if ti.PartitionTelemetry.UseTablePartitionRangeColumns {
			telemetryTablePartitionRangeColumnsUsage.Inc()
		}
		if ti.PartitionTelemetry.UseTablePartitionListColumns {
			telemetryTablePartitionListColumnsUsage.Inc()
		}
	}
}

// GetBuiltinFunctionUsage returns the replica of counting of builtin function usage
func (s *session) GetBuiltinFunctionUsage() map[string]uint32 {
	replica := make(map[string]uint32)
	s.functionUsageMu.RLock()
	defer s.functionUsageMu.RUnlock()
	for key, value := range s.functionUsageMu.builtinFunctionUsage {
		replica[key] = value
	}
	return replica
}

// BuiltinFunctionUsageInc increase the counting of the builtin function usage
func (s *session) BuiltinFunctionUsageInc(scalarFuncSigName string) {
	s.functionUsageMu.Lock()
	defer s.functionUsageMu.Unlock()
	s.functionUsageMu.builtinFunctionUsage.Inc(scalarFuncSigName)
}

func (s *session) GetStmtStats() *stmtstats.StatementStats {
	return s.stmtStats
}

// EncodeSessionStates implements SessionStatesHandler.EncodeSessionStates interface.
func (s *session) EncodeSessionStates(ctx context.Context, sctx sessionctx.Context, sessionStates *sessionstates.SessionStates) error {
	// Transaction status is hard to encode, so we do not support it.
	s.txn.mu.Lock()
	valid := s.txn.Valid()
	s.txn.mu.Unlock()
	if valid {
		return sessionstates.ErrCannotMigrateSession.GenWithStackByArgs("session has an active transaction")
	}
	// Data in local temporary tables is hard to encode, so we do not support it.
	// Check temporary tables here to avoid circle dependency.
	if s.sessionVars.LocalTemporaryTables != nil {
		localTempTables := s.sessionVars.LocalTemporaryTables.(*infoschema.LocalTemporaryTables)
		if localTempTables.Count() > 0 {
			return sessionstates.ErrCannotMigrateSession.GenWithStackByArgs("session has local temporary tables")
		}
	}
	// The advisory locks will be released when the session is closed.
	if len(s.advisoryLocks) > 0 {
		return sessionstates.ErrCannotMigrateSession.GenWithStackByArgs("session has advisory locks")
	}
	// The TableInfo stores session ID and server ID, so the session cannot be migrated.
	if len(s.lockedTables) > 0 {
		return sessionstates.ErrCannotMigrateSession.GenWithStackByArgs("session has locked tables")
	}

	if err := s.sessionVars.EncodeSessionStates(ctx, sessionStates); err != nil {
		return err
	}

	// Encode session variables. We put it here instead of SessionVars to avoid cycle import.
	sessionStates.SystemVars = make(map[string]string)
	for _, sv := range variable.GetSysVars() {
		switch {
		case sv.Hidden, sv.HasNoneScope(), sv.HasInstanceScope(), !sv.HasSessionScope():
			// Hidden and none-scoped variables cannot be modified.
			// Instance-scoped variables don't need to be encoded.
			// Noop variables should also be migrated even if they are noop.
			continue
		case sv.ReadOnly:
			// Skip read-only variables here. We encode them into SessionStates manually.
			continue
		case sem.IsEnabled() && sem.IsInvisibleSysVar(sv.Name):
			// If they are shown, there will be a security issue.
			continue
		}
		// Get all session variables because the default values may change between versions.
		if val, keep, err := s.sessionVars.GetSessionStatesSystemVar(sv.Name); err != nil {
			return err
		} else if keep {
			sessionStates.SystemVars[sv.Name] = val
		}
	}

	// Encode prepared statements and sql bindings.
	for _, handler := range s.sessionStatesHandlers {
		if err := handler.EncodeSessionStates(ctx, s, sessionStates); err != nil {
			return err
		}
	}
	return nil
}

// DecodeSessionStates implements SessionStatesHandler.DecodeSessionStates interface.
func (s *session) DecodeSessionStates(ctx context.Context, sctx sessionctx.Context, sessionStates *sessionstates.SessionStates) error {
	// Decode prepared statements and sql bindings.
	for _, handler := range s.sessionStatesHandlers {
		if err := handler.DecodeSessionStates(ctx, s, sessionStates); err != nil {
			return err
		}
	}

	// Decode session variables.
	for name, val := range sessionStates.SystemVars {
		if err := s.sessionVars.SetSystemVarWithoutValidation(name, val); err != nil {
			return err
		}
	}

	// Decoding session vars / prepared statements may override stmt ctx, such as warnings,
	// so we decode stmt ctx at last.
	return s.sessionVars.DecodeSessionStates(ctx, sessionStates)
}

func (s *session) setRequestSource(ctx context.Context, stmtLabel string, stmtNode ast.StmtNode) {
	if !s.isInternal() {
		if txn, _ := s.Txn(false); txn != nil && txn.Valid() {
			txn.SetOption(kv.RequestSourceType, stmtLabel)
		} else {
			s.sessionVars.RequestSourceType = stmtLabel
		}
	} else {
		if source := ctx.Value(kv.RequestSourceKey); source != nil {
			s.sessionVars.RequestSourceType = source.(kv.RequestSource).RequestSourceType
		} else {
			// panic in test mode in case there are requests without source in the future.
			// log warnings in production mode.
			if flag.Lookup("test.v") != nil || flag.Lookup("check.v") != nil {
				panic("unexpected no source type context, if you see this error, " +
					"the `RequestSourceTypeKey` is missing in your context")
			} else {
				logutil.Logger(ctx).Warn("unexpected no source type context, if you see this warning, "+
					"the `RequestSourceTypeKey` is missing in the context",
					zap.Bool("internal", s.isInternal()),
					zap.String("sql", stmtNode.Text()))
			}
		}
	}
}<|MERGE_RESOLUTION|>--- conflicted
+++ resolved
@@ -2322,7 +2322,7 @@
 		logutil.Logger(ctx).Error("prepared statement not found", zap.Uint32("stmtID", stmtID))
 		return nil, err
 	}
-	stmt, ok := prepStmt.(*plannercore.CachedPrepareStmt)
+	stmt, ok := prepStmt.(*plannercore.PlanCacheStmt)
 	if !ok {
 		return nil, errors.Errorf("invalid PlanCacheStmt type")
 	}
@@ -2337,18 +2337,14 @@
 		logutil.Logger(ctx).Error("general statement not found", zap.String("sql", sql))
 		return nil, err
 	}
-<<<<<<< HEAD
-	stmt, ok := generalStmt.(*plannercore.CachedPrepareStmt)
-=======
-	preparedStmt, ok := prepStmt.(*plannercore.PlanCacheStmt)
->>>>>>> ba8e7cc7
+	stmt, ok := generalStmt.(*plannercore.PlanCacheStmt)
 	if !ok {
 		return nil, errors.Errorf("invalid PlanCacheStmt type")
 	}
 	return s.executePlanCacheStmt(ctx, stmt, params)
 }
 
-func (s *session) executePlanCacheStmt(ctx context.Context, stmt *plannercore.CachedPrepareStmt, params []expression.Expression) (sqlexec.RecordSet, error) {
+func (s *session) executePlanCacheStmt(ctx context.Context, stmt *plannercore.PlanCacheStmt, params []expression.Expression) (sqlexec.RecordSet, error) {
 	var err error
 	if err = s.PrepareTxnCtx(ctx); err != nil {
 		return nil, err
