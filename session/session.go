// Copyright 2013 The ql Authors. All rights reserved.
// Use of this source code is governed by a BSD-style
// license that can be found in the LICENSES/QL-LICENSE file.

// Copyright 2015 PingCAP, Inc.
//
// Licensed under the Apache License, Version 2.0 (the "License");
// you may not use this file except in compliance with the License.
// You may obtain a copy of the License at
//
//     http://www.apache.org/licenses/LICENSE-2.0
//
// Unless required by applicable law or agreed to in writing, software
// distributed under the License is distributed on an "AS IS" BASIS,
// See the License for the specific language governing permissions and
// limitations under the License.

package session

import (
	"context"
	"crypto/tls"
	"encoding/json"
	"fmt"
	"net"
	"runtime/trace"
	"strconv"
	"strings"
	"sync"
	"sync/atomic"
	"time"

	"github.com/ngaut/pools"
	"github.com/opentracing/opentracing-go"
	"github.com/pingcap/errors"
	"github.com/pingcap/failpoint"
	"github.com/pingcap/parser"
	"github.com/pingcap/parser/ast"
	"github.com/pingcap/parser/auth"
	"github.com/pingcap/parser/charset"
	"github.com/pingcap/parser/model"
	"github.com/pingcap/parser/mysql"
	"github.com/pingcap/parser/terror"
	"github.com/pingcap/tidb/bindinfo"
	"github.com/pingcap/tidb/config"
	"github.com/pingcap/tidb/ddl"
	"github.com/pingcap/tidb/ddl/placement"
	"github.com/pingcap/tidb/domain"
	"github.com/pingcap/tidb/errno"
	"github.com/pingcap/tidb/executor"
	"github.com/pingcap/tidb/infoschema"
	"github.com/pingcap/tidb/kv"
	"github.com/pingcap/tidb/meta"
	"github.com/pingcap/tidb/metrics"
	"github.com/pingcap/tidb/owner"
	"github.com/pingcap/tidb/planner"
	plannercore "github.com/pingcap/tidb/planner/core"
	"github.com/pingcap/tidb/plugin"
	"github.com/pingcap/tidb/privilege"
	"github.com/pingcap/tidb/privilege/privileges"
	"github.com/pingcap/tidb/sessionctx"
	"github.com/pingcap/tidb/sessionctx/binloginfo"
	"github.com/pingcap/tidb/sessionctx/stmtctx"
	"github.com/pingcap/tidb/sessionctx/variable"
	"github.com/pingcap/tidb/statistics"
	"github.com/pingcap/tidb/statistics/handle"
	"github.com/pingcap/tidb/store/tikv"
	tikvstore "github.com/pingcap/tidb/store/tikv/kv"
	"github.com/pingcap/tidb/store/tikv/oracle"
	tikvutil "github.com/pingcap/tidb/store/tikv/util"
	"github.com/pingcap/tidb/tablecodec"
	"github.com/pingcap/tidb/telemetry"
	"github.com/pingcap/tidb/types"
	"github.com/pingcap/tidb/util"
	"github.com/pingcap/tidb/util/chunk"
	"github.com/pingcap/tidb/util/collate"
	"github.com/pingcap/tidb/util/dbterror"
	"github.com/pingcap/tidb/util/execdetails"
	"github.com/pingcap/tidb/util/kvcache"
	"github.com/pingcap/tidb/util/logutil"
	"github.com/pingcap/tidb/util/sli"
	"github.com/pingcap/tidb/util/sqlexec"
	"github.com/pingcap/tidb/util/timeutil"
	"github.com/pingcap/tipb/go-binlog"
	"go.uber.org/zap"
)

var (
	statementPerTransactionPessimisticOK    = metrics.StatementPerTransaction.WithLabelValues(metrics.LblPessimistic, metrics.LblOK)
	statementPerTransactionPessimisticError = metrics.StatementPerTransaction.WithLabelValues(metrics.LblPessimistic, metrics.LblError)
	statementPerTransactionOptimisticOK     = metrics.StatementPerTransaction.WithLabelValues(metrics.LblOptimistic, metrics.LblOK)
	statementPerTransactionOptimisticError  = metrics.StatementPerTransaction.WithLabelValues(metrics.LblOptimistic, metrics.LblError)
	transactionDurationPessimisticCommit    = metrics.TransactionDuration.WithLabelValues(metrics.LblPessimistic, metrics.LblCommit)
	transactionDurationPessimisticAbort     = metrics.TransactionDuration.WithLabelValues(metrics.LblPessimistic, metrics.LblAbort)
	transactionDurationOptimisticCommit     = metrics.TransactionDuration.WithLabelValues(metrics.LblOptimistic, metrics.LblCommit)
	transactionDurationOptimisticAbort      = metrics.TransactionDuration.WithLabelValues(metrics.LblOptimistic, metrics.LblAbort)

	sessionExecuteCompileDurationInternal = metrics.SessionExecuteCompileDuration.WithLabelValues(metrics.LblInternal)
	sessionExecuteCompileDurationGeneral  = metrics.SessionExecuteCompileDuration.WithLabelValues(metrics.LblGeneral)
	sessionExecuteParseDurationInternal   = metrics.SessionExecuteParseDuration.WithLabelValues(metrics.LblInternal)
	sessionExecuteParseDurationGeneral    = metrics.SessionExecuteParseDuration.WithLabelValues(metrics.LblGeneral)

	tiKVGCAutoConcurrency = "tikv_gc_auto_concurrency"
)

var gcVariableMap = map[string]string{
	variable.TiDBGCRunInterval:  "tikv_gc_run_interval",
	variable.TiDBGCLifetime:     "tikv_gc_life_time",
	variable.TiDBGCConcurrency:  "tikv_gc_concurrency",
	variable.TiDBGCEnable:       "tikv_gc_enable",
	variable.TiDBGCScanLockMode: "tikv_gc_scan_lock_mode",
}

// Session context, it is consistent with the lifecycle of a client connection.
type Session interface {
	sessionctx.Context
	Status() uint16       // Flag of current status, such as autocommit.
	LastInsertID() uint64 // LastInsertID is the last inserted auto_increment ID.
	LastMessage() string  // LastMessage is the info message that may be generated by last command
	AffectedRows() uint64 // Affected rows by latest executed stmt.
	// Execute is deprecated, and only used by plugins. Use ExecuteStmt() instead.
	Execute(context.Context, string) ([]sqlexec.RecordSet, error) // Execute a sql statement.
	// ExecuteStmt executes a parsed statement.
	ExecuteStmt(context.Context, ast.StmtNode) (sqlexec.RecordSet, error)
	// Parse is deprecated, use ParseWithParams() instead.
	Parse(ctx context.Context, sql string) ([]ast.StmtNode, error)
	// ExecuteInternal is a helper around ParseWithParams() and ExecuteStmt(). It is not allowed to execute multiple statements.
	ExecuteInternal(context.Context, string, ...interface{}) (sqlexec.RecordSet, error)
	String() string // String is used to debug.
	CommitTxn(context.Context) error
	RollbackTxn(context.Context)
	// PrepareStmt executes prepare statement in binary protocol.
	PrepareStmt(sql string) (stmtID uint32, paramCount int, fields []*ast.ResultField, err error)
	// ExecutePreparedStmt executes a prepared statement.
	ExecutePreparedStmt(ctx context.Context, stmtID uint32, param []types.Datum) (sqlexec.RecordSet, error)
	DropPreparedStmt(stmtID uint32) error
	SetClientCapability(uint32) // Set client capability flags.
	SetConnectionID(uint64)
	SetCommandValue(byte)
	SetProcessInfo(string, time.Time, byte, uint64)
	SetTLSState(*tls.ConnectionState)
	SetCollation(coID int) error
	SetSessionManager(util.SessionManager)
	Close()
	Auth(user *auth.UserIdentity, auth []byte, salt []byte) bool
	AuthWithoutVerification(user *auth.UserIdentity) bool
	ShowProcess() *util.ProcessInfo
	// PrepareTxnCtx is exported for test.
	PrepareTxnCtx(context.Context)
	// FieldList returns fields list of a table.
	FieldList(tableName string) (fields []*ast.ResultField, err error)
	SetPort(port string)
}

var (
	_ Session = (*session)(nil)
)

type stmtRecord struct {
	st      sqlexec.Statement
	stmtCtx *stmtctx.StatementContext
}

// StmtHistory holds all histories of statements in a txn.
type StmtHistory struct {
	history []*stmtRecord
}

// Add appends a stmt to history list.
func (h *StmtHistory) Add(st sqlexec.Statement, stmtCtx *stmtctx.StatementContext) {
	s := &stmtRecord{
		st:      st,
		stmtCtx: stmtCtx,
	}
	h.history = append(h.history, s)
}

// Count returns the count of the history.
func (h *StmtHistory) Count() int {
	return len(h.history)
}

type session struct {
	// processInfo is used by ShowProcess(), and should be modified atomically.
	processInfo atomic.Value
	txn         TxnState

	mu struct {
		sync.RWMutex
		values map[fmt.Stringer]interface{}
	}

	currentCtx  context.Context // only use for runtime.trace, Please NEVER use it.
	currentPlan plannercore.Plan

	store kv.Storage

	parserPool *sync.Pool

	preparedPlanCache *kvcache.SimpleLRUCache

	sessionVars    *variable.SessionVars
	sessionManager util.SessionManager

	statsCollector *handle.SessionStatsCollector
	// ddlOwnerChecker is used in `select tidb_is_ddl_owner()` statement;
	ddlOwnerChecker owner.DDLOwnerChecker
	// lockedTables use to record the table locks hold by the session.
	lockedTables map[int64]model.TableLockTpInfo

	// client shared coprocessor client per session
	client kv.Client

	mppClient kv.MPPClient

	// indexUsageCollector collects index usage information.
	idxUsageCollector *handle.SessionIndexUsageCollector
}

// AddTableLock adds table lock to the session lock map.
func (s *session) AddTableLock(locks []model.TableLockTpInfo) {
	for _, l := range locks {
		// read only lock is session unrelated, skip it when adding lock to session.
		if l.Tp != model.TableLockReadOnly {
			s.lockedTables[l.TableID] = l
		}
	}
}

// ReleaseTableLocks releases table lock in the session lock map.
func (s *session) ReleaseTableLocks(locks []model.TableLockTpInfo) {
	for _, l := range locks {
		delete(s.lockedTables, l.TableID)
	}
}

// ReleaseTableLockByTableIDs releases table lock in the session lock map by table ID.
func (s *session) ReleaseTableLockByTableIDs(tableIDs []int64) {
	for _, tblID := range tableIDs {
		delete(s.lockedTables, tblID)
	}
}

// CheckTableLocked checks the table lock.
func (s *session) CheckTableLocked(tblID int64) (bool, model.TableLockType) {
	lt, ok := s.lockedTables[tblID]
	if !ok {
		return false, model.TableLockNone
	}
	return true, lt.Tp
}

// GetAllTableLocks gets all table locks table id and db id hold by the session.
func (s *session) GetAllTableLocks() []model.TableLockTpInfo {
	lockTpInfo := make([]model.TableLockTpInfo, 0, len(s.lockedTables))
	for _, tl := range s.lockedTables {
		lockTpInfo = append(lockTpInfo, tl)
	}
	return lockTpInfo
}

// HasLockedTables uses to check whether this session locked any tables.
// If so, the session can only visit the table which locked by self.
func (s *session) HasLockedTables() bool {
	b := len(s.lockedTables) > 0
	return b
}

// ReleaseAllTableLocks releases all table locks hold by the session.
func (s *session) ReleaseAllTableLocks() {
	s.lockedTables = make(map[int64]model.TableLockTpInfo)
}

// DDLOwnerChecker returns s.ddlOwnerChecker.
func (s *session) DDLOwnerChecker() owner.DDLOwnerChecker {
	return s.ddlOwnerChecker
}

func (s *session) cleanRetryInfo() {
	if s.sessionVars.RetryInfo.Retrying {
		return
	}

	retryInfo := s.sessionVars.RetryInfo
	defer retryInfo.Clean()
	if len(retryInfo.DroppedPreparedStmtIDs) == 0 {
		return
	}

	planCacheEnabled := plannercore.PreparedPlanCacheEnabled()
	var cacheKey kvcache.Key
	var preparedAst *ast.Prepared
	if planCacheEnabled {
		firstStmtID := retryInfo.DroppedPreparedStmtIDs[0]
		if preparedPointer, ok := s.sessionVars.PreparedStmts[firstStmtID]; ok {
			preparedObj, ok := preparedPointer.(*plannercore.CachedPrepareStmt)
			if ok {
				preparedAst = preparedObj.PreparedAst
				cacheKey = plannercore.NewPSTMTPlanCacheKey(s.sessionVars, firstStmtID, preparedAst.SchemaVersion)
			}
		}
	}
	for i, stmtID := range retryInfo.DroppedPreparedStmtIDs {
		if planCacheEnabled {
			if i > 0 && preparedAst != nil {
				plannercore.SetPstmtIDSchemaVersion(cacheKey, stmtID, preparedAst.SchemaVersion, s.sessionVars.IsolationReadEngines)
			}
			s.PreparedPlanCache().Delete(cacheKey)
		}
		s.sessionVars.RemovePreparedStmt(stmtID)
	}
}

func (s *session) Status() uint16 {
	return s.sessionVars.Status
}

func (s *session) LastInsertID() uint64 {
	if s.sessionVars.StmtCtx.LastInsertID > 0 {
		return s.sessionVars.StmtCtx.LastInsertID
	}
	return s.sessionVars.StmtCtx.InsertID
}

func (s *session) LastMessage() string {
	return s.sessionVars.StmtCtx.GetMessage()
}

func (s *session) AffectedRows() uint64 {
	return s.sessionVars.StmtCtx.AffectedRows()
}

func (s *session) SetClientCapability(capability uint32) {
	s.sessionVars.ClientCapability = capability
}

func (s *session) SetConnectionID(connectionID uint64) {
	s.sessionVars.ConnectionID = connectionID
}

func (s *session) SetTLSState(tlsState *tls.ConnectionState) {
	// If user is not connected via TLS, then tlsState == nil.
	if tlsState != nil {
		s.sessionVars.TLSConnectionState = tlsState
	}
}

func (s *session) SetCommandValue(command byte) {
	atomic.StoreUint32(&s.sessionVars.CommandValue, uint32(command))
}

func (s *session) SetCollation(coID int) error {
	cs, co, err := charset.GetCharsetInfoByID(coID)
	if err != nil {
		return err
	}
	// If new collations are enabled, switch to the default
	// collation if this one is not supported.
	co = collate.SubstituteMissingCollationToDefault(co)
	for _, v := range variable.SetNamesVariables {
		terror.Log(s.sessionVars.SetSystemVar(v, cs))
	}
	return s.sessionVars.SetSystemVar(variable.CollationConnection, co)
}

func (s *session) PreparedPlanCache() *kvcache.SimpleLRUCache {
	return s.preparedPlanCache
}

func (s *session) SetSessionManager(sm util.SessionManager) {
	s.sessionManager = sm
}

func (s *session) GetSessionManager() util.SessionManager {
	return s.sessionManager
}

func (s *session) StoreQueryFeedback(feedback interface{}) {
	if fb, ok := feedback.(*statistics.QueryFeedback); !ok || fb == nil || !fb.Valid {
		return
	}
	if s.statsCollector != nil {
		do, err := GetDomain(s.store)
		if err != nil {
			logutil.BgLogger().Debug("domain not found", zap.Error(err))
			metrics.StoreQueryFeedbackCounter.WithLabelValues(metrics.LblError).Inc()
			return
		}
		err = s.statsCollector.StoreQueryFeedback(feedback, do.StatsHandle())
		if err != nil {
			logutil.BgLogger().Debug("store query feedback", zap.Error(err))
			metrics.StoreQueryFeedbackCounter.WithLabelValues(metrics.LblError).Inc()
			return
		}
		metrics.StoreQueryFeedbackCounter.WithLabelValues(metrics.LblOK).Inc()
	}
}

// StoreIndexUsage stores index usage information in idxUsageCollector.
func (s *session) StoreIndexUsage(tblID int64, idxID int64, rowsSelected int64) {
	if s.idxUsageCollector == nil {
		return
	}
	s.idxUsageCollector.Update(tblID, idxID, &handle.IndexUsageInformation{QueryCount: 1, RowsSelected: rowsSelected})
}

// FieldList returns fields list of a table.
func (s *session) FieldList(tableName string) ([]*ast.ResultField, error) {
	is := s.GetSessionVars().GetInfoSchema().(infoschema.InfoSchema)
	dbName := model.NewCIStr(s.GetSessionVars().CurrentDB)
	tName := model.NewCIStr(tableName)
	pm := privilege.GetPrivilegeManager(s)
	if pm != nil && s.sessionVars.User != nil {
		if !pm.RequestVerification(s.sessionVars.ActiveRoles, dbName.O, tName.O, "", mysql.AllPrivMask) {
			user := s.sessionVars.User
			u := user.Username
			h := user.Hostname
			if len(user.AuthUsername) > 0 && len(user.AuthHostname) > 0 {
				u = user.AuthUsername
				h = user.AuthHostname
			}
			return nil, plannercore.ErrTableaccessDenied.GenWithStackByArgs("SELECT", u, h, tableName)
		}
	}
	table, err := is.TableByName(dbName, tName)
	if err != nil {
		return nil, err
	}

	cols := table.Cols()
	fields := make([]*ast.ResultField, 0, len(cols))
	for _, col := range table.Cols() {
		rf := &ast.ResultField{
			ColumnAsName: col.Name,
			TableAsName:  tName,
			DBName:       dbName,
			Table:        table.Meta(),
			Column:       col.ColumnInfo,
		}
		fields = append(fields, rf)
	}
	return fields, nil
}

func (s *session) doCommit(ctx context.Context) error {
	if !s.txn.Valid() {
		return nil
	}
	defer func() {
		s.txn.changeToInvalid()
		s.sessionVars.SetInTxn(false)
	}()
	if s.txn.IsReadOnly() {
		return nil
	}
	err := s.checkPlacementPolicyBeforeCommit()
	if err != nil {
		return err
	}

	// mockCommitError and mockGetTSErrorInRetry use to test PR #8743.
	failpoint.Inject("mockCommitError", func(val failpoint.Value) {
		if val.(bool) && tikv.IsMockCommitErrorEnable() {
			tikv.MockCommitErrorDisable()
			failpoint.Return(kv.ErrTxnRetryable)
		}
	})

	if s.sessionVars.BinlogClient != nil {
		prewriteValue := binloginfo.GetPrewriteValue(s, false)
		if prewriteValue != nil {
			prewriteData, err := prewriteValue.Marshal()
			if err != nil {
				return errors.Trace(err)
			}
			info := &binloginfo.BinlogInfo{
				Data: &binlog.Binlog{
					Tp:            binlog.BinlogType_Prewrite,
					PrewriteValue: prewriteData,
				},
				Client: s.sessionVars.BinlogClient,
			}
			s.txn.SetOption(tikvstore.BinlogInfo, info)
		}
	}

	// Get the related table or partition IDs.
	relatedPhysicalTables := s.GetSessionVars().TxnCtx.TableDeltaMap
	physicalTableIDs := make([]int64, 0, len(relatedPhysicalTables))
	for id := range relatedPhysicalTables {
		physicalTableIDs = append(physicalTableIDs, id)
	}
	// Set this option for 2 phase commit to validate schema lease.
	s.txn.SetOption(tikvstore.SchemaChecker, domain.NewSchemaChecker(domain.GetDomain(s), s.sessionVars.GetInfoSchema().SchemaMetaVersion(), physicalTableIDs))
	s.txn.SetOption(tikvstore.InfoSchema, s.sessionVars.TxnCtx.InfoSchema)
	s.txn.SetOption(tikvstore.CommitHook, func(info string, _ error) { s.sessionVars.LastTxnInfo = info })
	if s.GetSessionVars().EnableAmendPessimisticTxn {
		s.txn.SetOption(tikvstore.SchemaAmender, NewSchemaAmenderForTikvTxn(s))
	}
	s.txn.SetOption(tikvstore.EnableAsyncCommit, s.GetSessionVars().EnableAsyncCommit)
	s.txn.SetOption(tikvstore.Enable1PC, s.GetSessionVars().Enable1PC)
	// priority of the sysvar is lower than `start transaction with causal consistency only`
	if s.txn.GetOption(tikvstore.GuaranteeLinearizability) == nil {
		// We needn't ask the TiKV client to guarantee linearizability for auto-commit transactions
		// because the property is naturally holds:
		// We guarantee the commitTS of any transaction must not exceed the next timestamp from the TSO.
		// An auto-commit transaction fetches its startTS from the TSO so its commitTS > its startTS > the commitTS
		// of any previously committed transactions.
		s.txn.SetOption(tikvstore.GuaranteeLinearizability,
			s.GetSessionVars().TxnCtx.IsExplicit && s.GetSessionVars().GuaranteeLinearizability)
	}

	// Filter out the temporary table key-values.
	if tables := s.sessionVars.TxnCtx.GlobalTemporaryTables; tables != nil {
		memBuffer := s.txn.GetMemBuffer()
		for tid := range tables {
			seekKey := tablecodec.EncodeTablePrefix(tid)
			endKey := tablecodec.EncodeTablePrefix(tid + 1)
			iter, err := memBuffer.Iter(seekKey, endKey)
			if err != nil {
				return err
			}
			for iter.Valid() && iter.Key().HasPrefix(seekKey) {
				if err = memBuffer.Delete(iter.Key()); err != nil {
					return errors.Trace(err)
				}
				if err = iter.Next(); err != nil {
					return errors.Trace(err)
				}
			}
		}
	}

	return s.txn.Commit(tikvutil.SetSessionID(ctx, s.GetSessionVars().ConnectionID))
}

// errIsNoisy is used to filter DUPLCATE KEY errors.
// These can observed by users in INFORMATION_SCHEMA.CLIENT_ERRORS_SUMMARY_GLOBAL instead.
//
// The rationale for filtering these errors is because they are "client generated errors". i.e.
// of the errors defined in kv/error.go, these look to be clearly related to a client-inflicted issue,
// and the server is only responsible for handling the error correctly. It does not need to log.
func errIsNoisy(err error) bool {
	return kv.ErrKeyExists.Equal(err)
}

func (s *session) doCommitWithRetry(ctx context.Context) error {
	defer func() {
		s.GetSessionVars().SetTxnIsolationLevelOneShotStateForNextTxn()
		s.txn.changeToInvalid()
		s.cleanRetryInfo()
	}()
	if !s.txn.Valid() {
		// If the transaction is invalid, maybe it has already been rolled back by the client.
		return nil
	}
	var err error
	txnSize := s.txn.Size()
	isPessimistic := s.txn.IsPessimistic()
	if span := opentracing.SpanFromContext(ctx); span != nil && span.Tracer() != nil {
		span1 := span.Tracer().StartSpan("session.doCommitWitRetry", opentracing.ChildOf(span.Context()))
		defer span1.Finish()
		ctx = opentracing.ContextWithSpan(ctx, span1)
	}
	err = s.doCommit(ctx)
	if err != nil {
		commitRetryLimit := s.sessionVars.RetryLimit
		if !s.sessionVars.TxnCtx.CouldRetry {
			commitRetryLimit = 0
		}
		// Don't retry in BatchInsert mode. As a counter-example, insert into t1 select * from t2,
		// BatchInsert already commit the first batch 1000 rows, then it commit 1000-2000 and retry the statement,
		// Finally t1 will have more data than t2, with no errors return to user!
		if s.isTxnRetryableError(err) && !s.sessionVars.BatchInsert && commitRetryLimit > 0 && !isPessimistic {
			logutil.Logger(ctx).Warn("sql",
				zap.String("label", s.getSQLLabel()),
				zap.Error(err),
				zap.String("txn", s.txn.GoString()))
			// Transactions will retry 2 ~ commitRetryLimit times.
			// We make larger transactions retry less times to prevent cluster resource outage.
			txnSizeRate := float64(txnSize) / float64(kv.TxnTotalSizeLimit)
			maxRetryCount := commitRetryLimit - int64(float64(commitRetryLimit-1)*txnSizeRate)
			err = s.retry(ctx, uint(maxRetryCount))
		} else if !errIsNoisy(err) {
			logutil.Logger(ctx).Warn("can not retry txn",
				zap.String("label", s.getSQLLabel()),
				zap.Error(err),
				zap.Bool("IsBatchInsert", s.sessionVars.BatchInsert),
				zap.Bool("IsPessimistic", isPessimistic),
				zap.Bool("InRestrictedSQL", s.sessionVars.InRestrictedSQL),
				zap.Int64("tidb_retry_limit", s.sessionVars.RetryLimit),
				zap.Bool("tidb_disable_txn_auto_retry", s.sessionVars.DisableTxnAutoRetry))
		}
	}
	counter := s.sessionVars.TxnCtx.StatementCount
	duration := time.Since(s.GetSessionVars().TxnCtx.CreateTime).Seconds()
	s.recordOnTransactionExecution(err, counter, duration)

	if err != nil {
		if !errIsNoisy(err) {
			logutil.Logger(ctx).Warn("commit failed",
				zap.String("finished txn", s.txn.GoString()),
				zap.Error(err))
		}
		return err
	}
	mapper := s.GetSessionVars().TxnCtx.TableDeltaMap
	if s.statsCollector != nil && mapper != nil {
		for _, item := range mapper {
			if item.TableID > 0 {
				s.statsCollector.Update(item.TableID, item.Delta, item.Count, &item.ColSize)
			}
		}
	}
	return nil
}

func (s *session) CommitTxn(ctx context.Context) error {
	if span := opentracing.SpanFromContext(ctx); span != nil && span.Tracer() != nil {
		span1 := span.Tracer().StartSpan("session.CommitTxn", opentracing.ChildOf(span.Context()))
		defer span1.Finish()
		ctx = opentracing.ContextWithSpan(ctx, span1)
	}

	var commitDetail *tikvutil.CommitDetails
	ctx = context.WithValue(ctx, tikvutil.CommitDetailCtxKey, &commitDetail)
	err := s.doCommitWithRetry(ctx)
	if commitDetail != nil {
		s.sessionVars.StmtCtx.MergeExecDetails(nil, commitDetail)
	}

	failpoint.Inject("keepHistory", func(val failpoint.Value) {
		if val.(bool) {
			failpoint.Return(err)
		}
	})
	s.sessionVars.TxnCtx.Cleanup()
	return err
}

func (s *session) RollbackTxn(ctx context.Context) {
	if span := opentracing.SpanFromContext(ctx); span != nil && span.Tracer() != nil {
		span1 := span.Tracer().StartSpan("session.RollbackTxn", opentracing.ChildOf(span.Context()))
		defer span1.Finish()
	}

	if s.txn.Valid() {
		terror.Log(s.txn.Rollback())
	}
	if ctx.Value(inCloseSession{}) == nil {
		s.cleanRetryInfo()
	}
	s.txn.changeToInvalid()
	s.sessionVars.TxnCtx.Cleanup()
	s.sessionVars.SetInTxn(false)
}

func (s *session) GetClient() kv.Client {
	return s.client
}

func (s *session) GetMPPClient() kv.MPPClient {
	return s.mppClient
}

func (s *session) String() string {
	// TODO: how to print binded context in values appropriately?
	sessVars := s.sessionVars
	data := map[string]interface{}{
		"id":         sessVars.ConnectionID,
		"user":       sessVars.User,
		"currDBName": sessVars.CurrentDB,
		"status":     sessVars.Status,
		"strictMode": sessVars.StrictSQLMode,
	}
	if s.txn.Valid() {
		// if txn is committed or rolled back, txn is nil.
		data["txn"] = s.txn.String()
	}
	if sessVars.SnapshotTS != 0 {
		data["snapshotTS"] = sessVars.SnapshotTS
	}
	if sessVars.StmtCtx.LastInsertID > 0 {
		data["lastInsertID"] = sessVars.StmtCtx.LastInsertID
	}
	if len(sessVars.PreparedStmts) > 0 {
		data["preparedStmtCount"] = len(sessVars.PreparedStmts)
	}
	b, err := json.MarshalIndent(data, "", "  ")
	terror.Log(errors.Trace(err))
	return string(b)
}

const sqlLogMaxLen = 1024

// SchemaChangedWithoutRetry is used for testing.
var SchemaChangedWithoutRetry uint32

func (s *session) getSQLLabel() string {
	if s.sessionVars.InRestrictedSQL {
		return metrics.LblInternal
	}
	return metrics.LblGeneral
}

func (s *session) isInternal() bool {
	return s.sessionVars.InRestrictedSQL
}

func (s *session) isTxnRetryableError(err error) bool {
	if atomic.LoadUint32(&SchemaChangedWithoutRetry) == 1 {
		return kv.IsTxnRetryableError(err)
	}
	return kv.IsTxnRetryableError(err) || domain.ErrInfoSchemaChanged.Equal(err)
}

func (s *session) checkTxnAborted(stmt sqlexec.Statement) error {
	var err error
	if atomic.LoadUint32(&s.GetSessionVars().TxnCtx.LockExpire) > 0 {
		err = kv.ErrLockExpire
	} else {
		return nil
	}
	// If the transaction is aborted, the following statements do not need to execute, except `commit` and `rollback`,
	// because they are used to finish the aborted transaction.
	if _, ok := stmt.(*executor.ExecStmt).StmtNode.(*ast.CommitStmt); ok {
		return nil
	}
	if _, ok := stmt.(*executor.ExecStmt).StmtNode.(*ast.RollbackStmt); ok {
		return nil
	}
	return err
}

func (s *session) retry(ctx context.Context, maxCnt uint) (err error) {
	var retryCnt uint
	defer func() {
		s.sessionVars.RetryInfo.Retrying = false
		// retryCnt only increments on retryable error, so +1 here.
		metrics.SessionRetry.Observe(float64(retryCnt + 1))
		s.sessionVars.SetInTxn(false)
		if err != nil {
			s.RollbackTxn(ctx)
		}
		s.txn.changeToInvalid()
	}()

	connID := s.sessionVars.ConnectionID
	s.sessionVars.RetryInfo.Retrying = true
	if atomic.LoadUint32(&s.sessionVars.TxnCtx.ForUpdate) == 1 {
		err = ErrForUpdateCantRetry.GenWithStackByArgs(connID)
		return err
	}

	nh := GetHistory(s)
	var schemaVersion int64
	sessVars := s.GetSessionVars()
	orgStartTS := sessVars.TxnCtx.StartTS
	label := s.getSQLLabel()
	for {
		s.PrepareTxnCtx(ctx)
		s.sessionVars.RetryInfo.ResetOffset()
		for i, sr := range nh.history {
			st := sr.st
			s.sessionVars.StmtCtx = sr.stmtCtx
			s.sessionVars.StmtCtx.ResetForRetry()
			s.sessionVars.PreparedParams = s.sessionVars.PreparedParams[:0]
			schemaVersion, err = st.RebuildPlan(ctx)
			if err != nil {
				return err
			}

			if retryCnt == 0 {
				// We do not have to log the query every time.
				// We print the queries at the first try only.
				sql := sqlForLog(st.GetTextToLog())
				if !sessVars.EnableRedactLog {
					sql += sessVars.PreparedParams.String()
				}
				logutil.Logger(ctx).Warn("retrying",
					zap.Int64("schemaVersion", schemaVersion),
					zap.Uint("retryCnt", retryCnt),
					zap.Int("queryNum", i),
					zap.String("sql", sql))
			} else {
				logutil.Logger(ctx).Warn("retrying",
					zap.Int64("schemaVersion", schemaVersion),
					zap.Uint("retryCnt", retryCnt),
					zap.Int("queryNum", i))
			}
			_, err = st.Exec(ctx)
			if err != nil {
				s.StmtRollback()
				break
			}
			s.StmtCommit()
		}
		logutil.Logger(ctx).Warn("transaction association",
			zap.Uint64("retrying txnStartTS", s.GetSessionVars().TxnCtx.StartTS),
			zap.Uint64("original txnStartTS", orgStartTS))
		failpoint.Inject("preCommitHook", func() {
			hook, ok := ctx.Value("__preCommitHook").(func())
			if ok {
				hook()
			}
		})
		if err == nil {
			err = s.doCommit(ctx)
			if err == nil {
				break
			}
		}
		if !s.isTxnRetryableError(err) {
			logutil.Logger(ctx).Warn("sql",
				zap.String("label", label),
				zap.Stringer("session", s),
				zap.Error(err))
			metrics.SessionRetryErrorCounter.WithLabelValues(label, metrics.LblUnretryable).Inc()
			return err
		}
		retryCnt++
		if retryCnt >= maxCnt {
			logutil.Logger(ctx).Warn("sql",
				zap.String("label", label),
				zap.Uint("retry reached max count", retryCnt))
			metrics.SessionRetryErrorCounter.WithLabelValues(label, metrics.LblReachMax).Inc()
			return err
		}
		logutil.Logger(ctx).Warn("sql",
			zap.String("label", label),
			zap.Error(err),
			zap.String("txn", s.txn.GoString()))
		kv.BackOff(retryCnt)
		s.txn.changeToInvalid()
		s.sessionVars.SetInTxn(false)
	}
	return err
}

func sqlForLog(sql string) string {
	if len(sql) > sqlLogMaxLen {
		sql = sql[:sqlLogMaxLen] + fmt.Sprintf("(len:%d)", len(sql))
	}
	return executor.QueryReplacer.Replace(sql)
}

type sessionPool interface {
	Get() (pools.Resource, error)
	Put(pools.Resource)
}

func (s *session) sysSessionPool() sessionPool {
	return domain.GetDomain(s).SysSessionPool()
}

func createSessionFunc(store kv.Storage) pools.Factory {
	return func() (pools.Resource, error) {
		se, err := createSession(store)
		if err != nil {
			return nil, err
		}
		err = variable.SetSessionSystemVar(se.sessionVars, variable.AutoCommit, "1")
		if err != nil {
			return nil, err
		}
		err = variable.SetSessionSystemVar(se.sessionVars, variable.MaxExecutionTime, "0")
		if err != nil {
			return nil, errors.Trace(err)
		}
		err = variable.SetSessionSystemVar(se.sessionVars, variable.MaxAllowedPacket, "67108864")
		if err != nil {
			return nil, errors.Trace(err)
		}
		se.sessionVars.CommonGlobalLoaded = true
		se.sessionVars.InRestrictedSQL = true
		return se, nil
	}
}

func createSessionWithDomainFunc(store kv.Storage) func(*domain.Domain) (pools.Resource, error) {
	return func(dom *domain.Domain) (pools.Resource, error) {
		se, err := CreateSessionWithDomain(store, dom)
		if err != nil {
			return nil, err
		}
		err = variable.SetSessionSystemVar(se.sessionVars, variable.AutoCommit, "1")
		if err != nil {
			return nil, err
		}
		err = variable.SetSessionSystemVar(se.sessionVars, variable.MaxExecutionTime, "0")
		if err != nil {
			return nil, errors.Trace(err)
		}
		se.sessionVars.CommonGlobalLoaded = true
		se.sessionVars.InRestrictedSQL = true
		return se, nil
	}
}

func drainRecordSet(ctx context.Context, se *session, rs sqlexec.RecordSet) ([]chunk.Row, error) {
	var rows []chunk.Row
	req := rs.NewChunk()
	for {
		err := rs.Next(ctx, req)
		if err != nil || req.NumRows() == 0 {
			return rows, err
		}
		iter := chunk.NewIterator4Chunk(req)
		for r := iter.Begin(); r != iter.End(); r = iter.Next() {
			rows = append(rows, r)
		}
		req = chunk.Renew(req, se.sessionVars.MaxChunkSize)
	}
}

// getTableValue executes restricted sql and the result is one column.
// It returns a string value.
func (s *session) getTableValue(ctx context.Context, tblName string, varName string) (string, error) {
	stmt, err := s.ParseWithParams(ctx, "SELECT VARIABLE_VALUE FROM %n.%n WHERE VARIABLE_NAME=%?", mysql.SystemDB, tblName, varName)
	if err != nil {
		return "", err
	}
	rows, fields, err := s.ExecRestrictedStmt(ctx, stmt)
	if err != nil {
		return "", err
	}
	if len(rows) == 0 {
		return "", errResultIsEmpty
	}
	d := rows[0].GetDatum(0, &fields[0].Column.FieldType)
	value, err := d.ToString()
	if err != nil {
		return "", err
	}
	return value, nil
}

var gcVariableComments = map[string]string{
	variable.TiDBGCRunInterval:  "GC run interval, at least 10m, in Go format.",
	variable.TiDBGCLifetime:     "All versions within life time will not be collected by GC, at least 10m, in Go format.",
	variable.TiDBGCConcurrency:  "How many goroutines used to do GC parallel, [1, 128], default 2",
	variable.TiDBGCEnable:       "Current GC enable status",
	tiKVGCAutoConcurrency:       "Let TiDB pick the concurrency automatically. If set false, tikv_gc_concurrency will be used",
	variable.TiDBGCScanLockMode: "Mode of scanning locks, \"physical\" or \"legacy\"",
}

// replaceTableValue executes restricted sql updates the variable value
func (s *session) replaceTableValue(ctx context.Context, tblName string, varName, val string) error {
	if tblName == mysql.TiDBTable { // maintain comment metadata
		comment := gcVariableComments[varName]
		stmt, err := s.ParseWithParams(ctx, `REPLACE INTO %n.%n (variable_name, variable_value, comment) VALUES (%?, %?, %?)`, mysql.SystemDB, tblName, varName, val, comment)
		if err != nil {
			return err
		}
		_, _, err = s.ExecRestrictedStmt(ctx, stmt)
		return err
	}
	stmt, err := s.ParseWithParams(ctx, `REPLACE INTO %n.%n (variable_name, variable_value) VALUES (%?, %?)`, mysql.SystemDB, tblName, varName, val)
	if err != nil {
		return err
	}
	_, _, err = s.ExecRestrictedStmt(ctx, stmt)
	return err
}

func (s *session) varFromTiDBTable(name string) bool {
	switch name {
	case variable.TiDBGCConcurrency, variable.TiDBGCEnable, variable.TiDBGCRunInterval, variable.TiDBGCLifetime, variable.TiDBGCScanLockMode:
		return true
	}
	return false
}

// GetGlobalSysVar implements GlobalVarAccessor.GetGlobalSysVar interface.
func (s *session) GetGlobalSysVar(name string) (string, error) {
	if name == variable.TiDBSlowLogMasking {
		name = variable.TiDBRedactLog
	}
	if s.Value(sessionctx.Initing) != nil {
		// When running bootstrap or upgrade, we should not access global storage.
		return "", nil
	}
	sysVar, err := s.getTableValue(context.TODO(), mysql.GlobalVariablesTable, name)
	if err != nil {
		if errResultIsEmpty.Equal(err) {
			sv := variable.GetSysVar(name)
			if sv != nil {
				return sv.Value, nil
			}
			return "", variable.ErrUnknownSystemVar.GenWithStackByArgs(name)
		}
		return "", err
	}
	// Fetch mysql.tidb values if required
	if s.varFromTiDBTable(name) {
		return s.getTiDBTableValue(name, sysVar)
	}
	return sysVar, nil
}

// SetGlobalSysVar implements GlobalVarAccessor.SetGlobalSysVar interface.
func (s *session) SetGlobalSysVar(name, value string) (err error) {
	sv := variable.GetSysVar(name)
	if sv == nil {
		return variable.ErrUnknownSystemVar.GenWithStackByArgs(name)
	}
	if value, err = sv.Validate(s.sessionVars, value, variable.ScopeGlobal); err != nil {
		return err
	}
	if err = sv.SetGlobalFromHook(s.sessionVars, value, false); err != nil {
		return err
	}

	return s.updateGlobalSysVar(sv, value)
}

// SetGlobalSysVarOnly updates the sysvar, but does not call the validation function or update aliases.
// This is helpful to prevent duplicate warnings being appended from aliases, or recursion.
func (s *session) SetGlobalSysVarOnly(name, value string) (err error) {
	sv := variable.GetSysVar(name)
	if sv == nil {
		return variable.ErrUnknownSystemVar.GenWithStackByArgs(name)
	}
	if err = sv.SetGlobalFromHook(s.sessionVars, value, true); err != nil {
		return err
	}
	return s.updateGlobalSysVar(sv, value)
}

func (s *session) updateGlobalSysVar(sv *variable.SysVar, value string) error {
	// update mysql.tidb if required.
	if s.varFromTiDBTable(sv.Name) {
		if err := s.setTiDBTableValue(sv.Name, value); err != nil {
			return err
		}
	}
	stmt, err := s.ParseWithParams(context.TODO(), "REPLACE %n.%n VALUES (%?, %?)", mysql.SystemDB, mysql.GlobalVariablesTable, sv.Name, value)
	if err != nil {
		return err
	}
	_, _, err = s.ExecRestrictedStmt(context.TODO(), stmt)
	return err
}

// setTiDBTableValue handles tikv_* sysvars which need to update mysql.tidb
// for backwards compatibility. Validation has already been performed.
func (s *session) setTiDBTableValue(name, val string) error {
	if name == variable.TiDBGCConcurrency {
		autoConcurrency := "false"
		if val == "-1" {
			autoConcurrency = "true"
		}
		err := s.replaceTableValue(context.TODO(), mysql.TiDBTable, tiKVGCAutoConcurrency, autoConcurrency)
		if err != nil {
			return err
		}
	}
	val = onOffToTrueFalse(val)
	err := s.replaceTableValue(context.TODO(), mysql.TiDBTable, gcVariableMap[name], val)
	return err
}

// In mysql.tidb the convention has been to store the string value "true"/"false",
// but sysvars use the convention ON/OFF.
func trueFalseToOnOff(str string) string {
	if strings.EqualFold("true", str) {
		return variable.On
	} else if strings.EqualFold("false", str) {
		return variable.Off
	}
	return str
}

// In mysql.tidb the convention has been to store the string value "true"/"false",
// but sysvars use the convention ON/OFF.
func onOffToTrueFalse(str string) string {
	if strings.EqualFold("ON", str) {
		return "true"
	} else if strings.EqualFold("OFF", str) {
		return "false"
	}
	return str
}

// getTiDBTableValue handles tikv_* sysvars which need
// to read from mysql.tidb for backwards compatibility.
func (s *session) getTiDBTableValue(name, val string) (string, error) {
	if name == variable.TiDBGCConcurrency {
		// Check if autoconcurrency is set
		autoConcurrencyVal, err := s.getTableValue(context.TODO(), mysql.TiDBTable, tiKVGCAutoConcurrency)
		if err == nil && strings.EqualFold(autoConcurrencyVal, "true") {
			return "-1", nil // convention for "AUTO"
		}
	}
	tblValue, err := s.getTableValue(context.TODO(), mysql.TiDBTable, gcVariableMap[name])
	if err != nil {
		return val, nil // mysql.tidb value does not exist.
	}
	// Run validation on the tblValue. This will return an error if it can't be validated,
	// but will also make it more consistent: disTribuTeD -> DISTRIBUTED etc
	tblValue = trueFalseToOnOff(tblValue)
	validatedVal, err := variable.GetSysVar(name).Validate(s.sessionVars, tblValue, variable.ScopeGlobal)
	if err != nil {
		logutil.Logger(context.Background()).Warn("restoring sysvar value since validating mysql.tidb value failed",
			zap.Error(err),
			zap.String("name", name),
			zap.String("tblName", gcVariableMap[name]),
			zap.String("tblValue", tblValue),
			zap.String("restoredValue", val))
		err = s.replaceTableValue(context.TODO(), mysql.TiDBTable, gcVariableMap[name], val)
		return val, err
	}
	if validatedVal != val {
		// The sysvar value is out of sync.
		err = s.replaceTableValue(context.TODO(), mysql.GlobalVariablesTable, gcVariableMap[name], validatedVal)
		return validatedVal, err
	}
	return validatedVal, nil
}

func (s *session) ParseSQL(ctx context.Context, sql, charset, collation string) ([]ast.StmtNode, []error, error) {
	if span := opentracing.SpanFromContext(ctx); span != nil && span.Tracer() != nil {
		span1 := span.Tracer().StartSpan("session.ParseSQL", opentracing.ChildOf(span.Context()))
		defer span1.Finish()
	}
	defer trace.StartRegion(ctx, "ParseSQL").End()

	p := s.parserPool.Get().(*parser.Parser)
	defer s.parserPool.Put(p)
	p.SetSQLMode(s.sessionVars.SQLMode)
	p.SetParserConfig(s.sessionVars.BuildParserConfig())
	return p.Parse(sql, charset, collation)
}

func (s *session) SetProcessInfo(sql string, t time.Time, command byte, maxExecutionTime uint64) {
	// If command == mysql.ComSleep, it means the SQL execution is finished. The processinfo is reset to SLEEP.
	// If the SQL finished and the session is not in transaction, the current start timestamp need to reset to 0.
	// Otherwise, it should be set to the transaction start timestamp.
	// Why not reset the transaction start timestamp to 0 when transaction committed?
	// Because the select statement and other statements need this timestamp to read data,
	// after the transaction is committed. e.g. SHOW MASTER STATUS;
	var curTxnStartTS uint64
	if command != mysql.ComSleep || s.GetSessionVars().InTxn() {
		curTxnStartTS = s.sessionVars.TxnCtx.StartTS
	}
	// Set curTxnStartTS to SnapshotTS directly when the session is trying to historic read.
	// It will avoid the session meet GC lifetime too short error.
	if s.GetSessionVars().SnapshotTS != 0 {
		curTxnStartTS = s.GetSessionVars().SnapshotTS
	}
	p := s.currentPlan
	if explain, ok := p.(*plannercore.Explain); ok && explain.Analyze && explain.TargetPlan != nil {
		p = explain.TargetPlan
	}
	pi := util.ProcessInfo{
		ID:               s.sessionVars.ConnectionID,
		Port:             s.sessionVars.Port,
		DB:               s.sessionVars.CurrentDB,
		Command:          command,
		Plan:             p,
		PlanExplainRows:  plannercore.GetExplainRowsForPlan(p),
		RuntimeStatsColl: s.sessionVars.StmtCtx.RuntimeStatsColl,
		Time:             t,
		State:            s.Status(),
		Info:             sql,
		CurTxnStartTS:    curTxnStartTS,
		StmtCtx:          s.sessionVars.StmtCtx,
		StatsInfo:        plannercore.GetStatsInfo,
		MaxExecutionTime: maxExecutionTime,
		RedactSQL:        s.sessionVars.EnableRedactLog,
	}
	oldPi := s.ShowProcess()
	if p == nil {
		// Store the last valid plan when the current plan is nil.
		// This is for `explain for connection` statement has the ability to query the last valid plan.
		if oldPi != nil && oldPi.Plan != nil && len(oldPi.PlanExplainRows) > 0 {
			pi.Plan = oldPi.Plan
			pi.PlanExplainRows = oldPi.PlanExplainRows
			pi.RuntimeStatsColl = oldPi.RuntimeStatsColl
		}
	}
	// We set process info before building plan, so we extended execution time.
	if oldPi != nil && oldPi.Info == pi.Info {
		pi.Time = oldPi.Time
	}
	_, pi.Digest = s.sessionVars.StmtCtx.SQLDigest()
	// DO NOT reset the currentPlan to nil until this query finishes execution, otherwise reentrant calls
	// of SetProcessInfo would override Plan and PlanExplainRows to nil.
	if command == mysql.ComSleep {
		s.currentPlan = nil
	}
	if s.sessionVars.User != nil {
		pi.User = s.sessionVars.User.Username
		pi.Host = s.sessionVars.User.Hostname
	}
	s.processInfo.Store(&pi)
}

func (s *session) ExecuteInternal(ctx context.Context, sql string, args ...interface{}) (rs sqlexec.RecordSet, err error) {
	origin := s.sessionVars.InRestrictedSQL
	s.sessionVars.InRestrictedSQL = true
	defer func() {
		s.sessionVars.InRestrictedSQL = origin
	}()

	if span := opentracing.SpanFromContext(ctx); span != nil && span.Tracer() != nil {
		span1 := span.Tracer().StartSpan("session.ExecuteInternal", opentracing.ChildOf(span.Context()))
		defer span1.Finish()
		ctx = opentracing.ContextWithSpan(ctx, span1)
		logutil.Eventf(ctx, "execute: %s", sql)
	}

	stmtNode, err := s.ParseWithParams(ctx, sql, args...)
	if err != nil {
		return nil, err
	}

	rs, err = s.ExecuteStmt(ctx, stmtNode)
	if err != nil {
		s.sessionVars.StmtCtx.AppendError(err)
	}
	if rs == nil {
		return nil, err
	}

	return rs, err
}

// Execute is deprecated, we can remove it as soon as plugins are migrated.
func (s *session) Execute(ctx context.Context, sql string) (recordSets []sqlexec.RecordSet, err error) {
	if span := opentracing.SpanFromContext(ctx); span != nil && span.Tracer() != nil {
		span1 := span.Tracer().StartSpan("session.Execute", opentracing.ChildOf(span.Context()))
		defer span1.Finish()
		ctx = opentracing.ContextWithSpan(ctx, span1)
		logutil.Eventf(ctx, "execute: %s", sql)
	}

	stmtNodes, err := s.Parse(ctx, sql)
	if err != nil {
		return nil, err
	}
	if len(stmtNodes) != 1 {
		return nil, errors.New("Execute() API doesn't support multiple statements any more")
	}

	rs, err := s.ExecuteStmt(ctx, stmtNodes[0])
	if err != nil {
		s.sessionVars.StmtCtx.AppendError(err)
	}
	if rs == nil {
		return nil, err
	}
	return []sqlexec.RecordSet{rs}, err
}

// Parse parses a query string to raw ast.StmtNode.
func (s *session) Parse(ctx context.Context, sql string) ([]ast.StmtNode, error) {
	charsetInfo, collation := s.sessionVars.GetCharsetInfo()
	parseStartTime := time.Now()
	stmts, warns, err := s.ParseSQL(ctx, sql, charsetInfo, collation)
	if err != nil {
		s.rollbackOnError(ctx)

		// Only print log message when this SQL is from the user.
		// Mute the warning for internal SQLs.
		if !s.sessionVars.InRestrictedSQL {
			if s.sessionVars.EnableRedactLog {
				logutil.Logger(ctx).Debug("parse SQL failed", zap.Error(err), zap.String("SQL", sql))
			} else {
				logutil.Logger(ctx).Warn("parse SQL failed", zap.Error(err), zap.String("SQL", sql))
			}
		}
		return nil, util.SyntaxError(err)
	}

	durParse := time.Since(parseStartTime)
	s.GetSessionVars().DurationParse = durParse
	isInternal := s.isInternal()
	if isInternal {
		sessionExecuteParseDurationInternal.Observe(durParse.Seconds())
	} else {
		sessionExecuteParseDurationGeneral.Observe(durParse.Seconds())
	}
	for _, warn := range warns {
		s.sessionVars.StmtCtx.AppendWarning(util.SyntaxWarn(warn))
	}
	return stmts, nil
}

// ParseWithParams parses a query string, with arguments, to raw ast.StmtNode.
// Note that it will not do escaping if no variable arguments are passed.
func (s *session) ParseWithParams(ctx context.Context, sql string, args ...interface{}) (ast.StmtNode, error) {
	var err error
	if len(args) > 0 {
		sql, err = sqlexec.EscapeSQL(sql, args...)
		if err != nil {
			return nil, err
		}
	}

	internal := s.isInternal()

	var stmts []ast.StmtNode
	var warns []error
	var parseStartTime time.Time
	if internal {
		// Do no respect the settings from clients, if it is for internal usage.
		// Charsets from clients may give chance injections.
		// Refer to https://stackoverflow.com/questions/5741187/sql-injection-that-gets-around-mysql-real-escape-string/12118602.
		parseStartTime = time.Now()
		stmts, warns, err = s.ParseSQL(ctx, sql, mysql.UTF8MB4Charset, mysql.UTF8MB4DefaultCollation)
	} else {
		charsetInfo, collation := s.sessionVars.GetCharsetInfo()
		parseStartTime = time.Now()
		stmts, warns, err = s.ParseSQL(ctx, sql, charsetInfo, collation)
	}
	if len(stmts) != 1 {
		err = errors.New("run multiple statements internally is not supported")
	}
	if err != nil {
		s.rollbackOnError(ctx)
		// Only print log message when this SQL is from the user.
		// Mute the warning for internal SQLs.
		if !s.sessionVars.InRestrictedSQL {
			if s.sessionVars.EnableRedactLog {
				logutil.Logger(ctx).Debug("parse SQL failed", zap.Error(err), zap.String("SQL", sql))
			} else {
				logutil.Logger(ctx).Warn("parse SQL failed", zap.Error(err), zap.String("SQL", sql))
			}
		}
		return nil, util.SyntaxError(err)
	}
	durParse := time.Since(parseStartTime)
	if s.isInternal() {
		sessionExecuteParseDurationInternal.Observe(durParse.Seconds())
	} else {
		sessionExecuteParseDurationGeneral.Observe(durParse.Seconds())
	}
	for _, warn := range warns {
		s.sessionVars.StmtCtx.AppendWarning(util.SyntaxWarn(warn))
	}
	return stmts[0], nil
}

// ExecRestrictedStmt implements RestrictedSQLExecutor interface.
func (s *session) ExecRestrictedStmt(ctx context.Context, stmtNode ast.StmtNode, opts ...sqlexec.OptionFuncAlias) (
	[]chunk.Row, []*ast.ResultField, error) {
	var execOption sqlexec.ExecOption
	for _, opt := range opts {
		opt(&execOption)
	}
	// Use special session to execute the sql.
	tmp, err := s.sysSessionPool().Get()
	if err != nil {
		return nil, nil, err
	}
	defer s.sysSessionPool().Put(tmp)
	se := tmp.(*session)

	startTime := time.Now()
	// The special session will share the `InspectionTableCache` with current session
	// if the current session in inspection mode.
	if cache := s.sessionVars.InspectionTableCache; cache != nil {
		se.sessionVars.InspectionTableCache = cache
		defer func() { se.sessionVars.InspectionTableCache = nil }()
	}
	if ok := s.sessionVars.OptimizerUseInvisibleIndexes; ok {
		se.sessionVars.OptimizerUseInvisibleIndexes = true
		defer func() { se.sessionVars.OptimizerUseInvisibleIndexes = false }()
	}
	prePruneMode := se.sessionVars.PartitionPruneMode.Load()
	defer func() {
		if !execOption.IgnoreWarning {
			if se != nil && se.GetSessionVars().StmtCtx.WarningCount() > 0 {
				warnings := se.GetSessionVars().StmtCtx.GetWarnings()
				s.GetSessionVars().StmtCtx.AppendWarnings(warnings)
			}
		}
		se.sessionVars.PartitionPruneMode.Store(prePruneMode)
	}()

	if execOption.SnapshotTS != 0 {
		se.sessionVars.SnapshotInfoschema, err = domain.GetDomain(s).GetSnapshotInfoSchema(execOption.SnapshotTS)
		if err != nil {
			return nil, nil, err
		}
		if err := se.sessionVars.SetSystemVar(variable.TiDBSnapshot, strconv.FormatUint(execOption.SnapshotTS, 10)); err != nil {
			return nil, nil, err
		}
		defer func() {
			if err := se.sessionVars.SetSystemVar(variable.TiDBSnapshot, ""); err != nil {
				logutil.BgLogger().Error("set tidbSnapshot error", zap.Error(err))
			}
			se.sessionVars.SnapshotInfoschema = nil
		}()
	}

	if execOption.AnalyzeVer != 0 {
		prevStatsVer := se.sessionVars.AnalyzeVersion
		se.sessionVars.AnalyzeVersion = execOption.AnalyzeVer
		defer func() {
			se.sessionVars.AnalyzeVersion = prevStatsVer
		}()
	}

	// for analyze stmt we need let worker session follow user session that executing stmt.
	se.sessionVars.PartitionPruneMode.Store(s.sessionVars.PartitionPruneMode.Load())
	metrics.SessionRestrictedSQLCounter.Inc()

	ctx = context.WithValue(ctx, execdetails.StmtExecDetailKey, &execdetails.StmtExecDetails{})
	ctx = context.WithValue(ctx, tikvutil.ExecDetailsKey, &tikvutil.ExecDetails{})
	rs, err := se.ExecuteStmt(ctx, stmtNode)
	if err != nil {
		se.sessionVars.StmtCtx.AppendError(err)
	}
	if rs == nil {
		return nil, nil, err
	}
	defer func() {
		if closeErr := rs.Close(); closeErr != nil {
			err = closeErr
		}
	}()
	var rows []chunk.Row
	rows, err = drainRecordSet(ctx, se, rs)
	if err != nil {
		return nil, nil, err
	}
	metrics.QueryDurationHistogram.WithLabelValues(metrics.LblInternal).Observe(time.Since(startTime).Seconds())
	return rows, rs.Fields(), err
}

func (s *session) ExecuteStmt(ctx context.Context, stmtNode ast.StmtNode) (sqlexec.RecordSet, error) {
	if span := opentracing.SpanFromContext(ctx); span != nil && span.Tracer() != nil {
		span1 := span.Tracer().StartSpan("session.ExecuteStmt", opentracing.ChildOf(span.Context()))
		defer span1.Finish()
		ctx = opentracing.ContextWithSpan(ctx, span1)
	}

	s.PrepareTxnCtx(ctx)
	err := s.loadCommonGlobalVariablesIfNeeded()
	if err != nil {
		return nil, err
	}

	s.sessionVars.StartTime = time.Now()

	// Some executions are done in compile stage, so we reset them before compile.
	if err := executor.ResetContextOfStmt(s, stmtNode); err != nil {
		return nil, err
	}
	if err := s.validateStatementReadOnlyInStaleness(stmtNode); err != nil {
		return nil, err
	}

	// Uncorrelated subqueries will execute once when building plan, so we reset process info before building plan.
	cmd32 := atomic.LoadUint32(&s.GetSessionVars().CommandValue)
	s.SetProcessInfo(stmtNode.Text(), time.Now(), byte(cmd32), 0)

	// Transform abstract syntax tree to a physical plan(stored in executor.ExecStmt).
	compiler := executor.Compiler{Ctx: s}
	stmt, err := compiler.Compile(ctx, stmtNode)
	if err != nil {
		s.rollbackOnError(ctx)

		// Only print log message when this SQL is from the user.
		// Mute the warning for internal SQLs.
		if !s.sessionVars.InRestrictedSQL {
			logutil.Logger(ctx).Warn("compile SQL failed", zap.Error(err), zap.String("SQL", stmtNode.Text()))
		}
		return nil, err
	}
	durCompile := time.Since(s.sessionVars.StartTime)
	s.GetSessionVars().DurationCompile = durCompile
	if s.isInternal() {
		sessionExecuteCompileDurationInternal.Observe(durCompile.Seconds())
	} else {
		sessionExecuteCompileDurationGeneral.Observe(durCompile.Seconds())
	}
	s.currentPlan = stmt.Plan

	// Execute the physical plan.
	logStmt(stmt, s.sessionVars)
	recordSet, err := runStmt(ctx, s, stmt)
	if err != nil {
		if !kv.ErrKeyExists.Equal(err) {
			logutil.Logger(ctx).Warn("run statement failed",
<<<<<<< HEAD
				zap.Int64("schemaVersion", s.sessionVars.TxnCtx.SchemaVersion),
				zap.String("stmt", stmtNode.Text()),
=======
				zap.Int64("schemaVersion", s.sessionVars.GetInfoSchema().SchemaMetaVersion()),
>>>>>>> 3eedd404
				zap.Error(err),
				zap.String("session", s.String()))
		}
		return nil, err
	}
	if !s.isInternal() && config.GetGlobalConfig().EnableTelemetry {
		telemetry.CurrentExecuteCount.Inc()
		tiFlashPushDown, tiFlashExchangePushDown := plannercore.IsTiFlashContained(stmt.Plan)
		if tiFlashPushDown {
			telemetry.CurrentTiFlashPushDownCount.Inc()
		}
		if tiFlashExchangePushDown {
			telemetry.CurrentTiFlashExchangePushDownCount.Inc()
		}
	}
	return recordSet, nil
}

func (s *session) validateStatementReadOnlyInStaleness(stmtNode ast.StmtNode) error {
	vars := s.GetSessionVars()
	if !vars.TxnCtx.IsStaleness {
		return nil
	}
	errMsg := "only support read-only statement during read-only staleness transactions"
	node := stmtNode.(ast.Node)
	switch node.(type) {
	case *ast.SplitRegionStmt:
		return nil
	case *ast.SelectStmt, *ast.ExplainStmt, *ast.DoStmt, *ast.ShowStmt, *ast.SetOprStmt, *ast.ExecuteStmt, *ast.SetOprSelectList:
		if !planner.IsReadOnly(stmtNode, vars) {
			return errors.New(errMsg)
		}
		return nil
	default:
	}
	// covered DeleteStmt/InsertStmt/UpdateStmt/CallStmt/LoadDataStmt
	if _, ok := stmtNode.(ast.DMLNode); ok {
		return errors.New(errMsg)
	}
	return nil
}

// querySpecialKeys contains the keys of special query, the special query will handled by handleQuerySpecial method.
var querySpecialKeys = []fmt.Stringer{
	executor.LoadDataVarKey,
	executor.LoadStatsVarKey,
	executor.IndexAdviseVarKey,
}

func (s *session) hasQuerySpecial() bool {
	found := false
	s.mu.RLock()
	for _, k := range querySpecialKeys {
		v := s.mu.values[k]
		if v != nil {
			found = true
			break
		}
	}
	s.mu.RUnlock()
	return found
}

// runStmt executes the sqlexec.Statement and commit or rollback the current transaction.
func runStmt(ctx context.Context, se *session, s sqlexec.Statement) (rs sqlexec.RecordSet, err error) {
	if span := opentracing.SpanFromContext(ctx); span != nil && span.Tracer() != nil {
		span1 := span.Tracer().StartSpan("session.runStmt", opentracing.ChildOf(span.Context()))
		span1.LogKV("sql", s.OriginText())
		defer span1.Finish()
		ctx = opentracing.ContextWithSpan(ctx, span1)
	}
	se.SetValue(sessionctx.QueryString, s.OriginText())
	if _, ok := s.(*executor.ExecStmt).StmtNode.(ast.DDLNode); ok {
		se.SetValue(sessionctx.LastExecuteDDL, true)
	} else {
		se.ClearValue(sessionctx.LastExecuteDDL)
	}

	sessVars := se.sessionVars

	// Record diagnostic information for DML statements
	if _, ok := s.(*executor.ExecStmt).StmtNode.(ast.DMLNode); ok {
		defer func() {
			sessVars.LastQueryInfo = variable.QueryInfo{
				TxnScope:    sessVars.CheckAndGetTxnScope(),
				StartTS:     sessVars.TxnCtx.StartTS,
				ForUpdateTS: sessVars.TxnCtx.GetForUpdateTS(),
			}
			if err != nil {
				sessVars.LastQueryInfo.ErrMsg = err.Error()
			}
		}()
	}

	// Save origTxnCtx here to avoid it reset in the transaction retry.
	origTxnCtx := sessVars.TxnCtx
	err = se.checkTxnAborted(s)
	if err != nil {
		return nil, err
	}
	rs, err = s.Exec(ctx)
	sessVars.TxnCtx.StatementCount++
	if rs != nil {
		return &execStmtResult{
			RecordSet: rs,
			sql:       s,
			se:        se,
		}, err
	}

	err = finishStmt(ctx, se, err, s)
	if se.hasQuerySpecial() {
		// The special query will be handled later in handleQuerySpecial,
		// then should call the ExecStmt.FinishExecuteStmt to finish this statement.
		se.SetValue(ExecStmtVarKey, s.(*executor.ExecStmt))
	} else {
		// If it is not a select statement or special query, we record its slow log here,
		// then it could include the transaction commit time.
		s.(*executor.ExecStmt).FinishExecuteStmt(origTxnCtx.StartTS, err == nil, false)
	}
	return nil, err
}

// ExecStmtVarKeyType is a dummy type to avoid naming collision in context.
type ExecStmtVarKeyType int

// String defines a Stringer function for debugging and pretty printing.
func (k ExecStmtVarKeyType) String() string {
	return "exec_stmt_var_key"
}

// ExecStmtVarKey is a variable key for ExecStmt.
const ExecStmtVarKey ExecStmtVarKeyType = 0

// execStmtResult is the return value of ExecuteStmt and it implements the sqlexec.RecordSet interface.
// Why we need a struct to wrap a RecordSet and provide another RecordSet?
// This is because there are so many session state related things that definitely not belongs to the original
// RecordSet, so this struct exists and RecordSet.Close() is overrided handle that.
type execStmtResult struct {
	sqlexec.RecordSet
	se  *session
	sql sqlexec.Statement
}

func (rs *execStmtResult) Close() error {
	se := rs.se
	err := rs.RecordSet.Close()
	return finishStmt(context.Background(), se, err, rs.sql)
}

// rollbackOnError makes sure the next statement starts a new transaction with the latest InfoSchema.
func (s *session) rollbackOnError(ctx context.Context) {
	if !s.sessionVars.InTxn() {
		s.RollbackTxn(ctx)
	}
}

// PrepareStmt is used for executing prepare statement in binary protocol
func (s *session) PrepareStmt(sql string) (stmtID uint32, paramCount int, fields []*ast.ResultField, err error) {
	if s.sessionVars.TxnCtx.InfoSchema == nil {
		// We don't need to create a transaction for prepare statement, just get information schema will do.
		s.sessionVars.TxnCtx.InfoSchema = domain.GetDomain(s).InfoSchema()
	}
	err = s.loadCommonGlobalVariablesIfNeeded()
	if err != nil {
		return
	}

	ctx := context.Background()
	inTxn := s.GetSessionVars().InTxn()
	// NewPrepareExec may need startTS to build the executor, for example prepare statement has subquery in int.
	// So we have to call PrepareTxnCtx here.
	s.PrepareTxnCtx(ctx)
	s.PrepareTSFuture(ctx)
	prepareExec := executor.NewPrepareExec(s, s.GetSessionVars().GetInfoSchema().(infoschema.InfoSchema), sql)
	err = prepareExec.Next(ctx, nil)
	if err != nil {
		return
	}
	if !inTxn {
		// We could start a transaction to build the prepare executor before, we should rollback it here.
		s.RollbackTxn(ctx)
	}
	return prepareExec.ID, prepareExec.ParamCount, prepareExec.Fields, nil
}

func (s *session) preparedStmtExec(ctx context.Context,
	stmtID uint32, prepareStmt *plannercore.CachedPrepareStmt, args []types.Datum) (sqlexec.RecordSet, error) {
	st, tiFlashPushDown, tiFlashExchangePushDown, err := executor.CompileExecutePreparedStmt(ctx, s, stmtID, args)
	if err != nil {
		return nil, err
	}
	if !s.isInternal() && config.GetGlobalConfig().EnableTelemetry {
		telemetry.CurrentExecuteCount.Inc()
		if tiFlashPushDown {
			telemetry.CurrentTiFlashPushDownCount.Inc()
		}
		if tiFlashExchangePushDown {
			telemetry.CurrentTiFlashExchangePushDownCount.Inc()
		}
	}
	sessionExecuteCompileDurationGeneral.Observe(time.Since(s.sessionVars.StartTime).Seconds())
	logQuery(st.OriginText(), s.sessionVars)
	return runStmt(ctx, s, st)
}

// cachedPlanExec short path currently ONLY for cached "point select plan" execution
func (s *session) cachedPlanExec(ctx context.Context,
	stmtID uint32, prepareStmt *plannercore.CachedPrepareStmt, args []types.Datum) (sqlexec.RecordSet, error) {
	prepared := prepareStmt.PreparedAst
	// compile ExecStmt
	var is infoschema.InfoSchema
	if prepareStmt.ForUpdateRead {
		is = domain.GetDomain(s).InfoSchema()
	} else {
		is = s.GetSessionVars().GetInfoSchema().(infoschema.InfoSchema)
	}
	execAst := &ast.ExecuteStmt{ExecID: stmtID}
	if err := executor.ResetContextOfStmt(s, execAst); err != nil {
		return nil, err
	}
	execAst.BinaryArgs = args
	execPlan, err := planner.OptimizeExecStmt(ctx, s, execAst, is)
	if err != nil {
		return nil, err
	}

	stmtCtx := s.GetSessionVars().StmtCtx
	stmt := &executor.ExecStmt{
		GoCtx:       ctx,
		InfoSchema:  is,
		Plan:        execPlan,
		StmtNode:    execAst,
		Ctx:         s,
		OutputNames: execPlan.OutputNames(),
		PsStmt:      prepareStmt,
	}
	compileDuration := time.Since(s.sessionVars.StartTime)
	sessionExecuteCompileDurationGeneral.Observe(compileDuration.Seconds())
	s.GetSessionVars().DurationCompile = compileDuration

	stmt.Text = prepared.Stmt.Text()
	stmtCtx.OriginalSQL = stmt.Text
	stmtCtx.InitSQLDigest(prepareStmt.NormalizedSQL, prepareStmt.SQLDigest)
	stmtCtx.SetPlanDigest(prepareStmt.NormalizedPlan, prepareStmt.PlanDigest)
	logQuery(stmt.GetTextToLog(), s.sessionVars)

	if !s.isInternal() && config.GetGlobalConfig().EnableTelemetry {
		telemetry.CurrentExecuteCount.Inc()
		tiFlashPushDown, tiFlashExchangePushDown := plannercore.IsTiFlashContained(stmt.Plan)
		if tiFlashPushDown {
			telemetry.CurrentTiFlashPushDownCount.Inc()
		}
		if tiFlashExchangePushDown {
			telemetry.CurrentTiFlashExchangePushDownCount.Inc()
		}
	}

	// run ExecStmt
	var resultSet sqlexec.RecordSet
	switch prepared.CachedPlan.(type) {
	case *plannercore.PointGetPlan:
		resultSet, err = stmt.PointGet(ctx, is)
		s.txn.changeToInvalid()
	case *plannercore.Update:
		s.PrepareTSFuture(ctx)
		stmtCtx.Priority = kv.PriorityHigh
		resultSet, err = runStmt(ctx, s, stmt)
	case nil:
		// cache is invalid
		if prepareStmt.ForUpdateRead {
			s.PrepareTSFuture(ctx)
		}
		resultSet, err = runStmt(ctx, s, stmt)
	default:
		err = errors.Errorf("invalid cached plan type %T", prepared.CachedPlan)
		prepared.CachedPlan = nil
		return nil, err
	}
	return resultSet, err
}

// IsCachedExecOk check if we can execute using plan cached in prepared structure
// Be careful for the short path, current precondition is ths cached plan satisfying
// IsPointGetWithPKOrUniqueKeyByAutoCommit
func (s *session) IsCachedExecOk(ctx context.Context, preparedStmt *plannercore.CachedPrepareStmt) (bool, error) {
	prepared := preparedStmt.PreparedAst
	if prepared.CachedPlan == nil {
		return false, nil
	}
	// check auto commit
	if !s.GetSessionVars().IsAutocommit() {
		return false, nil
	}
	// check schema version
	is := s.GetSessionVars().GetInfoSchema().(infoschema.InfoSchema)
	if prepared.SchemaVersion != is.SchemaMetaVersion() {
		prepared.CachedPlan = nil
		return false, nil
	}
	// maybe we'd better check cached plan type here, current
	// only point select/update will be cached, see "getPhysicalPlan" func
	var ok bool
	var err error
	switch prepared.CachedPlan.(type) {
	case *plannercore.PointGetPlan:
		ok = true
	case *plannercore.Update:
		pointUpdate := prepared.CachedPlan.(*plannercore.Update)
		_, ok = pointUpdate.SelectPlan.(*plannercore.PointGetPlan)
		if !ok {
			err = errors.Errorf("cached update plan not point update")
			prepared.CachedPlan = nil
			return false, err
		}
	default:
		ok = false
	}
	return ok, err
}

// ExecutePreparedStmt executes a prepared statement.
func (s *session) ExecutePreparedStmt(ctx context.Context, stmtID uint32, args []types.Datum) (sqlexec.RecordSet, error) {
	s.PrepareTxnCtx(ctx)
	var err error
	s.sessionVars.StartTime = time.Now()
	preparedPointer, ok := s.sessionVars.PreparedStmts[stmtID]
	if !ok {
		err = plannercore.ErrStmtNotFound
		logutil.Logger(ctx).Error("prepared statement not found", zap.Uint32("stmtID", stmtID))
		return nil, err
	}
	preparedStmt, ok := preparedPointer.(*plannercore.CachedPrepareStmt)
	if !ok {
		return nil, errors.Errorf("invalid CachedPrepareStmt type")
	}
	executor.CountStmtNode(preparedStmt.PreparedAst.Stmt, s.sessionVars.InRestrictedSQL)
	ok, err = s.IsCachedExecOk(ctx, preparedStmt)
	if err != nil {
		return nil, err
	}
	if ok {
		return s.cachedPlanExec(ctx, stmtID, preparedStmt, args)
	}
	return s.preparedStmtExec(ctx, stmtID, preparedStmt, args)
}

func (s *session) DropPreparedStmt(stmtID uint32) error {
	vars := s.sessionVars
	if _, ok := vars.PreparedStmts[stmtID]; !ok {
		return plannercore.ErrStmtNotFound
	}
	vars.RetryInfo.DroppedPreparedStmtIDs = append(vars.RetryInfo.DroppedPreparedStmtIDs, stmtID)
	return nil
}

func (s *session) Txn(active bool) (kv.Transaction, error) {
	if !active {
		return &s.txn, nil
	}
	if !s.txn.validOrPending() {
		return &s.txn, errors.AddStack(kv.ErrInvalidTxn)
	}
	if s.txn.pending() {
		defer func(begin time.Time) {
			s.sessionVars.DurationWaitTS = time.Since(begin)
		}(time.Now())
		// Transaction is lazy initialized.
		// PrepareTxnCtx is called to get a tso future, makes s.txn a pending txn,
		// If Txn() is called later, wait for the future to get a valid txn.
		if err := s.txn.changePendingToValid(s.currentCtx); err != nil {
			logutil.BgLogger().Error("active transaction fail",
				zap.Error(err))
			s.txn.cleanup()
			s.sessionVars.TxnCtx.StartTS = 0
			return &s.txn, err
		}
		s.sessionVars.TxnCtx.StartTS = s.txn.StartTS()
		if s.sessionVars.TxnCtx.IsPessimistic {
			s.txn.SetOption(tikvstore.Pessimistic, true)
		}
		if !s.sessionVars.IsAutocommit() {
			s.sessionVars.SetInTxn(true)
		}
		s.sessionVars.TxnCtx.CouldRetry = s.isTxnRetryable()
		s.txn.SetVars(s.sessionVars.KVVars)
		if s.sessionVars.GetReplicaRead().IsFollowerRead() {
			s.txn.SetOption(tikvstore.ReplicaRead, tikvstore.ReplicaReadFollower)
		}
	}
	return &s.txn, nil
}

// isTxnRetryable (if returns true) means the transaction could retry.
// If the transaction is in pessimistic mode, do not retry.
// If the session is already in transaction, enable retry or internal SQL could retry.
// If not, the transaction could always retry, because it should be auto committed transaction.
// Anyway the retry limit is 0, the transaction could not retry.
func (s *session) isTxnRetryable() bool {
	sessVars := s.sessionVars

	// The pessimistic transaction no need to retry.
	if sessVars.TxnCtx.IsPessimistic {
		return false
	}

	// If retry limit is 0, the transaction could not retry.
	if sessVars.RetryLimit == 0 {
		return false
	}

	// If the session is not InTxn, it is an auto-committed transaction.
	// The auto-committed transaction could always retry.
	if !sessVars.InTxn() {
		return true
	}

	// The internal transaction could always retry.
	if sessVars.InRestrictedSQL {
		return true
	}

	// If the retry is enabled, the transaction could retry.
	if !sessVars.DisableTxnAutoRetry {
		return true
	}

	return false
}

func (s *session) NewTxn(ctx context.Context) error {
	if s.txn.Valid() {
		txnID := s.txn.StartTS()
		txnScope := s.GetSessionVars().TxnCtx.TxnScope
		err := s.CommitTxn(ctx)
		if err != nil {
			return err
		}
		vars := s.GetSessionVars()
		logutil.Logger(ctx).Info("NewTxn() inside a transaction auto commit",
			zap.Int64("schemaVersion", vars.GetInfoSchema().SchemaMetaVersion()),
			zap.Uint64("txnStartTS", txnID),
			zap.String("txnScope", txnScope))
	}

	txn, err := s.store.BeginWithOption(kv.DefaultTransactionOption().SetTxnScope(s.sessionVars.CheckAndGetTxnScope()))
	if err != nil {
		return err
	}
	txn.SetVars(s.sessionVars.KVVars)
	if s.GetSessionVars().GetReplicaRead().IsFollowerRead() {
		txn.SetOption(tikvstore.ReplicaRead, tikvstore.ReplicaReadFollower)
	}
	s.txn.changeInvalidToValid(txn)
	is := domain.GetDomain(s).InfoSchema()
	s.sessionVars.TxnCtx = &variable.TransactionContext{
		InfoSchema:  is,
		CreateTime:  time.Now(),
		StartTS:     txn.StartTS(),
		ShardStep:   int(s.sessionVars.ShardAllocateStep),
		IsStaleness: false,
		TxnScope:    s.sessionVars.CheckAndGetTxnScope(),
	}
	return nil
}

func (s *session) SetValue(key fmt.Stringer, value interface{}) {
	s.mu.Lock()
	s.mu.values[key] = value
	s.mu.Unlock()
}

func (s *session) Value(key fmt.Stringer) interface{} {
	s.mu.RLock()
	value := s.mu.values[key]
	s.mu.RUnlock()
	return value
}

func (s *session) ClearValue(key fmt.Stringer) {
	s.mu.Lock()
	delete(s.mu.values, key)
	s.mu.Unlock()
}

type inCloseSession struct{}

// Close function does some clean work when session end.
// Close should release the table locks which hold by the session.
func (s *session) Close() {
	// TODO: do clean table locks when session exited without execute Close.
	// TODO: do clean table locks when tidb-server was `kill -9`.
	if s.HasLockedTables() && config.TableLockEnabled() {
		if ds := config.TableLockDelayClean(); ds > 0 {
			time.Sleep(time.Duration(ds) * time.Millisecond)
		}
		lockedTables := s.GetAllTableLocks()
		err := domain.GetDomain(s).DDL().UnlockTables(s, lockedTables)
		if err != nil {
			logutil.BgLogger().Error("release table lock failed", zap.Uint64("conn", s.sessionVars.ConnectionID))
		}
	}
	if s.statsCollector != nil {
		s.statsCollector.Delete()
	}
	if s.idxUsageCollector != nil {
		s.idxUsageCollector.Delete()
	}
	bindValue := s.Value(bindinfo.SessionBindInfoKeyType)
	if bindValue != nil {
		bindValue.(*bindinfo.SessionHandle).Close()
	}
	ctx := context.WithValue(context.TODO(), inCloseSession{}, struct{}{})
	s.RollbackTxn(ctx)
	if s.sessionVars != nil {
		s.sessionVars.WithdrawAllPreparedStmt()
	}
}

// GetSessionVars implements the context.Context interface.
func (s *session) GetSessionVars() *variable.SessionVars {
	return s.sessionVars
}

func (s *session) Auth(user *auth.UserIdentity, authentication []byte, salt []byte) bool {
	pm := privilege.GetPrivilegeManager(s)

	// Check IP or localhost.
	var success bool
	user.AuthUsername, user.AuthHostname, success = pm.ConnectionVerification(user.Username, user.Hostname, authentication, salt, s.sessionVars.TLSConnectionState)
	if success {
		s.sessionVars.User = user
		s.sessionVars.ActiveRoles = pm.GetDefaultRoles(user.AuthUsername, user.AuthHostname)
		return true
	} else if user.Hostname == variable.DefHostname {
		return false
	}

	// Check Hostname.
	for _, addr := range getHostByIP(user.Hostname) {
		u, h, success := pm.ConnectionVerification(user.Username, addr, authentication, salt, s.sessionVars.TLSConnectionState)
		if success {
			s.sessionVars.User = &auth.UserIdentity{
				Username:     user.Username,
				Hostname:     addr,
				AuthUsername: u,
				AuthHostname: h,
			}
			s.sessionVars.ActiveRoles = pm.GetDefaultRoles(u, h)
			return true
		}
	}
	return false
}

// AuthWithoutVerification is required by the ResetConnection RPC
func (s *session) AuthWithoutVerification(user *auth.UserIdentity) bool {
	pm := privilege.GetPrivilegeManager(s)

	// Check IP or localhost.
	var success bool
	user.AuthUsername, user.AuthHostname, success = pm.GetAuthWithoutVerification(user.Username, user.Hostname)
	if success {
		s.sessionVars.User = user
		s.sessionVars.ActiveRoles = pm.GetDefaultRoles(user.AuthUsername, user.AuthHostname)
		return true
	} else if user.Hostname == variable.DefHostname {
		return false
	}

	// Check Hostname.
	for _, addr := range getHostByIP(user.Hostname) {
		u, h, success := pm.GetAuthWithoutVerification(user.Username, addr)
		if success {
			s.sessionVars.User = &auth.UserIdentity{
				Username:     user.Username,
				Hostname:     addr,
				AuthUsername: u,
				AuthHostname: h,
			}
			s.sessionVars.ActiveRoles = pm.GetDefaultRoles(u, h)
			return true
		}
	}
	return false
}

func getHostByIP(ip string) []string {
	if ip == "127.0.0.1" {
		return []string{variable.DefHostname}
	}
	addrs, err := net.LookupAddr(ip)
	if err != nil {
		// The error is ignorable.
		// The empty line here makes the golint tool (which complains err is not checked) happy.
	}
	return addrs
}

// RefreshVars implements the sessionctx.Context interface.
func (s *session) RefreshVars(ctx context.Context) error {
	pruneMode, err := s.GetSessionVars().GlobalVarsAccessor.GetGlobalSysVar(variable.TiDBPartitionPruneMode)
	if err != nil {
		return err
	}
	s.sessionVars.PartitionPruneMode.Store(pruneMode)
	return nil
}

// CreateSession4Test creates a new session environment for test.
func CreateSession4Test(store kv.Storage) (Session, error) {
	return CreateSession4TestWithOpt(store, nil)
}

// Opt describes the option for creating session
type Opt struct {
	PreparedPlanCache *kvcache.SimpleLRUCache
}

// CreateSession4TestWithOpt creates a new session environment for test.
func CreateSession4TestWithOpt(store kv.Storage, opt *Opt) (Session, error) {
	s, err := CreateSessionWithOpt(store, opt)
	if err == nil {
		// initialize session variables for test.
		s.GetSessionVars().InitChunkSize = 2
		s.GetSessionVars().MaxChunkSize = 32
	}
	return s, err
}

// CreateSession creates a new session environment.
func CreateSession(store kv.Storage) (Session, error) {
	return CreateSessionWithOpt(store, nil)
}

// CreateSessionWithOpt creates a new session environment with option.
// Use default option if opt is nil.
func CreateSessionWithOpt(store kv.Storage, opt *Opt) (Session, error) {
	s, err := createSessionWithOpt(store, opt)
	if err != nil {
		return nil, err
	}

	// Add auth here.
	do, err := domap.Get(store)
	if err != nil {
		return nil, err
	}
	pm := &privileges.UserPrivileges{
		Handle: do.PrivilegeHandle(),
	}
	privilege.BindPrivilegeManager(s, pm)

	sessionBindHandle := bindinfo.NewSessionBindHandle(parser.New())
	s.SetValue(bindinfo.SessionBindInfoKeyType, sessionBindHandle)
	// Add stats collector, and it will be freed by background stats worker
	// which periodically updates stats using the collected data.
	if do.StatsHandle() != nil && do.StatsUpdating() {
		s.statsCollector = do.StatsHandle().NewSessionStatsCollector()
		if GetIndexUsageSyncLease() > 0 {
			s.idxUsageCollector = do.StatsHandle().NewSessionIndexUsageCollector()
		}
	}

	return s, nil
}

// loadCollationParameter loads collation parameter from mysql.tidb
func loadCollationParameter(se *session) (bool, error) {
	para, err := loadParameter(se, tidbNewCollationEnabled)
	if err != nil {
		return false, err
	}
	if para == varTrue {
		return true, nil
	} else if para == varFalse {
		return false, nil
	}
	logutil.BgLogger().Warn(
		"Unexpected value of 'new_collation_enabled' in 'mysql.tidb', use 'False' instead",
		zap.String("value", para))
	return false, nil
}

// loadDefMemQuotaQuery loads the default value of mem-quota-query.
// We'll read a tuple if the cluster is upgraded from v3.0.x to v4.0.9+.
// An empty result will be returned if it's a newly deployed cluster whose
// version is v4.0.9.
// See the comment upon the function `upgradeToVer54` for details.
func loadDefMemQuotaQuery(se *session) (int64, error) {
	_, err := loadParameter(se, tidbDefMemoryQuotaQuery)
	if err != nil {
		if err == errResultIsEmpty {
			return 1 << 30, nil
		}
		return 1 << 30, err
	}
	// If there is a tuple in mysql.tidb, the value must be 32 << 30.
	return 32 << 30, nil
}

func loadDefOOMAction(se *session) (string, error) {
	defOOMAction, err := loadParameter(se, tidbDefOOMAction)
	if err != nil {
		if err == errResultIsEmpty {
			return config.GetGlobalConfig().OOMAction, nil
		}
		return config.GetGlobalConfig().OOMAction, err
	}
	if defOOMAction != config.OOMActionLog {
		logutil.BgLogger().Warn("Unexpected value of 'default_oom_action' in 'mysql.tidb', use 'log' instead",
			zap.String("value", defOOMAction))
	}
	return defOOMAction, nil
}

var (
	errResultIsEmpty = dbterror.ClassExecutor.NewStd(errno.ErrResultIsEmpty)
)

// loadParameter loads read-only parameter from mysql.tidb
func loadParameter(se *session, name string) (string, error) {
	return se.getTableValue(context.TODO(), mysql.TiDBTable, name)
}

// BootstrapSession runs the first time when the TiDB server start.
func BootstrapSession(store kv.Storage) (*domain.Domain, error) {
	cfg := config.GetGlobalConfig()
	if len(cfg.Plugin.Load) > 0 {
		err := plugin.Load(context.Background(), plugin.Config{
			Plugins:        strings.Split(cfg.Plugin.Load, ","),
			PluginDir:      cfg.Plugin.Dir,
			PluginVarNames: &variable.PluginVarNames,
		})
		if err != nil {
			return nil, err
		}
	}

	ver := getStoreBootstrapVersion(store)
	if ver == notBootstrapped {
		runInBootstrapSession(store, bootstrap)
	} else if ver < currentBootstrapVersion {
		runInBootstrapSession(store, upgrade)
	}

	se, err := createSession(store)
	if err != nil {
		return nil, err
	}

	// get system tz from mysql.tidb
	tz, err := se.getTableValue(context.TODO(), mysql.TiDBTable, "system_tz")
	if err != nil {
		return nil, err
	}
	timeutil.SetSystemTZ(tz)

	// get the flag from `mysql`.`tidb` which indicating if new collations are enabled.
	newCollationEnabled, err := loadCollationParameter(se)
	if err != nil {
		return nil, err
	}

	if newCollationEnabled {
		collate.EnableNewCollations()
	}

	newMemoryQuotaQuery, err := loadDefMemQuotaQuery(se)
	if err != nil {
		return nil, err
	}
	if !config.IsMemoryQuotaQuerySetByUser {
		newCfg := *(config.GetGlobalConfig())
		newCfg.MemQuotaQuery = newMemoryQuotaQuery
		config.StoreGlobalConfig(&newCfg)
		variable.SetSysVar(variable.TIDBMemQuotaQuery, strconv.FormatInt(newCfg.MemQuotaQuery, 10))
	}
	newOOMAction, err := loadDefOOMAction(se)
	if err != nil {
		return nil, err
	}
	if !config.IsOOMActionSetByUser {
		config.UpdateGlobal(func(conf *config.Config) {
			conf.OOMAction = newOOMAction
		})
	}

	dom := domain.GetDomain(se)

	se2, err := createSession(store)
	if err != nil {
		return nil, err
	}
	se3, err := createSession(store)
	if err != nil {
		return nil, err
	}
	// We should make the load bind-info loop before other loops which has internal SQL.
	// Because the internal SQL may access the global bind-info handler. As the result, the data race occurs here as the
	// LoadBindInfoLoop inits global bind-info handler.
	err = dom.LoadBindInfoLoop(se2, se3)
	if err != nil {
		return nil, err
	}

	if !config.GetGlobalConfig().Security.SkipGrantTable {
		err = dom.LoadPrivilegeLoop(se)
		if err != nil {
			return nil, err
		}
	}

	if len(cfg.Plugin.Load) > 0 {
		err := plugin.Init(context.Background(), plugin.Config{EtcdClient: dom.GetEtcdClient()})
		if err != nil {
			return nil, err
		}
	}

	se4, err := createSession(store)
	if err != nil {
		return nil, err
	}
	err = executor.LoadExprPushdownBlacklist(se4)
	if err != nil {
		return nil, err
	}

	err = executor.LoadOptRuleBlacklist(se4)
	if err != nil {
		return nil, err
	}

	dom.TelemetryReportLoop(se4)
	dom.TelemetryRotateSubWindowLoop(se4)

	se5, err := createSession(store)
	if err != nil {
		return nil, err
	}
	err = dom.UpdateTableStatsLoop(se5)
	if err != nil {
		return nil, err
	}
	if raw, ok := store.(kv.EtcdBackend); ok {
		err = raw.StartGCWorker()
		if err != nil {
			return nil, err
		}
	}

	return dom, err
}

// GetDomain gets the associated domain for store.
func GetDomain(store kv.Storage) (*domain.Domain, error) {
	return domap.Get(store)
}

// runInBootstrapSession create a special session for bootstrap to run.
// If no bootstrap and storage is remote, we must use a little lease time to
// bootstrap quickly, after bootstrapped, we will reset the lease time.
// TODO: Using a bootstrap tool for doing this may be better later.
func runInBootstrapSession(store kv.Storage, bootstrap func(Session)) {
	s, err := createSession(store)
	if err != nil {
		// Bootstrap fail will cause program exit.
		logutil.BgLogger().Fatal("createSession error", zap.Error(err))
	}

	s.SetValue(sessionctx.Initing, true)
	bootstrap(s)
	finishBootstrap(store)
	s.ClearValue(sessionctx.Initing)

	dom := domain.GetDomain(s)
	dom.Close()
	domap.Delete(store)
}

func createSession(store kv.Storage) (*session, error) {
	return createSessionWithOpt(store, nil)
}

func createSessionWithOpt(store kv.Storage, opt *Opt) (*session, error) {
	dom, err := domap.Get(store)
	if err != nil {
		return nil, err
	}
	s := &session{
		store:           store,
		parserPool:      &sync.Pool{New: func() interface{} { return parser.New() }},
		sessionVars:     variable.NewSessionVars(),
		ddlOwnerChecker: dom.DDL().OwnerManager(),
		client:          store.GetClient(),
		mppClient:       store.GetMPPClient(),
	}
	if plannercore.PreparedPlanCacheEnabled() {
		if opt != nil && opt.PreparedPlanCache != nil {
			s.preparedPlanCache = opt.PreparedPlanCache
		} else {
			s.preparedPlanCache = kvcache.NewSimpleLRUCache(plannercore.PreparedPlanCacheCapacity,
				plannercore.PreparedPlanCacheMemoryGuardRatio, plannercore.PreparedPlanCacheMaxMemory.Load())
		}
	}
	s.mu.values = make(map[fmt.Stringer]interface{})
	s.lockedTables = make(map[int64]model.TableLockTpInfo)
	domain.BindDomain(s, dom)
	// session implements variable.GlobalVarAccessor. Bind it to ctx.
	s.sessionVars.GlobalVarsAccessor = s
	s.sessionVars.BinlogClient = binloginfo.GetPumpsClient()
	s.txn.init()

	sessionBindHandle := bindinfo.NewSessionBindHandle(parser.New())
	s.SetValue(bindinfo.SessionBindInfoKeyType, sessionBindHandle)
	return s, nil
}

// CreateSessionWithDomain creates a new Session and binds it with a Domain.
// We need this because when we start DDL in Domain, the DDL need a session
// to change some system tables. But at that time, we have been already in
// a lock context, which cause we can't call createSesion directly.
func CreateSessionWithDomain(store kv.Storage, dom *domain.Domain) (*session, error) {
	s := &session{
		store:       store,
		parserPool:  &sync.Pool{New: func() interface{} { return parser.New() }},
		sessionVars: variable.NewSessionVars(),
		client:      store.GetClient(),
		mppClient:   store.GetMPPClient(),
	}
	if plannercore.PreparedPlanCacheEnabled() {
		s.preparedPlanCache = kvcache.NewSimpleLRUCache(plannercore.PreparedPlanCacheCapacity,
			plannercore.PreparedPlanCacheMemoryGuardRatio, plannercore.PreparedPlanCacheMaxMemory.Load())
	}
	s.mu.values = make(map[fmt.Stringer]interface{})
	s.lockedTables = make(map[int64]model.TableLockTpInfo)
	domain.BindDomain(s, dom)
	// session implements variable.GlobalVarAccessor. Bind it to ctx.
	s.sessionVars.GlobalVarsAccessor = s
	s.txn.init()
	return s, nil
}

const (
	notBootstrapped = 0
)

func getStoreBootstrapVersion(store kv.Storage) int64 {
	storeBootstrappedLock.Lock()
	defer storeBootstrappedLock.Unlock()
	// check in memory
	_, ok := storeBootstrapped[store.UUID()]
	if ok {
		return currentBootstrapVersion
	}

	var ver int64
	// check in kv store
	err := kv.RunInNewTxn(context.Background(), store, false, func(ctx context.Context, txn kv.Transaction) error {
		var err error
		t := meta.NewMeta(txn)
		ver, err = t.GetBootstrapVersion()
		return err
	})

	if err != nil {
		logutil.BgLogger().Fatal("check bootstrapped failed",
			zap.Error(err))
	}

	if ver > notBootstrapped {
		// here mean memory is not ok, but other server has already finished it
		storeBootstrapped[store.UUID()] = true
	}

	return ver
}

func finishBootstrap(store kv.Storage) {
	setStoreBootstrapped(store.UUID())

	err := kv.RunInNewTxn(context.Background(), store, true, func(ctx context.Context, txn kv.Transaction) error {
		t := meta.NewMeta(txn)
		err := t.FinishBootstrap(currentBootstrapVersion)
		return err
	})
	if err != nil {
		logutil.BgLogger().Fatal("finish bootstrap failed",
			zap.Error(err))
	}
}

const quoteCommaQuote = "', '"

var builtinGlobalVariable = []string{
	variable.AutoCommit,
	variable.SQLModeVar,
	variable.MaxAllowedPacket,
	variable.TimeZone,
	variable.BlockEncryptionMode,
	variable.WaitTimeout,
	variable.InteractiveTimeout,
	variable.MaxPreparedStmtCount,
	variable.InitConnect,
	variable.TxnIsolation,
	variable.TxReadOnly,
	variable.TransactionIsolation,
	variable.TransactionReadOnly,
	variable.NetBufferLength,
	variable.QueryCacheType,
	variable.QueryCacheSize,
	variable.CharacterSetServer,
	variable.AutoIncrementIncrement,
	variable.AutoIncrementOffset,
	variable.CollationServer,
	variable.NetWriteTimeout,
	variable.MaxExecutionTime,
	variable.InnodbLockWaitTimeout,
	variable.WindowingUseHighPrecision,
	variable.SQLSelectLimit,
	variable.DefaultWeekFormat,

	/* TiDB specific global variables: */
	variable.TiDBSkipASCIICheck,
	variable.TiDBSkipUTF8Check,
	variable.TiDBIndexJoinBatchSize,
	variable.TiDBIndexLookupSize,
	variable.TiDBIndexLookupConcurrency,
	variable.TiDBIndexLookupJoinConcurrency,
	variable.TiDBIndexSerialScanConcurrency,
	variable.TiDBHashJoinConcurrency,
	variable.TiDBProjectionConcurrency,
	variable.TiDBHashAggPartialConcurrency,
	variable.TiDBHashAggFinalConcurrency,
	variable.TiDBWindowConcurrency,
	variable.TiDBMergeJoinConcurrency,
	variable.TiDBStreamAggConcurrency,
	variable.TiDBExecutorConcurrency,
	variable.TiDBBackoffLockFast,
	variable.TiDBBackOffWeight,
	variable.TiDBConstraintCheckInPlace,
	variable.TiDBDDLReorgWorkerCount,
	variable.TiDBDDLReorgBatchSize,
	variable.TiDBDDLErrorCountLimit,
	variable.TiDBOptInSubqToJoinAndAgg,
	variable.TiDBOptPreferRangeScan,
	variable.TiDBOptCorrelationThreshold,
	variable.TiDBOptCorrelationExpFactor,
	variable.TiDBOptCPUFactor,
	variable.TiDBOptCopCPUFactor,
	variable.TiDBOptNetworkFactor,
	variable.TiDBOptScanFactor,
	variable.TiDBOptDescScanFactor,
	variable.TiDBOptMemoryFactor,
	variable.TiDBOptDiskFactor,
	variable.TiDBOptConcurrencyFactor,
	variable.TiDBDistSQLScanConcurrency,
	variable.TiDBInitChunkSize,
	variable.TiDBMaxChunkSize,
	variable.TiDBEnableCascadesPlanner,
	variable.TiDBRetryLimit,
	variable.TiDBDisableTxnAutoRetry,
	variable.TiDBEnableWindowFunction,
	variable.TiDBEnableStrictDoubleTypeCheck,
	variable.TiDBEnableTablePartition,
	variable.TiDBEnableVectorizedExpression,
	variable.TiDBEnableFastAnalyze,
	variable.TiDBExpensiveQueryTimeThreshold,
	variable.TiDBEnableNoopFuncs,
	variable.TiDBEnableIndexMerge,
	variable.TiDBTxnMode,
	variable.TiDBAllowBatchCop,
	variable.TiDBAllowMPPExecution,
	variable.TiDBOptBCJ,
	variable.TiDBBCJThresholdSize,
	variable.TiDBBCJThresholdCount,
	variable.TiDBRowFormatVersion,
	variable.TiDBEnableStmtSummary,
	variable.TiDBStmtSummaryInternalQuery,
	variable.TiDBStmtSummaryRefreshInterval,
	variable.TiDBStmtSummaryHistorySize,
	variable.TiDBStmtSummaryMaxStmtCount,
	variable.TiDBStmtSummaryMaxSQLLength,
	variable.TiDBMaxDeltaSchemaCount,
	variable.TiDBCapturePlanBaseline,
	variable.TiDBUsePlanBaselines,
	variable.TiDBEvolvePlanBaselines,
	variable.TiDBEnableExtendedStats,
	variable.TiDBIsolationReadEngines,
	variable.TiDBStoreLimit,
	variable.TiDBAllowAutoRandExplicitInsert,
	variable.TiDBEnableClusteredIndex,
	variable.TiDBPartitionPruneMode,
	variable.TiDBRedactLog,
	variable.TiDBEnableTelemetry,
	variable.TiDBShardAllocateStep,
	variable.TiDBEnableChangeColumnType,
	variable.TiDBEnableChangeMultiSchema,
	variable.TiDBEnablePointGetCache,
	variable.TiDBEnableAlterPlacement,
	variable.TiDBEnableAmendPessimisticTxn,
	variable.TiDBMemQuotaApplyCache,
	variable.TiDBEnableParallelApply,
	variable.TiDBMemoryUsageAlarmRatio,
	variable.TiDBEnableRateLimitAction,
	variable.TiDBEnableAsyncCommit,
	variable.TiDBEnable1PC,
	variable.TiDBGuaranteeLinearizability,
	variable.TiDBAnalyzeVersion,
	variable.TiDBEnableIndexMergeJoin,
	variable.TiDBTrackAggregateMemoryUsage,
	variable.TiDBMultiStatementMode,
	variable.TiDBEnableExchangePartition,
	variable.TiDBAllowFallbackToTiKV,
	variable.TiDBEnableDynamicPrivileges,
	variable.CTEMaxRecursionDepth,
}

// loadCommonGlobalVariablesIfNeeded loads and applies commonly used global variables for the session.
func (s *session) loadCommonGlobalVariablesIfNeeded() error {
	vars := s.sessionVars
	if vars.CommonGlobalLoaded {
		return nil
	}
	if s.Value(sessionctx.Initing) != nil {
		// When running bootstrap or upgrade, we should not access global storage.
		return nil
	}

	var err error
	// Use GlobalVariableCache if TiDB just loaded global variables within 2 second ago.
	// When a lot of connections connect to TiDB simultaneously, it can protect TiKV meta region from overload.
	gvc := domain.GetDomain(s).GetGlobalVarsCache()
	loadFunc := func() ([]chunk.Row, []*ast.ResultField, error) {
		vars := append(make([]string, 0, len(builtinGlobalVariable)+len(variable.PluginVarNames)), builtinGlobalVariable...)
		if len(variable.PluginVarNames) > 0 {
			vars = append(vars, variable.PluginVarNames...)
		}

		stmt, err := s.ParseWithParams(context.TODO(), "select HIGH_PRIORITY * from mysql.global_variables where variable_name in (%?) order by VARIABLE_NAME", vars)
		if err != nil {
			return nil, nil, errors.Trace(err)
		}

		return s.ExecRestrictedStmt(context.TODO(), stmt)
	}
	rows, _, err := gvc.LoadGlobalVariables(loadFunc)
	if err != nil {
		logutil.BgLogger().Warn("failed to load global variables",
			zap.Uint64("conn", s.sessionVars.ConnectionID), zap.Error(err))
		return err
	}
	vars.CommonGlobalLoaded = true

	for _, row := range rows {
		varName := row.GetString(0)
		varVal := row.GetString(1)
		// `collation_server` is related to `character_set_server`, set `character_set_server` will also set `collation_server`.
		// We have to make sure we set the `collation_server` with right value.
		if _, ok := vars.GetSystemVar(varName); !ok || varName == variable.CollationServer {
			err = vars.SetSystemVar(varName, varVal)
			if err != nil {
				return err
			}
		}
	}

	// when client set Capability Flags CLIENT_INTERACTIVE, init wait_timeout with interactive_timeout
	if vars.ClientCapability&mysql.ClientInteractive > 0 {
		if varVal, ok := vars.GetSystemVar(variable.InteractiveTimeout); ok {
			if err := vars.SetSystemVar(variable.WaitTimeout, varVal); err != nil {
				return err
			}
		}
	}

	vars.CommonGlobalLoaded = true
	return nil
}

// PrepareTxnCtx starts a goroutine to begin a transaction if needed, and creates a new transaction context.
// It is called before we execute a sql query.
func (s *session) PrepareTxnCtx(ctx context.Context) {
	s.currentCtx = ctx
	if s.txn.validOrPending() {
		return
	}

	is := domain.GetDomain(s).InfoSchema()
	s.sessionVars.TxnCtx = &variable.TransactionContext{
		InfoSchema: is,
		CreateTime: time.Now(),
		ShardStep:  int(s.sessionVars.ShardAllocateStep),
		TxnScope:   s.GetSessionVars().CheckAndGetTxnScope(),
	}
	if !s.sessionVars.IsAutocommit() || s.sessionVars.RetryInfo.Retrying {
		if s.sessionVars.TxnMode == ast.Pessimistic {
			s.sessionVars.TxnCtx.IsPessimistic = true
		}
	}
}

// PrepareTSFuture uses to try to get ts future.
func (s *session) PrepareTSFuture(ctx context.Context) {
	if s.sessionVars.SnapshotTS != 0 {
		// Do nothing when @@tidb_snapshot is set.
		// In case the latest tso is misused.
		return
	}
	if !s.txn.validOrPending() {
		// Prepare the transaction future if the transaction is invalid (at the beginning of the transaction).
		txnFuture := s.getTxnFuture(ctx)
		s.txn.changeInvalidToPending(txnFuture)
	} else if s.txn.Valid() && s.GetSessionVars().IsPessimisticReadConsistency() {
		// Prepare the statement future if the transaction is valid in RC transactions.
		s.GetSessionVars().TxnCtx.SetStmtFutureForRC(s.getTxnFuture(ctx).future)
	}
}

// RefreshTxnCtx implements context.RefreshTxnCtx interface.
func (s *session) RefreshTxnCtx(ctx context.Context) error {
	var commitDetail *tikvutil.CommitDetails
	ctx = context.WithValue(ctx, tikvutil.CommitDetailCtxKey, &commitDetail)
	err := s.doCommit(ctx)
	if commitDetail != nil {
		s.GetSessionVars().StmtCtx.MergeExecDetails(nil, commitDetail)
	}
	if err != nil {
		return err
	}

	return s.NewTxn(ctx)
}

// InitTxnWithStartTS create a transaction with startTS.
func (s *session) InitTxnWithStartTS(startTS uint64) error {
	if s.txn.Valid() {
		return nil
	}

	// no need to get txn from txnFutureCh since txn should init with startTs
	txn, err := s.store.BeginWithOption(kv.DefaultTransactionOption().SetTxnScope(s.GetSessionVars().CheckAndGetTxnScope()).SetStartTs(startTS))
	if err != nil {
		return err
	}
	txn.SetVars(s.sessionVars.KVVars)
	s.txn.changeInvalidToValid(txn)
	err = s.loadCommonGlobalVariablesIfNeeded()
	if err != nil {
		return err
	}
	return nil
}

// NewTxnWithStalenessOption create a transaction with Staleness option
func (s *session) NewTxnWithStalenessOption(ctx context.Context, option sessionctx.StalenessTxnOption) error {
	if s.txn.Valid() {
		txnID := s.txn.StartTS()
		txnScope := s.txn.GetOption(tikvstore.TxnScope).(string)
		err := s.CommitTxn(ctx)
		if err != nil {
			return err
		}
		vars := s.GetSessionVars()
		logutil.Logger(ctx).Info("InitTxnWithExactStaleness() inside a transaction auto commit",
			zap.Int64("schemaVersion", vars.GetInfoSchema().SchemaMetaVersion()),
			zap.Uint64("txnStartTS", txnID),
			zap.String("txnScope", txnScope))
	}
	var txn kv.Transaction
	var err error
	txnScope := s.GetSessionVars().CheckAndGetTxnScope()
	switch option.Mode {
	case ast.TimestampBoundReadTimestamp:
		txn, err = s.store.BeginWithOption(kv.DefaultTransactionOption().SetTxnScope(txnScope).SetStartTs(option.StartTS))
		if err != nil {
			return err
		}
	case ast.TimestampBoundExactStaleness:
		txn, err = s.store.BeginWithOption(kv.DefaultTransactionOption().SetTxnScope(txnScope).SetPrevSec(option.PrevSec))
		if err != nil {
			return err
		}
	case ast.TimestampBoundMaxStaleness:
		txn, err = s.store.BeginWithOption(kv.DefaultTransactionOption().SetTxnScope(txnScope).SetMaxPrevSec(option.PrevSec))
		if err != nil {
			return err
		}
	case ast.TimestampBoundMinReadTimestamp:
		txn, err = s.store.BeginWithOption(kv.DefaultTransactionOption().SetTxnScope(txnScope).SetMinStartTS(option.StartTS))
		if err != nil {
			return err
		}
	default:
		// For unsupported staleness txn cases, fallback to NewTxn
		return s.NewTxn(ctx)
	}
	txn.SetVars(s.sessionVars.KVVars)
	txn.SetOption(tikvstore.IsStalenessReadOnly, true)
	txn.SetOption(tikvstore.TxnScope, txnScope)
	s.txn.changeInvalidToValid(txn)
	is := domain.GetDomain(s).InfoSchema()
	s.sessionVars.TxnCtx = &variable.TransactionContext{
		InfoSchema:  is,
		CreateTime:  time.Now(),
		StartTS:     txn.StartTS(),
		ShardStep:   int(s.sessionVars.ShardAllocateStep),
		IsStaleness: true,
		TxnScope:    txnScope,
	}
	return nil
}

// GetStore gets the store of session.
func (s *session) GetStore() kv.Storage {
	return s.store
}

func (s *session) ShowProcess() *util.ProcessInfo {
	var pi *util.ProcessInfo
	tmp := s.processInfo.Load()
	if tmp != nil {
		pi = tmp.(*util.ProcessInfo)
	}
	return pi
}

// logStmt logs some crucial SQL including: CREATE USER/GRANT PRIVILEGE/CHANGE PASSWORD/DDL etc and normal SQL
// if variable.ProcessGeneralLog is set.
func logStmt(execStmt *executor.ExecStmt, vars *variable.SessionVars) {
	switch stmt := execStmt.StmtNode.(type) {
	case *ast.CreateUserStmt, *ast.DropUserStmt, *ast.AlterUserStmt, *ast.SetPwdStmt, *ast.GrantStmt,
		*ast.RevokeStmt, *ast.AlterTableStmt, *ast.CreateDatabaseStmt, *ast.CreateIndexStmt, *ast.CreateTableStmt,
		*ast.DropDatabaseStmt, *ast.DropIndexStmt, *ast.DropTableStmt, *ast.RenameTableStmt, *ast.TruncateTableStmt:
		user := vars.User
		schemaVersion := vars.GetInfoSchema().SchemaMetaVersion()
		if ss, ok := execStmt.StmtNode.(ast.SensitiveStmtNode); ok {
			logutil.BgLogger().Info("CRUCIAL OPERATION",
				zap.Uint64("conn", vars.ConnectionID),
				zap.Int64("schemaVersion", schemaVersion),
				zap.String("secure text", ss.SecureText()),
				zap.Stringer("user", user))
		} else {
			logutil.BgLogger().Info("CRUCIAL OPERATION",
				zap.Uint64("conn", vars.ConnectionID),
				zap.Int64("schemaVersion", schemaVersion),
				zap.String("cur_db", vars.CurrentDB),
				zap.String("sql", stmt.Text()),
				zap.Stringer("user", user))
		}
	default:
		logQuery(execStmt.GetTextToLog(), vars)
	}
}

func logQuery(query string, vars *variable.SessionVars) {
	if variable.ProcessGeneralLog.Load() && !vars.InRestrictedSQL {
		query = executor.QueryReplacer.Replace(query)
		if !vars.EnableRedactLog {
			query += vars.PreparedParams.String()
		}
		logutil.BgLogger().Info("GENERAL_LOG",
			zap.Uint64("conn", vars.ConnectionID),
			zap.Stringer("user", vars.User),
			zap.Int64("schemaVersion", vars.GetInfoSchema().SchemaMetaVersion()),
			zap.Uint64("txnStartTS", vars.TxnCtx.StartTS),
			zap.Uint64("forUpdateTS", vars.TxnCtx.GetForUpdateTS()),
			zap.Bool("isReadConsistency", vars.IsIsolation(ast.ReadCommitted)),
			zap.String("current_db", vars.CurrentDB),
			zap.String("txn_mode", vars.GetReadableTxnMode()),
			zap.String("sql", query))
	}
}

func (s *session) recordOnTransactionExecution(err error, counter int, duration float64) {
	if s.sessionVars.TxnCtx.IsPessimistic {
		if err != nil {
			statementPerTransactionPessimisticError.Observe(float64(counter))
			transactionDurationPessimisticAbort.Observe(duration)
		} else {
			statementPerTransactionPessimisticOK.Observe(float64(counter))
			transactionDurationPessimisticCommit.Observe(duration)
		}
	} else {
		if err != nil {
			statementPerTransactionOptimisticError.Observe(float64(counter))
			transactionDurationOptimisticAbort.Observe(duration)
		} else {
			statementPerTransactionOptimisticOK.Observe(float64(counter))
			transactionDurationOptimisticCommit.Observe(duration)
		}
	}
}

func (s *session) checkPlacementPolicyBeforeCommit() error {
	var err error
	// Get the txnScope of the transaction we're going to commit.
	txnScope := s.GetSessionVars().TxnCtx.TxnScope
	if txnScope == "" {
		txnScope = oracle.GlobalTxnScope
	}
	if txnScope != oracle.GlobalTxnScope {
		is := s.GetSessionVars().GetInfoSchema().(infoschema.InfoSchema)
		deltaMap := s.GetSessionVars().TxnCtx.TableDeltaMap
		for physicalTableID := range deltaMap {
			var tableName string
			var partitionName string
			tblInfo, _, partInfo := is.FindTableByPartitionID(physicalTableID)
			if tblInfo != nil && partInfo != nil {
				tableName = tblInfo.Meta().Name.String()
				partitionName = partInfo.Name.String()
			} else {
				tblInfo, _ := is.TableByID(physicalTableID)
				tableName = tblInfo.Meta().Name.String()
			}
			bundle, ok := is.BundleByName(placement.GroupID(physicalTableID))
			if !ok {
				errMsg := fmt.Sprintf("table %v doesn't have placement policies with txn_scope %v",
					tableName, txnScope)
				if len(partitionName) > 0 {
					errMsg = fmt.Sprintf("table %v's partition %v doesn't have placement policies with txn_scope %v",
						tableName, partitionName, txnScope)
				}
				err = ddl.ErrInvalidPlacementPolicyCheck.GenWithStackByArgs(errMsg)
				break
			}
			dcLocation, ok := placement.GetLeaderDCByBundle(bundle, placement.DCLabelKey)
			if !ok {
				errMsg := fmt.Sprintf("table %v's leader placement policy is not defined", tableName)
				if len(partitionName) > 0 {
					errMsg = fmt.Sprintf("table %v's partition %v's leader placement policy is not defined", tableName, partitionName)
				}
				err = ddl.ErrInvalidPlacementPolicyCheck.GenWithStackByArgs(errMsg)
				break
			}
			if dcLocation != txnScope {
				errMsg := fmt.Sprintf("table %v's leader location %v is out of txn_scope %v", tableName, dcLocation, txnScope)
				if len(partitionName) > 0 {
					errMsg = fmt.Sprintf("table %v's partition %v's leader location %v is out of txn_scope %v",
						tableName, partitionName, dcLocation, txnScope)
				}
				err = ddl.ErrInvalidPlacementPolicyCheck.GenWithStackByArgs(errMsg)
				break
			}
			// FIXME: currently we assume the physicalTableID is the partition ID. In future, we should consider the situation
			// if the physicalTableID belongs to a Table.
			partitionID := physicalTableID
			tbl, _, partitionDefInfo := is.FindTableByPartitionID(partitionID)
			if tbl != nil {
				tblInfo := tbl.Meta()
				state := tblInfo.Partition.GetStateByID(partitionID)
				if state == model.StateGlobalTxnOnly {
					err = ddl.ErrInvalidPlacementPolicyCheck.GenWithStackByArgs(
						fmt.Sprintf("partition %s of table %s can not be written by local transactions when its placement policy is being altered",
							tblInfo.Name, partitionDefInfo.Name))
					break
				}
			}
		}
	}
	return err
}

func (s *session) SetPort(port string) {
	s.sessionVars.Port = port
}

// GetTxnWriteThroughputSLI implements the Context interface.
func (s *session) GetTxnWriteThroughputSLI() *sli.TxnWriteThroughputSLI {
	return &s.txn.writeSLI
}<|MERGE_RESOLUTION|>--- conflicted
+++ resolved
@@ -1485,12 +1485,7 @@
 	if err != nil {
 		if !kv.ErrKeyExists.Equal(err) {
 			logutil.Logger(ctx).Warn("run statement failed",
-<<<<<<< HEAD
-				zap.Int64("schemaVersion", s.sessionVars.TxnCtx.SchemaVersion),
-				zap.String("stmt", stmtNode.Text()),
-=======
 				zap.Int64("schemaVersion", s.sessionVars.GetInfoSchema().SchemaMetaVersion()),
->>>>>>> 3eedd404
 				zap.Error(err),
 				zap.String("session", s.String()))
 		}
