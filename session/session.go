--- conflicted
+++ resolved
@@ -1394,24 +1394,6 @@
 		p = explain.TargetPlan
 	}
 	pi := util.ProcessInfo{
-<<<<<<< HEAD
-		ID:               s.sessionVars.ConnectionID,
-		Port:             s.sessionVars.Port,
-		DB:               s.sessionVars.CurrentDB,
-		Command:          command,
-		Plan:             p,
-		PlanExplainRows:  plannercore.GetExplainRowsForPlan(p),
-		RuntimeStatsColl: s.sessionVars.StmtCtx.RuntimeStatsColl,
-		Time:             t,
-		State:            s.Status(),
-		Info:             sql,
-		CurTxnStartTS:    curTxnStartTS,
-		StmtCtx:          s.sessionVars.StmtCtx,
-		StatsInfo:        plannercore.GetStatsInfo,
-		MaxExecutionTime: maxExecutionTime,
-		RedactSQL:        s.sessionVars.EnableRedactLog,
-		ProtectedTSList:  &s.sessionVars.ProtectedTSList,
-=======
 		ID:                s.sessionVars.ConnectionID,
 		Port:              s.sessionVars.Port,
 		DB:                s.sessionVars.CurrentDB,
@@ -1428,7 +1410,7 @@
 		StatsInfo:         plannercore.GetStatsInfo,
 		MaxExecutionTime:  maxExecutionTime,
 		RedactSQL:         s.sessionVars.EnableRedactLog,
->>>>>>> ec077a06
+		ProtectedTSList:   &s.sessionVars.ProtectedTSList,
 	}
 	oldPi := s.ShowProcess()
 	if p == nil {
