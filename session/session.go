// Copyright 2013 The ql Authors. All rights reserved.
// Use of this source code is governed by a BSD-style
// license that can be found in the LICENSES/QL-LICENSE file.

// Copyright 2015 PingCAP, Inc.
//
// Licensed under the Apache License, Version 2.0 (the "License");
// you may not use this file except in compliance with the License.
// You may obtain a copy of the License at
//
//     http://www.apache.org/licenses/LICENSE-2.0
//
// Unless required by applicable law or agreed to in writing, software
// distributed under the License is distributed on an "AS IS" BASIS,
// See the License for the specific language governing permissions and
// limitations under the License.

package session

import (
	"context"
	"crypto/tls"
	"encoding/json"
	"fmt"
	"net"
	"runtime/trace"
	"strconv"
	"strings"
	"sync"
	"sync/atomic"
	"time"

	"github.com/ngaut/pools"
	"github.com/opentracing/opentracing-go"
	"github.com/pingcap/errors"
	"github.com/pingcap/failpoint"
	"github.com/pingcap/parser"
	"github.com/pingcap/parser/ast"
	"github.com/pingcap/parser/auth"
	"github.com/pingcap/parser/charset"
	"github.com/pingcap/parser/model"
	"github.com/pingcap/parser/mysql"
	"github.com/pingcap/parser/terror"
	"github.com/pingcap/tipb/go-binlog"
	"go.uber.org/zap"

	"github.com/pingcap/tidb/bindinfo"
	"github.com/pingcap/tidb/config"
	"github.com/pingcap/tidb/ddl"
	"github.com/pingcap/tidb/ddl/placement"
	"github.com/pingcap/tidb/domain"
	"github.com/pingcap/tidb/errno"
	"github.com/pingcap/tidb/executor"
	"github.com/pingcap/tidb/infoschema"
	"github.com/pingcap/tidb/kv"
	"github.com/pingcap/tidb/meta"
	"github.com/pingcap/tidb/metrics"
	"github.com/pingcap/tidb/owner"
	"github.com/pingcap/tidb/planner"
	plannercore "github.com/pingcap/tidb/planner/core"
	"github.com/pingcap/tidb/plugin"
	"github.com/pingcap/tidb/privilege"
	"github.com/pingcap/tidb/privilege/privileges"
	txninfo "github.com/pingcap/tidb/session/txninfo"
	"github.com/pingcap/tidb/sessionctx"
	"github.com/pingcap/tidb/sessionctx/binloginfo"
	"github.com/pingcap/tidb/sessionctx/stmtctx"
	"github.com/pingcap/tidb/sessionctx/variable"
	"github.com/pingcap/tidb/statistics"
	"github.com/pingcap/tidb/statistics/handle"
	"github.com/pingcap/tidb/store/tikv"
	tikvutil "github.com/pingcap/tidb/store/tikv/util"
	"github.com/pingcap/tidb/tablecodec"
	"github.com/pingcap/tidb/telemetry"
	"github.com/pingcap/tidb/types"
	"github.com/pingcap/tidb/util"
	"github.com/pingcap/tidb/util/chunk"
	"github.com/pingcap/tidb/util/collate"
	"github.com/pingcap/tidb/util/dbterror"
	"github.com/pingcap/tidb/util/execdetails"
	"github.com/pingcap/tidb/util/kvcache"
	"github.com/pingcap/tidb/util/logutil"
	"github.com/pingcap/tidb/util/sli"
	"github.com/pingcap/tidb/util/sqlexec"
	"github.com/pingcap/tidb/util/timeutil"
)

var (
	statementPerTransactionPessimisticOK    = metrics.StatementPerTransaction.WithLabelValues(metrics.LblPessimistic, metrics.LblOK)
	statementPerTransactionPessimisticError = metrics.StatementPerTransaction.WithLabelValues(metrics.LblPessimistic, metrics.LblError)
	statementPerTransactionOptimisticOK     = metrics.StatementPerTransaction.WithLabelValues(metrics.LblOptimistic, metrics.LblOK)
	statementPerTransactionOptimisticError  = metrics.StatementPerTransaction.WithLabelValues(metrics.LblOptimistic, metrics.LblError)
	transactionDurationPessimisticCommit    = metrics.TransactionDuration.WithLabelValues(metrics.LblPessimistic, metrics.LblCommit)
	transactionDurationPessimisticAbort     = metrics.TransactionDuration.WithLabelValues(metrics.LblPessimistic, metrics.LblAbort)
	transactionDurationOptimisticCommit     = metrics.TransactionDuration.WithLabelValues(metrics.LblOptimistic, metrics.LblCommit)
	transactionDurationOptimisticAbort      = metrics.TransactionDuration.WithLabelValues(metrics.LblOptimistic, metrics.LblAbort)

	sessionExecuteCompileDurationInternal = metrics.SessionExecuteCompileDuration.WithLabelValues(metrics.LblInternal)
	sessionExecuteCompileDurationGeneral  = metrics.SessionExecuteCompileDuration.WithLabelValues(metrics.LblGeneral)
	sessionExecuteParseDurationInternal   = metrics.SessionExecuteParseDuration.WithLabelValues(metrics.LblInternal)
	sessionExecuteParseDurationGeneral    = metrics.SessionExecuteParseDuration.WithLabelValues(metrics.LblGeneral)

	tiKVGCAutoConcurrency = "tikv_gc_auto_concurrency"
)

var gcVariableMap = map[string]string{
	variable.TiDBGCRunInterval:  "tikv_gc_run_interval",
	variable.TiDBGCLifetime:     "tikv_gc_life_time",
	variable.TiDBGCConcurrency:  "tikv_gc_concurrency",
	variable.TiDBGCEnable:       "tikv_gc_enable",
	variable.TiDBGCScanLockMode: "tikv_gc_scan_lock_mode",
}

// Session context, it is consistent with the lifecycle of a client connection.
type Session interface {
	sessionctx.Context
	Status() uint16       // Flag of current status, such as autocommit.
	LastInsertID() uint64 // LastInsertID is the last inserted auto_increment ID.
	LastMessage() string  // LastMessage is the info message that may be generated by last command
	AffectedRows() uint64 // Affected rows by latest executed stmt.
	// Execute is deprecated, and only used by plugins. Use ExecuteStmt() instead.
	Execute(context.Context, string) ([]sqlexec.RecordSet, error) // Execute a sql statement.
	// ExecuteStmt executes a parsed statement.
	ExecuteStmt(context.Context, ast.StmtNode) (sqlexec.RecordSet, error)
	// Parse is deprecated, use ParseWithParams() instead.
	Parse(ctx context.Context, sql string) ([]ast.StmtNode, error)
	// ExecuteInternal is a helper around ParseWithParams() and ExecuteStmt(). It is not allowed to execute multiple statements.
	ExecuteInternal(context.Context, string, ...interface{}) (sqlexec.RecordSet, error)
	String() string // String is used to debug.
	CommitTxn(context.Context) error
	RollbackTxn(context.Context)
	// PrepareStmt executes prepare statement in binary protocol.
	PrepareStmt(sql string) (stmtID uint32, paramCount int, fields []*ast.ResultField, err error)
	// ExecutePreparedStmt executes a prepared statement.
	ExecutePreparedStmt(ctx context.Context, stmtID uint32, param []types.Datum) (sqlexec.RecordSet, error)
	DropPreparedStmt(stmtID uint32) error
	SetClientCapability(uint32) // Set client capability flags.
	SetConnectionID(uint64)
	SetCommandValue(byte)
	SetProcessInfo(string, time.Time, byte, uint64)
	SetTLSState(*tls.ConnectionState)
	SetCollation(coID int) error
	SetSessionManager(util.SessionManager)
	Close()
	Auth(user *auth.UserIdentity, auth []byte, salt []byte) bool
	AuthWithoutVerification(user *auth.UserIdentity) bool
	ShowProcess() *util.ProcessInfo
	// Return the information of the txn current running
	TxnInfo() *txninfo.TxnInfo
	// PrepareTxnCtx is exported for test.
	PrepareTxnCtx(context.Context)
	// FieldList returns fields list of a table.
	FieldList(tableName string) (fields []*ast.ResultField, err error)
	SetPort(port string)
}

var (
	_ Session = (*session)(nil)
)

type stmtRecord struct {
	st      sqlexec.Statement
	stmtCtx *stmtctx.StatementContext
}

// StmtHistory holds all histories of statements in a txn.
type StmtHistory struct {
	history []*stmtRecord
}

// Add appends a stmt to history list.
func (h *StmtHistory) Add(st sqlexec.Statement, stmtCtx *stmtctx.StatementContext) {
	s := &stmtRecord{
		st:      st,
		stmtCtx: stmtCtx,
	}
	h.history = append(h.history, s)
}

// Count returns the count of the history.
func (h *StmtHistory) Count() int {
	return len(h.history)
}

type session struct {
	// processInfo is used by ShowProcess(), and should be modified atomically.
	processInfo atomic.Value
	txn         LazyTxn

	mu struct {
		sync.RWMutex
		values map[fmt.Stringer]interface{}
	}

	currentCtx  context.Context // only use for runtime.trace, Please NEVER use it.
	currentPlan plannercore.Plan

	store kv.Storage

	parserPool *sync.Pool

	preparedPlanCache *kvcache.SimpleLRUCache

	sessionVars    *variable.SessionVars
	sessionManager util.SessionManager

	statsCollector *handle.SessionStatsCollector
	// ddlOwnerChecker is used in `select tidb_is_ddl_owner()` statement;
	ddlOwnerChecker owner.DDLOwnerChecker
	// lockedTables use to record the table locks hold by the session.
	lockedTables map[int64]model.TableLockTpInfo

	// client shared coprocessor client per session
	client kv.Client

	mppClient kv.MPPClient

	// indexUsageCollector collects index usage information.
	idxUsageCollector *handle.SessionIndexUsageCollector
}

// AddTableLock adds table lock to the session lock map.
func (s *session) AddTableLock(locks []model.TableLockTpInfo) {
	for _, l := range locks {
		// read only lock is session unrelated, skip it when adding lock to session.
		if l.Tp != model.TableLockReadOnly {
			s.lockedTables[l.TableID] = l
		}
	}
}

// ReleaseTableLocks releases table lock in the session lock map.
func (s *session) ReleaseTableLocks(locks []model.TableLockTpInfo) {
	for _, l := range locks {
		delete(s.lockedTables, l.TableID)
	}
}

// ReleaseTableLockByTableIDs releases table lock in the session lock map by table ID.
func (s *session) ReleaseTableLockByTableIDs(tableIDs []int64) {
	for _, tblID := range tableIDs {
		delete(s.lockedTables, tblID)
	}
}

// CheckTableLocked checks the table lock.
func (s *session) CheckTableLocked(tblID int64) (bool, model.TableLockType) {
	lt, ok := s.lockedTables[tblID]
	if !ok {
		return false, model.TableLockNone
	}
	return true, lt.Tp
}

// GetAllTableLocks gets all table locks table id and db id hold by the session.
func (s *session) GetAllTableLocks() []model.TableLockTpInfo {
	lockTpInfo := make([]model.TableLockTpInfo, 0, len(s.lockedTables))
	for _, tl := range s.lockedTables {
		lockTpInfo = append(lockTpInfo, tl)
	}
	return lockTpInfo
}

// HasLockedTables uses to check whether this session locked any tables.
// If so, the session can only visit the table which locked by self.
func (s *session) HasLockedTables() bool {
	b := len(s.lockedTables) > 0
	return b
}

// ReleaseAllTableLocks releases all table locks hold by the session.
func (s *session) ReleaseAllTableLocks() {
	s.lockedTables = make(map[int64]model.TableLockTpInfo)
}

// DDLOwnerChecker returns s.ddlOwnerChecker.
func (s *session) DDLOwnerChecker() owner.DDLOwnerChecker {
	return s.ddlOwnerChecker
}

func (s *session) cleanRetryInfo() {
	if s.sessionVars.RetryInfo.Retrying {
		return
	}

	retryInfo := s.sessionVars.RetryInfo
	defer retryInfo.Clean()
	if len(retryInfo.DroppedPreparedStmtIDs) == 0 {
		return
	}

	planCacheEnabled := plannercore.PreparedPlanCacheEnabled()
	var cacheKey kvcache.Key
	var preparedAst *ast.Prepared
	if planCacheEnabled {
		firstStmtID := retryInfo.DroppedPreparedStmtIDs[0]
		if preparedPointer, ok := s.sessionVars.PreparedStmts[firstStmtID]; ok {
			preparedObj, ok := preparedPointer.(*plannercore.CachedPrepareStmt)
			if ok {
				preparedAst = preparedObj.PreparedAst
				cacheKey = plannercore.NewPSTMTPlanCacheKey(s.sessionVars, firstStmtID, preparedAst.SchemaVersion)
			}
		}
	}
	for i, stmtID := range retryInfo.DroppedPreparedStmtIDs {
		if planCacheEnabled {
			if i > 0 && preparedAst != nil {
				plannercore.SetPstmtIDSchemaVersion(cacheKey, stmtID, preparedAst.SchemaVersion, s.sessionVars.IsolationReadEngines)
			}
			s.PreparedPlanCache().Delete(cacheKey)
		}
		s.sessionVars.RemovePreparedStmt(stmtID)
	}
}

func (s *session) Status() uint16 {
	return s.sessionVars.Status
}

func (s *session) LastInsertID() uint64 {
	if s.sessionVars.StmtCtx.LastInsertID > 0 {
		return s.sessionVars.StmtCtx.LastInsertID
	}
	return s.sessionVars.StmtCtx.InsertID
}

func (s *session) LastMessage() string {
	return s.sessionVars.StmtCtx.GetMessage()
}

func (s *session) AffectedRows() uint64 {
	return s.sessionVars.StmtCtx.AffectedRows()
}

func (s *session) SetClientCapability(capability uint32) {
	s.sessionVars.ClientCapability = capability
}

func (s *session) SetConnectionID(connectionID uint64) {
	s.sessionVars.ConnectionID = connectionID
}

func (s *session) SetTLSState(tlsState *tls.ConnectionState) {
	// If user is not connected via TLS, then tlsState == nil.
	if tlsState != nil {
		s.sessionVars.TLSConnectionState = tlsState
	}
}

func (s *session) SetCommandValue(command byte) {
	atomic.StoreUint32(&s.sessionVars.CommandValue, uint32(command))
}

func (s *session) SetCollation(coID int) error {
	cs, co, err := charset.GetCharsetInfoByID(coID)
	if err != nil {
		return err
	}
	// If new collations are enabled, switch to the default
	// collation if this one is not supported.
	co = collate.SubstituteMissingCollationToDefault(co)
	for _, v := range variable.SetNamesVariables {
		terror.Log(s.sessionVars.SetSystemVar(v, cs))
	}
	return s.sessionVars.SetSystemVar(variable.CollationConnection, co)
}

func (s *session) PreparedPlanCache() *kvcache.SimpleLRUCache {
	return s.preparedPlanCache
}

func (s *session) SetSessionManager(sm util.SessionManager) {
	s.sessionManager = sm
}

func (s *session) GetSessionManager() util.SessionManager {
	return s.sessionManager
}

func (s *session) StoreQueryFeedback(feedback interface{}) {
	if fb, ok := feedback.(*statistics.QueryFeedback); !ok || fb == nil || !fb.Valid {
		return
	}
	if s.statsCollector != nil {
		do, err := GetDomain(s.store)
		if err != nil {
			logutil.BgLogger().Debug("domain not found", zap.Error(err))
			metrics.StoreQueryFeedbackCounter.WithLabelValues(metrics.LblError).Inc()
			return
		}
		err = s.statsCollector.StoreQueryFeedback(feedback, do.StatsHandle())
		if err != nil {
			logutil.BgLogger().Debug("store query feedback", zap.Error(err))
			metrics.StoreQueryFeedbackCounter.WithLabelValues(metrics.LblError).Inc()
			return
		}
		metrics.StoreQueryFeedbackCounter.WithLabelValues(metrics.LblOK).Inc()
	}
}

// StoreIndexUsage stores index usage information in idxUsageCollector.
func (s *session) StoreIndexUsage(tblID int64, idxID int64, rowsSelected int64) {
	if s.idxUsageCollector == nil {
		return
	}
	s.idxUsageCollector.Update(tblID, idxID, &handle.IndexUsageInformation{QueryCount: 1, RowsSelected: rowsSelected})
}

// FieldList returns fields list of a table.
func (s *session) FieldList(tableName string) ([]*ast.ResultField, error) {
	is := s.GetInfoSchema().(infoschema.InfoSchema)
	dbName := model.NewCIStr(s.GetSessionVars().CurrentDB)
	tName := model.NewCIStr(tableName)
	pm := privilege.GetPrivilegeManager(s)
	if pm != nil && s.sessionVars.User != nil {
		if !pm.RequestVerification(s.sessionVars.ActiveRoles, dbName.O, tName.O, "", mysql.AllPrivMask) {
			user := s.sessionVars.User
			u := user.Username
			h := user.Hostname
			if len(user.AuthUsername) > 0 && len(user.AuthHostname) > 0 {
				u = user.AuthUsername
				h = user.AuthHostname
			}
			return nil, plannercore.ErrTableaccessDenied.GenWithStackByArgs("SELECT", u, h, tableName)
		}
	}
	table, err := is.TableByName(dbName, tName)
	if err != nil {
		return nil, err
	}

	cols := table.Cols()
	fields := make([]*ast.ResultField, 0, len(cols))
	for _, col := range table.Cols() {
		rf := &ast.ResultField{
			ColumnAsName: col.Name,
			TableAsName:  tName,
			DBName:       dbName,
			Table:        table.Meta(),
			Column:       col.ColumnInfo,
		}
		fields = append(fields, rf)
	}
	return fields, nil
}

func (s *session) TxnInfo() *txninfo.TxnInfo {
	txnInfo := s.txn.Info()
	if txnInfo == nil {
		return nil
	}
	processInfo := s.ShowProcess()
	txnInfo.CurrentSQLDigest = processInfo.Digest
	txnInfo.ConnectionID = processInfo.ID
	txnInfo.Username = processInfo.User
	txnInfo.CurrentDB = processInfo.DB
	return txnInfo
}

func (s *session) doCommit(ctx context.Context) error {
	if !s.txn.Valid() {
		return nil
	}
	defer func() {
		s.txn.changeToInvalid()
		s.sessionVars.SetInTxn(false)
	}()
	if s.txn.IsReadOnly() {
		return nil
	}
	err := s.checkPlacementPolicyBeforeCommit()
	if err != nil {
		return err
	}
	if err = s.removeTempTableFromBuffer(); err != nil {
		return err
	}

	// mockCommitError and mockGetTSErrorInRetry use to test PR #8743.
	failpoint.Inject("mockCommitError", func(val failpoint.Value) {
		if val.(bool) && tikv.IsMockCommitErrorEnable() {
			tikv.MockCommitErrorDisable()
			failpoint.Return(kv.ErrTxnRetryable)
		}
	})

	if s.sessionVars.BinlogClient != nil {
		prewriteValue := binloginfo.GetPrewriteValue(s, false)
		if prewriteValue != nil {
			prewriteData, err := prewriteValue.Marshal()
			if err != nil {
				return errors.Trace(err)
			}
			info := &binloginfo.BinlogInfo{
				Data: &binlog.Binlog{
					Tp:            binlog.BinlogType_Prewrite,
					PrewriteValue: prewriteData,
				},
				Client: s.sessionVars.BinlogClient,
			}
			s.txn.SetOption(kv.BinlogInfo, info)
		}
	}

	// Get the related table or partition IDs.
	relatedPhysicalTables := s.GetSessionVars().TxnCtx.TableDeltaMap
	// Get accessed global temporary tables in the transaction.
	temporaryTables := s.GetSessionVars().TxnCtx.GlobalTemporaryTables
	physicalTableIDs := make([]int64, 0, len(relatedPhysicalTables))
	for id := range relatedPhysicalTables {
		// Schema change on global temporary tables doesn't affect transactions.
		if _, ok := temporaryTables[id]; ok {
			continue
		}
		physicalTableIDs = append(physicalTableIDs, id)
	}
	// Set this option for 2 phase commit to validate schema lease.
	s.txn.SetOption(kv.SchemaChecker, domain.NewSchemaChecker(domain.GetDomain(s), s.GetInfoSchema().SchemaMetaVersion(), physicalTableIDs))
	s.txn.SetOption(kv.InfoSchema, s.sessionVars.TxnCtx.InfoSchema)
	s.txn.SetOption(kv.CommitHook, func(info string, _ error) { s.sessionVars.LastTxnInfo = info })
	if s.GetSessionVars().EnableAmendPessimisticTxn {
		s.txn.SetOption(kv.SchemaAmender, NewSchemaAmenderForTikvTxn(s))
	}
	s.txn.SetOption(kv.EnableAsyncCommit, s.GetSessionVars().EnableAsyncCommit)
	s.txn.SetOption(kv.Enable1PC, s.GetSessionVars().Enable1PC)
	// priority of the sysvar is lower than `start transaction with causal consistency only`
	if val := s.txn.GetOption(kv.GuaranteeLinearizability); val == nil || val.(bool) {
		// We needn't ask the TiKV client to guarantee linearizability for auto-commit transactions
		// because the property is naturally holds:
		// We guarantee the commitTS of any transaction must not exceed the next timestamp from the TSO.
		// An auto-commit transaction fetches its startTS from the TSO so its commitTS > its startTS > the commitTS
		// of any previously committed transactions.
		s.txn.SetOption(kv.GuaranteeLinearizability,
			s.GetSessionVars().TxnCtx.IsExplicit && s.GetSessionVars().GuaranteeLinearizability)
	}

	return s.txn.Commit(tikvutil.SetSessionID(ctx, s.GetSessionVars().ConnectionID))
}

// removeTempTableFromBuffer filters out the temporary table key-values.
func (s *session) removeTempTableFromBuffer() error {
	tables := s.GetSessionVars().TxnCtx.GlobalTemporaryTables
	if len(tables) == 0 {
		return nil
	}
	memBuffer := s.txn.GetMemBuffer()
	// Reset and new an empty stage buffer.
	defer func() {
		s.txn.cleanup()
	}()
	for tid := range tables {
		seekKey := tablecodec.EncodeTablePrefix(tid)
		endKey := tablecodec.EncodeTablePrefix(tid + 1)
		iter, err := memBuffer.Iter(seekKey, endKey)
		if err != nil {
			return err
		}
		for iter.Valid() && iter.Key().HasPrefix(seekKey) {
			if err = memBuffer.Delete(iter.Key()); err != nil {
				return err
			}
			s.txn.UpdateEntriesCountAndSize()
			if err = iter.Next(); err != nil {
				return err
			}
		}
	}
	// Flush to the root membuffer.
	s.txn.flushStmtBuf()
	return nil
}

// errIsNoisy is used to filter DUPLCATE KEY errors.
// These can observed by users in INFORMATION_SCHEMA.CLIENT_ERRORS_SUMMARY_GLOBAL instead.
//
// The rationale for filtering these errors is because they are "client generated errors". i.e.
// of the errors defined in kv/error.go, these look to be clearly related to a client-inflicted issue,
// and the server is only responsible for handling the error correctly. It does not need to log.
func errIsNoisy(err error) bool {
	return kv.ErrKeyExists.Equal(err)
}

func (s *session) doCommitWithRetry(ctx context.Context) error {
	defer func() {
		s.GetSessionVars().SetTxnIsolationLevelOneShotStateForNextTxn()
		s.txn.changeToInvalid()
		s.cleanRetryInfo()
	}()
	if !s.txn.Valid() {
		// If the transaction is invalid, maybe it has already been rolled back by the client.
		return nil
	}
	var err error
	txnSize := s.txn.Size()
	isPessimistic := s.txn.IsPessimistic()
	if span := opentracing.SpanFromContext(ctx); span != nil && span.Tracer() != nil {
		span1 := span.Tracer().StartSpan("session.doCommitWitRetry", opentracing.ChildOf(span.Context()))
		defer span1.Finish()
		ctx = opentracing.ContextWithSpan(ctx, span1)
	}
	err = s.doCommit(ctx)
	if err != nil {
		commitRetryLimit := s.sessionVars.RetryLimit
		if !s.sessionVars.TxnCtx.CouldRetry {
			commitRetryLimit = 0
		}
		// Don't retry in BatchInsert mode. As a counter-example, insert into t1 select * from t2,
		// BatchInsert already commit the first batch 1000 rows, then it commit 1000-2000 and retry the statement,
		// Finally t1 will have more data than t2, with no errors return to user!
		if s.isTxnRetryableError(err) && !s.sessionVars.BatchInsert && commitRetryLimit > 0 && !isPessimistic {
			logutil.Logger(ctx).Warn("sql",
				zap.String("label", s.getSQLLabel()),
				zap.Error(err),
				zap.String("txn", s.txn.GoString()))
			// Transactions will retry 2 ~ commitRetryLimit times.
			// We make larger transactions retry less times to prevent cluster resource outage.
			txnSizeRate := float64(txnSize) / float64(kv.TxnTotalSizeLimit)
			maxRetryCount := commitRetryLimit - int64(float64(commitRetryLimit-1)*txnSizeRate)
			err = s.retry(ctx, uint(maxRetryCount))
		} else if !errIsNoisy(err) {
			logutil.Logger(ctx).Warn("can not retry txn",
				zap.String("label", s.getSQLLabel()),
				zap.Error(err),
				zap.Bool("IsBatchInsert", s.sessionVars.BatchInsert),
				zap.Bool("IsPessimistic", isPessimistic),
				zap.Bool("InRestrictedSQL", s.sessionVars.InRestrictedSQL),
				zap.Int64("tidb_retry_limit", s.sessionVars.RetryLimit),
				zap.Bool("tidb_disable_txn_auto_retry", s.sessionVars.DisableTxnAutoRetry))
		}
	}
	counter := s.sessionVars.TxnCtx.StatementCount
	duration := time.Since(s.GetSessionVars().TxnCtx.CreateTime).Seconds()
	s.recordOnTransactionExecution(err, counter, duration)

	if err != nil {
		if !errIsNoisy(err) {
			logutil.Logger(ctx).Warn("commit failed",
				zap.String("finished txn", s.txn.GoString()),
				zap.Error(err))
		}
		return err
	}
	mapper := s.GetSessionVars().TxnCtx.TableDeltaMap
	if s.statsCollector != nil && mapper != nil {
		for _, item := range mapper {
			if item.TableID > 0 {
				s.statsCollector.Update(item.TableID, item.Delta, item.Count, &item.ColSize)
			}
		}
	}
	return nil
}

func (s *session) CommitTxn(ctx context.Context) error {
	if span := opentracing.SpanFromContext(ctx); span != nil && span.Tracer() != nil {
		span1 := span.Tracer().StartSpan("session.CommitTxn", opentracing.ChildOf(span.Context()))
		defer span1.Finish()
		ctx = opentracing.ContextWithSpan(ctx, span1)
	}

	var commitDetail *tikvutil.CommitDetails
	ctx = context.WithValue(ctx, tikvutil.CommitDetailCtxKey, &commitDetail)
	err := s.doCommitWithRetry(ctx)
	if commitDetail != nil {
		s.sessionVars.StmtCtx.MergeExecDetails(nil, commitDetail)
	}

	failpoint.Inject("keepHistory", func(val failpoint.Value) {
		if val.(bool) {
			failpoint.Return(err)
		}
	})
	s.sessionVars.TxnCtx.Cleanup()
	return err
}

func (s *session) RollbackTxn(ctx context.Context) {
	if span := opentracing.SpanFromContext(ctx); span != nil && span.Tracer() != nil {
		span1 := span.Tracer().StartSpan("session.RollbackTxn", opentracing.ChildOf(span.Context()))
		defer span1.Finish()
	}

	if s.txn.Valid() {
		terror.Log(s.txn.Rollback())
	}
	if ctx.Value(inCloseSession{}) == nil {
		s.cleanRetryInfo()
	}
	s.txn.changeToInvalid()
	s.sessionVars.TxnCtx.Cleanup()
	s.sessionVars.SetInTxn(false)
}

func (s *session) GetClient() kv.Client {
	return s.client
}

func (s *session) GetMPPClient() kv.MPPClient {
	return s.mppClient
}

func (s *session) String() string {
	// TODO: how to print binded context in values appropriately?
	sessVars := s.sessionVars
	data := map[string]interface{}{
		"id":         sessVars.ConnectionID,
		"user":       sessVars.User,
		"currDBName": sessVars.CurrentDB,
		"status":     sessVars.Status,
		"strictMode": sessVars.StrictSQLMode,
	}
	if s.txn.Valid() {
		// if txn is committed or rolled back, txn is nil.
		data["txn"] = s.txn.String()
	}
	if sessVars.SnapshotTS != 0 {
		data["snapshotTS"] = sessVars.SnapshotTS
	}
	if sessVars.StmtCtx.LastInsertID > 0 {
		data["lastInsertID"] = sessVars.StmtCtx.LastInsertID
	}
	if len(sessVars.PreparedStmts) > 0 {
		data["preparedStmtCount"] = len(sessVars.PreparedStmts)
	}
	b, err := json.MarshalIndent(data, "", "  ")
	terror.Log(errors.Trace(err))
	return string(b)
}

const sqlLogMaxLen = 1024

// SchemaChangedWithoutRetry is used for testing.
var SchemaChangedWithoutRetry uint32

func (s *session) getSQLLabel() string {
	if s.sessionVars.InRestrictedSQL {
		return metrics.LblInternal
	}
	return metrics.LblGeneral
}

func (s *session) isInternal() bool {
	return s.sessionVars.InRestrictedSQL
}

func (s *session) isTxnRetryableError(err error) bool {
	if atomic.LoadUint32(&SchemaChangedWithoutRetry) == 1 {
		return kv.IsTxnRetryableError(err)
	}
	return kv.IsTxnRetryableError(err) || domain.ErrInfoSchemaChanged.Equal(err)
}

func (s *session) checkTxnAborted(stmt sqlexec.Statement) error {
	var err error
	if atomic.LoadUint32(&s.GetSessionVars().TxnCtx.LockExpire) > 0 {
		err = kv.ErrLockExpire
	} else {
		return nil
	}
	// If the transaction is aborted, the following statements do not need to execute, except `commit` and `rollback`,
	// because they are used to finish the aborted transaction.
	if _, ok := stmt.(*executor.ExecStmt).StmtNode.(*ast.CommitStmt); ok {
		return nil
	}
	if _, ok := stmt.(*executor.ExecStmt).StmtNode.(*ast.RollbackStmt); ok {
		return nil
	}
	return err
}

func (s *session) retry(ctx context.Context, maxCnt uint) (err error) {
	var retryCnt uint
	defer func() {
		s.sessionVars.RetryInfo.Retrying = false
		// retryCnt only increments on retryable error, so +1 here.
		metrics.SessionRetry.Observe(float64(retryCnt + 1))
		s.sessionVars.SetInTxn(false)
		if err != nil {
			s.RollbackTxn(ctx)
		}
		s.txn.changeToInvalid()
	}()

	connID := s.sessionVars.ConnectionID
	s.sessionVars.RetryInfo.Retrying = true
	if atomic.LoadUint32(&s.sessionVars.TxnCtx.ForUpdate) == 1 {
		err = ErrForUpdateCantRetry.GenWithStackByArgs(connID)
		return err
	}

	nh := GetHistory(s)
	var schemaVersion int64
	sessVars := s.GetSessionVars()
	orgStartTS := sessVars.TxnCtx.StartTS
	label := s.getSQLLabel()
	for {
		s.PrepareTxnCtx(ctx)
		s.sessionVars.RetryInfo.ResetOffset()
		for i, sr := range nh.history {
			st := sr.st
			s.sessionVars.StmtCtx = sr.stmtCtx
			s.sessionVars.StmtCtx.ResetForRetry()
			s.sessionVars.PreparedParams = s.sessionVars.PreparedParams[:0]
			schemaVersion, err = st.RebuildPlan(ctx)
			if err != nil {
				return err
			}

			if retryCnt == 0 {
				// We do not have to log the query every time.
				// We print the queries at the first try only.
				sql := sqlForLog(st.GetTextToLog())
				if !sessVars.EnableRedactLog {
					sql += sessVars.PreparedParams.String()
				}
				logutil.Logger(ctx).Warn("retrying",
					zap.Int64("schemaVersion", schemaVersion),
					zap.Uint("retryCnt", retryCnt),
					zap.Int("queryNum", i),
					zap.String("sql", sql))
			} else {
				logutil.Logger(ctx).Warn("retrying",
					zap.Int64("schemaVersion", schemaVersion),
					zap.Uint("retryCnt", retryCnt),
					zap.Int("queryNum", i))
			}
			_, err = st.Exec(ctx)
			if err != nil {
				s.StmtRollback()
				break
			}
			s.StmtCommit()
		}
		logutil.Logger(ctx).Warn("transaction association",
			zap.Uint64("retrying txnStartTS", s.GetSessionVars().TxnCtx.StartTS),
			zap.Uint64("original txnStartTS", orgStartTS))
		failpoint.Inject("preCommitHook", func() {
			hook, ok := ctx.Value("__preCommitHook").(func())
			if ok {
				hook()
			}
		})
		if err == nil {
			err = s.doCommit(ctx)
			if err == nil {
				break
			}
		}
		if !s.isTxnRetryableError(err) {
			logutil.Logger(ctx).Warn("sql",
				zap.String("label", label),
				zap.Stringer("session", s),
				zap.Error(err))
			metrics.SessionRetryErrorCounter.WithLabelValues(label, metrics.LblUnretryable).Inc()
			return err
		}
		retryCnt++
		if retryCnt >= maxCnt {
			logutil.Logger(ctx).Warn("sql",
				zap.String("label", label),
				zap.Uint("retry reached max count", retryCnt))
			metrics.SessionRetryErrorCounter.WithLabelValues(label, metrics.LblReachMax).Inc()
			return err
		}
		logutil.Logger(ctx).Warn("sql",
			zap.String("label", label),
			zap.Error(err),
			zap.String("txn", s.txn.GoString()))
		kv.BackOff(retryCnt)
		s.txn.changeToInvalid()
		s.sessionVars.SetInTxn(false)
	}
	return err
}

func sqlForLog(sql string) string {
	if len(sql) > sqlLogMaxLen {
		sql = sql[:sqlLogMaxLen] + fmt.Sprintf("(len:%d)", len(sql))
	}
	return executor.QueryReplacer.Replace(sql)
}

type sessionPool interface {
	Get() (pools.Resource, error)
	Put(pools.Resource)
}

func (s *session) sysSessionPool() sessionPool {
	return domain.GetDomain(s).SysSessionPool()
}

func createSessionFunc(store kv.Storage) pools.Factory {
	return func() (pools.Resource, error) {
		se, err := createSession(store)
		if err != nil {
			return nil, err
		}
		err = variable.SetSessionSystemVar(se.sessionVars, variable.AutoCommit, "1")
		if err != nil {
			return nil, err
		}
		err = variable.SetSessionSystemVar(se.sessionVars, variable.MaxExecutionTime, "0")
		if err != nil {
			return nil, errors.Trace(err)
		}
		err = variable.SetSessionSystemVar(se.sessionVars, variable.MaxAllowedPacket, "67108864")
		if err != nil {
			return nil, errors.Trace(err)
		}
		se.sessionVars.CommonGlobalLoaded = true
		se.sessionVars.InRestrictedSQL = true
		return se, nil
	}
}

func createSessionWithDomainFunc(store kv.Storage) func(*domain.Domain) (pools.Resource, error) {
	return func(dom *domain.Domain) (pools.Resource, error) {
		se, err := CreateSessionWithDomain(store, dom)
		if err != nil {
			return nil, err
		}
		err = variable.SetSessionSystemVar(se.sessionVars, variable.AutoCommit, "1")
		if err != nil {
			return nil, err
		}
		err = variable.SetSessionSystemVar(se.sessionVars, variable.MaxExecutionTime, "0")
		if err != nil {
			return nil, errors.Trace(err)
		}
		se.sessionVars.CommonGlobalLoaded = true
		se.sessionVars.InRestrictedSQL = true
		return se, nil
	}
}

func drainRecordSet(ctx context.Context, se *session, rs sqlexec.RecordSet) ([]chunk.Row, error) {
	var rows []chunk.Row
	req := rs.NewChunk()
	for {
		err := rs.Next(ctx, req)
		if err != nil || req.NumRows() == 0 {
			return rows, err
		}
		iter := chunk.NewIterator4Chunk(req)
		for r := iter.Begin(); r != iter.End(); r = iter.Next() {
			rows = append(rows, r)
		}
		req = chunk.Renew(req, se.sessionVars.MaxChunkSize)
	}
}

// getTableValue executes restricted sql and the result is one column.
// It returns a string value.
func (s *session) getTableValue(ctx context.Context, tblName string, varName string) (string, error) {
	stmt, err := s.ParseWithParams(ctx, "SELECT VARIABLE_VALUE FROM %n.%n WHERE VARIABLE_NAME=%?", mysql.SystemDB, tblName, varName)
	if err != nil {
		return "", err
	}
	rows, fields, err := s.ExecRestrictedStmt(ctx, stmt)
	if err != nil {
		return "", err
	}
	if len(rows) == 0 {
		return "", errResultIsEmpty
	}
	d := rows[0].GetDatum(0, &fields[0].Column.FieldType)
	value, err := d.ToString()
	if err != nil {
		return "", err
	}
	return value, nil
}

var gcVariableComments = map[string]string{
	variable.TiDBGCRunInterval:  "GC run interval, at least 10m, in Go format.",
	variable.TiDBGCLifetime:     "All versions within life time will not be collected by GC, at least 10m, in Go format.",
	variable.TiDBGCConcurrency:  "How many goroutines used to do GC parallel, [1, 128], default 2",
	variable.TiDBGCEnable:       "Current GC enable status",
	tiKVGCAutoConcurrency:       "Let TiDB pick the concurrency automatically. If set false, tikv_gc_concurrency will be used",
	variable.TiDBGCScanLockMode: "Mode of scanning locks, \"physical\" or \"legacy\"",
}

// replaceTableValue executes restricted sql updates the variable value
func (s *session) replaceTableValue(ctx context.Context, tblName string, varName, val string) error {
	if tblName == mysql.TiDBTable { // maintain comment metadata
		comment := gcVariableComments[varName]
		stmt, err := s.ParseWithParams(ctx, `REPLACE INTO %n.%n (variable_name, variable_value, comment) VALUES (%?, %?, %?)`, mysql.SystemDB, tblName, varName, val, comment)
		if err != nil {
			return err
		}
		_, _, err = s.ExecRestrictedStmt(ctx, stmt)
		return err
	}
	stmt, err := s.ParseWithParams(ctx, `REPLACE INTO %n.%n (variable_name, variable_value) VALUES (%?, %?)`, mysql.SystemDB, tblName, varName, val)
	if err != nil {
		return err
	}
	_, _, err = s.ExecRestrictedStmt(ctx, stmt)
	domain.GetDomain(s).NotifyUpdateSysVarCache(s)
	return err
}

func (s *session) varFromTiDBTable(name string) bool {
	switch name {
	case variable.TiDBGCConcurrency, variable.TiDBGCEnable, variable.TiDBGCRunInterval, variable.TiDBGCLifetime, variable.TiDBGCScanLockMode:
		return true
	}
	return false
}

// GetGlobalSysVar implements GlobalVarAccessor.GetGlobalSysVar interface.
func (s *session) GetGlobalSysVar(name string) (string, error) {
	if name == variable.TiDBSlowLogMasking {
		name = variable.TiDBRedactLog
	}
	if s.Value(sessionctx.Initing) != nil {
		// When running bootstrap or upgrade, we should not access global storage.
		return "", nil
	}

	sv := variable.GetSysVar(name)
	if sv == nil {
		// It might be a recently unregistered sysvar. We should return unknown
		// since GetSysVar is the canonical version, but we can update the cache
		// so the next request doesn't attempt to load this.
		logutil.BgLogger().Info("sysvar does not exist. sysvar cache may be stale", zap.String("name", name))
		return "", variable.ErrUnknownSystemVar.GenWithStackByArgs(name)
	}

	sysVar, err := domain.GetDomain(s).GetSysVarCache().GetGlobalVar(s, name)
	if err != nil {
		// The sysvar exists, but there is no cache entry yet.
		// This might be because the sysvar was only recently registered.
		// In which case it is safe to return the default, but we can also
		// update the cache for the future.
		logutil.BgLogger().Info("sysvar not in cache yet. sysvar cache may be stale", zap.String("name", name))
		sysVar, err = s.getTableValue(context.TODO(), mysql.GlobalVariablesTable, name)
		if err != nil {
			return sv.Value, nil
		}
	}
	// Fetch mysql.tidb values if required
	if s.varFromTiDBTable(name) {
		return s.getTiDBTableValue(name, sysVar)
	}
	return sysVar, nil
}

// SetGlobalSysVar implements GlobalVarAccessor.SetGlobalSysVar interface.
func (s *session) SetGlobalSysVar(name, value string) (err error) {
	sv := variable.GetSysVar(name)
	if sv == nil {
		return variable.ErrUnknownSystemVar.GenWithStackByArgs(name)
	}
	if value, err = sv.Validate(s.sessionVars, value, variable.ScopeGlobal); err != nil {
		return err
	}
	if err = sv.SetGlobalFromHook(s.sessionVars, value, false); err != nil {
		return err
	}

	return s.updateGlobalSysVar(sv, value)
}

// SetGlobalSysVarOnly updates the sysvar, but does not call the validation function or update aliases.
// This is helpful to prevent duplicate warnings being appended from aliases, or recursion.
func (s *session) SetGlobalSysVarOnly(name, value string) (err error) {
	sv := variable.GetSysVar(name)
	if sv == nil {
		return variable.ErrUnknownSystemVar.GenWithStackByArgs(name)
	}
	if err = sv.SetGlobalFromHook(s.sessionVars, value, true); err != nil {
		return err
	}
	return s.updateGlobalSysVar(sv, value)
}

func (s *session) updateGlobalSysVar(sv *variable.SysVar, value string) error {
	// update mysql.tidb if required.
	if s.varFromTiDBTable(sv.Name) {
		if err := s.setTiDBTableValue(sv.Name, value); err != nil {
			return err
		}
	}
	return s.replaceTableValue(context.TODO(), mysql.GlobalVariablesTable, sv.Name, value)
}

// setTiDBTableValue handles tikv_* sysvars which need to update mysql.tidb
// for backwards compatibility. Validation has already been performed.
func (s *session) setTiDBTableValue(name, val string) error {
	if name == variable.TiDBGCConcurrency {
		autoConcurrency := "false"
		if val == "-1" {
			autoConcurrency = "true"
		}
		err := s.replaceTableValue(context.TODO(), mysql.TiDBTable, tiKVGCAutoConcurrency, autoConcurrency)
		if err != nil {
			return err
		}
	}
	val = onOffToTrueFalse(val)
	err := s.replaceTableValue(context.TODO(), mysql.TiDBTable, gcVariableMap[name], val)
	return err
}

// In mysql.tidb the convention has been to store the string value "true"/"false",
// but sysvars use the convention ON/OFF.
func trueFalseToOnOff(str string) string {
	if strings.EqualFold("true", str) {
		return variable.On
	} else if strings.EqualFold("false", str) {
		return variable.Off
	}
	return str
}

// In mysql.tidb the convention has been to store the string value "true"/"false",
// but sysvars use the convention ON/OFF.
func onOffToTrueFalse(str string) string {
	if strings.EqualFold("ON", str) {
		return "true"
	} else if strings.EqualFold("OFF", str) {
		return "false"
	}
	return str
}

// getTiDBTableValue handles tikv_* sysvars which need
// to read from mysql.tidb for backwards compatibility.
func (s *session) getTiDBTableValue(name, val string) (string, error) {
	if name == variable.TiDBGCConcurrency {
		// Check if autoconcurrency is set
		autoConcurrencyVal, err := s.getTableValue(context.TODO(), mysql.TiDBTable, tiKVGCAutoConcurrency)
		if err == nil && strings.EqualFold(autoConcurrencyVal, "true") {
			return "-1", nil // convention for "AUTO"
		}
	}
	tblValue, err := s.getTableValue(context.TODO(), mysql.TiDBTable, gcVariableMap[name])
	if err != nil {
		return val, nil // mysql.tidb value does not exist.
	}
	// Run validation on the tblValue. This will return an error if it can't be validated,
	// but will also make it more consistent: disTribuTeD -> DISTRIBUTED etc
	tblValue = trueFalseToOnOff(tblValue)
	validatedVal, err := variable.GetSysVar(name).Validate(s.sessionVars, tblValue, variable.ScopeGlobal)
	if err != nil {
		logutil.Logger(context.Background()).Warn("restoring sysvar value since validating mysql.tidb value failed",
			zap.Error(err),
			zap.String("name", name),
			zap.String("tblName", gcVariableMap[name]),
			zap.String("tblValue", tblValue),
			zap.String("restoredValue", val))
		err = s.replaceTableValue(context.TODO(), mysql.TiDBTable, gcVariableMap[name], val)
		return val, err
	}
	if validatedVal != val {
		// The sysvar value is out of sync.
		err = s.replaceTableValue(context.TODO(), mysql.GlobalVariablesTable, gcVariableMap[name], validatedVal)
		return validatedVal, err
	}
	return validatedVal, nil
}

func (s *session) ParseSQL(ctx context.Context, sql, charset, collation string) ([]ast.StmtNode, []error, error) {
	if span := opentracing.SpanFromContext(ctx); span != nil && span.Tracer() != nil {
		span1 := span.Tracer().StartSpan("session.ParseSQL", opentracing.ChildOf(span.Context()))
		defer span1.Finish()
	}
	defer trace.StartRegion(ctx, "ParseSQL").End()

	p := s.parserPool.Get().(*parser.Parser)
	defer s.parserPool.Put(p)
	p.SetSQLMode(s.sessionVars.SQLMode)
	p.SetParserConfig(s.sessionVars.BuildParserConfig())
	return p.Parse(sql, charset, collation)
}

func (s *session) SetProcessInfo(sql string, t time.Time, command byte, maxExecutionTime uint64) {
	// If command == mysql.ComSleep, it means the SQL execution is finished. The processinfo is reset to SLEEP.
	// If the SQL finished and the session is not in transaction, the current start timestamp need to reset to 0.
	// Otherwise, it should be set to the transaction start timestamp.
	// Why not reset the transaction start timestamp to 0 when transaction committed?
	// Because the select statement and other statements need this timestamp to read data,
	// after the transaction is committed. e.g. SHOW MASTER STATUS;
	var curTxnStartTS uint64
	if command != mysql.ComSleep || s.GetSessionVars().InTxn() {
		curTxnStartTS = s.sessionVars.TxnCtx.StartTS
	}
	// Set curTxnStartTS to SnapshotTS directly when the session is trying to historic read.
	// It will avoid the session meet GC lifetime too short error.
	if s.GetSessionVars().SnapshotTS != 0 {
		curTxnStartTS = s.GetSessionVars().SnapshotTS
	}
	p := s.currentPlan
	if explain, ok := p.(*plannercore.Explain); ok && explain.Analyze && explain.TargetPlan != nil {
		p = explain.TargetPlan
	}
	pi := util.ProcessInfo{
		ID:               s.sessionVars.ConnectionID,
		Port:             s.sessionVars.Port,
		DB:               s.sessionVars.CurrentDB,
		Command:          command,
		Plan:             p,
		PlanExplainRows:  plannercore.GetExplainRowsForPlan(p),
		RuntimeStatsColl: s.sessionVars.StmtCtx.RuntimeStatsColl,
		Time:             t,
		State:            s.Status(),
		Info:             sql,
		CurTxnStartTS:    curTxnStartTS,
		StmtCtx:          s.sessionVars.StmtCtx,
		StatsInfo:        plannercore.GetStatsInfo,
		MaxExecutionTime: maxExecutionTime,
		RedactSQL:        s.sessionVars.EnableRedactLog,
	}
	oldPi := s.ShowProcess()
	if p == nil {
		// Store the last valid plan when the current plan is nil.
		// This is for `explain for connection` statement has the ability to query the last valid plan.
		if oldPi != nil && oldPi.Plan != nil && len(oldPi.PlanExplainRows) > 0 {
			pi.Plan = oldPi.Plan
			pi.PlanExplainRows = oldPi.PlanExplainRows
			pi.RuntimeStatsColl = oldPi.RuntimeStatsColl
		}
	}
	// We set process info before building plan, so we extended execution time.
	if oldPi != nil && oldPi.Info == pi.Info {
		pi.Time = oldPi.Time
	}
	_, pi.Digest = s.sessionVars.StmtCtx.SQLDigest()
	// DO NOT reset the currentPlan to nil until this query finishes execution, otherwise reentrant calls
	// of SetProcessInfo would override Plan and PlanExplainRows to nil.
	if command == mysql.ComSleep {
		s.currentPlan = nil
	}
	if s.sessionVars.User != nil {
		pi.User = s.sessionVars.User.Username
		pi.Host = s.sessionVars.User.Hostname
	}
	s.processInfo.Store(&pi)
}

func (s *session) ExecuteInternal(ctx context.Context, sql string, args ...interface{}) (rs sqlexec.RecordSet, err error) {
	origin := s.sessionVars.InRestrictedSQL
	s.sessionVars.InRestrictedSQL = true
	defer func() {
		s.sessionVars.InRestrictedSQL = origin
	}()

	if span := opentracing.SpanFromContext(ctx); span != nil && span.Tracer() != nil {
		span1 := span.Tracer().StartSpan("session.ExecuteInternal", opentracing.ChildOf(span.Context()))
		defer span1.Finish()
		ctx = opentracing.ContextWithSpan(ctx, span1)
		logutil.Eventf(ctx, "execute: %s", sql)
	}

	stmtNode, err := s.ParseWithParams(ctx, sql, args...)
	if err != nil {
		return nil, err
	}

	rs, err = s.ExecuteStmt(ctx, stmtNode)
	if err != nil {
		s.sessionVars.StmtCtx.AppendError(err)
	}
	if rs == nil {
		return nil, err
	}

	return rs, err
}

// Execute is deprecated, we can remove it as soon as plugins are migrated.
func (s *session) Execute(ctx context.Context, sql string) (recordSets []sqlexec.RecordSet, err error) {
	if span := opentracing.SpanFromContext(ctx); span != nil && span.Tracer() != nil {
		span1 := span.Tracer().StartSpan("session.Execute", opentracing.ChildOf(span.Context()))
		defer span1.Finish()
		ctx = opentracing.ContextWithSpan(ctx, span1)
		logutil.Eventf(ctx, "execute: %s", sql)
	}

	stmtNodes, err := s.Parse(ctx, sql)
	if err != nil {
		return nil, err
	}
	if len(stmtNodes) != 1 {
		return nil, errors.New("Execute() API doesn't support multiple statements any more")
	}

	rs, err := s.ExecuteStmt(ctx, stmtNodes[0])
	if err != nil {
		s.sessionVars.StmtCtx.AppendError(err)
	}
	if rs == nil {
		return nil, err
	}
	return []sqlexec.RecordSet{rs}, err
}

// Parse parses a query string to raw ast.StmtNode.
func (s *session) Parse(ctx context.Context, sql string) ([]ast.StmtNode, error) {
	charsetInfo, collation := s.sessionVars.GetCharsetInfo()
	parseStartTime := time.Now()
	stmts, warns, err := s.ParseSQL(ctx, sql, charsetInfo, collation)
	if err != nil {
		s.rollbackOnError(ctx)

		// Only print log message when this SQL is from the user.
		// Mute the warning for internal SQLs.
		if !s.sessionVars.InRestrictedSQL {
			if s.sessionVars.EnableRedactLog {
				logutil.Logger(ctx).Debug("parse SQL failed", zap.Error(err), zap.String("SQL", sql))
			} else {
				logutil.Logger(ctx).Warn("parse SQL failed", zap.Error(err), zap.String("SQL", sql))
			}
		}
		return nil, util.SyntaxError(err)
	}

	durParse := time.Since(parseStartTime)
	s.GetSessionVars().DurationParse = durParse
	isInternal := s.isInternal()
	if isInternal {
		sessionExecuteParseDurationInternal.Observe(durParse.Seconds())
	} else {
		sessionExecuteParseDurationGeneral.Observe(durParse.Seconds())
	}
	for _, warn := range warns {
		s.sessionVars.StmtCtx.AppendWarning(util.SyntaxWarn(warn))
	}
	return stmts, nil
}

// ParseWithParams parses a query string, with arguments, to raw ast.StmtNode.
// Note that it will not do escaping if no variable arguments are passed.
func (s *session) ParseWithParams(ctx context.Context, sql string, args ...interface{}) (ast.StmtNode, error) {
	var err error
	if len(args) > 0 {
		sql, err = sqlexec.EscapeSQL(sql, args...)
		if err != nil {
			return nil, err
		}
	}

	internal := s.isInternal()

	var stmts []ast.StmtNode
	var warns []error
	var parseStartTime time.Time
	if internal {
		// Do no respect the settings from clients, if it is for internal usage.
		// Charsets from clients may give chance injections.
		// Refer to https://stackoverflow.com/questions/5741187/sql-injection-that-gets-around-mysql-real-escape-string/12118602.
		parseStartTime = time.Now()
		stmts, warns, err = s.ParseSQL(ctx, sql, mysql.UTF8MB4Charset, mysql.UTF8MB4DefaultCollation)
	} else {
		charsetInfo, collation := s.sessionVars.GetCharsetInfo()
		parseStartTime = time.Now()
		stmts, warns, err = s.ParseSQL(ctx, sql, charsetInfo, collation)
	}
	if len(stmts) != 1 {
		err = errors.New("run multiple statements internally is not supported")
	}
	if err != nil {
		s.rollbackOnError(ctx)
		// Only print log message when this SQL is from the user.
		// Mute the warning for internal SQLs.
		if !s.sessionVars.InRestrictedSQL {
			if s.sessionVars.EnableRedactLog {
				logutil.Logger(ctx).Debug("parse SQL failed", zap.Error(err), zap.String("SQL", sql))
			} else {
				logutil.Logger(ctx).Warn("parse SQL failed", zap.Error(err), zap.String("SQL", sql))
			}
		}
		return nil, util.SyntaxError(err)
	}
	durParse := time.Since(parseStartTime)
	if s.isInternal() {
		sessionExecuteParseDurationInternal.Observe(durParse.Seconds())
	} else {
		sessionExecuteParseDurationGeneral.Observe(durParse.Seconds())
	}
	for _, warn := range warns {
		s.sessionVars.StmtCtx.AppendWarning(util.SyntaxWarn(warn))
	}
	return stmts[0], nil
}

// ExecRestrictedStmt implements RestrictedSQLExecutor interface.
func (s *session) ExecRestrictedStmt(ctx context.Context, stmtNode ast.StmtNode, opts ...sqlexec.OptionFuncAlias) (
	[]chunk.Row, []*ast.ResultField, error) {
	var execOption sqlexec.ExecOption
	for _, opt := range opts {
		opt(&execOption)
	}
	// Use special session to execute the sql.
	tmp, err := s.sysSessionPool().Get()
	if err != nil {
		return nil, nil, err
	}
	defer s.sysSessionPool().Put(tmp)
	se := tmp.(*session)

	startTime := time.Now()
	// The special session will share the `InspectionTableCache` with current session
	// if the current session in inspection mode.
	if cache := s.sessionVars.InspectionTableCache; cache != nil {
		se.sessionVars.InspectionTableCache = cache
		defer func() { se.sessionVars.InspectionTableCache = nil }()
	}
	if ok := s.sessionVars.OptimizerUseInvisibleIndexes; ok {
		se.sessionVars.OptimizerUseInvisibleIndexes = true
		defer func() { se.sessionVars.OptimizerUseInvisibleIndexes = false }()
	}
	prePruneMode := se.sessionVars.PartitionPruneMode.Load()
	defer func() {
		if !execOption.IgnoreWarning {
			if se != nil && se.GetSessionVars().StmtCtx.WarningCount() > 0 {
				warnings := se.GetSessionVars().StmtCtx.GetWarnings()
				s.GetSessionVars().StmtCtx.AppendWarnings(warnings)
			}
		}
		se.sessionVars.PartitionPruneMode.Store(prePruneMode)
	}()

	if execOption.SnapshotTS != 0 {
		se.sessionVars.SnapshotInfoschema, err = domain.GetDomain(s).GetSnapshotInfoSchema(execOption.SnapshotTS)
		if err != nil {
			return nil, nil, err
		}
		if err := se.sessionVars.SetSystemVar(variable.TiDBSnapshot, strconv.FormatUint(execOption.SnapshotTS, 10)); err != nil {
			return nil, nil, err
		}
		defer func() {
			if err := se.sessionVars.SetSystemVar(variable.TiDBSnapshot, ""); err != nil {
				logutil.BgLogger().Error("set tidbSnapshot error", zap.Error(err))
			}
			se.sessionVars.SnapshotInfoschema = nil
		}()
	}

	if execOption.AnalyzeVer != 0 {
		prevStatsVer := se.sessionVars.AnalyzeVersion
		se.sessionVars.AnalyzeVersion = execOption.AnalyzeVer
		defer func() {
			se.sessionVars.AnalyzeVersion = prevStatsVer
		}()
	}

	// for analyze stmt we need let worker session follow user session that executing stmt.
	se.sessionVars.PartitionPruneMode.Store(s.sessionVars.PartitionPruneMode.Load())
	metrics.SessionRestrictedSQLCounter.Inc()

	ctx = context.WithValue(ctx, execdetails.StmtExecDetailKey, &execdetails.StmtExecDetails{})
	ctx = context.WithValue(ctx, tikvutil.ExecDetailsKey, &tikvutil.ExecDetails{})
	rs, err := se.ExecuteStmt(ctx, stmtNode)
	if err != nil {
		se.sessionVars.StmtCtx.AppendError(err)
	}
	if rs == nil {
		return nil, nil, err
	}
	defer func() {
		if closeErr := rs.Close(); closeErr != nil {
			err = closeErr
		}
	}()
	var rows []chunk.Row
	rows, err = drainRecordSet(ctx, se, rs)
	if err != nil {
		return nil, nil, err
	}
	metrics.QueryDurationHistogram.WithLabelValues(metrics.LblInternal).Observe(time.Since(startTime).Seconds())
	return rows, rs.Fields(), err
}

func (s *session) ExecuteStmt(ctx context.Context, stmtNode ast.StmtNode) (sqlexec.RecordSet, error) {
	if span := opentracing.SpanFromContext(ctx); span != nil && span.Tracer() != nil {
		span1 := span.Tracer().StartSpan("session.ExecuteStmt", opentracing.ChildOf(span.Context()))
		defer span1.Finish()
		ctx = opentracing.ContextWithSpan(ctx, span1)
	}

	s.PrepareTxnCtx(ctx)
	err := s.loadCommonGlobalVariablesIfNeeded()
	if err != nil {
		return nil, err
	}

	s.sessionVars.StartTime = time.Now()

	// Some executions are done in compile stage, so we reset them before compile.
	if err := executor.ResetContextOfStmt(s, stmtNode); err != nil {
		return nil, err
	}
	if err := s.validateStatementReadOnlyInStaleness(stmtNode); err != nil {
		return nil, err
	}

	// Uncorrelated subqueries will execute once when building plan, so we reset process info before building plan.
	cmd32 := atomic.LoadUint32(&s.GetSessionVars().CommandValue)
	s.SetProcessInfo(stmtNode.Text(), time.Now(), byte(cmd32), 0)

	// Transform abstract syntax tree to a physical plan(stored in executor.ExecStmt).
	compiler := executor.Compiler{Ctx: s}
	stmt, err := compiler.Compile(ctx, stmtNode)
	if err != nil {
		s.rollbackOnError(ctx)

		// Only print log message when this SQL is from the user.
		// Mute the warning for internal SQLs.
		if !s.sessionVars.InRestrictedSQL {
			logutil.Logger(ctx).Warn("compile SQL failed", zap.Error(err), zap.String("SQL", stmtNode.Text()))
		}
		return nil, err
	}
	durCompile := time.Since(s.sessionVars.StartTime)
	s.GetSessionVars().DurationCompile = durCompile
	if s.isInternal() {
		sessionExecuteCompileDurationInternal.Observe(durCompile.Seconds())
	} else {
		sessionExecuteCompileDurationGeneral.Observe(durCompile.Seconds())
	}
	s.currentPlan = stmt.Plan

	// Execute the physical plan.
	logStmt(stmt, s)
	recordSet, err := runStmt(ctx, s, stmt)
	if err != nil {
		if !kv.ErrKeyExists.Equal(err) {
			logutil.Logger(ctx).Warn("run statement failed",
				zap.Int64("schemaVersion", s.GetInfoSchema().SchemaMetaVersion()),
				zap.Error(err),
				zap.String("session", s.String()))
		}
		return nil, err
	}
	if !s.isInternal() && config.GetGlobalConfig().EnableTelemetry {
		telemetry.CurrentExecuteCount.Inc()
		tiFlashPushDown, tiFlashExchangePushDown := plannercore.IsTiFlashContained(stmt.Plan)
		if tiFlashPushDown {
			telemetry.CurrentTiFlashPushDownCount.Inc()
		}
		if tiFlashExchangePushDown {
			telemetry.CurrentTiFlashExchangePushDownCount.Inc()
		}
	}
	return recordSet, nil
}

func (s *session) validateStatementReadOnlyInStaleness(stmtNode ast.StmtNode) error {
	vars := s.GetSessionVars()
	if !vars.TxnCtx.IsStaleness {
		return nil
	}
	errMsg := "only support read-only statement during read-only staleness transactions"
	node := stmtNode.(ast.Node)
	switch node.(type) {
	case *ast.SplitRegionStmt:
		return nil
	case *ast.SelectStmt, *ast.ExplainStmt, *ast.DoStmt, *ast.ShowStmt, *ast.SetOprStmt, *ast.ExecuteStmt, *ast.SetOprSelectList:
		if !planner.IsReadOnly(stmtNode, vars) {
			return errors.New(errMsg)
		}
		return nil
	default:
	}
	// covered DeleteStmt/InsertStmt/UpdateStmt/CallStmt/LoadDataStmt
	if _, ok := stmtNode.(ast.DMLNode); ok {
		return errors.New(errMsg)
	}
	return nil
}

// querySpecialKeys contains the keys of special query, the special query will handled by handleQuerySpecial method.
var querySpecialKeys = []fmt.Stringer{
	executor.LoadDataVarKey,
	executor.LoadStatsVarKey,
	executor.IndexAdviseVarKey,
}

func (s *session) hasQuerySpecial() bool {
	found := false
	s.mu.RLock()
	for _, k := range querySpecialKeys {
		v := s.mu.values[k]
		if v != nil {
			found = true
			break
		}
	}
	s.mu.RUnlock()
	return found
}

// runStmt executes the sqlexec.Statement and commit or rollback the current transaction.
func runStmt(ctx context.Context, se *session, s sqlexec.Statement) (rs sqlexec.RecordSet, err error) {
	if span := opentracing.SpanFromContext(ctx); span != nil && span.Tracer() != nil {
		span1 := span.Tracer().StartSpan("session.runStmt", opentracing.ChildOf(span.Context()))
		span1.LogKV("sql", s.OriginText())
		defer span1.Finish()
		ctx = opentracing.ContextWithSpan(ctx, span1)
	}
	se.SetValue(sessionctx.QueryString, s.OriginText())
	if _, ok := s.(*executor.ExecStmt).StmtNode.(ast.DDLNode); ok {
		se.SetValue(sessionctx.LastExecuteDDL, true)
	} else {
		se.ClearValue(sessionctx.LastExecuteDDL)
	}

	sessVars := se.sessionVars

	// Record diagnostic information for DML statements
	if _, ok := s.(*executor.ExecStmt).StmtNode.(ast.DMLNode); ok {
		defer func() {
			sessVars.LastQueryInfo = variable.QueryInfo{
				TxnScope:    sessVars.CheckAndGetTxnScope(),
				StartTS:     sessVars.TxnCtx.StartTS,
				ForUpdateTS: sessVars.TxnCtx.GetForUpdateTS(),
			}
			if err != nil {
				sessVars.LastQueryInfo.ErrMsg = err.Error()
			}
		}()
	}

	// Save origTxnCtx here to avoid it reset in the transaction retry.
	origTxnCtx := sessVars.TxnCtx
	err = se.checkTxnAborted(s)
	if err != nil {
		return nil, err
	}
	rs, err = s.Exec(ctx)
	sessVars.TxnCtx.StatementCount++
	if rs != nil {
		return &execStmtResult{
			RecordSet: rs,
			sql:       s,
			se:        se,
		}, err
	}

	err = finishStmt(ctx, se, err, s)
	if se.hasQuerySpecial() {
		// The special query will be handled later in handleQuerySpecial,
		// then should call the ExecStmt.FinishExecuteStmt to finish this statement.
		se.SetValue(ExecStmtVarKey, s.(*executor.ExecStmt))
	} else {
		// If it is not a select statement or special query, we record its slow log here,
		// then it could include the transaction commit time.
		s.(*executor.ExecStmt).FinishExecuteStmt(origTxnCtx.StartTS, err == nil, false)
	}
	return nil, err
}

// ExecStmtVarKeyType is a dummy type to avoid naming collision in context.
type ExecStmtVarKeyType int

// String defines a Stringer function for debugging and pretty printing.
func (k ExecStmtVarKeyType) String() string {
	return "exec_stmt_var_key"
}

// ExecStmtVarKey is a variable key for ExecStmt.
const ExecStmtVarKey ExecStmtVarKeyType = 0

// execStmtResult is the return value of ExecuteStmt and it implements the sqlexec.RecordSet interface.
// Why we need a struct to wrap a RecordSet and provide another RecordSet?
// This is because there are so many session state related things that definitely not belongs to the original
// RecordSet, so this struct exists and RecordSet.Close() is overrided handle that.
type execStmtResult struct {
	sqlexec.RecordSet
	se  *session
	sql sqlexec.Statement
}

func (rs *execStmtResult) Close() error {
	se := rs.se
	err := rs.RecordSet.Close()
	return finishStmt(context.Background(), se, err, rs.sql)
}

// rollbackOnError makes sure the next statement starts a new transaction with the latest InfoSchema.
func (s *session) rollbackOnError(ctx context.Context) {
	if !s.sessionVars.InTxn() {
		s.RollbackTxn(ctx)
	}
}

// PrepareStmt is used for executing prepare statement in binary protocol
func (s *session) PrepareStmt(sql string) (stmtID uint32, paramCount int, fields []*ast.ResultField, err error) {
	if s.sessionVars.TxnCtx.InfoSchema == nil {
		// We don't need to create a transaction for prepare statement, just get information schema will do.
		s.sessionVars.TxnCtx.InfoSchema = domain.GetDomain(s).InfoSchema()
	}
	err = s.loadCommonGlobalVariablesIfNeeded()
	if err != nil {
		return
	}

	ctx := context.Background()
	inTxn := s.GetSessionVars().InTxn()
	// NewPrepareExec may need startTS to build the executor, for example prepare statement has subquery in int.
	// So we have to call PrepareTxnCtx here.
	s.PrepareTxnCtx(ctx)
	s.PrepareTSFuture(ctx)
<<<<<<< HEAD
	prepareExec := executor.NewPrepareExec(s, sql)
=======
	prepareExec := executor.NewPrepareExec(s, s.GetInfoSchema().(infoschema.InfoSchema), sql)
>>>>>>> bfdad7c7
	err = prepareExec.Next(ctx, nil)
	if err != nil {
		return
	}
	if !inTxn {
		// We could start a transaction to build the prepare executor before, we should rollback it here.
		s.RollbackTxn(ctx)
	}
	return prepareExec.ID, prepareExec.ParamCount, prepareExec.Fields, nil
}

func (s *session) preparedStmtExec(ctx context.Context,
	stmtID uint32, prepareStmt *plannercore.CachedPrepareStmt, args []types.Datum) (sqlexec.RecordSet, error) {
	st, tiFlashPushDown, tiFlashExchangePushDown, err := executor.CompileExecutePreparedStmt(ctx, s, stmtID, args)
	if err != nil {
		return nil, err
	}
	if !s.isInternal() && config.GetGlobalConfig().EnableTelemetry {
		telemetry.CurrentExecuteCount.Inc()
		if tiFlashPushDown {
			telemetry.CurrentTiFlashPushDownCount.Inc()
		}
		if tiFlashExchangePushDown {
			telemetry.CurrentTiFlashExchangePushDownCount.Inc()
		}
	}
	sessionExecuteCompileDurationGeneral.Observe(time.Since(s.sessionVars.StartTime).Seconds())
	logQuery(st.OriginText(), s)
	return runStmt(ctx, s, st)
}

// cachedPlanExec short path currently ONLY for cached "point select plan" execution
func (s *session) cachedPlanExec(ctx context.Context,
	stmtID uint32, prepareStmt *plannercore.CachedPrepareStmt, args []types.Datum) (sqlexec.RecordSet, error) {
	prepared := prepareStmt.PreparedAst
	// compile ExecStmt
	var is infoschema.InfoSchema
	if prepareStmt.ForUpdateRead {
		is = domain.GetDomain(s).InfoSchema()
	} else {
		is = s.GetInfoSchema().(infoschema.InfoSchema)
	}
	execAst := &ast.ExecuteStmt{ExecID: stmtID}
	if err := executor.ResetContextOfStmt(s, execAst); err != nil {
		return nil, err
	}
	execAst.BinaryArgs = args
	execPlan, err := planner.OptimizeExecStmt(ctx, s, execAst, is)
	if err != nil {
		return nil, err
	}

	stmtCtx := s.GetSessionVars().StmtCtx
	stmt := &executor.ExecStmt{
		GoCtx:       ctx,
		InfoSchema:  is,
		Plan:        execPlan,
		StmtNode:    execAst,
		Ctx:         s,
		OutputNames: execPlan.OutputNames(),
		PsStmt:      prepareStmt,
	}
	compileDuration := time.Since(s.sessionVars.StartTime)
	sessionExecuteCompileDurationGeneral.Observe(compileDuration.Seconds())
	s.GetSessionVars().DurationCompile = compileDuration

	stmt.Text = prepared.Stmt.Text()
	stmtCtx.OriginalSQL = stmt.Text
	stmtCtx.InitSQLDigest(prepareStmt.NormalizedSQL, prepareStmt.SQLDigest)
	stmtCtx.SetPlanDigest(prepareStmt.NormalizedPlan, prepareStmt.PlanDigest)
	logQuery(stmt.GetTextToLog(), s)

	if !s.isInternal() && config.GetGlobalConfig().EnableTelemetry {
		telemetry.CurrentExecuteCount.Inc()
		tiFlashPushDown, tiFlashExchangePushDown := plannercore.IsTiFlashContained(stmt.Plan)
		if tiFlashPushDown {
			telemetry.CurrentTiFlashPushDownCount.Inc()
		}
		if tiFlashExchangePushDown {
			telemetry.CurrentTiFlashExchangePushDownCount.Inc()
		}
	}

	// run ExecStmt
	var resultSet sqlexec.RecordSet
	switch prepared.CachedPlan.(type) {
	case *plannercore.PointGetPlan:
		resultSet, err = stmt.PointGet(ctx, is)
		s.txn.changeToInvalid()
	case *plannercore.Update:
		s.PrepareTSFuture(ctx)
		stmtCtx.Priority = kv.PriorityHigh
		resultSet, err = runStmt(ctx, s, stmt)
	case nil:
		// cache is invalid
		if prepareStmt.ForUpdateRead {
			s.PrepareTSFuture(ctx)
		}
		resultSet, err = runStmt(ctx, s, stmt)
	default:
		err = errors.Errorf("invalid cached plan type %T", prepared.CachedPlan)
		prepared.CachedPlan = nil
		return nil, err
	}
	return resultSet, err
}

// IsCachedExecOk check if we can execute using plan cached in prepared structure
// Be careful for the short path, current precondition is ths cached plan satisfying
// IsPointGetWithPKOrUniqueKeyByAutoCommit
func (s *session) IsCachedExecOk(ctx context.Context, preparedStmt *plannercore.CachedPrepareStmt) (bool, error) {
	prepared := preparedStmt.PreparedAst
	if prepared.CachedPlan == nil {
		return false, nil
	}
	// check auto commit
	if !plannercore.IsAutoCommitTxn(s) {
		return false, nil
	}
	// check schema version
	is := s.GetInfoSchema().(infoschema.InfoSchema)
	if prepared.SchemaVersion != is.SchemaMetaVersion() {
		prepared.CachedPlan = nil
		return false, nil
	}
	// maybe we'd better check cached plan type here, current
	// only point select/update will be cached, see "getPhysicalPlan" func
	var ok bool
	var err error
	switch prepared.CachedPlan.(type) {
	case *plannercore.PointGetPlan:
		ok = true
	case *plannercore.Update:
		pointUpdate := prepared.CachedPlan.(*plannercore.Update)
		_, ok = pointUpdate.SelectPlan.(*plannercore.PointGetPlan)
		if !ok {
			err = errors.Errorf("cached update plan not point update")
			prepared.CachedPlan = nil
			return false, err
		}
	default:
		ok = false
	}
	return ok, err
}

// ExecutePreparedStmt executes a prepared statement.
func (s *session) ExecutePreparedStmt(ctx context.Context, stmtID uint32, args []types.Datum) (sqlexec.RecordSet, error) {
	s.PrepareTxnCtx(ctx)
	var err error
	s.sessionVars.StartTime = time.Now()
	preparedPointer, ok := s.sessionVars.PreparedStmts[stmtID]
	if !ok {
		err = plannercore.ErrStmtNotFound
		logutil.Logger(ctx).Error("prepared statement not found", zap.Uint32("stmtID", stmtID))
		return nil, err
	}
	preparedStmt, ok := preparedPointer.(*plannercore.CachedPrepareStmt)
	if !ok {
		return nil, errors.Errorf("invalid CachedPrepareStmt type")
	}
	executor.CountStmtNode(preparedStmt.PreparedAst.Stmt, s.sessionVars.InRestrictedSQL)
	ok, err = s.IsCachedExecOk(ctx, preparedStmt)
	if err != nil {
		return nil, err
	}
	if ok {
		return s.cachedPlanExec(ctx, stmtID, preparedStmt, args)
	}
	return s.preparedStmtExec(ctx, stmtID, preparedStmt, args)
}

func (s *session) DropPreparedStmt(stmtID uint32) error {
	vars := s.sessionVars
	if _, ok := vars.PreparedStmts[stmtID]; !ok {
		return plannercore.ErrStmtNotFound
	}
	vars.RetryInfo.DroppedPreparedStmtIDs = append(vars.RetryInfo.DroppedPreparedStmtIDs, stmtID)
	return nil
}

func (s *session) Txn(active bool) (kv.Transaction, error) {
	if !active {
		return &s.txn, nil
	}
	if !s.txn.validOrPending() {
		return &s.txn, errors.AddStack(kv.ErrInvalidTxn)
	}
	if s.txn.pending() {
		defer func(begin time.Time) {
			s.sessionVars.DurationWaitTS = time.Since(begin)
		}(time.Now())
		// Transaction is lazy initialized.
		// PrepareTxnCtx is called to get a tso future, makes s.txn a pending txn,
		// If Txn() is called later, wait for the future to get a valid txn.
		if err := s.txn.changePendingToValid(s.currentCtx); err != nil {
			logutil.BgLogger().Error("active transaction fail",
				zap.Error(err))
			s.txn.cleanup()
			s.sessionVars.TxnCtx.StartTS = 0
			return &s.txn, err
		}
		s.sessionVars.TxnCtx.StartTS = s.txn.StartTS()
		if s.sessionVars.TxnCtx.IsPessimistic {
			s.txn.SetOption(kv.Pessimistic, true)
		}
		if !s.sessionVars.IsAutocommit() {
			s.sessionVars.SetInTxn(true)
		}
		s.sessionVars.TxnCtx.CouldRetry = s.isTxnRetryable()
		s.txn.SetVars(s.sessionVars.KVVars)
		if s.sessionVars.GetReplicaRead().IsFollowerRead() {
			s.txn.SetOption(kv.ReplicaRead, kv.ReplicaReadFollower)
		}
	}
	return &s.txn, nil
}

// isTxnRetryable (if returns true) means the transaction could retry.
// If the transaction is in pessimistic mode, do not retry.
// If the session is already in transaction, enable retry or internal SQL could retry.
// If not, the transaction could always retry, because it should be auto committed transaction.
// Anyway the retry limit is 0, the transaction could not retry.
func (s *session) isTxnRetryable() bool {
	sessVars := s.sessionVars

	// The pessimistic transaction no need to retry.
	if sessVars.TxnCtx.IsPessimistic {
		return false
	}

	// If retry limit is 0, the transaction could not retry.
	if sessVars.RetryLimit == 0 {
		return false
	}

	// If the session is not InTxn, it is an auto-committed transaction.
	// The auto-committed transaction could always retry.
	if !sessVars.InTxn() {
		return true
	}

	// The internal transaction could always retry.
	if sessVars.InRestrictedSQL {
		return true
	}

	// If the retry is enabled, the transaction could retry.
	if !sessVars.DisableTxnAutoRetry {
		return true
	}

	return false
}

func (s *session) NewTxn(ctx context.Context) error {
	if err := s.checkBeforeNewTxn(ctx); err != nil {
		return err
	}
	txn, err := s.store.BeginWithOption(tikv.DefaultStartTSOption().SetTxnScope(s.sessionVars.CheckAndGetTxnScope()))
	if err != nil {
		return err
	}
	txn.SetVars(s.sessionVars.KVVars)
	if s.GetSessionVars().GetReplicaRead().IsFollowerRead() {
		txn.SetOption(kv.ReplicaRead, kv.ReplicaReadFollower)
	}
	s.txn.changeInvalidToValid(txn)
	is := domain.GetDomain(s).InfoSchema()
	s.sessionVars.TxnCtx = &variable.TransactionContext{
		InfoSchema:  is,
		CreateTime:  time.Now(),
		StartTS:     txn.StartTS(),
		ShardStep:   int(s.sessionVars.ShardAllocateStep),
		IsStaleness: false,
		TxnScope:    s.sessionVars.CheckAndGetTxnScope(),
	}
	return nil
}

func (s *session) checkBeforeNewTxn(ctx context.Context) error {
	if s.txn.Valid() {
		txnStartTS := s.txn.StartTS()
		txnScope := s.GetSessionVars().TxnCtx.TxnScope
		err := s.CommitTxn(ctx)
		if err != nil {
			return err
		}
		logutil.Logger(ctx).Info("Try to create a new txn inside a transaction auto commit",
			zap.Int64("schemaVersion", s.GetInfoSchema().SchemaMetaVersion()),
			zap.Uint64("txnStartTS", txnStartTS),
			zap.String("txnScope", txnScope))
	}
	return nil
}

func (s *session) SetValue(key fmt.Stringer, value interface{}) {
	s.mu.Lock()
	s.mu.values[key] = value
	s.mu.Unlock()
}

func (s *session) Value(key fmt.Stringer) interface{} {
	s.mu.RLock()
	value := s.mu.values[key]
	s.mu.RUnlock()
	return value
}

func (s *session) ClearValue(key fmt.Stringer) {
	s.mu.Lock()
	delete(s.mu.values, key)
	s.mu.Unlock()
}

type inCloseSession struct{}

// Close function does some clean work when session end.
// Close should release the table locks which hold by the session.
func (s *session) Close() {
	// TODO: do clean table locks when session exited without execute Close.
	// TODO: do clean table locks when tidb-server was `kill -9`.
	if s.HasLockedTables() && config.TableLockEnabled() {
		if ds := config.TableLockDelayClean(); ds > 0 {
			time.Sleep(time.Duration(ds) * time.Millisecond)
		}
		lockedTables := s.GetAllTableLocks()
		err := domain.GetDomain(s).DDL().UnlockTables(s, lockedTables)
		if err != nil {
			logutil.BgLogger().Error("release table lock failed", zap.Uint64("conn", s.sessionVars.ConnectionID))
		}
	}
	if s.statsCollector != nil {
		s.statsCollector.Delete()
	}
	if s.idxUsageCollector != nil {
		s.idxUsageCollector.Delete()
	}
	bindValue := s.Value(bindinfo.SessionBindInfoKeyType)
	if bindValue != nil {
		bindValue.(*bindinfo.SessionHandle).Close()
	}
	ctx := context.WithValue(context.TODO(), inCloseSession{}, struct{}{})
	s.RollbackTxn(ctx)
	if s.sessionVars != nil {
		s.sessionVars.WithdrawAllPreparedStmt()
	}
}

// GetSessionVars implements the context.Context interface.
func (s *session) GetSessionVars() *variable.SessionVars {
	return s.sessionVars
}

func (s *session) Auth(user *auth.UserIdentity, authentication []byte, salt []byte) bool {
	pm := privilege.GetPrivilegeManager(s)

	// Check IP or localhost.
	var success bool
	user.AuthUsername, user.AuthHostname, success = pm.ConnectionVerification(user.Username, user.Hostname, authentication, salt, s.sessionVars.TLSConnectionState)
	if success {
		s.sessionVars.User = user
		s.sessionVars.ActiveRoles = pm.GetDefaultRoles(user.AuthUsername, user.AuthHostname)
		return true
	} else if user.Hostname == variable.DefHostname {
		return false
	}

	// Check Hostname.
	for _, addr := range getHostByIP(user.Hostname) {
		u, h, success := pm.ConnectionVerification(user.Username, addr, authentication, salt, s.sessionVars.TLSConnectionState)
		if success {
			s.sessionVars.User = &auth.UserIdentity{
				Username:     user.Username,
				Hostname:     addr,
				AuthUsername: u,
				AuthHostname: h,
			}
			s.sessionVars.ActiveRoles = pm.GetDefaultRoles(u, h)
			return true
		}
	}
	return false
}

// AuthWithoutVerification is required by the ResetConnection RPC
func (s *session) AuthWithoutVerification(user *auth.UserIdentity) bool {
	pm := privilege.GetPrivilegeManager(s)

	// Check IP or localhost.
	var success bool
	user.AuthUsername, user.AuthHostname, success = pm.GetAuthWithoutVerification(user.Username, user.Hostname)
	if success {
		s.sessionVars.User = user
		s.sessionVars.ActiveRoles = pm.GetDefaultRoles(user.AuthUsername, user.AuthHostname)
		return true
	} else if user.Hostname == variable.DefHostname {
		return false
	}

	// Check Hostname.
	for _, addr := range getHostByIP(user.Hostname) {
		u, h, success := pm.GetAuthWithoutVerification(user.Username, addr)
		if success {
			s.sessionVars.User = &auth.UserIdentity{
				Username:     user.Username,
				Hostname:     addr,
				AuthUsername: u,
				AuthHostname: h,
			}
			s.sessionVars.ActiveRoles = pm.GetDefaultRoles(u, h)
			return true
		}
	}
	return false
}

func getHostByIP(ip string) []string {
	if ip == "127.0.0.1" {
		return []string{variable.DefHostname}
	}
	addrs, err := net.LookupAddr(ip)
	if err != nil {
		// The error is ignorable.
		// The empty line here makes the golint tool (which complains err is not checked) happy.
	}
	return addrs
}

// RefreshVars implements the sessionctx.Context interface.
func (s *session) RefreshVars(ctx context.Context) error {
	pruneMode, err := s.GetSessionVars().GlobalVarsAccessor.GetGlobalSysVar(variable.TiDBPartitionPruneMode)
	if err != nil {
		return err
	}
	s.sessionVars.PartitionPruneMode.Store(pruneMode)
	return nil
}

// CreateSession4Test creates a new session environment for test.
func CreateSession4Test(store kv.Storage) (Session, error) {
	return CreateSession4TestWithOpt(store, nil)
}

// Opt describes the option for creating session
type Opt struct {
	PreparedPlanCache *kvcache.SimpleLRUCache
}

// CreateSession4TestWithOpt creates a new session environment for test.
func CreateSession4TestWithOpt(store kv.Storage, opt *Opt) (Session, error) {
	s, err := CreateSessionWithOpt(store, opt)
	if err == nil {
		// initialize session variables for test.
		s.GetSessionVars().InitChunkSize = 2
		s.GetSessionVars().MaxChunkSize = 32
	}
	return s, err
}

// CreateSession creates a new session environment.
func CreateSession(store kv.Storage) (Session, error) {
	return CreateSessionWithOpt(store, nil)
}

// CreateSessionWithOpt creates a new session environment with option.
// Use default option if opt is nil.
func CreateSessionWithOpt(store kv.Storage, opt *Opt) (Session, error) {
	s, err := createSessionWithOpt(store, opt)
	if err != nil {
		return nil, err
	}

	// Add auth here.
	do, err := domap.Get(store)
	if err != nil {
		return nil, err
	}
	pm := &privileges.UserPrivileges{
		Handle: do.PrivilegeHandle(),
	}
	privilege.BindPrivilegeManager(s, pm)

	sessionBindHandle := bindinfo.NewSessionBindHandle(parser.New())
	s.SetValue(bindinfo.SessionBindInfoKeyType, sessionBindHandle)
	// Add stats collector, and it will be freed by background stats worker
	// which periodically updates stats using the collected data.
	if do.StatsHandle() != nil && do.StatsUpdating() {
		s.statsCollector = do.StatsHandle().NewSessionStatsCollector()
		if GetIndexUsageSyncLease() > 0 {
			s.idxUsageCollector = do.StatsHandle().NewSessionIndexUsageCollector()
		}
	}

	return s, nil
}

// loadCollationParameter loads collation parameter from mysql.tidb
func loadCollationParameter(se *session) (bool, error) {
	para, err := loadParameter(se, tidbNewCollationEnabled)
	if err != nil {
		return false, err
	}
	if para == varTrue {
		return true, nil
	} else if para == varFalse {
		return false, nil
	}
	logutil.BgLogger().Warn(
		"Unexpected value of 'new_collation_enabled' in 'mysql.tidb', use 'False' instead",
		zap.String("value", para))
	return false, nil
}

// loadDefMemQuotaQuery loads the default value of mem-quota-query.
// We'll read a tuple if the cluster is upgraded from v3.0.x to v4.0.9+.
// An empty result will be returned if it's a newly deployed cluster whose
// version is v4.0.9.
// See the comment upon the function `upgradeToVer54` for details.
func loadDefMemQuotaQuery(se *session) (int64, error) {
	_, err := loadParameter(se, tidbDefMemoryQuotaQuery)
	if err != nil {
		if err == errResultIsEmpty {
			return 1 << 30, nil
		}
		return 1 << 30, err
	}
	// If there is a tuple in mysql.tidb, the value must be 32 << 30.
	return 32 << 30, nil
}

func loadDefOOMAction(se *session) (string, error) {
	defOOMAction, err := loadParameter(se, tidbDefOOMAction)
	if err != nil {
		if err == errResultIsEmpty {
			return config.GetGlobalConfig().OOMAction, nil
		}
		return config.GetGlobalConfig().OOMAction, err
	}
	if defOOMAction != config.OOMActionLog {
		logutil.BgLogger().Warn("Unexpected value of 'default_oom_action' in 'mysql.tidb', use 'log' instead",
			zap.String("value", defOOMAction))
	}
	return defOOMAction, nil
}

var (
	errResultIsEmpty = dbterror.ClassExecutor.NewStd(errno.ErrResultIsEmpty)
)

// loadParameter loads read-only parameter from mysql.tidb
func loadParameter(se *session, name string) (string, error) {
	return se.getTableValue(context.TODO(), mysql.TiDBTable, name)
}

// BootstrapSession runs the first time when the TiDB server start.
func BootstrapSession(store kv.Storage) (*domain.Domain, error) {
	cfg := config.GetGlobalConfig()
	if len(cfg.Plugin.Load) > 0 {
		err := plugin.Load(context.Background(), plugin.Config{
			Plugins:        strings.Split(cfg.Plugin.Load, ","),
			PluginDir:      cfg.Plugin.Dir,
			PluginVarNames: &variable.PluginVarNames,
		})
		if err != nil {
			return nil, err
		}
	}

	ver := getStoreBootstrapVersion(store)
	if ver == notBootstrapped {
		runInBootstrapSession(store, bootstrap)
	} else if ver < currentBootstrapVersion {
		runInBootstrapSession(store, upgrade)
	}

	se, err := createSession(store)
	if err != nil {
		return nil, err
	}

	// get system tz from mysql.tidb
	tz, err := se.getTableValue(context.TODO(), mysql.TiDBTable, "system_tz")
	if err != nil {
		return nil, err
	}
	timeutil.SetSystemTZ(tz)

	// get the flag from `mysql`.`tidb` which indicating if new collations are enabled.
	newCollationEnabled, err := loadCollationParameter(se)
	if err != nil {
		return nil, err
	}

	if newCollationEnabled {
		collate.EnableNewCollations()
	}

	newMemoryQuotaQuery, err := loadDefMemQuotaQuery(se)
	if err != nil {
		return nil, err
	}
	if !config.IsMemoryQuotaQuerySetByUser {
		newCfg := *(config.GetGlobalConfig())
		newCfg.MemQuotaQuery = newMemoryQuotaQuery
		config.StoreGlobalConfig(&newCfg)
		variable.SetSysVar(variable.TIDBMemQuotaQuery, strconv.FormatInt(newCfg.MemQuotaQuery, 10))
	}
	newOOMAction, err := loadDefOOMAction(se)
	if err != nil {
		return nil, err
	}
	if !config.IsOOMActionSetByUser {
		config.UpdateGlobal(func(conf *config.Config) {
			conf.OOMAction = newOOMAction
		})
	}

	dom := domain.GetDomain(se)

	se2, err := createSession(store)
	if err != nil {
		return nil, err
	}
	se3, err := createSession(store)
	if err != nil {
		return nil, err
	}
	// We should make the load bind-info loop before other loops which has internal SQL.
	// Because the internal SQL may access the global bind-info handler. As the result, the data race occurs here as the
	// LoadBindInfoLoop inits global bind-info handler.
	err = dom.LoadBindInfoLoop(se2, se3)
	if err != nil {
		return nil, err
	}

	if !config.GetGlobalConfig().Security.SkipGrantTable {
		err = dom.LoadPrivilegeLoop(se)
		if err != nil {
			return nil, err
		}
	}

	//  Rebuild sysvar cache in a loop
	err = dom.LoadSysVarCacheLoop(se)
	if err != nil {
		return nil, err
	}

	if len(cfg.Plugin.Load) > 0 {
		err := plugin.Init(context.Background(), plugin.Config{EtcdClient: dom.GetEtcdClient()})
		if err != nil {
			return nil, err
		}
	}
	se4, err := createSession(store)
	if err != nil {
		return nil, err
	}
	err = executor.LoadExprPushdownBlacklist(se4)
	if err != nil {
		return nil, err
	}

	err = executor.LoadOptRuleBlacklist(se4)
	if err != nil {
		return nil, err
	}

	dom.TelemetryReportLoop(se4)
	dom.TelemetryRotateSubWindowLoop(se4)

	se5, err := createSession(store)
	if err != nil {
		return nil, err
	}
	err = dom.UpdateTableStatsLoop(se5)
	if err != nil {
		return nil, err
	}
	if raw, ok := store.(kv.EtcdBackend); ok {
		err = raw.StartGCWorker()
		if err != nil {
			return nil, err
		}
	}

	return dom, err
}

// GetDomain gets the associated domain for store.
func GetDomain(store kv.Storage) (*domain.Domain, error) {
	return domap.Get(store)
}

// runInBootstrapSession create a special session for bootstrap to run.
// If no bootstrap and storage is remote, we must use a little lease time to
// bootstrap quickly, after bootstrapped, we will reset the lease time.
// TODO: Using a bootstrap tool for doing this may be better later.
func runInBootstrapSession(store kv.Storage, bootstrap func(Session)) {
	s, err := createSession(store)
	if err != nil {
		// Bootstrap fail will cause program exit.
		logutil.BgLogger().Fatal("createSession error", zap.Error(err))
	}

	s.SetValue(sessionctx.Initing, true)
	bootstrap(s)
	finishBootstrap(store)
	s.ClearValue(sessionctx.Initing)

	dom := domain.GetDomain(s)
	dom.Close()
	domap.Delete(store)
}

func createSession(store kv.Storage) (*session, error) {
	return createSessionWithOpt(store, nil)
}

func createSessionWithOpt(store kv.Storage, opt *Opt) (*session, error) {
	dom, err := domap.Get(store)
	if err != nil {
		return nil, err
	}
	s := &session{
		store:           store,
		parserPool:      &sync.Pool{New: func() interface{} { return parser.New() }},
		sessionVars:     variable.NewSessionVars(),
		ddlOwnerChecker: dom.DDL().OwnerManager(),
		client:          store.GetClient(),
		mppClient:       store.GetMPPClient(),
	}
	if plannercore.PreparedPlanCacheEnabled() {
		if opt != nil && opt.PreparedPlanCache != nil {
			s.preparedPlanCache = opt.PreparedPlanCache
		} else {
			s.preparedPlanCache = kvcache.NewSimpleLRUCache(plannercore.PreparedPlanCacheCapacity,
				plannercore.PreparedPlanCacheMemoryGuardRatio, plannercore.PreparedPlanCacheMaxMemory.Load())
		}
	}
	s.mu.values = make(map[fmt.Stringer]interface{})
	s.lockedTables = make(map[int64]model.TableLockTpInfo)
	domain.BindDomain(s, dom)
	// session implements variable.GlobalVarAccessor. Bind it to ctx.
	s.sessionVars.GlobalVarsAccessor = s
	s.sessionVars.BinlogClient = binloginfo.GetPumpsClient()
	s.txn.init()

	sessionBindHandle := bindinfo.NewSessionBindHandle(parser.New())
	s.SetValue(bindinfo.SessionBindInfoKeyType, sessionBindHandle)
	return s, nil
}

// CreateSessionWithDomain creates a new Session and binds it with a Domain.
// We need this because when we start DDL in Domain, the DDL need a session
// to change some system tables. But at that time, we have been already in
// a lock context, which cause we can't call createSession directly.
func CreateSessionWithDomain(store kv.Storage, dom *domain.Domain) (*session, error) {
	s := &session{
		store:       store,
		parserPool:  &sync.Pool{New: func() interface{} { return parser.New() }},
		sessionVars: variable.NewSessionVars(),
		client:      store.GetClient(),
		mppClient:   store.GetMPPClient(),
	}
	if plannercore.PreparedPlanCacheEnabled() {
		s.preparedPlanCache = kvcache.NewSimpleLRUCache(plannercore.PreparedPlanCacheCapacity,
			plannercore.PreparedPlanCacheMemoryGuardRatio, plannercore.PreparedPlanCacheMaxMemory.Load())
	}
	s.mu.values = make(map[fmt.Stringer]interface{})
	s.lockedTables = make(map[int64]model.TableLockTpInfo)
	domain.BindDomain(s, dom)
	// session implements variable.GlobalVarAccessor. Bind it to ctx.
	s.sessionVars.GlobalVarsAccessor = s
	s.txn.init()
	return s, nil
}

const (
	notBootstrapped = 0
)

func getStoreBootstrapVersion(store kv.Storage) int64 {
	storeBootstrappedLock.Lock()
	defer storeBootstrappedLock.Unlock()
	// check in memory
	_, ok := storeBootstrapped[store.UUID()]
	if ok {
		return currentBootstrapVersion
	}

	var ver int64
	// check in kv store
	err := kv.RunInNewTxn(context.Background(), store, false, func(ctx context.Context, txn kv.Transaction) error {
		var err error
		t := meta.NewMeta(txn)
		ver, err = t.GetBootstrapVersion()
		return err
	})

	if err != nil {
		logutil.BgLogger().Fatal("check bootstrapped failed",
			zap.Error(err))
	}

	if ver > notBootstrapped {
		// here mean memory is not ok, but other server has already finished it
		storeBootstrapped[store.UUID()] = true
	}

	return ver
}

func finishBootstrap(store kv.Storage) {
	setStoreBootstrapped(store.UUID())

	err := kv.RunInNewTxn(context.Background(), store, true, func(ctx context.Context, txn kv.Transaction) error {
		t := meta.NewMeta(txn)
		err := t.FinishBootstrap(currentBootstrapVersion)
		return err
	})
	if err != nil {
		logutil.BgLogger().Fatal("finish bootstrap failed",
			zap.Error(err))
	}
}

const quoteCommaQuote = "', '"

// loadCommonGlobalVariablesIfNeeded loads and applies commonly used global variables for the session.
func (s *session) loadCommonGlobalVariablesIfNeeded() error {
	vars := s.sessionVars
	if vars.CommonGlobalLoaded {
		return nil
	}
	if s.Value(sessionctx.Initing) != nil {
		// When running bootstrap or upgrade, we should not access global storage.
		return nil
	}

	vars.CommonGlobalLoaded = true

	// Deep copy sessionvar cache
	// Eventually this whole map will be applied to systems[], which is a MySQL behavior.
	sessionCache, err := domain.GetDomain(s).GetSysVarCache().GetSessionCache(s)
	if err != nil {
		return err
	}
	for varName, sv := range variable.GetSysVars() {
		if sv.SkipInit() {
			continue
		}
		// The item should be in the sessionCache, but due to a strange current behavior there are some Global-only
		// vars that are in builtinGlobalVariable. For compatibility we need to fall back to the Global cache on these items.
		// TODO: don't load these globals into the session!
		var varVal string
		var ok bool
		if varVal, ok = sessionCache[varName]; !ok {
			varVal, err = s.GetGlobalSysVar(varName)
			if err != nil {
				continue // skip variables that are not loaded.
			}
		}
		if _, ok := vars.GetSystemVar(varName); !ok {
			err = vars.SetSystemVarWithRelaxedValidation(varName, varVal)
			if err != nil {
				return err
			}
		}
	}

	// when client set Capability Flags CLIENT_INTERACTIVE, init wait_timeout with interactive_timeout
	if vars.ClientCapability&mysql.ClientInteractive > 0 {
		if varVal, ok := vars.GetSystemVar(variable.InteractiveTimeout); ok {
			if err := vars.SetSystemVar(variable.WaitTimeout, varVal); err != nil {
				return err
			}
		}
	}
	return nil
}

// PrepareTxnCtx starts a goroutine to begin a transaction if needed, and creates a new transaction context.
// It is called before we execute a sql query.
func (s *session) PrepareTxnCtx(ctx context.Context) {
	s.currentCtx = ctx
	if s.txn.validOrPending() {
		return
	}

	is := domain.GetDomain(s).InfoSchema()
	s.sessionVars.TxnCtx = &variable.TransactionContext{
		InfoSchema: is,
		CreateTime: time.Now(),
		ShardStep:  int(s.sessionVars.ShardAllocateStep),
		TxnScope:   s.GetSessionVars().CheckAndGetTxnScope(),
	}
	if !s.sessionVars.IsAutocommit() || s.sessionVars.RetryInfo.Retrying {
		if s.sessionVars.TxnMode == ast.Pessimistic {
			s.sessionVars.TxnCtx.IsPessimistic = true
		}
	}
}

// PrepareTSFuture uses to try to get ts future.
func (s *session) PrepareTSFuture(ctx context.Context) {
	if s.sessionVars.SnapshotTS != 0 {
		// Do nothing when @@tidb_snapshot is set.
		// In case the latest tso is misused.
		return
	}
	if !s.txn.validOrPending() {
		// Prepare the transaction future if the transaction is invalid (at the beginning of the transaction).
		txnFuture := s.getTxnFuture(ctx)
		s.txn.changeInvalidToPending(txnFuture)
	} else if s.txn.Valid() && s.GetSessionVars().IsPessimisticReadConsistency() {
		// Prepare the statement future if the transaction is valid in RC transactions.
		s.GetSessionVars().TxnCtx.SetStmtFutureForRC(s.getTxnFuture(ctx).future)
	}
}

// RefreshTxnCtx implements context.RefreshTxnCtx interface.
func (s *session) RefreshTxnCtx(ctx context.Context) error {
	var commitDetail *tikvutil.CommitDetails
	ctx = context.WithValue(ctx, tikvutil.CommitDetailCtxKey, &commitDetail)
	err := s.doCommit(ctx)
	if commitDetail != nil {
		s.GetSessionVars().StmtCtx.MergeExecDetails(nil, commitDetail)
	}
	if err != nil {
		return err
	}

	return s.NewTxn(ctx)
}

// InitTxnWithStartTS create a transaction with startTS.
func (s *session) InitTxnWithStartTS(startTS uint64) error {
	if s.txn.Valid() {
		return nil
	}

	// no need to get txn from txnFutureCh since txn should init with startTs
	txn, err := s.store.BeginWithOption(tikv.DefaultStartTSOption().SetTxnScope(s.GetSessionVars().CheckAndGetTxnScope()).SetStartTs(startTS))
	if err != nil {
		return err
	}
	txn.SetVars(s.sessionVars.KVVars)
	s.txn.changeInvalidToValid(txn)
	err = s.loadCommonGlobalVariablesIfNeeded()
	if err != nil {
		return err
	}
	return nil
}

// NewTxnWithStalenessOption create a transaction with Staleness option
func (s *session) NewTxnWithStalenessOption(ctx context.Context, option sessionctx.StalenessTxnOption) error {
	err := s.checkBeforeNewTxn(ctx)
	if err != nil {
		return err
	}
	var (
		txn      kv.Transaction
		txnScope = s.GetSessionVars().CheckAndGetTxnScope()
	)
	switch option.Mode {
	case ast.TimestampBoundReadTimestamp:
		txn, err = s.store.BeginWithOption(tikv.DefaultStartTSOption().SetTxnScope(txnScope).SetStartTs(option.StartTS))
		if err != nil {
			return err
		}
	case ast.TimestampBoundExactStaleness:
		txn, err = s.store.BeginWithOption(tikv.DefaultStartTSOption().SetTxnScope(txnScope).SetPrevSec(option.PrevSec))
		if err != nil {
			return err
		}
	case ast.TimestampBoundMaxStaleness:
		txn, err = s.store.BeginWithOption(tikv.DefaultStartTSOption().SetTxnScope(txnScope).SetMaxPrevSec(option.PrevSec))
		if err != nil {
			return err
		}
	case ast.TimestampBoundMinReadTimestamp:
		txn, err = s.store.BeginWithOption(tikv.DefaultStartTSOption().SetTxnScope(txnScope).SetMinStartTS(option.StartTS))
		if err != nil {
			return err
		}
	default:
		// For unsupported staleness txn cases, fallback to NewTxn
		return s.NewTxn(ctx)
	}
	txn.SetVars(s.sessionVars.KVVars)
	txn.SetOption(kv.IsStalenessReadOnly, true)
	txn.SetOption(kv.TxnScope, txnScope)
	s.txn.changeInvalidToValid(txn)
	is, err := domain.GetDomain(s).GetSnapshotInfoSchema(txn.StartTS())
	if err != nil {
		return errors.Trace(err)
	}
	s.sessionVars.TxnCtx = &variable.TransactionContext{
		InfoSchema:  is,
		CreateTime:  time.Now(),
		StartTS:     txn.StartTS(),
		ShardStep:   int(s.sessionVars.ShardAllocateStep),
		IsStaleness: true,
		TxnScope:    txnScope,
	}
	return nil
}

// GetStore gets the store of session.
func (s *session) GetStore() kv.Storage {
	return s.store
}

func (s *session) ShowProcess() *util.ProcessInfo {
	var pi *util.ProcessInfo
	tmp := s.processInfo.Load()
	if tmp != nil {
		pi = tmp.(*util.ProcessInfo)
	}
	return pi
}

// logStmt logs some crucial SQL including: CREATE USER/GRANT PRIVILEGE/CHANGE PASSWORD/DDL etc and normal SQL
// if variable.ProcessGeneralLog is set.
func logStmt(execStmt *executor.ExecStmt, s *session) {
	vars := s.GetSessionVars()
	switch stmt := execStmt.StmtNode.(type) {
	case *ast.CreateUserStmt, *ast.DropUserStmt, *ast.AlterUserStmt, *ast.SetPwdStmt, *ast.GrantStmt,
		*ast.RevokeStmt, *ast.AlterTableStmt, *ast.CreateDatabaseStmt, *ast.CreateIndexStmt, *ast.CreateTableStmt,
		*ast.DropDatabaseStmt, *ast.DropIndexStmt, *ast.DropTableStmt, *ast.RenameTableStmt, *ast.TruncateTableStmt,
		*ast.RenameUserStmt:
		user := vars.User
		schemaVersion := s.GetInfoSchema().SchemaMetaVersion()
		if ss, ok := execStmt.StmtNode.(ast.SensitiveStmtNode); ok {
			logutil.BgLogger().Info("CRUCIAL OPERATION",
				zap.Uint64("conn", vars.ConnectionID),
				zap.Int64("schemaVersion", schemaVersion),
				zap.String("secure text", ss.SecureText()),
				zap.Stringer("user", user))
		} else {
			logutil.BgLogger().Info("CRUCIAL OPERATION",
				zap.Uint64("conn", vars.ConnectionID),
				zap.Int64("schemaVersion", schemaVersion),
				zap.String("cur_db", vars.CurrentDB),
				zap.String("sql", stmt.Text()),
				zap.Stringer("user", user))
		}
	default:
		logQuery(execStmt.GetTextToLog(), s)
	}
}

func logQuery(query string, s *session) {
	vars := s.GetSessionVars()
	if variable.ProcessGeneralLog.Load() && !vars.InRestrictedSQL {
		query = executor.QueryReplacer.Replace(query)
		if !vars.EnableRedactLog {
			query += vars.PreparedParams.String()
		}
		logutil.BgLogger().Info("GENERAL_LOG",
			zap.Uint64("conn", vars.ConnectionID),
			zap.Stringer("user", vars.User),
			zap.Int64("schemaVersion", s.GetInfoSchema().SchemaMetaVersion()),
			zap.Uint64("txnStartTS", vars.TxnCtx.StartTS),
			zap.Uint64("forUpdateTS", vars.TxnCtx.GetForUpdateTS()),
			zap.Bool("isReadConsistency", vars.IsIsolation(ast.ReadCommitted)),
			zap.String("current_db", vars.CurrentDB),
			zap.String("txn_mode", vars.GetReadableTxnMode()),
			zap.String("sql", query))
	}
}

func (s *session) recordOnTransactionExecution(err error, counter int, duration float64) {
	if s.sessionVars.TxnCtx.IsPessimistic {
		if err != nil {
			statementPerTransactionPessimisticError.Observe(float64(counter))
			transactionDurationPessimisticAbort.Observe(duration)
		} else {
			statementPerTransactionPessimisticOK.Observe(float64(counter))
			transactionDurationPessimisticCommit.Observe(duration)
		}
	} else {
		if err != nil {
			statementPerTransactionOptimisticError.Observe(float64(counter))
			transactionDurationOptimisticAbort.Observe(duration)
		} else {
			statementPerTransactionOptimisticOK.Observe(float64(counter))
			transactionDurationOptimisticCommit.Observe(duration)
		}
	}
}

func (s *session) checkPlacementPolicyBeforeCommit() error {
	var err error
	// Get the txnScope of the transaction we're going to commit.
	txnScope := s.GetSessionVars().TxnCtx.TxnScope
	if txnScope == "" {
		txnScope = kv.GlobalTxnScope
	}
	if txnScope != kv.GlobalTxnScope {
		is := s.GetInfoSchema().(infoschema.InfoSchema)
		deltaMap := s.GetSessionVars().TxnCtx.TableDeltaMap
		for physicalTableID := range deltaMap {
			var tableName string
			var partitionName string
			tblInfo, _, partInfo := is.FindTableByPartitionID(physicalTableID)
			if tblInfo != nil && partInfo != nil {
				tableName = tblInfo.Meta().Name.String()
				partitionName = partInfo.Name.String()
			} else {
				tblInfo, _ := is.TableByID(physicalTableID)
				tableName = tblInfo.Meta().Name.String()
			}
			bundle, ok := is.BundleByName(placement.GroupID(physicalTableID))
			if !ok {
				errMsg := fmt.Sprintf("table %v doesn't have placement policies with txn_scope %v",
					tableName, txnScope)
				if len(partitionName) > 0 {
					errMsg = fmt.Sprintf("table %v's partition %v doesn't have placement policies with txn_scope %v",
						tableName, partitionName, txnScope)
				}
				err = ddl.ErrInvalidPlacementPolicyCheck.GenWithStackByArgs(errMsg)
				break
			}
			dcLocation, ok := placement.GetLeaderDCByBundle(bundle, placement.DCLabelKey)
			if !ok {
				errMsg := fmt.Sprintf("table %v's leader placement policy is not defined", tableName)
				if len(partitionName) > 0 {
					errMsg = fmt.Sprintf("table %v's partition %v's leader placement policy is not defined", tableName, partitionName)
				}
				err = ddl.ErrInvalidPlacementPolicyCheck.GenWithStackByArgs(errMsg)
				break
			}
			if dcLocation != txnScope {
				errMsg := fmt.Sprintf("table %v's leader location %v is out of txn_scope %v", tableName, dcLocation, txnScope)
				if len(partitionName) > 0 {
					errMsg = fmt.Sprintf("table %v's partition %v's leader location %v is out of txn_scope %v",
						tableName, partitionName, dcLocation, txnScope)
				}
				err = ddl.ErrInvalidPlacementPolicyCheck.GenWithStackByArgs(errMsg)
				break
			}
			// FIXME: currently we assume the physicalTableID is the partition ID. In future, we should consider the situation
			// if the physicalTableID belongs to a Table.
			partitionID := physicalTableID
			tbl, _, partitionDefInfo := is.FindTableByPartitionID(partitionID)
			if tbl != nil {
				tblInfo := tbl.Meta()
				state := tblInfo.Partition.GetStateByID(partitionID)
				if state == model.StateGlobalTxnOnly {
					err = ddl.ErrInvalidPlacementPolicyCheck.GenWithStackByArgs(
						fmt.Sprintf("partition %s of table %s can not be written by local transactions when its placement policy is being altered",
							tblInfo.Name, partitionDefInfo.Name))
					break
				}
			}
		}
	}
	return err
}

func (s *session) SetPort(port string) {
	s.sessionVars.Port = port
}

// GetTxnWriteThroughputSLI implements the Context interface.
func (s *session) GetTxnWriteThroughputSLI() *sli.TxnWriteThroughputSLI {
	return &s.txn.writeSLI
}

// GetInfoSchema returns snapshotInfoSchema if snapshot schema is set.
// Transaction infoschema is returned if inside an explicit txn.
// Otherwise the latest infoschema is returned.
func (s *session) GetInfoSchema() sessionctx.InfoschemaMetaVersion {
	vars := s.GetSessionVars()
	if snap, ok := vars.SnapshotInfoschema.(infoschema.InfoSchema); ok {
		logutil.BgLogger().Info("use snapshot schema", zap.Uint64("conn", vars.ConnectionID), zap.Int64("schemaVersion", snap.SchemaMetaVersion()))
		return snap
	}
	if vars.TxnCtx != nil && vars.InTxn() {
		if is, ok := vars.TxnCtx.InfoSchema.(infoschema.InfoSchema); ok {
			return is
		}
	}
	return domain.GetDomain(s).InfoSchema()
}<|MERGE_RESOLUTION|>--- conflicted
+++ resolved
@@ -1703,11 +1703,7 @@
 	// So we have to call PrepareTxnCtx here.
 	s.PrepareTxnCtx(ctx)
 	s.PrepareTSFuture(ctx)
-<<<<<<< HEAD
 	prepareExec := executor.NewPrepareExec(s, sql)
-=======
-	prepareExec := executor.NewPrepareExec(s, s.GetInfoSchema().(infoschema.InfoSchema), sql)
->>>>>>> bfdad7c7
 	err = prepareExec.Next(ctx, nil)
 	if err != nil {
 		return
