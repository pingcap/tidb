// Copyright 2013 The ql Authors. All rights reserved.
// Use of this source code is governed by a BSD-style
// license that can be found in the LICENSES/QL-LICENSE file.

// Copyright 2015 PingCAP, Inc.
//
// Licensed under the Apache License, Version 2.0 (the "License");
// you may not use this file except in compliance with the License.
// You may obtain a copy of the License at
//
//     http://www.apache.org/licenses/LICENSE-2.0
//
// Unless required by applicable law or agreed to in writing, software
// distributed under the License is distributed on an "AS IS" BASIS,
// See the License for the specific language governing permissions and
// limitations under the License.

package session

import (
	"bytes"
	"context"
	"crypto/tls"
	"encoding/json"
	"fmt"
	"net"
	"runtime/trace"
	"strconv"
	"strings"
	"sync"
	"sync/atomic"
	"time"

	"github.com/ngaut/pools"
	"github.com/opentracing/opentracing-go"
	"github.com/pingcap/errors"
	"github.com/pingcap/failpoint"
	"github.com/pingcap/parser"
	"github.com/pingcap/parser/ast"
	"github.com/pingcap/parser/auth"
	"github.com/pingcap/parser/charset"
	"github.com/pingcap/parser/model"
	"github.com/pingcap/parser/mysql"
	"github.com/pingcap/parser/terror"
	"github.com/pingcap/tidb/util/topsql"
	"github.com/pingcap/tipb/go-binlog"
	"go.uber.org/zap"

	"github.com/pingcap/tidb/bindinfo"
	"github.com/pingcap/tidb/config"
	"github.com/pingcap/tidb/ddl"
	"github.com/pingcap/tidb/ddl/placement"
	"github.com/pingcap/tidb/domain"
	"github.com/pingcap/tidb/errno"
	"github.com/pingcap/tidb/executor"
	"github.com/pingcap/tidb/infoschema"
	"github.com/pingcap/tidb/kv"
	"github.com/pingcap/tidb/meta"
	"github.com/pingcap/tidb/metrics"
	"github.com/pingcap/tidb/owner"
	"github.com/pingcap/tidb/planner"
	plannercore "github.com/pingcap/tidb/planner/core"
	"github.com/pingcap/tidb/plugin"
	"github.com/pingcap/tidb/privilege"
	"github.com/pingcap/tidb/privilege/privileges"
	txninfo "github.com/pingcap/tidb/session/txninfo"
	"github.com/pingcap/tidb/sessionctx"
	"github.com/pingcap/tidb/sessionctx/binloginfo"
	"github.com/pingcap/tidb/sessionctx/stmtctx"
	"github.com/pingcap/tidb/sessionctx/variable"
	"github.com/pingcap/tidb/statistics"
	"github.com/pingcap/tidb/statistics/handle"
	"github.com/pingcap/tidb/tablecodec"
	"github.com/pingcap/tidb/telemetry"
	"github.com/pingcap/tidb/types"
	"github.com/pingcap/tidb/util"
	"github.com/pingcap/tidb/util/chunk"
	"github.com/pingcap/tidb/util/collate"
	"github.com/pingcap/tidb/util/dbterror"
	"github.com/pingcap/tidb/util/execdetails"
	"github.com/pingcap/tidb/util/kvcache"
	"github.com/pingcap/tidb/util/logutil"
	"github.com/pingcap/tidb/util/sli"
	"github.com/pingcap/tidb/util/sqlexec"
	"github.com/pingcap/tidb/util/tableutil"
	"github.com/pingcap/tidb/util/timeutil"
	tikvstore "github.com/tikv/client-go/v2/kv"
	"github.com/tikv/client-go/v2/tikv"
	tikvutil "github.com/tikv/client-go/v2/util"
)

var (
	statementPerTransactionPessimisticOK    = metrics.StatementPerTransaction.WithLabelValues(metrics.LblPessimistic, metrics.LblOK)
	statementPerTransactionPessimisticError = metrics.StatementPerTransaction.WithLabelValues(metrics.LblPessimistic, metrics.LblError)
	statementPerTransactionOptimisticOK     = metrics.StatementPerTransaction.WithLabelValues(metrics.LblOptimistic, metrics.LblOK)
	statementPerTransactionOptimisticError  = metrics.StatementPerTransaction.WithLabelValues(metrics.LblOptimistic, metrics.LblError)
	transactionDurationPessimisticCommit    = metrics.TransactionDuration.WithLabelValues(metrics.LblPessimistic, metrics.LblCommit)
	transactionDurationPessimisticAbort     = metrics.TransactionDuration.WithLabelValues(metrics.LblPessimistic, metrics.LblAbort)
	transactionDurationOptimisticCommit     = metrics.TransactionDuration.WithLabelValues(metrics.LblOptimistic, metrics.LblCommit)
	transactionDurationOptimisticAbort      = metrics.TransactionDuration.WithLabelValues(metrics.LblOptimistic, metrics.LblAbort)

	sessionExecuteCompileDurationInternal = metrics.SessionExecuteCompileDuration.WithLabelValues(metrics.LblInternal)
	sessionExecuteCompileDurationGeneral  = metrics.SessionExecuteCompileDuration.WithLabelValues(metrics.LblGeneral)
	sessionExecuteParseDurationInternal   = metrics.SessionExecuteParseDuration.WithLabelValues(metrics.LblInternal)
	sessionExecuteParseDurationGeneral    = metrics.SessionExecuteParseDuration.WithLabelValues(metrics.LblGeneral)

	telemetryCTEUsage = metrics.TelemetrySQLCTECnt

	tiKVGCAutoConcurrency = "tikv_gc_auto_concurrency"
)

var gcVariableMap = map[string]string{
	variable.TiDBGCRunInterval:  "tikv_gc_run_interval",
	variable.TiDBGCLifetime:     "tikv_gc_life_time",
	variable.TiDBGCConcurrency:  "tikv_gc_concurrency",
	variable.TiDBGCEnable:       "tikv_gc_enable",
	variable.TiDBGCScanLockMode: "tikv_gc_scan_lock_mode",
}

// Session context, it is consistent with the lifecycle of a client connection.
type Session interface {
	sessionctx.Context
	Status() uint16       // Flag of current status, such as autocommit.
	LastInsertID() uint64 // LastInsertID is the last inserted auto_increment ID.
	LastMessage() string  // LastMessage is the info message that may be generated by last command
	AffectedRows() uint64 // Affected rows by latest executed stmt.
	// Execute is deprecated, and only used by plugins. Use ExecuteStmt() instead.
	Execute(context.Context, string) ([]sqlexec.RecordSet, error) // Execute a sql statement.
	// ExecuteStmt executes a parsed statement.
	ExecuteStmt(context.Context, ast.StmtNode) (sqlexec.RecordSet, error)
	// Parse is deprecated, use ParseWithParams() instead.
	Parse(ctx context.Context, sql string) ([]ast.StmtNode, error)
	// ExecuteInternal is a helper around ParseWithParams() and ExecuteStmt(). It is not allowed to execute multiple statements.
	ExecuteInternal(context.Context, string, ...interface{}) (sqlexec.RecordSet, error)
	String() string // String is used to debug.
	CommitTxn(context.Context) error
	RollbackTxn(context.Context)
	// PrepareStmt executes prepare statement in binary protocol.
	PrepareStmt(sql string) (stmtID uint32, paramCount int, fields []*ast.ResultField, err error)
	// ExecutePreparedStmt executes a prepared statement.
	ExecutePreparedStmt(ctx context.Context, stmtID uint32, param []types.Datum) (sqlexec.RecordSet, error)
	DropPreparedStmt(stmtID uint32) error
	SetClientCapability(uint32) // Set client capability flags.
	SetConnectionID(uint64)
	SetCommandValue(byte)
	SetProcessInfo(string, time.Time, byte, uint64)
	SetTLSState(*tls.ConnectionState)
	SetCollation(coID int) error
	SetSessionManager(util.SessionManager)
	Close()
	Auth(user *auth.UserIdentity, auth []byte, salt []byte) bool
	AuthWithoutVerification(user *auth.UserIdentity) bool
	AuthPluginForUser(user *auth.UserIdentity) (string, error)
	ShowProcess() *util.ProcessInfo
	// Return the information of the txn current running
	TxnInfo() *txninfo.TxnInfo
	// PrepareTxnCtx is exported for test.
	PrepareTxnCtx(context.Context)
	// FieldList returns fields list of a table.
	FieldList(tableName string) (fields []*ast.ResultField, err error)
	SetPort(port string)
}

var (
	_ Session = (*session)(nil)
)

type stmtRecord struct {
	st      sqlexec.Statement
	stmtCtx *stmtctx.StatementContext
}

// StmtHistory holds all histories of statements in a txn.
type StmtHistory struct {
	history []*stmtRecord
}

// Add appends a stmt to history list.
func (h *StmtHistory) Add(st sqlexec.Statement, stmtCtx *stmtctx.StatementContext) {
	s := &stmtRecord{
		st:      st,
		stmtCtx: stmtCtx,
	}
	h.history = append(h.history, s)
}

// Count returns the count of the history.
func (h *StmtHistory) Count() int {
	return len(h.history)
}

type session struct {
	// processInfo is used by ShowProcess(), and should be modified atomically.
	processInfo atomic.Value
	txn         LazyTxn

	mu struct {
		sync.RWMutex
		values map[fmt.Stringer]interface{}
	}

	currentCtx  context.Context // only use for runtime.trace, Please NEVER use it.
	currentPlan plannercore.Plan

	store kv.Storage

	parserPool *sync.Pool

	preparedPlanCache *kvcache.SimpleLRUCache

	sessionVars    *variable.SessionVars
	sessionManager util.SessionManager

	statsCollector *handle.SessionStatsCollector
	// ddlOwnerChecker is used in `select tidb_is_ddl_owner()` statement;
	ddlOwnerChecker owner.DDLOwnerChecker
	// lockedTables use to record the table locks hold by the session.
	lockedTables map[int64]model.TableLockTpInfo

	// client shared coprocessor client per session
	client kv.Client

	mppClient kv.MPPClient

	// indexUsageCollector collects index usage information.
	idxUsageCollector *handle.SessionIndexUsageCollector
}

// AddTableLock adds table lock to the session lock map.
func (s *session) AddTableLock(locks []model.TableLockTpInfo) {
	for _, l := range locks {
		// read only lock is session unrelated, skip it when adding lock to session.
		if l.Tp != model.TableLockReadOnly {
			s.lockedTables[l.TableID] = l
		}
	}
}

// ReleaseTableLocks releases table lock in the session lock map.
func (s *session) ReleaseTableLocks(locks []model.TableLockTpInfo) {
	for _, l := range locks {
		delete(s.lockedTables, l.TableID)
	}
}

// ReleaseTableLockByTableIDs releases table lock in the session lock map by table ID.
func (s *session) ReleaseTableLockByTableIDs(tableIDs []int64) {
	for _, tblID := range tableIDs {
		delete(s.lockedTables, tblID)
	}
}

// CheckTableLocked checks the table lock.
func (s *session) CheckTableLocked(tblID int64) (bool, model.TableLockType) {
	lt, ok := s.lockedTables[tblID]
	if !ok {
		return false, model.TableLockNone
	}
	return true, lt.Tp
}

// GetAllTableLocks gets all table locks table id and db id hold by the session.
func (s *session) GetAllTableLocks() []model.TableLockTpInfo {
	lockTpInfo := make([]model.TableLockTpInfo, 0, len(s.lockedTables))
	for _, tl := range s.lockedTables {
		lockTpInfo = append(lockTpInfo, tl)
	}
	return lockTpInfo
}

// HasLockedTables uses to check whether this session locked any tables.
// If so, the session can only visit the table which locked by self.
func (s *session) HasLockedTables() bool {
	b := len(s.lockedTables) > 0
	return b
}

// ReleaseAllTableLocks releases all table locks hold by the session.
func (s *session) ReleaseAllTableLocks() {
	s.lockedTables = make(map[int64]model.TableLockTpInfo)
}

// DDLOwnerChecker returns s.ddlOwnerChecker.
func (s *session) DDLOwnerChecker() owner.DDLOwnerChecker {
	return s.ddlOwnerChecker
}

func (s *session) cleanRetryInfo() {
	if s.sessionVars.RetryInfo.Retrying {
		return
	}

	retryInfo := s.sessionVars.RetryInfo
	defer retryInfo.Clean()
	if len(retryInfo.DroppedPreparedStmtIDs) == 0 {
		return
	}

	planCacheEnabled := plannercore.PreparedPlanCacheEnabled()
	var cacheKey kvcache.Key
	var preparedAst *ast.Prepared
	if planCacheEnabled {
		firstStmtID := retryInfo.DroppedPreparedStmtIDs[0]
		if preparedPointer, ok := s.sessionVars.PreparedStmts[firstStmtID]; ok {
			preparedObj, ok := preparedPointer.(*plannercore.CachedPrepareStmt)
			if ok {
				preparedAst = preparedObj.PreparedAst
				cacheKey = plannercore.NewPSTMTPlanCacheKey(s.sessionVars, firstStmtID, preparedAst.SchemaVersion)
			}
		}
	}
	for i, stmtID := range retryInfo.DroppedPreparedStmtIDs {
		if planCacheEnabled {
			if i > 0 && preparedAst != nil {
				plannercore.SetPstmtIDSchemaVersion(cacheKey, stmtID, preparedAst.SchemaVersion, s.sessionVars.IsolationReadEngines)
			}
			s.PreparedPlanCache().Delete(cacheKey)
		}
		s.sessionVars.RemovePreparedStmt(stmtID)
	}
}

func (s *session) Status() uint16 {
	return s.sessionVars.Status
}

func (s *session) LastInsertID() uint64 {
	if s.sessionVars.StmtCtx.LastInsertID > 0 {
		return s.sessionVars.StmtCtx.LastInsertID
	}
	return s.sessionVars.StmtCtx.InsertID
}

func (s *session) LastMessage() string {
	return s.sessionVars.StmtCtx.GetMessage()
}

func (s *session) AffectedRows() uint64 {
	return s.sessionVars.StmtCtx.AffectedRows()
}

func (s *session) SetClientCapability(capability uint32) {
	s.sessionVars.ClientCapability = capability
}

func (s *session) SetConnectionID(connectionID uint64) {
	s.sessionVars.ConnectionID = connectionID
}

func (s *session) SetTLSState(tlsState *tls.ConnectionState) {
	// If user is not connected via TLS, then tlsState == nil.
	if tlsState != nil {
		s.sessionVars.TLSConnectionState = tlsState
	}
}

func (s *session) SetCommandValue(command byte) {
	atomic.StoreUint32(&s.sessionVars.CommandValue, uint32(command))
}

func (s *session) SetCollation(coID int) error {
	cs, co, err := charset.GetCharsetInfoByID(coID)
	if err != nil {
		return err
	}
	// If new collations are enabled, switch to the default
	// collation if this one is not supported.
	co = collate.SubstituteMissingCollationToDefault(co)
	for _, v := range variable.SetNamesVariables {
		terror.Log(s.sessionVars.SetSystemVar(v, cs))
	}
	return s.sessionVars.SetSystemVar(variable.CollationConnection, co)
}

func (s *session) PreparedPlanCache() *kvcache.SimpleLRUCache {
	return s.preparedPlanCache
}

func (s *session) SetSessionManager(sm util.SessionManager) {
	s.sessionManager = sm
}

func (s *session) GetSessionManager() util.SessionManager {
	return s.sessionManager
}

func (s *session) StoreQueryFeedback(feedback interface{}) {
	if fb, ok := feedback.(*statistics.QueryFeedback); !ok || fb == nil || !fb.Valid {
		return
	}
	if s.statsCollector != nil {
		do, err := GetDomain(s.store)
		if err != nil {
			logutil.BgLogger().Debug("domain not found", zap.Error(err))
			metrics.StoreQueryFeedbackCounter.WithLabelValues(metrics.LblError).Inc()
			return
		}
		err = s.statsCollector.StoreQueryFeedback(feedback, do.StatsHandle())
		if err != nil {
			logutil.BgLogger().Debug("store query feedback", zap.Error(err))
			metrics.StoreQueryFeedbackCounter.WithLabelValues(metrics.LblError).Inc()
			return
		}
		metrics.StoreQueryFeedbackCounter.WithLabelValues(metrics.LblOK).Inc()
	}
}

// StoreIndexUsage stores index usage information in idxUsageCollector.
func (s *session) StoreIndexUsage(tblID int64, idxID int64, rowsSelected int64) {
	if s.idxUsageCollector == nil {
		return
	}
	s.idxUsageCollector.Update(tblID, idxID, &handle.IndexUsageInformation{QueryCount: 1, RowsSelected: rowsSelected})
}

// FieldList returns fields list of a table.
func (s *session) FieldList(tableName string) ([]*ast.ResultField, error) {
	is := s.GetInfoSchema().(infoschema.InfoSchema)
	dbName := model.NewCIStr(s.GetSessionVars().CurrentDB)
	tName := model.NewCIStr(tableName)
	pm := privilege.GetPrivilegeManager(s)
	if pm != nil && s.sessionVars.User != nil {
		if !pm.RequestVerification(s.sessionVars.ActiveRoles, dbName.O, tName.O, "", mysql.AllPrivMask) {
			user := s.sessionVars.User
			u := user.Username
			h := user.Hostname
			if len(user.AuthUsername) > 0 && len(user.AuthHostname) > 0 {
				u = user.AuthUsername
				h = user.AuthHostname
			}
			return nil, plannercore.ErrTableaccessDenied.GenWithStackByArgs("SELECT", u, h, tableName)
		}
	}
	table, err := is.TableByName(dbName, tName)
	if err != nil {
		return nil, err
	}

	cols := table.Cols()
	fields := make([]*ast.ResultField, 0, len(cols))
	for _, col := range table.Cols() {
		rf := &ast.ResultField{
			ColumnAsName: col.Name,
			TableAsName:  tName,
			DBName:       dbName,
			Table:        table.Meta(),
			Column:       col.ColumnInfo,
		}
		fields = append(fields, rf)
	}
	return fields, nil
}

func (s *session) TxnInfo() *txninfo.TxnInfo {
	txnInfo := s.txn.Info()
	if txnInfo == nil {
		return nil
	}
	processInfo := s.ShowProcess()
	txnInfo.ConnectionID = processInfo.ID
	txnInfo.Username = processInfo.User
	txnInfo.CurrentDB = processInfo.DB
	return txnInfo
}

func (s *session) doCommit(ctx context.Context) error {
	if !s.txn.Valid() {
		return nil
	}
	defer func() {
		s.txn.changeToInvalid()
		s.sessionVars.SetInTxn(false)
	}()
	if s.txn.IsReadOnly() {
		return nil
	}
	err := s.checkPlacementPolicyBeforeCommit()
	if err != nil {
		return err
	}
	// mockCommitError and mockGetTSErrorInRetry use to test PR #8743.
	failpoint.Inject("mockCommitError", func(val failpoint.Value) {
		if val.(bool) {
			if _, err := failpoint.Eval("tikvclient/mockCommitErrorOpt"); err == nil {
				failpoint.Return(kv.ErrTxnRetryable)
			}
		}
	})

	if s.sessionVars.BinlogClient != nil {
		prewriteValue := binloginfo.GetPrewriteValue(s, false)
		if prewriteValue != nil {
			prewriteData, err := prewriteValue.Marshal()
			if err != nil {
				return errors.Trace(err)
			}
			info := &binloginfo.BinlogInfo{
				Data: &binlog.Binlog{
					Tp:            binlog.BinlogType_Prewrite,
					PrewriteValue: prewriteData,
				},
				Client: s.sessionVars.BinlogClient,
			}
			s.txn.SetOption(kv.BinlogInfo, info)
		}
	}

	sessVars := s.GetSessionVars()
	// Get the related table or partition IDs.
	relatedPhysicalTables := sessVars.TxnCtx.TableDeltaMap
	// Get accessed temporary tables in the transaction.
	temporaryTables := sessVars.TxnCtx.TemporaryTables
	physicalTableIDs := make([]int64, 0, len(relatedPhysicalTables))
	for id := range relatedPhysicalTables {
		// Schema change on global temporary tables doesn't affect transactions.
		if _, ok := temporaryTables[id]; ok {
			continue
		}
		physicalTableIDs = append(physicalTableIDs, id)
	}
	// Set this option for 2 phase commit to validate schema lease.
	s.txn.SetOption(kv.SchemaChecker, domain.NewSchemaChecker(domain.GetDomain(s), s.GetInfoSchema().SchemaMetaVersion(), physicalTableIDs))
	s.txn.SetOption(kv.InfoSchema, s.sessionVars.TxnCtx.InfoSchema)
	s.txn.SetOption(kv.CommitHook, func(info string, _ error) { s.sessionVars.LastTxnInfo = info })
	if sessVars.EnableAmendPessimisticTxn {
		s.txn.SetOption(kv.SchemaAmender, NewSchemaAmenderForTikvTxn(s))
	}
	s.txn.SetOption(kv.EnableAsyncCommit, sessVars.EnableAsyncCommit)
	s.txn.SetOption(kv.Enable1PC, sessVars.Enable1PC)
	s.txn.SetOption(kv.ResourceGroupTag, sessVars.StmtCtx.GetResourceGroupTag())
	// priority of the sysvar is lower than `start transaction with causal consistency only`
	if val := s.txn.GetOption(kv.GuaranteeLinearizability); val == nil || val.(bool) {
		// We needn't ask the TiKV client to guarantee linearizability for auto-commit transactions
		// because the property is naturally holds:
		// We guarantee the commitTS of any transaction must not exceed the next timestamp from the TSO.
		// An auto-commit transaction fetches its startTS from the TSO so its commitTS > its startTS > the commitTS
		// of any previously committed transactions.
		s.txn.SetOption(kv.GuaranteeLinearizability,
			sessVars.TxnCtx.IsExplicit && sessVars.GuaranteeLinearizability)
	}
	if tables := sessVars.TxnCtx.TemporaryTables; len(tables) > 0 {
		s.txn.SetOption(kv.KVFilter, temporaryTableKVFilter(tables))
	}

	return s.commitTxnWithTemporaryData(tikvutil.SetSessionID(ctx, sessVars.ConnectionID), &s.txn)
}

func (s *session) commitTxnWithTemporaryData(ctx context.Context, txn kv.Transaction) error {
	txnTempTables := s.sessionVars.TxnCtx.TemporaryTables
	if len(txnTempTables) == 0 {
		return txn.Commit(ctx)
	}

	sessionData := s.sessionVars.TemporaryTableData
	var stage kv.StagingHandle
<<<<<<< HEAD
=======

	defer func() {
		// stage != kv.InvalidStagingHandle means error occurs, we need to cleanup sessionData
		if stage != kv.InvalidStagingHandle {
			sessionData.Cleanup(stage)
		}
	}()

>>>>>>> 94194679
	for tblID, tbl := range txnTempTables {
		if !tbl.GetModified() {
			continue
		}

		if tbl.GetMeta().TempTableType != model.TempTableLocal {
			continue
		}

		if sessionData == nil {
			// Create this txn just for getting a MemBuffer. It's a little tricky
			bufferTxn, err := s.store.BeginWithOption(tikv.DefaultStartTSOption().SetStartTS(0))
			if err != nil {
				return err
			}

			sessionData = bufferTxn.GetMemBuffer()
		}

		if stage == kv.InvalidStagingHandle {
			stage = sessionData.Staging()
		}

		tblPrefix := tablecodec.EncodeTablePrefix(tblID)
		endKey := tablecodec.EncodeTablePrefix(tblID + 1)

		txnMemBuffer := s.txn.GetMemBuffer()
		iter, err := txnMemBuffer.Iter(tblPrefix, endKey)
		if err != nil {
			return err
		}

		for iter.Valid() {
			key := iter.Key()
			if !bytes.HasPrefix(key, tblPrefix) {
				break
			}

			value := iter.Value()
			if len(value) == 0 {
				err = sessionData.Delete(key)
			} else {
				err = sessionData.Set(key, iter.Value())
			}

			if err != nil {
				return err
			}

			err = iter.Next()
			if err != nil {
				return err
			}
		}
	}

	err := txn.Commit(ctx)
<<<<<<< HEAD
	if stage != kv.InvalidStagingHandle {
		if err != nil {
			sessionData.Cleanup(stage)
		} else {
			sessionData.Release(stage)
			s.sessionVars.TemporaryTableData = sessionData
		}
	}

	return err
=======
	if err != nil {
		return err
	}

	if stage != kv.InvalidStagingHandle {
		sessionData.Release(stage)
		s.sessionVars.TemporaryTableData = sessionData
		stage = kv.InvalidStagingHandle
	}

	return nil
>>>>>>> 94194679
}

type temporaryTableKVFilter map[int64]tableutil.TempTable

func (m temporaryTableKVFilter) IsUnnecessaryKeyValue(key, value []byte, flags tikvstore.KeyFlags) bool {
	tid := tablecodec.DecodeTableID(key)
	if _, ok := m[tid]; ok {
		return true
	}

	// This is the default filter for all tables.
	return tablecodec.IsUntouchedIndexKValue(key, value)
}

// errIsNoisy is used to filter DUPLCATE KEY errors.
// These can observed by users in INFORMATION_SCHEMA.CLIENT_ERRORS_SUMMARY_GLOBAL instead.
//
// The rationale for filtering these errors is because they are "client generated errors". i.e.
// of the errors defined in kv/error.go, these look to be clearly related to a client-inflicted issue,
// and the server is only responsible for handling the error correctly. It does not need to log.
func errIsNoisy(err error) bool {
	return kv.ErrKeyExists.Equal(err)
}

func (s *session) doCommitWithRetry(ctx context.Context) error {
	defer func() {
		s.GetSessionVars().SetTxnIsolationLevelOneShotStateForNextTxn()
		s.txn.changeToInvalid()
		s.cleanRetryInfo()
	}()
	if !s.txn.Valid() {
		// If the transaction is invalid, maybe it has already been rolled back by the client.
		return nil
	}
	var err error
	txnSize := s.txn.Size()
	isPessimistic := s.txn.IsPessimistic()
	if span := opentracing.SpanFromContext(ctx); span != nil && span.Tracer() != nil {
		span1 := span.Tracer().StartSpan("session.doCommitWitRetry", opentracing.ChildOf(span.Context()))
		defer span1.Finish()
		ctx = opentracing.ContextWithSpan(ctx, span1)
	}
	err = s.doCommit(ctx)
	if err != nil {
		commitRetryLimit := s.sessionVars.RetryLimit
		if !s.sessionVars.TxnCtx.CouldRetry {
			commitRetryLimit = 0
		}
		// Don't retry in BatchInsert mode. As a counter-example, insert into t1 select * from t2,
		// BatchInsert already commit the first batch 1000 rows, then it commit 1000-2000 and retry the statement,
		// Finally t1 will have more data than t2, with no errors return to user!
		if s.isTxnRetryableError(err) && !s.sessionVars.BatchInsert && commitRetryLimit > 0 && !isPessimistic {
			logutil.Logger(ctx).Warn("sql",
				zap.String("label", s.GetSQLLabel()),
				zap.Error(err),
				zap.String("txn", s.txn.GoString()))
			// Transactions will retry 2 ~ commitRetryLimit times.
			// We make larger transactions retry less times to prevent cluster resource outage.
			txnSizeRate := float64(txnSize) / float64(kv.TxnTotalSizeLimit)
			maxRetryCount := commitRetryLimit - int64(float64(commitRetryLimit-1)*txnSizeRate)
			err = s.retry(ctx, uint(maxRetryCount))
		} else if !errIsNoisy(err) {
			logutil.Logger(ctx).Warn("can not retry txn",
				zap.String("label", s.GetSQLLabel()),
				zap.Error(err),
				zap.Bool("IsBatchInsert", s.sessionVars.BatchInsert),
				zap.Bool("IsPessimistic", isPessimistic),
				zap.Bool("InRestrictedSQL", s.sessionVars.InRestrictedSQL),
				zap.Int64("tidb_retry_limit", s.sessionVars.RetryLimit),
				zap.Bool("tidb_disable_txn_auto_retry", s.sessionVars.DisableTxnAutoRetry))
		}
	}
	counter := s.sessionVars.TxnCtx.StatementCount
	duration := time.Since(s.GetSessionVars().TxnCtx.CreateTime).Seconds()
	s.recordOnTransactionExecution(err, counter, duration)

	if err != nil {
		if !errIsNoisy(err) {
			logutil.Logger(ctx).Warn("commit failed",
				zap.String("finished txn", s.txn.GoString()),
				zap.Error(err))
		}
		return err
	}
	mapper := s.GetSessionVars().TxnCtx.TableDeltaMap
	if s.statsCollector != nil && mapper != nil {
		for _, item := range mapper {
			if item.TableID > 0 {
				s.statsCollector.Update(item.TableID, item.Delta, item.Count, &item.ColSize)
			}
		}
	}
	return nil
}

func (s *session) CommitTxn(ctx context.Context) error {
	if span := opentracing.SpanFromContext(ctx); span != nil && span.Tracer() != nil {
		span1 := span.Tracer().StartSpan("session.CommitTxn", opentracing.ChildOf(span.Context()))
		defer span1.Finish()
		ctx = opentracing.ContextWithSpan(ctx, span1)
	}

	var commitDetail *tikvutil.CommitDetails
	ctx = context.WithValue(ctx, tikvutil.CommitDetailCtxKey, &commitDetail)
	err := s.doCommitWithRetry(ctx)
	if commitDetail != nil {
		s.sessionVars.StmtCtx.MergeExecDetails(nil, commitDetail)
	}

	failpoint.Inject("keepHistory", func(val failpoint.Value) {
		if val.(bool) {
			failpoint.Return(err)
		}
	})
	s.sessionVars.TxnCtx.Cleanup()
	s.sessionVars.CleanupTxnReadTSIfUsed()
	return err
}

func (s *session) RollbackTxn(ctx context.Context) {
	if span := opentracing.SpanFromContext(ctx); span != nil && span.Tracer() != nil {
		span1 := span.Tracer().StartSpan("session.RollbackTxn", opentracing.ChildOf(span.Context()))
		defer span1.Finish()
	}

	if s.txn.Valid() {
		terror.Log(s.txn.Rollback())
	}
	if ctx.Value(inCloseSession{}) == nil {
		s.cleanRetryInfo()
	}
	s.txn.changeToInvalid()
	s.sessionVars.TxnCtx.Cleanup()
	s.sessionVars.CleanupTxnReadTSIfUsed()
	s.sessionVars.SetInTxn(false)
}

func (s *session) GetClient() kv.Client {
	return s.client
}

func (s *session) GetMPPClient() kv.MPPClient {
	return s.mppClient
}

func (s *session) String() string {
	// TODO: how to print binded context in values appropriately?
	sessVars := s.sessionVars
	data := map[string]interface{}{
		"id":         sessVars.ConnectionID,
		"user":       sessVars.User,
		"currDBName": sessVars.CurrentDB,
		"status":     sessVars.Status,
		"strictMode": sessVars.StrictSQLMode,
	}
	if s.txn.Valid() {
		// if txn is committed or rolled back, txn is nil.
		data["txn"] = s.txn.String()
	}
	if sessVars.SnapshotTS != 0 {
		data["snapshotTS"] = sessVars.SnapshotTS
	}
	if sessVars.StmtCtx.LastInsertID > 0 {
		data["lastInsertID"] = sessVars.StmtCtx.LastInsertID
	}
	if len(sessVars.PreparedStmts) > 0 {
		data["preparedStmtCount"] = len(sessVars.PreparedStmts)
	}
	b, err := json.MarshalIndent(data, "", "  ")
	terror.Log(errors.Trace(err))
	return string(b)
}

const sqlLogMaxLen = 1024

// SchemaChangedWithoutRetry is used for testing.
var SchemaChangedWithoutRetry uint32

func (s *session) GetSQLLabel() string {
	if s.sessionVars.InRestrictedSQL {
		return metrics.LblInternal
	}
	return metrics.LblGeneral
}

func (s *session) isInternal() bool {
	return s.sessionVars.InRestrictedSQL
}

func (s *session) isTxnRetryableError(err error) bool {
	if atomic.LoadUint32(&SchemaChangedWithoutRetry) == 1 {
		return kv.IsTxnRetryableError(err)
	}
	return kv.IsTxnRetryableError(err) || domain.ErrInfoSchemaChanged.Equal(err)
}

func (s *session) checkTxnAborted(stmt sqlexec.Statement) error {
	var err error
	if atomic.LoadUint32(&s.GetSessionVars().TxnCtx.LockExpire) > 0 {
		err = kv.ErrLockExpire
	} else {
		return nil
	}
	// If the transaction is aborted, the following statements do not need to execute, except `commit` and `rollback`,
	// because they are used to finish the aborted transaction.
	if _, ok := stmt.(*executor.ExecStmt).StmtNode.(*ast.CommitStmt); ok {
		return nil
	}
	if _, ok := stmt.(*executor.ExecStmt).StmtNode.(*ast.RollbackStmt); ok {
		return nil
	}
	return err
}

func (s *session) retry(ctx context.Context, maxCnt uint) (err error) {
	var retryCnt uint
	defer func() {
		s.sessionVars.RetryInfo.Retrying = false
		// retryCnt only increments on retryable error, so +1 here.
		metrics.SessionRetry.Observe(float64(retryCnt + 1))
		s.sessionVars.SetInTxn(false)
		if err != nil {
			s.RollbackTxn(ctx)
		}
		s.txn.changeToInvalid()
	}()

	connID := s.sessionVars.ConnectionID
	s.sessionVars.RetryInfo.Retrying = true
	if atomic.LoadUint32(&s.sessionVars.TxnCtx.ForUpdate) == 1 {
		err = ErrForUpdateCantRetry.GenWithStackByArgs(connID)
		return err
	}

	nh := GetHistory(s)
	var schemaVersion int64
	sessVars := s.GetSessionVars()
	orgStartTS := sessVars.TxnCtx.StartTS
	label := s.GetSQLLabel()
	for {
		s.PrepareTxnCtx(ctx)
		s.sessionVars.RetryInfo.ResetOffset()
		for i, sr := range nh.history {
			st := sr.st
			s.sessionVars.StmtCtx = sr.stmtCtx
			s.sessionVars.StmtCtx.ResetForRetry()
			s.sessionVars.PreparedParams = s.sessionVars.PreparedParams[:0]
			schemaVersion, err = st.RebuildPlan(ctx)
			if err != nil {
				return err
			}

			if retryCnt == 0 {
				// We do not have to log the query every time.
				// We print the queries at the first try only.
				sql := sqlForLog(st.GetTextToLog())
				if !sessVars.EnableRedactLog {
					sql += sessVars.PreparedParams.String()
				}
				logutil.Logger(ctx).Warn("retrying",
					zap.Int64("schemaVersion", schemaVersion),
					zap.Uint("retryCnt", retryCnt),
					zap.Int("queryNum", i),
					zap.String("sql", sql))
			} else {
				logutil.Logger(ctx).Warn("retrying",
					zap.Int64("schemaVersion", schemaVersion),
					zap.Uint("retryCnt", retryCnt),
					zap.Int("queryNum", i))
			}
			_, err = st.Exec(ctx)
			if err != nil {
				s.StmtRollback()
				break
			}
			s.StmtCommit()
		}
		logutil.Logger(ctx).Warn("transaction association",
			zap.Uint64("retrying txnStartTS", s.GetSessionVars().TxnCtx.StartTS),
			zap.Uint64("original txnStartTS", orgStartTS))
		failpoint.Inject("preCommitHook", func() {
			hook, ok := ctx.Value("__preCommitHook").(func())
			if ok {
				hook()
			}
		})
		if err == nil {
			err = s.doCommit(ctx)
			if err == nil {
				break
			}
		}
		if !s.isTxnRetryableError(err) {
			logutil.Logger(ctx).Warn("sql",
				zap.String("label", label),
				zap.Stringer("session", s),
				zap.Error(err))
			metrics.SessionRetryErrorCounter.WithLabelValues(label, metrics.LblUnretryable).Inc()
			return err
		}
		retryCnt++
		if retryCnt >= maxCnt {
			logutil.Logger(ctx).Warn("sql",
				zap.String("label", label),
				zap.Uint("retry reached max count", retryCnt))
			metrics.SessionRetryErrorCounter.WithLabelValues(label, metrics.LblReachMax).Inc()
			return err
		}
		logutil.Logger(ctx).Warn("sql",
			zap.String("label", label),
			zap.Error(err),
			zap.String("txn", s.txn.GoString()))
		kv.BackOff(retryCnt)
		s.txn.changeToInvalid()
		s.sessionVars.SetInTxn(false)
	}
	return err
}

func sqlForLog(sql string) string {
	if len(sql) > sqlLogMaxLen {
		sql = sql[:sqlLogMaxLen] + fmt.Sprintf("(len:%d)", len(sql))
	}
	return executor.QueryReplacer.Replace(sql)
}

type sessionPool interface {
	Get() (pools.Resource, error)
	Put(pools.Resource)
}

func (s *session) sysSessionPool() sessionPool {
	return domain.GetDomain(s).SysSessionPool()
}

func createSessionFunc(store kv.Storage) pools.Factory {
	return func() (pools.Resource, error) {
		se, err := createSession(store)
		if err != nil {
			return nil, err
		}
		err = variable.SetSessionSystemVar(se.sessionVars, variable.AutoCommit, "1")
		if err != nil {
			return nil, err
		}
		err = variable.SetSessionSystemVar(se.sessionVars, variable.MaxExecutionTime, "0")
		if err != nil {
			return nil, errors.Trace(err)
		}
		err = variable.SetSessionSystemVar(se.sessionVars, variable.MaxAllowedPacket, "67108864")
		if err != nil {
			return nil, errors.Trace(err)
		}
		se.sessionVars.CommonGlobalLoaded = true
		se.sessionVars.InRestrictedSQL = true
		return se, nil
	}
}

func createSessionWithDomainFunc(store kv.Storage) func(*domain.Domain) (pools.Resource, error) {
	return func(dom *domain.Domain) (pools.Resource, error) {
		se, err := CreateSessionWithDomain(store, dom)
		if err != nil {
			return nil, err
		}
		err = variable.SetSessionSystemVar(se.sessionVars, variable.AutoCommit, "1")
		if err != nil {
			return nil, err
		}
		err = variable.SetSessionSystemVar(se.sessionVars, variable.MaxExecutionTime, "0")
		if err != nil {
			return nil, errors.Trace(err)
		}
		se.sessionVars.CommonGlobalLoaded = true
		se.sessionVars.InRestrictedSQL = true
		return se, nil
	}
}

func drainRecordSet(ctx context.Context, se *session, rs sqlexec.RecordSet) ([]chunk.Row, error) {
	var rows []chunk.Row
	req := rs.NewChunk()
	for {
		err := rs.Next(ctx, req)
		if err != nil || req.NumRows() == 0 {
			return rows, err
		}
		iter := chunk.NewIterator4Chunk(req)
		for r := iter.Begin(); r != iter.End(); r = iter.Next() {
			rows = append(rows, r)
		}
		req = chunk.Renew(req, se.sessionVars.MaxChunkSize)
	}
}

// getTableValue executes restricted sql and the result is one column.
// It returns a string value.
func (s *session) getTableValue(ctx context.Context, tblName string, varName string) (string, error) {
	stmt, err := s.ParseWithParams(ctx, "SELECT VARIABLE_VALUE FROM %n.%n WHERE VARIABLE_NAME=%?", mysql.SystemDB, tblName, varName)
	if err != nil {
		return "", err
	}
	rows, fields, err := s.ExecRestrictedStmt(ctx, stmt)
	if err != nil {
		return "", err
	}
	if len(rows) == 0 {
		return "", errResultIsEmpty
	}
	d := rows[0].GetDatum(0, &fields[0].Column.FieldType)
	value, err := d.ToString()
	if err != nil {
		return "", err
	}
	return value, nil
}

var gcVariableComments = map[string]string{
	variable.TiDBGCRunInterval:  "GC run interval, at least 10m, in Go format.",
	variable.TiDBGCLifetime:     "All versions within life time will not be collected by GC, at least 10m, in Go format.",
	variable.TiDBGCConcurrency:  "How many goroutines used to do GC parallel, [1, 128], default 2",
	variable.TiDBGCEnable:       "Current GC enable status",
	tiKVGCAutoConcurrency:       "Let TiDB pick the concurrency automatically. If set false, tikv_gc_concurrency will be used",
	variable.TiDBGCScanLockMode: "Mode of scanning locks, \"physical\" or \"legacy\"",
}

// replaceTableValue executes restricted sql updates the variable value
func (s *session) replaceTableValue(ctx context.Context, tblName string, varName, val string) error {
	if tblName == mysql.TiDBTable { // maintain comment metadata
		comment := gcVariableComments[varName]
		stmt, err := s.ParseWithParams(ctx, `REPLACE INTO %n.%n (variable_name, variable_value, comment) VALUES (%?, %?, %?)`, mysql.SystemDB, tblName, varName, val, comment)
		if err != nil {
			return err
		}
		_, _, err = s.ExecRestrictedStmt(ctx, stmt)
		return err
	}
	stmt, err := s.ParseWithParams(ctx, `REPLACE INTO %n.%n (variable_name, variable_value) VALUES (%?, %?)`, mysql.SystemDB, tblName, varName, val)
	if err != nil {
		return err
	}
	_, _, err = s.ExecRestrictedStmt(ctx, stmt)
	domain.GetDomain(s).NotifyUpdateSysVarCache(s)
	return err
}

func (s *session) varFromTiDBTable(name string) bool {
	switch name {
	case variable.TiDBGCConcurrency, variable.TiDBGCEnable, variable.TiDBGCRunInterval, variable.TiDBGCLifetime, variable.TiDBGCScanLockMode:
		return true
	}
	return false
}

// GetGlobalSysVar implements GlobalVarAccessor.GetGlobalSysVar interface.
func (s *session) GetGlobalSysVar(name string) (string, error) {
	if name == variable.TiDBSlowLogMasking {
		name = variable.TiDBRedactLog
	}
	if s.Value(sessionctx.Initing) != nil {
		// When running bootstrap or upgrade, we should not access global storage.
		return "", nil
	}

	sv := variable.GetSysVar(name)
	if sv == nil {
		// It might be a recently unregistered sysvar. We should return unknown
		// since GetSysVar is the canonical version, but we can update the cache
		// so the next request doesn't attempt to load this.
		logutil.BgLogger().Info("sysvar does not exist. sysvar cache may be stale", zap.String("name", name))
		return "", variable.ErrUnknownSystemVar.GenWithStackByArgs(name)
	}

	sysVar, err := domain.GetDomain(s).GetSysVarCache().GetGlobalVar(s, name)
	if err != nil {
		// The sysvar exists, but there is no cache entry yet.
		// This might be because the sysvar was only recently registered.
		// In which case it is safe to return the default, but we can also
		// update the cache for the future.
		logutil.BgLogger().Info("sysvar not in cache yet. sysvar cache may be stale", zap.String("name", name))
		sysVar, err = s.getTableValue(context.TODO(), mysql.GlobalVariablesTable, name)
		if err != nil {
			return sv.Value, nil
		}
	}
	// Fetch mysql.tidb values if required
	if s.varFromTiDBTable(name) {
		return s.getTiDBTableValue(name, sysVar)
	}
	return sysVar, nil
}

// SetGlobalSysVar implements GlobalVarAccessor.SetGlobalSysVar interface.
func (s *session) SetGlobalSysVar(name, value string) (err error) {
	sv := variable.GetSysVar(name)
	if sv == nil {
		return variable.ErrUnknownSystemVar.GenWithStackByArgs(name)
	}
	if value, err = sv.Validate(s.sessionVars, value, variable.ScopeGlobal); err != nil {
		return err
	}
	if err = sv.SetGlobalFromHook(s.sessionVars, value, false); err != nil {
		return err
	}

	return s.updateGlobalSysVar(sv, value)
}

// SetGlobalSysVarOnly updates the sysvar, but does not call the validation function or update aliases.
// This is helpful to prevent duplicate warnings being appended from aliases, or recursion.
func (s *session) SetGlobalSysVarOnly(name, value string) (err error) {
	sv := variable.GetSysVar(name)
	if sv == nil {
		return variable.ErrUnknownSystemVar.GenWithStackByArgs(name)
	}
	if err = sv.SetGlobalFromHook(s.sessionVars, value, true); err != nil {
		return err
	}
	return s.updateGlobalSysVar(sv, value)
}

func (s *session) updateGlobalSysVar(sv *variable.SysVar, value string) error {
	// update mysql.tidb if required.
	if s.varFromTiDBTable(sv.Name) {
		if err := s.setTiDBTableValue(sv.Name, value); err != nil {
			return err
		}
	}
	return s.replaceTableValue(context.TODO(), mysql.GlobalVariablesTable, sv.Name, value)
}

// setTiDBTableValue handles tikv_* sysvars which need to update mysql.tidb
// for backwards compatibility. Validation has already been performed.
func (s *session) setTiDBTableValue(name, val string) error {
	if name == variable.TiDBGCConcurrency {
		autoConcurrency := "false"
		if val == "-1" {
			autoConcurrency = "true"
		}
		err := s.replaceTableValue(context.TODO(), mysql.TiDBTable, tiKVGCAutoConcurrency, autoConcurrency)
		if err != nil {
			return err
		}
	}
	val = onOffToTrueFalse(val)
	err := s.replaceTableValue(context.TODO(), mysql.TiDBTable, gcVariableMap[name], val)
	return err
}

// In mysql.tidb the convention has been to store the string value "true"/"false",
// but sysvars use the convention ON/OFF.
func trueFalseToOnOff(str string) string {
	if strings.EqualFold("true", str) {
		return variable.On
	} else if strings.EqualFold("false", str) {
		return variable.Off
	}
	return str
}

// In mysql.tidb the convention has been to store the string value "true"/"false",
// but sysvars use the convention ON/OFF.
func onOffToTrueFalse(str string) string {
	if strings.EqualFold("ON", str) {
		return "true"
	} else if strings.EqualFold("OFF", str) {
		return "false"
	}
	return str
}

// getTiDBTableValue handles tikv_* sysvars which need
// to read from mysql.tidb for backwards compatibility.
func (s *session) getTiDBTableValue(name, val string) (string, error) {
	if name == variable.TiDBGCConcurrency {
		// Check if autoconcurrency is set
		autoConcurrencyVal, err := s.getTableValue(context.TODO(), mysql.TiDBTable, tiKVGCAutoConcurrency)
		if err == nil && strings.EqualFold(autoConcurrencyVal, "true") {
			return "-1", nil // convention for "AUTO"
		}
	}
	tblValue, err := s.getTableValue(context.TODO(), mysql.TiDBTable, gcVariableMap[name])
	if err != nil {
		return val, nil // mysql.tidb value does not exist.
	}
	// Run validation on the tblValue. This will return an error if it can't be validated,
	// but will also make it more consistent: disTribuTeD -> DISTRIBUTED etc
	tblValue = trueFalseToOnOff(tblValue)
	validatedVal, err := variable.GetSysVar(name).Validate(s.sessionVars, tblValue, variable.ScopeGlobal)
	if err != nil {
		logutil.Logger(context.Background()).Warn("restoring sysvar value since validating mysql.tidb value failed",
			zap.Error(err),
			zap.String("name", name),
			zap.String("tblName", gcVariableMap[name]),
			zap.String("tblValue", tblValue),
			zap.String("restoredValue", val))
		err = s.replaceTableValue(context.TODO(), mysql.TiDBTable, gcVariableMap[name], val)
		return val, err
	}
	if validatedVal != val {
		// The sysvar value is out of sync.
		err = s.replaceTableValue(context.TODO(), mysql.GlobalVariablesTable, gcVariableMap[name], validatedVal)
		return validatedVal, err
	}
	return validatedVal, nil
}

var _ sqlexec.SQLParser = &session{}

func (s *session) ParseSQL(ctx context.Context, sql, charset, collation string) ([]ast.StmtNode, []error, error) {
	if span := opentracing.SpanFromContext(ctx); span != nil && span.Tracer() != nil {
		span1 := span.Tracer().StartSpan("session.ParseSQL", opentracing.ChildOf(span.Context()))
		defer span1.Finish()
	}
	defer trace.StartRegion(ctx, "ParseSQL").End()

	p := s.parserPool.Get().(*parser.Parser)
	defer s.parserPool.Put(p)
	p.SetSQLMode(s.sessionVars.SQLMode)
	p.SetParserConfig(s.sessionVars.BuildParserConfig())
	return p.Parse(sql, charset, collation)
}

func (s *session) SetProcessInfo(sql string, t time.Time, command byte, maxExecutionTime uint64) {
	// If command == mysql.ComSleep, it means the SQL execution is finished. The processinfo is reset to SLEEP.
	// If the SQL finished and the session is not in transaction, the current start timestamp need to reset to 0.
	// Otherwise, it should be set to the transaction start timestamp.
	// Why not reset the transaction start timestamp to 0 when transaction committed?
	// Because the select statement and other statements need this timestamp to read data,
	// after the transaction is committed. e.g. SHOW MASTER STATUS;
	var curTxnStartTS uint64
	if command != mysql.ComSleep || s.GetSessionVars().InTxn() {
		curTxnStartTS = s.sessionVars.TxnCtx.StartTS
	}
	// Set curTxnStartTS to SnapshotTS directly when the session is trying to historic read.
	// It will avoid the session meet GC lifetime too short error.
	if s.GetSessionVars().SnapshotTS != 0 {
		curTxnStartTS = s.GetSessionVars().SnapshotTS
	}
	p := s.currentPlan
	if explain, ok := p.(*plannercore.Explain); ok && explain.Analyze && explain.TargetPlan != nil {
		p = explain.TargetPlan
	}
	pi := util.ProcessInfo{
		ID:               s.sessionVars.ConnectionID,
		Port:             s.sessionVars.Port,
		DB:               s.sessionVars.CurrentDB,
		Command:          command,
		Plan:             p,
		PlanExplainRows:  plannercore.GetExplainRowsForPlan(p),
		RuntimeStatsColl: s.sessionVars.StmtCtx.RuntimeStatsColl,
		Time:             t,
		State:            s.Status(),
		Info:             sql,
		CurTxnStartTS:    curTxnStartTS,
		StmtCtx:          s.sessionVars.StmtCtx,
		StatsInfo:        plannercore.GetStatsInfo,
		MaxExecutionTime: maxExecutionTime,
		RedactSQL:        s.sessionVars.EnableRedactLog,
	}
	oldPi := s.ShowProcess()
	if p == nil {
		// Store the last valid plan when the current plan is nil.
		// This is for `explain for connection` statement has the ability to query the last valid plan.
		if oldPi != nil && oldPi.Plan != nil && len(oldPi.PlanExplainRows) > 0 {
			pi.Plan = oldPi.Plan
			pi.PlanExplainRows = oldPi.PlanExplainRows
			pi.RuntimeStatsColl = oldPi.RuntimeStatsColl
		}
	}
	// We set process info before building plan, so we extended execution time.
	if oldPi != nil && oldPi.Info == pi.Info {
		pi.Time = oldPi.Time
	}
	_, digest := s.sessionVars.StmtCtx.SQLDigest()
	pi.Digest = digest.String()
	// DO NOT reset the currentPlan to nil until this query finishes execution, otherwise reentrant calls
	// of SetProcessInfo would override Plan and PlanExplainRows to nil.
	if command == mysql.ComSleep {
		s.currentPlan = nil
	}
	if s.sessionVars.User != nil {
		pi.User = s.sessionVars.User.Username
		pi.Host = s.sessionVars.User.Hostname
	}
	s.processInfo.Store(&pi)
}

func (s *session) ExecuteInternal(ctx context.Context, sql string, args ...interface{}) (rs sqlexec.RecordSet, err error) {
	origin := s.sessionVars.InRestrictedSQL
	s.sessionVars.InRestrictedSQL = true
	defer func() {
		s.sessionVars.InRestrictedSQL = origin
	}()

	if span := opentracing.SpanFromContext(ctx); span != nil && span.Tracer() != nil {
		span1 := span.Tracer().StartSpan("session.ExecuteInternal", opentracing.ChildOf(span.Context()))
		defer span1.Finish()
		ctx = opentracing.ContextWithSpan(ctx, span1)
		logutil.Eventf(ctx, "execute: %s", sql)
	}

	stmtNode, err := s.ParseWithParams(ctx, sql, args...)
	if err != nil {
		return nil, err
	}

	rs, err = s.ExecuteStmt(ctx, stmtNode)
	if err != nil {
		s.sessionVars.StmtCtx.AppendError(err)
	}
	if rs == nil {
		return nil, err
	}

	return rs, err
}

// Execute is deprecated, we can remove it as soon as plugins are migrated.
func (s *session) Execute(ctx context.Context, sql string) (recordSets []sqlexec.RecordSet, err error) {
	if span := opentracing.SpanFromContext(ctx); span != nil && span.Tracer() != nil {
		span1 := span.Tracer().StartSpan("session.Execute", opentracing.ChildOf(span.Context()))
		defer span1.Finish()
		ctx = opentracing.ContextWithSpan(ctx, span1)
		logutil.Eventf(ctx, "execute: %s", sql)
	}

	stmtNodes, err := s.Parse(ctx, sql)
	if err != nil {
		return nil, err
	}
	if len(stmtNodes) != 1 {
		return nil, errors.New("Execute() API doesn't support multiple statements any more")
	}

	rs, err := s.ExecuteStmt(ctx, stmtNodes[0])
	if err != nil {
		s.sessionVars.StmtCtx.AppendError(err)
	}
	if rs == nil {
		return nil, err
	}
	return []sqlexec.RecordSet{rs}, err
}

// Parse parses a query string to raw ast.StmtNode.
func (s *session) Parse(ctx context.Context, sql string) ([]ast.StmtNode, error) {
	charsetInfo, collation := s.sessionVars.GetCharsetInfo()
	parseStartTime := time.Now()
	stmts, warns, err := s.ParseSQL(ctx, sql, charsetInfo, collation)
	if err != nil {
		s.rollbackOnError(ctx)

		// Only print log message when this SQL is from the user.
		// Mute the warning for internal SQLs.
		if !s.sessionVars.InRestrictedSQL {
			if s.sessionVars.EnableRedactLog {
				logutil.Logger(ctx).Debug("parse SQL failed", zap.Error(err), zap.String("SQL", sql))
			} else {
				logutil.Logger(ctx).Warn("parse SQL failed", zap.Error(err), zap.String("SQL", sql))
			}
		}
		return nil, util.SyntaxError(err)
	}

	durParse := time.Since(parseStartTime)
	s.GetSessionVars().DurationParse = durParse
	isInternal := s.isInternal()
	if isInternal {
		sessionExecuteParseDurationInternal.Observe(durParse.Seconds())
	} else {
		sessionExecuteParseDurationGeneral.Observe(durParse.Seconds())
	}
	for _, warn := range warns {
		s.sessionVars.StmtCtx.AppendWarning(util.SyntaxWarn(warn))
	}
	return stmts, nil
}

// ParseWithParams parses a query string, with arguments, to raw ast.StmtNode.
// Note that it will not do escaping if no variable arguments are passed.
func (s *session) ParseWithParams(ctx context.Context, sql string, args ...interface{}) (ast.StmtNode, error) {
	var err error
	if len(args) > 0 {
		sql, err = sqlexec.EscapeSQL(sql, args...)
		if err != nil {
			return nil, err
		}
	}

	internal := s.isInternal()

	var stmts []ast.StmtNode
	var warns []error
	var parseStartTime time.Time
	if internal {
		// Do no respect the settings from clients, if it is for internal usage.
		// Charsets from clients may give chance injections.
		// Refer to https://stackoverflow.com/questions/5741187/sql-injection-that-gets-around-mysql-real-escape-string/12118602.
		parseStartTime = time.Now()
		stmts, warns, err = s.ParseSQL(ctx, sql, mysql.UTF8MB4Charset, mysql.UTF8MB4DefaultCollation)
	} else {
		charsetInfo, collation := s.sessionVars.GetCharsetInfo()
		parseStartTime = time.Now()
		stmts, warns, err = s.ParseSQL(ctx, sql, charsetInfo, collation)
	}
	if len(stmts) != 1 {
		err = errors.New("run multiple statements internally is not supported")
	}
	if err != nil {
		s.rollbackOnError(ctx)
		// Only print log message when this SQL is from the user.
		// Mute the warning for internal SQLs.
		if !s.sessionVars.InRestrictedSQL {
			if s.sessionVars.EnableRedactLog {
				logutil.Logger(ctx).Debug("parse SQL failed", zap.Error(err), zap.String("SQL", sql))
			} else {
				logutil.Logger(ctx).Warn("parse SQL failed", zap.Error(err), zap.String("SQL", sql))
			}
		}
		return nil, util.SyntaxError(err)
	}
	durParse := time.Since(parseStartTime)
	if s.isInternal() {
		sessionExecuteParseDurationInternal.Observe(durParse.Seconds())
	} else {
		sessionExecuteParseDurationGeneral.Observe(durParse.Seconds())
	}
	for _, warn := range warns {
		s.sessionVars.StmtCtx.AppendWarning(util.SyntaxWarn(warn))
	}
	if variable.TopSQLEnabled() {
		normalized, digest := parser.NormalizeDigest(sql)
		if digest != nil {
			// Fixme: reset/clean the label when internal sql execute finish.
			topsql.AttachSQLInfo(ctx, normalized, digest, "", nil)
		}
	}
	return stmts[0], nil
}

// ExecRestrictedStmt implements RestrictedSQLExecutor interface.
func (s *session) ExecRestrictedStmt(ctx context.Context, stmtNode ast.StmtNode, opts ...sqlexec.OptionFuncAlias) (
	[]chunk.Row, []*ast.ResultField, error) {
	var execOption sqlexec.ExecOption
	for _, opt := range opts {
		opt(&execOption)
	}
	// Use special session to execute the sql.
	tmp, err := s.sysSessionPool().Get()
	if err != nil {
		return nil, nil, err
	}
	defer s.sysSessionPool().Put(tmp)
	se := tmp.(*session)

	startTime := time.Now()
	// The special session will share the `InspectionTableCache` with current session
	// if the current session in inspection mode.
	if cache := s.sessionVars.InspectionTableCache; cache != nil {
		se.sessionVars.InspectionTableCache = cache
		defer func() { se.sessionVars.InspectionTableCache = nil }()
	}
	if ok := s.sessionVars.OptimizerUseInvisibleIndexes; ok {
		se.sessionVars.OptimizerUseInvisibleIndexes = true
		defer func() { se.sessionVars.OptimizerUseInvisibleIndexes = false }()
	}
	prePruneMode := se.sessionVars.PartitionPruneMode.Load()
	defer func() {
		if !execOption.IgnoreWarning {
			if se != nil && se.GetSessionVars().StmtCtx.WarningCount() > 0 {
				warnings := se.GetSessionVars().StmtCtx.GetWarnings()
				s.GetSessionVars().StmtCtx.AppendWarnings(warnings)
			}
		}
		se.sessionVars.PartitionPruneMode.Store(prePruneMode)
	}()

	if execOption.SnapshotTS != 0 {
		se.sessionVars.SnapshotInfoschema, err = getSnapshotInfoSchema(s, execOption.SnapshotTS)
		if err != nil {
			return nil, nil, err
		}
		if err := se.sessionVars.SetSystemVar(variable.TiDBSnapshot, strconv.FormatUint(execOption.SnapshotTS, 10)); err != nil {
			return nil, nil, err
		}
		defer func() {
			if err := se.sessionVars.SetSystemVar(variable.TiDBSnapshot, ""); err != nil {
				logutil.BgLogger().Error("set tidbSnapshot error", zap.Error(err))
			}
			se.sessionVars.SnapshotInfoschema = nil
		}()
	}

	if execOption.AnalyzeVer != 0 {
		prevStatsVer := se.sessionVars.AnalyzeVersion
		se.sessionVars.AnalyzeVersion = execOption.AnalyzeVer
		defer func() {
			se.sessionVars.AnalyzeVersion = prevStatsVer
		}()
	}

	// for analyze stmt we need let worker session follow user session that executing stmt.
	se.sessionVars.PartitionPruneMode.Store(s.sessionVars.PartitionPruneMode.Load())
	metrics.SessionRestrictedSQLCounter.Inc()

	ctx = context.WithValue(ctx, execdetails.StmtExecDetailKey, &execdetails.StmtExecDetails{})
	ctx = context.WithValue(ctx, tikvutil.ExecDetailsKey, &tikvutil.ExecDetails{})
	rs, err := se.ExecuteStmt(ctx, stmtNode)
	if err != nil {
		se.sessionVars.StmtCtx.AppendError(err)
	}
	if rs == nil {
		return nil, nil, err
	}
	defer func() {
		if closeErr := rs.Close(); closeErr != nil {
			err = closeErr
		}
	}()
	var rows []chunk.Row
	rows, err = drainRecordSet(ctx, se, rs)
	if err != nil {
		return nil, nil, err
	}
	metrics.QueryDurationHistogram.WithLabelValues(metrics.LblInternal).Observe(time.Since(startTime).Seconds())
	return rows, rs.Fields(), err
}

func (s *session) ExecuteStmt(ctx context.Context, stmtNode ast.StmtNode) (sqlexec.RecordSet, error) {
	if span := opentracing.SpanFromContext(ctx); span != nil && span.Tracer() != nil {
		span1 := span.Tracer().StartSpan("session.ExecuteStmt", opentracing.ChildOf(span.Context()))
		defer span1.Finish()
		ctx = opentracing.ContextWithSpan(ctx, span1)
	}

	s.PrepareTxnCtx(ctx)
	err := s.loadCommonGlobalVariablesIfNeeded()
	if err != nil {
		return nil, err
	}

	s.sessionVars.StartTime = time.Now()

	// Some executions are done in compile stage, so we reset them before compile.
	if err := executor.ResetContextOfStmt(s, stmtNode); err != nil {
		return nil, err
	}
	normalizedSQL, digest := s.sessionVars.StmtCtx.SQLDigest()
	if variable.TopSQLEnabled() {
		ctx = topsql.AttachSQLInfo(ctx, normalizedSQL, digest, "", nil)
	}

	if err := s.validateStatementReadOnlyInStaleness(stmtNode); err != nil {
		return nil, err
	}

	// Uncorrelated subqueries will execute once when building plan, so we reset process info before building plan.
	cmd32 := atomic.LoadUint32(&s.GetSessionVars().CommandValue)
	s.SetProcessInfo(stmtNode.Text(), time.Now(), byte(cmd32), 0)
	s.txn.onStmtStart(digest.String())
	defer s.txn.onStmtEnd()

	// Transform abstract syntax tree to a physical plan(stored in executor.ExecStmt).
	compiler := executor.Compiler{Ctx: s}
	stmt, err := compiler.Compile(ctx, stmtNode)
	if err != nil {
		s.rollbackOnError(ctx)

		// Only print log message when this SQL is from the user.
		// Mute the warning for internal SQLs.
		if !s.sessionVars.InRestrictedSQL {
			logutil.Logger(ctx).Warn("compile SQL failed", zap.Error(err), zap.String("SQL", stmtNode.Text()))
		}
		return nil, err
	}
	durCompile := time.Since(s.sessionVars.StartTime)
	s.GetSessionVars().DurationCompile = durCompile
	if s.isInternal() {
		sessionExecuteCompileDurationInternal.Observe(durCompile.Seconds())
	} else {
		sessionExecuteCompileDurationGeneral.Observe(durCompile.Seconds())
	}
	s.currentPlan = stmt.Plan

	// Execute the physical plan.
	logStmt(stmt, s)
	recordSet, err := runStmt(ctx, s, stmt)
	if err != nil {
		if !kv.ErrKeyExists.Equal(err) {
			logutil.Logger(ctx).Warn("run statement failed",
				zap.Int64("schemaVersion", s.GetInfoSchema().SchemaMetaVersion()),
				zap.Error(err),
				zap.String("session", s.String()))
		}
		return nil, err
	}
	if !s.isInternal() && config.GetGlobalConfig().EnableTelemetry {
		telemetry.CurrentExecuteCount.Inc()
		tiFlashPushDown, tiFlashExchangePushDown := plannercore.IsTiFlashContained(stmt.Plan)
		if tiFlashPushDown {
			telemetry.CurrentTiFlashPushDownCount.Inc()
		}
		if tiFlashExchangePushDown {
			telemetry.CurrentTiFlashExchangePushDownCount.Inc()
		}
	}
	return recordSet, nil
}

func (s *session) validateStatementReadOnlyInStaleness(stmtNode ast.StmtNode) error {
	vars := s.GetSessionVars()
	if !vars.TxnCtx.IsStaleness && vars.TxnReadTS.PeakTxnReadTS() == 0 {
		return nil
	}
	errMsg := "only support read-only statement during read-only staleness transactions"
	node := stmtNode.(ast.Node)
	switch node.(type) {
	case *ast.SplitRegionStmt:
		return nil
	case *ast.SelectStmt, *ast.ExplainStmt, *ast.DoStmt, *ast.ShowStmt, *ast.SetOprStmt, *ast.ExecuteStmt, *ast.SetOprSelectList:
		if !planner.IsReadOnly(stmtNode, vars) {
			return errors.New(errMsg)
		}
		return nil
	default:
	}
	// covered DeleteStmt/InsertStmt/UpdateStmt/CallStmt/LoadDataStmt
	if _, ok := stmtNode.(ast.DMLNode); ok {
		return errors.New(errMsg)
	}
	return nil
}

// querySpecialKeys contains the keys of special query, the special query will handled by handleQuerySpecial method.
var querySpecialKeys = []fmt.Stringer{
	executor.LoadDataVarKey,
	executor.LoadStatsVarKey,
	executor.IndexAdviseVarKey,
}

func (s *session) hasQuerySpecial() bool {
	found := false
	s.mu.RLock()
	for _, k := range querySpecialKeys {
		v := s.mu.values[k]
		if v != nil {
			found = true
			break
		}
	}
	s.mu.RUnlock()
	return found
}

// runStmt executes the sqlexec.Statement and commit or rollback the current transaction.
func runStmt(ctx context.Context, se *session, s sqlexec.Statement) (rs sqlexec.RecordSet, err error) {
	if span := opentracing.SpanFromContext(ctx); span != nil && span.Tracer() != nil {
		span1 := span.Tracer().StartSpan("session.runStmt", opentracing.ChildOf(span.Context()))
		span1.LogKV("sql", s.OriginText())
		defer span1.Finish()
		ctx = opentracing.ContextWithSpan(ctx, span1)
	}
	se.SetValue(sessionctx.QueryString, s.OriginText())
	if _, ok := s.(*executor.ExecStmt).StmtNode.(ast.DDLNode); ok {
		se.SetValue(sessionctx.LastExecuteDDL, true)
	} else {
		se.ClearValue(sessionctx.LastExecuteDDL)
	}

	sessVars := se.sessionVars

	// Record diagnostic information for DML statements
	if _, ok := s.(*executor.ExecStmt).StmtNode.(ast.DMLNode); ok {
		defer func() {
			sessVars.LastQueryInfo = variable.QueryInfo{
				TxnScope:    sessVars.CheckAndGetTxnScope(),
				StartTS:     sessVars.TxnCtx.StartTS,
				ForUpdateTS: sessVars.TxnCtx.GetForUpdateTS(),
			}
			if err != nil {
				sessVars.LastQueryInfo.ErrMsg = err.Error()
			}
		}()
	}

	// Save origTxnCtx here to avoid it reset in the transaction retry.
	origTxnCtx := sessVars.TxnCtx
	err = se.checkTxnAborted(s)
	if err != nil {
		return nil, err
	}
	rs, err = s.Exec(ctx)
	se.updateTelemetryMetric(s.(*executor.ExecStmt))
	sessVars.TxnCtx.StatementCount++
	if rs != nil {
		return &execStmtResult{
			RecordSet: rs,
			sql:       s,
			se:        se,
		}, err
	}

	err = finishStmt(ctx, se, err, s)
	if se.hasQuerySpecial() {
		// The special query will be handled later in handleQuerySpecial,
		// then should call the ExecStmt.FinishExecuteStmt to finish this statement.
		se.SetValue(ExecStmtVarKey, s.(*executor.ExecStmt))
	} else {
		// If it is not a select statement or special query, we record its slow log here,
		// then it could include the transaction commit time.
		s.(*executor.ExecStmt).FinishExecuteStmt(origTxnCtx.StartTS, err, false)
	}
	return nil, err
}

// ExecStmtVarKeyType is a dummy type to avoid naming collision in context.
type ExecStmtVarKeyType int

// String defines a Stringer function for debugging and pretty printing.
func (k ExecStmtVarKeyType) String() string {
	return "exec_stmt_var_key"
}

// ExecStmtVarKey is a variable key for ExecStmt.
const ExecStmtVarKey ExecStmtVarKeyType = 0

// execStmtResult is the return value of ExecuteStmt and it implements the sqlexec.RecordSet interface.
// Why we need a struct to wrap a RecordSet and provide another RecordSet?
// This is because there are so many session state related things that definitely not belongs to the original
// RecordSet, so this struct exists and RecordSet.Close() is overrided handle that.
type execStmtResult struct {
	sqlexec.RecordSet
	se  *session
	sql sqlexec.Statement
}

func (rs *execStmtResult) Close() error {
	se := rs.se
	if err := resetCTEStorageMap(se); err != nil {
		return finishStmt(context.Background(), se, err, rs.sql)
	}
	if err := rs.RecordSet.Close(); err != nil {
		return finishStmt(context.Background(), se, err, rs.sql)
	}
	return finishStmt(context.Background(), se, nil, rs.sql)
}

func resetCTEStorageMap(se *session) error {
	tmp := se.GetSessionVars().StmtCtx.CTEStorageMap
	if tmp == nil {
		// Close() is already called, so no need to reset. Such as TraceExec.
		return nil
	}
	storageMap, ok := tmp.(map[int]*executor.CTEStorages)
	if !ok {
		return errors.New("type assertion for CTEStorageMap failed")
	}
	for _, v := range storageMap {
		// No need to lock IterInTbl.
		v.ResTbl.Lock()
		defer v.ResTbl.Unlock()
		err1 := v.ResTbl.DerefAndClose()
		err2 := v.IterInTbl.DerefAndClose()
		if err1 != nil {
			return err1
		}
		if err2 != nil {
			return err2
		}
	}
	se.GetSessionVars().StmtCtx.CTEStorageMap = nil
	return nil
}

// rollbackOnError makes sure the next statement starts a new transaction with the latest InfoSchema.
func (s *session) rollbackOnError(ctx context.Context) {
	if !s.sessionVars.InTxn() {
		s.RollbackTxn(ctx)
	}
}

// PrepareStmt is used for executing prepare statement in binary protocol
func (s *session) PrepareStmt(sql string) (stmtID uint32, paramCount int, fields []*ast.ResultField, err error) {
	if s.sessionVars.TxnCtx.InfoSchema == nil {
		// We don't need to create a transaction for prepare statement, just get information schema will do.
		s.sessionVars.TxnCtx.InfoSchema = domain.GetDomain(s).InfoSchema()
	}
	err = s.loadCommonGlobalVariablesIfNeeded()
	if err != nil {
		return
	}

	ctx := context.Background()
	inTxn := s.GetSessionVars().InTxn()
	// NewPrepareExec may need startTS to build the executor, for example prepare statement has subquery in int.
	// So we have to call PrepareTxnCtx here.
	s.PrepareTxnCtx(ctx)
	s.PrepareTSFuture(ctx)
	prepareExec := executor.NewPrepareExec(s, sql)
	err = prepareExec.Next(ctx, nil)
	if err != nil {
		return
	}
	if !inTxn {
		// We could start a transaction to build the prepare executor before, we should rollback it here.
		s.RollbackTxn(ctx)
	}
	return prepareExec.ID, prepareExec.ParamCount, prepareExec.Fields, nil
}

func (s *session) preparedStmtExec(ctx context.Context,
	is infoschema.InfoSchema, snapshotTS uint64,
	stmtID uint32, prepareStmt *plannercore.CachedPrepareStmt, args []types.Datum) (sqlexec.RecordSet, error) {
	st, tiFlashPushDown, tiFlashExchangePushDown, err := executor.CompileExecutePreparedStmt(ctx, s, stmtID, is, snapshotTS, args)
	if err != nil {
		return nil, err
	}
	if !s.isInternal() && config.GetGlobalConfig().EnableTelemetry {
		telemetry.CurrentExecuteCount.Inc()
		if tiFlashPushDown {
			telemetry.CurrentTiFlashPushDownCount.Inc()
		}
		if tiFlashExchangePushDown {
			telemetry.CurrentTiFlashExchangePushDownCount.Inc()
		}
	}
	sessionExecuteCompileDurationGeneral.Observe(time.Since(s.sessionVars.StartTime).Seconds())
	logQuery(st.OriginText(), s)
	return runStmt(ctx, s, st)
}

// cachedPlanExec short path currently ONLY for cached "point select plan" execution
func (s *session) cachedPlanExec(ctx context.Context,
	is infoschema.InfoSchema, snapshotTS uint64,
	stmtID uint32, prepareStmt *plannercore.CachedPrepareStmt, args []types.Datum) (sqlexec.RecordSet, error) {
	prepared := prepareStmt.PreparedAst
	// compile ExecStmt
	execAst := &ast.ExecuteStmt{ExecID: stmtID}
	if err := executor.ResetContextOfStmt(s, execAst); err != nil {
		return nil, err
	}
	execAst.BinaryArgs = args
	execPlan, err := planner.OptimizeExecStmt(ctx, s, execAst, is)
	if err != nil {
		return nil, err
	}

	stmtCtx := s.GetSessionVars().StmtCtx
	stmt := &executor.ExecStmt{
		GoCtx:       ctx,
		InfoSchema:  is,
		Plan:        execPlan,
		StmtNode:    execAst,
		Ctx:         s,
		OutputNames: execPlan.OutputNames(),
		PsStmt:      prepareStmt,
		Ti:          &executor.TelemetryInfo{},
		SnapshotTS:  snapshotTS,
	}
	compileDuration := time.Since(s.sessionVars.StartTime)
	sessionExecuteCompileDurationGeneral.Observe(compileDuration.Seconds())
	s.GetSessionVars().DurationCompile = compileDuration

	stmt.Text = prepared.Stmt.Text()
	stmtCtx.OriginalSQL = stmt.Text
	stmtCtx.InitSQLDigest(prepareStmt.NormalizedSQL, prepareStmt.SQLDigest)
	stmtCtx.SetPlanDigest(prepareStmt.NormalizedPlan, prepareStmt.PlanDigest)
	logQuery(stmt.GetTextToLog(), s)

	if !s.isInternal() && config.GetGlobalConfig().EnableTelemetry {
		telemetry.CurrentExecuteCount.Inc()
		tiFlashPushDown, tiFlashExchangePushDown := plannercore.IsTiFlashContained(stmt.Plan)
		if tiFlashPushDown {
			telemetry.CurrentTiFlashPushDownCount.Inc()
		}
		if tiFlashExchangePushDown {
			telemetry.CurrentTiFlashExchangePushDownCount.Inc()
		}
	}

	// run ExecStmt
	var resultSet sqlexec.RecordSet
	switch prepared.CachedPlan.(type) {
	case *plannercore.PointGetPlan:
		resultSet, err = stmt.PointGet(ctx, is)
		s.txn.changeToInvalid()
	case *plannercore.Update:
		s.PrepareTSFuture(ctx)
		stmtCtx.Priority = kv.PriorityHigh
		resultSet, err = runStmt(ctx, s, stmt)
	case nil:
		// cache is invalid
		if prepareStmt.ForUpdateRead {
			s.PrepareTSFuture(ctx)
		}
		resultSet, err = runStmt(ctx, s, stmt)
	default:
		err = errors.Errorf("invalid cached plan type %T", prepared.CachedPlan)
		prepared.CachedPlan = nil
		return nil, err
	}
	return resultSet, err
}

// IsCachedExecOk check if we can execute using plan cached in prepared structure
// Be careful for the short path, current precondition is ths cached plan satisfying
// IsPointGetWithPKOrUniqueKeyByAutoCommit
func (s *session) IsCachedExecOk(ctx context.Context, preparedStmt *plannercore.CachedPrepareStmt) (bool, error) {
	prepared := preparedStmt.PreparedAst
	if prepared.CachedPlan == nil {
		return false, nil
	}
	// check auto commit
	if !plannercore.IsAutoCommitTxn(s) {
		return false, nil
	}
	// SnapshotTSEvaluator != nil, it is stale read
	// stale read expect a stale infoschema
	// so skip infoschema check
	if preparedStmt.SnapshotTSEvaluator == nil {
		// check schema version
		is := s.GetInfoSchema().(infoschema.InfoSchema)
		if prepared.SchemaVersion != is.SchemaMetaVersion() {
			prepared.CachedPlan = nil
			return false, nil
		}
	}
	// maybe we'd better check cached plan type here, current
	// only point select/update will be cached, see "getPhysicalPlan" func
	var ok bool
	var err error
	switch prepared.CachedPlan.(type) {
	case *plannercore.PointGetPlan:
		ok = true
	case *plannercore.Update:
		pointUpdate := prepared.CachedPlan.(*plannercore.Update)
		_, ok = pointUpdate.SelectPlan.(*plannercore.PointGetPlan)
		if !ok {
			err = errors.Errorf("cached update plan not point update")
			prepared.CachedPlan = nil
			return false, err
		}
	default:
		ok = false
	}
	return ok, err
}

// ExecutePreparedStmt executes a prepared statement.
func (s *session) ExecutePreparedStmt(ctx context.Context, stmtID uint32, args []types.Datum) (sqlexec.RecordSet, error) {
	s.PrepareTxnCtx(ctx)
	var err error
	s.sessionVars.StartTime = time.Now()
	preparedPointer, ok := s.sessionVars.PreparedStmts[stmtID]
	if !ok {
		err = plannercore.ErrStmtNotFound
		logutil.Logger(ctx).Error("prepared statement not found", zap.Uint32("stmtID", stmtID))
		return nil, err
	}
	preparedStmt, ok := preparedPointer.(*plannercore.CachedPrepareStmt)
	if !ok {
		return nil, errors.Errorf("invalid CachedPrepareStmt type")
	}
	executor.CountStmtNode(preparedStmt.PreparedAst.Stmt, s.sessionVars.InRestrictedSQL)
	ok, err = s.IsCachedExecOk(ctx, preparedStmt)
	if err != nil {
		return nil, err
	}
	s.txn.onStmtStart(preparedStmt.SQLDigest.String())
	defer s.txn.onStmtEnd()
	var is infoschema.InfoSchema
	var snapshotTS uint64
	if preparedStmt.ForUpdateRead {
		is = domain.GetDomain(s).InfoSchema()
	} else if preparedStmt.SnapshotTSEvaluator != nil {
		snapshotTS, err = preparedStmt.SnapshotTSEvaluator(s)
		if err != nil {
			return nil, errors.Trace(err)
		}
		is, err = getSnapshotInfoSchema(s, snapshotTS)
		if err != nil {
			return nil, errors.Trace(err)
		}
	} else {
		is = s.GetInfoSchema().(infoschema.InfoSchema)
	}
	if ok {
		return s.cachedPlanExec(ctx, is, snapshotTS, stmtID, preparedStmt, args)
	}
	return s.preparedStmtExec(ctx, is, snapshotTS, stmtID, preparedStmt, args)
}

func (s *session) DropPreparedStmt(stmtID uint32) error {
	vars := s.sessionVars
	if _, ok := vars.PreparedStmts[stmtID]; !ok {
		return plannercore.ErrStmtNotFound
	}
	vars.RetryInfo.DroppedPreparedStmtIDs = append(vars.RetryInfo.DroppedPreparedStmtIDs, stmtID)
	return nil
}

func (s *session) Txn(active bool) (kv.Transaction, error) {
	if !active {
		return &s.txn, nil
	}
	if !s.txn.validOrPending() {
		return &s.txn, errors.AddStack(kv.ErrInvalidTxn)
	}
	if s.txn.pending() {
		defer func(begin time.Time) {
			s.sessionVars.DurationWaitTS = time.Since(begin)
		}(time.Now())
		// Transaction is lazy initialized.
		// PrepareTxnCtx is called to get a tso future, makes s.txn a pending txn,
		// If Txn() is called later, wait for the future to get a valid txn.
		if err := s.txn.changePendingToValid(s.currentCtx); err != nil {
			logutil.BgLogger().Error("active transaction fail",
				zap.Error(err))
			s.txn.cleanup()
			s.sessionVars.TxnCtx.StartTS = 0
			return &s.txn, err
		}
		s.sessionVars.TxnCtx.StartTS = s.txn.StartTS()
		if s.sessionVars.TxnCtx.IsPessimistic {
			s.txn.SetOption(kv.Pessimistic, true)
		}
		if !s.sessionVars.IsAutocommit() {
			s.sessionVars.SetInTxn(true)
		}
		s.sessionVars.TxnCtx.CouldRetry = s.isTxnRetryable()
		s.txn.SetVars(s.sessionVars.KVVars)
		if s.sessionVars.GetReplicaRead().IsFollowerRead() {
			s.txn.SetOption(kv.ReplicaRead, kv.ReplicaReadFollower)
		}
	}
	return &s.txn, nil
}

// isTxnRetryable (if returns true) means the transaction could retry.
// If the transaction is in pessimistic mode, do not retry.
// If the session is already in transaction, enable retry or internal SQL could retry.
// If not, the transaction could always retry, because it should be auto committed transaction.
// Anyway the retry limit is 0, the transaction could not retry.
func (s *session) isTxnRetryable() bool {
	sessVars := s.sessionVars

	// The pessimistic transaction no need to retry.
	if sessVars.TxnCtx.IsPessimistic {
		return false
	}

	// If retry limit is 0, the transaction could not retry.
	if sessVars.RetryLimit == 0 {
		return false
	}

	// If the session is not InTxn, it is an auto-committed transaction.
	// The auto-committed transaction could always retry.
	if !sessVars.InTxn() {
		return true
	}

	// The internal transaction could always retry.
	if sessVars.InRestrictedSQL {
		return true
	}

	// If the retry is enabled, the transaction could retry.
	if !sessVars.DisableTxnAutoRetry {
		return true
	}

	return false
}

func (s *session) NewTxn(ctx context.Context) error {
	if err := s.checkBeforeNewTxn(ctx); err != nil {
		return err
	}
	txn, err := s.store.BeginWithOption(tikv.DefaultStartTSOption().SetTxnScope(s.sessionVars.CheckAndGetTxnScope()))
	if err != nil {
		return err
	}
	txn.SetVars(s.sessionVars.KVVars)
	if s.GetSessionVars().GetReplicaRead().IsFollowerRead() {
		txn.SetOption(kv.ReplicaRead, kv.ReplicaReadFollower)
	}
	s.txn.changeInvalidToValid(txn)
	is := domain.GetDomain(s).InfoSchema()
	s.sessionVars.TxnCtx = &variable.TransactionContext{
		InfoSchema:  is,
		CreateTime:  time.Now(),
		StartTS:     txn.StartTS(),
		ShardStep:   int(s.sessionVars.ShardAllocateStep),
		IsStaleness: false,
		TxnScope:    s.sessionVars.CheckAndGetTxnScope(),
	}
	return nil
}

func (s *session) checkBeforeNewTxn(ctx context.Context) error {
	if s.txn.Valid() {
		txnStartTS := s.txn.StartTS()
		txnScope := s.GetSessionVars().TxnCtx.TxnScope
		err := s.CommitTxn(ctx)
		if err != nil {
			return err
		}
		logutil.Logger(ctx).Info("Try to create a new txn inside a transaction auto commit",
			zap.Int64("schemaVersion", s.GetInfoSchema().SchemaMetaVersion()),
			zap.Uint64("txnStartTS", txnStartTS),
			zap.String("txnScope", txnScope))
	}
	return nil
}

// NewStaleTxnWithStartTS create a transaction with the given StartTS.
func (s *session) NewStaleTxnWithStartTS(ctx context.Context, startTS uint64) error {
	if err := s.checkBeforeNewTxn(ctx); err != nil {
		return err
	}
	txnScope := config.GetTxnScopeFromConfig()
	txn, err := s.store.BeginWithOption(tikv.DefaultStartTSOption().SetTxnScope(txnScope).SetStartTS(startTS))
	if err != nil {
		return err
	}
	txn.SetVars(s.sessionVars.KVVars)
	txn.SetOption(kv.IsStalenessReadOnly, true)
	txn.SetOption(kv.TxnScope, txnScope)
	s.txn.changeInvalidToValid(txn)
	is, err := getSnapshotInfoSchema(s, txn.StartTS())
	if err != nil {
		return errors.Trace(err)
	}
	s.sessionVars.TxnCtx = &variable.TransactionContext{
		InfoSchema:  is,
		CreateTime:  time.Now(),
		StartTS:     txn.StartTS(),
		ShardStep:   int(s.sessionVars.ShardAllocateStep),
		IsStaleness: true,
		TxnScope:    txnScope,
	}
	return nil
}

func (s *session) SetValue(key fmt.Stringer, value interface{}) {
	s.mu.Lock()
	s.mu.values[key] = value
	s.mu.Unlock()
}

func (s *session) Value(key fmt.Stringer) interface{} {
	s.mu.RLock()
	value := s.mu.values[key]
	s.mu.RUnlock()
	return value
}

func (s *session) ClearValue(key fmt.Stringer) {
	s.mu.Lock()
	delete(s.mu.values, key)
	s.mu.Unlock()
}

type inCloseSession struct{}

// Close function does some clean work when session end.
// Close should release the table locks which hold by the session.
func (s *session) Close() {
	// TODO: do clean table locks when session exited without execute Close.
	// TODO: do clean table locks when tidb-server was `kill -9`.
	if s.HasLockedTables() && config.TableLockEnabled() {
		if ds := config.TableLockDelayClean(); ds > 0 {
			time.Sleep(time.Duration(ds) * time.Millisecond)
		}
		lockedTables := s.GetAllTableLocks()
		err := domain.GetDomain(s).DDL().UnlockTables(s, lockedTables)
		if err != nil {
			logutil.BgLogger().Error("release table lock failed", zap.Uint64("conn", s.sessionVars.ConnectionID))
		}
	}
	if s.statsCollector != nil {
		s.statsCollector.Delete()
	}
	if s.idxUsageCollector != nil {
		s.idxUsageCollector.Delete()
	}
	bindValue := s.Value(bindinfo.SessionBindInfoKeyType)
	if bindValue != nil {
		bindValue.(*bindinfo.SessionHandle).Close()
	}
	ctx := context.WithValue(context.TODO(), inCloseSession{}, struct{}{})
	s.RollbackTxn(ctx)
	if s.sessionVars != nil {
		s.sessionVars.WithdrawAllPreparedStmt()
	}
}

// GetSessionVars implements the context.Context interface.
func (s *session) GetSessionVars() *variable.SessionVars {
	return s.sessionVars
}

func (s *session) AuthPluginForUser(user *auth.UserIdentity) (string, error) {
	pm := privilege.GetPrivilegeManager(s)
	authplugin, err := pm.GetAuthPlugin(user.Username, user.Hostname)
	if err != nil {
		return "", err
	}
	return authplugin, nil
}

func (s *session) Auth(user *auth.UserIdentity, authentication []byte, salt []byte) bool {
	pm := privilege.GetPrivilegeManager(s)

	// Check IP or localhost.
	var success bool
	user.AuthUsername, user.AuthHostname, success = pm.ConnectionVerification(user.Username, user.Hostname, authentication, salt, s.sessionVars.TLSConnectionState)
	if success {
		s.sessionVars.User = user
		s.sessionVars.ActiveRoles = pm.GetDefaultRoles(user.AuthUsername, user.AuthHostname)
		return true
	} else if user.Hostname == variable.DefHostname {
		return false
	}

	// Check Hostname.
	for _, addr := range s.getHostByIP(user.Hostname) {
		u, h, success := pm.ConnectionVerification(user.Username, addr, authentication, salt, s.sessionVars.TLSConnectionState)
		if success {
			s.sessionVars.User = &auth.UserIdentity{
				Username:     user.Username,
				Hostname:     addr,
				AuthUsername: u,
				AuthHostname: h,
			}
			s.sessionVars.ActiveRoles = pm.GetDefaultRoles(u, h)
			return true
		}
	}
	return false
}

// AuthWithoutVerification is required by the ResetConnection RPC
func (s *session) AuthWithoutVerification(user *auth.UserIdentity) bool {
	pm := privilege.GetPrivilegeManager(s)

	// Check IP or localhost.
	var success bool
	user.AuthUsername, user.AuthHostname, success = pm.GetAuthWithoutVerification(user.Username, user.Hostname)
	if success {
		s.sessionVars.User = user
		s.sessionVars.ActiveRoles = pm.GetDefaultRoles(user.AuthUsername, user.AuthHostname)
		return true
	} else if user.Hostname == variable.DefHostname {
		return false
	}

	// Check Hostname.
	for _, addr := range s.getHostByIP(user.Hostname) {
		u, h, success := pm.GetAuthWithoutVerification(user.Username, addr)
		if success {
			s.sessionVars.User = &auth.UserIdentity{
				Username:     user.Username,
				Hostname:     addr,
				AuthUsername: u,
				AuthHostname: h,
			}
			s.sessionVars.ActiveRoles = pm.GetDefaultRoles(u, h)
			return true
		}
	}
	return false
}

func (s *session) getHostByIP(ip string) []string {
	if ip == "127.0.0.1" {
		return []string{variable.DefHostname}
	}
	skipNameResolve, err := s.GetSessionVars().GlobalVarsAccessor.GetGlobalSysVar(variable.SkipNameResolve)
	if err == nil && variable.TiDBOptOn(skipNameResolve) {
		return []string{ip} // user wants to skip name resolution
	}
	addrs, err := net.LookupAddr(ip)
	if err != nil {
		// These messages can be noisy.
		// See: https://github.com/pingcap/tidb/pull/13989
		logutil.BgLogger().Debug(
			"net.LookupAddr returned an error during auth check",
			zap.String("ip", ip),
			zap.Error(err),
		)
		return []string{ip}
	}
	return addrs
}

// RefreshVars implements the sessionctx.Context interface.
func (s *session) RefreshVars(ctx context.Context) error {
	pruneMode, err := s.GetSessionVars().GlobalVarsAccessor.GetGlobalSysVar(variable.TiDBPartitionPruneMode)
	if err != nil {
		return err
	}
	s.sessionVars.PartitionPruneMode.Store(pruneMode)
	return nil
}

// CreateSession4Test creates a new session environment for test.
func CreateSession4Test(store kv.Storage) (Session, error) {
	return CreateSession4TestWithOpt(store, nil)
}

// Opt describes the option for creating session
type Opt struct {
	PreparedPlanCache *kvcache.SimpleLRUCache
}

// CreateSession4TestWithOpt creates a new session environment for test.
func CreateSession4TestWithOpt(store kv.Storage, opt *Opt) (Session, error) {
	s, err := CreateSessionWithOpt(store, opt)
	if err == nil {
		// initialize session variables for test.
		s.GetSessionVars().InitChunkSize = 2
		s.GetSessionVars().MaxChunkSize = 32
	}
	return s, err
}

// CreateSession creates a new session environment.
func CreateSession(store kv.Storage) (Session, error) {
	return CreateSessionWithOpt(store, nil)
}

// CreateSessionWithOpt creates a new session environment with option.
// Use default option if opt is nil.
func CreateSessionWithOpt(store kv.Storage, opt *Opt) (Session, error) {
	s, err := createSessionWithOpt(store, opt)
	if err != nil {
		return nil, err
	}

	// Add auth here.
	do, err := domap.Get(store)
	if err != nil {
		return nil, err
	}
	pm := &privileges.UserPrivileges{
		Handle: do.PrivilegeHandle(),
	}
	privilege.BindPrivilegeManager(s, pm)

	sessionBindHandle := bindinfo.NewSessionBindHandle(parser.New())
	s.SetValue(bindinfo.SessionBindInfoKeyType, sessionBindHandle)
	// Add stats collector, and it will be freed by background stats worker
	// which periodically updates stats using the collected data.
	if do.StatsHandle() != nil && do.StatsUpdating() {
		s.statsCollector = do.StatsHandle().NewSessionStatsCollector()
		if GetIndexUsageSyncLease() > 0 {
			s.idxUsageCollector = do.StatsHandle().NewSessionIndexUsageCollector()
		}
	}

	return s, nil
}

// loadCollationParameter loads collation parameter from mysql.tidb
func loadCollationParameter(se *session) (bool, error) {
	para, err := loadParameter(se, tidbNewCollationEnabled)
	if err != nil {
		return false, err
	}
	if para == varTrue {
		return true, nil
	} else if para == varFalse {
		return false, nil
	}
	logutil.BgLogger().Warn(
		"Unexpected value of 'new_collation_enabled' in 'mysql.tidb', use 'False' instead",
		zap.String("value", para))
	return false, nil
}

// loadDefMemQuotaQuery loads the default value of mem-quota-query.
// We'll read a tuple if the cluster is upgraded from v3.0.x to v4.0.9+.
// An empty result will be returned if it's a newly deployed cluster whose
// version is v4.0.9.
// See the comment upon the function `upgradeToVer54` for details.
func loadDefMemQuotaQuery(se *session) (int64, error) {
	_, err := loadParameter(se, tidbDefMemoryQuotaQuery)
	if err != nil {
		if err == errResultIsEmpty {
			return 1 << 30, nil
		}
		return 1 << 30, err
	}
	// If there is a tuple in mysql.tidb, the value must be 32 << 30.
	return 32 << 30, nil
}

func loadDefOOMAction(se *session) (string, error) {
	defOOMAction, err := loadParameter(se, tidbDefOOMAction)
	if err != nil {
		if err == errResultIsEmpty {
			return config.GetGlobalConfig().OOMAction, nil
		}
		return config.GetGlobalConfig().OOMAction, err
	}
	if defOOMAction != config.OOMActionLog {
		logutil.BgLogger().Warn("Unexpected value of 'default_oom_action' in 'mysql.tidb', use 'log' instead",
			zap.String("value", defOOMAction))
	}
	return defOOMAction, nil
}

var (
	errResultIsEmpty = dbterror.ClassExecutor.NewStd(errno.ErrResultIsEmpty)
)

// loadParameter loads read-only parameter from mysql.tidb
func loadParameter(se *session, name string) (string, error) {
	return se.getTableValue(context.TODO(), mysql.TiDBTable, name)
}

// BootstrapSession runs the first time when the TiDB server start.
func BootstrapSession(store kv.Storage) (*domain.Domain, error) {
	cfg := config.GetGlobalConfig()
	if len(cfg.Plugin.Load) > 0 {
		err := plugin.Load(context.Background(), plugin.Config{
			Plugins:        strings.Split(cfg.Plugin.Load, ","),
			PluginDir:      cfg.Plugin.Dir,
			PluginVarNames: &variable.PluginVarNames,
		})
		if err != nil {
			return nil, err
		}
	}

	ver := getStoreBootstrapVersion(store)
	if ver == notBootstrapped {
		runInBootstrapSession(store, bootstrap)
	} else if ver < currentBootstrapVersion {
		runInBootstrapSession(store, upgrade)
	}

	se, err := createSession(store)
	if err != nil {
		return nil, err
	}

	// get system tz from mysql.tidb
	tz, err := se.getTableValue(context.TODO(), mysql.TiDBTable, "system_tz")
	if err != nil {
		return nil, err
	}
	timeutil.SetSystemTZ(tz)

	// get the flag from `mysql`.`tidb` which indicating if new collations are enabled.
	newCollationEnabled, err := loadCollationParameter(se)
	if err != nil {
		return nil, err
	}

	if newCollationEnabled {
		collate.EnableNewCollations()
	}

	newMemoryQuotaQuery, err := loadDefMemQuotaQuery(se)
	if err != nil {
		return nil, err
	}
	if !config.IsMemoryQuotaQuerySetByUser {
		newCfg := *(config.GetGlobalConfig())
		newCfg.MemQuotaQuery = newMemoryQuotaQuery
		config.StoreGlobalConfig(&newCfg)
		variable.SetSysVar(variable.TiDBMemQuotaQuery, strconv.FormatInt(newCfg.MemQuotaQuery, 10))
	}
	newOOMAction, err := loadDefOOMAction(se)
	if err != nil {
		return nil, err
	}
	if !config.IsOOMActionSetByUser {
		config.UpdateGlobal(func(conf *config.Config) {
			conf.OOMAction = newOOMAction
		})
	}

	dom := domain.GetDomain(se)

	se2, err := createSession(store)
	if err != nil {
		return nil, err
	}
	se3, err := createSession(store)
	if err != nil {
		return nil, err
	}
	// We should make the load bind-info loop before other loops which has internal SQL.
	// Because the internal SQL may access the global bind-info handler. As the result, the data race occurs here as the
	// LoadBindInfoLoop inits global bind-info handler.
	err = dom.LoadBindInfoLoop(se2, se3)
	if err != nil {
		return nil, err
	}

	if !config.GetGlobalConfig().Security.SkipGrantTable {
		se4, err := createSession(store)
		if err != nil {
			return nil, err
		}
		err = dom.LoadPrivilegeLoop(se4)
		if err != nil {
			return nil, err
		}
	}

	//  Rebuild sysvar cache in a loop
	se5, err := createSession(store)
	if err != nil {
		return nil, err
	}
	err = dom.LoadSysVarCacheLoop(se5)
	if err != nil {
		return nil, err
	}

	if len(cfg.Plugin.Load) > 0 {
		err := plugin.Init(context.Background(), plugin.Config{EtcdClient: dom.GetEtcdClient()})
		if err != nil {
			return nil, err
		}
	}
	se6, err := createSession(store)
	if err != nil {
		return nil, err
	}
	err = executor.LoadExprPushdownBlacklist(se6)
	if err != nil {
		return nil, err
	}

	err = executor.LoadOptRuleBlacklist(se6)
	if err != nil {
		return nil, err
	}

	dom.TelemetryReportLoop(se6)
	dom.TelemetryRotateSubWindowLoop(se6)

	se7, err := createSession(store)
	if err != nil {
		return nil, err
	}
	err = dom.UpdateTableStatsLoop(se7)
	if err != nil {
		return nil, err
	}
	if raw, ok := store.(kv.EtcdBackend); ok {
		err = raw.StartGCWorker()
		if err != nil {
			return nil, err
		}
	}

	return dom, err
}

// GetDomain gets the associated domain for store.
func GetDomain(store kv.Storage) (*domain.Domain, error) {
	return domap.Get(store)
}

// runInBootstrapSession create a special session for bootstrap to run.
// If no bootstrap and storage is remote, we must use a little lease time to
// bootstrap quickly, after bootstrapped, we will reset the lease time.
// TODO: Using a bootstrap tool for doing this may be better later.
func runInBootstrapSession(store kv.Storage, bootstrap func(Session)) {
	s, err := createSession(store)
	if err != nil {
		// Bootstrap fail will cause program exit.
		logutil.BgLogger().Fatal("createSession error", zap.Error(err))
	}

	s.SetValue(sessionctx.Initing, true)
	bootstrap(s)
	finishBootstrap(store)
	s.ClearValue(sessionctx.Initing)

	dom := domain.GetDomain(s)
	dom.Close()
	domap.Delete(store)
}

func createSession(store kv.Storage) (*session, error) {
	return createSessionWithOpt(store, nil)
}

func createSessionWithOpt(store kv.Storage, opt *Opt) (*session, error) {
	dom, err := domap.Get(store)
	if err != nil {
		return nil, err
	}
	s := &session{
		store:           store,
		parserPool:      &sync.Pool{New: func() interface{} { return parser.New() }},
		sessionVars:     variable.NewSessionVars(),
		ddlOwnerChecker: dom.DDL().OwnerManager(),
		client:          store.GetClient(),
		mppClient:       store.GetMPPClient(),
	}
	if plannercore.PreparedPlanCacheEnabled() {
		if opt != nil && opt.PreparedPlanCache != nil {
			s.preparedPlanCache = opt.PreparedPlanCache
		} else {
			s.preparedPlanCache = kvcache.NewSimpleLRUCache(plannercore.PreparedPlanCacheCapacity,
				plannercore.PreparedPlanCacheMemoryGuardRatio, plannercore.PreparedPlanCacheMaxMemory.Load())
		}
	}
	s.mu.values = make(map[fmt.Stringer]interface{})
	s.lockedTables = make(map[int64]model.TableLockTpInfo)
	domain.BindDomain(s, dom)
	// session implements variable.GlobalVarAccessor. Bind it to ctx.
	s.sessionVars.GlobalVarsAccessor = s
	s.sessionVars.BinlogClient = binloginfo.GetPumpsClient()
	s.txn.init()

	sessionBindHandle := bindinfo.NewSessionBindHandle(parser.New())
	s.SetValue(bindinfo.SessionBindInfoKeyType, sessionBindHandle)
	return s, nil
}

// CreateSessionWithDomain creates a new Session and binds it with a Domain.
// We need this because when we start DDL in Domain, the DDL need a session
// to change some system tables. But at that time, we have been already in
// a lock context, which cause we can't call createSession directly.
func CreateSessionWithDomain(store kv.Storage, dom *domain.Domain) (*session, error) {
	s := &session{
		store:       store,
		parserPool:  &sync.Pool{New: func() interface{} { return parser.New() }},
		sessionVars: variable.NewSessionVars(),
		client:      store.GetClient(),
		mppClient:   store.GetMPPClient(),
	}
	if plannercore.PreparedPlanCacheEnabled() {
		s.preparedPlanCache = kvcache.NewSimpleLRUCache(plannercore.PreparedPlanCacheCapacity,
			plannercore.PreparedPlanCacheMemoryGuardRatio, plannercore.PreparedPlanCacheMaxMemory.Load())
	}
	s.mu.values = make(map[fmt.Stringer]interface{})
	s.lockedTables = make(map[int64]model.TableLockTpInfo)
	domain.BindDomain(s, dom)
	// session implements variable.GlobalVarAccessor. Bind it to ctx.
	s.sessionVars.GlobalVarsAccessor = s
	s.txn.init()
	return s, nil
}

const (
	notBootstrapped = 0
)

func getStoreBootstrapVersion(store kv.Storage) int64 {
	storeBootstrappedLock.Lock()
	defer storeBootstrappedLock.Unlock()
	// check in memory
	_, ok := storeBootstrapped[store.UUID()]
	if ok {
		return currentBootstrapVersion
	}

	var ver int64
	// check in kv store
	err := kv.RunInNewTxn(context.Background(), store, false, func(ctx context.Context, txn kv.Transaction) error {
		var err error
		t := meta.NewMeta(txn)
		ver, err = t.GetBootstrapVersion()
		return err
	})

	if err != nil {
		logutil.BgLogger().Fatal("check bootstrapped failed",
			zap.Error(err))
	}

	if ver > notBootstrapped {
		// here mean memory is not ok, but other server has already finished it
		storeBootstrapped[store.UUID()] = true
	}

	return ver
}

func finishBootstrap(store kv.Storage) {
	setStoreBootstrapped(store.UUID())

	err := kv.RunInNewTxn(context.Background(), store, true, func(ctx context.Context, txn kv.Transaction) error {
		t := meta.NewMeta(txn)
		err := t.FinishBootstrap(currentBootstrapVersion)
		return err
	})
	if err != nil {
		logutil.BgLogger().Fatal("finish bootstrap failed",
			zap.Error(err))
	}
}

const quoteCommaQuote = "', '"

// loadCommonGlobalVariablesIfNeeded loads and applies commonly used global variables for the session.
func (s *session) loadCommonGlobalVariablesIfNeeded() error {
	vars := s.sessionVars
	if vars.CommonGlobalLoaded {
		return nil
	}
	if s.Value(sessionctx.Initing) != nil {
		// When running bootstrap or upgrade, we should not access global storage.
		return nil
	}

	vars.CommonGlobalLoaded = true

	// Deep copy sessionvar cache
	sessionCache, err := domain.GetDomain(s).GetSysVarCache().GetSessionCache(s)
	if err != nil {
		return err
	}
	for varName, varVal := range sessionCache {
		if _, ok := vars.GetSystemVar(varName); !ok {
			err = vars.SetSystemVarWithRelaxedValidation(varName, varVal)
			if err != nil {
				if variable.ErrUnknownSystemVar.Equal(err) {
					continue // sessionCache is stale; sysvar has likely been unregistered
				}
				return err
			}
		}
	}
	// when client set Capability Flags CLIENT_INTERACTIVE, init wait_timeout with interactive_timeout
	if vars.ClientCapability&mysql.ClientInteractive > 0 {
		if varVal, ok := vars.GetSystemVar(variable.InteractiveTimeout); ok {
			if err := vars.SetSystemVar(variable.WaitTimeout, varVal); err != nil {
				return err
			}
		}
	}
	return nil
}

// PrepareTxnCtx starts a goroutine to begin a transaction if needed, and creates a new transaction context.
// It is called before we execute a sql query.
func (s *session) PrepareTxnCtx(ctx context.Context) {
	s.currentCtx = ctx
	if s.txn.validOrPending() {
		return
	}

	is := s.GetInfoSchema()
	s.sessionVars.TxnCtx = &variable.TransactionContext{
		InfoSchema: is,
		CreateTime: time.Now(),
		ShardStep:  int(s.sessionVars.ShardAllocateStep),
		TxnScope:   s.GetSessionVars().CheckAndGetTxnScope(),
	}
	if !s.sessionVars.IsAutocommit() || s.sessionVars.RetryInfo.Retrying {
		if s.sessionVars.TxnMode == ast.Pessimistic {
			s.sessionVars.TxnCtx.IsPessimistic = true
		}
	}
}

// PrepareTSFuture uses to try to get ts future.
func (s *session) PrepareTSFuture(ctx context.Context) {
	if s.sessionVars.SnapshotTS != 0 {
		// Do nothing when @@tidb_snapshot is set.
		// In case the latest tso is misused.
		return
	}
	if !s.txn.validOrPending() {
		// Prepare the transaction future if the transaction is invalid (at the beginning of the transaction).
		txnFuture := s.getTxnFuture(ctx)
		s.txn.changeInvalidToPending(txnFuture)
	} else if s.txn.Valid() && s.GetSessionVars().IsPessimisticReadConsistency() {
		// Prepare the statement future if the transaction is valid in RC transactions.
		s.GetSessionVars().TxnCtx.SetStmtFutureForRC(s.getTxnFuture(ctx).future)
	}
}

// RefreshTxnCtx implements context.RefreshTxnCtx interface.
func (s *session) RefreshTxnCtx(ctx context.Context) error {
	var commitDetail *tikvutil.CommitDetails
	ctx = context.WithValue(ctx, tikvutil.CommitDetailCtxKey, &commitDetail)
	err := s.doCommit(ctx)
	if commitDetail != nil {
		s.GetSessionVars().StmtCtx.MergeExecDetails(nil, commitDetail)
	}
	if err != nil {
		return err
	}

	return s.NewTxn(ctx)
}

// InitTxnWithStartTS create a transaction with startTS.
func (s *session) InitTxnWithStartTS(startTS uint64) error {
	if s.txn.Valid() {
		return nil
	}

	// no need to get txn from txnFutureCh since txn should init with startTs
	txn, err := s.store.BeginWithOption(tikv.DefaultStartTSOption().SetTxnScope(s.GetSessionVars().CheckAndGetTxnScope()).SetStartTS(startTS))
	if err != nil {
		return err
	}
	txn.SetVars(s.sessionVars.KVVars)
	s.txn.changeInvalidToValid(txn)
	err = s.loadCommonGlobalVariablesIfNeeded()
	if err != nil {
		return err
	}
	return nil
}

// GetStore gets the store of session.
func (s *session) GetStore() kv.Storage {
	return s.store
}

func (s *session) ShowProcess() *util.ProcessInfo {
	var pi *util.ProcessInfo
	tmp := s.processInfo.Load()
	if tmp != nil {
		pi = tmp.(*util.ProcessInfo)
	}
	return pi
}

// logStmt logs some crucial SQL including: CREATE USER/GRANT PRIVILEGE/CHANGE PASSWORD/DDL etc and normal SQL
// if variable.ProcessGeneralLog is set.
func logStmt(execStmt *executor.ExecStmt, s *session) {
	vars := s.GetSessionVars()
	switch stmt := execStmt.StmtNode.(type) {
	case *ast.CreateUserStmt, *ast.DropUserStmt, *ast.AlterUserStmt, *ast.SetPwdStmt, *ast.GrantStmt,
		*ast.RevokeStmt, *ast.AlterTableStmt, *ast.CreateDatabaseStmt, *ast.CreateIndexStmt, *ast.CreateTableStmt,
		*ast.DropDatabaseStmt, *ast.DropIndexStmt, *ast.DropTableStmt, *ast.RenameTableStmt, *ast.TruncateTableStmt,
		*ast.RenameUserStmt:
		user := vars.User
		schemaVersion := s.GetInfoSchema().SchemaMetaVersion()
		if ss, ok := execStmt.StmtNode.(ast.SensitiveStmtNode); ok {
			logutil.BgLogger().Info("CRUCIAL OPERATION",
				zap.Uint64("conn", vars.ConnectionID),
				zap.Int64("schemaVersion", schemaVersion),
				zap.String("secure text", ss.SecureText()),
				zap.Stringer("user", user))
		} else {
			logutil.BgLogger().Info("CRUCIAL OPERATION",
				zap.Uint64("conn", vars.ConnectionID),
				zap.Int64("schemaVersion", schemaVersion),
				zap.String("cur_db", vars.CurrentDB),
				zap.String("sql", stmt.Text()),
				zap.Stringer("user", user))
		}
	default:
		logQuery(execStmt.GetTextToLog(), s)
	}
}

func logQuery(query string, s *session) {
	vars := s.GetSessionVars()
	if variable.ProcessGeneralLog.Load() && !vars.InRestrictedSQL {
		query = executor.QueryReplacer.Replace(query)
		if !vars.EnableRedactLog {
			query += vars.PreparedParams.String()
		}
		logutil.BgLogger().Info("GENERAL_LOG",
			zap.Uint64("conn", vars.ConnectionID),
			zap.Stringer("user", vars.User),
			zap.Int64("schemaVersion", s.GetInfoSchema().SchemaMetaVersion()),
			zap.Uint64("txnStartTS", vars.TxnCtx.StartTS),
			zap.Uint64("forUpdateTS", vars.TxnCtx.GetForUpdateTS()),
			zap.Bool("isReadConsistency", vars.IsIsolation(ast.ReadCommitted)),
			zap.String("current_db", vars.CurrentDB),
			zap.String("txn_mode", vars.GetReadableTxnMode()),
			zap.String("sql", query))
	}
}

func (s *session) recordOnTransactionExecution(err error, counter int, duration float64) {
	if s.sessionVars.TxnCtx.IsPessimistic {
		if err != nil {
			statementPerTransactionPessimisticError.Observe(float64(counter))
			transactionDurationPessimisticAbort.Observe(duration)
		} else {
			statementPerTransactionPessimisticOK.Observe(float64(counter))
			transactionDurationPessimisticCommit.Observe(duration)
		}
	} else {
		if err != nil {
			statementPerTransactionOptimisticError.Observe(float64(counter))
			transactionDurationOptimisticAbort.Observe(duration)
		} else {
			statementPerTransactionOptimisticOK.Observe(float64(counter))
			transactionDurationOptimisticCommit.Observe(duration)
		}
	}
}

func (s *session) checkPlacementPolicyBeforeCommit() error {
	var err error
	// Get the txnScope of the transaction we're going to commit.
	txnScope := s.GetSessionVars().TxnCtx.TxnScope
	if txnScope == "" {
		txnScope = kv.GlobalTxnScope
	}
	if txnScope != kv.GlobalTxnScope {
		is := s.GetInfoSchema().(infoschema.InfoSchema)
		deltaMap := s.GetSessionVars().TxnCtx.TableDeltaMap
		for physicalTableID := range deltaMap {
			var tableName string
			var partitionName string
			tblInfo, _, partInfo := is.FindTableByPartitionID(physicalTableID)
			if tblInfo != nil && partInfo != nil {
				tableName = tblInfo.Meta().Name.String()
				partitionName = partInfo.Name.String()
			} else {
				tblInfo, _ := is.TableByID(physicalTableID)
				tableName = tblInfo.Meta().Name.String()
			}
			bundle, ok := is.BundleByName(placement.GroupID(physicalTableID))
			if !ok {
				errMsg := fmt.Sprintf("table %v doesn't have placement policies with txn_scope %v",
					tableName, txnScope)
				if len(partitionName) > 0 {
					errMsg = fmt.Sprintf("table %v's partition %v doesn't have placement policies with txn_scope %v",
						tableName, partitionName, txnScope)
				}
				err = ddl.ErrInvalidPlacementPolicyCheck.GenWithStackByArgs(errMsg)
				break
			}
			dcLocation, ok := bundle.GetLeaderDC(placement.DCLabelKey)
			if !ok {
				errMsg := fmt.Sprintf("table %v's leader placement policy is not defined", tableName)
				if len(partitionName) > 0 {
					errMsg = fmt.Sprintf("table %v's partition %v's leader placement policy is not defined", tableName, partitionName)
				}
				err = ddl.ErrInvalidPlacementPolicyCheck.GenWithStackByArgs(errMsg)
				break
			}
			if dcLocation != txnScope {
				errMsg := fmt.Sprintf("table %v's leader location %v is out of txn_scope %v", tableName, dcLocation, txnScope)
				if len(partitionName) > 0 {
					errMsg = fmt.Sprintf("table %v's partition %v's leader location %v is out of txn_scope %v",
						tableName, partitionName, dcLocation, txnScope)
				}
				err = ddl.ErrInvalidPlacementPolicyCheck.GenWithStackByArgs(errMsg)
				break
			}
			// FIXME: currently we assume the physicalTableID is the partition ID. In future, we should consider the situation
			// if the physicalTableID belongs to a Table.
			partitionID := physicalTableID
			tbl, _, partitionDefInfo := is.FindTableByPartitionID(partitionID)
			if tbl != nil {
				tblInfo := tbl.Meta()
				state := tblInfo.Partition.GetStateByID(partitionID)
				if state == model.StateGlobalTxnOnly {
					err = ddl.ErrInvalidPlacementPolicyCheck.GenWithStackByArgs(
						fmt.Sprintf("partition %s of table %s can not be written by local transactions when its placement policy is being altered",
							tblInfo.Name, partitionDefInfo.Name))
					break
				}
			}
		}
	}
	return err
}

func (s *session) SetPort(port string) {
	s.sessionVars.Port = port
}

// GetTxnWriteThroughputSLI implements the Context interface.
func (s *session) GetTxnWriteThroughputSLI() *sli.TxnWriteThroughputSLI {
	return &s.txn.writeSLI
}

var _ telemetry.TemporaryTableFeatureChecker = &session{}

// TemporaryTableExists is used by the telemetry package to avoid circle dependency.
func (s *session) TemporaryTableExists() bool {
	is := domain.GetDomain(s).InfoSchema()
	for _, dbInfo := range is.AllSchemas() {
		for _, tbInfo := range is.SchemaTables(dbInfo.Name) {
			if tbInfo.Meta().TempTableType != model.TempTableNone {
				return true
			}
		}
	}
	return false
}

// GetInfoSchema returns snapshotInfoSchema if snapshot schema is set.
// Transaction infoschema is returned if inside an explicit txn.
// Otherwise the latest infoschema is returned.
func (s *session) GetInfoSchema() sessionctx.InfoschemaMetaVersion {
	vars := s.GetSessionVars()
	var is infoschema.InfoSchema
	if snap, ok := vars.SnapshotInfoschema.(infoschema.InfoSchema); ok {
		logutil.BgLogger().Info("use snapshot schema", zap.Uint64("conn", vars.ConnectionID), zap.Int64("schemaVersion", snap.SchemaMetaVersion()))
		is = snap
	} else if vars.TxnCtx != nil && vars.InTxn() {
		if tmp, ok := vars.TxnCtx.InfoSchema.(infoschema.InfoSchema); ok {
			is = tmp
		}
	}

	if is == nil {
		is = domain.GetDomain(s).InfoSchema()
	}

	// Override the infoschema if the session has temporary table.
	return wrapWithTemporaryTable(s, is)
}

func getSnapshotInfoSchema(s sessionctx.Context, snapshotTS uint64) (infoschema.InfoSchema, error) {
	is, err := domain.GetDomain(s).GetSnapshotInfoSchema(snapshotTS)
	if err != nil {
		return nil, err
	}
	// Set snapshot does not affect the witness of the local temporary table.
	// The session always see the latest temporary tables.
	return wrapWithTemporaryTable(s, is), nil
}

func wrapWithTemporaryTable(s sessionctx.Context, is infoschema.InfoSchema) infoschema.InfoSchema {
	// Already a wrapped one.
	if _, ok := is.(*infoschema.TemporaryTableAttachedInfoSchema); ok {
		return is
	}
	// No temporary table.
	local := s.GetSessionVars().LocalTemporaryTables
	if local == nil {
		return is
	}

	return &infoschema.TemporaryTableAttachedInfoSchema{
		InfoSchema:           is,
		LocalTemporaryTables: local.(*infoschema.LocalTemporaryTables),
	}
}

func (s *session) updateTelemetryMetric(es *executor.ExecStmt) {
	if es.Ti == nil {
		return
	}
	if s.isInternal() {
		return
	}

	ti := es.Ti
	if ti.UseRecursive {
		telemetryCTEUsage.WithLabelValues("recurCTE").Inc()
	} else if ti.UseNonRecursive {
		telemetryCTEUsage.WithLabelValues("nonRecurCTE").Inc()
	} else {
		telemetryCTEUsage.WithLabelValues("notCTE").Inc()
	}
}<|MERGE_RESOLUTION|>--- conflicted
+++ resolved
@@ -553,8 +553,6 @@
 
 	sessionData := s.sessionVars.TemporaryTableData
 	var stage kv.StagingHandle
-<<<<<<< HEAD
-=======
 
 	defer func() {
 		// stage != kv.InvalidStagingHandle means error occurs, we need to cleanup sessionData
@@ -563,7 +561,6 @@
 		}
 	}()
 
->>>>>>> 94194679
 	for tblID, tbl := range txnTempTables {
 		if !tbl.GetModified() {
 			continue
@@ -621,18 +618,6 @@
 	}
 
 	err := txn.Commit(ctx)
-<<<<<<< HEAD
-	if stage != kv.InvalidStagingHandle {
-		if err != nil {
-			sessionData.Cleanup(stage)
-		} else {
-			sessionData.Release(stage)
-			s.sessionVars.TemporaryTableData = sessionData
-		}
-	}
-
-	return err
-=======
 	if err != nil {
 		return err
 	}
@@ -644,7 +629,6 @@
 	}
 
 	return nil
->>>>>>> 94194679
 }
 
 type temporaryTableKVFilter map[int64]tableutil.TempTable
