// Copyright 2015 PingCAP, Inc.
//
// Licensed under the Apache License, Version 2.0 (the "License");
// you may not use this file except in compliance with the License.
// You may obtain a copy of the License at
//
//     http://www.apache.org/licenses/LICENSE-2.0
//
// Unless required by applicable law or agreed to in writing, software
// distributed under the License is distributed on an "AS IS" BASIS,
// WITHOUT WARRANTIES OR CONDITIONS OF ANY KIND, either express or implied.
// See the License for the specific language governing permissions and
// limitations under the License.

// Copyright 2013 The ql Authors. All rights reserved.
// Use of this source code is governed by a BSD-style
// license that can be found in the LICENSES/QL-LICENSE file.

package session

import (
	"bytes"
	"context"
	"crypto/tls"
	"encoding/hex"
	"encoding/json"
	stderrs "errors"
	"flag"
	"fmt"
	"math"
	"math/rand"
	"runtime/pprof"
	"runtime/trace"
	"strconv"
	"strings"
	"sync"
	"sync/atomic"
	"time"

	"github.com/ngaut/pools"
	"github.com/opentracing/opentracing-go"
	"github.com/pingcap/errors"
	"github.com/pingcap/failpoint"
	"github.com/pingcap/kvproto/pkg/kvrpcpb"
	"github.com/pingcap/tidb/bindinfo"
	"github.com/pingcap/tidb/config"
	"github.com/pingcap/tidb/ddl"
	"github.com/pingcap/tidb/ddl/placement"
	"github.com/pingcap/tidb/domain"
	"github.com/pingcap/tidb/domain/infosync"
	"github.com/pingcap/tidb/errno"
	"github.com/pingcap/tidb/executor"
	"github.com/pingcap/tidb/expression"
	"github.com/pingcap/tidb/extension"
	"github.com/pingcap/tidb/extension/extensionimpl"
	"github.com/pingcap/tidb/infoschema"
	"github.com/pingcap/tidb/kv"
	"github.com/pingcap/tidb/meta"
	"github.com/pingcap/tidb/metrics"
	"github.com/pingcap/tidb/owner"
	"github.com/pingcap/tidb/parser"
	"github.com/pingcap/tidb/parser/ast"
	"github.com/pingcap/tidb/parser/auth"
	"github.com/pingcap/tidb/parser/charset"
	"github.com/pingcap/tidb/parser/model"
	"github.com/pingcap/tidb/parser/mysql"
	"github.com/pingcap/tidb/parser/terror"
	"github.com/pingcap/tidb/planner"
	plannercore "github.com/pingcap/tidb/planner/core"
	"github.com/pingcap/tidb/plugin"
	"github.com/pingcap/tidb/privilege"
	"github.com/pingcap/tidb/privilege/privileges"
	"github.com/pingcap/tidb/session/txninfo"
	"github.com/pingcap/tidb/sessionctx"
	"github.com/pingcap/tidb/sessionctx/binloginfo"
	"github.com/pingcap/tidb/sessionctx/sessionstates"
	"github.com/pingcap/tidb/sessionctx/stmtctx"
	"github.com/pingcap/tidb/sessionctx/variable"
	"github.com/pingcap/tidb/sessiontxn"
	"github.com/pingcap/tidb/statistics"
	"github.com/pingcap/tidb/statistics/handle"
	storeerr "github.com/pingcap/tidb/store/driver/error"
	"github.com/pingcap/tidb/store/driver/txn"
	"github.com/pingcap/tidb/store/helper"
	"github.com/pingcap/tidb/table"
	"github.com/pingcap/tidb/table/temptable"
	"github.com/pingcap/tidb/tablecodec"
	"github.com/pingcap/tidb/telemetry"
	"github.com/pingcap/tidb/util"
	"github.com/pingcap/tidb/util/chunk"
	"github.com/pingcap/tidb/util/collate"
	"github.com/pingcap/tidb/util/dbterror"
	"github.com/pingcap/tidb/util/execdetails"
	"github.com/pingcap/tidb/util/kvcache"
	"github.com/pingcap/tidb/util/logutil"
	"github.com/pingcap/tidb/util/logutil/consistency"
	"github.com/pingcap/tidb/util/memory"
	"github.com/pingcap/tidb/util/sem"
	"github.com/pingcap/tidb/util/sli"
	"github.com/pingcap/tidb/util/sqlexec"
	"github.com/pingcap/tidb/util/tableutil"
	"github.com/pingcap/tidb/util/timeutil"
	"github.com/pingcap/tidb/util/topsql"
	topsqlstate "github.com/pingcap/tidb/util/topsql/state"
	"github.com/pingcap/tidb/util/topsql/stmtstats"
	"github.com/pingcap/tipb/go-binlog"
	tikverr "github.com/tikv/client-go/v2/error"
	tikvstore "github.com/tikv/client-go/v2/kv"
	"github.com/tikv/client-go/v2/oracle"
	tikvutil "github.com/tikv/client-go/v2/util"
	"go.uber.org/zap"
)

var (
	statementPerTransactionPessimisticOK    = metrics.StatementPerTransaction.WithLabelValues(metrics.LblPessimistic, metrics.LblOK)
	statementPerTransactionPessimisticError = metrics.StatementPerTransaction.WithLabelValues(metrics.LblPessimistic, metrics.LblError)
	statementPerTransactionOptimisticOK     = metrics.StatementPerTransaction.WithLabelValues(metrics.LblOptimistic, metrics.LblOK)
	statementPerTransactionOptimisticError  = metrics.StatementPerTransaction.WithLabelValues(metrics.LblOptimistic, metrics.LblError)
	transactionDurationPessimisticCommit    = metrics.TransactionDuration.WithLabelValues(metrics.LblPessimistic, metrics.LblCommit)
	transactionDurationPessimisticAbort     = metrics.TransactionDuration.WithLabelValues(metrics.LblPessimistic, metrics.LblAbort)
	transactionDurationOptimisticCommit     = metrics.TransactionDuration.WithLabelValues(metrics.LblOptimistic, metrics.LblCommit)
	transactionDurationOptimisticAbort      = metrics.TransactionDuration.WithLabelValues(metrics.LblOptimistic, metrics.LblAbort)

	sessionExecuteCompileDurationInternal = metrics.SessionExecuteCompileDuration.WithLabelValues(metrics.LblInternal)
	sessionExecuteCompileDurationGeneral  = metrics.SessionExecuteCompileDuration.WithLabelValues(metrics.LblGeneral)
	sessionExecuteParseDurationInternal   = metrics.SessionExecuteParseDuration.WithLabelValues(metrics.LblInternal)
	sessionExecuteParseDurationGeneral    = metrics.SessionExecuteParseDuration.WithLabelValues(metrics.LblGeneral)

	telemetryCTEUsageRecurCTE       = metrics.TelemetrySQLCTECnt.WithLabelValues("recurCTE")
	telemetryCTEUsageNonRecurCTE    = metrics.TelemetrySQLCTECnt.WithLabelValues("nonRecurCTE")
	telemetryCTEUsageNotCTE         = metrics.TelemetrySQLCTECnt.WithLabelValues("notCTE")
	telemetryMultiSchemaChangeUsage = metrics.TelemetryMultiSchemaChangeCnt
	telemetryFlashbackClusterUsage  = metrics.TelemetryFlashbackClusterCnt

	telemetryTablePartitionUsage                = metrics.TelemetryTablePartitionCnt
	telemetryTablePartitionListUsage            = metrics.TelemetryTablePartitionListCnt
	telemetryTablePartitionRangeUsage           = metrics.TelemetryTablePartitionRangeCnt
	telemetryTablePartitionHashUsage            = metrics.TelemetryTablePartitionHashCnt
	telemetryTablePartitionRangeColumnsUsage    = metrics.TelemetryTablePartitionRangeColumnsCnt
	telemetryTablePartitionRangeColumnsGt1Usage = metrics.TelemetryTablePartitionRangeColumnsGt1Cnt
	telemetryTablePartitionRangeColumnsGt2Usage = metrics.TelemetryTablePartitionRangeColumnsGt2Cnt
	telemetryTablePartitionRangeColumnsGt3Usage = metrics.TelemetryTablePartitionRangeColumnsGt3Cnt
	telemetryTablePartitionListColumnsUsage     = metrics.TelemetryTablePartitionListColumnsCnt
	telemetryTablePartitionMaxPartitionsUsage   = metrics.TelemetryTablePartitionMaxPartitionsCnt
	telemetryTablePartitionCreateIntervalUsage  = metrics.TelemetryTablePartitionCreateIntervalPartitionsCnt
	telemetryTablePartitionAddIntervalUsage     = metrics.TelemetryTablePartitionAddIntervalPartitionsCnt
	telemetryTablePartitionDropIntervalUsage    = metrics.TelemetryTablePartitionDropIntervalPartitionsCnt
	telemetryExchangePartitionUsage             = metrics.TelemetryExchangePartitionCnt
	telemetryTableCompactPartitionUsage         = metrics.TelemetryCompactPartitionCnt

	telemetryLockUserUsage          = metrics.TelemetryAccountLockCnt.WithLabelValues("lockUser")
	telemetryUnlockUserUsage        = metrics.TelemetryAccountLockCnt.WithLabelValues("unlockUser")
	telemetryCreateOrAlterUserUsage = metrics.TelemetryAccountLockCnt.WithLabelValues("createOrAlterUser")

	telemetryIndexMerge = metrics.TelemetryIndexMergeUsage
)

// Session context, it is consistent with the lifecycle of a client connection.
type Session interface {
	sessionctx.Context
	Status() uint16       // Flag of current status, such as autocommit.
	LastInsertID() uint64 // LastInsertID is the last inserted auto_increment ID.
	LastMessage() string  // LastMessage is the info message that may be generated by last command
	AffectedRows() uint64 // Affected rows by latest executed stmt.
	// Execute is deprecated, and only used by plugins. Use ExecuteStmt() instead.
	Execute(context.Context, string) ([]sqlexec.RecordSet, error) // Execute a sql statement.
	// ExecuteStmt executes a parsed statement.
	ExecuteStmt(context.Context, ast.StmtNode) (sqlexec.RecordSet, error)
	// Parse is deprecated, use ParseWithParams() instead.
	Parse(ctx context.Context, sql string) ([]ast.StmtNode, error)
	// ExecuteInternal is a helper around ParseWithParams() and ExecuteStmt(). It is not allowed to execute multiple statements.
	ExecuteInternal(context.Context, string, ...interface{}) (sqlexec.RecordSet, error)
	String() string // String is used to debug.
	CommitTxn(context.Context) error
	RollbackTxn(context.Context)
	// PrepareStmt executes prepare statement in binary protocol.
	PrepareStmt(sql string) (stmtID uint32, paramCount int, fields []*ast.ResultField, err error)
	// CacheGeneralStmt parses the sql, generates the corresponding PlanCacheStmt and cache it.
	CacheGeneralStmt(sql string) (interface{}, error)
	// ExecutePreparedStmt executes a prepared statement.
	// Deprecated: please use ExecuteStmt, this function is left for testing only.
	// TODO: remove ExecutePreparedStmt.
	ExecutePreparedStmt(ctx context.Context, stmtID uint32, param []expression.Expression) (sqlexec.RecordSet, error)
	DropPreparedStmt(stmtID uint32) error
	// SetSessionStatesHandler sets SessionStatesHandler for type stateType.
	SetSessionStatesHandler(stateType sessionstates.SessionStateType, handler sessionctx.SessionStatesHandler)
	SetClientCapability(uint32) // Set client capability flags.
	SetConnectionID(uint64)
	SetCommandValue(byte)
	SetProcessInfo(string, time.Time, byte, uint64)
	SetTLSState(*tls.ConnectionState)
	SetCollation(coID int) error
	SetSessionManager(util.SessionManager)
	Close()
	Auth(user *auth.UserIdentity, auth, salt []byte) error
	AuthWithoutVerification(user *auth.UserIdentity) bool
	AuthPluginForUser(user *auth.UserIdentity) (string, error)
	MatchIdentity(username, remoteHost string) (*auth.UserIdentity, error)
	// Return the information of the txn current running
	TxnInfo() *txninfo.TxnInfo
	// PrepareTxnCtx is exported for test.
	PrepareTxnCtx(context.Context) error
	// FieldList returns fields list of a table.
	FieldList(tableName string) (fields []*ast.ResultField, err error)
	SetPort(port string)

	// set cur session operations allowed when tikv disk full happens.
	SetDiskFullOpt(level kvrpcpb.DiskFullOpt)
	GetDiskFullOpt() kvrpcpb.DiskFullOpt
	ClearDiskFullOpt()

	// SetExtensions sets the `*extension.SessionExtensions` object
	SetExtensions(extensions *extension.SessionExtensions)
}

var _ Session = (*session)(nil)

type stmtRecord struct {
	st      sqlexec.Statement
	stmtCtx *stmtctx.StatementContext
}

// StmtHistory holds all histories of statements in a txn.
type StmtHistory struct {
	history []*stmtRecord
}

// Add appends a stmt to history list.
func (h *StmtHistory) Add(st sqlexec.Statement, stmtCtx *stmtctx.StatementContext) {
	s := &stmtRecord{
		st:      st,
		stmtCtx: stmtCtx,
	}
	h.history = append(h.history, s)
}

// Count returns the count of the history.
func (h *StmtHistory) Count() int {
	return len(h.history)
}

type session struct {
	// processInfo is used by ShowProcess(), and should be modified atomically.
	processInfo atomic.Value
	txn         LazyTxn

	mu struct {
		sync.RWMutex
		values map[fmt.Stringer]interface{}
	}

	currentCtx  context.Context // only use for runtime.trace, Please NEVER use it.
	currentPlan plannercore.Plan

	store kv.Storage

	preparedPlanCache sessionctx.PlanCache
	generalPlanCache  sessionctx.PlanCache

	sessionVars    *variable.SessionVars
	sessionManager util.SessionManager

	statsCollector *handle.SessionStatsCollector
	// ddlOwnerManager is used in `select tidb_is_ddl_owner()` statement;
	ddlOwnerManager owner.Manager
	// lockedTables use to record the table locks hold by the session.
	lockedTables map[int64]model.TableLockTpInfo

	// client shared coprocessor client per session
	client kv.Client

	mppClient kv.MPPClient

	// indexUsageCollector collects index usage information.
	idxUsageCollector *handle.SessionIndexUsageCollector

	functionUsageMu struct {
		sync.RWMutex
		builtinFunctionUsage telemetry.BuiltinFunctionsUsage
	}
	// allowed when tikv disk full happened.
	diskFullOpt kvrpcpb.DiskFullOpt

	// StmtStats is used to count various indicators of each SQL in this session
	// at each point in time. These data will be periodically taken away by the
	// background goroutine. The background goroutine will continue to aggregate
	// all the local data in each session, and finally report them to the remote
	// regularly.
	stmtStats *stmtstats.StatementStats

	// Used to encode and decode each type of session states.
	sessionStatesHandlers map[sessionstates.SessionStateType]sessionctx.SessionStatesHandler

	// Contains a list of sessions used to collect advisory locks.
	advisoryLocks map[string]*advisoryLock

	extensions *extension.SessionExtensions

	sandBoxMode bool
}

var parserPool = &sync.Pool{New: func() interface{} { return parser.New() }}

// AddTableLock adds table lock to the session lock map.
func (s *session) AddTableLock(locks []model.TableLockTpInfo) {
	for _, l := range locks {
		// read only lock is session unrelated, skip it when adding lock to session.
		if l.Tp != model.TableLockReadOnly {
			s.lockedTables[l.TableID] = l
		}
	}
}

// ReleaseTableLocks releases table lock in the session lock map.
func (s *session) ReleaseTableLocks(locks []model.TableLockTpInfo) {
	for _, l := range locks {
		delete(s.lockedTables, l.TableID)
	}
}

// ReleaseTableLockByTableIDs releases table lock in the session lock map by table ID.
func (s *session) ReleaseTableLockByTableIDs(tableIDs []int64) {
	for _, tblID := range tableIDs {
		delete(s.lockedTables, tblID)
	}
}

// CheckTableLocked checks the table lock.
func (s *session) CheckTableLocked(tblID int64) (bool, model.TableLockType) {
	lt, ok := s.lockedTables[tblID]
	if !ok {
		return false, model.TableLockNone
	}
	return true, lt.Tp
}

// GetAllTableLocks gets all table locks table id and db id hold by the session.
func (s *session) GetAllTableLocks() []model.TableLockTpInfo {
	lockTpInfo := make([]model.TableLockTpInfo, 0, len(s.lockedTables))
	for _, tl := range s.lockedTables {
		lockTpInfo = append(lockTpInfo, tl)
	}
	return lockTpInfo
}

// HasLockedTables uses to check whether this session locked any tables.
// If so, the session can only visit the table which locked by self.
func (s *session) HasLockedTables() bool {
	b := len(s.lockedTables) > 0
	return b
}

// ReleaseAllTableLocks releases all table locks hold by the session.
func (s *session) ReleaseAllTableLocks() {
	s.lockedTables = make(map[int64]model.TableLockTpInfo)
}

// IsDDLOwner checks whether this session is DDL owner.
func (s *session) IsDDLOwner() bool {
	return s.ddlOwnerManager.IsOwner()
}

func (s *session) cleanRetryInfo() {
	if s.sessionVars.RetryInfo.Retrying {
		return
	}

	retryInfo := s.sessionVars.RetryInfo
	defer retryInfo.Clean()
	if len(retryInfo.DroppedPreparedStmtIDs) == 0 {
		return
	}

	planCacheEnabled := s.GetSessionVars().EnablePreparedPlanCache
	var cacheKey kvcache.Key
	var err error
	var preparedAst *ast.Prepared
	var stmtText, stmtDB string
	if planCacheEnabled {
		firstStmtID := retryInfo.DroppedPreparedStmtIDs[0]
		if preparedPointer, ok := s.sessionVars.PreparedStmts[firstStmtID]; ok {
			preparedObj, ok := preparedPointer.(*plannercore.PlanCacheStmt)
			if ok {
				preparedAst = preparedObj.PreparedAst
				stmtText, stmtDB = preparedObj.StmtText, preparedObj.StmtDB
				bindSQL, _ := plannercore.GetBindSQL4PlanCache(s, preparedObj)
				cacheKey, err = plannercore.NewPlanCacheKey(s.sessionVars, stmtText, stmtDB, preparedAst.SchemaVersion,
					0, bindSQL)
				if err != nil {
					logutil.Logger(s.currentCtx).Warn("clean cached plan failed", zap.Error(err))
					return
				}
			}
		}
	}
	for i, stmtID := range retryInfo.DroppedPreparedStmtIDs {
		if planCacheEnabled {
			if i > 0 && preparedAst != nil {
				plannercore.SetPstmtIDSchemaVersion(cacheKey, stmtText, preparedAst.SchemaVersion, s.sessionVars.IsolationReadEngines)
			}
			if !s.sessionVars.IgnorePreparedCacheCloseStmt { // keep the plan in cache
				s.GetPlanCache(false).Delete(cacheKey)
			}
		}
		s.sessionVars.RemovePreparedStmt(stmtID)
	}
}

func (s *session) Status() uint16 {
	return s.sessionVars.Status
}

func (s *session) LastInsertID() uint64 {
	if s.sessionVars.StmtCtx.LastInsertID > 0 {
		return s.sessionVars.StmtCtx.LastInsertID
	}
	return s.sessionVars.StmtCtx.InsertID
}

func (s *session) LastMessage() string {
	return s.sessionVars.StmtCtx.GetMessage()
}

func (s *session) AffectedRows() uint64 {
	return s.sessionVars.StmtCtx.AffectedRows()
}

func (s *session) SetClientCapability(capability uint32) {
	s.sessionVars.ClientCapability = capability
}

func (s *session) SetConnectionID(connectionID uint64) {
	s.sessionVars.ConnectionID = connectionID
}

func (s *session) SetTLSState(tlsState *tls.ConnectionState) {
	// If user is not connected via TLS, then tlsState == nil.
	if tlsState != nil {
		s.sessionVars.TLSConnectionState = tlsState
	}
}

func (s *session) SetCommandValue(command byte) {
	atomic.StoreUint32(&s.sessionVars.CommandValue, uint32(command))
}

func (s *session) SetCollation(coID int) error {
	cs, co, err := charset.GetCharsetInfoByID(coID)
	if err != nil {
		return err
	}
	// If new collations are enabled, switch to the default
	// collation if this one is not supported.
	co = collate.SubstituteMissingCollationToDefault(co)
	for _, v := range variable.SetNamesVariables {
		terror.Log(s.sessionVars.SetSystemVarWithoutValidation(v, cs))
	}
	return s.sessionVars.SetSystemVarWithoutValidation(variable.CollationConnection, co)
}

func (s *session) GetPlanCache(isGeneralPlanCache bool) sessionctx.PlanCache {
	if isGeneralPlanCache { // use the general plan cache
		if !s.GetSessionVars().EnableGeneralPlanCache {
			return nil
		}
		if s.generalPlanCache == nil { // lazy construction
			s.generalPlanCache = plannercore.NewLRUPlanCache(uint(s.GetSessionVars().GeneralPlanCacheSize),
				variable.PreparedPlanCacheMemoryGuardRatio.Load(), plannercore.PreparedPlanCacheMaxMemory.Load(),
				plannercore.PickPlanFromBucket, s)
		}
		return s.generalPlanCache
	}

	// use the prepared plan cache
	if !s.GetSessionVars().EnablePreparedPlanCache {
		return nil
	}
	if s.preparedPlanCache == nil { // lazy construction
		s.preparedPlanCache = plannercore.NewLRUPlanCache(uint(s.GetSessionVars().PreparedPlanCacheSize),
			variable.PreparedPlanCacheMemoryGuardRatio.Load(), plannercore.PreparedPlanCacheMaxMemory.Load(),
			plannercore.PickPlanFromBucket, s)
	}
	return s.preparedPlanCache
}

func (s *session) SetSessionManager(sm util.SessionManager) {
	s.sessionManager = sm
}

func (s *session) GetSessionManager() util.SessionManager {
	return s.sessionManager
}

func (s *session) StoreQueryFeedback(feedback interface{}) {
	if variable.FeedbackProbability.Load() <= 0 {
		return
	}
	if fb, ok := feedback.(*statistics.QueryFeedback); !ok || fb == nil || !fb.Valid.Load() {
		return
	}
	if s.statsCollector != nil {
		do, err := GetDomain(s.store)
		if err != nil {
			logutil.BgLogger().Debug("domain not found", zap.Error(err))
			metrics.StoreQueryFeedbackCounter.WithLabelValues(metrics.LblError).Inc()
			return
		}
		err = s.statsCollector.StoreQueryFeedback(feedback, do.StatsHandle(), s.GetSessionVars().GetEnablePseudoForOutdatedStats())
		if err != nil {
			logutil.BgLogger().Debug("store query feedback", zap.Error(err))
			metrics.StoreQueryFeedbackCounter.WithLabelValues(metrics.LblError).Inc()
			return
		}
		metrics.StoreQueryFeedbackCounter.WithLabelValues(metrics.LblOK).Inc()
	}
}

func (s *session) UpdateColStatsUsage(predicateColumns []model.TableItemID) {
	if s.statsCollector == nil {
		return
	}
	t := time.Now()
	colMap := make(map[model.TableItemID]time.Time, len(predicateColumns))
	for _, col := range predicateColumns {
		if col.IsIndex {
			continue
		}
		colMap[col] = t
	}
	s.statsCollector.UpdateColStatsUsage(colMap)
}

// StoreIndexUsage stores index usage information in idxUsageCollector.
func (s *session) StoreIndexUsage(tblID int64, idxID int64, rowsSelected int64) {
	if s.idxUsageCollector == nil {
		return
	}
	s.idxUsageCollector.Update(tblID, idxID, &handle.IndexUsageInformation{QueryCount: 1, RowsSelected: rowsSelected})
}

// FieldList returns fields list of a table.
func (s *session) FieldList(tableName string) ([]*ast.ResultField, error) {
	is := s.GetInfoSchema().(infoschema.InfoSchema)
	dbName := model.NewCIStr(s.GetSessionVars().CurrentDB)
	tName := model.NewCIStr(tableName)
	pm := privilege.GetPrivilegeManager(s)
	if pm != nil && s.sessionVars.User != nil {
		if !pm.RequestVerification(s.sessionVars.ActiveRoles, dbName.O, tName.O, "", mysql.AllPrivMask) {
			user := s.sessionVars.User
			u := user.Username
			h := user.Hostname
			if len(user.AuthUsername) > 0 && len(user.AuthHostname) > 0 {
				u = user.AuthUsername
				h = user.AuthHostname
			}
			return nil, plannercore.ErrTableaccessDenied.GenWithStackByArgs("SELECT", u, h, tableName)
		}
	}
	table, err := is.TableByName(dbName, tName)
	if err != nil {
		return nil, err
	}

	cols := table.Cols()
	fields := make([]*ast.ResultField, 0, len(cols))
	for _, col := range table.Cols() {
		rf := &ast.ResultField{
			ColumnAsName: col.Name,
			TableAsName:  tName,
			DBName:       dbName,
			Table:        table.Meta(),
			Column:       col.ColumnInfo,
		}
		fields = append(fields, rf)
	}
	return fields, nil
}

// TxnInfo returns a pointer to a *copy* of the internal TxnInfo, thus is *read only*
func (s *session) TxnInfo() *txninfo.TxnInfo {
	s.txn.mu.RLock()
	// Copy on read to get a snapshot, this API shouldn't be frequently called.
	txnInfo := s.txn.mu.TxnInfo
	s.txn.mu.RUnlock()

	if txnInfo.StartTS == 0 {
		return nil
	}

	processInfo := s.ShowProcess()
	txnInfo.ConnectionID = processInfo.ID
	txnInfo.Username = processInfo.User
	txnInfo.CurrentDB = processInfo.DB
	txnInfo.RelatedTableIDs = make(map[int64]struct{})
	s.GetSessionVars().GetRelatedTableForMDL().Range(func(key, value interface{}) bool {
		txnInfo.RelatedTableIDs[key.(int64)] = struct{}{}
		return true
	})

	return &txnInfo
}

func (s *session) doCommit(ctx context.Context) error {
	if !s.txn.Valid() {
		return nil
	}

	// to avoid session set overlap the txn set.
	if s.GetDiskFullOpt() != kvrpcpb.DiskFullOpt_NotAllowedOnFull {
		s.txn.SetDiskFullOpt(s.GetDiskFullOpt())
	}

	defer func() {
		s.txn.changeToInvalid()
		s.sessionVars.SetInTxn(false)
		s.ClearDiskFullOpt()
	}()
	// check if the transaction is read-only
	if s.txn.IsReadOnly() {
		return nil
	}
	// check if the cluster is read-only
	if !s.sessionVars.InRestrictedSQL && variable.RestrictedReadOnly.Load() || variable.VarTiDBSuperReadOnly.Load() {
		// It is not internal SQL, and the cluster has one of RestrictedReadOnly or SuperReadOnly
		// We need to privilege check again: a privilege check occurred during planning, but we need
		// to prevent the case that a long running auto-commit statement is now trying to commit.
		pm := privilege.GetPrivilegeManager(s)
		roles := s.sessionVars.ActiveRoles
		if pm != nil && !pm.HasExplicitlyGrantedDynamicPrivilege(roles, "RESTRICTED_REPLICA_WRITER_ADMIN", false) {
			s.RollbackTxn(ctx)
			return plannercore.ErrSQLInReadOnlyMode
		}
	}
	err := s.checkPlacementPolicyBeforeCommit()
	if err != nil {
		return err
	}
	// mockCommitError and mockGetTSErrorInRetry use to test PR #8743.
	failpoint.Inject("mockCommitError", func(val failpoint.Value) {
		if val.(bool) {
			if _, err := failpoint.Eval("tikvclient/mockCommitErrorOpt"); err == nil {
				failpoint.Return(kv.ErrTxnRetryable)
			}
		}
	})

	if s.sessionVars.BinlogClient != nil {
		prewriteValue := binloginfo.GetPrewriteValue(s, false)
		if prewriteValue != nil {
			prewriteData, err := prewriteValue.Marshal()
			if err != nil {
				return errors.Trace(err)
			}
			info := &binloginfo.BinlogInfo{
				Data: &binlog.Binlog{
					Tp:            binlog.BinlogType_Prewrite,
					PrewriteValue: prewriteData,
				},
				Client: s.sessionVars.BinlogClient,
			}
			s.txn.SetOption(kv.BinlogInfo, info)
		}
	}

	sessVars := s.GetSessionVars()
	// Get the related table or partition IDs.
	relatedPhysicalTables := sessVars.TxnCtx.TableDeltaMap
	// Get accessed temporary tables in the transaction.
	temporaryTables := sessVars.TxnCtx.TemporaryTables
	physicalTableIDs := make([]int64, 0, len(relatedPhysicalTables))
	for id := range relatedPhysicalTables {
		// Schema change on global temporary tables doesn't affect transactions.
		if _, ok := temporaryTables[id]; ok {
			continue
		}
		physicalTableIDs = append(physicalTableIDs, id)
	}
	needCheckSchema := true
	// Set this option for 2 phase commit to validate schema lease.
	if s.GetSessionVars().TxnCtx != nil {
		needCheckSchema = !s.GetSessionVars().TxnCtx.EnableMDL
	}
	s.txn.SetOption(kv.SchemaChecker, domain.NewSchemaChecker(domain.GetDomain(s), s.GetInfoSchema().SchemaMetaVersion(), physicalTableIDs, needCheckSchema))
	s.txn.SetOption(kv.InfoSchema, s.sessionVars.TxnCtx.InfoSchema)
	s.txn.SetOption(kv.CommitHook, func(info string, _ error) { s.sessionVars.LastTxnInfo = info })
	if sessVars.EnableAmendPessimisticTxn {
		if !variable.EnableFastReorg.Load() {
			s.txn.SetOption(kv.SchemaAmender, NewSchemaAmenderForTikvTxn(s))
		} else {
			logutil.BgLogger().Warn("@@tidb_enable_amend_pessimistic_txn takes no effect when @@tidb_ddl_enable_fast_reorg is true")
		}
	}
	s.txn.SetOption(kv.EnableAsyncCommit, sessVars.EnableAsyncCommit)
	s.txn.SetOption(kv.Enable1PC, sessVars.Enable1PC)
	s.txn.SetOption(kv.ResourceGroupTagger, sessVars.StmtCtx.GetResourceGroupTagger())
	if sessVars.StmtCtx.KvExecCounter != nil {
		// Bind an interceptor for client-go to count the number of SQL executions of each TiKV.
		s.txn.SetOption(kv.RPCInterceptor, sessVars.StmtCtx.KvExecCounter.RPCInterceptor())
	}
	// priority of the sysvar is lower than `start transaction with causal consistency only`
	if val := s.txn.GetOption(kv.GuaranteeLinearizability); val == nil || val.(bool) {
		// We needn't ask the TiKV client to guarantee linearizability for auto-commit transactions
		// because the property is naturally holds:
		// We guarantee the commitTS of any transaction must not exceed the next timestamp from the TSO.
		// An auto-commit transaction fetches its startTS from the TSO so its commitTS > its startTS > the commitTS
		// of any previously committed transactions.
		s.txn.SetOption(kv.GuaranteeLinearizability,
			sessVars.TxnCtx.IsExplicit && sessVars.GuaranteeLinearizability)
	}
	if tables := sessVars.TxnCtx.TemporaryTables; len(tables) > 0 {
		s.txn.SetOption(kv.KVFilter, temporaryTableKVFilter(tables))
	}
	s.txn.SetOption(kv.TxnSource, sessVars.CDCWriteSource)
	if tables := sessVars.TxnCtx.CachedTables; len(tables) > 0 {
		c := cachedTableRenewLease{tables: tables}
		now := time.Now()
		err := c.start(ctx)
		defer c.stop(ctx)
		sessVars.StmtCtx.WaitLockLeaseTime += time.Since(now)
		if err != nil {
			return errors.Trace(err)
		}
		s.txn.SetOption(kv.CommitTSUpperBoundCheck, c.commitTSCheck)
	}

	err = s.commitTxnWithTemporaryData(tikvutil.SetSessionID(ctx, sessVars.ConnectionID), &s.txn)
	if err != nil {
		err = s.handleAssertionFailure(ctx, err)
	}
	return err
}

type cachedTableRenewLease struct {
	tables map[int64]interface{}
	lease  []uint64 // Lease for each visited cached tables.
	exit   chan struct{}
}

func (c *cachedTableRenewLease) start(ctx context.Context) error {
	c.exit = make(chan struct{})
	c.lease = make([]uint64, len(c.tables))
	wg := make(chan error, len(c.tables))
	ith := 0
	for _, raw := range c.tables {
		tbl := raw.(table.CachedTable)
		go tbl.WriteLockAndKeepAlive(ctx, c.exit, &c.lease[ith], wg)
		ith++
	}

	// Wait for all LockForWrite() return, this function can return.
	var err error
	for ; ith > 0; ith-- {
		tmp := <-wg
		if tmp != nil {
			err = tmp
		}
	}
	return err
}

func (c *cachedTableRenewLease) stop(ctx context.Context) {
	close(c.exit)
}

func (c *cachedTableRenewLease) commitTSCheck(commitTS uint64) bool {
	for i := 0; i < len(c.lease); i++ {
		lease := atomic.LoadUint64(&c.lease[i])
		if commitTS >= lease {
			// Txn fails to commit because the write lease is expired.
			return false
		}
	}
	return true
}

// handleAssertionFailure extracts the possible underlying assertionFailed error,
// gets the corresponding MVCC history and logs it.
// If it's not an assertion failure, returns the original error.
func (s *session) handleAssertionFailure(ctx context.Context, err error) error {
	var assertionFailure *tikverr.ErrAssertionFailed
	if !stderrs.As(err, &assertionFailure) {
		return err
	}
	key := assertionFailure.Key
	newErr := kv.ErrAssertionFailed.GenWithStackByArgs(
		hex.EncodeToString(key), assertionFailure.Assertion.String(), assertionFailure.StartTs,
		assertionFailure.ExistingStartTs, assertionFailure.ExistingCommitTs,
	)

	if s.GetSessionVars().EnableRedactLog {
		return newErr
	}

	var decodeFunc func(kv.Key, *kvrpcpb.MvccGetByKeyResponse, map[string]interface{})
	// if it's a record key or an index key, decode it
	if infoSchema, ok := s.sessionVars.TxnCtx.InfoSchema.(infoschema.InfoSchema); ok &&
		infoSchema != nil && (tablecodec.IsRecordKey(key) || tablecodec.IsIndexKey(key)) {
		tableID := tablecodec.DecodeTableID(key)
		if table, ok := infoSchema.TableByID(tableID); ok {
			if tablecodec.IsRecordKey(key) {
				decodeFunc = consistency.DecodeRowMvccData(table.Meta())
			} else {
				tableInfo := table.Meta()
				_, indexID, _, e := tablecodec.DecodeIndexKey(key)
				if e != nil {
					logutil.Logger(ctx).Error("assertion failed but cannot decode index key", zap.Error(e))
					return err
				}
				var indexInfo *model.IndexInfo
				for _, idx := range tableInfo.Indices {
					if idx.ID == indexID {
						indexInfo = idx
						break
					}
				}
				if indexInfo == nil {
					return err
				}
				decodeFunc = consistency.DecodeIndexMvccData(indexInfo)
			}
		} else {
			logutil.Logger(ctx).Warn("assertion failed but table not found in infoschema", zap.Int64("tableID", tableID))
		}
	}
	if store, ok := s.store.(helper.Storage); ok {
		content := consistency.GetMvccByKey(store, key, decodeFunc)
		logutil.Logger(ctx).Error("assertion failed", zap.String("message", newErr.Error()), zap.String("mvcc history", content))
	}
	return newErr
}

func (s *session) commitTxnWithTemporaryData(ctx context.Context, txn kv.Transaction) error {
	sessVars := s.sessionVars
	txnTempTables := sessVars.TxnCtx.TemporaryTables
	if len(txnTempTables) == 0 {
		failpoint.Inject("mockSleepBeforeTxnCommit", func(v failpoint.Value) {
			ms := v.(int)
			time.Sleep(time.Millisecond * time.Duration(ms))
		})
		return txn.Commit(ctx)
	}

	sessionData := sessVars.TemporaryTableData
	var (
		stage           kv.StagingHandle
		localTempTables *infoschema.SessionTables
	)

	if sessVars.LocalTemporaryTables != nil {
		localTempTables = sessVars.LocalTemporaryTables.(*infoschema.SessionTables)
	} else {
		localTempTables = new(infoschema.SessionTables)
	}

	defer func() {
		// stage != kv.InvalidStagingHandle means error occurs, we need to cleanup sessionData
		if stage != kv.InvalidStagingHandle {
			sessionData.Cleanup(stage)
		}
	}()

	for tblID, tbl := range txnTempTables {
		if !tbl.GetModified() {
			continue
		}

		if tbl.GetMeta().TempTableType != model.TempTableLocal {
			continue
		}
		if _, ok := localTempTables.TableByID(tblID); !ok {
			continue
		}

		if stage == kv.InvalidStagingHandle {
			stage = sessionData.Staging()
		}

		tblPrefix := tablecodec.EncodeTablePrefix(tblID)
		endKey := tablecodec.EncodeTablePrefix(tblID + 1)

		txnMemBuffer := s.txn.GetMemBuffer()
		iter, err := txnMemBuffer.Iter(tblPrefix, endKey)
		if err != nil {
			return err
		}

		for iter.Valid() {
			key := iter.Key()
			if !bytes.HasPrefix(key, tblPrefix) {
				break
			}

			value := iter.Value()
			if len(value) == 0 {
				err = sessionData.DeleteTableKey(tblID, key)
			} else {
				err = sessionData.SetTableKey(tblID, key, iter.Value())
			}

			if err != nil {
				return err
			}

			err = iter.Next()
			if err != nil {
				return err
			}
		}
	}

	err := txn.Commit(ctx)
	if err != nil {
		return err
	}

	if stage != kv.InvalidStagingHandle {
		sessionData.Release(stage)
		stage = kv.InvalidStagingHandle
	}

	return nil
}

type temporaryTableKVFilter map[int64]tableutil.TempTable

func (m temporaryTableKVFilter) IsUnnecessaryKeyValue(key, value []byte, flags tikvstore.KeyFlags) (bool, error) {
	tid := tablecodec.DecodeTableID(key)
	if _, ok := m[tid]; ok {
		return true, nil
	}

	// This is the default filter for all tables.
	defaultFilter := txn.TiDBKVFilter{}
	return defaultFilter.IsUnnecessaryKeyValue(key, value, flags)
}

// errIsNoisy is used to filter DUPLCATE KEY errors.
// These can observed by users in INFORMATION_SCHEMA.CLIENT_ERRORS_SUMMARY_GLOBAL instead.
//
// The rationale for filtering these errors is because they are "client generated errors". i.e.
// of the errors defined in kv/error.go, these look to be clearly related to a client-inflicted issue,
// and the server is only responsible for handling the error correctly. It does not need to log.
func errIsNoisy(err error) bool {
	if kv.ErrKeyExists.Equal(err) {
		return true
	}
	if storeerr.ErrLockAcquireFailAndNoWaitSet.Equal(err) {
		return true
	}
	return false
}

func (s *session) doCommitWithRetry(ctx context.Context) error {
	defer func() {
		s.GetSessionVars().SetTxnIsolationLevelOneShotStateForNextTxn()
		s.txn.changeToInvalid()
		s.cleanRetryInfo()
		sessiontxn.GetTxnManager(s).OnTxnEnd()
	}()
	if !s.txn.Valid() {
		// If the transaction is invalid, maybe it has already been rolled back by the client.
		return nil
	}
	var err error
	txnSize := s.txn.Size()
	isPessimistic := s.txn.IsPessimistic()
	if span := opentracing.SpanFromContext(ctx); span != nil && span.Tracer() != nil {
		span1 := span.Tracer().StartSpan("session.doCommitWitRetry", opentracing.ChildOf(span.Context()))
		defer span1.Finish()
		ctx = opentracing.ContextWithSpan(ctx, span1)
	}
	err = s.doCommit(ctx)
	if err != nil {
		// polish the Write Conflict error message
		newErr := s.tryReplaceWriteConflictError(err)
		if newErr != nil {
			err = newErr
		}

		commitRetryLimit := s.sessionVars.RetryLimit
		if !s.sessionVars.TxnCtx.CouldRetry {
			commitRetryLimit = 0
		}
		// Don't retry in BatchInsert mode. As a counter-example, insert into t1 select * from t2,
		// BatchInsert already commit the first batch 1000 rows, then it commit 1000-2000 and retry the statement,
		// Finally t1 will have more data than t2, with no errors return to user!
		if s.isTxnRetryableError(err) && !s.sessionVars.BatchInsert && commitRetryLimit > 0 && !isPessimistic {
			logutil.Logger(ctx).Warn("sql",
				zap.String("label", s.GetSQLLabel()),
				zap.Error(err),
				zap.String("txn", s.txn.GoString()))
			// Transactions will retry 2 ~ commitRetryLimit times.
			// We make larger transactions retry less times to prevent cluster resource outage.
			txnSizeRate := float64(txnSize) / float64(kv.TxnTotalSizeLimit)
			maxRetryCount := commitRetryLimit - int64(float64(commitRetryLimit-1)*txnSizeRate)
			err = s.retry(ctx, uint(maxRetryCount))
		} else if !errIsNoisy(err) {
			logutil.Logger(ctx).Warn("can not retry txn",
				zap.String("label", s.GetSQLLabel()),
				zap.Error(err),
				zap.Bool("IsBatchInsert", s.sessionVars.BatchInsert),
				zap.Bool("IsPessimistic", isPessimistic),
				zap.Bool("InRestrictedSQL", s.sessionVars.InRestrictedSQL),
				zap.Int64("tidb_retry_limit", s.sessionVars.RetryLimit),
				zap.Bool("tidb_disable_txn_auto_retry", s.sessionVars.DisableTxnAutoRetry))
		}
	}
	counter := s.sessionVars.TxnCtx.StatementCount
	duration := time.Since(s.GetSessionVars().TxnCtx.CreateTime).Seconds()
	s.recordOnTransactionExecution(err, counter, duration)

	if err != nil {
		if !errIsNoisy(err) {
			logutil.Logger(ctx).Warn("commit failed",
				zap.String("finished txn", s.txn.GoString()),
				zap.Error(err))
		}
		return err
	}
	s.updateStatsDeltaToCollector()
	return nil
}

// adds more information about the table in the error message
// precondition: oldErr is a 9007:WriteConflict Error
func (s *session) tryReplaceWriteConflictError(oldErr error) (newErr error) {
	if !kv.ErrWriteConflict.Equal(oldErr) {
		return nil
	}
	if errors.RedactLogEnabled.Load() {
		return nil
	}
	originErr := errors.Cause(oldErr)
	inErr, _ := originErr.(*errors.Error)
	args := inErr.Args()
	is := sessiontxn.GetTxnManager(s).GetTxnInfoSchema()
	if is == nil {
		return nil
	}
	newKeyTableField, ok := addTableNameInTableIDField(args[3], is)
	if ok {
		args[3] = newKeyTableField
	}
	newPrimaryKeyTableField, ok := addTableNameInTableIDField(args[5], is)
	if ok {
		args[5] = newPrimaryKeyTableField
	}
	return kv.ErrWriteConflict.FastGenByArgs(args...)
}

// precondition: is != nil
func addTableNameInTableIDField(tableIDField interface{}, is infoschema.InfoSchema) (enhancedMsg string, done bool) {
	keyTableID, ok := tableIDField.(string)
	if !ok {
		return "", false
	}
	stringsInTableIDField := strings.Split(keyTableID, "=")
	if len(stringsInTableIDField) == 0 {
		return "", false
	}
	tableIDStr := stringsInTableIDField[len(stringsInTableIDField)-1]
	tableID, err := strconv.ParseInt(tableIDStr, 10, 64)
	if err != nil {
		return "", false
	}
	var tableName string
	tbl, ok := is.TableByID(tableID)
	if !ok {
		tableName = "unknown"
	} else {
		dbInfo, ok := is.SchemaByTable(tbl.Meta())
		if !ok {
			tableName = "unknown." + tbl.Meta().Name.String()
		} else {
			tableName = dbInfo.Name.String() + "." + tbl.Meta().Name.String()
		}
	}
	enhancedMsg = keyTableID + ", tableName=" + tableName
	return enhancedMsg, true
}

func (s *session) updateStatsDeltaToCollector() {
	mapper := s.GetSessionVars().TxnCtx.TableDeltaMap
	if s.statsCollector != nil && mapper != nil {
		for _, item := range mapper {
			if item.TableID > 0 {
				s.statsCollector.Update(item.TableID, item.Delta, item.Count, &item.ColSize)
			}
		}
	}
}

func (s *session) CommitTxn(ctx context.Context) error {
	if span := opentracing.SpanFromContext(ctx); span != nil && span.Tracer() != nil {
		span1 := span.Tracer().StartSpan("session.CommitTxn", opentracing.ChildOf(span.Context()))
		defer span1.Finish()
		ctx = opentracing.ContextWithSpan(ctx, span1)
	}

	var commitDetail *tikvutil.CommitDetails
	ctx = context.WithValue(ctx, tikvutil.CommitDetailCtxKey, &commitDetail)
	err := s.doCommitWithRetry(ctx)
	if commitDetail != nil {
		s.sessionVars.StmtCtx.MergeExecDetails(nil, commitDetail)
	}

	failpoint.Inject("keepHistory", func(val failpoint.Value) {
		if val.(bool) {
			failpoint.Return(err)
		}
	})
	s.sessionVars.TxnCtx.Cleanup()
	s.sessionVars.CleanupTxnReadTSIfUsed()
	return err
}

func (s *session) RollbackTxn(ctx context.Context) {
	if span := opentracing.SpanFromContext(ctx); span != nil && span.Tracer() != nil {
		span1 := span.Tracer().StartSpan("session.RollbackTxn", opentracing.ChildOf(span.Context()))
		defer span1.Finish()
	}

	if s.txn.Valid() {
		terror.Log(s.txn.Rollback())
	}
	if ctx.Value(inCloseSession{}) == nil {
		s.cleanRetryInfo()
	}
	s.txn.changeToInvalid()
	s.sessionVars.TxnCtx.Cleanup()
	s.sessionVars.CleanupTxnReadTSIfUsed()
	s.sessionVars.SetInTxn(false)
	sessiontxn.GetTxnManager(s).OnTxnEnd()
}

func (s *session) GetClient() kv.Client {
	return s.client
}

func (s *session) GetMPPClient() kv.MPPClient {
	return s.mppClient
}

func (s *session) String() string {
	// TODO: how to print binded context in values appropriately?
	sessVars := s.sessionVars
	data := map[string]interface{}{
		"id":         sessVars.ConnectionID,
		"user":       sessVars.User,
		"currDBName": sessVars.CurrentDB,
		"status":     sessVars.Status,
		"strictMode": sessVars.StrictSQLMode,
	}
	if s.txn.Valid() {
		// if txn is committed or rolled back, txn is nil.
		data["txn"] = s.txn.String()
	}
	if sessVars.SnapshotTS != 0 {
		data["snapshotTS"] = sessVars.SnapshotTS
	}
	if sessVars.StmtCtx.LastInsertID > 0 {
		data["lastInsertID"] = sessVars.StmtCtx.LastInsertID
	}
	if len(sessVars.PreparedStmts) > 0 {
		data["preparedStmtCount"] = len(sessVars.PreparedStmts)
	}
	b, err := json.MarshalIndent(data, "", "  ")
	terror.Log(errors.Trace(err))
	return string(b)
}

const sqlLogMaxLen = 1024

// SchemaChangedWithoutRetry is used for testing.
var SchemaChangedWithoutRetry uint32

func (s *session) GetSQLLabel() string {
	if s.sessionVars.InRestrictedSQL {
		return metrics.LblInternal
	}
	return metrics.LblGeneral
}

func (s *session) isInternal() bool {
	return s.sessionVars.InRestrictedSQL
}

func (s *session) isTxnRetryableError(err error) bool {
	if atomic.LoadUint32(&SchemaChangedWithoutRetry) == 1 {
		return kv.IsTxnRetryableError(err)
	}
	return kv.IsTxnRetryableError(err) || domain.ErrInfoSchemaChanged.Equal(err)
}

func (s *session) checkTxnAborted(stmt sqlexec.Statement) error {
	var err error
	if atomic.LoadUint32(&s.GetSessionVars().TxnCtx.LockExpire) > 0 {
		err = kv.ErrLockExpire
	} else {
		return nil
	}
	// If the transaction is aborted, the following statements do not need to execute, except `commit` and `rollback`,
	// because they are used to finish the aborted transaction.
	if _, ok := stmt.(*executor.ExecStmt).StmtNode.(*ast.CommitStmt); ok {
		return nil
	}
	if _, ok := stmt.(*executor.ExecStmt).StmtNode.(*ast.RollbackStmt); ok {
		return nil
	}
	return err
}

func (s *session) retry(ctx context.Context, maxCnt uint) (err error) {
	var retryCnt uint
	defer func() {
		s.sessionVars.RetryInfo.Retrying = false
		// retryCnt only increments on retryable error, so +1 here.
		metrics.SessionRetry.Observe(float64(retryCnt + 1))
		s.sessionVars.SetInTxn(false)
		if err != nil {
			s.RollbackTxn(ctx)
		}
		s.txn.changeToInvalid()
	}()

	connID := s.sessionVars.ConnectionID
	s.sessionVars.RetryInfo.Retrying = true
	if atomic.LoadUint32(&s.sessionVars.TxnCtx.ForUpdate) == 1 {
		err = ErrForUpdateCantRetry.GenWithStackByArgs(connID)
		return err
	}

	nh := GetHistory(s)
	var schemaVersion int64
	sessVars := s.GetSessionVars()
	orgStartTS := sessVars.TxnCtx.StartTS
	label := s.GetSQLLabel()
	for {
		if err = s.PrepareTxnCtx(ctx); err != nil {
			return err
		}
		s.sessionVars.RetryInfo.ResetOffset()
		for i, sr := range nh.history {
			st := sr.st
			s.sessionVars.StmtCtx = sr.stmtCtx
			s.sessionVars.StmtCtx.ResetForRetry()
			s.sessionVars.PreparedParams = s.sessionVars.PreparedParams[:0]
			schemaVersion, err = st.RebuildPlan(ctx)
			if err != nil {
				return err
			}

			if retryCnt == 0 {
				// We do not have to log the query every time.
				// We print the queries at the first try only.
				sql := sqlForLog(st.GetTextToLog())
				if !sessVars.EnableRedactLog {
					sql += sessVars.PreparedParams.String()
				}
				logutil.Logger(ctx).Warn("retrying",
					zap.Int64("schemaVersion", schemaVersion),
					zap.Uint("retryCnt", retryCnt),
					zap.Int("queryNum", i),
					zap.String("sql", sql))
			} else {
				logutil.Logger(ctx).Warn("retrying",
					zap.Int64("schemaVersion", schemaVersion),
					zap.Uint("retryCnt", retryCnt),
					zap.Int("queryNum", i))
			}
			_, digest := s.sessionVars.StmtCtx.SQLDigest()
			s.txn.onStmtStart(digest.String())
			if err = sessiontxn.GetTxnManager(s).OnStmtStart(ctx, st.GetStmtNode()); err == nil {
				_, err = st.Exec(ctx)
			}
			s.txn.onStmtEnd()
			if err != nil {
				s.StmtRollback()
				break
			}
			s.StmtCommit()
		}
		logutil.Logger(ctx).Warn("transaction association",
			zap.Uint64("retrying txnStartTS", s.GetSessionVars().TxnCtx.StartTS),
			zap.Uint64("original txnStartTS", orgStartTS))
		failpoint.Inject("preCommitHook", func() {
			hook, ok := ctx.Value("__preCommitHook").(func())
			if ok {
				hook()
			}
		})
		if err == nil {
			err = s.doCommit(ctx)
			if err == nil {
				break
			}
		}
		if !s.isTxnRetryableError(err) {
			logutil.Logger(ctx).Warn("sql",
				zap.String("label", label),
				zap.Stringer("session", s),
				zap.Error(err))
			metrics.SessionRetryErrorCounter.WithLabelValues(label, metrics.LblUnretryable).Inc()
			return err
		}
		retryCnt++
		if retryCnt >= maxCnt {
			logutil.Logger(ctx).Warn("sql",
				zap.String("label", label),
				zap.Uint("retry reached max count", retryCnt))
			metrics.SessionRetryErrorCounter.WithLabelValues(label, metrics.LblReachMax).Inc()
			return err
		}
		logutil.Logger(ctx).Warn("sql",
			zap.String("label", label),
			zap.Error(err),
			zap.String("txn", s.txn.GoString()))
		kv.BackOff(retryCnt)
		s.txn.changeToInvalid()
		s.sessionVars.SetInTxn(false)
	}
	return err
}

func sqlForLog(sql string) string {
	if len(sql) > sqlLogMaxLen {
		sql = sql[:sqlLogMaxLen] + fmt.Sprintf("(len:%d)", len(sql))
	}
	return executor.QueryReplacer.Replace(sql)
}

type sessionPool interface {
	Get() (pools.Resource, error)
	Put(pools.Resource)
}

func (s *session) sysSessionPool() sessionPool {
	return domain.GetDomain(s).SysSessionPool()
}

func createSessionFunc(store kv.Storage) pools.Factory {
	return func() (pools.Resource, error) {
		se, err := createSession(store)
		if err != nil {
			return nil, err
		}
		err = se.sessionVars.SetSystemVar(variable.AutoCommit, "1")
		if err != nil {
			return nil, err
		}
		err = se.sessionVars.SetSystemVar(variable.MaxExecutionTime, "0")
		if err != nil {
			return nil, errors.Trace(err)
		}
		err = se.sessionVars.SetSystemVar(variable.MaxAllowedPacket, strconv.FormatUint(variable.DefMaxAllowedPacket, 10))
		if err != nil {
			return nil, errors.Trace(err)
		}
		err = se.sessionVars.SetSystemVar(variable.TiDBEnableWindowFunction, variable.BoolToOnOff(variable.DefEnableWindowFunction))
		if err != nil {
			return nil, errors.Trace(err)
		}
		err = se.sessionVars.SetSystemVar(variable.TiDBConstraintCheckInPlacePessimistic, variable.On)
		if err != nil {
			return nil, errors.Trace(err)
		}
		se.sessionVars.CommonGlobalLoaded = true
		se.sessionVars.InRestrictedSQL = true
		// Internal session uses default format to prevent memory leak problem.
		se.sessionVars.EnableChunkRPC = false
		return se, nil
	}
}

func createSessionWithDomainFunc(store kv.Storage) func(*domain.Domain) (pools.Resource, error) {
	return func(dom *domain.Domain) (pools.Resource, error) {
		se, err := CreateSessionWithDomain(store, dom)
		if err != nil {
			return nil, err
		}
		err = se.sessionVars.SetSystemVar(variable.AutoCommit, "1")
		if err != nil {
			return nil, err
		}
		err = se.sessionVars.SetSystemVar(variable.MaxExecutionTime, "0")
		if err != nil {
			return nil, errors.Trace(err)
		}
		err = se.sessionVars.SetSystemVar(variable.MaxAllowedPacket, strconv.FormatUint(variable.DefMaxAllowedPacket, 10))
		if err != nil {
			return nil, errors.Trace(err)
		}
		err = se.sessionVars.SetSystemVar(variable.TiDBConstraintCheckInPlacePessimistic, variable.On)
		if err != nil {
			return nil, errors.Trace(err)
		}
		se.sessionVars.CommonGlobalLoaded = true
		se.sessionVars.InRestrictedSQL = true
		// Internal session uses default format to prevent memory leak problem.
		se.sessionVars.EnableChunkRPC = false
		return se, nil
	}
}

func drainRecordSet(ctx context.Context, se *session, rs sqlexec.RecordSet, alloc chunk.Allocator) ([]chunk.Row, error) {
	var rows []chunk.Row
	var req *chunk.Chunk
	req = rs.NewChunk(alloc)
	for {
		err := rs.Next(ctx, req)
		if err != nil || req.NumRows() == 0 {
			return rows, err
		}
		iter := chunk.NewIterator4Chunk(req)
		for r := iter.Begin(); r != iter.End(); r = iter.Next() {
			rows = append(rows, r)
		}
		req = chunk.Renew(req, se.sessionVars.MaxChunkSize)
	}
}

// getTableValue executes restricted sql and the result is one column.
// It returns a string value.
func (s *session) getTableValue(ctx context.Context, tblName string, varName string) (string, error) {
	if ctx.Value(kv.RequestSourceKey) == nil {
		ctx = kv.WithInternalSourceType(ctx, kv.InternalTxnSysVar)
	}
	rows, fields, err := s.ExecRestrictedSQL(ctx, nil, "SELECT VARIABLE_VALUE FROM %n.%n WHERE VARIABLE_NAME=%?", mysql.SystemDB, tblName, varName)
	if err != nil {
		return "", err
	}
	if len(rows) == 0 {
		return "", errResultIsEmpty
	}
	d := rows[0].GetDatum(0, &fields[0].Column.FieldType)
	value, err := d.ToString()
	if err != nil {
		return "", err
	}
	return value, nil
}

// replaceGlobalVariablesTableValue executes restricted sql updates the variable value
// It will then notify the etcd channel that the value has changed.
func (s *session) replaceGlobalVariablesTableValue(ctx context.Context, varName, val string) error {
	ctx = kv.WithInternalSourceType(ctx, kv.InternalTxnSysVar)
	_, _, err := s.ExecRestrictedSQL(ctx, nil, `REPLACE INTO %n.%n (variable_name, variable_value) VALUES (%?, %?)`, mysql.SystemDB, mysql.GlobalVariablesTable, varName, val)
	if err != nil {
		return err
	}
	domain.GetDomain(s).NotifyUpdateSysVarCache()
	return err
}

// GetGlobalSysVar implements GlobalVarAccessor.GetGlobalSysVar interface.
func (s *session) GetGlobalSysVar(name string) (string, error) {
	if s.Value(sessionctx.Initing) != nil {
		// When running bootstrap or upgrade, we should not access global storage.
		return "", nil
	}

	sv := variable.GetSysVar(name)
	if sv == nil {
		// It might be a recently unregistered sysvar. We should return unknown
		// since GetSysVar is the canonical version, but we can update the cache
		// so the next request doesn't attempt to load this.
		logutil.BgLogger().Info("sysvar does not exist. sysvar cache may be stale", zap.String("name", name))
		return "", variable.ErrUnknownSystemVar.GenWithStackByArgs(name)
	}

	sysVar, err := domain.GetDomain(s).GetGlobalVar(name)
	if err != nil {
		// The sysvar exists, but there is no cache entry yet.
		// This might be because the sysvar was only recently registered.
		// In which case it is safe to return the default, but we can also
		// update the cache for the future.
		logutil.BgLogger().Info("sysvar not in cache yet. sysvar cache may be stale", zap.String("name", name))
		sysVar, err = s.getTableValue(context.TODO(), mysql.GlobalVariablesTable, name)
		if err != nil {
			return sv.Value, nil
		}
	}
	// It might have been written from an earlier TiDB version, so we should do type validation
	// See https://github.com/pingcap/tidb/issues/30255 for why we don't do full validation.
	// If validation fails, we should return the default value:
	// See: https://github.com/pingcap/tidb/pull/31566
	sysVar, err = sv.ValidateFromType(s.GetSessionVars(), sysVar, variable.ScopeGlobal)
	if err != nil {
		return sv.Value, nil
	}
	return sysVar, nil
}

// SetGlobalSysVar implements GlobalVarAccessor.SetGlobalSysVar interface.
// it is called (but skipped) when setting instance scope
func (s *session) SetGlobalSysVar(ctx context.Context, name string, value string) (err error) {
	sv := variable.GetSysVar(name)
	if sv == nil {
		return variable.ErrUnknownSystemVar.GenWithStackByArgs(name)
	}
	if value, err = sv.Validate(s.sessionVars, value, variable.ScopeGlobal); err != nil {
		return err
	}
	if err = sv.SetGlobalFromHook(ctx, s.sessionVars, value, false); err != nil {
		return err
	}
	if sv.HasInstanceScope() { // skip for INSTANCE scope
		return nil
	}
	if sv.GlobalConfigName != "" {
		domain.GetDomain(s).NotifyGlobalConfigChange(sv.GlobalConfigName, variable.OnOffToTrueFalse(value))
	}
	return s.replaceGlobalVariablesTableValue(context.TODO(), sv.Name, value)
}

// SetGlobalSysVarOnly updates the sysvar, but does not call the validation function or update aliases.
// This is helpful to prevent duplicate warnings being appended from aliases, or recursion.
func (s *session) SetGlobalSysVarOnly(ctx context.Context, name string, value string) (err error) {
	sv := variable.GetSysVar(name)
	if sv == nil {
		return variable.ErrUnknownSystemVar.GenWithStackByArgs(name)
	}
	if err = sv.SetGlobalFromHook(ctx, s.sessionVars, value, true); err != nil {
		return err
	}
	if sv.HasInstanceScope() { // skip for INSTANCE scope
		return nil
	}
	return s.replaceGlobalVariablesTableValue(ctx, sv.Name, value)
}

// SetTiDBTableValue implements GlobalVarAccessor.SetTiDBTableValue interface.
func (s *session) SetTiDBTableValue(name, value, comment string) error {
	ctx := kv.WithInternalSourceType(context.Background(), kv.InternalTxnSysVar)
	_, _, err := s.ExecRestrictedSQL(ctx, nil, `REPLACE INTO mysql.tidb (variable_name, variable_value, comment) VALUES (%?, %?, %?)`, name, value, comment)
	return err
}

// GetTiDBTableValue implements GlobalVarAccessor.GetTiDBTableValue interface.
func (s *session) GetTiDBTableValue(name string) (string, error) {
	return s.getTableValue(context.TODO(), mysql.TiDBTable, name)
}

var _ sqlexec.SQLParser = &session{}

func (s *session) ParseSQL(ctx context.Context, sql string, params ...parser.ParseParam) ([]ast.StmtNode, []error, error) {
	if span := opentracing.SpanFromContext(ctx); span != nil && span.Tracer() != nil {
		span1 := span.Tracer().StartSpan("session.ParseSQL", opentracing.ChildOf(span.Context()))
		defer span1.Finish()
	}
	defer trace.StartRegion(ctx, "ParseSQL").End()

	p := parserPool.Get().(*parser.Parser)
	defer parserPool.Put(p)
	p.SetSQLMode(s.sessionVars.SQLMode)
	p.SetParserConfig(s.sessionVars.BuildParserConfig())
	tmp, warn, err := p.ParseSQL(sql, params...)
	// The []ast.StmtNode is referenced by the parser, to reuse the parser, make a copy of the result.
	res := make([]ast.StmtNode, len(tmp))
	copy(res, tmp)
	return res, warn, err
}

func (s *session) SetProcessInfo(sql string, t time.Time, command byte, maxExecutionTime uint64) {
	// If command == mysql.ComSleep, it means the SQL execution is finished. The processinfo is reset to SLEEP.
	// If the SQL finished and the session is not in transaction, the current start timestamp need to reset to 0.
	// Otherwise, it should be set to the transaction start timestamp.
	// Why not reset the transaction start timestamp to 0 when transaction committed?
	// Because the select statement and other statements need this timestamp to read data,
	// after the transaction is committed. e.g. SHOW MASTER STATUS;
	var curTxnStartTS uint64
	if command != mysql.ComSleep || s.GetSessionVars().InTxn() {
		curTxnStartTS = s.sessionVars.TxnCtx.StartTS
	}
	// Set curTxnStartTS to SnapshotTS directly when the session is trying to historic read.
	// It will avoid the session meet GC lifetime too short error.
	if s.GetSessionVars().SnapshotTS != 0 {
		curTxnStartTS = s.GetSessionVars().SnapshotTS
	}
	p := s.currentPlan
	if explain, ok := p.(*plannercore.Explain); ok && explain.Analyze && explain.TargetPlan != nil {
		p = explain.TargetPlan
	}
	pi := util.ProcessInfo{
		ID:                    s.sessionVars.ConnectionID,
		Port:                  s.sessionVars.Port,
		DB:                    s.sessionVars.CurrentDB,
		Command:               command,
		Plan:                  p,
		PlanExplainRows:       plannercore.GetExplainRowsForPlan(p),
		RuntimeStatsColl:      s.sessionVars.StmtCtx.RuntimeStatsColl,
		Time:                  t,
		State:                 s.Status(),
		Info:                  sql,
		CurTxnStartTS:         curTxnStartTS,
		StmtCtx:               s.sessionVars.StmtCtx,
		RefCountOfStmtCtx:     &s.sessionVars.RefCountOfStmtCtx,
		MemTracker:            s.sessionVars.MemTracker,
		DiskTracker:           s.sessionVars.DiskTracker,
		StatsInfo:             plannercore.GetStatsInfo,
		OOMAlarmVariablesInfo: s.getOomAlarmVariablesInfo(),
		MaxExecutionTime:      maxExecutionTime,
		RedactSQL:             s.sessionVars.EnableRedactLog,
	}
	oldPi := s.ShowProcess()
	if p == nil {
		// Store the last valid plan when the current plan is nil.
		// This is for `explain for connection` statement has the ability to query the last valid plan.
		if oldPi != nil && oldPi.Plan != nil && len(oldPi.PlanExplainRows) > 0 {
			pi.Plan = oldPi.Plan
			pi.PlanExplainRows = oldPi.PlanExplainRows
			pi.RuntimeStatsColl = oldPi.RuntimeStatsColl
		}
	}
	// We set process info before building plan, so we extended execution time.
	if oldPi != nil && oldPi.Info == pi.Info {
		pi.Time = oldPi.Time
	}
	_, digest := s.sessionVars.StmtCtx.SQLDigest()
	pi.Digest = digest.String()
	// DO NOT reset the currentPlan to nil until this query finishes execution, otherwise reentrant calls
	// of SetProcessInfo would override Plan and PlanExplainRows to nil.
	if command == mysql.ComSleep {
		s.currentPlan = nil
	}
	if s.sessionVars.User != nil {
		pi.User = s.sessionVars.User.Username
		pi.Host = s.sessionVars.User.Hostname
	}
	s.processInfo.Store(&pi)
}

func (s *session) getOomAlarmVariablesInfo() util.OOMAlarmVariablesInfo {
	return util.OOMAlarmVariablesInfo{
		SessionAnalyzeVersion:         s.sessionVars.AnalyzeVersion,
		SessionEnabledRateLimitAction: s.sessionVars.EnabledRateLimitAction,
		SessionMemQuotaQuery:          s.sessionVars.MemQuotaQuery,
	}
}

func (s *session) SetDiskFullOpt(level kvrpcpb.DiskFullOpt) {
	s.diskFullOpt = level
}

func (s *session) GetDiskFullOpt() kvrpcpb.DiskFullOpt {
	return s.diskFullOpt
}

func (s *session) ClearDiskFullOpt() {
	s.diskFullOpt = kvrpcpb.DiskFullOpt_NotAllowedOnFull
}

func (s *session) ExecuteInternal(ctx context.Context, sql string, args ...interface{}) (rs sqlexec.RecordSet, err error) {
	origin := s.sessionVars.InRestrictedSQL
	s.sessionVars.InRestrictedSQL = true
	defer func() {
		s.sessionVars.InRestrictedSQL = origin
		// Restore the goroutine label by using the original ctx after execution is finished.
		pprof.SetGoroutineLabels(ctx)
	}()

	if span := opentracing.SpanFromContext(ctx); span != nil && span.Tracer() != nil {
		span1 := span.Tracer().StartSpan("session.ExecuteInternal", opentracing.ChildOf(span.Context()))
		defer span1.Finish()
		ctx = opentracing.ContextWithSpan(ctx, span1)
		logutil.Eventf(ctx, "execute: %s", sql)
	}

	stmtNode, err := s.ParseWithParams(ctx, sql, args...)
	if err != nil {
		return nil, err
	}

	rs, err = s.ExecuteStmt(ctx, stmtNode)
	if err != nil {
		s.sessionVars.StmtCtx.AppendError(err)
	}
	if rs == nil {
		return nil, err
	}

	return rs, err
}

// Execute is deprecated, we can remove it as soon as plugins are migrated.
func (s *session) Execute(ctx context.Context, sql string) (recordSets []sqlexec.RecordSet, err error) {
	if span := opentracing.SpanFromContext(ctx); span != nil && span.Tracer() != nil {
		span1 := span.Tracer().StartSpan("session.Execute", opentracing.ChildOf(span.Context()))
		defer span1.Finish()
		ctx = opentracing.ContextWithSpan(ctx, span1)
		logutil.Eventf(ctx, "execute: %s", sql)
	}

	stmtNodes, err := s.Parse(ctx, sql)
	if err != nil {
		return nil, err
	}
	if len(stmtNodes) != 1 {
		return nil, errors.New("Execute() API doesn't support multiple statements any more")
	}

	rs, err := s.ExecuteStmt(ctx, stmtNodes[0])
	if err != nil {
		s.sessionVars.StmtCtx.AppendError(err)
	}
	if rs == nil {
		return nil, err
	}
	return []sqlexec.RecordSet{rs}, err
}

// Parse parses a query string to raw ast.StmtNode.
func (s *session) Parse(ctx context.Context, sql string) ([]ast.StmtNode, error) {
	parseStartTime := time.Now()
	stmts, warns, err := s.ParseSQL(ctx, sql, s.sessionVars.GetParseParams()...)
	if err != nil {
		s.rollbackOnError(ctx)
		err = util.SyntaxError(err)

		// Only print log message when this SQL is from the user.
		// Mute the warning for internal SQLs.
		if !s.sessionVars.InRestrictedSQL {
			if s.sessionVars.EnableRedactLog {
				logutil.Logger(ctx).Debug("parse SQL failed", zap.Error(err), zap.String("SQL", sql))
			} else {
				logutil.Logger(ctx).Warn("parse SQL failed", zap.Error(err), zap.String("SQL", sql))
			}
			s.sessionVars.StmtCtx.AppendError(err)
		}
		return nil, err
	}

	durParse := time.Since(parseStartTime)
	s.GetSessionVars().DurationParse = durParse
	isInternal := s.isInternal()
	if isInternal {
		sessionExecuteParseDurationInternal.Observe(durParse.Seconds())
	} else {
		sessionExecuteParseDurationGeneral.Observe(durParse.Seconds())
	}
	for _, warn := range warns {
		s.sessionVars.StmtCtx.AppendWarning(util.SyntaxWarn(warn))
	}
	return stmts, nil
}

// ParseWithParams parses a query string, with arguments, to raw ast.StmtNode.
// Note that it will not do escaping if no variable arguments are passed.
func (s *session) ParseWithParams(ctx context.Context, sql string, args ...interface{}) (ast.StmtNode, error) {
	var err error
	if len(args) > 0 {
		sql, err = sqlexec.EscapeSQL(sql, args...)
		if err != nil {
			return nil, err
		}
	}

	internal := s.isInternal()

	var stmts []ast.StmtNode
	var warns []error
	parseStartTime := time.Now()
	if internal {
		// Do no respect the settings from clients, if it is for internal usage.
		// Charsets from clients may give chance injections.
		// Refer to https://stackoverflow.com/questions/5741187/sql-injection-that-gets-around-mysql-real-escape-string/12118602.
		stmts, warns, err = s.ParseSQL(ctx, sql)
	} else {
		stmts, warns, err = s.ParseSQL(ctx, sql, s.sessionVars.GetParseParams()...)
	}
	if len(stmts) != 1 {
		err = errors.New("run multiple statements internally is not supported")
	}
	if err != nil {
		s.rollbackOnError(ctx)
		// Only print log message when this SQL is from the user.
		// Mute the warning for internal SQLs.
		if !s.sessionVars.InRestrictedSQL {
			if s.sessionVars.EnableRedactLog {
				logutil.Logger(ctx).Debug("parse SQL failed", zap.Error(err), zap.String("SQL", sql))
			} else {
				logutil.Logger(ctx).Warn("parse SQL failed", zap.Error(err), zap.String("SQL", sql))
			}
		}
		return nil, util.SyntaxError(err)
	}
	durParse := time.Since(parseStartTime)
	if internal {
		sessionExecuteParseDurationInternal.Observe(durParse.Seconds())
	} else {
		sessionExecuteParseDurationGeneral.Observe(durParse.Seconds())
	}
	for _, warn := range warns {
		s.sessionVars.StmtCtx.AppendWarning(util.SyntaxWarn(warn))
	}
	if topsqlstate.TopSQLEnabled() {
		normalized, digest := parser.NormalizeDigest(sql)
		if digest != nil {
			// Reset the goroutine label when internal sql execute finish.
			// Specifically reset in ExecRestrictedStmt function.
			s.sessionVars.StmtCtx.IsSQLRegistered.Store(true)
			topsql.AttachAndRegisterSQLInfo(ctx, normalized, digest, s.sessionVars.InRestrictedSQL)
		}
	}
	return stmts[0], nil
}

// GetAdvisoryLock acquires an advisory lock of lockName.
// Note that a lock can be acquired multiple times by the same session,
// in which case we increment a reference count.
// Each lock needs to be held in a unique session because
// we need to be able to ROLLBACK in any arbitrary order
// in order to release the locks.
func (s *session) GetAdvisoryLock(lockName string, timeout int64) error {
	if lock, ok := s.advisoryLocks[lockName]; ok {
		lock.IncrReferences()
		return nil
	}
	sess, err := createSession(s.store)
	if err != nil {
		return err
	}
	infosync.StoreInternalSession(sess)
	lock := &advisoryLock{session: sess, ctx: context.TODO()}
	err = lock.GetLock(lockName, timeout)
	if err != nil {
		return err
	}
	s.advisoryLocks[lockName] = lock
	return nil
}

// ReleaseAdvisoryLock releases an advisory locks held by the session.
// It returns FALSE if no lock by this name was held (by this session),
// and TRUE if a lock was held and "released".
// Note that the lock is not actually released if there are multiple
// references to the same lockName by the session, instead the reference
// count is decremented.
func (s *session) ReleaseAdvisoryLock(lockName string) (released bool) {
	if lock, ok := s.advisoryLocks[lockName]; ok {
		lock.DecrReferences()
		if lock.ReferenceCount() <= 0 {
			lock.Close()
			delete(s.advisoryLocks, lockName)
			infosync.DeleteInternalSession(lock.session)
		}
		return true
	}
	return false
}

// ReleaseAllAdvisoryLocks releases all advisory locks held by the session
// and returns a count of the locks that were released.
// The count is based on unique locks held, so multiple references
// to the same lock do not need to be accounted for.
func (s *session) ReleaseAllAdvisoryLocks() int {
	var count int
	for lockName, lock := range s.advisoryLocks {
		lock.Close()
		count += lock.ReferenceCount()
		delete(s.advisoryLocks, lockName)
		infosync.DeleteInternalSession(lock.session)
	}
	return count
}

// GetExtensions returns the `*extension.SessionExtensions` object
func (s *session) GetExtensions() *extension.SessionExtensions {
	return s.extensions
}

// SetExtensions sets the `*extension.SessionExtensions` object
func (s *session) SetExtensions(extensions *extension.SessionExtensions) {
	s.extensions = extensions
}

// InSandBoxMode indicates that this session is in sandbox mode
func (s *session) InSandBoxMode() bool {
	return s.sandBoxMode
}

// EnableSandBoxMode enable the sandbox mode.
func (s *session) EnableSandBoxMode() {
	s.sandBoxMode = true
}

// DisableSandBoxMode enable the sandbox mode.
func (s *session) DisableSandBoxMode() {
	s.sandBoxMode = false
}

// ParseWithParams4Test wrapper (s *session) ParseWithParams for test
func ParseWithParams4Test(ctx context.Context, s Session,
	sql string, args ...interface{}) (ast.StmtNode, error) {
	return s.(*session).ParseWithParams(ctx, sql, args)
}

var _ sqlexec.RestrictedSQLExecutor = &session{}
var _ sqlexec.SQLExecutor = &session{}

// ExecRestrictedStmt implements RestrictedSQLExecutor interface.
func (s *session) ExecRestrictedStmt(ctx context.Context, stmtNode ast.StmtNode, opts ...sqlexec.OptionFuncAlias) (
	[]chunk.Row, []*ast.ResultField, error) {
	defer pprof.SetGoroutineLabels(ctx)
	execOption := sqlexec.GetExecOption(opts)
	var se *session
	var clean func()
	var err error
	if execOption.UseCurSession {
		se, clean, err = s.useCurrentSession(execOption)
	} else {
		se, clean, err = s.getInternalSession(execOption)
	}
	if err != nil {
		return nil, nil, err
	}
	defer clean()

	startTime := time.Now()
	metrics.SessionRestrictedSQLCounter.Inc()
	ctx = context.WithValue(ctx, execdetails.StmtExecDetailKey, &execdetails.StmtExecDetails{})
	ctx = context.WithValue(ctx, tikvutil.ExecDetailsKey, &tikvutil.ExecDetails{})
	rs, err := se.ExecuteStmt(ctx, stmtNode)
	if err != nil {
		se.sessionVars.StmtCtx.AppendError(err)
	}
	if rs == nil {
		return nil, nil, err
	}
	defer func() {
		if closeErr := rs.Close(); closeErr != nil {
			err = closeErr
		}
	}()
	var rows []chunk.Row
	rows, err = drainRecordSet(ctx, se, rs, nil)
	if err != nil {
		return nil, nil, err
	}
	metrics.QueryDurationHistogram.WithLabelValues(metrics.LblInternal).Observe(time.Since(startTime).Seconds())
	return rows, rs.Fields(), err
}

// ExecRestrictedStmt4Test wrapper `(s *session) ExecRestrictedStmt` for test.
func ExecRestrictedStmt4Test(ctx context.Context, s Session,
	stmtNode ast.StmtNode, opts ...sqlexec.OptionFuncAlias) (
	[]chunk.Row, []*ast.ResultField, error) {
	ctx = kv.WithInternalSourceType(ctx, kv.InternalTxnOthers)
	return s.(*session).ExecRestrictedStmt(ctx, stmtNode, opts...)
}

// only set and clean session with execOption
func (s *session) useCurrentSession(execOption sqlexec.ExecOption) (*session, func(), error) {
	var err error
	orgSnapshotInfoSchema, orgSnapshotTS := s.sessionVars.SnapshotInfoschema, s.sessionVars.SnapshotTS
	if execOption.SnapshotTS != 0 {
		if err = s.sessionVars.SetSystemVar(variable.TiDBSnapshot, strconv.FormatUint(execOption.SnapshotTS, 10)); err != nil {
			return nil, nil, err
		}
		s.sessionVars.SnapshotInfoschema, err = getSnapshotInfoSchema(s, execOption.SnapshotTS)
		if err != nil {
			return nil, nil, err
		}
	}
	prevStatsVer := s.sessionVars.AnalyzeVersion
	if execOption.AnalyzeVer != 0 {
		s.sessionVars.AnalyzeVersion = execOption.AnalyzeVer
	}
	prevAnalyzeSnapshot := s.sessionVars.EnableAnalyzeSnapshot
	if execOption.AnalyzeSnapshot != nil {
		s.sessionVars.EnableAnalyzeSnapshot = *execOption.AnalyzeSnapshot
	}
	prePruneMode := s.sessionVars.PartitionPruneMode.Load()
	if len(execOption.PartitionPruneMode) > 0 {
		s.sessionVars.PartitionPruneMode.Store(execOption.PartitionPruneMode)
	}
	prevSQL := s.sessionVars.StmtCtx.OriginalSQL
	prevStmtType := s.sessionVars.StmtCtx.StmtType
	prevTables := s.sessionVars.StmtCtx.Tables
	return s, func() {
		s.sessionVars.AnalyzeVersion = prevStatsVer
		s.sessionVars.EnableAnalyzeSnapshot = prevAnalyzeSnapshot
		if err := s.sessionVars.SetSystemVar(variable.TiDBSnapshot, ""); err != nil {
			logutil.BgLogger().Error("set tidbSnapshot error", zap.Error(err))
		}
		s.sessionVars.SnapshotInfoschema = orgSnapshotInfoSchema
		s.sessionVars.SnapshotTS = orgSnapshotTS
		s.sessionVars.PartitionPruneMode.Store(prePruneMode)
		s.sessionVars.StmtCtx.OriginalSQL = prevSQL
		s.sessionVars.StmtCtx.StmtType = prevStmtType
		s.sessionVars.StmtCtx.Tables = prevTables
	}, nil
}

func (s *session) getInternalSession(execOption sqlexec.ExecOption) (*session, func(), error) {
	tmp, err := s.sysSessionPool().Get()
	if err != nil {
		return nil, nil, errors.Trace(err)
	}
	se := tmp.(*session)

	// The special session will share the `InspectionTableCache` with current session
	// if the current session in inspection mode.
	if cache := s.sessionVars.InspectionTableCache; cache != nil {
		se.sessionVars.InspectionTableCache = cache
	}
	if ok := s.sessionVars.OptimizerUseInvisibleIndexes; ok {
		se.sessionVars.OptimizerUseInvisibleIndexes = true
	}

	if execOption.SnapshotTS != 0 {
		if err := se.sessionVars.SetSystemVar(variable.TiDBSnapshot, strconv.FormatUint(execOption.SnapshotTS, 10)); err != nil {
			return nil, nil, err
		}
		se.sessionVars.SnapshotInfoschema, err = getSnapshotInfoSchema(s, execOption.SnapshotTS)
		if err != nil {
			return nil, nil, err
		}
	}

	prevStatsVer := se.sessionVars.AnalyzeVersion
	if execOption.AnalyzeVer != 0 {
		se.sessionVars.AnalyzeVersion = execOption.AnalyzeVer
	}

	prevAnalyzeSnapshot := se.sessionVars.EnableAnalyzeSnapshot
	if execOption.AnalyzeSnapshot != nil {
		se.sessionVars.EnableAnalyzeSnapshot = *execOption.AnalyzeSnapshot
	}

	prePruneMode := se.sessionVars.PartitionPruneMode.Load()
	if len(execOption.PartitionPruneMode) > 0 {
		se.sessionVars.PartitionPruneMode.Store(execOption.PartitionPruneMode)
	}

	return se, func() {
		se.sessionVars.AnalyzeVersion = prevStatsVer
		se.sessionVars.EnableAnalyzeSnapshot = prevAnalyzeSnapshot
		if err := se.sessionVars.SetSystemVar(variable.TiDBSnapshot, ""); err != nil {
			logutil.BgLogger().Error("set tidbSnapshot error", zap.Error(err))
		}
		se.sessionVars.SnapshotInfoschema = nil
		se.sessionVars.SnapshotTS = 0
		if !execOption.IgnoreWarning {
			if se != nil && se.GetSessionVars().StmtCtx.WarningCount() > 0 {
				warnings := se.GetSessionVars().StmtCtx.GetWarnings()
				s.GetSessionVars().StmtCtx.AppendWarnings(warnings)
			}
		}
		se.sessionVars.PartitionPruneMode.Store(prePruneMode)
		se.sessionVars.OptimizerUseInvisibleIndexes = false
		se.sessionVars.InspectionTableCache = nil
		s.sysSessionPool().Put(tmp)
	}, nil
}

func (s *session) withRestrictedSQLExecutor(ctx context.Context, opts []sqlexec.OptionFuncAlias, fn func(context.Context, *session) ([]chunk.Row, []*ast.ResultField, error)) ([]chunk.Row, []*ast.ResultField, error) {
	execOption := sqlexec.GetExecOption(opts)
	var se *session
	var clean func()
	var err error
	if execOption.UseCurSession {
		se, clean, err = s.useCurrentSession(execOption)
	} else {
		se, clean, err = s.getInternalSession(execOption)
	}
	if err != nil {
		return nil, nil, errors.Trace(err)
	}
	defer clean()
	if execOption.TrackSysProcID > 0 {
		err = execOption.TrackSysProc(execOption.TrackSysProcID, se)
		if err != nil {
			return nil, nil, errors.Trace(err)
		}
		// unTrack should be called before clean (return sys session)
		defer execOption.UnTrackSysProc(execOption.TrackSysProcID)
	}
	return fn(ctx, se)
}

func (s *session) ExecRestrictedSQL(ctx context.Context, opts []sqlexec.OptionFuncAlias, sql string, params ...interface{}) ([]chunk.Row, []*ast.ResultField, error) {
	return s.withRestrictedSQLExecutor(ctx, opts, func(ctx context.Context, se *session) ([]chunk.Row, []*ast.ResultField, error) {
		stmt, err := se.ParseWithParams(ctx, sql, params...)
		if err != nil {
			return nil, nil, errors.Trace(err)
		}
		defer pprof.SetGoroutineLabels(ctx)
		startTime := time.Now()
		metrics.SessionRestrictedSQLCounter.Inc()
		ctx = context.WithValue(ctx, execdetails.StmtExecDetailKey, &execdetails.StmtExecDetails{})
		ctx = context.WithValue(ctx, tikvutil.ExecDetailsKey, &tikvutil.ExecDetails{})
		rs, err := se.ExecuteStmt(ctx, stmt)
		if err != nil {
			se.sessionVars.StmtCtx.AppendError(err)
		}
		if rs == nil {
			return nil, nil, err
		}
		defer func() {
			if closeErr := rs.Close(); closeErr != nil {
				err = closeErr
			}
		}()
		var rows []chunk.Row
		rows, err = drainRecordSet(ctx, se, rs, nil)
		if err != nil {
			return nil, nil, err
		}
		metrics.QueryDurationHistogram.WithLabelValues(metrics.LblInternal).Observe(time.Since(startTime).Seconds())
		return rows, rs.Fields(), err
	})
}

func (s *session) ExecuteStmt(ctx context.Context, stmtNode ast.StmtNode) (sqlexec.RecordSet, error) {
	if span := opentracing.SpanFromContext(ctx); span != nil && span.Tracer() != nil {
		span1 := span.Tracer().StartSpan("session.ExecuteStmt", opentracing.ChildOf(span.Context()))
		defer span1.Finish()
		ctx = opentracing.ContextWithSpan(ctx, span1)
	}

	if err := s.PrepareTxnCtx(ctx); err != nil {
		return nil, err
	}

	if err := s.loadCommonGlobalVariablesIfNeeded(); err != nil {
		return nil, err
	}

	sessVars := s.sessionVars
	sessVars.StartTime = time.Now()

	// Some executions are done in compile stage, so we reset them before compile.
	if err := executor.ResetContextOfStmt(s, stmtNode); err != nil {
		return nil, err
	}
	normalizedSQL, digest := s.sessionVars.StmtCtx.SQLDigest()
	if topsqlstate.TopSQLEnabled() {
		s.sessionVars.StmtCtx.IsSQLRegistered.Store(true)
		ctx = topsql.AttachAndRegisterSQLInfo(ctx, normalizedSQL, digest, s.sessionVars.InRestrictedSQL)
	}

	if err := s.validateStatementReadOnlyInStaleness(stmtNode); err != nil {
		return nil, err
	}

	// Uncorrelated subqueries will execute once when building plan, so we reset process info before building plan.
	cmd32 := atomic.LoadUint32(&s.GetSessionVars().CommandValue)
	s.SetProcessInfo(stmtNode.Text(), time.Now(), byte(cmd32), 0)
	s.txn.onStmtStart(digest.String())
	defer s.txn.onStmtEnd()

	if err := s.onTxnManagerStmtStartOrRetry(ctx, stmtNode); err != nil {
		return nil, err
	}

	failpoint.Inject("mockStmtSlow", func(val failpoint.Value) {
		if strings.Contains(stmtNode.Text(), "/* sleep */") {
			v, _ := val.(int)
			time.Sleep(time.Duration(v) * time.Millisecond)
		}
	})

	stmtLabel := ast.GetStmtLabel(stmtNode)
	s.setRequestSource(ctx, stmtLabel, stmtNode)

	// Transform abstract syntax tree to a physical plan(stored in executor.ExecStmt).
	compiler := executor.Compiler{Ctx: s}
	stmt, err := compiler.Compile(ctx, stmtNode)
	if err == nil {
		err = sessiontxn.OptimizeWithPlanAndThenWarmUp(s, stmt.Plan)
	}

	if err != nil {
		s.rollbackOnError(ctx)

		// Only print log message when this SQL is from the user.
		// Mute the warning for internal SQLs.
		if !s.sessionVars.InRestrictedSQL {
			if !variable.ErrUnknownSystemVar.Equal(err) {
				logutil.Logger(ctx).Warn("compile SQL failed", zap.Error(err),
					zap.String("SQL", stmtNode.Text()))
			}
		}
		return nil, err
	}

	durCompile := time.Since(s.sessionVars.StartTime)
	s.GetSessionVars().DurationCompile = durCompile
	if s.isInternal() {
		sessionExecuteCompileDurationInternal.Observe(durCompile.Seconds())
	} else {
		sessionExecuteCompileDurationGeneral.Observe(durCompile.Seconds())
	}
	s.currentPlan = stmt.Plan
	if execStmt, ok := stmtNode.(*ast.ExecuteStmt); ok {
		if execStmt.Name == "" {
			// for exec-stmt on bin-protocol, ignore the plan detail in `show process` to gain performance benefits.
			s.currentPlan = nil
		}
	}

	// Execute the physical plan.
	logStmt(stmt, s)

	var recordSet sqlexec.RecordSet
	if stmt.PsStmt != nil { // point plan short path
		recordSet, err = stmt.PointGet(ctx)
		s.txn.changeToInvalid()
	} else {
		recordSet, err = runStmt(ctx, s, stmt)
	}

	if err != nil {
		if !errIsNoisy(err) {
			logutil.Logger(ctx).Warn("run statement failed",
				zap.Int64("schemaVersion", s.GetInfoSchema().SchemaMetaVersion()),
				zap.Error(err),
				zap.String("session", s.String()))
		}
		return recordSet, err
	}
	if !s.isInternal() && config.GetGlobalConfig().EnableTelemetry {
		telemetry.CurrentExecuteCount.Inc()
		tiFlashPushDown, tiFlashExchangePushDown := plannercore.IsTiFlashContained(stmt.Plan)
		if tiFlashPushDown {
			telemetry.CurrentTiFlashPushDownCount.Inc()
		}
		if tiFlashExchangePushDown {
			telemetry.CurrentTiFlashExchangePushDownCount.Inc()
		}
	}
	return recordSet, nil
}

func (s *session) onTxnManagerStmtStartOrRetry(ctx context.Context, node ast.StmtNode) error {
	if s.sessionVars.RetryInfo.Retrying {
		return sessiontxn.GetTxnManager(s).OnStmtRetry(ctx)
	}
	return sessiontxn.GetTxnManager(s).OnStmtStart(ctx, node)
}

func (s *session) validateStatementReadOnlyInStaleness(stmtNode ast.StmtNode) error {
	vars := s.GetSessionVars()
	if !vars.TxnCtx.IsStaleness && vars.TxnReadTS.PeakTxnReadTS() == 0 && !vars.EnableExternalTSRead {
		return nil
	}
	errMsg := "only support read-only statement during read-only staleness transactions"
	node := stmtNode.(ast.Node)
	switch v := node.(type) {
	case *ast.SplitRegionStmt:
		return nil
	case *ast.SelectStmt:
		// select lock statement needs start a transaction which will be conflict to stale read,
		// we forbid select lock statement in stale read for now.
		if v.LockInfo != nil {
			return errors.New("select lock hasn't been supported in stale read yet")
		}
		if !planner.IsReadOnly(stmtNode, vars) {
			return errors.New(errMsg)
		}
		return nil
	case *ast.ExplainStmt, *ast.DoStmt, *ast.ShowStmt, *ast.SetOprStmt, *ast.ExecuteStmt, *ast.SetOprSelectList:
		if !planner.IsReadOnly(stmtNode, vars) {
			return errors.New(errMsg)
		}
		return nil
	default:
	}
	// covered DeleteStmt/InsertStmt/UpdateStmt/CallStmt/LoadDataStmt
	if _, ok := stmtNode.(ast.DMLNode); ok {
		return errors.New(errMsg)
	}
	return nil
}

// querySpecialKeys contains the keys of special query, the special query will handled by handleQuerySpecial method.
var querySpecialKeys = []fmt.Stringer{
	executor.LoadDataVarKey,
	executor.LoadStatsVarKey,
	executor.IndexAdviseVarKey,
	executor.PlanReplayerLoadVarKey,
}

func (s *session) hasQuerySpecial() bool {
	found := false
	s.mu.RLock()
	for _, k := range querySpecialKeys {
		v := s.mu.values[k]
		if v != nil {
			found = true
			break
		}
	}
	s.mu.RUnlock()
	return found
}

// runStmt executes the sqlexec.Statement and commit or rollback the current transaction.
func runStmt(ctx context.Context, se *session, s sqlexec.Statement) (rs sqlexec.RecordSet, err error) {
	failpoint.Inject("assertTxnManagerInRunStmt", func() {
		sessiontxn.RecordAssert(se, "assertTxnManagerInRunStmt", true)
		if stmt, ok := s.(*executor.ExecStmt); ok {
			sessiontxn.AssertTxnManagerInfoSchema(se, stmt.InfoSchema)
		}
	})

	if span := opentracing.SpanFromContext(ctx); span != nil && span.Tracer() != nil {
		span1 := span.Tracer().StartSpan("session.runStmt", opentracing.ChildOf(span.Context()))
		span1.LogKV("sql", s.OriginText())
		defer span1.Finish()
		ctx = opentracing.ContextWithSpan(ctx, span1)
	}
	se.SetValue(sessionctx.QueryString, s.OriginText())
	if _, ok := s.(*executor.ExecStmt).StmtNode.(ast.DDLNode); ok {
		se.SetValue(sessionctx.LastExecuteDDL, true)
	} else {
		se.ClearValue(sessionctx.LastExecuteDDL)
	}

	sessVars := se.sessionVars

	// Record diagnostic information for DML statements
	if stmt, ok := s.(*executor.ExecStmt).StmtNode.(ast.DMLNode); ok {
		// Keep the previous queryInfo for `show session_states` because the statement needs to encode it.
		if showStmt, ok := stmt.(*ast.ShowStmt); !ok || showStmt.Tp != ast.ShowSessionStates {
			defer func() {
				sessVars.LastQueryInfo = sessionstates.QueryInfo{
					TxnScope:    sessVars.CheckAndGetTxnScope(),
					StartTS:     sessVars.TxnCtx.StartTS,
					ForUpdateTS: sessVars.TxnCtx.GetForUpdateTS(),
				}
				if err != nil {
					sessVars.LastQueryInfo.ErrMsg = err.Error()
				}
			}()
		}
	}

	// Save origTxnCtx here to avoid it reset in the transaction retry.
	origTxnCtx := sessVars.TxnCtx
	err = se.checkTxnAborted(s)
	if err != nil {
		return nil, err
	}

	rs, err = s.Exec(ctx)
	se.updateTelemetryMetric(s.(*executor.ExecStmt))
	sessVars.TxnCtx.StatementCount++
	if rs != nil {
		if se.GetSessionVars().StmtCtx.IsExplainAnalyzeDML {
			if !sessVars.InTxn() {
				se.StmtCommit()
				if err := se.CommitTxn(ctx); err != nil {
					return nil, err
				}
			}
		}
		return &execStmtResult{
			RecordSet: rs,
			sql:       s,
			se:        se,
		}, err
	}

	err = finishStmt(ctx, se, err, s)
	if se.hasQuerySpecial() {
		// The special query will be handled later in handleQuerySpecial,
		// then should call the ExecStmt.FinishExecuteStmt to finish this statement.
		se.SetValue(ExecStmtVarKey, s.(*executor.ExecStmt))
	} else {
		// If it is not a select statement or special query, we record its slow log here,
		// then it could include the transaction commit time.
		s.(*executor.ExecStmt).FinishExecuteStmt(origTxnCtx.StartTS, err, false)
	}
	return nil, err
}

// ExecStmtVarKeyType is a dummy type to avoid naming collision in context.
type ExecStmtVarKeyType int

// String defines a Stringer function for debugging and pretty printing.
func (k ExecStmtVarKeyType) String() string {
	return "exec_stmt_var_key"
}

// ExecStmtVarKey is a variable key for ExecStmt.
const ExecStmtVarKey ExecStmtVarKeyType = 0

// execStmtResult is the return value of ExecuteStmt and it implements the sqlexec.RecordSet interface.
// Why we need a struct to wrap a RecordSet and provide another RecordSet?
// This is because there are so many session state related things that definitely not belongs to the original
// RecordSet, so this struct exists and RecordSet.Close() is overrided handle that.
type execStmtResult struct {
	sqlexec.RecordSet
	se  *session
	sql sqlexec.Statement
}

func (rs *execStmtResult) Close() error {
	se := rs.se
	if err := rs.RecordSet.Close(); err != nil {
		return finishStmt(context.Background(), se, err, rs.sql)
	}
	if err := resetCTEStorageMap(se); err != nil {
		return finishStmt(context.Background(), se, err, rs.sql)
	}
	return finishStmt(context.Background(), se, nil, rs.sql)
}

func resetCTEStorageMap(se *session) error {
	tmp := se.GetSessionVars().StmtCtx.CTEStorageMap
	if tmp == nil {
		// Close() is already called, so no need to reset. Such as TraceExec.
		return nil
	}
	storageMap, ok := tmp.(map[int]*executor.CTEStorages)
	if !ok {
		return errors.New("type assertion for CTEStorageMap failed")
	}
	for _, v := range storageMap {
		v.ResTbl.Lock()
		err1 := v.ResTbl.DerefAndClose()
		// Make sure we do not hold the lock for longer than necessary.
		v.ResTbl.Unlock()
		// No need to lock IterInTbl.
		err2 := v.IterInTbl.DerefAndClose()
		if err1 != nil {
			return err1
		}
		if err2 != nil {
			return err2
		}
	}
	se.GetSessionVars().StmtCtx.CTEStorageMap = nil
	return nil
}

// rollbackOnError makes sure the next statement starts a new transaction with the latest InfoSchema.
func (s *session) rollbackOnError(ctx context.Context) {
	if !s.sessionVars.InTxn() {
		s.RollbackTxn(ctx)
	}
}

// CacheGeneralStmt parses the sql, generates the corresponding PlanCacheStmt and cache it.
// The sql have to be parameterized, e.g. select * from t where a>?.
func (s *session) CacheGeneralStmt(sql string) (interface{}, error) {
	if stmt := s.sessionVars.GetGeneralPlanCacheStmt(sql); stmt != nil {
		// skip this step if there is already a PlanCacheStmt for this ql
		return stmt, nil
	}

	prepareExec := executor.NewPrepareExec(s, sql)
	prepareExec.IsGeneralStmt = true
	if err := prepareExec.Next(context.Background(), nil); err != nil {
		return nil, err
	}
	return prepareExec.Stmt, nil
}

// PrepareStmt is used for executing prepare statement in binary protocol
func (s *session) PrepareStmt(sql string) (stmtID uint32, paramCount int, fields []*ast.ResultField, err error) {
	if s.sessionVars.TxnCtx.InfoSchema == nil {
		// We don't need to create a transaction for prepare statement, just get information schema will do.
		s.sessionVars.TxnCtx.InfoSchema = domain.GetDomain(s).InfoSchema()
	}
	err = s.loadCommonGlobalVariablesIfNeeded()
	if err != nil {
		return
	}

	ctx := context.Background()
	// NewPrepareExec may need startTS to build the executor, for example prepare statement has subquery in int.
	// So we have to call PrepareTxnCtx here.
	if err = s.PrepareTxnCtx(ctx); err != nil {
		return
	}

	prepareStmt := &ast.PrepareStmt{SQLText: sql}
	if err = s.onTxnManagerStmtStartOrRetry(ctx, prepareStmt); err != nil {
		return
	}

	if err = sessiontxn.GetTxnManager(s).AdviseWarmup(); err != nil {
		return
	}
	prepareExec := executor.NewPrepareExec(s, sql)
	err = prepareExec.Next(ctx, nil)
	// Rollback even if err is nil.
	s.rollbackOnError(ctx)

	if err != nil {
		return
	}
	return prepareExec.ID, prepareExec.ParamCount, prepareExec.Fields, nil
}

// ExecutePreparedStmt executes a prepared statement.
func (s *session) ExecutePreparedStmt(ctx context.Context, stmtID uint32, params []expression.Expression) (sqlexec.RecordSet, error) {
	prepStmt, err := s.sessionVars.GetPreparedStmtByID(stmtID)
	if err != nil {
		err = plannercore.ErrStmtNotFound
		logutil.Logger(ctx).Error("prepared statement not found", zap.Uint32("stmtID", stmtID))
		return nil, err
	}
	stmt, ok := prepStmt.(*plannercore.PlanCacheStmt)
	if !ok {
		return nil, errors.Errorf("invalid PlanCacheStmt type")
	}
	execStmt := &ast.ExecuteStmt{
		BinaryArgs: params,
		PrepStmt:   stmt,
	}
	return s.ExecuteStmt(ctx, execStmt)
}

func (s *session) DropPreparedStmt(stmtID uint32) error {
	vars := s.sessionVars
	if _, ok := vars.PreparedStmts[stmtID]; !ok {
		return plannercore.ErrStmtNotFound
	}
	vars.RetryInfo.DroppedPreparedStmtIDs = append(vars.RetryInfo.DroppedPreparedStmtIDs, stmtID)
	return nil
}

func (s *session) Txn(active bool) (kv.Transaction, error) {
	if !active {
		return &s.txn, nil
	}
	_, err := sessiontxn.GetTxnManager(s).ActivateTxn()
	s.SetMemoryFootprintChangeHook()
	return &s.txn, err
}

func (s *session) SetValue(key fmt.Stringer, value interface{}) {
	s.mu.Lock()
	s.mu.values[key] = value
	s.mu.Unlock()
}

func (s *session) Value(key fmt.Stringer) interface{} {
	s.mu.RLock()
	value := s.mu.values[key]
	s.mu.RUnlock()
	return value
}

func (s *session) ClearValue(key fmt.Stringer) {
	s.mu.Lock()
	delete(s.mu.values, key)
	s.mu.Unlock()
}

type inCloseSession struct{}

// Close function does some clean work when session end.
// Close should release the table locks which hold by the session.
func (s *session) Close() {
	// TODO: do clean table locks when session exited without execute Close.
	// TODO: do clean table locks when tidb-server was `kill -9`.
	if s.HasLockedTables() && config.TableLockEnabled() {
		if ds := config.TableLockDelayClean(); ds > 0 {
			time.Sleep(time.Duration(ds) * time.Millisecond)
		}
		lockedTables := s.GetAllTableLocks()
		err := domain.GetDomain(s).DDL().UnlockTables(s, lockedTables)
		if err != nil {
			logutil.BgLogger().Error("release table lock failed", zap.Uint64("conn", s.sessionVars.ConnectionID))
		}
	}
	s.ReleaseAllAdvisoryLocks()
	if s.statsCollector != nil {
		s.statsCollector.Delete()
	}
	if s.idxUsageCollector != nil {
		s.idxUsageCollector.Delete()
	}
	telemetry.GlobalBuiltinFunctionsUsage.Collect(s.GetBuiltinFunctionUsage())
	bindValue := s.Value(bindinfo.SessionBindInfoKeyType)
	if bindValue != nil {
		bindValue.(*bindinfo.SessionHandle).Close()
	}
	ctx := context.WithValue(context.TODO(), inCloseSession{}, struct{}{})
	s.RollbackTxn(ctx)
	if s.sessionVars != nil {
		s.sessionVars.WithdrawAllPreparedStmt()
	}
	if s.stmtStats != nil {
		s.stmtStats.SetFinished()
	}
	s.ClearDiskFullOpt()
	if s.preparedPlanCache != nil {
		s.preparedPlanCache.Close()
	}
}

// GetSessionVars implements the context.Context interface.
func (s *session) GetSessionVars() *variable.SessionVars {
	return s.sessionVars
}

func (s *session) AuthPluginForUser(user *auth.UserIdentity) (string, error) {
	pm := privilege.GetPrivilegeManager(s)
	authplugin, err := pm.GetAuthPluginForConnection(user.Username, user.Hostname)
	if err != nil {
		return "", err
	}
	return authplugin, nil
}

// Auth validates a user using an authentication string and salt.
// If the password fails, it will keep trying other users until exhausted.
// This means it can not be refactored to use MatchIdentity yet.
func (s *session) Auth(user *auth.UserIdentity, authentication, salt []byte) error {
	hasPassword := "YES"
	if len(authentication) == 0 {
		hasPassword = "NO"
	}
	pm := privilege.GetPrivilegeManager(s)
	authUser, err := s.MatchIdentity(user.Username, user.Hostname)
	if err != nil {
		return privileges.ErrAccessDenied.FastGenByArgs(user.Username, user.Hostname, hasPassword)
	}
	// Check whether continuous login failure is enabled to lock the account.
	// If enabled, determine whether to unlock the account and notify TiDB to update the cache.
	enableAutoLock := pm.IsAccountAutoLockEnabled(authUser.Username, authUser.Hostname)
	if enableAutoLock {
		err := verifyAccountAutoLock(s, authUser.Username, authUser.Hostname)
		if err != nil {
			return err
		}
	}
	err = pm.ConnectionVerification(user, authUser.Username, authUser.Hostname, authentication, salt, s.sessionVars)
	if err != nil {
		switch typeErr := err.(type) {
		case *privileges.ErrInSandBoxMode:
			// Enter sandbox mode, only execute statement for resetting password.
			s.EnableSandBoxMode()
		case *privileges.ErrUserPasswordFailed:
			// when user enables the account locking function for consecutive login failures,
			// the system updates the login failure count and determines whether to lock the account when authentication fails.
			if enableAutoLock {
				if trackingErr := authFailedTracking(s, authUser.Username, authUser.Hostname); trackingErr != nil {
					return trackingErr
				}
			}
			return typeErr.Err
		default:
			return err
		}
	}
	if enableAutoLock {
		// The password is correct. If the account is not locked, the number of login failure statistics will be cleared.
		return authSuccessClearCount(s, authUser.Username, authUser.Hostname)
	}
	pm.AuthSuccess(authUser.Username, authUser.Hostname)
	user.AuthUsername = authUser.Username
	user.AuthHostname = authUser.Hostname
	s.sessionVars.User = user
	s.sessionVars.ActiveRoles = pm.GetDefaultRoles(user.AuthUsername, user.AuthHostname)
	return nil
}

func authSuccessClearCount(s *session, user string, host string) error {
	err := failedLoginTrackingBegin(s)
	if err != nil {
		return err
	}
	// Obtain accurate lock status and failure count information.
	passwordLocking, getErr := getFailedLoginUserAttributes(s, user, host)
	if getErr != nil {
		if rollBackErr := failedLoginTrackingRollback(s); rollBackErr != nil {
			return rollBackErr
		}
		return getErr
	}
	// If the account is locked, it may be caused by the untimely update of the cache,
	// directly report the account lock.
	if passwordLocking.AutoAccountLocked {
		if rollBackErr := failedLoginTrackingRollback(s); rollBackErr != nil {
			return rollBackErr
		}
		if passwordLocking.PasswordLockTimeDays == -1 {
			return privileges.GenerateAccountAutoLockErr(passwordLocking.FailedLoginAttempts, user, host,
				"unlimited", "unlimited")
		}

		lds := strconv.FormatInt(passwordLocking.PasswordLockTimeDays, 10)
		return privileges.GenerateAccountAutoLockErr(passwordLocking.FailedLoginAttempts, user, host, lds, lds)
	}
	if passwordLocking.FailedLoginCount != 0 {
		// If the number of account login failures is not zero, it will be updated to 0.
		passwordLockingJSON := buildSuccessPasswordLockingJSON(passwordLocking.FailedLoginAttempts,
			passwordLocking.PasswordLockTimeDays)
		if passwordLockingJSON != "" {
			if lockingErr := s.passwordLocking(user, host, passwordLockingJSON); lockingErr != nil {
				if rollBackErr := failedLoginTrackingRollback(s); rollBackErr != nil {
					return rollBackErr
				}
				return lockingErr
			}
		}
	}
	return failedLoginTrackingCommit(s)
}

func verifyAccountAutoLock(s *session, user, host string) error {
<<<<<<< HEAD
	pm := privilege.GetPrivilegeManager(s)
	// Use the cache to determine whether to unlock the account.
	// If the account needs to be unlocked, read the database information to determine whether
	//the account needs to be unlocked. Otherwise, an error message is displayed.
	err := pm.VerifyAccountAutoLockInMemory(user, host)
	if err != nil {
		return err
	}
=======
>>>>>>> 90591c72
	lockStatusChanged := false
	var plJSON string
	// Enable the transaction to read the account lock status in the database
	// to prevent repeated unlocking errors caused by delayed cache updates.
	err = failedLoginTrackingBegin(s)
	if err != nil {
		return err
	}
	pl, err := getFailedLoginUserAttributes(s, user, host)
	if err != nil {
		errRB := failedLoginTrackingRollback(s)
		if errRB != nil {
			return errRB
		}
		return err
	}
	if pl.AutoAccountLocked {
		// If it is locked, need to check whether it can be automatically unlocked.
		lockTime := pl.AutoLockedLastChanged
		if lockTime == -1 {
			errRB := failedLoginTrackingRollback(s)
			if errRB != nil {
				return errRB
			}
			return privileges.GenerateAccountAutoLockErr(pl.FailedLoginAttempts, user, host, "unlimited", "unlimited")
		}
		lastChanged := pl.AutoLockedLastChanged
		d := time.Now().Unix() - lastChanged
		if d > lockTime*24*60*60 {
			// Generate unlock json string.
			plJSON = buildPasswordLockingJSON(pl.FailedLoginAttempts,
				pl.PasswordLockTimeDays, "N", 0, time.Now().Format(time.UnixDate))
		} else {
			lds := strconv.FormatInt(lockTime, 10)
			rds := strconv.FormatInt(int64(math.Ceil(float64(lockTime)-float64(d)/(24*60*60))), 10)
			errRB := failedLoginTrackingRollback(s)
			if errRB != nil {
				return errRB
			}
			return privileges.GenerateAccountAutoLockErr(pl.FailedLoginAttempts, user, host, lds, rds)
		}
	}
	if plJSON != "" {
		if err = s.passwordLocking(user, host, plJSON); err != nil {
			errRB := failedLoginTrackingRollback(s)
			if errRB != nil {
				return errRB
			}
			return err
		} else {
			err = failedLoginTrackingCommit(s)
			if err != nil {
				return err
			}
			lockStatusChanged = true
		}
	} else {
		err = failedLoginTrackingCommit(s)
		if err != nil {
			return err
		}
	}
	if lockStatusChanged {
		return domain.GetDomain(s).NotifyUpdatePrivilege()
	}
	return nil
}

func authFailedTracking(s *session, user string, host string) error {
	err := failedLoginTrackingBegin(s)
	if err != nil {
		return err
	}
	// Obtain the number of consecutive password login failures.
	passwordLocking, getErr := getFailedLoginUserAttributes(s, user, host)
	if getErr != nil {
		if rollBackErr := failedLoginTrackingRollback(s); rollBackErr != nil {
			return rollBackErr
		}
		return getErr
	}
	// Consecutive wrong password login failure times +1,
	// If the lock condition is satisfied, the lock status is updated and the update cache is notified.
	lockStatusChanged, err := userAutoAccountLocked(s, user, host, passwordLocking)
	if err != nil {
		if rollBackErr := failedLoginTrackingRollback(s); rollBackErr != nil {
			return rollBackErr
		}
		return err
	}
	if commitErr := failedLoginTrackingCommit(s); commitErr != nil {
		return commitErr
	}
	if lockStatusChanged {
		// Don't want to update the cache frequently, and only trigger the update cache when the lock status is updated.
		return domain.GetDomain(s).NotifyUpdatePrivilege()
	}
	return nil
}

func (s *session) passwordLocking(user string, host string, newAttributesStr string) error {
	sql := new(strings.Builder)
	sqlexec.MustFormatSQL(sql, "UPDATE %n.%n SET ", mysql.SystemDB, mysql.UserTable)
	sqlexec.MustFormatSQL(sql, "user_attributes=json_merge_patch(coalesce(user_attributes, '{}'), %?)", newAttributesStr)
	sqlexec.MustFormatSQL(sql, " WHERE Host=%? and User=%?;", host, user)
	ctx := kv.WithInternalSourceType(context.Background(), kv.InternalTxnPrivilege)
	_, err := s.ExecuteInternal(ctx, sql.String())
	if err != nil {
		return err
	}
	return nil
}

func failedLoginTrackingBegin(s *session) error {
	ctx := kv.WithInternalSourceType(context.Background(), kv.InternalTxnPrivilege)
	_, err := s.ExecuteInternal(ctx, "BEGIN PESSIMISTIC")
	if err != nil {
		if rollBackErr := failedLoginTrackingRollback(s); rollBackErr != nil {
			return rollBackErr
		}
		return err
	}
	return err
}

func failedLoginTrackingCommit(s *session) error {
	ctx := kv.WithInternalSourceType(context.Background(), kv.InternalTxnPrivilege)
	_, err := s.ExecuteInternal(ctx, "COMMIT")
	if err != nil {
		_, rollBackErr := s.ExecuteInternal(ctx, "ROLLBACK")
		if rollBackErr != nil {
			return rollBackErr
		}
		return err
	}
	return nil
}

func failedLoginTrackingRollback(s *session) error {
	ctx := kv.WithInternalSourceType(context.Background(), kv.InternalTxnPrivilege)
	_, err := s.ExecuteInternal(ctx, "ROLLBACK")
	return err
}

// buildSuccessPasswordLockingJSON builds success PasswordLocking JSON string.
func buildSuccessPasswordLockingJSON(failedLoginAttempts, passwordLockTimeDays int64) string {
	return buildPasswordLockingJSON(failedLoginAttempts, passwordLockTimeDays, "N", 0, time.Now().Format(time.UnixDate))
}

// buildPasswordLockingJSON builds PasswordLocking JSON string.
func buildPasswordLockingJSON(failedLoginAttempts int64,
	passwordLockTimeDays int64, autoAccountLocked string, failedLoginCount int64, autoLockedLastChanged string) string {
	passwordLockingArray := []string{}
	passwordLockingArray = append(passwordLockingArray, fmt.Sprintf("\"failed_login_count\": %d", failedLoginCount))
	passwordLockingArray = append(passwordLockingArray, fmt.Sprintf("\"failed_login_attempts\": %d", failedLoginAttempts))
	passwordLockingArray = append(passwordLockingArray, fmt.Sprintf("\"password_lock_time_days\": %d", passwordLockTimeDays))
	if autoAccountLocked != "" {
		passwordLockingArray = append(passwordLockingArray, fmt.Sprintf("\"auto_account_locked\": \"%s\"", autoAccountLocked))
	}
	if autoLockedLastChanged != "" {
		passwordLockingArray = append(passwordLockingArray, fmt.Sprintf("\"auto_locked_last_changed\": \"%s\"", autoLockedLastChanged))
	}

	if len(passwordLockingArray) > 0 {
		newAttributesStr := fmt.Sprintf("{\"Password_locking\": {%s}}", strings.Join(passwordLockingArray, ","))
		return newAttributesStr
	}
	return ""
}

// getFailedLoginUserAttributes Query the exact number of consecutive password login failures (concurrency is not allowed).
func getFailedLoginUserAttributes(s *session, user string, host string) (*privileges.PasswordLocking, error) {
	passwordLocking := &privileges.PasswordLocking{}
	ctx := kv.WithInternalSourceType(context.Background(), kv.InternalTxnPrivilege)
	rs, err := s.ExecuteInternal(ctx, `SELECT user_attributes from mysql.user WHERE USER = %? AND HOST = %? for update`,
		user, host)
	if err != nil {
		return passwordLocking, err
	}
	req := rs.NewChunk(nil)
	iter := chunk.NewIterator4Chunk(req)
	for {
		rsErr := rs.Next(ctx, req)
		if rsErr != nil {
			return passwordLocking, rsErr
		}
		if req.NumRows() == 0 {
			return passwordLocking, fmt.Errorf("user_attributes by `%s`@`%s` not found", user, host)
		}
		for row := iter.Begin(); row != iter.End(); row = iter.Next() {
			if !row.IsNull(0) {
				passwordLockingJSON := row.GetJSON(0)
				return passwordLocking, passwordLocking.PasswordLockingParser(passwordLockingJSON)
			}
			return passwordLocking, fmt.Errorf("user_attributes by `%s`@`%s` not found", user, host)
		}
	}
}

func userAutoAccountLocked(s *session, user string, host string, pl *privileges.PasswordLocking) (bool, error) {
	// Indicates whether the user needs to update the lock status change.
	lockStatusChanged := false
	// The number of consecutive login failures is stored in the database.
	// If the current login fails, one is added to the number of consecutive login failures
	// stored in the database to determine whether the user needs to be locked and the number of update failures.
	failedLoginCount := pl.FailedLoginCount + 1
	// If the cache is not updated, but it is already locked, it will report that the account is locked.
	if pl.AutoAccountLocked {
		if pl.PasswordLockTimeDays == -1 {
			return lockStatusChanged, privileges.GenerateAccountAutoLockErr(pl.FailedLoginAttempts, user, host,
				"unlimited", "unlimited")
		}
		lds := strconv.FormatInt(pl.PasswordLockTimeDays, 10)
		return lockStatusChanged, privileges.GenerateAccountAutoLockErr(pl.FailedLoginAttempts, user, host, lds, lds)
	}

	autoAccountLocked := "N"
	autoLockedLastChanged := ""
	if pl.FailedLoginAttempts == 0 || pl.PasswordLockTimeDays == 0 {
		return lockStatusChanged, nil
	}

	if failedLoginCount >= pl.FailedLoginAttempts {
		autoLockedLastChanged = time.Now().Format(time.UnixDate)
		autoAccountLocked = "Y"
		lockStatusChanged = true
	}

	newAttributesStr := buildPasswordLockingJSON(pl.FailedLoginAttempts,
		pl.PasswordLockTimeDays, autoAccountLocked, failedLoginCount, autoLockedLastChanged)
	if newAttributesStr != "" {
		return lockStatusChanged, s.passwordLocking(user, host, newAttributesStr)
	}
	return lockStatusChanged, nil
}

// MatchIdentity finds the matching username + password in the MySQL privilege tables
// for a username + hostname, since MySQL can have wildcards.
func (s *session) MatchIdentity(username, remoteHost string) (*auth.UserIdentity, error) {
	pm := privilege.GetPrivilegeManager(s)
	var success bool
	var skipNameResolve bool
	var user = &auth.UserIdentity{}
	varVal, err := s.GetSessionVars().GlobalVarsAccessor.GetGlobalSysVar(variable.SkipNameResolve)
	if err == nil && variable.TiDBOptOn(varVal) {
		skipNameResolve = true
	}
	user.Username, user.Hostname, success = pm.MatchIdentity(username, remoteHost, skipNameResolve)
	if success {
		return user, nil
	}
	// This error will not be returned to the user, access denied will be instead
	return nil, fmt.Errorf("could not find matching user in MatchIdentity: %s, %s", username, remoteHost)
}

// AuthWithoutVerification is required by the ResetConnection RPC
func (s *session) AuthWithoutVerification(user *auth.UserIdentity) bool {
	pm := privilege.GetPrivilegeManager(s)
	authUser, err := s.MatchIdentity(user.Username, user.Hostname)
	if err != nil {
		return false
	}
	if pm.GetAuthWithoutVerification(authUser.Username, authUser.Hostname) {
		user.AuthUsername = authUser.Username
		user.AuthHostname = authUser.Hostname
		s.sessionVars.User = user
		s.sessionVars.ActiveRoles = pm.GetDefaultRoles(user.AuthUsername, user.AuthHostname)
		return true
	}
	return false
}

// RefreshVars implements the sessionctx.Context interface.
func (s *session) RefreshVars(ctx context.Context) error {
	pruneMode, err := s.GetSessionVars().GlobalVarsAccessor.GetGlobalSysVar(variable.TiDBPartitionPruneMode)
	if err != nil {
		return err
	}
	s.sessionVars.PartitionPruneMode.Store(pruneMode)
	return nil
}

// SetSessionStatesHandler implements the Session.SetSessionStatesHandler interface.
func (s *session) SetSessionStatesHandler(stateType sessionstates.SessionStateType, handler sessionctx.SessionStatesHandler) {
	s.sessionStatesHandlers[stateType] = handler
}

// CreateSession4Test creates a new session environment for test.
func CreateSession4Test(store kv.Storage) (Session, error) {
	se, err := CreateSession4TestWithOpt(store, nil)
	if err == nil {
		// Cover both chunk rpc encoding and default encoding.
		// nolint:gosec
		if rand.Intn(2) == 0 {
			se.GetSessionVars().EnableChunkRPC = false
		} else {
			se.GetSessionVars().EnableChunkRPC = true
		}
	}
	return se, err
}

// Opt describes the option for creating session
type Opt struct {
	PreparedPlanCache sessionctx.PlanCache
}

// CreateSession4TestWithOpt creates a new session environment for test.
func CreateSession4TestWithOpt(store kv.Storage, opt *Opt) (Session, error) {
	s, err := CreateSessionWithOpt(store, opt)
	if err == nil {
		// initialize session variables for test.
		s.GetSessionVars().InitChunkSize = 2
		s.GetSessionVars().MaxChunkSize = 32
		s.GetSessionVars().MinPagingSize = variable.DefMinPagingSize
		s.GetSessionVars().EnablePaging = variable.DefTiDBEnablePaging
		err = s.GetSessionVars().SetSystemVarWithoutValidation(variable.CharacterSetConnection, "utf8mb4")
	}
	return s, err
}

// CreateSession creates a new session environment.
func CreateSession(store kv.Storage) (Session, error) {
	return CreateSessionWithOpt(store, nil)
}

// CreateSessionWithOpt creates a new session environment with option.
// Use default option if opt is nil.
func CreateSessionWithOpt(store kv.Storage, opt *Opt) (Session, error) {
	s, err := createSessionWithOpt(store, opt)
	if err != nil {
		return nil, err
	}

	// Add auth here.
	do, err := domap.Get(store)
	if err != nil {
		return nil, err
	}
	extensions, err := extension.GetExtensions()
	if err != nil {
		return nil, err
	}
	pm := privileges.NewUserPrivileges(do.PrivilegeHandle(), extensions)
	privilege.BindPrivilegeManager(s, pm)

	// Add stats collector, and it will be freed by background stats worker
	// which periodically updates stats using the collected data.
	if do.StatsHandle() != nil && do.StatsUpdating() {
		s.statsCollector = do.StatsHandle().NewSessionStatsCollector()
		if GetIndexUsageSyncLease() > 0 {
			s.idxUsageCollector = do.StatsHandle().NewSessionIndexUsageCollector()
		}
	}

	return s, nil
}

// loadCollationParameter loads collation parameter from mysql.tidb
func loadCollationParameter(ctx context.Context, se *session) (bool, error) {
	para, err := se.getTableValue(ctx, mysql.TiDBTable, tidbNewCollationEnabled)
	if err != nil {
		return false, err
	}
	if para == varTrue {
		return true, nil
	} else if para == varFalse {
		return false, nil
	}
	logutil.BgLogger().Warn(
		"Unexpected value of 'new_collation_enabled' in 'mysql.tidb', use 'False' instead",
		zap.String("value", para))
	return false, nil
}

var (
	errResultIsEmpty = dbterror.ClassExecutor.NewStd(errno.ErrResultIsEmpty)
	// DDLJobTables is a list of tables definitions used in concurrent DDL.
	DDLJobTables = []struct {
		SQL string
		id  int64
	}{
		{ddl.JobTableSQL, ddl.JobTableID},
		{ddl.ReorgTableSQL, ddl.ReorgTableID},
		{ddl.HistoryTableSQL, ddl.HistoryTableID},
	}
	mdlTable = "create table mysql.tidb_mdl_info(job_id BIGINT NOT NULL PRIMARY KEY, version BIGINT NOT NULL, table_ids text(65535));"
)

func splitAndScatterTable(store kv.Storage, tableIDs []int64) {
	if s, ok := store.(kv.SplittableStore); ok && atomic.LoadUint32(&ddl.EnableSplitTableRegion) == 1 {
		ctxWithTimeout, cancel := context.WithTimeout(context.Background(), variable.DefWaitSplitRegionTimeout*time.Second)
		var regionIDs []uint64
		for _, id := range tableIDs {
			regionIDs = append(regionIDs, ddl.SplitRecordRegion(ctxWithTimeout, s, id, variable.DefTiDBScatterRegion))
		}
		if variable.DefTiDBScatterRegion {
			ddl.WaitScatterRegionFinish(ctxWithTimeout, s, regionIDs...)
		}
		cancel()
	}
}

// InitDDLJobTables is to create tidb_ddl_job, tidb_ddl_reorg and tidb_ddl_history.
func InitDDLJobTables(store kv.Storage) error {
	return kv.RunInNewTxn(kv.WithInternalSourceType(context.Background(), kv.InternalTxnDDL), store, true, func(ctx context.Context, txn kv.Transaction) error {
		t := meta.NewMeta(txn)
		exists, err := t.CheckDDLTableExists()
		if err != nil || exists {
			return errors.Trace(err)
		}
		dbID, err := t.CreateMySQLDatabaseIfNotExists()
		if err != nil {
			return err
		}
		tableIDs := make([]int64, 0, len(DDLJobTables))
		for _, tbl := range DDLJobTables {
			tableIDs = append(tableIDs, tbl.id)
		}
		splitAndScatterTable(store, tableIDs)
		p := parser.New()
		for _, tbl := range DDLJobTables {
			stmt, err := p.ParseOneStmt(tbl.SQL, "", "")
			if err != nil {
				return errors.Trace(err)
			}
			tblInfo, err := ddl.BuildTableInfoFromAST(stmt.(*ast.CreateTableStmt))
			if err != nil {
				return errors.Trace(err)
			}
			tblInfo.State = model.StatePublic
			tblInfo.ID = tbl.id
			tblInfo.UpdateTS = t.StartTS
			err = t.CreateTableOrView(dbID, tblInfo)
			if err != nil {
				return errors.Trace(err)
			}
		}
		return t.SetDDLTables()
	})
}

// InitMDLTable is to create tidb_mdl_info, which is used for metadata lock.
func InitMDLTable(store kv.Storage) error {
	return kv.RunInNewTxn(kv.WithInternalSourceType(context.Background(), kv.InternalTxnDDL), store, true, func(ctx context.Context, txn kv.Transaction) error {
		t := meta.NewMeta(txn)
		exists, err := t.CheckMDLTableExists()
		if err != nil || exists {
			return errors.Trace(err)
		}
		dbID, err := t.CreateMySQLDatabaseIfNotExists()
		if err != nil {
			return err
		}
		splitAndScatterTable(store, []int64{ddl.MDLTableID})
		p := parser.New()
		stmt, err := p.ParseOneStmt(mdlTable, "", "")
		if err != nil {
			return errors.Trace(err)
		}
		tblInfo, err := ddl.BuildTableInfoFromAST(stmt.(*ast.CreateTableStmt))
		if err != nil {
			return errors.Trace(err)
		}
		tblInfo.State = model.StatePublic
		tblInfo.ID = ddl.MDLTableID
		tblInfo.UpdateTS = t.StartTS
		err = t.CreateTableOrView(dbID, tblInfo)
		if err != nil {
			return errors.Trace(err)
		}

		return t.SetMDLTables()
	})
}

// InitMDLVariableForBootstrap initializes the metadata lock variable.
func InitMDLVariableForBootstrap(store kv.Storage) error {
	initValue := variable.DefTiDBEnableConcurrentDDL
	err := kv.RunInNewTxn(kv.WithInternalSourceType(context.Background(), kv.InternalTxnDDL), store, true, func(ctx context.Context, txn kv.Transaction) error {
		t := meta.NewMeta(txn)
		return t.SetMetadataLock(initValue)
	})
	if err != nil {
		return err
	}
	variable.EnableMDL.Store(initValue)
	return nil
}

// InitMDLVariableForUpgrade initializes the metadata lock variable.
func InitMDLVariableForUpgrade(store kv.Storage) (bool, error) {
	isNull := false
	enable := false
	var err error
	err = kv.RunInNewTxn(kv.WithInternalSourceType(context.Background(), kv.InternalTxnDDL), store, true, func(ctx context.Context, txn kv.Transaction) error {
		t := meta.NewMeta(txn)
		enable, isNull, err = t.GetMetadataLock()
		if err != nil {
			return err
		}
		return nil
	})
	if isNull || !enable {
		variable.EnableMDL.Store(false)
	} else {
		variable.EnableMDL.Store(true)
	}
	return isNull, err
}

// InitMDLVariable initializes the metadata lock variable.
func InitMDLVariable(store kv.Storage) error {
	isNull := false
	enable := false
	var err error
	err = kv.RunInNewTxn(kv.WithInternalSourceType(context.Background(), kv.InternalTxnDDL), store, true, func(ctx context.Context, txn kv.Transaction) error {
		t := meta.NewMeta(txn)
		enable, isNull, err = t.GetMetadataLock()
		if err != nil {
			return err
		}
		if isNull {
			// Workaround for version: nightly-2022-11-07 to nightly-2022-11-17.
			enable = true
			logutil.BgLogger().Warn("metadata lock is null")
			err = t.SetMetadataLock(true)
			if err != nil {
				return err
			}
		}
		return nil
	})
	variable.EnableMDL.Store(enable)
	return err
}

// BootstrapSession runs the first time when the TiDB server start.
func BootstrapSession(store kv.Storage) (*domain.Domain, error) {
	ctx := kv.WithInternalSourceType(context.Background(), kv.InternalTxnBootstrap)
	cfg := config.GetGlobalConfig()
	if len(cfg.Instance.PluginLoad) > 0 {
		err := plugin.Load(context.Background(), plugin.Config{
			Plugins:   strings.Split(cfg.Instance.PluginLoad, ","),
			PluginDir: cfg.Instance.PluginDir,
		})
		if err != nil {
			return nil, err
		}
	}
	err := InitDDLJobTables(store)
	if err != nil {
		return nil, err
	}
	err = InitMDLTable(store)
	if err != nil {
		return nil, err
	}
	ver := getStoreBootstrapVersion(store)
	if ver == notBootstrapped {
		runInBootstrapSession(store, bootstrap)
	} else if ver < currentBootstrapVersion {
		runInBootstrapSession(store, upgrade)
	} else {
		err = InitMDLVariable(store)
		if err != nil {
			return nil, err
		}
	}

	analyzeConcurrencyQuota := int(config.GetGlobalConfig().Performance.AnalyzePartitionConcurrencyQuota)
	concurrency := int(config.GetGlobalConfig().Performance.StatsLoadConcurrency)
	ses, err := createSessions(store, 10)
	if err != nil {
		return nil, err
	}
	ses[0].GetSessionVars().InRestrictedSQL = true

	// get system tz from mysql.tidb
	tz, err := ses[0].getTableValue(ctx, mysql.TiDBTable, tidbSystemTZ)
	if err != nil {
		return nil, err
	}
	timeutil.SetSystemTZ(tz)

	// get the flag from `mysql`.`tidb` which indicating if new collations are enabled.
	newCollationEnabled, err := loadCollationParameter(ctx, ses[0])
	if err != nil {
		return nil, err
	}
	collate.SetNewCollationEnabledForTest(newCollationEnabled)
	// To deal with the location partition failure caused by inconsistent NewCollationEnabled values(see issue #32416).
	rebuildAllPartitionValueMapAndSorted(ses[0])

	dom := domain.GetDomain(ses[0])

	// We should make the load bind-info loop before other loops which has internal SQL.
	// Because the internal SQL may access the global bind-info handler. As the result, the data race occurs here as the
	// LoadBindInfoLoop inits global bind-info handler.
	err = dom.LoadBindInfoLoop(ses[1], ses[2])
	if err != nil {
		return nil, err
	}

	if !config.GetGlobalConfig().Security.SkipGrantTable {
		err = dom.LoadPrivilegeLoop(ses[3])
		if err != nil {
			return nil, err
		}
	}

	//  Rebuild sysvar cache in a loop
	err = dom.LoadSysVarCacheLoop(ses[4])
	if err != nil {
		return nil, err
	}

	if err = extensionimpl.Bootstrap(context.Background(), dom); err != nil {
		return nil, err
	}

	if len(cfg.Instance.PluginLoad) > 0 {
		err := plugin.Init(context.Background(), plugin.Config{EtcdClient: dom.GetEtcdClient()})
		if err != nil {
			return nil, err
		}
	}

	err = executor.LoadExprPushdownBlacklist(ses[5])
	if err != nil {
		return nil, err
	}
	err = executor.LoadOptRuleBlacklist(ctx, ses[5])
	if err != nil {
		return nil, err
	}

	if dom.GetEtcdClient() != nil {
		// We only want telemetry data in production-like clusters. When TiDB is deployed over other engines,
		// for example, unistore engine (used for local tests), we just skip it. Its etcd client is nil.
		go func() {
			dom.TelemetryReportLoop(ses[5])
			dom.TelemetryRotateSubWindowLoop(ses[5])
		}()
	}

	// setup plan replayer handle
	dom.SetupPlanReplayerHandle(ses[6], ses[7])
	dom.StartPlanReplayerHandle()
	// setup dumpFileGcChecker
	dom.SetupDumpFileGCChecker(ses[8])
	dom.DumpFileGcCheckerLoop()
	// setup historical stats worker
	dom.SetupHistoricalStatsWorker(ses[9])
	dom.StartHistoricalStatsWorker()

	// A sub context for update table stats, and other contexts for concurrent stats loading.
	cnt := 1 + concurrency
	syncStatsCtxs, err := createSessions(store, cnt)
	if err != nil {
		return nil, err
	}
	subCtxs := make([]sessionctx.Context, cnt)
	for i := 0; i < cnt; i++ {
		subCtxs[i] = sessionctx.Context(syncStatsCtxs[i])
	}
	if err = dom.LoadAndUpdateStatsLoop(subCtxs); err != nil {
		return nil, err
	}

	analyzeCtxs, err := createSessions(store, analyzeConcurrencyQuota)
	if err != nil {
		return nil, err
	}
	subCtxs2 := make([]sessionctx.Context, analyzeConcurrencyQuota)
	for i := 0; i < analyzeConcurrencyQuota; i++ {
		subCtxs2[i] = analyzeCtxs[i]
	}
	dom.SetupAnalyzeExec(subCtxs2)
	dom.LoadSigningCertLoop(cfg.Security.SessionTokenSigningCert, cfg.Security.SessionTokenSigningKey)

	if raw, ok := store.(kv.EtcdBackend); ok {
		err = raw.StartGCWorker()
		if err != nil {
			return nil, err
		}
	}

	return dom, err
}

// GetDomain gets the associated domain for store.
func GetDomain(store kv.Storage) (*domain.Domain, error) {
	return domap.Get(store)
}

// runInBootstrapSession create a special session for bootstrap to run.
// If no bootstrap and storage is remote, we must use a little lease time to
// bootstrap quickly, after bootstrapped, we will reset the lease time.
// TODO: Using a bootstrap tool for doing this may be better later.
func runInBootstrapSession(store kv.Storage, bootstrap func(Session)) {
	s, err := createSession(store)
	if err != nil {
		// Bootstrap fail will cause program exit.
		logutil.BgLogger().Fatal("createSession error", zap.Error(err))
	}
	// For the bootstrap SQLs, the following variables should be compatible with old TiDB versions.
	s.sessionVars.EnableClusteredIndex = variable.ClusteredIndexDefModeIntOnly

	s.SetValue(sessionctx.Initing, true)
	bootstrap(s)
	finishBootstrap(store)
	s.ClearValue(sessionctx.Initing)

	dom := domain.GetDomain(s)
	dom.Close()
	domap.Delete(store)
}

func createSessions(store kv.Storage, cnt int) ([]*session, error) {
	ses := make([]*session, cnt)
	for i := 0; i < cnt; i++ {
		se, err := createSession(store)
		if err != nil {
			return nil, err
		}
		ses[i] = se
	}

	return ses, nil
}

// createSession creates a new session.
// Please note that such a session is not tracked by the internal session list.
// This means the min ts reporter is not aware of it and may report a wrong min start ts.
// In most cases you should use a session pool in domain instead.
func createSession(store kv.Storage) (*session, error) {
	return createSessionWithOpt(store, nil)
}

func createSessionWithOpt(store kv.Storage, opt *Opt) (*session, error) {
	dom, err := domap.Get(store)
	if err != nil {
		return nil, err
	}
	s := &session{
		store:                 store,
		ddlOwnerManager:       dom.DDL().OwnerManager(),
		client:                store.GetClient(),
		mppClient:             store.GetMPPClient(),
		stmtStats:             stmtstats.CreateStatementStats(),
		sessionStatesHandlers: make(map[sessionstates.SessionStateType]sessionctx.SessionStatesHandler),
	}
	s.sessionVars = variable.NewSessionVars(s)

	s.functionUsageMu.builtinFunctionUsage = make(telemetry.BuiltinFunctionsUsage)
	if opt != nil && opt.PreparedPlanCache != nil {
		s.preparedPlanCache = opt.PreparedPlanCache
	}
	s.mu.values = make(map[fmt.Stringer]interface{})
	s.lockedTables = make(map[int64]model.TableLockTpInfo)
	s.advisoryLocks = make(map[string]*advisoryLock)

	domain.BindDomain(s, dom)
	// session implements variable.GlobalVarAccessor. Bind it to ctx.
	s.sessionVars.GlobalVarsAccessor = s
	s.sessionVars.BinlogClient = binloginfo.GetPumpsClient()
	s.txn.init()

	sessionBindHandle := bindinfo.NewSessionBindHandle()
	s.SetValue(bindinfo.SessionBindInfoKeyType, sessionBindHandle)
	s.SetSessionStatesHandler(sessionstates.StateBinding, sessionBindHandle)
	return s, nil
}

// CreateSessionWithDomain creates a new Session and binds it with a Domain.
// We need this because when we start DDL in Domain, the DDL need a session
// to change some system tables. But at that time, we have been already in
// a lock context, which cause we can't call createSession directly.
func CreateSessionWithDomain(store kv.Storage, dom *domain.Domain) (*session, error) {
	s := &session{
		store:                 store,
		sessionVars:           variable.NewSessionVars(nil),
		client:                store.GetClient(),
		mppClient:             store.GetMPPClient(),
		stmtStats:             stmtstats.CreateStatementStats(),
		sessionStatesHandlers: make(map[sessionstates.SessionStateType]sessionctx.SessionStatesHandler),
	}
	s.functionUsageMu.builtinFunctionUsage = make(telemetry.BuiltinFunctionsUsage)
	s.mu.values = make(map[fmt.Stringer]interface{})
	s.lockedTables = make(map[int64]model.TableLockTpInfo)
	domain.BindDomain(s, dom)
	// session implements variable.GlobalVarAccessor. Bind it to ctx.
	s.sessionVars.GlobalVarsAccessor = s
	s.txn.init()
	return s, nil
}

const (
	notBootstrapped = 0
)

func getStoreBootstrapVersion(store kv.Storage) int64 {
	storeBootstrappedLock.Lock()
	defer storeBootstrappedLock.Unlock()
	// check in memory
	_, ok := storeBootstrapped[store.UUID()]
	if ok {
		return currentBootstrapVersion
	}

	var ver int64
	// check in kv store
	ctx := kv.WithInternalSourceType(context.Background(), kv.InternalTxnBootstrap)
	err := kv.RunInNewTxn(ctx, store, false, func(ctx context.Context, txn kv.Transaction) error {
		var err error
		t := meta.NewMeta(txn)
		ver, err = t.GetBootstrapVersion()
		return err
	})
	if err != nil {
		logutil.BgLogger().Fatal("check bootstrapped failed",
			zap.Error(err))
	}

	if ver > notBootstrapped {
		// here mean memory is not ok, but other server has already finished it
		storeBootstrapped[store.UUID()] = true
	}

	return ver
}

func finishBootstrap(store kv.Storage) {
	setStoreBootstrapped(store.UUID())

	ctx := kv.WithInternalSourceType(context.Background(), kv.InternalTxnBootstrap)
	err := kv.RunInNewTxn(ctx, store, true, func(ctx context.Context, txn kv.Transaction) error {
		t := meta.NewMeta(txn)
		err := t.FinishBootstrap(currentBootstrapVersion)
		return err
	})
	if err != nil {
		logutil.BgLogger().Fatal("finish bootstrap failed",
			zap.Error(err))
	}
}

const quoteCommaQuote = "', '"

// loadCommonGlobalVariablesIfNeeded loads and applies commonly used global variables for the session.
func (s *session) loadCommonGlobalVariablesIfNeeded() error {
	vars := s.sessionVars
	if vars.CommonGlobalLoaded {
		return nil
	}
	if s.Value(sessionctx.Initing) != nil {
		// When running bootstrap or upgrade, we should not access global storage.
		return nil
	}

	vars.CommonGlobalLoaded = true

	// Deep copy sessionvar cache
	sessionCache, err := domain.GetDomain(s).GetSessionCache()
	if err != nil {
		return err
	}
	for varName, varVal := range sessionCache {
		if _, ok := vars.GetSystemVar(varName); !ok {
			err = vars.SetSystemVarWithRelaxedValidation(varName, varVal)
			if err != nil {
				if variable.ErrUnknownSystemVar.Equal(err) {
					continue // sessionCache is stale; sysvar has likely been unregistered
				}
				return err
			}
		}
	}
	// when client set Capability Flags CLIENT_INTERACTIVE, init wait_timeout with interactive_timeout
	if vars.ClientCapability&mysql.ClientInteractive > 0 {
		if varVal, ok := vars.GetSystemVar(variable.InteractiveTimeout); ok {
			if err := vars.SetSystemVar(variable.WaitTimeout, varVal); err != nil {
				return err
			}
		}
	}
	return nil
}

// PrepareTxnCtx begins a transaction, and creates a new transaction context.
// It is called before we execute a sql query.
func (s *session) PrepareTxnCtx(ctx context.Context) error {
	s.currentCtx = ctx
	if s.txn.validOrPending() {
		return nil
	}

	txnMode := ast.Optimistic
	if !s.sessionVars.IsAutocommit() || config.GetGlobalConfig().PessimisticTxn.PessimisticAutoCommit.Load() {
		if s.sessionVars.TxnMode == ast.Pessimistic {
			txnMode = ast.Pessimistic
		}
	}

	if s.sessionVars.RetryInfo.Retrying {
		txnMode = ast.Pessimistic
	}

	return sessiontxn.GetTxnManager(s).EnterNewTxn(ctx, &sessiontxn.EnterNewTxnRequest{
		Type:    sessiontxn.EnterNewTxnBeforeStmt,
		TxnMode: txnMode,
	})
}

// PrepareTSFuture uses to try to get ts future.
func (s *session) PrepareTSFuture(ctx context.Context, future oracle.Future, scope string) error {
	if s.txn.Valid() {
		return errors.New("cannot prepare ts future when txn is valid")
	}

	failpoint.Inject("assertTSONotRequest", func() {
		if _, ok := future.(sessiontxn.ConstantFuture); !ok {
			panic("tso shouldn't be requested")
		}
	})

	failpoint.InjectContext(ctx, "mockGetTSFail", func() {
		future = txnFailFuture{}
	})

	s.txn.changeToPending(&txnFuture{
		future:   future,
		store:    s.store,
		txnScope: scope,
	})
	return nil
}

// GetPreparedTxnFuture returns the TxnFuture if it is valid or pending.
// It returns nil otherwise.
func (s *session) GetPreparedTxnFuture() sessionctx.TxnFuture {
	if !s.txn.validOrPending() {
		return nil
	}
	return &s.txn
}

// RefreshTxnCtx implements context.RefreshTxnCtx interface.
func (s *session) RefreshTxnCtx(ctx context.Context) error {
	var commitDetail *tikvutil.CommitDetails
	ctx = context.WithValue(ctx, tikvutil.CommitDetailCtxKey, &commitDetail)
	err := s.doCommit(ctx)
	if commitDetail != nil {
		s.GetSessionVars().StmtCtx.MergeExecDetails(nil, commitDetail)
	}
	if err != nil {
		return err
	}

	s.updateStatsDeltaToCollector()

	return sessiontxn.NewTxn(ctx, s)
}

// GetStore gets the store of session.
func (s *session) GetStore() kv.Storage {
	return s.store
}

func (s *session) ShowProcess() *util.ProcessInfo {
	var pi *util.ProcessInfo
	tmp := s.processInfo.Load()
	if tmp != nil {
		pi = tmp.(*util.ProcessInfo)
	}
	return pi
}

// GetStartTSFromSession returns the startTS in the session `se`
func GetStartTSFromSession(se interface{}) (uint64, uint64) {
	var startTS, processInfoID uint64
	tmp, ok := se.(*session)
	if !ok {
		logutil.BgLogger().Error("GetStartTSFromSession failed, can't transform to session struct")
		return 0, 0
	}
	processInfo := tmp.ShowProcess()
	if processInfo != nil {
		processInfoID = processInfo.ID
	}
	txnInfo := tmp.TxnInfo()
	if txnInfo != nil {
		startTS = txnInfo.StartTS
	}

	logutil.BgLogger().Debug(
		"GetStartTSFromSession getting startTS of internal session",
		zap.Uint64("startTS", startTS), zap.Time("start time", oracle.GetTimeFromTS(startTS)))

	return startTS, processInfoID
}

// logStmt logs some crucial SQL including: CREATE USER/GRANT PRIVILEGE/CHANGE PASSWORD/DDL etc and normal SQL
// if variable.ProcessGeneralLog is set.
func logStmt(execStmt *executor.ExecStmt, s *session) {
	vars := s.GetSessionVars()
	switch stmt := execStmt.StmtNode.(type) {
	case *ast.CreateUserStmt, *ast.DropUserStmt, *ast.AlterUserStmt, *ast.SetPwdStmt, *ast.GrantStmt,
		*ast.RevokeStmt, *ast.AlterTableStmt, *ast.CreateDatabaseStmt, *ast.CreateIndexStmt, *ast.CreateTableStmt,
		*ast.DropDatabaseStmt, *ast.DropIndexStmt, *ast.DropTableStmt, *ast.RenameTableStmt, *ast.TruncateTableStmt,
		*ast.RenameUserStmt:
		user := vars.User
		schemaVersion := s.GetInfoSchema().SchemaMetaVersion()
		if ss, ok := execStmt.StmtNode.(ast.SensitiveStmtNode); ok {
			logutil.BgLogger().Info("CRUCIAL OPERATION",
				zap.Uint64("conn", vars.ConnectionID),
				zap.Int64("schemaVersion", schemaVersion),
				zap.String("secure text", ss.SecureText()),
				zap.Stringer("user", user))
		} else {
			logutil.BgLogger().Info("CRUCIAL OPERATION",
				zap.Uint64("conn", vars.ConnectionID),
				zap.Int64("schemaVersion", schemaVersion),
				zap.String("cur_db", vars.CurrentDB),
				zap.String("sql", stmt.Text()),
				zap.Stringer("user", user))
		}
	default:
		logGeneralQuery(execStmt, s, false)
	}
}

func logGeneralQuery(execStmt *executor.ExecStmt, s *session, isPrepared bool) {
	vars := s.GetSessionVars()
	if variable.ProcessGeneralLog.Load() && !vars.InRestrictedSQL {
		var query string
		if isPrepared {
			query = execStmt.OriginText()
		} else {
			query = execStmt.GetTextToLog()
		}

		query = executor.QueryReplacer.Replace(query)
		if !vars.EnableRedactLog {
			query += vars.PreparedParams.String()
		}
		logutil.BgLogger().Info("GENERAL_LOG",
			zap.Uint64("conn", vars.ConnectionID),
			zap.String("user", vars.User.LoginString()),
			zap.Int64("schemaVersion", s.GetInfoSchema().SchemaMetaVersion()),
			zap.Uint64("txnStartTS", vars.TxnCtx.StartTS),
			zap.Uint64("forUpdateTS", vars.TxnCtx.GetForUpdateTS()),
			zap.Bool("isReadConsistency", vars.IsIsolation(ast.ReadCommitted)),
			zap.String("currentDB", vars.CurrentDB),
			zap.Bool("isPessimistic", vars.TxnCtx.IsPessimistic),
			zap.String("sessionTxnMode", vars.GetReadableTxnMode()),
			zap.String("sql", query))
	}
}

func (s *session) recordOnTransactionExecution(err error, counter int, duration float64) {
	if s.sessionVars.TxnCtx.IsPessimistic {
		if err != nil {
			statementPerTransactionPessimisticError.Observe(float64(counter))
			transactionDurationPessimisticAbort.Observe(duration)
		} else {
			statementPerTransactionPessimisticOK.Observe(float64(counter))
			transactionDurationPessimisticCommit.Observe(duration)
		}
	} else {
		if err != nil {
			statementPerTransactionOptimisticError.Observe(float64(counter))
			transactionDurationOptimisticAbort.Observe(duration)
		} else {
			statementPerTransactionOptimisticOK.Observe(float64(counter))
			transactionDurationOptimisticCommit.Observe(duration)
		}
	}
}

func (s *session) checkPlacementPolicyBeforeCommit() error {
	var err error
	// Get the txnScope of the transaction we're going to commit.
	txnScope := s.GetSessionVars().TxnCtx.TxnScope
	if txnScope == "" {
		txnScope = kv.GlobalTxnScope
	}
	if txnScope != kv.GlobalTxnScope {
		is := s.GetInfoSchema().(infoschema.InfoSchema)
		deltaMap := s.GetSessionVars().TxnCtx.TableDeltaMap
		for physicalTableID := range deltaMap {
			var tableName string
			var partitionName string
			tblInfo, _, partInfo := is.FindTableByPartitionID(physicalTableID)
			if tblInfo != nil && partInfo != nil {
				tableName = tblInfo.Meta().Name.String()
				partitionName = partInfo.Name.String()
			} else {
				tblInfo, _ := is.TableByID(physicalTableID)
				tableName = tblInfo.Meta().Name.String()
			}
			bundle, ok := is.PlacementBundleByPhysicalTableID(physicalTableID)
			if !ok {
				errMsg := fmt.Sprintf("table %v doesn't have placement policies with txn_scope %v",
					tableName, txnScope)
				if len(partitionName) > 0 {
					errMsg = fmt.Sprintf("table %v's partition %v doesn't have placement policies with txn_scope %v",
						tableName, partitionName, txnScope)
				}
				err = dbterror.ErrInvalidPlacementPolicyCheck.GenWithStackByArgs(errMsg)
				break
			}
			dcLocation, ok := bundle.GetLeaderDC(placement.DCLabelKey)
			if !ok {
				errMsg := fmt.Sprintf("table %v's leader placement policy is not defined", tableName)
				if len(partitionName) > 0 {
					errMsg = fmt.Sprintf("table %v's partition %v's leader placement policy is not defined", tableName, partitionName)
				}
				err = dbterror.ErrInvalidPlacementPolicyCheck.GenWithStackByArgs(errMsg)
				break
			}
			if dcLocation != txnScope {
				errMsg := fmt.Sprintf("table %v's leader location %v is out of txn_scope %v", tableName, dcLocation, txnScope)
				if len(partitionName) > 0 {
					errMsg = fmt.Sprintf("table %v's partition %v's leader location %v is out of txn_scope %v",
						tableName, partitionName, dcLocation, txnScope)
				}
				err = dbterror.ErrInvalidPlacementPolicyCheck.GenWithStackByArgs(errMsg)
				break
			}
			// FIXME: currently we assume the physicalTableID is the partition ID. In future, we should consider the situation
			// if the physicalTableID belongs to a Table.
			partitionID := physicalTableID
			tbl, _, partitionDefInfo := is.FindTableByPartitionID(partitionID)
			if tbl != nil {
				tblInfo := tbl.Meta()
				state := tblInfo.Partition.GetStateByID(partitionID)
				if state == model.StateGlobalTxnOnly {
					err = dbterror.ErrInvalidPlacementPolicyCheck.GenWithStackByArgs(
						fmt.Sprintf("partition %s of table %s can not be written by local transactions when its placement policy is being altered",
							tblInfo.Name, partitionDefInfo.Name))
					break
				}
			}
		}
	}
	return err
}

func (s *session) SetPort(port string) {
	s.sessionVars.Port = port
}

// GetTxnWriteThroughputSLI implements the Context interface.
func (s *session) GetTxnWriteThroughputSLI() *sli.TxnWriteThroughputSLI {
	return &s.txn.writeSLI
}

// GetInfoSchema returns snapshotInfoSchema if snapshot schema is set.
// Transaction infoschema is returned if inside an explicit txn.
// Otherwise the latest infoschema is returned.
func (s *session) GetInfoSchema() sessionctx.InfoschemaMetaVersion {
	vars := s.GetSessionVars()
	var is infoschema.InfoSchema
	if snap, ok := vars.SnapshotInfoschema.(infoschema.InfoSchema); ok {
		logutil.BgLogger().Info("use snapshot schema", zap.Uint64("conn", vars.ConnectionID), zap.Int64("schemaVersion", snap.SchemaMetaVersion()))
		is = snap
	} else if vars.TxnCtx != nil && vars.InTxn() {
		if tmp, ok := vars.TxnCtx.InfoSchema.(infoschema.InfoSchema); ok {
			is = tmp
		}
	}

	if is == nil {
		is = domain.GetDomain(s).InfoSchema()
	}

	// Override the infoschema if the session has temporary table.
	return temptable.AttachLocalTemporaryTableInfoSchema(s, is)
}

func (s *session) GetDomainInfoSchema() sessionctx.InfoschemaMetaVersion {
	is := domain.GetDomain(s).InfoSchema()
	extIs := &infoschema.SessionExtendedInfoSchema{InfoSchema: is}
	return temptable.AttachLocalTemporaryTableInfoSchema(s, extIs)
}

func getSnapshotInfoSchema(s sessionctx.Context, snapshotTS uint64) (infoschema.InfoSchema, error) {
	is, err := domain.GetDomain(s).GetSnapshotInfoSchema(snapshotTS)
	if err != nil {
		return nil, err
	}
	// Set snapshot does not affect the witness of the local temporary table.
	// The session always see the latest temporary tables.
	return temptable.AttachLocalTemporaryTableInfoSchema(s, is), nil
}

func (s *session) updateTelemetryMetric(es *executor.ExecStmt) {
	if es.Ti == nil {
		return
	}
	if s.isInternal() {
		return
	}

	ti := es.Ti
	if ti.UseRecursive {
		telemetryCTEUsageRecurCTE.Inc()
	} else if ti.UseNonRecursive {
		telemetryCTEUsageNonRecurCTE.Inc()
	} else {
		telemetryCTEUsageNotCTE.Inc()
	}

	if ti.UseIndexMerge {
		telemetryIndexMerge.Inc()
	}

	if ti.UseMultiSchemaChange {
		telemetryMultiSchemaChangeUsage.Inc()
	}

	if ti.UseFlashbackToCluster {
		telemetryFlashbackClusterUsage.Inc()
	}

	if ti.UesExchangePartition {
		telemetryExchangePartitionUsage.Inc()
	}

	if ti.PartitionTelemetry != nil {
		if ti.PartitionTelemetry.UseTablePartition {
			telemetryTablePartitionUsage.Inc()
			telemetryTablePartitionMaxPartitionsUsage.Add(float64(ti.PartitionTelemetry.TablePartitionMaxPartitionsNum))
		}
		if ti.PartitionTelemetry.UseTablePartitionList {
			telemetryTablePartitionListUsage.Inc()
		}
		if ti.PartitionTelemetry.UseTablePartitionRange {
			telemetryTablePartitionRangeUsage.Inc()
		}
		if ti.PartitionTelemetry.UseTablePartitionHash {
			telemetryTablePartitionHashUsage.Inc()
		}
		if ti.PartitionTelemetry.UseTablePartitionRangeColumns {
			telemetryTablePartitionRangeColumnsUsage.Inc()
		}
		if ti.PartitionTelemetry.UseTablePartitionRangeColumnsGt1 {
			telemetryTablePartitionRangeColumnsGt1Usage.Inc()
		}
		if ti.PartitionTelemetry.UseTablePartitionRangeColumnsGt2 {
			telemetryTablePartitionRangeColumnsGt2Usage.Inc()
		}
		if ti.PartitionTelemetry.UseTablePartitionRangeColumnsGt3 {
			telemetryTablePartitionRangeColumnsGt3Usage.Inc()
		}
		if ti.PartitionTelemetry.UseTablePartitionListColumns {
			telemetryTablePartitionListColumnsUsage.Inc()
		}
		if ti.PartitionTelemetry.UseCreateIntervalPartition {
			telemetryTablePartitionCreateIntervalUsage.Inc()
		}
		if ti.PartitionTelemetry.UseAddIntervalPartition {
			telemetryTablePartitionAddIntervalUsage.Inc()
		}
		if ti.PartitionTelemetry.UseDropIntervalPartition {
			telemetryTablePartitionDropIntervalUsage.Inc()
		}
		if ti.PartitionTelemetry.UseCompactTablePartition {
			telemetryTableCompactPartitionUsage.Inc()
		}
	}

	if ti.AccountLockTelemetry != nil {
		telemetryLockUserUsage.Add(float64(ti.AccountLockTelemetry.LockUser))
		telemetryUnlockUserUsage.Add(float64(ti.AccountLockTelemetry.UnlockUser))
		telemetryCreateOrAlterUserUsage.Add(float64(ti.AccountLockTelemetry.CreateOrAlterUser))
	}
}

// GetBuiltinFunctionUsage returns the replica of counting of builtin function usage
func (s *session) GetBuiltinFunctionUsage() map[string]uint32 {
	replica := make(map[string]uint32)
	s.functionUsageMu.RLock()
	defer s.functionUsageMu.RUnlock()
	for key, value := range s.functionUsageMu.builtinFunctionUsage {
		replica[key] = value
	}
	return replica
}

// BuiltinFunctionUsageInc increase the counting of the builtin function usage
func (s *session) BuiltinFunctionUsageInc(scalarFuncSigName string) {
	s.functionUsageMu.Lock()
	defer s.functionUsageMu.Unlock()
	s.functionUsageMu.builtinFunctionUsage.Inc(scalarFuncSigName)
}

func (s *session) GetStmtStats() *stmtstats.StatementStats {
	return s.stmtStats
}

// SetMemoryFootprintChangeHook sets the hook that is called when the memdb changes its size.
// Call this after s.txn becomes valid, since TxnInfo is initialized when the txn becomes valid.
func (s *session) SetMemoryFootprintChangeHook() {
	if config.GetGlobalConfig().Performance.TxnTotalSizeLimit != config.DefTxnTotalSizeLimit {
		// if the user manually specifies the config, don't involve the new memory tracker mechanism, let the old config
		// work as before.
		return
	}
	hook := func(mem uint64) {
		if s.sessionVars.MemDBFootprint == nil {
			tracker := memory.NewTracker(memory.LabelForMemDB, -1)
			tracker.AttachTo(s.sessionVars.MemTracker)
			s.sessionVars.MemDBFootprint = tracker
		}
		s.sessionVars.MemDBFootprint.ReplaceBytesUsed(int64(mem))
	}
	s.txn.SetMemoryFootprintChangeHook(hook)
}

// EncodeSessionStates implements SessionStatesHandler.EncodeSessionStates interface.
func (s *session) EncodeSessionStates(ctx context.Context, sctx sessionctx.Context, sessionStates *sessionstates.SessionStates) error {
	// Transaction status is hard to encode, so we do not support it.
	s.txn.mu.Lock()
	valid := s.txn.Valid()
	s.txn.mu.Unlock()
	if valid {
		return sessionstates.ErrCannotMigrateSession.GenWithStackByArgs("session has an active transaction")
	}
	// Data in local temporary tables is hard to encode, so we do not support it.
	// Check temporary tables here to avoid circle dependency.
	if s.sessionVars.LocalTemporaryTables != nil {
		localTempTables := s.sessionVars.LocalTemporaryTables.(*infoschema.SessionTables)
		if localTempTables.Count() > 0 {
			return sessionstates.ErrCannotMigrateSession.GenWithStackByArgs("session has local temporary tables")
		}
	}
	// The advisory locks will be released when the session is closed.
	if len(s.advisoryLocks) > 0 {
		return sessionstates.ErrCannotMigrateSession.GenWithStackByArgs("session has advisory locks")
	}
	// The TableInfo stores session ID and server ID, so the session cannot be migrated.
	if len(s.lockedTables) > 0 {
		return sessionstates.ErrCannotMigrateSession.GenWithStackByArgs("session has locked tables")
	}

	if err := s.sessionVars.EncodeSessionStates(ctx, sessionStates); err != nil {
		return err
	}

	// Encode session variables. We put it here instead of SessionVars to avoid cycle import.
	sessionStates.SystemVars = make(map[string]string)
	for _, sv := range variable.GetSysVars() {
		switch {
		case sv.Hidden, sv.HasNoneScope(), sv.HasInstanceScope(), !sv.HasSessionScope():
			// Hidden and none-scoped variables cannot be modified.
			// Instance-scoped variables don't need to be encoded.
			// Noop variables should also be migrated even if they are noop.
			continue
		case sv.ReadOnly:
			// Skip read-only variables here. We encode them into SessionStates manually.
			continue
		case sem.IsEnabled() && sem.IsInvisibleSysVar(sv.Name):
			// If they are shown, there will be a security issue.
			continue
		}
		// Get all session variables because the default values may change between versions.
		if val, keep, err := s.sessionVars.GetSessionStatesSystemVar(sv.Name); err != nil {
			return err
		} else if keep {
			sessionStates.SystemVars[sv.Name] = val
		}
	}

	// Encode prepared statements and sql bindings.
	for _, handler := range s.sessionStatesHandlers {
		if err := handler.EncodeSessionStates(ctx, s, sessionStates); err != nil {
			return err
		}
	}
	return nil
}

// DecodeSessionStates implements SessionStatesHandler.DecodeSessionStates interface.
func (s *session) DecodeSessionStates(ctx context.Context, sctx sessionctx.Context, sessionStates *sessionstates.SessionStates) error {
	// Decode prepared statements and sql bindings.
	for _, handler := range s.sessionStatesHandlers {
		if err := handler.DecodeSessionStates(ctx, s, sessionStates); err != nil {
			return err
		}
	}

	// Decode session variables.
	for name, val := range sessionStates.SystemVars {
		if err := s.sessionVars.SetSystemVarWithoutValidation(name, val); err != nil {
			return err
		}
	}

	// Decoding session vars / prepared statements may override stmt ctx, such as warnings,
	// so we decode stmt ctx at last.
	return s.sessionVars.DecodeSessionStates(ctx, sessionStates)
}

func (s *session) setRequestSource(ctx context.Context, stmtLabel string, stmtNode ast.StmtNode) {
	if !s.isInternal() {
		if txn, _ := s.Txn(false); txn != nil && txn.Valid() {
			txn.SetOption(kv.RequestSourceType, stmtLabel)
		} else {
			s.sessionVars.RequestSourceType = stmtLabel
		}
	} else {
		if source := ctx.Value(kv.RequestSourceKey); source != nil {
			s.sessionVars.RequestSourceType = source.(kv.RequestSource).RequestSourceType
		} else {
			// panic in test mode in case there are requests without source in the future.
			// log warnings in production mode.
			if flag.Lookup("test.v") != nil || flag.Lookup("check.v") != nil {
				panic("unexpected no source type context, if you see this error, " +
					"the `RequestSourceTypeKey` is missing in your context")
			} else {
				logutil.Logger(ctx).Warn("unexpected no source type context, if you see this warning, "+
					"the `RequestSourceTypeKey` is missing in the context",
					zap.Bool("internal", s.isInternal()),
					zap.String("sql", stmtNode.Text()))
			}
		}
	}
}

// RemoveLockDDLJobs removes the DDL jobs which doesn't get the metadata lock from job2ver.
func RemoveLockDDLJobs(s Session, job2ver map[int64]int64, job2ids map[int64]string) {
	sv := s.GetSessionVars()
	if sv.InRestrictedSQL {
		return
	}
	sv.TxnCtxMu.Lock()
	defer sv.TxnCtxMu.Unlock()
	if sv.TxnCtx == nil {
		return
	}
	sv.GetRelatedTableForMDL().Range(func(tblID, value any) bool {
		for jobID, ver := range job2ver {
			ids := util.Str2Int64Map(job2ids[jobID])
			if _, ok := ids[tblID.(int64)]; ok && value.(int64) < ver {
				delete(job2ver, jobID)
				logutil.BgLogger().Debug("old running transaction block DDL", zap.Int64("table ID", tblID.(int64)), zap.Uint64("conn ID", sv.ConnectionID))
			}
		}
		return true
	})
}<|MERGE_RESOLUTION|>--- conflicted
+++ resolved
@@ -2706,7 +2706,6 @@
 }
 
 func verifyAccountAutoLock(s *session, user, host string) error {
-<<<<<<< HEAD
 	pm := privilege.GetPrivilegeManager(s)
 	// Use the cache to determine whether to unlock the account.
 	// If the account needs to be unlocked, read the database information to determine whether
@@ -2715,12 +2714,11 @@
 	if err != nil {
 		return err
 	}
-=======
->>>>>>> 90591c72
+
 	lockStatusChanged := false
 	var plJSON string
-	// Enable the transaction to read the account lock status in the database
-	// to prevent repeated unlocking errors caused by delayed cache updates.
+	// After checking the cache, obtain the latest data from the database and determine
+	// whether to automatically unlock the database to prevent repeated unlock errors.
 	err = failedLoginTrackingBegin(s)
 	if err != nil {
 		return err
