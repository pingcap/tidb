--- conflicted
+++ resolved
@@ -2505,172 +2505,9 @@
 	if !active {
 		return &s.txn, nil
 	}
-<<<<<<< HEAD
-	if !s.txn.validOrPending() {
-		return &s.txn, errors.AddStack(kv.ErrInvalidTxn)
-	}
-	if s.txn.pending() {
-		defer func(begin time.Time) {
-			s.sessionVars.DurationWaitTS = time.Since(begin)
-		}(time.Now())
-		// Transaction is lazy initialized.
-		// PrepareTxnCtx is called to get a tso future, makes s.txn a pending txn,
-		// If Txn() is called later, wait for the future to get a valid txn.
-		if err := s.txn.changePendingToValid(s.currentCtx); err != nil {
-			logutil.BgLogger().Error("active transaction fail",
-				zap.Error(err))
-			s.txn.cleanup()
-			s.sessionVars.TxnCtx.StartTS = 0
-			return &s.txn, err
-		}
-		s.sessionVars.TxnCtx.StartTS = s.txn.StartTS()
-		if s.sessionVars.TxnCtx.IsPessimistic {
-			s.txn.SetOption(kv.Pessimistic, true)
-		}
-		if !s.sessionVars.IsAutocommit() && s.sessionVars.SnapshotTS == 0 {
-			s.sessionVars.SetInTxn(true)
-		}
-		s.sessionVars.TxnCtx.CouldRetry = s.isTxnRetryable()
-		s.txn.SetVars(s.sessionVars.KVVars)
-		readReplicaType := s.sessionVars.GetReplicaRead()
-		if readReplicaType.IsFollowerRead() {
-			s.txn.SetOption(kv.ReplicaRead, readReplicaType)
-		}
-		s.txn.SetOption(kv.SnapInterceptor, s.getSnapshotInterceptor())
-		if s.GetSessionVars().StmtCtx.WeakConsistency {
-			s.txn.SetOption(kv.IsolationLevel, kv.RC)
-		}
-		setTxnAssertionLevel(&s.txn, s.sessionVars.AssertionLevel)
+	_, err := sessiontxn.GetTxnManager(s).ActivateTxn()
 		s.SetMemoryFootprintChangeHook()
-	}
-	return &s.txn, nil
-}
-
-// isTxnRetryable (if returns true) means the transaction could retry.
-// If the transaction is in pessimistic mode, do not retry.
-// If the session is already in transaction, enable retry or internal SQL could retry.
-// If not, the transaction could always retry, because it should be auto committed transaction.
-// Anyway the retry limit is 0, the transaction could not retry.
-func (s *session) isTxnRetryable() bool {
-	sessVars := s.sessionVars
-
-	// The pessimistic transaction no need to retry.
-	if sessVars.TxnCtx.IsPessimistic {
-		return false
-	}
-
-	// If retry limit is 0, the transaction could not retry.
-	if sessVars.RetryLimit == 0 {
-		return false
-	}
-
-	// When `@@tidb_snapshot` is set, it is a ready-only statement and will not cause the errors that should retry a transaction in optimistic mode.
-	if sessVars.SnapshotTS != 0 {
-		return false
-	}
-
-	// If the session is not InTxn, it is an auto-committed transaction.
-	// The auto-committed transaction could always retry.
-	if !sessVars.InTxn() {
-		return true
-	}
-
-	// The internal transaction could always retry.
-	if sessVars.InRestrictedSQL {
-		return true
-	}
-
-	// If the retry is enabled, the transaction could retry.
-	if !sessVars.DisableTxnAutoRetry {
-		return true
-	}
-
-	return false
-}
-
-func (s *session) NewTxn(ctx context.Context) error {
-	if err := s.checkBeforeNewTxn(ctx); err != nil {
-		return err
-	}
-	txn, err := s.store.Begin(tikv.WithTxnScope(s.sessionVars.CheckAndGetTxnScope()))
-	if err != nil {
-		return err
-	}
-	txn.SetVars(s.sessionVars.KVVars)
-	replicaReadType := s.GetSessionVars().GetReplicaRead()
-	if replicaReadType.IsFollowerRead() {
-		txn.SetOption(kv.ReplicaRead, replicaReadType)
-	}
-	setTxnAssertionLevel(txn, s.sessionVars.AssertionLevel)
-	s.txn.changeInvalidToValid(txn)
-	s.SetMemoryFootprintChangeHook()
-	is := temptable.AttachLocalTemporaryTableInfoSchema(s, domain.GetDomain(s).InfoSchema())
-	s.sessionVars.TxnCtx = &variable.TransactionContext{
-		TxnCtxNoNeedToRestore: variable.TxnCtxNoNeedToRestore{
-			InfoSchema:  is,
-			CreateTime:  time.Now(),
-			StartTS:     txn.StartTS(),
-			ShardStep:   int(s.sessionVars.ShardAllocateStep),
-			IsStaleness: false,
-			TxnScope:    s.sessionVars.CheckAndGetTxnScope(),
-		},
-	}
-	s.txn.SetOption(kv.SnapInterceptor, s.getSnapshotInterceptor())
-	return nil
-}
-
-func (s *session) checkBeforeNewTxn(ctx context.Context) error {
-	if s.txn.Valid() {
-		txnStartTS := s.txn.StartTS()
-		txnScope := s.GetSessionVars().TxnCtx.TxnScope
-		err := s.CommitTxn(ctx)
-		if err != nil {
-			return err
-		}
-		logutil.Logger(ctx).Info("Try to create a new txn inside a transaction auto commit",
-			zap.Int64("schemaVersion", s.GetInfoSchema().SchemaMetaVersion()),
-			zap.Uint64("txnStartTS", txnStartTS),
-			zap.String("txnScope", txnScope))
-	}
-	return nil
-}
-
-// NewStaleTxnWithStartTS create a transaction with the given StartTS.
-func (s *session) NewStaleTxnWithStartTS(ctx context.Context, startTS uint64) error {
-	if err := s.checkBeforeNewTxn(ctx); err != nil {
-		return err
-	}
-	txnScope := config.GetTxnScopeFromConfig()
-	txn, err := s.store.Begin(tikv.WithTxnScope(txnScope), tikv.WithStartTS(startTS))
-	if err != nil {
-		return err
-	}
-	txn.SetVars(s.sessionVars.KVVars)
-	txn.SetOption(kv.IsStalenessReadOnly, true)
-	txn.SetOption(kv.TxnScope, txnScope)
-	setTxnAssertionLevel(txn, s.sessionVars.AssertionLevel)
-	s.txn.changeInvalidToValid(txn)
-	s.SetMemoryFootprintChangeHook()
-	is, err := getSnapshotInfoSchema(s, txn.StartTS())
-	if err != nil {
-		return errors.Trace(err)
-	}
-	s.sessionVars.TxnCtx = &variable.TransactionContext{
-		TxnCtxNoNeedToRestore: variable.TxnCtxNoNeedToRestore{
-			InfoSchema:  is,
-			CreateTime:  time.Now(),
-			StartTS:     txn.StartTS(),
-			ShardStep:   int(s.sessionVars.ShardAllocateStep),
-			IsStaleness: true,
-			TxnScope:    txnScope,
-		},
-	}
-	s.txn.SetOption(kv.SnapInterceptor, s.getSnapshotInterceptor())
-	return nil
-=======
-	_, err := sessiontxn.GetTxnManager(s).ActivateTxn()
 	return &s.txn, err
->>>>>>> ce69f0bb
 }
 
 func (s *session) SetValue(key fmt.Stringer, value interface{}) {
@@ -3432,39 +3269,6 @@
 	return sessiontxn.NewTxn(ctx, s)
 }
 
-<<<<<<< HEAD
-// InitTxnWithStartTS create a transaction with startTS.
-func (s *session) InitTxnWithStartTS(startTS uint64) error {
-	if s.txn.Valid() {
-		return nil
-	}
-
-	// no need to get txn from txnFutureCh since txn should init with startTs
-	txn, err := s.store.Begin(tikv.WithTxnScope(s.GetSessionVars().CheckAndGetTxnScope()), tikv.WithStartTS(startTS))
-	if err != nil {
-		return err
-	}
-	txn.SetVars(s.sessionVars.KVVars)
-	setTxnAssertionLevel(txn, s.sessionVars.AssertionLevel)
-	s.txn.changeInvalidToValid(txn)
-	s.SetMemoryFootprintChangeHook()
-	err = s.loadCommonGlobalVariablesIfNeeded()
-	if err != nil {
-		return err
-	}
-	s.txn.SetOption(kv.SnapInterceptor, s.getSnapshotInterceptor())
-	return nil
-}
-
-// GetSnapshotWithTS returns a snapshot with ts.
-func (s *session) GetSnapshotWithTS(ts uint64) kv.Snapshot {
-	snap := s.GetStore().GetSnapshot(kv.Version{Ver: ts})
-	snap.SetOption(kv.SnapInterceptor, s.getSnapshotInterceptor())
-	return snap
-}
-
-=======
->>>>>>> ce69f0bb
 // GetStore gets the store of session.
 func (s *session) GetStore() kv.Storage {
 	return s.store
