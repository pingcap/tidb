// Copyright 2015 PingCAP, Inc.
//
// Licensed under the Apache License, Version 2.0 (the "License");
// you may not use this file except in compliance with the License.
// You may obtain a copy of the License at
//
//     http://www.apache.org/licenses/LICENSE-2.0
//
// Unless required by applicable law or agreed to in writing, software
// distributed under the License is distributed on an "AS IS" BASIS,
// WITHOUT WARRANTIES OR CONDITIONS OF ANY KIND, either express or implied.
// See the License for the specific language governing permissions and
// limitations under the License.

// Copyright 2013 The ql Authors. All rights reserved.
// Use of this source code is governed by a BSD-style
// license that can be found in the LICENSES/QL-LICENSE file.

package session

import (
	"bytes"
	"context"
	"crypto/tls"
	"encoding/json"
	"fmt"
	"net"
	"runtime/pprof"
	"runtime/trace"
	"strconv"
	"strings"
	"sync"
	"sync/atomic"
	"time"

	"github.com/ngaut/pools"
	"github.com/opentracing/opentracing-go"
	"github.com/pingcap/errors"
	"github.com/pingcap/failpoint"
	"github.com/pingcap/kvproto/pkg/kvrpcpb"
	"github.com/pingcap/tidb/parser"
	"github.com/pingcap/tidb/parser/ast"
	"github.com/pingcap/tidb/parser/auth"
	"github.com/pingcap/tidb/parser/charset"
	"github.com/pingcap/tidb/parser/model"
	"github.com/pingcap/tidb/parser/mysql"
	"github.com/pingcap/tidb/parser/terror"
	"github.com/pingcap/tidb/table/temptable"
	"github.com/pingcap/tidb/util/topsql"
	"github.com/pingcap/tipb/go-binlog"
	"go.uber.org/zap"

	"github.com/pingcap/tidb/bindinfo"
	"github.com/pingcap/tidb/config"
	"github.com/pingcap/tidb/ddl"
	"github.com/pingcap/tidb/ddl/placement"
	"github.com/pingcap/tidb/domain"
	"github.com/pingcap/tidb/errno"
	"github.com/pingcap/tidb/executor"
	"github.com/pingcap/tidb/infoschema"
	"github.com/pingcap/tidb/kv"
	"github.com/pingcap/tidb/meta"
	"github.com/pingcap/tidb/metrics"
	"github.com/pingcap/tidb/owner"
	"github.com/pingcap/tidb/planner"
	plannercore "github.com/pingcap/tidb/planner/core"
	"github.com/pingcap/tidb/plugin"
	"github.com/pingcap/tidb/privilege"
	"github.com/pingcap/tidb/privilege/privileges"
	"github.com/pingcap/tidb/session/txninfo"
	"github.com/pingcap/tidb/sessionctx"
	"github.com/pingcap/tidb/sessionctx/binloginfo"
	"github.com/pingcap/tidb/sessionctx/stmtctx"
	"github.com/pingcap/tidb/sessionctx/variable"
	"github.com/pingcap/tidb/statistics"
	"github.com/pingcap/tidb/statistics/handle"
	storeerr "github.com/pingcap/tidb/store/driver/error"
	"github.com/pingcap/tidb/tablecodec"
	"github.com/pingcap/tidb/telemetry"
	"github.com/pingcap/tidb/types"
	"github.com/pingcap/tidb/util"
	"github.com/pingcap/tidb/util/chunk"
	"github.com/pingcap/tidb/util/collate"
	"github.com/pingcap/tidb/util/dbterror"
	"github.com/pingcap/tidb/util/execdetails"
	"github.com/pingcap/tidb/util/kvcache"
	"github.com/pingcap/tidb/util/logutil"
	"github.com/pingcap/tidb/util/sli"
	"github.com/pingcap/tidb/util/sqlexec"
	"github.com/pingcap/tidb/util/tableutil"
	"github.com/pingcap/tidb/util/timeutil"
	tikvstore "github.com/tikv/client-go/v2/kv"
	"github.com/tikv/client-go/v2/tikv"
	tikvutil "github.com/tikv/client-go/v2/util"
)

var (
	statementPerTransactionPessimisticOK    = metrics.StatementPerTransaction.WithLabelValues(metrics.LblPessimistic, metrics.LblOK)
	statementPerTransactionPessimisticError = metrics.StatementPerTransaction.WithLabelValues(metrics.LblPessimistic, metrics.LblError)
	statementPerTransactionOptimisticOK     = metrics.StatementPerTransaction.WithLabelValues(metrics.LblOptimistic, metrics.LblOK)
	statementPerTransactionOptimisticError  = metrics.StatementPerTransaction.WithLabelValues(metrics.LblOptimistic, metrics.LblError)
	transactionDurationPessimisticCommit    = metrics.TransactionDuration.WithLabelValues(metrics.LblPessimistic, metrics.LblCommit)
	transactionDurationPessimisticAbort     = metrics.TransactionDuration.WithLabelValues(metrics.LblPessimistic, metrics.LblAbort)
	transactionDurationOptimisticCommit     = metrics.TransactionDuration.WithLabelValues(metrics.LblOptimistic, metrics.LblCommit)
	transactionDurationOptimisticAbort      = metrics.TransactionDuration.WithLabelValues(metrics.LblOptimistic, metrics.LblAbort)

	sessionExecuteCompileDurationInternal = metrics.SessionExecuteCompileDuration.WithLabelValues(metrics.LblInternal)
	sessionExecuteCompileDurationGeneral  = metrics.SessionExecuteCompileDuration.WithLabelValues(metrics.LblGeneral)
	sessionExecuteParseDurationInternal   = metrics.SessionExecuteParseDuration.WithLabelValues(metrics.LblInternal)
	sessionExecuteParseDurationGeneral    = metrics.SessionExecuteParseDuration.WithLabelValues(metrics.LblGeneral)

	telemetryCTEUsage = metrics.TelemetrySQLCTECnt
)

// Session context, it is consistent with the lifecycle of a client connection.
type Session interface {
	sessionctx.Context
	Status() uint16       // Flag of current status, such as autocommit.
	LastInsertID() uint64 // LastInsertID is the last inserted auto_increment ID.
	LastMessage() string  // LastMessage is the info message that may be generated by last command
	AffectedRows() uint64 // Affected rows by latest executed stmt.
	// Execute is deprecated, and only used by plugins. Use ExecuteStmt() instead.
	Execute(context.Context, string) ([]sqlexec.RecordSet, error) // Execute a sql statement.
	// ExecuteStmt executes a parsed statement.
	ExecuteStmt(context.Context, ast.StmtNode) (sqlexec.RecordSet, error)
	// Parse is deprecated, use ParseWithParams() instead.
	Parse(ctx context.Context, sql string) ([]ast.StmtNode, error)
	// ExecuteInternal is a helper around ParseWithParams() and ExecuteStmt(). It is not allowed to execute multiple statements.
	ExecuteInternal(context.Context, string, ...interface{}) (sqlexec.RecordSet, error)
	String() string // String is used to debug.
	CommitTxn(context.Context) error
	RollbackTxn(context.Context)
	// PrepareStmt executes prepare statement in binary protocol.
	PrepareStmt(sql string) (stmtID uint32, paramCount int, fields []*ast.ResultField, err error)
	// ExecutePreparedStmt executes a prepared statement.
	ExecutePreparedStmt(ctx context.Context, stmtID uint32, param []types.Datum) (sqlexec.RecordSet, error)
	DropPreparedStmt(stmtID uint32) error
	SetClientCapability(uint32) // Set client capability flags.
	SetConnectionID(uint64)
	SetCommandValue(byte)
	SetProcessInfo(string, time.Time, byte, uint64)
	SetTLSState(*tls.ConnectionState)
	SetCollation(coID int) error
	SetSessionManager(util.SessionManager)
	Close()
	Auth(user *auth.UserIdentity, auth []byte, salt []byte) bool
	AuthWithoutVerification(user *auth.UserIdentity) bool
	AuthPluginForUser(user *auth.UserIdentity) (string, error)
	ShowProcess() *util.ProcessInfo
	// Return the information of the txn current running
	TxnInfo() *txninfo.TxnInfo
	// PrepareTxnCtx is exported for test.
	PrepareTxnCtx(context.Context)
	// FieldList returns fields list of a table.
	FieldList(tableName string) (fields []*ast.ResultField, err error)
	SetPort(port string)

	// set cur session operations allowed when tikv disk full happens.
	SetDiskFullOpt(level kvrpcpb.DiskFullOpt)
	GetDiskFullOpt() kvrpcpb.DiskFullOpt
	ClearDiskFullOpt()
}

var (
	_ Session = (*session)(nil)
)

type stmtRecord struct {
	st      sqlexec.Statement
	stmtCtx *stmtctx.StatementContext
}

// StmtHistory holds all histories of statements in a txn.
type StmtHistory struct {
	history []*stmtRecord
}

// Add appends a stmt to history list.
func (h *StmtHistory) Add(st sqlexec.Statement, stmtCtx *stmtctx.StatementContext) {
	s := &stmtRecord{
		st:      st,
		stmtCtx: stmtCtx,
	}
	h.history = append(h.history, s)
}

// Count returns the count of the history.
func (h *StmtHistory) Count() int {
	return len(h.history)
}

type session struct {
	// processInfo is used by ShowProcess(), and should be modified atomically.
	processInfo atomic.Value
	txn         LazyTxn

	mu struct {
		sync.RWMutex
		values map[fmt.Stringer]interface{}
	}

	currentCtx  context.Context // only use for runtime.trace, Please NEVER use it.
	currentPlan plannercore.Plan

	store kv.Storage

	preparedPlanCache *kvcache.SimpleLRUCache

	sessionVars    *variable.SessionVars
	sessionManager util.SessionManager

	statsCollector *handle.SessionStatsCollector
	// ddlOwnerChecker is used in `select tidb_is_ddl_owner()` statement;
	ddlOwnerChecker owner.DDLOwnerChecker
	// lockedTables use to record the table locks hold by the session.
	lockedTables map[int64]model.TableLockTpInfo

	// client shared coprocessor client per session
	client kv.Client

	mppClient kv.MPPClient

	// indexUsageCollector collects index usage information.
	idxUsageCollector *handle.SessionIndexUsageCollector

	cache [1]ast.StmtNode

	builtinFunctionUsage telemetry.BuiltinFunctionsUsage
	// allowed when tikv disk full happened.
	diskFullOpt kvrpcpb.DiskFullOpt
}

var parserPool = &sync.Pool{New: func() interface{} { return parser.New() }}

// AddTableLock adds table lock to the session lock map.
func (s *session) AddTableLock(locks []model.TableLockTpInfo) {
	for _, l := range locks {
		// read only lock is session unrelated, skip it when adding lock to session.
		if l.Tp != model.TableLockReadOnly {
			s.lockedTables[l.TableID] = l
		}
	}
}

// ReleaseTableLocks releases table lock in the session lock map.
func (s *session) ReleaseTableLocks(locks []model.TableLockTpInfo) {
	for _, l := range locks {
		delete(s.lockedTables, l.TableID)
	}
}

// ReleaseTableLockByTableIDs releases table lock in the session lock map by table ID.
func (s *session) ReleaseTableLockByTableIDs(tableIDs []int64) {
	for _, tblID := range tableIDs {
		delete(s.lockedTables, tblID)
	}
}

// CheckTableLocked checks the table lock.
func (s *session) CheckTableLocked(tblID int64) (bool, model.TableLockType) {
	lt, ok := s.lockedTables[tblID]
	if !ok {
		return false, model.TableLockNone
	}
	return true, lt.Tp
}

// GetAllTableLocks gets all table locks table id and db id hold by the session.
func (s *session) GetAllTableLocks() []model.TableLockTpInfo {
	lockTpInfo := make([]model.TableLockTpInfo, 0, len(s.lockedTables))
	for _, tl := range s.lockedTables {
		lockTpInfo = append(lockTpInfo, tl)
	}
	return lockTpInfo
}

// HasLockedTables uses to check whether this session locked any tables.
// If so, the session can only visit the table which locked by self.
func (s *session) HasLockedTables() bool {
	b := len(s.lockedTables) > 0
	return b
}

// ReleaseAllTableLocks releases all table locks hold by the session.
func (s *session) ReleaseAllTableLocks() {
	s.lockedTables = make(map[int64]model.TableLockTpInfo)
}

// DDLOwnerChecker returns s.ddlOwnerChecker.
func (s *session) DDLOwnerChecker() owner.DDLOwnerChecker {
	return s.ddlOwnerChecker
}

func (s *session) cleanRetryInfo() {
	if s.sessionVars.RetryInfo.Retrying {
		return
	}

	retryInfo := s.sessionVars.RetryInfo
	defer retryInfo.Clean()
	if len(retryInfo.DroppedPreparedStmtIDs) == 0 {
		return
	}

	planCacheEnabled := plannercore.PreparedPlanCacheEnabled()
	var cacheKey kvcache.Key
	var preparedAst *ast.Prepared
	if planCacheEnabled {
		firstStmtID := retryInfo.DroppedPreparedStmtIDs[0]
		if preparedPointer, ok := s.sessionVars.PreparedStmts[firstStmtID]; ok {
			preparedObj, ok := preparedPointer.(*plannercore.CachedPrepareStmt)
			if ok {
				preparedAst = preparedObj.PreparedAst
				cacheKey = plannercore.NewPSTMTPlanCacheKey(s.sessionVars, firstStmtID, preparedAst.SchemaVersion)
			}
		}
	}
	for i, stmtID := range retryInfo.DroppedPreparedStmtIDs {
		if planCacheEnabled {
			if i > 0 && preparedAst != nil {
				plannercore.SetPstmtIDSchemaVersion(cacheKey, stmtID, preparedAst.SchemaVersion, s.sessionVars.IsolationReadEngines)
			}
			s.PreparedPlanCache().Delete(cacheKey)
		}
		s.sessionVars.RemovePreparedStmt(stmtID)
	}
}

func (s *session) Status() uint16 {
	return s.sessionVars.Status
}

func (s *session) LastInsertID() uint64 {
	if s.sessionVars.StmtCtx.LastInsertID > 0 {
		return s.sessionVars.StmtCtx.LastInsertID
	}
	return s.sessionVars.StmtCtx.InsertID
}

func (s *session) LastMessage() string {
	return s.sessionVars.StmtCtx.GetMessage()
}

func (s *session) AffectedRows() uint64 {
	return s.sessionVars.StmtCtx.AffectedRows()
}

func (s *session) SetClientCapability(capability uint32) {
	s.sessionVars.ClientCapability = capability
}

func (s *session) SetConnectionID(connectionID uint64) {
	s.sessionVars.ConnectionID = connectionID
}

func (s *session) SetTLSState(tlsState *tls.ConnectionState) {
	// If user is not connected via TLS, then tlsState == nil.
	if tlsState != nil {
		s.sessionVars.TLSConnectionState = tlsState
	}
}

func (s *session) SetCommandValue(command byte) {
	atomic.StoreUint32(&s.sessionVars.CommandValue, uint32(command))
}

func (s *session) SetCollation(coID int) error {
	cs, co, err := charset.GetCharsetInfoByID(coID)
	if err != nil {
		return err
	}
	// If new collations are enabled, switch to the default
	// collation if this one is not supported.
	co = collate.SubstituteMissingCollationToDefault(co)
	for _, v := range variable.SetNamesVariables {
		terror.Log(s.sessionVars.SetSystemVar(v, cs))
	}
	return s.sessionVars.SetSystemVar(variable.CollationConnection, co)
}

func (s *session) PreparedPlanCache() *kvcache.SimpleLRUCache {
	return s.preparedPlanCache
}

func (s *session) SetSessionManager(sm util.SessionManager) {
	s.sessionManager = sm
}

func (s *session) GetSessionManager() util.SessionManager {
	return s.sessionManager
}

func (s *session) StoreQueryFeedback(feedback interface{}) {
	if fb, ok := feedback.(*statistics.QueryFeedback); !ok || fb == nil || !fb.Valid {
		return
	}
	if s.statsCollector != nil {
		do, err := GetDomain(s.store)
		if err != nil {
			logutil.BgLogger().Debug("domain not found", zap.Error(err))
			metrics.StoreQueryFeedbackCounter.WithLabelValues(metrics.LblError).Inc()
			return
		}
		err = s.statsCollector.StoreQueryFeedback(feedback, do.StatsHandle())
		if err != nil {
			logutil.BgLogger().Debug("store query feedback", zap.Error(err))
			metrics.StoreQueryFeedbackCounter.WithLabelValues(metrics.LblError).Inc()
			return
		}
		metrics.StoreQueryFeedbackCounter.WithLabelValues(metrics.LblOK).Inc()
	}
}

// StoreIndexUsage stores index usage information in idxUsageCollector.
func (s *session) StoreIndexUsage(tblID int64, idxID int64, rowsSelected int64) {
	if s.idxUsageCollector == nil {
		return
	}
	s.idxUsageCollector.Update(tblID, idxID, &handle.IndexUsageInformation{QueryCount: 1, RowsSelected: rowsSelected})
}

// FieldList returns fields list of a table.
func (s *session) FieldList(tableName string) ([]*ast.ResultField, error) {
	is := s.GetInfoSchema().(infoschema.InfoSchema)
	dbName := model.NewCIStr(s.GetSessionVars().CurrentDB)
	tName := model.NewCIStr(tableName)
	pm := privilege.GetPrivilegeManager(s)
	if pm != nil && s.sessionVars.User != nil {
		if !pm.RequestVerification(s.sessionVars.ActiveRoles, dbName.O, tName.O, "", mysql.AllPrivMask) {
			user := s.sessionVars.User
			u := user.Username
			h := user.Hostname
			if len(user.AuthUsername) > 0 && len(user.AuthHostname) > 0 {
				u = user.AuthUsername
				h = user.AuthHostname
			}
			return nil, plannercore.ErrTableaccessDenied.GenWithStackByArgs("SELECT", u, h, tableName)
		}
	}
	table, err := is.TableByName(dbName, tName)
	if err != nil {
		return nil, err
	}

	cols := table.Cols()
	fields := make([]*ast.ResultField, 0, len(cols))
	for _, col := range table.Cols() {
		rf := &ast.ResultField{
			ColumnAsName: col.Name,
			TableAsName:  tName,
			DBName:       dbName,
			Table:        table.Meta(),
			Column:       col.ColumnInfo,
		}
		fields = append(fields, rf)
	}
	return fields, nil
}

func (s *session) TxnInfo() *txninfo.TxnInfo {
	s.txn.mu.RLock()
	// Copy on read to get a snapshot, this API shouldn't be frequently called.
	txnInfo := s.txn.mu.TxnInfo
	s.txn.mu.RUnlock()

	if txnInfo.StartTS == 0 {
		return nil
	}

	processInfo := s.ShowProcess()
	txnInfo.ConnectionID = processInfo.ID
	txnInfo.Username = processInfo.User
	txnInfo.CurrentDB = processInfo.DB

	return &txnInfo
}

func (s *session) doCommit(ctx context.Context) error {
	if !s.txn.Valid() {
		return nil
	}

	// to avoid session set overlap the txn set.
	if s.GetDiskFullOpt() != kvrpcpb.DiskFullOpt_NotAllowedOnFull {
		s.txn.SetDiskFullOpt(s.GetDiskFullOpt())
	}

	defer func() {
		s.txn.changeToInvalid()
		s.sessionVars.SetInTxn(false)
		s.ClearDiskFullOpt()
	}()
	if s.txn.IsReadOnly() {
		return nil
	}
	err := s.checkPlacementPolicyBeforeCommit()
	if err != nil {
		return err
	}
	// mockCommitError and mockGetTSErrorInRetry use to test PR #8743.
	failpoint.Inject("mockCommitError", func(val failpoint.Value) {
		if val.(bool) {
			if _, err := failpoint.Eval("tikvclient/mockCommitErrorOpt"); err == nil {
				failpoint.Return(kv.ErrTxnRetryable)
			}
		}
	})

	if s.sessionVars.BinlogClient != nil {
		prewriteValue := binloginfo.GetPrewriteValue(s, false)
		if prewriteValue != nil {
			prewriteData, err := prewriteValue.Marshal()
			if err != nil {
				return errors.Trace(err)
			}
			info := &binloginfo.BinlogInfo{
				Data: &binlog.Binlog{
					Tp:            binlog.BinlogType_Prewrite,
					PrewriteValue: prewriteData,
				},
				Client: s.sessionVars.BinlogClient,
			}
			s.txn.SetOption(kv.BinlogInfo, info)
		}
	}

	sessVars := s.GetSessionVars()
	// Get the related table or partition IDs.
	relatedPhysicalTables := sessVars.TxnCtx.TableDeltaMap
	// Get accessed temporary tables in the transaction.
	temporaryTables := sessVars.TxnCtx.TemporaryTables
	physicalTableIDs := make([]int64, 0, len(relatedPhysicalTables))
	for id := range relatedPhysicalTables {
		// Schema change on global temporary tables doesn't affect transactions.
		if _, ok := temporaryTables[id]; ok {
			continue
		}
		physicalTableIDs = append(physicalTableIDs, id)
	}
	// Set this option for 2 phase commit to validate schema lease.
	s.txn.SetOption(kv.SchemaChecker, domain.NewSchemaChecker(domain.GetDomain(s), s.GetInfoSchema().SchemaMetaVersion(), physicalTableIDs))
	s.txn.SetOption(kv.InfoSchema, s.sessionVars.TxnCtx.InfoSchema)
	s.txn.SetOption(kv.CommitHook, func(info string, _ error) { s.sessionVars.LastTxnInfo = info })
	if sessVars.EnableAmendPessimisticTxn {
		s.txn.SetOption(kv.SchemaAmender, NewSchemaAmenderForTikvTxn(s))
	}
	s.txn.SetOption(kv.EnableAsyncCommit, sessVars.EnableAsyncCommit)
	s.txn.SetOption(kv.Enable1PC, sessVars.Enable1PC)
	s.txn.SetOption(kv.ResourceGroupTag, sessVars.StmtCtx.GetResourceGroupTag())
	// priority of the sysvar is lower than `start transaction with causal consistency only`
	if val := s.txn.GetOption(kv.GuaranteeLinearizability); val == nil || val.(bool) {
		// We needn't ask the TiKV client to guarantee linearizability for auto-commit transactions
		// because the property is naturally holds:
		// We guarantee the commitTS of any transaction must not exceed the next timestamp from the TSO.
		// An auto-commit transaction fetches its startTS from the TSO so its commitTS > its startTS > the commitTS
		// of any previously committed transactions.
		s.txn.SetOption(kv.GuaranteeLinearizability,
			sessVars.TxnCtx.IsExplicit && sessVars.GuaranteeLinearizability)
	}
	if tables := sessVars.TxnCtx.TemporaryTables; len(tables) > 0 {
		s.txn.SetOption(kv.KVFilter, temporaryTableKVFilter(tables))
	}

	return s.commitTxnWithTemporaryData(tikvutil.SetSessionID(ctx, sessVars.ConnectionID), &s.txn)
}

func (s *session) commitTxnWithTemporaryData(ctx context.Context, txn kv.Transaction) error {
	sessVars := s.sessionVars
	txnTempTables := sessVars.TxnCtx.TemporaryTables
	if len(txnTempTables) == 0 {
		return txn.Commit(ctx)
	}

	sessionData := sessVars.TemporaryTableData
	var (
		stage           kv.StagingHandle
		localTempTables *infoschema.LocalTemporaryTables
	)

	if sessVars.LocalTemporaryTables != nil {
		localTempTables = sessVars.LocalTemporaryTables.(*infoschema.LocalTemporaryTables)
	} else {
		localTempTables = new(infoschema.LocalTemporaryTables)
	}

	defer func() {
		// stage != kv.InvalidStagingHandle means error occurs, we need to cleanup sessionData
		if stage != kv.InvalidStagingHandle {
			sessionData.Cleanup(stage)
		}
	}()

	for tblID, tbl := range txnTempTables {
		if !tbl.GetModified() {
			continue
		}

		if tbl.GetMeta().TempTableType != model.TempTableLocal {
			continue
		}
		if _, ok := localTempTables.TableByID(tblID); !ok {
			continue
		}

		if stage == kv.InvalidStagingHandle {
			stage = sessionData.Staging()
		}

		tblPrefix := tablecodec.EncodeTablePrefix(tblID)
		endKey := tablecodec.EncodeTablePrefix(tblID + 1)

		txnMemBuffer := s.txn.GetMemBuffer()
		iter, err := txnMemBuffer.Iter(tblPrefix, endKey)
		if err != nil {
			return err
		}

		for iter.Valid() {
			key := iter.Key()
			if !bytes.HasPrefix(key, tblPrefix) {
				break
			}

			value := iter.Value()
			if len(value) == 0 {
				err = sessionData.DeleteTableKey(tblID, key)
			} else {
				err = sessionData.SetTableKey(tblID, key, iter.Value())
			}

			if err != nil {
				return err
			}

			err = iter.Next()
			if err != nil {
				return err
			}
		}
	}

	err := txn.Commit(ctx)
	if err != nil {
		return err
	}

	if stage != kv.InvalidStagingHandle {
		sessionData.Release(stage)
		stage = kv.InvalidStagingHandle
	}

	return nil
}

type temporaryTableKVFilter map[int64]tableutil.TempTable

func (m temporaryTableKVFilter) IsUnnecessaryKeyValue(key, value []byte, flags tikvstore.KeyFlags) bool {
	tid := tablecodec.DecodeTableID(key)
	if _, ok := m[tid]; ok {
		return true
	}

	// This is the default filter for all tables.
	return tablecodec.IsUntouchedIndexKValue(key, value)
}

// errIsNoisy is used to filter DUPLCATE KEY errors.
// These can observed by users in INFORMATION_SCHEMA.CLIENT_ERRORS_SUMMARY_GLOBAL instead.
//
// The rationale for filtering these errors is because they are "client generated errors". i.e.
// of the errors defined in kv/error.go, these look to be clearly related to a client-inflicted issue,
// and the server is only responsible for handling the error correctly. It does not need to log.
func errIsNoisy(err error) bool {
	if kv.ErrKeyExists.Equal(err) {
		return true
	}
	if storeerr.ErrLockAcquireFailAndNoWaitSet.Equal(err) {
		return true
	}
	return false
}

func (s *session) doCommitWithRetry(ctx context.Context) error {
	defer func() {
		s.GetSessionVars().SetTxnIsolationLevelOneShotStateForNextTxn()
		s.txn.changeToInvalid()
		s.cleanRetryInfo()
	}()
	if !s.txn.Valid() {
		// If the transaction is invalid, maybe it has already been rolled back by the client.
		return nil
	}
	var err error
	txnSize := s.txn.Size()
	isPessimistic := s.txn.IsPessimistic()
	if span := opentracing.SpanFromContext(ctx); span != nil && span.Tracer() != nil {
		span1 := span.Tracer().StartSpan("session.doCommitWitRetry", opentracing.ChildOf(span.Context()))
		defer span1.Finish()
		ctx = opentracing.ContextWithSpan(ctx, span1)
	}
	err = s.doCommit(ctx)
	if err != nil {
		commitRetryLimit := s.sessionVars.RetryLimit
		if !s.sessionVars.TxnCtx.CouldRetry {
			commitRetryLimit = 0
		}
		// Don't retry in BatchInsert mode. As a counter-example, insert into t1 select * from t2,
		// BatchInsert already commit the first batch 1000 rows, then it commit 1000-2000 and retry the statement,
		// Finally t1 will have more data than t2, with no errors return to user!
		if s.isTxnRetryableError(err) && !s.sessionVars.BatchInsert && commitRetryLimit > 0 && !isPessimistic {
			logutil.Logger(ctx).Warn("sql",
				zap.String("label", s.GetSQLLabel()),
				zap.Error(err),
				zap.String("txn", s.txn.GoString()))
			// Transactions will retry 2 ~ commitRetryLimit times.
			// We make larger transactions retry less times to prevent cluster resource outage.
			txnSizeRate := float64(txnSize) / float64(kv.TxnTotalSizeLimit)
			maxRetryCount := commitRetryLimit - int64(float64(commitRetryLimit-1)*txnSizeRate)
			err = s.retry(ctx, uint(maxRetryCount))
		} else if !errIsNoisy(err) {
			logutil.Logger(ctx).Warn("can not retry txn",
				zap.String("label", s.GetSQLLabel()),
				zap.Error(err),
				zap.Bool("IsBatchInsert", s.sessionVars.BatchInsert),
				zap.Bool("IsPessimistic", isPessimistic),
				zap.Bool("InRestrictedSQL", s.sessionVars.InRestrictedSQL),
				zap.Int64("tidb_retry_limit", s.sessionVars.RetryLimit),
				zap.Bool("tidb_disable_txn_auto_retry", s.sessionVars.DisableTxnAutoRetry))
		}
	}
	counter := s.sessionVars.TxnCtx.StatementCount
	duration := time.Since(s.GetSessionVars().TxnCtx.CreateTime).Seconds()
	s.recordOnTransactionExecution(err, counter, duration)

	if err != nil {
		if !errIsNoisy(err) {
			logutil.Logger(ctx).Warn("commit failed",
				zap.String("finished txn", s.txn.GoString()),
				zap.Error(err))
		}
		return err
	}
	mapper := s.GetSessionVars().TxnCtx.TableDeltaMap
	if s.statsCollector != nil && mapper != nil {
		for _, item := range mapper {
			if item.TableID > 0 {
				s.statsCollector.Update(item.TableID, item.Delta, item.Count, &item.ColSize)
			}
		}
	}
	return nil
}

func (s *session) CommitTxn(ctx context.Context) error {
	if span := opentracing.SpanFromContext(ctx); span != nil && span.Tracer() != nil {
		span1 := span.Tracer().StartSpan("session.CommitTxn", opentracing.ChildOf(span.Context()))
		defer span1.Finish()
		ctx = opentracing.ContextWithSpan(ctx, span1)
	}

	var commitDetail *tikvutil.CommitDetails
	ctx = context.WithValue(ctx, tikvutil.CommitDetailCtxKey, &commitDetail)
	err := s.doCommitWithRetry(ctx)
	if commitDetail != nil {
		s.sessionVars.StmtCtx.MergeExecDetails(nil, commitDetail)
	}

	failpoint.Inject("keepHistory", func(val failpoint.Value) {
		if val.(bool) {
			failpoint.Return(err)
		}
	})
	s.sessionVars.TxnCtx.Cleanup()
	s.sessionVars.CleanupTxnReadTSIfUsed()
	return err
}

func (s *session) RollbackTxn(ctx context.Context) {
	if span := opentracing.SpanFromContext(ctx); span != nil && span.Tracer() != nil {
		span1 := span.Tracer().StartSpan("session.RollbackTxn", opentracing.ChildOf(span.Context()))
		defer span1.Finish()
	}

	if s.txn.Valid() {
		terror.Log(s.txn.Rollback())
	}
	if ctx.Value(inCloseSession{}) == nil {
		s.cleanRetryInfo()
	}
	s.txn.changeToInvalid()
	s.sessionVars.TxnCtx.Cleanup()
	s.sessionVars.CleanupTxnReadTSIfUsed()
	s.sessionVars.SetInTxn(false)
}

func (s *session) GetClient() kv.Client {
	return s.client
}

func (s *session) GetMPPClient() kv.MPPClient {
	return s.mppClient
}

func (s *session) String() string {
	// TODO: how to print binded context in values appropriately?
	sessVars := s.sessionVars
	data := map[string]interface{}{
		"id":         sessVars.ConnectionID,
		"user":       sessVars.User,
		"currDBName": sessVars.CurrentDB,
		"status":     sessVars.Status,
		"strictMode": sessVars.StrictSQLMode,
	}
	if s.txn.Valid() {
		// if txn is committed or rolled back, txn is nil.
		data["txn"] = s.txn.String()
	}
	if sessVars.SnapshotTS != 0 {
		data["snapshotTS"] = sessVars.SnapshotTS
	}
	if sessVars.StmtCtx.LastInsertID > 0 {
		data["lastInsertID"] = sessVars.StmtCtx.LastInsertID
	}
	if len(sessVars.PreparedStmts) > 0 {
		data["preparedStmtCount"] = len(sessVars.PreparedStmts)
	}
	b, err := json.MarshalIndent(data, "", "  ")
	terror.Log(errors.Trace(err))
	return string(b)
}

const sqlLogMaxLen = 1024

// SchemaChangedWithoutRetry is used for testing.
var SchemaChangedWithoutRetry uint32

func (s *session) GetSQLLabel() string {
	if s.sessionVars.InRestrictedSQL {
		return metrics.LblInternal
	}
	return metrics.LblGeneral
}

func (s *session) isInternal() bool {
	return s.sessionVars.InRestrictedSQL
}

func (s *session) isTxnRetryableError(err error) bool {
	if atomic.LoadUint32(&SchemaChangedWithoutRetry) == 1 {
		return kv.IsTxnRetryableError(err)
	}
	return kv.IsTxnRetryableError(err) || domain.ErrInfoSchemaChanged.Equal(err)
}

func (s *session) checkTxnAborted(stmt sqlexec.Statement) error {
	var err error
	if atomic.LoadUint32(&s.GetSessionVars().TxnCtx.LockExpire) > 0 {
		err = kv.ErrLockExpire
	} else {
		return nil
	}
	// If the transaction is aborted, the following statements do not need to execute, except `commit` and `rollback`,
	// because they are used to finish the aborted transaction.
	if _, ok := stmt.(*executor.ExecStmt).StmtNode.(*ast.CommitStmt); ok {
		return nil
	}
	if _, ok := stmt.(*executor.ExecStmt).StmtNode.(*ast.RollbackStmt); ok {
		return nil
	}
	return err
}

func (s *session) retry(ctx context.Context, maxCnt uint) (err error) {
	var retryCnt uint
	defer func() {
		s.sessionVars.RetryInfo.Retrying = false
		// retryCnt only increments on retryable error, so +1 here.
		metrics.SessionRetry.Observe(float64(retryCnt + 1))
		s.sessionVars.SetInTxn(false)
		if err != nil {
			s.RollbackTxn(ctx)
		}
		s.txn.changeToInvalid()
	}()

	connID := s.sessionVars.ConnectionID
	s.sessionVars.RetryInfo.Retrying = true
	if atomic.LoadUint32(&s.sessionVars.TxnCtx.ForUpdate) == 1 {
		err = ErrForUpdateCantRetry.GenWithStackByArgs(connID)
		return err
	}

	nh := GetHistory(s)
	var schemaVersion int64
	sessVars := s.GetSessionVars()
	orgStartTS := sessVars.TxnCtx.StartTS
	label := s.GetSQLLabel()
	for {
		s.PrepareTxnCtx(ctx)
		s.sessionVars.RetryInfo.ResetOffset()
		for i, sr := range nh.history {
			st := sr.st
			s.sessionVars.StmtCtx = sr.stmtCtx
			s.sessionVars.StmtCtx.ResetForRetry()
			s.sessionVars.PreparedParams = s.sessionVars.PreparedParams[:0]
			schemaVersion, err = st.RebuildPlan(ctx)
			if err != nil {
				return err
			}

			if retryCnt == 0 {
				// We do not have to log the query every time.
				// We print the queries at the first try only.
				sql := sqlForLog(st.GetTextToLog())
				if !sessVars.EnableRedactLog {
					sql += sessVars.PreparedParams.String()
				}
				logutil.Logger(ctx).Warn("retrying",
					zap.Int64("schemaVersion", schemaVersion),
					zap.Uint("retryCnt", retryCnt),
					zap.Int("queryNum", i),
					zap.String("sql", sql))
			} else {
				logutil.Logger(ctx).Warn("retrying",
					zap.Int64("schemaVersion", schemaVersion),
					zap.Uint("retryCnt", retryCnt),
					zap.Int("queryNum", i))
			}
			_, digest := s.sessionVars.StmtCtx.SQLDigest()
			s.txn.onStmtStart(digest.String())
			_, err = st.Exec(ctx)
			s.txn.onStmtEnd()
			if err != nil {
				s.StmtRollback()
				break
			}
			s.StmtCommit()
		}
		logutil.Logger(ctx).Warn("transaction association",
			zap.Uint64("retrying txnStartTS", s.GetSessionVars().TxnCtx.StartTS),
			zap.Uint64("original txnStartTS", orgStartTS))
		failpoint.Inject("preCommitHook", func() {
			hook, ok := ctx.Value("__preCommitHook").(func())
			if ok {
				hook()
			}
		})
		if err == nil {
			err = s.doCommit(ctx)
			if err == nil {
				break
			}
		}
		if !s.isTxnRetryableError(err) {
			logutil.Logger(ctx).Warn("sql",
				zap.String("label", label),
				zap.Stringer("session", s),
				zap.Error(err))
			metrics.SessionRetryErrorCounter.WithLabelValues(label, metrics.LblUnretryable).Inc()
			return err
		}
		retryCnt++
		if retryCnt >= maxCnt {
			logutil.Logger(ctx).Warn("sql",
				zap.String("label", label),
				zap.Uint("retry reached max count", retryCnt))
			metrics.SessionRetryErrorCounter.WithLabelValues(label, metrics.LblReachMax).Inc()
			return err
		}
		logutil.Logger(ctx).Warn("sql",
			zap.String("label", label),
			zap.Error(err),
			zap.String("txn", s.txn.GoString()))
		kv.BackOff(retryCnt)
		s.txn.changeToInvalid()
		s.sessionVars.SetInTxn(false)
	}
	return err
}

func sqlForLog(sql string) string {
	if len(sql) > sqlLogMaxLen {
		sql = sql[:sqlLogMaxLen] + fmt.Sprintf("(len:%d)", len(sql))
	}
	return executor.QueryReplacer.Replace(sql)
}

type sessionPool interface {
	Get() (pools.Resource, error)
	Put(pools.Resource)
}

func (s *session) sysSessionPool() sessionPool {
	return domain.GetDomain(s).SysSessionPool()
}

func createSessionFunc(store kv.Storage) pools.Factory {
	return func() (pools.Resource, error) {
		se, err := createSession(store)
		if err != nil {
			return nil, err
		}
		err = variable.SetSessionSystemVar(se.sessionVars, variable.AutoCommit, "1")
		if err != nil {
			return nil, err
		}
		err = variable.SetSessionSystemVar(se.sessionVars, variable.MaxExecutionTime, "0")
		if err != nil {
			return nil, errors.Trace(err)
		}
		err = variable.SetSessionSystemVar(se.sessionVars, variable.MaxAllowedPacket, "67108864")
		if err != nil {
			return nil, errors.Trace(err)
		}
		se.sessionVars.CommonGlobalLoaded = true
		se.sessionVars.InRestrictedSQL = true
		return se, nil
	}
}

func createSessionWithDomainFunc(store kv.Storage) func(*domain.Domain) (pools.Resource, error) {
	return func(dom *domain.Domain) (pools.Resource, error) {
		se, err := CreateSessionWithDomain(store, dom)
		if err != nil {
			return nil, err
		}
		err = variable.SetSessionSystemVar(se.sessionVars, variable.AutoCommit, "1")
		if err != nil {
			return nil, err
		}
		err = variable.SetSessionSystemVar(se.sessionVars, variable.MaxExecutionTime, "0")
		if err != nil {
			return nil, errors.Trace(err)
		}
		se.sessionVars.CommonGlobalLoaded = true
		se.sessionVars.InRestrictedSQL = true
		return se, nil
	}
}

func drainRecordSet(ctx context.Context, se *session, rs sqlexec.RecordSet) ([]chunk.Row, error) {
	var rows []chunk.Row
	req := rs.NewChunk()
	for {
		err := rs.Next(ctx, req)
		if err != nil || req.NumRows() == 0 {
			return rows, err
		}
		iter := chunk.NewIterator4Chunk(req)
		for r := iter.Begin(); r != iter.End(); r = iter.Next() {
			rows = append(rows, r)
		}
		req = chunk.Renew(req, se.sessionVars.MaxChunkSize)
	}
}

// getTableValue executes restricted sql and the result is one column.
// It returns a string value.
func (s *session) getTableValue(ctx context.Context, tblName string, varName string) (string, error) {
	stmt, err := s.ParseWithParams(ctx, "SELECT VARIABLE_VALUE FROM %n.%n WHERE VARIABLE_NAME=%?", mysql.SystemDB, tblName, varName)
	if err != nil {
		return "", err
	}
	rows, fields, err := s.ExecRestrictedStmt(ctx, stmt)
	if err != nil {
		return "", err
	}
	if len(rows) == 0 {
		return "", errResultIsEmpty
	}
	d := rows[0].GetDatum(0, &fields[0].Column.FieldType)
	value, err := d.ToString()
	if err != nil {
		return "", err
	}
	return value, nil
}

// replaceGlobalVariablesTableValue executes restricted sql updates the variable value
// It will then notify the etcd channel that the value has changed.
func (s *session) replaceGlobalVariablesTableValue(ctx context.Context, varName, val string) error {
	stmt, err := s.ParseWithParams(ctx, `REPLACE INTO %n.%n (variable_name, variable_value) VALUES (%?, %?)`, mysql.SystemDB, mysql.GlobalVariablesTable, varName, val)
	if err != nil {
		return err
	}
	_, _, err = s.ExecRestrictedStmt(ctx, stmt)
	domain.GetDomain(s).NotifyUpdateSysVarCache()
	return err
}

// GetGlobalSysVar implements GlobalVarAccessor.GetGlobalSysVar interface.
func (s *session) GetGlobalSysVar(name string) (string, error) {
	if s.Value(sessionctx.Initing) != nil {
		// When running bootstrap or upgrade, we should not access global storage.
		return "", nil
	}

	sv := variable.GetSysVar(name)
	if sv == nil {
		// It might be a recently unregistered sysvar. We should return unknown
		// since GetSysVar is the canonical version, but we can update the cache
		// so the next request doesn't attempt to load this.
		logutil.BgLogger().Info("sysvar does not exist. sysvar cache may be stale", zap.String("name", name))
		return "", variable.ErrUnknownSystemVar.GenWithStackByArgs(name)
	}

	sysVar, err := domain.GetDomain(s).GetGlobalVar(name)
	if err != nil {
		// The sysvar exists, but there is no cache entry yet.
		// This might be because the sysvar was only recently registered.
		// In which case it is safe to return the default, but we can also
		// update the cache for the future.
		logutil.BgLogger().Info("sysvar not in cache yet. sysvar cache may be stale", zap.String("name", name))
		sysVar, err = s.getTableValue(context.TODO(), mysql.GlobalVariablesTable, name)
		if err != nil {
			return sv.Value, nil
		}
	}
	return sysVar, nil
}

// SetGlobalSysVar implements GlobalVarAccessor.SetGlobalSysVar interface.
func (s *session) SetGlobalSysVar(name, value string) (err error) {
	sv := variable.GetSysVar(name)
	if sv == nil {
		return variable.ErrUnknownSystemVar.GenWithStackByArgs(name)
	}
	if value, err = sv.Validate(s.sessionVars, value, variable.ScopeGlobal); err != nil {
		return err
	}
	if err = sv.SetGlobalFromHook(s.sessionVars, value, false); err != nil {
		return err
	}
	return s.replaceGlobalVariablesTableValue(context.TODO(), sv.Name, value)
}

// SetGlobalSysVarOnly updates the sysvar, but does not call the validation function or update aliases.
// This is helpful to prevent duplicate warnings being appended from aliases, or recursion.
func (s *session) SetGlobalSysVarOnly(name, value string) (err error) {
	sv := variable.GetSysVar(name)
	if sv == nil {
		return variable.ErrUnknownSystemVar.GenWithStackByArgs(name)
	}
	if err = sv.SetGlobalFromHook(s.sessionVars, value, true); err != nil {
		return err
	}
	return s.replaceGlobalVariablesTableValue(context.TODO(), sv.Name, value)
}

// SetTiDBTableValue implements GlobalVarAccessor.SetTiDBTableValue interface.
func (s *session) SetTiDBTableValue(name, value, comment string) error {
	stmt, err := s.ParseWithParams(context.TODO(), `REPLACE INTO mysql.tidb (variable_name, variable_value, comment) VALUES (%?, %?, %?)`, name, value, comment)
	if err != nil {
		return err
	}
	_, _, err = s.ExecRestrictedStmt(context.TODO(), stmt)
	return err
}

// GetTiDBTableValue implements GlobalVarAccessor.GetTiDBTableValue interface.
func (s *session) GetTiDBTableValue(name string) (string, error) {
	return s.getTableValue(context.TODO(), mysql.TiDBTable, name)
}

var _ sqlexec.SQLParser = &session{}

func (s *session) ParseSQL(ctx context.Context, sql, charset, collation string) ([]ast.StmtNode, []error, error) {
	if span := opentracing.SpanFromContext(ctx); span != nil && span.Tracer() != nil {
		span1 := span.Tracer().StartSpan("session.ParseSQL", opentracing.ChildOf(span.Context()))
		defer span1.Finish()
	}
	defer trace.StartRegion(ctx, "ParseSQL").End()

	p := parserPool.Get().(*parser.Parser)
	defer parserPool.Put(p)
	p.SetSQLMode(s.sessionVars.SQLMode)
	p.SetParserConfig(s.sessionVars.BuildParserConfig())
	tmp, warn, err := p.Parse(sql, charset, collation)
	// The []ast.StmtNode is referenced by the parser, to reuse the parser, make a copy of the result.
	if len(tmp) == 1 {
		s.cache[0] = tmp[0]
		return s.cache[:], warn, err
	}
	res := make([]ast.StmtNode, len(tmp))
	copy(res, tmp)
	return res, warn, err
}

func (s *session) SetProcessInfo(sql string, t time.Time, command byte, maxExecutionTime uint64) {
	// If command == mysql.ComSleep, it means the SQL execution is finished. The processinfo is reset to SLEEP.
	// If the SQL finished and the session is not in transaction, the current start timestamp need to reset to 0.
	// Otherwise, it should be set to the transaction start timestamp.
	// Why not reset the transaction start timestamp to 0 when transaction committed?
	// Because the select statement and other statements need this timestamp to read data,
	// after the transaction is committed. e.g. SHOW MASTER STATUS;
	var curTxnStartTS uint64
	if command != mysql.ComSleep || s.GetSessionVars().InTxn() {
		curTxnStartTS = s.sessionVars.TxnCtx.StartTS
	}
	// Set curTxnStartTS to SnapshotTS directly when the session is trying to historic read.
	// It will avoid the session meet GC lifetime too short error.
	if s.GetSessionVars().SnapshotTS != 0 {
		curTxnStartTS = s.GetSessionVars().SnapshotTS
	}
	p := s.currentPlan
	if explain, ok := p.(*plannercore.Explain); ok && explain.Analyze && explain.TargetPlan != nil {
		p = explain.TargetPlan
	}
	pi := util.ProcessInfo{
		ID:               s.sessionVars.ConnectionID,
		Port:             s.sessionVars.Port,
		DB:               s.sessionVars.CurrentDB,
		Command:          command,
		Plan:             p,
		PlanExplainRows:  plannercore.GetExplainRowsForPlan(p),
		RuntimeStatsColl: s.sessionVars.StmtCtx.RuntimeStatsColl,
		Time:             t,
		State:            s.Status(),
		Info:             sql,
		CurTxnStartTS:    curTxnStartTS,
		StmtCtx:          s.sessionVars.StmtCtx,
		StatsInfo:        plannercore.GetStatsInfo,
		MaxExecutionTime: maxExecutionTime,
		RedactSQL:        s.sessionVars.EnableRedactLog,
	}
	oldPi := s.ShowProcess()
	if p == nil {
		// Store the last valid plan when the current plan is nil.
		// This is for `explain for connection` statement has the ability to query the last valid plan.
		if oldPi != nil && oldPi.Plan != nil && len(oldPi.PlanExplainRows) > 0 {
			pi.Plan = oldPi.Plan
			pi.PlanExplainRows = oldPi.PlanExplainRows
			pi.RuntimeStatsColl = oldPi.RuntimeStatsColl
		}
	}
	// We set process info before building plan, so we extended execution time.
	if oldPi != nil && oldPi.Info == pi.Info {
		pi.Time = oldPi.Time
	}
	_, digest := s.sessionVars.StmtCtx.SQLDigest()
	pi.Digest = digest.String()
	// DO NOT reset the currentPlan to nil until this query finishes execution, otherwise reentrant calls
	// of SetProcessInfo would override Plan and PlanExplainRows to nil.
	if command == mysql.ComSleep {
		s.currentPlan = nil
	}
	if s.sessionVars.User != nil {
		pi.User = s.sessionVars.User.Username
		pi.Host = s.sessionVars.User.Hostname
	}
	s.processInfo.Store(&pi)
}

func (s *session) SetDiskFullOpt(level kvrpcpb.DiskFullOpt) {
	s.diskFullOpt = level
}

func (s *session) GetDiskFullOpt() kvrpcpb.DiskFullOpt {
	return s.diskFullOpt
}

func (s *session) ClearDiskFullOpt() {
	s.diskFullOpt = kvrpcpb.DiskFullOpt_NotAllowedOnFull
}

func (s *session) ExecuteInternal(ctx context.Context, sql string, args ...interface{}) (rs sqlexec.RecordSet, err error) {
	origin := s.sessionVars.InRestrictedSQL
	s.sessionVars.InRestrictedSQL = true
	defer func() {
		s.sessionVars.InRestrictedSQL = origin
		if variable.TopSQLEnabled() {
			//  Restore the goroutine label by using the original ctx after execution is finished.
			pprof.SetGoroutineLabels(ctx)
		}
	}()

	if span := opentracing.SpanFromContext(ctx); span != nil && span.Tracer() != nil {
		span1 := span.Tracer().StartSpan("session.ExecuteInternal", opentracing.ChildOf(span.Context()))
		defer span1.Finish()
		ctx = opentracing.ContextWithSpan(ctx, span1)
		logutil.Eventf(ctx, "execute: %s", sql)
	}

	stmtNode, err := s.ParseWithParams(ctx, sql, args...)
	if err != nil {
		return nil, err
	}

	rs, err = s.ExecuteStmt(ctx, stmtNode)
	if err != nil {
		s.sessionVars.StmtCtx.AppendError(err)
	}
	if rs == nil {
		return nil, err
	}

	return rs, err
}

// Execute is deprecated, we can remove it as soon as plugins are migrated.
func (s *session) Execute(ctx context.Context, sql string) (recordSets []sqlexec.RecordSet, err error) {
	if span := opentracing.SpanFromContext(ctx); span != nil && span.Tracer() != nil {
		span1 := span.Tracer().StartSpan("session.Execute", opentracing.ChildOf(span.Context()))
		defer span1.Finish()
		ctx = opentracing.ContextWithSpan(ctx, span1)
		logutil.Eventf(ctx, "execute: %s", sql)
	}

	stmtNodes, err := s.Parse(ctx, sql)
	if err != nil {
		return nil, err
	}
	if len(stmtNodes) != 1 {
		return nil, errors.New("Execute() API doesn't support multiple statements any more")
	}

	rs, err := s.ExecuteStmt(ctx, stmtNodes[0])
	if err != nil {
		s.sessionVars.StmtCtx.AppendError(err)
	}
	if rs == nil {
		return nil, err
	}
	return []sqlexec.RecordSet{rs}, err
}

// Parse parses a query string to raw ast.StmtNode.
func (s *session) Parse(ctx context.Context, sql string) ([]ast.StmtNode, error) {
	charsetInfo, collation := s.sessionVars.GetCharsetInfo()
	parseStartTime := time.Now()
	stmts, warns, err := s.ParseSQL(ctx, sql, charsetInfo, collation)
	if err != nil {
		s.rollbackOnError(ctx)

		// Only print log message when this SQL is from the user.
		// Mute the warning for internal SQLs.
		if !s.sessionVars.InRestrictedSQL {
			if s.sessionVars.EnableRedactLog {
				logutil.Logger(ctx).Debug("parse SQL failed", zap.Error(err), zap.String("SQL", sql))
			} else {
				logutil.Logger(ctx).Warn("parse SQL failed", zap.Error(err), zap.String("SQL", sql))
			}
		}
		return nil, util.SyntaxError(err)
	}

	durParse := time.Since(parseStartTime)
	s.GetSessionVars().DurationParse = durParse
	isInternal := s.isInternal()
	if isInternal {
		sessionExecuteParseDurationInternal.Observe(durParse.Seconds())
	} else {
		sessionExecuteParseDurationGeneral.Observe(durParse.Seconds())
	}
	for _, warn := range warns {
		s.sessionVars.StmtCtx.AppendWarning(util.SyntaxWarn(warn))
	}
	return stmts, nil
}

// ParseWithParams parses a query string, with arguments, to raw ast.StmtNode.
// Note that it will not do escaping if no variable arguments are passed.
func (s *session) ParseWithParams(ctx context.Context, sql string, args ...interface{}) (ast.StmtNode, error) {
	var err error
	if len(args) > 0 {
		sql, err = sqlexec.EscapeSQL(sql, args...)
		if err != nil {
			return nil, err
		}
	}

	internal := s.isInternal()

	var stmts []ast.StmtNode
	var warns []error
	var parseStartTime time.Time
	if internal {
		// Do no respect the settings from clients, if it is for internal usage.
		// Charsets from clients may give chance injections.
		// Refer to https://stackoverflow.com/questions/5741187/sql-injection-that-gets-around-mysql-real-escape-string/12118602.
		parseStartTime = time.Now()
		stmts, warns, err = s.ParseSQL(ctx, sql, mysql.UTF8MB4Charset, mysql.UTF8MB4DefaultCollation)
	} else {
		charsetInfo, collation := s.sessionVars.GetCharsetInfo()
		parseStartTime = time.Now()
		stmts, warns, err = s.ParseSQL(ctx, sql, charsetInfo, collation)
	}
	if len(stmts) != 1 {
		err = errors.New("run multiple statements internally is not supported")
	}
	if err != nil {
		s.rollbackOnError(ctx)
		// Only print log message when this SQL is from the user.
		// Mute the warning for internal SQLs.
		if !s.sessionVars.InRestrictedSQL {
			if s.sessionVars.EnableRedactLog {
				logutil.Logger(ctx).Debug("parse SQL failed", zap.Error(err), zap.String("SQL", sql))
			} else {
				logutil.Logger(ctx).Warn("parse SQL failed", zap.Error(err), zap.String("SQL", sql))
			}
		}
		return nil, util.SyntaxError(err)
	}
	durParse := time.Since(parseStartTime)
	if s.isInternal() {
		sessionExecuteParseDurationInternal.Observe(durParse.Seconds())
	} else {
		sessionExecuteParseDurationGeneral.Observe(durParse.Seconds())
	}
	for _, warn := range warns {
		s.sessionVars.StmtCtx.AppendWarning(util.SyntaxWarn(warn))
	}
	if variable.TopSQLEnabled() {
		normalized, digest := parser.NormalizeDigest(sql)
		if digest != nil {
			// Reset the goroutine label when internal sql execute finish.
			// Specifically reset in ExecRestrictedStmt function.
			topsql.AttachSQLInfo(ctx, normalized, digest, "", nil, s.sessionVars.InRestrictedSQL)
		}
	}
	return stmts[0], nil
}

// ExecRestrictedStmt implements RestrictedSQLExecutor interface.
func (s *session) ExecRestrictedStmt(ctx context.Context, stmtNode ast.StmtNode, opts ...sqlexec.OptionFuncAlias) (
	[]chunk.Row, []*ast.ResultField, error) {
	if variable.TopSQLEnabled() {
		defer pprof.SetGoroutineLabels(ctx)
	}
	var execOption sqlexec.ExecOption
	for _, opt := range opts {
		opt(&execOption)
	}
	// Use special session to execute the sql.
	tmp, err := s.sysSessionPool().Get()
	if err != nil {
		return nil, nil, err
	}
	defer s.sysSessionPool().Put(tmp)
	se := tmp.(*session)

	startTime := time.Now()
	// The special session will share the `InspectionTableCache` with current session
	// if the current session in inspection mode.
	if cache := s.sessionVars.InspectionTableCache; cache != nil {
		se.sessionVars.InspectionTableCache = cache
		defer func() { se.sessionVars.InspectionTableCache = nil }()
	}
	if ok := s.sessionVars.OptimizerUseInvisibleIndexes; ok {
		se.sessionVars.OptimizerUseInvisibleIndexes = true
		defer func() { se.sessionVars.OptimizerUseInvisibleIndexes = false }()
	}
	prePruneMode := se.sessionVars.PartitionPruneMode.Load()
	defer func() {
		if !execOption.IgnoreWarning {
			if se != nil && se.GetSessionVars().StmtCtx.WarningCount() > 0 {
				warnings := se.GetSessionVars().StmtCtx.GetWarnings()
				s.GetSessionVars().StmtCtx.AppendWarnings(warnings)
			}
		}
		se.sessionVars.PartitionPruneMode.Store(prePruneMode)
	}()

	if execOption.SnapshotTS != 0 {
		se.sessionVars.SnapshotInfoschema, err = getSnapshotInfoSchema(s, execOption.SnapshotTS)
		if err != nil {
			return nil, nil, err
		}
		if err := se.sessionVars.SetSystemVar(variable.TiDBSnapshot, strconv.FormatUint(execOption.SnapshotTS, 10)); err != nil {
			return nil, nil, err
		}
		defer func() {
			if err := se.sessionVars.SetSystemVar(variable.TiDBSnapshot, ""); err != nil {
				logutil.BgLogger().Error("set tidbSnapshot error", zap.Error(err))
			}
			se.sessionVars.SnapshotInfoschema = nil
		}()
	}

	if execOption.AnalyzeVer != 0 {
		prevStatsVer := se.sessionVars.AnalyzeVersion
		se.sessionVars.AnalyzeVersion = execOption.AnalyzeVer
		defer func() {
			se.sessionVars.AnalyzeVersion = prevStatsVer
		}()
	}

	// for analyze stmt we need let worker session follow user session that executing stmt.
	se.sessionVars.PartitionPruneMode.Store(s.sessionVars.PartitionPruneMode.Load())
	metrics.SessionRestrictedSQLCounter.Inc()

	ctx = context.WithValue(ctx, execdetails.StmtExecDetailKey, &execdetails.StmtExecDetails{})
	ctx = context.WithValue(ctx, tikvutil.ExecDetailsKey, &tikvutil.ExecDetails{})
	rs, err := se.ExecuteStmt(ctx, stmtNode)
	if err != nil {
		se.sessionVars.StmtCtx.AppendError(err)
	}
	if rs == nil {
		return nil, nil, err
	}
	defer func() {
		if closeErr := rs.Close(); closeErr != nil {
			err = closeErr
		}
	}()
	var rows []chunk.Row
	rows, err = drainRecordSet(ctx, se, rs)
	if err != nil {
		return nil, nil, err
	}
	metrics.QueryDurationHistogram.WithLabelValues(metrics.LblInternal).Observe(time.Since(startTime).Seconds())
	return rows, rs.Fields(), err
}

func (s *session) ExecuteStmt(ctx context.Context, stmtNode ast.StmtNode) (sqlexec.RecordSet, error) {
	if span := opentracing.SpanFromContext(ctx); span != nil && span.Tracer() != nil {
		span1 := span.Tracer().StartSpan("session.ExecuteStmt", opentracing.ChildOf(span.Context()))
		defer span1.Finish()
		ctx = opentracing.ContextWithSpan(ctx, span1)
	}

	s.PrepareTxnCtx(ctx)
	err := s.loadCommonGlobalVariablesIfNeeded()
	if err != nil {
		return nil, err
	}

	s.sessionVars.StartTime = time.Now()

	// Some executions are done in compile stage, so we reset them before compile.
	if err := executor.ResetContextOfStmt(s, stmtNode); err != nil {
		return nil, err
	}
	normalizedSQL, digest := s.sessionVars.StmtCtx.SQLDigest()
	if variable.TopSQLEnabled() {
		ctx = topsql.AttachSQLInfo(ctx, normalizedSQL, digest, "", nil, s.sessionVars.InRestrictedSQL)
	}

	if err := s.validateStatementReadOnlyInStaleness(stmtNode); err != nil {
		return nil, err
	}

	// Uncorrelated subqueries will execute once when building plan, so we reset process info before building plan.
	cmd32 := atomic.LoadUint32(&s.GetSessionVars().CommandValue)
	s.SetProcessInfo(stmtNode.Text(), time.Now(), byte(cmd32), 0)
	s.txn.onStmtStart(digest.String())
	defer s.txn.onStmtEnd()

	failpoint.Inject("mockStmtSlow", func(val failpoint.Value) {
		if strings.Contains(stmtNode.Text(), "/* sleep */") {
			time.Sleep(time.Duration(val.(int)) * time.Millisecond)
		}
	})

	// Transform abstract syntax tree to a physical plan(stored in executor.ExecStmt).
	compiler := executor.Compiler{Ctx: s}
	stmt, err := compiler.Compile(ctx, stmtNode)
	if err != nil {
		s.rollbackOnError(ctx)

		// Only print log message when this SQL is from the user.
		// Mute the warning for internal SQLs.
		if !s.sessionVars.InRestrictedSQL {
			logutil.Logger(ctx).Warn("compile SQL failed", zap.Error(err), zap.String("SQL", stmtNode.Text()))
		}
		return nil, err
	}
	durCompile := time.Since(s.sessionVars.StartTime)
	s.GetSessionVars().DurationCompile = durCompile
	if s.isInternal() {
		sessionExecuteCompileDurationInternal.Observe(durCompile.Seconds())
	} else {
		sessionExecuteCompileDurationGeneral.Observe(durCompile.Seconds())
	}
	s.currentPlan = stmt.Plan

	// Execute the physical plan.
	logStmt(stmt, s)
	recordSet, err := runStmt(ctx, s, stmt)
	if err != nil {
		if !errIsNoisy(err) {
			logutil.Logger(ctx).Warn("run statement failed",
				zap.Int64("schemaVersion", s.GetInfoSchema().SchemaMetaVersion()),
				zap.Error(err),
				zap.String("session", s.String()))
		}
		return nil, err
	}
	if !s.isInternal() && config.GetGlobalConfig().EnableTelemetry {
		telemetry.CurrentExecuteCount.Inc()
		tiFlashPushDown, tiFlashExchangePushDown := plannercore.IsTiFlashContained(stmt.Plan)
		if tiFlashPushDown {
			telemetry.CurrentTiFlashPushDownCount.Inc()
		}
		if tiFlashExchangePushDown {
			telemetry.CurrentTiFlashExchangePushDownCount.Inc()
		}
	}
	return recordSet, nil
}

func (s *session) validateStatementReadOnlyInStaleness(stmtNode ast.StmtNode) error {
	vars := s.GetSessionVars()
	if !vars.TxnCtx.IsStaleness && vars.TxnReadTS.PeakTxnReadTS() == 0 {
		return nil
	}
	errMsg := "only support read-only statement during read-only staleness transactions"
	node := stmtNode.(ast.Node)
	switch node.(type) {
	case *ast.SplitRegionStmt:
		return nil
	case *ast.SelectStmt, *ast.ExplainStmt, *ast.DoStmt, *ast.ShowStmt, *ast.SetOprStmt, *ast.ExecuteStmt, *ast.SetOprSelectList:
		if !planner.IsReadOnly(stmtNode, vars) {
			return errors.New(errMsg)
		}
		return nil
	default:
	}
	// covered DeleteStmt/InsertStmt/UpdateStmt/CallStmt/LoadDataStmt
	if _, ok := stmtNode.(ast.DMLNode); ok {
		return errors.New(errMsg)
	}
	return nil
}

// querySpecialKeys contains the keys of special query, the special query will handled by handleQuerySpecial method.
var querySpecialKeys = []fmt.Stringer{
	executor.LoadDataVarKey,
	executor.LoadStatsVarKey,
	executor.IndexAdviseVarKey,
	executor.PlanReplayerVarKey,
}

func (s *session) hasQuerySpecial() bool {
	found := false
	s.mu.RLock()
	for _, k := range querySpecialKeys {
		v := s.mu.values[k]
		if v != nil {
			found = true
			break
		}
	}
	s.mu.RUnlock()
	return found
}

// runStmt executes the sqlexec.Statement and commit or rollback the current transaction.
func runStmt(ctx context.Context, se *session, s sqlexec.Statement) (rs sqlexec.RecordSet, err error) {
	if span := opentracing.SpanFromContext(ctx); span != nil && span.Tracer() != nil {
		span1 := span.Tracer().StartSpan("session.runStmt", opentracing.ChildOf(span.Context()))
		span1.LogKV("sql", s.OriginText())
		defer span1.Finish()
		ctx = opentracing.ContextWithSpan(ctx, span1)
	}
	se.SetValue(sessionctx.QueryString, s.OriginText())
	if _, ok := s.(*executor.ExecStmt).StmtNode.(ast.DDLNode); ok {
		se.SetValue(sessionctx.LastExecuteDDL, true)
	} else {
		se.ClearValue(sessionctx.LastExecuteDDL)
	}

	sessVars := se.sessionVars

	// Record diagnostic information for DML statements
	if _, ok := s.(*executor.ExecStmt).StmtNode.(ast.DMLNode); ok {
		defer func() {
			sessVars.LastQueryInfo = variable.QueryInfo{
				TxnScope:    sessVars.CheckAndGetTxnScope(),
				StartTS:     sessVars.TxnCtx.StartTS,
				ForUpdateTS: sessVars.TxnCtx.GetForUpdateTS(),
			}
			if err != nil {
				sessVars.LastQueryInfo.ErrMsg = err.Error()
			}
		}()
	}

	// Save origTxnCtx here to avoid it reset in the transaction retry.
	origTxnCtx := sessVars.TxnCtx
	err = se.checkTxnAborted(s)
	if err != nil {
		return nil, err
	}
	rs, err = s.Exec(ctx)
	se.updateTelemetryMetric(s.(*executor.ExecStmt))
	sessVars.TxnCtx.StatementCount++
	if rs != nil {
		return &execStmtResult{
			RecordSet: rs,
			sql:       s,
			se:        se,
		}, err
	}

	err = finishStmt(ctx, se, err, s)
	if se.hasQuerySpecial() {
		// The special query will be handled later in handleQuerySpecial,
		// then should call the ExecStmt.FinishExecuteStmt to finish this statement.
		se.SetValue(ExecStmtVarKey, s.(*executor.ExecStmt))
	} else {
		// If it is not a select statement or special query, we record its slow log here,
		// then it could include the transaction commit time.
		s.(*executor.ExecStmt).FinishExecuteStmt(origTxnCtx.StartTS, err, false)
	}
	return nil, err
}

// ExecStmtVarKeyType is a dummy type to avoid naming collision in context.
type ExecStmtVarKeyType int

// String defines a Stringer function for debugging and pretty printing.
func (k ExecStmtVarKeyType) String() string {
	return "exec_stmt_var_key"
}

// ExecStmtVarKey is a variable key for ExecStmt.
const ExecStmtVarKey ExecStmtVarKeyType = 0

// execStmtResult is the return value of ExecuteStmt and it implements the sqlexec.RecordSet interface.
// Why we need a struct to wrap a RecordSet and provide another RecordSet?
// This is because there are so many session state related things that definitely not belongs to the original
// RecordSet, so this struct exists and RecordSet.Close() is overrided handle that.
type execStmtResult struct {
	sqlexec.RecordSet
	se  *session
	sql sqlexec.Statement
}

func (rs *execStmtResult) Close() error {
	se := rs.se
	if err := rs.RecordSet.Close(); err != nil {
		return finishStmt(context.Background(), se, err, rs.sql)
	}
	if err := resetCTEStorageMap(se); err != nil {
		return finishStmt(context.Background(), se, err, rs.sql)
	}
	return finishStmt(context.Background(), se, nil, rs.sql)
}

func resetCTEStorageMap(se *session) error {
	tmp := se.GetSessionVars().StmtCtx.CTEStorageMap
	if tmp == nil {
		// Close() is already called, so no need to reset. Such as TraceExec.
		return nil
	}
	storageMap, ok := tmp.(map[int]*executor.CTEStorages)
	if !ok {
		return errors.New("type assertion for CTEStorageMap failed")
	}
	for _, v := range storageMap {
		// No need to lock IterInTbl.
		v.ResTbl.Lock()
		defer v.ResTbl.Unlock()
		err1 := v.ResTbl.DerefAndClose()
		err2 := v.IterInTbl.DerefAndClose()
		if err1 != nil {
			return err1
		}
		if err2 != nil {
			return err2
		}
	}
	se.GetSessionVars().StmtCtx.CTEStorageMap = nil
	return nil
}

// rollbackOnError makes sure the next statement starts a new transaction with the latest InfoSchema.
func (s *session) rollbackOnError(ctx context.Context) {
	if !s.sessionVars.InTxn() {
		s.RollbackTxn(ctx)
	}
}

// PrepareStmt is used for executing prepare statement in binary protocol
func (s *session) PrepareStmt(sql string) (stmtID uint32, paramCount int, fields []*ast.ResultField, err error) {
	if s.sessionVars.TxnCtx.InfoSchema == nil {
		// We don't need to create a transaction for prepare statement, just get information schema will do.
		s.sessionVars.TxnCtx.InfoSchema = domain.GetDomain(s).InfoSchema()
	}
	err = s.loadCommonGlobalVariablesIfNeeded()
	if err != nil {
		return
	}

	ctx := context.Background()
	inTxn := s.GetSessionVars().InTxn()
	// NewPrepareExec may need startTS to build the executor, for example prepare statement has subquery in int.
	// So we have to call PrepareTxnCtx here.
	s.PrepareTxnCtx(ctx)
	s.PrepareTSFuture(ctx)
	prepareExec := executor.NewPrepareExec(s, sql)
	err = prepareExec.Next(ctx, nil)
	if err != nil {
		return
	}
	if !inTxn {
		// We could start a transaction to build the prepare executor before, we should rollback it here.
		s.RollbackTxn(ctx)
	}
	return prepareExec.ID, prepareExec.ParamCount, prepareExec.Fields, nil
}

func (s *session) preparedStmtExec(ctx context.Context,
	is infoschema.InfoSchema, snapshotTS uint64,
	stmtID uint32, prepareStmt *plannercore.CachedPrepareStmt, args []types.Datum) (sqlexec.RecordSet, error) {
	st, tiFlashPushDown, tiFlashExchangePushDown, err := executor.CompileExecutePreparedStmt(ctx, s, stmtID, is, snapshotTS, args)
	if err != nil {
		return nil, err
	}
	if !s.isInternal() && config.GetGlobalConfig().EnableTelemetry {
		telemetry.CurrentExecuteCount.Inc()
		if tiFlashPushDown {
			telemetry.CurrentTiFlashPushDownCount.Inc()
		}
		if tiFlashExchangePushDown {
			telemetry.CurrentTiFlashExchangePushDownCount.Inc()
		}
	}
	sessionExecuteCompileDurationGeneral.Observe(time.Since(s.sessionVars.StartTime).Seconds())
	logGeneralQuery(st, s, true)
	return runStmt(ctx, s, st)
}

// cachedPlanExec short path currently ONLY for cached "point select plan" execution
func (s *session) cachedPlanExec(ctx context.Context,
	is infoschema.InfoSchema, snapshotTS uint64,
	stmtID uint32, prepareStmt *plannercore.CachedPrepareStmt, args []types.Datum) (sqlexec.RecordSet, error) {
	prepared := prepareStmt.PreparedAst
	// compile ExecStmt
	execAst := &ast.ExecuteStmt{ExecID: stmtID}
	if err := executor.ResetContextOfStmt(s, execAst); err != nil {
		return nil, err
	}
	execAst.BinaryArgs = args
	execPlan, err := planner.OptimizeExecStmt(ctx, s, execAst, is)
	if err != nil {
		return nil, err
	}

	stmtCtx := s.GetSessionVars().StmtCtx
	stmt := &executor.ExecStmt{
		GoCtx:       ctx,
		InfoSchema:  is,
		Plan:        execPlan,
		StmtNode:    execAst,
		Ctx:         s,
		OutputNames: execPlan.OutputNames(),
		PsStmt:      prepareStmt,
		Ti:          &executor.TelemetryInfo{},
		SnapshotTS:  snapshotTS,
	}
	compileDuration := time.Since(s.sessionVars.StartTime)
	sessionExecuteCompileDurationGeneral.Observe(compileDuration.Seconds())
	s.GetSessionVars().DurationCompile = compileDuration

	stmt.Text = prepared.Stmt.Text()
	stmtCtx.OriginalSQL = stmt.Text
	stmtCtx.InitSQLDigest(prepareStmt.NormalizedSQL, prepareStmt.SQLDigest)
	stmtCtx.SetPlanDigest(prepareStmt.NormalizedPlan, prepareStmt.PlanDigest)
	logGeneralQuery(stmt, s, false)

	if !s.isInternal() && config.GetGlobalConfig().EnableTelemetry {
		telemetry.CurrentExecuteCount.Inc()
		tiFlashPushDown, tiFlashExchangePushDown := plannercore.IsTiFlashContained(stmt.Plan)
		if tiFlashPushDown {
			telemetry.CurrentTiFlashPushDownCount.Inc()
		}
		if tiFlashExchangePushDown {
			telemetry.CurrentTiFlashExchangePushDownCount.Inc()
		}
	}

	// run ExecStmt
	var resultSet sqlexec.RecordSet
	switch prepared.CachedPlan.(type) {
	case *plannercore.PointGetPlan:
		resultSet, err = stmt.PointGet(ctx, is)
		s.txn.changeToInvalid()
	case *plannercore.Update:
		s.PrepareTSFuture(ctx)
		stmtCtx.Priority = kv.PriorityHigh
		resultSet, err = runStmt(ctx, s, stmt)
	case nil:
		// cache is invalid
		if prepareStmt.ForUpdateRead {
			s.PrepareTSFuture(ctx)
		}
		resultSet, err = runStmt(ctx, s, stmt)
	default:
		err = errors.Errorf("invalid cached plan type %T", prepared.CachedPlan)
		prepared.CachedPlan = nil
		return nil, err
	}
	return resultSet, err
}

// IsCachedExecOk check if we can execute using plan cached in prepared structure
// Be careful for the short path, current precondition is ths cached plan satisfying
// IsPointGetWithPKOrUniqueKeyByAutoCommit
func (s *session) IsCachedExecOk(ctx context.Context, preparedStmt *plannercore.CachedPrepareStmt) (bool, error) {
	prepared := preparedStmt.PreparedAst
	if prepared.CachedPlan == nil {
		return false, nil
	}
	// check auto commit
	if !plannercore.IsAutoCommitTxn(s) {
		return false, nil
	}
	// SnapshotTSEvaluator != nil, it is stale read
	// stale read expect a stale infoschema
	// so skip infoschema check
	if preparedStmt.SnapshotTSEvaluator == nil {
		// check schema version
		is := s.GetInfoSchema().(infoschema.InfoSchema)
		if prepared.SchemaVersion != is.SchemaMetaVersion() {
			prepared.CachedPlan = nil
			return false, nil
		}
	}
	// maybe we'd better check cached plan type here, current
	// only point select/update will be cached, see "getPhysicalPlan" func
	var ok bool
	var err error
	switch prepared.CachedPlan.(type) {
	case *plannercore.PointGetPlan:
		ok = true
	case *plannercore.Update:
		pointUpdate := prepared.CachedPlan.(*plannercore.Update)
		_, ok = pointUpdate.SelectPlan.(*plannercore.PointGetPlan)
		if !ok {
			err = errors.Errorf("cached update plan not point update")
			prepared.CachedPlan = nil
			return false, err
		}
	default:
		ok = false
	}
	return ok, err
}

// ExecutePreparedStmt executes a prepared statement.
func (s *session) ExecutePreparedStmt(ctx context.Context, stmtID uint32, args []types.Datum) (sqlexec.RecordSet, error) {
	s.PrepareTxnCtx(ctx)
	var err error
	s.sessionVars.StartTime = time.Now()
	preparedPointer, ok := s.sessionVars.PreparedStmts[stmtID]
	if !ok {
		err = plannercore.ErrStmtNotFound
		logutil.Logger(ctx).Error("prepared statement not found", zap.Uint32("stmtID", stmtID))
		return nil, err
	}
	preparedStmt, ok := preparedPointer.(*plannercore.CachedPrepareStmt)
	if !ok {
		return nil, errors.Errorf("invalid CachedPrepareStmt type")
	}
	executor.CountStmtNode(preparedStmt.PreparedAst.Stmt, s.sessionVars.InRestrictedSQL)
	ok, err = s.IsCachedExecOk(ctx, preparedStmt)
	if err != nil {
		return nil, err
	}
	s.txn.onStmtStart(preparedStmt.SQLDigest.String())
	defer s.txn.onStmtEnd()
	var is infoschema.InfoSchema
	var snapshotTS uint64
	if preparedStmt.ForUpdateRead {
		is = domain.GetDomain(s).InfoSchema()
	} else if preparedStmt.SnapshotTSEvaluator != nil {
		snapshotTS, err = preparedStmt.SnapshotTSEvaluator(s)
		if err != nil {
			return nil, errors.Trace(err)
		}
		is, err = getSnapshotInfoSchema(s, snapshotTS)
		if err != nil {
			return nil, errors.Trace(err)
		}
	} else {
		is = s.GetInfoSchema().(infoschema.InfoSchema)
	}
	if ok {
		return s.cachedPlanExec(ctx, is, snapshotTS, stmtID, preparedStmt, args)
	}
	return s.preparedStmtExec(ctx, is, snapshotTS, stmtID, preparedStmt, args)
}

func (s *session) DropPreparedStmt(stmtID uint32) error {
	vars := s.sessionVars
	if _, ok := vars.PreparedStmts[stmtID]; !ok {
		return plannercore.ErrStmtNotFound
	}
	vars.RetryInfo.DroppedPreparedStmtIDs = append(vars.RetryInfo.DroppedPreparedStmtIDs, stmtID)
	return nil
}

func (s *session) Txn(active bool) (kv.Transaction, error) {
	if !active {
		return &s.txn, nil
	}
	if !s.txn.validOrPending() {
		return &s.txn, errors.AddStack(kv.ErrInvalidTxn)
	}
	if s.txn.pending() {
		defer func(begin time.Time) {
			s.sessionVars.DurationWaitTS = time.Since(begin)
		}(time.Now())
		// Transaction is lazy initialized.
		// PrepareTxnCtx is called to get a tso future, makes s.txn a pending txn,
		// If Txn() is called later, wait for the future to get a valid txn.
		if err := s.txn.changePendingToValid(s.currentCtx); err != nil {
			logutil.BgLogger().Error("active transaction fail",
				zap.Error(err))
			s.txn.cleanup()
			s.sessionVars.TxnCtx.StartTS = 0
			return &s.txn, err
		}
		s.sessionVars.TxnCtx.StartTS = s.txn.StartTS()
		if s.sessionVars.TxnCtx.IsPessimistic {
			s.txn.SetOption(kv.Pessimistic, true)
		}
		if !s.sessionVars.IsAutocommit() {
			s.sessionVars.SetInTxn(true)
		}
		s.sessionVars.TxnCtx.CouldRetry = s.isTxnRetryable()
		s.txn.SetVars(s.sessionVars.KVVars)
		readReplicaType := s.sessionVars.GetReplicaRead()
		if readReplicaType.IsFollowerRead() {
			s.txn.SetOption(kv.ReplicaRead, readReplicaType)
		}
		s.txn.SetOption(kv.SnapInterceptor, s.getSnapshotInterceptor())
	}
	return &s.txn, nil
}

// isTxnRetryable (if returns true) means the transaction could retry.
// If the transaction is in pessimistic mode, do not retry.
// If the session is already in transaction, enable retry or internal SQL could retry.
// If not, the transaction could always retry, because it should be auto committed transaction.
// Anyway the retry limit is 0, the transaction could not retry.
func (s *session) isTxnRetryable() bool {
	sessVars := s.sessionVars

	// The pessimistic transaction no need to retry.
	if sessVars.TxnCtx.IsPessimistic {
		return false
	}

	// If retry limit is 0, the transaction could not retry.
	if sessVars.RetryLimit == 0 {
		return false
	}

	// If the session is not InTxn, it is an auto-committed transaction.
	// The auto-committed transaction could always retry.
	if !sessVars.InTxn() {
		return true
	}

	// The internal transaction could always retry.
	if sessVars.InRestrictedSQL {
		return true
	}

	// If the retry is enabled, the transaction could retry.
	if !sessVars.DisableTxnAutoRetry {
		return true
	}

	return false
}

func (s *session) NewTxn(ctx context.Context) error {
	if err := s.checkBeforeNewTxn(ctx); err != nil {
		return err
	}
	txn, err := s.store.BeginWithOption(tikv.DefaultStartTSOption().SetTxnScope(s.sessionVars.CheckAndGetTxnScope()))
	if err != nil {
		return err
	}
	txn.SetVars(s.sessionVars.KVVars)
	replicaReadType := s.GetSessionVars().GetReplicaRead()
	if replicaReadType.IsFollowerRead() {
		txn.SetOption(kv.ReplicaRead, replicaReadType)
	}
	s.txn.changeInvalidToValid(txn)
	is := domain.GetDomain(s).InfoSchema()
	s.sessionVars.TxnCtx = &variable.TransactionContext{
		InfoSchema:  is,
		CreateTime:  time.Now(),
		StartTS:     txn.StartTS(),
		ShardStep:   int(s.sessionVars.ShardAllocateStep),
		IsStaleness: false,
		TxnScope:    s.sessionVars.CheckAndGetTxnScope(),
	}
	s.txn.SetOption(kv.SnapInterceptor, s.getSnapshotInterceptor())
	return nil
}

func (s *session) checkBeforeNewTxn(ctx context.Context) error {
	if s.txn.Valid() {
		txnStartTS := s.txn.StartTS()
		txnScope := s.GetSessionVars().TxnCtx.TxnScope
		err := s.CommitTxn(ctx)
		if err != nil {
			return err
		}
		logutil.Logger(ctx).Info("Try to create a new txn inside a transaction auto commit",
			zap.Int64("schemaVersion", s.GetInfoSchema().SchemaMetaVersion()),
			zap.Uint64("txnStartTS", txnStartTS),
			zap.String("txnScope", txnScope))
	}
	return nil
}

// NewStaleTxnWithStartTS create a transaction with the given StartTS.
func (s *session) NewStaleTxnWithStartTS(ctx context.Context, startTS uint64) error {
	if err := s.checkBeforeNewTxn(ctx); err != nil {
		return err
	}
	txnScope := config.GetTxnScopeFromConfig()
	txn, err := s.store.BeginWithOption(tikv.DefaultStartTSOption().SetTxnScope(txnScope).SetStartTS(startTS))
	if err != nil {
		return err
	}
	txn.SetVars(s.sessionVars.KVVars)
	txn.SetOption(kv.IsStalenessReadOnly, true)
	txn.SetOption(kv.TxnScope, txnScope)
	s.txn.changeInvalidToValid(txn)
	is, err := getSnapshotInfoSchema(s, txn.StartTS())
	if err != nil {
		return errors.Trace(err)
	}
	s.sessionVars.TxnCtx = &variable.TransactionContext{
		InfoSchema:  is,
		CreateTime:  time.Now(),
		StartTS:     txn.StartTS(),
		ShardStep:   int(s.sessionVars.ShardAllocateStep),
		IsStaleness: true,
		TxnScope:    txnScope,
	}
	s.txn.SetOption(kv.SnapInterceptor, s.getSnapshotInterceptor())
	return nil
}

func (s *session) SetValue(key fmt.Stringer, value interface{}) {
	s.mu.Lock()
	s.mu.values[key] = value
	s.mu.Unlock()
}

func (s *session) Value(key fmt.Stringer) interface{} {
	s.mu.RLock()
	value := s.mu.values[key]
	s.mu.RUnlock()
	return value
}

func (s *session) ClearValue(key fmt.Stringer) {
	s.mu.Lock()
	delete(s.mu.values, key)
	s.mu.Unlock()
}

type inCloseSession struct{}

// Close function does some clean work when session end.
// Close should release the table locks which hold by the session.
func (s *session) Close() {
	// TODO: do clean table locks when session exited without execute Close.
	// TODO: do clean table locks when tidb-server was `kill -9`.
	if s.HasLockedTables() && config.TableLockEnabled() {
		if ds := config.TableLockDelayClean(); ds > 0 {
			time.Sleep(time.Duration(ds) * time.Millisecond)
		}
		lockedTables := s.GetAllTableLocks()
		err := domain.GetDomain(s).DDL().UnlockTables(s, lockedTables)
		if err != nil {
			logutil.BgLogger().Error("release table lock failed", zap.Uint64("conn", s.sessionVars.ConnectionID))
		}
	}
	if s.statsCollector != nil {
		s.statsCollector.Delete()
	}
	if s.idxUsageCollector != nil {
		s.idxUsageCollector.Delete()
	}
	telemetry.GlobalBuiltinFunctionsUsage.Collect(s.GetBuiltinFunctionUsage())
	bindValue := s.Value(bindinfo.SessionBindInfoKeyType)
	if bindValue != nil {
		bindValue.(*bindinfo.SessionHandle).Close()
	}
	ctx := context.WithValue(context.TODO(), inCloseSession{}, struct{}{})
	s.RollbackTxn(ctx)
	if s.sessionVars != nil {
		s.sessionVars.WithdrawAllPreparedStmt()
	}
	s.ClearDiskFullOpt()
}

// GetSessionVars implements the context.Context interface.
func (s *session) GetSessionVars() *variable.SessionVars {
	return s.sessionVars
}

func (s *session) AuthPluginForUser(user *auth.UserIdentity) (string, error) {
	pm := privilege.GetPrivilegeManager(s)
	authplugin, err := pm.GetAuthPlugin(user.Username, user.Hostname)
	if err != nil {
		return "", err
	}
	return authplugin, nil
}

func (s *session) Auth(user *auth.UserIdentity, authentication []byte, salt []byte) bool {
	pm := privilege.GetPrivilegeManager(s)

	// Check IP or localhost.
	var success bool
	user.AuthUsername, user.AuthHostname, success = pm.ConnectionVerification(user.Username, user.Hostname, authentication, salt, s.sessionVars.TLSConnectionState)
	if success {
		s.sessionVars.User = user
		s.sessionVars.ActiveRoles = pm.GetDefaultRoles(user.AuthUsername, user.AuthHostname)
		return true
	} else if user.Hostname == variable.DefHostname {
		return false
	}

	// Check Hostname.
	for _, addr := range s.getHostByIP(user.Hostname) {
		u, h, success := pm.ConnectionVerification(user.Username, addr, authentication, salt, s.sessionVars.TLSConnectionState)
		if success {
			s.sessionVars.User = &auth.UserIdentity{
				Username:     user.Username,
				Hostname:     addr,
				AuthUsername: u,
				AuthHostname: h,
			}
			s.sessionVars.ActiveRoles = pm.GetDefaultRoles(u, h)
			return true
		}
	}
	return false
}

// AuthWithoutVerification is required by the ResetConnection RPC
func (s *session) AuthWithoutVerification(user *auth.UserIdentity) bool {
	pm := privilege.GetPrivilegeManager(s)

	// Check IP or localhost.
	var success bool
	user.AuthUsername, user.AuthHostname, success = pm.GetAuthWithoutVerification(user.Username, user.Hostname)
	if success {
		s.sessionVars.User = user
		s.sessionVars.ActiveRoles = pm.GetDefaultRoles(user.AuthUsername, user.AuthHostname)
		return true
	} else if user.Hostname == variable.DefHostname {
		return false
	}

	// Check Hostname.
	for _, addr := range s.getHostByIP(user.Hostname) {
		u, h, success := pm.GetAuthWithoutVerification(user.Username, addr)
		if success {
			s.sessionVars.User = &auth.UserIdentity{
				Username:     user.Username,
				Hostname:     addr,
				AuthUsername: u,
				AuthHostname: h,
			}
			s.sessionVars.ActiveRoles = pm.GetDefaultRoles(u, h)
			return true
		}
	}
	return false
}

func (s *session) getHostByIP(ip string) []string {
	if ip == "127.0.0.1" {
		return []string{variable.DefHostname}
	}
	skipNameResolve, err := s.GetSessionVars().GlobalVarsAccessor.GetGlobalSysVar(variable.SkipNameResolve)
	if err == nil && variable.TiDBOptOn(skipNameResolve) {
		return []string{ip} // user wants to skip name resolution
	}
	addrs, err := net.LookupAddr(ip)
	if err != nil {
		// These messages can be noisy.
		// See: https://github.com/pingcap/tidb/pull/13989
		logutil.BgLogger().Debug(
			"net.LookupAddr returned an error during auth check",
			zap.String("ip", ip),
			zap.Error(err),
		)
		return []string{ip}
	}
	return addrs
}

// RefreshVars implements the sessionctx.Context interface.
func (s *session) RefreshVars(ctx context.Context) error {
	pruneMode, err := s.GetSessionVars().GlobalVarsAccessor.GetGlobalSysVar(variable.TiDBPartitionPruneMode)
	if err != nil {
		return err
	}
	s.sessionVars.PartitionPruneMode.Store(pruneMode)
	return nil
}

// CreateSession4Test creates a new session environment for test.
func CreateSession4Test(store kv.Storage) (Session, error) {
	return CreateSession4TestWithOpt(store, nil)
}

// Opt describes the option for creating session
type Opt struct {
	PreparedPlanCache *kvcache.SimpleLRUCache
}

// CreateSession4TestWithOpt creates a new session environment for test.
func CreateSession4TestWithOpt(store kv.Storage, opt *Opt) (Session, error) {
	s, err := CreateSessionWithOpt(store, opt)
	if err == nil {
		// initialize session variables for test.
		s.GetSessionVars().InitChunkSize = 2
		s.GetSessionVars().MaxChunkSize = 32
		err = s.GetSessionVars().SetSystemVar(variable.CharacterSetConnection, "utf8mb4")
	}
	return s, err
}

// CreateSession creates a new session environment.
func CreateSession(store kv.Storage) (Session, error) {
	return CreateSessionWithOpt(store, nil)
}

// CreateSessionWithOpt creates a new session environment with option.
// Use default option if opt is nil.
func CreateSessionWithOpt(store kv.Storage, opt *Opt) (Session, error) {
	s, err := createSessionWithOpt(store, opt)
	if err != nil {
		return nil, err
	}

	// Add auth here.
	do, err := domap.Get(store)
	if err != nil {
		return nil, err
	}
	pm := &privileges.UserPrivileges{
		Handle: do.PrivilegeHandle(),
	}
	privilege.BindPrivilegeManager(s, pm)

	sessionBindHandle := bindinfo.NewSessionBindHandle(parser.New())
	s.SetValue(bindinfo.SessionBindInfoKeyType, sessionBindHandle)
	// Add stats collector, and it will be freed by background stats worker
	// which periodically updates stats using the collected data.
	if do.StatsHandle() != nil && do.StatsUpdating() {
		s.statsCollector = do.StatsHandle().NewSessionStatsCollector()
		if GetIndexUsageSyncLease() > 0 {
			s.idxUsageCollector = do.StatsHandle().NewSessionIndexUsageCollector()
		}
	}

	return s, nil
}

// loadCollationParameter loads collation parameter from mysql.tidb
func loadCollationParameter(se *session) (bool, error) {
	para, err := se.getTableValue(context.TODO(), mysql.TiDBTable, tidbNewCollationEnabled)
	if err != nil {
		return false, err
	}
	if para == varTrue {
		return true, nil
	} else if para == varFalse {
		return false, nil
	}
	logutil.BgLogger().Warn(
		"Unexpected value of 'new_collation_enabled' in 'mysql.tidb', use 'False' instead",
		zap.String("value", para))
	return false, nil
}

// loadDefMemQuotaQuery loads the default value of mem-quota-query.
// We'll read a tuple if the cluster is upgraded from v3.0.x to v4.0.9+.
// An empty result will be returned if it's a newly deployed cluster whose
// version is v4.0.9.
// See the comment upon the function `upgradeToVer54` for details.
func loadDefMemQuotaQuery(se *session) (int64, error) {
	_, err := se.getTableValue(context.TODO(), mysql.TiDBTable, tidbDefMemoryQuotaQuery)
	if err != nil {
		if err == errResultIsEmpty {
			return 1 << 30, nil
		}
		return 1 << 30, err
	}
	// If there is a tuple in mysql.tidb, the value must be 32 << 30.
	return 32 << 30, nil
}

func loadDefOOMAction(se *session) (string, error) {
	defOOMAction, err := se.getTableValue(context.TODO(), mysql.TiDBTable, tidbDefOOMAction)
	if err != nil {
		if err == errResultIsEmpty {
			return config.GetGlobalConfig().OOMAction, nil
		}
		return config.GetGlobalConfig().OOMAction, err
	}
	if defOOMAction != config.OOMActionLog {
		logutil.BgLogger().Warn("Unexpected value of 'default_oom_action' in 'mysql.tidb', use 'log' instead",
			zap.String("value", defOOMAction))
	}
	return defOOMAction, nil
}

var (
	errResultIsEmpty = dbterror.ClassExecutor.NewStd(errno.ErrResultIsEmpty)
)

// BootstrapSession runs the first time when the TiDB server start.
func BootstrapSession(store kv.Storage) (*domain.Domain, error) {
	cfg := config.GetGlobalConfig()
	if len(cfg.Plugin.Load) > 0 {
		err := plugin.Load(context.Background(), plugin.Config{
			Plugins:   strings.Split(cfg.Plugin.Load, ","),
			PluginDir: cfg.Plugin.Dir,
		})
		if err != nil {
			return nil, err
		}
	}

	ver := getStoreBootstrapVersion(store)
	if ver == notBootstrapped {
		runInBootstrapSession(store, bootstrap)
	} else if ver < currentBootstrapVersion {
		runInBootstrapSession(store, upgrade)
	}

	se, err := createSession(store)
	if err != nil {
		return nil, err
	}

	// get system tz from mysql.tidb
	tz, err := se.getTableValue(context.TODO(), mysql.TiDBTable, "system_tz")
	if err != nil {
		return nil, err
	}
	timeutil.SetSystemTZ(tz)

	// get the flag from `mysql`.`tidb` which indicating if new collations are enabled.
	newCollationEnabled, err := loadCollationParameter(se)
	if err != nil {
		return nil, err
	}

	if newCollationEnabled {
		collate.EnableNewCollations()
		if cfg.Experimental.EnableNewCharset {
			collate.EnableNewCharset()
		}
	}

	newMemoryQuotaQuery, err := loadDefMemQuotaQuery(se)
	if err != nil {
		return nil, err
	}
	if !config.IsMemoryQuotaQuerySetByUser {
		newCfg := *(config.GetGlobalConfig())
		newCfg.MemQuotaQuery = newMemoryQuotaQuery
		config.StoreGlobalConfig(&newCfg)
		variable.SetSysVar(variable.TiDBMemQuotaQuery, strconv.FormatInt(newCfg.MemQuotaQuery, 10))
	}
	newOOMAction, err := loadDefOOMAction(se)
	if err != nil {
		return nil, err
	}
	if !config.IsOOMActionSetByUser {
		config.UpdateGlobal(func(conf *config.Config) {
			conf.OOMAction = newOOMAction
		})
	}

	dom := domain.GetDomain(se)

	se2, err := createSession(store)
	if err != nil {
		return nil, err
	}
	se3, err := createSession(store)
	if err != nil {
		return nil, err
	}
	// We should make the load bind-info loop before other loops which has internal SQL.
	// Because the internal SQL may access the global bind-info handler. As the result, the data race occurs here as the
	// LoadBindInfoLoop inits global bind-info handler.
	err = dom.LoadBindInfoLoop(se2, se3)
	if err != nil {
		return nil, err
	}

	if !config.GetGlobalConfig().Security.SkipGrantTable {
		se4, err := createSession(store)
		if err != nil {
			return nil, err
		}
		err = dom.LoadPrivilegeLoop(se4)
		if err != nil {
			return nil, err
		}
	}

	//  Rebuild sysvar cache in a loop
	se5, err := createSession(store)
	if err != nil {
		return nil, err
	}
	err = dom.LoadSysVarCacheLoop(se5)
	if err != nil {
		return nil, err
	}

	if len(cfg.Plugin.Load) > 0 {
		err := plugin.Init(context.Background(), plugin.Config{EtcdClient: dom.GetEtcdClient()})
		if err != nil {
			return nil, err
		}
	}
	se6, err := createSession(store)
	if err != nil {
		return nil, err
	}
	err = executor.LoadExprPushdownBlacklist(se6)
	if err != nil {
		return nil, err
	}

	err = executor.LoadOptRuleBlacklist(se6)
	if err != nil {
		return nil, err
	}

	dom.TelemetryReportLoop(se6)
	dom.TelemetryRotateSubWindowLoop(se6)

	se7, err := createSession(store)
	if err != nil {
		return nil, err
	}
	err = dom.UpdateTableStatsLoop(se7)
	if err != nil {
		return nil, err
	}

	se8, err := createSession(store)
	if err != nil {
		return nil, err
	}
<<<<<<< HEAD
	dom.OptimizerTraceWorker(se8)
=======
	dom.PlanReplayerLoop(se8)
>>>>>>> 85437b3f

	if raw, ok := store.(kv.EtcdBackend); ok {
		err = raw.StartGCWorker()
		if err != nil {
			return nil, err
		}
	}

	return dom, err
}

// GetDomain gets the associated domain for store.
func GetDomain(store kv.Storage) (*domain.Domain, error) {
	return domap.Get(store)
}

// runInBootstrapSession create a special session for bootstrap to run.
// If no bootstrap and storage is remote, we must use a little lease time to
// bootstrap quickly, after bootstrapped, we will reset the lease time.
// TODO: Using a bootstrap tool for doing this may be better later.
func runInBootstrapSession(store kv.Storage, bootstrap func(Session)) {
	s, err := createSession(store)
	if err != nil {
		// Bootstrap fail will cause program exit.
		logutil.BgLogger().Fatal("createSession error", zap.Error(err))
	}

	s.SetValue(sessionctx.Initing, true)
	bootstrap(s)
	finishBootstrap(store)
	s.ClearValue(sessionctx.Initing)

	dom := domain.GetDomain(s)
	dom.Close()
	domap.Delete(store)
}

func createSession(store kv.Storage) (*session, error) {
	return createSessionWithOpt(store, nil)
}

func createSessionWithOpt(store kv.Storage, opt *Opt) (*session, error) {
	dom, err := domap.Get(store)
	if err != nil {
		return nil, err
	}
	s := &session{
		store:                store,
		sessionVars:          variable.NewSessionVars(),
		ddlOwnerChecker:      dom.DDL().OwnerManager(),
		client:               store.GetClient(),
		mppClient:            store.GetMPPClient(),
		builtinFunctionUsage: make(telemetry.BuiltinFunctionsUsage),
	}
	if plannercore.PreparedPlanCacheEnabled() {
		if opt != nil && opt.PreparedPlanCache != nil {
			s.preparedPlanCache = opt.PreparedPlanCache
		} else {
			s.preparedPlanCache = kvcache.NewSimpleLRUCache(plannercore.PreparedPlanCacheCapacity,
				plannercore.PreparedPlanCacheMemoryGuardRatio, plannercore.PreparedPlanCacheMaxMemory.Load())
		}
	}
	s.mu.values = make(map[fmt.Stringer]interface{})
	s.lockedTables = make(map[int64]model.TableLockTpInfo)
	domain.BindDomain(s, dom)
	// session implements variable.GlobalVarAccessor. Bind it to ctx.
	s.sessionVars.GlobalVarsAccessor = s
	s.sessionVars.BinlogClient = binloginfo.GetPumpsClient()
	s.txn.init()

	sessionBindHandle := bindinfo.NewSessionBindHandle(parser.New())
	s.SetValue(bindinfo.SessionBindInfoKeyType, sessionBindHandle)
	return s, nil
}

// CreateSessionWithDomain creates a new Session and binds it with a Domain.
// We need this because when we start DDL in Domain, the DDL need a session
// to change some system tables. But at that time, we have been already in
// a lock context, which cause we can't call createSession directly.
func CreateSessionWithDomain(store kv.Storage, dom *domain.Domain) (*session, error) {
	s := &session{
		store:                store,
		sessionVars:          variable.NewSessionVars(),
		client:               store.GetClient(),
		mppClient:            store.GetMPPClient(),
		builtinFunctionUsage: make(telemetry.BuiltinFunctionsUsage),
	}
	if plannercore.PreparedPlanCacheEnabled() {
		s.preparedPlanCache = kvcache.NewSimpleLRUCache(plannercore.PreparedPlanCacheCapacity,
			plannercore.PreparedPlanCacheMemoryGuardRatio, plannercore.PreparedPlanCacheMaxMemory.Load())
	}
	s.mu.values = make(map[fmt.Stringer]interface{})
	s.lockedTables = make(map[int64]model.TableLockTpInfo)
	domain.BindDomain(s, dom)
	// session implements variable.GlobalVarAccessor. Bind it to ctx.
	s.sessionVars.GlobalVarsAccessor = s
	s.txn.init()
	return s, nil
}

const (
	notBootstrapped = 0
)

func getStoreBootstrapVersion(store kv.Storage) int64 {
	storeBootstrappedLock.Lock()
	defer storeBootstrappedLock.Unlock()
	// check in memory
	_, ok := storeBootstrapped[store.UUID()]
	if ok {
		return currentBootstrapVersion
	}

	var ver int64
	// check in kv store
	err := kv.RunInNewTxn(context.Background(), store, false, func(ctx context.Context, txn kv.Transaction) error {
		var err error
		t := meta.NewMeta(txn)
		ver, err = t.GetBootstrapVersion()
		return err
	})

	if err != nil {
		logutil.BgLogger().Fatal("check bootstrapped failed",
			zap.Error(err))
	}

	if ver > notBootstrapped {
		// here mean memory is not ok, but other server has already finished it
		storeBootstrapped[store.UUID()] = true
	}

	return ver
}

func finishBootstrap(store kv.Storage) {
	setStoreBootstrapped(store.UUID())

	err := kv.RunInNewTxn(context.Background(), store, true, func(ctx context.Context, txn kv.Transaction) error {
		t := meta.NewMeta(txn)
		err := t.FinishBootstrap(currentBootstrapVersion)
		return err
	})
	if err != nil {
		logutil.BgLogger().Fatal("finish bootstrap failed",
			zap.Error(err))
	}
}

const quoteCommaQuote = "', '"

// loadCommonGlobalVariablesIfNeeded loads and applies commonly used global variables for the session.
func (s *session) loadCommonGlobalVariablesIfNeeded() error {
	vars := s.sessionVars
	if vars.CommonGlobalLoaded {
		return nil
	}
	if s.Value(sessionctx.Initing) != nil {
		// When running bootstrap or upgrade, we should not access global storage.
		return nil
	}

	vars.CommonGlobalLoaded = true

	// Deep copy sessionvar cache
	sessionCache, err := domain.GetDomain(s).GetSessionCache()
	if err != nil {
		return err
	}
	for varName, varVal := range sessionCache {
		if _, ok := vars.GetSystemVar(varName); !ok {
			err = vars.SetSystemVarWithRelaxedValidation(varName, varVal)
			if err != nil {
				if variable.ErrUnknownSystemVar.Equal(err) {
					continue // sessionCache is stale; sysvar has likely been unregistered
				}
				return err
			}
		}
	}
	// when client set Capability Flags CLIENT_INTERACTIVE, init wait_timeout with interactive_timeout
	if vars.ClientCapability&mysql.ClientInteractive > 0 {
		if varVal, ok := vars.GetSystemVar(variable.InteractiveTimeout); ok {
			if err := vars.SetSystemVar(variable.WaitTimeout, varVal); err != nil {
				return err
			}
		}
	}
	return nil
}

// PrepareTxnCtx starts a goroutine to begin a transaction if needed, and creates a new transaction context.
// It is called before we execute a sql query.
func (s *session) PrepareTxnCtx(ctx context.Context) {
	s.currentCtx = ctx
	if s.txn.validOrPending() {
		return
	}

	is := s.GetInfoSchema()
	s.sessionVars.TxnCtx = &variable.TransactionContext{
		InfoSchema: is,
		CreateTime: time.Now(),
		ShardStep:  int(s.sessionVars.ShardAllocateStep),
		TxnScope:   s.GetSessionVars().CheckAndGetTxnScope(),
	}
	if !s.sessionVars.IsAutocommit() || s.sessionVars.RetryInfo.Retrying {
		if s.sessionVars.TxnMode == ast.Pessimistic {
			s.sessionVars.TxnCtx.IsPessimistic = true
		}
	}
}

// PrepareTSFuture uses to try to get ts future.
func (s *session) PrepareTSFuture(ctx context.Context) {
	if s.sessionVars.SnapshotTS != 0 {
		// Do nothing when @@tidb_snapshot is set.
		// In case the latest tso is misused.
		return
	}
	if !s.txn.validOrPending() {
		// Prepare the transaction future if the transaction is invalid (at the beginning of the transaction).
		txnFuture := s.getTxnFuture(ctx)
		s.txn.changeInvalidToPending(txnFuture)
	} else if s.txn.Valid() && s.GetSessionVars().IsPessimisticReadConsistency() {
		// Prepare the statement future if the transaction is valid in RC transactions.
		s.GetSessionVars().TxnCtx.SetStmtFutureForRC(s.getTxnFuture(ctx).future)
	}
}

// RefreshTxnCtx implements context.RefreshTxnCtx interface.
func (s *session) RefreshTxnCtx(ctx context.Context) error {
	var commitDetail *tikvutil.CommitDetails
	ctx = context.WithValue(ctx, tikvutil.CommitDetailCtxKey, &commitDetail)
	err := s.doCommit(ctx)
	if commitDetail != nil {
		s.GetSessionVars().StmtCtx.MergeExecDetails(nil, commitDetail)
	}
	if err != nil {
		return err
	}

	return s.NewTxn(ctx)
}

// InitTxnWithStartTS create a transaction with startTS.
func (s *session) InitTxnWithStartTS(startTS uint64) error {
	if s.txn.Valid() {
		return nil
	}

	// no need to get txn from txnFutureCh since txn should init with startTs
	txn, err := s.store.BeginWithOption(tikv.DefaultStartTSOption().SetTxnScope(s.GetSessionVars().CheckAndGetTxnScope()).SetStartTS(startTS))
	if err != nil {
		return err
	}
	txn.SetVars(s.sessionVars.KVVars)
	s.txn.changeInvalidToValid(txn)
	err = s.loadCommonGlobalVariablesIfNeeded()
	if err != nil {
		return err
	}
	s.txn.SetOption(kv.SnapInterceptor, s.getSnapshotInterceptor())
	return nil
}

// GetSnapshotWithTS returns a snapshot with ts.
func (s *session) GetSnapshotWithTS(ts uint64) kv.Snapshot {
	snap := s.GetStore().GetSnapshot(kv.Version{Ver: ts})
	snap.SetOption(kv.SnapInterceptor, s.getSnapshotInterceptor())
	return snap
}

// GetStore gets the store of session.
func (s *session) GetStore() kv.Storage {
	return s.store
}

func (s *session) ShowProcess() *util.ProcessInfo {
	var pi *util.ProcessInfo
	tmp := s.processInfo.Load()
	if tmp != nil {
		pi = tmp.(*util.ProcessInfo)
	}
	return pi
}

// logStmt logs some crucial SQL including: CREATE USER/GRANT PRIVILEGE/CHANGE PASSWORD/DDL etc and normal SQL
// if variable.ProcessGeneralLog is set.
func logStmt(execStmt *executor.ExecStmt, s *session) {
	vars := s.GetSessionVars()
	switch stmt := execStmt.StmtNode.(type) {
	case *ast.CreateUserStmt, *ast.DropUserStmt, *ast.AlterUserStmt, *ast.SetPwdStmt, *ast.GrantStmt,
		*ast.RevokeStmt, *ast.AlterTableStmt, *ast.CreateDatabaseStmt, *ast.CreateIndexStmt, *ast.CreateTableStmt,
		*ast.DropDatabaseStmt, *ast.DropIndexStmt, *ast.DropTableStmt, *ast.RenameTableStmt, *ast.TruncateTableStmt,
		*ast.RenameUserStmt:
		user := vars.User
		schemaVersion := s.GetInfoSchema().SchemaMetaVersion()
		if ss, ok := execStmt.StmtNode.(ast.SensitiveStmtNode); ok {
			logutil.BgLogger().Info("CRUCIAL OPERATION",
				zap.Uint64("conn", vars.ConnectionID),
				zap.Int64("schemaVersion", schemaVersion),
				zap.String("secure text", ss.SecureText()),
				zap.Stringer("user", user))
		} else {
			logutil.BgLogger().Info("CRUCIAL OPERATION",
				zap.Uint64("conn", vars.ConnectionID),
				zap.Int64("schemaVersion", schemaVersion),
				zap.String("cur_db", vars.CurrentDB),
				zap.String("sql", stmt.Text()),
				zap.Stringer("user", user))
		}
	default:
		logGeneralQuery(execStmt, s, false)
	}
}

func logGeneralQuery(execStmt *executor.ExecStmt, s *session, isPrepared bool) {
	vars := s.GetSessionVars()
	if variable.ProcessGeneralLog.Load() && !vars.InRestrictedSQL {
		var query string
		if isPrepared {
			query = execStmt.OriginText()
		} else {
			query = execStmt.GetTextToLog()
		}

		query = executor.QueryReplacer.Replace(query)
		if !vars.EnableRedactLog {
			query += vars.PreparedParams.String()
		}
		logutil.BgLogger().Info("GENERAL_LOG",
			zap.Uint64("conn", vars.ConnectionID),
			zap.Stringer("user", vars.User),
			zap.Int64("schemaVersion", s.GetInfoSchema().SchemaMetaVersion()),
			zap.Uint64("txnStartTS", vars.TxnCtx.StartTS),
			zap.Uint64("forUpdateTS", vars.TxnCtx.GetForUpdateTS()),
			zap.Bool("isReadConsistency", vars.IsIsolation(ast.ReadCommitted)),
			zap.String("current_db", vars.CurrentDB),
			zap.String("txn_mode", vars.GetReadableTxnMode()),
			zap.String("sql", query))
	}
}

func (s *session) recordOnTransactionExecution(err error, counter int, duration float64) {
	if s.sessionVars.TxnCtx.IsPessimistic {
		if err != nil {
			statementPerTransactionPessimisticError.Observe(float64(counter))
			transactionDurationPessimisticAbort.Observe(duration)
		} else {
			statementPerTransactionPessimisticOK.Observe(float64(counter))
			transactionDurationPessimisticCommit.Observe(duration)
		}
	} else {
		if err != nil {
			statementPerTransactionOptimisticError.Observe(float64(counter))
			transactionDurationOptimisticAbort.Observe(duration)
		} else {
			statementPerTransactionOptimisticOK.Observe(float64(counter))
			transactionDurationOptimisticCommit.Observe(duration)
		}
	}
}

func (s *session) checkPlacementPolicyBeforeCommit() error {
	var err error
	// Get the txnScope of the transaction we're going to commit.
	txnScope := s.GetSessionVars().TxnCtx.TxnScope
	if txnScope == "" {
		txnScope = kv.GlobalTxnScope
	}
	if txnScope != kv.GlobalTxnScope {
		is := s.GetInfoSchema().(infoschema.InfoSchema)
		deltaMap := s.GetSessionVars().TxnCtx.TableDeltaMap
		for physicalTableID := range deltaMap {
			var tableName string
			var partitionName string
			tblInfo, _, partInfo := is.FindTableByPartitionID(physicalTableID)
			if tblInfo != nil && partInfo != nil {
				tableName = tblInfo.Meta().Name.String()
				partitionName = partInfo.Name.String()
			} else {
				tblInfo, _ := is.TableByID(physicalTableID)
				tableName = tblInfo.Meta().Name.String()
			}
			bundle, ok := is.BundleByName(placement.GroupID(physicalTableID))
			if !ok {
				errMsg := fmt.Sprintf("table %v doesn't have placement policies with txn_scope %v",
					tableName, txnScope)
				if len(partitionName) > 0 {
					errMsg = fmt.Sprintf("table %v's partition %v doesn't have placement policies with txn_scope %v",
						tableName, partitionName, txnScope)
				}
				err = ddl.ErrInvalidPlacementPolicyCheck.GenWithStackByArgs(errMsg)
				break
			}
			dcLocation, ok := bundle.GetLeaderDC(placement.DCLabelKey)
			if !ok {
				errMsg := fmt.Sprintf("table %v's leader placement policy is not defined", tableName)
				if len(partitionName) > 0 {
					errMsg = fmt.Sprintf("table %v's partition %v's leader placement policy is not defined", tableName, partitionName)
				}
				err = ddl.ErrInvalidPlacementPolicyCheck.GenWithStackByArgs(errMsg)
				break
			}
			if dcLocation != txnScope {
				errMsg := fmt.Sprintf("table %v's leader location %v is out of txn_scope %v", tableName, dcLocation, txnScope)
				if len(partitionName) > 0 {
					errMsg = fmt.Sprintf("table %v's partition %v's leader location %v is out of txn_scope %v",
						tableName, partitionName, dcLocation, txnScope)
				}
				err = ddl.ErrInvalidPlacementPolicyCheck.GenWithStackByArgs(errMsg)
				break
			}
			// FIXME: currently we assume the physicalTableID is the partition ID. In future, we should consider the situation
			// if the physicalTableID belongs to a Table.
			partitionID := physicalTableID
			tbl, _, partitionDefInfo := is.FindTableByPartitionID(partitionID)
			if tbl != nil {
				tblInfo := tbl.Meta()
				state := tblInfo.Partition.GetStateByID(partitionID)
				if state == model.StateGlobalTxnOnly {
					err = ddl.ErrInvalidPlacementPolicyCheck.GenWithStackByArgs(
						fmt.Sprintf("partition %s of table %s can not be written by local transactions when its placement policy is being altered",
							tblInfo.Name, partitionDefInfo.Name))
					break
				}
			}
		}
	}
	return err
}

func (s *session) SetPort(port string) {
	s.sessionVars.Port = port
}

// GetTxnWriteThroughputSLI implements the Context interface.
func (s *session) GetTxnWriteThroughputSLI() *sli.TxnWriteThroughputSLI {
	return &s.txn.writeSLI
}

var _ telemetry.TemporaryTableFeatureChecker = &session{}

// TemporaryTableExists is used by the telemetry package to avoid circle dependency.
func (s *session) TemporaryTableExists() bool {
	is := domain.GetDomain(s).InfoSchema()
	for _, dbInfo := range is.AllSchemas() {
		for _, tbInfo := range is.SchemaTables(dbInfo.Name) {
			if tbInfo.Meta().TempTableType != model.TempTableNone {
				return true
			}
		}
	}
	return false
}

// GetInfoSchema returns snapshotInfoSchema if snapshot schema is set.
// Transaction infoschema is returned if inside an explicit txn.
// Otherwise the latest infoschema is returned.
func (s *session) GetInfoSchema() sessionctx.InfoschemaMetaVersion {
	vars := s.GetSessionVars()
	var is infoschema.InfoSchema
	if snap, ok := vars.SnapshotInfoschema.(infoschema.InfoSchema); ok {
		logutil.BgLogger().Info("use snapshot schema", zap.Uint64("conn", vars.ConnectionID), zap.Int64("schemaVersion", snap.SchemaMetaVersion()))
		is = snap
	} else if vars.TxnCtx != nil && vars.InTxn() {
		if tmp, ok := vars.TxnCtx.InfoSchema.(infoschema.InfoSchema); ok {
			is = tmp
		}
	}

	if is == nil {
		is = domain.GetDomain(s).InfoSchema()
	}

	// Override the infoschema if the session has temporary table.
	return temptable.AttachLocalTemporaryTableInfoSchema(s, is)
}

func getSnapshotInfoSchema(s sessionctx.Context, snapshotTS uint64) (infoschema.InfoSchema, error) {
	is, err := domain.GetDomain(s).GetSnapshotInfoSchema(snapshotTS)
	if err != nil {
		return nil, err
	}
	// Set snapshot does not affect the witness of the local temporary table.
	// The session always see the latest temporary tables.
	return temptable.AttachLocalTemporaryTableInfoSchema(s, is), nil
}

func (s *session) updateTelemetryMetric(es *executor.ExecStmt) {
	if es.Ti == nil {
		return
	}
	if s.isInternal() {
		return
	}

	ti := es.Ti
	if ti.UseRecursive {
		telemetryCTEUsage.WithLabelValues("recurCTE").Inc()
	} else if ti.UseNonRecursive {
		telemetryCTEUsage.WithLabelValues("nonRecurCTE").Inc()
	} else {
		telemetryCTEUsage.WithLabelValues("notCTE").Inc()
	}
}

func (s *session) GetBuiltinFunctionUsage() map[string]uint32 {
	return s.builtinFunctionUsage
}

func (s *session) getSnapshotInterceptor() kv.SnapshotInterceptor {
	return temptable.SessionSnapshotInterceptor(s)
}<|MERGE_RESOLUTION|>--- conflicted
+++ resolved
@@ -2557,11 +2557,14 @@
 	if err != nil {
 		return nil, err
 	}
-<<<<<<< HEAD
-	dom.OptimizerTraceWorker(se8)
-=======
 	dom.PlanReplayerLoop(se8)
->>>>>>> 85437b3f
+
+
+	se9, err := createSession(store)
+	if err != nil {
+		return nil, err
+	}
+	dom.OptimizerTraceWorker(se9)
 
 	if raw, ok := store.(kv.EtcdBackend); ok {
 		err = raw.StartGCWorker()
