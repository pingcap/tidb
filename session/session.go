// Copyright 2015 PingCAP, Inc.
//
// Licensed under the Apache License, Version 2.0 (the "License");
// you may not use this file except in compliance with the License.
// You may obtain a copy of the License at
//
//     http://www.apache.org/licenses/LICENSE-2.0
//
// Unless required by applicable law or agreed to in writing, software
// distributed under the License is distributed on an "AS IS" BASIS,
// WITHOUT WARRANTIES OR CONDITIONS OF ANY KIND, either express or implied.
// See the License for the specific language governing permissions and
// limitations under the License.

// Copyright 2013 The ql Authors. All rights reserved.
// Use of this source code is governed by a BSD-style
// license that can be found in the LICENSES/QL-LICENSE file.

package session

import (
	"bytes"
	"context"
	"crypto/tls"
	"encoding/json"
	"fmt"
	"runtime/pprof"
	"runtime/trace"
	"strconv"
	"strings"
	"sync"
	"sync/atomic"
	"time"

	"github.com/ngaut/pools"
	"github.com/opentracing/opentracing-go"
	"github.com/pingcap/errors"
	"github.com/pingcap/failpoint"
	"github.com/pingcap/kvproto/pkg/kvrpcpb"
	"github.com/pingcap/tidb/parser"
	"github.com/pingcap/tidb/parser/ast"
	"github.com/pingcap/tidb/parser/auth"
	"github.com/pingcap/tidb/parser/charset"
	"github.com/pingcap/tidb/parser/model"
	"github.com/pingcap/tidb/parser/mysql"
	"github.com/pingcap/tidb/parser/terror"
	"github.com/pingcap/tidb/table/temptable"
	"github.com/pingcap/tidb/util/topsql"
	"github.com/pingcap/tipb/go-binlog"
	"go.uber.org/zap"

	"github.com/pingcap/tidb/bindinfo"
	"github.com/pingcap/tidb/config"
	"github.com/pingcap/tidb/ddl"
	"github.com/pingcap/tidb/ddl/placement"
	"github.com/pingcap/tidb/domain"
	"github.com/pingcap/tidb/errno"
	"github.com/pingcap/tidb/executor"
	"github.com/pingcap/tidb/infoschema"
	"github.com/pingcap/tidb/kv"
	"github.com/pingcap/tidb/meta"
	"github.com/pingcap/tidb/metrics"
	"github.com/pingcap/tidb/owner"
	"github.com/pingcap/tidb/planner"
	plannercore "github.com/pingcap/tidb/planner/core"
	"github.com/pingcap/tidb/plugin"
	"github.com/pingcap/tidb/privilege"
	"github.com/pingcap/tidb/privilege/privileges"
	"github.com/pingcap/tidb/session/txninfo"
	"github.com/pingcap/tidb/sessionctx"
	"github.com/pingcap/tidb/sessionctx/binloginfo"
	"github.com/pingcap/tidb/sessionctx/stmtctx"
	"github.com/pingcap/tidb/sessionctx/variable"
	"github.com/pingcap/tidb/statistics"
	"github.com/pingcap/tidb/statistics/handle"
	storeerr "github.com/pingcap/tidb/store/driver/error"
	"github.com/pingcap/tidb/tablecodec"
	"github.com/pingcap/tidb/telemetry"
	"github.com/pingcap/tidb/types"
	"github.com/pingcap/tidb/util"
	"github.com/pingcap/tidb/util/chunk"
	"github.com/pingcap/tidb/util/collate"
	"github.com/pingcap/tidb/util/dbterror"
	"github.com/pingcap/tidb/util/execdetails"
	"github.com/pingcap/tidb/util/kvcache"
	"github.com/pingcap/tidb/util/logutil"
	"github.com/pingcap/tidb/util/sli"
	"github.com/pingcap/tidb/util/sqlexec"
	"github.com/pingcap/tidb/util/tableutil"
	"github.com/pingcap/tidb/util/timeutil"
	tikvstore "github.com/tikv/client-go/v2/kv"
	"github.com/tikv/client-go/v2/tikv"
	tikvutil "github.com/tikv/client-go/v2/util"
)

var (
	statementPerTransactionPessimisticOK    = metrics.StatementPerTransaction.WithLabelValues(metrics.LblPessimistic, metrics.LblOK)
	statementPerTransactionPessimisticError = metrics.StatementPerTransaction.WithLabelValues(metrics.LblPessimistic, metrics.LblError)
	statementPerTransactionOptimisticOK     = metrics.StatementPerTransaction.WithLabelValues(metrics.LblOptimistic, metrics.LblOK)
	statementPerTransactionOptimisticError  = metrics.StatementPerTransaction.WithLabelValues(metrics.LblOptimistic, metrics.LblError)
	transactionDurationPessimisticCommit    = metrics.TransactionDuration.WithLabelValues(metrics.LblPessimistic, metrics.LblCommit)
	transactionDurationPessimisticAbort     = metrics.TransactionDuration.WithLabelValues(metrics.LblPessimistic, metrics.LblAbort)
	transactionDurationOptimisticCommit     = metrics.TransactionDuration.WithLabelValues(metrics.LblOptimistic, metrics.LblCommit)
	transactionDurationOptimisticAbort      = metrics.TransactionDuration.WithLabelValues(metrics.LblOptimistic, metrics.LblAbort)

	sessionExecuteCompileDurationInternal = metrics.SessionExecuteCompileDuration.WithLabelValues(metrics.LblInternal)
	sessionExecuteCompileDurationGeneral  = metrics.SessionExecuteCompileDuration.WithLabelValues(metrics.LblGeneral)
	sessionExecuteParseDurationInternal   = metrics.SessionExecuteParseDuration.WithLabelValues(metrics.LblInternal)
	sessionExecuteParseDurationGeneral    = metrics.SessionExecuteParseDuration.WithLabelValues(metrics.LblGeneral)

	telemetryCTEUsage = metrics.TelemetrySQLCTECnt
)

// Session context, it is consistent with the lifecycle of a client connection.
type Session interface {
	sessionctx.Context
	Status() uint16       // Flag of current status, such as autocommit.
	LastInsertID() uint64 // LastInsertID is the last inserted auto_increment ID.
	LastMessage() string  // LastMessage is the info message that may be generated by last command
	AffectedRows() uint64 // Affected rows by latest executed stmt.
	// Execute is deprecated, and only used by plugins. Use ExecuteStmt() instead.
	Execute(context.Context, string) ([]sqlexec.RecordSet, error) // Execute a sql statement.
	// ExecuteStmt executes a parsed statement.
	ExecuteStmt(context.Context, ast.StmtNode) (sqlexec.RecordSet, error)
	// Parse is deprecated, use ParseWithParams() instead.
	Parse(ctx context.Context, sql string) ([]ast.StmtNode, error)
	// ExecuteInternal is a helper around ParseWithParams() and ExecuteStmt(). It is not allowed to execute multiple statements.
	ExecuteInternal(context.Context, string, ...interface{}) (sqlexec.RecordSet, error)
	String() string // String is used to debug.
	CommitTxn(context.Context) error
	RollbackTxn(context.Context)
	// PrepareStmt executes prepare statement in binary protocol.
	PrepareStmt(sql string) (stmtID uint32, paramCount int, fields []*ast.ResultField, err error)
	// ExecutePreparedStmt executes a prepared statement.
	ExecutePreparedStmt(ctx context.Context, stmtID uint32, param []types.Datum) (sqlexec.RecordSet, error)
	DropPreparedStmt(stmtID uint32) error
	SetClientCapability(uint32) // Set client capability flags.
	SetConnectionID(uint64)
	SetCommandValue(byte)
	SetProcessInfo(string, time.Time, byte, uint64)
	SetTLSState(*tls.ConnectionState)
	SetCollation(coID int) error
	SetSessionManager(util.SessionManager)
	Close()
	Auth(user *auth.UserIdentity, auth []byte, salt []byte) bool
	AuthWithoutVerification(user *auth.UserIdentity) bool
	AuthPluginForUser(user *auth.UserIdentity) (string, error)
	MatchIdentity(username, remoteHost string) (*auth.UserIdentity, error)
	ShowProcess() *util.ProcessInfo
	// Return the information of the txn current running
	TxnInfo() *txninfo.TxnInfo
	// PrepareTxnCtx is exported for test.
	PrepareTxnCtx(context.Context)
	// FieldList returns fields list of a table.
	FieldList(tableName string) (fields []*ast.ResultField, err error)
	SetPort(port string)

	// set cur session operations allowed when tikv disk full happens.
	SetDiskFullOpt(level kvrpcpb.DiskFullOpt)
	GetDiskFullOpt() kvrpcpb.DiskFullOpt
	ClearDiskFullOpt()
}

var _ Session = (*session)(nil)

type stmtRecord struct {
	st      sqlexec.Statement
	stmtCtx *stmtctx.StatementContext
}

// StmtHistory holds all histories of statements in a txn.
type StmtHistory struct {
	history []*stmtRecord
}

// Add appends a stmt to history list.
func (h *StmtHistory) Add(st sqlexec.Statement, stmtCtx *stmtctx.StatementContext) {
	s := &stmtRecord{
		st:      st,
		stmtCtx: stmtCtx,
	}
	h.history = append(h.history, s)
}

// Count returns the count of the history.
func (h *StmtHistory) Count() int {
	return len(h.history)
}

type session struct {
	// processInfo is used by ShowProcess(), and should be modified atomically.
	processInfo atomic.Value
	txn         LazyTxn

	mu struct {
		sync.RWMutex
		values map[fmt.Stringer]interface{}
	}

	currentCtx  context.Context // only use for runtime.trace, Please NEVER use it.
	currentPlan plannercore.Plan

	store kv.Storage

	preparedPlanCache *kvcache.SimpleLRUCache

	sessionVars    *variable.SessionVars
	sessionManager util.SessionManager

	statsCollector *handle.SessionStatsCollector
	// ddlOwnerChecker is used in `select tidb_is_ddl_owner()` statement;
	ddlOwnerChecker owner.DDLOwnerChecker
	// lockedTables use to record the table locks hold by the session.
	lockedTables map[int64]model.TableLockTpInfo

	// client shared coprocessor client per session
	client kv.Client

	mppClient kv.MPPClient

	// indexUsageCollector collects index usage information.
	idxUsageCollector *handle.SessionIndexUsageCollector

	cache [1]ast.StmtNode

	builtinFunctionUsage telemetry.BuiltinFunctionsUsage
	// allowed when tikv disk full happened.
	diskFullOpt kvrpcpb.DiskFullOpt
}

var parserPool = &sync.Pool{New: func() interface{} { return parser.New() }}

// AddTableLock adds table lock to the session lock map.
func (s *session) AddTableLock(locks []model.TableLockTpInfo) {
	for _, l := range locks {
		// read only lock is session unrelated, skip it when adding lock to session.
		if l.Tp != model.TableLockReadOnly {
			s.lockedTables[l.TableID] = l
		}
	}
}

// ReleaseTableLocks releases table lock in the session lock map.
func (s *session) ReleaseTableLocks(locks []model.TableLockTpInfo) {
	for _, l := range locks {
		delete(s.lockedTables, l.TableID)
	}
}

// ReleaseTableLockByTableIDs releases table lock in the session lock map by table ID.
func (s *session) ReleaseTableLockByTableIDs(tableIDs []int64) {
	for _, tblID := range tableIDs {
		delete(s.lockedTables, tblID)
	}
}

// CheckTableLocked checks the table lock.
func (s *session) CheckTableLocked(tblID int64) (bool, model.TableLockType) {
	lt, ok := s.lockedTables[tblID]
	if !ok {
		return false, model.TableLockNone
	}
	return true, lt.Tp
}

// GetAllTableLocks gets all table locks table id and db id hold by the session.
func (s *session) GetAllTableLocks() []model.TableLockTpInfo {
	lockTpInfo := make([]model.TableLockTpInfo, 0, len(s.lockedTables))
	for _, tl := range s.lockedTables {
		lockTpInfo = append(lockTpInfo, tl)
	}
	return lockTpInfo
}

// HasLockedTables uses to check whether this session locked any tables.
// If so, the session can only visit the table which locked by self.
func (s *session) HasLockedTables() bool {
	b := len(s.lockedTables) > 0
	return b
}

// ReleaseAllTableLocks releases all table locks hold by the session.
func (s *session) ReleaseAllTableLocks() {
	s.lockedTables = make(map[int64]model.TableLockTpInfo)
}

// DDLOwnerChecker returns s.ddlOwnerChecker.
func (s *session) DDLOwnerChecker() owner.DDLOwnerChecker {
	return s.ddlOwnerChecker
}

func (s *session) cleanRetryInfo() {
	if s.sessionVars.RetryInfo.Retrying {
		return
	}

	retryInfo := s.sessionVars.RetryInfo
	defer retryInfo.Clean()
	if len(retryInfo.DroppedPreparedStmtIDs) == 0 {
		return
	}

	planCacheEnabled := plannercore.PreparedPlanCacheEnabled()
	var cacheKey kvcache.Key
	var preparedAst *ast.Prepared
	if planCacheEnabled {
		firstStmtID := retryInfo.DroppedPreparedStmtIDs[0]
		if preparedPointer, ok := s.sessionVars.PreparedStmts[firstStmtID]; ok {
			preparedObj, ok := preparedPointer.(*plannercore.CachedPrepareStmt)
			if ok {
				preparedAst = preparedObj.PreparedAst
				cacheKey = plannercore.NewPSTMTPlanCacheKey(s.sessionVars, firstStmtID, preparedAst.SchemaVersion)
			}
		}
	}
	for i, stmtID := range retryInfo.DroppedPreparedStmtIDs {
		if planCacheEnabled {
			if i > 0 && preparedAst != nil {
				plannercore.SetPstmtIDSchemaVersion(cacheKey, stmtID, preparedAst.SchemaVersion, s.sessionVars.IsolationReadEngines)
			}
			s.PreparedPlanCache().Delete(cacheKey)
		}
		s.sessionVars.RemovePreparedStmt(stmtID)
	}
}

func (s *session) Status() uint16 {
	return s.sessionVars.Status
}

func (s *session) LastInsertID() uint64 {
	if s.sessionVars.StmtCtx.LastInsertID > 0 {
		return s.sessionVars.StmtCtx.LastInsertID
	}
	return s.sessionVars.StmtCtx.InsertID
}

func (s *session) LastMessage() string {
	return s.sessionVars.StmtCtx.GetMessage()
}

func (s *session) AffectedRows() uint64 {
	return s.sessionVars.StmtCtx.AffectedRows()
}

func (s *session) SetClientCapability(capability uint32) {
	s.sessionVars.ClientCapability = capability
}

func (s *session) SetConnectionID(connectionID uint64) {
	s.sessionVars.ConnectionID = connectionID
}

func (s *session) SetTLSState(tlsState *tls.ConnectionState) {
	// If user is not connected via TLS, then tlsState == nil.
	if tlsState != nil {
		s.sessionVars.TLSConnectionState = tlsState
	}
}

func (s *session) SetCommandValue(command byte) {
	atomic.StoreUint32(&s.sessionVars.CommandValue, uint32(command))
}

func (s *session) SetCollation(coID int) error {
	cs, co, err := charset.GetCharsetInfoByID(coID)
	if err != nil {
		return err
	}
	// If new collations are enabled, switch to the default
	// collation if this one is not supported.
	co = collate.SubstituteMissingCollationToDefault(co)
	for _, v := range variable.SetNamesVariables {
		terror.Log(s.sessionVars.SetSystemVar(v, cs))
	}
	return s.sessionVars.SetSystemVar(variable.CollationConnection, co)
}

func (s *session) PreparedPlanCache() *kvcache.SimpleLRUCache {
	return s.preparedPlanCache
}

func (s *session) SetSessionManager(sm util.SessionManager) {
	s.sessionManager = sm
}

func (s *session) GetSessionManager() util.SessionManager {
	return s.sessionManager
}

func (s *session) StoreQueryFeedback(feedback interface{}) {
	if fb, ok := feedback.(*statistics.QueryFeedback); !ok || fb == nil || !fb.Valid {
		return
	}
	if s.statsCollector != nil {
		do, err := GetDomain(s.store)
		if err != nil {
			logutil.BgLogger().Debug("domain not found", zap.Error(err))
			metrics.StoreQueryFeedbackCounter.WithLabelValues(metrics.LblError).Inc()
			return
		}
		err = s.statsCollector.StoreQueryFeedback(feedback, do.StatsHandle())
		if err != nil {
			logutil.BgLogger().Debug("store query feedback", zap.Error(err))
			metrics.StoreQueryFeedbackCounter.WithLabelValues(metrics.LblError).Inc()
			return
		}
		metrics.StoreQueryFeedbackCounter.WithLabelValues(metrics.LblOK).Inc()
	}
}

// StoreIndexUsage stores index usage information in idxUsageCollector.
func (s *session) StoreIndexUsage(tblID int64, idxID int64, rowsSelected int64) {
	if s.idxUsageCollector == nil {
		return
	}
	s.idxUsageCollector.Update(tblID, idxID, &handle.IndexUsageInformation{QueryCount: 1, RowsSelected: rowsSelected})
}

// FieldList returns fields list of a table.
func (s *session) FieldList(tableName string) ([]*ast.ResultField, error) {
	is := s.GetInfoSchema().(infoschema.InfoSchema)
	dbName := model.NewCIStr(s.GetSessionVars().CurrentDB)
	tName := model.NewCIStr(tableName)
	pm := privilege.GetPrivilegeManager(s)
	if pm != nil && s.sessionVars.User != nil {
		if !pm.RequestVerification(s.sessionVars.ActiveRoles, dbName.O, tName.O, "", mysql.AllPrivMask) {
			user := s.sessionVars.User
			u := user.Username
			h := user.Hostname
			if len(user.AuthUsername) > 0 && len(user.AuthHostname) > 0 {
				u = user.AuthUsername
				h = user.AuthHostname
			}
			return nil, plannercore.ErrTableaccessDenied.GenWithStackByArgs("SELECT", u, h, tableName)
		}
	}
	table, err := is.TableByName(dbName, tName)
	if err != nil {
		return nil, err
	}

	cols := table.Cols()
	fields := make([]*ast.ResultField, 0, len(cols))
	for _, col := range table.Cols() {
		rf := &ast.ResultField{
			ColumnAsName: col.Name,
			TableAsName:  tName,
			DBName:       dbName,
			Table:        table.Meta(),
			Column:       col.ColumnInfo,
		}
		fields = append(fields, rf)
	}
	return fields, nil
}

func (s *session) TxnInfo() *txninfo.TxnInfo {
	s.txn.mu.RLock()
	// Copy on read to get a snapshot, this API shouldn't be frequently called.
	txnInfo := s.txn.mu.TxnInfo
	s.txn.mu.RUnlock()

	if txnInfo.StartTS == 0 {
		return nil
	}

	processInfo := s.ShowProcess()
	txnInfo.ConnectionID = processInfo.ID
	txnInfo.Username = processInfo.User
	txnInfo.CurrentDB = processInfo.DB

	return &txnInfo
}

func (s *session) doCommit(ctx context.Context) error {
	if !s.txn.Valid() {
		return nil
	}

	// to avoid session set overlap the txn set.
	if s.GetDiskFullOpt() != kvrpcpb.DiskFullOpt_NotAllowedOnFull {
		s.txn.SetDiskFullOpt(s.GetDiskFullOpt())
	}

	defer func() {
		s.txn.changeToInvalid()
		s.sessionVars.SetInTxn(false)
		s.ClearDiskFullOpt()
	}()
	if s.txn.IsReadOnly() {
		return nil
	}
	err := s.checkPlacementPolicyBeforeCommit()
	if err != nil {
		return err
	}
	// mockCommitError and mockGetTSErrorInRetry use to test PR #8743.
	failpoint.Inject("mockCommitError", func(val failpoint.Value) {
		if val.(bool) {
			if _, err := failpoint.Eval("tikvclient/mockCommitErrorOpt"); err == nil {
				failpoint.Return(kv.ErrTxnRetryable)
			}
		}
	})

	if s.sessionVars.BinlogClient != nil {
		prewriteValue := binloginfo.GetPrewriteValue(s, false)
		if prewriteValue != nil {
			prewriteData, err := prewriteValue.Marshal()
			if err != nil {
				return errors.Trace(err)
			}
			info := &binloginfo.BinlogInfo{
				Data: &binlog.Binlog{
					Tp:            binlog.BinlogType_Prewrite,
					PrewriteValue: prewriteData,
				},
				Client: s.sessionVars.BinlogClient,
			}
			s.txn.SetOption(kv.BinlogInfo, info)
		}
	}

	sessVars := s.GetSessionVars()
	// Get the related table or partition IDs.
	relatedPhysicalTables := sessVars.TxnCtx.TableDeltaMap
	// Get accessed temporary tables in the transaction.
	temporaryTables := sessVars.TxnCtx.TemporaryTables
	physicalTableIDs := make([]int64, 0, len(relatedPhysicalTables))
	for id := range relatedPhysicalTables {
		// Schema change on global temporary tables doesn't affect transactions.
		if _, ok := temporaryTables[id]; ok {
			continue
		}
		physicalTableIDs = append(physicalTableIDs, id)
	}
	// Set this option for 2 phase commit to validate schema lease.
	s.txn.SetOption(kv.SchemaChecker, domain.NewSchemaChecker(domain.GetDomain(s), s.GetInfoSchema().SchemaMetaVersion(), physicalTableIDs))
	s.txn.SetOption(kv.InfoSchema, s.sessionVars.TxnCtx.InfoSchema)
	s.txn.SetOption(kv.CommitHook, func(info string, _ error) { s.sessionVars.LastTxnInfo = info })
	if sessVars.EnableAmendPessimisticTxn {
		s.txn.SetOption(kv.SchemaAmender, NewSchemaAmenderForTikvTxn(s))
	}
	s.txn.SetOption(kv.EnableAsyncCommit, sessVars.EnableAsyncCommit)
	s.txn.SetOption(kv.Enable1PC, sessVars.Enable1PC)
	s.txn.SetOption(kv.ResourceGroupTagger, sessVars.StmtCtx.GetResourceGroupTagger())
	// priority of the sysvar is lower than `start transaction with causal consistency only`
	if val := s.txn.GetOption(kv.GuaranteeLinearizability); val == nil || val.(bool) {
		// We needn't ask the TiKV client to guarantee linearizability for auto-commit transactions
		// because the property is naturally holds:
		// We guarantee the commitTS of any transaction must not exceed the next timestamp from the TSO.
		// An auto-commit transaction fetches its startTS from the TSO so its commitTS > its startTS > the commitTS
		// of any previously committed transactions.
		s.txn.SetOption(kv.GuaranteeLinearizability,
			sessVars.TxnCtx.IsExplicit && sessVars.GuaranteeLinearizability)
	}
	if tables := sessVars.TxnCtx.TemporaryTables; len(tables) > 0 {
		s.txn.SetOption(kv.KVFilter, temporaryTableKVFilter(tables))
	}

	return s.commitTxnWithTemporaryData(tikvutil.SetSessionID(ctx, sessVars.ConnectionID), &s.txn)
}

func (s *session) commitTxnWithTemporaryData(ctx context.Context, txn kv.Transaction) error {
	sessVars := s.sessionVars
	txnTempTables := sessVars.TxnCtx.TemporaryTables
	if len(txnTempTables) == 0 {
		return txn.Commit(ctx)
	}

	sessionData := sessVars.TemporaryTableData
	var (
		stage           kv.StagingHandle
		localTempTables *infoschema.LocalTemporaryTables
	)

	if sessVars.LocalTemporaryTables != nil {
		localTempTables = sessVars.LocalTemporaryTables.(*infoschema.LocalTemporaryTables)
	} else {
		localTempTables = new(infoschema.LocalTemporaryTables)
	}

	defer func() {
		// stage != kv.InvalidStagingHandle means error occurs, we need to cleanup sessionData
		if stage != kv.InvalidStagingHandle {
			sessionData.Cleanup(stage)
		}
	}()

	for tblID, tbl := range txnTempTables {
		if !tbl.GetModified() {
			continue
		}

		if tbl.GetMeta().TempTableType != model.TempTableLocal {
			continue
		}
		if _, ok := localTempTables.TableByID(tblID); !ok {
			continue
		}

		if stage == kv.InvalidStagingHandle {
			stage = sessionData.Staging()
		}

		tblPrefix := tablecodec.EncodeTablePrefix(tblID)
		endKey := tablecodec.EncodeTablePrefix(tblID + 1)

		txnMemBuffer := s.txn.GetMemBuffer()
		iter, err := txnMemBuffer.Iter(tblPrefix, endKey)
		if err != nil {
			return err
		}

		for iter.Valid() {
			key := iter.Key()
			if !bytes.HasPrefix(key, tblPrefix) {
				break
			}

			value := iter.Value()
			if len(value) == 0 {
				err = sessionData.DeleteTableKey(tblID, key)
			} else {
				err = sessionData.SetTableKey(tblID, key, iter.Value())
			}

			if err != nil {
				return err
			}

			err = iter.Next()
			if err != nil {
				return err
			}
		}
	}

	err := txn.Commit(ctx)
	if err != nil {
		return err
	}

	if stage != kv.InvalidStagingHandle {
		sessionData.Release(stage)
		stage = kv.InvalidStagingHandle
	}

	return nil
}

type temporaryTableKVFilter map[int64]tableutil.TempTable

func (m temporaryTableKVFilter) IsUnnecessaryKeyValue(key, value []byte, flags tikvstore.KeyFlags) bool {
	tid := tablecodec.DecodeTableID(key)
	if _, ok := m[tid]; ok {
		return true
	}

	// This is the default filter for all tables.
	return tablecodec.IsUntouchedIndexKValue(key, value)
}

// errIsNoisy is used to filter DUPLCATE KEY errors.
// These can observed by users in INFORMATION_SCHEMA.CLIENT_ERRORS_SUMMARY_GLOBAL instead.
//
// The rationale for filtering these errors is because they are "client generated errors". i.e.
// of the errors defined in kv/error.go, these look to be clearly related to a client-inflicted issue,
// and the server is only responsible for handling the error correctly. It does not need to log.
func errIsNoisy(err error) bool {
	if kv.ErrKeyExists.Equal(err) {
		return true
	}
	if storeerr.ErrLockAcquireFailAndNoWaitSet.Equal(err) {
		return true
	}
	return false
}

func (s *session) doCommitWithRetry(ctx context.Context) error {
	defer func() {
		s.GetSessionVars().SetTxnIsolationLevelOneShotStateForNextTxn()
		s.txn.changeToInvalid()
		s.cleanRetryInfo()
	}()
	if !s.txn.Valid() {
		// If the transaction is invalid, maybe it has already been rolled back by the client.
		return nil
	}
	var err error
	txnSize := s.txn.Size()
	isPessimistic := s.txn.IsPessimistic()
	if span := opentracing.SpanFromContext(ctx); span != nil && span.Tracer() != nil {
		span1 := span.Tracer().StartSpan("session.doCommitWitRetry", opentracing.ChildOf(span.Context()))
		defer span1.Finish()
		ctx = opentracing.ContextWithSpan(ctx, span1)
	}
	err = s.doCommit(ctx)
	if err != nil {
		commitRetryLimit := s.sessionVars.RetryLimit
		if !s.sessionVars.TxnCtx.CouldRetry {
			commitRetryLimit = 0
		}
		// Don't retry in BatchInsert mode. As a counter-example, insert into t1 select * from t2,
		// BatchInsert already commit the first batch 1000 rows, then it commit 1000-2000 and retry the statement,
		// Finally t1 will have more data than t2, with no errors return to user!
		if s.isTxnRetryableError(err) && !s.sessionVars.BatchInsert && commitRetryLimit > 0 && !isPessimistic {
			logutil.Logger(ctx).Warn("sql",
				zap.String("label", s.GetSQLLabel()),
				zap.Error(err),
				zap.String("txn", s.txn.GoString()))
			// Transactions will retry 2 ~ commitRetryLimit times.
			// We make larger transactions retry less times to prevent cluster resource outage.
			txnSizeRate := float64(txnSize) / float64(kv.TxnTotalSizeLimit)
			maxRetryCount := commitRetryLimit - int64(float64(commitRetryLimit-1)*txnSizeRate)
			err = s.retry(ctx, uint(maxRetryCount))
		} else if !errIsNoisy(err) {
			logutil.Logger(ctx).Warn("can not retry txn",
				zap.String("label", s.GetSQLLabel()),
				zap.Error(err),
				zap.Bool("IsBatchInsert", s.sessionVars.BatchInsert),
				zap.Bool("IsPessimistic", isPessimistic),
				zap.Bool("InRestrictedSQL", s.sessionVars.InRestrictedSQL),
				zap.Int64("tidb_retry_limit", s.sessionVars.RetryLimit),
				zap.Bool("tidb_disable_txn_auto_retry", s.sessionVars.DisableTxnAutoRetry))
		}
	}
	counter := s.sessionVars.TxnCtx.StatementCount
	duration := time.Since(s.GetSessionVars().TxnCtx.CreateTime).Seconds()
	s.recordOnTransactionExecution(err, counter, duration)

	if err != nil {
		if !errIsNoisy(err) {
			logutil.Logger(ctx).Warn("commit failed",
				zap.String("finished txn", s.txn.GoString()),
				zap.Error(err))
		}
		return err
	}
	mapper := s.GetSessionVars().TxnCtx.TableDeltaMap
	if s.statsCollector != nil && mapper != nil {
		for _, item := range mapper {
			if item.TableID > 0 {
				s.statsCollector.Update(item.TableID, item.Delta, item.Count, &item.ColSize)
			}
		}
	}
	return nil
}

func (s *session) CommitTxn(ctx context.Context) error {
	if span := opentracing.SpanFromContext(ctx); span != nil && span.Tracer() != nil {
		span1 := span.Tracer().StartSpan("session.CommitTxn", opentracing.ChildOf(span.Context()))
		defer span1.Finish()
		ctx = opentracing.ContextWithSpan(ctx, span1)
	}

	var commitDetail *tikvutil.CommitDetails
	ctx = context.WithValue(ctx, tikvutil.CommitDetailCtxKey, &commitDetail)
	err := s.doCommitWithRetry(ctx)
	if commitDetail != nil {
		s.sessionVars.StmtCtx.MergeExecDetails(nil, commitDetail)
	}

	failpoint.Inject("keepHistory", func(val failpoint.Value) {
		if val.(bool) {
			failpoint.Return(err)
		}
	})
	s.sessionVars.TxnCtx.Cleanup()
	s.sessionVars.CleanupTxnReadTSIfUsed()
	return err
}

func (s *session) RollbackTxn(ctx context.Context) {
	if span := opentracing.SpanFromContext(ctx); span != nil && span.Tracer() != nil {
		span1 := span.Tracer().StartSpan("session.RollbackTxn", opentracing.ChildOf(span.Context()))
		defer span1.Finish()
	}

	if s.txn.Valid() {
		terror.Log(s.txn.Rollback())
	}
	if ctx.Value(inCloseSession{}) == nil {
		s.cleanRetryInfo()
	}
	s.txn.changeToInvalid()
	s.sessionVars.TxnCtx.Cleanup()
	s.sessionVars.CleanupTxnReadTSIfUsed()
	s.sessionVars.SetInTxn(false)
}

func (s *session) GetClient() kv.Client {
	return s.client
}

func (s *session) GetMPPClient() kv.MPPClient {
	return s.mppClient
}

func (s *session) String() string {
	// TODO: how to print binded context in values appropriately?
	sessVars := s.sessionVars
	data := map[string]interface{}{
		"id":         sessVars.ConnectionID,
		"user":       sessVars.User,
		"currDBName": sessVars.CurrentDB,
		"status":     sessVars.Status,
		"strictMode": sessVars.StrictSQLMode,
	}
	if s.txn.Valid() {
		// if txn is committed or rolled back, txn is nil.
		data["txn"] = s.txn.String()
	}
	if sessVars.SnapshotTS != 0 {
		data["snapshotTS"] = sessVars.SnapshotTS
	}
	if sessVars.StmtCtx.LastInsertID > 0 {
		data["lastInsertID"] = sessVars.StmtCtx.LastInsertID
	}
	if len(sessVars.PreparedStmts) > 0 {
		data["preparedStmtCount"] = len(sessVars.PreparedStmts)
	}
	b, err := json.MarshalIndent(data, "", "  ")
	terror.Log(errors.Trace(err))
	return string(b)
}

const sqlLogMaxLen = 1024

// SchemaChangedWithoutRetry is used for testing.
var SchemaChangedWithoutRetry uint32

func (s *session) GetSQLLabel() string {
	if s.sessionVars.InRestrictedSQL {
		return metrics.LblInternal
	}
	return metrics.LblGeneral
}

func (s *session) isInternal() bool {
	return s.sessionVars.InRestrictedSQL
}

func (s *session) isTxnRetryableError(err error) bool {
	if atomic.LoadUint32(&SchemaChangedWithoutRetry) == 1 {
		return kv.IsTxnRetryableError(err)
	}
	return kv.IsTxnRetryableError(err) || domain.ErrInfoSchemaChanged.Equal(err)
}

func (s *session) checkTxnAborted(stmt sqlexec.Statement) error {
	var err error
	if atomic.LoadUint32(&s.GetSessionVars().TxnCtx.LockExpire) > 0 {
		err = kv.ErrLockExpire
	} else {
		return nil
	}
	// If the transaction is aborted, the following statements do not need to execute, except `commit` and `rollback`,
	// because they are used to finish the aborted transaction.
	if _, ok := stmt.(*executor.ExecStmt).StmtNode.(*ast.CommitStmt); ok {
		return nil
	}
	if _, ok := stmt.(*executor.ExecStmt).StmtNode.(*ast.RollbackStmt); ok {
		return nil
	}
	return err
}

func (s *session) retry(ctx context.Context, maxCnt uint) (err error) {
	var retryCnt uint
	defer func() {
		s.sessionVars.RetryInfo.Retrying = false
		// retryCnt only increments on retryable error, so +1 here.
		metrics.SessionRetry.Observe(float64(retryCnt + 1))
		s.sessionVars.SetInTxn(false)
		if err != nil {
			s.RollbackTxn(ctx)
		}
		s.txn.changeToInvalid()
	}()

	connID := s.sessionVars.ConnectionID
	s.sessionVars.RetryInfo.Retrying = true
	if atomic.LoadUint32(&s.sessionVars.TxnCtx.ForUpdate) == 1 {
		err = ErrForUpdateCantRetry.GenWithStackByArgs(connID)
		return err
	}

	nh := GetHistory(s)
	var schemaVersion int64
	sessVars := s.GetSessionVars()
	orgStartTS := sessVars.TxnCtx.StartTS
	label := s.GetSQLLabel()
	for {
		s.PrepareTxnCtx(ctx)
		s.sessionVars.RetryInfo.ResetOffset()
		for i, sr := range nh.history {
			st := sr.st
			s.sessionVars.StmtCtx = sr.stmtCtx
			s.sessionVars.StmtCtx.ResetForRetry()
			s.sessionVars.PreparedParams = s.sessionVars.PreparedParams[:0]
			schemaVersion, err = st.RebuildPlan(ctx)
			if err != nil {
				return err
			}

			if retryCnt == 0 {
				// We do not have to log the query every time.
				// We print the queries at the first try only.
				sql := sqlForLog(st.GetTextToLog())
				if !sessVars.EnableRedactLog {
					sql += sessVars.PreparedParams.String()
				}
				logutil.Logger(ctx).Warn("retrying",
					zap.Int64("schemaVersion", schemaVersion),
					zap.Uint("retryCnt", retryCnt),
					zap.Int("queryNum", i),
					zap.String("sql", sql))
			} else {
				logutil.Logger(ctx).Warn("retrying",
					zap.Int64("schemaVersion", schemaVersion),
					zap.Uint("retryCnt", retryCnt),
					zap.Int("queryNum", i))
			}
			_, digest := s.sessionVars.StmtCtx.SQLDigest()
			s.txn.onStmtStart(digest.String())
			_, err = st.Exec(ctx)
			s.txn.onStmtEnd()
			if err != nil {
				s.StmtRollback()
				break
			}
			s.StmtCommit()
		}
		logutil.Logger(ctx).Warn("transaction association",
			zap.Uint64("retrying txnStartTS", s.GetSessionVars().TxnCtx.StartTS),
			zap.Uint64("original txnStartTS", orgStartTS))
		failpoint.Inject("preCommitHook", func() {
			hook, ok := ctx.Value("__preCommitHook").(func())
			if ok {
				hook()
			}
		})
		if err == nil {
			err = s.doCommit(ctx)
			if err == nil {
				break
			}
		}
		if !s.isTxnRetryableError(err) {
			logutil.Logger(ctx).Warn("sql",
				zap.String("label", label),
				zap.Stringer("session", s),
				zap.Error(err))
			metrics.SessionRetryErrorCounter.WithLabelValues(label, metrics.LblUnretryable).Inc()
			return err
		}
		retryCnt++
		if retryCnt >= maxCnt {
			logutil.Logger(ctx).Warn("sql",
				zap.String("label", label),
				zap.Uint("retry reached max count", retryCnt))
			metrics.SessionRetryErrorCounter.WithLabelValues(label, metrics.LblReachMax).Inc()
			return err
		}
		logutil.Logger(ctx).Warn("sql",
			zap.String("label", label),
			zap.Error(err),
			zap.String("txn", s.txn.GoString()))
		kv.BackOff(retryCnt)
		s.txn.changeToInvalid()
		s.sessionVars.SetInTxn(false)
	}
	return err
}

func sqlForLog(sql string) string {
	if len(sql) > sqlLogMaxLen {
		sql = sql[:sqlLogMaxLen] + fmt.Sprintf("(len:%d)", len(sql))
	}
	return executor.QueryReplacer.Replace(sql)
}

type sessionPool interface {
	Get() (pools.Resource, error)
	Put(pools.Resource)
}

func (s *session) sysSessionPool() sessionPool {
	return domain.GetDomain(s).SysSessionPool()
}

func createSessionFunc(store kv.Storage) pools.Factory {
	return func() (pools.Resource, error) {
		se, err := createSession(store)
		if err != nil {
			return nil, err
		}
		err = variable.SetSessionSystemVar(se.sessionVars, variable.AutoCommit, "1")
		if err != nil {
			return nil, err
		}
		err = variable.SetSessionSystemVar(se.sessionVars, variable.MaxExecutionTime, "0")
		if err != nil {
			return nil, errors.Trace(err)
		}
		err = variable.SetSessionSystemVar(se.sessionVars, variable.MaxAllowedPacket, "67108864")
		if err != nil {
			return nil, errors.Trace(err)
		}
		se.sessionVars.CommonGlobalLoaded = true
		se.sessionVars.InRestrictedSQL = true
		return se, nil
	}
}

func createSessionWithDomainFunc(store kv.Storage) func(*domain.Domain) (pools.Resource, error) {
	return func(dom *domain.Domain) (pools.Resource, error) {
		se, err := CreateSessionWithDomain(store, dom)
		if err != nil {
			return nil, err
		}
		err = variable.SetSessionSystemVar(se.sessionVars, variable.AutoCommit, "1")
		if err != nil {
			return nil, err
		}
		err = variable.SetSessionSystemVar(se.sessionVars, variable.MaxExecutionTime, "0")
		if err != nil {
			return nil, errors.Trace(err)
		}
		se.sessionVars.CommonGlobalLoaded = true
		se.sessionVars.InRestrictedSQL = true
		return se, nil
	}
}

func drainRecordSet(ctx context.Context, se *session, rs sqlexec.RecordSet, alloc chunk.Allocator) ([]chunk.Row, error) {
	var rows []chunk.Row
	var req *chunk.Chunk
	req = rs.NewChunk(alloc)
	for {
		err := rs.Next(ctx, req)
		if err != nil || req.NumRows() == 0 {
			return rows, err
		}
		iter := chunk.NewIterator4Chunk(req)
		for r := iter.Begin(); r != iter.End(); r = iter.Next() {
			rows = append(rows, r)
		}
		req = chunk.Renew(req, se.sessionVars.MaxChunkSize)
	}
}

// getTableValue executes restricted sql and the result is one column.
// It returns a string value.
func (s *session) getTableValue(ctx context.Context, tblName string, varName string) (string, error) {
	stmt, err := s.ParseWithParams(ctx, "SELECT VARIABLE_VALUE FROM %n.%n WHERE VARIABLE_NAME=%?", mysql.SystemDB, tblName, varName)
	if err != nil {
		return "", err
	}
	rows, fields, err := s.ExecRestrictedStmt(ctx, stmt)
	if err != nil {
		return "", err
	}
	if len(rows) == 0 {
		return "", errResultIsEmpty
	}
	d := rows[0].GetDatum(0, &fields[0].Column.FieldType)
	value, err := d.ToString()
	if err != nil {
		return "", err
	}
	return value, nil
}

// replaceGlobalVariablesTableValue executes restricted sql updates the variable value
// It will then notify the etcd channel that the value has changed.
func (s *session) replaceGlobalVariablesTableValue(ctx context.Context, varName, val string) error {
	stmt, err := s.ParseWithParams(ctx, `REPLACE INTO %n.%n (variable_name, variable_value) VALUES (%?, %?)`, mysql.SystemDB, mysql.GlobalVariablesTable, varName, val)
	if err != nil {
		return err
	}
	_, _, err = s.ExecRestrictedStmt(ctx, stmt)
	domain.GetDomain(s).NotifyUpdateSysVarCache()
	return err
}

// GetGlobalSysVar implements GlobalVarAccessor.GetGlobalSysVar interface.
func (s *session) GetGlobalSysVar(name string) (string, error) {
	if s.Value(sessionctx.Initing) != nil {
		// When running bootstrap or upgrade, we should not access global storage.
		return "", nil
	}

	sv := variable.GetSysVar(name)
	if sv == nil {
		// It might be a recently unregistered sysvar. We should return unknown
		// since GetSysVar is the canonical version, but we can update the cache
		// so the next request doesn't attempt to load this.
		logutil.BgLogger().Info("sysvar does not exist. sysvar cache may be stale", zap.String("name", name))
		return "", variable.ErrUnknownSystemVar.GenWithStackByArgs(name)
	}

	sysVar, err := domain.GetDomain(s).GetGlobalVar(name)
	if err != nil {
		// The sysvar exists, but there is no cache entry yet.
		// This might be because the sysvar was only recently registered.
		// In which case it is safe to return the default, but we can also
		// update the cache for the future.
		logutil.BgLogger().Info("sysvar not in cache yet. sysvar cache may be stale", zap.String("name", name))
		sysVar, err = s.getTableValue(context.TODO(), mysql.GlobalVariablesTable, name)
		if err != nil {
			return sv.Value, nil
		}
	}
	// It might have been written from an earlier TiDB version, so we should do type validation
	// See https://github.com/pingcap/tidb/issues/30255 for why we don't do full validation.
	return sv.ValidateFromType(s.GetSessionVars(), sysVar, variable.ScopeGlobal)
}

// SetGlobalSysVar implements GlobalVarAccessor.SetGlobalSysVar interface.
func (s *session) SetGlobalSysVar(name, value string) (err error) {
	sv := variable.GetSysVar(name)
	if sv == nil {
		return variable.ErrUnknownSystemVar.GenWithStackByArgs(name)
	}
	if value, err = sv.Validate(s.sessionVars, value, variable.ScopeGlobal); err != nil {
		return err
	}
	if err = sv.SetGlobalFromHook(s.sessionVars, value, false); err != nil {
		return err
	}
	if sv.GlobalConfigName != "" {
		domain.GetDomain(s).NotifyGlobalConfigChange(sv.GlobalConfigName, variable.OnOffToTrueFalse(value))
	}
	return s.replaceGlobalVariablesTableValue(context.TODO(), sv.Name, value)
}

// SetGlobalSysVarOnly updates the sysvar, but does not call the validation function or update aliases.
// This is helpful to prevent duplicate warnings being appended from aliases, or recursion.
func (s *session) SetGlobalSysVarOnly(name, value string) (err error) {
	sv := variable.GetSysVar(name)
	if sv == nil {
		return variable.ErrUnknownSystemVar.GenWithStackByArgs(name)
	}
	if err = sv.SetGlobalFromHook(s.sessionVars, value, true); err != nil {
		return err
	}
	return s.replaceGlobalVariablesTableValue(context.TODO(), sv.Name, value)
}

// SetTiDBTableValue implements GlobalVarAccessor.SetTiDBTableValue interface.
func (s *session) SetTiDBTableValue(name, value, comment string) error {
	stmt, err := s.ParseWithParams(context.TODO(), `REPLACE INTO mysql.tidb (variable_name, variable_value, comment) VALUES (%?, %?, %?)`, name, value, comment)
	if err != nil {
		return err
	}
	_, _, err = s.ExecRestrictedStmt(context.TODO(), stmt)
	return err
}

// GetTiDBTableValue implements GlobalVarAccessor.GetTiDBTableValue interface.
func (s *session) GetTiDBTableValue(name string) (string, error) {
	return s.getTableValue(context.TODO(), mysql.TiDBTable, name)
}

var _ sqlexec.SQLParser = &session{}

func (s *session) ParseSQL(ctx context.Context, sql string, params ...parser.ParseParam) ([]ast.StmtNode, []error, error) {
	if span := opentracing.SpanFromContext(ctx); span != nil && span.Tracer() != nil {
		span1 := span.Tracer().StartSpan("session.ParseSQL", opentracing.ChildOf(span.Context()))
		defer span1.Finish()
	}
	defer trace.StartRegion(ctx, "ParseSQL").End()

	p := parserPool.Get().(*parser.Parser)
	defer parserPool.Put(p)
	p.SetSQLMode(s.sessionVars.SQLMode)
	p.SetParserConfig(s.sessionVars.BuildParserConfig())
	tmp, warn, err := p.ParseSQL(sql, params...)
	// The []ast.StmtNode is referenced by the parser, to reuse the parser, make a copy of the result.
	if len(tmp) == 1 {
		s.cache[0] = tmp[0]
		return s.cache[:], warn, err
	}
	res := make([]ast.StmtNode, len(tmp))
	copy(res, tmp)
	return res, warn, err
}

func (s *session) SetProcessInfo(sql string, t time.Time, command byte, maxExecutionTime uint64) {
	// If command == mysql.ComSleep, it means the SQL execution is finished. The processinfo is reset to SLEEP.
	// If the SQL finished and the session is not in transaction, the current start timestamp need to reset to 0.
	// Otherwise, it should be set to the transaction start timestamp.
	// Why not reset the transaction start timestamp to 0 when transaction committed?
	// Because the select statement and other statements need this timestamp to read data,
	// after the transaction is committed. e.g. SHOW MASTER STATUS;
	var curTxnStartTS uint64
	if command != mysql.ComSleep || s.GetSessionVars().InTxn() {
		curTxnStartTS = s.sessionVars.TxnCtx.StartTS
	}
	// Set curTxnStartTS to SnapshotTS directly when the session is trying to historic read.
	// It will avoid the session meet GC lifetime too short error.
	if s.GetSessionVars().SnapshotTS != 0 {
		curTxnStartTS = s.GetSessionVars().SnapshotTS
	}
	p := s.currentPlan
	if explain, ok := p.(*plannercore.Explain); ok && explain.Analyze && explain.TargetPlan != nil {
		p = explain.TargetPlan
	}
	pi := util.ProcessInfo{
		ID:               s.sessionVars.ConnectionID,
		Port:             s.sessionVars.Port,
		DB:               s.sessionVars.CurrentDB,
		Command:          command,
		Plan:             p,
		PlanExplainRows:  plannercore.GetExplainRowsForPlan(p),
		RuntimeStatsColl: s.sessionVars.StmtCtx.RuntimeStatsColl,
		Time:             t,
		State:            s.Status(),
		Info:             sql,
		CurTxnStartTS:    curTxnStartTS,
		StmtCtx:          s.sessionVars.StmtCtx,
		StatsInfo:        plannercore.GetStatsInfo,
		MaxExecutionTime: maxExecutionTime,
		RedactSQL:        s.sessionVars.EnableRedactLog,
	}
	oldPi := s.ShowProcess()
	if p == nil {
		// Store the last valid plan when the current plan is nil.
		// This is for `explain for connection` statement has the ability to query the last valid plan.
		if oldPi != nil && oldPi.Plan != nil && len(oldPi.PlanExplainRows) > 0 {
			pi.Plan = oldPi.Plan
			pi.PlanExplainRows = oldPi.PlanExplainRows
			pi.RuntimeStatsColl = oldPi.RuntimeStatsColl
		}
	}
	// We set process info before building plan, so we extended execution time.
	if oldPi != nil && oldPi.Info == pi.Info {
		pi.Time = oldPi.Time
	}
	_, digest := s.sessionVars.StmtCtx.SQLDigest()
	pi.Digest = digest.String()
	// DO NOT reset the currentPlan to nil until this query finishes execution, otherwise reentrant calls
	// of SetProcessInfo would override Plan and PlanExplainRows to nil.
	if command == mysql.ComSleep {
		s.currentPlan = nil
	}
	if s.sessionVars.User != nil {
		pi.User = s.sessionVars.User.Username
		pi.Host = s.sessionVars.User.Hostname
	}
	s.processInfo.Store(&pi)
}

func (s *session) SetDiskFullOpt(level kvrpcpb.DiskFullOpt) {
	s.diskFullOpt = level
}

func (s *session) GetDiskFullOpt() kvrpcpb.DiskFullOpt {
	return s.diskFullOpt
}

func (s *session) ClearDiskFullOpt() {
	s.diskFullOpt = kvrpcpb.DiskFullOpt_NotAllowedOnFull
}

func (s *session) ExecuteInternal(ctx context.Context, sql string, args ...interface{}) (rs sqlexec.RecordSet, err error) {
	origin := s.sessionVars.InRestrictedSQL
	s.sessionVars.InRestrictedSQL = true
	defer func() {
		s.sessionVars.InRestrictedSQL = origin
		if variable.TopSQLEnabled() {
			//  Restore the goroutine label by using the original ctx after execution is finished.
			pprof.SetGoroutineLabels(ctx)
		}
	}()

	if span := opentracing.SpanFromContext(ctx); span != nil && span.Tracer() != nil {
		span1 := span.Tracer().StartSpan("session.ExecuteInternal", opentracing.ChildOf(span.Context()))
		defer span1.Finish()
		ctx = opentracing.ContextWithSpan(ctx, span1)
		logutil.Eventf(ctx, "execute: %s", sql)
	}

	stmtNode, err := s.ParseWithParams(ctx, sql, args...)
	if err != nil {
		return nil, err
	}

	rs, err = s.ExecuteStmt(ctx, stmtNode)
	if err != nil {
		s.sessionVars.StmtCtx.AppendError(err)
	}
	if rs == nil {
		return nil, err
	}

	return rs, err
}

// Execute is deprecated, we can remove it as soon as plugins are migrated.
func (s *session) Execute(ctx context.Context, sql string) (recordSets []sqlexec.RecordSet, err error) {
	if span := opentracing.SpanFromContext(ctx); span != nil && span.Tracer() != nil {
		span1 := span.Tracer().StartSpan("session.Execute", opentracing.ChildOf(span.Context()))
		defer span1.Finish()
		ctx = opentracing.ContextWithSpan(ctx, span1)
		logutil.Eventf(ctx, "execute: %s", sql)
	}

	stmtNodes, err := s.Parse(ctx, sql)
	if err != nil {
		return nil, err
	}
	if len(stmtNodes) != 1 {
		return nil, errors.New("Execute() API doesn't support multiple statements any more")
	}

	rs, err := s.ExecuteStmt(ctx, stmtNodes[0])
	if err != nil {
		s.sessionVars.StmtCtx.AppendError(err)
	}
	if rs == nil {
		return nil, err
	}
	return []sqlexec.RecordSet{rs}, err
}

// Parse parses a query string to raw ast.StmtNode.
func (s *session) Parse(ctx context.Context, sql string) ([]ast.StmtNode, error) {
	parseStartTime := time.Now()
	stmts, warns, err := s.ParseSQL(ctx, sql, s.sessionVars.GetParseParams()...)
	if err != nil {
		s.rollbackOnError(ctx)

		// Only print log message when this SQL is from the user.
		// Mute the warning for internal SQLs.
		if !s.sessionVars.InRestrictedSQL {
			if s.sessionVars.EnableRedactLog {
				logutil.Logger(ctx).Debug("parse SQL failed", zap.Error(err), zap.String("SQL", sql))
			} else {
				logutil.Logger(ctx).Warn("parse SQL failed", zap.Error(err), zap.String("SQL", sql))
			}
		}
		return nil, util.SyntaxError(err)
	}

	durParse := time.Since(parseStartTime)
	s.GetSessionVars().DurationParse = durParse
	isInternal := s.isInternal()
	if isInternal {
		sessionExecuteParseDurationInternal.Observe(durParse.Seconds())
	} else {
		sessionExecuteParseDurationGeneral.Observe(durParse.Seconds())
	}
	for _, warn := range warns {
		s.sessionVars.StmtCtx.AppendWarning(util.SyntaxWarn(warn))
	}
	return stmts, nil
}

// ParseWithParams parses a query string, with arguments, to raw ast.StmtNode.
// Note that it will not do escaping if no variable arguments are passed.
func (s *session) ParseWithParams(ctx context.Context, sql string, args ...interface{}) (ast.StmtNode, error) {
	var err error
	if len(args) > 0 {
		sql, err = sqlexec.EscapeSQL(sql, args...)
		if err != nil {
			return nil, err
		}
	}

	internal := s.isInternal()

	var stmts []ast.StmtNode
	var warns []error
	var parseStartTime time.Time
	if internal {
		// Do no respect the settings from clients, if it is for internal usage.
		// Charsets from clients may give chance injections.
		// Refer to https://stackoverflow.com/questions/5741187/sql-injection-that-gets-around-mysql-real-escape-string/12118602.
		parseStartTime = time.Now()
		stmts, warns, err = s.ParseSQL(ctx, sql)
	} else {
		parseStartTime = time.Now()
		stmts, warns, err = s.ParseSQL(ctx, sql, s.sessionVars.GetParseParams()...)
	}
	if len(stmts) != 1 {
		err = errors.New("run multiple statements internally is not supported")
	}
	if err != nil {
		s.rollbackOnError(ctx)
		// Only print log message when this SQL is from the user.
		// Mute the warning for internal SQLs.
		if !s.sessionVars.InRestrictedSQL {
			if s.sessionVars.EnableRedactLog {
				logutil.Logger(ctx).Debug("parse SQL failed", zap.Error(err), zap.String("SQL", sql))
			} else {
				logutil.Logger(ctx).Warn("parse SQL failed", zap.Error(err), zap.String("SQL", sql))
			}
		}
		return nil, util.SyntaxError(err)
	}
	durParse := time.Since(parseStartTime)
	if s.isInternal() {
		sessionExecuteParseDurationInternal.Observe(durParse.Seconds())
	} else {
		sessionExecuteParseDurationGeneral.Observe(durParse.Seconds())
	}
	for _, warn := range warns {
		s.sessionVars.StmtCtx.AppendWarning(util.SyntaxWarn(warn))
	}
	if variable.TopSQLEnabled() {
		normalized, digest := parser.NormalizeDigest(sql)
		if digest != nil {
			// Reset the goroutine label when internal sql execute finish.
			// Specifically reset in ExecRestrictedStmt function.
			topsql.AttachSQLInfo(ctx, normalized, digest, "", nil, s.sessionVars.InRestrictedSQL)
		}
	}
	return stmts[0], nil
}

// ExecRestrictedStmt implements RestrictedSQLExecutor interface.
func (s *session) ExecRestrictedStmt(ctx context.Context, stmtNode ast.StmtNode, opts ...sqlexec.OptionFuncAlias) (
	[]chunk.Row, []*ast.ResultField, error) {
	if variable.TopSQLEnabled() {
		defer pprof.SetGoroutineLabels(ctx)
	}
	var execOption sqlexec.ExecOption
	for _, opt := range opts {
		opt(&execOption)
	}
	// Use special session to execute the sql.
	tmp, err := s.sysSessionPool().Get()
	if err != nil {
		return nil, nil, err
	}
	defer s.sysSessionPool().Put(tmp)
	se := tmp.(*session)

	startTime := time.Now()
	// The special session will share the `InspectionTableCache` with current session
	// if the current session in inspection mode.
	if cache := s.sessionVars.InspectionTableCache; cache != nil {
		se.sessionVars.InspectionTableCache = cache
		defer func() { se.sessionVars.InspectionTableCache = nil }()
	}
	if ok := s.sessionVars.OptimizerUseInvisibleIndexes; ok {
		se.sessionVars.OptimizerUseInvisibleIndexes = true
		defer func() { se.sessionVars.OptimizerUseInvisibleIndexes = false }()
	}
	prePruneMode := se.sessionVars.PartitionPruneMode.Load()
	defer func() {
		if !execOption.IgnoreWarning {
			if se != nil && se.GetSessionVars().StmtCtx.WarningCount() > 0 {
				warnings := se.GetSessionVars().StmtCtx.GetWarnings()
				s.GetSessionVars().StmtCtx.AppendWarnings(warnings)
			}
		}
		se.sessionVars.PartitionPruneMode.Store(prePruneMode)
	}()

	if execOption.SnapshotTS != 0 {
		se.sessionVars.SnapshotInfoschema, err = getSnapshotInfoSchema(s, execOption.SnapshotTS)
		if err != nil {
			return nil, nil, err
		}
		if err := se.sessionVars.SetSystemVar(variable.TiDBSnapshot, strconv.FormatUint(execOption.SnapshotTS, 10)); err != nil {
			return nil, nil, err
		}
		defer func() {
			if err := se.sessionVars.SetSystemVar(variable.TiDBSnapshot, ""); err != nil {
				logutil.BgLogger().Error("set tidbSnapshot error", zap.Error(err))
			}
			se.sessionVars.SnapshotInfoschema = nil
		}()
	}

	if execOption.AnalyzeVer != 0 {
		prevStatsVer := se.sessionVars.AnalyzeVersion
		se.sessionVars.AnalyzeVersion = execOption.AnalyzeVer
		defer func() {
			se.sessionVars.AnalyzeVersion = prevStatsVer
		}()
	}

	// for analyze stmt we need let worker session follow user session that executing stmt.
	se.sessionVars.PartitionPruneMode.Store(s.sessionVars.PartitionPruneMode.Load())
	metrics.SessionRestrictedSQLCounter.Inc()

	ctx = context.WithValue(ctx, execdetails.StmtExecDetailKey, &execdetails.StmtExecDetails{})
	ctx = context.WithValue(ctx, tikvutil.ExecDetailsKey, &tikvutil.ExecDetails{})
	rs, err := se.ExecuteStmt(ctx, stmtNode)
	if err != nil {
		se.sessionVars.StmtCtx.AppendError(err)
	}
	if rs == nil {
		return nil, nil, err
	}
	defer func() {
		if closeErr := rs.Close(); closeErr != nil {
			err = closeErr
		}
	}()
	var rows []chunk.Row
	rows, err = drainRecordSet(ctx, se, rs, nil)
	if err != nil {
		return nil, nil, err
	}
	metrics.QueryDurationHistogram.WithLabelValues(metrics.LblInternal).Observe(time.Since(startTime).Seconds())
	return rows, rs.Fields(), err
}

func (s *session) ExecuteStmt(ctx context.Context, stmtNode ast.StmtNode) (sqlexec.RecordSet, error) {
	if span := opentracing.SpanFromContext(ctx); span != nil && span.Tracer() != nil {
		span1 := span.Tracer().StartSpan("session.ExecuteStmt", opentracing.ChildOf(span.Context()))
		defer span1.Finish()
		ctx = opentracing.ContextWithSpan(ctx, span1)
	}

	s.PrepareTxnCtx(ctx)
	if err := s.loadCommonGlobalVariablesIfNeeded(); err != nil {
		return nil, err
	}

	s.sessionVars.StartTime = time.Now()

	// Some executions are done in compile stage, so we reset them before compile.
	if err := executor.ResetContextOfStmt(s, stmtNode); err != nil {
		return nil, err
	}
	normalizedSQL, digest := s.sessionVars.StmtCtx.SQLDigest()
	if variable.TopSQLEnabled() {
		ctx = topsql.AttachSQLInfo(ctx, normalizedSQL, digest, "", nil, s.sessionVars.InRestrictedSQL)
	}

	if err := s.validateStatementReadOnlyInStaleness(stmtNode); err != nil {
		return nil, err
	}

	// Uncorrelated subqueries will execute once when building plan, so we reset process info before building plan.
	cmd32 := atomic.LoadUint32(&s.GetSessionVars().CommandValue)
	s.SetProcessInfo(stmtNode.Text(), time.Now(), byte(cmd32), 0)
	s.txn.onStmtStart(digest.String())
	defer s.txn.onStmtEnd()

	failpoint.Inject("mockStmtSlow", func(val failpoint.Value) {
		if strings.Contains(stmtNode.Text(), "/* sleep */") {
			time.Sleep(time.Duration(val.(int)) * time.Millisecond)
		}
	})

	// Transform abstract syntax tree to a physical plan(stored in executor.ExecStmt).
	compiler := executor.Compiler{Ctx: s}
	stmt, err := compiler.Compile(ctx, stmtNode)
	if err != nil {
		s.rollbackOnError(ctx)

		// Only print log message when this SQL is from the user.
		// Mute the warning for internal SQLs.
		if !s.sessionVars.InRestrictedSQL {
			logutil.Logger(ctx).Warn("compile SQL failed", zap.Error(err), zap.String("SQL", stmtNode.Text()))
		}
		return nil, err
	}
	durCompile := time.Since(s.sessionVars.StartTime)
	s.GetSessionVars().DurationCompile = durCompile
	if s.isInternal() {
		sessionExecuteCompileDurationInternal.Observe(durCompile.Seconds())
	} else {
		sessionExecuteCompileDurationGeneral.Observe(durCompile.Seconds())
	}
	s.currentPlan = stmt.Plan

	// Execute the physical plan.
	logStmt(stmt, s)
	recordSet, err := runStmt(ctx, s, stmt)
	if err != nil {
		if !errIsNoisy(err) {
			logutil.Logger(ctx).Warn("run statement failed",
				zap.Int64("schemaVersion", s.GetInfoSchema().SchemaMetaVersion()),
				zap.Error(err),
				zap.String("session", s.String()))
		}
		return nil, err
	}
	if !s.isInternal() && config.GetGlobalConfig().EnableTelemetry {
		telemetry.CurrentExecuteCount.Inc()
		tiFlashPushDown, tiFlashExchangePushDown := plannercore.IsTiFlashContained(stmt.Plan)
		if tiFlashPushDown {
			telemetry.CurrentTiFlashPushDownCount.Inc()
		}
		if tiFlashExchangePushDown {
			telemetry.CurrentTiFlashExchangePushDownCount.Inc()
		}
	}
	return recordSet, nil
}

func (s *session) validateStatementReadOnlyInStaleness(stmtNode ast.StmtNode) error {
	vars := s.GetSessionVars()
	if !vars.TxnCtx.IsStaleness && vars.TxnReadTS.PeakTxnReadTS() == 0 {
		return nil
	}
	errMsg := "only support read-only statement during read-only staleness transactions"
	node := stmtNode.(ast.Node)
	switch v := node.(type) {
	case *ast.SplitRegionStmt:
		return nil
	case *ast.SelectStmt:
		// select lock statement needs start a transaction which will be conflict to stale read,
		// we forbid select lock statement in stale read for now.
		if v.LockInfo != nil {
			return errors.New("select lock hasn't been supported in stale read yet")
		}
		if !planner.IsReadOnly(stmtNode, vars) {
			return errors.New(errMsg)
		}
		return nil
	case *ast.ExplainStmt, *ast.DoStmt, *ast.ShowStmt, *ast.SetOprStmt, *ast.ExecuteStmt, *ast.SetOprSelectList:
		if !planner.IsReadOnly(stmtNode, vars) {
			return errors.New(errMsg)
		}
		return nil
	default:
	}
	// covered DeleteStmt/InsertStmt/UpdateStmt/CallStmt/LoadDataStmt
	if _, ok := stmtNode.(ast.DMLNode); ok {
		return errors.New(errMsg)
	}
	return nil
}

// querySpecialKeys contains the keys of special query, the special query will handled by handleQuerySpecial method.
var querySpecialKeys = []fmt.Stringer{
	executor.LoadDataVarKey,
	executor.LoadStatsVarKey,
	executor.IndexAdviseVarKey,
	executor.PlanReplayerLoadVarKey,
}

func (s *session) hasQuerySpecial() bool {
	found := false
	s.mu.RLock()
	for _, k := range querySpecialKeys {
		v := s.mu.values[k]
		if v != nil {
			found = true
			break
		}
	}
	s.mu.RUnlock()
	return found
}

// runStmt executes the sqlexec.Statement and commit or rollback the current transaction.
func runStmt(ctx context.Context, se *session, s sqlexec.Statement) (rs sqlexec.RecordSet, err error) {
	if span := opentracing.SpanFromContext(ctx); span != nil && span.Tracer() != nil {
		span1 := span.Tracer().StartSpan("session.runStmt", opentracing.ChildOf(span.Context()))
		span1.LogKV("sql", s.OriginText())
		defer span1.Finish()
		ctx = opentracing.ContextWithSpan(ctx, span1)
	}
	se.SetValue(sessionctx.QueryString, s.OriginText())
	if _, ok := s.(*executor.ExecStmt).StmtNode.(ast.DDLNode); ok {
		se.SetValue(sessionctx.LastExecuteDDL, true)
	} else {
		se.ClearValue(sessionctx.LastExecuteDDL)
	}

	sessVars := se.sessionVars

	// Record diagnostic information for DML statements
	if _, ok := s.(*executor.ExecStmt).StmtNode.(ast.DMLNode); ok {
		defer func() {
			sessVars.LastQueryInfo = variable.QueryInfo{
				TxnScope:    sessVars.CheckAndGetTxnScope(),
				StartTS:     sessVars.TxnCtx.StartTS,
				ForUpdateTS: sessVars.TxnCtx.GetForUpdateTS(),
			}
			if err != nil {
				sessVars.LastQueryInfo.ErrMsg = err.Error()
			}
		}()
	}

	// Save origTxnCtx here to avoid it reset in the transaction retry.
	origTxnCtx := sessVars.TxnCtx
	err = se.checkTxnAborted(s)
	if err != nil {
		return nil, err
	}
	rs, err = s.Exec(ctx)
	se.updateTelemetryMetric(s.(*executor.ExecStmt))
	sessVars.TxnCtx.StatementCount++
	if rs != nil {
		return &execStmtResult{
			RecordSet: rs,
			sql:       s,
			se:        se,
		}, err
	}

	err = finishStmt(ctx, se, err, s)
	if se.hasQuerySpecial() {
		// The special query will be handled later in handleQuerySpecial,
		// then should call the ExecStmt.FinishExecuteStmt to finish this statement.
		se.SetValue(ExecStmtVarKey, s.(*executor.ExecStmt))
	} else {
		// If it is not a select statement or special query, we record its slow log here,
		// then it could include the transaction commit time.
		s.(*executor.ExecStmt).FinishExecuteStmt(origTxnCtx.StartTS, err, false)
	}
	return nil, err
}

// ExecStmtVarKeyType is a dummy type to avoid naming collision in context.
type ExecStmtVarKeyType int

// String defines a Stringer function for debugging and pretty printing.
func (k ExecStmtVarKeyType) String() string {
	return "exec_stmt_var_key"
}

// ExecStmtVarKey is a variable key for ExecStmt.
const ExecStmtVarKey ExecStmtVarKeyType = 0

// execStmtResult is the return value of ExecuteStmt and it implements the sqlexec.RecordSet interface.
// Why we need a struct to wrap a RecordSet and provide another RecordSet?
// This is because there are so many session state related things that definitely not belongs to the original
// RecordSet, so this struct exists and RecordSet.Close() is overrided handle that.
type execStmtResult struct {
	sqlexec.RecordSet
	se  *session
	sql sqlexec.Statement
}

func (rs *execStmtResult) Close() error {
	se := rs.se
	if err := rs.RecordSet.Close(); err != nil {
		return finishStmt(context.Background(), se, err, rs.sql)
	}
	if err := resetCTEStorageMap(se); err != nil {
		return finishStmt(context.Background(), se, err, rs.sql)
	}
	return finishStmt(context.Background(), se, nil, rs.sql)
}

func resetCTEStorageMap(se *session) error {
	tmp := se.GetSessionVars().StmtCtx.CTEStorageMap
	if tmp == nil {
		// Close() is already called, so no need to reset. Such as TraceExec.
		return nil
	}
	storageMap, ok := tmp.(map[int]*executor.CTEStorages)
	if !ok {
		return errors.New("type assertion for CTEStorageMap failed")
	}
	for _, v := range storageMap {
		// No need to lock IterInTbl.
		v.ResTbl.Lock()
		defer v.ResTbl.Unlock()
		err1 := v.ResTbl.DerefAndClose()
		err2 := v.IterInTbl.DerefAndClose()
		if err1 != nil {
			return err1
		}
		if err2 != nil {
			return err2
		}
	}
	se.GetSessionVars().StmtCtx.CTEStorageMap = nil
	return nil
}

// rollbackOnError makes sure the next statement starts a new transaction with the latest InfoSchema.
func (s *session) rollbackOnError(ctx context.Context) {
	if !s.sessionVars.InTxn() {
		s.RollbackTxn(ctx)
	}
}

// PrepareStmt is used for executing prepare statement in binary protocol
func (s *session) PrepareStmt(sql string) (stmtID uint32, paramCount int, fields []*ast.ResultField, err error) {
	if s.sessionVars.TxnCtx.InfoSchema == nil {
		// We don't need to create a transaction for prepare statement, just get information schema will do.
		s.sessionVars.TxnCtx.InfoSchema = domain.GetDomain(s).InfoSchema()
	}
	err = s.loadCommonGlobalVariablesIfNeeded()
	if err != nil {
		return
	}

	ctx := context.Background()
	inTxn := s.GetSessionVars().InTxn()
	// NewPrepareExec may need startTS to build the executor, for example prepare statement has subquery in int.
	// So we have to call PrepareTxnCtx here.
	s.PrepareTxnCtx(ctx)
	s.PrepareTSFuture(ctx)
	prepareExec := executor.NewPrepareExec(s, sql)
	err = prepareExec.Next(ctx, nil)
	if err != nil {
		return
	}
	if !inTxn {
		// We could start a transaction to build the prepare executor before, we should rollback it here.
		s.RollbackTxn(ctx)
	}
	return prepareExec.ID, prepareExec.ParamCount, prepareExec.Fields, nil
}

func (s *session) preparedStmtExec(ctx context.Context,
	is infoschema.InfoSchema, snapshotTS uint64,
	stmtID uint32, prepareStmt *plannercore.CachedPrepareStmt, args []types.Datum) (sqlexec.RecordSet, error) {
	st, tiFlashPushDown, tiFlashExchangePushDown, err := executor.CompileExecutePreparedStmt(ctx, s, stmtID, is, snapshotTS, args)
	if err != nil {
		return nil, err
	}
	if !s.isInternal() && config.GetGlobalConfig().EnableTelemetry {
		telemetry.CurrentExecuteCount.Inc()
		if tiFlashPushDown {
			telemetry.CurrentTiFlashPushDownCount.Inc()
		}
		if tiFlashExchangePushDown {
			telemetry.CurrentTiFlashExchangePushDownCount.Inc()
		}
	}
	sessionExecuteCompileDurationGeneral.Observe(time.Since(s.sessionVars.StartTime).Seconds())
	logGeneralQuery(st, s, true)
	return runStmt(ctx, s, st)
}

// cachedPlanExec short path currently ONLY for cached "point select plan" execution
func (s *session) cachedPlanExec(ctx context.Context,
	is infoschema.InfoSchema, snapshotTS uint64,
	stmtID uint32, prepareStmt *plannercore.CachedPrepareStmt, args []types.Datum) (sqlexec.RecordSet, error) {
	prepared := prepareStmt.PreparedAst
	// compile ExecStmt
	execAst := &ast.ExecuteStmt{ExecID: stmtID}
	if err := executor.ResetContextOfStmt(s, execAst); err != nil {
		return nil, err
	}
	execAst.BinaryArgs = args
	execPlan, err := planner.OptimizeExecStmt(ctx, s, execAst, is)
	if err != nil {
		return nil, err
	}

	stmtCtx := s.GetSessionVars().StmtCtx
	stmt := &executor.ExecStmt{
		GoCtx:       ctx,
		InfoSchema:  is,
		Plan:        execPlan,
		StmtNode:    execAst,
		Ctx:         s,
		OutputNames: execPlan.OutputNames(),
		PsStmt:      prepareStmt,
		Ti:          &executor.TelemetryInfo{},
		SnapshotTS:  snapshotTS,
	}
	compileDuration := time.Since(s.sessionVars.StartTime)
	sessionExecuteCompileDurationGeneral.Observe(compileDuration.Seconds())
	s.GetSessionVars().DurationCompile = compileDuration

	stmt.Text = prepared.Stmt.Text()
	stmtCtx.OriginalSQL = stmt.Text
	stmtCtx.InitSQLDigest(prepareStmt.NormalizedSQL, prepareStmt.SQLDigest)
	stmtCtx.SetPlanDigest(prepareStmt.NormalizedPlan, prepareStmt.PlanDigest)
	logGeneralQuery(stmt, s, false)

	if !s.isInternal() && config.GetGlobalConfig().EnableTelemetry {
		telemetry.CurrentExecuteCount.Inc()
		tiFlashPushDown, tiFlashExchangePushDown := plannercore.IsTiFlashContained(stmt.Plan)
		if tiFlashPushDown {
			telemetry.CurrentTiFlashPushDownCount.Inc()
		}
		if tiFlashExchangePushDown {
			telemetry.CurrentTiFlashExchangePushDownCount.Inc()
		}
	}

	// run ExecStmt
	var resultSet sqlexec.RecordSet
	switch prepared.CachedPlan.(type) {
	case *plannercore.PointGetPlan:
		resultSet, err = stmt.PointGet(ctx, is)
		s.txn.changeToInvalid()
	case *plannercore.Update:
		s.PrepareTSFuture(ctx)
		stmtCtx.Priority = kv.PriorityHigh
		resultSet, err = runStmt(ctx, s, stmt)
	case nil:
		// cache is invalid
		if prepareStmt.ForUpdateRead {
			s.PrepareTSFuture(ctx)
		}
		resultSet, err = runStmt(ctx, s, stmt)
	default:
		err = errors.Errorf("invalid cached plan type %T", prepared.CachedPlan)
		prepared.CachedPlan = nil
		return nil, err
	}
	return resultSet, err
}

// IsCachedExecOk check if we can execute using plan cached in prepared structure
// Be careful for the short path, current precondition is ths cached plan satisfying
// IsPointGetWithPKOrUniqueKeyByAutoCommit
func (s *session) IsCachedExecOk(ctx context.Context, preparedStmt *plannercore.CachedPrepareStmt) (bool, error) {
	prepared := preparedStmt.PreparedAst
	if prepared.CachedPlan == nil {
		return false, nil
	}
	// check auto commit
	if !plannercore.IsAutoCommitTxn(s) {
		return false, nil
	}
	// SnapshotTSEvaluator != nil, it is stale read
	// stale read expect a stale infoschema
	// so skip infoschema check
	if preparedStmt.SnapshotTSEvaluator == nil {
		// check schema version
		is := s.GetInfoSchema().(infoschema.InfoSchema)
		if prepared.SchemaVersion != is.SchemaMetaVersion() {
			prepared.CachedPlan = nil
			return false, nil
		}
	}
	// maybe we'd better check cached plan type here, current
	// only point select/update will be cached, see "getPhysicalPlan" func
	var ok bool
	var err error
	switch prepared.CachedPlan.(type) {
	case *plannercore.PointGetPlan:
		ok = true
	case *plannercore.Update:
		pointUpdate := prepared.CachedPlan.(*plannercore.Update)
		_, ok = pointUpdate.SelectPlan.(*plannercore.PointGetPlan)
		if !ok {
			err = errors.Errorf("cached update plan not point update")
			prepared.CachedPlan = nil
			return false, err
		}
	default:
		ok = false
	}
	return ok, err
}

// ExecutePreparedStmt executes a prepared statement.
func (s *session) ExecutePreparedStmt(ctx context.Context, stmtID uint32, args []types.Datum) (sqlexec.RecordSet, error) {
	s.PrepareTxnCtx(ctx)
	var err error
	s.sessionVars.StartTime = time.Now()
	preparedPointer, ok := s.sessionVars.PreparedStmts[stmtID]
	if !ok {
		err = plannercore.ErrStmtNotFound
		logutil.Logger(ctx).Error("prepared statement not found", zap.Uint32("stmtID", stmtID))
		return nil, err
	}
	preparedStmt, ok := preparedPointer.(*plannercore.CachedPrepareStmt)
	if !ok {
		return nil, errors.Errorf("invalid CachedPrepareStmt type")
	}
	executor.CountStmtNode(preparedStmt.PreparedAst.Stmt, s.sessionVars.InRestrictedSQL)
	ok, err = s.IsCachedExecOk(ctx, preparedStmt)
	if err != nil {
		return nil, err
	}
	s.txn.onStmtStart(preparedStmt.SQLDigest.String())
	defer s.txn.onStmtEnd()
	var is infoschema.InfoSchema
	var snapshotTS uint64
	if preparedStmt.ForUpdateRead {
		is = domain.GetDomain(s).InfoSchema()
	} else if preparedStmt.SnapshotTSEvaluator != nil {
		snapshotTS, err = preparedStmt.SnapshotTSEvaluator(s)
		if err != nil {
			return nil, errors.Trace(err)
		}
		is, err = getSnapshotInfoSchema(s, snapshotTS)
		if err != nil {
			return nil, errors.Trace(err)
		}
	} else {
		is = s.GetInfoSchema().(infoschema.InfoSchema)
	}
	if ok {
		return s.cachedPlanExec(ctx, is, snapshotTS, stmtID, preparedStmt, args)
	}
	return s.preparedStmtExec(ctx, is, snapshotTS, stmtID, preparedStmt, args)
}

func (s *session) DropPreparedStmt(stmtID uint32) error {
	vars := s.sessionVars
	if _, ok := vars.PreparedStmts[stmtID]; !ok {
		return plannercore.ErrStmtNotFound
	}
	vars.RetryInfo.DroppedPreparedStmtIDs = append(vars.RetryInfo.DroppedPreparedStmtIDs, stmtID)
	return nil
}

// setTxnAssertionLevel sets assertion level of a transactin. Note that assertion level should be set only once just
// after creating a new transaction.
func setTxnAssertionLevel(txn kv.Transaction, assertionLevel variable.AssertionLevel) {
	switch assertionLevel {
	case variable.AssertionLevelOff:
		txn.SetOption(kv.AssertionLevel, kvrpcpb.AssertionLevel_Off)
	case variable.AssertionLevelFast:
		txn.SetOption(kv.AssertionLevel, kvrpcpb.AssertionLevel_Fast)
	case variable.AssertionLevelStrict:
		txn.SetOption(kv.AssertionLevel, kvrpcpb.AssertionLevel_Strict)
	}
}

func (s *session) Txn(active bool) (kv.Transaction, error) {
	if !active {
		return &s.txn, nil
	}
	if !s.txn.validOrPending() {
		return &s.txn, errors.AddStack(kv.ErrInvalidTxn)
	}
	if s.txn.pending() {
		defer func(begin time.Time) {
			s.sessionVars.DurationWaitTS = time.Since(begin)
		}(time.Now())
		// Transaction is lazy initialized.
		// PrepareTxnCtx is called to get a tso future, makes s.txn a pending txn,
		// If Txn() is called later, wait for the future to get a valid txn.
		if err := s.txn.changePendingToValid(s.currentCtx); err != nil {
			logutil.BgLogger().Error("active transaction fail",
				zap.Error(err))
			s.txn.cleanup()
			s.sessionVars.TxnCtx.StartTS = 0
			return &s.txn, err
		}
		s.sessionVars.TxnCtx.StartTS = s.txn.StartTS()
		if s.sessionVars.TxnCtx.IsPessimistic {
			s.txn.SetOption(kv.Pessimistic, true)
		}
		if !s.sessionVars.IsAutocommit() {
			s.sessionVars.SetInTxn(true)
		}
		s.sessionVars.TxnCtx.CouldRetry = s.isTxnRetryable()
		s.txn.SetVars(s.sessionVars.KVVars)
		readReplicaType := s.sessionVars.GetReplicaRead()
		if readReplicaType.IsFollowerRead() {
			s.txn.SetOption(kv.ReplicaRead, readReplicaType)
		}
<<<<<<< HEAD
		setTxnAssertionLevel(&s.txn, s.sessionVars.AssertionLevel)
=======
		s.txn.SetOption(kv.SnapInterceptor, s.getSnapshotInterceptor())
>>>>>>> 583ff252
	}
	return &s.txn, nil
}

// isTxnRetryable (if returns true) means the transaction could retry.
// If the transaction is in pessimistic mode, do not retry.
// If the session is already in transaction, enable retry or internal SQL could retry.
// If not, the transaction could always retry, because it should be auto committed transaction.
// Anyway the retry limit is 0, the transaction could not retry.
func (s *session) isTxnRetryable() bool {
	sessVars := s.sessionVars

	// The pessimistic transaction no need to retry.
	if sessVars.TxnCtx.IsPessimistic {
		return false
	}

	// If retry limit is 0, the transaction could not retry.
	if sessVars.RetryLimit == 0 {
		return false
	}

	// If the session is not InTxn, it is an auto-committed transaction.
	// The auto-committed transaction could always retry.
	if !sessVars.InTxn() {
		return true
	}

	// The internal transaction could always retry.
	if sessVars.InRestrictedSQL {
		return true
	}

	// If the retry is enabled, the transaction could retry.
	if !sessVars.DisableTxnAutoRetry {
		return true
	}

	return false
}

func (s *session) NewTxn(ctx context.Context) error {
	if err := s.checkBeforeNewTxn(ctx); err != nil {
		return err
	}
	txn, err := s.store.Begin(tikv.WithTxnScope(s.sessionVars.CheckAndGetTxnScope()))
	if err != nil {
		return err
	}
	txn.SetVars(s.sessionVars.KVVars)
	replicaReadType := s.GetSessionVars().GetReplicaRead()
	if replicaReadType.IsFollowerRead() {
		txn.SetOption(kv.ReplicaRead, replicaReadType)
	}
	setTxnAssertionLevel(txn, s.sessionVars.AssertionLevel)
	s.txn.changeInvalidToValid(txn)
	is := domain.GetDomain(s).InfoSchema()
	s.sessionVars.TxnCtx = &variable.TransactionContext{
		InfoSchema:  is,
		CreateTime:  time.Now(),
		StartTS:     txn.StartTS(),
		ShardStep:   int(s.sessionVars.ShardAllocateStep),
		IsStaleness: false,
		TxnScope:    s.sessionVars.CheckAndGetTxnScope(),
	}
	s.txn.SetOption(kv.SnapInterceptor, s.getSnapshotInterceptor())
	return nil
}

func (s *session) checkBeforeNewTxn(ctx context.Context) error {
	if s.txn.Valid() {
		txnStartTS := s.txn.StartTS()
		txnScope := s.GetSessionVars().TxnCtx.TxnScope
		err := s.CommitTxn(ctx)
		if err != nil {
			return err
		}
		logutil.Logger(ctx).Info("Try to create a new txn inside a transaction auto commit",
			zap.Int64("schemaVersion", s.GetInfoSchema().SchemaMetaVersion()),
			zap.Uint64("txnStartTS", txnStartTS),
			zap.String("txnScope", txnScope))
	}
	return nil
}

// NewStaleTxnWithStartTS create a transaction with the given StartTS.
func (s *session) NewStaleTxnWithStartTS(ctx context.Context, startTS uint64) error {
	if err := s.checkBeforeNewTxn(ctx); err != nil {
		return err
	}
	txnScope := config.GetTxnScopeFromConfig()
	txn, err := s.store.Begin(tikv.WithTxnScope(txnScope), tikv.WithStartTS(startTS))
	if err != nil {
		return err
	}
	txn.SetVars(s.sessionVars.KVVars)
	txn.SetOption(kv.IsStalenessReadOnly, true)
	txn.SetOption(kv.TxnScope, txnScope)
	setTxnAssertionLevel(txn, s.sessionVars.AssertionLevel)
	s.txn.changeInvalidToValid(txn)
	is, err := getSnapshotInfoSchema(s, txn.StartTS())
	if err != nil {
		return errors.Trace(err)
	}
	s.sessionVars.TxnCtx = &variable.TransactionContext{
		InfoSchema:  is,
		CreateTime:  time.Now(),
		StartTS:     txn.StartTS(),
		ShardStep:   int(s.sessionVars.ShardAllocateStep),
		IsStaleness: true,
		TxnScope:    txnScope,
	}
	s.txn.SetOption(kv.SnapInterceptor, s.getSnapshotInterceptor())
	return nil
}

func (s *session) SetValue(key fmt.Stringer, value interface{}) {
	s.mu.Lock()
	s.mu.values[key] = value
	s.mu.Unlock()
}

func (s *session) Value(key fmt.Stringer) interface{} {
	s.mu.RLock()
	value := s.mu.values[key]
	s.mu.RUnlock()
	return value
}

func (s *session) ClearValue(key fmt.Stringer) {
	s.mu.Lock()
	delete(s.mu.values, key)
	s.mu.Unlock()
}

type inCloseSession struct{}

// Close function does some clean work when session end.
// Close should release the table locks which hold by the session.
func (s *session) Close() {
	// TODO: do clean table locks when session exited without execute Close.
	// TODO: do clean table locks when tidb-server was `kill -9`.
	if s.HasLockedTables() && config.TableLockEnabled() {
		if ds := config.TableLockDelayClean(); ds > 0 {
			time.Sleep(time.Duration(ds) * time.Millisecond)
		}
		lockedTables := s.GetAllTableLocks()
		err := domain.GetDomain(s).DDL().UnlockTables(s, lockedTables)
		if err != nil {
			logutil.BgLogger().Error("release table lock failed", zap.Uint64("conn", s.sessionVars.ConnectionID))
		}
	}
	if s.statsCollector != nil {
		s.statsCollector.Delete()
	}
	if s.idxUsageCollector != nil {
		s.idxUsageCollector.Delete()
	}
	telemetry.GlobalBuiltinFunctionsUsage.Collect(s.GetBuiltinFunctionUsage())
	bindValue := s.Value(bindinfo.SessionBindInfoKeyType)
	if bindValue != nil {
		bindValue.(*bindinfo.SessionHandle).Close()
	}
	ctx := context.WithValue(context.TODO(), inCloseSession{}, struct{}{})
	s.RollbackTxn(ctx)
	if s.sessionVars != nil {
		s.sessionVars.WithdrawAllPreparedStmt()
	}
	s.ClearDiskFullOpt()
}

// GetSessionVars implements the context.Context interface.
func (s *session) GetSessionVars() *variable.SessionVars {
	return s.sessionVars
}

func (s *session) AuthPluginForUser(user *auth.UserIdentity) (string, error) {
	pm := privilege.GetPrivilegeManager(s)
	authplugin, err := pm.GetAuthPlugin(user.Username, user.Hostname)
	if err != nil {
		return "", err
	}
	return authplugin, nil
}

// Auth validates a user using an authentication string and salt.
// If the password fails, it will keep trying other users until exhausted.
// This means it can not be refactored to use MatchIdentity yet.
func (s *session) Auth(user *auth.UserIdentity, authentication []byte, salt []byte) bool {
	pm := privilege.GetPrivilegeManager(s)
	authUser, err := s.MatchIdentity(user.Username, user.Hostname)
	if err != nil {
		return false
	}
	if pm.ConnectionVerification(authUser.Username, authUser.Hostname, authentication, salt, s.sessionVars.TLSConnectionState) {
		user.AuthUsername = authUser.Username
		user.AuthHostname = authUser.Hostname
		s.sessionVars.User = user
		s.sessionVars.ActiveRoles = pm.GetDefaultRoles(user.AuthUsername, user.AuthHostname)
		return true
	}
	return false
}

// MatchIdentity finds the matching username + password in the MySQL privilege tables
// for a username + hostname, since MySQL can have wildcards.
func (s *session) MatchIdentity(username, remoteHost string) (*auth.UserIdentity, error) {
	pm := privilege.GetPrivilegeManager(s)
	var success bool
	var skipNameResolve bool
	var user = &auth.UserIdentity{}
	varVal, err := s.GetSessionVars().GlobalVarsAccessor.GetGlobalSysVar(variable.SkipNameResolve)
	if err == nil && variable.TiDBOptOn(varVal) {
		skipNameResolve = true
	}
	user.Username, user.Hostname, success = pm.MatchIdentity(username, remoteHost, skipNameResolve)
	if success {
		return user, nil
	}
	// This error will not be returned to the user, access denied will be instead
	return nil, fmt.Errorf("could not find matching user in MatchIdentity: %s, %s", username, remoteHost)
}

// AuthWithoutVerification is required by the ResetConnection RPC
func (s *session) AuthWithoutVerification(user *auth.UserIdentity) bool {
	pm := privilege.GetPrivilegeManager(s)
	authUser, err := s.MatchIdentity(user.Username, user.Hostname)
	if err != nil {
		return false
	}
	if pm.GetAuthWithoutVerification(authUser.Username, authUser.Hostname) {
		user.AuthUsername = authUser.Username
		user.AuthHostname = authUser.Hostname
		s.sessionVars.User = user
		s.sessionVars.ActiveRoles = pm.GetDefaultRoles(user.AuthUsername, user.AuthHostname)
		return true
	}
	return false
}

// RefreshVars implements the sessionctx.Context interface.
func (s *session) RefreshVars(ctx context.Context) error {
	pruneMode, err := s.GetSessionVars().GlobalVarsAccessor.GetGlobalSysVar(variable.TiDBPartitionPruneMode)
	if err != nil {
		return err
	}
	s.sessionVars.PartitionPruneMode.Store(pruneMode)
	return nil
}

// CreateSession4Test creates a new session environment for test.
func CreateSession4Test(store kv.Storage) (Session, error) {
	return CreateSession4TestWithOpt(store, nil)
}

// Opt describes the option for creating session
type Opt struct {
	PreparedPlanCache *kvcache.SimpleLRUCache
}

// CreateSession4TestWithOpt creates a new session environment for test.
func CreateSession4TestWithOpt(store kv.Storage, opt *Opt) (Session, error) {
	s, err := CreateSessionWithOpt(store, opt)
	if err == nil {
		// initialize session variables for test.
		s.GetSessionVars().InitChunkSize = 2
		s.GetSessionVars().MaxChunkSize = 32
		err = s.GetSessionVars().SetSystemVar(variable.CharacterSetConnection, "utf8mb4")
	}
	return s, err
}

// CreateSession creates a new session environment.
func CreateSession(store kv.Storage) (Session, error) {
	return CreateSessionWithOpt(store, nil)
}

// CreateSessionWithOpt creates a new session environment with option.
// Use default option if opt is nil.
func CreateSessionWithOpt(store kv.Storage, opt *Opt) (Session, error) {
	s, err := createSessionWithOpt(store, opt)
	if err != nil {
		return nil, err
	}

	// Add auth here.
	do, err := domap.Get(store)
	if err != nil {
		return nil, err
	}
	pm := &privileges.UserPrivileges{
		Handle: do.PrivilegeHandle(),
	}
	privilege.BindPrivilegeManager(s, pm)

	sessionBindHandle := bindinfo.NewSessionBindHandle(parser.New())
	s.SetValue(bindinfo.SessionBindInfoKeyType, sessionBindHandle)
	// Add stats collector, and it will be freed by background stats worker
	// which periodically updates stats using the collected data.
	if do.StatsHandle() != nil && do.StatsUpdating() {
		s.statsCollector = do.StatsHandle().NewSessionStatsCollector()
		if GetIndexUsageSyncLease() > 0 {
			s.idxUsageCollector = do.StatsHandle().NewSessionIndexUsageCollector()
		}
	}

	return s, nil
}

// loadCollationParameter loads collation parameter from mysql.tidb
func loadCollationParameter(se *session) (bool, error) {
	para, err := se.getTableValue(context.TODO(), mysql.TiDBTable, tidbNewCollationEnabled)
	if err != nil {
		return false, err
	}
	if para == varTrue {
		return true, nil
	} else if para == varFalse {
		return false, nil
	}
	logutil.BgLogger().Warn(
		"Unexpected value of 'new_collation_enabled' in 'mysql.tidb', use 'False' instead",
		zap.String("value", para))
	return false, nil
}

// loadDefMemQuotaQuery loads the default value of mem-quota-query.
// We'll read a tuple if the cluster is upgraded from v3.0.x to v4.0.9+.
// An empty result will be returned if it's a newly deployed cluster whose
// version is v4.0.9.
// See the comment upon the function `upgradeToVer54` for details.
func loadDefMemQuotaQuery(se *session) (int64, error) {
	_, err := se.getTableValue(context.TODO(), mysql.TiDBTable, tidbDefMemoryQuotaQuery)
	if err != nil {
		if err == errResultIsEmpty {
			return 1 << 30, nil
		}
		return 1 << 30, err
	}
	// If there is a tuple in mysql.tidb, the value must be 32 << 30.
	return 32 << 30, nil
}

func loadDefOOMAction(se *session) (string, error) {
	defOOMAction, err := se.getTableValue(context.TODO(), mysql.TiDBTable, tidbDefOOMAction)
	if err != nil {
		if err == errResultIsEmpty {
			return config.GetGlobalConfig().OOMAction, nil
		}
		return config.GetGlobalConfig().OOMAction, err
	}
	if defOOMAction != config.OOMActionLog {
		logutil.BgLogger().Warn("Unexpected value of 'default_oom_action' in 'mysql.tidb', use 'log' instead",
			zap.String("value", defOOMAction))
	}
	return defOOMAction, nil
}

var errResultIsEmpty = dbterror.ClassExecutor.NewStd(errno.ErrResultIsEmpty)

// BootstrapSession runs the first time when the TiDB server start.
func BootstrapSession(store kv.Storage) (*domain.Domain, error) {
	cfg := config.GetGlobalConfig()
	if len(cfg.Plugin.Load) > 0 {
		err := plugin.Load(context.Background(), plugin.Config{
			Plugins:   strings.Split(cfg.Plugin.Load, ","),
			PluginDir: cfg.Plugin.Dir,
		})
		if err != nil {
			return nil, err
		}
	}

	ver := getStoreBootstrapVersion(store)
	if ver == notBootstrapped {
		runInBootstrapSession(store, bootstrap)
	} else if ver < currentBootstrapVersion {
		runInBootstrapSession(store, upgrade)
	}

	se, err := createSession(store)
	if err != nil {
		return nil, err
	}
	se.GetSessionVars().InRestrictedSQL = true

	// get system tz from mysql.tidb
	tz, err := se.getTableValue(context.TODO(), mysql.TiDBTable, "system_tz")
	if err != nil {
		return nil, err
	}
	timeutil.SetSystemTZ(tz)

	// get the flag from `mysql`.`tidb` which indicating if new collations are enabled.
	newCollationEnabled, err := loadCollationParameter(se)
	if err != nil {
		return nil, err
	}

	if newCollationEnabled {
		collate.EnableNewCollations()
		if cfg.Experimental.EnableNewCharset {
			collate.EnableNewCharset()
		}
	}

	newMemoryQuotaQuery, err := loadDefMemQuotaQuery(se)
	if err != nil {
		return nil, err
	}
	if !config.IsMemoryQuotaQuerySetByUser {
		newCfg := *(config.GetGlobalConfig())
		newCfg.MemQuotaQuery = newMemoryQuotaQuery
		config.StoreGlobalConfig(&newCfg)
		variable.SetSysVar(variable.TiDBMemQuotaQuery, strconv.FormatInt(newCfg.MemQuotaQuery, 10))
	}
	newOOMAction, err := loadDefOOMAction(se)
	if err != nil {
		return nil, err
	}
	if !config.IsOOMActionSetByUser {
		config.UpdateGlobal(func(conf *config.Config) {
			conf.OOMAction = newOOMAction
		})
	}

	dom := domain.GetDomain(se)

	se2, err := createSession(store)
	if err != nil {
		return nil, err
	}
	se3, err := createSession(store)
	if err != nil {
		return nil, err
	}
	// We should make the load bind-info loop before other loops which has internal SQL.
	// Because the internal SQL may access the global bind-info handler. As the result, the data race occurs here as the
	// LoadBindInfoLoop inits global bind-info handler.
	err = dom.LoadBindInfoLoop(se2, se3)
	if err != nil {
		return nil, err
	}

	if !config.GetGlobalConfig().Security.SkipGrantTable {
		se4, err := createSession(store)
		if err != nil {
			return nil, err
		}
		err = dom.LoadPrivilegeLoop(se4)
		if err != nil {
			return nil, err
		}
	}

	//  Rebuild sysvar cache in a loop
	se5, err := createSession(store)
	if err != nil {
		return nil, err
	}
	err = dom.LoadSysVarCacheLoop(se5)
	if err != nil {
		return nil, err
	}

	if len(cfg.Plugin.Load) > 0 {
		err := plugin.Init(context.Background(), plugin.Config{EtcdClient: dom.GetEtcdClient()})
		if err != nil {
			return nil, err
		}
	}
	se6, err := createSession(store)
	if err != nil {
		return nil, err
	}
	err = executor.LoadExprPushdownBlacklist(se6)
	if err != nil {
		return nil, err
	}

	err = executor.LoadOptRuleBlacklist(se6)
	if err != nil {
		return nil, err
	}

	dom.TelemetryReportLoop(se6)
	dom.TelemetryRotateSubWindowLoop(se6)

	se7, err := createSession(store)
	if err != nil {
		return nil, err
	}
	err = dom.UpdateTableStatsLoop(se7)
	if err != nil {
		return nil, err
	}

	dom.PlanReplayerLoop()

	if raw, ok := store.(kv.EtcdBackend); ok {
		err = raw.StartGCWorker()
		if err != nil {
			return nil, err
		}
	}

	return dom, err
}

// GetDomain gets the associated domain for store.
func GetDomain(store kv.Storage) (*domain.Domain, error) {
	return domap.Get(store)
}

// runInBootstrapSession create a special session for bootstrap to run.
// If no bootstrap and storage is remote, we must use a little lease time to
// bootstrap quickly, after bootstrapped, we will reset the lease time.
// TODO: Using a bootstrap tool for doing this may be better later.
func runInBootstrapSession(store kv.Storage, bootstrap func(Session)) {
	s, err := createSession(store)
	if err != nil {
		// Bootstrap fail will cause program exit.
		logutil.BgLogger().Fatal("createSession error", zap.Error(err))
	}

	s.SetValue(sessionctx.Initing, true)
	bootstrap(s)
	finishBootstrap(store)
	s.ClearValue(sessionctx.Initing)

	dom := domain.GetDomain(s)
	dom.Close()
	domap.Delete(store)
}

func createSession(store kv.Storage) (*session, error) {
	return createSessionWithOpt(store, nil)
}

func createSessionWithOpt(store kv.Storage, opt *Opt) (*session, error) {
	dom, err := domap.Get(store)
	if err != nil {
		return nil, err
	}
	s := &session{
		store:                store,
		sessionVars:          variable.NewSessionVars(),
		ddlOwnerChecker:      dom.DDL().OwnerManager(),
		client:               store.GetClient(),
		mppClient:            store.GetMPPClient(),
		builtinFunctionUsage: make(telemetry.BuiltinFunctionsUsage),
	}
	if plannercore.PreparedPlanCacheEnabled() {
		if opt != nil && opt.PreparedPlanCache != nil {
			s.preparedPlanCache = opt.PreparedPlanCache
		} else {
			s.preparedPlanCache = kvcache.NewSimpleLRUCache(plannercore.PreparedPlanCacheCapacity,
				plannercore.PreparedPlanCacheMemoryGuardRatio, plannercore.PreparedPlanCacheMaxMemory.Load())
		}
	}
	s.mu.values = make(map[fmt.Stringer]interface{})
	s.lockedTables = make(map[int64]model.TableLockTpInfo)
	domain.BindDomain(s, dom)
	// session implements variable.GlobalVarAccessor. Bind it to ctx.
	s.sessionVars.GlobalVarsAccessor = s
	s.sessionVars.BinlogClient = binloginfo.GetPumpsClient()
	s.txn.init()

	sessionBindHandle := bindinfo.NewSessionBindHandle(parser.New())
	s.SetValue(bindinfo.SessionBindInfoKeyType, sessionBindHandle)
	return s, nil
}

// CreateSessionWithDomain creates a new Session and binds it with a Domain.
// We need this because when we start DDL in Domain, the DDL need a session
// to change some system tables. But at that time, we have been already in
// a lock context, which cause we can't call createSession directly.
func CreateSessionWithDomain(store kv.Storage, dom *domain.Domain) (*session, error) {
	s := &session{
		store:                store,
		sessionVars:          variable.NewSessionVars(),
		client:               store.GetClient(),
		mppClient:            store.GetMPPClient(),
		builtinFunctionUsage: make(telemetry.BuiltinFunctionsUsage),
	}
	if plannercore.PreparedPlanCacheEnabled() {
		s.preparedPlanCache = kvcache.NewSimpleLRUCache(plannercore.PreparedPlanCacheCapacity,
			plannercore.PreparedPlanCacheMemoryGuardRatio, plannercore.PreparedPlanCacheMaxMemory.Load())
	}
	s.mu.values = make(map[fmt.Stringer]interface{})
	s.lockedTables = make(map[int64]model.TableLockTpInfo)
	domain.BindDomain(s, dom)
	// session implements variable.GlobalVarAccessor. Bind it to ctx.
	s.sessionVars.GlobalVarsAccessor = s
	s.txn.init()
	return s, nil
}

const (
	notBootstrapped = 0
)

func getStoreBootstrapVersion(store kv.Storage) int64 {
	storeBootstrappedLock.Lock()
	defer storeBootstrappedLock.Unlock()
	// check in memory
	_, ok := storeBootstrapped[store.UUID()]
	if ok {
		return currentBootstrapVersion
	}

	var ver int64
	// check in kv store
	err := kv.RunInNewTxn(context.Background(), store, false, func(ctx context.Context, txn kv.Transaction) error {
		var err error
		t := meta.NewMeta(txn)
		ver, err = t.GetBootstrapVersion()
		return err
	})
	if err != nil {
		logutil.BgLogger().Fatal("check bootstrapped failed",
			zap.Error(err))
	}

	if ver > notBootstrapped {
		// here mean memory is not ok, but other server has already finished it
		storeBootstrapped[store.UUID()] = true
	}

	return ver
}

func finishBootstrap(store kv.Storage) {
	setStoreBootstrapped(store.UUID())

	err := kv.RunInNewTxn(context.Background(), store, true, func(ctx context.Context, txn kv.Transaction) error {
		t := meta.NewMeta(txn)
		err := t.FinishBootstrap(currentBootstrapVersion)
		return err
	})
	if err != nil {
		logutil.BgLogger().Fatal("finish bootstrap failed",
			zap.Error(err))
	}
}

const quoteCommaQuote = "', '"

// loadCommonGlobalVariablesIfNeeded loads and applies commonly used global variables for the session.
func (s *session) loadCommonGlobalVariablesIfNeeded() error {
	vars := s.sessionVars
	if vars.CommonGlobalLoaded {
		return nil
	}
	if s.Value(sessionctx.Initing) != nil {
		// When running bootstrap or upgrade, we should not access global storage.
		return nil
	}

	vars.CommonGlobalLoaded = true

	// Deep copy sessionvar cache
	sessionCache, err := domain.GetDomain(s).GetSessionCache()
	if err != nil {
		return err
	}
	for varName, varVal := range sessionCache {
		if _, ok := vars.GetSystemVar(varName); !ok {
			err = vars.SetSystemVarWithRelaxedValidation(varName, varVal)
			if err != nil {
				if variable.ErrUnknownSystemVar.Equal(err) {
					continue // sessionCache is stale; sysvar has likely been unregistered
				}
				return err
			}
		}
	}
	// when client set Capability Flags CLIENT_INTERACTIVE, init wait_timeout with interactive_timeout
	if vars.ClientCapability&mysql.ClientInteractive > 0 {
		if varVal, ok := vars.GetSystemVar(variable.InteractiveTimeout); ok {
			if err := vars.SetSystemVar(variable.WaitTimeout, varVal); err != nil {
				return err
			}
		}
	}
	return nil
}

// PrepareTxnCtx starts a goroutine to begin a transaction if needed, and creates a new transaction context.
// It is called before we execute a sql query.
func (s *session) PrepareTxnCtx(ctx context.Context) {
	s.currentCtx = ctx
	if s.txn.validOrPending() {
		return
	}

	is := s.GetInfoSchema()
	s.sessionVars.TxnCtx = &variable.TransactionContext{
		InfoSchema: is,
		CreateTime: time.Now(),
		ShardStep:  int(s.sessionVars.ShardAllocateStep),
		TxnScope:   s.GetSessionVars().CheckAndGetTxnScope(),
	}
	if !s.sessionVars.IsAutocommit() || s.sessionVars.RetryInfo.Retrying {
		if s.sessionVars.TxnMode == ast.Pessimistic {
			s.sessionVars.TxnCtx.IsPessimistic = true
		}
	}
}

// PrepareTSFuture uses to try to get ts future.
func (s *session) PrepareTSFuture(ctx context.Context) {
	if s.sessionVars.SnapshotTS != 0 {
		// Do nothing when @@tidb_snapshot is set.
		// In case the latest tso is misused.
		return
	}
	if !s.txn.validOrPending() {
		if s.GetSessionVars().StmtCtx.IsStaleness {
			// Do nothing when StmtCtx.IsStaleness is true
			// we don't need to request tso for stale read
			return
		}
		failpoint.Inject("assertTSONotRequest", func() {
			panic("tso shouldn't be requested")
		})
		// Prepare the transaction future if the transaction is invalid (at the beginning of the transaction).
		txnFuture := s.getTxnFuture(ctx)
		s.txn.changeInvalidToPending(txnFuture)
	} else if s.txn.Valid() && s.GetSessionVars().IsPessimisticReadConsistency() {
		// Prepare the statement future if the transaction is valid in RC transactions.
		s.GetSessionVars().TxnCtx.SetStmtFutureForRC(s.getTxnFuture(ctx).future)
	}
}

// RefreshTxnCtx implements context.RefreshTxnCtx interface.
func (s *session) RefreshTxnCtx(ctx context.Context) error {
	var commitDetail *tikvutil.CommitDetails
	ctx = context.WithValue(ctx, tikvutil.CommitDetailCtxKey, &commitDetail)
	err := s.doCommit(ctx)
	if commitDetail != nil {
		s.GetSessionVars().StmtCtx.MergeExecDetails(nil, commitDetail)
	}
	if err != nil {
		return err
	}

	return s.NewTxn(ctx)
}

// InitTxnWithStartTS create a transaction with startTS.
func (s *session) InitTxnWithStartTS(startTS uint64) error {
	if s.txn.Valid() {
		return nil
	}

	// no need to get txn from txnFutureCh since txn should init with startTs
	txn, err := s.store.Begin(tikv.WithTxnScope(s.GetSessionVars().CheckAndGetTxnScope()), tikv.WithStartTS(startTS))
	if err != nil {
		return err
	}
	txn.SetVars(s.sessionVars.KVVars)
	setTxnAssertionLevel(txn, s.sessionVars.AssertionLevel)
	s.txn.changeInvalidToValid(txn)
	err = s.loadCommonGlobalVariablesIfNeeded()
	if err != nil {
		return err
	}
	s.txn.SetOption(kv.SnapInterceptor, s.getSnapshotInterceptor())
	return nil
}

// GetSnapshotWithTS returns a snapshot with ts.
func (s *session) GetSnapshotWithTS(ts uint64) kv.Snapshot {
	snap := s.GetStore().GetSnapshot(kv.Version{Ver: ts})
	snap.SetOption(kv.SnapInterceptor, s.getSnapshotInterceptor())
	return snap
}

// GetStore gets the store of session.
func (s *session) GetStore() kv.Storage {
	return s.store
}

func (s *session) ShowProcess() *util.ProcessInfo {
	var pi *util.ProcessInfo
	tmp := s.processInfo.Load()
	if tmp != nil {
		pi = tmp.(*util.ProcessInfo)
	}
	return pi
}

// logStmt logs some crucial SQL including: CREATE USER/GRANT PRIVILEGE/CHANGE PASSWORD/DDL etc and normal SQL
// if variable.ProcessGeneralLog is set.
func logStmt(execStmt *executor.ExecStmt, s *session) {
	vars := s.GetSessionVars()
	switch stmt := execStmt.StmtNode.(type) {
	case *ast.CreateUserStmt, *ast.DropUserStmt, *ast.AlterUserStmt, *ast.SetPwdStmt, *ast.GrantStmt,
		*ast.RevokeStmt, *ast.AlterTableStmt, *ast.CreateDatabaseStmt, *ast.CreateIndexStmt, *ast.CreateTableStmt,
		*ast.DropDatabaseStmt, *ast.DropIndexStmt, *ast.DropTableStmt, *ast.RenameTableStmt, *ast.TruncateTableStmt,
		*ast.RenameUserStmt:
		user := vars.User
		schemaVersion := s.GetInfoSchema().SchemaMetaVersion()
		if ss, ok := execStmt.StmtNode.(ast.SensitiveStmtNode); ok {
			logutil.BgLogger().Info("CRUCIAL OPERATION",
				zap.Uint64("conn", vars.ConnectionID),
				zap.Int64("schemaVersion", schemaVersion),
				zap.String("secure text", ss.SecureText()),
				zap.Stringer("user", user))
		} else {
			logutil.BgLogger().Info("CRUCIAL OPERATION",
				zap.Uint64("conn", vars.ConnectionID),
				zap.Int64("schemaVersion", schemaVersion),
				zap.String("cur_db", vars.CurrentDB),
				zap.String("sql", stmt.Text()),
				zap.Stringer("user", user))
		}
	default:
		logGeneralQuery(execStmt, s, false)
	}
}

func logGeneralQuery(execStmt *executor.ExecStmt, s *session, isPrepared bool) {
	vars := s.GetSessionVars()
	if variable.ProcessGeneralLog.Load() && !vars.InRestrictedSQL {
		var query string
		if isPrepared {
			query = execStmt.OriginText()
		} else {
			query = execStmt.GetTextToLog()
		}

		query = executor.QueryReplacer.Replace(query)
		if !vars.EnableRedactLog {
			query += vars.PreparedParams.String()
		}
		logutil.BgLogger().Info("GENERAL_LOG",
			zap.Uint64("conn", vars.ConnectionID),
			zap.Stringer("user", vars.User),
			zap.Int64("schemaVersion", s.GetInfoSchema().SchemaMetaVersion()),
			zap.Uint64("txnStartTS", vars.TxnCtx.StartTS),
			zap.Uint64("forUpdateTS", vars.TxnCtx.GetForUpdateTS()),
			zap.Bool("isReadConsistency", vars.IsIsolation(ast.ReadCommitted)),
			zap.String("current_db", vars.CurrentDB),
			zap.String("txn_mode", vars.GetReadableTxnMode()),
			zap.String("sql", query))
	}
}

func (s *session) recordOnTransactionExecution(err error, counter int, duration float64) {
	if s.sessionVars.TxnCtx.IsPessimistic {
		if err != nil {
			statementPerTransactionPessimisticError.Observe(float64(counter))
			transactionDurationPessimisticAbort.Observe(duration)
		} else {
			statementPerTransactionPessimisticOK.Observe(float64(counter))
			transactionDurationPessimisticCommit.Observe(duration)
		}
	} else {
		if err != nil {
			statementPerTransactionOptimisticError.Observe(float64(counter))
			transactionDurationOptimisticAbort.Observe(duration)
		} else {
			statementPerTransactionOptimisticOK.Observe(float64(counter))
			transactionDurationOptimisticCommit.Observe(duration)
		}
	}
}

func (s *session) checkPlacementPolicyBeforeCommit() error {
	var err error
	// Get the txnScope of the transaction we're going to commit.
	txnScope := s.GetSessionVars().TxnCtx.TxnScope
	if txnScope == "" {
		txnScope = kv.GlobalTxnScope
	}
	if txnScope != kv.GlobalTxnScope {
		is := s.GetInfoSchema().(infoschema.InfoSchema)
		deltaMap := s.GetSessionVars().TxnCtx.TableDeltaMap
		for physicalTableID := range deltaMap {
			var tableName string
			var partitionName string
			tblInfo, _, partInfo := is.FindTableByPartitionID(physicalTableID)
			if tblInfo != nil && partInfo != nil {
				tableName = tblInfo.Meta().Name.String()
				partitionName = partInfo.Name.String()
			} else {
				tblInfo, _ := is.TableByID(physicalTableID)
				tableName = tblInfo.Meta().Name.String()
			}
			bundle, ok := is.BundleByName(placement.GroupID(physicalTableID))
			if !ok {
				errMsg := fmt.Sprintf("table %v doesn't have placement policies with txn_scope %v",
					tableName, txnScope)
				if len(partitionName) > 0 {
					errMsg = fmt.Sprintf("table %v's partition %v doesn't have placement policies with txn_scope %v",
						tableName, partitionName, txnScope)
				}
				err = ddl.ErrInvalidPlacementPolicyCheck.GenWithStackByArgs(errMsg)
				break
			}
			dcLocation, ok := bundle.GetLeaderDC(placement.DCLabelKey)
			if !ok {
				errMsg := fmt.Sprintf("table %v's leader placement policy is not defined", tableName)
				if len(partitionName) > 0 {
					errMsg = fmt.Sprintf("table %v's partition %v's leader placement policy is not defined", tableName, partitionName)
				}
				err = ddl.ErrInvalidPlacementPolicyCheck.GenWithStackByArgs(errMsg)
				break
			}
			if dcLocation != txnScope {
				errMsg := fmt.Sprintf("table %v's leader location %v is out of txn_scope %v", tableName, dcLocation, txnScope)
				if len(partitionName) > 0 {
					errMsg = fmt.Sprintf("table %v's partition %v's leader location %v is out of txn_scope %v",
						tableName, partitionName, dcLocation, txnScope)
				}
				err = ddl.ErrInvalidPlacementPolicyCheck.GenWithStackByArgs(errMsg)
				break
			}
			// FIXME: currently we assume the physicalTableID is the partition ID. In future, we should consider the situation
			// if the physicalTableID belongs to a Table.
			partitionID := physicalTableID
			tbl, _, partitionDefInfo := is.FindTableByPartitionID(partitionID)
			if tbl != nil {
				tblInfo := tbl.Meta()
				state := tblInfo.Partition.GetStateByID(partitionID)
				if state == model.StateGlobalTxnOnly {
					err = ddl.ErrInvalidPlacementPolicyCheck.GenWithStackByArgs(
						fmt.Sprintf("partition %s of table %s can not be written by local transactions when its placement policy is being altered",
							tblInfo.Name, partitionDefInfo.Name))
					break
				}
			}
		}
	}
	return err
}

func (s *session) SetPort(port string) {
	s.sessionVars.Port = port
}

// GetTxnWriteThroughputSLI implements the Context interface.
func (s *session) GetTxnWriteThroughputSLI() *sli.TxnWriteThroughputSLI {
	return &s.txn.writeSLI
}

var _ telemetry.TemporaryOrCacheTableFeatureChecker = &session{}

// TemporaryTableExists is used by the telemetry package to avoid circle dependency.
func (s *session) TemporaryTableExists() bool {
	is := domain.GetDomain(s).InfoSchema()
	for _, dbInfo := range is.AllSchemas() {
		for _, tbInfo := range is.SchemaTables(dbInfo.Name) {
			if tbInfo.Meta().TempTableType != model.TempTableNone {
				return true
			}
		}
	}
	return false
}

// CachedTableExists is used by the telemetry package to avoid circle dependency.
func (s *session) CachedTableExists() bool {
	is := domain.GetDomain(s).InfoSchema()
	for _, dbInfo := range is.AllSchemas() {
		for _, tbInfo := range is.SchemaTables(dbInfo.Name) {
			if tbInfo.Meta().TableCacheStatusType != model.TableCacheStatusDisable {
				return true
			}
		}
	}
	return false
}

// GetInfoSchema returns snapshotInfoSchema if snapshot schema is set.
// Transaction infoschema is returned if inside an explicit txn.
// Otherwise the latest infoschema is returned.
func (s *session) GetInfoSchema() sessionctx.InfoschemaMetaVersion {
	vars := s.GetSessionVars()
	var is infoschema.InfoSchema
	if snap, ok := vars.SnapshotInfoschema.(infoschema.InfoSchema); ok {
		logutil.BgLogger().Info("use snapshot schema", zap.Uint64("conn", vars.ConnectionID), zap.Int64("schemaVersion", snap.SchemaMetaVersion()))
		is = snap
	} else if vars.TxnCtx != nil && vars.InTxn() {
		if tmp, ok := vars.TxnCtx.InfoSchema.(infoschema.InfoSchema); ok {
			is = tmp
		}
	}

	if is == nil {
		is = domain.GetDomain(s).InfoSchema()
	}

	// Override the infoschema if the session has temporary table.
	return temptable.AttachLocalTemporaryTableInfoSchema(s, is)
}

func getSnapshotInfoSchema(s sessionctx.Context, snapshotTS uint64) (infoschema.InfoSchema, error) {
	is, err := domain.GetDomain(s).GetSnapshotInfoSchema(snapshotTS)
	if err != nil {
		return nil, err
	}
	// Set snapshot does not affect the witness of the local temporary table.
	// The session always see the latest temporary tables.
	return temptable.AttachLocalTemporaryTableInfoSchema(s, is), nil
}

func (s *session) updateTelemetryMetric(es *executor.ExecStmt) {
	if es.Ti == nil {
		return
	}
	if s.isInternal() {
		return
	}

	ti := es.Ti
	if ti.UseRecursive {
		telemetryCTEUsage.WithLabelValues("recurCTE").Inc()
	} else if ti.UseNonRecursive {
		telemetryCTEUsage.WithLabelValues("nonRecurCTE").Inc()
	} else {
		telemetryCTEUsage.WithLabelValues("notCTE").Inc()
	}
}

func (s *session) GetBuiltinFunctionUsage() map[string]uint32 {
	return s.builtinFunctionUsage
}

func (s *session) getSnapshotInterceptor() kv.SnapshotInterceptor {
	return temptable.SessionSnapshotInterceptor(s)
}<|MERGE_RESOLUTION|>--- conflicted
+++ resolved
@@ -2050,11 +2050,8 @@
 		if readReplicaType.IsFollowerRead() {
 			s.txn.SetOption(kv.ReplicaRead, readReplicaType)
 		}
-<<<<<<< HEAD
+		s.txn.SetOption(kv.SnapInterceptor, s.getSnapshotInterceptor())
 		setTxnAssertionLevel(&s.txn, s.sessionVars.AssertionLevel)
-=======
-		s.txn.SetOption(kv.SnapInterceptor, s.getSnapshotInterceptor())
->>>>>>> 583ff252
 	}
 	return &s.txn, nil
 }
