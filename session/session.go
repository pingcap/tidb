--- conflicted
+++ resolved
@@ -1472,12 +1472,7 @@
 
 // SetGlobalSysVar implements GlobalVarAccessor.SetGlobalSysVar interface.
 // it is called (but skipped) when setting instance scope
-<<<<<<< HEAD
-func (s *session) SetGlobalSysVar(name, value string) (err error) {
-	fmt.Println("set global sys var =========", name, value)
-=======
 func (s *session) SetGlobalSysVar(ctx context.Context, name string, value string) (err error) {
->>>>>>> 18698d15
 	sv := variable.GetSysVar(name)
 	if sv == nil {
 		return variable.ErrUnknownSystemVar.GenWithStackByArgs(name)
