--- conflicted
+++ resolved
@@ -1263,11 +1263,7 @@
 		return nil, err
 	}
 
-<<<<<<< HEAD
-	rs, err = s.ExecuteStmt(ctx, stmtNodes[0])
-=======
 	rs, err := s.ExecuteStmt(ctx, stmtNode)
->>>>>>> ea6ccf82
 	if err != nil {
 		s.sessionVars.StmtCtx.AppendError(err)
 	}
