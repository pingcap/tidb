--- conflicted
+++ resolved
@@ -2876,11 +2876,7 @@
 
 	analyzeConcurrencyQuota := int(config.GetGlobalConfig().Performance.AnalyzePartitionConcurrencyQuota)
 	concurrency := int(config.GetGlobalConfig().Performance.StatsLoadConcurrency)
-<<<<<<< HEAD
 	ses, err := createSessions(store, 9)
-=======
-	ses, err := createSessions(store, 8)
->>>>>>> 71e66b23
 	if err != nil {
 		return nil, err
 	}
@@ -2955,17 +2951,10 @@
 	}
 
 	// setup plan replayer handle
-<<<<<<< HEAD
 	dom.SetupPlanReplayerHandle(ses[6], ses[7])
 	dom.StartPlanReplayerHandle()
 	// setup dumpFileGcChecker
 	dom.SetupDumpFileGCChecker(ses[8])
-=======
-	dom.SetupPlanReplayerHandle(ses[6])
-	dom.StartPlanReplayerHandle()
-	// setup dumpFileGcChecker
-	dom.SetupDumpFileGCChecker(ses[7])
->>>>>>> 71e66b23
 	dom.DumpFileGcCheckerLoop()
 
 	// A sub context for update table stats, and other contexts for concurrent stats loading.
