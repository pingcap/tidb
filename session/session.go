// Copyright 2015 PingCAP, Inc.
//
// Licensed under the Apache License, Version 2.0 (the "License");
// you may not use this file except in compliance with the License.
// You may obtain a copy of the License at
//
//     http://www.apache.org/licenses/LICENSE-2.0
//
// Unless required by applicable law or agreed to in writing, software
// distributed under the License is distributed on an "AS IS" BASIS,
// WITHOUT WARRANTIES OR CONDITIONS OF ANY KIND, either express or implied.
// See the License for the specific language governing permissions and
// limitations under the License.

// Copyright 2013 The ql Authors. All rights reserved.
// Use of this source code is governed by a BSD-style
// license that can be found in the LICENSES/QL-LICENSE file.

package session

import (
	"bytes"
	"context"
	"crypto/tls"
	"encoding/hex"
	"encoding/json"
	stderrs "errors"
	"fmt"
	"runtime/pprof"
	"runtime/trace"
	"strconv"
	"strings"
	"sync"
	"sync/atomic"
	"time"

	"github.com/ngaut/pools"
	"github.com/opentracing/opentracing-go"
	"github.com/pingcap/errors"
	"github.com/pingcap/failpoint"
	"github.com/pingcap/kvproto/pkg/kvrpcpb"
	"github.com/pingcap/tidb/domain/infosync"
	"github.com/pingcap/tidb/parser"
	"github.com/pingcap/tidb/parser/ast"
	"github.com/pingcap/tidb/parser/auth"
	"github.com/pingcap/tidb/parser/charset"
	"github.com/pingcap/tidb/parser/model"
	"github.com/pingcap/tidb/parser/mysql"
	"github.com/pingcap/tidb/parser/terror"
	"github.com/pingcap/tidb/sessiontxn"
	"github.com/pingcap/tidb/sessiontxn/staleread"
	"github.com/pingcap/tidb/store/driver/txn"
	"github.com/pingcap/tidb/store/helper"
	"github.com/pingcap/tidb/table"
	"github.com/pingcap/tidb/table/temptable"
	"github.com/pingcap/tidb/util/logutil/consistency"
	"github.com/pingcap/tidb/util/topsql"
	topsqlstate "github.com/pingcap/tidb/util/topsql/state"
	"github.com/pingcap/tidb/util/topsql/stmtstats"
	"github.com/pingcap/tipb/go-binlog"
	tikverr "github.com/tikv/client-go/v2/error"
	"go.uber.org/zap"

	"github.com/pingcap/tidb/bindinfo"
	"github.com/pingcap/tidb/config"
	"github.com/pingcap/tidb/ddl/placement"
	"github.com/pingcap/tidb/domain"
	"github.com/pingcap/tidb/errno"
	"github.com/pingcap/tidb/executor"
	"github.com/pingcap/tidb/infoschema"
	"github.com/pingcap/tidb/kv"
	"github.com/pingcap/tidb/meta"
	"github.com/pingcap/tidb/metrics"
	"github.com/pingcap/tidb/owner"
	"github.com/pingcap/tidb/planner"
	plannercore "github.com/pingcap/tidb/planner/core"
	"github.com/pingcap/tidb/plugin"
	"github.com/pingcap/tidb/privilege"
	"github.com/pingcap/tidb/privilege/privileges"
	"github.com/pingcap/tidb/session/txninfo"
	"github.com/pingcap/tidb/sessionctx"
	"github.com/pingcap/tidb/sessionctx/binloginfo"
	"github.com/pingcap/tidb/sessionctx/stmtctx"
	"github.com/pingcap/tidb/sessionctx/variable"
	"github.com/pingcap/tidb/statistics"
	"github.com/pingcap/tidb/statistics/handle"
	storeerr "github.com/pingcap/tidb/store/driver/error"
	"github.com/pingcap/tidb/tablecodec"
	"github.com/pingcap/tidb/telemetry"
	"github.com/pingcap/tidb/types"
	"github.com/pingcap/tidb/util"
	"github.com/pingcap/tidb/util/chunk"
	"github.com/pingcap/tidb/util/collate"
	"github.com/pingcap/tidb/util/dbterror"
	"github.com/pingcap/tidb/util/execdetails"
	"github.com/pingcap/tidb/util/kvcache"
	"github.com/pingcap/tidb/util/logutil"
	"github.com/pingcap/tidb/util/sli"
	"github.com/pingcap/tidb/util/sqlexec"
	"github.com/pingcap/tidb/util/tableutil"
	"github.com/pingcap/tidb/util/timeutil"
	tikvstore "github.com/tikv/client-go/v2/kv"
	"github.com/tikv/client-go/v2/oracle"
	"github.com/tikv/client-go/v2/tikv"
	tikvutil "github.com/tikv/client-go/v2/util"
)

var (
	statementPerTransactionPessimisticOK    = metrics.StatementPerTransaction.WithLabelValues(metrics.LblPessimistic, metrics.LblOK)
	statementPerTransactionPessimisticError = metrics.StatementPerTransaction.WithLabelValues(metrics.LblPessimistic, metrics.LblError)
	statementPerTransactionOptimisticOK     = metrics.StatementPerTransaction.WithLabelValues(metrics.LblOptimistic, metrics.LblOK)
	statementPerTransactionOptimisticError  = metrics.StatementPerTransaction.WithLabelValues(metrics.LblOptimistic, metrics.LblError)
	transactionDurationPessimisticCommit    = metrics.TransactionDuration.WithLabelValues(metrics.LblPessimistic, metrics.LblCommit)
	transactionDurationPessimisticAbort     = metrics.TransactionDuration.WithLabelValues(metrics.LblPessimistic, metrics.LblAbort)
	transactionDurationOptimisticCommit     = metrics.TransactionDuration.WithLabelValues(metrics.LblOptimistic, metrics.LblCommit)
	transactionDurationOptimisticAbort      = metrics.TransactionDuration.WithLabelValues(metrics.LblOptimistic, metrics.LblAbort)

	sessionExecuteCompileDurationInternal = metrics.SessionExecuteCompileDuration.WithLabelValues(metrics.LblInternal)
	sessionExecuteCompileDurationGeneral  = metrics.SessionExecuteCompileDuration.WithLabelValues(metrics.LblGeneral)
	sessionExecuteParseDurationInternal   = metrics.SessionExecuteParseDuration.WithLabelValues(metrics.LblInternal)
	sessionExecuteParseDurationGeneral    = metrics.SessionExecuteParseDuration.WithLabelValues(metrics.LblGeneral)

	telemetryCTEUsage = metrics.TelemetrySQLCTECnt
)

// Session context, it is consistent with the lifecycle of a client connection.
type Session interface {
	sessionctx.Context
	Status() uint16       // Flag of current status, such as autocommit.
	LastInsertID() uint64 // LastInsertID is the last inserted auto_increment ID.
	LastMessage() string  // LastMessage is the info message that may be generated by last command
	AffectedRows() uint64 // Affected rows by latest executed stmt.
	// Execute is deprecated, and only used by plugins. Use ExecuteStmt() instead.
	Execute(context.Context, string) ([]sqlexec.RecordSet, error) // Execute a sql statement.
	// ExecuteStmt executes a parsed statement.
	ExecuteStmt(context.Context, ast.StmtNode) (sqlexec.RecordSet, error)
	// Parse is deprecated, use ParseWithParams() instead.
	Parse(ctx context.Context, sql string) ([]ast.StmtNode, error)
	// ExecuteInternal is a helper around ParseWithParams() and ExecuteStmt(). It is not allowed to execute multiple statements.
	ExecuteInternal(context.Context, string, ...interface{}) (sqlexec.RecordSet, error)
	String() string // String is used to debug.
	CommitTxn(context.Context) error
	RollbackTxn(context.Context)
	// PrepareStmt executes prepare statement in binary protocol.
	PrepareStmt(sql string) (stmtID uint32, paramCount int, fields []*ast.ResultField, err error)
	// ExecutePreparedStmt executes a prepared statement.
	ExecutePreparedStmt(ctx context.Context, stmtID uint32, param []types.Datum) (sqlexec.RecordSet, error)
	DropPreparedStmt(stmtID uint32) error
	SetClientCapability(uint32) // Set client capability flags.
	SetConnectionID(uint64)
	SetCommandValue(byte)
	SetProcessInfo(string, time.Time, byte, uint64)
	SetTLSState(*tls.ConnectionState)
	SetCollation(coID int) error
	SetSessionManager(util.SessionManager)
	Close()
	Auth(user *auth.UserIdentity, auth []byte, salt []byte) bool
	AuthWithoutVerification(user *auth.UserIdentity) bool
	AuthPluginForUser(user *auth.UserIdentity) (string, error)
	MatchIdentity(username, remoteHost string) (*auth.UserIdentity, error)
	// Return the information of the txn current running
	TxnInfo() *txninfo.TxnInfo
	// PrepareTxnCtx is exported for test.
	PrepareTxnCtx(context.Context) error
	// FieldList returns fields list of a table.
	FieldList(tableName string) (fields []*ast.ResultField, err error)
	SetPort(port string)

	// set cur session operations allowed when tikv disk full happens.
	SetDiskFullOpt(level kvrpcpb.DiskFullOpt)
	GetDiskFullOpt() kvrpcpb.DiskFullOpt
	ClearDiskFullOpt()
}

var _ Session = (*session)(nil)

type stmtRecord struct {
	st      sqlexec.Statement
	stmtCtx *stmtctx.StatementContext
}

// StmtHistory holds all histories of statements in a txn.
type StmtHistory struct {
	history []*stmtRecord
}

// Add appends a stmt to history list.
func (h *StmtHistory) Add(st sqlexec.Statement, stmtCtx *stmtctx.StatementContext) {
	s := &stmtRecord{
		st:      st,
		stmtCtx: stmtCtx,
	}
	h.history = append(h.history, s)
}

// Count returns the count of the history.
func (h *StmtHistory) Count() int {
	return len(h.history)
}

type session struct {
	// processInfo is used by ShowProcess(), and should be modified atomically.
	processInfo atomic.Value
	txn         LazyTxn

	mu struct {
		sync.RWMutex
		values map[fmt.Stringer]interface{}
	}

	currentCtx  context.Context // only use for runtime.trace, Please NEVER use it.
	currentPlan plannercore.Plan

	store kv.Storage

	preparedPlanCache *kvcache.SimpleLRUCache

	sessionVars    *variable.SessionVars
	sessionManager util.SessionManager

	statsCollector *handle.SessionStatsCollector
	// ddlOwnerChecker is used in `select tidb_is_ddl_owner()` statement;
	ddlOwnerChecker owner.DDLOwnerChecker
	// lockedTables use to record the table locks hold by the session.
	lockedTables map[int64]model.TableLockTpInfo

	// client shared coprocessor client per session
	client kv.Client

	mppClient kv.MPPClient

	// indexUsageCollector collects index usage information.
	idxUsageCollector *handle.SessionIndexUsageCollector

	functionUsageMu struct {
		sync.RWMutex
		builtinFunctionUsage telemetry.BuiltinFunctionsUsage
	}
	// allowed when tikv disk full happened.
	diskFullOpt kvrpcpb.DiskFullOpt

	// StmtStats is used to count various indicators of each SQL in this session
	// at each point in time. These data will be periodically taken away by the
	// background goroutine. The background goroutine will continue to aggregate
	// all the local data in each session, and finally report them to the remote
	// regularly.
	stmtStats *stmtstats.StatementStats
}

var parserPool = &sync.Pool{New: func() interface{} { return parser.New() }}

// AddTableLock adds table lock to the session lock map.
func (s *session) AddTableLock(locks []model.TableLockTpInfo) {
	for _, l := range locks {
		// read only lock is session unrelated, skip it when adding lock to session.
		if l.Tp != model.TableLockReadOnly {
			s.lockedTables[l.TableID] = l
		}
	}
}

// ReleaseTableLocks releases table lock in the session lock map.
func (s *session) ReleaseTableLocks(locks []model.TableLockTpInfo) {
	for _, l := range locks {
		delete(s.lockedTables, l.TableID)
	}
}

// ReleaseTableLockByTableIDs releases table lock in the session lock map by table ID.
func (s *session) ReleaseTableLockByTableIDs(tableIDs []int64) {
	for _, tblID := range tableIDs {
		delete(s.lockedTables, tblID)
	}
}

// CheckTableLocked checks the table lock.
func (s *session) CheckTableLocked(tblID int64) (bool, model.TableLockType) {
	lt, ok := s.lockedTables[tblID]
	if !ok {
		return false, model.TableLockNone
	}
	return true, lt.Tp
}

// GetAllTableLocks gets all table locks table id and db id hold by the session.
func (s *session) GetAllTableLocks() []model.TableLockTpInfo {
	lockTpInfo := make([]model.TableLockTpInfo, 0, len(s.lockedTables))
	for _, tl := range s.lockedTables {
		lockTpInfo = append(lockTpInfo, tl)
	}
	return lockTpInfo
}

// HasLockedTables uses to check whether this session locked any tables.
// If so, the session can only visit the table which locked by self.
func (s *session) HasLockedTables() bool {
	b := len(s.lockedTables) > 0
	return b
}

// ReleaseAllTableLocks releases all table locks hold by the session.
func (s *session) ReleaseAllTableLocks() {
	s.lockedTables = make(map[int64]model.TableLockTpInfo)
}

// DDLOwnerChecker returns s.ddlOwnerChecker.
func (s *session) DDLOwnerChecker() owner.DDLOwnerChecker {
	return s.ddlOwnerChecker
}

func (s *session) cleanRetryInfo() {
	if s.sessionVars.RetryInfo.Retrying {
		return
	}

	retryInfo := s.sessionVars.RetryInfo
	defer retryInfo.Clean()
	if len(retryInfo.DroppedPreparedStmtIDs) == 0 {
		return
	}

	planCacheEnabled := plannercore.PreparedPlanCacheEnabled()
	var cacheKey kvcache.Key
	var err error
	var preparedAst *ast.Prepared
	var stmtText, stmtDB string
	if planCacheEnabled {
		firstStmtID := retryInfo.DroppedPreparedStmtIDs[0]
		if preparedPointer, ok := s.sessionVars.PreparedStmts[firstStmtID]; ok {
			preparedObj, ok := preparedPointer.(*plannercore.CachedPrepareStmt)
			if ok {
				preparedAst = preparedObj.PreparedAst
				stmtText, stmtDB = preparedObj.StmtText, preparedObj.StmtDB
				cacheKey, err = plannercore.NewPlanCacheKey(s.sessionVars, stmtText, stmtDB, preparedAst.SchemaVersion)
				if err != nil {
					logutil.Logger(s.currentCtx).Warn("clean cached plan failed", zap.Error(err))
					return
				}
			}
		}
	}
	for i, stmtID := range retryInfo.DroppedPreparedStmtIDs {
		if planCacheEnabled {
			if i > 0 && preparedAst != nil {
				plannercore.SetPstmtIDSchemaVersion(cacheKey, stmtText, preparedAst.SchemaVersion, s.sessionVars.IsolationReadEngines)
			}
			if !s.sessionVars.IgnorePreparedCacheCloseStmt { // keep the plan in cache
				s.PreparedPlanCache().Delete(cacheKey)
			}
		}
		s.sessionVars.RemovePreparedStmt(stmtID)
	}
}

func (s *session) Status() uint16 {
	return s.sessionVars.Status
}

func (s *session) LastInsertID() uint64 {
	if s.sessionVars.StmtCtx.LastInsertID > 0 {
		return s.sessionVars.StmtCtx.LastInsertID
	}
	return s.sessionVars.StmtCtx.InsertID
}

func (s *session) LastMessage() string {
	return s.sessionVars.StmtCtx.GetMessage()
}

func (s *session) AffectedRows() uint64 {
	return s.sessionVars.StmtCtx.AffectedRows()
}

func (s *session) SetClientCapability(capability uint32) {
	s.sessionVars.ClientCapability = capability
}

func (s *session) SetConnectionID(connectionID uint64) {
	s.sessionVars.ConnectionID = connectionID
}

func (s *session) SetTLSState(tlsState *tls.ConnectionState) {
	// If user is not connected via TLS, then tlsState == nil.
	if tlsState != nil {
		s.sessionVars.TLSConnectionState = tlsState
	}
}

func (s *session) SetCommandValue(command byte) {
	atomic.StoreUint32(&s.sessionVars.CommandValue, uint32(command))
}

func (s *session) SetCollation(coID int) error {
	cs, co, err := charset.GetCharsetInfoByID(coID)
	if err != nil {
		return err
	}
	// If new collations are enabled, switch to the default
	// collation if this one is not supported.
	co = collate.SubstituteMissingCollationToDefault(co)
	for _, v := range variable.SetNamesVariables {
		terror.Log(s.sessionVars.SetSystemVar(v, cs))
	}
	return s.sessionVars.SetSystemVar(variable.CollationConnection, co)
}

func (s *session) PreparedPlanCache() *kvcache.SimpleLRUCache {
	return s.preparedPlanCache
}

func (s *session) SetSessionManager(sm util.SessionManager) {
	s.sessionManager = sm
}

func (s *session) GetSessionManager() util.SessionManager {
	return s.sessionManager
}

func (s *session) StoreQueryFeedback(feedback interface{}) {
	if fb, ok := feedback.(*statistics.QueryFeedback); !ok || fb == nil || !fb.Valid {
		return
	}
	if s.statsCollector != nil {
		do, err := GetDomain(s.store)
		if err != nil {
			logutil.BgLogger().Debug("domain not found", zap.Error(err))
			metrics.StoreQueryFeedbackCounter.WithLabelValues(metrics.LblError).Inc()
			return
		}
		err = s.statsCollector.StoreQueryFeedback(feedback, do.StatsHandle())
		if err != nil {
			logutil.BgLogger().Debug("store query feedback", zap.Error(err))
			metrics.StoreQueryFeedbackCounter.WithLabelValues(metrics.LblError).Inc()
			return
		}
		metrics.StoreQueryFeedbackCounter.WithLabelValues(metrics.LblOK).Inc()
	}
}

func (s *session) UpdateColStatsUsage(predicateColumns []model.TableColumnID) {
	if s.statsCollector == nil {
		return
	}
	t := time.Now()
	colMap := make(map[model.TableColumnID]time.Time, len(predicateColumns))
	for _, col := range predicateColumns {
		colMap[col] = t
	}
	s.statsCollector.UpdateColStatsUsage(colMap)
}

// StoreIndexUsage stores index usage information in idxUsageCollector.
func (s *session) StoreIndexUsage(tblID int64, idxID int64, rowsSelected int64) {
	if s.idxUsageCollector == nil {
		return
	}
	s.idxUsageCollector.Update(tblID, idxID, &handle.IndexUsageInformation{QueryCount: 1, RowsSelected: rowsSelected})
}

// FieldList returns fields list of a table.
func (s *session) FieldList(tableName string) ([]*ast.ResultField, error) {
	is := s.GetInfoSchema().(infoschema.InfoSchema)
	dbName := model.NewCIStr(s.GetSessionVars().CurrentDB)
	tName := model.NewCIStr(tableName)
	pm := privilege.GetPrivilegeManager(s)
	if pm != nil && s.sessionVars.User != nil {
		if !pm.RequestVerification(s.sessionVars.ActiveRoles, dbName.O, tName.O, "", mysql.AllPrivMask) {
			user := s.sessionVars.User
			u := user.Username
			h := user.Hostname
			if len(user.AuthUsername) > 0 && len(user.AuthHostname) > 0 {
				u = user.AuthUsername
				h = user.AuthHostname
			}
			return nil, plannercore.ErrTableaccessDenied.GenWithStackByArgs("SELECT", u, h, tableName)
		}
	}
	table, err := is.TableByName(dbName, tName)
	if err != nil {
		return nil, err
	}

	cols := table.Cols()
	fields := make([]*ast.ResultField, 0, len(cols))
	for _, col := range table.Cols() {
		rf := &ast.ResultField{
			ColumnAsName: col.Name,
			TableAsName:  tName,
			DBName:       dbName,
			Table:        table.Meta(),
			Column:       col.ColumnInfo,
		}
		fields = append(fields, rf)
	}
	return fields, nil
}

func (s *session) TxnInfo() *txninfo.TxnInfo {
	s.txn.mu.RLock()
	// Copy on read to get a snapshot, this API shouldn't be frequently called.
	txnInfo := s.txn.mu.TxnInfo
	s.txn.mu.RUnlock()

	if txnInfo.StartTS == 0 {
		return nil
	}

	processInfo := s.ShowProcess()
	txnInfo.ConnectionID = processInfo.ID
	txnInfo.Username = processInfo.User
	txnInfo.CurrentDB = processInfo.DB

	return &txnInfo
}

func (s *session) doCommit(ctx context.Context) error {
	if !s.txn.Valid() {
		return nil
	}

	// to avoid session set overlap the txn set.
	if s.GetDiskFullOpt() != kvrpcpb.DiskFullOpt_NotAllowedOnFull {
		s.txn.SetDiskFullOpt(s.GetDiskFullOpt())
	}

	defer func() {
		s.txn.changeToInvalid()
		s.sessionVars.SetInTxn(false)
		s.ClearDiskFullOpt()
	}()
	if s.txn.IsReadOnly() {
		return nil
	}
	err := s.checkPlacementPolicyBeforeCommit()
	if err != nil {
		return err
	}
	// mockCommitError and mockGetTSErrorInRetry use to test PR #8743.
	failpoint.Inject("mockCommitError", func(val failpoint.Value) {
		if val.(bool) {
			if _, err := failpoint.Eval("tikvclient/mockCommitErrorOpt"); err == nil {
				failpoint.Return(kv.ErrTxnRetryable)
			}
		}
	})

	if s.sessionVars.BinlogClient != nil {
		prewriteValue := binloginfo.GetPrewriteValue(s, false)
		if prewriteValue != nil {
			prewriteData, err := prewriteValue.Marshal()
			if err != nil {
				return errors.Trace(err)
			}
			info := &binloginfo.BinlogInfo{
				Data: &binlog.Binlog{
					Tp:            binlog.BinlogType_Prewrite,
					PrewriteValue: prewriteData,
				},
				Client: s.sessionVars.BinlogClient,
			}
			s.txn.SetOption(kv.BinlogInfo, info)
		}
	}

	sessVars := s.GetSessionVars()
	// Get the related table or partition IDs.
	relatedPhysicalTables := sessVars.TxnCtx.TableDeltaMap
	// Get accessed temporary tables in the transaction.
	temporaryTables := sessVars.TxnCtx.TemporaryTables
	physicalTableIDs := make([]int64, 0, len(relatedPhysicalTables))
	for id := range relatedPhysicalTables {
		// Schema change on global temporary tables doesn't affect transactions.
		if _, ok := temporaryTables[id]; ok {
			continue
		}
		physicalTableIDs = append(physicalTableIDs, id)
	}
	// Set this option for 2 phase commit to validate schema lease.
	s.txn.SetOption(kv.SchemaChecker, domain.NewSchemaChecker(domain.GetDomain(s), s.GetInfoSchema().SchemaMetaVersion(), physicalTableIDs))
	s.txn.SetOption(kv.InfoSchema, s.sessionVars.TxnCtx.InfoSchema)
	s.txn.SetOption(kv.CommitHook, func(info string, _ error) { s.sessionVars.LastTxnInfo = info })
	if sessVars.EnableAmendPessimisticTxn {
		s.txn.SetOption(kv.SchemaAmender, NewSchemaAmenderForTikvTxn(s))
	}
	s.txn.SetOption(kv.EnableAsyncCommit, sessVars.EnableAsyncCommit)
	s.txn.SetOption(kv.Enable1PC, sessVars.Enable1PC)
	s.txn.SetOption(kv.ResourceGroupTagger, sessVars.StmtCtx.GetResourceGroupTagger())
	if sessVars.StmtCtx.KvExecCounter != nil {
		// Bind an interceptor for client-go to count the number of SQL executions of each TiKV.
		s.txn.SetOption(kv.RPCInterceptor, sessVars.StmtCtx.KvExecCounter.RPCInterceptor())
	}
	// priority of the sysvar is lower than `start transaction with causal consistency only`
	if val := s.txn.GetOption(kv.GuaranteeLinearizability); val == nil || val.(bool) {
		// We needn't ask the TiKV client to guarantee linearizability for auto-commit transactions
		// because the property is naturally holds:
		// We guarantee the commitTS of any transaction must not exceed the next timestamp from the TSO.
		// An auto-commit transaction fetches its startTS from the TSO so its commitTS > its startTS > the commitTS
		// of any previously committed transactions.
		s.txn.SetOption(kv.GuaranteeLinearizability,
			sessVars.TxnCtx.IsExplicit && sessVars.GuaranteeLinearizability)
	}
	if tables := sessVars.TxnCtx.TemporaryTables; len(tables) > 0 {
		s.txn.SetOption(kv.KVFilter, temporaryTableKVFilter(tables))
	}
	if tables := sessVars.TxnCtx.CachedTables; len(tables) > 0 {
		c := cachedTableRenewLease{tables: tables}
		now := time.Now()
		err := c.start(ctx)
		defer c.stop(ctx)
		sessVars.StmtCtx.WaitLockLeaseTime += time.Since(now)
		if err != nil {
			return errors.Trace(err)
		}
		s.txn.SetOption(kv.CommitTSUpperBoundCheck, c.commitTSCheck)
	}

	err = s.commitTxnWithTemporaryData(tikvutil.SetSessionID(ctx, sessVars.ConnectionID), &s.txn)
	if err != nil {
		err = s.handleAssertionFailure(ctx, err)
	}
	return err
}

type cachedTableRenewLease struct {
	tables map[int64]interface{}
	lease  []uint64 // Lease for each visited cached tables.
	exit   chan struct{}
}

func (c *cachedTableRenewLease) start(ctx context.Context) error {
	c.exit = make(chan struct{})
	c.lease = make([]uint64, len(c.tables))
	wg := make(chan error, len(c.tables))
	ith := 0
	for _, raw := range c.tables {
		tbl := raw.(table.CachedTable)
		go tbl.WriteLockAndKeepAlive(ctx, c.exit, &c.lease[ith], wg)
		ith++
	}

	// Wait for all LockForWrite() return, this function can return.
	var err error
	for ; ith > 0; ith-- {
		tmp := <-wg
		if tmp != nil {
			err = tmp
		}
	}
	return err
}

func (c *cachedTableRenewLease) stop(ctx context.Context) {
	close(c.exit)
}

func (c *cachedTableRenewLease) commitTSCheck(commitTS uint64) bool {
	for i := 0; i < len(c.lease); i++ {
		lease := atomic.LoadUint64(&c.lease[i])
		if commitTS >= lease {
			// Txn fails to commit because the write lease is expired.
			return false
		}
	}
	return true
}

// handleAssertionFailure extracts the possible underlying assertionFailed error,
// gets the corresponding MVCC history and logs it.
// If it's not an assertion failure, returns the original error.
func (s *session) handleAssertionFailure(ctx context.Context, err error) error {
	var assertionFailure *tikverr.ErrAssertionFailed
	if !stderrs.As(err, &assertionFailure) {
		return err
	}
	key := assertionFailure.Key
	newErr := kv.ErrAssertionFailed.GenWithStackByArgs(
		hex.EncodeToString(key), assertionFailure.Assertion.String(), assertionFailure.StartTs,
		assertionFailure.ExistingStartTs, assertionFailure.ExistingCommitTs,
	)

	if s.GetSessionVars().EnableRedactLog {
		return newErr
	}

	var decodeFunc func(kv.Key, *kvrpcpb.MvccGetByKeyResponse, map[string]interface{})
	// if it's a record key or an index key, decode it
	if infoSchema, ok := s.sessionVars.TxnCtx.InfoSchema.(infoschema.InfoSchema); ok &&
		infoSchema != nil && (tablecodec.IsRecordKey(key) || tablecodec.IsIndexKey(key)) {
		tableID := tablecodec.DecodeTableID(key)
		if table, ok := infoSchema.TableByID(tableID); ok {
			if tablecodec.IsRecordKey(key) {
				decodeFunc = consistency.DecodeRowMvccData(table.Meta())
			} else {
				tableInfo := table.Meta()
				_, indexID, _, e := tablecodec.DecodeIndexKey(key)
				if e != nil {
					logutil.Logger(ctx).Error("assertion failed but cannot decode index key", zap.Error(e))
					return err
				}
				var indexInfo *model.IndexInfo
				for _, idx := range tableInfo.Indices {
					if idx.ID == indexID {
						indexInfo = idx
						break
					}
				}
				if indexInfo == nil {
					return err
				}
				decodeFunc = consistency.DecodeIndexMvccData(indexInfo)
			}
		} else {
			logutil.Logger(ctx).Warn("assertion failed but table not found in infoschema", zap.Int64("tableID", tableID))
		}
	}
	if store, ok := s.store.(helper.Storage); ok {
		content := consistency.GetMvccByKey(store, key, decodeFunc)
		logutil.Logger(ctx).Error("assertion failed", zap.String("message", newErr.Error()), zap.String("mvcc history", content))
	}
	return newErr
}

func (s *session) commitTxnWithTemporaryData(ctx context.Context, txn kv.Transaction) error {
	sessVars := s.sessionVars
	txnTempTables := sessVars.TxnCtx.TemporaryTables
	if len(txnTempTables) == 0 {
		return txn.Commit(ctx)
	}

	sessionData := sessVars.TemporaryTableData
	var (
		stage           kv.StagingHandle
		localTempTables *infoschema.LocalTemporaryTables
	)

	if sessVars.LocalTemporaryTables != nil {
		localTempTables = sessVars.LocalTemporaryTables.(*infoschema.LocalTemporaryTables)
	} else {
		localTempTables = new(infoschema.LocalTemporaryTables)
	}

	defer func() {
		// stage != kv.InvalidStagingHandle means error occurs, we need to cleanup sessionData
		if stage != kv.InvalidStagingHandle {
			sessionData.Cleanup(stage)
		}
	}()

	for tblID, tbl := range txnTempTables {
		if !tbl.GetModified() {
			continue
		}

		if tbl.GetMeta().TempTableType != model.TempTableLocal {
			continue
		}
		if _, ok := localTempTables.TableByID(tblID); !ok {
			continue
		}

		if stage == kv.InvalidStagingHandle {
			stage = sessionData.Staging()
		}

		tblPrefix := tablecodec.EncodeTablePrefix(tblID)
		endKey := tablecodec.EncodeTablePrefix(tblID + 1)

		txnMemBuffer := s.txn.GetMemBuffer()
		iter, err := txnMemBuffer.Iter(tblPrefix, endKey)
		if err != nil {
			return err
		}

		for iter.Valid() {
			key := iter.Key()
			if !bytes.HasPrefix(key, tblPrefix) {
				break
			}

			value := iter.Value()
			if len(value) == 0 {
				err = sessionData.DeleteTableKey(tblID, key)
			} else {
				err = sessionData.SetTableKey(tblID, key, iter.Value())
			}

			if err != nil {
				return err
			}

			err = iter.Next()
			if err != nil {
				return err
			}
		}
	}

	err := txn.Commit(ctx)
	if err != nil {
		return err
	}

	if stage != kv.InvalidStagingHandle {
		sessionData.Release(stage)
		stage = kv.InvalidStagingHandle
	}

	return nil
}

type temporaryTableKVFilter map[int64]tableutil.TempTable

func (m temporaryTableKVFilter) IsUnnecessaryKeyValue(key, value []byte, flags tikvstore.KeyFlags) (bool, error) {
	tid := tablecodec.DecodeTableID(key)
	if _, ok := m[tid]; ok {
		return true, nil
	}

	// This is the default filter for all tables.
	defaultFilter := txn.TiDBKVFilter{}
	return defaultFilter.IsUnnecessaryKeyValue(key, value, flags)
}

// errIsNoisy is used to filter DUPLCATE KEY errors.
// These can observed by users in INFORMATION_SCHEMA.CLIENT_ERRORS_SUMMARY_GLOBAL instead.
//
// The rationale for filtering these errors is because they are "client generated errors". i.e.
// of the errors defined in kv/error.go, these look to be clearly related to a client-inflicted issue,
// and the server is only responsible for handling the error correctly. It does not need to log.
func errIsNoisy(err error) bool {
	if kv.ErrKeyExists.Equal(err) {
		return true
	}
	if storeerr.ErrLockAcquireFailAndNoWaitSet.Equal(err) {
		return true
	}
	return false
}

func (s *session) doCommitWithRetry(ctx context.Context) error {
	defer func() {
		s.GetSessionVars().SetTxnIsolationLevelOneShotStateForNextTxn()
		s.txn.changeToInvalid()
		s.cleanRetryInfo()
	}()
	if !s.txn.Valid() {
		// If the transaction is invalid, maybe it has already been rolled back by the client.
		return nil
	}
	var err error
	txnSize := s.txn.Size()
	isPessimistic := s.txn.IsPessimistic()
	if span := opentracing.SpanFromContext(ctx); span != nil && span.Tracer() != nil {
		span1 := span.Tracer().StartSpan("session.doCommitWitRetry", opentracing.ChildOf(span.Context()))
		defer span1.Finish()
		ctx = opentracing.ContextWithSpan(ctx, span1)
	}
	err = s.doCommit(ctx)
	if err != nil {
		commitRetryLimit := s.sessionVars.RetryLimit
		if !s.sessionVars.TxnCtx.CouldRetry {
			commitRetryLimit = 0
		}
		// Don't retry in BatchInsert mode. As a counter-example, insert into t1 select * from t2,
		// BatchInsert already commit the first batch 1000 rows, then it commit 1000-2000 and retry the statement,
		// Finally t1 will have more data than t2, with no errors return to user!
		if s.isTxnRetryableError(err) && !s.sessionVars.BatchInsert && commitRetryLimit > 0 && !isPessimistic {
			logutil.Logger(ctx).Warn("sql",
				zap.String("label", s.GetSQLLabel()),
				zap.Error(err),
				zap.String("txn", s.txn.GoString()))
			// Transactions will retry 2 ~ commitRetryLimit times.
			// We make larger transactions retry less times to prevent cluster resource outage.
			txnSizeRate := float64(txnSize) / float64(kv.TxnTotalSizeLimit)
			maxRetryCount := commitRetryLimit - int64(float64(commitRetryLimit-1)*txnSizeRate)
			err = s.retry(ctx, uint(maxRetryCount))
		} else if !errIsNoisy(err) {
			logutil.Logger(ctx).Warn("can not retry txn",
				zap.String("label", s.GetSQLLabel()),
				zap.Error(err),
				zap.Bool("IsBatchInsert", s.sessionVars.BatchInsert),
				zap.Bool("IsPessimistic", isPessimistic),
				zap.Bool("InRestrictedSQL", s.sessionVars.InRestrictedSQL),
				zap.Int64("tidb_retry_limit", s.sessionVars.RetryLimit),
				zap.Bool("tidb_disable_txn_auto_retry", s.sessionVars.DisableTxnAutoRetry))
		}
	}
	counter := s.sessionVars.TxnCtx.StatementCount
	duration := time.Since(s.GetSessionVars().TxnCtx.CreateTime).Seconds()
	s.recordOnTransactionExecution(err, counter, duration)

	if err != nil {
		if !errIsNoisy(err) {
			logutil.Logger(ctx).Warn("commit failed",
				zap.String("finished txn", s.txn.GoString()),
				zap.Error(err))
		}
		return err
	}
	s.updateStatsDeltaToCollector()
	return nil
}

func (s *session) updateStatsDeltaToCollector() {
	mapper := s.GetSessionVars().TxnCtx.TableDeltaMap
	if s.statsCollector != nil && mapper != nil {
		for _, item := range mapper {
			if item.TableID > 0 {
				s.statsCollector.Update(item.TableID, item.Delta, item.Count, &item.ColSize)
			}
		}
	}
}

func (s *session) CommitTxn(ctx context.Context) error {
	if span := opentracing.SpanFromContext(ctx); span != nil && span.Tracer() != nil {
		span1 := span.Tracer().StartSpan("session.CommitTxn", opentracing.ChildOf(span.Context()))
		defer span1.Finish()
		ctx = opentracing.ContextWithSpan(ctx, span1)
	}

	var commitDetail *tikvutil.CommitDetails
	ctx = context.WithValue(ctx, tikvutil.CommitDetailCtxKey, &commitDetail)
	err := s.doCommitWithRetry(ctx)
	if commitDetail != nil {
		s.sessionVars.StmtCtx.MergeExecDetails(nil, commitDetail)
	}

	failpoint.Inject("keepHistory", func(val failpoint.Value) {
		if val.(bool) {
			failpoint.Return(err)
		}
	})
	s.sessionVars.TxnCtx.Cleanup()
	s.sessionVars.CleanupTxnReadTSIfUsed()
	return err
}

func (s *session) RollbackTxn(ctx context.Context) {
	if span := opentracing.SpanFromContext(ctx); span != nil && span.Tracer() != nil {
		span1 := span.Tracer().StartSpan("session.RollbackTxn", opentracing.ChildOf(span.Context()))
		defer span1.Finish()
	}

	if s.txn.Valid() {
		terror.Log(s.txn.Rollback())
	}
	if ctx.Value(inCloseSession{}) == nil {
		s.cleanRetryInfo()
	}
	s.txn.changeToInvalid()
	s.sessionVars.TxnCtx.Cleanup()
	s.sessionVars.CleanupTxnReadTSIfUsed()
	s.sessionVars.SetInTxn(false)
}

func (s *session) GetClient() kv.Client {
	return s.client
}

func (s *session) GetMPPClient() kv.MPPClient {
	return s.mppClient
}

func (s *session) String() string {
	// TODO: how to print binded context in values appropriately?
	sessVars := s.sessionVars
	data := map[string]interface{}{
		"id":         sessVars.ConnectionID,
		"user":       sessVars.User,
		"currDBName": sessVars.CurrentDB,
		"status":     sessVars.Status,
		"strictMode": sessVars.StrictSQLMode,
	}
	if s.txn.Valid() {
		// if txn is committed or rolled back, txn is nil.
		data["txn"] = s.txn.String()
	}
	if sessVars.SnapshotTS != 0 {
		data["snapshotTS"] = sessVars.SnapshotTS
	}
	if sessVars.StmtCtx.LastInsertID > 0 {
		data["lastInsertID"] = sessVars.StmtCtx.LastInsertID
	}
	if len(sessVars.PreparedStmts) > 0 {
		data["preparedStmtCount"] = len(sessVars.PreparedStmts)
	}
	b, err := json.MarshalIndent(data, "", "  ")
	terror.Log(errors.Trace(err))
	return string(b)
}

const sqlLogMaxLen = 1024

// SchemaChangedWithoutRetry is used for testing.
var SchemaChangedWithoutRetry uint32

func (s *session) GetSQLLabel() string {
	if s.sessionVars.InRestrictedSQL {
		return metrics.LblInternal
	}
	return metrics.LblGeneral
}

func (s *session) isInternal() bool {
	return s.sessionVars.InRestrictedSQL
}

func (s *session) isTxnRetryableError(err error) bool {
	if atomic.LoadUint32(&SchemaChangedWithoutRetry) == 1 {
		return kv.IsTxnRetryableError(err)
	}
	return kv.IsTxnRetryableError(err) || domain.ErrInfoSchemaChanged.Equal(err)
}

func (s *session) checkTxnAborted(stmt sqlexec.Statement) error {
	var err error
	if atomic.LoadUint32(&s.GetSessionVars().TxnCtx.LockExpire) > 0 {
		err = kv.ErrLockExpire
	} else {
		return nil
	}
	// If the transaction is aborted, the following statements do not need to execute, except `commit` and `rollback`,
	// because they are used to finish the aborted transaction.
	if _, ok := stmt.(*executor.ExecStmt).StmtNode.(*ast.CommitStmt); ok {
		return nil
	}
	if _, ok := stmt.(*executor.ExecStmt).StmtNode.(*ast.RollbackStmt); ok {
		return nil
	}
	return err
}

func (s *session) retry(ctx context.Context, maxCnt uint) (err error) {
	var retryCnt uint
	defer func() {
		s.sessionVars.RetryInfo.Retrying = false
		// retryCnt only increments on retryable error, so +1 here.
		metrics.SessionRetry.Observe(float64(retryCnt + 1))
		s.sessionVars.SetInTxn(false)
		if err != nil {
			s.RollbackTxn(ctx)
		}
		s.txn.changeToInvalid()
	}()

	connID := s.sessionVars.ConnectionID
	s.sessionVars.RetryInfo.Retrying = true
	if atomic.LoadUint32(&s.sessionVars.TxnCtx.ForUpdate) == 1 {
		err = ErrForUpdateCantRetry.GenWithStackByArgs(connID)
		return err
	}

	nh := GetHistory(s)
	var schemaVersion int64
	sessVars := s.GetSessionVars()
	orgStartTS := sessVars.TxnCtx.StartTS
	label := s.GetSQLLabel()
	for {
		if err = s.PrepareTxnCtx(ctx); err != nil {
			return err
		}
		s.sessionVars.RetryInfo.ResetOffset()
		for i, sr := range nh.history {
			st := sr.st
			s.sessionVars.StmtCtx = sr.stmtCtx
			s.sessionVars.StmtCtx.ResetForRetry()
			s.sessionVars.PreparedParams = s.sessionVars.PreparedParams[:0]
			schemaVersion, err = st.RebuildPlan(ctx)
			if err != nil {
				return err
			}

			if retryCnt == 0 {
				// We do not have to log the query every time.
				// We print the queries at the first try only.
				sql := sqlForLog(st.GetTextToLog())
				if !sessVars.EnableRedactLog {
					sql += sessVars.PreparedParams.String()
				}
				logutil.Logger(ctx).Warn("retrying",
					zap.Int64("schemaVersion", schemaVersion),
					zap.Uint("retryCnt", retryCnt),
					zap.Int("queryNum", i),
					zap.String("sql", sql))
			} else {
				logutil.Logger(ctx).Warn("retrying",
					zap.Int64("schemaVersion", schemaVersion),
					zap.Uint("retryCnt", retryCnt),
					zap.Int("queryNum", i))
			}
			_, digest := s.sessionVars.StmtCtx.SQLDigest()
			s.txn.onStmtStart(digest.String())
			err = sessiontxn.GetTxnManager(s).OnStmtStart(ctx)
			if err == nil {
				_, err = st.Exec(ctx)
			}

			s.txn.onStmtEnd()
			if err != nil {
				s.StmtRollback()
				break
			}
			s.StmtCommit()
		}
		logutil.Logger(ctx).Warn("transaction association",
			zap.Uint64("retrying txnStartTS", s.GetSessionVars().TxnCtx.StartTS),
			zap.Uint64("original txnStartTS", orgStartTS))
		failpoint.Inject("preCommitHook", func() {
			hook, ok := ctx.Value("__preCommitHook").(func())
			if ok {
				hook()
			}
		})
		if err == nil {
			err = s.doCommit(ctx)
			if err == nil {
				break
			}
		}
		if !s.isTxnRetryableError(err) {
			logutil.Logger(ctx).Warn("sql",
				zap.String("label", label),
				zap.Stringer("session", s),
				zap.Error(err))
			metrics.SessionRetryErrorCounter.WithLabelValues(label, metrics.LblUnretryable).Inc()
			return err
		}
		retryCnt++
		if retryCnt >= maxCnt {
			logutil.Logger(ctx).Warn("sql",
				zap.String("label", label),
				zap.Uint("retry reached max count", retryCnt))
			metrics.SessionRetryErrorCounter.WithLabelValues(label, metrics.LblReachMax).Inc()
			return err
		}
		logutil.Logger(ctx).Warn("sql",
			zap.String("label", label),
			zap.Error(err),
			zap.String("txn", s.txn.GoString()))
		kv.BackOff(retryCnt)
		s.txn.changeToInvalid()
		s.sessionVars.SetInTxn(false)
	}
	return err
}

func sqlForLog(sql string) string {
	if len(sql) > sqlLogMaxLen {
		sql = sql[:sqlLogMaxLen] + fmt.Sprintf("(len:%d)", len(sql))
	}
	return executor.QueryReplacer.Replace(sql)
}

type sessionPool interface {
	Get() (pools.Resource, error)
	Put(pools.Resource)
}

func (s *session) sysSessionPool() sessionPool {
	return domain.GetDomain(s).SysSessionPool()
}

func createSessionFunc(store kv.Storage) pools.Factory {
	return func() (pools.Resource, error) {
		se, err := createSession(store)
		if err != nil {
			return nil, err
		}
		err = variable.SetSessionSystemVar(se.sessionVars, variable.AutoCommit, "1")
		if err != nil {
			return nil, err
		}
		err = variable.SetSessionSystemVar(se.sessionVars, variable.MaxExecutionTime, "0")
		if err != nil {
			return nil, errors.Trace(err)
		}
		err = variable.SetSessionSystemVar(se.sessionVars, variable.MaxAllowedPacket, strconv.FormatUint(variable.DefMaxAllowedPacket, 10))
		if err != nil {
			return nil, errors.Trace(err)
		}
		se.sessionVars.CommonGlobalLoaded = true
		se.sessionVars.InRestrictedSQL = true
		// Internal session uses default format to prevent memory leak problem.
		se.sessionVars.EnableChunkRPC = false
		return se, nil
	}
}

func createSessionWithDomainFunc(store kv.Storage) func(*domain.Domain) (pools.Resource, error) {
	return func(dom *domain.Domain) (pools.Resource, error) {
		se, err := CreateSessionWithDomain(store, dom)
		if err != nil {
			return nil, err
		}
		err = variable.SetSessionSystemVar(se.sessionVars, variable.AutoCommit, "1")
		if err != nil {
			return nil, err
		}
		err = variable.SetSessionSystemVar(se.sessionVars, variable.MaxExecutionTime, "0")
		if err != nil {
			return nil, errors.Trace(err)
		}
		se.sessionVars.CommonGlobalLoaded = true
		se.sessionVars.InRestrictedSQL = true
		// Internal session uses default format to prevent memory leak problem.
		se.sessionVars.EnableChunkRPC = false
		return se, nil
	}
}

func drainRecordSet(ctx context.Context, se *session, rs sqlexec.RecordSet, alloc chunk.Allocator) ([]chunk.Row, error) {
	var rows []chunk.Row
	var req *chunk.Chunk
	req = rs.NewChunk(alloc)
	for {
		err := rs.Next(ctx, req)
		if err != nil || req.NumRows() == 0 {
			return rows, err
		}
		iter := chunk.NewIterator4Chunk(req)
		for r := iter.Begin(); r != iter.End(); r = iter.Next() {
			rows = append(rows, r)
		}
		req = chunk.Renew(req, se.sessionVars.MaxChunkSize)
	}
}

// getTableValue executes restricted sql and the result is one column.
// It returns a string value.
func (s *session) getTableValue(ctx context.Context, tblName string, varName string) (string, error) {
	rows, fields, err := s.ExecRestrictedSQL(ctx, nil, "SELECT VARIABLE_VALUE FROM %n.%n WHERE VARIABLE_NAME=%?", mysql.SystemDB, tblName, varName)
	if err != nil {
		return "", err
	}
	if len(rows) == 0 {
		return "", errResultIsEmpty
	}
	d := rows[0].GetDatum(0, &fields[0].Column.FieldType)
	value, err := d.ToString()
	if err != nil {
		return "", err
	}
	return value, nil
}

// replaceGlobalVariablesTableValue executes restricted sql updates the variable value
// It will then notify the etcd channel that the value has changed.
func (s *session) replaceGlobalVariablesTableValue(ctx context.Context, varName, val string) error {
	_, _, err := s.ExecRestrictedSQL(ctx, nil, `REPLACE INTO %n.%n (variable_name, variable_value) VALUES (%?, %?)`, mysql.SystemDB, mysql.GlobalVariablesTable, varName, val)
	if err != nil {
		return err
	}
	domain.GetDomain(s).NotifyUpdateSysVarCache()
	return err
}

// GetGlobalSysVar implements GlobalVarAccessor.GetGlobalSysVar interface.
func (s *session) GetGlobalSysVar(name string) (string, error) {
	if s.Value(sessionctx.Initing) != nil {
		// When running bootstrap or upgrade, we should not access global storage.
		return "", nil
	}

	sv := variable.GetSysVar(name)
	if sv == nil {
		// It might be a recently unregistered sysvar. We should return unknown
		// since GetSysVar is the canonical version, but we can update the cache
		// so the next request doesn't attempt to load this.
		logutil.BgLogger().Info("sysvar does not exist. sysvar cache may be stale", zap.String("name", name))
		return "", variable.ErrUnknownSystemVar.GenWithStackByArgs(name)
	}

	sysVar, err := domain.GetDomain(s).GetGlobalVar(name)
	if err != nil {
		// The sysvar exists, but there is no cache entry yet.
		// This might be because the sysvar was only recently registered.
		// In which case it is safe to return the default, but we can also
		// update the cache for the future.
		logutil.BgLogger().Info("sysvar not in cache yet. sysvar cache may be stale", zap.String("name", name))
		sysVar, err = s.getTableValue(context.TODO(), mysql.GlobalVariablesTable, name)
		if err != nil {
			return sv.Value, nil
		}
	}
	// It might have been written from an earlier TiDB version, so we should do type validation
	// See https://github.com/pingcap/tidb/issues/30255 for why we don't do full validation.
	// If validation fails, we should return the default value:
	// See: https://github.com/pingcap/tidb/pull/31566
	sysVar, err = sv.ValidateFromType(s.GetSessionVars(), sysVar, variable.ScopeGlobal)
	if err != nil {
		return sv.Value, nil
	}
	return sysVar, nil
}

// SetGlobalSysVar implements GlobalVarAccessor.SetGlobalSysVar interface.
// it is called (but skipped) when setting instance scope
func (s *session) SetGlobalSysVar(name, value string) (err error) {
	sv := variable.GetSysVar(name)
	if sv == nil {
		return variable.ErrUnknownSystemVar.GenWithStackByArgs(name)
	}
	if value, err = sv.Validate(s.sessionVars, value, variable.ScopeGlobal); err != nil {
		return err
	}
	if err = sv.SetGlobalFromHook(s.sessionVars, value, false); err != nil {
		return err
	}
	if sv.HasInstanceScope() { // skip for INSTANCE scope
		return nil
	}
	if sv.GlobalConfigName != "" {
		domain.GetDomain(s).NotifyGlobalConfigChange(sv.GlobalConfigName, variable.OnOffToTrueFalse(value))
	}
	return s.replaceGlobalVariablesTableValue(context.TODO(), sv.Name, value)
}

// SetGlobalSysVarOnly updates the sysvar, but does not call the validation function or update aliases.
// This is helpful to prevent duplicate warnings being appended from aliases, or recursion.
func (s *session) SetGlobalSysVarOnly(name, value string) (err error) {
	sv := variable.GetSysVar(name)
	if sv == nil {
		return variable.ErrUnknownSystemVar.GenWithStackByArgs(name)
	}
	if err = sv.SetGlobalFromHook(s.sessionVars, value, true); err != nil {
		return err
	}
	if sv.HasInstanceScope() { // skip for INSTANCE scope
		return nil
	}
	return s.replaceGlobalVariablesTableValue(context.TODO(), sv.Name, value)
}

// SetTiDBTableValue implements GlobalVarAccessor.SetTiDBTableValue interface.
func (s *session) SetTiDBTableValue(name, value, comment string) error {
	_, _, err := s.ExecRestrictedSQL(context.TODO(), nil, `REPLACE INTO mysql.tidb (variable_name, variable_value, comment) VALUES (%?, %?, %?)`, name, value, comment)
	return err
}

// GetTiDBTableValue implements GlobalVarAccessor.GetTiDBTableValue interface.
func (s *session) GetTiDBTableValue(name string) (string, error) {
	return s.getTableValue(context.TODO(), mysql.TiDBTable, name)
}

var _ sqlexec.SQLParser = &session{}

func (s *session) ParseSQL(ctx context.Context, sql string, params ...parser.ParseParam) ([]ast.StmtNode, []error, error) {
	if span := opentracing.SpanFromContext(ctx); span != nil && span.Tracer() != nil {
		span1 := span.Tracer().StartSpan("session.ParseSQL", opentracing.ChildOf(span.Context()))
		defer span1.Finish()
	}
	defer trace.StartRegion(ctx, "ParseSQL").End()

	p := parserPool.Get().(*parser.Parser)
	defer parserPool.Put(p)
	p.SetSQLMode(s.sessionVars.SQLMode)
	p.SetParserConfig(s.sessionVars.BuildParserConfig())
	tmp, warn, err := p.ParseSQL(sql, params...)
	// The []ast.StmtNode is referenced by the parser, to reuse the parser, make a copy of the result.
	res := make([]ast.StmtNode, len(tmp))
	copy(res, tmp)
	return res, warn, err
}

func (s *session) SetProcessInfo(sql string, t time.Time, command byte, maxExecutionTime uint64) {
	// If command == mysql.ComSleep, it means the SQL execution is finished. The processinfo is reset to SLEEP.
	// If the SQL finished and the session is not in transaction, the current start timestamp need to reset to 0.
	// Otherwise, it should be set to the transaction start timestamp.
	// Why not reset the transaction start timestamp to 0 when transaction committed?
	// Because the select statement and other statements need this timestamp to read data,
	// after the transaction is committed. e.g. SHOW MASTER STATUS;
	var curTxnStartTS uint64
	if command != mysql.ComSleep || s.GetSessionVars().InTxn() {
		curTxnStartTS = s.sessionVars.TxnCtx.StartTS
	}
	// Set curTxnStartTS to SnapshotTS directly when the session is trying to historic read.
	// It will avoid the session meet GC lifetime too short error.
	if s.GetSessionVars().SnapshotTS != 0 {
		curTxnStartTS = s.GetSessionVars().SnapshotTS
	}
	p := s.currentPlan
	if explain, ok := p.(*plannercore.Explain); ok && explain.Analyze && explain.TargetPlan != nil {
		p = explain.TargetPlan
	}
	pi := util.ProcessInfo{
		ID:               s.sessionVars.ConnectionID,
		Port:             s.sessionVars.Port,
		DB:               s.sessionVars.CurrentDB,
		Command:          command,
		Plan:             p,
		PlanExplainRows:  plannercore.GetExplainRowsForPlan(p),
		RuntimeStatsColl: s.sessionVars.StmtCtx.RuntimeStatsColl,
		Time:             t,
		State:            s.Status(),
		Info:             sql,
		CurTxnStartTS:    curTxnStartTS,
		StmtCtx:          s.sessionVars.StmtCtx,
		StatsInfo:        plannercore.GetStatsInfo,
		MaxExecutionTime: maxExecutionTime,
		RedactSQL:        s.sessionVars.EnableRedactLog,
	}
	oldPi := s.ShowProcess()
	if p == nil {
		// Store the last valid plan when the current plan is nil.
		// This is for `explain for connection` statement has the ability to query the last valid plan.
		if oldPi != nil && oldPi.Plan != nil && len(oldPi.PlanExplainRows) > 0 {
			pi.Plan = oldPi.Plan
			pi.PlanExplainRows = oldPi.PlanExplainRows
			pi.RuntimeStatsColl = oldPi.RuntimeStatsColl
		}
	}
	// We set process info before building plan, so we extended execution time.
	if oldPi != nil && oldPi.Info == pi.Info {
		pi.Time = oldPi.Time
	}
	_, digest := s.sessionVars.StmtCtx.SQLDigest()
	pi.Digest = digest.String()
	// DO NOT reset the currentPlan to nil until this query finishes execution, otherwise reentrant calls
	// of SetProcessInfo would override Plan and PlanExplainRows to nil.
	if command == mysql.ComSleep {
		s.currentPlan = nil
	}
	if s.sessionVars.User != nil {
		pi.User = s.sessionVars.User.Username
		pi.Host = s.sessionVars.User.Hostname
	}
	s.processInfo.Store(&pi)
}

func (s *session) SetDiskFullOpt(level kvrpcpb.DiskFullOpt) {
	s.diskFullOpt = level
}

func (s *session) GetDiskFullOpt() kvrpcpb.DiskFullOpt {
	return s.diskFullOpt
}

func (s *session) ClearDiskFullOpt() {
	s.diskFullOpt = kvrpcpb.DiskFullOpt_NotAllowedOnFull
}

func (s *session) ExecuteInternal(ctx context.Context, sql string, args ...interface{}) (rs sqlexec.RecordSet, err error) {
	origin := s.sessionVars.InRestrictedSQL
	s.sessionVars.InRestrictedSQL = true
	defer func() {
		s.sessionVars.InRestrictedSQL = origin
		if topsqlstate.TopSQLEnabled() {
			//  Restore the goroutine label by using the original ctx after execution is finished.
			pprof.SetGoroutineLabels(ctx)
		}
	}()

	if span := opentracing.SpanFromContext(ctx); span != nil && span.Tracer() != nil {
		span1 := span.Tracer().StartSpan("session.ExecuteInternal", opentracing.ChildOf(span.Context()))
		defer span1.Finish()
		ctx = opentracing.ContextWithSpan(ctx, span1)
		logutil.Eventf(ctx, "execute: %s", sql)
	}

	stmtNode, err := s.ParseWithParams(ctx, sql, args...)
	if err != nil {
		return nil, err
	}

	rs, err = s.ExecuteStmt(ctx, stmtNode)
	if err != nil {
		s.sessionVars.StmtCtx.AppendError(err)
	}
	if rs == nil {
		return nil, err
	}

	return rs, err
}

// Execute is deprecated, we can remove it as soon as plugins are migrated.
func (s *session) Execute(ctx context.Context, sql string) (recordSets []sqlexec.RecordSet, err error) {
	if span := opentracing.SpanFromContext(ctx); span != nil && span.Tracer() != nil {
		span1 := span.Tracer().StartSpan("session.Execute", opentracing.ChildOf(span.Context()))
		defer span1.Finish()
		ctx = opentracing.ContextWithSpan(ctx, span1)
		logutil.Eventf(ctx, "execute: %s", sql)
	}

	stmtNodes, err := s.Parse(ctx, sql)
	if err != nil {
		return nil, err
	}
	if len(stmtNodes) != 1 {
		return nil, errors.New("Execute() API doesn't support multiple statements any more")
	}

	rs, err := s.ExecuteStmt(ctx, stmtNodes[0])
	if err != nil {
		s.sessionVars.StmtCtx.AppendError(err)
	}
	if rs == nil {
		return nil, err
	}
	return []sqlexec.RecordSet{rs}, err
}

// Parse parses a query string to raw ast.StmtNode.
func (s *session) Parse(ctx context.Context, sql string) ([]ast.StmtNode, error) {
	parseStartTime := time.Now()
	stmts, warns, err := s.ParseSQL(ctx, sql, s.sessionVars.GetParseParams()...)
	if err != nil {
		s.rollbackOnError(ctx)

		// Only print log message when this SQL is from the user.
		// Mute the warning for internal SQLs.
		if !s.sessionVars.InRestrictedSQL {
			if s.sessionVars.EnableRedactLog {
				logutil.Logger(ctx).Debug("parse SQL failed", zap.Error(err), zap.String("SQL", sql))
			} else {
				logutil.Logger(ctx).Warn("parse SQL failed", zap.Error(err), zap.String("SQL", sql))
			}
		}
		return nil, util.SyntaxError(err)
	}

	durParse := time.Since(parseStartTime)
	s.GetSessionVars().DurationParse = durParse
	isInternal := s.isInternal()
	if isInternal {
		sessionExecuteParseDurationInternal.Observe(durParse.Seconds())
	} else {
		sessionExecuteParseDurationGeneral.Observe(durParse.Seconds())
	}
	for _, warn := range warns {
		s.sessionVars.StmtCtx.AppendWarning(util.SyntaxWarn(warn))
	}
	return stmts, nil
}

// ParseWithParams parses a query string, with arguments, to raw ast.StmtNode.
// Note that it will not do escaping if no variable arguments are passed.
func (s *session) ParseWithParams(ctx context.Context, sql string, args ...interface{}) (ast.StmtNode, error) {
	var err error
	if len(args) > 0 {
		sql, err = sqlexec.EscapeSQL(sql, args...)
		if err != nil {
			return nil, err
		}
	}

	internal := s.isInternal()

	var stmts []ast.StmtNode
	var warns []error
	parseStartTime := time.Now()
	if internal {
		// Do no respect the settings from clients, if it is for internal usage.
		// Charsets from clients may give chance injections.
		// Refer to https://stackoverflow.com/questions/5741187/sql-injection-that-gets-around-mysql-real-escape-string/12118602.
		stmts, warns, err = s.ParseSQL(ctx, sql)
	} else {
		stmts, warns, err = s.ParseSQL(ctx, sql, s.sessionVars.GetParseParams()...)
	}
	if len(stmts) != 1 {
		err = errors.New("run multiple statements internally is not supported")
	}
	if err != nil {
		s.rollbackOnError(ctx)
		// Only print log message when this SQL is from the user.
		// Mute the warning for internal SQLs.
		if !s.sessionVars.InRestrictedSQL {
			if s.sessionVars.EnableRedactLog {
				logutil.Logger(ctx).Debug("parse SQL failed", zap.Error(err), zap.String("SQL", sql))
			} else {
				logutil.Logger(ctx).Warn("parse SQL failed", zap.Error(err), zap.String("SQL", sql))
			}
		}
		return nil, util.SyntaxError(err)
	}
	durParse := time.Since(parseStartTime)
	if internal {
		sessionExecuteParseDurationInternal.Observe(durParse.Seconds())
	} else {
		sessionExecuteParseDurationGeneral.Observe(durParse.Seconds())
	}
	for _, warn := range warns {
		s.sessionVars.StmtCtx.AppendWarning(util.SyntaxWarn(warn))
	}
	if topsqlstate.TopSQLEnabled() {
		normalized, digest := parser.NormalizeDigest(sql)
		if digest != nil {
			// Reset the goroutine label when internal sql execute finish.
			// Specifically reset in ExecRestrictedStmt function.
			topsql.AttachSQLInfo(ctx, normalized, digest, "", nil, s.sessionVars.InRestrictedSQL)
		}
	}
	return stmts[0], nil
}

// ParseWithParams4Test wrapper (s *session) ParseWithParams for test
func ParseWithParams4Test(ctx context.Context, s Session,
	sql string, args ...interface{}) (ast.StmtNode, error) {
	return s.(*session).ParseWithParams(ctx, sql, args)
}

// ExecRestrictedStmt implements RestrictedSQLExecutor interface.
func (s *session) ExecRestrictedStmt(ctx context.Context, stmtNode ast.StmtNode, opts ...sqlexec.OptionFuncAlias) (
	[]chunk.Row, []*ast.ResultField, error) {
	if topsqlstate.TopSQLEnabled() {
		defer pprof.SetGoroutineLabels(ctx)
	}
	execOption := sqlexec.GetExecOption(opts)
	var se *session
	var clean func()
	var err error
	if execOption.UseCurSession {
		se, clean, err = s.useCurrentSession(execOption)
	} else {
		se, clean, err = s.getInternalSession(execOption)
	}
	if err != nil {
		return nil, nil, err
	}
	defer clean()

	startTime := time.Now()
	metrics.SessionRestrictedSQLCounter.Inc()
	ctx = context.WithValue(ctx, execdetails.StmtExecDetailKey, &execdetails.StmtExecDetails{})
	ctx = context.WithValue(ctx, tikvutil.ExecDetailsKey, &tikvutil.ExecDetails{})
	rs, err := se.ExecuteStmt(ctx, stmtNode)
	if err != nil {
		se.sessionVars.StmtCtx.AppendError(err)
	}
	if rs == nil {
		return nil, nil, err
	}
	defer func() {
		if closeErr := rs.Close(); closeErr != nil {
			err = closeErr
		}
	}()
	var rows []chunk.Row
	rows, err = drainRecordSet(ctx, se, rs, nil)
	if err != nil {
		return nil, nil, err
	}
	metrics.QueryDurationHistogram.WithLabelValues(metrics.LblInternal).Observe(time.Since(startTime).Seconds())
	return rows, rs.Fields(), err
}

// ExecRestrictedStmt4Test wrapper `(s *session) ExecRestrictedStmt` for test.
func ExecRestrictedStmt4Test(ctx context.Context, s Session,
	stmtNode ast.StmtNode, opts ...sqlexec.OptionFuncAlias) (
	[]chunk.Row, []*ast.ResultField, error) {
	return s.(*session).ExecRestrictedStmt(ctx, stmtNode, opts...)
}

// only set and clean session with execOption
func (s *session) useCurrentSession(execOption sqlexec.ExecOption) (*session, func(), error) {
	var err error
	if execOption.SnapshotTS != 0 {
		s.sessionVars.SnapshotInfoschema, err = getSnapshotInfoSchema(s, execOption.SnapshotTS)
		if err != nil {
			return nil, nil, err
		}
		if err := s.sessionVars.SetSystemVar(variable.TiDBSnapshot, strconv.FormatUint(execOption.SnapshotTS, 10)); err != nil {
			return nil, nil, err
		}
	}
	prevStatsVer := s.sessionVars.AnalyzeVersion
	if execOption.AnalyzeVer != 0 {
		s.sessionVars.AnalyzeVersion = execOption.AnalyzeVer
	}
	prePruneMode := s.sessionVars.PartitionPruneMode.Load()
	if len(execOption.PartitionPruneMode) > 0 {
		s.sessionVars.PartitionPruneMode.Store(execOption.PartitionPruneMode)
	}
	prevSQL := s.sessionVars.StmtCtx.OriginalSQL
	prevStmtType := s.sessionVars.StmtCtx.StmtType
	prevTables := s.sessionVars.StmtCtx.Tables
	return s, func() {
		s.sessionVars.AnalyzeVersion = prevStatsVer
		if err := s.sessionVars.SetSystemVar(variable.TiDBSnapshot, ""); err != nil {
			logutil.BgLogger().Error("set tidbSnapshot error", zap.Error(err))
		}
		s.sessionVars.SnapshotInfoschema = nil
		s.sessionVars.PartitionPruneMode.Store(prePruneMode)
		s.sessionVars.StmtCtx.OriginalSQL = prevSQL
		s.sessionVars.StmtCtx.StmtType = prevStmtType
		s.sessionVars.StmtCtx.Tables = prevTables
	}, nil
}

func (s *session) getInternalSession(execOption sqlexec.ExecOption) (*session, func(), error) {
	tmp, err := s.sysSessionPool().Get()
	if err != nil {
		return nil, nil, errors.Trace(err)
	}
	se := tmp.(*session)

	// The special session will share the `InspectionTableCache` with current session
	// if the current session in inspection mode.
	if cache := s.sessionVars.InspectionTableCache; cache != nil {
		se.sessionVars.InspectionTableCache = cache
	}
	if ok := s.sessionVars.OptimizerUseInvisibleIndexes; ok {
		se.sessionVars.OptimizerUseInvisibleIndexes = true
	}

	if execOption.SnapshotTS != 0 {
		se.sessionVars.SnapshotInfoschema, err = getSnapshotInfoSchema(s, execOption.SnapshotTS)
		if err != nil {
			return nil, nil, err
		}
		if err := se.sessionVars.SetSystemVar(variable.TiDBSnapshot, strconv.FormatUint(execOption.SnapshotTS, 10)); err != nil {
			return nil, nil, err
		}
	}

	prevStatsVer := se.sessionVars.AnalyzeVersion
	if execOption.AnalyzeVer != 0 {
		se.sessionVars.AnalyzeVersion = execOption.AnalyzeVer
	}

	prePruneMode := se.sessionVars.PartitionPruneMode.Load()
	if len(execOption.PartitionPruneMode) > 0 {
		se.sessionVars.PartitionPruneMode.Store(execOption.PartitionPruneMode)
	}

	// Put the internal session to the map of SessionManager
	infosync.StoreInternalSession(se)

	return se, func() {
		se.sessionVars.AnalyzeVersion = prevStatsVer
		if err := se.sessionVars.SetSystemVar(variable.TiDBSnapshot, ""); err != nil {
			logutil.BgLogger().Error("set tidbSnapshot error", zap.Error(err))
		}
		se.sessionVars.SnapshotInfoschema = nil
		if !execOption.IgnoreWarning {
			if se != nil && se.GetSessionVars().StmtCtx.WarningCount() > 0 {
				warnings := se.GetSessionVars().StmtCtx.GetWarnings()
				s.GetSessionVars().StmtCtx.AppendWarnings(warnings)
			}
		}
		se.sessionVars.PartitionPruneMode.Store(prePruneMode)
		se.sessionVars.OptimizerUseInvisibleIndexes = false
		se.sessionVars.InspectionTableCache = nil
		// Delete the internal session to the map of SessionManager
		infosync.DeleteInternalSession(se)
		s.sysSessionPool().Put(tmp)
	}, nil
}

func (s *session) withRestrictedSQLExecutor(ctx context.Context, opts []sqlexec.OptionFuncAlias, fn func(context.Context, *session) ([]chunk.Row, []*ast.ResultField, error)) ([]chunk.Row, []*ast.ResultField, error) {
	execOption := sqlexec.GetExecOption(opts)
	var se *session
	var clean func()
	var err error
	if execOption.UseCurSession {
		se, clean, err = s.useCurrentSession(execOption)
	} else {
		se, clean, err = s.getInternalSession(execOption)
	}
	if err != nil {
		return nil, nil, errors.Trace(err)
	}
	defer clean()
	if execOption.TrackSysProcID > 0 {
		err = execOption.TrackSysProc(execOption.TrackSysProcID, se)
		if err != nil {
			return nil, nil, errors.Trace(err)
		}
		// unTrack should be called before clean (return sys session)
		defer execOption.UnTrackSysProc(execOption.TrackSysProcID)
	}
	return fn(ctx, se)
}

func (s *session) ExecRestrictedSQL(ctx context.Context, opts []sqlexec.OptionFuncAlias, sql string, params ...interface{}) ([]chunk.Row, []*ast.ResultField, error) {
	return s.withRestrictedSQLExecutor(ctx, opts, func(ctx context.Context, se *session) ([]chunk.Row, []*ast.ResultField, error) {
		stmt, err := se.ParseWithParams(ctx, sql, params...)
		if err != nil {
			return nil, nil, errors.Trace(err)
		}
		if topsqlstate.TopSQLEnabled() {
			defer pprof.SetGoroutineLabels(ctx)
		}
		startTime := time.Now()
		metrics.SessionRestrictedSQLCounter.Inc()
		ctx = context.WithValue(ctx, execdetails.StmtExecDetailKey, &execdetails.StmtExecDetails{})
		ctx = context.WithValue(ctx, tikvutil.ExecDetailsKey, &tikvutil.ExecDetails{})
		rs, err := se.ExecuteStmt(ctx, stmt)
		if err != nil {
			se.sessionVars.StmtCtx.AppendError(err)
		}
		if rs == nil {
			return nil, nil, err
		}
		defer func() {
			if closeErr := rs.Close(); closeErr != nil {
				err = closeErr
			}
		}()
		var rows []chunk.Row
		rows, err = drainRecordSet(ctx, se, rs, nil)
		if err != nil {
			return nil, nil, err
		}
		metrics.QueryDurationHistogram.WithLabelValues(metrics.LblInternal).Observe(time.Since(startTime).Seconds())
		return rows, rs.Fields(), err
	})
}

func (s *session) ExecuteStmt(ctx context.Context, stmtNode ast.StmtNode) (rs sqlexec.RecordSet, err error) {
	if span := opentracing.SpanFromContext(ctx); span != nil && span.Tracer() != nil {
		span1 := span.Tracer().StartSpan("session.ExecuteStmt", opentracing.ChildOf(span.Context()))
		defer span1.Finish()
		ctx = opentracing.ContextWithSpan(ctx, span1)
	}

	if err := s.PrepareTxnCtx(ctx); err != nil {
		return nil, err
	}

	if err := s.loadCommonGlobalVariablesIfNeeded(); err != nil {
		return nil, err
	}

	s.sessionVars.StartTime = time.Now()

	// Some executions are done in compile stage, so we reset them before compile.
	if err := executor.ResetContextOfStmt(s, stmtNode); err != nil {
		return nil, err
	}
	normalizedSQL, digest := s.sessionVars.StmtCtx.SQLDigest()
	if topsqlstate.TopSQLEnabled() {
		ctx = topsql.AttachSQLInfo(ctx, normalizedSQL, digest, "", nil, s.sessionVars.InRestrictedSQL)
	}

	if err := s.validateStatementReadOnlyInStaleness(stmtNode); err != nil {
		return nil, err
	}

	// Uncorrelated subqueries will execute once when building plan, so we reset process info before building plan.
	cmd32 := atomic.LoadUint32(&s.GetSessionVars().CommandValue)
	s.SetProcessInfo(stmtNode.Text(), time.Now(), byte(cmd32), 0)
	s.txn.onStmtStart(digest.String())
	defer s.txn.onStmtEnd()

	if err = s.onStartOrRetryTxnManagerStmt(ctx); err != nil {
		return nil, err
	}

	defer func() {
		if err != nil {
			sessiontxn.GetTxnManager(s).OnStmtError(err)
		}
	}()

	failpoint.Inject("mockStmtSlow", func(val failpoint.Value) {
		if strings.Contains(stmtNode.Text(), "/* sleep */") {
			v, _ := val.(int)
			time.Sleep(time.Duration(v) * time.Millisecond)
		}
	})

	// Transform abstract syntax tree to a physical plan(stored in executor.ExecStmt).
	compiler := executor.Compiler{Ctx: s}
	stmt, err := compiler.Compile(ctx, stmtNode)
	if err != nil {
		s.rollbackOnError(ctx)

		// Only print log message when this SQL is from the user.
		// Mute the warning for internal SQLs.
		if !s.sessionVars.InRestrictedSQL {
			logutil.Logger(ctx).Warn("compile SQL failed", zap.Error(err), zap.String("SQL", stmtNode.Text()))
		}
		return nil, err
	}
	durCompile := time.Since(s.sessionVars.StartTime)
	s.GetSessionVars().DurationCompile = durCompile
	if s.isInternal() {
		sessionExecuteCompileDurationInternal.Observe(durCompile.Seconds())
	} else {
		sessionExecuteCompileDurationGeneral.Observe(durCompile.Seconds())
	}
	s.currentPlan = stmt.Plan

	// Execute the physical plan.
	logStmt(stmt, s)
	recordSet, err := runStmt(ctx, s, stmt)
	if err != nil {
		if !errIsNoisy(err) {
			logutil.Logger(ctx).Warn("run statement failed",
				zap.Int64("schemaVersion", s.GetInfoSchema().SchemaMetaVersion()),
				zap.Error(err),
				zap.String("session", s.String()))
		}
		return nil, err
	}
	if !s.isInternal() && config.GetGlobalConfig().EnableTelemetry {
		telemetry.CurrentExecuteCount.Inc()
		tiFlashPushDown, tiFlashExchangePushDown := plannercore.IsTiFlashContained(stmt.Plan)
		if tiFlashPushDown {
			telemetry.CurrentTiFlashPushDownCount.Inc()
		}
		if tiFlashExchangePushDown {
			telemetry.CurrentTiFlashExchangePushDownCount.Inc()
		}
	}
	return recordSet, nil
}

func (s *session) onStartOrRetryTxnManagerStmt(ctx context.Context) error {
	if s.sessionVars.RetryInfo.Retrying {
		return sessiontxn.GetTxnManager(s).OnStmtRetry(ctx)
	}
	return sessiontxn.GetTxnManager(s).OnStmtStart(ctx)
}

func (s *session) validateStatementReadOnlyInStaleness(stmtNode ast.StmtNode) error {
	vars := s.GetSessionVars()
	if !vars.TxnCtx.IsStaleness && vars.TxnReadTS.PeakTxnReadTS() == 0 {
		return nil
	}
	errMsg := "only support read-only statement during read-only staleness transactions"
	node := stmtNode.(ast.Node)
	switch v := node.(type) {
	case *ast.SplitRegionStmt:
		return nil
	case *ast.SelectStmt:
		// select lock statement needs start a transaction which will be conflict to stale read,
		// we forbid select lock statement in stale read for now.
		if v.LockInfo != nil {
			return errors.New("select lock hasn't been supported in stale read yet")
		}
		if !planner.IsReadOnly(stmtNode, vars) {
			return errors.New(errMsg)
		}
		return nil
	case *ast.ExplainStmt, *ast.DoStmt, *ast.ShowStmt, *ast.SetOprStmt, *ast.ExecuteStmt, *ast.SetOprSelectList:
		if !planner.IsReadOnly(stmtNode, vars) {
			return errors.New(errMsg)
		}
		return nil
	default:
	}
	// covered DeleteStmt/InsertStmt/UpdateStmt/CallStmt/LoadDataStmt
	if _, ok := stmtNode.(ast.DMLNode); ok {
		return errors.New(errMsg)
	}
	return nil
}

// querySpecialKeys contains the keys of special query, the special query will handled by handleQuerySpecial method.
var querySpecialKeys = []fmt.Stringer{
	executor.LoadDataVarKey,
	executor.LoadStatsVarKey,
	executor.IndexAdviseVarKey,
	executor.PlanReplayerLoadVarKey,
}

func (s *session) hasQuerySpecial() bool {
	found := false
	s.mu.RLock()
	for _, k := range querySpecialKeys {
		v := s.mu.values[k]
		if v != nil {
			found = true
			break
		}
	}
	s.mu.RUnlock()
	return found
}

// runStmt executes the sqlexec.Statement and commit or rollback the current transaction.
func runStmt(ctx context.Context, se *session, s sqlexec.Statement) (rs sqlexec.RecordSet, err error) {
	failpoint.Inject("assertTxnManagerInRunStmt", func() {
		sessiontxn.RecordAssert(se, "assertTxnManagerInRunStmt", true)
		if stmt, ok := s.(*executor.ExecStmt); ok {
			sessiontxn.AssertTxnManagerInfoSchema(se, stmt.InfoSchema)
		}
	})

	if span := opentracing.SpanFromContext(ctx); span != nil && span.Tracer() != nil {
		span1 := span.Tracer().StartSpan("session.runStmt", opentracing.ChildOf(span.Context()))
		span1.LogKV("sql", s.OriginText())
		defer span1.Finish()
		ctx = opentracing.ContextWithSpan(ctx, span1)
	}
	se.SetValue(sessionctx.QueryString, s.OriginText())
	if _, ok := s.(*executor.ExecStmt).StmtNode.(ast.DDLNode); ok {
		se.SetValue(sessionctx.LastExecuteDDL, true)
	} else {
		se.ClearValue(sessionctx.LastExecuteDDL)
	}

	sessVars := se.sessionVars

	// Record diagnostic information for DML statements
	if _, ok := s.(*executor.ExecStmt).StmtNode.(ast.DMLNode); ok {
		defer func() {
			sessVars.LastQueryInfo = variable.QueryInfo{
				TxnScope:    sessVars.CheckAndGetTxnScope(),
				StartTS:     sessVars.TxnCtx.StartTS,
				ForUpdateTS: sessVars.TxnCtx.GetForUpdateTS(),
			}
			if err != nil {
				sessVars.LastQueryInfo.ErrMsg = err.Error()
			}
		}()
	}

	// Save origTxnCtx here to avoid it reset in the transaction retry.
	origTxnCtx := sessVars.TxnCtx
	err = se.checkTxnAborted(s)
	if err != nil {
		return nil, err
	}

	rs, err = s.Exec(ctx)
	se.updateTelemetryMetric(s.(*executor.ExecStmt))
	sessVars.TxnCtx.StatementCount++
	if rs != nil {
		return &execStmtResult{
			RecordSet: rs,
			sql:       s,
			se:        se,
		}, err
	}

	err = finishStmt(ctx, se, err, s)
	if se.hasQuerySpecial() {
		// The special query will be handled later in handleQuerySpecial,
		// then should call the ExecStmt.FinishExecuteStmt to finish this statement.
		se.SetValue(ExecStmtVarKey, s.(*executor.ExecStmt))
	} else {
		// If it is not a select statement or special query, we record its slow log here,
		// then it could include the transaction commit time.
		s.(*executor.ExecStmt).FinishExecuteStmt(origTxnCtx.StartTS, err, false)
	}
	return nil, err
}

// ExecStmtVarKeyType is a dummy type to avoid naming collision in context.
type ExecStmtVarKeyType int

// String defines a Stringer function for debugging and pretty printing.
func (k ExecStmtVarKeyType) String() string {
	return "exec_stmt_var_key"
}

// ExecStmtVarKey is a variable key for ExecStmt.
const ExecStmtVarKey ExecStmtVarKeyType = 0

// execStmtResult is the return value of ExecuteStmt and it implements the sqlexec.RecordSet interface.
// Why we need a struct to wrap a RecordSet and provide another RecordSet?
// This is because there are so many session state related things that definitely not belongs to the original
// RecordSet, so this struct exists and RecordSet.Close() is overrided handle that.
type execStmtResult struct {
	sqlexec.RecordSet
	se  *session
	sql sqlexec.Statement
}

func (rs *execStmtResult) Close() error {
	se := rs.se
	if err := rs.RecordSet.Close(); err != nil {
		return finishStmt(context.Background(), se, err, rs.sql)
	}
	if err := resetCTEStorageMap(se); err != nil {
		return finishStmt(context.Background(), se, err, rs.sql)
	}
	return finishStmt(context.Background(), se, nil, rs.sql)
}

func resetCTEStorageMap(se *session) error {
	tmp := se.GetSessionVars().StmtCtx.CTEStorageMap
	if tmp == nil {
		// Close() is already called, so no need to reset. Such as TraceExec.
		return nil
	}
	storageMap, ok := tmp.(map[int]*executor.CTEStorages)
	if !ok {
		return errors.New("type assertion for CTEStorageMap failed")
	}
	for _, v := range storageMap {
		v.ResTbl.Lock()
		err1 := v.ResTbl.DerefAndClose()
		// Make sure we do not hold the lock for longer than necessary.
		v.ResTbl.Unlock()
		// No need to lock IterInTbl.
		err2 := v.IterInTbl.DerefAndClose()
		if err1 != nil {
			return err1
		}
		if err2 != nil {
			return err2
		}
	}
	se.GetSessionVars().StmtCtx.CTEStorageMap = nil
	return nil
}

// rollbackOnError makes sure the next statement starts a new transaction with the latest InfoSchema.
func (s *session) rollbackOnError(ctx context.Context) {
	if !s.sessionVars.InTxn() {
		s.RollbackTxn(ctx)
	}
}

// PrepareStmt is used for executing prepare statement in binary protocol
func (s *session) PrepareStmt(sql string) (stmtID uint32, paramCount int, fields []*ast.ResultField, err error) {
	if s.sessionVars.TxnCtx.InfoSchema == nil {
		// We don't need to create a transaction for prepare statement, just get information schema will do.
		s.sessionVars.TxnCtx.InfoSchema = domain.GetDomain(s).InfoSchema()
	}
	err = s.loadCommonGlobalVariablesIfNeeded()
	if err != nil {
		return
	}

	ctx := context.Background()
	inTxn := s.GetSessionVars().InTxn()
	// NewPrepareExec may need startTS to build the executor, for example prepare statement has subquery in int.
	// So we have to call PrepareTxnCtx here.
	if err = s.PrepareTxnCtx(ctx); err != nil {
		return
	}

	if err = s.onStartOrRetryTxnManagerStmt(ctx); err != nil {
		return
	}

	defer func() {
		if err != nil {
			sessiontxn.GetTxnManager(s).OnStmtError(err)
		}
	}()

	if err = sessiontxn.AdviseTxnWarmUp(s); err != nil {
		return
	}

	prepareExec := executor.NewPrepareExec(s, sql)
	err = prepareExec.Next(ctx, nil)
	if err != nil {
		return
	}
	if !inTxn {
		// We could start a transaction to build the prepare executor before, we should rollback it here.
		s.RollbackTxn(ctx)
	}
	return prepareExec.ID, prepareExec.ParamCount, prepareExec.Fields, nil
}

func (s *session) preparedStmtExec(ctx context.Context,
	is infoschema.InfoSchema, snapshotTS uint64,
	stmtID uint32, prepareStmt *plannercore.CachedPrepareStmt, replicaReadScope string, args []types.Datum) (sqlexec.RecordSet, error) {

	failpoint.Inject("assertTxnManagerInPreparedStmtExec", func() {
		sessiontxn.RecordAssert(s, "assertTxnManagerInPreparedStmtExec", true)
		sessiontxn.AssertTxnManagerInfoSchema(s, is)
		if snapshotTS != 0 {
			sessiontxn.AssertTxnManagerReadTS(s, snapshotTS)
		}
	})

	st, tiFlashPushDown, tiFlashExchangePushDown, err := executor.CompileExecutePreparedStmt(ctx, s, stmtID, is, snapshotTS, replicaReadScope, args)
	if err != nil {
		return nil, err
	}
	if !s.isInternal() && config.GetGlobalConfig().EnableTelemetry {
		telemetry.CurrentExecuteCount.Inc()
		if tiFlashPushDown {
			telemetry.CurrentTiFlashPushDownCount.Inc()
		}
		if tiFlashExchangePushDown {
			telemetry.CurrentTiFlashExchangePushDownCount.Inc()
		}
	}
	sessionExecuteCompileDurationGeneral.Observe(time.Since(s.sessionVars.StartTime).Seconds())
	logGeneralQuery(st, s, true)
	return runStmt(ctx, s, st)
}

// cachedPlanExec short path currently ONLY for cached "point select plan" execution
func (s *session) cachedPlanExec(ctx context.Context,
	is infoschema.InfoSchema, stmtID uint32, prepareStmt *plannercore.CachedPrepareStmt, replicaReadScope string, args []types.Datum) (sqlexec.RecordSet, error) {

	prepared := prepareStmt.PreparedAst
	// compile ExecStmt
	execAst := &ast.ExecuteStmt{ExecID: stmtID}
	if err := executor.ResetContextOfStmt(s, execAst); err != nil {
		return nil, err
	}

	failpoint.Inject("assertTxnManagerInCachedPlanExec", func() {
		sessiontxn.RecordAssert(s, "assertTxnManagerInCachedPlanExec", true)
		sessiontxn.AssertTxnManagerInfoSchema(s, is)
		// stale read should not reach here
		staleread.AssertStmtStaleness(s, false)
	})

	execAst.BinaryArgs = args
	execPlan, err := planner.OptimizeExecStmt(ctx, s, execAst, is)
	if err != nil {
		return nil, err
	}

	stmtCtx := s.GetSessionVars().StmtCtx
	stmt := &executor.ExecStmt{
		GoCtx:            ctx,
		InfoSchema:       is,
		Plan:             execPlan,
		StmtNode:         execAst,
		Ctx:              s,
		OutputNames:      execPlan.OutputNames(),
		PsStmt:           prepareStmt,
		Ti:               &executor.TelemetryInfo{},
		ReplicaReadScope: replicaReadScope,
	}
	compileDuration := time.Since(s.sessionVars.StartTime)
	sessionExecuteCompileDurationGeneral.Observe(compileDuration.Seconds())
	s.GetSessionVars().DurationCompile = compileDuration

	stmt.Text = prepared.Stmt.Text()
	stmtCtx.OriginalSQL = stmt.Text
	stmtCtx.InitSQLDigest(prepareStmt.NormalizedSQL, prepareStmt.SQLDigest)
	stmtCtx.SetPlanDigest(prepareStmt.NormalizedPlan, prepareStmt.PlanDigest)
	logGeneralQuery(stmt, s, false)

	if !s.isInternal() && config.GetGlobalConfig().EnableTelemetry {
		telemetry.CurrentExecuteCount.Inc()
		tiFlashPushDown, tiFlashExchangePushDown := plannercore.IsTiFlashContained(stmt.Plan)
		if tiFlashPushDown {
			telemetry.CurrentTiFlashPushDownCount.Inc()
		}
		if tiFlashExchangePushDown {
			telemetry.CurrentTiFlashExchangePushDownCount.Inc()
		}
	}

	// run ExecStmt
	var resultSet sqlexec.RecordSet
	switch prepared.CachedPlan.(type) {
	case *plannercore.PointGetPlan:
		resultSet, err = stmt.PointGet(ctx, is)
		s.txn.changeToInvalid()
	case *plannercore.Update:
		if err = sessiontxn.AdviseTxnWarmUp(s); err != nil {
			return nil, err
		}
		stmtCtx.Priority = kv.PriorityHigh
		resultSet, err = runStmt(ctx, s, stmt)
	case nil:
		// cache is invalid
		if prepareStmt.ForUpdateRead {
			if err = sessiontxn.AdviseTxnWarmUp(s); err != nil {
				return nil, err
			}
		}
		resultSet, err = runStmt(ctx, s, stmt)
	default:
		err = errors.Errorf("invalid cached plan type %T", prepared.CachedPlan)
		prepared.CachedPlan = nil
		return nil, err
	}
	return resultSet, err
}

// IsCachedExecOk check if we can execute using plan cached in prepared structure
// Be careful for the short path, current precondition is ths cached plan satisfying
// IsPointGetWithPKOrUniqueKeyByAutoCommit
func (s *session) IsCachedExecOk(ctx context.Context, preparedStmt *plannercore.CachedPrepareStmt, isStaleness bool) (bool, error) {
	prepared := preparedStmt.PreparedAst
	if prepared.CachedPlan == nil || isStaleness {
		return false, nil
	}
	// check auto commit
	if !plannercore.IsAutoCommitTxn(s) {
		return false, nil
	}
	is := s.GetInfoSchema().(infoschema.InfoSchema)
	if prepared.SchemaVersion != is.SchemaMetaVersion() {
		prepared.CachedPlan = nil
		return false, nil
	}
	// maybe we'd better check cached plan type here, current
	// only point select/update will be cached, see "getPhysicalPlan" func
	var ok bool
	var err error
	switch prepared.CachedPlan.(type) {
	case *plannercore.PointGetPlan:
		ok = true
	case *plannercore.Update:
		pointUpdate := prepared.CachedPlan.(*plannercore.Update)
		_, ok = pointUpdate.SelectPlan.(*plannercore.PointGetPlan)
		if !ok {
			err = errors.Errorf("cached update plan not point update")
			prepared.CachedPlan = nil
			return false, err
		}
	default:
		ok = false
	}
	return ok, err
}

// ExecutePreparedStmt executes a prepared statement.
func (s *session) ExecutePreparedStmt(ctx context.Context, stmtID uint32, args []types.Datum) (rs sqlexec.RecordSet, err error) {
	if err = s.PrepareTxnCtx(ctx); err != nil {
		return nil, err
	}

	s.sessionVars.StartTime = time.Now()
	preparedPointer, ok := s.sessionVars.PreparedStmts[stmtID]
	if !ok {
		err = plannercore.ErrStmtNotFound
		logutil.Logger(ctx).Error("prepared statement not found", zap.Uint32("stmtID", stmtID))
		return nil, err
	}
	preparedStmt, ok := preparedPointer.(*plannercore.CachedPrepareStmt)
	if !ok {
		return nil, errors.Errorf("invalid CachedPrepareStmt type")
	}

	txnManager := sessiontxn.GetTxnManager(s)
	var is infoschema.InfoSchema
	var snapshotTS uint64
	replicaReadScope := oracle.GlobalTxnScope

	staleReadProcessor := staleread.NewStaleReadProcessor(s)
	if err = staleReadProcessor.OnExecutePreparedStmt(preparedStmt.SnapshotTSEvaluator); err != nil {
		return nil, err
	}

	staleness := false
	if staleReadProcessor.IsStaleness() {
		staleness = true
		snapshotTS = staleReadProcessor.GetStalenessReadTS()
		is = staleReadProcessor.GetStalenessInfoSchema()
		replicaReadScope = config.GetTxnScopeFromConfig()
<<<<<<< HEAD
		if err = txnManager.ReplaceContextProvider(staleread.NewStalenessTxnContextProvider(s, snapshotTS, is)); err != nil {
			return nil, err
		}
=======
	} else if preparedStmt.ForUpdateRead {
		is = domain.GetDomain(s).InfoSchema()
	} else {
		is = s.GetInfoSchema().(infoschema.InfoSchema)
	}

	var txnCtxProvider sessiontxn.TxnContextProvider
	staleness := snapshotTS > 0
	if staleness {
		txnCtxProvider = staleread.NewStalenessTxnContextProvider(is, snapshotTS)
	} else {
		txnCtxProvider = &sessiontxn.SimpleTxnContextProvider{
			InfoSchema: is,
		}
	}

	txnManager := sessiontxn.GetTxnManager(s)
	if err = txnManager.SetContextProvider(txnCtxProvider); err != nil {
		return nil, err
>>>>>>> d23a8148
	}

	executor.CountStmtNode(preparedStmt.PreparedAst.Stmt, s.sessionVars.InRestrictedSQL)
	ok, err = s.IsCachedExecOk(ctx, preparedStmt, staleness)
	if err != nil {
		return nil, err
	}
	s.txn.onStmtStart(preparedStmt.SQLDigest.String())
	defer s.txn.onStmtEnd()

	if err = s.onStartOrRetryTxnManagerStmt(ctx); err != nil {
		return nil, err
	}

	defer func() {
		if err != nil {
			sessiontxn.GetTxnManager(s).OnStmtError(err)
		}
	}()

	if preparedStmt.ForUpdateRead {
		if p, isOK := txnManager.GetContextProvider().(*sessiontxn.SimpleTxnContextProvider); isOK {
			p.InfoSchema = is
		}
	}

	if ok {
		return s.cachedPlanExec(ctx, txnManager.GetTxnInfoSchema(), stmtID, preparedStmt, replicaReadScope, args)
	}
	return s.preparedStmtExec(ctx, txnManager.GetTxnInfoSchema(), snapshotTS, stmtID, preparedStmt, replicaReadScope, args)
}

func (s *session) DropPreparedStmt(stmtID uint32) error {
	vars := s.sessionVars
	if _, ok := vars.PreparedStmts[stmtID]; !ok {
		return plannercore.ErrStmtNotFound
	}
	vars.RetryInfo.DroppedPreparedStmtIDs = append(vars.RetryInfo.DroppedPreparedStmtIDs, stmtID)
	return nil
}

// setTxnAssertionLevel sets assertion level of a transactin. Note that assertion level should be set only once just
// after creating a new transaction.
func setTxnAssertionLevel(txn kv.Transaction, assertionLevel variable.AssertionLevel) {
	switch assertionLevel {
	case variable.AssertionLevelOff:
		txn.SetOption(kv.AssertionLevel, kvrpcpb.AssertionLevel_Off)
	case variable.AssertionLevelFast:
		txn.SetOption(kv.AssertionLevel, kvrpcpb.AssertionLevel_Fast)
	case variable.AssertionLevelStrict:
		txn.SetOption(kv.AssertionLevel, kvrpcpb.AssertionLevel_Strict)
	}
}

func (s *session) Txn(active bool) (kv.Transaction, error) {
	if !active {
		return &s.txn, nil
	}
	if !s.txn.validOrPending() {
		return &s.txn, errors.AddStack(kv.ErrInvalidTxn)
	}
	if s.txn.pending() {
		defer func(begin time.Time) {
			s.sessionVars.DurationWaitTS = time.Since(begin)
		}(time.Now())
		// Transaction is lazy initialized.
		// PrepareTxnCtx is called to get a tso future, makes s.txn a pending txn,
		// If Txn() is called later, wait for the future to get a valid txn.
		if err := s.txn.changePendingToValid(s.currentCtx); err != nil {
			logutil.BgLogger().Error("active transaction fail",
				zap.Error(err))
			s.txn.cleanup()
			s.sessionVars.TxnCtx.StartTS = 0
			return &s.txn, err
		}
		s.sessionVars.TxnCtx.StartTS = s.txn.StartTS()
		if s.sessionVars.TxnCtx.IsPessimistic {
			s.txn.SetOption(kv.Pessimistic, true)
		}
		if !s.sessionVars.IsAutocommit() {
			s.sessionVars.SetInTxn(true)
		}
		s.sessionVars.TxnCtx.CouldRetry = s.isTxnRetryable()
		s.txn.SetVars(s.sessionVars.KVVars)
		readReplicaType := s.sessionVars.GetReplicaRead()
		if readReplicaType.IsFollowerRead() {
			s.txn.SetOption(kv.ReplicaRead, readReplicaType)
		}
		s.txn.SetOption(kv.SnapInterceptor, s.getSnapshotInterceptor())
		if s.GetSessionVars().StmtCtx.WeakConsistency {
			s.txn.SetOption(kv.IsolationLevel, kv.RC)
		}
		setTxnAssertionLevel(&s.txn, s.sessionVars.AssertionLevel)
	}
	return &s.txn, nil
}

// isTxnRetryable (if returns true) means the transaction could retry.
// If the transaction is in pessimistic mode, do not retry.
// If the session is already in transaction, enable retry or internal SQL could retry.
// If not, the transaction could always retry, because it should be auto committed transaction.
// Anyway the retry limit is 0, the transaction could not retry.
func (s *session) isTxnRetryable() bool {
	sessVars := s.sessionVars

	// The pessimistic transaction no need to retry.
	if sessVars.TxnCtx.IsPessimistic {
		return false
	}

	// If retry limit is 0, the transaction could not retry.
	if sessVars.RetryLimit == 0 {
		return false
	}

	// If the session is not InTxn, it is an auto-committed transaction.
	// The auto-committed transaction could always retry.
	if !sessVars.InTxn() {
		return true
	}

	// The internal transaction could always retry.
	if sessVars.InRestrictedSQL {
		return true
	}

	// If the retry is enabled, the transaction could retry.
	if !sessVars.DisableTxnAutoRetry {
		return true
	}

	return false
}

func (s *session) NewTxn(ctx context.Context) error {
	if err := s.checkBeforeNewTxn(ctx); err != nil {
		return err
	}
	txn, err := s.store.Begin(tikv.WithTxnScope(s.sessionVars.CheckAndGetTxnScope()))
	if err != nil {
		return err
	}
	txn.SetVars(s.sessionVars.KVVars)
	replicaReadType := s.GetSessionVars().GetReplicaRead()
	if replicaReadType.IsFollowerRead() {
		txn.SetOption(kv.ReplicaRead, replicaReadType)
	}
	setTxnAssertionLevel(txn, s.sessionVars.AssertionLevel)
	s.txn.changeInvalidToValid(txn)
	is := domain.GetDomain(s).InfoSchema()
	s.sessionVars.TxnCtx = &variable.TransactionContext{
		InfoSchema:  is,
		CreateTime:  time.Now(),
		StartTS:     txn.StartTS(),
		ShardStep:   int(s.sessionVars.ShardAllocateStep),
		IsStaleness: false,
		TxnScope:    s.sessionVars.CheckAndGetTxnScope(),
	}
	s.txn.SetOption(kv.SnapInterceptor, s.getSnapshotInterceptor())
	return nil
}

func (s *session) checkBeforeNewTxn(ctx context.Context) error {
	if s.txn.Valid() {
		txnStartTS := s.txn.StartTS()
		txnScope := s.GetSessionVars().TxnCtx.TxnScope
		err := s.CommitTxn(ctx)
		if err != nil {
			return err
		}
		logutil.Logger(ctx).Info("Try to create a new txn inside a transaction auto commit",
			zap.Int64("schemaVersion", s.GetInfoSchema().SchemaMetaVersion()),
			zap.Uint64("txnStartTS", txnStartTS),
			zap.String("txnScope", txnScope))
	}
	return nil
}

// NewStaleTxnWithStartTS create a transaction with the given StartTS.
func (s *session) NewStaleTxnWithStartTS(ctx context.Context, startTS uint64) error {
	if err := s.checkBeforeNewTxn(ctx); err != nil {
		return err
	}
	txnScope := config.GetTxnScopeFromConfig()
	txn, err := s.store.Begin(tikv.WithTxnScope(txnScope), tikv.WithStartTS(startTS))
	if err != nil {
		return err
	}
	txn.SetVars(s.sessionVars.KVVars)
	txn.SetOption(kv.IsStalenessReadOnly, true)
	txn.SetOption(kv.TxnScope, txnScope)
	setTxnAssertionLevel(txn, s.sessionVars.AssertionLevel)
	s.txn.changeInvalidToValid(txn)
	is, err := getSnapshotInfoSchema(s, txn.StartTS())
	if err != nil {
		return errors.Trace(err)
	}
	s.sessionVars.TxnCtx = &variable.TransactionContext{
		InfoSchema:  is,
		CreateTime:  time.Now(),
		StartTS:     txn.StartTS(),
		ShardStep:   int(s.sessionVars.ShardAllocateStep),
		IsStaleness: true,
		TxnScope:    txnScope,
	}
	s.txn.SetOption(kv.SnapInterceptor, s.getSnapshotInterceptor())
	return sessiontxn.GetTxnManager(s).SetContextProvider(staleread.NewStalenessTxnContextProvider(is, txn.StartTS()))
}

func (s *session) SetValue(key fmt.Stringer, value interface{}) {
	s.mu.Lock()
	s.mu.values[key] = value
	s.mu.Unlock()
}

func (s *session) Value(key fmt.Stringer) interface{} {
	s.mu.RLock()
	value := s.mu.values[key]
	s.mu.RUnlock()
	return value
}

func (s *session) ClearValue(key fmt.Stringer) {
	s.mu.Lock()
	delete(s.mu.values, key)
	s.mu.Unlock()
}

type inCloseSession struct{}

// Close function does some clean work when session end.
// Close should release the table locks which hold by the session.
func (s *session) Close() {
	// TODO: do clean table locks when session exited without execute Close.
	// TODO: do clean table locks when tidb-server was `kill -9`.
	if s.HasLockedTables() && config.TableLockEnabled() {
		if ds := config.TableLockDelayClean(); ds > 0 {
			time.Sleep(time.Duration(ds) * time.Millisecond)
		}
		lockedTables := s.GetAllTableLocks()
		err := domain.GetDomain(s).DDL().UnlockTables(s, lockedTables)
		if err != nil {
			logutil.BgLogger().Error("release table lock failed", zap.Uint64("conn", s.sessionVars.ConnectionID))
		}
	}
	if s.statsCollector != nil {
		s.statsCollector.Delete()
	}
	if s.idxUsageCollector != nil {
		s.idxUsageCollector.Delete()
	}
	telemetry.GlobalBuiltinFunctionsUsage.Collect(s.GetBuiltinFunctionUsage())
	bindValue := s.Value(bindinfo.SessionBindInfoKeyType)
	if bindValue != nil {
		bindValue.(*bindinfo.SessionHandle).Close()
	}
	ctx := context.WithValue(context.TODO(), inCloseSession{}, struct{}{})
	s.RollbackTxn(ctx)
	if s.sessionVars != nil {
		s.sessionVars.WithdrawAllPreparedStmt()
	}
	if s.stmtStats != nil {
		s.stmtStats.SetFinished()
	}
	s.ClearDiskFullOpt()
}

// GetSessionVars implements the context.Context interface.
func (s *session) GetSessionVars() *variable.SessionVars {
	return s.sessionVars
}

func (s *session) AuthPluginForUser(user *auth.UserIdentity) (string, error) {
	pm := privilege.GetPrivilegeManager(s)
	authplugin, err := pm.GetAuthPlugin(user.Username, user.Hostname)
	if err != nil {
		return "", err
	}
	return authplugin, nil
}

// Auth validates a user using an authentication string and salt.
// If the password fails, it will keep trying other users until exhausted.
// This means it can not be refactored to use MatchIdentity yet.
func (s *session) Auth(user *auth.UserIdentity, authentication []byte, salt []byte) bool {
	pm := privilege.GetPrivilegeManager(s)
	authUser, err := s.MatchIdentity(user.Username, user.Hostname)
	if err != nil {
		return false
	}
	if pm.ConnectionVerification(authUser.Username, authUser.Hostname, authentication, salt, s.sessionVars.TLSConnectionState) {
		user.AuthUsername = authUser.Username
		user.AuthHostname = authUser.Hostname
		s.sessionVars.User = user
		s.sessionVars.ActiveRoles = pm.GetDefaultRoles(user.AuthUsername, user.AuthHostname)
		return true
	}
	return false
}

// MatchIdentity finds the matching username + password in the MySQL privilege tables
// for a username + hostname, since MySQL can have wildcards.
func (s *session) MatchIdentity(username, remoteHost string) (*auth.UserIdentity, error) {
	pm := privilege.GetPrivilegeManager(s)
	var success bool
	var skipNameResolve bool
	var user = &auth.UserIdentity{}
	varVal, err := s.GetSessionVars().GlobalVarsAccessor.GetGlobalSysVar(variable.SkipNameResolve)
	if err == nil && variable.TiDBOptOn(varVal) {
		skipNameResolve = true
	}
	user.Username, user.Hostname, success = pm.MatchIdentity(username, remoteHost, skipNameResolve)
	if success {
		return user, nil
	}
	// This error will not be returned to the user, access denied will be instead
	return nil, fmt.Errorf("could not find matching user in MatchIdentity: %s, %s", username, remoteHost)
}

// AuthWithoutVerification is required by the ResetConnection RPC
func (s *session) AuthWithoutVerification(user *auth.UserIdentity) bool {
	pm := privilege.GetPrivilegeManager(s)
	authUser, err := s.MatchIdentity(user.Username, user.Hostname)
	if err != nil {
		return false
	}
	if pm.GetAuthWithoutVerification(authUser.Username, authUser.Hostname) {
		user.AuthUsername = authUser.Username
		user.AuthHostname = authUser.Hostname
		s.sessionVars.User = user
		s.sessionVars.ActiveRoles = pm.GetDefaultRoles(user.AuthUsername, user.AuthHostname)
		return true
	}
	return false
}

// RefreshVars implements the sessionctx.Context interface.
func (s *session) RefreshVars(ctx context.Context) error {
	pruneMode, err := s.GetSessionVars().GlobalVarsAccessor.GetGlobalSysVar(variable.TiDBPartitionPruneMode)
	if err != nil {
		return err
	}
	s.sessionVars.PartitionPruneMode.Store(pruneMode)
	return nil
}

// CreateSession4Test creates a new session environment for test.
func CreateSession4Test(store kv.Storage) (Session, error) {
	return CreateSession4TestWithOpt(store, nil)
}

// Opt describes the option for creating session
type Opt struct {
	PreparedPlanCache *kvcache.SimpleLRUCache
}

// CreateSession4TestWithOpt creates a new session environment for test.
func CreateSession4TestWithOpt(store kv.Storage, opt *Opt) (Session, error) {
	s, err := CreateSessionWithOpt(store, opt)
	if err == nil {
		// initialize session variables for test.
		s.GetSessionVars().InitChunkSize = 2
		s.GetSessionVars().MaxChunkSize = 32
		err = s.GetSessionVars().SetSystemVar(variable.CharacterSetConnection, "utf8mb4")
	}
	return s, err
}

// CreateSession creates a new session environment.
func CreateSession(store kv.Storage) (Session, error) {
	return CreateSessionWithOpt(store, nil)
}

// CreateSessionWithOpt creates a new session environment with option.
// Use default option if opt is nil.
func CreateSessionWithOpt(store kv.Storage, opt *Opt) (Session, error) {
	s, err := createSessionWithOpt(store, opt)
	if err != nil {
		return nil, err
	}

	// Add auth here.
	do, err := domap.Get(store)
	if err != nil {
		return nil, err
	}
	pm := &privileges.UserPrivileges{
		Handle: do.PrivilegeHandle(),
	}
	privilege.BindPrivilegeManager(s, pm)

	sessionBindHandle := bindinfo.NewSessionBindHandle(parser.New())
	s.SetValue(bindinfo.SessionBindInfoKeyType, sessionBindHandle)
	// Add stats collector, and it will be freed by background stats worker
	// which periodically updates stats using the collected data.
	if do.StatsHandle() != nil && do.StatsUpdating() {
		s.statsCollector = do.StatsHandle().NewSessionStatsCollector()
		if GetIndexUsageSyncLease() > 0 {
			s.idxUsageCollector = do.StatsHandle().NewSessionIndexUsageCollector()
		}
	}

	return s, nil
}

// loadCollationParameter loads collation parameter from mysql.tidb
func loadCollationParameter(se *session) (bool, error) {
	para, err := se.getTableValue(context.TODO(), mysql.TiDBTable, tidbNewCollationEnabled)
	if err != nil {
		return false, err
	}
	if para == varTrue {
		return true, nil
	} else if para == varFalse {
		return false, nil
	}
	logutil.BgLogger().Warn(
		"Unexpected value of 'new_collation_enabled' in 'mysql.tidb', use 'False' instead",
		zap.String("value", para))
	return false, nil
}

func updateMemoryConfigAndSysVar(se *session) error {
	if !config.IsMemoryQuotaQuerySetByUser {
		newMemoryQuotaQuery, err := loadDefMemQuotaQuery(se)
		if err != nil {
			return err
		}
		config.UpdateGlobal(func(conf *config.Config) {
			conf.MemQuotaQuery = newMemoryQuotaQuery
		})
		variable.SetSysVar(variable.TiDBMemQuotaQuery, strconv.FormatInt(config.GetGlobalConfig().MemQuotaQuery, 10))
	}
	if !config.IsOOMActionSetByUser {
		newOOMAction, err := loadDefOOMAction(se)
		if err != nil {
			return err
		}
		config.UpdateGlobal(func(conf *config.Config) {
			conf.OOMAction = newOOMAction
		})
	}

	return nil
}

// loadDefMemQuotaQuery loads the default value of mem-quota-query.
// We'll read a tuple if the cluster is upgraded from v3.0.x to v4.0.9+.
// An empty result will be returned if it's a newly deployed cluster whose
// version is v4.0.9.
// See the comment upon the function `upgradeToVer54` for details.
func loadDefMemQuotaQuery(se *session) (int64, error) {
	_, err := se.getTableValue(context.TODO(), mysql.TiDBTable, tidbDefMemoryQuotaQuery)
	if err != nil {
		if err == errResultIsEmpty {
			return 1 << 30, nil
		}
		return 1 << 30, err
	}
	// If there is a tuple in mysql.tidb, the value must be 32 << 30.
	return 32 << 30, nil
}

func loadDefOOMAction(se *session) (string, error) {
	defOOMAction, err := se.getTableValue(context.TODO(), mysql.TiDBTable, tidbDefOOMAction)
	if err != nil {
		if err == errResultIsEmpty {
			return config.GetGlobalConfig().OOMAction, nil
		}
		return config.GetGlobalConfig().OOMAction, err
	}
	if defOOMAction != config.OOMActionLog {
		logutil.BgLogger().Warn("Unexpected value of 'default_oom_action' in 'mysql.tidb', use 'log' instead",
			zap.String("value", defOOMAction))
	}
	return defOOMAction, nil
}

var errResultIsEmpty = dbterror.ClassExecutor.NewStd(errno.ErrResultIsEmpty)

// BootstrapSession runs the first time when the TiDB server start.
func BootstrapSession(store kv.Storage) (*domain.Domain, error) {
	cfg := config.GetGlobalConfig()
	if len(cfg.Plugin.Load) > 0 {
		err := plugin.Load(context.Background(), plugin.Config{
			Plugins:   strings.Split(cfg.Plugin.Load, ","),
			PluginDir: cfg.Plugin.Dir,
		})
		if err != nil {
			return nil, err
		}
	}
	ver := getStoreBootstrapVersion(store)
	if ver == notBootstrapped {
		runInBootstrapSession(store, bootstrap)
	} else if ver < currentBootstrapVersion {
		runInBootstrapSession(store, upgrade)
	}

	concurrency := int(config.GetGlobalConfig().Performance.StatsLoadConcurrency)
	ses, err := createSessions(store, 7+concurrency)
	if err != nil {
		return nil, err
	}
	ses[0].GetSessionVars().InRestrictedSQL = true

	// get system tz from mysql.tidb
	tz, err := ses[0].getTableValue(context.TODO(), mysql.TiDBTable, tidbSystemTZ)
	if err != nil {
		return nil, err
	}
	timeutil.SetSystemTZ(tz)

	// get the flag from `mysql`.`tidb` which indicating if new collations are enabled.
	newCollationEnabled, err := loadCollationParameter(ses[0])
	if err != nil {
		return nil, err
	}
	collate.SetNewCollationEnabledForTest(newCollationEnabled)

	err = updateMemoryConfigAndSysVar(ses[0])
	if err != nil {
		return nil, err
	}

	dom := domain.GetDomain(ses[0])
	// We should make the load bind-info loop before other loops which has internal SQL.
	// Because the internal SQL may access the global bind-info handler. As the result, the data race occurs here as the
	// LoadBindInfoLoop inits global bind-info handler.
	err = dom.LoadBindInfoLoop(ses[1], ses[2])
	if err != nil {
		return nil, err
	}

	if !config.GetGlobalConfig().Security.SkipGrantTable {
		err = dom.LoadPrivilegeLoop(ses[3])
		if err != nil {
			return nil, err
		}
	}

	//  Rebuild sysvar cache in a loop
	err = dom.LoadSysVarCacheLoop(ses[4])
	if err != nil {
		return nil, err
	}

	if len(cfg.Plugin.Load) > 0 {
		err := plugin.Init(context.Background(), plugin.Config{EtcdClient: dom.GetEtcdClient()})
		if err != nil {
			return nil, err
		}
	}

	err = executor.LoadExprPushdownBlacklist(ses[5])
	if err != nil {
		return nil, err
	}
	err = executor.LoadOptRuleBlacklist(ses[5])
	if err != nil {
		return nil, err
	}

	dom.TelemetryReportLoop(ses[5])
	dom.TelemetryRotateSubWindowLoop(ses[5])

	// A sub context for update table stats, and other contexts for concurrent stats loading.
	cnt := 1 + concurrency
	subCtxs := make([]sessionctx.Context, cnt)
	for i := 0; i < cnt; i++ {
		subCtxs[i] = sessionctx.Context(ses[6+i])
	}
	if err = dom.LoadAndUpdateStatsLoop(subCtxs); err != nil {
		return nil, err
	}

	dom.DumpFileGcCheckerLoop()

	if raw, ok := store.(kv.EtcdBackend); ok {
		err = raw.StartGCWorker()
		if err != nil {
			return nil, err
		}
	}

	return dom, err
}

// GetDomain gets the associated domain for store.
func GetDomain(store kv.Storage) (*domain.Domain, error) {
	return domap.Get(store)
}

// runInBootstrapSession create a special session for bootstrap to run.
// If no bootstrap and storage is remote, we must use a little lease time to
// bootstrap quickly, after bootstrapped, we will reset the lease time.
// TODO: Using a bootstrap tool for doing this may be better later.
func runInBootstrapSession(store kv.Storage, bootstrap func(Session)) {
	s, err := createSession(store)
	if err != nil {
		// Bootstrap fail will cause program exit.
		logutil.BgLogger().Fatal("createSession error", zap.Error(err))
	}

	s.SetValue(sessionctx.Initing, true)
	bootstrap(s)
	finishBootstrap(store)
	s.ClearValue(sessionctx.Initing)

	dom := domain.GetDomain(s)
	dom.Close()
	domap.Delete(store)
}

func createSessions(store kv.Storage, cnt int) ([]*session, error) {
	ses := make([]*session, cnt)
	for i := 0; i < cnt; i++ {
		se, err := createSession(store)
		if err != nil {
			return nil, err
		}
		ses[i] = se
	}

	return ses, nil
}

func createSession(store kv.Storage) (*session, error) {
	return createSessionWithOpt(store, nil)
}

func createSessionWithOpt(store kv.Storage, opt *Opt) (*session, error) {
	dom, err := domap.Get(store)
	if err != nil {
		return nil, err
	}
	s := &session{
		store:           store,
		sessionVars:     variable.NewSessionVars(),
		ddlOwnerChecker: dom.DDL().OwnerManager(),
		client:          store.GetClient(),
		mppClient:       store.GetMPPClient(),
		stmtStats:       stmtstats.CreateStatementStats(),
	}
	s.functionUsageMu.builtinFunctionUsage = make(telemetry.BuiltinFunctionsUsage)
	if plannercore.PreparedPlanCacheEnabled() {
		if opt != nil && opt.PreparedPlanCache != nil {
			s.preparedPlanCache = opt.PreparedPlanCache
		} else {
			s.preparedPlanCache = kvcache.NewSimpleLRUCache(plannercore.PreparedPlanCacheCapacity,
				plannercore.PreparedPlanCacheMemoryGuardRatio, plannercore.PreparedPlanCacheMaxMemory.Load())
		}
	}
	s.mu.values = make(map[fmt.Stringer]interface{})
	s.lockedTables = make(map[int64]model.TableLockTpInfo)
	domain.BindDomain(s, dom)
	// session implements variable.GlobalVarAccessor. Bind it to ctx.
	s.sessionVars.GlobalVarsAccessor = s
	s.sessionVars.BinlogClient = binloginfo.GetPumpsClient()
	s.txn.init()

	sessionBindHandle := bindinfo.NewSessionBindHandle(parser.New())
	s.SetValue(bindinfo.SessionBindInfoKeyType, sessionBindHandle)
	return s, nil
}

// CreateSessionWithDomain creates a new Session and binds it with a Domain.
// We need this because when we start DDL in Domain, the DDL need a session
// to change some system tables. But at that time, we have been already in
// a lock context, which cause we can't call createSession directly.
func CreateSessionWithDomain(store kv.Storage, dom *domain.Domain) (*session, error) {
	s := &session{
		store:       store,
		sessionVars: variable.NewSessionVars(),
		client:      store.GetClient(),
		mppClient:   store.GetMPPClient(),
		stmtStats:   stmtstats.CreateStatementStats(),
	}
	s.functionUsageMu.builtinFunctionUsage = make(telemetry.BuiltinFunctionsUsage)
	if plannercore.PreparedPlanCacheEnabled() {
		s.preparedPlanCache = kvcache.NewSimpleLRUCache(plannercore.PreparedPlanCacheCapacity,
			plannercore.PreparedPlanCacheMemoryGuardRatio, plannercore.PreparedPlanCacheMaxMemory.Load())
	}
	s.mu.values = make(map[fmt.Stringer]interface{})
	s.lockedTables = make(map[int64]model.TableLockTpInfo)
	domain.BindDomain(s, dom)
	// session implements variable.GlobalVarAccessor. Bind it to ctx.
	s.sessionVars.GlobalVarsAccessor = s
	s.txn.init()
	return s, nil
}

const (
	notBootstrapped = 0
)

func getStoreBootstrapVersion(store kv.Storage) int64 {
	storeBootstrappedLock.Lock()
	defer storeBootstrappedLock.Unlock()
	// check in memory
	_, ok := storeBootstrapped[store.UUID()]
	if ok {
		return currentBootstrapVersion
	}

	var ver int64
	// check in kv store
	err := kv.RunInNewTxn(context.Background(), store, false, func(ctx context.Context, txn kv.Transaction) error {
		var err error
		t := meta.NewMeta(txn)
		ver, err = t.GetBootstrapVersion()
		return err
	})
	if err != nil {
		logutil.BgLogger().Fatal("check bootstrapped failed",
			zap.Error(err))
	}

	if ver > notBootstrapped {
		// here mean memory is not ok, but other server has already finished it
		storeBootstrapped[store.UUID()] = true
	}

	return ver
}

func finishBootstrap(store kv.Storage) {
	setStoreBootstrapped(store.UUID())

	err := kv.RunInNewTxn(context.Background(), store, true, func(ctx context.Context, txn kv.Transaction) error {
		t := meta.NewMeta(txn)
		err := t.FinishBootstrap(currentBootstrapVersion)
		return err
	})
	if err != nil {
		logutil.BgLogger().Fatal("finish bootstrap failed",
			zap.Error(err))
	}
}

const quoteCommaQuote = "', '"

// loadCommonGlobalVariablesIfNeeded loads and applies commonly used global variables for the session.
func (s *session) loadCommonGlobalVariablesIfNeeded() error {
	vars := s.sessionVars
	if vars.CommonGlobalLoaded {
		return nil
	}
	if s.Value(sessionctx.Initing) != nil {
		// When running bootstrap or upgrade, we should not access global storage.
		return nil
	}

	vars.CommonGlobalLoaded = true

	// Deep copy sessionvar cache
	sessionCache, err := domain.GetDomain(s).GetSessionCache()
	if err != nil {
		return err
	}
	for varName, varVal := range sessionCache {
		if _, ok := vars.GetSystemVar(varName); !ok {
			err = vars.SetSystemVarWithRelaxedValidation(varName, varVal)
			if err != nil {
				if variable.ErrUnknownSystemVar.Equal(err) {
					continue // sessionCache is stale; sysvar has likely been unregistered
				}
				return err
			}
		}
	}
	// when client set Capability Flags CLIENT_INTERACTIVE, init wait_timeout with interactive_timeout
	if vars.ClientCapability&mysql.ClientInteractive > 0 {
		if varVal, ok := vars.GetSystemVar(variable.InteractiveTimeout); ok {
			if err := vars.SetSystemVar(variable.WaitTimeout, varVal); err != nil {
				return err
			}
		}
	}
	return nil
}

// PrepareTxnCtx begins a transaction, and creates a new transaction context.
// It is called before we execute a sql query.
func (s *session) PrepareTxnCtx(ctx context.Context) error {
	s.currentCtx = ctx
	if s.txn.validOrPending() {
		return nil
	}

	is := s.GetInfoSchema()
	s.sessionVars.TxnCtx = &variable.TransactionContext{
		InfoSchema: is,
		CreateTime: time.Now(),
		ShardStep:  int(s.sessionVars.ShardAllocateStep),
		TxnScope:   s.GetSessionVars().CheckAndGetTxnScope(),
	}
	txnMode := ast.Optimistic
	if !s.sessionVars.IsAutocommit() || s.sessionVars.RetryInfo.Retrying ||
		config.GetGlobalConfig().PessimisticTxn.PessimisticAutoCommit.Load() {
		if s.sessionVars.TxnMode == ast.Pessimistic {
			s.sessionVars.TxnCtx.IsPessimistic = true
			txnMode = ast.Pessimistic
		}
	}

	return sessiontxn.GetTxnManager(s).EnterNewTxn(ctx, &sessiontxn.NewTxnRequest{
		TxnMode: txnMode,
	})
}

// PrepareTSFuture uses to try to get ts future.
func (s *session) PrepareTSFuture(ctx context.Context) {
	if s.sessionVars.SnapshotTS != 0 {
		// Do nothing when @@tidb_snapshot is set.
		// In case the latest tso is misused.
		return
	}
	if !s.txn.validOrPending() {
		if staleread.IsStmtStaleness(s) {
			// Do nothing when StmtCtx.IsStaleness is true
			// we don't need to request tso for stale read
			return
		}
		failpoint.Inject("assertTSONotRequest", func() {
			panic("tso shouldn't be requested")
		})
		// Prepare the transaction future if the transaction is invalid (at the beginning of the transaction).
		txnFuture := s.getTxnFuture(ctx)
		s.txn.changeInvalidToPending(txnFuture)
	}
}

// RefreshTxnCtx implements context.RefreshTxnCtx interface.
func (s *session) RefreshTxnCtx(ctx context.Context) error {
	var commitDetail *tikvutil.CommitDetails
	ctx = context.WithValue(ctx, tikvutil.CommitDetailCtxKey, &commitDetail)
	err := s.doCommit(ctx)
	if commitDetail != nil {
		s.GetSessionVars().StmtCtx.MergeExecDetails(nil, commitDetail)
	}
	if err != nil {
		return err
	}

	s.updateStatsDeltaToCollector()

	return s.NewTxn(ctx)
}

// InitTxnWithStartTS create a transaction with startTS.
func (s *session) InitTxnWithStartTS(startTS uint64) error {
	if s.txn.Valid() {
		return nil
	}

	// no need to get txn from txnFutureCh since txn should init with startTs
	txn, err := s.store.Begin(tikv.WithTxnScope(s.GetSessionVars().CheckAndGetTxnScope()), tikv.WithStartTS(startTS))
	if err != nil {
		return err
	}
	txn.SetVars(s.sessionVars.KVVars)
	setTxnAssertionLevel(txn, s.sessionVars.AssertionLevel)
	s.txn.changeInvalidToValid(txn)
	err = s.loadCommonGlobalVariablesIfNeeded()
	if err != nil {
		return err
	}
	s.txn.SetOption(kv.SnapInterceptor, s.getSnapshotInterceptor())
	return nil
}

// GetSnapshotWithTS returns a snapshot with ts.
func (s *session) GetSnapshotWithTS(ts uint64) kv.Snapshot {
	snap := s.GetStore().GetSnapshot(kv.Version{Ver: ts})
	snap.SetOption(kv.SnapInterceptor, s.getSnapshotInterceptor())
	return snap
}

// GetStore gets the store of session.
func (s *session) GetStore() kv.Storage {
	return s.store
}

func (s *session) ShowProcess() *util.ProcessInfo {
	var pi *util.ProcessInfo
	tmp := s.processInfo.Load()
	if tmp != nil {
		pi = tmp.(*util.ProcessInfo)
	}
	return pi
}

// GetStartTSFromSession returns the startTS in the session `se`
func GetStartTSFromSession(se interface{}) uint64 {
	var startTS uint64
	tmp, ok := se.(*session)
	if !ok {
		logutil.BgLogger().Error("GetStartTSFromSession failed, can't transform to session struct")
		return 0
	}
	txnInfo := tmp.TxnInfo()
	if txnInfo != nil {
		startTS = txnInfo.StartTS
	}
	return startTS
}

// logStmt logs some crucial SQL including: CREATE USER/GRANT PRIVILEGE/CHANGE PASSWORD/DDL etc and normal SQL
// if variable.ProcessGeneralLog is set.
func logStmt(execStmt *executor.ExecStmt, s *session) {
	vars := s.GetSessionVars()
	switch stmt := execStmt.StmtNode.(type) {
	case *ast.CreateUserStmt, *ast.DropUserStmt, *ast.AlterUserStmt, *ast.SetPwdStmt, *ast.GrantStmt,
		*ast.RevokeStmt, *ast.AlterTableStmt, *ast.CreateDatabaseStmt, *ast.CreateIndexStmt, *ast.CreateTableStmt,
		*ast.DropDatabaseStmt, *ast.DropIndexStmt, *ast.DropTableStmt, *ast.RenameTableStmt, *ast.TruncateTableStmt,
		*ast.RenameUserStmt:
		user := vars.User
		schemaVersion := s.GetInfoSchema().SchemaMetaVersion()
		if ss, ok := execStmt.StmtNode.(ast.SensitiveStmtNode); ok {
			logutil.BgLogger().Info("CRUCIAL OPERATION",
				zap.Uint64("conn", vars.ConnectionID),
				zap.Int64("schemaVersion", schemaVersion),
				zap.String("secure text", ss.SecureText()),
				zap.Stringer("user", user))
		} else {
			logutil.BgLogger().Info("CRUCIAL OPERATION",
				zap.Uint64("conn", vars.ConnectionID),
				zap.Int64("schemaVersion", schemaVersion),
				zap.String("cur_db", vars.CurrentDB),
				zap.String("sql", stmt.Text()),
				zap.Stringer("user", user))
		}
	default:
		logGeneralQuery(execStmt, s, false)
	}
}

func logGeneralQuery(execStmt *executor.ExecStmt, s *session, isPrepared bool) {
	vars := s.GetSessionVars()
	if variable.ProcessGeneralLog.Load() && !vars.InRestrictedSQL {
		var query string
		if isPrepared {
			query = execStmt.OriginText()
		} else {
			query = execStmt.GetTextToLog()
		}

		query = executor.QueryReplacer.Replace(query)
		if !vars.EnableRedactLog {
			query += vars.PreparedParams.String()
		}
		logutil.BgLogger().Info("GENERAL_LOG",
			zap.Uint64("conn", vars.ConnectionID),
			zap.Stringer("user", vars.User),
			zap.Int64("schemaVersion", s.GetInfoSchema().SchemaMetaVersion()),
			zap.Uint64("txnStartTS", vars.TxnCtx.StartTS),
			zap.Uint64("forUpdateTS", vars.TxnCtx.GetForUpdateTS()),
			zap.Bool("isReadConsistency", vars.IsIsolation(ast.ReadCommitted)),
			zap.String("current_db", vars.CurrentDB),
			zap.String("txn_mode", vars.GetReadableTxnMode()),
			zap.String("sql", query))
	}
}

func (s *session) recordOnTransactionExecution(err error, counter int, duration float64) {
	if s.sessionVars.TxnCtx.IsPessimistic {
		if err != nil {
			statementPerTransactionPessimisticError.Observe(float64(counter))
			transactionDurationPessimisticAbort.Observe(duration)
		} else {
			statementPerTransactionPessimisticOK.Observe(float64(counter))
			transactionDurationPessimisticCommit.Observe(duration)
		}
	} else {
		if err != nil {
			statementPerTransactionOptimisticError.Observe(float64(counter))
			transactionDurationOptimisticAbort.Observe(duration)
		} else {
			statementPerTransactionOptimisticOK.Observe(float64(counter))
			transactionDurationOptimisticCommit.Observe(duration)
		}
	}
}

func (s *session) checkPlacementPolicyBeforeCommit() error {
	var err error
	// Get the txnScope of the transaction we're going to commit.
	txnScope := s.GetSessionVars().TxnCtx.TxnScope
	if txnScope == "" {
		txnScope = kv.GlobalTxnScope
	}
	if txnScope != kv.GlobalTxnScope {
		is := s.GetInfoSchema().(infoschema.InfoSchema)
		deltaMap := s.GetSessionVars().TxnCtx.TableDeltaMap
		for physicalTableID := range deltaMap {
			var tableName string
			var partitionName string
			tblInfo, _, partInfo := is.FindTableByPartitionID(physicalTableID)
			if tblInfo != nil && partInfo != nil {
				tableName = tblInfo.Meta().Name.String()
				partitionName = partInfo.Name.String()
			} else {
				tblInfo, _ := is.TableByID(physicalTableID)
				tableName = tblInfo.Meta().Name.String()
			}
			bundle, ok := is.PlacementBundleByPhysicalTableID(physicalTableID)
			if !ok {
				errMsg := fmt.Sprintf("table %v doesn't have placement policies with txn_scope %v",
					tableName, txnScope)
				if len(partitionName) > 0 {
					errMsg = fmt.Sprintf("table %v's partition %v doesn't have placement policies with txn_scope %v",
						tableName, partitionName, txnScope)
				}
				err = dbterror.ErrInvalidPlacementPolicyCheck.GenWithStackByArgs(errMsg)
				break
			}
			dcLocation, ok := bundle.GetLeaderDC(placement.DCLabelKey)
			if !ok {
				errMsg := fmt.Sprintf("table %v's leader placement policy is not defined", tableName)
				if len(partitionName) > 0 {
					errMsg = fmt.Sprintf("table %v's partition %v's leader placement policy is not defined", tableName, partitionName)
				}
				err = dbterror.ErrInvalidPlacementPolicyCheck.GenWithStackByArgs(errMsg)
				break
			}
			if dcLocation != txnScope {
				errMsg := fmt.Sprintf("table %v's leader location %v is out of txn_scope %v", tableName, dcLocation, txnScope)
				if len(partitionName) > 0 {
					errMsg = fmt.Sprintf("table %v's partition %v's leader location %v is out of txn_scope %v",
						tableName, partitionName, dcLocation, txnScope)
				}
				err = dbterror.ErrInvalidPlacementPolicyCheck.GenWithStackByArgs(errMsg)
				break
			}
			// FIXME: currently we assume the physicalTableID is the partition ID. In future, we should consider the situation
			// if the physicalTableID belongs to a Table.
			partitionID := physicalTableID
			tbl, _, partitionDefInfo := is.FindTableByPartitionID(partitionID)
			if tbl != nil {
				tblInfo := tbl.Meta()
				state := tblInfo.Partition.GetStateByID(partitionID)
				if state == model.StateGlobalTxnOnly {
					err = dbterror.ErrInvalidPlacementPolicyCheck.GenWithStackByArgs(
						fmt.Sprintf("partition %s of table %s can not be written by local transactions when its placement policy is being altered",
							tblInfo.Name, partitionDefInfo.Name))
					break
				}
			}
		}
	}
	return err
}

func (s *session) SetPort(port string) {
	s.sessionVars.Port = port
}

// GetTxnWriteThroughputSLI implements the Context interface.
func (s *session) GetTxnWriteThroughputSLI() *sli.TxnWriteThroughputSLI {
	return &s.txn.writeSLI
}

// GetInfoSchema returns snapshotInfoSchema if snapshot schema is set.
// Transaction infoschema is returned if inside an explicit txn.
// Otherwise the latest infoschema is returned.
func (s *session) GetInfoSchema() sessionctx.InfoschemaMetaVersion {
	vars := s.GetSessionVars()
	var is infoschema.InfoSchema
	if snap, ok := vars.SnapshotInfoschema.(infoschema.InfoSchema); ok {
		logutil.BgLogger().Info("use snapshot schema", zap.Uint64("conn", vars.ConnectionID), zap.Int64("schemaVersion", snap.SchemaMetaVersion()))
		is = snap
	} else if vars.TxnCtx != nil && vars.InTxn() {
		if tmp, ok := vars.TxnCtx.InfoSchema.(infoschema.InfoSchema); ok {
			is = tmp
		}
	}

	if is == nil {
		is = domain.GetDomain(s).InfoSchema()
	}

	// Override the infoschema if the session has temporary table.
	return temptable.AttachLocalTemporaryTableInfoSchema(s, is)
}

func getSnapshotInfoSchema(s sessionctx.Context, snapshotTS uint64) (infoschema.InfoSchema, error) {
	is, err := domain.GetDomain(s).GetSnapshotInfoSchema(snapshotTS)
	if err != nil {
		return nil, err
	}
	// Set snapshot does not affect the witness of the local temporary table.
	// The session always see the latest temporary tables.
	return temptable.AttachLocalTemporaryTableInfoSchema(s, is), nil
}

func (s *session) updateTelemetryMetric(es *executor.ExecStmt) {
	if es.Ti == nil {
		return
	}
	if s.isInternal() {
		return
	}

	ti := es.Ti
	if ti.UseRecursive {
		telemetryCTEUsage.WithLabelValues("recurCTE").Inc()
	} else if ti.UseNonRecursive {
		telemetryCTEUsage.WithLabelValues("nonRecurCTE").Inc()
	} else {
		telemetryCTEUsage.WithLabelValues("notCTE").Inc()
	}
}

// GetBuiltinFunctionUsage returns the replica of counting of builtin function usage
func (s *session) GetBuiltinFunctionUsage() map[string]uint32 {
	replica := make(map[string]uint32)
	s.functionUsageMu.RLock()
	defer s.functionUsageMu.RUnlock()
	for key, value := range s.functionUsageMu.builtinFunctionUsage {
		replica[key] = value
	}
	return replica
}

// BuiltinFunctionUsageInc increase the counting of the builtin function usage
func (s *session) BuiltinFunctionUsageInc(scalarFuncSigName string) {
	s.functionUsageMu.Lock()
	defer s.functionUsageMu.Unlock()
	s.functionUsageMu.builtinFunctionUsage.Inc(scalarFuncSigName)
}

func (s *session) getSnapshotInterceptor() kv.SnapshotInterceptor {
	return temptable.SessionSnapshotInterceptor(s)
}

func (s *session) GetStmtStats() *stmtstats.StatementStats {
	return s.stmtStats
}<|MERGE_RESOLUTION|>--- conflicted
+++ resolved
@@ -2339,31 +2339,9 @@
 		snapshotTS = staleReadProcessor.GetStalenessReadTS()
 		is = staleReadProcessor.GetStalenessInfoSchema()
 		replicaReadScope = config.GetTxnScopeFromConfig()
-<<<<<<< HEAD
 		if err = txnManager.ReplaceContextProvider(staleread.NewStalenessTxnContextProvider(s, snapshotTS, is)); err != nil {
 			return nil, err
 		}
-=======
-	} else if preparedStmt.ForUpdateRead {
-		is = domain.GetDomain(s).InfoSchema()
-	} else {
-		is = s.GetInfoSchema().(infoschema.InfoSchema)
-	}
-
-	var txnCtxProvider sessiontxn.TxnContextProvider
-	staleness := snapshotTS > 0
-	if staleness {
-		txnCtxProvider = staleread.NewStalenessTxnContextProvider(is, snapshotTS)
-	} else {
-		txnCtxProvider = &sessiontxn.SimpleTxnContextProvider{
-			InfoSchema: is,
-		}
-	}
-
-	txnManager := sessiontxn.GetTxnManager(s)
-	if err = txnManager.SetContextProvider(txnCtxProvider); err != nil {
-		return nil, err
->>>>>>> d23a8148
 	}
 
 	executor.CountStmtNode(preparedStmt.PreparedAst.Stmt, s.sessionVars.InRestrictedSQL)
@@ -2570,7 +2548,7 @@
 		TxnScope:    txnScope,
 	}
 	s.txn.SetOption(kv.SnapInterceptor, s.getSnapshotInterceptor())
-	return sessiontxn.GetTxnManager(s).SetContextProvider(staleread.NewStalenessTxnContextProvider(is, txn.StartTS()))
+	return nil
 }
 
 func (s *session) SetValue(key fmt.Stringer, value interface{}) {
