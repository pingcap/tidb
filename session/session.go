--- conflicted
+++ resolved
@@ -2784,19 +2784,15 @@
 		if err != nil {
 			return err
 		}
-		tableIDs := make([]int64, 0, len(DDLJobTables))
-		for _, tbl := range DDLJobTables {
-			tableIDs = append(tableIDs, tbl.id)
-		}
-		splitAndScatterTable(store, tableIDs)
+		tableIDs := make([]int64, 0, len(targetTables))
 		p := parser.New()
-<<<<<<< HEAD
 		for _, tbl := range targetTables {
 			logutil.BgLogger().Info("init DDL job tables",
 				zap.Int64("tbl id", tbl.id), zap.String("tbl version", tableVer), zap.String("target tbl version", targetVer))
 			if tableVer == meta.DDLTableVersion1 && tbl.id > ddl.BackfillTableID {
 				continue
 			}
+			tableIDs = append(tableIDs, tbl.id)
 			id, err := t.GetGlobalID()
 			if err != nil {
 				return errors.Trace(err)
@@ -2804,9 +2800,6 @@
 			if id >= meta.MaxGlobalID {
 				return errors.Errorf("It is unreasonable that the global ID grows such a big value: %d, please concat TiDB team", id)
 			}
-=======
-		for _, tbl := range DDLJobTables {
->>>>>>> 3c1d77cb
 			stmt, err := p.ParseOneStmt(tbl.SQL, "", "")
 			if err != nil {
 				return errors.Trace(err)
@@ -2823,6 +2816,7 @@
 				return errors.Trace(err)
 			}
 		}
+		splitAndScatterTable(store, tableIDs)
 		return t.SetDDLTables(targetVer)
 	})
 }
