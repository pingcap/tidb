--- conflicted
+++ resolved
@@ -22,7 +22,6 @@
 	"crypto/tls"
 	"encoding/json"
 	"fmt"
-	"github.com/pingcap/tidb/infobind"
 	"net"
 	"strconv"
 	"strings"
@@ -907,11 +906,8 @@
 
 	label := s.getSQLLabel()
 	metrics.SessionExecuteParseDuration.WithLabelValues(label).Observe(time.Since(startTS).Seconds())
-<<<<<<< HEAD
 	//dig := parser.Digest(sql)
 	//log.Infof("%s %s", sql, dig)
-=======
->>>>>>> d7048cb5
 	compiler := executor.Compiler{Ctx: s}
 	for _, stmtNode := range stmtNodes {
 		s.PrepareTxnCtx(ctx)
@@ -1142,13 +1138,11 @@
 	return s.sessionVars
 }
 
-<<<<<<< HEAD
 func (s *session) GetSessionBind() *infobind.SessionBind {
 	return s.sessionBind
-=======
+}
 func (s *session) GetParser() *parser.Parser {
 	return s.parser
->>>>>>> d7048cb5
 }
 
 func (s *session) Auth(user *auth.UserIdentity, authentication []byte, salt []byte) bool {
@@ -1351,6 +1345,7 @@
 		store:           store,
 		parser:          parser.New(),
 		sessionVars:     variable.NewSessionVars(),
+		sessionBind:	 infobind.NewSessionBind(),
 		ddlOwnerChecker: dom.DDL().OwnerManager(),
 		bindHandle:      dom.BindHandle(),
 	}
@@ -1361,6 +1356,8 @@
 	s.mu.values = make(map[fmt.Stringer]interface{})
 	domain.BindDomain(s, dom)
 	// session implements variable.GlobalVarAccessor. Bind it to ctx.
+	s.sessionBind.GlobalBindAccessor = s
+	s.sessionBind.Handle = s.bindHandle
 	s.sessionVars.GlobalVarsAccessor = s
 	s.sessionVars.BinlogClient = binloginfo.GetPumpsClient()
 	s.txn.init()
