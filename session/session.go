--- conflicted
+++ resolved
@@ -551,18 +551,14 @@
 		}
 	}
 
-<<<<<<< HEAD
 	ctx = sessionctx.SetCommitCtx(ctx, s)
-	return s.txn.Commit(ctx)
-=======
-	err = s.txn.Commit(tikvutil.SetSessionID(ctx, s.GetSessionVars().ConnectionID))
+	err = s.txn.Commit(ctx)
 
 	// The problem is, the commit operation on tikv and temporary table must be success or fail at the same time.
 	if err == nil && memDB != nil {
 		memDB.Release(stage)
 	}
 	return err
->>>>>>> 1676b089
 }
 
 func (s *session) doCommitWithRetry(ctx context.Context) error {
@@ -1877,29 +1873,6 @@
 		if s.sessionVars.GetReplicaRead().IsFollowerRead() {
 			s.txn.SetOption(tikvstore.ReplicaRead, tikvstore.ReplicaReadFollower)
 		}
-
-<<<<<<< HEAD
-		// Create a Txn for temporary table.
-		// Writes to the temporary table will be cached in this txn before commit.
-		if s.sessionVars.TemporaryTable != nil {
-			tmpStore := s.sessionVars.TemporaryTable.Storage
-			tmpTxn, err := tmpStore.BeginWithStartTS(s.GetSessionVars().TxnCtx.TxnScope, s.txn.StartTS())
-			if err != nil {
-				return nil, errors.Trace(err)
-			}
-			s.sessionVars.TemporaryTable.Txn = tmpTxn
-		}
-=======
-		// Session level temporary table.
-		// if s.sessionVars.TemporaryTable != nil {
-		// 	us := s.txn.GetUnionStore()
-
-		// 	snapshot := unionstore.NewUnionStore(us.GetSnapshot())
-		// 	snapshot.SetMemBuffer(s.sessionVars.TemporaryTable.MemDB.(*unionstore.MemDB))
-
-		// 	us.SetSnapshot(snapshot)
-		// }
->>>>>>> 1676b089
 	}
 	return &s.txn, nil
 }
