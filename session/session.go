--- conflicted
+++ resolved
@@ -2269,15 +2269,9 @@
 // IsCachedExecOk check if we can execute using plan cached in prepared structure
 // Be careful for the short path, current precondition is ths cached plan satisfying
 // IsPointGetWithPKOrUniqueKeyByAutoCommit
-<<<<<<< HEAD
-func (s *session) IsCachedExecOk(ctx context.Context, preparedStmt *plannercore.CachedPrepareStmt, staleness bool) (bool, error) {
-	prepared := preparedStmt.PreparedAst
-	if prepared.CachedPlan == nil || staleness {
-=======
 func (s *session) IsCachedExecOk(ctx context.Context, preparedStmt *plannercore.CachedPrepareStmt, isStaleness bool) (bool, error) {
 	prepared := preparedStmt.PreparedAst
 	if prepared.CachedPlan == nil || isStaleness {
->>>>>>> 38cb0e34
 		return false, nil
 	}
 	// check auto commit
@@ -2364,11 +2358,7 @@
 	}
 
 	executor.CountStmtNode(preparedStmt.PreparedAst.Stmt, s.sessionVars.InRestrictedSQL)
-<<<<<<< HEAD
 	ok, err = s.IsCachedExecOk(ctx, preparedStmt, staleness)
-=======
-	ok, err = s.IsCachedExecOk(ctx, preparedStmt, snapshotTS != 0)
->>>>>>> 38cb0e34
 	if err != nil {
 		return nil, err
 	}
