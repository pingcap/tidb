--- conflicted
+++ resolved
@@ -2621,7 +2621,6 @@
 	if err != nil {
 		return privileges.ErrAccessDenied.FastGenByArgs(user.Username, user.Hostname, hasPassword)
 	}
-<<<<<<< HEAD
 	//Check whether continuous login failure is enabled to lock the account.
 	//If enabled, determine whether to unlock the account and notify TiDB to update the cache
 	enableAutoLock := pm.IsAccountAutoLockEnabled(authUser.Username, authUser.Hostname)
@@ -2640,29 +2639,25 @@
 			}
 		}
 	}
-	err = pm.ConnectionVerification(user, authUser.Username, authUser.Hostname, authentication, salt, s.sessionVars.TLSConnectionState)
-	if err != nil {
-		//when user enables the account locking function for consecutive login failures,
-		//the system updates the login failure count and determines whether to lock the account when authentication fails
-		if userPasswordFailedErr, ok := err.(*privileges.ErrUserPasswordFailed); ok {
+	err = pm.ConnectionVerification(user, authUser.Username, authUser.Hostname, authentication, salt, s.sessionVars)
+	if err != nil {
+		switch err.(type) {
+		case *privileges.ErrInSandBoxMode:
+			// Enter sandbox mode, only execute statement for resetting password.
+			s.EnableSandBoxMode()
+		case *privileges.ErrUserPasswordFailed:
+			//when user enables the account locking function for consecutive login failures,
+			//the system updates the login failure count and determines whether to lock the account when authentication fails
 			if enableAutoLock {
 				if trackingErr := authFailedTracking(s, authUser.Username, authUser.Hostname); trackingErr != nil {
 					return trackingErr
 				}
 			}
-			return userPasswordFailedErr.Err
-		}
-		return err
-=======
-	if err := pm.ConnectionVerification(user, authUser.Username, authUser.Hostname, authentication, salt, s.sessionVars); err != nil {
-		switch err.(type) {
-		case *privileges.ErrInSandBoxMode:
-			// Enter sandbox mode, only execute statement for resetting password.
-			s.EnableSandBoxMode()
+			return err.(*privileges.ErrUserPasswordFailed).Err
 		default:
 			return err
 		}
->>>>>>> 824ef608
+		return err
 	}
 	if enableAutoLock {
 		return authSuccessClearCount(s, authUser.Username, authUser.Hostname)
