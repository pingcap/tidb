// Copyright 2015 PingCAP, Inc.
//
// Licensed under the Apache License, Version 2.0 (the "License");
// you may not use this file except in compliance with the License.
// You may obtain a copy of the License at
//
//     http://www.apache.org/licenses/LICENSE-2.0
//
// Unless required by applicable law or agreed to in writing, software
// distributed under the License is distributed on an "AS IS" BASIS,
// WITHOUT WARRANTIES OR CONDITIONS OF ANY KIND, either express or implied.
// See the License for the specific language governing permissions and
// limitations under the License.

// Copyright 2013 The ql Authors. All rights reserved.
// Use of this source code is governed by a BSD-style
// license that can be found in the LICENSES/QL-LICENSE file.

package session

import (
	"bytes"
	"context"
	"crypto/tls"
	"encoding/json"
	"fmt"
	"runtime/pprof"
	"runtime/trace"
	"strconv"
	"strings"
	"sync"
	"sync/atomic"
	"time"

	"github.com/ngaut/pools"
	"github.com/opentracing/opentracing-go"
	"github.com/pingcap/errors"
	"github.com/pingcap/failpoint"
	"github.com/pingcap/kvproto/pkg/kvrpcpb"
	"github.com/pingcap/tidb/parser"
	"github.com/pingcap/tidb/parser/ast"
	"github.com/pingcap/tidb/parser/auth"
	"github.com/pingcap/tidb/parser/charset"
	"github.com/pingcap/tidb/parser/model"
	"github.com/pingcap/tidb/parser/mysql"
	"github.com/pingcap/tidb/parser/terror"
	"github.com/pingcap/tidb/sessiontxn"
	"github.com/pingcap/tidb/store/driver/txn"
	"github.com/pingcap/tidb/table/tables"
	"github.com/pingcap/tidb/table/temptable"
	"github.com/pingcap/tidb/util/topsql"
	topsqlstate "github.com/pingcap/tidb/util/topsql/state"
	"github.com/pingcap/tidb/util/topsql/stmtstats"
	"github.com/pingcap/tipb/go-binlog"
	"go.uber.org/zap"

	"github.com/pingcap/tidb/bindinfo"
	"github.com/pingcap/tidb/config"
	"github.com/pingcap/tidb/ddl"
	"github.com/pingcap/tidb/ddl/placement"
	"github.com/pingcap/tidb/domain"
	"github.com/pingcap/tidb/errno"
	"github.com/pingcap/tidb/executor"
	"github.com/pingcap/tidb/infoschema"
	"github.com/pingcap/tidb/kv"
	"github.com/pingcap/tidb/meta"
	"github.com/pingcap/tidb/metrics"
	"github.com/pingcap/tidb/owner"
	"github.com/pingcap/tidb/planner"
	plannercore "github.com/pingcap/tidb/planner/core"
	"github.com/pingcap/tidb/plugin"
	"github.com/pingcap/tidb/privilege"
	"github.com/pingcap/tidb/privilege/privileges"
	"github.com/pingcap/tidb/session/txninfo"
	"github.com/pingcap/tidb/sessionctx"
	"github.com/pingcap/tidb/sessionctx/binloginfo"
	"github.com/pingcap/tidb/sessionctx/stmtctx"
	"github.com/pingcap/tidb/sessionctx/variable"
	"github.com/pingcap/tidb/statistics"
	"github.com/pingcap/tidb/statistics/handle"
	storeerr "github.com/pingcap/tidb/store/driver/error"
	"github.com/pingcap/tidb/tablecodec"
	"github.com/pingcap/tidb/telemetry"
	"github.com/pingcap/tidb/types"
	"github.com/pingcap/tidb/util"
	"github.com/pingcap/tidb/util/chunk"
	"github.com/pingcap/tidb/util/collate"
	"github.com/pingcap/tidb/util/dbterror"
	"github.com/pingcap/tidb/util/execdetails"
	"github.com/pingcap/tidb/util/kvcache"
	"github.com/pingcap/tidb/util/logutil"
	"github.com/pingcap/tidb/util/sli"
	"github.com/pingcap/tidb/util/sqlexec"
	"github.com/pingcap/tidb/util/tableutil"
	"github.com/pingcap/tidb/util/timeutil"
	tikvstore "github.com/tikv/client-go/v2/kv"
	"github.com/tikv/client-go/v2/oracle"
	"github.com/tikv/client-go/v2/tikv"
	tikvutil "github.com/tikv/client-go/v2/util"
)

var (
	statementPerTransactionPessimisticOK    = metrics.StatementPerTransaction.WithLabelValues(metrics.LblPessimistic, metrics.LblOK)
	statementPerTransactionPessimisticError = metrics.StatementPerTransaction.WithLabelValues(metrics.LblPessimistic, metrics.LblError)
	statementPerTransactionOptimisticOK     = metrics.StatementPerTransaction.WithLabelValues(metrics.LblOptimistic, metrics.LblOK)
	statementPerTransactionOptimisticError  = metrics.StatementPerTransaction.WithLabelValues(metrics.LblOptimistic, metrics.LblError)
	transactionDurationPessimisticCommit    = metrics.TransactionDuration.WithLabelValues(metrics.LblPessimistic, metrics.LblCommit)
	transactionDurationPessimisticAbort     = metrics.TransactionDuration.WithLabelValues(metrics.LblPessimistic, metrics.LblAbort)
	transactionDurationOptimisticCommit     = metrics.TransactionDuration.WithLabelValues(metrics.LblOptimistic, metrics.LblCommit)
	transactionDurationOptimisticAbort      = metrics.TransactionDuration.WithLabelValues(metrics.LblOptimistic, metrics.LblAbort)

	sessionExecuteCompileDurationInternal = metrics.SessionExecuteCompileDuration.WithLabelValues(metrics.LblInternal)
	sessionExecuteCompileDurationGeneral  = metrics.SessionExecuteCompileDuration.WithLabelValues(metrics.LblGeneral)
	sessionExecuteParseDurationInternal   = metrics.SessionExecuteParseDuration.WithLabelValues(metrics.LblInternal)
	sessionExecuteParseDurationGeneral    = metrics.SessionExecuteParseDuration.WithLabelValues(metrics.LblGeneral)

	telemetryCTEUsage = metrics.TelemetrySQLCTECnt
)

// Session context, it is consistent with the lifecycle of a client connection.
type Session interface {
	sessionctx.Context
	Status() uint16       // Flag of current status, such as autocommit.
	LastInsertID() uint64 // LastInsertID is the last inserted auto_increment ID.
	LastMessage() string  // LastMessage is the info message that may be generated by last command
	AffectedRows() uint64 // Affected rows by latest executed stmt.
	// Execute is deprecated, and only used by plugins. Use ExecuteStmt() instead.
	Execute(context.Context, string) ([]sqlexec.RecordSet, error) // Execute a sql statement.
	// ExecuteStmt executes a parsed statement.
	ExecuteStmt(context.Context, ast.StmtNode) (sqlexec.RecordSet, error)
	// Parse is deprecated, use ParseWithParams() instead.
	Parse(ctx context.Context, sql string) ([]ast.StmtNode, error)
	// ExecuteInternal is a helper around ParseWithParams() and ExecuteStmt(). It is not allowed to execute multiple statements.
	ExecuteInternal(context.Context, string, ...interface{}) (sqlexec.RecordSet, error)
	String() string // String is used to debug.
	CommitTxn(context.Context) error
	RollbackTxn(context.Context)
	// PrepareStmt executes prepare statement in binary protocol.
	PrepareStmt(sql string) (stmtID uint32, paramCount int, fields []*ast.ResultField, err error)
	// ExecutePreparedStmt executes a prepared statement.
	ExecutePreparedStmt(ctx context.Context, stmtID uint32, param []types.Datum) (sqlexec.RecordSet, error)
	DropPreparedStmt(stmtID uint32) error
	SetClientCapability(uint32) // Set client capability flags.
	SetConnectionID(uint64)
	SetCommandValue(byte)
	SetProcessInfo(string, time.Time, byte, uint64)
	SetTLSState(*tls.ConnectionState)
	SetCollation(coID int) error
	SetSessionManager(util.SessionManager)
	Close()
	Auth(user *auth.UserIdentity, auth []byte, salt []byte) bool
	AuthWithoutVerification(user *auth.UserIdentity) bool
	AuthPluginForUser(user *auth.UserIdentity) (string, error)
	MatchIdentity(username, remoteHost string) (*auth.UserIdentity, error)
	ShowProcess() *util.ProcessInfo
	// Return the information of the txn current running
	TxnInfo() *txninfo.TxnInfo
	// PrepareTxnCtx is exported for test.
	PrepareTxnCtx(context.Context) error
	// FieldList returns fields list of a table.
	FieldList(tableName string) (fields []*ast.ResultField, err error)
	SetPort(port string)

	// set cur session operations allowed when tikv disk full happens.
	SetDiskFullOpt(level kvrpcpb.DiskFullOpt)
	GetDiskFullOpt() kvrpcpb.DiskFullOpt
	ClearDiskFullOpt()
}

var _ Session = (*session)(nil)

type stmtRecord struct {
	st      sqlexec.Statement
	stmtCtx *stmtctx.StatementContext
}

// StmtHistory holds all histories of statements in a txn.
type StmtHistory struct {
	history []*stmtRecord
}

// Add appends a stmt to history list.
func (h *StmtHistory) Add(st sqlexec.Statement, stmtCtx *stmtctx.StatementContext) {
	s := &stmtRecord{
		st:      st,
		stmtCtx: stmtCtx,
	}
	h.history = append(h.history, s)
}

// Count returns the count of the history.
func (h *StmtHistory) Count() int {
	return len(h.history)
}

type session struct {
	// processInfo is used by ShowProcess(), and should be modified atomically.
	processInfo atomic.Value
	txn         LazyTxn

	mu struct {
		sync.RWMutex
		values map[fmt.Stringer]interface{}
	}

	currentCtx  context.Context // only use for runtime.trace, Please NEVER use it.
	currentPlan plannercore.Plan

	store kv.Storage

	preparedPlanCache *kvcache.SimpleLRUCache

	sessionVars    *variable.SessionVars
	sessionManager util.SessionManager

	statsCollector *handle.SessionStatsCollector
	// ddlOwnerChecker is used in `select tidb_is_ddl_owner()` statement;
	ddlOwnerChecker owner.DDLOwnerChecker
	// lockedTables use to record the table locks hold by the session.
	lockedTables map[int64]model.TableLockTpInfo

	// client shared coprocessor client per session
	client kv.Client

	mppClient kv.MPPClient

	// indexUsageCollector collects index usage information.
	idxUsageCollector *handle.SessionIndexUsageCollector

	cache [1]ast.StmtNode

	builtinFunctionUsage telemetry.BuiltinFunctionsUsage
	// allowed when tikv disk full happened.
	diskFullOpt kvrpcpb.DiskFullOpt

	// StmtStats is used to count various indicators of each SQL in this session
	// at each point in time. These data will be periodically taken away by the
	// background goroutine. The background goroutine will continue to aggregate
	// all the local data in each session, and finally report them to the remote
	// regularly.
	stmtStats *stmtstats.StatementStats
}

var parserPool = &sync.Pool{New: func() interface{} { return parser.New() }}

// AddTableLock adds table lock to the session lock map.
func (s *session) AddTableLock(locks []model.TableLockTpInfo) {
	for _, l := range locks {
		// read only lock is session unrelated, skip it when adding lock to session.
		if l.Tp != model.TableLockReadOnly {
			s.lockedTables[l.TableID] = l
		}
	}
}

// ReleaseTableLocks releases table lock in the session lock map.
func (s *session) ReleaseTableLocks(locks []model.TableLockTpInfo) {
	for _, l := range locks {
		delete(s.lockedTables, l.TableID)
	}
}

// ReleaseTableLockByTableIDs releases table lock in the session lock map by table ID.
func (s *session) ReleaseTableLockByTableIDs(tableIDs []int64) {
	for _, tblID := range tableIDs {
		delete(s.lockedTables, tblID)
	}
}

// CheckTableLocked checks the table lock.
func (s *session) CheckTableLocked(tblID int64) (bool, model.TableLockType) {
	lt, ok := s.lockedTables[tblID]
	if !ok {
		return false, model.TableLockNone
	}
	return true, lt.Tp
}

// GetAllTableLocks gets all table locks table id and db id hold by the session.
func (s *session) GetAllTableLocks() []model.TableLockTpInfo {
	lockTpInfo := make([]model.TableLockTpInfo, 0, len(s.lockedTables))
	for _, tl := range s.lockedTables {
		lockTpInfo = append(lockTpInfo, tl)
	}
	return lockTpInfo
}

// HasLockedTables uses to check whether this session locked any tables.
// If so, the session can only visit the table which locked by self.
func (s *session) HasLockedTables() bool {
	b := len(s.lockedTables) > 0
	return b
}

// ReleaseAllTableLocks releases all table locks hold by the session.
func (s *session) ReleaseAllTableLocks() {
	s.lockedTables = make(map[int64]model.TableLockTpInfo)
}

// DDLOwnerChecker returns s.ddlOwnerChecker.
func (s *session) DDLOwnerChecker() owner.DDLOwnerChecker {
	return s.ddlOwnerChecker
}

func (s *session) cleanRetryInfo() {
	if s.sessionVars.RetryInfo.Retrying {
		return
	}

	retryInfo := s.sessionVars.RetryInfo
	defer retryInfo.Clean()
	if len(retryInfo.DroppedPreparedStmtIDs) == 0 {
		return
	}

	planCacheEnabled := plannercore.PreparedPlanCacheEnabled()
	var cacheKey kvcache.Key
	var preparedAst *ast.Prepared
	if planCacheEnabled {
		firstStmtID := retryInfo.DroppedPreparedStmtIDs[0]
		if preparedPointer, ok := s.sessionVars.PreparedStmts[firstStmtID]; ok {
			preparedObj, ok := preparedPointer.(*plannercore.CachedPrepareStmt)
			if ok {
				preparedAst = preparedObj.PreparedAst
				cacheKey = plannercore.NewPlanCacheKey(s.sessionVars, firstStmtID, preparedAst.SchemaVersion)
			}
		}
	}
	for i, stmtID := range retryInfo.DroppedPreparedStmtIDs {
		if planCacheEnabled {
			if i > 0 && preparedAst != nil {
				plannercore.SetPstmtIDSchemaVersion(cacheKey, stmtID, preparedAst.SchemaVersion, s.sessionVars.IsolationReadEngines)
			}
			s.PreparedPlanCache().Delete(cacheKey)
		}
		s.sessionVars.RemovePreparedStmt(stmtID)
	}
}

func (s *session) Status() uint16 {
	return s.sessionVars.Status
}

func (s *session) LastInsertID() uint64 {
	if s.sessionVars.StmtCtx.LastInsertID > 0 {
		return s.sessionVars.StmtCtx.LastInsertID
	}
	return s.sessionVars.StmtCtx.InsertID
}

func (s *session) LastMessage() string {
	return s.sessionVars.StmtCtx.GetMessage()
}

func (s *session) AffectedRows() uint64 {
	return s.sessionVars.StmtCtx.AffectedRows()
}

func (s *session) SetClientCapability(capability uint32) {
	s.sessionVars.ClientCapability = capability
}

func (s *session) SetConnectionID(connectionID uint64) {
	s.sessionVars.ConnectionID = connectionID
}

func (s *session) SetTLSState(tlsState *tls.ConnectionState) {
	// If user is not connected via TLS, then tlsState == nil.
	if tlsState != nil {
		s.sessionVars.TLSConnectionState = tlsState
	}
}

func (s *session) SetCommandValue(command byte) {
	atomic.StoreUint32(&s.sessionVars.CommandValue, uint32(command))
}

func (s *session) SetCollation(coID int) error {
	cs, co, err := charset.GetCharsetInfoByID(coID)
	if err != nil {
		return err
	}
	// If new collations are enabled, switch to the default
	// collation if this one is not supported.
	co = collate.SubstituteMissingCollationToDefault(co)
	for _, v := range variable.SetNamesVariables {
		terror.Log(s.sessionVars.SetSystemVar(v, cs))
	}
	return s.sessionVars.SetSystemVar(variable.CollationConnection, co)
}

func (s *session) PreparedPlanCache() *kvcache.SimpleLRUCache {
	return s.preparedPlanCache
}

func (s *session) SetSessionManager(sm util.SessionManager) {
	s.sessionManager = sm
}

func (s *session) GetSessionManager() util.SessionManager {
	return s.sessionManager
}

func (s *session) StoreQueryFeedback(feedback interface{}) {
	if fb, ok := feedback.(*statistics.QueryFeedback); !ok || fb == nil || !fb.Valid {
		return
	}
	if s.statsCollector != nil {
		do, err := GetDomain(s.store)
		if err != nil {
			logutil.BgLogger().Debug("domain not found", zap.Error(err))
			metrics.StoreQueryFeedbackCounter.WithLabelValues(metrics.LblError).Inc()
			return
		}
		err = s.statsCollector.StoreQueryFeedback(feedback, do.StatsHandle())
		if err != nil {
			logutil.BgLogger().Debug("store query feedback", zap.Error(err))
			metrics.StoreQueryFeedbackCounter.WithLabelValues(metrics.LblError).Inc()
			return
		}
		metrics.StoreQueryFeedbackCounter.WithLabelValues(metrics.LblOK).Inc()
	}
}

func (s *session) UpdateColStatsUsage(predicateColumns []model.TableColumnID) {
	if s.statsCollector == nil {
		return
	}
	t := time.Now()
	colMap := make(map[model.TableColumnID]time.Time, len(predicateColumns))
	for _, col := range predicateColumns {
		colMap[col] = t
	}
	s.statsCollector.UpdateColStatsUsage(colMap)
}

// StoreIndexUsage stores index usage information in idxUsageCollector.
func (s *session) StoreIndexUsage(tblID int64, idxID int64, rowsSelected int64) {
	if s.idxUsageCollector == nil {
		return
	}
	s.idxUsageCollector.Update(tblID, idxID, &handle.IndexUsageInformation{QueryCount: 1, RowsSelected: rowsSelected})
}

// FieldList returns fields list of a table.
func (s *session) FieldList(tableName string) ([]*ast.ResultField, error) {
	is := s.GetInfoSchema().(infoschema.InfoSchema)
	dbName := model.NewCIStr(s.GetSessionVars().CurrentDB)
	tName := model.NewCIStr(tableName)
	pm := privilege.GetPrivilegeManager(s)
	if pm != nil && s.sessionVars.User != nil {
		if !pm.RequestVerification(s.sessionVars.ActiveRoles, dbName.O, tName.O, "", mysql.AllPrivMask) {
			user := s.sessionVars.User
			u := user.Username
			h := user.Hostname
			if len(user.AuthUsername) > 0 && len(user.AuthHostname) > 0 {
				u = user.AuthUsername
				h = user.AuthHostname
			}
			return nil, plannercore.ErrTableaccessDenied.GenWithStackByArgs("SELECT", u, h, tableName)
		}
	}
	table, err := is.TableByName(dbName, tName)
	if err != nil {
		return nil, err
	}

	cols := table.Cols()
	fields := make([]*ast.ResultField, 0, len(cols))
	for _, col := range table.Cols() {
		rf := &ast.ResultField{
			ColumnAsName: col.Name,
			TableAsName:  tName,
			DBName:       dbName,
			Table:        table.Meta(),
			Column:       col.ColumnInfo,
		}
		fields = append(fields, rf)
	}
	return fields, nil
}

func (s *session) TxnInfo() *txninfo.TxnInfo {
	s.txn.mu.RLock()
	// Copy on read to get a snapshot, this API shouldn't be frequently called.
	txnInfo := s.txn.mu.TxnInfo
	s.txn.mu.RUnlock()

	if txnInfo.StartTS == 0 {
		return nil
	}

	processInfo := s.ShowProcess()
	txnInfo.ConnectionID = processInfo.ID
	txnInfo.Username = processInfo.User
	txnInfo.CurrentDB = processInfo.DB

	return &txnInfo
}

func (s *session) doCommit(ctx context.Context) error {
	if !s.txn.Valid() {
		return nil
	}

	// to avoid session set overlap the txn set.
	if s.GetDiskFullOpt() != kvrpcpb.DiskFullOpt_NotAllowedOnFull {
		s.txn.SetDiskFullOpt(s.GetDiskFullOpt())
	}

	defer func() {
		s.txn.changeToInvalid()
		s.sessionVars.SetInTxn(false)
		s.ClearDiskFullOpt()
	}()
	if s.txn.IsReadOnly() {
		return nil
	}
	err := s.checkPlacementPolicyBeforeCommit()
	if err != nil {
		return err
	}
	// mockCommitError and mockGetTSErrorInRetry use to test PR #8743.
	failpoint.Inject("mockCommitError", func(val failpoint.Value) {
		if val.(bool) {
			if _, err := failpoint.Eval("tikvclient/mockCommitErrorOpt"); err == nil {
				failpoint.Return(kv.ErrTxnRetryable)
			}
		}
	})

	if s.sessionVars.BinlogClient != nil {
		prewriteValue := binloginfo.GetPrewriteValue(s, false)
		if prewriteValue != nil {
			prewriteData, err := prewriteValue.Marshal()
			if err != nil {
				return errors.Trace(err)
			}
			info := &binloginfo.BinlogInfo{
				Data: &binlog.Binlog{
					Tp:            binlog.BinlogType_Prewrite,
					PrewriteValue: prewriteData,
				},
				Client: s.sessionVars.BinlogClient,
			}
			s.txn.SetOption(kv.BinlogInfo, info)
		}
	}

	sessVars := s.GetSessionVars()
	// Get the related table or partition IDs.
	relatedPhysicalTables := sessVars.TxnCtx.TableDeltaMap
	// Get accessed temporary tables in the transaction.
	temporaryTables := sessVars.TxnCtx.TemporaryTables
	physicalTableIDs := make([]int64, 0, len(relatedPhysicalTables))
	for id := range relatedPhysicalTables {
		// Schema change on global temporary tables doesn't affect transactions.
		if _, ok := temporaryTables[id]; ok {
			continue
		}
		physicalTableIDs = append(physicalTableIDs, id)
	}
	// Set this option for 2 phase commit to validate schema lease.
	s.txn.SetOption(kv.SchemaChecker, domain.NewSchemaChecker(domain.GetDomain(s), s.GetInfoSchema().SchemaMetaVersion(), physicalTableIDs))
	s.txn.SetOption(kv.InfoSchema, s.sessionVars.TxnCtx.InfoSchema)
	s.txn.SetOption(kv.CommitHook, func(info string, _ error) { s.sessionVars.LastTxnInfo = info })
	if sessVars.EnableAmendPessimisticTxn {
		s.txn.SetOption(kv.SchemaAmender, NewSchemaAmenderForTikvTxn(s))
	}
	s.txn.SetOption(kv.EnableAsyncCommit, sessVars.EnableAsyncCommit)
	s.txn.SetOption(kv.Enable1PC, sessVars.Enable1PC)
	s.txn.SetOption(kv.ResourceGroupTagger, sessVars.StmtCtx.GetResourceGroupTagger())
	if sessVars.StmtCtx.KvExecCounter != nil {
		// Bind an interceptor for client-go to count the number of SQL executions of each TiKV.
		s.txn.SetOption(kv.RPCInterceptor, sessVars.StmtCtx.KvExecCounter.RPCInterceptor())
	}
	// priority of the sysvar is lower than `start transaction with causal consistency only`
	if val := s.txn.GetOption(kv.GuaranteeLinearizability); val == nil || val.(bool) {
		// We needn't ask the TiKV client to guarantee linearizability for auto-commit transactions
		// because the property is naturally holds:
		// We guarantee the commitTS of any transaction must not exceed the next timestamp from the TSO.
		// An auto-commit transaction fetches its startTS from the TSO so its commitTS > its startTS > the commitTS
		// of any previously committed transactions.
		s.txn.SetOption(kv.GuaranteeLinearizability,
			sessVars.TxnCtx.IsExplicit && sessVars.GuaranteeLinearizability)
	}
	if tables := sessVars.TxnCtx.TemporaryTables; len(tables) > 0 {
		s.txn.SetOption(kv.KVFilter, temporaryTableKVFilter(tables))
	}
	if tables := sessVars.TxnCtx.CachedTables; len(tables) > 0 {
		c := cachedTableRenewLease{tables: tables}
		now := time.Now()
		err := c.start(ctx)
		defer c.stop(ctx)
		sessVars.StmtCtx.WaitLockLeaseTime += time.Since(now)
		if err != nil {
			return errors.Trace(err)
		}
		s.txn.SetOption(kv.CommitTSUpperBoundCheck, c.commitTSCheck)
	}

	return s.commitTxnWithTemporaryData(tikvutil.SetSessionID(ctx, sessVars.ConnectionID), &s.txn)
}

type cachedTableRenewLease struct {
	tables map[int64]interface{}
	lease  []uint64 // Lease for each visited cached tables.
	exit   chan struct{}
}

func (c *cachedTableRenewLease) start(ctx context.Context) error {
	c.exit = make(chan struct{})
	c.lease = make([]uint64, len(c.tables))
	wg := make(chan error)
	ith := 0
	for tid, raw := range c.tables {
		go c.keepAlive(ctx, wg, raw.(tables.StateRemote), tid, &c.lease[ith])
		ith++
	}

	// Wait for all LockForWrite() return, this function can return.
	var err error
	for ; ith > 0; ith-- {
		tmp := <-wg
		if tmp != nil {
			err = tmp
		}
	}
	return err
}

const cacheTableWriteLease = 5 * time.Second

func (c *cachedTableRenewLease) keepAlive(ctx context.Context, wg chan error, handle tables.StateRemote, tid int64, leasePtr *uint64) {
	writeLockLease, err := handle.LockForWrite(ctx, tid, cacheTableWriteLease)
	atomic.StoreUint64(leasePtr, writeLockLease)
	wg <- err
	if err != nil {
		logutil.Logger(ctx).Warn("[cached table] lock for write lock fail", zap.Error(err))
		return
	}

	t := time.NewTicker(cacheTableWriteLease)
	defer t.Stop()
	for {
		select {
		case <-t.C:
			if err := c.renew(ctx, handle, tid, leasePtr); err != nil {
				logutil.Logger(ctx).Warn("[cached table] renew write lock lease fail", zap.Error(err))
				return
			}
		case <-c.exit:
			return
		}
	}
}

func (c *cachedTableRenewLease) renew(ctx context.Context, handle tables.StateRemote, tid int64, leasePtr *uint64) error {
	oldLease := atomic.LoadUint64(leasePtr)
	physicalTime := oracle.GetTimeFromTS(oldLease)
	newLease := oracle.GoTimeToTS(physicalTime.Add(cacheTableWriteLease))

	succ, err := handle.RenewLease(ctx, tid, newLease, tables.RenewWriteLease)
	if err != nil {
		return errors.Trace(err)
	}
	if succ {
		atomic.StoreUint64(leasePtr, newLease)
	}
	return nil
}

func (c *cachedTableRenewLease) stop(ctx context.Context) {
	close(c.exit)
}

func (c *cachedTableRenewLease) commitTSCheck(commitTS uint64) bool {
	for i := 0; i < len(c.lease); i++ {
		lease := atomic.LoadUint64(&c.lease[i])
		if commitTS >= lease {
			// Txn fails to commit because the write lease is expired.
			return false
		}
	}
	return true
}

func (s *session) commitTxnWithTemporaryData(ctx context.Context, txn kv.Transaction) error {
	sessVars := s.sessionVars
	txnTempTables := sessVars.TxnCtx.TemporaryTables
	if len(txnTempTables) == 0 {
		return txn.Commit(ctx)
	}

	sessionData := sessVars.TemporaryTableData
	var (
		stage           kv.StagingHandle
		localTempTables *infoschema.LocalTemporaryTables
	)

	if sessVars.LocalTemporaryTables != nil {
		localTempTables = sessVars.LocalTemporaryTables.(*infoschema.LocalTemporaryTables)
	} else {
		localTempTables = new(infoschema.LocalTemporaryTables)
	}

	defer func() {
		// stage != kv.InvalidStagingHandle means error occurs, we need to cleanup sessionData
		if stage != kv.InvalidStagingHandle {
			sessionData.Cleanup(stage)
		}
	}()

	for tblID, tbl := range txnTempTables {
		if !tbl.GetModified() {
			continue
		}

		if tbl.GetMeta().TempTableType != model.TempTableLocal {
			continue
		}
		if _, ok := localTempTables.TableByID(tblID); !ok {
			continue
		}

		if stage == kv.InvalidStagingHandle {
			stage = sessionData.Staging()
		}

		tblPrefix := tablecodec.EncodeTablePrefix(tblID)
		endKey := tablecodec.EncodeTablePrefix(tblID + 1)

		txnMemBuffer := s.txn.GetMemBuffer()
		iter, err := txnMemBuffer.Iter(tblPrefix, endKey)
		if err != nil {
			return err
		}

		for iter.Valid() {
			key := iter.Key()
			if !bytes.HasPrefix(key, tblPrefix) {
				break
			}

			value := iter.Value()
			if len(value) == 0 {
				err = sessionData.DeleteTableKey(tblID, key)
			} else {
				err = sessionData.SetTableKey(tblID, key, iter.Value())
			}

			if err != nil {
				return err
			}

			err = iter.Next()
			if err != nil {
				return err
			}
		}
	}

	err := txn.Commit(ctx)
	if err != nil {
		return err
	}

	if stage != kv.InvalidStagingHandle {
		sessionData.Release(stage)
		stage = kv.InvalidStagingHandle
	}

	return nil
}

type temporaryTableKVFilter map[int64]tableutil.TempTable

func (m temporaryTableKVFilter) IsUnnecessaryKeyValue(key, value []byte, flags tikvstore.KeyFlags) (bool, error) {
	tid := tablecodec.DecodeTableID(key)
	if _, ok := m[tid]; ok {
		return true, nil
	}

	// This is the default filter for all tables.
	defaultFilter := txn.TiDBKVFilter{}
	return defaultFilter.IsUnnecessaryKeyValue(key, value, flags)
}

// errIsNoisy is used to filter DUPLCATE KEY errors.
// These can observed by users in INFORMATION_SCHEMA.CLIENT_ERRORS_SUMMARY_GLOBAL instead.
//
// The rationale for filtering these errors is because they are "client generated errors". i.e.
// of the errors defined in kv/error.go, these look to be clearly related to a client-inflicted issue,
// and the server is only responsible for handling the error correctly. It does not need to log.
func errIsNoisy(err error) bool {
	if kv.ErrKeyExists.Equal(err) {
		return true
	}
	if storeerr.ErrLockAcquireFailAndNoWaitSet.Equal(err) {
		return true
	}
	return false
}

func (s *session) doCommitWithRetry(ctx context.Context) error {
	defer func() {
		s.GetSessionVars().SetTxnIsolationLevelOneShotStateForNextTxn()
		s.txn.changeToInvalid()
		s.cleanRetryInfo()
	}()
	if !s.txn.Valid() {
		// If the transaction is invalid, maybe it has already been rolled back by the client.
		return nil
	}
	var err error
	txnSize := s.txn.Size()
	isPessimistic := s.txn.IsPessimistic()
	if span := opentracing.SpanFromContext(ctx); span != nil && span.Tracer() != nil {
		span1 := span.Tracer().StartSpan("session.doCommitWitRetry", opentracing.ChildOf(span.Context()))
		defer span1.Finish()
		ctx = opentracing.ContextWithSpan(ctx, span1)
	}
	err = s.doCommit(ctx)
	if err != nil {
		commitRetryLimit := s.sessionVars.RetryLimit
		if !s.sessionVars.TxnCtx.CouldRetry {
			commitRetryLimit = 0
		}
		// Don't retry in BatchInsert mode. As a counter-example, insert into t1 select * from t2,
		// BatchInsert already commit the first batch 1000 rows, then it commit 1000-2000 and retry the statement,
		// Finally t1 will have more data than t2, with no errors return to user!
		if s.isTxnRetryableError(err) && !s.sessionVars.BatchInsert && commitRetryLimit > 0 && !isPessimistic {
			logutil.Logger(ctx).Warn("sql",
				zap.String("label", s.GetSQLLabel()),
				zap.Error(err),
				zap.String("txn", s.txn.GoString()))
			// Transactions will retry 2 ~ commitRetryLimit times.
			// We make larger transactions retry less times to prevent cluster resource outage.
			txnSizeRate := float64(txnSize) / float64(kv.TxnTotalSizeLimit)
			maxRetryCount := commitRetryLimit - int64(float64(commitRetryLimit-1)*txnSizeRate)
			err = s.retry(ctx, uint(maxRetryCount))
		} else if !errIsNoisy(err) {
			logutil.Logger(ctx).Warn("can not retry txn",
				zap.String("label", s.GetSQLLabel()),
				zap.Error(err),
				zap.Bool("IsBatchInsert", s.sessionVars.BatchInsert),
				zap.Bool("IsPessimistic", isPessimistic),
				zap.Bool("InRestrictedSQL", s.sessionVars.InRestrictedSQL),
				zap.Int64("tidb_retry_limit", s.sessionVars.RetryLimit),
				zap.Bool("tidb_disable_txn_auto_retry", s.sessionVars.DisableTxnAutoRetry))
		}
	}
	counter := s.sessionVars.TxnCtx.StatementCount
	duration := time.Since(s.GetSessionVars().TxnCtx.CreateTime).Seconds()
	s.recordOnTransactionExecution(err, counter, duration)

	if err != nil {
		if !errIsNoisy(err) {
			logutil.Logger(ctx).Warn("commit failed",
				zap.String("finished txn", s.txn.GoString()),
				zap.Error(err))
		}
		return err
	}
	s.updateStatsDeltaToCollector()
	return nil
}

func (s *session) updateStatsDeltaToCollector() {
	mapper := s.GetSessionVars().TxnCtx.TableDeltaMap
	if s.statsCollector != nil && mapper != nil {
		for _, item := range mapper {
			if item.TableID > 0 {
				s.statsCollector.Update(item.TableID, item.Delta, item.Count, &item.ColSize)
			}
		}
	}
}

func (s *session) CommitTxn(ctx context.Context) error {
	if span := opentracing.SpanFromContext(ctx); span != nil && span.Tracer() != nil {
		span1 := span.Tracer().StartSpan("session.CommitTxn", opentracing.ChildOf(span.Context()))
		defer span1.Finish()
		ctx = opentracing.ContextWithSpan(ctx, span1)
	}

	var commitDetail *tikvutil.CommitDetails
	ctx = context.WithValue(ctx, tikvutil.CommitDetailCtxKey, &commitDetail)
	err := s.doCommitWithRetry(ctx)
	if commitDetail != nil {
		s.sessionVars.StmtCtx.MergeExecDetails(nil, commitDetail)
	}

	failpoint.Inject("keepHistory", func(val failpoint.Value) {
		if val.(bool) {
			failpoint.Return(err)
		}
	})
	s.sessionVars.TxnCtx.Cleanup()
	s.sessionVars.CleanupTxnReadTSIfUsed()
	return err
}

func (s *session) RollbackTxn(ctx context.Context) {
	if span := opentracing.SpanFromContext(ctx); span != nil && span.Tracer() != nil {
		span1 := span.Tracer().StartSpan("session.RollbackTxn", opentracing.ChildOf(span.Context()))
		defer span1.Finish()
	}

	if s.txn.Valid() {
		terror.Log(s.txn.Rollback())
	}
	if ctx.Value(inCloseSession{}) == nil {
		s.cleanRetryInfo()
	}
	s.txn.changeToInvalid()
	s.sessionVars.TxnCtx.Cleanup()
	s.sessionVars.CleanupTxnReadTSIfUsed()
	s.sessionVars.SetInTxn(false)
}

func (s *session) GetClient() kv.Client {
	return s.client
}

func (s *session) GetMPPClient() kv.MPPClient {
	return s.mppClient
}

func (s *session) String() string {
	// TODO: how to print binded context in values appropriately?
	sessVars := s.sessionVars
	data := map[string]interface{}{
		"id":         sessVars.ConnectionID,
		"user":       sessVars.User,
		"currDBName": sessVars.CurrentDB,
		"status":     sessVars.Status,
		"strictMode": sessVars.StrictSQLMode,
	}
	if s.txn.Valid() {
		// if txn is committed or rolled back, txn is nil.
		data["txn"] = s.txn.String()
	}
	if sessVars.SnapshotTS != 0 {
		data["snapshotTS"] = sessVars.SnapshotTS
	}
	if sessVars.StmtCtx.LastInsertID > 0 {
		data["lastInsertID"] = sessVars.StmtCtx.LastInsertID
	}
	if len(sessVars.PreparedStmts) > 0 {
		data["preparedStmtCount"] = len(sessVars.PreparedStmts)
	}
	b, err := json.MarshalIndent(data, "", "  ")
	terror.Log(errors.Trace(err))
	return string(b)
}

const sqlLogMaxLen = 1024

// SchemaChangedWithoutRetry is used for testing.
var SchemaChangedWithoutRetry uint32

func (s *session) GetSQLLabel() string {
	if s.sessionVars.InRestrictedSQL {
		return metrics.LblInternal
	}
	return metrics.LblGeneral
}

func (s *session) isInternal() bool {
	return s.sessionVars.InRestrictedSQL
}

func (s *session) isTxnRetryableError(err error) bool {
	if atomic.LoadUint32(&SchemaChangedWithoutRetry) == 1 {
		return kv.IsTxnRetryableError(err)
	}
	return kv.IsTxnRetryableError(err) || domain.ErrInfoSchemaChanged.Equal(err)
}

func (s *session) checkTxnAborted(stmt sqlexec.Statement) error {
	var err error
	if atomic.LoadUint32(&s.GetSessionVars().TxnCtx.LockExpire) > 0 {
		err = kv.ErrLockExpire
	} else {
		return nil
	}
	// If the transaction is aborted, the following statements do not need to execute, except `commit` and `rollback`,
	// because they are used to finish the aborted transaction.
	if _, ok := stmt.(*executor.ExecStmt).StmtNode.(*ast.CommitStmt); ok {
		return nil
	}
	if _, ok := stmt.(*executor.ExecStmt).StmtNode.(*ast.RollbackStmt); ok {
		return nil
	}
	return err
}

func (s *session) retry(ctx context.Context, maxCnt uint) (err error) {
	var retryCnt uint
	defer func() {
		s.sessionVars.RetryInfo.Retrying = false
		// retryCnt only increments on retryable error, so +1 here.
		metrics.SessionRetry.Observe(float64(retryCnt + 1))
		s.sessionVars.SetInTxn(false)
		if err != nil {
			s.RollbackTxn(ctx)
		}
		s.txn.changeToInvalid()
	}()

	connID := s.sessionVars.ConnectionID
	s.sessionVars.RetryInfo.Retrying = true
	if atomic.LoadUint32(&s.sessionVars.TxnCtx.ForUpdate) == 1 {
		err = ErrForUpdateCantRetry.GenWithStackByArgs(connID)
		return err
	}

	nh := GetHistory(s)
	var schemaVersion int64
	sessVars := s.GetSessionVars()
	orgStartTS := sessVars.TxnCtx.StartTS
	label := s.GetSQLLabel()
	for {
		if err = s.PrepareTxnCtx(ctx); err != nil {
			return err
		}
		s.sessionVars.RetryInfo.ResetOffset()
		for i, sr := range nh.history {
			st := sr.st
			s.sessionVars.StmtCtx = sr.stmtCtx
			s.sessionVars.StmtCtx.ResetForRetry()
			s.sessionVars.PreparedParams = s.sessionVars.PreparedParams[:0]
			schemaVersion, err = st.RebuildPlan(ctx)
			if err != nil {
				return err
			}

			if retryCnt == 0 {
				// We do not have to log the query every time.
				// We print the queries at the first try only.
				sql := sqlForLog(st.GetTextToLog())
				if !sessVars.EnableRedactLog {
					sql += sessVars.PreparedParams.String()
				}
				logutil.Logger(ctx).Warn("retrying",
					zap.Int64("schemaVersion", schemaVersion),
					zap.Uint("retryCnt", retryCnt),
					zap.Int("queryNum", i),
					zap.String("sql", sql))
			} else {
				logutil.Logger(ctx).Warn("retrying",
					zap.Int64("schemaVersion", schemaVersion),
					zap.Uint("retryCnt", retryCnt),
					zap.Int("queryNum", i))
			}
			_, digest := s.sessionVars.StmtCtx.SQLDigest()
			s.txn.onStmtStart(digest.String())
			_, err = st.Exec(ctx)
			s.txn.onStmtEnd()
			if err != nil {
				s.StmtRollback()
				break
			}
			s.StmtCommit()
		}
		logutil.Logger(ctx).Warn("transaction association",
			zap.Uint64("retrying txnStartTS", s.GetSessionVars().TxnCtx.StartTS),
			zap.Uint64("original txnStartTS", orgStartTS))
		failpoint.Inject("preCommitHook", func() {
			hook, ok := ctx.Value("__preCommitHook").(func())
			if ok {
				hook()
			}
		})
		if err == nil {
			err = s.doCommit(ctx)
			if err == nil {
				break
			}
		}
		if !s.isTxnRetryableError(err) {
			logutil.Logger(ctx).Warn("sql",
				zap.String("label", label),
				zap.Stringer("session", s),
				zap.Error(err))
			metrics.SessionRetryErrorCounter.WithLabelValues(label, metrics.LblUnretryable).Inc()
			return err
		}
		retryCnt++
		if retryCnt >= maxCnt {
			logutil.Logger(ctx).Warn("sql",
				zap.String("label", label),
				zap.Uint("retry reached max count", retryCnt))
			metrics.SessionRetryErrorCounter.WithLabelValues(label, metrics.LblReachMax).Inc()
			return err
		}
		logutil.Logger(ctx).Warn("sql",
			zap.String("label", label),
			zap.Error(err),
			zap.String("txn", s.txn.GoString()))
		kv.BackOff(retryCnt)
		s.txn.changeToInvalid()
		s.sessionVars.SetInTxn(false)
	}
	return err
}

func sqlForLog(sql string) string {
	if len(sql) > sqlLogMaxLen {
		sql = sql[:sqlLogMaxLen] + fmt.Sprintf("(len:%d)", len(sql))
	}
	return executor.QueryReplacer.Replace(sql)
}

type sessionPool interface {
	Get() (pools.Resource, error)
	Put(pools.Resource)
}

func (s *session) sysSessionPool() sessionPool {
	return domain.GetDomain(s).SysSessionPool()
}

func createSessionFunc(store kv.Storage) pools.Factory {
	return func() (pools.Resource, error) {
		se, err := createSession(store)
		if err != nil {
			return nil, err
		}
		err = variable.SetSessionSystemVar(se.sessionVars, variable.AutoCommit, "1")
		if err != nil {
			return nil, err
		}
		err = variable.SetSessionSystemVar(se.sessionVars, variable.MaxExecutionTime, "0")
		if err != nil {
			return nil, errors.Trace(err)
		}
		err = variable.SetSessionSystemVar(se.sessionVars, variable.MaxAllowedPacket, "67108864")
		if err != nil {
			return nil, errors.Trace(err)
		}
		se.sessionVars.CommonGlobalLoaded = true
		se.sessionVars.InRestrictedSQL = true
		// TODO: Remove this line after fixing https://github.com/pingcap/tidb/issues/30880
		// Chunk RPC protocol may have memory leak issue not solved.
		se.sessionVars.EnableChunkRPC = false
		return se, nil
	}
}

func createSessionWithDomainFunc(store kv.Storage) func(*domain.Domain) (pools.Resource, error) {
	return func(dom *domain.Domain) (pools.Resource, error) {
		se, err := CreateSessionWithDomain(store, dom)
		if err != nil {
			return nil, err
		}
		err = variable.SetSessionSystemVar(se.sessionVars, variable.AutoCommit, "1")
		if err != nil {
			return nil, err
		}
		err = variable.SetSessionSystemVar(se.sessionVars, variable.MaxExecutionTime, "0")
		if err != nil {
			return nil, errors.Trace(err)
		}
		se.sessionVars.CommonGlobalLoaded = true
		se.sessionVars.InRestrictedSQL = true
		// TODO: Remove this line after fixing https://github.com/pingcap/tidb/issues/30880
		// Chunk RPC protocol may have memory leak issue not solved.
		se.sessionVars.EnableChunkRPC = false
		return se, nil
	}
}

func drainRecordSet(ctx context.Context, se *session, rs sqlexec.RecordSet, alloc chunk.Allocator) ([]chunk.Row, error) {
	var rows []chunk.Row
	var req *chunk.Chunk
	req = rs.NewChunk(alloc)
	for {
		err := rs.Next(ctx, req)
		if err != nil || req.NumRows() == 0 {
			return rows, err
		}
		iter := chunk.NewIterator4Chunk(req)
		for r := iter.Begin(); r != iter.End(); r = iter.Next() {
			rows = append(rows, r)
		}
		req = chunk.Renew(req, se.sessionVars.MaxChunkSize)
	}
}

// getTableValue executes restricted sql and the result is one column.
// It returns a string value.
func (s *session) getTableValue(ctx context.Context, tblName string, varName string) (string, error) {
	rows, fields, err := s.ExecRestrictedSQL(ctx, nil, "SELECT VARIABLE_VALUE FROM %n.%n WHERE VARIABLE_NAME=%?", mysql.SystemDB, tblName, varName)
	if err != nil {
		return "", err
	}
	if len(rows) == 0 {
		return "", errResultIsEmpty
	}
	d := rows[0].GetDatum(0, &fields[0].Column.FieldType)
	value, err := d.ToString()
	if err != nil {
		return "", err
	}
	return value, nil
}

// replaceGlobalVariablesTableValue executes restricted sql updates the variable value
// It will then notify the etcd channel that the value has changed.
func (s *session) replaceGlobalVariablesTableValue(ctx context.Context, varName, val string) error {
	_, _, err := s.ExecRestrictedSQL(ctx, nil, `REPLACE INTO %n.%n (variable_name, variable_value) VALUES (%?, %?)`, mysql.SystemDB, mysql.GlobalVariablesTable, varName, val)
	if err != nil {
		return err
	}
	domain.GetDomain(s).NotifyUpdateSysVarCache()
	return err
}

// GetGlobalSysVar implements GlobalVarAccessor.GetGlobalSysVar interface.
func (s *session) GetGlobalSysVar(name string) (string, error) {
	if s.Value(sessionctx.Initing) != nil {
		// When running bootstrap or upgrade, we should not access global storage.
		return "", nil
	}

	sv := variable.GetSysVar(name)
	if sv == nil {
		// It might be a recently unregistered sysvar. We should return unknown
		// since GetSysVar is the canonical version, but we can update the cache
		// so the next request doesn't attempt to load this.
		logutil.BgLogger().Info("sysvar does not exist. sysvar cache may be stale", zap.String("name", name))
		return "", variable.ErrUnknownSystemVar.GenWithStackByArgs(name)
	}

	sysVar, err := domain.GetDomain(s).GetGlobalVar(name)
	if err != nil {
		// The sysvar exists, but there is no cache entry yet.
		// This might be because the sysvar was only recently registered.
		// In which case it is safe to return the default, but we can also
		// update the cache for the future.
		logutil.BgLogger().Info("sysvar not in cache yet. sysvar cache may be stale", zap.String("name", name))
		sysVar, err = s.getTableValue(context.TODO(), mysql.GlobalVariablesTable, name)
		if err != nil {
			return sv.Value, nil
		}
	}
	// It might have been written from an earlier TiDB version, so we should do type validation
	// See https://github.com/pingcap/tidb/issues/30255 for why we don't do full validation.
	return sv.ValidateFromType(s.GetSessionVars(), sysVar, variable.ScopeGlobal)
}

// SetGlobalSysVar implements GlobalVarAccessor.SetGlobalSysVar interface.
func (s *session) SetGlobalSysVar(name, value string) (err error) {
	sv := variable.GetSysVar(name)
	if sv == nil {
		return variable.ErrUnknownSystemVar.GenWithStackByArgs(name)
	}
	if value, err = sv.Validate(s.sessionVars, value, variable.ScopeGlobal); err != nil {
		return err
	}
	if err = sv.SetGlobalFromHook(s.sessionVars, value, false); err != nil {
		return err
	}
	if sv.GlobalConfigName != "" {
		domain.GetDomain(s).NotifyGlobalConfigChange(sv.GlobalConfigName, variable.OnOffToTrueFalse(value))
	}
	return s.replaceGlobalVariablesTableValue(context.TODO(), sv.Name, value)
}

// SetGlobalSysVarOnly updates the sysvar, but does not call the validation function or update aliases.
// This is helpful to prevent duplicate warnings being appended from aliases, or recursion.
func (s *session) SetGlobalSysVarOnly(name, value string) (err error) {
	sv := variable.GetSysVar(name)
	if sv == nil {
		return variable.ErrUnknownSystemVar.GenWithStackByArgs(name)
	}
	if err = sv.SetGlobalFromHook(s.sessionVars, value, true); err != nil {
		return err
	}
	return s.replaceGlobalVariablesTableValue(context.TODO(), sv.Name, value)
}

// SetTiDBTableValue implements GlobalVarAccessor.SetTiDBTableValue interface.
func (s *session) SetTiDBTableValue(name, value, comment string) error {
	_, _, err := s.ExecRestrictedSQL(context.TODO(), nil, `REPLACE INTO mysql.tidb (variable_name, variable_value, comment) VALUES (%?, %?, %?)`, name, value, comment)
	return err
}

// GetTiDBTableValue implements GlobalVarAccessor.GetTiDBTableValue interface.
func (s *session) GetTiDBTableValue(name string) (string, error) {
	return s.getTableValue(context.TODO(), mysql.TiDBTable, name)
}

var _ sqlexec.SQLParser = &session{}

func (s *session) ParseSQL(ctx context.Context, sql string, params ...parser.ParseParam) ([]ast.StmtNode, []error, error) {
	if span := opentracing.SpanFromContext(ctx); span != nil && span.Tracer() != nil {
		span1 := span.Tracer().StartSpan("session.ParseSQL", opentracing.ChildOf(span.Context()))
		defer span1.Finish()
	}
	defer trace.StartRegion(ctx, "ParseSQL").End()

	p := parserPool.Get().(*parser.Parser)
	defer parserPool.Put(p)
	p.SetSQLMode(s.sessionVars.SQLMode)
	p.SetParserConfig(s.sessionVars.BuildParserConfig())
	tmp, warn, err := p.ParseSQL(sql, params...)
	// The []ast.StmtNode is referenced by the parser, to reuse the parser, make a copy of the result.
	if len(tmp) == 1 {
		s.cache[0] = tmp[0]
		return s.cache[:], warn, err
	}
	res := make([]ast.StmtNode, len(tmp))
	copy(res, tmp)
	return res, warn, err
}

func (s *session) SetProcessInfo(sql string, t time.Time, command byte, maxExecutionTime uint64) {
	// If command == mysql.ComSleep, it means the SQL execution is finished. The processinfo is reset to SLEEP.
	// If the SQL finished and the session is not in transaction, the current start timestamp need to reset to 0.
	// Otherwise, it should be set to the transaction start timestamp.
	// Why not reset the transaction start timestamp to 0 when transaction committed?
	// Because the select statement and other statements need this timestamp to read data,
	// after the transaction is committed. e.g. SHOW MASTER STATUS;
	var curTxnStartTS uint64
	if command != mysql.ComSleep || s.GetSessionVars().InTxn() {
		curTxnStartTS = s.sessionVars.TxnCtx.StartTS
	}
	// Set curTxnStartTS to SnapshotTS directly when the session is trying to historic read.
	// It will avoid the session meet GC lifetime too short error.
	if s.GetSessionVars().SnapshotTS != 0 {
		curTxnStartTS = s.GetSessionVars().SnapshotTS
	}
	p := s.currentPlan
	if explain, ok := p.(*plannercore.Explain); ok && explain.Analyze && explain.TargetPlan != nil {
		p = explain.TargetPlan
	}
	pi := util.ProcessInfo{
		ID:               s.sessionVars.ConnectionID,
		Port:             s.sessionVars.Port,
		DB:               s.sessionVars.CurrentDB,
		Command:          command,
		Plan:             p,
		PlanExplainRows:  plannercore.GetExplainRowsForPlan(p),
		RuntimeStatsColl: s.sessionVars.StmtCtx.RuntimeStatsColl,
		Time:             t,
		State:            s.Status(),
		Info:             sql,
		CurTxnStartTS:    curTxnStartTS,
		StmtCtx:          s.sessionVars.StmtCtx,
		StatsInfo:        plannercore.GetStatsInfo,
		MaxExecutionTime: maxExecutionTime,
		RedactSQL:        s.sessionVars.EnableRedactLog,
	}
	oldPi := s.ShowProcess()
	if p == nil {
		// Store the last valid plan when the current plan is nil.
		// This is for `explain for connection` statement has the ability to query the last valid plan.
		if oldPi != nil && oldPi.Plan != nil && len(oldPi.PlanExplainRows) > 0 {
			pi.Plan = oldPi.Plan
			pi.PlanExplainRows = oldPi.PlanExplainRows
			pi.RuntimeStatsColl = oldPi.RuntimeStatsColl
		}
	}
	// We set process info before building plan, so we extended execution time.
	if oldPi != nil && oldPi.Info == pi.Info {
		pi.Time = oldPi.Time
	}
	_, digest := s.sessionVars.StmtCtx.SQLDigest()
	pi.Digest = digest.String()
	// DO NOT reset the currentPlan to nil until this query finishes execution, otherwise reentrant calls
	// of SetProcessInfo would override Plan and PlanExplainRows to nil.
	if command == mysql.ComSleep {
		s.currentPlan = nil
	}
	if s.sessionVars.User != nil {
		pi.User = s.sessionVars.User.Username
		pi.Host = s.sessionVars.User.Hostname
	}
	s.processInfo.Store(&pi)
}

func (s *session) SetDiskFullOpt(level kvrpcpb.DiskFullOpt) {
	s.diskFullOpt = level
}

func (s *session) GetDiskFullOpt() kvrpcpb.DiskFullOpt {
	return s.diskFullOpt
}

func (s *session) ClearDiskFullOpt() {
	s.diskFullOpt = kvrpcpb.DiskFullOpt_NotAllowedOnFull
}

func (s *session) ExecuteInternal(ctx context.Context, sql string, args ...interface{}) (rs sqlexec.RecordSet, err error) {
	origin := s.sessionVars.InRestrictedSQL
	s.sessionVars.InRestrictedSQL = true
	defer func() {
		s.sessionVars.InRestrictedSQL = origin
		if topsqlstate.TopSQLEnabled() {
			//  Restore the goroutine label by using the original ctx after execution is finished.
			pprof.SetGoroutineLabels(ctx)
		}
	}()

	if span := opentracing.SpanFromContext(ctx); span != nil && span.Tracer() != nil {
		span1 := span.Tracer().StartSpan("session.ExecuteInternal", opentracing.ChildOf(span.Context()))
		defer span1.Finish()
		ctx = opentracing.ContextWithSpan(ctx, span1)
		logutil.Eventf(ctx, "execute: %s", sql)
	}

	stmtNode, err := s.ParseWithParams(ctx, sql, args...)
	if err != nil {
		return nil, err
	}

	rs, err = s.ExecuteStmt(ctx, stmtNode)
	if err != nil {
		s.sessionVars.StmtCtx.AppendError(err)
	}
	if rs == nil {
		return nil, err
	}

	return rs, err
}

// Execute is deprecated, we can remove it as soon as plugins are migrated.
func (s *session) Execute(ctx context.Context, sql string) (recordSets []sqlexec.RecordSet, err error) {
	if span := opentracing.SpanFromContext(ctx); span != nil && span.Tracer() != nil {
		span1 := span.Tracer().StartSpan("session.Execute", opentracing.ChildOf(span.Context()))
		defer span1.Finish()
		ctx = opentracing.ContextWithSpan(ctx, span1)
		logutil.Eventf(ctx, "execute: %s", sql)
	}

	stmtNodes, err := s.Parse(ctx, sql)
	if err != nil {
		return nil, err
	}
	if len(stmtNodes) != 1 {
		return nil, errors.New("Execute() API doesn't support multiple statements any more")
	}

	rs, err := s.ExecuteStmt(ctx, stmtNodes[0])
	if err != nil {
		s.sessionVars.StmtCtx.AppendError(err)
	}
	if rs == nil {
		return nil, err
	}
	return []sqlexec.RecordSet{rs}, err
}

// Parse parses a query string to raw ast.StmtNode.
func (s *session) Parse(ctx context.Context, sql string) ([]ast.StmtNode, error) {
	parseStartTime := time.Now()
	stmts, warns, err := s.ParseSQL(ctx, sql, s.sessionVars.GetParseParams()...)
	if err != nil {
		s.rollbackOnError(ctx)

		// Only print log message when this SQL is from the user.
		// Mute the warning for internal SQLs.
		if !s.sessionVars.InRestrictedSQL {
			if s.sessionVars.EnableRedactLog {
				logutil.Logger(ctx).Debug("parse SQL failed", zap.Error(err), zap.String("SQL", sql))
			} else {
				logutil.Logger(ctx).Warn("parse SQL failed", zap.Error(err), zap.String("SQL", sql))
			}
		}
		return nil, util.SyntaxError(err)
	}

	durParse := time.Since(parseStartTime)
	s.GetSessionVars().DurationParse = durParse
	isInternal := s.isInternal()
	if isInternal {
		sessionExecuteParseDurationInternal.Observe(durParse.Seconds())
	} else {
		sessionExecuteParseDurationGeneral.Observe(durParse.Seconds())
	}
	for _, warn := range warns {
		s.sessionVars.StmtCtx.AppendWarning(util.SyntaxWarn(warn))
	}
	return stmts, nil
}

// ParseWithParams parses a query string, with arguments, to raw ast.StmtNode.
// Note that it will not do escaping if no variable arguments are passed.
func (s *session) ParseWithParams(ctx context.Context, sql string, args ...interface{}) (ast.StmtNode, error) {
	var err error
	if len(args) > 0 {
		sql, err = sqlexec.EscapeSQL(sql, args...)
		if err != nil {
			return nil, err
		}
	}

	internal := s.isInternal()

	var stmts []ast.StmtNode
	var warns []error
	parseStartTime := time.Now()
	if internal {
		// Do no respect the settings from clients, if it is for internal usage.
		// Charsets from clients may give chance injections.
		// Refer to https://stackoverflow.com/questions/5741187/sql-injection-that-gets-around-mysql-real-escape-string/12118602.
		stmts, warns, err = s.ParseSQL(ctx, sql)
	} else {
		stmts, warns, err = s.ParseSQL(ctx, sql, s.sessionVars.GetParseParams()...)
	}
	if len(stmts) != 1 {
		err = errors.New("run multiple statements internally is not supported")
	}
	if err != nil {
		s.rollbackOnError(ctx)
		// Only print log message when this SQL is from the user.
		// Mute the warning for internal SQLs.
		if !s.sessionVars.InRestrictedSQL {
			if s.sessionVars.EnableRedactLog {
				logutil.Logger(ctx).Debug("parse SQL failed", zap.Error(err), zap.String("SQL", sql))
			} else {
				logutil.Logger(ctx).Warn("parse SQL failed", zap.Error(err), zap.String("SQL", sql))
			}
		}
		return nil, util.SyntaxError(err)
	}
	durParse := time.Since(parseStartTime)
	if internal {
		sessionExecuteParseDurationInternal.Observe(durParse.Seconds())
	} else {
		sessionExecuteParseDurationGeneral.Observe(durParse.Seconds())
	}
	for _, warn := range warns {
		s.sessionVars.StmtCtx.AppendWarning(util.SyntaxWarn(warn))
	}
	if topsqlstate.TopSQLEnabled() {
		normalized, digest := parser.NormalizeDigest(sql)
		if digest != nil {
			// Reset the goroutine label when internal sql execute finish.
			// Specifically reset in ExecRestrictedStmt function.
			topsql.AttachSQLInfo(ctx, normalized, digest, "", nil, s.sessionVars.InRestrictedSQL)
		}
	}
	return stmts[0], nil
}

// ExecRestrictedStmt implements RestrictedSQLExecutor interface.
func (s *session) ExecRestrictedStmt(ctx context.Context, stmtNode ast.StmtNode, opts ...sqlexec.OptionFuncAlias) (
	[]chunk.Row, []*ast.ResultField, error) {
	if topsqlstate.TopSQLEnabled() {
		defer pprof.SetGoroutineLabels(ctx)
	}
	se, clean, err := s.getInternalSession(opts)
	if err != nil {
		return nil, nil, err
	}
<<<<<<< HEAD
	se := s
	if !execOption.IgnoreSessionPool {
		// Use special session to execute the sql.
		tmp, err := s.sysSessionPool().Get()
		if err != nil {
			return nil, nil, err
		}
		defer s.sysSessionPool().Put(tmp)
		se = tmp.(*session)
	}
=======
	defer clean()

	startTime := time.Now()
	metrics.SessionRestrictedSQLCounter.Inc()
	ctx = context.WithValue(ctx, execdetails.StmtExecDetailKey, &execdetails.StmtExecDetails{})
	ctx = context.WithValue(ctx, tikvutil.ExecDetailsKey, &tikvutil.ExecDetails{})
	rs, err := se.ExecuteStmt(ctx, stmtNode)
	if err != nil {
		se.sessionVars.StmtCtx.AppendError(err)
	}
	if rs == nil {
		return nil, nil, err
	}
	defer func() {
		if closeErr := rs.Close(); closeErr != nil {
			err = closeErr
		}
	}()
	var rows []chunk.Row
	rows, err = drainRecordSet(ctx, se, rs, nil)
	if err != nil {
		return nil, nil, err
	}
	metrics.QueryDurationHistogram.WithLabelValues(metrics.LblInternal).Observe(time.Since(startTime).Seconds())
	return rows, rs.Fields(), err
}

func (s *session) getInternalSession(opts []sqlexec.OptionFuncAlias) (*session, func(), error) {
	tmp, err := s.sysSessionPool().Get()
	if err != nil {
		return nil, nil, errors.Trace(err)
	}
	se := tmp.(*session)
	var execOption sqlexec.ExecOption
	for _, opt := range opts {
		opt(&execOption)
	}
>>>>>>> 294a094d

	// The special session will share the `InspectionTableCache` with current session
	// if the current session in inspection mode.
	if cache := s.sessionVars.InspectionTableCache; cache != nil {
		se.sessionVars.InspectionTableCache = cache
	}
	if ok := s.sessionVars.OptimizerUseInvisibleIndexes; ok {
		se.sessionVars.OptimizerUseInvisibleIndexes = true
	}
	prePruneMode := se.sessionVars.PartitionPruneMode.Load()

	if execOption.SnapshotTS != 0 {
		var err error
		se.sessionVars.SnapshotInfoschema, err = getSnapshotInfoSchema(s, execOption.SnapshotTS)
		if err != nil {
			return nil, nil, err
		}
		if err := se.sessionVars.SetSystemVar(variable.TiDBSnapshot, strconv.FormatUint(execOption.SnapshotTS, 10)); err != nil {
			return nil, nil, err
		}
	}

	prevStatsVer := se.sessionVars.AnalyzeVersion
	if execOption.AnalyzeVer != 0 {
		se.sessionVars.AnalyzeVersion = execOption.AnalyzeVer
	}

	// for analyze stmt we need let worker session follow user session that executing stmt.
	se.sessionVars.PartitionPruneMode.Store(s.sessionVars.PartitionPruneMode.Load())

	return se, func() {
		se.sessionVars.AnalyzeVersion = prevStatsVer
		if err := se.sessionVars.SetSystemVar(variable.TiDBSnapshot, ""); err != nil {
			logutil.BgLogger().Error("set tidbSnapshot error", zap.Error(err))
		}
		se.sessionVars.SnapshotInfoschema = nil
		if !execOption.IgnoreWarning {
			if se != nil && se.GetSessionVars().StmtCtx.WarningCount() > 0 {
				warnings := se.GetSessionVars().StmtCtx.GetWarnings()
				s.GetSessionVars().StmtCtx.AppendWarnings(warnings)
			}
		}
		se.sessionVars.PartitionPruneMode.Store(prePruneMode)
		se.sessionVars.OptimizerUseInvisibleIndexes = false
		se.sessionVars.InspectionTableCache = nil
		s.sysSessionPool().Put(tmp)
	}, nil
}

func (s *session) withRestrictedSQLExecutor(ctx context.Context, opts []sqlexec.OptionFuncAlias, fn func(context.Context, *session) ([]chunk.Row, []*ast.ResultField, error)) ([]chunk.Row, []*ast.ResultField, error) {
	se, clean, err := s.getInternalSession(opts)
	if err != nil {
		return nil, nil, errors.Trace(err)
	}
	defer clean()
	return fn(ctx, se)
}

func (s *session) ExecRestrictedSQL(ctx context.Context, opts []sqlexec.OptionFuncAlias, sql string, params ...interface{}) ([]chunk.Row, []*ast.ResultField, error) {
	return s.withRestrictedSQLExecutor(ctx, opts, func(ctx context.Context, se *session) ([]chunk.Row, []*ast.ResultField, error) {
		stmt, err := se.ParseWithParams(ctx, sql, params...)
		if err != nil {
			return nil, nil, errors.Trace(err)
		}
		if topsqlstate.TopSQLEnabled() {
			defer pprof.SetGoroutineLabels(ctx)
		}
		startTime := time.Now()
		metrics.SessionRestrictedSQLCounter.Inc()
		ctx = context.WithValue(ctx, execdetails.StmtExecDetailKey, &execdetails.StmtExecDetails{})
		ctx = context.WithValue(ctx, tikvutil.ExecDetailsKey, &tikvutil.ExecDetails{})
		rs, err := se.ExecuteStmt(ctx, stmt)
		if err != nil {
			se.sessionVars.StmtCtx.AppendError(err)
		}
		if rs == nil {
			return nil, nil, err
		}
		defer func() {
			if closeErr := rs.Close(); closeErr != nil {
				err = closeErr
			}
		}()
		var rows []chunk.Row
		rows, err = drainRecordSet(ctx, se, rs, nil)
		if err != nil {
			return nil, nil, err
		}
		metrics.QueryDurationHistogram.WithLabelValues(metrics.LblInternal).Observe(time.Since(startTime).Seconds())
		return rows, rs.Fields(), err
	})
}

func (s *session) ExecuteStmt(ctx context.Context, stmtNode ast.StmtNode) (sqlexec.RecordSet, error) {
	if span := opentracing.SpanFromContext(ctx); span != nil && span.Tracer() != nil {
		span1 := span.Tracer().StartSpan("session.ExecuteStmt", opentracing.ChildOf(span.Context()))
		defer span1.Finish()
		ctx = opentracing.ContextWithSpan(ctx, span1)
	}

	if err := s.PrepareTxnCtx(ctx); err != nil {
		return nil, err
	}

	if err := s.loadCommonGlobalVariablesIfNeeded(); err != nil {
		return nil, err
	}

	s.sessionVars.StartTime = time.Now()

	// Some executions are done in compile stage, so we reset them before compile.
	if err := executor.ResetContextOfStmt(s, stmtNode); err != nil {
		return nil, err
	}
	normalizedSQL, digest := s.sessionVars.StmtCtx.SQLDigest()
	if topsqlstate.TopSQLEnabled() {
		ctx = topsql.AttachSQLInfo(ctx, normalizedSQL, digest, "", nil, s.sessionVars.InRestrictedSQL)
	}

	if err := s.validateStatementReadOnlyInStaleness(stmtNode); err != nil {
		return nil, err
	}

	// Uncorrelated subqueries will execute once when building plan, so we reset process info before building plan.
	cmd32 := atomic.LoadUint32(&s.GetSessionVars().CommandValue)
	s.SetProcessInfo(stmtNode.Text(), time.Now(), byte(cmd32), 0)
	s.txn.onStmtStart(digest.String())
	defer s.txn.onStmtEnd()

	failpoint.Inject("mockStmtSlow", func(val failpoint.Value) {
		if strings.Contains(stmtNode.Text(), "/* sleep */") {
			v, _ := val.(int)
			time.Sleep(time.Duration(v) * time.Millisecond)
		}
	})

	// Transform abstract syntax tree to a physical plan(stored in executor.ExecStmt).
	compiler := executor.Compiler{Ctx: s}
	stmt, err := compiler.Compile(ctx, stmtNode)
	if err != nil {
		s.rollbackOnError(ctx)

		// Only print log message when this SQL is from the user.
		// Mute the warning for internal SQLs.
		if !s.sessionVars.InRestrictedSQL {
			logutil.Logger(ctx).Warn("compile SQL failed", zap.Error(err), zap.String("SQL", stmtNode.Text()))
		}
		return nil, err
	}
	durCompile := time.Since(s.sessionVars.StartTime)
	s.GetSessionVars().DurationCompile = durCompile
	if s.isInternal() {
		sessionExecuteCompileDurationInternal.Observe(durCompile.Seconds())
	} else {
		sessionExecuteCompileDurationGeneral.Observe(durCompile.Seconds())
	}
	s.currentPlan = stmt.Plan

	// Execute the physical plan.
	logStmt(stmt, s)
	recordSet, err := runStmt(ctx, s, stmt)
	if err != nil {
		if !errIsNoisy(err) {
			logutil.Logger(ctx).Warn("run statement failed",
				zap.Int64("schemaVersion", s.GetInfoSchema().SchemaMetaVersion()),
				zap.Error(err),
				zap.String("session", s.String()))
		}
		return nil, err
	}
	if !s.isInternal() && config.GetGlobalConfig().EnableTelemetry {
		telemetry.CurrentExecuteCount.Inc()
		tiFlashPushDown, tiFlashExchangePushDown := plannercore.IsTiFlashContained(stmt.Plan)
		if tiFlashPushDown {
			telemetry.CurrentTiFlashPushDownCount.Inc()
		}
		if tiFlashExchangePushDown {
			telemetry.CurrentTiFlashExchangePushDownCount.Inc()
		}
	}
	return recordSet, nil
}

func (s *session) validateStatementReadOnlyInStaleness(stmtNode ast.StmtNode) error {
	vars := s.GetSessionVars()
	if !vars.TxnCtx.IsStaleness && vars.TxnReadTS.PeakTxnReadTS() == 0 {
		return nil
	}
	errMsg := "only support read-only statement during read-only staleness transactions"
	node := stmtNode.(ast.Node)
	switch v := node.(type) {
	case *ast.SplitRegionStmt:
		return nil
	case *ast.SelectStmt:
		// select lock statement needs start a transaction which will be conflict to stale read,
		// we forbid select lock statement in stale read for now.
		if v.LockInfo != nil {
			return errors.New("select lock hasn't been supported in stale read yet")
		}
		if !planner.IsReadOnly(stmtNode, vars) {
			return errors.New(errMsg)
		}
		return nil
	case *ast.ExplainStmt, *ast.DoStmt, *ast.ShowStmt, *ast.SetOprStmt, *ast.ExecuteStmt, *ast.SetOprSelectList:
		if !planner.IsReadOnly(stmtNode, vars) {
			return errors.New(errMsg)
		}
		return nil
	default:
	}
	// covered DeleteStmt/InsertStmt/UpdateStmt/CallStmt/LoadDataStmt
	if _, ok := stmtNode.(ast.DMLNode); ok {
		return errors.New(errMsg)
	}
	return nil
}

// querySpecialKeys contains the keys of special query, the special query will handled by handleQuerySpecial method.
var querySpecialKeys = []fmt.Stringer{
	executor.LoadDataVarKey,
	executor.LoadStatsVarKey,
	executor.IndexAdviseVarKey,
	executor.PlanReplayerLoadVarKey,
}

func (s *session) hasQuerySpecial() bool {
	found := false
	s.mu.RLock()
	for _, k := range querySpecialKeys {
		v := s.mu.values[k]
		if v != nil {
			found = true
			break
		}
	}
	s.mu.RUnlock()
	return found
}

// runStmt executes the sqlexec.Statement and commit or rollback the current transaction.
func runStmt(ctx context.Context, se *session, s sqlexec.Statement) (rs sqlexec.RecordSet, err error) {
	failpoint.Inject("assertTxnManagerInRunStmt", func() {
		sessiontxn.RecordAssert(se, "assertTxnManagerInRunStmt", true)
		if stmt, ok := s.(*executor.ExecStmt); ok {
			sessiontxn.AssertTxnManagerInfoSchema(se, stmt.InfoSchema)
		}
	})

	if span := opentracing.SpanFromContext(ctx); span != nil && span.Tracer() != nil {
		span1 := span.Tracer().StartSpan("session.runStmt", opentracing.ChildOf(span.Context()))
		span1.LogKV("sql", s.OriginText())
		defer span1.Finish()
		ctx = opentracing.ContextWithSpan(ctx, span1)
	}
	se.SetValue(sessionctx.QueryString, s.OriginText())
	if _, ok := s.(*executor.ExecStmt).StmtNode.(ast.DDLNode); ok {
		se.SetValue(sessionctx.LastExecuteDDL, true)
	} else {
		se.ClearValue(sessionctx.LastExecuteDDL)
	}

	sessVars := se.sessionVars

	// Record diagnostic information for DML statements
	if _, ok := s.(*executor.ExecStmt).StmtNode.(ast.DMLNode); ok {
		defer func() {
			sessVars.LastQueryInfo = variable.QueryInfo{
				TxnScope:    sessVars.CheckAndGetTxnScope(),
				StartTS:     sessVars.TxnCtx.StartTS,
				ForUpdateTS: sessVars.TxnCtx.GetForUpdateTS(),
			}
			if err != nil {
				sessVars.LastQueryInfo.ErrMsg = err.Error()
			}
		}()
	}

	// Save origTxnCtx here to avoid it reset in the transaction retry.
	origTxnCtx := sessVars.TxnCtx
	err = se.checkTxnAborted(s)
	if err != nil {
		return nil, err
	}
	rs, err = s.Exec(ctx)
	se.updateTelemetryMetric(s.(*executor.ExecStmt))
	sessVars.TxnCtx.StatementCount++
	if rs != nil {
		return &execStmtResult{
			RecordSet: rs,
			sql:       s,
			se:        se,
		}, err
	}

	err = finishStmt(ctx, se, err, s)
	if se.hasQuerySpecial() {
		// The special query will be handled later in handleQuerySpecial,
		// then should call the ExecStmt.FinishExecuteStmt to finish this statement.
		se.SetValue(ExecStmtVarKey, s.(*executor.ExecStmt))
	} else {
		// If it is not a select statement or special query, we record its slow log here,
		// then it could include the transaction commit time.
		s.(*executor.ExecStmt).FinishExecuteStmt(origTxnCtx.StartTS, err, false)
	}
	return nil, err
}

// ExecStmtVarKeyType is a dummy type to avoid naming collision in context.
type ExecStmtVarKeyType int

// String defines a Stringer function for debugging and pretty printing.
func (k ExecStmtVarKeyType) String() string {
	return "exec_stmt_var_key"
}

// ExecStmtVarKey is a variable key for ExecStmt.
const ExecStmtVarKey ExecStmtVarKeyType = 0

// execStmtResult is the return value of ExecuteStmt and it implements the sqlexec.RecordSet interface.
// Why we need a struct to wrap a RecordSet and provide another RecordSet?
// This is because there are so many session state related things that definitely not belongs to the original
// RecordSet, so this struct exists and RecordSet.Close() is overrided handle that.
type execStmtResult struct {
	sqlexec.RecordSet
	se  *session
	sql sqlexec.Statement
}

func (rs *execStmtResult) Close() error {
	se := rs.se
	if err := rs.RecordSet.Close(); err != nil {
		return finishStmt(context.Background(), se, err, rs.sql)
	}
	if err := resetCTEStorageMap(se); err != nil {
		return finishStmt(context.Background(), se, err, rs.sql)
	}
	return finishStmt(context.Background(), se, nil, rs.sql)
}

func resetCTEStorageMap(se *session) error {
	tmp := se.GetSessionVars().StmtCtx.CTEStorageMap
	if tmp == nil {
		// Close() is already called, so no need to reset. Such as TraceExec.
		return nil
	}
	storageMap, ok := tmp.(map[int]*executor.CTEStorages)
	if !ok {
		return errors.New("type assertion for CTEStorageMap failed")
	}
	for _, v := range storageMap {
		// No need to lock IterInTbl.
		v.ResTbl.Lock()
		defer v.ResTbl.Unlock()
		err1 := v.ResTbl.DerefAndClose()
		err2 := v.IterInTbl.DerefAndClose()
		if err1 != nil {
			return err1
		}
		if err2 != nil {
			return err2
		}
	}
	se.GetSessionVars().StmtCtx.CTEStorageMap = nil
	return nil
}

// rollbackOnError makes sure the next statement starts a new transaction with the latest InfoSchema.
func (s *session) rollbackOnError(ctx context.Context) {
	if !s.sessionVars.InTxn() {
		s.RollbackTxn(ctx)
	}
}

// PrepareStmt is used for executing prepare statement in binary protocol
func (s *session) PrepareStmt(sql string) (stmtID uint32, paramCount int, fields []*ast.ResultField, err error) {
	if s.sessionVars.TxnCtx.InfoSchema == nil {
		// We don't need to create a transaction for prepare statement, just get information schema will do.
		s.sessionVars.TxnCtx.InfoSchema = domain.GetDomain(s).InfoSchema()
	}
	err = s.loadCommonGlobalVariablesIfNeeded()
	if err != nil {
		return
	}

	ctx := context.Background()
	inTxn := s.GetSessionVars().InTxn()
	// NewPrepareExec may need startTS to build the executor, for example prepare statement has subquery in int.
	// So we have to call PrepareTxnCtx here.
	if err = s.PrepareTxnCtx(ctx); err != nil {
		return
	}
	s.PrepareTSFuture(ctx)
	prepareExec := executor.NewPrepareExec(s, sql)
	err = prepareExec.Next(ctx, nil)
	if err != nil {
		return
	}
	if !inTxn {
		// We could start a transaction to build the prepare executor before, we should rollback it here.
		s.RollbackTxn(ctx)
	}
	return prepareExec.ID, prepareExec.ParamCount, prepareExec.Fields, nil
}

func (s *session) preparedStmtExec(ctx context.Context,
	is infoschema.InfoSchema, snapshotTS uint64,
	stmtID uint32, prepareStmt *plannercore.CachedPrepareStmt, args []types.Datum) (sqlexec.RecordSet, error) {

	failpoint.Inject("assertTxnManagerInPreparedStmtExec", func() {
		sessiontxn.RecordAssert(s, "assertTxnManagerInPreparedStmtExec", true)
		sessiontxn.AssertTxnManagerInfoSchema(s, is)
	})

	st, tiFlashPushDown, tiFlashExchangePushDown, err := executor.CompileExecutePreparedStmt(ctx, s, stmtID, is, snapshotTS, args)
	if err != nil {
		return nil, err
	}
	if !s.isInternal() && config.GetGlobalConfig().EnableTelemetry {
		telemetry.CurrentExecuteCount.Inc()
		if tiFlashPushDown {
			telemetry.CurrentTiFlashPushDownCount.Inc()
		}
		if tiFlashExchangePushDown {
			telemetry.CurrentTiFlashExchangePushDownCount.Inc()
		}
	}
	sessionExecuteCompileDurationGeneral.Observe(time.Since(s.sessionVars.StartTime).Seconds())
	logGeneralQuery(st, s, true)
	return runStmt(ctx, s, st)
}

// cachedPlanExec short path currently ONLY for cached "point select plan" execution
func (s *session) cachedPlanExec(ctx context.Context,
	is infoschema.InfoSchema, snapshotTS uint64,
	stmtID uint32, prepareStmt *plannercore.CachedPrepareStmt, args []types.Datum) (sqlexec.RecordSet, error) {

	failpoint.Inject("assertTxnManagerInCachedPlanExec", func() {
		sessiontxn.RecordAssert(s, "assertTxnManagerInCachedPlanExec", true)
		sessiontxn.AssertTxnManagerInfoSchema(s, is)
	})

	prepared := prepareStmt.PreparedAst
	// compile ExecStmt
	execAst := &ast.ExecuteStmt{ExecID: stmtID}
	if err := executor.ResetContextOfStmt(s, execAst); err != nil {
		return nil, err
	}
	execAst.BinaryArgs = args
	execPlan, err := planner.OptimizeExecStmt(ctx, s, execAst, is)
	if err != nil {
		return nil, err
	}

	stmtCtx := s.GetSessionVars().StmtCtx
	stmt := &executor.ExecStmt{
		GoCtx:       ctx,
		InfoSchema:  is,
		Plan:        execPlan,
		StmtNode:    execAst,
		Ctx:         s,
		OutputNames: execPlan.OutputNames(),
		PsStmt:      prepareStmt,
		Ti:          &executor.TelemetryInfo{},
		SnapshotTS:  snapshotTS,
	}
	compileDuration := time.Since(s.sessionVars.StartTime)
	sessionExecuteCompileDurationGeneral.Observe(compileDuration.Seconds())
	s.GetSessionVars().DurationCompile = compileDuration

	stmt.Text = prepared.Stmt.Text()
	stmtCtx.OriginalSQL = stmt.Text
	stmtCtx.InitSQLDigest(prepareStmt.NormalizedSQL, prepareStmt.SQLDigest)
	stmtCtx.SetPlanDigest(prepareStmt.NormalizedPlan, prepareStmt.PlanDigest)
	logGeneralQuery(stmt, s, false)

	if !s.isInternal() && config.GetGlobalConfig().EnableTelemetry {
		telemetry.CurrentExecuteCount.Inc()
		tiFlashPushDown, tiFlashExchangePushDown := plannercore.IsTiFlashContained(stmt.Plan)
		if tiFlashPushDown {
			telemetry.CurrentTiFlashPushDownCount.Inc()
		}
		if tiFlashExchangePushDown {
			telemetry.CurrentTiFlashExchangePushDownCount.Inc()
		}
	}

	// run ExecStmt
	var resultSet sqlexec.RecordSet
	switch prepared.CachedPlan.(type) {
	case *plannercore.PointGetPlan:
		resultSet, err = stmt.PointGet(ctx, is)
		s.txn.changeToInvalid()
	case *plannercore.Update:
		s.PrepareTSFuture(ctx)
		stmtCtx.Priority = kv.PriorityHigh
		resultSet, err = runStmt(ctx, s, stmt)
	case nil:
		// cache is invalid
		if prepareStmt.ForUpdateRead {
			s.PrepareTSFuture(ctx)
		}
		resultSet, err = runStmt(ctx, s, stmt)
	default:
		err = errors.Errorf("invalid cached plan type %T", prepared.CachedPlan)
		prepared.CachedPlan = nil
		return nil, err
	}
	return resultSet, err
}

// IsCachedExecOk check if we can execute using plan cached in prepared structure
// Be careful for the short path, current precondition is ths cached plan satisfying
// IsPointGetWithPKOrUniqueKeyByAutoCommit
func (s *session) IsCachedExecOk(ctx context.Context, preparedStmt *plannercore.CachedPrepareStmt) (bool, error) {
	prepared := preparedStmt.PreparedAst
	if prepared.CachedPlan == nil {
		return false, nil
	}
	// check auto commit
	if !plannercore.IsAutoCommitTxn(s) {
		return false, nil
	}
	// SnapshotTSEvaluator != nil, it is stale read
	// stale read expect a stale infoschema
	// so skip infoschema check
	if preparedStmt.SnapshotTSEvaluator == nil {
		// check schema version
		is := s.GetInfoSchema().(infoschema.InfoSchema)
		if prepared.SchemaVersion != is.SchemaMetaVersion() {
			prepared.CachedPlan = nil
			return false, nil
		}
	}
	// maybe we'd better check cached plan type here, current
	// only point select/update will be cached, see "getPhysicalPlan" func
	var ok bool
	var err error
	switch prepared.CachedPlan.(type) {
	case *plannercore.PointGetPlan:
		ok = true
	case *plannercore.Update:
		pointUpdate := prepared.CachedPlan.(*plannercore.Update)
		_, ok = pointUpdate.SelectPlan.(*plannercore.PointGetPlan)
		if !ok {
			err = errors.Errorf("cached update plan not point update")
			prepared.CachedPlan = nil
			return false, err
		}
	default:
		ok = false
	}
	return ok, err
}

// ExecutePreparedStmt executes a prepared statement.
func (s *session) ExecutePreparedStmt(ctx context.Context, stmtID uint32, args []types.Datum) (sqlexec.RecordSet, error) {
	var err error
	if err = s.PrepareTxnCtx(ctx); err != nil {
		return nil, err
	}

	s.sessionVars.StartTime = time.Now()
	preparedPointer, ok := s.sessionVars.PreparedStmts[stmtID]
	if !ok {
		err = plannercore.ErrStmtNotFound
		logutil.Logger(ctx).Error("prepared statement not found", zap.Uint32("stmtID", stmtID))
		return nil, err
	}
	preparedStmt, ok := preparedPointer.(*plannercore.CachedPrepareStmt)
	if !ok {
		return nil, errors.Errorf("invalid CachedPrepareStmt type")
	}

	var is infoschema.InfoSchema
	var snapshotTS uint64
	if preparedStmt.ForUpdateRead {
		is = domain.GetDomain(s).InfoSchema()
	} else if preparedStmt.SnapshotTSEvaluator != nil {
		snapshotTS, err = preparedStmt.SnapshotTSEvaluator(s)
		if err != nil {
			return nil, errors.Trace(err)
		}
		is, err = getSnapshotInfoSchema(s, snapshotTS)
		if err != nil {
			return nil, errors.Trace(err)
		}
	} else {
		is = s.GetInfoSchema().(infoschema.InfoSchema)
	}

	txnCtxProvider := &sessiontxn.SimpleTxnContextProvider{
		InfoSchema: is,
	}

	txnManager := sessiontxn.GetTxnManager(s)
	if err = txnManager.SetContextProvider(txnCtxProvider); err != nil {
		return nil, err
	}

	executor.CountStmtNode(preparedStmt.PreparedAst.Stmt, s.sessionVars.InRestrictedSQL)
	ok, err = s.IsCachedExecOk(ctx, preparedStmt)
	if err != nil {
		return nil, err
	}
	s.txn.onStmtStart(preparedStmt.SQLDigest.String())
	defer s.txn.onStmtEnd()

	if ok {
		return s.cachedPlanExec(ctx, txnManager.GetTxnInfoSchema(), snapshotTS, stmtID, preparedStmt, args)
	}
	return s.preparedStmtExec(ctx, txnManager.GetTxnInfoSchema(), snapshotTS, stmtID, preparedStmt, args)
}

func (s *session) DropPreparedStmt(stmtID uint32) error {
	vars := s.sessionVars
	if _, ok := vars.PreparedStmts[stmtID]; !ok {
		return plannercore.ErrStmtNotFound
	}
	vars.RetryInfo.DroppedPreparedStmtIDs = append(vars.RetryInfo.DroppedPreparedStmtIDs, stmtID)
	return nil
}

func (s *session) Txn(active bool) (kv.Transaction, error) {
	if !active {
		return &s.txn, nil
	}
	if !s.txn.validOrPending() {
		return &s.txn, errors.AddStack(kv.ErrInvalidTxn)
	}
	if s.txn.pending() {
		defer func(begin time.Time) {
			s.sessionVars.DurationWaitTS = time.Since(begin)
		}(time.Now())
		// Transaction is lazy initialized.
		// PrepareTxnCtx is called to get a tso future, makes s.txn a pending txn,
		// If Txn() is called later, wait for the future to get a valid txn.
		if err := s.txn.changePendingToValid(s.currentCtx); err != nil {
			logutil.BgLogger().Error("active transaction fail",
				zap.Error(err))
			s.txn.cleanup()
			s.sessionVars.TxnCtx.StartTS = 0
			return &s.txn, err
		}
		s.sessionVars.TxnCtx.StartTS = s.txn.StartTS()
		if s.sessionVars.TxnCtx.IsPessimistic {
			s.txn.SetOption(kv.Pessimistic, true)
		}
		if !s.sessionVars.IsAutocommit() {
			s.sessionVars.SetInTxn(true)
		}
		s.sessionVars.TxnCtx.CouldRetry = s.isTxnRetryable()
		s.txn.SetVars(s.sessionVars.KVVars)
		readReplicaType := s.sessionVars.GetReplicaRead()
		if readReplicaType.IsFollowerRead() {
			s.txn.SetOption(kv.ReplicaRead, readReplicaType)
		}
		s.txn.SetOption(kv.SnapInterceptor, s.getSnapshotInterceptor())
		if s.GetSessionVars().StmtCtx.WeakConsistency {
			s.txn.SetOption(kv.IsolationLevel, kv.RC)
		}
	}
	return &s.txn, nil
}

// isTxnRetryable (if returns true) means the transaction could retry.
// If the transaction is in pessimistic mode, do not retry.
// If the session is already in transaction, enable retry or internal SQL could retry.
// If not, the transaction could always retry, because it should be auto committed transaction.
// Anyway the retry limit is 0, the transaction could not retry.
func (s *session) isTxnRetryable() bool {
	sessVars := s.sessionVars

	// The pessimistic transaction no need to retry.
	if sessVars.TxnCtx.IsPessimistic {
		return false
	}

	// If retry limit is 0, the transaction could not retry.
	if sessVars.RetryLimit == 0 {
		return false
	}

	// If the session is not InTxn, it is an auto-committed transaction.
	// The auto-committed transaction could always retry.
	if !sessVars.InTxn() {
		return true
	}

	// The internal transaction could always retry.
	if sessVars.InRestrictedSQL {
		return true
	}

	// If the retry is enabled, the transaction could retry.
	if !sessVars.DisableTxnAutoRetry {
		return true
	}

	return false
}

func (s *session) NewTxn(ctx context.Context) error {
	if err := s.checkBeforeNewTxn(ctx); err != nil {
		return err
	}
	txn, err := s.store.Begin(tikv.WithTxnScope(s.sessionVars.CheckAndGetTxnScope()))
	if err != nil {
		return err
	}
	txn.SetVars(s.sessionVars.KVVars)
	replicaReadType := s.GetSessionVars().GetReplicaRead()
	if replicaReadType.IsFollowerRead() {
		txn.SetOption(kv.ReplicaRead, replicaReadType)
	}
	s.txn.changeInvalidToValid(txn)
	is := domain.GetDomain(s).InfoSchema()
	s.sessionVars.TxnCtx = &variable.TransactionContext{
		InfoSchema:  is,
		CreateTime:  time.Now(),
		StartTS:     txn.StartTS(),
		ShardStep:   int(s.sessionVars.ShardAllocateStep),
		IsStaleness: false,
		TxnScope:    s.sessionVars.CheckAndGetTxnScope(),
	}
	s.txn.SetOption(kv.SnapInterceptor, s.getSnapshotInterceptor())
	return nil
}

func (s *session) checkBeforeNewTxn(ctx context.Context) error {
	if s.txn.Valid() {
		txnStartTS := s.txn.StartTS()
		txnScope := s.GetSessionVars().TxnCtx.TxnScope
		err := s.CommitTxn(ctx)
		if err != nil {
			return err
		}
		logutil.Logger(ctx).Info("Try to create a new txn inside a transaction auto commit",
			zap.Int64("schemaVersion", s.GetInfoSchema().SchemaMetaVersion()),
			zap.Uint64("txnStartTS", txnStartTS),
			zap.String("txnScope", txnScope))
	}
	return nil
}

// NewStaleTxnWithStartTS create a transaction with the given StartTS.
func (s *session) NewStaleTxnWithStartTS(ctx context.Context, startTS uint64) error {
	if err := s.checkBeforeNewTxn(ctx); err != nil {
		return err
	}
	txnScope := config.GetTxnScopeFromConfig()
	txn, err := s.store.Begin(tikv.WithTxnScope(txnScope), tikv.WithStartTS(startTS))
	if err != nil {
		return err
	}
	txn.SetVars(s.sessionVars.KVVars)
	txn.SetOption(kv.IsStalenessReadOnly, true)
	txn.SetOption(kv.TxnScope, txnScope)
	s.txn.changeInvalidToValid(txn)
	is, err := getSnapshotInfoSchema(s, txn.StartTS())
	if err != nil {
		return errors.Trace(err)
	}
	s.sessionVars.TxnCtx = &variable.TransactionContext{
		InfoSchema:  is,
		CreateTime:  time.Now(),
		StartTS:     txn.StartTS(),
		ShardStep:   int(s.sessionVars.ShardAllocateStep),
		IsStaleness: true,
		TxnScope:    txnScope,
	}
	s.txn.SetOption(kv.SnapInterceptor, s.getSnapshotInterceptor())
	return nil
}

func (s *session) SetValue(key fmt.Stringer, value interface{}) {
	s.mu.Lock()
	s.mu.values[key] = value
	s.mu.Unlock()
}

func (s *session) Value(key fmt.Stringer) interface{} {
	s.mu.RLock()
	value := s.mu.values[key]
	s.mu.RUnlock()
	return value
}

func (s *session) ClearValue(key fmt.Stringer) {
	s.mu.Lock()
	delete(s.mu.values, key)
	s.mu.Unlock()
}

type inCloseSession struct{}

// Close function does some clean work when session end.
// Close should release the table locks which hold by the session.
func (s *session) Close() {
	// TODO: do clean table locks when session exited without execute Close.
	// TODO: do clean table locks when tidb-server was `kill -9`.
	if s.HasLockedTables() && config.TableLockEnabled() {
		if ds := config.TableLockDelayClean(); ds > 0 {
			time.Sleep(time.Duration(ds) * time.Millisecond)
		}
		lockedTables := s.GetAllTableLocks()
		err := domain.GetDomain(s).DDL().UnlockTables(s, lockedTables)
		if err != nil {
			logutil.BgLogger().Error("release table lock failed", zap.Uint64("conn", s.sessionVars.ConnectionID))
		}
	}
	if s.statsCollector != nil {
		s.statsCollector.Delete()
	}
	if s.idxUsageCollector != nil {
		s.idxUsageCollector.Delete()
	}
	telemetry.GlobalBuiltinFunctionsUsage.Collect(s.GetBuiltinFunctionUsage())
	bindValue := s.Value(bindinfo.SessionBindInfoKeyType)
	if bindValue != nil {
		bindValue.(*bindinfo.SessionHandle).Close()
	}
	ctx := context.WithValue(context.TODO(), inCloseSession{}, struct{}{})
	s.RollbackTxn(ctx)
	if s.sessionVars != nil {
		s.sessionVars.WithdrawAllPreparedStmt()
	}
	if s.stmtStats != nil {
		s.stmtStats.SetFinished()
	}
	s.ClearDiskFullOpt()
}

// GetSessionVars implements the context.Context interface.
func (s *session) GetSessionVars() *variable.SessionVars {
	return s.sessionVars
}

func (s *session) AuthPluginForUser(user *auth.UserIdentity) (string, error) {
	pm := privilege.GetPrivilegeManager(s)
	authplugin, err := pm.GetAuthPlugin(user.Username, user.Hostname)
	if err != nil {
		return "", err
	}
	return authplugin, nil
}

// Auth validates a user using an authentication string and salt.
// If the password fails, it will keep trying other users until exhausted.
// This means it can not be refactored to use MatchIdentity yet.
func (s *session) Auth(user *auth.UserIdentity, authentication []byte, salt []byte) bool {
	pm := privilege.GetPrivilegeManager(s)
	authUser, err := s.MatchIdentity(user.Username, user.Hostname)
	if err != nil {
		return false
	}
	if pm.ConnectionVerification(authUser.Username, authUser.Hostname, authentication, salt, s.sessionVars.TLSConnectionState) {
		user.AuthUsername = authUser.Username
		user.AuthHostname = authUser.Hostname
		s.sessionVars.User = user
		s.sessionVars.ActiveRoles = pm.GetDefaultRoles(user.AuthUsername, user.AuthHostname)
		return true
	}
	return false
}

// MatchIdentity finds the matching username + password in the MySQL privilege tables
// for a username + hostname, since MySQL can have wildcards.
func (s *session) MatchIdentity(username, remoteHost string) (*auth.UserIdentity, error) {
	pm := privilege.GetPrivilegeManager(s)
	var success bool
	var skipNameResolve bool
	var user = &auth.UserIdentity{}
	varVal, err := s.GetSessionVars().GlobalVarsAccessor.GetGlobalSysVar(variable.SkipNameResolve)
	if err == nil && variable.TiDBOptOn(varVal) {
		skipNameResolve = true
	}
	user.Username, user.Hostname, success = pm.MatchIdentity(username, remoteHost, skipNameResolve)
	if success {
		return user, nil
	}
	// This error will not be returned to the user, access denied will be instead
	return nil, fmt.Errorf("could not find matching user in MatchIdentity: %s, %s", username, remoteHost)
}

// AuthWithoutVerification is required by the ResetConnection RPC
func (s *session) AuthWithoutVerification(user *auth.UserIdentity) bool {
	pm := privilege.GetPrivilegeManager(s)
	authUser, err := s.MatchIdentity(user.Username, user.Hostname)
	if err != nil {
		return false
	}
	if pm.GetAuthWithoutVerification(authUser.Username, authUser.Hostname) {
		user.AuthUsername = authUser.Username
		user.AuthHostname = authUser.Hostname
		s.sessionVars.User = user
		s.sessionVars.ActiveRoles = pm.GetDefaultRoles(user.AuthUsername, user.AuthHostname)
		return true
	}
	return false
}

// RefreshVars implements the sessionctx.Context interface.
func (s *session) RefreshVars(ctx context.Context) error {
	pruneMode, err := s.GetSessionVars().GlobalVarsAccessor.GetGlobalSysVar(variable.TiDBPartitionPruneMode)
	if err != nil {
		return err
	}
	s.sessionVars.PartitionPruneMode.Store(pruneMode)
	return nil
}

// CreateSession4Test creates a new session environment for test.
func CreateSession4Test(store kv.Storage) (Session, error) {
	return CreateSession4TestWithOpt(store, nil)
}

// Opt describes the option for creating session
type Opt struct {
	PreparedPlanCache *kvcache.SimpleLRUCache
}

// CreateSession4TestWithOpt creates a new session environment for test.
func CreateSession4TestWithOpt(store kv.Storage, opt *Opt) (Session, error) {
	s, err := CreateSessionWithOpt(store, opt)
	if err == nil {
		// initialize session variables for test.
		s.GetSessionVars().InitChunkSize = 2
		s.GetSessionVars().MaxChunkSize = 32
		err = s.GetSessionVars().SetSystemVar(variable.CharacterSetConnection, "utf8mb4")
	}
	return s, err
}

// CreateSession creates a new session environment.
func CreateSession(store kv.Storage) (Session, error) {
	return CreateSessionWithOpt(store, nil)
}

// CreateSessionWithOpt creates a new session environment with option.
// Use default option if opt is nil.
func CreateSessionWithOpt(store kv.Storage, opt *Opt) (Session, error) {
	s, err := createSessionWithOpt(store, opt)
	if err != nil {
		return nil, err
	}

	// Add auth here.
	do, err := domap.Get(store)
	if err != nil {
		return nil, err
	}
	pm := &privileges.UserPrivileges{
		Handle: do.PrivilegeHandle(),
	}
	privilege.BindPrivilegeManager(s, pm)

	sessionBindHandle := bindinfo.NewSessionBindHandle(parser.New())
	s.SetValue(bindinfo.SessionBindInfoKeyType, sessionBindHandle)
	// Add stats collector, and it will be freed by background stats worker
	// which periodically updates stats using the collected data.
	if do.StatsHandle() != nil && do.StatsUpdating() {
		s.statsCollector = do.StatsHandle().NewSessionStatsCollector()
		if GetIndexUsageSyncLease() > 0 {
			s.idxUsageCollector = do.StatsHandle().NewSessionIndexUsageCollector()
		}
	}

	return s, nil
}

// loadCollationParameter loads collation parameter from mysql.tidb
func loadCollationParameter(se *session) (bool, error) {
	para, err := se.getTableValue(context.TODO(), mysql.TiDBTable, tidbNewCollationEnabled)
	if err != nil {
		return false, err
	}
	if para == varTrue {
		return true, nil
	} else if para == varFalse {
		return false, nil
	}
	logutil.BgLogger().Warn(
		"Unexpected value of 'new_collation_enabled' in 'mysql.tidb', use 'False' instead",
		zap.String("value", para))
	return false, nil
}

// loadDefMemQuotaQuery loads the default value of mem-quota-query.
// We'll read a tuple if the cluster is upgraded from v3.0.x to v4.0.9+.
// An empty result will be returned if it's a newly deployed cluster whose
// version is v4.0.9.
// See the comment upon the function `upgradeToVer54` for details.
func loadDefMemQuotaQuery(se *session) (int64, error) {
	_, err := se.getTableValue(context.TODO(), mysql.TiDBTable, tidbDefMemoryQuotaQuery)
	if err != nil {
		if err == errResultIsEmpty {
			return 1 << 30, nil
		}
		return 1 << 30, err
	}
	// If there is a tuple in mysql.tidb, the value must be 32 << 30.
	return 32 << 30, nil
}

func loadDefOOMAction(se *session) (string, error) {
	defOOMAction, err := se.getTableValue(context.TODO(), mysql.TiDBTable, tidbDefOOMAction)
	if err != nil {
		if err == errResultIsEmpty {
			return config.GetGlobalConfig().OOMAction, nil
		}
		return config.GetGlobalConfig().OOMAction, err
	}
	if defOOMAction != config.OOMActionLog {
		logutil.BgLogger().Warn("Unexpected value of 'default_oom_action' in 'mysql.tidb', use 'log' instead",
			zap.String("value", defOOMAction))
	}
	return defOOMAction, nil
}

var errResultIsEmpty = dbterror.ClassExecutor.NewStd(errno.ErrResultIsEmpty)

// BootstrapSession runs the first time when the TiDB server start.
func BootstrapSession(store kv.Storage) (*domain.Domain, error) {
	cfg := config.GetGlobalConfig()
	if len(cfg.Plugin.Load) > 0 {
		err := plugin.Load(context.Background(), plugin.Config{
			Plugins:   strings.Split(cfg.Plugin.Load, ","),
			PluginDir: cfg.Plugin.Dir,
		})
		if err != nil {
			return nil, err
		}
	}

	ver := getStoreBootstrapVersion(store)
	if ver == notBootstrapped {
		runInBootstrapSession(store, bootstrap)
	} else if ver < currentBootstrapVersion {
		runInBootstrapSession(store, upgrade)
	}

	se, err := createSession(store)
	if err != nil {
		return nil, err
	}
	se.GetSessionVars().InRestrictedSQL = true

	// get system tz from mysql.tidb
	tz, err := se.getTableValue(context.TODO(), mysql.TiDBTable, "system_tz")
	if err != nil {
		return nil, err
	}
	timeutil.SetSystemTZ(tz)

	// get the flag from `mysql`.`tidb` which indicating if new collations are enabled.
	newCollationEnabled, err := loadCollationParameter(se)
	if err != nil {
		return nil, err
	}

	collate.SetNewCollationEnabledForTest(newCollationEnabled)

	newMemoryQuotaQuery, err := loadDefMemQuotaQuery(se)
	if err != nil {
		return nil, err
	}
	if !config.IsMemoryQuotaQuerySetByUser {
		newCfg := *(config.GetGlobalConfig())
		newCfg.MemQuotaQuery = newMemoryQuotaQuery
		config.StoreGlobalConfig(&newCfg)
		variable.SetSysVar(variable.TiDBMemQuotaQuery, strconv.FormatInt(newCfg.MemQuotaQuery, 10))
	}
	newOOMAction, err := loadDefOOMAction(se)
	if err != nil {
		return nil, err
	}
	if !config.IsOOMActionSetByUser {
		config.UpdateGlobal(func(conf *config.Config) {
			conf.OOMAction = newOOMAction
		})
	}

	dom := domain.GetDomain(se)

	se2, err := createSession(store)
	if err != nil {
		return nil, err
	}
	se3, err := createSession(store)
	if err != nil {
		return nil, err
	}
	// We should make the load bind-info loop before other loops which has internal SQL.
	// Because the internal SQL may access the global bind-info handler. As the result, the data race occurs here as the
	// LoadBindInfoLoop inits global bind-info handler.
	err = dom.LoadBindInfoLoop(se2, se3)
	if err != nil {
		return nil, err
	}

	if !config.GetGlobalConfig().Security.SkipGrantTable {
		se4, err := createSession(store)
		if err != nil {
			return nil, err
		}
		err = dom.LoadPrivilegeLoop(se4)
		if err != nil {
			return nil, err
		}
	}

	//  Rebuild sysvar cache in a loop
	se5, err := createSession(store)
	if err != nil {
		return nil, err
	}
	err = dom.LoadSysVarCacheLoop(se5)
	if err != nil {
		return nil, err
	}

	if len(cfg.Plugin.Load) > 0 {
		err := plugin.Init(context.Background(), plugin.Config{EtcdClient: dom.GetEtcdClient()})
		if err != nil {
			return nil, err
		}
	}
	se6, err := createSession(store)
	if err != nil {
		return nil, err
	}
	err = executor.LoadExprPushdownBlacklist(se6)
	if err != nil {
		return nil, err
	}

	err = executor.LoadOptRuleBlacklist(se6)
	if err != nil {
		return nil, err
	}

	dom.TelemetryReportLoop(se6)
	dom.TelemetryRotateSubWindowLoop(se6)

	se7, err := createSession(store)
	if err != nil {
		return nil, err
	}
	err = dom.UpdateTableStatsLoop(se7)
	if err != nil {
		return nil, err
	}

	// start sub workers for concurrent stats loading
	concurrency := config.GetGlobalConfig().Performance.StatsLoadConcurrency
	subCtxs := make([]sessionctx.Context, concurrency)
	for i := 0; i < int(concurrency); i++ {
		subSe, err := createSession(store)
		if err != nil {
			return nil, err
		}
		subCtxs[i] = subSe
	}
	dom.StartLoadStatsSubWorkers(subCtxs)

	dom.PlanReplayerLoop()

	if raw, ok := store.(kv.EtcdBackend); ok {
		err = raw.StartGCWorker()
		if err != nil {
			return nil, err
		}
	}

	return dom, err
}

// GetDomain gets the associated domain for store.
func GetDomain(store kv.Storage) (*domain.Domain, error) {
	return domap.Get(store)
}

// runInBootstrapSession create a special session for bootstrap to run.
// If no bootstrap and storage is remote, we must use a little lease time to
// bootstrap quickly, after bootstrapped, we will reset the lease time.
// TODO: Using a bootstrap tool for doing this may be better later.
func runInBootstrapSession(store kv.Storage, bootstrap func(Session)) {
	s, err := createSession(store)
	if err != nil {
		// Bootstrap fail will cause program exit.
		logutil.BgLogger().Fatal("createSession error", zap.Error(err))
	}

	s.SetValue(sessionctx.Initing, true)
	bootstrap(s)
	finishBootstrap(store)
	s.ClearValue(sessionctx.Initing)

	dom := domain.GetDomain(s)
	dom.Close()
	domap.Delete(store)
}

func createSession(store kv.Storage) (*session, error) {
	return createSessionWithOpt(store, nil)
}

func createSessionWithOpt(store kv.Storage, opt *Opt) (*session, error) {
	dom, err := domap.Get(store)
	if err != nil {
		return nil, err
	}
	s := &session{
		store:                store,
		sessionVars:          variable.NewSessionVars(),
		ddlOwnerChecker:      dom.DDL().OwnerManager(),
		client:               store.GetClient(),
		mppClient:            store.GetMPPClient(),
		builtinFunctionUsage: make(telemetry.BuiltinFunctionsUsage),
		stmtStats:            stmtstats.CreateStatementStats(),
	}
	if plannercore.PreparedPlanCacheEnabled() {
		if opt != nil && opt.PreparedPlanCache != nil {
			s.preparedPlanCache = opt.PreparedPlanCache
		} else {
			s.preparedPlanCache = kvcache.NewSimpleLRUCache(plannercore.PreparedPlanCacheCapacity,
				plannercore.PreparedPlanCacheMemoryGuardRatio, plannercore.PreparedPlanCacheMaxMemory.Load())
		}
	}
	s.mu.values = make(map[fmt.Stringer]interface{})
	s.lockedTables = make(map[int64]model.TableLockTpInfo)
	domain.BindDomain(s, dom)
	// session implements variable.GlobalVarAccessor. Bind it to ctx.
	s.sessionVars.GlobalVarsAccessor = s
	s.sessionVars.BinlogClient = binloginfo.GetPumpsClient()
	s.txn.init()

	sessionBindHandle := bindinfo.NewSessionBindHandle(parser.New())
	s.SetValue(bindinfo.SessionBindInfoKeyType, sessionBindHandle)
	return s, nil
}

// CreateSessionWithDomain creates a new Session and binds it with a Domain.
// We need this because when we start DDL in Domain, the DDL need a session
// to change some system tables. But at that time, we have been already in
// a lock context, which cause we can't call createSession directly.
func CreateSessionWithDomain(store kv.Storage, dom *domain.Domain) (*session, error) {
	s := &session{
		store:                store,
		sessionVars:          variable.NewSessionVars(),
		client:               store.GetClient(),
		mppClient:            store.GetMPPClient(),
		builtinFunctionUsage: make(telemetry.BuiltinFunctionsUsage),
		stmtStats:            stmtstats.CreateStatementStats(),
	}
	if plannercore.PreparedPlanCacheEnabled() {
		s.preparedPlanCache = kvcache.NewSimpleLRUCache(plannercore.PreparedPlanCacheCapacity,
			plannercore.PreparedPlanCacheMemoryGuardRatio, plannercore.PreparedPlanCacheMaxMemory.Load())
	}
	s.mu.values = make(map[fmt.Stringer]interface{})
	s.lockedTables = make(map[int64]model.TableLockTpInfo)
	domain.BindDomain(s, dom)
	// session implements variable.GlobalVarAccessor. Bind it to ctx.
	s.sessionVars.GlobalVarsAccessor = s
	s.txn.init()
	return s, nil
}

const (
	notBootstrapped = 0
)

func getStoreBootstrapVersion(store kv.Storage) int64 {
	storeBootstrappedLock.Lock()
	defer storeBootstrappedLock.Unlock()
	// check in memory
	_, ok := storeBootstrapped[store.UUID()]
	if ok {
		return currentBootstrapVersion
	}

	var ver int64
	// check in kv store
	err := kv.RunInNewTxn(context.Background(), store, false, func(ctx context.Context, txn kv.Transaction) error {
		var err error
		t := meta.NewMeta(txn)
		ver, err = t.GetBootstrapVersion()
		return err
	})
	if err != nil {
		logutil.BgLogger().Fatal("check bootstrapped failed",
			zap.Error(err))
	}

	if ver > notBootstrapped {
		// here mean memory is not ok, but other server has already finished it
		storeBootstrapped[store.UUID()] = true
	}

	return ver
}

func finishBootstrap(store kv.Storage) {
	setStoreBootstrapped(store.UUID())

	err := kv.RunInNewTxn(context.Background(), store, true, func(ctx context.Context, txn kv.Transaction) error {
		t := meta.NewMeta(txn)
		err := t.FinishBootstrap(currentBootstrapVersion)
		return err
	})
	if err != nil {
		logutil.BgLogger().Fatal("finish bootstrap failed",
			zap.Error(err))
	}
}

const quoteCommaQuote = "', '"

// loadCommonGlobalVariablesIfNeeded loads and applies commonly used global variables for the session.
func (s *session) loadCommonGlobalVariablesIfNeeded() error {
	vars := s.sessionVars
	if vars.CommonGlobalLoaded {
		return nil
	}
	if s.Value(sessionctx.Initing) != nil {
		// When running bootstrap or upgrade, we should not access global storage.
		return nil
	}

	vars.CommonGlobalLoaded = true

	// Deep copy sessionvar cache
	sessionCache, err := domain.GetDomain(s).GetSessionCache()
	if err != nil {
		return err
	}
	for varName, varVal := range sessionCache {
		if _, ok := vars.GetSystemVar(varName); !ok {
			err = vars.SetSystemVarWithRelaxedValidation(varName, varVal)
			if err != nil {
				if variable.ErrUnknownSystemVar.Equal(err) {
					continue // sessionCache is stale; sysvar has likely been unregistered
				}
				return err
			}
		}
	}
	// when client set Capability Flags CLIENT_INTERACTIVE, init wait_timeout with interactive_timeout
	if vars.ClientCapability&mysql.ClientInteractive > 0 {
		if varVal, ok := vars.GetSystemVar(variable.InteractiveTimeout); ok {
			if err := vars.SetSystemVar(variable.WaitTimeout, varVal); err != nil {
				return err
			}
		}
	}
	return nil
}

// PrepareTxnCtx begins a transaction, and creates a new transaction context.
// It is called before we execute a sql query.
func (s *session) PrepareTxnCtx(ctx context.Context) error {
	s.currentCtx = ctx
	if s.txn.validOrPending() {
		return nil
	}

	is := s.GetInfoSchema()
	s.sessionVars.TxnCtx = &variable.TransactionContext{
		InfoSchema: is,
		CreateTime: time.Now(),
		ShardStep:  int(s.sessionVars.ShardAllocateStep),
		TxnScope:   s.GetSessionVars().CheckAndGetTxnScope(),
	}
	if !s.sessionVars.IsAutocommit() || s.sessionVars.RetryInfo.Retrying {
		if s.sessionVars.TxnMode == ast.Pessimistic {
			s.sessionVars.TxnCtx.IsPessimistic = true
		}
	}

	txnCtxProvider := &sessiontxn.SimpleTxnContextProvider{
		InfoSchema: is.(infoschema.InfoSchema),
	}
	return sessiontxn.GetTxnManager(s).SetContextProvider(txnCtxProvider)
}

// PrepareTSFuture uses to try to get ts future.
func (s *session) PrepareTSFuture(ctx context.Context) {
	if s.sessionVars.SnapshotTS != 0 {
		// Do nothing when @@tidb_snapshot is set.
		// In case the latest tso is misused.
		return
	}
	if !s.txn.validOrPending() {
		if s.GetSessionVars().StmtCtx.IsStaleness {
			// Do nothing when StmtCtx.IsStaleness is true
			// we don't need to request tso for stale read
			return
		}
		failpoint.Inject("assertTSONotRequest", func() {
			panic("tso shouldn't be requested")
		})
		// Prepare the transaction future if the transaction is invalid (at the beginning of the transaction).
		txnFuture := s.getTxnFuture(ctx)
		s.txn.changeInvalidToPending(txnFuture)
	} else if s.txn.Valid() && s.GetSessionVars().IsPessimisticReadConsistency() {
		// Prepare the statement future if the transaction is valid in RC transactions.
		s.GetSessionVars().TxnCtx.SetStmtFutureForRC(s.getTxnFuture(ctx).future)
	}
}

// RefreshTxnCtx implements context.RefreshTxnCtx interface.
func (s *session) RefreshTxnCtx(ctx context.Context) error {
	var commitDetail *tikvutil.CommitDetails
	ctx = context.WithValue(ctx, tikvutil.CommitDetailCtxKey, &commitDetail)
	err := s.doCommit(ctx)
	if commitDetail != nil {
		s.GetSessionVars().StmtCtx.MergeExecDetails(nil, commitDetail)
	}
	if err != nil {
		return err
	}

	s.updateStatsDeltaToCollector()

	return s.NewTxn(ctx)
}

// InitTxnWithStartTS create a transaction with startTS.
func (s *session) InitTxnWithStartTS(startTS uint64) error {
	if s.txn.Valid() {
		return nil
	}

	// no need to get txn from txnFutureCh since txn should init with startTs
	txn, err := s.store.Begin(tikv.WithTxnScope(s.GetSessionVars().CheckAndGetTxnScope()), tikv.WithStartTS(startTS))
	if err != nil {
		return err
	}
	txn.SetVars(s.sessionVars.KVVars)
	s.txn.changeInvalidToValid(txn)
	err = s.loadCommonGlobalVariablesIfNeeded()
	if err != nil {
		return err
	}
	s.txn.SetOption(kv.SnapInterceptor, s.getSnapshotInterceptor())
	return nil
}

// GetSnapshotWithTS returns a snapshot with ts.
func (s *session) GetSnapshotWithTS(ts uint64) kv.Snapshot {
	snap := s.GetStore().GetSnapshot(kv.Version{Ver: ts})
	snap.SetOption(kv.SnapInterceptor, s.getSnapshotInterceptor())
	return snap
}

// GetStore gets the store of session.
func (s *session) GetStore() kv.Storage {
	return s.store
}

func (s *session) ShowProcess() *util.ProcessInfo {
	var pi *util.ProcessInfo
	tmp := s.processInfo.Load()
	if tmp != nil {
		pi = tmp.(*util.ProcessInfo)
	}
	return pi
}

// logStmt logs some crucial SQL including: CREATE USER/GRANT PRIVILEGE/CHANGE PASSWORD/DDL etc and normal SQL
// if variable.ProcessGeneralLog is set.
func logStmt(execStmt *executor.ExecStmt, s *session) {
	vars := s.GetSessionVars()
	switch stmt := execStmt.StmtNode.(type) {
	case *ast.CreateUserStmt, *ast.DropUserStmt, *ast.AlterUserStmt, *ast.SetPwdStmt, *ast.GrantStmt,
		*ast.RevokeStmt, *ast.AlterTableStmt, *ast.CreateDatabaseStmt, *ast.CreateIndexStmt, *ast.CreateTableStmt,
		*ast.DropDatabaseStmt, *ast.DropIndexStmt, *ast.DropTableStmt, *ast.RenameTableStmt, *ast.TruncateTableStmt,
		*ast.RenameUserStmt:
		user := vars.User
		schemaVersion := s.GetInfoSchema().SchemaMetaVersion()
		if ss, ok := execStmt.StmtNode.(ast.SensitiveStmtNode); ok {
			logutil.BgLogger().Info("CRUCIAL OPERATION",
				zap.Uint64("conn", vars.ConnectionID),
				zap.Int64("schemaVersion", schemaVersion),
				zap.String("secure text", ss.SecureText()),
				zap.Stringer("user", user))
		} else {
			logutil.BgLogger().Info("CRUCIAL OPERATION",
				zap.Uint64("conn", vars.ConnectionID),
				zap.Int64("schemaVersion", schemaVersion),
				zap.String("cur_db", vars.CurrentDB),
				zap.String("sql", stmt.Text()),
				zap.Stringer("user", user))
		}
	default:
		logGeneralQuery(execStmt, s, false)
	}
}

func logGeneralQuery(execStmt *executor.ExecStmt, s *session, isPrepared bool) {
	vars := s.GetSessionVars()
	if variable.ProcessGeneralLog.Load() && !vars.InRestrictedSQL {
		var query string
		if isPrepared {
			query = execStmt.OriginText()
		} else {
			query = execStmt.GetTextToLog()
		}

		query = executor.QueryReplacer.Replace(query)
		if !vars.EnableRedactLog {
			query += vars.PreparedParams.String()
		}
		logutil.BgLogger().Info("GENERAL_LOG",
			zap.Uint64("conn", vars.ConnectionID),
			zap.Stringer("user", vars.User),
			zap.Int64("schemaVersion", s.GetInfoSchema().SchemaMetaVersion()),
			zap.Uint64("txnStartTS", vars.TxnCtx.StartTS),
			zap.Uint64("forUpdateTS", vars.TxnCtx.GetForUpdateTS()),
			zap.Bool("isReadConsistency", vars.IsIsolation(ast.ReadCommitted)),
			zap.String("current_db", vars.CurrentDB),
			zap.String("txn_mode", vars.GetReadableTxnMode()),
			zap.String("sql", query))
	}
}

func (s *session) recordOnTransactionExecution(err error, counter int, duration float64) {
	if s.sessionVars.TxnCtx.IsPessimistic {
		if err != nil {
			statementPerTransactionPessimisticError.Observe(float64(counter))
			transactionDurationPessimisticAbort.Observe(duration)
		} else {
			statementPerTransactionPessimisticOK.Observe(float64(counter))
			transactionDurationPessimisticCommit.Observe(duration)
		}
	} else {
		if err != nil {
			statementPerTransactionOptimisticError.Observe(float64(counter))
			transactionDurationOptimisticAbort.Observe(duration)
		} else {
			statementPerTransactionOptimisticOK.Observe(float64(counter))
			transactionDurationOptimisticCommit.Observe(duration)
		}
	}
}

func (s *session) checkPlacementPolicyBeforeCommit() error {
	var err error
	// Get the txnScope of the transaction we're going to commit.
	txnScope := s.GetSessionVars().TxnCtx.TxnScope
	if txnScope == "" {
		txnScope = kv.GlobalTxnScope
	}
	if txnScope != kv.GlobalTxnScope {
		is := s.GetInfoSchema().(infoschema.InfoSchema)
		deltaMap := s.GetSessionVars().TxnCtx.TableDeltaMap
		for physicalTableID := range deltaMap {
			var tableName string
			var partitionName string
			tblInfo, _, partInfo := is.FindTableByPartitionID(physicalTableID)
			if tblInfo != nil && partInfo != nil {
				tableName = tblInfo.Meta().Name.String()
				partitionName = partInfo.Name.String()
			} else {
				tblInfo, _ := is.TableByID(physicalTableID)
				tableName = tblInfo.Meta().Name.String()
			}
			bundle, ok := is.BundleByName(placement.GroupID(physicalTableID))
			if !ok {
				errMsg := fmt.Sprintf("table %v doesn't have placement policies with txn_scope %v",
					tableName, txnScope)
				if len(partitionName) > 0 {
					errMsg = fmt.Sprintf("table %v's partition %v doesn't have placement policies with txn_scope %v",
						tableName, partitionName, txnScope)
				}
				err = ddl.ErrInvalidPlacementPolicyCheck.GenWithStackByArgs(errMsg)
				break
			}
			dcLocation, ok := bundle.GetLeaderDC(placement.DCLabelKey)
			if !ok {
				errMsg := fmt.Sprintf("table %v's leader placement policy is not defined", tableName)
				if len(partitionName) > 0 {
					errMsg = fmt.Sprintf("table %v's partition %v's leader placement policy is not defined", tableName, partitionName)
				}
				err = ddl.ErrInvalidPlacementPolicyCheck.GenWithStackByArgs(errMsg)
				break
			}
			if dcLocation != txnScope {
				errMsg := fmt.Sprintf("table %v's leader location %v is out of txn_scope %v", tableName, dcLocation, txnScope)
				if len(partitionName) > 0 {
					errMsg = fmt.Sprintf("table %v's partition %v's leader location %v is out of txn_scope %v",
						tableName, partitionName, dcLocation, txnScope)
				}
				err = ddl.ErrInvalidPlacementPolicyCheck.GenWithStackByArgs(errMsg)
				break
			}
			// FIXME: currently we assume the physicalTableID is the partition ID. In future, we should consider the situation
			// if the physicalTableID belongs to a Table.
			partitionID := physicalTableID
			tbl, _, partitionDefInfo := is.FindTableByPartitionID(partitionID)
			if tbl != nil {
				tblInfo := tbl.Meta()
				state := tblInfo.Partition.GetStateByID(partitionID)
				if state == model.StateGlobalTxnOnly {
					err = ddl.ErrInvalidPlacementPolicyCheck.GenWithStackByArgs(
						fmt.Sprintf("partition %s of table %s can not be written by local transactions when its placement policy is being altered",
							tblInfo.Name, partitionDefInfo.Name))
					break
				}
			}
		}
	}
	return err
}

func (s *session) SetPort(port string) {
	s.sessionVars.Port = port
}

// GetTxnWriteThroughputSLI implements the Context interface.
func (s *session) GetTxnWriteThroughputSLI() *sli.TxnWriteThroughputSLI {
	return &s.txn.writeSLI
}

var _ telemetry.TemporaryOrCacheTableFeatureChecker = &session{}

// TemporaryTableExists is used by the telemetry package to avoid circle dependency.
func (s *session) TemporaryTableExists() bool {
	is := domain.GetDomain(s).InfoSchema()
	for _, dbInfo := range is.AllSchemas() {
		for _, tbInfo := range is.SchemaTables(dbInfo.Name) {
			if tbInfo.Meta().TempTableType != model.TempTableNone {
				return true
			}
		}
	}
	return false
}

// CachedTableExists is used by the telemetry package to avoid circle dependency.
func (s *session) CachedTableExists() bool {
	is := domain.GetDomain(s).InfoSchema()
	for _, dbInfo := range is.AllSchemas() {
		for _, tbInfo := range is.SchemaTables(dbInfo.Name) {
			if tbInfo.Meta().TableCacheStatusType != model.TableCacheStatusDisable {
				return true
			}
		}
	}
	return false
}

// GetInfoSchema returns snapshotInfoSchema if snapshot schema is set.
// Transaction infoschema is returned if inside an explicit txn.
// Otherwise the latest infoschema is returned.
func (s *session) GetInfoSchema() sessionctx.InfoschemaMetaVersion {
	vars := s.GetSessionVars()
	var is infoschema.InfoSchema
	if snap, ok := vars.SnapshotInfoschema.(infoschema.InfoSchema); ok {
		logutil.BgLogger().Info("use snapshot schema", zap.Uint64("conn", vars.ConnectionID), zap.Int64("schemaVersion", snap.SchemaMetaVersion()))
		is = snap
	} else if vars.TxnCtx != nil && vars.InTxn() {
		if tmp, ok := vars.TxnCtx.InfoSchema.(infoschema.InfoSchema); ok {
			is = tmp
		}
	}

	if is == nil {
		is = domain.GetDomain(s).InfoSchema()
	}

	// Override the infoschema if the session has temporary table.
	return temptable.AttachLocalTemporaryTableInfoSchema(s, is)
}

func getSnapshotInfoSchema(s sessionctx.Context, snapshotTS uint64) (infoschema.InfoSchema, error) {
	is, err := domain.GetDomain(s).GetSnapshotInfoSchema(snapshotTS)
	if err != nil {
		return nil, err
	}
	// Set snapshot does not affect the witness of the local temporary table.
	// The session always see the latest temporary tables.
	return temptable.AttachLocalTemporaryTableInfoSchema(s, is), nil
}

func (s *session) updateTelemetryMetric(es *executor.ExecStmt) {
	if es.Ti == nil {
		return
	}
	if s.isInternal() {
		return
	}

	ti := es.Ti
	if ti.UseRecursive {
		telemetryCTEUsage.WithLabelValues("recurCTE").Inc()
	} else if ti.UseNonRecursive {
		telemetryCTEUsage.WithLabelValues("nonRecurCTE").Inc()
	} else {
		telemetryCTEUsage.WithLabelValues("notCTE").Inc()
	}
}

func (s *session) GetBuiltinFunctionUsage() map[string]uint32 {
	return s.builtinFunctionUsage
}

func (s *session) getSnapshotInterceptor() kv.SnapshotInterceptor {
	return temptable.SessionSnapshotInterceptor(s)
}

func (s *session) GetStmtStats() *stmtstats.StatementStats {
	return s.stmtStats
}<|MERGE_RESOLUTION|>--- conflicted
+++ resolved
@@ -1558,18 +1558,6 @@
 	if err != nil {
 		return nil, nil, err
 	}
-<<<<<<< HEAD
-	se := s
-	if !execOption.IgnoreSessionPool {
-		// Use special session to execute the sql.
-		tmp, err := s.sysSessionPool().Get()
-		if err != nil {
-			return nil, nil, err
-		}
-		defer s.sysSessionPool().Put(tmp)
-		se = tmp.(*session)
-	}
-=======
 	defer clean()
 
 	startTime := time.Now()
@@ -1607,7 +1595,6 @@
 	for _, opt := range opts {
 		opt(&execOption)
 	}
->>>>>>> 294a094d
 
 	// The special session will share the `InspectionTableCache` with current session
 	// if the current session in inspection mode.
@@ -1620,7 +1607,6 @@
 	prePruneMode := se.sessionVars.PartitionPruneMode.Load()
 
 	if execOption.SnapshotTS != 0 {
-		var err error
 		se.sessionVars.SnapshotInfoschema, err = getSnapshotInfoSchema(s, execOption.SnapshotTS)
 		if err != nil {
 			return nil, nil, err
