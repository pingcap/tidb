// Copyright 2013 The ql Authors. All rights reserved.
// Use of this source code is governed by a BSD-style
// license that can be found in the LICENSES/QL-LICENSE file.

// Copyright 2015 PingCAP, Inc.
//
// Licensed under the Apache License, Version 2.0 (the "License");
// you may not use this file except in compliance with the License.
// You may obtain a copy of the License at
//
//     http://www.apache.org/licenses/LICENSE-2.0
//
// Unless required by applicable law or agreed to in writing, software
// distributed under the License is distributed on an "AS IS" BASIS,
// See the License for the specific language governing permissions and
// limitations under the License.

package session

import (
	"context"
	"encoding/hex"
	"flag"
	"fmt"
	"runtime/debug"
	"strconv"
	"strings"
	"time"

	"github.com/pingcap/errors"
	"github.com/pingcap/parser/auth"
	"github.com/pingcap/parser/mysql"
	"github.com/pingcap/parser/terror"
	"github.com/pingcap/tidb/bindinfo"
	"github.com/pingcap/tidb/config"
	"github.com/pingcap/tidb/ddl"
	"github.com/pingcap/tidb/domain"
	"github.com/pingcap/tidb/infoschema"
	"github.com/pingcap/tidb/planner/core"
	"github.com/pingcap/tidb/sessionctx/variable"
	"github.com/pingcap/tidb/util/chunk"
	"github.com/pingcap/tidb/util/logutil"
	"github.com/pingcap/tidb/util/timeutil"
	"go.uber.org/zap"
)

const (
	// CreateUserTable is the SQL statement creates User table in system db.
	CreateUserTable = `CREATE TABLE IF NOT EXISTS mysql.user (
		Host					CHAR(64),
		User					CHAR(32),
		authentication_string	TEXT,
		Select_priv				ENUM('N','Y') NOT NULL DEFAULT 'N',
		Insert_priv				ENUM('N','Y') NOT NULL DEFAULT 'N',
		Update_priv				ENUM('N','Y') NOT NULL DEFAULT 'N',
		Delete_priv				ENUM('N','Y') NOT NULL DEFAULT 'N',
		Create_priv				ENUM('N','Y') NOT NULL DEFAULT 'N',
		Drop_priv				ENUM('N','Y') NOT NULL DEFAULT 'N',
		Process_priv			ENUM('N','Y') NOT NULL DEFAULT 'N',
		Grant_priv				ENUM('N','Y') NOT NULL DEFAULT 'N',
		References_priv			ENUM('N','Y') NOT NULL DEFAULT 'N',
		Alter_priv				ENUM('N','Y') NOT NULL DEFAULT 'N',
		Show_db_priv			ENUM('N','Y') NOT NULL DEFAULT 'N',
		Super_priv				ENUM('N','Y') NOT NULL DEFAULT 'N',
		Create_tmp_table_priv	ENUM('N','Y') NOT NULL DEFAULT 'N',
		Lock_tables_priv		ENUM('N','Y') NOT NULL DEFAULT 'N',
		Execute_priv			ENUM('N','Y') NOT NULL DEFAULT 'N',
		Create_view_priv		ENUM('N','Y') NOT NULL DEFAULT 'N',
		Show_view_priv			ENUM('N','Y') NOT NULL DEFAULT 'N',
		Create_routine_priv		ENUM('N','Y') NOT NULL DEFAULT 'N',
		Alter_routine_priv		ENUM('N','Y') NOT NULL DEFAULT 'N',
		Index_priv				ENUM('N','Y') NOT NULL DEFAULT 'N',
		Create_user_priv		ENUM('N','Y') NOT NULL DEFAULT 'N',
		Event_priv				ENUM('N','Y') NOT NULL DEFAULT 'N',
		Trigger_priv			ENUM('N','Y') NOT NULL DEFAULT 'N',
		Create_role_priv		ENUM('N','Y') NOT NULL DEFAULT 'N',
		Drop_role_priv			ENUM('N','Y') NOT NULL DEFAULT 'N',
		Account_locked			ENUM('N','Y') NOT NULL DEFAULT 'N',
		Shutdown_priv			ENUM('N','Y') NOT NULL DEFAULT 'N',
		Reload_priv				ENUM('N','Y') NOT NULL DEFAULT 'N',
		FILE_priv				ENUM('N','Y') NOT NULL DEFAULT 'N',
		Config_priv				ENUM('N','Y') NOT NULL DEFAULT 'N',
		Create_Tablespace_Priv  ENUM('N','Y') NOT NULL DEFAULT 'N',
		Repl_slave_priv	    	ENUM('N','Y') NOT NULL DEFAULT 'N',
		Repl_client_priv		ENUM('N','Y') NOT NULL DEFAULT 'N',
		PRIMARY KEY (Host, User));`
	// CreateGlobalPrivTable is the SQL statement creates Global scope privilege table in system db.
	CreateGlobalPrivTable = "CREATE TABLE IF NOT EXISTS mysql.global_priv (" +
		"Host CHAR(60) NOT NULL DEFAULT ''," +
		"User CHAR(80) NOT NULL DEFAULT ''," +
		"Priv LONGTEXT NOT NULL DEFAULT ''," +
		"PRIMARY KEY (Host, User)" +
		")"
	// CreateDBPrivTable is the SQL statement creates DB scope privilege table in system db.
	CreateDBPrivTable = `CREATE TABLE IF NOT EXISTS mysql.db (
		Host					CHAR(60),
		DB						CHAR(64),
		User					CHAR(32),
		Select_priv				ENUM('N','Y') NOT NULL DEFAULT 'N',
		Insert_priv				ENUM('N','Y') NOT NULL DEFAULT 'N',
		Update_priv				ENUM('N','Y') NOT NULL DEFAULT 'N',
		Delete_priv				ENUM('N','Y') NOT NULL DEFAULT 'N',
		Create_priv				ENUM('N','Y') NOT NULL DEFAULT 'N',
		Drop_priv				ENUM('N','Y') NOT NULL DEFAULT 'N',
		Grant_priv				ENUM('N','Y') NOT NULL DEFAULT 'N',
		References_priv 		ENUM('N','Y') NOT NULL DEFAULT 'N',
		Index_priv				ENUM('N','Y') NOT NULL DEFAULT 'N',
		Alter_priv				ENUM('N','Y') NOT NULL DEFAULT 'N',
		Create_tmp_table_priv	ENUM('N','Y') NOT NULL DEFAULT 'N',
		Lock_tables_priv		ENUM('N','Y') NOT NULL DEFAULT 'N',
		Create_view_priv		ENUM('N','Y') NOT NULL DEFAULT 'N',
		Show_view_priv			ENUM('N','Y') NOT NULL DEFAULT 'N',
		Create_routine_priv		ENUM('N','Y') NOT NULL DEFAULT 'N',
		Alter_routine_priv		ENUM('N','Y') NOT NULL DEFAULT 'N',
		Execute_priv			ENUM('N','Y') NOT NULL DEFAULT 'N',
		Event_priv				ENUM('N','Y') NOT NULL DEFAULT 'N',
		Trigger_priv			ENUM('N','Y') NOT NULL DEFAULT 'N',
		PRIMARY KEY (Host, DB, User));`
	// CreateTablePrivTable is the SQL statement creates table scope privilege table in system db.
	CreateTablePrivTable = `CREATE TABLE IF NOT EXISTS mysql.tables_priv (
		Host		CHAR(60),
		DB			CHAR(64),
		User		CHAR(32),
		Table_name	CHAR(64),
		Grantor		CHAR(77),
		Timestamp	TIMESTAMP DEFAULT CURRENT_TIMESTAMP,
		Table_priv	SET('Select','Insert','Update','Delete','Create','Drop','Grant','Index','Alter','Create View','Show View','Trigger','References'),
		Column_priv	SET('Select','Insert','Update'),
		PRIMARY KEY (Host, DB, User, Table_name));`
	// CreateColumnPrivTable is the SQL statement creates column scope privilege table in system db.
	CreateColumnPrivTable = `CREATE TABLE IF NOT EXISTS mysql.columns_priv(
		Host		CHAR(60),
		DB			CHAR(64),
		User		CHAR(32),
		Table_name	CHAR(64),
		Column_name	CHAR(64),
		Timestamp	TIMESTAMP DEFAULT CURRENT_TIMESTAMP,
		Column_priv	SET('Select','Insert','Update'),
		PRIMARY KEY (Host, DB, User, Table_name, Column_name));`
	// CreateGlobalVariablesTable is the SQL statement creates global variable table in system db.
	// TODO: MySQL puts GLOBAL_VARIABLES table in INFORMATION_SCHEMA db.
	// INFORMATION_SCHEMA is a virtual db in TiDB. So we put this table in system db.
	// Maybe we will put it back to INFORMATION_SCHEMA.
	CreateGlobalVariablesTable = `CREATE TABLE IF NOT EXISTS mysql.GLOBAL_VARIABLES(
		VARIABLE_NAME  VARCHAR(64) NOT NULL PRIMARY KEY,
		VARIABLE_VALUE VARCHAR(1024) DEFAULT NULL);`
	// CreateTiDBTable is the SQL statement creates a table in system db.
	// This table is a key-value struct contains some information used by TiDB.
	// Currently we only put bootstrapped in it which indicates if the system is already bootstrapped.
	CreateTiDBTable = `CREATE TABLE IF NOT EXISTS mysql.tidb(
		VARIABLE_NAME  	VARCHAR(64) NOT NULL PRIMARY KEY,
		VARIABLE_VALUE 	VARCHAR(1024) DEFAULT NULL,
		COMMENT 		VARCHAR(1024));`

	// CreateHelpTopic is the SQL statement creates help_topic table in system db.
	// See: https://dev.mysql.com/doc/refman/5.5/en/system-database.html#system-database-help-tables
	CreateHelpTopic = `CREATE TABLE IF NOT EXISTS mysql.help_topic (
  		help_topic_id 		INT(10) UNSIGNED NOT NULL,
  		name 				CHAR(64) NOT NULL,
  		help_category_id 	SMALLINT(5) UNSIGNED NOT NULL,
  		description 		TEXT NOT NULL,
  		example 			TEXT NOT NULL,
  		url 				TEXT NOT NULL,
  		PRIMARY KEY (help_topic_id),
  		UNIQUE KEY name (name)
		) ENGINE=InnoDB DEFAULT CHARSET=utf8 STATS_PERSISTENT=0 COMMENT='help topics';`

	// CreateStatsMetaTable stores the meta of table statistics.
	CreateStatsMetaTable = `CREATE TABLE IF NOT EXISTS mysql.stats_meta (
		version 		BIGINT(64) UNSIGNED NOT NULL,
		table_id 		BIGINT(64) NOT NULL,
		modify_count	BIGINT(64) NOT NULL DEFAULT 0,
		count 			BIGINT(64) UNSIGNED NOT NULL DEFAULT 0,
		INDEX idx_ver(version),
		UNIQUE INDEX tbl(table_id)
	);`

	// CreateStatsColsTable stores the statistics of table columns.
	CreateStatsColsTable = `CREATE TABLE IF NOT EXISTS mysql.stats_histograms (
		table_id 			BIGINT(64) NOT NULL,
		is_index 			TINYINT(2) NOT NULL,
		hist_id 			BIGINT(64) NOT NULL,
		distinct_count 		BIGINT(64) NOT NULL,
		null_count 			BIGINT(64) NOT NULL DEFAULT 0,
		tot_col_size 		BIGINT(64) NOT NULL DEFAULT 0,
		modify_count 		BIGINT(64) NOT NULL DEFAULT 0,
		version 			BIGINT(64) UNSIGNED NOT NULL DEFAULT 0,
		cm_sketch 			BLOB(6291456),
		stats_ver 			BIGINT(64) NOT NULL DEFAULT 0,
		flag 				BIGINT(64) NOT NULL DEFAULT 0,
		correlation 		DOUBLE NOT NULL DEFAULT 0,
		last_analyze_pos 	BLOB DEFAULT NULL,
		UNIQUE INDEX tbl(table_id, is_index, hist_id)
	);`

	// CreateStatsBucketsTable stores the histogram info for every table columns.
	CreateStatsBucketsTable = `CREATE TABLE IF NOT EXISTS mysql.stats_buckets (
		table_id 	BIGINT(64) NOT NULL,
		is_index 	TINYINT(2) NOT NULL,
		hist_id 	BIGINT(64) NOT NULL,
		bucket_id 	BIGINT(64) NOT NULL,
		count 		BIGINT(64) NOT NULL,
		repeats 	BIGINT(64) NOT NULL,
		upper_bound BLOB NOT NULL,
		lower_bound BLOB , 
		ndv         BIGINT NOT NULL DEFAULT 0,
		UNIQUE INDEX tbl(table_id, is_index, hist_id, bucket_id)
	);`

	// CreateGCDeleteRangeTable stores schemas which can be deleted by DeleteRange.
	CreateGCDeleteRangeTable = `CREATE TABLE IF NOT EXISTS mysql.gc_delete_range (
		job_id 		BIGINT NOT NULL COMMENT "the DDL job ID",
		element_id 	BIGINT NOT NULL COMMENT "the schema element ID",
		start_key 	VARCHAR(255) NOT NULL COMMENT "encoded in hex",
		end_key 	VARCHAR(255) NOT NULL COMMENT "encoded in hex",
		ts 			BIGINT NOT NULL COMMENT "timestamp in uint64",
		UNIQUE KEY delete_range_index (job_id, element_id)
	);`

	// CreateGCDeleteRangeDoneTable stores schemas which are already deleted by DeleteRange.
	CreateGCDeleteRangeDoneTable = `CREATE TABLE IF NOT EXISTS mysql.gc_delete_range_done (
		job_id 		BIGINT NOT NULL COMMENT "the DDL job ID",
		element_id 	BIGINT NOT NULL COMMENT "the schema element ID",
		start_key 	VARCHAR(255) NOT NULL COMMENT "encoded in hex",
		end_key 	VARCHAR(255) NOT NULL COMMENT "encoded in hex",
		ts 			BIGINT NOT NULL COMMENT "timestamp in uint64",
		UNIQUE KEY delete_range_done_index (job_id, element_id)
	);`

	// CreateStatsFeedbackTable stores the feedback info which is used to update stats.
	CreateStatsFeedbackTable = `CREATE TABLE IF NOT EXISTS mysql.stats_feedback (
		table_id 	BIGINT(64) NOT NULL,
		is_index 	TINYINT(2) NOT NULL,
		hist_id 	BIGINT(64) NOT NULL,
		feedback 	BLOB NOT NULL,
		INDEX hist(table_id, is_index, hist_id)
	);`

	// CreateBindInfoTable stores the sql bind info which is used to update globalBindCache.
	CreateBindInfoTable = `CREATE TABLE IF NOT EXISTS mysql.bind_info (
		original_sql TEXT NOT NULL,
		bind_sql TEXT NOT NULL,
		default_db TEXT NOT NULL,
		status TEXT NOT NULL,
		create_time TIMESTAMP(3) NOT NULL,
		update_time TIMESTAMP(3) NOT NULL,
		charset TEXT NOT NULL,
		collation TEXT NOT NULL,
		source VARCHAR(10) NOT NULL DEFAULT 'unknown',
		INDEX sql_index(original_sql(1024),default_db(1024)) COMMENT "accelerate the speed when add global binding query",
		INDEX time_index(update_time) COMMENT "accelerate the speed when querying with last update time"
	) ENGINE=InnoDB DEFAULT CHARSET=utf8mb4 COLLATE=utf8mb4_bin;`

	// CreateRoleEdgesTable stores the role and user relationship information.
	CreateRoleEdgesTable = `CREATE TABLE IF NOT EXISTS mysql.role_edges (
		FROM_HOST 			CHAR(60) COLLATE utf8_bin NOT NULL DEFAULT '',
		FROM_USER 			CHAR(32) COLLATE utf8_bin NOT NULL DEFAULT '',
		TO_HOST 			CHAR(60) COLLATE utf8_bin NOT NULL DEFAULT '',
		TO_USER 			CHAR(32) COLLATE utf8_bin NOT NULL DEFAULT '',
		WITH_ADMIN_OPTION 	ENUM('N','Y') CHARACTER SET utf8 COLLATE utf8_general_ci NOT NULL DEFAULT 'N',
		PRIMARY KEY (FROM_HOST,FROM_USER,TO_HOST,TO_USER)
	);`

	// CreateDefaultRolesTable stores the active roles for a user.
	CreateDefaultRolesTable = `CREATE TABLE IF NOT EXISTS mysql.default_roles (
		HOST 				CHAR(60) COLLATE utf8_bin NOT NULL DEFAULT '',
		USER 				CHAR(32) COLLATE utf8_bin NOT NULL DEFAULT '',
		DEFAULT_ROLE_HOST 	CHAR(60) COLLATE utf8_bin NOT NULL DEFAULT '%',
		DEFAULT_ROLE_USER 	CHAR(32) COLLATE utf8_bin NOT NULL DEFAULT '',
		PRIMARY KEY (HOST,USER,DEFAULT_ROLE_HOST,DEFAULT_ROLE_USER)
	)`

	// CreateStatsTopNTable stores topn data of a cmsketch with top n.
	CreateStatsTopNTable = `CREATE TABLE IF NOT EXISTS mysql.stats_top_n (
		table_id 	BIGINT(64) NOT NULL,
		is_index 	TINYINT(2) NOT NULL,
		hist_id 	BIGINT(64) NOT NULL,
		value 		LONGBLOB,
		count 		BIGINT(64) UNSIGNED NOT NULL,
		INDEX tbl(table_id, is_index, hist_id)
	);`

	// CreateExprPushdownBlacklist stores the expressions which are not allowed to be pushed down.
	CreateExprPushdownBlacklist = `CREATE TABLE IF NOT EXISTS mysql.expr_pushdown_blacklist (
		name 		CHAR(100) NOT NULL,
		store_type 	CHAR(100) NOT NULL DEFAULT 'tikv,tiflash,tidb',
		reason 		VARCHAR(200)
	);`

	// CreateOptRuleBlacklist stores the list of disabled optimizing operations.
	CreateOptRuleBlacklist = `CREATE TABLE IF NOT EXISTS mysql.opt_rule_blacklist (
		name 	CHAR(100) NOT NULL
	);`

	// CreateStatsExtended stores the registered extended statistics.
	CreateStatsExtended = `CREATE TABLE IF NOT EXISTS mysql.stats_extended (
		stats_name varchar(32) NOT NULL,
		db varchar(32) NOT NULL,
		type tinyint(4) NOT NULL,
		table_id bigint(64) NOT NULL,
		column_ids varchar(32) NOT NULL,
		scalar_stats double DEFAULT NULL,
		blob_stats blob DEFAULT NULL,
		version bigint(64) unsigned NOT NULL,
		status tinyint(4) NOT NULL,
		PRIMARY KEY(stats_name, db),
		KEY idx_1 (table_id, status, version),
		KEY idx_2 (status, version)
	);`

	// CreateSchemaIndexUsageTable stores the index usage information.
	CreateSchemaIndexUsageTable = `CREATE TABLE IF NOT EXISTS mysql.schema_index_usage (
		TABLE_ID bigint(64),
		INDEX_ID bigint(21),
		QUERY_COUNT bigint(64),
		ROWS_SELECTED bigint(64),
		LAST_USED_AT timestamp,
		PRIMARY KEY(TABLE_ID, INDEX_ID)
	);`
)

// bootstrap initiates system DB for a store.
func bootstrap(s Session) {
	startTime := time.Now()
	dom := domain.GetDomain(s)
	for {
		b, err := checkBootstrapped(s)
		if err != nil {
			logutil.BgLogger().Fatal("check bootstrap error",
				zap.Error(err))
		}
		// For rolling upgrade, we can't do upgrade only in the owner.
		if b {
			upgrade(s)
			logutil.BgLogger().Info("upgrade successful in bootstrap",
				zap.Duration("take time", time.Since(startTime)))
			return
		}
		// To reduce conflict when multiple TiDB-server start at the same time.
		// Actually only one server need to do the bootstrap. So we chose DDL owner to do this.
		if dom.DDL().OwnerManager().IsOwner() {
			doDDLWorks(s)
			doDMLWorks(s)
			logutil.BgLogger().Info("bootstrap successful",
				zap.Duration("take time", time.Since(startTime)))
			return
		}
		time.Sleep(200 * time.Millisecond)
	}
}

const (
	// varTrue is the true value in mysql.TiDB table for boolean columns.
	varTrue = "True"
	// varFalse is the false value in mysql.TiDB table for boolean columns.
	varFalse = "False"
	// The variable name in mysql.TiDB table.
	// It is used for checking if the store is bootstrapped by any TiDB server.
	// If the value is `True`, the store is already bootstrapped by a TiDB server.
	bootstrappedVar = "bootstrapped"
	// The variable name in mysql.TiDB table.
	// It is used for getting the version of the TiDB server which bootstrapped the store.
	tidbServerVersionVar = "tidb_server_version"
	// The variable name in mysql.tidb table and it will be used when we want to know
	// system timezone.
	tidbSystemTZ = "system_tz"
	// The variable name in mysql.tidb table and it will indicate if the new collations are enabled in the TiDB cluster.
	tidbNewCollationEnabled = "new_collation_enabled"
	// The variable name in mysql.tidb table and it records the default value of
	// mem-quota-query when upgrade from v3.0.x to v4.0.9+.
	tidbDefMemoryQuotaQuery = "default_memory_quota_query"
	// Const for TiDB server version 2.
	version2  = 2
	version3  = 3
	version4  = 4
	version5  = 5
	version6  = 6
	version7  = 7
	version8  = 8
	version9  = 9
	version10 = 10
	version11 = 11
	version12 = 12
	version13 = 13
	version14 = 14
	version15 = 15
	version16 = 16
	version17 = 17
	version18 = 18
	version19 = 19
	version20 = 20
	version21 = 21
	version22 = 22
	version23 = 23
	version24 = 24
	version25 = 25
	version26 = 26
	version27 = 27
	version28 = 28
	// version29 is not needed.
	version30 = 30
	version31 = 31
	version32 = 32
	version33 = 33
	version34 = 34
	version35 = 35
	version36 = 36
	version37 = 37
	version38 = 38
	// version39 will be redone in version46 so it's skipped here.
	// version40 is the version that introduce new collation in TiDB,
	// see https://github.com/pingcap/tidb/pull/14574 for more details.
	version40 = 40
	version41 = 41
	// version42 add storeType and reason column in expr_pushdown_blacklist
	version42 = 42
	// version43 updates global variables related to statement summary.
	version43 = 43
	// version44 delete tidb_isolation_read_engines from mysql.global_variables to avoid unexpected behavior after upgrade.
	version44 = 44
	// version45 introduces CONFIG_PRIV for SET CONFIG statements.
	version45 = 45
	// version46 fix a bug in v3.1.1.
	version46 = 46
	// version47 add Source to bindings to indicate the way binding created.
	version47 = 47
	// version48 reset all deprecated concurrency related system-variables if they were all default value.
	// version49 introduces mysql.stats_extended table.
	// Both version48 and version49 will be redone in version55 and version56 so they're skipped here.
	// version50 add mysql.schema_index_usage table.
	version50 = 50
	// version51 introduces CreateTablespacePriv to mysql.user.
	version51 = 51
	// version52 change mysql.stats_histograms cm_sketch column from blob to blob(6291456)
	version52 = 52
	// version53 introduce Global variable tidb_enable_strict_double_type_check
	version53 = 53
	// version54 writes a variable `mem_quota_query` to mysql.tidb if it's a cluster upgraded from v3.0.x to v4.0.9.
	version54 = 54
	// version55 fixes the bug that upgradeToVer48 would be missed when upgrading from v4.0 to a new version
	version55 = 55
	// version56 fixes the bug that upgradeToVer49 would be missed when upgrading from v4.0 to a new version
	version56 = 56
	// version57 fixes the bug of concurrent create / drop binding
	version57 = 57
	// version58 add `Repl_client_priv` and `Repl_slave_priv` to `mysql.user`
	version58 = 58
<<<<<<< HEAD
	// version59 add column ndv for mysql.stats_buckets.
	version59 = 59
=======

	// please make sure this is the largest version
	currentBootstrapVersion = version58
>>>>>>> 0217a001
)

var (
	bootstrapVersion = []func(Session, int64){
		upgradeToVer2,
		upgradeToVer3,
		upgradeToVer4,
		upgradeToVer5,
		upgradeToVer6,
		upgradeToVer7,
		upgradeToVer8,
		upgradeToVer9,
		upgradeToVer10,
		upgradeToVer11,
		upgradeToVer12,
		upgradeToVer13,
		upgradeToVer14,
		upgradeToVer15,
		upgradeToVer16,
		upgradeToVer17,
		upgradeToVer18,
		upgradeToVer19,
		upgradeToVer20,
		upgradeToVer21,
		upgradeToVer22,
		upgradeToVer23,
		upgradeToVer24,
		upgradeToVer25,
		upgradeToVer26,
		upgradeToVer27,
		upgradeToVer28,
		upgradeToVer29,
		upgradeToVer30,
		upgradeToVer31,
		upgradeToVer32,
		upgradeToVer33,
		upgradeToVer34,
		upgradeToVer35,
		upgradeToVer36,
		upgradeToVer37,
		upgradeToVer38,
		// We will redo upgradeToVer39 in upgradeToVer46,
		// so upgradeToVer39 is skipped here.
		upgradeToVer40,
		upgradeToVer41,
		upgradeToVer42,
		upgradeToVer43,
		upgradeToVer44,
		upgradeToVer45,
		upgradeToVer46,
		upgradeToVer47,
		// We will redo upgradeToVer48 and upgradeToVer49 in upgradeToVer55 and upgradeToVer56,
		// so upgradeToVer48 and upgradeToVer49 is skipped here.
		upgradeToVer50,
		upgradeToVer51,
		upgradeToVer52,
		upgradeToVer53,
		upgradeToVer54,
		upgradeToVer55,
		upgradeToVer56,
		upgradeToVer57,
		upgradeToVer58,
		upgradeToVer59,
	}
)

func checkBootstrapped(s Session) (bool, error) {
	//  Check if system db exists.
	_, err := s.Execute(context.Background(), fmt.Sprintf("USE %s;", mysql.SystemDB))
	if err != nil && infoschema.ErrDatabaseNotExists.NotEqual(err) {
		logutil.BgLogger().Fatal("check bootstrap error",
			zap.Error(err))
	}
	// Check bootstrapped variable value in TiDB table.
	sVal, _, err := getTiDBVar(s, bootstrappedVar)
	if err != nil {
		if infoschema.ErrTableNotExists.Equal(err) {
			return false, nil
		}
		return false, errors.Trace(err)
	}
	isBootstrapped := sVal == varTrue
	if isBootstrapped {
		// Make sure that doesn't affect the following operations.
		if err = s.CommitTxn(context.Background()); err != nil {
			return false, errors.Trace(err)
		}
	}
	return isBootstrapped, nil
}

// getTiDBVar gets variable value from mysql.tidb table.
// Those variables are used by TiDB server.
func getTiDBVar(s Session, name string) (sVal string, isNull bool, e error) {
	sql := fmt.Sprintf(`SELECT HIGH_PRIORITY VARIABLE_VALUE FROM %s.%s WHERE VARIABLE_NAME="%s"`,
		mysql.SystemDB, mysql.TiDBTable, name)
	ctx := context.Background()
	rs, err := s.Execute(ctx, sql)
	if err != nil {
		return "", true, errors.Trace(err)
	}
	if len(rs) != 1 {
		return "", true, errors.New("Wrong number of Recordset")
	}
	r := rs[0]
	defer terror.Call(r.Close)
	req := r.NewChunk()
	err = r.Next(ctx, req)
	if err != nil || req.NumRows() == 0 {
		return "", true, errors.Trace(err)
	}
	row := req.GetRow(0)
	if row.IsNull(0) {
		return "", true, nil
	}
	return row.GetString(0), false, nil
}

// upgrade function  will do some upgrade works, when the system is bootstrapped by low version TiDB server
// For example, add new system variables into mysql.global_variables table.
func upgrade(s Session) {
	ver, err := getBootstrapVersion(s)
	terror.MustNil(err)
	if ver >= currentBootstrapVersion {
		// It is already bootstrapped/upgraded by a higher version TiDB server.
		return
	}
	// Do upgrade works then update bootstrap version.
	for _, upgrade := range bootstrapVersion {
		upgrade(s, ver)
	}

	updateBootstrapVer(s)
	_, err = s.Execute(context.Background(), "COMMIT")

	if err != nil {
		sleepTime := 1 * time.Second
		logutil.BgLogger().Info("update bootstrap ver failed",
			zap.Error(err), zap.Duration("sleeping time", sleepTime))
		time.Sleep(sleepTime)
		// Check if TiDB is already upgraded.
		v, err1 := getBootstrapVersion(s)
		if err1 != nil {
			logutil.BgLogger().Fatal("upgrade failed", zap.Error(err1))
		}
		if v >= currentBootstrapVersion {
			// It is already bootstrapped/upgraded by a higher version TiDB server.
			return
		}
		logutil.BgLogger().Fatal("[Upgrade] upgrade failed",
			zap.Int64("from", ver),
			zap.Int("to", currentBootstrapVersion),
			zap.Error(err))
	}
}

// upgradeToVer2 updates to version 2.
func upgradeToVer2(s Session, ver int64) {
	if ver >= version2 {
		return
	}
	// Version 2 add two system variable for DistSQL concurrency controlling.
	// Insert distsql related system variable.
	distSQLVars := []string{variable.TiDBDistSQLScanConcurrency}
	values := make([]string, 0, len(distSQLVars))
	for _, v := range distSQLVars {
		value := fmt.Sprintf(`("%s", "%s")`, v, variable.GetSysVar(v).Value)
		values = append(values, value)
	}
	sql := fmt.Sprintf("INSERT HIGH_PRIORITY IGNORE INTO %s.%s VALUES %s;", mysql.SystemDB, mysql.GlobalVariablesTable,
		strings.Join(values, ", "))
	mustExecute(s, sql)
}

// upgradeToVer3 updates to version 3.
func upgradeToVer3(s Session, ver int64) {
	if ver >= version3 {
		return
	}
	// Version 3 fix tx_read_only variable value.
	sql := fmt.Sprintf("UPDATE HIGH_PRIORITY %s.%s SET variable_value = '0' WHERE variable_name = 'tx_read_only';",
		mysql.SystemDB, mysql.GlobalVariablesTable)
	mustExecute(s, sql)
}

// upgradeToVer4 updates to version 4.
func upgradeToVer4(s Session, ver int64) {
	if ver >= version4 {
		return
	}
	sql := CreateStatsMetaTable
	mustExecute(s, sql)
}

func upgradeToVer5(s Session, ver int64) {
	if ver >= version5 {
		return
	}
	mustExecute(s, CreateStatsColsTable)
	mustExecute(s, CreateStatsBucketsTable)
}

func upgradeToVer6(s Session, ver int64) {
	if ver >= version6 {
		return
	}
	doReentrantDDL(s, "ALTER TABLE mysql.user ADD COLUMN `Super_priv` ENUM('N','Y') CHARACTER SET utf8 NOT NULL DEFAULT 'N' AFTER `Show_db_priv`", infoschema.ErrColumnExists)
	// For reasons of compatibility, set the non-exists privilege column value to 'Y', as TiDB doesn't check them in older versions.
	mustExecute(s, "UPDATE HIGH_PRIORITY mysql.user SET Super_priv='Y'")
}

func upgradeToVer7(s Session, ver int64) {
	if ver >= version7 {
		return
	}
	doReentrantDDL(s, "ALTER TABLE mysql.user ADD COLUMN `Process_priv` ENUM('N','Y') CHARACTER SET utf8 NOT NULL DEFAULT 'N' AFTER `Drop_priv`", infoschema.ErrColumnExists)
	// For reasons of compatibility, set the non-exists privilege column value to 'Y', as TiDB doesn't check them in older versions.
	mustExecute(s, "UPDATE HIGH_PRIORITY mysql.user SET Process_priv='Y'")
}

func upgradeToVer8(s Session, ver int64) {
	if ver >= version8 {
		return
	}
	// This is a dummy upgrade, it checks whether upgradeToVer7 success, if not, do it again.
	if _, err := s.Execute(context.Background(), "SELECT HIGH_PRIORITY `Process_priv` FROM mysql.user LIMIT 0"); err == nil {
		return
	}
	upgradeToVer7(s, ver)
}

func upgradeToVer9(s Session, ver int64) {
	if ver >= version9 {
		return
	}
	doReentrantDDL(s, "ALTER TABLE mysql.user ADD COLUMN `Trigger_priv` ENUM('N','Y') CHARACTER SET utf8 NOT NULL DEFAULT 'N' AFTER `Create_user_priv`", infoschema.ErrColumnExists)
	// For reasons of compatibility, set the non-exists privilege column value to 'Y', as TiDB doesn't check them in older versions.
	mustExecute(s, "UPDATE HIGH_PRIORITY mysql.user SET Trigger_priv='Y'")
}

func doReentrantDDL(s Session, sql string, ignorableErrs ...error) {
	_, err := s.Execute(context.Background(), sql)
	for _, ignorableErr := range ignorableErrs {
		if terror.ErrorEqual(err, ignorableErr) {
			return
		}
	}
	if err != nil {
		logutil.BgLogger().Fatal("doReentrantDDL error", zap.Error(err))
	}
}

func upgradeToVer10(s Session, ver int64) {
	if ver >= version10 {
		return
	}
	doReentrantDDL(s, "ALTER TABLE mysql.stats_buckets CHANGE COLUMN `value` `upper_bound` BLOB NOT NULL", infoschema.ErrColumnNotExists, infoschema.ErrColumnExists)
	doReentrantDDL(s, "ALTER TABLE mysql.stats_buckets ADD COLUMN `lower_bound` BLOB", infoschema.ErrColumnExists)
	doReentrantDDL(s, "ALTER TABLE mysql.stats_histograms ADD COLUMN `null_count` BIGINT(64) NOT NULL DEFAULT 0", infoschema.ErrColumnExists)
	doReentrantDDL(s, "ALTER TABLE mysql.stats_histograms DROP COLUMN distinct_ratio", ddl.ErrCantDropFieldOrKey)
	doReentrantDDL(s, "ALTER TABLE mysql.stats_histograms DROP COLUMN use_count_to_estimate", ddl.ErrCantDropFieldOrKey)
}

func upgradeToVer11(s Session, ver int64) {
	if ver >= version11 {
		return
	}
	_, err := s.Execute(context.Background(), "ALTER TABLE mysql.user ADD COLUMN `References_priv` ENUM('N','Y') CHARACTER SET utf8 NOT NULL DEFAULT 'N' AFTER `Grant_priv`")
	if err != nil {
		if terror.ErrorEqual(err, infoschema.ErrColumnExists) {
			return
		}
		logutil.BgLogger().Fatal("upgradeToVer11 error", zap.Error(err))
	}
	mustExecute(s, "UPDATE HIGH_PRIORITY mysql.user SET References_priv='Y'")
}

func upgradeToVer12(s Session, ver int64) {
	if ver >= version12 {
		return
	}
	ctx := context.Background()
	_, err := s.Execute(ctx, "BEGIN")
	terror.MustNil(err)
	sql := "SELECT HIGH_PRIORITY user, host, password FROM mysql.user WHERE password != ''"
	rs, err := s.Execute(ctx, sql)
	if terror.ErrorEqual(err, core.ErrUnknownColumn) {
		sql := "SELECT HIGH_PRIORITY user, host, authentication_string FROM mysql.user WHERE authentication_string != ''"
		rs, err = s.Execute(ctx, sql)
	}
	terror.MustNil(err)
	r := rs[0]
	sqls := make([]string, 0, 1)
	defer terror.Call(r.Close)
	req := r.NewChunk()
	it := chunk.NewIterator4Chunk(req)
	err = r.Next(ctx, req)
	for err == nil && req.NumRows() != 0 {
		for row := it.Begin(); row != it.End(); row = it.Next() {
			user := row.GetString(0)
			host := row.GetString(1)
			pass := row.GetString(2)
			var newPass string
			newPass, err = oldPasswordUpgrade(pass)
			terror.MustNil(err)
			updateSQL := fmt.Sprintf(`UPDATE HIGH_PRIORITY mysql.user SET password = "%s" WHERE user="%s" AND host="%s"`, newPass, user, host)
			sqls = append(sqls, updateSQL)
		}
		err = r.Next(ctx, req)
	}
	terror.MustNil(err)

	for _, sql := range sqls {
		mustExecute(s, sql)
	}

	sql = fmt.Sprintf(`INSERT HIGH_PRIORITY INTO %s.%s VALUES ("%s", "%d", "TiDB bootstrap version.") ON DUPLICATE KEY UPDATE VARIABLE_VALUE="%d"`,
		mysql.SystemDB, mysql.TiDBTable, tidbServerVersionVar, version12, version12)
	mustExecute(s, sql)

	mustExecute(s, "COMMIT")
}

func upgradeToVer13(s Session, ver int64) {
	if ver >= version13 {
		return
	}
	sqls := []string{
		"ALTER TABLE mysql.user ADD COLUMN `Create_tmp_table_priv` ENUM('N','Y') CHARACTER SET utf8 NOT NULL DEFAULT 'N' AFTER `Super_priv`",
		"ALTER TABLE mysql.user ADD COLUMN `Lock_tables_priv` ENUM('N','Y') CHARACTER SET utf8 NOT NULL DEFAULT 'N' AFTER `Create_tmp_table_priv`",
		"ALTER TABLE mysql.user ADD COLUMN `Create_view_priv` ENUM('N','Y') CHARACTER SET utf8 NOT NULL DEFAULT 'N' AFTER `Execute_priv`",
		"ALTER TABLE mysql.user ADD COLUMN `Show_view_priv` ENUM('N','Y') CHARACTER SET utf8 NOT NULL DEFAULT 'N' AFTER `Create_view_priv`",
		"ALTER TABLE mysql.user ADD COLUMN `Create_routine_priv` ENUM('N','Y') CHARACTER SET utf8 NOT NULL DEFAULT 'N' AFTER `Show_view_priv`",
		"ALTER TABLE mysql.user ADD COLUMN `Alter_routine_priv` ENUM('N','Y') CHARACTER SET utf8 NOT NULL DEFAULT 'N' AFTER `Create_routine_priv`",
		"ALTER TABLE mysql.user ADD COLUMN `Event_priv` ENUM('N','Y') CHARACTER SET utf8 NOT NULL DEFAULT 'N' AFTER `Create_user_priv`",
	}
	ctx := context.Background()
	for _, sql := range sqls {
		_, err := s.Execute(ctx, sql)
		if err != nil {
			if terror.ErrorEqual(err, infoschema.ErrColumnExists) {
				continue
			}
			logutil.BgLogger().Fatal("upgradeToVer13 error", zap.Error(err))
		}
	}
	mustExecute(s, "UPDATE HIGH_PRIORITY mysql.user SET Create_tmp_table_priv='Y',Lock_tables_priv='Y',Create_routine_priv='Y',Alter_routine_priv='Y',Event_priv='Y' WHERE Super_priv='Y'")
	mustExecute(s, "UPDATE HIGH_PRIORITY mysql.user SET Create_view_priv='Y',Show_view_priv='Y' WHERE Create_priv='Y'")
}

func upgradeToVer14(s Session, ver int64) {
	if ver >= version14 {
		return
	}
	sqls := []string{
		"ALTER TABLE mysql.db ADD COLUMN `References_priv` ENUM('N','Y') CHARACTER SET utf8 NOT NULL DEFAULT 'N' AFTER `Grant_priv`",
		"ALTER TABLE mysql.db ADD COLUMN `Create_tmp_table_priv` ENUM('N','Y') CHARACTER SET utf8 NOT NULL DEFAULT 'N' AFTER `Alter_priv`",
		"ALTER TABLE mysql.db ADD COLUMN `Lock_tables_priv` ENUM('N','Y') CHARACTER SET utf8 NOT NULL DEFAULT 'N' AFTER `Create_tmp_table_priv`",
		"ALTER TABLE mysql.db ADD COLUMN `Create_view_priv` ENUM('N','Y') CHARACTER SET utf8 NOT NULL DEFAULT 'N' AFTER `Lock_tables_priv`",
		"ALTER TABLE mysql.db ADD COLUMN `Show_view_priv` ENUM('N','Y') CHARACTER SET utf8 NOT NULL DEFAULT 'N' AFTER `Create_view_priv`",
		"ALTER TABLE mysql.db ADD COLUMN `Create_routine_priv` ENUM('N','Y') CHARACTER SET utf8 NOT NULL DEFAULT 'N' AFTER `Show_view_priv`",
		"ALTER TABLE mysql.db ADD COLUMN `Alter_routine_priv` ENUM('N','Y') CHARACTER SET utf8 NOT NULL DEFAULT 'N' AFTER `Create_routine_priv`",
		"ALTER TABLE mysql.db ADD COLUMN `Event_priv` ENUM('N','Y') CHARACTER SET utf8 NOT NULL DEFAULT 'N' AFTER `Execute_priv`",
		"ALTER TABLE mysql.db ADD COLUMN `Trigger_priv` ENUM('N','Y') CHARACTER SET utf8 NOT NULL DEFAULT 'N' AFTER `Event_priv`",
	}
	ctx := context.Background()
	for _, sql := range sqls {
		_, err := s.Execute(ctx, sql)
		if err != nil {
			if terror.ErrorEqual(err, infoschema.ErrColumnExists) {
				continue
			}
			logutil.BgLogger().Fatal("upgradeToVer14 error", zap.Error(err))
		}
	}
}

func upgradeToVer15(s Session, ver int64) {
	if ver >= version15 {
		return
	}
	var err error
	_, err = s.Execute(context.Background(), CreateGCDeleteRangeTable)
	if err != nil {
		logutil.BgLogger().Fatal("upgradeToVer15 error", zap.Error(err))
	}
}

func upgradeToVer16(s Session, ver int64) {
	if ver >= version16 {
		return
	}
	doReentrantDDL(s, "ALTER TABLE mysql.stats_histograms ADD COLUMN `cm_sketch` BLOB", infoschema.ErrColumnExists)
}

func upgradeToVer17(s Session, ver int64) {
	if ver >= version17 {
		return
	}
	doReentrantDDL(s, "ALTER TABLE mysql.user MODIFY User CHAR(32)")
}

func upgradeToVer18(s Session, ver int64) {
	if ver >= version18 {
		return
	}
	doReentrantDDL(s, "ALTER TABLE mysql.stats_histograms ADD COLUMN `tot_col_size` BIGINT(64) NOT NULL DEFAULT 0", infoschema.ErrColumnExists)
}

func upgradeToVer19(s Session, ver int64) {
	if ver >= version19 {
		return
	}
	doReentrantDDL(s, "ALTER TABLE mysql.db MODIFY User CHAR(32)")
	doReentrantDDL(s, "ALTER TABLE mysql.tables_priv MODIFY User CHAR(32)")
	doReentrantDDL(s, "ALTER TABLE mysql.columns_priv MODIFY User CHAR(32)")
}

func upgradeToVer20(s Session, ver int64) {
	if ver >= version20 {
		return
	}
	doReentrantDDL(s, CreateStatsFeedbackTable)
}

func upgradeToVer21(s Session, ver int64) {
	if ver >= version21 {
		return
	}
	mustExecute(s, CreateGCDeleteRangeDoneTable)

	doReentrantDDL(s, "ALTER TABLE mysql.gc_delete_range DROP INDEX job_id", ddl.ErrCantDropFieldOrKey)
	doReentrantDDL(s, "ALTER TABLE mysql.gc_delete_range ADD UNIQUE INDEX delete_range_index (job_id, element_id)", ddl.ErrDupKeyName)
	doReentrantDDL(s, "ALTER TABLE mysql.gc_delete_range DROP INDEX element_id", ddl.ErrCantDropFieldOrKey)
}

func upgradeToVer22(s Session, ver int64) {
	if ver >= version22 {
		return
	}
	doReentrantDDL(s, "ALTER TABLE mysql.stats_histograms ADD COLUMN `stats_ver` BIGINT(64) NOT NULL DEFAULT 0", infoschema.ErrColumnExists)
}

func upgradeToVer23(s Session, ver int64) {
	if ver >= version23 {
		return
	}
	doReentrantDDL(s, "ALTER TABLE mysql.stats_histograms ADD COLUMN `flag` BIGINT(64) NOT NULL DEFAULT 0", infoschema.ErrColumnExists)
}

// writeSystemTZ writes system timezone info into mysql.tidb
func writeSystemTZ(s Session) {
	sql := fmt.Sprintf(`INSERT HIGH_PRIORITY INTO %s.%s VALUES ("%s", "%s", "TiDB Global System Timezone.") ON DUPLICATE KEY UPDATE VARIABLE_VALUE="%s"`,
		mysql.SystemDB, mysql.TiDBTable, tidbSystemTZ, timeutil.InferSystemTZ(), timeutil.InferSystemTZ())
	mustExecute(s, sql)
}

// upgradeToVer24 initializes `System` timezone according to docs/design/2018-09-10-adding-tz-env.md
func upgradeToVer24(s Session, ver int64) {
	if ver >= version24 {
		return
	}
	writeSystemTZ(s)
}

// upgradeToVer25 updates tidb_max_chunk_size to new low bound value 32 if previous value is small than 32.
func upgradeToVer25(s Session, ver int64) {
	if ver >= version25 {
		return
	}
	sql := fmt.Sprintf("UPDATE HIGH_PRIORITY %[1]s.%[2]s SET VARIABLE_VALUE = '%[4]d' WHERE VARIABLE_NAME = '%[3]s' AND VARIABLE_VALUE < %[4]d",
		mysql.SystemDB, mysql.GlobalVariablesTable, variable.TiDBMaxChunkSize, variable.DefInitChunkSize)
	mustExecute(s, sql)
}

func upgradeToVer26(s Session, ver int64) {
	if ver >= version26 {
		return
	}
	mustExecute(s, CreateRoleEdgesTable)
	mustExecute(s, CreateDefaultRolesTable)
	doReentrantDDL(s, "ALTER TABLE mysql.user ADD COLUMN `Create_role_priv` ENUM('N','Y') DEFAULT 'N'", infoschema.ErrColumnExists)
	doReentrantDDL(s, "ALTER TABLE mysql.user ADD COLUMN `Drop_role_priv` ENUM('N','Y') DEFAULT 'N'", infoschema.ErrColumnExists)
	doReentrantDDL(s, "ALTER TABLE mysql.user ADD COLUMN `Account_locked` ENUM('N','Y') DEFAULT 'N'", infoschema.ErrColumnExists)
	// user with Create_user_Priv privilege should have Create_view_priv and Show_view_priv after upgrade to v3.0
	mustExecute(s, "UPDATE HIGH_PRIORITY mysql.user SET Create_role_priv='Y',Drop_role_priv='Y' WHERE Create_user_priv='Y'")
	// user with Create_Priv privilege should have Create_view_priv and Show_view_priv after upgrade to v3.0
	mustExecute(s, "UPDATE HIGH_PRIORITY mysql.user SET Create_view_priv='Y',Show_view_priv='Y' WHERE Create_priv='Y'")
}

func upgradeToVer27(s Session, ver int64) {
	if ver >= version27 {
		return
	}
	doReentrantDDL(s, "ALTER TABLE mysql.stats_histograms ADD COLUMN `correlation` DOUBLE NOT NULL DEFAULT 0", infoschema.ErrColumnExists)
}

func upgradeToVer28(s Session, ver int64) {
	if ver >= version28 {
		return
	}
	doReentrantDDL(s, CreateBindInfoTable)
}

func upgradeToVer29(s Session, ver int64) {
	// upgradeToVer29 only need to be run when the current version is 28.
	if ver != version28 {
		return
	}
	doReentrantDDL(s, "ALTER TABLE mysql.bind_info CHANGE create_time create_time TIMESTAMP(3)")
	doReentrantDDL(s, "ALTER TABLE mysql.bind_info CHANGE update_time update_time TIMESTAMP(3)")
	doReentrantDDL(s, "ALTER TABLE mysql.bind_info ADD INDEX sql_index (original_sql(1024),default_db(1024))", ddl.ErrDupKeyName)
}

func upgradeToVer30(s Session, ver int64) {
	if ver >= version30 {
		return
	}
	mustExecute(s, CreateStatsTopNTable)
}

func upgradeToVer31(s Session, ver int64) {
	if ver >= version31 {
		return
	}
	doReentrantDDL(s, "ALTER TABLE mysql.stats_histograms ADD COLUMN `last_analyze_pos` BLOB DEFAULT NULL", infoschema.ErrColumnExists)
}

func upgradeToVer32(s Session, ver int64) {
	if ver >= version32 {
		return
	}
	doReentrantDDL(s, "ALTER TABLE mysql.tables_priv MODIFY table_priv SET('Select','Insert','Update','Delete','Create','Drop','Grant', 'Index', 'Alter', 'Create View', 'Show View', 'Trigger', 'References')")
}

func upgradeToVer33(s Session, ver int64) {
	if ver >= version33 {
		return
	}
	doReentrantDDL(s, CreateExprPushdownBlacklist)
}

func upgradeToVer34(s Session, ver int64) {
	if ver >= version34 {
		return
	}
	doReentrantDDL(s, CreateOptRuleBlacklist)
}

func upgradeToVer35(s Session, ver int64) {
	if ver >= version35 {
		return
	}
	sql := fmt.Sprintf("UPDATE HIGH_PRIORITY %s.%s SET VARIABLE_NAME = '%s' WHERE VARIABLE_NAME = 'tidb_back_off_weight'",
		mysql.SystemDB, mysql.GlobalVariablesTable, variable.TiDBBackOffWeight)
	mustExecute(s, sql)
}

func upgradeToVer36(s Session, ver int64) {
	if ver >= version36 {
		return
	}
	doReentrantDDL(s, "ALTER TABLE mysql.user ADD COLUMN `Shutdown_priv` ENUM('N','Y') DEFAULT 'N'", infoschema.ErrColumnExists)
	// A root user will have those privileges after upgrading.
	mustExecute(s, "UPDATE HIGH_PRIORITY mysql.user SET Shutdown_priv='Y' WHERE Super_priv='Y'")
	mustExecute(s, "UPDATE HIGH_PRIORITY mysql.user SET Create_tmp_table_priv='Y',Lock_tables_priv='Y',Create_routine_priv='Y',Alter_routine_priv='Y',Event_priv='Y' WHERE Super_priv='Y'")
}

func upgradeToVer37(s Session, ver int64) {
	if ver >= version37 {
		return
	}
	// when upgrade from old tidb and no 'tidb_enable_window_function' in GLOBAL_VARIABLES, init it with 0.
	sql := fmt.Sprintf("INSERT IGNORE INTO  %s.%s (`VARIABLE_NAME`, `VARIABLE_VALUE`) VALUES ('%s', '%d')",
		mysql.SystemDB, mysql.GlobalVariablesTable, variable.TiDBEnableWindowFunction, 0)
	mustExecute(s, sql)
}

func upgradeToVer38(s Session, ver int64) {
	if ver >= version38 {
		return
	}
	var err error
	_, err = s.Execute(context.Background(), CreateGlobalPrivTable)
	if err != nil {
		logutil.BgLogger().Fatal("upgradeToVer38 error", zap.Error(err))
	}
}

func writeNewCollationParameter(s Session, flag bool) {
	comment := "If the new collations are enabled. Do not edit it."
	b := varFalse
	if flag {
		b = varTrue
	}
	sql := fmt.Sprintf(`INSERT HIGH_PRIORITY INTO %s.%s VALUES ("%s", '%s', '%s') ON DUPLICATE KEY UPDATE VARIABLE_VALUE='%s'`,
		mysql.SystemDB, mysql.TiDBTable, tidbNewCollationEnabled, b, comment, b)
	mustExecute(s, sql)
}

func upgradeToVer40(s Session, ver int64) {
	if ver >= version40 {
		return
	}
	// There is no way to enable new collation for an existing TiDB cluster.
	writeNewCollationParameter(s, false)
}

func upgradeToVer41(s Session, ver int64) {
	if ver >= version41 {
		return
	}
	doReentrantDDL(s, "ALTER TABLE mysql.user CHANGE `password` `authentication_string` TEXT", infoschema.ErrColumnExists, infoschema.ErrColumnNotExists)
	doReentrantDDL(s, "ALTER TABLE mysql.user ADD COLUMN `password` TEXT as (`authentication_string`)", infoschema.ErrColumnExists)
}

// writeDefaultExprPushDownBlacklist writes default expr pushdown blacklist into mysql.expr_pushdown_blacklist
func writeDefaultExprPushDownBlacklist(s Session) {
	mustExecute(s, "INSERT HIGH_PRIORITY INTO mysql.expr_pushdown_blacklist VALUES"+
		"('date_add','tiflash', 'DST(daylight saving time) does not take effect in TiFlash date_add')")
}

func upgradeToVer42(s Session, ver int64) {
	if ver >= version42 {
		return
	}
	doReentrantDDL(s, "ALTER TABLE mysql.expr_pushdown_blacklist ADD COLUMN `store_type` CHAR(100) NOT NULL DEFAULT 'tikv,tiflash,tidb'", infoschema.ErrColumnExists)
	doReentrantDDL(s, "ALTER TABLE mysql.expr_pushdown_blacklist ADD COLUMN `reason` VARCHAR(200)", infoschema.ErrColumnExists)
	writeDefaultExprPushDownBlacklist(s)
}

// Convert statement summary global variables to non-empty values.
func writeStmtSummaryVars(s Session) {
	sql := fmt.Sprintf("UPDATE %s.%s SET variable_value='%%s' WHERE variable_name='%%s' AND variable_value=''", mysql.SystemDB, mysql.GlobalVariablesTable)
	stmtSummaryConfig := config.GetGlobalConfig().StmtSummary
	mustExecute(s, fmt.Sprintf(sql, variable.BoolToOnOff(stmtSummaryConfig.Enable), variable.TiDBEnableStmtSummary))
	mustExecute(s, fmt.Sprintf(sql, variable.BoolToOnOff(stmtSummaryConfig.EnableInternalQuery), variable.TiDBStmtSummaryInternalQuery))
	mustExecute(s, fmt.Sprintf(sql, strconv.Itoa(stmtSummaryConfig.RefreshInterval), variable.TiDBStmtSummaryRefreshInterval))
	mustExecute(s, fmt.Sprintf(sql, strconv.Itoa(stmtSummaryConfig.HistorySize), variable.TiDBStmtSummaryHistorySize))
	mustExecute(s, fmt.Sprintf(sql, strconv.FormatUint(uint64(stmtSummaryConfig.MaxStmtCount), 10), variable.TiDBStmtSummaryMaxStmtCount))
	mustExecute(s, fmt.Sprintf(sql, strconv.FormatUint(uint64(stmtSummaryConfig.MaxSQLLength), 10), variable.TiDBStmtSummaryMaxSQLLength))
}

func upgradeToVer43(s Session, ver int64) {
	if ver >= version43 {
		return
	}
	writeStmtSummaryVars(s)
}

func upgradeToVer44(s Session, ver int64) {
	if ver >= version44 {
		return
	}
	mustExecute(s, "DELETE FROM mysql.global_variables where variable_name = \"tidb_isolation_read_engines\"")
}

func upgradeToVer45(s Session, ver int64) {
	if ver >= version45 {
		return
	}
	doReentrantDDL(s, "ALTER TABLE mysql.user ADD COLUMN `Config_priv` ENUM('N','Y') DEFAULT 'N'", infoschema.ErrColumnExists)
	mustExecute(s, "UPDATE HIGH_PRIORITY mysql.user SET Config_priv='Y' WHERE Super_priv='Y'")
}

// In v3.1.1, we wrongly replace the context of upgradeToVer39 with upgradeToVer44. If we upgrade from v3.1.1 to a newer version,
// upgradeToVer39 will be missed. So we redo upgradeToVer39 here to make sure the upgrading from v3.1.1 succeed.
func upgradeToVer46(s Session, ver int64) {
	if ver >= version46 {
		return
	}
	doReentrantDDL(s, "ALTER TABLE mysql.user ADD COLUMN `Reload_priv` ENUM('N','Y') DEFAULT 'N'", infoschema.ErrColumnExists)
	doReentrantDDL(s, "ALTER TABLE mysql.user ADD COLUMN `File_priv` ENUM('N','Y') DEFAULT 'N'", infoschema.ErrColumnExists)
	mustExecute(s, "UPDATE HIGH_PRIORITY mysql.user SET Reload_priv='Y' WHERE Super_priv='Y'")
	mustExecute(s, "UPDATE HIGH_PRIORITY mysql.user SET File_priv='Y' WHERE Super_priv='Y'")
}

func upgradeToVer47(s Session, ver int64) {
	if ver >= version47 {
		return
	}
	doReentrantDDL(s, "ALTER TABLE mysql.bind_info ADD COLUMN `source` varchar(10) NOT NULL default 'unknown'", infoschema.ErrColumnExists)
}

func upgradeToVer50(s Session, ver int64) {
	if ver >= version50 {
		return
	}
	doReentrantDDL(s, CreateSchemaIndexUsageTable)
}

func upgradeToVer51(s Session, ver int64) {
	if ver >= version51 {
		return
	}
	doReentrantDDL(s, "ALTER TABLE mysql.user ADD COLUMN `Create_tablespace_priv` ENUM('N','Y') DEFAULT 'N'", infoschema.ErrColumnExists)
	mustExecute(s, "UPDATE HIGH_PRIORITY mysql.user SET Create_tablespace_priv='Y' where Super_priv='Y'")
}

func upgradeToVer52(s Session, ver int64) {
	if ver >= version52 {
		return
	}
	doReentrantDDL(s, "ALTER TABLE mysql.stats_histograms MODIFY cm_sketch BLOB(6291456)")
}

func upgradeToVer53(s Session, ver int64) {
	if ver >= version53 {
		return
	}
	// when upgrade from old tidb and no `tidb_enable_strict_double_type_check` in GLOBAL_VARIABLES, init it with 1`
	sql := fmt.Sprintf("INSERT IGNORE INTO %s.%s (`VARIABLE_NAME`, `VARIABLE_VALUE`) VALUES ('%s', '%d')",
		mysql.SystemDB, mysql.GlobalVariablesTable, variable.TiDBEnableStrictDoubleTypeCheck, 0)
	mustExecute(s, sql)
}

func upgradeToVer54(s Session, ver int64) {
	if ver >= version54 {
		return
	}
	// The mem-query-quota default value is 32GB by default in v3.0, and 1GB by
	// default in v4.0.
	// If a cluster is upgraded from v3.0.x (bootstrapVer <= version38) to
	// v4.0.9+, we'll write the default value to mysql.tidb. Thus we can get the
	// default value of mem-quota-query, and promise the compatibility even if
	// the tidb-server restarts.
	// If it's a newly deployed cluster, we do not need to write the value into
	// mysql.tidb, since no compatibility problem will happen.
	if ver <= version38 {
		writeMemoryQuotaQuery(s)
	}
}

// When cherry-pick upgradeToVer52 to v4.0, we wrongly name it upgradeToVer48.
// If we upgrade from v4.0 to a newer version, the real upgradeToVer48 will be missed.
// So we redo upgradeToVer48 here to make sure the upgrading from v4.0 succeeds.
func upgradeToVer55(s Session, ver int64) {
	if ver >= version55 {
		return
	}
	defValues := map[string]string{
		variable.TiDBIndexLookupConcurrency:     "4",
		variable.TiDBIndexLookupJoinConcurrency: "4",
		variable.TiDBHashAggFinalConcurrency:    "4",
		variable.TiDBHashAggPartialConcurrency:  "4",
		variable.TiDBWindowConcurrency:          "4",
		variable.TiDBProjectionConcurrency:      "4",
		variable.TiDBHashJoinConcurrency:        "5",
	}
	names := make([]string, 0, len(defValues))
	for n := range defValues {
		names = append(names, n)
	}

	selectSQL := "select HIGH_PRIORITY * from mysql.global_variables where variable_name in ('" + strings.Join(names, quoteCommaQuote) + "')"
	ctx := context.Background()
	rs, err := s.Execute(ctx, selectSQL)
	terror.MustNil(err)
	r := rs[0]
	defer terror.Call(r.Close)
	req := r.NewChunk()
	it := chunk.NewIterator4Chunk(req)
	err = r.Next(ctx, req)
	for err == nil && req.NumRows() != 0 {
		for row := it.Begin(); row != it.End(); row = it.Next() {
			n := strings.ToLower(row.GetString(0))
			v := row.GetString(1)
			if defValue, ok := defValues[n]; !ok || defValue != v {
				return
			}
		}
		err = r.Next(ctx, req)
	}
	terror.MustNil(err)

	mustExecute(s, "BEGIN")
	v := strconv.Itoa(variable.ConcurrencyUnset)
	sql := fmt.Sprintf("UPDATE %s.%s SET variable_value='%%s' WHERE variable_name='%%s'", mysql.SystemDB, mysql.GlobalVariablesTable)
	for _, name := range names {
		mustExecute(s, fmt.Sprintf(sql, v, name))
	}
	mustExecute(s, "COMMIT")
}

// When cherry-pick upgradeToVer54 to v4.0, we wrongly name it upgradeToVer49.
// If we upgrade from v4.0 to a newer version, the real upgradeToVer49 will be missed.
// So we redo upgradeToVer49 here to make sure the upgrading from v4.0 succeeds.
func upgradeToVer56(s Session, ver int64) {
	if ver >= version56 {
		return
	}
	doReentrantDDL(s, CreateStatsExtended)
}

func upgradeToVer57(s Session, ver int64) {
	if ver >= version57 {
		return
	}
	insertBuiltinBindInfoRow(s)
}

func initBindInfoTable(s Session) {
	mustExecute(s, CreateBindInfoTable)
	insertBuiltinBindInfoRow(s)
}

func insertBuiltinBindInfoRow(s Session) {
	sql := fmt.Sprintf(`INSERT HIGH_PRIORITY INTO mysql.bind_info VALUES ("%s", "%s", "mysql", "%s", "0000-00-00 00:00:00", "0000-00-00 00:00:00", "", "", "%s")`,
		bindinfo.BuiltinPseudoSQL4BindLock, bindinfo.BuiltinPseudoSQL4BindLock, bindinfo.Builtin, bindinfo.Builtin)
	mustExecute(s, sql)
}

func upgradeToVer58(s Session, ver int64) {
	if ver >= version58 {
		return
	}
	doReentrantDDL(s, "ALTER TABLE mysql.user ADD COLUMN `Repl_slave_priv` ENUM('N','Y') CHARACTER SET utf8 NOT NULL DEFAULT 'N' AFTER `Execute_priv`", infoschema.ErrColumnExists)
	doReentrantDDL(s, "ALTER TABLE mysql.user ADD COLUMN `Repl_client_priv` ENUM('N','Y') CHARACTER SET utf8 NOT NULL DEFAULT 'N' AFTER `Repl_slave_priv`", infoschema.ErrColumnExists)
	mustExecute(s, "UPDATE HIGH_PRIORITY mysql.user SET Repl_slave_priv='Y',Repl_client_priv='Y'")
}

func writeMemoryQuotaQuery(s Session) {
	comment := "memory_quota_query is 32GB by default in v3.0.x, 1GB by default in v4.0.x"
	sql := fmt.Sprintf(`INSERT HIGH_PRIORITY INTO %s.%s VALUES ("%s", '%d', '%s') ON DUPLICATE KEY UPDATE VARIABLE_VALUE='%d'`,
		mysql.SystemDB, mysql.TiDBTable, tidbDefMemoryQuotaQuery, 32<<30, comment, 32<<30)
	mustExecute(s, sql)
}

func upgradeToVer59(s Session, ver int64) {
	if ver >= version59 {
		return
	}
	doReentrantDDL(s, "ALTER TABLE mysql.stats_buckets ADD COLUMN `ndv` bigint not null default 0", infoschema.ErrColumnExists)
}

// updateBootstrapVer updates bootstrap version variable in mysql.TiDB table.
func updateBootstrapVer(s Session) {
	// Update bootstrap version.
	sql := fmt.Sprintf(`INSERT HIGH_PRIORITY INTO %s.%s VALUES ("%s", "%d", "TiDB bootstrap version.") ON DUPLICATE KEY UPDATE VARIABLE_VALUE="%d"`,
		mysql.SystemDB, mysql.TiDBTable, tidbServerVersionVar, currentBootstrapVersion, currentBootstrapVersion)
	mustExecute(s, sql)
}

// getBootstrapVersion gets bootstrap version from mysql.tidb table;
func getBootstrapVersion(s Session) (int64, error) {
	sVal, isNull, err := getTiDBVar(s, tidbServerVersionVar)
	if err != nil {
		return 0, errors.Trace(err)
	}
	if isNull {
		return 0, nil
	}
	return strconv.ParseInt(sVal, 10, 64)
}

// doDDLWorks executes DDL statements in bootstrap stage.
func doDDLWorks(s Session) {
	// Create a test database.
	mustExecute(s, "CREATE DATABASE IF NOT EXISTS test")
	// Create system db.
	mustExecute(s, fmt.Sprintf("CREATE DATABASE IF NOT EXISTS %s;", mysql.SystemDB))
	// Create user table.
	mustExecute(s, CreateUserTable)
	// Create privilege tables.
	mustExecute(s, CreateGlobalPrivTable)
	mustExecute(s, CreateDBPrivTable)
	mustExecute(s, CreateTablePrivTable)
	mustExecute(s, CreateColumnPrivTable)
	// Create global system variable table.
	mustExecute(s, CreateGlobalVariablesTable)
	// Create TiDB table.
	mustExecute(s, CreateTiDBTable)
	// Create help table.
	mustExecute(s, CreateHelpTopic)
	// Create stats_meta table.
	mustExecute(s, CreateStatsMetaTable)
	// Create stats_columns table.
	mustExecute(s, CreateStatsColsTable)
	// Create stats_buckets table.
	mustExecute(s, CreateStatsBucketsTable)
	// Create gc_delete_range table.
	mustExecute(s, CreateGCDeleteRangeTable)
	// Create gc_delete_range_done table.
	mustExecute(s, CreateGCDeleteRangeDoneTable)
	// Create stats_feedback table.
	mustExecute(s, CreateStatsFeedbackTable)
	// Create role_edges table.
	mustExecute(s, CreateRoleEdgesTable)
	// Create default_roles table.
	mustExecute(s, CreateDefaultRolesTable)
	// Create bind_info table.
	initBindInfoTable(s)
	// Create stats_topn_store table.
	mustExecute(s, CreateStatsTopNTable)
	// Create expr_pushdown_blacklist table.
	mustExecute(s, CreateExprPushdownBlacklist)
	// Create opt_rule_blacklist table.
	mustExecute(s, CreateOptRuleBlacklist)
	// Create stats_extended table.
	mustExecute(s, CreateStatsExtended)
	// Create schema_index_usage.
	mustExecute(s, CreateSchemaIndexUsageTable)
}

// doDMLWorks executes DML statements in bootstrap stage.
// All the statements run in a single transaction.
func doDMLWorks(s Session) {
	mustExecute(s, "BEGIN")

	// Insert a default user with empty password.
	mustExecute(s, `INSERT HIGH_PRIORITY INTO mysql.user VALUES
		("%", "root", "", "Y", "Y", "Y", "Y", "Y", "Y", "Y", "Y", "Y", "Y", "Y", "Y", "Y", "Y", "Y", "Y", "Y", "Y", "Y", "Y", "Y", "Y", "Y", "Y", "Y", "N", "Y", "Y", "Y", "Y", "Y", "Y", "Y")`)

	// Init global system variables table.
	values := make([]string, 0, len(variable.GetSysVars()))
	for k, v := range variable.GetSysVars() {
		// Session only variable should not be inserted.
		if v.Scope != variable.ScopeSession {
			vVal := v.Value
			if v.Name == variable.TiDBTxnMode && config.GetGlobalConfig().Store == "tikv" {
				vVal = "pessimistic"
			}
			if v.Name == variable.TiDBRowFormatVersion {
				vVal = strconv.Itoa(variable.DefTiDBRowFormatV2)
			}
			if v.Name == variable.TiDBPartitionPruneMode {
				vVal = string(variable.StaticOnly)
				if flag.Lookup("test.v") != nil || flag.Lookup("check.v") != nil || config.CheckTableBeforeDrop {
					// enable Dynamic Prune by default in test case.
					vVal = string(variable.DynamicOnly)
				}
			}
			if v.Name == variable.TiDBEnableChangeMultiSchema {
				vVal = variable.BoolOff
				if flag.Lookup("test.v") != nil || flag.Lookup("check.v") != nil {
					// enable change multi schema in test case for compatibility with old cases.
					vVal = variable.BoolOn
				}
			}
			value := fmt.Sprintf(`("%s", "%s")`, strings.ToLower(k), vVal)
			values = append(values, value)
		}
	}
	sql := fmt.Sprintf("INSERT HIGH_PRIORITY INTO %s.%s VALUES %s;", mysql.SystemDB, mysql.GlobalVariablesTable,
		strings.Join(values, ", "))
	mustExecute(s, sql)

	sql = fmt.Sprintf(`INSERT HIGH_PRIORITY INTO %s.%s VALUES("%s", "%s", "Bootstrap flag. Do not delete.")
		ON DUPLICATE KEY UPDATE VARIABLE_VALUE="%s"`,
		mysql.SystemDB, mysql.TiDBTable, bootstrappedVar, varTrue, varTrue)
	mustExecute(s, sql)

	sql = fmt.Sprintf(`INSERT HIGH_PRIORITY INTO %s.%s VALUES("%s", "%d", "Bootstrap version. Do not delete.")`,
		mysql.SystemDB, mysql.TiDBTable, tidbServerVersionVar, currentBootstrapVersion)
	mustExecute(s, sql)

	writeSystemTZ(s)

	writeNewCollationParameter(s, config.GetGlobalConfig().NewCollationsEnabledOnFirstBootstrap)

	writeDefaultExprPushDownBlacklist(s)

	writeStmtSummaryVars(s)

	_, err := s.Execute(context.Background(), "COMMIT")
	if err != nil {
		sleepTime := 1 * time.Second
		logutil.BgLogger().Info("doDMLWorks failed", zap.Error(err), zap.Duration("sleeping time", sleepTime))
		time.Sleep(sleepTime)
		// Check if TiDB is already bootstrapped.
		b, err1 := checkBootstrapped(s)
		if err1 != nil {
			logutil.BgLogger().Fatal("doDMLWorks failed", zap.Error(err1))
		}
		if b {
			return
		}
		logutil.BgLogger().Fatal("doDMLWorks failed", zap.Error(err))
	}
}

func mustExecute(s Session, sql string) {
	_, err := s.ExecuteInternal(context.Background(), sql)
	if err != nil {
		debug.PrintStack()
		logutil.BgLogger().Fatal("mustExecute error", zap.Error(err))
	}
}

// oldPasswordUpgrade upgrade password to MySQL compatible format
func oldPasswordUpgrade(pass string) (string, error) {
	hash1, err := hex.DecodeString(pass)
	if err != nil {
		return "", errors.Trace(err)
	}

	hash2 := auth.Sha1Hash(hash1)
	newpass := fmt.Sprintf("*%X", hash2)
	return newpass, nil
}<|MERGE_RESOLUTION|>--- conflicted
+++ resolved
@@ -445,14 +445,11 @@
 	version57 = 57
 	// version58 add `Repl_client_priv` and `Repl_slave_priv` to `mysql.user`
 	version58 = 58
-<<<<<<< HEAD
 	// version59 add column ndv for mysql.stats_buckets.
 	version59 = 59
-=======
 
 	// please make sure this is the largest version
-	currentBootstrapVersion = version58
->>>>>>> 0217a001
+	currentBootstrapVersion = version59
 )
 
 var (
