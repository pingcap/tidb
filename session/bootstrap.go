--- conflicted
+++ resolved
@@ -694,17 +694,15 @@
 	version102 = 102
 	// version103 adds the tables mysql.stats_table_locked
 	version103 = 103
-<<<<<<< HEAD
-	// version104 add mysql.password_history, and Password_reuse_history, Password_reuse_time into mysql.user
-=======
 	// version104 add `sql_digest` and `plan_digest` to `bind_info`
->>>>>>> cca78e37
 	version104 = 104
+	// version105 add mysql.password_history, and Password_reuse_history, Password_reuse_time into mysql.user
+	version105 = 105
 )
 
 // currentBootstrapVersion is defined as a variable, so we can modify its value for testing.
 // please make sure this is the largest version
-var currentBootstrapVersion int64 = version104
+var currentBootstrapVersion int64 = version105
 
 // DDL owner key's expired time is ManagerSessionTTL seconds, we should wait the time and give more time to have a chance to finish it.
 var internalSQLTimeout = owner.ManagerSessionTTL + 15
@@ -813,6 +811,7 @@
 		upgradeToVer102,
 		upgradeToVer103,
 		upgradeToVer104,
+		upgradeToVer105,
 	}
 )
 
@@ -2103,14 +2102,19 @@
 	if ver >= version104 {
 		return
 	}
-<<<<<<< HEAD
+
+	doReentrantDDL(s, "ALTER TABLE mysql.bind_info ADD COLUMN IF NOT EXISTS `sql_digest` varchar(64)")
+	doReentrantDDL(s, "ALTER TABLE mysql.bind_info ADD COLUMN IF NOT EXISTS `plan_digest` varchar(64)")
+}
+
+func upgradeToVer105(s Session, ver int64) {
+	if ver >= version105 {
+		return
+	}
+
 	doReentrantDDL(s, CreatePasswordHistory)
 	doReentrantDDL(s, "Alter table mysql.user add COLUMN IF NOT EXISTS `Password_reuse_history` smallint unsigned  DEFAULT NULL AFTER `Create_Tablespace_Priv` ")
 	doReentrantDDL(s, "Alter table mysql.user add COLUMN IF NOT EXISTS `Password_reuse_time` smallint unsigned DEFAULT NULL AFTER `Password_reuse_history`")
-=======
-	doReentrantDDL(s, "ALTER TABLE mysql.bind_info ADD COLUMN IF NOT EXISTS `sql_digest` varchar(64)")
-	doReentrantDDL(s, "ALTER TABLE mysql.bind_info ADD COLUMN IF NOT EXISTS `plan_digest` varchar(64)")
->>>>>>> cca78e37
 }
 
 func writeOOMAction(s Session) {
