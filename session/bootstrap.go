// Copyright 2015 PingCAP, Inc.
//
// Licensed under the Apache License, Version 2.0 (the "License");
// you may not use this file except in compliance with the License.
// You may obtain a copy of the License at
//
//     http://www.apache.org/licenses/LICENSE-2.0
//
// Unless required by applicable law or agreed to in writing, software
// distributed under the License is distributed on an "AS IS" BASIS,
// WITHOUT WARRANTIES OR CONDITIONS OF ANY KIND, either express or implied.
// See the License for the specific language governing permissions and
// limitations under the License.

// Copyright 2013 The ql Authors. All rights reserved.
// Use of this source code is governed by a BSD-style
// license that can be found in the LICENSES/QL-LICENSE file.

package session

import (
	"context"
	"encoding/hex"
	"flag"
	"fmt"
	osuser "os/user"
	"runtime/debug"
	"strconv"
	"strings"
	"time"

	"github.com/pingcap/errors"
	"github.com/pingcap/tidb/bindinfo"
	"github.com/pingcap/tidb/config"
	"github.com/pingcap/tidb/domain"
	"github.com/pingcap/tidb/domain/infosync"
	"github.com/pingcap/tidb/expression"
	"github.com/pingcap/tidb/infoschema"
	"github.com/pingcap/tidb/kv"
	"github.com/pingcap/tidb/meta"
	"github.com/pingcap/tidb/owner"
	"github.com/pingcap/tidb/parser"
	"github.com/pingcap/tidb/parser/auth"
	"github.com/pingcap/tidb/parser/model"
	"github.com/pingcap/tidb/parser/mysql"
	"github.com/pingcap/tidb/parser/terror"
	"github.com/pingcap/tidb/planner/core"
	"github.com/pingcap/tidb/sessionctx/variable"
	"github.com/pingcap/tidb/table/tables"
	"github.com/pingcap/tidb/types"
	"github.com/pingcap/tidb/util/chunk"
	"github.com/pingcap/tidb/util/dbterror"
	"github.com/pingcap/tidb/util/logutil"
	utilparser "github.com/pingcap/tidb/util/parser"
	"github.com/pingcap/tidb/util/sqlexec"
	"github.com/pingcap/tidb/util/timeutil"
	"go.etcd.io/etcd/client/v3/concurrency"
	"go.uber.org/zap"
)

const (
	// CreateUserTable is the SQL statement creates User table in system db.
	// WARNING: There are some limitations on altering the schema of mysql.user table.
	// Adding columns that are nullable or have default values is permitted.
	// But operations like dropping or renaming columns may break the compatibility with BR.
	// REFERENCE ISSUE: https://github.com/pingcap/tidb/issues/38785
	CreateUserTable = `CREATE TABLE IF NOT EXISTS mysql.user (
		Host					CHAR(255),
		User					CHAR(32),
		authentication_string	TEXT,
		plugin					CHAR(64),
		Select_priv				ENUM('N','Y') NOT NULL DEFAULT 'N',
		Insert_priv				ENUM('N','Y') NOT NULL DEFAULT 'N',
		Update_priv				ENUM('N','Y') NOT NULL DEFAULT 'N',
		Delete_priv				ENUM('N','Y') NOT NULL DEFAULT 'N',
		Create_priv				ENUM('N','Y') NOT NULL DEFAULT 'N',
		Drop_priv				ENUM('N','Y') NOT NULL DEFAULT 'N',
		Process_priv			ENUM('N','Y') NOT NULL DEFAULT 'N',
		Grant_priv				ENUM('N','Y') NOT NULL DEFAULT 'N',
		References_priv			ENUM('N','Y') NOT NULL DEFAULT 'N',
		Alter_priv				ENUM('N','Y') NOT NULL DEFAULT 'N',
		Show_db_priv			ENUM('N','Y') NOT NULL DEFAULT 'N',
		Super_priv				ENUM('N','Y') NOT NULL DEFAULT 'N',
		Create_tmp_table_priv	ENUM('N','Y') NOT NULL DEFAULT 'N',
		Lock_tables_priv		ENUM('N','Y') NOT NULL DEFAULT 'N',
		Execute_priv			ENUM('N','Y') NOT NULL DEFAULT 'N',
		Create_view_priv		ENUM('N','Y') NOT NULL DEFAULT 'N',
		Show_view_priv			ENUM('N','Y') NOT NULL DEFAULT 'N',
		Create_routine_priv		ENUM('N','Y') NOT NULL DEFAULT 'N',
		Alter_routine_priv		ENUM('N','Y') NOT NULL DEFAULT 'N',
		Index_priv				ENUM('N','Y') NOT NULL DEFAULT 'N',
		Create_user_priv		ENUM('N','Y') NOT NULL DEFAULT 'N',
		Event_priv				ENUM('N','Y') NOT NULL DEFAULT 'N',
		Repl_slave_priv	    	ENUM('N','Y') NOT NULL DEFAULT 'N',
		Repl_client_priv		ENUM('N','Y') NOT NULL DEFAULT 'N',
		Trigger_priv			ENUM('N','Y') NOT NULL DEFAULT 'N',
		Create_role_priv		ENUM('N','Y') NOT NULL DEFAULT 'N',
		Drop_role_priv			ENUM('N','Y') NOT NULL DEFAULT 'N',
		Account_locked			ENUM('N','Y') NOT NULL DEFAULT 'N',
		Shutdown_priv			ENUM('N','Y') NOT NULL DEFAULT 'N',
		Reload_priv				ENUM('N','Y') NOT NULL DEFAULT 'N',
		FILE_priv				ENUM('N','Y') NOT NULL DEFAULT 'N',
		Config_priv				ENUM('N','Y') NOT NULL DEFAULT 'N',
		Create_Tablespace_Priv  ENUM('N','Y') NOT NULL DEFAULT 'N',
		User_attributes			json,
		Token_issuer			VARCHAR(255),
		Password_expired		ENUM('N','Y') NOT NULL DEFAULT 'N',
    	Password_last_changed	TIMESTAMP DEFAULT CURRENT_TIMESTAMP(),
    	Password_lifetime		SMALLINT UNSIGNED,
		PRIMARY KEY (Host, User));`
	// CreateGlobalPrivTable is the SQL statement creates Global scope privilege table in system db.
	CreateGlobalPrivTable = "CREATE TABLE IF NOT EXISTS mysql.global_priv (" +
		"Host CHAR(255) NOT NULL DEFAULT ''," +
		"User CHAR(80) NOT NULL DEFAULT ''," +
		"Priv LONGTEXT NOT NULL DEFAULT ''," +
		"PRIMARY KEY (Host, User)" +
		")"
	// CreateDBPrivTable is the SQL statement creates DB scope privilege table in system db.
	CreateDBPrivTable = `CREATE TABLE IF NOT EXISTS mysql.db (
		Host					CHAR(255),
		DB						CHAR(64),
		User					CHAR(32),
		Select_priv				ENUM('N','Y') NOT NULL DEFAULT 'N',
		Insert_priv				ENUM('N','Y') NOT NULL DEFAULT 'N',
		Update_priv				ENUM('N','Y') NOT NULL DEFAULT 'N',
		Delete_priv				ENUM('N','Y') NOT NULL DEFAULT 'N',
		Create_priv				ENUM('N','Y') NOT NULL DEFAULT 'N',
		Drop_priv				ENUM('N','Y') NOT NULL DEFAULT 'N',
		Grant_priv				ENUM('N','Y') NOT NULL DEFAULT 'N',
		References_priv 		ENUM('N','Y') NOT NULL DEFAULT 'N',
		Index_priv				ENUM('N','Y') NOT NULL DEFAULT 'N',
		Alter_priv				ENUM('N','Y') NOT NULL DEFAULT 'N',
		Create_tmp_table_priv	ENUM('N','Y') NOT NULL DEFAULT 'N',
		Lock_tables_priv		ENUM('N','Y') NOT NULL DEFAULT 'N',
		Create_view_priv		ENUM('N','Y') NOT NULL DEFAULT 'N',
		Show_view_priv			ENUM('N','Y') NOT NULL DEFAULT 'N',
		Create_routine_priv		ENUM('N','Y') NOT NULL DEFAULT 'N',
		Alter_routine_priv		ENUM('N','Y') NOT NULL DEFAULT 'N',
		Execute_priv			ENUM('N','Y') NOT NULL DEFAULT 'N',
		Event_priv				ENUM('N','Y') NOT NULL DEFAULT 'N',
		Trigger_priv			ENUM('N','Y') NOT NULL DEFAULT 'N',
		PRIMARY KEY (Host, DB, User));`
	// CreateTablePrivTable is the SQL statement creates table scope privilege table in system db.
	CreateTablePrivTable = `CREATE TABLE IF NOT EXISTS mysql.tables_priv (
		Host		CHAR(255),
		DB			CHAR(64),
		User		CHAR(32),
		Table_name	CHAR(64),
		Grantor		CHAR(77),
		Timestamp	TIMESTAMP DEFAULT CURRENT_TIMESTAMP,
		Table_priv	SET('Select','Insert','Update','Delete','Create','Drop','Grant','Index','Alter','Create View','Show View','Trigger','References'),
		Column_priv	SET('Select','Insert','Update','References'),
		PRIMARY KEY (Host, DB, User, Table_name));`
	// CreateColumnPrivTable is the SQL statement creates column scope privilege table in system db.
	CreateColumnPrivTable = `CREATE TABLE IF NOT EXISTS mysql.columns_priv(
		Host		CHAR(255),
		DB			CHAR(64),
		User		CHAR(32),
		Table_name	CHAR(64),
		Column_name	CHAR(64),
		Timestamp	TIMESTAMP DEFAULT CURRENT_TIMESTAMP,
		Column_priv	SET('Select','Insert','Update','References'),
		PRIMARY KEY (Host, DB, User, Table_name, Column_name));`
	// CreateGlobalVariablesTable is the SQL statement creates global variable table in system db.
	// TODO: MySQL puts GLOBAL_VARIABLES table in INFORMATION_SCHEMA db.
	// INFORMATION_SCHEMA is a virtual db in TiDB. So we put this table in system db.
	// Maybe we will put it back to INFORMATION_SCHEMA.
	CreateGlobalVariablesTable = `CREATE TABLE IF NOT EXISTS mysql.GLOBAL_VARIABLES(
		VARIABLE_NAME  VARCHAR(64) NOT NULL PRIMARY KEY,
		VARIABLE_VALUE VARCHAR(1024) DEFAULT NULL);`
	// CreateTiDBTable is the SQL statement creates a table in system db.
	// This table is a key-value struct contains some information used by TiDB.
	// Currently we only put bootstrapped in it which indicates if the system is already bootstrapped.
	CreateTiDBTable = `CREATE TABLE IF NOT EXISTS mysql.tidb(
		VARIABLE_NAME  	VARCHAR(64) NOT NULL PRIMARY KEY,
		VARIABLE_VALUE 	VARCHAR(1024) DEFAULT NULL,
		COMMENT 		VARCHAR(1024));`

	// CreateHelpTopic is the SQL statement creates help_topic table in system db.
	// See: https://dev.mysql.com/doc/refman/5.5/en/system-database.html#system-database-help-tables
	CreateHelpTopic = `CREATE TABLE IF NOT EXISTS mysql.help_topic (
  		help_topic_id 		INT(10) UNSIGNED NOT NULL,
  		name 				CHAR(64) NOT NULL,
  		help_category_id 	SMALLINT(5) UNSIGNED NOT NULL,
  		description 		TEXT NOT NULL,
  		example 			TEXT NOT NULL,
  		url 				TEXT NOT NULL,
  		PRIMARY KEY (help_topic_id) clustered,
  		UNIQUE KEY name (name)
		) ENGINE=InnoDB DEFAULT CHARSET=utf8 STATS_PERSISTENT=0 COMMENT='help topics';`

	// CreateStatsMetaTable stores the meta of table statistics.
	CreateStatsMetaTable = `CREATE TABLE IF NOT EXISTS mysql.stats_meta (
		version 		BIGINT(64) UNSIGNED NOT NULL,
		table_id 		BIGINT(64) NOT NULL,
		modify_count	BIGINT(64) NOT NULL DEFAULT 0,
		count 			BIGINT(64) UNSIGNED NOT NULL DEFAULT 0,
		snapshot        BIGINT(64) UNSIGNED NOT NULL DEFAULT 0,
		INDEX idx_ver(version),
		UNIQUE INDEX tbl(table_id)
	);`

	// CreateStatsColsTable stores the statistics of table columns.
	CreateStatsColsTable = `CREATE TABLE IF NOT EXISTS mysql.stats_histograms (
		table_id 			BIGINT(64) NOT NULL,
		is_index 			TINYINT(2) NOT NULL,
		hist_id 			BIGINT(64) NOT NULL,
		distinct_count 		BIGINT(64) NOT NULL,
		null_count 			BIGINT(64) NOT NULL DEFAULT 0,
		tot_col_size 		BIGINT(64) NOT NULL DEFAULT 0,
		modify_count 		BIGINT(64) NOT NULL DEFAULT 0,
		version 			BIGINT(64) UNSIGNED NOT NULL DEFAULT 0,
		cm_sketch 			BLOB(6291456),
		stats_ver 			BIGINT(64) NOT NULL DEFAULT 0,
		flag 				BIGINT(64) NOT NULL DEFAULT 0,
		correlation 		DOUBLE NOT NULL DEFAULT 0,
		last_analyze_pos 	LONGBLOB DEFAULT NULL,
		UNIQUE INDEX tbl(table_id, is_index, hist_id)
	);`

	// CreateStatsBucketsTable stores the histogram info for every table columns.
	CreateStatsBucketsTable = `CREATE TABLE IF NOT EXISTS mysql.stats_buckets (
		table_id 	BIGINT(64) NOT NULL,
		is_index 	TINYINT(2) NOT NULL,
		hist_id 	BIGINT(64) NOT NULL,
		bucket_id 	BIGINT(64) NOT NULL,
		count 		BIGINT(64) NOT NULL,
		repeats 	BIGINT(64) NOT NULL,
		upper_bound LONGBLOB NOT NULL,
		lower_bound LONGBLOB ,
		ndv         BIGINT NOT NULL DEFAULT 0,
		UNIQUE INDEX tbl(table_id, is_index, hist_id, bucket_id)
	);`

	// CreateGCDeleteRangeTable stores schemas which can be deleted by DeleteRange.
	CreateGCDeleteRangeTable = `CREATE TABLE IF NOT EXISTS mysql.gc_delete_range (
		job_id 		BIGINT NOT NULL COMMENT "the DDL job ID",
		element_id 	BIGINT NOT NULL COMMENT "the schema element ID",
		start_key 	VARCHAR(255) NOT NULL COMMENT "encoded in hex",
		end_key 	VARCHAR(255) NOT NULL COMMENT "encoded in hex",
		ts 			BIGINT NOT NULL COMMENT "timestamp in uint64",
		UNIQUE KEY delete_range_index (job_id, element_id)
	);`

	// CreateGCDeleteRangeDoneTable stores schemas which are already deleted by DeleteRange.
	CreateGCDeleteRangeDoneTable = `CREATE TABLE IF NOT EXISTS mysql.gc_delete_range_done (
		job_id 		BIGINT NOT NULL COMMENT "the DDL job ID",
		element_id 	BIGINT NOT NULL COMMENT "the schema element ID",
		start_key 	VARCHAR(255) NOT NULL COMMENT "encoded in hex",
		end_key 	VARCHAR(255) NOT NULL COMMENT "encoded in hex",
		ts 			BIGINT NOT NULL COMMENT "timestamp in uint64",
		UNIQUE KEY delete_range_done_index (job_id, element_id)
	);`

	// CreateStatsFeedbackTable stores the feedback info which is used to update stats.
	CreateStatsFeedbackTable = `CREATE TABLE IF NOT EXISTS mysql.stats_feedback (
		table_id 	BIGINT(64) NOT NULL,
		is_index 	TINYINT(2) NOT NULL,
		hist_id 	BIGINT(64) NOT NULL,
		feedback 	BLOB NOT NULL,
		INDEX hist(table_id, is_index, hist_id)
	);`

	// CreateBindInfoTable stores the sql bind info which is used to update globalBindCache.
	CreateBindInfoTable = `CREATE TABLE IF NOT EXISTS mysql.bind_info (
		original_sql TEXT NOT NULL,
		bind_sql TEXT NOT NULL,
		default_db TEXT NOT NULL,
		status TEXT NOT NULL,
		create_time TIMESTAMP(3) NOT NULL,
		update_time TIMESTAMP(3) NOT NULL,
		charset TEXT NOT NULL,
		collation TEXT NOT NULL,
		source VARCHAR(10) NOT NULL DEFAULT 'unknown',
		sql_digest varchar(64),
		plan_digest varchar(64),
		INDEX sql_index(original_sql(700),default_db(68)) COMMENT "accelerate the speed when add global binding query",
		INDEX time_index(update_time) COMMENT "accelerate the speed when querying with last update time"
	) ENGINE=InnoDB DEFAULT CHARSET=utf8mb4 COLLATE=utf8mb4_bin;`

	// CreateRoleEdgesTable stores the role and user relationship information.
	CreateRoleEdgesTable = `CREATE TABLE IF NOT EXISTS mysql.role_edges (
		FROM_HOST 			CHAR(60) COLLATE utf8_bin NOT NULL DEFAULT '',
		FROM_USER 			CHAR(32) COLLATE utf8_bin NOT NULL DEFAULT '',
		TO_HOST 			CHAR(60) COLLATE utf8_bin NOT NULL DEFAULT '',
		TO_USER 			CHAR(32) COLLATE utf8_bin NOT NULL DEFAULT '',
		WITH_ADMIN_OPTION 	ENUM('N','Y') CHARACTER SET utf8 COLLATE utf8_general_ci NOT NULL DEFAULT 'N',
		PRIMARY KEY (FROM_HOST,FROM_USER,TO_HOST,TO_USER)
	);`

	// CreateDefaultRolesTable stores the active roles for a user.
	CreateDefaultRolesTable = `CREATE TABLE IF NOT EXISTS mysql.default_roles (
		HOST 				CHAR(60) COLLATE utf8_bin NOT NULL DEFAULT '',
		USER 				CHAR(32) COLLATE utf8_bin NOT NULL DEFAULT '',
		DEFAULT_ROLE_HOST 	CHAR(60) COLLATE utf8_bin NOT NULL DEFAULT '%',
		DEFAULT_ROLE_USER 	CHAR(32) COLLATE utf8_bin NOT NULL DEFAULT '',
		PRIMARY KEY (HOST,USER,DEFAULT_ROLE_HOST,DEFAULT_ROLE_USER)
	)`

	// CreateStatsTopNTable stores topn data of a cmsketch with top n.
	CreateStatsTopNTable = `CREATE TABLE IF NOT EXISTS mysql.stats_top_n (
		table_id 	BIGINT(64) NOT NULL,
		is_index 	TINYINT(2) NOT NULL,
		hist_id 	BIGINT(64) NOT NULL,
		value 		LONGBLOB,
		count 		BIGINT(64) UNSIGNED NOT NULL,
		INDEX tbl(table_id, is_index, hist_id)
	);`

	// CreateStatsFMSketchTable stores FMSketch data of a column histogram.
	CreateStatsFMSketchTable = `CREATE TABLE IF NOT EXISTS mysql.stats_fm_sketch (
		table_id 	BIGINT(64) NOT NULL,
		is_index 	TINYINT(2) NOT NULL,
		hist_id 	BIGINT(64) NOT NULL,
		value 		LONGBLOB,
		INDEX tbl(table_id, is_index, hist_id)
	);`

	// CreateExprPushdownBlacklist stores the expressions which are not allowed to be pushed down.
	CreateExprPushdownBlacklist = `CREATE TABLE IF NOT EXISTS mysql.expr_pushdown_blacklist (
		name 		CHAR(100) NOT NULL,
		store_type 	CHAR(100) NOT NULL DEFAULT 'tikv,tiflash,tidb',
		reason 		VARCHAR(200)
	);`

	// CreateOptRuleBlacklist stores the list of disabled optimizing operations.
	CreateOptRuleBlacklist = `CREATE TABLE IF NOT EXISTS mysql.opt_rule_blacklist (
		name 	CHAR(100) NOT NULL
	);`

	// CreateStatsExtended stores the registered extended statistics.
	CreateStatsExtended = `CREATE TABLE IF NOT EXISTS mysql.stats_extended (
		name varchar(32) NOT NULL,
		type tinyint(4) NOT NULL,
		table_id bigint(64) NOT NULL,
		column_ids varchar(32) NOT NULL,
		stats blob DEFAULT NULL,
		version bigint(64) unsigned NOT NULL,
		status tinyint(4) NOT NULL,
		PRIMARY KEY(name, table_id),
		KEY idx_1 (table_id, status, version),
		KEY idx_2 (status, version)
	);`

	// CreateSchemaIndexUsageTable stores the index usage information.
	CreateSchemaIndexUsageTable = `CREATE TABLE IF NOT EXISTS mysql.schema_index_usage (
		TABLE_ID bigint(64),
		INDEX_ID bigint(21),
		QUERY_COUNT bigint(64),
		ROWS_SELECTED bigint(64),
		LAST_USED_AT timestamp,
		PRIMARY KEY(TABLE_ID, INDEX_ID)
	);`
	// CreateGlobalGrantsTable stores dynamic privs
	CreateGlobalGrantsTable = `CREATE TABLE IF NOT EXISTS mysql.global_grants (
		USER char(32) NOT NULL DEFAULT '',
		HOST char(255) NOT NULL DEFAULT '',
		PRIV char(32) NOT NULL DEFAULT '',
		WITH_GRANT_OPTION enum('N','Y') NOT NULL DEFAULT 'N',
		PRIMARY KEY (USER,HOST,PRIV)
	);`
	// CreateCapturePlanBaselinesBlacklist stores the baseline capture filter rules.
	CreateCapturePlanBaselinesBlacklist = `CREATE TABLE IF NOT EXISTS mysql.capture_plan_baselines_blacklist (
		id bigint(64) auto_increment,
		filter_type varchar(32) NOT NULL COMMENT "type of the filter, only db, table and frequency supported now",
		filter_value varchar(32) NOT NULL,
		key idx(filter_type),
		primary key(id)
	);`
	// CreateColumnStatsUsageTable stores the column stats usage information.
	CreateColumnStatsUsageTable = `CREATE TABLE IF NOT EXISTS mysql.column_stats_usage (
		table_id BIGINT(64) NOT NULL,
		column_id BIGINT(64) NOT NULL,
		last_used_at TIMESTAMP,
		last_analyzed_at TIMESTAMP,
		PRIMARY KEY (table_id, column_id) CLUSTERED
	);`
	// CreateTableCacheMetaTable stores the cached table meta lock information.
	CreateTableCacheMetaTable = `CREATE TABLE IF NOT EXISTS mysql.table_cache_meta (
		tid bigint(11) NOT NULL DEFAULT 0,
		lock_type enum('NONE','READ', 'INTEND', 'WRITE') NOT NULL DEFAULT 'NONE',
		lease bigint(20) NOT NULL DEFAULT 0,
		oldReadLease bigint(20) NOT NULL DEFAULT 0,
		PRIMARY KEY (tid)
	);`
	// CreateAnalyzeOptionsTable stores the analyze options used by analyze and auto analyze.
	CreateAnalyzeOptionsTable = `CREATE TABLE IF NOT EXISTS mysql.analyze_options (
		table_id BIGINT(64) NOT NULL,
		sample_num BIGINT(64) NOT NULL DEFAULT 0,
		sample_rate DOUBLE NOT NULL DEFAULT -1,
		buckets BIGINT(64) NOT NULL DEFAULT 0,
		topn BIGINT(64) NOT NULL DEFAULT -1,
		column_choice enum('DEFAULT','ALL','PREDICATE','LIST') NOT NULL DEFAULT 'DEFAULT',
		column_ids TEXT(19372),
		PRIMARY KEY (table_id) CLUSTERED
	);`
	// CreateStatsHistory stores the historical stats.
	CreateStatsHistory = `CREATE TABLE IF NOT EXISTS mysql.stats_history (
		table_id bigint(64) NOT NULL,
		stats_data longblob NOT NULL,
		seq_no bigint(64) NOT NULL comment 'sequence number of the gzipped data slice',
		version bigint(64) NOT NULL comment 'stats version which corresponding to stats:version in EXPLAIN',
		create_time datetime(6) NOT NULL,
		UNIQUE KEY table_version_seq (table_id, version, seq_no),
		KEY table_create_time (table_id, create_time, seq_no)
	);`
	// CreateStatsMetaHistory stores the historical meta stats.
	CreateStatsMetaHistory = `CREATE TABLE IF NOT EXISTS mysql.stats_meta_history (
		table_id bigint(64) NOT NULL,
		modify_count bigint(64) NOT NULL,
		count bigint(64) NOT NULL,
		version bigint(64) NOT NULL comment 'stats version which corresponding to stats:version in EXPLAIN',
		create_time datetime(6) NOT NULL,
		UNIQUE KEY table_version (table_id, version),
		KEY table_create_time (table_id, create_time)
	);`
	// CreateAnalyzeJobs stores the analyze jobs.
	CreateAnalyzeJobs = `CREATE TABLE IF NOT EXISTS mysql.analyze_jobs (
		id BIGINT(64) UNSIGNED NOT NULL AUTO_INCREMENT,
		update_time TIMESTAMP NOT NULL DEFAULT CURRENT_TIMESTAMP ON UPDATE CURRENT_TIMESTAMP,
		table_schema CHAR(64) NOT NULL DEFAULT '',
		table_name CHAR(64) NOT NULL DEFAULT '',
		partition_name CHAR(64) NOT NULL DEFAULT '',
		job_info TEXT NOT NULL,
		processed_rows BIGINT(64) UNSIGNED NOT NULL DEFAULT 0,
		start_time TIMESTAMP,
		end_time TIMESTAMP,
		state ENUM('pending', 'running', 'finished', 'failed') NOT NULL,
		fail_reason TEXT,
		instance VARCHAR(512) NOT NULL comment 'address of the TiDB instance executing the analyze job',
		process_id BIGINT(64) UNSIGNED comment 'ID of the process executing the analyze job',
		PRIMARY KEY (id),
		KEY (update_time)
	);`
	// CreateAdvisoryLocks stores the advisory locks (get_lock, release_lock).
	CreateAdvisoryLocks = `CREATE TABLE IF NOT EXISTS mysql.advisory_locks (
		lock_name VARCHAR(64) NOT NULL PRIMARY KEY
	);`
	// CreateMDLView is a view about metadata locks.
	CreateMDLView = `CREATE OR REPLACE VIEW mysql.tidb_mdl_view as (
	select JOB_ID, DB_NAME, TABLE_NAME, QUERY, SESSION_ID, TxnStart, TIDB_DECODE_SQL_DIGESTS(ALL_SQL_DIGESTS, 4096) AS SQL_DIGESTS from information_schema.ddl_jobs, information_schema.CLUSTER_TIDB_TRX, information_schema.CLUSTER_PROCESSLIST where ddl_jobs.STATE = 'running' and find_in_set(ddl_jobs.table_id, CLUSTER_TIDB_TRX.RELATED_TABLE_IDS) and CLUSTER_TIDB_TRX.SESSION_ID=CLUSTER_PROCESSLIST.ID
	);`

	// CreatePlanReplayerStatusTable is a table about plan replayer status
	CreatePlanReplayerStatusTable = `CREATE TABLE IF NOT EXISTS mysql.plan_replayer_status (
		sql_digest VARCHAR(128),
		plan_digest VARCHAR(128),
		origin_sql TEXT,
		token VARCHAR(128),
		update_time TIMESTAMP NOT NULL DEFAULT CURRENT_TIMESTAMP ON UPDATE CURRENT_TIMESTAMP,
		fail_reason TEXT,
		instance VARCHAR(512) NOT NULL comment 'address of the TiDB instance executing the plan replayer job');`

	// CreatePlanReplayerTaskTable is a table about plan replayer capture task
	CreatePlanReplayerTaskTable = `CREATE TABLE IF NOT EXISTS mysql.plan_replayer_task (
		sql_digest VARCHAR(128) NOT NULL,
		plan_digest VARCHAR(128) NOT NULL,
		update_time TIMESTAMP NOT NULL DEFAULT CURRENT_TIMESTAMP ON UPDATE CURRENT_TIMESTAMP,
		PRIMARY KEY (sql_digest,plan_digest));`

	// CreateStatsTableLocked stores the locked tables
	CreateStatsTableLocked = `CREATE TABLE IF NOT EXISTS mysql.stats_table_locked(
		table_id bigint(64) NOT NULL,
		modify_count bigint(64) NOT NULL DEFAULT 0,
		count bigint(64) NOT NULL DEFAULT 0,
		version bigint(64) UNSIGNED NOT NULL DEFAULT 0,
		PRIMARY KEY (table_id));`
)

// bootstrap initiates system DB for a store.
func bootstrap(s Session) {
	startTime := time.Now()
	err := InitMDLVariableForBootstrap(s.GetStore())
	if err != nil {
		logutil.BgLogger().Fatal("init metadata lock error",
			zap.Error(err))
	}
	dom := domain.GetDomain(s)
	for {
		b, err := checkBootstrapped(s)
		if err != nil {
			logutil.BgLogger().Fatal("check bootstrap error",
				zap.Error(err))
		}
		// For rolling upgrade, we can't do upgrade only in the owner.
		if b {
			upgrade(s)
			logutil.BgLogger().Info("upgrade successful in bootstrap",
				zap.Duration("take time", time.Since(startTime)))
			return
		}
		// To reduce conflict when multiple TiDB-server start at the same time.
		// Actually only one server need to do the bootstrap. So we chose DDL owner to do this.
		if dom.DDL().OwnerManager().IsOwner() {
			doDDLWorks(s)
			doDMLWorks(s)
			logutil.BgLogger().Info("bootstrap successful",
				zap.Duration("take time", time.Since(startTime)))
			return
		}
		time.Sleep(200 * time.Millisecond)
	}
}

const (
	// varTrue is the true value in mysql.TiDB table for boolean columns.
	varTrue = "True"
	// varFalse is the false value in mysql.TiDB table for boolean columns.
	varFalse = "False"
	// The variable name in mysql.TiDB table.
	// It is used for checking if the store is bootstrapped by any TiDB server.
	// If the value is `True`, the store is already bootstrapped by a TiDB server.
	bootstrappedVar = "bootstrapped"
	// The variable name in mysql.TiDB table.
	// It is used for getting the version of the TiDB server which bootstrapped the store.
	tidbServerVersionVar = "tidb_server_version"
	// The variable name in mysql.tidb table and it will be used when we want to know
	// system timezone.
	tidbSystemTZ = "system_tz"
	// The variable name in mysql.tidb table and it will indicate if the new collations are enabled in the TiDB cluster.
	tidbNewCollationEnabled = "new_collation_enabled"
	// The variable name in mysql.tidb table and it records the default value of
	// mem-quota-query when upgrade from v3.0.x to v4.0.9+.
	tidbDefMemoryQuotaQuery = "default_memory_quota_query"
	// The variable name in mysql.tidb table and it records the default value of
	// oom-action when upgrade from v3.0.x to v4.0.11+.
	tidbDefOOMAction = "default_oom_action"
	// Const for TiDB server version 2.
	version2  = 2
	version3  = 3
	version4  = 4
	version5  = 5
	version6  = 6
	version7  = 7
	version8  = 8
	version9  = 9
	version10 = 10
	version11 = 11
	version12 = 12
	version13 = 13
	version14 = 14
	version15 = 15
	version16 = 16
	version17 = 17
	version18 = 18
	version19 = 19
	version20 = 20
	version21 = 21
	version22 = 22
	version23 = 23
	version24 = 24
	version25 = 25
	version26 = 26
	version27 = 27
	version28 = 28
	// version29 is not needed.
	version30 = 30
	version31 = 31
	version32 = 32
	version33 = 33
	version34 = 34
	version35 = 35
	version36 = 36
	version37 = 37
	version38 = 38
	// version39 will be redone in version46 so it's skipped here.
	// version40 is the version that introduce new collation in TiDB,
	// see https://github.com/pingcap/tidb/pull/14574 for more details.
	version40 = 40
	version41 = 41
	// version42 add storeType and reason column in expr_pushdown_blacklist
	version42 = 42
	// version43 updates global variables related to statement summary.
	version43 = 43
	// version44 delete tidb_isolation_read_engines from mysql.global_variables to avoid unexpected behavior after upgrade.
	version44 = 44
	// version45 introduces CONFIG_PRIV for SET CONFIG statements.
	version45 = 45
	// version46 fix a bug in v3.1.1.
	version46 = 46
	// version47 add Source to bindings to indicate the way binding created.
	version47 = 47
	// version48 reset all deprecated concurrency related system-variables if they were all default value.
	// version49 introduces mysql.stats_extended table.
	// Both version48 and version49 will be redone in version55 and version56 so they're skipped here.
	// version50 add mysql.schema_index_usage table.
	version50 = 50
	// version51 introduces CreateTablespacePriv to mysql.user.
	// version51 will be redone in version63 so it's skipped here.
	// version52 change mysql.stats_histograms cm_sketch column from blob to blob(6291456)
	version52 = 52
	// version53 introduce Global variable tidb_enable_strict_double_type_check
	version53 = 53
	// version54 writes a variable `mem_quota_query` to mysql.tidb if it's a cluster upgraded from v3.0.x to v4.0.9+.
	version54 = 54
	// version55 fixes the bug that upgradeToVer48 would be missed when upgrading from v4.0 to a new version
	version55 = 55
	// version56 fixes the bug that upgradeToVer49 would be missed when upgrading from v4.0 to a new version
	version56 = 56
	// version57 fixes the bug of concurrent create / drop binding
	version57 = 57
	// version58 add `Repl_client_priv` and `Repl_slave_priv` to `mysql.user`
	// version58 will be redone in version64 so it's skipped here.
	// version59 add writes a variable `oom-action` to mysql.tidb if it's a cluster upgraded from v3.0.x to v4.0.11+.
	version59 = 59
	// version60 redesigns `mysql.stats_extended`
	version60 = 60
	// version61 will be redone in version67
	// version62 add column ndv for mysql.stats_buckets.
	version62 = 62
	// version63 fixes the bug that upgradeToVer51 would be missed when upgrading from v4.0 to a new version
	version63 = 63
	// version64 is redone upgradeToVer58 after upgradeToVer63, this is to preserve the order of the columns in mysql.user
	version64 = 64
	// version65 add mysql.stats_fm_sketch table.
	version65 = 65
	// version66 enables the feature `track_aggregate_memory_usage` by default.
	version66 = 66
	// version67 restore all SQL bindings.
	version67 = 67
	// version68 update the global variable 'tidb_enable_clustered_index' from 'off' to 'int_only'.
	version68 = 68
	// version69 adds mysql.global_grants for DYNAMIC privileges
	version69 = 69
	// version70 adds mysql.user.plugin to allow multiple authentication plugins
	version70 = 70
	// version71 forces tidb_multi_statement_mode=OFF when tidb_multi_statement_mode=WARN
	// This affects upgrades from v4.0 where the default was WARN.
	version71 = 71
	// version72 adds snapshot column for mysql.stats_meta
	version72 = 72
	// version73 adds mysql.capture_plan_baselines_blacklist table
	version73 = 73
	// version74 changes global variable `tidb_stmt_summary_max_stmt_count` value from 200 to 3000.
	version74 = 74
	// version75 update mysql.*.host from char(60) to char(255)
	version75 = 75
	// version76 update mysql.columns_priv from SET('Select','Insert','Update') to SET('Select','Insert','Update','References')
	version76 = 76
	// version77 adds mysql.column_stats_usage table
	version77 = 77
	// version78 updates mysql.stats_buckets.lower_bound, mysql.stats_buckets.upper_bound and mysql.stats_histograms.last_analyze_pos from BLOB to LONGBLOB.
	version78 = 78
	// version79 adds the mysql.table_cache_meta table
	version79 = 79
	// version80 fixes the issue https://github.com/pingcap/tidb/issues/25422.
	// If the TiDB upgrading from the 4.x to a newer version, we keep the tidb_analyze_version to 1.
	version80 = 80
	// version81 insert "tidb_enable_index_merge|off" to mysql.GLOBAL_VARIABLES if there is no tidb_enable_index_merge.
	// This will only happens when we upgrade a cluster before 4.0.0 to 4.0.0+.
	version81 = 81
	// version82 adds the mysql.analyze_options table
	version82 = 82
	// version83 adds the tables mysql.stats_history
	version83 = 83
	// version84 adds the tables mysql.stats_meta_history
	version84 = 84
	// version85 updates bindings with status 'using' in mysql.bind_info table to 'enabled' status
	version85 = 85
	// version86 update mysql.tables_priv from SET('Select','Insert','Update') to SET('Select','Insert','Update','References').
	version86 = 86
	// version87 adds the mysql.analyze_jobs table
	version87 = 87
	// version88 fixes the issue https://github.com/pingcap/tidb/issues/33650.
	version88 = 88
	// version89 adds the tables mysql.advisory_locks
	version89 = 89
	// version90 converts enable-batch-dml, mem-quota-query, query-log-max-len, committer-concurrency, run-auto-analyze, and oom-action to a sysvar
	version90 = 90
	// version91 converts prepared-plan-cache to sysvars
	version91 = 91
	// version92 for concurrent ddl.
	version92 = 92
	// version93 converts oom-use-tmp-storage to a sysvar
	version93 = 93
	version94 = 94
	// version95 add a column `User_attributes` to `mysql.user`
	version95 = 95
	// version97 sets tidb_opt_range_max_size to 0 when a cluster upgrades from some version lower than v6.4.0 to v6.4.0+.
	// It promises the compatibility of building ranges behavior.
	version97 = 97
	// version98 add a column `Token_issuer` to `mysql.user`
	version98 = 98
	version99 = 99
	// version100 converts server-memory-quota to a sysvar
	version100 = 100
	// version101 add mysql.plan_replayer_status table
	version101 = 101
	// version102 add mysql.plan_replayer_task table
	version102 = 102
	// version103 adds the tables mysql.stats_table_locked
	version103 = 103
	// version104 add `sql_digest` and `plan_digest` to `bind_info`
	version104 = 104
<<<<<<< HEAD
	// version105 add columns related to password expiration
=======
	// version105 insert "tidb_cost_model_version|1" to mysql.GLOBAL_VARIABLES if there is no tidb_cost_model_version.
	// This will only happens when we upgrade a cluster before 6.0.
>>>>>>> 202f7238
	version105 = 105
)

// currentBootstrapVersion is defined as a variable, so we can modify its value for testing.
// please make sure this is the largest version
var currentBootstrapVersion int64 = version105

// DDL owner key's expired time is ManagerSessionTTL seconds, we should wait the time and give more time to have a chance to finish it.
var internalSQLTimeout = owner.ManagerSessionTTL + 15

var (
	bootstrapVersion = []func(Session, int64){
		upgradeToVer2,
		upgradeToVer3,
		upgradeToVer4,
		upgradeToVer5,
		upgradeToVer6,
		upgradeToVer7,
		upgradeToVer8,
		upgradeToVer9,
		upgradeToVer10,
		upgradeToVer11,
		upgradeToVer12,
		upgradeToVer13,
		upgradeToVer14,
		upgradeToVer15,
		upgradeToVer16,
		upgradeToVer17,
		upgradeToVer18,
		upgradeToVer19,
		upgradeToVer20,
		upgradeToVer21,
		upgradeToVer22,
		upgradeToVer23,
		upgradeToVer24,
		upgradeToVer25,
		upgradeToVer26,
		upgradeToVer27,
		upgradeToVer28,
		upgradeToVer29,
		upgradeToVer30,
		upgradeToVer31,
		upgradeToVer32,
		upgradeToVer33,
		upgradeToVer34,
		upgradeToVer35,
		upgradeToVer36,
		upgradeToVer37,
		upgradeToVer38,
		// We will redo upgradeToVer39 in upgradeToVer46,
		// so upgradeToVer39 is skipped here.
		upgradeToVer40,
		upgradeToVer41,
		upgradeToVer42,
		upgradeToVer43,
		upgradeToVer44,
		upgradeToVer45,
		upgradeToVer46,
		upgradeToVer47,
		// We will redo upgradeToVer48 and upgradeToVer49 in upgradeToVer55 and upgradeToVer56,
		// so upgradeToVer48 and upgradeToVer49 is skipped here.
		upgradeToVer50,
		// We will redo upgradeToVer51 in upgradeToVer63, it is skipped here.
		upgradeToVer52,
		upgradeToVer53,
		upgradeToVer54,
		upgradeToVer55,
		upgradeToVer56,
		upgradeToVer57,
		// We will redo upgradeToVer58 in upgradeToVer64, it is skipped here.
		upgradeToVer59,
		upgradeToVer60,
		// We will redo upgradeToVer61 in upgradeToVer67, it is skipped here.
		upgradeToVer62,
		upgradeToVer63,
		upgradeToVer64,
		upgradeToVer65,
		upgradeToVer66,
		upgradeToVer67,
		upgradeToVer68,
		upgradeToVer69,
		upgradeToVer70,
		upgradeToVer71,
		upgradeToVer72,
		upgradeToVer73,
		upgradeToVer74,
		upgradeToVer75,
		upgradeToVer76,
		upgradeToVer77,
		upgradeToVer78,
		upgradeToVer79,
		upgradeToVer80,
		upgradeToVer81,
		upgradeToVer82,
		upgradeToVer83,
		upgradeToVer84,
		upgradeToVer85,
		upgradeToVer86,
		upgradeToVer87,
		upgradeToVer88,
		upgradeToVer89,
		upgradeToVer90,
		upgradeToVer91,
		upgradeToVer93,
		upgradeToVer94,
		upgradeToVer95,
		// We will redo upgradeToVer96 in upgradeToVer100, it is skipped here.
		upgradeToVer97,
		upgradeToVer98,
		upgradeToVer100,
		upgradeToVer101,
		upgradeToVer102,
		upgradeToVer103,
		upgradeToVer104,
		upgradeToVer105,
	}
)

func checkBootstrapped(s Session) (bool, error) {
	ctx := kv.WithInternalSourceType(context.Background(), kv.InternalTxnBootstrap)
	//  Check if system db exists.
	_, err := s.ExecuteInternal(ctx, "USE %n", mysql.SystemDB)
	if err != nil && infoschema.ErrDatabaseNotExists.NotEqual(err) {
		logutil.BgLogger().Fatal("check bootstrap error",
			zap.Error(err))
	}
	// Check bootstrapped variable value in TiDB table.
	sVal, _, err := getTiDBVar(s, bootstrappedVar)
	if err != nil {
		if infoschema.ErrTableNotExists.Equal(err) {
			return false, nil
		}
		return false, errors.Trace(err)
	}
	isBootstrapped := sVal == varTrue
	if isBootstrapped {
		// Make sure that doesn't affect the following operations.
		if err = s.CommitTxn(ctx); err != nil {
			return false, errors.Trace(err)
		}
	}
	return isBootstrapped, nil
}

// getTiDBVar gets variable value from mysql.tidb table.
// Those variables are used by TiDB server.
func getTiDBVar(s Session, name string) (sVal string, isNull bool, e error) {
	ctx := kv.WithInternalSourceType(context.Background(), kv.InternalTxnBootstrap)
	rs, err := s.ExecuteInternal(ctx, `SELECT HIGH_PRIORITY VARIABLE_VALUE FROM %n.%n WHERE VARIABLE_NAME= %?`,
		mysql.SystemDB,
		mysql.TiDBTable,
		name,
	)
	if err != nil {
		return "", true, errors.Trace(err)
	}
	if rs == nil {
		return "", true, errors.New("Wrong number of Recordset")
	}
	defer terror.Call(rs.Close)
	req := rs.NewChunk(nil)
	err = rs.Next(ctx, req)
	if err != nil || req.NumRows() == 0 {
		return "", true, errors.Trace(err)
	}
	row := req.GetRow(0)
	if row.IsNull(0) {
		return "", true, nil
	}
	return row.GetString(0), false, nil
}

// upgrade function  will do some upgrade works, when the system is bootstrapped by low version TiDB server
// For example, add new system variables into mysql.global_variables table.
func upgrade(s Session) {
	ver, err := getBootstrapVersion(s)
	terror.MustNil(err)
	if ver >= currentBootstrapVersion {
		// It is already bootstrapped/upgraded by a higher version TiDB server.
		return
	}
	// Only upgrade from under version92 and this TiDB is not owner set.
	// The owner in older tidb does not support concurrent DDL, we should add the internal DDL to job queue.
	if ver < version92 {
		useConcurrentDDL, err := checkOwnerVersion(context.Background(), domain.GetDomain(s))
		if err != nil {
			logutil.BgLogger().Fatal("[upgrade] upgrade failed", zap.Error(err))
		}
		if !useConcurrentDDL {
			// Use another variable DDLForce2Queue but not EnableConcurrentDDL since in upgrade it may set global variable, the initial step will
			// overwrite variable EnableConcurrentDDL.
			variable.DDLForce2Queue.Store(true)
		}
	}
	// Do upgrade works then update bootstrap version.
	isNull, err := InitMDLVariableForUpgrade(s.GetStore())
	if err != nil {
		logutil.BgLogger().Fatal("[upgrade] init metadata lock failed", zap.Error(err))
	}

	if isNull {
		upgradeToVer99Before(s)
	}
	for _, upgrade := range bootstrapVersion {
		upgrade(s, ver)
	}
	if isNull {
		upgradeToVer99After(s)
	}

	variable.DDLForce2Queue.Store(false)
	updateBootstrapVer(s)
	ctx := kv.WithInternalSourceType(context.Background(), kv.InternalTxnBootstrap)
	_, err = s.ExecuteInternal(ctx, "COMMIT")

	if err == nil && ver <= version92 {
		logutil.BgLogger().Info("start migrate DDLs")
		err = domain.GetDomain(s).DDL().MoveJobFromQueue2Table(true)
	}

	if err != nil {
		sleepTime := 1 * time.Second
		logutil.BgLogger().Info("update bootstrap ver failed",
			zap.Error(err), zap.Duration("sleeping time", sleepTime))
		time.Sleep(sleepTime)
		// Check if TiDB is already upgraded.
		v, err1 := getBootstrapVersion(s)
		if err1 != nil {
			logutil.BgLogger().Fatal("upgrade failed", zap.Error(err1))
		}
		if v >= currentBootstrapVersion {
			// It is already bootstrapped/upgraded by a higher version TiDB server.
			return
		}
		logutil.BgLogger().Fatal("[upgrade] upgrade failed",
			zap.Int64("from", ver),
			zap.Int64("to", currentBootstrapVersion),
			zap.Error(err))
	}
}

// checkOwnerVersion is used to wait the DDL owner to be elected in the cluster and check it is the same version as this TiDB.
func checkOwnerVersion(ctx context.Context, dom *domain.Domain) (bool, error) {
	ticker := time.NewTicker(100 * time.Millisecond)
	defer ticker.Stop()
	logutil.BgLogger().Info("Waiting for the DDL owner to be elected in the cluster")
	for {
		select {
		case <-ctx.Done():
			return false, ctx.Err()
		case <-ticker.C:
			ownerID, err := dom.DDL().OwnerManager().GetOwnerID(ctx)
			if err == concurrency.ErrElectionNoLeader {
				continue
			}
			info, err := infosync.GetAllServerInfo(ctx)
			if err != nil {
				return false, err
			}
			if s, ok := info[ownerID]; ok {
				return s.Version == mysql.ServerVersion, nil
			}
		}
	}
}

// upgradeToVer2 updates to version 2.
func upgradeToVer2(s Session, ver int64) {
	if ver >= version2 {
		return
	}
	// Version 2 add two system variable for DistSQL concurrency controlling.
	// Insert distsql related system variable.
	distSQLVars := []string{variable.TiDBDistSQLScanConcurrency}
	values := make([]string, 0, len(distSQLVars))
	for _, v := range distSQLVars {
		value := fmt.Sprintf(`("%s", "%s")`, v, variable.GetSysVar(v).Value)
		values = append(values, value)
	}
	sql := fmt.Sprintf("INSERT HIGH_PRIORITY IGNORE INTO %s.%s VALUES %s;", mysql.SystemDB, mysql.GlobalVariablesTable,
		strings.Join(values, ", "))
	mustExecute(s, sql)
}

// upgradeToVer3 updates to version 3.
func upgradeToVer3(s Session, ver int64) {
	if ver >= version3 {
		return
	}
	// Version 3 fix tx_read_only variable value.
	mustExecute(s, "UPDATE HIGH_PRIORITY %n.%n SET variable_value = '0' WHERE variable_name = 'tx_read_only';", mysql.SystemDB, mysql.GlobalVariablesTable)
}

// upgradeToVer4 updates to version 4.
func upgradeToVer4(s Session, ver int64) {
	if ver >= version4 {
		return
	}
	mustExecute(s, CreateStatsMetaTable)
}

func upgradeToVer5(s Session, ver int64) {
	if ver >= version5 {
		return
	}
	mustExecute(s, CreateStatsColsTable)
	mustExecute(s, CreateStatsBucketsTable)
}

func upgradeToVer6(s Session, ver int64) {
	if ver >= version6 {
		return
	}
	doReentrantDDL(s, "ALTER TABLE mysql.user ADD COLUMN `Super_priv` ENUM('N','Y') CHARACTER SET utf8 NOT NULL DEFAULT 'N' AFTER `Show_db_priv`", infoschema.ErrColumnExists)
	// For reasons of compatibility, set the non-exists privilege column value to 'Y', as TiDB doesn't check them in older versions.
	mustExecute(s, "UPDATE HIGH_PRIORITY mysql.user SET Super_priv='Y'")
}

func upgradeToVer7(s Session, ver int64) {
	if ver >= version7 {
		return
	}
	doReentrantDDL(s, "ALTER TABLE mysql.user ADD COLUMN `Process_priv` ENUM('N','Y') CHARACTER SET utf8 NOT NULL DEFAULT 'N' AFTER `Drop_priv`", infoschema.ErrColumnExists)
	// For reasons of compatibility, set the non-exists privilege column value to 'Y', as TiDB doesn't check them in older versions.
	mustExecute(s, "UPDATE HIGH_PRIORITY mysql.user SET Process_priv='Y'")
}

func upgradeToVer8(s Session, ver int64) {
	if ver >= version8 {
		return
	}
	ctx := kv.WithInternalSourceType(context.Background(), kv.InternalTxnBootstrap)
	// This is a dummy upgrade, it checks whether upgradeToVer7 success, if not, do it again.
	if _, err := s.ExecuteInternal(ctx, "SELECT HIGH_PRIORITY `Process_priv` FROM mysql.user LIMIT 0"); err == nil {
		return
	}
	upgradeToVer7(s, ver)
}

func upgradeToVer9(s Session, ver int64) {
	if ver >= version9 {
		return
	}
	doReentrantDDL(s, "ALTER TABLE mysql.user ADD COLUMN `Trigger_priv` ENUM('N','Y') CHARACTER SET utf8 NOT NULL DEFAULT 'N' AFTER `Create_user_priv`", infoschema.ErrColumnExists)
	// For reasons of compatibility, set the non-exists privilege column value to 'Y', as TiDB doesn't check them in older versions.
	mustExecute(s, "UPDATE HIGH_PRIORITY mysql.user SET Trigger_priv='Y'")
}

func doReentrantDDL(s Session, sql string, ignorableErrs ...error) {
	ctx, cancel := context.WithTimeout(context.Background(), time.Duration(internalSQLTimeout)*time.Second)
	ctx = kv.WithInternalSourceType(ctx, kv.InternalTxnBootstrap)
	_, err := s.ExecuteInternal(ctx, sql)
	defer cancel()
	for _, ignorableErr := range ignorableErrs {
		if terror.ErrorEqual(err, ignorableErr) {
			return
		}
	}
	if err != nil {
		logutil.BgLogger().Fatal("doReentrantDDL error", zap.Error(err))
	}
}

func upgradeToVer10(s Session, ver int64) {
	if ver >= version10 {
		return
	}
	doReentrantDDL(s, "ALTER TABLE mysql.stats_buckets CHANGE COLUMN `value` `upper_bound` BLOB NOT NULL", infoschema.ErrColumnNotExists, infoschema.ErrColumnExists)
	doReentrantDDL(s, "ALTER TABLE mysql.stats_buckets ADD COLUMN `lower_bound` BLOB", infoschema.ErrColumnExists)
	doReentrantDDL(s, "ALTER TABLE mysql.stats_histograms ADD COLUMN `null_count` BIGINT(64) NOT NULL DEFAULT 0", infoschema.ErrColumnExists)
	doReentrantDDL(s, "ALTER TABLE mysql.stats_histograms DROP COLUMN distinct_ratio", dbterror.ErrCantDropFieldOrKey)
	doReentrantDDL(s, "ALTER TABLE mysql.stats_histograms DROP COLUMN use_count_to_estimate", dbterror.ErrCantDropFieldOrKey)
}

func upgradeToVer11(s Session, ver int64) {
	if ver >= version11 {
		return
	}
	doReentrantDDL(s, "ALTER TABLE mysql.user ADD COLUMN `References_priv` ENUM('N','Y') CHARACTER SET utf8 NOT NULL DEFAULT 'N' AFTER `Grant_priv`", infoschema.ErrColumnExists)
	mustExecute(s, "UPDATE HIGH_PRIORITY mysql.user SET References_priv='Y'")
}

func upgradeToVer12(s Session, ver int64) {
	if ver >= version12 {
		return
	}
	ctx := kv.WithInternalSourceType(context.Background(), kv.InternalTxnBootstrap)
	_, err := s.ExecuteInternal(ctx, "BEGIN")
	terror.MustNil(err)
	sql := "SELECT HIGH_PRIORITY user, host, password FROM mysql.user WHERE password != ''"
	rs, err := s.ExecuteInternal(ctx, sql)
	if terror.ErrorEqual(err, core.ErrUnknownColumn) {
		sql := "SELECT HIGH_PRIORITY user, host, authentication_string FROM mysql.user WHERE authentication_string != ''"
		rs, err = s.ExecuteInternal(ctx, sql)
	}
	terror.MustNil(err)
	sqls := make([]string, 0, 1)
	defer terror.Call(rs.Close)
	req := rs.NewChunk(nil)
	it := chunk.NewIterator4Chunk(req)
	err = rs.Next(ctx, req)
	for err == nil && req.NumRows() != 0 {
		for row := it.Begin(); row != it.End(); row = it.Next() {
			user := row.GetString(0)
			host := row.GetString(1)
			pass := row.GetString(2)
			var newPass string
			newPass, err = oldPasswordUpgrade(pass)
			terror.MustNil(err)
			updateSQL := fmt.Sprintf(`UPDATE HIGH_PRIORITY mysql.user SET password = "%s" WHERE user="%s" AND host="%s"`, newPass, user, host)
			sqls = append(sqls, updateSQL)
		}
		err = rs.Next(ctx, req)
	}
	terror.MustNil(err)

	for _, sql := range sqls {
		mustExecute(s, sql)
	}

	sql = fmt.Sprintf(`INSERT HIGH_PRIORITY INTO %s.%s VALUES ("%s", "%d", "TiDB bootstrap version.") ON DUPLICATE KEY UPDATE VARIABLE_VALUE="%d"`,
		mysql.SystemDB, mysql.TiDBTable, tidbServerVersionVar, version12, version12)
	mustExecute(s, sql)

	mustExecute(s, "COMMIT")
}

func upgradeToVer13(s Session, ver int64) {
	if ver >= version13 {
		return
	}
	sqls := []string{
		"ALTER TABLE mysql.user ADD COLUMN `Create_tmp_table_priv` ENUM('N','Y') CHARACTER SET utf8 NOT NULL DEFAULT 'N' AFTER `Super_priv`",
		"ALTER TABLE mysql.user ADD COLUMN `Lock_tables_priv` ENUM('N','Y') CHARACTER SET utf8 NOT NULL DEFAULT 'N' AFTER `Create_tmp_table_priv`",
		"ALTER TABLE mysql.user ADD COLUMN `Create_view_priv` ENUM('N','Y') CHARACTER SET utf8 NOT NULL DEFAULT 'N' AFTER `Execute_priv`",
		"ALTER TABLE mysql.user ADD COLUMN `Show_view_priv` ENUM('N','Y') CHARACTER SET utf8 NOT NULL DEFAULT 'N' AFTER `Create_view_priv`",
		"ALTER TABLE mysql.user ADD COLUMN `Create_routine_priv` ENUM('N','Y') CHARACTER SET utf8 NOT NULL DEFAULT 'N' AFTER `Show_view_priv`",
		"ALTER TABLE mysql.user ADD COLUMN `Alter_routine_priv` ENUM('N','Y') CHARACTER SET utf8 NOT NULL DEFAULT 'N' AFTER `Create_routine_priv`",
		"ALTER TABLE mysql.user ADD COLUMN `Event_priv` ENUM('N','Y') CHARACTER SET utf8 NOT NULL DEFAULT 'N' AFTER `Create_user_priv`",
	}
	for _, sql := range sqls {
		doReentrantDDL(s, sql, infoschema.ErrColumnExists)
	}
	mustExecute(s, "UPDATE HIGH_PRIORITY mysql.user SET Create_tmp_table_priv='Y',Lock_tables_priv='Y',Create_routine_priv='Y',Alter_routine_priv='Y',Event_priv='Y' WHERE Super_priv='Y'")
	mustExecute(s, "UPDATE HIGH_PRIORITY mysql.user SET Create_view_priv='Y',Show_view_priv='Y' WHERE Create_priv='Y'")
}

func upgradeToVer14(s Session, ver int64) {
	if ver >= version14 {
		return
	}
	sqls := []string{
		"ALTER TABLE mysql.db ADD COLUMN `References_priv` ENUM('N','Y') CHARACTER SET utf8 NOT NULL DEFAULT 'N' AFTER `Grant_priv`",
		"ALTER TABLE mysql.db ADD COLUMN `Create_tmp_table_priv` ENUM('N','Y') CHARACTER SET utf8 NOT NULL DEFAULT 'N' AFTER `Alter_priv`",
		"ALTER TABLE mysql.db ADD COLUMN `Lock_tables_priv` ENUM('N','Y') CHARACTER SET utf8 NOT NULL DEFAULT 'N' AFTER `Create_tmp_table_priv`",
		"ALTER TABLE mysql.db ADD COLUMN `Create_view_priv` ENUM('N','Y') CHARACTER SET utf8 NOT NULL DEFAULT 'N' AFTER `Lock_tables_priv`",
		"ALTER TABLE mysql.db ADD COLUMN `Show_view_priv` ENUM('N','Y') CHARACTER SET utf8 NOT NULL DEFAULT 'N' AFTER `Create_view_priv`",
		"ALTER TABLE mysql.db ADD COLUMN `Create_routine_priv` ENUM('N','Y') CHARACTER SET utf8 NOT NULL DEFAULT 'N' AFTER `Show_view_priv`",
		"ALTER TABLE mysql.db ADD COLUMN `Alter_routine_priv` ENUM('N','Y') CHARACTER SET utf8 NOT NULL DEFAULT 'N' AFTER `Create_routine_priv`",
		"ALTER TABLE mysql.db ADD COLUMN `Event_priv` ENUM('N','Y') CHARACTER SET utf8 NOT NULL DEFAULT 'N' AFTER `Execute_priv`",
		"ALTER TABLE mysql.db ADD COLUMN `Trigger_priv` ENUM('N','Y') CHARACTER SET utf8 NOT NULL DEFAULT 'N' AFTER `Event_priv`",
	}
	for _, sql := range sqls {
		doReentrantDDL(s, sql, infoschema.ErrColumnExists)
	}
}

func upgradeToVer15(s Session, ver int64) {
	if ver >= version15 {
		return
	}
	doReentrantDDL(s, CreateGCDeleteRangeTable)
}

func upgradeToVer16(s Session, ver int64) {
	if ver >= version16 {
		return
	}
	doReentrantDDL(s, "ALTER TABLE mysql.stats_histograms ADD COLUMN `cm_sketch` BLOB", infoschema.ErrColumnExists)
}

func upgradeToVer17(s Session, ver int64) {
	if ver >= version17 {
		return
	}
	doReentrantDDL(s, "ALTER TABLE mysql.user MODIFY User CHAR(32)")
}

func upgradeToVer18(s Session, ver int64) {
	if ver >= version18 {
		return
	}
	doReentrantDDL(s, "ALTER TABLE mysql.stats_histograms ADD COLUMN `tot_col_size` BIGINT(64) NOT NULL DEFAULT 0", infoschema.ErrColumnExists)
}

func upgradeToVer19(s Session, ver int64) {
	if ver >= version19 {
		return
	}
	doReentrantDDL(s, "ALTER TABLE mysql.db MODIFY User CHAR(32)")
	doReentrantDDL(s, "ALTER TABLE mysql.tables_priv MODIFY User CHAR(32)")
	doReentrantDDL(s, "ALTER TABLE mysql.columns_priv MODIFY User CHAR(32)")
}

func upgradeToVer20(s Session, ver int64) {
	if ver >= version20 {
		return
	}
	doReentrantDDL(s, CreateStatsFeedbackTable)
}

func upgradeToVer21(s Session, ver int64) {
	if ver >= version21 {
		return
	}
	mustExecute(s, CreateGCDeleteRangeDoneTable)

	doReentrantDDL(s, "ALTER TABLE mysql.gc_delete_range DROP INDEX job_id", dbterror.ErrCantDropFieldOrKey)
	doReentrantDDL(s, "ALTER TABLE mysql.gc_delete_range ADD UNIQUE INDEX delete_range_index (job_id, element_id)", dbterror.ErrDupKeyName)
	doReentrantDDL(s, "ALTER TABLE mysql.gc_delete_range DROP INDEX element_id", dbterror.ErrCantDropFieldOrKey)
}

func upgradeToVer22(s Session, ver int64) {
	if ver >= version22 {
		return
	}
	doReentrantDDL(s, "ALTER TABLE mysql.stats_histograms ADD COLUMN `stats_ver` BIGINT(64) NOT NULL DEFAULT 0", infoschema.ErrColumnExists)
}

func upgradeToVer23(s Session, ver int64) {
	if ver >= version23 {
		return
	}
	doReentrantDDL(s, "ALTER TABLE mysql.stats_histograms ADD COLUMN `flag` BIGINT(64) NOT NULL DEFAULT 0", infoschema.ErrColumnExists)
}

// writeSystemTZ writes system timezone info into mysql.tidb
func writeSystemTZ(s Session) {
	mustExecute(s, `INSERT HIGH_PRIORITY INTO %n.%n VALUES (%?, %?, "TiDB Global System Timezone.") ON DUPLICATE KEY UPDATE VARIABLE_VALUE= %?`,
		mysql.SystemDB,
		mysql.TiDBTable,
		tidbSystemTZ,
		timeutil.InferSystemTZ(),
		timeutil.InferSystemTZ(),
	)
}

// upgradeToVer24 initializes `System` timezone according to docs/design/2018-09-10-adding-tz-env.md
func upgradeToVer24(s Session, ver int64) {
	if ver >= version24 {
		return
	}
	writeSystemTZ(s)
}

// upgradeToVer25 updates tidb_max_chunk_size to new low bound value 32 if previous value is small than 32.
func upgradeToVer25(s Session, ver int64) {
	if ver >= version25 {
		return
	}
	sql := fmt.Sprintf("UPDATE HIGH_PRIORITY %[1]s.%[2]s SET VARIABLE_VALUE = '%[4]d' WHERE VARIABLE_NAME = '%[3]s' AND VARIABLE_VALUE < %[4]d",
		mysql.SystemDB, mysql.GlobalVariablesTable, variable.TiDBMaxChunkSize, variable.DefInitChunkSize)
	mustExecute(s, sql)
}

func upgradeToVer26(s Session, ver int64) {
	if ver >= version26 {
		return
	}
	mustExecute(s, CreateRoleEdgesTable)
	mustExecute(s, CreateDefaultRolesTable)
	doReentrantDDL(s, "ALTER TABLE mysql.user ADD COLUMN `Create_role_priv` ENUM('N','Y') DEFAULT 'N'", infoschema.ErrColumnExists)
	doReentrantDDL(s, "ALTER TABLE mysql.user ADD COLUMN `Drop_role_priv` ENUM('N','Y') DEFAULT 'N'", infoschema.ErrColumnExists)
	doReentrantDDL(s, "ALTER TABLE mysql.user ADD COLUMN `Account_locked` ENUM('N','Y') DEFAULT 'N'", infoschema.ErrColumnExists)
	// user with Create_user_Priv privilege should have Create_view_priv and Show_view_priv after upgrade to v3.0
	mustExecute(s, "UPDATE HIGH_PRIORITY mysql.user SET Create_role_priv='Y',Drop_role_priv='Y' WHERE Create_user_priv='Y'")
	// user with Create_Priv privilege should have Create_view_priv and Show_view_priv after upgrade to v3.0
	mustExecute(s, "UPDATE HIGH_PRIORITY mysql.user SET Create_view_priv='Y',Show_view_priv='Y' WHERE Create_priv='Y'")
}

func upgradeToVer27(s Session, ver int64) {
	if ver >= version27 {
		return
	}
	doReentrantDDL(s, "ALTER TABLE mysql.stats_histograms ADD COLUMN `correlation` DOUBLE NOT NULL DEFAULT 0", infoschema.ErrColumnExists)
}

func upgradeToVer28(s Session, ver int64) {
	if ver >= version28 {
		return
	}
	doReentrantDDL(s, CreateBindInfoTable)
}

func upgradeToVer29(s Session, ver int64) {
	// upgradeToVer29 only need to be run when the current version is 28.
	if ver != version28 {
		return
	}
	doReentrantDDL(s, "ALTER TABLE mysql.bind_info CHANGE create_time create_time TIMESTAMP(3)")
	doReentrantDDL(s, "ALTER TABLE mysql.bind_info CHANGE update_time update_time TIMESTAMP(3)")
	doReentrantDDL(s, "ALTER TABLE mysql.bind_info ADD INDEX sql_index (original_sql(1024),default_db(1024))", dbterror.ErrDupKeyName)
}

func upgradeToVer30(s Session, ver int64) {
	if ver >= version30 {
		return
	}
	mustExecute(s, CreateStatsTopNTable)
}

func upgradeToVer31(s Session, ver int64) {
	if ver >= version31 {
		return
	}
	doReentrantDDL(s, "ALTER TABLE mysql.stats_histograms ADD COLUMN `last_analyze_pos` BLOB DEFAULT NULL", infoschema.ErrColumnExists)
}

func upgradeToVer32(s Session, ver int64) {
	if ver >= version32 {
		return
	}
	doReentrantDDL(s, "ALTER TABLE mysql.tables_priv MODIFY table_priv SET('Select','Insert','Update','Delete','Create','Drop','Grant', 'Index', 'Alter', 'Create View', 'Show View', 'Trigger', 'References')")
}

func upgradeToVer33(s Session, ver int64) {
	if ver >= version33 {
		return
	}
	doReentrantDDL(s, CreateExprPushdownBlacklist)
}

func upgradeToVer34(s Session, ver int64) {
	if ver >= version34 {
		return
	}
	doReentrantDDL(s, CreateOptRuleBlacklist)
}

func upgradeToVer35(s Session, ver int64) {
	if ver >= version35 {
		return
	}
	sql := fmt.Sprintf("UPDATE HIGH_PRIORITY %s.%s SET VARIABLE_NAME = '%s' WHERE VARIABLE_NAME = 'tidb_back_off_weight'",
		mysql.SystemDB, mysql.GlobalVariablesTable, variable.TiDBBackOffWeight)
	mustExecute(s, sql)
}

func upgradeToVer36(s Session, ver int64) {
	if ver >= version36 {
		return
	}
	doReentrantDDL(s, "ALTER TABLE mysql.user ADD COLUMN `Shutdown_priv` ENUM('N','Y') DEFAULT 'N'", infoschema.ErrColumnExists)
	// A root user will have those privileges after upgrading.
	mustExecute(s, "UPDATE HIGH_PRIORITY mysql.user SET Shutdown_priv='Y' WHERE Super_priv='Y'")
	mustExecute(s, "UPDATE HIGH_PRIORITY mysql.user SET Create_tmp_table_priv='Y',Lock_tables_priv='Y',Create_routine_priv='Y',Alter_routine_priv='Y',Event_priv='Y' WHERE Super_priv='Y'")
}

func upgradeToVer37(s Session, ver int64) {
	if ver >= version37 {
		return
	}
	// when upgrade from old tidb and no 'tidb_enable_window_function' in GLOBAL_VARIABLES, init it with 0.
	sql := fmt.Sprintf("INSERT IGNORE INTO  %s.%s (`VARIABLE_NAME`, `VARIABLE_VALUE`) VALUES ('%s', '%d')",
		mysql.SystemDB, mysql.GlobalVariablesTable, variable.TiDBEnableWindowFunction, 0)
	mustExecute(s, sql)
}

func upgradeToVer38(s Session, ver int64) {
	if ver >= version38 {
		return
	}
	doReentrantDDL(s, CreateGlobalPrivTable)
}

func writeNewCollationParameter(s Session, flag bool) {
	comment := "If the new collations are enabled. Do not edit it."
	b := varFalse
	if flag {
		b = varTrue
	}
	mustExecute(s, `INSERT HIGH_PRIORITY INTO %n.%n VALUES (%?, %?, %?) ON DUPLICATE KEY UPDATE VARIABLE_VALUE=%?`,
		mysql.SystemDB, mysql.TiDBTable, tidbNewCollationEnabled, b, comment, b,
	)
}

func upgradeToVer40(s Session, ver int64) {
	if ver >= version40 {
		return
	}
	// There is no way to enable new collation for an existing TiDB cluster.
	writeNewCollationParameter(s, false)
}

func upgradeToVer41(s Session, ver int64) {
	if ver >= version41 {
		return
	}
	doReentrantDDL(s, "ALTER TABLE mysql.user CHANGE `password` `authentication_string` TEXT", infoschema.ErrColumnExists, infoschema.ErrColumnNotExists)
	doReentrantDDL(s, "ALTER TABLE mysql.user ADD COLUMN `password` TEXT as (`authentication_string`)", infoschema.ErrColumnExists)
}

// writeDefaultExprPushDownBlacklist writes default expr pushdown blacklist into mysql.expr_pushdown_blacklist
func writeDefaultExprPushDownBlacklist(s Session) {
	mustExecute(s, "INSERT HIGH_PRIORITY INTO mysql.expr_pushdown_blacklist VALUES"+
		"('date_add','tiflash', 'DST(daylight saving time) does not take effect in TiFlash date_add')")
}

func upgradeToVer42(s Session, ver int64) {
	if ver >= version42 {
		return
	}
	doReentrantDDL(s, "ALTER TABLE mysql.expr_pushdown_blacklist ADD COLUMN `store_type` CHAR(100) NOT NULL DEFAULT 'tikv,tiflash,tidb'", infoschema.ErrColumnExists)
	doReentrantDDL(s, "ALTER TABLE mysql.expr_pushdown_blacklist ADD COLUMN `reason` VARCHAR(200)", infoschema.ErrColumnExists)
	writeDefaultExprPushDownBlacklist(s)
}

// Convert statement summary global variables to non-empty values.
func writeStmtSummaryVars(s Session) {
	sql := "UPDATE %n.%n SET variable_value= %? WHERE variable_name= %? AND variable_value=''"
	mustExecute(s, sql, mysql.SystemDB, mysql.GlobalVariablesTable, variable.BoolToOnOff(variable.DefTiDBEnableStmtSummary), variable.TiDBEnableStmtSummary)
	mustExecute(s, sql, mysql.SystemDB, mysql.GlobalVariablesTable, variable.BoolToOnOff(variable.DefTiDBStmtSummaryInternalQuery), variable.TiDBStmtSummaryInternalQuery)
	mustExecute(s, sql, mysql.SystemDB, mysql.GlobalVariablesTable, strconv.Itoa(variable.DefTiDBStmtSummaryRefreshInterval), variable.TiDBStmtSummaryRefreshInterval)
	mustExecute(s, sql, mysql.SystemDB, mysql.GlobalVariablesTable, strconv.Itoa(variable.DefTiDBStmtSummaryHistorySize), variable.TiDBStmtSummaryHistorySize)
	mustExecute(s, sql, mysql.SystemDB, mysql.GlobalVariablesTable, strconv.FormatUint(uint64(variable.DefTiDBStmtSummaryMaxStmtCount), 10), variable.TiDBStmtSummaryMaxStmtCount)
	mustExecute(s, sql, mysql.SystemDB, mysql.GlobalVariablesTable, strconv.FormatUint(uint64(variable.DefTiDBStmtSummaryMaxSQLLength), 10), variable.TiDBStmtSummaryMaxSQLLength)
}

func upgradeToVer43(s Session, ver int64) {
	if ver >= version43 {
		return
	}
	writeStmtSummaryVars(s)
}

func upgradeToVer44(s Session, ver int64) {
	if ver >= version44 {
		return
	}
	mustExecute(s, "DELETE FROM mysql.global_variables where variable_name = \"tidb_isolation_read_engines\"")
}

func upgradeToVer45(s Session, ver int64) {
	if ver >= version45 {
		return
	}
	doReentrantDDL(s, "ALTER TABLE mysql.user ADD COLUMN `Config_priv` ENUM('N','Y') DEFAULT 'N'", infoschema.ErrColumnExists)
	mustExecute(s, "UPDATE HIGH_PRIORITY mysql.user SET Config_priv='Y' WHERE Super_priv='Y'")
}

// In v3.1.1, we wrongly replace the context of upgradeToVer39 with upgradeToVer44. If we upgrade from v3.1.1 to a newer version,
// upgradeToVer39 will be missed. So we redo upgradeToVer39 here to make sure the upgrading from v3.1.1 succeed.
func upgradeToVer46(s Session, ver int64) {
	if ver >= version46 {
		return
	}
	doReentrantDDL(s, "ALTER TABLE mysql.user ADD COLUMN `Reload_priv` ENUM('N','Y') DEFAULT 'N'", infoschema.ErrColumnExists)
	doReentrantDDL(s, "ALTER TABLE mysql.user ADD COLUMN `File_priv` ENUM('N','Y') DEFAULT 'N'", infoschema.ErrColumnExists)
	mustExecute(s, "UPDATE HIGH_PRIORITY mysql.user SET Reload_priv='Y' WHERE Super_priv='Y'")
	mustExecute(s, "UPDATE HIGH_PRIORITY mysql.user SET File_priv='Y' WHERE Super_priv='Y'")
}

func upgradeToVer47(s Session, ver int64) {
	if ver >= version47 {
		return
	}
	doReentrantDDL(s, "ALTER TABLE mysql.bind_info ADD COLUMN `source` varchar(10) NOT NULL default 'unknown'", infoschema.ErrColumnExists)
}

func upgradeToVer50(s Session, ver int64) {
	if ver >= version50 {
		return
	}
	doReentrantDDL(s, CreateSchemaIndexUsageTable)
}

func upgradeToVer52(s Session, ver int64) {
	if ver >= version52 {
		return
	}
	doReentrantDDL(s, "ALTER TABLE mysql.stats_histograms MODIFY cm_sketch BLOB(6291456)")
}

func upgradeToVer53(s Session, ver int64) {
	if ver >= version53 {
		return
	}
	// when upgrade from old tidb and no `tidb_enable_strict_double_type_check` in GLOBAL_VARIABLES, init it with 1`
	sql := fmt.Sprintf("INSERT IGNORE INTO %s.%s (`VARIABLE_NAME`, `VARIABLE_VALUE`) VALUES ('%s', '%d')",
		mysql.SystemDB, mysql.GlobalVariablesTable, variable.TiDBEnableStrictDoubleTypeCheck, 0)
	mustExecute(s, sql)
}

func upgradeToVer54(s Session, ver int64) {
	if ver >= version54 {
		return
	}
	// The mem-query-quota default value is 32GB by default in v3.0, and 1GB by
	// default in v4.0.
	// If a cluster is upgraded from v3.0.x (bootstrapVer <= version38) to
	// v4.0.9+, we'll write the default value to mysql.tidb. Thus we can get the
	// default value of mem-quota-query, and promise the compatibility even if
	// the tidb-server restarts.
	// If it's a newly deployed cluster, we do not need to write the value into
	// mysql.tidb, since no compatibility problem will happen.

	// This bootstrap task becomes obsolete in TiDB 5.0+, because it appears that the
	// default value of mem-quota-query changes back to 1GB. In TiDB 6.1+ mem-quota-query
	// is no longer a config option, but instead a system variable (tidb_mem_quota_query).

	if ver <= version38 {
		writeMemoryQuotaQuery(s)
	}
}

// When cherry-pick upgradeToVer52 to v4.0, we wrongly name it upgradeToVer48.
// If we upgrade from v4.0 to a newer version, the real upgradeToVer48 will be missed.
// So we redo upgradeToVer48 here to make sure the upgrading from v4.0 succeeds.
func upgradeToVer55(s Session, ver int64) {
	if ver >= version55 {
		return
	}
	defValues := map[string]string{
		variable.TiDBIndexLookupConcurrency:     "4",
		variable.TiDBIndexLookupJoinConcurrency: "4",
		variable.TiDBHashAggFinalConcurrency:    "4",
		variable.TiDBHashAggPartialConcurrency:  "4",
		variable.TiDBWindowConcurrency:          "4",
		variable.TiDBProjectionConcurrency:      "4",
		variable.TiDBHashJoinConcurrency:        "5",
	}
	names := make([]string, 0, len(defValues))
	for n := range defValues {
		names = append(names, n)
	}

	selectSQL := "select HIGH_PRIORITY * from mysql.global_variables where variable_name in ('" + strings.Join(names, quoteCommaQuote) + "')"
	ctx := kv.WithInternalSourceType(context.Background(), kv.InternalTxnBootstrap)
	rs, err := s.ExecuteInternal(ctx, selectSQL)
	terror.MustNil(err)
	defer terror.Call(rs.Close)
	req := rs.NewChunk(nil)
	it := chunk.NewIterator4Chunk(req)
	err = rs.Next(ctx, req)
	for err == nil && req.NumRows() != 0 {
		for row := it.Begin(); row != it.End(); row = it.Next() {
			n := strings.ToLower(row.GetString(0))
			v := row.GetString(1)
			if defValue, ok := defValues[n]; !ok || defValue != v {
				return
			}
		}
		err = rs.Next(ctx, req)
	}
	terror.MustNil(err)

	mustExecute(s, "BEGIN")
	v := strconv.Itoa(variable.ConcurrencyUnset)
	sql := fmt.Sprintf("UPDATE %s.%s SET variable_value='%%s' WHERE variable_name='%%s'", mysql.SystemDB, mysql.GlobalVariablesTable)
	for _, name := range names {
		mustExecute(s, fmt.Sprintf(sql, v, name))
	}
	mustExecute(s, "COMMIT")
}

// When cherry-pick upgradeToVer54 to v4.0, we wrongly name it upgradeToVer49.
// If we upgrade from v4.0 to a newer version, the real upgradeToVer49 will be missed.
// So we redo upgradeToVer49 here to make sure the upgrading from v4.0 succeeds.
func upgradeToVer56(s Session, ver int64) {
	if ver >= version56 {
		return
	}
	doReentrantDDL(s, CreateStatsExtended)
}

func upgradeToVer57(s Session, ver int64) {
	if ver >= version57 {
		return
	}
	insertBuiltinBindInfoRow(s)
}

func initBindInfoTable(s Session) {
	mustExecute(s, CreateBindInfoTable)
	insertBuiltinBindInfoRow(s)
}

func insertBuiltinBindInfoRow(s Session) {
	mustExecute(s, `INSERT HIGH_PRIORITY INTO mysql.bind_info VALUES (%?, %?, "mysql", %?, "0000-00-00 00:00:00", "0000-00-00 00:00:00", "", "", %?, "", "")`,
		bindinfo.BuiltinPseudoSQL4BindLock, bindinfo.BuiltinPseudoSQL4BindLock, bindinfo.Builtin, bindinfo.Builtin,
	)
}

func upgradeToVer59(s Session, ver int64) {
	if ver >= version59 {
		return
	}
	// The oom-action default value is log by default in v3.0, and cancel by
	// default in v4.0.11+.
	// If a cluster is upgraded from v3.0.x (bootstrapVer <= version59) to
	// v4.0.11+, we'll write the default value to mysql.tidb. Thus we can get
	// the default value of oom-action, and promise the compatibility even if
	// the tidb-server restarts.
	// If it's a newly deployed cluster, we do not need to write the value into
	// mysql.tidb, since no compatibility problem will happen.
	writeOOMAction(s)
}

func upgradeToVer60(s Session, ver int64) {
	if ver >= version60 {
		return
	}
	mustExecute(s, "DROP TABLE IF EXISTS mysql.stats_extended")
	doReentrantDDL(s, CreateStatsExtended)
}

type bindInfo struct {
	bindSQL    string
	status     string
	createTime types.Time
	charset    string
	collation  string
	source     string
}

func upgradeToVer67(s Session, ver int64) {
	if ver >= version67 {
		return
	}
	bindMap := make(map[string]bindInfo)
	h := &bindinfo.BindHandle{}
	var err error
	mustExecute(s, "BEGIN PESSIMISTIC")

	defer func() {
		if err != nil {
			mustExecute(s, "ROLLBACK")
			return
		}

		mustExecute(s, "COMMIT")
	}()
	mustExecute(s, h.LockBindInfoSQL())
	ctx := kv.WithInternalSourceType(context.Background(), kv.InternalTxnBootstrap)
	var rs sqlexec.RecordSet
	rs, err = s.ExecuteInternal(ctx,
		`SELECT bind_sql, default_db, status, create_time, charset, collation, source
			FROM mysql.bind_info
			WHERE source != 'builtin'
			ORDER BY update_time DESC`)
	if err != nil {
		logutil.BgLogger().Fatal("upgradeToVer67 error", zap.Error(err))
	}
	req := rs.NewChunk(nil)
	iter := chunk.NewIterator4Chunk(req)
	p := parser.New()
	now := types.NewTime(types.FromGoTime(time.Now()), mysql.TypeTimestamp, 3)
	for {
		err = rs.Next(context.TODO(), req)
		if err != nil {
			logutil.BgLogger().Fatal("upgradeToVer67 error", zap.Error(err))
		}
		if req.NumRows() == 0 {
			break
		}
		updateBindInfo(iter, p, bindMap)
	}
	terror.Call(rs.Close)

	mustExecute(s, "DELETE FROM mysql.bind_info where source != 'builtin'")
	for original, bind := range bindMap {
		mustExecute(s, fmt.Sprintf("INSERT INTO mysql.bind_info VALUES(%s, %s, '', %s, %s, %s, %s, %s, %s)",
			expression.Quote(original),
			expression.Quote(bind.bindSQL),
			expression.Quote(bind.status),
			expression.Quote(bind.createTime.String()),
			expression.Quote(now.String()),
			expression.Quote(bind.charset),
			expression.Quote(bind.collation),
			expression.Quote(bind.source),
		))
	}
}

func updateBindInfo(iter *chunk.Iterator4Chunk, p *parser.Parser, bindMap map[string]bindInfo) {
	for row := iter.Begin(); row != iter.End(); row = iter.Next() {
		bind := row.GetString(0)
		db := row.GetString(1)
		status := row.GetString(2)

		if status != bindinfo.Enabled && status != bindinfo.Using && status != bindinfo.Builtin {
			continue
		}

		charset := row.GetString(4)
		collation := row.GetString(5)
		stmt, err := p.ParseOneStmt(bind, charset, collation)
		if err != nil {
			logutil.BgLogger().Fatal("updateBindInfo error", zap.Error(err))
		}
		originWithDB := parser.Normalize(utilparser.RestoreWithDefaultDB(stmt, db, bind))
		if _, ok := bindMap[originWithDB]; ok {
			// The results are sorted in descending order of time.
			// And in the following cases, duplicate originWithDB may occur
			//      originalText         	|bindText                                   	|DB
			//		`select * from t` 		|`select /*+ use_index(t, idx) */ * from t` 	|`test`
			// 		`select * from test.t`  |`select /*+ use_index(t, idx) */ * from test.t`|``
			// Therefore, if repeated, we can skip to keep the latest binding.
			continue
		}
		bindMap[originWithDB] = bindInfo{
			bindSQL:    utilparser.RestoreWithDefaultDB(stmt, db, bind),
			status:     status,
			createTime: row.GetTime(3),
			charset:    charset,
			collation:  collation,
			source:     row.GetString(6),
		}
	}
}

func writeMemoryQuotaQuery(s Session) {
	comment := "memory_quota_query is 32GB by default in v3.0.x, 1GB by default in v4.0.x+"
	mustExecute(s, `INSERT HIGH_PRIORITY INTO %n.%n VALUES (%?, %?, %?) ON DUPLICATE KEY UPDATE VARIABLE_VALUE=%?`,
		mysql.SystemDB, mysql.TiDBTable, tidbDefMemoryQuotaQuery, 32<<30, comment, 32<<30,
	)
}

func upgradeToVer62(s Session, ver int64) {
	if ver >= version62 {
		return
	}
	doReentrantDDL(s, "ALTER TABLE mysql.stats_buckets ADD COLUMN `ndv` bigint not null default 0", infoschema.ErrColumnExists)
}

func upgradeToVer63(s Session, ver int64) {
	if ver >= version63 {
		return
	}
	doReentrantDDL(s, "ALTER TABLE mysql.user ADD COLUMN `Create_tablespace_priv` ENUM('N','Y') DEFAULT 'N'", infoschema.ErrColumnExists)
	mustExecute(s, "UPDATE HIGH_PRIORITY mysql.user SET Create_tablespace_priv='Y' where Super_priv='Y'")
}

func upgradeToVer64(s Session, ver int64) {
	if ver >= version64 {
		return
	}
	doReentrantDDL(s, "ALTER TABLE mysql.user ADD COLUMN `Repl_slave_priv` ENUM('N','Y') CHARACTER SET utf8 NOT NULL DEFAULT 'N' AFTER `Execute_priv`", infoschema.ErrColumnExists)
	doReentrantDDL(s, "ALTER TABLE mysql.user ADD COLUMN `Repl_client_priv` ENUM('N','Y') CHARACTER SET utf8 NOT NULL DEFAULT 'N' AFTER `Repl_slave_priv`", infoschema.ErrColumnExists)
	mustExecute(s, "UPDATE HIGH_PRIORITY mysql.user SET Repl_slave_priv='Y',Repl_client_priv='Y' where Super_priv='Y'")
}

func upgradeToVer65(s Session, ver int64) {
	if ver >= version65 {
		return
	}
	doReentrantDDL(s, CreateStatsFMSketchTable)
}

func upgradeToVer66(s Session, ver int64) {
	if ver >= version66 {
		return
	}
	mustExecute(s, "set @@global.tidb_track_aggregate_memory_usage = 1")
}

func upgradeToVer68(s Session, ver int64) {
	if ver >= version68 {
		return
	}
	mustExecute(s, "DELETE FROM mysql.global_variables where VARIABLE_NAME = 'tidb_enable_clustered_index' and VARIABLE_VALUE = 'OFF'")
}

func upgradeToVer69(s Session, ver int64) {
	if ver >= version69 {
		return
	}
	doReentrantDDL(s, CreateGlobalGrantsTable)
}

func upgradeToVer70(s Session, ver int64) {
	if ver >= version70 {
		return
	}
	doReentrantDDL(s, "ALTER TABLE mysql.user ADD COLUMN plugin CHAR(64) AFTER authentication_string", infoschema.ErrColumnExists)
	mustExecute(s, "UPDATE HIGH_PRIORITY mysql.user SET plugin='mysql_native_password'")
}

func upgradeToVer71(s Session, ver int64) {
	if ver >= version71 {
		return
	}
	mustExecute(s, "UPDATE mysql.global_variables SET VARIABLE_VALUE='OFF' WHERE VARIABLE_NAME = 'tidb_multi_statement_mode' AND VARIABLE_VALUE = 'WARN'")
}

func upgradeToVer72(s Session, ver int64) {
	if ver >= version72 {
		return
	}
	doReentrantDDL(s, "ALTER TABLE mysql.stats_meta ADD COLUMN snapshot BIGINT(64) UNSIGNED NOT NULL DEFAULT 0", infoschema.ErrColumnExists)
}

func upgradeToVer73(s Session, ver int64) {
	if ver >= version73 {
		return
	}
	doReentrantDDL(s, CreateCapturePlanBaselinesBlacklist)
}

func upgradeToVer74(s Session, ver int64) {
	if ver >= version74 {
		return
	}
	// The old default value of `tidb_stmt_summary_max_stmt_count` is 200, we want to enlarge this to the new default value when TiDB upgrade.
	mustExecute(s, fmt.Sprintf("UPDATE mysql.global_variables SET VARIABLE_VALUE='%[1]v' WHERE VARIABLE_NAME = 'tidb_stmt_summary_max_stmt_count' AND CAST(VARIABLE_VALUE AS SIGNED) = 200", variable.DefTiDBStmtSummaryMaxStmtCount))
}

func upgradeToVer75(s Session, ver int64) {
	if ver >= version75 {
		return
	}
	doReentrantDDL(s, "ALTER TABLE mysql.user MODIFY COLUMN Host CHAR(255)")
	doReentrantDDL(s, "ALTER TABLE mysql.global_priv MODIFY COLUMN Host CHAR(255)")
	doReentrantDDL(s, "ALTER TABLE mysql.db MODIFY COLUMN Host CHAR(255)")
	doReentrantDDL(s, "ALTER TABLE mysql.tables_priv MODIFY COLUMN Host CHAR(255)")
	doReentrantDDL(s, "ALTER TABLE mysql.columns_priv MODIFY COLUMN Host CHAR(255)")
}

func upgradeToVer76(s Session, ver int64) {
	if ver >= version76 {
		return
	}
	doReentrantDDL(s, "ALTER TABLE mysql.columns_priv MODIFY COLUMN Column_priv SET('Select','Insert','Update','References')")
}

func upgradeToVer77(s Session, ver int64) {
	if ver >= version77 {
		return
	}
	doReentrantDDL(s, CreateColumnStatsUsageTable)
}

func upgradeToVer78(s Session, ver int64) {
	if ver >= version78 {
		return
	}
	doReentrantDDL(s, "ALTER TABLE mysql.stats_buckets MODIFY upper_bound LONGBLOB NOT NULL")
	doReentrantDDL(s, "ALTER TABLE mysql.stats_buckets MODIFY lower_bound LONGBLOB")
	doReentrantDDL(s, "ALTER TABLE mysql.stats_histograms MODIFY last_analyze_pos LONGBLOB DEFAULT NULL")
}

func upgradeToVer79(s Session, ver int64) {
	if ver >= version79 {
		return
	}
	doReentrantDDL(s, CreateTableCacheMetaTable)
}

func upgradeToVer80(s Session, ver int64) {
	if ver >= version80 {
		return
	}
	// Check if tidb_analyze_version exists in mysql.GLOBAL_VARIABLES.
	// If not, insert "tidb_analyze_version | 1" since this is the old behavior before we introduce this variable.
	ctx := kv.WithInternalSourceType(context.Background(), kv.InternalTxnBootstrap)
	rs, err := s.ExecuteInternal(ctx, "SELECT VARIABLE_VALUE FROM %n.%n WHERE VARIABLE_NAME=%?;",
		mysql.SystemDB, mysql.GlobalVariablesTable, variable.TiDBAnalyzeVersion)
	terror.MustNil(err)
	req := rs.NewChunk(nil)
	err = rs.Next(ctx, req)
	terror.MustNil(err)
	if req.NumRows() != 0 {
		return
	}

	mustExecute(s, "INSERT HIGH_PRIORITY IGNORE INTO %n.%n VALUES (%?, %?);",
		mysql.SystemDB, mysql.GlobalVariablesTable, variable.TiDBAnalyzeVersion, 1)
}

// For users that upgrade TiDB from a pre-4.0 version, we want to disable index merge by default.
// This helps minimize query plan regressions.
func upgradeToVer81(s Session, ver int64) {
	if ver >= version81 {
		return
	}
	// Check if tidb_enable_index_merge exists in mysql.GLOBAL_VARIABLES.
	// If not, insert "tidb_enable_index_merge | off".
	ctx := kv.WithInternalSourceType(context.Background(), kv.InternalTxnBootstrap)
	rs, err := s.ExecuteInternal(ctx, "SELECT VARIABLE_VALUE FROM %n.%n WHERE VARIABLE_NAME=%?;",
		mysql.SystemDB, mysql.GlobalVariablesTable, variable.TiDBEnableIndexMerge)
	terror.MustNil(err)
	req := rs.NewChunk(nil)
	err = rs.Next(ctx, req)
	terror.MustNil(err)
	if req.NumRows() != 0 {
		return
	}

	mustExecute(s, "INSERT HIGH_PRIORITY IGNORE INTO %n.%n VALUES (%?, %?);",
		mysql.SystemDB, mysql.GlobalVariablesTable, variable.TiDBEnableIndexMerge, variable.Off)
}

func upgradeToVer82(s Session, ver int64) {
	if ver >= version82 {
		return
	}
	doReentrantDDL(s, CreateAnalyzeOptionsTable)
}

func upgradeToVer83(s Session, ver int64) {
	if ver >= version83 {
		return
	}
	doReentrantDDL(s, CreateStatsHistory)
}

func upgradeToVer84(s Session, ver int64) {
	if ver >= version84 {
		return
	}
	doReentrantDDL(s, CreateStatsMetaHistory)
}

func upgradeToVer85(s Session, ver int64) {
	if ver >= version85 {
		return
	}
	mustExecute(s, fmt.Sprintf("UPDATE HIGH_PRIORITY mysql.bind_info SET status= '%s' WHERE status = '%s'", bindinfo.Enabled, bindinfo.Using))
}

func upgradeToVer86(s Session, ver int64) {
	if ver >= version86 {
		return
	}
	doReentrantDDL(s, "ALTER TABLE mysql.tables_priv MODIFY COLUMN Column_priv SET('Select','Insert','Update','References')")
}

func upgradeToVer87(s Session, ver int64) {
	if ver >= version87 {
		return
	}
	doReentrantDDL(s, CreateAnalyzeJobs)
}

func upgradeToVer88(s Session, ver int64) {
	if ver >= version88 {
		return
	}
	doReentrantDDL(s, "ALTER TABLE mysql.user CHANGE `Repl_slave_priv` `Repl_slave_priv` ENUM('N','Y') NOT NULL DEFAULT 'N' AFTER `Execute_priv`")
	doReentrantDDL(s, "ALTER TABLE mysql.user CHANGE `Repl_client_priv` `Repl_client_priv` ENUM('N','Y') NOT NULL DEFAULT 'N' AFTER `Repl_slave_priv`")
}

func upgradeToVer89(s Session, ver int64) {
	if ver >= version89 {
		return
	}
	doReentrantDDL(s, CreateAdvisoryLocks)
}

// importConfigOption is a one-time import.
// It is intended to be used to convert a config option to a sysvar.
// It reads the config value from the tidb-server executing the bootstrap
// (not guaranteed to be the same on all servers), and writes a message
// to the error log. The message is important since the behavior is weird
// (changes to the config file will no longer take effect past this point).
func importConfigOption(s Session, configName, svName, valStr string) {
	message := fmt.Sprintf("%s is now configured by the system variable %s. One-time importing the value specified in tidb.toml file", configName, svName)
	logutil.BgLogger().Warn(message, zap.String("value", valStr))
	// We use insert ignore, since if its a duplicate we don't want to overwrite any user-set values.
	sql := fmt.Sprintf("INSERT IGNORE INTO  %s.%s (`VARIABLE_NAME`, `VARIABLE_VALUE`) VALUES ('%s', '%s')",
		mysql.SystemDB, mysql.GlobalVariablesTable, svName, valStr)
	mustExecute(s, sql)
}

func upgradeToVer90(s Session, ver int64) {
	if ver >= version90 {
		return
	}
	valStr := variable.BoolToOnOff(config.GetGlobalConfig().EnableBatchDML)
	importConfigOption(s, "enable-batch-dml", variable.TiDBEnableBatchDML, valStr)
	valStr = fmt.Sprint(config.GetGlobalConfig().MemQuotaQuery)
	importConfigOption(s, "mem-quota-query", variable.TiDBMemQuotaQuery, valStr)
	valStr = fmt.Sprint(config.GetGlobalConfig().Log.QueryLogMaxLen)
	importConfigOption(s, "query-log-max-len", variable.TiDBQueryLogMaxLen, valStr)
	valStr = fmt.Sprint(config.GetGlobalConfig().Performance.CommitterConcurrency)
	importConfigOption(s, "committer-concurrency", variable.TiDBCommitterConcurrency, valStr)
	valStr = variable.BoolToOnOff(config.GetGlobalConfig().Performance.RunAutoAnalyze)
	importConfigOption(s, "run-auto-analyze", variable.TiDBEnableAutoAnalyze, valStr)
	valStr = config.GetGlobalConfig().OOMAction
	importConfigOption(s, "oom-action", variable.TiDBMemOOMAction, valStr)
}

func upgradeToVer91(s Session, ver int64) {
	if ver >= version91 {
		return
	}
	valStr := variable.BoolToOnOff(config.GetGlobalConfig().PreparedPlanCache.Enabled)
	importConfigOption(s, "prepared-plan-cache.enable", variable.TiDBEnablePrepPlanCache, valStr)

	valStr = strconv.Itoa(int(config.GetGlobalConfig().PreparedPlanCache.Capacity))
	importConfigOption(s, "prepared-plan-cache.capacity", variable.TiDBPrepPlanCacheSize, valStr)

	valStr = strconv.FormatFloat(config.GetGlobalConfig().PreparedPlanCache.MemoryGuardRatio, 'f', -1, 64)
	importConfigOption(s, "prepared-plan-cache.memory-guard-ratio", variable.TiDBPrepPlanCacheMemoryGuardRatio, valStr)
}

func upgradeToVer93(s Session, ver int64) {
	if ver >= version93 {
		return
	}
	valStr := variable.BoolToOnOff(config.GetGlobalConfig().OOMUseTmpStorage)
	importConfigOption(s, "oom-use-tmp-storage", variable.TiDBEnableTmpStorageOnOOM, valStr)
}

func upgradeToVer94(s Session, ver int64) {
	if ver >= version94 {
		return
	}
	mustExecute(s, CreateMDLView)
}

func upgradeToVer95(s Session, ver int64) {
	if ver >= version95 {
		return
	}
	doReentrantDDL(s, "ALTER TABLE mysql.user ADD COLUMN IF NOT EXISTS `User_attributes` JSON")
}

func upgradeToVer97(s Session, ver int64) {
	if ver >= version97 {
		return
	}
	// Check if tidb_opt_range_max_size exists in mysql.GLOBAL_VARIABLES.
	// If not, insert "tidb_opt_range_max_size | 0" since this is the old behavior before we introduce this variable.
	ctx := kv.WithInternalSourceType(context.Background(), kv.InternalTxnBootstrap)
	rs, err := s.ExecuteInternal(ctx, "SELECT VARIABLE_VALUE FROM %n.%n WHERE VARIABLE_NAME=%?;",
		mysql.SystemDB, mysql.GlobalVariablesTable, variable.TiDBOptRangeMaxSize)
	terror.MustNil(err)
	req := rs.NewChunk(nil)
	err = rs.Next(ctx, req)
	terror.MustNil(err)
	if req.NumRows() != 0 {
		return
	}

	mustExecute(s, "INSERT HIGH_PRIORITY IGNORE INTO %n.%n VALUES (%?, %?);",
		mysql.SystemDB, mysql.GlobalVariablesTable, variable.TiDBOptRangeMaxSize, 0)
}

func upgradeToVer98(s Session, ver int64) {
	if ver >= version98 {
		return
	}
	doReentrantDDL(s, "ALTER TABLE mysql.user ADD COLUMN IF NOT EXISTS `Token_issuer` varchar(255)")
}

func upgradeToVer99Before(s Session) {
	mustExecute(s, "INSERT HIGH_PRIORITY IGNORE INTO %n.%n VALUES (%?, %?);",
		mysql.SystemDB, mysql.GlobalVariablesTable, variable.TiDBEnableMDL, 0)
}

func upgradeToVer99After(s Session) {
	sql := fmt.Sprintf("UPDATE HIGH_PRIORITY %[1]s.%[2]s SET VARIABLE_VALUE = %[4]d WHERE VARIABLE_NAME = '%[3]s'",
		mysql.SystemDB, mysql.GlobalVariablesTable, variable.TiDBEnableMDL, 1)
	mustExecute(s, sql)
	err := kv.RunInNewTxn(kv.WithInternalSourceType(context.Background(), kv.InternalTxnDDL), s.GetStore(), true, func(ctx context.Context, txn kv.Transaction) error {
		t := meta.NewMeta(txn)
		return t.SetMetadataLock(true)
	})
	terror.MustNil(err)
}

func upgradeToVer100(s Session, ver int64) {
	if ver >= version100 {
		return
	}
	valStr := strconv.Itoa(int(config.GetGlobalConfig().Performance.ServerMemoryQuota))
	importConfigOption(s, "performance.server-memory-quota", variable.TiDBServerMemoryLimit, valStr)
}

func upgradeToVer101(s Session, ver int64) {
	if ver >= version101 {
		return
	}
	doReentrantDDL(s, CreatePlanReplayerStatusTable)
}

func upgradeToVer102(s Session, ver int64) {
	if ver >= version102 {
		return
	}
	doReentrantDDL(s, CreatePlanReplayerTaskTable)
}

func upgradeToVer103(s Session, ver int64) {
	if ver >= version103 {
		return
	}
	doReentrantDDL(s, CreateStatsTableLocked)
}

func upgradeToVer104(s Session, ver int64) {
	if ver >= version104 {
		return
	}
	doReentrantDDL(s, "ALTER TABLE mysql.bind_info ADD COLUMN IF NOT EXISTS `sql_digest` varchar(64)")
	doReentrantDDL(s, "ALTER TABLE mysql.bind_info ADD COLUMN IF NOT EXISTS `plan_digest` varchar(64)")
}

<<<<<<< HEAD
=======
// For users that upgrade TiDB from a pre-6.0 version, we want to disable tidb cost model2 by default to keep plans unchanged.
>>>>>>> 202f7238
func upgradeToVer105(s Session, ver int64) {
	if ver >= version105 {
		return
	}
<<<<<<< HEAD
	doReentrantDDL(s, "ALTER TABLE mysql.user ADD COLUMN IF NOT EXISTS `Password_expired` ENUM('N','Y') NOT NULL DEFAULT 'N',"+
		"ADD COLUMN IF NOT EXISTS `Password_last_changed` TIMESTAMP DEFAULT CURRENT_TIMESTAMP(),"+
		"ADD COLUMN IF NOT EXISTS `Password_lifetime` SMALLINT UNSIGNED")
=======
	ctx := kv.WithInternalSourceType(context.Background(), kv.InternalTxnBootstrap)
	rs, err := s.ExecuteInternal(ctx, "SELECT VARIABLE_VALUE FROM %n.%n WHERE VARIABLE_NAME=%?;",
		mysql.SystemDB, mysql.GlobalVariablesTable, variable.TiDBCostModelVersion)
	terror.MustNil(err)
	req := rs.NewChunk(nil)
	err = rs.Next(ctx, req)
	terror.MustNil(err)
	if req.NumRows() != 0 {
		return
	}

	mustExecute(s, "INSERT HIGH_PRIORITY IGNORE INTO %n.%n VALUES (%?, %?);",
		mysql.SystemDB, mysql.GlobalVariablesTable, variable.TiDBCostModelVersion, "1")
>>>>>>> 202f7238
}

func writeOOMAction(s Session) {
	comment := "oom-action is `log` by default in v3.0.x, `cancel` by default in v4.0.11+"
	mustExecute(s, `INSERT HIGH_PRIORITY INTO %n.%n VALUES (%?, %?, %?) ON DUPLICATE KEY UPDATE VARIABLE_VALUE= %?`,
		mysql.SystemDB, mysql.TiDBTable, tidbDefOOMAction, variable.OOMActionLog, comment, variable.OOMActionLog,
	)
}

// updateBootstrapVer updates bootstrap version variable in mysql.TiDB table.
func updateBootstrapVer(s Session) {
	// Update bootstrap version.
	mustExecute(s, `INSERT HIGH_PRIORITY INTO %n.%n VALUES (%?, %?, "TiDB bootstrap version.") ON DUPLICATE KEY UPDATE VARIABLE_VALUE=%?`,
		mysql.SystemDB, mysql.TiDBTable, tidbServerVersionVar, currentBootstrapVersion, currentBootstrapVersion,
	)
}

// getBootstrapVersion gets bootstrap version from mysql.tidb table;
func getBootstrapVersion(s Session) (int64, error) {
	sVal, isNull, err := getTiDBVar(s, tidbServerVersionVar)
	if err != nil {
		return 0, errors.Trace(err)
	}
	if isNull {
		return 0, nil
	}
	return strconv.ParseInt(sVal, 10, 64)
}

// doDDLWorks executes DDL statements in bootstrap stage.
func doDDLWorks(s Session) {
	// Create a test database.
	mustExecute(s, "CREATE DATABASE IF NOT EXISTS test")
	// Create system db.
	mustExecute(s, "CREATE DATABASE IF NOT EXISTS %n", mysql.SystemDB)
	// Create user table.
	mustExecute(s, CreateUserTable)
	// Create privilege tables.
	mustExecute(s, CreateGlobalPrivTable)
	mustExecute(s, CreateDBPrivTable)
	mustExecute(s, CreateTablePrivTable)
	mustExecute(s, CreateColumnPrivTable)
	// Create global system variable table.
	mustExecute(s, CreateGlobalVariablesTable)
	// Create TiDB table.
	mustExecute(s, CreateTiDBTable)
	// Create help table.
	mustExecute(s, CreateHelpTopic)
	// Create stats_meta table.
	mustExecute(s, CreateStatsMetaTable)
	// Create stats_columns table.
	mustExecute(s, CreateStatsColsTable)
	// Create stats_buckets table.
	mustExecute(s, CreateStatsBucketsTable)
	// Create gc_delete_range table.
	mustExecute(s, CreateGCDeleteRangeTable)
	// Create gc_delete_range_done table.
	mustExecute(s, CreateGCDeleteRangeDoneTable)
	// Create stats_feedback table.
	mustExecute(s, CreateStatsFeedbackTable)
	// Create role_edges table.
	mustExecute(s, CreateRoleEdgesTable)
	// Create default_roles table.
	mustExecute(s, CreateDefaultRolesTable)
	// Create bind_info table.
	initBindInfoTable(s)
	// Create stats_topn_store table.
	mustExecute(s, CreateStatsTopNTable)
	// Create expr_pushdown_blacklist table.
	mustExecute(s, CreateExprPushdownBlacklist)
	// Create opt_rule_blacklist table.
	mustExecute(s, CreateOptRuleBlacklist)
	// Create stats_extended table.
	mustExecute(s, CreateStatsExtended)
	// Create schema_index_usage.
	mustExecute(s, CreateSchemaIndexUsageTable)
	// Create stats_fm_sketch table.
	mustExecute(s, CreateStatsFMSketchTable)
	// Create global_grants
	mustExecute(s, CreateGlobalGrantsTable)
	// Create capture_plan_baselines_blacklist
	mustExecute(s, CreateCapturePlanBaselinesBlacklist)
	// Create column_stats_usage table
	mustExecute(s, CreateColumnStatsUsageTable)
	// Create table_cache_meta table.
	mustExecute(s, CreateTableCacheMetaTable)
	// Create analyze_options table.
	mustExecute(s, CreateAnalyzeOptionsTable)
	// Create stats_history table.
	mustExecute(s, CreateStatsHistory)
	// Create stats_meta_history table.
	mustExecute(s, CreateStatsMetaHistory)
	// Create analyze_jobs table.
	mustExecute(s, CreateAnalyzeJobs)
	// Create advisory_locks table.
	mustExecute(s, CreateAdvisoryLocks)
	// Create mdl view.
	mustExecute(s, CreateMDLView)
	//  Create plan_replayer_status table
	mustExecute(s, CreatePlanReplayerStatusTable)
	// Create plan_replayer_task table
	mustExecute(s, CreatePlanReplayerTaskTable)
	// Create stats_meta_table_locked table
	mustExecute(s, CreateStatsTableLocked)
}

// inTestSuite checks if we are bootstrapping in the context of tests.
// There are some historical differences in behavior between tests and non-tests.
func inTestSuite() bool {
	return flag.Lookup("test.v") != nil || flag.Lookup("check.v") != nil
}

// doDMLWorks executes DML statements in bootstrap stage.
// All the statements run in a single transaction.
func doDMLWorks(s Session) {
	mustExecute(s, "BEGIN")
	if config.GetGlobalConfig().Security.SecureBootstrap {
		// If secure bootstrap is enabled, we create a root@localhost account which can login with auth_socket.
		// i.e. mysql -S /tmp/tidb.sock -uroot
		// The auth_socket plugin will validate that the user matches $USER.
		u, err := osuser.Current()
		if err != nil {
			logutil.BgLogger().Fatal("failed to read current user. unable to secure bootstrap.", zap.Error(err))
		}
		mustExecute(s, `INSERT HIGH_PRIORITY INTO mysql.user VALUES
		("localhost", "root", %?, "auth_socket", "Y", "Y", "Y", "Y", "Y", "Y", "Y", "Y", "Y", "Y", "Y", "Y", "Y", "Y", "Y", "Y", "Y", "Y", "Y", "Y", "Y", "Y", "Y", "Y", "Y", "Y", "Y", "N", "Y", "Y", "Y", "Y", "Y", null, "")`, u.Username)
	} else {
		mustExecute(s, `INSERT HIGH_PRIORITY INTO mysql.user VALUES
		("%", "root", "", "mysql_native_password", "Y", "Y", "Y", "Y", "Y", "Y", "Y", "Y", "Y", "Y", "Y", "Y", "Y", "Y", "Y", "Y", "Y", "Y", "Y", "Y", "Y", "Y", "Y", "Y", "Y", "Y", "Y", "N", "Y", "Y", "Y", "Y", "Y", null, "", "N", current_timestamp(), null)`)
	}

	// For GLOBAL scoped system variables, insert the initial value
	// into the mysql.global_variables table. This is only run on initial
	// bootstrap, and in some cases we will use a different default value
	// for new installs versus existing installs.

	values := make([]string, 0, len(variable.GetSysVars()))
	for k, v := range variable.GetSysVars() {
		if !v.HasGlobalScope() {
			continue
		}
		vVal := v.Value
		switch v.Name {
		case variable.TiDBTxnMode:
			if config.GetGlobalConfig().Store == "tikv" || config.GetGlobalConfig().Store == "unistore" {
				vVal = "pessimistic"
			}
		case variable.TiDBEnableAsyncCommit, variable.TiDBEnable1PC:
			if config.GetGlobalConfig().Store == "tikv" {
				vVal = variable.On
			}
		case variable.TiDBMemOOMAction:
			if inTestSuite() {
				vVal = variable.OOMActionLog
			}
		case variable.TiDBEnableAutoAnalyze:
			if inTestSuite() {
				vVal = variable.Off
			}
		// For the following sysvars, we change the default
		// FOR NEW INSTALLS ONLY. In most cases you don't want to do this.
		// It is better to change the value in the Sysvar struct, so that
		// all installs will have the same value.
		case variable.TiDBRowFormatVersion:
			vVal = strconv.Itoa(variable.DefTiDBRowFormatV2)
		case variable.TiDBTxnAssertionLevel:
			vVal = variable.AssertionFastStr
		case variable.TiDBEnableMutationChecker:
			vVal = variable.On
		}
		// sanitize k and vVal
		value := fmt.Sprintf(`("%s", "%s")`, sqlexec.EscapeString(k), sqlexec.EscapeString(vVal))
		values = append(values, value)
	}
	sql := fmt.Sprintf("INSERT HIGH_PRIORITY INTO %s.%s VALUES %s;", mysql.SystemDB, mysql.GlobalVariablesTable,
		strings.Join(values, ", "))
	mustExecute(s, sql)

	mustExecute(s, `INSERT HIGH_PRIORITY INTO %n.%n VALUES(%?, %?, "Bootstrap flag. Do not delete.") ON DUPLICATE KEY UPDATE VARIABLE_VALUE=%?`,
		mysql.SystemDB, mysql.TiDBTable, bootstrappedVar, varTrue, varTrue,
	)

	mustExecute(s, `INSERT HIGH_PRIORITY INTO %n.%n VALUES(%?, %?, "Bootstrap version. Do not delete.")`,
		mysql.SystemDB, mysql.TiDBTable, tidbServerVersionVar, currentBootstrapVersion,
	)

	writeSystemTZ(s)

	writeNewCollationParameter(s, config.GetGlobalConfig().NewCollationsEnabledOnFirstBootstrap)

	writeStmtSummaryVars(s)

	ctx := kv.WithInternalSourceType(context.Background(), kv.InternalTxnBootstrap)
	_, err := s.ExecuteInternal(ctx, "COMMIT")
	if err != nil {
		sleepTime := 1 * time.Second
		logutil.BgLogger().Info("doDMLWorks failed", zap.Error(err), zap.Duration("sleeping time", sleepTime))
		time.Sleep(sleepTime)
		// Check if TiDB is already bootstrapped.
		b, err1 := checkBootstrapped(s)
		if err1 != nil {
			logutil.BgLogger().Fatal("doDMLWorks failed", zap.Error(err1))
		}
		if b {
			return
		}
		logutil.BgLogger().Fatal("doDMLWorks failed", zap.Error(err))
	}
}

func mustExecute(s Session, sql string, args ...interface{}) {
	ctx, cancel := context.WithTimeout(context.Background(), time.Duration(internalSQLTimeout)*time.Second)
	ctx = kv.WithInternalSourceType(ctx, kv.InternalTxnBootstrap)
	_, err := s.ExecuteInternal(ctx, sql, args...)
	defer cancel()
	if err != nil {
		debug.PrintStack()
		logutil.BgLogger().Fatal("mustExecute error", zap.Error(err))
	}
}

// oldPasswordUpgrade upgrade password to MySQL compatible format
func oldPasswordUpgrade(pass string) (string, error) {
	hash1, err := hex.DecodeString(pass)
	if err != nil {
		return "", errors.Trace(err)
	}

	hash2 := auth.Sha1Hash(hash1)
	newpass := fmt.Sprintf("*%X", hash2)
	return newpass, nil
}

// rebuildAllPartitionValueMapAndSorted rebuilds all value map and sorted info for list column partitions with InfoSchema.
func rebuildAllPartitionValueMapAndSorted(s *session) {
	type partitionExpr interface {
		PartitionExpr() (*tables.PartitionExpr, error)
	}

	p := parser.New()
	is := s.GetInfoSchema().(infoschema.InfoSchema)
	for _, dbInfo := range is.AllSchemas() {
		for _, t := range is.SchemaTables(dbInfo.Name) {
			pi := t.Meta().GetPartitionInfo()
			if pi == nil || pi.Type != model.PartitionTypeList {
				continue
			}

			pe, err := t.(partitionExpr).PartitionExpr()
			if err != nil {
				panic("partition table gets partition expression failed")
			}
			for _, cp := range pe.ColPrunes {
				if err = cp.RebuildPartitionValueMapAndSorted(p); err != nil {
					logutil.BgLogger().Warn("build list column partition value map and sorted failed")
					break
				}
			}
		}
	}
}<|MERGE_RESOLUTION|>--- conflicted
+++ resolved
@@ -104,7 +104,7 @@
 		Create_Tablespace_Priv  ENUM('N','Y') NOT NULL DEFAULT 'N',
 		User_attributes			json,
 		Token_issuer			VARCHAR(255),
-		Password_expired		ENUM('N','Y') NOT NULL DEFAULT 'N',
+    	Password_expired		ENUM('N','Y') NOT NULL DEFAULT 'N',
     	Password_last_changed	TIMESTAMP DEFAULT CURRENT_TIMESTAMP(),
     	Password_lifetime		SMALLINT UNSIGNED,
 		PRIMARY KEY (Host, User));`
@@ -692,18 +692,16 @@
 	version103 = 103
 	// version104 add `sql_digest` and `plan_digest` to `bind_info`
 	version104 = 104
-<<<<<<< HEAD
-	// version105 add columns related to password expiration
-=======
 	// version105 insert "tidb_cost_model_version|1" to mysql.GLOBAL_VARIABLES if there is no tidb_cost_model_version.
 	// This will only happens when we upgrade a cluster before 6.0.
->>>>>>> 202f7238
 	version105 = 105
+	// version106 add columns related to password expiration
+	version106 = 106
 )
 
 // currentBootstrapVersion is defined as a variable, so we can modify its value for testing.
 // please make sure this is the largest version
-var currentBootstrapVersion int64 = version105
+var currentBootstrapVersion int64 = version106
 
 // DDL owner key's expired time is ManagerSessionTTL seconds, we should wait the time and give more time to have a chance to finish it.
 var internalSQLTimeout = owner.ManagerSessionTTL + 15
@@ -813,6 +811,7 @@
 		upgradeToVer103,
 		upgradeToVer104,
 		upgradeToVer105,
+		upgradeToVer106,
 	}
 )
 
@@ -2107,19 +2106,11 @@
 	doReentrantDDL(s, "ALTER TABLE mysql.bind_info ADD COLUMN IF NOT EXISTS `plan_digest` varchar(64)")
 }
 
-<<<<<<< HEAD
-=======
 // For users that upgrade TiDB from a pre-6.0 version, we want to disable tidb cost model2 by default to keep plans unchanged.
->>>>>>> 202f7238
 func upgradeToVer105(s Session, ver int64) {
 	if ver >= version105 {
 		return
 	}
-<<<<<<< HEAD
-	doReentrantDDL(s, "ALTER TABLE mysql.user ADD COLUMN IF NOT EXISTS `Password_expired` ENUM('N','Y') NOT NULL DEFAULT 'N',"+
-		"ADD COLUMN IF NOT EXISTS `Password_last_changed` TIMESTAMP DEFAULT CURRENT_TIMESTAMP(),"+
-		"ADD COLUMN IF NOT EXISTS `Password_lifetime` SMALLINT UNSIGNED")
-=======
 	ctx := kv.WithInternalSourceType(context.Background(), kv.InternalTxnBootstrap)
 	rs, err := s.ExecuteInternal(ctx, "SELECT VARIABLE_VALUE FROM %n.%n WHERE VARIABLE_NAME=%?;",
 		mysql.SystemDB, mysql.GlobalVariablesTable, variable.TiDBCostModelVersion)
@@ -2133,7 +2124,15 @@
 
 	mustExecute(s, "INSERT HIGH_PRIORITY IGNORE INTO %n.%n VALUES (%?, %?);",
 		mysql.SystemDB, mysql.GlobalVariablesTable, variable.TiDBCostModelVersion, "1")
->>>>>>> 202f7238
+}
+
+func upgradeToVer106(s Session, ver int64) {
+	if ver >= version106 {
+		return
+	}
+	doReentrantDDL(s, "ALTER TABLE mysql.user ADD COLUMN IF NOT EXISTS `Password_expired` ENUM('N','Y') NOT NULL DEFAULT 'N',"+
+		"ADD COLUMN IF NOT EXISTS `Password_last_changed` TIMESTAMP DEFAULT CURRENT_TIMESTAMP(),"+
+		"ADD COLUMN IF NOT EXISTS `Password_lifetime` SMALLINT UNSIGNED")
 }
 
 func writeOOMAction(s Session) {
