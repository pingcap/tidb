--- conflicted
+++ resolved
@@ -102,11 +102,11 @@
 		FILE_priv				ENUM('N','Y') NOT NULL DEFAULT 'N',
 		Config_priv				ENUM('N','Y') NOT NULL DEFAULT 'N',
 		Create_Tablespace_Priv  ENUM('N','Y') NOT NULL DEFAULT 'N',
-		Password_reuse_history  smallint unsigned DEFAULT NULL,
-		Password_reuse_time     smallint unsigned DEFAULT NULL,
 		User_attributes			json,
 		Token_issuer			VARCHAR(255),
-    	Password_expired		ENUM('N','Y') NOT NULL DEFAULT 'N',
+    	Password_reuse_history  smallint unsigned DEFAULT NULL,
+		Password_reuse_time     smallint unsigned DEFAULT NULL,
+		Password_expired		ENUM('N','Y') NOT NULL DEFAULT 'N',
     	Password_last_changed	TIMESTAMP DEFAULT CURRENT_TIMESTAMP(),
     	Password_lifetime		SMALLINT UNSIGNED,
 		PRIMARY KEY (Host, User));`
@@ -706,17 +706,15 @@
 	// version105 insert "tidb_cost_model_version|1" to mysql.GLOBAL_VARIABLES if there is no tidb_cost_model_version.
 	// This will only happens when we upgrade a cluster before 6.0.
 	version105 = 105
-<<<<<<< HEAD
-	// version106 add columns related to password expiration
-=======
 	// version106 add mysql.password_history, and Password_reuse_history, Password_reuse_time into mysql.user.
->>>>>>> 40d1ddb3
 	version106 = 106
+	// version107 add columns related to password expiration
+	version107 = 107
 )
 
 // currentBootstrapVersion is defined as a variable, so we can modify its value for testing.
 // please make sure this is the largest version
-var currentBootstrapVersion int64 = version106
+var currentBootstrapVersion int64 = version107
 
 // DDL owner key's expired time is ManagerSessionTTL seconds, we should wait the time and give more time to have a chance to finish it.
 var internalSQLTimeout = owner.ManagerSessionTTL + 15
@@ -827,6 +825,7 @@
 		upgradeToVer104,
 		upgradeToVer105,
 		upgradeToVer106,
+		upgradeToVer107,
 	}
 )
 
@@ -2147,15 +2146,18 @@
 	if ver >= version106 {
 		return
 	}
-<<<<<<< HEAD
+	doReentrantDDL(s, CreatePasswordHistory)
+	doReentrantDDL(s, "Alter table mysql.user add COLUMN IF NOT EXISTS `Password_reuse_history` smallint unsigned  DEFAULT NULL AFTER `Create_Tablespace_Priv` ")
+	doReentrantDDL(s, "Alter table mysql.user add COLUMN IF NOT EXISTS `Password_reuse_time` smallint unsigned DEFAULT NULL AFTER `Password_reuse_history`")
+}
+
+func upgradeToVer107(s Session, ver int64) {
+	if ver >= version107 {
+		return
+	}
 	doReentrantDDL(s, "ALTER TABLE mysql.user ADD COLUMN IF NOT EXISTS `Password_expired` ENUM('N','Y') NOT NULL DEFAULT 'N',"+
 		"ADD COLUMN IF NOT EXISTS `Password_last_changed` TIMESTAMP DEFAULT CURRENT_TIMESTAMP(),"+
 		"ADD COLUMN IF NOT EXISTS `Password_lifetime` SMALLINT UNSIGNED")
-=======
-	doReentrantDDL(s, CreatePasswordHistory)
-	doReentrantDDL(s, "Alter table mysql.user add COLUMN IF NOT EXISTS `Password_reuse_history` smallint unsigned  DEFAULT NULL AFTER `Create_Tablespace_Priv` ")
-	doReentrantDDL(s, "Alter table mysql.user add COLUMN IF NOT EXISTS `Password_reuse_time` smallint unsigned DEFAULT NULL AFTER `Password_reuse_history`")
->>>>>>> 40d1ddb3
 }
 
 func writeOOMAction(s Session) {
@@ -2284,18 +2286,13 @@
 		}
 		mustExecute(s, `INSERT HIGH_PRIORITY INTO mysql.user (Host,User,authentication_string,plugin,Select_priv,Insert_priv,Update_priv,Delete_priv,Create_priv,Drop_priv,Process_priv,Grant_priv,References_priv,Alter_priv,Show_db_priv,
 			Super_priv,Create_tmp_table_priv,Lock_tables_priv,Execute_priv,Create_view_priv,Show_view_priv,Create_routine_priv,Alter_routine_priv,Index_priv,Create_user_priv,Event_priv,Repl_slave_priv,Repl_client_priv,Trigger_priv,Create_role_priv,Drop_role_priv,Account_locked,
-		    Shutdown_priv,Reload_priv,FILE_priv,Config_priv,Create_Tablespace_Priv,User_attributes,Token_issuer) VALUES 
+		    Shutdown_priv,Reload_priv,FILE_priv,Config_priv,Create_Tablespace_Priv,User_attributes,Token_issuer) VALUES
 		("localhost", "root", %?, "auth_socket", "Y", "Y", "Y", "Y", "Y", "Y", "Y", "Y", "Y", "Y", "Y", "Y", "Y", "Y", "Y", "Y", "Y", "Y", "Y", "Y", "Y", "Y", "Y", "Y", "Y", "Y", "Y", "N", "Y", "Y", "Y", "Y", "Y", null, "")`, u.Username)
 	} else {
-<<<<<<< HEAD
-		mustExecute(s, `INSERT HIGH_PRIORITY INTO mysql.user VALUES
-		("%", "root", "", "mysql_native_password", "Y", "Y", "Y", "Y", "Y", "Y", "Y", "Y", "Y", "Y", "Y", "Y", "Y", "Y", "Y", "Y", "Y", "Y", "Y", "Y", "Y", "Y", "Y", "Y", "Y", "Y", "Y", "N", "Y", "Y", "Y", "Y", "Y", null, "", "N", current_timestamp(), null)`)
-=======
 		mustExecute(s, `INSERT HIGH_PRIORITY INTO mysql.user (Host,User,authentication_string,plugin,Select_priv,Insert_priv,Update_priv,Delete_priv,Create_priv,Drop_priv,Process_priv,Grant_priv,References_priv,Alter_priv,Show_db_priv,
 			Super_priv,Create_tmp_table_priv,Lock_tables_priv,Execute_priv,Create_view_priv,Show_view_priv,Create_routine_priv,Alter_routine_priv,Index_priv,Create_user_priv,Event_priv,Repl_slave_priv,Repl_client_priv,Trigger_priv,Create_role_priv,Drop_role_priv,Account_locked,
 		    Shutdown_priv,Reload_priv,FILE_priv,Config_priv,Create_Tablespace_Priv,User_attributes,Token_issuer) VALUES
 		("%", "root", "", "mysql_native_password", "Y", "Y", "Y", "Y", "Y", "Y", "Y", "Y", "Y", "Y", "Y", "Y", "Y", "Y", "Y", "Y", "Y", "Y", "Y", "Y", "Y", "Y", "Y", "Y", "Y", "Y", "Y", "N", "Y", "Y", "Y", "Y", "Y", null, "")`)
->>>>>>> 40d1ddb3
 	}
 
 	// For GLOBAL scoped system variables, insert the initial value
