// Copyright 2013 The ql Authors. All rights reserved.
// Use of this source code is governed by a BSD-style
// license that can be found in the LICENSES/QL-LICENSE file.

// Copyright 2015 PingCAP, Inc.
//
// Licensed under the Apache License, Version 2.0 (the "License");
// you may not use this file except in compliance with the License.
// You may obtain a copy of the License at
//
//     http://www.apache.org/licenses/LICENSE-2.0
//
// Unless required by applicable law or agreed to in writing, software
// distributed under the License is distributed on an "AS IS" BASIS,
// See the License for the specific language governing permissions and
// limitations under the License.

package session

import (
	"context"
	"encoding/hex"
	"flag"
	"fmt"
	"runtime/debug"
	"strconv"
	"strings"
	"time"

	"github.com/pingcap/errors"
	"github.com/pingcap/parser/auth"
	"github.com/pingcap/parser/mysql"
	"github.com/pingcap/parser/terror"
	"github.com/pingcap/tidb/bindinfo"
	"github.com/pingcap/tidb/config"
	"github.com/pingcap/tidb/ddl"
	"github.com/pingcap/tidb/domain"
	"github.com/pingcap/tidb/infoschema"
	"github.com/pingcap/tidb/planner/core"
	"github.com/pingcap/tidb/sessionctx/variable"
	"github.com/pingcap/tidb/util/chunk"
	"github.com/pingcap/tidb/util/logutil"
	"github.com/pingcap/tidb/util/timeutil"
	"go.uber.org/zap"
)

const (
	// CreateUserTable is the SQL statement creates User table in system db.
	CreateUserTable = `CREATE TABLE IF NOT EXISTS mysql.user (
		Host					CHAR(64),
		User					CHAR(32),
		authentication_string	TEXT,
		Select_priv				ENUM('N','Y') NOT NULL DEFAULT 'N',
		Insert_priv				ENUM('N','Y') NOT NULL DEFAULT 'N',
		Update_priv				ENUM('N','Y') NOT NULL DEFAULT 'N',
		Delete_priv				ENUM('N','Y') NOT NULL DEFAULT 'N',
		Create_priv				ENUM('N','Y') NOT NULL DEFAULT 'N',
		Drop_priv				ENUM('N','Y') NOT NULL DEFAULT 'N',
		Process_priv			ENUM('N','Y') NOT NULL DEFAULT 'N',
		Grant_priv				ENUM('N','Y') NOT NULL DEFAULT 'N',
		References_priv			ENUM('N','Y') NOT NULL DEFAULT 'N',
		Alter_priv				ENUM('N','Y') NOT NULL DEFAULT 'N',
		Show_db_priv			ENUM('N','Y') NOT NULL DEFAULT 'N',
		Super_priv				ENUM('N','Y') NOT NULL DEFAULT 'N',
		Create_tmp_table_priv	ENUM('N','Y') NOT NULL DEFAULT 'N',
		Lock_tables_priv		ENUM('N','Y') NOT NULL DEFAULT 'N',
		Execute_priv			ENUM('N','Y') NOT NULL DEFAULT 'N',
		Create_view_priv		ENUM('N','Y') NOT NULL DEFAULT 'N',
		Show_view_priv			ENUM('N','Y') NOT NULL DEFAULT 'N',
		Create_routine_priv		ENUM('N','Y') NOT NULL DEFAULT 'N',
		Alter_routine_priv		ENUM('N','Y') NOT NULL DEFAULT 'N',
		Index_priv				ENUM('N','Y') NOT NULL DEFAULT 'N',
		Create_user_priv		ENUM('N','Y') NOT NULL DEFAULT 'N',
		Event_priv				ENUM('N','Y') NOT NULL DEFAULT 'N',
		Trigger_priv			ENUM('N','Y') NOT NULL DEFAULT 'N',
		Create_role_priv		ENUM('N','Y') NOT NULL DEFAULT 'N',
		Drop_role_priv			ENUM('N','Y') NOT NULL DEFAULT 'N',
		Account_locked			ENUM('N','Y') NOT NULL DEFAULT 'N',
		Shutdown_priv			ENUM('N','Y') NOT NULL DEFAULT 'N',
		Reload_priv				ENUM('N','Y') NOT NULL DEFAULT 'N',
		FILE_priv				ENUM('N','Y') NOT NULL DEFAULT 'N',
		Config_priv				ENUM('N','Y') NOT NULL DEFAULT 'N',
		Create_Tablespace_Priv  ENUM('N','Y') NOT NULL DEFAULT 'N',
		Repl_slave_priv	    	ENUM('N','Y') NOT NULL DEFAULT 'N',
		Repl_client_priv		ENUM('N','Y') NOT NULL DEFAULT 'N',
		PRIMARY KEY (Host, User));`
	// CreateGlobalPrivTable is the SQL statement creates Global scope privilege table in system db.
	CreateGlobalPrivTable = "CREATE TABLE IF NOT EXISTS mysql.global_priv (" +
		"Host CHAR(60) NOT NULL DEFAULT ''," +
		"User CHAR(80) NOT NULL DEFAULT ''," +
		"Priv LONGTEXT NOT NULL DEFAULT ''," +
		"PRIMARY KEY (Host, User)" +
		")"
	// CreateDBPrivTable is the SQL statement creates DB scope privilege table in system db.
	CreateDBPrivTable = `CREATE TABLE IF NOT EXISTS mysql.db (
		Host					CHAR(60),
		DB						CHAR(64),
		User					CHAR(32),
		Select_priv				ENUM('N','Y') NOT NULL DEFAULT 'N',
		Insert_priv				ENUM('N','Y') NOT NULL DEFAULT 'N',
		Update_priv				ENUM('N','Y') NOT NULL DEFAULT 'N',
		Delete_priv				ENUM('N','Y') NOT NULL DEFAULT 'N',
		Create_priv				ENUM('N','Y') NOT NULL DEFAULT 'N',
		Drop_priv				ENUM('N','Y') NOT NULL DEFAULT 'N',
		Grant_priv				ENUM('N','Y') NOT NULL DEFAULT 'N',
		References_priv 		ENUM('N','Y') NOT NULL DEFAULT 'N',
		Index_priv				ENUM('N','Y') NOT NULL DEFAULT 'N',
		Alter_priv				ENUM('N','Y') NOT NULL DEFAULT 'N',
		Create_tmp_table_priv	ENUM('N','Y') NOT NULL DEFAULT 'N',
		Lock_tables_priv		ENUM('N','Y') NOT NULL DEFAULT 'N',
		Create_view_priv		ENUM('N','Y') NOT NULL DEFAULT 'N',
		Show_view_priv			ENUM('N','Y') NOT NULL DEFAULT 'N',
		Create_routine_priv		ENUM('N','Y') NOT NULL DEFAULT 'N',
		Alter_routine_priv		ENUM('N','Y') NOT NULL DEFAULT 'N',
		Execute_priv			ENUM('N','Y') NOT NULL DEFAULT 'N',
		Event_priv				ENUM('N','Y') NOT NULL DEFAULT 'N',
		Trigger_priv			ENUM('N','Y') NOT NULL DEFAULT 'N',
		PRIMARY KEY (Host, DB, User));`
	// CreateTablePrivTable is the SQL statement creates table scope privilege table in system db.
	CreateTablePrivTable = `CREATE TABLE IF NOT EXISTS mysql.tables_priv (
		Host		CHAR(60),
		DB			CHAR(64),
		User		CHAR(32),
		Table_name	CHAR(64),
		Grantor		CHAR(77),
		Timestamp	TIMESTAMP DEFAULT CURRENT_TIMESTAMP,
		Table_priv	SET('Select','Insert','Update','Delete','Create','Drop','Grant','Index','Alter','Create View','Show View','Trigger','References'),
		Column_priv	SET('Select','Insert','Update'),
		PRIMARY KEY (Host, DB, User, Table_name));`
	// CreateColumnPrivTable is the SQL statement creates column scope privilege table in system db.
	CreateColumnPrivTable = `CREATE TABLE IF NOT EXISTS mysql.columns_priv(
		Host		CHAR(60),
		DB			CHAR(64),
		User		CHAR(32),
		Table_name	CHAR(64),
		Column_name	CHAR(64),
		Timestamp	TIMESTAMP DEFAULT CURRENT_TIMESTAMP,
		Column_priv	SET('Select','Insert','Update'),
		PRIMARY KEY (Host, DB, User, Table_name, Column_name));`
	// CreateGlobalVariablesTable is the SQL statement creates global variable table in system db.
	// TODO: MySQL puts GLOBAL_VARIABLES table in INFORMATION_SCHEMA db.
	// INFORMATION_SCHEMA is a virtual db in TiDB. So we put this table in system db.
	// Maybe we will put it back to INFORMATION_SCHEMA.
	CreateGlobalVariablesTable = `CREATE TABLE IF NOT EXISTS mysql.GLOBAL_VARIABLES(
		VARIABLE_NAME  VARCHAR(64) NOT NULL PRIMARY KEY,
		VARIABLE_VALUE VARCHAR(1024) DEFAULT NULL);`
	// CreateTiDBTable is the SQL statement creates a table in system db.
	// This table is a key-value struct contains some information used by TiDB.
	// Currently we only put bootstrapped in it which indicates if the system is already bootstrapped.
	CreateTiDBTable = `CREATE TABLE IF NOT EXISTS mysql.tidb(
		VARIABLE_NAME  	VARCHAR(64) NOT NULL PRIMARY KEY,
		VARIABLE_VALUE 	VARCHAR(1024) DEFAULT NULL,
		COMMENT 		VARCHAR(1024));`

	// CreateHelpTopic is the SQL statement creates help_topic table in system db.
	// See: https://dev.mysql.com/doc/refman/5.5/en/system-database.html#system-database-help-tables
	CreateHelpTopic = `CREATE TABLE IF NOT EXISTS mysql.help_topic (
  		help_topic_id 		INT(10) UNSIGNED NOT NULL,
  		name 				CHAR(64) NOT NULL,
  		help_category_id 	SMALLINT(5) UNSIGNED NOT NULL,
  		description 		TEXT NOT NULL,
  		example 			TEXT NOT NULL,
  		url 				TEXT NOT NULL,
  		PRIMARY KEY (help_topic_id),
  		UNIQUE KEY name (name)
		) ENGINE=InnoDB DEFAULT CHARSET=utf8 STATS_PERSISTENT=0 COMMENT='help topics';`

	// CreateStatsMetaTable stores the meta of table statistics.
	CreateStatsMetaTable = `CREATE TABLE IF NOT EXISTS mysql.stats_meta (
		version 		BIGINT(64) UNSIGNED NOT NULL,
		table_id 		BIGINT(64) NOT NULL,
		modify_count	BIGINT(64) NOT NULL DEFAULT 0,
		count 			BIGINT(64) UNSIGNED NOT NULL DEFAULT 0,
		INDEX idx_ver(version),
		UNIQUE INDEX tbl(table_id)
	);`

	// CreateStatsColsTable stores the statistics of table columns.
	CreateStatsColsTable = `CREATE TABLE IF NOT EXISTS mysql.stats_histograms (
		table_id 			BIGINT(64) NOT NULL,
		is_index 			TINYINT(2) NOT NULL,
		hist_id 			BIGINT(64) NOT NULL,
		distinct_count 		BIGINT(64) NOT NULL,
		null_count 			BIGINT(64) NOT NULL DEFAULT 0,
		tot_col_size 		BIGINT(64) NOT NULL DEFAULT 0,
		modify_count 		BIGINT(64) NOT NULL DEFAULT 0,
		version 			BIGINT(64) UNSIGNED NOT NULL DEFAULT 0,
		cm_sketch 			BLOB(6291456),
		stats_ver 			BIGINT(64) NOT NULL DEFAULT 0,
		flag 				BIGINT(64) NOT NULL DEFAULT 0,
		correlation 		DOUBLE NOT NULL DEFAULT 0,
		last_analyze_pos 	BLOB DEFAULT NULL,
		UNIQUE INDEX tbl(table_id, is_index, hist_id)
	);`

	// CreateStatsBucketsTable stores the histogram info for every table columns.
	CreateStatsBucketsTable = `CREATE TABLE IF NOT EXISTS mysql.stats_buckets (
		table_id 	BIGINT(64) NOT NULL,
		is_index 	TINYINT(2) NOT NULL,
		hist_id 	BIGINT(64) NOT NULL,
		bucket_id 	BIGINT(64) NOT NULL,
		count 		BIGINT(64) NOT NULL,
		repeats 	BIGINT(64) NOT NULL,
		upper_bound BLOB NOT NULL,
		lower_bound BLOB , 
		ndv         BIGINT NOT NULL DEFAULT 0,
		UNIQUE INDEX tbl(table_id, is_index, hist_id, bucket_id)
	);`

	// CreateGCDeleteRangeTable stores schemas which can be deleted by DeleteRange.
	CreateGCDeleteRangeTable = `CREATE TABLE IF NOT EXISTS mysql.gc_delete_range (
		job_id 		BIGINT NOT NULL COMMENT "the DDL job ID",
		element_id 	BIGINT NOT NULL COMMENT "the schema element ID",
		start_key 	VARCHAR(255) NOT NULL COMMENT "encoded in hex",
		end_key 	VARCHAR(255) NOT NULL COMMENT "encoded in hex",
		ts 			BIGINT NOT NULL COMMENT "timestamp in uint64",
		UNIQUE KEY delete_range_index (job_id, element_id)
	);`

	// CreateGCDeleteRangeDoneTable stores schemas which are already deleted by DeleteRange.
	CreateGCDeleteRangeDoneTable = `CREATE TABLE IF NOT EXISTS mysql.gc_delete_range_done (
		job_id 		BIGINT NOT NULL COMMENT "the DDL job ID",
		element_id 	BIGINT NOT NULL COMMENT "the schema element ID",
		start_key 	VARCHAR(255) NOT NULL COMMENT "encoded in hex",
		end_key 	VARCHAR(255) NOT NULL COMMENT "encoded in hex",
		ts 			BIGINT NOT NULL COMMENT "timestamp in uint64",
		UNIQUE KEY delete_range_done_index (job_id, element_id)
	);`

	// CreateStatsFeedbackTable stores the feedback info which is used to update stats.
	CreateStatsFeedbackTable = `CREATE TABLE IF NOT EXISTS mysql.stats_feedback (
		table_id 	BIGINT(64) NOT NULL,
		is_index 	TINYINT(2) NOT NULL,
		hist_id 	BIGINT(64) NOT NULL,
		feedback 	BLOB NOT NULL,
		INDEX hist(table_id, is_index, hist_id)
	);`

	// CreateBindInfoTable stores the sql bind info which is used to update globalBindCache.
	CreateBindInfoTable = `CREATE TABLE IF NOT EXISTS mysql.bind_info (
		original_sql TEXT NOT NULL,
		bind_sql TEXT NOT NULL,
		default_db TEXT NOT NULL,
		status TEXT NOT NULL,
		create_time TIMESTAMP(3) NOT NULL,
		update_time TIMESTAMP(3) NOT NULL,
		charset TEXT NOT NULL,
		collation TEXT NOT NULL,
		source VARCHAR(10) NOT NULL DEFAULT 'unknown',
		INDEX sql_index(original_sql(1024),default_db(1024)) COMMENT "accelerate the speed when add global binding query",
		INDEX time_index(update_time) COMMENT "accelerate the speed when querying with last update time"
	) ENGINE=InnoDB DEFAULT CHARSET=utf8mb4 COLLATE=utf8mb4_bin;`

	// CreateRoleEdgesTable stores the role and user relationship information.
	CreateRoleEdgesTable = `CREATE TABLE IF NOT EXISTS mysql.role_edges (
		FROM_HOST 			CHAR(60) COLLATE utf8_bin NOT NULL DEFAULT '',
		FROM_USER 			CHAR(32) COLLATE utf8_bin NOT NULL DEFAULT '',
		TO_HOST 			CHAR(60) COLLATE utf8_bin NOT NULL DEFAULT '',
		TO_USER 			CHAR(32) COLLATE utf8_bin NOT NULL DEFAULT '',
		WITH_ADMIN_OPTION 	ENUM('N','Y') CHARACTER SET utf8 COLLATE utf8_general_ci NOT NULL DEFAULT 'N',
		PRIMARY KEY (FROM_HOST,FROM_USER,TO_HOST,TO_USER)
	);`

	// CreateDefaultRolesTable stores the active roles for a user.
	CreateDefaultRolesTable = `CREATE TABLE IF NOT EXISTS mysql.default_roles (
		HOST 				CHAR(60) COLLATE utf8_bin NOT NULL DEFAULT '',
		USER 				CHAR(32) COLLATE utf8_bin NOT NULL DEFAULT '',
		DEFAULT_ROLE_HOST 	CHAR(60) COLLATE utf8_bin NOT NULL DEFAULT '%',
		DEFAULT_ROLE_USER 	CHAR(32) COLLATE utf8_bin NOT NULL DEFAULT '',
		PRIMARY KEY (HOST,USER,DEFAULT_ROLE_HOST,DEFAULT_ROLE_USER)
	)`

	// CreateStatsTopNTable stores topn data of a cmsketch with top n.
	CreateStatsTopNTable = `CREATE TABLE IF NOT EXISTS mysql.stats_top_n (
		table_id 	BIGINT(64) NOT NULL,
		is_index 	TINYINT(2) NOT NULL,
		hist_id 	BIGINT(64) NOT NULL,
		value 		LONGBLOB,
		count 		BIGINT(64) UNSIGNED NOT NULL,
		INDEX tbl(table_id, is_index, hist_id)
	);`

	// CreateExprPushdownBlacklist stores the expressions which are not allowed to be pushed down.
	CreateExprPushdownBlacklist = `CREATE TABLE IF NOT EXISTS mysql.expr_pushdown_blacklist (
		name 		CHAR(100) NOT NULL,
		store_type 	CHAR(100) NOT NULL DEFAULT 'tikv,tiflash,tidb',
		reason 		VARCHAR(200)
	);`

	// CreateOptRuleBlacklist stores the list of disabled optimizing operations.
	CreateOptRuleBlacklist = `CREATE TABLE IF NOT EXISTS mysql.opt_rule_blacklist (
		name 	CHAR(100) NOT NULL
	);`

	// CreateStatsExtended stores the registered extended statistics.
	CreateStatsExtended = `CREATE TABLE IF NOT EXISTS mysql.stats_extended (
		stats_name varchar(32) NOT NULL,
		db varchar(32) NOT NULL,
		type tinyint(4) NOT NULL,
		table_id bigint(64) NOT NULL,
		column_ids varchar(32) NOT NULL,
		scalar_stats double DEFAULT NULL,
		blob_stats blob DEFAULT NULL,
		version bigint(64) unsigned NOT NULL,
		status tinyint(4) NOT NULL,
		PRIMARY KEY(stats_name, db),
		KEY idx_1 (table_id, status, version),
		KEY idx_2 (status, version)
	);`

	// CreateSchemaIndexUsageTable stores the index usage information.
	CreateSchemaIndexUsageTable = `CREATE TABLE IF NOT EXISTS mysql.schema_index_usage (
		TABLE_ID bigint(64),
		INDEX_ID bigint(21),
		QUERY_COUNT bigint(64),
		ROWS_SELECTED bigint(64),
		LAST_USED_AT timestamp,
		PRIMARY KEY(TABLE_ID, INDEX_ID)
	);`
)

// bootstrap initiates system DB for a store.
func bootstrap(s Session) {
	startTime := time.Now()
	dom := domain.GetDomain(s)
	for {
		b, err := checkBootstrapped(s)
		if err != nil {
			logutil.BgLogger().Fatal("check bootstrap error",
				zap.Error(err))
		}
		// For rolling upgrade, we can't do upgrade only in the owner.
		if b {
			upgrade(s)
			logutil.BgLogger().Info("upgrade successful in bootstrap",
				zap.Duration("take time", time.Since(startTime)))
			return
		}
		// To reduce conflict when multiple TiDB-server start at the same time.
		// Actually only one server need to do the bootstrap. So we chose DDL owner to do this.
		if dom.DDL().OwnerManager().IsOwner() {
			doDDLWorks(s)
			doDMLWorks(s)
			logutil.BgLogger().Info("bootstrap successful",
				zap.Duration("take time", time.Since(startTime)))
			return
		}
		time.Sleep(200 * time.Millisecond)
	}
}

const (
	// varTrue is the true value in mysql.TiDB table for boolean columns.
	varTrue = "True"
	// varFalse is the false value in mysql.TiDB table for boolean columns.
	varFalse = "False"
	// The variable name in mysql.TiDB table.
	// It is used for checking if the store is bootstrapped by any TiDB server.
	// If the value is `True`, the store is already bootstrapped by a TiDB server.
	bootstrappedVar = "bootstrapped"
	// The variable name in mysql.TiDB table.
	// It is used for getting the version of the TiDB server which bootstrapped the store.
	tidbServerVersionVar = "tidb_server_version"
	// The variable name in mysql.tidb table and it will be used when we want to know
	// system timezone.
	tidbSystemTZ = "system_tz"
	// The variable name in mysql.tidb table and it will indicate if the new collations are enabled in the TiDB cluster.
	tidbNewCollationEnabled = "new_collation_enabled"
	// The variable name in mysql.tidb table and it records the default value of
	// mem-quota-query when upgrade from v3.0.x to v4.0.9+.
	tidbDefMemoryQuotaQuery = "default_memory_quota_query"
	// Const for TiDB server version 2.
	version2  = 2
	version3  = 3
	version4  = 4
	version5  = 5
	version6  = 6
	version7  = 7
	version8  = 8
	version9  = 9
	version10 = 10
	version11 = 11
	version12 = 12
	version13 = 13
	version14 = 14
	version15 = 15
	version16 = 16
	version17 = 17
	version18 = 18
	version19 = 19
	version20 = 20
	version21 = 21
	version22 = 22
	version23 = 23
	version24 = 24
	version25 = 25
	version26 = 26
	version27 = 27
	version28 = 28
	// version29 is not needed.
	version30 = 30
	version31 = 31
	version32 = 32
	version33 = 33
	version34 = 34
	version35 = 35
	version36 = 36
	version37 = 37
	version38 = 38
	// version39 will be redone in version46 so it's skipped here.
	// version40 is the version that introduce new collation in TiDB,
	// see https://github.com/pingcap/tidb/pull/14574 for more details.
	version40 = 40
	version41 = 41
	// version42 add storeType and reason column in expr_pushdown_blacklist
	version42 = 42
	// version43 updates global variables related to statement summary.
	version43 = 43
	// version44 delete tidb_isolation_read_engines from mysql.global_variables to avoid unexpected behavior after upgrade.
	version44 = 44
	// version45 introduces CONFIG_PRIV for SET CONFIG statements.
	version45 = 45
	// version46 fix a bug in v3.1.1.
	version46 = 46
	// version47 add Source to bindings to indicate the way binding created.
	version47 = 47
	// version48 reset all deprecated concurrency related system-variables if they were all default value.
	// version49 introduces mysql.stats_extended table.
	// Both version48 and version49 will be redone in version55 and version56 so they're skipped here.
	// version50 add mysql.schema_index_usage table.
	version50 = 50
	// version51 introduces CreateTablespacePriv to mysql.user.
	version51 = 51
	// version52 change mysql.stats_histograms cm_sketch column from blob to blob(6291456)
	version52 = 52
	// version53 introduce Global variable tidb_enable_strict_double_type_check
	version53 = 53
	// version54 writes a variable `mem_quota_query` to mysql.tidb if it's a cluster upgraded from v3.0.x to v4.0.9.
	version54 = 54
	// version55 fixes the bug that upgradeToVer48 would be missed when upgrading from v4.0 to a new version
	version55 = 55
	// version56 fixes the bug that upgradeToVer49 would be missed when upgrading from v4.0 to a new version
	version56 = 56
<<<<<<< HEAD
	// version57 add column ndv for mysql.stats_buckets.
	version57 = 57
=======
	// version57 fixes the bug of concurrent create / drop binding
	version57 = 57
	// version58 add `Repl_client_priv` and `Repl_slave_priv` to `mysql.user`
	version58 = 58
>>>>>>> e8fb3eab
)

var (
	bootstrapVersion = []func(Session, int64){
		upgradeToVer2,
		upgradeToVer3,
		upgradeToVer4,
		upgradeToVer5,
		upgradeToVer6,
		upgradeToVer7,
		upgradeToVer8,
		upgradeToVer9,
		upgradeToVer10,
		upgradeToVer11,
		upgradeToVer12,
		upgradeToVer13,
		upgradeToVer14,
		upgradeToVer15,
		upgradeToVer16,
		upgradeToVer17,
		upgradeToVer18,
		upgradeToVer19,
		upgradeToVer20,
		upgradeToVer21,
		upgradeToVer22,
		upgradeToVer23,
		upgradeToVer24,
		upgradeToVer25,
		upgradeToVer26,
		upgradeToVer27,
		upgradeToVer28,
		upgradeToVer29,
		upgradeToVer30,
		upgradeToVer31,
		upgradeToVer32,
		upgradeToVer33,
		upgradeToVer34,
		upgradeToVer35,
		upgradeToVer36,
		upgradeToVer37,
		upgradeToVer38,
		// We will redo upgradeToVer39 in upgradeToVer46,
		// so upgradeToVer39 is skipped here.
		upgradeToVer40,
		upgradeToVer41,
		upgradeToVer42,
		upgradeToVer43,
		upgradeToVer44,
		upgradeToVer45,
		upgradeToVer46,
		upgradeToVer47,
		// We will redo upgradeToVer48 and upgradeToVer49 in upgradeToVer55 and upgradeToVer56,
		// so upgradeToVer48 and upgradeToVer49 is skipped here.
		upgradeToVer50,
		upgradeToVer51,
		upgradeToVer52,
		upgradeToVer53,
		upgradeToVer54,
		upgradeToVer55,
		upgradeToVer56,
		upgradeToVer57,
<<<<<<< HEAD
=======
		upgradeToVer58,
>>>>>>> e8fb3eab
	}
)

func checkBootstrapped(s Session) (bool, error) {
	//  Check if system db exists.
	_, err := s.Execute(context.Background(), fmt.Sprintf("USE %s;", mysql.SystemDB))
	if err != nil && infoschema.ErrDatabaseNotExists.NotEqual(err) {
		logutil.BgLogger().Fatal("check bootstrap error",
			zap.Error(err))
	}
	// Check bootstrapped variable value in TiDB table.
	sVal, _, err := getTiDBVar(s, bootstrappedVar)
	if err != nil {
		if infoschema.ErrTableNotExists.Equal(err) {
			return false, nil
		}
		return false, errors.Trace(err)
	}
	isBootstrapped := sVal == varTrue
	if isBootstrapped {
		// Make sure that doesn't affect the following operations.
		if err = s.CommitTxn(context.Background()); err != nil {
			return false, errors.Trace(err)
		}
	}
	return isBootstrapped, nil
}

// getTiDBVar gets variable value from mysql.tidb table.
// Those variables are used by TiDB server.
func getTiDBVar(s Session, name string) (sVal string, isNull bool, e error) {
	sql := fmt.Sprintf(`SELECT HIGH_PRIORITY VARIABLE_VALUE FROM %s.%s WHERE VARIABLE_NAME="%s"`,
		mysql.SystemDB, mysql.TiDBTable, name)
	ctx := context.Background()
	rs, err := s.Execute(ctx, sql)
	if err != nil {
		return "", true, errors.Trace(err)
	}
	if len(rs) != 1 {
		return "", true, errors.New("Wrong number of Recordset")
	}
	r := rs[0]
	defer terror.Call(r.Close)
	req := r.NewChunk()
	err = r.Next(ctx, req)
	if err != nil || req.NumRows() == 0 {
		return "", true, errors.Trace(err)
	}
	row := req.GetRow(0)
	if row.IsNull(0) {
		return "", true, nil
	}
	return row.GetString(0), false, nil
}

// upgrade function  will do some upgrade works, when the system is bootstrapped by low version TiDB server
// For example, add new system variables into mysql.global_variables table.
func upgrade(s Session) {
	ver, err := getBootstrapVersion(s)
	terror.MustNil(err)
	if ver >= currentBootstrapVersion {
		// It is already bootstrapped/upgraded by a higher version TiDB server.
		return
	}
	// Do upgrade works then update bootstrap version.
	for _, upgrade := range bootstrapVersion {
		upgrade(s, ver)
	}

	updateBootstrapVer(s)
	_, err = s.Execute(context.Background(), "COMMIT")

	if err != nil {
		sleepTime := 1 * time.Second
		logutil.BgLogger().Info("update bootstrap ver failed",
			zap.Error(err), zap.Duration("sleeping time", sleepTime))
		time.Sleep(sleepTime)
		// Check if TiDB is already upgraded.
		v, err1 := getBootstrapVersion(s)
		if err1 != nil {
			logutil.BgLogger().Fatal("upgrade failed", zap.Error(err1))
		}
		if v >= currentBootstrapVersion {
			// It is already bootstrapped/upgraded by a higher version TiDB server.
			return
		}
		logutil.BgLogger().Fatal("[Upgrade] upgrade failed",
			zap.Int64("from", ver),
			zap.Int("to", currentBootstrapVersion),
			zap.Error(err))
	}
}

// upgradeToVer2 updates to version 2.
func upgradeToVer2(s Session, ver int64) {
	if ver >= version2 {
		return
	}
	// Version 2 add two system variable for DistSQL concurrency controlling.
	// Insert distsql related system variable.
	distSQLVars := []string{variable.TiDBDistSQLScanConcurrency}
	values := make([]string, 0, len(distSQLVars))
	for _, v := range distSQLVars {
		value := fmt.Sprintf(`("%s", "%s")`, v, variable.GetSysVar(v).Value)
		values = append(values, value)
	}
	sql := fmt.Sprintf("INSERT HIGH_PRIORITY IGNORE INTO %s.%s VALUES %s;", mysql.SystemDB, mysql.GlobalVariablesTable,
		strings.Join(values, ", "))
	mustExecute(s, sql)
}

// upgradeToVer3 updates to version 3.
func upgradeToVer3(s Session, ver int64) {
	if ver >= version3 {
		return
	}
	// Version 3 fix tx_read_only variable value.
	sql := fmt.Sprintf("UPDATE HIGH_PRIORITY %s.%s SET variable_value = '0' WHERE variable_name = 'tx_read_only';",
		mysql.SystemDB, mysql.GlobalVariablesTable)
	mustExecute(s, sql)
}

// upgradeToVer4 updates to version 4.
func upgradeToVer4(s Session, ver int64) {
	if ver >= version4 {
		return
	}
	sql := CreateStatsMetaTable
	mustExecute(s, sql)
}

func upgradeToVer5(s Session, ver int64) {
	if ver >= version5 {
		return
	}
	mustExecute(s, CreateStatsColsTable)
	mustExecute(s, CreateStatsBucketsTable)
}

func upgradeToVer6(s Session, ver int64) {
	if ver >= version6 {
		return
	}
	doReentrantDDL(s, "ALTER TABLE mysql.user ADD COLUMN `Super_priv` ENUM('N','Y') CHARACTER SET utf8 NOT NULL DEFAULT 'N' AFTER `Show_db_priv`", infoschema.ErrColumnExists)
	// For reasons of compatibility, set the non-exists privilege column value to 'Y', as TiDB doesn't check them in older versions.
	mustExecute(s, "UPDATE HIGH_PRIORITY mysql.user SET Super_priv='Y'")
}

func upgradeToVer7(s Session, ver int64) {
	if ver >= version7 {
		return
	}
	doReentrantDDL(s, "ALTER TABLE mysql.user ADD COLUMN `Process_priv` ENUM('N','Y') CHARACTER SET utf8 NOT NULL DEFAULT 'N' AFTER `Drop_priv`", infoschema.ErrColumnExists)
	// For reasons of compatibility, set the non-exists privilege column value to 'Y', as TiDB doesn't check them in older versions.
	mustExecute(s, "UPDATE HIGH_PRIORITY mysql.user SET Process_priv='Y'")
}

func upgradeToVer8(s Session, ver int64) {
	if ver >= version8 {
		return
	}
	// This is a dummy upgrade, it checks whether upgradeToVer7 success, if not, do it again.
	if _, err := s.Execute(context.Background(), "SELECT HIGH_PRIORITY `Process_priv` FROM mysql.user LIMIT 0"); err == nil {
		return
	}
	upgradeToVer7(s, ver)
}

func upgradeToVer9(s Session, ver int64) {
	if ver >= version9 {
		return
	}
	doReentrantDDL(s, "ALTER TABLE mysql.user ADD COLUMN `Trigger_priv` ENUM('N','Y') CHARACTER SET utf8 NOT NULL DEFAULT 'N' AFTER `Create_user_priv`", infoschema.ErrColumnExists)
	// For reasons of compatibility, set the non-exists privilege column value to 'Y', as TiDB doesn't check them in older versions.
	mustExecute(s, "UPDATE HIGH_PRIORITY mysql.user SET Trigger_priv='Y'")
}

func doReentrantDDL(s Session, sql string, ignorableErrs ...error) {
	_, err := s.Execute(context.Background(), sql)
	for _, ignorableErr := range ignorableErrs {
		if terror.ErrorEqual(err, ignorableErr) {
			return
		}
	}
	if err != nil {
		logutil.BgLogger().Fatal("doReentrantDDL error", zap.Error(err))
	}
}

func upgradeToVer10(s Session, ver int64) {
	if ver >= version10 {
		return
	}
	doReentrantDDL(s, "ALTER TABLE mysql.stats_buckets CHANGE COLUMN `value` `upper_bound` BLOB NOT NULL", infoschema.ErrColumnNotExists, infoschema.ErrColumnExists)
	doReentrantDDL(s, "ALTER TABLE mysql.stats_buckets ADD COLUMN `lower_bound` BLOB", infoschema.ErrColumnExists)
	doReentrantDDL(s, "ALTER TABLE mysql.stats_histograms ADD COLUMN `null_count` BIGINT(64) NOT NULL DEFAULT 0", infoschema.ErrColumnExists)
	doReentrantDDL(s, "ALTER TABLE mysql.stats_histograms DROP COLUMN distinct_ratio", ddl.ErrCantDropFieldOrKey)
	doReentrantDDL(s, "ALTER TABLE mysql.stats_histograms DROP COLUMN use_count_to_estimate", ddl.ErrCantDropFieldOrKey)
}

func upgradeToVer11(s Session, ver int64) {
	if ver >= version11 {
		return
	}
	_, err := s.Execute(context.Background(), "ALTER TABLE mysql.user ADD COLUMN `References_priv` ENUM('N','Y') CHARACTER SET utf8 NOT NULL DEFAULT 'N' AFTER `Grant_priv`")
	if err != nil {
		if terror.ErrorEqual(err, infoschema.ErrColumnExists) {
			return
		}
		logutil.BgLogger().Fatal("upgradeToVer11 error", zap.Error(err))
	}
	mustExecute(s, "UPDATE HIGH_PRIORITY mysql.user SET References_priv='Y'")
}

func upgradeToVer12(s Session, ver int64) {
	if ver >= version12 {
		return
	}
	ctx := context.Background()
	_, err := s.Execute(ctx, "BEGIN")
	terror.MustNil(err)
	sql := "SELECT HIGH_PRIORITY user, host, password FROM mysql.user WHERE password != ''"
	rs, err := s.Execute(ctx, sql)
	if terror.ErrorEqual(err, core.ErrUnknownColumn) {
		sql := "SELECT HIGH_PRIORITY user, host, authentication_string FROM mysql.user WHERE authentication_string != ''"
		rs, err = s.Execute(ctx, sql)
	}
	terror.MustNil(err)
	r := rs[0]
	sqls := make([]string, 0, 1)
	defer terror.Call(r.Close)
	req := r.NewChunk()
	it := chunk.NewIterator4Chunk(req)
	err = r.Next(ctx, req)
	for err == nil && req.NumRows() != 0 {
		for row := it.Begin(); row != it.End(); row = it.Next() {
			user := row.GetString(0)
			host := row.GetString(1)
			pass := row.GetString(2)
			var newPass string
			newPass, err = oldPasswordUpgrade(pass)
			terror.MustNil(err)
			updateSQL := fmt.Sprintf(`UPDATE HIGH_PRIORITY mysql.user SET password = "%s" WHERE user="%s" AND host="%s"`, newPass, user, host)
			sqls = append(sqls, updateSQL)
		}
		err = r.Next(ctx, req)
	}
	terror.MustNil(err)

	for _, sql := range sqls {
		mustExecute(s, sql)
	}

	sql = fmt.Sprintf(`INSERT HIGH_PRIORITY INTO %s.%s VALUES ("%s", "%d", "TiDB bootstrap version.") ON DUPLICATE KEY UPDATE VARIABLE_VALUE="%d"`,
		mysql.SystemDB, mysql.TiDBTable, tidbServerVersionVar, version12, version12)
	mustExecute(s, sql)

	mustExecute(s, "COMMIT")
}

func upgradeToVer13(s Session, ver int64) {
	if ver >= version13 {
		return
	}
	sqls := []string{
		"ALTER TABLE mysql.user ADD COLUMN `Create_tmp_table_priv` ENUM('N','Y') CHARACTER SET utf8 NOT NULL DEFAULT 'N' AFTER `Super_priv`",
		"ALTER TABLE mysql.user ADD COLUMN `Lock_tables_priv` ENUM('N','Y') CHARACTER SET utf8 NOT NULL DEFAULT 'N' AFTER `Create_tmp_table_priv`",
		"ALTER TABLE mysql.user ADD COLUMN `Create_view_priv` ENUM('N','Y') CHARACTER SET utf8 NOT NULL DEFAULT 'N' AFTER `Execute_priv`",
		"ALTER TABLE mysql.user ADD COLUMN `Show_view_priv` ENUM('N','Y') CHARACTER SET utf8 NOT NULL DEFAULT 'N' AFTER `Create_view_priv`",
		"ALTER TABLE mysql.user ADD COLUMN `Create_routine_priv` ENUM('N','Y') CHARACTER SET utf8 NOT NULL DEFAULT 'N' AFTER `Show_view_priv`",
		"ALTER TABLE mysql.user ADD COLUMN `Alter_routine_priv` ENUM('N','Y') CHARACTER SET utf8 NOT NULL DEFAULT 'N' AFTER `Create_routine_priv`",
		"ALTER TABLE mysql.user ADD COLUMN `Event_priv` ENUM('N','Y') CHARACTER SET utf8 NOT NULL DEFAULT 'N' AFTER `Create_user_priv`",
	}
	ctx := context.Background()
	for _, sql := range sqls {
		_, err := s.Execute(ctx, sql)
		if err != nil {
			if terror.ErrorEqual(err, infoschema.ErrColumnExists) {
				continue
			}
			logutil.BgLogger().Fatal("upgradeToVer13 error", zap.Error(err))
		}
	}
	mustExecute(s, "UPDATE HIGH_PRIORITY mysql.user SET Create_tmp_table_priv='Y',Lock_tables_priv='Y',Create_routine_priv='Y',Alter_routine_priv='Y',Event_priv='Y' WHERE Super_priv='Y'")
	mustExecute(s, "UPDATE HIGH_PRIORITY mysql.user SET Create_view_priv='Y',Show_view_priv='Y' WHERE Create_priv='Y'")
}

func upgradeToVer14(s Session, ver int64) {
	if ver >= version14 {
		return
	}
	sqls := []string{
		"ALTER TABLE mysql.db ADD COLUMN `References_priv` ENUM('N','Y') CHARACTER SET utf8 NOT NULL DEFAULT 'N' AFTER `Grant_priv`",
		"ALTER TABLE mysql.db ADD COLUMN `Create_tmp_table_priv` ENUM('N','Y') CHARACTER SET utf8 NOT NULL DEFAULT 'N' AFTER `Alter_priv`",
		"ALTER TABLE mysql.db ADD COLUMN `Lock_tables_priv` ENUM('N','Y') CHARACTER SET utf8 NOT NULL DEFAULT 'N' AFTER `Create_tmp_table_priv`",
		"ALTER TABLE mysql.db ADD COLUMN `Create_view_priv` ENUM('N','Y') CHARACTER SET utf8 NOT NULL DEFAULT 'N' AFTER `Lock_tables_priv`",
		"ALTER TABLE mysql.db ADD COLUMN `Show_view_priv` ENUM('N','Y') CHARACTER SET utf8 NOT NULL DEFAULT 'N' AFTER `Create_view_priv`",
		"ALTER TABLE mysql.db ADD COLUMN `Create_routine_priv` ENUM('N','Y') CHARACTER SET utf8 NOT NULL DEFAULT 'N' AFTER `Show_view_priv`",
		"ALTER TABLE mysql.db ADD COLUMN `Alter_routine_priv` ENUM('N','Y') CHARACTER SET utf8 NOT NULL DEFAULT 'N' AFTER `Create_routine_priv`",
		"ALTER TABLE mysql.db ADD COLUMN `Event_priv` ENUM('N','Y') CHARACTER SET utf8 NOT NULL DEFAULT 'N' AFTER `Execute_priv`",
		"ALTER TABLE mysql.db ADD COLUMN `Trigger_priv` ENUM('N','Y') CHARACTER SET utf8 NOT NULL DEFAULT 'N' AFTER `Event_priv`",
	}
	ctx := context.Background()
	for _, sql := range sqls {
		_, err := s.Execute(ctx, sql)
		if err != nil {
			if terror.ErrorEqual(err, infoschema.ErrColumnExists) {
				continue
			}
			logutil.BgLogger().Fatal("upgradeToVer14 error", zap.Error(err))
		}
	}
}

func upgradeToVer15(s Session, ver int64) {
	if ver >= version15 {
		return
	}
	var err error
	_, err = s.Execute(context.Background(), CreateGCDeleteRangeTable)
	if err != nil {
		logutil.BgLogger().Fatal("upgradeToVer15 error", zap.Error(err))
	}
}

func upgradeToVer16(s Session, ver int64) {
	if ver >= version16 {
		return
	}
	doReentrantDDL(s, "ALTER TABLE mysql.stats_histograms ADD COLUMN `cm_sketch` BLOB", infoschema.ErrColumnExists)
}

func upgradeToVer17(s Session, ver int64) {
	if ver >= version17 {
		return
	}
	doReentrantDDL(s, "ALTER TABLE mysql.user MODIFY User CHAR(32)")
}

func upgradeToVer18(s Session, ver int64) {
	if ver >= version18 {
		return
	}
	doReentrantDDL(s, "ALTER TABLE mysql.stats_histograms ADD COLUMN `tot_col_size` BIGINT(64) NOT NULL DEFAULT 0", infoschema.ErrColumnExists)
}

func upgradeToVer19(s Session, ver int64) {
	if ver >= version19 {
		return
	}
	doReentrantDDL(s, "ALTER TABLE mysql.db MODIFY User CHAR(32)")
	doReentrantDDL(s, "ALTER TABLE mysql.tables_priv MODIFY User CHAR(32)")
	doReentrantDDL(s, "ALTER TABLE mysql.columns_priv MODIFY User CHAR(32)")
}

func upgradeToVer20(s Session, ver int64) {
	if ver >= version20 {
		return
	}
	doReentrantDDL(s, CreateStatsFeedbackTable)
}

func upgradeToVer21(s Session, ver int64) {
	if ver >= version21 {
		return
	}
	mustExecute(s, CreateGCDeleteRangeDoneTable)

	doReentrantDDL(s, "ALTER TABLE mysql.gc_delete_range DROP INDEX job_id", ddl.ErrCantDropFieldOrKey)
	doReentrantDDL(s, "ALTER TABLE mysql.gc_delete_range ADD UNIQUE INDEX delete_range_index (job_id, element_id)", ddl.ErrDupKeyName)
	doReentrantDDL(s, "ALTER TABLE mysql.gc_delete_range DROP INDEX element_id", ddl.ErrCantDropFieldOrKey)
}

func upgradeToVer22(s Session, ver int64) {
	if ver >= version22 {
		return
	}
	doReentrantDDL(s, "ALTER TABLE mysql.stats_histograms ADD COLUMN `stats_ver` BIGINT(64) NOT NULL DEFAULT 0", infoschema.ErrColumnExists)
}

func upgradeToVer23(s Session, ver int64) {
	if ver >= version23 {
		return
	}
	doReentrantDDL(s, "ALTER TABLE mysql.stats_histograms ADD COLUMN `flag` BIGINT(64) NOT NULL DEFAULT 0", infoschema.ErrColumnExists)
}

// writeSystemTZ writes system timezone info into mysql.tidb
func writeSystemTZ(s Session) {
	sql := fmt.Sprintf(`INSERT HIGH_PRIORITY INTO %s.%s VALUES ("%s", "%s", "TiDB Global System Timezone.") ON DUPLICATE KEY UPDATE VARIABLE_VALUE="%s"`,
		mysql.SystemDB, mysql.TiDBTable, tidbSystemTZ, timeutil.InferSystemTZ(), timeutil.InferSystemTZ())
	mustExecute(s, sql)
}

// upgradeToVer24 initializes `System` timezone according to docs/design/2018-09-10-adding-tz-env.md
func upgradeToVer24(s Session, ver int64) {
	if ver >= version24 {
		return
	}
	writeSystemTZ(s)
}

// upgradeToVer25 updates tidb_max_chunk_size to new low bound value 32 if previous value is small than 32.
func upgradeToVer25(s Session, ver int64) {
	if ver >= version25 {
		return
	}
	sql := fmt.Sprintf("UPDATE HIGH_PRIORITY %[1]s.%[2]s SET VARIABLE_VALUE = '%[4]d' WHERE VARIABLE_NAME = '%[3]s' AND VARIABLE_VALUE < %[4]d",
		mysql.SystemDB, mysql.GlobalVariablesTable, variable.TiDBMaxChunkSize, variable.DefInitChunkSize)
	mustExecute(s, sql)
}

func upgradeToVer26(s Session, ver int64) {
	if ver >= version26 {
		return
	}
	mustExecute(s, CreateRoleEdgesTable)
	mustExecute(s, CreateDefaultRolesTable)
	doReentrantDDL(s, "ALTER TABLE mysql.user ADD COLUMN `Create_role_priv` ENUM('N','Y') DEFAULT 'N'", infoschema.ErrColumnExists)
	doReentrantDDL(s, "ALTER TABLE mysql.user ADD COLUMN `Drop_role_priv` ENUM('N','Y') DEFAULT 'N'", infoschema.ErrColumnExists)
	doReentrantDDL(s, "ALTER TABLE mysql.user ADD COLUMN `Account_locked` ENUM('N','Y') DEFAULT 'N'", infoschema.ErrColumnExists)
	// user with Create_user_Priv privilege should have Create_view_priv and Show_view_priv after upgrade to v3.0
	mustExecute(s, "UPDATE HIGH_PRIORITY mysql.user SET Create_role_priv='Y',Drop_role_priv='Y' WHERE Create_user_priv='Y'")
	// user with Create_Priv privilege should have Create_view_priv and Show_view_priv after upgrade to v3.0
	mustExecute(s, "UPDATE HIGH_PRIORITY mysql.user SET Create_view_priv='Y',Show_view_priv='Y' WHERE Create_priv='Y'")
}

func upgradeToVer27(s Session, ver int64) {
	if ver >= version27 {
		return
	}
	doReentrantDDL(s, "ALTER TABLE mysql.stats_histograms ADD COLUMN `correlation` DOUBLE NOT NULL DEFAULT 0", infoschema.ErrColumnExists)
}

func upgradeToVer28(s Session, ver int64) {
	if ver >= version28 {
		return
	}
	doReentrantDDL(s, CreateBindInfoTable)
}

func upgradeToVer29(s Session, ver int64) {
	// upgradeToVer29 only need to be run when the current version is 28.
	if ver != version28 {
		return
	}
	doReentrantDDL(s, "ALTER TABLE mysql.bind_info CHANGE create_time create_time TIMESTAMP(3)")
	doReentrantDDL(s, "ALTER TABLE mysql.bind_info CHANGE update_time update_time TIMESTAMP(3)")
	doReentrantDDL(s, "ALTER TABLE mysql.bind_info ADD INDEX sql_index (original_sql(1024),default_db(1024))", ddl.ErrDupKeyName)
}

func upgradeToVer30(s Session, ver int64) {
	if ver >= version30 {
		return
	}
	mustExecute(s, CreateStatsTopNTable)
}

func upgradeToVer31(s Session, ver int64) {
	if ver >= version31 {
		return
	}
	doReentrantDDL(s, "ALTER TABLE mysql.stats_histograms ADD COLUMN `last_analyze_pos` BLOB DEFAULT NULL", infoschema.ErrColumnExists)
}

func upgradeToVer32(s Session, ver int64) {
	if ver >= version32 {
		return
	}
	doReentrantDDL(s, "ALTER TABLE mysql.tables_priv MODIFY table_priv SET('Select','Insert','Update','Delete','Create','Drop','Grant', 'Index', 'Alter', 'Create View', 'Show View', 'Trigger', 'References')")
}

func upgradeToVer33(s Session, ver int64) {
	if ver >= version33 {
		return
	}
	doReentrantDDL(s, CreateExprPushdownBlacklist)
}

func upgradeToVer34(s Session, ver int64) {
	if ver >= version34 {
		return
	}
	doReentrantDDL(s, CreateOptRuleBlacklist)
}

func upgradeToVer35(s Session, ver int64) {
	if ver >= version35 {
		return
	}
	sql := fmt.Sprintf("UPDATE HIGH_PRIORITY %s.%s SET VARIABLE_NAME = '%s' WHERE VARIABLE_NAME = 'tidb_back_off_weight'",
		mysql.SystemDB, mysql.GlobalVariablesTable, variable.TiDBBackOffWeight)
	mustExecute(s, sql)
}

func upgradeToVer36(s Session, ver int64) {
	if ver >= version36 {
		return
	}
	doReentrantDDL(s, "ALTER TABLE mysql.user ADD COLUMN `Shutdown_priv` ENUM('N','Y') DEFAULT 'N'", infoschema.ErrColumnExists)
	// A root user will have those privileges after upgrading.
	mustExecute(s, "UPDATE HIGH_PRIORITY mysql.user SET Shutdown_priv='Y' WHERE Super_priv='Y'")
	mustExecute(s, "UPDATE HIGH_PRIORITY mysql.user SET Create_tmp_table_priv='Y',Lock_tables_priv='Y',Create_routine_priv='Y',Alter_routine_priv='Y',Event_priv='Y' WHERE Super_priv='Y'")
}

func upgradeToVer37(s Session, ver int64) {
	if ver >= version37 {
		return
	}
	// when upgrade from old tidb and no 'tidb_enable_window_function' in GLOBAL_VARIABLES, init it with 0.
	sql := fmt.Sprintf("INSERT IGNORE INTO  %s.%s (`VARIABLE_NAME`, `VARIABLE_VALUE`) VALUES ('%s', '%d')",
		mysql.SystemDB, mysql.GlobalVariablesTable, variable.TiDBEnableWindowFunction, 0)
	mustExecute(s, sql)
}

func upgradeToVer38(s Session, ver int64) {
	if ver >= version38 {
		return
	}
	var err error
	_, err = s.Execute(context.Background(), CreateGlobalPrivTable)
	if err != nil {
		logutil.BgLogger().Fatal("upgradeToVer38 error", zap.Error(err))
	}
}

func writeNewCollationParameter(s Session, flag bool) {
	comment := "If the new collations are enabled. Do not edit it."
	b := varFalse
	if flag {
		b = varTrue
	}
	sql := fmt.Sprintf(`INSERT HIGH_PRIORITY INTO %s.%s VALUES ("%s", '%s', '%s') ON DUPLICATE KEY UPDATE VARIABLE_VALUE='%s'`,
		mysql.SystemDB, mysql.TiDBTable, tidbNewCollationEnabled, b, comment, b)
	mustExecute(s, sql)
}

func upgradeToVer40(s Session, ver int64) {
	if ver >= version40 {
		return
	}
	// There is no way to enable new collation for an existing TiDB cluster.
	writeNewCollationParameter(s, false)
}

func upgradeToVer41(s Session, ver int64) {
	if ver >= version41 {
		return
	}
	doReentrantDDL(s, "ALTER TABLE mysql.user CHANGE `password` `authentication_string` TEXT", infoschema.ErrColumnExists, infoschema.ErrColumnNotExists)
	doReentrantDDL(s, "ALTER TABLE mysql.user ADD COLUMN `password` TEXT as (`authentication_string`)", infoschema.ErrColumnExists)
}

// writeDefaultExprPushDownBlacklist writes default expr pushdown blacklist into mysql.expr_pushdown_blacklist
func writeDefaultExprPushDownBlacklist(s Session) {
	mustExecute(s, "INSERT HIGH_PRIORITY INTO mysql.expr_pushdown_blacklist VALUES"+
		"('date_add','tiflash', 'DST(daylight saving time) does not take effect in TiFlash date_add')")
}

func upgradeToVer42(s Session, ver int64) {
	if ver >= version42 {
		return
	}
	doReentrantDDL(s, "ALTER TABLE mysql.expr_pushdown_blacklist ADD COLUMN `store_type` CHAR(100) NOT NULL DEFAULT 'tikv,tiflash,tidb'", infoschema.ErrColumnExists)
	doReentrantDDL(s, "ALTER TABLE mysql.expr_pushdown_blacklist ADD COLUMN `reason` VARCHAR(200)", infoschema.ErrColumnExists)
	writeDefaultExprPushDownBlacklist(s)
}

// Convert statement summary global variables to non-empty values.
func writeStmtSummaryVars(s Session) {
	sql := fmt.Sprintf("UPDATE %s.%s SET variable_value='%%s' WHERE variable_name='%%s' AND variable_value=''", mysql.SystemDB, mysql.GlobalVariablesTable)
	stmtSummaryConfig := config.GetGlobalConfig().StmtSummary
	mustExecute(s, fmt.Sprintf(sql, variable.BoolToOnOff(stmtSummaryConfig.Enable), variable.TiDBEnableStmtSummary))
	mustExecute(s, fmt.Sprintf(sql, variable.BoolToOnOff(stmtSummaryConfig.EnableInternalQuery), variable.TiDBStmtSummaryInternalQuery))
	mustExecute(s, fmt.Sprintf(sql, strconv.Itoa(stmtSummaryConfig.RefreshInterval), variable.TiDBStmtSummaryRefreshInterval))
	mustExecute(s, fmt.Sprintf(sql, strconv.Itoa(stmtSummaryConfig.HistorySize), variable.TiDBStmtSummaryHistorySize))
	mustExecute(s, fmt.Sprintf(sql, strconv.FormatUint(uint64(stmtSummaryConfig.MaxStmtCount), 10), variable.TiDBStmtSummaryMaxStmtCount))
	mustExecute(s, fmt.Sprintf(sql, strconv.FormatUint(uint64(stmtSummaryConfig.MaxSQLLength), 10), variable.TiDBStmtSummaryMaxSQLLength))
}

func upgradeToVer43(s Session, ver int64) {
	if ver >= version43 {
		return
	}
	writeStmtSummaryVars(s)
}

func upgradeToVer44(s Session, ver int64) {
	if ver >= version44 {
		return
	}
	mustExecute(s, "DELETE FROM mysql.global_variables where variable_name = \"tidb_isolation_read_engines\"")
}

func upgradeToVer45(s Session, ver int64) {
	if ver >= version45 {
		return
	}
	doReentrantDDL(s, "ALTER TABLE mysql.user ADD COLUMN `Config_priv` ENUM('N','Y') DEFAULT 'N'", infoschema.ErrColumnExists)
	mustExecute(s, "UPDATE HIGH_PRIORITY mysql.user SET Config_priv='Y' WHERE Super_priv='Y'")
}

// In v3.1.1, we wrongly replace the context of upgradeToVer39 with upgradeToVer44. If we upgrade from v3.1.1 to a newer version,
// upgradeToVer39 will be missed. So we redo upgradeToVer39 here to make sure the upgrading from v3.1.1 succeed.
func upgradeToVer46(s Session, ver int64) {
	if ver >= version46 {
		return
	}
	doReentrantDDL(s, "ALTER TABLE mysql.user ADD COLUMN `Reload_priv` ENUM('N','Y') DEFAULT 'N'", infoschema.ErrColumnExists)
	doReentrantDDL(s, "ALTER TABLE mysql.user ADD COLUMN `File_priv` ENUM('N','Y') DEFAULT 'N'", infoschema.ErrColumnExists)
	mustExecute(s, "UPDATE HIGH_PRIORITY mysql.user SET Reload_priv='Y' WHERE Super_priv='Y'")
	mustExecute(s, "UPDATE HIGH_PRIORITY mysql.user SET File_priv='Y' WHERE Super_priv='Y'")
}

func upgradeToVer47(s Session, ver int64) {
	if ver >= version47 {
		return
	}
	doReentrantDDL(s, "ALTER TABLE mysql.bind_info ADD COLUMN `source` varchar(10) NOT NULL default 'unknown'", infoschema.ErrColumnExists)
}

func upgradeToVer50(s Session, ver int64) {
	if ver >= version50 {
		return
	}
	doReentrantDDL(s, CreateSchemaIndexUsageTable)
}

func upgradeToVer51(s Session, ver int64) {
	if ver >= version51 {
		return
	}
	doReentrantDDL(s, "ALTER TABLE mysql.user ADD COLUMN `Create_tablespace_priv` ENUM('N','Y') DEFAULT 'N'", infoschema.ErrColumnExists)
	mustExecute(s, "UPDATE HIGH_PRIORITY mysql.user SET Create_tablespace_priv='Y' where Super_priv='Y'")
}

func upgradeToVer52(s Session, ver int64) {
	if ver >= version52 {
		return
	}
	doReentrantDDL(s, "ALTER TABLE mysql.stats_histograms MODIFY cm_sketch BLOB(6291456)")
}

func upgradeToVer53(s Session, ver int64) {
	if ver >= version53 {
		return
	}
	// when upgrade from old tidb and no `tidb_enable_strict_double_type_check` in GLOBAL_VARIABLES, init it with 1`
	sql := fmt.Sprintf("INSERT IGNORE INTO %s.%s (`VARIABLE_NAME`, `VARIABLE_VALUE`) VALUES ('%s', '%d')",
		mysql.SystemDB, mysql.GlobalVariablesTable, variable.TiDBEnableStrictDoubleTypeCheck, 0)
	mustExecute(s, sql)
}

func upgradeToVer54(s Session, ver int64) {
	if ver >= version54 {
		return
	}
	// The mem-query-quota default value is 32GB by default in v3.0, and 1GB by
	// default in v4.0.
	// If a cluster is upgraded from v3.0.x (bootstrapVer <= version38) to
	// v4.0.9+, we'll write the default value to mysql.tidb. Thus we can get the
	// default value of mem-quota-query, and promise the compatibility even if
	// the tidb-server restarts.
	// If it's a newly deployed cluster, we do not need to write the value into
	// mysql.tidb, since no compatibility problem will happen.
	if ver <= version38 {
		writeMemoryQuotaQuery(s)
	}
}

// When cherry-pick upgradeToVer52 to v4.0, we wrongly name it upgradeToVer48.
// If we upgrade from v4.0 to a newer version, the real upgradeToVer48 will be missed.
// So we redo upgradeToVer48 here to make sure the upgrading from v4.0 succeeds.
func upgradeToVer55(s Session, ver int64) {
	if ver >= version55 {
		return
	}
	defValues := map[string]string{
		variable.TiDBIndexLookupConcurrency:     "4",
		variable.TiDBIndexLookupJoinConcurrency: "4",
		variable.TiDBHashAggFinalConcurrency:    "4",
		variable.TiDBHashAggPartialConcurrency:  "4",
		variable.TiDBWindowConcurrency:          "4",
		variable.TiDBProjectionConcurrency:      "4",
		variable.TiDBHashJoinConcurrency:        "5",
	}
	names := make([]string, 0, len(defValues))
	for n := range defValues {
		names = append(names, n)
	}

	selectSQL := "select HIGH_PRIORITY * from mysql.global_variables where variable_name in ('" + strings.Join(names, quoteCommaQuote) + "')"
	ctx := context.Background()
	rs, err := s.Execute(ctx, selectSQL)
	terror.MustNil(err)
	r := rs[0]
	defer terror.Call(r.Close)
	req := r.NewChunk()
	it := chunk.NewIterator4Chunk(req)
	err = r.Next(ctx, req)
	for err == nil && req.NumRows() != 0 {
		for row := it.Begin(); row != it.End(); row = it.Next() {
			n := strings.ToLower(row.GetString(0))
			v := row.GetString(1)
			if defValue, ok := defValues[n]; !ok || defValue != v {
				return
			}
		}
		err = r.Next(ctx, req)
	}
	terror.MustNil(err)

	mustExecute(s, "BEGIN")
	v := strconv.Itoa(variable.ConcurrencyUnset)
	sql := fmt.Sprintf("UPDATE %s.%s SET variable_value='%%s' WHERE variable_name='%%s'", mysql.SystemDB, mysql.GlobalVariablesTable)
	for _, name := range names {
		mustExecute(s, fmt.Sprintf(sql, v, name))
	}
	mustExecute(s, "COMMIT")
}

// When cherry-pick upgradeToVer54 to v4.0, we wrongly name it upgradeToVer49.
// If we upgrade from v4.0 to a newer version, the real upgradeToVer49 will be missed.
// So we redo upgradeToVer49 here to make sure the upgrading from v4.0 succeeds.
func upgradeToVer56(s Session, ver int64) {
	if ver >= version56 {
		return
	}
	doReentrantDDL(s, CreateStatsExtended)
}

func upgradeToVer57(s Session, ver int64) {
	if ver >= version57 {
		return
	}
	insertBuiltinBindInfoRow(s)
}

func initBindInfoTable(s Session) {
	mustExecute(s, CreateBindInfoTable)
	insertBuiltinBindInfoRow(s)
}

func insertBuiltinBindInfoRow(s Session) {
	sql := fmt.Sprintf(`INSERT HIGH_PRIORITY INTO mysql.bind_info VALUES ("%s", "%s", "mysql", "%s", "0000-00-00 00:00:00", "0000-00-00 00:00:00", "", "", "%s")`,
		bindinfo.BuiltinPseudoSQL4BindLock, bindinfo.BuiltinPseudoSQL4BindLock, bindinfo.Builtin, bindinfo.Builtin)
	mustExecute(s, sql)
}

func upgradeToVer58(s Session, ver int64) {
	if ver >= version58 {
		return
	}
	doReentrantDDL(s, "ALTER TABLE mysql.user ADD COLUMN `Repl_slave_priv` ENUM('N','Y') CHARACTER SET utf8 NOT NULL DEFAULT 'N' AFTER `Execute_priv`", infoschema.ErrColumnExists)
	doReentrantDDL(s, "ALTER TABLE mysql.user ADD COLUMN `Repl_client_priv` ENUM('N','Y') CHARACTER SET utf8 NOT NULL DEFAULT 'N' AFTER `Repl_slave_priv`", infoschema.ErrColumnExists)
	mustExecute(s, "UPDATE HIGH_PRIORITY mysql.user SET Repl_slave_priv='Y',Repl_client_priv='Y'")
}

func writeMemoryQuotaQuery(s Session) {
	comment := "memory_quota_query is 32GB by default in v3.0.x, 1GB by default in v4.0.x"
	sql := fmt.Sprintf(`INSERT HIGH_PRIORITY INTO %s.%s VALUES ("%s", '%d', '%s') ON DUPLICATE KEY UPDATE VARIABLE_VALUE='%d'`,
		mysql.SystemDB, mysql.TiDBTable, tidbDefMemoryQuotaQuery, 32<<30, comment, 32<<30)
	mustExecute(s, sql)
}

func upgradeToVer57(s Session, ver int64) {
	if ver >= version57 {
		return
	}
	doReentrantDDL(s, "ALTER TABLE mysql.stats_buckets ADD COLUMN `ndv` bigint not null default 0", infoschema.ErrColumnExists)
}

// updateBootstrapVer updates bootstrap version variable in mysql.TiDB table.
func updateBootstrapVer(s Session) {
	// Update bootstrap version.
	sql := fmt.Sprintf(`INSERT HIGH_PRIORITY INTO %s.%s VALUES ("%s", "%d", "TiDB bootstrap version.") ON DUPLICATE KEY UPDATE VARIABLE_VALUE="%d"`,
		mysql.SystemDB, mysql.TiDBTable, tidbServerVersionVar, currentBootstrapVersion, currentBootstrapVersion)
	mustExecute(s, sql)
}

// getBootstrapVersion gets bootstrap version from mysql.tidb table;
func getBootstrapVersion(s Session) (int64, error) {
	sVal, isNull, err := getTiDBVar(s, tidbServerVersionVar)
	if err != nil {
		return 0, errors.Trace(err)
	}
	if isNull {
		return 0, nil
	}
	return strconv.ParseInt(sVal, 10, 64)
}

// doDDLWorks executes DDL statements in bootstrap stage.
func doDDLWorks(s Session) {
	// Create a test database.
	mustExecute(s, "CREATE DATABASE IF NOT EXISTS test")
	// Create system db.
	mustExecute(s, fmt.Sprintf("CREATE DATABASE IF NOT EXISTS %s;", mysql.SystemDB))
	// Create user table.
	mustExecute(s, CreateUserTable)
	// Create privilege tables.
	mustExecute(s, CreateGlobalPrivTable)
	mustExecute(s, CreateDBPrivTable)
	mustExecute(s, CreateTablePrivTable)
	mustExecute(s, CreateColumnPrivTable)
	// Create global system variable table.
	mustExecute(s, CreateGlobalVariablesTable)
	// Create TiDB table.
	mustExecute(s, CreateTiDBTable)
	// Create help table.
	mustExecute(s, CreateHelpTopic)
	// Create stats_meta table.
	mustExecute(s, CreateStatsMetaTable)
	// Create stats_columns table.
	mustExecute(s, CreateStatsColsTable)
	// Create stats_buckets table.
	mustExecute(s, CreateStatsBucketsTable)
	// Create gc_delete_range table.
	mustExecute(s, CreateGCDeleteRangeTable)
	// Create gc_delete_range_done table.
	mustExecute(s, CreateGCDeleteRangeDoneTable)
	// Create stats_feedback table.
	mustExecute(s, CreateStatsFeedbackTable)
	// Create role_edges table.
	mustExecute(s, CreateRoleEdgesTable)
	// Create default_roles table.
	mustExecute(s, CreateDefaultRolesTable)
	// Create bind_info table.
	initBindInfoTable(s)
	// Create stats_topn_store table.
	mustExecute(s, CreateStatsTopNTable)
	// Create expr_pushdown_blacklist table.
	mustExecute(s, CreateExprPushdownBlacklist)
	// Create opt_rule_blacklist table.
	mustExecute(s, CreateOptRuleBlacklist)
	// Create stats_extended table.
	mustExecute(s, CreateStatsExtended)
	// Create schema_index_usage.
	mustExecute(s, CreateSchemaIndexUsageTable)
}

// doDMLWorks executes DML statements in bootstrap stage.
// All the statements run in a single transaction.
func doDMLWorks(s Session) {
	mustExecute(s, "BEGIN")

	// Insert a default user with empty password.
	mustExecute(s, `INSERT HIGH_PRIORITY INTO mysql.user VALUES
		("%", "root", "", "Y", "Y", "Y", "Y", "Y", "Y", "Y", "Y", "Y", "Y", "Y", "Y", "Y", "Y", "Y", "Y", "Y", "Y", "Y", "Y", "Y", "Y", "Y", "Y", "Y", "N", "Y", "Y", "Y", "Y", "Y", "Y", "Y")`)

	// Init global system variables table.
	values := make([]string, 0, len(variable.GetSysVars()))
	for k, v := range variable.GetSysVars() {
		// Session only variable should not be inserted.
		if v.Scope != variable.ScopeSession {
			vVal := v.Value
			if v.Name == variable.TiDBTxnMode && config.GetGlobalConfig().Store == "tikv" {
				vVal = "pessimistic"
			}
			if v.Name == variable.TiDBRowFormatVersion {
				vVal = strconv.Itoa(variable.DefTiDBRowFormatV2)
			}
			if v.Name == variable.TiDBEnableClusteredIndex {
				vVal = variable.BoolOn
			}
			if v.Name == variable.TiDBPartitionPruneMode {
				vVal = string(variable.StaticOnly)
				if flag.Lookup("test.v") != nil || flag.Lookup("check.v") != nil || config.CheckTableBeforeDrop {
					// enable Dynamic Prune by default in test case.
					vVal = string(variable.DynamicOnly)
				}
			}
			if v.Name == variable.TiDBEnableChangeMultiSchema {
				vVal = variable.BoolOff
				if flag.Lookup("test.v") != nil || flag.Lookup("check.v") != nil {
					// enable change multi schema in test case for compatibility with old cases.
					vVal = variable.BoolOn
				}
			}
			value := fmt.Sprintf(`("%s", "%s")`, strings.ToLower(k), vVal)
			values = append(values, value)
		}
	}
	sql := fmt.Sprintf("INSERT HIGH_PRIORITY INTO %s.%s VALUES %s;", mysql.SystemDB, mysql.GlobalVariablesTable,
		strings.Join(values, ", "))
	mustExecute(s, sql)

	sql = fmt.Sprintf(`INSERT HIGH_PRIORITY INTO %s.%s VALUES("%s", "%s", "Bootstrap flag. Do not delete.")
		ON DUPLICATE KEY UPDATE VARIABLE_VALUE="%s"`,
		mysql.SystemDB, mysql.TiDBTable, bootstrappedVar, varTrue, varTrue)
	mustExecute(s, sql)

	sql = fmt.Sprintf(`INSERT HIGH_PRIORITY INTO %s.%s VALUES("%s", "%d", "Bootstrap version. Do not delete.")`,
		mysql.SystemDB, mysql.TiDBTable, tidbServerVersionVar, currentBootstrapVersion)
	mustExecute(s, sql)

	writeSystemTZ(s)

	writeNewCollationParameter(s, config.GetGlobalConfig().NewCollationsEnabledOnFirstBootstrap)

	writeDefaultExprPushDownBlacklist(s)

	writeStmtSummaryVars(s)

	_, err := s.Execute(context.Background(), "COMMIT")
	if err != nil {
		sleepTime := 1 * time.Second
		logutil.BgLogger().Info("doDMLWorks failed", zap.Error(err), zap.Duration("sleeping time", sleepTime))
		time.Sleep(sleepTime)
		// Check if TiDB is already bootstrapped.
		b, err1 := checkBootstrapped(s)
		if err1 != nil {
			logutil.BgLogger().Fatal("doDMLWorks failed", zap.Error(err1))
		}
		if b {
			return
		}
		logutil.BgLogger().Fatal("doDMLWorks failed", zap.Error(err))
	}
}

func mustExecute(s Session, sql string) {
	_, err := s.Execute(context.Background(), sql)
	if err != nil {
		debug.PrintStack()
		logutil.BgLogger().Fatal("mustExecute error", zap.Error(err))
	}
}

// oldPasswordUpgrade upgrade password to MySQL compatible format
func oldPasswordUpgrade(pass string) (string, error) {
	hash1, err := hex.DecodeString(pass)
	if err != nil {
		return "", errors.Trace(err)
	}

	hash2 := auth.Sha1Hash(hash1)
	newpass := fmt.Sprintf("*%X", hash2)
	return newpass, nil
}<|MERGE_RESOLUTION|>--- conflicted
+++ resolved
@@ -441,15 +441,12 @@
 	version55 = 55
 	// version56 fixes the bug that upgradeToVer49 would be missed when upgrading from v4.0 to a new version
 	version56 = 56
-<<<<<<< HEAD
-	// version57 add column ndv for mysql.stats_buckets.
-	version57 = 57
-=======
 	// version57 fixes the bug of concurrent create / drop binding
 	version57 = 57
 	// version58 add `Repl_client_priv` and `Repl_slave_priv` to `mysql.user`
 	version58 = 58
->>>>>>> e8fb3eab
+	// version59 add column ndv for mysql.stats_buckets.
+	version59 = 59
 )
 
 var (
@@ -511,10 +508,7 @@
 		upgradeToVer55,
 		upgradeToVer56,
 		upgradeToVer57,
-<<<<<<< HEAD
-=======
 		upgradeToVer58,
->>>>>>> e8fb3eab
 	}
 )
 
@@ -1280,8 +1274,8 @@
 	mustExecute(s, sql)
 }
 
-func upgradeToVer57(s Session, ver int64) {
-	if ver >= version57 {
+func upgradeToVer59(s Session, ver int64) {
+	if ver >= version59 {
 		return
 	}
 	doReentrantDDL(s, "ALTER TABLE mysql.stats_buckets ADD COLUMN `ndv` bigint not null default 0", infoschema.ErrColumnExists)
