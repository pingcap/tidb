--- conflicted
+++ resolved
@@ -538,24 +538,14 @@
 	version78 = 78
 	// version79 adds the mysql.table_cache_meta table
 	version79 = 79
-<<<<<<< HEAD
-
-=======
 	// version80 fixes the issue https://github.com/pingcap/tidb/issues/25422.
 	// If the TiDB upgrading from the 4.x to a newer version, we keep the tidb_analyze_version to 1.
 	version80 = 80
->>>>>>> 779071b0
 )
 
 // currentBootstrapVersion is defined as a variable, so we can modify its value for testing.
 // please make sure this is the largest version
-<<<<<<< HEAD
-
-var currentBootstrapVersion int64 = version79
-=======
 var currentBootstrapVersion int64 = version80
->>>>>>> 779071b0
-
 
 var (
 	bootstrapVersion = []func(Session, int64){
@@ -638,11 +628,7 @@
 		upgradeToVer77,
 		upgradeToVer78,
 		upgradeToVer79,
-<<<<<<< HEAD
-
-=======
 		upgradeToVer80,
->>>>>>> 779071b0
 	}
 )
 
@@ -1648,8 +1634,6 @@
 	doReentrantDDL(s, CreateTableCacheMetaTable)
 }
 
-<<<<<<< HEAD
-=======
 func upgradeToVer80(s Session, ver int64) {
 	if ver >= version80 {
 		return
@@ -1670,7 +1654,6 @@
 	mustExecute(s, "INSERT HIGH_PRIORITY IGNORE INTO %n.%n VALUES (%?, %?);",
 		mysql.SystemDB, mysql.GlobalVariablesTable, variable.TiDBAnalyzeVersion, 1)
 }
->>>>>>> 779071b0
 
 func writeOOMAction(s Session) {
 	comment := "oom-action is `log` by default in v3.0.x, `cancel` by default in v4.0.11+"
