// Copyright 2015 PingCAP, Inc.
//
// Licensed under the Apache License, Version 2.0 (the "License");
// you may not use this file except in compliance with the License.
// You may obtain a copy of the License at
//
//     http://www.apache.org/licenses/LICENSE-2.0
//
// Unless required by applicable law or agreed to in writing, software
// distributed under the License is distributed on an "AS IS" BASIS,
// WITHOUT WARRANTIES OR CONDITIONS OF ANY KIND, either express or implied.
// See the License for the specific language governing permissions and
// limitations under the License.

// Copyright 2013 The ql Authors. All rights reserved.
// Use of this source code is governed by a BSD-style
// license that can be found in the LICENSES/QL-LICENSE file.

package session

import (
	"context"
	"encoding/hex"
	"flag"
	"fmt"
	"io/ioutil"
	osuser "os/user"
	"runtime/debug"
	"strconv"
	"strings"
	"time"

	"github.com/pingcap/errors"
	"github.com/pingcap/tidb/bindinfo"
	"github.com/pingcap/tidb/config"
	"github.com/pingcap/tidb/domain"
	"github.com/pingcap/tidb/domain/infosync"
	"github.com/pingcap/tidb/expression"
	"github.com/pingcap/tidb/infoschema"
	"github.com/pingcap/tidb/kv"
	"github.com/pingcap/tidb/meta"
	"github.com/pingcap/tidb/owner"
	"github.com/pingcap/tidb/parser"
	"github.com/pingcap/tidb/parser/auth"
	"github.com/pingcap/tidb/parser/model"
	"github.com/pingcap/tidb/parser/mysql"
	"github.com/pingcap/tidb/parser/terror"
	"github.com/pingcap/tidb/planner/core"
	"github.com/pingcap/tidb/sessionctx/variable"
	"github.com/pingcap/tidb/table/tables"
	"github.com/pingcap/tidb/types"
	"github.com/pingcap/tidb/util/chunk"
	"github.com/pingcap/tidb/util/dbterror"
	"github.com/pingcap/tidb/util/logutil"
	utilparser "github.com/pingcap/tidb/util/parser"
	"github.com/pingcap/tidb/util/sqlexec"
	"github.com/pingcap/tidb/util/timeutil"
	"go.etcd.io/etcd/client/v3/concurrency"
	"go.uber.org/zap"
)

const (
	// CreateUserTable is the SQL statement creates User table in system db.
	// WARNING: There are some limitations on altering the schema of mysql.user table.
	// Adding columns that are nullable or have default values is permitted.
	// But operations like dropping or renaming columns may break the compatibility with BR.
	// REFERENCE ISSUE: https://github.com/pingcap/tidb/issues/38785
	CreateUserTable = `CREATE TABLE IF NOT EXISTS mysql.user (
		Host					CHAR(255),
		User					CHAR(32),
		authentication_string	TEXT,
		plugin					CHAR(64),
		Select_priv				ENUM('N','Y') NOT NULL DEFAULT 'N',
		Insert_priv				ENUM('N','Y') NOT NULL DEFAULT 'N',
		Update_priv				ENUM('N','Y') NOT NULL DEFAULT 'N',
		Delete_priv				ENUM('N','Y') NOT NULL DEFAULT 'N',
		Create_priv				ENUM('N','Y') NOT NULL DEFAULT 'N',
		Drop_priv				ENUM('N','Y') NOT NULL DEFAULT 'N',
		Process_priv			ENUM('N','Y') NOT NULL DEFAULT 'N',
		Grant_priv				ENUM('N','Y') NOT NULL DEFAULT 'N',
		References_priv			ENUM('N','Y') NOT NULL DEFAULT 'N',
		Alter_priv				ENUM('N','Y') NOT NULL DEFAULT 'N',
		Show_db_priv			ENUM('N','Y') NOT NULL DEFAULT 'N',
		Super_priv				ENUM('N','Y') NOT NULL DEFAULT 'N',
		Create_tmp_table_priv	ENUM('N','Y') NOT NULL DEFAULT 'N',
		Lock_tables_priv		ENUM('N','Y') NOT NULL DEFAULT 'N',
		Execute_priv			ENUM('N','Y') NOT NULL DEFAULT 'N',
		Create_view_priv		ENUM('N','Y') NOT NULL DEFAULT 'N',
		Show_view_priv			ENUM('N','Y') NOT NULL DEFAULT 'N',
		Create_routine_priv		ENUM('N','Y') NOT NULL DEFAULT 'N',
		Alter_routine_priv		ENUM('N','Y') NOT NULL DEFAULT 'N',
		Index_priv				ENUM('N','Y') NOT NULL DEFAULT 'N',
		Create_user_priv		ENUM('N','Y') NOT NULL DEFAULT 'N',
		Event_priv				ENUM('N','Y') NOT NULL DEFAULT 'N',
		Repl_slave_priv	    	ENUM('N','Y') NOT NULL DEFAULT 'N',
		Repl_client_priv		ENUM('N','Y') NOT NULL DEFAULT 'N',
		Trigger_priv			ENUM('N','Y') NOT NULL DEFAULT 'N',
		Create_role_priv		ENUM('N','Y') NOT NULL DEFAULT 'N',
		Drop_role_priv			ENUM('N','Y') NOT NULL DEFAULT 'N',
		Account_locked			ENUM('N','Y') NOT NULL DEFAULT 'N',
		Shutdown_priv			ENUM('N','Y') NOT NULL DEFAULT 'N',
		Reload_priv				ENUM('N','Y') NOT NULL DEFAULT 'N',
		FILE_priv				ENUM('N','Y') NOT NULL DEFAULT 'N',
		Config_priv				ENUM('N','Y') NOT NULL DEFAULT 'N',
		Create_Tablespace_Priv  ENUM('N','Y') NOT NULL DEFAULT 'N',
		Password_reuse_history  smallint unsigned DEFAULT NULL,
		Password_reuse_time     smallint unsigned DEFAULT NULL,
		User_attributes			json,
		Token_issuer			VARCHAR(255),
		Password_expired		ENUM('N','Y') NOT NULL DEFAULT 'N',
		Password_last_changed	TIMESTAMP DEFAULT CURRENT_TIMESTAMP(),
		Password_lifetime		SMALLINT UNSIGNED DEFAULT NULL,
		PRIMARY KEY (Host, User));`
	// CreateGlobalPrivTable is the SQL statement creates Global scope privilege table in system db.
	CreateGlobalPrivTable = "CREATE TABLE IF NOT EXISTS mysql.global_priv (" +
		"Host CHAR(255) NOT NULL DEFAULT ''," +
		"User CHAR(80) NOT NULL DEFAULT ''," +
		"Priv LONGTEXT NOT NULL DEFAULT ''," +
		"PRIMARY KEY (Host, User)" +
		")"
	// CreateDBPrivTable is the SQL statement creates DB scope privilege table in system db.
	CreateDBPrivTable = `CREATE TABLE IF NOT EXISTS mysql.db (
		Host					CHAR(255),
		DB						CHAR(64),
		User					CHAR(32),
		Select_priv				ENUM('N','Y') NOT NULL DEFAULT 'N',
		Insert_priv				ENUM('N','Y') NOT NULL DEFAULT 'N',
		Update_priv				ENUM('N','Y') NOT NULL DEFAULT 'N',
		Delete_priv				ENUM('N','Y') NOT NULL DEFAULT 'N',
		Create_priv				ENUM('N','Y') NOT NULL DEFAULT 'N',
		Drop_priv				ENUM('N','Y') NOT NULL DEFAULT 'N',
		Grant_priv				ENUM('N','Y') NOT NULL DEFAULT 'N',
		References_priv 		ENUM('N','Y') NOT NULL DEFAULT 'N',
		Index_priv				ENUM('N','Y') NOT NULL DEFAULT 'N',
		Alter_priv				ENUM('N','Y') NOT NULL DEFAULT 'N',
		Create_tmp_table_priv	ENUM('N','Y') NOT NULL DEFAULT 'N',
		Lock_tables_priv		ENUM('N','Y') NOT NULL DEFAULT 'N',
		Create_view_priv		ENUM('N','Y') NOT NULL DEFAULT 'N',
		Show_view_priv			ENUM('N','Y') NOT NULL DEFAULT 'N',
		Create_routine_priv		ENUM('N','Y') NOT NULL DEFAULT 'N',
		Alter_routine_priv		ENUM('N','Y') NOT NULL DEFAULT 'N',
		Execute_priv			ENUM('N','Y') NOT NULL DEFAULT 'N',
		Event_priv				ENUM('N','Y') NOT NULL DEFAULT 'N',
		Trigger_priv			ENUM('N','Y') NOT NULL DEFAULT 'N',
		PRIMARY KEY (Host, DB, User));`
	// CreateTablePrivTable is the SQL statement creates table scope privilege table in system db.
	CreateTablePrivTable = `CREATE TABLE IF NOT EXISTS mysql.tables_priv (
		Host		CHAR(255),
		DB			CHAR(64),
		User		CHAR(32),
		Table_name	CHAR(64),
		Grantor		CHAR(77),
		Timestamp	TIMESTAMP DEFAULT CURRENT_TIMESTAMP,
		Table_priv	SET('Select','Insert','Update','Delete','Create','Drop','Grant','Index','Alter','Create View','Show View','Trigger','References'),
		Column_priv	SET('Select','Insert','Update','References'),
		PRIMARY KEY (Host, DB, User, Table_name));`
	// CreateColumnPrivTable is the SQL statement creates column scope privilege table in system db.
	CreateColumnPrivTable = `CREATE TABLE IF NOT EXISTS mysql.columns_priv(
		Host		CHAR(255),
		DB			CHAR(64),
		User		CHAR(32),
		Table_name	CHAR(64),
		Column_name	CHAR(64),
		Timestamp	TIMESTAMP DEFAULT CURRENT_TIMESTAMP,
		Column_priv	SET('Select','Insert','Update','References'),
		PRIMARY KEY (Host, DB, User, Table_name, Column_name));`
	// CreateGlobalVariablesTable is the SQL statement creates global variable table in system db.
	// TODO: MySQL puts GLOBAL_VARIABLES table in INFORMATION_SCHEMA db.
	// INFORMATION_SCHEMA is a virtual db in TiDB. So we put this table in system db.
	// Maybe we will put it back to INFORMATION_SCHEMA.
	CreateGlobalVariablesTable = `CREATE TABLE IF NOT EXISTS mysql.GLOBAL_VARIABLES(
		VARIABLE_NAME  VARCHAR(64) NOT NULL PRIMARY KEY,
		VARIABLE_VALUE VARCHAR(1024) DEFAULT NULL);`
	// CreateTiDBTable is the SQL statement creates a table in system db.
	// This table is a key-value struct contains some information used by TiDB.
	// Currently we only put bootstrapped in it which indicates if the system is already bootstrapped.
	CreateTiDBTable = `CREATE TABLE IF NOT EXISTS mysql.tidb(
		VARIABLE_NAME  	VARCHAR(64) NOT NULL PRIMARY KEY,
		VARIABLE_VALUE 	VARCHAR(1024) DEFAULT NULL,
		COMMENT 		VARCHAR(1024));`

	// CreateHelpTopic is the SQL statement creates help_topic table in system db.
	// See: https://dev.mysql.com/doc/refman/5.5/en/system-database.html#system-database-help-tables
	CreateHelpTopic = `CREATE TABLE IF NOT EXISTS mysql.help_topic (
  		help_topic_id 		INT(10) UNSIGNED NOT NULL,
  		name 				CHAR(64) NOT NULL,
  		help_category_id 	SMALLINT(5) UNSIGNED NOT NULL,
  		description 		TEXT NOT NULL,
  		example 			TEXT NOT NULL,
  		url 				TEXT NOT NULL,
  		PRIMARY KEY (help_topic_id) clustered,
  		UNIQUE KEY name (name)
		) ENGINE=InnoDB DEFAULT CHARSET=utf8 STATS_PERSISTENT=0 COMMENT='help topics';`

	// CreateStatsMetaTable stores the meta of table statistics.
	CreateStatsMetaTable = `CREATE TABLE IF NOT EXISTS mysql.stats_meta (
		version 		BIGINT(64) UNSIGNED NOT NULL,
		table_id 		BIGINT(64) NOT NULL,
		modify_count	BIGINT(64) NOT NULL DEFAULT 0,
		count 			BIGINT(64) UNSIGNED NOT NULL DEFAULT 0,
		snapshot        BIGINT(64) UNSIGNED NOT NULL DEFAULT 0,
		INDEX idx_ver(version),
		UNIQUE INDEX tbl(table_id)
	);`

	// CreateStatsColsTable stores the statistics of table columns.
	CreateStatsColsTable = `CREATE TABLE IF NOT EXISTS mysql.stats_histograms (
		table_id 			BIGINT(64) NOT NULL,
		is_index 			TINYINT(2) NOT NULL,
		hist_id 			BIGINT(64) NOT NULL,
		distinct_count 		BIGINT(64) NOT NULL,
		null_count 			BIGINT(64) NOT NULL DEFAULT 0,
		tot_col_size 		BIGINT(64) NOT NULL DEFAULT 0,
		modify_count 		BIGINT(64) NOT NULL DEFAULT 0,
		version 			BIGINT(64) UNSIGNED NOT NULL DEFAULT 0,
		cm_sketch 			BLOB(6291456),
		stats_ver 			BIGINT(64) NOT NULL DEFAULT 0,
		flag 				BIGINT(64) NOT NULL DEFAULT 0,
		correlation 		DOUBLE NOT NULL DEFAULT 0,
		last_analyze_pos 	LONGBLOB DEFAULT NULL,
		UNIQUE INDEX tbl(table_id, is_index, hist_id)
	);`

	// CreateStatsBucketsTable stores the histogram info for every table columns.
	CreateStatsBucketsTable = `CREATE TABLE IF NOT EXISTS mysql.stats_buckets (
		table_id 	BIGINT(64) NOT NULL,
		is_index 	TINYINT(2) NOT NULL,
		hist_id 	BIGINT(64) NOT NULL,
		bucket_id 	BIGINT(64) NOT NULL,
		count 		BIGINT(64) NOT NULL,
		repeats 	BIGINT(64) NOT NULL,
		upper_bound LONGBLOB NOT NULL,
		lower_bound LONGBLOB ,
		ndv         BIGINT NOT NULL DEFAULT 0,
		UNIQUE INDEX tbl(table_id, is_index, hist_id, bucket_id)
	);`

	// CreateGCDeleteRangeTable stores schemas which can be deleted by DeleteRange.
	CreateGCDeleteRangeTable = `CREATE TABLE IF NOT EXISTS mysql.gc_delete_range (
		job_id 		BIGINT NOT NULL COMMENT "the DDL job ID",
		element_id 	BIGINT NOT NULL COMMENT "the schema element ID",
		start_key 	VARCHAR(255) NOT NULL COMMENT "encoded in hex",
		end_key 	VARCHAR(255) NOT NULL COMMENT "encoded in hex",
		ts 			BIGINT NOT NULL COMMENT "timestamp in uint64",
		UNIQUE KEY delete_range_index (job_id, element_id)
	);`

	// CreateGCDeleteRangeDoneTable stores schemas which are already deleted by DeleteRange.
	CreateGCDeleteRangeDoneTable = `CREATE TABLE IF NOT EXISTS mysql.gc_delete_range_done (
		job_id 		BIGINT NOT NULL COMMENT "the DDL job ID",
		element_id 	BIGINT NOT NULL COMMENT "the schema element ID",
		start_key 	VARCHAR(255) NOT NULL COMMENT "encoded in hex",
		end_key 	VARCHAR(255) NOT NULL COMMENT "encoded in hex",
		ts 			BIGINT NOT NULL COMMENT "timestamp in uint64",
		UNIQUE KEY delete_range_done_index (job_id, element_id)
	);`

	// CreateStatsFeedbackTable stores the feedback info which is used to update stats.
	CreateStatsFeedbackTable = `CREATE TABLE IF NOT EXISTS mysql.stats_feedback (
		table_id 	BIGINT(64) NOT NULL,
		is_index 	TINYINT(2) NOT NULL,
		hist_id 	BIGINT(64) NOT NULL,
		feedback 	BLOB NOT NULL,
		INDEX hist(table_id, is_index, hist_id)
	);`

	// CreateBindInfoTable stores the sql bind info which is used to update globalBindCache.
	CreateBindInfoTable = `CREATE TABLE IF NOT EXISTS mysql.bind_info (
		original_sql TEXT NOT NULL,
		bind_sql TEXT NOT NULL,
		default_db TEXT NOT NULL,
		status TEXT NOT NULL,
		create_time TIMESTAMP(3) NOT NULL,
		update_time TIMESTAMP(3) NOT NULL,
		charset TEXT NOT NULL,
		collation TEXT NOT NULL,
		source VARCHAR(10) NOT NULL DEFAULT 'unknown',
		sql_digest varchar(64),
		plan_digest varchar(64),
		INDEX sql_index(original_sql(700),default_db(68)) COMMENT "accelerate the speed when add global binding query",
		INDEX time_index(update_time) COMMENT "accelerate the speed when querying with last update time"
	) ENGINE=InnoDB DEFAULT CHARSET=utf8mb4 COLLATE=utf8mb4_bin;`

	// CreateRoleEdgesTable stores the role and user relationship information.
	CreateRoleEdgesTable = `CREATE TABLE IF NOT EXISTS mysql.role_edges (
		FROM_HOST 			CHAR(60) COLLATE utf8_bin NOT NULL DEFAULT '',
		FROM_USER 			CHAR(32) COLLATE utf8_bin NOT NULL DEFAULT '',
		TO_HOST 			CHAR(60) COLLATE utf8_bin NOT NULL DEFAULT '',
		TO_USER 			CHAR(32) COLLATE utf8_bin NOT NULL DEFAULT '',
		WITH_ADMIN_OPTION 	ENUM('N','Y') CHARACTER SET utf8 COLLATE utf8_general_ci NOT NULL DEFAULT 'N',
		PRIMARY KEY (FROM_HOST,FROM_USER,TO_HOST,TO_USER)
	);`

	// CreateDefaultRolesTable stores the active roles for a user.
	CreateDefaultRolesTable = `CREATE TABLE IF NOT EXISTS mysql.default_roles (
		HOST 				CHAR(60) COLLATE utf8_bin NOT NULL DEFAULT '',
		USER 				CHAR(32) COLLATE utf8_bin NOT NULL DEFAULT '',
		DEFAULT_ROLE_HOST 	CHAR(60) COLLATE utf8_bin NOT NULL DEFAULT '%',
		DEFAULT_ROLE_USER 	CHAR(32) COLLATE utf8_bin NOT NULL DEFAULT '',
		PRIMARY KEY (HOST,USER,DEFAULT_ROLE_HOST,DEFAULT_ROLE_USER)
	)`

	// CreateStatsTopNTable stores topn data of a cmsketch with top n.
	CreateStatsTopNTable = `CREATE TABLE IF NOT EXISTS mysql.stats_top_n (
		table_id 	BIGINT(64) NOT NULL,
		is_index 	TINYINT(2) NOT NULL,
		hist_id 	BIGINT(64) NOT NULL,
		value 		LONGBLOB,
		count 		BIGINT(64) UNSIGNED NOT NULL,
		INDEX tbl(table_id, is_index, hist_id)
	);`

	// CreateStatsFMSketchTable stores FMSketch data of a column histogram.
	CreateStatsFMSketchTable = `CREATE TABLE IF NOT EXISTS mysql.stats_fm_sketch (
		table_id 	BIGINT(64) NOT NULL,
		is_index 	TINYINT(2) NOT NULL,
		hist_id 	BIGINT(64) NOT NULL,
		value 		LONGBLOB,
		INDEX tbl(table_id, is_index, hist_id)
	);`

	// CreateExprPushdownBlacklist stores the expressions which are not allowed to be pushed down.
	CreateExprPushdownBlacklist = `CREATE TABLE IF NOT EXISTS mysql.expr_pushdown_blacklist (
		name 		CHAR(100) NOT NULL,
		store_type 	CHAR(100) NOT NULL DEFAULT 'tikv,tiflash,tidb',
		reason 		VARCHAR(200)
	);`

	// CreateOptRuleBlacklist stores the list of disabled optimizing operations.
	CreateOptRuleBlacklist = `CREATE TABLE IF NOT EXISTS mysql.opt_rule_blacklist (
		name 	CHAR(100) NOT NULL
	);`

	// CreateStatsExtended stores the registered extended statistics.
	CreateStatsExtended = `CREATE TABLE IF NOT EXISTS mysql.stats_extended (
		name varchar(32) NOT NULL,
		type tinyint(4) NOT NULL,
		table_id bigint(64) NOT NULL,
		column_ids varchar(32) NOT NULL,
		stats blob DEFAULT NULL,
		version bigint(64) unsigned NOT NULL,
		status tinyint(4) NOT NULL,
		PRIMARY KEY(name, table_id),
		KEY idx_1 (table_id, status, version),
		KEY idx_2 (status, version)
	);`

	// CreateSchemaIndexUsageTable stores the index usage information.
	CreateSchemaIndexUsageTable = `CREATE TABLE IF NOT EXISTS mysql.schema_index_usage (
		TABLE_ID bigint(64),
		INDEX_ID bigint(21),
		QUERY_COUNT bigint(64),
		ROWS_SELECTED bigint(64),
		LAST_USED_AT timestamp,
		PRIMARY KEY(TABLE_ID, INDEX_ID)
	);`
	// CreateGlobalGrantsTable stores dynamic privs
	CreateGlobalGrantsTable = `CREATE TABLE IF NOT EXISTS mysql.global_grants (
		USER char(32) NOT NULL DEFAULT '',
		HOST char(255) NOT NULL DEFAULT '',
		PRIV char(32) NOT NULL DEFAULT '',
		WITH_GRANT_OPTION enum('N','Y') NOT NULL DEFAULT 'N',
		PRIMARY KEY (USER,HOST,PRIV)
	);`
	// CreateCapturePlanBaselinesBlacklist stores the baseline capture filter rules.
	CreateCapturePlanBaselinesBlacklist = `CREATE TABLE IF NOT EXISTS mysql.capture_plan_baselines_blacklist (
		id bigint(64) auto_increment,
		filter_type varchar(32) NOT NULL COMMENT "type of the filter, only db, table and frequency supported now",
		filter_value varchar(32) NOT NULL,
		key idx(filter_type),
		primary key(id)
	);`
	// CreateColumnStatsUsageTable stores the column stats usage information.
	CreateColumnStatsUsageTable = `CREATE TABLE IF NOT EXISTS mysql.column_stats_usage (
		table_id BIGINT(64) NOT NULL,
		column_id BIGINT(64) NOT NULL,
		last_used_at TIMESTAMP,
		last_analyzed_at TIMESTAMP,
		PRIMARY KEY (table_id, column_id) CLUSTERED
	);`
	// CreateTableCacheMetaTable stores the cached table meta lock information.
	CreateTableCacheMetaTable = `CREATE TABLE IF NOT EXISTS mysql.table_cache_meta (
		tid bigint(11) NOT NULL DEFAULT 0,
		lock_type enum('NONE','READ', 'INTEND', 'WRITE') NOT NULL DEFAULT 'NONE',
		lease bigint(20) NOT NULL DEFAULT 0,
		oldReadLease bigint(20) NOT NULL DEFAULT 0,
		PRIMARY KEY (tid)
	);`
	// CreateAnalyzeOptionsTable stores the analyze options used by analyze and auto analyze.
	CreateAnalyzeOptionsTable = `CREATE TABLE IF NOT EXISTS mysql.analyze_options (
		table_id BIGINT(64) NOT NULL,
		sample_num BIGINT(64) NOT NULL DEFAULT 0,
		sample_rate DOUBLE NOT NULL DEFAULT -1,
		buckets BIGINT(64) NOT NULL DEFAULT 0,
		topn BIGINT(64) NOT NULL DEFAULT -1,
		column_choice enum('DEFAULT','ALL','PREDICATE','LIST') NOT NULL DEFAULT 'DEFAULT',
		column_ids TEXT(19372),
		PRIMARY KEY (table_id) CLUSTERED
	);`
	// CreateStatsHistory stores the historical stats.
	CreateStatsHistory = `CREATE TABLE IF NOT EXISTS mysql.stats_history (
		table_id bigint(64) NOT NULL,
		stats_data longblob NOT NULL,
		seq_no bigint(64) NOT NULL comment 'sequence number of the gzipped data slice',
		version bigint(64) NOT NULL comment 'stats version which corresponding to stats:version in EXPLAIN',
		create_time datetime(6) NOT NULL,
		UNIQUE KEY table_version_seq (table_id, version, seq_no),
		KEY table_create_time (table_id, create_time, seq_no)
	);`
	// CreateStatsMetaHistory stores the historical meta stats.
	CreateStatsMetaHistory = `CREATE TABLE IF NOT EXISTS mysql.stats_meta_history (
		table_id bigint(64) NOT NULL,
		modify_count bigint(64) NOT NULL,
		count bigint(64) NOT NULL,
		version bigint(64) NOT NULL comment 'stats version which corresponding to stats:version in EXPLAIN',
    	source varchar(40) NOT NULL,
		create_time datetime(6) NOT NULL,
		UNIQUE KEY table_version (table_id, version),
		KEY table_create_time (table_id, create_time)
	);`
	// CreateAnalyzeJobs stores the analyze jobs.
	CreateAnalyzeJobs = `CREATE TABLE IF NOT EXISTS mysql.analyze_jobs (
		id BIGINT(64) UNSIGNED NOT NULL AUTO_INCREMENT,
		update_time TIMESTAMP NOT NULL DEFAULT CURRENT_TIMESTAMP ON UPDATE CURRENT_TIMESTAMP,
		table_schema CHAR(64) NOT NULL DEFAULT '',
		table_name CHAR(64) NOT NULL DEFAULT '',
		partition_name CHAR(64) NOT NULL DEFAULT '',
		job_info TEXT NOT NULL,
		processed_rows BIGINT(64) UNSIGNED NOT NULL DEFAULT 0,
		start_time TIMESTAMP,
		end_time TIMESTAMP,
		state ENUM('pending', 'running', 'finished', 'failed') NOT NULL,
		fail_reason TEXT,
		instance VARCHAR(512) NOT NULL comment 'address of the TiDB instance executing the analyze job',
		process_id BIGINT(64) UNSIGNED comment 'ID of the process executing the analyze job',
		PRIMARY KEY (id),
		KEY (update_time)
	);`
	// CreateAdvisoryLocks stores the advisory locks (get_lock, release_lock).
	CreateAdvisoryLocks = `CREATE TABLE IF NOT EXISTS mysql.advisory_locks (
		lock_name VARCHAR(64) NOT NULL PRIMARY KEY
	);`
	// CreateMDLView is a view about metadata locks.
	CreateMDLView = `CREATE OR REPLACE VIEW mysql.tidb_mdl_view as (
	select JOB_ID, DB_NAME, TABLE_NAME, QUERY, SESSION_ID, TxnStart, TIDB_DECODE_SQL_DIGESTS(ALL_SQL_DIGESTS, 4096) AS SQL_DIGESTS from information_schema.ddl_jobs, information_schema.CLUSTER_TIDB_TRX, information_schema.CLUSTER_PROCESSLIST where ddl_jobs.STATE = 'running' and find_in_set(ddl_jobs.table_id, CLUSTER_TIDB_TRX.RELATED_TABLE_IDS) and CLUSTER_TIDB_TRX.SESSION_ID=CLUSTER_PROCESSLIST.ID
	);`

	// CreatePlanReplayerStatusTable is a table about plan replayer status
	CreatePlanReplayerStatusTable = `CREATE TABLE IF NOT EXISTS mysql.plan_replayer_status (
		sql_digest VARCHAR(128),
		plan_digest VARCHAR(128),
		origin_sql TEXT,
		token VARCHAR(128),
		update_time TIMESTAMP NOT NULL DEFAULT CURRENT_TIMESTAMP ON UPDATE CURRENT_TIMESTAMP,
		fail_reason TEXT,
		instance VARCHAR(512) NOT NULL comment 'address of the TiDB instance executing the plan replayer job');`

	// CreatePlanReplayerTaskTable is a table about plan replayer capture task
	CreatePlanReplayerTaskTable = `CREATE TABLE IF NOT EXISTS mysql.plan_replayer_task (
		sql_digest VARCHAR(128) NOT NULL,
		plan_digest VARCHAR(128) NOT NULL,
		update_time TIMESTAMP NOT NULL DEFAULT CURRENT_TIMESTAMP ON UPDATE CURRENT_TIMESTAMP,
		PRIMARY KEY (sql_digest,plan_digest));`

	// CreateStatsTableLocked stores the locked tables
	CreateStatsTableLocked = `CREATE TABLE IF NOT EXISTS mysql.stats_table_locked(
		table_id bigint(64) NOT NULL,
		modify_count bigint(64) NOT NULL DEFAULT 0,
		count bigint(64) NOT NULL DEFAULT 0,
		version bigint(64) UNSIGNED NOT NULL DEFAULT 0,
		PRIMARY KEY (table_id));`

	// CreatePasswordHistory is a table save history passwd.
	CreatePasswordHistory = `CREATE TABLE  IF NOT EXISTS mysql.password_history (
         Host char(255)  NOT NULL DEFAULT '',
         User char(32)  NOT NULL DEFAULT '',
         Password_timestamp timestamp(6) NOT NULL DEFAULT CURRENT_TIMESTAMP(6),
         Password text,
         PRIMARY KEY (Host,User,Password_timestamp )
        ) COMMENT='Password history for user accounts' `

	// CreateTTLTableStatus is a table about TTL job schedule
	CreateTTLTableStatus = `CREATE TABLE IF NOT EXISTS mysql.tidb_ttl_table_status (
		table_id bigint(64) PRIMARY KEY,
        parent_table_id bigint(64),
        table_statistics text DEFAULT NULL,
		last_job_id varchar(64) DEFAULT NULL,
		last_job_start_time timestamp NULL DEFAULT NULL,
		last_job_finish_time timestamp NULL DEFAULT NULL,
		last_job_ttl_expire timestamp NULL DEFAULT NULL,
        last_job_summary text DEFAULT NULL,
		current_job_id varchar(64) DEFAULT NULL,
		current_job_owner_id varchar(64) DEFAULT NULL,
		current_job_owner_addr varchar(256) DEFAULT NULL,
		current_job_owner_hb_time timestamp,
		current_job_start_time timestamp NULL DEFAULT NULL,
		current_job_ttl_expire timestamp NULL DEFAULT NULL,
		current_job_state text DEFAULT NULL,
		current_job_status varchar(64) DEFAULT NULL,
  		current_job_status_update_time timestamp NULL DEFAULT NULL);`

<<<<<<< HEAD
	// CreateBackTaskOpsTable is the CREATE TABLE SQL of `backend_tasks_schedule` to do runtime operation on backend tasks.
	CreateBackTaskOpsTable = `CREATE TABLE  IF NOT EXISTS mysql.tidb_backend_task_operation (
   	    op_id    bigint not null primary key auto_increment,
        is_force char(1) not null,
        op_type  varchar(50) not null,
        op_meta   blob,
        start_time datetime,
		unique key(op_type));`

	// CreateBackTaskOpsHistoryTable is the CREATE TABLE SQL of `backend_tasks_schedule_history`.
	CreateBackTaskOpsHistoryTable = `CREATE TABLE  IF NOT EXISTS mysql.tidb_backend_task_operation_history (
        op_id    bigint not null,
        is_force char(1) not null,
        op_type  varchar(50) not null,
		op_meta   blob,
        start_time datetime,
        end_time datetime);`
=======
	// CreateTTLTask is a table about parallel ttl tasks
	CreateTTLTask = `CREATE TABLE IF NOT EXISTS mysql.tidb_ttl_task (
		job_id varchar(64) NOT NULL,
		table_id bigint(64) NOT NULL,
		scan_id int NOT NULL,
		scan_range_start BLOB,
		scan_range_end BLOB,
		expire_time timestamp NOT NULL,
		owner_id varchar(64) DEFAULT NULL,
		owner_addr varchar(64) DEFAULT NULL,
		owner_hb_time timestamp DEFAULT NULL,
		status varchar(64) DEFAULT 'waiting',
		status_update_time timestamp NULL DEFAULT NULL,
		state text,
		created_time timestamp NOT NULL,
		primary key(job_id, scan_id),
		key(created_time));`
>>>>>>> b6193246
)

// bootstrap initiates system DB for a store.
func bootstrap(s Session) {
	startTime := time.Now()
	err := InitMDLVariableForBootstrap(s.GetStore())
	if err != nil {
		logutil.BgLogger().Fatal("init metadata lock error",
			zap.Error(err))
	}
	dom := domain.GetDomain(s)
	for {
		b, err := checkBootstrapped(s)
		if err != nil {
			logutil.BgLogger().Fatal("check bootstrap error",
				zap.Error(err))
		}
		// For rolling upgrade, we can't do upgrade only in the owner.
		if b {
			upgrade(s)
			logutil.BgLogger().Info("upgrade successful in bootstrap",
				zap.Duration("take time", time.Since(startTime)))
			return
		}
		// To reduce conflict when multiple TiDB-server start at the same time.
		// Actually only one server need to do the bootstrap. So we chose DDL owner to do this.
		if dom.DDL().OwnerManager().IsOwner() {
			doDDLWorks(s)
			doDMLWorks(s)
			runBootstrapSQLFile = true
			logutil.BgLogger().Info("bootstrap successful",
				zap.Duration("take time", time.Since(startTime)))
			return
		}
		time.Sleep(200 * time.Millisecond)
	}
}

const (
	// varTrue is the true value in mysql.TiDB table for boolean columns.
	varTrue = "True"
	// varFalse is the false value in mysql.TiDB table for boolean columns.
	varFalse = "False"
	// The variable name in mysql.TiDB table.
	// It is used for checking if the store is bootstrapped by any TiDB server.
	// If the value is `True`, the store is already bootstrapped by a TiDB server.
	bootstrappedVar = "bootstrapped"
	// The variable name in mysql.TiDB table.
	// It is used for getting the version of the TiDB server which bootstrapped the store.
	tidbServerVersionVar = "tidb_server_version"
	// The variable name in mysql.tidb table and it will be used when we want to know
	// system timezone.
	tidbSystemTZ = "system_tz"
	// The variable name in mysql.tidb table and it will indicate if the new collations are enabled in the TiDB cluster.
	tidbNewCollationEnabled = "new_collation_enabled"
	// The variable name in mysql.tidb table and it records the default value of
	// mem-quota-query when upgrade from v3.0.x to v4.0.9+.
	tidbDefMemoryQuotaQuery = "default_memory_quota_query"
	// The variable name in mysql.tidb table and it records the default value of
	// oom-action when upgrade from v3.0.x to v4.0.11+.
	tidbDefOOMAction = "default_oom_action"
	// Const for TiDB server version 2.
	version2  = 2
	version3  = 3
	version4  = 4
	version5  = 5
	version6  = 6
	version7  = 7
	version8  = 8
	version9  = 9
	version10 = 10
	version11 = 11
	version12 = 12
	version13 = 13
	version14 = 14
	version15 = 15
	version16 = 16
	version17 = 17
	version18 = 18
	version19 = 19
	version20 = 20
	version21 = 21
	version22 = 22
	version23 = 23
	version24 = 24
	version25 = 25
	version26 = 26
	version27 = 27
	version28 = 28
	// version29 is not needed.
	version30 = 30
	version31 = 31
	version32 = 32
	version33 = 33
	version34 = 34
	version35 = 35
	version36 = 36
	version37 = 37
	version38 = 38
	// version39 will be redone in version46 so it's skipped here.
	// version40 is the version that introduce new collation in TiDB,
	// see https://github.com/pingcap/tidb/pull/14574 for more details.
	version40 = 40
	version41 = 41
	// version42 add storeType and reason column in expr_pushdown_blacklist
	version42 = 42
	// version43 updates global variables related to statement summary.
	version43 = 43
	// version44 delete tidb_isolation_read_engines from mysql.global_variables to avoid unexpected behavior after upgrade.
	version44 = 44
	// version45 introduces CONFIG_PRIV for SET CONFIG statements.
	version45 = 45
	// version46 fix a bug in v3.1.1.
	version46 = 46
	// version47 add Source to bindings to indicate the way binding created.
	version47 = 47
	// version48 reset all deprecated concurrency related system-variables if they were all default value.
	// version49 introduces mysql.stats_extended table.
	// Both version48 and version49 will be redone in version55 and version56 so they're skipped here.
	// version50 add mysql.schema_index_usage table.
	version50 = 50
	// version51 introduces CreateTablespacePriv to mysql.user.
	// version51 will be redone in version63 so it's skipped here.
	// version52 change mysql.stats_histograms cm_sketch column from blob to blob(6291456)
	version52 = 52
	// version53 introduce Global variable tidb_enable_strict_double_type_check
	version53 = 53
	// version54 writes a variable `mem_quota_query` to mysql.tidb if it's a cluster upgraded from v3.0.x to v4.0.9+.
	version54 = 54
	// version55 fixes the bug that upgradeToVer48 would be missed when upgrading from v4.0 to a new version
	version55 = 55
	// version56 fixes the bug that upgradeToVer49 would be missed when upgrading from v4.0 to a new version
	version56 = 56
	// version57 fixes the bug of concurrent create / drop binding
	version57 = 57
	// version58 add `Repl_client_priv` and `Repl_slave_priv` to `mysql.user`
	// version58 will be redone in version64 so it's skipped here.
	// version59 add writes a variable `oom-action` to mysql.tidb if it's a cluster upgraded from v3.0.x to v4.0.11+.
	version59 = 59
	// version60 redesigns `mysql.stats_extended`
	version60 = 60
	// version61 will be redone in version67
	// version62 add column ndv for mysql.stats_buckets.
	version62 = 62
	// version63 fixes the bug that upgradeToVer51 would be missed when upgrading from v4.0 to a new version
	version63 = 63
	// version64 is redone upgradeToVer58 after upgradeToVer63, this is to preserve the order of the columns in mysql.user
	version64 = 64
	// version65 add mysql.stats_fm_sketch table.
	version65 = 65
	// version66 enables the feature `track_aggregate_memory_usage` by default.
	version66 = 66
	// version67 restore all SQL bindings.
	version67 = 67
	// version68 update the global variable 'tidb_enable_clustered_index' from 'off' to 'int_only'.
	version68 = 68
	// version69 adds mysql.global_grants for DYNAMIC privileges
	version69 = 69
	// version70 adds mysql.user.plugin to allow multiple authentication plugins
	version70 = 70
	// version71 forces tidb_multi_statement_mode=OFF when tidb_multi_statement_mode=WARN
	// This affects upgrades from v4.0 where the default was WARN.
	version71 = 71
	// version72 adds snapshot column for mysql.stats_meta
	version72 = 72
	// version73 adds mysql.capture_plan_baselines_blacklist table
	version73 = 73
	// version74 changes global variable `tidb_stmt_summary_max_stmt_count` value from 200 to 3000.
	version74 = 74
	// version75 update mysql.*.host from char(60) to char(255)
	version75 = 75
	// version76 update mysql.columns_priv from SET('Select','Insert','Update') to SET('Select','Insert','Update','References')
	version76 = 76
	// version77 adds mysql.column_stats_usage table
	version77 = 77
	// version78 updates mysql.stats_buckets.lower_bound, mysql.stats_buckets.upper_bound and mysql.stats_histograms.last_analyze_pos from BLOB to LONGBLOB.
	version78 = 78
	// version79 adds the mysql.table_cache_meta table
	version79 = 79
	// version80 fixes the issue https://github.com/pingcap/tidb/issues/25422.
	// If the TiDB upgrading from the 4.x to a newer version, we keep the tidb_analyze_version to 1.
	version80 = 80
	// version81 insert "tidb_enable_index_merge|off" to mysql.GLOBAL_VARIABLES if there is no tidb_enable_index_merge.
	// This will only happens when we upgrade a cluster before 4.0.0 to 4.0.0+.
	version81 = 81
	// version82 adds the mysql.analyze_options table
	version82 = 82
	// version83 adds the tables mysql.stats_history
	version83 = 83
	// version84 adds the tables mysql.stats_meta_history
	version84 = 84
	// version85 updates bindings with status 'using' in mysql.bind_info table to 'enabled' status
	version85 = 85
	// version86 update mysql.tables_priv from SET('Select','Insert','Update') to SET('Select','Insert','Update','References').
	version86 = 86
	// version87 adds the mysql.analyze_jobs table
	version87 = 87
	// version88 fixes the issue https://github.com/pingcap/tidb/issues/33650.
	version88 = 88
	// version89 adds the tables mysql.advisory_locks
	version89 = 89
	// version90 converts enable-batch-dml, mem-quota-query, query-log-max-len, committer-concurrency, run-auto-analyze, and oom-action to a sysvar
	version90 = 90
	// version91 converts prepared-plan-cache to sysvars
	version91 = 91
	// version92 for concurrent ddl.
	version92 = 92
	// version93 converts oom-use-tmp-storage to a sysvar
	version93 = 93
	version94 = 94
	// version95 add a column `User_attributes` to `mysql.user`
	version95 = 95
	// version97 sets tidb_opt_range_max_size to 0 when a cluster upgrades from some version lower than v6.4.0 to v6.4.0+.
	// It promises the compatibility of building ranges behavior.
	version97 = 97
	// version98 add a column `Token_issuer` to `mysql.user`
	version98 = 98
	version99 = 99
	// version100 converts server-memory-quota to a sysvar
	version100 = 100
	// version101 add mysql.plan_replayer_status table
	version101 = 101
	// version102 add mysql.plan_replayer_task table
	version102 = 102
	// version103 adds the tables mysql.stats_table_locked
	version103 = 103
	// version104 add `sql_digest` and `plan_digest` to `bind_info`
	version104 = 104
	// version105 insert "tidb_cost_model_version|1" to mysql.GLOBAL_VARIABLES if there is no tidb_cost_model_version.
	// This will only happens when we upgrade a cluster before 6.0.
	version105 = 105
	// version106 add mysql.password_history, and Password_reuse_history, Password_reuse_time into mysql.user.
	version106 = 106
	// version107 add columns related to password expiration into mysql.user
	version107 = 107
	// version108 adds the table tidb_ttl_table_status
	version108 = 108
	// version109 add column source to mysql.stats_meta_history
	version109 = 109
	// version110 sets tidb_enable_gc_aware_memory_track to off when a cluster upgrades from some version lower than v6.5.0.
	version110 = 110
<<<<<<< HEAD
	// version111 add mysql.tidb_backend_tasks_operation and mysql.tidb_backend_tasks_operation_history
=======
	// version111 adds the table tidb_ttl_task
>>>>>>> b6193246
	version111 = 111
)

// currentBootstrapVersion is defined as a variable, so we can modify its value for testing.
// please make sure this is the largest version
var currentBootstrapVersion int64 = version111

// DDL owner key's expired time is ManagerSessionTTL seconds, we should wait the time and give more time to have a chance to finish it.
var internalSQLTimeout = owner.ManagerSessionTTL + 15

// whether to run the sql file in bootstrap.
var runBootstrapSQLFile = false

var (
	bootstrapVersion = []func(Session, int64){
		upgradeToVer2,
		upgradeToVer3,
		upgradeToVer4,
		upgradeToVer5,
		upgradeToVer6,
		upgradeToVer7,
		upgradeToVer8,
		upgradeToVer9,
		upgradeToVer10,
		upgradeToVer11,
		upgradeToVer12,
		upgradeToVer13,
		upgradeToVer14,
		upgradeToVer15,
		upgradeToVer16,
		upgradeToVer17,
		upgradeToVer18,
		upgradeToVer19,
		upgradeToVer20,
		upgradeToVer21,
		upgradeToVer22,
		upgradeToVer23,
		upgradeToVer24,
		upgradeToVer25,
		upgradeToVer26,
		upgradeToVer27,
		upgradeToVer28,
		upgradeToVer29,
		upgradeToVer30,
		upgradeToVer31,
		upgradeToVer32,
		upgradeToVer33,
		upgradeToVer34,
		upgradeToVer35,
		upgradeToVer36,
		upgradeToVer37,
		upgradeToVer38,
		// We will redo upgradeToVer39 in upgradeToVer46,
		// so upgradeToVer39 is skipped here.
		upgradeToVer40,
		upgradeToVer41,
		upgradeToVer42,
		upgradeToVer43,
		upgradeToVer44,
		upgradeToVer45,
		upgradeToVer46,
		upgradeToVer47,
		// We will redo upgradeToVer48 and upgradeToVer49 in upgradeToVer55 and upgradeToVer56,
		// so upgradeToVer48 and upgradeToVer49 is skipped here.
		upgradeToVer50,
		// We will redo upgradeToVer51 in upgradeToVer63, it is skipped here.
		upgradeToVer52,
		upgradeToVer53,
		upgradeToVer54,
		upgradeToVer55,
		upgradeToVer56,
		upgradeToVer57,
		// We will redo upgradeToVer58 in upgradeToVer64, it is skipped here.
		upgradeToVer59,
		upgradeToVer60,
		// We will redo upgradeToVer61 in upgradeToVer67, it is skipped here.
		upgradeToVer62,
		upgradeToVer63,
		upgradeToVer64,
		upgradeToVer65,
		upgradeToVer66,
		upgradeToVer67,
		upgradeToVer68,
		upgradeToVer69,
		upgradeToVer70,
		upgradeToVer71,
		upgradeToVer72,
		upgradeToVer73,
		upgradeToVer74,
		upgradeToVer75,
		upgradeToVer76,
		upgradeToVer77,
		upgradeToVer78,
		upgradeToVer79,
		upgradeToVer80,
		upgradeToVer81,
		upgradeToVer82,
		upgradeToVer83,
		upgradeToVer84,
		upgradeToVer85,
		upgradeToVer86,
		upgradeToVer87,
		upgradeToVer88,
		upgradeToVer89,
		upgradeToVer90,
		upgradeToVer91,
		upgradeToVer93,
		upgradeToVer94,
		upgradeToVer95,
		// We will redo upgradeToVer96 in upgradeToVer100, it is skipped here.
		upgradeToVer97,
		upgradeToVer98,
		upgradeToVer100,
		upgradeToVer101,
		upgradeToVer102,
		upgradeToVer103,
		upgradeToVer104,
		upgradeToVer105,
		upgradeToVer106,
		upgradeToVer107,
		upgradeToVer108,
		upgradeToVer109,
		upgradeToVer110,
		upgradeToVer111,
	}
)

func checkBootstrapped(s Session) (bool, error) {
	ctx := kv.WithInternalSourceType(context.Background(), kv.InternalTxnBootstrap)
	//  Check if system db exists.
	_, err := s.ExecuteInternal(ctx, "USE %n", mysql.SystemDB)
	if err != nil && infoschema.ErrDatabaseNotExists.NotEqual(err) {
		logutil.BgLogger().Fatal("check bootstrap error",
			zap.Error(err))
	}
	// Check bootstrapped variable value in TiDB table.
	sVal, _, err := getTiDBVar(s, bootstrappedVar)
	if err != nil {
		if infoschema.ErrTableNotExists.Equal(err) {
			return false, nil
		}
		return false, errors.Trace(err)
	}
	isBootstrapped := sVal == varTrue
	if isBootstrapped {
		// Make sure that doesn't affect the following operations.
		if err = s.CommitTxn(ctx); err != nil {
			return false, errors.Trace(err)
		}
	}
	return isBootstrapped, nil
}

// getTiDBVar gets variable value from mysql.tidb table.
// Those variables are used by TiDB server.
func getTiDBVar(s Session, name string) (sVal string, isNull bool, e error) {
	ctx := kv.WithInternalSourceType(context.Background(), kv.InternalTxnBootstrap)
	rs, err := s.ExecuteInternal(ctx, `SELECT HIGH_PRIORITY VARIABLE_VALUE FROM %n.%n WHERE VARIABLE_NAME= %?`,
		mysql.SystemDB,
		mysql.TiDBTable,
		name,
	)
	if err != nil {
		return "", true, errors.Trace(err)
	}
	if rs == nil {
		return "", true, errors.New("Wrong number of Recordset")
	}
	defer terror.Call(rs.Close)
	req := rs.NewChunk(nil)
	err = rs.Next(ctx, req)
	if err != nil || req.NumRows() == 0 {
		return "", true, errors.Trace(err)
	}
	row := req.GetRow(0)
	if row.IsNull(0) {
		return "", true, nil
	}
	return row.GetString(0), false, nil
}

// upgrade function  will do some upgrade works, when the system is bootstrapped by low version TiDB server
// For example, add new system variables into mysql.global_variables table.
func upgrade(s Session) {
	ver, err := getBootstrapVersion(s)
	terror.MustNil(err)
	if ver >= currentBootstrapVersion {
		// It is already bootstrapped/upgraded by a higher version TiDB server.
		return
	}
	// Only upgrade from under version92 and this TiDB is not owner set.
	// The owner in older tidb does not support concurrent DDL, we should add the internal DDL to job queue.
	if ver < version92 {
		useConcurrentDDL, err := checkOwnerVersion(context.Background(), domain.GetDomain(s))
		if err != nil {
			logutil.BgLogger().Fatal("[upgrade] upgrade failed", zap.Error(err))
		}
		if !useConcurrentDDL {
			// Use another variable DDLForce2Queue but not EnableConcurrentDDL since in upgrade it may set global variable, the initial step will
			// overwrite variable EnableConcurrentDDL.
			variable.DDLForce2Queue.Store(true)
		}
	}
	// Do upgrade works then update bootstrap version.
	isNull, err := InitMDLVariableForUpgrade(s.GetStore())
	if err != nil {
		logutil.BgLogger().Fatal("[upgrade] init metadata lock failed", zap.Error(err))
	}

	if isNull {
		upgradeToVer99Before(s)
	}
	for _, upgrade := range bootstrapVersion {
		upgrade(s, ver)
	}
	if isNull {
		upgradeToVer99After(s)
	}

	variable.DDLForce2Queue.Store(false)
	updateBootstrapVer(s)
	ctx := kv.WithInternalSourceType(context.Background(), kv.InternalTxnBootstrap)
	_, err = s.ExecuteInternal(ctx, "COMMIT")

	if err != nil {
		sleepTime := 1 * time.Second
		logutil.BgLogger().Info("update bootstrap ver failed",
			zap.Error(err), zap.Duration("sleeping time", sleepTime))
		time.Sleep(sleepTime)
		// Check if TiDB is already upgraded.
		v, err1 := getBootstrapVersion(s)
		if err1 != nil {
			logutil.BgLogger().Fatal("upgrade failed", zap.Error(err1))
		}
		if v >= currentBootstrapVersion {
			// It is already bootstrapped/upgraded by a higher version TiDB server.
			return
		}
		logutil.BgLogger().Fatal("[upgrade] upgrade failed",
			zap.Int64("from", ver),
			zap.Int64("to", currentBootstrapVersion),
			zap.Error(err))
	}
}

// checkOwnerVersion is used to wait the DDL owner to be elected in the cluster and check it is the same version as this TiDB.
func checkOwnerVersion(ctx context.Context, dom *domain.Domain) (bool, error) {
	ticker := time.NewTicker(100 * time.Millisecond)
	defer ticker.Stop()
	logutil.BgLogger().Info("Waiting for the DDL owner to be elected in the cluster")
	for {
		select {
		case <-ctx.Done():
			return false, ctx.Err()
		case <-ticker.C:
			ownerID, err := dom.DDL().OwnerManager().GetOwnerID(ctx)
			if err == concurrency.ErrElectionNoLeader {
				continue
			}
			info, err := infosync.GetAllServerInfo(ctx)
			if err != nil {
				return false, err
			}
			if s, ok := info[ownerID]; ok {
				return s.Version == mysql.ServerVersion, nil
			}
		}
	}
}

// upgradeToVer2 updates to version 2.
func upgradeToVer2(s Session, ver int64) {
	if ver >= version2 {
		return
	}
	// Version 2 add two system variable for DistSQL concurrency controlling.
	// Insert distsql related system variable.
	distSQLVars := []string{variable.TiDBDistSQLScanConcurrency}
	values := make([]string, 0, len(distSQLVars))
	for _, v := range distSQLVars {
		value := fmt.Sprintf(`("%s", "%s")`, v, variable.GetSysVar(v).Value)
		values = append(values, value)
	}
	sql := fmt.Sprintf("INSERT HIGH_PRIORITY IGNORE INTO %s.%s VALUES %s;", mysql.SystemDB, mysql.GlobalVariablesTable,
		strings.Join(values, ", "))
	mustExecute(s, sql)
}

// upgradeToVer3 updates to version 3.
func upgradeToVer3(s Session, ver int64) {
	if ver >= version3 {
		return
	}
	// Version 3 fix tx_read_only variable value.
	mustExecute(s, "UPDATE HIGH_PRIORITY %n.%n SET variable_value = '0' WHERE variable_name = 'tx_read_only';", mysql.SystemDB, mysql.GlobalVariablesTable)
}

// upgradeToVer4 updates to version 4.
func upgradeToVer4(s Session, ver int64) {
	if ver >= version4 {
		return
	}
	mustExecute(s, CreateStatsMetaTable)
}

func upgradeToVer5(s Session, ver int64) {
	if ver >= version5 {
		return
	}
	mustExecute(s, CreateStatsColsTable)
	mustExecute(s, CreateStatsBucketsTable)
}

func upgradeToVer6(s Session, ver int64) {
	if ver >= version6 {
		return
	}
	doReentrantDDL(s, "ALTER TABLE mysql.user ADD COLUMN `Super_priv` ENUM('N','Y') CHARACTER SET utf8 NOT NULL DEFAULT 'N' AFTER `Show_db_priv`", infoschema.ErrColumnExists)
	// For reasons of compatibility, set the non-exists privilege column value to 'Y', as TiDB doesn't check them in older versions.
	mustExecute(s, "UPDATE HIGH_PRIORITY mysql.user SET Super_priv='Y'")
}

func upgradeToVer7(s Session, ver int64) {
	if ver >= version7 {
		return
	}
	doReentrantDDL(s, "ALTER TABLE mysql.user ADD COLUMN `Process_priv` ENUM('N','Y') CHARACTER SET utf8 NOT NULL DEFAULT 'N' AFTER `Drop_priv`", infoschema.ErrColumnExists)
	// For reasons of compatibility, set the non-exists privilege column value to 'Y', as TiDB doesn't check them in older versions.
	mustExecute(s, "UPDATE HIGH_PRIORITY mysql.user SET Process_priv='Y'")
}

func upgradeToVer8(s Session, ver int64) {
	if ver >= version8 {
		return
	}
	ctx := kv.WithInternalSourceType(context.Background(), kv.InternalTxnBootstrap)
	// This is a dummy upgrade, it checks whether upgradeToVer7 success, if not, do it again.
	if _, err := s.ExecuteInternal(ctx, "SELECT HIGH_PRIORITY `Process_priv` FROM mysql.user LIMIT 0"); err == nil {
		return
	}
	upgradeToVer7(s, ver)
}

func upgradeToVer9(s Session, ver int64) {
	if ver >= version9 {
		return
	}
	doReentrantDDL(s, "ALTER TABLE mysql.user ADD COLUMN `Trigger_priv` ENUM('N','Y') CHARACTER SET utf8 NOT NULL DEFAULT 'N' AFTER `Create_user_priv`", infoschema.ErrColumnExists)
	// For reasons of compatibility, set the non-exists privilege column value to 'Y', as TiDB doesn't check them in older versions.
	mustExecute(s, "UPDATE HIGH_PRIORITY mysql.user SET Trigger_priv='Y'")
}

func doReentrantDDL(s Session, sql string, ignorableErrs ...error) {
	ctx, cancel := context.WithTimeout(context.Background(), time.Duration(internalSQLTimeout)*time.Second)
	ctx = kv.WithInternalSourceType(ctx, kv.InternalTxnBootstrap)
	_, err := s.ExecuteInternal(ctx, sql)
	defer cancel()
	for _, ignorableErr := range ignorableErrs {
		if terror.ErrorEqual(err, ignorableErr) {
			return
		}
	}
	if err != nil {
		logutil.BgLogger().Fatal("doReentrantDDL error", zap.Error(err))
	}
}

func upgradeToVer10(s Session, ver int64) {
	if ver >= version10 {
		return
	}
	doReentrantDDL(s, "ALTER TABLE mysql.stats_buckets CHANGE COLUMN `value` `upper_bound` BLOB NOT NULL", infoschema.ErrColumnNotExists, infoschema.ErrColumnExists)
	doReentrantDDL(s, "ALTER TABLE mysql.stats_buckets ADD COLUMN `lower_bound` BLOB", infoschema.ErrColumnExists)
	doReentrantDDL(s, "ALTER TABLE mysql.stats_histograms ADD COLUMN `null_count` BIGINT(64) NOT NULL DEFAULT 0", infoschema.ErrColumnExists)
	doReentrantDDL(s, "ALTER TABLE mysql.stats_histograms DROP COLUMN distinct_ratio", dbterror.ErrCantDropFieldOrKey)
	doReentrantDDL(s, "ALTER TABLE mysql.stats_histograms DROP COLUMN use_count_to_estimate", dbterror.ErrCantDropFieldOrKey)
}

func upgradeToVer11(s Session, ver int64) {
	if ver >= version11 {
		return
	}
	doReentrantDDL(s, "ALTER TABLE mysql.user ADD COLUMN `References_priv` ENUM('N','Y') CHARACTER SET utf8 NOT NULL DEFAULT 'N' AFTER `Grant_priv`", infoschema.ErrColumnExists)
	mustExecute(s, "UPDATE HIGH_PRIORITY mysql.user SET References_priv='Y'")
}

func upgradeToVer12(s Session, ver int64) {
	if ver >= version12 {
		return
	}
	ctx := kv.WithInternalSourceType(context.Background(), kv.InternalTxnBootstrap)
	_, err := s.ExecuteInternal(ctx, "BEGIN")
	terror.MustNil(err)
	sql := "SELECT HIGH_PRIORITY user, host, password FROM mysql.user WHERE password != ''"
	rs, err := s.ExecuteInternal(ctx, sql)
	if terror.ErrorEqual(err, core.ErrUnknownColumn) {
		sql := "SELECT HIGH_PRIORITY user, host, authentication_string FROM mysql.user WHERE authentication_string != ''"
		rs, err = s.ExecuteInternal(ctx, sql)
	}
	terror.MustNil(err)
	sqls := make([]string, 0, 1)
	defer terror.Call(rs.Close)
	req := rs.NewChunk(nil)
	it := chunk.NewIterator4Chunk(req)
	err = rs.Next(ctx, req)
	for err == nil && req.NumRows() != 0 {
		for row := it.Begin(); row != it.End(); row = it.Next() {
			user := row.GetString(0)
			host := row.GetString(1)
			pass := row.GetString(2)
			var newPass string
			newPass, err = oldPasswordUpgrade(pass)
			terror.MustNil(err)
			updateSQL := fmt.Sprintf(`UPDATE HIGH_PRIORITY mysql.user SET password = "%s" WHERE user="%s" AND host="%s"`, newPass, user, host)
			sqls = append(sqls, updateSQL)
		}
		err = rs.Next(ctx, req)
	}
	terror.MustNil(err)

	for _, sql := range sqls {
		mustExecute(s, sql)
	}

	sql = fmt.Sprintf(`INSERT HIGH_PRIORITY INTO %s.%s VALUES ("%s", "%d", "TiDB bootstrap version.") ON DUPLICATE KEY UPDATE VARIABLE_VALUE="%d"`,
		mysql.SystemDB, mysql.TiDBTable, tidbServerVersionVar, version12, version12)
	mustExecute(s, sql)

	mustExecute(s, "COMMIT")
}

func upgradeToVer13(s Session, ver int64) {
	if ver >= version13 {
		return
	}
	sqls := []string{
		"ALTER TABLE mysql.user ADD COLUMN `Create_tmp_table_priv` ENUM('N','Y') CHARACTER SET utf8 NOT NULL DEFAULT 'N' AFTER `Super_priv`",
		"ALTER TABLE mysql.user ADD COLUMN `Lock_tables_priv` ENUM('N','Y') CHARACTER SET utf8 NOT NULL DEFAULT 'N' AFTER `Create_tmp_table_priv`",
		"ALTER TABLE mysql.user ADD COLUMN `Create_view_priv` ENUM('N','Y') CHARACTER SET utf8 NOT NULL DEFAULT 'N' AFTER `Execute_priv`",
		"ALTER TABLE mysql.user ADD COLUMN `Show_view_priv` ENUM('N','Y') CHARACTER SET utf8 NOT NULL DEFAULT 'N' AFTER `Create_view_priv`",
		"ALTER TABLE mysql.user ADD COLUMN `Create_routine_priv` ENUM('N','Y') CHARACTER SET utf8 NOT NULL DEFAULT 'N' AFTER `Show_view_priv`",
		"ALTER TABLE mysql.user ADD COLUMN `Alter_routine_priv` ENUM('N','Y') CHARACTER SET utf8 NOT NULL DEFAULT 'N' AFTER `Create_routine_priv`",
		"ALTER TABLE mysql.user ADD COLUMN `Event_priv` ENUM('N','Y') CHARACTER SET utf8 NOT NULL DEFAULT 'N' AFTER `Create_user_priv`",
	}
	for _, sql := range sqls {
		doReentrantDDL(s, sql, infoschema.ErrColumnExists)
	}
	mustExecute(s, "UPDATE HIGH_PRIORITY mysql.user SET Create_tmp_table_priv='Y',Lock_tables_priv='Y',Create_routine_priv='Y',Alter_routine_priv='Y',Event_priv='Y' WHERE Super_priv='Y'")
	mustExecute(s, "UPDATE HIGH_PRIORITY mysql.user SET Create_view_priv='Y',Show_view_priv='Y' WHERE Create_priv='Y'")
}

func upgradeToVer14(s Session, ver int64) {
	if ver >= version14 {
		return
	}
	sqls := []string{
		"ALTER TABLE mysql.db ADD COLUMN `References_priv` ENUM('N','Y') CHARACTER SET utf8 NOT NULL DEFAULT 'N' AFTER `Grant_priv`",
		"ALTER TABLE mysql.db ADD COLUMN `Create_tmp_table_priv` ENUM('N','Y') CHARACTER SET utf8 NOT NULL DEFAULT 'N' AFTER `Alter_priv`",
		"ALTER TABLE mysql.db ADD COLUMN `Lock_tables_priv` ENUM('N','Y') CHARACTER SET utf8 NOT NULL DEFAULT 'N' AFTER `Create_tmp_table_priv`",
		"ALTER TABLE mysql.db ADD COLUMN `Create_view_priv` ENUM('N','Y') CHARACTER SET utf8 NOT NULL DEFAULT 'N' AFTER `Lock_tables_priv`",
		"ALTER TABLE mysql.db ADD COLUMN `Show_view_priv` ENUM('N','Y') CHARACTER SET utf8 NOT NULL DEFAULT 'N' AFTER `Create_view_priv`",
		"ALTER TABLE mysql.db ADD COLUMN `Create_routine_priv` ENUM('N','Y') CHARACTER SET utf8 NOT NULL DEFAULT 'N' AFTER `Show_view_priv`",
		"ALTER TABLE mysql.db ADD COLUMN `Alter_routine_priv` ENUM('N','Y') CHARACTER SET utf8 NOT NULL DEFAULT 'N' AFTER `Create_routine_priv`",
		"ALTER TABLE mysql.db ADD COLUMN `Event_priv` ENUM('N','Y') CHARACTER SET utf8 NOT NULL DEFAULT 'N' AFTER `Execute_priv`",
		"ALTER TABLE mysql.db ADD COLUMN `Trigger_priv` ENUM('N','Y') CHARACTER SET utf8 NOT NULL DEFAULT 'N' AFTER `Event_priv`",
	}
	for _, sql := range sqls {
		doReentrantDDL(s, sql, infoschema.ErrColumnExists)
	}
}

func upgradeToVer15(s Session, ver int64) {
	if ver >= version15 {
		return
	}
	doReentrantDDL(s, CreateGCDeleteRangeTable)
}

func upgradeToVer16(s Session, ver int64) {
	if ver >= version16 {
		return
	}
	doReentrantDDL(s, "ALTER TABLE mysql.stats_histograms ADD COLUMN `cm_sketch` BLOB", infoschema.ErrColumnExists)
}

func upgradeToVer17(s Session, ver int64) {
	if ver >= version17 {
		return
	}
	doReentrantDDL(s, "ALTER TABLE mysql.user MODIFY User CHAR(32)")
}

func upgradeToVer18(s Session, ver int64) {
	if ver >= version18 {
		return
	}
	doReentrantDDL(s, "ALTER TABLE mysql.stats_histograms ADD COLUMN `tot_col_size` BIGINT(64) NOT NULL DEFAULT 0", infoschema.ErrColumnExists)
}

func upgradeToVer19(s Session, ver int64) {
	if ver >= version19 {
		return
	}
	doReentrantDDL(s, "ALTER TABLE mysql.db MODIFY User CHAR(32)")
	doReentrantDDL(s, "ALTER TABLE mysql.tables_priv MODIFY User CHAR(32)")
	doReentrantDDL(s, "ALTER TABLE mysql.columns_priv MODIFY User CHAR(32)")
}

func upgradeToVer20(s Session, ver int64) {
	if ver >= version20 {
		return
	}
	doReentrantDDL(s, CreateStatsFeedbackTable)
}

func upgradeToVer21(s Session, ver int64) {
	if ver >= version21 {
		return
	}
	mustExecute(s, CreateGCDeleteRangeDoneTable)

	doReentrantDDL(s, "ALTER TABLE mysql.gc_delete_range DROP INDEX job_id", dbterror.ErrCantDropFieldOrKey)
	doReentrantDDL(s, "ALTER TABLE mysql.gc_delete_range ADD UNIQUE INDEX delete_range_index (job_id, element_id)", dbterror.ErrDupKeyName)
	doReentrantDDL(s, "ALTER TABLE mysql.gc_delete_range DROP INDEX element_id", dbterror.ErrCantDropFieldOrKey)
}

func upgradeToVer22(s Session, ver int64) {
	if ver >= version22 {
		return
	}
	doReentrantDDL(s, "ALTER TABLE mysql.stats_histograms ADD COLUMN `stats_ver` BIGINT(64) NOT NULL DEFAULT 0", infoschema.ErrColumnExists)
}

func upgradeToVer23(s Session, ver int64) {
	if ver >= version23 {
		return
	}
	doReentrantDDL(s, "ALTER TABLE mysql.stats_histograms ADD COLUMN `flag` BIGINT(64) NOT NULL DEFAULT 0", infoschema.ErrColumnExists)
}

// writeSystemTZ writes system timezone info into mysql.tidb
func writeSystemTZ(s Session) {
	mustExecute(s, `INSERT HIGH_PRIORITY INTO %n.%n VALUES (%?, %?, "TiDB Global System Timezone.") ON DUPLICATE KEY UPDATE VARIABLE_VALUE= %?`,
		mysql.SystemDB,
		mysql.TiDBTable,
		tidbSystemTZ,
		timeutil.InferSystemTZ(),
		timeutil.InferSystemTZ(),
	)
}

// upgradeToVer24 initializes `System` timezone according to docs/design/2018-09-10-adding-tz-env.md
func upgradeToVer24(s Session, ver int64) {
	if ver >= version24 {
		return
	}
	writeSystemTZ(s)
}

// upgradeToVer25 updates tidb_max_chunk_size to new low bound value 32 if previous value is small than 32.
func upgradeToVer25(s Session, ver int64) {
	if ver >= version25 {
		return
	}
	sql := fmt.Sprintf("UPDATE HIGH_PRIORITY %[1]s.%[2]s SET VARIABLE_VALUE = '%[4]d' WHERE VARIABLE_NAME = '%[3]s' AND VARIABLE_VALUE < %[4]d",
		mysql.SystemDB, mysql.GlobalVariablesTable, variable.TiDBMaxChunkSize, variable.DefInitChunkSize)
	mustExecute(s, sql)
}

func upgradeToVer26(s Session, ver int64) {
	if ver >= version26 {
		return
	}
	mustExecute(s, CreateRoleEdgesTable)
	mustExecute(s, CreateDefaultRolesTable)
	doReentrantDDL(s, "ALTER TABLE mysql.user ADD COLUMN `Create_role_priv` ENUM('N','Y') DEFAULT 'N'", infoschema.ErrColumnExists)
	doReentrantDDL(s, "ALTER TABLE mysql.user ADD COLUMN `Drop_role_priv` ENUM('N','Y') DEFAULT 'N'", infoschema.ErrColumnExists)
	doReentrantDDL(s, "ALTER TABLE mysql.user ADD COLUMN `Account_locked` ENUM('N','Y') DEFAULT 'N'", infoschema.ErrColumnExists)
	// user with Create_user_Priv privilege should have Create_view_priv and Show_view_priv after upgrade to v3.0
	mustExecute(s, "UPDATE HIGH_PRIORITY mysql.user SET Create_role_priv='Y',Drop_role_priv='Y' WHERE Create_user_priv='Y'")
	// user with Create_Priv privilege should have Create_view_priv and Show_view_priv after upgrade to v3.0
	mustExecute(s, "UPDATE HIGH_PRIORITY mysql.user SET Create_view_priv='Y',Show_view_priv='Y' WHERE Create_priv='Y'")
}

func upgradeToVer27(s Session, ver int64) {
	if ver >= version27 {
		return
	}
	doReentrantDDL(s, "ALTER TABLE mysql.stats_histograms ADD COLUMN `correlation` DOUBLE NOT NULL DEFAULT 0", infoschema.ErrColumnExists)
}

func upgradeToVer28(s Session, ver int64) {
	if ver >= version28 {
		return
	}
	doReentrantDDL(s, CreateBindInfoTable)
}

func upgradeToVer29(s Session, ver int64) {
	// upgradeToVer29 only need to be run when the current version is 28.
	if ver != version28 {
		return
	}
	doReentrantDDL(s, "ALTER TABLE mysql.bind_info CHANGE create_time create_time TIMESTAMP(3)")
	doReentrantDDL(s, "ALTER TABLE mysql.bind_info CHANGE update_time update_time TIMESTAMP(3)")
	doReentrantDDL(s, "ALTER TABLE mysql.bind_info ADD INDEX sql_index (original_sql(1024),default_db(1024))", dbterror.ErrDupKeyName)
}

func upgradeToVer30(s Session, ver int64) {
	if ver >= version30 {
		return
	}
	mustExecute(s, CreateStatsTopNTable)
}

func upgradeToVer31(s Session, ver int64) {
	if ver >= version31 {
		return
	}
	doReentrantDDL(s, "ALTER TABLE mysql.stats_histograms ADD COLUMN `last_analyze_pos` BLOB DEFAULT NULL", infoschema.ErrColumnExists)
}

func upgradeToVer32(s Session, ver int64) {
	if ver >= version32 {
		return
	}
	doReentrantDDL(s, "ALTER TABLE mysql.tables_priv MODIFY table_priv SET('Select','Insert','Update','Delete','Create','Drop','Grant', 'Index', 'Alter', 'Create View', 'Show View', 'Trigger', 'References')")
}

func upgradeToVer33(s Session, ver int64) {
	if ver >= version33 {
		return
	}
	doReentrantDDL(s, CreateExprPushdownBlacklist)
}

func upgradeToVer34(s Session, ver int64) {
	if ver >= version34 {
		return
	}
	doReentrantDDL(s, CreateOptRuleBlacklist)
}

func upgradeToVer35(s Session, ver int64) {
	if ver >= version35 {
		return
	}
	sql := fmt.Sprintf("UPDATE HIGH_PRIORITY %s.%s SET VARIABLE_NAME = '%s' WHERE VARIABLE_NAME = 'tidb_back_off_weight'",
		mysql.SystemDB, mysql.GlobalVariablesTable, variable.TiDBBackOffWeight)
	mustExecute(s, sql)
}

func upgradeToVer36(s Session, ver int64) {
	if ver >= version36 {
		return
	}
	doReentrantDDL(s, "ALTER TABLE mysql.user ADD COLUMN `Shutdown_priv` ENUM('N','Y') DEFAULT 'N'", infoschema.ErrColumnExists)
	// A root user will have those privileges after upgrading.
	mustExecute(s, "UPDATE HIGH_PRIORITY mysql.user SET Shutdown_priv='Y' WHERE Super_priv='Y'")
	mustExecute(s, "UPDATE HIGH_PRIORITY mysql.user SET Create_tmp_table_priv='Y',Lock_tables_priv='Y',Create_routine_priv='Y',Alter_routine_priv='Y',Event_priv='Y' WHERE Super_priv='Y'")
}

func upgradeToVer37(s Session, ver int64) {
	if ver >= version37 {
		return
	}
	// when upgrade from old tidb and no 'tidb_enable_window_function' in GLOBAL_VARIABLES, init it with 0.
	sql := fmt.Sprintf("INSERT IGNORE INTO  %s.%s (`VARIABLE_NAME`, `VARIABLE_VALUE`) VALUES ('%s', '%d')",
		mysql.SystemDB, mysql.GlobalVariablesTable, variable.TiDBEnableWindowFunction, 0)
	mustExecute(s, sql)
}

func upgradeToVer38(s Session, ver int64) {
	if ver >= version38 {
		return
	}
	doReentrantDDL(s, CreateGlobalPrivTable)
}

func writeNewCollationParameter(s Session, flag bool) {
	comment := "If the new collations are enabled. Do not edit it."
	b := varFalse
	if flag {
		b = varTrue
	}
	mustExecute(s, `INSERT HIGH_PRIORITY INTO %n.%n VALUES (%?, %?, %?) ON DUPLICATE KEY UPDATE VARIABLE_VALUE=%?`,
		mysql.SystemDB, mysql.TiDBTable, tidbNewCollationEnabled, b, comment, b,
	)
}

func upgradeToVer40(s Session, ver int64) {
	if ver >= version40 {
		return
	}
	// There is no way to enable new collation for an existing TiDB cluster.
	writeNewCollationParameter(s, false)
}

func upgradeToVer41(s Session, ver int64) {
	if ver >= version41 {
		return
	}
	doReentrantDDL(s, "ALTER TABLE mysql.user CHANGE `password` `authentication_string` TEXT", infoschema.ErrColumnExists, infoschema.ErrColumnNotExists)
	doReentrantDDL(s, "ALTER TABLE mysql.user ADD COLUMN `password` TEXT as (`authentication_string`)", infoschema.ErrColumnExists)
}

// writeDefaultExprPushDownBlacklist writes default expr pushdown blacklist into mysql.expr_pushdown_blacklist
func writeDefaultExprPushDownBlacklist(s Session) {
	mustExecute(s, "INSERT HIGH_PRIORITY INTO mysql.expr_pushdown_blacklist VALUES"+
		"('date_add','tiflash', 'DST(daylight saving time) does not take effect in TiFlash date_add')")
}

func upgradeToVer42(s Session, ver int64) {
	if ver >= version42 {
		return
	}
	doReentrantDDL(s, "ALTER TABLE mysql.expr_pushdown_blacklist ADD COLUMN `store_type` CHAR(100) NOT NULL DEFAULT 'tikv,tiflash,tidb'", infoschema.ErrColumnExists)
	doReentrantDDL(s, "ALTER TABLE mysql.expr_pushdown_blacklist ADD COLUMN `reason` VARCHAR(200)", infoschema.ErrColumnExists)
	writeDefaultExprPushDownBlacklist(s)
}

// Convert statement summary global variables to non-empty values.
func writeStmtSummaryVars(s Session) {
	sql := "UPDATE %n.%n SET variable_value= %? WHERE variable_name= %? AND variable_value=''"
	mustExecute(s, sql, mysql.SystemDB, mysql.GlobalVariablesTable, variable.BoolToOnOff(variable.DefTiDBEnableStmtSummary), variable.TiDBEnableStmtSummary)
	mustExecute(s, sql, mysql.SystemDB, mysql.GlobalVariablesTable, variable.BoolToOnOff(variable.DefTiDBStmtSummaryInternalQuery), variable.TiDBStmtSummaryInternalQuery)
	mustExecute(s, sql, mysql.SystemDB, mysql.GlobalVariablesTable, strconv.Itoa(variable.DefTiDBStmtSummaryRefreshInterval), variable.TiDBStmtSummaryRefreshInterval)
	mustExecute(s, sql, mysql.SystemDB, mysql.GlobalVariablesTable, strconv.Itoa(variable.DefTiDBStmtSummaryHistorySize), variable.TiDBStmtSummaryHistorySize)
	mustExecute(s, sql, mysql.SystemDB, mysql.GlobalVariablesTable, strconv.FormatUint(uint64(variable.DefTiDBStmtSummaryMaxStmtCount), 10), variable.TiDBStmtSummaryMaxStmtCount)
	mustExecute(s, sql, mysql.SystemDB, mysql.GlobalVariablesTable, strconv.FormatUint(uint64(variable.DefTiDBStmtSummaryMaxSQLLength), 10), variable.TiDBStmtSummaryMaxSQLLength)
}

func upgradeToVer43(s Session, ver int64) {
	if ver >= version43 {
		return
	}
	writeStmtSummaryVars(s)
}

func upgradeToVer44(s Session, ver int64) {
	if ver >= version44 {
		return
	}
	mustExecute(s, "DELETE FROM mysql.global_variables where variable_name = \"tidb_isolation_read_engines\"")
}

func upgradeToVer45(s Session, ver int64) {
	if ver >= version45 {
		return
	}
	doReentrantDDL(s, "ALTER TABLE mysql.user ADD COLUMN `Config_priv` ENUM('N','Y') DEFAULT 'N'", infoschema.ErrColumnExists)
	mustExecute(s, "UPDATE HIGH_PRIORITY mysql.user SET Config_priv='Y' WHERE Super_priv='Y'")
}

// In v3.1.1, we wrongly replace the context of upgradeToVer39 with upgradeToVer44. If we upgrade from v3.1.1 to a newer version,
// upgradeToVer39 will be missed. So we redo upgradeToVer39 here to make sure the upgrading from v3.1.1 succeed.
func upgradeToVer46(s Session, ver int64) {
	if ver >= version46 {
		return
	}
	doReentrantDDL(s, "ALTER TABLE mysql.user ADD COLUMN `Reload_priv` ENUM('N','Y') DEFAULT 'N'", infoschema.ErrColumnExists)
	doReentrantDDL(s, "ALTER TABLE mysql.user ADD COLUMN `File_priv` ENUM('N','Y') DEFAULT 'N'", infoschema.ErrColumnExists)
	mustExecute(s, "UPDATE HIGH_PRIORITY mysql.user SET Reload_priv='Y' WHERE Super_priv='Y'")
	mustExecute(s, "UPDATE HIGH_PRIORITY mysql.user SET File_priv='Y' WHERE Super_priv='Y'")
}

func upgradeToVer47(s Session, ver int64) {
	if ver >= version47 {
		return
	}
	doReentrantDDL(s, "ALTER TABLE mysql.bind_info ADD COLUMN `source` varchar(10) NOT NULL default 'unknown'", infoschema.ErrColumnExists)
}

func upgradeToVer50(s Session, ver int64) {
	if ver >= version50 {
		return
	}
	doReentrantDDL(s, CreateSchemaIndexUsageTable)
}

func upgradeToVer52(s Session, ver int64) {
	if ver >= version52 {
		return
	}
	doReentrantDDL(s, "ALTER TABLE mysql.stats_histograms MODIFY cm_sketch BLOB(6291456)")
}

func upgradeToVer53(s Session, ver int64) {
	if ver >= version53 {
		return
	}
	// when upgrade from old tidb and no `tidb_enable_strict_double_type_check` in GLOBAL_VARIABLES, init it with 1`
	sql := fmt.Sprintf("INSERT IGNORE INTO %s.%s (`VARIABLE_NAME`, `VARIABLE_VALUE`) VALUES ('%s', '%d')",
		mysql.SystemDB, mysql.GlobalVariablesTable, variable.TiDBEnableStrictDoubleTypeCheck, 0)
	mustExecute(s, sql)
}

func upgradeToVer54(s Session, ver int64) {
	if ver >= version54 {
		return
	}
	// The mem-query-quota default value is 32GB by default in v3.0, and 1GB by
	// default in v4.0.
	// If a cluster is upgraded from v3.0.x (bootstrapVer <= version38) to
	// v4.0.9+, we'll write the default value to mysql.tidb. Thus we can get the
	// default value of mem-quota-query, and promise the compatibility even if
	// the tidb-server restarts.
	// If it's a newly deployed cluster, we do not need to write the value into
	// mysql.tidb, since no compatibility problem will happen.

	// This bootstrap task becomes obsolete in TiDB 5.0+, because it appears that the
	// default value of mem-quota-query changes back to 1GB. In TiDB 6.1+ mem-quota-query
	// is no longer a config option, but instead a system variable (tidb_mem_quota_query).

	if ver <= version38 {
		writeMemoryQuotaQuery(s)
	}
}

// When cherry-pick upgradeToVer52 to v4.0, we wrongly name it upgradeToVer48.
// If we upgrade from v4.0 to a newer version, the real upgradeToVer48 will be missed.
// So we redo upgradeToVer48 here to make sure the upgrading from v4.0 succeeds.
func upgradeToVer55(s Session, ver int64) {
	if ver >= version55 {
		return
	}
	defValues := map[string]string{
		variable.TiDBIndexLookupConcurrency:     "4",
		variable.TiDBIndexLookupJoinConcurrency: "4",
		variable.TiDBHashAggFinalConcurrency:    "4",
		variable.TiDBHashAggPartialConcurrency:  "4",
		variable.TiDBWindowConcurrency:          "4",
		variable.TiDBProjectionConcurrency:      "4",
		variable.TiDBHashJoinConcurrency:        "5",
	}
	names := make([]string, 0, len(defValues))
	for n := range defValues {
		names = append(names, n)
	}

	selectSQL := "select HIGH_PRIORITY * from mysql.global_variables where variable_name in ('" + strings.Join(names, quoteCommaQuote) + "')"
	ctx := kv.WithInternalSourceType(context.Background(), kv.InternalTxnBootstrap)
	rs, err := s.ExecuteInternal(ctx, selectSQL)
	terror.MustNil(err)
	defer terror.Call(rs.Close)
	req := rs.NewChunk(nil)
	it := chunk.NewIterator4Chunk(req)
	err = rs.Next(ctx, req)
	for err == nil && req.NumRows() != 0 {
		for row := it.Begin(); row != it.End(); row = it.Next() {
			n := strings.ToLower(row.GetString(0))
			v := row.GetString(1)
			if defValue, ok := defValues[n]; !ok || defValue != v {
				return
			}
		}
		err = rs.Next(ctx, req)
	}
	terror.MustNil(err)

	mustExecute(s, "BEGIN")
	v := strconv.Itoa(variable.ConcurrencyUnset)
	sql := fmt.Sprintf("UPDATE %s.%s SET variable_value='%%s' WHERE variable_name='%%s'", mysql.SystemDB, mysql.GlobalVariablesTable)
	for _, name := range names {
		mustExecute(s, fmt.Sprintf(sql, v, name))
	}
	mustExecute(s, "COMMIT")
}

// When cherry-pick upgradeToVer54 to v4.0, we wrongly name it upgradeToVer49.
// If we upgrade from v4.0 to a newer version, the real upgradeToVer49 will be missed.
// So we redo upgradeToVer49 here to make sure the upgrading from v4.0 succeeds.
func upgradeToVer56(s Session, ver int64) {
	if ver >= version56 {
		return
	}
	doReentrantDDL(s, CreateStatsExtended)
}

func upgradeToVer57(s Session, ver int64) {
	if ver >= version57 {
		return
	}
	insertBuiltinBindInfoRow(s)
}

func initBindInfoTable(s Session) {
	mustExecute(s, CreateBindInfoTable)
	insertBuiltinBindInfoRow(s)
}

func insertBuiltinBindInfoRow(s Session) {
	mustExecute(s, `INSERT HIGH_PRIORITY INTO mysql.bind_info(original_sql, bind_sql, default_db, status, create_time, update_time, charset, collation, source)
						VALUES (%?, %?, "mysql", %?, "0000-00-00 00:00:00", "0000-00-00 00:00:00", "", "", %?)`,
		bindinfo.BuiltinPseudoSQL4BindLock, bindinfo.BuiltinPseudoSQL4BindLock, bindinfo.Builtin, bindinfo.Builtin,
	)
}

func upgradeToVer59(s Session, ver int64) {
	if ver >= version59 {
		return
	}
	// The oom-action default value is log by default in v3.0, and cancel by
	// default in v4.0.11+.
	// If a cluster is upgraded from v3.0.x (bootstrapVer <= version59) to
	// v4.0.11+, we'll write the default value to mysql.tidb. Thus we can get
	// the default value of oom-action, and promise the compatibility even if
	// the tidb-server restarts.
	// If it's a newly deployed cluster, we do not need to write the value into
	// mysql.tidb, since no compatibility problem will happen.
	writeOOMAction(s)
}

func upgradeToVer60(s Session, ver int64) {
	if ver >= version60 {
		return
	}
	mustExecute(s, "DROP TABLE IF EXISTS mysql.stats_extended")
	doReentrantDDL(s, CreateStatsExtended)
}

type bindInfo struct {
	bindSQL    string
	status     string
	createTime types.Time
	charset    string
	collation  string
	source     string
}

func upgradeToVer67(s Session, ver int64) {
	if ver >= version67 {
		return
	}
	bindMap := make(map[string]bindInfo)
	h := &bindinfo.BindHandle{}
	var err error
	mustExecute(s, "BEGIN PESSIMISTIC")

	defer func() {
		if err != nil {
			mustExecute(s, "ROLLBACK")
			return
		}

		mustExecute(s, "COMMIT")
	}()
	mustExecute(s, h.LockBindInfoSQL())
	ctx := kv.WithInternalSourceType(context.Background(), kv.InternalTxnBootstrap)
	var rs sqlexec.RecordSet
	rs, err = s.ExecuteInternal(ctx,
		`SELECT bind_sql, default_db, status, create_time, charset, collation, source
			FROM mysql.bind_info
			WHERE source != 'builtin'
			ORDER BY update_time DESC`)
	if err != nil {
		logutil.BgLogger().Fatal("upgradeToVer67 error", zap.Error(err))
	}
	req := rs.NewChunk(nil)
	iter := chunk.NewIterator4Chunk(req)
	p := parser.New()
	now := types.NewTime(types.FromGoTime(time.Now()), mysql.TypeTimestamp, 3)
	for {
		err = rs.Next(context.TODO(), req)
		if err != nil {
			logutil.BgLogger().Fatal("upgradeToVer67 error", zap.Error(err))
		}
		if req.NumRows() == 0 {
			break
		}
		updateBindInfo(iter, p, bindMap)
	}
	terror.Call(rs.Close)

	mustExecute(s, "DELETE FROM mysql.bind_info where source != 'builtin'")
	for original, bind := range bindMap {
		mustExecute(s, fmt.Sprintf("INSERT INTO mysql.bind_info VALUES(%s, %s, '', %s, %s, %s, %s, %s, %s)",
			expression.Quote(original),
			expression.Quote(bind.bindSQL),
			expression.Quote(bind.status),
			expression.Quote(bind.createTime.String()),
			expression.Quote(now.String()),
			expression.Quote(bind.charset),
			expression.Quote(bind.collation),
			expression.Quote(bind.source),
		))
	}
}

func updateBindInfo(iter *chunk.Iterator4Chunk, p *parser.Parser, bindMap map[string]bindInfo) {
	for row := iter.Begin(); row != iter.End(); row = iter.Next() {
		bind := row.GetString(0)
		db := row.GetString(1)
		status := row.GetString(2)

		if status != bindinfo.Enabled && status != bindinfo.Using && status != bindinfo.Builtin {
			continue
		}

		charset := row.GetString(4)
		collation := row.GetString(5)
		stmt, err := p.ParseOneStmt(bind, charset, collation)
		if err != nil {
			logutil.BgLogger().Fatal("updateBindInfo error", zap.Error(err))
		}
		originWithDB := parser.Normalize(utilparser.RestoreWithDefaultDB(stmt, db, bind))
		if _, ok := bindMap[originWithDB]; ok {
			// The results are sorted in descending order of time.
			// And in the following cases, duplicate originWithDB may occur
			//      originalText         	|bindText                                   	|DB
			//		`select * from t` 		|`select /*+ use_index(t, idx) */ * from t` 	|`test`
			// 		`select * from test.t`  |`select /*+ use_index(t, idx) */ * from test.t`|``
			// Therefore, if repeated, we can skip to keep the latest binding.
			continue
		}
		bindMap[originWithDB] = bindInfo{
			bindSQL:    utilparser.RestoreWithDefaultDB(stmt, db, bind),
			status:     status,
			createTime: row.GetTime(3),
			charset:    charset,
			collation:  collation,
			source:     row.GetString(6),
		}
	}
}

func writeMemoryQuotaQuery(s Session) {
	comment := "memory_quota_query is 32GB by default in v3.0.x, 1GB by default in v4.0.x+"
	mustExecute(s, `INSERT HIGH_PRIORITY INTO %n.%n VALUES (%?, %?, %?) ON DUPLICATE KEY UPDATE VARIABLE_VALUE=%?`,
		mysql.SystemDB, mysql.TiDBTable, tidbDefMemoryQuotaQuery, 32<<30, comment, 32<<30,
	)
}

func upgradeToVer62(s Session, ver int64) {
	if ver >= version62 {
		return
	}
	doReentrantDDL(s, "ALTER TABLE mysql.stats_buckets ADD COLUMN `ndv` bigint not null default 0", infoschema.ErrColumnExists)
}

func upgradeToVer63(s Session, ver int64) {
	if ver >= version63 {
		return
	}
	doReentrantDDL(s, "ALTER TABLE mysql.user ADD COLUMN `Create_tablespace_priv` ENUM('N','Y') DEFAULT 'N'", infoschema.ErrColumnExists)
	mustExecute(s, "UPDATE HIGH_PRIORITY mysql.user SET Create_tablespace_priv='Y' where Super_priv='Y'")
}

func upgradeToVer64(s Session, ver int64) {
	if ver >= version64 {
		return
	}
	doReentrantDDL(s, "ALTER TABLE mysql.user ADD COLUMN `Repl_slave_priv` ENUM('N','Y') CHARACTER SET utf8 NOT NULL DEFAULT 'N' AFTER `Execute_priv`", infoschema.ErrColumnExists)
	doReentrantDDL(s, "ALTER TABLE mysql.user ADD COLUMN `Repl_client_priv` ENUM('N','Y') CHARACTER SET utf8 NOT NULL DEFAULT 'N' AFTER `Repl_slave_priv`", infoschema.ErrColumnExists)
	mustExecute(s, "UPDATE HIGH_PRIORITY mysql.user SET Repl_slave_priv='Y',Repl_client_priv='Y' where Super_priv='Y'")
}

func upgradeToVer65(s Session, ver int64) {
	if ver >= version65 {
		return
	}
	doReentrantDDL(s, CreateStatsFMSketchTable)
}

func upgradeToVer66(s Session, ver int64) {
	if ver >= version66 {
		return
	}
	mustExecute(s, "set @@global.tidb_track_aggregate_memory_usage = 1")
}

func upgradeToVer68(s Session, ver int64) {
	if ver >= version68 {
		return
	}
	mustExecute(s, "DELETE FROM mysql.global_variables where VARIABLE_NAME = 'tidb_enable_clustered_index' and VARIABLE_VALUE = 'OFF'")
}

func upgradeToVer69(s Session, ver int64) {
	if ver >= version69 {
		return
	}
	doReentrantDDL(s, CreateGlobalGrantsTable)
}

func upgradeToVer70(s Session, ver int64) {
	if ver >= version70 {
		return
	}
	doReentrantDDL(s, "ALTER TABLE mysql.user ADD COLUMN plugin CHAR(64) AFTER authentication_string", infoschema.ErrColumnExists)
	mustExecute(s, "UPDATE HIGH_PRIORITY mysql.user SET plugin='mysql_native_password'")
}

func upgradeToVer71(s Session, ver int64) {
	if ver >= version71 {
		return
	}
	mustExecute(s, "UPDATE mysql.global_variables SET VARIABLE_VALUE='OFF' WHERE VARIABLE_NAME = 'tidb_multi_statement_mode' AND VARIABLE_VALUE = 'WARN'")
}

func upgradeToVer72(s Session, ver int64) {
	if ver >= version72 {
		return
	}
	doReentrantDDL(s, "ALTER TABLE mysql.stats_meta ADD COLUMN snapshot BIGINT(64) UNSIGNED NOT NULL DEFAULT 0", infoschema.ErrColumnExists)
}

func upgradeToVer73(s Session, ver int64) {
	if ver >= version73 {
		return
	}
	doReentrantDDL(s, CreateCapturePlanBaselinesBlacklist)
}

func upgradeToVer74(s Session, ver int64) {
	if ver >= version74 {
		return
	}
	// The old default value of `tidb_stmt_summary_max_stmt_count` is 200, we want to enlarge this to the new default value when TiDB upgrade.
	mustExecute(s, fmt.Sprintf("UPDATE mysql.global_variables SET VARIABLE_VALUE='%[1]v' WHERE VARIABLE_NAME = 'tidb_stmt_summary_max_stmt_count' AND CAST(VARIABLE_VALUE AS SIGNED) = 200", variable.DefTiDBStmtSummaryMaxStmtCount))
}

func upgradeToVer75(s Session, ver int64) {
	if ver >= version75 {
		return
	}
	doReentrantDDL(s, "ALTER TABLE mysql.user MODIFY COLUMN Host CHAR(255)")
	doReentrantDDL(s, "ALTER TABLE mysql.global_priv MODIFY COLUMN Host CHAR(255)")
	doReentrantDDL(s, "ALTER TABLE mysql.db MODIFY COLUMN Host CHAR(255)")
	doReentrantDDL(s, "ALTER TABLE mysql.tables_priv MODIFY COLUMN Host CHAR(255)")
	doReentrantDDL(s, "ALTER TABLE mysql.columns_priv MODIFY COLUMN Host CHAR(255)")
}

func upgradeToVer76(s Session, ver int64) {
	if ver >= version76 {
		return
	}
	doReentrantDDL(s, "ALTER TABLE mysql.columns_priv MODIFY COLUMN Column_priv SET('Select','Insert','Update','References')")
}

func upgradeToVer77(s Session, ver int64) {
	if ver >= version77 {
		return
	}
	doReentrantDDL(s, CreateColumnStatsUsageTable)
}

func upgradeToVer78(s Session, ver int64) {
	if ver >= version78 {
		return
	}
	doReentrantDDL(s, "ALTER TABLE mysql.stats_buckets MODIFY upper_bound LONGBLOB NOT NULL")
	doReentrantDDL(s, "ALTER TABLE mysql.stats_buckets MODIFY lower_bound LONGBLOB")
	doReentrantDDL(s, "ALTER TABLE mysql.stats_histograms MODIFY last_analyze_pos LONGBLOB DEFAULT NULL")
}

func upgradeToVer79(s Session, ver int64) {
	if ver >= version79 {
		return
	}
	doReentrantDDL(s, CreateTableCacheMetaTable)
}

func upgradeToVer80(s Session, ver int64) {
	if ver >= version80 {
		return
	}
	// Check if tidb_analyze_version exists in mysql.GLOBAL_VARIABLES.
	// If not, insert "tidb_analyze_version | 1" since this is the old behavior before we introduce this variable.
	ctx := kv.WithInternalSourceType(context.Background(), kv.InternalTxnBootstrap)
	rs, err := s.ExecuteInternal(ctx, "SELECT VARIABLE_VALUE FROM %n.%n WHERE VARIABLE_NAME=%?;",
		mysql.SystemDB, mysql.GlobalVariablesTable, variable.TiDBAnalyzeVersion)
	terror.MustNil(err)
	req := rs.NewChunk(nil)
	err = rs.Next(ctx, req)
	terror.MustNil(err)
	if req.NumRows() != 0 {
		return
	}

	mustExecute(s, "INSERT HIGH_PRIORITY IGNORE INTO %n.%n VALUES (%?, %?);",
		mysql.SystemDB, mysql.GlobalVariablesTable, variable.TiDBAnalyzeVersion, 1)
}

// For users that upgrade TiDB from a pre-4.0 version, we want to disable index merge by default.
// This helps minimize query plan regressions.
func upgradeToVer81(s Session, ver int64) {
	if ver >= version81 {
		return
	}
	// Check if tidb_enable_index_merge exists in mysql.GLOBAL_VARIABLES.
	// If not, insert "tidb_enable_index_merge | off".
	ctx := kv.WithInternalSourceType(context.Background(), kv.InternalTxnBootstrap)
	rs, err := s.ExecuteInternal(ctx, "SELECT VARIABLE_VALUE FROM %n.%n WHERE VARIABLE_NAME=%?;",
		mysql.SystemDB, mysql.GlobalVariablesTable, variable.TiDBEnableIndexMerge)
	terror.MustNil(err)
	req := rs.NewChunk(nil)
	err = rs.Next(ctx, req)
	terror.MustNil(err)
	if req.NumRows() != 0 {
		return
	}

	mustExecute(s, "INSERT HIGH_PRIORITY IGNORE INTO %n.%n VALUES (%?, %?);",
		mysql.SystemDB, mysql.GlobalVariablesTable, variable.TiDBEnableIndexMerge, variable.Off)
}

func upgradeToVer82(s Session, ver int64) {
	if ver >= version82 {
		return
	}
	doReentrantDDL(s, CreateAnalyzeOptionsTable)
}

func upgradeToVer83(s Session, ver int64) {
	if ver >= version83 {
		return
	}
	doReentrantDDL(s, CreateStatsHistory)
}

func upgradeToVer84(s Session, ver int64) {
	if ver >= version84 {
		return
	}
	doReentrantDDL(s, CreateStatsMetaHistory)
}

func upgradeToVer85(s Session, ver int64) {
	if ver >= version85 {
		return
	}
	mustExecute(s, fmt.Sprintf("UPDATE HIGH_PRIORITY mysql.bind_info SET status= '%s' WHERE status = '%s'", bindinfo.Enabled, bindinfo.Using))
}

func upgradeToVer86(s Session, ver int64) {
	if ver >= version86 {
		return
	}
	doReentrantDDL(s, "ALTER TABLE mysql.tables_priv MODIFY COLUMN Column_priv SET('Select','Insert','Update','References')")
}

func upgradeToVer87(s Session, ver int64) {
	if ver >= version87 {
		return
	}
	doReentrantDDL(s, CreateAnalyzeJobs)
}

func upgradeToVer88(s Session, ver int64) {
	if ver >= version88 {
		return
	}
	doReentrantDDL(s, "ALTER TABLE mysql.user CHANGE `Repl_slave_priv` `Repl_slave_priv` ENUM('N','Y') NOT NULL DEFAULT 'N' AFTER `Execute_priv`")
	doReentrantDDL(s, "ALTER TABLE mysql.user CHANGE `Repl_client_priv` `Repl_client_priv` ENUM('N','Y') NOT NULL DEFAULT 'N' AFTER `Repl_slave_priv`")
}

func upgradeToVer89(s Session, ver int64) {
	if ver >= version89 {
		return
	}
	doReentrantDDL(s, CreateAdvisoryLocks)
}

// importConfigOption is a one-time import.
// It is intended to be used to convert a config option to a sysvar.
// It reads the config value from the tidb-server executing the bootstrap
// (not guaranteed to be the same on all servers), and writes a message
// to the error log. The message is important since the behavior is weird
// (changes to the config file will no longer take effect past this point).
func importConfigOption(s Session, configName, svName, valStr string) {
	message := fmt.Sprintf("%s is now configured by the system variable %s. One-time importing the value specified in tidb.toml file", configName, svName)
	logutil.BgLogger().Warn(message, zap.String("value", valStr))
	// We use insert ignore, since if its a duplicate we don't want to overwrite any user-set values.
	sql := fmt.Sprintf("INSERT IGNORE INTO  %s.%s (`VARIABLE_NAME`, `VARIABLE_VALUE`) VALUES ('%s', '%s')",
		mysql.SystemDB, mysql.GlobalVariablesTable, svName, valStr)
	mustExecute(s, sql)
}

func upgradeToVer90(s Session, ver int64) {
	if ver >= version90 {
		return
	}
	valStr := variable.BoolToOnOff(config.GetGlobalConfig().EnableBatchDML)
	importConfigOption(s, "enable-batch-dml", variable.TiDBEnableBatchDML, valStr)
	valStr = fmt.Sprint(config.GetGlobalConfig().MemQuotaQuery)
	importConfigOption(s, "mem-quota-query", variable.TiDBMemQuotaQuery, valStr)
	valStr = fmt.Sprint(config.GetGlobalConfig().Log.QueryLogMaxLen)
	importConfigOption(s, "query-log-max-len", variable.TiDBQueryLogMaxLen, valStr)
	valStr = fmt.Sprint(config.GetGlobalConfig().Performance.CommitterConcurrency)
	importConfigOption(s, "committer-concurrency", variable.TiDBCommitterConcurrency, valStr)
	valStr = variable.BoolToOnOff(config.GetGlobalConfig().Performance.RunAutoAnalyze)
	importConfigOption(s, "run-auto-analyze", variable.TiDBEnableAutoAnalyze, valStr)
	valStr = config.GetGlobalConfig().OOMAction
	importConfigOption(s, "oom-action", variable.TiDBMemOOMAction, valStr)
}

func upgradeToVer91(s Session, ver int64) {
	if ver >= version91 {
		return
	}
	valStr := variable.BoolToOnOff(config.GetGlobalConfig().PreparedPlanCache.Enabled)
	importConfigOption(s, "prepared-plan-cache.enable", variable.TiDBEnablePrepPlanCache, valStr)

	valStr = strconv.Itoa(int(config.GetGlobalConfig().PreparedPlanCache.Capacity))
	importConfigOption(s, "prepared-plan-cache.capacity", variable.TiDBPrepPlanCacheSize, valStr)

	valStr = strconv.FormatFloat(config.GetGlobalConfig().PreparedPlanCache.MemoryGuardRatio, 'f', -1, 64)
	importConfigOption(s, "prepared-plan-cache.memory-guard-ratio", variable.TiDBPrepPlanCacheMemoryGuardRatio, valStr)
}

func upgradeToVer93(s Session, ver int64) {
	if ver >= version93 {
		return
	}
	valStr := variable.BoolToOnOff(config.GetGlobalConfig().OOMUseTmpStorage)
	importConfigOption(s, "oom-use-tmp-storage", variable.TiDBEnableTmpStorageOnOOM, valStr)
}

func upgradeToVer94(s Session, ver int64) {
	if ver >= version94 {
		return
	}
	mustExecute(s, CreateMDLView)
}

func upgradeToVer95(s Session, ver int64) {
	if ver >= version95 {
		return
	}
	doReentrantDDL(s, "ALTER TABLE mysql.user ADD COLUMN IF NOT EXISTS `User_attributes` JSON")
}

func upgradeToVer97(s Session, ver int64) {
	if ver >= version97 {
		return
	}
	// Check if tidb_opt_range_max_size exists in mysql.GLOBAL_VARIABLES.
	// If not, insert "tidb_opt_range_max_size | 0" since this is the old behavior before we introduce this variable.
	ctx := kv.WithInternalSourceType(context.Background(), kv.InternalTxnBootstrap)
	rs, err := s.ExecuteInternal(ctx, "SELECT VARIABLE_VALUE FROM %n.%n WHERE VARIABLE_NAME=%?;",
		mysql.SystemDB, mysql.GlobalVariablesTable, variable.TiDBOptRangeMaxSize)
	terror.MustNil(err)
	req := rs.NewChunk(nil)
	err = rs.Next(ctx, req)
	terror.MustNil(err)
	if req.NumRows() != 0 {
		return
	}

	mustExecute(s, "INSERT HIGH_PRIORITY IGNORE INTO %n.%n VALUES (%?, %?);",
		mysql.SystemDB, mysql.GlobalVariablesTable, variable.TiDBOptRangeMaxSize, 0)
}

func upgradeToVer98(s Session, ver int64) {
	if ver >= version98 {
		return
	}
	doReentrantDDL(s, "ALTER TABLE mysql.user ADD COLUMN IF NOT EXISTS `Token_issuer` varchar(255)")
}

func upgradeToVer99Before(s Session) {
	mustExecute(s, "INSERT HIGH_PRIORITY IGNORE INTO %n.%n VALUES (%?, %?);",
		mysql.SystemDB, mysql.GlobalVariablesTable, variable.TiDBEnableMDL, 0)
}

func upgradeToVer99After(s Session) {
	sql := fmt.Sprintf("UPDATE HIGH_PRIORITY %[1]s.%[2]s SET VARIABLE_VALUE = %[4]d WHERE VARIABLE_NAME = '%[3]s'",
		mysql.SystemDB, mysql.GlobalVariablesTable, variable.TiDBEnableMDL, 1)
	mustExecute(s, sql)
	err := kv.RunInNewTxn(kv.WithInternalSourceType(context.Background(), kv.InternalTxnDDL), s.GetStore(), true, func(ctx context.Context, txn kv.Transaction) error {
		t := meta.NewMeta(txn)
		return t.SetMetadataLock(true)
	})
	terror.MustNil(err)
}

func upgradeToVer100(s Session, ver int64) {
	if ver >= version100 {
		return
	}
	valStr := strconv.Itoa(int(config.GetGlobalConfig().Performance.ServerMemoryQuota))
	importConfigOption(s, "performance.server-memory-quota", variable.TiDBServerMemoryLimit, valStr)
}

func upgradeToVer101(s Session, ver int64) {
	if ver >= version101 {
		return
	}
	doReentrantDDL(s, CreatePlanReplayerStatusTable)
}

func upgradeToVer102(s Session, ver int64) {
	if ver >= version102 {
		return
	}
	doReentrantDDL(s, CreatePlanReplayerTaskTable)
}

func upgradeToVer103(s Session, ver int64) {
	if ver >= version103 {
		return
	}
	doReentrantDDL(s, CreateStatsTableLocked)
}

func upgradeToVer104(s Session, ver int64) {
	if ver >= version104 {
		return
	}

	doReentrantDDL(s, "ALTER TABLE mysql.bind_info ADD COLUMN IF NOT EXISTS `sql_digest` varchar(64)")
	doReentrantDDL(s, "ALTER TABLE mysql.bind_info ADD COLUMN IF NOT EXISTS `plan_digest` varchar(64)")
}

// For users that upgrade TiDB from a pre-6.0 version, we want to disable tidb cost model2 by default to keep plans unchanged.
func upgradeToVer105(s Session, ver int64) {
	if ver >= version105 {
		return
	}
	ctx := kv.WithInternalSourceType(context.Background(), kv.InternalTxnBootstrap)
	rs, err := s.ExecuteInternal(ctx, "SELECT VARIABLE_VALUE FROM %n.%n WHERE VARIABLE_NAME=%?;",
		mysql.SystemDB, mysql.GlobalVariablesTable, variable.TiDBCostModelVersion)
	terror.MustNil(err)
	req := rs.NewChunk(nil)
	err = rs.Next(ctx, req)
	terror.MustNil(err)
	if req.NumRows() != 0 {
		return
	}

	mustExecute(s, "INSERT HIGH_PRIORITY IGNORE INTO %n.%n VALUES (%?, %?);",
		mysql.SystemDB, mysql.GlobalVariablesTable, variable.TiDBCostModelVersion, "1")
}

func upgradeToVer106(s Session, ver int64) {
	if ver >= version106 {
		return
	}
	doReentrantDDL(s, CreatePasswordHistory)
	doReentrantDDL(s, "Alter table mysql.user add COLUMN IF NOT EXISTS `Password_reuse_history` smallint unsigned  DEFAULT NULL AFTER `Create_Tablespace_Priv` ")
	doReentrantDDL(s, "Alter table mysql.user add COLUMN IF NOT EXISTS `Password_reuse_time` smallint unsigned DEFAULT NULL AFTER `Password_reuse_history`")
}

func upgradeToVer107(s Session, ver int64) {
	if ver >= version107 {
		return
	}
	doReentrantDDL(s, "ALTER TABLE mysql.user ADD COLUMN IF NOT EXISTS `Password_expired` ENUM('N','Y') NOT NULL DEFAULT 'N'")
	doReentrantDDL(s, "ALTER TABLE mysql.user ADD COLUMN IF NOT EXISTS `Password_last_changed` TIMESTAMP DEFAULT CURRENT_TIMESTAMP()")
	doReentrantDDL(s, "ALTER TABLE mysql.user ADD COLUMN IF NOT EXISTS `Password_lifetime` SMALLINT UNSIGNED DEFAULT NULL")
}

func upgradeToVer108(s Session, ver int64) {
	if ver >= version108 {
		return
	}
	doReentrantDDL(s, CreateTTLTableStatus)
}

func upgradeToVer109(s Session, ver int64) {
	if ver >= version109 {
		return
	}
	doReentrantDDL(s, "ALTER TABLE mysql.stats_meta_history ADD COLUMN IF NOT EXISTS `source` varchar(40) NOT NULL after `version`;")
}

// For users that upgrade TiDB from a 6.2-6.4 version, we want to disable tidb gc_aware_memory_track by default.
func upgradeToVer110(s Session, ver int64) {
	if ver >= version110 {
		return
	}
	mustExecute(s, "REPLACE HIGH_PRIORITY INTO %n.%n VALUES (%?, %?);",
		mysql.SystemDB, mysql.GlobalVariablesTable, variable.TiDBEnableGCAwareMemoryTrack, 0)
}

<<<<<<< HEAD
// Create backend task pause｜resume related table.
func upgradeToVer111(s Session, ver int64) {
	if ver >= version110 {
		return
	}
	doReentrantDDL(s, CreateBackTaskOpsTable)
	doReentrantDDL(s, CreateBackTaskOpsHistoryTable)
=======
func upgradeToVer111(s Session, ver int64) {
	if ver >= version111 {
		return
	}
	doReentrantDDL(s, CreateTTLTask)
>>>>>>> b6193246
}

func writeOOMAction(s Session) {
	comment := "oom-action is `log` by default in v3.0.x, `cancel` by default in v4.0.11+"
	mustExecute(s, `INSERT HIGH_PRIORITY INTO %n.%n VALUES (%?, %?, %?) ON DUPLICATE KEY UPDATE VARIABLE_VALUE= %?`,
		mysql.SystemDB, mysql.TiDBTable, tidbDefOOMAction, variable.OOMActionLog, comment, variable.OOMActionLog,
	)
}

// updateBootstrapVer updates bootstrap version variable in mysql.TiDB table.
func updateBootstrapVer(s Session) {
	// Update bootstrap version.
	mustExecute(s, `INSERT HIGH_PRIORITY INTO %n.%n VALUES (%?, %?, "TiDB bootstrap version.") ON DUPLICATE KEY UPDATE VARIABLE_VALUE=%?`,
		mysql.SystemDB, mysql.TiDBTable, tidbServerVersionVar, currentBootstrapVersion, currentBootstrapVersion,
	)
}

// getBootstrapVersion gets bootstrap version from mysql.tidb table;
func getBootstrapVersion(s Session) (int64, error) {
	sVal, isNull, err := getTiDBVar(s, tidbServerVersionVar)
	if err != nil {
		return 0, errors.Trace(err)
	}
	if isNull {
		return 0, nil
	}
	return strconv.ParseInt(sVal, 10, 64)
}

// doDDLWorks executes DDL statements in bootstrap stage.
func doDDLWorks(s Session) {
	// Create a test database.
	mustExecute(s, "CREATE DATABASE IF NOT EXISTS test")
	// Create system db.
	mustExecute(s, "CREATE DATABASE IF NOT EXISTS %n", mysql.SystemDB)
	// Create user table.
	mustExecute(s, CreateUserTable)
	// Create password history.
	mustExecute(s, CreatePasswordHistory)
	// Create privilege tables.
	mustExecute(s, CreateGlobalPrivTable)
	mustExecute(s, CreateDBPrivTable)
	mustExecute(s, CreateTablePrivTable)
	mustExecute(s, CreateColumnPrivTable)
	// Create global system variable table.
	mustExecute(s, CreateGlobalVariablesTable)
	// Create TiDB table.
	mustExecute(s, CreateTiDBTable)
	// Create help table.
	mustExecute(s, CreateHelpTopic)
	// Create stats_meta table.
	mustExecute(s, CreateStatsMetaTable)
	// Create stats_columns table.
	mustExecute(s, CreateStatsColsTable)
	// Create stats_buckets table.
	mustExecute(s, CreateStatsBucketsTable)
	// Create gc_delete_range table.
	mustExecute(s, CreateGCDeleteRangeTable)
	// Create gc_delete_range_done table.
	mustExecute(s, CreateGCDeleteRangeDoneTable)
	// Create stats_feedback table.
	mustExecute(s, CreateStatsFeedbackTable)
	// Create role_edges table.
	mustExecute(s, CreateRoleEdgesTable)
	// Create default_roles table.
	mustExecute(s, CreateDefaultRolesTable)
	// Create bind_info table.
	initBindInfoTable(s)
	// Create stats_topn_store table.
	mustExecute(s, CreateStatsTopNTable)
	// Create expr_pushdown_blacklist table.
	mustExecute(s, CreateExprPushdownBlacklist)
	// Create opt_rule_blacklist table.
	mustExecute(s, CreateOptRuleBlacklist)
	// Create stats_extended table.
	mustExecute(s, CreateStatsExtended)
	// Create schema_index_usage.
	mustExecute(s, CreateSchemaIndexUsageTable)
	// Create stats_fm_sketch table.
	mustExecute(s, CreateStatsFMSketchTable)
	// Create global_grants
	mustExecute(s, CreateGlobalGrantsTable)
	// Create capture_plan_baselines_blacklist
	mustExecute(s, CreateCapturePlanBaselinesBlacklist)
	// Create column_stats_usage table
	mustExecute(s, CreateColumnStatsUsageTable)
	// Create table_cache_meta table.
	mustExecute(s, CreateTableCacheMetaTable)
	// Create analyze_options table.
	mustExecute(s, CreateAnalyzeOptionsTable)
	// Create stats_history table.
	mustExecute(s, CreateStatsHistory)
	// Create stats_meta_history table.
	mustExecute(s, CreateStatsMetaHistory)
	// Create analyze_jobs table.
	mustExecute(s, CreateAnalyzeJobs)
	// Create advisory_locks table.
	mustExecute(s, CreateAdvisoryLocks)
	// Create mdl view.
	mustExecute(s, CreateMDLView)
	//  Create plan_replayer_status table
	mustExecute(s, CreatePlanReplayerStatusTable)
	// Create plan_replayer_task table
	mustExecute(s, CreatePlanReplayerTaskTable)
	// Create stats_meta_table_locked table
	mustExecute(s, CreateStatsTableLocked)
	// Create tidb_ttl_table_status table
	mustExecute(s, CreateTTLTableStatus)
<<<<<<< HEAD
	// Create tidb_backend_task_operation table
	mustExecute(s, CreateBackTaskOpsTable)
	// Create tidb_backend_task_operation_history table
	mustExecute(s, CreateBackTaskOpsHistoryTable)
=======
	// Create tidb_ttl_task table
	mustExecute(s, CreateTTLTask)
>>>>>>> b6193246
}

// doBootstrapSQLFile executes SQL commands in a file as the last stage of bootstrap.
// It is useful for setting the initial value of GLOBAL variables.
func doBootstrapSQLFile(s Session) {
	sqlFile := config.GetGlobalConfig().InitializeSQLFile
	ctx := kv.WithInternalSourceType(context.Background(), kv.InternalTxnBootstrap)
	if sqlFile == "" {
		return
	}
	logutil.BgLogger().Info("executing -initialize-sql-file", zap.String("file", sqlFile))
	b, err := ioutil.ReadFile(sqlFile) //nolint:gosec
	if err != nil {
		logutil.BgLogger().Fatal("unable to read InitializeSQLFile", zap.Error(err))
	}
	stmts, err := s.Parse(ctx, string(b))
	if err != nil {
		logutil.BgLogger().Fatal("unable to parse InitializeSQLFile", zap.Error(err))
	}
	for _, stmt := range stmts {
		rs, err := s.ExecuteStmt(ctx, stmt)
		if err != nil {
			logutil.BgLogger().Warn("InitializeSQLFile error", zap.Error(err))
		}
		if rs != nil {
			// I don't believe we need to drain the result-set in bootstrap mode
			// but if required we can do this here in future.
			if err := rs.Close(); err != nil {
				logutil.BgLogger().Fatal("unable to close result", zap.Error(err))
			}
		}
	}
}

// inTestSuite checks if we are bootstrapping in the context of tests.
// There are some historical differences in behavior between tests and non-tests.
func inTestSuite() bool {
	return flag.Lookup("test.v") != nil || flag.Lookup("check.v") != nil
}

// doDMLWorks executes DML statements in bootstrap stage.
// All the statements run in a single transaction.
func doDMLWorks(s Session) {
	mustExecute(s, "BEGIN")
	if config.GetGlobalConfig().Security.SecureBootstrap {
		// If secure bootstrap is enabled, we create a root@localhost account which can login with auth_socket.
		// i.e. mysql -S /tmp/tidb.sock -uroot
		// The auth_socket plugin will validate that the user matches $USER.
		u, err := osuser.Current()
		if err != nil {
			logutil.BgLogger().Fatal("failed to read current user. unable to secure bootstrap.", zap.Error(err))
		}
		mustExecute(s, `INSERT HIGH_PRIORITY INTO mysql.user (Host,User,authentication_string,plugin,Select_priv,Insert_priv,Update_priv,Delete_priv,Create_priv,Drop_priv,Process_priv,Grant_priv,References_priv,Alter_priv,Show_db_priv,
			Super_priv,Create_tmp_table_priv,Lock_tables_priv,Execute_priv,Create_view_priv,Show_view_priv,Create_routine_priv,Alter_routine_priv,Index_priv,Create_user_priv,Event_priv,Repl_slave_priv,Repl_client_priv,Trigger_priv,Create_role_priv,Drop_role_priv,Account_locked,
		    Shutdown_priv,Reload_priv,FILE_priv,Config_priv,Create_Tablespace_Priv,User_attributes,Token_issuer) VALUES
		("localhost", "root", %?, "auth_socket", "Y", "Y", "Y", "Y", "Y", "Y", "Y", "Y", "Y", "Y", "Y", "Y", "Y", "Y", "Y", "Y", "Y", "Y", "Y", "Y", "Y", "Y", "Y", "Y", "Y", "Y", "Y", "N", "Y", "Y", "Y", "Y", "Y", null, "")`, u.Username)
	} else {
		mustExecute(s, `INSERT HIGH_PRIORITY INTO mysql.user (Host,User,authentication_string,plugin,Select_priv,Insert_priv,Update_priv,Delete_priv,Create_priv,Drop_priv,Process_priv,Grant_priv,References_priv,Alter_priv,Show_db_priv,
			Super_priv,Create_tmp_table_priv,Lock_tables_priv,Execute_priv,Create_view_priv,Show_view_priv,Create_routine_priv,Alter_routine_priv,Index_priv,Create_user_priv,Event_priv,Repl_slave_priv,Repl_client_priv,Trigger_priv,Create_role_priv,Drop_role_priv,Account_locked,
		    Shutdown_priv,Reload_priv,FILE_priv,Config_priv,Create_Tablespace_Priv,User_attributes,Token_issuer) VALUES
		("%", "root", "", "mysql_native_password", "Y", "Y", "Y", "Y", "Y", "Y", "Y", "Y", "Y", "Y", "Y", "Y", "Y", "Y", "Y", "Y", "Y", "Y", "Y", "Y", "Y", "Y", "Y", "Y", "Y", "Y", "Y", "N", "Y", "Y", "Y", "Y", "Y", null, "")`)
	}

	// For GLOBAL scoped system variables, insert the initial value
	// into the mysql.global_variables table. This is only run on initial
	// bootstrap, and in some cases we will use a different default value
	// for new installs versus existing installs.

	values := make([]string, 0, len(variable.GetSysVars()))
	for k, v := range variable.GetSysVars() {
		if !v.HasGlobalScope() {
			continue
		}
		vVal := v.Value
		switch v.Name {
		case variable.TiDBTxnMode:
			if config.GetGlobalConfig().Store == "tikv" || config.GetGlobalConfig().Store == "unistore" {
				vVal = "pessimistic"
			}
		case variable.TiDBEnableAsyncCommit, variable.TiDBEnable1PC:
			if config.GetGlobalConfig().Store == "tikv" {
				vVal = variable.On
			}
		case variable.TiDBMemOOMAction:
			if inTestSuite() {
				vVal = variable.OOMActionLog
			}
		case variable.TiDBEnableAutoAnalyze:
			if inTestSuite() {
				vVal = variable.Off
			}
		// For the following sysvars, we change the default
		// FOR NEW INSTALLS ONLY. In most cases you don't want to do this.
		// It is better to change the value in the Sysvar struct, so that
		// all installs will have the same value.
		case variable.TiDBRowFormatVersion:
			vVal = strconv.Itoa(variable.DefTiDBRowFormatV2)
		case variable.TiDBTxnAssertionLevel:
			vVal = variable.AssertionFastStr
		case variable.TiDBEnableMutationChecker:
			vVal = variable.On
		}
		// sanitize k and vVal
		value := fmt.Sprintf(`("%s", "%s")`, sqlexec.EscapeString(k), sqlexec.EscapeString(vVal))
		values = append(values, value)
	}
	sql := fmt.Sprintf("INSERT HIGH_PRIORITY INTO %s.%s VALUES %s;", mysql.SystemDB, mysql.GlobalVariablesTable,
		strings.Join(values, ", "))
	mustExecute(s, sql)

	mustExecute(s, `INSERT HIGH_PRIORITY INTO %n.%n VALUES(%?, %?, "Bootstrap flag. Do not delete.") ON DUPLICATE KEY UPDATE VARIABLE_VALUE=%?`,
		mysql.SystemDB, mysql.TiDBTable, bootstrappedVar, varTrue, varTrue,
	)

	mustExecute(s, `INSERT HIGH_PRIORITY INTO %n.%n VALUES(%?, %?, "Bootstrap version. Do not delete.")`,
		mysql.SystemDB, mysql.TiDBTable, tidbServerVersionVar, currentBootstrapVersion,
	)

	writeSystemTZ(s)

	writeNewCollationParameter(s, config.GetGlobalConfig().NewCollationsEnabledOnFirstBootstrap)

	writeStmtSummaryVars(s)

	ctx := kv.WithInternalSourceType(context.Background(), kv.InternalTxnBootstrap)
	_, err := s.ExecuteInternal(ctx, "COMMIT")
	if err != nil {
		sleepTime := 1 * time.Second
		logutil.BgLogger().Info("doDMLWorks failed", zap.Error(err), zap.Duration("sleeping time", sleepTime))
		time.Sleep(sleepTime)
		// Check if TiDB is already bootstrapped.
		b, err1 := checkBootstrapped(s)
		if err1 != nil {
			logutil.BgLogger().Fatal("doDMLWorks failed", zap.Error(err1))
		}
		if b {
			return
		}
		logutil.BgLogger().Fatal("doDMLWorks failed", zap.Error(err))
	}
}

func mustExecute(s Session, sql string, args ...interface{}) {
	ctx, cancel := context.WithTimeout(context.Background(), time.Duration(internalSQLTimeout)*time.Second)
	ctx = kv.WithInternalSourceType(ctx, kv.InternalTxnBootstrap)
	_, err := s.ExecuteInternal(ctx, sql, args...)
	defer cancel()
	if err != nil {
		debug.PrintStack()
		logutil.BgLogger().Fatal("mustExecute error", zap.Error(err))
	}
}

// oldPasswordUpgrade upgrade password to MySQL compatible format
func oldPasswordUpgrade(pass string) (string, error) {
	hash1, err := hex.DecodeString(pass)
	if err != nil {
		return "", errors.Trace(err)
	}

	hash2 := auth.Sha1Hash(hash1)
	newpass := fmt.Sprintf("*%X", hash2)
	return newpass, nil
}

// rebuildAllPartitionValueMapAndSorted rebuilds all value map and sorted info for list column partitions with InfoSchema.
func rebuildAllPartitionValueMapAndSorted(s *session) {
	type partitionExpr interface {
		PartitionExpr() (*tables.PartitionExpr, error)
	}

	p := parser.New()
	is := s.GetInfoSchema().(infoschema.InfoSchema)
	for _, dbInfo := range is.AllSchemas() {
		for _, t := range is.SchemaTables(dbInfo.Name) {
			pi := t.Meta().GetPartitionInfo()
			if pi == nil || pi.Type != model.PartitionTypeList {
				continue
			}

			pe, err := t.(partitionExpr).PartitionExpr()
			if err != nil {
				panic("partition table gets partition expression failed")
			}
			for _, cp := range pe.ColPrunes {
				if err = cp.RebuildPartitionValueMapAndSorted(p); err != nil {
					logutil.BgLogger().Warn("build list column partition value map and sorted failed")
					break
				}
			}
		}
	}
}<|MERGE_RESOLUTION|>--- conflicted
+++ resolved
@@ -499,25 +499,6 @@
 		current_job_status varchar(64) DEFAULT NULL,
   		current_job_status_update_time timestamp NULL DEFAULT NULL);`
 
-<<<<<<< HEAD
-	// CreateBackTaskOpsTable is the CREATE TABLE SQL of `backend_tasks_schedule` to do runtime operation on backend tasks.
-	CreateBackTaskOpsTable = `CREATE TABLE  IF NOT EXISTS mysql.tidb_backend_task_operation (
-   	    op_id    bigint not null primary key auto_increment,
-        is_force char(1) not null,
-        op_type  varchar(50) not null,
-        op_meta   blob,
-        start_time datetime,
-		unique key(op_type));`
-
-	// CreateBackTaskOpsHistoryTable is the CREATE TABLE SQL of `backend_tasks_schedule_history`.
-	CreateBackTaskOpsHistoryTable = `CREATE TABLE  IF NOT EXISTS mysql.tidb_backend_task_operation_history (
-        op_id    bigint not null,
-        is_force char(1) not null,
-        op_type  varchar(50) not null,
-		op_meta   blob,
-        start_time datetime,
-        end_time datetime);`
-=======
 	// CreateTTLTask is a table about parallel ttl tasks
 	CreateTTLTask = `CREATE TABLE IF NOT EXISTS mysql.tidb_ttl_task (
 		job_id varchar(64) NOT NULL,
@@ -535,7 +516,25 @@
 		created_time timestamp NOT NULL,
 		primary key(job_id, scan_id),
 		key(created_time));`
->>>>>>> b6193246
+  
+	// CreateBackTaskOpsTable is the CREATE TABLE SQL of `backend_tasks_schedule` to do runtime operation on backend tasks.
+	CreateBackTaskOpsTable = `CREATE TABLE  IF NOT EXISTS mysql.tidb_backend_task_operation (
+   	    op_id    bigint not null primary key auto_increment,
+        is_force char(1) not null,
+        op_type  varchar(50) not null,
+        op_meta   blob,
+        start_time datetime,
+		unique key(op_type));`
+
+	// CreateBackTaskOpsHistoryTable is the CREATE TABLE SQL of `backend_tasks_schedule_history`.
+	CreateBackTaskOpsHistoryTable = `CREATE TABLE  IF NOT EXISTS mysql.tidb_backend_task_operation_history (
+        op_id    bigint not null,
+        is_force char(1) not null,
+        op_type  varchar(50) not null,
+		op_meta   blob,
+        start_time datetime,
+        end_time datetime);`
+  
 )
 
 // bootstrap initiates system DB for a store.
@@ -777,17 +776,15 @@
 	version109 = 109
 	// version110 sets tidb_enable_gc_aware_memory_track to off when a cluster upgrades from some version lower than v6.5.0.
 	version110 = 110
-<<<<<<< HEAD
-	// version111 add mysql.tidb_backend_tasks_operation and mysql.tidb_backend_tasks_operation_history
-=======
 	// version111 adds the table tidb_ttl_task
->>>>>>> b6193246
 	version111 = 111
+  // version112 add mysql.tidb_backend_tasks_operation and mysql.tidb_backend_tasks_operation_history
+  version112 = 112
 )
 
 // currentBootstrapVersion is defined as a variable, so we can modify its value for testing.
 // please make sure this is the largest version
-var currentBootstrapVersion int64 = version111
+var currentBootstrapVersion int64 = version112
 
 // DDL owner key's expired time is ManagerSessionTTL seconds, we should wait the time and give more time to have a chance to finish it.
 var internalSQLTimeout = owner.ManagerSessionTTL + 15
@@ -906,6 +903,7 @@
 		upgradeToVer109,
 		upgradeToVer110,
 		upgradeToVer111,
+    upgradeToVer112,
 	}
 )
 
@@ -2258,7 +2256,13 @@
 		mysql.SystemDB, mysql.GlobalVariablesTable, variable.TiDBEnableGCAwareMemoryTrack, 0)
 }
 
-<<<<<<< HEAD
+func upgradeToVer111(s Session, ver int64) {
+	if ver >= version111 {
+		return
+	}
+	doReentrantDDL(s, CreateTTLTask)
+}
+
 // Create backend task pause｜resume related table.
 func upgradeToVer111(s Session, ver int64) {
 	if ver >= version110 {
@@ -2266,13 +2270,6 @@
 	}
 	doReentrantDDL(s, CreateBackTaskOpsTable)
 	doReentrantDDL(s, CreateBackTaskOpsHistoryTable)
-=======
-func upgradeToVer111(s Session, ver int64) {
-	if ver >= version111 {
-		return
-	}
-	doReentrantDDL(s, CreateTTLTask)
->>>>>>> b6193246
 }
 
 func writeOOMAction(s Session) {
@@ -2381,15 +2378,12 @@
 	mustExecute(s, CreateStatsTableLocked)
 	// Create tidb_ttl_table_status table
 	mustExecute(s, CreateTTLTableStatus)
-<<<<<<< HEAD
-	// Create tidb_backend_task_operation table
+	// Create tidb_ttl_task table
+	mustExecute(s, CreateTTLTask)
+  // Create tidb_backend_task_operation table
 	mustExecute(s, CreateBackTaskOpsTable)
 	// Create tidb_backend_task_operation_history table
 	mustExecute(s, CreateBackTaskOpsHistoryTable)
-=======
-	// Create tidb_ttl_task table
-	mustExecute(s, CreateTTLTask)
->>>>>>> b6193246
 }
 
 // doBootstrapSQLFile executes SQL commands in a file as the last stage of bootstrap.
