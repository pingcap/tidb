// Copyright 2015 PingCAP, Inc.
//
// Licensed under the Apache License, Version 2.0 (the "License");
// you may not use this file except in compliance with the License.
// You may obtain a copy of the License at
//
//     http://www.apache.org/licenses/LICENSE-2.0
//
// Unless required by applicable law or agreed to in writing, software
// distributed under the License is distributed on an "AS IS" BASIS,
// WITHOUT WARRANTIES OR CONDITIONS OF ANY KIND, either express or implied.
// See the License for the specific language governing permissions and
// limitations under the License.

// Copyright 2013 The ql Authors. All rights reserved.
// Use of this source code is governed by a BSD-style
// license that can be found in the LICENSES/QL-LICENSE file.

package session

import (
	"context"
	"encoding/hex"
	"flag"
	"fmt"
	osuser "os/user"
	"runtime/debug"
	"strconv"
	"strings"
	"time"

	"github.com/pingcap/errors"
	"github.com/pingcap/tidb/bindinfo"
	"github.com/pingcap/tidb/config"
	"github.com/pingcap/tidb/domain"
	"github.com/pingcap/tidb/domain/infosync"
	"github.com/pingcap/tidb/expression"
	"github.com/pingcap/tidb/infoschema"
	"github.com/pingcap/tidb/kv"
	"github.com/pingcap/tidb/meta"
	"github.com/pingcap/tidb/owner"
	"github.com/pingcap/tidb/parser"
	"github.com/pingcap/tidb/parser/auth"
	"github.com/pingcap/tidb/parser/model"
	"github.com/pingcap/tidb/parser/mysql"
	"github.com/pingcap/tidb/parser/terror"
	"github.com/pingcap/tidb/planner/core"
	"github.com/pingcap/tidb/sessionctx/variable"
	"github.com/pingcap/tidb/table/tables"
	"github.com/pingcap/tidb/types"
	"github.com/pingcap/tidb/util/chunk"
	"github.com/pingcap/tidb/util/dbterror"
	"github.com/pingcap/tidb/util/logutil"
	utilparser "github.com/pingcap/tidb/util/parser"
	"github.com/pingcap/tidb/util/sqlexec"
	"github.com/pingcap/tidb/util/timeutil"
	"go.etcd.io/etcd/client/v3/concurrency"
	"go.uber.org/zap"
)

const (
	// CreateUserTable is the SQL statement creates User table in system db.
	// WARNING: There are some limitations on altering the schema of mysql.user table.
	// Adding columns that are nullable or have default values is permitted.
	// But operations like dropping or renaming columns may break the compatibility with BR.
	// REFERENCE ISSUE: https://github.com/pingcap/tidb/issues/38785
	CreateUserTable = `CREATE TABLE IF NOT EXISTS mysql.user (
		Host					CHAR(255),
		User					CHAR(32),
		authentication_string	TEXT,
		plugin					CHAR(64),
		Select_priv				ENUM('N','Y') NOT NULL DEFAULT 'N',
		Insert_priv				ENUM('N','Y') NOT NULL DEFAULT 'N',
		Update_priv				ENUM('N','Y') NOT NULL DEFAULT 'N',
		Delete_priv				ENUM('N','Y') NOT NULL DEFAULT 'N',
		Create_priv				ENUM('N','Y') NOT NULL DEFAULT 'N',
		Drop_priv				ENUM('N','Y') NOT NULL DEFAULT 'N',
		Process_priv			ENUM('N','Y') NOT NULL DEFAULT 'N',
		Grant_priv				ENUM('N','Y') NOT NULL DEFAULT 'N',
		References_priv			ENUM('N','Y') NOT NULL DEFAULT 'N',
		Alter_priv				ENUM('N','Y') NOT NULL DEFAULT 'N',
		Show_db_priv			ENUM('N','Y') NOT NULL DEFAULT 'N',
		Super_priv				ENUM('N','Y') NOT NULL DEFAULT 'N',
		Create_tmp_table_priv	ENUM('N','Y') NOT NULL DEFAULT 'N',
		Lock_tables_priv		ENUM('N','Y') NOT NULL DEFAULT 'N',
		Execute_priv			ENUM('N','Y') NOT NULL DEFAULT 'N',
		Create_view_priv		ENUM('N','Y') NOT NULL DEFAULT 'N',
		Show_view_priv			ENUM('N','Y') NOT NULL DEFAULT 'N',
		Create_routine_priv		ENUM('N','Y') NOT NULL DEFAULT 'N',
		Alter_routine_priv		ENUM('N','Y') NOT NULL DEFAULT 'N',
		Index_priv				ENUM('N','Y') NOT NULL DEFAULT 'N',
		Create_user_priv		ENUM('N','Y') NOT NULL DEFAULT 'N',
		Event_priv				ENUM('N','Y') NOT NULL DEFAULT 'N',
		Repl_slave_priv	    	ENUM('N','Y') NOT NULL DEFAULT 'N',
		Repl_client_priv		ENUM('N','Y') NOT NULL DEFAULT 'N',
		Trigger_priv			ENUM('N','Y') NOT NULL DEFAULT 'N',
		Create_role_priv		ENUM('N','Y') NOT NULL DEFAULT 'N',
		Drop_role_priv			ENUM('N','Y') NOT NULL DEFAULT 'N',
		Account_locked			ENUM('N','Y') NOT NULL DEFAULT 'N',
		Shutdown_priv			ENUM('N','Y') NOT NULL DEFAULT 'N',
		Reload_priv				ENUM('N','Y') NOT NULL DEFAULT 'N',
		FILE_priv				ENUM('N','Y') NOT NULL DEFAULT 'N',
		Config_priv				ENUM('N','Y') NOT NULL DEFAULT 'N',
		Create_Tablespace_Priv  ENUM('N','Y') NOT NULL DEFAULT 'N',
		Password_reuse_history  smallint unsigned DEFAULT NULL,
		Password_reuse_time     smallint unsigned DEFAULT NULL,
		User_attributes			json,
		Token_issuer			VARCHAR(255),
		Password_expired		ENUM('N','Y') NOT NULL DEFAULT 'N',
		Password_last_changed	TIMESTAMP DEFAULT CURRENT_TIMESTAMP(),
		Password_lifetime		SMALLINT UNSIGNED DEFAULT NULL,
		PRIMARY KEY (Host, User));`
	// CreateGlobalPrivTable is the SQL statement creates Global scope privilege table in system db.
	CreateGlobalPrivTable = "CREATE TABLE IF NOT EXISTS mysql.global_priv (" +
		"Host CHAR(255) NOT NULL DEFAULT ''," +
		"User CHAR(80) NOT NULL DEFAULT ''," +
		"Priv LONGTEXT NOT NULL DEFAULT ''," +
		"PRIMARY KEY (Host, User)" +
		")"
	// CreateDBPrivTable is the SQL statement creates DB scope privilege table in system db.
	CreateDBPrivTable = `CREATE TABLE IF NOT EXISTS mysql.db (
		Host					CHAR(255),
		DB						CHAR(64),
		User					CHAR(32),
		Select_priv				ENUM('N','Y') NOT NULL DEFAULT 'N',
		Insert_priv				ENUM('N','Y') NOT NULL DEFAULT 'N',
		Update_priv				ENUM('N','Y') NOT NULL DEFAULT 'N',
		Delete_priv				ENUM('N','Y') NOT NULL DEFAULT 'N',
		Create_priv				ENUM('N','Y') NOT NULL DEFAULT 'N',
		Drop_priv				ENUM('N','Y') NOT NULL DEFAULT 'N',
		Grant_priv				ENUM('N','Y') NOT NULL DEFAULT 'N',
		References_priv 		ENUM('N','Y') NOT NULL DEFAULT 'N',
		Index_priv				ENUM('N','Y') NOT NULL DEFAULT 'N',
		Alter_priv				ENUM('N','Y') NOT NULL DEFAULT 'N',
		Create_tmp_table_priv	ENUM('N','Y') NOT NULL DEFAULT 'N',
		Lock_tables_priv		ENUM('N','Y') NOT NULL DEFAULT 'N',
		Create_view_priv		ENUM('N','Y') NOT NULL DEFAULT 'N',
		Show_view_priv			ENUM('N','Y') NOT NULL DEFAULT 'N',
		Create_routine_priv		ENUM('N','Y') NOT NULL DEFAULT 'N',
		Alter_routine_priv		ENUM('N','Y') NOT NULL DEFAULT 'N',
		Execute_priv			ENUM('N','Y') NOT NULL DEFAULT 'N',
		Event_priv				ENUM('N','Y') NOT NULL DEFAULT 'N',
		Trigger_priv			ENUM('N','Y') NOT NULL DEFAULT 'N',
		PRIMARY KEY (Host, DB, User));`
	// CreateTablePrivTable is the SQL statement creates table scope privilege table in system db.
	CreateTablePrivTable = `CREATE TABLE IF NOT EXISTS mysql.tables_priv (
		Host		CHAR(255),
		DB			CHAR(64),
		User		CHAR(32),
		Table_name	CHAR(64),
		Grantor		CHAR(77),
		Timestamp	TIMESTAMP DEFAULT CURRENT_TIMESTAMP,
		Table_priv	SET('Select','Insert','Update','Delete','Create','Drop','Grant','Index','Alter','Create View','Show View','Trigger','References'),
		Column_priv	SET('Select','Insert','Update','References'),
		PRIMARY KEY (Host, DB, User, Table_name));`
	// CreateColumnPrivTable is the SQL statement creates column scope privilege table in system db.
	CreateColumnPrivTable = `CREATE TABLE IF NOT EXISTS mysql.columns_priv(
		Host		CHAR(255),
		DB			CHAR(64),
		User		CHAR(32),
		Table_name	CHAR(64),
		Column_name	CHAR(64),
		Timestamp	TIMESTAMP DEFAULT CURRENT_TIMESTAMP,
		Column_priv	SET('Select','Insert','Update','References'),
		PRIMARY KEY (Host, DB, User, Table_name, Column_name));`
	// CreateGlobalVariablesTable is the SQL statement creates global variable table in system db.
	// TODO: MySQL puts GLOBAL_VARIABLES table in INFORMATION_SCHEMA db.
	// INFORMATION_SCHEMA is a virtual db in TiDB. So we put this table in system db.
	// Maybe we will put it back to INFORMATION_SCHEMA.
	CreateGlobalVariablesTable = `CREATE TABLE IF NOT EXISTS mysql.GLOBAL_VARIABLES(
		VARIABLE_NAME  VARCHAR(64) NOT NULL PRIMARY KEY,
		VARIABLE_VALUE VARCHAR(1024) DEFAULT NULL);`
	// CreateTiDBTable is the SQL statement creates a table in system db.
	// This table is a key-value struct contains some information used by TiDB.
	// Currently we only put bootstrapped in it which indicates if the system is already bootstrapped.
	CreateTiDBTable = `CREATE TABLE IF NOT EXISTS mysql.tidb(
		VARIABLE_NAME  	VARCHAR(64) NOT NULL PRIMARY KEY,
		VARIABLE_VALUE 	VARCHAR(1024) DEFAULT NULL,
		COMMENT 		VARCHAR(1024));`

	// CreateHelpTopic is the SQL statement creates help_topic table in system db.
	// See: https://dev.mysql.com/doc/refman/5.5/en/system-database.html#system-database-help-tables
	CreateHelpTopic = `CREATE TABLE IF NOT EXISTS mysql.help_topic (
  		help_topic_id 		INT(10) UNSIGNED NOT NULL,
  		name 				CHAR(64) NOT NULL,
  		help_category_id 	SMALLINT(5) UNSIGNED NOT NULL,
  		description 		TEXT NOT NULL,
  		example 			TEXT NOT NULL,
  		url 				TEXT NOT NULL,
  		PRIMARY KEY (help_topic_id) clustered,
  		UNIQUE KEY name (name)
		) ENGINE=InnoDB DEFAULT CHARSET=utf8 STATS_PERSISTENT=0 COMMENT='help topics';`

	// CreateStatsMetaTable stores the meta of table statistics.
	CreateStatsMetaTable = `CREATE TABLE IF NOT EXISTS mysql.stats_meta (
		version 		BIGINT(64) UNSIGNED NOT NULL,
		table_id 		BIGINT(64) NOT NULL,
		modify_count	BIGINT(64) NOT NULL DEFAULT 0,
		count 			BIGINT(64) UNSIGNED NOT NULL DEFAULT 0,
		snapshot        BIGINT(64) UNSIGNED NOT NULL DEFAULT 0,
		INDEX idx_ver(version),
		UNIQUE INDEX tbl(table_id)
	);`

	// CreateStatsColsTable stores the statistics of table columns.
	CreateStatsColsTable = `CREATE TABLE IF NOT EXISTS mysql.stats_histograms (
		table_id 			BIGINT(64) NOT NULL,
		is_index 			TINYINT(2) NOT NULL,
		hist_id 			BIGINT(64) NOT NULL,
		distinct_count 		BIGINT(64) NOT NULL,
		null_count 			BIGINT(64) NOT NULL DEFAULT 0,
		tot_col_size 		BIGINT(64) NOT NULL DEFAULT 0,
		modify_count 		BIGINT(64) NOT NULL DEFAULT 0,
		version 			BIGINT(64) UNSIGNED NOT NULL DEFAULT 0,
		cm_sketch 			BLOB(6291456),
		stats_ver 			BIGINT(64) NOT NULL DEFAULT 0,
		flag 				BIGINT(64) NOT NULL DEFAULT 0,
		correlation 		DOUBLE NOT NULL DEFAULT 0,
		last_analyze_pos 	LONGBLOB DEFAULT NULL,
		UNIQUE INDEX tbl(table_id, is_index, hist_id)
	);`

	// CreateStatsBucketsTable stores the histogram info for every table columns.
	CreateStatsBucketsTable = `CREATE TABLE IF NOT EXISTS mysql.stats_buckets (
		table_id 	BIGINT(64) NOT NULL,
		is_index 	TINYINT(2) NOT NULL,
		hist_id 	BIGINT(64) NOT NULL,
		bucket_id 	BIGINT(64) NOT NULL,
		count 		BIGINT(64) NOT NULL,
		repeats 	BIGINT(64) NOT NULL,
		upper_bound LONGBLOB NOT NULL,
		lower_bound LONGBLOB ,
		ndv         BIGINT NOT NULL DEFAULT 0,
		UNIQUE INDEX tbl(table_id, is_index, hist_id, bucket_id)
	);`

	// CreateGCDeleteRangeTable stores schemas which can be deleted by DeleteRange.
	CreateGCDeleteRangeTable = `CREATE TABLE IF NOT EXISTS mysql.gc_delete_range (
		job_id 		BIGINT NOT NULL COMMENT "the DDL job ID",
		element_id 	BIGINT NOT NULL COMMENT "the schema element ID",
		start_key 	VARCHAR(255) NOT NULL COMMENT "encoded in hex",
		end_key 	VARCHAR(255) NOT NULL COMMENT "encoded in hex",
		ts 			BIGINT NOT NULL COMMENT "timestamp in uint64",
		UNIQUE KEY delete_range_index (job_id, element_id)
	);`

	// CreateGCDeleteRangeDoneTable stores schemas which are already deleted by DeleteRange.
	CreateGCDeleteRangeDoneTable = `CREATE TABLE IF NOT EXISTS mysql.gc_delete_range_done (
		job_id 		BIGINT NOT NULL COMMENT "the DDL job ID",
		element_id 	BIGINT NOT NULL COMMENT "the schema element ID",
		start_key 	VARCHAR(255) NOT NULL COMMENT "encoded in hex",
		end_key 	VARCHAR(255) NOT NULL COMMENT "encoded in hex",
		ts 			BIGINT NOT NULL COMMENT "timestamp in uint64",
		UNIQUE KEY delete_range_done_index (job_id, element_id)
	);`

	// CreateStatsFeedbackTable stores the feedback info which is used to update stats.
	CreateStatsFeedbackTable = `CREATE TABLE IF NOT EXISTS mysql.stats_feedback (
		table_id 	BIGINT(64) NOT NULL,
		is_index 	TINYINT(2) NOT NULL,
		hist_id 	BIGINT(64) NOT NULL,
		feedback 	BLOB NOT NULL,
		INDEX hist(table_id, is_index, hist_id)
	);`

	// CreateBindInfoTable stores the sql bind info which is used to update globalBindCache.
	CreateBindInfoTable = `CREATE TABLE IF NOT EXISTS mysql.bind_info (
		original_sql TEXT NOT NULL,
		bind_sql TEXT NOT NULL,
		default_db TEXT NOT NULL,
		status TEXT NOT NULL,
		create_time TIMESTAMP(3) NOT NULL,
		update_time TIMESTAMP(3) NOT NULL,
		charset TEXT NOT NULL,
		collation TEXT NOT NULL,
		source VARCHAR(10) NOT NULL DEFAULT 'unknown',
		sql_digest varchar(64),
		plan_digest varchar(64),
		INDEX sql_index(original_sql(700),default_db(68)) COMMENT "accelerate the speed when add global binding query",
		INDEX time_index(update_time) COMMENT "accelerate the speed when querying with last update time"
	) ENGINE=InnoDB DEFAULT CHARSET=utf8mb4 COLLATE=utf8mb4_bin;`

	// CreateRoleEdgesTable stores the role and user relationship information.
	CreateRoleEdgesTable = `CREATE TABLE IF NOT EXISTS mysql.role_edges (
		FROM_HOST 			CHAR(60) COLLATE utf8_bin NOT NULL DEFAULT '',
		FROM_USER 			CHAR(32) COLLATE utf8_bin NOT NULL DEFAULT '',
		TO_HOST 			CHAR(60) COLLATE utf8_bin NOT NULL DEFAULT '',
		TO_USER 			CHAR(32) COLLATE utf8_bin NOT NULL DEFAULT '',
		WITH_ADMIN_OPTION 	ENUM('N','Y') CHARACTER SET utf8 COLLATE utf8_general_ci NOT NULL DEFAULT 'N',
		PRIMARY KEY (FROM_HOST,FROM_USER,TO_HOST,TO_USER)
	);`

	// CreateDefaultRolesTable stores the active roles for a user.
	CreateDefaultRolesTable = `CREATE TABLE IF NOT EXISTS mysql.default_roles (
		HOST 				CHAR(60) COLLATE utf8_bin NOT NULL DEFAULT '',
		USER 				CHAR(32) COLLATE utf8_bin NOT NULL DEFAULT '',
		DEFAULT_ROLE_HOST 	CHAR(60) COLLATE utf8_bin NOT NULL DEFAULT '%',
		DEFAULT_ROLE_USER 	CHAR(32) COLLATE utf8_bin NOT NULL DEFAULT '',
		PRIMARY KEY (HOST,USER,DEFAULT_ROLE_HOST,DEFAULT_ROLE_USER)
	)`

	// CreateStatsTopNTable stores topn data of a cmsketch with top n.
	CreateStatsTopNTable = `CREATE TABLE IF NOT EXISTS mysql.stats_top_n (
		table_id 	BIGINT(64) NOT NULL,
		is_index 	TINYINT(2) NOT NULL,
		hist_id 	BIGINT(64) NOT NULL,
		value 		LONGBLOB,
		count 		BIGINT(64) UNSIGNED NOT NULL,
		INDEX tbl(table_id, is_index, hist_id)
	);`

	// CreateStatsFMSketchTable stores FMSketch data of a column histogram.
	CreateStatsFMSketchTable = `CREATE TABLE IF NOT EXISTS mysql.stats_fm_sketch (
		table_id 	BIGINT(64) NOT NULL,
		is_index 	TINYINT(2) NOT NULL,
		hist_id 	BIGINT(64) NOT NULL,
		value 		LONGBLOB,
		INDEX tbl(table_id, is_index, hist_id)
	);`

	// CreateExprPushdownBlacklist stores the expressions which are not allowed to be pushed down.
	CreateExprPushdownBlacklist = `CREATE TABLE IF NOT EXISTS mysql.expr_pushdown_blacklist (
		name 		CHAR(100) NOT NULL,
		store_type 	CHAR(100) NOT NULL DEFAULT 'tikv,tiflash,tidb',
		reason 		VARCHAR(200)
	);`

	// CreateOptRuleBlacklist stores the list of disabled optimizing operations.
	CreateOptRuleBlacklist = `CREATE TABLE IF NOT EXISTS mysql.opt_rule_blacklist (
		name 	CHAR(100) NOT NULL
	);`

	// CreateStatsExtended stores the registered extended statistics.
	CreateStatsExtended = `CREATE TABLE IF NOT EXISTS mysql.stats_extended (
		name varchar(32) NOT NULL,
		type tinyint(4) NOT NULL,
		table_id bigint(64) NOT NULL,
		column_ids varchar(32) NOT NULL,
		stats blob DEFAULT NULL,
		version bigint(64) unsigned NOT NULL,
		status tinyint(4) NOT NULL,
		PRIMARY KEY(name, table_id),
		KEY idx_1 (table_id, status, version),
		KEY idx_2 (status, version)
	);`

	// CreateSchemaIndexUsageTable stores the index usage information.
	CreateSchemaIndexUsageTable = `CREATE TABLE IF NOT EXISTS mysql.schema_index_usage (
		TABLE_ID bigint(64),
		INDEX_ID bigint(21),
		QUERY_COUNT bigint(64),
		ROWS_SELECTED bigint(64),
		LAST_USED_AT timestamp,
		PRIMARY KEY(TABLE_ID, INDEX_ID)
	);`
	// CreateGlobalGrantsTable stores dynamic privs
	CreateGlobalGrantsTable = `CREATE TABLE IF NOT EXISTS mysql.global_grants (
		USER char(32) NOT NULL DEFAULT '',
		HOST char(255) NOT NULL DEFAULT '',
		PRIV char(32) NOT NULL DEFAULT '',
		WITH_GRANT_OPTION enum('N','Y') NOT NULL DEFAULT 'N',
		PRIMARY KEY (USER,HOST,PRIV)
	);`
	// CreateCapturePlanBaselinesBlacklist stores the baseline capture filter rules.
	CreateCapturePlanBaselinesBlacklist = `CREATE TABLE IF NOT EXISTS mysql.capture_plan_baselines_blacklist (
		id bigint(64) auto_increment,
		filter_type varchar(32) NOT NULL COMMENT "type of the filter, only db, table and frequency supported now",
		filter_value varchar(32) NOT NULL,
		key idx(filter_type),
		primary key(id)
	);`
	// CreateColumnStatsUsageTable stores the column stats usage information.
	CreateColumnStatsUsageTable = `CREATE TABLE IF NOT EXISTS mysql.column_stats_usage (
		table_id BIGINT(64) NOT NULL,
		column_id BIGINT(64) NOT NULL,
		last_used_at TIMESTAMP,
		last_analyzed_at TIMESTAMP,
		PRIMARY KEY (table_id, column_id) CLUSTERED
	);`
	// CreateTableCacheMetaTable stores the cached table meta lock information.
	CreateTableCacheMetaTable = `CREATE TABLE IF NOT EXISTS mysql.table_cache_meta (
		tid bigint(11) NOT NULL DEFAULT 0,
		lock_type enum('NONE','READ', 'INTEND', 'WRITE') NOT NULL DEFAULT 'NONE',
		lease bigint(20) NOT NULL DEFAULT 0,
		oldReadLease bigint(20) NOT NULL DEFAULT 0,
		PRIMARY KEY (tid)
	);`
	// CreateAnalyzeOptionsTable stores the analyze options used by analyze and auto analyze.
	CreateAnalyzeOptionsTable = `CREATE TABLE IF NOT EXISTS mysql.analyze_options (
		table_id BIGINT(64) NOT NULL,
		sample_num BIGINT(64) NOT NULL DEFAULT 0,
		sample_rate DOUBLE NOT NULL DEFAULT -1,
		buckets BIGINT(64) NOT NULL DEFAULT 0,
		topn BIGINT(64) NOT NULL DEFAULT -1,
		column_choice enum('DEFAULT','ALL','PREDICATE','LIST') NOT NULL DEFAULT 'DEFAULT',
		column_ids TEXT(19372),
		PRIMARY KEY (table_id) CLUSTERED
	);`
	// CreateStatsHistory stores the historical stats.
	CreateStatsHistory = `CREATE TABLE IF NOT EXISTS mysql.stats_history (
		table_id bigint(64) NOT NULL,
		stats_data longblob NOT NULL,
		seq_no bigint(64) NOT NULL comment 'sequence number of the gzipped data slice',
		version bigint(64) NOT NULL comment 'stats version which corresponding to stats:version in EXPLAIN',
		create_time datetime(6) NOT NULL,
		UNIQUE KEY table_version_seq (table_id, version, seq_no),
		KEY table_create_time (table_id, create_time, seq_no)
	);`
	// CreateStatsMetaHistory stores the historical meta stats.
	CreateStatsMetaHistory = `CREATE TABLE IF NOT EXISTS mysql.stats_meta_history (
		table_id bigint(64) NOT NULL,
		modify_count bigint(64) NOT NULL,
		count bigint(64) NOT NULL,
		version bigint(64) NOT NULL comment 'stats version which corresponding to stats:version in EXPLAIN',
		create_time datetime(6) NOT NULL,
		UNIQUE KEY table_version (table_id, version),
		KEY table_create_time (table_id, create_time)
	);`
	// CreateAnalyzeJobs stores the analyze jobs.
	CreateAnalyzeJobs = `CREATE TABLE IF NOT EXISTS mysql.analyze_jobs (
		id BIGINT(64) UNSIGNED NOT NULL AUTO_INCREMENT,
		update_time TIMESTAMP NOT NULL DEFAULT CURRENT_TIMESTAMP ON UPDATE CURRENT_TIMESTAMP,
		table_schema CHAR(64) NOT NULL DEFAULT '',
		table_name CHAR(64) NOT NULL DEFAULT '',
		partition_name CHAR(64) NOT NULL DEFAULT '',
		job_info TEXT NOT NULL,
		processed_rows BIGINT(64) UNSIGNED NOT NULL DEFAULT 0,
		start_time TIMESTAMP,
		end_time TIMESTAMP,
		state ENUM('pending', 'running', 'finished', 'failed') NOT NULL,
		fail_reason TEXT,
		instance VARCHAR(512) NOT NULL comment 'address of the TiDB instance executing the analyze job',
		process_id BIGINT(64) UNSIGNED comment 'ID of the process executing the analyze job',
		PRIMARY KEY (id),
		KEY (update_time)
	);`
	// CreateAdvisoryLocks stores the advisory locks (get_lock, release_lock).
	CreateAdvisoryLocks = `CREATE TABLE IF NOT EXISTS mysql.advisory_locks (
		lock_name VARCHAR(64) NOT NULL PRIMARY KEY
	);`
	// CreateMDLView is a view about metadata locks.
	CreateMDLView = `CREATE OR REPLACE VIEW mysql.tidb_mdl_view as (
	select JOB_ID, DB_NAME, TABLE_NAME, QUERY, SESSION_ID, TxnStart, TIDB_DECODE_SQL_DIGESTS(ALL_SQL_DIGESTS, 4096) AS SQL_DIGESTS from information_schema.ddl_jobs, information_schema.CLUSTER_TIDB_TRX, information_schema.CLUSTER_PROCESSLIST where ddl_jobs.STATE = 'running' and find_in_set(ddl_jobs.table_id, CLUSTER_TIDB_TRX.RELATED_TABLE_IDS) and CLUSTER_TIDB_TRX.SESSION_ID=CLUSTER_PROCESSLIST.ID
	);`

	// CreatePlanReplayerStatusTable is a table about plan replayer status
	CreatePlanReplayerStatusTable = `CREATE TABLE IF NOT EXISTS mysql.plan_replayer_status (
		sql_digest VARCHAR(128),
		plan_digest VARCHAR(128),
		origin_sql TEXT,
		token VARCHAR(128),
		update_time TIMESTAMP NOT NULL DEFAULT CURRENT_TIMESTAMP ON UPDATE CURRENT_TIMESTAMP,
		fail_reason TEXT,
		instance VARCHAR(512) NOT NULL comment 'address of the TiDB instance executing the plan replayer job');`

	// CreatePlanReplayerTaskTable is a table about plan replayer capture task
	CreatePlanReplayerTaskTable = `CREATE TABLE IF NOT EXISTS mysql.plan_replayer_task (
		sql_digest VARCHAR(128) NOT NULL,
		plan_digest VARCHAR(128) NOT NULL,
		update_time TIMESTAMP NOT NULL DEFAULT CURRENT_TIMESTAMP ON UPDATE CURRENT_TIMESTAMP,
		PRIMARY KEY (sql_digest,plan_digest));`

	// CreateStatsTableLocked stores the locked tables
	CreateStatsTableLocked = `CREATE TABLE IF NOT EXISTS mysql.stats_table_locked(
		table_id bigint(64) NOT NULL,
		modify_count bigint(64) NOT NULL DEFAULT 0,
		count bigint(64) NOT NULL DEFAULT 0,
		version bigint(64) UNSIGNED NOT NULL DEFAULT 0,
		PRIMARY KEY (table_id));`

	// CreatePasswordHistory is a table save history passwd.
	CreatePasswordHistory = `CREATE TABLE  IF NOT EXISTS mysql.password_history (
         Host char(255)  NOT NULL DEFAULT '',
         User char(32)  NOT NULL DEFAULT '',
         Password_timestamp timestamp(6) NOT NULL DEFAULT CURRENT_TIMESTAMP(6),
         Password text,
         PRIMARY KEY (Host,User,Password_timestamp )
        ) COMMENT='Password history for user accounts' `
)

// bootstrap initiates system DB for a store.
func bootstrap(s Session) {
	startTime := time.Now()
	err := InitMDLVariableForBootstrap(s.GetStore())
	if err != nil {
		logutil.BgLogger().Fatal("init metadata lock error",
			zap.Error(err))
	}
	dom := domain.GetDomain(s)
	for {
		b, err := checkBootstrapped(s)
		if err != nil {
			logutil.BgLogger().Fatal("check bootstrap error",
				zap.Error(err))
		}
		// For rolling upgrade, we can't do upgrade only in the owner.
		if b {
			upgrade(s)
			logutil.BgLogger().Info("upgrade successful in bootstrap",
				zap.Duration("take time", time.Since(startTime)))
			return
		}
		// To reduce conflict when multiple TiDB-server start at the same time.
		// Actually only one server need to do the bootstrap. So we chose DDL owner to do this.
		if dom.DDL().OwnerManager().IsOwner() {
			doDDLWorks(s)
			doDMLWorks(s)
			logutil.BgLogger().Info("bootstrap successful",
				zap.Duration("take time", time.Since(startTime)))
			return
		}
		time.Sleep(200 * time.Millisecond)
	}
}

const (
	// varTrue is the true value in mysql.TiDB table for boolean columns.
	varTrue = "True"
	// varFalse is the false value in mysql.TiDB table for boolean columns.
	varFalse = "False"
	// The variable name in mysql.TiDB table.
	// It is used for checking if the store is bootstrapped by any TiDB server.
	// If the value is `True`, the store is already bootstrapped by a TiDB server.
	bootstrappedVar = "bootstrapped"
	// The variable name in mysql.TiDB table.
	// It is used for getting the version of the TiDB server which bootstrapped the store.
	tidbServerVersionVar = "tidb_server_version"
	// The variable name in mysql.tidb table and it will be used when we want to know
	// system timezone.
	tidbSystemTZ = "system_tz"
	// The variable name in mysql.tidb table and it will indicate if the new collations are enabled in the TiDB cluster.
	tidbNewCollationEnabled = "new_collation_enabled"
	// The variable name in mysql.tidb table and it records the default value of
	// mem-quota-query when upgrade from v3.0.x to v4.0.9+.
	tidbDefMemoryQuotaQuery = "default_memory_quota_query"
	// The variable name in mysql.tidb table and it records the default value of
	// oom-action when upgrade from v3.0.x to v4.0.11+.
	tidbDefOOMAction = "default_oom_action"
	// Const for TiDB server version 2.
	version2  = 2
	version3  = 3
	version4  = 4
	version5  = 5
	version6  = 6
	version7  = 7
	version8  = 8
	version9  = 9
	version10 = 10
	version11 = 11
	version12 = 12
	version13 = 13
	version14 = 14
	version15 = 15
	version16 = 16
	version17 = 17
	version18 = 18
	version19 = 19
	version20 = 20
	version21 = 21
	version22 = 22
	version23 = 23
	version24 = 24
	version25 = 25
	version26 = 26
	version27 = 27
	version28 = 28
	// version29 is not needed.
	version30 = 30
	version31 = 31
	version32 = 32
	version33 = 33
	version34 = 34
	version35 = 35
	version36 = 36
	version37 = 37
	version38 = 38
	// version39 will be redone in version46 so it's skipped here.
	// version40 is the version that introduce new collation in TiDB,
	// see https://github.com/pingcap/tidb/pull/14574 for more details.
	version40 = 40
	version41 = 41
	// version42 add storeType and reason column in expr_pushdown_blacklist
	version42 = 42
	// version43 updates global variables related to statement summary.
	version43 = 43
	// version44 delete tidb_isolation_read_engines from mysql.global_variables to avoid unexpected behavior after upgrade.
	version44 = 44
	// version45 introduces CONFIG_PRIV for SET CONFIG statements.
	version45 = 45
	// version46 fix a bug in v3.1.1.
	version46 = 46
	// version47 add Source to bindings to indicate the way binding created.
	version47 = 47
	// version48 reset all deprecated concurrency related system-variables if they were all default value.
	// version49 introduces mysql.stats_extended table.
	// Both version48 and version49 will be redone in version55 and version56 so they're skipped here.
	// version50 add mysql.schema_index_usage table.
	version50 = 50
	// version51 introduces CreateTablespacePriv to mysql.user.
	// version51 will be redone in version63 so it's skipped here.
	// version52 change mysql.stats_histograms cm_sketch column from blob to blob(6291456)
	version52 = 52
	// version53 introduce Global variable tidb_enable_strict_double_type_check
	version53 = 53
	// version54 writes a variable `mem_quota_query` to mysql.tidb if it's a cluster upgraded from v3.0.x to v4.0.9+.
	version54 = 54
	// version55 fixes the bug that upgradeToVer48 would be missed when upgrading from v4.0 to a new version
	version55 = 55
	// version56 fixes the bug that upgradeToVer49 would be missed when upgrading from v4.0 to a new version
	version56 = 56
	// version57 fixes the bug of concurrent create / drop binding
	version57 = 57
	// version58 add `Repl_client_priv` and `Repl_slave_priv` to `mysql.user`
	// version58 will be redone in version64 so it's skipped here.
	// version59 add writes a variable `oom-action` to mysql.tidb if it's a cluster upgraded from v3.0.x to v4.0.11+.
	version59 = 59
	// version60 redesigns `mysql.stats_extended`
	version60 = 60
	// version61 will be redone in version67
	// version62 add column ndv for mysql.stats_buckets.
	version62 = 62
	// version63 fixes the bug that upgradeToVer51 would be missed when upgrading from v4.0 to a new version
	version63 = 63
	// version64 is redone upgradeToVer58 after upgradeToVer63, this is to preserve the order of the columns in mysql.user
	version64 = 64
	// version65 add mysql.stats_fm_sketch table.
	version65 = 65
	// version66 enables the feature `track_aggregate_memory_usage` by default.
	version66 = 66
	// version67 restore all SQL bindings.
	version67 = 67
	// version68 update the global variable 'tidb_enable_clustered_index' from 'off' to 'int_only'.
	version68 = 68
	// version69 adds mysql.global_grants for DYNAMIC privileges
	version69 = 69
	// version70 adds mysql.user.plugin to allow multiple authentication plugins
	version70 = 70
	// version71 forces tidb_multi_statement_mode=OFF when tidb_multi_statement_mode=WARN
	// This affects upgrades from v4.0 where the default was WARN.
	version71 = 71
	// version72 adds snapshot column for mysql.stats_meta
	version72 = 72
	// version73 adds mysql.capture_plan_baselines_blacklist table
	version73 = 73
	// version74 changes global variable `tidb_stmt_summary_max_stmt_count` value from 200 to 3000.
	version74 = 74
	// version75 update mysql.*.host from char(60) to char(255)
	version75 = 75
	// version76 update mysql.columns_priv from SET('Select','Insert','Update') to SET('Select','Insert','Update','References')
	version76 = 76
	// version77 adds mysql.column_stats_usage table
	version77 = 77
	// version78 updates mysql.stats_buckets.lower_bound, mysql.stats_buckets.upper_bound and mysql.stats_histograms.last_analyze_pos from BLOB to LONGBLOB.
	version78 = 78
	// version79 adds the mysql.table_cache_meta table
	version79 = 79
	// version80 fixes the issue https://github.com/pingcap/tidb/issues/25422.
	// If the TiDB upgrading from the 4.x to a newer version, we keep the tidb_analyze_version to 1.
	version80 = 80
	// version81 insert "tidb_enable_index_merge|off" to mysql.GLOBAL_VARIABLES if there is no tidb_enable_index_merge.
	// This will only happens when we upgrade a cluster before 4.0.0 to 4.0.0+.
	version81 = 81
	// version82 adds the mysql.analyze_options table
	version82 = 82
	// version83 adds the tables mysql.stats_history
	version83 = 83
	// version84 adds the tables mysql.stats_meta_history
	version84 = 84
	// version85 updates bindings with status 'using' in mysql.bind_info table to 'enabled' status
	version85 = 85
	// version86 update mysql.tables_priv from SET('Select','Insert','Update') to SET('Select','Insert','Update','References').
	version86 = 86
	// version87 adds the mysql.analyze_jobs table
	version87 = 87
	// version88 fixes the issue https://github.com/pingcap/tidb/issues/33650.
	version88 = 88
	// version89 adds the tables mysql.advisory_locks
	version89 = 89
	// version90 converts enable-batch-dml, mem-quota-query, query-log-max-len, committer-concurrency, run-auto-analyze, and oom-action to a sysvar
	version90 = 90
	// version91 converts prepared-plan-cache to sysvars
	version91 = 91
	// version92 for concurrent ddl.
	version92 = 92
	// version93 converts oom-use-tmp-storage to a sysvar
	version93 = 93
	version94 = 94
	// version95 add a column `User_attributes` to `mysql.user`
	version95 = 95
	// version97 sets tidb_opt_range_max_size to 0 when a cluster upgrades from some version lower than v6.4.0 to v6.4.0+.
	// It promises the compatibility of building ranges behavior.
	version97 = 97
	// version98 add a column `Token_issuer` to `mysql.user`
	version98 = 98
	version99 = 99
	// version100 converts server-memory-quota to a sysvar
	version100 = 100
	// version101 add mysql.plan_replayer_status table
	version101 = 101
	// version102 add mysql.plan_replayer_task table
	version102 = 102
	// version103 adds the tables mysql.stats_table_locked
	version103 = 103
	// version104 add `sql_digest` and `plan_digest` to `bind_info`
	version104 = 104
	// version105 insert "tidb_cost_model_version|1" to mysql.GLOBAL_VARIABLES if there is no tidb_cost_model_version.
	// This will only happens when we upgrade a cluster before 6.0.
	version105 = 105
	// version106 add mysql.password_history, and Password_reuse_history, Password_reuse_time into mysql.user.
	version106 = 106
	// version107 add columns related to password expiration into mysql.user
	version107 = 107
)

// currentBootstrapVersion is defined as a variable, so we can modify its value for testing.
// please make sure this is the largest version
var currentBootstrapVersion int64 = version107

// DDL owner key's expired time is ManagerSessionTTL seconds, we should wait the time and give more time to have a chance to finish it.
var internalSQLTimeout = owner.ManagerSessionTTL + 15

var (
	bootstrapVersion = []func(Session, int64){
		upgradeToVer2,
		upgradeToVer3,
		upgradeToVer4,
		upgradeToVer5,
		upgradeToVer6,
		upgradeToVer7,
		upgradeToVer8,
		upgradeToVer9,
		upgradeToVer10,
		upgradeToVer11,
		upgradeToVer12,
		upgradeToVer13,
		upgradeToVer14,
		upgradeToVer15,
		upgradeToVer16,
		upgradeToVer17,
		upgradeToVer18,
		upgradeToVer19,
		upgradeToVer20,
		upgradeToVer21,
		upgradeToVer22,
		upgradeToVer23,
		upgradeToVer24,
		upgradeToVer25,
		upgradeToVer26,
		upgradeToVer27,
		upgradeToVer28,
		upgradeToVer29,
		upgradeToVer30,
		upgradeToVer31,
		upgradeToVer32,
		upgradeToVer33,
		upgradeToVer34,
		upgradeToVer35,
		upgradeToVer36,
		upgradeToVer37,
		upgradeToVer38,
		// We will redo upgradeToVer39 in upgradeToVer46,
		// so upgradeToVer39 is skipped here.
		upgradeToVer40,
		upgradeToVer41,
		upgradeToVer42,
		upgradeToVer43,
		upgradeToVer44,
		upgradeToVer45,
		upgradeToVer46,
		upgradeToVer47,
		// We will redo upgradeToVer48 and upgradeToVer49 in upgradeToVer55 and upgradeToVer56,
		// so upgradeToVer48 and upgradeToVer49 is skipped here.
		upgradeToVer50,
		// We will redo upgradeToVer51 in upgradeToVer63, it is skipped here.
		upgradeToVer52,
		upgradeToVer53,
		upgradeToVer54,
		upgradeToVer55,
		upgradeToVer56,
		upgradeToVer57,
		// We will redo upgradeToVer58 in upgradeToVer64, it is skipped here.
		upgradeToVer59,
		upgradeToVer60,
		// We will redo upgradeToVer61 in upgradeToVer67, it is skipped here.
		upgradeToVer62,
		upgradeToVer63,
		upgradeToVer64,
		upgradeToVer65,
		upgradeToVer66,
		upgradeToVer67,
		upgradeToVer68,
		upgradeToVer69,
		upgradeToVer70,
		upgradeToVer71,
		upgradeToVer72,
		upgradeToVer73,
		upgradeToVer74,
		upgradeToVer75,
		upgradeToVer76,
		upgradeToVer77,
		upgradeToVer78,
		upgradeToVer79,
		upgradeToVer80,
		upgradeToVer81,
		upgradeToVer82,
		upgradeToVer83,
		upgradeToVer84,
		upgradeToVer85,
		upgradeToVer86,
		upgradeToVer87,
		upgradeToVer88,
		upgradeToVer89,
		upgradeToVer90,
		upgradeToVer91,
		upgradeToVer93,
		upgradeToVer94,
		upgradeToVer95,
		// We will redo upgradeToVer96 in upgradeToVer100, it is skipped here.
		upgradeToVer97,
		upgradeToVer98,
		upgradeToVer100,
		upgradeToVer101,
		upgradeToVer102,
		upgradeToVer103,
		upgradeToVer104,
		upgradeToVer105,
		upgradeToVer106,
		upgradeToVer107,
	}
)

func checkBootstrapped(s Session) (bool, error) {
	ctx := kv.WithInternalSourceType(context.Background(), kv.InternalTxnBootstrap)
	//  Check if system db exists.
	_, err := s.ExecuteInternal(ctx, "USE %n", mysql.SystemDB)
	if err != nil && infoschema.ErrDatabaseNotExists.NotEqual(err) {
		logutil.BgLogger().Fatal("check bootstrap error",
			zap.Error(err))
	}
	// Check bootstrapped variable value in TiDB table.
	sVal, _, err := getTiDBVar(s, bootstrappedVar)
	if err != nil {
		if infoschema.ErrTableNotExists.Equal(err) {
			return false, nil
		}
		return false, errors.Trace(err)
	}
	isBootstrapped := sVal == varTrue
	if isBootstrapped {
		// Make sure that doesn't affect the following operations.
		if err = s.CommitTxn(ctx); err != nil {
			return false, errors.Trace(err)
		}
	}
	return isBootstrapped, nil
}

// getTiDBVar gets variable value from mysql.tidb table.
// Those variables are used by TiDB server.
func getTiDBVar(s Session, name string) (sVal string, isNull bool, e error) {
	ctx := kv.WithInternalSourceType(context.Background(), kv.InternalTxnBootstrap)
	rs, err := s.ExecuteInternal(ctx, `SELECT HIGH_PRIORITY VARIABLE_VALUE FROM %n.%n WHERE VARIABLE_NAME= %?`,
		mysql.SystemDB,
		mysql.TiDBTable,
		name,
	)
	if err != nil {
		return "", true, errors.Trace(err)
	}
	if rs == nil {
		return "", true, errors.New("Wrong number of Recordset")
	}
	defer terror.Call(rs.Close)
	req := rs.NewChunk(nil)
	err = rs.Next(ctx, req)
	if err != nil || req.NumRows() == 0 {
		return "", true, errors.Trace(err)
	}
	row := req.GetRow(0)
	if row.IsNull(0) {
		return "", true, nil
	}
	return row.GetString(0), false, nil
}

// upgrade function  will do some upgrade works, when the system is bootstrapped by low version TiDB server
// For example, add new system variables into mysql.global_variables table.
func upgrade(s Session) {
	ver, err := getBootstrapVersion(s)
	terror.MustNil(err)
	if ver >= currentBootstrapVersion {
		// It is already bootstrapped/upgraded by a higher version TiDB server.
		return
	}
	// Only upgrade from under version92 and this TiDB is not owner set.
	// The owner in older tidb does not support concurrent DDL, we should add the internal DDL to job queue.
	if ver < version92 {
		useConcurrentDDL, err := checkOwnerVersion(context.Background(), domain.GetDomain(s))
		if err != nil {
			logutil.BgLogger().Fatal("[upgrade] upgrade failed", zap.Error(err))
		}
		if !useConcurrentDDL {
			// Use another variable DDLForce2Queue but not EnableConcurrentDDL since in upgrade it may set global variable, the initial step will
			// overwrite variable EnableConcurrentDDL.
			variable.DDLForce2Queue.Store(true)
		}
	}
	// Do upgrade works then update bootstrap version.
	isNull, err := InitMDLVariableForUpgrade(s.GetStore())
	if err != nil {
		logutil.BgLogger().Fatal("[upgrade] init metadata lock failed", zap.Error(err))
	}

	if isNull {
		upgradeToVer99Before(s)
	}
	for _, upgrade := range bootstrapVersion {
		upgrade(s, ver)
	}
	if isNull {
		upgradeToVer99After(s)
	}

	variable.DDLForce2Queue.Store(false)
	updateBootstrapVer(s)
	ctx := kv.WithInternalSourceType(context.Background(), kv.InternalTxnBootstrap)
	_, err = s.ExecuteInternal(ctx, "COMMIT")

	if err == nil && ver <= version92 {
		logutil.BgLogger().Info("start migrate DDLs")
		err = domain.GetDomain(s).DDL().MoveJobFromQueue2Table(true)
	}

	if err != nil {
		sleepTime := 1 * time.Second
		logutil.BgLogger().Info("update bootstrap ver failed",
			zap.Error(err), zap.Duration("sleeping time", sleepTime))
		time.Sleep(sleepTime)
		// Check if TiDB is already upgraded.
		v, err1 := getBootstrapVersion(s)
		if err1 != nil {
			logutil.BgLogger().Fatal("upgrade failed", zap.Error(err1))
		}
		if v >= currentBootstrapVersion {
			// It is already bootstrapped/upgraded by a higher version TiDB server.
			return
		}
		logutil.BgLogger().Fatal("[upgrade] upgrade failed",
			zap.Int64("from", ver),
			zap.Int64("to", currentBootstrapVersion),
			zap.Error(err))
	}
}

// checkOwnerVersion is used to wait the DDL owner to be elected in the cluster and check it is the same version as this TiDB.
func checkOwnerVersion(ctx context.Context, dom *domain.Domain) (bool, error) {
	ticker := time.NewTicker(100 * time.Millisecond)
	defer ticker.Stop()
	logutil.BgLogger().Info("Waiting for the DDL owner to be elected in the cluster")
	for {
		select {
		case <-ctx.Done():
			return false, ctx.Err()
		case <-ticker.C:
			ownerID, err := dom.DDL().OwnerManager().GetOwnerID(ctx)
			if err == concurrency.ErrElectionNoLeader {
				continue
			}
			info, err := infosync.GetAllServerInfo(ctx)
			if err != nil {
				return false, err
			}
			if s, ok := info[ownerID]; ok {
				return s.Version == mysql.ServerVersion, nil
			}
		}
	}
}

// upgradeToVer2 updates to version 2.
func upgradeToVer2(s Session, ver int64) {
	if ver >= version2 {
		return
	}
	// Version 2 add two system variable for DistSQL concurrency controlling.
	// Insert distsql related system variable.
	distSQLVars := []string{variable.TiDBDistSQLScanConcurrency}
	values := make([]string, 0, len(distSQLVars))
	for _, v := range distSQLVars {
		value := fmt.Sprintf(`("%s", "%s")`, v, variable.GetSysVar(v).Value)
		values = append(values, value)
	}
	sql := fmt.Sprintf("INSERT HIGH_PRIORITY IGNORE INTO %s.%s VALUES %s;", mysql.SystemDB, mysql.GlobalVariablesTable,
		strings.Join(values, ", "))
	mustExecute(s, sql)
}

// upgradeToVer3 updates to version 3.
func upgradeToVer3(s Session, ver int64) {
	if ver >= version3 {
		return
	}
	// Version 3 fix tx_read_only variable value.
	mustExecute(s, "UPDATE HIGH_PRIORITY %n.%n SET variable_value = '0' WHERE variable_name = 'tx_read_only';", mysql.SystemDB, mysql.GlobalVariablesTable)
}

// upgradeToVer4 updates to version 4.
func upgradeToVer4(s Session, ver int64) {
	if ver >= version4 {
		return
	}
	mustExecute(s, CreateStatsMetaTable)
}

func upgradeToVer5(s Session, ver int64) {
	if ver >= version5 {
		return
	}
	mustExecute(s, CreateStatsColsTable)
	mustExecute(s, CreateStatsBucketsTable)
}

func upgradeToVer6(s Session, ver int64) {
	if ver >= version6 {
		return
	}
	doReentrantDDL(s, "ALTER TABLE mysql.user ADD COLUMN `Super_priv` ENUM('N','Y') CHARACTER SET utf8 NOT NULL DEFAULT 'N' AFTER `Show_db_priv`", infoschema.ErrColumnExists)
	// For reasons of compatibility, set the non-exists privilege column value to 'Y', as TiDB doesn't check them in older versions.
	mustExecute(s, "UPDATE HIGH_PRIORITY mysql.user SET Super_priv='Y'")
}

func upgradeToVer7(s Session, ver int64) {
	if ver >= version7 {
		return
	}
	doReentrantDDL(s, "ALTER TABLE mysql.user ADD COLUMN `Process_priv` ENUM('N','Y') CHARACTER SET utf8 NOT NULL DEFAULT 'N' AFTER `Drop_priv`", infoschema.ErrColumnExists)
	// For reasons of compatibility, set the non-exists privilege column value to 'Y', as TiDB doesn't check them in older versions.
	mustExecute(s, "UPDATE HIGH_PRIORITY mysql.user SET Process_priv='Y'")
}

func upgradeToVer8(s Session, ver int64) {
	if ver >= version8 {
		return
	}
	ctx := kv.WithInternalSourceType(context.Background(), kv.InternalTxnBootstrap)
	// This is a dummy upgrade, it checks whether upgradeToVer7 success, if not, do it again.
	if _, err := s.ExecuteInternal(ctx, "SELECT HIGH_PRIORITY `Process_priv` FROM mysql.user LIMIT 0"); err == nil {
		return
	}
	upgradeToVer7(s, ver)
}

func upgradeToVer9(s Session, ver int64) {
	if ver >= version9 {
		return
	}
	doReentrantDDL(s, "ALTER TABLE mysql.user ADD COLUMN `Trigger_priv` ENUM('N','Y') CHARACTER SET utf8 NOT NULL DEFAULT 'N' AFTER `Create_user_priv`", infoschema.ErrColumnExists)
	// For reasons of compatibility, set the non-exists privilege column value to 'Y', as TiDB doesn't check them in older versions.
	mustExecute(s, "UPDATE HIGH_PRIORITY mysql.user SET Trigger_priv='Y'")
}

func doReentrantDDL(s Session, sql string, ignorableErrs ...error) {
	ctx, cancel := context.WithTimeout(context.Background(), time.Duration(internalSQLTimeout)*time.Second)
	ctx = kv.WithInternalSourceType(ctx, kv.InternalTxnBootstrap)
	_, err := s.ExecuteInternal(ctx, sql)
	defer cancel()
	for _, ignorableErr := range ignorableErrs {
		if terror.ErrorEqual(err, ignorableErr) {
			return
		}
	}
	if err != nil {
		logutil.BgLogger().Fatal("doReentrantDDL error", zap.Error(err))
	}
}

func upgradeToVer10(s Session, ver int64) {
	if ver >= version10 {
		return
	}
	doReentrantDDL(s, "ALTER TABLE mysql.stats_buckets CHANGE COLUMN `value` `upper_bound` BLOB NOT NULL", infoschema.ErrColumnNotExists, infoschema.ErrColumnExists)
	doReentrantDDL(s, "ALTER TABLE mysql.stats_buckets ADD COLUMN `lower_bound` BLOB", infoschema.ErrColumnExists)
	doReentrantDDL(s, "ALTER TABLE mysql.stats_histograms ADD COLUMN `null_count` BIGINT(64) NOT NULL DEFAULT 0", infoschema.ErrColumnExists)
	doReentrantDDL(s, "ALTER TABLE mysql.stats_histograms DROP COLUMN distinct_ratio", dbterror.ErrCantDropFieldOrKey)
	doReentrantDDL(s, "ALTER TABLE mysql.stats_histograms DROP COLUMN use_count_to_estimate", dbterror.ErrCantDropFieldOrKey)
}

func upgradeToVer11(s Session, ver int64) {
	if ver >= version11 {
		return
	}
	doReentrantDDL(s, "ALTER TABLE mysql.user ADD COLUMN `References_priv` ENUM('N','Y') CHARACTER SET utf8 NOT NULL DEFAULT 'N' AFTER `Grant_priv`", infoschema.ErrColumnExists)
	mustExecute(s, "UPDATE HIGH_PRIORITY mysql.user SET References_priv='Y'")
}

func upgradeToVer12(s Session, ver int64) {
	if ver >= version12 {
		return
	}
	ctx := kv.WithInternalSourceType(context.Background(), kv.InternalTxnBootstrap)
	_, err := s.ExecuteInternal(ctx, "BEGIN")
	terror.MustNil(err)
	sql := "SELECT HIGH_PRIORITY user, host, password FROM mysql.user WHERE password != ''"
	rs, err := s.ExecuteInternal(ctx, sql)
	if terror.ErrorEqual(err, core.ErrUnknownColumn) {
		sql := "SELECT HIGH_PRIORITY user, host, authentication_string FROM mysql.user WHERE authentication_string != ''"
		rs, err = s.ExecuteInternal(ctx, sql)
	}
	terror.MustNil(err)
	sqls := make([]string, 0, 1)
	defer terror.Call(rs.Close)
	req := rs.NewChunk(nil)
	it := chunk.NewIterator4Chunk(req)
	err = rs.Next(ctx, req)
	for err == nil && req.NumRows() != 0 {
		for row := it.Begin(); row != it.End(); row = it.Next() {
			user := row.GetString(0)
			host := row.GetString(1)
			pass := row.GetString(2)
			var newPass string
			newPass, err = oldPasswordUpgrade(pass)
			terror.MustNil(err)
			updateSQL := fmt.Sprintf(`UPDATE HIGH_PRIORITY mysql.user SET password = "%s" WHERE user="%s" AND host="%s"`, newPass, user, host)
			sqls = append(sqls, updateSQL)
		}
		err = rs.Next(ctx, req)
	}
	terror.MustNil(err)

	for _, sql := range sqls {
		mustExecute(s, sql)
	}

	sql = fmt.Sprintf(`INSERT HIGH_PRIORITY INTO %s.%s VALUES ("%s", "%d", "TiDB bootstrap version.") ON DUPLICATE KEY UPDATE VARIABLE_VALUE="%d"`,
		mysql.SystemDB, mysql.TiDBTable, tidbServerVersionVar, version12, version12)
	mustExecute(s, sql)

	mustExecute(s, "COMMIT")
}

func upgradeToVer13(s Session, ver int64) {
	if ver >= version13 {
		return
	}
	sqls := []string{
		"ALTER TABLE mysql.user ADD COLUMN `Create_tmp_table_priv` ENUM('N','Y') CHARACTER SET utf8 NOT NULL DEFAULT 'N' AFTER `Super_priv`",
		"ALTER TABLE mysql.user ADD COLUMN `Lock_tables_priv` ENUM('N','Y') CHARACTER SET utf8 NOT NULL DEFAULT 'N' AFTER `Create_tmp_table_priv`",
		"ALTER TABLE mysql.user ADD COLUMN `Create_view_priv` ENUM('N','Y') CHARACTER SET utf8 NOT NULL DEFAULT 'N' AFTER `Execute_priv`",
		"ALTER TABLE mysql.user ADD COLUMN `Show_view_priv` ENUM('N','Y') CHARACTER SET utf8 NOT NULL DEFAULT 'N' AFTER `Create_view_priv`",
		"ALTER TABLE mysql.user ADD COLUMN `Create_routine_priv` ENUM('N','Y') CHARACTER SET utf8 NOT NULL DEFAULT 'N' AFTER `Show_view_priv`",
		"ALTER TABLE mysql.user ADD COLUMN `Alter_routine_priv` ENUM('N','Y') CHARACTER SET utf8 NOT NULL DEFAULT 'N' AFTER `Create_routine_priv`",
		"ALTER TABLE mysql.user ADD COLUMN `Event_priv` ENUM('N','Y') CHARACTER SET utf8 NOT NULL DEFAULT 'N' AFTER `Create_user_priv`",
	}
	for _, sql := range sqls {
		doReentrantDDL(s, sql, infoschema.ErrColumnExists)
	}
	mustExecute(s, "UPDATE HIGH_PRIORITY mysql.user SET Create_tmp_table_priv='Y',Lock_tables_priv='Y',Create_routine_priv='Y',Alter_routine_priv='Y',Event_priv='Y' WHERE Super_priv='Y'")
	mustExecute(s, "UPDATE HIGH_PRIORITY mysql.user SET Create_view_priv='Y',Show_view_priv='Y' WHERE Create_priv='Y'")
}

func upgradeToVer14(s Session, ver int64) {
	if ver >= version14 {
		return
	}
	sqls := []string{
		"ALTER TABLE mysql.db ADD COLUMN `References_priv` ENUM('N','Y') CHARACTER SET utf8 NOT NULL DEFAULT 'N' AFTER `Grant_priv`",
		"ALTER TABLE mysql.db ADD COLUMN `Create_tmp_table_priv` ENUM('N','Y') CHARACTER SET utf8 NOT NULL DEFAULT 'N' AFTER `Alter_priv`",
		"ALTER TABLE mysql.db ADD COLUMN `Lock_tables_priv` ENUM('N','Y') CHARACTER SET utf8 NOT NULL DEFAULT 'N' AFTER `Create_tmp_table_priv`",
		"ALTER TABLE mysql.db ADD COLUMN `Create_view_priv` ENUM('N','Y') CHARACTER SET utf8 NOT NULL DEFAULT 'N' AFTER `Lock_tables_priv`",
		"ALTER TABLE mysql.db ADD COLUMN `Show_view_priv` ENUM('N','Y') CHARACTER SET utf8 NOT NULL DEFAULT 'N' AFTER `Create_view_priv`",
		"ALTER TABLE mysql.db ADD COLUMN `Create_routine_priv` ENUM('N','Y') CHARACTER SET utf8 NOT NULL DEFAULT 'N' AFTER `Show_view_priv`",
		"ALTER TABLE mysql.db ADD COLUMN `Alter_routine_priv` ENUM('N','Y') CHARACTER SET utf8 NOT NULL DEFAULT 'N' AFTER `Create_routine_priv`",
		"ALTER TABLE mysql.db ADD COLUMN `Event_priv` ENUM('N','Y') CHARACTER SET utf8 NOT NULL DEFAULT 'N' AFTER `Execute_priv`",
		"ALTER TABLE mysql.db ADD COLUMN `Trigger_priv` ENUM('N','Y') CHARACTER SET utf8 NOT NULL DEFAULT 'N' AFTER `Event_priv`",
	}
	for _, sql := range sqls {
		doReentrantDDL(s, sql, infoschema.ErrColumnExists)
	}
}

func upgradeToVer15(s Session, ver int64) {
	if ver >= version15 {
		return
	}
	doReentrantDDL(s, CreateGCDeleteRangeTable)
}

func upgradeToVer16(s Session, ver int64) {
	if ver >= version16 {
		return
	}
	doReentrantDDL(s, "ALTER TABLE mysql.stats_histograms ADD COLUMN `cm_sketch` BLOB", infoschema.ErrColumnExists)
}

func upgradeToVer17(s Session, ver int64) {
	if ver >= version17 {
		return
	}
	doReentrantDDL(s, "ALTER TABLE mysql.user MODIFY User CHAR(32)")
}

func upgradeToVer18(s Session, ver int64) {
	if ver >= version18 {
		return
	}
	doReentrantDDL(s, "ALTER TABLE mysql.stats_histograms ADD COLUMN `tot_col_size` BIGINT(64) NOT NULL DEFAULT 0", infoschema.ErrColumnExists)
}

func upgradeToVer19(s Session, ver int64) {
	if ver >= version19 {
		return
	}
	doReentrantDDL(s, "ALTER TABLE mysql.db MODIFY User CHAR(32)")
	doReentrantDDL(s, "ALTER TABLE mysql.tables_priv MODIFY User CHAR(32)")
	doReentrantDDL(s, "ALTER TABLE mysql.columns_priv MODIFY User CHAR(32)")
}

func upgradeToVer20(s Session, ver int64) {
	if ver >= version20 {
		return
	}
	doReentrantDDL(s, CreateStatsFeedbackTable)
}

func upgradeToVer21(s Session, ver int64) {
	if ver >= version21 {
		return
	}
	mustExecute(s, CreateGCDeleteRangeDoneTable)

	doReentrantDDL(s, "ALTER TABLE mysql.gc_delete_range DROP INDEX job_id", dbterror.ErrCantDropFieldOrKey)
	doReentrantDDL(s, "ALTER TABLE mysql.gc_delete_range ADD UNIQUE INDEX delete_range_index (job_id, element_id)", dbterror.ErrDupKeyName)
	doReentrantDDL(s, "ALTER TABLE mysql.gc_delete_range DROP INDEX element_id", dbterror.ErrCantDropFieldOrKey)
}

func upgradeToVer22(s Session, ver int64) {
	if ver >= version22 {
		return
	}
	doReentrantDDL(s, "ALTER TABLE mysql.stats_histograms ADD COLUMN `stats_ver` BIGINT(64) NOT NULL DEFAULT 0", infoschema.ErrColumnExists)
}

func upgradeToVer23(s Session, ver int64) {
	if ver >= version23 {
		return
	}
	doReentrantDDL(s, "ALTER TABLE mysql.stats_histograms ADD COLUMN `flag` BIGINT(64) NOT NULL DEFAULT 0", infoschema.ErrColumnExists)
}

// writeSystemTZ writes system timezone info into mysql.tidb
func writeSystemTZ(s Session) {
	mustExecute(s, `INSERT HIGH_PRIORITY INTO %n.%n VALUES (%?, %?, "TiDB Global System Timezone.") ON DUPLICATE KEY UPDATE VARIABLE_VALUE= %?`,
		mysql.SystemDB,
		mysql.TiDBTable,
		tidbSystemTZ,
		timeutil.InferSystemTZ(),
		timeutil.InferSystemTZ(),
	)
}

// upgradeToVer24 initializes `System` timezone according to docs/design/2018-09-10-adding-tz-env.md
func upgradeToVer24(s Session, ver int64) {
	if ver >= version24 {
		return
	}
	writeSystemTZ(s)
}

// upgradeToVer25 updates tidb_max_chunk_size to new low bound value 32 if previous value is small than 32.
func upgradeToVer25(s Session, ver int64) {
	if ver >= version25 {
		return
	}
	sql := fmt.Sprintf("UPDATE HIGH_PRIORITY %[1]s.%[2]s SET VARIABLE_VALUE = '%[4]d' WHERE VARIABLE_NAME = '%[3]s' AND VARIABLE_VALUE < %[4]d",
		mysql.SystemDB, mysql.GlobalVariablesTable, variable.TiDBMaxChunkSize, variable.DefInitChunkSize)
	mustExecute(s, sql)
}

func upgradeToVer26(s Session, ver int64) {
	if ver >= version26 {
		return
	}
	mustExecute(s, CreateRoleEdgesTable)
	mustExecute(s, CreateDefaultRolesTable)
	doReentrantDDL(s, "ALTER TABLE mysql.user ADD COLUMN `Create_role_priv` ENUM('N','Y') DEFAULT 'N'", infoschema.ErrColumnExists)
	doReentrantDDL(s, "ALTER TABLE mysql.user ADD COLUMN `Drop_role_priv` ENUM('N','Y') DEFAULT 'N'", infoschema.ErrColumnExists)
	doReentrantDDL(s, "ALTER TABLE mysql.user ADD COLUMN `Account_locked` ENUM('N','Y') DEFAULT 'N'", infoschema.ErrColumnExists)
	// user with Create_user_Priv privilege should have Create_view_priv and Show_view_priv after upgrade to v3.0
	mustExecute(s, "UPDATE HIGH_PRIORITY mysql.user SET Create_role_priv='Y',Drop_role_priv='Y' WHERE Create_user_priv='Y'")
	// user with Create_Priv privilege should have Create_view_priv and Show_view_priv after upgrade to v3.0
	mustExecute(s, "UPDATE HIGH_PRIORITY mysql.user SET Create_view_priv='Y',Show_view_priv='Y' WHERE Create_priv='Y'")
}

func upgradeToVer27(s Session, ver int64) {
	if ver >= version27 {
		return
	}
	doReentrantDDL(s, "ALTER TABLE mysql.stats_histograms ADD COLUMN `correlation` DOUBLE NOT NULL DEFAULT 0", infoschema.ErrColumnExists)
}

func upgradeToVer28(s Session, ver int64) {
	if ver >= version28 {
		return
	}
	doReentrantDDL(s, CreateBindInfoTable)
}

func upgradeToVer29(s Session, ver int64) {
	// upgradeToVer29 only need to be run when the current version is 28.
	if ver != version28 {
		return
	}
	doReentrantDDL(s, "ALTER TABLE mysql.bind_info CHANGE create_time create_time TIMESTAMP(3)")
	doReentrantDDL(s, "ALTER TABLE mysql.bind_info CHANGE update_time update_time TIMESTAMP(3)")
	doReentrantDDL(s, "ALTER TABLE mysql.bind_info ADD INDEX sql_index (original_sql(1024),default_db(1024))", dbterror.ErrDupKeyName)
}

func upgradeToVer30(s Session, ver int64) {
	if ver >= version30 {
		return
	}
	mustExecute(s, CreateStatsTopNTable)
}

func upgradeToVer31(s Session, ver int64) {
	if ver >= version31 {
		return
	}
	doReentrantDDL(s, "ALTER TABLE mysql.stats_histograms ADD COLUMN `last_analyze_pos` BLOB DEFAULT NULL", infoschema.ErrColumnExists)
}

func upgradeToVer32(s Session, ver int64) {
	if ver >= version32 {
		return
	}
	doReentrantDDL(s, "ALTER TABLE mysql.tables_priv MODIFY table_priv SET('Select','Insert','Update','Delete','Create','Drop','Grant', 'Index', 'Alter', 'Create View', 'Show View', 'Trigger', 'References')")
}

func upgradeToVer33(s Session, ver int64) {
	if ver >= version33 {
		return
	}
	doReentrantDDL(s, CreateExprPushdownBlacklist)
}

func upgradeToVer34(s Session, ver int64) {
	if ver >= version34 {
		return
	}
	doReentrantDDL(s, CreateOptRuleBlacklist)
}

func upgradeToVer35(s Session, ver int64) {
	if ver >= version35 {
		return
	}
	sql := fmt.Sprintf("UPDATE HIGH_PRIORITY %s.%s SET VARIABLE_NAME = '%s' WHERE VARIABLE_NAME = 'tidb_back_off_weight'",
		mysql.SystemDB, mysql.GlobalVariablesTable, variable.TiDBBackOffWeight)
	mustExecute(s, sql)
}

func upgradeToVer36(s Session, ver int64) {
	if ver >= version36 {
		return
	}
	doReentrantDDL(s, "ALTER TABLE mysql.user ADD COLUMN `Shutdown_priv` ENUM('N','Y') DEFAULT 'N'", infoschema.ErrColumnExists)
	// A root user will have those privileges after upgrading.
	mustExecute(s, "UPDATE HIGH_PRIORITY mysql.user SET Shutdown_priv='Y' WHERE Super_priv='Y'")
	mustExecute(s, "UPDATE HIGH_PRIORITY mysql.user SET Create_tmp_table_priv='Y',Lock_tables_priv='Y',Create_routine_priv='Y',Alter_routine_priv='Y',Event_priv='Y' WHERE Super_priv='Y'")
}

func upgradeToVer37(s Session, ver int64) {
	if ver >= version37 {
		return
	}
	// when upgrade from old tidb and no 'tidb_enable_window_function' in GLOBAL_VARIABLES, init it with 0.
	sql := fmt.Sprintf("INSERT IGNORE INTO  %s.%s (`VARIABLE_NAME`, `VARIABLE_VALUE`) VALUES ('%s', '%d')",
		mysql.SystemDB, mysql.GlobalVariablesTable, variable.TiDBEnableWindowFunction, 0)
	mustExecute(s, sql)
}

func upgradeToVer38(s Session, ver int64) {
	if ver >= version38 {
		return
	}
	doReentrantDDL(s, CreateGlobalPrivTable)
}

func writeNewCollationParameter(s Session, flag bool) {
	comment := "If the new collations are enabled. Do not edit it."
	b := varFalse
	if flag {
		b = varTrue
	}
	mustExecute(s, `INSERT HIGH_PRIORITY INTO %n.%n VALUES (%?, %?, %?) ON DUPLICATE KEY UPDATE VARIABLE_VALUE=%?`,
		mysql.SystemDB, mysql.TiDBTable, tidbNewCollationEnabled, b, comment, b,
	)
}

func upgradeToVer40(s Session, ver int64) {
	if ver >= version40 {
		return
	}
	// There is no way to enable new collation for an existing TiDB cluster.
	writeNewCollationParameter(s, false)
}

func upgradeToVer41(s Session, ver int64) {
	if ver >= version41 {
		return
	}
	doReentrantDDL(s, "ALTER TABLE mysql.user CHANGE `password` `authentication_string` TEXT", infoschema.ErrColumnExists, infoschema.ErrColumnNotExists)
	doReentrantDDL(s, "ALTER TABLE mysql.user ADD COLUMN `password` TEXT as (`authentication_string`)", infoschema.ErrColumnExists)
}

// writeDefaultExprPushDownBlacklist writes default expr pushdown blacklist into mysql.expr_pushdown_blacklist
func writeDefaultExprPushDownBlacklist(s Session) {
	mustExecute(s, "INSERT HIGH_PRIORITY INTO mysql.expr_pushdown_blacklist VALUES"+
		"('date_add','tiflash', 'DST(daylight saving time) does not take effect in TiFlash date_add')")
}

func upgradeToVer42(s Session, ver int64) {
	if ver >= version42 {
		return
	}
	doReentrantDDL(s, "ALTER TABLE mysql.expr_pushdown_blacklist ADD COLUMN `store_type` CHAR(100) NOT NULL DEFAULT 'tikv,tiflash,tidb'", infoschema.ErrColumnExists)
	doReentrantDDL(s, "ALTER TABLE mysql.expr_pushdown_blacklist ADD COLUMN `reason` VARCHAR(200)", infoschema.ErrColumnExists)
	writeDefaultExprPushDownBlacklist(s)
}

// Convert statement summary global variables to non-empty values.
func writeStmtSummaryVars(s Session) {
	sql := "UPDATE %n.%n SET variable_value= %? WHERE variable_name= %? AND variable_value=''"
	mustExecute(s, sql, mysql.SystemDB, mysql.GlobalVariablesTable, variable.BoolToOnOff(variable.DefTiDBEnableStmtSummary), variable.TiDBEnableStmtSummary)
	mustExecute(s, sql, mysql.SystemDB, mysql.GlobalVariablesTable, variable.BoolToOnOff(variable.DefTiDBStmtSummaryInternalQuery), variable.TiDBStmtSummaryInternalQuery)
	mustExecute(s, sql, mysql.SystemDB, mysql.GlobalVariablesTable, strconv.Itoa(variable.DefTiDBStmtSummaryRefreshInterval), variable.TiDBStmtSummaryRefreshInterval)
	mustExecute(s, sql, mysql.SystemDB, mysql.GlobalVariablesTable, strconv.Itoa(variable.DefTiDBStmtSummaryHistorySize), variable.TiDBStmtSummaryHistorySize)
	mustExecute(s, sql, mysql.SystemDB, mysql.GlobalVariablesTable, strconv.FormatUint(uint64(variable.DefTiDBStmtSummaryMaxStmtCount), 10), variable.TiDBStmtSummaryMaxStmtCount)
	mustExecute(s, sql, mysql.SystemDB, mysql.GlobalVariablesTable, strconv.FormatUint(uint64(variable.DefTiDBStmtSummaryMaxSQLLength), 10), variable.TiDBStmtSummaryMaxSQLLength)
}

func upgradeToVer43(s Session, ver int64) {
	if ver >= version43 {
		return
	}
	writeStmtSummaryVars(s)
}

func upgradeToVer44(s Session, ver int64) {
	if ver >= version44 {
		return
	}
	mustExecute(s, "DELETE FROM mysql.global_variables where variable_name = \"tidb_isolation_read_engines\"")
}

func upgradeToVer45(s Session, ver int64) {
	if ver >= version45 {
		return
	}
	doReentrantDDL(s, "ALTER TABLE mysql.user ADD COLUMN `Config_priv` ENUM('N','Y') DEFAULT 'N'", infoschema.ErrColumnExists)
	mustExecute(s, "UPDATE HIGH_PRIORITY mysql.user SET Config_priv='Y' WHERE Super_priv='Y'")
}

// In v3.1.1, we wrongly replace the context of upgradeToVer39 with upgradeToVer44. If we upgrade from v3.1.1 to a newer version,
// upgradeToVer39 will be missed. So we redo upgradeToVer39 here to make sure the upgrading from v3.1.1 succeed.
func upgradeToVer46(s Session, ver int64) {
	if ver >= version46 {
		return
	}
	doReentrantDDL(s, "ALTER TABLE mysql.user ADD COLUMN `Reload_priv` ENUM('N','Y') DEFAULT 'N'", infoschema.ErrColumnExists)
	doReentrantDDL(s, "ALTER TABLE mysql.user ADD COLUMN `File_priv` ENUM('N','Y') DEFAULT 'N'", infoschema.ErrColumnExists)
	mustExecute(s, "UPDATE HIGH_PRIORITY mysql.user SET Reload_priv='Y' WHERE Super_priv='Y'")
	mustExecute(s, "UPDATE HIGH_PRIORITY mysql.user SET File_priv='Y' WHERE Super_priv='Y'")
}

func upgradeToVer47(s Session, ver int64) {
	if ver >= version47 {
		return
	}
	doReentrantDDL(s, "ALTER TABLE mysql.bind_info ADD COLUMN `source` varchar(10) NOT NULL default 'unknown'", infoschema.ErrColumnExists)
}

func upgradeToVer50(s Session, ver int64) {
	if ver >= version50 {
		return
	}
	doReentrantDDL(s, CreateSchemaIndexUsageTable)
}

func upgradeToVer52(s Session, ver int64) {
	if ver >= version52 {
		return
	}
	doReentrantDDL(s, "ALTER TABLE mysql.stats_histograms MODIFY cm_sketch BLOB(6291456)")
}

func upgradeToVer53(s Session, ver int64) {
	if ver >= version53 {
		return
	}
	// when upgrade from old tidb and no `tidb_enable_strict_double_type_check` in GLOBAL_VARIABLES, init it with 1`
	sql := fmt.Sprintf("INSERT IGNORE INTO %s.%s (`VARIABLE_NAME`, `VARIABLE_VALUE`) VALUES ('%s', '%d')",
		mysql.SystemDB, mysql.GlobalVariablesTable, variable.TiDBEnableStrictDoubleTypeCheck, 0)
	mustExecute(s, sql)
}

func upgradeToVer54(s Session, ver int64) {
	if ver >= version54 {
		return
	}
	// The mem-query-quota default value is 32GB by default in v3.0, and 1GB by
	// default in v4.0.
	// If a cluster is upgraded from v3.0.x (bootstrapVer <= version38) to
	// v4.0.9+, we'll write the default value to mysql.tidb. Thus we can get the
	// default value of mem-quota-query, and promise the compatibility even if
	// the tidb-server restarts.
	// If it's a newly deployed cluster, we do not need to write the value into
	// mysql.tidb, since no compatibility problem will happen.

	// This bootstrap task becomes obsolete in TiDB 5.0+, because it appears that the
	// default value of mem-quota-query changes back to 1GB. In TiDB 6.1+ mem-quota-query
	// is no longer a config option, but instead a system variable (tidb_mem_quota_query).

	if ver <= version38 {
		writeMemoryQuotaQuery(s)
	}
}

// When cherry-pick upgradeToVer52 to v4.0, we wrongly name it upgradeToVer48.
// If we upgrade from v4.0 to a newer version, the real upgradeToVer48 will be missed.
// So we redo upgradeToVer48 here to make sure the upgrading from v4.0 succeeds.
func upgradeToVer55(s Session, ver int64) {
	if ver >= version55 {
		return
	}
	defValues := map[string]string{
		variable.TiDBIndexLookupConcurrency:     "4",
		variable.TiDBIndexLookupJoinConcurrency: "4",
		variable.TiDBHashAggFinalConcurrency:    "4",
		variable.TiDBHashAggPartialConcurrency:  "4",
		variable.TiDBWindowConcurrency:          "4",
		variable.TiDBProjectionConcurrency:      "4",
		variable.TiDBHashJoinConcurrency:        "5",
	}
	names := make([]string, 0, len(defValues))
	for n := range defValues {
		names = append(names, n)
	}

	selectSQL := "select HIGH_PRIORITY * from mysql.global_variables where variable_name in ('" + strings.Join(names, quoteCommaQuote) + "')"
	ctx := kv.WithInternalSourceType(context.Background(), kv.InternalTxnBootstrap)
	rs, err := s.ExecuteInternal(ctx, selectSQL)
	terror.MustNil(err)
	defer terror.Call(rs.Close)
	req := rs.NewChunk(nil)
	it := chunk.NewIterator4Chunk(req)
	err = rs.Next(ctx, req)
	for err == nil && req.NumRows() != 0 {
		for row := it.Begin(); row != it.End(); row = it.Next() {
			n := strings.ToLower(row.GetString(0))
			v := row.GetString(1)
			if defValue, ok := defValues[n]; !ok || defValue != v {
				return
			}
		}
		err = rs.Next(ctx, req)
	}
	terror.MustNil(err)

	mustExecute(s, "BEGIN")
	v := strconv.Itoa(variable.ConcurrencyUnset)
	sql := fmt.Sprintf("UPDATE %s.%s SET variable_value='%%s' WHERE variable_name='%%s'", mysql.SystemDB, mysql.GlobalVariablesTable)
	for _, name := range names {
		mustExecute(s, fmt.Sprintf(sql, v, name))
	}
	mustExecute(s, "COMMIT")
}

// When cherry-pick upgradeToVer54 to v4.0, we wrongly name it upgradeToVer49.
// If we upgrade from v4.0 to a newer version, the real upgradeToVer49 will be missed.
// So we redo upgradeToVer49 here to make sure the upgrading from v4.0 succeeds.
func upgradeToVer56(s Session, ver int64) {
	if ver >= version56 {
		return
	}
	doReentrantDDL(s, CreateStatsExtended)
}

func upgradeToVer57(s Session, ver int64) {
	if ver >= version57 {
		return
	}
	insertBuiltinBindInfoRow(s)
}

func initBindInfoTable(s Session) {
	mustExecute(s, CreateBindInfoTable)
	insertBuiltinBindInfoRow(s)
}

func insertBuiltinBindInfoRow(s Session) {
	mustExecute(s, `INSERT HIGH_PRIORITY INTO mysql.bind_info(original_sql, bind_sql, default_db, status, create_time, update_time, charset, collation, source)
						VALUES (%?, %?, "mysql", %?, "0000-00-00 00:00:00", "0000-00-00 00:00:00", "", "", %?)`,
		bindinfo.BuiltinPseudoSQL4BindLock, bindinfo.BuiltinPseudoSQL4BindLock, bindinfo.Builtin, bindinfo.Builtin,
	)
}

func upgradeToVer59(s Session, ver int64) {
	if ver >= version59 {
		return
	}
	// The oom-action default value is log by default in v3.0, and cancel by
	// default in v4.0.11+.
	// If a cluster is upgraded from v3.0.x (bootstrapVer <= version59) to
	// v4.0.11+, we'll write the default value to mysql.tidb. Thus we can get
	// the default value of oom-action, and promise the compatibility even if
	// the tidb-server restarts.
	// If it's a newly deployed cluster, we do not need to write the value into
	// mysql.tidb, since no compatibility problem will happen.
	writeOOMAction(s)
}

func upgradeToVer60(s Session, ver int64) {
	if ver >= version60 {
		return
	}
	mustExecute(s, "DROP TABLE IF EXISTS mysql.stats_extended")
	doReentrantDDL(s, CreateStatsExtended)
}

type bindInfo struct {
	bindSQL    string
	status     string
	createTime types.Time
	charset    string
	collation  string
	source     string
}

func upgradeToVer67(s Session, ver int64) {
	if ver >= version67 {
		return
	}
	bindMap := make(map[string]bindInfo)
	h := &bindinfo.BindHandle{}
	var err error
	mustExecute(s, "BEGIN PESSIMISTIC")

	defer func() {
		if err != nil {
			mustExecute(s, "ROLLBACK")
			return
		}

		mustExecute(s, "COMMIT")
	}()
	mustExecute(s, h.LockBindInfoSQL())
	ctx := kv.WithInternalSourceType(context.Background(), kv.InternalTxnBootstrap)
	var rs sqlexec.RecordSet
	rs, err = s.ExecuteInternal(ctx,
		`SELECT bind_sql, default_db, status, create_time, charset, collation, source
			FROM mysql.bind_info
			WHERE source != 'builtin'
			ORDER BY update_time DESC`)
	if err != nil {
		logutil.BgLogger().Fatal("upgradeToVer67 error", zap.Error(err))
	}
	req := rs.NewChunk(nil)
	iter := chunk.NewIterator4Chunk(req)
	p := parser.New()
	now := types.NewTime(types.FromGoTime(time.Now()), mysql.TypeTimestamp, 3)
	for {
		err = rs.Next(context.TODO(), req)
		if err != nil {
			logutil.BgLogger().Fatal("upgradeToVer67 error", zap.Error(err))
		}
		if req.NumRows() == 0 {
			break
		}
		updateBindInfo(iter, p, bindMap)
	}
	terror.Call(rs.Close)

	mustExecute(s, "DELETE FROM mysql.bind_info where source != 'builtin'")
	for original, bind := range bindMap {
		mustExecute(s, fmt.Sprintf("INSERT INTO mysql.bind_info VALUES(%s, %s, '', %s, %s, %s, %s, %s, %s)",
			expression.Quote(original),
			expression.Quote(bind.bindSQL),
			expression.Quote(bind.status),
			expression.Quote(bind.createTime.String()),
			expression.Quote(now.String()),
			expression.Quote(bind.charset),
			expression.Quote(bind.collation),
			expression.Quote(bind.source),
		))
	}
}

func updateBindInfo(iter *chunk.Iterator4Chunk, p *parser.Parser, bindMap map[string]bindInfo) {
	for row := iter.Begin(); row != iter.End(); row = iter.Next() {
		bind := row.GetString(0)
		db := row.GetString(1)
		status := row.GetString(2)

		if status != bindinfo.Enabled && status != bindinfo.Using && status != bindinfo.Builtin {
			continue
		}

		charset := row.GetString(4)
		collation := row.GetString(5)
		stmt, err := p.ParseOneStmt(bind, charset, collation)
		if err != nil {
			logutil.BgLogger().Fatal("updateBindInfo error", zap.Error(err))
		}
		originWithDB := parser.Normalize(utilparser.RestoreWithDefaultDB(stmt, db, bind))
		if _, ok := bindMap[originWithDB]; ok {
			// The results are sorted in descending order of time.
			// And in the following cases, duplicate originWithDB may occur
			//      originalText         	|bindText                                   	|DB
			//		`select * from t` 		|`select /*+ use_index(t, idx) */ * from t` 	|`test`
			// 		`select * from test.t`  |`select /*+ use_index(t, idx) */ * from test.t`|``
			// Therefore, if repeated, we can skip to keep the latest binding.
			continue
		}
		bindMap[originWithDB] = bindInfo{
			bindSQL:    utilparser.RestoreWithDefaultDB(stmt, db, bind),
			status:     status,
			createTime: row.GetTime(3),
			charset:    charset,
			collation:  collation,
			source:     row.GetString(6),
		}
	}
}

func writeMemoryQuotaQuery(s Session) {
	comment := "memory_quota_query is 32GB by default in v3.0.x, 1GB by default in v4.0.x+"
	mustExecute(s, `INSERT HIGH_PRIORITY INTO %n.%n VALUES (%?, %?, %?) ON DUPLICATE KEY UPDATE VARIABLE_VALUE=%?`,
		mysql.SystemDB, mysql.TiDBTable, tidbDefMemoryQuotaQuery, 32<<30, comment, 32<<30,
	)
}

func upgradeToVer62(s Session, ver int64) {
	if ver >= version62 {
		return
	}
	doReentrantDDL(s, "ALTER TABLE mysql.stats_buckets ADD COLUMN `ndv` bigint not null default 0", infoschema.ErrColumnExists)
}

func upgradeToVer63(s Session, ver int64) {
	if ver >= version63 {
		return
	}
	doReentrantDDL(s, "ALTER TABLE mysql.user ADD COLUMN `Create_tablespace_priv` ENUM('N','Y') DEFAULT 'N'", infoschema.ErrColumnExists)
	mustExecute(s, "UPDATE HIGH_PRIORITY mysql.user SET Create_tablespace_priv='Y' where Super_priv='Y'")
}

func upgradeToVer64(s Session, ver int64) {
	if ver >= version64 {
		return
	}
	doReentrantDDL(s, "ALTER TABLE mysql.user ADD COLUMN `Repl_slave_priv` ENUM('N','Y') CHARACTER SET utf8 NOT NULL DEFAULT 'N' AFTER `Execute_priv`", infoschema.ErrColumnExists)
	doReentrantDDL(s, "ALTER TABLE mysql.user ADD COLUMN `Repl_client_priv` ENUM('N','Y') CHARACTER SET utf8 NOT NULL DEFAULT 'N' AFTER `Repl_slave_priv`", infoschema.ErrColumnExists)
	mustExecute(s, "UPDATE HIGH_PRIORITY mysql.user SET Repl_slave_priv='Y',Repl_client_priv='Y' where Super_priv='Y'")
}

func upgradeToVer65(s Session, ver int64) {
	if ver >= version65 {
		return
	}
	doReentrantDDL(s, CreateStatsFMSketchTable)
}

func upgradeToVer66(s Session, ver int64) {
	if ver >= version66 {
		return
	}
	mustExecute(s, "set @@global.tidb_track_aggregate_memory_usage = 1")
}

func upgradeToVer68(s Session, ver int64) {
	if ver >= version68 {
		return
	}
	mustExecute(s, "DELETE FROM mysql.global_variables where VARIABLE_NAME = 'tidb_enable_clustered_index' and VARIABLE_VALUE = 'OFF'")
}

func upgradeToVer69(s Session, ver int64) {
	if ver >= version69 {
		return
	}
	doReentrantDDL(s, CreateGlobalGrantsTable)
}

func upgradeToVer70(s Session, ver int64) {
	if ver >= version70 {
		return
	}
	doReentrantDDL(s, "ALTER TABLE mysql.user ADD COLUMN plugin CHAR(64) AFTER authentication_string", infoschema.ErrColumnExists)
	mustExecute(s, "UPDATE HIGH_PRIORITY mysql.user SET plugin='mysql_native_password'")
}

func upgradeToVer71(s Session, ver int64) {
	if ver >= version71 {
		return
	}
	mustExecute(s, "UPDATE mysql.global_variables SET VARIABLE_VALUE='OFF' WHERE VARIABLE_NAME = 'tidb_multi_statement_mode' AND VARIABLE_VALUE = 'WARN'")
}

func upgradeToVer72(s Session, ver int64) {
	if ver >= version72 {
		return
	}
	doReentrantDDL(s, "ALTER TABLE mysql.stats_meta ADD COLUMN snapshot BIGINT(64) UNSIGNED NOT NULL DEFAULT 0", infoschema.ErrColumnExists)
}

func upgradeToVer73(s Session, ver int64) {
	if ver >= version73 {
		return
	}
	doReentrantDDL(s, CreateCapturePlanBaselinesBlacklist)
}

func upgradeToVer74(s Session, ver int64) {
	if ver >= version74 {
		return
	}
	// The old default value of `tidb_stmt_summary_max_stmt_count` is 200, we want to enlarge this to the new default value when TiDB upgrade.
	mustExecute(s, fmt.Sprintf("UPDATE mysql.global_variables SET VARIABLE_VALUE='%[1]v' WHERE VARIABLE_NAME = 'tidb_stmt_summary_max_stmt_count' AND CAST(VARIABLE_VALUE AS SIGNED) = 200", variable.DefTiDBStmtSummaryMaxStmtCount))
}

func upgradeToVer75(s Session, ver int64) {
	if ver >= version75 {
		return
	}
	doReentrantDDL(s, "ALTER TABLE mysql.user MODIFY COLUMN Host CHAR(255)")
	doReentrantDDL(s, "ALTER TABLE mysql.global_priv MODIFY COLUMN Host CHAR(255)")
	doReentrantDDL(s, "ALTER TABLE mysql.db MODIFY COLUMN Host CHAR(255)")
	doReentrantDDL(s, "ALTER TABLE mysql.tables_priv MODIFY COLUMN Host CHAR(255)")
	doReentrantDDL(s, "ALTER TABLE mysql.columns_priv MODIFY COLUMN Host CHAR(255)")
}

func upgradeToVer76(s Session, ver int64) {
	if ver >= version76 {
		return
	}
	doReentrantDDL(s, "ALTER TABLE mysql.columns_priv MODIFY COLUMN Column_priv SET('Select','Insert','Update','References')")
}

func upgradeToVer77(s Session, ver int64) {
	if ver >= version77 {
		return
	}
	doReentrantDDL(s, CreateColumnStatsUsageTable)
}

func upgradeToVer78(s Session, ver int64) {
	if ver >= version78 {
		return
	}
	doReentrantDDL(s, "ALTER TABLE mysql.stats_buckets MODIFY upper_bound LONGBLOB NOT NULL")
	doReentrantDDL(s, "ALTER TABLE mysql.stats_buckets MODIFY lower_bound LONGBLOB")
	doReentrantDDL(s, "ALTER TABLE mysql.stats_histograms MODIFY last_analyze_pos LONGBLOB DEFAULT NULL")
}

func upgradeToVer79(s Session, ver int64) {
	if ver >= version79 {
		return
	}
	doReentrantDDL(s, CreateTableCacheMetaTable)
}

func upgradeToVer80(s Session, ver int64) {
	if ver >= version80 {
		return
	}
	// Check if tidb_analyze_version exists in mysql.GLOBAL_VARIABLES.
	// If not, insert "tidb_analyze_version | 1" since this is the old behavior before we introduce this variable.
	ctx := kv.WithInternalSourceType(context.Background(), kv.InternalTxnBootstrap)
	rs, err := s.ExecuteInternal(ctx, "SELECT VARIABLE_VALUE FROM %n.%n WHERE VARIABLE_NAME=%?;",
		mysql.SystemDB, mysql.GlobalVariablesTable, variable.TiDBAnalyzeVersion)
	terror.MustNil(err)
	req := rs.NewChunk(nil)
	err = rs.Next(ctx, req)
	terror.MustNil(err)
	if req.NumRows() != 0 {
		return
	}

	mustExecute(s, "INSERT HIGH_PRIORITY IGNORE INTO %n.%n VALUES (%?, %?);",
		mysql.SystemDB, mysql.GlobalVariablesTable, variable.TiDBAnalyzeVersion, 1)
}

// For users that upgrade TiDB from a pre-4.0 version, we want to disable index merge by default.
// This helps minimize query plan regressions.
func upgradeToVer81(s Session, ver int64) {
	if ver >= version81 {
		return
	}
	// Check if tidb_enable_index_merge exists in mysql.GLOBAL_VARIABLES.
	// If not, insert "tidb_enable_index_merge | off".
	ctx := kv.WithInternalSourceType(context.Background(), kv.InternalTxnBootstrap)
	rs, err := s.ExecuteInternal(ctx, "SELECT VARIABLE_VALUE FROM %n.%n WHERE VARIABLE_NAME=%?;",
		mysql.SystemDB, mysql.GlobalVariablesTable, variable.TiDBEnableIndexMerge)
	terror.MustNil(err)
	req := rs.NewChunk(nil)
	err = rs.Next(ctx, req)
	terror.MustNil(err)
	if req.NumRows() != 0 {
		return
	}

	mustExecute(s, "INSERT HIGH_PRIORITY IGNORE INTO %n.%n VALUES (%?, %?);",
		mysql.SystemDB, mysql.GlobalVariablesTable, variable.TiDBEnableIndexMerge, variable.Off)
}

func upgradeToVer82(s Session, ver int64) {
	if ver >= version82 {
		return
	}
	doReentrantDDL(s, CreateAnalyzeOptionsTable)
}

func upgradeToVer83(s Session, ver int64) {
	if ver >= version83 {
		return
	}
	doReentrantDDL(s, CreateStatsHistory)
}

func upgradeToVer84(s Session, ver int64) {
	if ver >= version84 {
		return
	}
	doReentrantDDL(s, CreateStatsMetaHistory)
}

func upgradeToVer85(s Session, ver int64) {
	if ver >= version85 {
		return
	}
	mustExecute(s, fmt.Sprintf("UPDATE HIGH_PRIORITY mysql.bind_info SET status= '%s' WHERE status = '%s'", bindinfo.Enabled, bindinfo.Using))
}

func upgradeToVer86(s Session, ver int64) {
	if ver >= version86 {
		return
	}
	doReentrantDDL(s, "ALTER TABLE mysql.tables_priv MODIFY COLUMN Column_priv SET('Select','Insert','Update','References')")
}

func upgradeToVer87(s Session, ver int64) {
	if ver >= version87 {
		return
	}
	doReentrantDDL(s, CreateAnalyzeJobs)
}

func upgradeToVer88(s Session, ver int64) {
	if ver >= version88 {
		return
	}
	doReentrantDDL(s, "ALTER TABLE mysql.user CHANGE `Repl_slave_priv` `Repl_slave_priv` ENUM('N','Y') NOT NULL DEFAULT 'N' AFTER `Execute_priv`")
	doReentrantDDL(s, "ALTER TABLE mysql.user CHANGE `Repl_client_priv` `Repl_client_priv` ENUM('N','Y') NOT NULL DEFAULT 'N' AFTER `Repl_slave_priv`")
}

func upgradeToVer89(s Session, ver int64) {
	if ver >= version89 {
		return
	}
	doReentrantDDL(s, CreateAdvisoryLocks)
}

// importConfigOption is a one-time import.
// It is intended to be used to convert a config option to a sysvar.
// It reads the config value from the tidb-server executing the bootstrap
// (not guaranteed to be the same on all servers), and writes a message
// to the error log. The message is important since the behavior is weird
// (changes to the config file will no longer take effect past this point).
func importConfigOption(s Session, configName, svName, valStr string) {
	message := fmt.Sprintf("%s is now configured by the system variable %s. One-time importing the value specified in tidb.toml file", configName, svName)
	logutil.BgLogger().Warn(message, zap.String("value", valStr))
	// We use insert ignore, since if its a duplicate we don't want to overwrite any user-set values.
	sql := fmt.Sprintf("INSERT IGNORE INTO  %s.%s (`VARIABLE_NAME`, `VARIABLE_VALUE`) VALUES ('%s', '%s')",
		mysql.SystemDB, mysql.GlobalVariablesTable, svName, valStr)
	mustExecute(s, sql)
}

func upgradeToVer90(s Session, ver int64) {
	if ver >= version90 {
		return
	}
	valStr := variable.BoolToOnOff(config.GetGlobalConfig().EnableBatchDML)
	importConfigOption(s, "enable-batch-dml", variable.TiDBEnableBatchDML, valStr)
	valStr = fmt.Sprint(config.GetGlobalConfig().MemQuotaQuery)
	importConfigOption(s, "mem-quota-query", variable.TiDBMemQuotaQuery, valStr)
	valStr = fmt.Sprint(config.GetGlobalConfig().Log.QueryLogMaxLen)
	importConfigOption(s, "query-log-max-len", variable.TiDBQueryLogMaxLen, valStr)
	valStr = fmt.Sprint(config.GetGlobalConfig().Performance.CommitterConcurrency)
	importConfigOption(s, "committer-concurrency", variable.TiDBCommitterConcurrency, valStr)
	valStr = variable.BoolToOnOff(config.GetGlobalConfig().Performance.RunAutoAnalyze)
	importConfigOption(s, "run-auto-analyze", variable.TiDBEnableAutoAnalyze, valStr)
	valStr = config.GetGlobalConfig().OOMAction
	importConfigOption(s, "oom-action", variable.TiDBMemOOMAction, valStr)
}

func upgradeToVer91(s Session, ver int64) {
	if ver >= version91 {
		return
	}
	valStr := variable.BoolToOnOff(config.GetGlobalConfig().PreparedPlanCache.Enabled)
	importConfigOption(s, "prepared-plan-cache.enable", variable.TiDBEnablePrepPlanCache, valStr)

	valStr = strconv.Itoa(int(config.GetGlobalConfig().PreparedPlanCache.Capacity))
	importConfigOption(s, "prepared-plan-cache.capacity", variable.TiDBPrepPlanCacheSize, valStr)

	valStr = strconv.FormatFloat(config.GetGlobalConfig().PreparedPlanCache.MemoryGuardRatio, 'f', -1, 64)
	importConfigOption(s, "prepared-plan-cache.memory-guard-ratio", variable.TiDBPrepPlanCacheMemoryGuardRatio, valStr)
}

func upgradeToVer93(s Session, ver int64) {
	if ver >= version93 {
		return
	}
	valStr := variable.BoolToOnOff(config.GetGlobalConfig().OOMUseTmpStorage)
	importConfigOption(s, "oom-use-tmp-storage", variable.TiDBEnableTmpStorageOnOOM, valStr)
}

func upgradeToVer94(s Session, ver int64) {
	if ver >= version94 {
		return
	}
	mustExecute(s, CreateMDLView)
}

func upgradeToVer95(s Session, ver int64) {
	if ver >= version95 {
		return
	}
	doReentrantDDL(s, "ALTER TABLE mysql.user ADD COLUMN IF NOT EXISTS `User_attributes` JSON")
}

func upgradeToVer97(s Session, ver int64) {
	if ver >= version97 {
		return
	}
	// Check if tidb_opt_range_max_size exists in mysql.GLOBAL_VARIABLES.
	// If not, insert "tidb_opt_range_max_size | 0" since this is the old behavior before we introduce this variable.
	ctx := kv.WithInternalSourceType(context.Background(), kv.InternalTxnBootstrap)
	rs, err := s.ExecuteInternal(ctx, "SELECT VARIABLE_VALUE FROM %n.%n WHERE VARIABLE_NAME=%?;",
		mysql.SystemDB, mysql.GlobalVariablesTable, variable.TiDBOptRangeMaxSize)
	terror.MustNil(err)
	req := rs.NewChunk(nil)
	err = rs.Next(ctx, req)
	terror.MustNil(err)
	if req.NumRows() != 0 {
		return
	}

	mustExecute(s, "INSERT HIGH_PRIORITY IGNORE INTO %n.%n VALUES (%?, %?);",
		mysql.SystemDB, mysql.GlobalVariablesTable, variable.TiDBOptRangeMaxSize, 0)
}

func upgradeToVer98(s Session, ver int64) {
	if ver >= version98 {
		return
	}
	doReentrantDDL(s, "ALTER TABLE mysql.user ADD COLUMN IF NOT EXISTS `Token_issuer` varchar(255)")
}

func upgradeToVer99Before(s Session) {
	mustExecute(s, "INSERT HIGH_PRIORITY IGNORE INTO %n.%n VALUES (%?, %?);",
		mysql.SystemDB, mysql.GlobalVariablesTable, variable.TiDBEnableMDL, 0)
}

func upgradeToVer99After(s Session) {
	sql := fmt.Sprintf("UPDATE HIGH_PRIORITY %[1]s.%[2]s SET VARIABLE_VALUE = %[4]d WHERE VARIABLE_NAME = '%[3]s'",
		mysql.SystemDB, mysql.GlobalVariablesTable, variable.TiDBEnableMDL, 1)
	mustExecute(s, sql)
	err := kv.RunInNewTxn(kv.WithInternalSourceType(context.Background(), kv.InternalTxnDDL), s.GetStore(), true, func(ctx context.Context, txn kv.Transaction) error {
		t := meta.NewMeta(txn)
		return t.SetMetadataLock(true)
	})
	terror.MustNil(err)
}

func upgradeToVer100(s Session, ver int64) {
	if ver >= version100 {
		return
	}
	valStr := strconv.Itoa(int(config.GetGlobalConfig().Performance.ServerMemoryQuota))
	importConfigOption(s, "performance.server-memory-quota", variable.TiDBServerMemoryLimit, valStr)
}

func upgradeToVer101(s Session, ver int64) {
	if ver >= version101 {
		return
	}
	doReentrantDDL(s, CreatePlanReplayerStatusTable)
}

func upgradeToVer102(s Session, ver int64) {
	if ver >= version102 {
		return
	}
	doReentrantDDL(s, CreatePlanReplayerTaskTable)
}

func upgradeToVer103(s Session, ver int64) {
	if ver >= version103 {
		return
	}
	doReentrantDDL(s, CreateStatsTableLocked)
}

func upgradeToVer104(s Session, ver int64) {
	if ver >= version104 {
		return
	}

	doReentrantDDL(s, "ALTER TABLE mysql.bind_info ADD COLUMN IF NOT EXISTS `sql_digest` varchar(64)")
	doReentrantDDL(s, "ALTER TABLE mysql.bind_info ADD COLUMN IF NOT EXISTS `plan_digest` varchar(64)")
}

// For users that upgrade TiDB from a pre-6.0 version, we want to disable tidb cost model2 by default to keep plans unchanged.
func upgradeToVer105(s Session, ver int64) {
	if ver >= version105 {
		return
	}
	ctx := kv.WithInternalSourceType(context.Background(), kv.InternalTxnBootstrap)
	rs, err := s.ExecuteInternal(ctx, "SELECT VARIABLE_VALUE FROM %n.%n WHERE VARIABLE_NAME=%?;",
		mysql.SystemDB, mysql.GlobalVariablesTable, variable.TiDBCostModelVersion)
	terror.MustNil(err)
	req := rs.NewChunk(nil)
	err = rs.Next(ctx, req)
	terror.MustNil(err)
	if req.NumRows() != 0 {
		return
	}

	mustExecute(s, "INSERT HIGH_PRIORITY IGNORE INTO %n.%n VALUES (%?, %?);",
		mysql.SystemDB, mysql.GlobalVariablesTable, variable.TiDBCostModelVersion, "1")
}

func upgradeToVer106(s Session, ver int64) {
	if ver >= version106 {
		return
	}
	doReentrantDDL(s, CreatePasswordHistory)
	doReentrantDDL(s, "Alter table mysql.user add COLUMN IF NOT EXISTS `Password_reuse_history` smallint unsigned  DEFAULT NULL AFTER `Create_Tablespace_Priv` ")
	doReentrantDDL(s, "Alter table mysql.user add COLUMN IF NOT EXISTS `Password_reuse_time` smallint unsigned DEFAULT NULL AFTER `Password_reuse_history`")
}

<<<<<<< HEAD
<<<<<<< HEAD
=======
=======
>>>>>>> daab170f
func upgradeToVer107(s Session, ver int64) {
	if ver >= version107 {
		return
	}
<<<<<<< HEAD
	doReentrantDDL(s, "ALTER TABLE mysql.user ADD COLUMN IF NOT EXISTS `Password_expired` ENUM('N','Y') NOT NULL DEFAULT 'N'")
	doReentrantDDL(s, "ALTER TABLE mysql.user ADD COLUMN IF NOT EXISTS `Password_last_changed` TIMESTAMP DEFAULT CURRENT_TIMESTAMP()")
	doReentrantDDL(s, "ALTER TABLE mysql.user ADD COLUMN IF NOT EXISTS `Password_lifetime` SMALLINT UNSIGNED DEFAULT NULL")
}

func upgradeToVer108(s Session, ver int64) {
	if ver >= version108 {
		return
	}
	doReentrantDDL(s, CreateTTLTableStatus)
}

>>>>>>> 59cda14a4e (*:  Support Failed-Login Tracking and Temporary Account Locking (#39322))
=======
	doReentrantDDL(s, "ALTER TABLE mysql.user ADD COLUMN IF NOT EXISTS `Password_expired` ENUM('N','Y') NOT NULL DEFAULT 'N',"+
		"ADD COLUMN IF NOT EXISTS `Password_last_changed` TIMESTAMP DEFAULT CURRENT_TIMESTAMP(),"+
		"ADD COLUMN IF NOT EXISTS `Password_lifetime` SMALLINT UNSIGNED DEFAULT NULL")
}

>>>>>>> daab170f
func writeOOMAction(s Session) {
	comment := "oom-action is `log` by default in v3.0.x, `cancel` by default in v4.0.11+"
	mustExecute(s, `INSERT HIGH_PRIORITY INTO %n.%n VALUES (%?, %?, %?) ON DUPLICATE KEY UPDATE VARIABLE_VALUE= %?`,
		mysql.SystemDB, mysql.TiDBTable, tidbDefOOMAction, variable.OOMActionLog, comment, variable.OOMActionLog,
	)
}

// updateBootstrapVer updates bootstrap version variable in mysql.TiDB table.
func updateBootstrapVer(s Session) {
	// Update bootstrap version.
	mustExecute(s, `INSERT HIGH_PRIORITY INTO %n.%n VALUES (%?, %?, "TiDB bootstrap version.") ON DUPLICATE KEY UPDATE VARIABLE_VALUE=%?`,
		mysql.SystemDB, mysql.TiDBTable, tidbServerVersionVar, currentBootstrapVersion, currentBootstrapVersion,
	)
}

// getBootstrapVersion gets bootstrap version from mysql.tidb table;
func getBootstrapVersion(s Session) (int64, error) {
	sVal, isNull, err := getTiDBVar(s, tidbServerVersionVar)
	if err != nil {
		return 0, errors.Trace(err)
	}
	if isNull {
		return 0, nil
	}
	return strconv.ParseInt(sVal, 10, 64)
}

// doDDLWorks executes DDL statements in bootstrap stage.
func doDDLWorks(s Session) {
	// Create a test database.
	mustExecute(s, "CREATE DATABASE IF NOT EXISTS test")
	// Create system db.
	mustExecute(s, "CREATE DATABASE IF NOT EXISTS %n", mysql.SystemDB)
	// Create user table.
	mustExecute(s, CreateUserTable)
	// Create password history.
	mustExecute(s, CreatePasswordHistory)
	// Create privilege tables.
	mustExecute(s, CreateGlobalPrivTable)
	mustExecute(s, CreateDBPrivTable)
	mustExecute(s, CreateTablePrivTable)
	mustExecute(s, CreateColumnPrivTable)
	// Create global system variable table.
	mustExecute(s, CreateGlobalVariablesTable)
	// Create TiDB table.
	mustExecute(s, CreateTiDBTable)
	// Create help table.
	mustExecute(s, CreateHelpTopic)
	// Create stats_meta table.
	mustExecute(s, CreateStatsMetaTable)
	// Create stats_columns table.
	mustExecute(s, CreateStatsColsTable)
	// Create stats_buckets table.
	mustExecute(s, CreateStatsBucketsTable)
	// Create gc_delete_range table.
	mustExecute(s, CreateGCDeleteRangeTable)
	// Create gc_delete_range_done table.
	mustExecute(s, CreateGCDeleteRangeDoneTable)
	// Create stats_feedback table.
	mustExecute(s, CreateStatsFeedbackTable)
	// Create role_edges table.
	mustExecute(s, CreateRoleEdgesTable)
	// Create default_roles table.
	mustExecute(s, CreateDefaultRolesTable)
	// Create bind_info table.
	initBindInfoTable(s)
	// Create stats_topn_store table.
	mustExecute(s, CreateStatsTopNTable)
	// Create expr_pushdown_blacklist table.
	mustExecute(s, CreateExprPushdownBlacklist)
	// Create opt_rule_blacklist table.
	mustExecute(s, CreateOptRuleBlacklist)
	// Create stats_extended table.
	mustExecute(s, CreateStatsExtended)
	// Create schema_index_usage.
	mustExecute(s, CreateSchemaIndexUsageTable)
	// Create stats_fm_sketch table.
	mustExecute(s, CreateStatsFMSketchTable)
	// Create global_grants
	mustExecute(s, CreateGlobalGrantsTable)
	// Create capture_plan_baselines_blacklist
	mustExecute(s, CreateCapturePlanBaselinesBlacklist)
	// Create column_stats_usage table
	mustExecute(s, CreateColumnStatsUsageTable)
	// Create table_cache_meta table.
	mustExecute(s, CreateTableCacheMetaTable)
	// Create analyze_options table.
	mustExecute(s, CreateAnalyzeOptionsTable)
	// Create stats_history table.
	mustExecute(s, CreateStatsHistory)
	// Create stats_meta_history table.
	mustExecute(s, CreateStatsMetaHistory)
	// Create analyze_jobs table.
	mustExecute(s, CreateAnalyzeJobs)
	// Create advisory_locks table.
	mustExecute(s, CreateAdvisoryLocks)
	// Create mdl view.
	mustExecute(s, CreateMDLView)
	//  Create plan_replayer_status table
	mustExecute(s, CreatePlanReplayerStatusTable)
	// Create plan_replayer_task table
	mustExecute(s, CreatePlanReplayerTaskTable)
	// Create stats_meta_table_locked table
	mustExecute(s, CreateStatsTableLocked)
}

// inTestSuite checks if we are bootstrapping in the context of tests.
// There are some historical differences in behavior between tests and non-tests.
func inTestSuite() bool {
	return flag.Lookup("test.v") != nil || flag.Lookup("check.v") != nil
}

// doDMLWorks executes DML statements in bootstrap stage.
// All the statements run in a single transaction.
func doDMLWorks(s Session) {
	mustExecute(s, "BEGIN")
	if config.GetGlobalConfig().Security.SecureBootstrap {
		// If secure bootstrap is enabled, we create a root@localhost account which can login with auth_socket.
		// i.e. mysql -S /tmp/tidb.sock -uroot
		// The auth_socket plugin will validate that the user matches $USER.
		u, err := osuser.Current()
		if err != nil {
			logutil.BgLogger().Fatal("failed to read current user. unable to secure bootstrap.", zap.Error(err))
		}
		mustExecute(s, `INSERT HIGH_PRIORITY INTO mysql.user (Host,User,authentication_string,plugin,Select_priv,Insert_priv,Update_priv,Delete_priv,Create_priv,Drop_priv,Process_priv,Grant_priv,References_priv,Alter_priv,Show_db_priv,
			Super_priv,Create_tmp_table_priv,Lock_tables_priv,Execute_priv,Create_view_priv,Show_view_priv,Create_routine_priv,Alter_routine_priv,Index_priv,Create_user_priv,Event_priv,Repl_slave_priv,Repl_client_priv,Trigger_priv,Create_role_priv,Drop_role_priv,Account_locked,
		    Shutdown_priv,Reload_priv,FILE_priv,Config_priv,Create_Tablespace_Priv,User_attributes,Token_issuer) VALUES
		("localhost", "root", %?, "auth_socket", "Y", "Y", "Y", "Y", "Y", "Y", "Y", "Y", "Y", "Y", "Y", "Y", "Y", "Y", "Y", "Y", "Y", "Y", "Y", "Y", "Y", "Y", "Y", "Y", "Y", "Y", "Y", "N", "Y", "Y", "Y", "Y", "Y", null, "")`, u.Username)
	} else {
		mustExecute(s, `INSERT HIGH_PRIORITY INTO mysql.user (Host,User,authentication_string,plugin,Select_priv,Insert_priv,Update_priv,Delete_priv,Create_priv,Drop_priv,Process_priv,Grant_priv,References_priv,Alter_priv,Show_db_priv,
			Super_priv,Create_tmp_table_priv,Lock_tables_priv,Execute_priv,Create_view_priv,Show_view_priv,Create_routine_priv,Alter_routine_priv,Index_priv,Create_user_priv,Event_priv,Repl_slave_priv,Repl_client_priv,Trigger_priv,Create_role_priv,Drop_role_priv,Account_locked,
		    Shutdown_priv,Reload_priv,FILE_priv,Config_priv,Create_Tablespace_Priv,User_attributes,Token_issuer) VALUES
		("%", "root", "", "mysql_native_password", "Y", "Y", "Y", "Y", "Y", "Y", "Y", "Y", "Y", "Y", "Y", "Y", "Y", "Y", "Y", "Y", "Y", "Y", "Y", "Y", "Y", "Y", "Y", "Y", "Y", "Y", "Y", "N", "Y", "Y", "Y", "Y", "Y", null, "")`)
	}

	// For GLOBAL scoped system variables, insert the initial value
	// into the mysql.global_variables table. This is only run on initial
	// bootstrap, and in some cases we will use a different default value
	// for new installs versus existing installs.

	values := make([]string, 0, len(variable.GetSysVars()))
	for k, v := range variable.GetSysVars() {
		if !v.HasGlobalScope() {
			continue
		}
		vVal := v.Value
		switch v.Name {
		case variable.TiDBTxnMode:
			if config.GetGlobalConfig().Store == "tikv" || config.GetGlobalConfig().Store == "unistore" {
				vVal = "pessimistic"
			}
		case variable.TiDBEnableAsyncCommit, variable.TiDBEnable1PC:
			if config.GetGlobalConfig().Store == "tikv" {
				vVal = variable.On
			}
		case variable.TiDBMemOOMAction:
			if inTestSuite() {
				vVal = variable.OOMActionLog
			}
		case variable.TiDBEnableAutoAnalyze:
			if inTestSuite() {
				vVal = variable.Off
			}
		// For the following sysvars, we change the default
		// FOR NEW INSTALLS ONLY. In most cases you don't want to do this.
		// It is better to change the value in the Sysvar struct, so that
		// all installs will have the same value.
		case variable.TiDBRowFormatVersion:
			vVal = strconv.Itoa(variable.DefTiDBRowFormatV2)
		case variable.TiDBTxnAssertionLevel:
			vVal = variable.AssertionFastStr
		case variable.TiDBEnableMutationChecker:
			vVal = variable.On
		}
		// sanitize k and vVal
		value := fmt.Sprintf(`("%s", "%s")`, sqlexec.EscapeString(k), sqlexec.EscapeString(vVal))
		values = append(values, value)
	}
	sql := fmt.Sprintf("INSERT HIGH_PRIORITY INTO %s.%s VALUES %s;", mysql.SystemDB, mysql.GlobalVariablesTable,
		strings.Join(values, ", "))
	mustExecute(s, sql)

	mustExecute(s, `INSERT HIGH_PRIORITY INTO %n.%n VALUES(%?, %?, "Bootstrap flag. Do not delete.") ON DUPLICATE KEY UPDATE VARIABLE_VALUE=%?`,
		mysql.SystemDB, mysql.TiDBTable, bootstrappedVar, varTrue, varTrue,
	)

	mustExecute(s, `INSERT HIGH_PRIORITY INTO %n.%n VALUES(%?, %?, "Bootstrap version. Do not delete.")`,
		mysql.SystemDB, mysql.TiDBTable, tidbServerVersionVar, currentBootstrapVersion,
	)

	writeSystemTZ(s)

	writeNewCollationParameter(s, config.GetGlobalConfig().NewCollationsEnabledOnFirstBootstrap)

	writeStmtSummaryVars(s)

	ctx := kv.WithInternalSourceType(context.Background(), kv.InternalTxnBootstrap)
	_, err := s.ExecuteInternal(ctx, "COMMIT")
	if err != nil {
		sleepTime := 1 * time.Second
		logutil.BgLogger().Info("doDMLWorks failed", zap.Error(err), zap.Duration("sleeping time", sleepTime))
		time.Sleep(sleepTime)
		// Check if TiDB is already bootstrapped.
		b, err1 := checkBootstrapped(s)
		if err1 != nil {
			logutil.BgLogger().Fatal("doDMLWorks failed", zap.Error(err1))
		}
		if b {
			return
		}
		logutil.BgLogger().Fatal("doDMLWorks failed", zap.Error(err))
	}
}

func mustExecute(s Session, sql string, args ...interface{}) {
	ctx, cancel := context.WithTimeout(context.Background(), time.Duration(internalSQLTimeout)*time.Second)
	ctx = kv.WithInternalSourceType(ctx, kv.InternalTxnBootstrap)
	_, err := s.ExecuteInternal(ctx, sql, args...)
	defer cancel()
	if err != nil {
		debug.PrintStack()
		logutil.BgLogger().Fatal("mustExecute error", zap.Error(err))
	}
}

// oldPasswordUpgrade upgrade password to MySQL compatible format
func oldPasswordUpgrade(pass string) (string, error) {
	hash1, err := hex.DecodeString(pass)
	if err != nil {
		return "", errors.Trace(err)
	}

	hash2 := auth.Sha1Hash(hash1)
	newpass := fmt.Sprintf("*%X", hash2)
	return newpass, nil
}

// rebuildAllPartitionValueMapAndSorted rebuilds all value map and sorted info for list column partitions with InfoSchema.
func rebuildAllPartitionValueMapAndSorted(s *session) {
	type partitionExpr interface {
		PartitionExpr() (*tables.PartitionExpr, error)
	}

	p := parser.New()
	is := s.GetInfoSchema().(infoschema.InfoSchema)
	for _, dbInfo := range is.AllSchemas() {
		for _, t := range is.SchemaTables(dbInfo.Name) {
			pi := t.Meta().GetPartitionInfo()
			if pi == nil || pi.Type != model.PartitionTypeList {
				continue
			}

			pe, err := t.(partitionExpr).PartitionExpr()
			if err != nil {
				panic("partition table gets partition expression failed")
			}
			for _, cp := range pe.ColPrunes {
				if err = cp.RebuildPartitionValueMapAndSorted(p); err != nil {
					logutil.BgLogger().Warn("build list column partition value map and sorted failed")
					break
				}
			}
		}
	}
}<|MERGE_RESOLUTION|>--- conflicted
+++ resolved
@@ -2151,36 +2151,15 @@
 	doReentrantDDL(s, "Alter table mysql.user add COLUMN IF NOT EXISTS `Password_reuse_time` smallint unsigned DEFAULT NULL AFTER `Password_reuse_history`")
 }
 
-<<<<<<< HEAD
-<<<<<<< HEAD
-=======
-=======
->>>>>>> daab170f
 func upgradeToVer107(s Session, ver int64) {
 	if ver >= version107 {
 		return
 	}
-<<<<<<< HEAD
 	doReentrantDDL(s, "ALTER TABLE mysql.user ADD COLUMN IF NOT EXISTS `Password_expired` ENUM('N','Y') NOT NULL DEFAULT 'N'")
 	doReentrantDDL(s, "ALTER TABLE mysql.user ADD COLUMN IF NOT EXISTS `Password_last_changed` TIMESTAMP DEFAULT CURRENT_TIMESTAMP()")
 	doReentrantDDL(s, "ALTER TABLE mysql.user ADD COLUMN IF NOT EXISTS `Password_lifetime` SMALLINT UNSIGNED DEFAULT NULL")
 }
 
-func upgradeToVer108(s Session, ver int64) {
-	if ver >= version108 {
-		return
-	}
-	doReentrantDDL(s, CreateTTLTableStatus)
-}
-
->>>>>>> 59cda14a4e (*:  Support Failed-Login Tracking and Temporary Account Locking (#39322))
-=======
-	doReentrantDDL(s, "ALTER TABLE mysql.user ADD COLUMN IF NOT EXISTS `Password_expired` ENUM('N','Y') NOT NULL DEFAULT 'N',"+
-		"ADD COLUMN IF NOT EXISTS `Password_last_changed` TIMESTAMP DEFAULT CURRENT_TIMESTAMP(),"+
-		"ADD COLUMN IF NOT EXISTS `Password_lifetime` SMALLINT UNSIGNED DEFAULT NULL")
-}
-
->>>>>>> daab170f
 func writeOOMAction(s Session) {
 	comment := "oom-action is `log` by default in v3.0.x, `cancel` by default in v4.0.11+"
 	mustExecute(s, `INSERT HIGH_PRIORITY INTO %n.%n VALUES (%?, %?, %?) ON DUPLICATE KEY UPDATE VARIABLE_VALUE= %?`,
