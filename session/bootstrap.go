--- conflicted
+++ resolved
@@ -641,16 +641,14 @@
 	version97 = 97
 	// version98 add a column `Token_issuer` to `mysql.user`
 	version98 = 98
-<<<<<<< HEAD
-=======
-	// version99 converts server-memory-quota to a sysvar
->>>>>>> d323b8d3
 	version99 = 99
+	// version100 converts server-memory-quota to a sysvar
+	version100 = 100
 )
 
 // currentBootstrapVersion is defined as a variable, so we can modify its value for testing.
 // please make sure this is the largest version
-var currentBootstrapVersion int64 = version99
+var currentBootstrapVersion int64 = version100
 
 // DDL owner key's expired time is ManagerSessionTTL seconds, we should wait the time and give more time to have a chance to finish it.
 var internalSQLTimeout = owner.ManagerSessionTTL + 15
@@ -751,10 +749,10 @@
 		upgradeToVer93,
 		upgradeToVer94,
 		upgradeToVer95,
-		// We will redo upgradeToVer96 in upgradeToVer99, it is skipped here.
+		// We will redo upgradeToVer96 in upgradeToVer100, it is skipped here.
 		upgradeToVer97,
 		upgradeToVer98,
-		upgradeToVer99,
+		upgradeToVer100,
 	}
 )
 
@@ -1989,7 +1987,6 @@
 	doReentrantDDL(s, "ALTER TABLE mysql.user ADD COLUMN IF NOT EXISTS `Token_issuer` varchar(255)")
 }
 
-<<<<<<< HEAD
 func upgradeToVer99Before(s Session, ver int64) bool {
 	if ver >= version99 {
 		return false
@@ -2019,14 +2016,14 @@
 	sql := fmt.Sprintf("UPDATE HIGH_PRIORITY %[1]s.%[2]s SET VARIABLE_VALUE = %[4]d WHERE VARIABLE_NAME = '%[3]s'",
 		mysql.SystemDB, mysql.GlobalVariablesTable, variable.TiDBEnableMDL, 1)
 	mustExecute(s, sql)
-=======
-func upgradeToVer99(s Session, ver int64) {
+}
+
+func upgradeToVer100(s Session, ver int64) {
 	if ver >= version99 {
 		return
 	}
 	valStr := strconv.Itoa(int(config.GetGlobalConfig().Performance.ServerMemoryQuota))
 	importConfigOption(s, "performance.server-memory-quota", variable.TiDBServerMemoryLimit, valStr)
->>>>>>> d323b8d3
 }
 
 func writeOOMAction(s Session) {
