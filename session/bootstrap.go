--- conflicted
+++ resolved
@@ -159,11 +159,11 @@
 		distinct_count bigint(64) NOT NULL,
 		null_count bigint(64) NOT NULL DEFAULT 0,
 		tot_col_size bigint(64) NOT NULL DEFAULT 0,
-		is_analyzed bigint(64) NOT NULL DEFAULT 0,
 		modify_count bigint(64) NOT NULL DEFAULT 0,
 		version bigint(64) unsigned NOT NULL DEFAULT 0,
 		cm_sketch blob,
 		stats_ver bigint(64) NOT NULL DEFAULT 0,
+		flag bigint(64) NOT NULL DEFAULT 0,
 		unique index tbl(table_id, is_index, hist_id)
 	);`
 
@@ -256,6 +256,7 @@
 	version20 = 20
 	version21 = 21
 	version22 = 22
+	version23 = 23
 )
 
 func checkBootstrapped(s Session) (bool, error) {
@@ -400,6 +401,10 @@
 
 	if ver < version22 {
 		upgradeToVer22(s)
+	}
+
+	if ver < version23 {
+		upgradeToVer23(s)
 	}
 
 	updateBootstrapVer(s)
@@ -637,11 +642,11 @@
 }
 
 func upgradeToVer22(s Session) {
-<<<<<<< HEAD
-	doReentrantDDL(s, "ALTER TABLE mysql.stats_histograms ADD COLUMN is_analyzed bigint(64) NOT NULL DEFAULT 0", infoschema.ErrColumnExists)
-=======
 	doReentrantDDL(s, "ALTER TABLE mysql.stats_histograms ADD COLUMN `stats_ver` bigint(64) NOT NULL DEFAULT 0", infoschema.ErrColumnExists)
->>>>>>> 0fbb980f
+}
+
+func upgradeToVer23(s Session) {
+	doReentrantDDL(s, "ALTER TABLE mysql.stats_histograms ADD COLUMN `flag` bigint(64) NOT NULL DEFAULT 0", infoschema.ErrColumnExists)
 }
 
 // updateBootstrapVer updates bootstrap version variable in mysql.TiDB table.
