// Copyright 2015 PingCAP, Inc.
//
// Licensed under the Apache License, Version 2.0 (the "License");
// you may not use this file except in compliance with the License.
// You may obtain a copy of the License at
//
//     http://www.apache.org/licenses/LICENSE-2.0
//
// Unless required by applicable law or agreed to in writing, software
// distributed under the License is distributed on an "AS IS" BASIS,
// WITHOUT WARRANTIES OR CONDITIONS OF ANY KIND, either express or implied.
// See the License for the specific language governing permissions and
// limitations under the License.

// Copyright 2013 The ql Authors. All rights reserved.
// Use of this source code is governed by a BSD-style
// license that can be found in the LICENSES/QL-LICENSE file.

package session

import (
	"context"
	"encoding/hex"
	"flag"
	"fmt"
	"io/ioutil"
	osuser "os/user"
	"runtime/debug"
	"strconv"
	"strings"
	"time"

	"github.com/pingcap/errors"
	"github.com/pingcap/tidb/bindinfo"
	"github.com/pingcap/tidb/config"
	"github.com/pingcap/tidb/domain"
	"github.com/pingcap/tidb/domain/infosync"
	"github.com/pingcap/tidb/expression"
	"github.com/pingcap/tidb/infoschema"
	"github.com/pingcap/tidb/kv"
	"github.com/pingcap/tidb/meta"
	"github.com/pingcap/tidb/owner"
	"github.com/pingcap/tidb/parser"
	"github.com/pingcap/tidb/parser/auth"
	"github.com/pingcap/tidb/parser/model"
	"github.com/pingcap/tidb/parser/mysql"
	"github.com/pingcap/tidb/parser/terror"
	"github.com/pingcap/tidb/planner/core"
	"github.com/pingcap/tidb/sessionctx/variable"
	"github.com/pingcap/tidb/table/tables"
	"github.com/pingcap/tidb/types"
	"github.com/pingcap/tidb/util/chunk"
	"github.com/pingcap/tidb/util/dbterror"
	"github.com/pingcap/tidb/util/logutil"
	utilparser "github.com/pingcap/tidb/util/parser"
	"github.com/pingcap/tidb/util/sqlexec"
	"github.com/pingcap/tidb/util/timeutil"
	"go.etcd.io/etcd/client/v3/concurrency"
	"go.uber.org/zap"
)

const (
	// CreateUserTable is the SQL statement creates User table in system db.
	// WARNING: There are some limitations on altering the schema of mysql.user table.
	// Adding columns that are nullable or have default values is permitted.
	// But operations like dropping or renaming columns may break the compatibility with BR.
	// REFERENCE ISSUE: https://github.com/pingcap/tidb/issues/38785
	CreateUserTable = `CREATE TABLE IF NOT EXISTS mysql.user (
		Host					CHAR(255),
		User					CHAR(32),
		authentication_string	TEXT,
		plugin					CHAR(64),
		Select_priv				ENUM('N','Y') NOT NULL DEFAULT 'N',
		Insert_priv				ENUM('N','Y') NOT NULL DEFAULT 'N',
		Update_priv				ENUM('N','Y') NOT NULL DEFAULT 'N',
		Delete_priv				ENUM('N','Y') NOT NULL DEFAULT 'N',
		Create_priv				ENUM('N','Y') NOT NULL DEFAULT 'N',
		Drop_priv				ENUM('N','Y') NOT NULL DEFAULT 'N',
		Process_priv			ENUM('N','Y') NOT NULL DEFAULT 'N',
		Grant_priv				ENUM('N','Y') NOT NULL DEFAULT 'N',
		References_priv			ENUM('N','Y') NOT NULL DEFAULT 'N',
		Alter_priv				ENUM('N','Y') NOT NULL DEFAULT 'N',
		Show_db_priv			ENUM('N','Y') NOT NULL DEFAULT 'N',
		Super_priv				ENUM('N','Y') NOT NULL DEFAULT 'N',
		Create_tmp_table_priv	ENUM('N','Y') NOT NULL DEFAULT 'N',
		Lock_tables_priv		ENUM('N','Y') NOT NULL DEFAULT 'N',
		Execute_priv			ENUM('N','Y') NOT NULL DEFAULT 'N',
		Create_view_priv		ENUM('N','Y') NOT NULL DEFAULT 'N',
		Show_view_priv			ENUM('N','Y') NOT NULL DEFAULT 'N',
		Create_routine_priv		ENUM('N','Y') NOT NULL DEFAULT 'N',
		Alter_routine_priv		ENUM('N','Y') NOT NULL DEFAULT 'N',
		Index_priv				ENUM('N','Y') NOT NULL DEFAULT 'N',
		Create_user_priv		ENUM('N','Y') NOT NULL DEFAULT 'N',
		Event_priv				ENUM('N','Y') NOT NULL DEFAULT 'N',
		Repl_slave_priv	    	ENUM('N','Y') NOT NULL DEFAULT 'N',
		Repl_client_priv		ENUM('N','Y') NOT NULL DEFAULT 'N',
		Trigger_priv			ENUM('N','Y') NOT NULL DEFAULT 'N',
		Create_role_priv		ENUM('N','Y') NOT NULL DEFAULT 'N',
		Drop_role_priv			ENUM('N','Y') NOT NULL DEFAULT 'N',
		Account_locked			ENUM('N','Y') NOT NULL DEFAULT 'N',
		Shutdown_priv			ENUM('N','Y') NOT NULL DEFAULT 'N',
		Reload_priv				ENUM('N','Y') NOT NULL DEFAULT 'N',
		FILE_priv				ENUM('N','Y') NOT NULL DEFAULT 'N',
		Config_priv				ENUM('N','Y') NOT NULL DEFAULT 'N',
		Create_Tablespace_Priv  ENUM('N','Y') NOT NULL DEFAULT 'N',
		Password_reuse_history  smallint unsigned DEFAULT NULL,
		Password_reuse_time     smallint unsigned DEFAULT NULL,
		User_attributes			json,
		Token_issuer			VARCHAR(255),
		Password_expired		ENUM('N','Y') NOT NULL DEFAULT 'N',
		Password_last_changed	TIMESTAMP DEFAULT CURRENT_TIMESTAMP(),
		Password_lifetime		SMALLINT UNSIGNED DEFAULT NULL,
		PRIMARY KEY (Host, User));`
	// CreateGlobalPrivTable is the SQL statement creates Global scope privilege table in system db.
	CreateGlobalPrivTable = "CREATE TABLE IF NOT EXISTS mysql.global_priv (" +
		"Host CHAR(255) NOT NULL DEFAULT ''," +
		"User CHAR(80) NOT NULL DEFAULT ''," +
		"Priv LONGTEXT NOT NULL DEFAULT ''," +
		"PRIMARY KEY (Host, User)" +
		")"
	// CreateDBPrivTable is the SQL statement creates DB scope privilege table in system db.
	CreateDBPrivTable = `CREATE TABLE IF NOT EXISTS mysql.db (
		Host					CHAR(255),
		DB						CHAR(64),
		User					CHAR(32),
		Select_priv				ENUM('N','Y') NOT NULL DEFAULT 'N',
		Insert_priv				ENUM('N','Y') NOT NULL DEFAULT 'N',
		Update_priv				ENUM('N','Y') NOT NULL DEFAULT 'N',
		Delete_priv				ENUM('N','Y') NOT NULL DEFAULT 'N',
		Create_priv				ENUM('N','Y') NOT NULL DEFAULT 'N',
		Drop_priv				ENUM('N','Y') NOT NULL DEFAULT 'N',
		Grant_priv				ENUM('N','Y') NOT NULL DEFAULT 'N',
		References_priv 		ENUM('N','Y') NOT NULL DEFAULT 'N',
		Index_priv				ENUM('N','Y') NOT NULL DEFAULT 'N',
		Alter_priv				ENUM('N','Y') NOT NULL DEFAULT 'N',
		Create_tmp_table_priv	ENUM('N','Y') NOT NULL DEFAULT 'N',
		Lock_tables_priv		ENUM('N','Y') NOT NULL DEFAULT 'N',
		Create_view_priv		ENUM('N','Y') NOT NULL DEFAULT 'N',
		Show_view_priv			ENUM('N','Y') NOT NULL DEFAULT 'N',
		Create_routine_priv		ENUM('N','Y') NOT NULL DEFAULT 'N',
		Alter_routine_priv		ENUM('N','Y') NOT NULL DEFAULT 'N',
		Execute_priv			ENUM('N','Y') NOT NULL DEFAULT 'N',
		Event_priv				ENUM('N','Y') NOT NULL DEFAULT 'N',
		Trigger_priv			ENUM('N','Y') NOT NULL DEFAULT 'N',
		PRIMARY KEY (Host, DB, User));`
	// CreateTablePrivTable is the SQL statement creates table scope privilege table in system db.
	CreateTablePrivTable = `CREATE TABLE IF NOT EXISTS mysql.tables_priv (
		Host		CHAR(255),
		DB			CHAR(64),
		User		CHAR(32),
		Table_name	CHAR(64),
		Grantor		CHAR(77),
		Timestamp	TIMESTAMP DEFAULT CURRENT_TIMESTAMP,
		Table_priv	SET('Select','Insert','Update','Delete','Create','Drop','Grant','Index','Alter','Create View','Show View','Trigger','References'),
		Column_priv	SET('Select','Insert','Update','References'),
		PRIMARY KEY (Host, DB, User, Table_name));`
	// CreateColumnPrivTable is the SQL statement creates column scope privilege table in system db.
	CreateColumnPrivTable = `CREATE TABLE IF NOT EXISTS mysql.columns_priv(
		Host		CHAR(255),
		DB			CHAR(64),
		User		CHAR(32),
		Table_name	CHAR(64),
		Column_name	CHAR(64),
		Timestamp	TIMESTAMP DEFAULT CURRENT_TIMESTAMP,
		Column_priv	SET('Select','Insert','Update','References'),
		PRIMARY KEY (Host, DB, User, Table_name, Column_name));`
	// CreateGlobalVariablesTable is the SQL statement creates global variable table in system db.
	// TODO: MySQL puts GLOBAL_VARIABLES table in INFORMATION_SCHEMA db.
	// INFORMATION_SCHEMA is a virtual db in TiDB. So we put this table in system db.
	// Maybe we will put it back to INFORMATION_SCHEMA.
	CreateGlobalVariablesTable = `CREATE TABLE IF NOT EXISTS mysql.GLOBAL_VARIABLES(
		VARIABLE_NAME  VARCHAR(64) NOT NULL PRIMARY KEY,
		VARIABLE_VALUE VARCHAR(1024) DEFAULT NULL);`
	// CreateTiDBTable is the SQL statement creates a table in system db.
	// This table is a key-value struct contains some information used by TiDB.
	// Currently we only put bootstrapped in it which indicates if the system is already bootstrapped.
	CreateTiDBTable = `CREATE TABLE IF NOT EXISTS mysql.tidb(
		VARIABLE_NAME  	VARCHAR(64) NOT NULL PRIMARY KEY,
		VARIABLE_VALUE 	VARCHAR(1024) DEFAULT NULL,
		COMMENT 		VARCHAR(1024));`

	// CreateHelpTopic is the SQL statement creates help_topic table in system db.
	// See: https://dev.mysql.com/doc/refman/5.5/en/system-database.html#system-database-help-tables
	CreateHelpTopic = `CREATE TABLE IF NOT EXISTS mysql.help_topic (
  		help_topic_id 		INT(10) UNSIGNED NOT NULL,
  		name 				CHAR(64) NOT NULL,
  		help_category_id 	SMALLINT(5) UNSIGNED NOT NULL,
  		description 		TEXT NOT NULL,
  		example 			TEXT NOT NULL,
  		url 				TEXT NOT NULL,
  		PRIMARY KEY (help_topic_id) clustered,
  		UNIQUE KEY name (name)
		) ENGINE=InnoDB DEFAULT CHARSET=utf8 STATS_PERSISTENT=0 COMMENT='help topics';`

	// CreateStatsMetaTable stores the meta of table statistics.
	CreateStatsMetaTable = `CREATE TABLE IF NOT EXISTS mysql.stats_meta (
		version 		BIGINT(64) UNSIGNED NOT NULL,
		table_id 		BIGINT(64) NOT NULL,
		modify_count	BIGINT(64) NOT NULL DEFAULT 0,
		count 			BIGINT(64) UNSIGNED NOT NULL DEFAULT 0,
		snapshot        BIGINT(64) UNSIGNED NOT NULL DEFAULT 0,
		INDEX idx_ver(version),
		UNIQUE INDEX tbl(table_id)
	);`

	// CreateStatsColsTable stores the statistics of table columns.
	CreateStatsColsTable = `CREATE TABLE IF NOT EXISTS mysql.stats_histograms (
		table_id 			BIGINT(64) NOT NULL,
		is_index 			TINYINT(2) NOT NULL,
		hist_id 			BIGINT(64) NOT NULL,
		distinct_count 		BIGINT(64) NOT NULL,
		null_count 			BIGINT(64) NOT NULL DEFAULT 0,
		tot_col_size 		BIGINT(64) NOT NULL DEFAULT 0,
		modify_count 		BIGINT(64) NOT NULL DEFAULT 0,
		version 			BIGINT(64) UNSIGNED NOT NULL DEFAULT 0,
		cm_sketch 			BLOB(6291456),
		stats_ver 			BIGINT(64) NOT NULL DEFAULT 0,
		flag 				BIGINT(64) NOT NULL DEFAULT 0,
		correlation 		DOUBLE NOT NULL DEFAULT 0,
		last_analyze_pos 	LONGBLOB DEFAULT NULL,
		UNIQUE INDEX tbl(table_id, is_index, hist_id)
	);`

	// CreateStatsBucketsTable stores the histogram info for every table columns.
	CreateStatsBucketsTable = `CREATE TABLE IF NOT EXISTS mysql.stats_buckets (
		table_id 	BIGINT(64) NOT NULL,
		is_index 	TINYINT(2) NOT NULL,
		hist_id 	BIGINT(64) NOT NULL,
		bucket_id 	BIGINT(64) NOT NULL,
		count 		BIGINT(64) NOT NULL,
		repeats 	BIGINT(64) NOT NULL,
		upper_bound LONGBLOB NOT NULL,
		lower_bound LONGBLOB ,
		ndv         BIGINT NOT NULL DEFAULT 0,
		UNIQUE INDEX tbl(table_id, is_index, hist_id, bucket_id)
	);`

	// CreateGCDeleteRangeTable stores schemas which can be deleted by DeleteRange.
	CreateGCDeleteRangeTable = `CREATE TABLE IF NOT EXISTS mysql.gc_delete_range (
		job_id 		BIGINT NOT NULL COMMENT "the DDL job ID",
		element_id 	BIGINT NOT NULL COMMENT "the schema element ID",
		start_key 	VARCHAR(255) NOT NULL COMMENT "encoded in hex",
		end_key 	VARCHAR(255) NOT NULL COMMENT "encoded in hex",
		ts 			BIGINT NOT NULL COMMENT "timestamp in uint64",
		UNIQUE KEY delete_range_index (job_id, element_id)
	);`

	// CreateGCDeleteRangeDoneTable stores schemas which are already deleted by DeleteRange.
	CreateGCDeleteRangeDoneTable = `CREATE TABLE IF NOT EXISTS mysql.gc_delete_range_done (
		job_id 		BIGINT NOT NULL COMMENT "the DDL job ID",
		element_id 	BIGINT NOT NULL COMMENT "the schema element ID",
		start_key 	VARCHAR(255) NOT NULL COMMENT "encoded in hex",
		end_key 	VARCHAR(255) NOT NULL COMMENT "encoded in hex",
		ts 			BIGINT NOT NULL COMMENT "timestamp in uint64",
		UNIQUE KEY delete_range_done_index (job_id, element_id)
	);`

	// CreateStatsFeedbackTable stores the feedback info which is used to update stats.
	CreateStatsFeedbackTable = `CREATE TABLE IF NOT EXISTS mysql.stats_feedback (
		table_id 	BIGINT(64) NOT NULL,
		is_index 	TINYINT(2) NOT NULL,
		hist_id 	BIGINT(64) NOT NULL,
		feedback 	BLOB NOT NULL,
		INDEX hist(table_id, is_index, hist_id)
	);`

	// CreateBindInfoTable stores the sql bind info which is used to update globalBindCache.
	CreateBindInfoTable = `CREATE TABLE IF NOT EXISTS mysql.bind_info (
		original_sql TEXT NOT NULL,
		bind_sql TEXT NOT NULL,
		default_db TEXT NOT NULL,
		status TEXT NOT NULL,
		create_time TIMESTAMP(3) NOT NULL,
		update_time TIMESTAMP(3) NOT NULL,
		charset TEXT NOT NULL,
		collation TEXT NOT NULL,
		source VARCHAR(10) NOT NULL DEFAULT 'unknown',
		sql_digest varchar(64),
		plan_digest varchar(64),
		INDEX sql_index(original_sql(700),default_db(68)) COMMENT "accelerate the speed when add global binding query",
		INDEX time_index(update_time) COMMENT "accelerate the speed when querying with last update time"
	) ENGINE=InnoDB DEFAULT CHARSET=utf8mb4 COLLATE=utf8mb4_bin;`

	// CreateRoleEdgesTable stores the role and user relationship information.
	CreateRoleEdgesTable = `CREATE TABLE IF NOT EXISTS mysql.role_edges (
		FROM_HOST 			CHAR(60) COLLATE utf8_bin NOT NULL DEFAULT '',
		FROM_USER 			CHAR(32) COLLATE utf8_bin NOT NULL DEFAULT '',
		TO_HOST 			CHAR(60) COLLATE utf8_bin NOT NULL DEFAULT '',
		TO_USER 			CHAR(32) COLLATE utf8_bin NOT NULL DEFAULT '',
		WITH_ADMIN_OPTION 	ENUM('N','Y') CHARACTER SET utf8 COLLATE utf8_general_ci NOT NULL DEFAULT 'N',
		PRIMARY KEY (FROM_HOST,FROM_USER,TO_HOST,TO_USER)
	);`

	// CreateDefaultRolesTable stores the active roles for a user.
	CreateDefaultRolesTable = `CREATE TABLE IF NOT EXISTS mysql.default_roles (
		HOST 				CHAR(60) COLLATE utf8_bin NOT NULL DEFAULT '',
		USER 				CHAR(32) COLLATE utf8_bin NOT NULL DEFAULT '',
		DEFAULT_ROLE_HOST 	CHAR(60) COLLATE utf8_bin NOT NULL DEFAULT '%',
		DEFAULT_ROLE_USER 	CHAR(32) COLLATE utf8_bin NOT NULL DEFAULT '',
		PRIMARY KEY (HOST,USER,DEFAULT_ROLE_HOST,DEFAULT_ROLE_USER)
	)`

	// CreateStatsTopNTable stores topn data of a cmsketch with top n.
	CreateStatsTopNTable = `CREATE TABLE IF NOT EXISTS mysql.stats_top_n (
		table_id 	BIGINT(64) NOT NULL,
		is_index 	TINYINT(2) NOT NULL,
		hist_id 	BIGINT(64) NOT NULL,
		value 		LONGBLOB,
		count 		BIGINT(64) UNSIGNED NOT NULL,
		INDEX tbl(table_id, is_index, hist_id)
	);`

	// CreateStatsFMSketchTable stores FMSketch data of a column histogram.
	CreateStatsFMSketchTable = `CREATE TABLE IF NOT EXISTS mysql.stats_fm_sketch (
		table_id 	BIGINT(64) NOT NULL,
		is_index 	TINYINT(2) NOT NULL,
		hist_id 	BIGINT(64) NOT NULL,
		value 		LONGBLOB,
		INDEX tbl(table_id, is_index, hist_id)
	);`

	// CreateExprPushdownBlacklist stores the expressions which are not allowed to be pushed down.
	CreateExprPushdownBlacklist = `CREATE TABLE IF NOT EXISTS mysql.expr_pushdown_blacklist (
		name 		CHAR(100) NOT NULL,
		store_type 	CHAR(100) NOT NULL DEFAULT 'tikv,tiflash,tidb',
		reason 		VARCHAR(200)
	);`

	// CreateOptRuleBlacklist stores the list of disabled optimizing operations.
	CreateOptRuleBlacklist = `CREATE TABLE IF NOT EXISTS mysql.opt_rule_blacklist (
		name 	CHAR(100) NOT NULL
	);`

	// CreateStatsExtended stores the registered extended statistics.
	CreateStatsExtended = `CREATE TABLE IF NOT EXISTS mysql.stats_extended (
		name varchar(32) NOT NULL,
		type tinyint(4) NOT NULL,
		table_id bigint(64) NOT NULL,
		column_ids varchar(32) NOT NULL,
		stats blob DEFAULT NULL,
		version bigint(64) unsigned NOT NULL,
		status tinyint(4) NOT NULL,
		PRIMARY KEY(name, table_id),
		KEY idx_1 (table_id, status, version),
		KEY idx_2 (status, version)
	);`

	// CreateSchemaIndexUsageTable stores the index usage information.
	CreateSchemaIndexUsageTable = `CREATE TABLE IF NOT EXISTS mysql.schema_index_usage (
		TABLE_ID bigint(64),
		INDEX_ID bigint(21),
		QUERY_COUNT bigint(64),
		ROWS_SELECTED bigint(64),
		LAST_USED_AT timestamp,
		PRIMARY KEY(TABLE_ID, INDEX_ID)
	);`
	// CreateGlobalGrantsTable stores dynamic privs
	CreateGlobalGrantsTable = `CREATE TABLE IF NOT EXISTS mysql.global_grants (
		USER char(32) NOT NULL DEFAULT '',
		HOST char(255) NOT NULL DEFAULT '',
		PRIV char(32) NOT NULL DEFAULT '',
		WITH_GRANT_OPTION enum('N','Y') NOT NULL DEFAULT 'N',
		PRIMARY KEY (USER,HOST,PRIV)
	);`
	// CreateCapturePlanBaselinesBlacklist stores the baseline capture filter rules.
	CreateCapturePlanBaselinesBlacklist = `CREATE TABLE IF NOT EXISTS mysql.capture_plan_baselines_blacklist (
		id bigint(64) auto_increment,
		filter_type varchar(32) NOT NULL COMMENT "type of the filter, only db, table and frequency supported now",
		filter_value varchar(32) NOT NULL,
		key idx(filter_type),
		primary key(id)
	);`
	// CreateColumnStatsUsageTable stores the column stats usage information.
	CreateColumnStatsUsageTable = `CREATE TABLE IF NOT EXISTS mysql.column_stats_usage (
		table_id BIGINT(64) NOT NULL,
		column_id BIGINT(64) NOT NULL,
		last_used_at TIMESTAMP,
		last_analyzed_at TIMESTAMP,
		PRIMARY KEY (table_id, column_id) CLUSTERED
	);`
	// CreateTableCacheMetaTable stores the cached table meta lock information.
	CreateTableCacheMetaTable = `CREATE TABLE IF NOT EXISTS mysql.table_cache_meta (
		tid bigint(11) NOT NULL DEFAULT 0,
		lock_type enum('NONE','READ', 'INTEND', 'WRITE') NOT NULL DEFAULT 'NONE',
		lease bigint(20) NOT NULL DEFAULT 0,
		oldReadLease bigint(20) NOT NULL DEFAULT 0,
		PRIMARY KEY (tid)
	);`
	// CreateAnalyzeOptionsTable stores the analyze options used by analyze and auto analyze.
	CreateAnalyzeOptionsTable = `CREATE TABLE IF NOT EXISTS mysql.analyze_options (
		table_id BIGINT(64) NOT NULL,
		sample_num BIGINT(64) NOT NULL DEFAULT 0,
		sample_rate DOUBLE NOT NULL DEFAULT -1,
		buckets BIGINT(64) NOT NULL DEFAULT 0,
		topn BIGINT(64) NOT NULL DEFAULT -1,
		column_choice enum('DEFAULT','ALL','PREDICATE','LIST') NOT NULL DEFAULT 'DEFAULT',
		column_ids TEXT(19372),
		PRIMARY KEY (table_id) CLUSTERED
	);`
	// CreateStatsHistory stores the historical stats.
	CreateStatsHistory = `CREATE TABLE IF NOT EXISTS mysql.stats_history (
		table_id bigint(64) NOT NULL,
		stats_data longblob NOT NULL,
		seq_no bigint(64) NOT NULL comment 'sequence number of the gzipped data slice',
		version bigint(64) NOT NULL comment 'stats version which corresponding to stats:version in EXPLAIN',
		create_time datetime(6) NOT NULL,
		UNIQUE KEY table_version_seq (table_id, version, seq_no),
		KEY table_create_time (table_id, create_time, seq_no)
	);`
	// CreateStatsMetaHistory stores the historical meta stats.
	CreateStatsMetaHistory = `CREATE TABLE IF NOT EXISTS mysql.stats_meta_history (
		table_id bigint(64) NOT NULL,
		modify_count bigint(64) NOT NULL,
		count bigint(64) NOT NULL,
		version bigint(64) NOT NULL comment 'stats version which corresponding to stats:version in EXPLAIN',
    	source varchar(40) NOT NULL,
		create_time datetime(6) NOT NULL,
		UNIQUE KEY table_version (table_id, version),
		KEY table_create_time (table_id, create_time)
	);`
	// CreateAnalyzeJobs stores the analyze jobs.
	CreateAnalyzeJobs = `CREATE TABLE IF NOT EXISTS mysql.analyze_jobs (
		id BIGINT(64) UNSIGNED NOT NULL AUTO_INCREMENT,
		update_time TIMESTAMP NOT NULL DEFAULT CURRENT_TIMESTAMP ON UPDATE CURRENT_TIMESTAMP,
		table_schema CHAR(64) NOT NULL DEFAULT '',
		table_name CHAR(64) NOT NULL DEFAULT '',
		partition_name CHAR(64) NOT NULL DEFAULT '',
		job_info TEXT NOT NULL,
		processed_rows BIGINT(64) UNSIGNED NOT NULL DEFAULT 0,
		start_time TIMESTAMP,
		end_time TIMESTAMP,
		state ENUM('pending', 'running', 'finished', 'failed') NOT NULL,
		fail_reason TEXT,
		instance VARCHAR(512) NOT NULL comment 'address of the TiDB instance executing the analyze job',
		process_id BIGINT(64) UNSIGNED comment 'ID of the process executing the analyze job',
		PRIMARY KEY (id),
		KEY (update_time)
	);`
	// CreateAdvisoryLocks stores the advisory locks (get_lock, release_lock).
	CreateAdvisoryLocks = `CREATE TABLE IF NOT EXISTS mysql.advisory_locks (
		lock_name VARCHAR(64) NOT NULL PRIMARY KEY
	);`
	// CreateMDLView is a view about metadata locks.
	CreateMDLView = `CREATE OR REPLACE VIEW mysql.tidb_mdl_view as (
	select JOB_ID, DB_NAME, TABLE_NAME, QUERY, SESSION_ID, TxnStart, TIDB_DECODE_SQL_DIGESTS(ALL_SQL_DIGESTS, 4096) AS SQL_DIGESTS from information_schema.ddl_jobs, information_schema.CLUSTER_TIDB_TRX, information_schema.CLUSTER_PROCESSLIST where ddl_jobs.STATE = 'running' and find_in_set(ddl_jobs.table_id, CLUSTER_TIDB_TRX.RELATED_TABLE_IDS) and CLUSTER_TIDB_TRX.SESSION_ID=CLUSTER_PROCESSLIST.ID
	);`

	// CreatePlanReplayerStatusTable is a table about plan replayer status
	CreatePlanReplayerStatusTable = `CREATE TABLE IF NOT EXISTS mysql.plan_replayer_status (
		sql_digest VARCHAR(128),
		plan_digest VARCHAR(128),
		origin_sql TEXT,
		token VARCHAR(128),
		update_time TIMESTAMP NOT NULL DEFAULT CURRENT_TIMESTAMP ON UPDATE CURRENT_TIMESTAMP,
		fail_reason TEXT,
		instance VARCHAR(512) NOT NULL comment 'address of the TiDB instance executing the plan replayer job');`

	// CreatePlanReplayerTaskTable is a table about plan replayer capture task
	CreatePlanReplayerTaskTable = `CREATE TABLE IF NOT EXISTS mysql.plan_replayer_task (
		sql_digest VARCHAR(128) NOT NULL,
		plan_digest VARCHAR(128) NOT NULL,
		update_time TIMESTAMP NOT NULL DEFAULT CURRENT_TIMESTAMP ON UPDATE CURRENT_TIMESTAMP,
		PRIMARY KEY (sql_digest,plan_digest));`

	// CreateStatsTableLocked stores the locked tables
	CreateStatsTableLocked = `CREATE TABLE IF NOT EXISTS mysql.stats_table_locked(
		table_id bigint(64) NOT NULL,
		modify_count bigint(64) NOT NULL DEFAULT 0,
		count bigint(64) NOT NULL DEFAULT 0,
		version bigint(64) UNSIGNED NOT NULL DEFAULT 0,
		PRIMARY KEY (table_id));`

	// CreatePasswordHistory is a table save history passwd.
	CreatePasswordHistory = `CREATE TABLE  IF NOT EXISTS mysql.password_history (
         Host char(255)  NOT NULL DEFAULT '',
         User char(32)  NOT NULL DEFAULT '',
         Password_timestamp timestamp(6) NOT NULL DEFAULT CURRENT_TIMESTAMP(6),
         Password text,
         PRIMARY KEY (Host,User,Password_timestamp )
        ) COMMENT='Password history for user accounts' `

	// CreateTTLTableStatus is a table about TTL task schedule
	CreateTTLTableStatus = `CREATE TABLE IF NOT EXISTS mysql.tidb_ttl_table_status (
		table_id bigint(64) PRIMARY KEY,
        parent_table_id bigint(64),
        table_statistics text DEFAULT NULL,
		last_job_id varchar(64) DEFAULT NULL,
		last_job_start_time timestamp NULL DEFAULT NULL,
		last_job_finish_time timestamp NULL DEFAULT NULL,
		last_job_ttl_expire timestamp NULL DEFAULT NULL,
        last_job_summary text DEFAULT NULL,
		current_job_id varchar(64) DEFAULT NULL,
		current_job_owner_id varchar(64) DEFAULT NULL,
		current_job_owner_addr varchar(256) DEFAULT NULL,
		current_job_owner_hb_time timestamp,
		current_job_start_time timestamp NULL DEFAULT NULL,
		current_job_ttl_expire timestamp NULL DEFAULT NULL,
		current_job_state text DEFAULT NULL,
		current_job_status varchar(64) DEFAULT NULL,
  		current_job_status_update_time timestamp NULL DEFAULT NULL);`
)

// bootstrap initiates system DB for a store.
func bootstrap(s Session) {
	startTime := time.Now()
	err := InitMDLVariableForBootstrap(s.GetStore())
	if err != nil {
		logutil.BgLogger().Fatal("init metadata lock error",
			zap.Error(err))
	}
	dom := domain.GetDomain(s)
	for {
		b, err := checkBootstrapped(s)
		if err != nil {
			logutil.BgLogger().Fatal("check bootstrap error",
				zap.Error(err))
		}
		// For rolling upgrade, we can't do upgrade only in the owner.
		if b {
			upgrade(s)
			logutil.BgLogger().Info("upgrade successful in bootstrap",
				zap.Duration("take time", time.Since(startTime)))
			return
		}
		// To reduce conflict when multiple TiDB-server start at the same time.
		// Actually only one server need to do the bootstrap. So we chose DDL owner to do this.
		if dom.DDL().OwnerManager().IsOwner() {
			doDDLWorks(s)
			doDMLWorks(s)
			runBootstrapSQLFile = true
			logutil.BgLogger().Info("bootstrap successful",
				zap.Duration("take time", time.Since(startTime)))
			return
		}
		time.Sleep(200 * time.Millisecond)
	}
}

const (
	// varTrue is the true value in mysql.TiDB table for boolean columns.
	varTrue = "True"
	// varFalse is the false value in mysql.TiDB table for boolean columns.
	varFalse = "False"
	// The variable name in mysql.TiDB table.
	// It is used for checking if the store is bootstrapped by any TiDB server.
	// If the value is `True`, the store is already bootstrapped by a TiDB server.
	bootstrappedVar = "bootstrapped"
	// The variable name in mysql.TiDB table.
	// It is used for getting the version of the TiDB server which bootstrapped the store.
	tidbServerVersionVar = "tidb_server_version"
	// The variable name in mysql.tidb table and it will be used when we want to know
	// system timezone.
	tidbSystemTZ = "system_tz"
	// The variable name in mysql.tidb table and it will indicate if the new collations are enabled in the TiDB cluster.
	tidbNewCollationEnabled = "new_collation_enabled"
	// The variable name in mysql.tidb table and it records the default value of
	// mem-quota-query when upgrade from v3.0.x to v4.0.9+.
	tidbDefMemoryQuotaQuery = "default_memory_quota_query"
	// The variable name in mysql.tidb table and it records the default value of
	// oom-action when upgrade from v3.0.x to v4.0.11+.
	tidbDefOOMAction = "default_oom_action"
	// Const for TiDB server version 2.
	version2  = 2
	version3  = 3
	version4  = 4
	version5  = 5
	version6  = 6
	version7  = 7
	version8  = 8
	version9  = 9
	version10 = 10
	version11 = 11
	version12 = 12
	version13 = 13
	version14 = 14
	version15 = 15
	version16 = 16
	version17 = 17
	version18 = 18
	version19 = 19
	version20 = 20
	version21 = 21
	version22 = 22
	version23 = 23
	version24 = 24
	version25 = 25
	version26 = 26
	version27 = 27
	version28 = 28
	// version29 is not needed.
	version30 = 30
	version31 = 31
	version32 = 32
	version33 = 33
	version34 = 34
	version35 = 35
	version36 = 36
	version37 = 37
	version38 = 38
	// version39 will be redone in version46 so it's skipped here.
	// version40 is the version that introduce new collation in TiDB,
	// see https://github.com/pingcap/tidb/pull/14574 for more details.
	version40 = 40
	version41 = 41
	// version42 add storeType and reason column in expr_pushdown_blacklist
	version42 = 42
	// version43 updates global variables related to statement summary.
	version43 = 43
	// version44 delete tidb_isolation_read_engines from mysql.global_variables to avoid unexpected behavior after upgrade.
	version44 = 44
	// version45 introduces CONFIG_PRIV for SET CONFIG statements.
	version45 = 45
	// version46 fix a bug in v3.1.1.
	version46 = 46
	// version47 add Source to bindings to indicate the way binding created.
	version47 = 47
	// version48 reset all deprecated concurrency related system-variables if they were all default value.
	// version49 introduces mysql.stats_extended table.
	// Both version48 and version49 will be redone in version55 and version56 so they're skipped here.
	// version50 add mysql.schema_index_usage table.
	version50 = 50
	// version51 introduces CreateTablespacePriv to mysql.user.
	// version51 will be redone in version63 so it's skipped here.
	// version52 change mysql.stats_histograms cm_sketch column from blob to blob(6291456)
	version52 = 52
	// version53 introduce Global variable tidb_enable_strict_double_type_check
	version53 = 53
	// version54 writes a variable `mem_quota_query` to mysql.tidb if it's a cluster upgraded from v3.0.x to v4.0.9+.
	version54 = 54
	// version55 fixes the bug that upgradeToVer48 would be missed when upgrading from v4.0 to a new version
	version55 = 55
	// version56 fixes the bug that upgradeToVer49 would be missed when upgrading from v4.0 to a new version
	version56 = 56
	// version57 fixes the bug of concurrent create / drop binding
	version57 = 57
	// version58 add `Repl_client_priv` and `Repl_slave_priv` to `mysql.user`
	// version58 will be redone in version64 so it's skipped here.
	// version59 add writes a variable `oom-action` to mysql.tidb if it's a cluster upgraded from v3.0.x to v4.0.11+.
	version59 = 59
	// version60 redesigns `mysql.stats_extended`
	version60 = 60
	// version61 will be redone in version67
	// version62 add column ndv for mysql.stats_buckets.
	version62 = 62
	// version63 fixes the bug that upgradeToVer51 would be missed when upgrading from v4.0 to a new version
	version63 = 63
	// version64 is redone upgradeToVer58 after upgradeToVer63, this is to preserve the order of the columns in mysql.user
	version64 = 64
	// version65 add mysql.stats_fm_sketch table.
	version65 = 65
	// version66 enables the feature `track_aggregate_memory_usage` by default.
	version66 = 66
	// version67 restore all SQL bindings.
	version67 = 67
	// version68 update the global variable 'tidb_enable_clustered_index' from 'off' to 'int_only'.
	version68 = 68
	// version69 adds mysql.global_grants for DYNAMIC privileges
	version69 = 69
	// version70 adds mysql.user.plugin to allow multiple authentication plugins
	version70 = 70
	// version71 forces tidb_multi_statement_mode=OFF when tidb_multi_statement_mode=WARN
	// This affects upgrades from v4.0 where the default was WARN.
	version71 = 71
	// version72 adds snapshot column for mysql.stats_meta
	version72 = 72
	// version73 adds mysql.capture_plan_baselines_blacklist table
	version73 = 73
	// version74 changes global variable `tidb_stmt_summary_max_stmt_count` value from 200 to 3000.
	version74 = 74
	// version75 update mysql.*.host from char(60) to char(255)
	version75 = 75
	// version76 update mysql.columns_priv from SET('Select','Insert','Update') to SET('Select','Insert','Update','References')
	version76 = 76
	// version77 adds mysql.column_stats_usage table
	version77 = 77
	// version78 updates mysql.stats_buckets.lower_bound, mysql.stats_buckets.upper_bound and mysql.stats_histograms.last_analyze_pos from BLOB to LONGBLOB.
	version78 = 78
	// version79 adds the mysql.table_cache_meta table
	version79 = 79
	// version80 fixes the issue https://github.com/pingcap/tidb/issues/25422.
	// If the TiDB upgrading from the 4.x to a newer version, we keep the tidb_analyze_version to 1.
	version80 = 80
	// version81 insert "tidb_enable_index_merge|off" to mysql.GLOBAL_VARIABLES if there is no tidb_enable_index_merge.
	// This will only happens when we upgrade a cluster before 4.0.0 to 4.0.0+.
	version81 = 81
	// version82 adds the mysql.analyze_options table
	version82 = 82
	// version83 adds the tables mysql.stats_history
	version83 = 83
	// version84 adds the tables mysql.stats_meta_history
	version84 = 84
	// version85 updates bindings with status 'using' in mysql.bind_info table to 'enabled' status
	version85 = 85
	// version86 update mysql.tables_priv from SET('Select','Insert','Update') to SET('Select','Insert','Update','References').
	version86 = 86
	// version87 adds the mysql.analyze_jobs table
	version87 = 87
	// version88 fixes the issue https://github.com/pingcap/tidb/issues/33650.
	version88 = 88
	// version89 adds the tables mysql.advisory_locks
	version89 = 89
	// version90 converts enable-batch-dml, mem-quota-query, query-log-max-len, committer-concurrency, run-auto-analyze, and oom-action to a sysvar
	version90 = 90
	// version91 converts prepared-plan-cache to sysvars
	version91 = 91
	// version92 for concurrent ddl.
	version92 = 92
	// version93 converts oom-use-tmp-storage to a sysvar
	version93 = 93
	version94 = 94
	// version95 add a column `User_attributes` to `mysql.user`
	version95 = 95
	// version97 sets tidb_opt_range_max_size to 0 when a cluster upgrades from some version lower than v6.4.0 to v6.4.0+.
	// It promises the compatibility of building ranges behavior.
	version97 = 97
	// version98 add a column `Token_issuer` to `mysql.user`
	version98 = 98
	version99 = 99
	// version100 converts server-memory-quota to a sysvar
	version100 = 100
	// version101 add mysql.plan_replayer_status table
	version101 = 101
	// version102 add mysql.plan_replayer_task table
	version102 = 102
	// version103 adds the tables mysql.stats_table_locked
	version103 = 103
	// version104 add `sql_digest` and `plan_digest` to `bind_info`
	version104 = 104
	// version105 insert "tidb_cost_model_version|1" to mysql.GLOBAL_VARIABLES if there is no tidb_cost_model_version.
	// This will only happens when we upgrade a cluster before 6.0.
	version105 = 105
	// version106 add mysql.password_history, and Password_reuse_history, Password_reuse_time into mysql.user.
	version106 = 106
	// version107 add columns related to password expiration into mysql.user
	version107 = 107
	// version108 adds the table tidb_ttl_table_status
	version108 = 108
	// version109 add column source to mysql.stats_meta_history
	version109 = 109
<<<<<<< HEAD
=======
	// version110 sets tidb_enable_gc_aware_memory_track to off when a cluster upgrades from some version lower than v6.5.0.
	version110 = 110
>>>>>>> f7de8bee
)

// currentBootstrapVersion is defined as a variable, so we can modify its value for testing.
// please make sure this is the largest version
var currentBootstrapVersion int64 = version109

// DDL owner key's expired time is ManagerSessionTTL seconds, we should wait the time and give more time to have a chance to finish it.
var internalSQLTimeout = owner.ManagerSessionTTL + 15

// whether to run the sql file in bootstrap.
var runBootstrapSQLFile = false

var (
	bootstrapVersion = []func(Session, int64){
		upgradeToVer2,
		upgradeToVer3,
		upgradeToVer4,
		upgradeToVer5,
		upgradeToVer6,
		upgradeToVer7,
		upgradeToVer8,
		upgradeToVer9,
		upgradeToVer10,
		upgradeToVer11,
		upgradeToVer12,
		upgradeToVer13,
		upgradeToVer14,
		upgradeToVer15,
		upgradeToVer16,
		upgradeToVer17,
		upgradeToVer18,
		upgradeToVer19,
		upgradeToVer20,
		upgradeToVer21,
		upgradeToVer22,
		upgradeToVer23,
		upgradeToVer24,
		upgradeToVer25,
		upgradeToVer26,
		upgradeToVer27,
		upgradeToVer28,
		upgradeToVer29,
		upgradeToVer30,
		upgradeToVer31,
		upgradeToVer32,
		upgradeToVer33,
		upgradeToVer34,
		upgradeToVer35,
		upgradeToVer36,
		upgradeToVer37,
		upgradeToVer38,
		// We will redo upgradeToVer39 in upgradeToVer46,
		// so upgradeToVer39 is skipped here.
		upgradeToVer40,
		upgradeToVer41,
		upgradeToVer42,
		upgradeToVer43,
		upgradeToVer44,
		upgradeToVer45,
		upgradeToVer46,
		upgradeToVer47,
		// We will redo upgradeToVer48 and upgradeToVer49 in upgradeToVer55 and upgradeToVer56,
		// so upgradeToVer48 and upgradeToVer49 is skipped here.
		upgradeToVer50,
		// We will redo upgradeToVer51 in upgradeToVer63, it is skipped here.
		upgradeToVer52,
		upgradeToVer53,
		upgradeToVer54,
		upgradeToVer55,
		upgradeToVer56,
		upgradeToVer57,
		// We will redo upgradeToVer58 in upgradeToVer64, it is skipped here.
		upgradeToVer59,
		upgradeToVer60,
		// We will redo upgradeToVer61 in upgradeToVer67, it is skipped here.
		upgradeToVer62,
		upgradeToVer63,
		upgradeToVer64,
		upgradeToVer65,
		upgradeToVer66,
		upgradeToVer67,
		upgradeToVer68,
		upgradeToVer69,
		upgradeToVer70,
		upgradeToVer71,
		upgradeToVer72,
		upgradeToVer73,
		upgradeToVer74,
		upgradeToVer75,
		upgradeToVer76,
		upgradeToVer77,
		upgradeToVer78,
		upgradeToVer79,
		upgradeToVer80,
		upgradeToVer81,
		upgradeToVer82,
		upgradeToVer83,
		upgradeToVer84,
		upgradeToVer85,
		upgradeToVer86,
		upgradeToVer87,
		upgradeToVer88,
		upgradeToVer89,
		upgradeToVer90,
		upgradeToVer91,
		upgradeToVer93,
		upgradeToVer94,
		upgradeToVer95,
		// We will redo upgradeToVer96 in upgradeToVer100, it is skipped here.
		upgradeToVer97,
		upgradeToVer98,
		upgradeToVer100,
		upgradeToVer101,
		upgradeToVer102,
		upgradeToVer103,
		upgradeToVer104,
		upgradeToVer105,
		upgradeToVer106,
		upgradeToVer107,
		upgradeToVer108,
		upgradeToVer109,
<<<<<<< HEAD
=======
		upgradeToVer110,
>>>>>>> f7de8bee
	}
)

func checkBootstrapped(s Session) (bool, error) {
	ctx := kv.WithInternalSourceType(context.Background(), kv.InternalTxnBootstrap)
	//  Check if system db exists.
	_, err := s.ExecuteInternal(ctx, "USE %n", mysql.SystemDB)
	if err != nil && infoschema.ErrDatabaseNotExists.NotEqual(err) {
		logutil.BgLogger().Fatal("check bootstrap error",
			zap.Error(err))
	}
	// Check bootstrapped variable value in TiDB table.
	sVal, _, err := getTiDBVar(s, bootstrappedVar)
	if err != nil {
		if infoschema.ErrTableNotExists.Equal(err) {
			return false, nil
		}
		return false, errors.Trace(err)
	}
	isBootstrapped := sVal == varTrue
	if isBootstrapped {
		// Make sure that doesn't affect the following operations.
		if err = s.CommitTxn(ctx); err != nil {
			return false, errors.Trace(err)
		}
	}
	return isBootstrapped, nil
}

// getTiDBVar gets variable value from mysql.tidb table.
// Those variables are used by TiDB server.
func getTiDBVar(s Session, name string) (sVal string, isNull bool, e error) {
	ctx := kv.WithInternalSourceType(context.Background(), kv.InternalTxnBootstrap)
	rs, err := s.ExecuteInternal(ctx, `SELECT HIGH_PRIORITY VARIABLE_VALUE FROM %n.%n WHERE VARIABLE_NAME= %?`,
		mysql.SystemDB,
		mysql.TiDBTable,
		name,
	)
	if err != nil {
		return "", true, errors.Trace(err)
	}
	if rs == nil {
		return "", true, errors.New("Wrong number of Recordset")
	}
	defer terror.Call(rs.Close)
	req := rs.NewChunk(nil)
	err = rs.Next(ctx, req)
	if err != nil || req.NumRows() == 0 {
		return "", true, errors.Trace(err)
	}
	row := req.GetRow(0)
	if row.IsNull(0) {
		return "", true, nil
	}
	return row.GetString(0), false, nil
}

// upgrade function  will do some upgrade works, when the system is bootstrapped by low version TiDB server
// For example, add new system variables into mysql.global_variables table.
func upgrade(s Session) {
	ver, err := getBootstrapVersion(s)
	terror.MustNil(err)
	if ver >= currentBootstrapVersion {
		// It is already bootstrapped/upgraded by a higher version TiDB server.
		return
	}
	// Only upgrade from under version92 and this TiDB is not owner set.
	// The owner in older tidb does not support concurrent DDL, we should add the internal DDL to job queue.
	if ver < version92 {
		useConcurrentDDL, err := checkOwnerVersion(context.Background(), domain.GetDomain(s))
		if err != nil {
			logutil.BgLogger().Fatal("[upgrade] upgrade failed", zap.Error(err))
		}
		if !useConcurrentDDL {
			// Use another variable DDLForce2Queue but not EnableConcurrentDDL since in upgrade it may set global variable, the initial step will
			// overwrite variable EnableConcurrentDDL.
			variable.DDLForce2Queue.Store(true)
		}
	}
	// Do upgrade works then update bootstrap version.
	isNull, err := InitMDLVariableForUpgrade(s.GetStore())
	if err != nil {
		logutil.BgLogger().Fatal("[upgrade] init metadata lock failed", zap.Error(err))
	}

	if isNull {
		upgradeToVer99Before(s)
	}
	for _, upgrade := range bootstrapVersion {
		upgrade(s, ver)
	}
	if isNull {
		upgradeToVer99After(s)
	}

	variable.DDLForce2Queue.Store(false)
	updateBootstrapVer(s)
	ctx := kv.WithInternalSourceType(context.Background(), kv.InternalTxnBootstrap)
	_, err = s.ExecuteInternal(ctx, "COMMIT")

	if err != nil {
		sleepTime := 1 * time.Second
		logutil.BgLogger().Info("update bootstrap ver failed",
			zap.Error(err), zap.Duration("sleeping time", sleepTime))
		time.Sleep(sleepTime)
		// Check if TiDB is already upgraded.
		v, err1 := getBootstrapVersion(s)
		if err1 != nil {
			logutil.BgLogger().Fatal("upgrade failed", zap.Error(err1))
		}
		if v >= currentBootstrapVersion {
			// It is already bootstrapped/upgraded by a higher version TiDB server.
			return
		}
		logutil.BgLogger().Fatal("[upgrade] upgrade failed",
			zap.Int64("from", ver),
			zap.Int64("to", currentBootstrapVersion),
			zap.Error(err))
	}
}

// checkOwnerVersion is used to wait the DDL owner to be elected in the cluster and check it is the same version as this TiDB.
func checkOwnerVersion(ctx context.Context, dom *domain.Domain) (bool, error) {
	ticker := time.NewTicker(100 * time.Millisecond)
	defer ticker.Stop()
	logutil.BgLogger().Info("Waiting for the DDL owner to be elected in the cluster")
	for {
		select {
		case <-ctx.Done():
			return false, ctx.Err()
		case <-ticker.C:
			ownerID, err := dom.DDL().OwnerManager().GetOwnerID(ctx)
			if err == concurrency.ErrElectionNoLeader {
				continue
			}
			info, err := infosync.GetAllServerInfo(ctx)
			if err != nil {
				return false, err
			}
			if s, ok := info[ownerID]; ok {
				return s.Version == mysql.ServerVersion, nil
			}
		}
	}
}

// upgradeToVer2 updates to version 2.
func upgradeToVer2(s Session, ver int64) {
	if ver >= version2 {
		return
	}
	// Version 2 add two system variable for DistSQL concurrency controlling.
	// Insert distsql related system variable.
	distSQLVars := []string{variable.TiDBDistSQLScanConcurrency}
	values := make([]string, 0, len(distSQLVars))
	for _, v := range distSQLVars {
		value := fmt.Sprintf(`("%s", "%s")`, v, variable.GetSysVar(v).Value)
		values = append(values, value)
	}
	sql := fmt.Sprintf("INSERT HIGH_PRIORITY IGNORE INTO %s.%s VALUES %s;", mysql.SystemDB, mysql.GlobalVariablesTable,
		strings.Join(values, ", "))
	mustExecute(s, sql)
}

// upgradeToVer3 updates to version 3.
func upgradeToVer3(s Session, ver int64) {
	if ver >= version3 {
		return
	}
	// Version 3 fix tx_read_only variable value.
	mustExecute(s, "UPDATE HIGH_PRIORITY %n.%n SET variable_value = '0' WHERE variable_name = 'tx_read_only';", mysql.SystemDB, mysql.GlobalVariablesTable)
}

// upgradeToVer4 updates to version 4.
func upgradeToVer4(s Session, ver int64) {
	if ver >= version4 {
		return
	}
	mustExecute(s, CreateStatsMetaTable)
}

func upgradeToVer5(s Session, ver int64) {
	if ver >= version5 {
		return
	}
	mustExecute(s, CreateStatsColsTable)
	mustExecute(s, CreateStatsBucketsTable)
}

func upgradeToVer6(s Session, ver int64) {
	if ver >= version6 {
		return
	}
	doReentrantDDL(s, "ALTER TABLE mysql.user ADD COLUMN `Super_priv` ENUM('N','Y') CHARACTER SET utf8 NOT NULL DEFAULT 'N' AFTER `Show_db_priv`", infoschema.ErrColumnExists)
	// For reasons of compatibility, set the non-exists privilege column value to 'Y', as TiDB doesn't check them in older versions.
	mustExecute(s, "UPDATE HIGH_PRIORITY mysql.user SET Super_priv='Y'")
}

func upgradeToVer7(s Session, ver int64) {
	if ver >= version7 {
		return
	}
	doReentrantDDL(s, "ALTER TABLE mysql.user ADD COLUMN `Process_priv` ENUM('N','Y') CHARACTER SET utf8 NOT NULL DEFAULT 'N' AFTER `Drop_priv`", infoschema.ErrColumnExists)
	// For reasons of compatibility, set the non-exists privilege column value to 'Y', as TiDB doesn't check them in older versions.
	mustExecute(s, "UPDATE HIGH_PRIORITY mysql.user SET Process_priv='Y'")
}

func upgradeToVer8(s Session, ver int64) {
	if ver >= version8 {
		return
	}
	ctx := kv.WithInternalSourceType(context.Background(), kv.InternalTxnBootstrap)
	// This is a dummy upgrade, it checks whether upgradeToVer7 success, if not, do it again.
	if _, err := s.ExecuteInternal(ctx, "SELECT HIGH_PRIORITY `Process_priv` FROM mysql.user LIMIT 0"); err == nil {
		return
	}
	upgradeToVer7(s, ver)
}

func upgradeToVer9(s Session, ver int64) {
	if ver >= version9 {
		return
	}
	doReentrantDDL(s, "ALTER TABLE mysql.user ADD COLUMN `Trigger_priv` ENUM('N','Y') CHARACTER SET utf8 NOT NULL DEFAULT 'N' AFTER `Create_user_priv`", infoschema.ErrColumnExists)
	// For reasons of compatibility, set the non-exists privilege column value to 'Y', as TiDB doesn't check them in older versions.
	mustExecute(s, "UPDATE HIGH_PRIORITY mysql.user SET Trigger_priv='Y'")
}

func doReentrantDDL(s Session, sql string, ignorableErrs ...error) {
	ctx, cancel := context.WithTimeout(context.Background(), time.Duration(internalSQLTimeout)*time.Second)
	ctx = kv.WithInternalSourceType(ctx, kv.InternalTxnBootstrap)
	_, err := s.ExecuteInternal(ctx, sql)
	defer cancel()
	for _, ignorableErr := range ignorableErrs {
		if terror.ErrorEqual(err, ignorableErr) {
			return
		}
	}
	if err != nil {
		logutil.BgLogger().Fatal("doReentrantDDL error", zap.Error(err))
	}
}

func upgradeToVer10(s Session, ver int64) {
	if ver >= version10 {
		return
	}
	doReentrantDDL(s, "ALTER TABLE mysql.stats_buckets CHANGE COLUMN `value` `upper_bound` BLOB NOT NULL", infoschema.ErrColumnNotExists, infoschema.ErrColumnExists)
	doReentrantDDL(s, "ALTER TABLE mysql.stats_buckets ADD COLUMN `lower_bound` BLOB", infoschema.ErrColumnExists)
	doReentrantDDL(s, "ALTER TABLE mysql.stats_histograms ADD COLUMN `null_count` BIGINT(64) NOT NULL DEFAULT 0", infoschema.ErrColumnExists)
	doReentrantDDL(s, "ALTER TABLE mysql.stats_histograms DROP COLUMN distinct_ratio", dbterror.ErrCantDropFieldOrKey)
	doReentrantDDL(s, "ALTER TABLE mysql.stats_histograms DROP COLUMN use_count_to_estimate", dbterror.ErrCantDropFieldOrKey)
}

func upgradeToVer11(s Session, ver int64) {
	if ver >= version11 {
		return
	}
	doReentrantDDL(s, "ALTER TABLE mysql.user ADD COLUMN `References_priv` ENUM('N','Y') CHARACTER SET utf8 NOT NULL DEFAULT 'N' AFTER `Grant_priv`", infoschema.ErrColumnExists)
	mustExecute(s, "UPDATE HIGH_PRIORITY mysql.user SET References_priv='Y'")
}

func upgradeToVer12(s Session, ver int64) {
	if ver >= version12 {
		return
	}
	ctx := kv.WithInternalSourceType(context.Background(), kv.InternalTxnBootstrap)
	_, err := s.ExecuteInternal(ctx, "BEGIN")
	terror.MustNil(err)
	sql := "SELECT HIGH_PRIORITY user, host, password FROM mysql.user WHERE password != ''"
	rs, err := s.ExecuteInternal(ctx, sql)
	if terror.ErrorEqual(err, core.ErrUnknownColumn) {
		sql := "SELECT HIGH_PRIORITY user, host, authentication_string FROM mysql.user WHERE authentication_string != ''"
		rs, err = s.ExecuteInternal(ctx, sql)
	}
	terror.MustNil(err)
	sqls := make([]string, 0, 1)
	defer terror.Call(rs.Close)
	req := rs.NewChunk(nil)
	it := chunk.NewIterator4Chunk(req)
	err = rs.Next(ctx, req)
	for err == nil && req.NumRows() != 0 {
		for row := it.Begin(); row != it.End(); row = it.Next() {
			user := row.GetString(0)
			host := row.GetString(1)
			pass := row.GetString(2)
			var newPass string
			newPass, err = oldPasswordUpgrade(pass)
			terror.MustNil(err)
			updateSQL := fmt.Sprintf(`UPDATE HIGH_PRIORITY mysql.user SET password = "%s" WHERE user="%s" AND host="%s"`, newPass, user, host)
			sqls = append(sqls, updateSQL)
		}
		err = rs.Next(ctx, req)
	}
	terror.MustNil(err)

	for _, sql := range sqls {
		mustExecute(s, sql)
	}

	sql = fmt.Sprintf(`INSERT HIGH_PRIORITY INTO %s.%s VALUES ("%s", "%d", "TiDB bootstrap version.") ON DUPLICATE KEY UPDATE VARIABLE_VALUE="%d"`,
		mysql.SystemDB, mysql.TiDBTable, tidbServerVersionVar, version12, version12)
	mustExecute(s, sql)

	mustExecute(s, "COMMIT")
}

func upgradeToVer13(s Session, ver int64) {
	if ver >= version13 {
		return
	}
	sqls := []string{
		"ALTER TABLE mysql.user ADD COLUMN `Create_tmp_table_priv` ENUM('N','Y') CHARACTER SET utf8 NOT NULL DEFAULT 'N' AFTER `Super_priv`",
		"ALTER TABLE mysql.user ADD COLUMN `Lock_tables_priv` ENUM('N','Y') CHARACTER SET utf8 NOT NULL DEFAULT 'N' AFTER `Create_tmp_table_priv`",
		"ALTER TABLE mysql.user ADD COLUMN `Create_view_priv` ENUM('N','Y') CHARACTER SET utf8 NOT NULL DEFAULT 'N' AFTER `Execute_priv`",
		"ALTER TABLE mysql.user ADD COLUMN `Show_view_priv` ENUM('N','Y') CHARACTER SET utf8 NOT NULL DEFAULT 'N' AFTER `Create_view_priv`",
		"ALTER TABLE mysql.user ADD COLUMN `Create_routine_priv` ENUM('N','Y') CHARACTER SET utf8 NOT NULL DEFAULT 'N' AFTER `Show_view_priv`",
		"ALTER TABLE mysql.user ADD COLUMN `Alter_routine_priv` ENUM('N','Y') CHARACTER SET utf8 NOT NULL DEFAULT 'N' AFTER `Create_routine_priv`",
		"ALTER TABLE mysql.user ADD COLUMN `Event_priv` ENUM('N','Y') CHARACTER SET utf8 NOT NULL DEFAULT 'N' AFTER `Create_user_priv`",
	}
	for _, sql := range sqls {
		doReentrantDDL(s, sql, infoschema.ErrColumnExists)
	}
	mustExecute(s, "UPDATE HIGH_PRIORITY mysql.user SET Create_tmp_table_priv='Y',Lock_tables_priv='Y',Create_routine_priv='Y',Alter_routine_priv='Y',Event_priv='Y' WHERE Super_priv='Y'")
	mustExecute(s, "UPDATE HIGH_PRIORITY mysql.user SET Create_view_priv='Y',Show_view_priv='Y' WHERE Create_priv='Y'")
}

func upgradeToVer14(s Session, ver int64) {
	if ver >= version14 {
		return
	}
	sqls := []string{
		"ALTER TABLE mysql.db ADD COLUMN `References_priv` ENUM('N','Y') CHARACTER SET utf8 NOT NULL DEFAULT 'N' AFTER `Grant_priv`",
		"ALTER TABLE mysql.db ADD COLUMN `Create_tmp_table_priv` ENUM('N','Y') CHARACTER SET utf8 NOT NULL DEFAULT 'N' AFTER `Alter_priv`",
		"ALTER TABLE mysql.db ADD COLUMN `Lock_tables_priv` ENUM('N','Y') CHARACTER SET utf8 NOT NULL DEFAULT 'N' AFTER `Create_tmp_table_priv`",
		"ALTER TABLE mysql.db ADD COLUMN `Create_view_priv` ENUM('N','Y') CHARACTER SET utf8 NOT NULL DEFAULT 'N' AFTER `Lock_tables_priv`",
		"ALTER TABLE mysql.db ADD COLUMN `Show_view_priv` ENUM('N','Y') CHARACTER SET utf8 NOT NULL DEFAULT 'N' AFTER `Create_view_priv`",
		"ALTER TABLE mysql.db ADD COLUMN `Create_routine_priv` ENUM('N','Y') CHARACTER SET utf8 NOT NULL DEFAULT 'N' AFTER `Show_view_priv`",
		"ALTER TABLE mysql.db ADD COLUMN `Alter_routine_priv` ENUM('N','Y') CHARACTER SET utf8 NOT NULL DEFAULT 'N' AFTER `Create_routine_priv`",
		"ALTER TABLE mysql.db ADD COLUMN `Event_priv` ENUM('N','Y') CHARACTER SET utf8 NOT NULL DEFAULT 'N' AFTER `Execute_priv`",
		"ALTER TABLE mysql.db ADD COLUMN `Trigger_priv` ENUM('N','Y') CHARACTER SET utf8 NOT NULL DEFAULT 'N' AFTER `Event_priv`",
	}
	for _, sql := range sqls {
		doReentrantDDL(s, sql, infoschema.ErrColumnExists)
	}
}

func upgradeToVer15(s Session, ver int64) {
	if ver >= version15 {
		return
	}
	doReentrantDDL(s, CreateGCDeleteRangeTable)
}

func upgradeToVer16(s Session, ver int64) {
	if ver >= version16 {
		return
	}
	doReentrantDDL(s, "ALTER TABLE mysql.stats_histograms ADD COLUMN `cm_sketch` BLOB", infoschema.ErrColumnExists)
}

func upgradeToVer17(s Session, ver int64) {
	if ver >= version17 {
		return
	}
	doReentrantDDL(s, "ALTER TABLE mysql.user MODIFY User CHAR(32)")
}

func upgradeToVer18(s Session, ver int64) {
	if ver >= version18 {
		return
	}
	doReentrantDDL(s, "ALTER TABLE mysql.stats_histograms ADD COLUMN `tot_col_size` BIGINT(64) NOT NULL DEFAULT 0", infoschema.ErrColumnExists)
}

func upgradeToVer19(s Session, ver int64) {
	if ver >= version19 {
		return
	}
	doReentrantDDL(s, "ALTER TABLE mysql.db MODIFY User CHAR(32)")
	doReentrantDDL(s, "ALTER TABLE mysql.tables_priv MODIFY User CHAR(32)")
	doReentrantDDL(s, "ALTER TABLE mysql.columns_priv MODIFY User CHAR(32)")
}

func upgradeToVer20(s Session, ver int64) {
	if ver >= version20 {
		return
	}
	doReentrantDDL(s, CreateStatsFeedbackTable)
}

func upgradeToVer21(s Session, ver int64) {
	if ver >= version21 {
		return
	}
	mustExecute(s, CreateGCDeleteRangeDoneTable)

	doReentrantDDL(s, "ALTER TABLE mysql.gc_delete_range DROP INDEX job_id", dbterror.ErrCantDropFieldOrKey)
	doReentrantDDL(s, "ALTER TABLE mysql.gc_delete_range ADD UNIQUE INDEX delete_range_index (job_id, element_id)", dbterror.ErrDupKeyName)
	doReentrantDDL(s, "ALTER TABLE mysql.gc_delete_range DROP INDEX element_id", dbterror.ErrCantDropFieldOrKey)
}

func upgradeToVer22(s Session, ver int64) {
	if ver >= version22 {
		return
	}
	doReentrantDDL(s, "ALTER TABLE mysql.stats_histograms ADD COLUMN `stats_ver` BIGINT(64) NOT NULL DEFAULT 0", infoschema.ErrColumnExists)
}

func upgradeToVer23(s Session, ver int64) {
	if ver >= version23 {
		return
	}
	doReentrantDDL(s, "ALTER TABLE mysql.stats_histograms ADD COLUMN `flag` BIGINT(64) NOT NULL DEFAULT 0", infoschema.ErrColumnExists)
}

// writeSystemTZ writes system timezone info into mysql.tidb
func writeSystemTZ(s Session) {
	mustExecute(s, `INSERT HIGH_PRIORITY INTO %n.%n VALUES (%?, %?, "TiDB Global System Timezone.") ON DUPLICATE KEY UPDATE VARIABLE_VALUE= %?`,
		mysql.SystemDB,
		mysql.TiDBTable,
		tidbSystemTZ,
		timeutil.InferSystemTZ(),
		timeutil.InferSystemTZ(),
	)
}

// upgradeToVer24 initializes `System` timezone according to docs/design/2018-09-10-adding-tz-env.md
func upgradeToVer24(s Session, ver int64) {
	if ver >= version24 {
		return
	}
	writeSystemTZ(s)
}

// upgradeToVer25 updates tidb_max_chunk_size to new low bound value 32 if previous value is small than 32.
func upgradeToVer25(s Session, ver int64) {
	if ver >= version25 {
		return
	}
	sql := fmt.Sprintf("UPDATE HIGH_PRIORITY %[1]s.%[2]s SET VARIABLE_VALUE = '%[4]d' WHERE VARIABLE_NAME = '%[3]s' AND VARIABLE_VALUE < %[4]d",
		mysql.SystemDB, mysql.GlobalVariablesTable, variable.TiDBMaxChunkSize, variable.DefInitChunkSize)
	mustExecute(s, sql)
}

func upgradeToVer26(s Session, ver int64) {
	if ver >= version26 {
		return
	}
	mustExecute(s, CreateRoleEdgesTable)
	mustExecute(s, CreateDefaultRolesTable)
	doReentrantDDL(s, "ALTER TABLE mysql.user ADD COLUMN `Create_role_priv` ENUM('N','Y') DEFAULT 'N'", infoschema.ErrColumnExists)
	doReentrantDDL(s, "ALTER TABLE mysql.user ADD COLUMN `Drop_role_priv` ENUM('N','Y') DEFAULT 'N'", infoschema.ErrColumnExists)
	doReentrantDDL(s, "ALTER TABLE mysql.user ADD COLUMN `Account_locked` ENUM('N','Y') DEFAULT 'N'", infoschema.ErrColumnExists)
	// user with Create_user_Priv privilege should have Create_view_priv and Show_view_priv after upgrade to v3.0
	mustExecute(s, "UPDATE HIGH_PRIORITY mysql.user SET Create_role_priv='Y',Drop_role_priv='Y' WHERE Create_user_priv='Y'")
	// user with Create_Priv privilege should have Create_view_priv and Show_view_priv after upgrade to v3.0
	mustExecute(s, "UPDATE HIGH_PRIORITY mysql.user SET Create_view_priv='Y',Show_view_priv='Y' WHERE Create_priv='Y'")
}

func upgradeToVer27(s Session, ver int64) {
	if ver >= version27 {
		return
	}
	doReentrantDDL(s, "ALTER TABLE mysql.stats_histograms ADD COLUMN `correlation` DOUBLE NOT NULL DEFAULT 0", infoschema.ErrColumnExists)
}

func upgradeToVer28(s Session, ver int64) {
	if ver >= version28 {
		return
	}
	doReentrantDDL(s, CreateBindInfoTable)
}

func upgradeToVer29(s Session, ver int64) {
	// upgradeToVer29 only need to be run when the current version is 28.
	if ver != version28 {
		return
	}
	doReentrantDDL(s, "ALTER TABLE mysql.bind_info CHANGE create_time create_time TIMESTAMP(3)")
	doReentrantDDL(s, "ALTER TABLE mysql.bind_info CHANGE update_time update_time TIMESTAMP(3)")
	doReentrantDDL(s, "ALTER TABLE mysql.bind_info ADD INDEX sql_index (original_sql(1024),default_db(1024))", dbterror.ErrDupKeyName)
}

func upgradeToVer30(s Session, ver int64) {
	if ver >= version30 {
		return
	}
	mustExecute(s, CreateStatsTopNTable)
}

func upgradeToVer31(s Session, ver int64) {
	if ver >= version31 {
		return
	}
	doReentrantDDL(s, "ALTER TABLE mysql.stats_histograms ADD COLUMN `last_analyze_pos` BLOB DEFAULT NULL", infoschema.ErrColumnExists)
}

func upgradeToVer32(s Session, ver int64) {
	if ver >= version32 {
		return
	}
	doReentrantDDL(s, "ALTER TABLE mysql.tables_priv MODIFY table_priv SET('Select','Insert','Update','Delete','Create','Drop','Grant', 'Index', 'Alter', 'Create View', 'Show View', 'Trigger', 'References')")
}

func upgradeToVer33(s Session, ver int64) {
	if ver >= version33 {
		return
	}
	doReentrantDDL(s, CreateExprPushdownBlacklist)
}

func upgradeToVer34(s Session, ver int64) {
	if ver >= version34 {
		return
	}
	doReentrantDDL(s, CreateOptRuleBlacklist)
}

func upgradeToVer35(s Session, ver int64) {
	if ver >= version35 {
		return
	}
	sql := fmt.Sprintf("UPDATE HIGH_PRIORITY %s.%s SET VARIABLE_NAME = '%s' WHERE VARIABLE_NAME = 'tidb_back_off_weight'",
		mysql.SystemDB, mysql.GlobalVariablesTable, variable.TiDBBackOffWeight)
	mustExecute(s, sql)
}

func upgradeToVer36(s Session, ver int64) {
	if ver >= version36 {
		return
	}
	doReentrantDDL(s, "ALTER TABLE mysql.user ADD COLUMN `Shutdown_priv` ENUM('N','Y') DEFAULT 'N'", infoschema.ErrColumnExists)
	// A root user will have those privileges after upgrading.
	mustExecute(s, "UPDATE HIGH_PRIORITY mysql.user SET Shutdown_priv='Y' WHERE Super_priv='Y'")
	mustExecute(s, "UPDATE HIGH_PRIORITY mysql.user SET Create_tmp_table_priv='Y',Lock_tables_priv='Y',Create_routine_priv='Y',Alter_routine_priv='Y',Event_priv='Y' WHERE Super_priv='Y'")
}

func upgradeToVer37(s Session, ver int64) {
	if ver >= version37 {
		return
	}
	// when upgrade from old tidb and no 'tidb_enable_window_function' in GLOBAL_VARIABLES, init it with 0.
	sql := fmt.Sprintf("INSERT IGNORE INTO  %s.%s (`VARIABLE_NAME`, `VARIABLE_VALUE`) VALUES ('%s', '%d')",
		mysql.SystemDB, mysql.GlobalVariablesTable, variable.TiDBEnableWindowFunction, 0)
	mustExecute(s, sql)
}

func upgradeToVer38(s Session, ver int64) {
	if ver >= version38 {
		return
	}
	doReentrantDDL(s, CreateGlobalPrivTable)
}

func writeNewCollationParameter(s Session, flag bool) {
	comment := "If the new collations are enabled. Do not edit it."
	b := varFalse
	if flag {
		b = varTrue
	}
	mustExecute(s, `INSERT HIGH_PRIORITY INTO %n.%n VALUES (%?, %?, %?) ON DUPLICATE KEY UPDATE VARIABLE_VALUE=%?`,
		mysql.SystemDB, mysql.TiDBTable, tidbNewCollationEnabled, b, comment, b,
	)
}

func upgradeToVer40(s Session, ver int64) {
	if ver >= version40 {
		return
	}
	// There is no way to enable new collation for an existing TiDB cluster.
	writeNewCollationParameter(s, false)
}

func upgradeToVer41(s Session, ver int64) {
	if ver >= version41 {
		return
	}
	doReentrantDDL(s, "ALTER TABLE mysql.user CHANGE `password` `authentication_string` TEXT", infoschema.ErrColumnExists, infoschema.ErrColumnNotExists)
	doReentrantDDL(s, "ALTER TABLE mysql.user ADD COLUMN `password` TEXT as (`authentication_string`)", infoschema.ErrColumnExists)
}

// writeDefaultExprPushDownBlacklist writes default expr pushdown blacklist into mysql.expr_pushdown_blacklist
func writeDefaultExprPushDownBlacklist(s Session) {
	mustExecute(s, "INSERT HIGH_PRIORITY INTO mysql.expr_pushdown_blacklist VALUES"+
		"('date_add','tiflash', 'DST(daylight saving time) does not take effect in TiFlash date_add')")
}

func upgradeToVer42(s Session, ver int64) {
	if ver >= version42 {
		return
	}
	doReentrantDDL(s, "ALTER TABLE mysql.expr_pushdown_blacklist ADD COLUMN `store_type` CHAR(100) NOT NULL DEFAULT 'tikv,tiflash,tidb'", infoschema.ErrColumnExists)
	doReentrantDDL(s, "ALTER TABLE mysql.expr_pushdown_blacklist ADD COLUMN `reason` VARCHAR(200)", infoschema.ErrColumnExists)
	writeDefaultExprPushDownBlacklist(s)
}

// Convert statement summary global variables to non-empty values.
func writeStmtSummaryVars(s Session) {
	sql := "UPDATE %n.%n SET variable_value= %? WHERE variable_name= %? AND variable_value=''"
	mustExecute(s, sql, mysql.SystemDB, mysql.GlobalVariablesTable, variable.BoolToOnOff(variable.DefTiDBEnableStmtSummary), variable.TiDBEnableStmtSummary)
	mustExecute(s, sql, mysql.SystemDB, mysql.GlobalVariablesTable, variable.BoolToOnOff(variable.DefTiDBStmtSummaryInternalQuery), variable.TiDBStmtSummaryInternalQuery)
	mustExecute(s, sql, mysql.SystemDB, mysql.GlobalVariablesTable, strconv.Itoa(variable.DefTiDBStmtSummaryRefreshInterval), variable.TiDBStmtSummaryRefreshInterval)
	mustExecute(s, sql, mysql.SystemDB, mysql.GlobalVariablesTable, strconv.Itoa(variable.DefTiDBStmtSummaryHistorySize), variable.TiDBStmtSummaryHistorySize)
	mustExecute(s, sql, mysql.SystemDB, mysql.GlobalVariablesTable, strconv.FormatUint(uint64(variable.DefTiDBStmtSummaryMaxStmtCount), 10), variable.TiDBStmtSummaryMaxStmtCount)
	mustExecute(s, sql, mysql.SystemDB, mysql.GlobalVariablesTable, strconv.FormatUint(uint64(variable.DefTiDBStmtSummaryMaxSQLLength), 10), variable.TiDBStmtSummaryMaxSQLLength)
}

func upgradeToVer43(s Session, ver int64) {
	if ver >= version43 {
		return
	}
	writeStmtSummaryVars(s)
}

func upgradeToVer44(s Session, ver int64) {
	if ver >= version44 {
		return
	}
	mustExecute(s, "DELETE FROM mysql.global_variables where variable_name = \"tidb_isolation_read_engines\"")
}

func upgradeToVer45(s Session, ver int64) {
	if ver >= version45 {
		return
	}
	doReentrantDDL(s, "ALTER TABLE mysql.user ADD COLUMN `Config_priv` ENUM('N','Y') DEFAULT 'N'", infoschema.ErrColumnExists)
	mustExecute(s, "UPDATE HIGH_PRIORITY mysql.user SET Config_priv='Y' WHERE Super_priv='Y'")
}

// In v3.1.1, we wrongly replace the context of upgradeToVer39 with upgradeToVer44. If we upgrade from v3.1.1 to a newer version,
// upgradeToVer39 will be missed. So we redo upgradeToVer39 here to make sure the upgrading from v3.1.1 succeed.
func upgradeToVer46(s Session, ver int64) {
	if ver >= version46 {
		return
	}
	doReentrantDDL(s, "ALTER TABLE mysql.user ADD COLUMN `Reload_priv` ENUM('N','Y') DEFAULT 'N'", infoschema.ErrColumnExists)
	doReentrantDDL(s, "ALTER TABLE mysql.user ADD COLUMN `File_priv` ENUM('N','Y') DEFAULT 'N'", infoschema.ErrColumnExists)
	mustExecute(s, "UPDATE HIGH_PRIORITY mysql.user SET Reload_priv='Y' WHERE Super_priv='Y'")
	mustExecute(s, "UPDATE HIGH_PRIORITY mysql.user SET File_priv='Y' WHERE Super_priv='Y'")
}

func upgradeToVer47(s Session, ver int64) {
	if ver >= version47 {
		return
	}
	doReentrantDDL(s, "ALTER TABLE mysql.bind_info ADD COLUMN `source` varchar(10) NOT NULL default 'unknown'", infoschema.ErrColumnExists)
}

func upgradeToVer50(s Session, ver int64) {
	if ver >= version50 {
		return
	}
	doReentrantDDL(s, CreateSchemaIndexUsageTable)
}

func upgradeToVer52(s Session, ver int64) {
	if ver >= version52 {
		return
	}
	doReentrantDDL(s, "ALTER TABLE mysql.stats_histograms MODIFY cm_sketch BLOB(6291456)")
}

func upgradeToVer53(s Session, ver int64) {
	if ver >= version53 {
		return
	}
	// when upgrade from old tidb and no `tidb_enable_strict_double_type_check` in GLOBAL_VARIABLES, init it with 1`
	sql := fmt.Sprintf("INSERT IGNORE INTO %s.%s (`VARIABLE_NAME`, `VARIABLE_VALUE`) VALUES ('%s', '%d')",
		mysql.SystemDB, mysql.GlobalVariablesTable, variable.TiDBEnableStrictDoubleTypeCheck, 0)
	mustExecute(s, sql)
}

func upgradeToVer54(s Session, ver int64) {
	if ver >= version54 {
		return
	}
	// The mem-query-quota default value is 32GB by default in v3.0, and 1GB by
	// default in v4.0.
	// If a cluster is upgraded from v3.0.x (bootstrapVer <= version38) to
	// v4.0.9+, we'll write the default value to mysql.tidb. Thus we can get the
	// default value of mem-quota-query, and promise the compatibility even if
	// the tidb-server restarts.
	// If it's a newly deployed cluster, we do not need to write the value into
	// mysql.tidb, since no compatibility problem will happen.

	// This bootstrap task becomes obsolete in TiDB 5.0+, because it appears that the
	// default value of mem-quota-query changes back to 1GB. In TiDB 6.1+ mem-quota-query
	// is no longer a config option, but instead a system variable (tidb_mem_quota_query).

	if ver <= version38 {
		writeMemoryQuotaQuery(s)
	}
}

// When cherry-pick upgradeToVer52 to v4.0, we wrongly name it upgradeToVer48.
// If we upgrade from v4.0 to a newer version, the real upgradeToVer48 will be missed.
// So we redo upgradeToVer48 here to make sure the upgrading from v4.0 succeeds.
func upgradeToVer55(s Session, ver int64) {
	if ver >= version55 {
		return
	}
	defValues := map[string]string{
		variable.TiDBIndexLookupConcurrency:     "4",
		variable.TiDBIndexLookupJoinConcurrency: "4",
		variable.TiDBHashAggFinalConcurrency:    "4",
		variable.TiDBHashAggPartialConcurrency:  "4",
		variable.TiDBWindowConcurrency:          "4",
		variable.TiDBProjectionConcurrency:      "4",
		variable.TiDBHashJoinConcurrency:        "5",
	}
	names := make([]string, 0, len(defValues))
	for n := range defValues {
		names = append(names, n)
	}

	selectSQL := "select HIGH_PRIORITY * from mysql.global_variables where variable_name in ('" + strings.Join(names, quoteCommaQuote) + "')"
	ctx := kv.WithInternalSourceType(context.Background(), kv.InternalTxnBootstrap)
	rs, err := s.ExecuteInternal(ctx, selectSQL)
	terror.MustNil(err)
	defer terror.Call(rs.Close)
	req := rs.NewChunk(nil)
	it := chunk.NewIterator4Chunk(req)
	err = rs.Next(ctx, req)
	for err == nil && req.NumRows() != 0 {
		for row := it.Begin(); row != it.End(); row = it.Next() {
			n := strings.ToLower(row.GetString(0))
			v := row.GetString(1)
			if defValue, ok := defValues[n]; !ok || defValue != v {
				return
			}
		}
		err = rs.Next(ctx, req)
	}
	terror.MustNil(err)

	mustExecute(s, "BEGIN")
	v := strconv.Itoa(variable.ConcurrencyUnset)
	sql := fmt.Sprintf("UPDATE %s.%s SET variable_value='%%s' WHERE variable_name='%%s'", mysql.SystemDB, mysql.GlobalVariablesTable)
	for _, name := range names {
		mustExecute(s, fmt.Sprintf(sql, v, name))
	}
	mustExecute(s, "COMMIT")
}

// When cherry-pick upgradeToVer54 to v4.0, we wrongly name it upgradeToVer49.
// If we upgrade from v4.0 to a newer version, the real upgradeToVer49 will be missed.
// So we redo upgradeToVer49 here to make sure the upgrading from v4.0 succeeds.
func upgradeToVer56(s Session, ver int64) {
	if ver >= version56 {
		return
	}
	doReentrantDDL(s, CreateStatsExtended)
}

func upgradeToVer57(s Session, ver int64) {
	if ver >= version57 {
		return
	}
	insertBuiltinBindInfoRow(s)
}

func initBindInfoTable(s Session) {
	mustExecute(s, CreateBindInfoTable)
	insertBuiltinBindInfoRow(s)
}

func insertBuiltinBindInfoRow(s Session) {
	mustExecute(s, `INSERT HIGH_PRIORITY INTO mysql.bind_info(original_sql, bind_sql, default_db, status, create_time, update_time, charset, collation, source)
						VALUES (%?, %?, "mysql", %?, "0000-00-00 00:00:00", "0000-00-00 00:00:00", "", "", %?)`,
		bindinfo.BuiltinPseudoSQL4BindLock, bindinfo.BuiltinPseudoSQL4BindLock, bindinfo.Builtin, bindinfo.Builtin,
	)
}

func upgradeToVer59(s Session, ver int64) {
	if ver >= version59 {
		return
	}
	// The oom-action default value is log by default in v3.0, and cancel by
	// default in v4.0.11+.
	// If a cluster is upgraded from v3.0.x (bootstrapVer <= version59) to
	// v4.0.11+, we'll write the default value to mysql.tidb. Thus we can get
	// the default value of oom-action, and promise the compatibility even if
	// the tidb-server restarts.
	// If it's a newly deployed cluster, we do not need to write the value into
	// mysql.tidb, since no compatibility problem will happen.
	writeOOMAction(s)
}

func upgradeToVer60(s Session, ver int64) {
	if ver >= version60 {
		return
	}
	mustExecute(s, "DROP TABLE IF EXISTS mysql.stats_extended")
	doReentrantDDL(s, CreateStatsExtended)
}

type bindInfo struct {
	bindSQL    string
	status     string
	createTime types.Time
	charset    string
	collation  string
	source     string
}

func upgradeToVer67(s Session, ver int64) {
	if ver >= version67 {
		return
	}
	bindMap := make(map[string]bindInfo)
	h := &bindinfo.BindHandle{}
	var err error
	mustExecute(s, "BEGIN PESSIMISTIC")

	defer func() {
		if err != nil {
			mustExecute(s, "ROLLBACK")
			return
		}

		mustExecute(s, "COMMIT")
	}()
	mustExecute(s, h.LockBindInfoSQL())
	ctx := kv.WithInternalSourceType(context.Background(), kv.InternalTxnBootstrap)
	var rs sqlexec.RecordSet
	rs, err = s.ExecuteInternal(ctx,
		`SELECT bind_sql, default_db, status, create_time, charset, collation, source
			FROM mysql.bind_info
			WHERE source != 'builtin'
			ORDER BY update_time DESC`)
	if err != nil {
		logutil.BgLogger().Fatal("upgradeToVer67 error", zap.Error(err))
	}
	req := rs.NewChunk(nil)
	iter := chunk.NewIterator4Chunk(req)
	p := parser.New()
	now := types.NewTime(types.FromGoTime(time.Now()), mysql.TypeTimestamp, 3)
	for {
		err = rs.Next(context.TODO(), req)
		if err != nil {
			logutil.BgLogger().Fatal("upgradeToVer67 error", zap.Error(err))
		}
		if req.NumRows() == 0 {
			break
		}
		updateBindInfo(iter, p, bindMap)
	}
	terror.Call(rs.Close)

	mustExecute(s, "DELETE FROM mysql.bind_info where source != 'builtin'")
	for original, bind := range bindMap {
		mustExecute(s, fmt.Sprintf("INSERT INTO mysql.bind_info VALUES(%s, %s, '', %s, %s, %s, %s, %s, %s)",
			expression.Quote(original),
			expression.Quote(bind.bindSQL),
			expression.Quote(bind.status),
			expression.Quote(bind.createTime.String()),
			expression.Quote(now.String()),
			expression.Quote(bind.charset),
			expression.Quote(bind.collation),
			expression.Quote(bind.source),
		))
	}
}

func updateBindInfo(iter *chunk.Iterator4Chunk, p *parser.Parser, bindMap map[string]bindInfo) {
	for row := iter.Begin(); row != iter.End(); row = iter.Next() {
		bind := row.GetString(0)
		db := row.GetString(1)
		status := row.GetString(2)

		if status != bindinfo.Enabled && status != bindinfo.Using && status != bindinfo.Builtin {
			continue
		}

		charset := row.GetString(4)
		collation := row.GetString(5)
		stmt, err := p.ParseOneStmt(bind, charset, collation)
		if err != nil {
			logutil.BgLogger().Fatal("updateBindInfo error", zap.Error(err))
		}
		originWithDB := parser.Normalize(utilparser.RestoreWithDefaultDB(stmt, db, bind))
		if _, ok := bindMap[originWithDB]; ok {
			// The results are sorted in descending order of time.
			// And in the following cases, duplicate originWithDB may occur
			//      originalText         	|bindText                                   	|DB
			//		`select * from t` 		|`select /*+ use_index(t, idx) */ * from t` 	|`test`
			// 		`select * from test.t`  |`select /*+ use_index(t, idx) */ * from test.t`|``
			// Therefore, if repeated, we can skip to keep the latest binding.
			continue
		}
		bindMap[originWithDB] = bindInfo{
			bindSQL:    utilparser.RestoreWithDefaultDB(stmt, db, bind),
			status:     status,
			createTime: row.GetTime(3),
			charset:    charset,
			collation:  collation,
			source:     row.GetString(6),
		}
	}
}

func writeMemoryQuotaQuery(s Session) {
	comment := "memory_quota_query is 32GB by default in v3.0.x, 1GB by default in v4.0.x+"
	mustExecute(s, `INSERT HIGH_PRIORITY INTO %n.%n VALUES (%?, %?, %?) ON DUPLICATE KEY UPDATE VARIABLE_VALUE=%?`,
		mysql.SystemDB, mysql.TiDBTable, tidbDefMemoryQuotaQuery, 32<<30, comment, 32<<30,
	)
}

func upgradeToVer62(s Session, ver int64) {
	if ver >= version62 {
		return
	}
	doReentrantDDL(s, "ALTER TABLE mysql.stats_buckets ADD COLUMN `ndv` bigint not null default 0", infoschema.ErrColumnExists)
}

func upgradeToVer63(s Session, ver int64) {
	if ver >= version63 {
		return
	}
	doReentrantDDL(s, "ALTER TABLE mysql.user ADD COLUMN `Create_tablespace_priv` ENUM('N','Y') DEFAULT 'N'", infoschema.ErrColumnExists)
	mustExecute(s, "UPDATE HIGH_PRIORITY mysql.user SET Create_tablespace_priv='Y' where Super_priv='Y'")
}

func upgradeToVer64(s Session, ver int64) {
	if ver >= version64 {
		return
	}
	doReentrantDDL(s, "ALTER TABLE mysql.user ADD COLUMN `Repl_slave_priv` ENUM('N','Y') CHARACTER SET utf8 NOT NULL DEFAULT 'N' AFTER `Execute_priv`", infoschema.ErrColumnExists)
	doReentrantDDL(s, "ALTER TABLE mysql.user ADD COLUMN `Repl_client_priv` ENUM('N','Y') CHARACTER SET utf8 NOT NULL DEFAULT 'N' AFTER `Repl_slave_priv`", infoschema.ErrColumnExists)
	mustExecute(s, "UPDATE HIGH_PRIORITY mysql.user SET Repl_slave_priv='Y',Repl_client_priv='Y' where Super_priv='Y'")
}

func upgradeToVer65(s Session, ver int64) {
	if ver >= version65 {
		return
	}
	doReentrantDDL(s, CreateStatsFMSketchTable)
}

func upgradeToVer66(s Session, ver int64) {
	if ver >= version66 {
		return
	}
	mustExecute(s, "set @@global.tidb_track_aggregate_memory_usage = 1")
}

func upgradeToVer68(s Session, ver int64) {
	if ver >= version68 {
		return
	}
	mustExecute(s, "DELETE FROM mysql.global_variables where VARIABLE_NAME = 'tidb_enable_clustered_index' and VARIABLE_VALUE = 'OFF'")
}

func upgradeToVer69(s Session, ver int64) {
	if ver >= version69 {
		return
	}
	doReentrantDDL(s, CreateGlobalGrantsTable)
}

func upgradeToVer70(s Session, ver int64) {
	if ver >= version70 {
		return
	}
	doReentrantDDL(s, "ALTER TABLE mysql.user ADD COLUMN plugin CHAR(64) AFTER authentication_string", infoschema.ErrColumnExists)
	mustExecute(s, "UPDATE HIGH_PRIORITY mysql.user SET plugin='mysql_native_password'")
}

func upgradeToVer71(s Session, ver int64) {
	if ver >= version71 {
		return
	}
	mustExecute(s, "UPDATE mysql.global_variables SET VARIABLE_VALUE='OFF' WHERE VARIABLE_NAME = 'tidb_multi_statement_mode' AND VARIABLE_VALUE = 'WARN'")
}

func upgradeToVer72(s Session, ver int64) {
	if ver >= version72 {
		return
	}
	doReentrantDDL(s, "ALTER TABLE mysql.stats_meta ADD COLUMN snapshot BIGINT(64) UNSIGNED NOT NULL DEFAULT 0", infoschema.ErrColumnExists)
}

func upgradeToVer73(s Session, ver int64) {
	if ver >= version73 {
		return
	}
	doReentrantDDL(s, CreateCapturePlanBaselinesBlacklist)
}

func upgradeToVer74(s Session, ver int64) {
	if ver >= version74 {
		return
	}
	// The old default value of `tidb_stmt_summary_max_stmt_count` is 200, we want to enlarge this to the new default value when TiDB upgrade.
	mustExecute(s, fmt.Sprintf("UPDATE mysql.global_variables SET VARIABLE_VALUE='%[1]v' WHERE VARIABLE_NAME = 'tidb_stmt_summary_max_stmt_count' AND CAST(VARIABLE_VALUE AS SIGNED) = 200", variable.DefTiDBStmtSummaryMaxStmtCount))
}

func upgradeToVer75(s Session, ver int64) {
	if ver >= version75 {
		return
	}
	doReentrantDDL(s, "ALTER TABLE mysql.user MODIFY COLUMN Host CHAR(255)")
	doReentrantDDL(s, "ALTER TABLE mysql.global_priv MODIFY COLUMN Host CHAR(255)")
	doReentrantDDL(s, "ALTER TABLE mysql.db MODIFY COLUMN Host CHAR(255)")
	doReentrantDDL(s, "ALTER TABLE mysql.tables_priv MODIFY COLUMN Host CHAR(255)")
	doReentrantDDL(s, "ALTER TABLE mysql.columns_priv MODIFY COLUMN Host CHAR(255)")
}

func upgradeToVer76(s Session, ver int64) {
	if ver >= version76 {
		return
	}
	doReentrantDDL(s, "ALTER TABLE mysql.columns_priv MODIFY COLUMN Column_priv SET('Select','Insert','Update','References')")
}

func upgradeToVer77(s Session, ver int64) {
	if ver >= version77 {
		return
	}
	doReentrantDDL(s, CreateColumnStatsUsageTable)
}

func upgradeToVer78(s Session, ver int64) {
	if ver >= version78 {
		return
	}
	doReentrantDDL(s, "ALTER TABLE mysql.stats_buckets MODIFY upper_bound LONGBLOB NOT NULL")
	doReentrantDDL(s, "ALTER TABLE mysql.stats_buckets MODIFY lower_bound LONGBLOB")
	doReentrantDDL(s, "ALTER TABLE mysql.stats_histograms MODIFY last_analyze_pos LONGBLOB DEFAULT NULL")
}

func upgradeToVer79(s Session, ver int64) {
	if ver >= version79 {
		return
	}
	doReentrantDDL(s, CreateTableCacheMetaTable)
}

func upgradeToVer80(s Session, ver int64) {
	if ver >= version80 {
		return
	}
	// Check if tidb_analyze_version exists in mysql.GLOBAL_VARIABLES.
	// If not, insert "tidb_analyze_version | 1" since this is the old behavior before we introduce this variable.
	ctx := kv.WithInternalSourceType(context.Background(), kv.InternalTxnBootstrap)
	rs, err := s.ExecuteInternal(ctx, "SELECT VARIABLE_VALUE FROM %n.%n WHERE VARIABLE_NAME=%?;",
		mysql.SystemDB, mysql.GlobalVariablesTable, variable.TiDBAnalyzeVersion)
	terror.MustNil(err)
	req := rs.NewChunk(nil)
	err = rs.Next(ctx, req)
	terror.MustNil(err)
	if req.NumRows() != 0 {
		return
	}

	mustExecute(s, "INSERT HIGH_PRIORITY IGNORE INTO %n.%n VALUES (%?, %?);",
		mysql.SystemDB, mysql.GlobalVariablesTable, variable.TiDBAnalyzeVersion, 1)
}

// For users that upgrade TiDB from a pre-4.0 version, we want to disable index merge by default.
// This helps minimize query plan regressions.
func upgradeToVer81(s Session, ver int64) {
	if ver >= version81 {
		return
	}
	// Check if tidb_enable_index_merge exists in mysql.GLOBAL_VARIABLES.
	// If not, insert "tidb_enable_index_merge | off".
	ctx := kv.WithInternalSourceType(context.Background(), kv.InternalTxnBootstrap)
	rs, err := s.ExecuteInternal(ctx, "SELECT VARIABLE_VALUE FROM %n.%n WHERE VARIABLE_NAME=%?;",
		mysql.SystemDB, mysql.GlobalVariablesTable, variable.TiDBEnableIndexMerge)
	terror.MustNil(err)
	req := rs.NewChunk(nil)
	err = rs.Next(ctx, req)
	terror.MustNil(err)
	if req.NumRows() != 0 {
		return
	}

	mustExecute(s, "INSERT HIGH_PRIORITY IGNORE INTO %n.%n VALUES (%?, %?);",
		mysql.SystemDB, mysql.GlobalVariablesTable, variable.TiDBEnableIndexMerge, variable.Off)
}

func upgradeToVer82(s Session, ver int64) {
	if ver >= version82 {
		return
	}
	doReentrantDDL(s, CreateAnalyzeOptionsTable)
}

func upgradeToVer83(s Session, ver int64) {
	if ver >= version83 {
		return
	}
	doReentrantDDL(s, CreateStatsHistory)
}

func upgradeToVer84(s Session, ver int64) {
	if ver >= version84 {
		return
	}
	doReentrantDDL(s, CreateStatsMetaHistory)
}

func upgradeToVer85(s Session, ver int64) {
	if ver >= version85 {
		return
	}
	mustExecute(s, fmt.Sprintf("UPDATE HIGH_PRIORITY mysql.bind_info SET status= '%s' WHERE status = '%s'", bindinfo.Enabled, bindinfo.Using))
}

func upgradeToVer86(s Session, ver int64) {
	if ver >= version86 {
		return
	}
	doReentrantDDL(s, "ALTER TABLE mysql.tables_priv MODIFY COLUMN Column_priv SET('Select','Insert','Update','References')")
}

func upgradeToVer87(s Session, ver int64) {
	if ver >= version87 {
		return
	}
	doReentrantDDL(s, CreateAnalyzeJobs)
}

func upgradeToVer88(s Session, ver int64) {
	if ver >= version88 {
		return
	}
	doReentrantDDL(s, "ALTER TABLE mysql.user CHANGE `Repl_slave_priv` `Repl_slave_priv` ENUM('N','Y') NOT NULL DEFAULT 'N' AFTER `Execute_priv`")
	doReentrantDDL(s, "ALTER TABLE mysql.user CHANGE `Repl_client_priv` `Repl_client_priv` ENUM('N','Y') NOT NULL DEFAULT 'N' AFTER `Repl_slave_priv`")
}

func upgradeToVer89(s Session, ver int64) {
	if ver >= version89 {
		return
	}
	doReentrantDDL(s, CreateAdvisoryLocks)
}

// importConfigOption is a one-time import.
// It is intended to be used to convert a config option to a sysvar.
// It reads the config value from the tidb-server executing the bootstrap
// (not guaranteed to be the same on all servers), and writes a message
// to the error log. The message is important since the behavior is weird
// (changes to the config file will no longer take effect past this point).
func importConfigOption(s Session, configName, svName, valStr string) {
	message := fmt.Sprintf("%s is now configured by the system variable %s. One-time importing the value specified in tidb.toml file", configName, svName)
	logutil.BgLogger().Warn(message, zap.String("value", valStr))
	// We use insert ignore, since if its a duplicate we don't want to overwrite any user-set values.
	sql := fmt.Sprintf("INSERT IGNORE INTO  %s.%s (`VARIABLE_NAME`, `VARIABLE_VALUE`) VALUES ('%s', '%s')",
		mysql.SystemDB, mysql.GlobalVariablesTable, svName, valStr)
	mustExecute(s, sql)
}

func upgradeToVer90(s Session, ver int64) {
	if ver >= version90 {
		return
	}
	valStr := variable.BoolToOnOff(config.GetGlobalConfig().EnableBatchDML)
	importConfigOption(s, "enable-batch-dml", variable.TiDBEnableBatchDML, valStr)
	valStr = fmt.Sprint(config.GetGlobalConfig().MemQuotaQuery)
	importConfigOption(s, "mem-quota-query", variable.TiDBMemQuotaQuery, valStr)
	valStr = fmt.Sprint(config.GetGlobalConfig().Log.QueryLogMaxLen)
	importConfigOption(s, "query-log-max-len", variable.TiDBQueryLogMaxLen, valStr)
	valStr = fmt.Sprint(config.GetGlobalConfig().Performance.CommitterConcurrency)
	importConfigOption(s, "committer-concurrency", variable.TiDBCommitterConcurrency, valStr)
	valStr = variable.BoolToOnOff(config.GetGlobalConfig().Performance.RunAutoAnalyze)
	importConfigOption(s, "run-auto-analyze", variable.TiDBEnableAutoAnalyze, valStr)
	valStr = config.GetGlobalConfig().OOMAction
	importConfigOption(s, "oom-action", variable.TiDBMemOOMAction, valStr)
}

func upgradeToVer91(s Session, ver int64) {
	if ver >= version91 {
		return
	}
	valStr := variable.BoolToOnOff(config.GetGlobalConfig().PreparedPlanCache.Enabled)
	importConfigOption(s, "prepared-plan-cache.enable", variable.TiDBEnablePrepPlanCache, valStr)

	valStr = strconv.Itoa(int(config.GetGlobalConfig().PreparedPlanCache.Capacity))
	importConfigOption(s, "prepared-plan-cache.capacity", variable.TiDBPrepPlanCacheSize, valStr)

	valStr = strconv.FormatFloat(config.GetGlobalConfig().PreparedPlanCache.MemoryGuardRatio, 'f', -1, 64)
	importConfigOption(s, "prepared-plan-cache.memory-guard-ratio", variable.TiDBPrepPlanCacheMemoryGuardRatio, valStr)
}

func upgradeToVer93(s Session, ver int64) {
	if ver >= version93 {
		return
	}
	valStr := variable.BoolToOnOff(config.GetGlobalConfig().OOMUseTmpStorage)
	importConfigOption(s, "oom-use-tmp-storage", variable.TiDBEnableTmpStorageOnOOM, valStr)
}

func upgradeToVer94(s Session, ver int64) {
	if ver >= version94 {
		return
	}
	mustExecute(s, CreateMDLView)
}

func upgradeToVer95(s Session, ver int64) {
	if ver >= version95 {
		return
	}
	doReentrantDDL(s, "ALTER TABLE mysql.user ADD COLUMN IF NOT EXISTS `User_attributes` JSON")
}

func upgradeToVer97(s Session, ver int64) {
	if ver >= version97 {
		return
	}
	// Check if tidb_opt_range_max_size exists in mysql.GLOBAL_VARIABLES.
	// If not, insert "tidb_opt_range_max_size | 0" since this is the old behavior before we introduce this variable.
	ctx := kv.WithInternalSourceType(context.Background(), kv.InternalTxnBootstrap)
	rs, err := s.ExecuteInternal(ctx, "SELECT VARIABLE_VALUE FROM %n.%n WHERE VARIABLE_NAME=%?;",
		mysql.SystemDB, mysql.GlobalVariablesTable, variable.TiDBOptRangeMaxSize)
	terror.MustNil(err)
	req := rs.NewChunk(nil)
	err = rs.Next(ctx, req)
	terror.MustNil(err)
	if req.NumRows() != 0 {
		return
	}

	mustExecute(s, "INSERT HIGH_PRIORITY IGNORE INTO %n.%n VALUES (%?, %?);",
		mysql.SystemDB, mysql.GlobalVariablesTable, variable.TiDBOptRangeMaxSize, 0)
}

func upgradeToVer98(s Session, ver int64) {
	if ver >= version98 {
		return
	}
	doReentrantDDL(s, "ALTER TABLE mysql.user ADD COLUMN IF NOT EXISTS `Token_issuer` varchar(255)")
}

func upgradeToVer99Before(s Session) {
	mustExecute(s, "INSERT HIGH_PRIORITY IGNORE INTO %n.%n VALUES (%?, %?);",
		mysql.SystemDB, mysql.GlobalVariablesTable, variable.TiDBEnableMDL, 0)
}

func upgradeToVer99After(s Session) {
	sql := fmt.Sprintf("UPDATE HIGH_PRIORITY %[1]s.%[2]s SET VARIABLE_VALUE = %[4]d WHERE VARIABLE_NAME = '%[3]s'",
		mysql.SystemDB, mysql.GlobalVariablesTable, variable.TiDBEnableMDL, 1)
	mustExecute(s, sql)
	err := kv.RunInNewTxn(kv.WithInternalSourceType(context.Background(), kv.InternalTxnDDL), s.GetStore(), true, func(ctx context.Context, txn kv.Transaction) error {
		t := meta.NewMeta(txn)
		return t.SetMetadataLock(true)
	})
	terror.MustNil(err)
}

func upgradeToVer100(s Session, ver int64) {
	if ver >= version100 {
		return
	}
	valStr := strconv.Itoa(int(config.GetGlobalConfig().Performance.ServerMemoryQuota))
	importConfigOption(s, "performance.server-memory-quota", variable.TiDBServerMemoryLimit, valStr)
}

func upgradeToVer101(s Session, ver int64) {
	if ver >= version101 {
		return
	}
	doReentrantDDL(s, CreatePlanReplayerStatusTable)
}

func upgradeToVer102(s Session, ver int64) {
	if ver >= version102 {
		return
	}
	doReentrantDDL(s, CreatePlanReplayerTaskTable)
}

func upgradeToVer103(s Session, ver int64) {
	if ver >= version103 {
		return
	}
	doReentrantDDL(s, CreateStatsTableLocked)
}

func upgradeToVer104(s Session, ver int64) {
	if ver >= version104 {
		return
	}

	doReentrantDDL(s, "ALTER TABLE mysql.bind_info ADD COLUMN IF NOT EXISTS `sql_digest` varchar(64)")
	doReentrantDDL(s, "ALTER TABLE mysql.bind_info ADD COLUMN IF NOT EXISTS `plan_digest` varchar(64)")
}

// For users that upgrade TiDB from a pre-6.0 version, we want to disable tidb cost model2 by default to keep plans unchanged.
func upgradeToVer105(s Session, ver int64) {
	if ver >= version105 {
		return
	}
	ctx := kv.WithInternalSourceType(context.Background(), kv.InternalTxnBootstrap)
	rs, err := s.ExecuteInternal(ctx, "SELECT VARIABLE_VALUE FROM %n.%n WHERE VARIABLE_NAME=%?;",
		mysql.SystemDB, mysql.GlobalVariablesTable, variable.TiDBCostModelVersion)
	terror.MustNil(err)
	req := rs.NewChunk(nil)
	err = rs.Next(ctx, req)
	terror.MustNil(err)
	if req.NumRows() != 0 {
		return
	}

	mustExecute(s, "INSERT HIGH_PRIORITY IGNORE INTO %n.%n VALUES (%?, %?);",
		mysql.SystemDB, mysql.GlobalVariablesTable, variable.TiDBCostModelVersion, "1")
}

func upgradeToVer106(s Session, ver int64) {
	if ver >= version106 {
		return
	}
	doReentrantDDL(s, CreatePasswordHistory)
	doReentrantDDL(s, "Alter table mysql.user add COLUMN IF NOT EXISTS `Password_reuse_history` smallint unsigned  DEFAULT NULL AFTER `Create_Tablespace_Priv` ")
	doReentrantDDL(s, "Alter table mysql.user add COLUMN IF NOT EXISTS `Password_reuse_time` smallint unsigned DEFAULT NULL AFTER `Password_reuse_history`")
}

func upgradeToVer107(s Session, ver int64) {
	if ver >= version107 {
		return
	}
	doReentrantDDL(s, "ALTER TABLE mysql.user ADD COLUMN IF NOT EXISTS `Password_expired` ENUM('N','Y') NOT NULL DEFAULT 'N'")
	doReentrantDDL(s, "ALTER TABLE mysql.user ADD COLUMN IF NOT EXISTS `Password_last_changed` TIMESTAMP DEFAULT CURRENT_TIMESTAMP()")
	doReentrantDDL(s, "ALTER TABLE mysql.user ADD COLUMN IF NOT EXISTS `Password_lifetime` SMALLINT UNSIGNED DEFAULT NULL")
}

func upgradeToVer108(s Session, ver int64) {
	if ver >= version108 {
		return
	}
	doReentrantDDL(s, CreateTTLTableStatus)
}

func upgradeToVer109(s Session, ver int64) {
	if ver >= version109 {
		return
	}
	doReentrantDDL(s, "ALTER TABLE mysql.stats_meta_history ADD COLUMN IF NOT EXISTS `source` varchar(40) NOT NULL after `version`;")
}

<<<<<<< HEAD
=======
// For users that upgrade TiDB from a 6.2-6.4 version, we want to disable tidb gc_aware_memory_track by default.
func upgradeToVer110(s Session, ver int64) {
	if ver >= version110 {
		return
	}
	mustExecute(s, "REPLACE HIGH_PRIORITY INTO %n.%n VALUES (%?, %?);",
		mysql.SystemDB, mysql.GlobalVariablesTable, variable.TiDBEnableGCAwareMemoryTrack, 0)
}

>>>>>>> f7de8bee
func writeOOMAction(s Session) {
	comment := "oom-action is `log` by default in v3.0.x, `cancel` by default in v4.0.11+"
	mustExecute(s, `INSERT HIGH_PRIORITY INTO %n.%n VALUES (%?, %?, %?) ON DUPLICATE KEY UPDATE VARIABLE_VALUE= %?`,
		mysql.SystemDB, mysql.TiDBTable, tidbDefOOMAction, variable.OOMActionLog, comment, variable.OOMActionLog,
	)
}

// updateBootstrapVer updates bootstrap version variable in mysql.TiDB table.
func updateBootstrapVer(s Session) {
	// Update bootstrap version.
	mustExecute(s, `INSERT HIGH_PRIORITY INTO %n.%n VALUES (%?, %?, "TiDB bootstrap version.") ON DUPLICATE KEY UPDATE VARIABLE_VALUE=%?`,
		mysql.SystemDB, mysql.TiDBTable, tidbServerVersionVar, currentBootstrapVersion, currentBootstrapVersion,
	)
}

// getBootstrapVersion gets bootstrap version from mysql.tidb table;
func getBootstrapVersion(s Session) (int64, error) {
	sVal, isNull, err := getTiDBVar(s, tidbServerVersionVar)
	if err != nil {
		return 0, errors.Trace(err)
	}
	if isNull {
		return 0, nil
	}
	return strconv.ParseInt(sVal, 10, 64)
}

// doDDLWorks executes DDL statements in bootstrap stage.
func doDDLWorks(s Session) {
	// Create a test database.
	mustExecute(s, "CREATE DATABASE IF NOT EXISTS test")
	// Create system db.
	mustExecute(s, "CREATE DATABASE IF NOT EXISTS %n", mysql.SystemDB)
	// Create user table.
	mustExecute(s, CreateUserTable)
	// Create password history.
	mustExecute(s, CreatePasswordHistory)
	// Create privilege tables.
	mustExecute(s, CreateGlobalPrivTable)
	mustExecute(s, CreateDBPrivTable)
	mustExecute(s, CreateTablePrivTable)
	mustExecute(s, CreateColumnPrivTable)
	// Create global system variable table.
	mustExecute(s, CreateGlobalVariablesTable)
	// Create TiDB table.
	mustExecute(s, CreateTiDBTable)
	// Create help table.
	mustExecute(s, CreateHelpTopic)
	// Create stats_meta table.
	mustExecute(s, CreateStatsMetaTable)
	// Create stats_columns table.
	mustExecute(s, CreateStatsColsTable)
	// Create stats_buckets table.
	mustExecute(s, CreateStatsBucketsTable)
	// Create gc_delete_range table.
	mustExecute(s, CreateGCDeleteRangeTable)
	// Create gc_delete_range_done table.
	mustExecute(s, CreateGCDeleteRangeDoneTable)
	// Create stats_feedback table.
	mustExecute(s, CreateStatsFeedbackTable)
	// Create role_edges table.
	mustExecute(s, CreateRoleEdgesTable)
	// Create default_roles table.
	mustExecute(s, CreateDefaultRolesTable)
	// Create bind_info table.
	initBindInfoTable(s)
	// Create stats_topn_store table.
	mustExecute(s, CreateStatsTopNTable)
	// Create expr_pushdown_blacklist table.
	mustExecute(s, CreateExprPushdownBlacklist)
	// Create opt_rule_blacklist table.
	mustExecute(s, CreateOptRuleBlacklist)
	// Create stats_extended table.
	mustExecute(s, CreateStatsExtended)
	// Create schema_index_usage.
	mustExecute(s, CreateSchemaIndexUsageTable)
	// Create stats_fm_sketch table.
	mustExecute(s, CreateStatsFMSketchTable)
	// Create global_grants
	mustExecute(s, CreateGlobalGrantsTable)
	// Create capture_plan_baselines_blacklist
	mustExecute(s, CreateCapturePlanBaselinesBlacklist)
	// Create column_stats_usage table
	mustExecute(s, CreateColumnStatsUsageTable)
	// Create table_cache_meta table.
	mustExecute(s, CreateTableCacheMetaTable)
	// Create analyze_options table.
	mustExecute(s, CreateAnalyzeOptionsTable)
	// Create stats_history table.
	mustExecute(s, CreateStatsHistory)
	// Create stats_meta_history table.
	mustExecute(s, CreateStatsMetaHistory)
	// Create analyze_jobs table.
	mustExecute(s, CreateAnalyzeJobs)
	// Create advisory_locks table.
	mustExecute(s, CreateAdvisoryLocks)
	// Create mdl view.
	mustExecute(s, CreateMDLView)
	//  Create plan_replayer_status table
	mustExecute(s, CreatePlanReplayerStatusTable)
	// Create plan_replayer_task table
	mustExecute(s, CreatePlanReplayerTaskTable)
	// Create stats_meta_table_locked table
	mustExecute(s, CreateStatsTableLocked)
	// Create tidb_ttl_table_status table
	mustExecute(s, CreateTTLTableStatus)
<<<<<<< HEAD
=======
}

// doBootstrapSQLFile executes SQL commands in a file as the last stage of bootstrap.
// It is useful for setting the initial value of GLOBAL variables.
func doBootstrapSQLFile(s Session) {
	sqlFile := config.GetGlobalConfig().InitializeSQLFile
	ctx := kv.WithInternalSourceType(context.Background(), kv.InternalTxnBootstrap)
	if sqlFile == "" {
		return
	}
	logutil.BgLogger().Info("executing -initialize-sql-file", zap.String("file", sqlFile))
	b, err := ioutil.ReadFile(sqlFile) //nolint:gosec
	if err != nil {
		logutil.BgLogger().Fatal("unable to read InitializeSQLFile", zap.Error(err))
	}
	stmts, err := s.Parse(ctx, string(b))
	if err != nil {
		logutil.BgLogger().Fatal("unable to parse InitializeSQLFile", zap.Error(err))
	}
	for _, stmt := range stmts {
		rs, err := s.ExecuteStmt(ctx, stmt)
		if err != nil {
			logutil.BgLogger().Warn("InitializeSQLFile error", zap.Error(err))
		}
		if rs != nil {
			// I don't believe we need to drain the result-set in bootstrap mode
			// but if required we can do this here in future.
			if err := rs.Close(); err != nil {
				logutil.BgLogger().Fatal("unable to close result", zap.Error(err))
			}
		}
	}
>>>>>>> f7de8bee
}

// inTestSuite checks if we are bootstrapping in the context of tests.
// There are some historical differences in behavior between tests and non-tests.
func inTestSuite() bool {
	return flag.Lookup("test.v") != nil || flag.Lookup("check.v") != nil
}

// doDMLWorks executes DML statements in bootstrap stage.
// All the statements run in a single transaction.
func doDMLWorks(s Session) {
	mustExecute(s, "BEGIN")
	if config.GetGlobalConfig().Security.SecureBootstrap {
		// If secure bootstrap is enabled, we create a root@localhost account which can login with auth_socket.
		// i.e. mysql -S /tmp/tidb.sock -uroot
		// The auth_socket plugin will validate that the user matches $USER.
		u, err := osuser.Current()
		if err != nil {
			logutil.BgLogger().Fatal("failed to read current user. unable to secure bootstrap.", zap.Error(err))
		}
		mustExecute(s, `INSERT HIGH_PRIORITY INTO mysql.user (Host,User,authentication_string,plugin,Select_priv,Insert_priv,Update_priv,Delete_priv,Create_priv,Drop_priv,Process_priv,Grant_priv,References_priv,Alter_priv,Show_db_priv,
			Super_priv,Create_tmp_table_priv,Lock_tables_priv,Execute_priv,Create_view_priv,Show_view_priv,Create_routine_priv,Alter_routine_priv,Index_priv,Create_user_priv,Event_priv,Repl_slave_priv,Repl_client_priv,Trigger_priv,Create_role_priv,Drop_role_priv,Account_locked,
		    Shutdown_priv,Reload_priv,FILE_priv,Config_priv,Create_Tablespace_Priv,User_attributes,Token_issuer) VALUES
		("localhost", "root", %?, "auth_socket", "Y", "Y", "Y", "Y", "Y", "Y", "Y", "Y", "Y", "Y", "Y", "Y", "Y", "Y", "Y", "Y", "Y", "Y", "Y", "Y", "Y", "Y", "Y", "Y", "Y", "Y", "Y", "N", "Y", "Y", "Y", "Y", "Y", null, "")`, u.Username)
	} else {
		mustExecute(s, `INSERT HIGH_PRIORITY INTO mysql.user (Host,User,authentication_string,plugin,Select_priv,Insert_priv,Update_priv,Delete_priv,Create_priv,Drop_priv,Process_priv,Grant_priv,References_priv,Alter_priv,Show_db_priv,
			Super_priv,Create_tmp_table_priv,Lock_tables_priv,Execute_priv,Create_view_priv,Show_view_priv,Create_routine_priv,Alter_routine_priv,Index_priv,Create_user_priv,Event_priv,Repl_slave_priv,Repl_client_priv,Trigger_priv,Create_role_priv,Drop_role_priv,Account_locked,
		    Shutdown_priv,Reload_priv,FILE_priv,Config_priv,Create_Tablespace_Priv,User_attributes,Token_issuer) VALUES
		("%", "root", "", "mysql_native_password", "Y", "Y", "Y", "Y", "Y", "Y", "Y", "Y", "Y", "Y", "Y", "Y", "Y", "Y", "Y", "Y", "Y", "Y", "Y", "Y", "Y", "Y", "Y", "Y", "Y", "Y", "Y", "N", "Y", "Y", "Y", "Y", "Y", null, "")`)
	}

	// For GLOBAL scoped system variables, insert the initial value
	// into the mysql.global_variables table. This is only run on initial
	// bootstrap, and in some cases we will use a different default value
	// for new installs versus existing installs.

	values := make([]string, 0, len(variable.GetSysVars()))
	for k, v := range variable.GetSysVars() {
		if !v.HasGlobalScope() {
			continue
		}
		vVal := v.Value
		switch v.Name {
		case variable.TiDBTxnMode:
			if config.GetGlobalConfig().Store == "tikv" || config.GetGlobalConfig().Store == "unistore" {
				vVal = "pessimistic"
			}
		case variable.TiDBEnableAsyncCommit, variable.TiDBEnable1PC:
			if config.GetGlobalConfig().Store == "tikv" {
				vVal = variable.On
			}
		case variable.TiDBMemOOMAction:
			if inTestSuite() {
				vVal = variable.OOMActionLog
			}
		case variable.TiDBEnableAutoAnalyze:
			if inTestSuite() {
				vVal = variable.Off
			}
		// For the following sysvars, we change the default
		// FOR NEW INSTALLS ONLY. In most cases you don't want to do this.
		// It is better to change the value in the Sysvar struct, so that
		// all installs will have the same value.
		case variable.TiDBRowFormatVersion:
			vVal = strconv.Itoa(variable.DefTiDBRowFormatV2)
		case variable.TiDBTxnAssertionLevel:
			vVal = variable.AssertionFastStr
		case variable.TiDBEnableMutationChecker:
			vVal = variable.On
		}
		// sanitize k and vVal
		value := fmt.Sprintf(`("%s", "%s")`, sqlexec.EscapeString(k), sqlexec.EscapeString(vVal))
		values = append(values, value)
	}
	sql := fmt.Sprintf("INSERT HIGH_PRIORITY INTO %s.%s VALUES %s;", mysql.SystemDB, mysql.GlobalVariablesTable,
		strings.Join(values, ", "))
	mustExecute(s, sql)

	mustExecute(s, `INSERT HIGH_PRIORITY INTO %n.%n VALUES(%?, %?, "Bootstrap flag. Do not delete.") ON DUPLICATE KEY UPDATE VARIABLE_VALUE=%?`,
		mysql.SystemDB, mysql.TiDBTable, bootstrappedVar, varTrue, varTrue,
	)

	mustExecute(s, `INSERT HIGH_PRIORITY INTO %n.%n VALUES(%?, %?, "Bootstrap version. Do not delete.")`,
		mysql.SystemDB, mysql.TiDBTable, tidbServerVersionVar, currentBootstrapVersion,
	)

	writeSystemTZ(s)

	writeNewCollationParameter(s, config.GetGlobalConfig().NewCollationsEnabledOnFirstBootstrap)

	writeStmtSummaryVars(s)

	ctx := kv.WithInternalSourceType(context.Background(), kv.InternalTxnBootstrap)
	_, err := s.ExecuteInternal(ctx, "COMMIT")
	if err != nil {
		sleepTime := 1 * time.Second
		logutil.BgLogger().Info("doDMLWorks failed", zap.Error(err), zap.Duration("sleeping time", sleepTime))
		time.Sleep(sleepTime)
		// Check if TiDB is already bootstrapped.
		b, err1 := checkBootstrapped(s)
		if err1 != nil {
			logutil.BgLogger().Fatal("doDMLWorks failed", zap.Error(err1))
		}
		if b {
			return
		}
		logutil.BgLogger().Fatal("doDMLWorks failed", zap.Error(err))
	}
}

func mustExecute(s Session, sql string, args ...interface{}) {
	ctx, cancel := context.WithTimeout(context.Background(), time.Duration(internalSQLTimeout)*time.Second)
	ctx = kv.WithInternalSourceType(ctx, kv.InternalTxnBootstrap)
	_, err := s.ExecuteInternal(ctx, sql, args...)
	defer cancel()
	if err != nil {
		debug.PrintStack()
		logutil.BgLogger().Fatal("mustExecute error", zap.Error(err))
	}
}

// oldPasswordUpgrade upgrade password to MySQL compatible format
func oldPasswordUpgrade(pass string) (string, error) {
	hash1, err := hex.DecodeString(pass)
	if err != nil {
		return "", errors.Trace(err)
	}

	hash2 := auth.Sha1Hash(hash1)
	newpass := fmt.Sprintf("*%X", hash2)
	return newpass, nil
}

// rebuildAllPartitionValueMapAndSorted rebuilds all value map and sorted info for list column partitions with InfoSchema.
func rebuildAllPartitionValueMapAndSorted(s *session) {
	type partitionExpr interface {
		PartitionExpr() *tables.PartitionExpr
	}

	p := parser.New()
	is := s.GetInfoSchema().(infoschema.InfoSchema)
	for _, dbInfo := range is.AllSchemas() {
		for _, t := range is.SchemaTables(dbInfo.Name) {
			pi := t.Meta().GetPartitionInfo()
			if pi == nil || pi.Type != model.PartitionTypeList {
				continue
			}

			pe := t.(partitionExpr).PartitionExpr()
			for _, cp := range pe.ColPrunes {
				if err := cp.RebuildPartitionValueMapAndSorted(p, pi.Definitions); err != nil {
					logutil.BgLogger().Warn("build list column partition value map and sorted failed")
					break
				}
			}
		}
	}
}<|MERGE_RESOLUTION|>--- conflicted
+++ resolved
@@ -737,11 +737,8 @@
 	version108 = 108
 	// version109 add column source to mysql.stats_meta_history
 	version109 = 109
-<<<<<<< HEAD
-=======
 	// version110 sets tidb_enable_gc_aware_memory_track to off when a cluster upgrades from some version lower than v6.5.0.
 	version110 = 110
->>>>>>> f7de8bee
 )
 
 // currentBootstrapVersion is defined as a variable, so we can modify its value for testing.
@@ -863,10 +860,7 @@
 		upgradeToVer107,
 		upgradeToVer108,
 		upgradeToVer109,
-<<<<<<< HEAD
-=======
 		upgradeToVer110,
->>>>>>> f7de8bee
 	}
 )
 
@@ -2210,8 +2204,6 @@
 	doReentrantDDL(s, "ALTER TABLE mysql.stats_meta_history ADD COLUMN IF NOT EXISTS `source` varchar(40) NOT NULL after `version`;")
 }
 
-<<<<<<< HEAD
-=======
 // For users that upgrade TiDB from a 6.2-6.4 version, we want to disable tidb gc_aware_memory_track by default.
 func upgradeToVer110(s Session, ver int64) {
 	if ver >= version110 {
@@ -2221,7 +2213,6 @@
 		mysql.SystemDB, mysql.GlobalVariablesTable, variable.TiDBEnableGCAwareMemoryTrack, 0)
 }
 
->>>>>>> f7de8bee
 func writeOOMAction(s Session) {
 	comment := "oom-action is `log` by default in v3.0.x, `cancel` by default in v4.0.11+"
 	mustExecute(s, `INSERT HIGH_PRIORITY INTO %n.%n VALUES (%?, %?, %?) ON DUPLICATE KEY UPDATE VARIABLE_VALUE= %?`,
@@ -2328,8 +2319,6 @@
 	mustExecute(s, CreateStatsTableLocked)
 	// Create tidb_ttl_table_status table
 	mustExecute(s, CreateTTLTableStatus)
-<<<<<<< HEAD
-=======
 }
 
 // doBootstrapSQLFile executes SQL commands in a file as the last stage of bootstrap.
@@ -2362,7 +2351,6 @@
 			}
 		}
 	}
->>>>>>> f7de8bee
 }
 
 // inTestSuite checks if we are bootstrapping in the context of tests.
