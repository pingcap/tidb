--- conflicted
+++ resolved
@@ -455,15 +455,13 @@
 	version59 = 59
 	// version60 redesigns `mysql.stats_extended`
 	version60 = 60
-<<<<<<< HEAD
-	// version61 add column ndv for mysql.stats_buckets.
-=======
 	// version61 restore all SQL bindings.
->>>>>>> 18d3135b
 	version61 = 61
+	// version62 add column ndv for mysql.stats_buckets.
+	version62 = 62
 
 	// please make sure this is the largest version
-	currentBootstrapVersion = version61
+	currentBootstrapVersion = version62
 )
 
 var (
@@ -529,6 +527,7 @@
 		upgradeToVer59,
 		upgradeToVer60,
 		upgradeToVer61,
+		upgradeToVer62,
 	}
 )
 
@@ -1383,8 +1382,8 @@
 	mustExecute(s, sql)
 }
 
-func upgradeToVer61(s Session, ver int64) {
-	if ver >= version61 {
+func upgradeToVer62(s Session, ver int64) {
+	if ver >= version62 {
 		return
 	}
 	doReentrantDDL(s, "ALTER TABLE mysql.stats_buckets ADD COLUMN `ndv` bigint not null default 0", infoschema.ErrColumnExists)
