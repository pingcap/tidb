--- conflicted
+++ resolved
@@ -2022,35 +2022,8 @@
 			if config.GetGlobalConfig().Store == "tikv" {
 				vVal = "pessimistic"
 			}
-<<<<<<< HEAD
 		case variable.TiDBEnableAsyncCommit, variable.TiDBEnable1PC:
 			if config.GetGlobalConfig().Store == "tikv" {
-=======
-			if v.Name == variable.TiDBRowFormatVersion {
-				vVal = strconv.Itoa(variable.DefTiDBRowFormatV2)
-			}
-			if v.Name == variable.TiDBPartitionPruneMode {
-				vVal = variable.DefTiDBPartitionPruneMode
-				if flag.Lookup("test.v") != nil || flag.Lookup("check.v") != nil || config.CheckTableBeforeDrop {
-					// enable Dynamic Prune by default in test case.
-					vVal = string(variable.Dynamic)
-				}
-			}
-			if v.Name == variable.TiDBMemOOMAction {
-				if flag.Lookup("test.v") != nil || flag.Lookup("check.v") != nil {
-					// Change the OOM action to log for the test suite.
-					vVal = variable.OOMActionLog
-				}
-			}
-			if v.Name == variable.TiDBEnableChangeMultiSchema {
-				vVal = variable.Off
-				if flag.Lookup("test.v") != nil || flag.Lookup("check.v") != nil {
-					// enable change multi schema in test case for compatibility with old cases.
-					vVal = variable.On
-				}
-			}
-			if v.Name == variable.TiDBEnableAsyncCommit && config.GetGlobalConfig().Store == "tikv" {
->>>>>>> e450197c
 				vVal = variable.On
 			}
 		case variable.TiDBPartitionPruneMode:
@@ -2061,7 +2034,14 @@
 			if inTestSuite() {
 				vVal = variable.On
 			}
-<<<<<<< HEAD
+		case variable.TiDBMemOOMAction:
+			if inTestSuite() {
+				vVal = variable.OOMActionLog
+			}
+		case variable.TiDBEnableAutoAnalyze:
+			if inTestSuite() {
+				vVal = variable.Off
+			}
 		// For the following sysvars, we change the default
 		// FOR NEW INSTALLS ONLY. In most cases you don't want to do this.
 		// It is better to change the value in the Sysvar struct, so that
@@ -2072,18 +2052,6 @@
 			vVal = variable.AssertionFastStr
 		case variable.TiDBEnableMutationChecker:
 			vVal = variable.On
-=======
-			if v.Name == variable.TiDBEnableAutoAnalyze {
-				if flag.Lookup("test.v") != nil || flag.Lookup("check.v") != nil {
-					vVal = variable.Off
-				}
-			}
-			if v.Name == variable.TiDBTxnAssertionLevel {
-				vVal = variable.AssertionFastStr
-			}
-			value := fmt.Sprintf(`("%s", "%s")`, strings.ToLower(k), vVal)
-			values = append(values, value)
->>>>>>> e450197c
 		}
 		value := fmt.Sprintf(`("%s", "%s")`, strings.ToLower(k), vVal)
 		values = append(values, value)
