// vim: set ts=4:
//
// Copyright 2015 PingCAP, Inc.
//
// Licensed under the Apache License, Version 2.0 (the "License");
// you may not use this file except in compliance with the License.
// You may obtain a copy of the License at
//
//     http://www.apache.org/licenses/LICENSE-2.0
//
// Unless required by applicable law or agreed to in writing, software
// distributed under the License is distributed on an "AS IS" BASIS,
// WITHOUT WARRANTIES OR CONDITIONS OF ANY KIND, either express or implied.
// See the License for the specific language governing permissions and
// limitations under the License.

// Copyright 2013 The ql Authors. All rights reserved.
// Use of this source code is governed by a BSD-style
// license that can be found in the LICENSES/QL-LICENSE file.

package session

import (
	"context"
	"encoding/hex"
	"fmt"
	"os"
	osuser "os/user"
	"strconv"
	"strings"
	"time"

	"github.com/pingcap/errors"
	"github.com/pingcap/failpoint"
	"github.com/pingcap/tidb/bindinfo"
	"github.com/pingcap/tidb/config"
	"github.com/pingcap/tidb/ddl"
	"github.com/pingcap/tidb/ddl/syncer"
	"github.com/pingcap/tidb/domain"
	"github.com/pingcap/tidb/domain/infosync"
	"github.com/pingcap/tidb/expression"
	"github.com/pingcap/tidb/infoschema"
	"github.com/pingcap/tidb/kv"
	"github.com/pingcap/tidb/meta"
	"github.com/pingcap/tidb/owner"
	"github.com/pingcap/tidb/parser"
	"github.com/pingcap/tidb/parser/auth"
	"github.com/pingcap/tidb/parser/model"
	"github.com/pingcap/tidb/parser/mysql"
	"github.com/pingcap/tidb/parser/terror"
	"github.com/pingcap/tidb/planner/core"
	"github.com/pingcap/tidb/sessionctx/variable"
	"github.com/pingcap/tidb/table/tables"
	timertable "github.com/pingcap/tidb/timer/tablestore"
	"github.com/pingcap/tidb/types"
	"github.com/pingcap/tidb/util/chunk"
	"github.com/pingcap/tidb/util/dbterror"
	"github.com/pingcap/tidb/util/intest"
	"github.com/pingcap/tidb/util/logutil"
	utilparser "github.com/pingcap/tidb/util/parser"
	"github.com/pingcap/tidb/util/sqlexec"
	"github.com/pingcap/tidb/util/timeutil"
	"go.etcd.io/etcd/client/v3/concurrency"
	"go.uber.org/zap"
)

const (
	// CreateUserTable is the SQL statement creates User table in system db.
	// WARNING: There are some limitations on altering the schema of mysql.user table.
	// Adding columns that are nullable or have default values is permitted.
	// But operations like dropping or renaming columns may break the compatibility with BR.
	// REFERENCE ISSUE: https://github.com/pingcap/tidb/issues/38785
	CreateUserTable = `CREATE TABLE IF NOT EXISTS mysql.user (
		Host					CHAR(255),
		User					CHAR(32),
		authentication_string	TEXT,
		plugin					CHAR(64),
		Select_priv				ENUM('N','Y') NOT NULL DEFAULT 'N',
		Insert_priv				ENUM('N','Y') NOT NULL DEFAULT 'N',
		Update_priv				ENUM('N','Y') NOT NULL DEFAULT 'N',
		Delete_priv				ENUM('N','Y') NOT NULL DEFAULT 'N',
		Create_priv				ENUM('N','Y') NOT NULL DEFAULT 'N',
		Drop_priv				ENUM('N','Y') NOT NULL DEFAULT 'N',
		Process_priv			ENUM('N','Y') NOT NULL DEFAULT 'N',
		Grant_priv				ENUM('N','Y') NOT NULL DEFAULT 'N',
		References_priv			ENUM('N','Y') NOT NULL DEFAULT 'N',
		Alter_priv				ENUM('N','Y') NOT NULL DEFAULT 'N',
		Show_db_priv			ENUM('N','Y') NOT NULL DEFAULT 'N',
		Super_priv				ENUM('N','Y') NOT NULL DEFAULT 'N',
		Create_tmp_table_priv	ENUM('N','Y') NOT NULL DEFAULT 'N',
		Lock_tables_priv		ENUM('N','Y') NOT NULL DEFAULT 'N',
		Execute_priv			ENUM('N','Y') NOT NULL DEFAULT 'N',
		Create_view_priv		ENUM('N','Y') NOT NULL DEFAULT 'N',
		Show_view_priv			ENUM('N','Y') NOT NULL DEFAULT 'N',
		Create_routine_priv		ENUM('N','Y') NOT NULL DEFAULT 'N',
		Alter_routine_priv		ENUM('N','Y') NOT NULL DEFAULT 'N',
		Index_priv				ENUM('N','Y') NOT NULL DEFAULT 'N',
		Create_user_priv		ENUM('N','Y') NOT NULL DEFAULT 'N',
		Event_priv				ENUM('N','Y') NOT NULL DEFAULT 'N',
		Repl_slave_priv			ENUM('N','Y') NOT NULL DEFAULT 'N',
		Repl_client_priv		ENUM('N','Y') NOT NULL DEFAULT 'N',
		Trigger_priv			ENUM('N','Y') NOT NULL DEFAULT 'N',
		Create_role_priv		ENUM('N','Y') NOT NULL DEFAULT 'N',
		Drop_role_priv			ENUM('N','Y') NOT NULL DEFAULT 'N',
		Account_locked			ENUM('N','Y') NOT NULL DEFAULT 'N',
		Shutdown_priv			ENUM('N','Y') NOT NULL DEFAULT 'N',
		Reload_priv				ENUM('N','Y') NOT NULL DEFAULT 'N',
		FILE_priv				ENUM('N','Y') NOT NULL DEFAULT 'N',
		Config_priv				ENUM('N','Y') NOT NULL DEFAULT 'N',
		Create_Tablespace_Priv	ENUM('N','Y') NOT NULL DEFAULT 'N',
		Password_reuse_history	smallint unsigned DEFAULT NULL,
		Password_reuse_time		smallint unsigned DEFAULT NULL,
		User_attributes			json,
		Token_issuer			VARCHAR(255),
		Password_expired		ENUM('N','Y') NOT NULL DEFAULT 'N',
		Password_last_changed	TIMESTAMP DEFAULT CURRENT_TIMESTAMP(),
		Password_lifetime		SMALLINT UNSIGNED DEFAULT NULL,
		ssl_type 				ENUM('','ANY','X509','SPECIFIED') NOT NULL DEFAULT '',
		ssl_cipher 				blob,
		x509_issuer 			blob,
		x509_subject 			blob,
		max_questions 			int unsigned NOT NULL DEFAULT '0',
		max_updates 			int unsigned NOT NULL DEFAULT '0',
		max_connections 		int unsigned NOT NULL DEFAULT '0',
		max_user_connections 	int unsigned NOT NULL DEFAULT '0',
		PRIMARY KEY (Host, User));`
	// CreateGlobalPrivTable is the SQL statement creates Global scope privilege table in system db.
	CreateGlobalPrivTable = "CREATE TABLE IF NOT EXISTS mysql.global_priv (" +
		"Host CHAR(255) NOT NULL DEFAULT ''," +
		"User CHAR(80) NOT NULL DEFAULT ''," +
		"Priv LONGTEXT NOT NULL DEFAULT ''," +
		"PRIMARY KEY (Host, User)" +
		")"

	// For `mysql.db`, `mysql.tables_priv` and `mysql.columns_priv` table, we have a slight different
	// schema definition with MySQL: columns `DB`/`Table_name`/`Column_name` are defined with case-insensitive
	// collation(in MySQL, they are case-sensitive).

	// The reason behind this is that when writing those records, MySQL always converts those names into lower case
	// while TiDB does not do so in early implementations, which makes some 'GRANT'/'REVOKE' operations case-sensitive.

	// In order to fix this, we decide to explicitly set case-insensitive collation for the related columns here, to
	// make sure:
	// * The 'GRANT'/'REVOKE' could be case-insensitive for new clusters(compatible with MySQL).
	// * Keep all behaviors unchanged for upgraded cluster.

	// CreateDBPrivTable is the SQL statement creates DB scope privilege table in system db.
	CreateDBPrivTable = `CREATE TABLE IF NOT EXISTS mysql.db (
		Host					CHAR(255),
		DB						CHAR(64) CHARSET utf8mb4 COLLATE utf8mb4_general_ci,
		User					CHAR(32),
		Select_priv				ENUM('N','Y') NOT NULL DEFAULT 'N',
		Insert_priv				ENUM('N','Y') NOT NULL DEFAULT 'N',
		Update_priv				ENUM('N','Y') NOT NULL DEFAULT 'N',
		Delete_priv				ENUM('N','Y') NOT NULL DEFAULT 'N',
		Create_priv				ENUM('N','Y') NOT NULL DEFAULT 'N',
		Drop_priv				ENUM('N','Y') NOT NULL DEFAULT 'N',
		Grant_priv				ENUM('N','Y') NOT NULL DEFAULT 'N',
		References_priv 		ENUM('N','Y') NOT NULL DEFAULT 'N',
		Index_priv				ENUM('N','Y') NOT NULL DEFAULT 'N',
		Alter_priv				ENUM('N','Y') NOT NULL DEFAULT 'N',
		Create_tmp_table_priv	ENUM('N','Y') NOT NULL DEFAULT 'N',
		Lock_tables_priv		ENUM('N','Y') NOT NULL DEFAULT 'N',
		Create_view_priv		ENUM('N','Y') NOT NULL DEFAULT 'N',
		Show_view_priv			ENUM('N','Y') NOT NULL DEFAULT 'N',
		Create_routine_priv		ENUM('N','Y') NOT NULL DEFAULT 'N',
		Alter_routine_priv		ENUM('N','Y') NOT NULL DEFAULT 'N',
		Execute_priv			ENUM('N','Y') NOT NULL DEFAULT 'N',
		Event_priv				ENUM('N','Y') NOT NULL DEFAULT 'N',
		Trigger_priv			ENUM('N','Y') NOT NULL DEFAULT 'N',
		PRIMARY KEY (Host, DB, User));`
	// CreateTablePrivTable is the SQL statement creates table scope privilege table in system db.
	CreateTablePrivTable = `CREATE TABLE IF NOT EXISTS mysql.tables_priv (
		Host		CHAR(255),
		DB			CHAR(64) CHARSET utf8mb4 COLLATE utf8mb4_general_ci,
		User		CHAR(32),
		Table_name	CHAR(64) CHARSET utf8mb4 COLLATE utf8mb4_general_ci,
		Grantor		CHAR(77),
		Timestamp	TIMESTAMP DEFAULT CURRENT_TIMESTAMP,
		Table_priv	SET('Select','Insert','Update','Delete','Create','Drop','Grant','Index','Alter','Create View','Show View','Trigger','References'),
		Column_priv	SET('Select','Insert','Update','References'),
		PRIMARY KEY (Host, DB, User, Table_name));`
	// CreateColumnPrivTable is the SQL statement creates column scope privilege table in system db.
	CreateColumnPrivTable = `CREATE TABLE IF NOT EXISTS mysql.columns_priv(
		Host		CHAR(255),
		DB			CHAR(64) CHARSET utf8mb4 COLLATE utf8mb4_general_ci,
		User		CHAR(32),
		Table_name	CHAR(64) CHARSET utf8mb4 COLLATE utf8mb4_general_ci,
		Column_name	CHAR(64) CHARSET utf8mb4 COLLATE utf8mb4_general_ci,
		Timestamp	TIMESTAMP DEFAULT CURRENT_TIMESTAMP,
		Column_priv	SET('Select','Insert','Update','References'),
		PRIMARY KEY (Host, DB, User, Table_name, Column_name));`
	// CreateGlobalVariablesTable is the SQL statement creates global variable table in system db.
	// TODO: MySQL puts GLOBAL_VARIABLES table in INFORMATION_SCHEMA db.
	// INFORMATION_SCHEMA is a virtual db in TiDB. So we put this table in system db.
	// Maybe we will put it back to INFORMATION_SCHEMA.
	CreateGlobalVariablesTable = `CREATE TABLE IF NOT EXISTS mysql.GLOBAL_VARIABLES(
		VARIABLE_NAME  VARCHAR(64) NOT NULL PRIMARY KEY,
		VARIABLE_VALUE VARCHAR(1024) DEFAULT NULL);`
	// CreateTiDBTable is the SQL statement creates a table in system db.
	// This table is a key-value struct contains some information used by TiDB.
	// Currently we only put bootstrapped in it which indicates if the system is already bootstrapped.
	CreateTiDBTable = `CREATE TABLE IF NOT EXISTS mysql.tidb(
		VARIABLE_NAME  	VARCHAR(64) NOT NULL PRIMARY KEY,
		VARIABLE_VALUE 	VARCHAR(1024) DEFAULT NULL,
		COMMENT 		VARCHAR(1024));`

	// CreateHelpTopic is the SQL statement creates help_topic table in system db.
	// See: https://dev.mysql.com/doc/refman/5.5/en/system-database.html#system-database-help-tables
	CreateHelpTopic = `CREATE TABLE IF NOT EXISTS mysql.help_topic (
  		help_topic_id 		INT(10) UNSIGNED NOT NULL,
  		name 				CHAR(64) NOT NULL,
  		help_category_id 	SMALLINT(5) UNSIGNED NOT NULL,
  		description 		TEXT NOT NULL,
  		example 			TEXT NOT NULL,
  		url 				TEXT NOT NULL,
  		PRIMARY KEY (help_topic_id) clustered,
  		UNIQUE KEY name (name)
		) ENGINE=InnoDB DEFAULT CHARSET=utf8 STATS_PERSISTENT=0 COMMENT='help topics';`

	// CreateStatsMetaTable stores the meta of table statistics.
	CreateStatsMetaTable = `CREATE TABLE IF NOT EXISTS mysql.stats_meta (
		version 		BIGINT(64) UNSIGNED NOT NULL,
		table_id 		BIGINT(64) NOT NULL,
		modify_count	BIGINT(64) NOT NULL DEFAULT 0,
		count 			BIGINT(64) UNSIGNED NOT NULL DEFAULT 0,
		snapshot        BIGINT(64) UNSIGNED NOT NULL DEFAULT 0,
		INDEX idx_ver(version),
		UNIQUE INDEX tbl(table_id)
	);`

	// CreateStatsColsTable stores the statistics of table columns.
	CreateStatsColsTable = `CREATE TABLE IF NOT EXISTS mysql.stats_histograms (
		table_id 			BIGINT(64) NOT NULL,
		is_index 			TINYINT(2) NOT NULL,
		hist_id 			BIGINT(64) NOT NULL,
		distinct_count 		BIGINT(64) NOT NULL,
		null_count 			BIGINT(64) NOT NULL DEFAULT 0,
		tot_col_size 		BIGINT(64) NOT NULL DEFAULT 0,
		modify_count 		BIGINT(64) NOT NULL DEFAULT 0,
		version 			BIGINT(64) UNSIGNED NOT NULL DEFAULT 0,
		cm_sketch 			BLOB(6291456),
		stats_ver 			BIGINT(64) NOT NULL DEFAULT 0,
		flag 				BIGINT(64) NOT NULL DEFAULT 0,
		correlation 		DOUBLE NOT NULL DEFAULT 0,
		last_analyze_pos 	LONGBLOB DEFAULT NULL,
		UNIQUE INDEX tbl(table_id, is_index, hist_id)
	);`

	// CreateStatsBucketsTable stores the histogram info for every table columns.
	CreateStatsBucketsTable = `CREATE TABLE IF NOT EXISTS mysql.stats_buckets (
		table_id 	BIGINT(64) NOT NULL,
		is_index 	TINYINT(2) NOT NULL,
		hist_id 	BIGINT(64) NOT NULL,
		bucket_id 	BIGINT(64) NOT NULL,
		count 		BIGINT(64) NOT NULL,
		repeats 	BIGINT(64) NOT NULL,
		upper_bound LONGBLOB NOT NULL,
		lower_bound LONGBLOB ,
		ndv         BIGINT NOT NULL DEFAULT 0,
		UNIQUE INDEX tbl(table_id, is_index, hist_id, bucket_id)
	);`

	// CreateGCDeleteRangeTable stores schemas which can be deleted by DeleteRange.
	CreateGCDeleteRangeTable = `CREATE TABLE IF NOT EXISTS mysql.gc_delete_range (
		job_id 		BIGINT NOT NULL COMMENT "the DDL job ID",
		element_id 	BIGINT NOT NULL COMMENT "the schema element ID",
		start_key 	VARCHAR(255) NOT NULL COMMENT "encoded in hex",
		end_key 	VARCHAR(255) NOT NULL COMMENT "encoded in hex",
		ts 			BIGINT NOT NULL COMMENT "timestamp in uint64",
		UNIQUE KEY delete_range_index (job_id, element_id)
	);`

	// CreateGCDeleteRangeDoneTable stores schemas which are already deleted by DeleteRange.
	CreateGCDeleteRangeDoneTable = `CREATE TABLE IF NOT EXISTS mysql.gc_delete_range_done (
		job_id 		BIGINT NOT NULL COMMENT "the DDL job ID",
		element_id 	BIGINT NOT NULL COMMENT "the schema element ID",
		start_key 	VARCHAR(255) NOT NULL COMMENT "encoded in hex",
		end_key 	VARCHAR(255) NOT NULL COMMENT "encoded in hex",
		ts 			BIGINT NOT NULL COMMENT "timestamp in uint64",
		UNIQUE KEY delete_range_done_index (job_id, element_id)
	);`

	// CreateStatsFeedbackTable stores the feedback info which is used to update stats.
	CreateStatsFeedbackTable = `CREATE TABLE IF NOT EXISTS mysql.stats_feedback (
		table_id 	BIGINT(64) NOT NULL,
		is_index 	TINYINT(2) NOT NULL,
		hist_id 	BIGINT(64) NOT NULL,
		feedback 	BLOB NOT NULL,
		INDEX hist(table_id, is_index, hist_id)
	);`

	// CreateBindInfoTable stores the sql bind info which is used to update globalBindCache.
	CreateBindInfoTable = `CREATE TABLE IF NOT EXISTS mysql.bind_info (
		original_sql TEXT NOT NULL,
		bind_sql TEXT NOT NULL,
		default_db TEXT NOT NULL,
		status TEXT NOT NULL,
		create_time TIMESTAMP(3) NOT NULL,
		update_time TIMESTAMP(3) NOT NULL,
		charset TEXT NOT NULL,
		collation TEXT NOT NULL,
		source VARCHAR(10) NOT NULL DEFAULT 'unknown',
		sql_digest varchar(64),
		plan_digest varchar(64),
		INDEX sql_index(original_sql(700),default_db(68)) COMMENT "accelerate the speed when add global binding query",
		INDEX time_index(update_time) COMMENT "accelerate the speed when querying with last update time"
	) ENGINE=InnoDB DEFAULT CHARSET=utf8mb4 COLLATE=utf8mb4_bin;`

	// CreateRoleEdgesTable stores the role and user relationship information.
	CreateRoleEdgesTable = `CREATE TABLE IF NOT EXISTS mysql.role_edges (
		FROM_HOST 			CHAR(60) COLLATE utf8_bin NOT NULL DEFAULT '',
		FROM_USER 			CHAR(32) COLLATE utf8_bin NOT NULL DEFAULT '',
		TO_HOST 			CHAR(60) COLLATE utf8_bin NOT NULL DEFAULT '',
		TO_USER 			CHAR(32) COLLATE utf8_bin NOT NULL DEFAULT '',
		WITH_ADMIN_OPTION 	ENUM('N','Y') CHARACTER SET utf8 COLLATE utf8_general_ci NOT NULL DEFAULT 'N',
		PRIMARY KEY (FROM_HOST,FROM_USER,TO_HOST,TO_USER)
	);`

	// CreateDefaultRolesTable stores the active roles for a user.
	CreateDefaultRolesTable = `CREATE TABLE IF NOT EXISTS mysql.default_roles (
		HOST 				CHAR(60) COLLATE utf8_bin NOT NULL DEFAULT '',
		USER 				CHAR(32) COLLATE utf8_bin NOT NULL DEFAULT '',
		DEFAULT_ROLE_HOST 	CHAR(60) COLLATE utf8_bin NOT NULL DEFAULT '%',
		DEFAULT_ROLE_USER 	CHAR(32) COLLATE utf8_bin NOT NULL DEFAULT '',
		PRIMARY KEY (HOST,USER,DEFAULT_ROLE_HOST,DEFAULT_ROLE_USER)
	)`

	// CreateStatsTopNTable stores topn data of a cmsketch with top n.
	CreateStatsTopNTable = `CREATE TABLE IF NOT EXISTS mysql.stats_top_n (
		table_id 	BIGINT(64) NOT NULL,
		is_index 	TINYINT(2) NOT NULL,
		hist_id 	BIGINT(64) NOT NULL,
		value 		LONGBLOB,
		count 		BIGINT(64) UNSIGNED NOT NULL,
		INDEX tbl(table_id, is_index, hist_id)
	);`

	// CreateStatsFMSketchTable stores FMSketch data of a column histogram.
	CreateStatsFMSketchTable = `CREATE TABLE IF NOT EXISTS mysql.stats_fm_sketch (
		table_id 	BIGINT(64) NOT NULL,
		is_index 	TINYINT(2) NOT NULL,
		hist_id 	BIGINT(64) NOT NULL,
		value 		LONGBLOB,
		INDEX tbl(table_id, is_index, hist_id)
	);`

	// CreateExprPushdownBlacklist stores the expressions which are not allowed to be pushed down.
	CreateExprPushdownBlacklist = `CREATE TABLE IF NOT EXISTS mysql.expr_pushdown_blacklist (
		name 		CHAR(100) NOT NULL,
		store_type 	CHAR(100) NOT NULL DEFAULT 'tikv,tiflash,tidb',
		reason 		VARCHAR(200)
	);`

	// CreateOptRuleBlacklist stores the list of disabled optimizing operations.
	CreateOptRuleBlacklist = `CREATE TABLE IF NOT EXISTS mysql.opt_rule_blacklist (
		name 	CHAR(100) NOT NULL
	);`

	// CreateStatsExtended stores the registered extended statistics.
	CreateStatsExtended = `CREATE TABLE IF NOT EXISTS mysql.stats_extended (
		name varchar(32) NOT NULL,
		type tinyint(4) NOT NULL,
		table_id bigint(64) NOT NULL,
		column_ids varchar(32) NOT NULL,
		stats blob DEFAULT NULL,
		version bigint(64) unsigned NOT NULL,
		status tinyint(4) NOT NULL,
		PRIMARY KEY(name, table_id),
		KEY idx_1 (table_id, status, version),
		KEY idx_2 (status, version)
	);`

	// CreateSchemaIndexUsageTable stores the index usage information.
	CreateSchemaIndexUsageTable = `CREATE TABLE IF NOT EXISTS mysql.schema_index_usage (
		TABLE_ID bigint(64),
		INDEX_ID bigint(21),
		QUERY_COUNT bigint(64),
		ROWS_SELECTED bigint(64),
		LAST_USED_AT timestamp,
		PRIMARY KEY(TABLE_ID, INDEX_ID)
	);`
	// CreateGlobalGrantsTable stores dynamic privs
	CreateGlobalGrantsTable = `CREATE TABLE IF NOT EXISTS mysql.global_grants (
		USER char(32) NOT NULL DEFAULT '',
		HOST char(255) NOT NULL DEFAULT '',
		PRIV char(32) NOT NULL DEFAULT '',
		WITH_GRANT_OPTION enum('N','Y') NOT NULL DEFAULT 'N',
		PRIMARY KEY (USER,HOST,PRIV)
	);`
	// CreateCapturePlanBaselinesBlacklist stores the baseline capture filter rules.
	CreateCapturePlanBaselinesBlacklist = `CREATE TABLE IF NOT EXISTS mysql.capture_plan_baselines_blacklist (
		id bigint(64) auto_increment,
		filter_type varchar(32) NOT NULL COMMENT "type of the filter, only db, table and frequency supported now",
		filter_value varchar(32) NOT NULL,
		key idx(filter_type),
		primary key(id)
	);`
	// CreateColumnStatsUsageTable stores the column stats usage information.
	CreateColumnStatsUsageTable = `CREATE TABLE IF NOT EXISTS mysql.column_stats_usage (
		table_id BIGINT(64) NOT NULL,
		column_id BIGINT(64) NOT NULL,
		last_used_at TIMESTAMP,
		last_analyzed_at TIMESTAMP,
		PRIMARY KEY (table_id, column_id) CLUSTERED
	);`
	// CreateTableCacheMetaTable stores the cached table meta lock information.
	CreateTableCacheMetaTable = `CREATE TABLE IF NOT EXISTS mysql.table_cache_meta (
		tid bigint(11) NOT NULL DEFAULT 0,
		lock_type enum('NONE','READ', 'INTEND', 'WRITE') NOT NULL DEFAULT 'NONE',
		lease bigint(20) NOT NULL DEFAULT 0,
		oldReadLease bigint(20) NOT NULL DEFAULT 0,
		PRIMARY KEY (tid)
	);`
	// CreateAnalyzeOptionsTable stores the analyze options used by analyze and auto analyze.
	CreateAnalyzeOptionsTable = `CREATE TABLE IF NOT EXISTS mysql.analyze_options (
		table_id BIGINT(64) NOT NULL,
		sample_num BIGINT(64) NOT NULL DEFAULT 0,
		sample_rate DOUBLE NOT NULL DEFAULT -1,
		buckets BIGINT(64) NOT NULL DEFAULT 0,
		topn BIGINT(64) NOT NULL DEFAULT -1,
		column_choice enum('DEFAULT','ALL','PREDICATE','LIST') NOT NULL DEFAULT 'DEFAULT',
		column_ids TEXT(19372),
		PRIMARY KEY (table_id) CLUSTERED
	);`
	// CreateStatsHistory stores the historical stats.
	CreateStatsHistory = `CREATE TABLE IF NOT EXISTS mysql.stats_history (
		table_id bigint(64) NOT NULL,
		stats_data longblob NOT NULL,
		seq_no bigint(64) NOT NULL comment 'sequence number of the gzipped data slice',
		version bigint(64) NOT NULL comment 'stats version which corresponding to stats:version in EXPLAIN',
		create_time datetime(6) NOT NULL,
		UNIQUE KEY table_version_seq (table_id, version, seq_no),
		KEY table_create_time (table_id, create_time, seq_no),
    	KEY idx_create_time (create_time)
	);`
	// CreateStatsMetaHistory stores the historical meta stats.
	CreateStatsMetaHistory = `CREATE TABLE IF NOT EXISTS mysql.stats_meta_history (
		table_id bigint(64) NOT NULL,
		modify_count bigint(64) NOT NULL,
		count bigint(64) NOT NULL,
		version bigint(64) NOT NULL comment 'stats version which corresponding to stats:version in EXPLAIN',
    	source varchar(40) NOT NULL,
		create_time datetime(6) NOT NULL,
		UNIQUE KEY table_version (table_id, version),
		KEY table_create_time (table_id, create_time),
    	KEY idx_create_time (create_time)
	);`
	// CreateAnalyzeJobs stores the analyze jobs.
	CreateAnalyzeJobs = `CREATE TABLE IF NOT EXISTS mysql.analyze_jobs (
		id BIGINT(64) UNSIGNED NOT NULL AUTO_INCREMENT,
		update_time TIMESTAMP NOT NULL DEFAULT CURRENT_TIMESTAMP ON UPDATE CURRENT_TIMESTAMP,
		table_schema CHAR(64) NOT NULL DEFAULT '',
		table_name CHAR(64) NOT NULL DEFAULT '',
		partition_name CHAR(64) NOT NULL DEFAULT '',
		job_info TEXT NOT NULL,
		processed_rows BIGINT(64) UNSIGNED NOT NULL DEFAULT 0,
		start_time TIMESTAMP,
		end_time TIMESTAMP,
		state ENUM('pending', 'running', 'finished', 'failed') NOT NULL,
		fail_reason TEXT,
		instance VARCHAR(512) NOT NULL comment 'address of the TiDB instance executing the analyze job',
		process_id BIGINT(64) UNSIGNED comment 'ID of the process executing the analyze job',
		PRIMARY KEY (id),
		KEY (update_time)
	);`
	// CreateAdvisoryLocks stores the advisory locks (get_lock, release_lock).
	CreateAdvisoryLocks = `CREATE TABLE IF NOT EXISTS mysql.advisory_locks (
		lock_name VARCHAR(64) NOT NULL PRIMARY KEY
	);`
	// CreateMDLView is a view about metadata locks.
	CreateMDLView = `CREATE OR REPLACE VIEW mysql.tidb_mdl_view as (
		SELECT job_id,
			db_name,
			table_name,
			query,
			session_id,
			txnstart,
			tidb_decode_sql_digests(all_sql_digests, 4096) AS SQL_DIGESTS
		FROM information_schema.ddl_jobs,
			information_schema.cluster_tidb_trx,
			information_schema.cluster_processlist
		WHERE (ddl_jobs.state != 'synced' and ddl_jobs.state != 'cancelled')
			AND Find_in_set(ddl_jobs.table_id, cluster_tidb_trx.related_table_ids)
			AND cluster_tidb_trx.session_id = cluster_processlist.id
	);`

	// CreatePlanReplayerStatusTable is a table about plan replayer status
	CreatePlanReplayerStatusTable = `CREATE TABLE IF NOT EXISTS mysql.plan_replayer_status (
		sql_digest VARCHAR(128),
		plan_digest VARCHAR(128),
		origin_sql TEXT,
		token VARCHAR(128),
		update_time TIMESTAMP NOT NULL DEFAULT CURRENT_TIMESTAMP ON UPDATE CURRENT_TIMESTAMP,
		fail_reason TEXT,
		instance VARCHAR(512) NOT NULL comment 'address of the TiDB instance executing the plan replayer job');`

	// CreatePlanReplayerTaskTable is a table about plan replayer capture task
	CreatePlanReplayerTaskTable = `CREATE TABLE IF NOT EXISTS mysql.plan_replayer_task (
		sql_digest VARCHAR(128) NOT NULL,
		plan_digest VARCHAR(128) NOT NULL,
		update_time TIMESTAMP NOT NULL DEFAULT CURRENT_TIMESTAMP ON UPDATE CURRENT_TIMESTAMP,
		PRIMARY KEY (sql_digest,plan_digest));`

	// CreateStatsTableLocked stores the locked tables
	CreateStatsTableLocked = `CREATE TABLE IF NOT EXISTS mysql.stats_table_locked(
		table_id bigint(64) NOT NULL,
		modify_count bigint(64) NOT NULL DEFAULT 0,
		count bigint(64) NOT NULL DEFAULT 0,
		version bigint(64) UNSIGNED NOT NULL DEFAULT 0,
		PRIMARY KEY (table_id));`

	// CreatePasswordHistory is a table save history passwd.
	CreatePasswordHistory = `CREATE TABLE  IF NOT EXISTS mysql.password_history (
         Host char(255)  NOT NULL DEFAULT '',
         User char(32)  NOT NULL DEFAULT '',
         Password_timestamp timestamp(6) NOT NULL DEFAULT CURRENT_TIMESTAMP(6),
         Password text,
         PRIMARY KEY (Host,User,Password_timestamp )
        ) COMMENT='Password history for user accounts' `

	// CreateTTLTableStatus is a table about TTL job schedule
	CreateTTLTableStatus = `CREATE TABLE IF NOT EXISTS mysql.tidb_ttl_table_status (
		table_id bigint(64) PRIMARY KEY,
        parent_table_id bigint(64),
        table_statistics text DEFAULT NULL,
		last_job_id varchar(64) DEFAULT NULL,
		last_job_start_time timestamp NULL DEFAULT NULL,
		last_job_finish_time timestamp NULL DEFAULT NULL,
		last_job_ttl_expire timestamp NULL DEFAULT NULL,
        last_job_summary text DEFAULT NULL,
		current_job_id varchar(64) DEFAULT NULL,
		current_job_owner_id varchar(64) DEFAULT NULL,
		current_job_owner_addr varchar(256) DEFAULT NULL,
		current_job_owner_hb_time timestamp,
		current_job_start_time timestamp NULL DEFAULT NULL,
		current_job_ttl_expire timestamp NULL DEFAULT NULL,
		current_job_state text DEFAULT NULL,
		current_job_status varchar(64) DEFAULT NULL,
  		current_job_status_update_time timestamp NULL DEFAULT NULL);`

	// CreateTTLTask is a table about parallel ttl tasks
	CreateTTLTask = `CREATE TABLE IF NOT EXISTS mysql.tidb_ttl_task (
		job_id varchar(64) NOT NULL,
		table_id bigint(64) NOT NULL,
		scan_id int NOT NULL,
		scan_range_start BLOB,
		scan_range_end BLOB,
		expire_time timestamp NOT NULL,
		owner_id varchar(64) DEFAULT NULL,
		owner_addr varchar(64) DEFAULT NULL,
		owner_hb_time timestamp DEFAULT NULL,
		status varchar(64) DEFAULT 'waiting',
		status_update_time timestamp NULL DEFAULT NULL,
		state text,
		created_time timestamp NOT NULL,
		primary key(job_id, scan_id),
		key(created_time));`

	// CreateTTLJobHistory is a table that stores ttl job's history
	CreateTTLJobHistory = `CREATE TABLE IF NOT EXISTS mysql.tidb_ttl_job_history (
		job_id varchar(64) PRIMARY KEY,
		table_id bigint(64) NOT NULL,
        parent_table_id bigint(64) NOT NULL,
    	table_schema varchar(64) NOT NULL,
		table_name varchar(64) NOT NULL,
    	partition_name varchar(64) DEFAULT NULL,
		create_time timestamp NOT NULL,
		finish_time timestamp NOT NULL,
		ttl_expire timestamp NOT NULL,
        summary_text text,
		expired_rows bigint(64) DEFAULT NULL,
    	deleted_rows bigint(64) DEFAULT NULL,
    	error_delete_rows bigint(64) DEFAULT NULL,
    	status varchar(64) NOT NULL,
    	key(table_schema, table_name, create_time),
    	key(parent_table_id, create_time),
    	key(create_time)
	);`

	// CreateGlobalTask is a table about global task.
	CreateGlobalTask = `CREATE TABLE IF NOT EXISTS mysql.tidb_global_task (
		id BIGINT(20) NOT NULL AUTO_INCREMENT PRIMARY KEY,
    	task_key VARCHAR(256) NOT NULL,
		type VARCHAR(256) NOT NULL,
		dispatcher_id VARCHAR(256),
		state VARCHAR(64) NOT NULL,
		start_time TIMESTAMP,
		state_update_time TIMESTAMP,
		meta LONGBLOB,
		concurrency INT(11),
		step INT(11),
		error BLOB,
		key(state),
      	UNIQUE KEY task_key(task_key)
	);`

	// CreateLoadDataJobs is a table that LOAD DATA uses
	CreateLoadDataJobs = `CREATE TABLE IF NOT EXISTS mysql.load_data_jobs (
       job_id bigint(64) NOT NULL AUTO_INCREMENT,
       expected_status ENUM('running', 'paused', 'canceled') NOT NULL DEFAULT 'running',
       create_time TIMESTAMP(6) NOT NULL DEFAULT CURRENT_TIMESTAMP(6),
       start_time TIMESTAMP(6) NULL DEFAULT NULL,
       update_time TIMESTAMP(6) NULL DEFAULT NULL,
       end_time TIMESTAMP(6) NULL DEFAULT NULL,
       data_source TEXT NOT NULL,
       table_schema VARCHAR(64) NOT NULL,
       table_name VARCHAR(64) NOT NULL,
       import_mode VARCHAR(64) NOT NULL,
       create_user VARCHAR(32) NOT NULL,
       progress TEXT DEFAULT NULL,
       result_message TEXT DEFAULT NULL,
       error_message TEXT DEFAULT NULL,
       PRIMARY KEY (job_id),
       KEY (create_time),
       KEY (create_user));`

	// CreateRunawayTable stores the query which is identified as runaway or quarantined because of in watch list.
	CreateRunawayTable = `CREATE TABLE IF NOT EXISTS mysql.tidb_runaway_queries (
		resource_group_name varchar(32) not null,
		time TIMESTAMP NOT NULL,
		match_type varchar(12) NOT NULL,
		action varchar(12) NOT NULL,
		original_sql TEXT NOT NULL,
		plan_digest TEXT NOT NULL,
		tidb_server varchar(64),
		INDEX plan_index(plan_digest(64)) COMMENT "accelerate the speed when select runaway query",
		INDEX time_index(time) COMMENT "accelerate the speed when querying with active watch"
	) ENGINE=InnoDB DEFAULT CHARSET=utf8mb4 COLLATE=utf8mb4_bin;`

	// CreateRunawayQuarantineWatchTable stores the condition which is used to check whether query should be quarantined.
	CreateRunawayQuarantineWatchTable = `CREATE TABLE IF NOT EXISTS mysql.tidb_runaway_quarantined_watch (
		resource_group_name varchar(32) not null,
		start_time TIMESTAMP NOT NULL,
		end_time TIMESTAMP NOT NULL,
		watch varchar(12) NOT NULL,
		watch_text TEXT NOT NULL,
		tidb_server varchar(64),
		INDEX sql_index(watch_text(700)) COMMENT "accelerate the speed when select quarantined query",
		INDEX time_index(end_time) COMMENT "accelerate the speed when querying with active watch"
	) ENGINE=InnoDB DEFAULT CHARSET=utf8mb4 COLLATE=utf8mb4_bin;`

	// CreateImportJobs is a table that IMPORT INTO uses.
	CreateImportJobs = `CREATE TABLE IF NOT EXISTS mysql.tidb_import_jobs (
		id bigint(64) NOT NULL AUTO_INCREMENT,
		create_time TIMESTAMP(6) NOT NULL DEFAULT CURRENT_TIMESTAMP(6),
		start_time TIMESTAMP(6) NULL DEFAULT NULL,
		update_time TIMESTAMP(6) NULL DEFAULT NULL,
		end_time TIMESTAMP(6) NULL DEFAULT NULL,
		table_schema VARCHAR(64) NOT NULL,
		table_name VARCHAR(64) NOT NULL,
		table_id bigint(64) NOT NULL,
		created_by VARCHAR(300) NOT NULL,
		parameters text NOT NULL,
		source_file_size bigint(64) NOT NULL,
		status VARCHAR(64) NOT NULL,
		step VARCHAR(64) NOT NULL,
		summary text DEFAULT NULL,
		error_message TEXT DEFAULT NULL,
		PRIMARY KEY (id),
		KEY (created_by),
		KEY (status));`
)

// CreateTimers is a table to store all timers for tidb
var CreateTimers = timertable.CreateTimerTableSQL("mysql", "tidb_timers")

// bootstrap initiates system DB for a store.
func bootstrap(s Session) {
	startTime := time.Now()
	err := InitMDLVariableForBootstrap(s.GetStore())
	if err != nil {
		logutil.BgLogger().Fatal("init metadata lock error",
			zap.Error(err))
	}
	dom := domain.GetDomain(s)
	for {
		b, err := checkBootstrapped(s)
		if err != nil {
			logutil.BgLogger().Fatal("check bootstrap error",
				zap.Error(err))
		}
		// For rolling upgrade, we can't do upgrade only in the owner.
		if b {
			upgrade(s)
			logutil.BgLogger().Info("upgrade successful in bootstrap",
				zap.Duration("take time", time.Since(startTime)))
			return
		}
		// To reduce conflict when multiple TiDB-server start at the same time.
		// Actually only one server need to do the bootstrap. So we chose DDL owner to do this.
		if dom.DDL().OwnerManager().IsOwner() {
			doDDLWorks(s)
			doDMLWorks(s)
			runBootstrapSQLFile = true
			logutil.BgLogger().Info("bootstrap successful",
				zap.Duration("take time", time.Since(startTime)))
			return
		}
		time.Sleep(200 * time.Millisecond)
	}
}

const (
	// varTrue is the true value in mysql.TiDB table for boolean columns.
	varTrue = "True"
	// varFalse is the false value in mysql.TiDB table for boolean columns.
	varFalse = "False"
	// The variable name in mysql.TiDB table.
	// It is used for checking if the store is bootstrapped by any TiDB server.
	// If the value is `True`, the store is already bootstrapped by a TiDB server.
	bootstrappedVar = "bootstrapped"
	// The variable name in mysql.TiDB table.
	// It is used for getting the version of the TiDB server which bootstrapped the store.
	tidbServerVersionVar = "tidb_server_version"
	// The variable name in mysql.tidb table and it will be used when we want to know
	// system timezone.
	tidbSystemTZ = "system_tz"
	// The variable name in mysql.tidb table and it will indicate if the new collations are enabled in the TiDB cluster.
	tidbNewCollationEnabled = "new_collation_enabled"
	// The variable name in mysql.tidb table and it records the default value of
	// mem-quota-query when upgrade from v3.0.x to v4.0.9+.
	tidbDefMemoryQuotaQuery = "default_memory_quota_query"
	// The variable name in mysql.tidb table and it records the default value of
	// oom-action when upgrade from v3.0.x to v4.0.11+.
	tidbDefOOMAction = "default_oom_action"
	// Const for TiDB server version 2.
	version2  = 2
	version3  = 3
	version4  = 4
	version5  = 5
	version6  = 6
	version7  = 7
	version8  = 8
	version9  = 9
	version10 = 10
	version11 = 11
	version12 = 12
	version13 = 13
	version14 = 14
	version15 = 15
	version16 = 16
	version17 = 17
	version18 = 18
	version19 = 19
	version20 = 20
	version21 = 21
	version22 = 22
	version23 = 23
	version24 = 24
	version25 = 25
	version26 = 26
	version27 = 27
	version28 = 28
	// version29 is not needed.
	version30 = 30
	version31 = 31
	version32 = 32
	version33 = 33
	version34 = 34
	version35 = 35
	version36 = 36
	version37 = 37
	version38 = 38
	// version39 will be redone in version46 so it's skipped here.
	// version40 is the version that introduce new collation in TiDB,
	// see https://github.com/pingcap/tidb/pull/14574 for more details.
	version40 = 40
	version41 = 41
	// version42 add storeType and reason column in expr_pushdown_blacklist
	version42 = 42
	// version43 updates global variables related to statement summary.
	version43 = 43
	// version44 delete tidb_isolation_read_engines from mysql.global_variables to avoid unexpected behavior after upgrade.
	version44 = 44
	// version45 introduces CONFIG_PRIV for SET CONFIG statements.
	version45 = 45
	// version46 fix a bug in v3.1.1.
	version46 = 46
	// version47 add Source to bindings to indicate the way binding created.
	version47 = 47
	// version48 reset all deprecated concurrency related system-variables if they were all default value.
	// version49 introduces mysql.stats_extended table.
	// Both version48 and version49 will be redone in version55 and version56 so they're skipped here.
	// version50 add mysql.schema_index_usage table.
	version50 = 50
	// version51 introduces CreateTablespacePriv to mysql.user.
	// version51 will be redone in version63 so it's skipped here.
	// version52 change mysql.stats_histograms cm_sketch column from blob to blob(6291456)
	version52 = 52
	// version53 introduce Global variable tidb_enable_strict_double_type_check
	version53 = 53
	// version54 writes a variable `mem_quota_query` to mysql.tidb if it's a cluster upgraded from v3.0.x to v4.0.9+.
	version54 = 54
	// version55 fixes the bug that upgradeToVer48 would be missed when upgrading from v4.0 to a new version
	version55 = 55
	// version56 fixes the bug that upgradeToVer49 would be missed when upgrading from v4.0 to a new version
	version56 = 56
	// version57 fixes the bug of concurrent create / drop binding
	version57 = 57
	// version58 add `Repl_client_priv` and `Repl_slave_priv` to `mysql.user`
	// version58 will be redone in version64 so it's skipped here.
	// version59 add writes a variable `oom-action` to mysql.tidb if it's a cluster upgraded from v3.0.x to v4.0.11+.
	version59 = 59
	// version60 redesigns `mysql.stats_extended`
	version60 = 60
	// version61 will be redone in version67
	// version62 add column ndv for mysql.stats_buckets.
	version62 = 62
	// version63 fixes the bug that upgradeToVer51 would be missed when upgrading from v4.0 to a new version
	version63 = 63
	// version64 is redone upgradeToVer58 after upgradeToVer63, this is to preserve the order of the columns in mysql.user
	version64 = 64
	// version65 add mysql.stats_fm_sketch table.
	version65 = 65
	// version66 enables the feature `track_aggregate_memory_usage` by default.
	version66 = 66
	// version67 restore all SQL bindings.
	version67 = 67
	// version68 update the global variable 'tidb_enable_clustered_index' from 'off' to 'int_only'.
	version68 = 68
	// version69 adds mysql.global_grants for DYNAMIC privileges
	version69 = 69
	// version70 adds mysql.user.plugin to allow multiple authentication plugins
	version70 = 70
	// version71 forces tidb_multi_statement_mode=OFF when tidb_multi_statement_mode=WARN
	// This affects upgrades from v4.0 where the default was WARN.
	version71 = 71
	// version72 adds snapshot column for mysql.stats_meta
	version72 = 72
	// version73 adds mysql.capture_plan_baselines_blacklist table
	version73 = 73
	// version74 changes global variable `tidb_stmt_summary_max_stmt_count` value from 200 to 3000.
	version74 = 74
	// version75 update mysql.*.host from char(60) to char(255)
	version75 = 75
	// version76 update mysql.columns_priv from SET('Select','Insert','Update') to SET('Select','Insert','Update','References')
	version76 = 76
	// version77 adds mysql.column_stats_usage table
	version77 = 77
	// version78 updates mysql.stats_buckets.lower_bound, mysql.stats_buckets.upper_bound and mysql.stats_histograms.last_analyze_pos from BLOB to LONGBLOB.
	version78 = 78
	// version79 adds the mysql.table_cache_meta table
	version79 = 79
	// version80 fixes the issue https://github.com/pingcap/tidb/issues/25422.
	// If the TiDB upgrading from the 4.x to a newer version, we keep the tidb_analyze_version to 1.
	version80 = 80
	// version81 insert "tidb_enable_index_merge|off" to mysql.GLOBAL_VARIABLES if there is no tidb_enable_index_merge.
	// This will only happens when we upgrade a cluster before 4.0.0 to 4.0.0+.
	version81 = 81
	// version82 adds the mysql.analyze_options table
	version82 = 82
	// version83 adds the tables mysql.stats_history
	version83 = 83
	// version84 adds the tables mysql.stats_meta_history
	version84 = 84
	// version85 updates bindings with status 'using' in mysql.bind_info table to 'enabled' status
	version85 = 85
	// version86 update mysql.tables_priv from SET('Select','Insert','Update') to SET('Select','Insert','Update','References').
	version86 = 86
	// version87 adds the mysql.analyze_jobs table
	version87 = 87
	// version88 fixes the issue https://github.com/pingcap/tidb/issues/33650.
	version88 = 88
	// version89 adds the tables mysql.advisory_locks
	version89 = 89
	// version90 converts enable-batch-dml, mem-quota-query, query-log-max-len, committer-concurrency, run-auto-analyze, and oom-action to a sysvar
	version90 = 90
	// version91 converts prepared-plan-cache to sysvars
	version91 = 91
	// version92 for concurrent ddl.
	version92 = 92
	// version93 converts oom-use-tmp-storage to a sysvar
	version93 = 93
	version94 = 94
	// version95 add a column `User_attributes` to `mysql.user`
	version95 = 95
	// version97 sets tidb_opt_range_max_size to 0 when a cluster upgrades from some version lower than v6.4.0 to v6.4.0+.
	// It promises the compatibility of building ranges behavior.
	version97 = 97
	// version98 add a column `Token_issuer` to `mysql.user`
	version98 = 98
	version99 = 99
	// version100 converts server-memory-quota to a sysvar
	version100 = 100
	// version101 add mysql.plan_replayer_status table
	version101 = 101
	// version102 add mysql.plan_replayer_task table
	version102 = 102
	// version103 adds the tables mysql.stats_table_locked
	version103 = 103
	// version104 add `sql_digest` and `plan_digest` to `bind_info`
	version104 = 104
	// version105 insert "tidb_cost_model_version|1" to mysql.GLOBAL_VARIABLES if there is no tidb_cost_model_version.
	// This will only happens when we upgrade a cluster before 6.0.
	version105 = 105
	// version106 add mysql.password_history, and Password_reuse_history, Password_reuse_time into mysql.user.
	version106 = 106
	// version107 add columns related to password expiration into mysql.user
	version107 = 107
	// version108 adds the table tidb_ttl_table_status
	version108 = 108
	// version109 sets tidb_enable_gc_aware_memory_track to off when a cluster upgrades from some version lower than v6.5.0.
	version109 = 109
	// ...
	// [version110, version129] is the version range reserved for patches of 6.5.x
	// ...
	// version110 sets tidb_stats_load_pseudo_timeout to ON when a cluster upgrades from some version lower than v6.5.0.
	version110 = 110
	// version130 add column source to mysql.stats_meta_history
	version130 = 130
	// version131 adds the table tidb_ttl_task and tidb_ttl_job_history
	version131 = 131
	// version132 modifies the view tidb_mdl_view
	version132 = 132
	// version133 sets tidb_server_memory_limit to "80%"
	version133 = 133
	// version134 modifies the following global variables default value:
	// - foreign_key_checks: off -> on
	// - tidb_enable_foreign_key: off -> on
	// - tidb_store_batch_size: 0 -> 4
	version134 = 134
	// version135 sets tidb_opt_advanced_join_hint to off when a cluster upgrades from some version lower than v7.0.
	version135 = 135
	// version136 prepare the tables for the distributed task.
	version136 = 136
	// version137 introduces some reserved resource groups
	version137 = 137
	// version 138 set tidb_enable_null_aware_anti_join to true
	version138 = 138
	// version 139 creates mysql.load_data_jobs table for LOAD DATA statement
	version139 = 139
	// version 140 add column task_key to mysql.tidb_global_task
	version140 = 140
	// version 141
	//   set the value of `tidb_session_plan_cache_size` to "tidb_prepared_plan_cache_size" if there is no `tidb_session_plan_cache_size`.
	//   update tidb_load_based_replica_read_threshold from 0 to 4
	// This will only happens when we upgrade a cluster before 7.1.
	version141 = 141
	// version 142 insert "tidb_enable_non_prepared_plan_cache|0" to mysql.GLOBAL_VARIABLES if there is no tidb_enable_non_prepared_plan_cache.
	// This will only happens when we upgrade a cluster before 6.5.
	version142 = 142
	// version 143 add column `error` to `mysql.tidb_global_task` and `mysql.tidb_background_subtask`
	version143 = 143
	// version 144 turn off `tidb_plan_cache_invalidation_on_fresh_stats`, which is introduced in 7.1-rc,
	// if it's upgraded from an existing old version cluster.
	version144 = 144
	// version 145 to only add a version make we know when we support upgrade state.
	version145 = 145
	// version 146 add index for mysql.stats_meta_history and mysql.stats_history.
	version146 = 146
	// ...
	// [version147, version166] is the version range reserved for patches of 7.1.x
	// ...
	// version 167 add column `step` to `mysql.tidb_background_subtask`
	version167 = 167
	version168 = 168
	version169 = 169
	version170 = 170
)

// currentBootstrapVersion is defined as a variable, so we can modify its value for testing.
// please make sure this is the largest version
var currentBootstrapVersion int64 = version170

// DDL owner key's expired time is ManagerSessionTTL seconds, we should wait the time and give more time to have a chance to finish it.
var internalSQLTimeout = owner.ManagerSessionTTL + 15

// whether to run the sql file in bootstrap.
var runBootstrapSQLFile = false

var (
	bootstrapVersion = []func(Session, int64){
		upgradeToVer2,
		upgradeToVer3,
		upgradeToVer4,
		upgradeToVer5,
		upgradeToVer6,
		upgradeToVer7,
		upgradeToVer8,
		upgradeToVer9,
		upgradeToVer10,
		upgradeToVer11,
		upgradeToVer12,
		upgradeToVer13,
		upgradeToVer14,
		upgradeToVer15,
		upgradeToVer16,
		upgradeToVer17,
		upgradeToVer18,
		upgradeToVer19,
		upgradeToVer20,
		upgradeToVer21,
		upgradeToVer22,
		upgradeToVer23,
		upgradeToVer24,
		upgradeToVer25,
		upgradeToVer26,
		upgradeToVer27,
		upgradeToVer28,
		upgradeToVer29,
		upgradeToVer30,
		upgradeToVer31,
		upgradeToVer32,
		upgradeToVer33,
		upgradeToVer34,
		upgradeToVer35,
		upgradeToVer36,
		upgradeToVer37,
		upgradeToVer38,
		// We will redo upgradeToVer39 in upgradeToVer46,
		// so upgradeToVer39 is skipped here.
		upgradeToVer40,
		upgradeToVer41,
		upgradeToVer42,
		upgradeToVer43,
		upgradeToVer44,
		upgradeToVer45,
		upgradeToVer46,
		upgradeToVer47,
		// We will redo upgradeToVer48 and upgradeToVer49 in upgradeToVer55 and upgradeToVer56,
		// so upgradeToVer48 and upgradeToVer49 is skipped here.
		upgradeToVer50,
		// We will redo upgradeToVer51 in upgradeToVer63, it is skipped here.
		upgradeToVer52,
		upgradeToVer53,
		upgradeToVer54,
		upgradeToVer55,
		upgradeToVer56,
		upgradeToVer57,
		// We will redo upgradeToVer58 in upgradeToVer64, it is skipped here.
		upgradeToVer59,
		upgradeToVer60,
		// We will redo upgradeToVer61 in upgradeToVer67, it is skipped here.
		upgradeToVer62,
		upgradeToVer63,
		upgradeToVer64,
		upgradeToVer65,
		upgradeToVer66,
		upgradeToVer67,
		upgradeToVer68,
		upgradeToVer69,
		upgradeToVer70,
		upgradeToVer71,
		upgradeToVer72,
		upgradeToVer73,
		upgradeToVer74,
		upgradeToVer75,
		upgradeToVer76,
		upgradeToVer77,
		upgradeToVer78,
		upgradeToVer79,
		upgradeToVer80,
		upgradeToVer81,
		upgradeToVer82,
		upgradeToVer83,
		upgradeToVer84,
		upgradeToVer85,
		upgradeToVer86,
		upgradeToVer87,
		upgradeToVer88,
		upgradeToVer89,
		upgradeToVer90,
		upgradeToVer91,
		upgradeToVer93,
		upgradeToVer94,
		upgradeToVer95,
		// We will redo upgradeToVer96 in upgradeToVer100, it is skipped here.
		upgradeToVer97,
		upgradeToVer98,
		upgradeToVer100,
		upgradeToVer101,
		upgradeToVer102,
		upgradeToVer103,
		upgradeToVer104,
		upgradeToVer105,
		upgradeToVer106,
		upgradeToVer107,
		upgradeToVer108,
		upgradeToVer109,
		upgradeToVer110,
		upgradeToVer130,
		upgradeToVer131,
		upgradeToVer132,
		upgradeToVer133,
		upgradeToVer134,
		upgradeToVer135,
		upgradeToVer136,
		upgradeToVer137,
		upgradeToVer138,
		upgradeToVer139,
		upgradeToVer140,
		upgradeToVer141,
		upgradeToVer142,
		upgradeToVer143,
		upgradeToVer144,
		// We will only use Ver145 to differentiate versions, so it is skipped here.
		upgradeToVer146,
		upgradeToVer167,
		upgradeToVer168,
		upgradeToVer169,
		upgradeToVer170,
	}
)

func checkBootstrapped(s Session) (bool, error) {
	ctx := kv.WithInternalSourceType(context.Background(), kv.InternalTxnBootstrap)
	//  Check if system db exists.
	_, err := s.ExecuteInternal(ctx, "USE %n", mysql.SystemDB)
	if err != nil && infoschema.ErrDatabaseNotExists.NotEqual(err) {
		logutil.BgLogger().Fatal("check bootstrap error",
			zap.Error(err))
	}
	// Check bootstrapped variable value in TiDB table.
	sVal, _, err := getTiDBVar(s, bootstrappedVar)
	if err != nil {
		if infoschema.ErrTableNotExists.Equal(err) {
			return false, nil
		}
		return false, errors.Trace(err)
	}
	isBootstrapped := sVal == varTrue
	if isBootstrapped {
		// Make sure that doesn't affect the following operations.
		if err = s.CommitTxn(ctx); err != nil {
			return false, errors.Trace(err)
		}
	}
	return isBootstrapped, nil
}

// getTiDBVar gets variable value from mysql.tidb table.
// Those variables are used by TiDB server.
func getTiDBVar(s Session, name string) (sVal string, isNull bool, e error) {
	ctx := kv.WithInternalSourceType(context.Background(), kv.InternalTxnBootstrap)
	rs, err := s.ExecuteInternal(ctx, `SELECT HIGH_PRIORITY VARIABLE_VALUE FROM %n.%n WHERE VARIABLE_NAME= %?`,
		mysql.SystemDB,
		mysql.TiDBTable,
		name,
	)
	if err != nil {
		return "", true, errors.Trace(err)
	}
	if rs == nil {
		return "", true, errors.New("Wrong number of Recordset")
	}
	defer terror.Call(rs.Close)
	req := rs.NewChunk(nil)
	err = rs.Next(ctx, req)
	if err != nil || req.NumRows() == 0 {
		return "", true, errors.Trace(err)
	}
	row := req.GetRow(0)
	if row.IsNull(0) {
		return "", true, nil
	}
	return row.GetString(0), false, nil
}

// SupportUpgradeStateVer is exported for testing.
var SupportUpgradeStateVer = version145

// upgrade function  will do some upgrade works, when the system is bootstrapped by low version TiDB server
// For example, add new system variables into mysql.global_variables table.
func upgrade(s Session) {
	ver, err := getBootstrapVersion(s)
	terror.MustNil(err)
	if ver >= currentBootstrapVersion {
		// It is already bootstrapped/upgraded by a higher version TiDB server.
		return
	}
	// Only upgrade from under version92 and this TiDB is not owner set.
	// The owner in older tidb does not support concurrent DDL, we should add the internal DDL to job queue.
	if ver < version92 {
		useConcurrentDDL, err := checkOwnerVersion(context.Background(), domain.GetDomain(s))
		if err != nil {
			logutil.BgLogger().Fatal("[upgrade] upgrade failed", zap.Error(err))
		}
		if !useConcurrentDDL {
			// Use another variable DDLForce2Queue but not EnableConcurrentDDL since in upgrade it may set global variable, the initial step will
			// overwrite variable EnableConcurrentDDL.
			variable.DDLForce2Queue.Store(true)
		}
	}
	// Do upgrade works then update bootstrap version.
	isNull, err := InitMDLVariableForUpgrade(s.GetStore())
	if err != nil {
		logutil.BgLogger().Fatal("[upgrade] init metadata lock failed", zap.Error(err))
	}

	if ver >= int64(SupportUpgradeStateVer) {
		syncUpgradeState(s)
	}
	if isNull {
		upgradeToVer99Before(s)
	}

	// It is only used in test.
	addMockBootstrapVersionForTest(s)
	for _, upgrade := range bootstrapVersion {
		upgrade(s, ver)
	}
	if isNull {
		upgradeToVer99After(s)
	}
	if ver >= int64(SupportUpgradeStateVer) {
		syncNormalRunning(s)
	}

	variable.DDLForce2Queue.Store(false)
	updateBootstrapVer(s)
	ctx := kv.WithInternalSourceType(context.Background(), kv.InternalTxnBootstrap)
	_, err = s.ExecuteInternal(ctx, "COMMIT")

	if err != nil {
		sleepTime := 1 * time.Second
		logutil.BgLogger().Info("update bootstrap ver failed",
			zap.Error(err), zap.Duration("sleeping time", sleepTime))
		time.Sleep(sleepTime)
		// Check if TiDB is already upgraded.
		v, err1 := getBootstrapVersion(s)
		if err1 != nil {
			logutil.BgLogger().Fatal("upgrade failed", zap.Error(err1))
		}
		if v >= currentBootstrapVersion {
			// It is already bootstrapped/upgraded by a higher version TiDB server.
			return
		}
		logutil.BgLogger().Fatal("[upgrade] upgrade failed",
			zap.Int64("from", ver),
			zap.Int64("to", currentBootstrapVersion),
			zap.Error(err))
	}
}

func syncUpgradeState(s Session) {
	totalInterval := time.Duration(internalSQLTimeout) * time.Second
	ctx, cancelFunc := context.WithTimeout(context.Background(), totalInterval)
	defer cancelFunc()
	dom := domain.GetDomain(s)
	err := dom.DDL().StateSyncer().UpdateGlobalState(ctx, syncer.NewStateInfo(syncer.StateUpgrading))
	if err != nil {
		logutil.BgLogger().Fatal("[upgrading] update global state failed", zap.String("state", syncer.StateUpgrading), zap.Error(err))
	}

	interval := 200 * time.Millisecond
	retryTimes := int(totalInterval / interval)
	for i := 0; i < retryTimes; i++ {
		op, err := owner.GetOwnerOpValue(ctx, dom.EtcdClient(), ddl.DDLOwnerKey, "upgrade bootstrap")
		if err == nil && op.String() == owner.OpGetUpgradingState.String() {
			break
		}
		if i == retryTimes-1 {
			logutil.BgLogger().Fatal("[upgrading] get owner op failed", zap.Stringer("state", op), zap.Error(err))
		}
		if i%10 == 0 {
			logutil.BgLogger().Warn("get owner op failed", zap.String("category", "upgrading"), zap.Stringer("state", op), zap.Error(err))
		}
		time.Sleep(interval)
	}

	retryTimes = 60
	interval = 500 * time.Millisecond
	for i := 0; i < retryTimes; i++ {
		jobErrs, err := ddl.PauseAllJobsBySystem(s)
		if err == nil && len(jobErrs) == 0 {
			break
		}
		jobErrStrs := make([]string, 0, len(jobErrs))
		for _, jobErr := range jobErrs {
			if dbterror.ErrPausedDDLJob.Equal(jobErr) {
				continue
			}
			jobErrStrs = append(jobErrStrs, jobErr.Error())
		}
		if err == nil && len(jobErrStrs) == 0 {
			break
		}

		if i == retryTimes-1 {
			logutil.BgLogger().Fatal("[upgrading] pause all jobs failed", zap.Strings("errs", jobErrStrs), zap.Error(err))
		}
		logutil.BgLogger().Warn("pause all jobs failed", zap.String("category", "upgrading"), zap.Strings("errs", jobErrStrs), zap.Error(err))
		time.Sleep(interval)
	}
	logutil.BgLogger().Info("update global state to upgrading", zap.String("category", "upgrading"), zap.String("state", syncer.StateUpgrading))
}

func syncNormalRunning(s Session) {
	failpoint.Inject("mockResumeAllJobsFailed", func(val failpoint.Value) {
		if val.(bool) {
			dom := domain.GetDomain(s)
			//nolint: errcheck
			dom.DDL().StateSyncer().UpdateGlobalState(context.Background(), syncer.NewStateInfo(syncer.StateNormalRunning))
			failpoint.Return()
		}
	})

	jobErrs, err := ddl.ResumeAllJobsBySystem(s)
	if err != nil {
		logutil.BgLogger().Warn("resume all paused jobs failed", zap.String("category", "upgrading"), zap.Error(err))
	}
	for _, e := range jobErrs {
		logutil.BgLogger().Warn("resume the job failed ", zap.String("category", "upgrading"), zap.Error(e))
	}

	ctx, cancelFunc := context.WithTimeout(context.Background(), 3*time.Second)
	defer cancelFunc()
	dom := domain.GetDomain(s)
	err = dom.DDL().StateSyncer().UpdateGlobalState(ctx, syncer.NewStateInfo(syncer.StateNormalRunning))
	if err != nil {
		logutil.BgLogger().Fatal("[upgrading] update global state to normal failed", zap.Error(err))
	}
	logutil.BgLogger().Info("update global state to normal running finished", zap.String("category", "upgrading"))
}

// checkOwnerVersion is used to wait the DDL owner to be elected in the cluster and check it is the same version as this TiDB.
func checkOwnerVersion(ctx context.Context, dom *domain.Domain) (bool, error) {
	ticker := time.NewTicker(100 * time.Millisecond)
	defer ticker.Stop()
	logutil.BgLogger().Info("Waiting for the DDL owner to be elected in the cluster")
	for {
		select {
		case <-ctx.Done():
			return false, ctx.Err()
		case <-ticker.C:
			ownerID, err := dom.DDL().OwnerManager().GetOwnerID(ctx)
			if err == concurrency.ErrElectionNoLeader {
				continue
			}
			info, err := infosync.GetAllServerInfo(ctx)
			if err != nil {
				return false, err
			}
			if s, ok := info[ownerID]; ok {
				return s.Version == mysql.ServerVersion, nil
			}
		}
	}
}

// upgradeToVer2 updates to version 2.
func upgradeToVer2(s Session, ver int64) {
	if ver >= version2 {
		return
	}
	// Version 2 add two system variable for DistSQL concurrency controlling.
	// Insert distsql related system variable.
	distSQLVars := []string{variable.TiDBDistSQLScanConcurrency}
	values := make([]string, 0, len(distSQLVars))
	for _, v := range distSQLVars {
		value := fmt.Sprintf(`("%s", "%s")`, v, variable.GetSysVar(v).Value)
		values = append(values, value)
	}
	sql := fmt.Sprintf("INSERT HIGH_PRIORITY IGNORE INTO %s.%s VALUES %s;", mysql.SystemDB, mysql.GlobalVariablesTable,
		strings.Join(values, ", "))
	mustExecute(s, sql)
}

// upgradeToVer3 updates to version 3.
func upgradeToVer3(s Session, ver int64) {
	if ver >= version3 {
		return
	}
	// Version 3 fix tx_read_only variable value.
	mustExecute(s, "UPDATE HIGH_PRIORITY %n.%n SET variable_value = '0' WHERE variable_name = 'tx_read_only';", mysql.SystemDB, mysql.GlobalVariablesTable)
}

// upgradeToVer4 updates to version 4.
func upgradeToVer4(s Session, ver int64) {
	if ver >= version4 {
		return
	}
	mustExecute(s, CreateStatsMetaTable)
}

func upgradeToVer5(s Session, ver int64) {
	if ver >= version5 {
		return
	}
	mustExecute(s, CreateStatsColsTable)
	mustExecute(s, CreateStatsBucketsTable)
}

func upgradeToVer6(s Session, ver int64) {
	if ver >= version6 {
		return
	}
	doReentrantDDL(s, "ALTER TABLE mysql.user ADD COLUMN `Super_priv` ENUM('N','Y') CHARACTER SET utf8 NOT NULL DEFAULT 'N' AFTER `Show_db_priv`", infoschema.ErrColumnExists)
	// For reasons of compatibility, set the non-exists privilege column value to 'Y', as TiDB doesn't check them in older versions.
	mustExecute(s, "UPDATE HIGH_PRIORITY mysql.user SET Super_priv='Y'")
}

func upgradeToVer7(s Session, ver int64) {
	if ver >= version7 {
		return
	}
	doReentrantDDL(s, "ALTER TABLE mysql.user ADD COLUMN `Process_priv` ENUM('N','Y') CHARACTER SET utf8 NOT NULL DEFAULT 'N' AFTER `Drop_priv`", infoschema.ErrColumnExists)
	// For reasons of compatibility, set the non-exists privilege column value to 'Y', as TiDB doesn't check them in older versions.
	mustExecute(s, "UPDATE HIGH_PRIORITY mysql.user SET Process_priv='Y'")
}

func upgradeToVer8(s Session, ver int64) {
	if ver >= version8 {
		return
	}
	ctx := kv.WithInternalSourceType(context.Background(), kv.InternalTxnBootstrap)
	// This is a dummy upgrade, it checks whether upgradeToVer7 success, if not, do it again.
	if _, err := s.ExecuteInternal(ctx, "SELECT HIGH_PRIORITY `Process_priv` FROM mysql.user LIMIT 0"); err == nil {
		return
	}
	upgradeToVer7(s, ver)
}

func upgradeToVer9(s Session, ver int64) {
	if ver >= version9 {
		return
	}
	doReentrantDDL(s, "ALTER TABLE mysql.user ADD COLUMN `Trigger_priv` ENUM('N','Y') CHARACTER SET utf8 NOT NULL DEFAULT 'N' AFTER `Create_user_priv`", infoschema.ErrColumnExists)
	// For reasons of compatibility, set the non-exists privilege column value to 'Y', as TiDB doesn't check them in older versions.
	mustExecute(s, "UPDATE HIGH_PRIORITY mysql.user SET Trigger_priv='Y'")
}

func doReentrantDDL(s Session, sql string, ignorableErrs ...error) {
	ctx, cancel := context.WithTimeout(context.Background(), time.Duration(internalSQLTimeout)*time.Second)
	ctx = kv.WithInternalSourceType(ctx, kv.InternalTxnBootstrap)
	_, err := s.ExecuteInternal(ctx, sql)
	defer cancel()
	for _, ignorableErr := range ignorableErrs {
		if terror.ErrorEqual(err, ignorableErr) {
			return
		}
	}
	if err != nil {
		logutil.BgLogger().Fatal("doReentrantDDL error", zap.Error(err))
	}
}

func upgradeToVer10(s Session, ver int64) {
	if ver >= version10 {
		return
	}
	doReentrantDDL(s, "ALTER TABLE mysql.stats_buckets CHANGE COLUMN `value` `upper_bound` BLOB NOT NULL", infoschema.ErrColumnNotExists, infoschema.ErrColumnExists)
	doReentrantDDL(s, "ALTER TABLE mysql.stats_buckets ADD COLUMN `lower_bound` BLOB", infoschema.ErrColumnExists)
	doReentrantDDL(s, "ALTER TABLE mysql.stats_histograms ADD COLUMN `null_count` BIGINT(64) NOT NULL DEFAULT 0", infoschema.ErrColumnExists)
	doReentrantDDL(s, "ALTER TABLE mysql.stats_histograms DROP COLUMN distinct_ratio", dbterror.ErrCantDropFieldOrKey)
	doReentrantDDL(s, "ALTER TABLE mysql.stats_histograms DROP COLUMN use_count_to_estimate", dbterror.ErrCantDropFieldOrKey)
}

func upgradeToVer11(s Session, ver int64) {
	if ver >= version11 {
		return
	}
	doReentrantDDL(s, "ALTER TABLE mysql.user ADD COLUMN `References_priv` ENUM('N','Y') CHARACTER SET utf8 NOT NULL DEFAULT 'N' AFTER `Grant_priv`", infoschema.ErrColumnExists)
	mustExecute(s, "UPDATE HIGH_PRIORITY mysql.user SET References_priv='Y'")
}

func upgradeToVer12(s Session, ver int64) {
	if ver >= version12 {
		return
	}
	ctx := kv.WithInternalSourceType(context.Background(), kv.InternalTxnBootstrap)
	_, err := s.ExecuteInternal(ctx, "BEGIN")
	terror.MustNil(err)
	sql := "SELECT HIGH_PRIORITY user, host, password FROM mysql.user WHERE password != ''"
	rs, err := s.ExecuteInternal(ctx, sql)
	if terror.ErrorEqual(err, core.ErrUnknownColumn) {
		sql := "SELECT HIGH_PRIORITY user, host, authentication_string FROM mysql.user WHERE authentication_string != ''"
		rs, err = s.ExecuteInternal(ctx, sql)
	}
	terror.MustNil(err)
	sqls := make([]string, 0, 1)
	defer terror.Call(rs.Close)
	req := rs.NewChunk(nil)
	it := chunk.NewIterator4Chunk(req)
	err = rs.Next(ctx, req)
	for err == nil && req.NumRows() != 0 {
		for row := it.Begin(); row != it.End(); row = it.Next() {
			user := row.GetString(0)
			host := row.GetString(1)
			pass := row.GetString(2)
			var newPass string
			newPass, err = oldPasswordUpgrade(pass)
			terror.MustNil(err)
			updateSQL := fmt.Sprintf(`UPDATE HIGH_PRIORITY mysql.user SET password = "%s" WHERE user="%s" AND host="%s"`, newPass, user, host)
			sqls = append(sqls, updateSQL)
		}
		err = rs.Next(ctx, req)
	}
	terror.MustNil(err)

	for _, sql := range sqls {
		mustExecute(s, sql)
	}

	sql = fmt.Sprintf(`INSERT HIGH_PRIORITY INTO %s.%s VALUES ("%s", "%d", "TiDB bootstrap version.") ON DUPLICATE KEY UPDATE VARIABLE_VALUE="%d"`,
		mysql.SystemDB, mysql.TiDBTable, tidbServerVersionVar, version12, version12)
	mustExecute(s, sql)

	mustExecute(s, "COMMIT")
}

func upgradeToVer13(s Session, ver int64) {
	if ver >= version13 {
		return
	}
	sqls := []string{
		"ALTER TABLE mysql.user ADD COLUMN `Create_tmp_table_priv` ENUM('N','Y') CHARACTER SET utf8 NOT NULL DEFAULT 'N' AFTER `Super_priv`",
		"ALTER TABLE mysql.user ADD COLUMN `Lock_tables_priv` ENUM('N','Y') CHARACTER SET utf8 NOT NULL DEFAULT 'N' AFTER `Create_tmp_table_priv`",
		"ALTER TABLE mysql.user ADD COLUMN `Create_view_priv` ENUM('N','Y') CHARACTER SET utf8 NOT NULL DEFAULT 'N' AFTER `Execute_priv`",
		"ALTER TABLE mysql.user ADD COLUMN `Show_view_priv` ENUM('N','Y') CHARACTER SET utf8 NOT NULL DEFAULT 'N' AFTER `Create_view_priv`",
		"ALTER TABLE mysql.user ADD COLUMN `Create_routine_priv` ENUM('N','Y') CHARACTER SET utf8 NOT NULL DEFAULT 'N' AFTER `Show_view_priv`",
		"ALTER TABLE mysql.user ADD COLUMN `Alter_routine_priv` ENUM('N','Y') CHARACTER SET utf8 NOT NULL DEFAULT 'N' AFTER `Create_routine_priv`",
		"ALTER TABLE mysql.user ADD COLUMN `Event_priv` ENUM('N','Y') CHARACTER SET utf8 NOT NULL DEFAULT 'N' AFTER `Create_user_priv`",
	}
	for _, sql := range sqls {
		doReentrantDDL(s, sql, infoschema.ErrColumnExists)
	}
	mustExecute(s, "UPDATE HIGH_PRIORITY mysql.user SET Create_tmp_table_priv='Y',Lock_tables_priv='Y',Create_routine_priv='Y',Alter_routine_priv='Y',Event_priv='Y' WHERE Super_priv='Y'")
	mustExecute(s, "UPDATE HIGH_PRIORITY mysql.user SET Create_view_priv='Y',Show_view_priv='Y' WHERE Create_priv='Y'")
}

func upgradeToVer14(s Session, ver int64) {
	if ver >= version14 {
		return
	}
	sqls := []string{
		"ALTER TABLE mysql.db ADD COLUMN `References_priv` ENUM('N','Y') CHARACTER SET utf8 NOT NULL DEFAULT 'N' AFTER `Grant_priv`",
		"ALTER TABLE mysql.db ADD COLUMN `Create_tmp_table_priv` ENUM('N','Y') CHARACTER SET utf8 NOT NULL DEFAULT 'N' AFTER `Alter_priv`",
		"ALTER TABLE mysql.db ADD COLUMN `Lock_tables_priv` ENUM('N','Y') CHARACTER SET utf8 NOT NULL DEFAULT 'N' AFTER `Create_tmp_table_priv`",
		"ALTER TABLE mysql.db ADD COLUMN `Create_view_priv` ENUM('N','Y') CHARACTER SET utf8 NOT NULL DEFAULT 'N' AFTER `Lock_tables_priv`",
		"ALTER TABLE mysql.db ADD COLUMN `Show_view_priv` ENUM('N','Y') CHARACTER SET utf8 NOT NULL DEFAULT 'N' AFTER `Create_view_priv`",
		"ALTER TABLE mysql.db ADD COLUMN `Create_routine_priv` ENUM('N','Y') CHARACTER SET utf8 NOT NULL DEFAULT 'N' AFTER `Show_view_priv`",
		"ALTER TABLE mysql.db ADD COLUMN `Alter_routine_priv` ENUM('N','Y') CHARACTER SET utf8 NOT NULL DEFAULT 'N' AFTER `Create_routine_priv`",
		"ALTER TABLE mysql.db ADD COLUMN `Event_priv` ENUM('N','Y') CHARACTER SET utf8 NOT NULL DEFAULT 'N' AFTER `Execute_priv`",
		"ALTER TABLE mysql.db ADD COLUMN `Trigger_priv` ENUM('N','Y') CHARACTER SET utf8 NOT NULL DEFAULT 'N' AFTER `Event_priv`",
	}
	for _, sql := range sqls {
		doReentrantDDL(s, sql, infoschema.ErrColumnExists)
	}
}

func upgradeToVer15(s Session, ver int64) {
	if ver >= version15 {
		return
	}
	doReentrantDDL(s, CreateGCDeleteRangeTable)
}

func upgradeToVer16(s Session, ver int64) {
	if ver >= version16 {
		return
	}
	doReentrantDDL(s, "ALTER TABLE mysql.stats_histograms ADD COLUMN `cm_sketch` BLOB", infoschema.ErrColumnExists)
}

func upgradeToVer17(s Session, ver int64) {
	if ver >= version17 {
		return
	}
	doReentrantDDL(s, "ALTER TABLE mysql.user MODIFY User CHAR(32)")
}

func upgradeToVer18(s Session, ver int64) {
	if ver >= version18 {
		return
	}
	doReentrantDDL(s, "ALTER TABLE mysql.stats_histograms ADD COLUMN `tot_col_size` BIGINT(64) NOT NULL DEFAULT 0", infoschema.ErrColumnExists)
}

func upgradeToVer19(s Session, ver int64) {
	if ver >= version19 {
		return
	}
	doReentrantDDL(s, "ALTER TABLE mysql.db MODIFY User CHAR(32)")
	doReentrantDDL(s, "ALTER TABLE mysql.tables_priv MODIFY User CHAR(32)")
	doReentrantDDL(s, "ALTER TABLE mysql.columns_priv MODIFY User CHAR(32)")
}

func upgradeToVer20(s Session, ver int64) {
	if ver >= version20 {
		return
	}
	doReentrantDDL(s, CreateStatsFeedbackTable)
}

func upgradeToVer21(s Session, ver int64) {
	if ver >= version21 {
		return
	}
	mustExecute(s, CreateGCDeleteRangeDoneTable)

	doReentrantDDL(s, "ALTER TABLE mysql.gc_delete_range DROP INDEX job_id", dbterror.ErrCantDropFieldOrKey)
	doReentrantDDL(s, "ALTER TABLE mysql.gc_delete_range ADD UNIQUE INDEX delete_range_index (job_id, element_id)", dbterror.ErrDupKeyName)
	doReentrantDDL(s, "ALTER TABLE mysql.gc_delete_range DROP INDEX element_id", dbterror.ErrCantDropFieldOrKey)
}

func upgradeToVer22(s Session, ver int64) {
	if ver >= version22 {
		return
	}
	doReentrantDDL(s, "ALTER TABLE mysql.stats_histograms ADD COLUMN `stats_ver` BIGINT(64) NOT NULL DEFAULT 0", infoschema.ErrColumnExists)
}

func upgradeToVer23(s Session, ver int64) {
	if ver >= version23 {
		return
	}
	doReentrantDDL(s, "ALTER TABLE mysql.stats_histograms ADD COLUMN `flag` BIGINT(64) NOT NULL DEFAULT 0", infoschema.ErrColumnExists)
}

// writeSystemTZ writes system timezone info into mysql.tidb
func writeSystemTZ(s Session) {
	mustExecute(s, `INSERT HIGH_PRIORITY INTO %n.%n VALUES (%?, %?, "TiDB Global System Timezone.") ON DUPLICATE KEY UPDATE VARIABLE_VALUE= %?`,
		mysql.SystemDB,
		mysql.TiDBTable,
		tidbSystemTZ,
		timeutil.InferSystemTZ(),
		timeutil.InferSystemTZ(),
	)
}

// upgradeToVer24 initializes `System` timezone according to docs/design/2018-09-10-adding-tz-env.md
func upgradeToVer24(s Session, ver int64) {
	if ver >= version24 {
		return
	}
	writeSystemTZ(s)
}

// upgradeToVer25 updates tidb_max_chunk_size to new low bound value 32 if previous value is small than 32.
func upgradeToVer25(s Session, ver int64) {
	if ver >= version25 {
		return
	}
	sql := fmt.Sprintf("UPDATE HIGH_PRIORITY %[1]s.%[2]s SET VARIABLE_VALUE = '%[4]d' WHERE VARIABLE_NAME = '%[3]s' AND VARIABLE_VALUE < %[4]d",
		mysql.SystemDB, mysql.GlobalVariablesTable, variable.TiDBMaxChunkSize, variable.DefInitChunkSize)
	mustExecute(s, sql)
}

func upgradeToVer26(s Session, ver int64) {
	if ver >= version26 {
		return
	}
	mustExecute(s, CreateRoleEdgesTable)
	mustExecute(s, CreateDefaultRolesTable)
	doReentrantDDL(s, "ALTER TABLE mysql.user ADD COLUMN `Create_role_priv` ENUM('N','Y') DEFAULT 'N'", infoschema.ErrColumnExists)
	doReentrantDDL(s, "ALTER TABLE mysql.user ADD COLUMN `Drop_role_priv` ENUM('N','Y') DEFAULT 'N'", infoschema.ErrColumnExists)
	doReentrantDDL(s, "ALTER TABLE mysql.user ADD COLUMN `Account_locked` ENUM('N','Y') DEFAULT 'N'", infoschema.ErrColumnExists)
	// user with Create_user_Priv privilege should have Create_view_priv and Show_view_priv after upgrade to v3.0
	mustExecute(s, "UPDATE HIGH_PRIORITY mysql.user SET Create_role_priv='Y',Drop_role_priv='Y' WHERE Create_user_priv='Y'")
	// user with Create_Priv privilege should have Create_view_priv and Show_view_priv after upgrade to v3.0
	mustExecute(s, "UPDATE HIGH_PRIORITY mysql.user SET Create_view_priv='Y',Show_view_priv='Y' WHERE Create_priv='Y'")
}

func upgradeToVer27(s Session, ver int64) {
	if ver >= version27 {
		return
	}
	doReentrantDDL(s, "ALTER TABLE mysql.stats_histograms ADD COLUMN `correlation` DOUBLE NOT NULL DEFAULT 0", infoschema.ErrColumnExists)
}

func upgradeToVer28(s Session, ver int64) {
	if ver >= version28 {
		return
	}
	doReentrantDDL(s, CreateBindInfoTable)
}

func upgradeToVer29(s Session, ver int64) {
	// upgradeToVer29 only need to be run when the current version is 28.
	if ver != version28 {
		return
	}
	doReentrantDDL(s, "ALTER TABLE mysql.bind_info CHANGE create_time create_time TIMESTAMP(3)")
	doReentrantDDL(s, "ALTER TABLE mysql.bind_info CHANGE update_time update_time TIMESTAMP(3)")
	doReentrantDDL(s, "ALTER TABLE mysql.bind_info ADD INDEX sql_index (original_sql(1024),default_db(1024))", dbterror.ErrDupKeyName)
}

func upgradeToVer30(s Session, ver int64) {
	if ver >= version30 {
		return
	}
	mustExecute(s, CreateStatsTopNTable)
}

func upgradeToVer31(s Session, ver int64) {
	if ver >= version31 {
		return
	}
	doReentrantDDL(s, "ALTER TABLE mysql.stats_histograms ADD COLUMN `last_analyze_pos` BLOB DEFAULT NULL", infoschema.ErrColumnExists)
}

func upgradeToVer32(s Session, ver int64) {
	if ver >= version32 {
		return
	}
	doReentrantDDL(s, "ALTER TABLE mysql.tables_priv MODIFY table_priv SET('Select','Insert','Update','Delete','Create','Drop','Grant', 'Index', 'Alter', 'Create View', 'Show View', 'Trigger', 'References')")
}

func upgradeToVer33(s Session, ver int64) {
	if ver >= version33 {
		return
	}
	doReentrantDDL(s, CreateExprPushdownBlacklist)
}

func upgradeToVer34(s Session, ver int64) {
	if ver >= version34 {
		return
	}
	doReentrantDDL(s, CreateOptRuleBlacklist)
}

func upgradeToVer35(s Session, ver int64) {
	if ver >= version35 {
		return
	}
	sql := fmt.Sprintf("UPDATE HIGH_PRIORITY %s.%s SET VARIABLE_NAME = '%s' WHERE VARIABLE_NAME = 'tidb_back_off_weight'",
		mysql.SystemDB, mysql.GlobalVariablesTable, variable.TiDBBackOffWeight)
	mustExecute(s, sql)
}

func upgradeToVer36(s Session, ver int64) {
	if ver >= version36 {
		return
	}
	doReentrantDDL(s, "ALTER TABLE mysql.user ADD COLUMN `Shutdown_priv` ENUM('N','Y') DEFAULT 'N'", infoschema.ErrColumnExists)
	// A root user will have those privileges after upgrading.
	mustExecute(s, "UPDATE HIGH_PRIORITY mysql.user SET Shutdown_priv='Y' WHERE Super_priv='Y'")
	mustExecute(s, "UPDATE HIGH_PRIORITY mysql.user SET Create_tmp_table_priv='Y',Lock_tables_priv='Y',Create_routine_priv='Y',Alter_routine_priv='Y',Event_priv='Y' WHERE Super_priv='Y'")
}

func upgradeToVer37(s Session, ver int64) {
	if ver >= version37 {
		return
	}
	// when upgrade from old tidb and no 'tidb_enable_window_function' in GLOBAL_VARIABLES, init it with 0.
	sql := fmt.Sprintf("INSERT IGNORE INTO  %s.%s (`VARIABLE_NAME`, `VARIABLE_VALUE`) VALUES ('%s', '%d')",
		mysql.SystemDB, mysql.GlobalVariablesTable, variable.TiDBEnableWindowFunction, 0)
	mustExecute(s, sql)
}

func upgradeToVer38(s Session, ver int64) {
	if ver >= version38 {
		return
	}
	doReentrantDDL(s, CreateGlobalPrivTable)
}

func writeNewCollationParameter(s Session, flag bool) {
	comment := "If the new collations are enabled. Do not edit it."
	b := varFalse
	if flag {
		b = varTrue
	}
	mustExecute(s, `INSERT HIGH_PRIORITY INTO %n.%n VALUES (%?, %?, %?) ON DUPLICATE KEY UPDATE VARIABLE_VALUE=%?`,
		mysql.SystemDB, mysql.TiDBTable, tidbNewCollationEnabled, b, comment, b,
	)
}

func upgradeToVer40(s Session, ver int64) {
	if ver >= version40 {
		return
	}
	// There is no way to enable new collation for an existing TiDB cluster.
	writeNewCollationParameter(s, false)
}

func upgradeToVer41(s Session, ver int64) {
	if ver >= version41 {
		return
	}
	doReentrantDDL(s, "ALTER TABLE mysql.user CHANGE `password` `authentication_string` TEXT", infoschema.ErrColumnExists, infoschema.ErrColumnNotExists)
	doReentrantDDL(s, "ALTER TABLE mysql.user ADD COLUMN `password` TEXT as (`authentication_string`)", infoschema.ErrColumnExists)
}

// writeDefaultExprPushDownBlacklist writes default expr pushdown blacklist into mysql.expr_pushdown_blacklist
func writeDefaultExprPushDownBlacklist(s Session) {
	mustExecute(s, "INSERT HIGH_PRIORITY INTO mysql.expr_pushdown_blacklist VALUES"+
		"('date_add','tiflash', 'DST(daylight saving time) does not take effect in TiFlash date_add')")
}

func upgradeToVer42(s Session, ver int64) {
	if ver >= version42 {
		return
	}
	doReentrantDDL(s, "ALTER TABLE mysql.expr_pushdown_blacklist ADD COLUMN `store_type` CHAR(100) NOT NULL DEFAULT 'tikv,tiflash,tidb'", infoschema.ErrColumnExists)
	doReentrantDDL(s, "ALTER TABLE mysql.expr_pushdown_blacklist ADD COLUMN `reason` VARCHAR(200)", infoschema.ErrColumnExists)
	writeDefaultExprPushDownBlacklist(s)
}

// Convert statement summary global variables to non-empty values.
func writeStmtSummaryVars(s Session) {
	sql := "UPDATE %n.%n SET variable_value= %? WHERE variable_name= %? AND variable_value=''"
	mustExecute(s, sql, mysql.SystemDB, mysql.GlobalVariablesTable, variable.BoolToOnOff(variable.DefTiDBEnableStmtSummary), variable.TiDBEnableStmtSummary)
	mustExecute(s, sql, mysql.SystemDB, mysql.GlobalVariablesTable, variable.BoolToOnOff(variable.DefTiDBStmtSummaryInternalQuery), variable.TiDBStmtSummaryInternalQuery)
	mustExecute(s, sql, mysql.SystemDB, mysql.GlobalVariablesTable, strconv.Itoa(variable.DefTiDBStmtSummaryRefreshInterval), variable.TiDBStmtSummaryRefreshInterval)
	mustExecute(s, sql, mysql.SystemDB, mysql.GlobalVariablesTable, strconv.Itoa(variable.DefTiDBStmtSummaryHistorySize), variable.TiDBStmtSummaryHistorySize)
	mustExecute(s, sql, mysql.SystemDB, mysql.GlobalVariablesTable, strconv.FormatUint(uint64(variable.DefTiDBStmtSummaryMaxStmtCount), 10), variable.TiDBStmtSummaryMaxStmtCount)
	mustExecute(s, sql, mysql.SystemDB, mysql.GlobalVariablesTable, strconv.FormatUint(uint64(variable.DefTiDBStmtSummaryMaxSQLLength), 10), variable.TiDBStmtSummaryMaxSQLLength)
}

func upgradeToVer43(s Session, ver int64) {
	if ver >= version43 {
		return
	}
	writeStmtSummaryVars(s)
}

func upgradeToVer44(s Session, ver int64) {
	if ver >= version44 {
		return
	}
	mustExecute(s, "DELETE FROM mysql.global_variables where variable_name = \"tidb_isolation_read_engines\"")
}

func upgradeToVer45(s Session, ver int64) {
	if ver >= version45 {
		return
	}
	doReentrantDDL(s, "ALTER TABLE mysql.user ADD COLUMN `Config_priv` ENUM('N','Y') DEFAULT 'N'", infoschema.ErrColumnExists)
	mustExecute(s, "UPDATE HIGH_PRIORITY mysql.user SET Config_priv='Y' WHERE Super_priv='Y'")
}

// In v3.1.1, we wrongly replace the context of upgradeToVer39 with upgradeToVer44. If we upgrade from v3.1.1 to a newer version,
// upgradeToVer39 will be missed. So we redo upgradeToVer39 here to make sure the upgrading from v3.1.1 succeed.
func upgradeToVer46(s Session, ver int64) {
	if ver >= version46 {
		return
	}
	doReentrantDDL(s, "ALTER TABLE mysql.user ADD COLUMN `Reload_priv` ENUM('N','Y') DEFAULT 'N'", infoschema.ErrColumnExists)
	doReentrantDDL(s, "ALTER TABLE mysql.user ADD COLUMN `File_priv` ENUM('N','Y') DEFAULT 'N'", infoschema.ErrColumnExists)
	mustExecute(s, "UPDATE HIGH_PRIORITY mysql.user SET Reload_priv='Y' WHERE Super_priv='Y'")
	mustExecute(s, "UPDATE HIGH_PRIORITY mysql.user SET File_priv='Y' WHERE Super_priv='Y'")
}

func upgradeToVer47(s Session, ver int64) {
	if ver >= version47 {
		return
	}
	doReentrantDDL(s, "ALTER TABLE mysql.bind_info ADD COLUMN `source` varchar(10) NOT NULL default 'unknown'", infoschema.ErrColumnExists)
}

func upgradeToVer50(s Session, ver int64) {
	if ver >= version50 {
		return
	}
	doReentrantDDL(s, CreateSchemaIndexUsageTable)
}

func upgradeToVer52(s Session, ver int64) {
	if ver >= version52 {
		return
	}
	doReentrantDDL(s, "ALTER TABLE mysql.stats_histograms MODIFY cm_sketch BLOB(6291456)")
}

func upgradeToVer53(s Session, ver int64) {
	if ver >= version53 {
		return
	}
	// when upgrade from old tidb and no `tidb_enable_strict_double_type_check` in GLOBAL_VARIABLES, init it with 1`
	sql := fmt.Sprintf("INSERT IGNORE INTO %s.%s (`VARIABLE_NAME`, `VARIABLE_VALUE`) VALUES ('%s', '%d')",
		mysql.SystemDB, mysql.GlobalVariablesTable, variable.TiDBEnableStrictDoubleTypeCheck, 0)
	mustExecute(s, sql)
}

func upgradeToVer54(s Session, ver int64) {
	if ver >= version54 {
		return
	}
	// The mem-query-quota default value is 32GB by default in v3.0, and 1GB by
	// default in v4.0.
	// If a cluster is upgraded from v3.0.x (bootstrapVer <= version38) to
	// v4.0.9+, we'll write the default value to mysql.tidb. Thus we can get the
	// default value of mem-quota-query, and promise the compatibility even if
	// the tidb-server restarts.
	// If it's a newly deployed cluster, we do not need to write the value into
	// mysql.tidb, since no compatibility problem will happen.

	// This bootstrap task becomes obsolete in TiDB 5.0+, because it appears that the
	// default value of mem-quota-query changes back to 1GB. In TiDB 6.1+ mem-quota-query
	// is no longer a config option, but instead a system variable (tidb_mem_quota_query).

	if ver <= version38 {
		writeMemoryQuotaQuery(s)
	}
}

// When cherry-pick upgradeToVer52 to v4.0, we wrongly name it upgradeToVer48.
// If we upgrade from v4.0 to a newer version, the real upgradeToVer48 will be missed.
// So we redo upgradeToVer48 here to make sure the upgrading from v4.0 succeeds.
func upgradeToVer55(s Session, ver int64) {
	if ver >= version55 {
		return
	}
	defValues := map[string]string{
		variable.TiDBIndexLookupConcurrency:     "4",
		variable.TiDBIndexLookupJoinConcurrency: "4",
		variable.TiDBHashAggFinalConcurrency:    "4",
		variable.TiDBHashAggPartialConcurrency:  "4",
		variable.TiDBWindowConcurrency:          "4",
		variable.TiDBProjectionConcurrency:      "4",
		variable.TiDBHashJoinConcurrency:        "5",
	}
	names := make([]string, 0, len(defValues))
	for n := range defValues {
		names = append(names, n)
	}

	selectSQL := "select HIGH_PRIORITY * from mysql.global_variables where variable_name in ('" + strings.Join(names, quoteCommaQuote) + "')"
	ctx := kv.WithInternalSourceType(context.Background(), kv.InternalTxnBootstrap)
	rs, err := s.ExecuteInternal(ctx, selectSQL)
	terror.MustNil(err)
	defer terror.Call(rs.Close)
	req := rs.NewChunk(nil)
	it := chunk.NewIterator4Chunk(req)
	err = rs.Next(ctx, req)
	for err == nil && req.NumRows() != 0 {
		for row := it.Begin(); row != it.End(); row = it.Next() {
			n := strings.ToLower(row.GetString(0))
			v := row.GetString(1)
			if defValue, ok := defValues[n]; !ok || defValue != v {
				return
			}
		}
		err = rs.Next(ctx, req)
	}
	terror.MustNil(err)

	mustExecute(s, "BEGIN")
	v := strconv.Itoa(variable.ConcurrencyUnset)
	sql := fmt.Sprintf("UPDATE %s.%s SET variable_value='%%s' WHERE variable_name='%%s'", mysql.SystemDB, mysql.GlobalVariablesTable)
	for _, name := range names {
		mustExecute(s, fmt.Sprintf(sql, v, name))
	}
	mustExecute(s, "COMMIT")
}

// When cherry-pick upgradeToVer54 to v4.0, we wrongly name it upgradeToVer49.
// If we upgrade from v4.0 to a newer version, the real upgradeToVer49 will be missed.
// So we redo upgradeToVer49 here to make sure the upgrading from v4.0 succeeds.
func upgradeToVer56(s Session, ver int64) {
	if ver >= version56 {
		return
	}
	doReentrantDDL(s, CreateStatsExtended)
}

func upgradeToVer57(s Session, ver int64) {
	if ver >= version57 {
		return
	}
	insertBuiltinBindInfoRow(s)
}

func initBindInfoTable(s Session) {
	mustExecute(s, CreateBindInfoTable)
	insertBuiltinBindInfoRow(s)
}

func insertBuiltinBindInfoRow(s Session) {
	mustExecute(s, `INSERT HIGH_PRIORITY INTO mysql.bind_info(original_sql, bind_sql, default_db, status, create_time, update_time, charset, collation, source)
						VALUES (%?, %?, "mysql", %?, "0000-00-00 00:00:00", "0000-00-00 00:00:00", "", "", %?)`,
		bindinfo.BuiltinPseudoSQL4BindLock, bindinfo.BuiltinPseudoSQL4BindLock, bindinfo.Builtin, bindinfo.Builtin,
	)
}

func upgradeToVer59(s Session, ver int64) {
	if ver >= version59 {
		return
	}
	// The oom-action default value is log by default in v3.0, and cancel by
	// default in v4.0.11+.
	// If a cluster is upgraded from v3.0.x (bootstrapVer <= version59) to
	// v4.0.11+, we'll write the default value to mysql.tidb. Thus we can get
	// the default value of oom-action, and promise the compatibility even if
	// the tidb-server restarts.
	// If it's a newly deployed cluster, we do not need to write the value into
	// mysql.tidb, since no compatibility problem will happen.
	writeOOMAction(s)
}

func upgradeToVer60(s Session, ver int64) {
	if ver >= version60 {
		return
	}
	mustExecute(s, "DROP TABLE IF EXISTS mysql.stats_extended")
	doReentrantDDL(s, CreateStatsExtended)
}

type bindInfo struct {
	bindSQL    string
	status     string
	createTime types.Time
	charset    string
	collation  string
	source     string
}

func upgradeToVer67(s Session, ver int64) {
	if ver >= version67 {
		return
	}
	bindMap := make(map[string]bindInfo)
	h := &bindinfo.BindHandle{}
	var err error
	mustExecute(s, "BEGIN PESSIMISTIC")

	defer func() {
		if err != nil {
			mustExecute(s, "ROLLBACK")
			return
		}

		mustExecute(s, "COMMIT")
	}()
	mustExecute(s, h.LockBindInfoSQL())
	ctx := kv.WithInternalSourceType(context.Background(), kv.InternalTxnBootstrap)
	var rs sqlexec.RecordSet
	rs, err = s.ExecuteInternal(ctx,
		`SELECT bind_sql, default_db, status, create_time, charset, collation, source
			FROM mysql.bind_info
			WHERE source != 'builtin'
			ORDER BY update_time DESC`)
	if err != nil {
		logutil.BgLogger().Fatal("upgradeToVer67 error", zap.Error(err))
	}
	req := rs.NewChunk(nil)
	iter := chunk.NewIterator4Chunk(req)
	p := parser.New()
	now := types.NewTime(types.FromGoTime(time.Now()), mysql.TypeTimestamp, 3)
	for {
		err = rs.Next(context.TODO(), req)
		if err != nil {
			logutil.BgLogger().Fatal("upgradeToVer67 error", zap.Error(err))
		}
		if req.NumRows() == 0 {
			break
		}
		updateBindInfo(iter, p, bindMap)
	}
	terror.Call(rs.Close)

	mustExecute(s, "DELETE FROM mysql.bind_info where source != 'builtin'")
	for original, bind := range bindMap {
		mustExecute(s, fmt.Sprintf("INSERT INTO mysql.bind_info VALUES(%s, %s, '', %s, %s, %s, %s, %s, %s)",
			expression.Quote(original),
			expression.Quote(bind.bindSQL),
			expression.Quote(bind.status),
			expression.Quote(bind.createTime.String()),
			expression.Quote(now.String()),
			expression.Quote(bind.charset),
			expression.Quote(bind.collation),
			expression.Quote(bind.source),
		))
	}
}

func updateBindInfo(iter *chunk.Iterator4Chunk, p *parser.Parser, bindMap map[string]bindInfo) {
	for row := iter.Begin(); row != iter.End(); row = iter.Next() {
		bind := row.GetString(0)
		db := row.GetString(1)
		status := row.GetString(2)

		if status != bindinfo.Enabled && status != bindinfo.Using && status != bindinfo.Builtin {
			continue
		}

		charset := row.GetString(4)
		collation := row.GetString(5)
		stmt, err := p.ParseOneStmt(bind, charset, collation)
		if err != nil {
			logutil.BgLogger().Fatal("updateBindInfo error", zap.Error(err))
		}
		originWithDB := parser.Normalize(utilparser.RestoreWithDefaultDB(stmt, db, bind))
		if _, ok := bindMap[originWithDB]; ok {
			// The results are sorted in descending order of time.
			// And in the following cases, duplicate originWithDB may occur
			//      originalText         	|bindText                                   	|DB
			//		`select * from t` 		|`select /*+ use_index(t, idx) */ * from t` 	|`test`
			// 		`select * from test.t`  |`select /*+ use_index(t, idx) */ * from test.t`|``
			// Therefore, if repeated, we can skip to keep the latest binding.
			continue
		}
		bindMap[originWithDB] = bindInfo{
			bindSQL:    utilparser.RestoreWithDefaultDB(stmt, db, bind),
			status:     status,
			createTime: row.GetTime(3),
			charset:    charset,
			collation:  collation,
			source:     row.GetString(6),
		}
	}
}

func writeMemoryQuotaQuery(s Session) {
	comment := "memory_quota_query is 32GB by default in v3.0.x, 1GB by default in v4.0.x+"
	mustExecute(s, `INSERT HIGH_PRIORITY INTO %n.%n VALUES (%?, %?, %?) ON DUPLICATE KEY UPDATE VARIABLE_VALUE=%?`,
		mysql.SystemDB, mysql.TiDBTable, tidbDefMemoryQuotaQuery, 32<<30, comment, 32<<30,
	)
}

func upgradeToVer62(s Session, ver int64) {
	if ver >= version62 {
		return
	}
	doReentrantDDL(s, "ALTER TABLE mysql.stats_buckets ADD COLUMN `ndv` bigint not null default 0", infoschema.ErrColumnExists)
}

func upgradeToVer63(s Session, ver int64) {
	if ver >= version63 {
		return
	}
	doReentrantDDL(s, "ALTER TABLE mysql.user ADD COLUMN `Create_tablespace_priv` ENUM('N','Y') DEFAULT 'N'", infoschema.ErrColumnExists)
	mustExecute(s, "UPDATE HIGH_PRIORITY mysql.user SET Create_tablespace_priv='Y' where Super_priv='Y'")
}

func upgradeToVer64(s Session, ver int64) {
	if ver >= version64 {
		return
	}
	doReentrantDDL(s, "ALTER TABLE mysql.user ADD COLUMN `Repl_slave_priv` ENUM('N','Y') CHARACTER SET utf8 NOT NULL DEFAULT 'N' AFTER `Execute_priv`", infoschema.ErrColumnExists)
	doReentrantDDL(s, "ALTER TABLE mysql.user ADD COLUMN `Repl_client_priv` ENUM('N','Y') CHARACTER SET utf8 NOT NULL DEFAULT 'N' AFTER `Repl_slave_priv`", infoschema.ErrColumnExists)
	mustExecute(s, "UPDATE HIGH_PRIORITY mysql.user SET Repl_slave_priv='Y',Repl_client_priv='Y' where Super_priv='Y'")
}

func upgradeToVer65(s Session, ver int64) {
	if ver >= version65 {
		return
	}
	doReentrantDDL(s, CreateStatsFMSketchTable)
}

func upgradeToVer66(s Session, ver int64) {
	if ver >= version66 {
		return
	}
	mustExecute(s, "set @@global.tidb_track_aggregate_memory_usage = 1")
}

func upgradeToVer68(s Session, ver int64) {
	if ver >= version68 {
		return
	}
	mustExecute(s, "DELETE FROM mysql.global_variables where VARIABLE_NAME = 'tidb_enable_clustered_index' and VARIABLE_VALUE = 'OFF'")
}

func upgradeToVer69(s Session, ver int64) {
	if ver >= version69 {
		return
	}
	doReentrantDDL(s, CreateGlobalGrantsTable)
}

func upgradeToVer70(s Session, ver int64) {
	if ver >= version70 {
		return
	}
	doReentrantDDL(s, "ALTER TABLE mysql.user ADD COLUMN plugin CHAR(64) AFTER authentication_string", infoschema.ErrColumnExists)
	mustExecute(s, "UPDATE HIGH_PRIORITY mysql.user SET plugin='mysql_native_password'")
}

func upgradeToVer71(s Session, ver int64) {
	if ver >= version71 {
		return
	}
	mustExecute(s, "UPDATE mysql.global_variables SET VARIABLE_VALUE='OFF' WHERE VARIABLE_NAME = 'tidb_multi_statement_mode' AND VARIABLE_VALUE = 'WARN'")
}

func upgradeToVer72(s Session, ver int64) {
	if ver >= version72 {
		return
	}
	doReentrantDDL(s, "ALTER TABLE mysql.stats_meta ADD COLUMN snapshot BIGINT(64) UNSIGNED NOT NULL DEFAULT 0", infoschema.ErrColumnExists)
}

func upgradeToVer73(s Session, ver int64) {
	if ver >= version73 {
		return
	}
	doReentrantDDL(s, CreateCapturePlanBaselinesBlacklist)
}

func upgradeToVer74(s Session, ver int64) {
	if ver >= version74 {
		return
	}
	// The old default value of `tidb_stmt_summary_max_stmt_count` is 200, we want to enlarge this to the new default value when TiDB upgrade.
	mustExecute(s, fmt.Sprintf("UPDATE mysql.global_variables SET VARIABLE_VALUE='%[1]v' WHERE VARIABLE_NAME = 'tidb_stmt_summary_max_stmt_count' AND CAST(VARIABLE_VALUE AS SIGNED) = 200", variable.DefTiDBStmtSummaryMaxStmtCount))
}

func upgradeToVer75(s Session, ver int64) {
	if ver >= version75 {
		return
	}
	doReentrantDDL(s, "ALTER TABLE mysql.user MODIFY COLUMN Host CHAR(255)")
	doReentrantDDL(s, "ALTER TABLE mysql.global_priv MODIFY COLUMN Host CHAR(255)")
	doReentrantDDL(s, "ALTER TABLE mysql.db MODIFY COLUMN Host CHAR(255)")
	doReentrantDDL(s, "ALTER TABLE mysql.tables_priv MODIFY COLUMN Host CHAR(255)")
	doReentrantDDL(s, "ALTER TABLE mysql.columns_priv MODIFY COLUMN Host CHAR(255)")
}

func upgradeToVer76(s Session, ver int64) {
	if ver >= version76 {
		return
	}
	doReentrantDDL(s, "ALTER TABLE mysql.columns_priv MODIFY COLUMN Column_priv SET('Select','Insert','Update','References')")
}

func upgradeToVer77(s Session, ver int64) {
	if ver >= version77 {
		return
	}
	doReentrantDDL(s, CreateColumnStatsUsageTable)
}

func upgradeToVer78(s Session, ver int64) {
	if ver >= version78 {
		return
	}
	doReentrantDDL(s, "ALTER TABLE mysql.stats_buckets MODIFY upper_bound LONGBLOB NOT NULL")
	doReentrantDDL(s, "ALTER TABLE mysql.stats_buckets MODIFY lower_bound LONGBLOB")
	doReentrantDDL(s, "ALTER TABLE mysql.stats_histograms MODIFY last_analyze_pos LONGBLOB DEFAULT NULL")
}

func upgradeToVer79(s Session, ver int64) {
	if ver >= version79 {
		return
	}
	doReentrantDDL(s, CreateTableCacheMetaTable)
}

func upgradeToVer80(s Session, ver int64) {
	if ver >= version80 {
		return
	}
	// Check if tidb_analyze_version exists in mysql.GLOBAL_VARIABLES.
	// If not, insert "tidb_analyze_version | 1" since this is the old behavior before we introduce this variable.
	ctx := kv.WithInternalSourceType(context.Background(), kv.InternalTxnBootstrap)
	rs, err := s.ExecuteInternal(ctx, "SELECT VARIABLE_VALUE FROM %n.%n WHERE VARIABLE_NAME=%?;",
		mysql.SystemDB, mysql.GlobalVariablesTable, variable.TiDBAnalyzeVersion)
	terror.MustNil(err)
	req := rs.NewChunk(nil)
	err = rs.Next(ctx, req)
	terror.MustNil(err)
	if req.NumRows() != 0 {
		return
	}

	mustExecute(s, "INSERT HIGH_PRIORITY IGNORE INTO %n.%n VALUES (%?, %?);",
		mysql.SystemDB, mysql.GlobalVariablesTable, variable.TiDBAnalyzeVersion, 1)
}

// For users that upgrade TiDB from a pre-4.0 version, we want to disable index merge by default.
// This helps minimize query plan regressions.
func upgradeToVer81(s Session, ver int64) {
	if ver >= version81 {
		return
	}
	// Check if tidb_enable_index_merge exists in mysql.GLOBAL_VARIABLES.
	// If not, insert "tidb_enable_index_merge | off".
	ctx := kv.WithInternalSourceType(context.Background(), kv.InternalTxnBootstrap)
	rs, err := s.ExecuteInternal(ctx, "SELECT VARIABLE_VALUE FROM %n.%n WHERE VARIABLE_NAME=%?;",
		mysql.SystemDB, mysql.GlobalVariablesTable, variable.TiDBEnableIndexMerge)
	terror.MustNil(err)
	req := rs.NewChunk(nil)
	err = rs.Next(ctx, req)
	terror.MustNil(err)
	if req.NumRows() != 0 {
		return
	}

	mustExecute(s, "INSERT HIGH_PRIORITY IGNORE INTO %n.%n VALUES (%?, %?);",
		mysql.SystemDB, mysql.GlobalVariablesTable, variable.TiDBEnableIndexMerge, variable.Off)
}

func upgradeToVer82(s Session, ver int64) {
	if ver >= version82 {
		return
	}
	doReentrantDDL(s, CreateAnalyzeOptionsTable)
}

func upgradeToVer83(s Session, ver int64) {
	if ver >= version83 {
		return
	}
	doReentrantDDL(s, CreateStatsHistory)
}

func upgradeToVer84(s Session, ver int64) {
	if ver >= version84 {
		return
	}
	doReentrantDDL(s, CreateStatsMetaHistory)
}

func upgradeToVer85(s Session, ver int64) {
	if ver >= version85 {
		return
	}
	mustExecute(s, fmt.Sprintf("UPDATE HIGH_PRIORITY mysql.bind_info SET status= '%s' WHERE status = '%s'", bindinfo.Enabled, bindinfo.Using))
}

func upgradeToVer86(s Session, ver int64) {
	if ver >= version86 {
		return
	}
	doReentrantDDL(s, "ALTER TABLE mysql.tables_priv MODIFY COLUMN Column_priv SET('Select','Insert','Update','References')")
}

func upgradeToVer87(s Session, ver int64) {
	if ver >= version87 {
		return
	}
	doReentrantDDL(s, CreateAnalyzeJobs)
}

func upgradeToVer88(s Session, ver int64) {
	if ver >= version88 {
		return
	}
	doReentrantDDL(s, "ALTER TABLE mysql.user CHANGE `Repl_slave_priv` `Repl_slave_priv` ENUM('N','Y') NOT NULL DEFAULT 'N' AFTER `Execute_priv`")
	doReentrantDDL(s, "ALTER TABLE mysql.user CHANGE `Repl_client_priv` `Repl_client_priv` ENUM('N','Y') NOT NULL DEFAULT 'N' AFTER `Repl_slave_priv`")
}

func upgradeToVer89(s Session, ver int64) {
	if ver >= version89 {
		return
	}
	doReentrantDDL(s, CreateAdvisoryLocks)
}

// importConfigOption is a one-time import.
// It is intended to be used to convert a config option to a sysvar.
// It reads the config value from the tidb-server executing the bootstrap
// (not guaranteed to be the same on all servers), and writes a message
// to the error log. The message is important since the behavior is weird
// (changes to the config file will no longer take effect past this point).
func importConfigOption(s Session, configName, svName, valStr string) {
	message := fmt.Sprintf("%s is now configured by the system variable %s. One-time importing the value specified in tidb.toml file", configName, svName)
	logutil.BgLogger().Warn(message, zap.String("value", valStr))
	// We use insert ignore, since if its a duplicate we don't want to overwrite any user-set values.
	sql := fmt.Sprintf("INSERT IGNORE INTO  %s.%s (`VARIABLE_NAME`, `VARIABLE_VALUE`) VALUES ('%s', '%s')",
		mysql.SystemDB, mysql.GlobalVariablesTable, svName, valStr)
	mustExecute(s, sql)
}

func upgradeToVer90(s Session, ver int64) {
	if ver >= version90 {
		return
	}
	valStr := variable.BoolToOnOff(config.GetGlobalConfig().EnableBatchDML)
	importConfigOption(s, "enable-batch-dml", variable.TiDBEnableBatchDML, valStr)
	valStr = fmt.Sprint(config.GetGlobalConfig().MemQuotaQuery)
	importConfigOption(s, "mem-quota-query", variable.TiDBMemQuotaQuery, valStr)
	valStr = fmt.Sprint(config.GetGlobalConfig().Log.QueryLogMaxLen)
	importConfigOption(s, "query-log-max-len", variable.TiDBQueryLogMaxLen, valStr)
	valStr = fmt.Sprint(config.GetGlobalConfig().Performance.CommitterConcurrency)
	importConfigOption(s, "committer-concurrency", variable.TiDBCommitterConcurrency, valStr)
	valStr = variable.BoolToOnOff(config.GetGlobalConfig().Performance.RunAutoAnalyze)
	importConfigOption(s, "run-auto-analyze", variable.TiDBEnableAutoAnalyze, valStr)
	valStr = config.GetGlobalConfig().OOMAction
	importConfigOption(s, "oom-action", variable.TiDBMemOOMAction, valStr)
}

func upgradeToVer91(s Session, ver int64) {
	if ver >= version91 {
		return
	}
	valStr := variable.BoolToOnOff(config.GetGlobalConfig().PreparedPlanCache.Enabled)
	importConfigOption(s, "prepared-plan-cache.enable", variable.TiDBEnablePrepPlanCache, valStr)

	valStr = strconv.Itoa(int(config.GetGlobalConfig().PreparedPlanCache.Capacity))
	importConfigOption(s, "prepared-plan-cache.capacity", variable.TiDBPrepPlanCacheSize, valStr)

	valStr = strconv.FormatFloat(config.GetGlobalConfig().PreparedPlanCache.MemoryGuardRatio, 'f', -1, 64)
	importConfigOption(s, "prepared-plan-cache.memory-guard-ratio", variable.TiDBPrepPlanCacheMemoryGuardRatio, valStr)
}

func upgradeToVer93(s Session, ver int64) {
	if ver >= version93 {
		return
	}
	valStr := variable.BoolToOnOff(config.GetGlobalConfig().OOMUseTmpStorage)
	importConfigOption(s, "oom-use-tmp-storage", variable.TiDBEnableTmpStorageOnOOM, valStr)
}

func upgradeToVer94(s Session, ver int64) {
	if ver >= version94 {
		return
	}
	mustExecute(s, CreateMDLView)
}

func upgradeToVer95(s Session, ver int64) {
	if ver >= version95 {
		return
	}
	doReentrantDDL(s, "ALTER TABLE mysql.user ADD COLUMN IF NOT EXISTS `User_attributes` JSON")
}

func upgradeToVer97(s Session, ver int64) {
	if ver >= version97 {
		return
	}
	// Check if tidb_opt_range_max_size exists in mysql.GLOBAL_VARIABLES.
	// If not, insert "tidb_opt_range_max_size | 0" since this is the old behavior before we introduce this variable.
	ctx := kv.WithInternalSourceType(context.Background(), kv.InternalTxnBootstrap)
	rs, err := s.ExecuteInternal(ctx, "SELECT VARIABLE_VALUE FROM %n.%n WHERE VARIABLE_NAME=%?;",
		mysql.SystemDB, mysql.GlobalVariablesTable, variable.TiDBOptRangeMaxSize)
	terror.MustNil(err)
	req := rs.NewChunk(nil)
	err = rs.Next(ctx, req)
	terror.MustNil(err)
	if req.NumRows() != 0 {
		return
	}

	mustExecute(s, "INSERT HIGH_PRIORITY IGNORE INTO %n.%n VALUES (%?, %?);",
		mysql.SystemDB, mysql.GlobalVariablesTable, variable.TiDBOptRangeMaxSize, 0)
}

func upgradeToVer98(s Session, ver int64) {
	if ver >= version98 {
		return
	}
	doReentrantDDL(s, "ALTER TABLE mysql.user ADD COLUMN IF NOT EXISTS `Token_issuer` varchar(255)")
}

func upgradeToVer99Before(s Session) {
	mustExecute(s, "INSERT HIGH_PRIORITY IGNORE INTO %n.%n VALUES (%?, %?);",
		mysql.SystemDB, mysql.GlobalVariablesTable, variable.TiDBEnableMDL, 0)
}

func upgradeToVer99After(s Session) {
	sql := fmt.Sprintf("UPDATE HIGH_PRIORITY %[1]s.%[2]s SET VARIABLE_VALUE = %[4]d WHERE VARIABLE_NAME = '%[3]s'",
		mysql.SystemDB, mysql.GlobalVariablesTable, variable.TiDBEnableMDL, 1)
	mustExecute(s, sql)
	err := kv.RunInNewTxn(kv.WithInternalSourceType(context.Background(), kv.InternalTxnDDL), s.GetStore(), true, func(ctx context.Context, txn kv.Transaction) error {
		t := meta.NewMeta(txn)
		return t.SetMetadataLock(true)
	})
	terror.MustNil(err)
}

func upgradeToVer100(s Session, ver int64) {
	if ver >= version100 {
		return
	}
	valStr := strconv.Itoa(int(config.GetGlobalConfig().Performance.ServerMemoryQuota))
	importConfigOption(s, "performance.server-memory-quota", variable.TiDBServerMemoryLimit, valStr)
}

func upgradeToVer101(s Session, ver int64) {
	if ver >= version101 {
		return
	}
	doReentrantDDL(s, CreatePlanReplayerStatusTable)
}

func upgradeToVer102(s Session, ver int64) {
	if ver >= version102 {
		return
	}
	doReentrantDDL(s, CreatePlanReplayerTaskTable)
}

func upgradeToVer103(s Session, ver int64) {
	if ver >= version103 {
		return
	}
	doReentrantDDL(s, CreateStatsTableLocked)
}

func upgradeToVer104(s Session, ver int64) {
	if ver >= version104 {
		return
	}

	doReentrantDDL(s, "ALTER TABLE mysql.bind_info ADD COLUMN IF NOT EXISTS `sql_digest` varchar(64)")
	doReentrantDDL(s, "ALTER TABLE mysql.bind_info ADD COLUMN IF NOT EXISTS `plan_digest` varchar(64)")
}

// For users that upgrade TiDB from a pre-6.0 version, we want to disable tidb cost model2 by default to keep plans unchanged.
func upgradeToVer105(s Session, ver int64) {
	if ver >= version105 {
		return
	}
	ctx := kv.WithInternalSourceType(context.Background(), kv.InternalTxnBootstrap)
	rs, err := s.ExecuteInternal(ctx, "SELECT VARIABLE_VALUE FROM %n.%n WHERE VARIABLE_NAME=%?;",
		mysql.SystemDB, mysql.GlobalVariablesTable, variable.TiDBCostModelVersion)
	terror.MustNil(err)
	req := rs.NewChunk(nil)
	err = rs.Next(ctx, req)
	terror.MustNil(err)
	if req.NumRows() != 0 {
		return
	}

	mustExecute(s, "INSERT HIGH_PRIORITY IGNORE INTO %n.%n VALUES (%?, %?);",
		mysql.SystemDB, mysql.GlobalVariablesTable, variable.TiDBCostModelVersion, "1")
}

func upgradeToVer106(s Session, ver int64) {
	if ver >= version106 {
		return
	}
	doReentrantDDL(s, CreatePasswordHistory)
	doReentrantDDL(s, "Alter table mysql.user add COLUMN IF NOT EXISTS `Password_reuse_history` smallint unsigned  DEFAULT NULL AFTER `Create_Tablespace_Priv` ")
	doReentrantDDL(s, "Alter table mysql.user add COLUMN IF NOT EXISTS `Password_reuse_time` smallint unsigned DEFAULT NULL AFTER `Password_reuse_history`")
}

func upgradeToVer107(s Session, ver int64) {
	if ver >= version107 {
		return
	}
	doReentrantDDL(s, "ALTER TABLE mysql.user ADD COLUMN IF NOT EXISTS `Password_expired` ENUM('N','Y') NOT NULL DEFAULT 'N'")
	doReentrantDDL(s, "ALTER TABLE mysql.user ADD COLUMN IF NOT EXISTS `Password_last_changed` TIMESTAMP DEFAULT CURRENT_TIMESTAMP()")
	doReentrantDDL(s, "ALTER TABLE mysql.user ADD COLUMN IF NOT EXISTS `Password_lifetime` SMALLINT UNSIGNED DEFAULT NULL")
}

func upgradeToVer108(s Session, ver int64) {
	if ver >= version108 {
		return
	}
	doReentrantDDL(s, CreateTTLTableStatus)
}

// For users that upgrade TiDB from a 6.2-6.4 version, we want to disable tidb gc_aware_memory_track by default.
func upgradeToVer109(s Session, ver int64) {
	if ver >= version109 {
		return
	}
	mustExecute(s, "REPLACE HIGH_PRIORITY INTO %n.%n VALUES (%?, %?);",
		mysql.SystemDB, mysql.GlobalVariablesTable, variable.TiDBEnableGCAwareMemoryTrack, 0)
}

// For users that upgrade TiDB from a 5.4-6.4 version, we want to enable tidb tidb_stats_load_pseudo_timeout by default.
func upgradeToVer110(s Session, ver int64) {
	if ver >= version110 {
		return
	}
	mustExecute(s, "REPLACE HIGH_PRIORITY INTO %n.%n VALUES (%?, %?);",
		mysql.SystemDB, mysql.GlobalVariablesTable, variable.TiDBStatsLoadPseudoTimeout, 1)
}

func upgradeToVer130(s Session, ver int64) {
	if ver >= version130 {
		return
	}
	doReentrantDDL(s, "ALTER TABLE mysql.stats_meta_history ADD COLUMN IF NOT EXISTS `source` varchar(40) NOT NULL after `version`;")
}

func upgradeToVer131(s Session, ver int64) {
	if ver >= version131 {
		return
	}
	doReentrantDDL(s, CreateTTLTask)
	doReentrantDDL(s, CreateTTLJobHistory)
}

func upgradeToVer132(s Session, ver int64) {
	if ver >= version132 {
		return
	}
	doReentrantDDL(s, CreateMDLView)
}

func upgradeToVer133(s Session, ver int64) {
	if ver >= version133 {
		return
	}
	mustExecute(s, "UPDATE HIGH_PRIORITY %n.%n set VARIABLE_VALUE = %? where VARIABLE_NAME = %? and VARIABLE_VALUE = %?;",
		mysql.SystemDB, mysql.GlobalVariablesTable, variable.DefTiDBServerMemoryLimit, variable.TiDBServerMemoryLimit, "0")
}

func upgradeToVer134(s Session, ver int64) {
	if ver >= version134 {
		return
	}
	mustExecute(s, "REPLACE HIGH_PRIORITY INTO %n.%n VALUES (%?, %?);", mysql.SystemDB, mysql.GlobalVariablesTable, variable.ForeignKeyChecks, variable.On)
	mustExecute(s, "REPLACE HIGH_PRIORITY INTO %n.%n VALUES (%?, %?);", mysql.SystemDB, mysql.GlobalVariablesTable, variable.TiDBEnableForeignKey, variable.On)
	mustExecute(s, "REPLACE HIGH_PRIORITY INTO %n.%n VALUES (%?, %?);", mysql.SystemDB, mysql.GlobalVariablesTable, variable.TiDBEnableHistoricalStats, variable.On)
	mustExecute(s, "REPLACE HIGH_PRIORITY INTO %n.%n VALUES (%?, %?);", mysql.SystemDB, mysql.GlobalVariablesTable, variable.TiDBEnablePlanReplayerCapture, variable.On)
	mustExecute(s, "UPDATE HIGH_PRIORITY %n.%n SET VARIABLE_VALUE = %? WHERE VARIABLE_NAME = %? AND VARIABLE_VALUE = %?;", mysql.SystemDB, mysql.GlobalVariablesTable, "4", variable.TiDBStoreBatchSize, "0")
}

// For users that upgrade TiDB from a pre-7.0 version, we want to set tidb_opt_advanced_join_hint to off by default to keep plans unchanged.
func upgradeToVer135(s Session, ver int64) {
	if ver >= version135 {
		return
	}

	ctx := kv.WithInternalSourceType(context.Background(), kv.InternalTxnBootstrap)
	rs, err := s.ExecuteInternal(ctx, "SELECT VARIABLE_VALUE FROM %n.%n WHERE VARIABLE_NAME=%?;",
		mysql.SystemDB, mysql.GlobalVariablesTable, variable.TiDBOptAdvancedJoinHint)
	terror.MustNil(err)
	req := rs.NewChunk(nil)
	err = rs.Next(ctx, req)
	terror.MustNil(err)
	if req.NumRows() != 0 {
		return
	}

	mustExecute(s, "INSERT HIGH_PRIORITY IGNORE INTO %n.%n VALUES (%?, %?);",
		mysql.SystemDB, mysql.GlobalVariablesTable, variable.TiDBOptAdvancedJoinHint, false)
}

func upgradeToVer136(s Session, ver int64) {
	if ver >= version136 {
		return
	}
	mustExecute(s, CreateGlobalTask)
	doReentrantDDL(s, fmt.Sprintf("ALTER TABLE mysql.%s DROP INDEX namespace", ddl.BackgroundSubtaskTable), dbterror.ErrCantDropFieldOrKey)
	doReentrantDDL(s, fmt.Sprintf("ALTER TABLE mysql.%s ADD INDEX idx_task_key(task_key)", ddl.BackgroundSubtaskTable), dbterror.ErrDupKeyName)
}

func upgradeToVer137(_ Session, _ int64) {
	// NOOP, we don't depend on ddl to init the default group due to backward compatible issue.
}

// For users that upgrade TiDB from a version below 7.0, we want to enable tidb tidb_enable_null_aware_anti_join by default.
func upgradeToVer138(s Session, ver int64) {
	if ver >= version138 {
		return
	}
	mustExecute(s, "REPLACE HIGH_PRIORITY INTO %n.%n VALUES (%?, %?);", mysql.SystemDB, mysql.GlobalVariablesTable, variable.TiDBOptimizerEnableNAAJ, variable.On)
}

func upgradeToVer139(s Session, ver int64) {
	if ver >= version139 {
		return
	}
	mustExecute(s, CreateLoadDataJobs)
}

func upgradeToVer140(s Session, ver int64) {
	if ver >= version140 {
		return
	}
	doReentrantDDL(s, "ALTER TABLE mysql.tidb_global_task ADD COLUMN `task_key` VARCHAR(256) NOT NULL AFTER `id`", infoschema.ErrColumnExists)
	doReentrantDDL(s, "ALTER TABLE mysql.tidb_global_task ADD UNIQUE KEY task_key(task_key)", dbterror.ErrDupKeyName)
}

// upgradeToVer141 sets the value of `tidb_session_plan_cache_size` as `tidb_prepared_plan_cache_size` for compatibility,
// and update tidb_load_based_replica_read_threshold from 0 to 4.
func upgradeToVer141(s Session, ver int64) {
	if ver >= version141 {
		return
	}
	ctx := kv.WithInternalSourceType(context.Background(), kv.InternalTxnBootstrap)
	rs, err := s.ExecuteInternal(ctx, "SELECT VARIABLE_VALUE FROM %n.%n WHERE VARIABLE_NAME=%?;",
		mysql.SystemDB, mysql.GlobalVariablesTable, variable.TiDBPrepPlanCacheSize)
	terror.MustNil(err)
	req := rs.NewChunk(nil)
	err = rs.Next(ctx, req)
	if err != nil || req.NumRows() == 0 {
		return
	}
	row := req.GetRow(0)
	if row.IsNull(0) {
		return
	}
	val := row.GetString(0)

	mustExecute(s, "INSERT HIGH_PRIORITY IGNORE INTO %n.%n VALUES (%?, %?);",
		mysql.SystemDB, mysql.GlobalVariablesTable, variable.TiDBSessionPlanCacheSize, val)
	mustExecute(s, "REPLACE HIGH_PRIORITY INTO %n.%n VALUES (%?, %?);", mysql.SystemDB, mysql.GlobalVariablesTable, variable.TiDBLoadBasedReplicaReadThreshold, variable.DefTiDBLoadBasedReplicaReadThreshold.String())
}

func upgradeToVer142(s Session, ver int64) {
	if ver >= version142 {
		return
	}
	ctx := kv.WithInternalSourceType(context.Background(), kv.InternalTxnBootstrap)
	rs, err := s.ExecuteInternal(ctx, "SELECT VARIABLE_VALUE FROM %n.%n WHERE VARIABLE_NAME=%?;",
		mysql.SystemDB, mysql.GlobalVariablesTable, variable.TiDBEnableNonPreparedPlanCache)
	terror.MustNil(err)
	req := rs.NewChunk(nil)
	err = rs.Next(ctx, req)
	terror.MustNil(err)
	if req.NumRows() != 0 {
		return
	}

	mustExecute(s, "INSERT HIGH_PRIORITY IGNORE INTO %n.%n VALUES (%?, %?);",
		mysql.SystemDB, mysql.GlobalVariablesTable, variable.TiDBEnableNonPreparedPlanCache, variable.Off)
}

func upgradeToVer143(s Session, ver int64) {
	if ver >= version143 {
		return
	}
	doReentrantDDL(s, "ALTER TABLE mysql.tidb_global_task ADD COLUMN `error` BLOB", infoschema.ErrColumnExists)
	doReentrantDDL(s, "ALTER TABLE mysql.tidb_background_subtask ADD COLUMN `error` BLOB", infoschema.ErrColumnExists)
}

func upgradeToVer144(s Session, ver int64) {
	if ver >= version144 {
		return
	}
	ctx := kv.WithInternalSourceType(context.Background(), kv.InternalTxnBootstrap)
	rs, err := s.ExecuteInternal(ctx, "SELECT VARIABLE_VALUE FROM %n.%n WHERE VARIABLE_NAME=%?;",
		mysql.SystemDB, mysql.GlobalVariablesTable, variable.TiDBPlanCacheInvalidationOnFreshStats)
	terror.MustNil(err)
	req := rs.NewChunk(nil)
	err = rs.Next(ctx, req)
	terror.MustNil(err)
	if req.NumRows() != 0 {
		return
	}

	mustExecute(s, "INSERT HIGH_PRIORITY IGNORE INTO %n.%n VALUES (%?, %?);",
		mysql.SystemDB, mysql.GlobalVariablesTable, variable.TiDBPlanCacheInvalidationOnFreshStats, variable.Off)
}

func upgradeToVer146(s Session, ver int64) {
	if ver >= version146 {
		return
	}
	doReentrantDDL(s, "ALTER TABLE mysql.stats_meta_history ADD INDEX idx_create_time (create_time)", dbterror.ErrDupKeyName)
	doReentrantDDL(s, "ALTER TABLE mysql.stats_history ADD INDEX idx_create_time (create_time)", dbterror.ErrDupKeyName)
}

func upgradeToVer167(s Session, ver int64) {
	if ver >= version167 {
		return
	}
	doReentrantDDL(s, "ALTER TABLE mysql.tidb_background_subtask ADD COLUMN `step` INT AFTER `id`", infoschema.ErrColumnExists)
}

func upgradeToVer168(s Session, ver int64) {
	if ver >= version168 {
		return
	}
	mustExecute(s, CreateImportJobs)
}

func upgradeToVer169(s Session, ver int64) {
	if ver >= version169 {
		return
	}
	mustExecute(s, CreateRunawayQuarantineWatchTable)
	mustExecute(s, CreateRunawayTable)
}

func upgradeToVer170(s Session, ver int64) {
	if ver >= version170 {
		return
	}
<<<<<<< HEAD
	doReentrantDDL(s, `ALTER TABLE mysql.user
	ADD COLUMN ssl_type enum('','ANY','X509','SPECIFIED') NOT NULL DEFAULT '',
	ADD COLUMN ssl_cipher blob NOT NULL,
	ADD COLUMN x509_issuer blob NOT NULL,
	ADD COLUMN x509_subject blob NOT NULL,
	ADD COLUMN max_questions int unsigned NOT NULL DEFAULT '0',
	ADD COLUMN max_updates int unsigned NOT NULL DEFAULT '0',
	ADD COLUMN max_connections int unsigned NOT NULL DEFAULT '0',
	ADD COLUMN max_user_connections int unsigned NOT NULL DEFAULT '0'`, infoschema.ErrColumnExists)

	// Update mysql.user table with data from mysql.global_priv
	mustExecute(s, `UPDATE mysql.user u JOIN mysql.global_priv p ON u.Host=p.Host AND u.User=p.User
	SET u.ssl_type='ANY' WHERE p.Priv->'$.ssl_type'=1`)
	mustExecute(s, `UPDATE mysql.user u JOIN mysql.global_priv p ON u.Host=p.Host AND u.User=p.User
	SET u.ssl_type='X509' WHERE p.Priv->'$.ssl_type'=2`)
	mustExecute(s, `UPDATE mysql.user u JOIN mysql.global_priv p ON u.Host=p.Host AND u.User=p.User
	SET u.ssl_type='SPECIFIED' WHERE p.Priv->'$.ssl_type'=3`)

	mustExecute(s, `UPDATE mysql.user u JOIN mysql.global_priv p ON u.Host=p.Host AND u.User=p.User
	SET u.ssl_cipher=p.Priv->>'$.ssl_cipher' WHERE p.Priv->>'$.ssl_cipher' IS NOT NULL`)
	mustExecute(s, `UPDATE mysql.user u JOIN mysql.global_priv p ON u.Host=p.Host AND u.User=p.User
	SET u.ssl_issuer=p.Priv->>'$.ssl_issuer' WHERE p.Priv->>'$.ssl_issuer' IS NOT NULL`)
	mustExecute(s, `UPDATE mysql.user u JOIN mysql.global_priv p ON u.Host=p.Host AND u.User=p.User
	SET u.ssl_subject=p.Priv->>'$.ssl_subject' WHERE p.Priv->>'$.ssl_subject' IS NOT NULL`)
=======
	mustExecute(s, CreateTimers)
>>>>>>> 7105505a
}

func writeOOMAction(s Session) {
	comment := "oom-action is `log` by default in v3.0.x, `cancel` by default in v4.0.11+"
	mustExecute(s, `INSERT HIGH_PRIORITY INTO %n.%n VALUES (%?, %?, %?) ON DUPLICATE KEY UPDATE VARIABLE_VALUE= %?`,
		mysql.SystemDB, mysql.TiDBTable, tidbDefOOMAction, variable.OOMActionLog, comment, variable.OOMActionLog,
	)
}

// updateBootstrapVer updates bootstrap version variable in mysql.TiDB table.
func updateBootstrapVer(s Session) {
	// Update bootstrap version.
	mustExecute(s, `INSERT HIGH_PRIORITY INTO %n.%n VALUES (%?, %?, "TiDB bootstrap version.") ON DUPLICATE KEY UPDATE VARIABLE_VALUE=%?`,
		mysql.SystemDB, mysql.TiDBTable, tidbServerVersionVar, currentBootstrapVersion, currentBootstrapVersion,
	)
}

// getBootstrapVersion gets bootstrap version from mysql.tidb table;
func getBootstrapVersion(s Session) (int64, error) {
	sVal, isNull, err := getTiDBVar(s, tidbServerVersionVar)
	if err != nil {
		return 0, errors.Trace(err)
	}
	if isNull {
		return 0, nil
	}
	return strconv.ParseInt(sVal, 10, 64)
}

// doDDLWorks executes DDL statements in bootstrap stage.
func doDDLWorks(s Session) {
	// Create a test database.
	mustExecute(s, "CREATE DATABASE IF NOT EXISTS test")
	// Create system db.
	mustExecute(s, "CREATE DATABASE IF NOT EXISTS %n", mysql.SystemDB)
	// Create user table.
	mustExecute(s, CreateUserTable)
	// Create password history.
	mustExecute(s, CreatePasswordHistory)
	// Create privilege tables.
	mustExecute(s, CreateGlobalPrivTable)
	mustExecute(s, CreateDBPrivTable)
	mustExecute(s, CreateTablePrivTable)
	mustExecute(s, CreateColumnPrivTable)
	// Create global system variable table.
	mustExecute(s, CreateGlobalVariablesTable)
	// Create TiDB table.
	mustExecute(s, CreateTiDBTable)
	// Create help table.
	mustExecute(s, CreateHelpTopic)
	// Create stats_meta table.
	mustExecute(s, CreateStatsMetaTable)
	// Create stats_columns table.
	mustExecute(s, CreateStatsColsTable)
	// Create stats_buckets table.
	mustExecute(s, CreateStatsBucketsTable)
	// Create gc_delete_range table.
	mustExecute(s, CreateGCDeleteRangeTable)
	// Create gc_delete_range_done table.
	mustExecute(s, CreateGCDeleteRangeDoneTable)
	// Create stats_feedback table.
	mustExecute(s, CreateStatsFeedbackTable)
	// Create role_edges table.
	mustExecute(s, CreateRoleEdgesTable)
	// Create default_roles table.
	mustExecute(s, CreateDefaultRolesTable)
	// Create bind_info table.
	initBindInfoTable(s)
	// Create stats_topn_store table.
	mustExecute(s, CreateStatsTopNTable)
	// Create expr_pushdown_blacklist table.
	mustExecute(s, CreateExprPushdownBlacklist)
	// Create opt_rule_blacklist table.
	mustExecute(s, CreateOptRuleBlacklist)
	// Create stats_extended table.
	mustExecute(s, CreateStatsExtended)
	// Create schema_index_usage.
	mustExecute(s, CreateSchemaIndexUsageTable)
	// Create stats_fm_sketch table.
	mustExecute(s, CreateStatsFMSketchTable)
	// Create global_grants
	mustExecute(s, CreateGlobalGrantsTable)
	// Create capture_plan_baselines_blacklist
	mustExecute(s, CreateCapturePlanBaselinesBlacklist)
	// Create column_stats_usage table
	mustExecute(s, CreateColumnStatsUsageTable)
	// Create table_cache_meta table.
	mustExecute(s, CreateTableCacheMetaTable)
	// Create analyze_options table.
	mustExecute(s, CreateAnalyzeOptionsTable)
	// Create stats_history table.
	mustExecute(s, CreateStatsHistory)
	// Create stats_meta_history table.
	mustExecute(s, CreateStatsMetaHistory)
	// Create analyze_jobs table.
	mustExecute(s, CreateAnalyzeJobs)
	// Create advisory_locks table.
	mustExecute(s, CreateAdvisoryLocks)
	// Create mdl view.
	mustExecute(s, CreateMDLView)
	// Create plan_replayer_status table
	mustExecute(s, CreatePlanReplayerStatusTable)
	// Create plan_replayer_task table
	mustExecute(s, CreatePlanReplayerTaskTable)
	// Create stats_meta_table_locked table
	mustExecute(s, CreateStatsTableLocked)
	// Create tidb_ttl_table_status table
	mustExecute(s, CreateTTLTableStatus)
	// Create tidb_ttl_task table
	mustExecute(s, CreateTTLTask)
	// Create tidb_ttl_job_history table
	mustExecute(s, CreateTTLJobHistory)
	// Create tidb_global_task table
	mustExecute(s, CreateGlobalTask)
	// Create load_data_jobs
	mustExecute(s, CreateLoadDataJobs)
	// Create tidb_import_jobs
	mustExecute(s, CreateImportJobs)
	// create quarantine_watch
	mustExecute(s, CreateRunawayQuarantineWatchTable)
	// create runaway_queries
	mustExecute(s, CreateRunawayTable)
	// create tidb_timers
	mustExecute(s, CreateTimers)
}

// doBootstrapSQLFile executes SQL commands in a file as the last stage of bootstrap.
// It is useful for setting the initial value of GLOBAL variables.
func doBootstrapSQLFile(s Session) error {
	sqlFile := config.GetGlobalConfig().InitializeSQLFile
	ctx := kv.WithInternalSourceType(context.Background(), kv.InternalTxnBootstrap)
	if sqlFile == "" {
		return nil
	}
	logutil.BgLogger().Info("executing -initialize-sql-file", zap.String("file", sqlFile))
	b, err := os.ReadFile(sqlFile) //nolint:gosec
	if err != nil {
		if intest.InTest {
			return err
		}
		logutil.BgLogger().Fatal("unable to read InitializeSQLFile", zap.Error(err))
	}
	stmts, err := s.Parse(ctx, string(b))
	if err != nil {
		if intest.InTest {
			return err
		}
		logutil.BgLogger().Fatal("unable to parse InitializeSQLFile", zap.Error(err))
	}
	for _, stmt := range stmts {
		rs, err := s.ExecuteStmt(ctx, stmt)
		if err != nil {
			logutil.BgLogger().Warn("InitializeSQLFile error", zap.Error(err))
		}
		if rs != nil {
			// I don't believe we need to drain the result-set in bootstrap mode
			// but if required we can do this here in future.
			if err := rs.Close(); err != nil {
				logutil.BgLogger().Fatal("unable to close result", zap.Error(err))
			}
		}
	}
	return nil
}

// doDMLWorks executes DML statements in bootstrap stage.
// All the statements run in a single transaction.
func doDMLWorks(s Session) {
	mustExecute(s, "BEGIN")
	if config.GetGlobalConfig().Security.SecureBootstrap {
		// If secure bootstrap is enabled, we create a root@localhost account which can login with auth_socket.
		// i.e. mysql -S /tmp/tidb.sock -uroot
		// The auth_socket plugin will validate that the user matches $USER.
		u, err := osuser.Current()
		if err != nil {
			logutil.BgLogger().Fatal("failed to read current user. unable to secure bootstrap.", zap.Error(err))
		}
		mustExecute(s, `INSERT HIGH_PRIORITY INTO mysql.user (Host,User,authentication_string,plugin,Select_priv,Insert_priv,Update_priv,Delete_priv,Create_priv,Drop_priv,Process_priv,Grant_priv,References_priv,Alter_priv,Show_db_priv,
			Super_priv,Create_tmp_table_priv,Lock_tables_priv,Execute_priv,Create_view_priv,Show_view_priv,Create_routine_priv,Alter_routine_priv,Index_priv,Create_user_priv,Event_priv,Repl_slave_priv,Repl_client_priv,Trigger_priv,Create_role_priv,Drop_role_priv,Account_locked,
		    Shutdown_priv,Reload_priv,FILE_priv,Config_priv,Create_Tablespace_Priv,User_attributes,Token_issuer) VALUES
		("localhost", "root", %?, "auth_socket", "Y", "Y", "Y", "Y", "Y", "Y", "Y", "Y", "Y", "Y", "Y", "Y", "Y", "Y", "Y", "Y", "Y", "Y", "Y", "Y", "Y", "Y", "Y", "Y", "Y", "Y", "Y", "N", "Y", "Y", "Y", "Y", "Y", null, "")`, u.Username)
	} else {
		mustExecute(s, `INSERT HIGH_PRIORITY INTO mysql.user (Host,User,authentication_string,plugin,Select_priv,Insert_priv,Update_priv,Delete_priv,Create_priv,Drop_priv,Process_priv,Grant_priv,References_priv,Alter_priv,Show_db_priv,
			Super_priv,Create_tmp_table_priv,Lock_tables_priv,Execute_priv,Create_view_priv,Show_view_priv,Create_routine_priv,Alter_routine_priv,Index_priv,Create_user_priv,Event_priv,Repl_slave_priv,Repl_client_priv,Trigger_priv,Create_role_priv,Drop_role_priv,Account_locked,
		    Shutdown_priv,Reload_priv,FILE_priv,Config_priv,Create_Tablespace_Priv,User_attributes,Token_issuer) VALUES
		("%", "root", "", "mysql_native_password", "Y", "Y", "Y", "Y", "Y", "Y", "Y", "Y", "Y", "Y", "Y", "Y", "Y", "Y", "Y", "Y", "Y", "Y", "Y", "Y", "Y", "Y", "Y", "Y", "Y", "Y", "Y", "N", "Y", "Y", "Y", "Y", "Y", null, "")`)
	}

	// For GLOBAL scoped system variables, insert the initial value
	// into the mysql.global_variables table. This is only run on initial
	// bootstrap, and in some cases we will use a different default value
	// for new installs versus existing installs.

	values := make([]string, 0, len(variable.GetSysVars()))
	for k, v := range variable.GetSysVars() {
		if !v.HasGlobalScope() {
			continue
		}
		vVal := v.Value
		switch v.Name {
		case variable.TiDBTxnMode:
			if config.GetGlobalConfig().Store == "tikv" || config.GetGlobalConfig().Store == "unistore" {
				vVal = "pessimistic"
			}
		case variable.TiDBEnableAsyncCommit, variable.TiDBEnable1PC:
			if config.GetGlobalConfig().Store == "tikv" {
				vVal = variable.On
			}
		case variable.TiDBMemOOMAction:
			if intest.InTest {
				vVal = variable.OOMActionLog
			}
		case variable.TiDBEnableAutoAnalyze:
			if intest.InTest {
				vVal = variable.Off
			}
		// For the following sysvars, we change the default
		// FOR NEW INSTALLS ONLY. In most cases you don't want to do this.
		// It is better to change the value in the Sysvar struct, so that
		// all installs will have the same value.
		case variable.TiDBRowFormatVersion:
			vVal = strconv.Itoa(variable.DefTiDBRowFormatV2)
		case variable.TiDBTxnAssertionLevel:
			vVal = variable.AssertionFastStr
		case variable.TiDBEnableMutationChecker:
			vVal = variable.On
		case variable.TiDBPessimisticTransactionFairLocking:
			vVal = variable.On
		}

		// sanitize k and vVal
		value := fmt.Sprintf(`("%s", "%s")`, sqlexec.EscapeString(k), sqlexec.EscapeString(vVal))
		values = append(values, value)
	}
	sql := fmt.Sprintf("INSERT HIGH_PRIORITY INTO %s.%s VALUES %s;", mysql.SystemDB, mysql.GlobalVariablesTable,
		strings.Join(values, ", "))
	mustExecute(s, sql)

	mustExecute(s, `INSERT HIGH_PRIORITY INTO %n.%n VALUES(%?, %?, "Bootstrap flag. Do not delete.") ON DUPLICATE KEY UPDATE VARIABLE_VALUE=%?`,
		mysql.SystemDB, mysql.TiDBTable, bootstrappedVar, varTrue, varTrue,
	)

	mustExecute(s, `INSERT HIGH_PRIORITY INTO %n.%n VALUES(%?, %?, "Bootstrap version. Do not delete.")`,
		mysql.SystemDB, mysql.TiDBTable, tidbServerVersionVar, currentBootstrapVersion,
	)

	writeSystemTZ(s)

	writeNewCollationParameter(s, config.GetGlobalConfig().NewCollationsEnabledOnFirstBootstrap)

	writeStmtSummaryVars(s)

	ctx := kv.WithInternalSourceType(context.Background(), kv.InternalTxnBootstrap)
	_, err := s.ExecuteInternal(ctx, "COMMIT")
	if err != nil {
		sleepTime := 1 * time.Second
		logutil.BgLogger().Info("doDMLWorks failed", zap.Error(err), zap.Duration("sleeping time", sleepTime))
		time.Sleep(sleepTime)
		// Check if TiDB is already bootstrapped.
		b, err1 := checkBootstrapped(s)
		if err1 != nil {
			logutil.BgLogger().Fatal("doDMLWorks failed", zap.Error(err1))
		}
		if b {
			return
		}
		logutil.BgLogger().Fatal("doDMLWorks failed", zap.Error(err))
	}
}

func mustExecute(s Session, sql string, args ...interface{}) {
	ctx, cancel := context.WithTimeout(context.Background(), time.Duration(internalSQLTimeout)*time.Second)
	ctx = kv.WithInternalSourceType(ctx, kv.InternalTxnBootstrap)
	_, err := s.ExecuteInternal(ctx, sql, args...)
	defer cancel()
	if err != nil {
		logutil.BgLogger().Fatal("mustExecute error", zap.Error(err), zap.Stack("stack"))
	}
}

// oldPasswordUpgrade upgrade password to MySQL compatible format
func oldPasswordUpgrade(pass string) (string, error) {
	hash1, err := hex.DecodeString(pass)
	if err != nil {
		return "", errors.Trace(err)
	}

	hash2 := auth.Sha1Hash(hash1)
	newpass := fmt.Sprintf("*%X", hash2)
	return newpass, nil
}

// rebuildAllPartitionValueMapAndSorted rebuilds all value map and sorted info for list column partitions with InfoSchema.
func rebuildAllPartitionValueMapAndSorted(s *session) {
	type partitionExpr interface {
		PartitionExpr() *tables.PartitionExpr
	}

	p := parser.New()
	is := s.GetInfoSchema().(infoschema.InfoSchema)
	for _, dbInfo := range is.AllSchemas() {
		for _, t := range is.SchemaTables(dbInfo.Name) {
			pi := t.Meta().GetPartitionInfo()
			if pi == nil || pi.Type != model.PartitionTypeList {
				continue
			}

			pe := t.(partitionExpr).PartitionExpr()
			for _, cp := range pe.ColPrunes {
				if err := cp.RebuildPartitionValueMapAndSorted(p, pi.Definitions); err != nil {
					logutil.BgLogger().Warn("build list column partition value map and sorted failed")
					break
				}
			}
		}
	}
}<|MERGE_RESOLUTION|>--- conflicted
+++ resolved
@@ -957,11 +957,12 @@
 	version168 = 168
 	version169 = 169
 	version170 = 170
+	version171 = 171
 )
 
 // currentBootstrapVersion is defined as a variable, so we can modify its value for testing.
 // please make sure this is the largest version
-var currentBootstrapVersion int64 = version170
+var currentBootstrapVersion int64 = version171
 
 // DDL owner key's expired time is ManagerSessionTTL seconds, we should wait the time and give more time to have a chance to finish it.
 var internalSQLTimeout = owner.ManagerSessionTTL + 15
@@ -1100,6 +1101,7 @@
 		upgradeToVer168,
 		upgradeToVer169,
 		upgradeToVer170,
+		upgradeToVer171,
 	}
 )
 
@@ -2751,7 +2753,13 @@
 	if ver >= version170 {
 		return
 	}
-<<<<<<< HEAD
+	mustExecute(s, CreateTimers)
+}
+
+func upgradeToVer171(s Session, ver int64) {
+	if ver >= version171 {
+		return
+	}
 	doReentrantDDL(s, `ALTER TABLE mysql.user
 	ADD COLUMN ssl_type enum('','ANY','X509','SPECIFIED') NOT NULL DEFAULT '',
 	ADD COLUMN ssl_cipher blob NOT NULL,
@@ -2776,9 +2784,6 @@
 	SET u.ssl_issuer=p.Priv->>'$.ssl_issuer' WHERE p.Priv->>'$.ssl_issuer' IS NOT NULL`)
 	mustExecute(s, `UPDATE mysql.user u JOIN mysql.global_priv p ON u.Host=p.Host AND u.User=p.User
 	SET u.ssl_subject=p.Priv->>'$.ssl_subject' WHERE p.Priv->>'$.ssl_subject' IS NOT NULL`)
-=======
-	mustExecute(s, CreateTimers)
->>>>>>> 7105505a
 }
 
 func writeOOMAction(s Session) {
