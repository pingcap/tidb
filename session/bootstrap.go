--- conflicted
+++ resolved
@@ -2004,47 +2004,6 @@
 
 	values := make([]string, 0, len(variable.GetSysVars()))
 	for k, v := range variable.GetSysVars() {
-<<<<<<< HEAD
-		// Only global variables should be inserted.
-		if v.HasGlobalScope() {
-			vVal := v.Value
-			switch {
-			case v.Name == variable.TiDBTxnMode && config.GetGlobalConfig().Store == "tikv":
-				vVal = "pessimistic"
-			case v.Name == variable.TiDBRowFormatVersion:
-				vVal = strconv.Itoa(variable.DefTiDBRowFormatV2)
-			case v.Name == variable.TiDBPartitionPruneMode:
-				vVal = variable.DefTiDBPartitionPruneMode
-				if flag.Lookup("test.v") != nil || flag.Lookup("check.v") != nil || config.CheckTableBeforeDrop {
-					// enable Dynamic Prune by default in test case.
-					vVal = string(variable.Dynamic)
-				}
-			case v.Name == variable.TiDBMemOOMAction:
-				if flag.Lookup("test.v") != nil || flag.Lookup("check.v") != nil {
-					// Change the OOM action to log for the test suite.
-					vVal = variable.OOMActionLog
-				}
-			case v.Name == variable.TiDBEnableChangeMultiSchema:
-				vVal = variable.Off
-				if flag.Lookup("test.v") != nil || flag.Lookup("check.v") != nil {
-					// enable change multi schema in test case for compatibility with old cases.
-					vVal = variable.On
-				}
-			case v.Name == variable.TiDBEnableAsyncCommit && config.GetGlobalConfig().Store == "tikv":
-				vVal = variable.On
-			case v.Name == variable.TiDBEnable1PC && config.GetGlobalConfig().Store == "tikv":
-				vVal = variable.On
-			case v.Name == variable.TiDBEnableMutationChecker:
-				vVal = variable.On
-			case v.Name == variable.TiDBEnableAutoAnalyze:
-				if flag.Lookup("test.v") != nil || flag.Lookup("check.v") != nil {
-					vVal = variable.Off
-				}
-			case v.Name == variable.TiDBTxnAssertionLevel:
-				vVal = variable.AssertionFastStr
-			case v.Name == variable.TiDBEnablePaging:
-				vVal = variable.BoolToOnOff(variable.DefTiDBEnablePaging)
-=======
 		if !v.HasGlobalScope() {
 			continue
 		}
@@ -2073,7 +2032,6 @@
 		case variable.TiDBEnableAutoAnalyze:
 			if inTestSuite() {
 				vVal = variable.Off
->>>>>>> 56d004e2
 			}
 		// For the following sysvars, we change the default
 		// FOR NEW INSTALLS ONLY. In most cases you don't want to do this.
@@ -2085,6 +2043,8 @@
 			vVal = variable.AssertionFastStr
 		case variable.TiDBEnableMutationChecker:
 			vVal = variable.On
+		case variable.TiDBEnablePaging:
+			vVal = variable.BoolToOnOff(variable.DefTiDBEnablePaging)
 		}
 		value := fmt.Sprintf(`("%s", "%s")`, strings.ToLower(k), vVal)
 		values = append(values, value)
