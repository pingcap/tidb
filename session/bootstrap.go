// Copyright 2015 PingCAP, Inc.
//
// Licensed under the Apache License, Version 2.0 (the "License");
// you may not use this file except in compliance with the License.
// You may obtain a copy of the License at
//
//     http://www.apache.org/licenses/LICENSE-2.0
//
// Unless required by applicable law or agreed to in writing, software
// distributed under the License is distributed on an "AS IS" BASIS,
// WITHOUT WARRANTIES OR CONDITIONS OF ANY KIND, either express or implied.
// See the License for the specific language governing permissions and
// limitations under the License.

// Copyright 2013 The ql Authors. All rights reserved.
// Use of this source code is governed by a BSD-style
// license that can be found in the LICENSES/QL-LICENSE file.

package session

import (
	"context"
	"encoding/hex"
	"flag"
	"fmt"
	osuser "os/user"
	"runtime/debug"
	"strconv"
	"strings"
	"time"

	"github.com/pingcap/errors"
	"github.com/pingcap/tidb/bindinfo"
	"github.com/pingcap/tidb/config"
	"github.com/pingcap/tidb/domain"
	"github.com/pingcap/tidb/domain/infosync"
	"github.com/pingcap/tidb/expression"
	"github.com/pingcap/tidb/infoschema"
	"github.com/pingcap/tidb/kv"
	"github.com/pingcap/tidb/owner"
	"github.com/pingcap/tidb/parser"
	"github.com/pingcap/tidb/parser/auth"
	"github.com/pingcap/tidb/parser/model"
	"github.com/pingcap/tidb/parser/mysql"
	"github.com/pingcap/tidb/parser/terror"
	"github.com/pingcap/tidb/planner/core"
	"github.com/pingcap/tidb/sessionctx/variable"
	"github.com/pingcap/tidb/table/tables"
	"github.com/pingcap/tidb/types"
	"github.com/pingcap/tidb/util/chunk"
	"github.com/pingcap/tidb/util/dbterror"
	"github.com/pingcap/tidb/util/logutil"
	utilparser "github.com/pingcap/tidb/util/parser"
	"github.com/pingcap/tidb/util/sqlexec"
	"github.com/pingcap/tidb/util/timeutil"
	"go.etcd.io/etcd/client/v3/concurrency"
	"go.uber.org/zap"
)

const (
	// CreateUserTable is the SQL statement creates User table in system db.
	CreateUserTable = `CREATE TABLE IF NOT EXISTS mysql.user (
		Host					CHAR(255),
		User					CHAR(32),
		authentication_string	TEXT,
		plugin					CHAR(64),
		Select_priv				ENUM('N','Y') NOT NULL DEFAULT 'N',
		Insert_priv				ENUM('N','Y') NOT NULL DEFAULT 'N',
		Update_priv				ENUM('N','Y') NOT NULL DEFAULT 'N',
		Delete_priv				ENUM('N','Y') NOT NULL DEFAULT 'N',
		Create_priv				ENUM('N','Y') NOT NULL DEFAULT 'N',
		Drop_priv				ENUM('N','Y') NOT NULL DEFAULT 'N',
		Process_priv			ENUM('N','Y') NOT NULL DEFAULT 'N',
		Grant_priv				ENUM('N','Y') NOT NULL DEFAULT 'N',
		References_priv			ENUM('N','Y') NOT NULL DEFAULT 'N',
		Alter_priv				ENUM('N','Y') NOT NULL DEFAULT 'N',
		Show_db_priv			ENUM('N','Y') NOT NULL DEFAULT 'N',
		Super_priv				ENUM('N','Y') NOT NULL DEFAULT 'N',
		Create_tmp_table_priv	ENUM('N','Y') NOT NULL DEFAULT 'N',
		Lock_tables_priv		ENUM('N','Y') NOT NULL DEFAULT 'N',
		Execute_priv			ENUM('N','Y') NOT NULL DEFAULT 'N',
		Create_view_priv		ENUM('N','Y') NOT NULL DEFAULT 'N',
		Show_view_priv			ENUM('N','Y') NOT NULL DEFAULT 'N',
		Create_routine_priv		ENUM('N','Y') NOT NULL DEFAULT 'N',
		Alter_routine_priv		ENUM('N','Y') NOT NULL DEFAULT 'N',
		Index_priv				ENUM('N','Y') NOT NULL DEFAULT 'N',
		Create_user_priv		ENUM('N','Y') NOT NULL DEFAULT 'N',
		Event_priv				ENUM('N','Y') NOT NULL DEFAULT 'N',
		Repl_slave_priv	    	ENUM('N','Y') NOT NULL DEFAULT 'N',
		Repl_client_priv		ENUM('N','Y') NOT NULL DEFAULT 'N',
		Trigger_priv			ENUM('N','Y') NOT NULL DEFAULT 'N',
		Create_role_priv		ENUM('N','Y') NOT NULL DEFAULT 'N',
		Drop_role_priv			ENUM('N','Y') NOT NULL DEFAULT 'N',
		Account_locked			ENUM('N','Y') NOT NULL DEFAULT 'N',
		Shutdown_priv			ENUM('N','Y') NOT NULL DEFAULT 'N',
		Reload_priv				ENUM('N','Y') NOT NULL DEFAULT 'N',
		FILE_priv				ENUM('N','Y') NOT NULL DEFAULT 'N',
		Config_priv				ENUM('N','Y') NOT NULL DEFAULT 'N',
		Create_Tablespace_Priv  ENUM('N','Y') NOT NULL DEFAULT 'N',
		User_attributes			json,
		Token_issuer			VARCHAR(255),
        Password_expired		ENUM('N','Y') NOT NULL DEFAULT 'N',
    	Password_last_changed	TIMESTAMP DEFAULT CURRENT_TIMESTAMP(),
    	Password_lifetime		SMALLINT UNSIGNED,
		PRIMARY KEY (Host, User));`
	// CreateGlobalPrivTable is the SQL statement creates Global scope privilege table in system db.
	CreateGlobalPrivTable = "CREATE TABLE IF NOT EXISTS mysql.global_priv (" +
		"Host CHAR(255) NOT NULL DEFAULT ''," +
		"User CHAR(80) NOT NULL DEFAULT ''," +
		"Priv LONGTEXT NOT NULL DEFAULT ''," +
		"PRIMARY KEY (Host, User)" +
		")"
	// CreateDBPrivTable is the SQL statement creates DB scope privilege table in system db.
	CreateDBPrivTable = `CREATE TABLE IF NOT EXISTS mysql.db (
		Host					CHAR(255),
		DB						CHAR(64),
		User					CHAR(32),
		Select_priv				ENUM('N','Y') NOT NULL DEFAULT 'N',
		Insert_priv				ENUM('N','Y') NOT NULL DEFAULT 'N',
		Update_priv				ENUM('N','Y') NOT NULL DEFAULT 'N',
		Delete_priv				ENUM('N','Y') NOT NULL DEFAULT 'N',
		Create_priv				ENUM('N','Y') NOT NULL DEFAULT 'N',
		Drop_priv				ENUM('N','Y') NOT NULL DEFAULT 'N',
		Grant_priv				ENUM('N','Y') NOT NULL DEFAULT 'N',
		References_priv 		ENUM('N','Y') NOT NULL DEFAULT 'N',
		Index_priv				ENUM('N','Y') NOT NULL DEFAULT 'N',
		Alter_priv				ENUM('N','Y') NOT NULL DEFAULT 'N',
		Create_tmp_table_priv	ENUM('N','Y') NOT NULL DEFAULT 'N',
		Lock_tables_priv		ENUM('N','Y') NOT NULL DEFAULT 'N',
		Create_view_priv		ENUM('N','Y') NOT NULL DEFAULT 'N',
		Show_view_priv			ENUM('N','Y') NOT NULL DEFAULT 'N',
		Create_routine_priv		ENUM('N','Y') NOT NULL DEFAULT 'N',
		Alter_routine_priv		ENUM('N','Y') NOT NULL DEFAULT 'N',
		Execute_priv			ENUM('N','Y') NOT NULL DEFAULT 'N',
		Event_priv				ENUM('N','Y') NOT NULL DEFAULT 'N',
		Trigger_priv			ENUM('N','Y') NOT NULL DEFAULT 'N',
		PRIMARY KEY (Host, DB, User));`
	// CreateTablePrivTable is the SQL statement creates table scope privilege table in system db.
	CreateTablePrivTable = `CREATE TABLE IF NOT EXISTS mysql.tables_priv (
		Host		CHAR(255),
		DB			CHAR(64),
		User		CHAR(32),
		Table_name	CHAR(64),
		Grantor		CHAR(77),
		Timestamp	TIMESTAMP DEFAULT CURRENT_TIMESTAMP,
		Table_priv	SET('Select','Insert','Update','Delete','Create','Drop','Grant','Index','Alter','Create View','Show View','Trigger','References'),
		Column_priv	SET('Select','Insert','Update','References'),
		PRIMARY KEY (Host, DB, User, Table_name));`
	// CreateColumnPrivTable is the SQL statement creates column scope privilege table in system db.
	CreateColumnPrivTable = `CREATE TABLE IF NOT EXISTS mysql.columns_priv(
		Host		CHAR(255),
		DB			CHAR(64),
		User		CHAR(32),
		Table_name	CHAR(64),
		Column_name	CHAR(64),
		Timestamp	TIMESTAMP DEFAULT CURRENT_TIMESTAMP,
		Column_priv	SET('Select','Insert','Update','References'),
		PRIMARY KEY (Host, DB, User, Table_name, Column_name));`
	// CreateGlobalVariablesTable is the SQL statement creates global variable table in system db.
	// TODO: MySQL puts GLOBAL_VARIABLES table in INFORMATION_SCHEMA db.
	// INFORMATION_SCHEMA is a virtual db in TiDB. So we put this table in system db.
	// Maybe we will put it back to INFORMATION_SCHEMA.
	CreateGlobalVariablesTable = `CREATE TABLE IF NOT EXISTS mysql.GLOBAL_VARIABLES(
		VARIABLE_NAME  VARCHAR(64) NOT NULL PRIMARY KEY,
		VARIABLE_VALUE VARCHAR(1024) DEFAULT NULL);`
	// CreateTiDBTable is the SQL statement creates a table in system db.
	// This table is a key-value struct contains some information used by TiDB.
	// Currently we only put bootstrapped in it which indicates if the system is already bootstrapped.
	CreateTiDBTable = `CREATE TABLE IF NOT EXISTS mysql.tidb(
		VARIABLE_NAME  	VARCHAR(64) NOT NULL PRIMARY KEY,
		VARIABLE_VALUE 	VARCHAR(1024) DEFAULT NULL,
		COMMENT 		VARCHAR(1024));`

	// CreateHelpTopic is the SQL statement creates help_topic table in system db.
	// See: https://dev.mysql.com/doc/refman/5.5/en/system-database.html#system-database-help-tables
	CreateHelpTopic = `CREATE TABLE IF NOT EXISTS mysql.help_topic (
  		help_topic_id 		INT(10) UNSIGNED NOT NULL,
  		name 				CHAR(64) NOT NULL,
  		help_category_id 	SMALLINT(5) UNSIGNED NOT NULL,
  		description 		TEXT NOT NULL,
  		example 			TEXT NOT NULL,
  		url 				TEXT NOT NULL,
  		PRIMARY KEY (help_topic_id) clustered,
  		UNIQUE KEY name (name)
		) ENGINE=InnoDB DEFAULT CHARSET=utf8 STATS_PERSISTENT=0 COMMENT='help topics';`

	// CreateStatsMetaTable stores the meta of table statistics.
	CreateStatsMetaTable = `CREATE TABLE IF NOT EXISTS mysql.stats_meta (
		version 		BIGINT(64) UNSIGNED NOT NULL,
		table_id 		BIGINT(64) NOT NULL,
		modify_count	BIGINT(64) NOT NULL DEFAULT 0,
		count 			BIGINT(64) UNSIGNED NOT NULL DEFAULT 0,
		snapshot        BIGINT(64) UNSIGNED NOT NULL DEFAULT 0,
		INDEX idx_ver(version),
		UNIQUE INDEX tbl(table_id)
	);`

	// CreateStatsColsTable stores the statistics of table columns.
	CreateStatsColsTable = `CREATE TABLE IF NOT EXISTS mysql.stats_histograms (
		table_id 			BIGINT(64) NOT NULL,
		is_index 			TINYINT(2) NOT NULL,
		hist_id 			BIGINT(64) NOT NULL,
		distinct_count 		BIGINT(64) NOT NULL,
		null_count 			BIGINT(64) NOT NULL DEFAULT 0,
		tot_col_size 		BIGINT(64) NOT NULL DEFAULT 0,
		modify_count 		BIGINT(64) NOT NULL DEFAULT 0,
		version 			BIGINT(64) UNSIGNED NOT NULL DEFAULT 0,
		cm_sketch 			BLOB(6291456),
		stats_ver 			BIGINT(64) NOT NULL DEFAULT 0,
		flag 				BIGINT(64) NOT NULL DEFAULT 0,
		correlation 		DOUBLE NOT NULL DEFAULT 0,
		last_analyze_pos 	LONGBLOB DEFAULT NULL,
		UNIQUE INDEX tbl(table_id, is_index, hist_id)
	);`

	// CreateStatsBucketsTable stores the histogram info for every table columns.
	CreateStatsBucketsTable = `CREATE TABLE IF NOT EXISTS mysql.stats_buckets (
		table_id 	BIGINT(64) NOT NULL,
		is_index 	TINYINT(2) NOT NULL,
		hist_id 	BIGINT(64) NOT NULL,
		bucket_id 	BIGINT(64) NOT NULL,
		count 		BIGINT(64) NOT NULL,
		repeats 	BIGINT(64) NOT NULL,
		upper_bound LONGBLOB NOT NULL,
		lower_bound LONGBLOB ,
		ndv         BIGINT NOT NULL DEFAULT 0,
		UNIQUE INDEX tbl(table_id, is_index, hist_id, bucket_id)
	);`

	// CreateGCDeleteRangeTable stores schemas which can be deleted by DeleteRange.
	CreateGCDeleteRangeTable = `CREATE TABLE IF NOT EXISTS mysql.gc_delete_range (
		job_id 		BIGINT NOT NULL COMMENT "the DDL job ID",
		element_id 	BIGINT NOT NULL COMMENT "the schema element ID",
		start_key 	VARCHAR(255) NOT NULL COMMENT "encoded in hex",
		end_key 	VARCHAR(255) NOT NULL COMMENT "encoded in hex",
		ts 			BIGINT NOT NULL COMMENT "timestamp in uint64",
		UNIQUE KEY delete_range_index (job_id, element_id)
	);`

	// CreateGCDeleteRangeDoneTable stores schemas which are already deleted by DeleteRange.
	CreateGCDeleteRangeDoneTable = `CREATE TABLE IF NOT EXISTS mysql.gc_delete_range_done (
		job_id 		BIGINT NOT NULL COMMENT "the DDL job ID",
		element_id 	BIGINT NOT NULL COMMENT "the schema element ID",
		start_key 	VARCHAR(255) NOT NULL COMMENT "encoded in hex",
		end_key 	VARCHAR(255) NOT NULL COMMENT "encoded in hex",
		ts 			BIGINT NOT NULL COMMENT "timestamp in uint64",
		UNIQUE KEY delete_range_done_index (job_id, element_id)
	);`

	// CreateStatsFeedbackTable stores the feedback info which is used to update stats.
	CreateStatsFeedbackTable = `CREATE TABLE IF NOT EXISTS mysql.stats_feedback (
		table_id 	BIGINT(64) NOT NULL,
		is_index 	TINYINT(2) NOT NULL,
		hist_id 	BIGINT(64) NOT NULL,
		feedback 	BLOB NOT NULL,
		INDEX hist(table_id, is_index, hist_id)
	);`

	// CreateBindInfoTable stores the sql bind info which is used to update globalBindCache.
	CreateBindInfoTable = `CREATE TABLE IF NOT EXISTS mysql.bind_info (
		original_sql TEXT NOT NULL,
		bind_sql TEXT NOT NULL,
		default_db TEXT NOT NULL,
		status TEXT NOT NULL,
		create_time TIMESTAMP(3) NOT NULL,
		update_time TIMESTAMP(3) NOT NULL,
		charset TEXT NOT NULL,
		collation TEXT NOT NULL,
		source VARCHAR(10) NOT NULL DEFAULT 'unknown',
		INDEX sql_index(original_sql(700),default_db(68)) COMMENT "accelerate the speed when add global binding query",
		INDEX time_index(update_time) COMMENT "accelerate the speed when querying with last update time"
	) ENGINE=InnoDB DEFAULT CHARSET=utf8mb4 COLLATE=utf8mb4_bin;`

	// CreateRoleEdgesTable stores the role and user relationship information.
	CreateRoleEdgesTable = `CREATE TABLE IF NOT EXISTS mysql.role_edges (
		FROM_HOST 			CHAR(60) COLLATE utf8_bin NOT NULL DEFAULT '',
		FROM_USER 			CHAR(32) COLLATE utf8_bin NOT NULL DEFAULT '',
		TO_HOST 			CHAR(60) COLLATE utf8_bin NOT NULL DEFAULT '',
		TO_USER 			CHAR(32) COLLATE utf8_bin NOT NULL DEFAULT '',
		WITH_ADMIN_OPTION 	ENUM('N','Y') CHARACTER SET utf8 COLLATE utf8_general_ci NOT NULL DEFAULT 'N',
		PRIMARY KEY (FROM_HOST,FROM_USER,TO_HOST,TO_USER)
	);`

	// CreateDefaultRolesTable stores the active roles for a user.
	CreateDefaultRolesTable = `CREATE TABLE IF NOT EXISTS mysql.default_roles (
		HOST 				CHAR(60) COLLATE utf8_bin NOT NULL DEFAULT '',
		USER 				CHAR(32) COLLATE utf8_bin NOT NULL DEFAULT '',
		DEFAULT_ROLE_HOST 	CHAR(60) COLLATE utf8_bin NOT NULL DEFAULT '%',
		DEFAULT_ROLE_USER 	CHAR(32) COLLATE utf8_bin NOT NULL DEFAULT '',
		PRIMARY KEY (HOST,USER,DEFAULT_ROLE_HOST,DEFAULT_ROLE_USER)
	)`

	// CreateStatsTopNTable stores topn data of a cmsketch with top n.
	CreateStatsTopNTable = `CREATE TABLE IF NOT EXISTS mysql.stats_top_n (
		table_id 	BIGINT(64) NOT NULL,
		is_index 	TINYINT(2) NOT NULL,
		hist_id 	BIGINT(64) NOT NULL,
		value 		LONGBLOB,
		count 		BIGINT(64) UNSIGNED NOT NULL,
		INDEX tbl(table_id, is_index, hist_id)
	);`

	// CreateStatsFMSketchTable stores FMSketch data of a column histogram.
	CreateStatsFMSketchTable = `CREATE TABLE IF NOT EXISTS mysql.stats_fm_sketch (
		table_id 	BIGINT(64) NOT NULL,
		is_index 	TINYINT(2) NOT NULL,
		hist_id 	BIGINT(64) NOT NULL,
		value 		LONGBLOB,
		INDEX tbl(table_id, is_index, hist_id)
	);`

	// CreateExprPushdownBlacklist stores the expressions which are not allowed to be pushed down.
	CreateExprPushdownBlacklist = `CREATE TABLE IF NOT EXISTS mysql.expr_pushdown_blacklist (
		name 		CHAR(100) NOT NULL,
		store_type 	CHAR(100) NOT NULL DEFAULT 'tikv,tiflash,tidb',
		reason 		VARCHAR(200)
	);`

	// CreateOptRuleBlacklist stores the list of disabled optimizing operations.
	CreateOptRuleBlacklist = `CREATE TABLE IF NOT EXISTS mysql.opt_rule_blacklist (
		name 	CHAR(100) NOT NULL
	);`

	// CreateStatsExtended stores the registered extended statistics.
	CreateStatsExtended = `CREATE TABLE IF NOT EXISTS mysql.stats_extended (
		name varchar(32) NOT NULL,
		type tinyint(4) NOT NULL,
		table_id bigint(64) NOT NULL,
		column_ids varchar(32) NOT NULL,
		stats blob DEFAULT NULL,
		version bigint(64) unsigned NOT NULL,
		status tinyint(4) NOT NULL,
		PRIMARY KEY(name, table_id),
		KEY idx_1 (table_id, status, version),
		KEY idx_2 (status, version)
	);`

	// CreateSchemaIndexUsageTable stores the index usage information.
	CreateSchemaIndexUsageTable = `CREATE TABLE IF NOT EXISTS mysql.schema_index_usage (
		TABLE_ID bigint(64),
		INDEX_ID bigint(21),
		QUERY_COUNT bigint(64),
		ROWS_SELECTED bigint(64),
		LAST_USED_AT timestamp,
		PRIMARY KEY(TABLE_ID, INDEX_ID)
	);`
	// CreateGlobalGrantsTable stores dynamic privs
	CreateGlobalGrantsTable = `CREATE TABLE IF NOT EXISTS mysql.global_grants (
		USER char(32) NOT NULL DEFAULT '',
		HOST char(255) NOT NULL DEFAULT '',
		PRIV char(32) NOT NULL DEFAULT '',
		WITH_GRANT_OPTION enum('N','Y') NOT NULL DEFAULT 'N',
		PRIMARY KEY (USER,HOST,PRIV)
	);`
	// CreateCapturePlanBaselinesBlacklist stores the baseline capture filter rules.
	CreateCapturePlanBaselinesBlacklist = `CREATE TABLE IF NOT EXISTS mysql.capture_plan_baselines_blacklist (
		id bigint(64) auto_increment,
		filter_type varchar(32) NOT NULL COMMENT "type of the filter, only db, table and frequency supported now",
		filter_value varchar(32) NOT NULL,
		key idx(filter_type),
		primary key(id)
	);`
	// CreateColumnStatsUsageTable stores the column stats usage information.
	CreateColumnStatsUsageTable = `CREATE TABLE IF NOT EXISTS mysql.column_stats_usage (
		table_id BIGINT(64) NOT NULL,
		column_id BIGINT(64) NOT NULL,
		last_used_at TIMESTAMP,
		last_analyzed_at TIMESTAMP,
		PRIMARY KEY (table_id, column_id) CLUSTERED
	);`
	// CreateTableCacheMetaTable stores the cached table meta lock information.
	CreateTableCacheMetaTable = `CREATE TABLE IF NOT EXISTS mysql.table_cache_meta (
		tid bigint(11) NOT NULL DEFAULT 0,
		lock_type enum('NONE','READ', 'INTEND', 'WRITE') NOT NULL DEFAULT 'NONE',
		lease bigint(20) NOT NULL DEFAULT 0,
		oldReadLease bigint(20) NOT NULL DEFAULT 0,
		PRIMARY KEY (tid)
	);`
	// CreateAnalyzeOptionsTable stores the analyze options used by analyze and auto analyze.
	CreateAnalyzeOptionsTable = `CREATE TABLE IF NOT EXISTS mysql.analyze_options (
		table_id BIGINT(64) NOT NULL,
		sample_num BIGINT(64) NOT NULL DEFAULT 0,
		sample_rate DOUBLE NOT NULL DEFAULT -1,
		buckets BIGINT(64) NOT NULL DEFAULT 0,
		topn BIGINT(64) NOT NULL DEFAULT -1,
		column_choice enum('DEFAULT','ALL','PREDICATE','LIST') NOT NULL DEFAULT 'DEFAULT',
		column_ids TEXT(19372),
		PRIMARY KEY (table_id) CLUSTERED
	);`
	// CreateStatsHistory stores the historical stats.
	CreateStatsHistory = `CREATE TABLE IF NOT EXISTS mysql.stats_history (
		table_id bigint(64) NOT NULL,
		stats_data longblob NOT NULL,
		seq_no bigint(64) NOT NULL comment 'sequence number of the gzipped data slice',
		version bigint(64) NOT NULL comment 'stats version which corresponding to stats:version in EXPLAIN',
		create_time datetime(6) NOT NULL,
		UNIQUE KEY table_version_seq (table_id, version, seq_no),
		KEY table_create_time (table_id, create_time, seq_no)
	);`
	// CreateStatsMetaHistory stores the historical meta stats.
	CreateStatsMetaHistory = `CREATE TABLE IF NOT EXISTS mysql.stats_meta_history (
		table_id bigint(64) NOT NULL,
		modify_count bigint(64) NOT NULL,
		count bigint(64) NOT NULL,
		version bigint(64) NOT NULL comment 'stats version which corresponding to stats:version in EXPLAIN',
		create_time datetime(6) NOT NULL,
		UNIQUE KEY table_version (table_id, version),
		KEY table_create_time (table_id, create_time)
	);`
	// CreateAnalyzeJobs stores the analyze jobs.
	CreateAnalyzeJobs = `CREATE TABLE IF NOT EXISTS mysql.analyze_jobs (
		id BIGINT(64) UNSIGNED NOT NULL AUTO_INCREMENT,
		update_time TIMESTAMP NOT NULL DEFAULT CURRENT_TIMESTAMP ON UPDATE CURRENT_TIMESTAMP,
		table_schema CHAR(64) NOT NULL DEFAULT '',
		table_name CHAR(64) NOT NULL DEFAULT '',
		partition_name CHAR(64) NOT NULL DEFAULT '',
		job_info TEXT NOT NULL,
		processed_rows BIGINT(64) UNSIGNED NOT NULL DEFAULT 0,
		start_time TIMESTAMP,
		end_time TIMESTAMP,
		state ENUM('pending', 'running', 'finished', 'failed') NOT NULL,
		fail_reason TEXT,
		instance VARCHAR(512) NOT NULL comment 'address of the TiDB instance executing the analyze job',
		process_id BIGINT(64) UNSIGNED comment 'ID of the process executing the analyze job',
		PRIMARY KEY (id),
		KEY (update_time)
	);`
	// CreateAdvisoryLocks stores the advisory locks (get_lock, release_lock).
	CreateAdvisoryLocks = `CREATE TABLE IF NOT EXISTS mysql.advisory_locks (
		lock_name VARCHAR(64) NOT NULL PRIMARY KEY
	);`
	// CreateMDLView is a view about metadata locks.
	CreateMDLView = `CREATE OR REPLACE VIEW mysql.tidb_mdl_view as (
	select JOB_ID, DB_NAME, TABLE_NAME, QUERY, SESSION_ID, TxnStart, TIDB_DECODE_SQL_DIGESTS(ALL_SQL_DIGESTS, 4096) AS SQL_DIGESTS from information_schema.ddl_jobs, information_schema.CLUSTER_TIDB_TRX, information_schema.CLUSTER_PROCESSLIST where ddl_jobs.STATE = 'running' and find_in_set(ddl_jobs.table_id, CLUSTER_TIDB_TRX.RELATED_TABLE_IDS) and CLUSTER_TIDB_TRX.SESSION_ID=CLUSTER_PROCESSLIST.ID
	);`

	// CreatePlanReplayerStatusTable is a table about plan replayer status
	CreatePlanReplayerStatusTable = `CREATE TABLE IF NOT EXISTS mysql.plan_replayer_status (
		sql_digest VARCHAR(128),
		plan_digest VARCHAR(128),
		origin_sql TEXT,
		token VARCHAR(128),
		update_time TIMESTAMP NOT NULL DEFAULT CURRENT_TIMESTAMP ON UPDATE CURRENT_TIMESTAMP,
		fail_reason TEXT,
		instance VARCHAR(512) NOT NULL comment 'address of the TiDB instance executing the plan replayer job');`

	// CreatePlanReplayerTaskTable is a table about plan replayer capture task
	CreatePlanReplayerTaskTable = `CREATE TABLE IF NOT EXISTS mysql.plan_replayer_task (
		sql_digest VARCHAR(128) NOT NULL,
		plan_digest VARCHAR(128) NOT NULL,
		update_time TIMESTAMP NOT NULL DEFAULT CURRENT_TIMESTAMP ON UPDATE CURRENT_TIMESTAMP,
		PRIMARY KEY (sql_digest,plan_digest));`
	// CreateStatsTableLocked stores the locked tables
	CreateStatsTableLocked = `CREATE TABLE IF NOT EXISTS mysql.stats_table_locked(
		table_id bigint(64) NOT NULL,
		modify_count bigint(64) NOT NULL DEFAULT 0,
		count bigint(64) NOT NULL DEFAULT 0,
		version bigint(64) UNSIGNED NOT NULL DEFAULT 0,
		PRIMARY KEY (table_id));`
)

// bootstrap initiates system DB for a store.
func bootstrap(s Session) {
	startTime := time.Now()
	dom := domain.GetDomain(s)
	for {
		b, err := checkBootstrapped(s)
		if err != nil {
			logutil.BgLogger().Fatal("check bootstrap error",
				zap.Error(err))
		}
		// For rolling upgrade, we can't do upgrade only in the owner.
		if b {
			upgrade(s)
			logutil.BgLogger().Info("upgrade successful in bootstrap",
				zap.Duration("take time", time.Since(startTime)))
			return
		}
		// To reduce conflict when multiple TiDB-server start at the same time.
		// Actually only one server need to do the bootstrap. So we chose DDL owner to do this.
		if dom.DDL().OwnerManager().IsOwner() {
			doDDLWorks(s)
			doDMLWorks(s)
			logutil.BgLogger().Info("bootstrap successful",
				zap.Duration("take time", time.Since(startTime)))
			return
		}
		time.Sleep(200 * time.Millisecond)
	}
}

const (
	// varTrue is the true value in mysql.TiDB table for boolean columns.
	varTrue = "True"
	// varFalse is the false value in mysql.TiDB table for boolean columns.
	varFalse = "False"
	// The variable name in mysql.TiDB table.
	// It is used for checking if the store is bootstrapped by any TiDB server.
	// If the value is `True`, the store is already bootstrapped by a TiDB server.
	bootstrappedVar = "bootstrapped"
	// The variable name in mysql.TiDB table.
	// It is used for getting the version of the TiDB server which bootstrapped the store.
	tidbServerVersionVar = "tidb_server_version"
	// The variable name in mysql.tidb table and it will be used when we want to know
	// system timezone.
	tidbSystemTZ = "system_tz"
	// The variable name in mysql.tidb table and it will indicate if the new collations are enabled in the TiDB cluster.
	tidbNewCollationEnabled = "new_collation_enabled"
	// The variable name in mysql.tidb table and it records the default value of
	// mem-quota-query when upgrade from v3.0.x to v4.0.9+.
	tidbDefMemoryQuotaQuery = "default_memory_quota_query"
	// The variable name in mysql.tidb table and it records the default value of
	// oom-action when upgrade from v3.0.x to v4.0.11+.
	tidbDefOOMAction = "default_oom_action"
	// Const for TiDB server version 2.
	version2  = 2
	version3  = 3
	version4  = 4
	version5  = 5
	version6  = 6
	version7  = 7
	version8  = 8
	version9  = 9
	version10 = 10
	version11 = 11
	version12 = 12
	version13 = 13
	version14 = 14
	version15 = 15
	version16 = 16
	version17 = 17
	version18 = 18
	version19 = 19
	version20 = 20
	version21 = 21
	version22 = 22
	version23 = 23
	version24 = 24
	version25 = 25
	version26 = 26
	version27 = 27
	version28 = 28
	// version29 is not needed.
	version30 = 30
	version31 = 31
	version32 = 32
	version33 = 33
	version34 = 34
	version35 = 35
	version36 = 36
	version37 = 37
	version38 = 38
	// version39 will be redone in version46 so it's skipped here.
	// version40 is the version that introduce new collation in TiDB,
	// see https://github.com/pingcap/tidb/pull/14574 for more details.
	version40 = 40
	version41 = 41
	// version42 add storeType and reason column in expr_pushdown_blacklist
	version42 = 42
	// version43 updates global variables related to statement summary.
	version43 = 43
	// version44 delete tidb_isolation_read_engines from mysql.global_variables to avoid unexpected behavior after upgrade.
	version44 = 44
	// version45 introduces CONFIG_PRIV for SET CONFIG statements.
	version45 = 45
	// version46 fix a bug in v3.1.1.
	version46 = 46
	// version47 add Source to bindings to indicate the way binding created.
	version47 = 47
	// version48 reset all deprecated concurrency related system-variables if they were all default value.
	// version49 introduces mysql.stats_extended table.
	// Both version48 and version49 will be redone in version55 and version56 so they're skipped here.
	// version50 add mysql.schema_index_usage table.
	version50 = 50
	// version51 introduces CreateTablespacePriv to mysql.user.
	// version51 will be redone in version63 so it's skipped here.
	// version52 change mysql.stats_histograms cm_sketch column from blob to blob(6291456)
	version52 = 52
	// version53 introduce Global variable tidb_enable_strict_double_type_check
	version53 = 53
	// version54 writes a variable `mem_quota_query` to mysql.tidb if it's a cluster upgraded from v3.0.x to v4.0.9+.
	version54 = 54
	// version55 fixes the bug that upgradeToVer48 would be missed when upgrading from v4.0 to a new version
	version55 = 55
	// version56 fixes the bug that upgradeToVer49 would be missed when upgrading from v4.0 to a new version
	version56 = 56
	// version57 fixes the bug of concurrent create / drop binding
	version57 = 57
	// version58 add `Repl_client_priv` and `Repl_slave_priv` to `mysql.user`
	// version58 will be redone in version64 so it's skipped here.
	// version59 add writes a variable `oom-action` to mysql.tidb if it's a cluster upgraded from v3.0.x to v4.0.11+.
	version59 = 59
	// version60 redesigns `mysql.stats_extended`
	version60 = 60
	// version61 will be redone in version67
	// version62 add column ndv for mysql.stats_buckets.
	version62 = 62
	// version63 fixes the bug that upgradeToVer51 would be missed when upgrading from v4.0 to a new version
	version63 = 63
	// version64 is redone upgradeToVer58 after upgradeToVer63, this is to preserve the order of the columns in mysql.user
	version64 = 64
	// version65 add mysql.stats_fm_sketch table.
	version65 = 65
	// version66 enables the feature `track_aggregate_memory_usage` by default.
	version66 = 66
	// version67 restore all SQL bindings.
	version67 = 67
	// version68 update the global variable 'tidb_enable_clustered_index' from 'off' to 'int_only'.
	version68 = 68
	// version69 adds mysql.global_grants for DYNAMIC privileges
	version69 = 69
	// version70 adds mysql.user.plugin to allow multiple authentication plugins
	version70 = 70
	// version71 forces tidb_multi_statement_mode=OFF when tidb_multi_statement_mode=WARN
	// This affects upgrades from v4.0 where the default was WARN.
	version71 = 71
	// version72 adds snapshot column for mysql.stats_meta
	version72 = 72
	// version73 adds mysql.capture_plan_baselines_blacklist table
	version73 = 73
	// version74 changes global variable `tidb_stmt_summary_max_stmt_count` value from 200 to 3000.
	version74 = 74
	// version75 update mysql.*.host from char(60) to char(255)
	version75 = 75
	// version76 update mysql.columns_priv from SET('Select','Insert','Update') to SET('Select','Insert','Update','References')
	version76 = 76
	// version77 adds mysql.column_stats_usage table
	version77 = 77
	// version78 updates mysql.stats_buckets.lower_bound, mysql.stats_buckets.upper_bound and mysql.stats_histograms.last_analyze_pos from BLOB to LONGBLOB.
	version78 = 78
	// version79 adds the mysql.table_cache_meta table
	version79 = 79
	// version80 fixes the issue https://github.com/pingcap/tidb/issues/25422.
	// If the TiDB upgrading from the 4.x to a newer version, we keep the tidb_analyze_version to 1.
	version80 = 80
	// version81 insert "tidb_enable_index_merge|off" to mysql.GLOBAL_VARIABLES if there is no tidb_enable_index_merge.
	// This will only happens when we upgrade a cluster before 4.0.0 to 4.0.0+.
	version81 = 81
	// version82 adds the mysql.analyze_options table
	version82 = 82
	// version83 adds the tables mysql.stats_history
	version83 = 83
	// version84 adds the tables mysql.stats_meta_history
	version84 = 84
	// version85 updates bindings with status 'using' in mysql.bind_info table to 'enabled' status
	version85 = 85
	// version86 update mysql.tables_priv from SET('Select','Insert','Update') to SET('Select','Insert','Update','References').
	version86 = 86
	// version87 adds the mysql.analyze_jobs table
	version87 = 87
	// version88 fixes the issue https://github.com/pingcap/tidb/issues/33650.
	version88 = 88
	// version89 adds the tables mysql.advisory_locks
	version89 = 89
	// version90 converts enable-batch-dml, mem-quota-query, query-log-max-len, committer-concurrency, run-auto-analyze, and oom-action to a sysvar
	version90 = 90
	// version91 converts prepared-plan-cache to sysvars
	version91 = 91
	// version92 for concurrent ddl.
	version92 = 92
	// version93 converts oom-use-tmp-storage to a sysvar
	version93 = 93
	version94 = 94
	// version95 add a column `User_attributes` to `mysql.user`
	version95 = 95
	// version97 sets tidb_opt_range_max_size to 0 when a cluster upgrades from some version lower than v6.4.0 to v6.4.0+.
	// It promises the compatibility of building ranges behavior.
	version97 = 97
	// version98 add a column `Token_issuer` to `mysql.user`
	version98 = 98
	version99 = 99
	// version100 converts server-memory-quota to a sysvar
	version100 = 100
	// version101 add mysql.plan_replayer_status table
	version101 = 101
	// version102 add mysql.plan_replayer_task table
	version102 = 102
<<<<<<< HEAD
	// version103 add columns related to password expiration
=======
	// version103 adds the tables mysql.stats_table_locked
>>>>>>> bdcb8503
	version103 = 103
)

// currentBootstrapVersion is defined as a variable, so we can modify its value for testing.
// please make sure this is the largest version
var currentBootstrapVersion int64 = version103

// DDL owner key's expired time is ManagerSessionTTL seconds, we should wait the time and give more time to have a chance to finish it.
var internalSQLTimeout = owner.ManagerSessionTTL + 15

var (
	bootstrapVersion = []func(Session, int64){
		upgradeToVer2,
		upgradeToVer3,
		upgradeToVer4,
		upgradeToVer5,
		upgradeToVer6,
		upgradeToVer7,
		upgradeToVer8,
		upgradeToVer9,
		upgradeToVer10,
		upgradeToVer11,
		upgradeToVer12,
		upgradeToVer13,
		upgradeToVer14,
		upgradeToVer15,
		upgradeToVer16,
		upgradeToVer17,
		upgradeToVer18,
		upgradeToVer19,
		upgradeToVer20,
		upgradeToVer21,
		upgradeToVer22,
		upgradeToVer23,
		upgradeToVer24,
		upgradeToVer25,
		upgradeToVer26,
		upgradeToVer27,
		upgradeToVer28,
		upgradeToVer29,
		upgradeToVer30,
		upgradeToVer31,
		upgradeToVer32,
		upgradeToVer33,
		upgradeToVer34,
		upgradeToVer35,
		upgradeToVer36,
		upgradeToVer37,
		upgradeToVer38,
		// We will redo upgradeToVer39 in upgradeToVer46,
		// so upgradeToVer39 is skipped here.
		upgradeToVer40,
		upgradeToVer41,
		upgradeToVer42,
		upgradeToVer43,
		upgradeToVer44,
		upgradeToVer45,
		upgradeToVer46,
		upgradeToVer47,
		// We will redo upgradeToVer48 and upgradeToVer49 in upgradeToVer55 and upgradeToVer56,
		// so upgradeToVer48 and upgradeToVer49 is skipped here.
		upgradeToVer50,
		// We will redo upgradeToVer51 in upgradeToVer63, it is skipped here.
		upgradeToVer52,
		upgradeToVer53,
		upgradeToVer54,
		upgradeToVer55,
		upgradeToVer56,
		upgradeToVer57,
		// We will redo upgradeToVer58 in upgradeToVer64, it is skipped here.
		upgradeToVer59,
		upgradeToVer60,
		// We will redo upgradeToVer61 in upgradeToVer67, it is skipped here.
		upgradeToVer62,
		upgradeToVer63,
		upgradeToVer64,
		upgradeToVer65,
		upgradeToVer66,
		upgradeToVer67,
		upgradeToVer68,
		upgradeToVer69,
		upgradeToVer70,
		upgradeToVer71,
		upgradeToVer72,
		upgradeToVer73,
		upgradeToVer74,
		upgradeToVer75,
		upgradeToVer76,
		upgradeToVer77,
		upgradeToVer78,
		upgradeToVer79,
		upgradeToVer80,
		upgradeToVer81,
		upgradeToVer82,
		upgradeToVer83,
		upgradeToVer84,
		upgradeToVer85,
		upgradeToVer86,
		upgradeToVer87,
		upgradeToVer88,
		upgradeToVer89,
		upgradeToVer90,
		upgradeToVer91,
		upgradeToVer93,
		upgradeToVer94,
		upgradeToVer95,
		// We will redo upgradeToVer96 in upgradeToVer100, it is skipped here.
		upgradeToVer97,
		upgradeToVer98,
		upgradeToVer100,
		upgradeToVer101,
		upgradeToVer102,
		upgradeToVer103,
	}
)

func checkBootstrapped(s Session) (bool, error) {
	ctx := kv.WithInternalSourceType(context.Background(), kv.InternalTxnBootstrap)
	//  Check if system db exists.
	_, err := s.ExecuteInternal(ctx, "USE %n", mysql.SystemDB)
	if err != nil && infoschema.ErrDatabaseNotExists.NotEqual(err) {
		logutil.BgLogger().Fatal("check bootstrap error",
			zap.Error(err))
	}
	// Check bootstrapped variable value in TiDB table.
	sVal, _, err := getTiDBVar(s, bootstrappedVar)
	if err != nil {
		if infoschema.ErrTableNotExists.Equal(err) {
			return false, nil
		}
		return false, errors.Trace(err)
	}
	isBootstrapped := sVal == varTrue
	if isBootstrapped {
		// Make sure that doesn't affect the following operations.
		if err = s.CommitTxn(ctx); err != nil {
			return false, errors.Trace(err)
		}
	}
	return isBootstrapped, nil
}

// getTiDBVar gets variable value from mysql.tidb table.
// Those variables are used by TiDB server.
func getTiDBVar(s Session, name string) (sVal string, isNull bool, e error) {
	ctx := kv.WithInternalSourceType(context.Background(), kv.InternalTxnBootstrap)
	rs, err := s.ExecuteInternal(ctx, `SELECT HIGH_PRIORITY VARIABLE_VALUE FROM %n.%n WHERE VARIABLE_NAME= %?`,
		mysql.SystemDB,
		mysql.TiDBTable,
		name,
	)
	if err != nil {
		return "", true, errors.Trace(err)
	}
	if rs == nil {
		return "", true, errors.New("Wrong number of Recordset")
	}
	defer terror.Call(rs.Close)
	req := rs.NewChunk(nil)
	err = rs.Next(ctx, req)
	if err != nil || req.NumRows() == 0 {
		return "", true, errors.Trace(err)
	}
	row := req.GetRow(0)
	if row.IsNull(0) {
		return "", true, nil
	}
	return row.GetString(0), false, nil
}

// upgrade function  will do some upgrade works, when the system is bootstrapped by low version TiDB server
// For example, add new system variables into mysql.global_variables table.
func upgrade(s Session) {
	ver, err := getBootstrapVersion(s)
	terror.MustNil(err)
	if ver >= currentBootstrapVersion {
		// It is already bootstrapped/upgraded by a higher version TiDB server.
		return
	}
	// Only upgrade from under version92 and this TiDB is not owner set.
	// The owner in older tidb does not support concurrent DDL, we should add the internal DDL to job queue.
	if ver < version92 {
		useConcurrentDDL, err := checkOwnerVersion(context.Background(), domain.GetDomain(s))
		if err != nil {
			logutil.BgLogger().Fatal("[Upgrade] upgrade failed", zap.Error(err))
		}
		if !useConcurrentDDL {
			// Use another variable DDLForce2Queue but not EnableConcurrentDDL since in upgrade it may set global variable, the initial step will
			// overwrite variable EnableConcurrentDDL.
			variable.DDLForce2Queue.Store(true)
		}
	}
	// Do upgrade works then update bootstrap version.
	needEnableMdl := upgradeToVer99Before(s, ver)
	for _, upgrade := range bootstrapVersion {
		upgrade(s, ver)
	}
	if needEnableMdl {
		upgradeToVer99After(s, ver)
	}

	variable.DDLForce2Queue.Store(false)
	updateBootstrapVer(s)
	ctx := kv.WithInternalSourceType(context.Background(), kv.InternalTxnBootstrap)
	_, err = s.ExecuteInternal(ctx, "COMMIT")

	if err == nil && ver <= version92 {
		logutil.BgLogger().Info("start migrate DDLs")
		err = domain.GetDomain(s).DDL().MoveJobFromQueue2Table(true)
	}

	if err != nil {
		sleepTime := 1 * time.Second
		logutil.BgLogger().Info("update bootstrap ver failed",
			zap.Error(err), zap.Duration("sleeping time", sleepTime))
		time.Sleep(sleepTime)
		// Check if TiDB is already upgraded.
		v, err1 := getBootstrapVersion(s)
		if err1 != nil {
			logutil.BgLogger().Fatal("upgrade failed", zap.Error(err1))
		}
		if v >= currentBootstrapVersion {
			// It is already bootstrapped/upgraded by a higher version TiDB server.
			return
		}
		logutil.BgLogger().Fatal("[Upgrade] upgrade failed",
			zap.Int64("from", ver),
			zap.Int64("to", currentBootstrapVersion),
			zap.Error(err))
	}
}

// checkOwnerVersion is used to wait the DDL owner to be elected in the cluster and check it is the same version as this TiDB.
func checkOwnerVersion(ctx context.Context, dom *domain.Domain) (bool, error) {
	ticker := time.NewTicker(100 * time.Millisecond)
	defer ticker.Stop()
	logutil.BgLogger().Info("Waiting for the DDL owner to be elected in the cluster")
	for {
		select {
		case <-ctx.Done():
			return false, ctx.Err()
		case <-ticker.C:
			ownerID, err := dom.DDL().OwnerManager().GetOwnerID(ctx)
			if err == concurrency.ErrElectionNoLeader {
				continue
			}
			info, err := infosync.GetAllServerInfo(ctx)
			if err != nil {
				return false, err
			}
			if s, ok := info[ownerID]; ok {
				return s.Version == mysql.ServerVersion, nil
			}
		}
	}
}

// upgradeToVer2 updates to version 2.
func upgradeToVer2(s Session, ver int64) {
	if ver >= version2 {
		return
	}
	// Version 2 add two system variable for DistSQL concurrency controlling.
	// Insert distsql related system variable.
	distSQLVars := []string{variable.TiDBDistSQLScanConcurrency}
	values := make([]string, 0, len(distSQLVars))
	for _, v := range distSQLVars {
		value := fmt.Sprintf(`("%s", "%s")`, v, variable.GetSysVar(v).Value)
		values = append(values, value)
	}
	sql := fmt.Sprintf("INSERT HIGH_PRIORITY IGNORE INTO %s.%s VALUES %s;", mysql.SystemDB, mysql.GlobalVariablesTable,
		strings.Join(values, ", "))
	mustExecute(s, sql)
}

// upgradeToVer3 updates to version 3.
func upgradeToVer3(s Session, ver int64) {
	if ver >= version3 {
		return
	}
	// Version 3 fix tx_read_only variable value.
	mustExecute(s, "UPDATE HIGH_PRIORITY %n.%n SET variable_value = '0' WHERE variable_name = 'tx_read_only';", mysql.SystemDB, mysql.GlobalVariablesTable)
}

// upgradeToVer4 updates to version 4.
func upgradeToVer4(s Session, ver int64) {
	if ver >= version4 {
		return
	}
	mustExecute(s, CreateStatsMetaTable)
}

func upgradeToVer5(s Session, ver int64) {
	if ver >= version5 {
		return
	}
	mustExecute(s, CreateStatsColsTable)
	mustExecute(s, CreateStatsBucketsTable)
}

func upgradeToVer6(s Session, ver int64) {
	if ver >= version6 {
		return
	}
	doReentrantDDL(s, "ALTER TABLE mysql.user ADD COLUMN `Super_priv` ENUM('N','Y') CHARACTER SET utf8 NOT NULL DEFAULT 'N' AFTER `Show_db_priv`", infoschema.ErrColumnExists)
	// For reasons of compatibility, set the non-exists privilege column value to 'Y', as TiDB doesn't check them in older versions.
	mustExecute(s, "UPDATE HIGH_PRIORITY mysql.user SET Super_priv='Y'")
}

func upgradeToVer7(s Session, ver int64) {
	if ver >= version7 {
		return
	}
	doReentrantDDL(s, "ALTER TABLE mysql.user ADD COLUMN `Process_priv` ENUM('N','Y') CHARACTER SET utf8 NOT NULL DEFAULT 'N' AFTER `Drop_priv`", infoschema.ErrColumnExists)
	// For reasons of compatibility, set the non-exists privilege column value to 'Y', as TiDB doesn't check them in older versions.
	mustExecute(s, "UPDATE HIGH_PRIORITY mysql.user SET Process_priv='Y'")
}

func upgradeToVer8(s Session, ver int64) {
	if ver >= version8 {
		return
	}
	ctx := kv.WithInternalSourceType(context.Background(), kv.InternalTxnBootstrap)
	// This is a dummy upgrade, it checks whether upgradeToVer7 success, if not, do it again.
	if _, err := s.ExecuteInternal(ctx, "SELECT HIGH_PRIORITY `Process_priv` FROM mysql.user LIMIT 0"); err == nil {
		return
	}
	upgradeToVer7(s, ver)
}

func upgradeToVer9(s Session, ver int64) {
	if ver >= version9 {
		return
	}
	doReentrantDDL(s, "ALTER TABLE mysql.user ADD COLUMN `Trigger_priv` ENUM('N','Y') CHARACTER SET utf8 NOT NULL DEFAULT 'N' AFTER `Create_user_priv`", infoschema.ErrColumnExists)
	// For reasons of compatibility, set the non-exists privilege column value to 'Y', as TiDB doesn't check them in older versions.
	mustExecute(s, "UPDATE HIGH_PRIORITY mysql.user SET Trigger_priv='Y'")
}

func doReentrantDDL(s Session, sql string, ignorableErrs ...error) {
	ctx, cancel := context.WithTimeout(context.Background(), time.Duration(internalSQLTimeout)*time.Second)
	ctx = kv.WithInternalSourceType(ctx, kv.InternalTxnBootstrap)
	_, err := s.ExecuteInternal(ctx, sql)
	defer cancel()
	for _, ignorableErr := range ignorableErrs {
		if terror.ErrorEqual(err, ignorableErr) {
			return
		}
	}
	if err != nil {
		logutil.BgLogger().Fatal("doReentrantDDL error", zap.Error(err))
	}
}

func upgradeToVer10(s Session, ver int64) {
	if ver >= version10 {
		return
	}
	doReentrantDDL(s, "ALTER TABLE mysql.stats_buckets CHANGE COLUMN `value` `upper_bound` BLOB NOT NULL", infoschema.ErrColumnNotExists, infoschema.ErrColumnExists)
	doReentrantDDL(s, "ALTER TABLE mysql.stats_buckets ADD COLUMN `lower_bound` BLOB", infoschema.ErrColumnExists)
	doReentrantDDL(s, "ALTER TABLE mysql.stats_histograms ADD COLUMN `null_count` BIGINT(64) NOT NULL DEFAULT 0", infoschema.ErrColumnExists)
	doReentrantDDL(s, "ALTER TABLE mysql.stats_histograms DROP COLUMN distinct_ratio", dbterror.ErrCantDropFieldOrKey)
	doReentrantDDL(s, "ALTER TABLE mysql.stats_histograms DROP COLUMN use_count_to_estimate", dbterror.ErrCantDropFieldOrKey)
}

func upgradeToVer11(s Session, ver int64) {
	if ver >= version11 {
		return
	}
	doReentrantDDL(s, "ALTER TABLE mysql.user ADD COLUMN `References_priv` ENUM('N','Y') CHARACTER SET utf8 NOT NULL DEFAULT 'N' AFTER `Grant_priv`", infoschema.ErrColumnExists)
	mustExecute(s, "UPDATE HIGH_PRIORITY mysql.user SET References_priv='Y'")
}

func upgradeToVer12(s Session, ver int64) {
	if ver >= version12 {
		return
	}
	ctx := kv.WithInternalSourceType(context.Background(), kv.InternalTxnBootstrap)
	_, err := s.ExecuteInternal(ctx, "BEGIN")
	terror.MustNil(err)
	sql := "SELECT HIGH_PRIORITY user, host, password FROM mysql.user WHERE password != ''"
	rs, err := s.ExecuteInternal(ctx, sql)
	if terror.ErrorEqual(err, core.ErrUnknownColumn) {
		sql := "SELECT HIGH_PRIORITY user, host, authentication_string FROM mysql.user WHERE authentication_string != ''"
		rs, err = s.ExecuteInternal(ctx, sql)
	}
	terror.MustNil(err)
	sqls := make([]string, 0, 1)
	defer terror.Call(rs.Close)
	req := rs.NewChunk(nil)
	it := chunk.NewIterator4Chunk(req)
	err = rs.Next(ctx, req)
	for err == nil && req.NumRows() != 0 {
		for row := it.Begin(); row != it.End(); row = it.Next() {
			user := row.GetString(0)
			host := row.GetString(1)
			pass := row.GetString(2)
			var newPass string
			newPass, err = oldPasswordUpgrade(pass)
			terror.MustNil(err)
			updateSQL := fmt.Sprintf(`UPDATE HIGH_PRIORITY mysql.user SET password = "%s" WHERE user="%s" AND host="%s"`, newPass, user, host)
			sqls = append(sqls, updateSQL)
		}
		err = rs.Next(ctx, req)
	}
	terror.MustNil(err)

	for _, sql := range sqls {
		mustExecute(s, sql)
	}

	sql = fmt.Sprintf(`INSERT HIGH_PRIORITY INTO %s.%s VALUES ("%s", "%d", "TiDB bootstrap version.") ON DUPLICATE KEY UPDATE VARIABLE_VALUE="%d"`,
		mysql.SystemDB, mysql.TiDBTable, tidbServerVersionVar, version12, version12)
	mustExecute(s, sql)

	mustExecute(s, "COMMIT")
}

func upgradeToVer13(s Session, ver int64) {
	if ver >= version13 {
		return
	}
	sqls := []string{
		"ALTER TABLE mysql.user ADD COLUMN `Create_tmp_table_priv` ENUM('N','Y') CHARACTER SET utf8 NOT NULL DEFAULT 'N' AFTER `Super_priv`",
		"ALTER TABLE mysql.user ADD COLUMN `Lock_tables_priv` ENUM('N','Y') CHARACTER SET utf8 NOT NULL DEFAULT 'N' AFTER `Create_tmp_table_priv`",
		"ALTER TABLE mysql.user ADD COLUMN `Create_view_priv` ENUM('N','Y') CHARACTER SET utf8 NOT NULL DEFAULT 'N' AFTER `Execute_priv`",
		"ALTER TABLE mysql.user ADD COLUMN `Show_view_priv` ENUM('N','Y') CHARACTER SET utf8 NOT NULL DEFAULT 'N' AFTER `Create_view_priv`",
		"ALTER TABLE mysql.user ADD COLUMN `Create_routine_priv` ENUM('N','Y') CHARACTER SET utf8 NOT NULL DEFAULT 'N' AFTER `Show_view_priv`",
		"ALTER TABLE mysql.user ADD COLUMN `Alter_routine_priv` ENUM('N','Y') CHARACTER SET utf8 NOT NULL DEFAULT 'N' AFTER `Create_routine_priv`",
		"ALTER TABLE mysql.user ADD COLUMN `Event_priv` ENUM('N','Y') CHARACTER SET utf8 NOT NULL DEFAULT 'N' AFTER `Create_user_priv`",
	}
	for _, sql := range sqls {
		doReentrantDDL(s, sql, infoschema.ErrColumnExists)
	}
	mustExecute(s, "UPDATE HIGH_PRIORITY mysql.user SET Create_tmp_table_priv='Y',Lock_tables_priv='Y',Create_routine_priv='Y',Alter_routine_priv='Y',Event_priv='Y' WHERE Super_priv='Y'")
	mustExecute(s, "UPDATE HIGH_PRIORITY mysql.user SET Create_view_priv='Y',Show_view_priv='Y' WHERE Create_priv='Y'")
}

func upgradeToVer14(s Session, ver int64) {
	if ver >= version14 {
		return
	}
	sqls := []string{
		"ALTER TABLE mysql.db ADD COLUMN `References_priv` ENUM('N','Y') CHARACTER SET utf8 NOT NULL DEFAULT 'N' AFTER `Grant_priv`",
		"ALTER TABLE mysql.db ADD COLUMN `Create_tmp_table_priv` ENUM('N','Y') CHARACTER SET utf8 NOT NULL DEFAULT 'N' AFTER `Alter_priv`",
		"ALTER TABLE mysql.db ADD COLUMN `Lock_tables_priv` ENUM('N','Y') CHARACTER SET utf8 NOT NULL DEFAULT 'N' AFTER `Create_tmp_table_priv`",
		"ALTER TABLE mysql.db ADD COLUMN `Create_view_priv` ENUM('N','Y') CHARACTER SET utf8 NOT NULL DEFAULT 'N' AFTER `Lock_tables_priv`",
		"ALTER TABLE mysql.db ADD COLUMN `Show_view_priv` ENUM('N','Y') CHARACTER SET utf8 NOT NULL DEFAULT 'N' AFTER `Create_view_priv`",
		"ALTER TABLE mysql.db ADD COLUMN `Create_routine_priv` ENUM('N','Y') CHARACTER SET utf8 NOT NULL DEFAULT 'N' AFTER `Show_view_priv`",
		"ALTER TABLE mysql.db ADD COLUMN `Alter_routine_priv` ENUM('N','Y') CHARACTER SET utf8 NOT NULL DEFAULT 'N' AFTER `Create_routine_priv`",
		"ALTER TABLE mysql.db ADD COLUMN `Event_priv` ENUM('N','Y') CHARACTER SET utf8 NOT NULL DEFAULT 'N' AFTER `Execute_priv`",
		"ALTER TABLE mysql.db ADD COLUMN `Trigger_priv` ENUM('N','Y') CHARACTER SET utf8 NOT NULL DEFAULT 'N' AFTER `Event_priv`",
	}
	for _, sql := range sqls {
		doReentrantDDL(s, sql, infoschema.ErrColumnExists)
	}
}

func upgradeToVer15(s Session, ver int64) {
	if ver >= version15 {
		return
	}
	doReentrantDDL(s, CreateGCDeleteRangeTable)
}

func upgradeToVer16(s Session, ver int64) {
	if ver >= version16 {
		return
	}
	doReentrantDDL(s, "ALTER TABLE mysql.stats_histograms ADD COLUMN `cm_sketch` BLOB", infoschema.ErrColumnExists)
}

func upgradeToVer17(s Session, ver int64) {
	if ver >= version17 {
		return
	}
	doReentrantDDL(s, "ALTER TABLE mysql.user MODIFY User CHAR(32)")
}

func upgradeToVer18(s Session, ver int64) {
	if ver >= version18 {
		return
	}
	doReentrantDDL(s, "ALTER TABLE mysql.stats_histograms ADD COLUMN `tot_col_size` BIGINT(64) NOT NULL DEFAULT 0", infoschema.ErrColumnExists)
}

func upgradeToVer19(s Session, ver int64) {
	if ver >= version19 {
		return
	}
	doReentrantDDL(s, "ALTER TABLE mysql.db MODIFY User CHAR(32)")
	doReentrantDDL(s, "ALTER TABLE mysql.tables_priv MODIFY User CHAR(32)")
	doReentrantDDL(s, "ALTER TABLE mysql.columns_priv MODIFY User CHAR(32)")
}

func upgradeToVer20(s Session, ver int64) {
	if ver >= version20 {
		return
	}
	doReentrantDDL(s, CreateStatsFeedbackTable)
}

func upgradeToVer21(s Session, ver int64) {
	if ver >= version21 {
		return
	}
	mustExecute(s, CreateGCDeleteRangeDoneTable)

	doReentrantDDL(s, "ALTER TABLE mysql.gc_delete_range DROP INDEX job_id", dbterror.ErrCantDropFieldOrKey)
	doReentrantDDL(s, "ALTER TABLE mysql.gc_delete_range ADD UNIQUE INDEX delete_range_index (job_id, element_id)", dbterror.ErrDupKeyName)
	doReentrantDDL(s, "ALTER TABLE mysql.gc_delete_range DROP INDEX element_id", dbterror.ErrCantDropFieldOrKey)
}

func upgradeToVer22(s Session, ver int64) {
	if ver >= version22 {
		return
	}
	doReentrantDDL(s, "ALTER TABLE mysql.stats_histograms ADD COLUMN `stats_ver` BIGINT(64) NOT NULL DEFAULT 0", infoschema.ErrColumnExists)
}

func upgradeToVer23(s Session, ver int64) {
	if ver >= version23 {
		return
	}
	doReentrantDDL(s, "ALTER TABLE mysql.stats_histograms ADD COLUMN `flag` BIGINT(64) NOT NULL DEFAULT 0", infoschema.ErrColumnExists)
}

// writeSystemTZ writes system timezone info into mysql.tidb
func writeSystemTZ(s Session) {
	mustExecute(s, `INSERT HIGH_PRIORITY INTO %n.%n VALUES (%?, %?, "TiDB Global System Timezone.") ON DUPLICATE KEY UPDATE VARIABLE_VALUE= %?`,
		mysql.SystemDB,
		mysql.TiDBTable,
		tidbSystemTZ,
		timeutil.InferSystemTZ(),
		timeutil.InferSystemTZ(),
	)
}

// upgradeToVer24 initializes `System` timezone according to docs/design/2018-09-10-adding-tz-env.md
func upgradeToVer24(s Session, ver int64) {
	if ver >= version24 {
		return
	}
	writeSystemTZ(s)
}

// upgradeToVer25 updates tidb_max_chunk_size to new low bound value 32 if previous value is small than 32.
func upgradeToVer25(s Session, ver int64) {
	if ver >= version25 {
		return
	}
	sql := fmt.Sprintf("UPDATE HIGH_PRIORITY %[1]s.%[2]s SET VARIABLE_VALUE = '%[4]d' WHERE VARIABLE_NAME = '%[3]s' AND VARIABLE_VALUE < %[4]d",
		mysql.SystemDB, mysql.GlobalVariablesTable, variable.TiDBMaxChunkSize, variable.DefInitChunkSize)
	mustExecute(s, sql)
}

func upgradeToVer26(s Session, ver int64) {
	if ver >= version26 {
		return
	}
	mustExecute(s, CreateRoleEdgesTable)
	mustExecute(s, CreateDefaultRolesTable)
	doReentrantDDL(s, "ALTER TABLE mysql.user ADD COLUMN `Create_role_priv` ENUM('N','Y') DEFAULT 'N'", infoschema.ErrColumnExists)
	doReentrantDDL(s, "ALTER TABLE mysql.user ADD COLUMN `Drop_role_priv` ENUM('N','Y') DEFAULT 'N'", infoschema.ErrColumnExists)
	doReentrantDDL(s, "ALTER TABLE mysql.user ADD COLUMN `Account_locked` ENUM('N','Y') DEFAULT 'N'", infoschema.ErrColumnExists)
	// user with Create_user_Priv privilege should have Create_view_priv and Show_view_priv after upgrade to v3.0
	mustExecute(s, "UPDATE HIGH_PRIORITY mysql.user SET Create_role_priv='Y',Drop_role_priv='Y' WHERE Create_user_priv='Y'")
	// user with Create_Priv privilege should have Create_view_priv and Show_view_priv after upgrade to v3.0
	mustExecute(s, "UPDATE HIGH_PRIORITY mysql.user SET Create_view_priv='Y',Show_view_priv='Y' WHERE Create_priv='Y'")
}

func upgradeToVer27(s Session, ver int64) {
	if ver >= version27 {
		return
	}
	doReentrantDDL(s, "ALTER TABLE mysql.stats_histograms ADD COLUMN `correlation` DOUBLE NOT NULL DEFAULT 0", infoschema.ErrColumnExists)
}

func upgradeToVer28(s Session, ver int64) {
	if ver >= version28 {
		return
	}
	doReentrantDDL(s, CreateBindInfoTable)
}

func upgradeToVer29(s Session, ver int64) {
	// upgradeToVer29 only need to be run when the current version is 28.
	if ver != version28 {
		return
	}
	doReentrantDDL(s, "ALTER TABLE mysql.bind_info CHANGE create_time create_time TIMESTAMP(3)")
	doReentrantDDL(s, "ALTER TABLE mysql.bind_info CHANGE update_time update_time TIMESTAMP(3)")
	doReentrantDDL(s, "ALTER TABLE mysql.bind_info ADD INDEX sql_index (original_sql(1024),default_db(1024))", dbterror.ErrDupKeyName)
}

func upgradeToVer30(s Session, ver int64) {
	if ver >= version30 {
		return
	}
	mustExecute(s, CreateStatsTopNTable)
}

func upgradeToVer31(s Session, ver int64) {
	if ver >= version31 {
		return
	}
	doReentrantDDL(s, "ALTER TABLE mysql.stats_histograms ADD COLUMN `last_analyze_pos` BLOB DEFAULT NULL", infoschema.ErrColumnExists)
}

func upgradeToVer32(s Session, ver int64) {
	if ver >= version32 {
		return
	}
	doReentrantDDL(s, "ALTER TABLE mysql.tables_priv MODIFY table_priv SET('Select','Insert','Update','Delete','Create','Drop','Grant', 'Index', 'Alter', 'Create View', 'Show View', 'Trigger', 'References')")
}

func upgradeToVer33(s Session, ver int64) {
	if ver >= version33 {
		return
	}
	doReentrantDDL(s, CreateExprPushdownBlacklist)
}

func upgradeToVer34(s Session, ver int64) {
	if ver >= version34 {
		return
	}
	doReentrantDDL(s, CreateOptRuleBlacklist)
}

func upgradeToVer35(s Session, ver int64) {
	if ver >= version35 {
		return
	}
	sql := fmt.Sprintf("UPDATE HIGH_PRIORITY %s.%s SET VARIABLE_NAME = '%s' WHERE VARIABLE_NAME = 'tidb_back_off_weight'",
		mysql.SystemDB, mysql.GlobalVariablesTable, variable.TiDBBackOffWeight)
	mustExecute(s, sql)
}

func upgradeToVer36(s Session, ver int64) {
	if ver >= version36 {
		return
	}
	doReentrantDDL(s, "ALTER TABLE mysql.user ADD COLUMN `Shutdown_priv` ENUM('N','Y') DEFAULT 'N'", infoschema.ErrColumnExists)
	// A root user will have those privileges after upgrading.
	mustExecute(s, "UPDATE HIGH_PRIORITY mysql.user SET Shutdown_priv='Y' WHERE Super_priv='Y'")
	mustExecute(s, "UPDATE HIGH_PRIORITY mysql.user SET Create_tmp_table_priv='Y',Lock_tables_priv='Y',Create_routine_priv='Y',Alter_routine_priv='Y',Event_priv='Y' WHERE Super_priv='Y'")
}

func upgradeToVer37(s Session, ver int64) {
	if ver >= version37 {
		return
	}
	// when upgrade from old tidb and no 'tidb_enable_window_function' in GLOBAL_VARIABLES, init it with 0.
	sql := fmt.Sprintf("INSERT IGNORE INTO  %s.%s (`VARIABLE_NAME`, `VARIABLE_VALUE`) VALUES ('%s', '%d')",
		mysql.SystemDB, mysql.GlobalVariablesTable, variable.TiDBEnableWindowFunction, 0)
	mustExecute(s, sql)
}

func upgradeToVer38(s Session, ver int64) {
	if ver >= version38 {
		return
	}
	doReentrantDDL(s, CreateGlobalPrivTable)
}

func writeNewCollationParameter(s Session, flag bool) {
	comment := "If the new collations are enabled. Do not edit it."
	b := varFalse
	if flag {
		b = varTrue
	}
	mustExecute(s, `INSERT HIGH_PRIORITY INTO %n.%n VALUES (%?, %?, %?) ON DUPLICATE KEY UPDATE VARIABLE_VALUE=%?`,
		mysql.SystemDB, mysql.TiDBTable, tidbNewCollationEnabled, b, comment, b,
	)
}

func upgradeToVer40(s Session, ver int64) {
	if ver >= version40 {
		return
	}
	// There is no way to enable new collation for an existing TiDB cluster.
	writeNewCollationParameter(s, false)
}

func upgradeToVer41(s Session, ver int64) {
	if ver >= version41 {
		return
	}
	doReentrantDDL(s, "ALTER TABLE mysql.user CHANGE `password` `authentication_string` TEXT", infoschema.ErrColumnExists, infoschema.ErrColumnNotExists)
	doReentrantDDL(s, "ALTER TABLE mysql.user ADD COLUMN `password` TEXT as (`authentication_string`)", infoschema.ErrColumnExists)
}

// writeDefaultExprPushDownBlacklist writes default expr pushdown blacklist into mysql.expr_pushdown_blacklist
func writeDefaultExprPushDownBlacklist(s Session) {
	mustExecute(s, "INSERT HIGH_PRIORITY INTO mysql.expr_pushdown_blacklist VALUES"+
		"('date_add','tiflash', 'DST(daylight saving time) does not take effect in TiFlash date_add')")
}

func upgradeToVer42(s Session, ver int64) {
	if ver >= version42 {
		return
	}
	doReentrantDDL(s, "ALTER TABLE mysql.expr_pushdown_blacklist ADD COLUMN `store_type` CHAR(100) NOT NULL DEFAULT 'tikv,tiflash,tidb'", infoschema.ErrColumnExists)
	doReentrantDDL(s, "ALTER TABLE mysql.expr_pushdown_blacklist ADD COLUMN `reason` VARCHAR(200)", infoschema.ErrColumnExists)
	writeDefaultExprPushDownBlacklist(s)
}

// Convert statement summary global variables to non-empty values.
func writeStmtSummaryVars(s Session) {
	sql := "UPDATE %n.%n SET variable_value= %? WHERE variable_name= %? AND variable_value=''"
	mustExecute(s, sql, mysql.SystemDB, mysql.GlobalVariablesTable, variable.BoolToOnOff(variable.DefTiDBEnableStmtSummary), variable.TiDBEnableStmtSummary)
	mustExecute(s, sql, mysql.SystemDB, mysql.GlobalVariablesTable, variable.BoolToOnOff(variable.DefTiDBStmtSummaryInternalQuery), variable.TiDBStmtSummaryInternalQuery)
	mustExecute(s, sql, mysql.SystemDB, mysql.GlobalVariablesTable, strconv.Itoa(variable.DefTiDBStmtSummaryRefreshInterval), variable.TiDBStmtSummaryRefreshInterval)
	mustExecute(s, sql, mysql.SystemDB, mysql.GlobalVariablesTable, strconv.Itoa(variable.DefTiDBStmtSummaryHistorySize), variable.TiDBStmtSummaryHistorySize)
	mustExecute(s, sql, mysql.SystemDB, mysql.GlobalVariablesTable, strconv.FormatUint(uint64(variable.DefTiDBStmtSummaryMaxStmtCount), 10), variable.TiDBStmtSummaryMaxStmtCount)
	mustExecute(s, sql, mysql.SystemDB, mysql.GlobalVariablesTable, strconv.FormatUint(uint64(variable.DefTiDBStmtSummaryMaxSQLLength), 10), variable.TiDBStmtSummaryMaxSQLLength)
}

func upgradeToVer43(s Session, ver int64) {
	if ver >= version43 {
		return
	}
	writeStmtSummaryVars(s)
}

func upgradeToVer44(s Session, ver int64) {
	if ver >= version44 {
		return
	}
	mustExecute(s, "DELETE FROM mysql.global_variables where variable_name = \"tidb_isolation_read_engines\"")
}

func upgradeToVer45(s Session, ver int64) {
	if ver >= version45 {
		return
	}
	doReentrantDDL(s, "ALTER TABLE mysql.user ADD COLUMN `Config_priv` ENUM('N','Y') DEFAULT 'N'", infoschema.ErrColumnExists)
	mustExecute(s, "UPDATE HIGH_PRIORITY mysql.user SET Config_priv='Y' WHERE Super_priv='Y'")
}

// In v3.1.1, we wrongly replace the context of upgradeToVer39 with upgradeToVer44. If we upgrade from v3.1.1 to a newer version,
// upgradeToVer39 will be missed. So we redo upgradeToVer39 here to make sure the upgrading from v3.1.1 succeed.
func upgradeToVer46(s Session, ver int64) {
	if ver >= version46 {
		return
	}
	doReentrantDDL(s, "ALTER TABLE mysql.user ADD COLUMN `Reload_priv` ENUM('N','Y') DEFAULT 'N'", infoschema.ErrColumnExists)
	doReentrantDDL(s, "ALTER TABLE mysql.user ADD COLUMN `File_priv` ENUM('N','Y') DEFAULT 'N'", infoschema.ErrColumnExists)
	mustExecute(s, "UPDATE HIGH_PRIORITY mysql.user SET Reload_priv='Y' WHERE Super_priv='Y'")
	mustExecute(s, "UPDATE HIGH_PRIORITY mysql.user SET File_priv='Y' WHERE Super_priv='Y'")
}

func upgradeToVer47(s Session, ver int64) {
	if ver >= version47 {
		return
	}
	doReentrantDDL(s, "ALTER TABLE mysql.bind_info ADD COLUMN `source` varchar(10) NOT NULL default 'unknown'", infoschema.ErrColumnExists)
}

func upgradeToVer50(s Session, ver int64) {
	if ver >= version50 {
		return
	}
	doReentrantDDL(s, CreateSchemaIndexUsageTable)
}

func upgradeToVer52(s Session, ver int64) {
	if ver >= version52 {
		return
	}
	doReentrantDDL(s, "ALTER TABLE mysql.stats_histograms MODIFY cm_sketch BLOB(6291456)")
}

func upgradeToVer53(s Session, ver int64) {
	if ver >= version53 {
		return
	}
	// when upgrade from old tidb and no `tidb_enable_strict_double_type_check` in GLOBAL_VARIABLES, init it with 1`
	sql := fmt.Sprintf("INSERT IGNORE INTO %s.%s (`VARIABLE_NAME`, `VARIABLE_VALUE`) VALUES ('%s', '%d')",
		mysql.SystemDB, mysql.GlobalVariablesTable, variable.TiDBEnableStrictDoubleTypeCheck, 0)
	mustExecute(s, sql)
}

func upgradeToVer54(s Session, ver int64) {
	if ver >= version54 {
		return
	}
	// The mem-query-quota default value is 32GB by default in v3.0, and 1GB by
	// default in v4.0.
	// If a cluster is upgraded from v3.0.x (bootstrapVer <= version38) to
	// v4.0.9+, we'll write the default value to mysql.tidb. Thus we can get the
	// default value of mem-quota-query, and promise the compatibility even if
	// the tidb-server restarts.
	// If it's a newly deployed cluster, we do not need to write the value into
	// mysql.tidb, since no compatibility problem will happen.

	// This bootstrap task becomes obsolete in TiDB 5.0+, because it appears that the
	// default value of mem-quota-query changes back to 1GB. In TiDB 6.1+ mem-quota-query
	// is no longer a config option, but instead a system variable (tidb_mem_quota_query).

	if ver <= version38 {
		writeMemoryQuotaQuery(s)
	}
}

// When cherry-pick upgradeToVer52 to v4.0, we wrongly name it upgradeToVer48.
// If we upgrade from v4.0 to a newer version, the real upgradeToVer48 will be missed.
// So we redo upgradeToVer48 here to make sure the upgrading from v4.0 succeeds.
func upgradeToVer55(s Session, ver int64) {
	if ver >= version55 {
		return
	}
	defValues := map[string]string{
		variable.TiDBIndexLookupConcurrency:     "4",
		variable.TiDBIndexLookupJoinConcurrency: "4",
		variable.TiDBHashAggFinalConcurrency:    "4",
		variable.TiDBHashAggPartialConcurrency:  "4",
		variable.TiDBWindowConcurrency:          "4",
		variable.TiDBProjectionConcurrency:      "4",
		variable.TiDBHashJoinConcurrency:        "5",
	}
	names := make([]string, 0, len(defValues))
	for n := range defValues {
		names = append(names, n)
	}

	selectSQL := "select HIGH_PRIORITY * from mysql.global_variables where variable_name in ('" + strings.Join(names, quoteCommaQuote) + "')"
	ctx := kv.WithInternalSourceType(context.Background(), kv.InternalTxnBootstrap)
	rs, err := s.ExecuteInternal(ctx, selectSQL)
	terror.MustNil(err)
	defer terror.Call(rs.Close)
	req := rs.NewChunk(nil)
	it := chunk.NewIterator4Chunk(req)
	err = rs.Next(ctx, req)
	for err == nil && req.NumRows() != 0 {
		for row := it.Begin(); row != it.End(); row = it.Next() {
			n := strings.ToLower(row.GetString(0))
			v := row.GetString(1)
			if defValue, ok := defValues[n]; !ok || defValue != v {
				return
			}
		}
		err = rs.Next(ctx, req)
	}
	terror.MustNil(err)

	mustExecute(s, "BEGIN")
	v := strconv.Itoa(variable.ConcurrencyUnset)
	sql := fmt.Sprintf("UPDATE %s.%s SET variable_value='%%s' WHERE variable_name='%%s'", mysql.SystemDB, mysql.GlobalVariablesTable)
	for _, name := range names {
		mustExecute(s, fmt.Sprintf(sql, v, name))
	}
	mustExecute(s, "COMMIT")
}

// When cherry-pick upgradeToVer54 to v4.0, we wrongly name it upgradeToVer49.
// If we upgrade from v4.0 to a newer version, the real upgradeToVer49 will be missed.
// So we redo upgradeToVer49 here to make sure the upgrading from v4.0 succeeds.
func upgradeToVer56(s Session, ver int64) {
	if ver >= version56 {
		return
	}
	doReentrantDDL(s, CreateStatsExtended)
}

func upgradeToVer57(s Session, ver int64) {
	if ver >= version57 {
		return
	}
	insertBuiltinBindInfoRow(s)
}

func initBindInfoTable(s Session) {
	mustExecute(s, CreateBindInfoTable)
	insertBuiltinBindInfoRow(s)
}

func insertBuiltinBindInfoRow(s Session) {
	mustExecute(s, `INSERT HIGH_PRIORITY INTO mysql.bind_info VALUES (%?, %?, "mysql", %?, "0000-00-00 00:00:00", "0000-00-00 00:00:00", "", "", %?)`,
		bindinfo.BuiltinPseudoSQL4BindLock, bindinfo.BuiltinPseudoSQL4BindLock, bindinfo.Builtin, bindinfo.Builtin,
	)
}

func upgradeToVer59(s Session, ver int64) {
	if ver >= version59 {
		return
	}
	// The oom-action default value is log by default in v3.0, and cancel by
	// default in v4.0.11+.
	// If a cluster is upgraded from v3.0.x (bootstrapVer <= version59) to
	// v4.0.11+, we'll write the default value to mysql.tidb. Thus we can get
	// the default value of oom-action, and promise the compatibility even if
	// the tidb-server restarts.
	// If it's a newly deployed cluster, we do not need to write the value into
	// mysql.tidb, since no compatibility problem will happen.
	writeOOMAction(s)
}

func upgradeToVer60(s Session, ver int64) {
	if ver >= version60 {
		return
	}
	mustExecute(s, "DROP TABLE IF EXISTS mysql.stats_extended")
	doReentrantDDL(s, CreateStatsExtended)
}

type bindInfo struct {
	bindSQL    string
	status     string
	createTime types.Time
	charset    string
	collation  string
	source     string
}

func upgradeToVer67(s Session, ver int64) {
	if ver >= version67 {
		return
	}
	bindMap := make(map[string]bindInfo)
	h := &bindinfo.BindHandle{}
	var err error
	mustExecute(s, "BEGIN PESSIMISTIC")

	defer func() {
		if err != nil {
			mustExecute(s, "ROLLBACK")
			return
		}

		mustExecute(s, "COMMIT")
	}()
	mustExecute(s, h.LockBindInfoSQL())
	ctx := kv.WithInternalSourceType(context.Background(), kv.InternalTxnBootstrap)
	var rs sqlexec.RecordSet
	rs, err = s.ExecuteInternal(ctx,
		`SELECT bind_sql, default_db, status, create_time, charset, collation, source
			FROM mysql.bind_info
			WHERE source != 'builtin'
			ORDER BY update_time DESC`)
	if err != nil {
		logutil.BgLogger().Fatal("upgradeToVer67 error", zap.Error(err))
	}
	req := rs.NewChunk(nil)
	iter := chunk.NewIterator4Chunk(req)
	p := parser.New()
	now := types.NewTime(types.FromGoTime(time.Now()), mysql.TypeTimestamp, 3)
	for {
		err = rs.Next(context.TODO(), req)
		if err != nil {
			logutil.BgLogger().Fatal("upgradeToVer67 error", zap.Error(err))
		}
		if req.NumRows() == 0 {
			break
		}
		updateBindInfo(iter, p, bindMap)
	}
	terror.Call(rs.Close)

	mustExecute(s, "DELETE FROM mysql.bind_info where source != 'builtin'")
	for original, bind := range bindMap {
		mustExecute(s, fmt.Sprintf("INSERT INTO mysql.bind_info VALUES(%s, %s, '', %s, %s, %s, %s, %s, %s)",
			expression.Quote(original),
			expression.Quote(bind.bindSQL),
			expression.Quote(bind.status),
			expression.Quote(bind.createTime.String()),
			expression.Quote(now.String()),
			expression.Quote(bind.charset),
			expression.Quote(bind.collation),
			expression.Quote(bind.source),
		))
	}
}

func updateBindInfo(iter *chunk.Iterator4Chunk, p *parser.Parser, bindMap map[string]bindInfo) {
	for row := iter.Begin(); row != iter.End(); row = iter.Next() {
		bind := row.GetString(0)
		db := row.GetString(1)
		status := row.GetString(2)

		if status != bindinfo.Enabled && status != bindinfo.Using && status != bindinfo.Builtin {
			continue
		}

		charset := row.GetString(4)
		collation := row.GetString(5)
		stmt, err := p.ParseOneStmt(bind, charset, collation)
		if err != nil {
			logutil.BgLogger().Fatal("updateBindInfo error", zap.Error(err))
		}
		originWithDB := parser.Normalize(utilparser.RestoreWithDefaultDB(stmt, db, bind))
		if _, ok := bindMap[originWithDB]; ok {
			// The results are sorted in descending order of time.
			// And in the following cases, duplicate originWithDB may occur
			//      originalText         	|bindText                                   	|DB
			//		`select * from t` 		|`select /*+ use_index(t, idx) */ * from t` 	|`test`
			// 		`select * from test.t`  |`select /*+ use_index(t, idx) */ * from test.t`|``
			// Therefore, if repeated, we can skip to keep the latest binding.
			continue
		}
		bindMap[originWithDB] = bindInfo{
			bindSQL:    utilparser.RestoreWithDefaultDB(stmt, db, bind),
			status:     status,
			createTime: row.GetTime(3),
			charset:    charset,
			collation:  collation,
			source:     row.GetString(6),
		}
	}
}

func writeMemoryQuotaQuery(s Session) {
	comment := "memory_quota_query is 32GB by default in v3.0.x, 1GB by default in v4.0.x+"
	mustExecute(s, `INSERT HIGH_PRIORITY INTO %n.%n VALUES (%?, %?, %?) ON DUPLICATE KEY UPDATE VARIABLE_VALUE=%?`,
		mysql.SystemDB, mysql.TiDBTable, tidbDefMemoryQuotaQuery, 32<<30, comment, 32<<30,
	)
}

func upgradeToVer62(s Session, ver int64) {
	if ver >= version62 {
		return
	}
	doReentrantDDL(s, "ALTER TABLE mysql.stats_buckets ADD COLUMN `ndv` bigint not null default 0", infoschema.ErrColumnExists)
}

func upgradeToVer63(s Session, ver int64) {
	if ver >= version63 {
		return
	}
	doReentrantDDL(s, "ALTER TABLE mysql.user ADD COLUMN `Create_tablespace_priv` ENUM('N','Y') DEFAULT 'N'", infoschema.ErrColumnExists)
	mustExecute(s, "UPDATE HIGH_PRIORITY mysql.user SET Create_tablespace_priv='Y' where Super_priv='Y'")
}

func upgradeToVer64(s Session, ver int64) {
	if ver >= version64 {
		return
	}
	doReentrantDDL(s, "ALTER TABLE mysql.user ADD COLUMN `Repl_slave_priv` ENUM('N','Y') CHARACTER SET utf8 NOT NULL DEFAULT 'N' AFTER `Execute_priv`", infoschema.ErrColumnExists)
	doReentrantDDL(s, "ALTER TABLE mysql.user ADD COLUMN `Repl_client_priv` ENUM('N','Y') CHARACTER SET utf8 NOT NULL DEFAULT 'N' AFTER `Repl_slave_priv`", infoschema.ErrColumnExists)
	mustExecute(s, "UPDATE HIGH_PRIORITY mysql.user SET Repl_slave_priv='Y',Repl_client_priv='Y' where Super_priv='Y'")
}

func upgradeToVer65(s Session, ver int64) {
	if ver >= version65 {
		return
	}
	doReentrantDDL(s, CreateStatsFMSketchTable)
}

func upgradeToVer66(s Session, ver int64) {
	if ver >= version66 {
		return
	}
	mustExecute(s, "set @@global.tidb_track_aggregate_memory_usage = 1")
}

func upgradeToVer68(s Session, ver int64) {
	if ver >= version68 {
		return
	}
	mustExecute(s, "DELETE FROM mysql.global_variables where VARIABLE_NAME = 'tidb_enable_clustered_index' and VARIABLE_VALUE = 'OFF'")
}

func upgradeToVer69(s Session, ver int64) {
	if ver >= version69 {
		return
	}
	doReentrantDDL(s, CreateGlobalGrantsTable)
}

func upgradeToVer70(s Session, ver int64) {
	if ver >= version70 {
		return
	}
	doReentrantDDL(s, "ALTER TABLE mysql.user ADD COLUMN plugin CHAR(64) AFTER authentication_string", infoschema.ErrColumnExists)
	mustExecute(s, "UPDATE HIGH_PRIORITY mysql.user SET plugin='mysql_native_password'")
}

func upgradeToVer71(s Session, ver int64) {
	if ver >= version71 {
		return
	}
	mustExecute(s, "UPDATE mysql.global_variables SET VARIABLE_VALUE='OFF' WHERE VARIABLE_NAME = 'tidb_multi_statement_mode' AND VARIABLE_VALUE = 'WARN'")
}

func upgradeToVer72(s Session, ver int64) {
	if ver >= version72 {
		return
	}
	doReentrantDDL(s, "ALTER TABLE mysql.stats_meta ADD COLUMN snapshot BIGINT(64) UNSIGNED NOT NULL DEFAULT 0", infoschema.ErrColumnExists)
}

func upgradeToVer73(s Session, ver int64) {
	if ver >= version73 {
		return
	}
	doReentrantDDL(s, CreateCapturePlanBaselinesBlacklist)
}

func upgradeToVer74(s Session, ver int64) {
	if ver >= version74 {
		return
	}
	// The old default value of `tidb_stmt_summary_max_stmt_count` is 200, we want to enlarge this to the new default value when TiDB upgrade.
	mustExecute(s, fmt.Sprintf("UPDATE mysql.global_variables SET VARIABLE_VALUE='%[1]v' WHERE VARIABLE_NAME = 'tidb_stmt_summary_max_stmt_count' AND CAST(VARIABLE_VALUE AS SIGNED) = 200", variable.DefTiDBStmtSummaryMaxStmtCount))
}

func upgradeToVer75(s Session, ver int64) {
	if ver >= version75 {
		return
	}
	doReentrantDDL(s, "ALTER TABLE mysql.user MODIFY COLUMN Host CHAR(255)")
	doReentrantDDL(s, "ALTER TABLE mysql.global_priv MODIFY COLUMN Host CHAR(255)")
	doReentrantDDL(s, "ALTER TABLE mysql.db MODIFY COLUMN Host CHAR(255)")
	doReentrantDDL(s, "ALTER TABLE mysql.tables_priv MODIFY COLUMN Host CHAR(255)")
	doReentrantDDL(s, "ALTER TABLE mysql.columns_priv MODIFY COLUMN Host CHAR(255)")
}

func upgradeToVer76(s Session, ver int64) {
	if ver >= version76 {
		return
	}
	doReentrantDDL(s, "ALTER TABLE mysql.columns_priv MODIFY COLUMN Column_priv SET('Select','Insert','Update','References')")
}

func upgradeToVer77(s Session, ver int64) {
	if ver >= version77 {
		return
	}
	doReentrantDDL(s, CreateColumnStatsUsageTable)
}

func upgradeToVer78(s Session, ver int64) {
	if ver >= version78 {
		return
	}
	doReentrantDDL(s, "ALTER TABLE mysql.stats_buckets MODIFY upper_bound LONGBLOB NOT NULL")
	doReentrantDDL(s, "ALTER TABLE mysql.stats_buckets MODIFY lower_bound LONGBLOB")
	doReentrantDDL(s, "ALTER TABLE mysql.stats_histograms MODIFY last_analyze_pos LONGBLOB DEFAULT NULL")
}

func upgradeToVer79(s Session, ver int64) {
	if ver >= version79 {
		return
	}
	doReentrantDDL(s, CreateTableCacheMetaTable)
}

func upgradeToVer80(s Session, ver int64) {
	if ver >= version80 {
		return
	}
	// Check if tidb_analyze_version exists in mysql.GLOBAL_VARIABLES.
	// If not, insert "tidb_analyze_version | 1" since this is the old behavior before we introduce this variable.
	ctx := kv.WithInternalSourceType(context.Background(), kv.InternalTxnBootstrap)
	rs, err := s.ExecuteInternal(ctx, "SELECT VARIABLE_VALUE FROM %n.%n WHERE VARIABLE_NAME=%?;",
		mysql.SystemDB, mysql.GlobalVariablesTable, variable.TiDBAnalyzeVersion)
	terror.MustNil(err)
	req := rs.NewChunk(nil)
	err = rs.Next(ctx, req)
	terror.MustNil(err)
	if req.NumRows() != 0 {
		return
	}

	mustExecute(s, "INSERT HIGH_PRIORITY IGNORE INTO %n.%n VALUES (%?, %?);",
		mysql.SystemDB, mysql.GlobalVariablesTable, variable.TiDBAnalyzeVersion, 1)
}

// For users that upgrade TiDB from a pre-4.0 version, we want to disable index merge by default.
// This helps minimize query plan regressions.
func upgradeToVer81(s Session, ver int64) {
	if ver >= version81 {
		return
	}
	// Check if tidb_enable_index_merge exists in mysql.GLOBAL_VARIABLES.
	// If not, insert "tidb_enable_index_merge | off".
	ctx := kv.WithInternalSourceType(context.Background(), kv.InternalTxnBootstrap)
	rs, err := s.ExecuteInternal(ctx, "SELECT VARIABLE_VALUE FROM %n.%n WHERE VARIABLE_NAME=%?;",
		mysql.SystemDB, mysql.GlobalVariablesTable, variable.TiDBEnableIndexMerge)
	terror.MustNil(err)
	req := rs.NewChunk(nil)
	err = rs.Next(ctx, req)
	terror.MustNil(err)
	if req.NumRows() != 0 {
		return
	}

	mustExecute(s, "INSERT HIGH_PRIORITY IGNORE INTO %n.%n VALUES (%?, %?);",
		mysql.SystemDB, mysql.GlobalVariablesTable, variable.TiDBEnableIndexMerge, variable.Off)
}

func upgradeToVer82(s Session, ver int64) {
	if ver >= version82 {
		return
	}
	doReentrantDDL(s, CreateAnalyzeOptionsTable)
}

func upgradeToVer83(s Session, ver int64) {
	if ver >= version83 {
		return
	}
	doReentrantDDL(s, CreateStatsHistory)
}

func upgradeToVer84(s Session, ver int64) {
	if ver >= version84 {
		return
	}
	doReentrantDDL(s, CreateStatsMetaHistory)
}

func upgradeToVer85(s Session, ver int64) {
	if ver >= version85 {
		return
	}
	mustExecute(s, fmt.Sprintf("UPDATE HIGH_PRIORITY mysql.bind_info SET status= '%s' WHERE status = '%s'", bindinfo.Enabled, bindinfo.Using))
}

func upgradeToVer86(s Session, ver int64) {
	if ver >= version86 {
		return
	}
	doReentrantDDL(s, "ALTER TABLE mysql.tables_priv MODIFY COLUMN Column_priv SET('Select','Insert','Update','References')")
}

func upgradeToVer87(s Session, ver int64) {
	if ver >= version87 {
		return
	}
	doReentrantDDL(s, CreateAnalyzeJobs)
}

func upgradeToVer88(s Session, ver int64) {
	if ver >= version88 {
		return
	}
	doReentrantDDL(s, "ALTER TABLE mysql.user CHANGE `Repl_slave_priv` `Repl_slave_priv` ENUM('N','Y') NOT NULL DEFAULT 'N' AFTER `Execute_priv`")
	doReentrantDDL(s, "ALTER TABLE mysql.user CHANGE `Repl_client_priv` `Repl_client_priv` ENUM('N','Y') NOT NULL DEFAULT 'N' AFTER `Repl_slave_priv`")
}

func upgradeToVer89(s Session, ver int64) {
	if ver >= version89 {
		return
	}
	doReentrantDDL(s, CreateAdvisoryLocks)
}

// importConfigOption is a one-time import.
// It is intended to be used to convert a config option to a sysvar.
// It reads the config value from the tidb-server executing the bootstrap
// (not guaranteed to be the same on all servers), and writes a message
// to the error log. The message is important since the behavior is weird
// (changes to the config file will no longer take effect past this point).
func importConfigOption(s Session, configName, svName, valStr string) {
	message := fmt.Sprintf("%s is now configured by the system variable %s. One-time importing the value specified in tidb.toml file", configName, svName)
	logutil.BgLogger().Warn(message, zap.String("value", valStr))
	// We use insert ignore, since if its a duplicate we don't want to overwrite any user-set values.
	sql := fmt.Sprintf("INSERT IGNORE INTO  %s.%s (`VARIABLE_NAME`, `VARIABLE_VALUE`) VALUES ('%s', '%s')",
		mysql.SystemDB, mysql.GlobalVariablesTable, svName, valStr)
	mustExecute(s, sql)
}

func upgradeToVer90(s Session, ver int64) {
	if ver >= version90 {
		return
	}
	valStr := variable.BoolToOnOff(config.GetGlobalConfig().EnableBatchDML)
	importConfigOption(s, "enable-batch-dml", variable.TiDBEnableBatchDML, valStr)
	valStr = fmt.Sprint(config.GetGlobalConfig().MemQuotaQuery)
	importConfigOption(s, "mem-quota-query", variable.TiDBMemQuotaQuery, valStr)
	valStr = fmt.Sprint(config.GetGlobalConfig().Log.QueryLogMaxLen)
	importConfigOption(s, "query-log-max-len", variable.TiDBQueryLogMaxLen, valStr)
	valStr = fmt.Sprint(config.GetGlobalConfig().Performance.CommitterConcurrency)
	importConfigOption(s, "committer-concurrency", variable.TiDBCommitterConcurrency, valStr)
	valStr = variable.BoolToOnOff(config.GetGlobalConfig().Performance.RunAutoAnalyze)
	importConfigOption(s, "run-auto-analyze", variable.TiDBEnableAutoAnalyze, valStr)
	valStr = config.GetGlobalConfig().OOMAction
	importConfigOption(s, "oom-action", variable.TiDBMemOOMAction, valStr)
}

func upgradeToVer91(s Session, ver int64) {
	if ver >= version91 {
		return
	}
	valStr := variable.BoolToOnOff(config.GetGlobalConfig().PreparedPlanCache.Enabled)
	importConfigOption(s, "prepared-plan-cache.enable", variable.TiDBEnablePrepPlanCache, valStr)

	valStr = strconv.Itoa(int(config.GetGlobalConfig().PreparedPlanCache.Capacity))
	importConfigOption(s, "prepared-plan-cache.capacity", variable.TiDBPrepPlanCacheSize, valStr)

	valStr = strconv.FormatFloat(config.GetGlobalConfig().PreparedPlanCache.MemoryGuardRatio, 'f', -1, 64)
	importConfigOption(s, "prepared-plan-cache.memory-guard-ratio", variable.TiDBPrepPlanCacheMemoryGuardRatio, valStr)
}

func upgradeToVer93(s Session, ver int64) {
	if ver >= version93 {
		return
	}
	valStr := variable.BoolToOnOff(config.GetGlobalConfig().OOMUseTmpStorage)
	importConfigOption(s, "oom-use-tmp-storage", variable.TiDBEnableTmpStorageOnOOM, valStr)
}

func upgradeToVer94(s Session, ver int64) {
	if ver >= version94 {
		return
	}
	mustExecute(s, CreateMDLView)
}

func upgradeToVer95(s Session, ver int64) {
	if ver >= version95 {
		return
	}
	doReentrantDDL(s, "ALTER TABLE mysql.user ADD COLUMN IF NOT EXISTS `User_attributes` JSON")
}

func upgradeToVer97(s Session, ver int64) {
	if ver >= version97 {
		return
	}
	// Check if tidb_opt_range_max_size exists in mysql.GLOBAL_VARIABLES.
	// If not, insert "tidb_opt_range_max_size | 0" since this is the old behavior before we introduce this variable.
	ctx := kv.WithInternalSourceType(context.Background(), kv.InternalTxnBootstrap)
	rs, err := s.ExecuteInternal(ctx, "SELECT VARIABLE_VALUE FROM %n.%n WHERE VARIABLE_NAME=%?;",
		mysql.SystemDB, mysql.GlobalVariablesTable, variable.TiDBOptRangeMaxSize)
	terror.MustNil(err)
	req := rs.NewChunk(nil)
	err = rs.Next(ctx, req)
	terror.MustNil(err)
	if req.NumRows() != 0 {
		return
	}

	mustExecute(s, "INSERT HIGH_PRIORITY IGNORE INTO %n.%n VALUES (%?, %?);",
		mysql.SystemDB, mysql.GlobalVariablesTable, variable.TiDBOptRangeMaxSize, 0)
}

func upgradeToVer98(s Session, ver int64) {
	if ver >= version98 {
		return
	}
	doReentrantDDL(s, "ALTER TABLE mysql.user ADD COLUMN IF NOT EXISTS `Token_issuer` varchar(255)")
}

<<<<<<< HEAD
=======
func upgradeToVer101(s Session, ver int64) {
	if ver >= version101 {
		return
	}
	doReentrantDDL(s, CreatePlanReplayerStatusTable)
}

func upgradeToVer102(s Session, ver int64) {
	if ver >= version102 {
		return
	}
	doReentrantDDL(s, CreatePlanReplayerTaskTable)
}

func upgradeToVer103(s Session, ver int64) {
	if ver >= version103 {
		return
	}
	doReentrantDDL(s, CreateStatsTableLocked)
}

>>>>>>> bdcb8503
func upgradeToVer99Before(s Session, ver int64) bool {
	if ver >= version99 {
		return false
	}
	// Check if tidb_enable_metadata_lock exists in mysql.GLOBAL_VARIABLES.
	// If not, insert "tidb_enable_metadata_lock | 0" since concurrent DDL may not be enabled.
	ctx := kv.WithInternalSourceType(context.Background(), kv.InternalTxnBootstrap)
	rs, err := s.ExecuteInternal(ctx, "SELECT VARIABLE_VALUE FROM %n.%n WHERE VARIABLE_NAME=%?;",
		mysql.SystemDB, mysql.GlobalVariablesTable, variable.TiDBEnableMDL)
	terror.MustNil(err)
	req := rs.NewChunk(nil)
	err = rs.Next(ctx, req)
	terror.MustNil(err)
	if req.NumRows() != 0 {
		return false
	}

	mustExecute(s, "INSERT HIGH_PRIORITY IGNORE INTO %n.%n VALUES (%?, %?);",
		mysql.SystemDB, mysql.GlobalVariablesTable, variable.TiDBEnableMDL, 0)
	return true
}

func upgradeToVer99After(s Session, ver int64) {
	if ver >= version99 {
		return
	}
	sql := fmt.Sprintf("UPDATE HIGH_PRIORITY %[1]s.%[2]s SET VARIABLE_VALUE = %[4]d WHERE VARIABLE_NAME = '%[3]s'",
		mysql.SystemDB, mysql.GlobalVariablesTable, variable.TiDBEnableMDL, 1)
	mustExecute(s, sql)
}

func upgradeToVer100(s Session, ver int64) {
	if ver >= version100 {
		return
	}
	valStr := strconv.Itoa(int(config.GetGlobalConfig().Performance.ServerMemoryQuota))
	importConfigOption(s, "performance.server-memory-quota", variable.TiDBServerMemoryLimit, valStr)
}

func upgradeToVer101(s Session, ver int64) {
	if ver >= version101 {
		return
	}
	doReentrantDDL(s, CreatePlanReplayerStatusTable)
}

func upgradeToVer102(s Session, ver int64) {
	if ver >= version102 {
		return
	}
	doReentrantDDL(s, CreatePlanReplayerTaskTable)
}

func upgradeToVer103(s Session, ver int64) {
	if ver >= version103 {
		return
	}
	doReentrantDDL(s, "ALTER TABLE mysql.user ADD COLUMN IF NOT EXISTS `Password_expired` ENUM('N','Y') NOT NULL DEFAULT 'N',"+
		"ADD COLUMN IF NOT EXISTS `Password_last_changed` TIMESTAMP DEFAULT CURRENT_TIMESTAMP(),"+
		"ADD COLUMN IF NOT EXISTS `Password_lifetime` SMALLINT UNSIGNED")
}

func writeOOMAction(s Session) {
	comment := "oom-action is `log` by default in v3.0.x, `cancel` by default in v4.0.11+"
	mustExecute(s, `INSERT HIGH_PRIORITY INTO %n.%n VALUES (%?, %?, %?) ON DUPLICATE KEY UPDATE VARIABLE_VALUE= %?`,
		mysql.SystemDB, mysql.TiDBTable, tidbDefOOMAction, variable.OOMActionLog, comment, variable.OOMActionLog,
	)
}

// updateBootstrapVer updates bootstrap version variable in mysql.TiDB table.
func updateBootstrapVer(s Session) {
	// Update bootstrap version.
	mustExecute(s, `INSERT HIGH_PRIORITY INTO %n.%n VALUES (%?, %?, "TiDB bootstrap version.") ON DUPLICATE KEY UPDATE VARIABLE_VALUE=%?`,
		mysql.SystemDB, mysql.TiDBTable, tidbServerVersionVar, currentBootstrapVersion, currentBootstrapVersion,
	)
}

// getBootstrapVersion gets bootstrap version from mysql.tidb table;
func getBootstrapVersion(s Session) (int64, error) {
	sVal, isNull, err := getTiDBVar(s, tidbServerVersionVar)
	if err != nil {
		return 0, errors.Trace(err)
	}
	if isNull {
		return 0, nil
	}
	return strconv.ParseInt(sVal, 10, 64)
}

// doDDLWorks executes DDL statements in bootstrap stage.
func doDDLWorks(s Session) {
	// Create a test database.
	mustExecute(s, "CREATE DATABASE IF NOT EXISTS test")
	// Create system db.
	mustExecute(s, "CREATE DATABASE IF NOT EXISTS %n", mysql.SystemDB)
	// Create user table.
	mustExecute(s, CreateUserTable)
	// Create privilege tables.
	mustExecute(s, CreateGlobalPrivTable)
	mustExecute(s, CreateDBPrivTable)
	mustExecute(s, CreateTablePrivTable)
	mustExecute(s, CreateColumnPrivTable)
	// Create global system variable table.
	mustExecute(s, CreateGlobalVariablesTable)
	// Create TiDB table.
	mustExecute(s, CreateTiDBTable)
	// Create help table.
	mustExecute(s, CreateHelpTopic)
	// Create stats_meta table.
	mustExecute(s, CreateStatsMetaTable)
	// Create stats_columns table.
	mustExecute(s, CreateStatsColsTable)
	// Create stats_buckets table.
	mustExecute(s, CreateStatsBucketsTable)
	// Create gc_delete_range table.
	mustExecute(s, CreateGCDeleteRangeTable)
	// Create gc_delete_range_done table.
	mustExecute(s, CreateGCDeleteRangeDoneTable)
	// Create stats_feedback table.
	mustExecute(s, CreateStatsFeedbackTable)
	// Create role_edges table.
	mustExecute(s, CreateRoleEdgesTable)
	// Create default_roles table.
	mustExecute(s, CreateDefaultRolesTable)
	// Create bind_info table.
	initBindInfoTable(s)
	// Create stats_topn_store table.
	mustExecute(s, CreateStatsTopNTable)
	// Create expr_pushdown_blacklist table.
	mustExecute(s, CreateExprPushdownBlacklist)
	// Create opt_rule_blacklist table.
	mustExecute(s, CreateOptRuleBlacklist)
	// Create stats_extended table.
	mustExecute(s, CreateStatsExtended)
	// Create schema_index_usage.
	mustExecute(s, CreateSchemaIndexUsageTable)
	// Create stats_fm_sketch table.
	mustExecute(s, CreateStatsFMSketchTable)
	// Create global_grants
	mustExecute(s, CreateGlobalGrantsTable)
	// Create capture_plan_baselines_blacklist
	mustExecute(s, CreateCapturePlanBaselinesBlacklist)
	// Create column_stats_usage table
	mustExecute(s, CreateColumnStatsUsageTable)
	// Create table_cache_meta table.
	mustExecute(s, CreateTableCacheMetaTable)
	// Create analyze_options table.
	mustExecute(s, CreateAnalyzeOptionsTable)
	// Create stats_history table.
	mustExecute(s, CreateStatsHistory)
	// Create stats_meta_history table.
	mustExecute(s, CreateStatsMetaHistory)
	// Create analyze_jobs table.
	mustExecute(s, CreateAnalyzeJobs)
	// Create advisory_locks table.
	mustExecute(s, CreateAdvisoryLocks)
	// Create mdl view.
	mustExecute(s, CreateMDLView)
	//  Create plan_replayer_status table
	mustExecute(s, CreatePlanReplayerStatusTable)
	// Create plan_replayer_task table
	mustExecute(s, CreatePlanReplayerTaskTable)
	// Create stats_meta_table_locked table
	mustExecute(s, CreateStatsTableLocked)
}

// inTestSuite checks if we are bootstrapping in the context of tests.
// There are some historical differences in behavior between tests and non-tests.
func inTestSuite() bool {
	return flag.Lookup("test.v") != nil || flag.Lookup("check.v") != nil
}

// doDMLWorks executes DML statements in bootstrap stage.
// All the statements run in a single transaction.
func doDMLWorks(s Session) {
	mustExecute(s, "BEGIN")
	if config.GetGlobalConfig().Security.SecureBootstrap {
		// If secure bootstrap is enabled, we create a root@localhost account which can login with auth_socket.
		// i.e. mysql -S /tmp/tidb.sock -uroot
		// The auth_socket plugin will validate that the user matches $USER.
		u, err := osuser.Current()
		if err != nil {
			logutil.BgLogger().Fatal("failed to read current user. unable to secure bootstrap.", zap.Error(err))
		}
		mustExecute(s, `INSERT HIGH_PRIORITY INTO mysql.user VALUES
		("localhost", "root", %?, "auth_socket", "Y", "Y", "Y", "Y", "Y", "Y", "Y", "Y", "Y", "Y", "Y", "Y", "Y", "Y", "Y", "Y", "Y", "Y", "Y", "Y", "Y", "Y", "Y", "Y", "Y", "Y", "Y", "N", "Y", "Y", "Y", "Y", "Y", null, "")`, u.Username)
	} else {
		mustExecute(s, `INSERT HIGH_PRIORITY INTO mysql.user VALUES
		("%", "root", "", "mysql_native_password", "Y", "Y", "Y", "Y", "Y", "Y", "Y", "Y", "Y", "Y", "Y", "Y", "Y", "Y", "Y", "Y", "Y", "Y", "Y", "Y", "Y", "Y", "Y", "Y", "Y", "Y", "Y", "N", "Y", "Y", "Y", "Y", "Y", null, "", "N", current_timestamp(), null)`)
	}

	// For GLOBAL scoped system variables, insert the initial value
	// into the mysql.global_variables table. This is only run on initial
	// bootstrap, and in some cases we will use a different default value
	// for new installs versus existing installs.

	values := make([]string, 0, len(variable.GetSysVars()))
	for k, v := range variable.GetSysVars() {
		if !v.HasGlobalScope() {
			continue
		}
		vVal := v.Value
		switch v.Name {
		case variable.TiDBTxnMode:
			if config.GetGlobalConfig().Store == "tikv" || config.GetGlobalConfig().Store == "unistore" {
				vVal = "pessimistic"
			}
		case variable.TiDBEnableAsyncCommit, variable.TiDBEnable1PC:
			if config.GetGlobalConfig().Store == "tikv" {
				vVal = variable.On
			}
		case variable.TiDBMemOOMAction:
			if inTestSuite() {
				vVal = variable.OOMActionLog
			}
		case variable.TiDBEnableAutoAnalyze:
			if inTestSuite() {
				vVal = variable.Off
			}
		// For the following sysvars, we change the default
		// FOR NEW INSTALLS ONLY. In most cases you don't want to do this.
		// It is better to change the value in the Sysvar struct, so that
		// all installs will have the same value.
		case variable.TiDBRowFormatVersion:
			vVal = strconv.Itoa(variable.DefTiDBRowFormatV2)
		case variable.TiDBTxnAssertionLevel:
			vVal = variable.AssertionFastStr
		case variable.TiDBEnableMutationChecker:
			vVal = variable.On
		}
		// sanitize k and vVal
		value := fmt.Sprintf(`("%s", "%s")`, sqlexec.EscapeString(k), sqlexec.EscapeString(vVal))
		values = append(values, value)
	}
	sql := fmt.Sprintf("INSERT HIGH_PRIORITY INTO %s.%s VALUES %s;", mysql.SystemDB, mysql.GlobalVariablesTable,
		strings.Join(values, ", "))
	mustExecute(s, sql)

	mustExecute(s, `INSERT HIGH_PRIORITY INTO %n.%n VALUES(%?, %?, "Bootstrap flag. Do not delete.") ON DUPLICATE KEY UPDATE VARIABLE_VALUE=%?`,
		mysql.SystemDB, mysql.TiDBTable, bootstrappedVar, varTrue, varTrue,
	)

	mustExecute(s, `INSERT HIGH_PRIORITY INTO %n.%n VALUES(%?, %?, "Bootstrap version. Do not delete.")`,
		mysql.SystemDB, mysql.TiDBTable, tidbServerVersionVar, currentBootstrapVersion,
	)

	writeSystemTZ(s)

	writeNewCollationParameter(s, config.GetGlobalConfig().NewCollationsEnabledOnFirstBootstrap)

	writeDefaultExprPushDownBlacklist(s)

	writeStmtSummaryVars(s)

	ctx := kv.WithInternalSourceType(context.Background(), kv.InternalTxnBootstrap)
	_, err := s.ExecuteInternal(ctx, "COMMIT")
	if err != nil {
		sleepTime := 1 * time.Second
		logutil.BgLogger().Info("doDMLWorks failed", zap.Error(err), zap.Duration("sleeping time", sleepTime))
		time.Sleep(sleepTime)
		// Check if TiDB is already bootstrapped.
		b, err1 := checkBootstrapped(s)
		if err1 != nil {
			logutil.BgLogger().Fatal("doDMLWorks failed", zap.Error(err1))
		}
		if b {
			return
		}
		logutil.BgLogger().Fatal("doDMLWorks failed", zap.Error(err))
	}
}

func mustExecute(s Session, sql string, args ...interface{}) {
	ctx, cancel := context.WithTimeout(context.Background(), time.Duration(internalSQLTimeout)*time.Second)
	ctx = kv.WithInternalSourceType(ctx, kv.InternalTxnBootstrap)
	_, err := s.ExecuteInternal(ctx, sql, args...)
	defer cancel()
	if err != nil {
		debug.PrintStack()
		logutil.BgLogger().Fatal("mustExecute error", zap.Error(err))
	}
}

// oldPasswordUpgrade upgrade password to MySQL compatible format
func oldPasswordUpgrade(pass string) (string, error) {
	hash1, err := hex.DecodeString(pass)
	if err != nil {
		return "", errors.Trace(err)
	}

	hash2 := auth.Sha1Hash(hash1)
	newpass := fmt.Sprintf("*%X", hash2)
	return newpass, nil
}

// rebuildAllPartitionValueMapAndSorted rebuilds all value map and sorted info for list column partitions with InfoSchema.
func rebuildAllPartitionValueMapAndSorted(s *session) {
	type partitionExpr interface {
		PartitionExpr() (*tables.PartitionExpr, error)
	}

	p := parser.New()
	is := s.GetInfoSchema().(infoschema.InfoSchema)
	for _, dbInfo := range is.AllSchemas() {
		for _, t := range is.SchemaTables(dbInfo.Name) {
			pi := t.Meta().GetPartitionInfo()
			if pi == nil || pi.Type != model.PartitionTypeList {
				continue
			}

			pe, err := t.(partitionExpr).PartitionExpr()
			if err != nil {
				panic("partition table gets partition expression failed")
			}
			for _, cp := range pe.ColPrunes {
				if err = cp.RebuildPartitionValueMapAndSorted(p); err != nil {
					logutil.BgLogger().Warn("build list column partition value map and sorted failed")
					break
				}
			}
		}
	}
}<|MERGE_RESOLUTION|>--- conflicted
+++ resolved
@@ -675,17 +675,15 @@
 	version101 = 101
 	// version102 add mysql.plan_replayer_task table
 	version102 = 102
-<<<<<<< HEAD
-	// version103 add columns related to password expiration
-=======
 	// version103 adds the tables mysql.stats_table_locked
->>>>>>> bdcb8503
 	version103 = 103
+	// version104 add columns related to password expiration
+	version104 = 104
 )
 
 // currentBootstrapVersion is defined as a variable, so we can modify its value for testing.
 // please make sure this is the largest version
-var currentBootstrapVersion int64 = version103
+var currentBootstrapVersion int64 = version104
 
 // DDL owner key's expired time is ManagerSessionTTL seconds, we should wait the time and give more time to have a chance to finish it.
 var internalSQLTimeout = owner.ManagerSessionTTL + 15
@@ -793,6 +791,7 @@
 		upgradeToVer101,
 		upgradeToVer102,
 		upgradeToVer103,
+		upgradeToVer104,
 	}
 )
 
@@ -2027,30 +2026,6 @@
 	doReentrantDDL(s, "ALTER TABLE mysql.user ADD COLUMN IF NOT EXISTS `Token_issuer` varchar(255)")
 }
 
-<<<<<<< HEAD
-=======
-func upgradeToVer101(s Session, ver int64) {
-	if ver >= version101 {
-		return
-	}
-	doReentrantDDL(s, CreatePlanReplayerStatusTable)
-}
-
-func upgradeToVer102(s Session, ver int64) {
-	if ver >= version102 {
-		return
-	}
-	doReentrantDDL(s, CreatePlanReplayerTaskTable)
-}
-
-func upgradeToVer103(s Session, ver int64) {
-	if ver >= version103 {
-		return
-	}
-	doReentrantDDL(s, CreateStatsTableLocked)
-}
-
->>>>>>> bdcb8503
 func upgradeToVer99Before(s Session, ver int64) bool {
 	if ver >= version99 {
 		return false
@@ -2106,6 +2081,13 @@
 
 func upgradeToVer103(s Session, ver int64) {
 	if ver >= version103 {
+		return
+	}
+	doReentrantDDL(s, CreateStatsTableLocked)
+}
+
+func upgradeToVer104(s Session, ver int64) {
+	if ver >= version104 {
 		return
 	}
 	doReentrantDDL(s, "ALTER TABLE mysql.user ADD COLUMN IF NOT EXISTS `Password_expired` ENUM('N','Y') NOT NULL DEFAULT 'N',"+
