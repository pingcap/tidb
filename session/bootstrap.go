// Copyright 2013 The ql Authors. All rights reserved.
// Use of this source code is governed by a BSD-style
// license that can be found in the LICENSES/QL-LICENSE file.

// Copyright 2015 PingCAP, Inc.
//
// Licensed under the Apache License, Version 2.0 (the "License");
// you may not use this file except in compliance with the License.
// You may obtain a copy of the License at
//
//     http://www.apache.org/licenses/LICENSE-2.0
//
// Unless required by applicable law or agreed to in writing, software
// distributed under the License is distributed on an "AS IS" BASIS,
// See the License for the specific language governing permissions and
// limitations under the License.

package session

import (
	"context"
	"encoding/hex"
	"flag"
	"fmt"
	"runtime/debug"
	"strconv"
	"strings"
	"time"

	"github.com/pingcap/errors"
	"github.com/pingcap/parser"
	"github.com/pingcap/parser/auth"
	"github.com/pingcap/parser/mysql"
	"github.com/pingcap/parser/terror"
	"github.com/pingcap/tidb/bindinfo"
	"github.com/pingcap/tidb/config"
	"github.com/pingcap/tidb/ddl"
	"github.com/pingcap/tidb/domain"
	"github.com/pingcap/tidb/expression"
	"github.com/pingcap/tidb/infoschema"
	"github.com/pingcap/tidb/planner/core"
	"github.com/pingcap/tidb/sessionctx/variable"
	"github.com/pingcap/tidb/types"
	"github.com/pingcap/tidb/util/chunk"
	"github.com/pingcap/tidb/util/logutil"
	utilparser "github.com/pingcap/tidb/util/parser"
	"github.com/pingcap/tidb/util/sqlexec"
	"github.com/pingcap/tidb/util/timeutil"
	"go.uber.org/zap"
)

const (
	// CreateUserTable is the SQL statement creates User table in system db.
	CreateUserTable = `CREATE TABLE IF NOT EXISTS mysql.user (
		Host					CHAR(64),
		User					CHAR(32),
		authentication_string	TEXT,
		Select_priv				ENUM('N','Y') NOT NULL DEFAULT 'N',
		Insert_priv				ENUM('N','Y') NOT NULL DEFAULT 'N',
		Update_priv				ENUM('N','Y') NOT NULL DEFAULT 'N',
		Delete_priv				ENUM('N','Y') NOT NULL DEFAULT 'N',
		Create_priv				ENUM('N','Y') NOT NULL DEFAULT 'N',
		Drop_priv				ENUM('N','Y') NOT NULL DEFAULT 'N',
		Process_priv			ENUM('N','Y') NOT NULL DEFAULT 'N',
		Grant_priv				ENUM('N','Y') NOT NULL DEFAULT 'N',
		References_priv			ENUM('N','Y') NOT NULL DEFAULT 'N',
		Alter_priv				ENUM('N','Y') NOT NULL DEFAULT 'N',
		Show_db_priv			ENUM('N','Y') NOT NULL DEFAULT 'N',
		Super_priv				ENUM('N','Y') NOT NULL DEFAULT 'N',
		Create_tmp_table_priv	ENUM('N','Y') NOT NULL DEFAULT 'N',
		Lock_tables_priv		ENUM('N','Y') NOT NULL DEFAULT 'N',
		Execute_priv			ENUM('N','Y') NOT NULL DEFAULT 'N',
		Create_view_priv		ENUM('N','Y') NOT NULL DEFAULT 'N',
		Show_view_priv			ENUM('N','Y') NOT NULL DEFAULT 'N',
		Create_routine_priv		ENUM('N','Y') NOT NULL DEFAULT 'N',
		Alter_routine_priv		ENUM('N','Y') NOT NULL DEFAULT 'N',
		Index_priv				ENUM('N','Y') NOT NULL DEFAULT 'N',
		Create_user_priv		ENUM('N','Y') NOT NULL DEFAULT 'N',
		Event_priv				ENUM('N','Y') NOT NULL DEFAULT 'N',
		Trigger_priv			ENUM('N','Y') NOT NULL DEFAULT 'N',
		Create_role_priv		ENUM('N','Y') NOT NULL DEFAULT 'N',
		Drop_role_priv			ENUM('N','Y') NOT NULL DEFAULT 'N',
		Account_locked			ENUM('N','Y') NOT NULL DEFAULT 'N',
		Shutdown_priv			ENUM('N','Y') NOT NULL DEFAULT 'N',
		Reload_priv				ENUM('N','Y') NOT NULL DEFAULT 'N',
		FILE_priv				ENUM('N','Y') NOT NULL DEFAULT 'N',
		Config_priv				ENUM('N','Y') NOT NULL DEFAULT 'N',
		Create_Tablespace_Priv  ENUM('N','Y') NOT NULL DEFAULT 'N',
		Repl_slave_priv	    	ENUM('N','Y') NOT NULL DEFAULT 'N',
		Repl_client_priv		ENUM('N','Y') NOT NULL DEFAULT 'N',
		PRIMARY KEY (Host, User));`
	// CreateGlobalPrivTable is the SQL statement creates Global scope privilege table in system db.
	CreateGlobalPrivTable = "CREATE TABLE IF NOT EXISTS mysql.global_priv (" +
		"Host CHAR(60) NOT NULL DEFAULT ''," +
		"User CHAR(80) NOT NULL DEFAULT ''," +
		"Priv LONGTEXT NOT NULL DEFAULT ''," +
		"PRIMARY KEY (Host, User)" +
		")"
	// CreateDBPrivTable is the SQL statement creates DB scope privilege table in system db.
	CreateDBPrivTable = `CREATE TABLE IF NOT EXISTS mysql.db (
		Host					CHAR(60),
		DB						CHAR(64),
		User					CHAR(32),
		Select_priv				ENUM('N','Y') NOT NULL DEFAULT 'N',
		Insert_priv				ENUM('N','Y') NOT NULL DEFAULT 'N',
		Update_priv				ENUM('N','Y') NOT NULL DEFAULT 'N',
		Delete_priv				ENUM('N','Y') NOT NULL DEFAULT 'N',
		Create_priv				ENUM('N','Y') NOT NULL DEFAULT 'N',
		Drop_priv				ENUM('N','Y') NOT NULL DEFAULT 'N',
		Grant_priv				ENUM('N','Y') NOT NULL DEFAULT 'N',
		References_priv 		ENUM('N','Y') NOT NULL DEFAULT 'N',
		Index_priv				ENUM('N','Y') NOT NULL DEFAULT 'N',
		Alter_priv				ENUM('N','Y') NOT NULL DEFAULT 'N',
		Create_tmp_table_priv	ENUM('N','Y') NOT NULL DEFAULT 'N',
		Lock_tables_priv		ENUM('N','Y') NOT NULL DEFAULT 'N',
		Create_view_priv		ENUM('N','Y') NOT NULL DEFAULT 'N',
		Show_view_priv			ENUM('N','Y') NOT NULL DEFAULT 'N',
		Create_routine_priv		ENUM('N','Y') NOT NULL DEFAULT 'N',
		Alter_routine_priv		ENUM('N','Y') NOT NULL DEFAULT 'N',
		Execute_priv			ENUM('N','Y') NOT NULL DEFAULT 'N',
		Event_priv				ENUM('N','Y') NOT NULL DEFAULT 'N',
		Trigger_priv			ENUM('N','Y') NOT NULL DEFAULT 'N',
		PRIMARY KEY (Host, DB, User));`
	// CreateTablePrivTable is the SQL statement creates table scope privilege table in system db.
	CreateTablePrivTable = `CREATE TABLE IF NOT EXISTS mysql.tables_priv (
		Host		CHAR(60),
		DB			CHAR(64),
		User		CHAR(32),
		Table_name	CHAR(64),
		Grantor		CHAR(77),
		Timestamp	TIMESTAMP DEFAULT CURRENT_TIMESTAMP,
		Table_priv	SET('Select','Insert','Update','Delete','Create','Drop','Grant','Index','Alter','Create View','Show View','Trigger','References'),
		Column_priv	SET('Select','Insert','Update'),
		PRIMARY KEY (Host, DB, User, Table_name));`
	// CreateColumnPrivTable is the SQL statement creates column scope privilege table in system db.
	CreateColumnPrivTable = `CREATE TABLE IF NOT EXISTS mysql.columns_priv(
		Host		CHAR(60),
		DB			CHAR(64),
		User		CHAR(32),
		Table_name	CHAR(64),
		Column_name	CHAR(64),
		Timestamp	TIMESTAMP DEFAULT CURRENT_TIMESTAMP,
		Column_priv	SET('Select','Insert','Update'),
		PRIMARY KEY (Host, DB, User, Table_name, Column_name));`
	// CreateGlobalVariablesTable is the SQL statement creates global variable table in system db.
	// TODO: MySQL puts GLOBAL_VARIABLES table in INFORMATION_SCHEMA db.
	// INFORMATION_SCHEMA is a virtual db in TiDB. So we put this table in system db.
	// Maybe we will put it back to INFORMATION_SCHEMA.
	CreateGlobalVariablesTable = `CREATE TABLE IF NOT EXISTS mysql.GLOBAL_VARIABLES(
		VARIABLE_NAME  VARCHAR(64) NOT NULL PRIMARY KEY,
		VARIABLE_VALUE VARCHAR(1024) DEFAULT NULL);`
	// CreateTiDBTable is the SQL statement creates a table in system db.
	// This table is a key-value struct contains some information used by TiDB.
	// Currently we only put bootstrapped in it which indicates if the system is already bootstrapped.
	CreateTiDBTable = `CREATE TABLE IF NOT EXISTS mysql.tidb(
		VARIABLE_NAME  	VARCHAR(64) NOT NULL PRIMARY KEY,
		VARIABLE_VALUE 	VARCHAR(1024) DEFAULT NULL,
		COMMENT 		VARCHAR(1024));`

	// CreateHelpTopic is the SQL statement creates help_topic table in system db.
	// See: https://dev.mysql.com/doc/refman/5.5/en/system-database.html#system-database-help-tables
	CreateHelpTopic = `CREATE TABLE IF NOT EXISTS mysql.help_topic (
  		help_topic_id 		INT(10) UNSIGNED NOT NULL,
  		name 				CHAR(64) NOT NULL,
  		help_category_id 	SMALLINT(5) UNSIGNED NOT NULL,
  		description 		TEXT NOT NULL,
  		example 			TEXT NOT NULL,
  		url 				TEXT NOT NULL,
  		PRIMARY KEY (help_topic_id) clustered,
  		UNIQUE KEY name (name)
		) ENGINE=InnoDB DEFAULT CHARSET=utf8 STATS_PERSISTENT=0 COMMENT='help topics';`

	// CreateStatsMetaTable stores the meta of table statistics.
	CreateStatsMetaTable = `CREATE TABLE IF NOT EXISTS mysql.stats_meta (
		version 		BIGINT(64) UNSIGNED NOT NULL,
		table_id 		BIGINT(64) NOT NULL,
		modify_count	BIGINT(64) NOT NULL DEFAULT 0,
		count 			BIGINT(64) UNSIGNED NOT NULL DEFAULT 0,
		INDEX idx_ver(version),
		UNIQUE INDEX tbl(table_id)
	);`

	// CreateStatsColsTable stores the statistics of table columns.
	CreateStatsColsTable = `CREATE TABLE IF NOT EXISTS mysql.stats_histograms (
		table_id 			BIGINT(64) NOT NULL,
		is_index 			TINYINT(2) NOT NULL,
		hist_id 			BIGINT(64) NOT NULL,
		distinct_count 		BIGINT(64) NOT NULL,
		null_count 			BIGINT(64) NOT NULL DEFAULT 0,
		tot_col_size 		BIGINT(64) NOT NULL DEFAULT 0,
		modify_count 		BIGINT(64) NOT NULL DEFAULT 0,
		version 			BIGINT(64) UNSIGNED NOT NULL DEFAULT 0,
		cm_sketch 			BLOB(6291456),
		stats_ver 			BIGINT(64) NOT NULL DEFAULT 0,
		flag 				BIGINT(64) NOT NULL DEFAULT 0,
		correlation 		DOUBLE NOT NULL DEFAULT 0,
		last_analyze_pos 	BLOB DEFAULT NULL,
		UNIQUE INDEX tbl(table_id, is_index, hist_id)
	);`

	// CreateStatsBucketsTable stores the histogram info for every table columns.
	CreateStatsBucketsTable = `CREATE TABLE IF NOT EXISTS mysql.stats_buckets (
		table_id 	BIGINT(64) NOT NULL,
		is_index 	TINYINT(2) NOT NULL,
		hist_id 	BIGINT(64) NOT NULL,
		bucket_id 	BIGINT(64) NOT NULL,
		count 		BIGINT(64) NOT NULL,
		repeats 	BIGINT(64) NOT NULL,
		upper_bound BLOB NOT NULL,
		lower_bound BLOB ,
		ndv         BIGINT NOT NULL DEFAULT 0,
		UNIQUE INDEX tbl(table_id, is_index, hist_id, bucket_id)
	);`

	// CreateGCDeleteRangeTable stores schemas which can be deleted by DeleteRange.
	CreateGCDeleteRangeTable = `CREATE TABLE IF NOT EXISTS mysql.gc_delete_range (
		job_id 		BIGINT NOT NULL COMMENT "the DDL job ID",
		element_id 	BIGINT NOT NULL COMMENT "the schema element ID",
		start_key 	VARCHAR(255) NOT NULL COMMENT "encoded in hex",
		end_key 	VARCHAR(255) NOT NULL COMMENT "encoded in hex",
		ts 			BIGINT NOT NULL COMMENT "timestamp in uint64",
		UNIQUE KEY delete_range_index (job_id, element_id)
	);`

	// CreateGCDeleteRangeDoneTable stores schemas which are already deleted by DeleteRange.
	CreateGCDeleteRangeDoneTable = `CREATE TABLE IF NOT EXISTS mysql.gc_delete_range_done (
		job_id 		BIGINT NOT NULL COMMENT "the DDL job ID",
		element_id 	BIGINT NOT NULL COMMENT "the schema element ID",
		start_key 	VARCHAR(255) NOT NULL COMMENT "encoded in hex",
		end_key 	VARCHAR(255) NOT NULL COMMENT "encoded in hex",
		ts 			BIGINT NOT NULL COMMENT "timestamp in uint64",
		UNIQUE KEY delete_range_done_index (job_id, element_id)
	);`

	// CreateStatsFeedbackTable stores the feedback info which is used to update stats.
	CreateStatsFeedbackTable = `CREATE TABLE IF NOT EXISTS mysql.stats_feedback (
		table_id 	BIGINT(64) NOT NULL,
		is_index 	TINYINT(2) NOT NULL,
		hist_id 	BIGINT(64) NOT NULL,
		feedback 	BLOB NOT NULL,
		INDEX hist(table_id, is_index, hist_id)
	);`

	// CreateBindInfoTable stores the sql bind info which is used to update globalBindCache.
	CreateBindInfoTable = `CREATE TABLE IF NOT EXISTS mysql.bind_info (
		original_sql TEXT NOT NULL,
		bind_sql TEXT NOT NULL,
		default_db TEXT NOT NULL,
		status TEXT NOT NULL,
		create_time TIMESTAMP(3) NOT NULL,
		update_time TIMESTAMP(3) NOT NULL,
		charset TEXT NOT NULL,
		collation TEXT NOT NULL,
		source VARCHAR(10) NOT NULL DEFAULT 'unknown',
		INDEX sql_index(original_sql(1024),default_db(1024)) COMMENT "accelerate the speed when add global binding query",
		INDEX time_index(update_time) COMMENT "accelerate the speed when querying with last update time"
	) ENGINE=InnoDB DEFAULT CHARSET=utf8mb4 COLLATE=utf8mb4_bin;`

	// CreateRoleEdgesTable stores the role and user relationship information.
	CreateRoleEdgesTable = `CREATE TABLE IF NOT EXISTS mysql.role_edges (
		FROM_HOST 			CHAR(60) COLLATE utf8_bin NOT NULL DEFAULT '',
		FROM_USER 			CHAR(32) COLLATE utf8_bin NOT NULL DEFAULT '',
		TO_HOST 			CHAR(60) COLLATE utf8_bin NOT NULL DEFAULT '',
		TO_USER 			CHAR(32) COLLATE utf8_bin NOT NULL DEFAULT '',
		WITH_ADMIN_OPTION 	ENUM('N','Y') CHARACTER SET utf8 COLLATE utf8_general_ci NOT NULL DEFAULT 'N',
		PRIMARY KEY (FROM_HOST,FROM_USER,TO_HOST,TO_USER)
	);`

	// CreateDefaultRolesTable stores the active roles for a user.
	CreateDefaultRolesTable = `CREATE TABLE IF NOT EXISTS mysql.default_roles (
		HOST 				CHAR(60) COLLATE utf8_bin NOT NULL DEFAULT '',
		USER 				CHAR(32) COLLATE utf8_bin NOT NULL DEFAULT '',
		DEFAULT_ROLE_HOST 	CHAR(60) COLLATE utf8_bin NOT NULL DEFAULT '%',
		DEFAULT_ROLE_USER 	CHAR(32) COLLATE utf8_bin NOT NULL DEFAULT '',
		PRIMARY KEY (HOST,USER,DEFAULT_ROLE_HOST,DEFAULT_ROLE_USER)
	)`

	// CreateStatsTopNTable stores topn data of a cmsketch with top n.
	CreateStatsTopNTable = `CREATE TABLE IF NOT EXISTS mysql.stats_top_n (
		table_id 	BIGINT(64) NOT NULL,
		is_index 	TINYINT(2) NOT NULL,
		hist_id 	BIGINT(64) NOT NULL,
		value 		LONGBLOB,
		count 		BIGINT(64) UNSIGNED NOT NULL,
		INDEX tbl(table_id, is_index, hist_id)
	);`

	// CreateStatsFMSketchTable stores FMSketch data of a column histogram.
	CreateStatsFMSketchTable = `CREATE TABLE IF NOT EXISTS mysql.stats_fm_sketch (
		table_id 	BIGINT(64) NOT NULL,
		is_index 	TINYINT(2) NOT NULL,
		hist_id 	BIGINT(64) NOT NULL,
		value 		LONGBLOB,
		INDEX tbl(table_id, is_index, hist_id)
	);`

	// CreateExprPushdownBlacklist stores the expressions which are not allowed to be pushed down.
	CreateExprPushdownBlacklist = `CREATE TABLE IF NOT EXISTS mysql.expr_pushdown_blacklist (
		name 		CHAR(100) NOT NULL,
		store_type 	CHAR(100) NOT NULL DEFAULT 'tikv,tiflash,tidb',
		reason 		VARCHAR(200)
	);`

	// CreateOptRuleBlacklist stores the list of disabled optimizing operations.
	CreateOptRuleBlacklist = `CREATE TABLE IF NOT EXISTS mysql.opt_rule_blacklist (
		name 	CHAR(100) NOT NULL
	);`

	// CreateStatsExtended stores the registered extended statistics.
	CreateStatsExtended = `CREATE TABLE IF NOT EXISTS mysql.stats_extended (
		name varchar(32) NOT NULL,
		type tinyint(4) NOT NULL,
		table_id bigint(64) NOT NULL,
		column_ids varchar(32) NOT NULL,
		stats blob DEFAULT NULL,
		version bigint(64) unsigned NOT NULL,
		status tinyint(4) NOT NULL,
		PRIMARY KEY(name, table_id),
		KEY idx_1 (table_id, status, version),
		KEY idx_2 (status, version)
	);`

	// CreateSchemaIndexUsageTable stores the index usage information.
	CreateSchemaIndexUsageTable = `CREATE TABLE IF NOT EXISTS mysql.schema_index_usage (
		TABLE_ID bigint(64),
		INDEX_ID bigint(21),
		QUERY_COUNT bigint(64),
		ROWS_SELECTED bigint(64),
		LAST_USED_AT timestamp,
		PRIMARY KEY(TABLE_ID, INDEX_ID)
	);`
	// CreateGlobalGrantsTable stores dynamic privs
	CreateGlobalGrantsTable = `CREATE TABLE IF NOT EXISTS mysql.global_grants (
		USER char(32) NOT NULL DEFAULT '',
		HOST char(255) NOT NULL DEFAULT '',
		PRIV char(32) NOT NULL DEFAULT '',
		WITH_GRANT_OPTION enum('N','Y') NOT NULL DEFAULT 'N',
		PRIMARY KEY (USER,HOST,PRIV)
	  );`
)

// bootstrap initiates system DB for a store.
func bootstrap(s Session) {
	startTime := time.Now()
	dom := domain.GetDomain(s)
	for {
		b, err := checkBootstrapped(s)
		if err != nil {
			logutil.BgLogger().Fatal("check bootstrap error",
				zap.Error(err))
		}
		// For rolling upgrade, we can't do upgrade only in the owner.
		if b {
			upgrade(s)
			logutil.BgLogger().Info("upgrade successful in bootstrap",
				zap.Duration("take time", time.Since(startTime)))
			return
		}
		// To reduce conflict when multiple TiDB-server start at the same time.
		// Actually only one server need to do the bootstrap. So we chose DDL owner to do this.
		if dom.DDL().OwnerManager().IsOwner() {
			doDDLWorks(s)
			doDMLWorks(s)
			logutil.BgLogger().Info("bootstrap successful",
				zap.Duration("take time", time.Since(startTime)))
			return
		}
		time.Sleep(200 * time.Millisecond)
	}
}

const (
	// varTrue is the true value in mysql.TiDB table for boolean columns.
	varTrue = "True"
	// varFalse is the false value in mysql.TiDB table for boolean columns.
	varFalse = "False"
	// The variable name in mysql.TiDB table.
	// It is used for checking if the store is bootstrapped by any TiDB server.
	// If the value is `True`, the store is already bootstrapped by a TiDB server.
	bootstrappedVar = "bootstrapped"
	// The variable name in mysql.TiDB table.
	// It is used for getting the version of the TiDB server which bootstrapped the store.
	tidbServerVersionVar = "tidb_server_version"
	// The variable name in mysql.tidb table and it will be used when we want to know
	// system timezone.
	tidbSystemTZ = "system_tz"
	// The variable name in mysql.tidb table and it will indicate if the new collations are enabled in the TiDB cluster.
	tidbNewCollationEnabled = "new_collation_enabled"
	// The variable name in mysql.tidb table and it records the default value of
	// mem-quota-query when upgrade from v3.0.x to v4.0.9+.
	tidbDefMemoryQuotaQuery = "default_memory_quota_query"
	// The variable name in mysql.tidb table and it records the default value of
	// oom-action when upgrade from v3.0.x to v4.0.11+.
	tidbDefOOMAction = "default_oom_action"
	// Const for TiDB server version 2.
	version2  = 2
	version3  = 3
	version4  = 4
	version5  = 5
	version6  = 6
	version7  = 7
	version8  = 8
	version9  = 9
	version10 = 10
	version11 = 11
	version12 = 12
	version13 = 13
	version14 = 14
	version15 = 15
	version16 = 16
	version17 = 17
	version18 = 18
	version19 = 19
	version20 = 20
	version21 = 21
	version22 = 22
	version23 = 23
	version24 = 24
	version25 = 25
	version26 = 26
	version27 = 27
	version28 = 28
	// version29 is not needed.
	version30 = 30
	version31 = 31
	version32 = 32
	version33 = 33
	version34 = 34
	version35 = 35
	version36 = 36
	version37 = 37
	version38 = 38
	// version39 will be redone in version46 so it's skipped here.
	// version40 is the version that introduce new collation in TiDB,
	// see https://github.com/pingcap/tidb/pull/14574 for more details.
	version40 = 40
	version41 = 41
	// version42 add storeType and reason column in expr_pushdown_blacklist
	version42 = 42
	// version43 updates global variables related to statement summary.
	version43 = 43
	// version44 delete tidb_isolation_read_engines from mysql.global_variables to avoid unexpected behavior after upgrade.
	version44 = 44
	// version45 introduces CONFIG_PRIV for SET CONFIG statements.
	version45 = 45
	// version46 fix a bug in v3.1.1.
	version46 = 46
	// version47 add Source to bindings to indicate the way binding created.
	version47 = 47
	// version48 reset all deprecated concurrency related system-variables if they were all default value.
	// version49 introduces mysql.stats_extended table.
	// Both version48 and version49 will be redone in version55 and version56 so they're skipped here.
	// version50 add mysql.schema_index_usage table.
	version50 = 50
	// version51 introduces CreateTablespacePriv to mysql.user.
	// version51 will be redone in version63 so it's skipped here.
	// version52 change mysql.stats_histograms cm_sketch column from blob to blob(6291456)
	version52 = 52
	// version53 introduce Global variable tidb_enable_strict_double_type_check
	version53 = 53
	// version54 writes a variable `mem_quota_query` to mysql.tidb if it's a cluster upgraded from v3.0.x to v4.0.9+.
	version54 = 54
	// version55 fixes the bug that upgradeToVer48 would be missed when upgrading from v4.0 to a new version
	version55 = 55
	// version56 fixes the bug that upgradeToVer49 would be missed when upgrading from v4.0 to a new version
	version56 = 56
	// version57 fixes the bug of concurrent create / drop binding
	version57 = 57
	// version58 add `Repl_client_priv` and `Repl_slave_priv` to `mysql.user`
	// version58 will be redone in version64 so it's skipped here.
	// version59 add writes a variable `oom-action` to mysql.tidb if it's a cluster upgraded from v3.0.x to v4.0.11+.
	version59 = 59
	// version60 redesigns `mysql.stats_extended`
	version60 = 60
	// version61 will be redone in version67
	// version62 add column ndv for mysql.stats_buckets.
	version62 = 62
	// version63 fixes the bug that upgradeToVer51 would be missed when upgrading from v4.0 to a new version
	version63 = 63
	// version64 is redone upgradeToVer58 after upgradeToVer63, this is to preserve the order of the columns in mysql.user
	version64 = 64
	// version65 add mysql.stats_fm_sketch table.
	version65 = 65
<<<<<<< HEAD
	// version66 adds mysql.global_grants for DYNAMIC privileges
	version66 = 66

	// please make sure this is the largest version
	currentBootstrapVersion = version66
=======
	// version66 enables the feature `track_aggregate_memory_usage` by default.
	version66 = 66
	// version67 restore all SQL bindings.
	version67 = 67

	// please make sure this is the largest version
	currentBootstrapVersion = version67
>>>>>>> 9c48b24c
)

var (
	bootstrapVersion = []func(Session, int64){
		upgradeToVer2,
		upgradeToVer3,
		upgradeToVer4,
		upgradeToVer5,
		upgradeToVer6,
		upgradeToVer7,
		upgradeToVer8,
		upgradeToVer9,
		upgradeToVer10,
		upgradeToVer11,
		upgradeToVer12,
		upgradeToVer13,
		upgradeToVer14,
		upgradeToVer15,
		upgradeToVer16,
		upgradeToVer17,
		upgradeToVer18,
		upgradeToVer19,
		upgradeToVer20,
		upgradeToVer21,
		upgradeToVer22,
		upgradeToVer23,
		upgradeToVer24,
		upgradeToVer25,
		upgradeToVer26,
		upgradeToVer27,
		upgradeToVer28,
		upgradeToVer29,
		upgradeToVer30,
		upgradeToVer31,
		upgradeToVer32,
		upgradeToVer33,
		upgradeToVer34,
		upgradeToVer35,
		upgradeToVer36,
		upgradeToVer37,
		upgradeToVer38,
		// We will redo upgradeToVer39 in upgradeToVer46,
		// so upgradeToVer39 is skipped here.
		upgradeToVer40,
		upgradeToVer41,
		upgradeToVer42,
		upgradeToVer43,
		upgradeToVer44,
		upgradeToVer45,
		upgradeToVer46,
		upgradeToVer47,
		// We will redo upgradeToVer48 and upgradeToVer49 in upgradeToVer55 and upgradeToVer56,
		// so upgradeToVer48 and upgradeToVer49 is skipped here.
		upgradeToVer50,
		// We will redo upgradeToVer51 in upgradeToVer63, it is skipped here.
		upgradeToVer52,
		upgradeToVer53,
		upgradeToVer54,
		upgradeToVer55,
		upgradeToVer56,
		upgradeToVer57,
		// We will redo upgradeToVer58 in upgradeToVer64, it is skipped here.
		upgradeToVer59,
		upgradeToVer60,
		// We will redo upgradeToVer61 in upgradeToVer67, it is skipped here.
		upgradeToVer62,
		upgradeToVer63,
		upgradeToVer64,
		upgradeToVer65,
		upgradeToVer66,
<<<<<<< HEAD
=======
		upgradeToVer67,
>>>>>>> 9c48b24c
	}
)

func checkBootstrapped(s Session) (bool, error) {
	//  Check if system db exists.
	_, err := s.ExecuteInternal(context.Background(), "USE %n", mysql.SystemDB)
	if err != nil && infoschema.ErrDatabaseNotExists.NotEqual(err) {
		logutil.BgLogger().Fatal("check bootstrap error",
			zap.Error(err))
	}
	// Check bootstrapped variable value in TiDB table.
	sVal, _, err := getTiDBVar(s, bootstrappedVar)
	if err != nil {
		if infoschema.ErrTableNotExists.Equal(err) {
			return false, nil
		}
		return false, errors.Trace(err)
	}
	isBootstrapped := sVal == varTrue
	if isBootstrapped {
		// Make sure that doesn't affect the following operations.
		if err = s.CommitTxn(context.Background()); err != nil {
			return false, errors.Trace(err)
		}
	}
	return isBootstrapped, nil
}

// getTiDBVar gets variable value from mysql.tidb table.
// Those variables are used by TiDB server.
func getTiDBVar(s Session, name string) (sVal string, isNull bool, e error) {
	ctx := context.Background()
	rs, err := s.ExecuteInternal(ctx, `SELECT HIGH_PRIORITY VARIABLE_VALUE FROM %n.%n WHERE VARIABLE_NAME= %?`,
		mysql.SystemDB,
		mysql.TiDBTable,
		name,
	)
	if err != nil {
		return "", true, errors.Trace(err)
	}
	if rs == nil {
		return "", true, errors.New("Wrong number of Recordset")
	}
	defer terror.Call(rs.Close)
	req := rs.NewChunk()
	err = rs.Next(ctx, req)
	if err != nil || req.NumRows() == 0 {
		return "", true, errors.Trace(err)
	}
	row := req.GetRow(0)
	if row.IsNull(0) {
		return "", true, nil
	}
	return row.GetString(0), false, nil
}

// upgrade function  will do some upgrade works, when the system is bootstrapped by low version TiDB server
// For example, add new system variables into mysql.global_variables table.
func upgrade(s Session) {
	ver, err := getBootstrapVersion(s)
	terror.MustNil(err)
	if ver >= currentBootstrapVersion {
		// It is already bootstrapped/upgraded by a higher version TiDB server.
		return
	}
	// Do upgrade works then update bootstrap version.
	for _, upgrade := range bootstrapVersion {
		upgrade(s, ver)
	}

	updateBootstrapVer(s)
	_, err = s.ExecuteInternal(context.Background(), "COMMIT")

	if err != nil {
		sleepTime := 1 * time.Second
		logutil.BgLogger().Info("update bootstrap ver failed",
			zap.Error(err), zap.Duration("sleeping time", sleepTime))
		time.Sleep(sleepTime)
		// Check if TiDB is already upgraded.
		v, err1 := getBootstrapVersion(s)
		if err1 != nil {
			logutil.BgLogger().Fatal("upgrade failed", zap.Error(err1))
		}
		if v >= currentBootstrapVersion {
			// It is already bootstrapped/upgraded by a higher version TiDB server.
			return
		}
		logutil.BgLogger().Fatal("[Upgrade] upgrade failed",
			zap.Int64("from", ver),
			zap.Int("to", currentBootstrapVersion),
			zap.Error(err))
	}
}

// upgradeToVer2 updates to version 2.
func upgradeToVer2(s Session, ver int64) {
	if ver >= version2 {
		return
	}
	// Version 2 add two system variable for DistSQL concurrency controlling.
	// Insert distsql related system variable.
	distSQLVars := []string{variable.TiDBDistSQLScanConcurrency}
	values := make([]string, 0, len(distSQLVars))
	for _, v := range distSQLVars {
		value := fmt.Sprintf(`("%s", "%s")`, v, variable.GetSysVar(v).Value)
		values = append(values, value)
	}
	sql := fmt.Sprintf("INSERT HIGH_PRIORITY IGNORE INTO %s.%s VALUES %s;", mysql.SystemDB, mysql.GlobalVariablesTable,
		strings.Join(values, ", "))
	mustExecute(s, sql)
}

// upgradeToVer3 updates to version 3.
func upgradeToVer3(s Session, ver int64) {
	if ver >= version3 {
		return
	}
	// Version 3 fix tx_read_only variable value.
	mustExecute(s, "UPDATE HIGH_PRIORITY %n.%n SET variable_value = '0' WHERE variable_name = 'tx_read_only';", mysql.SystemDB, mysql.GlobalVariablesTable)
}

// upgradeToVer4 updates to version 4.
func upgradeToVer4(s Session, ver int64) {
	if ver >= version4 {
		return
	}
	mustExecute(s, CreateStatsMetaTable)
}

func upgradeToVer5(s Session, ver int64) {
	if ver >= version5 {
		return
	}
	mustExecute(s, CreateStatsColsTable)
	mustExecute(s, CreateStatsBucketsTable)
}

func upgradeToVer6(s Session, ver int64) {
	if ver >= version6 {
		return
	}
	doReentrantDDL(s, "ALTER TABLE mysql.user ADD COLUMN `Super_priv` ENUM('N','Y') CHARACTER SET utf8 NOT NULL DEFAULT 'N' AFTER `Show_db_priv`", infoschema.ErrColumnExists)
	// For reasons of compatibility, set the non-exists privilege column value to 'Y', as TiDB doesn't check them in older versions.
	mustExecute(s, "UPDATE HIGH_PRIORITY mysql.user SET Super_priv='Y'")
}

func upgradeToVer7(s Session, ver int64) {
	if ver >= version7 {
		return
	}
	doReentrantDDL(s, "ALTER TABLE mysql.user ADD COLUMN `Process_priv` ENUM('N','Y') CHARACTER SET utf8 NOT NULL DEFAULT 'N' AFTER `Drop_priv`", infoschema.ErrColumnExists)
	// For reasons of compatibility, set the non-exists privilege column value to 'Y', as TiDB doesn't check them in older versions.
	mustExecute(s, "UPDATE HIGH_PRIORITY mysql.user SET Process_priv='Y'")
}

func upgradeToVer8(s Session, ver int64) {
	if ver >= version8 {
		return
	}
	// This is a dummy upgrade, it checks whether upgradeToVer7 success, if not, do it again.
	if _, err := s.ExecuteInternal(context.Background(), "SELECT HIGH_PRIORITY `Process_priv` FROM mysql.user LIMIT 0"); err == nil {
		return
	}
	upgradeToVer7(s, ver)
}

func upgradeToVer9(s Session, ver int64) {
	if ver >= version9 {
		return
	}
	doReentrantDDL(s, "ALTER TABLE mysql.user ADD COLUMN `Trigger_priv` ENUM('N','Y') CHARACTER SET utf8 NOT NULL DEFAULT 'N' AFTER `Create_user_priv`", infoschema.ErrColumnExists)
	// For reasons of compatibility, set the non-exists privilege column value to 'Y', as TiDB doesn't check them in older versions.
	mustExecute(s, "UPDATE HIGH_PRIORITY mysql.user SET Trigger_priv='Y'")
}

func doReentrantDDL(s Session, sql string, ignorableErrs ...error) {
	_, err := s.ExecuteInternal(context.Background(), sql)
	for _, ignorableErr := range ignorableErrs {
		if terror.ErrorEqual(err, ignorableErr) {
			return
		}
	}
	if err != nil {
		logutil.BgLogger().Fatal("doReentrantDDL error", zap.Error(err))
	}
}

func upgradeToVer10(s Session, ver int64) {
	if ver >= version10 {
		return
	}
	doReentrantDDL(s, "ALTER TABLE mysql.stats_buckets CHANGE COLUMN `value` `upper_bound` BLOB NOT NULL", infoschema.ErrColumnNotExists, infoschema.ErrColumnExists)
	doReentrantDDL(s, "ALTER TABLE mysql.stats_buckets ADD COLUMN `lower_bound` BLOB", infoschema.ErrColumnExists)
	doReentrantDDL(s, "ALTER TABLE mysql.stats_histograms ADD COLUMN `null_count` BIGINT(64) NOT NULL DEFAULT 0", infoschema.ErrColumnExists)
	doReentrantDDL(s, "ALTER TABLE mysql.stats_histograms DROP COLUMN distinct_ratio", ddl.ErrCantDropFieldOrKey)
	doReentrantDDL(s, "ALTER TABLE mysql.stats_histograms DROP COLUMN use_count_to_estimate", ddl.ErrCantDropFieldOrKey)
}

func upgradeToVer11(s Session, ver int64) {
	if ver >= version11 {
		return
	}
	_, err := s.ExecuteInternal(context.Background(), "ALTER TABLE mysql.user ADD COLUMN `References_priv` ENUM('N','Y') CHARACTER SET utf8 NOT NULL DEFAULT 'N' AFTER `Grant_priv`")
	if err != nil {
		if terror.ErrorEqual(err, infoschema.ErrColumnExists) {
			return
		}
		logutil.BgLogger().Fatal("upgradeToVer11 error", zap.Error(err))
	}
	mustExecute(s, "UPDATE HIGH_PRIORITY mysql.user SET References_priv='Y'")
}

func upgradeToVer12(s Session, ver int64) {
	if ver >= version12 {
		return
	}
	ctx := context.Background()
	_, err := s.ExecuteInternal(ctx, "BEGIN")
	terror.MustNil(err)
	sql := "SELECT HIGH_PRIORITY user, host, password FROM mysql.user WHERE password != ''"
	rs, err := s.ExecuteInternal(ctx, sql)
	if terror.ErrorEqual(err, core.ErrUnknownColumn) {
		sql := "SELECT HIGH_PRIORITY user, host, authentication_string FROM mysql.user WHERE authentication_string != ''"
		rs, err = s.ExecuteInternal(ctx, sql)
	}
	terror.MustNil(err)
	sqls := make([]string, 0, 1)
	defer terror.Call(rs.Close)
	req := rs.NewChunk()
	it := chunk.NewIterator4Chunk(req)
	err = rs.Next(ctx, req)
	for err == nil && req.NumRows() != 0 {
		for row := it.Begin(); row != it.End(); row = it.Next() {
			user := row.GetString(0)
			host := row.GetString(1)
			pass := row.GetString(2)
			var newPass string
			newPass, err = oldPasswordUpgrade(pass)
			terror.MustNil(err)
			updateSQL := fmt.Sprintf(`UPDATE HIGH_PRIORITY mysql.user SET password = "%s" WHERE user="%s" AND host="%s"`, newPass, user, host)
			sqls = append(sqls, updateSQL)
		}
		err = rs.Next(ctx, req)
	}
	terror.MustNil(err)

	for _, sql := range sqls {
		mustExecute(s, sql)
	}

	sql = fmt.Sprintf(`INSERT HIGH_PRIORITY INTO %s.%s VALUES ("%s", "%d", "TiDB bootstrap version.") ON DUPLICATE KEY UPDATE VARIABLE_VALUE="%d"`,
		mysql.SystemDB, mysql.TiDBTable, tidbServerVersionVar, version12, version12)
	mustExecute(s, sql)

	mustExecute(s, "COMMIT")
}

func upgradeToVer13(s Session, ver int64) {
	if ver >= version13 {
		return
	}
	sqls := []string{
		"ALTER TABLE mysql.user ADD COLUMN `Create_tmp_table_priv` ENUM('N','Y') CHARACTER SET utf8 NOT NULL DEFAULT 'N' AFTER `Super_priv`",
		"ALTER TABLE mysql.user ADD COLUMN `Lock_tables_priv` ENUM('N','Y') CHARACTER SET utf8 NOT NULL DEFAULT 'N' AFTER `Create_tmp_table_priv`",
		"ALTER TABLE mysql.user ADD COLUMN `Create_view_priv` ENUM('N','Y') CHARACTER SET utf8 NOT NULL DEFAULT 'N' AFTER `Execute_priv`",
		"ALTER TABLE mysql.user ADD COLUMN `Show_view_priv` ENUM('N','Y') CHARACTER SET utf8 NOT NULL DEFAULT 'N' AFTER `Create_view_priv`",
		"ALTER TABLE mysql.user ADD COLUMN `Create_routine_priv` ENUM('N','Y') CHARACTER SET utf8 NOT NULL DEFAULT 'N' AFTER `Show_view_priv`",
		"ALTER TABLE mysql.user ADD COLUMN `Alter_routine_priv` ENUM('N','Y') CHARACTER SET utf8 NOT NULL DEFAULT 'N' AFTER `Create_routine_priv`",
		"ALTER TABLE mysql.user ADD COLUMN `Event_priv` ENUM('N','Y') CHARACTER SET utf8 NOT NULL DEFAULT 'N' AFTER `Create_user_priv`",
	}
	ctx := context.Background()
	for _, sql := range sqls {
		_, err := s.ExecuteInternal(ctx, sql)
		if err != nil {
			if terror.ErrorEqual(err, infoschema.ErrColumnExists) {
				continue
			}
			logutil.BgLogger().Fatal("upgradeToVer13 error", zap.Error(err))
		}
	}
	mustExecute(s, "UPDATE HIGH_PRIORITY mysql.user SET Create_tmp_table_priv='Y',Lock_tables_priv='Y',Create_routine_priv='Y',Alter_routine_priv='Y',Event_priv='Y' WHERE Super_priv='Y'")
	mustExecute(s, "UPDATE HIGH_PRIORITY mysql.user SET Create_view_priv='Y',Show_view_priv='Y' WHERE Create_priv='Y'")
}

func upgradeToVer14(s Session, ver int64) {
	if ver >= version14 {
		return
	}
	sqls := []string{
		"ALTER TABLE mysql.db ADD COLUMN `References_priv` ENUM('N','Y') CHARACTER SET utf8 NOT NULL DEFAULT 'N' AFTER `Grant_priv`",
		"ALTER TABLE mysql.db ADD COLUMN `Create_tmp_table_priv` ENUM('N','Y') CHARACTER SET utf8 NOT NULL DEFAULT 'N' AFTER `Alter_priv`",
		"ALTER TABLE mysql.db ADD COLUMN `Lock_tables_priv` ENUM('N','Y') CHARACTER SET utf8 NOT NULL DEFAULT 'N' AFTER `Create_tmp_table_priv`",
		"ALTER TABLE mysql.db ADD COLUMN `Create_view_priv` ENUM('N','Y') CHARACTER SET utf8 NOT NULL DEFAULT 'N' AFTER `Lock_tables_priv`",
		"ALTER TABLE mysql.db ADD COLUMN `Show_view_priv` ENUM('N','Y') CHARACTER SET utf8 NOT NULL DEFAULT 'N' AFTER `Create_view_priv`",
		"ALTER TABLE mysql.db ADD COLUMN `Create_routine_priv` ENUM('N','Y') CHARACTER SET utf8 NOT NULL DEFAULT 'N' AFTER `Show_view_priv`",
		"ALTER TABLE mysql.db ADD COLUMN `Alter_routine_priv` ENUM('N','Y') CHARACTER SET utf8 NOT NULL DEFAULT 'N' AFTER `Create_routine_priv`",
		"ALTER TABLE mysql.db ADD COLUMN `Event_priv` ENUM('N','Y') CHARACTER SET utf8 NOT NULL DEFAULT 'N' AFTER `Execute_priv`",
		"ALTER TABLE mysql.db ADD COLUMN `Trigger_priv` ENUM('N','Y') CHARACTER SET utf8 NOT NULL DEFAULT 'N' AFTER `Event_priv`",
	}
	ctx := context.Background()
	for _, sql := range sqls {
		_, err := s.ExecuteInternal(ctx, sql)
		if err != nil {
			if terror.ErrorEqual(err, infoschema.ErrColumnExists) {
				continue
			}
			logutil.BgLogger().Fatal("upgradeToVer14 error", zap.Error(err))
		}
	}
}

func upgradeToVer15(s Session, ver int64) {
	if ver >= version15 {
		return
	}
	var err error
	_, err = s.ExecuteInternal(context.Background(), CreateGCDeleteRangeTable)
	if err != nil {
		logutil.BgLogger().Fatal("upgradeToVer15 error", zap.Error(err))
	}
}

func upgradeToVer16(s Session, ver int64) {
	if ver >= version16 {
		return
	}
	doReentrantDDL(s, "ALTER TABLE mysql.stats_histograms ADD COLUMN `cm_sketch` BLOB", infoschema.ErrColumnExists)
}

func upgradeToVer17(s Session, ver int64) {
	if ver >= version17 {
		return
	}
	doReentrantDDL(s, "ALTER TABLE mysql.user MODIFY User CHAR(32)")
}

func upgradeToVer18(s Session, ver int64) {
	if ver >= version18 {
		return
	}
	doReentrantDDL(s, "ALTER TABLE mysql.stats_histograms ADD COLUMN `tot_col_size` BIGINT(64) NOT NULL DEFAULT 0", infoschema.ErrColumnExists)
}

func upgradeToVer19(s Session, ver int64) {
	if ver >= version19 {
		return
	}
	doReentrantDDL(s, "ALTER TABLE mysql.db MODIFY User CHAR(32)")
	doReentrantDDL(s, "ALTER TABLE mysql.tables_priv MODIFY User CHAR(32)")
	doReentrantDDL(s, "ALTER TABLE mysql.columns_priv MODIFY User CHAR(32)")
}

func upgradeToVer20(s Session, ver int64) {
	if ver >= version20 {
		return
	}
	doReentrantDDL(s, CreateStatsFeedbackTable)
}

func upgradeToVer21(s Session, ver int64) {
	if ver >= version21 {
		return
	}
	mustExecute(s, CreateGCDeleteRangeDoneTable)

	doReentrantDDL(s, "ALTER TABLE mysql.gc_delete_range DROP INDEX job_id", ddl.ErrCantDropFieldOrKey)
	doReentrantDDL(s, "ALTER TABLE mysql.gc_delete_range ADD UNIQUE INDEX delete_range_index (job_id, element_id)", ddl.ErrDupKeyName)
	doReentrantDDL(s, "ALTER TABLE mysql.gc_delete_range DROP INDEX element_id", ddl.ErrCantDropFieldOrKey)
}

func upgradeToVer22(s Session, ver int64) {
	if ver >= version22 {
		return
	}
	doReentrantDDL(s, "ALTER TABLE mysql.stats_histograms ADD COLUMN `stats_ver` BIGINT(64) NOT NULL DEFAULT 0", infoschema.ErrColumnExists)
}

func upgradeToVer23(s Session, ver int64) {
	if ver >= version23 {
		return
	}
	doReentrantDDL(s, "ALTER TABLE mysql.stats_histograms ADD COLUMN `flag` BIGINT(64) NOT NULL DEFAULT 0", infoschema.ErrColumnExists)
}

// writeSystemTZ writes system timezone info into mysql.tidb
func writeSystemTZ(s Session) {
	mustExecute(s, `INSERT HIGH_PRIORITY INTO %n.%n VALUES (%?, %?, "TiDB Global System Timezone.") ON DUPLICATE KEY UPDATE VARIABLE_VALUE= %?`,
		mysql.SystemDB,
		mysql.TiDBTable,
		tidbSystemTZ,
		timeutil.InferSystemTZ(),
		timeutil.InferSystemTZ(),
	)
}

// upgradeToVer24 initializes `System` timezone according to docs/design/2018-09-10-adding-tz-env.md
func upgradeToVer24(s Session, ver int64) {
	if ver >= version24 {
		return
	}
	writeSystemTZ(s)
}

// upgradeToVer25 updates tidb_max_chunk_size to new low bound value 32 if previous value is small than 32.
func upgradeToVer25(s Session, ver int64) {
	if ver >= version25 {
		return
	}
	sql := fmt.Sprintf("UPDATE HIGH_PRIORITY %[1]s.%[2]s SET VARIABLE_VALUE = '%[4]d' WHERE VARIABLE_NAME = '%[3]s' AND VARIABLE_VALUE < %[4]d",
		mysql.SystemDB, mysql.GlobalVariablesTable, variable.TiDBMaxChunkSize, variable.DefInitChunkSize)
	mustExecute(s, sql)
}

func upgradeToVer26(s Session, ver int64) {
	if ver >= version26 {
		return
	}
	mustExecute(s, CreateRoleEdgesTable)
	mustExecute(s, CreateDefaultRolesTable)
	doReentrantDDL(s, "ALTER TABLE mysql.user ADD COLUMN `Create_role_priv` ENUM('N','Y') DEFAULT 'N'", infoschema.ErrColumnExists)
	doReentrantDDL(s, "ALTER TABLE mysql.user ADD COLUMN `Drop_role_priv` ENUM('N','Y') DEFAULT 'N'", infoschema.ErrColumnExists)
	doReentrantDDL(s, "ALTER TABLE mysql.user ADD COLUMN `Account_locked` ENUM('N','Y') DEFAULT 'N'", infoschema.ErrColumnExists)
	// user with Create_user_Priv privilege should have Create_view_priv and Show_view_priv after upgrade to v3.0
	mustExecute(s, "UPDATE HIGH_PRIORITY mysql.user SET Create_role_priv='Y',Drop_role_priv='Y' WHERE Create_user_priv='Y'")
	// user with Create_Priv privilege should have Create_view_priv and Show_view_priv after upgrade to v3.0
	mustExecute(s, "UPDATE HIGH_PRIORITY mysql.user SET Create_view_priv='Y',Show_view_priv='Y' WHERE Create_priv='Y'")
}

func upgradeToVer27(s Session, ver int64) {
	if ver >= version27 {
		return
	}
	doReentrantDDL(s, "ALTER TABLE mysql.stats_histograms ADD COLUMN `correlation` DOUBLE NOT NULL DEFAULT 0", infoschema.ErrColumnExists)
}

func upgradeToVer28(s Session, ver int64) {
	if ver >= version28 {
		return
	}
	doReentrantDDL(s, CreateBindInfoTable)
}

func upgradeToVer29(s Session, ver int64) {
	// upgradeToVer29 only need to be run when the current version is 28.
	if ver != version28 {
		return
	}
	doReentrantDDL(s, "ALTER TABLE mysql.bind_info CHANGE create_time create_time TIMESTAMP(3)")
	doReentrantDDL(s, "ALTER TABLE mysql.bind_info CHANGE update_time update_time TIMESTAMP(3)")
	doReentrantDDL(s, "ALTER TABLE mysql.bind_info ADD INDEX sql_index (original_sql(1024),default_db(1024))", ddl.ErrDupKeyName)
}

func upgradeToVer30(s Session, ver int64) {
	if ver >= version30 {
		return
	}
	mustExecute(s, CreateStatsTopNTable)
}

func upgradeToVer31(s Session, ver int64) {
	if ver >= version31 {
		return
	}
	doReentrantDDL(s, "ALTER TABLE mysql.stats_histograms ADD COLUMN `last_analyze_pos` BLOB DEFAULT NULL", infoschema.ErrColumnExists)
}

func upgradeToVer32(s Session, ver int64) {
	if ver >= version32 {
		return
	}
	doReentrantDDL(s, "ALTER TABLE mysql.tables_priv MODIFY table_priv SET('Select','Insert','Update','Delete','Create','Drop','Grant', 'Index', 'Alter', 'Create View', 'Show View', 'Trigger', 'References')")
}

func upgradeToVer33(s Session, ver int64) {
	if ver >= version33 {
		return
	}
	doReentrantDDL(s, CreateExprPushdownBlacklist)
}

func upgradeToVer34(s Session, ver int64) {
	if ver >= version34 {
		return
	}
	doReentrantDDL(s, CreateOptRuleBlacklist)
}

func upgradeToVer35(s Session, ver int64) {
	if ver >= version35 {
		return
	}
	sql := fmt.Sprintf("UPDATE HIGH_PRIORITY %s.%s SET VARIABLE_NAME = '%s' WHERE VARIABLE_NAME = 'tidb_back_off_weight'",
		mysql.SystemDB, mysql.GlobalVariablesTable, variable.TiDBBackOffWeight)
	mustExecute(s, sql)
}

func upgradeToVer36(s Session, ver int64) {
	if ver >= version36 {
		return
	}
	doReentrantDDL(s, "ALTER TABLE mysql.user ADD COLUMN `Shutdown_priv` ENUM('N','Y') DEFAULT 'N'", infoschema.ErrColumnExists)
	// A root user will have those privileges after upgrading.
	mustExecute(s, "UPDATE HIGH_PRIORITY mysql.user SET Shutdown_priv='Y' WHERE Super_priv='Y'")
	mustExecute(s, "UPDATE HIGH_PRIORITY mysql.user SET Create_tmp_table_priv='Y',Lock_tables_priv='Y',Create_routine_priv='Y',Alter_routine_priv='Y',Event_priv='Y' WHERE Super_priv='Y'")
}

func upgradeToVer37(s Session, ver int64) {
	if ver >= version37 {
		return
	}
	// when upgrade from old tidb and no 'tidb_enable_window_function' in GLOBAL_VARIABLES, init it with 0.
	sql := fmt.Sprintf("INSERT IGNORE INTO  %s.%s (`VARIABLE_NAME`, `VARIABLE_VALUE`) VALUES ('%s', '%d')",
		mysql.SystemDB, mysql.GlobalVariablesTable, variable.TiDBEnableWindowFunction, 0)
	mustExecute(s, sql)
}

func upgradeToVer38(s Session, ver int64) {
	if ver >= version38 {
		return
	}
	var err error
	_, err = s.ExecuteInternal(context.Background(), CreateGlobalPrivTable)
	if err != nil {
		logutil.BgLogger().Fatal("upgradeToVer38 error", zap.Error(err))
	}
}

func writeNewCollationParameter(s Session, flag bool) {
	comment := "If the new collations are enabled. Do not edit it."
	b := varFalse
	if flag {
		b = varTrue
	}
	mustExecute(s, `INSERT HIGH_PRIORITY INTO %n.%n VALUES (%?, %?, %?) ON DUPLICATE KEY UPDATE VARIABLE_VALUE=%?`,
		mysql.SystemDB, mysql.TiDBTable, tidbNewCollationEnabled, b, comment, b,
	)
}

func upgradeToVer40(s Session, ver int64) {
	if ver >= version40 {
		return
	}
	// There is no way to enable new collation for an existing TiDB cluster.
	writeNewCollationParameter(s, false)
}

func upgradeToVer41(s Session, ver int64) {
	if ver >= version41 {
		return
	}
	doReentrantDDL(s, "ALTER TABLE mysql.user CHANGE `password` `authentication_string` TEXT", infoschema.ErrColumnExists, infoschema.ErrColumnNotExists)
	doReentrantDDL(s, "ALTER TABLE mysql.user ADD COLUMN `password` TEXT as (`authentication_string`)", infoschema.ErrColumnExists)
}

// writeDefaultExprPushDownBlacklist writes default expr pushdown blacklist into mysql.expr_pushdown_blacklist
func writeDefaultExprPushDownBlacklist(s Session) {
	mustExecute(s, "INSERT HIGH_PRIORITY INTO mysql.expr_pushdown_blacklist VALUES"+
		"('date_add','tiflash', 'DST(daylight saving time) does not take effect in TiFlash date_add')")
}

func upgradeToVer42(s Session, ver int64) {
	if ver >= version42 {
		return
	}
	doReentrantDDL(s, "ALTER TABLE mysql.expr_pushdown_blacklist ADD COLUMN `store_type` CHAR(100) NOT NULL DEFAULT 'tikv,tiflash,tidb'", infoschema.ErrColumnExists)
	doReentrantDDL(s, "ALTER TABLE mysql.expr_pushdown_blacklist ADD COLUMN `reason` VARCHAR(200)", infoschema.ErrColumnExists)
	writeDefaultExprPushDownBlacklist(s)
}

// Convert statement summary global variables to non-empty values.
func writeStmtSummaryVars(s Session) {
	sql := "UPDATE %n.%n SET variable_value= %? WHERE variable_name= %? AND variable_value=''"
	stmtSummaryConfig := config.GetGlobalConfig().StmtSummary
	mustExecute(s, sql, mysql.SystemDB, mysql.GlobalVariablesTable, variable.BoolToOnOff(stmtSummaryConfig.Enable), variable.TiDBEnableStmtSummary)
	mustExecute(s, sql, mysql.SystemDB, mysql.GlobalVariablesTable, variable.BoolToOnOff(stmtSummaryConfig.EnableInternalQuery), variable.TiDBStmtSummaryInternalQuery)
	mustExecute(s, sql, mysql.SystemDB, mysql.GlobalVariablesTable, strconv.Itoa(stmtSummaryConfig.RefreshInterval), variable.TiDBStmtSummaryRefreshInterval)
	mustExecute(s, sql, mysql.SystemDB, mysql.GlobalVariablesTable, strconv.Itoa(stmtSummaryConfig.HistorySize), variable.TiDBStmtSummaryHistorySize)
	mustExecute(s, sql, mysql.SystemDB, mysql.GlobalVariablesTable, strconv.FormatUint(uint64(stmtSummaryConfig.MaxStmtCount), 10), variable.TiDBStmtSummaryMaxStmtCount)
	mustExecute(s, sql, mysql.SystemDB, mysql.GlobalVariablesTable, strconv.FormatUint(uint64(stmtSummaryConfig.MaxSQLLength), 10), variable.TiDBStmtSummaryMaxSQLLength)
}

func upgradeToVer43(s Session, ver int64) {
	if ver >= version43 {
		return
	}
	writeStmtSummaryVars(s)
}

func upgradeToVer44(s Session, ver int64) {
	if ver >= version44 {
		return
	}
	mustExecute(s, "DELETE FROM mysql.global_variables where variable_name = \"tidb_isolation_read_engines\"")
}

func upgradeToVer45(s Session, ver int64) {
	if ver >= version45 {
		return
	}
	doReentrantDDL(s, "ALTER TABLE mysql.user ADD COLUMN `Config_priv` ENUM('N','Y') DEFAULT 'N'", infoschema.ErrColumnExists)
	mustExecute(s, "UPDATE HIGH_PRIORITY mysql.user SET Config_priv='Y' WHERE Super_priv='Y'")
}

// In v3.1.1, we wrongly replace the context of upgradeToVer39 with upgradeToVer44. If we upgrade from v3.1.1 to a newer version,
// upgradeToVer39 will be missed. So we redo upgradeToVer39 here to make sure the upgrading from v3.1.1 succeed.
func upgradeToVer46(s Session, ver int64) {
	if ver >= version46 {
		return
	}
	doReentrantDDL(s, "ALTER TABLE mysql.user ADD COLUMN `Reload_priv` ENUM('N','Y') DEFAULT 'N'", infoschema.ErrColumnExists)
	doReentrantDDL(s, "ALTER TABLE mysql.user ADD COLUMN `File_priv` ENUM('N','Y') DEFAULT 'N'", infoschema.ErrColumnExists)
	mustExecute(s, "UPDATE HIGH_PRIORITY mysql.user SET Reload_priv='Y' WHERE Super_priv='Y'")
	mustExecute(s, "UPDATE HIGH_PRIORITY mysql.user SET File_priv='Y' WHERE Super_priv='Y'")
}

func upgradeToVer47(s Session, ver int64) {
	if ver >= version47 {
		return
	}
	doReentrantDDL(s, "ALTER TABLE mysql.bind_info ADD COLUMN `source` varchar(10) NOT NULL default 'unknown'", infoschema.ErrColumnExists)
}

func upgradeToVer50(s Session, ver int64) {
	if ver >= version50 {
		return
	}
	doReentrantDDL(s, CreateSchemaIndexUsageTable)
}

func upgradeToVer52(s Session, ver int64) {
	if ver >= version52 {
		return
	}
	doReentrantDDL(s, "ALTER TABLE mysql.stats_histograms MODIFY cm_sketch BLOB(6291456)")
}

func upgradeToVer53(s Session, ver int64) {
	if ver >= version53 {
		return
	}
	// when upgrade from old tidb and no `tidb_enable_strict_double_type_check` in GLOBAL_VARIABLES, init it with 1`
	sql := fmt.Sprintf("INSERT IGNORE INTO %s.%s (`VARIABLE_NAME`, `VARIABLE_VALUE`) VALUES ('%s', '%d')",
		mysql.SystemDB, mysql.GlobalVariablesTable, variable.TiDBEnableStrictDoubleTypeCheck, 0)
	mustExecute(s, sql)
}

func upgradeToVer54(s Session, ver int64) {
	if ver >= version54 {
		return
	}
	// The mem-query-quota default value is 32GB by default in v3.0, and 1GB by
	// default in v4.0.
	// If a cluster is upgraded from v3.0.x (bootstrapVer <= version38) to
	// v4.0.9+, we'll write the default value to mysql.tidb. Thus we can get the
	// default value of mem-quota-query, and promise the compatibility even if
	// the tidb-server restarts.
	// If it's a newly deployed cluster, we do not need to write the value into
	// mysql.tidb, since no compatibility problem will happen.
	if ver <= version38 {
		writeMemoryQuotaQuery(s)
	}
}

// When cherry-pick upgradeToVer52 to v4.0, we wrongly name it upgradeToVer48.
// If we upgrade from v4.0 to a newer version, the real upgradeToVer48 will be missed.
// So we redo upgradeToVer48 here to make sure the upgrading from v4.0 succeeds.
func upgradeToVer55(s Session, ver int64) {
	if ver >= version55 {
		return
	}
	defValues := map[string]string{
		variable.TiDBIndexLookupConcurrency:     "4",
		variable.TiDBIndexLookupJoinConcurrency: "4",
		variable.TiDBHashAggFinalConcurrency:    "4",
		variable.TiDBHashAggPartialConcurrency:  "4",
		variable.TiDBWindowConcurrency:          "4",
		variable.TiDBProjectionConcurrency:      "4",
		variable.TiDBHashJoinConcurrency:        "5",
	}
	names := make([]string, 0, len(defValues))
	for n := range defValues {
		names = append(names, n)
	}

	selectSQL := "select HIGH_PRIORITY * from mysql.global_variables where variable_name in ('" + strings.Join(names, quoteCommaQuote) + "')"
	ctx := context.Background()
	rs, err := s.ExecuteInternal(ctx, selectSQL)
	terror.MustNil(err)
	defer terror.Call(rs.Close)
	req := rs.NewChunk()
	it := chunk.NewIterator4Chunk(req)
	err = rs.Next(ctx, req)
	for err == nil && req.NumRows() != 0 {
		for row := it.Begin(); row != it.End(); row = it.Next() {
			n := strings.ToLower(row.GetString(0))
			v := row.GetString(1)
			if defValue, ok := defValues[n]; !ok || defValue != v {
				return
			}
		}
		err = rs.Next(ctx, req)
	}
	terror.MustNil(err)

	mustExecute(s, "BEGIN")
	v := strconv.Itoa(variable.ConcurrencyUnset)
	sql := fmt.Sprintf("UPDATE %s.%s SET variable_value='%%s' WHERE variable_name='%%s'", mysql.SystemDB, mysql.GlobalVariablesTable)
	for _, name := range names {
		mustExecute(s, fmt.Sprintf(sql, v, name))
	}
	mustExecute(s, "COMMIT")
}

// When cherry-pick upgradeToVer54 to v4.0, we wrongly name it upgradeToVer49.
// If we upgrade from v4.0 to a newer version, the real upgradeToVer49 will be missed.
// So we redo upgradeToVer49 here to make sure the upgrading from v4.0 succeeds.
func upgradeToVer56(s Session, ver int64) {
	if ver >= version56 {
		return
	}
	doReentrantDDL(s, CreateStatsExtended)
}

func upgradeToVer57(s Session, ver int64) {
	if ver >= version57 {
		return
	}
	insertBuiltinBindInfoRow(s)
}

func initBindInfoTable(s Session) {
	mustExecute(s, CreateBindInfoTable)
	insertBuiltinBindInfoRow(s)
}

func insertBuiltinBindInfoRow(s Session) {
	mustExecute(s, `INSERT HIGH_PRIORITY INTO mysql.bind_info VALUES (%?, %?, "mysql", %?, "0000-00-00 00:00:00", "0000-00-00 00:00:00", "", "", %?)`,
		bindinfo.BuiltinPseudoSQL4BindLock, bindinfo.BuiltinPseudoSQL4BindLock, bindinfo.Builtin, bindinfo.Builtin,
	)
}

func upgradeToVer59(s Session, ver int64) {
	if ver >= version59 {
		return
	}
	// The oom-action default value is log by default in v3.0, and cancel by
	// default in v4.0.11+.
	// If a cluster is upgraded from v3.0.x (bootstrapVer <= version59) to
	// v4.0.11+, we'll write the default value to mysql.tidb. Thus we can get
	// the default value of oom-action, and promise the compatibility even if
	// the tidb-server restarts.
	// If it's a newly deployed cluster, we do not need to write the value into
	// mysql.tidb, since no compatibility problem will happen.
	writeOOMAction(s)
}

func upgradeToVer60(s Session, ver int64) {
	if ver >= version60 {
		return
	}
	mustExecute(s, "DROP TABLE IF EXISTS mysql.stats_extended")
	doReentrantDDL(s, CreateStatsExtended)
}

type bindInfo struct {
	bindSQL    string
	status     string
	createTime types.Time
	charset    string
	collation  string
	source     string
}

func upgradeToVer67(s Session, ver int64) {
	if ver >= version67 {
		return
	}
	bindMap := make(map[string]bindInfo)
	h := &bindinfo.BindHandle{}
	var err error
	mustExecute(s, "BEGIN PESSIMISTIC")

	defer func() {
		if err != nil {
			mustExecute(s, "ROLLBACK")
			return
		}

		mustExecute(s, "COMMIT")
	}()
	mustExecute(s, h.LockBindInfoSQL())
	var rs sqlexec.RecordSet
	rs, err = s.ExecuteInternal(context.Background(),
		`SELECT bind_sql, default_db, status, create_time, charset, collation, source
			FROM mysql.bind_info
			WHERE source != 'builtin'
			ORDER BY update_time DESC`)
	if err != nil {
		logutil.BgLogger().Fatal("upgradeToVer67 error", zap.Error(err))
	}
	if rs != nil {
		defer terror.Call(rs.Close)
	}
	req := rs.NewChunk()
	iter := chunk.NewIterator4Chunk(req)
	p := parser.New()
	now := types.NewTime(types.FromGoTime(time.Now()), mysql.TypeTimestamp, 3)
	for {
		err = rs.Next(context.TODO(), req)
		if err != nil {
			logutil.BgLogger().Fatal("upgradeToVer67 error", zap.Error(err))
		}
		if req.NumRows() == 0 {
			break
		}
		updateBindInfo(iter, p, bindMap)
	}

	mustExecute(s, "DELETE FROM mysql.bind_info where source != 'builtin'")
	for original, bind := range bindMap {
		mustExecute(s, fmt.Sprintf("INSERT INTO mysql.bind_info VALUES(%s, %s, '', %s, %s, %s, %s, %s, %s)",
			expression.Quote(original),
			expression.Quote(bind.bindSQL),
			expression.Quote(bind.status),
			expression.Quote(bind.createTime.String()),
			expression.Quote(now.String()),
			expression.Quote(bind.charset),
			expression.Quote(bind.collation),
			expression.Quote(bind.source),
		))
	}
}

func updateBindInfo(iter *chunk.Iterator4Chunk, p *parser.Parser, bindMap map[string]bindInfo) {
	for row := iter.Begin(); row != iter.End(); row = iter.Next() {
		bind := row.GetString(0)
		db := row.GetString(1)
		charset := row.GetString(4)
		collation := row.GetString(5)
		stmt, err := p.ParseOneStmt(bind, charset, collation)
		if err != nil {
			logutil.BgLogger().Fatal("updateBindInfo error", zap.Error(err))
		}
		originWithDB := parser.Normalize(utilparser.RestoreWithDefaultDB(stmt, db, bind))
		if _, ok := bindMap[originWithDB]; ok {
			// The results are sorted in descending order of time.
			// And in the following cases, duplicate originWithDB may occur
			//      originalText         	|bindText                                   	|DB
			//		`select * from t` 		|`select /*+ use_index(t, idx) */ * from t` 	|`test`
			// 		`select * from test.t`  |`select /*+ use_index(t, idx) */ * from test.t`|``
			// Therefore, if repeated, we can skip to keep the latest binding.
			continue
		}
		bindMap[originWithDB] = bindInfo{
			bindSQL:    utilparser.RestoreWithDefaultDB(stmt, db, bind),
			status:     row.GetString(2),
			createTime: row.GetTime(3),
			charset:    charset,
			collation:  collation,
			source:     row.GetString(6),
		}
	}
}

func writeMemoryQuotaQuery(s Session) {
	comment := "memory_quota_query is 32GB by default in v3.0.x, 1GB by default in v4.0.x+"
	mustExecute(s, `INSERT HIGH_PRIORITY INTO %n.%n VALUES (%?, %?, %?) ON DUPLICATE KEY UPDATE VARIABLE_VALUE=%?`,
		mysql.SystemDB, mysql.TiDBTable, tidbDefMemoryQuotaQuery, 32<<30, comment, 32<<30,
	)
}

func upgradeToVer62(s Session, ver int64) {
	if ver >= version62 {
		return
	}
	doReentrantDDL(s, "ALTER TABLE mysql.stats_buckets ADD COLUMN `ndv` bigint not null default 0", infoschema.ErrColumnExists)
}

func upgradeToVer63(s Session, ver int64) {
	if ver >= version63 {
		return
	}
	doReentrantDDL(s, "ALTER TABLE mysql.user ADD COLUMN `Create_tablespace_priv` ENUM('N','Y') DEFAULT 'N'", infoschema.ErrColumnExists)
	mustExecute(s, "UPDATE HIGH_PRIORITY mysql.user SET Create_tablespace_priv='Y' where Super_priv='Y'")
}

func upgradeToVer64(s Session, ver int64) {
	if ver >= version64 {
		return
	}
	doReentrantDDL(s, "ALTER TABLE mysql.user ADD COLUMN `Repl_slave_priv` ENUM('N','Y') CHARACTER SET utf8 NOT NULL DEFAULT 'N' AFTER `Execute_priv`", infoschema.ErrColumnExists)
	doReentrantDDL(s, "ALTER TABLE mysql.user ADD COLUMN `Repl_client_priv` ENUM('N','Y') CHARACTER SET utf8 NOT NULL DEFAULT 'N' AFTER `Repl_slave_priv`", infoschema.ErrColumnExists)
	mustExecute(s, "UPDATE HIGH_PRIORITY mysql.user SET Repl_slave_priv='Y',Repl_client_priv='Y'")
}

func upgradeToVer65(s Session, ver int64) {
	if ver >= version65 {
		return
	}
	doReentrantDDL(s, CreateStatsFMSketchTable)
}

func upgradeToVer66(s Session, ver int64) {
	if ver >= version66 {
		return
	}
<<<<<<< HEAD
	doReentrantDDL(s, CreateGlobalGrantsTable)
=======
	mustExecute(s, "set @@global.tidb_track_aggregate_memory_usage = 1")
>>>>>>> 9c48b24c
}

func writeOOMAction(s Session) {
	comment := "oom-action is `log` by default in v3.0.x, `cancel` by default in v4.0.11+"
	mustExecute(s, `INSERT HIGH_PRIORITY INTO %n.%n VALUES (%?, %?, %?) ON DUPLICATE KEY UPDATE VARIABLE_VALUE= %?`,
		mysql.SystemDB, mysql.TiDBTable, tidbDefOOMAction, config.OOMActionLog, comment, config.OOMActionLog,
	)
}

// updateBootstrapVer updates bootstrap version variable in mysql.TiDB table.
func updateBootstrapVer(s Session) {
	// Update bootstrap version.
	mustExecute(s, `INSERT HIGH_PRIORITY INTO %n.%n VALUES (%?, %?, "TiDB bootstrap version.") ON DUPLICATE KEY UPDATE VARIABLE_VALUE=%?`,
		mysql.SystemDB, mysql.TiDBTable, tidbServerVersionVar, currentBootstrapVersion, currentBootstrapVersion,
	)
}

// getBootstrapVersion gets bootstrap version from mysql.tidb table;
func getBootstrapVersion(s Session) (int64, error) {
	sVal, isNull, err := getTiDBVar(s, tidbServerVersionVar)
	if err != nil {
		return 0, errors.Trace(err)
	}
	if isNull {
		return 0, nil
	}
	return strconv.ParseInt(sVal, 10, 64)
}

// doDDLWorks executes DDL statements in bootstrap stage.
func doDDLWorks(s Session) {
	// Create a test database.
	mustExecute(s, "CREATE DATABASE IF NOT EXISTS test")
	// Create system db.
	mustExecute(s, "CREATE DATABASE IF NOT EXISTS %n", mysql.SystemDB)
	// Create user table.
	mustExecute(s, CreateUserTable)
	// Create privilege tables.
	mustExecute(s, CreateGlobalPrivTable)
	mustExecute(s, CreateDBPrivTable)
	mustExecute(s, CreateTablePrivTable)
	mustExecute(s, CreateColumnPrivTable)
	// Create global system variable table.
	mustExecute(s, CreateGlobalVariablesTable)
	// Create TiDB table.
	mustExecute(s, CreateTiDBTable)
	// Create help table.
	mustExecute(s, CreateHelpTopic)
	// Create stats_meta table.
	mustExecute(s, CreateStatsMetaTable)
	// Create stats_columns table.
	mustExecute(s, CreateStatsColsTable)
	// Create stats_buckets table.
	mustExecute(s, CreateStatsBucketsTable)
	// Create gc_delete_range table.
	mustExecute(s, CreateGCDeleteRangeTable)
	// Create gc_delete_range_done table.
	mustExecute(s, CreateGCDeleteRangeDoneTable)
	// Create stats_feedback table.
	mustExecute(s, CreateStatsFeedbackTable)
	// Create role_edges table.
	mustExecute(s, CreateRoleEdgesTable)
	// Create default_roles table.
	mustExecute(s, CreateDefaultRolesTable)
	// Create bind_info table.
	initBindInfoTable(s)
	// Create stats_topn_store table.
	mustExecute(s, CreateStatsTopNTable)
	// Create expr_pushdown_blacklist table.
	mustExecute(s, CreateExprPushdownBlacklist)
	// Create opt_rule_blacklist table.
	mustExecute(s, CreateOptRuleBlacklist)
	// Create stats_extended table.
	mustExecute(s, CreateStatsExtended)
	// Create schema_index_usage.
	mustExecute(s, CreateSchemaIndexUsageTable)
	// Create stats_fm_sketch table.
	mustExecute(s, CreateStatsFMSketchTable)
	// Create global_grants
	mustExecute(s, CreateGlobalGrantsTable)
}

// doDMLWorks executes DML statements in bootstrap stage.
// All the statements run in a single transaction.
// TODO: sanitize.
func doDMLWorks(s Session) {
	mustExecute(s, "BEGIN")

	// Insert a default user with empty password.
	mustExecute(s, `INSERT HIGH_PRIORITY INTO mysql.user VALUES
		("%", "root", "", "Y", "Y", "Y", "Y", "Y", "Y", "Y", "Y", "Y", "Y", "Y", "Y", "Y", "Y", "Y", "Y", "Y", "Y", "Y", "Y", "Y", "Y", "Y", "Y", "Y", "N", "Y", "Y", "Y", "Y", "Y", "Y", "Y")`)

	// Init global system variables table.
	values := make([]string, 0, len(variable.GetSysVars()))
	for k, v := range variable.GetSysVars() {
		// Session only variable should not be inserted.
		if v.Scope != variable.ScopeSession {
			vVal := v.Value
			if v.Name == variable.TiDBTxnMode && config.GetGlobalConfig().Store == "tikv" {
				vVal = "pessimistic"
			}
			if v.Name == variable.TiDBRowFormatVersion {
				vVal = strconv.Itoa(variable.DefTiDBRowFormatV2)
			}
			if v.Name == variable.TiDBPartitionPruneMode {
				vVal = string(variable.Static)
				if flag.Lookup("test.v") != nil || flag.Lookup("check.v") != nil || config.CheckTableBeforeDrop {
					// enable Dynamic Prune by default in test case.
					vVal = string(variable.Dynamic)
				}
			}
			if v.Name == variable.TiDBEnableChangeMultiSchema {
				vVal = variable.BoolOff
				if flag.Lookup("test.v") != nil || flag.Lookup("check.v") != nil {
					// enable change multi schema in test case for compatibility with old cases.
					vVal = variable.BoolOn
				}
			}
			if v.Name == variable.TiDBEnableAsyncCommit && config.GetGlobalConfig().Store == "tikv" {
				vVal = variable.BoolOn
			}
			if v.Name == variable.TiDBEnable1PC && config.GetGlobalConfig().Store == "tikv" {
				vVal = variable.BoolOn
			}
			value := fmt.Sprintf(`("%s", "%s")`, strings.ToLower(k), vVal)
			values = append(values, value)
		}
	}
	sql := fmt.Sprintf("INSERT HIGH_PRIORITY INTO %s.%s VALUES %s;", mysql.SystemDB, mysql.GlobalVariablesTable,
		strings.Join(values, ", "))
	mustExecute(s, sql)

	mustExecute(s, `INSERT HIGH_PRIORITY INTO %n.%n VALUES(%?, %?, "Bootstrap flag. Do not delete.") ON DUPLICATE KEY UPDATE VARIABLE_VALUE=%?`,
		mysql.SystemDB, mysql.TiDBTable, bootstrappedVar, varTrue, varTrue,
	)

	mustExecute(s, `INSERT HIGH_PRIORITY INTO %n.%n VALUES(%?, %?, "Bootstrap version. Do not delete.")`,
		mysql.SystemDB, mysql.TiDBTable, tidbServerVersionVar, currentBootstrapVersion,
	)

	writeSystemTZ(s)

	writeNewCollationParameter(s, config.GetGlobalConfig().NewCollationsEnabledOnFirstBootstrap)

	writeDefaultExprPushDownBlacklist(s)

	writeStmtSummaryVars(s)

	_, err := s.ExecuteInternal(context.Background(), "COMMIT")
	if err != nil {
		sleepTime := 1 * time.Second
		logutil.BgLogger().Info("doDMLWorks failed", zap.Error(err), zap.Duration("sleeping time", sleepTime))
		time.Sleep(sleepTime)
		// Check if TiDB is already bootstrapped.
		b, err1 := checkBootstrapped(s)
		if err1 != nil {
			logutil.BgLogger().Fatal("doDMLWorks failed", zap.Error(err1))
		}
		if b {
			return
		}
		logutil.BgLogger().Fatal("doDMLWorks failed", zap.Error(err))
	}
}

func mustExecute(s Session, sql string, args ...interface{}) {
	_, err := s.ExecuteInternal(context.Background(), sql, args...)
	if err != nil {
		debug.PrintStack()
		logutil.BgLogger().Fatal("mustExecute error", zap.Error(err))
	}
}

// oldPasswordUpgrade upgrade password to MySQL compatible format
func oldPasswordUpgrade(pass string) (string, error) {
	hash1, err := hex.DecodeString(pass)
	if err != nil {
		return "", errors.Trace(err)
	}

	hash2 := auth.Sha1Hash(hash1)
	newpass := fmt.Sprintf("*%X", hash2)
	return newpass, nil
}<|MERGE_RESOLUTION|>--- conflicted
+++ resolved
@@ -481,21 +481,15 @@
 	version64 = 64
 	// version65 add mysql.stats_fm_sketch table.
 	version65 = 65
-<<<<<<< HEAD
-	// version66 adds mysql.global_grants for DYNAMIC privileges
-	version66 = 66
-
-	// please make sure this is the largest version
-	currentBootstrapVersion = version66
-=======
 	// version66 enables the feature `track_aggregate_memory_usage` by default.
 	version66 = 66
 	// version67 restore all SQL bindings.
 	version67 = 67
+	// version68 adds mysql.global_grants for DYNAMIC privileges
+	version68 = 68
 
 	// please make sure this is the largest version
-	currentBootstrapVersion = version67
->>>>>>> 9c48b24c
+	currentBootstrapVersion = version68
 )
 
 var (
@@ -566,10 +560,8 @@
 		upgradeToVer64,
 		upgradeToVer65,
 		upgradeToVer66,
-<<<<<<< HEAD
-=======
 		upgradeToVer67,
->>>>>>> 9c48b24c
+		upgradeToVer68,
 	}
 )
 
@@ -1476,11 +1468,14 @@
 	if ver >= version66 {
 		return
 	}
-<<<<<<< HEAD
+	mustExecute(s, "set @@global.tidb_track_aggregate_memory_usage = 1")
+}
+
+func upgradeToVer68(s Session, ver int64) {
+	if ver >= version68 {
+		return
+	}
 	doReentrantDDL(s, CreateGlobalGrantsTable)
-=======
-	mustExecute(s, "set @@global.tidb_track_aggregate_memory_usage = 1")
->>>>>>> 9c48b24c
 }
 
 func writeOOMAction(s Session) {
