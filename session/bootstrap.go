// Copyright 2013 The ql Authors. All rights reserved.
// Use of this source code is governed by a BSD-style
// license that can be found in the LICENSES/QL-LICENSE file.

// Copyright 2015 PingCAP, Inc.
//
// Licensed under the Apache License, Version 2.0 (the "License");
// you may not use this file except in compliance with the License.
// You may obtain a copy of the License at
//
//     http://www.apache.org/licenses/LICENSE-2.0
//
// Unless required by applicable law or agreed to in writing, software
// distributed under the License is distributed on an "AS IS" BASIS,
// See the License for the specific language governing permissions and
// limitations under the License.

package session

import (
	"context"
	"encoding/hex"
	"flag"
	"fmt"
	"runtime/debug"
	"strconv"
	"strings"
	"time"

	"github.com/pingcap/errors"
	"github.com/pingcap/parser/auth"
	"github.com/pingcap/parser/mysql"
	"github.com/pingcap/parser/terror"
	"github.com/pingcap/tidb/bindinfo"
	"github.com/pingcap/tidb/config"
	"github.com/pingcap/tidb/ddl"
	"github.com/pingcap/tidb/domain"
	"github.com/pingcap/tidb/infoschema"
	"github.com/pingcap/tidb/planner/core"
	"github.com/pingcap/tidb/sessionctx/variable"
	"github.com/pingcap/tidb/util/chunk"
	"github.com/pingcap/tidb/util/logutil"
	"github.com/pingcap/tidb/util/timeutil"
	"go.uber.org/zap"
)

const (
	// CreateUserTable is the SQL statement creates User table in system db.
	CreateUserTable = `CREATE TABLE IF NOT EXISTS mysql.user (
		Host					CHAR(64),
		User					CHAR(32),
		authentication_string	TEXT,
		Select_priv				ENUM('N','Y') NOT NULL DEFAULT 'N',
		Insert_priv				ENUM('N','Y') NOT NULL DEFAULT 'N',
		Update_priv				ENUM('N','Y') NOT NULL DEFAULT 'N',
		Delete_priv				ENUM('N','Y') NOT NULL DEFAULT 'N',
		Create_priv				ENUM('N','Y') NOT NULL DEFAULT 'N',
		Drop_priv				ENUM('N','Y') NOT NULL DEFAULT 'N',
		Process_priv			ENUM('N','Y') NOT NULL DEFAULT 'N',
		Grant_priv				ENUM('N','Y') NOT NULL DEFAULT 'N',
		References_priv			ENUM('N','Y') NOT NULL DEFAULT 'N',
		Alter_priv				ENUM('N','Y') NOT NULL DEFAULT 'N',
		Show_db_priv			ENUM('N','Y') NOT NULL DEFAULT 'N',
		Super_priv				ENUM('N','Y') NOT NULL DEFAULT 'N',
		Create_tmp_table_priv	ENUM('N','Y') NOT NULL DEFAULT 'N',
		Lock_tables_priv		ENUM('N','Y') NOT NULL DEFAULT 'N',
		Execute_priv			ENUM('N','Y') NOT NULL DEFAULT 'N',
		Create_view_priv		ENUM('N','Y') NOT NULL DEFAULT 'N',
		Show_view_priv			ENUM('N','Y') NOT NULL DEFAULT 'N',
		Create_routine_priv		ENUM('N','Y') NOT NULL DEFAULT 'N',
		Alter_routine_priv		ENUM('N','Y') NOT NULL DEFAULT 'N',
		Index_priv				ENUM('N','Y') NOT NULL DEFAULT 'N',
		Create_user_priv		ENUM('N','Y') NOT NULL DEFAULT 'N',
		Event_priv				ENUM('N','Y') NOT NULL DEFAULT 'N',
		Trigger_priv			ENUM('N','Y') NOT NULL DEFAULT 'N',
		Create_role_priv		ENUM('N','Y') NOT NULL DEFAULT 'N',
		Drop_role_priv			ENUM('N','Y') NOT NULL DEFAULT 'N',
		Account_locked			ENUM('N','Y') NOT NULL DEFAULT 'N',
		Shutdown_priv			ENUM('N','Y') NOT NULL DEFAULT 'N',
		Reload_priv				ENUM('N','Y') NOT NULL DEFAULT 'N',
		FILE_priv				ENUM('N','Y') NOT NULL DEFAULT 'N',
		Config_priv				ENUM('N','Y') NOT NULL DEFAULT 'N',
		Create_Tablespace_Priv  ENUM('N','Y') NOT NULL DEFAULT 'N',
		Repl_slave_priv	    	ENUM('N','Y') NOT NULL DEFAULT 'N',
		Repl_client_priv		ENUM('N','Y') NOT NULL DEFAULT 'N',
		PRIMARY KEY (Host, User));`
	// CreateGlobalPrivTable is the SQL statement creates Global scope privilege table in system db.
	CreateGlobalPrivTable = "CREATE TABLE IF NOT EXISTS mysql.global_priv (" +
		"Host CHAR(60) NOT NULL DEFAULT ''," +
		"User CHAR(80) NOT NULL DEFAULT ''," +
		"Priv LONGTEXT NOT NULL DEFAULT ''," +
		"PRIMARY KEY (Host, User)" +
		")"
	// CreateDBPrivTable is the SQL statement creates DB scope privilege table in system db.
	CreateDBPrivTable = `CREATE TABLE IF NOT EXISTS mysql.db (
		Host					CHAR(60),
		DB						CHAR(64),
		User					CHAR(32),
		Select_priv				ENUM('N','Y') NOT NULL DEFAULT 'N',
		Insert_priv				ENUM('N','Y') NOT NULL DEFAULT 'N',
		Update_priv				ENUM('N','Y') NOT NULL DEFAULT 'N',
		Delete_priv				ENUM('N','Y') NOT NULL DEFAULT 'N',
		Create_priv				ENUM('N','Y') NOT NULL DEFAULT 'N',
		Drop_priv				ENUM('N','Y') NOT NULL DEFAULT 'N',
		Grant_priv				ENUM('N','Y') NOT NULL DEFAULT 'N',
		References_priv 		ENUM('N','Y') NOT NULL DEFAULT 'N',
		Index_priv				ENUM('N','Y') NOT NULL DEFAULT 'N',
		Alter_priv				ENUM('N','Y') NOT NULL DEFAULT 'N',
		Create_tmp_table_priv	ENUM('N','Y') NOT NULL DEFAULT 'N',
		Lock_tables_priv		ENUM('N','Y') NOT NULL DEFAULT 'N',
		Create_view_priv		ENUM('N','Y') NOT NULL DEFAULT 'N',
		Show_view_priv			ENUM('N','Y') NOT NULL DEFAULT 'N',
		Create_routine_priv		ENUM('N','Y') NOT NULL DEFAULT 'N',
		Alter_routine_priv		ENUM('N','Y') NOT NULL DEFAULT 'N',
		Execute_priv			ENUM('N','Y') NOT NULL DEFAULT 'N',
		Event_priv				ENUM('N','Y') NOT NULL DEFAULT 'N',
		Trigger_priv			ENUM('N','Y') NOT NULL DEFAULT 'N',
		PRIMARY KEY (Host, DB, User));`
	// CreateTablePrivTable is the SQL statement creates table scope privilege table in system db.
	CreateTablePrivTable = `CREATE TABLE IF NOT EXISTS mysql.tables_priv (
		Host		CHAR(60),
		DB			CHAR(64),
		User		CHAR(32),
		Table_name	CHAR(64),
		Grantor		CHAR(77),
		Timestamp	TIMESTAMP DEFAULT CURRENT_TIMESTAMP,
		Table_priv	SET('Select','Insert','Update','Delete','Create','Drop','Grant','Index','Alter','Create View','Show View','Trigger','References'),
		Column_priv	SET('Select','Insert','Update'),
		PRIMARY KEY (Host, DB, User, Table_name));`
	// CreateColumnPrivTable is the SQL statement creates column scope privilege table in system db.
	CreateColumnPrivTable = `CREATE TABLE IF NOT EXISTS mysql.columns_priv(
		Host		CHAR(60),
		DB			CHAR(64),
		User		CHAR(32),
		Table_name	CHAR(64),
		Column_name	CHAR(64),
		Timestamp	TIMESTAMP DEFAULT CURRENT_TIMESTAMP,
		Column_priv	SET('Select','Insert','Update'),
		PRIMARY KEY (Host, DB, User, Table_name, Column_name));`
	// CreateGlobalVariablesTable is the SQL statement creates global variable table in system db.
	// TODO: MySQL puts GLOBAL_VARIABLES table in INFORMATION_SCHEMA db.
	// INFORMATION_SCHEMA is a virtual db in TiDB. So we put this table in system db.
	// Maybe we will put it back to INFORMATION_SCHEMA.
	CreateGlobalVariablesTable = `CREATE TABLE IF NOT EXISTS mysql.GLOBAL_VARIABLES(
		VARIABLE_NAME  VARCHAR(64) NOT NULL PRIMARY KEY,
		VARIABLE_VALUE VARCHAR(1024) DEFAULT NULL);`
	// CreateTiDBTable is the SQL statement creates a table in system db.
	// This table is a key-value struct contains some information used by TiDB.
	// Currently we only put bootstrapped in it which indicates if the system is already bootstrapped.
	CreateTiDBTable = `CREATE TABLE IF NOT EXISTS mysql.tidb(
		VARIABLE_NAME  	VARCHAR(64) NOT NULL PRIMARY KEY,
		VARIABLE_VALUE 	VARCHAR(1024) DEFAULT NULL,
		COMMENT 		VARCHAR(1024));`

	// CreateHelpTopic is the SQL statement creates help_topic table in system db.
	// See: https://dev.mysql.com/doc/refman/5.5/en/system-database.html#system-database-help-tables
	CreateHelpTopic = `CREATE TABLE IF NOT EXISTS mysql.help_topic (
  		help_topic_id 		INT(10) UNSIGNED NOT NULL,
  		name 				CHAR(64) NOT NULL,
  		help_category_id 	SMALLINT(5) UNSIGNED NOT NULL,
  		description 		TEXT NOT NULL,
  		example 			TEXT NOT NULL,
  		url 				TEXT NOT NULL,
  		PRIMARY KEY (help_topic_id),
  		UNIQUE KEY name (name)
		) ENGINE=InnoDB DEFAULT CHARSET=utf8 STATS_PERSISTENT=0 COMMENT='help topics';`

	// CreateStatsMetaTable stores the meta of table statistics.
	CreateStatsMetaTable = `CREATE TABLE IF NOT EXISTS mysql.stats_meta (
		version 		BIGINT(64) UNSIGNED NOT NULL,
		table_id 		BIGINT(64) NOT NULL,
		modify_count	BIGINT(64) NOT NULL DEFAULT 0,
		count 			BIGINT(64) UNSIGNED NOT NULL DEFAULT 0,
		INDEX idx_ver(version),
		UNIQUE INDEX tbl(table_id)
	);`

	// CreateStatsColsTable stores the statistics of table columns.
	CreateStatsColsTable = `CREATE TABLE IF NOT EXISTS mysql.stats_histograms (
		table_id 			BIGINT(64) NOT NULL,
		is_index 			TINYINT(2) NOT NULL,
		hist_id 			BIGINT(64) NOT NULL,
		distinct_count 		BIGINT(64) NOT NULL,
		null_count 			BIGINT(64) NOT NULL DEFAULT 0,
		tot_col_size 		BIGINT(64) NOT NULL DEFAULT 0,
		modify_count 		BIGINT(64) NOT NULL DEFAULT 0,
		version 			BIGINT(64) UNSIGNED NOT NULL DEFAULT 0,
		cm_sketch 			BLOB(6291456),
		stats_ver 			BIGINT(64) NOT NULL DEFAULT 0,
		flag 				BIGINT(64) NOT NULL DEFAULT 0,
		correlation 		DOUBLE NOT NULL DEFAULT 0,
		last_analyze_pos 	BLOB DEFAULT NULL,
		UNIQUE INDEX tbl(table_id, is_index, hist_id)
	);`

	// CreateStatsBucketsTable stores the histogram info for every table columns.
	CreateStatsBucketsTable = `CREATE TABLE IF NOT EXISTS mysql.stats_buckets (
		table_id 	BIGINT(64) NOT NULL,
		is_index 	TINYINT(2) NOT NULL,
		hist_id 	BIGINT(64) NOT NULL,
		bucket_id 	BIGINT(64) NOT NULL,
		count 		BIGINT(64) NOT NULL,
		repeats 	BIGINT(64) NOT NULL,
		upper_bound BLOB NOT NULL,
		lower_bound BLOB ,
		UNIQUE INDEX tbl(table_id, is_index, hist_id, bucket_id)
	);`

	// CreateGCDeleteRangeTable stores schemas which can be deleted by DeleteRange.
	CreateGCDeleteRangeTable = `CREATE TABLE IF NOT EXISTS mysql.gc_delete_range (
		job_id 		BIGINT NOT NULL COMMENT "the DDL job ID",
		element_id 	BIGINT NOT NULL COMMENT "the schema element ID",
		start_key 	VARCHAR(255) NOT NULL COMMENT "encoded in hex",
		end_key 	VARCHAR(255) NOT NULL COMMENT "encoded in hex",
		ts 			BIGINT NOT NULL COMMENT "timestamp in uint64",
		UNIQUE KEY delete_range_index (job_id, element_id)
	);`

	// CreateGCDeleteRangeDoneTable stores schemas which are already deleted by DeleteRange.
	CreateGCDeleteRangeDoneTable = `CREATE TABLE IF NOT EXISTS mysql.gc_delete_range_done (
		job_id 		BIGINT NOT NULL COMMENT "the DDL job ID",
		element_id 	BIGINT NOT NULL COMMENT "the schema element ID",
		start_key 	VARCHAR(255) NOT NULL COMMENT "encoded in hex",
		end_key 	VARCHAR(255) NOT NULL COMMENT "encoded in hex",
		ts 			BIGINT NOT NULL COMMENT "timestamp in uint64",
		UNIQUE KEY delete_range_done_index (job_id, element_id)
	);`

	// CreateStatsFeedbackTable stores the feedback info which is used to update stats.
	CreateStatsFeedbackTable = `CREATE TABLE IF NOT EXISTS mysql.stats_feedback (
		table_id 	BIGINT(64) NOT NULL,
		is_index 	TINYINT(2) NOT NULL,
		hist_id 	BIGINT(64) NOT NULL,
		feedback 	BLOB NOT NULL,
		INDEX hist(table_id, is_index, hist_id)
	);`

	// CreateBindInfoTable stores the sql bind info which is used to update globalBindCache.
	CreateBindInfoTable = `CREATE TABLE IF NOT EXISTS mysql.bind_info (
		original_sql TEXT NOT NULL,
		bind_sql TEXT NOT NULL,
		default_db TEXT NOT NULL,
		status TEXT NOT NULL,
		create_time TIMESTAMP(3) NOT NULL,
		update_time TIMESTAMP(3) NOT NULL,
		charset TEXT NOT NULL,
		collation TEXT NOT NULL,
		source VARCHAR(10) NOT NULL DEFAULT 'unknown',
		INDEX sql_index(original_sql(1024),default_db(1024)) COMMENT "accelerate the speed when add global binding query",
		INDEX time_index(update_time) COMMENT "accelerate the speed when querying with last update time"
	) ENGINE=InnoDB DEFAULT CHARSET=utf8mb4 COLLATE=utf8mb4_bin;`

	// CreateRoleEdgesTable stores the role and user relationship information.
	CreateRoleEdgesTable = `CREATE TABLE IF NOT EXISTS mysql.role_edges (
		FROM_HOST 			CHAR(60) COLLATE utf8_bin NOT NULL DEFAULT '',
		FROM_USER 			CHAR(32) COLLATE utf8_bin NOT NULL DEFAULT '',
		TO_HOST 			CHAR(60) COLLATE utf8_bin NOT NULL DEFAULT '',
		TO_USER 			CHAR(32) COLLATE utf8_bin NOT NULL DEFAULT '',
		WITH_ADMIN_OPTION 	ENUM('N','Y') CHARACTER SET utf8 COLLATE utf8_general_ci NOT NULL DEFAULT 'N',
		PRIMARY KEY (FROM_HOST,FROM_USER,TO_HOST,TO_USER)
	);`

	// CreateDefaultRolesTable stores the active roles for a user.
	CreateDefaultRolesTable = `CREATE TABLE IF NOT EXISTS mysql.default_roles (
		HOST 				CHAR(60) COLLATE utf8_bin NOT NULL DEFAULT '',
		USER 				CHAR(32) COLLATE utf8_bin NOT NULL DEFAULT '',
		DEFAULT_ROLE_HOST 	CHAR(60) COLLATE utf8_bin NOT NULL DEFAULT '%',
		DEFAULT_ROLE_USER 	CHAR(32) COLLATE utf8_bin NOT NULL DEFAULT '',
		PRIMARY KEY (HOST,USER,DEFAULT_ROLE_HOST,DEFAULT_ROLE_USER)
	)`

	// CreateStatsTopNTable stores topn data of a cmsketch with top n.
	CreateStatsTopNTable = `CREATE TABLE IF NOT EXISTS mysql.stats_top_n (
		table_id 	BIGINT(64) NOT NULL,
		is_index 	TINYINT(2) NOT NULL,
		hist_id 	BIGINT(64) NOT NULL,
		value 		LONGBLOB,
		count 		BIGINT(64) UNSIGNED NOT NULL,
		INDEX tbl(table_id, is_index, hist_id)
	);`

	// CreateExprPushdownBlacklist stores the expressions which are not allowed to be pushed down.
	CreateExprPushdownBlacklist = `CREATE TABLE IF NOT EXISTS mysql.expr_pushdown_blacklist (
		name 		CHAR(100) NOT NULL,
		store_type 	CHAR(100) NOT NULL DEFAULT 'tikv,tiflash,tidb',
		reason 		VARCHAR(200)
	);`

	// CreateOptRuleBlacklist stores the list of disabled optimizing operations.
	CreateOptRuleBlacklist = `CREATE TABLE IF NOT EXISTS mysql.opt_rule_blacklist (
		name 	CHAR(100) NOT NULL
	);`

	// CreateStatsExtended stores the registered extended statistics.
	CreateStatsExtended = `CREATE TABLE IF NOT EXISTS mysql.stats_extended (
		stats_name varchar(32) NOT NULL,
		db varchar(32) NOT NULL,
		type tinyint(4) NOT NULL,
		table_id bigint(64) NOT NULL,
		column_ids varchar(32) NOT NULL,
		scalar_stats double DEFAULT NULL,
		blob_stats blob DEFAULT NULL,
		version bigint(64) unsigned NOT NULL,
		status tinyint(4) NOT NULL,
		PRIMARY KEY(stats_name, db),
		KEY idx_1 (table_id, status, version),
		KEY idx_2 (status, version)
	);`

	// CreateSchemaIndexUsageTable stores the index usage information.
	CreateSchemaIndexUsageTable = `CREATE TABLE IF NOT EXISTS mysql.schema_index_usage (
		TABLE_ID bigint(64),
		INDEX_ID bigint(21),
		QUERY_COUNT bigint(64),
		ROWS_SELECTED bigint(64),
		LAST_USED_AT timestamp,
		PRIMARY KEY(TABLE_ID, INDEX_ID)
	);`
)

// bootstrap initiates system DB for a store.
func bootstrap(s Session) {
	startTime := time.Now()
	dom := domain.GetDomain(s)
	for {
		b, err := checkBootstrapped(s)
		if err != nil {
			logutil.BgLogger().Fatal("check bootstrap error",
				zap.Error(err))
		}
		// For rolling upgrade, we can't do upgrade only in the owner.
		if b {
			upgrade(s)
			logutil.BgLogger().Info("upgrade successful in bootstrap",
				zap.Duration("take time", time.Since(startTime)))
			return
		}
		// To reduce conflict when multiple TiDB-server start at the same time.
		// Actually only one server need to do the bootstrap. So we chose DDL owner to do this.
		if dom.DDL().OwnerManager().IsOwner() {
			doDDLWorks(s)
			doDMLWorks(s)
			logutil.BgLogger().Info("bootstrap successful",
				zap.Duration("take time", time.Since(startTime)))
			return
		}
		time.Sleep(200 * time.Millisecond)
	}
}

const (
	// varTrue is the true value in mysql.TiDB table for boolean columns.
	varTrue = "True"
	// varFalse is the false value in mysql.TiDB table for boolean columns.
	varFalse = "False"
	// The variable name in mysql.TiDB table.
	// It is used for checking if the store is bootstrapped by any TiDB server.
	// If the value is `True`, the store is already bootstrapped by a TiDB server.
	bootstrappedVar = "bootstrapped"
	// The variable name in mysql.TiDB table.
	// It is used for getting the version of the TiDB server which bootstrapped the store.
	tidbServerVersionVar = "tidb_server_version"
	// The variable name in mysql.tidb table and it will be used when we want to know
	// system timezone.
	tidbSystemTZ = "system_tz"
	// The variable name in mysql.tidb table and it will indicate if the new collations are enabled in the TiDB cluster.
	tidbNewCollationEnabled = "new_collation_enabled"
	// The variable name in mysql.tidb table and it records the default value of
	// mem-quota-query when upgrade from v3.0.x to v4.0.9+.
	tidbDefMemoryQuotaQuery = "default_memory_quota_query"
	// The variable name in mysql.tidb table and it records the default value of
	// oom-action when upgrade from v3.0.x to v4.0.11+.
	tidbDefOOMAction = "default_oom_action"
	// Const for TiDB server version 2.
	version2  = 2
	version3  = 3
	version4  = 4
	version5  = 5
	version6  = 6
	version7  = 7
	version8  = 8
	version9  = 9
	version10 = 10
	version11 = 11
	version12 = 12
	version13 = 13
	version14 = 14
	version15 = 15
	version16 = 16
	version17 = 17
	version18 = 18
	version19 = 19
	version20 = 20
	version21 = 21
	version22 = 22
	version23 = 23
	version24 = 24
	version25 = 25
	version26 = 26
	version27 = 27
	version28 = 28
	// version29 is not needed.
	version30 = 30
	version31 = 31
	version32 = 32
	version33 = 33
	version34 = 34
	version35 = 35
	version36 = 36
	version37 = 37
	version38 = 38
	// version39 will be redone in version46 so it's skipped here.
	// version40 is the version that introduce new collation in TiDB,
	// see https://github.com/pingcap/tidb/pull/14574 for more details.
	version40 = 40
	version41 = 41
	// version42 add storeType and reason column in expr_pushdown_blacklist
	version42 = 42
	// version43 updates global variables related to statement summary.
	version43 = 43
	// version44 delete tidb_isolation_read_engines from mysql.global_variables to avoid unexpected behavior after upgrade.
	version44 = 44
	// version45 introduces CONFIG_PRIV for SET CONFIG statements.
	version45 = 45
	// version46 fix a bug in v3.1.1.
	version46 = 46
	// version47 add Source to bindings to indicate the way binding created.
	version47 = 47
	// version48 reset all deprecated concurrency related system-variables if they were all default value.
	// version49 introduces mysql.stats_extended table.
	// Both version48 and version49 will be redone in version55 and version56 so they're skipped here.
	// version50 add mysql.schema_index_usage table.
	version50 = 50
	// version51 introduces CreateTablespacePriv to mysql.user.
	// version51 will be redone in version63 so it's skipped here.
	// version52 change mysql.stats_histograms cm_sketch column from blob to blob(6291456)
	version52 = 52
	// version53 introduce Global variable tidb_enable_strict_double_type_check
	version53 = 53
	// version54 writes a variable `mem_quota_query` to mysql.tidb if it's a cluster upgraded from v3.0.x to v4.0.9+.
	version54 = 54
	// version55 fixes the bug that upgradeToVer48 would be missed when upgrading from v4.0 to a new version
	version55 = 55
	// version56 fixes the bug that upgradeToVer49 would be missed when upgrading from v4.0 to a new version
	version56 = 56
	// version57 fixes the bug of concurrent create / drop binding
	version57 = 57
	// version58 add `Repl_client_priv` and `Repl_slave_priv` to `mysql.user`
	// version58 will be redone in version64 so it's skipped here.
	// version59 add writes a variable `oom-action` to mysql.tidb if it's a cluster upgraded from v3.0.x to v4.0.11+.
	version59 = 59
	// version60 fixes the bug that upgradeToVer51 would be missed when upgrading from v4.0 to a new version
	version60 = 60
	// version61 is redone upgradeToVer58 after upgradeToVer61, this is to preserve the order of the columns in mysql.user
	version61 = 61

	// please make sure this is the largest version
	currentBootstrapVersion = version61
)

var (
	bootstrapVersion = []func(Session, int64){
		upgradeToVer2,
		upgradeToVer3,
		upgradeToVer4,
		upgradeToVer5,
		upgradeToVer6,
		upgradeToVer7,
		upgradeToVer8,
		upgradeToVer9,
		upgradeToVer10,
		upgradeToVer11,
		upgradeToVer12,
		upgradeToVer13,
		upgradeToVer14,
		upgradeToVer15,
		upgradeToVer16,
		upgradeToVer17,
		upgradeToVer18,
		upgradeToVer19,
		upgradeToVer20,
		upgradeToVer21,
		upgradeToVer22,
		upgradeToVer23,
		upgradeToVer24,
		upgradeToVer25,
		upgradeToVer26,
		upgradeToVer27,
		upgradeToVer28,
		upgradeToVer29,
		upgradeToVer30,
		upgradeToVer31,
		upgradeToVer32,
		upgradeToVer33,
		upgradeToVer34,
		upgradeToVer35,
		upgradeToVer36,
		upgradeToVer37,
		upgradeToVer38,
		// We will redo upgradeToVer39 in upgradeToVer46,
		// so upgradeToVer39 is skipped here.
		upgradeToVer40,
		upgradeToVer41,
		upgradeToVer42,
		upgradeToVer43,
		upgradeToVer44,
		upgradeToVer45,
		upgradeToVer46,
		upgradeToVer47,
		// We will redo upgradeToVer48 and upgradeToVer49 in upgradeToVer55 and upgradeToVer56,
		// so upgradeToVer48 and upgradeToVer49 is skipped here.
		upgradeToVer50,
		// We will redo upgradeToVer51 in upgradeToVer63, it is skipped here.
		upgradeToVer52,
		upgradeToVer53,
		upgradeToVer54,
		upgradeToVer55,
		upgradeToVer56,
		upgradeToVer57,
		// We will redo upgradeToVer58 in upgradeToVer64, it is skipped here.
		upgradeToVer59,
		upgradeToVer60,
		upgradeToVer61,
	}
)

func checkBootstrapped(s Session) (bool, error) {
	//  Check if system db exists.
	_, err := s.Execute(context.Background(), fmt.Sprintf("USE %s;", mysql.SystemDB))
	if err != nil && infoschema.ErrDatabaseNotExists.NotEqual(err) {
		logutil.BgLogger().Fatal("check bootstrap error",
			zap.Error(err))
	}
	// Check bootstrapped variable value in TiDB table.
	sVal, _, err := getTiDBVar(s, bootstrappedVar)
	if err != nil {
		if infoschema.ErrTableNotExists.Equal(err) {
			return false, nil
		}
		return false, errors.Trace(err)
	}
	isBootstrapped := sVal == varTrue
	if isBootstrapped {
		// Make sure that doesn't affect the following operations.
		if err = s.CommitTxn(context.Background()); err != nil {
			return false, errors.Trace(err)
		}
	}
	return isBootstrapped, nil
}

// getTiDBVar gets variable value from mysql.tidb table.
// Those variables are used by TiDB server.
func getTiDBVar(s Session, name string) (sVal string, isNull bool, e error) {
	sql := fmt.Sprintf(`SELECT HIGH_PRIORITY VARIABLE_VALUE FROM %s.%s WHERE VARIABLE_NAME="%s"`,
		mysql.SystemDB, mysql.TiDBTable, name)
	ctx := context.Background()
	rs, err := s.Execute(ctx, sql)
	if err != nil {
		return "", true, errors.Trace(err)
	}
	if len(rs) != 1 {
		return "", true, errors.New("Wrong number of Recordset")
	}
	r := rs[0]
	defer terror.Call(r.Close)
	req := r.NewChunk()
	err = r.Next(ctx, req)
	if err != nil || req.NumRows() == 0 {
		return "", true, errors.Trace(err)
	}
	row := req.GetRow(0)
	if row.IsNull(0) {
		return "", true, nil
	}
	return row.GetString(0), false, nil
}

// upgrade function  will do some upgrade works, when the system is bootstrapped by low version TiDB server
// For example, add new system variables into mysql.global_variables table.
func upgrade(s Session) {
	ver, err := getBootstrapVersion(s)
	terror.MustNil(err)
	if ver >= currentBootstrapVersion {
		// It is already bootstrapped/upgraded by a higher version TiDB server.
		return
	}
	// Do upgrade works then update bootstrap version.
	for _, upgrade := range bootstrapVersion {
		upgrade(s, ver)
	}

	updateBootstrapVer(s)
	_, err = s.Execute(context.Background(), "COMMIT")

	if err != nil {
		sleepTime := 1 * time.Second
		logutil.BgLogger().Info("update bootstrap ver failed",
			zap.Error(err), zap.Duration("sleeping time", sleepTime))
		time.Sleep(sleepTime)
		// Check if TiDB is already upgraded.
		v, err1 := getBootstrapVersion(s)
		if err1 != nil {
			logutil.BgLogger().Fatal("upgrade failed", zap.Error(err1))
		}
		if v >= currentBootstrapVersion {
			// It is already bootstrapped/upgraded by a higher version TiDB server.
			return
		}
		logutil.BgLogger().Fatal("[Upgrade] upgrade failed",
			zap.Int64("from", ver),
			zap.Int("to", currentBootstrapVersion),
			zap.Error(err))
	}
}

// upgradeToVer2 updates to version 2.
func upgradeToVer2(s Session, ver int64) {
	if ver >= version2 {
		return
	}
	// Version 2 add two system variable for DistSQL concurrency controlling.
	// Insert distsql related system variable.
	distSQLVars := []string{variable.TiDBDistSQLScanConcurrency}
	values := make([]string, 0, len(distSQLVars))
	for _, v := range distSQLVars {
		value := fmt.Sprintf(`("%s", "%s")`, v, variable.GetSysVar(v).Value)
		values = append(values, value)
	}
	sql := fmt.Sprintf("INSERT HIGH_PRIORITY IGNORE INTO %s.%s VALUES %s;", mysql.SystemDB, mysql.GlobalVariablesTable,
		strings.Join(values, ", "))
	mustExecute(s, sql)
}

// upgradeToVer3 updates to version 3.
func upgradeToVer3(s Session, ver int64) {
	if ver >= version3 {
		return
	}
	// Version 3 fix tx_read_only variable value.
	sql := fmt.Sprintf("UPDATE HIGH_PRIORITY %s.%s SET variable_value = '0' WHERE variable_name = 'tx_read_only';",
		mysql.SystemDB, mysql.GlobalVariablesTable)
	mustExecute(s, sql)
}

// upgradeToVer4 updates to version 4.
func upgradeToVer4(s Session, ver int64) {
	if ver >= version4 {
		return
	}
	sql := CreateStatsMetaTable
	mustExecute(s, sql)
}

func upgradeToVer5(s Session, ver int64) {
	if ver >= version5 {
		return
	}
	mustExecute(s, CreateStatsColsTable)
	mustExecute(s, CreateStatsBucketsTable)
}

func upgradeToVer6(s Session, ver int64) {
	if ver >= version6 {
		return
	}
	doReentrantDDL(s, "ALTER TABLE mysql.user ADD COLUMN `Super_priv` ENUM('N','Y') CHARACTER SET utf8 NOT NULL DEFAULT 'N' AFTER `Show_db_priv`", infoschema.ErrColumnExists)
	// For reasons of compatibility, set the non-exists privilege column value to 'Y', as TiDB doesn't check them in older versions.
	mustExecute(s, "UPDATE HIGH_PRIORITY mysql.user SET Super_priv='Y'")
}

func upgradeToVer7(s Session, ver int64) {
	if ver >= version7 {
		return
	}
	doReentrantDDL(s, "ALTER TABLE mysql.user ADD COLUMN `Process_priv` ENUM('N','Y') CHARACTER SET utf8 NOT NULL DEFAULT 'N' AFTER `Drop_priv`", infoschema.ErrColumnExists)
	// For reasons of compatibility, set the non-exists privilege column value to 'Y', as TiDB doesn't check them in older versions.
	mustExecute(s, "UPDATE HIGH_PRIORITY mysql.user SET Process_priv='Y'")
}

func upgradeToVer8(s Session, ver int64) {
	if ver >= version8 {
		return
	}
	// This is a dummy upgrade, it checks whether upgradeToVer7 success, if not, do it again.
	if _, err := s.Execute(context.Background(), "SELECT HIGH_PRIORITY `Process_priv` FROM mysql.user LIMIT 0"); err == nil {
		return
	}
	upgradeToVer7(s, ver)
}

func upgradeToVer9(s Session, ver int64) {
	if ver >= version9 {
		return
	}
	doReentrantDDL(s, "ALTER TABLE mysql.user ADD COLUMN `Trigger_priv` ENUM('N','Y') CHARACTER SET utf8 NOT NULL DEFAULT 'N' AFTER `Create_user_priv`", infoschema.ErrColumnExists)
	// For reasons of compatibility, set the non-exists privilege column value to 'Y', as TiDB doesn't check them in older versions.
	mustExecute(s, "UPDATE HIGH_PRIORITY mysql.user SET Trigger_priv='Y'")
}

func doReentrantDDL(s Session, sql string, ignorableErrs ...error) {
	_, err := s.Execute(context.Background(), sql)
	for _, ignorableErr := range ignorableErrs {
		if terror.ErrorEqual(err, ignorableErr) {
			return
		}
	}
	if err != nil {
		logutil.BgLogger().Fatal("doReentrantDDL error", zap.Error(err))
	}
}

func upgradeToVer10(s Session, ver int64) {
	if ver >= version10 {
		return
	}
	doReentrantDDL(s, "ALTER TABLE mysql.stats_buckets CHANGE COLUMN `value` `upper_bound` BLOB NOT NULL", infoschema.ErrColumnNotExists, infoschema.ErrColumnExists)
	doReentrantDDL(s, "ALTER TABLE mysql.stats_buckets ADD COLUMN `lower_bound` BLOB", infoschema.ErrColumnExists)
	doReentrantDDL(s, "ALTER TABLE mysql.stats_histograms ADD COLUMN `null_count` BIGINT(64) NOT NULL DEFAULT 0", infoschema.ErrColumnExists)
	doReentrantDDL(s, "ALTER TABLE mysql.stats_histograms DROP COLUMN distinct_ratio", ddl.ErrCantDropFieldOrKey)
	doReentrantDDL(s, "ALTER TABLE mysql.stats_histograms DROP COLUMN use_count_to_estimate", ddl.ErrCantDropFieldOrKey)
}

func upgradeToVer11(s Session, ver int64) {
	if ver >= version11 {
		return
	}
	_, err := s.Execute(context.Background(), "ALTER TABLE mysql.user ADD COLUMN `References_priv` ENUM('N','Y') CHARACTER SET utf8 NOT NULL DEFAULT 'N' AFTER `Grant_priv`")
	if err != nil {
		if terror.ErrorEqual(err, infoschema.ErrColumnExists) {
			return
		}
		logutil.BgLogger().Fatal("upgradeToVer11 error", zap.Error(err))
	}
	mustExecute(s, "UPDATE HIGH_PRIORITY mysql.user SET References_priv='Y'")
}

func upgradeToVer12(s Session, ver int64) {
	if ver >= version12 {
		return
	}
	ctx := context.Background()
	_, err := s.Execute(ctx, "BEGIN")
	terror.MustNil(err)
	sql := "SELECT HIGH_PRIORITY user, host, password FROM mysql.user WHERE password != ''"
	rs, err := s.Execute(ctx, sql)
	if terror.ErrorEqual(err, core.ErrUnknownColumn) {
		sql := "SELECT HIGH_PRIORITY user, host, authentication_string FROM mysql.user WHERE authentication_string != ''"
		rs, err = s.Execute(ctx, sql)
	}
	terror.MustNil(err)
	r := rs[0]
	sqls := make([]string, 0, 1)
	defer terror.Call(r.Close)
	req := r.NewChunk()
	it := chunk.NewIterator4Chunk(req)
	err = r.Next(ctx, req)
	for err == nil && req.NumRows() != 0 {
		for row := it.Begin(); row != it.End(); row = it.Next() {
			user := row.GetString(0)
			host := row.GetString(1)
			pass := row.GetString(2)
			var newPass string
			newPass, err = oldPasswordUpgrade(pass)
			terror.MustNil(err)
			updateSQL := fmt.Sprintf(`UPDATE HIGH_PRIORITY mysql.user SET password = "%s" WHERE user="%s" AND host="%s"`, newPass, user, host)
			sqls = append(sqls, updateSQL)
		}
		err = r.Next(ctx, req)
	}
	terror.MustNil(err)

	for _, sql := range sqls {
		mustExecute(s, sql)
	}

	sql = fmt.Sprintf(`INSERT HIGH_PRIORITY INTO %s.%s VALUES ("%s", "%d", "TiDB bootstrap version.") ON DUPLICATE KEY UPDATE VARIABLE_VALUE="%d"`,
		mysql.SystemDB, mysql.TiDBTable, tidbServerVersionVar, version12, version12)
	mustExecute(s, sql)

	mustExecute(s, "COMMIT")
}

func upgradeToVer13(s Session, ver int64) {
	if ver >= version13 {
		return
	}
	sqls := []string{
		"ALTER TABLE mysql.user ADD COLUMN `Create_tmp_table_priv` ENUM('N','Y') CHARACTER SET utf8 NOT NULL DEFAULT 'N' AFTER `Super_priv`",
		"ALTER TABLE mysql.user ADD COLUMN `Lock_tables_priv` ENUM('N','Y') CHARACTER SET utf8 NOT NULL DEFAULT 'N' AFTER `Create_tmp_table_priv`",
		"ALTER TABLE mysql.user ADD COLUMN `Create_view_priv` ENUM('N','Y') CHARACTER SET utf8 NOT NULL DEFAULT 'N' AFTER `Execute_priv`",
		"ALTER TABLE mysql.user ADD COLUMN `Show_view_priv` ENUM('N','Y') CHARACTER SET utf8 NOT NULL DEFAULT 'N' AFTER `Create_view_priv`",
		"ALTER TABLE mysql.user ADD COLUMN `Create_routine_priv` ENUM('N','Y') CHARACTER SET utf8 NOT NULL DEFAULT 'N' AFTER `Show_view_priv`",
		"ALTER TABLE mysql.user ADD COLUMN `Alter_routine_priv` ENUM('N','Y') CHARACTER SET utf8 NOT NULL DEFAULT 'N' AFTER `Create_routine_priv`",
		"ALTER TABLE mysql.user ADD COLUMN `Event_priv` ENUM('N','Y') CHARACTER SET utf8 NOT NULL DEFAULT 'N' AFTER `Create_user_priv`",
	}
	ctx := context.Background()
	for _, sql := range sqls {
		_, err := s.Execute(ctx, sql)
		if err != nil {
			if terror.ErrorEqual(err, infoschema.ErrColumnExists) {
				continue
			}
			logutil.BgLogger().Fatal("upgradeToVer13 error", zap.Error(err))
		}
	}
	mustExecute(s, "UPDATE HIGH_PRIORITY mysql.user SET Create_tmp_table_priv='Y',Lock_tables_priv='Y',Create_routine_priv='Y',Alter_routine_priv='Y',Event_priv='Y' WHERE Super_priv='Y'")
	mustExecute(s, "UPDATE HIGH_PRIORITY mysql.user SET Create_view_priv='Y',Show_view_priv='Y' WHERE Create_priv='Y'")
}

func upgradeToVer14(s Session, ver int64) {
	if ver >= version14 {
		return
	}
	sqls := []string{
		"ALTER TABLE mysql.db ADD COLUMN `References_priv` ENUM('N','Y') CHARACTER SET utf8 NOT NULL DEFAULT 'N' AFTER `Grant_priv`",
		"ALTER TABLE mysql.db ADD COLUMN `Create_tmp_table_priv` ENUM('N','Y') CHARACTER SET utf8 NOT NULL DEFAULT 'N' AFTER `Alter_priv`",
		"ALTER TABLE mysql.db ADD COLUMN `Lock_tables_priv` ENUM('N','Y') CHARACTER SET utf8 NOT NULL DEFAULT 'N' AFTER `Create_tmp_table_priv`",
		"ALTER TABLE mysql.db ADD COLUMN `Create_view_priv` ENUM('N','Y') CHARACTER SET utf8 NOT NULL DEFAULT 'N' AFTER `Lock_tables_priv`",
		"ALTER TABLE mysql.db ADD COLUMN `Show_view_priv` ENUM('N','Y') CHARACTER SET utf8 NOT NULL DEFAULT 'N' AFTER `Create_view_priv`",
		"ALTER TABLE mysql.db ADD COLUMN `Create_routine_priv` ENUM('N','Y') CHARACTER SET utf8 NOT NULL DEFAULT 'N' AFTER `Show_view_priv`",
		"ALTER TABLE mysql.db ADD COLUMN `Alter_routine_priv` ENUM('N','Y') CHARACTER SET utf8 NOT NULL DEFAULT 'N' AFTER `Create_routine_priv`",
		"ALTER TABLE mysql.db ADD COLUMN `Event_priv` ENUM('N','Y') CHARACTER SET utf8 NOT NULL DEFAULT 'N' AFTER `Execute_priv`",
		"ALTER TABLE mysql.db ADD COLUMN `Trigger_priv` ENUM('N','Y') CHARACTER SET utf8 NOT NULL DEFAULT 'N' AFTER `Event_priv`",
	}
	ctx := context.Background()
	for _, sql := range sqls {
		_, err := s.Execute(ctx, sql)
		if err != nil {
			if terror.ErrorEqual(err, infoschema.ErrColumnExists) {
				continue
			}
			logutil.BgLogger().Fatal("upgradeToVer14 error", zap.Error(err))
		}
	}
}

func upgradeToVer15(s Session, ver int64) {
	if ver >= version15 {
		return
	}
	var err error
	_, err = s.Execute(context.Background(), CreateGCDeleteRangeTable)
	if err != nil {
		logutil.BgLogger().Fatal("upgradeToVer15 error", zap.Error(err))
	}
}

func upgradeToVer16(s Session, ver int64) {
	if ver >= version16 {
		return
	}
	doReentrantDDL(s, "ALTER TABLE mysql.stats_histograms ADD COLUMN `cm_sketch` BLOB", infoschema.ErrColumnExists)
}

func upgradeToVer17(s Session, ver int64) {
	if ver >= version17 {
		return
	}
	doReentrantDDL(s, "ALTER TABLE mysql.user MODIFY User CHAR(32)")
}

func upgradeToVer18(s Session, ver int64) {
	if ver >= version18 {
		return
	}
	doReentrantDDL(s, "ALTER TABLE mysql.stats_histograms ADD COLUMN `tot_col_size` BIGINT(64) NOT NULL DEFAULT 0", infoschema.ErrColumnExists)
}

func upgradeToVer19(s Session, ver int64) {
	if ver >= version19 {
		return
	}
	doReentrantDDL(s, "ALTER TABLE mysql.db MODIFY User CHAR(32)")
	doReentrantDDL(s, "ALTER TABLE mysql.tables_priv MODIFY User CHAR(32)")
	doReentrantDDL(s, "ALTER TABLE mysql.columns_priv MODIFY User CHAR(32)")
}

func upgradeToVer20(s Session, ver int64) {
	if ver >= version20 {
		return
	}
	doReentrantDDL(s, CreateStatsFeedbackTable)
}

func upgradeToVer21(s Session, ver int64) {
	if ver >= version21 {
		return
	}
	mustExecute(s, CreateGCDeleteRangeDoneTable)

	doReentrantDDL(s, "ALTER TABLE mysql.gc_delete_range DROP INDEX job_id", ddl.ErrCantDropFieldOrKey)
	doReentrantDDL(s, "ALTER TABLE mysql.gc_delete_range ADD UNIQUE INDEX delete_range_index (job_id, element_id)", ddl.ErrDupKeyName)
	doReentrantDDL(s, "ALTER TABLE mysql.gc_delete_range DROP INDEX element_id", ddl.ErrCantDropFieldOrKey)
}

func upgradeToVer22(s Session, ver int64) {
	if ver >= version22 {
		return
	}
	doReentrantDDL(s, "ALTER TABLE mysql.stats_histograms ADD COLUMN `stats_ver` BIGINT(64) NOT NULL DEFAULT 0", infoschema.ErrColumnExists)
}

func upgradeToVer23(s Session, ver int64) {
	if ver >= version23 {
		return
	}
	doReentrantDDL(s, "ALTER TABLE mysql.stats_histograms ADD COLUMN `flag` BIGINT(64) NOT NULL DEFAULT 0", infoschema.ErrColumnExists)
}

// writeSystemTZ writes system timezone info into mysql.tidb
func writeSystemTZ(s Session) {
	sql := fmt.Sprintf(`INSERT HIGH_PRIORITY INTO %s.%s VALUES ("%s", "%s", "TiDB Global System Timezone.") ON DUPLICATE KEY UPDATE VARIABLE_VALUE="%s"`,
		mysql.SystemDB, mysql.TiDBTable, tidbSystemTZ, timeutil.InferSystemTZ(), timeutil.InferSystemTZ())
	mustExecute(s, sql)
}

// upgradeToVer24 initializes `System` timezone according to docs/design/2018-09-10-adding-tz-env.md
func upgradeToVer24(s Session, ver int64) {
	if ver >= version24 {
		return
	}
	writeSystemTZ(s)
}

// upgradeToVer25 updates tidb_max_chunk_size to new low bound value 32 if previous value is small than 32.
func upgradeToVer25(s Session, ver int64) {
	if ver >= version25 {
		return
	}
	sql := fmt.Sprintf("UPDATE HIGH_PRIORITY %[1]s.%[2]s SET VARIABLE_VALUE = '%[4]d' WHERE VARIABLE_NAME = '%[3]s' AND VARIABLE_VALUE < %[4]d",
		mysql.SystemDB, mysql.GlobalVariablesTable, variable.TiDBMaxChunkSize, variable.DefInitChunkSize)
	mustExecute(s, sql)
}

func upgradeToVer26(s Session, ver int64) {
	if ver >= version26 {
		return
	}
	mustExecute(s, CreateRoleEdgesTable)
	mustExecute(s, CreateDefaultRolesTable)
	doReentrantDDL(s, "ALTER TABLE mysql.user ADD COLUMN `Create_role_priv` ENUM('N','Y') DEFAULT 'N'", infoschema.ErrColumnExists)
	doReentrantDDL(s, "ALTER TABLE mysql.user ADD COLUMN `Drop_role_priv` ENUM('N','Y') DEFAULT 'N'", infoschema.ErrColumnExists)
	doReentrantDDL(s, "ALTER TABLE mysql.user ADD COLUMN `Account_locked` ENUM('N','Y') DEFAULT 'N'", infoschema.ErrColumnExists)
	// user with Create_user_Priv privilege should have Create_view_priv and Show_view_priv after upgrade to v3.0
	mustExecute(s, "UPDATE HIGH_PRIORITY mysql.user SET Create_role_priv='Y',Drop_role_priv='Y' WHERE Create_user_priv='Y'")
	// user with Create_Priv privilege should have Create_view_priv and Show_view_priv after upgrade to v3.0
	mustExecute(s, "UPDATE HIGH_PRIORITY mysql.user SET Create_view_priv='Y',Show_view_priv='Y' WHERE Create_priv='Y'")
}

func upgradeToVer27(s Session, ver int64) {
	if ver >= version27 {
		return
	}
	doReentrantDDL(s, "ALTER TABLE mysql.stats_histograms ADD COLUMN `correlation` DOUBLE NOT NULL DEFAULT 0", infoschema.ErrColumnExists)
}

func upgradeToVer28(s Session, ver int64) {
	if ver >= version28 {
		return
	}
	doReentrantDDL(s, CreateBindInfoTable)
}

func upgradeToVer29(s Session, ver int64) {
	// upgradeToVer29 only need to be run when the current version is 28.
	if ver != version28 {
		return
	}
	doReentrantDDL(s, "ALTER TABLE mysql.bind_info CHANGE create_time create_time TIMESTAMP(3)")
	doReentrantDDL(s, "ALTER TABLE mysql.bind_info CHANGE update_time update_time TIMESTAMP(3)")
	doReentrantDDL(s, "ALTER TABLE mysql.bind_info ADD INDEX sql_index (original_sql(1024),default_db(1024))", ddl.ErrDupKeyName)
}

func upgradeToVer30(s Session, ver int64) {
	if ver >= version30 {
		return
	}
	mustExecute(s, CreateStatsTopNTable)
}

func upgradeToVer31(s Session, ver int64) {
	if ver >= version31 {
		return
	}
	doReentrantDDL(s, "ALTER TABLE mysql.stats_histograms ADD COLUMN `last_analyze_pos` BLOB DEFAULT NULL", infoschema.ErrColumnExists)
}

func upgradeToVer32(s Session, ver int64) {
	if ver >= version32 {
		return
	}
	doReentrantDDL(s, "ALTER TABLE mysql.tables_priv MODIFY table_priv SET('Select','Insert','Update','Delete','Create','Drop','Grant', 'Index', 'Alter', 'Create View', 'Show View', 'Trigger', 'References')")
}

func upgradeToVer33(s Session, ver int64) {
	if ver >= version33 {
		return
	}
	doReentrantDDL(s, CreateExprPushdownBlacklist)
}

func upgradeToVer34(s Session, ver int64) {
	if ver >= version34 {
		return
	}
	doReentrantDDL(s, CreateOptRuleBlacklist)
}

func upgradeToVer35(s Session, ver int64) {
	if ver >= version35 {
		return
	}
	sql := fmt.Sprintf("UPDATE HIGH_PRIORITY %s.%s SET VARIABLE_NAME = '%s' WHERE VARIABLE_NAME = 'tidb_back_off_weight'",
		mysql.SystemDB, mysql.GlobalVariablesTable, variable.TiDBBackOffWeight)
	mustExecute(s, sql)
}

func upgradeToVer36(s Session, ver int64) {
	if ver >= version36 {
		return
	}
	doReentrantDDL(s, "ALTER TABLE mysql.user ADD COLUMN `Shutdown_priv` ENUM('N','Y') DEFAULT 'N'", infoschema.ErrColumnExists)
	// A root user will have those privileges after upgrading.
	mustExecute(s, "UPDATE HIGH_PRIORITY mysql.user SET Shutdown_priv='Y' WHERE Super_priv='Y'")
	mustExecute(s, "UPDATE HIGH_PRIORITY mysql.user SET Create_tmp_table_priv='Y',Lock_tables_priv='Y',Create_routine_priv='Y',Alter_routine_priv='Y',Event_priv='Y' WHERE Super_priv='Y'")
}

func upgradeToVer37(s Session, ver int64) {
	if ver >= version37 {
		return
	}
	// when upgrade from old tidb and no 'tidb_enable_window_function' in GLOBAL_VARIABLES, init it with 0.
	sql := fmt.Sprintf("INSERT IGNORE INTO  %s.%s (`VARIABLE_NAME`, `VARIABLE_VALUE`) VALUES ('%s', '%d')",
		mysql.SystemDB, mysql.GlobalVariablesTable, variable.TiDBEnableWindowFunction, 0)
	mustExecute(s, sql)
}

func upgradeToVer38(s Session, ver int64) {
	if ver >= version38 {
		return
	}
	var err error
	_, err = s.Execute(context.Background(), CreateGlobalPrivTable)
	if err != nil {
		logutil.BgLogger().Fatal("upgradeToVer38 error", zap.Error(err))
	}
}

func writeNewCollationParameter(s Session, flag bool) {
	comment := "If the new collations are enabled. Do not edit it."
	b := varFalse
	if flag {
		b = varTrue
	}
	sql := fmt.Sprintf(`INSERT HIGH_PRIORITY INTO %s.%s VALUES ("%s", '%s', '%s') ON DUPLICATE KEY UPDATE VARIABLE_VALUE='%s'`,
		mysql.SystemDB, mysql.TiDBTable, tidbNewCollationEnabled, b, comment, b)
	mustExecute(s, sql)
}

func upgradeToVer40(s Session, ver int64) {
	if ver >= version40 {
		return
	}
	// There is no way to enable new collation for an existing TiDB cluster.
	writeNewCollationParameter(s, false)
}

func upgradeToVer41(s Session, ver int64) {
	if ver >= version41 {
		return
	}
	doReentrantDDL(s, "ALTER TABLE mysql.user CHANGE `password` `authentication_string` TEXT", infoschema.ErrColumnExists, infoschema.ErrColumnNotExists)
	doReentrantDDL(s, "ALTER TABLE mysql.user ADD COLUMN `password` TEXT as (`authentication_string`)", infoschema.ErrColumnExists)
}

// writeDefaultExprPushDownBlacklist writes default expr pushdown blacklist into mysql.expr_pushdown_blacklist
func writeDefaultExprPushDownBlacklist(s Session) {
	mustExecute(s, "INSERT HIGH_PRIORITY INTO mysql.expr_pushdown_blacklist VALUES"+
		"('date_add','tiflash', 'DST(daylight saving time) does not take effect in TiFlash date_add')")
}

func upgradeToVer42(s Session, ver int64) {
	if ver >= version42 {
		return
	}
	doReentrantDDL(s, "ALTER TABLE mysql.expr_pushdown_blacklist ADD COLUMN `store_type` CHAR(100) NOT NULL DEFAULT 'tikv,tiflash,tidb'", infoschema.ErrColumnExists)
	doReentrantDDL(s, "ALTER TABLE mysql.expr_pushdown_blacklist ADD COLUMN `reason` VARCHAR(200)", infoschema.ErrColumnExists)
	writeDefaultExprPushDownBlacklist(s)
}

// Convert statement summary global variables to non-empty values.
func writeStmtSummaryVars(s Session) {
	sql := fmt.Sprintf("UPDATE %s.%s SET variable_value='%%s' WHERE variable_name='%%s' AND variable_value=''", mysql.SystemDB, mysql.GlobalVariablesTable)
	stmtSummaryConfig := config.GetGlobalConfig().StmtSummary
	mustExecute(s, fmt.Sprintf(sql, variable.BoolToOnOff(stmtSummaryConfig.Enable), variable.TiDBEnableStmtSummary))
	mustExecute(s, fmt.Sprintf(sql, variable.BoolToOnOff(stmtSummaryConfig.EnableInternalQuery), variable.TiDBStmtSummaryInternalQuery))
	mustExecute(s, fmt.Sprintf(sql, strconv.Itoa(stmtSummaryConfig.RefreshInterval), variable.TiDBStmtSummaryRefreshInterval))
	mustExecute(s, fmt.Sprintf(sql, strconv.Itoa(stmtSummaryConfig.HistorySize), variable.TiDBStmtSummaryHistorySize))
	mustExecute(s, fmt.Sprintf(sql, strconv.FormatUint(uint64(stmtSummaryConfig.MaxStmtCount), 10), variable.TiDBStmtSummaryMaxStmtCount))
	mustExecute(s, fmt.Sprintf(sql, strconv.FormatUint(uint64(stmtSummaryConfig.MaxSQLLength), 10), variable.TiDBStmtSummaryMaxSQLLength))
}

func upgradeToVer43(s Session, ver int64) {
	if ver >= version43 {
		return
	}
	writeStmtSummaryVars(s)
}

func upgradeToVer44(s Session, ver int64) {
	if ver >= version44 {
		return
	}
	mustExecute(s, "DELETE FROM mysql.global_variables where variable_name = \"tidb_isolation_read_engines\"")
}

func upgradeToVer45(s Session, ver int64) {
	if ver >= version45 {
		return
	}
	doReentrantDDL(s, "ALTER TABLE mysql.user ADD COLUMN `Config_priv` ENUM('N','Y') DEFAULT 'N'", infoschema.ErrColumnExists)
	mustExecute(s, "UPDATE HIGH_PRIORITY mysql.user SET Config_priv='Y' WHERE Super_priv='Y'")
}

// In v3.1.1, we wrongly replace the context of upgradeToVer39 with upgradeToVer44. If we upgrade from v3.1.1 to a newer version,
// upgradeToVer39 will be missed. So we redo upgradeToVer39 here to make sure the upgrading from v3.1.1 succeed.
func upgradeToVer46(s Session, ver int64) {
	if ver >= version46 {
		return
	}
	doReentrantDDL(s, "ALTER TABLE mysql.user ADD COLUMN `Reload_priv` ENUM('N','Y') DEFAULT 'N'", infoschema.ErrColumnExists)
	doReentrantDDL(s, "ALTER TABLE mysql.user ADD COLUMN `File_priv` ENUM('N','Y') DEFAULT 'N'", infoschema.ErrColumnExists)
	mustExecute(s, "UPDATE HIGH_PRIORITY mysql.user SET Reload_priv='Y' WHERE Super_priv='Y'")
	mustExecute(s, "UPDATE HIGH_PRIORITY mysql.user SET File_priv='Y' WHERE Super_priv='Y'")
}

func upgradeToVer47(s Session, ver int64) {
	if ver >= version47 {
		return
	}
	doReentrantDDL(s, "ALTER TABLE mysql.bind_info ADD COLUMN `source` varchar(10) NOT NULL default 'unknown'", infoschema.ErrColumnExists)
}

func upgradeToVer50(s Session, ver int64) {
	if ver >= version50 {
		return
	}
	doReentrantDDL(s, CreateSchemaIndexUsageTable)
}

func upgradeToVer52(s Session, ver int64) {
	if ver >= version52 {
		return
	}
	doReentrantDDL(s, "ALTER TABLE mysql.stats_histograms MODIFY cm_sketch BLOB(6291456)")
}

func upgradeToVer53(s Session, ver int64) {
	if ver >= version53 {
		return
	}
	// when upgrade from old tidb and no `tidb_enable_strict_double_type_check` in GLOBAL_VARIABLES, init it with 1`
	sql := fmt.Sprintf("INSERT IGNORE INTO %s.%s (`VARIABLE_NAME`, `VARIABLE_VALUE`) VALUES ('%s', '%d')",
		mysql.SystemDB, mysql.GlobalVariablesTable, variable.TiDBEnableStrictDoubleTypeCheck, 0)
	mustExecute(s, sql)
}

func upgradeToVer54(s Session, ver int64) {
	if ver >= version54 {
		return
	}
	// The mem-query-quota default value is 32GB by default in v3.0, and 1GB by
	// default in v4.0.
	// If a cluster is upgraded from v3.0.x (bootstrapVer <= version38) to
	// v4.0.9+, we'll write the default value to mysql.tidb. Thus we can get the
	// default value of mem-quota-query, and promise the compatibility even if
	// the tidb-server restarts.
	// If it's a newly deployed cluster, we do not need to write the value into
	// mysql.tidb, since no compatibility problem will happen.
	if ver <= version38 {
		writeMemoryQuotaQuery(s)
	}
}

// When cherry-pick upgradeToVer52 to v4.0, we wrongly name it upgradeToVer48.
// If we upgrade from v4.0 to a newer version, the real upgradeToVer48 will be missed.
// So we redo upgradeToVer48 here to make sure the upgrading from v4.0 succeeds.
func upgradeToVer55(s Session, ver int64) {
	if ver >= version55 {
		return
	}
	defValues := map[string]string{
		variable.TiDBIndexLookupConcurrency:     "4",
		variable.TiDBIndexLookupJoinConcurrency: "4",
		variable.TiDBHashAggFinalConcurrency:    "4",
		variable.TiDBHashAggPartialConcurrency:  "4",
		variable.TiDBWindowConcurrency:          "4",
		variable.TiDBProjectionConcurrency:      "4",
		variable.TiDBHashJoinConcurrency:        "5",
	}
	names := make([]string, 0, len(defValues))
	for n := range defValues {
		names = append(names, n)
	}

	selectSQL := "select HIGH_PRIORITY * from mysql.global_variables where variable_name in ('" + strings.Join(names, quoteCommaQuote) + "')"
	ctx := context.Background()
	rs, err := s.Execute(ctx, selectSQL)
	terror.MustNil(err)
	r := rs[0]
	defer terror.Call(r.Close)
	req := r.NewChunk()
	it := chunk.NewIterator4Chunk(req)
	err = r.Next(ctx, req)
	for err == nil && req.NumRows() != 0 {
		for row := it.Begin(); row != it.End(); row = it.Next() {
			n := strings.ToLower(row.GetString(0))
			v := row.GetString(1)
			if defValue, ok := defValues[n]; !ok || defValue != v {
				return
			}
		}
		err = r.Next(ctx, req)
	}
	terror.MustNil(err)

	mustExecute(s, "BEGIN")
	v := strconv.Itoa(variable.ConcurrencyUnset)
	sql := fmt.Sprintf("UPDATE %s.%s SET variable_value='%%s' WHERE variable_name='%%s'", mysql.SystemDB, mysql.GlobalVariablesTable)
	for _, name := range names {
		mustExecute(s, fmt.Sprintf(sql, v, name))
	}
	mustExecute(s, "COMMIT")
}

// When cherry-pick upgradeToVer54 to v4.0, we wrongly name it upgradeToVer49.
// If we upgrade from v4.0 to a newer version, the real upgradeToVer49 will be missed.
// So we redo upgradeToVer49 here to make sure the upgrading from v4.0 succeeds.
func upgradeToVer56(s Session, ver int64) {
	if ver >= version56 {
		return
	}
	doReentrantDDL(s, CreateStatsExtended)
}

func upgradeToVer57(s Session, ver int64) {
	if ver >= version57 {
		return
	}
	insertBuiltinBindInfoRow(s)
}

func initBindInfoTable(s Session) {
	mustExecute(s, CreateBindInfoTable)
	insertBuiltinBindInfoRow(s)
}

func insertBuiltinBindInfoRow(s Session) {
	sql := fmt.Sprintf(`INSERT HIGH_PRIORITY INTO mysql.bind_info VALUES ("%s", "%s", "mysql", "%s", "0000-00-00 00:00:00", "0000-00-00 00:00:00", "", "", "%s")`,
		bindinfo.BuiltinPseudoSQL4BindLock, bindinfo.BuiltinPseudoSQL4BindLock, bindinfo.Builtin, bindinfo.Builtin)
	mustExecute(s, sql)
}

func upgradeToVer59(s Session, ver int64) {
	if ver >= version59 {
		return
	}
	// The oom-action default value is log by default in v3.0, and cancel by
	// default in v4.0.11+.
	// If a cluster is upgraded from v3.0.x (bootstrapVer <= version59) to
	// v4.0.11+, we'll write the default value to mysql.tidb. Thus we can get
	// the default value of oom-action, and promise the compatibility even if
	// the tidb-server restarts.
	// If it's a newly deployed cluster, we do not need to write the value into
	// mysql.tidb, since no compatibility problem will happen.
	writeOOMAction(s)
}

<<<<<<< HEAD
=======
func upgradeToVer60(s Session, ver int64) {
	if ver >= version60 {
		return
	}
	mustExecute(s, "DROP TABLE IF EXISTS mysql.stats_extended")
	doReentrantDDL(s, CreateStatsExtended)
}

type bindInfo struct {
	bindSQL    string
	status     string
	createTime types.Time
	charset    string
	collation  string
	source     string
}

func upgradeToVer61(s Session, ver int64) {
	if ver >= version61 {
		return
	}
	bindMap := make(map[string]bindInfo)
	h := &bindinfo.BindHandle{}
	var err error
	mustExecute(s, "BEGIN PESSIMISTIC")

	defer func() {
		if err != nil {
			mustExecute(s, "ROLLBACK")
			return
		}

		mustExecute(s, "COMMIT")
	}()
	mustExecute(s, h.LockBindInfoSQL())
	var rs sqlexec.RecordSet
	rs, err = s.ExecuteInternal(context.Background(),
		`SELECT bind_sql, default_db, status, create_time, charset, collation, source
			FROM mysql.bind_info
			WHERE source != 'builtin'
			ORDER BY update_time DESC`)
	if err != nil {
		logutil.BgLogger().Fatal("upgradeToVer61 error", zap.Error(err))
	}
	if rs != nil {
		defer terror.Call(rs.Close)
	}
	req := rs.NewChunk()
	iter := chunk.NewIterator4Chunk(req)
	p := parser.New()
	now := types.NewTime(types.FromGoTime(time.Now()), mysql.TypeTimestamp, 3)
	for {
		err = rs.Next(context.TODO(), req)
		if err != nil {
			logutil.BgLogger().Fatal("upgradeToVer61 error", zap.Error(err))
		}
		if req.NumRows() == 0 {
			break
		}
		updateBindInfo(iter, p, bindMap)
	}

	mustExecute(s, "DELETE FROM mysql.bind_info where source != 'builtin'")
	for original, bind := range bindMap {
		mustExecute(s, fmt.Sprintf("INSERT INTO mysql.bind_info VALUES(%s, %s, '', %s, %s, %s, %s, %s, %s)",
			expression.Quote(original),
			expression.Quote(bind.bindSQL),
			expression.Quote(bind.status),
			expression.Quote(bind.createTime.String()),
			expression.Quote(now.String()),
			expression.Quote(bind.charset),
			expression.Quote(bind.collation),
			expression.Quote(bind.source),
		))
	}
}

func updateBindInfo(iter *chunk.Iterator4Chunk, p *parser.Parser, bindMap map[string]bindInfo) {
	for row := iter.Begin(); row != iter.End(); row = iter.Next() {
		bind := row.GetString(0)
		db := row.GetString(1)
		charset := row.GetString(4)
		collation := row.GetString(5)
		stmt, err := p.ParseOneStmt(bind, charset, collation)
		if err != nil {
			logutil.BgLogger().Fatal("updateBindInfo error", zap.Error(err))
		}
		originWithDB := parser.Normalize(utilparser.RestoreWithDefaultDB(stmt, db))
		if _, ok := bindMap[originWithDB]; ok {
			// The results are sorted in descending order of time.
			// And in the following cases, duplicate originWithDB may occur
			//      originalText         	|bindText                                   	|DB
			//		`select * from t` 		|`select /*+ use_index(t, idx) */ * from t` 	|`test`
			// 		`select * from test.t`  |`select /*+ use_index(t, idx) */ * from test.t`|``
			// Therefore, if repeated, we can skip to keep the latest binding.
			continue
		}
		bindMap[originWithDB] = bindInfo{
			bindSQL:    utilparser.RestoreWithDefaultDB(stmt, db),
			status:     row.GetString(2),
			createTime: row.GetTime(3),
			charset:    charset,
			collation:  collation,
			source:     row.GetString(6),
		}
	}
}

>>>>>>> 7ca1629d1... *: refactor ExecuteInternal to return single resultset (#22546)
func writeMemoryQuotaQuery(s Session) {
	comment := "memory_quota_query is 32GB by default in v3.0.x, 1GB by default in v4.0.x+"
	sql := fmt.Sprintf(`INSERT HIGH_PRIORITY INTO %s.%s VALUES ("%s", '%d', '%s') ON DUPLICATE KEY UPDATE VARIABLE_VALUE='%d'`,
		mysql.SystemDB, mysql.TiDBTable, tidbDefMemoryQuotaQuery, 32<<30, comment, 32<<30)
	mustExecute(s, sql)
}

func upgradeToVer60(s Session, ver int64) {
	if ver >= version60 {
		return
	}
	doReentrantDDL(s, "ALTER TABLE mysql.user ADD COLUMN `Create_tablespace_priv` ENUM('N','Y') DEFAULT 'N'", infoschema.ErrColumnExists)
	mustExecute(s, "UPDATE HIGH_PRIORITY mysql.user SET Create_tablespace_priv='Y' where Super_priv='Y'")
}

func upgradeToVer61(s Session, ver int64) {
	if ver >= version61 {
		return
	}
	doReentrantDDL(s, "ALTER TABLE mysql.user ADD COLUMN `Repl_slave_priv` ENUM('N','Y') CHARACTER SET utf8 NOT NULL DEFAULT 'N' AFTER `Execute_priv`", infoschema.ErrColumnExists)
	doReentrantDDL(s, "ALTER TABLE mysql.user ADD COLUMN `Repl_client_priv` ENUM('N','Y') CHARACTER SET utf8 NOT NULL DEFAULT 'N' AFTER `Repl_slave_priv`", infoschema.ErrColumnExists)
	mustExecute(s, "UPDATE HIGH_PRIORITY mysql.user SET Repl_slave_priv='Y',Repl_client_priv='Y'")
}

func writeOOMAction(s Session) {
	comment := "oom-action is `log` by default in v3.0.x, `cancel` by default in v4.0.11+"
	sql := fmt.Sprintf(`INSERT HIGH_PRIORITY INTO %s.%s VALUES ("%s", '%s', '%s') ON DUPLICATE KEY UPDATE VARIABLE_VALUE='%s'`,
		mysql.SystemDB, mysql.TiDBTable, tidbDefOOMAction, config.OOMActionLog, comment, config.OOMActionLog)
	mustExecute(s, sql)
}

// updateBootstrapVer updates bootstrap version variable in mysql.TiDB table.
func updateBootstrapVer(s Session) {
	// Update bootstrap version.
	sql := fmt.Sprintf(`INSERT HIGH_PRIORITY INTO %s.%s VALUES ("%s", "%d", "TiDB bootstrap version.") ON DUPLICATE KEY UPDATE VARIABLE_VALUE="%d"`,
		mysql.SystemDB, mysql.TiDBTable, tidbServerVersionVar, currentBootstrapVersion, currentBootstrapVersion)
	mustExecute(s, sql)
}

// getBootstrapVersion gets bootstrap version from mysql.tidb table;
func getBootstrapVersion(s Session) (int64, error) {
	sVal, isNull, err := getTiDBVar(s, tidbServerVersionVar)
	if err != nil {
		return 0, errors.Trace(err)
	}
	if isNull {
		return 0, nil
	}
	return strconv.ParseInt(sVal, 10, 64)
}

// doDDLWorks executes DDL statements in bootstrap stage.
func doDDLWorks(s Session) {
	// Create a test database.
	mustExecute(s, "CREATE DATABASE IF NOT EXISTS test")
	// Create system db.
	mustExecute(s, fmt.Sprintf("CREATE DATABASE IF NOT EXISTS %s;", mysql.SystemDB))
	// Create user table.
	mustExecute(s, CreateUserTable)
	// Create privilege tables.
	mustExecute(s, CreateGlobalPrivTable)
	mustExecute(s, CreateDBPrivTable)
	mustExecute(s, CreateTablePrivTable)
	mustExecute(s, CreateColumnPrivTable)
	// Create global system variable table.
	mustExecute(s, CreateGlobalVariablesTable)
	// Create TiDB table.
	mustExecute(s, CreateTiDBTable)
	// Create help table.
	mustExecute(s, CreateHelpTopic)
	// Create stats_meta table.
	mustExecute(s, CreateStatsMetaTable)
	// Create stats_columns table.
	mustExecute(s, CreateStatsColsTable)
	// Create stats_buckets table.
	mustExecute(s, CreateStatsBucketsTable)
	// Create gc_delete_range table.
	mustExecute(s, CreateGCDeleteRangeTable)
	// Create gc_delete_range_done table.
	mustExecute(s, CreateGCDeleteRangeDoneTable)
	// Create stats_feedback table.
	mustExecute(s, CreateStatsFeedbackTable)
	// Create role_edges table.
	mustExecute(s, CreateRoleEdgesTable)
	// Create default_roles table.
	mustExecute(s, CreateDefaultRolesTable)
	// Create bind_info table.
	initBindInfoTable(s)
	// Create stats_topn_store table.
	mustExecute(s, CreateStatsTopNTable)
	// Create expr_pushdown_blacklist table.
	mustExecute(s, CreateExprPushdownBlacklist)
	// Create opt_rule_blacklist table.
	mustExecute(s, CreateOptRuleBlacklist)
	// Create stats_extended table.
	mustExecute(s, CreateStatsExtended)
	// Create schema_index_usage.
	mustExecute(s, CreateSchemaIndexUsageTable)
}

// doDMLWorks executes DML statements in bootstrap stage.
// All the statements run in a single transaction.
func doDMLWorks(s Session) {
	mustExecute(s, "BEGIN")

	// Insert a default user with empty password.
	mustExecute(s, `INSERT HIGH_PRIORITY INTO mysql.user VALUES
		("%", "root", "", "Y", "Y", "Y", "Y", "Y", "Y", "Y", "Y", "Y", "Y", "Y", "Y", "Y", "Y", "Y", "Y", "Y", "Y", "Y", "Y", "Y", "Y", "Y", "Y", "Y", "N", "Y", "Y", "Y", "Y", "Y", "Y", "Y")`)

	// Init global system variables table.
	values := make([]string, 0, len(variable.GetSysVars()))
	for k, v := range variable.GetSysVars() {
		// Session only variable should not be inserted.
		if v.Scope != variable.ScopeSession {
			vVal := v.Value
			if v.Name == variable.TiDBTxnMode && config.GetGlobalConfig().Store == "tikv" {
				vVal = "pessimistic"
			}
			if v.Name == variable.TiDBRowFormatVersion {
				vVal = strconv.Itoa(variable.DefTiDBRowFormatV2)
			}
			if v.Name == variable.TiDBPartitionPruneMode {
				vVal = string(variable.StaticOnly)
				if flag.Lookup("test.v") != nil || flag.Lookup("check.v") != nil || config.CheckTableBeforeDrop {
					// enable Dynamic Prune by default in test case.
					vVal = string(variable.DynamicOnly)
				}
			}
			if v.Name == variable.TiDBEnableChangeMultiSchema {
				vVal = variable.BoolOff
				if flag.Lookup("test.v") != nil || flag.Lookup("check.v") != nil {
					// enable change multi schema in test case for compatibility with old cases.
					vVal = variable.BoolOn
				}
			}
			value := fmt.Sprintf(`("%s", "%s")`, strings.ToLower(k), vVal)
			values = append(values, value)
		}
	}
	sql := fmt.Sprintf("INSERT HIGH_PRIORITY INTO %s.%s VALUES %s;", mysql.SystemDB, mysql.GlobalVariablesTable,
		strings.Join(values, ", "))
	mustExecute(s, sql)

	sql = fmt.Sprintf(`INSERT HIGH_PRIORITY INTO %s.%s VALUES("%s", "%s", "Bootstrap flag. Do not delete.")
		ON DUPLICATE KEY UPDATE VARIABLE_VALUE="%s"`,
		mysql.SystemDB, mysql.TiDBTable, bootstrappedVar, varTrue, varTrue)
	mustExecute(s, sql)

	sql = fmt.Sprintf(`INSERT HIGH_PRIORITY INTO %s.%s VALUES("%s", "%d", "Bootstrap version. Do not delete.")`,
		mysql.SystemDB, mysql.TiDBTable, tidbServerVersionVar, currentBootstrapVersion)
	mustExecute(s, sql)

	writeSystemTZ(s)

	writeNewCollationParameter(s, config.GetGlobalConfig().NewCollationsEnabledOnFirstBootstrap)

	writeDefaultExprPushDownBlacklist(s)

	writeStmtSummaryVars(s)

	_, err := s.Execute(context.Background(), "COMMIT")
	if err != nil {
		sleepTime := 1 * time.Second
		logutil.BgLogger().Info("doDMLWorks failed", zap.Error(err), zap.Duration("sleeping time", sleepTime))
		time.Sleep(sleepTime)
		// Check if TiDB is already bootstrapped.
		b, err1 := checkBootstrapped(s)
		if err1 != nil {
			logutil.BgLogger().Fatal("doDMLWorks failed", zap.Error(err1))
		}
		if b {
			return
		}
		logutil.BgLogger().Fatal("doDMLWorks failed", zap.Error(err))
	}
}

func mustExecute(s Session, sql string) {
	_, err := s.Execute(context.Background(), sql)
	if err != nil {
		debug.PrintStack()
		logutil.BgLogger().Fatal("mustExecute error", zap.Error(err))
	}
}

// oldPasswordUpgrade upgrade password to MySQL compatible format
func oldPasswordUpgrade(pass string) (string, error) {
	hash1, err := hex.DecodeString(pass)
	if err != nil {
		return "", errors.Trace(err)
	}

	hash2 := auth.Sha1Hash(hash1)
	newpass := fmt.Sprintf("*%X", hash2)
	return newpass, nil
}<|MERGE_RESOLUTION|>--- conflicted
+++ resolved
@@ -1277,117 +1277,6 @@
 	writeOOMAction(s)
 }
 
-<<<<<<< HEAD
-=======
-func upgradeToVer60(s Session, ver int64) {
-	if ver >= version60 {
-		return
-	}
-	mustExecute(s, "DROP TABLE IF EXISTS mysql.stats_extended")
-	doReentrantDDL(s, CreateStatsExtended)
-}
-
-type bindInfo struct {
-	bindSQL    string
-	status     string
-	createTime types.Time
-	charset    string
-	collation  string
-	source     string
-}
-
-func upgradeToVer61(s Session, ver int64) {
-	if ver >= version61 {
-		return
-	}
-	bindMap := make(map[string]bindInfo)
-	h := &bindinfo.BindHandle{}
-	var err error
-	mustExecute(s, "BEGIN PESSIMISTIC")
-
-	defer func() {
-		if err != nil {
-			mustExecute(s, "ROLLBACK")
-			return
-		}
-
-		mustExecute(s, "COMMIT")
-	}()
-	mustExecute(s, h.LockBindInfoSQL())
-	var rs sqlexec.RecordSet
-	rs, err = s.ExecuteInternal(context.Background(),
-		`SELECT bind_sql, default_db, status, create_time, charset, collation, source
-			FROM mysql.bind_info
-			WHERE source != 'builtin'
-			ORDER BY update_time DESC`)
-	if err != nil {
-		logutil.BgLogger().Fatal("upgradeToVer61 error", zap.Error(err))
-	}
-	if rs != nil {
-		defer terror.Call(rs.Close)
-	}
-	req := rs.NewChunk()
-	iter := chunk.NewIterator4Chunk(req)
-	p := parser.New()
-	now := types.NewTime(types.FromGoTime(time.Now()), mysql.TypeTimestamp, 3)
-	for {
-		err = rs.Next(context.TODO(), req)
-		if err != nil {
-			logutil.BgLogger().Fatal("upgradeToVer61 error", zap.Error(err))
-		}
-		if req.NumRows() == 0 {
-			break
-		}
-		updateBindInfo(iter, p, bindMap)
-	}
-
-	mustExecute(s, "DELETE FROM mysql.bind_info where source != 'builtin'")
-	for original, bind := range bindMap {
-		mustExecute(s, fmt.Sprintf("INSERT INTO mysql.bind_info VALUES(%s, %s, '', %s, %s, %s, %s, %s, %s)",
-			expression.Quote(original),
-			expression.Quote(bind.bindSQL),
-			expression.Quote(bind.status),
-			expression.Quote(bind.createTime.String()),
-			expression.Quote(now.String()),
-			expression.Quote(bind.charset),
-			expression.Quote(bind.collation),
-			expression.Quote(bind.source),
-		))
-	}
-}
-
-func updateBindInfo(iter *chunk.Iterator4Chunk, p *parser.Parser, bindMap map[string]bindInfo) {
-	for row := iter.Begin(); row != iter.End(); row = iter.Next() {
-		bind := row.GetString(0)
-		db := row.GetString(1)
-		charset := row.GetString(4)
-		collation := row.GetString(5)
-		stmt, err := p.ParseOneStmt(bind, charset, collation)
-		if err != nil {
-			logutil.BgLogger().Fatal("updateBindInfo error", zap.Error(err))
-		}
-		originWithDB := parser.Normalize(utilparser.RestoreWithDefaultDB(stmt, db))
-		if _, ok := bindMap[originWithDB]; ok {
-			// The results are sorted in descending order of time.
-			// And in the following cases, duplicate originWithDB may occur
-			//      originalText         	|bindText                                   	|DB
-			//		`select * from t` 		|`select /*+ use_index(t, idx) */ * from t` 	|`test`
-			// 		`select * from test.t`  |`select /*+ use_index(t, idx) */ * from test.t`|``
-			// Therefore, if repeated, we can skip to keep the latest binding.
-			continue
-		}
-		bindMap[originWithDB] = bindInfo{
-			bindSQL:    utilparser.RestoreWithDefaultDB(stmt, db),
-			status:     row.GetString(2),
-			createTime: row.GetTime(3),
-			charset:    charset,
-			collation:  collation,
-			source:     row.GetString(6),
-		}
-	}
-}
-
->>>>>>> 7ca1629d1... *: refactor ExecuteInternal to return single resultset (#22546)
 func writeMemoryQuotaQuery(s Session) {
 	comment := "memory_quota_query is 32GB by default in v3.0.x, 1GB by default in v4.0.x+"
 	sql := fmt.Sprintf(`INSERT HIGH_PRIORITY INTO %s.%s VALUES ("%s", '%d', '%s') ON DUPLICATE KEY UPDATE VARIABLE_VALUE='%d'`,
