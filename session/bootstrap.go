--- conflicted
+++ resolved
@@ -2013,37 +2013,13 @@
 			if config.GetGlobalConfig().Store == "tikv" {
 				vVal = "pessimistic"
 			}
-<<<<<<< HEAD
-			if v.Name == variable.TiDBRowFormatVersion {
-				vVal = strconv.Itoa(variable.DefTiDBRowFormatV2)
-			}
-			if v.Name == variable.TiDBPartitionPruneMode {
-				vVal = variable.DefTiDBPartitionPruneMode
-				if flag.Lookup("test.v") != nil || flag.Lookup("check.v") != nil || config.CheckTableBeforeDrop {
-					// enable Dynamic Prune by default in test case.
-					vVal = string(variable.Dynamic)
-				}
-			}
-			if v.Name == variable.TiDBMemOOMAction {
-				if flag.Lookup("test.v") != nil || flag.Lookup("check.v") != nil {
-					// Change the OOM action to log for the test suite.
-					vVal = variable.OOMActionLog
-				}
-			}
-			if v.Name == variable.TiDBEnableAsyncCommit && config.GetGlobalConfig().Store == "tikv" {
-=======
 		case variable.TiDBEnableAsyncCommit, variable.TiDBEnable1PC:
 			if config.GetGlobalConfig().Store == "tikv" {
->>>>>>> 383d1c8e
 				vVal = variable.On
 			}
 		case variable.TiDBPartitionPruneMode:
 			if inTestSuite() || config.CheckTableBeforeDrop {
 				vVal = string(variable.Dynamic)
-			}
-		case variable.TiDBEnableChangeMultiSchema:
-			if inTestSuite() {
-				vVal = variable.On
 			}
 		case variable.TiDBMemOOMAction:
 			if inTestSuite() {
