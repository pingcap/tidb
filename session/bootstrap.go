// Copyright 2015 PingCAP, Inc.
//
// Licensed under the Apache License, Version 2.0 (the "License");
// you may not use this file except in compliance with the License.
// You may obtain a copy of the License at
//
//     http://www.apache.org/licenses/LICENSE-2.0
//
// Unless required by applicable law or agreed to in writing, software
// distributed under the License is distributed on an "AS IS" BASIS,
// WITHOUT WARRANTIES OR CONDITIONS OF ANY KIND, either express or implied.
// See the License for the specific language governing permissions and
// limitations under the License.

// Copyright 2013 The ql Authors. All rights reserved.
// Use of this source code is governed by a BSD-style
// license that can be found in the LICENSES/QL-LICENSE file.

package session

import (
	"context"
	"encoding/hex"
	"flag"
	"fmt"
	"runtime/debug"
	"strconv"
	"strings"
	"time"

	"github.com/pingcap/errors"
	"github.com/pingcap/parser"
	"github.com/pingcap/parser/auth"
	"github.com/pingcap/parser/mysql"
	"github.com/pingcap/parser/terror"
	"github.com/pingcap/tidb/bindinfo"
	"github.com/pingcap/tidb/config"
	"github.com/pingcap/tidb/ddl"
	"github.com/pingcap/tidb/domain"
	"github.com/pingcap/tidb/expression"
	"github.com/pingcap/tidb/infoschema"
	"github.com/pingcap/tidb/planner/core"
	"github.com/pingcap/tidb/sessionctx/variable"
	"github.com/pingcap/tidb/types"
	"github.com/pingcap/tidb/util/chunk"
	"github.com/pingcap/tidb/util/logutil"
	utilparser "github.com/pingcap/tidb/util/parser"
	"github.com/pingcap/tidb/util/sqlexec"
	"github.com/pingcap/tidb/util/timeutil"
	"go.uber.org/zap"
)

const (
	// CreateUserTable is the SQL statement creates User table in system db.
	CreateUserTable = `CREATE TABLE IF NOT EXISTS mysql.user (
		Host					CHAR(255),
		User					CHAR(32),
		authentication_string	TEXT,
		plugin					CHAR(64),
		Select_priv				ENUM('N','Y') NOT NULL DEFAULT 'N',
		Insert_priv				ENUM('N','Y') NOT NULL DEFAULT 'N',
		Update_priv				ENUM('N','Y') NOT NULL DEFAULT 'N',
		Delete_priv				ENUM('N','Y') NOT NULL DEFAULT 'N',
		Create_priv				ENUM('N','Y') NOT NULL DEFAULT 'N',
		Drop_priv				ENUM('N','Y') NOT NULL DEFAULT 'N',
		Process_priv			ENUM('N','Y') NOT NULL DEFAULT 'N',
		Grant_priv				ENUM('N','Y') NOT NULL DEFAULT 'N',
		References_priv			ENUM('N','Y') NOT NULL DEFAULT 'N',
		Alter_priv				ENUM('N','Y') NOT NULL DEFAULT 'N',
		Show_db_priv			ENUM('N','Y') NOT NULL DEFAULT 'N',
		Super_priv				ENUM('N','Y') NOT NULL DEFAULT 'N',
		Create_tmp_table_priv	ENUM('N','Y') NOT NULL DEFAULT 'N',
		Lock_tables_priv		ENUM('N','Y') NOT NULL DEFAULT 'N',
		Execute_priv			ENUM('N','Y') NOT NULL DEFAULT 'N',
		Create_view_priv		ENUM('N','Y') NOT NULL DEFAULT 'N',
		Show_view_priv			ENUM('N','Y') NOT NULL DEFAULT 'N',
		Create_routine_priv		ENUM('N','Y') NOT NULL DEFAULT 'N',
		Alter_routine_priv		ENUM('N','Y') NOT NULL DEFAULT 'N',
		Index_priv				ENUM('N','Y') NOT NULL DEFAULT 'N',
		Create_user_priv		ENUM('N','Y') NOT NULL DEFAULT 'N',
		Event_priv				ENUM('N','Y') NOT NULL DEFAULT 'N',
		Trigger_priv			ENUM('N','Y') NOT NULL DEFAULT 'N',
		Create_role_priv		ENUM('N','Y') NOT NULL DEFAULT 'N',
		Drop_role_priv			ENUM('N','Y') NOT NULL DEFAULT 'N',
		Account_locked			ENUM('N','Y') NOT NULL DEFAULT 'N',
		Shutdown_priv			ENUM('N','Y') NOT NULL DEFAULT 'N',
		Reload_priv				ENUM('N','Y') NOT NULL DEFAULT 'N',
		FILE_priv				ENUM('N','Y') NOT NULL DEFAULT 'N',
		Config_priv				ENUM('N','Y') NOT NULL DEFAULT 'N',
		Create_Tablespace_Priv  ENUM('N','Y') NOT NULL DEFAULT 'N',
		Repl_slave_priv	    	ENUM('N','Y') NOT NULL DEFAULT 'N',
		Repl_client_priv		ENUM('N','Y') NOT NULL DEFAULT 'N',
		PRIMARY KEY (Host, User));`
	// CreateGlobalPrivTable is the SQL statement creates Global scope privilege table in system db.
	CreateGlobalPrivTable = "CREATE TABLE IF NOT EXISTS mysql.global_priv (" +
		"Host CHAR(255) NOT NULL DEFAULT ''," +
		"User CHAR(80) NOT NULL DEFAULT ''," +
		"Priv LONGTEXT NOT NULL DEFAULT ''," +
		"PRIMARY KEY (Host, User)" +
		")"
	// CreateDBPrivTable is the SQL statement creates DB scope privilege table in system db.
	CreateDBPrivTable = `CREATE TABLE IF NOT EXISTS mysql.db (
		Host					CHAR(255),
		DB						CHAR(64),
		User					CHAR(32),
		Select_priv				ENUM('N','Y') NOT NULL DEFAULT 'N',
		Insert_priv				ENUM('N','Y') NOT NULL DEFAULT 'N',
		Update_priv				ENUM('N','Y') NOT NULL DEFAULT 'N',
		Delete_priv				ENUM('N','Y') NOT NULL DEFAULT 'N',
		Create_priv				ENUM('N','Y') NOT NULL DEFAULT 'N',
		Drop_priv				ENUM('N','Y') NOT NULL DEFAULT 'N',
		Grant_priv				ENUM('N','Y') NOT NULL DEFAULT 'N',
		References_priv 		ENUM('N','Y') NOT NULL DEFAULT 'N',
		Index_priv				ENUM('N','Y') NOT NULL DEFAULT 'N',
		Alter_priv				ENUM('N','Y') NOT NULL DEFAULT 'N',
		Create_tmp_table_priv	ENUM('N','Y') NOT NULL DEFAULT 'N',
		Lock_tables_priv		ENUM('N','Y') NOT NULL DEFAULT 'N',
		Create_view_priv		ENUM('N','Y') NOT NULL DEFAULT 'N',
		Show_view_priv			ENUM('N','Y') NOT NULL DEFAULT 'N',
		Create_routine_priv		ENUM('N','Y') NOT NULL DEFAULT 'N',
		Alter_routine_priv		ENUM('N','Y') NOT NULL DEFAULT 'N',
		Execute_priv			ENUM('N','Y') NOT NULL DEFAULT 'N',
		Event_priv				ENUM('N','Y') NOT NULL DEFAULT 'N',
		Trigger_priv			ENUM('N','Y') NOT NULL DEFAULT 'N',
		PRIMARY KEY (Host, DB, User));`
	// CreateTablePrivTable is the SQL statement creates table scope privilege table in system db.
	CreateTablePrivTable = `CREATE TABLE IF NOT EXISTS mysql.tables_priv (
		Host		CHAR(255),
		DB			CHAR(64),
		User		CHAR(32),
		Table_name	CHAR(64),
		Grantor		CHAR(77),
		Timestamp	TIMESTAMP DEFAULT CURRENT_TIMESTAMP,
		Table_priv	SET('Select','Insert','Update','Delete','Create','Drop','Grant','Index','Alter','Create View','Show View','Trigger','References'),
		Column_priv	SET('Select','Insert','Update'),
		PRIMARY KEY (Host, DB, User, Table_name));`
	// CreateColumnPrivTable is the SQL statement creates column scope privilege table in system db.
	CreateColumnPrivTable = `CREATE TABLE IF NOT EXISTS mysql.columns_priv(
		Host		CHAR(255),
		DB			CHAR(64),
		User		CHAR(32),
		Table_name	CHAR(64),
		Column_name	CHAR(64),
		Timestamp	TIMESTAMP DEFAULT CURRENT_TIMESTAMP,
		Column_priv	SET('Select','Insert','Update'),
		PRIMARY KEY (Host, DB, User, Table_name, Column_name));`
	// CreateGlobalVariablesTable is the SQL statement creates global variable table in system db.
	// TODO: MySQL puts GLOBAL_VARIABLES table in INFORMATION_SCHEMA db.
	// INFORMATION_SCHEMA is a virtual db in TiDB. So we put this table in system db.
	// Maybe we will put it back to INFORMATION_SCHEMA.
	CreateGlobalVariablesTable = `CREATE TABLE IF NOT EXISTS mysql.GLOBAL_VARIABLES(
		VARIABLE_NAME  VARCHAR(64) NOT NULL PRIMARY KEY,
		VARIABLE_VALUE VARCHAR(1024) DEFAULT NULL);`
	// CreateTiDBTable is the SQL statement creates a table in system db.
	// This table is a key-value struct contains some information used by TiDB.
	// Currently we only put bootstrapped in it which indicates if the system is already bootstrapped.
	CreateTiDBTable = `CREATE TABLE IF NOT EXISTS mysql.tidb(
		VARIABLE_NAME  	VARCHAR(64) NOT NULL PRIMARY KEY,
		VARIABLE_VALUE 	VARCHAR(1024) DEFAULT NULL,
		COMMENT 		VARCHAR(1024));`

	// CreateHelpTopic is the SQL statement creates help_topic table in system db.
	// See: https://dev.mysql.com/doc/refman/5.5/en/system-database.html#system-database-help-tables
	CreateHelpTopic = `CREATE TABLE IF NOT EXISTS mysql.help_topic (
  		help_topic_id 		INT(10) UNSIGNED NOT NULL,
  		name 				CHAR(64) NOT NULL,
  		help_category_id 	SMALLINT(5) UNSIGNED NOT NULL,
  		description 		TEXT NOT NULL,
  		example 			TEXT NOT NULL,
  		url 				TEXT NOT NULL,
  		PRIMARY KEY (help_topic_id) clustered,
  		UNIQUE KEY name (name)
		) ENGINE=InnoDB DEFAULT CHARSET=utf8 STATS_PERSISTENT=0 COMMENT='help topics';`

	// CreateStatsMetaTable stores the meta of table statistics.
	CreateStatsMetaTable = `CREATE TABLE IF NOT EXISTS mysql.stats_meta (
		version 		BIGINT(64) UNSIGNED NOT NULL,
		table_id 		BIGINT(64) NOT NULL,
		modify_count	BIGINT(64) NOT NULL DEFAULT 0,
		count 			BIGINT(64) UNSIGNED NOT NULL DEFAULT 0,
		snapshot        BIGINT(64) UNSIGNED NOT NULL DEFAULT 0,
		INDEX idx_ver(version),
		UNIQUE INDEX tbl(table_id)
	);`

	// CreateStatsColsTable stores the statistics of table columns.
	CreateStatsColsTable = `CREATE TABLE IF NOT EXISTS mysql.stats_histograms (
		table_id 			BIGINT(64) NOT NULL,
		is_index 			TINYINT(2) NOT NULL,
		hist_id 			BIGINT(64) NOT NULL,
		distinct_count 		BIGINT(64) NOT NULL,
		null_count 			BIGINT(64) NOT NULL DEFAULT 0,
		tot_col_size 		BIGINT(64) NOT NULL DEFAULT 0,
		modify_count 		BIGINT(64) NOT NULL DEFAULT 0,
		version 			BIGINT(64) UNSIGNED NOT NULL DEFAULT 0,
		cm_sketch 			BLOB(6291456),
		stats_ver 			BIGINT(64) NOT NULL DEFAULT 0,
		flag 				BIGINT(64) NOT NULL DEFAULT 0,
		correlation 		DOUBLE NOT NULL DEFAULT 0,
		last_analyze_pos 	BLOB DEFAULT NULL,
		UNIQUE INDEX tbl(table_id, is_index, hist_id)
	);`

	// CreateStatsBucketsTable stores the histogram info for every table columns.
	CreateStatsBucketsTable = `CREATE TABLE IF NOT EXISTS mysql.stats_buckets (
		table_id 	BIGINT(64) NOT NULL,
		is_index 	TINYINT(2) NOT NULL,
		hist_id 	BIGINT(64) NOT NULL,
		bucket_id 	BIGINT(64) NOT NULL,
		count 		BIGINT(64) NOT NULL,
		repeats 	BIGINT(64) NOT NULL,
		upper_bound BLOB NOT NULL,
		lower_bound BLOB ,
		ndv         BIGINT NOT NULL DEFAULT 0,
		UNIQUE INDEX tbl(table_id, is_index, hist_id, bucket_id)
	);`

	// CreateGCDeleteRangeTable stores schemas which can be deleted by DeleteRange.
	CreateGCDeleteRangeTable = `CREATE TABLE IF NOT EXISTS mysql.gc_delete_range (
		job_id 		BIGINT NOT NULL COMMENT "the DDL job ID",
		element_id 	BIGINT NOT NULL COMMENT "the schema element ID",
		start_key 	VARCHAR(255) NOT NULL COMMENT "encoded in hex",
		end_key 	VARCHAR(255) NOT NULL COMMENT "encoded in hex",
		ts 			BIGINT NOT NULL COMMENT "timestamp in uint64",
		UNIQUE KEY delete_range_index (job_id, element_id)
	);`

	// CreateGCDeleteRangeDoneTable stores schemas which are already deleted by DeleteRange.
	CreateGCDeleteRangeDoneTable = `CREATE TABLE IF NOT EXISTS mysql.gc_delete_range_done (
		job_id 		BIGINT NOT NULL COMMENT "the DDL job ID",
		element_id 	BIGINT NOT NULL COMMENT "the schema element ID",
		start_key 	VARCHAR(255) NOT NULL COMMENT "encoded in hex",
		end_key 	VARCHAR(255) NOT NULL COMMENT "encoded in hex",
		ts 			BIGINT NOT NULL COMMENT "timestamp in uint64",
		UNIQUE KEY delete_range_done_index (job_id, element_id)
	);`

	// CreateStatsFeedbackTable stores the feedback info which is used to update stats.
	CreateStatsFeedbackTable = `CREATE TABLE IF NOT EXISTS mysql.stats_feedback (
		table_id 	BIGINT(64) NOT NULL,
		is_index 	TINYINT(2) NOT NULL,
		hist_id 	BIGINT(64) NOT NULL,
		feedback 	BLOB NOT NULL,
		INDEX hist(table_id, is_index, hist_id)
	);`

	// CreateBindInfoTable stores the sql bind info which is used to update globalBindCache.
	CreateBindInfoTable = `CREATE TABLE IF NOT EXISTS mysql.bind_info (
		original_sql TEXT NOT NULL,
		bind_sql TEXT NOT NULL,
		default_db TEXT NOT NULL,
		status TEXT NOT NULL,
		create_time TIMESTAMP(3) NOT NULL,
		update_time TIMESTAMP(3) NOT NULL,
		charset TEXT NOT NULL,
		collation TEXT NOT NULL,
		source VARCHAR(10) NOT NULL DEFAULT 'unknown',
		INDEX sql_index(original_sql(700),default_db(68)) COMMENT "accelerate the speed when add global binding query",
		INDEX time_index(update_time) COMMENT "accelerate the speed when querying with last update time"
	) ENGINE=InnoDB DEFAULT CHARSET=utf8mb4 COLLATE=utf8mb4_bin;`

	// CreateRoleEdgesTable stores the role and user relationship information.
	CreateRoleEdgesTable = `CREATE TABLE IF NOT EXISTS mysql.role_edges (
		FROM_HOST 			CHAR(60) COLLATE utf8_bin NOT NULL DEFAULT '',
		FROM_USER 			CHAR(32) COLLATE utf8_bin NOT NULL DEFAULT '',
		TO_HOST 			CHAR(60) COLLATE utf8_bin NOT NULL DEFAULT '',
		TO_USER 			CHAR(32) COLLATE utf8_bin NOT NULL DEFAULT '',
		WITH_ADMIN_OPTION 	ENUM('N','Y') CHARACTER SET utf8 COLLATE utf8_general_ci NOT NULL DEFAULT 'N',
		PRIMARY KEY (FROM_HOST,FROM_USER,TO_HOST,TO_USER)
	);`

	// CreateDefaultRolesTable stores the active roles for a user.
	CreateDefaultRolesTable = `CREATE TABLE IF NOT EXISTS mysql.default_roles (
		HOST 				CHAR(60) COLLATE utf8_bin NOT NULL DEFAULT '',
		USER 				CHAR(32) COLLATE utf8_bin NOT NULL DEFAULT '',
		DEFAULT_ROLE_HOST 	CHAR(60) COLLATE utf8_bin NOT NULL DEFAULT '%',
		DEFAULT_ROLE_USER 	CHAR(32) COLLATE utf8_bin NOT NULL DEFAULT '',
		PRIMARY KEY (HOST,USER,DEFAULT_ROLE_HOST,DEFAULT_ROLE_USER)
	)`

	// CreateStatsTopNTable stores topn data of a cmsketch with top n.
	CreateStatsTopNTable = `CREATE TABLE IF NOT EXISTS mysql.stats_top_n (
		table_id 	BIGINT(64) NOT NULL,
		is_index 	TINYINT(2) NOT NULL,
		hist_id 	BIGINT(64) NOT NULL,
		value 		LONGBLOB,
		count 		BIGINT(64) UNSIGNED NOT NULL,
		INDEX tbl(table_id, is_index, hist_id)
	);`

	// CreateStatsFMSketchTable stores FMSketch data of a column histogram.
	CreateStatsFMSketchTable = `CREATE TABLE IF NOT EXISTS mysql.stats_fm_sketch (
		table_id 	BIGINT(64) NOT NULL,
		is_index 	TINYINT(2) NOT NULL,
		hist_id 	BIGINT(64) NOT NULL,
		value 		LONGBLOB,
		INDEX tbl(table_id, is_index, hist_id)
	);`

	// CreateExprPushdownBlacklist stores the expressions which are not allowed to be pushed down.
	CreateExprPushdownBlacklist = `CREATE TABLE IF NOT EXISTS mysql.expr_pushdown_blacklist (
		name 		CHAR(100) NOT NULL,
		store_type 	CHAR(100) NOT NULL DEFAULT 'tikv,tiflash,tidb',
		reason 		VARCHAR(200)
	);`

	// CreateOptRuleBlacklist stores the list of disabled optimizing operations.
	CreateOptRuleBlacklist = `CREATE TABLE IF NOT EXISTS mysql.opt_rule_blacklist (
		name 	CHAR(100) NOT NULL
	);`

	// CreateStatsExtended stores the registered extended statistics.
	CreateStatsExtended = `CREATE TABLE IF NOT EXISTS mysql.stats_extended (
		name varchar(32) NOT NULL,
		type tinyint(4) NOT NULL,
		table_id bigint(64) NOT NULL,
		column_ids varchar(32) NOT NULL,
		stats blob DEFAULT NULL,
		version bigint(64) unsigned NOT NULL,
		status tinyint(4) NOT NULL,
		PRIMARY KEY(name, table_id),
		KEY idx_1 (table_id, status, version),
		KEY idx_2 (status, version)
	);`

	// CreateSchemaIndexUsageTable stores the index usage information.
	CreateSchemaIndexUsageTable = `CREATE TABLE IF NOT EXISTS mysql.schema_index_usage (
		TABLE_ID bigint(64),
		INDEX_ID bigint(21),
		QUERY_COUNT bigint(64),
		ROWS_SELECTED bigint(64),
		LAST_USED_AT timestamp,
		PRIMARY KEY(TABLE_ID, INDEX_ID)
	);`
	// CreateGlobalGrantsTable stores dynamic privs
	CreateGlobalGrantsTable = `CREATE TABLE IF NOT EXISTS mysql.global_grants (
		USER char(32) NOT NULL DEFAULT '',
		HOST char(255) NOT NULL DEFAULT '',
		PRIV char(32) NOT NULL DEFAULT '',
		WITH_GRANT_OPTION enum('N','Y') NOT NULL DEFAULT 'N',
		PRIMARY KEY (USER,HOST,PRIV)
	);`
	// CreateCapturePlanBaselinesBlacklist stores the baseline capture filter rules.
	CreateCapturePlanBaselinesBlacklist = `CREATE TABLE IF NOT EXISTS mysql.capture_plan_baselines_blacklist (
		id bigint(64) auto_increment,
		filter_type varchar(32) NOT NULL COMMENT "type of the filter, only db, table and frequency supported now",
		filter_value varchar(32) NOT NULL,
		key idx(filter_type),
		primary key(id)
	);`
	// CreateOptimizerTrace stores the baseline capture filter rules.
	CreateOptimizerTrace = `CREATE TABLE IF NOT EXISTS mysql.optimizer_trace (
		type varchar(255),
		db_name varchar(255),
		table_name varchar(255),
		key varchar(255),
		value varchar(255)
	);`
)

// bootstrap initiates system DB for a store.
func bootstrap(s Session) {
	startTime := time.Now()
	dom := domain.GetDomain(s)
	for {
		b, err := checkBootstrapped(s)
		if err != nil {
			logutil.BgLogger().Fatal("check bootstrap error",
				zap.Error(err))
		}
		// For rolling upgrade, we can't do upgrade only in the owner.
		if b {
			upgrade(s)
			logutil.BgLogger().Info("upgrade successful in bootstrap",
				zap.Duration("take time", time.Since(startTime)))
			return
		}
		// To reduce conflict when multiple TiDB-server start at the same time.
		// Actually only one server need to do the bootstrap. So we chose DDL owner to do this.
		if dom.DDL().OwnerManager().IsOwner() {
			doDDLWorks(s)
			doDMLWorks(s)
			logutil.BgLogger().Info("bootstrap successful",
				zap.Duration("take time", time.Since(startTime)))
			return
		}
		time.Sleep(200 * time.Millisecond)
	}
}

const (
	// varTrue is the true value in mysql.TiDB table for boolean columns.
	varTrue = "True"
	// varFalse is the false value in mysql.TiDB table for boolean columns.
	varFalse = "False"
	// The variable name in mysql.TiDB table.
	// It is used for checking if the store is bootstrapped by any TiDB server.
	// If the value is `True`, the store is already bootstrapped by a TiDB server.
	bootstrappedVar = "bootstrapped"
	// The variable name in mysql.TiDB table.
	// It is used for getting the version of the TiDB server which bootstrapped the store.
	tidbServerVersionVar = "tidb_server_version"
	// The variable name in mysql.tidb table and it will be used when we want to know
	// system timezone.
	tidbSystemTZ = "system_tz"
	// The variable name in mysql.tidb table and it will indicate if the new collations are enabled in the TiDB cluster.
	tidbNewCollationEnabled = "new_collation_enabled"
	// The variable name in mysql.tidb table and it records the default value of
	// mem-quota-query when upgrade from v3.0.x to v4.0.9+.
	tidbDefMemoryQuotaQuery = "default_memory_quota_query"
	// The variable name in mysql.tidb table and it records the default value of
	// oom-action when upgrade from v3.0.x to v4.0.11+.
	tidbDefOOMAction = "default_oom_action"
	// Const for TiDB server version 2.
	version2  = 2
	version3  = 3
	version4  = 4
	version5  = 5
	version6  = 6
	version7  = 7
	version8  = 8
	version9  = 9
	version10 = 10
	version11 = 11
	version12 = 12
	version13 = 13
	version14 = 14
	version15 = 15
	version16 = 16
	version17 = 17
	version18 = 18
	version19 = 19
	version20 = 20
	version21 = 21
	version22 = 22
	version23 = 23
	version24 = 24
	version25 = 25
	version26 = 26
	version27 = 27
	version28 = 28
	// version29 is not needed.
	version30 = 30
	version31 = 31
	version32 = 32
	version33 = 33
	version34 = 34
	version35 = 35
	version36 = 36
	version37 = 37
	version38 = 38
	// version39 will be redone in version46 so it's skipped here.
	// version40 is the version that introduce new collation in TiDB,
	// see https://github.com/pingcap/tidb/pull/14574 for more details.
	version40 = 40
	version41 = 41
	// version42 add storeType and reason column in expr_pushdown_blacklist
	version42 = 42
	// version43 updates global variables related to statement summary.
	version43 = 43
	// version44 delete tidb_isolation_read_engines from mysql.global_variables to avoid unexpected behavior after upgrade.
	version44 = 44
	// version45 introduces CONFIG_PRIV for SET CONFIG statements.
	version45 = 45
	// version46 fix a bug in v3.1.1.
	version46 = 46
	// version47 add Source to bindings to indicate the way binding created.
	version47 = 47
	// version48 reset all deprecated concurrency related system-variables if they were all default value.
	// version49 introduces mysql.stats_extended table.
	// Both version48 and version49 will be redone in version55 and version56 so they're skipped here.
	// version50 add mysql.schema_index_usage table.
	version50 = 50
	// version51 introduces CreateTablespacePriv to mysql.user.
	// version51 will be redone in version63 so it's skipped here.
	// version52 change mysql.stats_histograms cm_sketch column from blob to blob(6291456)
	version52 = 52
	// version53 introduce Global variable tidb_enable_strict_double_type_check
	version53 = 53
	// version54 writes a variable `mem_quota_query` to mysql.tidb if it's a cluster upgraded from v3.0.x to v4.0.9+.
	version54 = 54
	// version55 fixes the bug that upgradeToVer48 would be missed when upgrading from v4.0 to a new version
	version55 = 55
	// version56 fixes the bug that upgradeToVer49 would be missed when upgrading from v4.0 to a new version
	version56 = 56
	// version57 fixes the bug of concurrent create / drop binding
	version57 = 57
	// version58 add `Repl_client_priv` and `Repl_slave_priv` to `mysql.user`
	// version58 will be redone in version64 so it's skipped here.
	// version59 add writes a variable `oom-action` to mysql.tidb if it's a cluster upgraded from v3.0.x to v4.0.11+.
	version59 = 59
	// version60 redesigns `mysql.stats_extended`
	version60 = 60
	// version61 will be redone in version67
	// version62 add column ndv for mysql.stats_buckets.
	version62 = 62
	// version63 fixes the bug that upgradeToVer51 would be missed when upgrading from v4.0 to a new version
	version63 = 63
	// version64 is redone upgradeToVer58 after upgradeToVer63, this is to preserve the order of the columns in mysql.user
	version64 = 64
	// version65 add mysql.stats_fm_sketch table.
	version65 = 65
	// version66 enables the feature `track_aggregate_memory_usage` by default.
	version66 = 66
	// version67 restore all SQL bindings.
	version67 = 67
	// version68 update the global variable 'tidb_enable_clustered_index' from 'off' to 'int_only'.
	version68 = 68
	// version69 adds mysql.global_grants for DYNAMIC privileges
	version69 = 69
	// version70 adds mysql.user.plugin to allow multiple authentication plugins
	version70 = 70
	// version71 forces tidb_multi_statement_mode=OFF when tidb_multi_statement_mode=WARN
	// This affects upgrades from v4.0 where the default was WARN.
	version71 = 71
	// version72 adds snapshot column for mysql.stats_meta
	version72 = 72
	// version73 adds mysql.capture_plan_baselines_blacklist table
	version73 = 73
<<<<<<< HEAD
	version74 = 74
=======
	// version74 changes global variable `tidb_stmt_summary_max_stmt_count` value from 200 to 3000.
	version74 = 74
	// version75 update mysql.*.host from char(60) to char(255)
	version75 = 75
>>>>>>> db7d910d
)

// currentBootstrapVersion is defined as a variable, so we can modify its value for testing.
// please make sure this is the largest version
<<<<<<< HEAD
var currentBootstrapVersion int64 = version74
=======
var currentBootstrapVersion int64 = version75
>>>>>>> db7d910d

var (
	bootstrapVersion = []func(Session, int64){
		upgradeToVer2,
		upgradeToVer3,
		upgradeToVer4,
		upgradeToVer5,
		upgradeToVer6,
		upgradeToVer7,
		upgradeToVer8,
		upgradeToVer9,
		upgradeToVer10,
		upgradeToVer11,
		upgradeToVer12,
		upgradeToVer13,
		upgradeToVer14,
		upgradeToVer15,
		upgradeToVer16,
		upgradeToVer17,
		upgradeToVer18,
		upgradeToVer19,
		upgradeToVer20,
		upgradeToVer21,
		upgradeToVer22,
		upgradeToVer23,
		upgradeToVer24,
		upgradeToVer25,
		upgradeToVer26,
		upgradeToVer27,
		upgradeToVer28,
		upgradeToVer29,
		upgradeToVer30,
		upgradeToVer31,
		upgradeToVer32,
		upgradeToVer33,
		upgradeToVer34,
		upgradeToVer35,
		upgradeToVer36,
		upgradeToVer37,
		upgradeToVer38,
		// We will redo upgradeToVer39 in upgradeToVer46,
		// so upgradeToVer39 is skipped here.
		upgradeToVer40,
		upgradeToVer41,
		upgradeToVer42,
		upgradeToVer43,
		upgradeToVer44,
		upgradeToVer45,
		upgradeToVer46,
		upgradeToVer47,
		// We will redo upgradeToVer48 and upgradeToVer49 in upgradeToVer55 and upgradeToVer56,
		// so upgradeToVer48 and upgradeToVer49 is skipped here.
		upgradeToVer50,
		// We will redo upgradeToVer51 in upgradeToVer63, it is skipped here.
		upgradeToVer52,
		upgradeToVer53,
		upgradeToVer54,
		upgradeToVer55,
		upgradeToVer56,
		upgradeToVer57,
		// We will redo upgradeToVer58 in upgradeToVer64, it is skipped here.
		upgradeToVer59,
		upgradeToVer60,
		// We will redo upgradeToVer61 in upgradeToVer67, it is skipped here.
		upgradeToVer62,
		upgradeToVer63,
		upgradeToVer64,
		upgradeToVer65,
		upgradeToVer66,
		upgradeToVer67,
		upgradeToVer68,
		upgradeToVer69,
		upgradeToVer70,
		upgradeToVer71,
		upgradeToVer72,
		upgradeToVer73,
		upgradeToVer74,
<<<<<<< HEAD
=======
		upgradeToVer75,
>>>>>>> db7d910d
	}
)

func checkBootstrapped(s Session) (bool, error) {
	//  Check if system db exists.
	_, err := s.ExecuteInternal(context.Background(), "USE %n", mysql.SystemDB)
	if err != nil && infoschema.ErrDatabaseNotExists.NotEqual(err) {
		logutil.BgLogger().Fatal("check bootstrap error",
			zap.Error(err))
	}
	// Check bootstrapped variable value in TiDB table.
	sVal, _, err := getTiDBVar(s, bootstrappedVar)
	if err != nil {
		if infoschema.ErrTableNotExists.Equal(err) {
			return false, nil
		}
		return false, errors.Trace(err)
	}
	isBootstrapped := sVal == varTrue
	if isBootstrapped {
		// Make sure that doesn't affect the following operations.
		if err = s.CommitTxn(context.Background()); err != nil {
			return false, errors.Trace(err)
		}
	}
	return isBootstrapped, nil
}

// getTiDBVar gets variable value from mysql.tidb table.
// Those variables are used by TiDB server.
func getTiDBVar(s Session, name string) (sVal string, isNull bool, e error) {
	ctx := context.Background()
	rs, err := s.ExecuteInternal(ctx, `SELECT HIGH_PRIORITY VARIABLE_VALUE FROM %n.%n WHERE VARIABLE_NAME= %?`,
		mysql.SystemDB,
		mysql.TiDBTable,
		name,
	)
	if err != nil {
		return "", true, errors.Trace(err)
	}
	if rs == nil {
		return "", true, errors.New("Wrong number of Recordset")
	}
	defer terror.Call(rs.Close)
	req := rs.NewChunk()
	err = rs.Next(ctx, req)
	if err != nil || req.NumRows() == 0 {
		return "", true, errors.Trace(err)
	}
	row := req.GetRow(0)
	if row.IsNull(0) {
		return "", true, nil
	}
	return row.GetString(0), false, nil
}

// upgrade function  will do some upgrade works, when the system is bootstrapped by low version TiDB server
// For example, add new system variables into mysql.global_variables table.
func upgrade(s Session) {
	ver, err := getBootstrapVersion(s)
	terror.MustNil(err)
	if ver >= currentBootstrapVersion {
		// It is already bootstrapped/upgraded by a higher version TiDB server.
		return
	}
	// Do upgrade works then update bootstrap version.
	for _, upgrade := range bootstrapVersion {
		upgrade(s, ver)
	}

	updateBootstrapVer(s)
	_, err = s.ExecuteInternal(context.Background(), "COMMIT")

	if err != nil {
		sleepTime := 1 * time.Second
		logutil.BgLogger().Info("update bootstrap ver failed",
			zap.Error(err), zap.Duration("sleeping time", sleepTime))
		time.Sleep(sleepTime)
		// Check if TiDB is already upgraded.
		v, err1 := getBootstrapVersion(s)
		if err1 != nil {
			logutil.BgLogger().Fatal("upgrade failed", zap.Error(err1))
		}
		if v >= currentBootstrapVersion {
			// It is already bootstrapped/upgraded by a higher version TiDB server.
			return
		}
		logutil.BgLogger().Fatal("[Upgrade] upgrade failed",
			zap.Int64("from", ver),
			zap.Int64("to", currentBootstrapVersion),
			zap.Error(err))
	}
}

// upgradeToVer2 updates to version 2.
func upgradeToVer2(s Session, ver int64) {
	if ver >= version2 {
		return
	}
	// Version 2 add two system variable for DistSQL concurrency controlling.
	// Insert distsql related system variable.
	distSQLVars := []string{variable.TiDBDistSQLScanConcurrency}
	values := make([]string, 0, len(distSQLVars))
	for _, v := range distSQLVars {
		value := fmt.Sprintf(`("%s", "%s")`, v, variable.GetSysVar(v).Value)
		values = append(values, value)
	}
	sql := fmt.Sprintf("INSERT HIGH_PRIORITY IGNORE INTO %s.%s VALUES %s;", mysql.SystemDB, mysql.GlobalVariablesTable,
		strings.Join(values, ", "))
	mustExecute(s, sql)
}

// upgradeToVer3 updates to version 3.
func upgradeToVer3(s Session, ver int64) {
	if ver >= version3 {
		return
	}
	// Version 3 fix tx_read_only variable value.
	mustExecute(s, "UPDATE HIGH_PRIORITY %n.%n SET variable_value = '0' WHERE variable_name = 'tx_read_only';", mysql.SystemDB, mysql.GlobalVariablesTable)
}

// upgradeToVer4 updates to version 4.
func upgradeToVer4(s Session, ver int64) {
	if ver >= version4 {
		return
	}
	mustExecute(s, CreateStatsMetaTable)
}

func upgradeToVer5(s Session, ver int64) {
	if ver >= version5 {
		return
	}
	mustExecute(s, CreateStatsColsTable)
	mustExecute(s, CreateStatsBucketsTable)
}

func upgradeToVer6(s Session, ver int64) {
	if ver >= version6 {
		return
	}
	doReentrantDDL(s, "ALTER TABLE mysql.user ADD COLUMN `Super_priv` ENUM('N','Y') CHARACTER SET utf8 NOT NULL DEFAULT 'N' AFTER `Show_db_priv`", infoschema.ErrColumnExists)
	// For reasons of compatibility, set the non-exists privilege column value to 'Y', as TiDB doesn't check them in older versions.
	mustExecute(s, "UPDATE HIGH_PRIORITY mysql.user SET Super_priv='Y'")
}

func upgradeToVer7(s Session, ver int64) {
	if ver >= version7 {
		return
	}
	doReentrantDDL(s, "ALTER TABLE mysql.user ADD COLUMN `Process_priv` ENUM('N','Y') CHARACTER SET utf8 NOT NULL DEFAULT 'N' AFTER `Drop_priv`", infoschema.ErrColumnExists)
	// For reasons of compatibility, set the non-exists privilege column value to 'Y', as TiDB doesn't check them in older versions.
	mustExecute(s, "UPDATE HIGH_PRIORITY mysql.user SET Process_priv='Y'")
}

func upgradeToVer8(s Session, ver int64) {
	if ver >= version8 {
		return
	}
	// This is a dummy upgrade, it checks whether upgradeToVer7 success, if not, do it again.
	if _, err := s.ExecuteInternal(context.Background(), "SELECT HIGH_PRIORITY `Process_priv` FROM mysql.user LIMIT 0"); err == nil {
		return
	}
	upgradeToVer7(s, ver)
}

func upgradeToVer9(s Session, ver int64) {
	if ver >= version9 {
		return
	}
	doReentrantDDL(s, "ALTER TABLE mysql.user ADD COLUMN `Trigger_priv` ENUM('N','Y') CHARACTER SET utf8 NOT NULL DEFAULT 'N' AFTER `Create_user_priv`", infoschema.ErrColumnExists)
	// For reasons of compatibility, set the non-exists privilege column value to 'Y', as TiDB doesn't check them in older versions.
	mustExecute(s, "UPDATE HIGH_PRIORITY mysql.user SET Trigger_priv='Y'")
}

func doReentrantDDL(s Session, sql string, ignorableErrs ...error) {
	_, err := s.ExecuteInternal(context.Background(), sql)
	for _, ignorableErr := range ignorableErrs {
		if terror.ErrorEqual(err, ignorableErr) {
			return
		}
	}
	if err != nil {
		logutil.BgLogger().Fatal("doReentrantDDL error", zap.Error(err))
	}
}

func upgradeToVer10(s Session, ver int64) {
	if ver >= version10 {
		return
	}
	doReentrantDDL(s, "ALTER TABLE mysql.stats_buckets CHANGE COLUMN `value` `upper_bound` BLOB NOT NULL", infoschema.ErrColumnNotExists, infoschema.ErrColumnExists)
	doReentrantDDL(s, "ALTER TABLE mysql.stats_buckets ADD COLUMN `lower_bound` BLOB", infoschema.ErrColumnExists)
	doReentrantDDL(s, "ALTER TABLE mysql.stats_histograms ADD COLUMN `null_count` BIGINT(64) NOT NULL DEFAULT 0", infoschema.ErrColumnExists)
	doReentrantDDL(s, "ALTER TABLE mysql.stats_histograms DROP COLUMN distinct_ratio", ddl.ErrCantDropFieldOrKey)
	doReentrantDDL(s, "ALTER TABLE mysql.stats_histograms DROP COLUMN use_count_to_estimate", ddl.ErrCantDropFieldOrKey)
}

func upgradeToVer11(s Session, ver int64) {
	if ver >= version11 {
		return
	}
	_, err := s.ExecuteInternal(context.Background(), "ALTER TABLE mysql.user ADD COLUMN `References_priv` ENUM('N','Y') CHARACTER SET utf8 NOT NULL DEFAULT 'N' AFTER `Grant_priv`")
	if err != nil {
		if terror.ErrorEqual(err, infoschema.ErrColumnExists) {
			return
		}
		logutil.BgLogger().Fatal("upgradeToVer11 error", zap.Error(err))
	}
	mustExecute(s, "UPDATE HIGH_PRIORITY mysql.user SET References_priv='Y'")
}

func upgradeToVer12(s Session, ver int64) {
	if ver >= version12 {
		return
	}
	ctx := context.Background()
	_, err := s.ExecuteInternal(ctx, "BEGIN")
	terror.MustNil(err)
	sql := "SELECT HIGH_PRIORITY user, host, password FROM mysql.user WHERE password != ''"
	rs, err := s.ExecuteInternal(ctx, sql)
	if terror.ErrorEqual(err, core.ErrUnknownColumn) {
		sql := "SELECT HIGH_PRIORITY user, host, authentication_string FROM mysql.user WHERE authentication_string != ''"
		rs, err = s.ExecuteInternal(ctx, sql)
	}
	terror.MustNil(err)
	sqls := make([]string, 0, 1)
	defer terror.Call(rs.Close)
	req := rs.NewChunk()
	it := chunk.NewIterator4Chunk(req)
	err = rs.Next(ctx, req)
	for err == nil && req.NumRows() != 0 {
		for row := it.Begin(); row != it.End(); row = it.Next() {
			user := row.GetString(0)
			host := row.GetString(1)
			pass := row.GetString(2)
			var newPass string
			newPass, err = oldPasswordUpgrade(pass)
			terror.MustNil(err)
			updateSQL := fmt.Sprintf(`UPDATE HIGH_PRIORITY mysql.user SET password = "%s" WHERE user="%s" AND host="%s"`, newPass, user, host)
			sqls = append(sqls, updateSQL)
		}
		err = rs.Next(ctx, req)
	}
	terror.MustNil(err)

	for _, sql := range sqls {
		mustExecute(s, sql)
	}

	sql = fmt.Sprintf(`INSERT HIGH_PRIORITY INTO %s.%s VALUES ("%s", "%d", "TiDB bootstrap version.") ON DUPLICATE KEY UPDATE VARIABLE_VALUE="%d"`,
		mysql.SystemDB, mysql.TiDBTable, tidbServerVersionVar, version12, version12)
	mustExecute(s, sql)

	mustExecute(s, "COMMIT")
}

func upgradeToVer13(s Session, ver int64) {
	if ver >= version13 {
		return
	}
	sqls := []string{
		"ALTER TABLE mysql.user ADD COLUMN `Create_tmp_table_priv` ENUM('N','Y') CHARACTER SET utf8 NOT NULL DEFAULT 'N' AFTER `Super_priv`",
		"ALTER TABLE mysql.user ADD COLUMN `Lock_tables_priv` ENUM('N','Y') CHARACTER SET utf8 NOT NULL DEFAULT 'N' AFTER `Create_tmp_table_priv`",
		"ALTER TABLE mysql.user ADD COLUMN `Create_view_priv` ENUM('N','Y') CHARACTER SET utf8 NOT NULL DEFAULT 'N' AFTER `Execute_priv`",
		"ALTER TABLE mysql.user ADD COLUMN `Show_view_priv` ENUM('N','Y') CHARACTER SET utf8 NOT NULL DEFAULT 'N' AFTER `Create_view_priv`",
		"ALTER TABLE mysql.user ADD COLUMN `Create_routine_priv` ENUM('N','Y') CHARACTER SET utf8 NOT NULL DEFAULT 'N' AFTER `Show_view_priv`",
		"ALTER TABLE mysql.user ADD COLUMN `Alter_routine_priv` ENUM('N','Y') CHARACTER SET utf8 NOT NULL DEFAULT 'N' AFTER `Create_routine_priv`",
		"ALTER TABLE mysql.user ADD COLUMN `Event_priv` ENUM('N','Y') CHARACTER SET utf8 NOT NULL DEFAULT 'N' AFTER `Create_user_priv`",
	}
	ctx := context.Background()
	for _, sql := range sqls {
		_, err := s.ExecuteInternal(ctx, sql)
		if err != nil {
			if terror.ErrorEqual(err, infoschema.ErrColumnExists) {
				continue
			}
			logutil.BgLogger().Fatal("upgradeToVer13 error", zap.Error(err))
		}
	}
	mustExecute(s, "UPDATE HIGH_PRIORITY mysql.user SET Create_tmp_table_priv='Y',Lock_tables_priv='Y',Create_routine_priv='Y',Alter_routine_priv='Y',Event_priv='Y' WHERE Super_priv='Y'")
	mustExecute(s, "UPDATE HIGH_PRIORITY mysql.user SET Create_view_priv='Y',Show_view_priv='Y' WHERE Create_priv='Y'")
}

func upgradeToVer14(s Session, ver int64) {
	if ver >= version14 {
		return
	}
	sqls := []string{
		"ALTER TABLE mysql.db ADD COLUMN `References_priv` ENUM('N','Y') CHARACTER SET utf8 NOT NULL DEFAULT 'N' AFTER `Grant_priv`",
		"ALTER TABLE mysql.db ADD COLUMN `Create_tmp_table_priv` ENUM('N','Y') CHARACTER SET utf8 NOT NULL DEFAULT 'N' AFTER `Alter_priv`",
		"ALTER TABLE mysql.db ADD COLUMN `Lock_tables_priv` ENUM('N','Y') CHARACTER SET utf8 NOT NULL DEFAULT 'N' AFTER `Create_tmp_table_priv`",
		"ALTER TABLE mysql.db ADD COLUMN `Create_view_priv` ENUM('N','Y') CHARACTER SET utf8 NOT NULL DEFAULT 'N' AFTER `Lock_tables_priv`",
		"ALTER TABLE mysql.db ADD COLUMN `Show_view_priv` ENUM('N','Y') CHARACTER SET utf8 NOT NULL DEFAULT 'N' AFTER `Create_view_priv`",
		"ALTER TABLE mysql.db ADD COLUMN `Create_routine_priv` ENUM('N','Y') CHARACTER SET utf8 NOT NULL DEFAULT 'N' AFTER `Show_view_priv`",
		"ALTER TABLE mysql.db ADD COLUMN `Alter_routine_priv` ENUM('N','Y') CHARACTER SET utf8 NOT NULL DEFAULT 'N' AFTER `Create_routine_priv`",
		"ALTER TABLE mysql.db ADD COLUMN `Event_priv` ENUM('N','Y') CHARACTER SET utf8 NOT NULL DEFAULT 'N' AFTER `Execute_priv`",
		"ALTER TABLE mysql.db ADD COLUMN `Trigger_priv` ENUM('N','Y') CHARACTER SET utf8 NOT NULL DEFAULT 'N' AFTER `Event_priv`",
	}
	ctx := context.Background()
	for _, sql := range sqls {
		_, err := s.ExecuteInternal(ctx, sql)
		if err != nil {
			if terror.ErrorEqual(err, infoschema.ErrColumnExists) {
				continue
			}
			logutil.BgLogger().Fatal("upgradeToVer14 error", zap.Error(err))
		}
	}
}

func upgradeToVer15(s Session, ver int64) {
	if ver >= version15 {
		return
	}
	var err error
	_, err = s.ExecuteInternal(context.Background(), CreateGCDeleteRangeTable)
	if err != nil {
		logutil.BgLogger().Fatal("upgradeToVer15 error", zap.Error(err))
	}
}

func upgradeToVer16(s Session, ver int64) {
	if ver >= version16 {
		return
	}
	doReentrantDDL(s, "ALTER TABLE mysql.stats_histograms ADD COLUMN `cm_sketch` BLOB", infoschema.ErrColumnExists)
}

func upgradeToVer17(s Session, ver int64) {
	if ver >= version17 {
		return
	}
	doReentrantDDL(s, "ALTER TABLE mysql.user MODIFY User CHAR(32)")
}

func upgradeToVer18(s Session, ver int64) {
	if ver >= version18 {
		return
	}
	doReentrantDDL(s, "ALTER TABLE mysql.stats_histograms ADD COLUMN `tot_col_size` BIGINT(64) NOT NULL DEFAULT 0", infoschema.ErrColumnExists)
}

func upgradeToVer19(s Session, ver int64) {
	if ver >= version19 {
		return
	}
	doReentrantDDL(s, "ALTER TABLE mysql.db MODIFY User CHAR(32)")
	doReentrantDDL(s, "ALTER TABLE mysql.tables_priv MODIFY User CHAR(32)")
	doReentrantDDL(s, "ALTER TABLE mysql.columns_priv MODIFY User CHAR(32)")
}

func upgradeToVer20(s Session, ver int64) {
	if ver >= version20 {
		return
	}
	doReentrantDDL(s, CreateStatsFeedbackTable)
}

func upgradeToVer21(s Session, ver int64) {
	if ver >= version21 {
		return
	}
	mustExecute(s, CreateGCDeleteRangeDoneTable)

	doReentrantDDL(s, "ALTER TABLE mysql.gc_delete_range DROP INDEX job_id", ddl.ErrCantDropFieldOrKey)
	doReentrantDDL(s, "ALTER TABLE mysql.gc_delete_range ADD UNIQUE INDEX delete_range_index (job_id, element_id)", ddl.ErrDupKeyName)
	doReentrantDDL(s, "ALTER TABLE mysql.gc_delete_range DROP INDEX element_id", ddl.ErrCantDropFieldOrKey)
}

func upgradeToVer22(s Session, ver int64) {
	if ver >= version22 {
		return
	}
	doReentrantDDL(s, "ALTER TABLE mysql.stats_histograms ADD COLUMN `stats_ver` BIGINT(64) NOT NULL DEFAULT 0", infoschema.ErrColumnExists)
}

func upgradeToVer23(s Session, ver int64) {
	if ver >= version23 {
		return
	}
	doReentrantDDL(s, "ALTER TABLE mysql.stats_histograms ADD COLUMN `flag` BIGINT(64) NOT NULL DEFAULT 0", infoschema.ErrColumnExists)
}

// writeSystemTZ writes system timezone info into mysql.tidb
func writeSystemTZ(s Session) {
	mustExecute(s, `INSERT HIGH_PRIORITY INTO %n.%n VALUES (%?, %?, "TiDB Global System Timezone.") ON DUPLICATE KEY UPDATE VARIABLE_VALUE= %?`,
		mysql.SystemDB,
		mysql.TiDBTable,
		tidbSystemTZ,
		timeutil.InferSystemTZ(),
		timeutil.InferSystemTZ(),
	)
}

// upgradeToVer24 initializes `System` timezone according to docs/design/2018-09-10-adding-tz-env.md
func upgradeToVer24(s Session, ver int64) {
	if ver >= version24 {
		return
	}
	writeSystemTZ(s)
}

// upgradeToVer25 updates tidb_max_chunk_size to new low bound value 32 if previous value is small than 32.
func upgradeToVer25(s Session, ver int64) {
	if ver >= version25 {
		return
	}
	sql := fmt.Sprintf("UPDATE HIGH_PRIORITY %[1]s.%[2]s SET VARIABLE_VALUE = '%[4]d' WHERE VARIABLE_NAME = '%[3]s' AND VARIABLE_VALUE < %[4]d",
		mysql.SystemDB, mysql.GlobalVariablesTable, variable.TiDBMaxChunkSize, variable.DefInitChunkSize)
	mustExecute(s, sql)
}

func upgradeToVer26(s Session, ver int64) {
	if ver >= version26 {
		return
	}
	mustExecute(s, CreateRoleEdgesTable)
	mustExecute(s, CreateDefaultRolesTable)
	doReentrantDDL(s, "ALTER TABLE mysql.user ADD COLUMN `Create_role_priv` ENUM('N','Y') DEFAULT 'N'", infoschema.ErrColumnExists)
	doReentrantDDL(s, "ALTER TABLE mysql.user ADD COLUMN `Drop_role_priv` ENUM('N','Y') DEFAULT 'N'", infoschema.ErrColumnExists)
	doReentrantDDL(s, "ALTER TABLE mysql.user ADD COLUMN `Account_locked` ENUM('N','Y') DEFAULT 'N'", infoschema.ErrColumnExists)
	// user with Create_user_Priv privilege should have Create_view_priv and Show_view_priv after upgrade to v3.0
	mustExecute(s, "UPDATE HIGH_PRIORITY mysql.user SET Create_role_priv='Y',Drop_role_priv='Y' WHERE Create_user_priv='Y'")
	// user with Create_Priv privilege should have Create_view_priv and Show_view_priv after upgrade to v3.0
	mustExecute(s, "UPDATE HIGH_PRIORITY mysql.user SET Create_view_priv='Y',Show_view_priv='Y' WHERE Create_priv='Y'")
}

func upgradeToVer27(s Session, ver int64) {
	if ver >= version27 {
		return
	}
	doReentrantDDL(s, "ALTER TABLE mysql.stats_histograms ADD COLUMN `correlation` DOUBLE NOT NULL DEFAULT 0", infoschema.ErrColumnExists)
}

func upgradeToVer28(s Session, ver int64) {
	if ver >= version28 {
		return
	}
	doReentrantDDL(s, CreateBindInfoTable)
}

func upgradeToVer29(s Session, ver int64) {
	// upgradeToVer29 only need to be run when the current version is 28.
	if ver != version28 {
		return
	}
	doReentrantDDL(s, "ALTER TABLE mysql.bind_info CHANGE create_time create_time TIMESTAMP(3)")
	doReentrantDDL(s, "ALTER TABLE mysql.bind_info CHANGE update_time update_time TIMESTAMP(3)")
	doReentrantDDL(s, "ALTER TABLE mysql.bind_info ADD INDEX sql_index (original_sql(1024),default_db(1024))", ddl.ErrDupKeyName)
}

func upgradeToVer30(s Session, ver int64) {
	if ver >= version30 {
		return
	}
	mustExecute(s, CreateStatsTopNTable)
}

func upgradeToVer31(s Session, ver int64) {
	if ver >= version31 {
		return
	}
	doReentrantDDL(s, "ALTER TABLE mysql.stats_histograms ADD COLUMN `last_analyze_pos` BLOB DEFAULT NULL", infoschema.ErrColumnExists)
}

func upgradeToVer32(s Session, ver int64) {
	if ver >= version32 {
		return
	}
	doReentrantDDL(s, "ALTER TABLE mysql.tables_priv MODIFY table_priv SET('Select','Insert','Update','Delete','Create','Drop','Grant', 'Index', 'Alter', 'Create View', 'Show View', 'Trigger', 'References')")
}

func upgradeToVer33(s Session, ver int64) {
	if ver >= version33 {
		return
	}
	doReentrantDDL(s, CreateExprPushdownBlacklist)
}

func upgradeToVer34(s Session, ver int64) {
	if ver >= version34 {
		return
	}
	doReentrantDDL(s, CreateOptRuleBlacklist)
}

func upgradeToVer35(s Session, ver int64) {
	if ver >= version35 {
		return
	}
	sql := fmt.Sprintf("UPDATE HIGH_PRIORITY %s.%s SET VARIABLE_NAME = '%s' WHERE VARIABLE_NAME = 'tidb_back_off_weight'",
		mysql.SystemDB, mysql.GlobalVariablesTable, variable.TiDBBackOffWeight)
	mustExecute(s, sql)
}

func upgradeToVer36(s Session, ver int64) {
	if ver >= version36 {
		return
	}
	doReentrantDDL(s, "ALTER TABLE mysql.user ADD COLUMN `Shutdown_priv` ENUM('N','Y') DEFAULT 'N'", infoschema.ErrColumnExists)
	// A root user will have those privileges after upgrading.
	mustExecute(s, "UPDATE HIGH_PRIORITY mysql.user SET Shutdown_priv='Y' WHERE Super_priv='Y'")
	mustExecute(s, "UPDATE HIGH_PRIORITY mysql.user SET Create_tmp_table_priv='Y',Lock_tables_priv='Y',Create_routine_priv='Y',Alter_routine_priv='Y',Event_priv='Y' WHERE Super_priv='Y'")
}

func upgradeToVer37(s Session, ver int64) {
	if ver >= version37 {
		return
	}
	// when upgrade from old tidb and no 'tidb_enable_window_function' in GLOBAL_VARIABLES, init it with 0.
	sql := fmt.Sprintf("INSERT IGNORE INTO  %s.%s (`VARIABLE_NAME`, `VARIABLE_VALUE`) VALUES ('%s', '%d')",
		mysql.SystemDB, mysql.GlobalVariablesTable, variable.TiDBEnableWindowFunction, 0)
	mustExecute(s, sql)
}

func upgradeToVer38(s Session, ver int64) {
	if ver >= version38 {
		return
	}
	var err error
	_, err = s.ExecuteInternal(context.Background(), CreateGlobalPrivTable)
	if err != nil {
		logutil.BgLogger().Fatal("upgradeToVer38 error", zap.Error(err))
	}
}

func writeNewCollationParameter(s Session, flag bool) {
	comment := "If the new collations are enabled. Do not edit it."
	b := varFalse
	if flag {
		b = varTrue
	}
	mustExecute(s, `INSERT HIGH_PRIORITY INTO %n.%n VALUES (%?, %?, %?) ON DUPLICATE KEY UPDATE VARIABLE_VALUE=%?`,
		mysql.SystemDB, mysql.TiDBTable, tidbNewCollationEnabled, b, comment, b,
	)
}

func upgradeToVer40(s Session, ver int64) {
	if ver >= version40 {
		return
	}
	// There is no way to enable new collation for an existing TiDB cluster.
	writeNewCollationParameter(s, false)
}

func upgradeToVer41(s Session, ver int64) {
	if ver >= version41 {
		return
	}
	doReentrantDDL(s, "ALTER TABLE mysql.user CHANGE `password` `authentication_string` TEXT", infoschema.ErrColumnExists, infoschema.ErrColumnNotExists)
	doReentrantDDL(s, "ALTER TABLE mysql.user ADD COLUMN `password` TEXT as (`authentication_string`)", infoschema.ErrColumnExists)
}

// writeDefaultExprPushDownBlacklist writes default expr pushdown blacklist into mysql.expr_pushdown_blacklist
func writeDefaultExprPushDownBlacklist(s Session) {
	mustExecute(s, "INSERT HIGH_PRIORITY INTO mysql.expr_pushdown_blacklist VALUES"+
		"('date_add','tiflash', 'DST(daylight saving time) does not take effect in TiFlash date_add')")
}

func upgradeToVer42(s Session, ver int64) {
	if ver >= version42 {
		return
	}
	doReentrantDDL(s, "ALTER TABLE mysql.expr_pushdown_blacklist ADD COLUMN `store_type` CHAR(100) NOT NULL DEFAULT 'tikv,tiflash,tidb'", infoschema.ErrColumnExists)
	doReentrantDDL(s, "ALTER TABLE mysql.expr_pushdown_blacklist ADD COLUMN `reason` VARCHAR(200)", infoschema.ErrColumnExists)
	writeDefaultExprPushDownBlacklist(s)
}

// Convert statement summary global variables to non-empty values.
func writeStmtSummaryVars(s Session) {
	sql := "UPDATE %n.%n SET variable_value= %? WHERE variable_name= %? AND variable_value=''"
	stmtSummaryConfig := config.GetGlobalConfig().StmtSummary
	mustExecute(s, sql, mysql.SystemDB, mysql.GlobalVariablesTable, variable.BoolToOnOff(stmtSummaryConfig.Enable), variable.TiDBEnableStmtSummary)
	mustExecute(s, sql, mysql.SystemDB, mysql.GlobalVariablesTable, variable.BoolToOnOff(stmtSummaryConfig.EnableInternalQuery), variable.TiDBStmtSummaryInternalQuery)
	mustExecute(s, sql, mysql.SystemDB, mysql.GlobalVariablesTable, strconv.Itoa(stmtSummaryConfig.RefreshInterval), variable.TiDBStmtSummaryRefreshInterval)
	mustExecute(s, sql, mysql.SystemDB, mysql.GlobalVariablesTable, strconv.Itoa(stmtSummaryConfig.HistorySize), variable.TiDBStmtSummaryHistorySize)
	mustExecute(s, sql, mysql.SystemDB, mysql.GlobalVariablesTable, strconv.FormatUint(uint64(stmtSummaryConfig.MaxStmtCount), 10), variable.TiDBStmtSummaryMaxStmtCount)
	mustExecute(s, sql, mysql.SystemDB, mysql.GlobalVariablesTable, strconv.FormatUint(uint64(stmtSummaryConfig.MaxSQLLength), 10), variable.TiDBStmtSummaryMaxSQLLength)
}

func upgradeToVer43(s Session, ver int64) {
	if ver >= version43 {
		return
	}
	writeStmtSummaryVars(s)
}

func upgradeToVer44(s Session, ver int64) {
	if ver >= version44 {
		return
	}
	mustExecute(s, "DELETE FROM mysql.global_variables where variable_name = \"tidb_isolation_read_engines\"")
}

func upgradeToVer45(s Session, ver int64) {
	if ver >= version45 {
		return
	}
	doReentrantDDL(s, "ALTER TABLE mysql.user ADD COLUMN `Config_priv` ENUM('N','Y') DEFAULT 'N'", infoschema.ErrColumnExists)
	mustExecute(s, "UPDATE HIGH_PRIORITY mysql.user SET Config_priv='Y' WHERE Super_priv='Y'")
}

// In v3.1.1, we wrongly replace the context of upgradeToVer39 with upgradeToVer44. If we upgrade from v3.1.1 to a newer version,
// upgradeToVer39 will be missed. So we redo upgradeToVer39 here to make sure the upgrading from v3.1.1 succeed.
func upgradeToVer46(s Session, ver int64) {
	if ver >= version46 {
		return
	}
	doReentrantDDL(s, "ALTER TABLE mysql.user ADD COLUMN `Reload_priv` ENUM('N','Y') DEFAULT 'N'", infoschema.ErrColumnExists)
	doReentrantDDL(s, "ALTER TABLE mysql.user ADD COLUMN `File_priv` ENUM('N','Y') DEFAULT 'N'", infoschema.ErrColumnExists)
	mustExecute(s, "UPDATE HIGH_PRIORITY mysql.user SET Reload_priv='Y' WHERE Super_priv='Y'")
	mustExecute(s, "UPDATE HIGH_PRIORITY mysql.user SET File_priv='Y' WHERE Super_priv='Y'")
}

func upgradeToVer47(s Session, ver int64) {
	if ver >= version47 {
		return
	}
	doReentrantDDL(s, "ALTER TABLE mysql.bind_info ADD COLUMN `source` varchar(10) NOT NULL default 'unknown'", infoschema.ErrColumnExists)
}

func upgradeToVer50(s Session, ver int64) {
	if ver >= version50 {
		return
	}
	doReentrantDDL(s, CreateSchemaIndexUsageTable)
}

func upgradeToVer52(s Session, ver int64) {
	if ver >= version52 {
		return
	}
	doReentrantDDL(s, "ALTER TABLE mysql.stats_histograms MODIFY cm_sketch BLOB(6291456)")
}

func upgradeToVer53(s Session, ver int64) {
	if ver >= version53 {
		return
	}
	// when upgrade from old tidb and no `tidb_enable_strict_double_type_check` in GLOBAL_VARIABLES, init it with 1`
	sql := fmt.Sprintf("INSERT IGNORE INTO %s.%s (`VARIABLE_NAME`, `VARIABLE_VALUE`) VALUES ('%s', '%d')",
		mysql.SystemDB, mysql.GlobalVariablesTable, variable.TiDBEnableStrictDoubleTypeCheck, 0)
	mustExecute(s, sql)
}

func upgradeToVer54(s Session, ver int64) {
	if ver >= version54 {
		return
	}
	// The mem-query-quota default value is 32GB by default in v3.0, and 1GB by
	// default in v4.0.
	// If a cluster is upgraded from v3.0.x (bootstrapVer <= version38) to
	// v4.0.9+, we'll write the default value to mysql.tidb. Thus we can get the
	// default value of mem-quota-query, and promise the compatibility even if
	// the tidb-server restarts.
	// If it's a newly deployed cluster, we do not need to write the value into
	// mysql.tidb, since no compatibility problem will happen.
	if ver <= version38 {
		writeMemoryQuotaQuery(s)
	}
}

// When cherry-pick upgradeToVer52 to v4.0, we wrongly name it upgradeToVer48.
// If we upgrade from v4.0 to a newer version, the real upgradeToVer48 will be missed.
// So we redo upgradeToVer48 here to make sure the upgrading from v4.0 succeeds.
func upgradeToVer55(s Session, ver int64) {
	if ver >= version55 {
		return
	}
	defValues := map[string]string{
		variable.TiDBIndexLookupConcurrency:     "4",
		variable.TiDBIndexLookupJoinConcurrency: "4",
		variable.TiDBHashAggFinalConcurrency:    "4",
		variable.TiDBHashAggPartialConcurrency:  "4",
		variable.TiDBWindowConcurrency:          "4",
		variable.TiDBProjectionConcurrency:      "4",
		variable.TiDBHashJoinConcurrency:        "5",
	}
	names := make([]string, 0, len(defValues))
	for n := range defValues {
		names = append(names, n)
	}

	selectSQL := "select HIGH_PRIORITY * from mysql.global_variables where variable_name in ('" + strings.Join(names, quoteCommaQuote) + "')"
	ctx := context.Background()
	rs, err := s.ExecuteInternal(ctx, selectSQL)
	terror.MustNil(err)
	defer terror.Call(rs.Close)
	req := rs.NewChunk()
	it := chunk.NewIterator4Chunk(req)
	err = rs.Next(ctx, req)
	for err == nil && req.NumRows() != 0 {
		for row := it.Begin(); row != it.End(); row = it.Next() {
			n := strings.ToLower(row.GetString(0))
			v := row.GetString(1)
			if defValue, ok := defValues[n]; !ok || defValue != v {
				return
			}
		}
		err = rs.Next(ctx, req)
	}
	terror.MustNil(err)

	mustExecute(s, "BEGIN")
	v := strconv.Itoa(variable.ConcurrencyUnset)
	sql := fmt.Sprintf("UPDATE %s.%s SET variable_value='%%s' WHERE variable_name='%%s'", mysql.SystemDB, mysql.GlobalVariablesTable)
	for _, name := range names {
		mustExecute(s, fmt.Sprintf(sql, v, name))
	}
	mustExecute(s, "COMMIT")
}

// When cherry-pick upgradeToVer54 to v4.0, we wrongly name it upgradeToVer49.
// If we upgrade from v4.0 to a newer version, the real upgradeToVer49 will be missed.
// So we redo upgradeToVer49 here to make sure the upgrading from v4.0 succeeds.
func upgradeToVer56(s Session, ver int64) {
	if ver >= version56 {
		return
	}
	doReentrantDDL(s, CreateStatsExtended)
}

func upgradeToVer57(s Session, ver int64) {
	if ver >= version57 {
		return
	}
	insertBuiltinBindInfoRow(s)
}

func initBindInfoTable(s Session) {
	mustExecute(s, CreateBindInfoTable)
	insertBuiltinBindInfoRow(s)
}

func insertBuiltinBindInfoRow(s Session) {
	mustExecute(s, `INSERT HIGH_PRIORITY INTO mysql.bind_info VALUES (%?, %?, "mysql", %?, "0000-00-00 00:00:00", "0000-00-00 00:00:00", "", "", %?)`,
		bindinfo.BuiltinPseudoSQL4BindLock, bindinfo.BuiltinPseudoSQL4BindLock, bindinfo.Builtin, bindinfo.Builtin,
	)
}

func upgradeToVer59(s Session, ver int64) {
	if ver >= version59 {
		return
	}
	// The oom-action default value is log by default in v3.0, and cancel by
	// default in v4.0.11+.
	// If a cluster is upgraded from v3.0.x (bootstrapVer <= version59) to
	// v4.0.11+, we'll write the default value to mysql.tidb. Thus we can get
	// the default value of oom-action, and promise the compatibility even if
	// the tidb-server restarts.
	// If it's a newly deployed cluster, we do not need to write the value into
	// mysql.tidb, since no compatibility problem will happen.
	writeOOMAction(s)
}

func upgradeToVer60(s Session, ver int64) {
	if ver >= version60 {
		return
	}
	mustExecute(s, "DROP TABLE IF EXISTS mysql.stats_extended")
	doReentrantDDL(s, CreateStatsExtended)
}

type bindInfo struct {
	bindSQL    string
	status     string
	createTime types.Time
	charset    string
	collation  string
	source     string
}

func upgradeToVer67(s Session, ver int64) {
	if ver >= version67 {
		return
	}
	bindMap := make(map[string]bindInfo)
	h := &bindinfo.BindHandle{}
	var err error
	mustExecute(s, "BEGIN PESSIMISTIC")

	defer func() {
		if err != nil {
			mustExecute(s, "ROLLBACK")
			return
		}

		mustExecute(s, "COMMIT")
	}()
	mustExecute(s, h.LockBindInfoSQL())
	var rs sqlexec.RecordSet
	rs, err = s.ExecuteInternal(context.Background(),
		`SELECT bind_sql, default_db, status, create_time, charset, collation, source
			FROM mysql.bind_info
			WHERE source != 'builtin'
			ORDER BY update_time DESC`)
	if err != nil {
		logutil.BgLogger().Fatal("upgradeToVer67 error", zap.Error(err))
	}
	req := rs.NewChunk()
	iter := chunk.NewIterator4Chunk(req)
	p := parser.New()
	now := types.NewTime(types.FromGoTime(time.Now()), mysql.TypeTimestamp, 3)
	for {
		err = rs.Next(context.TODO(), req)
		if err != nil {
			logutil.BgLogger().Fatal("upgradeToVer67 error", zap.Error(err))
		}
		if req.NumRows() == 0 {
			break
		}
		updateBindInfo(iter, p, bindMap)
	}
	terror.Call(rs.Close)

	mustExecute(s, "DELETE FROM mysql.bind_info where source != 'builtin'")
	for original, bind := range bindMap {
		mustExecute(s, fmt.Sprintf("INSERT INTO mysql.bind_info VALUES(%s, %s, '', %s, %s, %s, %s, %s, %s)",
			expression.Quote(original),
			expression.Quote(bind.bindSQL),
			expression.Quote(bind.status),
			expression.Quote(bind.createTime.String()),
			expression.Quote(now.String()),
			expression.Quote(bind.charset),
			expression.Quote(bind.collation),
			expression.Quote(bind.source),
		))
	}
}

func updateBindInfo(iter *chunk.Iterator4Chunk, p *parser.Parser, bindMap map[string]bindInfo) {
	for row := iter.Begin(); row != iter.End(); row = iter.Next() {
		bind := row.GetString(0)
		db := row.GetString(1)
		status := row.GetString(2)

		if status != "using" && status != "builtin" {
			continue
		}

		charset := row.GetString(4)
		collation := row.GetString(5)
		stmt, err := p.ParseOneStmt(bind, charset, collation)
		if err != nil {
			logutil.BgLogger().Fatal("updateBindInfo error", zap.Error(err))
		}
		originWithDB := parser.Normalize(utilparser.RestoreWithDefaultDB(stmt, db, bind))
		if _, ok := bindMap[originWithDB]; ok {
			// The results are sorted in descending order of time.
			// And in the following cases, duplicate originWithDB may occur
			//      originalText         	|bindText                                   	|DB
			//		`select * from t` 		|`select /*+ use_index(t, idx) */ * from t` 	|`test`
			// 		`select * from test.t`  |`select /*+ use_index(t, idx) */ * from test.t`|``
			// Therefore, if repeated, we can skip to keep the latest binding.
			continue
		}
		bindMap[originWithDB] = bindInfo{
			bindSQL:    utilparser.RestoreWithDefaultDB(stmt, db, bind),
			status:     status,
			createTime: row.GetTime(3),
			charset:    charset,
			collation:  collation,
			source:     row.GetString(6),
		}
	}
}

func writeMemoryQuotaQuery(s Session) {
	comment := "memory_quota_query is 32GB by default in v3.0.x, 1GB by default in v4.0.x+"
	mustExecute(s, `INSERT HIGH_PRIORITY INTO %n.%n VALUES (%?, %?, %?) ON DUPLICATE KEY UPDATE VARIABLE_VALUE=%?`,
		mysql.SystemDB, mysql.TiDBTable, tidbDefMemoryQuotaQuery, 32<<30, comment, 32<<30,
	)
}

func upgradeToVer62(s Session, ver int64) {
	if ver >= version62 {
		return
	}
	doReentrantDDL(s, "ALTER TABLE mysql.stats_buckets ADD COLUMN `ndv` bigint not null default 0", infoschema.ErrColumnExists)
}

func upgradeToVer63(s Session, ver int64) {
	if ver >= version63 {
		return
	}
	doReentrantDDL(s, "ALTER TABLE mysql.user ADD COLUMN `Create_tablespace_priv` ENUM('N','Y') DEFAULT 'N'", infoschema.ErrColumnExists)
	mustExecute(s, "UPDATE HIGH_PRIORITY mysql.user SET Create_tablespace_priv='Y' where Super_priv='Y'")
}

func upgradeToVer64(s Session, ver int64) {
	if ver >= version64 {
		return
	}
	doReentrantDDL(s, "ALTER TABLE mysql.user ADD COLUMN `Repl_slave_priv` ENUM('N','Y') CHARACTER SET utf8 NOT NULL DEFAULT 'N' AFTER `Execute_priv`", infoschema.ErrColumnExists)
	doReentrantDDL(s, "ALTER TABLE mysql.user ADD COLUMN `Repl_client_priv` ENUM('N','Y') CHARACTER SET utf8 NOT NULL DEFAULT 'N' AFTER `Repl_slave_priv`", infoschema.ErrColumnExists)
	mustExecute(s, "UPDATE HIGH_PRIORITY mysql.user SET Repl_slave_priv='Y',Repl_client_priv='Y' where Super_priv='Y'")
}

func upgradeToVer65(s Session, ver int64) {
	if ver >= version65 {
		return
	}
	doReentrantDDL(s, CreateStatsFMSketchTable)
}

func upgradeToVer66(s Session, ver int64) {
	if ver >= version66 {
		return
	}
	mustExecute(s, "set @@global.tidb_track_aggregate_memory_usage = 1")
}

func upgradeToVer68(s Session, ver int64) {
	if ver >= version68 {
		return
	}
	mustExecute(s, "DELETE FROM mysql.global_variables where VARIABLE_NAME = 'tidb_enable_clustered_index' and VARIABLE_VALUE = 'OFF'")
}

func upgradeToVer69(s Session, ver int64) {
	if ver >= version69 {
		return
	}
	doReentrantDDL(s, CreateGlobalGrantsTable)
}

func upgradeToVer70(s Session, ver int64) {
	if ver >= version70 {
		return
	}
	doReentrantDDL(s, "ALTER TABLE mysql.user ADD COLUMN plugin CHAR(64) AFTER authentication_string", infoschema.ErrColumnExists)
	mustExecute(s, "UPDATE HIGH_PRIORITY mysql.user SET plugin='mysql_native_password'")
}

func upgradeToVer71(s Session, ver int64) {
	if ver >= version71 {
		return
	}
	mustExecute(s, "UPDATE mysql.global_variables SET VARIABLE_VALUE='OFF' WHERE VARIABLE_NAME = 'tidb_multi_statement_mode' AND VARIABLE_VALUE = 'WARN'")
}

func upgradeToVer72(s Session, ver int64) {
	if ver >= version72 {
		return
	}
	doReentrantDDL(s, "ALTER TABLE mysql.stats_meta ADD COLUMN snapshot BIGINT(64) UNSIGNED NOT NULL DEFAULT 0", infoschema.ErrColumnExists)
}

func upgradeToVer73(s Session, ver int64) {
	if ver >= version73 {
		return
	}
	doReentrantDDL(s, CreateCapturePlanBaselinesBlacklist)
}
func upgradeToVer74(s Session, ver int64) {
	if ver >= version74 {
		return
	}
	doReentrantDDL(s, CreateOptimizerTrace)
}

func upgradeToVer74(s Session, ver int64) {
	if ver >= version74 {
		return
	}
	// The old default value of `tidb_stmt_summary_max_stmt_count` is 200, we want to enlarge this to the new default value when TiDB upgrade.
	mustExecute(s, fmt.Sprintf("UPDATE mysql.global_variables SET VARIABLE_VALUE='%[1]v' WHERE VARIABLE_NAME = 'tidb_stmt_summary_max_stmt_count' AND CAST(VARIABLE_VALUE AS SIGNED) = 200", config.GetGlobalConfig().StmtSummary.MaxStmtCount))
}

func upgradeToVer75(s Session, ver int64) {
	if ver >= version75 {
		return
	}
	doReentrantDDL(s, "ALTER TABLE mysql.user MODIFY COLUMN Host CHAR(255)")
	doReentrantDDL(s, "ALTER TABLE mysql.global_priv MODIFY COLUMN Host CHAR(255)")
	doReentrantDDL(s, "ALTER TABLE mysql.db MODIFY COLUMN Host CHAR(255)")
	doReentrantDDL(s, "ALTER TABLE mysql.tables_priv MODIFY COLUMN Host CHAR(255)")
	doReentrantDDL(s, "ALTER TABLE mysql.columns_priv MODIFY COLUMN Host CHAR(255)")
}

func writeOOMAction(s Session) {
	comment := "oom-action is `log` by default in v3.0.x, `cancel` by default in v4.0.11+"
	mustExecute(s, `INSERT HIGH_PRIORITY INTO %n.%n VALUES (%?, %?, %?) ON DUPLICATE KEY UPDATE VARIABLE_VALUE= %?`,
		mysql.SystemDB, mysql.TiDBTable, tidbDefOOMAction, config.OOMActionLog, comment, config.OOMActionLog,
	)
}

// updateBootstrapVer updates bootstrap version variable in mysql.TiDB table.
func updateBootstrapVer(s Session) {
	// Update bootstrap version.
	mustExecute(s, `INSERT HIGH_PRIORITY INTO %n.%n VALUES (%?, %?, "TiDB bootstrap version.") ON DUPLICATE KEY UPDATE VARIABLE_VALUE=%?`,
		mysql.SystemDB, mysql.TiDBTable, tidbServerVersionVar, currentBootstrapVersion, currentBootstrapVersion,
	)
}

// getBootstrapVersion gets bootstrap version from mysql.tidb table;
func getBootstrapVersion(s Session) (int64, error) {
	sVal, isNull, err := getTiDBVar(s, tidbServerVersionVar)
	if err != nil {
		return 0, errors.Trace(err)
	}
	if isNull {
		return 0, nil
	}
	return strconv.ParseInt(sVal, 10, 64)
}

// doDDLWorks executes DDL statements in bootstrap stage.
func doDDLWorks(s Session) {
	// Create a test database.
	mustExecute(s, "CREATE DATABASE IF NOT EXISTS test")
	// Create system db.
	mustExecute(s, "CREATE DATABASE IF NOT EXISTS %n", mysql.SystemDB)
	// Create user table.
	mustExecute(s, CreateUserTable)
	// Create privilege tables.
	mustExecute(s, CreateGlobalPrivTable)
	mustExecute(s, CreateDBPrivTable)
	mustExecute(s, CreateTablePrivTable)
	mustExecute(s, CreateColumnPrivTable)
	// Create global system variable table.
	mustExecute(s, CreateGlobalVariablesTable)
	// Create TiDB table.
	mustExecute(s, CreateTiDBTable)
	// Create help table.
	mustExecute(s, CreateHelpTopic)
	// Create stats_meta table.
	mustExecute(s, CreateStatsMetaTable)
	// Create stats_columns table.
	mustExecute(s, CreateStatsColsTable)
	// Create stats_buckets table.
	mustExecute(s, CreateStatsBucketsTable)
	// Create gc_delete_range table.
	mustExecute(s, CreateGCDeleteRangeTable)
	// Create gc_delete_range_done table.
	mustExecute(s, CreateGCDeleteRangeDoneTable)
	// Create stats_feedback table.
	mustExecute(s, CreateStatsFeedbackTable)
	// Create role_edges table.
	mustExecute(s, CreateRoleEdgesTable)
	// Create default_roles table.
	mustExecute(s, CreateDefaultRolesTable)
	// Create bind_info table.
	initBindInfoTable(s)
	// Create stats_topn_store table.
	mustExecute(s, CreateStatsTopNTable)
	// Create expr_pushdown_blacklist table.
	mustExecute(s, CreateExprPushdownBlacklist)
	// Create opt_rule_blacklist table.
	mustExecute(s, CreateOptRuleBlacklist)
	// Create stats_extended table.
	mustExecute(s, CreateStatsExtended)
	// Create schema_index_usage.
	mustExecute(s, CreateSchemaIndexUsageTable)
	// Create stats_fm_sketch table.
	mustExecute(s, CreateStatsFMSketchTable)
	// Create global_grants
	mustExecute(s, CreateGlobalGrantsTable)
	// Create capture_plan_baselines_blacklist
	mustExecute(s, CreateCapturePlanBaselinesBlacklist)
	mustExecute(s, CreateOptimizerTrace)
}

// doDMLWorks executes DML statements in bootstrap stage.
// All the statements run in a single transaction.
// TODO: sanitize.
func doDMLWorks(s Session) {
	mustExecute(s, "BEGIN")

	// Insert a default user with empty password.
	mustExecute(s, `INSERT HIGH_PRIORITY INTO mysql.user VALUES
		("%", "root", "", "mysql_native_password", "Y", "Y", "Y", "Y", "Y", "Y", "Y", "Y", "Y", "Y", "Y", "Y", "Y", "Y", "Y", "Y", "Y", "Y", "Y", "Y", "Y", "Y", "Y", "Y", "Y", "N", "Y", "Y", "Y", "Y", "Y", "Y", "Y")`)

	// Init global system variables table.
	values := make([]string, 0, len(variable.GetSysVars()))
	for k, v := range variable.GetSysVars() {
		// Session only variable should not be inserted.
		if v.Scope != variable.ScopeSession {
			vVal := v.Value
			if v.Name == variable.TiDBTxnMode && config.GetGlobalConfig().Store == "tikv" {
				vVal = "pessimistic"
			}
			if v.Name == variable.TiDBRowFormatVersion {
				vVal = strconv.Itoa(variable.DefTiDBRowFormatV2)
			}
			if v.Name == variable.TiDBPartitionPruneMode {
				vVal = variable.DefTiDBPartitionPruneMode
				if flag.Lookup("test.v") != nil || flag.Lookup("check.v") != nil || config.CheckTableBeforeDrop {
					// enable Dynamic Prune by default in test case.
					vVal = string(variable.Dynamic)
				}
			}
			if v.Name == variable.TiDBEnableChangeMultiSchema {
				vVal = variable.Off
				if flag.Lookup("test.v") != nil || flag.Lookup("check.v") != nil {
					// enable change multi schema in test case for compatibility with old cases.
					vVal = variable.On
				}
			}
			if v.Name == variable.TiDBEnableAsyncCommit && config.GetGlobalConfig().Store == "tikv" {
				vVal = variable.On
			}
			if v.Name == variable.TiDBEnable1PC && config.GetGlobalConfig().Store == "tikv" {
				vVal = variable.On
			}
			value := fmt.Sprintf(`("%s", "%s")`, strings.ToLower(k), vVal)
			values = append(values, value)
		}
	}
	sql := fmt.Sprintf("INSERT HIGH_PRIORITY INTO %s.%s VALUES %s;", mysql.SystemDB, mysql.GlobalVariablesTable,
		strings.Join(values, ", "))
	mustExecute(s, sql)

	mustExecute(s, `INSERT HIGH_PRIORITY INTO %n.%n VALUES(%?, %?, "Bootstrap flag. Do not delete.") ON DUPLICATE KEY UPDATE VARIABLE_VALUE=%?`,
		mysql.SystemDB, mysql.TiDBTable, bootstrappedVar, varTrue, varTrue,
	)

	mustExecute(s, `INSERT HIGH_PRIORITY INTO %n.%n VALUES(%?, %?, "Bootstrap version. Do not delete.")`,
		mysql.SystemDB, mysql.TiDBTable, tidbServerVersionVar, currentBootstrapVersion,
	)

	writeSystemTZ(s)

	writeNewCollationParameter(s, config.GetGlobalConfig().NewCollationsEnabledOnFirstBootstrap)

	writeDefaultExprPushDownBlacklist(s)

	writeStmtSummaryVars(s)

	_, err := s.ExecuteInternal(context.Background(), "COMMIT")
	if err != nil {
		sleepTime := 1 * time.Second
		logutil.BgLogger().Info("doDMLWorks failed", zap.Error(err), zap.Duration("sleeping time", sleepTime))
		time.Sleep(sleepTime)
		// Check if TiDB is already bootstrapped.
		b, err1 := checkBootstrapped(s)
		if err1 != nil {
			logutil.BgLogger().Fatal("doDMLWorks failed", zap.Error(err1))
		}
		if b {
			return
		}
		logutil.BgLogger().Fatal("doDMLWorks failed", zap.Error(err))
	}
}

func mustExecute(s Session, sql string, args ...interface{}) {
	_, err := s.ExecuteInternal(context.Background(), sql, args...)
	if err != nil {
		debug.PrintStack()
		logutil.BgLogger().Fatal("mustExecute error", zap.Error(err))
	}
}

// oldPasswordUpgrade upgrade password to MySQL compatible format
func oldPasswordUpgrade(pass string) (string, error) {
	hash1, err := hex.DecodeString(pass)
	if err != nil {
		return "", errors.Trace(err)
	}

	hash2 := auth.Sha1Hash(hash1)
	newpass := fmt.Sprintf("*%X", hash2)
	return newpass, nil
}<|MERGE_RESOLUTION|>--- conflicted
+++ resolved
@@ -517,23 +517,16 @@
 	version72 = 72
 	// version73 adds mysql.capture_plan_baselines_blacklist table
 	version73 = 73
-<<<<<<< HEAD
-	version74 = 74
-=======
 	// version74 changes global variable `tidb_stmt_summary_max_stmt_count` value from 200 to 3000.
 	version74 = 74
 	// version75 update mysql.*.host from char(60) to char(255)
 	version75 = 75
->>>>>>> db7d910d
+	version76 = 76
 )
 
 // currentBootstrapVersion is defined as a variable, so we can modify its value for testing.
 // please make sure this is the largest version
-<<<<<<< HEAD
-var currentBootstrapVersion int64 = version74
-=======
-var currentBootstrapVersion int64 = version75
->>>>>>> db7d910d
+var currentBootstrapVersion int64 = version76
 
 var (
 	bootstrapVersion = []func(Session, int64){
@@ -611,10 +604,8 @@
 		upgradeToVer72,
 		upgradeToVer73,
 		upgradeToVer74,
-<<<<<<< HEAD
-=======
 		upgradeToVer75,
->>>>>>> db7d910d
+		upgradeToVer76,
 	}
 )
 
@@ -1570,12 +1561,6 @@
 	}
 	doReentrantDDL(s, CreateCapturePlanBaselinesBlacklist)
 }
-func upgradeToVer74(s Session, ver int64) {
-	if ver >= version74 {
-		return
-	}
-	doReentrantDDL(s, CreateOptimizerTrace)
-}
 
 func upgradeToVer74(s Session, ver int64) {
 	if ver >= version74 {
@@ -1594,6 +1579,13 @@
 	doReentrantDDL(s, "ALTER TABLE mysql.db MODIFY COLUMN Host CHAR(255)")
 	doReentrantDDL(s, "ALTER TABLE mysql.tables_priv MODIFY COLUMN Host CHAR(255)")
 	doReentrantDDL(s, "ALTER TABLE mysql.columns_priv MODIFY COLUMN Host CHAR(255)")
+}
+
+func upgradeToVer76(s Session, ver int64) {
+	if ver >= version76 {
+		return
+	}
+	doReentrantDDL(s, CreateOptimizerTrace)
 }
 
 func writeOOMAction(s Session) {
