// Copyright 2015 PingCAP, Inc.
//
// Licensed under the Apache License, Version 2.0 (the "License");
// you may not use this file except in compliance with the License.
// You may obtain a copy of the License at
//
//     http://www.apache.org/licenses/LICENSE-2.0
//
// Unless required by applicable law or agreed to in writing, software
// distributed under the License is distributed on an "AS IS" BASIS,
// WITHOUT WARRANTIES OR CONDITIONS OF ANY KIND, either express or implied.
// See the License for the specific language governing permissions and
// limitations under the License.

// Copyright 2013 The ql Authors. All rights reserved.
// Use of this source code is governed by a BSD-style
// license that can be found in the LICENSES/QL-LICENSE file.

package session

import (
	"context"
	"encoding/hex"
	"flag"
	"fmt"
	osuser "os/user"
	"runtime/debug"
	"strconv"
	"strings"
	"time"

	"github.com/pingcap/errors"
	"github.com/pingcap/tidb/bindinfo"
	"github.com/pingcap/tidb/config"
	"github.com/pingcap/tidb/domain"
	"github.com/pingcap/tidb/domain/infosync"
	"github.com/pingcap/tidb/expression"
	"github.com/pingcap/tidb/infoschema"
	"github.com/pingcap/tidb/kv"
	"github.com/pingcap/tidb/meta"
	"github.com/pingcap/tidb/owner"
	"github.com/pingcap/tidb/parser"
	"github.com/pingcap/tidb/parser/auth"
	"github.com/pingcap/tidb/parser/model"
	"github.com/pingcap/tidb/parser/mysql"
	"github.com/pingcap/tidb/parser/terror"
	"github.com/pingcap/tidb/planner/core"
	"github.com/pingcap/tidb/sessionctx/variable"
	"github.com/pingcap/tidb/table/tables"
	"github.com/pingcap/tidb/types"
	"github.com/pingcap/tidb/util/chunk"
	"github.com/pingcap/tidb/util/dbterror"
	"github.com/pingcap/tidb/util/logutil"
	utilparser "github.com/pingcap/tidb/util/parser"
	"github.com/pingcap/tidb/util/sqlexec"
	"github.com/pingcap/tidb/util/timeutil"
	"go.etcd.io/etcd/client/v3/concurrency"
	"go.uber.org/zap"
)

const (
	// CreateUserTable is the SQL statement creates User table in system db.
	// WARNING: There are some limitations on altering the schema of mysql.user table.
	// Adding columns that are nullable or have default values is permitted.
	// But operations like dropping or renaming columns may break the compatibility with BR.
	// REFERENCE ISSUE: https://github.com/pingcap/tidb/issues/38785
	CreateUserTable = `CREATE TABLE IF NOT EXISTS mysql.user (
		Host					CHAR(255),
		User					CHAR(32),
		authentication_string	TEXT,
		plugin					CHAR(64),
		Select_priv				ENUM('N','Y') NOT NULL DEFAULT 'N',
		Insert_priv				ENUM('N','Y') NOT NULL DEFAULT 'N',
		Update_priv				ENUM('N','Y') NOT NULL DEFAULT 'N',
		Delete_priv				ENUM('N','Y') NOT NULL DEFAULT 'N',
		Create_priv				ENUM('N','Y') NOT NULL DEFAULT 'N',
		Drop_priv				ENUM('N','Y') NOT NULL DEFAULT 'N',
		Process_priv			ENUM('N','Y') NOT NULL DEFAULT 'N',
		Grant_priv				ENUM('N','Y') NOT NULL DEFAULT 'N',
		References_priv			ENUM('N','Y') NOT NULL DEFAULT 'N',
		Alter_priv				ENUM('N','Y') NOT NULL DEFAULT 'N',
		Show_db_priv			ENUM('N','Y') NOT NULL DEFAULT 'N',
		Super_priv				ENUM('N','Y') NOT NULL DEFAULT 'N',
		Create_tmp_table_priv	ENUM('N','Y') NOT NULL DEFAULT 'N',
		Lock_tables_priv		ENUM('N','Y') NOT NULL DEFAULT 'N',
		Execute_priv			ENUM('N','Y') NOT NULL DEFAULT 'N',
		Create_view_priv		ENUM('N','Y') NOT NULL DEFAULT 'N',
		Show_view_priv			ENUM('N','Y') NOT NULL DEFAULT 'N',
		Create_routine_priv		ENUM('N','Y') NOT NULL DEFAULT 'N',
		Alter_routine_priv		ENUM('N','Y') NOT NULL DEFAULT 'N',
		Index_priv				ENUM('N','Y') NOT NULL DEFAULT 'N',
		Create_user_priv		ENUM('N','Y') NOT NULL DEFAULT 'N',
		Event_priv				ENUM('N','Y') NOT NULL DEFAULT 'N',
		Repl_slave_priv	    	ENUM('N','Y') NOT NULL DEFAULT 'N',
		Repl_client_priv		ENUM('N','Y') NOT NULL DEFAULT 'N',
		Trigger_priv			ENUM('N','Y') NOT NULL DEFAULT 'N',
		Create_role_priv		ENUM('N','Y') NOT NULL DEFAULT 'N',
		Drop_role_priv			ENUM('N','Y') NOT NULL DEFAULT 'N',
		Account_locked			ENUM('N','Y') NOT NULL DEFAULT 'N',
		Shutdown_priv			ENUM('N','Y') NOT NULL DEFAULT 'N',
		Reload_priv				ENUM('N','Y') NOT NULL DEFAULT 'N',
		FILE_priv				ENUM('N','Y') NOT NULL DEFAULT 'N',
		Config_priv				ENUM('N','Y') NOT NULL DEFAULT 'N',
		Create_Tablespace_Priv  ENUM('N','Y') NOT NULL DEFAULT 'N',
		Password_reuse_history  smallint unsigned DEFAULT NULL,
		Password_reuse_time     smallint unsigned DEFAULT NULL,
		User_attributes			json,
		Token_issuer			VARCHAR(255),
		PRIMARY KEY (Host, User));`
	// CreateGlobalPrivTable is the SQL statement creates Global scope privilege table in system db.
	CreateGlobalPrivTable = "CREATE TABLE IF NOT EXISTS mysql.global_priv (" +
		"Host CHAR(255) NOT NULL DEFAULT ''," +
		"User CHAR(80) NOT NULL DEFAULT ''," +
		"Priv LONGTEXT NOT NULL DEFAULT ''," +
		"PRIMARY KEY (Host, User)" +
		")"
	// CreateDBPrivTable is the SQL statement creates DB scope privilege table in system db.
	CreateDBPrivTable = `CREATE TABLE IF NOT EXISTS mysql.db (
		Host					CHAR(255),
		DB						CHAR(64),
		User					CHAR(32),
		Select_priv				ENUM('N','Y') NOT NULL DEFAULT 'N',
		Insert_priv				ENUM('N','Y') NOT NULL DEFAULT 'N',
		Update_priv				ENUM('N','Y') NOT NULL DEFAULT 'N',
		Delete_priv				ENUM('N','Y') NOT NULL DEFAULT 'N',
		Create_priv				ENUM('N','Y') NOT NULL DEFAULT 'N',
		Drop_priv				ENUM('N','Y') NOT NULL DEFAULT 'N',
		Grant_priv				ENUM('N','Y') NOT NULL DEFAULT 'N',
		References_priv 		ENUM('N','Y') NOT NULL DEFAULT 'N',
		Index_priv				ENUM('N','Y') NOT NULL DEFAULT 'N',
		Alter_priv				ENUM('N','Y') NOT NULL DEFAULT 'N',
		Create_tmp_table_priv	ENUM('N','Y') NOT NULL DEFAULT 'N',
		Lock_tables_priv		ENUM('N','Y') NOT NULL DEFAULT 'N',
		Create_view_priv		ENUM('N','Y') NOT NULL DEFAULT 'N',
		Show_view_priv			ENUM('N','Y') NOT NULL DEFAULT 'N',
		Create_routine_priv		ENUM('N','Y') NOT NULL DEFAULT 'N',
		Alter_routine_priv		ENUM('N','Y') NOT NULL DEFAULT 'N',
		Execute_priv			ENUM('N','Y') NOT NULL DEFAULT 'N',
		Event_priv				ENUM('N','Y') NOT NULL DEFAULT 'N',
		Trigger_priv			ENUM('N','Y') NOT NULL DEFAULT 'N',
		PRIMARY KEY (Host, DB, User));`
	// CreateTablePrivTable is the SQL statement creates table scope privilege table in system db.
	CreateTablePrivTable = `CREATE TABLE IF NOT EXISTS mysql.tables_priv (
		Host		CHAR(255),
		DB			CHAR(64),
		User		CHAR(32),
		Table_name	CHAR(64),
		Grantor		CHAR(77),
		Timestamp	TIMESTAMP DEFAULT CURRENT_TIMESTAMP,
		Table_priv	SET('Select','Insert','Update','Delete','Create','Drop','Grant','Index','Alter','Create View','Show View','Trigger','References'),
		Column_priv	SET('Select','Insert','Update','References'),
		PRIMARY KEY (Host, DB, User, Table_name));`
	// CreateColumnPrivTable is the SQL statement creates column scope privilege table in system db.
	CreateColumnPrivTable = `CREATE TABLE IF NOT EXISTS mysql.columns_priv(
		Host		CHAR(255),
		DB			CHAR(64),
		User		CHAR(32),
		Table_name	CHAR(64),
		Column_name	CHAR(64),
		Timestamp	TIMESTAMP DEFAULT CURRENT_TIMESTAMP,
		Column_priv	SET('Select','Insert','Update','References'),
		PRIMARY KEY (Host, DB, User, Table_name, Column_name));`
	// CreateGlobalVariablesTable is the SQL statement creates global variable table in system db.
	// TODO: MySQL puts GLOBAL_VARIABLES table in INFORMATION_SCHEMA db.
	// INFORMATION_SCHEMA is a virtual db in TiDB. So we put this table in system db.
	// Maybe we will put it back to INFORMATION_SCHEMA.
	CreateGlobalVariablesTable = `CREATE TABLE IF NOT EXISTS mysql.GLOBAL_VARIABLES(
		VARIABLE_NAME  VARCHAR(64) NOT NULL PRIMARY KEY,
		VARIABLE_VALUE VARCHAR(1024) DEFAULT NULL);`
	// CreateTiDBTable is the SQL statement creates a table in system db.
	// This table is a key-value struct contains some information used by TiDB.
	// Currently we only put bootstrapped in it which indicates if the system is already bootstrapped.
	CreateTiDBTable = `CREATE TABLE IF NOT EXISTS mysql.tidb(
		VARIABLE_NAME  	VARCHAR(64) NOT NULL PRIMARY KEY,
		VARIABLE_VALUE 	VARCHAR(1024) DEFAULT NULL,
		COMMENT 		VARCHAR(1024));`

	// CreateHelpTopic is the SQL statement creates help_topic table in system db.
	// See: https://dev.mysql.com/doc/refman/5.5/en/system-database.html#system-database-help-tables
	CreateHelpTopic = `CREATE TABLE IF NOT EXISTS mysql.help_topic (
  		help_topic_id 		INT(10) UNSIGNED NOT NULL,
  		name 				CHAR(64) NOT NULL,
  		help_category_id 	SMALLINT(5) UNSIGNED NOT NULL,
  		description 		TEXT NOT NULL,
  		example 			TEXT NOT NULL,
  		url 				TEXT NOT NULL,
  		PRIMARY KEY (help_topic_id) clustered,
  		UNIQUE KEY name (name)
		) ENGINE=InnoDB DEFAULT CHARSET=utf8 STATS_PERSISTENT=0 COMMENT='help topics';`

	// CreateStatsMetaTable stores the meta of table statistics.
	CreateStatsMetaTable = `CREATE TABLE IF NOT EXISTS mysql.stats_meta (
		version 		BIGINT(64) UNSIGNED NOT NULL,
		table_id 		BIGINT(64) NOT NULL,
		modify_count	BIGINT(64) NOT NULL DEFAULT 0,
		count 			BIGINT(64) UNSIGNED NOT NULL DEFAULT 0,
		snapshot        BIGINT(64) UNSIGNED NOT NULL DEFAULT 0,
		INDEX idx_ver(version),
		UNIQUE INDEX tbl(table_id)
	);`

	// CreateStatsColsTable stores the statistics of table columns.
	CreateStatsColsTable = `CREATE TABLE IF NOT EXISTS mysql.stats_histograms (
		table_id 			BIGINT(64) NOT NULL,
		is_index 			TINYINT(2) NOT NULL,
		hist_id 			BIGINT(64) NOT NULL,
		distinct_count 		BIGINT(64) NOT NULL,
		null_count 			BIGINT(64) NOT NULL DEFAULT 0,
		tot_col_size 		BIGINT(64) NOT NULL DEFAULT 0,
		modify_count 		BIGINT(64) NOT NULL DEFAULT 0,
		version 			BIGINT(64) UNSIGNED NOT NULL DEFAULT 0,
		cm_sketch 			BLOB(6291456),
		stats_ver 			BIGINT(64) NOT NULL DEFAULT 0,
		flag 				BIGINT(64) NOT NULL DEFAULT 0,
		correlation 		DOUBLE NOT NULL DEFAULT 0,
		last_analyze_pos 	LONGBLOB DEFAULT NULL,
		UNIQUE INDEX tbl(table_id, is_index, hist_id)
	);`

	// CreateStatsBucketsTable stores the histogram info for every table columns.
	CreateStatsBucketsTable = `CREATE TABLE IF NOT EXISTS mysql.stats_buckets (
		table_id 	BIGINT(64) NOT NULL,
		is_index 	TINYINT(2) NOT NULL,
		hist_id 	BIGINT(64) NOT NULL,
		bucket_id 	BIGINT(64) NOT NULL,
		count 		BIGINT(64) NOT NULL,
		repeats 	BIGINT(64) NOT NULL,
		upper_bound LONGBLOB NOT NULL,
		lower_bound LONGBLOB ,
		ndv         BIGINT NOT NULL DEFAULT 0,
		UNIQUE INDEX tbl(table_id, is_index, hist_id, bucket_id)
	);`

	// CreateGCDeleteRangeTable stores schemas which can be deleted by DeleteRange.
	CreateGCDeleteRangeTable = `CREATE TABLE IF NOT EXISTS mysql.gc_delete_range (
		job_id 		BIGINT NOT NULL COMMENT "the DDL job ID",
		element_id 	BIGINT NOT NULL COMMENT "the schema element ID",
		start_key 	VARCHAR(255) NOT NULL COMMENT "encoded in hex",
		end_key 	VARCHAR(255) NOT NULL COMMENT "encoded in hex",
		ts 			BIGINT NOT NULL COMMENT "timestamp in uint64",
		UNIQUE KEY delete_range_index (job_id, element_id)
	);`

	// CreateGCDeleteRangeDoneTable stores schemas which are already deleted by DeleteRange.
	CreateGCDeleteRangeDoneTable = `CREATE TABLE IF NOT EXISTS mysql.gc_delete_range_done (
		job_id 		BIGINT NOT NULL COMMENT "the DDL job ID",
		element_id 	BIGINT NOT NULL COMMENT "the schema element ID",
		start_key 	VARCHAR(255) NOT NULL COMMENT "encoded in hex",
		end_key 	VARCHAR(255) NOT NULL COMMENT "encoded in hex",
		ts 			BIGINT NOT NULL COMMENT "timestamp in uint64",
		UNIQUE KEY delete_range_done_index (job_id, element_id)
	);`

	// CreateStatsFeedbackTable stores the feedback info which is used to update stats.
	CreateStatsFeedbackTable = `CREATE TABLE IF NOT EXISTS mysql.stats_feedback (
		table_id 	BIGINT(64) NOT NULL,
		is_index 	TINYINT(2) NOT NULL,
		hist_id 	BIGINT(64) NOT NULL,
		feedback 	BLOB NOT NULL,
		INDEX hist(table_id, is_index, hist_id)
	);`

	// CreateBindInfoTable stores the sql bind info which is used to update globalBindCache.
	CreateBindInfoTable = `CREATE TABLE IF NOT EXISTS mysql.bind_info (
		original_sql TEXT NOT NULL,
		bind_sql TEXT NOT NULL,
		default_db TEXT NOT NULL,
		status TEXT NOT NULL,
		create_time TIMESTAMP(3) NOT NULL,
		update_time TIMESTAMP(3) NOT NULL,
		charset TEXT NOT NULL,
		collation TEXT NOT NULL,
		source VARCHAR(10) NOT NULL DEFAULT 'unknown',
		sql_digest varchar(64),
		plan_digest varchar(64),
		INDEX sql_index(original_sql(700),default_db(68)) COMMENT "accelerate the speed when add global binding query",
		INDEX time_index(update_time) COMMENT "accelerate the speed when querying with last update time"
	) ENGINE=InnoDB DEFAULT CHARSET=utf8mb4 COLLATE=utf8mb4_bin;`

	// CreateRoleEdgesTable stores the role and user relationship information.
	CreateRoleEdgesTable = `CREATE TABLE IF NOT EXISTS mysql.role_edges (
		FROM_HOST 			CHAR(60) COLLATE utf8_bin NOT NULL DEFAULT '',
		FROM_USER 			CHAR(32) COLLATE utf8_bin NOT NULL DEFAULT '',
		TO_HOST 			CHAR(60) COLLATE utf8_bin NOT NULL DEFAULT '',
		TO_USER 			CHAR(32) COLLATE utf8_bin NOT NULL DEFAULT '',
		WITH_ADMIN_OPTION 	ENUM('N','Y') CHARACTER SET utf8 COLLATE utf8_general_ci NOT NULL DEFAULT 'N',
		PRIMARY KEY (FROM_HOST,FROM_USER,TO_HOST,TO_USER)
	);`

	// CreateDefaultRolesTable stores the active roles for a user.
	CreateDefaultRolesTable = `CREATE TABLE IF NOT EXISTS mysql.default_roles (
		HOST 				CHAR(60) COLLATE utf8_bin NOT NULL DEFAULT '',
		USER 				CHAR(32) COLLATE utf8_bin NOT NULL DEFAULT '',
		DEFAULT_ROLE_HOST 	CHAR(60) COLLATE utf8_bin NOT NULL DEFAULT '%',
		DEFAULT_ROLE_USER 	CHAR(32) COLLATE utf8_bin NOT NULL DEFAULT '',
		PRIMARY KEY (HOST,USER,DEFAULT_ROLE_HOST,DEFAULT_ROLE_USER)
	)`

	// CreateStatsTopNTable stores topn data of a cmsketch with top n.
	CreateStatsTopNTable = `CREATE TABLE IF NOT EXISTS mysql.stats_top_n (
		table_id 	BIGINT(64) NOT NULL,
		is_index 	TINYINT(2) NOT NULL,
		hist_id 	BIGINT(64) NOT NULL,
		value 		LONGBLOB,
		count 		BIGINT(64) UNSIGNED NOT NULL,
		INDEX tbl(table_id, is_index, hist_id)
	);`

	// CreateStatsFMSketchTable stores FMSketch data of a column histogram.
	CreateStatsFMSketchTable = `CREATE TABLE IF NOT EXISTS mysql.stats_fm_sketch (
		table_id 	BIGINT(64) NOT NULL,
		is_index 	TINYINT(2) NOT NULL,
		hist_id 	BIGINT(64) NOT NULL,
		value 		LONGBLOB,
		INDEX tbl(table_id, is_index, hist_id)
	);`

	// CreateExprPushdownBlacklist stores the expressions which are not allowed to be pushed down.
	CreateExprPushdownBlacklist = `CREATE TABLE IF NOT EXISTS mysql.expr_pushdown_blacklist (
		name 		CHAR(100) NOT NULL,
		store_type 	CHAR(100) NOT NULL DEFAULT 'tikv,tiflash,tidb',
		reason 		VARCHAR(200)
	);`

	// CreateOptRuleBlacklist stores the list of disabled optimizing operations.
	CreateOptRuleBlacklist = `CREATE TABLE IF NOT EXISTS mysql.opt_rule_blacklist (
		name 	CHAR(100) NOT NULL
	);`

	// CreateStatsExtended stores the registered extended statistics.
	CreateStatsExtended = `CREATE TABLE IF NOT EXISTS mysql.stats_extended (
		name varchar(32) NOT NULL,
		type tinyint(4) NOT NULL,
		table_id bigint(64) NOT NULL,
		column_ids varchar(32) NOT NULL,
		stats blob DEFAULT NULL,
		version bigint(64) unsigned NOT NULL,
		status tinyint(4) NOT NULL,
		PRIMARY KEY(name, table_id),
		KEY idx_1 (table_id, status, version),
		KEY idx_2 (status, version)
	);`

	// CreateSchemaIndexUsageTable stores the index usage information.
	CreateSchemaIndexUsageTable = `CREATE TABLE IF NOT EXISTS mysql.schema_index_usage (
		TABLE_ID bigint(64),
		INDEX_ID bigint(21),
		QUERY_COUNT bigint(64),
		ROWS_SELECTED bigint(64),
		LAST_USED_AT timestamp,
		PRIMARY KEY(TABLE_ID, INDEX_ID)
	);`
	// CreateGlobalGrantsTable stores dynamic privs
	CreateGlobalGrantsTable = `CREATE TABLE IF NOT EXISTS mysql.global_grants (
		USER char(32) NOT NULL DEFAULT '',
		HOST char(255) NOT NULL DEFAULT '',
		PRIV char(32) NOT NULL DEFAULT '',
		WITH_GRANT_OPTION enum('N','Y') NOT NULL DEFAULT 'N',
		PRIMARY KEY (USER,HOST,PRIV)
	);`
	// CreateCapturePlanBaselinesBlacklist stores the baseline capture filter rules.
	CreateCapturePlanBaselinesBlacklist = `CREATE TABLE IF NOT EXISTS mysql.capture_plan_baselines_blacklist (
		id bigint(64) auto_increment,
		filter_type varchar(32) NOT NULL COMMENT "type of the filter, only db, table and frequency supported now",
		filter_value varchar(32) NOT NULL,
		key idx(filter_type),
		primary key(id)
	);`
	// CreateColumnStatsUsageTable stores the column stats usage information.
	CreateColumnStatsUsageTable = `CREATE TABLE IF NOT EXISTS mysql.column_stats_usage (
		table_id BIGINT(64) NOT NULL,
		column_id BIGINT(64) NOT NULL,
		last_used_at TIMESTAMP,
		last_analyzed_at TIMESTAMP,
		PRIMARY KEY (table_id, column_id) CLUSTERED
	);`
	// CreateTableCacheMetaTable stores the cached table meta lock information.
	CreateTableCacheMetaTable = `CREATE TABLE IF NOT EXISTS mysql.table_cache_meta (
		tid bigint(11) NOT NULL DEFAULT 0,
		lock_type enum('NONE','READ', 'INTEND', 'WRITE') NOT NULL DEFAULT 'NONE',
		lease bigint(20) NOT NULL DEFAULT 0,
		oldReadLease bigint(20) NOT NULL DEFAULT 0,
		PRIMARY KEY (tid)
	);`
	// CreateAnalyzeOptionsTable stores the analyze options used by analyze and auto analyze.
	CreateAnalyzeOptionsTable = `CREATE TABLE IF NOT EXISTS mysql.analyze_options (
		table_id BIGINT(64) NOT NULL,
		sample_num BIGINT(64) NOT NULL DEFAULT 0,
		sample_rate DOUBLE NOT NULL DEFAULT -1,
		buckets BIGINT(64) NOT NULL DEFAULT 0,
		topn BIGINT(64) NOT NULL DEFAULT -1,
		column_choice enum('DEFAULT','ALL','PREDICATE','LIST') NOT NULL DEFAULT 'DEFAULT',
		column_ids TEXT(19372),
		PRIMARY KEY (table_id) CLUSTERED
	);`
	// CreateStatsHistory stores the historical stats.
	CreateStatsHistory = `CREATE TABLE IF NOT EXISTS mysql.stats_history (
		table_id bigint(64) NOT NULL,
		stats_data longblob NOT NULL,
		seq_no bigint(64) NOT NULL comment 'sequence number of the gzipped data slice',
		version bigint(64) NOT NULL comment 'stats version which corresponding to stats:version in EXPLAIN',
		create_time datetime(6) NOT NULL,
		UNIQUE KEY table_version_seq (table_id, version, seq_no),
		KEY table_create_time (table_id, create_time, seq_no)
	);`
	// CreateStatsMetaHistory stores the historical meta stats.
	CreateStatsMetaHistory = `CREATE TABLE IF NOT EXISTS mysql.stats_meta_history (
		table_id bigint(64) NOT NULL,
		modify_count bigint(64) NOT NULL,
		count bigint(64) NOT NULL,
		version bigint(64) NOT NULL comment 'stats version which corresponding to stats:version in EXPLAIN',
		create_time datetime(6) NOT NULL,
		UNIQUE KEY table_version (table_id, version),
		KEY table_create_time (table_id, create_time)
	);`
	// CreateAnalyzeJobs stores the analyze jobs.
	CreateAnalyzeJobs = `CREATE TABLE IF NOT EXISTS mysql.analyze_jobs (
		id BIGINT(64) UNSIGNED NOT NULL AUTO_INCREMENT,
		update_time TIMESTAMP NOT NULL DEFAULT CURRENT_TIMESTAMP ON UPDATE CURRENT_TIMESTAMP,
		table_schema CHAR(64) NOT NULL DEFAULT '',
		table_name CHAR(64) NOT NULL DEFAULT '',
		partition_name CHAR(64) NOT NULL DEFAULT '',
		job_info TEXT NOT NULL,
		processed_rows BIGINT(64) UNSIGNED NOT NULL DEFAULT 0,
		start_time TIMESTAMP,
		end_time TIMESTAMP,
		state ENUM('pending', 'running', 'finished', 'failed') NOT NULL,
		fail_reason TEXT,
		instance VARCHAR(512) NOT NULL comment 'address of the TiDB instance executing the analyze job',
		process_id BIGINT(64) UNSIGNED comment 'ID of the process executing the analyze job',
		PRIMARY KEY (id),
		KEY (update_time)
	);`
	// CreateAdvisoryLocks stores the advisory locks (get_lock, release_lock).
	CreateAdvisoryLocks = `CREATE TABLE IF NOT EXISTS mysql.advisory_locks (
		lock_name VARCHAR(64) NOT NULL PRIMARY KEY
	);`
	// CreateMDLView is a view about metadata locks.
	CreateMDLView = `CREATE OR REPLACE VIEW mysql.tidb_mdl_view as (
	select JOB_ID, DB_NAME, TABLE_NAME, QUERY, SESSION_ID, TxnStart, TIDB_DECODE_SQL_DIGESTS(ALL_SQL_DIGESTS, 4096) AS SQL_DIGESTS from information_schema.ddl_jobs, information_schema.CLUSTER_TIDB_TRX, information_schema.CLUSTER_PROCESSLIST where ddl_jobs.STATE = 'running' and find_in_set(ddl_jobs.table_id, CLUSTER_TIDB_TRX.RELATED_TABLE_IDS) and CLUSTER_TIDB_TRX.SESSION_ID=CLUSTER_PROCESSLIST.ID
	);`

	// CreatePlanReplayerStatusTable is a table about plan replayer status
	CreatePlanReplayerStatusTable = `CREATE TABLE IF NOT EXISTS mysql.plan_replayer_status (
		sql_digest VARCHAR(128),
		plan_digest VARCHAR(128),
		origin_sql TEXT,
		token VARCHAR(128),
		update_time TIMESTAMP NOT NULL DEFAULT CURRENT_TIMESTAMP ON UPDATE CURRENT_TIMESTAMP,
		fail_reason TEXT,
		instance VARCHAR(512) NOT NULL comment 'address of the TiDB instance executing the plan replayer job');`

	// CreatePlanReplayerTaskTable is a table about plan replayer capture task
	CreatePlanReplayerTaskTable = `CREATE TABLE IF NOT EXISTS mysql.plan_replayer_task (
		sql_digest VARCHAR(128) NOT NULL,
		plan_digest VARCHAR(128) NOT NULL,
		update_time TIMESTAMP NOT NULL DEFAULT CURRENT_TIMESTAMP ON UPDATE CURRENT_TIMESTAMP,
		PRIMARY KEY (sql_digest,plan_digest));`

	// CreateStatsTableLocked stores the locked tables
	CreateStatsTableLocked = `CREATE TABLE IF NOT EXISTS mysql.stats_table_locked(
		table_id bigint(64) NOT NULL,
		modify_count bigint(64) NOT NULL DEFAULT 0,
		count bigint(64) NOT NULL DEFAULT 0,
		version bigint(64) UNSIGNED NOT NULL DEFAULT 0,
		PRIMARY KEY (table_id));`

	// CreatePasswordHistory is a table save history passwd
	CreatePasswordHistory = `CREATE TABLE  IF NOT EXISTS mysql.password_history (
         Host char(255)  NOT NULL DEFAULT '',
         User char(32)  NOT NULL DEFAULT '',
         Password_timestamp timestamp(6) NOT NULL DEFAULT CURRENT_TIMESTAMP(6),
         Password text,
         PRIMARY KEY (Host,User,Password_timestamp )
        ) COMMENT='Password history for user accounts' `
)

// bootstrap initiates system DB for a store.
func bootstrap(s Session) {
	startTime := time.Now()
	err := InitMDLVariableForBootstrap(s.GetStore())
	if err != nil {
		logutil.BgLogger().Fatal("init metadata lock error",
			zap.Error(err))
	}
	dom := domain.GetDomain(s)
	for {
		b, err := checkBootstrapped(s)
		if err != nil {
			logutil.BgLogger().Fatal("check bootstrap error",
				zap.Error(err))
		}
		// For rolling upgrade, we can't do upgrade only in the owner.
		if b {
			upgrade(s)
			logutil.BgLogger().Info("upgrade successful in bootstrap",
				zap.Duration("take time", time.Since(startTime)))
			return
		}
		// To reduce conflict when multiple TiDB-server start at the same time.
		// Actually only one server need to do the bootstrap. So we chose DDL owner to do this.
		if dom.DDL().OwnerManager().IsOwner() {
			doDDLWorks(s)
			doDMLWorks(s)
			logutil.BgLogger().Info("bootstrap successful",
				zap.Duration("take time", time.Since(startTime)))
			return
		}
		time.Sleep(200 * time.Millisecond)
	}
}

const (
	// varTrue is the true value in mysql.TiDB table for boolean columns.
	varTrue = "True"
	// varFalse is the false value in mysql.TiDB table for boolean columns.
	varFalse = "False"
	// The variable name in mysql.TiDB table.
	// It is used for checking if the store is bootstrapped by any TiDB server.
	// If the value is `True`, the store is already bootstrapped by a TiDB server.
	bootstrappedVar = "bootstrapped"
	// The variable name in mysql.TiDB table.
	// It is used for getting the version of the TiDB server which bootstrapped the store.
	tidbServerVersionVar = "tidb_server_version"
	// The variable name in mysql.tidb table and it will be used when we want to know
	// system timezone.
	tidbSystemTZ = "system_tz"
	// The variable name in mysql.tidb table and it will indicate if the new collations are enabled in the TiDB cluster.
	tidbNewCollationEnabled = "new_collation_enabled"
	// The variable name in mysql.tidb table and it records the default value of
	// mem-quota-query when upgrade from v3.0.x to v4.0.9+.
	tidbDefMemoryQuotaQuery = "default_memory_quota_query"
	// The variable name in mysql.tidb table and it records the default value of
	// oom-action when upgrade from v3.0.x to v4.0.11+.
	tidbDefOOMAction = "default_oom_action"
	// Const for TiDB server version 2.
	version2  = 2
	version3  = 3
	version4  = 4
	version5  = 5
	version6  = 6
	version7  = 7
	version8  = 8
	version9  = 9
	version10 = 10
	version11 = 11
	version12 = 12
	version13 = 13
	version14 = 14
	version15 = 15
	version16 = 16
	version17 = 17
	version18 = 18
	version19 = 19
	version20 = 20
	version21 = 21
	version22 = 22
	version23 = 23
	version24 = 24
	version25 = 25
	version26 = 26
	version27 = 27
	version28 = 28
	// version29 is not needed.
	version30 = 30
	version31 = 31
	version32 = 32
	version33 = 33
	version34 = 34
	version35 = 35
	version36 = 36
	version37 = 37
	version38 = 38
	// version39 will be redone in version46 so it's skipped here.
	// version40 is the version that introduce new collation in TiDB,
	// see https://github.com/pingcap/tidb/pull/14574 for more details.
	version40 = 40
	version41 = 41
	// version42 add storeType and reason column in expr_pushdown_blacklist
	version42 = 42
	// version43 updates global variables related to statement summary.
	version43 = 43
	// version44 delete tidb_isolation_read_engines from mysql.global_variables to avoid unexpected behavior after upgrade.
	version44 = 44
	// version45 introduces CONFIG_PRIV for SET CONFIG statements.
	version45 = 45
	// version46 fix a bug in v3.1.1.
	version46 = 46
	// version47 add Source to bindings to indicate the way binding created.
	version47 = 47
	// version48 reset all deprecated concurrency related system-variables if they were all default value.
	// version49 introduces mysql.stats_extended table.
	// Both version48 and version49 will be redone in version55 and version56 so they're skipped here.
	// version50 add mysql.schema_index_usage table.
	version50 = 50
	// version51 introduces CreateTablespacePriv to mysql.user.
	// version51 will be redone in version63 so it's skipped here.
	// version52 change mysql.stats_histograms cm_sketch column from blob to blob(6291456)
	version52 = 52
	// version53 introduce Global variable tidb_enable_strict_double_type_check
	version53 = 53
	// version54 writes a variable `mem_quota_query` to mysql.tidb if it's a cluster upgraded from v3.0.x to v4.0.9+.
	version54 = 54
	// version55 fixes the bug that upgradeToVer48 would be missed when upgrading from v4.0 to a new version
	version55 = 55
	// version56 fixes the bug that upgradeToVer49 would be missed when upgrading from v4.0 to a new version
	version56 = 56
	// version57 fixes the bug of concurrent create / drop binding
	version57 = 57
	// version58 add `Repl_client_priv` and `Repl_slave_priv` to `mysql.user`
	// version58 will be redone in version64 so it's skipped here.
	// version59 add writes a variable `oom-action` to mysql.tidb if it's a cluster upgraded from v3.0.x to v4.0.11+.
	version59 = 59
	// version60 redesigns `mysql.stats_extended`
	version60 = 60
	// version61 will be redone in version67
	// version62 add column ndv for mysql.stats_buckets.
	version62 = 62
	// version63 fixes the bug that upgradeToVer51 would be missed when upgrading from v4.0 to a new version
	version63 = 63
	// version64 is redone upgradeToVer58 after upgradeToVer63, this is to preserve the order of the columns in mysql.user
	version64 = 64
	// version65 add mysql.stats_fm_sketch table.
	version65 = 65
	// version66 enables the feature `track_aggregate_memory_usage` by default.
	version66 = 66
	// version67 restore all SQL bindings.
	version67 = 67
	// version68 update the global variable 'tidb_enable_clustered_index' from 'off' to 'int_only'.
	version68 = 68
	// version69 adds mysql.global_grants for DYNAMIC privileges
	version69 = 69
	// version70 adds mysql.user.plugin to allow multiple authentication plugins
	version70 = 70
	// version71 forces tidb_multi_statement_mode=OFF when tidb_multi_statement_mode=WARN
	// This affects upgrades from v4.0 where the default was WARN.
	version71 = 71
	// version72 adds snapshot column for mysql.stats_meta
	version72 = 72
	// version73 adds mysql.capture_plan_baselines_blacklist table
	version73 = 73
	// version74 changes global variable `tidb_stmt_summary_max_stmt_count` value from 200 to 3000.
	version74 = 74
	// version75 update mysql.*.host from char(60) to char(255)
	version75 = 75
	// version76 update mysql.columns_priv from SET('Select','Insert','Update') to SET('Select','Insert','Update','References')
	version76 = 76
	// version77 adds mysql.column_stats_usage table
	version77 = 77
	// version78 updates mysql.stats_buckets.lower_bound, mysql.stats_buckets.upper_bound and mysql.stats_histograms.last_analyze_pos from BLOB to LONGBLOB.
	version78 = 78
	// version79 adds the mysql.table_cache_meta table
	version79 = 79
	// version80 fixes the issue https://github.com/pingcap/tidb/issues/25422.
	// If the TiDB upgrading from the 4.x to a newer version, we keep the tidb_analyze_version to 1.
	version80 = 80
	// version81 insert "tidb_enable_index_merge|off" to mysql.GLOBAL_VARIABLES if there is no tidb_enable_index_merge.
	// This will only happens when we upgrade a cluster before 4.0.0 to 4.0.0+.
	version81 = 81
	// version82 adds the mysql.analyze_options table
	version82 = 82
	// version83 adds the tables mysql.stats_history
	version83 = 83
	// version84 adds the tables mysql.stats_meta_history
	version84 = 84
	// version85 updates bindings with status 'using' in mysql.bind_info table to 'enabled' status
	version85 = 85
	// version86 update mysql.tables_priv from SET('Select','Insert','Update') to SET('Select','Insert','Update','References').
	version86 = 86
	// version87 adds the mysql.analyze_jobs table
	version87 = 87
	// version88 fixes the issue https://github.com/pingcap/tidb/issues/33650.
	version88 = 88
	// version89 adds the tables mysql.advisory_locks
	version89 = 89
	// version90 converts enable-batch-dml, mem-quota-query, query-log-max-len, committer-concurrency, run-auto-analyze, and oom-action to a sysvar
	version90 = 90
	// version91 converts prepared-plan-cache to sysvars
	version91 = 91
	// version92 for concurrent ddl.
	version92 = 92
	// version93 converts oom-use-tmp-storage to a sysvar
	version93 = 93
	version94 = 94
	// version95 add a column `User_attributes` to `mysql.user`
	version95 = 95
	// version97 sets tidb_opt_range_max_size to 0 when a cluster upgrades from some version lower than v6.4.0 to v6.4.0+.
	// It promises the compatibility of building ranges behavior.
	version97 = 97
	// version98 add a column `Token_issuer` to `mysql.user`
	version98 = 98
	version99 = 99
	// version100 converts server-memory-quota to a sysvar
	version100 = 100
	// version101 add mysql.plan_replayer_status table
	version101 = 101
	// version102 add mysql.plan_replayer_task table
	version102 = 102
	// version103 adds the tables mysql.stats_table_locked
	version103 = 103
	// version104 add `sql_digest` and `plan_digest` to `bind_info`
	version104 = 104
<<<<<<< HEAD
	// version105 add mysql.password_history, and Password_reuse_history, Password_reuse_time into mysql.user
=======
	// version105 insert "tidb_cost_model_version|1" to mysql.GLOBAL_VARIABLES if there is no tidb_cost_model_version.
	// This will only happens when we upgrade a cluster before 6.0.
>>>>>>> c3565a18
	version105 = 105
)

// currentBootstrapVersion is defined as a variable, so we can modify its value for testing.
// please make sure this is the largest version
var currentBootstrapVersion int64 = version105

// DDL owner key's expired time is ManagerSessionTTL seconds, we should wait the time and give more time to have a chance to finish it.
var internalSQLTimeout = owner.ManagerSessionTTL + 15

var (
	bootstrapVersion = []func(Session, int64){
		upgradeToVer2,
		upgradeToVer3,
		upgradeToVer4,
		upgradeToVer5,
		upgradeToVer6,
		upgradeToVer7,
		upgradeToVer8,
		upgradeToVer9,
		upgradeToVer10,
		upgradeToVer11,
		upgradeToVer12,
		upgradeToVer13,
		upgradeToVer14,
		upgradeToVer15,
		upgradeToVer16,
		upgradeToVer17,
		upgradeToVer18,
		upgradeToVer19,
		upgradeToVer20,
		upgradeToVer21,
		upgradeToVer22,
		upgradeToVer23,
		upgradeToVer24,
		upgradeToVer25,
		upgradeToVer26,
		upgradeToVer27,
		upgradeToVer28,
		upgradeToVer29,
		upgradeToVer30,
		upgradeToVer31,
		upgradeToVer32,
		upgradeToVer33,
		upgradeToVer34,
		upgradeToVer35,
		upgradeToVer36,
		upgradeToVer37,
		upgradeToVer38,
		// We will redo upgradeToVer39 in upgradeToVer46,
		// so upgradeToVer39 is skipped here.
		upgradeToVer40,
		upgradeToVer41,
		upgradeToVer42,
		upgradeToVer43,
		upgradeToVer44,
		upgradeToVer45,
		upgradeToVer46,
		upgradeToVer47,
		// We will redo upgradeToVer48 and upgradeToVer49 in upgradeToVer55 and upgradeToVer56,
		// so upgradeToVer48 and upgradeToVer49 is skipped here.
		upgradeToVer50,
		// We will redo upgradeToVer51 in upgradeToVer63, it is skipped here.
		upgradeToVer52,
		upgradeToVer53,
		upgradeToVer54,
		upgradeToVer55,
		upgradeToVer56,
		upgradeToVer57,
		// We will redo upgradeToVer58 in upgradeToVer64, it is skipped here.
		upgradeToVer59,
		upgradeToVer60,
		// We will redo upgradeToVer61 in upgradeToVer67, it is skipped here.
		upgradeToVer62,
		upgradeToVer63,
		upgradeToVer64,
		upgradeToVer65,
		upgradeToVer66,
		upgradeToVer67,
		upgradeToVer68,
		upgradeToVer69,
		upgradeToVer70,
		upgradeToVer71,
		upgradeToVer72,
		upgradeToVer73,
		upgradeToVer74,
		upgradeToVer75,
		upgradeToVer76,
		upgradeToVer77,
		upgradeToVer78,
		upgradeToVer79,
		upgradeToVer80,
		upgradeToVer81,
		upgradeToVer82,
		upgradeToVer83,
		upgradeToVer84,
		upgradeToVer85,
		upgradeToVer86,
		upgradeToVer87,
		upgradeToVer88,
		upgradeToVer89,
		upgradeToVer90,
		upgradeToVer91,
		upgradeToVer93,
		upgradeToVer94,
		upgradeToVer95,
		// We will redo upgradeToVer96 in upgradeToVer100, it is skipped here.
		upgradeToVer97,
		upgradeToVer98,
		upgradeToVer100,
		upgradeToVer101,
		upgradeToVer102,
		upgradeToVer103,
		upgradeToVer104,
		upgradeToVer105,
	}
)

func checkBootstrapped(s Session) (bool, error) {
	ctx := kv.WithInternalSourceType(context.Background(), kv.InternalTxnBootstrap)
	//  Check if system db exists.
	_, err := s.ExecuteInternal(ctx, "USE %n", mysql.SystemDB)
	if err != nil && infoschema.ErrDatabaseNotExists.NotEqual(err) {
		logutil.BgLogger().Fatal("check bootstrap error",
			zap.Error(err))
	}
	// Check bootstrapped variable value in TiDB table.
	sVal, _, err := getTiDBVar(s, bootstrappedVar)
	if err != nil {
		if infoschema.ErrTableNotExists.Equal(err) {
			return false, nil
		}
		return false, errors.Trace(err)
	}
	isBootstrapped := sVal == varTrue
	if isBootstrapped {
		// Make sure that doesn't affect the following operations.
		if err = s.CommitTxn(ctx); err != nil {
			return false, errors.Trace(err)
		}
	}
	return isBootstrapped, nil
}

// getTiDBVar gets variable value from mysql.tidb table.
// Those variables are used by TiDB server.
func getTiDBVar(s Session, name string) (sVal string, isNull bool, e error) {
	ctx := kv.WithInternalSourceType(context.Background(), kv.InternalTxnBootstrap)
	rs, err := s.ExecuteInternal(ctx, `SELECT HIGH_PRIORITY VARIABLE_VALUE FROM %n.%n WHERE VARIABLE_NAME= %?`,
		mysql.SystemDB,
		mysql.TiDBTable,
		name,
	)
	if err != nil {
		return "", true, errors.Trace(err)
	}
	if rs == nil {
		return "", true, errors.New("Wrong number of Recordset")
	}
	defer terror.Call(rs.Close)
	req := rs.NewChunk(nil)
	err = rs.Next(ctx, req)
	if err != nil || req.NumRows() == 0 {
		return "", true, errors.Trace(err)
	}
	row := req.GetRow(0)
	if row.IsNull(0) {
		return "", true, nil
	}
	return row.GetString(0), false, nil
}

// upgrade function  will do some upgrade works, when the system is bootstrapped by low version TiDB server
// For example, add new system variables into mysql.global_variables table.
func upgrade(s Session) {
	ver, err := getBootstrapVersion(s)
	terror.MustNil(err)
	if ver >= currentBootstrapVersion {
		// It is already bootstrapped/upgraded by a higher version TiDB server.
		return
	}
	// Only upgrade from under version92 and this TiDB is not owner set.
	// The owner in older tidb does not support concurrent DDL, we should add the internal DDL to job queue.
	if ver < version92 {
		useConcurrentDDL, err := checkOwnerVersion(context.Background(), domain.GetDomain(s))
		if err != nil {
			logutil.BgLogger().Fatal("[upgrade] upgrade failed", zap.Error(err))
		}
		if !useConcurrentDDL {
			// Use another variable DDLForce2Queue but not EnableConcurrentDDL since in upgrade it may set global variable, the initial step will
			// overwrite variable EnableConcurrentDDL.
			variable.DDLForce2Queue.Store(true)
		}
	}
	// Do upgrade works then update bootstrap version.
	isNull, err := InitMDLVariableForUpgrade(s.GetStore())
	if err != nil {
		logutil.BgLogger().Fatal("[upgrade] init metadata lock failed", zap.Error(err))
	}

	if isNull {
		upgradeToVer99Before(s)
	}
	for _, upgrade := range bootstrapVersion {
		upgrade(s, ver)
	}
	if isNull {
		upgradeToVer99After(s)
	}

	variable.DDLForce2Queue.Store(false)
	updateBootstrapVer(s)
	ctx := kv.WithInternalSourceType(context.Background(), kv.InternalTxnBootstrap)
	_, err = s.ExecuteInternal(ctx, "COMMIT")

	if err == nil && ver <= version92 {
		logutil.BgLogger().Info("start migrate DDLs")
		err = domain.GetDomain(s).DDL().MoveJobFromQueue2Table(true)
	}

	if err != nil {
		sleepTime := 1 * time.Second
		logutil.BgLogger().Info("update bootstrap ver failed",
			zap.Error(err), zap.Duration("sleeping time", sleepTime))
		time.Sleep(sleepTime)
		// Check if TiDB is already upgraded.
		v, err1 := getBootstrapVersion(s)
		if err1 != nil {
			logutil.BgLogger().Fatal("upgrade failed", zap.Error(err1))
		}
		if v >= currentBootstrapVersion {
			// It is already bootstrapped/upgraded by a higher version TiDB server.
			return
		}
		logutil.BgLogger().Fatal("[upgrade] upgrade failed",
			zap.Int64("from", ver),
			zap.Int64("to", currentBootstrapVersion),
			zap.Error(err))
	}
}

// checkOwnerVersion is used to wait the DDL owner to be elected in the cluster and check it is the same version as this TiDB.
func checkOwnerVersion(ctx context.Context, dom *domain.Domain) (bool, error) {
	ticker := time.NewTicker(100 * time.Millisecond)
	defer ticker.Stop()
	logutil.BgLogger().Info("Waiting for the DDL owner to be elected in the cluster")
	for {
		select {
		case <-ctx.Done():
			return false, ctx.Err()
		case <-ticker.C:
			ownerID, err := dom.DDL().OwnerManager().GetOwnerID(ctx)
			if err == concurrency.ErrElectionNoLeader {
				continue
			}
			info, err := infosync.GetAllServerInfo(ctx)
			if err != nil {
				return false, err
			}
			if s, ok := info[ownerID]; ok {
				return s.Version == mysql.ServerVersion, nil
			}
		}
	}
}

// upgradeToVer2 updates to version 2.
func upgradeToVer2(s Session, ver int64) {
	if ver >= version2 {
		return
	}
	// Version 2 add two system variable for DistSQL concurrency controlling.
	// Insert distsql related system variable.
	distSQLVars := []string{variable.TiDBDistSQLScanConcurrency}
	values := make([]string, 0, len(distSQLVars))
	for _, v := range distSQLVars {
		value := fmt.Sprintf(`("%s", "%s")`, v, variable.GetSysVar(v).Value)
		values = append(values, value)
	}
	sql := fmt.Sprintf("INSERT HIGH_PRIORITY IGNORE INTO %s.%s VALUES %s;", mysql.SystemDB, mysql.GlobalVariablesTable,
		strings.Join(values, ", "))
	mustExecute(s, sql)
}

// upgradeToVer3 updates to version 3.
func upgradeToVer3(s Session, ver int64) {
	if ver >= version3 {
		return
	}
	// Version 3 fix tx_read_only variable value.
	mustExecute(s, "UPDATE HIGH_PRIORITY %n.%n SET variable_value = '0' WHERE variable_name = 'tx_read_only';", mysql.SystemDB, mysql.GlobalVariablesTable)
}

// upgradeToVer4 updates to version 4.
func upgradeToVer4(s Session, ver int64) {
	if ver >= version4 {
		return
	}
	mustExecute(s, CreateStatsMetaTable)
}

func upgradeToVer5(s Session, ver int64) {
	if ver >= version5 {
		return
	}
	mustExecute(s, CreateStatsColsTable)
	mustExecute(s, CreateStatsBucketsTable)
}

func upgradeToVer6(s Session, ver int64) {
	if ver >= version6 {
		return
	}
	doReentrantDDL(s, "ALTER TABLE mysql.user ADD COLUMN `Super_priv` ENUM('N','Y') CHARACTER SET utf8 NOT NULL DEFAULT 'N' AFTER `Show_db_priv`", infoschema.ErrColumnExists)
	// For reasons of compatibility, set the non-exists privilege column value to 'Y', as TiDB doesn't check them in older versions.
	mustExecute(s, "UPDATE HIGH_PRIORITY mysql.user SET Super_priv='Y'")
}

func upgradeToVer7(s Session, ver int64) {
	if ver >= version7 {
		return
	}
	doReentrantDDL(s, "ALTER TABLE mysql.user ADD COLUMN `Process_priv` ENUM('N','Y') CHARACTER SET utf8 NOT NULL DEFAULT 'N' AFTER `Drop_priv`", infoschema.ErrColumnExists)
	// For reasons of compatibility, set the non-exists privilege column value to 'Y', as TiDB doesn't check them in older versions.
	mustExecute(s, "UPDATE HIGH_PRIORITY mysql.user SET Process_priv='Y'")
}

func upgradeToVer8(s Session, ver int64) {
	if ver >= version8 {
		return
	}
	ctx := kv.WithInternalSourceType(context.Background(), kv.InternalTxnBootstrap)
	// This is a dummy upgrade, it checks whether upgradeToVer7 success, if not, do it again.
	if _, err := s.ExecuteInternal(ctx, "SELECT HIGH_PRIORITY `Process_priv` FROM mysql.user LIMIT 0"); err == nil {
		return
	}
	upgradeToVer7(s, ver)
}

func upgradeToVer9(s Session, ver int64) {
	if ver >= version9 {
		return
	}
	doReentrantDDL(s, "ALTER TABLE mysql.user ADD COLUMN `Trigger_priv` ENUM('N','Y') CHARACTER SET utf8 NOT NULL DEFAULT 'N' AFTER `Create_user_priv`", infoschema.ErrColumnExists)
	// For reasons of compatibility, set the non-exists privilege column value to 'Y', as TiDB doesn't check them in older versions.
	mustExecute(s, "UPDATE HIGH_PRIORITY mysql.user SET Trigger_priv='Y'")
}

func doReentrantDDL(s Session, sql string, ignorableErrs ...error) {
	ctx, cancel := context.WithTimeout(context.Background(), time.Duration(internalSQLTimeout)*time.Second)
	ctx = kv.WithInternalSourceType(ctx, kv.InternalTxnBootstrap)
	_, err := s.ExecuteInternal(ctx, sql)
	defer cancel()
	for _, ignorableErr := range ignorableErrs {
		if terror.ErrorEqual(err, ignorableErr) {
			return
		}
	}
	if err != nil {
		logutil.BgLogger().Fatal("doReentrantDDL error", zap.Error(err))
	}
}

func upgradeToVer10(s Session, ver int64) {
	if ver >= version10 {
		return
	}
	doReentrantDDL(s, "ALTER TABLE mysql.stats_buckets CHANGE COLUMN `value` `upper_bound` BLOB NOT NULL", infoschema.ErrColumnNotExists, infoschema.ErrColumnExists)
	doReentrantDDL(s, "ALTER TABLE mysql.stats_buckets ADD COLUMN `lower_bound` BLOB", infoschema.ErrColumnExists)
	doReentrantDDL(s, "ALTER TABLE mysql.stats_histograms ADD COLUMN `null_count` BIGINT(64) NOT NULL DEFAULT 0", infoschema.ErrColumnExists)
	doReentrantDDL(s, "ALTER TABLE mysql.stats_histograms DROP COLUMN distinct_ratio", dbterror.ErrCantDropFieldOrKey)
	doReentrantDDL(s, "ALTER TABLE mysql.stats_histograms DROP COLUMN use_count_to_estimate", dbterror.ErrCantDropFieldOrKey)
}

func upgradeToVer11(s Session, ver int64) {
	if ver >= version11 {
		return
	}
	doReentrantDDL(s, "ALTER TABLE mysql.user ADD COLUMN `References_priv` ENUM('N','Y') CHARACTER SET utf8 NOT NULL DEFAULT 'N' AFTER `Grant_priv`", infoschema.ErrColumnExists)
	mustExecute(s, "UPDATE HIGH_PRIORITY mysql.user SET References_priv='Y'")
}

func upgradeToVer12(s Session, ver int64) {
	if ver >= version12 {
		return
	}
	ctx := kv.WithInternalSourceType(context.Background(), kv.InternalTxnBootstrap)
	_, err := s.ExecuteInternal(ctx, "BEGIN")
	terror.MustNil(err)
	sql := "SELECT HIGH_PRIORITY user, host, password FROM mysql.user WHERE password != ''"
	rs, err := s.ExecuteInternal(ctx, sql)
	if terror.ErrorEqual(err, core.ErrUnknownColumn) {
		sql := "SELECT HIGH_PRIORITY user, host, authentication_string FROM mysql.user WHERE authentication_string != ''"
		rs, err = s.ExecuteInternal(ctx, sql)
	}
	terror.MustNil(err)
	sqls := make([]string, 0, 1)
	defer terror.Call(rs.Close)
	req := rs.NewChunk(nil)
	it := chunk.NewIterator4Chunk(req)
	err = rs.Next(ctx, req)
	for err == nil && req.NumRows() != 0 {
		for row := it.Begin(); row != it.End(); row = it.Next() {
			user := row.GetString(0)
			host := row.GetString(1)
			pass := row.GetString(2)
			var newPass string
			newPass, err = oldPasswordUpgrade(pass)
			terror.MustNil(err)
			updateSQL := fmt.Sprintf(`UPDATE HIGH_PRIORITY mysql.user SET password = "%s" WHERE user="%s" AND host="%s"`, newPass, user, host)
			sqls = append(sqls, updateSQL)
		}
		err = rs.Next(ctx, req)
	}
	terror.MustNil(err)

	for _, sql := range sqls {
		mustExecute(s, sql)
	}

	sql = fmt.Sprintf(`INSERT HIGH_PRIORITY INTO %s.%s VALUES ("%s", "%d", "TiDB bootstrap version.") ON DUPLICATE KEY UPDATE VARIABLE_VALUE="%d"`,
		mysql.SystemDB, mysql.TiDBTable, tidbServerVersionVar, version12, version12)
	mustExecute(s, sql)

	mustExecute(s, "COMMIT")
}

func upgradeToVer13(s Session, ver int64) {
	if ver >= version13 {
		return
	}
	sqls := []string{
		"ALTER TABLE mysql.user ADD COLUMN `Create_tmp_table_priv` ENUM('N','Y') CHARACTER SET utf8 NOT NULL DEFAULT 'N' AFTER `Super_priv`",
		"ALTER TABLE mysql.user ADD COLUMN `Lock_tables_priv` ENUM('N','Y') CHARACTER SET utf8 NOT NULL DEFAULT 'N' AFTER `Create_tmp_table_priv`",
		"ALTER TABLE mysql.user ADD COLUMN `Create_view_priv` ENUM('N','Y') CHARACTER SET utf8 NOT NULL DEFAULT 'N' AFTER `Execute_priv`",
		"ALTER TABLE mysql.user ADD COLUMN `Show_view_priv` ENUM('N','Y') CHARACTER SET utf8 NOT NULL DEFAULT 'N' AFTER `Create_view_priv`",
		"ALTER TABLE mysql.user ADD COLUMN `Create_routine_priv` ENUM('N','Y') CHARACTER SET utf8 NOT NULL DEFAULT 'N' AFTER `Show_view_priv`",
		"ALTER TABLE mysql.user ADD COLUMN `Alter_routine_priv` ENUM('N','Y') CHARACTER SET utf8 NOT NULL DEFAULT 'N' AFTER `Create_routine_priv`",
		"ALTER TABLE mysql.user ADD COLUMN `Event_priv` ENUM('N','Y') CHARACTER SET utf8 NOT NULL DEFAULT 'N' AFTER `Create_user_priv`",
	}
	for _, sql := range sqls {
		doReentrantDDL(s, sql, infoschema.ErrColumnExists)
	}
	mustExecute(s, "UPDATE HIGH_PRIORITY mysql.user SET Create_tmp_table_priv='Y',Lock_tables_priv='Y',Create_routine_priv='Y',Alter_routine_priv='Y',Event_priv='Y' WHERE Super_priv='Y'")
	mustExecute(s, "UPDATE HIGH_PRIORITY mysql.user SET Create_view_priv='Y',Show_view_priv='Y' WHERE Create_priv='Y'")
}

func upgradeToVer14(s Session, ver int64) {
	if ver >= version14 {
		return
	}
	sqls := []string{
		"ALTER TABLE mysql.db ADD COLUMN `References_priv` ENUM('N','Y') CHARACTER SET utf8 NOT NULL DEFAULT 'N' AFTER `Grant_priv`",
		"ALTER TABLE mysql.db ADD COLUMN `Create_tmp_table_priv` ENUM('N','Y') CHARACTER SET utf8 NOT NULL DEFAULT 'N' AFTER `Alter_priv`",
		"ALTER TABLE mysql.db ADD COLUMN `Lock_tables_priv` ENUM('N','Y') CHARACTER SET utf8 NOT NULL DEFAULT 'N' AFTER `Create_tmp_table_priv`",
		"ALTER TABLE mysql.db ADD COLUMN `Create_view_priv` ENUM('N','Y') CHARACTER SET utf8 NOT NULL DEFAULT 'N' AFTER `Lock_tables_priv`",
		"ALTER TABLE mysql.db ADD COLUMN `Show_view_priv` ENUM('N','Y') CHARACTER SET utf8 NOT NULL DEFAULT 'N' AFTER `Create_view_priv`",
		"ALTER TABLE mysql.db ADD COLUMN `Create_routine_priv` ENUM('N','Y') CHARACTER SET utf8 NOT NULL DEFAULT 'N' AFTER `Show_view_priv`",
		"ALTER TABLE mysql.db ADD COLUMN `Alter_routine_priv` ENUM('N','Y') CHARACTER SET utf8 NOT NULL DEFAULT 'N' AFTER `Create_routine_priv`",
		"ALTER TABLE mysql.db ADD COLUMN `Event_priv` ENUM('N','Y') CHARACTER SET utf8 NOT NULL DEFAULT 'N' AFTER `Execute_priv`",
		"ALTER TABLE mysql.db ADD COLUMN `Trigger_priv` ENUM('N','Y') CHARACTER SET utf8 NOT NULL DEFAULT 'N' AFTER `Event_priv`",
	}
	for _, sql := range sqls {
		doReentrantDDL(s, sql, infoschema.ErrColumnExists)
	}
}

func upgradeToVer15(s Session, ver int64) {
	if ver >= version15 {
		return
	}
	doReentrantDDL(s, CreateGCDeleteRangeTable)
}

func upgradeToVer16(s Session, ver int64) {
	if ver >= version16 {
		return
	}
	doReentrantDDL(s, "ALTER TABLE mysql.stats_histograms ADD COLUMN `cm_sketch` BLOB", infoschema.ErrColumnExists)
}

func upgradeToVer17(s Session, ver int64) {
	if ver >= version17 {
		return
	}
	doReentrantDDL(s, "ALTER TABLE mysql.user MODIFY User CHAR(32)")
}

func upgradeToVer18(s Session, ver int64) {
	if ver >= version18 {
		return
	}
	doReentrantDDL(s, "ALTER TABLE mysql.stats_histograms ADD COLUMN `tot_col_size` BIGINT(64) NOT NULL DEFAULT 0", infoschema.ErrColumnExists)
}

func upgradeToVer19(s Session, ver int64) {
	if ver >= version19 {
		return
	}
	doReentrantDDL(s, "ALTER TABLE mysql.db MODIFY User CHAR(32)")
	doReentrantDDL(s, "ALTER TABLE mysql.tables_priv MODIFY User CHAR(32)")
	doReentrantDDL(s, "ALTER TABLE mysql.columns_priv MODIFY User CHAR(32)")
}

func upgradeToVer20(s Session, ver int64) {
	if ver >= version20 {
		return
	}
	doReentrantDDL(s, CreateStatsFeedbackTable)
}

func upgradeToVer21(s Session, ver int64) {
	if ver >= version21 {
		return
	}
	mustExecute(s, CreateGCDeleteRangeDoneTable)

	doReentrantDDL(s, "ALTER TABLE mysql.gc_delete_range DROP INDEX job_id", dbterror.ErrCantDropFieldOrKey)
	doReentrantDDL(s, "ALTER TABLE mysql.gc_delete_range ADD UNIQUE INDEX delete_range_index (job_id, element_id)", dbterror.ErrDupKeyName)
	doReentrantDDL(s, "ALTER TABLE mysql.gc_delete_range DROP INDEX element_id", dbterror.ErrCantDropFieldOrKey)
}

func upgradeToVer22(s Session, ver int64) {
	if ver >= version22 {
		return
	}
	doReentrantDDL(s, "ALTER TABLE mysql.stats_histograms ADD COLUMN `stats_ver` BIGINT(64) NOT NULL DEFAULT 0", infoschema.ErrColumnExists)
}

func upgradeToVer23(s Session, ver int64) {
	if ver >= version23 {
		return
	}
	doReentrantDDL(s, "ALTER TABLE mysql.stats_histograms ADD COLUMN `flag` BIGINT(64) NOT NULL DEFAULT 0", infoschema.ErrColumnExists)
}

// writeSystemTZ writes system timezone info into mysql.tidb
func writeSystemTZ(s Session) {
	mustExecute(s, `INSERT HIGH_PRIORITY INTO %n.%n VALUES (%?, %?, "TiDB Global System Timezone.") ON DUPLICATE KEY UPDATE VARIABLE_VALUE= %?`,
		mysql.SystemDB,
		mysql.TiDBTable,
		tidbSystemTZ,
		timeutil.InferSystemTZ(),
		timeutil.InferSystemTZ(),
	)
}

// upgradeToVer24 initializes `System` timezone according to docs/design/2018-09-10-adding-tz-env.md
func upgradeToVer24(s Session, ver int64) {
	if ver >= version24 {
		return
	}
	writeSystemTZ(s)
}

// upgradeToVer25 updates tidb_max_chunk_size to new low bound value 32 if previous value is small than 32.
func upgradeToVer25(s Session, ver int64) {
	if ver >= version25 {
		return
	}
	sql := fmt.Sprintf("UPDATE HIGH_PRIORITY %[1]s.%[2]s SET VARIABLE_VALUE = '%[4]d' WHERE VARIABLE_NAME = '%[3]s' AND VARIABLE_VALUE < %[4]d",
		mysql.SystemDB, mysql.GlobalVariablesTable, variable.TiDBMaxChunkSize, variable.DefInitChunkSize)
	mustExecute(s, sql)
}

func upgradeToVer26(s Session, ver int64) {
	if ver >= version26 {
		return
	}
	mustExecute(s, CreateRoleEdgesTable)
	mustExecute(s, CreateDefaultRolesTable)
	doReentrantDDL(s, "ALTER TABLE mysql.user ADD COLUMN `Create_role_priv` ENUM('N','Y') DEFAULT 'N'", infoschema.ErrColumnExists)
	doReentrantDDL(s, "ALTER TABLE mysql.user ADD COLUMN `Drop_role_priv` ENUM('N','Y') DEFAULT 'N'", infoschema.ErrColumnExists)
	doReentrantDDL(s, "ALTER TABLE mysql.user ADD COLUMN `Account_locked` ENUM('N','Y') DEFAULT 'N'", infoschema.ErrColumnExists)
	// user with Create_user_Priv privilege should have Create_view_priv and Show_view_priv after upgrade to v3.0
	mustExecute(s, "UPDATE HIGH_PRIORITY mysql.user SET Create_role_priv='Y',Drop_role_priv='Y' WHERE Create_user_priv='Y'")
	// user with Create_Priv privilege should have Create_view_priv and Show_view_priv after upgrade to v3.0
	mustExecute(s, "UPDATE HIGH_PRIORITY mysql.user SET Create_view_priv='Y',Show_view_priv='Y' WHERE Create_priv='Y'")
}

func upgradeToVer27(s Session, ver int64) {
	if ver >= version27 {
		return
	}
	doReentrantDDL(s, "ALTER TABLE mysql.stats_histograms ADD COLUMN `correlation` DOUBLE NOT NULL DEFAULT 0", infoschema.ErrColumnExists)
}

func upgradeToVer28(s Session, ver int64) {
	if ver >= version28 {
		return
	}
	doReentrantDDL(s, CreateBindInfoTable)
}

func upgradeToVer29(s Session, ver int64) {
	// upgradeToVer29 only need to be run when the current version is 28.
	if ver != version28 {
		return
	}
	doReentrantDDL(s, "ALTER TABLE mysql.bind_info CHANGE create_time create_time TIMESTAMP(3)")
	doReentrantDDL(s, "ALTER TABLE mysql.bind_info CHANGE update_time update_time TIMESTAMP(3)")
	doReentrantDDL(s, "ALTER TABLE mysql.bind_info ADD INDEX sql_index (original_sql(1024),default_db(1024))", dbterror.ErrDupKeyName)
}

func upgradeToVer30(s Session, ver int64) {
	if ver >= version30 {
		return
	}
	mustExecute(s, CreateStatsTopNTable)
}

func upgradeToVer31(s Session, ver int64) {
	if ver >= version31 {
		return
	}
	doReentrantDDL(s, "ALTER TABLE mysql.stats_histograms ADD COLUMN `last_analyze_pos` BLOB DEFAULT NULL", infoschema.ErrColumnExists)
}

func upgradeToVer32(s Session, ver int64) {
	if ver >= version32 {
		return
	}
	doReentrantDDL(s, "ALTER TABLE mysql.tables_priv MODIFY table_priv SET('Select','Insert','Update','Delete','Create','Drop','Grant', 'Index', 'Alter', 'Create View', 'Show View', 'Trigger', 'References')")
}

func upgradeToVer33(s Session, ver int64) {
	if ver >= version33 {
		return
	}
	doReentrantDDL(s, CreateExprPushdownBlacklist)
}

func upgradeToVer34(s Session, ver int64) {
	if ver >= version34 {
		return
	}
	doReentrantDDL(s, CreateOptRuleBlacklist)
}

func upgradeToVer35(s Session, ver int64) {
	if ver >= version35 {
		return
	}
	sql := fmt.Sprintf("UPDATE HIGH_PRIORITY %s.%s SET VARIABLE_NAME = '%s' WHERE VARIABLE_NAME = 'tidb_back_off_weight'",
		mysql.SystemDB, mysql.GlobalVariablesTable, variable.TiDBBackOffWeight)
	mustExecute(s, sql)
}

func upgradeToVer36(s Session, ver int64) {
	if ver >= version36 {
		return
	}
	doReentrantDDL(s, "ALTER TABLE mysql.user ADD COLUMN `Shutdown_priv` ENUM('N','Y') DEFAULT 'N'", infoschema.ErrColumnExists)
	// A root user will have those privileges after upgrading.
	mustExecute(s, "UPDATE HIGH_PRIORITY mysql.user SET Shutdown_priv='Y' WHERE Super_priv='Y'")
	mustExecute(s, "UPDATE HIGH_PRIORITY mysql.user SET Create_tmp_table_priv='Y',Lock_tables_priv='Y',Create_routine_priv='Y',Alter_routine_priv='Y',Event_priv='Y' WHERE Super_priv='Y'")
}

func upgradeToVer37(s Session, ver int64) {
	if ver >= version37 {
		return
	}
	// when upgrade from old tidb and no 'tidb_enable_window_function' in GLOBAL_VARIABLES, init it with 0.
	sql := fmt.Sprintf("INSERT IGNORE INTO  %s.%s (`VARIABLE_NAME`, `VARIABLE_VALUE`) VALUES ('%s', '%d')",
		mysql.SystemDB, mysql.GlobalVariablesTable, variable.TiDBEnableWindowFunction, 0)
	mustExecute(s, sql)
}

func upgradeToVer38(s Session, ver int64) {
	if ver >= version38 {
		return
	}
	doReentrantDDL(s, CreateGlobalPrivTable)
}

func writeNewCollationParameter(s Session, flag bool) {
	comment := "If the new collations are enabled. Do not edit it."
	b := varFalse
	if flag {
		b = varTrue
	}
	mustExecute(s, `INSERT HIGH_PRIORITY INTO %n.%n VALUES (%?, %?, %?) ON DUPLICATE KEY UPDATE VARIABLE_VALUE=%?`,
		mysql.SystemDB, mysql.TiDBTable, tidbNewCollationEnabled, b, comment, b,
	)
}

func upgradeToVer40(s Session, ver int64) {
	if ver >= version40 {
		return
	}
	// There is no way to enable new collation for an existing TiDB cluster.
	writeNewCollationParameter(s, false)
}

func upgradeToVer41(s Session, ver int64) {
	if ver >= version41 {
		return
	}
	doReentrantDDL(s, "ALTER TABLE mysql.user CHANGE `password` `authentication_string` TEXT", infoschema.ErrColumnExists, infoschema.ErrColumnNotExists)
	doReentrantDDL(s, "ALTER TABLE mysql.user ADD COLUMN `password` TEXT as (`authentication_string`)", infoschema.ErrColumnExists)
}

// writeDefaultExprPushDownBlacklist writes default expr pushdown blacklist into mysql.expr_pushdown_blacklist
func writeDefaultExprPushDownBlacklist(s Session) {
	mustExecute(s, "INSERT HIGH_PRIORITY INTO mysql.expr_pushdown_blacklist VALUES"+
		"('date_add','tiflash', 'DST(daylight saving time) does not take effect in TiFlash date_add')")
}

func upgradeToVer42(s Session, ver int64) {
	if ver >= version42 {
		return
	}
	doReentrantDDL(s, "ALTER TABLE mysql.expr_pushdown_blacklist ADD COLUMN `store_type` CHAR(100) NOT NULL DEFAULT 'tikv,tiflash,tidb'", infoschema.ErrColumnExists)
	doReentrantDDL(s, "ALTER TABLE mysql.expr_pushdown_blacklist ADD COLUMN `reason` VARCHAR(200)", infoschema.ErrColumnExists)
	writeDefaultExprPushDownBlacklist(s)
}

// Convert statement summary global variables to non-empty values.
func writeStmtSummaryVars(s Session) {
	sql := "UPDATE %n.%n SET variable_value= %? WHERE variable_name= %? AND variable_value=''"
	mustExecute(s, sql, mysql.SystemDB, mysql.GlobalVariablesTable, variable.BoolToOnOff(variable.DefTiDBEnableStmtSummary), variable.TiDBEnableStmtSummary)
	mustExecute(s, sql, mysql.SystemDB, mysql.GlobalVariablesTable, variable.BoolToOnOff(variable.DefTiDBStmtSummaryInternalQuery), variable.TiDBStmtSummaryInternalQuery)
	mustExecute(s, sql, mysql.SystemDB, mysql.GlobalVariablesTable, strconv.Itoa(variable.DefTiDBStmtSummaryRefreshInterval), variable.TiDBStmtSummaryRefreshInterval)
	mustExecute(s, sql, mysql.SystemDB, mysql.GlobalVariablesTable, strconv.Itoa(variable.DefTiDBStmtSummaryHistorySize), variable.TiDBStmtSummaryHistorySize)
	mustExecute(s, sql, mysql.SystemDB, mysql.GlobalVariablesTable, strconv.FormatUint(uint64(variable.DefTiDBStmtSummaryMaxStmtCount), 10), variable.TiDBStmtSummaryMaxStmtCount)
	mustExecute(s, sql, mysql.SystemDB, mysql.GlobalVariablesTable, strconv.FormatUint(uint64(variable.DefTiDBStmtSummaryMaxSQLLength), 10), variable.TiDBStmtSummaryMaxSQLLength)
}

func upgradeToVer43(s Session, ver int64) {
	if ver >= version43 {
		return
	}
	writeStmtSummaryVars(s)
}

func upgradeToVer44(s Session, ver int64) {
	if ver >= version44 {
		return
	}
	mustExecute(s, "DELETE FROM mysql.global_variables where variable_name = \"tidb_isolation_read_engines\"")
}

func upgradeToVer45(s Session, ver int64) {
	if ver >= version45 {
		return
	}
	doReentrantDDL(s, "ALTER TABLE mysql.user ADD COLUMN `Config_priv` ENUM('N','Y') DEFAULT 'N'", infoschema.ErrColumnExists)
	mustExecute(s, "UPDATE HIGH_PRIORITY mysql.user SET Config_priv='Y' WHERE Super_priv='Y'")
}

// In v3.1.1, we wrongly replace the context of upgradeToVer39 with upgradeToVer44. If we upgrade from v3.1.1 to a newer version,
// upgradeToVer39 will be missed. So we redo upgradeToVer39 here to make sure the upgrading from v3.1.1 succeed.
func upgradeToVer46(s Session, ver int64) {
	if ver >= version46 {
		return
	}
	doReentrantDDL(s, "ALTER TABLE mysql.user ADD COLUMN `Reload_priv` ENUM('N','Y') DEFAULT 'N'", infoschema.ErrColumnExists)
	doReentrantDDL(s, "ALTER TABLE mysql.user ADD COLUMN `File_priv` ENUM('N','Y') DEFAULT 'N'", infoschema.ErrColumnExists)
	mustExecute(s, "UPDATE HIGH_PRIORITY mysql.user SET Reload_priv='Y' WHERE Super_priv='Y'")
	mustExecute(s, "UPDATE HIGH_PRIORITY mysql.user SET File_priv='Y' WHERE Super_priv='Y'")
}

func upgradeToVer47(s Session, ver int64) {
	if ver >= version47 {
		return
	}
	doReentrantDDL(s, "ALTER TABLE mysql.bind_info ADD COLUMN `source` varchar(10) NOT NULL default 'unknown'", infoschema.ErrColumnExists)
}

func upgradeToVer50(s Session, ver int64) {
	if ver >= version50 {
		return
	}
	doReentrantDDL(s, CreateSchemaIndexUsageTable)
}

func upgradeToVer52(s Session, ver int64) {
	if ver >= version52 {
		return
	}
	doReentrantDDL(s, "ALTER TABLE mysql.stats_histograms MODIFY cm_sketch BLOB(6291456)")
}

func upgradeToVer53(s Session, ver int64) {
	if ver >= version53 {
		return
	}
	// when upgrade from old tidb and no `tidb_enable_strict_double_type_check` in GLOBAL_VARIABLES, init it with 1`
	sql := fmt.Sprintf("INSERT IGNORE INTO %s.%s (`VARIABLE_NAME`, `VARIABLE_VALUE`) VALUES ('%s', '%d')",
		mysql.SystemDB, mysql.GlobalVariablesTable, variable.TiDBEnableStrictDoubleTypeCheck, 0)
	mustExecute(s, sql)
}

func upgradeToVer54(s Session, ver int64) {
	if ver >= version54 {
		return
	}
	// The mem-query-quota default value is 32GB by default in v3.0, and 1GB by
	// default in v4.0.
	// If a cluster is upgraded from v3.0.x (bootstrapVer <= version38) to
	// v4.0.9+, we'll write the default value to mysql.tidb. Thus we can get the
	// default value of mem-quota-query, and promise the compatibility even if
	// the tidb-server restarts.
	// If it's a newly deployed cluster, we do not need to write the value into
	// mysql.tidb, since no compatibility problem will happen.

	// This bootstrap task becomes obsolete in TiDB 5.0+, because it appears that the
	// default value of mem-quota-query changes back to 1GB. In TiDB 6.1+ mem-quota-query
	// is no longer a config option, but instead a system variable (tidb_mem_quota_query).

	if ver <= version38 {
		writeMemoryQuotaQuery(s)
	}
}

// When cherry-pick upgradeToVer52 to v4.0, we wrongly name it upgradeToVer48.
// If we upgrade from v4.0 to a newer version, the real upgradeToVer48 will be missed.
// So we redo upgradeToVer48 here to make sure the upgrading from v4.0 succeeds.
func upgradeToVer55(s Session, ver int64) {
	if ver >= version55 {
		return
	}
	defValues := map[string]string{
		variable.TiDBIndexLookupConcurrency:     "4",
		variable.TiDBIndexLookupJoinConcurrency: "4",
		variable.TiDBHashAggFinalConcurrency:    "4",
		variable.TiDBHashAggPartialConcurrency:  "4",
		variable.TiDBWindowConcurrency:          "4",
		variable.TiDBProjectionConcurrency:      "4",
		variable.TiDBHashJoinConcurrency:        "5",
	}
	names := make([]string, 0, len(defValues))
	for n := range defValues {
		names = append(names, n)
	}

	selectSQL := "select HIGH_PRIORITY * from mysql.global_variables where variable_name in ('" + strings.Join(names, quoteCommaQuote) + "')"
	ctx := kv.WithInternalSourceType(context.Background(), kv.InternalTxnBootstrap)
	rs, err := s.ExecuteInternal(ctx, selectSQL)
	terror.MustNil(err)
	defer terror.Call(rs.Close)
	req := rs.NewChunk(nil)
	it := chunk.NewIterator4Chunk(req)
	err = rs.Next(ctx, req)
	for err == nil && req.NumRows() != 0 {
		for row := it.Begin(); row != it.End(); row = it.Next() {
			n := strings.ToLower(row.GetString(0))
			v := row.GetString(1)
			if defValue, ok := defValues[n]; !ok || defValue != v {
				return
			}
		}
		err = rs.Next(ctx, req)
	}
	terror.MustNil(err)

	mustExecute(s, "BEGIN")
	v := strconv.Itoa(variable.ConcurrencyUnset)
	sql := fmt.Sprintf("UPDATE %s.%s SET variable_value='%%s' WHERE variable_name='%%s'", mysql.SystemDB, mysql.GlobalVariablesTable)
	for _, name := range names {
		mustExecute(s, fmt.Sprintf(sql, v, name))
	}
	mustExecute(s, "COMMIT")
}

// When cherry-pick upgradeToVer54 to v4.0, we wrongly name it upgradeToVer49.
// If we upgrade from v4.0 to a newer version, the real upgradeToVer49 will be missed.
// So we redo upgradeToVer49 here to make sure the upgrading from v4.0 succeeds.
func upgradeToVer56(s Session, ver int64) {
	if ver >= version56 {
		return
	}
	doReentrantDDL(s, CreateStatsExtended)
}

func upgradeToVer57(s Session, ver int64) {
	if ver >= version57 {
		return
	}
	insertBuiltinBindInfoRow(s)
}

func initBindInfoTable(s Session) {
	mustExecute(s, CreateBindInfoTable)
	insertBuiltinBindInfoRow(s)
}

func insertBuiltinBindInfoRow(s Session) {
	mustExecute(s, `INSERT HIGH_PRIORITY INTO mysql.bind_info VALUES (%?, %?, "mysql", %?, "0000-00-00 00:00:00", "0000-00-00 00:00:00", "", "", %?, "", "")`,
		bindinfo.BuiltinPseudoSQL4BindLock, bindinfo.BuiltinPseudoSQL4BindLock, bindinfo.Builtin, bindinfo.Builtin,
	)
}

func upgradeToVer59(s Session, ver int64) {
	if ver >= version59 {
		return
	}
	// The oom-action default value is log by default in v3.0, and cancel by
	// default in v4.0.11+.
	// If a cluster is upgraded from v3.0.x (bootstrapVer <= version59) to
	// v4.0.11+, we'll write the default value to mysql.tidb. Thus we can get
	// the default value of oom-action, and promise the compatibility even if
	// the tidb-server restarts.
	// If it's a newly deployed cluster, we do not need to write the value into
	// mysql.tidb, since no compatibility problem will happen.
	writeOOMAction(s)
}

func upgradeToVer60(s Session, ver int64) {
	if ver >= version60 {
		return
	}
	mustExecute(s, "DROP TABLE IF EXISTS mysql.stats_extended")
	doReentrantDDL(s, CreateStatsExtended)
}

type bindInfo struct {
	bindSQL    string
	status     string
	createTime types.Time
	charset    string
	collation  string
	source     string
}

func upgradeToVer67(s Session, ver int64) {
	if ver >= version67 {
		return
	}
	bindMap := make(map[string]bindInfo)
	h := &bindinfo.BindHandle{}
	var err error
	mustExecute(s, "BEGIN PESSIMISTIC")

	defer func() {
		if err != nil {
			mustExecute(s, "ROLLBACK")
			return
		}

		mustExecute(s, "COMMIT")
	}()
	mustExecute(s, h.LockBindInfoSQL())
	ctx := kv.WithInternalSourceType(context.Background(), kv.InternalTxnBootstrap)
	var rs sqlexec.RecordSet
	rs, err = s.ExecuteInternal(ctx,
		`SELECT bind_sql, default_db, status, create_time, charset, collation, source
			FROM mysql.bind_info
			WHERE source != 'builtin'
			ORDER BY update_time DESC`)
	if err != nil {
		logutil.BgLogger().Fatal("upgradeToVer67 error", zap.Error(err))
	}
	req := rs.NewChunk(nil)
	iter := chunk.NewIterator4Chunk(req)
	p := parser.New()
	now := types.NewTime(types.FromGoTime(time.Now()), mysql.TypeTimestamp, 3)
	for {
		err = rs.Next(context.TODO(), req)
		if err != nil {
			logutil.BgLogger().Fatal("upgradeToVer67 error", zap.Error(err))
		}
		if req.NumRows() == 0 {
			break
		}
		updateBindInfo(iter, p, bindMap)
	}
	terror.Call(rs.Close)

	mustExecute(s, "DELETE FROM mysql.bind_info where source != 'builtin'")
	for original, bind := range bindMap {
		mustExecute(s, fmt.Sprintf("INSERT INTO mysql.bind_info VALUES(%s, %s, '', %s, %s, %s, %s, %s, %s)",
			expression.Quote(original),
			expression.Quote(bind.bindSQL),
			expression.Quote(bind.status),
			expression.Quote(bind.createTime.String()),
			expression.Quote(now.String()),
			expression.Quote(bind.charset),
			expression.Quote(bind.collation),
			expression.Quote(bind.source),
		))
	}
}

func updateBindInfo(iter *chunk.Iterator4Chunk, p *parser.Parser, bindMap map[string]bindInfo) {
	for row := iter.Begin(); row != iter.End(); row = iter.Next() {
		bind := row.GetString(0)
		db := row.GetString(1)
		status := row.GetString(2)

		if status != bindinfo.Enabled && status != bindinfo.Using && status != bindinfo.Builtin {
			continue
		}

		charset := row.GetString(4)
		collation := row.GetString(5)
		stmt, err := p.ParseOneStmt(bind, charset, collation)
		if err != nil {
			logutil.BgLogger().Fatal("updateBindInfo error", zap.Error(err))
		}
		originWithDB := parser.Normalize(utilparser.RestoreWithDefaultDB(stmt, db, bind))
		if _, ok := bindMap[originWithDB]; ok {
			// The results are sorted in descending order of time.
			// And in the following cases, duplicate originWithDB may occur
			//      originalText         	|bindText                                   	|DB
			//		`select * from t` 		|`select /*+ use_index(t, idx) */ * from t` 	|`test`
			// 		`select * from test.t`  |`select /*+ use_index(t, idx) */ * from test.t`|``
			// Therefore, if repeated, we can skip to keep the latest binding.
			continue
		}
		bindMap[originWithDB] = bindInfo{
			bindSQL:    utilparser.RestoreWithDefaultDB(stmt, db, bind),
			status:     status,
			createTime: row.GetTime(3),
			charset:    charset,
			collation:  collation,
			source:     row.GetString(6),
		}
	}
}

func writeMemoryQuotaQuery(s Session) {
	comment := "memory_quota_query is 32GB by default in v3.0.x, 1GB by default in v4.0.x+"
	mustExecute(s, `INSERT HIGH_PRIORITY INTO %n.%n VALUES (%?, %?, %?) ON DUPLICATE KEY UPDATE VARIABLE_VALUE=%?`,
		mysql.SystemDB, mysql.TiDBTable, tidbDefMemoryQuotaQuery, 32<<30, comment, 32<<30,
	)
}

func upgradeToVer62(s Session, ver int64) {
	if ver >= version62 {
		return
	}
	doReentrantDDL(s, "ALTER TABLE mysql.stats_buckets ADD COLUMN `ndv` bigint not null default 0", infoschema.ErrColumnExists)
}

func upgradeToVer63(s Session, ver int64) {
	if ver >= version63 {
		return
	}
	doReentrantDDL(s, "ALTER TABLE mysql.user ADD COLUMN `Create_tablespace_priv` ENUM('N','Y') DEFAULT 'N'", infoschema.ErrColumnExists)
	mustExecute(s, "UPDATE HIGH_PRIORITY mysql.user SET Create_tablespace_priv='Y' where Super_priv='Y'")
}

func upgradeToVer64(s Session, ver int64) {
	if ver >= version64 {
		return
	}
	doReentrantDDL(s, "ALTER TABLE mysql.user ADD COLUMN `Repl_slave_priv` ENUM('N','Y') CHARACTER SET utf8 NOT NULL DEFAULT 'N' AFTER `Execute_priv`", infoschema.ErrColumnExists)
	doReentrantDDL(s, "ALTER TABLE mysql.user ADD COLUMN `Repl_client_priv` ENUM('N','Y') CHARACTER SET utf8 NOT NULL DEFAULT 'N' AFTER `Repl_slave_priv`", infoschema.ErrColumnExists)
	mustExecute(s, "UPDATE HIGH_PRIORITY mysql.user SET Repl_slave_priv='Y',Repl_client_priv='Y' where Super_priv='Y'")
}

func upgradeToVer65(s Session, ver int64) {
	if ver >= version65 {
		return
	}
	doReentrantDDL(s, CreateStatsFMSketchTable)
}

func upgradeToVer66(s Session, ver int64) {
	if ver >= version66 {
		return
	}
	mustExecute(s, "set @@global.tidb_track_aggregate_memory_usage = 1")
}

func upgradeToVer68(s Session, ver int64) {
	if ver >= version68 {
		return
	}
	mustExecute(s, "DELETE FROM mysql.global_variables where VARIABLE_NAME = 'tidb_enable_clustered_index' and VARIABLE_VALUE = 'OFF'")
}

func upgradeToVer69(s Session, ver int64) {
	if ver >= version69 {
		return
	}
	doReentrantDDL(s, CreateGlobalGrantsTable)
}

func upgradeToVer70(s Session, ver int64) {
	if ver >= version70 {
		return
	}
	doReentrantDDL(s, "ALTER TABLE mysql.user ADD COLUMN plugin CHAR(64) AFTER authentication_string", infoschema.ErrColumnExists)
	mustExecute(s, "UPDATE HIGH_PRIORITY mysql.user SET plugin='mysql_native_password'")
}

func upgradeToVer71(s Session, ver int64) {
	if ver >= version71 {
		return
	}
	mustExecute(s, "UPDATE mysql.global_variables SET VARIABLE_VALUE='OFF' WHERE VARIABLE_NAME = 'tidb_multi_statement_mode' AND VARIABLE_VALUE = 'WARN'")
}

func upgradeToVer72(s Session, ver int64) {
	if ver >= version72 {
		return
	}
	doReentrantDDL(s, "ALTER TABLE mysql.stats_meta ADD COLUMN snapshot BIGINT(64) UNSIGNED NOT NULL DEFAULT 0", infoschema.ErrColumnExists)
}

func upgradeToVer73(s Session, ver int64) {
	if ver >= version73 {
		return
	}
	doReentrantDDL(s, CreateCapturePlanBaselinesBlacklist)
}

func upgradeToVer74(s Session, ver int64) {
	if ver >= version74 {
		return
	}
	// The old default value of `tidb_stmt_summary_max_stmt_count` is 200, we want to enlarge this to the new default value when TiDB upgrade.
	mustExecute(s, fmt.Sprintf("UPDATE mysql.global_variables SET VARIABLE_VALUE='%[1]v' WHERE VARIABLE_NAME = 'tidb_stmt_summary_max_stmt_count' AND CAST(VARIABLE_VALUE AS SIGNED) = 200", variable.DefTiDBStmtSummaryMaxStmtCount))
}

func upgradeToVer75(s Session, ver int64) {
	if ver >= version75 {
		return
	}
	doReentrantDDL(s, "ALTER TABLE mysql.user MODIFY COLUMN Host CHAR(255)")
	doReentrantDDL(s, "ALTER TABLE mysql.global_priv MODIFY COLUMN Host CHAR(255)")
	doReentrantDDL(s, "ALTER TABLE mysql.db MODIFY COLUMN Host CHAR(255)")
	doReentrantDDL(s, "ALTER TABLE mysql.tables_priv MODIFY COLUMN Host CHAR(255)")
	doReentrantDDL(s, "ALTER TABLE mysql.columns_priv MODIFY COLUMN Host CHAR(255)")
}

func upgradeToVer76(s Session, ver int64) {
	if ver >= version76 {
		return
	}
	doReentrantDDL(s, "ALTER TABLE mysql.columns_priv MODIFY COLUMN Column_priv SET('Select','Insert','Update','References')")
}

func upgradeToVer77(s Session, ver int64) {
	if ver >= version77 {
		return
	}
	doReentrantDDL(s, CreateColumnStatsUsageTable)
}

func upgradeToVer78(s Session, ver int64) {
	if ver >= version78 {
		return
	}
	doReentrantDDL(s, "ALTER TABLE mysql.stats_buckets MODIFY upper_bound LONGBLOB NOT NULL")
	doReentrantDDL(s, "ALTER TABLE mysql.stats_buckets MODIFY lower_bound LONGBLOB")
	doReentrantDDL(s, "ALTER TABLE mysql.stats_histograms MODIFY last_analyze_pos LONGBLOB DEFAULT NULL")
}

func upgradeToVer79(s Session, ver int64) {
	if ver >= version79 {
		return
	}
	doReentrantDDL(s, CreateTableCacheMetaTable)
}

func upgradeToVer80(s Session, ver int64) {
	if ver >= version80 {
		return
	}
	// Check if tidb_analyze_version exists in mysql.GLOBAL_VARIABLES.
	// If not, insert "tidb_analyze_version | 1" since this is the old behavior before we introduce this variable.
	ctx := kv.WithInternalSourceType(context.Background(), kv.InternalTxnBootstrap)
	rs, err := s.ExecuteInternal(ctx, "SELECT VARIABLE_VALUE FROM %n.%n WHERE VARIABLE_NAME=%?;",
		mysql.SystemDB, mysql.GlobalVariablesTable, variable.TiDBAnalyzeVersion)
	terror.MustNil(err)
	req := rs.NewChunk(nil)
	err = rs.Next(ctx, req)
	terror.MustNil(err)
	if req.NumRows() != 0 {
		return
	}

	mustExecute(s, "INSERT HIGH_PRIORITY IGNORE INTO %n.%n VALUES (%?, %?);",
		mysql.SystemDB, mysql.GlobalVariablesTable, variable.TiDBAnalyzeVersion, 1)
}

// For users that upgrade TiDB from a pre-4.0 version, we want to disable index merge by default.
// This helps minimize query plan regressions.
func upgradeToVer81(s Session, ver int64) {
	if ver >= version81 {
		return
	}
	// Check if tidb_enable_index_merge exists in mysql.GLOBAL_VARIABLES.
	// If not, insert "tidb_enable_index_merge | off".
	ctx := kv.WithInternalSourceType(context.Background(), kv.InternalTxnBootstrap)
	rs, err := s.ExecuteInternal(ctx, "SELECT VARIABLE_VALUE FROM %n.%n WHERE VARIABLE_NAME=%?;",
		mysql.SystemDB, mysql.GlobalVariablesTable, variable.TiDBEnableIndexMerge)
	terror.MustNil(err)
	req := rs.NewChunk(nil)
	err = rs.Next(ctx, req)
	terror.MustNil(err)
	if req.NumRows() != 0 {
		return
	}

	mustExecute(s, "INSERT HIGH_PRIORITY IGNORE INTO %n.%n VALUES (%?, %?);",
		mysql.SystemDB, mysql.GlobalVariablesTable, variable.TiDBEnableIndexMerge, variable.Off)
}

func upgradeToVer82(s Session, ver int64) {
	if ver >= version82 {
		return
	}
	doReentrantDDL(s, CreateAnalyzeOptionsTable)
}

func upgradeToVer83(s Session, ver int64) {
	if ver >= version83 {
		return
	}
	doReentrantDDL(s, CreateStatsHistory)
}

func upgradeToVer84(s Session, ver int64) {
	if ver >= version84 {
		return
	}
	doReentrantDDL(s, CreateStatsMetaHistory)
}

func upgradeToVer85(s Session, ver int64) {
	if ver >= version85 {
		return
	}
	mustExecute(s, fmt.Sprintf("UPDATE HIGH_PRIORITY mysql.bind_info SET status= '%s' WHERE status = '%s'", bindinfo.Enabled, bindinfo.Using))
}

func upgradeToVer86(s Session, ver int64) {
	if ver >= version86 {
		return
	}
	doReentrantDDL(s, "ALTER TABLE mysql.tables_priv MODIFY COLUMN Column_priv SET('Select','Insert','Update','References')")
}

func upgradeToVer87(s Session, ver int64) {
	if ver >= version87 {
		return
	}
	doReentrantDDL(s, CreateAnalyzeJobs)
}

func upgradeToVer88(s Session, ver int64) {
	if ver >= version88 {
		return
	}
	doReentrantDDL(s, "ALTER TABLE mysql.user CHANGE `Repl_slave_priv` `Repl_slave_priv` ENUM('N','Y') NOT NULL DEFAULT 'N' AFTER `Execute_priv`")
	doReentrantDDL(s, "ALTER TABLE mysql.user CHANGE `Repl_client_priv` `Repl_client_priv` ENUM('N','Y') NOT NULL DEFAULT 'N' AFTER `Repl_slave_priv`")
}

func upgradeToVer89(s Session, ver int64) {
	if ver >= version89 {
		return
	}
	doReentrantDDL(s, CreateAdvisoryLocks)
}

// importConfigOption is a one-time import.
// It is intended to be used to convert a config option to a sysvar.
// It reads the config value from the tidb-server executing the bootstrap
// (not guaranteed to be the same on all servers), and writes a message
// to the error log. The message is important since the behavior is weird
// (changes to the config file will no longer take effect past this point).
func importConfigOption(s Session, configName, svName, valStr string) {
	message := fmt.Sprintf("%s is now configured by the system variable %s. One-time importing the value specified in tidb.toml file", configName, svName)
	logutil.BgLogger().Warn(message, zap.String("value", valStr))
	// We use insert ignore, since if its a duplicate we don't want to overwrite any user-set values.
	sql := fmt.Sprintf("INSERT IGNORE INTO  %s.%s (`VARIABLE_NAME`, `VARIABLE_VALUE`) VALUES ('%s', '%s')",
		mysql.SystemDB, mysql.GlobalVariablesTable, svName, valStr)
	mustExecute(s, sql)
}

func upgradeToVer90(s Session, ver int64) {
	if ver >= version90 {
		return
	}
	valStr := variable.BoolToOnOff(config.GetGlobalConfig().EnableBatchDML)
	importConfigOption(s, "enable-batch-dml", variable.TiDBEnableBatchDML, valStr)
	valStr = fmt.Sprint(config.GetGlobalConfig().MemQuotaQuery)
	importConfigOption(s, "mem-quota-query", variable.TiDBMemQuotaQuery, valStr)
	valStr = fmt.Sprint(config.GetGlobalConfig().Log.QueryLogMaxLen)
	importConfigOption(s, "query-log-max-len", variable.TiDBQueryLogMaxLen, valStr)
	valStr = fmt.Sprint(config.GetGlobalConfig().Performance.CommitterConcurrency)
	importConfigOption(s, "committer-concurrency", variable.TiDBCommitterConcurrency, valStr)
	valStr = variable.BoolToOnOff(config.GetGlobalConfig().Performance.RunAutoAnalyze)
	importConfigOption(s, "run-auto-analyze", variable.TiDBEnableAutoAnalyze, valStr)
	valStr = config.GetGlobalConfig().OOMAction
	importConfigOption(s, "oom-action", variable.TiDBMemOOMAction, valStr)
}

func upgradeToVer91(s Session, ver int64) {
	if ver >= version91 {
		return
	}
	valStr := variable.BoolToOnOff(config.GetGlobalConfig().PreparedPlanCache.Enabled)
	importConfigOption(s, "prepared-plan-cache.enable", variable.TiDBEnablePrepPlanCache, valStr)

	valStr = strconv.Itoa(int(config.GetGlobalConfig().PreparedPlanCache.Capacity))
	importConfigOption(s, "prepared-plan-cache.capacity", variable.TiDBPrepPlanCacheSize, valStr)

	valStr = strconv.FormatFloat(config.GetGlobalConfig().PreparedPlanCache.MemoryGuardRatio, 'f', -1, 64)
	importConfigOption(s, "prepared-plan-cache.memory-guard-ratio", variable.TiDBPrepPlanCacheMemoryGuardRatio, valStr)
}

func upgradeToVer93(s Session, ver int64) {
	if ver >= version93 {
		return
	}
	valStr := variable.BoolToOnOff(config.GetGlobalConfig().OOMUseTmpStorage)
	importConfigOption(s, "oom-use-tmp-storage", variable.TiDBEnableTmpStorageOnOOM, valStr)
}

func upgradeToVer94(s Session, ver int64) {
	if ver >= version94 {
		return
	}
	mustExecute(s, CreateMDLView)
}

func upgradeToVer95(s Session, ver int64) {
	if ver >= version95 {
		return
	}
	doReentrantDDL(s, "ALTER TABLE mysql.user ADD COLUMN IF NOT EXISTS `User_attributes` JSON")
}

func upgradeToVer97(s Session, ver int64) {
	if ver >= version97 {
		return
	}
	// Check if tidb_opt_range_max_size exists in mysql.GLOBAL_VARIABLES.
	// If not, insert "tidb_opt_range_max_size | 0" since this is the old behavior before we introduce this variable.
	ctx := kv.WithInternalSourceType(context.Background(), kv.InternalTxnBootstrap)
	rs, err := s.ExecuteInternal(ctx, "SELECT VARIABLE_VALUE FROM %n.%n WHERE VARIABLE_NAME=%?;",
		mysql.SystemDB, mysql.GlobalVariablesTable, variable.TiDBOptRangeMaxSize)
	terror.MustNil(err)
	req := rs.NewChunk(nil)
	err = rs.Next(ctx, req)
	terror.MustNil(err)
	if req.NumRows() != 0 {
		return
	}

	mustExecute(s, "INSERT HIGH_PRIORITY IGNORE INTO %n.%n VALUES (%?, %?);",
		mysql.SystemDB, mysql.GlobalVariablesTable, variable.TiDBOptRangeMaxSize, 0)
}

func upgradeToVer98(s Session, ver int64) {
	if ver >= version98 {
		return
	}
	doReentrantDDL(s, "ALTER TABLE mysql.user ADD COLUMN IF NOT EXISTS `Token_issuer` varchar(255)")
}

func upgradeToVer99Before(s Session) {
	mustExecute(s, "INSERT HIGH_PRIORITY IGNORE INTO %n.%n VALUES (%?, %?);",
		mysql.SystemDB, mysql.GlobalVariablesTable, variable.TiDBEnableMDL, 0)
}

func upgradeToVer99After(s Session) {
	sql := fmt.Sprintf("UPDATE HIGH_PRIORITY %[1]s.%[2]s SET VARIABLE_VALUE = %[4]d WHERE VARIABLE_NAME = '%[3]s'",
		mysql.SystemDB, mysql.GlobalVariablesTable, variable.TiDBEnableMDL, 1)
	mustExecute(s, sql)
	err := kv.RunInNewTxn(kv.WithInternalSourceType(context.Background(), kv.InternalTxnDDL), s.GetStore(), true, func(ctx context.Context, txn kv.Transaction) error {
		t := meta.NewMeta(txn)
		return t.SetMetadataLock(true)
	})
	terror.MustNil(err)
}

func upgradeToVer100(s Session, ver int64) {
	if ver >= version100 {
		return
	}
	valStr := strconv.Itoa(int(config.GetGlobalConfig().Performance.ServerMemoryQuota))
	importConfigOption(s, "performance.server-memory-quota", variable.TiDBServerMemoryLimit, valStr)
}

func upgradeToVer101(s Session, ver int64) {
	if ver >= version101 {
		return
	}
	doReentrantDDL(s, CreatePlanReplayerStatusTable)
}

func upgradeToVer102(s Session, ver int64) {
	if ver >= version102 {
		return
	}
	doReentrantDDL(s, CreatePlanReplayerTaskTable)
}

func upgradeToVer103(s Session, ver int64) {
	if ver >= version103 {
		return
	}
	doReentrantDDL(s, CreateStatsTableLocked)
}

func upgradeToVer104(s Session, ver int64) {
	if ver >= version104 {
		return
	}

	doReentrantDDL(s, "ALTER TABLE mysql.bind_info ADD COLUMN IF NOT EXISTS `sql_digest` varchar(64)")
	doReentrantDDL(s, "ALTER TABLE mysql.bind_info ADD COLUMN IF NOT EXISTS `plan_digest` varchar(64)")
}

<<<<<<< HEAD
=======
// For users that upgrade TiDB from a pre-6.0 version, we want to disable tidb cost model2 by default to keep plans unchanged.
>>>>>>> c3565a18
func upgradeToVer105(s Session, ver int64) {
	if ver >= version105 {
		return
	}
<<<<<<< HEAD

	doReentrantDDL(s, CreatePasswordHistory)
	doReentrantDDL(s, "Alter table mysql.user add COLUMN IF NOT EXISTS `Password_reuse_history` smallint unsigned  DEFAULT NULL AFTER `Create_Tablespace_Priv` ")
	doReentrantDDL(s, "Alter table mysql.user add COLUMN IF NOT EXISTS `Password_reuse_time` smallint unsigned DEFAULT NULL AFTER `Password_reuse_history`")
=======
	ctx := kv.WithInternalSourceType(context.Background(), kv.InternalTxnBootstrap)
	rs, err := s.ExecuteInternal(ctx, "SELECT VARIABLE_VALUE FROM %n.%n WHERE VARIABLE_NAME=%?;",
		mysql.SystemDB, mysql.GlobalVariablesTable, variable.TiDBCostModelVersion)
	terror.MustNil(err)
	req := rs.NewChunk(nil)
	err = rs.Next(ctx, req)
	terror.MustNil(err)
	if req.NumRows() != 0 {
		return
	}

	mustExecute(s, "INSERT HIGH_PRIORITY IGNORE INTO %n.%n VALUES (%?, %?);",
		mysql.SystemDB, mysql.GlobalVariablesTable, variable.TiDBCostModelVersion, "1")
>>>>>>> c3565a18
}

func writeOOMAction(s Session) {
	comment := "oom-action is `log` by default in v3.0.x, `cancel` by default in v4.0.11+"
	mustExecute(s, `INSERT HIGH_PRIORITY INTO %n.%n VALUES (%?, %?, %?) ON DUPLICATE KEY UPDATE VARIABLE_VALUE= %?`,
		mysql.SystemDB, mysql.TiDBTable, tidbDefOOMAction, variable.OOMActionLog, comment, variable.OOMActionLog,
	)
}

// updateBootstrapVer updates bootstrap version variable in mysql.TiDB table.
func updateBootstrapVer(s Session) {
	// Update bootstrap version.
	mustExecute(s, `INSERT HIGH_PRIORITY INTO %n.%n VALUES (%?, %?, "TiDB bootstrap version.") ON DUPLICATE KEY UPDATE VARIABLE_VALUE=%?`,
		mysql.SystemDB, mysql.TiDBTable, tidbServerVersionVar, currentBootstrapVersion, currentBootstrapVersion,
	)
}

// getBootstrapVersion gets bootstrap version from mysql.tidb table;
func getBootstrapVersion(s Session) (int64, error) {
	sVal, isNull, err := getTiDBVar(s, tidbServerVersionVar)
	if err != nil {
		return 0, errors.Trace(err)
	}
	if isNull {
		return 0, nil
	}
	return strconv.ParseInt(sVal, 10, 64)
}

// doDDLWorks executes DDL statements in bootstrap stage.
func doDDLWorks(s Session) {
	// Create a test database.
	mustExecute(s, "CREATE DATABASE IF NOT EXISTS test")
	// Create system db.
	mustExecute(s, "CREATE DATABASE IF NOT EXISTS %n", mysql.SystemDB)
	// Create user table.
	mustExecute(s, CreateUserTable)
	// Create password history
	mustExecute(s, CreatePasswordHistory)
	// Create privilege tables.
	mustExecute(s, CreateGlobalPrivTable)
	mustExecute(s, CreateDBPrivTable)
	mustExecute(s, CreateTablePrivTable)
	mustExecute(s, CreateColumnPrivTable)
	// Create global system variable table.
	mustExecute(s, CreateGlobalVariablesTable)
	// Create TiDB table.
	mustExecute(s, CreateTiDBTable)
	// Create help table.
	mustExecute(s, CreateHelpTopic)
	// Create stats_meta table.
	mustExecute(s, CreateStatsMetaTable)
	// Create stats_columns table.
	mustExecute(s, CreateStatsColsTable)
	// Create stats_buckets table.
	mustExecute(s, CreateStatsBucketsTable)
	// Create gc_delete_range table.
	mustExecute(s, CreateGCDeleteRangeTable)
	// Create gc_delete_range_done table.
	mustExecute(s, CreateGCDeleteRangeDoneTable)
	// Create stats_feedback table.
	mustExecute(s, CreateStatsFeedbackTable)
	// Create role_edges table.
	mustExecute(s, CreateRoleEdgesTable)
	// Create default_roles table.
	mustExecute(s, CreateDefaultRolesTable)
	// Create bind_info table.
	initBindInfoTable(s)
	// Create stats_topn_store table.
	mustExecute(s, CreateStatsTopNTable)
	// Create expr_pushdown_blacklist table.
	mustExecute(s, CreateExprPushdownBlacklist)
	// Create opt_rule_blacklist table.
	mustExecute(s, CreateOptRuleBlacklist)
	// Create stats_extended table.
	mustExecute(s, CreateStatsExtended)
	// Create schema_index_usage.
	mustExecute(s, CreateSchemaIndexUsageTable)
	// Create stats_fm_sketch table.
	mustExecute(s, CreateStatsFMSketchTable)
	// Create global_grants
	mustExecute(s, CreateGlobalGrantsTable)
	// Create capture_plan_baselines_blacklist
	mustExecute(s, CreateCapturePlanBaselinesBlacklist)
	// Create column_stats_usage table
	mustExecute(s, CreateColumnStatsUsageTable)
	// Create table_cache_meta table.
	mustExecute(s, CreateTableCacheMetaTable)
	// Create analyze_options table.
	mustExecute(s, CreateAnalyzeOptionsTable)
	// Create stats_history table.
	mustExecute(s, CreateStatsHistory)
	// Create stats_meta_history table.
	mustExecute(s, CreateStatsMetaHistory)
	// Create analyze_jobs table.
	mustExecute(s, CreateAnalyzeJobs)
	// Create advisory_locks table.
	mustExecute(s, CreateAdvisoryLocks)
	// Create mdl view.
	mustExecute(s, CreateMDLView)
	//  Create plan_replayer_status table
	mustExecute(s, CreatePlanReplayerStatusTable)
	// Create plan_replayer_task table
	mustExecute(s, CreatePlanReplayerTaskTable)
	// Create stats_meta_table_locked table
	mustExecute(s, CreateStatsTableLocked)
}

// inTestSuite checks if we are bootstrapping in the context of tests.
// There are some historical differences in behavior between tests and non-tests.
func inTestSuite() bool {
	return flag.Lookup("test.v") != nil || flag.Lookup("check.v") != nil
}

// doDMLWorks executes DML statements in bootstrap stage.
// All the statements run in a single transaction.
func doDMLWorks(s Session) {
	mustExecute(s, "BEGIN")
	if config.GetGlobalConfig().Security.SecureBootstrap {
		// If secure bootstrap is enabled, we create a root@localhost account which can login with auth_socket.
		// i.e. mysql -S /tmp/tidb.sock -uroot
		// The auth_socket plugin will validate that the user matches $USER.
		u, err := osuser.Current()
		if err != nil {
			logutil.BgLogger().Fatal("failed to read current user. unable to secure bootstrap.", zap.Error(err))
		}
		mustExecute(s, `INSERT HIGH_PRIORITY INTO mysql.user (Host,User,authentication_string,plugin,Select_priv,Insert_priv,Update_priv,Delete_priv,Create_priv,Drop_priv,Process_priv,Grant_priv,References_priv,Alter_priv,Show_db_priv,
			Super_priv,Create_tmp_table_priv,Lock_tables_priv,Execute_priv,Create_view_priv,Show_view_priv,Create_routine_priv,Alter_routine_priv,Index_priv,Create_user_priv,Event_priv,Repl_slave_priv,Repl_client_priv,Trigger_priv,Create_role_priv,Drop_role_priv,Account_locked,
		    Shutdown_priv,Reload_priv,FILE_priv,Config_priv,Create_Tablespace_Priv,User_attributes,Token_issuer) VALUES 
		("localhost", "root", %?, "auth_socket", "Y", "Y", "Y", "Y", "Y", "Y", "Y", "Y", "Y", "Y", "Y", "Y", "Y", "Y", "Y", "Y", "Y", "Y", "Y", "Y", "Y", "Y", "Y", "Y", "Y", "Y", "Y", "N", "Y", "Y", "Y", "Y", "Y", null, "")`, u.Username)
	} else {
		mustExecute(s, `INSERT HIGH_PRIORITY INTO mysql.user (Host,User,authentication_string,plugin,Select_priv,Insert_priv,Update_priv,Delete_priv,Create_priv,Drop_priv,Process_priv,Grant_priv,References_priv,Alter_priv,Show_db_priv,
			Super_priv,Create_tmp_table_priv,Lock_tables_priv,Execute_priv,Create_view_priv,Show_view_priv,Create_routine_priv,Alter_routine_priv,Index_priv,Create_user_priv,Event_priv,Repl_slave_priv,Repl_client_priv,Trigger_priv,Create_role_priv,Drop_role_priv,Account_locked,
		    Shutdown_priv,Reload_priv,FILE_priv,Config_priv,Create_Tablespace_Priv,User_attributes,Token_issuer) VALUES
		("%", "root", "", "mysql_native_password", "Y", "Y", "Y", "Y", "Y", "Y", "Y", "Y", "Y", "Y", "Y", "Y", "Y", "Y", "Y", "Y", "Y", "Y", "Y", "Y", "Y", "Y", "Y", "Y", "Y", "Y", "Y", "N", "Y", "Y", "Y", "Y", "Y", null, "")`)
	}

	// For GLOBAL scoped system variables, insert the initial value
	// into the mysql.global_variables table. This is only run on initial
	// bootstrap, and in some cases we will use a different default value
	// for new installs versus existing installs.

	values := make([]string, 0, len(variable.GetSysVars()))
	for k, v := range variable.GetSysVars() {
		if !v.HasGlobalScope() {
			continue
		}
		vVal := v.Value
		switch v.Name {
		case variable.TiDBTxnMode:
			if config.GetGlobalConfig().Store == "tikv" || config.GetGlobalConfig().Store == "unistore" {
				vVal = "pessimistic"
			}
		case variable.TiDBEnableAsyncCommit, variable.TiDBEnable1PC:
			if config.GetGlobalConfig().Store == "tikv" {
				vVal = variable.On
			}
		case variable.TiDBMemOOMAction:
			if inTestSuite() {
				vVal = variable.OOMActionLog
			}
		case variable.TiDBEnableAutoAnalyze:
			if inTestSuite() {
				vVal = variable.Off
			}
		// For the following sysvars, we change the default
		// FOR NEW INSTALLS ONLY. In most cases you don't want to do this.
		// It is better to change the value in the Sysvar struct, so that
		// all installs will have the same value.
		case variable.TiDBRowFormatVersion:
			vVal = strconv.Itoa(variable.DefTiDBRowFormatV2)
		case variable.TiDBTxnAssertionLevel:
			vVal = variable.AssertionFastStr
		case variable.TiDBEnableMutationChecker:
			vVal = variable.On
		}
		// sanitize k and vVal
		value := fmt.Sprintf(`("%s", "%s")`, sqlexec.EscapeString(k), sqlexec.EscapeString(vVal))
		values = append(values, value)
	}
	sql := fmt.Sprintf("INSERT HIGH_PRIORITY INTO %s.%s VALUES %s;", mysql.SystemDB, mysql.GlobalVariablesTable,
		strings.Join(values, ", "))
	mustExecute(s, sql)

	mustExecute(s, `INSERT HIGH_PRIORITY INTO %n.%n VALUES(%?, %?, "Bootstrap flag. Do not delete.") ON DUPLICATE KEY UPDATE VARIABLE_VALUE=%?`,
		mysql.SystemDB, mysql.TiDBTable, bootstrappedVar, varTrue, varTrue,
	)

	mustExecute(s, `INSERT HIGH_PRIORITY INTO %n.%n VALUES(%?, %?, "Bootstrap version. Do not delete.")`,
		mysql.SystemDB, mysql.TiDBTable, tidbServerVersionVar, currentBootstrapVersion,
	)

	writeSystemTZ(s)

	writeNewCollationParameter(s, config.GetGlobalConfig().NewCollationsEnabledOnFirstBootstrap)

	writeStmtSummaryVars(s)

	ctx := kv.WithInternalSourceType(context.Background(), kv.InternalTxnBootstrap)
	_, err := s.ExecuteInternal(ctx, "COMMIT")
	if err != nil {
		sleepTime := 1 * time.Second
		logutil.BgLogger().Info("doDMLWorks failed", zap.Error(err), zap.Duration("sleeping time", sleepTime))
		time.Sleep(sleepTime)
		// Check if TiDB is already bootstrapped.
		b, err1 := checkBootstrapped(s)
		if err1 != nil {
			logutil.BgLogger().Fatal("doDMLWorks failed", zap.Error(err1))
		}
		if b {
			return
		}
		logutil.BgLogger().Fatal("doDMLWorks failed", zap.Error(err))
	}
}

func mustExecute(s Session, sql string, args ...interface{}) {
	ctx, cancel := context.WithTimeout(context.Background(), time.Duration(internalSQLTimeout)*time.Second)
	ctx = kv.WithInternalSourceType(ctx, kv.InternalTxnBootstrap)
	_, err := s.ExecuteInternal(ctx, sql, args...)
	defer cancel()
	if err != nil {
		debug.PrintStack()
		logutil.BgLogger().Fatal("mustExecute error", zap.Error(err))
	}
}

// oldPasswordUpgrade upgrade password to MySQL compatible format
func oldPasswordUpgrade(pass string) (string, error) {
	hash1, err := hex.DecodeString(pass)
	if err != nil {
		return "", errors.Trace(err)
	}

	hash2 := auth.Sha1Hash(hash1)
	newpass := fmt.Sprintf("*%X", hash2)
	return newpass, nil
}

// rebuildAllPartitionValueMapAndSorted rebuilds all value map and sorted info for list column partitions with InfoSchema.
func rebuildAllPartitionValueMapAndSorted(s *session) {
	type partitionExpr interface {
		PartitionExpr() (*tables.PartitionExpr, error)
	}

	p := parser.New()
	is := s.GetInfoSchema().(infoschema.InfoSchema)
	for _, dbInfo := range is.AllSchemas() {
		for _, t := range is.SchemaTables(dbInfo.Name) {
			pi := t.Meta().GetPartitionInfo()
			if pi == nil || pi.Type != model.PartitionTypeList {
				continue
			}

			pe, err := t.(partitionExpr).PartitionExpr()
			if err != nil {
				panic("partition table gets partition expression failed")
			}
			for _, cp := range pe.ColPrunes {
				if err = cp.RebuildPartitionValueMapAndSorted(p); err != nil {
					logutil.BgLogger().Warn("build list column partition value map and sorted failed")
					break
				}
			}
		}
	}
}<|MERGE_RESOLUTION|>--- conflicted
+++ resolved
@@ -700,18 +700,16 @@
 	version103 = 103
 	// version104 add `sql_digest` and `plan_digest` to `bind_info`
 	version104 = 104
-<<<<<<< HEAD
-	// version105 add mysql.password_history, and Password_reuse_history, Password_reuse_time into mysql.user
-=======
 	// version105 insert "tidb_cost_model_version|1" to mysql.GLOBAL_VARIABLES if there is no tidb_cost_model_version.
 	// This will only happens when we upgrade a cluster before 6.0.
->>>>>>> c3565a18
 	version105 = 105
+	// version106 add mysql.password_history, and Password_reuse_history, Password_reuse_time into mysql.user
+	version106 = 106
 )
 
 // currentBootstrapVersion is defined as a variable, so we can modify its value for testing.
 // please make sure this is the largest version
-var currentBootstrapVersion int64 = version105
+var currentBootstrapVersion int64 = version106
 
 // DDL owner key's expired time is ManagerSessionTTL seconds, we should wait the time and give more time to have a chance to finish it.
 var internalSQLTimeout = owner.ManagerSessionTTL + 15
@@ -821,6 +819,7 @@
 		upgradeToVer103,
 		upgradeToVer104,
 		upgradeToVer105,
+		upgradeToVer106,
 	}
 )
 
@@ -2116,20 +2115,11 @@
 	doReentrantDDL(s, "ALTER TABLE mysql.bind_info ADD COLUMN IF NOT EXISTS `plan_digest` varchar(64)")
 }
 
-<<<<<<< HEAD
-=======
 // For users that upgrade TiDB from a pre-6.0 version, we want to disable tidb cost model2 by default to keep plans unchanged.
->>>>>>> c3565a18
 func upgradeToVer105(s Session, ver int64) {
 	if ver >= version105 {
 		return
 	}
-<<<<<<< HEAD
-
-	doReentrantDDL(s, CreatePasswordHistory)
-	doReentrantDDL(s, "Alter table mysql.user add COLUMN IF NOT EXISTS `Password_reuse_history` smallint unsigned  DEFAULT NULL AFTER `Create_Tablespace_Priv` ")
-	doReentrantDDL(s, "Alter table mysql.user add COLUMN IF NOT EXISTS `Password_reuse_time` smallint unsigned DEFAULT NULL AFTER `Password_reuse_history`")
-=======
 	ctx := kv.WithInternalSourceType(context.Background(), kv.InternalTxnBootstrap)
 	rs, err := s.ExecuteInternal(ctx, "SELECT VARIABLE_VALUE FROM %n.%n WHERE VARIABLE_NAME=%?;",
 		mysql.SystemDB, mysql.GlobalVariablesTable, variable.TiDBCostModelVersion)
@@ -2143,7 +2133,15 @@
 
 	mustExecute(s, "INSERT HIGH_PRIORITY IGNORE INTO %n.%n VALUES (%?, %?);",
 		mysql.SystemDB, mysql.GlobalVariablesTable, variable.TiDBCostModelVersion, "1")
->>>>>>> c3565a18
+}
+
+func upgradeToVer106(s Session, ver int64) {
+	if ver >= version106 {
+		return
+	}
+	doReentrantDDL(s, CreatePasswordHistory)
+	doReentrantDDL(s, "Alter table mysql.user add COLUMN IF NOT EXISTS `Password_reuse_history` smallint unsigned  DEFAULT NULL AFTER `Create_Tablespace_Priv` ")
+	doReentrantDDL(s, "Alter table mysql.user add COLUMN IF NOT EXISTS `Password_reuse_time` smallint unsigned DEFAULT NULL AFTER `Password_reuse_history`")
 }
 
 func writeOOMAction(s Session) {
