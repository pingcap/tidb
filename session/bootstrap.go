// Copyright 2013 The ql Authors. All rights reserved.
// Use of this source code is governed by a BSD-style
// license that can be found in the LICENSES/QL-LICENSE file.

// Copyright 2015 PingCAP, Inc.
//
// Licensed under the Apache License, Version 2.0 (the "License");
// you may not use this file except in compliance with the License.
// You may obtain a copy of the License at
//
//     http://www.apache.org/licenses/LICENSE-2.0
//
// Unless required by applicable law or agreed to in writing, software
// distributed under the License is distributed on an "AS IS" BASIS,
// See the License for the specific language governing permissions and
// limitations under the License.

package session

import (
	"context"
	"encoding/hex"
	"flag"
	"fmt"
	"runtime/debug"
	"strconv"
	"strings"
	"time"

	"github.com/pingcap/errors"
	"github.com/pingcap/parser"
	"github.com/pingcap/parser/auth"
	"github.com/pingcap/parser/mysql"
	"github.com/pingcap/parser/terror"
	"github.com/pingcap/tidb/bindinfo"
	"github.com/pingcap/tidb/config"
	"github.com/pingcap/tidb/ddl"
	"github.com/pingcap/tidb/domain"
	"github.com/pingcap/tidb/expression"
	"github.com/pingcap/tidb/infoschema"
	"github.com/pingcap/tidb/planner/core"
	"github.com/pingcap/tidb/sessionctx/variable"
	"github.com/pingcap/tidb/types"
	"github.com/pingcap/tidb/util/chunk"
	"github.com/pingcap/tidb/util/logutil"
	utilparser "github.com/pingcap/tidb/util/parser"
	"github.com/pingcap/tidb/util/sqlexec"
	"github.com/pingcap/tidb/util/timeutil"
	"go.uber.org/zap"
)

const (
	// CreateUserTable is the SQL statement creates User table in system db.
	CreateUserTable = `CREATE TABLE IF NOT EXISTS mysql.user (
		Host					CHAR(64),
		User					CHAR(32),
		authentication_string	TEXT,
		Select_priv				ENUM('N','Y') NOT NULL DEFAULT 'N',
		Insert_priv				ENUM('N','Y') NOT NULL DEFAULT 'N',
		Update_priv				ENUM('N','Y') NOT NULL DEFAULT 'N',
		Delete_priv				ENUM('N','Y') NOT NULL DEFAULT 'N',
		Create_priv				ENUM('N','Y') NOT NULL DEFAULT 'N',
		Drop_priv				ENUM('N','Y') NOT NULL DEFAULT 'N',
		Process_priv			ENUM('N','Y') NOT NULL DEFAULT 'N',
		Grant_priv				ENUM('N','Y') NOT NULL DEFAULT 'N',
		References_priv			ENUM('N','Y') NOT NULL DEFAULT 'N',
		Alter_priv				ENUM('N','Y') NOT NULL DEFAULT 'N',
		Show_db_priv			ENUM('N','Y') NOT NULL DEFAULT 'N',
		Super_priv				ENUM('N','Y') NOT NULL DEFAULT 'N',
		Create_tmp_table_priv	ENUM('N','Y') NOT NULL DEFAULT 'N',
		Lock_tables_priv		ENUM('N','Y') NOT NULL DEFAULT 'N',
		Execute_priv			ENUM('N','Y') NOT NULL DEFAULT 'N',
		Create_view_priv		ENUM('N','Y') NOT NULL DEFAULT 'N',
		Show_view_priv			ENUM('N','Y') NOT NULL DEFAULT 'N',
		Create_routine_priv		ENUM('N','Y') NOT NULL DEFAULT 'N',
		Alter_routine_priv		ENUM('N','Y') NOT NULL DEFAULT 'N',
		Index_priv				ENUM('N','Y') NOT NULL DEFAULT 'N',
		Create_user_priv		ENUM('N','Y') NOT NULL DEFAULT 'N',
		Event_priv				ENUM('N','Y') NOT NULL DEFAULT 'N',
		Trigger_priv			ENUM('N','Y') NOT NULL DEFAULT 'N',
		Create_role_priv		ENUM('N','Y') NOT NULL DEFAULT 'N',
		Drop_role_priv			ENUM('N','Y') NOT NULL DEFAULT 'N',
		Account_locked			ENUM('N','Y') NOT NULL DEFAULT 'N',
		Shutdown_priv			ENUM('N','Y') NOT NULL DEFAULT 'N',
		Reload_priv				ENUM('N','Y') NOT NULL DEFAULT 'N',
		FILE_priv				ENUM('N','Y') NOT NULL DEFAULT 'N',
		Config_priv				ENUM('N','Y') NOT NULL DEFAULT 'N',
		Create_Tablespace_Priv  ENUM('N','Y') NOT NULL DEFAULT 'N',
		Repl_slave_priv	    	ENUM('N','Y') NOT NULL DEFAULT 'N',
		Repl_client_priv		ENUM('N','Y') NOT NULL DEFAULT 'N',
		PRIMARY KEY (Host, User));`
	// CreateGlobalPrivTable is the SQL statement creates Global scope privilege table in system db.
	CreateGlobalPrivTable = "CREATE TABLE IF NOT EXISTS mysql.global_priv (" +
		"Host CHAR(60) NOT NULL DEFAULT ''," +
		"User CHAR(80) NOT NULL DEFAULT ''," +
		"Priv LONGTEXT NOT NULL DEFAULT ''," +
		"PRIMARY KEY (Host, User)" +
		")"
	// CreateDBPrivTable is the SQL statement creates DB scope privilege table in system db.
	CreateDBPrivTable = `CREATE TABLE IF NOT EXISTS mysql.db (
		Host					CHAR(60),
		DB						CHAR(64),
		User					CHAR(32),
		Select_priv				ENUM('N','Y') NOT NULL DEFAULT 'N',
		Insert_priv				ENUM('N','Y') NOT NULL DEFAULT 'N',
		Update_priv				ENUM('N','Y') NOT NULL DEFAULT 'N',
		Delete_priv				ENUM('N','Y') NOT NULL DEFAULT 'N',
		Create_priv				ENUM('N','Y') NOT NULL DEFAULT 'N',
		Drop_priv				ENUM('N','Y') NOT NULL DEFAULT 'N',
		Grant_priv				ENUM('N','Y') NOT NULL DEFAULT 'N',
		References_priv 		ENUM('N','Y') NOT NULL DEFAULT 'N',
		Index_priv				ENUM('N','Y') NOT NULL DEFAULT 'N',
		Alter_priv				ENUM('N','Y') NOT NULL DEFAULT 'N',
		Create_tmp_table_priv	ENUM('N','Y') NOT NULL DEFAULT 'N',
		Lock_tables_priv		ENUM('N','Y') NOT NULL DEFAULT 'N',
		Create_view_priv		ENUM('N','Y') NOT NULL DEFAULT 'N',
		Show_view_priv			ENUM('N','Y') NOT NULL DEFAULT 'N',
		Create_routine_priv		ENUM('N','Y') NOT NULL DEFAULT 'N',
		Alter_routine_priv		ENUM('N','Y') NOT NULL DEFAULT 'N',
		Execute_priv			ENUM('N','Y') NOT NULL DEFAULT 'N',
		Event_priv				ENUM('N','Y') NOT NULL DEFAULT 'N',
		Trigger_priv			ENUM('N','Y') NOT NULL DEFAULT 'N',
		PRIMARY KEY (Host, DB, User));`
	// CreateTablePrivTable is the SQL statement creates table scope privilege table in system db.
	CreateTablePrivTable = `CREATE TABLE IF NOT EXISTS mysql.tables_priv (
		Host		CHAR(60),
		DB			CHAR(64),
		User		CHAR(32),
		Table_name	CHAR(64),
		Grantor		CHAR(77),
		Timestamp	TIMESTAMP DEFAULT CURRENT_TIMESTAMP,
		Table_priv	SET('Select','Insert','Update','Delete','Create','Drop','Grant','Index','Alter','Create View','Show View','Trigger','References'),
		Column_priv	SET('Select','Insert','Update'),
		PRIMARY KEY (Host, DB, User, Table_name));`
	// CreateColumnPrivTable is the SQL statement creates column scope privilege table in system db.
	CreateColumnPrivTable = `CREATE TABLE IF NOT EXISTS mysql.columns_priv(
		Host		CHAR(60),
		DB			CHAR(64),
		User		CHAR(32),
		Table_name	CHAR(64),
		Column_name	CHAR(64),
		Timestamp	TIMESTAMP DEFAULT CURRENT_TIMESTAMP,
		Column_priv	SET('Select','Insert','Update'),
		PRIMARY KEY (Host, DB, User, Table_name, Column_name));`
	// CreateGlobalVariablesTable is the SQL statement creates global variable table in system db.
	// TODO: MySQL puts GLOBAL_VARIABLES table in INFORMATION_SCHEMA db.
	// INFORMATION_SCHEMA is a virtual db in TiDB. So we put this table in system db.
	// Maybe we will put it back to INFORMATION_SCHEMA.
	CreateGlobalVariablesTable = `CREATE TABLE IF NOT EXISTS mysql.GLOBAL_VARIABLES(
		VARIABLE_NAME  VARCHAR(64) NOT NULL PRIMARY KEY,
		VARIABLE_VALUE VARCHAR(1024) DEFAULT NULL);`
	// CreateTiDBTable is the SQL statement creates a table in system db.
	// This table is a key-value struct contains some information used by TiDB.
	// Currently we only put bootstrapped in it which indicates if the system is already bootstrapped.
	CreateTiDBTable = `CREATE TABLE IF NOT EXISTS mysql.tidb(
		VARIABLE_NAME  	VARCHAR(64) NOT NULL PRIMARY KEY,
		VARIABLE_VALUE 	VARCHAR(1024) DEFAULT NULL,
		COMMENT 		VARCHAR(1024));`

	// CreateHelpTopic is the SQL statement creates help_topic table in system db.
	// See: https://dev.mysql.com/doc/refman/5.5/en/system-database.html#system-database-help-tables
	CreateHelpTopic = `CREATE TABLE IF NOT EXISTS mysql.help_topic (
  		help_topic_id 		INT(10) UNSIGNED NOT NULL,
  		name 				CHAR(64) NOT NULL,
  		help_category_id 	SMALLINT(5) UNSIGNED NOT NULL,
  		description 		TEXT NOT NULL,
  		example 			TEXT NOT NULL,
  		url 				TEXT NOT NULL,
  		PRIMARY KEY (help_topic_id),
  		UNIQUE KEY name (name)
		) ENGINE=InnoDB DEFAULT CHARSET=utf8 STATS_PERSISTENT=0 COMMENT='help topics';`

	// CreateStatsMetaTable stores the meta of table statistics.
	CreateStatsMetaTable = `CREATE TABLE IF NOT EXISTS mysql.stats_meta (
		version 		BIGINT(64) UNSIGNED NOT NULL,
		table_id 		BIGINT(64) NOT NULL,
		modify_count	BIGINT(64) NOT NULL DEFAULT 0,
		count 			BIGINT(64) UNSIGNED NOT NULL DEFAULT 0,
		INDEX idx_ver(version),
		UNIQUE INDEX tbl(table_id)
	);`

	// CreateStatsColsTable stores the statistics of table columns.
	CreateStatsColsTable = `CREATE TABLE IF NOT EXISTS mysql.stats_histograms (
		table_id 			BIGINT(64) NOT NULL,
		is_index 			TINYINT(2) NOT NULL,
		hist_id 			BIGINT(64) NOT NULL,
		distinct_count 		BIGINT(64) NOT NULL,
		null_count 			BIGINT(64) NOT NULL DEFAULT 0,
		tot_col_size 		BIGINT(64) NOT NULL DEFAULT 0,
		modify_count 		BIGINT(64) NOT NULL DEFAULT 0,
		version 			BIGINT(64) UNSIGNED NOT NULL DEFAULT 0,
		cm_sketch 			BLOB(6291456),
		stats_ver 			BIGINT(64) NOT NULL DEFAULT 0,
		flag 				BIGINT(64) NOT NULL DEFAULT 0,
		correlation 		DOUBLE NOT NULL DEFAULT 0,
		last_analyze_pos 	BLOB DEFAULT NULL,
		UNIQUE INDEX tbl(table_id, is_index, hist_id)
	);`

	// CreateStatsBucketsTable stores the histogram info for every table columns.
	CreateStatsBucketsTable = `CREATE TABLE IF NOT EXISTS mysql.stats_buckets (
		table_id 	BIGINT(64) NOT NULL,
		is_index 	TINYINT(2) NOT NULL,
		hist_id 	BIGINT(64) NOT NULL,
		bucket_id 	BIGINT(64) NOT NULL,
		count 		BIGINT(64) NOT NULL,
		repeats 	BIGINT(64) NOT NULL,
		upper_bound BLOB NOT NULL,
		lower_bound BLOB ,
		ndv         BIGINT NOT NULL DEFAULT 0,
		UNIQUE INDEX tbl(table_id, is_index, hist_id, bucket_id)
	);`

	// CreateGCDeleteRangeTable stores schemas which can be deleted by DeleteRange.
	CreateGCDeleteRangeTable = `CREATE TABLE IF NOT EXISTS mysql.gc_delete_range (
		job_id 		BIGINT NOT NULL COMMENT "the DDL job ID",
		element_id 	BIGINT NOT NULL COMMENT "the schema element ID",
		start_key 	VARCHAR(255) NOT NULL COMMENT "encoded in hex",
		end_key 	VARCHAR(255) NOT NULL COMMENT "encoded in hex",
		ts 			BIGINT NOT NULL COMMENT "timestamp in uint64",
		UNIQUE KEY delete_range_index (job_id, element_id)
	);`

	// CreateGCDeleteRangeDoneTable stores schemas which are already deleted by DeleteRange.
	CreateGCDeleteRangeDoneTable = `CREATE TABLE IF NOT EXISTS mysql.gc_delete_range_done (
		job_id 		BIGINT NOT NULL COMMENT "the DDL job ID",
		element_id 	BIGINT NOT NULL COMMENT "the schema element ID",
		start_key 	VARCHAR(255) NOT NULL COMMENT "encoded in hex",
		end_key 	VARCHAR(255) NOT NULL COMMENT "encoded in hex",
		ts 			BIGINT NOT NULL COMMENT "timestamp in uint64",
		UNIQUE KEY delete_range_done_index (job_id, element_id)
	);`

	// CreateStatsFeedbackTable stores the feedback info which is used to update stats.
	CreateStatsFeedbackTable = `CREATE TABLE IF NOT EXISTS mysql.stats_feedback (
		table_id 	BIGINT(64) NOT NULL,
		is_index 	TINYINT(2) NOT NULL,
		hist_id 	BIGINT(64) NOT NULL,
		feedback 	BLOB NOT NULL,
		INDEX hist(table_id, is_index, hist_id)
	);`

	// CreateBindInfoTable stores the sql bind info which is used to update globalBindCache.
	CreateBindInfoTable = `CREATE TABLE IF NOT EXISTS mysql.bind_info (
		original_sql TEXT NOT NULL,
		bind_sql TEXT NOT NULL,
		default_db TEXT NOT NULL,
		status TEXT NOT NULL,
		create_time TIMESTAMP(3) NOT NULL,
		update_time TIMESTAMP(3) NOT NULL,
		charset TEXT NOT NULL,
		collation TEXT NOT NULL,
		source VARCHAR(10) NOT NULL DEFAULT 'unknown',
		INDEX sql_index(original_sql(1024),default_db(1024)) COMMENT "accelerate the speed when add global binding query",
		INDEX time_index(update_time) COMMENT "accelerate the speed when querying with last update time"
	) ENGINE=InnoDB DEFAULT CHARSET=utf8mb4 COLLATE=utf8mb4_bin;`

	// CreateRoleEdgesTable stores the role and user relationship information.
	CreateRoleEdgesTable = `CREATE TABLE IF NOT EXISTS mysql.role_edges (
		FROM_HOST 			CHAR(60) COLLATE utf8_bin NOT NULL DEFAULT '',
		FROM_USER 			CHAR(32) COLLATE utf8_bin NOT NULL DEFAULT '',
		TO_HOST 			CHAR(60) COLLATE utf8_bin NOT NULL DEFAULT '',
		TO_USER 			CHAR(32) COLLATE utf8_bin NOT NULL DEFAULT '',
		WITH_ADMIN_OPTION 	ENUM('N','Y') CHARACTER SET utf8 COLLATE utf8_general_ci NOT NULL DEFAULT 'N',
		PRIMARY KEY (FROM_HOST,FROM_USER,TO_HOST,TO_USER)
	);`

	// CreateDefaultRolesTable stores the active roles for a user.
	CreateDefaultRolesTable = `CREATE TABLE IF NOT EXISTS mysql.default_roles (
		HOST 				CHAR(60) COLLATE utf8_bin NOT NULL DEFAULT '',
		USER 				CHAR(32) COLLATE utf8_bin NOT NULL DEFAULT '',
		DEFAULT_ROLE_HOST 	CHAR(60) COLLATE utf8_bin NOT NULL DEFAULT '%',
		DEFAULT_ROLE_USER 	CHAR(32) COLLATE utf8_bin NOT NULL DEFAULT '',
		PRIMARY KEY (HOST,USER,DEFAULT_ROLE_HOST,DEFAULT_ROLE_USER)
	)`

	// CreateStatsTopNTable stores topn data of a cmsketch with top n.
	CreateStatsTopNTable = `CREATE TABLE IF NOT EXISTS mysql.stats_top_n (
		table_id 	BIGINT(64) NOT NULL,
		is_index 	TINYINT(2) NOT NULL,
		hist_id 	BIGINT(64) NOT NULL,
		value 		LONGBLOB,
		count 		BIGINT(64) UNSIGNED NOT NULL,
		INDEX tbl(table_id, is_index, hist_id)
	);`

	// CreateStatsFMSketchTable stores FMSketch data of a column histogram.
	CreateStatsFMSketchTable = `CREATE TABLE IF NOT EXISTS mysql.stats_fm_sketch (
		table_id 	BIGINT(64) NOT NULL,
		is_index 	TINYINT(2) NOT NULL,
		hist_id 	BIGINT(64) NOT NULL,
		value 		LONGBLOB,
		INDEX tbl(table_id, is_index, hist_id)
	);`

	// CreateExprPushdownBlacklist stores the expressions which are not allowed to be pushed down.
	CreateExprPushdownBlacklist = `CREATE TABLE IF NOT EXISTS mysql.expr_pushdown_blacklist (
		name 		CHAR(100) NOT NULL,
		store_type 	CHAR(100) NOT NULL DEFAULT 'tikv,tiflash,tidb',
		reason 		VARCHAR(200)
	);`

	// CreateOptRuleBlacklist stores the list of disabled optimizing operations.
	CreateOptRuleBlacklist = `CREATE TABLE IF NOT EXISTS mysql.opt_rule_blacklist (
		name 	CHAR(100) NOT NULL
	);`

	// CreateStatsExtended stores the registered extended statistics.
	CreateStatsExtended = `CREATE TABLE IF NOT EXISTS mysql.stats_extended (
		name varchar(32) NOT NULL,
		type tinyint(4) NOT NULL,
		table_id bigint(64) NOT NULL,
		column_ids varchar(32) NOT NULL,
		stats blob DEFAULT NULL,
		version bigint(64) unsigned NOT NULL,
		status tinyint(4) NOT NULL,
		PRIMARY KEY(name, table_id),
		KEY idx_1 (table_id, status, version),
		KEY idx_2 (status, version)
	);`

	// CreateSchemaIndexUsageTable stores the index usage information.
	CreateSchemaIndexUsageTable = `CREATE TABLE IF NOT EXISTS mysql.schema_index_usage (
		TABLE_ID bigint(64),
		INDEX_ID bigint(21),
		QUERY_COUNT bigint(64),
		ROWS_SELECTED bigint(64),
		LAST_USED_AT timestamp,
		PRIMARY KEY(TABLE_ID, INDEX_ID)
	);`
)

// bootstrap initiates system DB for a store.
func bootstrap(s Session) {
	startTime := time.Now()
	dom := domain.GetDomain(s)
	for {
		b, err := checkBootstrapped(s)
		if err != nil {
			logutil.BgLogger().Fatal("check bootstrap error",
				zap.Error(err))
		}
		// For rolling upgrade, we can't do upgrade only in the owner.
		if b {
			upgrade(s)
			logutil.BgLogger().Info("upgrade successful in bootstrap",
				zap.Duration("take time", time.Since(startTime)))
			return
		}
		// To reduce conflict when multiple TiDB-server start at the same time.
		// Actually only one server need to do the bootstrap. So we chose DDL owner to do this.
		if dom.DDL().OwnerManager().IsOwner() {
			doDDLWorks(s)
			doDMLWorks(s)
			logutil.BgLogger().Info("bootstrap successful",
				zap.Duration("take time", time.Since(startTime)))
			return
		}
		time.Sleep(200 * time.Millisecond)
	}
}

const (
	// varTrue is the true value in mysql.TiDB table for boolean columns.
	varTrue = "True"
	// varFalse is the false value in mysql.TiDB table for boolean columns.
	varFalse = "False"
	// The variable name in mysql.TiDB table.
	// It is used for checking if the store is bootstrapped by any TiDB server.
	// If the value is `True`, the store is already bootstrapped by a TiDB server.
	bootstrappedVar = "bootstrapped"
	// The variable name in mysql.TiDB table.
	// It is used for getting the version of the TiDB server which bootstrapped the store.
	tidbServerVersionVar = "tidb_server_version"
	// The variable name in mysql.tidb table and it will be used when we want to know
	// system timezone.
	tidbSystemTZ = "system_tz"
	// The variable name in mysql.tidb table and it will indicate if the new collations are enabled in the TiDB cluster.
	tidbNewCollationEnabled = "new_collation_enabled"
	// The variable name in mysql.tidb table and it records the default value of
	// mem-quota-query when upgrade from v3.0.x to v4.0.9+.
	tidbDefMemoryQuotaQuery = "default_memory_quota_query"
	// The variable name in mysql.tidb table and it records the default value of
	// oom-action when upgrade from v3.0.x to v4.0.11+.
	tidbDefOOMAction = "default_oom_action"
	// Const for TiDB server version 2.
	version2  = 2
	version3  = 3
	version4  = 4
	version5  = 5
	version6  = 6
	version7  = 7
	version8  = 8
	version9  = 9
	version10 = 10
	version11 = 11
	version12 = 12
	version13 = 13
	version14 = 14
	version15 = 15
	version16 = 16
	version17 = 17
	version18 = 18
	version19 = 19
	version20 = 20
	version21 = 21
	version22 = 22
	version23 = 23
	version24 = 24
	version25 = 25
	version26 = 26
	version27 = 27
	version28 = 28
	// version29 is not needed.
	version30 = 30
	version31 = 31
	version32 = 32
	version33 = 33
	version34 = 34
	version35 = 35
	version36 = 36
	version37 = 37
	version38 = 38
	// version39 will be redone in version46 so it's skipped here.
	// version40 is the version that introduce new collation in TiDB,
	// see https://github.com/pingcap/tidb/pull/14574 for more details.
	version40 = 40
	version41 = 41
	// version42 add storeType and reason column in expr_pushdown_blacklist
	version42 = 42
	// version43 updates global variables related to statement summary.
	version43 = 43
	// version44 delete tidb_isolation_read_engines from mysql.global_variables to avoid unexpected behavior after upgrade.
	version44 = 44
	// version45 introduces CONFIG_PRIV for SET CONFIG statements.
	version45 = 45
	// version46 fix a bug in v3.1.1.
	version46 = 46
	// version47 add Source to bindings to indicate the way binding created.
	version47 = 47
	// version48 reset all deprecated concurrency related system-variables if they were all default value.
	// version49 introduces mysql.stats_extended table.
	// Both version48 and version49 will be redone in version55 and version56 so they're skipped here.
	// version50 add mysql.schema_index_usage table.
	version50 = 50
	// version51 introduces CreateTablespacePriv to mysql.user.
	// version51 will be redone in version63 so it's skipped here.
	// version52 change mysql.stats_histograms cm_sketch column from blob to blob(6291456)
	version52 = 52
	// version53 introduce Global variable tidb_enable_strict_double_type_check
	version53 = 53
	// version54 writes a variable `mem_quota_query` to mysql.tidb if it's a cluster upgraded from v3.0.x to v4.0.9+.
	version54 = 54
	// version55 fixes the bug that upgradeToVer48 would be missed when upgrading from v4.0 to a new version
	version55 = 55
	// version56 fixes the bug that upgradeToVer49 would be missed when upgrading from v4.0 to a new version
	version56 = 56
	// version57 fixes the bug of concurrent create / drop binding
	version57 = 57
	// version58 add `Repl_client_priv` and `Repl_slave_priv` to `mysql.user`
	// version58 will be redone in version64 so it's skipped here.
	// version59 add writes a variable `oom-action` to mysql.tidb if it's a cluster upgraded from v3.0.x to v4.0.11+.
	version59 = 59
	// version60 redesigns `mysql.stats_extended`
	version60 = 60
	// version61 will be redone in version66
	// version61 = 61
	// version62 add column ndv for mysql.stats_buckets.
	version62 = 62
	// version63 fixes the bug that upgradeToVer51 would be missed when upgrading from v4.0 to a new version
	version63 = 63
	// version64 is redone upgradeToVer58 after upgradeToVer63, this is to preserve the order of the columns in mysql.user
	version64 = 64
	// version65 add mysql.stats_fm_sketch table.
	version65 = 65
<<<<<<< HEAD
	// version66 restore all SQL bindings.
=======
	// version66 enables the feature `track_aggregate_memory_usage` by default.
>>>>>>> 1d992924
	version66 = 66

	// please make sure this is the largest version
	currentBootstrapVersion = version66
)

var (
	bootstrapVersion = []func(Session, int64){
		upgradeToVer2,
		upgradeToVer3,
		upgradeToVer4,
		upgradeToVer5,
		upgradeToVer6,
		upgradeToVer7,
		upgradeToVer8,
		upgradeToVer9,
		upgradeToVer10,
		upgradeToVer11,
		upgradeToVer12,
		upgradeToVer13,
		upgradeToVer14,
		upgradeToVer15,
		upgradeToVer16,
		upgradeToVer17,
		upgradeToVer18,
		upgradeToVer19,
		upgradeToVer20,
		upgradeToVer21,
		upgradeToVer22,
		upgradeToVer23,
		upgradeToVer24,
		upgradeToVer25,
		upgradeToVer26,
		upgradeToVer27,
		upgradeToVer28,
		upgradeToVer29,
		upgradeToVer30,
		upgradeToVer31,
		upgradeToVer32,
		upgradeToVer33,
		upgradeToVer34,
		upgradeToVer35,
		upgradeToVer36,
		upgradeToVer37,
		upgradeToVer38,
		// We will redo upgradeToVer39 in upgradeToVer46,
		// so upgradeToVer39 is skipped here.
		upgradeToVer40,
		upgradeToVer41,
		upgradeToVer42,
		upgradeToVer43,
		upgradeToVer44,
		upgradeToVer45,
		upgradeToVer46,
		upgradeToVer47,
		// We will redo upgradeToVer48 and upgradeToVer49 in upgradeToVer55 and upgradeToVer56,
		// so upgradeToVer48 and upgradeToVer49 is skipped here.
		upgradeToVer50,
		// We will redo upgradeToVer51 in upgradeToVer63, it is skipped here.
		upgradeToVer52,
		upgradeToVer53,
		upgradeToVer54,
		upgradeToVer55,
		upgradeToVer56,
		upgradeToVer57,
		// We will redo upgradeToVer58 in upgradeToVer64, it is skipped here.
		upgradeToVer59,
		upgradeToVer60,
		// We will redo upgradeToVer61 in upgradeToVer66, it is skipped here.
		upgradeToVer62,
		upgradeToVer63,
		upgradeToVer64,
		upgradeToVer65,
		upgradeToVer66,
	}
)

func checkBootstrapped(s Session) (bool, error) {
	//  Check if system db exists.
	_, err := s.ExecuteInternal(context.Background(), "USE %n", mysql.SystemDB)
	if err != nil && infoschema.ErrDatabaseNotExists.NotEqual(err) {
		logutil.BgLogger().Fatal("check bootstrap error",
			zap.Error(err))
	}
	// Check bootstrapped variable value in TiDB table.
	sVal, _, err := getTiDBVar(s, bootstrappedVar)
	if err != nil {
		if infoschema.ErrTableNotExists.Equal(err) {
			return false, nil
		}
		return false, errors.Trace(err)
	}
	isBootstrapped := sVal == varTrue
	if isBootstrapped {
		// Make sure that doesn't affect the following operations.
		if err = s.CommitTxn(context.Background()); err != nil {
			return false, errors.Trace(err)
		}
	}
	return isBootstrapped, nil
}

// getTiDBVar gets variable value from mysql.tidb table.
// Those variables are used by TiDB server.
func getTiDBVar(s Session, name string) (sVal string, isNull bool, e error) {
	ctx := context.Background()
	rs, err := s.ExecuteInternal(ctx, `SELECT HIGH_PRIORITY VARIABLE_VALUE FROM %n.%n WHERE VARIABLE_NAME= %?`,
		mysql.SystemDB,
		mysql.TiDBTable,
		name,
	)
	if err != nil {
		return "", true, errors.Trace(err)
	}
	if rs == nil {
		return "", true, errors.New("Wrong number of Recordset")
	}
	defer terror.Call(rs.Close)
	req := rs.NewChunk()
	err = rs.Next(ctx, req)
	if err != nil || req.NumRows() == 0 {
		return "", true, errors.Trace(err)
	}
	row := req.GetRow(0)
	if row.IsNull(0) {
		return "", true, nil
	}
	return row.GetString(0), false, nil
}

// upgrade function  will do some upgrade works, when the system is bootstrapped by low version TiDB server
// For example, add new system variables into mysql.global_variables table.
func upgrade(s Session) {
	ver, err := getBootstrapVersion(s)
	terror.MustNil(err)
	if ver >= currentBootstrapVersion {
		// It is already bootstrapped/upgraded by a higher version TiDB server.
		return
	}
	// Do upgrade works then update bootstrap version.
	for _, upgrade := range bootstrapVersion {
		upgrade(s, ver)
	}

	updateBootstrapVer(s)
	_, err = s.ExecuteInternal(context.Background(), "COMMIT")

	if err != nil {
		sleepTime := 1 * time.Second
		logutil.BgLogger().Info("update bootstrap ver failed",
			zap.Error(err), zap.Duration("sleeping time", sleepTime))
		time.Sleep(sleepTime)
		// Check if TiDB is already upgraded.
		v, err1 := getBootstrapVersion(s)
		if err1 != nil {
			logutil.BgLogger().Fatal("upgrade failed", zap.Error(err1))
		}
		if v >= currentBootstrapVersion {
			// It is already bootstrapped/upgraded by a higher version TiDB server.
			return
		}
		logutil.BgLogger().Fatal("[Upgrade] upgrade failed",
			zap.Int64("from", ver),
			zap.Int("to", currentBootstrapVersion),
			zap.Error(err))
	}
}

// upgradeToVer2 updates to version 2.
func upgradeToVer2(s Session, ver int64) {
	if ver >= version2 {
		return
	}
	// Version 2 add two system variable for DistSQL concurrency controlling.
	// Insert distsql related system variable.
	distSQLVars := []string{variable.TiDBDistSQLScanConcurrency}
	values := make([]string, 0, len(distSQLVars))
	for _, v := range distSQLVars {
		value := fmt.Sprintf(`("%s", "%s")`, v, variable.GetSysVar(v).Value)
		values = append(values, value)
	}
	sql := fmt.Sprintf("INSERT HIGH_PRIORITY IGNORE INTO %s.%s VALUES %s;", mysql.SystemDB, mysql.GlobalVariablesTable,
		strings.Join(values, ", "))
	mustExecute(s, sql)
}

// upgradeToVer3 updates to version 3.
func upgradeToVer3(s Session, ver int64) {
	if ver >= version3 {
		return
	}
	// Version 3 fix tx_read_only variable value.
	mustExecute(s, "UPDATE HIGH_PRIORITY %n.%n SET variable_value = '0' WHERE variable_name = 'tx_read_only';", mysql.SystemDB, mysql.GlobalVariablesTable)
}

// upgradeToVer4 updates to version 4.
func upgradeToVer4(s Session, ver int64) {
	if ver >= version4 {
		return
	}
	mustExecute(s, CreateStatsMetaTable)
}

func upgradeToVer5(s Session, ver int64) {
	if ver >= version5 {
		return
	}
	mustExecute(s, CreateStatsColsTable)
	mustExecute(s, CreateStatsBucketsTable)
}

func upgradeToVer6(s Session, ver int64) {
	if ver >= version6 {
		return
	}
	doReentrantDDL(s, "ALTER TABLE mysql.user ADD COLUMN `Super_priv` ENUM('N','Y') CHARACTER SET utf8 NOT NULL DEFAULT 'N' AFTER `Show_db_priv`", infoschema.ErrColumnExists)
	// For reasons of compatibility, set the non-exists privilege column value to 'Y', as TiDB doesn't check them in older versions.
	mustExecute(s, "UPDATE HIGH_PRIORITY mysql.user SET Super_priv='Y'")
}

func upgradeToVer7(s Session, ver int64) {
	if ver >= version7 {
		return
	}
	doReentrantDDL(s, "ALTER TABLE mysql.user ADD COLUMN `Process_priv` ENUM('N','Y') CHARACTER SET utf8 NOT NULL DEFAULT 'N' AFTER `Drop_priv`", infoschema.ErrColumnExists)
	// For reasons of compatibility, set the non-exists privilege column value to 'Y', as TiDB doesn't check them in older versions.
	mustExecute(s, "UPDATE HIGH_PRIORITY mysql.user SET Process_priv='Y'")
}

func upgradeToVer8(s Session, ver int64) {
	if ver >= version8 {
		return
	}
	// This is a dummy upgrade, it checks whether upgradeToVer7 success, if not, do it again.
	if _, err := s.ExecuteInternal(context.Background(), "SELECT HIGH_PRIORITY `Process_priv` FROM mysql.user LIMIT 0"); err == nil {
		return
	}
	upgradeToVer7(s, ver)
}

func upgradeToVer9(s Session, ver int64) {
	if ver >= version9 {
		return
	}
	doReentrantDDL(s, "ALTER TABLE mysql.user ADD COLUMN `Trigger_priv` ENUM('N','Y') CHARACTER SET utf8 NOT NULL DEFAULT 'N' AFTER `Create_user_priv`", infoschema.ErrColumnExists)
	// For reasons of compatibility, set the non-exists privilege column value to 'Y', as TiDB doesn't check them in older versions.
	mustExecute(s, "UPDATE HIGH_PRIORITY mysql.user SET Trigger_priv='Y'")
}

func doReentrantDDL(s Session, sql string, ignorableErrs ...error) {
	_, err := s.ExecuteInternal(context.Background(), sql)
	for _, ignorableErr := range ignorableErrs {
		if terror.ErrorEqual(err, ignorableErr) {
			return
		}
	}
	if err != nil {
		logutil.BgLogger().Fatal("doReentrantDDL error", zap.Error(err))
	}
}

func upgradeToVer10(s Session, ver int64) {
	if ver >= version10 {
		return
	}
	doReentrantDDL(s, "ALTER TABLE mysql.stats_buckets CHANGE COLUMN `value` `upper_bound` BLOB NOT NULL", infoschema.ErrColumnNotExists, infoschema.ErrColumnExists)
	doReentrantDDL(s, "ALTER TABLE mysql.stats_buckets ADD COLUMN `lower_bound` BLOB", infoschema.ErrColumnExists)
	doReentrantDDL(s, "ALTER TABLE mysql.stats_histograms ADD COLUMN `null_count` BIGINT(64) NOT NULL DEFAULT 0", infoschema.ErrColumnExists)
	doReentrantDDL(s, "ALTER TABLE mysql.stats_histograms DROP COLUMN distinct_ratio", ddl.ErrCantDropFieldOrKey)
	doReentrantDDL(s, "ALTER TABLE mysql.stats_histograms DROP COLUMN use_count_to_estimate", ddl.ErrCantDropFieldOrKey)
}

func upgradeToVer11(s Session, ver int64) {
	if ver >= version11 {
		return
	}
	_, err := s.ExecuteInternal(context.Background(), "ALTER TABLE mysql.user ADD COLUMN `References_priv` ENUM('N','Y') CHARACTER SET utf8 NOT NULL DEFAULT 'N' AFTER `Grant_priv`")
	if err != nil {
		if terror.ErrorEqual(err, infoschema.ErrColumnExists) {
			return
		}
		logutil.BgLogger().Fatal("upgradeToVer11 error", zap.Error(err))
	}
	mustExecute(s, "UPDATE HIGH_PRIORITY mysql.user SET References_priv='Y'")
}

func upgradeToVer12(s Session, ver int64) {
	if ver >= version12 {
		return
	}
	ctx := context.Background()
	_, err := s.ExecuteInternal(ctx, "BEGIN")
	terror.MustNil(err)
	sql := "SELECT HIGH_PRIORITY user, host, password FROM mysql.user WHERE password != ''"
	rs, err := s.ExecuteInternal(ctx, sql)
	if terror.ErrorEqual(err, core.ErrUnknownColumn) {
		sql := "SELECT HIGH_PRIORITY user, host, authentication_string FROM mysql.user WHERE authentication_string != ''"
		rs, err = s.ExecuteInternal(ctx, sql)
	}
	terror.MustNil(err)
	sqls := make([]string, 0, 1)
	defer terror.Call(rs.Close)
	req := rs.NewChunk()
	it := chunk.NewIterator4Chunk(req)
	err = rs.Next(ctx, req)
	for err == nil && req.NumRows() != 0 {
		for row := it.Begin(); row != it.End(); row = it.Next() {
			user := row.GetString(0)
			host := row.GetString(1)
			pass := row.GetString(2)
			var newPass string
			newPass, err = oldPasswordUpgrade(pass)
			terror.MustNil(err)
			updateSQL := fmt.Sprintf(`UPDATE HIGH_PRIORITY mysql.user SET password = "%s" WHERE user="%s" AND host="%s"`, newPass, user, host)
			sqls = append(sqls, updateSQL)
		}
		err = rs.Next(ctx, req)
	}
	terror.MustNil(err)

	for _, sql := range sqls {
		mustExecute(s, sql)
	}

	sql = fmt.Sprintf(`INSERT HIGH_PRIORITY INTO %s.%s VALUES ("%s", "%d", "TiDB bootstrap version.") ON DUPLICATE KEY UPDATE VARIABLE_VALUE="%d"`,
		mysql.SystemDB, mysql.TiDBTable, tidbServerVersionVar, version12, version12)
	mustExecute(s, sql)

	mustExecute(s, "COMMIT")
}

func upgradeToVer13(s Session, ver int64) {
	if ver >= version13 {
		return
	}
	sqls := []string{
		"ALTER TABLE mysql.user ADD COLUMN `Create_tmp_table_priv` ENUM('N','Y') CHARACTER SET utf8 NOT NULL DEFAULT 'N' AFTER `Super_priv`",
		"ALTER TABLE mysql.user ADD COLUMN `Lock_tables_priv` ENUM('N','Y') CHARACTER SET utf8 NOT NULL DEFAULT 'N' AFTER `Create_tmp_table_priv`",
		"ALTER TABLE mysql.user ADD COLUMN `Create_view_priv` ENUM('N','Y') CHARACTER SET utf8 NOT NULL DEFAULT 'N' AFTER `Execute_priv`",
		"ALTER TABLE mysql.user ADD COLUMN `Show_view_priv` ENUM('N','Y') CHARACTER SET utf8 NOT NULL DEFAULT 'N' AFTER `Create_view_priv`",
		"ALTER TABLE mysql.user ADD COLUMN `Create_routine_priv` ENUM('N','Y') CHARACTER SET utf8 NOT NULL DEFAULT 'N' AFTER `Show_view_priv`",
		"ALTER TABLE mysql.user ADD COLUMN `Alter_routine_priv` ENUM('N','Y') CHARACTER SET utf8 NOT NULL DEFAULT 'N' AFTER `Create_routine_priv`",
		"ALTER TABLE mysql.user ADD COLUMN `Event_priv` ENUM('N','Y') CHARACTER SET utf8 NOT NULL DEFAULT 'N' AFTER `Create_user_priv`",
	}
	ctx := context.Background()
	for _, sql := range sqls {
		_, err := s.ExecuteInternal(ctx, sql)
		if err != nil {
			if terror.ErrorEqual(err, infoschema.ErrColumnExists) {
				continue
			}
			logutil.BgLogger().Fatal("upgradeToVer13 error", zap.Error(err))
		}
	}
	mustExecute(s, "UPDATE HIGH_PRIORITY mysql.user SET Create_tmp_table_priv='Y',Lock_tables_priv='Y',Create_routine_priv='Y',Alter_routine_priv='Y',Event_priv='Y' WHERE Super_priv='Y'")
	mustExecute(s, "UPDATE HIGH_PRIORITY mysql.user SET Create_view_priv='Y',Show_view_priv='Y' WHERE Create_priv='Y'")
}

func upgradeToVer14(s Session, ver int64) {
	if ver >= version14 {
		return
	}
	sqls := []string{
		"ALTER TABLE mysql.db ADD COLUMN `References_priv` ENUM('N','Y') CHARACTER SET utf8 NOT NULL DEFAULT 'N' AFTER `Grant_priv`",
		"ALTER TABLE mysql.db ADD COLUMN `Create_tmp_table_priv` ENUM('N','Y') CHARACTER SET utf8 NOT NULL DEFAULT 'N' AFTER `Alter_priv`",
		"ALTER TABLE mysql.db ADD COLUMN `Lock_tables_priv` ENUM('N','Y') CHARACTER SET utf8 NOT NULL DEFAULT 'N' AFTER `Create_tmp_table_priv`",
		"ALTER TABLE mysql.db ADD COLUMN `Create_view_priv` ENUM('N','Y') CHARACTER SET utf8 NOT NULL DEFAULT 'N' AFTER `Lock_tables_priv`",
		"ALTER TABLE mysql.db ADD COLUMN `Show_view_priv` ENUM('N','Y') CHARACTER SET utf8 NOT NULL DEFAULT 'N' AFTER `Create_view_priv`",
		"ALTER TABLE mysql.db ADD COLUMN `Create_routine_priv` ENUM('N','Y') CHARACTER SET utf8 NOT NULL DEFAULT 'N' AFTER `Show_view_priv`",
		"ALTER TABLE mysql.db ADD COLUMN `Alter_routine_priv` ENUM('N','Y') CHARACTER SET utf8 NOT NULL DEFAULT 'N' AFTER `Create_routine_priv`",
		"ALTER TABLE mysql.db ADD COLUMN `Event_priv` ENUM('N','Y') CHARACTER SET utf8 NOT NULL DEFAULT 'N' AFTER `Execute_priv`",
		"ALTER TABLE mysql.db ADD COLUMN `Trigger_priv` ENUM('N','Y') CHARACTER SET utf8 NOT NULL DEFAULT 'N' AFTER `Event_priv`",
	}
	ctx := context.Background()
	for _, sql := range sqls {
		_, err := s.ExecuteInternal(ctx, sql)
		if err != nil {
			if terror.ErrorEqual(err, infoschema.ErrColumnExists) {
				continue
			}
			logutil.BgLogger().Fatal("upgradeToVer14 error", zap.Error(err))
		}
	}
}

func upgradeToVer15(s Session, ver int64) {
	if ver >= version15 {
		return
	}
	var err error
	_, err = s.ExecuteInternal(context.Background(), CreateGCDeleteRangeTable)
	if err != nil {
		logutil.BgLogger().Fatal("upgradeToVer15 error", zap.Error(err))
	}
}

func upgradeToVer16(s Session, ver int64) {
	if ver >= version16 {
		return
	}
	doReentrantDDL(s, "ALTER TABLE mysql.stats_histograms ADD COLUMN `cm_sketch` BLOB", infoschema.ErrColumnExists)
}

func upgradeToVer17(s Session, ver int64) {
	if ver >= version17 {
		return
	}
	doReentrantDDL(s, "ALTER TABLE mysql.user MODIFY User CHAR(32)")
}

func upgradeToVer18(s Session, ver int64) {
	if ver >= version18 {
		return
	}
	doReentrantDDL(s, "ALTER TABLE mysql.stats_histograms ADD COLUMN `tot_col_size` BIGINT(64) NOT NULL DEFAULT 0", infoschema.ErrColumnExists)
}

func upgradeToVer19(s Session, ver int64) {
	if ver >= version19 {
		return
	}
	doReentrantDDL(s, "ALTER TABLE mysql.db MODIFY User CHAR(32)")
	doReentrantDDL(s, "ALTER TABLE mysql.tables_priv MODIFY User CHAR(32)")
	doReentrantDDL(s, "ALTER TABLE mysql.columns_priv MODIFY User CHAR(32)")
}

func upgradeToVer20(s Session, ver int64) {
	if ver >= version20 {
		return
	}
	doReentrantDDL(s, CreateStatsFeedbackTable)
}

func upgradeToVer21(s Session, ver int64) {
	if ver >= version21 {
		return
	}
	mustExecute(s, CreateGCDeleteRangeDoneTable)

	doReentrantDDL(s, "ALTER TABLE mysql.gc_delete_range DROP INDEX job_id", ddl.ErrCantDropFieldOrKey)
	doReentrantDDL(s, "ALTER TABLE mysql.gc_delete_range ADD UNIQUE INDEX delete_range_index (job_id, element_id)", ddl.ErrDupKeyName)
	doReentrantDDL(s, "ALTER TABLE mysql.gc_delete_range DROP INDEX element_id", ddl.ErrCantDropFieldOrKey)
}

func upgradeToVer22(s Session, ver int64) {
	if ver >= version22 {
		return
	}
	doReentrantDDL(s, "ALTER TABLE mysql.stats_histograms ADD COLUMN `stats_ver` BIGINT(64) NOT NULL DEFAULT 0", infoschema.ErrColumnExists)
}

func upgradeToVer23(s Session, ver int64) {
	if ver >= version23 {
		return
	}
	doReentrantDDL(s, "ALTER TABLE mysql.stats_histograms ADD COLUMN `flag` BIGINT(64) NOT NULL DEFAULT 0", infoschema.ErrColumnExists)
}

// writeSystemTZ writes system timezone info into mysql.tidb
func writeSystemTZ(s Session) {
	mustExecute(s, `INSERT HIGH_PRIORITY INTO %n.%n VALUES (%?, %?, "TiDB Global System Timezone.") ON DUPLICATE KEY UPDATE VARIABLE_VALUE= %?`,
		mysql.SystemDB,
		mysql.TiDBTable,
		tidbSystemTZ,
		timeutil.InferSystemTZ(),
		timeutil.InferSystemTZ(),
	)
}

// upgradeToVer24 initializes `System` timezone according to docs/design/2018-09-10-adding-tz-env.md
func upgradeToVer24(s Session, ver int64) {
	if ver >= version24 {
		return
	}
	writeSystemTZ(s)
}

// upgradeToVer25 updates tidb_max_chunk_size to new low bound value 32 if previous value is small than 32.
func upgradeToVer25(s Session, ver int64) {
	if ver >= version25 {
		return
	}
	sql := fmt.Sprintf("UPDATE HIGH_PRIORITY %[1]s.%[2]s SET VARIABLE_VALUE = '%[4]d' WHERE VARIABLE_NAME = '%[3]s' AND VARIABLE_VALUE < %[4]d",
		mysql.SystemDB, mysql.GlobalVariablesTable, variable.TiDBMaxChunkSize, variable.DefInitChunkSize)
	mustExecute(s, sql)
}

func upgradeToVer26(s Session, ver int64) {
	if ver >= version26 {
		return
	}
	mustExecute(s, CreateRoleEdgesTable)
	mustExecute(s, CreateDefaultRolesTable)
	doReentrantDDL(s, "ALTER TABLE mysql.user ADD COLUMN `Create_role_priv` ENUM('N','Y') DEFAULT 'N'", infoschema.ErrColumnExists)
	doReentrantDDL(s, "ALTER TABLE mysql.user ADD COLUMN `Drop_role_priv` ENUM('N','Y') DEFAULT 'N'", infoschema.ErrColumnExists)
	doReentrantDDL(s, "ALTER TABLE mysql.user ADD COLUMN `Account_locked` ENUM('N','Y') DEFAULT 'N'", infoschema.ErrColumnExists)
	// user with Create_user_Priv privilege should have Create_view_priv and Show_view_priv after upgrade to v3.0
	mustExecute(s, "UPDATE HIGH_PRIORITY mysql.user SET Create_role_priv='Y',Drop_role_priv='Y' WHERE Create_user_priv='Y'")
	// user with Create_Priv privilege should have Create_view_priv and Show_view_priv after upgrade to v3.0
	mustExecute(s, "UPDATE HIGH_PRIORITY mysql.user SET Create_view_priv='Y',Show_view_priv='Y' WHERE Create_priv='Y'")
}

func upgradeToVer27(s Session, ver int64) {
	if ver >= version27 {
		return
	}
	doReentrantDDL(s, "ALTER TABLE mysql.stats_histograms ADD COLUMN `correlation` DOUBLE NOT NULL DEFAULT 0", infoschema.ErrColumnExists)
}

func upgradeToVer28(s Session, ver int64) {
	if ver >= version28 {
		return
	}
	doReentrantDDL(s, CreateBindInfoTable)
}

func upgradeToVer29(s Session, ver int64) {
	// upgradeToVer29 only need to be run when the current version is 28.
	if ver != version28 {
		return
	}
	doReentrantDDL(s, "ALTER TABLE mysql.bind_info CHANGE create_time create_time TIMESTAMP(3)")
	doReentrantDDL(s, "ALTER TABLE mysql.bind_info CHANGE update_time update_time TIMESTAMP(3)")
	doReentrantDDL(s, "ALTER TABLE mysql.bind_info ADD INDEX sql_index (original_sql(1024),default_db(1024))", ddl.ErrDupKeyName)
}

func upgradeToVer30(s Session, ver int64) {
	if ver >= version30 {
		return
	}
	mustExecute(s, CreateStatsTopNTable)
}

func upgradeToVer31(s Session, ver int64) {
	if ver >= version31 {
		return
	}
	doReentrantDDL(s, "ALTER TABLE mysql.stats_histograms ADD COLUMN `last_analyze_pos` BLOB DEFAULT NULL", infoschema.ErrColumnExists)
}

func upgradeToVer32(s Session, ver int64) {
	if ver >= version32 {
		return
	}
	doReentrantDDL(s, "ALTER TABLE mysql.tables_priv MODIFY table_priv SET('Select','Insert','Update','Delete','Create','Drop','Grant', 'Index', 'Alter', 'Create View', 'Show View', 'Trigger', 'References')")
}

func upgradeToVer33(s Session, ver int64) {
	if ver >= version33 {
		return
	}
	doReentrantDDL(s, CreateExprPushdownBlacklist)
}

func upgradeToVer34(s Session, ver int64) {
	if ver >= version34 {
		return
	}
	doReentrantDDL(s, CreateOptRuleBlacklist)
}

func upgradeToVer35(s Session, ver int64) {
	if ver >= version35 {
		return
	}
	sql := fmt.Sprintf("UPDATE HIGH_PRIORITY %s.%s SET VARIABLE_NAME = '%s' WHERE VARIABLE_NAME = 'tidb_back_off_weight'",
		mysql.SystemDB, mysql.GlobalVariablesTable, variable.TiDBBackOffWeight)
	mustExecute(s, sql)
}

func upgradeToVer36(s Session, ver int64) {
	if ver >= version36 {
		return
	}
	doReentrantDDL(s, "ALTER TABLE mysql.user ADD COLUMN `Shutdown_priv` ENUM('N','Y') DEFAULT 'N'", infoschema.ErrColumnExists)
	// A root user will have those privileges after upgrading.
	mustExecute(s, "UPDATE HIGH_PRIORITY mysql.user SET Shutdown_priv='Y' WHERE Super_priv='Y'")
	mustExecute(s, "UPDATE HIGH_PRIORITY mysql.user SET Create_tmp_table_priv='Y',Lock_tables_priv='Y',Create_routine_priv='Y',Alter_routine_priv='Y',Event_priv='Y' WHERE Super_priv='Y'")
}

func upgradeToVer37(s Session, ver int64) {
	if ver >= version37 {
		return
	}
	// when upgrade from old tidb and no 'tidb_enable_window_function' in GLOBAL_VARIABLES, init it with 0.
	sql := fmt.Sprintf("INSERT IGNORE INTO  %s.%s (`VARIABLE_NAME`, `VARIABLE_VALUE`) VALUES ('%s', '%d')",
		mysql.SystemDB, mysql.GlobalVariablesTable, variable.TiDBEnableWindowFunction, 0)
	mustExecute(s, sql)
}

func upgradeToVer38(s Session, ver int64) {
	if ver >= version38 {
		return
	}
	var err error
	_, err = s.ExecuteInternal(context.Background(), CreateGlobalPrivTable)
	if err != nil {
		logutil.BgLogger().Fatal("upgradeToVer38 error", zap.Error(err))
	}
}

func writeNewCollationParameter(s Session, flag bool) {
	comment := "If the new collations are enabled. Do not edit it."
	b := varFalse
	if flag {
		b = varTrue
	}
	mustExecute(s, `INSERT HIGH_PRIORITY INTO %n.%n VALUES (%?, %?, %?) ON DUPLICATE KEY UPDATE VARIABLE_VALUE=%?`,
		mysql.SystemDB, mysql.TiDBTable, tidbNewCollationEnabled, b, comment, b,
	)
}

func upgradeToVer40(s Session, ver int64) {
	if ver >= version40 {
		return
	}
	// There is no way to enable new collation for an existing TiDB cluster.
	writeNewCollationParameter(s, false)
}

func upgradeToVer41(s Session, ver int64) {
	if ver >= version41 {
		return
	}
	doReentrantDDL(s, "ALTER TABLE mysql.user CHANGE `password` `authentication_string` TEXT", infoschema.ErrColumnExists, infoschema.ErrColumnNotExists)
	doReentrantDDL(s, "ALTER TABLE mysql.user ADD COLUMN `password` TEXT as (`authentication_string`)", infoschema.ErrColumnExists)
}

// writeDefaultExprPushDownBlacklist writes default expr pushdown blacklist into mysql.expr_pushdown_blacklist
func writeDefaultExprPushDownBlacklist(s Session) {
	mustExecute(s, "INSERT HIGH_PRIORITY INTO mysql.expr_pushdown_blacklist VALUES"+
		"('date_add','tiflash', 'DST(daylight saving time) does not take effect in TiFlash date_add')")
}

func upgradeToVer42(s Session, ver int64) {
	if ver >= version42 {
		return
	}
	doReentrantDDL(s, "ALTER TABLE mysql.expr_pushdown_blacklist ADD COLUMN `store_type` CHAR(100) NOT NULL DEFAULT 'tikv,tiflash,tidb'", infoschema.ErrColumnExists)
	doReentrantDDL(s, "ALTER TABLE mysql.expr_pushdown_blacklist ADD COLUMN `reason` VARCHAR(200)", infoschema.ErrColumnExists)
	writeDefaultExprPushDownBlacklist(s)
}

// Convert statement summary global variables to non-empty values.
func writeStmtSummaryVars(s Session) {
	sql := "UPDATE %n.%n SET variable_value= %? WHERE variable_name= %? AND variable_value=''"
	stmtSummaryConfig := config.GetGlobalConfig().StmtSummary
	mustExecute(s, sql, mysql.SystemDB, mysql.GlobalVariablesTable, variable.BoolToOnOff(stmtSummaryConfig.Enable), variable.TiDBEnableStmtSummary)
	mustExecute(s, sql, mysql.SystemDB, mysql.GlobalVariablesTable, variable.BoolToOnOff(stmtSummaryConfig.EnableInternalQuery), variable.TiDBStmtSummaryInternalQuery)
	mustExecute(s, sql, mysql.SystemDB, mysql.GlobalVariablesTable, strconv.Itoa(stmtSummaryConfig.RefreshInterval), variable.TiDBStmtSummaryRefreshInterval)
	mustExecute(s, sql, mysql.SystemDB, mysql.GlobalVariablesTable, strconv.Itoa(stmtSummaryConfig.HistorySize), variable.TiDBStmtSummaryHistorySize)
	mustExecute(s, sql, mysql.SystemDB, mysql.GlobalVariablesTable, strconv.FormatUint(uint64(stmtSummaryConfig.MaxStmtCount), 10), variable.TiDBStmtSummaryMaxStmtCount)
	mustExecute(s, sql, mysql.SystemDB, mysql.GlobalVariablesTable, strconv.FormatUint(uint64(stmtSummaryConfig.MaxSQLLength), 10), variable.TiDBStmtSummaryMaxSQLLength)
}

func upgradeToVer43(s Session, ver int64) {
	if ver >= version43 {
		return
	}
	writeStmtSummaryVars(s)
}

func upgradeToVer44(s Session, ver int64) {
	if ver >= version44 {
		return
	}
	mustExecute(s, "DELETE FROM mysql.global_variables where variable_name = \"tidb_isolation_read_engines\"")
}

func upgradeToVer45(s Session, ver int64) {
	if ver >= version45 {
		return
	}
	doReentrantDDL(s, "ALTER TABLE mysql.user ADD COLUMN `Config_priv` ENUM('N','Y') DEFAULT 'N'", infoschema.ErrColumnExists)
	mustExecute(s, "UPDATE HIGH_PRIORITY mysql.user SET Config_priv='Y' WHERE Super_priv='Y'")
}

// In v3.1.1, we wrongly replace the context of upgradeToVer39 with upgradeToVer44. If we upgrade from v3.1.1 to a newer version,
// upgradeToVer39 will be missed. So we redo upgradeToVer39 here to make sure the upgrading from v3.1.1 succeed.
func upgradeToVer46(s Session, ver int64) {
	if ver >= version46 {
		return
	}
	doReentrantDDL(s, "ALTER TABLE mysql.user ADD COLUMN `Reload_priv` ENUM('N','Y') DEFAULT 'N'", infoschema.ErrColumnExists)
	doReentrantDDL(s, "ALTER TABLE mysql.user ADD COLUMN `File_priv` ENUM('N','Y') DEFAULT 'N'", infoschema.ErrColumnExists)
	mustExecute(s, "UPDATE HIGH_PRIORITY mysql.user SET Reload_priv='Y' WHERE Super_priv='Y'")
	mustExecute(s, "UPDATE HIGH_PRIORITY mysql.user SET File_priv='Y' WHERE Super_priv='Y'")
}

func upgradeToVer47(s Session, ver int64) {
	if ver >= version47 {
		return
	}
	doReentrantDDL(s, "ALTER TABLE mysql.bind_info ADD COLUMN `source` varchar(10) NOT NULL default 'unknown'", infoschema.ErrColumnExists)
}

func upgradeToVer50(s Session, ver int64) {
	if ver >= version50 {
		return
	}
	doReentrantDDL(s, CreateSchemaIndexUsageTable)
}

func upgradeToVer52(s Session, ver int64) {
	if ver >= version52 {
		return
	}
	doReentrantDDL(s, "ALTER TABLE mysql.stats_histograms MODIFY cm_sketch BLOB(6291456)")
}

func upgradeToVer53(s Session, ver int64) {
	if ver >= version53 {
		return
	}
	// when upgrade from old tidb and no `tidb_enable_strict_double_type_check` in GLOBAL_VARIABLES, init it with 1`
	sql := fmt.Sprintf("INSERT IGNORE INTO %s.%s (`VARIABLE_NAME`, `VARIABLE_VALUE`) VALUES ('%s', '%d')",
		mysql.SystemDB, mysql.GlobalVariablesTable, variable.TiDBEnableStrictDoubleTypeCheck, 0)
	mustExecute(s, sql)
}

func upgradeToVer54(s Session, ver int64) {
	if ver >= version54 {
		return
	}
	// The mem-query-quota default value is 32GB by default in v3.0, and 1GB by
	// default in v4.0.
	// If a cluster is upgraded from v3.0.x (bootstrapVer <= version38) to
	// v4.0.9+, we'll write the default value to mysql.tidb. Thus we can get the
	// default value of mem-quota-query, and promise the compatibility even if
	// the tidb-server restarts.
	// If it's a newly deployed cluster, we do not need to write the value into
	// mysql.tidb, since no compatibility problem will happen.
	if ver <= version38 {
		writeMemoryQuotaQuery(s)
	}
}

// When cherry-pick upgradeToVer52 to v4.0, we wrongly name it upgradeToVer48.
// If we upgrade from v4.0 to a newer version, the real upgradeToVer48 will be missed.
// So we redo upgradeToVer48 here to make sure the upgrading from v4.0 succeeds.
func upgradeToVer55(s Session, ver int64) {
	if ver >= version55 {
		return
	}
	defValues := map[string]string{
		variable.TiDBIndexLookupConcurrency:     "4",
		variable.TiDBIndexLookupJoinConcurrency: "4",
		variable.TiDBHashAggFinalConcurrency:    "4",
		variable.TiDBHashAggPartialConcurrency:  "4",
		variable.TiDBWindowConcurrency:          "4",
		variable.TiDBProjectionConcurrency:      "4",
		variable.TiDBHashJoinConcurrency:        "5",
	}
	names := make([]string, 0, len(defValues))
	for n := range defValues {
		names = append(names, n)
	}

	selectSQL := "select HIGH_PRIORITY * from mysql.global_variables where variable_name in ('" + strings.Join(names, quoteCommaQuote) + "')"
	ctx := context.Background()
	rs, err := s.ExecuteInternal(ctx, selectSQL)
	terror.MustNil(err)
	defer terror.Call(rs.Close)
	req := rs.NewChunk()
	it := chunk.NewIterator4Chunk(req)
	err = rs.Next(ctx, req)
	for err == nil && req.NumRows() != 0 {
		for row := it.Begin(); row != it.End(); row = it.Next() {
			n := strings.ToLower(row.GetString(0))
			v := row.GetString(1)
			if defValue, ok := defValues[n]; !ok || defValue != v {
				return
			}
		}
		err = rs.Next(ctx, req)
	}
	terror.MustNil(err)

	mustExecute(s, "BEGIN")
	v := strconv.Itoa(variable.ConcurrencyUnset)
	sql := fmt.Sprintf("UPDATE %s.%s SET variable_value='%%s' WHERE variable_name='%%s'", mysql.SystemDB, mysql.GlobalVariablesTable)
	for _, name := range names {
		mustExecute(s, fmt.Sprintf(sql, v, name))
	}
	mustExecute(s, "COMMIT")
}

// When cherry-pick upgradeToVer54 to v4.0, we wrongly name it upgradeToVer49.
// If we upgrade from v4.0 to a newer version, the real upgradeToVer49 will be missed.
// So we redo upgradeToVer49 here to make sure the upgrading from v4.0 succeeds.
func upgradeToVer56(s Session, ver int64) {
	if ver >= version56 {
		return
	}
	doReentrantDDL(s, CreateStatsExtended)
}

func upgradeToVer57(s Session, ver int64) {
	if ver >= version57 {
		return
	}
	insertBuiltinBindInfoRow(s)
}

func initBindInfoTable(s Session) {
	mustExecute(s, CreateBindInfoTable)
	insertBuiltinBindInfoRow(s)
}

func insertBuiltinBindInfoRow(s Session) {
	mustExecute(s, `INSERT HIGH_PRIORITY INTO mysql.bind_info VALUES (%?, %?, "mysql", %?, "0000-00-00 00:00:00", "0000-00-00 00:00:00", "", "", %?)`,
		bindinfo.BuiltinPseudoSQL4BindLock, bindinfo.BuiltinPseudoSQL4BindLock, bindinfo.Builtin, bindinfo.Builtin,
	)
}

func upgradeToVer59(s Session, ver int64) {
	if ver >= version59 {
		return
	}
	// The oom-action default value is log by default in v3.0, and cancel by
	// default in v4.0.11+.
	// If a cluster is upgraded from v3.0.x (bootstrapVer <= version59) to
	// v4.0.11+, we'll write the default value to mysql.tidb. Thus we can get
	// the default value of oom-action, and promise the compatibility even if
	// the tidb-server restarts.
	// If it's a newly deployed cluster, we do not need to write the value into
	// mysql.tidb, since no compatibility problem will happen.
	writeOOMAction(s)
}

func upgradeToVer60(s Session, ver int64) {
	if ver >= version60 {
		return
	}
	mustExecute(s, "DROP TABLE IF EXISTS mysql.stats_extended")
	doReentrantDDL(s, CreateStatsExtended)
}

type bindInfo struct {
	bindSQL    string
	status     string
	createTime types.Time
	charset    string
	collation  string
	source     string
}

func upgradeToVer66(s Session, ver int64) {
	if ver >= version66 {
		return
	}
	bindMap := make(map[string]bindInfo)
	h := &bindinfo.BindHandle{}
	var err error
	mustExecute(s, "BEGIN PESSIMISTIC")

	defer func() {
		if err != nil {
			mustExecute(s, "ROLLBACK")
			return
		}

		mustExecute(s, "COMMIT")
	}()
	mustExecute(s, h.LockBindInfoSQL())
	var rs sqlexec.RecordSet
	rs, err = s.ExecuteInternal(context.Background(),
		`SELECT bind_sql, default_db, status, create_time, charset, collation, source
			FROM mysql.bind_info
			WHERE source != 'builtin'
			ORDER BY update_time DESC`)
	if err != nil {
		logutil.BgLogger().Fatal("upgradeToVer66 error", zap.Error(err))
	}
	if rs != nil {
		defer terror.Call(rs.Close)
	}
	req := rs.NewChunk()
	iter := chunk.NewIterator4Chunk(req)
	p := parser.New()
	now := types.NewTime(types.FromGoTime(time.Now()), mysql.TypeTimestamp, 3)
	for {
		err = rs.Next(context.TODO(), req)
		if err != nil {
			logutil.BgLogger().Fatal("upgradeToVer66 error", zap.Error(err))
		}
		if req.NumRows() == 0 {
			break
		}
		updateBindInfo(iter, p, bindMap)
	}

	mustExecute(s, "DELETE FROM mysql.bind_info where source != 'builtin'")
	for original, bind := range bindMap {
		mustExecute(s, fmt.Sprintf("INSERT INTO mysql.bind_info VALUES(%s, %s, '', %s, %s, %s, %s, %s, %s)",
			expression.Quote(original),
			expression.Quote(bind.bindSQL),
			expression.Quote(bind.status),
			expression.Quote(bind.createTime.String()),
			expression.Quote(now.String()),
			expression.Quote(bind.charset),
			expression.Quote(bind.collation),
			expression.Quote(bind.source),
		))
	}
}

func updateBindInfo(iter *chunk.Iterator4Chunk, p *parser.Parser, bindMap map[string]bindInfo) {
	for row := iter.Begin(); row != iter.End(); row = iter.Next() {
		bind := row.GetString(0)
		db := row.GetString(1)
		charset := row.GetString(4)
		collation := row.GetString(5)
		stmt, err := p.ParseOneStmt(bind, charset, collation)
		if err != nil {
			logutil.BgLogger().Fatal("updateBindInfo error", zap.Error(err))
		}
		originWithDB := parser.Normalize(utilparser.RestoreWithDefaultDB(stmt, db, bind))
		if _, ok := bindMap[originWithDB]; ok {
			// The results are sorted in descending order of time.
			// And in the following cases, duplicate originWithDB may occur
			//      originalText         	|bindText                                   	|DB
			//		`select * from t` 		|`select /*+ use_index(t, idx) */ * from t` 	|`test`
			// 		`select * from test.t`  |`select /*+ use_index(t, idx) */ * from test.t`|``
			// Therefore, if repeated, we can skip to keep the latest binding.
			continue
		}
		bindMap[originWithDB] = bindInfo{
			bindSQL:    utilparser.RestoreWithDefaultDB(stmt, db, bind),
			status:     row.GetString(2),
			createTime: row.GetTime(3),
			charset:    charset,
			collation:  collation,
			source:     row.GetString(6),
		}
	}
}

func writeMemoryQuotaQuery(s Session) {
	comment := "memory_quota_query is 32GB by default in v3.0.x, 1GB by default in v4.0.x+"
	mustExecute(s, `INSERT HIGH_PRIORITY INTO %n.%n VALUES (%?, %?, %?) ON DUPLICATE KEY UPDATE VARIABLE_VALUE=%?`,
		mysql.SystemDB, mysql.TiDBTable, tidbDefMemoryQuotaQuery, 32<<30, comment, 32<<30,
	)
}

func upgradeToVer62(s Session, ver int64) {
	if ver >= version62 {
		return
	}
	doReentrantDDL(s, "ALTER TABLE mysql.stats_buckets ADD COLUMN `ndv` bigint not null default 0", infoschema.ErrColumnExists)
}

func upgradeToVer63(s Session, ver int64) {
	if ver >= version63 {
		return
	}
	doReentrantDDL(s, "ALTER TABLE mysql.user ADD COLUMN `Create_tablespace_priv` ENUM('N','Y') DEFAULT 'N'", infoschema.ErrColumnExists)
	mustExecute(s, "UPDATE HIGH_PRIORITY mysql.user SET Create_tablespace_priv='Y' where Super_priv='Y'")
}

func upgradeToVer64(s Session, ver int64) {
	if ver >= version64 {
		return
	}
	doReentrantDDL(s, "ALTER TABLE mysql.user ADD COLUMN `Repl_slave_priv` ENUM('N','Y') CHARACTER SET utf8 NOT NULL DEFAULT 'N' AFTER `Execute_priv`", infoschema.ErrColumnExists)
	doReentrantDDL(s, "ALTER TABLE mysql.user ADD COLUMN `Repl_client_priv` ENUM('N','Y') CHARACTER SET utf8 NOT NULL DEFAULT 'N' AFTER `Repl_slave_priv`", infoschema.ErrColumnExists)
	mustExecute(s, "UPDATE HIGH_PRIORITY mysql.user SET Repl_slave_priv='Y',Repl_client_priv='Y'")
}

func upgradeToVer65(s Session, ver int64) {
	if ver >= version65 {
		return
	}
	doReentrantDDL(s, CreateStatsFMSketchTable)
}

func upgradeToVer66(s Session, ver int64) {
	if ver >= version66 {
		return
	}
	mustExecute(s, "set @@global.tidb_track_aggregate_memory_usage = 1")
}

func writeOOMAction(s Session) {
	comment := "oom-action is `log` by default in v3.0.x, `cancel` by default in v4.0.11+"
	mustExecute(s, `INSERT HIGH_PRIORITY INTO %n.%n VALUES (%?, %?, %?) ON DUPLICATE KEY UPDATE VARIABLE_VALUE= %?`,
		mysql.SystemDB, mysql.TiDBTable, tidbDefOOMAction, config.OOMActionLog, comment, config.OOMActionLog,
	)
}

// updateBootstrapVer updates bootstrap version variable in mysql.TiDB table.
func updateBootstrapVer(s Session) {
	// Update bootstrap version.
	mustExecute(s, `INSERT HIGH_PRIORITY INTO %n.%n VALUES (%?, %?, "TiDB bootstrap version.") ON DUPLICATE KEY UPDATE VARIABLE_VALUE=%?`,
		mysql.SystemDB, mysql.TiDBTable, tidbServerVersionVar, currentBootstrapVersion, currentBootstrapVersion,
	)
}

// getBootstrapVersion gets bootstrap version from mysql.tidb table;
func getBootstrapVersion(s Session) (int64, error) {
	sVal, isNull, err := getTiDBVar(s, tidbServerVersionVar)
	if err != nil {
		return 0, errors.Trace(err)
	}
	if isNull {
		return 0, nil
	}
	return strconv.ParseInt(sVal, 10, 64)
}

// doDDLWorks executes DDL statements in bootstrap stage.
func doDDLWorks(s Session) {
	// Create a test database.
	mustExecute(s, "CREATE DATABASE IF NOT EXISTS test")
	// Create system db.
	mustExecute(s, "CREATE DATABASE IF NOT EXISTS %n", mysql.SystemDB)
	// Create user table.
	mustExecute(s, CreateUserTable)
	// Create privilege tables.
	mustExecute(s, CreateGlobalPrivTable)
	mustExecute(s, CreateDBPrivTable)
	mustExecute(s, CreateTablePrivTable)
	mustExecute(s, CreateColumnPrivTable)
	// Create global system variable table.
	mustExecute(s, CreateGlobalVariablesTable)
	// Create TiDB table.
	mustExecute(s, CreateTiDBTable)
	// Create help table.
	mustExecute(s, CreateHelpTopic)
	// Create stats_meta table.
	mustExecute(s, CreateStatsMetaTable)
	// Create stats_columns table.
	mustExecute(s, CreateStatsColsTable)
	// Create stats_buckets table.
	mustExecute(s, CreateStatsBucketsTable)
	// Create gc_delete_range table.
	mustExecute(s, CreateGCDeleteRangeTable)
	// Create gc_delete_range_done table.
	mustExecute(s, CreateGCDeleteRangeDoneTable)
	// Create stats_feedback table.
	mustExecute(s, CreateStatsFeedbackTable)
	// Create role_edges table.
	mustExecute(s, CreateRoleEdgesTable)
	// Create default_roles table.
	mustExecute(s, CreateDefaultRolesTable)
	// Create bind_info table.
	initBindInfoTable(s)
	// Create stats_topn_store table.
	mustExecute(s, CreateStatsTopNTable)
	// Create expr_pushdown_blacklist table.
	mustExecute(s, CreateExprPushdownBlacklist)
	// Create opt_rule_blacklist table.
	mustExecute(s, CreateOptRuleBlacklist)
	// Create stats_extended table.
	mustExecute(s, CreateStatsExtended)
	// Create schema_index_usage.
	mustExecute(s, CreateSchemaIndexUsageTable)
	// Create stats_fm_sketch table.
	mustExecute(s, CreateStatsFMSketchTable)
}

// doDMLWorks executes DML statements in bootstrap stage.
// All the statements run in a single transaction.
// TODO: sanitize.
func doDMLWorks(s Session) {
	mustExecute(s, "BEGIN")

	// Insert a default user with empty password.
	mustExecute(s, `INSERT HIGH_PRIORITY INTO mysql.user VALUES
		("%", "root", "", "Y", "Y", "Y", "Y", "Y", "Y", "Y", "Y", "Y", "Y", "Y", "Y", "Y", "Y", "Y", "Y", "Y", "Y", "Y", "Y", "Y", "Y", "Y", "Y", "Y", "N", "Y", "Y", "Y", "Y", "Y", "Y", "Y")`)

	// Init global system variables table.
	values := make([]string, 0, len(variable.GetSysVars()))
	for k, v := range variable.GetSysVars() {
		// Session only variable should not be inserted.
		if v.Scope != variable.ScopeSession {
			vVal := v.Value
			if v.Name == variable.TiDBTxnMode && config.GetGlobalConfig().Store == "tikv" {
				vVal = "pessimistic"
			}
			if v.Name == variable.TiDBRowFormatVersion {
				vVal = strconv.Itoa(variable.DefTiDBRowFormatV2)
			}
			if v.Name == variable.TiDBPartitionPruneMode {
				vVal = string(variable.Static)
				if flag.Lookup("test.v") != nil || flag.Lookup("check.v") != nil || config.CheckTableBeforeDrop {
					// enable Dynamic Prune by default in test case.
					vVal = string(variable.Dynamic)
				}
			}
			if v.Name == variable.TiDBEnableChangeMultiSchema {
				vVal = variable.BoolOff
				if flag.Lookup("test.v") != nil || flag.Lookup("check.v") != nil {
					// enable change multi schema in test case for compatibility with old cases.
					vVal = variable.BoolOn
				}
			}
			value := fmt.Sprintf(`("%s", "%s")`, strings.ToLower(k), vVal)
			values = append(values, value)
		}
	}
	sql := fmt.Sprintf("INSERT HIGH_PRIORITY INTO %s.%s VALUES %s;", mysql.SystemDB, mysql.GlobalVariablesTable,
		strings.Join(values, ", "))
	mustExecute(s, sql)

	mustExecute(s, `INSERT HIGH_PRIORITY INTO %n.%n VALUES(%?, %?, "Bootstrap flag. Do not delete.") ON DUPLICATE KEY UPDATE VARIABLE_VALUE=%?`,
		mysql.SystemDB, mysql.TiDBTable, bootstrappedVar, varTrue, varTrue,
	)

	mustExecute(s, `INSERT HIGH_PRIORITY INTO %n.%n VALUES(%?, %?, "Bootstrap version. Do not delete.")`,
		mysql.SystemDB, mysql.TiDBTable, tidbServerVersionVar, currentBootstrapVersion,
	)

	writeSystemTZ(s)

	writeNewCollationParameter(s, config.GetGlobalConfig().NewCollationsEnabledOnFirstBootstrap)

	writeDefaultExprPushDownBlacklist(s)

	writeStmtSummaryVars(s)

	_, err := s.ExecuteInternal(context.Background(), "COMMIT")
	if err != nil {
		sleepTime := 1 * time.Second
		logutil.BgLogger().Info("doDMLWorks failed", zap.Error(err), zap.Duration("sleeping time", sleepTime))
		time.Sleep(sleepTime)
		// Check if TiDB is already bootstrapped.
		b, err1 := checkBootstrapped(s)
		if err1 != nil {
			logutil.BgLogger().Fatal("doDMLWorks failed", zap.Error(err1))
		}
		if b {
			return
		}
		logutil.BgLogger().Fatal("doDMLWorks failed", zap.Error(err))
	}
}

func mustExecute(s Session, sql string, args ...interface{}) {
	_, err := s.ExecuteInternal(context.Background(), sql, args...)
	if err != nil {
		debug.PrintStack()
		logutil.BgLogger().Fatal("mustExecute error", zap.Error(err))
	}
}

// oldPasswordUpgrade upgrade password to MySQL compatible format
func oldPasswordUpgrade(pass string) (string, error) {
	hash1, err := hex.DecodeString(pass)
	if err != nil {
		return "", errors.Trace(err)
	}

	hash2 := auth.Sha1Hash(hash1)
	newpass := fmt.Sprintf("*%X", hash2)
	return newpass, nil
}<|MERGE_RESOLUTION|>--- conflicted
+++ resolved
@@ -464,8 +464,7 @@
 	version59 = 59
 	// version60 redesigns `mysql.stats_extended`
 	version60 = 60
-	// version61 will be redone in version66
-	// version61 = 61
+	// version61 will be redone in version67
 	// version62 add column ndv for mysql.stats_buckets.
 	version62 = 62
 	// version63 fixes the bug that upgradeToVer51 would be missed when upgrading from v4.0 to a new version
@@ -474,15 +473,13 @@
 	version64 = 64
 	// version65 add mysql.stats_fm_sketch table.
 	version65 = 65
-<<<<<<< HEAD
-	// version66 restore all SQL bindings.
-=======
 	// version66 enables the feature `track_aggregate_memory_usage` by default.
->>>>>>> 1d992924
 	version66 = 66
+  // version67 restore all SQL bindings.
+  version67 = 67
 
 	// please make sure this is the largest version
-	currentBootstrapVersion = version66
+	currentBootstrapVersion = version67
 )
 
 var (
@@ -547,12 +544,13 @@
 		// We will redo upgradeToVer58 in upgradeToVer64, it is skipped here.
 		upgradeToVer59,
 		upgradeToVer60,
-		// We will redo upgradeToVer61 in upgradeToVer66, it is skipped here.
+		// We will redo upgradeToVer61 in upgradeToVer6, it is skipped here.
 		upgradeToVer62,
 		upgradeToVer63,
 		upgradeToVer64,
 		upgradeToVer65,
 		upgradeToVer66,
+    upgradeToVer67,
 	}
 )
 
@@ -1326,8 +1324,8 @@
 	source     string
 }
 
-func upgradeToVer66(s Session, ver int64) {
-	if ver >= version66 {
+func upgradeToVer67(s Session, ver int64) {
+	if ver >= version67 {
 		return
 	}
 	bindMap := make(map[string]bindInfo)
@@ -1351,7 +1349,7 @@
 			WHERE source != 'builtin'
 			ORDER BY update_time DESC`)
 	if err != nil {
-		logutil.BgLogger().Fatal("upgradeToVer66 error", zap.Error(err))
+		logutil.BgLogger().Fatal("upgradeToVer67 error", zap.Error(err))
 	}
 	if rs != nil {
 		defer terror.Call(rs.Close)
@@ -1363,7 +1361,7 @@
 	for {
 		err = rs.Next(context.TODO(), req)
 		if err != nil {
-			logutil.BgLogger().Fatal("upgradeToVer66 error", zap.Error(err))
+			logutil.BgLogger().Fatal("upgradeToVer67 error", zap.Error(err))
 		}
 		if req.NumRows() == 0 {
 			break
