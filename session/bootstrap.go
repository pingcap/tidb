// Copyright 2015 PingCAP, Inc.
//
// Licensed under the Apache License, Version 2.0 (the "License");
// you may not use this file except in compliance with the License.
// You may obtain a copy of the License at
//
//     http://www.apache.org/licenses/LICENSE-2.0
//
// Unless required by applicable law or agreed to in writing, software
// distributed under the License is distributed on an "AS IS" BASIS,
// WITHOUT WARRANTIES OR CONDITIONS OF ANY KIND, either express or implied.
// See the License for the specific language governing permissions and
// limitations under the License.

// Copyright 2013 The ql Authors. All rights reserved.
// Use of this source code is governed by a BSD-style
// license that can be found in the LICENSES/QL-LICENSE file.

package session

import (
	"context"
	"encoding/hex"
	"flag"
	"fmt"
	osuser "os/user"
	"runtime/debug"
	"strconv"
	"strings"
	"time"

	"github.com/pingcap/errors"
	"github.com/pingcap/tidb/bindinfo"
	"github.com/pingcap/tidb/config"
	"github.com/pingcap/tidb/domain"
	"github.com/pingcap/tidb/domain/infosync"
	"github.com/pingcap/tidb/expression"
	"github.com/pingcap/tidb/infoschema"
	"github.com/pingcap/tidb/kv"
	"github.com/pingcap/tidb/owner"
	"github.com/pingcap/tidb/parser"
	"github.com/pingcap/tidb/parser/auth"
	"github.com/pingcap/tidb/parser/model"
	"github.com/pingcap/tidb/parser/mysql"
	"github.com/pingcap/tidb/parser/terror"
	"github.com/pingcap/tidb/planner/core"
	"github.com/pingcap/tidb/sessionctx/variable"
	"github.com/pingcap/tidb/table/tables"
	"github.com/pingcap/tidb/types"
	"github.com/pingcap/tidb/util/chunk"
	"github.com/pingcap/tidb/util/dbterror"
	"github.com/pingcap/tidb/util/logutil"
	utilparser "github.com/pingcap/tidb/util/parser"
	"github.com/pingcap/tidb/util/sqlexec"
	"github.com/pingcap/tidb/util/timeutil"
	"go.etcd.io/etcd/client/v3/concurrency"
	"go.uber.org/zap"
)

const (
	// CreateUserTable is the SQL statement creates User table in system db.
	CreateUserTable = `CREATE TABLE IF NOT EXISTS mysql.user (
		Host					CHAR(255),
		User					CHAR(32),
		authentication_string	TEXT,
		plugin					CHAR(64),
		Select_priv				ENUM('N','Y') NOT NULL DEFAULT 'N',
		Insert_priv				ENUM('N','Y') NOT NULL DEFAULT 'N',
		Update_priv				ENUM('N','Y') NOT NULL DEFAULT 'N',
		Delete_priv				ENUM('N','Y') NOT NULL DEFAULT 'N',
		Create_priv				ENUM('N','Y') NOT NULL DEFAULT 'N',
		Drop_priv				ENUM('N','Y') NOT NULL DEFAULT 'N',
		Process_priv			ENUM('N','Y') NOT NULL DEFAULT 'N',
		Grant_priv				ENUM('N','Y') NOT NULL DEFAULT 'N',
		References_priv			ENUM('N','Y') NOT NULL DEFAULT 'N',
		Alter_priv				ENUM('N','Y') NOT NULL DEFAULT 'N',
		Show_db_priv			ENUM('N','Y') NOT NULL DEFAULT 'N',
		Super_priv				ENUM('N','Y') NOT NULL DEFAULT 'N',
		Create_tmp_table_priv	ENUM('N','Y') NOT NULL DEFAULT 'N',
		Lock_tables_priv		ENUM('N','Y') NOT NULL DEFAULT 'N',
		Execute_priv			ENUM('N','Y') NOT NULL DEFAULT 'N',
		Create_view_priv		ENUM('N','Y') NOT NULL DEFAULT 'N',
		Show_view_priv			ENUM('N','Y') NOT NULL DEFAULT 'N',
		Create_routine_priv		ENUM('N','Y') NOT NULL DEFAULT 'N',
		Alter_routine_priv		ENUM('N','Y') NOT NULL DEFAULT 'N',
		Index_priv				ENUM('N','Y') NOT NULL DEFAULT 'N',
		Create_user_priv		ENUM('N','Y') NOT NULL DEFAULT 'N',
		Event_priv				ENUM('N','Y') NOT NULL DEFAULT 'N',
		Repl_slave_priv	    	ENUM('N','Y') NOT NULL DEFAULT 'N',
		Repl_client_priv		ENUM('N','Y') NOT NULL DEFAULT 'N',
		Trigger_priv			ENUM('N','Y') NOT NULL DEFAULT 'N',
		Create_role_priv		ENUM('N','Y') NOT NULL DEFAULT 'N',
		Drop_role_priv			ENUM('N','Y') NOT NULL DEFAULT 'N',
		Account_locked			ENUM('N','Y') NOT NULL DEFAULT 'N',
		Shutdown_priv			ENUM('N','Y') NOT NULL DEFAULT 'N',
		Reload_priv				ENUM('N','Y') NOT NULL DEFAULT 'N',
		FILE_priv				ENUM('N','Y') NOT NULL DEFAULT 'N',
		Config_priv				ENUM('N','Y') NOT NULL DEFAULT 'N',
		Create_Tablespace_Priv  ENUM('N','Y') NOT NULL DEFAULT 'N',
		User_attributes			json,
		Token_issuer			VARCHAR(255),
    	Password_expired		ENUM('N','Y') NOT NULL DEFAULT 'N',
    	Password_last_changed	TIMESTAMP,
    	Password_lifetime		SMALLINT UNSIGNED,
    	PRIMARY KEY (Host, User));`
	// CreateGlobalPrivTable is the SQL statement creates Global scope privilege table in system db.
	CreateGlobalPrivTable = "CREATE TABLE IF NOT EXISTS mysql.global_priv (" +
		"Host CHAR(255) NOT NULL DEFAULT ''," +
		"User CHAR(80) NOT NULL DEFAULT ''," +
		"Priv LONGTEXT NOT NULL DEFAULT ''," +
		"PRIMARY KEY (Host, User)" +
		")"
	// CreateDBPrivTable is the SQL statement creates DB scope privilege table in system db.
	CreateDBPrivTable = `CREATE TABLE IF NOT EXISTS mysql.db (
		Host					CHAR(255),
		DB						CHAR(64),
		User					CHAR(32),
		Select_priv				ENUM('N','Y') NOT NULL DEFAULT 'N',
		Insert_priv				ENUM('N','Y') NOT NULL DEFAULT 'N',
		Update_priv				ENUM('N','Y') NOT NULL DEFAULT 'N',
		Delete_priv				ENUM('N','Y') NOT NULL DEFAULT 'N',
		Create_priv				ENUM('N','Y') NOT NULL DEFAULT 'N',
		Drop_priv				ENUM('N','Y') NOT NULL DEFAULT 'N',
		Grant_priv				ENUM('N','Y') NOT NULL DEFAULT 'N',
		References_priv 		ENUM('N','Y') NOT NULL DEFAULT 'N',
		Index_priv				ENUM('N','Y') NOT NULL DEFAULT 'N',
		Alter_priv				ENUM('N','Y') NOT NULL DEFAULT 'N',
		Create_tmp_table_priv	ENUM('N','Y') NOT NULL DEFAULT 'N',
		Lock_tables_priv		ENUM('N','Y') NOT NULL DEFAULT 'N',
		Create_view_priv		ENUM('N','Y') NOT NULL DEFAULT 'N',
		Show_view_priv			ENUM('N','Y') NOT NULL DEFAULT 'N',
		Create_routine_priv		ENUM('N','Y') NOT NULL DEFAULT 'N',
		Alter_routine_priv		ENUM('N','Y') NOT NULL DEFAULT 'N',
		Execute_priv			ENUM('N','Y') NOT NULL DEFAULT 'N',
		Event_priv				ENUM('N','Y') NOT NULL DEFAULT 'N',
		Trigger_priv			ENUM('N','Y') NOT NULL DEFAULT 'N',
		PRIMARY KEY (Host, DB, User));`
	// CreateTablePrivTable is the SQL statement creates table scope privilege table in system db.
	CreateTablePrivTable = `CREATE TABLE IF NOT EXISTS mysql.tables_priv (
		Host		CHAR(255),
		DB			CHAR(64),
		User		CHAR(32),
		Table_name	CHAR(64),
		Grantor		CHAR(77),
		Timestamp	TIMESTAMP DEFAULT CURRENT_TIMESTAMP,
		Table_priv	SET('Select','Insert','Update','Delete','Create','Drop','Grant','Index','Alter','Create View','Show View','Trigger','References'),
		Column_priv	SET('Select','Insert','Update','References'),
		PRIMARY KEY (Host, DB, User, Table_name));`
	// CreateColumnPrivTable is the SQL statement creates column scope privilege table in system db.
	CreateColumnPrivTable = `CREATE TABLE IF NOT EXISTS mysql.columns_priv(
		Host		CHAR(255),
		DB			CHAR(64),
		User		CHAR(32),
		Table_name	CHAR(64),
		Column_name	CHAR(64),
		Timestamp	TIMESTAMP DEFAULT CURRENT_TIMESTAMP,
		Column_priv	SET('Select','Insert','Update','References'),
		PRIMARY KEY (Host, DB, User, Table_name, Column_name));`
	// CreateGlobalVariablesTable is the SQL statement creates global variable table in system db.
	// TODO: MySQL puts GLOBAL_VARIABLES table in INFORMATION_SCHEMA db.
	// INFORMATION_SCHEMA is a virtual db in TiDB. So we put this table in system db.
	// Maybe we will put it back to INFORMATION_SCHEMA.
	CreateGlobalVariablesTable = `CREATE TABLE IF NOT EXISTS mysql.GLOBAL_VARIABLES(
		VARIABLE_NAME  VARCHAR(64) NOT NULL PRIMARY KEY,
		VARIABLE_VALUE VARCHAR(1024) DEFAULT NULL);`
	// CreateTiDBTable is the SQL statement creates a table in system db.
	// This table is a key-value struct contains some information used by TiDB.
	// Currently we only put bootstrapped in it which indicates if the system is already bootstrapped.
	CreateTiDBTable = `CREATE TABLE IF NOT EXISTS mysql.tidb(
		VARIABLE_NAME  	VARCHAR(64) NOT NULL PRIMARY KEY,
		VARIABLE_VALUE 	VARCHAR(1024) DEFAULT NULL,
		COMMENT 		VARCHAR(1024));`

	// CreateHelpTopic is the SQL statement creates help_topic table in system db.
	// See: https://dev.mysql.com/doc/refman/5.5/en/system-database.html#system-database-help-tables
	CreateHelpTopic = `CREATE TABLE IF NOT EXISTS mysql.help_topic (
  		help_topic_id 		INT(10) UNSIGNED NOT NULL,
  		name 				CHAR(64) NOT NULL,
  		help_category_id 	SMALLINT(5) UNSIGNED NOT NULL,
  		description 		TEXT NOT NULL,
  		example 			TEXT NOT NULL,
  		url 				TEXT NOT NULL,
  		PRIMARY KEY (help_topic_id) clustered,
  		UNIQUE KEY name (name)
		) ENGINE=InnoDB DEFAULT CHARSET=utf8 STATS_PERSISTENT=0 COMMENT='help topics';`

	// CreateStatsMetaTable stores the meta of table statistics.
	CreateStatsMetaTable = `CREATE TABLE IF NOT EXISTS mysql.stats_meta (
		version 		BIGINT(64) UNSIGNED NOT NULL,
		table_id 		BIGINT(64) NOT NULL,
		modify_count	BIGINT(64) NOT NULL DEFAULT 0,
		count 			BIGINT(64) UNSIGNED NOT NULL DEFAULT 0,
		snapshot        BIGINT(64) UNSIGNED NOT NULL DEFAULT 0,
		INDEX idx_ver(version),
		UNIQUE INDEX tbl(table_id)
	);`

	// CreateStatsColsTable stores the statistics of table columns.
	CreateStatsColsTable = `CREATE TABLE IF NOT EXISTS mysql.stats_histograms (
		table_id 			BIGINT(64) NOT NULL,
		is_index 			TINYINT(2) NOT NULL,
		hist_id 			BIGINT(64) NOT NULL,
		distinct_count 		BIGINT(64) NOT NULL,
		null_count 			BIGINT(64) NOT NULL DEFAULT 0,
		tot_col_size 		BIGINT(64) NOT NULL DEFAULT 0,
		modify_count 		BIGINT(64) NOT NULL DEFAULT 0,
		version 			BIGINT(64) UNSIGNED NOT NULL DEFAULT 0,
		cm_sketch 			BLOB(6291456),
		stats_ver 			BIGINT(64) NOT NULL DEFAULT 0,
		flag 				BIGINT(64) NOT NULL DEFAULT 0,
		correlation 		DOUBLE NOT NULL DEFAULT 0,
		last_analyze_pos 	LONGBLOB DEFAULT NULL,
		UNIQUE INDEX tbl(table_id, is_index, hist_id)
	);`

	// CreateStatsBucketsTable stores the histogram info for every table columns.
	CreateStatsBucketsTable = `CREATE TABLE IF NOT EXISTS mysql.stats_buckets (
		table_id 	BIGINT(64) NOT NULL,
		is_index 	TINYINT(2) NOT NULL,
		hist_id 	BIGINT(64) NOT NULL,
		bucket_id 	BIGINT(64) NOT NULL,
		count 		BIGINT(64) NOT NULL,
		repeats 	BIGINT(64) NOT NULL,
		upper_bound LONGBLOB NOT NULL,
		lower_bound LONGBLOB ,
		ndv         BIGINT NOT NULL DEFAULT 0,
		UNIQUE INDEX tbl(table_id, is_index, hist_id, bucket_id)
	);`

	// CreateGCDeleteRangeTable stores schemas which can be deleted by DeleteRange.
	CreateGCDeleteRangeTable = `CREATE TABLE IF NOT EXISTS mysql.gc_delete_range (
		job_id 		BIGINT NOT NULL COMMENT "the DDL job ID",
		element_id 	BIGINT NOT NULL COMMENT "the schema element ID",
		start_key 	VARCHAR(255) NOT NULL COMMENT "encoded in hex",
		end_key 	VARCHAR(255) NOT NULL COMMENT "encoded in hex",
		ts 			BIGINT NOT NULL COMMENT "timestamp in uint64",
		UNIQUE KEY delete_range_index (job_id, element_id)
	);`

	// CreateGCDeleteRangeDoneTable stores schemas which are already deleted by DeleteRange.
	CreateGCDeleteRangeDoneTable = `CREATE TABLE IF NOT EXISTS mysql.gc_delete_range_done (
		job_id 		BIGINT NOT NULL COMMENT "the DDL job ID",
		element_id 	BIGINT NOT NULL COMMENT "the schema element ID",
		start_key 	VARCHAR(255) NOT NULL COMMENT "encoded in hex",
		end_key 	VARCHAR(255) NOT NULL COMMENT "encoded in hex",
		ts 			BIGINT NOT NULL COMMENT "timestamp in uint64",
		UNIQUE KEY delete_range_done_index (job_id, element_id)
	);`

	// CreateStatsFeedbackTable stores the feedback info which is used to update stats.
	CreateStatsFeedbackTable = `CREATE TABLE IF NOT EXISTS mysql.stats_feedback (
		table_id 	BIGINT(64) NOT NULL,
		is_index 	TINYINT(2) NOT NULL,
		hist_id 	BIGINT(64) NOT NULL,
		feedback 	BLOB NOT NULL,
		INDEX hist(table_id, is_index, hist_id)
	);`

	// CreateBindInfoTable stores the sql bind info which is used to update globalBindCache.
	CreateBindInfoTable = `CREATE TABLE IF NOT EXISTS mysql.bind_info (
		original_sql TEXT NOT NULL,
		bind_sql TEXT NOT NULL,
		default_db TEXT NOT NULL,
		status TEXT NOT NULL,
		create_time TIMESTAMP(3) NOT NULL,
		update_time TIMESTAMP(3) NOT NULL,
		charset TEXT NOT NULL,
		collation TEXT NOT NULL,
		source VARCHAR(10) NOT NULL DEFAULT 'unknown',
		INDEX sql_index(original_sql(700),default_db(68)) COMMENT "accelerate the speed when add global binding query",
		INDEX time_index(update_time) COMMENT "accelerate the speed when querying with last update time"
	) ENGINE=InnoDB DEFAULT CHARSET=utf8mb4 COLLATE=utf8mb4_bin;`

	// CreateRoleEdgesTable stores the role and user relationship information.
	CreateRoleEdgesTable = `CREATE TABLE IF NOT EXISTS mysql.role_edges (
		FROM_HOST 			CHAR(60) COLLATE utf8_bin NOT NULL DEFAULT '',
		FROM_USER 			CHAR(32) COLLATE utf8_bin NOT NULL DEFAULT '',
		TO_HOST 			CHAR(60) COLLATE utf8_bin NOT NULL DEFAULT '',
		TO_USER 			CHAR(32) COLLATE utf8_bin NOT NULL DEFAULT '',
		WITH_ADMIN_OPTION 	ENUM('N','Y') CHARACTER SET utf8 COLLATE utf8_general_ci NOT NULL DEFAULT 'N',
		PRIMARY KEY (FROM_HOST,FROM_USER,TO_HOST,TO_USER)
	);`

	// CreateDefaultRolesTable stores the active roles for a user.
	CreateDefaultRolesTable = `CREATE TABLE IF NOT EXISTS mysql.default_roles (
		HOST 				CHAR(60) COLLATE utf8_bin NOT NULL DEFAULT '',
		USER 				CHAR(32) COLLATE utf8_bin NOT NULL DEFAULT '',
		DEFAULT_ROLE_HOST 	CHAR(60) COLLATE utf8_bin NOT NULL DEFAULT '%',
		DEFAULT_ROLE_USER 	CHAR(32) COLLATE utf8_bin NOT NULL DEFAULT '',
		PRIMARY KEY (HOST,USER,DEFAULT_ROLE_HOST,DEFAULT_ROLE_USER)
	)`

	// CreateStatsTopNTable stores topn data of a cmsketch with top n.
	CreateStatsTopNTable = `CREATE TABLE IF NOT EXISTS mysql.stats_top_n (
		table_id 	BIGINT(64) NOT NULL,
		is_index 	TINYINT(2) NOT NULL,
		hist_id 	BIGINT(64) NOT NULL,
		value 		LONGBLOB,
		count 		BIGINT(64) UNSIGNED NOT NULL,
		INDEX tbl(table_id, is_index, hist_id)
	);`

	// CreateStatsFMSketchTable stores FMSketch data of a column histogram.
	CreateStatsFMSketchTable = `CREATE TABLE IF NOT EXISTS mysql.stats_fm_sketch (
		table_id 	BIGINT(64) NOT NULL,
		is_index 	TINYINT(2) NOT NULL,
		hist_id 	BIGINT(64) NOT NULL,
		value 		LONGBLOB,
		INDEX tbl(table_id, is_index, hist_id)
	);`

	// CreateExprPushdownBlacklist stores the expressions which are not allowed to be pushed down.
	CreateExprPushdownBlacklist = `CREATE TABLE IF NOT EXISTS mysql.expr_pushdown_blacklist (
		name 		CHAR(100) NOT NULL,
		store_type 	CHAR(100) NOT NULL DEFAULT 'tikv,tiflash,tidb',
		reason 		VARCHAR(200)
	);`

	// CreateOptRuleBlacklist stores the list of disabled optimizing operations.
	CreateOptRuleBlacklist = `CREATE TABLE IF NOT EXISTS mysql.opt_rule_blacklist (
		name 	CHAR(100) NOT NULL
	);`

	// CreateStatsExtended stores the registered extended statistics.
	CreateStatsExtended = `CREATE TABLE IF NOT EXISTS mysql.stats_extended (
		name varchar(32) NOT NULL,
		type tinyint(4) NOT NULL,
		table_id bigint(64) NOT NULL,
		column_ids varchar(32) NOT NULL,
		stats blob DEFAULT NULL,
		version bigint(64) unsigned NOT NULL,
		status tinyint(4) NOT NULL,
		PRIMARY KEY(name, table_id),
		KEY idx_1 (table_id, status, version),
		KEY idx_2 (status, version)
	);`

	// CreateSchemaIndexUsageTable stores the index usage information.
	CreateSchemaIndexUsageTable = `CREATE TABLE IF NOT EXISTS mysql.schema_index_usage (
		TABLE_ID bigint(64),
		INDEX_ID bigint(21),
		QUERY_COUNT bigint(64),
		ROWS_SELECTED bigint(64),
		LAST_USED_AT timestamp,
		PRIMARY KEY(TABLE_ID, INDEX_ID)
	);`
	// CreateGlobalGrantsTable stores dynamic privs
	CreateGlobalGrantsTable = `CREATE TABLE IF NOT EXISTS mysql.global_grants (
		USER char(32) NOT NULL DEFAULT '',
		HOST char(255) NOT NULL DEFAULT '',
		PRIV char(32) NOT NULL DEFAULT '',
		WITH_GRANT_OPTION enum('N','Y') NOT NULL DEFAULT 'N',
		PRIMARY KEY (USER,HOST,PRIV)
	);`
	// CreateCapturePlanBaselinesBlacklist stores the baseline capture filter rules.
	CreateCapturePlanBaselinesBlacklist = `CREATE TABLE IF NOT EXISTS mysql.capture_plan_baselines_blacklist (
		id bigint(64) auto_increment,
		filter_type varchar(32) NOT NULL COMMENT "type of the filter, only db, table and frequency supported now",
		filter_value varchar(32) NOT NULL,
		key idx(filter_type),
		primary key(id)
	);`
	// CreateColumnStatsUsageTable stores the column stats usage information.
	CreateColumnStatsUsageTable = `CREATE TABLE IF NOT EXISTS mysql.column_stats_usage (
		table_id BIGINT(64) NOT NULL,
		column_id BIGINT(64) NOT NULL,
		last_used_at TIMESTAMP,
		last_analyzed_at TIMESTAMP,
		PRIMARY KEY (table_id, column_id) CLUSTERED
	);`
	// CreateTableCacheMetaTable stores the cached table meta lock information.
	CreateTableCacheMetaTable = `CREATE TABLE IF NOT EXISTS mysql.table_cache_meta (
		tid bigint(11) NOT NULL DEFAULT 0,
		lock_type enum('NONE','READ', 'INTEND', 'WRITE') NOT NULL DEFAULT 'NONE',
		lease bigint(20) NOT NULL DEFAULT 0,
		oldReadLease bigint(20) NOT NULL DEFAULT 0,
		PRIMARY KEY (tid)
	);`
	// CreateAnalyzeOptionsTable stores the analyze options used by analyze and auto analyze.
	CreateAnalyzeOptionsTable = `CREATE TABLE IF NOT EXISTS mysql.analyze_options (
		table_id BIGINT(64) NOT NULL,
		sample_num BIGINT(64) NOT NULL DEFAULT 0,
		sample_rate DOUBLE NOT NULL DEFAULT -1,
		buckets BIGINT(64) NOT NULL DEFAULT 0,
		topn BIGINT(64) NOT NULL DEFAULT -1,
		column_choice enum('DEFAULT','ALL','PREDICATE','LIST') NOT NULL DEFAULT 'DEFAULT',
		column_ids TEXT(19372),
		PRIMARY KEY (table_id) CLUSTERED
	);`
	// CreateStatsHistory stores the historical stats.
	CreateStatsHistory = `CREATE TABLE IF NOT EXISTS mysql.stats_history (
		table_id bigint(64) NOT NULL,
		stats_data longblob NOT NULL,
		seq_no bigint(64) NOT NULL comment 'sequence number of the gzipped data slice',
		version bigint(64) NOT NULL comment 'stats version which corresponding to stats:version in EXPLAIN',
		create_time datetime(6) NOT NULL,
		UNIQUE KEY table_version_seq (table_id, version, seq_no),
		KEY table_create_time (table_id, create_time, seq_no)
	);`
	// CreateStatsMetaHistory stores the historical meta stats.
	CreateStatsMetaHistory = `CREATE TABLE IF NOT EXISTS mysql.stats_meta_history (
		table_id bigint(64) NOT NULL,
		modify_count bigint(64) NOT NULL,
		count bigint(64) NOT NULL,
		version bigint(64) NOT NULL comment 'stats version which corresponding to stats:version in EXPLAIN',
		create_time datetime(6) NOT NULL,
		UNIQUE KEY table_version (table_id, version),
		KEY table_create_time (table_id, create_time)
	);`
	// CreateAnalyzeJobs stores the analyze jobs.
	CreateAnalyzeJobs = `CREATE TABLE IF NOT EXISTS mysql.analyze_jobs (
		id BIGINT(64) UNSIGNED NOT NULL AUTO_INCREMENT,
		update_time TIMESTAMP NOT NULL DEFAULT CURRENT_TIMESTAMP ON UPDATE CURRENT_TIMESTAMP,
		table_schema CHAR(64) NOT NULL DEFAULT '',
		table_name CHAR(64) NOT NULL DEFAULT '',
		partition_name CHAR(64) NOT NULL DEFAULT '',
		job_info TEXT NOT NULL,
		processed_rows BIGINT(64) UNSIGNED NOT NULL DEFAULT 0,
		start_time TIMESTAMP,
		end_time TIMESTAMP,
		state ENUM('pending', 'running', 'finished', 'failed') NOT NULL,
		fail_reason TEXT,
		instance VARCHAR(512) NOT NULL comment 'address of the TiDB instance executing the analyze job',
		process_id BIGINT(64) UNSIGNED comment 'ID of the process executing the analyze job',
		PRIMARY KEY (id),
		KEY (update_time)
	);`
	// CreateAdvisoryLocks stores the advisory locks (get_lock, release_lock).
	CreateAdvisoryLocks = `CREATE TABLE IF NOT EXISTS mysql.advisory_locks (
		lock_name VARCHAR(64) NOT NULL PRIMARY KEY
	);`
	// CreateMDLView is a view about metadata locks.
	CreateMDLView = `CREATE OR REPLACE VIEW mysql.tidb_mdl_view as (
	select JOB_ID, DB_NAME, TABLE_NAME, QUERY, SESSION_ID, TxnStart, TIDB_DECODE_SQL_DIGESTS(ALL_SQL_DIGESTS, 4096) AS SQL_DIGESTS from information_schema.ddl_jobs, information_schema.CLUSTER_TIDB_TRX, information_schema.CLUSTER_PROCESSLIST where ddl_jobs.STATE = 'running' and find_in_set(ddl_jobs.table_id, CLUSTER_TIDB_TRX.RELATED_TABLE_IDS) and CLUSTER_TIDB_TRX.SESSION_ID=CLUSTER_PROCESSLIST.ID
	);`

	// CreatePlanReplayerStatusTable is a table about plan replayer status
	CreatePlanReplayerStatusTable = `CREATE TABLE IF NOT EXISTS mysql.plan_replayer_status (
		sql_digest VARCHAR(128),
		plan_digest VARCHAR(128),
		origin_sql TEXT,
		token VARCHAR(128),
		update_time TIMESTAMP NOT NULL DEFAULT CURRENT_TIMESTAMP ON UPDATE CURRENT_TIMESTAMP,
		fail_reason TEXT,
		instance VARCHAR(512) NOT NULL comment 'address of the TiDB instance executing the plan replayer job');`
)

// bootstrap initiates system DB for a store.
func bootstrap(s Session) {
	startTime := time.Now()
	dom := domain.GetDomain(s)
	for {
		b, err := checkBootstrapped(s)
		if err != nil {
			logutil.BgLogger().Fatal("check bootstrap error",
				zap.Error(err))
		}
		// For rolling upgrade, we can't do upgrade only in the owner.
		if b {
			upgrade(s)
			logutil.BgLogger().Info("upgrade successful in bootstrap",
				zap.Duration("take time", time.Since(startTime)))
			return
		}
		// To reduce conflict when multiple TiDB-server start at the same time.
		// Actually only one server need to do the bootstrap. So we chose DDL owner to do this.
		if dom.DDL().OwnerManager().IsOwner() {
			doDDLWorks(s)
			doDMLWorks(s)
			logutil.BgLogger().Info("bootstrap successful",
				zap.Duration("take time", time.Since(startTime)))
			return
		}
		time.Sleep(200 * time.Millisecond)
	}
}

const (
	// varTrue is the true value in mysql.TiDB table for boolean columns.
	varTrue = "True"
	// varFalse is the false value in mysql.TiDB table for boolean columns.
	varFalse = "False"
	// The variable name in mysql.TiDB table.
	// It is used for checking if the store is bootstrapped by any TiDB server.
	// If the value is `True`, the store is already bootstrapped by a TiDB server.
	bootstrappedVar = "bootstrapped"
	// The variable name in mysql.TiDB table.
	// It is used for getting the version of the TiDB server which bootstrapped the store.
	tidbServerVersionVar = "tidb_server_version"
	// The variable name in mysql.tidb table and it will be used when we want to know
	// system timezone.
	tidbSystemTZ = "system_tz"
	// The variable name in mysql.tidb table and it will indicate if the new collations are enabled in the TiDB cluster.
	tidbNewCollationEnabled = "new_collation_enabled"
	// The variable name in mysql.tidb table and it records the default value of
	// mem-quota-query when upgrade from v3.0.x to v4.0.9+.
	tidbDefMemoryQuotaQuery = "default_memory_quota_query"
	// The variable name in mysql.tidb table and it records the default value of
	// oom-action when upgrade from v3.0.x to v4.0.11+.
	tidbDefOOMAction = "default_oom_action"
	// Const for TiDB server version 2.
	version2  = 2
	version3  = 3
	version4  = 4
	version5  = 5
	version6  = 6
	version7  = 7
	version8  = 8
	version9  = 9
	version10 = 10
	version11 = 11
	version12 = 12
	version13 = 13
	version14 = 14
	version15 = 15
	version16 = 16
	version17 = 17
	version18 = 18
	version19 = 19
	version20 = 20
	version21 = 21
	version22 = 22
	version23 = 23
	version24 = 24
	version25 = 25
	version26 = 26
	version27 = 27
	version28 = 28
	// version29 is not needed.
	version30 = 30
	version31 = 31
	version32 = 32
	version33 = 33
	version34 = 34
	version35 = 35
	version36 = 36
	version37 = 37
	version38 = 38
	// version39 will be redone in version46 so it's skipped here.
	// version40 is the version that introduce new collation in TiDB,
	// see https://github.com/pingcap/tidb/pull/14574 for more details.
	version40 = 40
	version41 = 41
	// version42 add storeType and reason column in expr_pushdown_blacklist
	version42 = 42
	// version43 updates global variables related to statement summary.
	version43 = 43
	// version44 delete tidb_isolation_read_engines from mysql.global_variables to avoid unexpected behavior after upgrade.
	version44 = 44
	// version45 introduces CONFIG_PRIV for SET CONFIG statements.
	version45 = 45
	// version46 fix a bug in v3.1.1.
	version46 = 46
	// version47 add Source to bindings to indicate the way binding created.
	version47 = 47
	// version48 reset all deprecated concurrency related system-variables if they were all default value.
	// version49 introduces mysql.stats_extended table.
	// Both version48 and version49 will be redone in version55 and version56 so they're skipped here.
	// version50 add mysql.schema_index_usage table.
	version50 = 50
	// version51 introduces CreateTablespacePriv to mysql.user.
	// version51 will be redone in version63 so it's skipped here.
	// version52 change mysql.stats_histograms cm_sketch column from blob to blob(6291456)
	version52 = 52
	// version53 introduce Global variable tidb_enable_strict_double_type_check
	version53 = 53
	// version54 writes a variable `mem_quota_query` to mysql.tidb if it's a cluster upgraded from v3.0.x to v4.0.9+.
	version54 = 54
	// version55 fixes the bug that upgradeToVer48 would be missed when upgrading from v4.0 to a new version
	version55 = 55
	// version56 fixes the bug that upgradeToVer49 would be missed when upgrading from v4.0 to a new version
	version56 = 56
	// version57 fixes the bug of concurrent create / drop binding
	version57 = 57
	// version58 add `Repl_client_priv` and `Repl_slave_priv` to `mysql.user`
	// version58 will be redone in version64 so it's skipped here.
	// version59 add writes a variable `oom-action` to mysql.tidb if it's a cluster upgraded from v3.0.x to v4.0.11+.
	version59 = 59
	// version60 redesigns `mysql.stats_extended`
	version60 = 60
	// version61 will be redone in version67
	// version62 add column ndv for mysql.stats_buckets.
	version62 = 62
	// version63 fixes the bug that upgradeToVer51 would be missed when upgrading from v4.0 to a new version
	version63 = 63
	// version64 is redone upgradeToVer58 after upgradeToVer63, this is to preserve the order of the columns in mysql.user
	version64 = 64
	// version65 add mysql.stats_fm_sketch table.
	version65 = 65
	// version66 enables the feature `track_aggregate_memory_usage` by default.
	version66 = 66
	// version67 restore all SQL bindings.
	version67 = 67
	// version68 update the global variable 'tidb_enable_clustered_index' from 'off' to 'int_only'.
	version68 = 68
	// version69 adds mysql.global_grants for DYNAMIC privileges
	version69 = 69
	// version70 adds mysql.user.plugin to allow multiple authentication plugins
	version70 = 70
	// version71 forces tidb_multi_statement_mode=OFF when tidb_multi_statement_mode=WARN
	// This affects upgrades from v4.0 where the default was WARN.
	version71 = 71
	// version72 adds snapshot column for mysql.stats_meta
	version72 = 72
	// version73 adds mysql.capture_plan_baselines_blacklist table
	version73 = 73
	// version74 changes global variable `tidb_stmt_summary_max_stmt_count` value from 200 to 3000.
	version74 = 74
	// version75 update mysql.*.host from char(60) to char(255)
	version75 = 75
	// version76 update mysql.columns_priv from SET('Select','Insert','Update') to SET('Select','Insert','Update','References')
	version76 = 76
	// version77 adds mysql.column_stats_usage table
	version77 = 77
	// version78 updates mysql.stats_buckets.lower_bound, mysql.stats_buckets.upper_bound and mysql.stats_histograms.last_analyze_pos from BLOB to LONGBLOB.
	version78 = 78
	// version79 adds the mysql.table_cache_meta table
	version79 = 79
	// version80 fixes the issue https://github.com/pingcap/tidb/issues/25422.
	// If the TiDB upgrading from the 4.x to a newer version, we keep the tidb_analyze_version to 1.
	version80 = 80
	// version81 insert "tidb_enable_index_merge|off" to mysql.GLOBAL_VARIABLES if there is no tidb_enable_index_merge.
	// This will only happens when we upgrade a cluster before 4.0.0 to 4.0.0+.
	version81 = 81
	// version82 adds the mysql.analyze_options table
	version82 = 82
	// version83 adds the tables mysql.stats_history
	version83 = 83
	// version84 adds the tables mysql.stats_meta_history
	version84 = 84
	// version85 updates bindings with status 'using' in mysql.bind_info table to 'enabled' status
	version85 = 85
	// version86 update mysql.tables_priv from SET('Select','Insert','Update') to SET('Select','Insert','Update','References').
	version86 = 86
	// version87 adds the mysql.analyze_jobs table
	version87 = 87
	// version88 fixes the issue https://github.com/pingcap/tidb/issues/33650.
	version88 = 88
	// version89 adds the tables mysql.advisory_locks
	version89 = 89
	// version90 converts enable-batch-dml, mem-quota-query, query-log-max-len, committer-concurrency, run-auto-analyze, and oom-action to a sysvar
	version90 = 90
	// version91 converts prepared-plan-cache to sysvars
	version91 = 91
	// version92 for concurrent ddl.
	version92 = 92
	// version93 converts oom-use-tmp-storage to a sysvar
	version93 = 93
	version94 = 94
	// version95 add a column `User_attributes` to `mysql.user`
	version95 = 95
	// version97 sets tidb_opt_range_max_size to 0 when a cluster upgrades from some version lower than v6.4.0 to v6.4.0+.
	// It promises the compatibility of building ranges behavior.
	version97 = 97
	// version98 add a column `Token_issuer` to `mysql.user`
	version98 = 98
	version99 = 99
	// version100 converts server-memory-quota to a sysvar
	version100 = 100
<<<<<<< HEAD
	// version101 add columns related to password expiration
=======
	// version101 add mysql.plan_replayer_status table
>>>>>>> 063d8194
	version101 = 101
)

// currentBootstrapVersion is defined as a variable, so we can modify its value for testing.
// please make sure this is the largest version
var currentBootstrapVersion int64 = version101

// DDL owner key's expired time is ManagerSessionTTL seconds, we should wait the time and give more time to have a chance to finish it.
var internalSQLTimeout = owner.ManagerSessionTTL + 15

var (
	bootstrapVersion = []func(Session, int64){
		upgradeToVer2,
		upgradeToVer3,
		upgradeToVer4,
		upgradeToVer5,
		upgradeToVer6,
		upgradeToVer7,
		upgradeToVer8,
		upgradeToVer9,
		upgradeToVer10,
		upgradeToVer11,
		upgradeToVer12,
		upgradeToVer13,
		upgradeToVer14,
		upgradeToVer15,
		upgradeToVer16,
		upgradeToVer17,
		upgradeToVer18,
		upgradeToVer19,
		upgradeToVer20,
		upgradeToVer21,
		upgradeToVer22,
		upgradeToVer23,
		upgradeToVer24,
		upgradeToVer25,
		upgradeToVer26,
		upgradeToVer27,
		upgradeToVer28,
		upgradeToVer29,
		upgradeToVer30,
		upgradeToVer31,
		upgradeToVer32,
		upgradeToVer33,
		upgradeToVer34,
		upgradeToVer35,
		upgradeToVer36,
		upgradeToVer37,
		upgradeToVer38,
		// We will redo upgradeToVer39 in upgradeToVer46,
		// so upgradeToVer39 is skipped here.
		upgradeToVer40,
		upgradeToVer41,
		upgradeToVer42,
		upgradeToVer43,
		upgradeToVer44,
		upgradeToVer45,
		upgradeToVer46,
		upgradeToVer47,
		// We will redo upgradeToVer48 and upgradeToVer49 in upgradeToVer55 and upgradeToVer56,
		// so upgradeToVer48 and upgradeToVer49 is skipped here.
		upgradeToVer50,
		// We will redo upgradeToVer51 in upgradeToVer63, it is skipped here.
		upgradeToVer52,
		upgradeToVer53,
		upgradeToVer54,
		upgradeToVer55,
		upgradeToVer56,
		upgradeToVer57,
		// We will redo upgradeToVer58 in upgradeToVer64, it is skipped here.
		upgradeToVer59,
		upgradeToVer60,
		// We will redo upgradeToVer61 in upgradeToVer67, it is skipped here.
		upgradeToVer62,
		upgradeToVer63,
		upgradeToVer64,
		upgradeToVer65,
		upgradeToVer66,
		upgradeToVer67,
		upgradeToVer68,
		upgradeToVer69,
		upgradeToVer70,
		upgradeToVer71,
		upgradeToVer72,
		upgradeToVer73,
		upgradeToVer74,
		upgradeToVer75,
		upgradeToVer76,
		upgradeToVer77,
		upgradeToVer78,
		upgradeToVer79,
		upgradeToVer80,
		upgradeToVer81,
		upgradeToVer82,
		upgradeToVer83,
		upgradeToVer84,
		upgradeToVer85,
		upgradeToVer86,
		upgradeToVer87,
		upgradeToVer88,
		upgradeToVer89,
		upgradeToVer90,
		upgradeToVer91,
		upgradeToVer93,
		upgradeToVer94,
		upgradeToVer95,
		// We will redo upgradeToVer96 in upgradeToVer100, it is skipped here.
		upgradeToVer97,
		upgradeToVer98,
		upgradeToVer100,
		upgradeToVer101,
	}
)

func checkBootstrapped(s Session) (bool, error) {
	ctx := kv.WithInternalSourceType(context.Background(), kv.InternalTxnBootstrap)
	//  Check if system db exists.
	_, err := s.ExecuteInternal(ctx, "USE %n", mysql.SystemDB)
	if err != nil && infoschema.ErrDatabaseNotExists.NotEqual(err) {
		logutil.BgLogger().Fatal("check bootstrap error",
			zap.Error(err))
	}
	// Check bootstrapped variable value in TiDB table.
	sVal, _, err := getTiDBVar(s, bootstrappedVar)
	if err != nil {
		if infoschema.ErrTableNotExists.Equal(err) {
			return false, nil
		}
		return false, errors.Trace(err)
	}
	isBootstrapped := sVal == varTrue
	if isBootstrapped {
		// Make sure that doesn't affect the following operations.
		if err = s.CommitTxn(ctx); err != nil {
			return false, errors.Trace(err)
		}
	}
	return isBootstrapped, nil
}

// getTiDBVar gets variable value from mysql.tidb table.
// Those variables are used by TiDB server.
func getTiDBVar(s Session, name string) (sVal string, isNull bool, e error) {
	ctx := kv.WithInternalSourceType(context.Background(), kv.InternalTxnBootstrap)
	rs, err := s.ExecuteInternal(ctx, `SELECT HIGH_PRIORITY VARIABLE_VALUE FROM %n.%n WHERE VARIABLE_NAME= %?`,
		mysql.SystemDB,
		mysql.TiDBTable,
		name,
	)
	if err != nil {
		return "", true, errors.Trace(err)
	}
	if rs == nil {
		return "", true, errors.New("Wrong number of Recordset")
	}
	defer terror.Call(rs.Close)
	req := rs.NewChunk(nil)
	err = rs.Next(ctx, req)
	if err != nil || req.NumRows() == 0 {
		return "", true, errors.Trace(err)
	}
	row := req.GetRow(0)
	if row.IsNull(0) {
		return "", true, nil
	}
	return row.GetString(0), false, nil
}

// upgrade function  will do some upgrade works, when the system is bootstrapped by low version TiDB server
// For example, add new system variables into mysql.global_variables table.
func upgrade(s Session) {
	ver, err := getBootstrapVersion(s)
	terror.MustNil(err)
	if ver >= currentBootstrapVersion {
		// It is already bootstrapped/upgraded by a higher version TiDB server.
		return
	}
	// Only upgrade from under version92 and this TiDB is not owner set.
	// The owner in older tidb does not support concurrent DDL, we should add the internal DDL to job queue.
	if ver < version92 {
		useConcurrentDDL, err := checkOwnerVersion(context.Background(), domain.GetDomain(s))
		if err != nil {
			logutil.BgLogger().Fatal("[Upgrade] upgrade failed", zap.Error(err))
		}
		if !useConcurrentDDL {
			// Use another variable DDLForce2Queue but not EnableConcurrentDDL since in upgrade it may set global variable, the initial step will
			// overwrite variable EnableConcurrentDDL.
			variable.DDLForce2Queue.Store(true)
		}
	}
	// Do upgrade works then update bootstrap version.
	needEnableMdl := upgradeToVer99Before(s, ver)
	for _, upgrade := range bootstrapVersion {
		upgrade(s, ver)
	}
	if needEnableMdl {
		upgradeToVer99After(s, ver)
	}

	variable.DDLForce2Queue.Store(false)
	updateBootstrapVer(s)
	ctx := kv.WithInternalSourceType(context.Background(), kv.InternalTxnBootstrap)
	_, err = s.ExecuteInternal(ctx, "COMMIT")

	if err == nil && ver <= version92 {
		logutil.BgLogger().Info("start migrate DDLs")
		err = domain.GetDomain(s).DDL().MoveJobFromQueue2Table(true)
	}

	if err != nil {
		sleepTime := 1 * time.Second
		logutil.BgLogger().Info("update bootstrap ver failed",
			zap.Error(err), zap.Duration("sleeping time", sleepTime))
		time.Sleep(sleepTime)
		// Check if TiDB is already upgraded.
		v, err1 := getBootstrapVersion(s)
		if err1 != nil {
			logutil.BgLogger().Fatal("upgrade failed", zap.Error(err1))
		}
		if v >= currentBootstrapVersion {
			// It is already bootstrapped/upgraded by a higher version TiDB server.
			return
		}
		logutil.BgLogger().Fatal("[Upgrade] upgrade failed",
			zap.Int64("from", ver),
			zap.Int64("to", currentBootstrapVersion),
			zap.Error(err))
	}
}

// checkOwnerVersion is used to wait the DDL owner to be elected in the cluster and check it is the same version as this TiDB.
func checkOwnerVersion(ctx context.Context, dom *domain.Domain) (bool, error) {
	ticker := time.NewTicker(100 * time.Millisecond)
	defer ticker.Stop()
	logutil.BgLogger().Info("Waiting for the DDL owner to be elected in the cluster")
	for {
		select {
		case <-ctx.Done():
			return false, ctx.Err()
		case <-ticker.C:
			ownerID, err := dom.DDL().OwnerManager().GetOwnerID(ctx)
			if err == concurrency.ErrElectionNoLeader {
				continue
			}
			info, err := infosync.GetAllServerInfo(ctx)
			if err != nil {
				return false, err
			}
			if s, ok := info[ownerID]; ok {
				return s.Version == mysql.ServerVersion, nil
			}
		}
	}
}

// upgradeToVer2 updates to version 2.
func upgradeToVer2(s Session, ver int64) {
	if ver >= version2 {
		return
	}
	// Version 2 add two system variable for DistSQL concurrency controlling.
	// Insert distsql related system variable.
	distSQLVars := []string{variable.TiDBDistSQLScanConcurrency}
	values := make([]string, 0, len(distSQLVars))
	for _, v := range distSQLVars {
		value := fmt.Sprintf(`("%s", "%s")`, v, variable.GetSysVar(v).Value)
		values = append(values, value)
	}
	sql := fmt.Sprintf("INSERT HIGH_PRIORITY IGNORE INTO %s.%s VALUES %s;", mysql.SystemDB, mysql.GlobalVariablesTable,
		strings.Join(values, ", "))
	mustExecute(s, sql)
}

// upgradeToVer3 updates to version 3.
func upgradeToVer3(s Session, ver int64) {
	if ver >= version3 {
		return
	}
	// Version 3 fix tx_read_only variable value.
	mustExecute(s, "UPDATE HIGH_PRIORITY %n.%n SET variable_value = '0' WHERE variable_name = 'tx_read_only';", mysql.SystemDB, mysql.GlobalVariablesTable)
}

// upgradeToVer4 updates to version 4.
func upgradeToVer4(s Session, ver int64) {
	if ver >= version4 {
		return
	}
	mustExecute(s, CreateStatsMetaTable)
}

func upgradeToVer5(s Session, ver int64) {
	if ver >= version5 {
		return
	}
	mustExecute(s, CreateStatsColsTable)
	mustExecute(s, CreateStatsBucketsTable)
}

func upgradeToVer6(s Session, ver int64) {
	if ver >= version6 {
		return
	}
	doReentrantDDL(s, "ALTER TABLE mysql.user ADD COLUMN `Super_priv` ENUM('N','Y') CHARACTER SET utf8 NOT NULL DEFAULT 'N' AFTER `Show_db_priv`", infoschema.ErrColumnExists)
	// For reasons of compatibility, set the non-exists privilege column value to 'Y', as TiDB doesn't check them in older versions.
	mustExecute(s, "UPDATE HIGH_PRIORITY mysql.user SET Super_priv='Y'")
}

func upgradeToVer7(s Session, ver int64) {
	if ver >= version7 {
		return
	}
	doReentrantDDL(s, "ALTER TABLE mysql.user ADD COLUMN `Process_priv` ENUM('N','Y') CHARACTER SET utf8 NOT NULL DEFAULT 'N' AFTER `Drop_priv`", infoschema.ErrColumnExists)
	// For reasons of compatibility, set the non-exists privilege column value to 'Y', as TiDB doesn't check them in older versions.
	mustExecute(s, "UPDATE HIGH_PRIORITY mysql.user SET Process_priv='Y'")
}

func upgradeToVer8(s Session, ver int64) {
	if ver >= version8 {
		return
	}
	ctx := kv.WithInternalSourceType(context.Background(), kv.InternalTxnBootstrap)
	// This is a dummy upgrade, it checks whether upgradeToVer7 success, if not, do it again.
	if _, err := s.ExecuteInternal(ctx, "SELECT HIGH_PRIORITY `Process_priv` FROM mysql.user LIMIT 0"); err == nil {
		return
	}
	upgradeToVer7(s, ver)
}

func upgradeToVer9(s Session, ver int64) {
	if ver >= version9 {
		return
	}
	doReentrantDDL(s, "ALTER TABLE mysql.user ADD COLUMN `Trigger_priv` ENUM('N','Y') CHARACTER SET utf8 NOT NULL DEFAULT 'N' AFTER `Create_user_priv`", infoschema.ErrColumnExists)
	// For reasons of compatibility, set the non-exists privilege column value to 'Y', as TiDB doesn't check them in older versions.
	mustExecute(s, "UPDATE HIGH_PRIORITY mysql.user SET Trigger_priv='Y'")
}

func doReentrantDDL(s Session, sql string, ignorableErrs ...error) {
	ctx, cancel := context.WithTimeout(context.Background(), time.Duration(internalSQLTimeout)*time.Second)
	ctx = kv.WithInternalSourceType(ctx, kv.InternalTxnBootstrap)
	_, err := s.ExecuteInternal(ctx, sql)
	defer cancel()
	for _, ignorableErr := range ignorableErrs {
		if terror.ErrorEqual(err, ignorableErr) {
			return
		}
	}
	if err != nil {
		logutil.BgLogger().Fatal("doReentrantDDL error", zap.Error(err))
	}
}

func upgradeToVer10(s Session, ver int64) {
	if ver >= version10 {
		return
	}
	doReentrantDDL(s, "ALTER TABLE mysql.stats_buckets CHANGE COLUMN `value` `upper_bound` BLOB NOT NULL", infoschema.ErrColumnNotExists, infoschema.ErrColumnExists)
	doReentrantDDL(s, "ALTER TABLE mysql.stats_buckets ADD COLUMN `lower_bound` BLOB", infoschema.ErrColumnExists)
	doReentrantDDL(s, "ALTER TABLE mysql.stats_histograms ADD COLUMN `null_count` BIGINT(64) NOT NULL DEFAULT 0", infoschema.ErrColumnExists)
	doReentrantDDL(s, "ALTER TABLE mysql.stats_histograms DROP COLUMN distinct_ratio", dbterror.ErrCantDropFieldOrKey)
	doReentrantDDL(s, "ALTER TABLE mysql.stats_histograms DROP COLUMN use_count_to_estimate", dbterror.ErrCantDropFieldOrKey)
}

func upgradeToVer11(s Session, ver int64) {
	if ver >= version11 {
		return
	}
	doReentrantDDL(s, "ALTER TABLE mysql.user ADD COLUMN `References_priv` ENUM('N','Y') CHARACTER SET utf8 NOT NULL DEFAULT 'N' AFTER `Grant_priv`", infoschema.ErrColumnExists)
	mustExecute(s, "UPDATE HIGH_PRIORITY mysql.user SET References_priv='Y'")
}

func upgradeToVer12(s Session, ver int64) {
	if ver >= version12 {
		return
	}
	ctx := kv.WithInternalSourceType(context.Background(), kv.InternalTxnBootstrap)
	_, err := s.ExecuteInternal(ctx, "BEGIN")
	terror.MustNil(err)
	sql := "SELECT HIGH_PRIORITY user, host, password FROM mysql.user WHERE password != ''"
	rs, err := s.ExecuteInternal(ctx, sql)
	if terror.ErrorEqual(err, core.ErrUnknownColumn) {
		sql := "SELECT HIGH_PRIORITY user, host, authentication_string FROM mysql.user WHERE authentication_string != ''"
		rs, err = s.ExecuteInternal(ctx, sql)
	}
	terror.MustNil(err)
	sqls := make([]string, 0, 1)
	defer terror.Call(rs.Close)
	req := rs.NewChunk(nil)
	it := chunk.NewIterator4Chunk(req)
	err = rs.Next(ctx, req)
	for err == nil && req.NumRows() != 0 {
		for row := it.Begin(); row != it.End(); row = it.Next() {
			user := row.GetString(0)
			host := row.GetString(1)
			pass := row.GetString(2)
			var newPass string
			newPass, err = oldPasswordUpgrade(pass)
			terror.MustNil(err)
			updateSQL := fmt.Sprintf(`UPDATE HIGH_PRIORITY mysql.user SET password = "%s" WHERE user="%s" AND host="%s"`, newPass, user, host)
			sqls = append(sqls, updateSQL)
		}
		err = rs.Next(ctx, req)
	}
	terror.MustNil(err)

	for _, sql := range sqls {
		mustExecute(s, sql)
	}

	sql = fmt.Sprintf(`INSERT HIGH_PRIORITY INTO %s.%s VALUES ("%s", "%d", "TiDB bootstrap version.") ON DUPLICATE KEY UPDATE VARIABLE_VALUE="%d"`,
		mysql.SystemDB, mysql.TiDBTable, tidbServerVersionVar, version12, version12)
	mustExecute(s, sql)

	mustExecute(s, "COMMIT")
}

func upgradeToVer13(s Session, ver int64) {
	if ver >= version13 {
		return
	}
	sqls := []string{
		"ALTER TABLE mysql.user ADD COLUMN `Create_tmp_table_priv` ENUM('N','Y') CHARACTER SET utf8 NOT NULL DEFAULT 'N' AFTER `Super_priv`",
		"ALTER TABLE mysql.user ADD COLUMN `Lock_tables_priv` ENUM('N','Y') CHARACTER SET utf8 NOT NULL DEFAULT 'N' AFTER `Create_tmp_table_priv`",
		"ALTER TABLE mysql.user ADD COLUMN `Create_view_priv` ENUM('N','Y') CHARACTER SET utf8 NOT NULL DEFAULT 'N' AFTER `Execute_priv`",
		"ALTER TABLE mysql.user ADD COLUMN `Show_view_priv` ENUM('N','Y') CHARACTER SET utf8 NOT NULL DEFAULT 'N' AFTER `Create_view_priv`",
		"ALTER TABLE mysql.user ADD COLUMN `Create_routine_priv` ENUM('N','Y') CHARACTER SET utf8 NOT NULL DEFAULT 'N' AFTER `Show_view_priv`",
		"ALTER TABLE mysql.user ADD COLUMN `Alter_routine_priv` ENUM('N','Y') CHARACTER SET utf8 NOT NULL DEFAULT 'N' AFTER `Create_routine_priv`",
		"ALTER TABLE mysql.user ADD COLUMN `Event_priv` ENUM('N','Y') CHARACTER SET utf8 NOT NULL DEFAULT 'N' AFTER `Create_user_priv`",
	}
	for _, sql := range sqls {
		doReentrantDDL(s, sql, infoschema.ErrColumnExists)
	}
	mustExecute(s, "UPDATE HIGH_PRIORITY mysql.user SET Create_tmp_table_priv='Y',Lock_tables_priv='Y',Create_routine_priv='Y',Alter_routine_priv='Y',Event_priv='Y' WHERE Super_priv='Y'")
	mustExecute(s, "UPDATE HIGH_PRIORITY mysql.user SET Create_view_priv='Y',Show_view_priv='Y' WHERE Create_priv='Y'")
}

func upgradeToVer14(s Session, ver int64) {
	if ver >= version14 {
		return
	}
	sqls := []string{
		"ALTER TABLE mysql.db ADD COLUMN `References_priv` ENUM('N','Y') CHARACTER SET utf8 NOT NULL DEFAULT 'N' AFTER `Grant_priv`",
		"ALTER TABLE mysql.db ADD COLUMN `Create_tmp_table_priv` ENUM('N','Y') CHARACTER SET utf8 NOT NULL DEFAULT 'N' AFTER `Alter_priv`",
		"ALTER TABLE mysql.db ADD COLUMN `Lock_tables_priv` ENUM('N','Y') CHARACTER SET utf8 NOT NULL DEFAULT 'N' AFTER `Create_tmp_table_priv`",
		"ALTER TABLE mysql.db ADD COLUMN `Create_view_priv` ENUM('N','Y') CHARACTER SET utf8 NOT NULL DEFAULT 'N' AFTER `Lock_tables_priv`",
		"ALTER TABLE mysql.db ADD COLUMN `Show_view_priv` ENUM('N','Y') CHARACTER SET utf8 NOT NULL DEFAULT 'N' AFTER `Create_view_priv`",
		"ALTER TABLE mysql.db ADD COLUMN `Create_routine_priv` ENUM('N','Y') CHARACTER SET utf8 NOT NULL DEFAULT 'N' AFTER `Show_view_priv`",
		"ALTER TABLE mysql.db ADD COLUMN `Alter_routine_priv` ENUM('N','Y') CHARACTER SET utf8 NOT NULL DEFAULT 'N' AFTER `Create_routine_priv`",
		"ALTER TABLE mysql.db ADD COLUMN `Event_priv` ENUM('N','Y') CHARACTER SET utf8 NOT NULL DEFAULT 'N' AFTER `Execute_priv`",
		"ALTER TABLE mysql.db ADD COLUMN `Trigger_priv` ENUM('N','Y') CHARACTER SET utf8 NOT NULL DEFAULT 'N' AFTER `Event_priv`",
	}
	for _, sql := range sqls {
		doReentrantDDL(s, sql, infoschema.ErrColumnExists)
	}
}

func upgradeToVer15(s Session, ver int64) {
	if ver >= version15 {
		return
	}
	doReentrantDDL(s, CreateGCDeleteRangeTable)
}

func upgradeToVer16(s Session, ver int64) {
	if ver >= version16 {
		return
	}
	doReentrantDDL(s, "ALTER TABLE mysql.stats_histograms ADD COLUMN `cm_sketch` BLOB", infoschema.ErrColumnExists)
}

func upgradeToVer17(s Session, ver int64) {
	if ver >= version17 {
		return
	}
	doReentrantDDL(s, "ALTER TABLE mysql.user MODIFY User CHAR(32)")
}

func upgradeToVer18(s Session, ver int64) {
	if ver >= version18 {
		return
	}
	doReentrantDDL(s, "ALTER TABLE mysql.stats_histograms ADD COLUMN `tot_col_size` BIGINT(64) NOT NULL DEFAULT 0", infoschema.ErrColumnExists)
}

func upgradeToVer19(s Session, ver int64) {
	if ver >= version19 {
		return
	}
	doReentrantDDL(s, "ALTER TABLE mysql.db MODIFY User CHAR(32)")
	doReentrantDDL(s, "ALTER TABLE mysql.tables_priv MODIFY User CHAR(32)")
	doReentrantDDL(s, "ALTER TABLE mysql.columns_priv MODIFY User CHAR(32)")
}

func upgradeToVer20(s Session, ver int64) {
	if ver >= version20 {
		return
	}
	doReentrantDDL(s, CreateStatsFeedbackTable)
}

func upgradeToVer21(s Session, ver int64) {
	if ver >= version21 {
		return
	}
	mustExecute(s, CreateGCDeleteRangeDoneTable)

	doReentrantDDL(s, "ALTER TABLE mysql.gc_delete_range DROP INDEX job_id", dbterror.ErrCantDropFieldOrKey)
	doReentrantDDL(s, "ALTER TABLE mysql.gc_delete_range ADD UNIQUE INDEX delete_range_index (job_id, element_id)", dbterror.ErrDupKeyName)
	doReentrantDDL(s, "ALTER TABLE mysql.gc_delete_range DROP INDEX element_id", dbterror.ErrCantDropFieldOrKey)
}

func upgradeToVer22(s Session, ver int64) {
	if ver >= version22 {
		return
	}
	doReentrantDDL(s, "ALTER TABLE mysql.stats_histograms ADD COLUMN `stats_ver` BIGINT(64) NOT NULL DEFAULT 0", infoschema.ErrColumnExists)
}

func upgradeToVer23(s Session, ver int64) {
	if ver >= version23 {
		return
	}
	doReentrantDDL(s, "ALTER TABLE mysql.stats_histograms ADD COLUMN `flag` BIGINT(64) NOT NULL DEFAULT 0", infoschema.ErrColumnExists)
}

// writeSystemTZ writes system timezone info into mysql.tidb
func writeSystemTZ(s Session) {
	mustExecute(s, `INSERT HIGH_PRIORITY INTO %n.%n VALUES (%?, %?, "TiDB Global System Timezone.") ON DUPLICATE KEY UPDATE VARIABLE_VALUE= %?`,
		mysql.SystemDB,
		mysql.TiDBTable,
		tidbSystemTZ,
		timeutil.InferSystemTZ(),
		timeutil.InferSystemTZ(),
	)
}

// upgradeToVer24 initializes `System` timezone according to docs/design/2018-09-10-adding-tz-env.md
func upgradeToVer24(s Session, ver int64) {
	if ver >= version24 {
		return
	}
	writeSystemTZ(s)
}

// upgradeToVer25 updates tidb_max_chunk_size to new low bound value 32 if previous value is small than 32.
func upgradeToVer25(s Session, ver int64) {
	if ver >= version25 {
		return
	}
	sql := fmt.Sprintf("UPDATE HIGH_PRIORITY %[1]s.%[2]s SET VARIABLE_VALUE = '%[4]d' WHERE VARIABLE_NAME = '%[3]s' AND VARIABLE_VALUE < %[4]d",
		mysql.SystemDB, mysql.GlobalVariablesTable, variable.TiDBMaxChunkSize, variable.DefInitChunkSize)
	mustExecute(s, sql)
}

func upgradeToVer26(s Session, ver int64) {
	if ver >= version26 {
		return
	}
	mustExecute(s, CreateRoleEdgesTable)
	mustExecute(s, CreateDefaultRolesTable)
	doReentrantDDL(s, "ALTER TABLE mysql.user ADD COLUMN `Create_role_priv` ENUM('N','Y') DEFAULT 'N'", infoschema.ErrColumnExists)
	doReentrantDDL(s, "ALTER TABLE mysql.user ADD COLUMN `Drop_role_priv` ENUM('N','Y') DEFAULT 'N'", infoschema.ErrColumnExists)
	doReentrantDDL(s, "ALTER TABLE mysql.user ADD COLUMN `Account_locked` ENUM('N','Y') DEFAULT 'N'", infoschema.ErrColumnExists)
	// user with Create_user_Priv privilege should have Create_view_priv and Show_view_priv after upgrade to v3.0
	mustExecute(s, "UPDATE HIGH_PRIORITY mysql.user SET Create_role_priv='Y',Drop_role_priv='Y' WHERE Create_user_priv='Y'")
	// user with Create_Priv privilege should have Create_view_priv and Show_view_priv after upgrade to v3.0
	mustExecute(s, "UPDATE HIGH_PRIORITY mysql.user SET Create_view_priv='Y',Show_view_priv='Y' WHERE Create_priv='Y'")
}

func upgradeToVer27(s Session, ver int64) {
	if ver >= version27 {
		return
	}
	doReentrantDDL(s, "ALTER TABLE mysql.stats_histograms ADD COLUMN `correlation` DOUBLE NOT NULL DEFAULT 0", infoschema.ErrColumnExists)
}

func upgradeToVer28(s Session, ver int64) {
	if ver >= version28 {
		return
	}
	doReentrantDDL(s, CreateBindInfoTable)
}

func upgradeToVer29(s Session, ver int64) {
	// upgradeToVer29 only need to be run when the current version is 28.
	if ver != version28 {
		return
	}
	doReentrantDDL(s, "ALTER TABLE mysql.bind_info CHANGE create_time create_time TIMESTAMP(3)")
	doReentrantDDL(s, "ALTER TABLE mysql.bind_info CHANGE update_time update_time TIMESTAMP(3)")
	doReentrantDDL(s, "ALTER TABLE mysql.bind_info ADD INDEX sql_index (original_sql(1024),default_db(1024))", dbterror.ErrDupKeyName)
}

func upgradeToVer30(s Session, ver int64) {
	if ver >= version30 {
		return
	}
	mustExecute(s, CreateStatsTopNTable)
}

func upgradeToVer31(s Session, ver int64) {
	if ver >= version31 {
		return
	}
	doReentrantDDL(s, "ALTER TABLE mysql.stats_histograms ADD COLUMN `last_analyze_pos` BLOB DEFAULT NULL", infoschema.ErrColumnExists)
}

func upgradeToVer32(s Session, ver int64) {
	if ver >= version32 {
		return
	}
	doReentrantDDL(s, "ALTER TABLE mysql.tables_priv MODIFY table_priv SET('Select','Insert','Update','Delete','Create','Drop','Grant', 'Index', 'Alter', 'Create View', 'Show View', 'Trigger', 'References')")
}

func upgradeToVer33(s Session, ver int64) {
	if ver >= version33 {
		return
	}
	doReentrantDDL(s, CreateExprPushdownBlacklist)
}

func upgradeToVer34(s Session, ver int64) {
	if ver >= version34 {
		return
	}
	doReentrantDDL(s, CreateOptRuleBlacklist)
}

func upgradeToVer35(s Session, ver int64) {
	if ver >= version35 {
		return
	}
	sql := fmt.Sprintf("UPDATE HIGH_PRIORITY %s.%s SET VARIABLE_NAME = '%s' WHERE VARIABLE_NAME = 'tidb_back_off_weight'",
		mysql.SystemDB, mysql.GlobalVariablesTable, variable.TiDBBackOffWeight)
	mustExecute(s, sql)
}

func upgradeToVer36(s Session, ver int64) {
	if ver >= version36 {
		return
	}
	doReentrantDDL(s, "ALTER TABLE mysql.user ADD COLUMN `Shutdown_priv` ENUM('N','Y') DEFAULT 'N'", infoschema.ErrColumnExists)
	// A root user will have those privileges after upgrading.
	mustExecute(s, "UPDATE HIGH_PRIORITY mysql.user SET Shutdown_priv='Y' WHERE Super_priv='Y'")
	mustExecute(s, "UPDATE HIGH_PRIORITY mysql.user SET Create_tmp_table_priv='Y',Lock_tables_priv='Y',Create_routine_priv='Y',Alter_routine_priv='Y',Event_priv='Y' WHERE Super_priv='Y'")
}

func upgradeToVer37(s Session, ver int64) {
	if ver >= version37 {
		return
	}
	// when upgrade from old tidb and no 'tidb_enable_window_function' in GLOBAL_VARIABLES, init it with 0.
	sql := fmt.Sprintf("INSERT IGNORE INTO  %s.%s (`VARIABLE_NAME`, `VARIABLE_VALUE`) VALUES ('%s', '%d')",
		mysql.SystemDB, mysql.GlobalVariablesTable, variable.TiDBEnableWindowFunction, 0)
	mustExecute(s, sql)
}

func upgradeToVer38(s Session, ver int64) {
	if ver >= version38 {
		return
	}
	doReentrantDDL(s, CreateGlobalPrivTable)
}

func writeNewCollationParameter(s Session, flag bool) {
	comment := "If the new collations are enabled. Do not edit it."
	b := varFalse
	if flag {
		b = varTrue
	}
	mustExecute(s, `INSERT HIGH_PRIORITY INTO %n.%n VALUES (%?, %?, %?) ON DUPLICATE KEY UPDATE VARIABLE_VALUE=%?`,
		mysql.SystemDB, mysql.TiDBTable, tidbNewCollationEnabled, b, comment, b,
	)
}

func upgradeToVer40(s Session, ver int64) {
	if ver >= version40 {
		return
	}
	// There is no way to enable new collation for an existing TiDB cluster.
	writeNewCollationParameter(s, false)
}

func upgradeToVer41(s Session, ver int64) {
	if ver >= version41 {
		return
	}
	doReentrantDDL(s, "ALTER TABLE mysql.user CHANGE `password` `authentication_string` TEXT", infoschema.ErrColumnExists, infoschema.ErrColumnNotExists)
	doReentrantDDL(s, "ALTER TABLE mysql.user ADD COLUMN `password` TEXT as (`authentication_string`)", infoschema.ErrColumnExists)
}

// writeDefaultExprPushDownBlacklist writes default expr pushdown blacklist into mysql.expr_pushdown_blacklist
func writeDefaultExprPushDownBlacklist(s Session) {
	mustExecute(s, "INSERT HIGH_PRIORITY INTO mysql.expr_pushdown_blacklist VALUES"+
		"('date_add','tiflash', 'DST(daylight saving time) does not take effect in TiFlash date_add')")
}

func upgradeToVer42(s Session, ver int64) {
	if ver >= version42 {
		return
	}
	doReentrantDDL(s, "ALTER TABLE mysql.expr_pushdown_blacklist ADD COLUMN `store_type` CHAR(100) NOT NULL DEFAULT 'tikv,tiflash,tidb'", infoschema.ErrColumnExists)
	doReentrantDDL(s, "ALTER TABLE mysql.expr_pushdown_blacklist ADD COLUMN `reason` VARCHAR(200)", infoschema.ErrColumnExists)
	writeDefaultExprPushDownBlacklist(s)
}

// Convert statement summary global variables to non-empty values.
func writeStmtSummaryVars(s Session) {
	sql := "UPDATE %n.%n SET variable_value= %? WHERE variable_name= %? AND variable_value=''"
	mustExecute(s, sql, mysql.SystemDB, mysql.GlobalVariablesTable, variable.BoolToOnOff(variable.DefTiDBEnableStmtSummary), variable.TiDBEnableStmtSummary)
	mustExecute(s, sql, mysql.SystemDB, mysql.GlobalVariablesTable, variable.BoolToOnOff(variable.DefTiDBStmtSummaryInternalQuery), variable.TiDBStmtSummaryInternalQuery)
	mustExecute(s, sql, mysql.SystemDB, mysql.GlobalVariablesTable, strconv.Itoa(variable.DefTiDBStmtSummaryRefreshInterval), variable.TiDBStmtSummaryRefreshInterval)
	mustExecute(s, sql, mysql.SystemDB, mysql.GlobalVariablesTable, strconv.Itoa(variable.DefTiDBStmtSummaryHistorySize), variable.TiDBStmtSummaryHistorySize)
	mustExecute(s, sql, mysql.SystemDB, mysql.GlobalVariablesTable, strconv.FormatUint(uint64(variable.DefTiDBStmtSummaryMaxStmtCount), 10), variable.TiDBStmtSummaryMaxStmtCount)
	mustExecute(s, sql, mysql.SystemDB, mysql.GlobalVariablesTable, strconv.FormatUint(uint64(variable.DefTiDBStmtSummaryMaxSQLLength), 10), variable.TiDBStmtSummaryMaxSQLLength)
}

func upgradeToVer43(s Session, ver int64) {
	if ver >= version43 {
		return
	}
	writeStmtSummaryVars(s)
}

func upgradeToVer44(s Session, ver int64) {
	if ver >= version44 {
		return
	}
	mustExecute(s, "DELETE FROM mysql.global_variables where variable_name = \"tidb_isolation_read_engines\"")
}

func upgradeToVer45(s Session, ver int64) {
	if ver >= version45 {
		return
	}
	doReentrantDDL(s, "ALTER TABLE mysql.user ADD COLUMN `Config_priv` ENUM('N','Y') DEFAULT 'N'", infoschema.ErrColumnExists)
	mustExecute(s, "UPDATE HIGH_PRIORITY mysql.user SET Config_priv='Y' WHERE Super_priv='Y'")
}

// In v3.1.1, we wrongly replace the context of upgradeToVer39 with upgradeToVer44. If we upgrade from v3.1.1 to a newer version,
// upgradeToVer39 will be missed. So we redo upgradeToVer39 here to make sure the upgrading from v3.1.1 succeed.
func upgradeToVer46(s Session, ver int64) {
	if ver >= version46 {
		return
	}
	doReentrantDDL(s, "ALTER TABLE mysql.user ADD COLUMN `Reload_priv` ENUM('N','Y') DEFAULT 'N'", infoschema.ErrColumnExists)
	doReentrantDDL(s, "ALTER TABLE mysql.user ADD COLUMN `File_priv` ENUM('N','Y') DEFAULT 'N'", infoschema.ErrColumnExists)
	mustExecute(s, "UPDATE HIGH_PRIORITY mysql.user SET Reload_priv='Y' WHERE Super_priv='Y'")
	mustExecute(s, "UPDATE HIGH_PRIORITY mysql.user SET File_priv='Y' WHERE Super_priv='Y'")
}

func upgradeToVer47(s Session, ver int64) {
	if ver >= version47 {
		return
	}
	doReentrantDDL(s, "ALTER TABLE mysql.bind_info ADD COLUMN `source` varchar(10) NOT NULL default 'unknown'", infoschema.ErrColumnExists)
}

func upgradeToVer50(s Session, ver int64) {
	if ver >= version50 {
		return
	}
	doReentrantDDL(s, CreateSchemaIndexUsageTable)
}

func upgradeToVer52(s Session, ver int64) {
	if ver >= version52 {
		return
	}
	doReentrantDDL(s, "ALTER TABLE mysql.stats_histograms MODIFY cm_sketch BLOB(6291456)")
}

func upgradeToVer53(s Session, ver int64) {
	if ver >= version53 {
		return
	}
	// when upgrade from old tidb and no `tidb_enable_strict_double_type_check` in GLOBAL_VARIABLES, init it with 1`
	sql := fmt.Sprintf("INSERT IGNORE INTO %s.%s (`VARIABLE_NAME`, `VARIABLE_VALUE`) VALUES ('%s', '%d')",
		mysql.SystemDB, mysql.GlobalVariablesTable, variable.TiDBEnableStrictDoubleTypeCheck, 0)
	mustExecute(s, sql)
}

func upgradeToVer54(s Session, ver int64) {
	if ver >= version54 {
		return
	}
	// The mem-query-quota default value is 32GB by default in v3.0, and 1GB by
	// default in v4.0.
	// If a cluster is upgraded from v3.0.x (bootstrapVer <= version38) to
	// v4.0.9+, we'll write the default value to mysql.tidb. Thus we can get the
	// default value of mem-quota-query, and promise the compatibility even if
	// the tidb-server restarts.
	// If it's a newly deployed cluster, we do not need to write the value into
	// mysql.tidb, since no compatibility problem will happen.

	// This bootstrap task becomes obsolete in TiDB 5.0+, because it appears that the
	// default value of mem-quota-query changes back to 1GB. In TiDB 6.1+ mem-quota-query
	// is no longer a config option, but instead a system variable (tidb_mem_quota_query).

	if ver <= version38 {
		writeMemoryQuotaQuery(s)
	}
}

// When cherry-pick upgradeToVer52 to v4.0, we wrongly name it upgradeToVer48.
// If we upgrade from v4.0 to a newer version, the real upgradeToVer48 will be missed.
// So we redo upgradeToVer48 here to make sure the upgrading from v4.0 succeeds.
func upgradeToVer55(s Session, ver int64) {
	if ver >= version55 {
		return
	}
	defValues := map[string]string{
		variable.TiDBIndexLookupConcurrency:     "4",
		variable.TiDBIndexLookupJoinConcurrency: "4",
		variable.TiDBHashAggFinalConcurrency:    "4",
		variable.TiDBHashAggPartialConcurrency:  "4",
		variable.TiDBWindowConcurrency:          "4",
		variable.TiDBProjectionConcurrency:      "4",
		variable.TiDBHashJoinConcurrency:        "5",
	}
	names := make([]string, 0, len(defValues))
	for n := range defValues {
		names = append(names, n)
	}

	selectSQL := "select HIGH_PRIORITY * from mysql.global_variables where variable_name in ('" + strings.Join(names, quoteCommaQuote) + "')"
	ctx := kv.WithInternalSourceType(context.Background(), kv.InternalTxnBootstrap)
	rs, err := s.ExecuteInternal(ctx, selectSQL)
	terror.MustNil(err)
	defer terror.Call(rs.Close)
	req := rs.NewChunk(nil)
	it := chunk.NewIterator4Chunk(req)
	err = rs.Next(ctx, req)
	for err == nil && req.NumRows() != 0 {
		for row := it.Begin(); row != it.End(); row = it.Next() {
			n := strings.ToLower(row.GetString(0))
			v := row.GetString(1)
			if defValue, ok := defValues[n]; !ok || defValue != v {
				return
			}
		}
		err = rs.Next(ctx, req)
	}
	terror.MustNil(err)

	mustExecute(s, "BEGIN")
	v := strconv.Itoa(variable.ConcurrencyUnset)
	sql := fmt.Sprintf("UPDATE %s.%s SET variable_value='%%s' WHERE variable_name='%%s'", mysql.SystemDB, mysql.GlobalVariablesTable)
	for _, name := range names {
		mustExecute(s, fmt.Sprintf(sql, v, name))
	}
	mustExecute(s, "COMMIT")
}

// When cherry-pick upgradeToVer54 to v4.0, we wrongly name it upgradeToVer49.
// If we upgrade from v4.0 to a newer version, the real upgradeToVer49 will be missed.
// So we redo upgradeToVer49 here to make sure the upgrading from v4.0 succeeds.
func upgradeToVer56(s Session, ver int64) {
	if ver >= version56 {
		return
	}
	doReentrantDDL(s, CreateStatsExtended)
}

func upgradeToVer57(s Session, ver int64) {
	if ver >= version57 {
		return
	}
	insertBuiltinBindInfoRow(s)
}

func initBindInfoTable(s Session) {
	mustExecute(s, CreateBindInfoTable)
	insertBuiltinBindInfoRow(s)
}

func insertBuiltinBindInfoRow(s Session) {
	mustExecute(s, `INSERT HIGH_PRIORITY INTO mysql.bind_info VALUES (%?, %?, "mysql", %?, "0000-00-00 00:00:00", "0000-00-00 00:00:00", "", "", %?)`,
		bindinfo.BuiltinPseudoSQL4BindLock, bindinfo.BuiltinPseudoSQL4BindLock, bindinfo.Builtin, bindinfo.Builtin,
	)
}

func upgradeToVer59(s Session, ver int64) {
	if ver >= version59 {
		return
	}
	// The oom-action default value is log by default in v3.0, and cancel by
	// default in v4.0.11+.
	// If a cluster is upgraded from v3.0.x (bootstrapVer <= version59) to
	// v4.0.11+, we'll write the default value to mysql.tidb. Thus we can get
	// the default value of oom-action, and promise the compatibility even if
	// the tidb-server restarts.
	// If it's a newly deployed cluster, we do not need to write the value into
	// mysql.tidb, since no compatibility problem will happen.
	writeOOMAction(s)
}

func upgradeToVer60(s Session, ver int64) {
	if ver >= version60 {
		return
	}
	mustExecute(s, "DROP TABLE IF EXISTS mysql.stats_extended")
	doReentrantDDL(s, CreateStatsExtended)
}

type bindInfo struct {
	bindSQL    string
	status     string
	createTime types.Time
	charset    string
	collation  string
	source     string
}

func upgradeToVer67(s Session, ver int64) {
	if ver >= version67 {
		return
	}
	bindMap := make(map[string]bindInfo)
	h := &bindinfo.BindHandle{}
	var err error
	mustExecute(s, "BEGIN PESSIMISTIC")

	defer func() {
		if err != nil {
			mustExecute(s, "ROLLBACK")
			return
		}

		mustExecute(s, "COMMIT")
	}()
	mustExecute(s, h.LockBindInfoSQL())
	ctx := kv.WithInternalSourceType(context.Background(), kv.InternalTxnBootstrap)
	var rs sqlexec.RecordSet
	rs, err = s.ExecuteInternal(ctx,
		`SELECT bind_sql, default_db, status, create_time, charset, collation, source
			FROM mysql.bind_info
			WHERE source != 'builtin'
			ORDER BY update_time DESC`)
	if err != nil {
		logutil.BgLogger().Fatal("upgradeToVer67 error", zap.Error(err))
	}
	req := rs.NewChunk(nil)
	iter := chunk.NewIterator4Chunk(req)
	p := parser.New()
	now := types.NewTime(types.FromGoTime(time.Now()), mysql.TypeTimestamp, 3)
	for {
		err = rs.Next(context.TODO(), req)
		if err != nil {
			logutil.BgLogger().Fatal("upgradeToVer67 error", zap.Error(err))
		}
		if req.NumRows() == 0 {
			break
		}
		updateBindInfo(iter, p, bindMap)
	}
	terror.Call(rs.Close)

	mustExecute(s, "DELETE FROM mysql.bind_info where source != 'builtin'")
	for original, bind := range bindMap {
		mustExecute(s, fmt.Sprintf("INSERT INTO mysql.bind_info VALUES(%s, %s, '', %s, %s, %s, %s, %s, %s)",
			expression.Quote(original),
			expression.Quote(bind.bindSQL),
			expression.Quote(bind.status),
			expression.Quote(bind.createTime.String()),
			expression.Quote(now.String()),
			expression.Quote(bind.charset),
			expression.Quote(bind.collation),
			expression.Quote(bind.source),
		))
	}
}

func updateBindInfo(iter *chunk.Iterator4Chunk, p *parser.Parser, bindMap map[string]bindInfo) {
	for row := iter.Begin(); row != iter.End(); row = iter.Next() {
		bind := row.GetString(0)
		db := row.GetString(1)
		status := row.GetString(2)

		if status != bindinfo.Enabled && status != bindinfo.Using && status != bindinfo.Builtin {
			continue
		}

		charset := row.GetString(4)
		collation := row.GetString(5)
		stmt, err := p.ParseOneStmt(bind, charset, collation)
		if err != nil {
			logutil.BgLogger().Fatal("updateBindInfo error", zap.Error(err))
		}
		originWithDB := parser.Normalize(utilparser.RestoreWithDefaultDB(stmt, db, bind))
		if _, ok := bindMap[originWithDB]; ok {
			// The results are sorted in descending order of time.
			// And in the following cases, duplicate originWithDB may occur
			//      originalText         	|bindText                                   	|DB
			//		`select * from t` 		|`select /*+ use_index(t, idx) */ * from t` 	|`test`
			// 		`select * from test.t`  |`select /*+ use_index(t, idx) */ * from test.t`|``
			// Therefore, if repeated, we can skip to keep the latest binding.
			continue
		}
		bindMap[originWithDB] = bindInfo{
			bindSQL:    utilparser.RestoreWithDefaultDB(stmt, db, bind),
			status:     status,
			createTime: row.GetTime(3),
			charset:    charset,
			collation:  collation,
			source:     row.GetString(6),
		}
	}
}

func writeMemoryQuotaQuery(s Session) {
	comment := "memory_quota_query is 32GB by default in v3.0.x, 1GB by default in v4.0.x+"
	mustExecute(s, `INSERT HIGH_PRIORITY INTO %n.%n VALUES (%?, %?, %?) ON DUPLICATE KEY UPDATE VARIABLE_VALUE=%?`,
		mysql.SystemDB, mysql.TiDBTable, tidbDefMemoryQuotaQuery, 32<<30, comment, 32<<30,
	)
}

func upgradeToVer62(s Session, ver int64) {
	if ver >= version62 {
		return
	}
	doReentrantDDL(s, "ALTER TABLE mysql.stats_buckets ADD COLUMN `ndv` bigint not null default 0", infoschema.ErrColumnExists)
}

func upgradeToVer63(s Session, ver int64) {
	if ver >= version63 {
		return
	}
	doReentrantDDL(s, "ALTER TABLE mysql.user ADD COLUMN `Create_tablespace_priv` ENUM('N','Y') DEFAULT 'N'", infoschema.ErrColumnExists)
	mustExecute(s, "UPDATE HIGH_PRIORITY mysql.user SET Create_tablespace_priv='Y' where Super_priv='Y'")
}

func upgradeToVer64(s Session, ver int64) {
	if ver >= version64 {
		return
	}
	doReentrantDDL(s, "ALTER TABLE mysql.user ADD COLUMN `Repl_slave_priv` ENUM('N','Y') CHARACTER SET utf8 NOT NULL DEFAULT 'N' AFTER `Execute_priv`", infoschema.ErrColumnExists)
	doReentrantDDL(s, "ALTER TABLE mysql.user ADD COLUMN `Repl_client_priv` ENUM('N','Y') CHARACTER SET utf8 NOT NULL DEFAULT 'N' AFTER `Repl_slave_priv`", infoschema.ErrColumnExists)
	mustExecute(s, "UPDATE HIGH_PRIORITY mysql.user SET Repl_slave_priv='Y',Repl_client_priv='Y' where Super_priv='Y'")
}

func upgradeToVer65(s Session, ver int64) {
	if ver >= version65 {
		return
	}
	doReentrantDDL(s, CreateStatsFMSketchTable)
}

func upgradeToVer66(s Session, ver int64) {
	if ver >= version66 {
		return
	}
	mustExecute(s, "set @@global.tidb_track_aggregate_memory_usage = 1")
}

func upgradeToVer68(s Session, ver int64) {
	if ver >= version68 {
		return
	}
	mustExecute(s, "DELETE FROM mysql.global_variables where VARIABLE_NAME = 'tidb_enable_clustered_index' and VARIABLE_VALUE = 'OFF'")
}

func upgradeToVer69(s Session, ver int64) {
	if ver >= version69 {
		return
	}
	doReentrantDDL(s, CreateGlobalGrantsTable)
}

func upgradeToVer70(s Session, ver int64) {
	if ver >= version70 {
		return
	}
	doReentrantDDL(s, "ALTER TABLE mysql.user ADD COLUMN plugin CHAR(64) AFTER authentication_string", infoschema.ErrColumnExists)
	mustExecute(s, "UPDATE HIGH_PRIORITY mysql.user SET plugin='mysql_native_password'")
}

func upgradeToVer71(s Session, ver int64) {
	if ver >= version71 {
		return
	}
	mustExecute(s, "UPDATE mysql.global_variables SET VARIABLE_VALUE='OFF' WHERE VARIABLE_NAME = 'tidb_multi_statement_mode' AND VARIABLE_VALUE = 'WARN'")
}

func upgradeToVer72(s Session, ver int64) {
	if ver >= version72 {
		return
	}
	doReentrantDDL(s, "ALTER TABLE mysql.stats_meta ADD COLUMN snapshot BIGINT(64) UNSIGNED NOT NULL DEFAULT 0", infoschema.ErrColumnExists)
}

func upgradeToVer73(s Session, ver int64) {
	if ver >= version73 {
		return
	}
	doReentrantDDL(s, CreateCapturePlanBaselinesBlacklist)
}

func upgradeToVer74(s Session, ver int64) {
	if ver >= version74 {
		return
	}
	// The old default value of `tidb_stmt_summary_max_stmt_count` is 200, we want to enlarge this to the new default value when TiDB upgrade.
	mustExecute(s, fmt.Sprintf("UPDATE mysql.global_variables SET VARIABLE_VALUE='%[1]v' WHERE VARIABLE_NAME = 'tidb_stmt_summary_max_stmt_count' AND CAST(VARIABLE_VALUE AS SIGNED) = 200", variable.DefTiDBStmtSummaryMaxStmtCount))
}

func upgradeToVer75(s Session, ver int64) {
	if ver >= version75 {
		return
	}
	doReentrantDDL(s, "ALTER TABLE mysql.user MODIFY COLUMN Host CHAR(255)")
	doReentrantDDL(s, "ALTER TABLE mysql.global_priv MODIFY COLUMN Host CHAR(255)")
	doReentrantDDL(s, "ALTER TABLE mysql.db MODIFY COLUMN Host CHAR(255)")
	doReentrantDDL(s, "ALTER TABLE mysql.tables_priv MODIFY COLUMN Host CHAR(255)")
	doReentrantDDL(s, "ALTER TABLE mysql.columns_priv MODIFY COLUMN Host CHAR(255)")
}

func upgradeToVer76(s Session, ver int64) {
	if ver >= version76 {
		return
	}
	doReentrantDDL(s, "ALTER TABLE mysql.columns_priv MODIFY COLUMN Column_priv SET('Select','Insert','Update','References')")
}

func upgradeToVer77(s Session, ver int64) {
	if ver >= version77 {
		return
	}
	doReentrantDDL(s, CreateColumnStatsUsageTable)
}

func upgradeToVer78(s Session, ver int64) {
	if ver >= version78 {
		return
	}
	doReentrantDDL(s, "ALTER TABLE mysql.stats_buckets MODIFY upper_bound LONGBLOB NOT NULL")
	doReentrantDDL(s, "ALTER TABLE mysql.stats_buckets MODIFY lower_bound LONGBLOB")
	doReentrantDDL(s, "ALTER TABLE mysql.stats_histograms MODIFY last_analyze_pos LONGBLOB DEFAULT NULL")
}

func upgradeToVer79(s Session, ver int64) {
	if ver >= version79 {
		return
	}
	doReentrantDDL(s, CreateTableCacheMetaTable)
}

func upgradeToVer80(s Session, ver int64) {
	if ver >= version80 {
		return
	}
	// Check if tidb_analyze_version exists in mysql.GLOBAL_VARIABLES.
	// If not, insert "tidb_analyze_version | 1" since this is the old behavior before we introduce this variable.
	ctx := kv.WithInternalSourceType(context.Background(), kv.InternalTxnBootstrap)
	rs, err := s.ExecuteInternal(ctx, "SELECT VARIABLE_VALUE FROM %n.%n WHERE VARIABLE_NAME=%?;",
		mysql.SystemDB, mysql.GlobalVariablesTable, variable.TiDBAnalyzeVersion)
	terror.MustNil(err)
	req := rs.NewChunk(nil)
	err = rs.Next(ctx, req)
	terror.MustNil(err)
	if req.NumRows() != 0 {
		return
	}

	mustExecute(s, "INSERT HIGH_PRIORITY IGNORE INTO %n.%n VALUES (%?, %?);",
		mysql.SystemDB, mysql.GlobalVariablesTable, variable.TiDBAnalyzeVersion, 1)
}

// For users that upgrade TiDB from a pre-4.0 version, we want to disable index merge by default.
// This helps minimize query plan regressions.
func upgradeToVer81(s Session, ver int64) {
	if ver >= version81 {
		return
	}
	// Check if tidb_enable_index_merge exists in mysql.GLOBAL_VARIABLES.
	// If not, insert "tidb_enable_index_merge | off".
	ctx := kv.WithInternalSourceType(context.Background(), kv.InternalTxnBootstrap)
	rs, err := s.ExecuteInternal(ctx, "SELECT VARIABLE_VALUE FROM %n.%n WHERE VARIABLE_NAME=%?;",
		mysql.SystemDB, mysql.GlobalVariablesTable, variable.TiDBEnableIndexMerge)
	terror.MustNil(err)
	req := rs.NewChunk(nil)
	err = rs.Next(ctx, req)
	terror.MustNil(err)
	if req.NumRows() != 0 {
		return
	}

	mustExecute(s, "INSERT HIGH_PRIORITY IGNORE INTO %n.%n VALUES (%?, %?);",
		mysql.SystemDB, mysql.GlobalVariablesTable, variable.TiDBEnableIndexMerge, variable.Off)
}

func upgradeToVer82(s Session, ver int64) {
	if ver >= version82 {
		return
	}
	doReentrantDDL(s, CreateAnalyzeOptionsTable)
}

func upgradeToVer83(s Session, ver int64) {
	if ver >= version83 {
		return
	}
	doReentrantDDL(s, CreateStatsHistory)
}

func upgradeToVer84(s Session, ver int64) {
	if ver >= version84 {
		return
	}
	doReentrantDDL(s, CreateStatsMetaHistory)
}

func upgradeToVer85(s Session, ver int64) {
	if ver >= version85 {
		return
	}
	mustExecute(s, fmt.Sprintf("UPDATE HIGH_PRIORITY mysql.bind_info SET status= '%s' WHERE status = '%s'", bindinfo.Enabled, bindinfo.Using))
}

func upgradeToVer86(s Session, ver int64) {
	if ver >= version86 {
		return
	}
	doReentrantDDL(s, "ALTER TABLE mysql.tables_priv MODIFY COLUMN Column_priv SET('Select','Insert','Update','References')")
}

func upgradeToVer87(s Session, ver int64) {
	if ver >= version87 {
		return
	}
	doReentrantDDL(s, CreateAnalyzeJobs)
}

func upgradeToVer88(s Session, ver int64) {
	if ver >= version88 {
		return
	}
	doReentrantDDL(s, "ALTER TABLE mysql.user CHANGE `Repl_slave_priv` `Repl_slave_priv` ENUM('N','Y') NOT NULL DEFAULT 'N' AFTER `Execute_priv`")
	doReentrantDDL(s, "ALTER TABLE mysql.user CHANGE `Repl_client_priv` `Repl_client_priv` ENUM('N','Y') NOT NULL DEFAULT 'N' AFTER `Repl_slave_priv`")
}

func upgradeToVer89(s Session, ver int64) {
	if ver >= version89 {
		return
	}
	doReentrantDDL(s, CreateAdvisoryLocks)
}

// importConfigOption is a one-time import.
// It is intended to be used to convert a config option to a sysvar.
// It reads the config value from the tidb-server executing the bootstrap
// (not guaranteed to be the same on all servers), and writes a message
// to the error log. The message is important since the behavior is weird
// (changes to the config file will no longer take effect past this point).
func importConfigOption(s Session, configName, svName, valStr string) {
	message := fmt.Sprintf("%s is now configured by the system variable %s. One-time importing the value specified in tidb.toml file", configName, svName)
	logutil.BgLogger().Warn(message, zap.String("value", valStr))
	// We use insert ignore, since if its a duplicate we don't want to overwrite any user-set values.
	sql := fmt.Sprintf("INSERT IGNORE INTO  %s.%s (`VARIABLE_NAME`, `VARIABLE_VALUE`) VALUES ('%s', '%s')",
		mysql.SystemDB, mysql.GlobalVariablesTable, svName, valStr)
	mustExecute(s, sql)
}

func upgradeToVer90(s Session, ver int64) {
	if ver >= version90 {
		return
	}
	valStr := variable.BoolToOnOff(config.GetGlobalConfig().EnableBatchDML)
	importConfigOption(s, "enable-batch-dml", variable.TiDBEnableBatchDML, valStr)
	valStr = fmt.Sprint(config.GetGlobalConfig().MemQuotaQuery)
	importConfigOption(s, "mem-quota-query", variable.TiDBMemQuotaQuery, valStr)
	valStr = fmt.Sprint(config.GetGlobalConfig().Log.QueryLogMaxLen)
	importConfigOption(s, "query-log-max-len", variable.TiDBQueryLogMaxLen, valStr)
	valStr = fmt.Sprint(config.GetGlobalConfig().Performance.CommitterConcurrency)
	importConfigOption(s, "committer-concurrency", variable.TiDBCommitterConcurrency, valStr)
	valStr = variable.BoolToOnOff(config.GetGlobalConfig().Performance.RunAutoAnalyze)
	importConfigOption(s, "run-auto-analyze", variable.TiDBEnableAutoAnalyze, valStr)
	valStr = config.GetGlobalConfig().OOMAction
	importConfigOption(s, "oom-action", variable.TiDBMemOOMAction, valStr)
}

func upgradeToVer91(s Session, ver int64) {
	if ver >= version91 {
		return
	}
	valStr := variable.BoolToOnOff(config.GetGlobalConfig().PreparedPlanCache.Enabled)
	importConfigOption(s, "prepared-plan-cache.enable", variable.TiDBEnablePrepPlanCache, valStr)

	valStr = strconv.Itoa(int(config.GetGlobalConfig().PreparedPlanCache.Capacity))
	importConfigOption(s, "prepared-plan-cache.capacity", variable.TiDBPrepPlanCacheSize, valStr)

	valStr = strconv.FormatFloat(config.GetGlobalConfig().PreparedPlanCache.MemoryGuardRatio, 'f', -1, 64)
	importConfigOption(s, "prepared-plan-cache.memory-guard-ratio", variable.TiDBPrepPlanCacheMemoryGuardRatio, valStr)
}

func upgradeToVer93(s Session, ver int64) {
	if ver >= version93 {
		return
	}
	valStr := variable.BoolToOnOff(config.GetGlobalConfig().OOMUseTmpStorage)
	importConfigOption(s, "oom-use-tmp-storage", variable.TiDBEnableTmpStorageOnOOM, valStr)
}

func upgradeToVer94(s Session, ver int64) {
	if ver >= version94 {
		return
	}
	mustExecute(s, CreateMDLView)
}

func upgradeToVer95(s Session, ver int64) {
	if ver >= version95 {
		return
	}
	doReentrantDDL(s, "ALTER TABLE mysql.user ADD COLUMN IF NOT EXISTS `User_attributes` JSON")
}

func upgradeToVer97(s Session, ver int64) {
	if ver >= version97 {
		return
	}
	// Check if tidb_opt_range_max_size exists in mysql.GLOBAL_VARIABLES.
	// If not, insert "tidb_opt_range_max_size | 0" since this is the old behavior before we introduce this variable.
	ctx := kv.WithInternalSourceType(context.Background(), kv.InternalTxnBootstrap)
	rs, err := s.ExecuteInternal(ctx, "SELECT VARIABLE_VALUE FROM %n.%n WHERE VARIABLE_NAME=%?;",
		mysql.SystemDB, mysql.GlobalVariablesTable, variable.TiDBOptRangeMaxSize)
	terror.MustNil(err)
	req := rs.NewChunk(nil)
	err = rs.Next(ctx, req)
	terror.MustNil(err)
	if req.NumRows() != 0 {
		return
	}

	mustExecute(s, "INSERT HIGH_PRIORITY IGNORE INTO %n.%n VALUES (%?, %?);",
		mysql.SystemDB, mysql.GlobalVariablesTable, variable.TiDBOptRangeMaxSize, 0)
}

func upgradeToVer98(s Session, ver int64) {
	if ver >= version98 {
		return
	}
	doReentrantDDL(s, "ALTER TABLE mysql.user ADD COLUMN IF NOT EXISTS `Token_issuer` varchar(255)")
}

func upgradeToVer101(s Session, ver int64) {
	if ver >= version101 {
		return
	}
	doReentrantDDL(s, CreatePlanReplayerStatusTable)
}

func upgradeToVer99Before(s Session, ver int64) bool {
	if ver >= version99 {
		return false
	}
	// Check if tidb_enable_metadata_lock exists in mysql.GLOBAL_VARIABLES.
	// If not, insert "tidb_enable_metadata_lock | 0" since concurrent DDL may not be enabled.
	ctx := kv.WithInternalSourceType(context.Background(), kv.InternalTxnBootstrap)
	rs, err := s.ExecuteInternal(ctx, "SELECT VARIABLE_VALUE FROM %n.%n WHERE VARIABLE_NAME=%?;",
		mysql.SystemDB, mysql.GlobalVariablesTable, variable.TiDBEnableMDL)
	terror.MustNil(err)
	req := rs.NewChunk(nil)
	err = rs.Next(ctx, req)
	terror.MustNil(err)
	if req.NumRows() != 0 {
		return false
	}

	mustExecute(s, "INSERT HIGH_PRIORITY IGNORE INTO %n.%n VALUES (%?, %?);",
		mysql.SystemDB, mysql.GlobalVariablesTable, variable.TiDBEnableMDL, 0)
	return true
}

func upgradeToVer99After(s Session, ver int64) {
	if ver >= version99 {
		return
	}
	sql := fmt.Sprintf("UPDATE HIGH_PRIORITY %[1]s.%[2]s SET VARIABLE_VALUE = %[4]d WHERE VARIABLE_NAME = '%[3]s'",
		mysql.SystemDB, mysql.GlobalVariablesTable, variable.TiDBEnableMDL, 1)
	mustExecute(s, sql)
}

func upgradeToVer100(s Session, ver int64) {
	if ver >= version100 {
		return
	}
	valStr := strconv.Itoa(int(config.GetGlobalConfig().Performance.ServerMemoryQuota))
	importConfigOption(s, "performance.server-memory-quota", variable.TiDBServerMemoryLimit, valStr)
}

func upgradeToVer101(s Session, ver int64) {
	if ver >= version101 {
		return
	}
	doReentrantDDL(s, "ALTER TABLE mysql.user ADD COLUMN IF NOT EXISTS `Password_expired` ENUM('N','Y') NOT NULL DEFAULT 'N',"+
		"ADD COLUMN IF NOT EXISTS `Password_last_changed` TIMESTAMP,"+
		"ADD COLUMN IF NOT EXISTS `Password_lifetime` SMALLINT UNSIGNED")
}

func writeOOMAction(s Session) {
	comment := "oom-action is `log` by default in v3.0.x, `cancel` by default in v4.0.11+"
	mustExecute(s, `INSERT HIGH_PRIORITY INTO %n.%n VALUES (%?, %?, %?) ON DUPLICATE KEY UPDATE VARIABLE_VALUE= %?`,
		mysql.SystemDB, mysql.TiDBTable, tidbDefOOMAction, variable.OOMActionLog, comment, variable.OOMActionLog,
	)
}

// updateBootstrapVer updates bootstrap version variable in mysql.TiDB table.
func updateBootstrapVer(s Session) {
	// Update bootstrap version.
	mustExecute(s, `INSERT HIGH_PRIORITY INTO %n.%n VALUES (%?, %?, "TiDB bootstrap version.") ON DUPLICATE KEY UPDATE VARIABLE_VALUE=%?`,
		mysql.SystemDB, mysql.TiDBTable, tidbServerVersionVar, currentBootstrapVersion, currentBootstrapVersion,
	)
}

// getBootstrapVersion gets bootstrap version from mysql.tidb table;
func getBootstrapVersion(s Session) (int64, error) {
	sVal, isNull, err := getTiDBVar(s, tidbServerVersionVar)
	if err != nil {
		return 0, errors.Trace(err)
	}
	if isNull {
		return 0, nil
	}
	return strconv.ParseInt(sVal, 10, 64)
}

// doDDLWorks executes DDL statements in bootstrap stage.
func doDDLWorks(s Session) {
	// Create a test database.
	mustExecute(s, "CREATE DATABASE IF NOT EXISTS test")
	// Create system db.
	mustExecute(s, "CREATE DATABASE IF NOT EXISTS %n", mysql.SystemDB)
	// Create user table.
	mustExecute(s, CreateUserTable)
	// Create privilege tables.
	mustExecute(s, CreateGlobalPrivTable)
	mustExecute(s, CreateDBPrivTable)
	mustExecute(s, CreateTablePrivTable)
	mustExecute(s, CreateColumnPrivTable)
	// Create global system variable table.
	mustExecute(s, CreateGlobalVariablesTable)
	// Create TiDB table.
	mustExecute(s, CreateTiDBTable)
	// Create help table.
	mustExecute(s, CreateHelpTopic)
	// Create stats_meta table.
	mustExecute(s, CreateStatsMetaTable)
	// Create stats_columns table.
	mustExecute(s, CreateStatsColsTable)
	// Create stats_buckets table.
	mustExecute(s, CreateStatsBucketsTable)
	// Create gc_delete_range table.
	mustExecute(s, CreateGCDeleteRangeTable)
	// Create gc_delete_range_done table.
	mustExecute(s, CreateGCDeleteRangeDoneTable)
	// Create stats_feedback table.
	mustExecute(s, CreateStatsFeedbackTable)
	// Create role_edges table.
	mustExecute(s, CreateRoleEdgesTable)
	// Create default_roles table.
	mustExecute(s, CreateDefaultRolesTable)
	// Create bind_info table.
	initBindInfoTable(s)
	// Create stats_topn_store table.
	mustExecute(s, CreateStatsTopNTable)
	// Create expr_pushdown_blacklist table.
	mustExecute(s, CreateExprPushdownBlacklist)
	// Create opt_rule_blacklist table.
	mustExecute(s, CreateOptRuleBlacklist)
	// Create stats_extended table.
	mustExecute(s, CreateStatsExtended)
	// Create schema_index_usage.
	mustExecute(s, CreateSchemaIndexUsageTable)
	// Create stats_fm_sketch table.
	mustExecute(s, CreateStatsFMSketchTable)
	// Create global_grants
	mustExecute(s, CreateGlobalGrantsTable)
	// Create capture_plan_baselines_blacklist
	mustExecute(s, CreateCapturePlanBaselinesBlacklist)
	// Create column_stats_usage table
	mustExecute(s, CreateColumnStatsUsageTable)
	// Create table_cache_meta table.
	mustExecute(s, CreateTableCacheMetaTable)
	// Create analyze_options table.
	mustExecute(s, CreateAnalyzeOptionsTable)
	// Create stats_history table.
	mustExecute(s, CreateStatsHistory)
	// Create stats_meta_history table.
	mustExecute(s, CreateStatsMetaHistory)
	// Create analyze_jobs table.
	mustExecute(s, CreateAnalyzeJobs)
	// Create advisory_locks table.
	mustExecute(s, CreateAdvisoryLocks)
	// Create mdl view.
	mustExecute(s, CreateMDLView)
	//  Create plan_replayer_status table
	mustExecute(s, CreatePlanReplayerStatusTable)
}

// inTestSuite checks if we are bootstrapping in the context of tests.
// There are some historical differences in behavior between tests and non-tests.
func inTestSuite() bool {
	return flag.Lookup("test.v") != nil || flag.Lookup("check.v") != nil
}

// doDMLWorks executes DML statements in bootstrap stage.
// All the statements run in a single transaction.
func doDMLWorks(s Session) {
	mustExecute(s, "BEGIN")
	if config.GetGlobalConfig().Security.SecureBootstrap {
		// If secure bootstrap is enabled, we create a root@localhost account which can login with auth_socket.
		// i.e. mysql -S /tmp/tidb.sock -uroot
		// The auth_socket plugin will validate that the user matches $USER.
		u, err := osuser.Current()
		if err != nil {
			logutil.BgLogger().Fatal("failed to read current user. unable to secure bootstrap.", zap.Error(err))
		}
		mustExecute(s, `INSERT HIGH_PRIORITY INTO mysql.user VALUES
		("localhost", "root", %?, "auth_socket", "Y", "Y", "Y", "Y", "Y", "Y", "Y", "Y", "Y", "Y", "Y", "Y", "Y", "Y", "Y", "Y", "Y", "Y", "Y", "Y", "Y", "Y", "Y", "Y", "Y", "Y", "Y", "N", "Y", "Y", "Y", "Y", "Y", null, "")`, u.Username)
	} else {
		mustExecute(s, `INSERT HIGH_PRIORITY INTO mysql.user VALUES
		("%", "root", "", "mysql_native_password", "Y", "Y", "Y", "Y", "Y", "Y", "Y", "Y", "Y", "Y", "Y", "Y", "Y", "Y", "Y", "Y", "Y", "Y", "Y", "Y", "Y", "Y", "Y", "Y", "Y", "Y", "Y", "N", "Y", "Y", "Y", "Y", "Y", null, "", "N", current_timestamp(), null)`)
	}

	// For GLOBAL scoped system variables, insert the initial value
	// into the mysql.global_variables table. This is only run on initial
	// bootstrap, and in some cases we will use a different default value
	// for new installs versus existing installs.

	values := make([]string, 0, len(variable.GetSysVars()))
	for k, v := range variable.GetSysVars() {
		if !v.HasGlobalScope() {
			continue
		}
		vVal := v.Value
		switch v.Name {
		case variable.TiDBTxnMode:
			if config.GetGlobalConfig().Store == "tikv" || config.GetGlobalConfig().Store == "unistore" {
				vVal = "pessimistic"
			}
		case variable.TiDBEnableAsyncCommit, variable.TiDBEnable1PC:
			if config.GetGlobalConfig().Store == "tikv" {
				vVal = variable.On
			}
		case variable.TiDBMemOOMAction:
			if inTestSuite() {
				vVal = variable.OOMActionLog
			}
		case variable.TiDBEnableAutoAnalyze:
			if inTestSuite() {
				vVal = variable.Off
			}
		// For the following sysvars, we change the default
		// FOR NEW INSTALLS ONLY. In most cases you don't want to do this.
		// It is better to change the value in the Sysvar struct, so that
		// all installs will have the same value.
		case variable.TiDBRowFormatVersion:
			vVal = strconv.Itoa(variable.DefTiDBRowFormatV2)
		case variable.TiDBTxnAssertionLevel:
			vVal = variable.AssertionFastStr
		case variable.TiDBEnableMutationChecker:
			vVal = variable.On
		}
		// sanitize k and vVal
		value := fmt.Sprintf(`("%s", "%s")`, sqlexec.EscapeString(k), sqlexec.EscapeString(vVal))
		values = append(values, value)
	}
	sql := fmt.Sprintf("INSERT HIGH_PRIORITY INTO %s.%s VALUES %s;", mysql.SystemDB, mysql.GlobalVariablesTable,
		strings.Join(values, ", "))
	mustExecute(s, sql)

	mustExecute(s, `INSERT HIGH_PRIORITY INTO %n.%n VALUES(%?, %?, "Bootstrap flag. Do not delete.") ON DUPLICATE KEY UPDATE VARIABLE_VALUE=%?`,
		mysql.SystemDB, mysql.TiDBTable, bootstrappedVar, varTrue, varTrue,
	)

	mustExecute(s, `INSERT HIGH_PRIORITY INTO %n.%n VALUES(%?, %?, "Bootstrap version. Do not delete.")`,
		mysql.SystemDB, mysql.TiDBTable, tidbServerVersionVar, currentBootstrapVersion,
	)

	writeSystemTZ(s)

	writeNewCollationParameter(s, config.GetGlobalConfig().NewCollationsEnabledOnFirstBootstrap)

	writeDefaultExprPushDownBlacklist(s)

	writeStmtSummaryVars(s)

	ctx := kv.WithInternalSourceType(context.Background(), kv.InternalTxnBootstrap)
	_, err := s.ExecuteInternal(ctx, "COMMIT")
	if err != nil {
		sleepTime := 1 * time.Second
		logutil.BgLogger().Info("doDMLWorks failed", zap.Error(err), zap.Duration("sleeping time", sleepTime))
		time.Sleep(sleepTime)
		// Check if TiDB is already bootstrapped.
		b, err1 := checkBootstrapped(s)
		if err1 != nil {
			logutil.BgLogger().Fatal("doDMLWorks failed", zap.Error(err1))
		}
		if b {
			return
		}
		logutil.BgLogger().Fatal("doDMLWorks failed", zap.Error(err))
	}
}

func mustExecute(s Session, sql string, args ...interface{}) {
	ctx, cancel := context.WithTimeout(context.Background(), time.Duration(internalSQLTimeout)*time.Second)
	ctx = kv.WithInternalSourceType(ctx, kv.InternalTxnBootstrap)
	_, err := s.ExecuteInternal(ctx, sql, args...)
	defer cancel()
	if err != nil {
		debug.PrintStack()
		logutil.BgLogger().Fatal("mustExecute error", zap.Error(err))
	}
}

// oldPasswordUpgrade upgrade password to MySQL compatible format
func oldPasswordUpgrade(pass string) (string, error) {
	hash1, err := hex.DecodeString(pass)
	if err != nil {
		return "", errors.Trace(err)
	}

	hash2 := auth.Sha1Hash(hash1)
	newpass := fmt.Sprintf("*%X", hash2)
	return newpass, nil
}

// rebuildAllPartitionValueMapAndSorted rebuilds all value map and sorted info for list column partitions with InfoSchema.
func rebuildAllPartitionValueMapAndSorted(s *session) {
	type partitionExpr interface {
		PartitionExpr() (*tables.PartitionExpr, error)
	}

	p := parser.New()
	is := s.GetInfoSchema().(infoschema.InfoSchema)
	for _, dbInfo := range is.AllSchemas() {
		for _, t := range is.SchemaTables(dbInfo.Name) {
			pi := t.Meta().GetPartitionInfo()
			if pi == nil || pi.Type != model.PartitionTypeList {
				continue
			}

			pe, err := t.(partitionExpr).PartitionExpr()
			if err != nil {
				panic("partition table gets partition expression failed")
			}
			for _, cp := range pe.ColPrunes {
				if err = cp.RebuildPartitionValueMapAndSorted(p); err != nil {
					logutil.BgLogger().Warn("build list column partition value map and sorted failed")
					break
				}
			}
		}
	}
}<|MERGE_RESOLUTION|>--- conflicted
+++ resolved
@@ -102,7 +102,7 @@
     	Password_expired		ENUM('N','Y') NOT NULL DEFAULT 'N',
     	Password_last_changed	TIMESTAMP,
     	Password_lifetime		SMALLINT UNSIGNED,
-    	PRIMARY KEY (Host, User));`
+		PRIMARY KEY (Host, User));`
 	// CreateGlobalPrivTable is the SQL statement creates Global scope privilege table in system db.
 	CreateGlobalPrivTable = "CREATE TABLE IF NOT EXISTS mysql.global_priv (" +
 		"Host CHAR(255) NOT NULL DEFAULT ''," +
@@ -657,17 +657,15 @@
 	version99 = 99
 	// version100 converts server-memory-quota to a sysvar
 	version100 = 100
-<<<<<<< HEAD
-	// version101 add columns related to password expiration
-=======
 	// version101 add mysql.plan_replayer_status table
->>>>>>> 063d8194
 	version101 = 101
+	// version102 add columns related to password expiration
+	version102 = 102
 )
 
 // currentBootstrapVersion is defined as a variable, so we can modify its value for testing.
 // please make sure this is the largest version
-var currentBootstrapVersion int64 = version101
+var currentBootstrapVersion int64 = version102
 
 // DDL owner key's expired time is ManagerSessionTTL seconds, we should wait the time and give more time to have a chance to finish it.
 var internalSQLTimeout = owner.ManagerSessionTTL + 15
@@ -773,6 +771,7 @@
 		upgradeToVer98,
 		upgradeToVer100,
 		upgradeToVer101,
+		upgradeToVer102,
 	}
 )
 
@@ -2007,13 +2006,6 @@
 	doReentrantDDL(s, "ALTER TABLE mysql.user ADD COLUMN IF NOT EXISTS `Token_issuer` varchar(255)")
 }
 
-func upgradeToVer101(s Session, ver int64) {
-	if ver >= version101 {
-		return
-	}
-	doReentrantDDL(s, CreatePlanReplayerStatusTable)
-}
-
 func upgradeToVer99Before(s Session, ver int64) bool {
 	if ver >= version99 {
 		return false
@@ -2055,6 +2047,13 @@
 
 func upgradeToVer101(s Session, ver int64) {
 	if ver >= version101 {
+		return
+	}
+	doReentrantDDL(s, CreatePlanReplayerStatusTable)
+}
+
+func upgradeToVer102(s Session, ver int64) {
+	if ver >= version102 {
 		return
 	}
 	doReentrantDDL(s, "ALTER TABLE mysql.user ADD COLUMN IF NOT EXISTS `Password_expired` ENUM('N','Y') NOT NULL DEFAULT 'N',"+
