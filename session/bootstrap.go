--- conflicted
+++ resolved
@@ -328,11 +328,9 @@
 	version27 = 27
 	version28 = 28
 	version29 = 29
-<<<<<<< HEAD
-=======
 	version30 = 30
 	version31 = 31
->>>>>>> 78ecec45
+	version32 = 32
 )
 
 func checkBootstrapped(s Session) (bool, error) {
@@ -504,12 +502,6 @@
 		upgradeToVer28(s)
 	}
 
-<<<<<<< HEAD
-	if ver < version29 {
-		upgradeToVer29(s)
-	}
-
-=======
 	if ver == version28 {
 		upgradeToVer29(s)
 	}
@@ -522,7 +514,10 @@
 		upgradeToVer31(s)
 	}
 
->>>>>>> 78ecec45
+	if ver < version32 {
+		upgradeToVer29(s)
+	}
+
 	updateBootstrapVer(s)
 	_, err = s.Execute(context.Background(), "COMMIT")
 
@@ -806,9 +801,6 @@
 }
 
 func upgradeToVer29(s Session) {
-<<<<<<< HEAD
-	doReentrantDDL(s, "ALTER TABLE mysql.tables_priv MODIFY table_priv SET('Select','Insert','Update','Delete','Create','Drop','Grant', 'Index', 'Alter', 'Create View', 'Show View', 'Trigger', 'References')")
-=======
 	doReentrantDDL(s, "ALTER TABLE mysql.bind_info change create_time create_time timestamp(3)")
 	doReentrantDDL(s, "ALTER TABLE mysql.bind_info change update_time update_time timestamp(3)")
 	doReentrantDDL(s, "ALTER TABLE mysql.bind_info add index sql_index (original_sql(1024),default_db(1024))", ddl.ErrDupKeyName)
@@ -820,7 +812,10 @@
 
 func upgradeToVer31(s Session) {
 	doReentrantDDL(s, "ALTER TABLE mysql.stats_histograms ADD COLUMN `last_analyze_pos` blob default null", infoschema.ErrColumnExists)
->>>>>>> 78ecec45
+}
+
+func upgradeToVer32(s Session) {
+	doReentrantDDL(s, "ALTER TABLE mysql.tables_priv MODIFY table_priv SET('Select','Insert','Update','Delete','Create','Drop','Grant', 'Index', 'Alter', 'Create View', 'Show View', 'Trigger', 'References')")
 }
 
 // updateBootstrapVer updates bootstrap version variable in mysql.TiDB table.
