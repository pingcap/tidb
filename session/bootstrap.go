--- conflicted
+++ resolved
@@ -485,17 +485,15 @@
 	version66 = 66
 	// version67 restore all SQL bindings.
 	version67 = 67
-<<<<<<< HEAD
-	// version68 adds mysql.global_grants for DYNAMIC privileges
-=======
 	// version68 update the global variable 'tidb_enable_clustered_index' from 'off' to 'int_only'.
->>>>>>> 3cf2bf91
 	version68 = 68
+	// version69 adds mysql.global_grants for DYNAMIC privileges
+	version69 = 69
 )
 
 // currentBootstrapVersion is defined as a variable, so we can modify its value for testing.
 // please make sure this is the largest version
-var currentBootstrapVersion int64 = version68
+var currentBootstrapVersion int64 = version69
 
 var (
 	bootstrapVersion = []func(Session, int64){
@@ -567,6 +565,7 @@
 		upgradeToVer66,
 		upgradeToVer67,
 		upgradeToVer68,
+		upgradeToVer69,
 	}
 )
 
@@ -1480,11 +1479,14 @@
 	if ver >= version68 {
 		return
 	}
-<<<<<<< HEAD
+	mustExecute(s, "DELETE FROM mysql.global_variables where VARIABLE_NAME = 'tidb_enable_clustered_index' and VARIABLE_VALUE = 'OFF'")
+}
+
+func upgradeToVer69(s Session, ver int64) {
+	if ver >= version69 {
+		return
+	}
 	doReentrantDDL(s, CreateGlobalGrantsTable)
-=======
-	mustExecute(s, "DELETE FROM mysql.global_variables where VARIABLE_NAME = 'tidb_enable_clustered_index' and VARIABLE_VALUE = 'OFF'")
->>>>>>> 3cf2bf91
 }
 
 func writeOOMAction(s Session) {
