// Copyright 2015 PingCAP, Inc.
//
// Licensed under the Apache License, Version 2.0 (the "License");
// you may not use this file except in compliance with the License.
// You may obtain a copy of the License at
//
//     http://www.apache.org/licenses/LICENSE-2.0
//
// Unless required by applicable law or agreed to in writing, software
// distributed under the License is distributed on an "AS IS" BASIS,
// WITHOUT WARRANTIES OR CONDITIONS OF ANY KIND, either express or implied.
// See the License for the specific language governing permissions and
// limitations under the License.

// Copyright 2013 The ql Authors. All rights reserved.
// Use of this source code is governed by a BSD-style
// license that can be found in the LICENSES/QL-LICENSE file.

package session

import (
	"context"
	"encoding/hex"
	"fmt"
	"io/ioutil"
	osuser "os/user"
	"strconv"
	"strings"
	"time"

	"github.com/pingcap/errors"
	"github.com/pingcap/failpoint"
	"github.com/pingcap/tidb/bindinfo"
	"github.com/pingcap/tidb/config"
	"github.com/pingcap/tidb/domain"
	"github.com/pingcap/tidb/domain/infosync"
	"github.com/pingcap/tidb/expression"
	"github.com/pingcap/tidb/infoschema"
	"github.com/pingcap/tidb/kv"
	"github.com/pingcap/tidb/meta"
	"github.com/pingcap/tidb/owner"
	"github.com/pingcap/tidb/parser"
	"github.com/pingcap/tidb/parser/auth"
	"github.com/pingcap/tidb/parser/model"
	"github.com/pingcap/tidb/parser/mysql"
	"github.com/pingcap/tidb/parser/terror"
	"github.com/pingcap/tidb/planner/core"
	"github.com/pingcap/tidb/sessionctx/variable"
	"github.com/pingcap/tidb/table/tables"
	"github.com/pingcap/tidb/types"
	"github.com/pingcap/tidb/util/chunk"
	"github.com/pingcap/tidb/util/dbterror"
	"github.com/pingcap/tidb/util/intest"
	"github.com/pingcap/tidb/util/logutil"
	utilparser "github.com/pingcap/tidb/util/parser"
	"github.com/pingcap/tidb/util/sqlexec"
	"github.com/pingcap/tidb/util/timeutil"
	"go.etcd.io/etcd/client/v3/concurrency"
	"go.uber.org/zap"
)

const (
	// CreateUserTable is the SQL statement creates User table in system db.
	// WARNING: There are some limitations on altering the schema of mysql.user table.
	// Adding columns that are nullable or have default values is permitted.
	// But operations like dropping or renaming columns may break the compatibility with BR.
	// REFERENCE ISSUE: https://github.com/pingcap/tidb/issues/38785
	CreateUserTable = `CREATE TABLE IF NOT EXISTS mysql.user (
		Host					CHAR(255),
		User					CHAR(32),
		authentication_string	TEXT,
		plugin					CHAR(64),
		Select_priv				ENUM('N','Y') NOT NULL DEFAULT 'N',
		Insert_priv				ENUM('N','Y') NOT NULL DEFAULT 'N',
		Update_priv				ENUM('N','Y') NOT NULL DEFAULT 'N',
		Delete_priv				ENUM('N','Y') NOT NULL DEFAULT 'N',
		Create_priv				ENUM('N','Y') NOT NULL DEFAULT 'N',
		Drop_priv				ENUM('N','Y') NOT NULL DEFAULT 'N',
		Process_priv			ENUM('N','Y') NOT NULL DEFAULT 'N',
		Grant_priv				ENUM('N','Y') NOT NULL DEFAULT 'N',
		References_priv			ENUM('N','Y') NOT NULL DEFAULT 'N',
		Alter_priv				ENUM('N','Y') NOT NULL DEFAULT 'N',
		Show_db_priv			ENUM('N','Y') NOT NULL DEFAULT 'N',
		Super_priv				ENUM('N','Y') NOT NULL DEFAULT 'N',
		Create_tmp_table_priv	ENUM('N','Y') NOT NULL DEFAULT 'N',
		Lock_tables_priv		ENUM('N','Y') NOT NULL DEFAULT 'N',
		Execute_priv			ENUM('N','Y') NOT NULL DEFAULT 'N',
		Create_view_priv		ENUM('N','Y') NOT NULL DEFAULT 'N',
		Show_view_priv			ENUM('N','Y') NOT NULL DEFAULT 'N',
		Create_routine_priv		ENUM('N','Y') NOT NULL DEFAULT 'N',
		Alter_routine_priv		ENUM('N','Y') NOT NULL DEFAULT 'N',
		Index_priv				ENUM('N','Y') NOT NULL DEFAULT 'N',
		Create_user_priv		ENUM('N','Y') NOT NULL DEFAULT 'N',
		Event_priv				ENUM('N','Y') NOT NULL DEFAULT 'N',
		Repl_slave_priv	    	ENUM('N','Y') NOT NULL DEFAULT 'N',
		Repl_client_priv		ENUM('N','Y') NOT NULL DEFAULT 'N',
		Trigger_priv			ENUM('N','Y') NOT NULL DEFAULT 'N',
		Create_role_priv		ENUM('N','Y') NOT NULL DEFAULT 'N',
		Drop_role_priv			ENUM('N','Y') NOT NULL DEFAULT 'N',
		Account_locked			ENUM('N','Y') NOT NULL DEFAULT 'N',
		Shutdown_priv			ENUM('N','Y') NOT NULL DEFAULT 'N',
		Reload_priv				ENUM('N','Y') NOT NULL DEFAULT 'N',
		FILE_priv				ENUM('N','Y') NOT NULL DEFAULT 'N',
		Config_priv				ENUM('N','Y') NOT NULL DEFAULT 'N',
		Create_Tablespace_Priv  ENUM('N','Y') NOT NULL DEFAULT 'N',
		Password_reuse_history  smallint unsigned DEFAULT NULL,
		Password_reuse_time     smallint unsigned DEFAULT NULL,
		User_attributes			json,
		Token_issuer			VARCHAR(255),
		Password_expired		ENUM('N','Y') NOT NULL DEFAULT 'N',
		Password_last_changed	TIMESTAMP DEFAULT CURRENT_TIMESTAMP(),
		Password_lifetime		SMALLINT UNSIGNED DEFAULT NULL,
		PRIMARY KEY (Host, User));`
	// CreateGlobalPrivTable is the SQL statement creates Global scope privilege table in system db.
	CreateGlobalPrivTable = "CREATE TABLE IF NOT EXISTS mysql.global_priv (" +
		"Host CHAR(255) NOT NULL DEFAULT ''," +
		"User CHAR(80) NOT NULL DEFAULT ''," +
		"Priv LONGTEXT NOT NULL DEFAULT ''," +
		"PRIMARY KEY (Host, User)" +
		")"
	// CreateDBPrivTable is the SQL statement creates DB scope privilege table in system db.
	CreateDBPrivTable = `CREATE TABLE IF NOT EXISTS mysql.db (
		Host					CHAR(255),
		DB						CHAR(64),
		User					CHAR(32),
		Select_priv				ENUM('N','Y') NOT NULL DEFAULT 'N',
		Insert_priv				ENUM('N','Y') NOT NULL DEFAULT 'N',
		Update_priv				ENUM('N','Y') NOT NULL DEFAULT 'N',
		Delete_priv				ENUM('N','Y') NOT NULL DEFAULT 'N',
		Create_priv				ENUM('N','Y') NOT NULL DEFAULT 'N',
		Drop_priv				ENUM('N','Y') NOT NULL DEFAULT 'N',
		Grant_priv				ENUM('N','Y') NOT NULL DEFAULT 'N',
		References_priv 		ENUM('N','Y') NOT NULL DEFAULT 'N',
		Index_priv				ENUM('N','Y') NOT NULL DEFAULT 'N',
		Alter_priv				ENUM('N','Y') NOT NULL DEFAULT 'N',
		Create_tmp_table_priv	ENUM('N','Y') NOT NULL DEFAULT 'N',
		Lock_tables_priv		ENUM('N','Y') NOT NULL DEFAULT 'N',
		Create_view_priv		ENUM('N','Y') NOT NULL DEFAULT 'N',
		Show_view_priv			ENUM('N','Y') NOT NULL DEFAULT 'N',
		Create_routine_priv		ENUM('N','Y') NOT NULL DEFAULT 'N',
		Alter_routine_priv		ENUM('N','Y') NOT NULL DEFAULT 'N',
		Execute_priv			ENUM('N','Y') NOT NULL DEFAULT 'N',
		Event_priv				ENUM('N','Y') NOT NULL DEFAULT 'N',
		Trigger_priv			ENUM('N','Y') NOT NULL DEFAULT 'N',
		PRIMARY KEY (Host, DB, User));`
	// CreateTablePrivTable is the SQL statement creates table scope privilege table in system db.
	CreateTablePrivTable = `CREATE TABLE IF NOT EXISTS mysql.tables_priv (
		Host		CHAR(255),
		DB			CHAR(64),
		User		CHAR(32),
		Table_name	CHAR(64),
		Grantor		CHAR(77),
		Timestamp	TIMESTAMP DEFAULT CURRENT_TIMESTAMP,
		Table_priv	SET('Select','Insert','Update','Delete','Create','Drop','Grant','Index','Alter','Create View','Show View','Trigger','References'),
		Column_priv	SET('Select','Insert','Update','References'),
		PRIMARY KEY (Host, DB, User, Table_name));`
	// CreateColumnPrivTable is the SQL statement creates column scope privilege table in system db.
	CreateColumnPrivTable = `CREATE TABLE IF NOT EXISTS mysql.columns_priv(
		Host		CHAR(255),
		DB			CHAR(64),
		User		CHAR(32),
		Table_name	CHAR(64),
		Column_name	CHAR(64),
		Timestamp	TIMESTAMP DEFAULT CURRENT_TIMESTAMP,
		Column_priv	SET('Select','Insert','Update','References'),
		PRIMARY KEY (Host, DB, User, Table_name, Column_name));`
	// CreateGlobalVariablesTable is the SQL statement creates global variable table in system db.
	// TODO: MySQL puts GLOBAL_VARIABLES table in INFORMATION_SCHEMA db.
	// INFORMATION_SCHEMA is a virtual db in TiDB. So we put this table in system db.
	// Maybe we will put it back to INFORMATION_SCHEMA.
	CreateGlobalVariablesTable = `CREATE TABLE IF NOT EXISTS mysql.GLOBAL_VARIABLES(
		VARIABLE_NAME  VARCHAR(64) NOT NULL PRIMARY KEY,
		VARIABLE_VALUE VARCHAR(1024) DEFAULT NULL);`
	// CreateTiDBTable is the SQL statement creates a table in system db.
	// This table is a key-value struct contains some information used by TiDB.
	// Currently we only put bootstrapped in it which indicates if the system is already bootstrapped.
	CreateTiDBTable = `CREATE TABLE IF NOT EXISTS mysql.tidb(
		VARIABLE_NAME  	VARCHAR(64) NOT NULL PRIMARY KEY,
		VARIABLE_VALUE 	VARCHAR(1024) DEFAULT NULL,
		COMMENT 		VARCHAR(1024));`

	// CreateHelpTopic is the SQL statement creates help_topic table in system db.
	// See: https://dev.mysql.com/doc/refman/5.5/en/system-database.html#system-database-help-tables
	CreateHelpTopic = `CREATE TABLE IF NOT EXISTS mysql.help_topic (
  		help_topic_id 		INT(10) UNSIGNED NOT NULL,
  		name 				CHAR(64) NOT NULL,
  		help_category_id 	SMALLINT(5) UNSIGNED NOT NULL,
  		description 		TEXT NOT NULL,
  		example 			TEXT NOT NULL,
  		url 				TEXT NOT NULL,
  		PRIMARY KEY (help_topic_id) clustered,
  		UNIQUE KEY name (name)
		) ENGINE=InnoDB DEFAULT CHARSET=utf8 STATS_PERSISTENT=0 COMMENT='help topics';`

	// CreateStatsMetaTable stores the meta of table statistics.
	CreateStatsMetaTable = `CREATE TABLE IF NOT EXISTS mysql.stats_meta (
		version 		BIGINT(64) UNSIGNED NOT NULL,
		table_id 		BIGINT(64) NOT NULL,
		modify_count	BIGINT(64) NOT NULL DEFAULT 0,
		count 			BIGINT(64) UNSIGNED NOT NULL DEFAULT 0,
		snapshot        BIGINT(64) UNSIGNED NOT NULL DEFAULT 0,
		INDEX idx_ver(version),
		UNIQUE INDEX tbl(table_id)
	);`

	// CreateStatsColsTable stores the statistics of table columns.
	CreateStatsColsTable = `CREATE TABLE IF NOT EXISTS mysql.stats_histograms (
		table_id 			BIGINT(64) NOT NULL,
		is_index 			TINYINT(2) NOT NULL,
		hist_id 			BIGINT(64) NOT NULL,
		distinct_count 		BIGINT(64) NOT NULL,
		null_count 			BIGINT(64) NOT NULL DEFAULT 0,
		tot_col_size 		BIGINT(64) NOT NULL DEFAULT 0,
		modify_count 		BIGINT(64) NOT NULL DEFAULT 0,
		version 			BIGINT(64) UNSIGNED NOT NULL DEFAULT 0,
		cm_sketch 			BLOB(6291456),
		stats_ver 			BIGINT(64) NOT NULL DEFAULT 0,
		flag 				BIGINT(64) NOT NULL DEFAULT 0,
		correlation 		DOUBLE NOT NULL DEFAULT 0,
		last_analyze_pos 	LONGBLOB DEFAULT NULL,
		UNIQUE INDEX tbl(table_id, is_index, hist_id)
	);`

	// CreateStatsBucketsTable stores the histogram info for every table columns.
	CreateStatsBucketsTable = `CREATE TABLE IF NOT EXISTS mysql.stats_buckets (
		table_id 	BIGINT(64) NOT NULL,
		is_index 	TINYINT(2) NOT NULL,
		hist_id 	BIGINT(64) NOT NULL,
		bucket_id 	BIGINT(64) NOT NULL,
		count 		BIGINT(64) NOT NULL,
		repeats 	BIGINT(64) NOT NULL,
		upper_bound LONGBLOB NOT NULL,
		lower_bound LONGBLOB ,
		ndv         BIGINT NOT NULL DEFAULT 0,
		UNIQUE INDEX tbl(table_id, is_index, hist_id, bucket_id)
	);`

	// CreateGCDeleteRangeTable stores schemas which can be deleted by DeleteRange.
	CreateGCDeleteRangeTable = `CREATE TABLE IF NOT EXISTS mysql.gc_delete_range (
		job_id 		BIGINT NOT NULL COMMENT "the DDL job ID",
		element_id 	BIGINT NOT NULL COMMENT "the schema element ID",
		start_key 	VARCHAR(255) NOT NULL COMMENT "encoded in hex",
		end_key 	VARCHAR(255) NOT NULL COMMENT "encoded in hex",
		ts 			BIGINT NOT NULL COMMENT "timestamp in uint64",
		UNIQUE KEY delete_range_index (job_id, element_id)
	);`

	// CreateGCDeleteRangeDoneTable stores schemas which are already deleted by DeleteRange.
	CreateGCDeleteRangeDoneTable = `CREATE TABLE IF NOT EXISTS mysql.gc_delete_range_done (
		job_id 		BIGINT NOT NULL COMMENT "the DDL job ID",
		element_id 	BIGINT NOT NULL COMMENT "the schema element ID",
		start_key 	VARCHAR(255) NOT NULL COMMENT "encoded in hex",
		end_key 	VARCHAR(255) NOT NULL COMMENT "encoded in hex",
		ts 			BIGINT NOT NULL COMMENT "timestamp in uint64",
		UNIQUE KEY delete_range_done_index (job_id, element_id)
	);`

	// CreateStatsFeedbackTable stores the feedback info which is used to update stats.
	CreateStatsFeedbackTable = `CREATE TABLE IF NOT EXISTS mysql.stats_feedback (
		table_id 	BIGINT(64) NOT NULL,
		is_index 	TINYINT(2) NOT NULL,
		hist_id 	BIGINT(64) NOT NULL,
		feedback 	BLOB NOT NULL,
		INDEX hist(table_id, is_index, hist_id)
	);`

	// CreateBindInfoTable stores the sql bind info which is used to update globalBindCache.
	CreateBindInfoTable = `CREATE TABLE IF NOT EXISTS mysql.bind_info (
		original_sql TEXT NOT NULL,
		bind_sql TEXT NOT NULL,
		default_db TEXT NOT NULL,
		status TEXT NOT NULL,
		create_time TIMESTAMP(3) NOT NULL,
		update_time TIMESTAMP(3) NOT NULL,
		charset TEXT NOT NULL,
		collation TEXT NOT NULL,
		source VARCHAR(10) NOT NULL DEFAULT 'unknown',
		sql_digest varchar(64),
		plan_digest varchar(64),
		INDEX sql_index(original_sql(700),default_db(68)) COMMENT "accelerate the speed when add global binding query",
		INDEX time_index(update_time) COMMENT "accelerate the speed when querying with last update time"
	) ENGINE=InnoDB DEFAULT CHARSET=utf8mb4 COLLATE=utf8mb4_bin;`

	// CreateRoleEdgesTable stores the role and user relationship information.
	CreateRoleEdgesTable = `CREATE TABLE IF NOT EXISTS mysql.role_edges (
		FROM_HOST 			CHAR(60) COLLATE utf8_bin NOT NULL DEFAULT '',
		FROM_USER 			CHAR(32) COLLATE utf8_bin NOT NULL DEFAULT '',
		TO_HOST 			CHAR(60) COLLATE utf8_bin NOT NULL DEFAULT '',
		TO_USER 			CHAR(32) COLLATE utf8_bin NOT NULL DEFAULT '',
		WITH_ADMIN_OPTION 	ENUM('N','Y') CHARACTER SET utf8 COLLATE utf8_general_ci NOT NULL DEFAULT 'N',
		PRIMARY KEY (FROM_HOST,FROM_USER,TO_HOST,TO_USER)
	);`

	// CreateDefaultRolesTable stores the active roles for a user.
	CreateDefaultRolesTable = `CREATE TABLE IF NOT EXISTS mysql.default_roles (
		HOST 				CHAR(60) COLLATE utf8_bin NOT NULL DEFAULT '',
		USER 				CHAR(32) COLLATE utf8_bin NOT NULL DEFAULT '',
		DEFAULT_ROLE_HOST 	CHAR(60) COLLATE utf8_bin NOT NULL DEFAULT '%',
		DEFAULT_ROLE_USER 	CHAR(32) COLLATE utf8_bin NOT NULL DEFAULT '',
		PRIMARY KEY (HOST,USER,DEFAULT_ROLE_HOST,DEFAULT_ROLE_USER)
	)`

	// CreateStatsTopNTable stores topn data of a cmsketch with top n.
	CreateStatsTopNTable = `CREATE TABLE IF NOT EXISTS mysql.stats_top_n (
		table_id 	BIGINT(64) NOT NULL,
		is_index 	TINYINT(2) NOT NULL,
		hist_id 	BIGINT(64) NOT NULL,
		value 		LONGBLOB,
		count 		BIGINT(64) UNSIGNED NOT NULL,
		INDEX tbl(table_id, is_index, hist_id)
	);`

	// CreateStatsFMSketchTable stores FMSketch data of a column histogram.
	CreateStatsFMSketchTable = `CREATE TABLE IF NOT EXISTS mysql.stats_fm_sketch (
		table_id 	BIGINT(64) NOT NULL,
		is_index 	TINYINT(2) NOT NULL,
		hist_id 	BIGINT(64) NOT NULL,
		value 		LONGBLOB,
		INDEX tbl(table_id, is_index, hist_id)
	);`

	// CreateExprPushdownBlacklist stores the expressions which are not allowed to be pushed down.
	CreateExprPushdownBlacklist = `CREATE TABLE IF NOT EXISTS mysql.expr_pushdown_blacklist (
		name 		CHAR(100) NOT NULL,
		store_type 	CHAR(100) NOT NULL DEFAULT 'tikv,tiflash,tidb',
		reason 		VARCHAR(200)
	);`

	// CreateOptRuleBlacklist stores the list of disabled optimizing operations.
	CreateOptRuleBlacklist = `CREATE TABLE IF NOT EXISTS mysql.opt_rule_blacklist (
		name 	CHAR(100) NOT NULL
	);`

	// CreateStatsExtended stores the registered extended statistics.
	CreateStatsExtended = `CREATE TABLE IF NOT EXISTS mysql.stats_extended (
		name varchar(32) NOT NULL,
		type tinyint(4) NOT NULL,
		table_id bigint(64) NOT NULL,
		column_ids varchar(32) NOT NULL,
		stats blob DEFAULT NULL,
		version bigint(64) unsigned NOT NULL,
		status tinyint(4) NOT NULL,
		PRIMARY KEY(name, table_id),
		KEY idx_1 (table_id, status, version),
		KEY idx_2 (status, version)
	);`

	// CreateSchemaIndexUsageTable stores the index usage information.
	CreateSchemaIndexUsageTable = `CREATE TABLE IF NOT EXISTS mysql.schema_index_usage (
		TABLE_ID bigint(64),
		INDEX_ID bigint(21),
		QUERY_COUNT bigint(64),
		ROWS_SELECTED bigint(64),
		LAST_USED_AT timestamp,
		PRIMARY KEY(TABLE_ID, INDEX_ID)
	);`
	// CreateGlobalGrantsTable stores dynamic privs
	CreateGlobalGrantsTable = `CREATE TABLE IF NOT EXISTS mysql.global_grants (
		USER char(32) NOT NULL DEFAULT '',
		HOST char(255) NOT NULL DEFAULT '',
		PRIV char(32) NOT NULL DEFAULT '',
		WITH_GRANT_OPTION enum('N','Y') NOT NULL DEFAULT 'N',
		PRIMARY KEY (USER,HOST,PRIV)
	);`
	// CreateCapturePlanBaselinesBlacklist stores the baseline capture filter rules.
	CreateCapturePlanBaselinesBlacklist = `CREATE TABLE IF NOT EXISTS mysql.capture_plan_baselines_blacklist (
		id bigint(64) auto_increment,
		filter_type varchar(32) NOT NULL COMMENT "type of the filter, only db, table and frequency supported now",
		filter_value varchar(32) NOT NULL,
		key idx(filter_type),
		primary key(id)
	);`
	// CreateColumnStatsUsageTable stores the column stats usage information.
	CreateColumnStatsUsageTable = `CREATE TABLE IF NOT EXISTS mysql.column_stats_usage (
		table_id BIGINT(64) NOT NULL,
		column_id BIGINT(64) NOT NULL,
		last_used_at TIMESTAMP,
		last_analyzed_at TIMESTAMP,
		PRIMARY KEY (table_id, column_id) CLUSTERED
	);`
	// CreateTableCacheMetaTable stores the cached table meta lock information.
	CreateTableCacheMetaTable = `CREATE TABLE IF NOT EXISTS mysql.table_cache_meta (
		tid bigint(11) NOT NULL DEFAULT 0,
		lock_type enum('NONE','READ', 'INTEND', 'WRITE') NOT NULL DEFAULT 'NONE',
		lease bigint(20) NOT NULL DEFAULT 0,
		oldReadLease bigint(20) NOT NULL DEFAULT 0,
		PRIMARY KEY (tid)
	);`
	// CreateAnalyzeOptionsTable stores the analyze options used by analyze and auto analyze.
	CreateAnalyzeOptionsTable = `CREATE TABLE IF NOT EXISTS mysql.analyze_options (
		table_id BIGINT(64) NOT NULL,
		sample_num BIGINT(64) NOT NULL DEFAULT 0,
		sample_rate DOUBLE NOT NULL DEFAULT -1,
		buckets BIGINT(64) NOT NULL DEFAULT 0,
		topn BIGINT(64) NOT NULL DEFAULT -1,
		column_choice enum('DEFAULT','ALL','PREDICATE','LIST') NOT NULL DEFAULT 'DEFAULT',
		column_ids TEXT(19372),
		PRIMARY KEY (table_id) CLUSTERED
	);`
	// CreateStatsHistory stores the historical stats.
	CreateStatsHistory = `CREATE TABLE IF NOT EXISTS mysql.stats_history (
		table_id bigint(64) NOT NULL,
		stats_data longblob NOT NULL,
		seq_no bigint(64) NOT NULL comment 'sequence number of the gzipped data slice',
		version bigint(64) NOT NULL comment 'stats version which corresponding to stats:version in EXPLAIN',
		create_time datetime(6) NOT NULL,
		UNIQUE KEY table_version_seq (table_id, version, seq_no),
		KEY table_create_time (table_id, create_time, seq_no)
	);`
	// CreateStatsMetaHistory stores the historical meta stats.
	CreateStatsMetaHistory = `CREATE TABLE IF NOT EXISTS mysql.stats_meta_history (
		table_id bigint(64) NOT NULL,
		modify_count bigint(64) NOT NULL,
		count bigint(64) NOT NULL,
		version bigint(64) NOT NULL comment 'stats version which corresponding to stats:version in EXPLAIN',
    	source varchar(40) NOT NULL,
		create_time datetime(6) NOT NULL,
		UNIQUE KEY table_version (table_id, version),
		KEY table_create_time (table_id, create_time)
	);`
	// CreateAnalyzeJobs stores the analyze jobs.
	CreateAnalyzeJobs = `CREATE TABLE IF NOT EXISTS mysql.analyze_jobs (
		id BIGINT(64) UNSIGNED NOT NULL AUTO_INCREMENT,
		update_time TIMESTAMP NOT NULL DEFAULT CURRENT_TIMESTAMP ON UPDATE CURRENT_TIMESTAMP,
		table_schema CHAR(64) NOT NULL DEFAULT '',
		table_name CHAR(64) NOT NULL DEFAULT '',
		partition_name CHAR(64) NOT NULL DEFAULT '',
		job_info TEXT NOT NULL,
		processed_rows BIGINT(64) UNSIGNED NOT NULL DEFAULT 0,
		start_time TIMESTAMP,
		end_time TIMESTAMP,
		state ENUM('pending', 'running', 'finished', 'failed') NOT NULL,
		fail_reason TEXT,
		instance VARCHAR(512) NOT NULL comment 'address of the TiDB instance executing the analyze job',
		process_id BIGINT(64) UNSIGNED comment 'ID of the process executing the analyze job',
		PRIMARY KEY (id),
		KEY (update_time)
	);`
	// CreateAdvisoryLocks stores the advisory locks (get_lock, release_lock).
	CreateAdvisoryLocks = `CREATE TABLE IF NOT EXISTS mysql.advisory_locks (
		lock_name VARCHAR(64) NOT NULL PRIMARY KEY
	);`
	// CreateMDLView is a view about metadata locks.
	CreateMDLView = `CREATE OR REPLACE VIEW mysql.tidb_mdl_view as (
		SELECT job_id,
			db_name,
			table_name,
			query,
			session_id,
			txnstart,
			tidb_decode_sql_digests(all_sql_digests, 4096) AS SQL_DIGESTS
		FROM information_schema.ddl_jobs,
			information_schema.cluster_tidb_trx,
			information_schema.cluster_processlist
		WHERE (ddl_jobs.state != 'synced' and ddl_jobs.state != 'cancelled')
			AND Find_in_set(ddl_jobs.table_id, cluster_tidb_trx.related_table_ids)
			AND cluster_tidb_trx.session_id = cluster_processlist.id
	);`

	// CreatePlanReplayerStatusTable is a table about plan replayer status
	CreatePlanReplayerStatusTable = `CREATE TABLE IF NOT EXISTS mysql.plan_replayer_status (
		sql_digest VARCHAR(128),
		plan_digest VARCHAR(128),
		origin_sql TEXT,
		token VARCHAR(128),
		update_time TIMESTAMP NOT NULL DEFAULT CURRENT_TIMESTAMP ON UPDATE CURRENT_TIMESTAMP,
		fail_reason TEXT,
		instance VARCHAR(512) NOT NULL comment 'address of the TiDB instance executing the plan replayer job');`

	// CreatePlanReplayerTaskTable is a table about plan replayer capture task
	CreatePlanReplayerTaskTable = `CREATE TABLE IF NOT EXISTS mysql.plan_replayer_task (
		sql_digest VARCHAR(128) NOT NULL,
		plan_digest VARCHAR(128) NOT NULL,
		update_time TIMESTAMP NOT NULL DEFAULT CURRENT_TIMESTAMP ON UPDATE CURRENT_TIMESTAMP,
		PRIMARY KEY (sql_digest,plan_digest));`

	// CreateStatsTableLocked stores the locked tables
	CreateStatsTableLocked = `CREATE TABLE IF NOT EXISTS mysql.stats_table_locked(
		table_id bigint(64) NOT NULL,
		modify_count bigint(64) NOT NULL DEFAULT 0,
		count bigint(64) NOT NULL DEFAULT 0,
		version bigint(64) UNSIGNED NOT NULL DEFAULT 0,
		PRIMARY KEY (table_id));`

	// CreatePasswordHistory is a table save history passwd.
	CreatePasswordHistory = `CREATE TABLE  IF NOT EXISTS mysql.password_history (
         Host char(255)  NOT NULL DEFAULT '',
         User char(32)  NOT NULL DEFAULT '',
         Password_timestamp timestamp(6) NOT NULL DEFAULT CURRENT_TIMESTAMP(6),
         Password text,
         PRIMARY KEY (Host,User,Password_timestamp )
        ) COMMENT='Password history for user accounts' `

	// CreateTTLTableStatus is a table about TTL job schedule
	CreateTTLTableStatus = `CREATE TABLE IF NOT EXISTS mysql.tidb_ttl_table_status (
		table_id bigint(64) PRIMARY KEY,
        parent_table_id bigint(64),
        table_statistics text DEFAULT NULL,
		last_job_id varchar(64) DEFAULT NULL,
		last_job_start_time timestamp NULL DEFAULT NULL,
		last_job_finish_time timestamp NULL DEFAULT NULL,
		last_job_ttl_expire timestamp NULL DEFAULT NULL,
        last_job_summary text DEFAULT NULL,
		current_job_id varchar(64) DEFAULT NULL,
		current_job_owner_id varchar(64) DEFAULT NULL,
		current_job_owner_addr varchar(256) DEFAULT NULL,
		current_job_owner_hb_time timestamp,
		current_job_start_time timestamp NULL DEFAULT NULL,
		current_job_ttl_expire timestamp NULL DEFAULT NULL,
		current_job_state text DEFAULT NULL,
		current_job_status varchar(64) DEFAULT NULL,
  		current_job_status_update_time timestamp NULL DEFAULT NULL);`

	// CreateTTLTask is a table about parallel ttl tasks
	CreateTTLTask = `CREATE TABLE IF NOT EXISTS mysql.tidb_ttl_task (
		job_id varchar(64) NOT NULL,
		table_id bigint(64) NOT NULL,
		scan_id int NOT NULL,
		scan_range_start BLOB,
		scan_range_end BLOB,
		expire_time timestamp NOT NULL,
		owner_id varchar(64) DEFAULT NULL,
		owner_addr varchar(64) DEFAULT NULL,
		owner_hb_time timestamp DEFAULT NULL,
		status varchar(64) DEFAULT 'waiting',
		status_update_time timestamp NULL DEFAULT NULL,
		state text,
		created_time timestamp NOT NULL,
		primary key(job_id, scan_id),
		key(created_time));`

	// CreateTTLJobHistory is a table that stores ttl job's history
	CreateTTLJobHistory = `CREATE TABLE IF NOT EXISTS mysql.tidb_ttl_job_history (
		job_id varchar(64) PRIMARY KEY,
		table_id bigint(64) NOT NULL,
        parent_table_id bigint(64) NOT NULL,
    	table_schema varchar(64) NOT NULL,
		table_name varchar(64) NOT NULL,
    	partition_name varchar(64) DEFAULT NULL,
		create_time timestamp NOT NULL,
		finish_time timestamp NOT NULL,
		ttl_expire timestamp NOT NULL,
        summary_text text,
		expired_rows bigint(64) DEFAULT NULL,
    	deleted_rows bigint(64) DEFAULT NULL,
    	error_delete_rows bigint(64) DEFAULT NULL,
    	status varchar(64) NOT NULL,
    	key(table_schema, table_name, create_time),
    	key(parent_table_id, create_time),
    	key(create_time)
	);`
)

// bootstrap initiates system DB for a store.
func bootstrap(s Session) {
	startTime := time.Now()
	err := InitMDLVariableForBootstrap(s.GetStore())
	if err != nil {
		logutil.BgLogger().Fatal("init metadata lock error",
			zap.Error(err))
	}
	dom := domain.GetDomain(s)
	for {
		b, err := checkBootstrapped(s)
		if err != nil {
			logutil.BgLogger().Fatal("check bootstrap error",
				zap.Error(err))
		}
		// For rolling upgrade, we can't do upgrade only in the owner.
		if b {
			upgrade(s)
			logutil.BgLogger().Info("upgrade successful in bootstrap",
				zap.Duration("take time", time.Since(startTime)))
			return
		}
		// To reduce conflict when multiple TiDB-server start at the same time.
		// Actually only one server need to do the bootstrap. So we chose DDL owner to do this.
		if dom.DDL().OwnerManager().IsOwner() {
			doDDLWorks(s)
			doDMLWorks(s)
			runBootstrapSQLFile = true
			logutil.BgLogger().Info("bootstrap successful",
				zap.Duration("take time", time.Since(startTime)))
			return
		}
		time.Sleep(200 * time.Millisecond)
	}
}

const (
	// varTrue is the true value in mysql.TiDB table for boolean columns.
	varTrue = "True"
	// varFalse is the false value in mysql.TiDB table for boolean columns.
	varFalse = "False"
	// The variable name in mysql.TiDB table.
	// It is used for checking if the store is bootstrapped by any TiDB server.
	// If the value is `True`, the store is already bootstrapped by a TiDB server.
	bootstrappedVar = "bootstrapped"
	// The variable name in mysql.TiDB table.
	// It is used for getting the version of the TiDB server which bootstrapped the store.
	tidbServerVersionVar = "tidb_server_version"
	// The variable name in mysql.tidb table and it will be used when we want to know
	// system timezone.
	tidbSystemTZ = "system_tz"
	// The variable name in mysql.tidb table and it will indicate if the new collations are enabled in the TiDB cluster.
	tidbNewCollationEnabled = "new_collation_enabled"
	// The variable name in mysql.tidb table and it records the default value of
	// mem-quota-query when upgrade from v3.0.x to v4.0.9+.
	tidbDefMemoryQuotaQuery = "default_memory_quota_query"
	// The variable name in mysql.tidb table and it records the default value of
	// oom-action when upgrade from v3.0.x to v4.0.11+.
	tidbDefOOMAction = "default_oom_action"
	// Const for TiDB server version 2.
	version2  = 2
	version3  = 3
	version4  = 4
	version5  = 5
	version6  = 6
	version7  = 7
	version8  = 8
	version9  = 9
	version10 = 10
	version11 = 11
	version12 = 12
	version13 = 13
	version14 = 14
	version15 = 15
	version16 = 16
	version17 = 17
	version18 = 18
	version19 = 19
	version20 = 20
	version21 = 21
	version22 = 22
	version23 = 23
	version24 = 24
	version25 = 25
	version26 = 26
	version27 = 27
	version28 = 28
	// version29 is not needed.
	version30 = 30
	version31 = 31
	version32 = 32
	version33 = 33
	version34 = 34
	version35 = 35
	version36 = 36
	version37 = 37
	version38 = 38
	// version39 will be redone in version46 so it's skipped here.
	// version40 is the version that introduce new collation in TiDB,
	// see https://github.com/pingcap/tidb/pull/14574 for more details.
	version40 = 40
	version41 = 41
	// version42 add storeType and reason column in expr_pushdown_blacklist
	version42 = 42
	// version43 updates global variables related to statement summary.
	version43 = 43
	// version44 delete tidb_isolation_read_engines from mysql.global_variables to avoid unexpected behavior after upgrade.
	version44 = 44
	// version45 introduces CONFIG_PRIV for SET CONFIG statements.
	version45 = 45
	// version46 fix a bug in v3.1.1.
	version46 = 46
	// version47 add Source to bindings to indicate the way binding created.
	version47 = 47
	// version48 reset all deprecated concurrency related system-variables if they were all default value.
	// version49 introduces mysql.stats_extended table.
	// Both version48 and version49 will be redone in version55 and version56 so they're skipped here.
	// version50 add mysql.schema_index_usage table.
	version50 = 50
	// version51 introduces CreateTablespacePriv to mysql.user.
	// version51 will be redone in version63 so it's skipped here.
	// version52 change mysql.stats_histograms cm_sketch column from blob to blob(6291456)
	version52 = 52
	// version53 introduce Global variable tidb_enable_strict_double_type_check
	version53 = 53
	// version54 writes a variable `mem_quota_query` to mysql.tidb if it's a cluster upgraded from v3.0.x to v4.0.9+.
	version54 = 54
	// version55 fixes the bug that upgradeToVer48 would be missed when upgrading from v4.0 to a new version
	version55 = 55
	// version56 fixes the bug that upgradeToVer49 would be missed when upgrading from v4.0 to a new version
	version56 = 56
	// version57 fixes the bug of concurrent create / drop binding
	version57 = 57
	// version58 add `Repl_client_priv` and `Repl_slave_priv` to `mysql.user`
	// version58 will be redone in version64 so it's skipped here.
	// version59 add writes a variable `oom-action` to mysql.tidb if it's a cluster upgraded from v3.0.x to v4.0.11+.
	version59 = 59
	// version60 redesigns `mysql.stats_extended`
	version60 = 60
	// version61 will be redone in version67
	// version62 add column ndv for mysql.stats_buckets.
	version62 = 62
	// version63 fixes the bug that upgradeToVer51 would be missed when upgrading from v4.0 to a new version
	version63 = 63
	// version64 is redone upgradeToVer58 after upgradeToVer63, this is to preserve the order of the columns in mysql.user
	version64 = 64
	// version65 add mysql.stats_fm_sketch table.
	version65 = 65
	// version66 enables the feature `track_aggregate_memory_usage` by default.
	version66 = 66
	// version67 restore all SQL bindings.
	version67 = 67
	// version68 update the global variable 'tidb_enable_clustered_index' from 'off' to 'int_only'.
	version68 = 68
	// version69 adds mysql.global_grants for DYNAMIC privileges
	version69 = 69
	// version70 adds mysql.user.plugin to allow multiple authentication plugins
	version70 = 70
	// version71 forces tidb_multi_statement_mode=OFF when tidb_multi_statement_mode=WARN
	// This affects upgrades from v4.0 where the default was WARN.
	version71 = 71
	// version72 adds snapshot column for mysql.stats_meta
	version72 = 72
	// version73 adds mysql.capture_plan_baselines_blacklist table
	version73 = 73
	// version74 changes global variable `tidb_stmt_summary_max_stmt_count` value from 200 to 3000.
	version74 = 74
	// version75 update mysql.*.host from char(60) to char(255)
	version75 = 75
	// version76 update mysql.columns_priv from SET('Select','Insert','Update') to SET('Select','Insert','Update','References')
	version76 = 76
	// version77 adds mysql.column_stats_usage table
	version77 = 77
	// version78 updates mysql.stats_buckets.lower_bound, mysql.stats_buckets.upper_bound and mysql.stats_histograms.last_analyze_pos from BLOB to LONGBLOB.
	version78 = 78
	// version79 adds the mysql.table_cache_meta table
	version79 = 79
	// version80 fixes the issue https://github.com/pingcap/tidb/issues/25422.
	// If the TiDB upgrading from the 4.x to a newer version, we keep the tidb_analyze_version to 1.
	version80 = 80
	// version81 insert "tidb_enable_index_merge|off" to mysql.GLOBAL_VARIABLES if there is no tidb_enable_index_merge.
	// This will only happens when we upgrade a cluster before 4.0.0 to 4.0.0+.
	version81 = 81
	// version82 adds the mysql.analyze_options table
	version82 = 82
	// version83 adds the tables mysql.stats_history
	version83 = 83
	// version84 adds the tables mysql.stats_meta_history
	version84 = 84
	// version85 updates bindings with status 'using' in mysql.bind_info table to 'enabled' status
	version85 = 85
	// version86 update mysql.tables_priv from SET('Select','Insert','Update') to SET('Select','Insert','Update','References').
	version86 = 86
	// version87 adds the mysql.analyze_jobs table
	version87 = 87
	// version88 fixes the issue https://github.com/pingcap/tidb/issues/33650.
	version88 = 88
	// version89 adds the tables mysql.advisory_locks
	version89 = 89
	// version90 converts enable-batch-dml, mem-quota-query, query-log-max-len, committer-concurrency, run-auto-analyze, and oom-action to a sysvar
	version90 = 90
	// version91 converts prepared-plan-cache to sysvars
	version91 = 91
	// version92 for concurrent ddl.
	version92 = 92
	// version93 converts oom-use-tmp-storage to a sysvar
	version93 = 93
	version94 = 94
	// version95 add a column `User_attributes` to `mysql.user`
	version95 = 95
	// version97 sets tidb_opt_range_max_size to 0 when a cluster upgrades from some version lower than v6.4.0 to v6.4.0+.
	// It promises the compatibility of building ranges behavior.
	version97 = 97
	// version98 add a column `Token_issuer` to `mysql.user`
	version98 = 98
	version99 = 99
	// version100 converts server-memory-quota to a sysvar
	version100 = 100
	// version101 add mysql.plan_replayer_status table
	version101 = 101
	// version102 add mysql.plan_replayer_task table
	version102 = 102
	// version103 adds the tables mysql.stats_table_locked
	version103 = 103
	// version104 add `sql_digest` and `plan_digest` to `bind_info`
	version104 = 104
	// version105 insert "tidb_cost_model_version|1" to mysql.GLOBAL_VARIABLES if there is no tidb_cost_model_version.
	// This will only happens when we upgrade a cluster before 6.0.
	version105 = 105
	// version106 add mysql.password_history, and Password_reuse_history, Password_reuse_time into mysql.user.
	version106 = 106
	// version107 add columns related to password expiration into mysql.user
	version107 = 107
	// version108 adds the table tidb_ttl_table_status
	version108 = 108
	// version109 add column source to mysql.stats_meta_history
	version109 = 109
	// version110 sets tidb_enable_gc_aware_memory_track to off when a cluster upgrades from some version lower than v6.5.0.
	version110 = 110
	// version111 adds the table tidb_ttl_task and tidb_ttl_job_history
	version111 = 111
	// version112 modifies the view tidb_mdl_view
	version112 = 112
<<<<<<< HEAD
	// version113 sets tidb_server_memory_limit to "80%"
=======
	// version113 modifies the following global variables default value:
	// - foreign_key_checks: off -> on
	// - tidb_enable_foreign_key: off -> on
	// - tidb_store_batch_size: 0 -> 4
>>>>>>> d2d91b5d
	version113 = 113
)

// currentBootstrapVersion is defined as a variable, so we can modify its value for testing.
// please make sure this is the largest version
var currentBootstrapVersion int64 = version113

// DDL owner key's expired time is ManagerSessionTTL seconds, we should wait the time and give more time to have a chance to finish it.
var internalSQLTimeout = owner.ManagerSessionTTL + 15

// whether to run the sql file in bootstrap.
var runBootstrapSQLFile = false

var (
	bootstrapVersion = []func(Session, int64){
		upgradeToVer2,
		upgradeToVer3,
		upgradeToVer4,
		upgradeToVer5,
		upgradeToVer6,
		upgradeToVer7,
		upgradeToVer8,
		upgradeToVer9,
		upgradeToVer10,
		upgradeToVer11,
		upgradeToVer12,
		upgradeToVer13,
		upgradeToVer14,
		upgradeToVer15,
		upgradeToVer16,
		upgradeToVer17,
		upgradeToVer18,
		upgradeToVer19,
		upgradeToVer20,
		upgradeToVer21,
		upgradeToVer22,
		upgradeToVer23,
		upgradeToVer24,
		upgradeToVer25,
		upgradeToVer26,
		upgradeToVer27,
		upgradeToVer28,
		upgradeToVer29,
		upgradeToVer30,
		upgradeToVer31,
		upgradeToVer32,
		upgradeToVer33,
		upgradeToVer34,
		upgradeToVer35,
		upgradeToVer36,
		upgradeToVer37,
		upgradeToVer38,
		// We will redo upgradeToVer39 in upgradeToVer46,
		// so upgradeToVer39 is skipped here.
		upgradeToVer40,
		upgradeToVer41,
		upgradeToVer42,
		upgradeToVer43,
		upgradeToVer44,
		upgradeToVer45,
		upgradeToVer46,
		upgradeToVer47,
		// We will redo upgradeToVer48 and upgradeToVer49 in upgradeToVer55 and upgradeToVer56,
		// so upgradeToVer48 and upgradeToVer49 is skipped here.
		upgradeToVer50,
		// We will redo upgradeToVer51 in upgradeToVer63, it is skipped here.
		upgradeToVer52,
		upgradeToVer53,
		upgradeToVer54,
		upgradeToVer55,
		upgradeToVer56,
		upgradeToVer57,
		// We will redo upgradeToVer58 in upgradeToVer64, it is skipped here.
		upgradeToVer59,
		upgradeToVer60,
		// We will redo upgradeToVer61 in upgradeToVer67, it is skipped here.
		upgradeToVer62,
		upgradeToVer63,
		upgradeToVer64,
		upgradeToVer65,
		upgradeToVer66,
		upgradeToVer67,
		upgradeToVer68,
		upgradeToVer69,
		upgradeToVer70,
		upgradeToVer71,
		upgradeToVer72,
		upgradeToVer73,
		upgradeToVer74,
		upgradeToVer75,
		upgradeToVer76,
		upgradeToVer77,
		upgradeToVer78,
		upgradeToVer79,
		upgradeToVer80,
		upgradeToVer81,
		upgradeToVer82,
		upgradeToVer83,
		upgradeToVer84,
		upgradeToVer85,
		upgradeToVer86,
		upgradeToVer87,
		upgradeToVer88,
		upgradeToVer89,
		upgradeToVer90,
		upgradeToVer91,
		upgradeToVer93,
		upgradeToVer94,
		upgradeToVer95,
		// We will redo upgradeToVer96 in upgradeToVer100, it is skipped here.
		upgradeToVer97,
		upgradeToVer98,
		upgradeToVer100,
		upgradeToVer101,
		upgradeToVer102,
		upgradeToVer103,
		upgradeToVer104,
		upgradeToVer105,
		upgradeToVer106,
		upgradeToVer107,
		upgradeToVer108,
		upgradeToVer109,
		upgradeToVer110,
		upgradeToVer111,
		upgradeToVer112,
		upgradeToVer113,
	}
)

func checkBootstrapped(s Session) (bool, error) {
	ctx := kv.WithInternalSourceType(context.Background(), kv.InternalTxnBootstrap)
	//  Check if system db exists.
	_, err := s.ExecuteInternal(ctx, "USE %n", mysql.SystemDB)
	if err != nil && infoschema.ErrDatabaseNotExists.NotEqual(err) {
		logutil.BgLogger().Fatal("check bootstrap error",
			zap.Error(err))
	}
	// Check bootstrapped variable value in TiDB table.
	sVal, _, err := getTiDBVar(s, bootstrappedVar)
	if err != nil {
		if infoschema.ErrTableNotExists.Equal(err) {
			return false, nil
		}
		return false, errors.Trace(err)
	}
	isBootstrapped := sVal == varTrue
	if isBootstrapped {
		// Make sure that doesn't affect the following operations.
		if err = s.CommitTxn(ctx); err != nil {
			return false, errors.Trace(err)
		}
	}
	return isBootstrapped, nil
}

// getTiDBVar gets variable value from mysql.tidb table.
// Those variables are used by TiDB server.
func getTiDBVar(s Session, name string) (sVal string, isNull bool, e error) {
	ctx := kv.WithInternalSourceType(context.Background(), kv.InternalTxnBootstrap)
	rs, err := s.ExecuteInternal(ctx, `SELECT HIGH_PRIORITY VARIABLE_VALUE FROM %n.%n WHERE VARIABLE_NAME= %?`,
		mysql.SystemDB,
		mysql.TiDBTable,
		name,
	)
	if err != nil {
		return "", true, errors.Trace(err)
	}
	if rs == nil {
		return "", true, errors.New("Wrong number of Recordset")
	}
	defer terror.Call(rs.Close)
	req := rs.NewChunk(nil)
	err = rs.Next(ctx, req)
	if err != nil || req.NumRows() == 0 {
		return "", true, errors.Trace(err)
	}
	row := req.GetRow(0)
	if row.IsNull(0) {
		return "", true, nil
	}
	return row.GetString(0), false, nil
}

// upgrade function  will do some upgrade works, when the system is bootstrapped by low version TiDB server
// For example, add new system variables into mysql.global_variables table.
func upgrade(s Session) {
	ver, err := getBootstrapVersion(s)
	terror.MustNil(err)
	if ver >= currentBootstrapVersion {
		// It is already bootstrapped/upgraded by a higher version TiDB server.
		return
	}
	// Only upgrade from under version92 and this TiDB is not owner set.
	// The owner in older tidb does not support concurrent DDL, we should add the internal DDL to job queue.
	if ver < version92 {
		useConcurrentDDL, err := checkOwnerVersion(context.Background(), domain.GetDomain(s))
		if err != nil {
			logutil.BgLogger().Fatal("[upgrade] upgrade failed", zap.Error(err))
		}
		if !useConcurrentDDL {
			// Use another variable DDLForce2Queue but not EnableConcurrentDDL since in upgrade it may set global variable, the initial step will
			// overwrite variable EnableConcurrentDDL.
			variable.DDLForce2Queue.Store(true)
		}
	}
	// Do upgrade works then update bootstrap version.
	isNull, err := InitMDLVariableForUpgrade(s.GetStore())
	if err != nil {
		logutil.BgLogger().Fatal("[upgrade] init metadata lock failed", zap.Error(err))
	}

	if isNull {
		upgradeToVer99Before(s)
	}
	for _, upgrade := range bootstrapVersion {
		upgrade(s, ver)
	}
	if isNull {
		upgradeToVer99After(s)
	}

	variable.DDLForce2Queue.Store(false)
	updateBootstrapVer(s)
	ctx := kv.WithInternalSourceType(context.Background(), kv.InternalTxnBootstrap)
	_, err = s.ExecuteInternal(ctx, "COMMIT")

	if err != nil {
		sleepTime := 1 * time.Second
		logutil.BgLogger().Info("update bootstrap ver failed",
			zap.Error(err), zap.Duration("sleeping time", sleepTime))
		time.Sleep(sleepTime)
		// Check if TiDB is already upgraded.
		v, err1 := getBootstrapVersion(s)
		if err1 != nil {
			logutil.BgLogger().Fatal("upgrade failed", zap.Error(err1))
		}
		if v >= currentBootstrapVersion {
			// It is already bootstrapped/upgraded by a higher version TiDB server.
			return
		}
		logutil.BgLogger().Fatal("[upgrade] upgrade failed",
			zap.Int64("from", ver),
			zap.Int64("to", currentBootstrapVersion),
			zap.Error(err))
	}
}

// checkOwnerVersion is used to wait the DDL owner to be elected in the cluster and check it is the same version as this TiDB.
func checkOwnerVersion(ctx context.Context, dom *domain.Domain) (bool, error) {
	ticker := time.NewTicker(100 * time.Millisecond)
	defer ticker.Stop()
	logutil.BgLogger().Info("Waiting for the DDL owner to be elected in the cluster")
	for {
		select {
		case <-ctx.Done():
			return false, ctx.Err()
		case <-ticker.C:
			ownerID, err := dom.DDL().OwnerManager().GetOwnerID(ctx)
			if err == concurrency.ErrElectionNoLeader {
				continue
			}
			info, err := infosync.GetAllServerInfo(ctx)
			if err != nil {
				return false, err
			}
			if s, ok := info[ownerID]; ok {
				return s.Version == mysql.ServerVersion, nil
			}
		}
	}
}

// upgradeToVer2 updates to version 2.
func upgradeToVer2(s Session, ver int64) {
	if ver >= version2 {
		return
	}
	// Version 2 add two system variable for DistSQL concurrency controlling.
	// Insert distsql related system variable.
	distSQLVars := []string{variable.TiDBDistSQLScanConcurrency}
	values := make([]string, 0, len(distSQLVars))
	for _, v := range distSQLVars {
		value := fmt.Sprintf(`("%s", "%s")`, v, variable.GetSysVar(v).Value)
		values = append(values, value)
	}
	sql := fmt.Sprintf("INSERT HIGH_PRIORITY IGNORE INTO %s.%s VALUES %s;", mysql.SystemDB, mysql.GlobalVariablesTable,
		strings.Join(values, ", "))
	mustExecute(s, sql)
}

// upgradeToVer3 updates to version 3.
func upgradeToVer3(s Session, ver int64) {
	if ver >= version3 {
		return
	}
	// Version 3 fix tx_read_only variable value.
	mustExecute(s, "UPDATE HIGH_PRIORITY %n.%n SET variable_value = '0' WHERE variable_name = 'tx_read_only';", mysql.SystemDB, mysql.GlobalVariablesTable)
}

// upgradeToVer4 updates to version 4.
func upgradeToVer4(s Session, ver int64) {
	if ver >= version4 {
		return
	}
	mustExecute(s, CreateStatsMetaTable)
}

func upgradeToVer5(s Session, ver int64) {
	if ver >= version5 {
		return
	}
	mustExecute(s, CreateStatsColsTable)
	mustExecute(s, CreateStatsBucketsTable)
}

func upgradeToVer6(s Session, ver int64) {
	if ver >= version6 {
		return
	}
	doReentrantDDL(s, "ALTER TABLE mysql.user ADD COLUMN `Super_priv` ENUM('N','Y') CHARACTER SET utf8 NOT NULL DEFAULT 'N' AFTER `Show_db_priv`", infoschema.ErrColumnExists)
	// For reasons of compatibility, set the non-exists privilege column value to 'Y', as TiDB doesn't check them in older versions.
	mustExecute(s, "UPDATE HIGH_PRIORITY mysql.user SET Super_priv='Y'")
}

func upgradeToVer7(s Session, ver int64) {
	if ver >= version7 {
		return
	}
	doReentrantDDL(s, "ALTER TABLE mysql.user ADD COLUMN `Process_priv` ENUM('N','Y') CHARACTER SET utf8 NOT NULL DEFAULT 'N' AFTER `Drop_priv`", infoschema.ErrColumnExists)
	// For reasons of compatibility, set the non-exists privilege column value to 'Y', as TiDB doesn't check them in older versions.
	mustExecute(s, "UPDATE HIGH_PRIORITY mysql.user SET Process_priv='Y'")
}

func upgradeToVer8(s Session, ver int64) {
	if ver >= version8 {
		return
	}
	ctx := kv.WithInternalSourceType(context.Background(), kv.InternalTxnBootstrap)
	// This is a dummy upgrade, it checks whether upgradeToVer7 success, if not, do it again.
	if _, err := s.ExecuteInternal(ctx, "SELECT HIGH_PRIORITY `Process_priv` FROM mysql.user LIMIT 0"); err == nil {
		return
	}
	upgradeToVer7(s, ver)
}

func upgradeToVer9(s Session, ver int64) {
	if ver >= version9 {
		return
	}
	doReentrantDDL(s, "ALTER TABLE mysql.user ADD COLUMN `Trigger_priv` ENUM('N','Y') CHARACTER SET utf8 NOT NULL DEFAULT 'N' AFTER `Create_user_priv`", infoschema.ErrColumnExists)
	// For reasons of compatibility, set the non-exists privilege column value to 'Y', as TiDB doesn't check them in older versions.
	mustExecute(s, "UPDATE HIGH_PRIORITY mysql.user SET Trigger_priv='Y'")
}

func doReentrantDDL(s Session, sql string, ignorableErrs ...error) {
	ctx, cancel := context.WithTimeout(context.Background(), time.Duration(internalSQLTimeout)*time.Second)
	ctx = kv.WithInternalSourceType(ctx, kv.InternalTxnBootstrap)
	_, err := s.ExecuteInternal(ctx, sql)
	defer cancel()
	for _, ignorableErr := range ignorableErrs {
		if terror.ErrorEqual(err, ignorableErr) {
			return
		}
	}
	if err != nil {
		logutil.BgLogger().Fatal("doReentrantDDL error", zap.Error(err))
	}
}

func upgradeToVer10(s Session, ver int64) {
	if ver >= version10 {
		return
	}
	doReentrantDDL(s, "ALTER TABLE mysql.stats_buckets CHANGE COLUMN `value` `upper_bound` BLOB NOT NULL", infoschema.ErrColumnNotExists, infoschema.ErrColumnExists)
	doReentrantDDL(s, "ALTER TABLE mysql.stats_buckets ADD COLUMN `lower_bound` BLOB", infoschema.ErrColumnExists)
	doReentrantDDL(s, "ALTER TABLE mysql.stats_histograms ADD COLUMN `null_count` BIGINT(64) NOT NULL DEFAULT 0", infoschema.ErrColumnExists)
	doReentrantDDL(s, "ALTER TABLE mysql.stats_histograms DROP COLUMN distinct_ratio", dbterror.ErrCantDropFieldOrKey)
	doReentrantDDL(s, "ALTER TABLE mysql.stats_histograms DROP COLUMN use_count_to_estimate", dbterror.ErrCantDropFieldOrKey)
}

func upgradeToVer11(s Session, ver int64) {
	if ver >= version11 {
		return
	}
	doReentrantDDL(s, "ALTER TABLE mysql.user ADD COLUMN `References_priv` ENUM('N','Y') CHARACTER SET utf8 NOT NULL DEFAULT 'N' AFTER `Grant_priv`", infoschema.ErrColumnExists)
	mustExecute(s, "UPDATE HIGH_PRIORITY mysql.user SET References_priv='Y'")
}

func upgradeToVer12(s Session, ver int64) {
	if ver >= version12 {
		return
	}
	ctx := kv.WithInternalSourceType(context.Background(), kv.InternalTxnBootstrap)
	_, err := s.ExecuteInternal(ctx, "BEGIN")
	terror.MustNil(err)
	sql := "SELECT HIGH_PRIORITY user, host, password FROM mysql.user WHERE password != ''"
	rs, err := s.ExecuteInternal(ctx, sql)
	if terror.ErrorEqual(err, core.ErrUnknownColumn) {
		sql := "SELECT HIGH_PRIORITY user, host, authentication_string FROM mysql.user WHERE authentication_string != ''"
		rs, err = s.ExecuteInternal(ctx, sql)
	}
	terror.MustNil(err)
	sqls := make([]string, 0, 1)
	defer terror.Call(rs.Close)
	req := rs.NewChunk(nil)
	it := chunk.NewIterator4Chunk(req)
	err = rs.Next(ctx, req)
	for err == nil && req.NumRows() != 0 {
		for row := it.Begin(); row != it.End(); row = it.Next() {
			user := row.GetString(0)
			host := row.GetString(1)
			pass := row.GetString(2)
			var newPass string
			newPass, err = oldPasswordUpgrade(pass)
			terror.MustNil(err)
			updateSQL := fmt.Sprintf(`UPDATE HIGH_PRIORITY mysql.user SET password = "%s" WHERE user="%s" AND host="%s"`, newPass, user, host)
			sqls = append(sqls, updateSQL)
		}
		err = rs.Next(ctx, req)
	}
	terror.MustNil(err)

	for _, sql := range sqls {
		mustExecute(s, sql)
	}

	sql = fmt.Sprintf(`INSERT HIGH_PRIORITY INTO %s.%s VALUES ("%s", "%d", "TiDB bootstrap version.") ON DUPLICATE KEY UPDATE VARIABLE_VALUE="%d"`,
		mysql.SystemDB, mysql.TiDBTable, tidbServerVersionVar, version12, version12)
	mustExecute(s, sql)

	mustExecute(s, "COMMIT")
}

func upgradeToVer13(s Session, ver int64) {
	if ver >= version13 {
		return
	}
	sqls := []string{
		"ALTER TABLE mysql.user ADD COLUMN `Create_tmp_table_priv` ENUM('N','Y') CHARACTER SET utf8 NOT NULL DEFAULT 'N' AFTER `Super_priv`",
		"ALTER TABLE mysql.user ADD COLUMN `Lock_tables_priv` ENUM('N','Y') CHARACTER SET utf8 NOT NULL DEFAULT 'N' AFTER `Create_tmp_table_priv`",
		"ALTER TABLE mysql.user ADD COLUMN `Create_view_priv` ENUM('N','Y') CHARACTER SET utf8 NOT NULL DEFAULT 'N' AFTER `Execute_priv`",
		"ALTER TABLE mysql.user ADD COLUMN `Show_view_priv` ENUM('N','Y') CHARACTER SET utf8 NOT NULL DEFAULT 'N' AFTER `Create_view_priv`",
		"ALTER TABLE mysql.user ADD COLUMN `Create_routine_priv` ENUM('N','Y') CHARACTER SET utf8 NOT NULL DEFAULT 'N' AFTER `Show_view_priv`",
		"ALTER TABLE mysql.user ADD COLUMN `Alter_routine_priv` ENUM('N','Y') CHARACTER SET utf8 NOT NULL DEFAULT 'N' AFTER `Create_routine_priv`",
		"ALTER TABLE mysql.user ADD COLUMN `Event_priv` ENUM('N','Y') CHARACTER SET utf8 NOT NULL DEFAULT 'N' AFTER `Create_user_priv`",
	}
	for _, sql := range sqls {
		doReentrantDDL(s, sql, infoschema.ErrColumnExists)
	}
	mustExecute(s, "UPDATE HIGH_PRIORITY mysql.user SET Create_tmp_table_priv='Y',Lock_tables_priv='Y',Create_routine_priv='Y',Alter_routine_priv='Y',Event_priv='Y' WHERE Super_priv='Y'")
	mustExecute(s, "UPDATE HIGH_PRIORITY mysql.user SET Create_view_priv='Y',Show_view_priv='Y' WHERE Create_priv='Y'")
}

func upgradeToVer14(s Session, ver int64) {
	if ver >= version14 {
		return
	}
	sqls := []string{
		"ALTER TABLE mysql.db ADD COLUMN `References_priv` ENUM('N','Y') CHARACTER SET utf8 NOT NULL DEFAULT 'N' AFTER `Grant_priv`",
		"ALTER TABLE mysql.db ADD COLUMN `Create_tmp_table_priv` ENUM('N','Y') CHARACTER SET utf8 NOT NULL DEFAULT 'N' AFTER `Alter_priv`",
		"ALTER TABLE mysql.db ADD COLUMN `Lock_tables_priv` ENUM('N','Y') CHARACTER SET utf8 NOT NULL DEFAULT 'N' AFTER `Create_tmp_table_priv`",
		"ALTER TABLE mysql.db ADD COLUMN `Create_view_priv` ENUM('N','Y') CHARACTER SET utf8 NOT NULL DEFAULT 'N' AFTER `Lock_tables_priv`",
		"ALTER TABLE mysql.db ADD COLUMN `Show_view_priv` ENUM('N','Y') CHARACTER SET utf8 NOT NULL DEFAULT 'N' AFTER `Create_view_priv`",
		"ALTER TABLE mysql.db ADD COLUMN `Create_routine_priv` ENUM('N','Y') CHARACTER SET utf8 NOT NULL DEFAULT 'N' AFTER `Show_view_priv`",
		"ALTER TABLE mysql.db ADD COLUMN `Alter_routine_priv` ENUM('N','Y') CHARACTER SET utf8 NOT NULL DEFAULT 'N' AFTER `Create_routine_priv`",
		"ALTER TABLE mysql.db ADD COLUMN `Event_priv` ENUM('N','Y') CHARACTER SET utf8 NOT NULL DEFAULT 'N' AFTER `Execute_priv`",
		"ALTER TABLE mysql.db ADD COLUMN `Trigger_priv` ENUM('N','Y') CHARACTER SET utf8 NOT NULL DEFAULT 'N' AFTER `Event_priv`",
	}
	for _, sql := range sqls {
		doReentrantDDL(s, sql, infoschema.ErrColumnExists)
	}
}

func upgradeToVer15(s Session, ver int64) {
	if ver >= version15 {
		return
	}
	doReentrantDDL(s, CreateGCDeleteRangeTable)
}

func upgradeToVer16(s Session, ver int64) {
	if ver >= version16 {
		return
	}
	doReentrantDDL(s, "ALTER TABLE mysql.stats_histograms ADD COLUMN `cm_sketch` BLOB", infoschema.ErrColumnExists)
}

func upgradeToVer17(s Session, ver int64) {
	if ver >= version17 {
		return
	}
	doReentrantDDL(s, "ALTER TABLE mysql.user MODIFY User CHAR(32)")
}

func upgradeToVer18(s Session, ver int64) {
	if ver >= version18 {
		return
	}
	doReentrantDDL(s, "ALTER TABLE mysql.stats_histograms ADD COLUMN `tot_col_size` BIGINT(64) NOT NULL DEFAULT 0", infoschema.ErrColumnExists)
}

func upgradeToVer19(s Session, ver int64) {
	if ver >= version19 {
		return
	}
	doReentrantDDL(s, "ALTER TABLE mysql.db MODIFY User CHAR(32)")
	doReentrantDDL(s, "ALTER TABLE mysql.tables_priv MODIFY User CHAR(32)")
	doReentrantDDL(s, "ALTER TABLE mysql.columns_priv MODIFY User CHAR(32)")
}

func upgradeToVer20(s Session, ver int64) {
	if ver >= version20 {
		return
	}
	doReentrantDDL(s, CreateStatsFeedbackTable)
}

func upgradeToVer21(s Session, ver int64) {
	if ver >= version21 {
		return
	}
	mustExecute(s, CreateGCDeleteRangeDoneTable)

	doReentrantDDL(s, "ALTER TABLE mysql.gc_delete_range DROP INDEX job_id", dbterror.ErrCantDropFieldOrKey)
	doReentrantDDL(s, "ALTER TABLE mysql.gc_delete_range ADD UNIQUE INDEX delete_range_index (job_id, element_id)", dbterror.ErrDupKeyName)
	doReentrantDDL(s, "ALTER TABLE mysql.gc_delete_range DROP INDEX element_id", dbterror.ErrCantDropFieldOrKey)
}

func upgradeToVer22(s Session, ver int64) {
	if ver >= version22 {
		return
	}
	doReentrantDDL(s, "ALTER TABLE mysql.stats_histograms ADD COLUMN `stats_ver` BIGINT(64) NOT NULL DEFAULT 0", infoschema.ErrColumnExists)
}

func upgradeToVer23(s Session, ver int64) {
	if ver >= version23 {
		return
	}
	doReentrantDDL(s, "ALTER TABLE mysql.stats_histograms ADD COLUMN `flag` BIGINT(64) NOT NULL DEFAULT 0", infoschema.ErrColumnExists)
}

// writeSystemTZ writes system timezone info into mysql.tidb
func writeSystemTZ(s Session) {
	mustExecute(s, `INSERT HIGH_PRIORITY INTO %n.%n VALUES (%?, %?, "TiDB Global System Timezone.") ON DUPLICATE KEY UPDATE VARIABLE_VALUE= %?`,
		mysql.SystemDB,
		mysql.TiDBTable,
		tidbSystemTZ,
		timeutil.InferSystemTZ(),
		timeutil.InferSystemTZ(),
	)
}

// upgradeToVer24 initializes `System` timezone according to docs/design/2018-09-10-adding-tz-env.md
func upgradeToVer24(s Session, ver int64) {
	if ver >= version24 {
		return
	}
	writeSystemTZ(s)
}

// upgradeToVer25 updates tidb_max_chunk_size to new low bound value 32 if previous value is small than 32.
func upgradeToVer25(s Session, ver int64) {
	if ver >= version25 {
		return
	}
	sql := fmt.Sprintf("UPDATE HIGH_PRIORITY %[1]s.%[2]s SET VARIABLE_VALUE = '%[4]d' WHERE VARIABLE_NAME = '%[3]s' AND VARIABLE_VALUE < %[4]d",
		mysql.SystemDB, mysql.GlobalVariablesTable, variable.TiDBMaxChunkSize, variable.DefInitChunkSize)
	mustExecute(s, sql)
}

func upgradeToVer26(s Session, ver int64) {
	if ver >= version26 {
		return
	}
	mustExecute(s, CreateRoleEdgesTable)
	mustExecute(s, CreateDefaultRolesTable)
	doReentrantDDL(s, "ALTER TABLE mysql.user ADD COLUMN `Create_role_priv` ENUM('N','Y') DEFAULT 'N'", infoschema.ErrColumnExists)
	doReentrantDDL(s, "ALTER TABLE mysql.user ADD COLUMN `Drop_role_priv` ENUM('N','Y') DEFAULT 'N'", infoschema.ErrColumnExists)
	doReentrantDDL(s, "ALTER TABLE mysql.user ADD COLUMN `Account_locked` ENUM('N','Y') DEFAULT 'N'", infoschema.ErrColumnExists)
	// user with Create_user_Priv privilege should have Create_view_priv and Show_view_priv after upgrade to v3.0
	mustExecute(s, "UPDATE HIGH_PRIORITY mysql.user SET Create_role_priv='Y',Drop_role_priv='Y' WHERE Create_user_priv='Y'")
	// user with Create_Priv privilege should have Create_view_priv and Show_view_priv after upgrade to v3.0
	mustExecute(s, "UPDATE HIGH_PRIORITY mysql.user SET Create_view_priv='Y',Show_view_priv='Y' WHERE Create_priv='Y'")
}

func upgradeToVer27(s Session, ver int64) {
	if ver >= version27 {
		return
	}
	doReentrantDDL(s, "ALTER TABLE mysql.stats_histograms ADD COLUMN `correlation` DOUBLE NOT NULL DEFAULT 0", infoschema.ErrColumnExists)
}

func upgradeToVer28(s Session, ver int64) {
	if ver >= version28 {
		return
	}
	doReentrantDDL(s, CreateBindInfoTable)
}

func upgradeToVer29(s Session, ver int64) {
	// upgradeToVer29 only need to be run when the current version is 28.
	if ver != version28 {
		return
	}
	doReentrantDDL(s, "ALTER TABLE mysql.bind_info CHANGE create_time create_time TIMESTAMP(3)")
	doReentrantDDL(s, "ALTER TABLE mysql.bind_info CHANGE update_time update_time TIMESTAMP(3)")
	doReentrantDDL(s, "ALTER TABLE mysql.bind_info ADD INDEX sql_index (original_sql(1024),default_db(1024))", dbterror.ErrDupKeyName)
}

func upgradeToVer30(s Session, ver int64) {
	if ver >= version30 {
		return
	}
	mustExecute(s, CreateStatsTopNTable)
}

func upgradeToVer31(s Session, ver int64) {
	if ver >= version31 {
		return
	}
	doReentrantDDL(s, "ALTER TABLE mysql.stats_histograms ADD COLUMN `last_analyze_pos` BLOB DEFAULT NULL", infoschema.ErrColumnExists)
}

func upgradeToVer32(s Session, ver int64) {
	if ver >= version32 {
		return
	}
	doReentrantDDL(s, "ALTER TABLE mysql.tables_priv MODIFY table_priv SET('Select','Insert','Update','Delete','Create','Drop','Grant', 'Index', 'Alter', 'Create View', 'Show View', 'Trigger', 'References')")
}

func upgradeToVer33(s Session, ver int64) {
	if ver >= version33 {
		return
	}
	doReentrantDDL(s, CreateExprPushdownBlacklist)
}

func upgradeToVer34(s Session, ver int64) {
	if ver >= version34 {
		return
	}
	doReentrantDDL(s, CreateOptRuleBlacklist)
}

func upgradeToVer35(s Session, ver int64) {
	if ver >= version35 {
		return
	}
	sql := fmt.Sprintf("UPDATE HIGH_PRIORITY %s.%s SET VARIABLE_NAME = '%s' WHERE VARIABLE_NAME = 'tidb_back_off_weight'",
		mysql.SystemDB, mysql.GlobalVariablesTable, variable.TiDBBackOffWeight)
	mustExecute(s, sql)
}

func upgradeToVer36(s Session, ver int64) {
	if ver >= version36 {
		return
	}
	doReentrantDDL(s, "ALTER TABLE mysql.user ADD COLUMN `Shutdown_priv` ENUM('N','Y') DEFAULT 'N'", infoschema.ErrColumnExists)
	// A root user will have those privileges after upgrading.
	mustExecute(s, "UPDATE HIGH_PRIORITY mysql.user SET Shutdown_priv='Y' WHERE Super_priv='Y'")
	mustExecute(s, "UPDATE HIGH_PRIORITY mysql.user SET Create_tmp_table_priv='Y',Lock_tables_priv='Y',Create_routine_priv='Y',Alter_routine_priv='Y',Event_priv='Y' WHERE Super_priv='Y'")
}

func upgradeToVer37(s Session, ver int64) {
	if ver >= version37 {
		return
	}
	// when upgrade from old tidb and no 'tidb_enable_window_function' in GLOBAL_VARIABLES, init it with 0.
	sql := fmt.Sprintf("INSERT IGNORE INTO  %s.%s (`VARIABLE_NAME`, `VARIABLE_VALUE`) VALUES ('%s', '%d')",
		mysql.SystemDB, mysql.GlobalVariablesTable, variable.TiDBEnableWindowFunction, 0)
	mustExecute(s, sql)
}

func upgradeToVer38(s Session, ver int64) {
	if ver >= version38 {
		return
	}
	doReentrantDDL(s, CreateGlobalPrivTable)
}

func writeNewCollationParameter(s Session, flag bool) {
	comment := "If the new collations are enabled. Do not edit it."
	b := varFalse
	if flag {
		b = varTrue
	}
	mustExecute(s, `INSERT HIGH_PRIORITY INTO %n.%n VALUES (%?, %?, %?) ON DUPLICATE KEY UPDATE VARIABLE_VALUE=%?`,
		mysql.SystemDB, mysql.TiDBTable, tidbNewCollationEnabled, b, comment, b,
	)
}

func upgradeToVer40(s Session, ver int64) {
	if ver >= version40 {
		return
	}
	// There is no way to enable new collation for an existing TiDB cluster.
	writeNewCollationParameter(s, false)
}

func upgradeToVer41(s Session, ver int64) {
	if ver >= version41 {
		return
	}
	doReentrantDDL(s, "ALTER TABLE mysql.user CHANGE `password` `authentication_string` TEXT", infoschema.ErrColumnExists, infoschema.ErrColumnNotExists)
	doReentrantDDL(s, "ALTER TABLE mysql.user ADD COLUMN `password` TEXT as (`authentication_string`)", infoschema.ErrColumnExists)
}

// writeDefaultExprPushDownBlacklist writes default expr pushdown blacklist into mysql.expr_pushdown_blacklist
func writeDefaultExprPushDownBlacklist(s Session) {
	mustExecute(s, "INSERT HIGH_PRIORITY INTO mysql.expr_pushdown_blacklist VALUES"+
		"('date_add','tiflash', 'DST(daylight saving time) does not take effect in TiFlash date_add')")
}

func upgradeToVer42(s Session, ver int64) {
	if ver >= version42 {
		return
	}
	doReentrantDDL(s, "ALTER TABLE mysql.expr_pushdown_blacklist ADD COLUMN `store_type` CHAR(100) NOT NULL DEFAULT 'tikv,tiflash,tidb'", infoschema.ErrColumnExists)
	doReentrantDDL(s, "ALTER TABLE mysql.expr_pushdown_blacklist ADD COLUMN `reason` VARCHAR(200)", infoschema.ErrColumnExists)
	writeDefaultExprPushDownBlacklist(s)
}

// Convert statement summary global variables to non-empty values.
func writeStmtSummaryVars(s Session) {
	sql := "UPDATE %n.%n SET variable_value= %? WHERE variable_name= %? AND variable_value=''"
	mustExecute(s, sql, mysql.SystemDB, mysql.GlobalVariablesTable, variable.BoolToOnOff(variable.DefTiDBEnableStmtSummary), variable.TiDBEnableStmtSummary)
	mustExecute(s, sql, mysql.SystemDB, mysql.GlobalVariablesTable, variable.BoolToOnOff(variable.DefTiDBStmtSummaryInternalQuery), variable.TiDBStmtSummaryInternalQuery)
	mustExecute(s, sql, mysql.SystemDB, mysql.GlobalVariablesTable, strconv.Itoa(variable.DefTiDBStmtSummaryRefreshInterval), variable.TiDBStmtSummaryRefreshInterval)
	mustExecute(s, sql, mysql.SystemDB, mysql.GlobalVariablesTable, strconv.Itoa(variable.DefTiDBStmtSummaryHistorySize), variable.TiDBStmtSummaryHistorySize)
	mustExecute(s, sql, mysql.SystemDB, mysql.GlobalVariablesTable, strconv.FormatUint(uint64(variable.DefTiDBStmtSummaryMaxStmtCount), 10), variable.TiDBStmtSummaryMaxStmtCount)
	mustExecute(s, sql, mysql.SystemDB, mysql.GlobalVariablesTable, strconv.FormatUint(uint64(variable.DefTiDBStmtSummaryMaxSQLLength), 10), variable.TiDBStmtSummaryMaxSQLLength)
}

func upgradeToVer43(s Session, ver int64) {
	if ver >= version43 {
		return
	}
	writeStmtSummaryVars(s)
}

func upgradeToVer44(s Session, ver int64) {
	if ver >= version44 {
		return
	}
	mustExecute(s, "DELETE FROM mysql.global_variables where variable_name = \"tidb_isolation_read_engines\"")
}

func upgradeToVer45(s Session, ver int64) {
	if ver >= version45 {
		return
	}
	doReentrantDDL(s, "ALTER TABLE mysql.user ADD COLUMN `Config_priv` ENUM('N','Y') DEFAULT 'N'", infoschema.ErrColumnExists)
	mustExecute(s, "UPDATE HIGH_PRIORITY mysql.user SET Config_priv='Y' WHERE Super_priv='Y'")
}

// In v3.1.1, we wrongly replace the context of upgradeToVer39 with upgradeToVer44. If we upgrade from v3.1.1 to a newer version,
// upgradeToVer39 will be missed. So we redo upgradeToVer39 here to make sure the upgrading from v3.1.1 succeed.
func upgradeToVer46(s Session, ver int64) {
	if ver >= version46 {
		return
	}
	doReentrantDDL(s, "ALTER TABLE mysql.user ADD COLUMN `Reload_priv` ENUM('N','Y') DEFAULT 'N'", infoschema.ErrColumnExists)
	doReentrantDDL(s, "ALTER TABLE mysql.user ADD COLUMN `File_priv` ENUM('N','Y') DEFAULT 'N'", infoschema.ErrColumnExists)
	mustExecute(s, "UPDATE HIGH_PRIORITY mysql.user SET Reload_priv='Y' WHERE Super_priv='Y'")
	mustExecute(s, "UPDATE HIGH_PRIORITY mysql.user SET File_priv='Y' WHERE Super_priv='Y'")
}

func upgradeToVer47(s Session, ver int64) {
	if ver >= version47 {
		return
	}
	doReentrantDDL(s, "ALTER TABLE mysql.bind_info ADD COLUMN `source` varchar(10) NOT NULL default 'unknown'", infoschema.ErrColumnExists)
}

func upgradeToVer50(s Session, ver int64) {
	if ver >= version50 {
		return
	}
	doReentrantDDL(s, CreateSchemaIndexUsageTable)
}

func upgradeToVer52(s Session, ver int64) {
	if ver >= version52 {
		return
	}
	doReentrantDDL(s, "ALTER TABLE mysql.stats_histograms MODIFY cm_sketch BLOB(6291456)")
}

func upgradeToVer53(s Session, ver int64) {
	if ver >= version53 {
		return
	}
	// when upgrade from old tidb and no `tidb_enable_strict_double_type_check` in GLOBAL_VARIABLES, init it with 1`
	sql := fmt.Sprintf("INSERT IGNORE INTO %s.%s (`VARIABLE_NAME`, `VARIABLE_VALUE`) VALUES ('%s', '%d')",
		mysql.SystemDB, mysql.GlobalVariablesTable, variable.TiDBEnableStrictDoubleTypeCheck, 0)
	mustExecute(s, sql)
}

func upgradeToVer54(s Session, ver int64) {
	if ver >= version54 {
		return
	}
	// The mem-query-quota default value is 32GB by default in v3.0, and 1GB by
	// default in v4.0.
	// If a cluster is upgraded from v3.0.x (bootstrapVer <= version38) to
	// v4.0.9+, we'll write the default value to mysql.tidb. Thus we can get the
	// default value of mem-quota-query, and promise the compatibility even if
	// the tidb-server restarts.
	// If it's a newly deployed cluster, we do not need to write the value into
	// mysql.tidb, since no compatibility problem will happen.

	// This bootstrap task becomes obsolete in TiDB 5.0+, because it appears that the
	// default value of mem-quota-query changes back to 1GB. In TiDB 6.1+ mem-quota-query
	// is no longer a config option, but instead a system variable (tidb_mem_quota_query).

	if ver <= version38 {
		writeMemoryQuotaQuery(s)
	}
}

// When cherry-pick upgradeToVer52 to v4.0, we wrongly name it upgradeToVer48.
// If we upgrade from v4.0 to a newer version, the real upgradeToVer48 will be missed.
// So we redo upgradeToVer48 here to make sure the upgrading from v4.0 succeeds.
func upgradeToVer55(s Session, ver int64) {
	if ver >= version55 {
		return
	}
	defValues := map[string]string{
		variable.TiDBIndexLookupConcurrency:     "4",
		variable.TiDBIndexLookupJoinConcurrency: "4",
		variable.TiDBHashAggFinalConcurrency:    "4",
		variable.TiDBHashAggPartialConcurrency:  "4",
		variable.TiDBWindowConcurrency:          "4",
		variable.TiDBProjectionConcurrency:      "4",
		variable.TiDBHashJoinConcurrency:        "5",
	}
	names := make([]string, 0, len(defValues))
	for n := range defValues {
		names = append(names, n)
	}

	selectSQL := "select HIGH_PRIORITY * from mysql.global_variables where variable_name in ('" + strings.Join(names, quoteCommaQuote) + "')"
	ctx := kv.WithInternalSourceType(context.Background(), kv.InternalTxnBootstrap)
	rs, err := s.ExecuteInternal(ctx, selectSQL)
	terror.MustNil(err)
	defer terror.Call(rs.Close)
	req := rs.NewChunk(nil)
	it := chunk.NewIterator4Chunk(req)
	err = rs.Next(ctx, req)
	for err == nil && req.NumRows() != 0 {
		for row := it.Begin(); row != it.End(); row = it.Next() {
			n := strings.ToLower(row.GetString(0))
			v := row.GetString(1)
			if defValue, ok := defValues[n]; !ok || defValue != v {
				return
			}
		}
		err = rs.Next(ctx, req)
	}
	terror.MustNil(err)

	mustExecute(s, "BEGIN")
	v := strconv.Itoa(variable.ConcurrencyUnset)
	sql := fmt.Sprintf("UPDATE %s.%s SET variable_value='%%s' WHERE variable_name='%%s'", mysql.SystemDB, mysql.GlobalVariablesTable)
	for _, name := range names {
		mustExecute(s, fmt.Sprintf(sql, v, name))
	}
	mustExecute(s, "COMMIT")
}

// When cherry-pick upgradeToVer54 to v4.0, we wrongly name it upgradeToVer49.
// If we upgrade from v4.0 to a newer version, the real upgradeToVer49 will be missed.
// So we redo upgradeToVer49 here to make sure the upgrading from v4.0 succeeds.
func upgradeToVer56(s Session, ver int64) {
	if ver >= version56 {
		return
	}
	doReentrantDDL(s, CreateStatsExtended)
}

func upgradeToVer57(s Session, ver int64) {
	if ver >= version57 {
		return
	}
	insertBuiltinBindInfoRow(s)
}

func initBindInfoTable(s Session) {
	mustExecute(s, CreateBindInfoTable)
	insertBuiltinBindInfoRow(s)
}

func insertBuiltinBindInfoRow(s Session) {
	mustExecute(s, `INSERT HIGH_PRIORITY INTO mysql.bind_info(original_sql, bind_sql, default_db, status, create_time, update_time, charset, collation, source)
						VALUES (%?, %?, "mysql", %?, "0000-00-00 00:00:00", "0000-00-00 00:00:00", "", "", %?)`,
		bindinfo.BuiltinPseudoSQL4BindLock, bindinfo.BuiltinPseudoSQL4BindLock, bindinfo.Builtin, bindinfo.Builtin,
	)
}

func upgradeToVer59(s Session, ver int64) {
	if ver >= version59 {
		return
	}
	// The oom-action default value is log by default in v3.0, and cancel by
	// default in v4.0.11+.
	// If a cluster is upgraded from v3.0.x (bootstrapVer <= version59) to
	// v4.0.11+, we'll write the default value to mysql.tidb. Thus we can get
	// the default value of oom-action, and promise the compatibility even if
	// the tidb-server restarts.
	// If it's a newly deployed cluster, we do not need to write the value into
	// mysql.tidb, since no compatibility problem will happen.
	writeOOMAction(s)
}

func upgradeToVer60(s Session, ver int64) {
	if ver >= version60 {
		return
	}
	mustExecute(s, "DROP TABLE IF EXISTS mysql.stats_extended")
	doReentrantDDL(s, CreateStatsExtended)
}

type bindInfo struct {
	bindSQL    string
	status     string
	createTime types.Time
	charset    string
	collation  string
	source     string
}

func upgradeToVer67(s Session, ver int64) {
	if ver >= version67 {
		return
	}
	bindMap := make(map[string]bindInfo)
	h := &bindinfo.BindHandle{}
	var err error
	mustExecute(s, "BEGIN PESSIMISTIC")

	defer func() {
		if err != nil {
			mustExecute(s, "ROLLBACK")
			return
		}

		mustExecute(s, "COMMIT")
	}()
	mustExecute(s, h.LockBindInfoSQL())
	ctx := kv.WithInternalSourceType(context.Background(), kv.InternalTxnBootstrap)
	var rs sqlexec.RecordSet
	rs, err = s.ExecuteInternal(ctx,
		`SELECT bind_sql, default_db, status, create_time, charset, collation, source
			FROM mysql.bind_info
			WHERE source != 'builtin'
			ORDER BY update_time DESC`)
	if err != nil {
		logutil.BgLogger().Fatal("upgradeToVer67 error", zap.Error(err))
	}
	req := rs.NewChunk(nil)
	iter := chunk.NewIterator4Chunk(req)
	p := parser.New()
	now := types.NewTime(types.FromGoTime(time.Now()), mysql.TypeTimestamp, 3)
	for {
		err = rs.Next(context.TODO(), req)
		if err != nil {
			logutil.BgLogger().Fatal("upgradeToVer67 error", zap.Error(err))
		}
		if req.NumRows() == 0 {
			break
		}
		updateBindInfo(iter, p, bindMap)
	}
	terror.Call(rs.Close)

	mustExecute(s, "DELETE FROM mysql.bind_info where source != 'builtin'")
	for original, bind := range bindMap {
		mustExecute(s, fmt.Sprintf("INSERT INTO mysql.bind_info VALUES(%s, %s, '', %s, %s, %s, %s, %s, %s)",
			expression.Quote(original),
			expression.Quote(bind.bindSQL),
			expression.Quote(bind.status),
			expression.Quote(bind.createTime.String()),
			expression.Quote(now.String()),
			expression.Quote(bind.charset),
			expression.Quote(bind.collation),
			expression.Quote(bind.source),
		))
	}
}

func updateBindInfo(iter *chunk.Iterator4Chunk, p *parser.Parser, bindMap map[string]bindInfo) {
	for row := iter.Begin(); row != iter.End(); row = iter.Next() {
		bind := row.GetString(0)
		db := row.GetString(1)
		status := row.GetString(2)

		if status != bindinfo.Enabled && status != bindinfo.Using && status != bindinfo.Builtin {
			continue
		}

		charset := row.GetString(4)
		collation := row.GetString(5)
		stmt, err := p.ParseOneStmt(bind, charset, collation)
		if err != nil {
			logutil.BgLogger().Fatal("updateBindInfo error", zap.Error(err))
		}
		originWithDB := parser.Normalize(utilparser.RestoreWithDefaultDB(stmt, db, bind))
		if _, ok := bindMap[originWithDB]; ok {
			// The results are sorted in descending order of time.
			// And in the following cases, duplicate originWithDB may occur
			//      originalText         	|bindText                                   	|DB
			//		`select * from t` 		|`select /*+ use_index(t, idx) */ * from t` 	|`test`
			// 		`select * from test.t`  |`select /*+ use_index(t, idx) */ * from test.t`|``
			// Therefore, if repeated, we can skip to keep the latest binding.
			continue
		}
		bindMap[originWithDB] = bindInfo{
			bindSQL:    utilparser.RestoreWithDefaultDB(stmt, db, bind),
			status:     status,
			createTime: row.GetTime(3),
			charset:    charset,
			collation:  collation,
			source:     row.GetString(6),
		}
	}
}

func writeMemoryQuotaQuery(s Session) {
	comment := "memory_quota_query is 32GB by default in v3.0.x, 1GB by default in v4.0.x+"
	mustExecute(s, `INSERT HIGH_PRIORITY INTO %n.%n VALUES (%?, %?, %?) ON DUPLICATE KEY UPDATE VARIABLE_VALUE=%?`,
		mysql.SystemDB, mysql.TiDBTable, tidbDefMemoryQuotaQuery, 32<<30, comment, 32<<30,
	)
}

func upgradeToVer62(s Session, ver int64) {
	if ver >= version62 {
		return
	}
	doReentrantDDL(s, "ALTER TABLE mysql.stats_buckets ADD COLUMN `ndv` bigint not null default 0", infoschema.ErrColumnExists)
}

func upgradeToVer63(s Session, ver int64) {
	if ver >= version63 {
		return
	}
	doReentrantDDL(s, "ALTER TABLE mysql.user ADD COLUMN `Create_tablespace_priv` ENUM('N','Y') DEFAULT 'N'", infoschema.ErrColumnExists)
	mustExecute(s, "UPDATE HIGH_PRIORITY mysql.user SET Create_tablespace_priv='Y' where Super_priv='Y'")
}

func upgradeToVer64(s Session, ver int64) {
	if ver >= version64 {
		return
	}
	doReentrantDDL(s, "ALTER TABLE mysql.user ADD COLUMN `Repl_slave_priv` ENUM('N','Y') CHARACTER SET utf8 NOT NULL DEFAULT 'N' AFTER `Execute_priv`", infoschema.ErrColumnExists)
	doReentrantDDL(s, "ALTER TABLE mysql.user ADD COLUMN `Repl_client_priv` ENUM('N','Y') CHARACTER SET utf8 NOT NULL DEFAULT 'N' AFTER `Repl_slave_priv`", infoschema.ErrColumnExists)
	mustExecute(s, "UPDATE HIGH_PRIORITY mysql.user SET Repl_slave_priv='Y',Repl_client_priv='Y' where Super_priv='Y'")
}

func upgradeToVer65(s Session, ver int64) {
	if ver >= version65 {
		return
	}
	doReentrantDDL(s, CreateStatsFMSketchTable)
}

func upgradeToVer66(s Session, ver int64) {
	if ver >= version66 {
		return
	}
	mustExecute(s, "set @@global.tidb_track_aggregate_memory_usage = 1")
}

func upgradeToVer68(s Session, ver int64) {
	if ver >= version68 {
		return
	}
	mustExecute(s, "DELETE FROM mysql.global_variables where VARIABLE_NAME = 'tidb_enable_clustered_index' and VARIABLE_VALUE = 'OFF'")
}

func upgradeToVer69(s Session, ver int64) {
	if ver >= version69 {
		return
	}
	doReentrantDDL(s, CreateGlobalGrantsTable)
}

func upgradeToVer70(s Session, ver int64) {
	if ver >= version70 {
		return
	}
	doReentrantDDL(s, "ALTER TABLE mysql.user ADD COLUMN plugin CHAR(64) AFTER authentication_string", infoschema.ErrColumnExists)
	mustExecute(s, "UPDATE HIGH_PRIORITY mysql.user SET plugin='mysql_native_password'")
}

func upgradeToVer71(s Session, ver int64) {
	if ver >= version71 {
		return
	}
	mustExecute(s, "UPDATE mysql.global_variables SET VARIABLE_VALUE='OFF' WHERE VARIABLE_NAME = 'tidb_multi_statement_mode' AND VARIABLE_VALUE = 'WARN'")
}

func upgradeToVer72(s Session, ver int64) {
	if ver >= version72 {
		return
	}
	doReentrantDDL(s, "ALTER TABLE mysql.stats_meta ADD COLUMN snapshot BIGINT(64) UNSIGNED NOT NULL DEFAULT 0", infoschema.ErrColumnExists)
}

func upgradeToVer73(s Session, ver int64) {
	if ver >= version73 {
		return
	}
	doReentrantDDL(s, CreateCapturePlanBaselinesBlacklist)
}

func upgradeToVer74(s Session, ver int64) {
	if ver >= version74 {
		return
	}
	// The old default value of `tidb_stmt_summary_max_stmt_count` is 200, we want to enlarge this to the new default value when TiDB upgrade.
	mustExecute(s, fmt.Sprintf("UPDATE mysql.global_variables SET VARIABLE_VALUE='%[1]v' WHERE VARIABLE_NAME = 'tidb_stmt_summary_max_stmt_count' AND CAST(VARIABLE_VALUE AS SIGNED) = 200", variable.DefTiDBStmtSummaryMaxStmtCount))
}

func upgradeToVer75(s Session, ver int64) {
	if ver >= version75 {
		return
	}
	doReentrantDDL(s, "ALTER TABLE mysql.user MODIFY COLUMN Host CHAR(255)")
	doReentrantDDL(s, "ALTER TABLE mysql.global_priv MODIFY COLUMN Host CHAR(255)")
	doReentrantDDL(s, "ALTER TABLE mysql.db MODIFY COLUMN Host CHAR(255)")
	doReentrantDDL(s, "ALTER TABLE mysql.tables_priv MODIFY COLUMN Host CHAR(255)")
	doReentrantDDL(s, "ALTER TABLE mysql.columns_priv MODIFY COLUMN Host CHAR(255)")
}

func upgradeToVer76(s Session, ver int64) {
	if ver >= version76 {
		return
	}
	doReentrantDDL(s, "ALTER TABLE mysql.columns_priv MODIFY COLUMN Column_priv SET('Select','Insert','Update','References')")
}

func upgradeToVer77(s Session, ver int64) {
	if ver >= version77 {
		return
	}
	doReentrantDDL(s, CreateColumnStatsUsageTable)
}

func upgradeToVer78(s Session, ver int64) {
	if ver >= version78 {
		return
	}
	doReentrantDDL(s, "ALTER TABLE mysql.stats_buckets MODIFY upper_bound LONGBLOB NOT NULL")
	doReentrantDDL(s, "ALTER TABLE mysql.stats_buckets MODIFY lower_bound LONGBLOB")
	doReentrantDDL(s, "ALTER TABLE mysql.stats_histograms MODIFY last_analyze_pos LONGBLOB DEFAULT NULL")
}

func upgradeToVer79(s Session, ver int64) {
	if ver >= version79 {
		return
	}
	doReentrantDDL(s, CreateTableCacheMetaTable)
}

func upgradeToVer80(s Session, ver int64) {
	if ver >= version80 {
		return
	}
	// Check if tidb_analyze_version exists in mysql.GLOBAL_VARIABLES.
	// If not, insert "tidb_analyze_version | 1" since this is the old behavior before we introduce this variable.
	ctx := kv.WithInternalSourceType(context.Background(), kv.InternalTxnBootstrap)
	rs, err := s.ExecuteInternal(ctx, "SELECT VARIABLE_VALUE FROM %n.%n WHERE VARIABLE_NAME=%?;",
		mysql.SystemDB, mysql.GlobalVariablesTable, variable.TiDBAnalyzeVersion)
	terror.MustNil(err)
	req := rs.NewChunk(nil)
	err = rs.Next(ctx, req)
	terror.MustNil(err)
	if req.NumRows() != 0 {
		return
	}

	mustExecute(s, "INSERT HIGH_PRIORITY IGNORE INTO %n.%n VALUES (%?, %?);",
		mysql.SystemDB, mysql.GlobalVariablesTable, variable.TiDBAnalyzeVersion, 1)
}

// For users that upgrade TiDB from a pre-4.0 version, we want to disable index merge by default.
// This helps minimize query plan regressions.
func upgradeToVer81(s Session, ver int64) {
	if ver >= version81 {
		return
	}
	// Check if tidb_enable_index_merge exists in mysql.GLOBAL_VARIABLES.
	// If not, insert "tidb_enable_index_merge | off".
	ctx := kv.WithInternalSourceType(context.Background(), kv.InternalTxnBootstrap)
	rs, err := s.ExecuteInternal(ctx, "SELECT VARIABLE_VALUE FROM %n.%n WHERE VARIABLE_NAME=%?;",
		mysql.SystemDB, mysql.GlobalVariablesTable, variable.TiDBEnableIndexMerge)
	terror.MustNil(err)
	req := rs.NewChunk(nil)
	err = rs.Next(ctx, req)
	terror.MustNil(err)
	if req.NumRows() != 0 {
		return
	}

	mustExecute(s, "INSERT HIGH_PRIORITY IGNORE INTO %n.%n VALUES (%?, %?);",
		mysql.SystemDB, mysql.GlobalVariablesTable, variable.TiDBEnableIndexMerge, variable.Off)
}

func upgradeToVer82(s Session, ver int64) {
	if ver >= version82 {
		return
	}
	doReentrantDDL(s, CreateAnalyzeOptionsTable)
}

func upgradeToVer83(s Session, ver int64) {
	if ver >= version83 {
		return
	}
	doReentrantDDL(s, CreateStatsHistory)
}

func upgradeToVer84(s Session, ver int64) {
	if ver >= version84 {
		return
	}
	doReentrantDDL(s, CreateStatsMetaHistory)
}

func upgradeToVer85(s Session, ver int64) {
	if ver >= version85 {
		return
	}
	mustExecute(s, fmt.Sprintf("UPDATE HIGH_PRIORITY mysql.bind_info SET status= '%s' WHERE status = '%s'", bindinfo.Enabled, bindinfo.Using))
}

func upgradeToVer86(s Session, ver int64) {
	if ver >= version86 {
		return
	}
	doReentrantDDL(s, "ALTER TABLE mysql.tables_priv MODIFY COLUMN Column_priv SET('Select','Insert','Update','References')")
}

func upgradeToVer87(s Session, ver int64) {
	if ver >= version87 {
		return
	}
	doReentrantDDL(s, CreateAnalyzeJobs)
}

func upgradeToVer88(s Session, ver int64) {
	if ver >= version88 {
		return
	}
	doReentrantDDL(s, "ALTER TABLE mysql.user CHANGE `Repl_slave_priv` `Repl_slave_priv` ENUM('N','Y') NOT NULL DEFAULT 'N' AFTER `Execute_priv`")
	doReentrantDDL(s, "ALTER TABLE mysql.user CHANGE `Repl_client_priv` `Repl_client_priv` ENUM('N','Y') NOT NULL DEFAULT 'N' AFTER `Repl_slave_priv`")
}

func upgradeToVer89(s Session, ver int64) {
	if ver >= version89 {
		return
	}
	doReentrantDDL(s, CreateAdvisoryLocks)
}

// importConfigOption is a one-time import.
// It is intended to be used to convert a config option to a sysvar.
// It reads the config value from the tidb-server executing the bootstrap
// (not guaranteed to be the same on all servers), and writes a message
// to the error log. The message is important since the behavior is weird
// (changes to the config file will no longer take effect past this point).
func importConfigOption(s Session, configName, svName, valStr string) {
	message := fmt.Sprintf("%s is now configured by the system variable %s. One-time importing the value specified in tidb.toml file", configName, svName)
	logutil.BgLogger().Warn(message, zap.String("value", valStr))
	// We use insert ignore, since if its a duplicate we don't want to overwrite any user-set values.
	sql := fmt.Sprintf("INSERT IGNORE INTO  %s.%s (`VARIABLE_NAME`, `VARIABLE_VALUE`) VALUES ('%s', '%s')",
		mysql.SystemDB, mysql.GlobalVariablesTable, svName, valStr)
	mustExecute(s, sql)
}

func upgradeToVer90(s Session, ver int64) {
	if ver >= version90 {
		return
	}
	valStr := variable.BoolToOnOff(config.GetGlobalConfig().EnableBatchDML)
	importConfigOption(s, "enable-batch-dml", variable.TiDBEnableBatchDML, valStr)
	valStr = fmt.Sprint(config.GetGlobalConfig().MemQuotaQuery)
	importConfigOption(s, "mem-quota-query", variable.TiDBMemQuotaQuery, valStr)
	valStr = fmt.Sprint(config.GetGlobalConfig().Log.QueryLogMaxLen)
	importConfigOption(s, "query-log-max-len", variable.TiDBQueryLogMaxLen, valStr)
	valStr = fmt.Sprint(config.GetGlobalConfig().Performance.CommitterConcurrency)
	importConfigOption(s, "committer-concurrency", variable.TiDBCommitterConcurrency, valStr)
	valStr = variable.BoolToOnOff(config.GetGlobalConfig().Performance.RunAutoAnalyze)
	importConfigOption(s, "run-auto-analyze", variable.TiDBEnableAutoAnalyze, valStr)
	valStr = config.GetGlobalConfig().OOMAction
	importConfigOption(s, "oom-action", variable.TiDBMemOOMAction, valStr)
}

func upgradeToVer91(s Session, ver int64) {
	if ver >= version91 {
		return
	}
	valStr := variable.BoolToOnOff(config.GetGlobalConfig().PreparedPlanCache.Enabled)
	importConfigOption(s, "prepared-plan-cache.enable", variable.TiDBEnablePrepPlanCache, valStr)

	valStr = strconv.Itoa(int(config.GetGlobalConfig().PreparedPlanCache.Capacity))
	importConfigOption(s, "prepared-plan-cache.capacity", variable.TiDBPrepPlanCacheSize, valStr)

	valStr = strconv.FormatFloat(config.GetGlobalConfig().PreparedPlanCache.MemoryGuardRatio, 'f', -1, 64)
	importConfigOption(s, "prepared-plan-cache.memory-guard-ratio", variable.TiDBPrepPlanCacheMemoryGuardRatio, valStr)
}

func upgradeToVer93(s Session, ver int64) {
	if ver >= version93 {
		return
	}
	valStr := variable.BoolToOnOff(config.GetGlobalConfig().OOMUseTmpStorage)
	importConfigOption(s, "oom-use-tmp-storage", variable.TiDBEnableTmpStorageOnOOM, valStr)
}

func upgradeToVer94(s Session, ver int64) {
	if ver >= version94 {
		return
	}
	mustExecute(s, CreateMDLView)
}

func upgradeToVer95(s Session, ver int64) {
	if ver >= version95 {
		return
	}
	doReentrantDDL(s, "ALTER TABLE mysql.user ADD COLUMN IF NOT EXISTS `User_attributes` JSON")
}

func upgradeToVer97(s Session, ver int64) {
	if ver >= version97 {
		return
	}
	// Check if tidb_opt_range_max_size exists in mysql.GLOBAL_VARIABLES.
	// If not, insert "tidb_opt_range_max_size | 0" since this is the old behavior before we introduce this variable.
	ctx := kv.WithInternalSourceType(context.Background(), kv.InternalTxnBootstrap)
	rs, err := s.ExecuteInternal(ctx, "SELECT VARIABLE_VALUE FROM %n.%n WHERE VARIABLE_NAME=%?;",
		mysql.SystemDB, mysql.GlobalVariablesTable, variable.TiDBOptRangeMaxSize)
	terror.MustNil(err)
	req := rs.NewChunk(nil)
	err = rs.Next(ctx, req)
	terror.MustNil(err)
	if req.NumRows() != 0 {
		return
	}

	mustExecute(s, "INSERT HIGH_PRIORITY IGNORE INTO %n.%n VALUES (%?, %?);",
		mysql.SystemDB, mysql.GlobalVariablesTable, variable.TiDBOptRangeMaxSize, 0)
}

func upgradeToVer98(s Session, ver int64) {
	if ver >= version98 {
		return
	}
	doReentrantDDL(s, "ALTER TABLE mysql.user ADD COLUMN IF NOT EXISTS `Token_issuer` varchar(255)")
}

func upgradeToVer99Before(s Session) {
	mustExecute(s, "INSERT HIGH_PRIORITY IGNORE INTO %n.%n VALUES (%?, %?);",
		mysql.SystemDB, mysql.GlobalVariablesTable, variable.TiDBEnableMDL, 0)
}

func upgradeToVer99After(s Session) {
	sql := fmt.Sprintf("UPDATE HIGH_PRIORITY %[1]s.%[2]s SET VARIABLE_VALUE = %[4]d WHERE VARIABLE_NAME = '%[3]s'",
		mysql.SystemDB, mysql.GlobalVariablesTable, variable.TiDBEnableMDL, 1)
	mustExecute(s, sql)
	err := kv.RunInNewTxn(kv.WithInternalSourceType(context.Background(), kv.InternalTxnDDL), s.GetStore(), true, func(ctx context.Context, txn kv.Transaction) error {
		t := meta.NewMeta(txn)
		return t.SetMetadataLock(true)
	})
	terror.MustNil(err)
}

func upgradeToVer100(s Session, ver int64) {
	if ver >= version100 {
		return
	}
	valStr := strconv.Itoa(int(config.GetGlobalConfig().Performance.ServerMemoryQuota))
	importConfigOption(s, "performance.server-memory-quota", variable.TiDBServerMemoryLimit, valStr)
}

func upgradeToVer101(s Session, ver int64) {
	if ver >= version101 {
		return
	}
	doReentrantDDL(s, CreatePlanReplayerStatusTable)
}

func upgradeToVer102(s Session, ver int64) {
	if ver >= version102 {
		return
	}
	doReentrantDDL(s, CreatePlanReplayerTaskTable)
}

func upgradeToVer103(s Session, ver int64) {
	if ver >= version103 {
		return
	}
	doReentrantDDL(s, CreateStatsTableLocked)
}

func upgradeToVer104(s Session, ver int64) {
	if ver >= version104 {
		return
	}

	doReentrantDDL(s, "ALTER TABLE mysql.bind_info ADD COLUMN IF NOT EXISTS `sql_digest` varchar(64)")
	doReentrantDDL(s, "ALTER TABLE mysql.bind_info ADD COLUMN IF NOT EXISTS `plan_digest` varchar(64)")
}

// For users that upgrade TiDB from a pre-6.0 version, we want to disable tidb cost model2 by default to keep plans unchanged.
func upgradeToVer105(s Session, ver int64) {
	if ver >= version105 {
		return
	}
	ctx := kv.WithInternalSourceType(context.Background(), kv.InternalTxnBootstrap)
	rs, err := s.ExecuteInternal(ctx, "SELECT VARIABLE_VALUE FROM %n.%n WHERE VARIABLE_NAME=%?;",
		mysql.SystemDB, mysql.GlobalVariablesTable, variable.TiDBCostModelVersion)
	terror.MustNil(err)
	req := rs.NewChunk(nil)
	err = rs.Next(ctx, req)
	terror.MustNil(err)
	if req.NumRows() != 0 {
		return
	}

	mustExecute(s, "INSERT HIGH_PRIORITY IGNORE INTO %n.%n VALUES (%?, %?);",
		mysql.SystemDB, mysql.GlobalVariablesTable, variable.TiDBCostModelVersion, "1")
}

func upgradeToVer106(s Session, ver int64) {
	if ver >= version106 {
		return
	}
	doReentrantDDL(s, CreatePasswordHistory)
	doReentrantDDL(s, "Alter table mysql.user add COLUMN IF NOT EXISTS `Password_reuse_history` smallint unsigned  DEFAULT NULL AFTER `Create_Tablespace_Priv` ")
	doReentrantDDL(s, "Alter table mysql.user add COLUMN IF NOT EXISTS `Password_reuse_time` smallint unsigned DEFAULT NULL AFTER `Password_reuse_history`")
}

func upgradeToVer107(s Session, ver int64) {
	if ver >= version107 {
		return
	}
	doReentrantDDL(s, "ALTER TABLE mysql.user ADD COLUMN IF NOT EXISTS `Password_expired` ENUM('N','Y') NOT NULL DEFAULT 'N'")
	doReentrantDDL(s, "ALTER TABLE mysql.user ADD COLUMN IF NOT EXISTS `Password_last_changed` TIMESTAMP DEFAULT CURRENT_TIMESTAMP()")
	doReentrantDDL(s, "ALTER TABLE mysql.user ADD COLUMN IF NOT EXISTS `Password_lifetime` SMALLINT UNSIGNED DEFAULT NULL")
}

func upgradeToVer108(s Session, ver int64) {
	if ver >= version108 {
		return
	}
	doReentrantDDL(s, CreateTTLTableStatus)
}

func upgradeToVer109(s Session, ver int64) {
	if ver >= version109 {
		return
	}
	doReentrantDDL(s, "ALTER TABLE mysql.stats_meta_history ADD COLUMN IF NOT EXISTS `source` varchar(40) NOT NULL after `version`;")
}

// For users that upgrade TiDB from a 6.2-6.4 version, we want to disable tidb gc_aware_memory_track by default.
func upgradeToVer110(s Session, ver int64) {
	if ver >= version110 {
		return
	}
	mustExecute(s, "REPLACE HIGH_PRIORITY INTO %n.%n VALUES (%?, %?);",
		mysql.SystemDB, mysql.GlobalVariablesTable, variable.TiDBEnableGCAwareMemoryTrack, 0)
}

func upgradeToVer111(s Session, ver int64) {
	if ver >= version111 {
		return
	}
	doReentrantDDL(s, CreateTTLTask)
	doReentrantDDL(s, CreateTTLJobHistory)
}

func upgradeToVer112(s Session, ver int64) {
	if ver >= version112 {
		return
	}
	doReentrantDDL(s, CreateMDLView)
}

func upgradeToVer113(s Session, ver int64) {
	if ver >= version113 {
		return
	}
<<<<<<< HEAD
	mustExecute(s, "UPDATE HIGH_PRIORITY %n.%n set VARIABLE_VALUE = %? where VARIABLE_NAME = %? and VARIABLE_VALUE = %?;",
		mysql.SystemDB, mysql.GlobalVariablesTable, variable.DefTiDBServerMemoryLimit, variable.TiDBServerMemoryLimit, "0")
=======

	mustExecute(s, "REPLACE HIGH_PRIORITY INTO %n.%n VALUES (%?, %?);", mysql.SystemDB, mysql.GlobalVariablesTable, variable.ForeignKeyChecks, variable.On)
	mustExecute(s, "REPLACE HIGH_PRIORITY INTO %n.%n VALUES (%?, %?);", mysql.SystemDB, mysql.GlobalVariablesTable, variable.TiDBEnableForeignKey, variable.On)
	mustExecute(s, "REPLACE HIGH_PRIORITY INTO %n.%n VALUES (%?, %?);", mysql.SystemDB, mysql.GlobalVariablesTable, variable.TiDBEnableHistoricalStats, variable.On)
	mustExecute(s, "REPLACE HIGH_PRIORITY INTO %n.%n VALUES (%?, %?);", mysql.SystemDB, mysql.GlobalVariablesTable, variable.TiDBEnablePlanReplayerCapture, variable.On)
	mustExecute(s, "UPDATE HIGH_PRIORITY %n.%n SET VARIABLE_VALUE = %? WHERE VARIABLE_NAME = %? AND VARIABLE_VALUE = %?;", mysql.SystemDB, mysql.GlobalVariablesTable, "4", variable.TiDBStoreBatchSize, "0")
>>>>>>> d2d91b5d
}

func writeOOMAction(s Session) {
	comment := "oom-action is `log` by default in v3.0.x, `cancel` by default in v4.0.11+"
	mustExecute(s, `INSERT HIGH_PRIORITY INTO %n.%n VALUES (%?, %?, %?) ON DUPLICATE KEY UPDATE VARIABLE_VALUE= %?`,
		mysql.SystemDB, mysql.TiDBTable, tidbDefOOMAction, variable.OOMActionLog, comment, variable.OOMActionLog,
	)
}

// updateBootstrapVer updates bootstrap version variable in mysql.TiDB table.
func updateBootstrapVer(s Session) {
	// Update bootstrap version.
	mustExecute(s, `INSERT HIGH_PRIORITY INTO %n.%n VALUES (%?, %?, "TiDB bootstrap version.") ON DUPLICATE KEY UPDATE VARIABLE_VALUE=%?`,
		mysql.SystemDB, mysql.TiDBTable, tidbServerVersionVar, currentBootstrapVersion, currentBootstrapVersion,
	)
}

// getBootstrapVersion gets bootstrap version from mysql.tidb table;
func getBootstrapVersion(s Session) (int64, error) {
	sVal, isNull, err := getTiDBVar(s, tidbServerVersionVar)
	if err != nil {
		return 0, errors.Trace(err)
	}
	if isNull {
		return 0, nil
	}
	return strconv.ParseInt(sVal, 10, 64)
}

// doDDLWorks executes DDL statements in bootstrap stage.
func doDDLWorks(s Session) {
	// Create a test database.
	mustExecute(s, "CREATE DATABASE IF NOT EXISTS test")
	// Create system db.
	mustExecute(s, "CREATE DATABASE IF NOT EXISTS %n", mysql.SystemDB)
	// Create user table.
	mustExecute(s, CreateUserTable)
	// Create password history.
	mustExecute(s, CreatePasswordHistory)
	// Create privilege tables.
	mustExecute(s, CreateGlobalPrivTable)
	mustExecute(s, CreateDBPrivTable)
	mustExecute(s, CreateTablePrivTable)
	mustExecute(s, CreateColumnPrivTable)
	// Create global system variable table.
	mustExecute(s, CreateGlobalVariablesTable)
	// Create TiDB table.
	mustExecute(s, CreateTiDBTable)
	// Create help table.
	mustExecute(s, CreateHelpTopic)
	// Create stats_meta table.
	mustExecute(s, CreateStatsMetaTable)
	// Create stats_columns table.
	mustExecute(s, CreateStatsColsTable)
	// Create stats_buckets table.
	mustExecute(s, CreateStatsBucketsTable)
	// Create gc_delete_range table.
	mustExecute(s, CreateGCDeleteRangeTable)
	// Create gc_delete_range_done table.
	mustExecute(s, CreateGCDeleteRangeDoneTable)
	// Create stats_feedback table.
	mustExecute(s, CreateStatsFeedbackTable)
	// Create role_edges table.
	mustExecute(s, CreateRoleEdgesTable)
	// Create default_roles table.
	mustExecute(s, CreateDefaultRolesTable)
	// Create bind_info table.
	initBindInfoTable(s)
	// Create stats_topn_store table.
	mustExecute(s, CreateStatsTopNTable)
	// Create expr_pushdown_blacklist table.
	mustExecute(s, CreateExprPushdownBlacklist)
	// Create opt_rule_blacklist table.
	mustExecute(s, CreateOptRuleBlacklist)
	// Create stats_extended table.
	mustExecute(s, CreateStatsExtended)
	// Create schema_index_usage.
	mustExecute(s, CreateSchemaIndexUsageTable)
	// Create stats_fm_sketch table.
	mustExecute(s, CreateStatsFMSketchTable)
	// Create global_grants
	mustExecute(s, CreateGlobalGrantsTable)
	// Create capture_plan_baselines_blacklist
	mustExecute(s, CreateCapturePlanBaselinesBlacklist)
	// Create column_stats_usage table
	mustExecute(s, CreateColumnStatsUsageTable)
	// Create table_cache_meta table.
	mustExecute(s, CreateTableCacheMetaTable)
	// Create analyze_options table.
	mustExecute(s, CreateAnalyzeOptionsTable)
	// Create stats_history table.
	mustExecute(s, CreateStatsHistory)
	// Create stats_meta_history table.
	mustExecute(s, CreateStatsMetaHistory)
	// Create analyze_jobs table.
	mustExecute(s, CreateAnalyzeJobs)
	// Create advisory_locks table.
	mustExecute(s, CreateAdvisoryLocks)
	// Create mdl view.
	mustExecute(s, CreateMDLView)
	//  Create plan_replayer_status table
	mustExecute(s, CreatePlanReplayerStatusTable)
	// Create plan_replayer_task table
	mustExecute(s, CreatePlanReplayerTaskTable)
	// Create stats_meta_table_locked table
	mustExecute(s, CreateStatsTableLocked)
	// Create tidb_ttl_table_status table
	mustExecute(s, CreateTTLTableStatus)
	// Create tidb_ttl_task table
	mustExecute(s, CreateTTLTask)
	// Create tidb_ttl_job_history table
	mustExecute(s, CreateTTLJobHistory)
}

// doBootstrapSQLFile executes SQL commands in a file as the last stage of bootstrap.
// It is useful for setting the initial value of GLOBAL variables.
func doBootstrapSQLFile(s Session) {
	sqlFile := config.GetGlobalConfig().InitializeSQLFile
	ctx := kv.WithInternalSourceType(context.Background(), kv.InternalTxnBootstrap)
	if sqlFile == "" {
		return
	}
	logutil.BgLogger().Info("executing -initialize-sql-file", zap.String("file", sqlFile))
	b, err := ioutil.ReadFile(sqlFile) //nolint:gosec
	if err != nil {
		logutil.BgLogger().Fatal("unable to read InitializeSQLFile", zap.Error(err))
	}
	stmts, err := s.Parse(ctx, string(b))
	if err != nil {
		logutil.BgLogger().Fatal("unable to parse InitializeSQLFile", zap.Error(err))
	}
	for _, stmt := range stmts {
		rs, err := s.ExecuteStmt(ctx, stmt)
		if err != nil {
			logutil.BgLogger().Warn("InitializeSQLFile error", zap.Error(err))
		}
		if rs != nil {
			// I don't believe we need to drain the result-set in bootstrap mode
			// but if required we can do this here in future.
			if err := rs.Close(); err != nil {
				logutil.BgLogger().Fatal("unable to close result", zap.Error(err))
			}
		}
	}
}

// doDMLWorks executes DML statements in bootstrap stage.
// All the statements run in a single transaction.
func doDMLWorks(s Session) {
	mustExecute(s, "BEGIN")
	if config.GetGlobalConfig().Security.SecureBootstrap {
		// If secure bootstrap is enabled, we create a root@localhost account which can login with auth_socket.
		// i.e. mysql -S /tmp/tidb.sock -uroot
		// The auth_socket plugin will validate that the user matches $USER.
		u, err := osuser.Current()
		if err != nil {
			logutil.BgLogger().Fatal("failed to read current user. unable to secure bootstrap.", zap.Error(err))
		}
		mustExecute(s, `INSERT HIGH_PRIORITY INTO mysql.user (Host,User,authentication_string,plugin,Select_priv,Insert_priv,Update_priv,Delete_priv,Create_priv,Drop_priv,Process_priv,Grant_priv,References_priv,Alter_priv,Show_db_priv,
			Super_priv,Create_tmp_table_priv,Lock_tables_priv,Execute_priv,Create_view_priv,Show_view_priv,Create_routine_priv,Alter_routine_priv,Index_priv,Create_user_priv,Event_priv,Repl_slave_priv,Repl_client_priv,Trigger_priv,Create_role_priv,Drop_role_priv,Account_locked,
		    Shutdown_priv,Reload_priv,FILE_priv,Config_priv,Create_Tablespace_Priv,User_attributes,Token_issuer) VALUES
		("localhost", "root", %?, "auth_socket", "Y", "Y", "Y", "Y", "Y", "Y", "Y", "Y", "Y", "Y", "Y", "Y", "Y", "Y", "Y", "Y", "Y", "Y", "Y", "Y", "Y", "Y", "Y", "Y", "Y", "Y", "Y", "N", "Y", "Y", "Y", "Y", "Y", null, "")`, u.Username)
	} else {
		mustExecute(s, `INSERT HIGH_PRIORITY INTO mysql.user (Host,User,authentication_string,plugin,Select_priv,Insert_priv,Update_priv,Delete_priv,Create_priv,Drop_priv,Process_priv,Grant_priv,References_priv,Alter_priv,Show_db_priv,
			Super_priv,Create_tmp_table_priv,Lock_tables_priv,Execute_priv,Create_view_priv,Show_view_priv,Create_routine_priv,Alter_routine_priv,Index_priv,Create_user_priv,Event_priv,Repl_slave_priv,Repl_client_priv,Trigger_priv,Create_role_priv,Drop_role_priv,Account_locked,
		    Shutdown_priv,Reload_priv,FILE_priv,Config_priv,Create_Tablespace_Priv,User_attributes,Token_issuer) VALUES
		("%", "root", "", "mysql_native_password", "Y", "Y", "Y", "Y", "Y", "Y", "Y", "Y", "Y", "Y", "Y", "Y", "Y", "Y", "Y", "Y", "Y", "Y", "Y", "Y", "Y", "Y", "Y", "Y", "Y", "Y", "Y", "N", "Y", "Y", "Y", "Y", "Y", null, "")`)
	}

	// For GLOBAL scoped system variables, insert the initial value
	// into the mysql.global_variables table. This is only run on initial
	// bootstrap, and in some cases we will use a different default value
	// for new installs versus existing installs.

	values := make([]string, 0, len(variable.GetSysVars()))
	for k, v := range variable.GetSysVars() {
		if !v.HasGlobalScope() {
			continue
		}
		vVal := v.Value
		switch v.Name {
		case variable.TiDBTxnMode:
			if config.GetGlobalConfig().Store == "tikv" || config.GetGlobalConfig().Store == "unistore" {
				vVal = "pessimistic"
			}
		case variable.TiDBEnableAsyncCommit, variable.TiDBEnable1PC:
			if config.GetGlobalConfig().Store == "tikv" {
				vVal = variable.On
			}
		case variable.TiDBMemOOMAction:
			if intest.InTest {
				vVal = variable.OOMActionLog
			}
		case variable.TiDBEnableAutoAnalyze:
			if intest.InTest {
				vVal = variable.Off
			}
		// For the following sysvars, we change the default
		// FOR NEW INSTALLS ONLY. In most cases you don't want to do this.
		// It is better to change the value in the Sysvar struct, so that
		// all installs will have the same value.
		case variable.TiDBRowFormatVersion:
			vVal = strconv.Itoa(variable.DefTiDBRowFormatV2)
		case variable.TiDBTxnAssertionLevel:
			vVal = variable.AssertionFastStr
		case variable.TiDBEnableMutationChecker:
			vVal = variable.On
		}

		failpoint.Inject("enableAggressiveLockingOnBootstrap", func() {
			if v.Name == variable.TiDBPessimisticTransactionAggressiveLocking {
				vVal = variable.On
			}
		})

		// sanitize k and vVal
		value := fmt.Sprintf(`("%s", "%s")`, sqlexec.EscapeString(k), sqlexec.EscapeString(vVal))
		values = append(values, value)
	}
	sql := fmt.Sprintf("INSERT HIGH_PRIORITY INTO %s.%s VALUES %s;", mysql.SystemDB, mysql.GlobalVariablesTable,
		strings.Join(values, ", "))
	mustExecute(s, sql)

	mustExecute(s, `INSERT HIGH_PRIORITY INTO %n.%n VALUES(%?, %?, "Bootstrap flag. Do not delete.") ON DUPLICATE KEY UPDATE VARIABLE_VALUE=%?`,
		mysql.SystemDB, mysql.TiDBTable, bootstrappedVar, varTrue, varTrue,
	)

	mustExecute(s, `INSERT HIGH_PRIORITY INTO %n.%n VALUES(%?, %?, "Bootstrap version. Do not delete.")`,
		mysql.SystemDB, mysql.TiDBTable, tidbServerVersionVar, currentBootstrapVersion,
	)

	writeSystemTZ(s)

	writeNewCollationParameter(s, config.GetGlobalConfig().NewCollationsEnabledOnFirstBootstrap)

	writeStmtSummaryVars(s)

	ctx := kv.WithInternalSourceType(context.Background(), kv.InternalTxnBootstrap)
	_, err := s.ExecuteInternal(ctx, "COMMIT")
	if err != nil {
		sleepTime := 1 * time.Second
		logutil.BgLogger().Info("doDMLWorks failed", zap.Error(err), zap.Duration("sleeping time", sleepTime))
		time.Sleep(sleepTime)
		// Check if TiDB is already bootstrapped.
		b, err1 := checkBootstrapped(s)
		if err1 != nil {
			logutil.BgLogger().Fatal("doDMLWorks failed", zap.Error(err1))
		}
		if b {
			return
		}
		logutil.BgLogger().Fatal("doDMLWorks failed", zap.Error(err))
	}
}

func mustExecute(s Session, sql string, args ...interface{}) {
	ctx, cancel := context.WithTimeout(context.Background(), time.Duration(internalSQLTimeout)*time.Second)
	ctx = kv.WithInternalSourceType(ctx, kv.InternalTxnBootstrap)
	_, err := s.ExecuteInternal(ctx, sql, args...)
	defer cancel()
	if err != nil {
		logutil.BgLogger().Fatal("mustExecute error", zap.Error(err), zap.Stack("stack"))
	}
}

// oldPasswordUpgrade upgrade password to MySQL compatible format
func oldPasswordUpgrade(pass string) (string, error) {
	hash1, err := hex.DecodeString(pass)
	if err != nil {
		return "", errors.Trace(err)
	}

	hash2 := auth.Sha1Hash(hash1)
	newpass := fmt.Sprintf("*%X", hash2)
	return newpass, nil
}

// rebuildAllPartitionValueMapAndSorted rebuilds all value map and sorted info for list column partitions with InfoSchema.
func rebuildAllPartitionValueMapAndSorted(s *session) {
	type partitionExpr interface {
		PartitionExpr() *tables.PartitionExpr
	}

	p := parser.New()
	is := s.GetInfoSchema().(infoschema.InfoSchema)
	for _, dbInfo := range is.AllSchemas() {
		for _, t := range is.SchemaTables(dbInfo.Name) {
			pi := t.Meta().GetPartitionInfo()
			if pi == nil || pi.Type != model.PartitionTypeList {
				continue
			}

			pe := t.(partitionExpr).PartitionExpr()
			for _, cp := range pe.ColPrunes {
				if err := cp.RebuildPartitionValueMapAndSorted(p, pi.Definitions); err != nil {
					logutil.BgLogger().Warn("build list column partition value map and sorted failed")
					break
				}
			}
		}
	}
}<|MERGE_RESOLUTION|>--- conflicted
+++ resolved
@@ -794,20 +794,21 @@
 	version111 = 111
 	// version112 modifies the view tidb_mdl_view
 	version112 = 112
-<<<<<<< HEAD
+	// ...
+	// [version113, version119] is the version range reserved for patches of 6.5.x
+	// ...
 	// version113 sets tidb_server_memory_limit to "80%"
-=======
-	// version113 modifies the following global variables default value:
+	version113 = 113
+	// version120 modifies the following global variables default value:
 	// - foreign_key_checks: off -> on
 	// - tidb_enable_foreign_key: off -> on
 	// - tidb_store_batch_size: 0 -> 4
->>>>>>> d2d91b5d
-	version113 = 113
+	version120 = 120
 )
 
 // currentBootstrapVersion is defined as a variable, so we can modify its value for testing.
 // please make sure this is the largest version
-var currentBootstrapVersion int64 = version113
+var currentBootstrapVersion int64 = version120
 
 // DDL owner key's expired time is ManagerSessionTTL seconds, we should wait the time and give more time to have a chance to finish it.
 var internalSQLTimeout = owner.ManagerSessionTTL + 15
@@ -928,6 +929,7 @@
 		upgradeToVer111,
 		upgradeToVer112,
 		upgradeToVer113,
+		upgradeToVer120,
 	}
 )
 
@@ -2299,17 +2301,19 @@
 	if ver >= version113 {
 		return
 	}
-<<<<<<< HEAD
 	mustExecute(s, "UPDATE HIGH_PRIORITY %n.%n set VARIABLE_VALUE = %? where VARIABLE_NAME = %? and VARIABLE_VALUE = %?;",
 		mysql.SystemDB, mysql.GlobalVariablesTable, variable.DefTiDBServerMemoryLimit, variable.TiDBServerMemoryLimit, "0")
-=======
-
+}
+
+func upgradeToVer120(s Session, ver int64) {
+	if ver >= version120 {
+		return
+	}
 	mustExecute(s, "REPLACE HIGH_PRIORITY INTO %n.%n VALUES (%?, %?);", mysql.SystemDB, mysql.GlobalVariablesTable, variable.ForeignKeyChecks, variable.On)
 	mustExecute(s, "REPLACE HIGH_PRIORITY INTO %n.%n VALUES (%?, %?);", mysql.SystemDB, mysql.GlobalVariablesTable, variable.TiDBEnableForeignKey, variable.On)
 	mustExecute(s, "REPLACE HIGH_PRIORITY INTO %n.%n VALUES (%?, %?);", mysql.SystemDB, mysql.GlobalVariablesTable, variable.TiDBEnableHistoricalStats, variable.On)
 	mustExecute(s, "REPLACE HIGH_PRIORITY INTO %n.%n VALUES (%?, %?);", mysql.SystemDB, mysql.GlobalVariablesTable, variable.TiDBEnablePlanReplayerCapture, variable.On)
 	mustExecute(s, "UPDATE HIGH_PRIORITY %n.%n SET VARIABLE_VALUE = %? WHERE VARIABLE_NAME = %? AND VARIABLE_VALUE = %?;", mysql.SystemDB, mysql.GlobalVariablesTable, "4", variable.TiDBStoreBatchSize, "0")
->>>>>>> d2d91b5d
 }
 
 func writeOOMAction(s Session) {
