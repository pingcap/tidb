// Copyright 2015 PingCAP, Inc.
//
// Licensed under the Apache License, Version 2.0 (the "License");
// you may not use this file except in compliance with the License.
// You may obtain a copy of the License at
//
//     http://www.apache.org/licenses/LICENSE-2.0
//
// Unless required by applicable law or agreed to in writing, software
// distributed under the License is distributed on an "AS IS" BASIS,
// WITHOUT WARRANTIES OR CONDITIONS OF ANY KIND, either express or implied.
// See the License for the specific language governing permissions and
// limitations under the License.

// Copyright 2013 The ql Authors. All rights reserved.
// Use of this source code is governed by a BSD-style
// license that can be found in the LICENSES/QL-LICENSE file.

package session

import (
	"context"
	"encoding/hex"
	"flag"
	"fmt"
	osuser "os/user"
	"runtime/debug"
	"strconv"
	"strings"
	"time"

	"github.com/pingcap/errors"
	"github.com/pingcap/tidb/bindinfo"
	"github.com/pingcap/tidb/config"
	"github.com/pingcap/tidb/ddl"
	"github.com/pingcap/tidb/domain"
	"github.com/pingcap/tidb/expression"
	"github.com/pingcap/tidb/infoschema"
	"github.com/pingcap/tidb/parser"
	"github.com/pingcap/tidb/parser/auth"
	"github.com/pingcap/tidb/parser/mysql"
	"github.com/pingcap/tidb/parser/terror"
	"github.com/pingcap/tidb/planner/core"
	"github.com/pingcap/tidb/sessionctx/variable"
	"github.com/pingcap/tidb/types"
	"github.com/pingcap/tidb/util/chunk"
	"github.com/pingcap/tidb/util/logutil"
	utilparser "github.com/pingcap/tidb/util/parser"
	"github.com/pingcap/tidb/util/sqlexec"
	"github.com/pingcap/tidb/util/timeutil"
	"go.uber.org/zap"
)

const (
	// CreateUserTable is the SQL statement creates User table in system db.
	CreateUserTable = `CREATE TABLE IF NOT EXISTS mysql.user (
		Host					CHAR(255),
		User					CHAR(32),
		authentication_string	TEXT,
		plugin					CHAR(64),
		Select_priv				ENUM('N','Y') NOT NULL DEFAULT 'N',
		Insert_priv				ENUM('N','Y') NOT NULL DEFAULT 'N',
		Update_priv				ENUM('N','Y') NOT NULL DEFAULT 'N',
		Delete_priv				ENUM('N','Y') NOT NULL DEFAULT 'N',
		Create_priv				ENUM('N','Y') NOT NULL DEFAULT 'N',
		Drop_priv				ENUM('N','Y') NOT NULL DEFAULT 'N',
		Process_priv			ENUM('N','Y') NOT NULL DEFAULT 'N',
		Grant_priv				ENUM('N','Y') NOT NULL DEFAULT 'N',
		References_priv			ENUM('N','Y') NOT NULL DEFAULT 'N',
		Alter_priv				ENUM('N','Y') NOT NULL DEFAULT 'N',
		Show_db_priv			ENUM('N','Y') NOT NULL DEFAULT 'N',
		Super_priv				ENUM('N','Y') NOT NULL DEFAULT 'N',
		Create_tmp_table_priv	ENUM('N','Y') NOT NULL DEFAULT 'N',
		Lock_tables_priv		ENUM('N','Y') NOT NULL DEFAULT 'N',
		Execute_priv			ENUM('N','Y') NOT NULL DEFAULT 'N',
		Create_view_priv		ENUM('N','Y') NOT NULL DEFAULT 'N',
		Show_view_priv			ENUM('N','Y') NOT NULL DEFAULT 'N',
		Create_routine_priv		ENUM('N','Y') NOT NULL DEFAULT 'N',
		Alter_routine_priv		ENUM('N','Y') NOT NULL DEFAULT 'N',
		Index_priv				ENUM('N','Y') NOT NULL DEFAULT 'N',
		Create_user_priv		ENUM('N','Y') NOT NULL DEFAULT 'N',
		Event_priv				ENUM('N','Y') NOT NULL DEFAULT 'N',
		Trigger_priv			ENUM('N','Y') NOT NULL DEFAULT 'N',
		Create_role_priv		ENUM('N','Y') NOT NULL DEFAULT 'N',
		Drop_role_priv			ENUM('N','Y') NOT NULL DEFAULT 'N',
		Account_locked			ENUM('N','Y') NOT NULL DEFAULT 'N',
		Shutdown_priv			ENUM('N','Y') NOT NULL DEFAULT 'N',
		Reload_priv				ENUM('N','Y') NOT NULL DEFAULT 'N',
		FILE_priv				ENUM('N','Y') NOT NULL DEFAULT 'N',
		Config_priv				ENUM('N','Y') NOT NULL DEFAULT 'N',
		Create_Tablespace_Priv  ENUM('N','Y') NOT NULL DEFAULT 'N',
		Repl_slave_priv	    	ENUM('N','Y') NOT NULL DEFAULT 'N',
		Repl_client_priv		ENUM('N','Y') NOT NULL DEFAULT 'N',
		PRIMARY KEY (Host, User));`
	// CreateGlobalPrivTable is the SQL statement creates Global scope privilege table in system db.
	CreateGlobalPrivTable = "CREATE TABLE IF NOT EXISTS mysql.global_priv (" +
		"Host CHAR(255) NOT NULL DEFAULT ''," +
		"User CHAR(80) NOT NULL DEFAULT ''," +
		"Priv LONGTEXT NOT NULL DEFAULT ''," +
		"PRIMARY KEY (Host, User)" +
		")"
	// CreateDBPrivTable is the SQL statement creates DB scope privilege table in system db.
	CreateDBPrivTable = `CREATE TABLE IF NOT EXISTS mysql.db (
		Host					CHAR(255),
		DB						CHAR(64),
		User					CHAR(32),
		Select_priv				ENUM('N','Y') NOT NULL DEFAULT 'N',
		Insert_priv				ENUM('N','Y') NOT NULL DEFAULT 'N',
		Update_priv				ENUM('N','Y') NOT NULL DEFAULT 'N',
		Delete_priv				ENUM('N','Y') NOT NULL DEFAULT 'N',
		Create_priv				ENUM('N','Y') NOT NULL DEFAULT 'N',
		Drop_priv				ENUM('N','Y') NOT NULL DEFAULT 'N',
		Grant_priv				ENUM('N','Y') NOT NULL DEFAULT 'N',
		References_priv 		ENUM('N','Y') NOT NULL DEFAULT 'N',
		Index_priv				ENUM('N','Y') NOT NULL DEFAULT 'N',
		Alter_priv				ENUM('N','Y') NOT NULL DEFAULT 'N',
		Create_tmp_table_priv	ENUM('N','Y') NOT NULL DEFAULT 'N',
		Lock_tables_priv		ENUM('N','Y') NOT NULL DEFAULT 'N',
		Create_view_priv		ENUM('N','Y') NOT NULL DEFAULT 'N',
		Show_view_priv			ENUM('N','Y') NOT NULL DEFAULT 'N',
		Create_routine_priv		ENUM('N','Y') NOT NULL DEFAULT 'N',
		Alter_routine_priv		ENUM('N','Y') NOT NULL DEFAULT 'N',
		Execute_priv			ENUM('N','Y') NOT NULL DEFAULT 'N',
		Event_priv				ENUM('N','Y') NOT NULL DEFAULT 'N',
		Trigger_priv			ENUM('N','Y') NOT NULL DEFAULT 'N',
		PRIMARY KEY (Host, DB, User));`
	// CreateTablePrivTable is the SQL statement creates table scope privilege table in system db.
	CreateTablePrivTable = `CREATE TABLE IF NOT EXISTS mysql.tables_priv (
		Host		CHAR(255),
		DB			CHAR(64),
		User		CHAR(32),
		Table_name	CHAR(64),
		Grantor		CHAR(77),
		Timestamp	TIMESTAMP DEFAULT CURRENT_TIMESTAMP,
		Table_priv	SET('Select','Insert','Update','Delete','Create','Drop','Grant','Index','Alter','Create View','Show View','Trigger','References'),
		Column_priv	SET('Select','Insert','Update','References'),
		PRIMARY KEY (Host, DB, User, Table_name));`
	// CreateColumnPrivTable is the SQL statement creates column scope privilege table in system db.
	CreateColumnPrivTable = `CREATE TABLE IF NOT EXISTS mysql.columns_priv(
		Host		CHAR(255),
		DB			CHAR(64),
		User		CHAR(32),
		Table_name	CHAR(64),
		Column_name	CHAR(64),
		Timestamp	TIMESTAMP DEFAULT CURRENT_TIMESTAMP,
		Column_priv	SET('Select','Insert','Update','References'),
		PRIMARY KEY (Host, DB, User, Table_name, Column_name));`
	// CreateGlobalVariablesTable is the SQL statement creates global variable table in system db.
	// TODO: MySQL puts GLOBAL_VARIABLES table in INFORMATION_SCHEMA db.
	// INFORMATION_SCHEMA is a virtual db in TiDB. So we put this table in system db.
	// Maybe we will put it back to INFORMATION_SCHEMA.
	CreateGlobalVariablesTable = `CREATE TABLE IF NOT EXISTS mysql.GLOBAL_VARIABLES(
		VARIABLE_NAME  VARCHAR(64) NOT NULL PRIMARY KEY,
		VARIABLE_VALUE VARCHAR(1024) DEFAULT NULL);`
	// CreateTiDBTable is the SQL statement creates a table in system db.
	// This table is a key-value struct contains some information used by TiDB.
	// Currently we only put bootstrapped in it which indicates if the system is already bootstrapped.
	CreateTiDBTable = `CREATE TABLE IF NOT EXISTS mysql.tidb(
		VARIABLE_NAME  	VARCHAR(64) NOT NULL PRIMARY KEY,
		VARIABLE_VALUE 	VARCHAR(1024) DEFAULT NULL,
		COMMENT 		VARCHAR(1024));`

	// CreateHelpTopic is the SQL statement creates help_topic table in system db.
	// See: https://dev.mysql.com/doc/refman/5.5/en/system-database.html#system-database-help-tables
	CreateHelpTopic = `CREATE TABLE IF NOT EXISTS mysql.help_topic (
  		help_topic_id 		INT(10) UNSIGNED NOT NULL,
  		name 				CHAR(64) NOT NULL,
  		help_category_id 	SMALLINT(5) UNSIGNED NOT NULL,
  		description 		TEXT NOT NULL,
  		example 			TEXT NOT NULL,
  		url 				TEXT NOT NULL,
  		PRIMARY KEY (help_topic_id) clustered,
  		UNIQUE KEY name (name)
		) ENGINE=InnoDB DEFAULT CHARSET=utf8 STATS_PERSISTENT=0 COMMENT='help topics';`

	// CreateStatsMetaTable stores the meta of table statistics.
	CreateStatsMetaTable = `CREATE TABLE IF NOT EXISTS mysql.stats_meta (
		version 		BIGINT(64) UNSIGNED NOT NULL,
		table_id 		BIGINT(64) NOT NULL,
		modify_count	BIGINT(64) NOT NULL DEFAULT 0,
		count 			BIGINT(64) UNSIGNED NOT NULL DEFAULT 0,
		snapshot        BIGINT(64) UNSIGNED NOT NULL DEFAULT 0,
		INDEX idx_ver(version),
		UNIQUE INDEX tbl(table_id)
	);`

	// CreateStatsColsTable stores the statistics of table columns.
	CreateStatsColsTable = `CREATE TABLE IF NOT EXISTS mysql.stats_histograms (
		table_id 			BIGINT(64) NOT NULL,
		is_index 			TINYINT(2) NOT NULL,
		hist_id 			BIGINT(64) NOT NULL,
		distinct_count 		BIGINT(64) NOT NULL,
		null_count 			BIGINT(64) NOT NULL DEFAULT 0,
		tot_col_size 		BIGINT(64) NOT NULL DEFAULT 0,
		modify_count 		BIGINT(64) NOT NULL DEFAULT 0,
		version 			BIGINT(64) UNSIGNED NOT NULL DEFAULT 0,
		cm_sketch 			BLOB(6291456),
		stats_ver 			BIGINT(64) NOT NULL DEFAULT 0,
		flag 				BIGINT(64) NOT NULL DEFAULT 0,
		correlation 		DOUBLE NOT NULL DEFAULT 0,
		last_analyze_pos 	LONGBLOB DEFAULT NULL,
		UNIQUE INDEX tbl(table_id, is_index, hist_id)
	);`

	// CreateStatsBucketsTable stores the histogram info for every table columns.
	CreateStatsBucketsTable = `CREATE TABLE IF NOT EXISTS mysql.stats_buckets (
		table_id 	BIGINT(64) NOT NULL,
		is_index 	TINYINT(2) NOT NULL,
		hist_id 	BIGINT(64) NOT NULL,
		bucket_id 	BIGINT(64) NOT NULL,
		count 		BIGINT(64) NOT NULL,
		repeats 	BIGINT(64) NOT NULL,
		upper_bound LONGBLOB NOT NULL,
		lower_bound LONGBLOB ,
		ndv         BIGINT NOT NULL DEFAULT 0,
		UNIQUE INDEX tbl(table_id, is_index, hist_id, bucket_id)
	);`

	// CreateGCDeleteRangeTable stores schemas which can be deleted by DeleteRange.
	CreateGCDeleteRangeTable = `CREATE TABLE IF NOT EXISTS mysql.gc_delete_range (
		job_id 		BIGINT NOT NULL COMMENT "the DDL job ID",
		element_id 	BIGINT NOT NULL COMMENT "the schema element ID",
		start_key 	VARCHAR(255) NOT NULL COMMENT "encoded in hex",
		end_key 	VARCHAR(255) NOT NULL COMMENT "encoded in hex",
		ts 			BIGINT NOT NULL COMMENT "timestamp in uint64",
		UNIQUE KEY delete_range_index (job_id, element_id)
	);`

	// CreateGCDeleteRangeDoneTable stores schemas which are already deleted by DeleteRange.
	CreateGCDeleteRangeDoneTable = `CREATE TABLE IF NOT EXISTS mysql.gc_delete_range_done (
		job_id 		BIGINT NOT NULL COMMENT "the DDL job ID",
		element_id 	BIGINT NOT NULL COMMENT "the schema element ID",
		start_key 	VARCHAR(255) NOT NULL COMMENT "encoded in hex",
		end_key 	VARCHAR(255) NOT NULL COMMENT "encoded in hex",
		ts 			BIGINT NOT NULL COMMENT "timestamp in uint64",
		UNIQUE KEY delete_range_done_index (job_id, element_id)
	);`

	// CreateStatsFeedbackTable stores the feedback info which is used to update stats.
	CreateStatsFeedbackTable = `CREATE TABLE IF NOT EXISTS mysql.stats_feedback (
		table_id 	BIGINT(64) NOT NULL,
		is_index 	TINYINT(2) NOT NULL,
		hist_id 	BIGINT(64) NOT NULL,
		feedback 	BLOB NOT NULL,
		INDEX hist(table_id, is_index, hist_id)
	);`

	// CreateBindInfoTable stores the sql bind info which is used to update globalBindCache.
	CreateBindInfoTable = `CREATE TABLE IF NOT EXISTS mysql.bind_info (
		original_sql TEXT NOT NULL,
		bind_sql TEXT NOT NULL,
		default_db TEXT NOT NULL,
		status TEXT NOT NULL,
		create_time TIMESTAMP(3) NOT NULL,
		update_time TIMESTAMP(3) NOT NULL,
		charset TEXT NOT NULL,
		collation TEXT NOT NULL,
		source VARCHAR(10) NOT NULL DEFAULT 'unknown',
		INDEX sql_index(original_sql(700),default_db(68)) COMMENT "accelerate the speed when add global binding query",
		INDEX time_index(update_time) COMMENT "accelerate the speed when querying with last update time"
	) ENGINE=InnoDB DEFAULT CHARSET=utf8mb4 COLLATE=utf8mb4_bin;`

	// CreateRoleEdgesTable stores the role and user relationship information.
	CreateRoleEdgesTable = `CREATE TABLE IF NOT EXISTS mysql.role_edges (
		FROM_HOST 			CHAR(60) COLLATE utf8_bin NOT NULL DEFAULT '',
		FROM_USER 			CHAR(32) COLLATE utf8_bin NOT NULL DEFAULT '',
		TO_HOST 			CHAR(60) COLLATE utf8_bin NOT NULL DEFAULT '',
		TO_USER 			CHAR(32) COLLATE utf8_bin NOT NULL DEFAULT '',
		WITH_ADMIN_OPTION 	ENUM('N','Y') CHARACTER SET utf8 COLLATE utf8_general_ci NOT NULL DEFAULT 'N',
		PRIMARY KEY (FROM_HOST,FROM_USER,TO_HOST,TO_USER)
	);`

	// CreateDefaultRolesTable stores the active roles for a user.
	CreateDefaultRolesTable = `CREATE TABLE IF NOT EXISTS mysql.default_roles (
		HOST 				CHAR(60) COLLATE utf8_bin NOT NULL DEFAULT '',
		USER 				CHAR(32) COLLATE utf8_bin NOT NULL DEFAULT '',
		DEFAULT_ROLE_HOST 	CHAR(60) COLLATE utf8_bin NOT NULL DEFAULT '%',
		DEFAULT_ROLE_USER 	CHAR(32) COLLATE utf8_bin NOT NULL DEFAULT '',
		PRIMARY KEY (HOST,USER,DEFAULT_ROLE_HOST,DEFAULT_ROLE_USER)
	)`

	// CreateStatsTopNTable stores topn data of a cmsketch with top n.
	CreateStatsTopNTable = `CREATE TABLE IF NOT EXISTS mysql.stats_top_n (
		table_id 	BIGINT(64) NOT NULL,
		is_index 	TINYINT(2) NOT NULL,
		hist_id 	BIGINT(64) NOT NULL,
		value 		LONGBLOB,
		count 		BIGINT(64) UNSIGNED NOT NULL,
		INDEX tbl(table_id, is_index, hist_id)
	);`

	// CreateStatsFMSketchTable stores FMSketch data of a column histogram.
	CreateStatsFMSketchTable = `CREATE TABLE IF NOT EXISTS mysql.stats_fm_sketch (
		table_id 	BIGINT(64) NOT NULL,
		is_index 	TINYINT(2) NOT NULL,
		hist_id 	BIGINT(64) NOT NULL,
		value 		LONGBLOB,
		INDEX tbl(table_id, is_index, hist_id)
	);`

	// CreateExprPushdownBlacklist stores the expressions which are not allowed to be pushed down.
	CreateExprPushdownBlacklist = `CREATE TABLE IF NOT EXISTS mysql.expr_pushdown_blacklist (
		name 		CHAR(100) NOT NULL,
		store_type 	CHAR(100) NOT NULL DEFAULT 'tikv,tiflash,tidb',
		reason 		VARCHAR(200)
	);`

	// CreateOptRuleBlacklist stores the list of disabled optimizing operations.
	CreateOptRuleBlacklist = `CREATE TABLE IF NOT EXISTS mysql.opt_rule_blacklist (
		name 	CHAR(100) NOT NULL
	);`

	// CreateStatsExtended stores the registered extended statistics.
	CreateStatsExtended = `CREATE TABLE IF NOT EXISTS mysql.stats_extended (
		name varchar(32) NOT NULL,
		type tinyint(4) NOT NULL,
		table_id bigint(64) NOT NULL,
		column_ids varchar(32) NOT NULL,
		stats blob DEFAULT NULL,
		version bigint(64) unsigned NOT NULL,
		status tinyint(4) NOT NULL,
		PRIMARY KEY(name, table_id),
		KEY idx_1 (table_id, status, version),
		KEY idx_2 (status, version)
	);`

	// CreateSchemaIndexUsageTable stores the index usage information.
	CreateSchemaIndexUsageTable = `CREATE TABLE IF NOT EXISTS mysql.schema_index_usage (
		TABLE_ID bigint(64),
		INDEX_ID bigint(21),
		QUERY_COUNT bigint(64),
		ROWS_SELECTED bigint(64),
		LAST_USED_AT timestamp,
		PRIMARY KEY(TABLE_ID, INDEX_ID)
	);`
	// CreateGlobalGrantsTable stores dynamic privs
	CreateGlobalGrantsTable = `CREATE TABLE IF NOT EXISTS mysql.global_grants (
		USER char(32) NOT NULL DEFAULT '',
		HOST char(255) NOT NULL DEFAULT '',
		PRIV char(32) NOT NULL DEFAULT '',
		WITH_GRANT_OPTION enum('N','Y') NOT NULL DEFAULT 'N',
		PRIMARY KEY (USER,HOST,PRIV)
	);`
	// CreateCapturePlanBaselinesBlacklist stores the baseline capture filter rules.
	CreateCapturePlanBaselinesBlacklist = `CREATE TABLE IF NOT EXISTS mysql.capture_plan_baselines_blacklist (
		id bigint(64) auto_increment,
		filter_type varchar(32) NOT NULL COMMENT "type of the filter, only db, table and frequency supported now",
		filter_value varchar(32) NOT NULL,
		key idx(filter_type),
		primary key(id)
	);`
	// CreateColumnStatsUsageTable stores the column stats usage information.
	CreateColumnStatsUsageTable = `CREATE TABLE IF NOT EXISTS mysql.column_stats_usage (
		table_id BIGINT(64) NOT NULL,
		column_id BIGINT(64) NOT NULL,
		last_used_at TIMESTAMP,
		last_analyzed_at TIMESTAMP,
		PRIMARY KEY (table_id, column_id) CLUSTERED
	);`
	// CreateTableCacheMetaTable stores the cached table meta lock information.
	CreateTableCacheMetaTable = `CREATE TABLE IF NOT EXISTS mysql.table_cache_meta (
		tid bigint(11) NOT NULL DEFAULT 0,
		lock_type enum('NONE','READ', 'INTEND', 'WRITE') NOT NULL DEFAULT 'NONE',
		lease bigint(20) NOT NULL DEFAULT 0,
		oldReadLease bigint(20) NOT NULL DEFAULT 0,
		PRIMARY KEY (tid)
	);`
	// CreateAnalyzeOptionsTable stores the analyze options used by analyze and auto analyze.
	CreateAnalyzeOptionsTable = `CREATE TABLE IF NOT EXISTS mysql.analyze_options (
		table_id BIGINT(64) NOT NULL,
		sample_num BIGINT(64) NOT NULL DEFAULT 0,
		sample_rate DOUBLE NOT NULL DEFAULT -1,
		buckets BIGINT(64) NOT NULL DEFAULT 0,
		topn BIGINT(64) NOT NULL DEFAULT -1,
		column_choice enum('DEFAULT','ALL','PREDICATE','LIST') NOT NULL DEFAULT 'DEFAULT',
		column_ids TEXT(19372),
		PRIMARY KEY (table_id) CLUSTERED
	);`
	// CreateStatsHistory stores the historical stats.
	CreateStatsHistory = `CREATE TABLE IF NOT EXISTS mysql.stats_history (
		table_id bigint(64) NOT NULL,
		stats_data longblob NOT NULL,
		seq_no bigint(64) NOT NULL comment 'sequence number of the gzipped data slice',
		version bigint(64) NOT NULL comment 'stats version which corresponding to stats:version in EXPLAIN',
		create_time datetime(6) NOT NULL,
		UNIQUE KEY table_version_seq (table_id, version, seq_no),
		KEY table_create_time (table_id, create_time, seq_no)
	);`
<<<<<<< HEAD
	// CreateAnalyzeJobs stores the analyze jobs.
	CreateAnalyzeJobs = `CREATE TABLE IF NOT EXISTS mysql.analyze_jobs (
		id BIGINT(64) UNSIGNED NOT NULL AUTO_INCREMENT,
		update_time TIMESTAMP NOT NULL DEFAULT CURRENT_TIMESTAMP ON UPDATE CURRENT_TIMESTAMP,
		table_schema CHAR(64) NOT NULL DEFAULT '',
		table_name CHAR(64) NOT NULL DEFAULT '',
		partition_name CHAR(64) NOT NULL DEFAULT '',
		job_info TEXT NOT NULL DEFAULT '',
		processed_rows BIGINT(64) UNSIGNED NOT NULL DEFAULT 0,
		start_time TIMESTAMP,
		end_time TIMESTAMP,
		state ENUM('pending', 'running', 'finished', 'failed') NOT NULL,
		instance CHAR(64) NOT NULL comment 'address of the TiDB instance executing the analyze job',
		process_id BIGINT(64) UNSIGNED comment 'ID of the process executing the analyze job',
		PRIMARY KEY (id) CLUSTERED,
		KEY (update_time)
=======
	// CreateStatsMetaHistory stores the historical meta stats.
	CreateStatsMetaHistory = `CREATE TABLE IF NOT EXISTS mysql.stats_meta_history (
		table_id bigint(64) NOT NULL,
		modify_count bigint(64) NOT NULL,
		count bigint(64) NOT NULL,
		version bigint(64) NOT NULL comment 'stats version which corresponding to stats:version in EXPLAIN',
		create_time datetime(6) NOT NULL,
		UNIQUE KEY table_version (table_id, version),
		KEY table_create_time (table_id, create_time)
>>>>>>> b497b49e
	);`
)

// bootstrap initiates system DB for a store.
func bootstrap(s Session) {
	startTime := time.Now()
	dom := domain.GetDomain(s)
	for {
		b, err := checkBootstrapped(s)
		if err != nil {
			logutil.BgLogger().Fatal("check bootstrap error",
				zap.Error(err))
		}
		// For rolling upgrade, we can't do upgrade only in the owner.
		if b {
			upgrade(s)
			logutil.BgLogger().Info("upgrade successful in bootstrap",
				zap.Duration("take time", time.Since(startTime)))
			return
		}
		// To reduce conflict when multiple TiDB-server start at the same time.
		// Actually only one server need to do the bootstrap. So we chose DDL owner to do this.
		if dom.DDL().OwnerManager().IsOwner() {
			doDDLWorks(s)
			doDMLWorks(s)
			logutil.BgLogger().Info("bootstrap successful",
				zap.Duration("take time", time.Since(startTime)))
			return
		}
		time.Sleep(200 * time.Millisecond)
	}
}

const (
	// varTrue is the true value in mysql.TiDB table for boolean columns.
	varTrue = "True"
	// varFalse is the false value in mysql.TiDB table for boolean columns.
	varFalse = "False"
	// The variable name in mysql.TiDB table.
	// It is used for checking if the store is bootstrapped by any TiDB server.
	// If the value is `True`, the store is already bootstrapped by a TiDB server.
	bootstrappedVar = "bootstrapped"
	// The variable name in mysql.TiDB table.
	// It is used for getting the version of the TiDB server which bootstrapped the store.
	tidbServerVersionVar = "tidb_server_version"
	// The variable name in mysql.tidb table and it will be used when we want to know
	// system timezone.
	tidbSystemTZ = "system_tz"
	// The variable name in mysql.tidb table and it will indicate if the new collations are enabled in the TiDB cluster.
	tidbNewCollationEnabled = "new_collation_enabled"
	// The variable name in mysql.tidb table and it records the default value of
	// mem-quota-query when upgrade from v3.0.x to v4.0.9+.
	tidbDefMemoryQuotaQuery = "default_memory_quota_query"
	// The variable name in mysql.tidb table and it records the default value of
	// oom-action when upgrade from v3.0.x to v4.0.11+.
	tidbDefOOMAction = "default_oom_action"
	// Const for TiDB server version 2.
	version2  = 2
	version3  = 3
	version4  = 4
	version5  = 5
	version6  = 6
	version7  = 7
	version8  = 8
	version9  = 9
	version10 = 10
	version11 = 11
	version12 = 12
	version13 = 13
	version14 = 14
	version15 = 15
	version16 = 16
	version17 = 17
	version18 = 18
	version19 = 19
	version20 = 20
	version21 = 21
	version22 = 22
	version23 = 23
	version24 = 24
	version25 = 25
	version26 = 26
	version27 = 27
	version28 = 28
	// version29 is not needed.
	version30 = 30
	version31 = 31
	version32 = 32
	version33 = 33
	version34 = 34
	version35 = 35
	version36 = 36
	version37 = 37
	version38 = 38
	// version39 will be redone in version46 so it's skipped here.
	// version40 is the version that introduce new collation in TiDB,
	// see https://github.com/pingcap/tidb/pull/14574 for more details.
	version40 = 40
	version41 = 41
	// version42 add storeType and reason column in expr_pushdown_blacklist
	version42 = 42
	// version43 updates global variables related to statement summary.
	version43 = 43
	// version44 delete tidb_isolation_read_engines from mysql.global_variables to avoid unexpected behavior after upgrade.
	version44 = 44
	// version45 introduces CONFIG_PRIV for SET CONFIG statements.
	version45 = 45
	// version46 fix a bug in v3.1.1.
	version46 = 46
	// version47 add Source to bindings to indicate the way binding created.
	version47 = 47
	// version48 reset all deprecated concurrency related system-variables if they were all default value.
	// version49 introduces mysql.stats_extended table.
	// Both version48 and version49 will be redone in version55 and version56 so they're skipped here.
	// version50 add mysql.schema_index_usage table.
	version50 = 50
	// version51 introduces CreateTablespacePriv to mysql.user.
	// version51 will be redone in version63 so it's skipped here.
	// version52 change mysql.stats_histograms cm_sketch column from blob to blob(6291456)
	version52 = 52
	// version53 introduce Global variable tidb_enable_strict_double_type_check
	version53 = 53
	// version54 writes a variable `mem_quota_query` to mysql.tidb if it's a cluster upgraded from v3.0.x to v4.0.9+.
	version54 = 54
	// version55 fixes the bug that upgradeToVer48 would be missed when upgrading from v4.0 to a new version
	version55 = 55
	// version56 fixes the bug that upgradeToVer49 would be missed when upgrading from v4.0 to a new version
	version56 = 56
	// version57 fixes the bug of concurrent create / drop binding
	version57 = 57
	// version58 add `Repl_client_priv` and `Repl_slave_priv` to `mysql.user`
	// version58 will be redone in version64 so it's skipped here.
	// version59 add writes a variable `oom-action` to mysql.tidb if it's a cluster upgraded from v3.0.x to v4.0.11+.
	version59 = 59
	// version60 redesigns `mysql.stats_extended`
	version60 = 60
	// version61 will be redone in version67
	// version62 add column ndv for mysql.stats_buckets.
	version62 = 62
	// version63 fixes the bug that upgradeToVer51 would be missed when upgrading from v4.0 to a new version
	version63 = 63
	// version64 is redone upgradeToVer58 after upgradeToVer63, this is to preserve the order of the columns in mysql.user
	version64 = 64
	// version65 add mysql.stats_fm_sketch table.
	version65 = 65
	// version66 enables the feature `track_aggregate_memory_usage` by default.
	version66 = 66
	// version67 restore all SQL bindings.
	version67 = 67
	// version68 update the global variable 'tidb_enable_clustered_index' from 'off' to 'int_only'.
	version68 = 68
	// version69 adds mysql.global_grants for DYNAMIC privileges
	version69 = 69
	// version70 adds mysql.user.plugin to allow multiple authentication plugins
	version70 = 70
	// version71 forces tidb_multi_statement_mode=OFF when tidb_multi_statement_mode=WARN
	// This affects upgrades from v4.0 where the default was WARN.
	version71 = 71
	// version72 adds snapshot column for mysql.stats_meta
	version72 = 72
	// version73 adds mysql.capture_plan_baselines_blacklist table
	version73 = 73
	// version74 changes global variable `tidb_stmt_summary_max_stmt_count` value from 200 to 3000.
	version74 = 74
	// version75 update mysql.*.host from char(60) to char(255)
	version75 = 75
	// version76 update mysql.columns_priv from SET('Select','Insert','Update') to SET('Select','Insert','Update','References')
	version76 = 76
	// version77 adds mysql.column_stats_usage table
	version77 = 77
	// version78 updates mysql.stats_buckets.lower_bound, mysql.stats_buckets.upper_bound and mysql.stats_histograms.last_analyze_pos from BLOB to LONGBLOB.
	version78 = 78
	// version79 adds the mysql.table_cache_meta table
	version79 = 79
	// version80 fixes the issue https://github.com/pingcap/tidb/issues/25422.
	// If the TiDB upgrading from the 4.x to a newer version, we keep the tidb_analyze_version to 1.
	version80 = 80
	// version81 insert "tidb_enable_index_merge|off" to mysql.GLOBAL_VARIABLES if there is no tidb_enable_index_merge.
	// This will only happens when we upgrade a cluster before 4.0.0 to 4.0.0+.
	version81 = 81
	// version82 adds the mysql.analyze_options table
	version82 = 82
	// version83 adds the tables mysql.stats_history
	version83 = 83
<<<<<<< HEAD
	// version84 adds the mysql.analyze_jobs table
=======
	// version84 adds the tables mysql.stats_meta_history
>>>>>>> b497b49e
	version84 = 84
)

// currentBootstrapVersion is defined as a variable, so we can modify its value for testing.
// please make sure this is the largest version
var currentBootstrapVersion int64 = version84

var (
	bootstrapVersion = []func(Session, int64){
		upgradeToVer2,
		upgradeToVer3,
		upgradeToVer4,
		upgradeToVer5,
		upgradeToVer6,
		upgradeToVer7,
		upgradeToVer8,
		upgradeToVer9,
		upgradeToVer10,
		upgradeToVer11,
		upgradeToVer12,
		upgradeToVer13,
		upgradeToVer14,
		upgradeToVer15,
		upgradeToVer16,
		upgradeToVer17,
		upgradeToVer18,
		upgradeToVer19,
		upgradeToVer20,
		upgradeToVer21,
		upgradeToVer22,
		upgradeToVer23,
		upgradeToVer24,
		upgradeToVer25,
		upgradeToVer26,
		upgradeToVer27,
		upgradeToVer28,
		upgradeToVer29,
		upgradeToVer30,
		upgradeToVer31,
		upgradeToVer32,
		upgradeToVer33,
		upgradeToVer34,
		upgradeToVer35,
		upgradeToVer36,
		upgradeToVer37,
		upgradeToVer38,
		// We will redo upgradeToVer39 in upgradeToVer46,
		// so upgradeToVer39 is skipped here.
		upgradeToVer40,
		upgradeToVer41,
		upgradeToVer42,
		upgradeToVer43,
		upgradeToVer44,
		upgradeToVer45,
		upgradeToVer46,
		upgradeToVer47,
		// We will redo upgradeToVer48 and upgradeToVer49 in upgradeToVer55 and upgradeToVer56,
		// so upgradeToVer48 and upgradeToVer49 is skipped here.
		upgradeToVer50,
		// We will redo upgradeToVer51 in upgradeToVer63, it is skipped here.
		upgradeToVer52,
		upgradeToVer53,
		upgradeToVer54,
		upgradeToVer55,
		upgradeToVer56,
		upgradeToVer57,
		// We will redo upgradeToVer58 in upgradeToVer64, it is skipped here.
		upgradeToVer59,
		upgradeToVer60,
		// We will redo upgradeToVer61 in upgradeToVer67, it is skipped here.
		upgradeToVer62,
		upgradeToVer63,
		upgradeToVer64,
		upgradeToVer65,
		upgradeToVer66,
		upgradeToVer67,
		upgradeToVer68,
		upgradeToVer69,
		upgradeToVer70,
		upgradeToVer71,
		upgradeToVer72,
		upgradeToVer73,
		upgradeToVer74,
		upgradeToVer75,
		upgradeToVer76,
		upgradeToVer77,
		upgradeToVer78,
		upgradeToVer79,
		upgradeToVer80,
		upgradeToVer81,
		upgradeToVer82,
		upgradeToVer83,
		upgradeToVer84,
	}
)

func checkBootstrapped(s Session) (bool, error) {
	//  Check if system db exists.
	_, err := s.ExecuteInternal(context.Background(), "USE %n", mysql.SystemDB)
	if err != nil && infoschema.ErrDatabaseNotExists.NotEqual(err) {
		logutil.BgLogger().Fatal("check bootstrap error",
			zap.Error(err))
	}
	// Check bootstrapped variable value in TiDB table.
	sVal, _, err := getTiDBVar(s, bootstrappedVar)
	if err != nil {
		if infoschema.ErrTableNotExists.Equal(err) {
			return false, nil
		}
		return false, errors.Trace(err)
	}
	isBootstrapped := sVal == varTrue
	if isBootstrapped {
		// Make sure that doesn't affect the following operations.
		if err = s.CommitTxn(context.Background()); err != nil {
			return false, errors.Trace(err)
		}
	}
	return isBootstrapped, nil
}

// getTiDBVar gets variable value from mysql.tidb table.
// Those variables are used by TiDB server.
func getTiDBVar(s Session, name string) (sVal string, isNull bool, e error) {
	ctx := context.Background()
	rs, err := s.ExecuteInternal(ctx, `SELECT HIGH_PRIORITY VARIABLE_VALUE FROM %n.%n WHERE VARIABLE_NAME= %?`,
		mysql.SystemDB,
		mysql.TiDBTable,
		name,
	)
	if err != nil {
		return "", true, errors.Trace(err)
	}
	if rs == nil {
		return "", true, errors.New("Wrong number of Recordset")
	}
	defer terror.Call(rs.Close)
	req := rs.NewChunk(nil)
	err = rs.Next(ctx, req)
	if err != nil || req.NumRows() == 0 {
		return "", true, errors.Trace(err)
	}
	row := req.GetRow(0)
	if row.IsNull(0) {
		return "", true, nil
	}
	return row.GetString(0), false, nil
}

// upgrade function  will do some upgrade works, when the system is bootstrapped by low version TiDB server
// For example, add new system variables into mysql.global_variables table.
func upgrade(s Session) {
	ver, err := getBootstrapVersion(s)
	terror.MustNil(err)
	if ver >= currentBootstrapVersion {
		// It is already bootstrapped/upgraded by a higher version TiDB server.
		return
	}
	// Do upgrade works then update bootstrap version.
	for _, upgrade := range bootstrapVersion {
		upgrade(s, ver)
	}

	updateBootstrapVer(s)
	_, err = s.ExecuteInternal(context.Background(), "COMMIT")

	if err != nil {
		sleepTime := 1 * time.Second
		logutil.BgLogger().Info("update bootstrap ver failed",
			zap.Error(err), zap.Duration("sleeping time", sleepTime))
		time.Sleep(sleepTime)
		// Check if TiDB is already upgraded.
		v, err1 := getBootstrapVersion(s)
		if err1 != nil {
			logutil.BgLogger().Fatal("upgrade failed", zap.Error(err1))
		}
		if v >= currentBootstrapVersion {
			// It is already bootstrapped/upgraded by a higher version TiDB server.
			return
		}
		logutil.BgLogger().Fatal("[Upgrade] upgrade failed",
			zap.Int64("from", ver),
			zap.Int64("to", currentBootstrapVersion),
			zap.Error(err))
	}
}

// upgradeToVer2 updates to version 2.
func upgradeToVer2(s Session, ver int64) {
	if ver >= version2 {
		return
	}
	// Version 2 add two system variable for DistSQL concurrency controlling.
	// Insert distsql related system variable.
	distSQLVars := []string{variable.TiDBDistSQLScanConcurrency}
	values := make([]string, 0, len(distSQLVars))
	for _, v := range distSQLVars {
		value := fmt.Sprintf(`("%s", "%s")`, v, variable.GetSysVar(v).Value)
		values = append(values, value)
	}
	sql := fmt.Sprintf("INSERT HIGH_PRIORITY IGNORE INTO %s.%s VALUES %s;", mysql.SystemDB, mysql.GlobalVariablesTable,
		strings.Join(values, ", "))
	mustExecute(s, sql)
}

// upgradeToVer3 updates to version 3.
func upgradeToVer3(s Session, ver int64) {
	if ver >= version3 {
		return
	}
	// Version 3 fix tx_read_only variable value.
	mustExecute(s, "UPDATE HIGH_PRIORITY %n.%n SET variable_value = '0' WHERE variable_name = 'tx_read_only';", mysql.SystemDB, mysql.GlobalVariablesTable)
}

// upgradeToVer4 updates to version 4.
func upgradeToVer4(s Session, ver int64) {
	if ver >= version4 {
		return
	}
	mustExecute(s, CreateStatsMetaTable)
}

func upgradeToVer5(s Session, ver int64) {
	if ver >= version5 {
		return
	}
	mustExecute(s, CreateStatsColsTable)
	mustExecute(s, CreateStatsBucketsTable)
}

func upgradeToVer6(s Session, ver int64) {
	if ver >= version6 {
		return
	}
	doReentrantDDL(s, "ALTER TABLE mysql.user ADD COLUMN `Super_priv` ENUM('N','Y') CHARACTER SET utf8 NOT NULL DEFAULT 'N' AFTER `Show_db_priv`", infoschema.ErrColumnExists)
	// For reasons of compatibility, set the non-exists privilege column value to 'Y', as TiDB doesn't check them in older versions.
	mustExecute(s, "UPDATE HIGH_PRIORITY mysql.user SET Super_priv='Y'")
}

func upgradeToVer7(s Session, ver int64) {
	if ver >= version7 {
		return
	}
	doReentrantDDL(s, "ALTER TABLE mysql.user ADD COLUMN `Process_priv` ENUM('N','Y') CHARACTER SET utf8 NOT NULL DEFAULT 'N' AFTER `Drop_priv`", infoschema.ErrColumnExists)
	// For reasons of compatibility, set the non-exists privilege column value to 'Y', as TiDB doesn't check them in older versions.
	mustExecute(s, "UPDATE HIGH_PRIORITY mysql.user SET Process_priv='Y'")
}

func upgradeToVer8(s Session, ver int64) {
	if ver >= version8 {
		return
	}
	// This is a dummy upgrade, it checks whether upgradeToVer7 success, if not, do it again.
	if _, err := s.ExecuteInternal(context.Background(), "SELECT HIGH_PRIORITY `Process_priv` FROM mysql.user LIMIT 0"); err == nil {
		return
	}
	upgradeToVer7(s, ver)
}

func upgradeToVer9(s Session, ver int64) {
	if ver >= version9 {
		return
	}
	doReentrantDDL(s, "ALTER TABLE mysql.user ADD COLUMN `Trigger_priv` ENUM('N','Y') CHARACTER SET utf8 NOT NULL DEFAULT 'N' AFTER `Create_user_priv`", infoschema.ErrColumnExists)
	// For reasons of compatibility, set the non-exists privilege column value to 'Y', as TiDB doesn't check them in older versions.
	mustExecute(s, "UPDATE HIGH_PRIORITY mysql.user SET Trigger_priv='Y'")
}

func doReentrantDDL(s Session, sql string, ignorableErrs ...error) {
	_, err := s.ExecuteInternal(context.Background(), sql)
	for _, ignorableErr := range ignorableErrs {
		if terror.ErrorEqual(err, ignorableErr) {
			return
		}
	}
	if err != nil {
		logutil.BgLogger().Fatal("doReentrantDDL error", zap.Error(err))
	}
}

func upgradeToVer10(s Session, ver int64) {
	if ver >= version10 {
		return
	}
	doReentrantDDL(s, "ALTER TABLE mysql.stats_buckets CHANGE COLUMN `value` `upper_bound` BLOB NOT NULL", infoschema.ErrColumnNotExists, infoschema.ErrColumnExists)
	doReentrantDDL(s, "ALTER TABLE mysql.stats_buckets ADD COLUMN `lower_bound` BLOB", infoschema.ErrColumnExists)
	doReentrantDDL(s, "ALTER TABLE mysql.stats_histograms ADD COLUMN `null_count` BIGINT(64) NOT NULL DEFAULT 0", infoschema.ErrColumnExists)
	doReentrantDDL(s, "ALTER TABLE mysql.stats_histograms DROP COLUMN distinct_ratio", ddl.ErrCantDropFieldOrKey)
	doReentrantDDL(s, "ALTER TABLE mysql.stats_histograms DROP COLUMN use_count_to_estimate", ddl.ErrCantDropFieldOrKey)
}

func upgradeToVer11(s Session, ver int64) {
	if ver >= version11 {
		return
	}
	_, err := s.ExecuteInternal(context.Background(), "ALTER TABLE mysql.user ADD COLUMN `References_priv` ENUM('N','Y') CHARACTER SET utf8 NOT NULL DEFAULT 'N' AFTER `Grant_priv`")
	if err != nil {
		if terror.ErrorEqual(err, infoschema.ErrColumnExists) {
			return
		}
		logutil.BgLogger().Fatal("upgradeToVer11 error", zap.Error(err))
	}
	mustExecute(s, "UPDATE HIGH_PRIORITY mysql.user SET References_priv='Y'")
}

func upgradeToVer12(s Session, ver int64) {
	if ver >= version12 {
		return
	}
	ctx := context.Background()
	_, err := s.ExecuteInternal(ctx, "BEGIN")
	terror.MustNil(err)
	sql := "SELECT HIGH_PRIORITY user, host, password FROM mysql.user WHERE password != ''"
	rs, err := s.ExecuteInternal(ctx, sql)
	if terror.ErrorEqual(err, core.ErrUnknownColumn) {
		sql := "SELECT HIGH_PRIORITY user, host, authentication_string FROM mysql.user WHERE authentication_string != ''"
		rs, err = s.ExecuteInternal(ctx, sql)
	}
	terror.MustNil(err)
	sqls := make([]string, 0, 1)
	defer terror.Call(rs.Close)
	req := rs.NewChunk(nil)
	it := chunk.NewIterator4Chunk(req)
	err = rs.Next(ctx, req)
	for err == nil && req.NumRows() != 0 {
		for row := it.Begin(); row != it.End(); row = it.Next() {
			user := row.GetString(0)
			host := row.GetString(1)
			pass := row.GetString(2)
			var newPass string
			newPass, err = oldPasswordUpgrade(pass)
			terror.MustNil(err)
			updateSQL := fmt.Sprintf(`UPDATE HIGH_PRIORITY mysql.user SET password = "%s" WHERE user="%s" AND host="%s"`, newPass, user, host)
			sqls = append(sqls, updateSQL)
		}
		err = rs.Next(ctx, req)
	}
	terror.MustNil(err)

	for _, sql := range sqls {
		mustExecute(s, sql)
	}

	sql = fmt.Sprintf(`INSERT HIGH_PRIORITY INTO %s.%s VALUES ("%s", "%d", "TiDB bootstrap version.") ON DUPLICATE KEY UPDATE VARIABLE_VALUE="%d"`,
		mysql.SystemDB, mysql.TiDBTable, tidbServerVersionVar, version12, version12)
	mustExecute(s, sql)

	mustExecute(s, "COMMIT")
}

func upgradeToVer13(s Session, ver int64) {
	if ver >= version13 {
		return
	}
	sqls := []string{
		"ALTER TABLE mysql.user ADD COLUMN `Create_tmp_table_priv` ENUM('N','Y') CHARACTER SET utf8 NOT NULL DEFAULT 'N' AFTER `Super_priv`",
		"ALTER TABLE mysql.user ADD COLUMN `Lock_tables_priv` ENUM('N','Y') CHARACTER SET utf8 NOT NULL DEFAULT 'N' AFTER `Create_tmp_table_priv`",
		"ALTER TABLE mysql.user ADD COLUMN `Create_view_priv` ENUM('N','Y') CHARACTER SET utf8 NOT NULL DEFAULT 'N' AFTER `Execute_priv`",
		"ALTER TABLE mysql.user ADD COLUMN `Show_view_priv` ENUM('N','Y') CHARACTER SET utf8 NOT NULL DEFAULT 'N' AFTER `Create_view_priv`",
		"ALTER TABLE mysql.user ADD COLUMN `Create_routine_priv` ENUM('N','Y') CHARACTER SET utf8 NOT NULL DEFAULT 'N' AFTER `Show_view_priv`",
		"ALTER TABLE mysql.user ADD COLUMN `Alter_routine_priv` ENUM('N','Y') CHARACTER SET utf8 NOT NULL DEFAULT 'N' AFTER `Create_routine_priv`",
		"ALTER TABLE mysql.user ADD COLUMN `Event_priv` ENUM('N','Y') CHARACTER SET utf8 NOT NULL DEFAULT 'N' AFTER `Create_user_priv`",
	}
	ctx := context.Background()
	for _, sql := range sqls {
		_, err := s.ExecuteInternal(ctx, sql)
		if err != nil {
			if terror.ErrorEqual(err, infoschema.ErrColumnExists) {
				continue
			}
			logutil.BgLogger().Fatal("upgradeToVer13 error", zap.Error(err))
		}
	}
	mustExecute(s, "UPDATE HIGH_PRIORITY mysql.user SET Create_tmp_table_priv='Y',Lock_tables_priv='Y',Create_routine_priv='Y',Alter_routine_priv='Y',Event_priv='Y' WHERE Super_priv='Y'")
	mustExecute(s, "UPDATE HIGH_PRIORITY mysql.user SET Create_view_priv='Y',Show_view_priv='Y' WHERE Create_priv='Y'")
}

func upgradeToVer14(s Session, ver int64) {
	if ver >= version14 {
		return
	}
	sqls := []string{
		"ALTER TABLE mysql.db ADD COLUMN `References_priv` ENUM('N','Y') CHARACTER SET utf8 NOT NULL DEFAULT 'N' AFTER `Grant_priv`",
		"ALTER TABLE mysql.db ADD COLUMN `Create_tmp_table_priv` ENUM('N','Y') CHARACTER SET utf8 NOT NULL DEFAULT 'N' AFTER `Alter_priv`",
		"ALTER TABLE mysql.db ADD COLUMN `Lock_tables_priv` ENUM('N','Y') CHARACTER SET utf8 NOT NULL DEFAULT 'N' AFTER `Create_tmp_table_priv`",
		"ALTER TABLE mysql.db ADD COLUMN `Create_view_priv` ENUM('N','Y') CHARACTER SET utf8 NOT NULL DEFAULT 'N' AFTER `Lock_tables_priv`",
		"ALTER TABLE mysql.db ADD COLUMN `Show_view_priv` ENUM('N','Y') CHARACTER SET utf8 NOT NULL DEFAULT 'N' AFTER `Create_view_priv`",
		"ALTER TABLE mysql.db ADD COLUMN `Create_routine_priv` ENUM('N','Y') CHARACTER SET utf8 NOT NULL DEFAULT 'N' AFTER `Show_view_priv`",
		"ALTER TABLE mysql.db ADD COLUMN `Alter_routine_priv` ENUM('N','Y') CHARACTER SET utf8 NOT NULL DEFAULT 'N' AFTER `Create_routine_priv`",
		"ALTER TABLE mysql.db ADD COLUMN `Event_priv` ENUM('N','Y') CHARACTER SET utf8 NOT NULL DEFAULT 'N' AFTER `Execute_priv`",
		"ALTER TABLE mysql.db ADD COLUMN `Trigger_priv` ENUM('N','Y') CHARACTER SET utf8 NOT NULL DEFAULT 'N' AFTER `Event_priv`",
	}
	ctx := context.Background()
	for _, sql := range sqls {
		_, err := s.ExecuteInternal(ctx, sql)
		if err != nil {
			if terror.ErrorEqual(err, infoschema.ErrColumnExists) {
				continue
			}
			logutil.BgLogger().Fatal("upgradeToVer14 error", zap.Error(err))
		}
	}
}

func upgradeToVer15(s Session, ver int64) {
	if ver >= version15 {
		return
	}
	var err error
	_, err = s.ExecuteInternal(context.Background(), CreateGCDeleteRangeTable)
	if err != nil {
		logutil.BgLogger().Fatal("upgradeToVer15 error", zap.Error(err))
	}
}

func upgradeToVer16(s Session, ver int64) {
	if ver >= version16 {
		return
	}
	doReentrantDDL(s, "ALTER TABLE mysql.stats_histograms ADD COLUMN `cm_sketch` BLOB", infoschema.ErrColumnExists)
}

func upgradeToVer17(s Session, ver int64) {
	if ver >= version17 {
		return
	}
	doReentrantDDL(s, "ALTER TABLE mysql.user MODIFY User CHAR(32)")
}

func upgradeToVer18(s Session, ver int64) {
	if ver >= version18 {
		return
	}
	doReentrantDDL(s, "ALTER TABLE mysql.stats_histograms ADD COLUMN `tot_col_size` BIGINT(64) NOT NULL DEFAULT 0", infoschema.ErrColumnExists)
}

func upgradeToVer19(s Session, ver int64) {
	if ver >= version19 {
		return
	}
	doReentrantDDL(s, "ALTER TABLE mysql.db MODIFY User CHAR(32)")
	doReentrantDDL(s, "ALTER TABLE mysql.tables_priv MODIFY User CHAR(32)")
	doReentrantDDL(s, "ALTER TABLE mysql.columns_priv MODIFY User CHAR(32)")
}

func upgradeToVer20(s Session, ver int64) {
	if ver >= version20 {
		return
	}
	doReentrantDDL(s, CreateStatsFeedbackTable)
}

func upgradeToVer21(s Session, ver int64) {
	if ver >= version21 {
		return
	}
	mustExecute(s, CreateGCDeleteRangeDoneTable)

	doReentrantDDL(s, "ALTER TABLE mysql.gc_delete_range DROP INDEX job_id", ddl.ErrCantDropFieldOrKey)
	doReentrantDDL(s, "ALTER TABLE mysql.gc_delete_range ADD UNIQUE INDEX delete_range_index (job_id, element_id)", ddl.ErrDupKeyName)
	doReentrantDDL(s, "ALTER TABLE mysql.gc_delete_range DROP INDEX element_id", ddl.ErrCantDropFieldOrKey)
}

func upgradeToVer22(s Session, ver int64) {
	if ver >= version22 {
		return
	}
	doReentrantDDL(s, "ALTER TABLE mysql.stats_histograms ADD COLUMN `stats_ver` BIGINT(64) NOT NULL DEFAULT 0", infoschema.ErrColumnExists)
}

func upgradeToVer23(s Session, ver int64) {
	if ver >= version23 {
		return
	}
	doReentrantDDL(s, "ALTER TABLE mysql.stats_histograms ADD COLUMN `flag` BIGINT(64) NOT NULL DEFAULT 0", infoschema.ErrColumnExists)
}

// writeSystemTZ writes system timezone info into mysql.tidb
func writeSystemTZ(s Session) {
	mustExecute(s, `INSERT HIGH_PRIORITY INTO %n.%n VALUES (%?, %?, "TiDB Global System Timezone.") ON DUPLICATE KEY UPDATE VARIABLE_VALUE= %?`,
		mysql.SystemDB,
		mysql.TiDBTable,
		tidbSystemTZ,
		timeutil.InferSystemTZ(),
		timeutil.InferSystemTZ(),
	)
}

// upgradeToVer24 initializes `System` timezone according to docs/design/2018-09-10-adding-tz-env.md
func upgradeToVer24(s Session, ver int64) {
	if ver >= version24 {
		return
	}
	writeSystemTZ(s)
}

// upgradeToVer25 updates tidb_max_chunk_size to new low bound value 32 if previous value is small than 32.
func upgradeToVer25(s Session, ver int64) {
	if ver >= version25 {
		return
	}
	sql := fmt.Sprintf("UPDATE HIGH_PRIORITY %[1]s.%[2]s SET VARIABLE_VALUE = '%[4]d' WHERE VARIABLE_NAME = '%[3]s' AND VARIABLE_VALUE < %[4]d",
		mysql.SystemDB, mysql.GlobalVariablesTable, variable.TiDBMaxChunkSize, variable.DefInitChunkSize)
	mustExecute(s, sql)
}

func upgradeToVer26(s Session, ver int64) {
	if ver >= version26 {
		return
	}
	mustExecute(s, CreateRoleEdgesTable)
	mustExecute(s, CreateDefaultRolesTable)
	doReentrantDDL(s, "ALTER TABLE mysql.user ADD COLUMN `Create_role_priv` ENUM('N','Y') DEFAULT 'N'", infoschema.ErrColumnExists)
	doReentrantDDL(s, "ALTER TABLE mysql.user ADD COLUMN `Drop_role_priv` ENUM('N','Y') DEFAULT 'N'", infoschema.ErrColumnExists)
	doReentrantDDL(s, "ALTER TABLE mysql.user ADD COLUMN `Account_locked` ENUM('N','Y') DEFAULT 'N'", infoschema.ErrColumnExists)
	// user with Create_user_Priv privilege should have Create_view_priv and Show_view_priv after upgrade to v3.0
	mustExecute(s, "UPDATE HIGH_PRIORITY mysql.user SET Create_role_priv='Y',Drop_role_priv='Y' WHERE Create_user_priv='Y'")
	// user with Create_Priv privilege should have Create_view_priv and Show_view_priv after upgrade to v3.0
	mustExecute(s, "UPDATE HIGH_PRIORITY mysql.user SET Create_view_priv='Y',Show_view_priv='Y' WHERE Create_priv='Y'")
}

func upgradeToVer27(s Session, ver int64) {
	if ver >= version27 {
		return
	}
	doReentrantDDL(s, "ALTER TABLE mysql.stats_histograms ADD COLUMN `correlation` DOUBLE NOT NULL DEFAULT 0", infoschema.ErrColumnExists)
}

func upgradeToVer28(s Session, ver int64) {
	if ver >= version28 {
		return
	}
	doReentrantDDL(s, CreateBindInfoTable)
}

func upgradeToVer29(s Session, ver int64) {
	// upgradeToVer29 only need to be run when the current version is 28.
	if ver != version28 {
		return
	}
	doReentrantDDL(s, "ALTER TABLE mysql.bind_info CHANGE create_time create_time TIMESTAMP(3)")
	doReentrantDDL(s, "ALTER TABLE mysql.bind_info CHANGE update_time update_time TIMESTAMP(3)")
	doReentrantDDL(s, "ALTER TABLE mysql.bind_info ADD INDEX sql_index (original_sql(1024),default_db(1024))", ddl.ErrDupKeyName)
}

func upgradeToVer30(s Session, ver int64) {
	if ver >= version30 {
		return
	}
	mustExecute(s, CreateStatsTopNTable)
}

func upgradeToVer31(s Session, ver int64) {
	if ver >= version31 {
		return
	}
	doReentrantDDL(s, "ALTER TABLE mysql.stats_histograms ADD COLUMN `last_analyze_pos` BLOB DEFAULT NULL", infoschema.ErrColumnExists)
}

func upgradeToVer32(s Session, ver int64) {
	if ver >= version32 {
		return
	}
	doReentrantDDL(s, "ALTER TABLE mysql.tables_priv MODIFY table_priv SET('Select','Insert','Update','Delete','Create','Drop','Grant', 'Index', 'Alter', 'Create View', 'Show View', 'Trigger', 'References')")
}

func upgradeToVer33(s Session, ver int64) {
	if ver >= version33 {
		return
	}
	doReentrantDDL(s, CreateExprPushdownBlacklist)
}

func upgradeToVer34(s Session, ver int64) {
	if ver >= version34 {
		return
	}
	doReentrantDDL(s, CreateOptRuleBlacklist)
}

func upgradeToVer35(s Session, ver int64) {
	if ver >= version35 {
		return
	}
	sql := fmt.Sprintf("UPDATE HIGH_PRIORITY %s.%s SET VARIABLE_NAME = '%s' WHERE VARIABLE_NAME = 'tidb_back_off_weight'",
		mysql.SystemDB, mysql.GlobalVariablesTable, variable.TiDBBackOffWeight)
	mustExecute(s, sql)
}

func upgradeToVer36(s Session, ver int64) {
	if ver >= version36 {
		return
	}
	doReentrantDDL(s, "ALTER TABLE mysql.user ADD COLUMN `Shutdown_priv` ENUM('N','Y') DEFAULT 'N'", infoschema.ErrColumnExists)
	// A root user will have those privileges after upgrading.
	mustExecute(s, "UPDATE HIGH_PRIORITY mysql.user SET Shutdown_priv='Y' WHERE Super_priv='Y'")
	mustExecute(s, "UPDATE HIGH_PRIORITY mysql.user SET Create_tmp_table_priv='Y',Lock_tables_priv='Y',Create_routine_priv='Y',Alter_routine_priv='Y',Event_priv='Y' WHERE Super_priv='Y'")
}

func upgradeToVer37(s Session, ver int64) {
	if ver >= version37 {
		return
	}
	// when upgrade from old tidb and no 'tidb_enable_window_function' in GLOBAL_VARIABLES, init it with 0.
	sql := fmt.Sprintf("INSERT IGNORE INTO  %s.%s (`VARIABLE_NAME`, `VARIABLE_VALUE`) VALUES ('%s', '%d')",
		mysql.SystemDB, mysql.GlobalVariablesTable, variable.TiDBEnableWindowFunction, 0)
	mustExecute(s, sql)
}

func upgradeToVer38(s Session, ver int64) {
	if ver >= version38 {
		return
	}
	var err error
	_, err = s.ExecuteInternal(context.Background(), CreateGlobalPrivTable)
	if err != nil {
		logutil.BgLogger().Fatal("upgradeToVer38 error", zap.Error(err))
	}
}

func writeNewCollationParameter(s Session, flag bool) {
	comment := "If the new collations are enabled. Do not edit it."
	b := varFalse
	if flag {
		b = varTrue
	}
	mustExecute(s, `INSERT HIGH_PRIORITY INTO %n.%n VALUES (%?, %?, %?) ON DUPLICATE KEY UPDATE VARIABLE_VALUE=%?`,
		mysql.SystemDB, mysql.TiDBTable, tidbNewCollationEnabled, b, comment, b,
	)
}

func upgradeToVer40(s Session, ver int64) {
	if ver >= version40 {
		return
	}
	// There is no way to enable new collation for an existing TiDB cluster.
	writeNewCollationParameter(s, false)
}

func upgradeToVer41(s Session, ver int64) {
	if ver >= version41 {
		return
	}
	doReentrantDDL(s, "ALTER TABLE mysql.user CHANGE `password` `authentication_string` TEXT", infoschema.ErrColumnExists, infoschema.ErrColumnNotExists)
	doReentrantDDL(s, "ALTER TABLE mysql.user ADD COLUMN `password` TEXT as (`authentication_string`)", infoschema.ErrColumnExists)
}

// writeDefaultExprPushDownBlacklist writes default expr pushdown blacklist into mysql.expr_pushdown_blacklist
func writeDefaultExprPushDownBlacklist(s Session) {
	mustExecute(s, "INSERT HIGH_PRIORITY INTO mysql.expr_pushdown_blacklist VALUES"+
		"('date_add','tiflash', 'DST(daylight saving time) does not take effect in TiFlash date_add')")
}

func upgradeToVer42(s Session, ver int64) {
	if ver >= version42 {
		return
	}
	doReentrantDDL(s, "ALTER TABLE mysql.expr_pushdown_blacklist ADD COLUMN `store_type` CHAR(100) NOT NULL DEFAULT 'tikv,tiflash,tidb'", infoschema.ErrColumnExists)
	doReentrantDDL(s, "ALTER TABLE mysql.expr_pushdown_blacklist ADD COLUMN `reason` VARCHAR(200)", infoschema.ErrColumnExists)
	writeDefaultExprPushDownBlacklist(s)
}

// Convert statement summary global variables to non-empty values.
func writeStmtSummaryVars(s Session) {
	sql := "UPDATE %n.%n SET variable_value= %? WHERE variable_name= %? AND variable_value=''"
	mustExecute(s, sql, mysql.SystemDB, mysql.GlobalVariablesTable, variable.BoolToOnOff(variable.DefTiDBEnableStmtSummary), variable.TiDBEnableStmtSummary)
	mustExecute(s, sql, mysql.SystemDB, mysql.GlobalVariablesTable, variable.BoolToOnOff(variable.DefTiDBStmtSummaryInternalQuery), variable.TiDBStmtSummaryInternalQuery)
	mustExecute(s, sql, mysql.SystemDB, mysql.GlobalVariablesTable, strconv.Itoa(variable.DefTiDBStmtSummaryRefreshInterval), variable.TiDBStmtSummaryRefreshInterval)
	mustExecute(s, sql, mysql.SystemDB, mysql.GlobalVariablesTable, strconv.Itoa(variable.DefTiDBStmtSummaryHistorySize), variable.TiDBStmtSummaryHistorySize)
	mustExecute(s, sql, mysql.SystemDB, mysql.GlobalVariablesTable, strconv.FormatUint(uint64(variable.DefTiDBStmtSummaryMaxStmtCount), 10), variable.TiDBStmtSummaryMaxStmtCount)
	mustExecute(s, sql, mysql.SystemDB, mysql.GlobalVariablesTable, strconv.FormatUint(uint64(variable.DefTiDBStmtSummaryMaxSQLLength), 10), variable.TiDBStmtSummaryMaxSQLLength)
}

func upgradeToVer43(s Session, ver int64) {
	if ver >= version43 {
		return
	}
	writeStmtSummaryVars(s)
}

func upgradeToVer44(s Session, ver int64) {
	if ver >= version44 {
		return
	}
	mustExecute(s, "DELETE FROM mysql.global_variables where variable_name = \"tidb_isolation_read_engines\"")
}

func upgradeToVer45(s Session, ver int64) {
	if ver >= version45 {
		return
	}
	doReentrantDDL(s, "ALTER TABLE mysql.user ADD COLUMN `Config_priv` ENUM('N','Y') DEFAULT 'N'", infoschema.ErrColumnExists)
	mustExecute(s, "UPDATE HIGH_PRIORITY mysql.user SET Config_priv='Y' WHERE Super_priv='Y'")
}

// In v3.1.1, we wrongly replace the context of upgradeToVer39 with upgradeToVer44. If we upgrade from v3.1.1 to a newer version,
// upgradeToVer39 will be missed. So we redo upgradeToVer39 here to make sure the upgrading from v3.1.1 succeed.
func upgradeToVer46(s Session, ver int64) {
	if ver >= version46 {
		return
	}
	doReentrantDDL(s, "ALTER TABLE mysql.user ADD COLUMN `Reload_priv` ENUM('N','Y') DEFAULT 'N'", infoschema.ErrColumnExists)
	doReentrantDDL(s, "ALTER TABLE mysql.user ADD COLUMN `File_priv` ENUM('N','Y') DEFAULT 'N'", infoschema.ErrColumnExists)
	mustExecute(s, "UPDATE HIGH_PRIORITY mysql.user SET Reload_priv='Y' WHERE Super_priv='Y'")
	mustExecute(s, "UPDATE HIGH_PRIORITY mysql.user SET File_priv='Y' WHERE Super_priv='Y'")
}

func upgradeToVer47(s Session, ver int64) {
	if ver >= version47 {
		return
	}
	doReentrantDDL(s, "ALTER TABLE mysql.bind_info ADD COLUMN `source` varchar(10) NOT NULL default 'unknown'", infoschema.ErrColumnExists)
}

func upgradeToVer50(s Session, ver int64) {
	if ver >= version50 {
		return
	}
	doReentrantDDL(s, CreateSchemaIndexUsageTable)
}

func upgradeToVer52(s Session, ver int64) {
	if ver >= version52 {
		return
	}
	doReentrantDDL(s, "ALTER TABLE mysql.stats_histograms MODIFY cm_sketch BLOB(6291456)")
}

func upgradeToVer53(s Session, ver int64) {
	if ver >= version53 {
		return
	}
	// when upgrade from old tidb and no `tidb_enable_strict_double_type_check` in GLOBAL_VARIABLES, init it with 1`
	sql := fmt.Sprintf("INSERT IGNORE INTO %s.%s (`VARIABLE_NAME`, `VARIABLE_VALUE`) VALUES ('%s', '%d')",
		mysql.SystemDB, mysql.GlobalVariablesTable, variable.TiDBEnableStrictDoubleTypeCheck, 0)
	mustExecute(s, sql)
}

func upgradeToVer54(s Session, ver int64) {
	if ver >= version54 {
		return
	}
	// The mem-query-quota default value is 32GB by default in v3.0, and 1GB by
	// default in v4.0.
	// If a cluster is upgraded from v3.0.x (bootstrapVer <= version38) to
	// v4.0.9+, we'll write the default value to mysql.tidb. Thus we can get the
	// default value of mem-quota-query, and promise the compatibility even if
	// the tidb-server restarts.
	// If it's a newly deployed cluster, we do not need to write the value into
	// mysql.tidb, since no compatibility problem will happen.
	if ver <= version38 {
		writeMemoryQuotaQuery(s)
	}
}

// When cherry-pick upgradeToVer52 to v4.0, we wrongly name it upgradeToVer48.
// If we upgrade from v4.0 to a newer version, the real upgradeToVer48 will be missed.
// So we redo upgradeToVer48 here to make sure the upgrading from v4.0 succeeds.
func upgradeToVer55(s Session, ver int64) {
	if ver >= version55 {
		return
	}
	defValues := map[string]string{
		variable.TiDBIndexLookupConcurrency:     "4",
		variable.TiDBIndexLookupJoinConcurrency: "4",
		variable.TiDBHashAggFinalConcurrency:    "4",
		variable.TiDBHashAggPartialConcurrency:  "4",
		variable.TiDBWindowConcurrency:          "4",
		variable.TiDBProjectionConcurrency:      "4",
		variable.TiDBHashJoinConcurrency:        "5",
	}
	names := make([]string, 0, len(defValues))
	for n := range defValues {
		names = append(names, n)
	}

	selectSQL := "select HIGH_PRIORITY * from mysql.global_variables where variable_name in ('" + strings.Join(names, quoteCommaQuote) + "')"
	ctx := context.Background()
	rs, err := s.ExecuteInternal(ctx, selectSQL)
	terror.MustNil(err)
	defer terror.Call(rs.Close)
	req := rs.NewChunk(nil)
	it := chunk.NewIterator4Chunk(req)
	err = rs.Next(ctx, req)
	for err == nil && req.NumRows() != 0 {
		for row := it.Begin(); row != it.End(); row = it.Next() {
			n := strings.ToLower(row.GetString(0))
			v := row.GetString(1)
			if defValue, ok := defValues[n]; !ok || defValue != v {
				return
			}
		}
		err = rs.Next(ctx, req)
	}
	terror.MustNil(err)

	mustExecute(s, "BEGIN")
	v := strconv.Itoa(variable.ConcurrencyUnset)
	sql := fmt.Sprintf("UPDATE %s.%s SET variable_value='%%s' WHERE variable_name='%%s'", mysql.SystemDB, mysql.GlobalVariablesTable)
	for _, name := range names {
		mustExecute(s, fmt.Sprintf(sql, v, name))
	}
	mustExecute(s, "COMMIT")
}

// When cherry-pick upgradeToVer54 to v4.0, we wrongly name it upgradeToVer49.
// If we upgrade from v4.0 to a newer version, the real upgradeToVer49 will be missed.
// So we redo upgradeToVer49 here to make sure the upgrading from v4.0 succeeds.
func upgradeToVer56(s Session, ver int64) {
	if ver >= version56 {
		return
	}
	doReentrantDDL(s, CreateStatsExtended)
}

func upgradeToVer57(s Session, ver int64) {
	if ver >= version57 {
		return
	}
	insertBuiltinBindInfoRow(s)
}

func initBindInfoTable(s Session) {
	mustExecute(s, CreateBindInfoTable)
	insertBuiltinBindInfoRow(s)
}

func insertBuiltinBindInfoRow(s Session) {
	mustExecute(s, `INSERT HIGH_PRIORITY INTO mysql.bind_info VALUES (%?, %?, "mysql", %?, "0000-00-00 00:00:00", "0000-00-00 00:00:00", "", "", %?)`,
		bindinfo.BuiltinPseudoSQL4BindLock, bindinfo.BuiltinPseudoSQL4BindLock, bindinfo.Builtin, bindinfo.Builtin,
	)
}

func upgradeToVer59(s Session, ver int64) {
	if ver >= version59 {
		return
	}
	// The oom-action default value is log by default in v3.0, and cancel by
	// default in v4.0.11+.
	// If a cluster is upgraded from v3.0.x (bootstrapVer <= version59) to
	// v4.0.11+, we'll write the default value to mysql.tidb. Thus we can get
	// the default value of oom-action, and promise the compatibility even if
	// the tidb-server restarts.
	// If it's a newly deployed cluster, we do not need to write the value into
	// mysql.tidb, since no compatibility problem will happen.
	writeOOMAction(s)
}

func upgradeToVer60(s Session, ver int64) {
	if ver >= version60 {
		return
	}
	mustExecute(s, "DROP TABLE IF EXISTS mysql.stats_extended")
	doReentrantDDL(s, CreateStatsExtended)
}

type bindInfo struct {
	bindSQL    string
	status     string
	createTime types.Time
	charset    string
	collation  string
	source     string
}

func upgradeToVer67(s Session, ver int64) {
	if ver >= version67 {
		return
	}
	bindMap := make(map[string]bindInfo)
	h := &bindinfo.BindHandle{}
	var err error
	mustExecute(s, "BEGIN PESSIMISTIC")

	defer func() {
		if err != nil {
			mustExecute(s, "ROLLBACK")
			return
		}

		mustExecute(s, "COMMIT")
	}()
	mustExecute(s, h.LockBindInfoSQL())
	var rs sqlexec.RecordSet
	rs, err = s.ExecuteInternal(context.Background(),
		`SELECT bind_sql, default_db, status, create_time, charset, collation, source
			FROM mysql.bind_info
			WHERE source != 'builtin'
			ORDER BY update_time DESC`)
	if err != nil {
		logutil.BgLogger().Fatal("upgradeToVer67 error", zap.Error(err))
	}
	req := rs.NewChunk(nil)
	iter := chunk.NewIterator4Chunk(req)
	p := parser.New()
	now := types.NewTime(types.FromGoTime(time.Now()), mysql.TypeTimestamp, 3)
	for {
		err = rs.Next(context.TODO(), req)
		if err != nil {
			logutil.BgLogger().Fatal("upgradeToVer67 error", zap.Error(err))
		}
		if req.NumRows() == 0 {
			break
		}
		updateBindInfo(iter, p, bindMap)
	}
	terror.Call(rs.Close)

	mustExecute(s, "DELETE FROM mysql.bind_info where source != 'builtin'")
	for original, bind := range bindMap {
		mustExecute(s, fmt.Sprintf("INSERT INTO mysql.bind_info VALUES(%s, %s, '', %s, %s, %s, %s, %s, %s)",
			expression.Quote(original),
			expression.Quote(bind.bindSQL),
			expression.Quote(bind.status),
			expression.Quote(bind.createTime.String()),
			expression.Quote(now.String()),
			expression.Quote(bind.charset),
			expression.Quote(bind.collation),
			expression.Quote(bind.source),
		))
	}
}

func updateBindInfo(iter *chunk.Iterator4Chunk, p *parser.Parser, bindMap map[string]bindInfo) {
	for row := iter.Begin(); row != iter.End(); row = iter.Next() {
		bind := row.GetString(0)
		db := row.GetString(1)
		status := row.GetString(2)

		if status != "using" && status != "builtin" {
			continue
		}

		charset := row.GetString(4)
		collation := row.GetString(5)
		stmt, err := p.ParseOneStmt(bind, charset, collation)
		if err != nil {
			logutil.BgLogger().Fatal("updateBindInfo error", zap.Error(err))
		}
		originWithDB := parser.Normalize(utilparser.RestoreWithDefaultDB(stmt, db, bind))
		if _, ok := bindMap[originWithDB]; ok {
			// The results are sorted in descending order of time.
			// And in the following cases, duplicate originWithDB may occur
			//      originalText         	|bindText                                   	|DB
			//		`select * from t` 		|`select /*+ use_index(t, idx) */ * from t` 	|`test`
			// 		`select * from test.t`  |`select /*+ use_index(t, idx) */ * from test.t`|``
			// Therefore, if repeated, we can skip to keep the latest binding.
			continue
		}
		bindMap[originWithDB] = bindInfo{
			bindSQL:    utilparser.RestoreWithDefaultDB(stmt, db, bind),
			status:     status,
			createTime: row.GetTime(3),
			charset:    charset,
			collation:  collation,
			source:     row.GetString(6),
		}
	}
}

func writeMemoryQuotaQuery(s Session) {
	comment := "memory_quota_query is 32GB by default in v3.0.x, 1GB by default in v4.0.x+"
	mustExecute(s, `INSERT HIGH_PRIORITY INTO %n.%n VALUES (%?, %?, %?) ON DUPLICATE KEY UPDATE VARIABLE_VALUE=%?`,
		mysql.SystemDB, mysql.TiDBTable, tidbDefMemoryQuotaQuery, 32<<30, comment, 32<<30,
	)
}

func upgradeToVer62(s Session, ver int64) {
	if ver >= version62 {
		return
	}
	doReentrantDDL(s, "ALTER TABLE mysql.stats_buckets ADD COLUMN `ndv` bigint not null default 0", infoschema.ErrColumnExists)
}

func upgradeToVer63(s Session, ver int64) {
	if ver >= version63 {
		return
	}
	doReentrantDDL(s, "ALTER TABLE mysql.user ADD COLUMN `Create_tablespace_priv` ENUM('N','Y') DEFAULT 'N'", infoschema.ErrColumnExists)
	mustExecute(s, "UPDATE HIGH_PRIORITY mysql.user SET Create_tablespace_priv='Y' where Super_priv='Y'")
}

func upgradeToVer64(s Session, ver int64) {
	if ver >= version64 {
		return
	}
	doReentrantDDL(s, "ALTER TABLE mysql.user ADD COLUMN `Repl_slave_priv` ENUM('N','Y') CHARACTER SET utf8 NOT NULL DEFAULT 'N' AFTER `Execute_priv`", infoschema.ErrColumnExists)
	doReentrantDDL(s, "ALTER TABLE mysql.user ADD COLUMN `Repl_client_priv` ENUM('N','Y') CHARACTER SET utf8 NOT NULL DEFAULT 'N' AFTER `Repl_slave_priv`", infoschema.ErrColumnExists)
	mustExecute(s, "UPDATE HIGH_PRIORITY mysql.user SET Repl_slave_priv='Y',Repl_client_priv='Y' where Super_priv='Y'")
}

func upgradeToVer65(s Session, ver int64) {
	if ver >= version65 {
		return
	}
	doReentrantDDL(s, CreateStatsFMSketchTable)
}

func upgradeToVer66(s Session, ver int64) {
	if ver >= version66 {
		return
	}
	mustExecute(s, "set @@global.tidb_track_aggregate_memory_usage = 1")
}

func upgradeToVer68(s Session, ver int64) {
	if ver >= version68 {
		return
	}
	mustExecute(s, "DELETE FROM mysql.global_variables where VARIABLE_NAME = 'tidb_enable_clustered_index' and VARIABLE_VALUE = 'OFF'")
}

func upgradeToVer69(s Session, ver int64) {
	if ver >= version69 {
		return
	}
	doReentrantDDL(s, CreateGlobalGrantsTable)
}

func upgradeToVer70(s Session, ver int64) {
	if ver >= version70 {
		return
	}
	doReentrantDDL(s, "ALTER TABLE mysql.user ADD COLUMN plugin CHAR(64) AFTER authentication_string", infoschema.ErrColumnExists)
	mustExecute(s, "UPDATE HIGH_PRIORITY mysql.user SET plugin='mysql_native_password'")
}

func upgradeToVer71(s Session, ver int64) {
	if ver >= version71 {
		return
	}
	mustExecute(s, "UPDATE mysql.global_variables SET VARIABLE_VALUE='OFF' WHERE VARIABLE_NAME = 'tidb_multi_statement_mode' AND VARIABLE_VALUE = 'WARN'")
}

func upgradeToVer72(s Session, ver int64) {
	if ver >= version72 {
		return
	}
	doReentrantDDL(s, "ALTER TABLE mysql.stats_meta ADD COLUMN snapshot BIGINT(64) UNSIGNED NOT NULL DEFAULT 0", infoschema.ErrColumnExists)
}

func upgradeToVer73(s Session, ver int64) {
	if ver >= version73 {
		return
	}
	doReentrantDDL(s, CreateCapturePlanBaselinesBlacklist)
}

func upgradeToVer74(s Session, ver int64) {
	if ver >= version74 {
		return
	}
	// The old default value of `tidb_stmt_summary_max_stmt_count` is 200, we want to enlarge this to the new default value when TiDB upgrade.
	mustExecute(s, fmt.Sprintf("UPDATE mysql.global_variables SET VARIABLE_VALUE='%[1]v' WHERE VARIABLE_NAME = 'tidb_stmt_summary_max_stmt_count' AND CAST(VARIABLE_VALUE AS SIGNED) = 200", variable.DefTiDBStmtSummaryMaxStmtCount))
}

func upgradeToVer75(s Session, ver int64) {
	if ver >= version75 {
		return
	}
	doReentrantDDL(s, "ALTER TABLE mysql.user MODIFY COLUMN Host CHAR(255)")
	doReentrantDDL(s, "ALTER TABLE mysql.global_priv MODIFY COLUMN Host CHAR(255)")
	doReentrantDDL(s, "ALTER TABLE mysql.db MODIFY COLUMN Host CHAR(255)")
	doReentrantDDL(s, "ALTER TABLE mysql.tables_priv MODIFY COLUMN Host CHAR(255)")
	doReentrantDDL(s, "ALTER TABLE mysql.columns_priv MODIFY COLUMN Host CHAR(255)")
}

func upgradeToVer76(s Session, ver int64) {
	if ver >= version76 {
		return
	}
	doReentrantDDL(s, "ALTER TABLE mysql.columns_priv MODIFY COLUMN Column_priv SET('Select','Insert','Update','References')")
}

func upgradeToVer77(s Session, ver int64) {
	if ver >= version77 {
		return
	}
	doReentrantDDL(s, CreateColumnStatsUsageTable)
}

func upgradeToVer78(s Session, ver int64) {
	if ver >= version78 {
		return
	}
	doReentrantDDL(s, "ALTER TABLE mysql.stats_buckets MODIFY upper_bound LONGBLOB NOT NULL")
	doReentrantDDL(s, "ALTER TABLE mysql.stats_buckets MODIFY lower_bound LONGBLOB")
	doReentrantDDL(s, "ALTER TABLE mysql.stats_histograms MODIFY last_analyze_pos LONGBLOB DEFAULT NULL")
}

func upgradeToVer79(s Session, ver int64) {
	if ver >= version79 {
		return
	}
	doReentrantDDL(s, CreateTableCacheMetaTable)
}

func upgradeToVer80(s Session, ver int64) {
	if ver >= version80 {
		return
	}
	// Check if tidb_analyze_version exists in mysql.GLOBAL_VARIABLES.
	// If not, insert "tidb_analyze_version | 1" since this is the old behavior before we introduce this variable.
	ctx := context.Background()
	rs, err := s.ExecuteInternal(ctx, "SELECT VARIABLE_VALUE FROM %n.%n WHERE VARIABLE_NAME=%?;",
		mysql.SystemDB, mysql.GlobalVariablesTable, variable.TiDBAnalyzeVersion)
	terror.MustNil(err)
	req := rs.NewChunk(nil)
	err = rs.Next(ctx, req)
	terror.MustNil(err)
	if req.NumRows() != 0 {
		return
	}

	mustExecute(s, "INSERT HIGH_PRIORITY IGNORE INTO %n.%n VALUES (%?, %?);",
		mysql.SystemDB, mysql.GlobalVariablesTable, variable.TiDBAnalyzeVersion, 1)
}

// For users that upgrade TiDB from a pre-4.0 version, we want to disable index merge by default.
// This helps minimize query plan regressions.
func upgradeToVer81(s Session, ver int64) {
	if ver >= version81 {
		return
	}
	// Check if tidb_enable_index_merge exists in mysql.GLOBAL_VARIABLES.
	// If not, insert "tidb_enable_index_merge | off".
	ctx := context.Background()
	rs, err := s.ExecuteInternal(ctx, "SELECT VARIABLE_VALUE FROM %n.%n WHERE VARIABLE_NAME=%?;",
		mysql.SystemDB, mysql.GlobalVariablesTable, variable.TiDBEnableIndexMerge)
	terror.MustNil(err)
	req := rs.NewChunk(nil)
	err = rs.Next(ctx, req)
	terror.MustNil(err)
	if req.NumRows() != 0 {
		return
	}

	mustExecute(s, "INSERT HIGH_PRIORITY IGNORE INTO %n.%n VALUES (%?, %?);",
		mysql.SystemDB, mysql.GlobalVariablesTable, variable.TiDBEnableIndexMerge, variable.Off)
}

func upgradeToVer82(s Session, ver int64) {
	if ver >= version82 {
		return
	}
	doReentrantDDL(s, CreateAnalyzeOptionsTable)
}

func upgradeToVer83(s Session, ver int64) {
	if ver >= version83 {
		return
	}
	doReentrantDDL(s, CreateStatsHistory)
}

func upgradeToVer84(s Session, ver int64) {
	if ver >= version84 {
		return
	}
<<<<<<< HEAD
	doReentrantDDL(s, CreateAnalyzeJobs)
=======
	doReentrantDDL(s, CreateStatsMetaHistory)
>>>>>>> b497b49e
}

func writeOOMAction(s Session) {
	comment := "oom-action is `log` by default in v3.0.x, `cancel` by default in v4.0.11+"
	mustExecute(s, `INSERT HIGH_PRIORITY INTO %n.%n VALUES (%?, %?, %?) ON DUPLICATE KEY UPDATE VARIABLE_VALUE= %?`,
		mysql.SystemDB, mysql.TiDBTable, tidbDefOOMAction, config.OOMActionLog, comment, config.OOMActionLog,
	)
}

// updateBootstrapVer updates bootstrap version variable in mysql.TiDB table.
func updateBootstrapVer(s Session) {
	// Update bootstrap version.
	mustExecute(s, `INSERT HIGH_PRIORITY INTO %n.%n VALUES (%?, %?, "TiDB bootstrap version.") ON DUPLICATE KEY UPDATE VARIABLE_VALUE=%?`,
		mysql.SystemDB, mysql.TiDBTable, tidbServerVersionVar, currentBootstrapVersion, currentBootstrapVersion,
	)
}

// getBootstrapVersion gets bootstrap version from mysql.tidb table;
func getBootstrapVersion(s Session) (int64, error) {
	sVal, isNull, err := getTiDBVar(s, tidbServerVersionVar)
	if err != nil {
		return 0, errors.Trace(err)
	}
	if isNull {
		return 0, nil
	}
	return strconv.ParseInt(sVal, 10, 64)
}

// doDDLWorks executes DDL statements in bootstrap stage.
func doDDLWorks(s Session) {
	// Create a test database.
	mustExecute(s, "CREATE DATABASE IF NOT EXISTS test")
	// Create system db.
	mustExecute(s, "CREATE DATABASE IF NOT EXISTS %n", mysql.SystemDB)
	// Create user table.
	mustExecute(s, CreateUserTable)
	// Create privilege tables.
	mustExecute(s, CreateGlobalPrivTable)
	mustExecute(s, CreateDBPrivTable)
	mustExecute(s, CreateTablePrivTable)
	mustExecute(s, CreateColumnPrivTable)
	// Create global system variable table.
	mustExecute(s, CreateGlobalVariablesTable)
	// Create TiDB table.
	mustExecute(s, CreateTiDBTable)
	// Create help table.
	mustExecute(s, CreateHelpTopic)
	// Create stats_meta table.
	mustExecute(s, CreateStatsMetaTable)
	// Create stats_columns table.
	mustExecute(s, CreateStatsColsTable)
	// Create stats_buckets table.
	mustExecute(s, CreateStatsBucketsTable)
	// Create gc_delete_range table.
	mustExecute(s, CreateGCDeleteRangeTable)
	// Create gc_delete_range_done table.
	mustExecute(s, CreateGCDeleteRangeDoneTable)
	// Create stats_feedback table.
	mustExecute(s, CreateStatsFeedbackTable)
	// Create role_edges table.
	mustExecute(s, CreateRoleEdgesTable)
	// Create default_roles table.
	mustExecute(s, CreateDefaultRolesTable)
	// Create bind_info table.
	initBindInfoTable(s)
	// Create stats_topn_store table.
	mustExecute(s, CreateStatsTopNTable)
	// Create expr_pushdown_blacklist table.
	mustExecute(s, CreateExprPushdownBlacklist)
	// Create opt_rule_blacklist table.
	mustExecute(s, CreateOptRuleBlacklist)
	// Create stats_extended table.
	mustExecute(s, CreateStatsExtended)
	// Create schema_index_usage.
	mustExecute(s, CreateSchemaIndexUsageTable)
	// Create stats_fm_sketch table.
	mustExecute(s, CreateStatsFMSketchTable)
	// Create global_grants
	mustExecute(s, CreateGlobalGrantsTable)
	// Create capture_plan_baselines_blacklist
	mustExecute(s, CreateCapturePlanBaselinesBlacklist)
	// Create column_stats_usage table
	mustExecute(s, CreateColumnStatsUsageTable)
	// Create table_cache_meta table.
	mustExecute(s, CreateTableCacheMetaTable)
	// Create analyze_options table.
	mustExecute(s, CreateAnalyzeOptionsTable)
	// Create stats_history table.
	mustExecute(s, CreateStatsHistory)
<<<<<<< HEAD
	// Create analyze_jobs table.
	mustExecute(s, CreateAnalyzeJobs)
=======
	// Create stats_meta_history table.
	mustExecute(s, CreateStatsMetaHistory)
>>>>>>> b497b49e
}

// doDMLWorks executes DML statements in bootstrap stage.
// All the statements run in a single transaction.
// TODO: sanitize.
func doDMLWorks(s Session) {
	mustExecute(s, "BEGIN")
	if config.GetGlobalConfig().Security.SecureBootstrap {
		// If secure bootstrap is enabled, we create a root@localhost account which can login with auth_socket.
		// i.e. mysql -S /tmp/tidb.sock -uroot
		// The auth_socket plugin will validate that the user matches $USER.
		u, err := osuser.Current()
		if err != nil {
			logutil.BgLogger().Fatal("failed to read current user. unable to secure bootstrap.", zap.Error(err))
		}
		mustExecute(s, `INSERT HIGH_PRIORITY INTO mysql.user VALUES
		("localhost", "root", %?, "auth_socket", "Y", "Y", "Y", "Y", "Y", "Y", "Y", "Y", "Y", "Y", "Y", "Y", "Y", "Y", "Y", "Y", "Y", "Y", "Y", "Y", "Y", "Y", "Y", "Y", "Y", "N", "Y", "Y", "Y", "Y", "Y", "Y", "Y")`, u.Username)
	} else {
		mustExecute(s, `INSERT HIGH_PRIORITY INTO mysql.user VALUES
		("%", "root", "", "mysql_native_password", "Y", "Y", "Y", "Y", "Y", "Y", "Y", "Y", "Y", "Y", "Y", "Y", "Y", "Y", "Y", "Y", "Y", "Y", "Y", "Y", "Y", "Y", "Y", "Y", "Y", "N", "Y", "Y", "Y", "Y", "Y", "Y", "Y")`)
	}

	// Init global system variables table.
	values := make([]string, 0, len(variable.GetSysVars()))
	for k, v := range variable.GetSysVars() {
		// Only global variables should be inserted.
		if v.HasGlobalScope() {
			vVal := v.Value
			if v.Name == variable.TiDBTxnMode && config.GetGlobalConfig().Store == "tikv" {
				vVal = "pessimistic"
			}
			if v.Name == variable.TiDBRowFormatVersion {
				vVal = strconv.Itoa(variable.DefTiDBRowFormatV2)
			}
			if v.Name == variable.TiDBPartitionPruneMode {
				vVal = variable.DefTiDBPartitionPruneMode
				if flag.Lookup("test.v") != nil || flag.Lookup("check.v") != nil || config.CheckTableBeforeDrop {
					// enable Dynamic Prune by default in test case.
					vVal = string(variable.Dynamic)
				}
			}
			if v.Name == variable.TiDBEnableChangeMultiSchema {
				vVal = variable.Off
				if flag.Lookup("test.v") != nil || flag.Lookup("check.v") != nil {
					// enable change multi schema in test case for compatibility with old cases.
					vVal = variable.On
				}
			}
			if v.Name == variable.TiDBEnableAsyncCommit && config.GetGlobalConfig().Store == "tikv" {
				vVal = variable.On
			}
			if v.Name == variable.TiDBEnable1PC && config.GetGlobalConfig().Store == "tikv" {
				vVal = variable.On
			}
			if v.Name == variable.TiDBEnableMutationChecker {
				vVal = variable.On
			}
			if v.Name == variable.TiDBTxnAssertionLevel {
				vVal = variable.AssertionFastStr
			}
			value := fmt.Sprintf(`("%s", "%s")`, strings.ToLower(k), vVal)
			values = append(values, value)
		}
	}
	sql := fmt.Sprintf("INSERT HIGH_PRIORITY INTO %s.%s VALUES %s;", mysql.SystemDB, mysql.GlobalVariablesTable,
		strings.Join(values, ", "))
	mustExecute(s, sql)

	mustExecute(s, `INSERT HIGH_PRIORITY INTO %n.%n VALUES(%?, %?, "Bootstrap flag. Do not delete.") ON DUPLICATE KEY UPDATE VARIABLE_VALUE=%?`,
		mysql.SystemDB, mysql.TiDBTable, bootstrappedVar, varTrue, varTrue,
	)

	mustExecute(s, `INSERT HIGH_PRIORITY INTO %n.%n VALUES(%?, %?, "Bootstrap version. Do not delete.")`,
		mysql.SystemDB, mysql.TiDBTable, tidbServerVersionVar, currentBootstrapVersion,
	)

	writeSystemTZ(s)

	writeNewCollationParameter(s, config.GetGlobalConfig().NewCollationsEnabledOnFirstBootstrap)

	writeDefaultExprPushDownBlacklist(s)

	writeStmtSummaryVars(s)

	_, err := s.ExecuteInternal(context.Background(), "COMMIT")
	if err != nil {
		sleepTime := 1 * time.Second
		logutil.BgLogger().Info("doDMLWorks failed", zap.Error(err), zap.Duration("sleeping time", sleepTime))
		time.Sleep(sleepTime)
		// Check if TiDB is already bootstrapped.
		b, err1 := checkBootstrapped(s)
		if err1 != nil {
			logutil.BgLogger().Fatal("doDMLWorks failed", zap.Error(err1))
		}
		if b {
			return
		}
		logutil.BgLogger().Fatal("doDMLWorks failed", zap.Error(err))
	}
}

func mustExecute(s Session, sql string, args ...interface{}) {
	_, err := s.ExecuteInternal(context.Background(), sql, args...)
	if err != nil {
		debug.PrintStack()
		logutil.BgLogger().Fatal("mustExecute error", zap.Error(err))
	}
}

// oldPasswordUpgrade upgrade password to MySQL compatible format
func oldPasswordUpgrade(pass string) (string, error) {
	hash1, err := hex.DecodeString(pass)
	if err != nil {
		return "", errors.Trace(err)
	}

	hash2 := auth.Sha1Hash(hash1)
	newpass := fmt.Sprintf("*%X", hash2)
	return newpass, nil
}<|MERGE_RESOLUTION|>--- conflicted
+++ resolved
@@ -386,7 +386,16 @@
 		UNIQUE KEY table_version_seq (table_id, version, seq_no),
 		KEY table_create_time (table_id, create_time, seq_no)
 	);`
-<<<<<<< HEAD
+	// CreateStatsMetaHistory stores the historical meta stats.
+	CreateStatsMetaHistory = `CREATE TABLE IF NOT EXISTS mysql.stats_meta_history (
+		table_id bigint(64) NOT NULL,
+		modify_count bigint(64) NOT NULL,
+		count bigint(64) NOT NULL,
+		version bigint(64) NOT NULL comment 'stats version which corresponding to stats:version in EXPLAIN',
+		create_time datetime(6) NOT NULL,
+		UNIQUE KEY table_version (table_id, version),
+		KEY table_create_time (table_id, create_time)
+	);`
 	// CreateAnalyzeJobs stores the analyze jobs.
 	CreateAnalyzeJobs = `CREATE TABLE IF NOT EXISTS mysql.analyze_jobs (
 		id BIGINT(64) UNSIGNED NOT NULL AUTO_INCREMENT,
@@ -403,17 +412,6 @@
 		process_id BIGINT(64) UNSIGNED comment 'ID of the process executing the analyze job',
 		PRIMARY KEY (id) CLUSTERED,
 		KEY (update_time)
-=======
-	// CreateStatsMetaHistory stores the historical meta stats.
-	CreateStatsMetaHistory = `CREATE TABLE IF NOT EXISTS mysql.stats_meta_history (
-		table_id bigint(64) NOT NULL,
-		modify_count bigint(64) NOT NULL,
-		count bigint(64) NOT NULL,
-		version bigint(64) NOT NULL comment 'stats version which corresponding to stats:version in EXPLAIN',
-		create_time datetime(6) NOT NULL,
-		UNIQUE KEY table_version (table_id, version),
-		KEY table_create_time (table_id, create_time)
->>>>>>> b497b49e
 	);`
 )
 
@@ -598,17 +596,15 @@
 	version82 = 82
 	// version83 adds the tables mysql.stats_history
 	version83 = 83
-<<<<<<< HEAD
-	// version84 adds the mysql.analyze_jobs table
-=======
 	// version84 adds the tables mysql.stats_meta_history
->>>>>>> b497b49e
 	version84 = 84
+	// version85 adds the mysql.analyze_jobs table
+	version85 = 85
 )
 
 // currentBootstrapVersion is defined as a variable, so we can modify its value for testing.
 // please make sure this is the largest version
-var currentBootstrapVersion int64 = version84
+var currentBootstrapVersion int64 = version85
 
 var (
 	bootstrapVersion = []func(Session, int64){
@@ -696,6 +692,7 @@
 		upgradeToVer82,
 		upgradeToVer83,
 		upgradeToVer84,
+		upgradeToVer85,
 	}
 )
 
@@ -1762,11 +1759,14 @@
 	if ver >= version84 {
 		return
 	}
-<<<<<<< HEAD
+	doReentrantDDL(s, CreateStatsMetaHistory)
+}
+
+func upgradeToVer85(s Session, ver int64) {
+	if ver >= version85 {
+		return
+	}
 	doReentrantDDL(s, CreateAnalyzeJobs)
-=======
-	doReentrantDDL(s, CreateStatsMetaHistory)
->>>>>>> b497b49e
 }
 
 func writeOOMAction(s Session) {
@@ -1857,13 +1857,10 @@
 	mustExecute(s, CreateAnalyzeOptionsTable)
 	// Create stats_history table.
 	mustExecute(s, CreateStatsHistory)
-<<<<<<< HEAD
+	// Create stats_meta_history table.
+	mustExecute(s, CreateStatsMetaHistory)
 	// Create analyze_jobs table.
 	mustExecute(s, CreateAnalyzeJobs)
-=======
-	// Create stats_meta_history table.
-	mustExecute(s, CreateStatsMetaHistory)
->>>>>>> b497b49e
 }
 
 // doDMLWorks executes DML statements in bootstrap stage.
