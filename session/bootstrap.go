--- conflicted
+++ resolved
@@ -521,24 +521,15 @@
 	version74 = 74
 	// version75 update mysql.*.host from char(60) to char(255)
 	version75 = 75
-<<<<<<< HEAD
-	// version76 adds mysql.column_stats_usage table
-	version76 = 76
-=======
 	// version76 update mysql.columns_priv from SET('Select','Insert','Update') to SET('Select','Insert','Update','References')
 	version76 = 76
 	// version77 adds mysql.column_stats_usage table
 	version77 = 77
->>>>>>> 7f36a07d
 )
 
 // currentBootstrapVersion is defined as a variable, so we can modify its value for testing.
 // please make sure this is the largest version
-<<<<<<< HEAD
-var currentBootstrapVersion int64 = version76
-=======
 var currentBootstrapVersion int64 = version77
->>>>>>> 7f36a07d
 
 var (
 	bootstrapVersion = []func(Session, int64){
@@ -618,10 +609,7 @@
 		upgradeToVer74,
 		upgradeToVer75,
 		upgradeToVer76,
-<<<<<<< HEAD
-=======
 		upgradeToVer77,
->>>>>>> 7f36a07d
 	}
 )
 
@@ -1601,8 +1589,6 @@
 	if ver >= version76 {
 		return
 	}
-<<<<<<< HEAD
-=======
 	doReentrantDDL(s, "ALTER TABLE mysql.columns_priv MODIFY COLUMN Column_priv SET('Select','Insert','Update','References')")
 }
 
@@ -1610,7 +1596,6 @@
 	if ver >= version77 {
 		return
 	}
->>>>>>> 7f36a07d
 	doReentrantDDL(s, CreateColumnStatsUsageTable)
 }
 
