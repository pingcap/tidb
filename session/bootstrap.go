--- conflicted
+++ resolved
@@ -638,18 +638,16 @@
 	version95 = 95
 	// version96 converts server-memory-quota to a sysvar
 	version96 = 96
-<<<<<<< HEAD
-	// version97 add a column `Token_issuer` to `mysql.user`
-=======
 	// version97 sets tidb_opt_range_max_size to 0 when a cluster upgrades from some version lower than v6.4.0 to v6.4.0+.
 	// It promises the compatibility of building ranges behavior.
->>>>>>> 78068390
 	version97 = 97
+	// version98 add a column `Token_issuer` to `mysql.user`
+	version98 = 98
 )
 
 // currentBootstrapVersion is defined as a variable, so we can modify its value for testing.
 // please make sure this is the largest version
-var currentBootstrapVersion int64 = version97
+var currentBootstrapVersion int64 = version98
 
 // DDL owner key's expired time is ManagerSessionTTL seconds, we should wait the time and give more time to have a chance to finish it.
 var internalSQLTimeout = owner.ManagerSessionTTL + 15
@@ -752,6 +750,7 @@
 		upgradeToVer95,
 		upgradeToVer96,
 		upgradeToVer97,
+		upgradeToVer98,
 	}
 )
 
@@ -1966,9 +1965,6 @@
 	if ver >= version97 {
 		return
 	}
-<<<<<<< HEAD
-	doReentrantDDL(s, "ALTER TABLE mysql.user ADD COLUMN IF NOT EXISTS `Token_issuer` varchar(255)")
-=======
 	// Check if tidb_opt_range_max_size exists in mysql.GLOBAL_VARIABLES.
 	// If not, insert "tidb_opt_range_max_size | 0" since this is the old behavior before we introduce this variable.
 	ctx := kv.WithInternalSourceType(context.Background(), kv.InternalTxnBootstrap)
@@ -1984,7 +1980,13 @@
 
 	mustExecute(s, "INSERT HIGH_PRIORITY IGNORE INTO %n.%n VALUES (%?, %?);",
 		mysql.SystemDB, mysql.GlobalVariablesTable, variable.TiDBOptRangeMaxSize, 0)
->>>>>>> 78068390
+}
+
+func upgradeToVer98(s Session, ver int64) {
+	if ver >= version98 {
+		return
+	}
+	doReentrantDDL(s, "ALTER TABLE mysql.user ADD COLUMN IF NOT EXISTS `Token_issuer` varchar(255)")
 }
 
 func writeOOMAction(s Session) {
