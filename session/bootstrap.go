// Copyright 2013 The ql Authors. All rights reserved.
// Use of this source code is governed by a BSD-style
// license that can be found in the LICENSES/QL-LICENSE file.

// Copyright 2015 PingCAP, Inc.
//
// Licensed under the Apache License, Version 2.0 (the "License");
// you may not use this file except in compliance with the License.
// You may obtain a copy of the License at
//
//     http://www.apache.org/licenses/LICENSE-2.0
//
// Unless required by applicable law or agreed to in writing, software
// distributed under the License is distributed on an "AS IS" BASIS,
// See the License for the specific language governing permissions and
// limitations under the License.

package session

import (
	"context"
	"encoding/hex"
	"flag"
	"fmt"
	"runtime/debug"
	"strconv"
	"strings"
	"time"

	"github.com/pingcap/errors"
	"github.com/pingcap/parser"
	"github.com/pingcap/parser/auth"
	"github.com/pingcap/parser/mysql"
	"github.com/pingcap/parser/terror"
	"github.com/pingcap/tidb/bindinfo"
	"github.com/pingcap/tidb/config"
	"github.com/pingcap/tidb/ddl"
	"github.com/pingcap/tidb/domain"
	"github.com/pingcap/tidb/expression"
	"github.com/pingcap/tidb/infoschema"
	"github.com/pingcap/tidb/planner/core"
	"github.com/pingcap/tidb/sessionctx/variable"
	"github.com/pingcap/tidb/types"
	"github.com/pingcap/tidb/util/chunk"
	"github.com/pingcap/tidb/util/logutil"
	utilparser "github.com/pingcap/tidb/util/parser"
	"github.com/pingcap/tidb/util/sqlexec"
	"github.com/pingcap/tidb/util/timeutil"
	"go.uber.org/zap"
)

const (
	// CreateUserTable is the SQL statement creates User table in system db.
	CreateUserTable = `CREATE TABLE IF NOT EXISTS mysql.user (
		Host					CHAR(64),
		User					CHAR(32),
		authentication_string	TEXT,
		Select_priv				ENUM('N','Y') NOT NULL DEFAULT 'N',
		Insert_priv				ENUM('N','Y') NOT NULL DEFAULT 'N',
		Update_priv				ENUM('N','Y') NOT NULL DEFAULT 'N',
		Delete_priv				ENUM('N','Y') NOT NULL DEFAULT 'N',
		Create_priv				ENUM('N','Y') NOT NULL DEFAULT 'N',
		Drop_priv				ENUM('N','Y') NOT NULL DEFAULT 'N',
		Process_priv			ENUM('N','Y') NOT NULL DEFAULT 'N',
		Grant_priv				ENUM('N','Y') NOT NULL DEFAULT 'N',
		References_priv			ENUM('N','Y') NOT NULL DEFAULT 'N',
		Alter_priv				ENUM('N','Y') NOT NULL DEFAULT 'N',
		Show_db_priv			ENUM('N','Y') NOT NULL DEFAULT 'N',
		Super_priv				ENUM('N','Y') NOT NULL DEFAULT 'N',
		Create_tmp_table_priv	ENUM('N','Y') NOT NULL DEFAULT 'N',
		Lock_tables_priv		ENUM('N','Y') NOT NULL DEFAULT 'N',
		Execute_priv			ENUM('N','Y') NOT NULL DEFAULT 'N',
		Create_view_priv		ENUM('N','Y') NOT NULL DEFAULT 'N',
		Show_view_priv			ENUM('N','Y') NOT NULL DEFAULT 'N',
		Create_routine_priv		ENUM('N','Y') NOT NULL DEFAULT 'N',
		Alter_routine_priv		ENUM('N','Y') NOT NULL DEFAULT 'N',
		Index_priv				ENUM('N','Y') NOT NULL DEFAULT 'N',
		Create_user_priv		ENUM('N','Y') NOT NULL DEFAULT 'N',
		Event_priv				ENUM('N','Y') NOT NULL DEFAULT 'N',
		Trigger_priv			ENUM('N','Y') NOT NULL DEFAULT 'N',
		Create_role_priv		ENUM('N','Y') NOT NULL DEFAULT 'N',
		Drop_role_priv			ENUM('N','Y') NOT NULL DEFAULT 'N',
		Account_locked			ENUM('N','Y') NOT NULL DEFAULT 'N',
		Shutdown_priv			ENUM('N','Y') NOT NULL DEFAULT 'N',
		Reload_priv				ENUM('N','Y') NOT NULL DEFAULT 'N',
		FILE_priv				ENUM('N','Y') NOT NULL DEFAULT 'N',
		Config_priv				ENUM('N','Y') NOT NULL DEFAULT 'N',
		Create_Tablespace_Priv  ENUM('N','Y') NOT NULL DEFAULT 'N',
		Repl_slave_priv	    	ENUM('N','Y') NOT NULL DEFAULT 'N',
		Repl_client_priv		ENUM('N','Y') NOT NULL DEFAULT 'N',
		PRIMARY KEY (Host, User));`
	// CreateGlobalPrivTable is the SQL statement creates Global scope privilege table in system db.
	CreateGlobalPrivTable = "CREATE TABLE IF NOT EXISTS mysql.global_priv (" +
		"Host CHAR(60) NOT NULL DEFAULT ''," +
		"User CHAR(80) NOT NULL DEFAULT ''," +
		"Priv LONGTEXT NOT NULL DEFAULT ''," +
		"PRIMARY KEY (Host, User)" +
		")"
	// CreateDBPrivTable is the SQL statement creates DB scope privilege table in system db.
	CreateDBPrivTable = `CREATE TABLE IF NOT EXISTS mysql.db (
		Host					CHAR(60),
		DB						CHAR(64),
		User					CHAR(32),
		Select_priv				ENUM('N','Y') NOT NULL DEFAULT 'N',
		Insert_priv				ENUM('N','Y') NOT NULL DEFAULT 'N',
		Update_priv				ENUM('N','Y') NOT NULL DEFAULT 'N',
		Delete_priv				ENUM('N','Y') NOT NULL DEFAULT 'N',
		Create_priv				ENUM('N','Y') NOT NULL DEFAULT 'N',
		Drop_priv				ENUM('N','Y') NOT NULL DEFAULT 'N',
		Grant_priv				ENUM('N','Y') NOT NULL DEFAULT 'N',
		References_priv 		ENUM('N','Y') NOT NULL DEFAULT 'N',
		Index_priv				ENUM('N','Y') NOT NULL DEFAULT 'N',
		Alter_priv				ENUM('N','Y') NOT NULL DEFAULT 'N',
		Create_tmp_table_priv	ENUM('N','Y') NOT NULL DEFAULT 'N',
		Lock_tables_priv		ENUM('N','Y') NOT NULL DEFAULT 'N',
		Create_view_priv		ENUM('N','Y') NOT NULL DEFAULT 'N',
		Show_view_priv			ENUM('N','Y') NOT NULL DEFAULT 'N',
		Create_routine_priv		ENUM('N','Y') NOT NULL DEFAULT 'N',
		Alter_routine_priv		ENUM('N','Y') NOT NULL DEFAULT 'N',
		Execute_priv			ENUM('N','Y') NOT NULL DEFAULT 'N',
		Event_priv				ENUM('N','Y') NOT NULL DEFAULT 'N',
		Trigger_priv			ENUM('N','Y') NOT NULL DEFAULT 'N',
		PRIMARY KEY (Host, DB, User));`
	// CreateTablePrivTable is the SQL statement creates table scope privilege table in system db.
	CreateTablePrivTable = `CREATE TABLE IF NOT EXISTS mysql.tables_priv (
		Host		CHAR(60),
		DB			CHAR(64),
		User		CHAR(32),
		Table_name	CHAR(64),
		Grantor		CHAR(77),
		Timestamp	TIMESTAMP DEFAULT CURRENT_TIMESTAMP,
		Table_priv	SET('Select','Insert','Update','Delete','Create','Drop','Grant','Index','Alter','Create View','Show View','Trigger','References'),
		Column_priv	SET('Select','Insert','Update'),
		PRIMARY KEY (Host, DB, User, Table_name));`
	// CreateColumnPrivTable is the SQL statement creates column scope privilege table in system db.
	CreateColumnPrivTable = `CREATE TABLE IF NOT EXISTS mysql.columns_priv(
		Host		CHAR(60),
		DB			CHAR(64),
		User		CHAR(32),
		Table_name	CHAR(64),
		Column_name	CHAR(64),
		Timestamp	TIMESTAMP DEFAULT CURRENT_TIMESTAMP,
		Column_priv	SET('Select','Insert','Update'),
		PRIMARY KEY (Host, DB, User, Table_name, Column_name));`
	// CreateGlobalVariablesTable is the SQL statement creates global variable table in system db.
	// TODO: MySQL puts GLOBAL_VARIABLES table in INFORMATION_SCHEMA db.
	// INFORMATION_SCHEMA is a virtual db in TiDB. So we put this table in system db.
	// Maybe we will put it back to INFORMATION_SCHEMA.
	CreateGlobalVariablesTable = `CREATE TABLE IF NOT EXISTS mysql.GLOBAL_VARIABLES(
		VARIABLE_NAME  VARCHAR(64) NOT NULL PRIMARY KEY,
		VARIABLE_VALUE VARCHAR(1024) DEFAULT NULL);`
	// CreateTiDBTable is the SQL statement creates a table in system db.
	// This table is a key-value struct contains some information used by TiDB.
	// Currently we only put bootstrapped in it which indicates if the system is already bootstrapped.
	CreateTiDBTable = `CREATE TABLE IF NOT EXISTS mysql.tidb(
		VARIABLE_NAME  	VARCHAR(64) NOT NULL PRIMARY KEY,
		VARIABLE_VALUE 	VARCHAR(1024) DEFAULT NULL,
		COMMENT 		VARCHAR(1024));`

	// CreateHelpTopic is the SQL statement creates help_topic table in system db.
	// See: https://dev.mysql.com/doc/refman/5.5/en/system-database.html#system-database-help-tables
	CreateHelpTopic = `CREATE TABLE IF NOT EXISTS mysql.help_topic (
  		help_topic_id 		INT(10) UNSIGNED NOT NULL,
  		name 				CHAR(64) NOT NULL,
  		help_category_id 	SMALLINT(5) UNSIGNED NOT NULL,
  		description 		TEXT NOT NULL,
  		example 			TEXT NOT NULL,
  		url 				TEXT NOT NULL,
  		PRIMARY KEY (help_topic_id),
  		UNIQUE KEY name (name)
		) ENGINE=InnoDB DEFAULT CHARSET=utf8 STATS_PERSISTENT=0 COMMENT='help topics';`

	// CreateStatsMetaTable stores the meta of table statistics.
	CreateStatsMetaTable = `CREATE TABLE IF NOT EXISTS mysql.stats_meta (
		version 		BIGINT(64) UNSIGNED NOT NULL,
		table_id 		BIGINT(64) NOT NULL,
		modify_count	BIGINT(64) NOT NULL DEFAULT 0,
		count 			BIGINT(64) UNSIGNED NOT NULL DEFAULT 0,
		INDEX idx_ver(version),
		UNIQUE INDEX tbl(table_id)
	);`

	// CreateStatsColsTable stores the statistics of table columns.
	CreateStatsColsTable = `CREATE TABLE IF NOT EXISTS mysql.stats_histograms (
		table_id 			BIGINT(64) NOT NULL,
		is_index 			TINYINT(2) NOT NULL,
		hist_id 			BIGINT(64) NOT NULL,
		distinct_count 		BIGINT(64) NOT NULL,
		null_count 			BIGINT(64) NOT NULL DEFAULT 0,
		tot_col_size 		BIGINT(64) NOT NULL DEFAULT 0,
		modify_count 		BIGINT(64) NOT NULL DEFAULT 0,
		version 			BIGINT(64) UNSIGNED NOT NULL DEFAULT 0,
		cm_sketch 			BLOB(6291456),
		stats_ver 			BIGINT(64) NOT NULL DEFAULT 0,
		flag 				BIGINT(64) NOT NULL DEFAULT 0,
		correlation 		DOUBLE NOT NULL DEFAULT 0,
		last_analyze_pos 	BLOB DEFAULT NULL,
		UNIQUE INDEX tbl(table_id, is_index, hist_id)
	);`

	// CreateStatsBucketsTable stores the histogram info for every table columns.
	CreateStatsBucketsTable = `CREATE TABLE IF NOT EXISTS mysql.stats_buckets (
		table_id 	BIGINT(64) NOT NULL,
		is_index 	TINYINT(2) NOT NULL,
		hist_id 	BIGINT(64) NOT NULL,
		bucket_id 	BIGINT(64) NOT NULL,
		count 		BIGINT(64) NOT NULL,
		repeats 	BIGINT(64) NOT NULL,
		upper_bound BLOB NOT NULL,
		lower_bound BLOB ,
		ndv         BIGINT NOT NULL DEFAULT 0,
		UNIQUE INDEX tbl(table_id, is_index, hist_id, bucket_id)
	);`

	// CreateGCDeleteRangeTable stores schemas which can be deleted by DeleteRange.
	CreateGCDeleteRangeTable = `CREATE TABLE IF NOT EXISTS mysql.gc_delete_range (
		job_id 		BIGINT NOT NULL COMMENT "the DDL job ID",
		element_id 	BIGINT NOT NULL COMMENT "the schema element ID",
		start_key 	VARCHAR(255) NOT NULL COMMENT "encoded in hex",
		end_key 	VARCHAR(255) NOT NULL COMMENT "encoded in hex",
		ts 			BIGINT NOT NULL COMMENT "timestamp in uint64",
		UNIQUE KEY delete_range_index (job_id, element_id)
	);`

	// CreateGCDeleteRangeDoneTable stores schemas which are already deleted by DeleteRange.
	CreateGCDeleteRangeDoneTable = `CREATE TABLE IF NOT EXISTS mysql.gc_delete_range_done (
		job_id 		BIGINT NOT NULL COMMENT "the DDL job ID",
		element_id 	BIGINT NOT NULL COMMENT "the schema element ID",
		start_key 	VARCHAR(255) NOT NULL COMMENT "encoded in hex",
		end_key 	VARCHAR(255) NOT NULL COMMENT "encoded in hex",
		ts 			BIGINT NOT NULL COMMENT "timestamp in uint64",
		UNIQUE KEY delete_range_done_index (job_id, element_id)
	);`

	// CreateStatsFeedbackTable stores the feedback info which is used to update stats.
	CreateStatsFeedbackTable = `CREATE TABLE IF NOT EXISTS mysql.stats_feedback (
		table_id 	BIGINT(64) NOT NULL,
		is_index 	TINYINT(2) NOT NULL,
		hist_id 	BIGINT(64) NOT NULL,
		feedback 	BLOB NOT NULL,
		INDEX hist(table_id, is_index, hist_id)
	);`

	// CreateBindInfoTable stores the sql bind info which is used to update globalBindCache.
	CreateBindInfoTable = `CREATE TABLE IF NOT EXISTS mysql.bind_info (
		original_sql TEXT NOT NULL,
		bind_sql TEXT NOT NULL,
		default_db TEXT NOT NULL,
		status TEXT NOT NULL,
		create_time TIMESTAMP(3) NOT NULL,
		update_time TIMESTAMP(3) NOT NULL,
		charset TEXT NOT NULL,
		collation TEXT NOT NULL,
		source VARCHAR(10) NOT NULL DEFAULT 'unknown',
		INDEX sql_index(original_sql(1024),default_db(1024)) COMMENT "accelerate the speed when add global binding query",
		INDEX time_index(update_time) COMMENT "accelerate the speed when querying with last update time"
	) ENGINE=InnoDB DEFAULT CHARSET=utf8mb4 COLLATE=utf8mb4_bin;`

	// CreateRoleEdgesTable stores the role and user relationship information.
	CreateRoleEdgesTable = `CREATE TABLE IF NOT EXISTS mysql.role_edges (
		FROM_HOST 			CHAR(60) COLLATE utf8_bin NOT NULL DEFAULT '',
		FROM_USER 			CHAR(32) COLLATE utf8_bin NOT NULL DEFAULT '',
		TO_HOST 			CHAR(60) COLLATE utf8_bin NOT NULL DEFAULT '',
		TO_USER 			CHAR(32) COLLATE utf8_bin NOT NULL DEFAULT '',
		WITH_ADMIN_OPTION 	ENUM('N','Y') CHARACTER SET utf8 COLLATE utf8_general_ci NOT NULL DEFAULT 'N',
		PRIMARY KEY (FROM_HOST,FROM_USER,TO_HOST,TO_USER)
	);`

	// CreateDefaultRolesTable stores the active roles for a user.
	CreateDefaultRolesTable = `CREATE TABLE IF NOT EXISTS mysql.default_roles (
		HOST 				CHAR(60) COLLATE utf8_bin NOT NULL DEFAULT '',
		USER 				CHAR(32) COLLATE utf8_bin NOT NULL DEFAULT '',
		DEFAULT_ROLE_HOST 	CHAR(60) COLLATE utf8_bin NOT NULL DEFAULT '%',
		DEFAULT_ROLE_USER 	CHAR(32) COLLATE utf8_bin NOT NULL DEFAULT '',
		PRIMARY KEY (HOST,USER,DEFAULT_ROLE_HOST,DEFAULT_ROLE_USER)
	)`

	// CreateStatsTopNTable stores topn data of a cmsketch with top n.
	CreateStatsTopNTable = `CREATE TABLE IF NOT EXISTS mysql.stats_top_n (
		table_id 	BIGINT(64) NOT NULL,
		is_index 	TINYINT(2) NOT NULL,
		hist_id 	BIGINT(64) NOT NULL,
		value 		LONGBLOB,
		count 		BIGINT(64) UNSIGNED NOT NULL,
		INDEX tbl(table_id, is_index, hist_id)
	);`

	// CreateStatsFMSketchTable stores FMSketch data of a column histogram.
	CreateStatsFMSketchTable = `CREATE TABLE IF NOT EXISTS mysql.stats_fm_sketch (
		table_id 	BIGINT(64) NOT NULL,
		is_index 	TINYINT(2) NOT NULL,
		hist_id 	BIGINT(64) NOT NULL,
		value 		LONGBLOB,
		INDEX tbl(table_id, is_index, hist_id)
	);`

	// CreateExprPushdownBlacklist stores the expressions which are not allowed to be pushed down.
	CreateExprPushdownBlacklist = `CREATE TABLE IF NOT EXISTS mysql.expr_pushdown_blacklist (
		name 		CHAR(100) NOT NULL,
		store_type 	CHAR(100) NOT NULL DEFAULT 'tikv,tiflash,tidb',
		reason 		VARCHAR(200)
	);`

	// CreateOptRuleBlacklist stores the list of disabled optimizing operations.
	CreateOptRuleBlacklist = `CREATE TABLE IF NOT EXISTS mysql.opt_rule_blacklist (
		name 	CHAR(100) NOT NULL
	);`

	// CreateStatsExtended stores the registered extended statistics.
	CreateStatsExtended = `CREATE TABLE IF NOT EXISTS mysql.stats_extended (
		name varchar(32) NOT NULL,
		type tinyint(4) NOT NULL,
		table_id bigint(64) NOT NULL,
		column_ids varchar(32) NOT NULL,
		stats blob DEFAULT NULL,
		version bigint(64) unsigned NOT NULL,
		status tinyint(4) NOT NULL,
		PRIMARY KEY(name, table_id),
		KEY idx_1 (table_id, status, version),
		KEY idx_2 (status, version)
	);`

	// CreateSchemaIndexUsageTable stores the index usage information.
	CreateSchemaIndexUsageTable = `CREATE TABLE IF NOT EXISTS mysql.schema_index_usage (
		TABLE_ID bigint(64),
		INDEX_ID bigint(21),
		QUERY_COUNT bigint(64),
		ROWS_SELECTED bigint(64),
		LAST_USED_AT timestamp,
		PRIMARY KEY(TABLE_ID, INDEX_ID)
	);`
	// CreateGlobalGrantsTable stores dynamic privs
	CreateGlobalGrantsTable = `CREATE TABLE IF NOT EXISTS mysql.global_grants (
		USER char(32) NOT NULL DEFAULT '',
		HOST char(255) NOT NULL DEFAULT '',
		PRIV char(32) NOT NULL DEFAULT '',
		WITH_GRANT_OPTION enum('N','Y') NOT NULL DEFAULT 'N',
		PRIMARY KEY (USER,HOST,PRIV)
	  );`
)

// bootstrap initiates system DB for a store.
func bootstrap(s Session) {
	startTime := time.Now()
	dom := domain.GetDomain(s)
	for {
		b, err := checkBootstrapped(s)
		if err != nil {
			logutil.BgLogger().Fatal("check bootstrap error",
				zap.Error(err))
		}
		// For rolling upgrade, we can't do upgrade only in the owner.
		if b {
			upgrade(s)
			logutil.BgLogger().Info("upgrade successful in bootstrap",
				zap.Duration("take time", time.Since(startTime)))
			return
		}
		// To reduce conflict when multiple TiDB-server start at the same time.
		// Actually only one server need to do the bootstrap. So we chose DDL owner to do this.
		if dom.DDL().OwnerManager().IsOwner() {
			doDDLWorks(s)
			doDMLWorks(s)
			logutil.BgLogger().Info("bootstrap successful",
				zap.Duration("take time", time.Since(startTime)))
			return
		}
		time.Sleep(200 * time.Millisecond)
	}
}

const (
	// varTrue is the true value in mysql.TiDB table for boolean columns.
	varTrue = "True"
	// varFalse is the false value in mysql.TiDB table for boolean columns.
	varFalse = "False"
	// The variable name in mysql.TiDB table.
	// It is used for checking if the store is bootstrapped by any TiDB server.
	// If the value is `True`, the store is already bootstrapped by a TiDB server.
	bootstrappedVar = "bootstrapped"
	// The variable name in mysql.TiDB table.
	// It is used for getting the version of the TiDB server which bootstrapped the store.
	tidbServerVersionVar = "tidb_server_version"
	// The variable name in mysql.tidb table and it will be used when we want to know
	// system timezone.
	tidbSystemTZ = "system_tz"
	// The variable name in mysql.tidb table and it will indicate if the new collations are enabled in the TiDB cluster.
	tidbNewCollationEnabled = "new_collation_enabled"
	// The variable name in mysql.tidb table and it records the default value of
	// mem-quota-query when upgrade from v3.0.x to v4.0.9+.
	tidbDefMemoryQuotaQuery = "default_memory_quota_query"
	// The variable name in mysql.tidb table and it records the default value of
	// oom-action when upgrade from v3.0.x to v4.0.11+.
	tidbDefOOMAction = "default_oom_action"
	// Const for TiDB server version 2.
	version2  = 2
	version3  = 3
	version4  = 4
	version5  = 5
	version6  = 6
	version7  = 7
	version8  = 8
	version9  = 9
	version10 = 10
	version11 = 11
	version12 = 12
	version13 = 13
	version14 = 14
	version15 = 15
	version16 = 16
	version17 = 17
	version18 = 18
	version19 = 19
	version20 = 20
	version21 = 21
	version22 = 22
	version23 = 23
	version24 = 24
	version25 = 25
	version26 = 26
	version27 = 27
	version28 = 28
	// version29 is not needed.
	version30 = 30
	version31 = 31
	version32 = 32
	version33 = 33
	version34 = 34
	version35 = 35
	version36 = 36
	version37 = 37
	version38 = 38
	// version39 will be redone in version46 so it's skipped here.
	// version40 is the version that introduce new collation in TiDB,
	// see https://github.com/pingcap/tidb/pull/14574 for more details.
	version40 = 40
	version41 = 41
	// version42 add storeType and reason column in expr_pushdown_blacklist
	version42 = 42
	// version43 updates global variables related to statement summary.
	version43 = 43
	// version44 delete tidb_isolation_read_engines from mysql.global_variables to avoid unexpected behavior after upgrade.
	version44 = 44
	// version45 introduces CONFIG_PRIV for SET CONFIG statements.
	version45 = 45
	// version46 fix a bug in v3.1.1.
	version46 = 46
	// version47 add Source to bindings to indicate the way binding created.
	version47 = 47
	// version48 reset all deprecated concurrency related system-variables if they were all default value.
	// version49 introduces mysql.stats_extended table.
	// Both version48 and version49 will be redone in version55 and version56 so they're skipped here.
	// version50 add mysql.schema_index_usage table.
	version50 = 50
	// version51 introduces CreateTablespacePriv to mysql.user.
	// version51 will be redone in version63 so it's skipped here.
	// version52 change mysql.stats_histograms cm_sketch column from blob to blob(6291456)
	version52 = 52
	// version53 introduce Global variable tidb_enable_strict_double_type_check
	version53 = 53
	// version54 writes a variable `mem_quota_query` to mysql.tidb if it's a cluster upgraded from v3.0.x to v4.0.9+.
	version54 = 54
	// version55 fixes the bug that upgradeToVer48 would be missed when upgrading from v4.0 to a new version
	version55 = 55
	// version56 fixes the bug that upgradeToVer49 would be missed when upgrading from v4.0 to a new version
	version56 = 56
	// version57 fixes the bug of concurrent create / drop binding
	version57 = 57
	// version58 add `Repl_client_priv` and `Repl_slave_priv` to `mysql.user`
	// version58 will be redone in version64 so it's skipped here.
	// version59 add writes a variable `oom-action` to mysql.tidb if it's a cluster upgraded from v3.0.x to v4.0.11+.
	version59 = 59
	// version60 redesigns `mysql.stats_extended`
	version60 = 60
	// version61 restore all SQL bindings.
	version61 = 61
	// version62 add column ndv for mysql.stats_buckets.
	version62 = 62
	// version63 fixes the bug that upgradeToVer51 would be missed when upgrading from v4.0 to a new version
	version63 = 63
	// version64 is redone upgradeToVer58 after upgradeToVer63, this is to preserve the order of the columns in mysql.user
	version64 = 64
<<<<<<< HEAD
	// version65 adds mysql.global_grants for DYNAMIC privileges
=======
	// version65 add mysql.stats_fm_sketch table.
>>>>>>> d1297376
	version65 = 65

	// please make sure this is the largest version
	currentBootstrapVersion = version65
)

var (
	bootstrapVersion = []func(Session, int64){
		upgradeToVer2,
		upgradeToVer3,
		upgradeToVer4,
		upgradeToVer5,
		upgradeToVer6,
		upgradeToVer7,
		upgradeToVer8,
		upgradeToVer9,
		upgradeToVer10,
		upgradeToVer11,
		upgradeToVer12,
		upgradeToVer13,
		upgradeToVer14,
		upgradeToVer15,
		upgradeToVer16,
		upgradeToVer17,
		upgradeToVer18,
		upgradeToVer19,
		upgradeToVer20,
		upgradeToVer21,
		upgradeToVer22,
		upgradeToVer23,
		upgradeToVer24,
		upgradeToVer25,
		upgradeToVer26,
		upgradeToVer27,
		upgradeToVer28,
		upgradeToVer29,
		upgradeToVer30,
		upgradeToVer31,
		upgradeToVer32,
		upgradeToVer33,
		upgradeToVer34,
		upgradeToVer35,
		upgradeToVer36,
		upgradeToVer37,
		upgradeToVer38,
		// We will redo upgradeToVer39 in upgradeToVer46,
		// so upgradeToVer39 is skipped here.
		upgradeToVer40,
		upgradeToVer41,
		upgradeToVer42,
		upgradeToVer43,
		upgradeToVer44,
		upgradeToVer45,
		upgradeToVer46,
		upgradeToVer47,
		// We will redo upgradeToVer48 and upgradeToVer49 in upgradeToVer55 and upgradeToVer56,
		// so upgradeToVer48 and upgradeToVer49 is skipped here.
		upgradeToVer50,
		// We will redo upgradeToVer51 in upgradeToVer63, it is skipped here.
		upgradeToVer52,
		upgradeToVer53,
		upgradeToVer54,
		upgradeToVer55,
		upgradeToVer56,
		upgradeToVer57,
		// We will redo upgradeToVer58 in upgradeToVer64, it is skipped here.
		upgradeToVer59,
		upgradeToVer60,
		upgradeToVer61,
		upgradeToVer62,
		upgradeToVer63,
		upgradeToVer64,
		upgradeToVer65,
	}
)

func checkBootstrapped(s Session) (bool, error) {
	//  Check if system db exists.
	_, err := s.ExecuteInternal(context.Background(), "USE %n", mysql.SystemDB)
	if err != nil && infoschema.ErrDatabaseNotExists.NotEqual(err) {
		logutil.BgLogger().Fatal("check bootstrap error",
			zap.Error(err))
	}
	// Check bootstrapped variable value in TiDB table.
	sVal, _, err := getTiDBVar(s, bootstrappedVar)
	if err != nil {
		if infoschema.ErrTableNotExists.Equal(err) {
			return false, nil
		}
		return false, errors.Trace(err)
	}
	isBootstrapped := sVal == varTrue
	if isBootstrapped {
		// Make sure that doesn't affect the following operations.
		if err = s.CommitTxn(context.Background()); err != nil {
			return false, errors.Trace(err)
		}
	}
	return isBootstrapped, nil
}

// getTiDBVar gets variable value from mysql.tidb table.
// Those variables are used by TiDB server.
func getTiDBVar(s Session, name string) (sVal string, isNull bool, e error) {
	ctx := context.Background()
	rs, err := s.ExecuteInternal(ctx, `SELECT HIGH_PRIORITY VARIABLE_VALUE FROM %n.%n WHERE VARIABLE_NAME= %?`,
		mysql.SystemDB,
		mysql.TiDBTable,
		name,
	)
	if err != nil {
		return "", true, errors.Trace(err)
	}
	if rs == nil {
		return "", true, errors.New("Wrong number of Recordset")
	}
	defer terror.Call(rs.Close)
	req := rs.NewChunk()
	err = rs.Next(ctx, req)
	if err != nil || req.NumRows() == 0 {
		return "", true, errors.Trace(err)
	}
	row := req.GetRow(0)
	if row.IsNull(0) {
		return "", true, nil
	}
	return row.GetString(0), false, nil
}

// upgrade function  will do some upgrade works, when the system is bootstrapped by low version TiDB server
// For example, add new system variables into mysql.global_variables table.
func upgrade(s Session) {
	ver, err := getBootstrapVersion(s)
	terror.MustNil(err)
	if ver >= currentBootstrapVersion {
		// It is already bootstrapped/upgraded by a higher version TiDB server.
		return
	}
	// Do upgrade works then update bootstrap version.
	for _, upgrade := range bootstrapVersion {
		upgrade(s, ver)
	}

	updateBootstrapVer(s)
	_, err = s.ExecuteInternal(context.Background(), "COMMIT")

	if err != nil {
		sleepTime := 1 * time.Second
		logutil.BgLogger().Info("update bootstrap ver failed",
			zap.Error(err), zap.Duration("sleeping time", sleepTime))
		time.Sleep(sleepTime)
		// Check if TiDB is already upgraded.
		v, err1 := getBootstrapVersion(s)
		if err1 != nil {
			logutil.BgLogger().Fatal("upgrade failed", zap.Error(err1))
		}
		if v >= currentBootstrapVersion {
			// It is already bootstrapped/upgraded by a higher version TiDB server.
			return
		}
		logutil.BgLogger().Fatal("[Upgrade] upgrade failed",
			zap.Int64("from", ver),
			zap.Int("to", currentBootstrapVersion),
			zap.Error(err))
	}
}

// upgradeToVer2 updates to version 2.
func upgradeToVer2(s Session, ver int64) {
	if ver >= version2 {
		return
	}
	// Version 2 add two system variable for DistSQL concurrency controlling.
	// Insert distsql related system variable.
	distSQLVars := []string{variable.TiDBDistSQLScanConcurrency}
	values := make([]string, 0, len(distSQLVars))
	for _, v := range distSQLVars {
		value := fmt.Sprintf(`("%s", "%s")`, v, variable.GetSysVar(v).Value)
		values = append(values, value)
	}
	sql := fmt.Sprintf("INSERT HIGH_PRIORITY IGNORE INTO %s.%s VALUES %s;", mysql.SystemDB, mysql.GlobalVariablesTable,
		strings.Join(values, ", "))
	mustExecute(s, sql)
}

// upgradeToVer3 updates to version 3.
func upgradeToVer3(s Session, ver int64) {
	if ver >= version3 {
		return
	}
	// Version 3 fix tx_read_only variable value.
	mustExecute(s, "UPDATE HIGH_PRIORITY %n.%n SET variable_value = '0' WHERE variable_name = 'tx_read_only';", mysql.SystemDB, mysql.GlobalVariablesTable)
}

// upgradeToVer4 updates to version 4.
func upgradeToVer4(s Session, ver int64) {
	if ver >= version4 {
		return
	}
	mustExecute(s, CreateStatsMetaTable)
}

func upgradeToVer5(s Session, ver int64) {
	if ver >= version5 {
		return
	}
	mustExecute(s, CreateStatsColsTable)
	mustExecute(s, CreateStatsBucketsTable)
}

func upgradeToVer6(s Session, ver int64) {
	if ver >= version6 {
		return
	}
	doReentrantDDL(s, "ALTER TABLE mysql.user ADD COLUMN `Super_priv` ENUM('N','Y') CHARACTER SET utf8 NOT NULL DEFAULT 'N' AFTER `Show_db_priv`", infoschema.ErrColumnExists)
	// For reasons of compatibility, set the non-exists privilege column value to 'Y', as TiDB doesn't check them in older versions.
	mustExecute(s, "UPDATE HIGH_PRIORITY mysql.user SET Super_priv='Y'")
}

func upgradeToVer7(s Session, ver int64) {
	if ver >= version7 {
		return
	}
	doReentrantDDL(s, "ALTER TABLE mysql.user ADD COLUMN `Process_priv` ENUM('N','Y') CHARACTER SET utf8 NOT NULL DEFAULT 'N' AFTER `Drop_priv`", infoschema.ErrColumnExists)
	// For reasons of compatibility, set the non-exists privilege column value to 'Y', as TiDB doesn't check them in older versions.
	mustExecute(s, "UPDATE HIGH_PRIORITY mysql.user SET Process_priv='Y'")
}

func upgradeToVer8(s Session, ver int64) {
	if ver >= version8 {
		return
	}
	// This is a dummy upgrade, it checks whether upgradeToVer7 success, if not, do it again.
	if _, err := s.ExecuteInternal(context.Background(), "SELECT HIGH_PRIORITY `Process_priv` FROM mysql.user LIMIT 0"); err == nil {
		return
	}
	upgradeToVer7(s, ver)
}

func upgradeToVer9(s Session, ver int64) {
	if ver >= version9 {
		return
	}
	doReentrantDDL(s, "ALTER TABLE mysql.user ADD COLUMN `Trigger_priv` ENUM('N','Y') CHARACTER SET utf8 NOT NULL DEFAULT 'N' AFTER `Create_user_priv`", infoschema.ErrColumnExists)
	// For reasons of compatibility, set the non-exists privilege column value to 'Y', as TiDB doesn't check them in older versions.
	mustExecute(s, "UPDATE HIGH_PRIORITY mysql.user SET Trigger_priv='Y'")
}

func doReentrantDDL(s Session, sql string, ignorableErrs ...error) {
	_, err := s.ExecuteInternal(context.Background(), sql)
	for _, ignorableErr := range ignorableErrs {
		if terror.ErrorEqual(err, ignorableErr) {
			return
		}
	}
	if err != nil {
		logutil.BgLogger().Fatal("doReentrantDDL error", zap.Error(err))
	}
}

func upgradeToVer10(s Session, ver int64) {
	if ver >= version10 {
		return
	}
	doReentrantDDL(s, "ALTER TABLE mysql.stats_buckets CHANGE COLUMN `value` `upper_bound` BLOB NOT NULL", infoschema.ErrColumnNotExists, infoschema.ErrColumnExists)
	doReentrantDDL(s, "ALTER TABLE mysql.stats_buckets ADD COLUMN `lower_bound` BLOB", infoschema.ErrColumnExists)
	doReentrantDDL(s, "ALTER TABLE mysql.stats_histograms ADD COLUMN `null_count` BIGINT(64) NOT NULL DEFAULT 0", infoschema.ErrColumnExists)
	doReentrantDDL(s, "ALTER TABLE mysql.stats_histograms DROP COLUMN distinct_ratio", ddl.ErrCantDropFieldOrKey)
	doReentrantDDL(s, "ALTER TABLE mysql.stats_histograms DROP COLUMN use_count_to_estimate", ddl.ErrCantDropFieldOrKey)
}

func upgradeToVer11(s Session, ver int64) {
	if ver >= version11 {
		return
	}
	_, err := s.ExecuteInternal(context.Background(), "ALTER TABLE mysql.user ADD COLUMN `References_priv` ENUM('N','Y') CHARACTER SET utf8 NOT NULL DEFAULT 'N' AFTER `Grant_priv`")
	if err != nil {
		if terror.ErrorEqual(err, infoschema.ErrColumnExists) {
			return
		}
		logutil.BgLogger().Fatal("upgradeToVer11 error", zap.Error(err))
	}
	mustExecute(s, "UPDATE HIGH_PRIORITY mysql.user SET References_priv='Y'")
}

func upgradeToVer12(s Session, ver int64) {
	if ver >= version12 {
		return
	}
	ctx := context.Background()
	_, err := s.ExecuteInternal(ctx, "BEGIN")
	terror.MustNil(err)
	sql := "SELECT HIGH_PRIORITY user, host, password FROM mysql.user WHERE password != ''"
	rs, err := s.ExecuteInternal(ctx, sql)
	if terror.ErrorEqual(err, core.ErrUnknownColumn) {
		sql := "SELECT HIGH_PRIORITY user, host, authentication_string FROM mysql.user WHERE authentication_string != ''"
		rs, err = s.ExecuteInternal(ctx, sql)
	}
	terror.MustNil(err)
	sqls := make([]string, 0, 1)
	defer terror.Call(rs.Close)
	req := rs.NewChunk()
	it := chunk.NewIterator4Chunk(req)
	err = rs.Next(ctx, req)
	for err == nil && req.NumRows() != 0 {
		for row := it.Begin(); row != it.End(); row = it.Next() {
			user := row.GetString(0)
			host := row.GetString(1)
			pass := row.GetString(2)
			var newPass string
			newPass, err = oldPasswordUpgrade(pass)
			terror.MustNil(err)
			updateSQL := fmt.Sprintf(`UPDATE HIGH_PRIORITY mysql.user SET password = "%s" WHERE user="%s" AND host="%s"`, newPass, user, host)
			sqls = append(sqls, updateSQL)
		}
		err = rs.Next(ctx, req)
	}
	terror.MustNil(err)

	for _, sql := range sqls {
		mustExecute(s, sql)
	}

	sql = fmt.Sprintf(`INSERT HIGH_PRIORITY INTO %s.%s VALUES ("%s", "%d", "TiDB bootstrap version.") ON DUPLICATE KEY UPDATE VARIABLE_VALUE="%d"`,
		mysql.SystemDB, mysql.TiDBTable, tidbServerVersionVar, version12, version12)
	mustExecute(s, sql)

	mustExecute(s, "COMMIT")
}

func upgradeToVer13(s Session, ver int64) {
	if ver >= version13 {
		return
	}
	sqls := []string{
		"ALTER TABLE mysql.user ADD COLUMN `Create_tmp_table_priv` ENUM('N','Y') CHARACTER SET utf8 NOT NULL DEFAULT 'N' AFTER `Super_priv`",
		"ALTER TABLE mysql.user ADD COLUMN `Lock_tables_priv` ENUM('N','Y') CHARACTER SET utf8 NOT NULL DEFAULT 'N' AFTER `Create_tmp_table_priv`",
		"ALTER TABLE mysql.user ADD COLUMN `Create_view_priv` ENUM('N','Y') CHARACTER SET utf8 NOT NULL DEFAULT 'N' AFTER `Execute_priv`",
		"ALTER TABLE mysql.user ADD COLUMN `Show_view_priv` ENUM('N','Y') CHARACTER SET utf8 NOT NULL DEFAULT 'N' AFTER `Create_view_priv`",
		"ALTER TABLE mysql.user ADD COLUMN `Create_routine_priv` ENUM('N','Y') CHARACTER SET utf8 NOT NULL DEFAULT 'N' AFTER `Show_view_priv`",
		"ALTER TABLE mysql.user ADD COLUMN `Alter_routine_priv` ENUM('N','Y') CHARACTER SET utf8 NOT NULL DEFAULT 'N' AFTER `Create_routine_priv`",
		"ALTER TABLE mysql.user ADD COLUMN `Event_priv` ENUM('N','Y') CHARACTER SET utf8 NOT NULL DEFAULT 'N' AFTER `Create_user_priv`",
	}
	ctx := context.Background()
	for _, sql := range sqls {
		_, err := s.ExecuteInternal(ctx, sql)
		if err != nil {
			if terror.ErrorEqual(err, infoschema.ErrColumnExists) {
				continue
			}
			logutil.BgLogger().Fatal("upgradeToVer13 error", zap.Error(err))
		}
	}
	mustExecute(s, "UPDATE HIGH_PRIORITY mysql.user SET Create_tmp_table_priv='Y',Lock_tables_priv='Y',Create_routine_priv='Y',Alter_routine_priv='Y',Event_priv='Y' WHERE Super_priv='Y'")
	mustExecute(s, "UPDATE HIGH_PRIORITY mysql.user SET Create_view_priv='Y',Show_view_priv='Y' WHERE Create_priv='Y'")
}

func upgradeToVer14(s Session, ver int64) {
	if ver >= version14 {
		return
	}
	sqls := []string{
		"ALTER TABLE mysql.db ADD COLUMN `References_priv` ENUM('N','Y') CHARACTER SET utf8 NOT NULL DEFAULT 'N' AFTER `Grant_priv`",
		"ALTER TABLE mysql.db ADD COLUMN `Create_tmp_table_priv` ENUM('N','Y') CHARACTER SET utf8 NOT NULL DEFAULT 'N' AFTER `Alter_priv`",
		"ALTER TABLE mysql.db ADD COLUMN `Lock_tables_priv` ENUM('N','Y') CHARACTER SET utf8 NOT NULL DEFAULT 'N' AFTER `Create_tmp_table_priv`",
		"ALTER TABLE mysql.db ADD COLUMN `Create_view_priv` ENUM('N','Y') CHARACTER SET utf8 NOT NULL DEFAULT 'N' AFTER `Lock_tables_priv`",
		"ALTER TABLE mysql.db ADD COLUMN `Show_view_priv` ENUM('N','Y') CHARACTER SET utf8 NOT NULL DEFAULT 'N' AFTER `Create_view_priv`",
		"ALTER TABLE mysql.db ADD COLUMN `Create_routine_priv` ENUM('N','Y') CHARACTER SET utf8 NOT NULL DEFAULT 'N' AFTER `Show_view_priv`",
		"ALTER TABLE mysql.db ADD COLUMN `Alter_routine_priv` ENUM('N','Y') CHARACTER SET utf8 NOT NULL DEFAULT 'N' AFTER `Create_routine_priv`",
		"ALTER TABLE mysql.db ADD COLUMN `Event_priv` ENUM('N','Y') CHARACTER SET utf8 NOT NULL DEFAULT 'N' AFTER `Execute_priv`",
		"ALTER TABLE mysql.db ADD COLUMN `Trigger_priv` ENUM('N','Y') CHARACTER SET utf8 NOT NULL DEFAULT 'N' AFTER `Event_priv`",
	}
	ctx := context.Background()
	for _, sql := range sqls {
		_, err := s.ExecuteInternal(ctx, sql)
		if err != nil {
			if terror.ErrorEqual(err, infoschema.ErrColumnExists) {
				continue
			}
			logutil.BgLogger().Fatal("upgradeToVer14 error", zap.Error(err))
		}
	}
}

func upgradeToVer15(s Session, ver int64) {
	if ver >= version15 {
		return
	}
	var err error
	_, err = s.ExecuteInternal(context.Background(), CreateGCDeleteRangeTable)
	if err != nil {
		logutil.BgLogger().Fatal("upgradeToVer15 error", zap.Error(err))
	}
}

func upgradeToVer16(s Session, ver int64) {
	if ver >= version16 {
		return
	}
	doReentrantDDL(s, "ALTER TABLE mysql.stats_histograms ADD COLUMN `cm_sketch` BLOB", infoschema.ErrColumnExists)
}

func upgradeToVer17(s Session, ver int64) {
	if ver >= version17 {
		return
	}
	doReentrantDDL(s, "ALTER TABLE mysql.user MODIFY User CHAR(32)")
}

func upgradeToVer18(s Session, ver int64) {
	if ver >= version18 {
		return
	}
	doReentrantDDL(s, "ALTER TABLE mysql.stats_histograms ADD COLUMN `tot_col_size` BIGINT(64) NOT NULL DEFAULT 0", infoschema.ErrColumnExists)
}

func upgradeToVer19(s Session, ver int64) {
	if ver >= version19 {
		return
	}
	doReentrantDDL(s, "ALTER TABLE mysql.db MODIFY User CHAR(32)")
	doReentrantDDL(s, "ALTER TABLE mysql.tables_priv MODIFY User CHAR(32)")
	doReentrantDDL(s, "ALTER TABLE mysql.columns_priv MODIFY User CHAR(32)")
}

func upgradeToVer20(s Session, ver int64) {
	if ver >= version20 {
		return
	}
	doReentrantDDL(s, CreateStatsFeedbackTable)
}

func upgradeToVer21(s Session, ver int64) {
	if ver >= version21 {
		return
	}
	mustExecute(s, CreateGCDeleteRangeDoneTable)

	doReentrantDDL(s, "ALTER TABLE mysql.gc_delete_range DROP INDEX job_id", ddl.ErrCantDropFieldOrKey)
	doReentrantDDL(s, "ALTER TABLE mysql.gc_delete_range ADD UNIQUE INDEX delete_range_index (job_id, element_id)", ddl.ErrDupKeyName)
	doReentrantDDL(s, "ALTER TABLE mysql.gc_delete_range DROP INDEX element_id", ddl.ErrCantDropFieldOrKey)
}

func upgradeToVer22(s Session, ver int64) {
	if ver >= version22 {
		return
	}
	doReentrantDDL(s, "ALTER TABLE mysql.stats_histograms ADD COLUMN `stats_ver` BIGINT(64) NOT NULL DEFAULT 0", infoschema.ErrColumnExists)
}

func upgradeToVer23(s Session, ver int64) {
	if ver >= version23 {
		return
	}
	doReentrantDDL(s, "ALTER TABLE mysql.stats_histograms ADD COLUMN `flag` BIGINT(64) NOT NULL DEFAULT 0", infoschema.ErrColumnExists)
}

// writeSystemTZ writes system timezone info into mysql.tidb
func writeSystemTZ(s Session) {
	mustExecute(s, `INSERT HIGH_PRIORITY INTO %n.%n VALUES (%?, %?, "TiDB Global System Timezone.") ON DUPLICATE KEY UPDATE VARIABLE_VALUE= %?`,
		mysql.SystemDB,
		mysql.TiDBTable,
		tidbSystemTZ,
		timeutil.InferSystemTZ(),
		timeutil.InferSystemTZ(),
	)
}

// upgradeToVer24 initializes `System` timezone according to docs/design/2018-09-10-adding-tz-env.md
func upgradeToVer24(s Session, ver int64) {
	if ver >= version24 {
		return
	}
	writeSystemTZ(s)
}

// upgradeToVer25 updates tidb_max_chunk_size to new low bound value 32 if previous value is small than 32.
func upgradeToVer25(s Session, ver int64) {
	if ver >= version25 {
		return
	}
	sql := fmt.Sprintf("UPDATE HIGH_PRIORITY %[1]s.%[2]s SET VARIABLE_VALUE = '%[4]d' WHERE VARIABLE_NAME = '%[3]s' AND VARIABLE_VALUE < %[4]d",
		mysql.SystemDB, mysql.GlobalVariablesTable, variable.TiDBMaxChunkSize, variable.DefInitChunkSize)
	mustExecute(s, sql)
}

func upgradeToVer26(s Session, ver int64) {
	if ver >= version26 {
		return
	}
	mustExecute(s, CreateRoleEdgesTable)
	mustExecute(s, CreateDefaultRolesTable)
	doReentrantDDL(s, "ALTER TABLE mysql.user ADD COLUMN `Create_role_priv` ENUM('N','Y') DEFAULT 'N'", infoschema.ErrColumnExists)
	doReentrantDDL(s, "ALTER TABLE mysql.user ADD COLUMN `Drop_role_priv` ENUM('N','Y') DEFAULT 'N'", infoschema.ErrColumnExists)
	doReentrantDDL(s, "ALTER TABLE mysql.user ADD COLUMN `Account_locked` ENUM('N','Y') DEFAULT 'N'", infoschema.ErrColumnExists)
	// user with Create_user_Priv privilege should have Create_view_priv and Show_view_priv after upgrade to v3.0
	mustExecute(s, "UPDATE HIGH_PRIORITY mysql.user SET Create_role_priv='Y',Drop_role_priv='Y' WHERE Create_user_priv='Y'")
	// user with Create_Priv privilege should have Create_view_priv and Show_view_priv after upgrade to v3.0
	mustExecute(s, "UPDATE HIGH_PRIORITY mysql.user SET Create_view_priv='Y',Show_view_priv='Y' WHERE Create_priv='Y'")
}

func upgradeToVer27(s Session, ver int64) {
	if ver >= version27 {
		return
	}
	doReentrantDDL(s, "ALTER TABLE mysql.stats_histograms ADD COLUMN `correlation` DOUBLE NOT NULL DEFAULT 0", infoschema.ErrColumnExists)
}

func upgradeToVer28(s Session, ver int64) {
	if ver >= version28 {
		return
	}
	doReentrantDDL(s, CreateBindInfoTable)
}

func upgradeToVer29(s Session, ver int64) {
	// upgradeToVer29 only need to be run when the current version is 28.
	if ver != version28 {
		return
	}
	doReentrantDDL(s, "ALTER TABLE mysql.bind_info CHANGE create_time create_time TIMESTAMP(3)")
	doReentrantDDL(s, "ALTER TABLE mysql.bind_info CHANGE update_time update_time TIMESTAMP(3)")
	doReentrantDDL(s, "ALTER TABLE mysql.bind_info ADD INDEX sql_index (original_sql(1024),default_db(1024))", ddl.ErrDupKeyName)
}

func upgradeToVer30(s Session, ver int64) {
	if ver >= version30 {
		return
	}
	mustExecute(s, CreateStatsTopNTable)
}

func upgradeToVer31(s Session, ver int64) {
	if ver >= version31 {
		return
	}
	doReentrantDDL(s, "ALTER TABLE mysql.stats_histograms ADD COLUMN `last_analyze_pos` BLOB DEFAULT NULL", infoschema.ErrColumnExists)
}

func upgradeToVer32(s Session, ver int64) {
	if ver >= version32 {
		return
	}
	doReentrantDDL(s, "ALTER TABLE mysql.tables_priv MODIFY table_priv SET('Select','Insert','Update','Delete','Create','Drop','Grant', 'Index', 'Alter', 'Create View', 'Show View', 'Trigger', 'References')")
}

func upgradeToVer33(s Session, ver int64) {
	if ver >= version33 {
		return
	}
	doReentrantDDL(s, CreateExprPushdownBlacklist)
}

func upgradeToVer34(s Session, ver int64) {
	if ver >= version34 {
		return
	}
	doReentrantDDL(s, CreateOptRuleBlacklist)
}

func upgradeToVer35(s Session, ver int64) {
	if ver >= version35 {
		return
	}
	sql := fmt.Sprintf("UPDATE HIGH_PRIORITY %s.%s SET VARIABLE_NAME = '%s' WHERE VARIABLE_NAME = 'tidb_back_off_weight'",
		mysql.SystemDB, mysql.GlobalVariablesTable, variable.TiDBBackOffWeight)
	mustExecute(s, sql)
}

func upgradeToVer36(s Session, ver int64) {
	if ver >= version36 {
		return
	}
	doReentrantDDL(s, "ALTER TABLE mysql.user ADD COLUMN `Shutdown_priv` ENUM('N','Y') DEFAULT 'N'", infoschema.ErrColumnExists)
	// A root user will have those privileges after upgrading.
	mustExecute(s, "UPDATE HIGH_PRIORITY mysql.user SET Shutdown_priv='Y' WHERE Super_priv='Y'")
	mustExecute(s, "UPDATE HIGH_PRIORITY mysql.user SET Create_tmp_table_priv='Y',Lock_tables_priv='Y',Create_routine_priv='Y',Alter_routine_priv='Y',Event_priv='Y' WHERE Super_priv='Y'")
}

func upgradeToVer37(s Session, ver int64) {
	if ver >= version37 {
		return
	}
	// when upgrade from old tidb and no 'tidb_enable_window_function' in GLOBAL_VARIABLES, init it with 0.
	sql := fmt.Sprintf("INSERT IGNORE INTO  %s.%s (`VARIABLE_NAME`, `VARIABLE_VALUE`) VALUES ('%s', '%d')",
		mysql.SystemDB, mysql.GlobalVariablesTable, variable.TiDBEnableWindowFunction, 0)
	mustExecute(s, sql)
}

func upgradeToVer38(s Session, ver int64) {
	if ver >= version38 {
		return
	}
	var err error
	_, err = s.ExecuteInternal(context.Background(), CreateGlobalPrivTable)
	if err != nil {
		logutil.BgLogger().Fatal("upgradeToVer38 error", zap.Error(err))
	}
}

func writeNewCollationParameter(s Session, flag bool) {
	comment := "If the new collations are enabled. Do not edit it."
	b := varFalse
	if flag {
		b = varTrue
	}
	mustExecute(s, `INSERT HIGH_PRIORITY INTO %n.%n VALUES (%?, %?, %?) ON DUPLICATE KEY UPDATE VARIABLE_VALUE=%?`,
		mysql.SystemDB, mysql.TiDBTable, tidbNewCollationEnabled, b, comment, b,
	)
}

func upgradeToVer40(s Session, ver int64) {
	if ver >= version40 {
		return
	}
	// There is no way to enable new collation for an existing TiDB cluster.
	writeNewCollationParameter(s, false)
}

func upgradeToVer41(s Session, ver int64) {
	if ver >= version41 {
		return
	}
	doReentrantDDL(s, "ALTER TABLE mysql.user CHANGE `password` `authentication_string` TEXT", infoschema.ErrColumnExists, infoschema.ErrColumnNotExists)
	doReentrantDDL(s, "ALTER TABLE mysql.user ADD COLUMN `password` TEXT as (`authentication_string`)", infoschema.ErrColumnExists)
}

// writeDefaultExprPushDownBlacklist writes default expr pushdown blacklist into mysql.expr_pushdown_blacklist
func writeDefaultExprPushDownBlacklist(s Session) {
	mustExecute(s, "INSERT HIGH_PRIORITY INTO mysql.expr_pushdown_blacklist VALUES"+
		"('date_add','tiflash', 'DST(daylight saving time) does not take effect in TiFlash date_add')")
}

func upgradeToVer42(s Session, ver int64) {
	if ver >= version42 {
		return
	}
	doReentrantDDL(s, "ALTER TABLE mysql.expr_pushdown_blacklist ADD COLUMN `store_type` CHAR(100) NOT NULL DEFAULT 'tikv,tiflash,tidb'", infoschema.ErrColumnExists)
	doReentrantDDL(s, "ALTER TABLE mysql.expr_pushdown_blacklist ADD COLUMN `reason` VARCHAR(200)", infoschema.ErrColumnExists)
	writeDefaultExprPushDownBlacklist(s)
}

// Convert statement summary global variables to non-empty values.
func writeStmtSummaryVars(s Session) {
	sql := "UPDATE %n.%n SET variable_value= %? WHERE variable_name= %? AND variable_value=''"
	stmtSummaryConfig := config.GetGlobalConfig().StmtSummary
	mustExecute(s, sql, mysql.SystemDB, mysql.GlobalVariablesTable, variable.BoolToOnOff(stmtSummaryConfig.Enable), variable.TiDBEnableStmtSummary)
	mustExecute(s, sql, mysql.SystemDB, mysql.GlobalVariablesTable, variable.BoolToOnOff(stmtSummaryConfig.EnableInternalQuery), variable.TiDBStmtSummaryInternalQuery)
	mustExecute(s, sql, mysql.SystemDB, mysql.GlobalVariablesTable, strconv.Itoa(stmtSummaryConfig.RefreshInterval), variable.TiDBStmtSummaryRefreshInterval)
	mustExecute(s, sql, mysql.SystemDB, mysql.GlobalVariablesTable, strconv.Itoa(stmtSummaryConfig.HistorySize), variable.TiDBStmtSummaryHistorySize)
	mustExecute(s, sql, mysql.SystemDB, mysql.GlobalVariablesTable, strconv.FormatUint(uint64(stmtSummaryConfig.MaxStmtCount), 10), variable.TiDBStmtSummaryMaxStmtCount)
	mustExecute(s, sql, mysql.SystemDB, mysql.GlobalVariablesTable, strconv.FormatUint(uint64(stmtSummaryConfig.MaxSQLLength), 10), variable.TiDBStmtSummaryMaxSQLLength)
}

func upgradeToVer43(s Session, ver int64) {
	if ver >= version43 {
		return
	}
	writeStmtSummaryVars(s)
}

func upgradeToVer44(s Session, ver int64) {
	if ver >= version44 {
		return
	}
	mustExecute(s, "DELETE FROM mysql.global_variables where variable_name = \"tidb_isolation_read_engines\"")
}

func upgradeToVer45(s Session, ver int64) {
	if ver >= version45 {
		return
	}
	doReentrantDDL(s, "ALTER TABLE mysql.user ADD COLUMN `Config_priv` ENUM('N','Y') DEFAULT 'N'", infoschema.ErrColumnExists)
	mustExecute(s, "UPDATE HIGH_PRIORITY mysql.user SET Config_priv='Y' WHERE Super_priv='Y'")
}

// In v3.1.1, we wrongly replace the context of upgradeToVer39 with upgradeToVer44. If we upgrade from v3.1.1 to a newer version,
// upgradeToVer39 will be missed. So we redo upgradeToVer39 here to make sure the upgrading from v3.1.1 succeed.
func upgradeToVer46(s Session, ver int64) {
	if ver >= version46 {
		return
	}
	doReentrantDDL(s, "ALTER TABLE mysql.user ADD COLUMN `Reload_priv` ENUM('N','Y') DEFAULT 'N'", infoschema.ErrColumnExists)
	doReentrantDDL(s, "ALTER TABLE mysql.user ADD COLUMN `File_priv` ENUM('N','Y') DEFAULT 'N'", infoschema.ErrColumnExists)
	mustExecute(s, "UPDATE HIGH_PRIORITY mysql.user SET Reload_priv='Y' WHERE Super_priv='Y'")
	mustExecute(s, "UPDATE HIGH_PRIORITY mysql.user SET File_priv='Y' WHERE Super_priv='Y'")
}

func upgradeToVer47(s Session, ver int64) {
	if ver >= version47 {
		return
	}
	doReentrantDDL(s, "ALTER TABLE mysql.bind_info ADD COLUMN `source` varchar(10) NOT NULL default 'unknown'", infoschema.ErrColumnExists)
}

func upgradeToVer50(s Session, ver int64) {
	if ver >= version50 {
		return
	}
	doReentrantDDL(s, CreateSchemaIndexUsageTable)
}

func upgradeToVer52(s Session, ver int64) {
	if ver >= version52 {
		return
	}
	doReentrantDDL(s, "ALTER TABLE mysql.stats_histograms MODIFY cm_sketch BLOB(6291456)")
}

func upgradeToVer53(s Session, ver int64) {
	if ver >= version53 {
		return
	}
	// when upgrade from old tidb and no `tidb_enable_strict_double_type_check` in GLOBAL_VARIABLES, init it with 1`
	sql := fmt.Sprintf("INSERT IGNORE INTO %s.%s (`VARIABLE_NAME`, `VARIABLE_VALUE`) VALUES ('%s', '%d')",
		mysql.SystemDB, mysql.GlobalVariablesTable, variable.TiDBEnableStrictDoubleTypeCheck, 0)
	mustExecute(s, sql)
}

func upgradeToVer54(s Session, ver int64) {
	if ver >= version54 {
		return
	}
	// The mem-query-quota default value is 32GB by default in v3.0, and 1GB by
	// default in v4.0.
	// If a cluster is upgraded from v3.0.x (bootstrapVer <= version38) to
	// v4.0.9+, we'll write the default value to mysql.tidb. Thus we can get the
	// default value of mem-quota-query, and promise the compatibility even if
	// the tidb-server restarts.
	// If it's a newly deployed cluster, we do not need to write the value into
	// mysql.tidb, since no compatibility problem will happen.
	if ver <= version38 {
		writeMemoryQuotaQuery(s)
	}
}

// When cherry-pick upgradeToVer52 to v4.0, we wrongly name it upgradeToVer48.
// If we upgrade from v4.0 to a newer version, the real upgradeToVer48 will be missed.
// So we redo upgradeToVer48 here to make sure the upgrading from v4.0 succeeds.
func upgradeToVer55(s Session, ver int64) {
	if ver >= version55 {
		return
	}
	defValues := map[string]string{
		variable.TiDBIndexLookupConcurrency:     "4",
		variable.TiDBIndexLookupJoinConcurrency: "4",
		variable.TiDBHashAggFinalConcurrency:    "4",
		variable.TiDBHashAggPartialConcurrency:  "4",
		variable.TiDBWindowConcurrency:          "4",
		variable.TiDBProjectionConcurrency:      "4",
		variable.TiDBHashJoinConcurrency:        "5",
	}
	names := make([]string, 0, len(defValues))
	for n := range defValues {
		names = append(names, n)
	}

	selectSQL := "select HIGH_PRIORITY * from mysql.global_variables where variable_name in ('" + strings.Join(names, quoteCommaQuote) + "')"
	ctx := context.Background()
	rs, err := s.ExecuteInternal(ctx, selectSQL)
	terror.MustNil(err)
	defer terror.Call(rs.Close)
	req := rs.NewChunk()
	it := chunk.NewIterator4Chunk(req)
	err = rs.Next(ctx, req)
	for err == nil && req.NumRows() != 0 {
		for row := it.Begin(); row != it.End(); row = it.Next() {
			n := strings.ToLower(row.GetString(0))
			v := row.GetString(1)
			if defValue, ok := defValues[n]; !ok || defValue != v {
				return
			}
		}
		err = rs.Next(ctx, req)
	}
	terror.MustNil(err)

	mustExecute(s, "BEGIN")
	v := strconv.Itoa(variable.ConcurrencyUnset)
	sql := fmt.Sprintf("UPDATE %s.%s SET variable_value='%%s' WHERE variable_name='%%s'", mysql.SystemDB, mysql.GlobalVariablesTable)
	for _, name := range names {
		mustExecute(s, fmt.Sprintf(sql, v, name))
	}
	mustExecute(s, "COMMIT")
}

// When cherry-pick upgradeToVer54 to v4.0, we wrongly name it upgradeToVer49.
// If we upgrade from v4.0 to a newer version, the real upgradeToVer49 will be missed.
// So we redo upgradeToVer49 here to make sure the upgrading from v4.0 succeeds.
func upgradeToVer56(s Session, ver int64) {
	if ver >= version56 {
		return
	}
	doReentrantDDL(s, CreateStatsExtended)
}

func upgradeToVer57(s Session, ver int64) {
	if ver >= version57 {
		return
	}
	insertBuiltinBindInfoRow(s)
}

func initBindInfoTable(s Session) {
	mustExecute(s, CreateBindInfoTable)
	insertBuiltinBindInfoRow(s)
}

func insertBuiltinBindInfoRow(s Session) {
	mustExecute(s, `INSERT HIGH_PRIORITY INTO mysql.bind_info VALUES (%?, %?, "mysql", %?, "0000-00-00 00:00:00", "0000-00-00 00:00:00", "", "", %?)`,
		bindinfo.BuiltinPseudoSQL4BindLock, bindinfo.BuiltinPseudoSQL4BindLock, bindinfo.Builtin, bindinfo.Builtin,
	)
}

func upgradeToVer59(s Session, ver int64) {
	if ver >= version59 {
		return
	}
	// The oom-action default value is log by default in v3.0, and cancel by
	// default in v4.0.11+.
	// If a cluster is upgraded from v3.0.x (bootstrapVer <= version59) to
	// v4.0.11+, we'll write the default value to mysql.tidb. Thus we can get
	// the default value of oom-action, and promise the compatibility even if
	// the tidb-server restarts.
	// If it's a newly deployed cluster, we do not need to write the value into
	// mysql.tidb, since no compatibility problem will happen.
	writeOOMAction(s)
}

func upgradeToVer60(s Session, ver int64) {
	if ver >= version60 {
		return
	}
	mustExecute(s, "DROP TABLE IF EXISTS mysql.stats_extended")
	doReentrantDDL(s, CreateStatsExtended)
}

type bindInfo struct {
	bindSQL    string
	status     string
	createTime types.Time
	charset    string
	collation  string
	source     string
}

func upgradeToVer61(s Session, ver int64) {
	if ver >= version61 {
		return
	}
	bindMap := make(map[string]bindInfo)
	h := &bindinfo.BindHandle{}
	var err error
	mustExecute(s, "BEGIN PESSIMISTIC")

	defer func() {
		if err != nil {
			mustExecute(s, "ROLLBACK")
			return
		}

		mustExecute(s, "COMMIT")
	}()
	mustExecute(s, h.LockBindInfoSQL())
	var rs sqlexec.RecordSet
	rs, err = s.ExecuteInternal(context.Background(),
		`SELECT bind_sql, default_db, status, create_time, charset, collation, source
			FROM mysql.bind_info
			WHERE source != 'builtin'
			ORDER BY update_time DESC`)
	if err != nil {
		logutil.BgLogger().Fatal("upgradeToVer61 error", zap.Error(err))
	}
	if rs != nil {
		defer terror.Call(rs.Close)
	}
	req := rs.NewChunk()
	iter := chunk.NewIterator4Chunk(req)
	p := parser.New()
	now := types.NewTime(types.FromGoTime(time.Now()), mysql.TypeTimestamp, 3)
	for {
		err = rs.Next(context.TODO(), req)
		if err != nil {
			logutil.BgLogger().Fatal("upgradeToVer61 error", zap.Error(err))
		}
		if req.NumRows() == 0 {
			break
		}
		updateBindInfo(iter, p, bindMap)
	}

	mustExecute(s, "DELETE FROM mysql.bind_info where source != 'builtin'")
	for original, bind := range bindMap {
		mustExecute(s, fmt.Sprintf("INSERT INTO mysql.bind_info VALUES(%s, %s, '', %s, %s, %s, %s, %s, %s)",
			expression.Quote(original),
			expression.Quote(bind.bindSQL),
			expression.Quote(bind.status),
			expression.Quote(bind.createTime.String()),
			expression.Quote(now.String()),
			expression.Quote(bind.charset),
			expression.Quote(bind.collation),
			expression.Quote(bind.source),
		))
	}
}

func updateBindInfo(iter *chunk.Iterator4Chunk, p *parser.Parser, bindMap map[string]bindInfo) {
	for row := iter.Begin(); row != iter.End(); row = iter.Next() {
		bind := row.GetString(0)
		db := row.GetString(1)
		charset := row.GetString(4)
		collation := row.GetString(5)
		stmt, err := p.ParseOneStmt(bind, charset, collation)
		if err != nil {
			logutil.BgLogger().Fatal("updateBindInfo error", zap.Error(err))
		}
		originWithDB := parser.Normalize(utilparser.RestoreWithDefaultDB(stmt, db))
		if _, ok := bindMap[originWithDB]; ok {
			// The results are sorted in descending order of time.
			// And in the following cases, duplicate originWithDB may occur
			//      originalText         	|bindText                                   	|DB
			//		`select * from t` 		|`select /*+ use_index(t, idx) */ * from t` 	|`test`
			// 		`select * from test.t`  |`select /*+ use_index(t, idx) */ * from test.t`|``
			// Therefore, if repeated, we can skip to keep the latest binding.
			continue
		}
		bindMap[originWithDB] = bindInfo{
			bindSQL:    utilparser.RestoreWithDefaultDB(stmt, db),
			status:     row.GetString(2),
			createTime: row.GetTime(3),
			charset:    charset,
			collation:  collation,
			source:     row.GetString(6),
		}
	}
}

func writeMemoryQuotaQuery(s Session) {
	comment := "memory_quota_query is 32GB by default in v3.0.x, 1GB by default in v4.0.x+"
	mustExecute(s, `INSERT HIGH_PRIORITY INTO %n.%n VALUES (%?, %?, %?) ON DUPLICATE KEY UPDATE VARIABLE_VALUE=%?`,
		mysql.SystemDB, mysql.TiDBTable, tidbDefMemoryQuotaQuery, 32<<30, comment, 32<<30,
	)
}

func upgradeToVer62(s Session, ver int64) {
	if ver >= version62 {
		return
	}
	doReentrantDDL(s, "ALTER TABLE mysql.stats_buckets ADD COLUMN `ndv` bigint not null default 0", infoschema.ErrColumnExists)
}

func upgradeToVer63(s Session, ver int64) {
	if ver >= version63 {
		return
	}
	doReentrantDDL(s, "ALTER TABLE mysql.user ADD COLUMN `Create_tablespace_priv` ENUM('N','Y') DEFAULT 'N'", infoschema.ErrColumnExists)
	mustExecute(s, "UPDATE HIGH_PRIORITY mysql.user SET Create_tablespace_priv='Y' where Super_priv='Y'")
}

func upgradeToVer64(s Session, ver int64) {
	if ver >= version64 {
		return
	}
	doReentrantDDL(s, "ALTER TABLE mysql.user ADD COLUMN `Repl_slave_priv` ENUM('N','Y') CHARACTER SET utf8 NOT NULL DEFAULT 'N' AFTER `Execute_priv`", infoschema.ErrColumnExists)
	doReentrantDDL(s, "ALTER TABLE mysql.user ADD COLUMN `Repl_client_priv` ENUM('N','Y') CHARACTER SET utf8 NOT NULL DEFAULT 'N' AFTER `Repl_slave_priv`", infoschema.ErrColumnExists)
	mustExecute(s, "UPDATE HIGH_PRIORITY mysql.user SET Repl_slave_priv='Y',Repl_client_priv='Y'")
}

func upgradeToVer65(s Session, ver int64) {
	if ver >= version65 {
		return
	}
<<<<<<< HEAD
	doReentrantDDL(s, CreateGlobalGrantsTable)
=======
	doReentrantDDL(s, CreateStatsFMSketchTable)
>>>>>>> d1297376
}

func writeOOMAction(s Session) {
	comment := "oom-action is `log` by default in v3.0.x, `cancel` by default in v4.0.11+"
	mustExecute(s, `INSERT HIGH_PRIORITY INTO %n.%n VALUES (%?, %?, %?) ON DUPLICATE KEY UPDATE VARIABLE_VALUE= %?`,
		mysql.SystemDB, mysql.TiDBTable, tidbDefOOMAction, config.OOMActionLog, comment, config.OOMActionLog,
	)
}

// updateBootstrapVer updates bootstrap version variable in mysql.TiDB table.
func updateBootstrapVer(s Session) {
	// Update bootstrap version.
	mustExecute(s, `INSERT HIGH_PRIORITY INTO %n.%n VALUES (%?, %?, "TiDB bootstrap version.") ON DUPLICATE KEY UPDATE VARIABLE_VALUE=%?`,
		mysql.SystemDB, mysql.TiDBTable, tidbServerVersionVar, currentBootstrapVersion, currentBootstrapVersion,
	)
}

// getBootstrapVersion gets bootstrap version from mysql.tidb table;
func getBootstrapVersion(s Session) (int64, error) {
	sVal, isNull, err := getTiDBVar(s, tidbServerVersionVar)
	if err != nil {
		return 0, errors.Trace(err)
	}
	if isNull {
		return 0, nil
	}
	return strconv.ParseInt(sVal, 10, 64)
}

// doDDLWorks executes DDL statements in bootstrap stage.
func doDDLWorks(s Session) {
	// Create a test database.
	mustExecute(s, "CREATE DATABASE IF NOT EXISTS test")
	// Create system db.
	mustExecute(s, "CREATE DATABASE IF NOT EXISTS %n", mysql.SystemDB)
	// Create user table.
	mustExecute(s, CreateUserTable)
	// Create privilege tables.
	mustExecute(s, CreateGlobalPrivTable)
	mustExecute(s, CreateDBPrivTable)
	mustExecute(s, CreateTablePrivTable)
	mustExecute(s, CreateColumnPrivTable)
	// Create global system variable table.
	mustExecute(s, CreateGlobalVariablesTable)
	// Create TiDB table.
	mustExecute(s, CreateTiDBTable)
	// Create help table.
	mustExecute(s, CreateHelpTopic)
	// Create stats_meta table.
	mustExecute(s, CreateStatsMetaTable)
	// Create stats_columns table.
	mustExecute(s, CreateStatsColsTable)
	// Create stats_buckets table.
	mustExecute(s, CreateStatsBucketsTable)
	// Create gc_delete_range table.
	mustExecute(s, CreateGCDeleteRangeTable)
	// Create gc_delete_range_done table.
	mustExecute(s, CreateGCDeleteRangeDoneTable)
	// Create stats_feedback table.
	mustExecute(s, CreateStatsFeedbackTable)
	// Create role_edges table.
	mustExecute(s, CreateRoleEdgesTable)
	// Create default_roles table.
	mustExecute(s, CreateDefaultRolesTable)
	// Create bind_info table.
	initBindInfoTable(s)
	// Create stats_topn_store table.
	mustExecute(s, CreateStatsTopNTable)
	// Create expr_pushdown_blacklist table.
	mustExecute(s, CreateExprPushdownBlacklist)
	// Create opt_rule_blacklist table.
	mustExecute(s, CreateOptRuleBlacklist)
	// Create stats_extended table.
	mustExecute(s, CreateStatsExtended)
	// Create schema_index_usage.
	mustExecute(s, CreateSchemaIndexUsageTable)
<<<<<<< HEAD
	// Create global_grants
	mustExecute(s, CreateGlobalGrantsTable)
=======
	// Create stats_fm_sketch table.
	mustExecute(s, CreateStatsFMSketchTable)
>>>>>>> d1297376
}

// doDMLWorks executes DML statements in bootstrap stage.
// All the statements run in a single transaction.
// TODO: sanitize.
func doDMLWorks(s Session) {
	mustExecute(s, "BEGIN")

	// Insert a default user with empty password.
	mustExecute(s, `INSERT HIGH_PRIORITY INTO mysql.user VALUES
		("%", "root", "", "Y", "Y", "Y", "Y", "Y", "Y", "Y", "Y", "Y", "Y", "Y", "Y", "Y", "Y", "Y", "Y", "Y", "Y", "Y", "Y", "Y", "Y", "Y", "Y", "Y", "N", "Y", "Y", "Y", "Y", "Y", "Y", "Y")`)

	// Init global system variables table.
	values := make([]string, 0, len(variable.GetSysVars()))
	for k, v := range variable.GetSysVars() {
		// Session only variable should not be inserted.
		if v.Scope != variable.ScopeSession {
			vVal := v.Value
			if v.Name == variable.TiDBTxnMode && config.GetGlobalConfig().Store == "tikv" {
				vVal = "pessimistic"
			}
			if v.Name == variable.TiDBRowFormatVersion {
				vVal = strconv.Itoa(variable.DefTiDBRowFormatV2)
			}
			if v.Name == variable.TiDBPartitionPruneMode {
				vVal = string(variable.Static)
				if flag.Lookup("test.v") != nil || flag.Lookup("check.v") != nil || config.CheckTableBeforeDrop {
					// enable Dynamic Prune by default in test case.
					vVal = string(variable.Dynamic)
				}
			}
			if v.Name == variable.TiDBEnableChangeMultiSchema {
				vVal = variable.BoolOff
				if flag.Lookup("test.v") != nil || flag.Lookup("check.v") != nil {
					// enable change multi schema in test case for compatibility with old cases.
					vVal = variable.BoolOn
				}
			}
			value := fmt.Sprintf(`("%s", "%s")`, strings.ToLower(k), vVal)
			values = append(values, value)
		}
	}
	sql := fmt.Sprintf("INSERT HIGH_PRIORITY INTO %s.%s VALUES %s;", mysql.SystemDB, mysql.GlobalVariablesTable,
		strings.Join(values, ", "))
	mustExecute(s, sql)

	mustExecute(s, `INSERT HIGH_PRIORITY INTO %n.%n VALUES(%?, %?, "Bootstrap flag. Do not delete.") ON DUPLICATE KEY UPDATE VARIABLE_VALUE=%?`,
		mysql.SystemDB, mysql.TiDBTable, bootstrappedVar, varTrue, varTrue,
	)

	mustExecute(s, `INSERT HIGH_PRIORITY INTO %n.%n VALUES(%?, %?, "Bootstrap version. Do not delete.")`,
		mysql.SystemDB, mysql.TiDBTable, tidbServerVersionVar, currentBootstrapVersion,
	)

	writeSystemTZ(s)

	writeNewCollationParameter(s, config.GetGlobalConfig().NewCollationsEnabledOnFirstBootstrap)

	writeDefaultExprPushDownBlacklist(s)

	writeStmtSummaryVars(s)

	_, err := s.ExecuteInternal(context.Background(), "COMMIT")
	if err != nil {
		sleepTime := 1 * time.Second
		logutil.BgLogger().Info("doDMLWorks failed", zap.Error(err), zap.Duration("sleeping time", sleepTime))
		time.Sleep(sleepTime)
		// Check if TiDB is already bootstrapped.
		b, err1 := checkBootstrapped(s)
		if err1 != nil {
			logutil.BgLogger().Fatal("doDMLWorks failed", zap.Error(err1))
		}
		if b {
			return
		}
		logutil.BgLogger().Fatal("doDMLWorks failed", zap.Error(err))
	}
}

func mustExecute(s Session, sql string, args ...interface{}) {
	_, err := s.ExecuteInternal(context.Background(), sql, args...)
	if err != nil {
		debug.PrintStack()
		logutil.BgLogger().Fatal("mustExecute error", zap.Error(err))
	}
}

// oldPasswordUpgrade upgrade password to MySQL compatible format
func oldPasswordUpgrade(pass string) (string, error) {
	hash1, err := hex.DecodeString(pass)
	if err != nil {
		return "", errors.Trace(err)
	}

	hash2 := auth.Sha1Hash(hash1)
	newpass := fmt.Sprintf("*%X", hash2)
	return newpass, nil
}<|MERGE_RESOLUTION|>--- conflicted
+++ resolved
@@ -480,15 +480,13 @@
 	version63 = 63
 	// version64 is redone upgradeToVer58 after upgradeToVer63, this is to preserve the order of the columns in mysql.user
 	version64 = 64
-<<<<<<< HEAD
-	// version65 adds mysql.global_grants for DYNAMIC privileges
-=======
 	// version65 add mysql.stats_fm_sketch table.
->>>>>>> d1297376
 	version65 = 65
+	// version66 adds mysql.global_grants for DYNAMIC privileges
+	version66 = 66
 
 	// please make sure this is the largest version
-	currentBootstrapVersion = version65
+	currentBootstrapVersion = version66
 )
 
 var (
@@ -558,6 +556,7 @@
 		upgradeToVer63,
 		upgradeToVer64,
 		upgradeToVer65,
+		upgradeToVer66,
 	}
 )
 
@@ -1457,11 +1456,14 @@
 	if ver >= version65 {
 		return
 	}
-<<<<<<< HEAD
+	doReentrantDDL(s, CreateStatsFMSketchTable)
+}
+
+func upgradeToVer66(s Session, ver int64) {
+	if ver >= version66 {
+		return
+	}
 	doReentrantDDL(s, CreateGlobalGrantsTable)
-=======
-	doReentrantDDL(s, CreateStatsFMSketchTable)
->>>>>>> d1297376
 }
 
 func writeOOMAction(s Session) {
@@ -1538,13 +1540,10 @@
 	mustExecute(s, CreateStatsExtended)
 	// Create schema_index_usage.
 	mustExecute(s, CreateSchemaIndexUsageTable)
-<<<<<<< HEAD
+	// Create stats_fm_sketch table.
+	mustExecute(s, CreateStatsFMSketchTable)
 	// Create global_grants
 	mustExecute(s, CreateGlobalGrantsTable)
-=======
-	// Create stats_fm_sketch table.
-	mustExecute(s, CreateStatsFMSketchTable)
->>>>>>> d1297376
 }
 
 // doDMLWorks executes DML statements in bootstrap stage.
