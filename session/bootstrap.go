--- conflicted
+++ resolved
@@ -2084,7 +2084,6 @@
 	doReentrantDDL(s, CreateStatsTableLocked)
 }
 
-<<<<<<< HEAD
 func upgradeToVer104(s Session, ver int64) {
 	if ver > version104 {
 		return
@@ -2093,47 +2092,6 @@
 	doReentrantDDL(s, "ALTER TABLE mysql.bind_info ADD COLUMN IF NOT EXISTS `plan_digest` varchar(64)")
 }
 
-func upgradeToVer99Before(s Session, ver int64) bool {
-	if ver >= version99 {
-		return false
-	}
-	// Check if tidb_enable_metadata_lock exists in mysql.GLOBAL_VARIABLES.
-	// If not, insert "tidb_enable_metadata_lock | 0" since concurrent DDL may not be enabled.
-	ctx := kv.WithInternalSourceType(context.Background(), kv.InternalTxnBootstrap)
-	rs, err := s.ExecuteInternal(ctx, "SELECT VARIABLE_VALUE FROM %n.%n WHERE VARIABLE_NAME=%?;",
-		mysql.SystemDB, mysql.GlobalVariablesTable, variable.TiDBEnableMDL)
-	terror.MustNil(err)
-	req := rs.NewChunk(nil)
-	err = rs.Next(ctx, req)
-	terror.MustNil(err)
-	if req.NumRows() != 0 {
-		return false
-	}
-
-	mustExecute(s, "INSERT HIGH_PRIORITY IGNORE INTO %n.%n VALUES (%?, %?);",
-		mysql.SystemDB, mysql.GlobalVariablesTable, variable.TiDBEnableMDL, 0)
-	return true
-}
-
-func upgradeToVer99After(s Session, ver int64) {
-	if ver >= version99 {
-		return
-	}
-	sql := fmt.Sprintf("UPDATE HIGH_PRIORITY %[1]s.%[2]s SET VARIABLE_VALUE = %[4]d WHERE VARIABLE_NAME = '%[3]s'",
-		mysql.SystemDB, mysql.GlobalVariablesTable, variable.TiDBEnableMDL, 1)
-	mustExecute(s, sql)
-}
-
-func upgradeToVer100(s Session, ver int64) {
-	if ver >= version100 {
-		return
-	}
-	valStr := strconv.Itoa(int(config.GetGlobalConfig().Performance.ServerMemoryQuota))
-	importConfigOption(s, "performance.server-memory-quota", variable.TiDBServerMemoryLimit, valStr)
-}
-
-=======
->>>>>>> 9c484801
 func writeOOMAction(s Session) {
 	comment := "oom-action is `log` by default in v3.0.x, `cancel` by default in v4.0.11+"
 	mustExecute(s, `INSERT HIGH_PRIORITY INTO %n.%n VALUES (%?, %?, %?) ON DUPLICATE KEY UPDATE VARIABLE_VALUE= %?`,
