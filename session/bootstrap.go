--- conflicted
+++ resolved
@@ -978,9 +978,6 @@
 	//   no need to create table `mysql.tidb_runaway_quarantined_watch`, so delete it.
 	version169 = 169
 	version170 = 170
-<<<<<<< HEAD
-	version171 = 171
-=======
 	// version 171
 	//   keep the tidb_server length same as instance in other tables.
 	version171 = 171
@@ -988,16 +985,12 @@
 	//   create table `mysql.tidb_runaway_watch` and table `mysql.tidb_runaway_watch_done`
 	//   to persist runaway watch and deletion of runaway watch at 7.3.
 	version172 = 172
->>>>>>> cf7ae4c3
+	version173 = 173
 )
 
 // currentBootstrapVersion is defined as a variable, so we can modify its value for testing.
 // please make sure this is the largest version
-<<<<<<< HEAD
-var currentBootstrapVersion int64 = version171
-=======
-var currentBootstrapVersion int64 = version172
->>>>>>> cf7ae4c3
+var currentBootstrapVersion int64 = version173
 
 // DDL owner key's expired time is ManagerSessionTTL seconds, we should wait the time and give more time to have a chance to finish it.
 var internalSQLTimeout = owner.ManagerSessionTTL + 15
@@ -1137,10 +1130,8 @@
 		upgradeToVer169,
 		upgradeToVer170,
 		upgradeToVer171,
-<<<<<<< HEAD
-=======
 		upgradeToVer172,
->>>>>>> cf7ae4c3
+		upgradeToVer173,
 	}
 )
 
@@ -2798,7 +2789,23 @@
 	if ver >= version171 {
 		return
 	}
-<<<<<<< HEAD
+
+	mustExecute(s, "ALTER TABLE mysql.tidb_runaway_queries CHANGE COLUMN `tidb_server` `tidb_server` varchar(512)")
+}
+
+func upgradeToVer172(s Session, ver int64) {
+	if ver >= version172 {
+		return
+	}
+	mustExecute(s, "DROP TABLE IF EXISTS mysql.tidb_runaway_quarantined_watch")
+	mustExecute(s, CreateRunawayWatchTable)
+	mustExecute(s, CreateDoneRunawayWatchTable)
+}
+
+func upgradeToVer173(s Session, ver int64) {
+	if ver >= version173 {
+		return
+	}
 	doReentrantDDL(s, `ALTER TABLE mysql.user
 	ADD COLUMN ssl_type enum('','ANY','X509','SPECIFIED') NOT NULL DEFAULT '',
 	ADD COLUMN ssl_cipher blob NOT NULL,
@@ -2823,18 +2830,6 @@
 	SET u.ssl_issuer=p.Priv->>'$.ssl_issuer' WHERE p.Priv->>'$.ssl_issuer' IS NOT NULL`)
 	mustExecute(s, `UPDATE mysql.user u JOIN mysql.global_priv p ON u.Host=p.Host AND u.User=p.User
 	SET u.ssl_subject=p.Priv->>'$.ssl_subject' WHERE p.Priv->>'$.ssl_subject' IS NOT NULL`)
-=======
-	mustExecute(s, "ALTER TABLE mysql.tidb_runaway_queries CHANGE COLUMN `tidb_server` `tidb_server` varchar(512)")
-}
-
-func upgradeToVer172(s Session, ver int64) {
-	if ver >= version172 {
-		return
-	}
-	mustExecute(s, "DROP TABLE IF EXISTS mysql.tidb_runaway_quarantined_watch")
-	mustExecute(s, CreateRunawayWatchTable)
-	mustExecute(s, CreateDoneRunawayWatchTable)
->>>>>>> cf7ae4c3
 }
 
 func writeOOMAction(s Session) {
