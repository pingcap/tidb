// Copyright 2015 PingCAP, Inc.
//
// Licensed under the Apache License, Version 2.0 (the "License");
// you may not use this file except in compliance with the License.
// You may obtain a copy of the License at
//
//     http://www.apache.org/licenses/LICENSE-2.0
//
// Unless required by applicable law or agreed to in writing, software
// distributed under the License is distributed on an "AS IS" BASIS,
// WITHOUT WARRANTIES OR CONDITIONS OF ANY KIND, either express or implied.
// See the License for the specific language governing permissions and
// limitations under the License.

// Copyright 2013 The ql Authors. All rights reserved.
// Use of this source code is governed by a BSD-style
// license that can be found in the LICENSES/QL-LICENSE file.

package session

import (
	"context"
	"encoding/hex"
	"flag"
	"fmt"
	osuser "os/user"
	"runtime/debug"
	"strconv"
	"strings"
	"time"

	"github.com/pingcap/errors"
	"github.com/pingcap/tidb/bindinfo"
	"github.com/pingcap/tidb/config"
	"github.com/pingcap/tidb/domain"
	"github.com/pingcap/tidb/expression"
	"github.com/pingcap/tidb/infoschema"
	"github.com/pingcap/tidb/parser"
	"github.com/pingcap/tidb/parser/auth"
	"github.com/pingcap/tidb/parser/mysql"
	"github.com/pingcap/tidb/parser/terror"
	"github.com/pingcap/tidb/planner/core"
	"github.com/pingcap/tidb/sessionctx/variable"
	"github.com/pingcap/tidb/types"
	"github.com/pingcap/tidb/util/chunk"
	"github.com/pingcap/tidb/util/dbterror"
	"github.com/pingcap/tidb/util/logutil"
	utilparser "github.com/pingcap/tidb/util/parser"
	"github.com/pingcap/tidb/util/sqlexec"
	"github.com/pingcap/tidb/util/timeutil"
	"go.uber.org/zap"
)

const (
	// CreateUserTable is the SQL statement creates User table in system db.
	CreateUserTable = `CREATE TABLE IF NOT EXISTS mysql.user (
		Host					CHAR(255),
		User					CHAR(32),
		authentication_string	TEXT,
		plugin					CHAR(64),
		Select_priv				ENUM('N','Y') NOT NULL DEFAULT 'N',
		Insert_priv				ENUM('N','Y') NOT NULL DEFAULT 'N',
		Update_priv				ENUM('N','Y') NOT NULL DEFAULT 'N',
		Delete_priv				ENUM('N','Y') NOT NULL DEFAULT 'N',
		Create_priv				ENUM('N','Y') NOT NULL DEFAULT 'N',
		Drop_priv				ENUM('N','Y') NOT NULL DEFAULT 'N',
		Process_priv			ENUM('N','Y') NOT NULL DEFAULT 'N',
		Grant_priv				ENUM('N','Y') NOT NULL DEFAULT 'N',
		References_priv			ENUM('N','Y') NOT NULL DEFAULT 'N',
		Alter_priv				ENUM('N','Y') NOT NULL DEFAULT 'N',
		Show_db_priv			ENUM('N','Y') NOT NULL DEFAULT 'N',
		Super_priv				ENUM('N','Y') NOT NULL DEFAULT 'N',
		Create_tmp_table_priv	ENUM('N','Y') NOT NULL DEFAULT 'N',
		Lock_tables_priv		ENUM('N','Y') NOT NULL DEFAULT 'N',
		Execute_priv			ENUM('N','Y') NOT NULL DEFAULT 'N',
		Create_view_priv		ENUM('N','Y') NOT NULL DEFAULT 'N',
		Show_view_priv			ENUM('N','Y') NOT NULL DEFAULT 'N',
		Create_routine_priv		ENUM('N','Y') NOT NULL DEFAULT 'N',
		Alter_routine_priv		ENUM('N','Y') NOT NULL DEFAULT 'N',
		Index_priv				ENUM('N','Y') NOT NULL DEFAULT 'N',
		Create_user_priv		ENUM('N','Y') NOT NULL DEFAULT 'N',
		Event_priv				ENUM('N','Y') NOT NULL DEFAULT 'N',
		Trigger_priv			ENUM('N','Y') NOT NULL DEFAULT 'N',
		Create_role_priv		ENUM('N','Y') NOT NULL DEFAULT 'N',
		Drop_role_priv			ENUM('N','Y') NOT NULL DEFAULT 'N',
		Account_locked			ENUM('N','Y') NOT NULL DEFAULT 'N',
		Shutdown_priv			ENUM('N','Y') NOT NULL DEFAULT 'N',
		Reload_priv				ENUM('N','Y') NOT NULL DEFAULT 'N',
		FILE_priv				ENUM('N','Y') NOT NULL DEFAULT 'N',
		Config_priv				ENUM('N','Y') NOT NULL DEFAULT 'N',
		Create_Tablespace_Priv  ENUM('N','Y') NOT NULL DEFAULT 'N',
		Repl_slave_priv	    	ENUM('N','Y') NOT NULL DEFAULT 'N',
		Repl_client_priv		ENUM('N','Y') NOT NULL DEFAULT 'N',
		PRIMARY KEY (Host, User));`
	// CreateGlobalPrivTable is the SQL statement creates Global scope privilege table in system db.
	CreateGlobalPrivTable = "CREATE TABLE IF NOT EXISTS mysql.global_priv (" +
		"Host CHAR(255) NOT NULL DEFAULT ''," +
		"User CHAR(80) NOT NULL DEFAULT ''," +
		"Priv LONGTEXT NOT NULL DEFAULT ''," +
		"PRIMARY KEY (Host, User)" +
		")"
	// CreateDBPrivTable is the SQL statement creates DB scope privilege table in system db.
	CreateDBPrivTable = `CREATE TABLE IF NOT EXISTS mysql.db (
		Host					CHAR(255),
		DB						CHAR(64),
		User					CHAR(32),
		Select_priv				ENUM('N','Y') NOT NULL DEFAULT 'N',
		Insert_priv				ENUM('N','Y') NOT NULL DEFAULT 'N',
		Update_priv				ENUM('N','Y') NOT NULL DEFAULT 'N',
		Delete_priv				ENUM('N','Y') NOT NULL DEFAULT 'N',
		Create_priv				ENUM('N','Y') NOT NULL DEFAULT 'N',
		Drop_priv				ENUM('N','Y') NOT NULL DEFAULT 'N',
		Grant_priv				ENUM('N','Y') NOT NULL DEFAULT 'N',
		References_priv 		ENUM('N','Y') NOT NULL DEFAULT 'N',
		Index_priv				ENUM('N','Y') NOT NULL DEFAULT 'N',
		Alter_priv				ENUM('N','Y') NOT NULL DEFAULT 'N',
		Create_tmp_table_priv	ENUM('N','Y') NOT NULL DEFAULT 'N',
		Lock_tables_priv		ENUM('N','Y') NOT NULL DEFAULT 'N',
		Create_view_priv		ENUM('N','Y') NOT NULL DEFAULT 'N',
		Show_view_priv			ENUM('N','Y') NOT NULL DEFAULT 'N',
		Create_routine_priv		ENUM('N','Y') NOT NULL DEFAULT 'N',
		Alter_routine_priv		ENUM('N','Y') NOT NULL DEFAULT 'N',
		Execute_priv			ENUM('N','Y') NOT NULL DEFAULT 'N',
		Event_priv				ENUM('N','Y') NOT NULL DEFAULT 'N',
		Trigger_priv			ENUM('N','Y') NOT NULL DEFAULT 'N',
		PRIMARY KEY (Host, DB, User));`
	// CreateTablePrivTable is the SQL statement creates table scope privilege table in system db.
	CreateTablePrivTable = `CREATE TABLE IF NOT EXISTS mysql.tables_priv (
		Host		CHAR(255),
		DB			CHAR(64),
		User		CHAR(32),
		Table_name	CHAR(64),
		Grantor		CHAR(77),
		Timestamp	TIMESTAMP DEFAULT CURRENT_TIMESTAMP,
		Table_priv	SET('Select','Insert','Update','Delete','Create','Drop','Grant','Index','Alter','Create View','Show View','Trigger','References'),
		Column_priv	SET('Select','Insert','Update','References'),
		PRIMARY KEY (Host, DB, User, Table_name));`
	// CreateColumnPrivTable is the SQL statement creates column scope privilege table in system db.
	CreateColumnPrivTable = `CREATE TABLE IF NOT EXISTS mysql.columns_priv(
		Host		CHAR(255),
		DB			CHAR(64),
		User		CHAR(32),
		Table_name	CHAR(64),
		Column_name	CHAR(64),
		Timestamp	TIMESTAMP DEFAULT CURRENT_TIMESTAMP,
		Column_priv	SET('Select','Insert','Update','References'),
		PRIMARY KEY (Host, DB, User, Table_name, Column_name));`
	// CreateGlobalVariablesTable is the SQL statement creates global variable table in system db.
	// TODO: MySQL puts GLOBAL_VARIABLES table in INFORMATION_SCHEMA db.
	// INFORMATION_SCHEMA is a virtual db in TiDB. So we put this table in system db.
	// Maybe we will put it back to INFORMATION_SCHEMA.
	CreateGlobalVariablesTable = `CREATE TABLE IF NOT EXISTS mysql.GLOBAL_VARIABLES(
		VARIABLE_NAME  VARCHAR(64) NOT NULL PRIMARY KEY,
		VARIABLE_VALUE VARCHAR(1024) DEFAULT NULL);`
	// CreateTiDBTable is the SQL statement creates a table in system db.
	// This table is a key-value struct contains some information used by TiDB.
	// Currently we only put bootstrapped in it which indicates if the system is already bootstrapped.
	CreateTiDBTable = `CREATE TABLE IF NOT EXISTS mysql.tidb(
		VARIABLE_NAME  	VARCHAR(64) NOT NULL PRIMARY KEY,
		VARIABLE_VALUE 	VARCHAR(1024) DEFAULT NULL,
		COMMENT 		VARCHAR(1024));`

	// CreateHelpTopic is the SQL statement creates help_topic table in system db.
	// See: https://dev.mysql.com/doc/refman/5.5/en/system-database.html#system-database-help-tables
	CreateHelpTopic = `CREATE TABLE IF NOT EXISTS mysql.help_topic (
  		help_topic_id 		INT(10) UNSIGNED NOT NULL,
  		name 				CHAR(64) NOT NULL,
  		help_category_id 	SMALLINT(5) UNSIGNED NOT NULL,
  		description 		TEXT NOT NULL,
  		example 			TEXT NOT NULL,
  		url 				TEXT NOT NULL,
  		PRIMARY KEY (help_topic_id) clustered,
  		UNIQUE KEY name (name)
		) ENGINE=InnoDB DEFAULT CHARSET=utf8 STATS_PERSISTENT=0 COMMENT='help topics';`

	// CreateStatsMetaTable stores the meta of table statistics.
	CreateStatsMetaTable = `CREATE TABLE IF NOT EXISTS mysql.stats_meta (
		version 		BIGINT(64) UNSIGNED NOT NULL,
		table_id 		BIGINT(64) NOT NULL,
		modify_count	BIGINT(64) NOT NULL DEFAULT 0,
		count 			BIGINT(64) UNSIGNED NOT NULL DEFAULT 0,
		snapshot        BIGINT(64) UNSIGNED NOT NULL DEFAULT 0,
		INDEX idx_ver(version),
		UNIQUE INDEX tbl(table_id)
	);`

	// CreateStatsColsTable stores the statistics of table columns.
	CreateStatsColsTable = `CREATE TABLE IF NOT EXISTS mysql.stats_histograms (
		table_id 			BIGINT(64) NOT NULL,
		is_index 			TINYINT(2) NOT NULL,
		hist_id 			BIGINT(64) NOT NULL,
		distinct_count 		BIGINT(64) NOT NULL,
		null_count 			BIGINT(64) NOT NULL DEFAULT 0,
		tot_col_size 		BIGINT(64) NOT NULL DEFAULT 0,
		modify_count 		BIGINT(64) NOT NULL DEFAULT 0,
		version 			BIGINT(64) UNSIGNED NOT NULL DEFAULT 0,
		cm_sketch 			BLOB(6291456),
		stats_ver 			BIGINT(64) NOT NULL DEFAULT 0,
		flag 				BIGINT(64) NOT NULL DEFAULT 0,
		correlation 		DOUBLE NOT NULL DEFAULT 0,
		last_analyze_pos 	LONGBLOB DEFAULT NULL,
		UNIQUE INDEX tbl(table_id, is_index, hist_id)
	);`

	// CreateStatsBucketsTable stores the histogram info for every table columns.
	CreateStatsBucketsTable = `CREATE TABLE IF NOT EXISTS mysql.stats_buckets (
		table_id 	BIGINT(64) NOT NULL,
		is_index 	TINYINT(2) NOT NULL,
		hist_id 	BIGINT(64) NOT NULL,
		bucket_id 	BIGINT(64) NOT NULL,
		count 		BIGINT(64) NOT NULL,
		repeats 	BIGINT(64) NOT NULL,
		upper_bound LONGBLOB NOT NULL,
		lower_bound LONGBLOB ,
		ndv         BIGINT NOT NULL DEFAULT 0,
		UNIQUE INDEX tbl(table_id, is_index, hist_id, bucket_id)
	);`

	// CreateGCDeleteRangeTable stores schemas which can be deleted by DeleteRange.
	CreateGCDeleteRangeTable = `CREATE TABLE IF NOT EXISTS mysql.gc_delete_range (
		job_id 		BIGINT NOT NULL COMMENT "the DDL job ID",
		element_id 	BIGINT NOT NULL COMMENT "the schema element ID",
		start_key 	VARCHAR(255) NOT NULL COMMENT "encoded in hex",
		end_key 	VARCHAR(255) NOT NULL COMMENT "encoded in hex",
		ts 			BIGINT NOT NULL COMMENT "timestamp in uint64",
		UNIQUE KEY delete_range_index (job_id, element_id)
	);`

	// CreateGCDeleteRangeDoneTable stores schemas which are already deleted by DeleteRange.
	CreateGCDeleteRangeDoneTable = `CREATE TABLE IF NOT EXISTS mysql.gc_delete_range_done (
		job_id 		BIGINT NOT NULL COMMENT "the DDL job ID",
		element_id 	BIGINT NOT NULL COMMENT "the schema element ID",
		start_key 	VARCHAR(255) NOT NULL COMMENT "encoded in hex",
		end_key 	VARCHAR(255) NOT NULL COMMENT "encoded in hex",
		ts 			BIGINT NOT NULL COMMENT "timestamp in uint64",
		UNIQUE KEY delete_range_done_index (job_id, element_id)
	);`

	// CreateStatsFeedbackTable stores the feedback info which is used to update stats.
	CreateStatsFeedbackTable = `CREATE TABLE IF NOT EXISTS mysql.stats_feedback (
		table_id 	BIGINT(64) NOT NULL,
		is_index 	TINYINT(2) NOT NULL,
		hist_id 	BIGINT(64) NOT NULL,
		feedback 	BLOB NOT NULL,
		INDEX hist(table_id, is_index, hist_id)
	);`

	// CreateBindInfoTable stores the sql bind info which is used to update globalBindCache.
	CreateBindInfoTable = `CREATE TABLE IF NOT EXISTS mysql.bind_info (
		original_sql TEXT NOT NULL,
		bind_sql TEXT NOT NULL,
		default_db TEXT NOT NULL,
		status TEXT NOT NULL,
		create_time TIMESTAMP(3) NOT NULL,
		update_time TIMESTAMP(3) NOT NULL,
		charset TEXT NOT NULL,
		collation TEXT NOT NULL,
		source VARCHAR(10) NOT NULL DEFAULT 'unknown',
		INDEX sql_index(original_sql(700),default_db(68)) COMMENT "accelerate the speed when add global binding query",
		INDEX time_index(update_time) COMMENT "accelerate the speed when querying with last update time"
	) ENGINE=InnoDB DEFAULT CHARSET=utf8mb4 COLLATE=utf8mb4_bin;`

	// CreateRoleEdgesTable stores the role and user relationship information.
	CreateRoleEdgesTable = `CREATE TABLE IF NOT EXISTS mysql.role_edges (
		FROM_HOST 			CHAR(60) COLLATE utf8_bin NOT NULL DEFAULT '',
		FROM_USER 			CHAR(32) COLLATE utf8_bin NOT NULL DEFAULT '',
		TO_HOST 			CHAR(60) COLLATE utf8_bin NOT NULL DEFAULT '',
		TO_USER 			CHAR(32) COLLATE utf8_bin NOT NULL DEFAULT '',
		WITH_ADMIN_OPTION 	ENUM('N','Y') CHARACTER SET utf8 COLLATE utf8_general_ci NOT NULL DEFAULT 'N',
		PRIMARY KEY (FROM_HOST,FROM_USER,TO_HOST,TO_USER)
	);`

	// CreateDefaultRolesTable stores the active roles for a user.
	CreateDefaultRolesTable = `CREATE TABLE IF NOT EXISTS mysql.default_roles (
		HOST 				CHAR(60) COLLATE utf8_bin NOT NULL DEFAULT '',
		USER 				CHAR(32) COLLATE utf8_bin NOT NULL DEFAULT '',
		DEFAULT_ROLE_HOST 	CHAR(60) COLLATE utf8_bin NOT NULL DEFAULT '%',
		DEFAULT_ROLE_USER 	CHAR(32) COLLATE utf8_bin NOT NULL DEFAULT '',
		PRIMARY KEY (HOST,USER,DEFAULT_ROLE_HOST,DEFAULT_ROLE_USER)
	)`

	// CreateStatsTopNTable stores topn data of a cmsketch with top n.
	CreateStatsTopNTable = `CREATE TABLE IF NOT EXISTS mysql.stats_top_n (
		table_id 	BIGINT(64) NOT NULL,
		is_index 	TINYINT(2) NOT NULL,
		hist_id 	BIGINT(64) NOT NULL,
		value 		LONGBLOB,
		count 		BIGINT(64) UNSIGNED NOT NULL,
		INDEX tbl(table_id, is_index, hist_id)
	);`

	// CreateStatsFMSketchTable stores FMSketch data of a column histogram.
	CreateStatsFMSketchTable = `CREATE TABLE IF NOT EXISTS mysql.stats_fm_sketch (
		table_id 	BIGINT(64) NOT NULL,
		is_index 	TINYINT(2) NOT NULL,
		hist_id 	BIGINT(64) NOT NULL,
		value 		LONGBLOB,
		INDEX tbl(table_id, is_index, hist_id)
	);`

	// CreateExprPushdownBlacklist stores the expressions which are not allowed to be pushed down.
	CreateExprPushdownBlacklist = `CREATE TABLE IF NOT EXISTS mysql.expr_pushdown_blacklist (
		name 		CHAR(100) NOT NULL,
		store_type 	CHAR(100) NOT NULL DEFAULT 'tikv,tiflash,tidb',
		reason 		VARCHAR(200)
	);`

	// CreateOptRuleBlacklist stores the list of disabled optimizing operations.
	CreateOptRuleBlacklist = `CREATE TABLE IF NOT EXISTS mysql.opt_rule_blacklist (
		name 	CHAR(100) NOT NULL
	);`

	// CreateStatsExtended stores the registered extended statistics.
	CreateStatsExtended = `CREATE TABLE IF NOT EXISTS mysql.stats_extended (
		name varchar(32) NOT NULL,
		type tinyint(4) NOT NULL,
		table_id bigint(64) NOT NULL,
		column_ids varchar(32) NOT NULL,
		stats blob DEFAULT NULL,
		version bigint(64) unsigned NOT NULL,
		status tinyint(4) NOT NULL,
		PRIMARY KEY(name, table_id),
		KEY idx_1 (table_id, status, version),
		KEY idx_2 (status, version)
	);`

	// CreateSchemaIndexUsageTable stores the index usage information.
	CreateSchemaIndexUsageTable = `CREATE TABLE IF NOT EXISTS mysql.schema_index_usage (
		TABLE_ID bigint(64),
		INDEX_ID bigint(21),
		QUERY_COUNT bigint(64),
		ROWS_SELECTED bigint(64),
		LAST_USED_AT timestamp,
		PRIMARY KEY(TABLE_ID, INDEX_ID)
	);`
	// CreateGlobalGrantsTable stores dynamic privs
	CreateGlobalGrantsTable = `CREATE TABLE IF NOT EXISTS mysql.global_grants (
		USER char(32) NOT NULL DEFAULT '',
		HOST char(255) NOT NULL DEFAULT '',
		PRIV char(32) NOT NULL DEFAULT '',
		WITH_GRANT_OPTION enum('N','Y') NOT NULL DEFAULT 'N',
		PRIMARY KEY (USER,HOST,PRIV)
	);`
	// CreateCapturePlanBaselinesBlacklist stores the baseline capture filter rules.
	CreateCapturePlanBaselinesBlacklist = `CREATE TABLE IF NOT EXISTS mysql.capture_plan_baselines_blacklist (
		id bigint(64) auto_increment,
		filter_type varchar(32) NOT NULL COMMENT "type of the filter, only db, table and frequency supported now",
		filter_value varchar(32) NOT NULL,
		key idx(filter_type),
		primary key(id)
	);`
	// CreateColumnStatsUsageTable stores the column stats usage information.
	CreateColumnStatsUsageTable = `CREATE TABLE IF NOT EXISTS mysql.column_stats_usage (
		table_id BIGINT(64) NOT NULL,
		column_id BIGINT(64) NOT NULL,
		last_used_at TIMESTAMP,
		last_analyzed_at TIMESTAMP,
		PRIMARY KEY (table_id, column_id) CLUSTERED
	);`
	// CreateTableCacheMetaTable stores the cached table meta lock information.
	CreateTableCacheMetaTable = `CREATE TABLE IF NOT EXISTS mysql.table_cache_meta (
		tid bigint(11) NOT NULL DEFAULT 0,
		lock_type enum('NONE','READ', 'INTEND', 'WRITE') NOT NULL DEFAULT 'NONE',
		lease bigint(20) NOT NULL DEFAULT 0,
		oldReadLease bigint(20) NOT NULL DEFAULT 0,
		PRIMARY KEY (tid)
	);`
	// CreateAnalyzeOptionsTable stores the analyze options used by analyze and auto analyze.
	CreateAnalyzeOptionsTable = `CREATE TABLE IF NOT EXISTS mysql.analyze_options (
		table_id BIGINT(64) NOT NULL,
		sample_num BIGINT(64) NOT NULL DEFAULT 0,
		sample_rate DOUBLE NOT NULL DEFAULT -1,
		buckets BIGINT(64) NOT NULL DEFAULT 0,
		topn BIGINT(64) NOT NULL DEFAULT -1,
		column_choice enum('DEFAULT','ALL','PREDICATE','LIST') NOT NULL DEFAULT 'DEFAULT',
		column_ids TEXT(19372),
		PRIMARY KEY (table_id) CLUSTERED
	);`
	// CreateStatsHistory stores the historical stats.
	CreateStatsHistory = `CREATE TABLE IF NOT EXISTS mysql.stats_history (
		table_id bigint(64) NOT NULL,
		stats_data longblob NOT NULL,
		seq_no bigint(64) NOT NULL comment 'sequence number of the gzipped data slice',
		version bigint(64) NOT NULL comment 'stats version which corresponding to stats:version in EXPLAIN',
		create_time datetime(6) NOT NULL,
		UNIQUE KEY table_version_seq (table_id, version, seq_no),
		KEY table_create_time (table_id, create_time, seq_no)
	);`
	// CreateStatsMetaHistory stores the historical meta stats.
	CreateStatsMetaHistory = `CREATE TABLE IF NOT EXISTS mysql.stats_meta_history (
		table_id bigint(64) NOT NULL,
		modify_count bigint(64) NOT NULL,
		count bigint(64) NOT NULL,
		version bigint(64) NOT NULL comment 'stats version which corresponding to stats:version in EXPLAIN',
		create_time datetime(6) NOT NULL,
		UNIQUE KEY table_version (table_id, version),
		KEY table_create_time (table_id, create_time)
	);`
	// CreateAnalyzeJobs stores the analyze jobs.
	CreateAnalyzeJobs = `CREATE TABLE IF NOT EXISTS mysql.analyze_jobs (
		id BIGINT(64) UNSIGNED NOT NULL AUTO_INCREMENT,
		update_time TIMESTAMP NOT NULL DEFAULT CURRENT_TIMESTAMP ON UPDATE CURRENT_TIMESTAMP,
		table_schema CHAR(64) NOT NULL DEFAULT '',
		table_name CHAR(64) NOT NULL DEFAULT '',
		partition_name CHAR(64) NOT NULL DEFAULT '',
		job_info TEXT NOT NULL,
		processed_rows BIGINT(64) UNSIGNED NOT NULL DEFAULT 0,
		start_time TIMESTAMP,
		end_time TIMESTAMP,
		state ENUM('pending', 'running', 'finished', 'failed') NOT NULL,
		fail_reason TEXT,
		instance CHAR(64) NOT NULL comment 'address of the TiDB instance executing the analyze job',
		process_id BIGINT(64) UNSIGNED comment 'ID of the process executing the analyze job',
		PRIMARY KEY (id),
		KEY (update_time)
	);`
)

// bootstrap initiates system DB for a store.
func bootstrap(s Session) {
	startTime := time.Now()
	dom := domain.GetDomain(s)
	for {
		b, err := checkBootstrapped(s)
		if err != nil {
			logutil.BgLogger().Fatal("check bootstrap error",
				zap.Error(err))
		}
		// For rolling upgrade, we can't do upgrade only in the owner.
		if b {
			upgrade(s)
			logutil.BgLogger().Info("upgrade successful in bootstrap",
				zap.Duration("take time", time.Since(startTime)))
			return
		}
		// To reduce conflict when multiple TiDB-server start at the same time.
		// Actually only one server need to do the bootstrap. So we chose DDL owner to do this.
		if dom.DDL().OwnerManager().IsOwner() {
			doDDLWorks(s)
			doDMLWorks(s)
			logutil.BgLogger().Info("bootstrap successful",
				zap.Duration("take time", time.Since(startTime)))
			return
		}
		time.Sleep(200 * time.Millisecond)
	}
}

const (
	// varTrue is the true value in mysql.TiDB table for boolean columns.
	varTrue = "True"
	// varFalse is the false value in mysql.TiDB table for boolean columns.
	varFalse = "False"
	// The variable name in mysql.TiDB table.
	// It is used for checking if the store is bootstrapped by any TiDB server.
	// If the value is `True`, the store is already bootstrapped by a TiDB server.
	bootstrappedVar = "bootstrapped"
	// The variable name in mysql.TiDB table.
	// It is used for getting the version of the TiDB server which bootstrapped the store.
	tidbServerVersionVar = "tidb_server_version"
	// The variable name in mysql.tidb table and it will be used when we want to know
	// system timezone.
	tidbSystemTZ = "system_tz"
	// The variable name in mysql.tidb table and it will indicate if the new collations are enabled in the TiDB cluster.
	tidbNewCollationEnabled = "new_collation_enabled"
	// The variable name in mysql.tidb table and it records the default value of
	// mem-quota-query when upgrade from v3.0.x to v4.0.9+.
	tidbDefMemoryQuotaQuery = "default_memory_quota_query"
	// The variable name in mysql.tidb table and it records the default value of
	// oom-action when upgrade from v3.0.x to v4.0.11+.
	tidbDefOOMAction = "default_oom_action"
	// Const for TiDB server version 2.
	version2  = 2
	version3  = 3
	version4  = 4
	version5  = 5
	version6  = 6
	version7  = 7
	version8  = 8
	version9  = 9
	version10 = 10
	version11 = 11
	version12 = 12
	version13 = 13
	version14 = 14
	version15 = 15
	version16 = 16
	version17 = 17
	version18 = 18
	version19 = 19
	version20 = 20
	version21 = 21
	version22 = 22
	version23 = 23
	version24 = 24
	version25 = 25
	version26 = 26
	version27 = 27
	version28 = 28
	// version29 is not needed.
	version30 = 30
	version31 = 31
	version32 = 32
	version33 = 33
	version34 = 34
	version35 = 35
	version36 = 36
	version37 = 37
	version38 = 38
	// version39 will be redone in version46 so it's skipped here.
	// version40 is the version that introduce new collation in TiDB,
	// see https://github.com/pingcap/tidb/pull/14574 for more details.
	version40 = 40
	version41 = 41
	// version42 add storeType and reason column in expr_pushdown_blacklist
	version42 = 42
	// version43 updates global variables related to statement summary.
	version43 = 43
	// version44 delete tidb_isolation_read_engines from mysql.global_variables to avoid unexpected behavior after upgrade.
	version44 = 44
	// version45 introduces CONFIG_PRIV for SET CONFIG statements.
	version45 = 45
	// version46 fix a bug in v3.1.1.
	version46 = 46
	// version47 add Source to bindings to indicate the way binding created.
	version47 = 47
	// version48 reset all deprecated concurrency related system-variables if they were all default value.
	// version49 introduces mysql.stats_extended table.
	// Both version48 and version49 will be redone in version55 and version56 so they're skipped here.
	// version50 add mysql.schema_index_usage table.
	version50 = 50
	// version51 introduces CreateTablespacePriv to mysql.user.
	// version51 will be redone in version63 so it's skipped here.
	// version52 change mysql.stats_histograms cm_sketch column from blob to blob(6291456)
	version52 = 52
	// version53 introduce Global variable tidb_enable_strict_double_type_check
	version53 = 53
	// version54 writes a variable `mem_quota_query` to mysql.tidb if it's a cluster upgraded from v3.0.x to v4.0.9+.
	version54 = 54
	// version55 fixes the bug that upgradeToVer48 would be missed when upgrading from v4.0 to a new version
	version55 = 55
	// version56 fixes the bug that upgradeToVer49 would be missed when upgrading from v4.0 to a new version
	version56 = 56
	// version57 fixes the bug of concurrent create / drop binding
	version57 = 57
	// version58 add `Repl_client_priv` and `Repl_slave_priv` to `mysql.user`
	// version58 will be redone in version64 so it's skipped here.
	// version59 add writes a variable `oom-action` to mysql.tidb if it's a cluster upgraded from v3.0.x to v4.0.11+.
	version59 = 59
	// version60 redesigns `mysql.stats_extended`
	version60 = 60
	// version61 will be redone in version67
	// version62 add column ndv for mysql.stats_buckets.
	version62 = 62
	// version63 fixes the bug that upgradeToVer51 would be missed when upgrading from v4.0 to a new version
	version63 = 63
	// version64 is redone upgradeToVer58 after upgradeToVer63, this is to preserve the order of the columns in mysql.user
	version64 = 64
	// version65 add mysql.stats_fm_sketch table.
	version65 = 65
	// version66 enables the feature `track_aggregate_memory_usage` by default.
	version66 = 66
	// version67 restore all SQL bindings.
	version67 = 67
	// version68 update the global variable 'tidb_enable_clustered_index' from 'off' to 'int_only'.
	version68 = 68
	// version69 adds mysql.global_grants for DYNAMIC privileges
	version69 = 69
	// version70 adds mysql.user.plugin to allow multiple authentication plugins
	version70 = 70
	// version71 forces tidb_multi_statement_mode=OFF when tidb_multi_statement_mode=WARN
	// This affects upgrades from v4.0 where the default was WARN.
	version71 = 71
	// version72 adds snapshot column for mysql.stats_meta
	version72 = 72
	// version73 adds mysql.capture_plan_baselines_blacklist table
	version73 = 73
	// version74 changes global variable `tidb_stmt_summary_max_stmt_count` value from 200 to 3000.
	version74 = 74
	// version75 update mysql.*.host from char(60) to char(255)
	version75 = 75
	// version76 update mysql.columns_priv from SET('Select','Insert','Update') to SET('Select','Insert','Update','References')
	version76 = 76
	// version77 adds mysql.column_stats_usage table
	version77 = 77
	// version78 updates mysql.stats_buckets.lower_bound, mysql.stats_buckets.upper_bound and mysql.stats_histograms.last_analyze_pos from BLOB to LONGBLOB.
	version78 = 78
	// version79 adds the mysql.table_cache_meta table
	version79 = 79
	// version80 fixes the issue https://github.com/pingcap/tidb/issues/25422.
	// If the TiDB upgrading from the 4.x to a newer version, we keep the tidb_analyze_version to 1.
	version80 = 80
	// version81 insert "tidb_enable_index_merge|off" to mysql.GLOBAL_VARIABLES if there is no tidb_enable_index_merge.
	// This will only happens when we upgrade a cluster before 4.0.0 to 4.0.0+.
	version81 = 81
	// version82 adds the mysql.analyze_options table
	version82 = 82
	// version83 adds the tables mysql.stats_history
	version83 = 83
	// version84 adds the tables mysql.stats_meta_history
	version84 = 84
	// version85 updates bindings with status 'using' in mysql.bind_info table to 'enabled' status
	version85 = 85
<<<<<<< HEAD
	// version86 changes global variable `tidb_enable_top_sql` value from false to true.
	version86 = 86
	// version87 adds the mysql.analyze_jobs table
	version87 = 87
=======
>>>>>>> 5a54d0d9
)

// currentBootstrapVersion is defined as a variable, so we can modify its value for testing.
// please make sure this is the largest version
<<<<<<< HEAD
var currentBootstrapVersion int64 = version87
=======
var currentBootstrapVersion int64 = version85
>>>>>>> 5a54d0d9

var (
	bootstrapVersion = []func(Session, int64){
		upgradeToVer2,
		upgradeToVer3,
		upgradeToVer4,
		upgradeToVer5,
		upgradeToVer6,
		upgradeToVer7,
		upgradeToVer8,
		upgradeToVer9,
		upgradeToVer10,
		upgradeToVer11,
		upgradeToVer12,
		upgradeToVer13,
		upgradeToVer14,
		upgradeToVer15,
		upgradeToVer16,
		upgradeToVer17,
		upgradeToVer18,
		upgradeToVer19,
		upgradeToVer20,
		upgradeToVer21,
		upgradeToVer22,
		upgradeToVer23,
		upgradeToVer24,
		upgradeToVer25,
		upgradeToVer26,
		upgradeToVer27,
		upgradeToVer28,
		upgradeToVer29,
		upgradeToVer30,
		upgradeToVer31,
		upgradeToVer32,
		upgradeToVer33,
		upgradeToVer34,
		upgradeToVer35,
		upgradeToVer36,
		upgradeToVer37,
		upgradeToVer38,
		// We will redo upgradeToVer39 in upgradeToVer46,
		// so upgradeToVer39 is skipped here.
		upgradeToVer40,
		upgradeToVer41,
		upgradeToVer42,
		upgradeToVer43,
		upgradeToVer44,
		upgradeToVer45,
		upgradeToVer46,
		upgradeToVer47,
		// We will redo upgradeToVer48 and upgradeToVer49 in upgradeToVer55 and upgradeToVer56,
		// so upgradeToVer48 and upgradeToVer49 is skipped here.
		upgradeToVer50,
		// We will redo upgradeToVer51 in upgradeToVer63, it is skipped here.
		upgradeToVer52,
		upgradeToVer53,
		upgradeToVer54,
		upgradeToVer55,
		upgradeToVer56,
		upgradeToVer57,
		// We will redo upgradeToVer58 in upgradeToVer64, it is skipped here.
		upgradeToVer59,
		upgradeToVer60,
		// We will redo upgradeToVer61 in upgradeToVer67, it is skipped here.
		upgradeToVer62,
		upgradeToVer63,
		upgradeToVer64,
		upgradeToVer65,
		upgradeToVer66,
		upgradeToVer67,
		upgradeToVer68,
		upgradeToVer69,
		upgradeToVer70,
		upgradeToVer71,
		upgradeToVer72,
		upgradeToVer73,
		upgradeToVer74,
		upgradeToVer75,
		upgradeToVer76,
		upgradeToVer77,
		upgradeToVer78,
		upgradeToVer79,
		upgradeToVer80,
		upgradeToVer81,
		upgradeToVer82,
		upgradeToVer83,
		upgradeToVer84,
		upgradeToVer85,
<<<<<<< HEAD
		upgradeToVer86,
		upgradeToVer87,
=======
>>>>>>> 5a54d0d9
	}
)

func checkBootstrapped(s Session) (bool, error) {
	//  Check if system db exists.
	_, err := s.ExecuteInternal(context.Background(), "USE %n", mysql.SystemDB)
	if err != nil && infoschema.ErrDatabaseNotExists.NotEqual(err) {
		logutil.BgLogger().Fatal("check bootstrap error",
			zap.Error(err))
	}
	// Check bootstrapped variable value in TiDB table.
	sVal, _, err := getTiDBVar(s, bootstrappedVar)
	if err != nil {
		if infoschema.ErrTableNotExists.Equal(err) {
			return false, nil
		}
		return false, errors.Trace(err)
	}
	isBootstrapped := sVal == varTrue
	if isBootstrapped {
		// Make sure that doesn't affect the following operations.
		if err = s.CommitTxn(context.Background()); err != nil {
			return false, errors.Trace(err)
		}
	}
	return isBootstrapped, nil
}

// getTiDBVar gets variable value from mysql.tidb table.
// Those variables are used by TiDB server.
func getTiDBVar(s Session, name string) (sVal string, isNull bool, e error) {
	ctx := context.Background()
	rs, err := s.ExecuteInternal(ctx, `SELECT HIGH_PRIORITY VARIABLE_VALUE FROM %n.%n WHERE VARIABLE_NAME= %?`,
		mysql.SystemDB,
		mysql.TiDBTable,
		name,
	)
	if err != nil {
		return "", true, errors.Trace(err)
	}
	if rs == nil {
		return "", true, errors.New("Wrong number of Recordset")
	}
	defer terror.Call(rs.Close)
	req := rs.NewChunk(nil)
	err = rs.Next(ctx, req)
	if err != nil || req.NumRows() == 0 {
		return "", true, errors.Trace(err)
	}
	row := req.GetRow(0)
	if row.IsNull(0) {
		return "", true, nil
	}
	return row.GetString(0), false, nil
}

// upgrade function  will do some upgrade works, when the system is bootstrapped by low version TiDB server
// For example, add new system variables into mysql.global_variables table.
func upgrade(s Session) {
	ver, err := getBootstrapVersion(s)
	terror.MustNil(err)
	if ver >= currentBootstrapVersion {
		// It is already bootstrapped/upgraded by a higher version TiDB server.
		return
	}
	// Do upgrade works then update bootstrap version.
	for _, upgrade := range bootstrapVersion {
		upgrade(s, ver)
	}

	updateBootstrapVer(s)
	_, err = s.ExecuteInternal(context.Background(), "COMMIT")

	if err != nil {
		sleepTime := 1 * time.Second
		logutil.BgLogger().Info("update bootstrap ver failed",
			zap.Error(err), zap.Duration("sleeping time", sleepTime))
		time.Sleep(sleepTime)
		// Check if TiDB is already upgraded.
		v, err1 := getBootstrapVersion(s)
		if err1 != nil {
			logutil.BgLogger().Fatal("upgrade failed", zap.Error(err1))
		}
		if v >= currentBootstrapVersion {
			// It is already bootstrapped/upgraded by a higher version TiDB server.
			return
		}
		logutil.BgLogger().Fatal("[Upgrade] upgrade failed",
			zap.Int64("from", ver),
			zap.Int64("to", currentBootstrapVersion),
			zap.Error(err))
	}
}

// upgradeToVer2 updates to version 2.
func upgradeToVer2(s Session, ver int64) {
	if ver >= version2 {
		return
	}
	// Version 2 add two system variable for DistSQL concurrency controlling.
	// Insert distsql related system variable.
	distSQLVars := []string{variable.TiDBDistSQLScanConcurrency}
	values := make([]string, 0, len(distSQLVars))
	for _, v := range distSQLVars {
		value := fmt.Sprintf(`("%s", "%s")`, v, variable.GetSysVar(v).Value)
		values = append(values, value)
	}
	sql := fmt.Sprintf("INSERT HIGH_PRIORITY IGNORE INTO %s.%s VALUES %s;", mysql.SystemDB, mysql.GlobalVariablesTable,
		strings.Join(values, ", "))
	mustExecute(s, sql)
}

// upgradeToVer3 updates to version 3.
func upgradeToVer3(s Session, ver int64) {
	if ver >= version3 {
		return
	}
	// Version 3 fix tx_read_only variable value.
	mustExecute(s, "UPDATE HIGH_PRIORITY %n.%n SET variable_value = '0' WHERE variable_name = 'tx_read_only';", mysql.SystemDB, mysql.GlobalVariablesTable)
}

// upgradeToVer4 updates to version 4.
func upgradeToVer4(s Session, ver int64) {
	if ver >= version4 {
		return
	}
	mustExecute(s, CreateStatsMetaTable)
}

func upgradeToVer5(s Session, ver int64) {
	if ver >= version5 {
		return
	}
	mustExecute(s, CreateStatsColsTable)
	mustExecute(s, CreateStatsBucketsTable)
}

func upgradeToVer6(s Session, ver int64) {
	if ver >= version6 {
		return
	}
	doReentrantDDL(s, "ALTER TABLE mysql.user ADD COLUMN `Super_priv` ENUM('N','Y') CHARACTER SET utf8 NOT NULL DEFAULT 'N' AFTER `Show_db_priv`", infoschema.ErrColumnExists)
	// For reasons of compatibility, set the non-exists privilege column value to 'Y', as TiDB doesn't check them in older versions.
	mustExecute(s, "UPDATE HIGH_PRIORITY mysql.user SET Super_priv='Y'")
}

func upgradeToVer7(s Session, ver int64) {
	if ver >= version7 {
		return
	}
	doReentrantDDL(s, "ALTER TABLE mysql.user ADD COLUMN `Process_priv` ENUM('N','Y') CHARACTER SET utf8 NOT NULL DEFAULT 'N' AFTER `Drop_priv`", infoschema.ErrColumnExists)
	// For reasons of compatibility, set the non-exists privilege column value to 'Y', as TiDB doesn't check them in older versions.
	mustExecute(s, "UPDATE HIGH_PRIORITY mysql.user SET Process_priv='Y'")
}

func upgradeToVer8(s Session, ver int64) {
	if ver >= version8 {
		return
	}
	// This is a dummy upgrade, it checks whether upgradeToVer7 success, if not, do it again.
	if _, err := s.ExecuteInternal(context.Background(), "SELECT HIGH_PRIORITY `Process_priv` FROM mysql.user LIMIT 0"); err == nil {
		return
	}
	upgradeToVer7(s, ver)
}

func upgradeToVer9(s Session, ver int64) {
	if ver >= version9 {
		return
	}
	doReentrantDDL(s, "ALTER TABLE mysql.user ADD COLUMN `Trigger_priv` ENUM('N','Y') CHARACTER SET utf8 NOT NULL DEFAULT 'N' AFTER `Create_user_priv`", infoschema.ErrColumnExists)
	// For reasons of compatibility, set the non-exists privilege column value to 'Y', as TiDB doesn't check them in older versions.
	mustExecute(s, "UPDATE HIGH_PRIORITY mysql.user SET Trigger_priv='Y'")
}

func doReentrantDDL(s Session, sql string, ignorableErrs ...error) {
	_, err := s.ExecuteInternal(context.Background(), sql)
	for _, ignorableErr := range ignorableErrs {
		if terror.ErrorEqual(err, ignorableErr) {
			return
		}
	}
	if err != nil {
		logutil.BgLogger().Fatal("doReentrantDDL error", zap.Error(err))
	}
}

func upgradeToVer10(s Session, ver int64) {
	if ver >= version10 {
		return
	}
	doReentrantDDL(s, "ALTER TABLE mysql.stats_buckets CHANGE COLUMN `value` `upper_bound` BLOB NOT NULL", infoschema.ErrColumnNotExists, infoschema.ErrColumnExists)
	doReentrantDDL(s, "ALTER TABLE mysql.stats_buckets ADD COLUMN `lower_bound` BLOB", infoschema.ErrColumnExists)
	doReentrantDDL(s, "ALTER TABLE mysql.stats_histograms ADD COLUMN `null_count` BIGINT(64) NOT NULL DEFAULT 0", infoschema.ErrColumnExists)
	doReentrantDDL(s, "ALTER TABLE mysql.stats_histograms DROP COLUMN distinct_ratio", dbterror.ErrCantDropFieldOrKey)
	doReentrantDDL(s, "ALTER TABLE mysql.stats_histograms DROP COLUMN use_count_to_estimate", dbterror.ErrCantDropFieldOrKey)
}

func upgradeToVer11(s Session, ver int64) {
	if ver >= version11 {
		return
	}
	_, err := s.ExecuteInternal(context.Background(), "ALTER TABLE mysql.user ADD COLUMN `References_priv` ENUM('N','Y') CHARACTER SET utf8 NOT NULL DEFAULT 'N' AFTER `Grant_priv`")
	if err != nil {
		if terror.ErrorEqual(err, infoschema.ErrColumnExists) {
			return
		}
		logutil.BgLogger().Fatal("upgradeToVer11 error", zap.Error(err))
	}
	mustExecute(s, "UPDATE HIGH_PRIORITY mysql.user SET References_priv='Y'")
}

func upgradeToVer12(s Session, ver int64) {
	if ver >= version12 {
		return
	}
	ctx := context.Background()
	_, err := s.ExecuteInternal(ctx, "BEGIN")
	terror.MustNil(err)
	sql := "SELECT HIGH_PRIORITY user, host, password FROM mysql.user WHERE password != ''"
	rs, err := s.ExecuteInternal(ctx, sql)
	if terror.ErrorEqual(err, core.ErrUnknownColumn) {
		sql := "SELECT HIGH_PRIORITY user, host, authentication_string FROM mysql.user WHERE authentication_string != ''"
		rs, err = s.ExecuteInternal(ctx, sql)
	}
	terror.MustNil(err)
	sqls := make([]string, 0, 1)
	defer terror.Call(rs.Close)
	req := rs.NewChunk(nil)
	it := chunk.NewIterator4Chunk(req)
	err = rs.Next(ctx, req)
	for err == nil && req.NumRows() != 0 {
		for row := it.Begin(); row != it.End(); row = it.Next() {
			user := row.GetString(0)
			host := row.GetString(1)
			pass := row.GetString(2)
			var newPass string
			newPass, err = oldPasswordUpgrade(pass)
			terror.MustNil(err)
			updateSQL := fmt.Sprintf(`UPDATE HIGH_PRIORITY mysql.user SET password = "%s" WHERE user="%s" AND host="%s"`, newPass, user, host)
			sqls = append(sqls, updateSQL)
		}
		err = rs.Next(ctx, req)
	}
	terror.MustNil(err)

	for _, sql := range sqls {
		mustExecute(s, sql)
	}

	sql = fmt.Sprintf(`INSERT HIGH_PRIORITY INTO %s.%s VALUES ("%s", "%d", "TiDB bootstrap version.") ON DUPLICATE KEY UPDATE VARIABLE_VALUE="%d"`,
		mysql.SystemDB, mysql.TiDBTable, tidbServerVersionVar, version12, version12)
	mustExecute(s, sql)

	mustExecute(s, "COMMIT")
}

func upgradeToVer13(s Session, ver int64) {
	if ver >= version13 {
		return
	}
	sqls := []string{
		"ALTER TABLE mysql.user ADD COLUMN `Create_tmp_table_priv` ENUM('N','Y') CHARACTER SET utf8 NOT NULL DEFAULT 'N' AFTER `Super_priv`",
		"ALTER TABLE mysql.user ADD COLUMN `Lock_tables_priv` ENUM('N','Y') CHARACTER SET utf8 NOT NULL DEFAULT 'N' AFTER `Create_tmp_table_priv`",
		"ALTER TABLE mysql.user ADD COLUMN `Create_view_priv` ENUM('N','Y') CHARACTER SET utf8 NOT NULL DEFAULT 'N' AFTER `Execute_priv`",
		"ALTER TABLE mysql.user ADD COLUMN `Show_view_priv` ENUM('N','Y') CHARACTER SET utf8 NOT NULL DEFAULT 'N' AFTER `Create_view_priv`",
		"ALTER TABLE mysql.user ADD COLUMN `Create_routine_priv` ENUM('N','Y') CHARACTER SET utf8 NOT NULL DEFAULT 'N' AFTER `Show_view_priv`",
		"ALTER TABLE mysql.user ADD COLUMN `Alter_routine_priv` ENUM('N','Y') CHARACTER SET utf8 NOT NULL DEFAULT 'N' AFTER `Create_routine_priv`",
		"ALTER TABLE mysql.user ADD COLUMN `Event_priv` ENUM('N','Y') CHARACTER SET utf8 NOT NULL DEFAULT 'N' AFTER `Create_user_priv`",
	}
	ctx := context.Background()
	for _, sql := range sqls {
		_, err := s.ExecuteInternal(ctx, sql)
		if err != nil {
			if terror.ErrorEqual(err, infoschema.ErrColumnExists) {
				continue
			}
			logutil.BgLogger().Fatal("upgradeToVer13 error", zap.Error(err))
		}
	}
	mustExecute(s, "UPDATE HIGH_PRIORITY mysql.user SET Create_tmp_table_priv='Y',Lock_tables_priv='Y',Create_routine_priv='Y',Alter_routine_priv='Y',Event_priv='Y' WHERE Super_priv='Y'")
	mustExecute(s, "UPDATE HIGH_PRIORITY mysql.user SET Create_view_priv='Y',Show_view_priv='Y' WHERE Create_priv='Y'")
}

func upgradeToVer14(s Session, ver int64) {
	if ver >= version14 {
		return
	}
	sqls := []string{
		"ALTER TABLE mysql.db ADD COLUMN `References_priv` ENUM('N','Y') CHARACTER SET utf8 NOT NULL DEFAULT 'N' AFTER `Grant_priv`",
		"ALTER TABLE mysql.db ADD COLUMN `Create_tmp_table_priv` ENUM('N','Y') CHARACTER SET utf8 NOT NULL DEFAULT 'N' AFTER `Alter_priv`",
		"ALTER TABLE mysql.db ADD COLUMN `Lock_tables_priv` ENUM('N','Y') CHARACTER SET utf8 NOT NULL DEFAULT 'N' AFTER `Create_tmp_table_priv`",
		"ALTER TABLE mysql.db ADD COLUMN `Create_view_priv` ENUM('N','Y') CHARACTER SET utf8 NOT NULL DEFAULT 'N' AFTER `Lock_tables_priv`",
		"ALTER TABLE mysql.db ADD COLUMN `Show_view_priv` ENUM('N','Y') CHARACTER SET utf8 NOT NULL DEFAULT 'N' AFTER `Create_view_priv`",
		"ALTER TABLE mysql.db ADD COLUMN `Create_routine_priv` ENUM('N','Y') CHARACTER SET utf8 NOT NULL DEFAULT 'N' AFTER `Show_view_priv`",
		"ALTER TABLE mysql.db ADD COLUMN `Alter_routine_priv` ENUM('N','Y') CHARACTER SET utf8 NOT NULL DEFAULT 'N' AFTER `Create_routine_priv`",
		"ALTER TABLE mysql.db ADD COLUMN `Event_priv` ENUM('N','Y') CHARACTER SET utf8 NOT NULL DEFAULT 'N' AFTER `Execute_priv`",
		"ALTER TABLE mysql.db ADD COLUMN `Trigger_priv` ENUM('N','Y') CHARACTER SET utf8 NOT NULL DEFAULT 'N' AFTER `Event_priv`",
	}
	ctx := context.Background()
	for _, sql := range sqls {
		_, err := s.ExecuteInternal(ctx, sql)
		if err != nil {
			if terror.ErrorEqual(err, infoschema.ErrColumnExists) {
				continue
			}
			logutil.BgLogger().Fatal("upgradeToVer14 error", zap.Error(err))
		}
	}
}

func upgradeToVer15(s Session, ver int64) {
	if ver >= version15 {
		return
	}
	var err error
	_, err = s.ExecuteInternal(context.Background(), CreateGCDeleteRangeTable)
	if err != nil {
		logutil.BgLogger().Fatal("upgradeToVer15 error", zap.Error(err))
	}
}

func upgradeToVer16(s Session, ver int64) {
	if ver >= version16 {
		return
	}
	doReentrantDDL(s, "ALTER TABLE mysql.stats_histograms ADD COLUMN `cm_sketch` BLOB", infoschema.ErrColumnExists)
}

func upgradeToVer17(s Session, ver int64) {
	if ver >= version17 {
		return
	}
	doReentrantDDL(s, "ALTER TABLE mysql.user MODIFY User CHAR(32)")
}

func upgradeToVer18(s Session, ver int64) {
	if ver >= version18 {
		return
	}
	doReentrantDDL(s, "ALTER TABLE mysql.stats_histograms ADD COLUMN `tot_col_size` BIGINT(64) NOT NULL DEFAULT 0", infoschema.ErrColumnExists)
}

func upgradeToVer19(s Session, ver int64) {
	if ver >= version19 {
		return
	}
	doReentrantDDL(s, "ALTER TABLE mysql.db MODIFY User CHAR(32)")
	doReentrantDDL(s, "ALTER TABLE mysql.tables_priv MODIFY User CHAR(32)")
	doReentrantDDL(s, "ALTER TABLE mysql.columns_priv MODIFY User CHAR(32)")
}

func upgradeToVer20(s Session, ver int64) {
	if ver >= version20 {
		return
	}
	doReentrantDDL(s, CreateStatsFeedbackTable)
}

func upgradeToVer21(s Session, ver int64) {
	if ver >= version21 {
		return
	}
	mustExecute(s, CreateGCDeleteRangeDoneTable)

	doReentrantDDL(s, "ALTER TABLE mysql.gc_delete_range DROP INDEX job_id", dbterror.ErrCantDropFieldOrKey)
	doReentrantDDL(s, "ALTER TABLE mysql.gc_delete_range ADD UNIQUE INDEX delete_range_index (job_id, element_id)", dbterror.ErrDupKeyName)
	doReentrantDDL(s, "ALTER TABLE mysql.gc_delete_range DROP INDEX element_id", dbterror.ErrCantDropFieldOrKey)
}

func upgradeToVer22(s Session, ver int64) {
	if ver >= version22 {
		return
	}
	doReentrantDDL(s, "ALTER TABLE mysql.stats_histograms ADD COLUMN `stats_ver` BIGINT(64) NOT NULL DEFAULT 0", infoschema.ErrColumnExists)
}

func upgradeToVer23(s Session, ver int64) {
	if ver >= version23 {
		return
	}
	doReentrantDDL(s, "ALTER TABLE mysql.stats_histograms ADD COLUMN `flag` BIGINT(64) NOT NULL DEFAULT 0", infoschema.ErrColumnExists)
}

// writeSystemTZ writes system timezone info into mysql.tidb
func writeSystemTZ(s Session) {
	mustExecute(s, `INSERT HIGH_PRIORITY INTO %n.%n VALUES (%?, %?, "TiDB Global System Timezone.") ON DUPLICATE KEY UPDATE VARIABLE_VALUE= %?`,
		mysql.SystemDB,
		mysql.TiDBTable,
		tidbSystemTZ,
		timeutil.InferSystemTZ(),
		timeutil.InferSystemTZ(),
	)
}

// upgradeToVer24 initializes `System` timezone according to docs/design/2018-09-10-adding-tz-env.md
func upgradeToVer24(s Session, ver int64) {
	if ver >= version24 {
		return
	}
	writeSystemTZ(s)
}

// upgradeToVer25 updates tidb_max_chunk_size to new low bound value 32 if previous value is small than 32.
func upgradeToVer25(s Session, ver int64) {
	if ver >= version25 {
		return
	}
	sql := fmt.Sprintf("UPDATE HIGH_PRIORITY %[1]s.%[2]s SET VARIABLE_VALUE = '%[4]d' WHERE VARIABLE_NAME = '%[3]s' AND VARIABLE_VALUE < %[4]d",
		mysql.SystemDB, mysql.GlobalVariablesTable, variable.TiDBMaxChunkSize, variable.DefInitChunkSize)
	mustExecute(s, sql)
}

func upgradeToVer26(s Session, ver int64) {
	if ver >= version26 {
		return
	}
	mustExecute(s, CreateRoleEdgesTable)
	mustExecute(s, CreateDefaultRolesTable)
	doReentrantDDL(s, "ALTER TABLE mysql.user ADD COLUMN `Create_role_priv` ENUM('N','Y') DEFAULT 'N'", infoschema.ErrColumnExists)
	doReentrantDDL(s, "ALTER TABLE mysql.user ADD COLUMN `Drop_role_priv` ENUM('N','Y') DEFAULT 'N'", infoschema.ErrColumnExists)
	doReentrantDDL(s, "ALTER TABLE mysql.user ADD COLUMN `Account_locked` ENUM('N','Y') DEFAULT 'N'", infoschema.ErrColumnExists)
	// user with Create_user_Priv privilege should have Create_view_priv and Show_view_priv after upgrade to v3.0
	mustExecute(s, "UPDATE HIGH_PRIORITY mysql.user SET Create_role_priv='Y',Drop_role_priv='Y' WHERE Create_user_priv='Y'")
	// user with Create_Priv privilege should have Create_view_priv and Show_view_priv after upgrade to v3.0
	mustExecute(s, "UPDATE HIGH_PRIORITY mysql.user SET Create_view_priv='Y',Show_view_priv='Y' WHERE Create_priv='Y'")
}

func upgradeToVer27(s Session, ver int64) {
	if ver >= version27 {
		return
	}
	doReentrantDDL(s, "ALTER TABLE mysql.stats_histograms ADD COLUMN `correlation` DOUBLE NOT NULL DEFAULT 0", infoschema.ErrColumnExists)
}

func upgradeToVer28(s Session, ver int64) {
	if ver >= version28 {
		return
	}
	doReentrantDDL(s, CreateBindInfoTable)
}

func upgradeToVer29(s Session, ver int64) {
	// upgradeToVer29 only need to be run when the current version is 28.
	if ver != version28 {
		return
	}
	doReentrantDDL(s, "ALTER TABLE mysql.bind_info CHANGE create_time create_time TIMESTAMP(3)")
	doReentrantDDL(s, "ALTER TABLE mysql.bind_info CHANGE update_time update_time TIMESTAMP(3)")
	doReentrantDDL(s, "ALTER TABLE mysql.bind_info ADD INDEX sql_index (original_sql(1024),default_db(1024))", dbterror.ErrDupKeyName)
}

func upgradeToVer30(s Session, ver int64) {
	if ver >= version30 {
		return
	}
	mustExecute(s, CreateStatsTopNTable)
}

func upgradeToVer31(s Session, ver int64) {
	if ver >= version31 {
		return
	}
	doReentrantDDL(s, "ALTER TABLE mysql.stats_histograms ADD COLUMN `last_analyze_pos` BLOB DEFAULT NULL", infoschema.ErrColumnExists)
}

func upgradeToVer32(s Session, ver int64) {
	if ver >= version32 {
		return
	}
	doReentrantDDL(s, "ALTER TABLE mysql.tables_priv MODIFY table_priv SET('Select','Insert','Update','Delete','Create','Drop','Grant', 'Index', 'Alter', 'Create View', 'Show View', 'Trigger', 'References')")
}

func upgradeToVer33(s Session, ver int64) {
	if ver >= version33 {
		return
	}
	doReentrantDDL(s, CreateExprPushdownBlacklist)
}

func upgradeToVer34(s Session, ver int64) {
	if ver >= version34 {
		return
	}
	doReentrantDDL(s, CreateOptRuleBlacklist)
}

func upgradeToVer35(s Session, ver int64) {
	if ver >= version35 {
		return
	}
	sql := fmt.Sprintf("UPDATE HIGH_PRIORITY %s.%s SET VARIABLE_NAME = '%s' WHERE VARIABLE_NAME = 'tidb_back_off_weight'",
		mysql.SystemDB, mysql.GlobalVariablesTable, variable.TiDBBackOffWeight)
	mustExecute(s, sql)
}

func upgradeToVer36(s Session, ver int64) {
	if ver >= version36 {
		return
	}
	doReentrantDDL(s, "ALTER TABLE mysql.user ADD COLUMN `Shutdown_priv` ENUM('N','Y') DEFAULT 'N'", infoschema.ErrColumnExists)
	// A root user will have those privileges after upgrading.
	mustExecute(s, "UPDATE HIGH_PRIORITY mysql.user SET Shutdown_priv='Y' WHERE Super_priv='Y'")
	mustExecute(s, "UPDATE HIGH_PRIORITY mysql.user SET Create_tmp_table_priv='Y',Lock_tables_priv='Y',Create_routine_priv='Y',Alter_routine_priv='Y',Event_priv='Y' WHERE Super_priv='Y'")
}

func upgradeToVer37(s Session, ver int64) {
	if ver >= version37 {
		return
	}
	// when upgrade from old tidb and no 'tidb_enable_window_function' in GLOBAL_VARIABLES, init it with 0.
	sql := fmt.Sprintf("INSERT IGNORE INTO  %s.%s (`VARIABLE_NAME`, `VARIABLE_VALUE`) VALUES ('%s', '%d')",
		mysql.SystemDB, mysql.GlobalVariablesTable, variable.TiDBEnableWindowFunction, 0)
	mustExecute(s, sql)
}

func upgradeToVer38(s Session, ver int64) {
	if ver >= version38 {
		return
	}
	var err error
	_, err = s.ExecuteInternal(context.Background(), CreateGlobalPrivTable)
	if err != nil {
		logutil.BgLogger().Fatal("upgradeToVer38 error", zap.Error(err))
	}
}

func writeNewCollationParameter(s Session, flag bool) {
	comment := "If the new collations are enabled. Do not edit it."
	b := varFalse
	if flag {
		b = varTrue
	}
	mustExecute(s, `INSERT HIGH_PRIORITY INTO %n.%n VALUES (%?, %?, %?) ON DUPLICATE KEY UPDATE VARIABLE_VALUE=%?`,
		mysql.SystemDB, mysql.TiDBTable, tidbNewCollationEnabled, b, comment, b,
	)
}

func upgradeToVer40(s Session, ver int64) {
	if ver >= version40 {
		return
	}
	// There is no way to enable new collation for an existing TiDB cluster.
	writeNewCollationParameter(s, false)
}

func upgradeToVer41(s Session, ver int64) {
	if ver >= version41 {
		return
	}
	doReentrantDDL(s, "ALTER TABLE mysql.user CHANGE `password` `authentication_string` TEXT", infoschema.ErrColumnExists, infoschema.ErrColumnNotExists)
	doReentrantDDL(s, "ALTER TABLE mysql.user ADD COLUMN `password` TEXT as (`authentication_string`)", infoschema.ErrColumnExists)
}

// writeDefaultExprPushDownBlacklist writes default expr pushdown blacklist into mysql.expr_pushdown_blacklist
func writeDefaultExprPushDownBlacklist(s Session) {
	mustExecute(s, "INSERT HIGH_PRIORITY INTO mysql.expr_pushdown_blacklist VALUES"+
		"('date_add','tiflash', 'DST(daylight saving time) does not take effect in TiFlash date_add')")
}

func upgradeToVer42(s Session, ver int64) {
	if ver >= version42 {
		return
	}
	doReentrantDDL(s, "ALTER TABLE mysql.expr_pushdown_blacklist ADD COLUMN `store_type` CHAR(100) NOT NULL DEFAULT 'tikv,tiflash,tidb'", infoschema.ErrColumnExists)
	doReentrantDDL(s, "ALTER TABLE mysql.expr_pushdown_blacklist ADD COLUMN `reason` VARCHAR(200)", infoschema.ErrColumnExists)
	writeDefaultExprPushDownBlacklist(s)
}

// Convert statement summary global variables to non-empty values.
func writeStmtSummaryVars(s Session) {
	sql := "UPDATE %n.%n SET variable_value= %? WHERE variable_name= %? AND variable_value=''"
	mustExecute(s, sql, mysql.SystemDB, mysql.GlobalVariablesTable, variable.BoolToOnOff(variable.DefTiDBEnableStmtSummary), variable.TiDBEnableStmtSummary)
	mustExecute(s, sql, mysql.SystemDB, mysql.GlobalVariablesTable, variable.BoolToOnOff(variable.DefTiDBStmtSummaryInternalQuery), variable.TiDBStmtSummaryInternalQuery)
	mustExecute(s, sql, mysql.SystemDB, mysql.GlobalVariablesTable, strconv.Itoa(variable.DefTiDBStmtSummaryRefreshInterval), variable.TiDBStmtSummaryRefreshInterval)
	mustExecute(s, sql, mysql.SystemDB, mysql.GlobalVariablesTable, strconv.Itoa(variable.DefTiDBStmtSummaryHistorySize), variable.TiDBStmtSummaryHistorySize)
	mustExecute(s, sql, mysql.SystemDB, mysql.GlobalVariablesTable, strconv.FormatUint(uint64(variable.DefTiDBStmtSummaryMaxStmtCount), 10), variable.TiDBStmtSummaryMaxStmtCount)
	mustExecute(s, sql, mysql.SystemDB, mysql.GlobalVariablesTable, strconv.FormatUint(uint64(variable.DefTiDBStmtSummaryMaxSQLLength), 10), variable.TiDBStmtSummaryMaxSQLLength)
}

func upgradeToVer43(s Session, ver int64) {
	if ver >= version43 {
		return
	}
	writeStmtSummaryVars(s)
}

func upgradeToVer44(s Session, ver int64) {
	if ver >= version44 {
		return
	}
	mustExecute(s, "DELETE FROM mysql.global_variables where variable_name = \"tidb_isolation_read_engines\"")
}

func upgradeToVer45(s Session, ver int64) {
	if ver >= version45 {
		return
	}
	doReentrantDDL(s, "ALTER TABLE mysql.user ADD COLUMN `Config_priv` ENUM('N','Y') DEFAULT 'N'", infoschema.ErrColumnExists)
	mustExecute(s, "UPDATE HIGH_PRIORITY mysql.user SET Config_priv='Y' WHERE Super_priv='Y'")
}

// In v3.1.1, we wrongly replace the context of upgradeToVer39 with upgradeToVer44. If we upgrade from v3.1.1 to a newer version,
// upgradeToVer39 will be missed. So we redo upgradeToVer39 here to make sure the upgrading from v3.1.1 succeed.
func upgradeToVer46(s Session, ver int64) {
	if ver >= version46 {
		return
	}
	doReentrantDDL(s, "ALTER TABLE mysql.user ADD COLUMN `Reload_priv` ENUM('N','Y') DEFAULT 'N'", infoschema.ErrColumnExists)
	doReentrantDDL(s, "ALTER TABLE mysql.user ADD COLUMN `File_priv` ENUM('N','Y') DEFAULT 'N'", infoschema.ErrColumnExists)
	mustExecute(s, "UPDATE HIGH_PRIORITY mysql.user SET Reload_priv='Y' WHERE Super_priv='Y'")
	mustExecute(s, "UPDATE HIGH_PRIORITY mysql.user SET File_priv='Y' WHERE Super_priv='Y'")
}

func upgradeToVer47(s Session, ver int64) {
	if ver >= version47 {
		return
	}
	doReentrantDDL(s, "ALTER TABLE mysql.bind_info ADD COLUMN `source` varchar(10) NOT NULL default 'unknown'", infoschema.ErrColumnExists)
}

func upgradeToVer50(s Session, ver int64) {
	if ver >= version50 {
		return
	}
	doReentrantDDL(s, CreateSchemaIndexUsageTable)
}

func upgradeToVer52(s Session, ver int64) {
	if ver >= version52 {
		return
	}
	doReentrantDDL(s, "ALTER TABLE mysql.stats_histograms MODIFY cm_sketch BLOB(6291456)")
}

func upgradeToVer53(s Session, ver int64) {
	if ver >= version53 {
		return
	}
	// when upgrade from old tidb and no `tidb_enable_strict_double_type_check` in GLOBAL_VARIABLES, init it with 1`
	sql := fmt.Sprintf("INSERT IGNORE INTO %s.%s (`VARIABLE_NAME`, `VARIABLE_VALUE`) VALUES ('%s', '%d')",
		mysql.SystemDB, mysql.GlobalVariablesTable, variable.TiDBEnableStrictDoubleTypeCheck, 0)
	mustExecute(s, sql)
}

func upgradeToVer54(s Session, ver int64) {
	if ver >= version54 {
		return
	}
	// The mem-query-quota default value is 32GB by default in v3.0, and 1GB by
	// default in v4.0.
	// If a cluster is upgraded from v3.0.x (bootstrapVer <= version38) to
	// v4.0.9+, we'll write the default value to mysql.tidb. Thus we can get the
	// default value of mem-quota-query, and promise the compatibility even if
	// the tidb-server restarts.
	// If it's a newly deployed cluster, we do not need to write the value into
	// mysql.tidb, since no compatibility problem will happen.
	if ver <= version38 {
		writeMemoryQuotaQuery(s)
	}
}

// When cherry-pick upgradeToVer52 to v4.0, we wrongly name it upgradeToVer48.
// If we upgrade from v4.0 to a newer version, the real upgradeToVer48 will be missed.
// So we redo upgradeToVer48 here to make sure the upgrading from v4.0 succeeds.
func upgradeToVer55(s Session, ver int64) {
	if ver >= version55 {
		return
	}
	defValues := map[string]string{
		variable.TiDBIndexLookupConcurrency:     "4",
		variable.TiDBIndexLookupJoinConcurrency: "4",
		variable.TiDBHashAggFinalConcurrency:    "4",
		variable.TiDBHashAggPartialConcurrency:  "4",
		variable.TiDBWindowConcurrency:          "4",
		variable.TiDBProjectionConcurrency:      "4",
		variable.TiDBHashJoinConcurrency:        "5",
	}
	names := make([]string, 0, len(defValues))
	for n := range defValues {
		names = append(names, n)
	}

	selectSQL := "select HIGH_PRIORITY * from mysql.global_variables where variable_name in ('" + strings.Join(names, quoteCommaQuote) + "')"
	ctx := context.Background()
	rs, err := s.ExecuteInternal(ctx, selectSQL)
	terror.MustNil(err)
	defer terror.Call(rs.Close)
	req := rs.NewChunk(nil)
	it := chunk.NewIterator4Chunk(req)
	err = rs.Next(ctx, req)
	for err == nil && req.NumRows() != 0 {
		for row := it.Begin(); row != it.End(); row = it.Next() {
			n := strings.ToLower(row.GetString(0))
			v := row.GetString(1)
			if defValue, ok := defValues[n]; !ok || defValue != v {
				return
			}
		}
		err = rs.Next(ctx, req)
	}
	terror.MustNil(err)

	mustExecute(s, "BEGIN")
	v := strconv.Itoa(variable.ConcurrencyUnset)
	sql := fmt.Sprintf("UPDATE %s.%s SET variable_value='%%s' WHERE variable_name='%%s'", mysql.SystemDB, mysql.GlobalVariablesTable)
	for _, name := range names {
		mustExecute(s, fmt.Sprintf(sql, v, name))
	}
	mustExecute(s, "COMMIT")
}

// When cherry-pick upgradeToVer54 to v4.0, we wrongly name it upgradeToVer49.
// If we upgrade from v4.0 to a newer version, the real upgradeToVer49 will be missed.
// So we redo upgradeToVer49 here to make sure the upgrading from v4.0 succeeds.
func upgradeToVer56(s Session, ver int64) {
	if ver >= version56 {
		return
	}
	doReentrantDDL(s, CreateStatsExtended)
}

func upgradeToVer57(s Session, ver int64) {
	if ver >= version57 {
		return
	}
	insertBuiltinBindInfoRow(s)
}

func initBindInfoTable(s Session) {
	mustExecute(s, CreateBindInfoTable)
	insertBuiltinBindInfoRow(s)
}

func insertBuiltinBindInfoRow(s Session) {
	mustExecute(s, `INSERT HIGH_PRIORITY INTO mysql.bind_info VALUES (%?, %?, "mysql", %?, "0000-00-00 00:00:00", "0000-00-00 00:00:00", "", "", %?)`,
		bindinfo.BuiltinPseudoSQL4BindLock, bindinfo.BuiltinPseudoSQL4BindLock, bindinfo.Builtin, bindinfo.Builtin,
	)
}

func upgradeToVer59(s Session, ver int64) {
	if ver >= version59 {
		return
	}
	// The oom-action default value is log by default in v3.0, and cancel by
	// default in v4.0.11+.
	// If a cluster is upgraded from v3.0.x (bootstrapVer <= version59) to
	// v4.0.11+, we'll write the default value to mysql.tidb. Thus we can get
	// the default value of oom-action, and promise the compatibility even if
	// the tidb-server restarts.
	// If it's a newly deployed cluster, we do not need to write the value into
	// mysql.tidb, since no compatibility problem will happen.
	writeOOMAction(s)
}

func upgradeToVer60(s Session, ver int64) {
	if ver >= version60 {
		return
	}
	mustExecute(s, "DROP TABLE IF EXISTS mysql.stats_extended")
	doReentrantDDL(s, CreateStatsExtended)
}

type bindInfo struct {
	bindSQL    string
	status     string
	createTime types.Time
	charset    string
	collation  string
	source     string
}

func upgradeToVer67(s Session, ver int64) {
	if ver >= version67 {
		return
	}
	bindMap := make(map[string]bindInfo)
	h := &bindinfo.BindHandle{}
	var err error
	mustExecute(s, "BEGIN PESSIMISTIC")

	defer func() {
		if err != nil {
			mustExecute(s, "ROLLBACK")
			return
		}

		mustExecute(s, "COMMIT")
	}()
	mustExecute(s, h.LockBindInfoSQL())
	var rs sqlexec.RecordSet
	rs, err = s.ExecuteInternal(context.Background(),
		`SELECT bind_sql, default_db, status, create_time, charset, collation, source
			FROM mysql.bind_info
			WHERE source != 'builtin'
			ORDER BY update_time DESC`)
	if err != nil {
		logutil.BgLogger().Fatal("upgradeToVer67 error", zap.Error(err))
	}
	req := rs.NewChunk(nil)
	iter := chunk.NewIterator4Chunk(req)
	p := parser.New()
	now := types.NewTime(types.FromGoTime(time.Now()), mysql.TypeTimestamp, 3)
	for {
		err = rs.Next(context.TODO(), req)
		if err != nil {
			logutil.BgLogger().Fatal("upgradeToVer67 error", zap.Error(err))
		}
		if req.NumRows() == 0 {
			break
		}
		updateBindInfo(iter, p, bindMap)
	}
	terror.Call(rs.Close)

	mustExecute(s, "DELETE FROM mysql.bind_info where source != 'builtin'")
	for original, bind := range bindMap {
		mustExecute(s, fmt.Sprintf("INSERT INTO mysql.bind_info VALUES(%s, %s, '', %s, %s, %s, %s, %s, %s)",
			expression.Quote(original),
			expression.Quote(bind.bindSQL),
			expression.Quote(bind.status),
			expression.Quote(bind.createTime.String()),
			expression.Quote(now.String()),
			expression.Quote(bind.charset),
			expression.Quote(bind.collation),
			expression.Quote(bind.source),
		))
	}
}

func updateBindInfo(iter *chunk.Iterator4Chunk, p *parser.Parser, bindMap map[string]bindInfo) {
	for row := iter.Begin(); row != iter.End(); row = iter.Next() {
		bind := row.GetString(0)
		db := row.GetString(1)
		status := row.GetString(2)

		if status != bindinfo.Enabled && status != bindinfo.Using && status != bindinfo.Builtin {
			continue
		}

		charset := row.GetString(4)
		collation := row.GetString(5)
		stmt, err := p.ParseOneStmt(bind, charset, collation)
		if err != nil {
			logutil.BgLogger().Fatal("updateBindInfo error", zap.Error(err))
		}
		originWithDB := parser.Normalize(utilparser.RestoreWithDefaultDB(stmt, db, bind))
		if _, ok := bindMap[originWithDB]; ok {
			// The results are sorted in descending order of time.
			// And in the following cases, duplicate originWithDB may occur
			//      originalText         	|bindText                                   	|DB
			//		`select * from t` 		|`select /*+ use_index(t, idx) */ * from t` 	|`test`
			// 		`select * from test.t`  |`select /*+ use_index(t, idx) */ * from test.t`|``
			// Therefore, if repeated, we can skip to keep the latest binding.
			continue
		}
		bindMap[originWithDB] = bindInfo{
			bindSQL:    utilparser.RestoreWithDefaultDB(stmt, db, bind),
			status:     status,
			createTime: row.GetTime(3),
			charset:    charset,
			collation:  collation,
			source:     row.GetString(6),
		}
	}
}

func writeMemoryQuotaQuery(s Session) {
	comment := "memory_quota_query is 32GB by default in v3.0.x, 1GB by default in v4.0.x+"
	mustExecute(s, `INSERT HIGH_PRIORITY INTO %n.%n VALUES (%?, %?, %?) ON DUPLICATE KEY UPDATE VARIABLE_VALUE=%?`,
		mysql.SystemDB, mysql.TiDBTable, tidbDefMemoryQuotaQuery, 32<<30, comment, 32<<30,
	)
}

func upgradeToVer62(s Session, ver int64) {
	if ver >= version62 {
		return
	}
	doReentrantDDL(s, "ALTER TABLE mysql.stats_buckets ADD COLUMN `ndv` bigint not null default 0", infoschema.ErrColumnExists)
}

func upgradeToVer63(s Session, ver int64) {
	if ver >= version63 {
		return
	}
	doReentrantDDL(s, "ALTER TABLE mysql.user ADD COLUMN `Create_tablespace_priv` ENUM('N','Y') DEFAULT 'N'", infoschema.ErrColumnExists)
	mustExecute(s, "UPDATE HIGH_PRIORITY mysql.user SET Create_tablespace_priv='Y' where Super_priv='Y'")
}

func upgradeToVer64(s Session, ver int64) {
	if ver >= version64 {
		return
	}
	doReentrantDDL(s, "ALTER TABLE mysql.user ADD COLUMN `Repl_slave_priv` ENUM('N','Y') CHARACTER SET utf8 NOT NULL DEFAULT 'N' AFTER `Execute_priv`", infoschema.ErrColumnExists)
	doReentrantDDL(s, "ALTER TABLE mysql.user ADD COLUMN `Repl_client_priv` ENUM('N','Y') CHARACTER SET utf8 NOT NULL DEFAULT 'N' AFTER `Repl_slave_priv`", infoschema.ErrColumnExists)
	mustExecute(s, "UPDATE HIGH_PRIORITY mysql.user SET Repl_slave_priv='Y',Repl_client_priv='Y' where Super_priv='Y'")
}

func upgradeToVer65(s Session, ver int64) {
	if ver >= version65 {
		return
	}
	doReentrantDDL(s, CreateStatsFMSketchTable)
}

func upgradeToVer66(s Session, ver int64) {
	if ver >= version66 {
		return
	}
	mustExecute(s, "set @@global.tidb_track_aggregate_memory_usage = 1")
}

func upgradeToVer68(s Session, ver int64) {
	if ver >= version68 {
		return
	}
	mustExecute(s, "DELETE FROM mysql.global_variables where VARIABLE_NAME = 'tidb_enable_clustered_index' and VARIABLE_VALUE = 'OFF'")
}

func upgradeToVer69(s Session, ver int64) {
	if ver >= version69 {
		return
	}
	doReentrantDDL(s, CreateGlobalGrantsTable)
}

func upgradeToVer70(s Session, ver int64) {
	if ver >= version70 {
		return
	}
	doReentrantDDL(s, "ALTER TABLE mysql.user ADD COLUMN plugin CHAR(64) AFTER authentication_string", infoschema.ErrColumnExists)
	mustExecute(s, "UPDATE HIGH_PRIORITY mysql.user SET plugin='mysql_native_password'")
}

func upgradeToVer71(s Session, ver int64) {
	if ver >= version71 {
		return
	}
	mustExecute(s, "UPDATE mysql.global_variables SET VARIABLE_VALUE='OFF' WHERE VARIABLE_NAME = 'tidb_multi_statement_mode' AND VARIABLE_VALUE = 'WARN'")
}

func upgradeToVer72(s Session, ver int64) {
	if ver >= version72 {
		return
	}
	doReentrantDDL(s, "ALTER TABLE mysql.stats_meta ADD COLUMN snapshot BIGINT(64) UNSIGNED NOT NULL DEFAULT 0", infoschema.ErrColumnExists)
}

func upgradeToVer73(s Session, ver int64) {
	if ver >= version73 {
		return
	}
	doReentrantDDL(s, CreateCapturePlanBaselinesBlacklist)
}

func upgradeToVer74(s Session, ver int64) {
	if ver >= version74 {
		return
	}
	// The old default value of `tidb_stmt_summary_max_stmt_count` is 200, we want to enlarge this to the new default value when TiDB upgrade.
	mustExecute(s, fmt.Sprintf("UPDATE mysql.global_variables SET VARIABLE_VALUE='%[1]v' WHERE VARIABLE_NAME = 'tidb_stmt_summary_max_stmt_count' AND CAST(VARIABLE_VALUE AS SIGNED) = 200", variable.DefTiDBStmtSummaryMaxStmtCount))
}

func upgradeToVer75(s Session, ver int64) {
	if ver >= version75 {
		return
	}
	doReentrantDDL(s, "ALTER TABLE mysql.user MODIFY COLUMN Host CHAR(255)")
	doReentrantDDL(s, "ALTER TABLE mysql.global_priv MODIFY COLUMN Host CHAR(255)")
	doReentrantDDL(s, "ALTER TABLE mysql.db MODIFY COLUMN Host CHAR(255)")
	doReentrantDDL(s, "ALTER TABLE mysql.tables_priv MODIFY COLUMN Host CHAR(255)")
	doReentrantDDL(s, "ALTER TABLE mysql.columns_priv MODIFY COLUMN Host CHAR(255)")
}

func upgradeToVer76(s Session, ver int64) {
	if ver >= version76 {
		return
	}
	doReentrantDDL(s, "ALTER TABLE mysql.columns_priv MODIFY COLUMN Column_priv SET('Select','Insert','Update','References')")
}

func upgradeToVer77(s Session, ver int64) {
	if ver >= version77 {
		return
	}
	doReentrantDDL(s, CreateColumnStatsUsageTable)
}

func upgradeToVer78(s Session, ver int64) {
	if ver >= version78 {
		return
	}
	doReentrantDDL(s, "ALTER TABLE mysql.stats_buckets MODIFY upper_bound LONGBLOB NOT NULL")
	doReentrantDDL(s, "ALTER TABLE mysql.stats_buckets MODIFY lower_bound LONGBLOB")
	doReentrantDDL(s, "ALTER TABLE mysql.stats_histograms MODIFY last_analyze_pos LONGBLOB DEFAULT NULL")
}

func upgradeToVer79(s Session, ver int64) {
	if ver >= version79 {
		return
	}
	doReentrantDDL(s, CreateTableCacheMetaTable)
}

func upgradeToVer80(s Session, ver int64) {
	if ver >= version80 {
		return
	}
	// Check if tidb_analyze_version exists in mysql.GLOBAL_VARIABLES.
	// If not, insert "tidb_analyze_version | 1" since this is the old behavior before we introduce this variable.
	ctx := context.Background()
	rs, err := s.ExecuteInternal(ctx, "SELECT VARIABLE_VALUE FROM %n.%n WHERE VARIABLE_NAME=%?;",
		mysql.SystemDB, mysql.GlobalVariablesTable, variable.TiDBAnalyzeVersion)
	terror.MustNil(err)
	req := rs.NewChunk(nil)
	err = rs.Next(ctx, req)
	terror.MustNil(err)
	if req.NumRows() != 0 {
		return
	}

	mustExecute(s, "INSERT HIGH_PRIORITY IGNORE INTO %n.%n VALUES (%?, %?);",
		mysql.SystemDB, mysql.GlobalVariablesTable, variable.TiDBAnalyzeVersion, 1)
}

// For users that upgrade TiDB from a pre-4.0 version, we want to disable index merge by default.
// This helps minimize query plan regressions.
func upgradeToVer81(s Session, ver int64) {
	if ver >= version81 {
		return
	}
	// Check if tidb_enable_index_merge exists in mysql.GLOBAL_VARIABLES.
	// If not, insert "tidb_enable_index_merge | off".
	ctx := context.Background()
	rs, err := s.ExecuteInternal(ctx, "SELECT VARIABLE_VALUE FROM %n.%n WHERE VARIABLE_NAME=%?;",
		mysql.SystemDB, mysql.GlobalVariablesTable, variable.TiDBEnableIndexMerge)
	terror.MustNil(err)
	req := rs.NewChunk(nil)
	err = rs.Next(ctx, req)
	terror.MustNil(err)
	if req.NumRows() != 0 {
		return
	}

	mustExecute(s, "INSERT HIGH_PRIORITY IGNORE INTO %n.%n VALUES (%?, %?);",
		mysql.SystemDB, mysql.GlobalVariablesTable, variable.TiDBEnableIndexMerge, variable.Off)
}

func upgradeToVer82(s Session, ver int64) {
	if ver >= version82 {
		return
	}
	doReentrantDDL(s, CreateAnalyzeOptionsTable)
}

func upgradeToVer83(s Session, ver int64) {
	if ver >= version83 {
		return
	}
	doReentrantDDL(s, CreateStatsHistory)
}

func upgradeToVer84(s Session, ver int64) {
	if ver >= version84 {
		return
	}
	doReentrantDDL(s, CreateStatsMetaHistory)
}

func upgradeToVer85(s Session, ver int64) {
	if ver >= version85 {
		return
	}
	mustExecute(s, fmt.Sprintf("UPDATE HIGH_PRIORITY mysql.bind_info SET status= '%s' WHERE status = '%s'", bindinfo.Enabled, bindinfo.Using))
}

<<<<<<< HEAD
func upgradeToVer86(s Session, ver int64) {
	if ver >= version86 {
		return
	}
	// Enable Top SQL by default after upgrade
	mustExecute(s, "set @@global.tidb_enable_top_sql = 1")
}

func upgradeToVer87(s Session, ver int64) {
	if ver >= version87 {
		return
	}
	doReentrantDDL(s, CreateAnalyzeJobs)
}

=======
>>>>>>> 5a54d0d9
func writeOOMAction(s Session) {
	comment := "oom-action is `log` by default in v3.0.x, `cancel` by default in v4.0.11+"
	mustExecute(s, `INSERT HIGH_PRIORITY INTO %n.%n VALUES (%?, %?, %?) ON DUPLICATE KEY UPDATE VARIABLE_VALUE= %?`,
		mysql.SystemDB, mysql.TiDBTable, tidbDefOOMAction, config.OOMActionLog, comment, config.OOMActionLog,
	)
}

// updateBootstrapVer updates bootstrap version variable in mysql.TiDB table.
func updateBootstrapVer(s Session) {
	// Update bootstrap version.
	mustExecute(s, `INSERT HIGH_PRIORITY INTO %n.%n VALUES (%?, %?, "TiDB bootstrap version.") ON DUPLICATE KEY UPDATE VARIABLE_VALUE=%?`,
		mysql.SystemDB, mysql.TiDBTable, tidbServerVersionVar, currentBootstrapVersion, currentBootstrapVersion,
	)
}

// getBootstrapVersion gets bootstrap version from mysql.tidb table;
func getBootstrapVersion(s Session) (int64, error) {
	sVal, isNull, err := getTiDBVar(s, tidbServerVersionVar)
	if err != nil {
		return 0, errors.Trace(err)
	}
	if isNull {
		return 0, nil
	}
	return strconv.ParseInt(sVal, 10, 64)
}

// doDDLWorks executes DDL statements in bootstrap stage.
func doDDLWorks(s Session) {
	// Create a test database.
	mustExecute(s, "CREATE DATABASE IF NOT EXISTS test")
	// Create system db.
	mustExecute(s, "CREATE DATABASE IF NOT EXISTS %n", mysql.SystemDB)
	// Create user table.
	mustExecute(s, CreateUserTable)
	// Create privilege tables.
	mustExecute(s, CreateGlobalPrivTable)
	mustExecute(s, CreateDBPrivTable)
	mustExecute(s, CreateTablePrivTable)
	mustExecute(s, CreateColumnPrivTable)
	// Create global system variable table.
	mustExecute(s, CreateGlobalVariablesTable)
	// Create TiDB table.
	mustExecute(s, CreateTiDBTable)
	// Create help table.
	mustExecute(s, CreateHelpTopic)
	// Create stats_meta table.
	mustExecute(s, CreateStatsMetaTable)
	// Create stats_columns table.
	mustExecute(s, CreateStatsColsTable)
	// Create stats_buckets table.
	mustExecute(s, CreateStatsBucketsTable)
	// Create gc_delete_range table.
	mustExecute(s, CreateGCDeleteRangeTable)
	// Create gc_delete_range_done table.
	mustExecute(s, CreateGCDeleteRangeDoneTable)
	// Create stats_feedback table.
	mustExecute(s, CreateStatsFeedbackTable)
	// Create role_edges table.
	mustExecute(s, CreateRoleEdgesTable)
	// Create default_roles table.
	mustExecute(s, CreateDefaultRolesTable)
	// Create bind_info table.
	initBindInfoTable(s)
	// Create stats_topn_store table.
	mustExecute(s, CreateStatsTopNTable)
	// Create expr_pushdown_blacklist table.
	mustExecute(s, CreateExprPushdownBlacklist)
	// Create opt_rule_blacklist table.
	mustExecute(s, CreateOptRuleBlacklist)
	// Create stats_extended table.
	mustExecute(s, CreateStatsExtended)
	// Create schema_index_usage.
	mustExecute(s, CreateSchemaIndexUsageTable)
	// Create stats_fm_sketch table.
	mustExecute(s, CreateStatsFMSketchTable)
	// Create global_grants
	mustExecute(s, CreateGlobalGrantsTable)
	// Create capture_plan_baselines_blacklist
	mustExecute(s, CreateCapturePlanBaselinesBlacklist)
	// Create column_stats_usage table
	mustExecute(s, CreateColumnStatsUsageTable)
	// Create table_cache_meta table.
	mustExecute(s, CreateTableCacheMetaTable)
	// Create analyze_options table.
	mustExecute(s, CreateAnalyzeOptionsTable)
	// Create stats_history table.
	mustExecute(s, CreateStatsHistory)
	// Create stats_meta_history table.
	mustExecute(s, CreateStatsMetaHistory)
	// Create analyze_jobs table.
	mustExecute(s, CreateAnalyzeJobs)
}

// doDMLWorks executes DML statements in bootstrap stage.
// All the statements run in a single transaction.
// TODO: sanitize.
func doDMLWorks(s Session) {
	mustExecute(s, "BEGIN")
	if config.GetGlobalConfig().Security.SecureBootstrap {
		// If secure bootstrap is enabled, we create a root@localhost account which can login with auth_socket.
		// i.e. mysql -S /tmp/tidb.sock -uroot
		// The auth_socket plugin will validate that the user matches $USER.
		u, err := osuser.Current()
		if err != nil {
			logutil.BgLogger().Fatal("failed to read current user. unable to secure bootstrap.", zap.Error(err))
		}
		mustExecute(s, `INSERT HIGH_PRIORITY INTO mysql.user VALUES
		("localhost", "root", %?, "auth_socket", "Y", "Y", "Y", "Y", "Y", "Y", "Y", "Y", "Y", "Y", "Y", "Y", "Y", "Y", "Y", "Y", "Y", "Y", "Y", "Y", "Y", "Y", "Y", "Y", "Y", "N", "Y", "Y", "Y", "Y", "Y", "Y", "Y")`, u.Username)
	} else {
		mustExecute(s, `INSERT HIGH_PRIORITY INTO mysql.user VALUES
		("%", "root", "", "mysql_native_password", "Y", "Y", "Y", "Y", "Y", "Y", "Y", "Y", "Y", "Y", "Y", "Y", "Y", "Y", "Y", "Y", "Y", "Y", "Y", "Y", "Y", "Y", "Y", "Y", "Y", "N", "Y", "Y", "Y", "Y", "Y", "Y", "Y")`)
	}

	// Init global system variables table.
	values := make([]string, 0, len(variable.GetSysVars()))
	for k, v := range variable.GetSysVars() {
		// Only global variables should be inserted.
		if v.HasGlobalScope() {
			vVal := v.Value
			if v.Name == variable.TiDBTxnMode && config.GetGlobalConfig().Store == "tikv" {
				vVal = "pessimistic"
			}
			if v.Name == variable.TiDBRowFormatVersion {
				vVal = strconv.Itoa(variable.DefTiDBRowFormatV2)
			}
			if v.Name == variable.TiDBPartitionPruneMode {
				vVal = variable.DefTiDBPartitionPruneMode
				if flag.Lookup("test.v") != nil || flag.Lookup("check.v") != nil || config.CheckTableBeforeDrop {
					// enable Dynamic Prune by default in test case.
					vVal = string(variable.Dynamic)
				}
			}
			if v.Name == variable.TiDBEnableChangeMultiSchema {
				vVal = variable.Off
				if flag.Lookup("test.v") != nil || flag.Lookup("check.v") != nil {
					// enable change multi schema in test case for compatibility with old cases.
					vVal = variable.On
				}
			}
			if v.Name == variable.TiDBEnableAsyncCommit && config.GetGlobalConfig().Store == "tikv" {
				vVal = variable.On
			}
			if v.Name == variable.TiDBEnable1PC && config.GetGlobalConfig().Store == "tikv" {
				vVal = variable.On
			}
			if v.Name == variable.TiDBEnableMutationChecker {
				vVal = variable.On
			}
			if v.Name == variable.TiDBTxnAssertionLevel {
				vVal = variable.AssertionFastStr
			}
			value := fmt.Sprintf(`("%s", "%s")`, strings.ToLower(k), vVal)
			values = append(values, value)
		}
	}
	sql := fmt.Sprintf("INSERT HIGH_PRIORITY INTO %s.%s VALUES %s;", mysql.SystemDB, mysql.GlobalVariablesTable,
		strings.Join(values, ", "))
	mustExecute(s, sql)

	mustExecute(s, `INSERT HIGH_PRIORITY INTO %n.%n VALUES(%?, %?, "Bootstrap flag. Do not delete.") ON DUPLICATE KEY UPDATE VARIABLE_VALUE=%?`,
		mysql.SystemDB, mysql.TiDBTable, bootstrappedVar, varTrue, varTrue,
	)

	mustExecute(s, `INSERT HIGH_PRIORITY INTO %n.%n VALUES(%?, %?, "Bootstrap version. Do not delete.")`,
		mysql.SystemDB, mysql.TiDBTable, tidbServerVersionVar, currentBootstrapVersion,
	)

	writeSystemTZ(s)

	writeNewCollationParameter(s, config.GetGlobalConfig().NewCollationsEnabledOnFirstBootstrap)

	writeDefaultExprPushDownBlacklist(s)

	writeStmtSummaryVars(s)

	_, err := s.ExecuteInternal(context.Background(), "COMMIT")
	if err != nil {
		sleepTime := 1 * time.Second
		logutil.BgLogger().Info("doDMLWorks failed", zap.Error(err), zap.Duration("sleeping time", sleepTime))
		time.Sleep(sleepTime)
		// Check if TiDB is already bootstrapped.
		b, err1 := checkBootstrapped(s)
		if err1 != nil {
			logutil.BgLogger().Fatal("doDMLWorks failed", zap.Error(err1))
		}
		if b {
			return
		}
		logutil.BgLogger().Fatal("doDMLWorks failed", zap.Error(err))
	}
}

func mustExecute(s Session, sql string, args ...interface{}) {
	_, err := s.ExecuteInternal(context.Background(), sql, args...)
	if err != nil {
		debug.PrintStack()
		logutil.BgLogger().Fatal("mustExecute error", zap.Error(err))
	}
}

// oldPasswordUpgrade upgrade password to MySQL compatible format
func oldPasswordUpgrade(pass string) (string, error) {
	hash1, err := hex.DecodeString(pass)
	if err != nil {
		return "", errors.Trace(err)
	}

	hash2 := auth.Sha1Hash(hash1)
	newpass := fmt.Sprintf("*%X", hash2)
	return newpass, nil
}<|MERGE_RESOLUTION|>--- conflicted
+++ resolved
@@ -601,22 +601,13 @@
 	version84 = 84
 	// version85 updates bindings with status 'using' in mysql.bind_info table to 'enabled' status
 	version85 = 85
-<<<<<<< HEAD
-	// version86 changes global variable `tidb_enable_top_sql` value from false to true.
+	// version86 adds the mysql.analyze_jobs table
 	version86 = 86
-	// version87 adds the mysql.analyze_jobs table
-	version87 = 87
-=======
->>>>>>> 5a54d0d9
 )
 
 // currentBootstrapVersion is defined as a variable, so we can modify its value for testing.
 // please make sure this is the largest version
-<<<<<<< HEAD
-var currentBootstrapVersion int64 = version87
-=======
-var currentBootstrapVersion int64 = version85
->>>>>>> 5a54d0d9
+var currentBootstrapVersion int64 = version86
 
 var (
 	bootstrapVersion = []func(Session, int64){
@@ -705,11 +696,7 @@
 		upgradeToVer83,
 		upgradeToVer84,
 		upgradeToVer85,
-<<<<<<< HEAD
 		upgradeToVer86,
-		upgradeToVer87,
-=======
->>>>>>> 5a54d0d9
 	}
 )
 
@@ -1786,24 +1773,13 @@
 	mustExecute(s, fmt.Sprintf("UPDATE HIGH_PRIORITY mysql.bind_info SET status= '%s' WHERE status = '%s'", bindinfo.Enabled, bindinfo.Using))
 }
 
-<<<<<<< HEAD
 func upgradeToVer86(s Session, ver int64) {
 	if ver >= version86 {
 		return
 	}
-	// Enable Top SQL by default after upgrade
-	mustExecute(s, "set @@global.tidb_enable_top_sql = 1")
-}
-
-func upgradeToVer87(s Session, ver int64) {
-	if ver >= version87 {
-		return
-	}
 	doReentrantDDL(s, CreateAnalyzeJobs)
 }
 
-=======
->>>>>>> 5a54d0d9
 func writeOOMAction(s Session) {
 	comment := "oom-action is `log` by default in v3.0.x, `cancel` by default in v4.0.11+"
 	mustExecute(s, `INSERT HIGH_PRIORITY INTO %n.%n VALUES (%?, %?, %?) ON DUPLICATE KEY UPDATE VARIABLE_VALUE= %?`,
