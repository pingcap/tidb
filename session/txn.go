--- conflicted
+++ resolved
@@ -156,7 +156,6 @@
 	currentSQLDigest string,
 	allSQLDigests []string,
 ) {
-<<<<<<< HEAD
 	if !txn.mu.LastStateChangeTime.IsZero() {
 		lastState := txn.mu.State
 		hasLockLbl := "false"
@@ -165,10 +164,9 @@
 		}
 		metrics.TxnDurationHistogram.WithLabelValues(txninfo.StateLabel(lastState), hasLockLbl).Observe(time.Since(txn.mu.TxnInfo.LastStateChangeTime).Seconds())
 		metrics.TxnStatusGauge.WithLabelValues(txninfo.StateLabel(lastState)).Dec()
-=======
+	}
 	if txn.mu.TxnInfo.StartTS != 0 {
 		txninfo.Recorder.OnTrxEnd(&txn.mu.TxnInfo)
->>>>>>> 4fc86936
 	}
 	txn.mu.TxnInfo = txninfo.TxnInfo{}
 	txn.mu.TxnInfo.StartTS = startTS
@@ -305,16 +303,12 @@
 	txn.txnFuture = nil
 
 	txn.mu.Lock()
-<<<<<<< HEAD
 	lastState := txn.mu.TxnInfo.State
 	lastStateChangeTime := txn.mu.TxnInfo.LastStateChangeTime
 	hasLock := !txn.mu.TxnInfo.BlockStartTime.IsZero()
-=======
-	defer txn.mu.Unlock()
 	if txn.mu.TxnInfo.StartTS != 0 {
 		txninfo.Recorder.OnTrxEnd(&txn.mu.TxnInfo)
 	}
->>>>>>> 4fc86936
 	txn.mu.TxnInfo = txninfo.TxnInfo{}
 	txn.mu.Unlock()
 	if !lastStateChangeTime.IsZero() {
