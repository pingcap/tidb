// Copyright 2018 PingCAP, Inc.

// Licensed under the Apache License, Version 2.0 (the "License");
// you may not use this file except in compliance with the License.
// You may obtain a copy of the License at
//
//     http://www.apache.org/licenses/LICENSE-2.0
//
// Unless required by applicable law or agreed to in writing, software
// distributed under the License is distributed on an "AS IS" BASIS,
// WITHOUT WARRANTIES OR CONDITIONS OF ANY KIND, either express or implied.
// See the License for the specific language governing permissions and
// limitations under the License.

package session

import (
	"bytes"
	"context"
	"fmt"
	"runtime/trace"
	"strings"
	"sync"
	"sync/atomic"
	"time"

	"github.com/pingcap/errors"
	"github.com/pingcap/failpoint"
	"github.com/pingcap/tidb/config"
	"github.com/pingcap/tidb/kv"
	"github.com/pingcap/tidb/metrics"
	"github.com/pingcap/tidb/parser/model"
	"github.com/pingcap/tidb/parser/terror"
	"github.com/pingcap/tidb/session/txninfo"
	"github.com/pingcap/tidb/sessionctx"
	"github.com/pingcap/tidb/sessionctx/binloginfo"
	"github.com/pingcap/tidb/tablecodec"
	"github.com/pingcap/tidb/util/logutil"
	"github.com/pingcap/tidb/util/sli"
	"github.com/pingcap/tipb/go-binlog"
	"github.com/tikv/client-go/v2/oracle"
	"github.com/tikv/client-go/v2/tikv"
	"go.uber.org/zap"
)

// LazyTxn wraps kv.Transaction to provide a new kv.Transaction.
// 1. It holds all statement related modification in the buffer before flush to the txn,
// so if execute statement meets error, the txn won't be made dirty.
// 2. It's a lazy transaction, that means it's a txnFuture before StartTS() is really need.
type LazyTxn struct {
	// States of a LazyTxn should be one of the followings:
	// Invalid: kv.Transaction == nil && txnFuture == nil
	// Pending: kv.Transaction == nil && txnFuture != nil
	// Valid:	kv.Transaction != nil && txnFuture == nil
	kv.Transaction
	txnFuture *txnFuture

	initCnt       int
	stagingHandle kv.StagingHandle
	mutations     map[int64]*binlog.TableMutation
	writeSLI      sli.TxnWriteThroughputSLI

	enterAggressiveLockingOnValid bool

	// TxnInfo is added for the lock view feature, the data is frequent modified but
	// rarely read (just in query select * from information_schema.tidb_trx).
	// The data in this session would be query by other sessions, so Mutex is necessary.
	// Since read is rare, the reader can copy-on-read to get a data snapshot.
	mu struct {
		sync.RWMutex
		txninfo.TxnInfo
	}
}

// GetTableInfo returns the cached index name.
func (txn *LazyTxn) GetTableInfo(id int64) *model.TableInfo {
	return txn.Transaction.GetTableInfo(id)
}

// CacheTableInfo caches the index name.
func (txn *LazyTxn) CacheTableInfo(id int64, info *model.TableInfo) {
	txn.Transaction.CacheTableInfo(id, info)
}

func (txn *LazyTxn) init() {
	txn.mutations = make(map[int64]*binlog.TableMutation)
	txn.mu.Lock()
	defer txn.mu.Unlock()
	txn.mu.TxnInfo = txninfo.TxnInfo{}
}

// call this under lock!
func (txn *LazyTxn) updateState(state txninfo.TxnRunningState) {
	if txn.mu.TxnInfo.State != state {
		lastState := txn.mu.TxnInfo.State
		lastStateChangeTime := txn.mu.TxnInfo.LastStateChangeTime
		txn.mu.TxnInfo.State = state
		txn.mu.TxnInfo.LastStateChangeTime = time.Now()
		if !lastStateChangeTime.IsZero() {
			hasLockLbl := "false"
			if !txn.mu.TxnInfo.BlockStartTime.IsZero() {
				hasLockLbl = "true"
			}
			metrics.TxnDurationHistogram.WithLabelValues(txninfo.StateLabel(lastState), hasLockLbl).Observe(time.Since(lastStateChangeTime).Seconds())
		}
		metrics.TxnStatusEnteringCounter.WithLabelValues(txninfo.StateLabel(state)).Inc()
	}
}

func (txn *LazyTxn) initStmtBuf() {
	if txn.Transaction == nil {
		return
	}
	buf := txn.Transaction.GetMemBuffer()
	txn.initCnt = buf.Len()
	txn.stagingHandle = buf.Staging()
}

// countHint is estimated count of mutations.
func (txn *LazyTxn) countHint() int {
	if txn.stagingHandle == kv.InvalidStagingHandle {
		return 0
	}
	return txn.Transaction.GetMemBuffer().Len() - txn.initCnt
}

func (txn *LazyTxn) flushStmtBuf() {
	if txn.stagingHandle == kv.InvalidStagingHandle {
		return
	}
	buf := txn.Transaction.GetMemBuffer()
	buf.Release(txn.stagingHandle)
	txn.initCnt = buf.Len()
}

func (txn *LazyTxn) cleanupStmtBuf() {
	if txn.stagingHandle == kv.InvalidStagingHandle {
		return
	}
	buf := txn.Transaction.GetMemBuffer()
	buf.Cleanup(txn.stagingHandle)
	txn.initCnt = buf.Len()

	txn.mu.Lock()
	defer txn.mu.Unlock()
	txn.mu.TxnInfo.EntriesCount = uint64(txn.Transaction.Len())
	txn.mu.TxnInfo.EntriesSize = uint64(txn.Transaction.Size())
}

// resetTxnInfo resets the transaction info.
// Note: call it under lock!
func (txn *LazyTxn) resetTxnInfo(
	startTS uint64,
	state txninfo.TxnRunningState,
	entriesCount,
	entriesSize uint64,
	currentSQLDigest string,
	allSQLDigests []string,
) {
	if !txn.mu.LastStateChangeTime.IsZero() {
		lastState := txn.mu.State
		hasLockLbl := "false"
		if !txn.mu.TxnInfo.BlockStartTime.IsZero() {
			hasLockLbl = "true"
		}
		metrics.TxnDurationHistogram.WithLabelValues(txninfo.StateLabel(lastState), hasLockLbl).Observe(time.Since(txn.mu.TxnInfo.LastStateChangeTime).Seconds())
	}
	if txn.mu.TxnInfo.StartTS != 0 {
		txninfo.Recorder.OnTrxEnd(&txn.mu.TxnInfo)
	}
	txn.mu.TxnInfo = txninfo.TxnInfo{}
	txn.mu.TxnInfo.StartTS = startTS
	txn.mu.TxnInfo.State = state
	metrics.TxnStatusEnteringCounter.WithLabelValues(txninfo.StateLabel(state)).Inc()
	txn.mu.TxnInfo.LastStateChangeTime = time.Now()
	txn.mu.TxnInfo.EntriesCount = entriesCount
	txn.mu.TxnInfo.EntriesSize = entriesSize
	txn.mu.TxnInfo.CurrentSQLDigest = currentSQLDigest
	txn.mu.TxnInfo.AllSQLDigests = allSQLDigests
}

// Size implements the MemBuffer interface.
func (txn *LazyTxn) Size() int {
	if txn.Transaction == nil {
		return 0
	}
	return txn.Transaction.Size()
}

// Valid implements the kv.Transaction interface.
func (txn *LazyTxn) Valid() bool {
	return txn.Transaction != nil && txn.Transaction.Valid()
}

func (txn *LazyTxn) pending() bool {
	return txn.Transaction == nil && txn.txnFuture != nil
}

func (txn *LazyTxn) validOrPending() bool {
	return txn.txnFuture != nil || txn.Valid()
}

func (txn *LazyTxn) String() string {
	if txn.Transaction != nil {
		return txn.Transaction.String()
	}
	if txn.txnFuture != nil {
		res := "txnFuture"
		if txn.enterAggressiveLockingOnValid {
			res += " (pending aggressive locking)"
		}
	}
	return "invalid transaction"
}

// GoString implements the "%#v" format for fmt.Printf.
func (txn *LazyTxn) GoString() string {
	var s strings.Builder
	s.WriteString("Txn{")
	if txn.pending() {
		s.WriteString("state=pending")
	} else if txn.Valid() {
		s.WriteString("state=valid")
		fmt.Fprintf(&s, ", txnStartTS=%d", txn.Transaction.StartTS())
		if len(txn.mutations) > 0 {
			fmt.Fprintf(&s, ", len(mutations)=%d, %#v", len(txn.mutations), txn.mutations)
		}
	} else {
		s.WriteString("state=invalid")
	}

	s.WriteString("}")
	return s.String()
}

// GetOption implements the GetOption
func (txn *LazyTxn) GetOption(opt int) interface{} {
	if txn.Transaction == nil {
		switch opt {
		case kv.TxnScope:
			return ""
		}
		return nil
	}
	return txn.Transaction.GetOption(opt)
}

func (txn *LazyTxn) changeToPending(future *txnFuture) {
	txn.Transaction = nil
	txn.txnFuture = future
}

func (txn *LazyTxn) changePendingToValid(ctx context.Context) error {
	if txn.txnFuture == nil {
		return errors.New("transaction future is not set")
	}

	future := txn.txnFuture
	txn.txnFuture = nil

	defer trace.StartRegion(ctx, "WaitTsoFuture").End()
	t, err := future.wait()
	if err != nil {
		txn.Transaction = nil
		return err
	}
	txn.Transaction = t
	txn.initStmtBuf()

	if txn.enterAggressiveLockingOnValid {
		txn.enterAggressiveLockingOnValid = false
		txn.Transaction.StartAggressiveLocking()
	}

	// The txnInfo may already recorded the first statement (usually "begin") when it's pending, so keep them.
	txn.mu.Lock()
	defer txn.mu.Unlock()
	txn.resetTxnInfo(
		t.StartTS(),
		txninfo.TxnIdle,
		uint64(txn.Transaction.Len()),
		uint64(txn.Transaction.Size()),
		txn.mu.TxnInfo.CurrentSQLDigest,
		txn.mu.TxnInfo.AllSQLDigests)

	return nil
}

func (txn *LazyTxn) changeToInvalid() {
	if txn.stagingHandle != kv.InvalidStagingHandle {
		txn.Transaction.GetMemBuffer().Cleanup(txn.stagingHandle)
	}
	txn.stagingHandle = kv.InvalidStagingHandle
	txn.Transaction = nil
	txn.txnFuture = nil

	txn.enterAggressiveLockingOnValid = false

	txn.mu.Lock()
	lastState := txn.mu.TxnInfo.State
	lastStateChangeTime := txn.mu.TxnInfo.LastStateChangeTime
	hasLock := !txn.mu.TxnInfo.BlockStartTime.IsZero()
	if txn.mu.TxnInfo.StartTS != 0 {
		txninfo.Recorder.OnTrxEnd(&txn.mu.TxnInfo)
	}
	txn.mu.TxnInfo = txninfo.TxnInfo{}
	txn.mu.Unlock()
	if !lastStateChangeTime.IsZero() {
		hasLockLbl := "false"
		if hasLock {
			hasLockLbl = "true"
		}
		metrics.TxnDurationHistogram.WithLabelValues(txninfo.StateLabel(lastState), hasLockLbl).Observe(time.Since(lastStateChangeTime).Seconds())
	}
}

func (txn *LazyTxn) onStmtStart(currentSQLDigest string) {
	if len(currentSQLDigest) == 0 {
		return
	}

	txn.mu.Lock()
	defer txn.mu.Unlock()
	txn.updateState(txninfo.TxnRunning)
	txn.mu.TxnInfo.CurrentSQLDigest = currentSQLDigest
	// Keeps at most 50 history sqls to avoid consuming too much memory.
	const maxTransactionStmtHistory int = 50
	if len(txn.mu.TxnInfo.AllSQLDigests) < maxTransactionStmtHistory {
		txn.mu.TxnInfo.AllSQLDigests = append(txn.mu.TxnInfo.AllSQLDigests, currentSQLDigest)
	}
}

func (txn *LazyTxn) onStmtEnd() {
	txn.mu.Lock()
	defer txn.mu.Unlock()
	txn.mu.TxnInfo.CurrentSQLDigest = ""
	txn.updateState(txninfo.TxnIdle)
}

var hasMockAutoIncIDRetry = int64(0)

func enableMockAutoIncIDRetry() {
	atomic.StoreInt64(&hasMockAutoIncIDRetry, 1)
}

func mockAutoIncIDRetry() bool {
	return atomic.LoadInt64(&hasMockAutoIncIDRetry) == 1
}

var mockAutoRandIDRetryCount = int64(0)

func needMockAutoRandIDRetry() bool {
	return atomic.LoadInt64(&mockAutoRandIDRetryCount) > 0
}

func decreaseMockAutoRandIDRetryCount() {
	atomic.AddInt64(&mockAutoRandIDRetryCount, -1)
}

// ResetMockAutoRandIDRetryCount set the number of occurrences of
// `kv.ErrTxnRetryable` when calling TxnState.Commit().
func ResetMockAutoRandIDRetryCount(failTimes int64) {
	atomic.StoreInt64(&mockAutoRandIDRetryCount, failTimes)
}

// Commit overrides the Transaction interface.
func (txn *LazyTxn) Commit(ctx context.Context) error {
	defer txn.reset()
	if len(txn.mutations) != 0 || txn.countHint() != 0 {
		logutil.BgLogger().Error("the code should never run here",
			zap.String("TxnState", txn.GoString()),
			zap.Int("staging handler", int(txn.stagingHandle)),
			zap.Stack("something must be wrong"))
		return errors.Trace(kv.ErrInvalidTxn)
	}

	txn.mu.Lock()
	txn.updateState(txninfo.TxnCommitting)
	txn.mu.Unlock()

	failpoint.Inject("mockSlowCommit", func(_ failpoint.Value) {})

	// mockCommitError8942 is used for PR #8942.
	failpoint.Inject("mockCommitError8942", func(val failpoint.Value) {
		if val.(bool) {
			failpoint.Return(kv.ErrTxnRetryable)
		}
	})

	// mockCommitRetryForAutoIncID is used to mock an commit retry for adjustAutoIncrementDatum.
	failpoint.Inject("mockCommitRetryForAutoIncID", func(val failpoint.Value) {
		if val.(bool) && !mockAutoIncIDRetry() {
			enableMockAutoIncIDRetry()
			failpoint.Return(kv.ErrTxnRetryable)
		}
	})

	failpoint.Inject("mockCommitRetryForAutoRandID", func(val failpoint.Value) {
		if val.(bool) && needMockAutoRandIDRetry() {
			decreaseMockAutoRandIDRetryCount()
			failpoint.Return(kv.ErrTxnRetryable)
		}
	})

	return txn.Transaction.Commit(ctx)
}

// Rollback overrides the Transaction interface.
func (txn *LazyTxn) Rollback() error {
	defer txn.reset()
	txn.mu.Lock()
	txn.updateState(txninfo.TxnRollingBack)
	txn.mu.Unlock()
	// mockSlowRollback is used to mock a rollback which takes a long time
	failpoint.Inject("mockSlowRollback", func(_ failpoint.Value) {})
	return txn.Transaction.Rollback()
}

<<<<<<< HEAD
// LockKeys wraps the inner transaction's `LockKeys` to record the status
=======
// RollbackMemDBToCheckpoint overrides the Transaction interface.
func (txn *LazyTxn) RollbackMemDBToCheckpoint(savepoint *tikv.MemDBCheckpoint) {
	txn.flushStmtBuf()
	txn.Transaction.RollbackMemDBToCheckpoint(savepoint)
	txn.cleanup()
}

// LockKeys Wrap the inner transaction's `LockKeys` to record the status
>>>>>>> 97f66c3f
func (txn *LazyTxn) LockKeys(ctx context.Context, lockCtx *kv.LockCtx, keys ...kv.Key) error {
	failpoint.Inject("beforeLockKeys", func() {})
	t := time.Now()

	var originState txninfo.TxnRunningState
	txn.mu.Lock()
	originState = txn.mu.TxnInfo.State
	txn.updateState(txninfo.TxnLockAcquiring)
	txn.mu.TxnInfo.BlockStartTime.Valid = true
	txn.mu.TxnInfo.BlockStartTime.Time = t
	txn.mu.Unlock()

	err := txn.Transaction.LockKeys(ctx, lockCtx, keys...)

	txn.mu.Lock()
	defer txn.mu.Unlock()
	txn.updateState(originState)
	txn.mu.TxnInfo.BlockStartTime.Valid = false
	txn.mu.TxnInfo.EntriesCount = uint64(txn.Transaction.Len())
	txn.mu.TxnInfo.EntriesSize = uint64(txn.Transaction.Size())
	return err
}

// StartAggressiveLocking wraps the inner transaction to support using aggressive locking with lazy initialization.
func (txn *LazyTxn) StartAggressiveLocking() {
	if txn.Valid() {
		txn.Transaction.StartAggressiveLocking()
	} else if txn.pending() {
		txn.enterAggressiveLockingOnValid = true
	} else {
		panic("trying to start aggressive locking on a transaction in invalid state")
	}
}

// RetryAggressiveLocking wraps the inner transaction to support using aggressive locking with lazy initialization.
func (txn *LazyTxn) RetryAggressiveLocking(ctx context.Context) {
	if txn.Valid() {
		txn.Transaction.RetryAggressiveLocking(ctx)
	} else if !txn.pending() {
		panic("trying to retry aggressive locking on a transaction in invalid state")
	}
}

// CancelAggressiveLocking wraps the inner transaction to support using aggressive locking with lazy initialization.
func (txn *LazyTxn) CancelAggressiveLocking(ctx context.Context) {
	if txn.Valid() {
		txn.Transaction.CancelAggressiveLocking(ctx)
	} else if txn.pending() {
		if txn.enterAggressiveLockingOnValid {
			txn.enterAggressiveLockingOnValid = false
		} else {
			panic("trying to cancel aggressive locking when it's not started")
		}
	} else {
		panic("trying to cancel aggressive locking on a transaction in invalid state")
	}
}

// DoneAggressiveLocking wraps the inner transaction to support using aggressive locking with lazy initialization.
func (txn *LazyTxn) DoneAggressiveLocking(ctx context.Context) {
	if txn.Valid() {
		txn.Transaction.DoneAggressiveLocking(ctx)
	} else if txn.pending() {
		if txn.enterAggressiveLockingOnValid {
			txn.enterAggressiveLockingOnValid = false
		} else {
			panic("trying to finish aggressive locking when it's not started")
		}
	} else {
		panic("trying to cancel aggressive locking on a transaction in invalid state")
	}
}

// IsInAggressiveLockingMode wraps the inner transaction to support using aggressive locking with lazy initialization.
func (txn *LazyTxn) IsInAggressiveLockingMode() bool {
	if txn.Valid() {
		return txn.Transaction.IsInAggressiveLockingMode()
	}
	if txn.pending() {
		return txn.enterAggressiveLockingOnValid
	}
	return false
}

func (txn *LazyTxn) reset() {
	txn.cleanup()
	txn.changeToInvalid()
}

func (txn *LazyTxn) cleanup() {
	txn.cleanupStmtBuf()
	txn.initStmtBuf()
	for key := range txn.mutations {
		delete(txn.mutations, key)
	}
}

// KeysNeedToLock returns the keys need to be locked.
func (txn *LazyTxn) KeysNeedToLock() ([]kv.Key, error) {
	if txn.stagingHandle == kv.InvalidStagingHandle {
		return nil, nil
	}
	keys := make([]kv.Key, 0, txn.countHint())
	buf := txn.Transaction.GetMemBuffer()
	buf.InspectStage(txn.stagingHandle, func(k kv.Key, flags kv.KeyFlags, v []byte) {
		if !keyNeedToLock(k, v, flags) {
			return
		}
		keys = append(keys, k)
	})
	return keys, nil
}

// Wait converts pending txn to valid
func (txn *LazyTxn) Wait(ctx context.Context, sctx sessionctx.Context) (kv.Transaction, error) {
	if !txn.validOrPending() {
		return txn, errors.AddStack(kv.ErrInvalidTxn)
	}
	if txn.pending() {
		defer func(begin time.Time) {
			sctx.GetSessionVars().DurationWaitTS = time.Since(begin)
		}(time.Now())

		// Transaction is lazy initialized.
		// PrepareTxnCtx is called to get a tso future, makes s.txn a pending txn,
		// If Txn() is called later, wait for the future to get a valid txn.
		if err := txn.changePendingToValid(ctx); err != nil {
			logutil.BgLogger().Error("active transaction fail",
				zap.Error(err))
			txn.cleanup()
			sctx.GetSessionVars().TxnCtx.StartTS = 0
			return txn, err
		}
	}
	return txn, nil
}

func keyNeedToLock(k, v []byte, flags kv.KeyFlags) bool {
	isTableKey := bytes.HasPrefix(k, tablecodec.TablePrefix())
	if !isTableKey {
		// meta key always need to lock.
		return true
	}
	if flags.HasPresumeKeyNotExists() {
		return true
	}

	// lock row key, primary key and unique index for delete operation,
	if len(v) == 0 {
		return flags.HasNeedLocked() || tablecodec.IsRecordKey(k)
	}

	if tablecodec.IsUntouchedIndexKValue(k, v) {
		return false
	}

	if !tablecodec.IsIndexKey(k) {
		return true
	}

	return tablecodec.IndexKVIsUnique(v)
}

func getBinlogMutation(ctx sessionctx.Context, tableID int64) *binlog.TableMutation {
	bin := binloginfo.GetPrewriteValue(ctx, true)
	for i := range bin.Mutations {
		if bin.Mutations[i].TableId == tableID {
			return &bin.Mutations[i]
		}
	}
	idx := len(bin.Mutations)
	bin.Mutations = append(bin.Mutations, binlog.TableMutation{TableId: tableID})
	return &bin.Mutations[idx]
}

func mergeToMutation(m1, m2 *binlog.TableMutation) {
	m1.InsertedRows = append(m1.InsertedRows, m2.InsertedRows...)
	m1.UpdatedRows = append(m1.UpdatedRows, m2.UpdatedRows...)
	m1.DeletedIds = append(m1.DeletedIds, m2.DeletedIds...)
	m1.DeletedPks = append(m1.DeletedPks, m2.DeletedPks...)
	m1.DeletedRows = append(m1.DeletedRows, m2.DeletedRows...)
	m1.Sequence = append(m1.Sequence, m2.Sequence...)
}

type txnFailFuture struct{}

func (txnFailFuture) Wait() (uint64, error) {
	return 0, errors.New("mock get timestamp fail")
}

// txnFuture is a promise, which promises to return a txn in future.
type txnFuture struct {
	future   oracle.Future
	store    kv.Storage
	txnScope string
}

func (tf *txnFuture) wait() (kv.Transaction, error) {
	startTS, err := tf.future.Wait()
	failpoint.Inject("txnFutureWait", func() {})
	if err == nil {
		return tf.store.Begin(tikv.WithTxnScope(tf.txnScope), tikv.WithStartTS(startTS))
	} else if config.GetGlobalConfig().Store == "unistore" {
		return nil, err
	}

	logutil.BgLogger().Warn("wait tso failed", zap.Error(err))
	// It would retry get timestamp.
	return tf.store.Begin(tikv.WithTxnScope(tf.txnScope))
}

// HasDirtyContent checks whether there's dirty update on the given table.
// Put this function here is to avoid cycle import.
func (s *session) HasDirtyContent(tid int64) bool {
	if s.txn.Transaction == nil {
		return false
	}
	seekKey := tablecodec.EncodeTablePrefix(tid)
	it, err := s.txn.GetMemBuffer().Iter(seekKey, nil)
	terror.Log(err)
	return it.Valid() && bytes.HasPrefix(it.Key(), seekKey)
}

// StmtCommit implements the sessionctx.Context interface.
func (s *session) StmtCommit() {
	defer func() {
		s.txn.cleanup()
	}()

	st := &s.txn
	st.flushStmtBuf()

	// Need to flush binlog.
	for tableID, delta := range st.mutations {
		mutation := getBinlogMutation(s, tableID)
		mergeToMutation(mutation, delta)
	}
}

// StmtRollback implements the sessionctx.Context interface.
func (s *session) StmtRollback() {
	s.txn.cleanup()
}

// StmtGetMutation implements the sessionctx.Context interface.
func (s *session) StmtGetMutation(tableID int64) *binlog.TableMutation {
	st := &s.txn
	if _, ok := st.mutations[tableID]; !ok {
		st.mutations[tableID] = &binlog.TableMutation{TableId: tableID}
	}
	return st.mutations[tableID]
}<|MERGE_RESOLUTION|>--- conflicted
+++ resolved
@@ -416,9 +416,6 @@
 	return txn.Transaction.Rollback()
 }
 
-<<<<<<< HEAD
-// LockKeys wraps the inner transaction's `LockKeys` to record the status
-=======
 // RollbackMemDBToCheckpoint overrides the Transaction interface.
 func (txn *LazyTxn) RollbackMemDBToCheckpoint(savepoint *tikv.MemDBCheckpoint) {
 	txn.flushStmtBuf()
@@ -426,8 +423,7 @@
 	txn.cleanup()
 }
 
-// LockKeys Wrap the inner transaction's `LockKeys` to record the status
->>>>>>> 97f66c3f
+// LockKeys wraps the inner transaction's `LockKeys` to record the status
 func (txn *LazyTxn) LockKeys(ctx context.Context, lockCtx *kv.LockCtx, keys ...kv.Key) error {
 	failpoint.Inject("beforeLockKeys", func() {})
 	t := time.Now()
