--- conflicted
+++ resolved
@@ -74,15 +74,9 @@
 	return fmt.Sprintf("job id: %d, estimated size: %d, sql: %s", j.jobID, j.jobSize, j.sql)
 }
 
-<<<<<<< HEAD
 // HandleNonTransactionalDML is the entry point for a non-transactional DML statement
 func HandleNonTransactionalDML(ctx context.Context, stmt *ast.NonTransactionalDMLStmt, se Session) (sqlexec.RecordSet, error) {
-	err := core.Preprocess(se, stmt)
-=======
-// HandleNonTransactionalDelete is the entry point for a non-transactional delete
-func HandleNonTransactionalDelete(ctx context.Context, stmt *ast.NonTransactionalDeleteStmt, se Session) (sqlexec.RecordSet, error) {
 	err := core.Preprocess(ctx, se, stmt)
->>>>>>> 22b85b9b
 	if err != nil {
 		return nil, err
 	}
