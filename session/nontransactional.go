--- conflicted
+++ resolved
@@ -304,15 +304,10 @@
 	rs, err := se.ExecuteStmt(ctx, options.stmt.DeleteStmt)
 
 	// collect errors
-<<<<<<< HEAD
-	failpoint.Inject("batchDeleteError", func(_ failpoint.Value) {
-		err = errors.New("injected batch delete error")
-=======
-	failpoint.Inject("splitDeleteError", func(val failpoint.Value) {
+	failpoint.Inject("batchDeleteError", func(val failpoint.Value) {
 		if val.(bool) {
-			err = errors.New("injected split delete error")
-		}
->>>>>>> 45415f45
+			err = errors.New("injected batch delete error")
+		}
 	})
 	if err != nil {
 		logutil.Logger(ctx).Error("Non-transactional delete SQL failed", zap.String("job", deleteSQLInLog), zap.Error(err), zap.Int("jobID", job.jobID), zap.Int("jobSize", job.jobSize))
