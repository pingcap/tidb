--- conflicted
+++ resolved
@@ -118,13 +118,8 @@
 		return errors.Errorf("non-transactional DML can only run in auto-commit mode. auto-commit:%v, inTxn:%v",
 			se.GetSessionVars().IsAutocommit(), se.GetSessionVars().InTxn())
 	}
-<<<<<<< HEAD
 	if variable.EnableBatchDML.Load() && sessVars.DMLBatchSize > 0 && (sessVars.BatchDelete || sessVars.BatchInsert) {
-		return errors.Errorf("can't run non-transactional statement with batch dml")
-=======
-	if config.GetGlobalConfig().EnableBatchDML && sessVars.DMLBatchSize > 0 && (sessVars.BatchDelete || sessVars.BatchInsert) {
 		return errors.Errorf("can't run non-transactional DML with batch-dml")
->>>>>>> 33236ba8
 	}
 
 	if sessVars.ReadConsistency.IsWeak() {
