--- conflicted
+++ resolved
@@ -218,12 +218,8 @@
 		// then it could include the transaction commit time.
 		if rs == nil {
 			s.(*executor.ExecStmt).LogSlowQuery(origTxnCtx.StartTS, err == nil)
-<<<<<<< HEAD
+			s.(*executor.ExecStmt).SummaryStmt()
 			sessVars.PrevStmt = executor.FormatSQL(s.OriginText(), sessVars)
-=======
-			s.(*executor.ExecStmt).SummaryStmt()
-			sessVars.PrevStmt = s.OriginText()
->>>>>>> 0f552747
 		}
 	}()
 
