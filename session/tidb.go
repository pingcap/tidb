--- conflicted
+++ resolved
@@ -217,12 +217,8 @@
 		// If it is not a select statement, we record its slow log here,
 		// then it could include the transaction commit time.
 		if rs == nil {
-<<<<<<< HEAD
 			s.(*executor.ExecStmt).LogSlowQuery(origTxnCtx.StartTS, err == nil, false)
-=======
-			s.(*executor.ExecStmt).LogSlowQuery(origTxnCtx.StartTS, err == nil)
 			s.(*executor.ExecStmt).SummaryStmt()
->>>>>>> 0f552747
 			sessVars.PrevStmt = s.OriginText()
 		}
 	}()
