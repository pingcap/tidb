// Copyright 2013 The ql Authors. All rights reserved.
// Use of this source code is governed by a BSD-style
// license that can be found in the LICENSES/QL-LICENSE file.

// Copyright 2015 PingCAP, Inc.
//
// Licensed under the Apache License, Version 2.0 (the "License");
// you may not use this file except in compliance with the License.
// You may obtain a copy of the License at
//
//     http://www.apache.org/licenses/LICENSE-2.0
//
// Unless required by applicable law or agreed to in writing, software
// distributed under the License is distributed on an "AS IS" BASIS,
// See the License for the specific language governing permissions and
// limitations under the License.

package session

import (
	"net/url"
	"strings"
	"sync"
	"time"

	"github.com/pingcap/errors"
	"github.com/pingcap/parser"
	"github.com/pingcap/parser/ast"
	"github.com/pingcap/parser/mysql"
	"github.com/pingcap/parser/terror"
	"github.com/pingcap/tidb/config"
	"github.com/pingcap/tidb/domain"
	"github.com/pingcap/tidb/executor"
	"github.com/pingcap/tidb/kv"
	"github.com/pingcap/tidb/sessionctx"
	"github.com/pingcap/tidb/sessionctx/variable"
	"github.com/pingcap/tidb/util"
	"github.com/pingcap/tidb/util/chunk"
	"github.com/pingcap/tidb/util/logutil"
	"github.com/pingcap/tidb/util/sqlexec"
	"go.uber.org/zap"
	"golang.org/x/net/context"
)

type domainMap struct {
	domains map[string]*domain.Domain
	mu      sync.Mutex
}

func (dm *domainMap) Get(store kv.Storage) (d *domain.Domain, err error) {
	dm.mu.Lock()
	defer dm.mu.Unlock()

	// If this is the only domain instance, and the caller doesn't provide store.
	if len(dm.domains) == 1 && store == nil {
		for _, r := range dm.domains {
			return r, nil
		}
	}

	key := store.UUID()
	d = dm.domains[key]
	if d != nil {
		return
	}

	ddlLease := schemaLease
	statisticLease := statsLease
	err = util.RunWithRetry(util.DefaultMaxRetries, util.RetryInterval, func() (retry bool, err1 error) {
		logutil.Logger(context.Background()).Info("new domain",
			zap.String("store", store.UUID()),
			zap.Stringer("ddl lease", ddlLease),
			zap.Stringer("stats lease", statisticLease))
		factory := createSessionFunc(store)
		sysFactory := createSessionWithDomainFunc(store)
		d = domain.NewDomain(store, ddlLease, statisticLease, factory)
		err1 = d.Init(ddlLease, sysFactory)
		if err1 != nil {
			// If we don't clean it, there are some dirty data when retrying the function of Init.
			d.Close()
			logutil.Logger(context.Background()).Error("[ddl] init domain failed",
				zap.Error(err1))
		}
		return true, errors.Trace(err1)
	})
	if err != nil {
		return nil, errors.Trace(err)
	}
	dm.domains[key] = d

	return
}

func (dm *domainMap) Delete(store kv.Storage) {
	dm.mu.Lock()
	delete(dm.domains, store.UUID())
	dm.mu.Unlock()
}

var (
	domap = &domainMap{
		domains: map[string]*domain.Domain{},
	}
	stores = make(map[string]kv.Driver)
	// store.UUID()-> IfBootstrapped
	storeBootstrapped     = make(map[string]bool)
	storeBootstrappedLock sync.Mutex

	// schemaLease is the time for re-updating remote schema.
	// In online DDL, we must wait 2 * SchemaLease time to guarantee
	// all servers get the neweset schema.
	// Default schema lease time is 1 second, you can change it with a proper time,
	// but you must know that too little may cause badly performance degradation.
	// For production, you should set a big schema lease, like 300s+.
	schemaLease = 1 * time.Second

	// statsLease is the time for reload stats table.
	statsLease = 3 * time.Second
)

// SetSchemaLease changes the default schema lease time for DDL.
// This function is very dangerous, don't use it if you really know what you do.
// SetSchemaLease only affects not local storage after bootstrapped.
func SetSchemaLease(lease time.Duration) {
	schemaLease = lease
}

// SetStatsLease changes the default stats lease time for loading stats info.
func SetStatsLease(lease time.Duration) {
	statsLease = lease
}

// Parse parses a query string to raw ast.StmtNode.
func Parse(ctx sessionctx.Context, src string) ([]ast.StmtNode, error) {
	logutil.Logger(context.Background()).Debug("compiling", zap.String("source", src))
	charset, collation := ctx.GetSessionVars().GetCharsetInfo()
	p := parser.New()
	p.SetSQLMode(ctx.GetSessionVars().SQLMode)
	stmts, warns, err := p.Parse(src, charset, collation)
	for _, warn := range warns {
		ctx.GetSessionVars().StmtCtx.AppendWarning(warn)
	}
	if err != nil {
		logutil.Logger(context.Background()).Warn("compiling",
			zap.String("source", src),
			zap.Error(err))
		return nil, errors.Trace(err)
	}
	return stmts, nil
}

// Compile is safe for concurrent use by multiple goroutines.
func Compile(ctx context.Context, sctx sessionctx.Context, stmtNode ast.StmtNode) (sqlexec.Statement, error) {
	compiler := executor.Compiler{Ctx: sctx}
	stmt, err := compiler.Compile(ctx, stmtNode)
	return stmt, errors.Trace(err)
}

func finishStmt(ctx context.Context, sctx sessionctx.Context, se *session, sessVars *variable.SessionVars, meetsErr error) error {
	if meetsErr != nil {
		if !sessVars.InTxn() {
			logutil.Logger(context.Background()).Info("rollbackTxn for ddl/autocommit error.")
			terror.Log(se.RollbackTxn(ctx))
		}
		return meetsErr
	}

	if !sessVars.InTxn() {
		return se.CommitTxn(ctx)
	}

	return checkStmtLimit(ctx, sctx, se, sessVars)
}

func checkStmtLimit(ctx context.Context, sctx sessionctx.Context, se *session, sessVars *variable.SessionVars) error {
	// If the user insert, insert, insert ... but never commit, TiDB would OOM.
	// So we limit the statement count in a transaction here.
	var err error
	history := GetHistory(sctx)
	if history.Count() > int(config.GetGlobalConfig().Performance.StmtCountLimit) {
		err1 := se.RollbackTxn(ctx)
		terror.Log(errors.Trace(err1))
		return errors.Errorf("statement count %d exceeds the transaction limitation, autocommit = %t",
			history.Count(), sctx.GetSessionVars().IsAutocommit())
	}
	return err
}

// runStmt executes the sqlexec.Statement and commit or rollback the current transaction.
func runStmt(ctx context.Context, sctx sessionctx.Context, s sqlexec.Statement) (rs sqlexec.RecordSet, err error) {
	se := sctx.(*session)
	sessVars := se.GetSessionVars()
	// Save origTxnCtx here to avoid it reset in the transaction retry.
	origTxnCtx := sessVars.TxnCtx
	defer func() {
		// If it is not a select statement, we record its slow log here,
		// then it could include the transaction commit time.
		if rs == nil {
<<<<<<< HEAD
			s.(*executor.ExecStmt).LogSlowQuery(se.GetSessionVars().TxnCtx.StartTS, err == nil)
=======
			s.(*executor.ExecStmt).LogSlowQuery(origTxnCtx.StartTS, err != nil)
>>>>>>> 452dd0bd
		}
	}()

	err = se.checkTxnAborted(s)
	if err != nil {
		return nil, err
	}
	rs, err = s.Exec(ctx)
	// All the history should be added here.
	sessVars.TxnCtx.StatementCount++
	if !s.IsReadOnly(sessVars) {
		if err == nil {
			GetHistory(sctx).Add(0, s, se.sessionVars.StmtCtx)
		}
		if txn, err1 := sctx.Txn(false); err1 == nil {
			if txn.Valid() {
				if err != nil {
					sctx.StmtRollback()
				} else {
					err = sctx.StmtCommit()
				}
			}
		} else {
			logutil.Logger(context.Background()).Error("get txn error", zap.Error(err1))
		}
	}

	err = finishStmt(ctx, sctx, se, sessVars, err)
	if se.txn.pending() {
		// After run statement finish, txn state is still pending means the
		// statement never need a Txn(), such as:
		//
		// set @@tidb_general_log = 1
		// set @@autocommit = 0
		// select 1
		//
		// Reset txn state to invalid to dispose the pending start ts.
		se.txn.changeToInvalid()
	}
	return rs, errors.Trace(err)
}

// GetHistory get all stmtHistory in current txn. Exported only for test.
func GetHistory(ctx sessionctx.Context) *StmtHistory {
	hist, ok := ctx.GetSessionVars().TxnCtx.History.(*StmtHistory)
	if ok {
		return hist
	}
	hist = new(StmtHistory)
	ctx.GetSessionVars().TxnCtx.History = hist
	return hist
}

// GetRows4Test gets all the rows from a RecordSet, only used for test.
func GetRows4Test(ctx context.Context, sctx sessionctx.Context, rs sqlexec.RecordSet) ([]chunk.Row, error) {
	if rs == nil {
		return nil, nil
	}
	var rows []chunk.Row
	chk := rs.NewChunk()
	for {
		// Since we collect all the rows, we can not reuse the chunk.
		iter := chunk.NewIterator4Chunk(chk)

		err := rs.Next(ctx, chk)
		if err != nil {
			return nil, errors.Trace(err)
		}
		if chk.NumRows() == 0 {
			break
		}

		for row := iter.Begin(); row != iter.End(); row = iter.Next() {
			rows = append(rows, row)
		}
		chk = chunk.Renew(chk, sctx.GetSessionVars().MaxChunkSize)
	}
	return rows, nil
}

// RegisterStore registers a kv storage with unique name and its associated Driver.
func RegisterStore(name string, driver kv.Driver) error {
	name = strings.ToLower(name)

	if _, ok := stores[name]; ok {
		return errors.Errorf("%s is already registered", name)
	}

	stores[name] = driver
	return nil
}

// NewStore creates a kv Storage with path.
//
// The path must be a URL format 'engine://path?params' like the one for
// session.Open() but with the dbname cut off.
// Examples:
//    goleveldb://relative/path
//    boltdb:///absolute/path
//
// The engine should be registered before creating storage.
func NewStore(path string) (kv.Storage, error) {
	return newStoreWithRetry(path, util.DefaultMaxRetries)
}

func newStoreWithRetry(path string, maxRetries int) (kv.Storage, error) {
	storeURL, err := url.Parse(path)
	if err != nil {
		return nil, errors.Trace(err)
	}

	name := strings.ToLower(storeURL.Scheme)
	d, ok := stores[name]
	if !ok {
		return nil, errors.Errorf("invalid uri format, storage %s is not registered", name)
	}

	var s kv.Storage
	err = util.RunWithRetry(maxRetries, util.RetryInterval, func() (bool, error) {
		logutil.Logger(context.Background()).Info("new store")
		s, err = d.Open(path)
		return kv.IsRetryableError(err), err
	})
	return s, errors.Trace(err)
}

var queryStmtTable = []string{"explain", "select", "show", "execute", "describe", "desc", "admin"}

func trimSQL(sql string) string {
	// Trim space.
	sql = strings.TrimSpace(sql)
	// Trim leading /*comment*/
	// There may be multiple comments
	for strings.HasPrefix(sql, "/*") {
		i := strings.Index(sql, "*/")
		if i != -1 && i < len(sql)+1 {
			sql = sql[i+2:]
			sql = strings.TrimSpace(sql)
			continue
		}
		break
	}
	// Trim leading '('. For `(select 1);` is also a query.
	return strings.TrimLeft(sql, "( ")
}

// IsQuery checks if a sql statement is a query statement.
func IsQuery(sql string) bool {
	sqlText := strings.ToLower(trimSQL(sql))
	for _, key := range queryStmtTable {
		if strings.HasPrefix(sqlText, key) {
			return true
		}
	}

	return false
}

var (
	errForUpdateCantRetry = terror.ClassSession.New(codeForUpdateCantRetry,
		mysql.MySQLErrName[mysql.ErrForUpdateCantRetry])
)

const (
	codeForUpdateCantRetry terror.ErrCode = mysql.ErrForUpdateCantRetry
)

func init() {
	sessionMySQLErrCodes := map[terror.ErrCode]uint16{
		codeForUpdateCantRetry: mysql.ErrForUpdateCantRetry,
	}
	terror.ErrClassToMySQLCodes[terror.ClassSession] = sessionMySQLErrCodes
}<|MERGE_RESOLUTION|>--- conflicted
+++ resolved
@@ -196,11 +196,7 @@
 		// If it is not a select statement, we record its slow log here,
 		// then it could include the transaction commit time.
 		if rs == nil {
-<<<<<<< HEAD
-			s.(*executor.ExecStmt).LogSlowQuery(se.GetSessionVars().TxnCtx.StartTS, err == nil)
-=======
-			s.(*executor.ExecStmt).LogSlowQuery(origTxnCtx.StartTS, err != nil)
->>>>>>> 452dd0bd
+			s.(*executor.ExecStmt).LogSlowQuery(origTxnCtx.StartTS, err == nil)
 		}
 	}()
 
