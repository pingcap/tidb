--- conflicted
+++ resolved
@@ -324,17 +324,10 @@
 	tk.MustQuery("select count(*) from t").Check(testkit.Rows("100"))
 	tk.MustExec("commit")
 
-<<<<<<< HEAD
 	tk.MustExec("SET GLOBAL tidb_enable_batch_dml = 1")
 	tk.MustExec("SET tidb_batch_insert = 1")
 	tk.MustExec("SET tidb_dml_batch_size = 1")
-	err = tk.ExecToErr("split on a limit 10 delete from t")
-=======
-	config.GetGlobalConfig().EnableBatchDML = true
-	tk.Session().GetSessionVars().BatchInsert = true
-	tk.Session().GetSessionVars().DMLBatchSize = 1
 	err = tk.ExecToErr("batch on a limit 10 delete from t")
->>>>>>> fe073242
 	require.Error(t, err)
 	tk.MustQuery("select count(*) from t").Check(testkit.Rows("100"))
 	tk.MustExec("SET GLOBAL tidb_enable_batch_dml = 0")
