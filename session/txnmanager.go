// Copyright 2021 PingCAP, Inc.
//
// Licensed under the Apache License, Version 2.0 (the "License");
// you may not use this file except in compliance with the License.
// You may obtain a copy of the License at
//
//     http://www.apache.org/licenses/LICENSE-2.0
//
// Unless required by applicable law or agreed to in writing, software
// distributed under the License is distributed on an "AS IS" BASIS,
// WITHOUT WARRANTIES OR CONDITIONS OF ANY KIND, either express or implied.
// See the License for the specific language governing permissions and
// limitations under the License.

package session

import (
	"context"

	"github.com/pingcap/errors"
	"github.com/pingcap/tidb/executor"
	"github.com/pingcap/tidb/infoschema"
	"github.com/pingcap/tidb/parser/ast"
	"github.com/pingcap/tidb/sessionctx"
	"github.com/pingcap/tidb/sessiontxn"
	"github.com/pingcap/tidb/sessiontxn/isolation"
	"github.com/pingcap/tidb/sessiontxn/legacy"
	"github.com/pingcap/tidb/sessiontxn/staleread"
)

func init() {
	sessiontxn.GetTxnManager = getTxnManager
}

func getTxnManager(sctx sessionctx.Context) sessiontxn.TxnManager {
	if manager, ok := sctx.GetSessionVars().TxnManager.(sessiontxn.TxnManager); ok {
		return manager
	}

	manager := newTxnManager(sctx)
	sctx.GetSessionVars().TxnManager = manager
	return manager
}

// txnManager implements sessiontxn.TxnManager
type txnManager struct {
	sctx sessionctx.Context

	ctxProvider sessiontxn.TxnContextProvider
}

func newTxnManager(sctx sessionctx.Context) *txnManager {
	return &txnManager{sctx: sctx}
}

func (m *txnManager) GetTxnInfoSchema() infoschema.InfoSchema {
	if m.ctxProvider == nil {
		return nil
	}
	return m.ctxProvider.GetTxnInfoSchema()
}

func (m *txnManager) GetStmtReadTS() (uint64, error) {
	if m.ctxProvider == nil {
		return 0, errors.New("context provider not set")
	}
	return m.ctxProvider.GetStmtReadTS()
}

func (m *txnManager) GetStmtForUpdateTS() (uint64, error) {
	if m.ctxProvider == nil {
		return 0, errors.New("context provider not set")
	}
	return m.ctxProvider.GetStmtForUpdateTS()
}

func (m *txnManager) GetContextProvider() sessiontxn.TxnContextProvider {
	return m.ctxProvider
}

func (m *txnManager) EnterNewTxn(ctx context.Context, r *sessiontxn.EnterNewTxnRequest) error {
	ctxProvider, err := m.newProviderWithRequest(r)
	if err != nil {
		return err
	}

	m.ctxProvider = ctxProvider
	if err = m.ctxProvider.OnInitialize(ctx, r.Type); err != nil {
		return err
	}

	if r.Type == sessiontxn.EnterNewTxnWithBeginStmt {
		m.sctx.GetSessionVars().SetInTxn(true)
	}
	return nil
}

// OnStmtStart is the hook that should be called when a new statement started
func (m *txnManager) OnStmtStart(ctx context.Context) error {
	if m.ctxProvider == nil {
		return errors.New("context provider not set")
	}
	return m.ctxProvider.OnStmtStart(ctx)
}

// OnStmtErrorForNextAction is the hook that should be called when a new statement get an error
func (m *txnManager) OnStmtErrorForNextAction(point sessiontxn.StmtErrorHandlePoint, err error) (sessiontxn.StmtErrorAction, error) {
	if m.ctxProvider == nil {
		return sessiontxn.NoIdea()
	}
	return m.ctxProvider.OnStmtErrorForNextAction(point, err)
}

// OnStmtRetry is the hook that should be called when a statement retry
func (m *txnManager) OnStmtRetry(ctx context.Context) error {
	if m.ctxProvider == nil {
		return errors.New("context provider not set")
	}
	return m.ctxProvider.OnStmtRetry(ctx)
}

<<<<<<< HEAD
func (m *txnManager) Advise(tp sessiontxn.AdviceType, val ...any) error {
	if m.ctxProvider != nil {
		return m.ctxProvider.Advise(tp, val)
=======
func (m *txnManager) Advise(tp sessiontxn.AdviceType) error {
	if m.ctxProvider != nil {
		return m.ctxProvider.Advise(tp)
>>>>>>> 22e9f4dc
	}
	return nil
}

<<<<<<< HEAD
func (m *txnManager) newProviderWithRequest(r *sessiontxn.EnterNewTxnRequest) (sessiontxn.TxnContextProvider, error) {
=======
func (m *txnManager) newProviderWithRequest(r *sessiontxn.EnterNewTxnRequest) sessiontxn.TxnContextProvider {
>>>>>>> 22e9f4dc
	if r.Provider != nil {
		return r.Provider, nil
	}

	txnMode := r.TxnMode
	if txnMode == "" {
		txnMode = m.sctx.GetSessionVars().TxnMode
	}

	if r.StaleReadTS > 0 {
		return staleread.NewStalenessTxnContextProvider(m.sctx, r.StaleReadTS, nil), nil
	}

	if txnMode == "" || txnMode == ast.Optimistic {
		return isolation.NewOptimisticTxnContextProvider(m.sctx, r.CausalConsistencyOnly), nil
	}

	if txnMode != ast.Pessimistic {
		return nil, errors.Errorf("Invalid txn mode '%s'", txnMode)
	}

	switch m.sctx.GetSessionVars().IsolationLevelForNewTxn() {
	case ast.ReadCommitted:
		return isolation.NewPessimisticRCTxnContextProvider(m.sctx, r.CausalConsistencyOnly), nil
	}

	if txnMode == ast.Pessimistic {
		switch m.sctx.GetSessionVars().IsolationLevelForNewTxn() {
		case ast.ReadCommitted:
			return isolation.NewPessimisticRCTxnContextProvider(m.sctx, r.CausalConsistencyOnly)
		}
	}

	return &legacy.SimpleTxnContextProvider{
		Sctx:                  m.sctx,
		Pessimistic:           txnMode == ast.Pessimistic,
		CausalConsistencyOnly: r.CausalConsistencyOnly,
		UpdateForUpdateTS:     executor.UpdateForUpdateTS,
	}, nil
}<|MERGE_RESOLUTION|>--- conflicted
+++ resolved
@@ -119,24 +119,14 @@
 	return m.ctxProvider.OnStmtRetry(ctx)
 }
 
-<<<<<<< HEAD
 func (m *txnManager) Advise(tp sessiontxn.AdviceType, val ...any) error {
 	if m.ctxProvider != nil {
 		return m.ctxProvider.Advise(tp, val)
-=======
-func (m *txnManager) Advise(tp sessiontxn.AdviceType) error {
-	if m.ctxProvider != nil {
-		return m.ctxProvider.Advise(tp)
->>>>>>> 22e9f4dc
 	}
 	return nil
 }
 
-<<<<<<< HEAD
 func (m *txnManager) newProviderWithRequest(r *sessiontxn.EnterNewTxnRequest) (sessiontxn.TxnContextProvider, error) {
-=======
-func (m *txnManager) newProviderWithRequest(r *sessiontxn.EnterNewTxnRequest) sessiontxn.TxnContextProvider {
->>>>>>> 22e9f4dc
 	if r.Provider != nil {
 		return r.Provider, nil
 	}
@@ -166,7 +156,7 @@
 	if txnMode == ast.Pessimistic {
 		switch m.sctx.GetSessionVars().IsolationLevelForNewTxn() {
 		case ast.ReadCommitted:
-			return isolation.NewPessimisticRCTxnContextProvider(m.sctx, r.CausalConsistencyOnly)
+			return isolation.NewPessimisticRCTxnContextProvider(m.sctx, r.CausalConsistencyOnly), nil
 		}
 	}
 
