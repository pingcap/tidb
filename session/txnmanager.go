--- conflicted
+++ resolved
@@ -94,7 +94,6 @@
 	return ts, nil
 }
 
-<<<<<<< HEAD
 func (m *txnManager) GetTxnScope() string {
 	if m.ctxProvider == nil {
 		return ""
@@ -107,7 +106,8 @@
 		return ""
 	}
 	return m.ctxProvider.GetReadReplicaScope()
-=======
+}
+
 func (m *txnManager) GetReadSnapshot() (kv.Snapshot, error) {
 	if m.ctxProvider == nil {
 		return nil, errors.New("context provider not set")
@@ -120,7 +120,6 @@
 		return nil, errors.New("context provider not set")
 	}
 	return m.ctxProvider.GetSnapshotWithStmtForUpdateTS()
->>>>>>> 57ff1448
 }
 
 func (m *txnManager) GetContextProvider() sessiontxn.TxnContextProvider {
