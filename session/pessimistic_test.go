--- conflicted
+++ resolved
@@ -960,9 +960,6 @@
 	tk.MustExec("commit")
 	waitErr := <-done
 	c.Assert(waitErr, IsNil)
-<<<<<<< HEAD
-=======
-	c.Assert(time.Since(start), Less, 1*time.Second)
 }
 
 func (s *testPessimisticSuite) TestPessimisticLockReadValue(c *C) {
@@ -986,5 +983,4 @@
 	tk2.MustQuery("select * from t where j = 1 for update").Check(testkit.Rows("1 1 1"))
 	tk2.MustQuery("select * from t where j = 1 for update").Check(testkit.Rows("1 1 1"))
 	tk2.MustExec("commit")
->>>>>>> d9120981
 }