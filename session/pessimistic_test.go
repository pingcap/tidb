// Copyright 2019 PingCAP, Inc.
//
// Licensed under the Apache License, Version 2.0 (the "License");
// you may not use this file except in compliance with the License.
// You may obtain a copy of the License at
//
//     http://www.apache.org/licenses/LICENSE-2.0
//
// Unless required by applicable law or agreed to in writing, software
// distributed under the License is distributed on an "AS IS" BASIS,
// See the License for the specific language governing permissions and
// limitations under the License.

package session_test

import (
	"fmt"
	"sync"
	"sync/atomic"
	"time"

	. "github.com/pingcap/check"
	"github.com/pingcap/errors"
	"github.com/pingcap/parser/mysql"
	"github.com/pingcap/parser/terror"
	"github.com/pingcap/tidb/domain"
	"github.com/pingcap/tidb/kv"
	"github.com/pingcap/tidb/session"
	"github.com/pingcap/tidb/store/mockstore"
	"github.com/pingcap/tidb/store/mockstore/mocktikv"
	"github.com/pingcap/tidb/store/tikv"
	"github.com/pingcap/tidb/tablecodec"
	"github.com/pingcap/tidb/util/codec"
	"github.com/pingcap/tidb/util/testkit"
	"github.com/pingcap/tidb/util/testleak"
)

var _ = Suite(&testPessimisticSuite{})

type testPessimisticSuite struct {
	cluster   *mocktikv.Cluster
	mvccStore mocktikv.MVCCStore
	store     kv.Storage
	dom       *domain.Domain
}

func (s *testPessimisticSuite) SetUpSuite(c *C) {
	testleak.BeforeTest()
	// Set it to 300ms for testing lock resolve.
	tikv.PessimisticLockTTL = 300
	s.cluster = mocktikv.NewCluster()
	mocktikv.BootstrapWithSingleStore(s.cluster)
	s.mvccStore = mocktikv.MustNewMVCCStore()
	store, err := mockstore.NewMockTikvStore(
		mockstore.WithCluster(s.cluster),
		mockstore.WithMVCCStore(s.mvccStore),
	)
	c.Assert(err, IsNil)
	s.store = store
	session.SetSchemaLease(0)
	session.DisableStats4Test()
	s.dom, err = session.BootstrapSession(s.store)
	s.dom.GetGlobalVarsCache().Disable()
	c.Assert(err, IsNil)
}

func (s *testPessimisticSuite) TearDownSuite(c *C) {
	s.dom.Close()
	s.store.Close()
	testleak.AfterTest(c)()
}

func (s *testPessimisticSuite) TestPessimisticTxn(c *C) {
	tk := testkit.NewTestKitWithInit(c, s.store)
	// Make the name has different indent for easier read.
	tk1 := testkit.NewTestKitWithInit(c, s.store)

	tk.MustExec("drop table if exists pessimistic")
	tk.MustExec("create table pessimistic (k int, v int)")
	tk.MustExec("insert into pessimistic values (1, 1)")

	// t1 lock, t2 update, t1 update and retry statement.
	tk1.MustExec("begin pessimistic")

	tk.MustExec("update pessimistic set v = 2 where v = 1")

	// Update can see the change, so this statement affects 0 roews.
	tk1.MustExec("update pessimistic set v = 3 where v = 1")
	c.Assert(tk1.Se.AffectedRows(), Equals, uint64(0))
	c.Assert(session.GetHistory(tk1.Se).Count(), Equals, 0)
	// select for update can see the change of another transaction.
	tk1.MustQuery("select * from pessimistic for update").Check(testkit.Rows("1 2"))
	// plain select can not see the change of another transaction.
	tk1.MustQuery("select * from pessimistic").Check(testkit.Rows("1 1"))
	tk1.MustExec("update pessimistic set v = 3 where v = 2")
	c.Assert(tk1.Se.AffectedRows(), Equals, uint64(1))

	// pessimistic lock doesn't block read operation of other transactions.
	tk.MustQuery("select * from pessimistic").Check(testkit.Rows("1 2"))

	tk1.MustExec("commit")
	tk1.MustQuery("select * from pessimistic").Check(testkit.Rows("1 3"))

	// t1 lock, t1 select for update, t2 wait t1.
	tk1.MustExec("begin pessimistic")
	tk1.MustExec("select * from pessimistic where k = 1 for update")
	finishCh := make(chan struct{})
	go func() {
		tk.MustExec("update pessimistic set v = 5 where k = 1")
		finishCh <- struct{}{}
	}()
	time.Sleep(time.Millisecond * 10)
	tk1.MustExec("update pessimistic set v = 3 where k = 1")
	tk1.MustExec("commit")
	<-finishCh
	tk.MustQuery("select * from pessimistic").Check(testkit.Rows("1 5"))
}

func (s *testPessimisticSuite) TestTxnMode(c *C) {
	tk := testkit.NewTestKitWithInit(c, s.store)
	tests := []struct {
		beginStmt     string
		txnMode       string
		isPessimistic bool
	}{
		{"pessimistic", "pessimistic", true},
		{"pessimistic", "optimistic", true},
		{"pessimistic", "", true},
		{"optimistic", "pessimistic", false},
		{"optimistic", "optimistic", false},
		{"optimistic", "", false},
		{"", "pessimistic", true},
		{"", "optimistic", false},
		{"", "", false},
	}
	for _, tt := range tests {
		tk.MustExec(fmt.Sprintf("set @@tidb_txn_mode = '%s'", tt.txnMode))
		tk.MustExec("begin " + tt.beginStmt)
		c.Check(tk.Se.GetSessionVars().TxnCtx.IsPessimistic, Equals, tt.isPessimistic)
		tk.MustExec("rollback")
	}

	tk.MustExec("set @@autocommit = 0")
	tk.MustExec("create table if not exists txn_mode (a int)")
	tests2 := []struct {
		txnMode       string
		isPessimistic bool
	}{
		{"pessimistic", true},
		{"optimistic", false},
		{"", false},
	}
	for _, tt := range tests2 {
		tk.MustExec(fmt.Sprintf("set @@tidb_txn_mode = '%s'", tt.txnMode))
		tk.MustExec("rollback")
		tk.MustExec("insert txn_mode values (1)")
		c.Check(tk.Se.GetSessionVars().TxnCtx.IsPessimistic, Equals, tt.isPessimistic)
		tk.MustExec("rollback")
	}
	tk.MustExec("set @@global.tidb_txn_mode = 'pessimistic'")
	tk1 := testkit.NewTestKitWithInit(c, s.store)
	tk1.MustQuery("select @@tidb_txn_mode").Check(testkit.Rows("pessimistic"))
	tk1.MustExec("set @@autocommit = 0")
	tk1.MustExec("insert txn_mode values (2)")
	c.Check(tk1.Se.GetSessionVars().TxnCtx.IsPessimistic, IsTrue)
	tk1.MustExec("set @@tidb_txn_mode = ''")
	tk1.MustExec("rollback")
	tk1.MustExec("insert txn_mode values (2)")
	c.Check(tk1.Se.GetSessionVars().TxnCtx.IsPessimistic, IsFalse)
	tk1.MustExec("rollback")
}

func (s *testPessimisticSuite) TestDeadlock(c *C) {
	tk := testkit.NewTestKitWithInit(c, s.store)
	tk.MustExec("drop table if exists deadlock")
	tk.MustExec("create table deadlock (k int primary key, v int)")
	tk.MustExec("insert into deadlock values (1, 1), (2, 1)")

	syncCh := make(chan struct{})
	go func() {
		tk1 := testkit.NewTestKitWithInit(c, s.store)
		tk1.MustExec("begin pessimistic")
		tk1.MustExec("update deadlock set v = v + 1 where k = 2")
		<-syncCh
		tk1.MustExec("update deadlock set v = v + 1 where k = 1")
		<-syncCh
	}()
	tk.MustExec("begin pessimistic")
	tk.MustExec("update deadlock set v = v + 1 where k = 1")
	syncCh <- struct{}{}
	time.Sleep(time.Millisecond * 10)
	_, err := tk.Exec("update deadlock set v = v + 1 where k = 2")
	e, ok := errors.Cause(err).(*terror.Error)
	c.Assert(ok, IsTrue)
	c.Assert(int(e.Code()), Equals, mysql.ErrLockDeadlock)
	syncCh <- struct{}{}
}

func (s *testPessimisticSuite) TestSingleStatementRollback(c *C) {
	tk := testkit.NewTestKitWithInit(c, s.store)
	tk2 := testkit.NewTestKitWithInit(c, s.store)

	tk.MustExec("drop table if exists pessimistic")
	tk.MustExec("create table single_statement (id int primary key, v int)")
	tk.MustExec("insert into single_statement values (1, 1), (2, 1), (3, 1), (4, 1)")
	tblID := tk.GetTableID("single_statement")
	s.cluster.SplitTable(s.mvccStore, tblID, 2)
	region1Key := codec.EncodeBytes(nil, tablecodec.EncodeRowKeyWithHandle(tblID, 1))
	region1, _ := s.cluster.GetRegionByKey(region1Key)
	region1ID := region1.Id
	region2Key := codec.EncodeBytes(nil, tablecodec.EncodeRowKeyWithHandle(tblID, 3))
	region2, _ := s.cluster.GetRegionByKey(region2Key)
	region2ID := region2.Id

	syncCh := make(chan bool)
	go func() {
		tk2.MustExec("begin pessimistic")
		<-syncCh
		s.cluster.ScheduleDelay(tk2.Se.GetSessionVars().TxnCtx.StartTS, region2ID, time.Millisecond*3)
		tk2.MustExec("update single_statement set v = v + 1")
		tk2.MustExec("commit")
		<-syncCh
	}()
	tk.MustExec("begin pessimistic")
	syncCh <- true
	s.cluster.ScheduleDelay(tk.Se.GetSessionVars().TxnCtx.StartTS, region1ID, time.Millisecond*3)
	tk.MustExec("update single_statement set v = v + 1")
	tk.MustExec("commit")
	syncCh <- true
}

func (s *testPessimisticSuite) TestFirstStatementFail(c *C) {
	tk := testkit.NewTestKitWithInit(c, s.store)
	tk.MustExec("drop table if exists first")
	tk.MustExec("create table first (k int unique)")
	tk.MustExec("insert first values (1)")
	tk.MustExec("begin pessimistic")
	_, err := tk.Exec("insert first values (1)")
	c.Assert(err, NotNil)
	tk.MustExec("insert first values (2)")
	tk.MustExec("commit")
}

func (s *testPessimisticSuite) TestKeyExistsCheck(c *C) {
	tk := testkit.NewTestKitWithInit(c, s.store)
	tk.MustExec("drop table if exists chk")
	tk.MustExec("create table chk (k int primary key)")
	tk.MustExec("insert chk values (1)")
	tk.MustExec("delete from chk where k = 1")
	tk.MustExec("begin pessimistic")
	tk.MustExec("insert chk values (1)")
	tk.MustExec("commit")

	tk1 := testkit.NewTestKitWithInit(c, s.store)
	tk1.MustExec("begin optimistic")
	tk1.MustExec("insert chk values (1), (2), (3)")
	_, err := tk1.Exec("commit")
	c.Assert(err, NotNil)

	tk.MustExec("begin pessimistic")
	tk.MustExec("insert chk values (2)")
	tk.MustExec("commit")
}

func (s *testPessimisticSuite) TestInsertOnDup(c *C) {
	tk := testkit.NewTestKitWithInit(c, s.store)
	tk2 := testkit.NewTestKitWithInit(c, s.store)
	tk.MustExec("drop table if exists dup")
	tk.MustExec("create table dup (id int primary key, c int)")
	tk.MustExec("begin pessimistic")

	tk2.MustExec("insert dup values (1, 1)")
	tk.MustExec("insert dup values (1, 1) on duplicate key update c = c + 1")
	tk.MustExec("commit")
	tk.MustQuery("select * from dup").Check(testkit.Rows("1 2"))
}

func (s *testPessimisticSuite) TestPointGetKeyLock(c *C) {
	tk := testkit.NewTestKitWithInit(c, s.store)
	tk2 := testkit.NewTestKitWithInit(c, s.store)
	tk.MustExec("drop table if exists point")
	tk.MustExec("create table point (id int primary key, u int unique, c int)")
	syncCh := make(chan struct{})

	tk.MustExec("begin pessimistic")
	tk.MustExec("update point set c = c + 1 where id = 1")
	tk.MustExec("delete from point where u = 2")
	go func() {
		tk2.MustExec("begin pessimistic")
		_, err1 := tk2.Exec("insert point values (1, 1, 1)")
		c.Check(kv.ErrKeyExists.Equal(err1), IsTrue)
		_, err1 = tk2.Exec("insert point values (2, 2, 2)")
		c.Check(kv.ErrKeyExists.Equal(err1), IsTrue)
		tk2.MustExec("rollback")
		<-syncCh
	}()
	time.Sleep(time.Millisecond * 10)
	tk.MustExec("insert point values (1, 1, 1)")
	tk.MustExec("insert point values (2, 2, 2)")
	tk.MustExec("commit")
	syncCh <- struct{}{}

	tk.MustExec("begin pessimistic")
	tk.MustExec("select * from point where id = 3 for update")
	tk.MustExec("select * from point where u = 4 for update")
	go func() {
		tk2.MustExec("begin pessimistic")
		_, err1 := tk2.Exec("insert point values (3, 3, 3)")
		c.Check(kv.ErrKeyExists.Equal(err1), IsTrue)
		_, err1 = tk2.Exec("insert point values (4, 4, 4)")
		c.Check(kv.ErrKeyExists.Equal(err1), IsTrue)
		tk2.MustExec("rollback")
		<-syncCh
	}()
	time.Sleep(time.Millisecond * 10)
	tk.MustExec("insert point values (3, 3, 3)")
	tk.MustExec("insert point values (4, 4, 4)")
	tk.MustExec("commit")
	syncCh <- struct{}{}
}

func (s *testPessimisticSuite) TestBankTransfer(c *C) {
	tk := testkit.NewTestKitWithInit(c, s.store)
	tk2 := testkit.NewTestKitWithInit(c, s.store)
	tk.MustExec("drop table if exists accounts")
	tk.MustExec("create table accounts (id int primary key, c int)")
	tk.MustExec("insert accounts values (1, 100), (2, 100), (3, 100)")
	syncCh := make(chan struct{})

	tk.MustExec("begin pessimistic")
	tk.MustQuery("select * from accounts where id = 1 for update").Check(testkit.Rows("1 100"))
	go func() {
		tk2.MustExec("begin pessimistic")
		tk2.MustExec("select * from accounts where id = 2 for update")
		<-syncCh
		tk2.MustExec("select * from accounts where id = 3 for update")
		tk2.MustExec("update accounts set c = 50 where id = 2")
		tk2.MustExec("update accounts set c = 150 where id = 3")
		tk2.MustExec("commit")
		<-syncCh
	}()
	syncCh <- struct{}{}
	tk.MustQuery("select * from accounts where id = 2 for update").Check(testkit.Rows("2 50"))
	tk.MustExec("update accounts set c = 50 where id = 1")
	tk.MustExec("update accounts set c = 100 where id = 2")
	tk.MustExec("commit")
	syncCh <- struct{}{}
	tk.MustQuery("select sum(c) from accounts").Check(testkit.Rows("300"))
}

func (s *testPessimisticSuite) TestOptimisticConflicts(c *C) {
	tk := testkit.NewTestKitWithInit(c, s.store)
	tk2 := testkit.NewTestKitWithInit(c, s.store)
	tk.MustExec("drop table if exists conflict")
	tk.MustExec("create table conflict (id int primary key, c int)")
	tk.MustExec("insert conflict values (1, 1)")
	tk.MustExec("begin pessimistic")
	tk.MustQuery("select * from conflict where id = 1 for update")
	syncCh := make(chan struct{})
	go func() {
		tk2.MustExec("update conflict set c = 3 where id = 1")
		<-syncCh
	}()
	time.Sleep(time.Millisecond * 10)
	tk.MustExec("update conflict set c = 2 where id = 1")
	tk.MustExec("commit")
	syncCh <- struct{}{}
	tk.MustQuery("select c from conflict where id = 1").Check(testkit.Rows("3"))

	// Check pessimistic lock is not resolved.
	tk.MustExec("begin pessimistic")
	tk.MustExec("update conflict set c = 4 where id = 1")
	tk2.MustExec("begin optimistic")
	tk2.MustExec("update conflict set c = 5 where id = 1")
	// TODO: ResolveLock block until timeout, takes about 40s, makes CI slow!
	_, err := tk2.Exec("commit")
	c.Check(err, NotNil)

	// Update snapshotTS after a conflict, invalidate snapshot cache.
	tk.MustExec("truncate table conflict")
	tk.MustExec("insert into conflict values (1, 2)")
	tk.MustExec("begin pessimistic")
	// This SQL use BatchGet and cache data in the txn snapshot.
	// It can be changed to other SQLs that use BatchGet.
	tk.MustExec("insert ignore into conflict values (1, 2)")

	tk2.MustExec("update conflict set c = c - 1")

	// Make the txn update its forUpdateTS.
	tk.MustQuery("select * from conflict where id = 1 for update").Check(testkit.Rows("1 1"))
	// Cover a bug that the txn snapshot doesn't invalidate cache after ts change.
	tk.MustExec("insert into conflict values (1, 999) on duplicate key update c = c + 2")
	tk.MustExec("commit")
	tk.MustQuery("select * from conflict").Check(testkit.Rows("1 3"))
}

func (s *testPessimisticSuite) TestWaitLockKill(c *C) {
	// Test kill command works on waiting pessimistic lock.
	tk := testkit.NewTestKitWithInit(c, s.store)
	tk2 := testkit.NewTestKitWithInit(c, s.store)
	tk.MustExec("drop table if exists test_kill")
	tk.MustExec("create table test_kill (id int primary key, c int)")
	tk.MustExec("insert test_kill values (1, 1)")
	tk.MustExec("begin pessimistic")
	tk2.MustExec("begin pessimistic")
	tk.MustQuery("select * from test_kill where id = 1 for update")

	var wg sync.WaitGroup
	wg.Add(1)
	go func() {
		time.Sleep(500 * time.Millisecond)
		sessVars := tk2.Se.GetSessionVars()
		succ := atomic.CompareAndSwapUint32(&sessVars.Killed, 0, 1)
		c.Assert(succ, IsTrue)
		wg.Wait()
	}()
	_, err := tk2.Exec("update test_kill set c = c + 1 where id = 1")
	wg.Done()
	c.Assert(err, NotNil)
	c.Assert(terror.ErrorEqual(err, tikv.ErrQueryInterrupted), IsTrue)
	tk.MustExec("rollback")
}

<<<<<<< HEAD
func (s *testPessimisticSuite) TestKillStopTTLManager(c *C) {
	// Test killing an idle pessimistic session stop its ttlManager.
	tk := testkit.NewTestKitWithInit(c, s.store)
	tk2 := testkit.NewTestKitWithInit(c, s.store)
	tk.MustExec("drop table if exists test_kill")
	tk.MustExec("create table test_kill (id int primary key, c int)")
	tk.MustExec("insert test_kill values (1, 1)")
	tk.MustExec("begin pessimistic")
	tk2.MustExec("begin pessimistic")
	tk.MustQuery("select * from test_kill where id = 1 for update")
	sessVars := tk.Se.GetSessionVars()
	succ := atomic.CompareAndSwapUint32(&sessVars.Killed, 0, 1)
	c.Assert(succ, IsTrue)

	// This query should success rather than returning a ResolveLock error.
	tk2.MustExec("update test_kill set c = c + 1 where id = 1")
=======
func (s *testPessimisticSuite) TestInnodbLockWaitTimeout(c *C) {
	tk := testkit.NewTestKitWithInit(c, s.store)
	tk.MustExec("drop table if exists tk")
	tk.MustExec("create table tk (c1 int primary key, c2 int)")
	tk.MustExec("insert into tk values(1,1),(2,2),(3,3),(4,4),(5,5)")
	// tk set global
	tk.MustExec("set global innodb_lock_wait_timeout = 3")
	tk.MustQuery(`show variables like "innodb_lock_wait_timeout"`).Check(testkit.Rows("innodb_lock_wait_timeout 50"))

	tk2 := testkit.NewTestKitWithInit(c, s.store)
	tk2.MustQuery(`show variables like "innodb_lock_wait_timeout"`).Check(testkit.Rows("innodb_lock_wait_timeout 3"))
	tk2.MustExec("set innodb_lock_wait_timeout = 2")
	tk2.MustQuery(`show variables like "innodb_lock_wait_timeout"`).Check(testkit.Rows("innodb_lock_wait_timeout 2"))

	tk3 := testkit.NewTestKitWithInit(c, s.store)
	tk3.MustQuery(`show variables like "innodb_lock_wait_timeout"`).Check(testkit.Rows("innodb_lock_wait_timeout 3"))
	tk3.MustExec("set innodb_lock_wait_timeout = 1")
	tk3.MustQuery(`show variables like "innodb_lock_wait_timeout"`).Check(testkit.Rows("innodb_lock_wait_timeout 1"))

	tk2.MustExec("set @@autocommit = 0")
	tk3.MustExec("set @@autocommit = 0")

	tk4 := testkit.NewTestKitWithInit(c, s.store)
	tk4.MustQuery(`show variables like "innodb_lock_wait_timeout"`).Check(testkit.Rows("innodb_lock_wait_timeout 3"))
	tk4.MustExec("set @@autocommit = 0")

	// tk2 lock c1 = 1
	tk2.MustExec("begin pessimistic")
	tk2.MustExec("select * from tk where c1 = 1 for update") // lock succ c1 = 1

	// tk3 try lock c1 = 1 timeout 1sec
	tk3.MustExec("begin pessimistic")
	start := time.Now()
	_, err := tk3.Exec("select * from tk where c1 = 1 for update")
	c.Check(time.Since(start), GreaterEqual, time.Duration(1000*time.Millisecond))
	c.Check(time.Since(start), LessEqual, time.Duration(1100*time.Millisecond)) // unit test diff should not be too big
	c.Check(err.Error(), Equals, tikv.ErrLockWaitTimeout.Error())

	tk4.MustExec("begin pessimistic")
	tk4.MustExec("update tk set c2 = c2 + 1 where c1 = 2") // lock succ c1 = 2 by update
	start = time.Now()
	_, err = tk2.Exec("update tk set c2 = c2 - 1 where c1 = 2")
	c.Check(time.Since(start), GreaterEqual, time.Duration(2000*time.Millisecond))
	c.Check(time.Since(start), LessEqual, time.Duration(2100*time.Millisecond)) // unit test diff should not be too big
	c.Check(err.Error(), Equals, tikv.ErrLockWaitTimeout.Error())

	tk2.MustExec("set innodb_lock_wait_timeout = 1")
	tk2.MustQuery(`show variables like "innodb_lock_wait_timeout"`).Check(testkit.Rows("innodb_lock_wait_timeout 1"))
	start = time.Now()
	_, err = tk2.Exec("delete from tk where c1 = 2")
	c.Check(time.Since(start), GreaterEqual, time.Duration(1000*time.Millisecond))
	c.Check(time.Since(start), LessEqual, time.Duration(1100*time.Millisecond)) // unit test diff should not be too big
	c.Check(err.Error(), Equals, tikv.ErrLockWaitTimeout.Error())

	tk2.MustExec("commit")
	tk3.MustExec("commit")
	tk4.MustExec("commit")

	tk.MustQuery(`show variables like "innodb_lock_wait_timeout"`).Check(testkit.Rows("innodb_lock_wait_timeout 50"))
	tk.MustQuery(`select * from tk where c1 = 2`).Check(testkit.Rows("2 3")) // tk4 update commit work, tk2 delete should be rollbacked

	// test stmtRollBack caused by timeout but not the whole transaction
	tk2.MustExec("begin pessimistic")
	tk2.MustExec("update tk set c2 = c2 + 2 where c1 = 2")                    // tk2 lock succ c1 = 2 by update
	tk2.MustQuery(`select * from tk where c1 = 2`).Check(testkit.Rows("2 5")) // tk2 update c2 succ

	tk3.MustExec("begin pessimistic")
	tk3.MustExec("select * from tk where c1 = 3 for update") // tk3  lock c1 = 3 succ

	start = time.Now()
	_, err = tk2.Exec("delete from tk where c1 = 3") // tk2 tries to lock c1 = 3 fail, this delete should be rollback, but previous update should be keeped
	c.Check(time.Since(start), GreaterEqual, time.Duration(1000*time.Millisecond))
	c.Check(time.Since(start), LessEqual, time.Duration(1100*time.Millisecond)) // unit test diff should not be too big
	c.Check(err.Error(), Equals, tikv.ErrLockWaitTimeout.Error())

	tk2.MustExec("commit")
	tk3.MustExec("commit")

	// tk2 update succ, tk2 delete should fail
	tk.MustQuery(`select * from tk`).Check(testkit.Rows("1 1", "2 5", "3 3", "4 4", "5 5"))

	// clean
	tk.MustExec("drop table if exists tk")
>>>>>>> 4099dc0b
}<|MERGE_RESOLUTION|>--- conflicted
+++ resolved
@@ -421,7 +421,6 @@
 	tk.MustExec("rollback")
 }
 
-<<<<<<< HEAD
 func (s *testPessimisticSuite) TestKillStopTTLManager(c *C) {
 	// Test killing an idle pessimistic session stop its ttlManager.
 	tk := testkit.NewTestKitWithInit(c, s.store)
@@ -438,7 +437,8 @@
 
 	// This query should success rather than returning a ResolveLock error.
 	tk2.MustExec("update test_kill set c = c + 1 where id = 1")
-=======
+}
+
 func (s *testPessimisticSuite) TestInnodbLockWaitTimeout(c *C) {
 	tk := testkit.NewTestKitWithInit(c, s.store)
 	tk.MustExec("drop table if exists tk")
@@ -522,5 +522,4 @@
 
 	// clean
 	tk.MustExec("drop table if exists tk")
->>>>>>> 4099dc0b
 }