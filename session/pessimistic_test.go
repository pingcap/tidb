--- conflicted
+++ resolved
@@ -1834,7 +1834,6 @@
 	tk.MustExec("insert into t values (3, 2) on duplicate key update id = values(id) and c = values(c)")
 	tk.MustExec("commit")
 	tk2.MustExec("admin check table t")
-<<<<<<< HEAD
 
 	// Test pessimistic retry for unique index amend.
 	tk2.MustExec("drop table if exists t;")
@@ -1874,7 +1873,6 @@
 	tk2.MustExec("admin check table t")
 	err = <-errCh
 	c.Assert(err, Equals, nil)
-=======
 }
 
 func (s *testPessimisticSuite) TestResolveStalePessimisticPrimaryLock(c *C) {
@@ -1943,5 +1941,4 @@
 	tk3.MustExec("rollback")
 
 	c.Assert(tk2.ExecToErr("admin check table t1"), IsNil)
->>>>>>> 39da8818
 }