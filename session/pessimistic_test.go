// Copyright 2019 PingCAP, Inc.
//
// Licensed under the Apache License, Version 2.0 (the "License");
// you may not use this file except in compliance with the License.
// You may obtain a copy of the License at
//
//     http://www.apache.org/licenses/LICENSE-2.0
//
// Unless required by applicable law or agreed to in writing, software
// distributed under the License is distributed on an "AS IS" BASIS,
// See the License for the specific language governing permissions and
// limitations under the License.

package session_test

import (
	"fmt"
	"sync"
	"sync/atomic"
	"time"

	. "github.com/pingcap/check"
	"github.com/pingcap/errors"
	"github.com/pingcap/parser/mysql"
	"github.com/pingcap/parser/terror"
	"github.com/pingcap/tidb/domain"
	"github.com/pingcap/tidb/kv"
	"github.com/pingcap/tidb/session"
	"github.com/pingcap/tidb/store/mockstore"
	"github.com/pingcap/tidb/store/mockstore/mocktikv"
	"github.com/pingcap/tidb/store/tikv"
	"github.com/pingcap/tidb/tablecodec"
	"github.com/pingcap/tidb/util/codec"
	"github.com/pingcap/tidb/util/testkit"
	"github.com/pingcap/tidb/util/testleak"
)

var _ = Suite(&testPessimisticSuite{})

type testPessimisticSuite struct {
	cluster   *mocktikv.Cluster
	mvccStore mocktikv.MVCCStore
	store     kv.Storage
	dom       *domain.Domain
}

func (s *testPessimisticSuite) SetUpSuite(c *C) {
	testleak.BeforeTest()
	// Set it to 300ms for testing lock resolve.
	tikv.PessimisticLockTTL = 300
	s.cluster = mocktikv.NewCluster()
	mocktikv.BootstrapWithSingleStore(s.cluster)
	s.mvccStore = mocktikv.MustNewMVCCStore()
	store, err := mockstore.NewMockTikvStore(
		mockstore.WithCluster(s.cluster),
		mockstore.WithMVCCStore(s.mvccStore),
	)
	c.Assert(err, IsNil)
	s.store = store
	session.SetSchemaLease(0)
	session.DisableStats4Test()
	s.dom, err = session.BootstrapSession(s.store)
	s.dom.GetGlobalVarsCache().Disable()
	c.Assert(err, IsNil)
	tikv.PrewriteMaxBackoff = 500
}

func (s *testPessimisticSuite) TearDownSuite(c *C) {
	tikv.PrewriteMaxBackoff = 20000
	s.dom.Close()
	s.store.Close()
	testleak.AfterTest(c)()
}

func (s *testPessimisticSuite) TestPessimisticTxn(c *C) {
	tk := testkit.NewTestKitWithInit(c, s.store)
	// Make the name has different indent for easier read.
	tk1 := testkit.NewTestKitWithInit(c, s.store)

	tk.MustExec("drop table if exists pessimistic")
	tk.MustExec("create table pessimistic (k int, v int)")
	tk.MustExec("insert into pessimistic values (1, 1)")

	// t1 lock, t2 update, t1 update and retry statement.
	tk1.MustExec("begin pessimistic")

	tk.MustExec("update pessimistic set v = 2 where v = 1")

	// Update can see the change, so this statement affects 0 roews.
	tk1.MustExec("update pessimistic set v = 3 where v = 1")
	c.Assert(tk1.Se.AffectedRows(), Equals, uint64(0))
	c.Assert(session.GetHistory(tk1.Se).Count(), Equals, 0)
	// select for update can see the change of another transaction.
	tk1.MustQuery("select * from pessimistic for update").Check(testkit.Rows("1 2"))
	// plain select can not see the change of another transaction.
	tk1.MustQuery("select * from pessimistic").Check(testkit.Rows("1 1"))
	tk1.MustExec("update pessimistic set v = 3 where v = 2")
	c.Assert(tk1.Se.AffectedRows(), Equals, uint64(1))

	// pessimistic lock doesn't block read operation of other transactions.
	tk.MustQuery("select * from pessimistic").Check(testkit.Rows("1 2"))

	tk1.MustExec("commit")
	tk1.MustQuery("select * from pessimistic").Check(testkit.Rows("1 3"))

	// t1 lock, t1 select for update, t2 wait t1.
	tk1.MustExec("begin pessimistic")
	tk1.MustExec("select * from pessimistic where k = 1 for update")
	finishCh := make(chan struct{})
	go func() {
		tk.MustExec("update pessimistic set v = 5 where k = 1")
		finishCh <- struct{}{}
	}()
	time.Sleep(time.Millisecond * 10)
	tk1.MustExec("update pessimistic set v = 3 where k = 1")
	tk1.MustExec("commit")
	<-finishCh
	tk.MustQuery("select * from pessimistic").Check(testkit.Rows("1 5"))
}

func (s *testPessimisticSuite) TestTxnMode(c *C) {
	tk := testkit.NewTestKitWithInit(c, s.store)
	tests := []struct {
		beginStmt     string
		txnMode       string
		isPessimistic bool
	}{
		{"pessimistic", "pessimistic", true},
		{"pessimistic", "optimistic", true},
		{"pessimistic", "", true},
		{"optimistic", "pessimistic", false},
		{"optimistic", "optimistic", false},
		{"optimistic", "", false},
		{"", "pessimistic", true},
		{"", "optimistic", false},
		{"", "", false},
	}
	for _, tt := range tests {
		tk.MustExec(fmt.Sprintf("set @@tidb_txn_mode = '%s'", tt.txnMode))
		tk.MustExec("begin " + tt.beginStmt)
		c.Check(tk.Se.GetSessionVars().TxnCtx.IsPessimistic, Equals, tt.isPessimistic)
		tk.MustExec("rollback")
	}

	tk.MustExec("set @@autocommit = 0")
	tk.MustExec("create table if not exists txn_mode (a int)")
	tests2 := []struct {
		txnMode       string
		isPessimistic bool
	}{
		{"pessimistic", true},
		{"optimistic", false},
		{"", false},
	}
	for _, tt := range tests2 {
		tk.MustExec(fmt.Sprintf("set @@tidb_txn_mode = '%s'", tt.txnMode))
		tk.MustExec("rollback")
		tk.MustExec("insert txn_mode values (1)")
		c.Check(tk.Se.GetSessionVars().TxnCtx.IsPessimistic, Equals, tt.isPessimistic)
		tk.MustExec("rollback")
	}
	tk.MustExec("set @@global.tidb_txn_mode = 'pessimistic'")
	tk1 := testkit.NewTestKitWithInit(c, s.store)
	tk1.MustQuery("select @@tidb_txn_mode").Check(testkit.Rows("pessimistic"))
	tk1.MustExec("set @@autocommit = 0")
	tk1.MustExec("insert txn_mode values (2)")
	c.Check(tk1.Se.GetSessionVars().TxnCtx.IsPessimistic, IsTrue)
	tk1.MustExec("set @@tidb_txn_mode = ''")
	tk1.MustExec("rollback")
	tk1.MustExec("insert txn_mode values (2)")
	c.Check(tk1.Se.GetSessionVars().TxnCtx.IsPessimistic, IsFalse)
	tk1.MustExec("rollback")
}

func (s *testPessimisticSuite) TestDeadlock(c *C) {
	tk := testkit.NewTestKitWithInit(c, s.store)
	tk.MustExec("drop table if exists deadlock")
	tk.MustExec("create table deadlock (k int primary key, v int)")
	tk.MustExec("insert into deadlock values (1, 1), (2, 1)")

	syncCh := make(chan struct{})
	go func() {
		tk1 := testkit.NewTestKitWithInit(c, s.store)
		tk1.MustExec("begin pessimistic")
		tk1.MustExec("update deadlock set v = v + 1 where k = 2")
		<-syncCh
		tk1.MustExec("update deadlock set v = v + 1 where k = 1")
		<-syncCh
	}()
	tk.MustExec("begin pessimistic")
	tk.MustExec("update deadlock set v = v + 1 where k = 1")
	syncCh <- struct{}{}
	time.Sleep(time.Millisecond * 10)
	_, err := tk.Exec("update deadlock set v = v + 1 where k = 2")
	e, ok := errors.Cause(err).(*terror.Error)
	c.Assert(ok, IsTrue)
	c.Assert(int(e.Code()), Equals, mysql.ErrLockDeadlock)
	syncCh <- struct{}{}
}

func (s *testPessimisticSuite) TestSingleStatementRollback(c *C) {
	tk := testkit.NewTestKitWithInit(c, s.store)
	tk2 := testkit.NewTestKitWithInit(c, s.store)

	tk.MustExec("drop table if exists pessimistic")
	tk.MustExec("create table single_statement (id int primary key, v int)")
	tk.MustExec("insert into single_statement values (1, 1), (2, 1), (3, 1), (4, 1)")
	tblID := tk.GetTableID("single_statement")
	s.cluster.SplitTable(s.mvccStore, tblID, 2)
	region1Key := codec.EncodeBytes(nil, tablecodec.EncodeRowKeyWithHandle(tblID, 1))
	region1, _ := s.cluster.GetRegionByKey(region1Key)
	region1ID := region1.Id
	region2Key := codec.EncodeBytes(nil, tablecodec.EncodeRowKeyWithHandle(tblID, 3))
	region2, _ := s.cluster.GetRegionByKey(region2Key)
	region2ID := region2.Id

	syncCh := make(chan bool)
	go func() {
		tk2.MustExec("begin pessimistic")
		<-syncCh
		s.cluster.ScheduleDelay(tk2.Se.GetSessionVars().TxnCtx.StartTS, region2ID, time.Millisecond*3)
		tk2.MustExec("update single_statement set v = v + 1")
		tk2.MustExec("commit")
		<-syncCh
	}()
	tk.MustExec("begin pessimistic")
	syncCh <- true
	s.cluster.ScheduleDelay(tk.Se.GetSessionVars().TxnCtx.StartTS, region1ID, time.Millisecond*3)
	tk.MustExec("update single_statement set v = v + 1")
	tk.MustExec("commit")
	syncCh <- true
}

func (s *testPessimisticSuite) TestFirstStatementFail(c *C) {
	tk := testkit.NewTestKitWithInit(c, s.store)
	tk.MustExec("drop table if exists first")
	tk.MustExec("create table first (k int unique)")
	tk.MustExec("insert first values (1)")
	tk.MustExec("begin pessimistic")
	_, err := tk.Exec("insert first values (1)")
	c.Assert(err, NotNil)
	tk.MustExec("insert first values (2)")
	tk.MustExec("commit")
}

func (s *testPessimisticSuite) TestKeyExistsCheck(c *C) {
	tk := testkit.NewTestKitWithInit(c, s.store)
	tk.MustExec("drop table if exists chk")
	tk.MustExec("create table chk (k int primary key)")
	tk.MustExec("insert chk values (1)")
	tk.MustExec("delete from chk where k = 1")
	tk.MustExec("begin pessimistic")
	tk.MustExec("insert chk values (1)")
	tk.MustExec("commit")

	tk1 := testkit.NewTestKitWithInit(c, s.store)
	tk1.MustExec("begin optimistic")
	tk1.MustExec("insert chk values (1), (2), (3)")
	_, err := tk1.Exec("commit")
	c.Assert(err, NotNil)

	tk.MustExec("begin pessimistic")
	tk.MustExec("insert chk values (2)")
	tk.MustExec("commit")
}

func (s *testPessimisticSuite) TestInsertOnDup(c *C) {
	tk := testkit.NewTestKitWithInit(c, s.store)
	tk2 := testkit.NewTestKitWithInit(c, s.store)
	tk.MustExec("drop table if exists dup")
	tk.MustExec("create table dup (id int primary key, c int)")
	tk.MustExec("begin pessimistic")

	tk2.MustExec("insert dup values (1, 1)")
	tk.MustExec("insert dup values (1, 1) on duplicate key update c = c + 1")
	tk.MustExec("commit")
	tk.MustQuery("select * from dup").Check(testkit.Rows("1 2"))
}

func (s *testPessimisticSuite) TestPointGetKeyLock(c *C) {
	tk := testkit.NewTestKitWithInit(c, s.store)
	tk2 := testkit.NewTestKitWithInit(c, s.store)
	tk.MustExec("drop table if exists point")
	tk.MustExec("create table point (id int primary key, u int unique, c int)")
	syncCh := make(chan struct{})

	tk.MustExec("begin pessimistic")
	tk.MustExec("update point set c = c + 1 where id = 1")
	tk.MustExec("delete from point where u = 2")
	go func() {
		tk2.MustExec("begin pessimistic")
		_, err1 := tk2.Exec("insert point values (1, 1, 1)")
		c.Check(kv.ErrKeyExists.Equal(err1), IsTrue)
		_, err1 = tk2.Exec("insert point values (2, 2, 2)")
		c.Check(kv.ErrKeyExists.Equal(err1), IsTrue)
		tk2.MustExec("rollback")
		<-syncCh
	}()
	time.Sleep(time.Millisecond * 10)
	tk.MustExec("insert point values (1, 1, 1)")
	tk.MustExec("insert point values (2, 2, 2)")
	tk.MustExec("commit")
	syncCh <- struct{}{}

	tk.MustExec("begin pessimistic")
	tk.MustExec("select * from point where id = 3 for update")
	tk.MustExec("select * from point where u = 4 for update")
	go func() {
		tk2.MustExec("begin pessimistic")
		_, err1 := tk2.Exec("insert point values (3, 3, 3)")
		c.Check(kv.ErrKeyExists.Equal(err1), IsTrue)
		_, err1 = tk2.Exec("insert point values (4, 4, 4)")
		c.Check(kv.ErrKeyExists.Equal(err1), IsTrue)
		tk2.MustExec("rollback")
		<-syncCh
	}()
	time.Sleep(time.Millisecond * 10)
	tk.MustExec("insert point values (3, 3, 3)")
	tk.MustExec("insert point values (4, 4, 4)")
	tk.MustExec("commit")
	syncCh <- struct{}{}
}

func (s *testPessimisticSuite) TestBankTransfer(c *C) {
	tk := testkit.NewTestKitWithInit(c, s.store)
	tk2 := testkit.NewTestKitWithInit(c, s.store)
	tk.MustExec("drop table if exists accounts")
	tk.MustExec("create table accounts (id int primary key, c int)")
	tk.MustExec("insert accounts values (1, 100), (2, 100), (3, 100)")
	syncCh := make(chan struct{})

	tk.MustExec("begin pessimistic")
	tk.MustQuery("select * from accounts where id = 1 for update").Check(testkit.Rows("1 100"))
	go func() {
		tk2.MustExec("begin pessimistic")
		tk2.MustExec("select * from accounts where id = 2 for update")
		<-syncCh
		tk2.MustExec("select * from accounts where id = 3 for update")
		tk2.MustExec("update accounts set c = 50 where id = 2")
		tk2.MustExec("update accounts set c = 150 where id = 3")
		tk2.MustExec("commit")
		<-syncCh
	}()
	syncCh <- struct{}{}
	tk.MustQuery("select * from accounts where id = 2 for update").Check(testkit.Rows("2 50"))
	tk.MustExec("update accounts set c = 50 where id = 1")
	tk.MustExec("update accounts set c = 100 where id = 2")
	tk.MustExec("commit")
	syncCh <- struct{}{}
	tk.MustQuery("select sum(c) from accounts").Check(testkit.Rows("300"))
}

func (s *testPessimisticSuite) TestOptimisticConflicts(c *C) {
	tk := testkit.NewTestKitWithInit(c, s.store)
	tk2 := testkit.NewTestKitWithInit(c, s.store)
	tk.MustExec("drop table if exists conflict")
	tk.MustExec("create table conflict (id int primary key, c int)")
	tk.MustExec("insert conflict values (1, 1)")
	tk.MustExec("begin pessimistic")
	tk.MustQuery("select * from conflict where id = 1 for update")
	syncCh := make(chan struct{})
	go func() {
		tk2.MustExec("update conflict set c = 3 where id = 1")
		<-syncCh
	}()
	time.Sleep(time.Millisecond * 10)
	tk.MustExec("update conflict set c = 2 where id = 1")
	tk.MustExec("commit")
	syncCh <- struct{}{}
	tk.MustQuery("select c from conflict where id = 1").Check(testkit.Rows("3"))

	// Check pessimistic lock is not resolved.
	tk.MustExec("begin pessimistic")
	tk.MustExec("update conflict set c = 4 where id = 1")
	tk2.MustExec("begin optimistic")
	tk2.MustExec("update conflict set c = 5 where id = 1")
	_, err := tk2.Exec("commit")
	c.Check(err, NotNil)

	// Update snapshotTS after a conflict, invalidate snapshot cache.
	tk.MustExec("truncate table conflict")
	tk.MustExec("insert into conflict values (1, 2)")
	tk.MustExec("begin pessimistic")
	// This SQL use BatchGet and cache data in the txn snapshot.
	// It can be changed to other SQLs that use BatchGet.
	tk.MustExec("insert ignore into conflict values (1, 2)")

	tk2.MustExec("update conflict set c = c - 1")

	// Make the txn update its forUpdateTS.
	tk.MustQuery("select * from conflict where id = 1 for update").Check(testkit.Rows("1 1"))
	// Cover a bug that the txn snapshot doesn't invalidate cache after ts change.
	tk.MustExec("insert into conflict values (1, 999) on duplicate key update c = c + 2")
	tk.MustExec("commit")
	tk.MustQuery("select * from conflict").Check(testkit.Rows("1 3"))
}

<<<<<<< HEAD
func (s *testPessimisticSuite) TestSelectForUpdateNoWait(c *C) {
	tk := testkit.NewTestKitWithInit(c, s.store)
	tk2 := testkit.NewTestKitWithInit(c, s.store)
	tk3 := testkit.NewTestKitWithInit(c, s.store)

	tk.MustExec("drop table if exists tk")
	tk.MustExec("create table tk (c1 int primary key, c2 int)")
	tk.MustExec("insert into tk values(1,1),(2,2),(3,3),(4,4),(5,5)")

	tk.MustExec("set @@autocommit = 0")
	tk2.MustExec("set @@autocommit = 0")
	tk3.MustExec("set @@autocommit = 0")

	// point get with no autocommit
	tk.MustExec("begin pessimistic")
	tk.MustExec("select * from tk where c1 = 2 for update") // lock succ

	tk2.MustExec("begin pessimistic")
	_, err := tk2.Exec("select * from tk where c1 = 2 for update nowait")
	c.Check(err, NotNil)
	tk.MustExec("commit")
	tk2.MustExec("select * from tk where c1 = 2 for update nowait") // lock succ

	tk3.MustExec("begin pessimistic")
	_, err = tk3.Exec("select * from tk where c1 = 2 for update nowait")
	c.Check(err, NotNil)

	tk2.MustExec("commit")
	tk3.MustExec("select * from tk where c1 = 2 for update")
	tk3.MustExec("commit")
	tk.MustExec("commit")

	tk3.MustExec("begin pessimistic")
	tk3.MustExec("update tk set c2 = c2 + 1 where c1 = 3")
	tk2.MustExec("begin pessimistic")
	_, err = tk2.Exec("select * from tk where c1 = 3 for update nowait")
	c.Check(err, NotNil)
	tk3.MustExec("commit")
	tk2.MustExec("select * from tk where c1 = 3 for update nowait")
	tk2.MustExec("commit")

	tk.MustExec("commit")
	tk2.MustExec("commit")
	tk3.MustExec("commit")

	// scan with no autocommit
	tk.MustExec("begin pessimistic")
	tk.MustExec("select * from tk where c1 >= 2 for update")
	tk2.MustExec("begin pessimistic")
	_, err = tk2.Exec("select * from tk where c1 = 2 for update nowait")
	c.Check(err, NotNil)
	_, err = tk2.Exec("select * from tk where c1 > 3 for update nowait")
	c.Check(err, NotNil)
	tk2.MustExec("select * from tk where c1 = 1 for update nowait")
	tk2.MustExec("commit")
	tk.MustQuery("select * from tk where c1 >= 2 for update").Check(testkit.Rows("2 2", "3 4", "4 4", "5 5"))
	tk.MustExec("commit")
	tk.MustExec("begin pessimistic")
	tk.MustExec("update tk set c2 = c2 + 10 where c1 > 3")
	tk3.MustExec("begin pessimistic")
	_, err = tk3.Exec("select * from tk where c1 = 5 for update nowait")
	c.Check(err, NotNil)
	tk3.MustExec("select * from tk where c1 = 1 for update nowait")
	tk.MustExec("commit")
	tk3.MustQuery("select * from tk where c1 > 3 for update nowait").Check(testkit.Rows("4 14", "5 15"))
	tk3.MustExec("commit")

	//delete
	tk3.MustExec("begin pessimistic")
	tk3.MustExec("delete from tk where c1 <= 2")
	tk.MustExec("begin pessimistic")
	_, err = tk.Exec("select * from tk where c1 = 1 for update nowait")
	c.Check(err, NotNil)
	tk3.MustExec("commit")
	tk.MustQuery("select * from tk where c1 > 1 for update nowait").Check(testkit.Rows("3 4", "4 14", "5 15"))
	tk.MustExec("update tk set c2 = c2 + 1 where c1 = 5")
	tk2.MustExec("begin pessimistic")
	_, err = tk2.Exec("select * from tk where c1 = 5 for update nowait")
	c.Check(err, NotNil)
	tk.MustExec("commit")
	tk2.MustQuery("select * from tk where c1 = 5 for update nowait").Check(testkit.Rows("5 16"))
	tk2.MustExec("update tk set c2 = c2 + 1 where c1 = 5")
	tk2.MustQuery("select * from tk where c1 = 5 for update nowait").Check(testkit.Rows("5 17"))
	tk2.MustExec("commit")
=======
func (s *testPessimisticSuite) TestWaitLockKill(c *C) {
	// Test kill command works on waiting pessimistic lock.
	tk := testkit.NewTestKitWithInit(c, s.store)
	tk2 := testkit.NewTestKitWithInit(c, s.store)
	tk.MustExec("drop table if exists test_kill")
	tk.MustExec("create table test_kill (id int primary key, c int)")
	tk.MustExec("insert test_kill values (1, 1)")
	tk.MustExec("begin pessimistic")
	tk2.MustExec("begin pessimistic")
	tk.MustQuery("select * from test_kill where id = 1 for update")

	var wg sync.WaitGroup
	wg.Add(1)
	go func() {
		time.Sleep(500 * time.Millisecond)
		sessVars := tk2.Se.GetSessionVars()
		succ := atomic.CompareAndSwapUint32(&sessVars.Killed, 0, 1)
		c.Assert(succ, IsTrue)
		wg.Wait()
	}()
	_, err := tk2.Exec("update test_kill set c = c + 1 where id = 1")
	wg.Done()
	c.Assert(err, NotNil)
	c.Assert(terror.ErrorEqual(err, tikv.ErrQueryInterrupted), IsTrue)
	tk.MustExec("rollback")
>>>>>>> 4907685e
}<|MERGE_RESOLUTION|>--- conflicted
+++ resolved
@@ -395,7 +395,6 @@
 	tk.MustQuery("select * from conflict").Check(testkit.Rows("1 3"))
 }
 
-<<<<<<< HEAD
 func (s *testPessimisticSuite) TestSelectForUpdateNoWait(c *C) {
 	tk := testkit.NewTestKitWithInit(c, s.store)
 	tk2 := testkit.NewTestKitWithInit(c, s.store)
@@ -480,7 +479,8 @@
 	tk2.MustExec("update tk set c2 = c2 + 1 where c1 = 5")
 	tk2.MustQuery("select * from tk where c1 = 5 for update nowait").Check(testkit.Rows("5 17"))
 	tk2.MustExec("commit")
-=======
+}
+
 func (s *testPessimisticSuite) TestWaitLockKill(c *C) {
 	// Test kill command works on waiting pessimistic lock.
 	tk := testkit.NewTestKitWithInit(c, s.store)
@@ -506,5 +506,4 @@
 	c.Assert(err, NotNil)
 	c.Assert(terror.ErrorEqual(err, tikv.ErrQueryInterrupted), IsTrue)
 	tk.MustExec("rollback")
->>>>>>> 4907685e
 }