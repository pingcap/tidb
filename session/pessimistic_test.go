// Copyright 2019 PingCAP, Inc.
//
// Licensed under the Apache License, Version 2.0 (the "License");
// you may not use this file except in compliance with the License.
// You may obtain a copy of the License at
//
//     http://www.apache.org/licenses/LICENSE-2.0
//
// Unless required by applicable law or agreed to in writing, software
// distributed under the License is distributed on an "AS IS" BASIS,
// See the License for the specific language governing permissions and
// limitations under the License.

package session_test

import (
	"fmt"
	"sync"
	"sync/atomic"
	"time"

	. "github.com/pingcap/check"
	"github.com/pingcap/errors"
	"github.com/pingcap/failpoint"
	"github.com/pingcap/parser/mysql"
	"github.com/pingcap/parser/terror"
	"github.com/pingcap/tidb/kv"
	"github.com/pingcap/tidb/session"
	"github.com/pingcap/tidb/store/tikv"
	"github.com/pingcap/tidb/tablecodec"
	"github.com/pingcap/tidb/util/codec"
	"github.com/pingcap/tidb/util/testkit"
)

var _ = SerialSuites(&testPessimisticSuite{})

type testPessimisticSuite struct {
	testSessionSuiteBase
}

func (s *testPessimisticSuite) SetUpSuite(c *C) {
	s.testSessionSuiteBase.SetUpSuite(c)
	// Set it to 300ms for testing lock resolve.
	atomic.StoreUint64(&tikv.ManagedLockTTL, 300)
	tikv.PrewriteMaxBackoff = 500
}

func (s *testPessimisticSuite) TearDownSuite(c *C) {
	s.testSessionSuiteBase.TearDownSuite(c)
	tikv.PrewriteMaxBackoff = 20000
}

func (s *testPessimisticSuite) TestPessimisticTxn(c *C) {
	tk := testkit.NewTestKitWithInit(c, s.store)
	// Make the name has different indent for easier read.
	tk1 := testkit.NewTestKitWithInit(c, s.store)

	tk.MustExec("drop table if exists pessimistic")
	tk.MustExec("create table pessimistic (k int, v int)")
	tk.MustExec("insert into pessimistic values (1, 1)")

	// t1 lock, t2 update, t1 update and retry statement.
	tk1.MustExec("begin pessimistic")

	tk.MustExec("update pessimistic set v = 2 where v = 1")

	// Update can see the change, so this statement affects 0 roews.
	tk1.MustExec("update pessimistic set v = 3 where v = 1")
	c.Assert(tk1.Se.AffectedRows(), Equals, uint64(0))
	c.Assert(session.GetHistory(tk1.Se).Count(), Equals, 0)
	// select for update can see the change of another transaction.
	tk1.MustQuery("select * from pessimistic for update").Check(testkit.Rows("1 2"))
	// plain select can not see the change of another transaction.
	tk1.MustQuery("select * from pessimistic").Check(testkit.Rows("1 1"))
	tk1.MustExec("update pessimistic set v = 3 where v = 2")
	c.Assert(tk1.Se.AffectedRows(), Equals, uint64(1))

	// pessimistic lock doesn't block read operation of other transactions.
	tk.MustQuery("select * from pessimistic").Check(testkit.Rows("1 2"))

	tk1.MustExec("commit")
	tk1.MustQuery("select * from pessimistic").Check(testkit.Rows("1 3"))

	// t1 lock, t1 select for update, t2 wait t1.
	tk1.MustExec("begin pessimistic")
	tk1.MustExec("select * from pessimistic where k = 1 for update")
	finishCh := make(chan struct{})
	go func() {
		tk.MustExec("update pessimistic set v = 5 where k = 1")
		finishCh <- struct{}{}
	}()
	time.Sleep(time.Millisecond * 10)
	tk1.MustExec("update pessimistic set v = 3 where k = 1")
	tk1.MustExec("commit")
	<-finishCh
	tk.MustQuery("select * from pessimistic").Check(testkit.Rows("1 5"))
}

func (s *testPessimisticSuite) TestTxnMode(c *C) {
	tk := testkit.NewTestKitWithInit(c, s.store)
	tests := []struct {
		beginStmt     string
		txnMode       string
		isPessimistic bool
	}{
		{"pessimistic", "pessimistic", true},
		{"pessimistic", "optimistic", true},
		{"pessimistic", "", true},
		{"optimistic", "pessimistic", false},
		{"optimistic", "optimistic", false},
		{"optimistic", "", false},
		{"", "pessimistic", true},
		{"", "optimistic", false},
		{"", "", false},
	}
	for _, tt := range tests {
		tk.MustExec(fmt.Sprintf("set @@tidb_txn_mode = '%s'", tt.txnMode))
		tk.MustExec("begin " + tt.beginStmt)
		c.Check(tk.Se.GetSessionVars().TxnCtx.IsPessimistic, Equals, tt.isPessimistic)
		tk.MustExec("rollback")
	}

	tk.MustExec("set @@autocommit = 0")
	tk.MustExec("create table if not exists txn_mode (a int)")
	tests2 := []struct {
		txnMode       string
		isPessimistic bool
	}{
		{"pessimistic", true},
		{"optimistic", false},
		{"", false},
	}
	for _, tt := range tests2 {
		tk.MustExec(fmt.Sprintf("set @@tidb_txn_mode = '%s'", tt.txnMode))
		tk.MustExec("rollback")
		tk.MustExec("insert txn_mode values (1)")
		c.Check(tk.Se.GetSessionVars().TxnCtx.IsPessimistic, Equals, tt.isPessimistic)
		tk.MustExec("rollback")
	}
	tk.MustExec("set @@global.tidb_txn_mode = 'pessimistic'")
	tk1 := testkit.NewTestKitWithInit(c, s.store)
	tk1.MustQuery("select @@tidb_txn_mode").Check(testkit.Rows("pessimistic"))
	tk1.MustExec("set @@autocommit = 0")
	tk1.MustExec("insert txn_mode values (2)")
	c.Check(tk1.Se.GetSessionVars().TxnCtx.IsPessimistic, IsTrue)
	tk1.MustExec("set @@tidb_txn_mode = ''")
	tk1.MustExec("rollback")
	tk1.MustExec("insert txn_mode values (2)")
	c.Check(tk1.Se.GetSessionVars().TxnCtx.IsPessimistic, IsFalse)
	tk1.MustExec("rollback")
}

func (s *testPessimisticSuite) TestDeadlock(c *C) {
	tk := testkit.NewTestKitWithInit(c, s.store)
	tk.MustExec("drop table if exists deadlock")
	tk.MustExec("create table deadlock (k int primary key, v int)")
	tk.MustExec("insert into deadlock values (1, 1), (2, 1)")

	syncCh := make(chan error)
	go func() {
		tk1 := testkit.NewTestKitWithInit(c, s.store)
		tk1.MustExec("begin pessimistic")
		tk1.MustExec("update deadlock set v = v + 1 where k = 2")
		syncCh <- nil
		_, err := tk1.Exec("update deadlock set v = v + 1 where k = 1")
		syncCh <- err
	}()
	tk.MustExec("begin pessimistic")
	tk.MustExec("update deadlock set v = v + 1 where k = 1")
	<-syncCh
	_, err1 := tk.Exec("update deadlock set v = v + 1 where k = 2")
	err2 := <-syncCh
	// Either err1 or err2 is deadlock error.
	var err error
	if err1 != nil {
		c.Assert(err2, IsNil)
		err = err1
	} else {
		err = err2
	}
	e, ok := errors.Cause(err).(*terror.Error)
	c.Assert(ok, IsTrue)
	c.Assert(int(e.Code()), Equals, mysql.ErrLockDeadlock)
}

func (s *testPessimisticSuite) TestSingleStatementRollback(c *C) {
	if *withTiKV {
		c.Skip("skip with tikv because cluster manipulate is not available")
	}
	tk := testkit.NewTestKitWithInit(c, s.store)
	tk2 := testkit.NewTestKitWithInit(c, s.store)

	tk.MustExec("drop table if exists pessimistic")
	tk.MustExec("create table single_statement (id int primary key, v int)")
	tk.MustExec("insert into single_statement values (1, 1), (2, 1), (3, 1), (4, 1)")
	tblID := tk.GetTableID("single_statement")
	s.cluster.SplitTable(s.mvccStore, tblID, 2)
	region1Key := codec.EncodeBytes(nil, tablecodec.EncodeRowKeyWithHandle(tblID, 1))
	region1, _ := s.cluster.GetRegionByKey(region1Key)
	region1ID := region1.Id
	region2Key := codec.EncodeBytes(nil, tablecodec.EncodeRowKeyWithHandle(tblID, 3))
	region2, _ := s.cluster.GetRegionByKey(region2Key)
	region2ID := region2.Id

	syncCh := make(chan bool)
	c.Assert(failpoint.Enable("github.com/pingcap/tidb/store/tikv/SingleStmtDeadLockRetrySleep", "return"), IsNil)
	go func() {
		tk2.MustExec("begin pessimistic")
		<-syncCh
		// tk2 will go first, so tk will meet deadlock and retry, tk2 will resolve pessimistic rollback
		// lock on key 3 after lock ttl
		s.cluster.ScheduleDelay(tk2.Se.GetSessionVars().TxnCtx.StartTS, region2ID, time.Millisecond*3)
		tk2.MustExec("update single_statement set v = v + 1")
		tk2.MustExec("commit")
		<-syncCh
	}()
	tk.MustExec("begin pessimistic")
	syncCh <- true
	s.cluster.ScheduleDelay(tk.Se.GetSessionVars().TxnCtx.StartTS, region1ID, time.Millisecond*10)
	tk.MustExec("update single_statement set v = v + 1")
	tk.MustExec("commit")
	c.Assert(failpoint.Disable("github.com/pingcap/tidb/store/tikv/SingleStmtDeadLockRetrySleep"), IsNil)
	syncCh <- true
}

func (s *testPessimisticSuite) TestFirstStatementFail(c *C) {
	tk := testkit.NewTestKitWithInit(c, s.store)
	tk.MustExec("drop table if exists first")
	tk.MustExec("create table first (k int unique)")
	tk.MustExec("insert first values (1)")
	tk.MustExec("begin pessimistic")
	_, err := tk.Exec("insert first values (1)")
	c.Assert(err, NotNil)
	tk.MustExec("insert first values (2)")
	tk.MustExec("commit")
}

func (s *testPessimisticSuite) TestKeyExistsCheck(c *C) {
	tk := testkit.NewTestKitWithInit(c, s.store)
	tk.MustExec("drop table if exists chk")
	tk.MustExec("create table chk (k int primary key)")
	tk.MustExec("insert chk values (1)")
	tk.MustExec("delete from chk where k = 1")
	tk.MustExec("begin pessimistic")
	tk.MustExec("insert chk values (1)")
	tk.MustExec("commit")

	tk1 := testkit.NewTestKitWithInit(c, s.store)
	tk1.MustExec("begin optimistic")
	tk1.MustExec("insert chk values (1), (2), (3)")
	_, err := tk1.Exec("commit")
	c.Assert(err, NotNil)

	tk.MustExec("begin pessimistic")
	tk.MustExec("insert chk values (2)")
	tk.MustExec("commit")
}

func (s *testPessimisticSuite) TestInsertOnDup(c *C) {
	tk := testkit.NewTestKitWithInit(c, s.store)
	tk2 := testkit.NewTestKitWithInit(c, s.store)
	tk.MustExec("drop table if exists dup")
	tk.MustExec("create table dup (id int primary key, c int)")
	tk.MustExec("begin pessimistic")

	tk2.MustExec("insert dup values (1, 1)")
	tk.MustExec("insert dup values (1, 1) on duplicate key update c = c + 1")
	tk.MustExec("commit")
	tk.MustQuery("select * from dup").Check(testkit.Rows("1 2"))
}

func (s *testPessimisticSuite) TestPointGetKeyLock(c *C) {
	tk := testkit.NewTestKitWithInit(c, s.store)
	tk2 := testkit.NewTestKitWithInit(c, s.store)
	tk.MustExec("drop table if exists point")
	tk.MustExec("create table point (id int primary key, u int unique, c int)")
	syncCh := make(chan struct{})

	tk.MustExec("begin pessimistic")
	tk.MustExec("update point set c = c + 1 where id = 1")
	tk.MustExec("delete from point where u = 2")
	go func() {
		tk2.MustExec("begin pessimistic")
		_, err1 := tk2.Exec("insert point values (1, 1, 1)")
		c.Check(kv.ErrKeyExists.Equal(err1), IsTrue)
		_, err1 = tk2.Exec("insert point values (2, 2, 2)")
		c.Check(kv.ErrKeyExists.Equal(err1), IsTrue)
		tk2.MustExec("rollback")
		<-syncCh
	}()
	time.Sleep(time.Millisecond * 10)
	tk.MustExec("insert point values (1, 1, 1)")
	tk.MustExec("insert point values (2, 2, 2)")
	tk.MustExec("commit")
	syncCh <- struct{}{}

	tk.MustExec("begin pessimistic")
	tk.MustExec("select * from point where id = 3 for update")
	tk.MustExec("select * from point where u = 4 for update")
	go func() {
		tk2.MustExec("begin pessimistic")
		_, err1 := tk2.Exec("insert point values (3, 3, 3)")
		c.Check(kv.ErrKeyExists.Equal(err1), IsTrue)
		_, err1 = tk2.Exec("insert point values (4, 4, 4)")
		c.Check(kv.ErrKeyExists.Equal(err1), IsTrue)
		tk2.MustExec("rollback")
		<-syncCh
	}()
	time.Sleep(time.Millisecond * 10)
	tk.MustExec("insert point values (3, 3, 3)")
	tk.MustExec("insert point values (4, 4, 4)")
	tk.MustExec("commit")
	syncCh <- struct{}{}
}

func (s *testPessimisticSuite) TestBankTransfer(c *C) {
	tk := testkit.NewTestKitWithInit(c, s.store)
	tk2 := testkit.NewTestKitWithInit(c, s.store)
	tk.MustExec("drop table if exists accounts")
	tk.MustExec("create table accounts (id int primary key, c int)")
	tk.MustExec("insert accounts values (1, 100), (2, 100), (3, 100)")
	syncCh := make(chan struct{})

	tk.MustExec("begin pessimistic")
	tk.MustQuery("select * from accounts where id = 1 for update").Check(testkit.Rows("1 100"))
	go func() {
		tk2.MustExec("begin pessimistic")
		tk2.MustExec("select * from accounts where id = 2 for update")
		<-syncCh
		tk2.MustExec("select * from accounts where id = 3 for update")
		tk2.MustExec("update accounts set c = 50 where id = 2")
		tk2.MustExec("update accounts set c = 150 where id = 3")
		tk2.MustExec("commit")
		<-syncCh
	}()
	syncCh <- struct{}{}
	tk.MustQuery("select * from accounts where id = 2 for update").Check(testkit.Rows("2 50"))
	tk.MustExec("update accounts set c = 50 where id = 1")
	tk.MustExec("update accounts set c = 100 where id = 2")
	tk.MustExec("commit")
	syncCh <- struct{}{}
	tk.MustQuery("select sum(c) from accounts").Check(testkit.Rows("300"))
}

func (s *testPessimisticSuite) TestLockUnchangedRowKey(c *C) {
	tk := testkit.NewTestKitWithInit(c, s.store)
	tk2 := testkit.NewTestKitWithInit(c, s.store)
	tk.MustExec("drop table if exists unchanged")
	tk.MustExec("create table unchanged (id int primary key, c int)")
	tk.MustExec("insert unchanged values (1, 1), (2, 2)")

	tk.MustExec("begin pessimistic")
	tk.MustExec("update unchanged set c = 1 where id < 2")

	tk2.MustExec("begin pessimistic")
	err := tk2.ExecToErr("select * from unchanged where id = 1 for update nowait")
	c.Assert(err, NotNil)

	tk.MustExec("rollback")

	tk2.MustQuery("select * from unchanged where id = 1 for update nowait")

	tk.MustExec("begin pessimistic")
	tk.MustExec("insert unchanged values (2, 2) on duplicate key update c = values(c)")

	err = tk2.ExecToErr("select * from unchanged where id = 2 for update nowait")
	c.Assert(err, NotNil)

	tk.MustExec("commit")

	tk2.MustQuery("select * from unchanged where id = 1 for update nowait")
	tk2.MustExec("rollback")
}

func (s *testPessimisticSuite) TestOptimisticConflicts(c *C) {
	tk := testkit.NewTestKitWithInit(c, s.store)
	tk2 := testkit.NewTestKitWithInit(c, s.store)
	tk.MustExec("drop table if exists conflict")
	tk.MustExec("create table conflict (id int primary key, c int)")
	tk.MustExec("insert conflict values (1, 1)")
	tk.MustExec("begin pessimistic")
	tk.MustQuery("select * from conflict where id = 1 for update")
	syncCh := make(chan struct{})
	go func() {
		tk2.MustExec("update conflict set c = 3 where id = 1")
		<-syncCh
	}()
	time.Sleep(time.Millisecond * 10)
	tk.MustExec("update conflict set c = 2 where id = 1")
	tk.MustExec("commit")
	syncCh <- struct{}{}
	tk.MustQuery("select c from conflict where id = 1").Check(testkit.Rows("3"))

	// Check pessimistic lock is not resolved.
	tk.MustExec("begin pessimistic")
	tk.MustExec("update conflict set c = 4 where id = 1")
	tk2.MustExec("begin optimistic")
	tk2.MustExec("update conflict set c = 5 where id = 1")
	_, err := tk2.Exec("commit")
	c.Check(err, NotNil)
	tk.MustExec("rollback")

	// Update snapshotTS after a conflict, invalidate snapshot cache.
	tk.MustExec("truncate table conflict")
	tk.MustExec("insert into conflict values (1, 2)")
	tk.MustExec("begin pessimistic")
	// This SQL use BatchGet and cache data in the txn snapshot.
	// It can be changed to other SQLs that use BatchGet.
	tk.MustExec("insert ignore into conflict values (1, 2)")

	tk2.MustExec("update conflict set c = c - 1")

	// Make the txn update its forUpdateTS.
	tk.MustQuery("select * from conflict where id = 1 for update").Check(testkit.Rows("1 1"))
	// Cover a bug that the txn snapshot doesn't invalidate cache after ts change.
	tk.MustExec("insert into conflict values (1, 999) on duplicate key update c = c + 2")
	tk.MustExec("commit")
	tk.MustQuery("select * from conflict").Check(testkit.Rows("1 3"))
}

func (s *testPessimisticSuite) TestSelectForUpdateNoWait(c *C) {
	tk := testkit.NewTestKitWithInit(c, s.store)
	tk2 := testkit.NewTestKitWithInit(c, s.store)
	tk3 := testkit.NewTestKitWithInit(c, s.store)

	tk.MustExec("drop table if exists tk")
	tk.MustExec("create table tk (c1 int primary key, c2 int)")
	tk.MustExec("insert into tk values(1,1),(2,2),(3,3),(4,4),(5,5)")

	tk.MustExec("set @@autocommit = 0")
	tk2.MustExec("set @@autocommit = 0")
	tk3.MustExec("set @@autocommit = 0")

	// point get with no autocommit
	tk.MustExec("begin pessimistic")
	tk.MustExec("select * from tk where c1 = 2 for update") // lock succ

	tk2.MustExec("begin pessimistic")
	_, err := tk2.Exec("select * from tk where c1 = 2 for update nowait")
	c.Check(err, NotNil)
	tk.MustExec("commit")
	tk2.MustExec("select * from tk where c1 = 2 for update nowait") // lock succ

	tk3.MustExec("begin pessimistic")
	_, err = tk3.Exec("select * from tk where c1 = 2 for update nowait")
	c.Check(err, NotNil)

	tk2.MustExec("commit")
	tk3.MustExec("select * from tk where c1 = 2 for update")
	tk3.MustExec("commit")
	tk.MustExec("commit")

	tk3.MustExec("begin pessimistic")
	tk3.MustExec("update tk set c2 = c2 + 1 where c1 = 3")
	tk2.MustExec("begin pessimistic")
	_, err = tk2.Exec("select * from tk where c1 = 3 for update nowait")
	c.Check(err, NotNil)
	tk3.MustExec("commit")
	tk2.MustExec("select * from tk where c1 = 3 for update nowait")
	tk2.MustExec("commit")

	tk.MustExec("commit")
	tk2.MustExec("commit")
	tk3.MustExec("commit")

	// scan with no autocommit
	tk.MustExec("begin pessimistic")
	tk.MustExec("select * from tk where c1 >= 2 for update")
	tk2.MustExec("begin pessimistic")
	_, err = tk2.Exec("select * from tk where c1 = 2 for update nowait")
	c.Check(err, NotNil)
	_, err = tk2.Exec("select * from tk where c1 > 3 for update nowait")
	c.Check(err, NotNil)
	tk2.MustExec("select * from tk where c1 = 1 for update nowait")
	tk2.MustExec("commit")
	tk.MustQuery("select * from tk where c1 >= 2 for update").Check(testkit.Rows("2 2", "3 4", "4 4", "5 5"))
	tk.MustExec("commit")
	tk.MustExec("begin pessimistic")
	tk.MustExec("update tk set c2 = c2 + 10 where c1 > 3")
	tk3.MustExec("begin pessimistic")
	_, err = tk3.Exec("select * from tk where c1 = 5 for update nowait")
	c.Check(err, NotNil)
	tk3.MustExec("select * from tk where c1 = 1 for update nowait")
	tk.MustExec("commit")
	tk3.MustQuery("select * from tk where c1 > 3 for update nowait").Check(testkit.Rows("4 14", "5 15"))
	tk3.MustExec("commit")

	//delete
	tk3.MustExec("begin pessimistic")
	tk3.MustExec("delete from tk where c1 <= 2")
	tk.MustExec("begin pessimistic")
	_, err = tk.Exec("select * from tk where c1 = 1 for update nowait")
	c.Check(err, NotNil)
	tk3.MustExec("commit")
	tk.MustQuery("select * from tk where c1 > 1 for update nowait").Check(testkit.Rows("3 4", "4 14", "5 15"))
	tk.MustExec("update tk set c2 = c2 + 1 where c1 = 5")
	tk2.MustExec("begin pessimistic")
	_, err = tk2.Exec("select * from tk where c1 = 5 for update nowait")
	c.Check(err, NotNil)
	tk.MustExec("commit")
	tk2.MustQuery("select * from tk where c1 = 5 for update nowait").Check(testkit.Rows("5 16"))
	tk2.MustExec("update tk set c2 = c2 + 1 where c1 = 5")
	tk2.MustQuery("select * from tk where c1 = 5 for update nowait").Check(testkit.Rows("5 17"))
	tk2.MustExec("commit")
}

func (s *testPessimisticSuite) TestAsyncRollBackNoWait(c *C) {
	tk := testkit.NewTestKitWithInit(c, s.store)
	tk2 := testkit.NewTestKitWithInit(c, s.store)
	tk3 := testkit.NewTestKitWithInit(c, s.store)
	tk.MustExec("drop table if exists tk")
	tk.MustExec("create table tk (c1 int primary key, c2 int)")
	tk.MustExec("insert into tk values(1,1),(2,2),(3,3),(4,4),(5,17)")

	tk.MustExec("set @@autocommit = 0")
	tk2.MustExec("set @@autocommit = 0")
	tk3.MustExec("set @@autocommit = 0")

	// test get ts failed for handlePessimisticLockError when using nowait
	// even though async rollback for pessimistic lock may rollback later locked key if get ts failed from pd
	// the txn correctness should be ensured
	c.Assert(failpoint.Enable("github.com/pingcap/tidb/executor/ExecStmtGetTsError", "return"), IsNil)
	c.Assert(failpoint.Enable("github.com/pingcap/tidb/store/tikv/AsyncRollBackSleep", "return"), IsNil)
	tk.MustExec("begin pessimistic")
	tk.MustExec("select * from tk where c1 > 0 for update nowait")
	tk2.MustExec("begin pessimistic")
	// The lock rollback of this statement is delayed by failpoint AsyncRollBackSleep.
	_, err := tk2.Exec("select * from tk where c1 > 0 for update nowait")
	c.Check(err, NotNil)
	tk.MustExec("commit")
	// This statement success for now, but its lock will be rollbacked later by the
	// lingering rollback request, as forUpdateTS doesn't change.
	tk2.MustQuery("select * from tk where c1 > 0 for update nowait")
	tk2.MustQuery("select * from tk where c1 = 5 for update nowait").Check(testkit.Rows("5 17"))
	tk3.MustExec("begin pessimistic")

	c.Skip("tk3 is blocking because tk2 didn't rollback itself")
	// tk3 succ because tk2 rollback itself.
	tk3.MustExec("update tk set c2 = 1 where c1 = 5")
	// This will not take effect because the lock of tk2 was gone.
	tk2.MustExec("update tk set c2 = c2 + 100 where c1 > 0")
	_, err = tk2.Exec("commit")
	c.Check(err, NotNil) // txn abort because pessimistic lock not found
	tk3.MustExec("commit")
	tk3.MustExec("begin pessimistic")
	tk3.MustQuery("select * from tk where c1 = 5 for update nowait").Check(testkit.Rows("5 1"))
	tk3.MustQuery("select * from tk where c1 = 4 for update nowait").Check(testkit.Rows("4 4"))
	tk3.MustQuery("select * from tk where c1 = 3 for update nowait").Check(testkit.Rows("3 3"))
	tk3.MustExec("commit")
	c.Assert(failpoint.Disable("github.com/pingcap/tidb/executor/ExecStmtGetTsError"), IsNil)
	c.Assert(failpoint.Disable("github.com/pingcap/tidb/store/tikv/AsyncRollBackSleep"), IsNil)
}

func (s *testPessimisticSuite) TestWaitLockKill(c *C) {
	// Test kill command works on waiting pessimistic lock.
	tk := testkit.NewTestKitWithInit(c, s.store)
	tk2 := testkit.NewTestKitWithInit(c, s.store)
	tk.MustExec("drop table if exists test_kill")
	tk.MustExec("create table test_kill (id int primary key, c int)")
	tk.MustExec("insert test_kill values (1, 1)")
	tk.MustExec("begin pessimistic")
	tk2.MustExec("set innodb_lock_wait_timeout = 50")
	tk2.MustExec("begin pessimistic")
	tk.MustQuery("select * from test_kill where id = 1 for update")

	var wg sync.WaitGroup
	wg.Add(1)
	go func() {
		time.Sleep(500 * time.Millisecond)
		sessVars := tk2.Se.GetSessionVars()
		succ := atomic.CompareAndSwapUint32(&sessVars.Killed, 0, 1)
		c.Assert(succ, IsTrue)
		wg.Wait()
	}()
	_, err := tk2.Exec("update test_kill set c = c + 1 where id = 1")
	wg.Done()
	c.Assert(err, NotNil)
	c.Assert(terror.ErrorEqual(err, tikv.ErrQueryInterrupted), IsTrue)
	tk.MustExec("rollback")
}

func (s *testPessimisticSuite) TestKillStopTTLManager(c *C) {
	// Test killing an idle pessimistic session stop its ttlManager.
	tk := testkit.NewTestKitWithInit(c, s.store)
	tk2 := testkit.NewTestKitWithInit(c, s.store)
	tk.MustExec("drop table if exists test_kill")
	tk.MustExec("create table test_kill (id int primary key, c int)")
	tk.MustExec("insert test_kill values (1, 1)")
	tk.MustExec("begin pessimistic")
	tk2.MustExec("begin pessimistic")
	tk.MustQuery("select * from test_kill where id = 1 for update")
	sessVars := tk.Se.GetSessionVars()
	succ := atomic.CompareAndSwapUint32(&sessVars.Killed, 0, 1)
	c.Assert(succ, IsTrue)

	// This query should success rather than returning a ResolveLock error.
	tk2.MustExec("update test_kill set c = c + 1 where id = 1")
}

func (s *testPessimisticSuite) TestConcurrentInsert(c *C) {
	tk := testkit.NewTestKitWithInit(c, s.store)
	tk.MustExec("drop table if exists tk")
	tk.MustExec("create table tk (c1 int primary key, c2 int)")
	tk.MustExec("insert tk values (1, 1)")
	tk.MustExec("create table tk1 (c1 int, c2 int)")

	tk1 := testkit.NewTestKitWithInit(c, s.store)
	tk1.MustExec("begin pessimistic")
	tk2 := testkit.NewTestKitWithInit(c, s.store)
	forUpdateTsA := tk1.Se.GetSessionVars().TxnCtx.GetForUpdateTS()
	tk1.MustQuery("select * from tk where c1 = 1 for update")
	forUpdateTsB := tk1.Se.GetSessionVars().TxnCtx.GetForUpdateTS()
	c.Assert(forUpdateTsA, Equals, forUpdateTsB)
	tk1.MustQuery("select * from tk where c1 > 0 for update")
	forUpdateTsC := tk1.Se.GetSessionVars().TxnCtx.GetForUpdateTS()
	c.Assert(forUpdateTsC, Greater, forUpdateTsB)

	tk2.MustExec("insert tk values (2, 2)")
	tk1.MustQuery("select * from tk for update").Check(testkit.Rows("1 1", "2 2"))
	tk2.MustExec("insert tk values (3, 3)")
	tk1.MustExec("update tk set c2 = c2 + 1")
	c.Assert(tk1.Se.AffectedRows(), Equals, uint64(3))
	tk2.MustExec("insert tk values (4, 4)")
	tk1.MustExec("delete from tk")
	c.Assert(tk1.Se.AffectedRows(), Equals, uint64(4))
	tk2.MustExec("insert tk values (5, 5)")
	tk1.MustExec("insert into tk1 select * from tk")
	c.Assert(tk1.Se.AffectedRows(), Equals, uint64(1))
	tk2.MustExec("insert tk values (6, 6)")
	tk1.MustExec("replace into tk1 select * from tk")
	c.Assert(tk1.Se.AffectedRows(), Equals, uint64(2))
	tk2.MustExec("insert tk values (7, 7)")
	// This test is used to test when the selectPlan is a PointGetPlan, and we didn't update its forUpdateTS.
	tk1.MustExec("insert into tk1 select * from tk where c1 = 7")
	c.Assert(tk1.Se.AffectedRows(), Equals, uint64(1))
	tk1.MustExec("commit")
}

func (s *testPessimisticSuite) TestInnodbLockWaitTimeout(c *C) {
	tk := testkit.NewTestKitWithInit(c, s.store)
	tk.MustExec("drop table if exists tk")
	tk.MustExec("create table tk (c1 int primary key, c2 int)")
	tk.MustExec("insert into tk values(1,1),(2,2),(3,3),(4,4),(5,5)")
	// tk set global
	tk.MustExec("set global innodb_lock_wait_timeout = 3")
	tk.MustQuery(`show variables like "innodb_lock_wait_timeout"`).Check(testkit.Rows("innodb_lock_wait_timeout 50"))

	tk2 := testkit.NewTestKitWithInit(c, s.store)
	tk2.MustQuery(`show variables like "innodb_lock_wait_timeout"`).Check(testkit.Rows("innodb_lock_wait_timeout 3"))
	tk2.MustExec("set innodb_lock_wait_timeout = 2")
	tk2.MustQuery(`show variables like "innodb_lock_wait_timeout"`).Check(testkit.Rows("innodb_lock_wait_timeout 2"))

	tk3 := testkit.NewTestKitWithInit(c, s.store)
	tk3.MustQuery(`show variables like "innodb_lock_wait_timeout"`).Check(testkit.Rows("innodb_lock_wait_timeout 3"))
	tk3.MustExec("set innodb_lock_wait_timeout = 1")
	tk3.MustQuery(`show variables like "innodb_lock_wait_timeout"`).Check(testkit.Rows("innodb_lock_wait_timeout 1"))

	tk2.MustExec("set @@autocommit = 0")
	tk3.MustExec("set @@autocommit = 0")

	tk4 := testkit.NewTestKitWithInit(c, s.store)
	tk4.MustQuery(`show variables like "innodb_lock_wait_timeout"`).Check(testkit.Rows("innodb_lock_wait_timeout 3"))
	tk4.MustExec("set @@autocommit = 0")

	// tk2 lock c1 = 1
	tk2.MustExec("begin pessimistic")
	tk2.MustExec("select * from tk where c1 = 1 for update") // lock succ c1 = 1

	// Parallel the blocking tests to accelerate CI.
	var wg sync.WaitGroup
	wg.Add(2)
	go func() {
		defer wg.Done()
		// tk3 try lock c1 = 1 timeout 1sec
		tk3.MustExec("begin pessimistic")
		start := time.Now()
		_, err := tk3.Exec("select * from tk where c1 = 1 for update")
		c.Check(time.Since(start), GreaterEqual, time.Duration(1000*time.Millisecond))
		c.Check(time.Since(start), LessEqual, time.Duration(1100*time.Millisecond)) // unit test diff should not be too big
		c.Check(err.Error(), Equals, tikv.ErrLockWaitTimeout.Error())
		tk3.MustExec("commit")
	}()

	go func() {
		defer wg.Done()
		// tk5 try lock c1 = 1 timeout 2sec
		tk5 := testkit.NewTestKitWithInit(c, s.store)
		tk5.MustExec("set innodb_lock_wait_timeout = 2")
		tk5.MustExec("begin pessimistic")
		start := time.Now()
		_, err := tk5.Exec("update tk set c2 = c2 - 1 where c1 = 1")
		c.Check(time.Since(start), GreaterEqual, time.Duration(2000*time.Millisecond))
		c.Check(time.Since(start), LessEqual, time.Duration(2100*time.Millisecond)) // unit test diff should not be too big
		c.Check(err.Error(), Equals, tikv.ErrLockWaitTimeout.Error())
		tk5.MustExec("rollback")
	}()

	// tk4 lock c1 = 2
	tk4.MustExec("begin pessimistic")
	tk4.MustExec("update tk set c2 = c2 + 1 where c1 = 2") // lock succ c1 = 2 by update

	tk2.MustExec("set innodb_lock_wait_timeout = 1")
	tk2.MustQuery(`show variables like "innodb_lock_wait_timeout"`).Check(testkit.Rows("innodb_lock_wait_timeout 1"))

	start := time.Now()
	_, err := tk2.Exec("delete from tk where c1 = 2")
	c.Check(time.Since(start), GreaterEqual, time.Duration(1000*time.Millisecond))
	c.Check(time.Since(start), LessEqual, time.Duration(1100*time.Millisecond)) // unit test diff should not be too big
	c.Check(err.Error(), Equals, tikv.ErrLockWaitTimeout.Error())

	tk4.MustExec("commit")

	tk.MustQuery(`show variables like "innodb_lock_wait_timeout"`).Check(testkit.Rows("innodb_lock_wait_timeout 50"))
	tk.MustQuery(`select * from tk where c1 = 2`).Check(testkit.Rows("2 3")) // tk4 update commit work, tk2 delete should be rollbacked

	// test stmtRollBack caused by timeout but not the whole transaction
	tk2.MustExec("update tk set c2 = c2 + 2 where c1 = 2")                    // tk2 lock succ c1 = 2 by update
	tk2.MustQuery(`select * from tk where c1 = 2`).Check(testkit.Rows("2 5")) // tk2 update c2 succ

	tk3.MustExec("begin pessimistic")
	tk3.MustExec("select * from tk where c1 = 3 for update") // tk3  lock c1 = 3 succ

	start = time.Now()
	_, err = tk2.Exec("delete from tk where c1 = 3") // tk2 tries to lock c1 = 3 fail, this delete should be rollback, but previous update should be keeped
	c.Check(time.Since(start), GreaterEqual, time.Duration(1000*time.Millisecond))
	c.Check(time.Since(start), LessEqual, time.Duration(1100*time.Millisecond)) // unit test diff should not be too big
	c.Check(err.Error(), Equals, tikv.ErrLockWaitTimeout.Error())

	tk2.MustExec("commit")
	tk3.MustExec("commit")

	tk.MustQuery(`select * from tk where c1 = 1`).Check(testkit.Rows("1 1"))
	tk.MustQuery(`select * from tk where c1 = 2`).Check(testkit.Rows("2 5")) // tk2 update succ
	tk.MustQuery(`select * from tk where c1 = 3`).Check(testkit.Rows("3 3")) // tk2 delete should fail
	tk.MustQuery(`select * from tk where c1 = 4`).Check(testkit.Rows("4 4"))
	tk.MustQuery(`select * from tk where c1 = 5`).Check(testkit.Rows("5 5"))

	// clean
	tk.MustExec("drop table if exists tk")
	tk4.MustExec("commit")

	wg.Wait()
}

func (s *testPessimisticSuite) TestPushConditionCheckForPessimisticTxn(c *C) {
	tk := testkit.NewTestKitWithInit(c, s.store)
	tk1 := testkit.NewTestKitWithInit(c, s.store)
	defer tk.MustExec("drop table if exists t")
	tk.MustExec("drop table if exists t")
	tk.MustExec("create table t (i int key)")
	tk.MustExec("insert into t values (1)")

	tk.MustExec("set tidb_txn_mode = 'pessimistic'")
	tk.MustExec("begin")
	tk1.MustExec("delete from t where i = 1")
	tk.MustExec("insert into t values (1) on duplicate key update i = values(i)")
	tk.MustExec("commit")
	tk.MustQuery("select * from t").Check(testkit.Rows("1"))
}

func (s *testPessimisticSuite) TestInnodbLockWaitTimeoutWaitStart(c *C) {
	// prepare work
	tk := testkit.NewTestKitWithInit(c, s.store)
	defer tk.MustExec("drop table if exists tk")
	tk.MustExec("drop table if exists tk")
	tk.MustExec("create table tk (c1 int primary key, c2 int)")
	tk.MustExec("insert into tk values(1,1),(2,2),(3,3),(4,4),(5,5)")
	tk.MustExec("set global innodb_lock_wait_timeout = 1")

	// raise pessimistic transaction in tk2 and trigger failpoint returning ErrWriteConflict
	tk2 := testkit.NewTestKitWithInit(c, s.store)
	tk3 := testkit.NewTestKitWithInit(c, s.store)
	tk2.MustQuery(`show variables like "innodb_lock_wait_timeout"`).Check(testkit.Rows("innodb_lock_wait_timeout 1"))

	// tk3 gets the pessimistic lock
	tk3.MustExec("begin pessimistic")
	tk3.MustQuery("select * from tk where c1 = 1 for update")

	tk2.MustExec("begin pessimistic")
	done := make(chan error)
	c.Assert(failpoint.Enable("github.com/pingcap/tidb/store/tikv/PessimisticLockErrWriteConflict", "return"), IsNil)
	var duration time.Duration
	go func() {
		var err error
		start := time.Now()
		defer func() {
			duration = time.Since(start)
			done <- err
		}()
		_, err = tk2.Exec("select * from tk where c1 = 1 for update")
	}()
	time.Sleep(time.Millisecond * 100)
	c.Assert(failpoint.Disable("github.com/pingcap/tidb/store/tikv/PessimisticLockErrWriteConflict"), IsNil)
	waitErr := <-done
	c.Assert(waitErr, NotNil)
	c.Check(waitErr.Error(), Equals, tikv.ErrLockWaitTimeout.Error())
	c.Check(duration, GreaterEqual, time.Duration(1000*time.Millisecond))
	c.Check(duration, LessEqual, time.Duration(1100*time.Millisecond))
	tk2.MustExec("rollback")
	tk3.MustExec("commit")
}

func (s *testPessimisticSuite) TestBatchPointGetWriteConflict(c *C) {
	tk := testkit.NewTestKitWithInit(c, s.store)
	tk.MustExec("use test")
	tk1 := testkit.NewTestKitWithInit(c, s.store)
	tk1.MustExec("use test")
	tk.MustExec("drop table if exists t;")
	tk.MustExec("create table t (i int primary key, c int);")
	tk.MustExec("insert t values (1, 1), (2, 2), (3, 3)")
	tk1.MustExec("begin pessimistic")
	tk1.MustQuery("select * from t where i = 1").Check(testkit.Rows("1 1"))
	tk.MustExec("update t set c = c + 1")
	tk1.MustQuery("select * from t where i in (1, 3) for update").Check(testkit.Rows("1 2", "3 4"))
	tk1.MustExec("commit")
}

func (s *testPessimisticSuite) TestPessimisticReadCommitted(c *C) {
	tk := testkit.NewTestKitWithInit(c, s.store)
	tk.MustExec("use test")
	tk1 := testkit.NewTestKitWithInit(c, s.store)
	tk1.MustExec("use test")

	tk.MustExec("set tidb_txn_mode = 'pessimistic'")
	tk1.MustExec("set tidb_txn_mode = 'pessimistic'")

	// test SI
	tk.MustExec("drop table if exists t;")
	tk.MustExec("create table t(i int key);")
	tk.MustExec("insert into t values (1);")
	tk.MustQuery("select * from t").Check(testkit.Rows("1"))

	tk.MustExec("begin;")
	tk1.MustExec("begin;")
	tk.MustExec("update t set i = -i;")

	var wg sync.WaitGroup
	wg.Add(1)
	go func() {
		tk1.MustExec("update t set i = -i;")
		wg.Done()
	}()
	tk.MustExec("commit;")
	wg.Wait()

	tk1.MustExec("commit;")

	// test RC
	tk.MustExec("set tx_isolation = 'READ-COMMITTED'")
	tk1.MustExec("set tx_isolation = 'READ-COMMITTED'")

	tk.MustExec("drop table if exists t;")
	tk.MustExec("create table t(i int key);")
	tk.MustExec("insert into t values (1);")
	tk.MustQuery("select * from t").Check(testkit.Rows("1"))

	tk.MustExec("begin;")
	tk1.MustExec("begin;")
	tk.MustExec("update t set i = -i;")

	wg.Add(1)
	go func() {
		tk1.MustExec("update t set i = -i;")
		wg.Done()
	}()
	tk.MustExec("commit;")
	wg.Wait()

	tk1.MustExec("commit;")

	tk.MustExec("drop table if exists t;")
	tk.MustExec("create table t(i int key, j int unique key, k int, l int, m int, key (k));")
	tk.MustExec("insert into t values (1, 1, 1, 1, 1);")

	// Set it back to RR to test set transaction statement.
	tk.MustExec("set tx_isolation = 'REPEATABLE-READ'")
	tk1.MustExec("set tx_isolation = 'REPEATABLE-READ'")

	// test one shot and some reads.
	tk.MustExec("set transaction isolation level read committed")
	tk.MustExec("begin;")

	// test table reader
	tk.MustQuery("select l from t where l = 1").Check(testkit.Rows("1"))
	tk1.MustExec("update t set l = l + 1 where l = 1;")
	tk.MustQuery("select l from t where l = 2").Check(testkit.Rows("2"))
	tk1.MustExec("update t set l = l + 1 where l = 2;")
	tk.MustQuery("select l from t where l = 3").Check(testkit.Rows("3"))

	// test index reader
	tk.MustQuery("select k from t where k = 1").Check(testkit.Rows("1"))
	tk1.MustExec("update t set k = k + 1 where k = 1;")
	tk.MustQuery("select k from t where k = 2").Check(testkit.Rows("2"))
	tk1.MustExec("update t set k = k + 1 where k = 2;")
	tk.MustQuery("select k from t where k = 3").Check(testkit.Rows("3"))

	// test double read
	tk.MustQuery("select m from t where k = 3").Check(testkit.Rows("1"))
	tk1.MustExec("update t set m = m + 1 where k = 3;")
	tk.MustQuery("select m from t where k = 3").Check(testkit.Rows("2"))
	tk1.MustExec("update t set m = m + 1 where k = 3;")
	tk.MustQuery("select m from t where k = 3").Check(testkit.Rows("3"))

	// test point get plan
	tk.MustQuery("select m from t where i = 1").Check(testkit.Rows("3"))
	tk1.MustExec("update t set m = m + 1 where i = 1;")
	tk.MustQuery("select m from t where i = 1").Check(testkit.Rows("4"))
	tk1.MustExec("update t set m = m + 1 where j = 1;")
	tk.MustQuery("select m from t where j = 1").Check(testkit.Rows("5"))

	// test batch point get plan
	tk1.MustExec("insert into t values (2, 2, 2, 2, 2);")
	tk.MustQuery("select m from t where i in (1, 2)").Check(testkit.Rows("5", "2"))
	tk1.MustExec("update t set m = m + 1 where i in (1, 2);")
	tk.MustQuery("select m from t where i in (1, 2)").Check(testkit.Rows("6", "3"))
	tk1.MustExec("update t set m = m + 1 where j in (1, 2);")
	tk.MustQuery("select m from t where j in (1, 2)").Check(testkit.Rows("7", "4"))

	tk.MustExec("commit;")

	// test for NewTxn()
	tk.MustExec("set tx_isolation = 'READ-COMMITTED'")
	tk.MustExec("begin optimistic;")
	tk.MustQuery("select m from t where j in (1, 2)").Check(testkit.Rows("7", "4"))
	tk.MustExec("begin pessimistic;")
	tk.MustQuery("select m from t where j in (1, 2)").Check(testkit.Rows("7", "4"))
	tk.MustExec("commit;")
}

func (s *testPessimisticSuite) TestPessimisticCommitReadLock(c *C) {
	// set lock ttl to 3s, tk1 lock wait timeout is 2s
	atomic.StoreUint64(&tikv.ManagedLockTTL, 3000)
	defer atomic.StoreUint64(&tikv.ManagedLockTTL, 300)
	tk := testkit.NewTestKitWithInit(c, s.store)
	tk.MustExec("use test")
	tk1 := testkit.NewTestKitWithInit(c, s.store)
	tk1.MustExec("use test")

	tk.MustExec("set tidb_txn_mode = 'pessimistic'")
	tk1.MustExec("set tidb_txn_mode = 'pessimistic'")
	tk1.MustExec("set innodb_lock_wait_timeout = 2")

	tk.MustExec("drop table if exists t;")
	tk.MustExec("create table t(i int key primary key, j int);")
	tk.MustExec("insert into t values (1, 2);")
	tk.MustQuery("select * from t").Check(testkit.Rows("1 2"))

	// tk lock one row
	tk.MustExec("begin;")
	tk.MustQuery("select * from t for update").Check(testkit.Rows("1 2"))
	tk1.MustExec("begin;")
	done := make(chan error)
	go func() {
		var err error
		defer func() {
			done <- err
		}()
		// let txn not found could be checked by lock wait timeout utility
		err = failpoint.Enable("github.com/pingcap/tidb/store/tikv/txnNotFoundRetTTL", "return")
		if err != nil {
			return
		}
		_, err = tk1.Exec("update t set j = j + 1 where i = 1")
		if err != nil {
			return
		}
		err = failpoint.Disable("github.com/pingcap/tidb/store/tikv/txnNotFoundRetTTL")
		if err != nil {
			return
		}
		_, err = tk1.Exec("commit")
	}()
	// let the lock be hold for a while
	time.Sleep(time.Millisecond * 50)
	tk.MustExec("commit")
	waitErr := <-done
	c.Assert(waitErr, IsNil)
<<<<<<< HEAD
	c.Assert(time.Since(start), Less, 1*time.Second)
}

func (s *testPessimisticSuite) TestRCWaitTSOTwice(c *C) {
	tk := testkit.NewTestKitWithInit(c, s.store)
	tk.MustExec("use test")
	tk.MustExec("create table t (i int key)")
	tk.MustExec("insert into t values (1)")
	tk.MustExec("set tidb_txn_mode = 'pessimistic'")
	tk.MustExec("set tx_isolation = 'read-committed'")
	tk.MustExec("set autocommit = 0")
	tk.MustQuery("select * from t where i = 1").Check(testkit.Rows("1"))
	tk.MustExec("rollback")
=======
}

func (s *testPessimisticSuite) TestPessimisticLockReadValue(c *C) {
	tk := testkit.NewTestKitWithInit(c, s.store)
	tk.MustExec("use test")
	tk.MustExec("drop table if exists t;")
	tk.MustExec("create table t(i int, j int, k int, unique key uk(j));")
	tk.MustExec("insert into t values (1, 1, 1);")

	// tk1 will left op_lock record
	tk1 := testkit.NewTestKitWithInit(c, s.store)
	tk1.MustExec("use test")
	tk1.MustExec("begin optimistic")
	tk1.MustQuery("select * from t where j = 1 for update").Check(testkit.Rows("1 1 1"))
	tk1.MustQuery("select * from t where j = 1 for update").Check(testkit.Rows("1 1 1"))
	tk1.MustExec("commit")

	// tk2 pessimistic lock read value
	tk2 := testkit.NewTestKitWithInit(c, s.store)
	tk2.MustExec("begin pessimistic")
	tk2.MustQuery("select * from t where j = 1 for update").Check(testkit.Rows("1 1 1"))
	tk2.MustQuery("select * from t where j = 1 for update").Check(testkit.Rows("1 1 1"))
	tk2.MustExec("commit")
>>>>>>> 5dbe82b7
}<|MERGE_RESOLUTION|>--- conflicted
+++ resolved
@@ -975,8 +975,29 @@
 	tk.MustExec("commit")
 	waitErr := <-done
 	c.Assert(waitErr, IsNil)
-<<<<<<< HEAD
-	c.Assert(time.Since(start), Less, 1*time.Second)
+}
+
+func (s *testPessimisticSuite) TestPessimisticLockReadValue(c *C) {
+	tk := testkit.NewTestKitWithInit(c, s.store)
+	tk.MustExec("use test")
+	tk.MustExec("drop table if exists t;")
+	tk.MustExec("create table t(i int, j int, k int, unique key uk(j));")
+	tk.MustExec("insert into t values (1, 1, 1);")
+
+	// tk1 will left op_lock record
+	tk1 := testkit.NewTestKitWithInit(c, s.store)
+	tk1.MustExec("use test")
+	tk1.MustExec("begin optimistic")
+	tk1.MustQuery("select * from t where j = 1 for update").Check(testkit.Rows("1 1 1"))
+	tk1.MustQuery("select * from t where j = 1 for update").Check(testkit.Rows("1 1 1"))
+	tk1.MustExec("commit")
+
+	// tk2 pessimistic lock read value
+	tk2 := testkit.NewTestKitWithInit(c, s.store)
+	tk2.MustExec("begin pessimistic")
+	tk2.MustQuery("select * from t where j = 1 for update").Check(testkit.Rows("1 1 1"))
+	tk2.MustQuery("select * from t where j = 1 for update").Check(testkit.Rows("1 1 1"))
+	tk2.MustExec("commit")
 }
 
 func (s *testPessimisticSuite) TestRCWaitTSOTwice(c *C) {
@@ -989,29 +1010,4 @@
 	tk.MustExec("set autocommit = 0")
 	tk.MustQuery("select * from t where i = 1").Check(testkit.Rows("1"))
 	tk.MustExec("rollback")
-=======
-}
-
-func (s *testPessimisticSuite) TestPessimisticLockReadValue(c *C) {
-	tk := testkit.NewTestKitWithInit(c, s.store)
-	tk.MustExec("use test")
-	tk.MustExec("drop table if exists t;")
-	tk.MustExec("create table t(i int, j int, k int, unique key uk(j));")
-	tk.MustExec("insert into t values (1, 1, 1);")
-
-	// tk1 will left op_lock record
-	tk1 := testkit.NewTestKitWithInit(c, s.store)
-	tk1.MustExec("use test")
-	tk1.MustExec("begin optimistic")
-	tk1.MustQuery("select * from t where j = 1 for update").Check(testkit.Rows("1 1 1"))
-	tk1.MustQuery("select * from t where j = 1 for update").Check(testkit.Rows("1 1 1"))
-	tk1.MustExec("commit")
-
-	// tk2 pessimistic lock read value
-	tk2 := testkit.NewTestKitWithInit(c, s.store)
-	tk2.MustExec("begin pessimistic")
-	tk2.MustQuery("select * from t where j = 1 for update").Check(testkit.Rows("1 1 1"))
-	tk2.MustQuery("select * from t where j = 1 for update").Check(testkit.Rows("1 1 1"))
-	tk2.MustExec("commit")
->>>>>>> 5dbe82b7
 }