--- conflicted
+++ resolved
@@ -245,7 +245,6 @@
 	tk.MustExec("commit")
 }
 
-<<<<<<< HEAD
 func (s *testPessimisticSuite) TestInsertOnDup(c *C) {
 	tk := testkit.NewTestKitWithInit(c, s.store)
 	tk2 := testkit.NewTestKitWithInit(c, s.store)
@@ -259,8 +258,6 @@
 	tk.MustQuery("select * from dup").Check(testkit.Rows("1 2"))
 }
 
-=======
->>>>>>> 018a5e22
 func (s *testPessimisticSuite) TestKeyExistsCheck(c *C) {
 	tk := testkit.NewTestKitWithInit(c, s.store)
 	tk.MustExec("drop table if exists chk")
@@ -280,8 +277,6 @@
 	tk.MustExec("begin pessimistic")
 	tk.MustExec("insert chk values (2)")
 	tk.MustExec("commit")
-<<<<<<< HEAD
-=======
 }
 
 func (s *testPessimisticSuite) TestInsertOnDup(c *C) {
@@ -339,5 +334,4 @@
 	tk.MustExec("insert point values (4, 4, 4)")
 	tk.MustExec("commit")
 	syncCh <- struct{}{}
->>>>>>> 018a5e22
 }