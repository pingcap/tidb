--- conflicted
+++ resolved
@@ -2833,17 +2833,9 @@
 			extension.ConnConnected,
 			extension.ConnHandshakeAccepted,
 		}, logs.types)
-<<<<<<< HEAD
 		conn1 := logs.infos[0]
-=======
-		conn1 = logs.infos[0]
-		conn2 = conn1
-		conn2.User = "root"
-		conn2.DB = "test"
-
 		require.Equal(t, "127.0.0.1", conn1.ClientIP)
 		require.Equal(t, "127.0.0.1", conn1.ServerIP)
->>>>>>> 65a318fc
 		require.Empty(t, conn1.User)
 		require.Empty(t, conn1.DB)
 		require.Equal(t, int(ts.port), conn1.ServerPort)
@@ -2903,17 +2895,9 @@
 			extension.ConnHandshakeRejected,
 			extension.ConnDisconnected,
 		}, logs.types)
-<<<<<<< HEAD
 		conn1 := logs.infos[0]
-=======
-		conn1 = logs.infos[0]
-		conn2 = conn1
-		conn2.User = "noexist"
-		conn2.DB = "test"
-
 		require.Equal(t, "127.0.0.1", conn1.ClientIP)
 		require.Equal(t, "127.0.0.1", conn1.ServerIP)
->>>>>>> 65a318fc
 		require.Empty(t, conn1.User)
 		require.Empty(t, conn1.DB)
 		require.Equal(t, int(ts.port), conn1.ServerPort)
