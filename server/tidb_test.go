// Copyright 2015 PingCAP, Inc.
//
// Licensed under the Apache License, Version 2.0 (the "License");
// you may not use this file except in compliance with the License.
// You may obtain a copy of the License at
//
//     http://www.apache.org/licenses/LICENSE-2.0
//
// Unless required by applicable law or agreed to in writing, software
// distributed under the License is distributed on an "AS IS" BASIS,
// WITHOUT WARRANTIES OR CONDITIONS OF ANY KIND, either express or implied.
// See the License for the specific language governing permissions and
// limitations under the License.
//go:build !race
// +build !race

package server

import (
	"bytes"
	"context"
	"crypto/rand"
	"crypto/rsa"
	"crypto/tls"
	"crypto/x509"
	"crypto/x509/pkix"
	"database/sql"
	"encoding/pem"
	"fmt"
	"math/big"
	"net/http"
	"os"
	"path/filepath"
	"strings"
	"sync"
	"testing"
	"time"

	"github.com/go-sql-driver/mysql"
	"github.com/pingcap/errors"
	"github.com/pingcap/failpoint"
	"github.com/pingcap/tidb/config"
	"github.com/pingcap/tidb/domain"
	"github.com/pingcap/tidb/kv"
	"github.com/pingcap/tidb/parser"
	tmysql "github.com/pingcap/tidb/parser/mysql"
	"github.com/pingcap/tidb/session"
	"github.com/pingcap/tidb/store/mockstore"
	"github.com/pingcap/tidb/testkit"
	"github.com/pingcap/tidb/util"
	"github.com/pingcap/tidb/util/cpuprofile"
	"github.com/pingcap/tidb/util/logutil"
	"github.com/pingcap/tidb/util/plancodec"
<<<<<<< HEAD
	"github.com/pingcap/tidb/util/topsql"
	"github.com/pingcap/tidb/util/topsql/collector"
	mockTopSQLTraceCPU "github.com/pingcap/tidb/util/topsql/collector/mock"
=======
	"github.com/pingcap/tidb/util/topsql/reporter"
	mockTopSQLReporter "github.com/pingcap/tidb/util/topsql/reporter/mock"
	topsqlstate "github.com/pingcap/tidb/util/topsql/state"
	"github.com/pingcap/tidb/util/topsql/stmtstats"
	"github.com/pingcap/tidb/util/topsql/tracecpu"
	mockTopSQLTraceCPU "github.com/pingcap/tidb/util/topsql/tracecpu/mock"
>>>>>>> a8ce4af9
	"github.com/stretchr/testify/require"
)

type tidbTestSuite struct {
	*testServerClient
	tidbdrv *TiDBDriver
	server  *Server
	domain  *domain.Domain
	store   kv.Storage
}

func createTidbTestSuite(t *testing.T) (*tidbTestSuite, func()) {
	ts := &tidbTestSuite{testServerClient: newTestServerClient()}

	// setup tidbTestSuite
	var err error
	ts.store, err = mockstore.NewMockStore()
	session.DisableStats4Test()
	require.NoError(t, err)
	ts.domain, err = session.BootstrapSession(ts.store)
	require.NoError(t, err)
	ts.tidbdrv = NewTiDBDriver(ts.store)
	cfg := newTestConfig()
	cfg.Port = ts.port
	cfg.Status.ReportStatus = true
	cfg.Status.StatusPort = ts.statusPort
	cfg.Performance.TCPKeepAlive = true
	err = logutil.InitLogger(cfg.Log.ToLogConfig())
	require.NoError(t, err)

	server, err := NewServer(cfg, ts.tidbdrv)
	require.NoError(t, err)
	ts.port = getPortFromTCPAddr(server.listener.Addr())
	ts.statusPort = getPortFromTCPAddr(server.statusListener.Addr())
	ts.server = server
	go func() {
		err := ts.server.Run()
		require.NoError(t, err)
	}()
	ts.waitUntilServerOnline()

	cleanup := func() {
		if ts.domain != nil {
			ts.domain.Close()
		}
		if ts.server != nil {
			ts.server.Close()
		}
		if ts.store != nil {
			require.NoError(t, ts.store.Close())
		}
	}

	return ts, cleanup
}

type tidbTestTopSQLSuite struct {
	*tidbTestSuite
}

func createTidbTestTopSQLSuite(t *testing.T) (*tidbTestTopSQLSuite, func()) {
	base, cleanup := createTidbTestSuite(t)

	ts := &tidbTestTopSQLSuite{base}

	// Initialize global variable for top-sql test.
	db, err := sql.Open("mysql", ts.getDSN())
	require.NoError(t, err)
	defer func() {
		err := db.Close()
		require.NoError(t, err)
	}()

	dbt := testkit.NewDBTestKit(t, db)
	dbt.MustExec("set @@global.tidb_top_sql_precision_seconds=1;")
	dbt.MustExec("set @@global.tidb_top_sql_report_interval_seconds=2;")
	dbt.MustExec("set @@global.tidb_top_sql_max_statement_count=5;")

	err = cpuprofile.StartCPUProfiler()
	require.NoError(t, err)

	cleanFn := func() {
		cleanup()
		cpuprofile.StopCPUProfiler()
	}

	return ts, cleanFn
}

func TestRegression(t *testing.T) {
	ts, cleanup := createTidbTestSuite(t)
	defer cleanup()
	if regression {
		ts.runTestRegression(t, nil, "Regression")
	}
}

func TestUint64(t *testing.T) {
	ts, cleanup := createTidbTestSuite(t)
	defer cleanup()

	ts.runTestPrepareResultFieldType(t)
}

func TestSpecialType(t *testing.T) {
	ts, cleanup := createTidbTestSuite(t)
	defer cleanup()

	ts.runTestSpecialType(t)
}

func TestPreparedString(t *testing.T) {
	ts, cleanup := createTidbTestSuite(t)
	defer cleanup()

	ts.runTestPreparedString(t)
}

func TestPreparedTimestamp(t *testing.T) {
	ts, cleanup := createTidbTestSuite(t)
	defer cleanup()

	ts.runTestPreparedTimestamp(t)
}

func TestConcurrentUpdate(t *testing.T) {
	ts, cleanup := createTidbTestSuite(t)
	defer cleanup()

	ts.runTestConcurrentUpdate(t)
}

func TestErrorCode(t *testing.T) {
	ts, cleanup := createTidbTestSuite(t)
	defer cleanup()

	ts.runTestErrorCode(t)
}

func TestAuth(t *testing.T) {
	ts, cleanup := createTidbTestSuite(t)
	defer cleanup()

	ts.runTestAuth(t)
	ts.runTestIssue3682(t)
}

func TestIssues(t *testing.T) {
	ts, cleanup := createTidbTestSuite(t)
	defer cleanup()

	ts.runTestIssue3662(t)
	ts.runTestIssue3680(t)
	ts.runTestIssue22646(t)
}

func TestDBNameEscape(t *testing.T) {
	ts, cleanup := createTidbTestSuite(t)
	defer cleanup()
	ts.runTestDBNameEscape(t)
}

func TestResultFieldTableIsNull(t *testing.T) {
	ts, cleanup := createTidbTestSuite(t)
	defer cleanup()

	ts.runTestResultFieldTableIsNull(t)
}

func TestStatusAPI(t *testing.T) {
	ts, cleanup := createTidbTestSuite(t)
	defer cleanup()

	ts.runTestStatusAPI(t)
}

func TestStatusPort(t *testing.T) {
	ts, cleanup := createTidbTestSuite(t)
	defer cleanup()

	cfg := newTestConfig()
	cfg.Port = 0
	cfg.Status.ReportStatus = true
	cfg.Status.StatusPort = ts.statusPort
	cfg.Performance.TCPKeepAlive = true

	server, err := NewServer(cfg, ts.tidbdrv)
	require.Error(t, err)
	require.Nil(t, server)
}

func TestStatusAPIWithTLS(t *testing.T) {
	ts, cleanup := createTidbTestSuite(t)
	defer cleanup()

	caCert, caKey, err := generateCert(0, "TiDB CA 2", nil, nil, "/tmp/ca-key-2.pem", "/tmp/ca-cert-2.pem")
	require.NoError(t, err)
	_, _, err = generateCert(1, "tidb-server-2", caCert, caKey, "/tmp/server-key-2.pem", "/tmp/server-cert-2.pem")
	require.NoError(t, err)

	defer func() {
		os.Remove("/tmp/ca-key-2.pem")
		os.Remove("/tmp/ca-cert-2.pem")
		os.Remove("/tmp/server-key-2.pem")
		os.Remove("/tmp/server-cert-2.pem")
	}()

	cli := newTestServerClient()
	cli.statusScheme = "https"
	cfg := newTestConfig()
	cfg.Port = cli.port
	cfg.Status.StatusPort = cli.statusPort
	cfg.Security.ClusterSSLCA = "/tmp/ca-cert-2.pem"
	cfg.Security.ClusterSSLCert = "/tmp/server-cert-2.pem"
	cfg.Security.ClusterSSLKey = "/tmp/server-key-2.pem"
	server, err := NewServer(cfg, ts.tidbdrv)
	require.NoError(t, err)
	cli.port = getPortFromTCPAddr(server.listener.Addr())
	cli.statusPort = getPortFromTCPAddr(server.statusListener.Addr())
	go func() {
		err := server.Run()
		require.NoError(t, err)
	}()
	time.Sleep(time.Millisecond * 100)

	// https connection should work.
	ts.runTestStatusAPI(t)

	// but plain http connection should fail.
	cli.statusScheme = "http"
	_, err = cli.fetchStatus("/status") // nolint: bodyclose
	require.Error(t, err)

	server.Close()
}

func TestStatusAPIWithTLSCNCheck(t *testing.T) {
	ts, cleanup := createTidbTestSuite(t)
	defer cleanup()

	caPath := filepath.Join(os.TempDir(), "ca-cert-cn.pem")
	serverKeyPath := filepath.Join(os.TempDir(), "server-key-cn.pem")
	serverCertPath := filepath.Join(os.TempDir(), "server-cert-cn.pem")
	client1KeyPath := filepath.Join(os.TempDir(), "client-key-cn-check-a.pem")
	client1CertPath := filepath.Join(os.TempDir(), "client-cert-cn-check-a.pem")
	client2KeyPath := filepath.Join(os.TempDir(), "client-key-cn-check-b.pem")
	client2CertPath := filepath.Join(os.TempDir(), "client-cert-cn-check-b.pem")

	caCert, caKey, err := generateCert(0, "TiDB CA CN CHECK", nil, nil, filepath.Join(os.TempDir(), "ca-key-cn.pem"), caPath)
	require.NoError(t, err)
	_, _, err = generateCert(1, "tidb-server-cn-check", caCert, caKey, serverKeyPath, serverCertPath)
	require.NoError(t, err)
	_, _, err = generateCert(2, "tidb-client-cn-check-a", caCert, caKey, client1KeyPath, client1CertPath, func(c *x509.Certificate) {
		c.Subject.CommonName = "tidb-client-1"
	})
	require.NoError(t, err)
	_, _, err = generateCert(3, "tidb-client-cn-check-b", caCert, caKey, client2KeyPath, client2CertPath, func(c *x509.Certificate) {
		c.Subject.CommonName = "tidb-client-2"
	})
	require.NoError(t, err)

	cli := newTestServerClient()
	cli.statusScheme = "https"
	cfg := newTestConfig()
	cfg.Port = cli.port
	cfg.Status.StatusPort = cli.statusPort
	cfg.Security.ClusterSSLCA = caPath
	cfg.Security.ClusterSSLCert = serverCertPath
	cfg.Security.ClusterSSLKey = serverKeyPath
	cfg.Security.ClusterVerifyCN = []string{"tidb-client-2"}
	server, err := NewServer(cfg, ts.tidbdrv)
	require.NoError(t, err)

	cli.port = getPortFromTCPAddr(server.listener.Addr())
	cli.statusPort = getPortFromTCPAddr(server.statusListener.Addr())
	go func() {
		err := server.Run()
		require.NoError(t, err)
	}()
	defer server.Close()
	time.Sleep(time.Millisecond * 100)

	hc := newTLSHttpClient(t, caPath,
		client1CertPath,
		client1KeyPath,
	)
	_, err = hc.Get(cli.statusURL("/status")) // nolint: bodyclose
	require.Error(t, err)

	hc = newTLSHttpClient(t, caPath,
		client2CertPath,
		client2KeyPath,
	)
	resp, err := hc.Get(cli.statusURL("/status"))
	require.NoError(t, err)
	require.Nil(t, resp.Body.Close())
}

func newTLSHttpClient(t *testing.T, caFile, certFile, keyFile string) *http.Client {
	cert, err := tls.LoadX509KeyPair(certFile, keyFile)
	require.NoError(t, err)
	caCert, err := os.ReadFile(caFile)
	require.NoError(t, err)
	caCertPool := x509.NewCertPool()
	caCertPool.AppendCertsFromPEM(caCert)
	tlsConfig := &tls.Config{
		Certificates:       []tls.Certificate{cert},
		RootCAs:            caCertPool,
		InsecureSkipVerify: true,
	}
	tlsConfig.BuildNameToCertificate()
	return &http.Client{Transport: &http.Transport{TLSClientConfig: tlsConfig}}
}

func TestMultiStatements(t *testing.T) {
	ts, cleanup := createTidbTestSuite(t)
	defer cleanup()

	ts.runFailedTestMultiStatements(t)
	ts.runTestMultiStatements(t)
}

func TestSocketForwarding(t *testing.T) {
	osTempDir := os.TempDir()
	tempDir, err := os.MkdirTemp(osTempDir, "tidb-test.*.socket")
	require.NoError(t, err)
	socketFile := tempDir + "/tidbtest.sock" // Unix Socket does not work on Windows, so '/' should be OK
	defer os.RemoveAll(tempDir)

	ts, cleanup := createTidbTestSuite(t)
	defer cleanup()

	cli := newTestServerClient()
	cfg := newTestConfig()
	cfg.Socket = socketFile
	cfg.Port = cli.port
	os.Remove(cfg.Socket)
	cfg.Status.ReportStatus = false

	server, err := NewServer(cfg, ts.tidbdrv)
	require.NoError(t, err)
	cli.port = getPortFromTCPAddr(server.listener.Addr())
	go func() {
		err := server.Run()
		require.NoError(t, err)
	}()
	time.Sleep(time.Millisecond * 100)
	defer server.Close()

	cli.runTestRegression(t, func(config *mysql.Config) {
		config.User = "root"
		config.Net = "unix"
		config.Addr = socketFile
		config.DBName = "test"
		config.Params = map[string]string{"sql_mode": "'STRICT_ALL_TABLES'"}
	}, "SocketRegression")
}

func TestSocket(t *testing.T) {
	osTempDir := os.TempDir()
	tempDir, err := os.MkdirTemp(osTempDir, "tidb-test.*.socket")
	require.NoError(t, err)
	socketFile := tempDir + "/tidbtest.sock" // Unix Socket does not work on Windows, so '/' should be OK
	defer os.RemoveAll(tempDir)

	cfg := newTestConfig()
	cfg.Socket = socketFile
	cfg.Port = 0
	os.Remove(cfg.Socket)
	cfg.Host = ""
	cfg.Status.ReportStatus = false

	ts, cleanup := createTidbTestSuite(t)
	defer cleanup()

	server, err := NewServer(cfg, ts.tidbdrv)
	require.NoError(t, err)
	go func() {
		err := server.Run()
		require.NoError(t, err)
	}()
	time.Sleep(time.Millisecond * 100)
	defer server.Close()

	confFunc := func(config *mysql.Config) {
		config.User = "root"
		config.Net = "unix"
		config.Addr = socketFile
		config.DBName = "test"
		config.Params = map[string]string{"sql_mode": "STRICT_ALL_TABLES"}
	}
	// a fake server client, config is override, just used to run tests
	cli := newTestServerClient()
	cli.waitUntilCustomServerCanConnect(confFunc)
	cli.runTestRegression(t, confFunc, "SocketRegression")
}

func TestSocketAndIp(t *testing.T) {
	osTempDir := os.TempDir()
	tempDir, err := os.MkdirTemp(osTempDir, "tidb-test.*.socket")
	require.NoError(t, err)
	socketFile := tempDir + "/tidbtest.sock" // Unix Socket does not work on Windows, so '/' should be OK
	defer os.RemoveAll(tempDir)

	cli := newTestServerClient()
	cfg := newTestConfig()
	cfg.Socket = socketFile
	cfg.Port = cli.port
	cfg.Status.ReportStatus = false

	ts, cleanup := createTidbTestSuite(t)
	defer cleanup()

	server, err := NewServer(cfg, ts.tidbdrv)
	require.NoError(t, err)
	cli.port = getPortFromTCPAddr(server.listener.Addr())
	go func() {
		err := server.Run()
		require.NoError(t, err)
	}()
	cli.waitUntilServerCanConnect()
	defer server.Close()

	// Test with Socket connection + Setup user1@% for all host access
	cli.port = getPortFromTCPAddr(server.listener.Addr())
	defer func() {
		cli.runTests(t, func(config *mysql.Config) {
			config.User = "root"
		},
			func(dbt *testkit.DBTestKit) {
				dbt.MustExec("DROP USER IF EXISTS 'user1'@'%'")
				dbt.MustExec("DROP USER IF EXISTS 'user1'@'localhost'")
				dbt.MustExec("DROP USER IF EXISTS 'user1'@'127.0.0.1'")
			})
	}()
	cli.runTests(t, func(config *mysql.Config) {
		config.User = "root"
		config.Net = "unix"
		config.Addr = socketFile
		config.DBName = "test"
	},
		func(dbt *testkit.DBTestKit) {
			rows := dbt.MustQuery("select user()")
			cli.checkRows(t, rows, "root@localhost")
			rows = dbt.MustQuery("show grants")
			cli.checkRows(t, rows, "GRANT ALL PRIVILEGES ON *.* TO 'root'@'%' WITH GRANT OPTION")
			dbt.MustQuery("CREATE USER user1@'%'")
			dbt.MustQuery("GRANT SELECT ON test.* TO user1@'%'")
		})
	// Test with Network interface connection with all hosts
	cli.runTests(t, func(config *mysql.Config) {
		config.User = "user1"
		config.DBName = "test"
	},
		func(dbt *testkit.DBTestKit) {
			rows := dbt.MustQuery("select user()")
			// NOTICE: this is not compatible with MySQL! (MySQL would report user1@localhost also for 127.0.0.1)
			cli.checkRows(t, rows, "user1@127.0.0.1")
			rows = dbt.MustQuery("show grants")
			cli.checkRows(t, rows, "GRANT USAGE ON *.* TO 'user1'@'%'\nGRANT SELECT ON test.* TO 'user1'@'%'")
			rows = dbt.MustQuery("select host from information_schema.processlist where user = 'user1'")
			records := cli.Rows(t, rows)
			require.Contains(t, records[0], ":", "Missing :<port> in is.processlist")
		})
	// Test with unix domain socket file connection with all hosts
	cli.runTests(t, func(config *mysql.Config) {
		config.Net = "unix"
		config.Addr = socketFile
		config.User = "user1"
		config.DBName = "test"
	},
		func(dbt *testkit.DBTestKit) {
			rows := dbt.MustQuery("select user()")
			cli.checkRows(t, rows, "user1@localhost")
			rows = dbt.MustQuery("show grants")
			cli.checkRows(t, rows, "GRANT USAGE ON *.* TO 'user1'@'%'\nGRANT SELECT ON test.* TO 'user1'@'%'")
		})

	// Setup user1@127.0.0.1 for loop back network interface access
	cli.runTests(t, func(config *mysql.Config) {
		config.User = "root"
		config.DBName = "test"
	},
		func(dbt *testkit.DBTestKit) {
			rows := dbt.MustQuery("select user()")
			// NOTICE: this is not compatible with MySQL! (MySQL would report user1@localhost also for 127.0.0.1)
			cli.checkRows(t, rows, "root@127.0.0.1")
			rows = dbt.MustQuery("show grants")
			cli.checkRows(t, rows, "GRANT ALL PRIVILEGES ON *.* TO 'root'@'%' WITH GRANT OPTION")
			dbt.MustQuery("CREATE USER user1@127.0.0.1")
			dbt.MustQuery("GRANT SELECT,INSERT ON test.* TO user1@'127.0.0.1'")
		})
	// Test with Network interface connection with all hosts
	cli.runTests(t, func(config *mysql.Config) {
		config.User = "user1"
		config.DBName = "test"
	},
		func(dbt *testkit.DBTestKit) {
			rows := dbt.MustQuery("select user()")
			// NOTICE: this is not compatible with MySQL! (MySQL would report user1@localhost also for 127.0.0.1)
			cli.checkRows(t, rows, "user1@127.0.0.1")
			rows = dbt.MustQuery("show grants")
			cli.checkRows(t, rows, "GRANT USAGE ON *.* TO 'user1'@'127.0.0.1'\nGRANT SELECT,INSERT ON test.* TO 'user1'@'127.0.0.1'")
		})
	// Test with unix domain socket file connection with all hosts
	cli.runTests(t, func(config *mysql.Config) {
		config.Net = "unix"
		config.Addr = socketFile
		config.User = "user1"
		config.DBName = "test"
	},
		func(dbt *testkit.DBTestKit) {
			rows := dbt.MustQuery("select user()")
			cli.checkRows(t, rows, "user1@localhost")
			rows = dbt.MustQuery("show grants")
			cli.checkRows(t, rows, "GRANT USAGE ON *.* TO 'user1'@'%'\nGRANT SELECT ON test.* TO 'user1'@'%'")
		})

	// Setup user1@localhost for socket (and if MySQL compatible; loop back network interface access)
	cli.runTests(t, func(config *mysql.Config) {
		config.Net = "unix"
		config.Addr = socketFile
		config.User = "root"
		config.DBName = "test"
	},
		func(dbt *testkit.DBTestKit) {
			rows := dbt.MustQuery("select user()")
			cli.checkRows(t, rows, "root@localhost")
			rows = dbt.MustQuery("show grants")
			cli.checkRows(t, rows, "GRANT ALL PRIVILEGES ON *.* TO 'root'@'%' WITH GRANT OPTION")
			dbt.MustExec("CREATE USER user1@localhost")
			dbt.MustExec("GRANT SELECT,INSERT,UPDATE,DELETE ON test.* TO user1@localhost")
		})
	// Test with Network interface connection with all hosts
	cli.runTests(t, func(config *mysql.Config) {
		config.User = "user1"
		config.DBName = "test"
	},
		func(dbt *testkit.DBTestKit) {
			rows := dbt.MustQuery("select user()")
			// NOTICE: this is not compatible with MySQL! (MySQL would report user1@localhost also for 127.0.0.1)
			cli.checkRows(t, rows, "user1@127.0.0.1")
			require.NoError(t, rows.Close())
			rows = dbt.MustQuery("show grants")
			cli.checkRows(t, rows, "GRANT USAGE ON *.* TO 'user1'@'127.0.0.1'\nGRANT SELECT,INSERT ON test.* TO 'user1'@'127.0.0.1'")
			require.NoError(t, rows.Close())
		})
	// Test with unix domain socket file connection with all hosts
	cli.runTests(t, func(config *mysql.Config) {
		config.Net = "unix"
		config.Addr = socketFile
		config.User = "user1"
		config.DBName = "test"
	},
		func(dbt *testkit.DBTestKit) {
			rows := dbt.MustQuery("select user()")
			cli.checkRows(t, rows, "user1@localhost")
			require.NoError(t, rows.Close())
			rows = dbt.MustQuery("show grants")
			cli.checkRows(t, rows, "GRANT USAGE ON *.* TO 'user1'@'localhost'\nGRANT SELECT,INSERT,UPDATE,DELETE ON test.* TO 'user1'@'localhost'")
			require.NoError(t, rows.Close())
		})

}

// TestOnlySocket for server configuration without network interface for mysql clients
func TestOnlySocket(t *testing.T) {
	osTempDir := os.TempDir()
	tempDir, err := os.MkdirTemp(osTempDir, "tidb-test.*.socket")
	require.NoError(t, err)
	socketFile := tempDir + "/tidbtest.sock" // Unix Socket does not work on Windows, so '/' should be OK
	defer os.RemoveAll(tempDir)

	cli := newTestServerClient()
	cfg := newTestConfig()
	cfg.Socket = socketFile
	cfg.Host = "" // No network interface listening for mysql traffic
	cfg.Status.ReportStatus = false

	ts, cleanup := createTidbTestSuite(t)
	defer cleanup()

	server, err := NewServer(cfg, ts.tidbdrv)
	require.NoError(t, err)
	go func() {
		err := server.Run()
		require.NoError(t, err)
	}()
	time.Sleep(time.Millisecond * 100)
	defer server.Close()
	require.Nil(t, server.listener)
	require.NotNil(t, server.socket)

	// Test with Socket connection + Setup user1@% for all host access
	defer func() {
		cli.runTests(t, func(config *mysql.Config) {
			config.User = "root"
			config.Net = "unix"
			config.Addr = socketFile
		},
			func(dbt *testkit.DBTestKit) {
				dbt.MustExec("DROP USER IF EXISTS 'user1'@'%'")
				dbt.MustExec("DROP USER IF EXISTS 'user1'@'localhost'")
				dbt.MustExec("DROP USER IF EXISTS 'user1'@'127.0.0.1'")
			})
	}()
	cli.runTests(t, func(config *mysql.Config) {
		config.User = "root"
		config.Net = "unix"
		config.Addr = socketFile
		config.DBName = "test"
	},
		func(dbt *testkit.DBTestKit) {
			rows := dbt.MustQuery("select user()")
			cli.checkRows(t, rows, "root@localhost")
			require.NoError(t, rows.Close())
			rows = dbt.MustQuery("show grants")
			cli.checkRows(t, rows, "GRANT ALL PRIVILEGES ON *.* TO 'root'@'%' WITH GRANT OPTION")
			require.NoError(t, rows.Close())
			dbt.MustExec("CREATE USER user1@'%'")
			dbt.MustExec("GRANT SELECT ON test.* TO user1@'%'")
		})
	// Test with Network interface connection with all hosts, should fail since server not configured
	db, err := sql.Open("mysql", cli.getDSN(func(config *mysql.Config) {
		config.User = "root"
		config.DBName = "test"
	}))
	require.NoErrorf(t, err, "Open failed")
	err = db.Ping()
	require.Errorf(t, err, "Connect succeeded when not configured!?!")
	db.Close()
	db, err = sql.Open("mysql", cli.getDSN(func(config *mysql.Config) {
		config.User = "user1"
		config.DBName = "test"
	}))
	require.NoErrorf(t, err, "Open failed")
	err = db.Ping()
	require.Errorf(t, err, "Connect succeeded when not configured!?!")
	db.Close()
	// Test with unix domain socket file connection with all hosts
	cli.runTests(t, func(config *mysql.Config) {
		config.Net = "unix"
		config.Addr = socketFile
		config.User = "user1"
		config.DBName = "test"
	},
		func(dbt *testkit.DBTestKit) {
			rows := dbt.MustQuery("select user()")
			cli.checkRows(t, rows, "user1@localhost")
			require.NoError(t, rows.Close())
			rows = dbt.MustQuery("show grants")
			cli.checkRows(t, rows, "GRANT USAGE ON *.* TO 'user1'@'%'\nGRANT SELECT ON test.* TO 'user1'@'%'")
			require.NoError(t, rows.Close())
		})

	// Setup user1@127.0.0.1 for loop back network interface access
	cli.runTests(t, func(config *mysql.Config) {
		config.Net = "unix"
		config.Addr = socketFile
		config.User = "root"
		config.DBName = "test"
	},
		func(dbt *testkit.DBTestKit) {
			rows := dbt.MustQuery("select user()")
			// NOTICE: this is not compatible with MySQL! (MySQL would report user1@localhost also for 127.0.0.1)
			cli.checkRows(t, rows, "root@localhost")
			require.NoError(t, rows.Close())
			rows = dbt.MustQuery("show grants")
			cli.checkRows(t, rows, "GRANT ALL PRIVILEGES ON *.* TO 'root'@'%' WITH GRANT OPTION")
			require.NoError(t, rows.Close())
			dbt.MustExec("CREATE USER user1@127.0.0.1")
			dbt.MustExec("GRANT SELECT,INSERT ON test.* TO user1@'127.0.0.1'")
		})
	// Test with unix domain socket file connection with all hosts
	cli.runTests(t, func(config *mysql.Config) {
		config.Net = "unix"
		config.Addr = socketFile
		config.User = "user1"
		config.DBName = "test"
	},
		func(dbt *testkit.DBTestKit) {
			rows := dbt.MustQuery("select user()")
			cli.checkRows(t, rows, "user1@localhost")
			require.NoError(t, rows.Close())
			rows = dbt.MustQuery("show grants")
			cli.checkRows(t, rows, "GRANT USAGE ON *.* TO 'user1'@'%'\nGRANT SELECT ON test.* TO 'user1'@'%'")
			require.NoError(t, rows.Close())
		})

	// Setup user1@localhost for socket (and if MySQL compatible; loop back network interface access)
	cli.runTests(t, func(config *mysql.Config) {
		config.Net = "unix"
		config.Addr = socketFile
		config.User = "root"
		config.DBName = "test"
	},
		func(dbt *testkit.DBTestKit) {
			rows := dbt.MustQuery("select user()")
			cli.checkRows(t, rows, "root@localhost")
			require.NoError(t, rows.Close())
			rows = dbt.MustQuery("show grants")
			cli.checkRows(t, rows, "GRANT ALL PRIVILEGES ON *.* TO 'root'@'%' WITH GRANT OPTION")
			require.NoError(t, rows.Close())
			dbt.MustExec("CREATE USER user1@localhost")
			dbt.MustExec("GRANT SELECT,INSERT,UPDATE,DELETE ON test.* TO user1@localhost")
		})
	// Test with unix domain socket file connection with all hosts
	cli.runTests(t, func(config *mysql.Config) {
		config.Net = "unix"
		config.Addr = socketFile
		config.User = "user1"
		config.DBName = "test"
	},
		func(dbt *testkit.DBTestKit) {
			rows := dbt.MustQuery("select user()")
			cli.checkRows(t, rows, "user1@localhost")
			require.NoError(t, rows.Close())
			rows = dbt.MustQuery("show grants")
			cli.checkRows(t, rows, "GRANT USAGE ON *.* TO 'user1'@'localhost'\nGRANT SELECT,INSERT,UPDATE,DELETE ON test.* TO 'user1'@'localhost'")
			require.NoError(t, rows.Close())
		})

}

// generateCert generates a private key and a certificate in PEM format based on parameters.
// If parentCert and parentCertKey is specified, the new certificate will be signed by the parentCert.
// Otherwise, the new certificate will be self-signed and is a CA.
func generateCert(sn int, commonName string, parentCert *x509.Certificate, parentCertKey *rsa.PrivateKey, outKeyFile string, outCertFile string, opts ...func(c *x509.Certificate)) (*x509.Certificate, *rsa.PrivateKey, error) {
	privateKey, err := rsa.GenerateKey(rand.Reader, 528)
	if err != nil {
		return nil, nil, errors.Trace(err)
	}
	notBefore := time.Now().Add(-10 * time.Minute).UTC()
	notAfter := notBefore.Add(1 * time.Hour).UTC()

	template := x509.Certificate{
		SerialNumber:          big.NewInt(int64(sn)),
		Subject:               pkix.Name{CommonName: commonName, Names: []pkix.AttributeTypeAndValue{util.MockPkixAttribute(util.CommonName, commonName)}},
		DNSNames:              []string{commonName},
		NotBefore:             notBefore,
		NotAfter:              notAfter,
		KeyUsage:              x509.KeyUsageKeyEncipherment | x509.KeyUsageDigitalSignature,
		ExtKeyUsage:           []x509.ExtKeyUsage{x509.ExtKeyUsageServerAuth, x509.ExtKeyUsageClientAuth},
		BasicConstraintsValid: true,
	}
	for _, opt := range opts {
		opt(&template)
	}

	var parent *x509.Certificate
	var priv *rsa.PrivateKey

	if parentCert == nil || parentCertKey == nil {
		template.IsCA = true
		template.KeyUsage |= x509.KeyUsageCertSign
		parent = &template
		priv = privateKey
	} else {
		parent = parentCert
		priv = parentCertKey
	}

	derBytes, err := x509.CreateCertificate(rand.Reader, &template, parent, &privateKey.PublicKey, priv)
	if err != nil {
		return nil, nil, errors.Trace(err)
	}

	cert, err := x509.ParseCertificate(derBytes)
	if err != nil {
		return nil, nil, errors.Trace(err)
	}

	certOut, err := os.Create(outCertFile)
	if err != nil {
		return nil, nil, errors.Trace(err)
	}
	err = pem.Encode(certOut, &pem.Block{Type: "CERTIFICATE", Bytes: derBytes})
	if err != nil {
		return nil, nil, errors.Trace(err)
	}
	err = certOut.Close()
	if err != nil {
		return nil, nil, errors.Trace(err)
	}

	keyOut, err := os.OpenFile(outKeyFile, os.O_WRONLY|os.O_CREATE|os.O_TRUNC, 0600)
	if err != nil {
		return nil, nil, errors.Trace(err)
	}
	err = pem.Encode(keyOut, &pem.Block{Type: "RSA PRIVATE KEY", Bytes: x509.MarshalPKCS1PrivateKey(privateKey)})
	if err != nil {
		return nil, nil, errors.Trace(err)
	}
	err = keyOut.Close()
	if err != nil {
		return nil, nil, errors.Trace(err)
	}

	return cert, privateKey, nil
}

// registerTLSConfig registers a mysql client TLS config.
// See https://godoc.org/github.com/go-sql-driver/mysql#RegisterTLSConfig for details.
func registerTLSConfig(configName string, caCertPath string, clientCertPath string, clientKeyPath string, serverName string, verifyServer bool) error {
	rootCertPool := x509.NewCertPool()
	data, err := os.ReadFile(caCertPath)
	if err != nil {
		return err
	}
	if ok := rootCertPool.AppendCertsFromPEM(data); !ok {
		return errors.New("Failed to append PEM")
	}
	clientCert := make([]tls.Certificate, 0, 1)
	certs, err := tls.LoadX509KeyPair(clientCertPath, clientKeyPath)
	if err != nil {
		return err
	}
	clientCert = append(clientCert, certs)
	tlsConfig := &tls.Config{
		RootCAs:            rootCertPool,
		Certificates:       clientCert,
		ServerName:         serverName,
		InsecureSkipVerify: !verifyServer,
	}
	return mysql.RegisterTLSConfig(configName, tlsConfig)
}

func TestSystemTimeZone(t *testing.T) {
	ts, cleanup := createTidbTestSuite(t)
	defer cleanup()

	tk := testkit.NewTestKit(t, ts.store)
	cfg := newTestConfig()
	cfg.Port, cfg.Status.StatusPort = 0, 0
	cfg.Status.ReportStatus = false
	server, err := NewServer(cfg, ts.tidbdrv)
	require.NoError(t, err)
	defer server.Close()

	tz1 := tk.MustQuery("select variable_value from mysql.tidb where variable_name = 'system_tz'").Rows()
	tk.MustQuery("select @@system_time_zone").Check(tz1)
}

func TestClientWithCollation(t *testing.T) {
	ts, cleanup := createTidbTestSuite(t)
	defer cleanup()

	ts.runTestClientWithCollation(t)
}

func TestCreateTableFlen(t *testing.T) {
	ts, cleanup := createTidbTestSuite(t)
	defer cleanup()

	// issue #4540
	qctx, err := ts.tidbdrv.OpenCtx(uint64(0), 0, uint8(tmysql.DefaultCollationID), "test", nil)
	require.NoError(t, err)
	_, err = Execute(context.Background(), qctx, "use test;")
	require.NoError(t, err)

	ctx := context.Background()
	testSQL := "CREATE TABLE `t1` (" +
		"`a` char(36) NOT NULL," +
		"`b` timestamp NOT NULL DEFAULT CURRENT_TIMESTAMP," +
		"`c` timestamp NOT NULL DEFAULT CURRENT_TIMESTAMP," +
		"`d` varchar(50) DEFAULT ''," +
		"`e` char(36) NOT NULL DEFAULT ''," +
		"`f` char(36) NOT NULL DEFAULT ''," +
		"`g` char(1) NOT NULL DEFAULT 'N'," +
		"`h` varchar(100) NOT NULL," +
		"`i` timestamp NOT NULL DEFAULT CURRENT_TIMESTAMP," +
		"`j` varchar(10) DEFAULT ''," +
		"`k` varchar(10) DEFAULT ''," +
		"`l` varchar(20) DEFAULT ''," +
		"`m` varchar(20) DEFAULT ''," +
		"`n` varchar(30) DEFAULT ''," +
		"`o` varchar(100) DEFAULT ''," +
		"`p` varchar(50) DEFAULT ''," +
		"`q` varchar(50) DEFAULT ''," +
		"`r` varchar(100) DEFAULT ''," +
		"`s` varchar(20) DEFAULT ''," +
		"`t` varchar(50) DEFAULT ''," +
		"`u` varchar(100) DEFAULT ''," +
		"`v` varchar(50) DEFAULT ''," +
		"`w` varchar(300) NOT NULL," +
		"`x` varchar(250) DEFAULT ''," +
		"`y` decimal(20)," +
		"`z` decimal(20, 4)," +
		"PRIMARY KEY (`a`)" +
		") ENGINE=InnoDB DEFAULT CHARSET=utf8 COLLATE=utf8_bin"
	_, err = Execute(ctx, qctx, testSQL)
	require.NoError(t, err)
	rs, err := Execute(ctx, qctx, "show create table t1")
	require.NoError(t, err)
	req := rs.NewChunk(nil)
	err = rs.Next(ctx, req)
	require.NoError(t, err)
	cols := rs.Columns()
	require.NoError(t, err)
	require.Len(t, cols, 2)
	require.Equal(t, 5*tmysql.MaxBytesOfCharacter, int(cols[0].ColumnLength))
	require.Equal(t, len(req.GetRow(0).GetString(1))*tmysql.MaxBytesOfCharacter, int(cols[1].ColumnLength))

	// for issue#5246
	rs, err = Execute(ctx, qctx, "select y, z from t1")
	require.NoError(t, err)
	cols = rs.Columns()
	require.Len(t, cols, 2)
	require.Equal(t, 21, int(cols[0].ColumnLength))
	require.Equal(t, 22, int(cols[1].ColumnLength))
}

func Execute(ctx context.Context, qc *TiDBContext, sql string) (ResultSet, error) {
	stmts, err := qc.Parse(ctx, sql)
	if err != nil {
		return nil, err
	}
	if len(stmts) != 1 {
		panic("wrong input for Execute: " + sql)
	}
	return qc.ExecuteStmt(ctx, stmts[0])
}

func TestShowTablesFlen(t *testing.T) {
	ts, cleanup := createTidbTestSuite(t)
	defer cleanup()

	qctx, err := ts.tidbdrv.OpenCtx(uint64(0), 0, uint8(tmysql.DefaultCollationID), "test", nil)
	require.NoError(t, err)
	ctx := context.Background()
	_, err = Execute(ctx, qctx, "use test;")
	require.NoError(t, err)

	testSQL := "create table abcdefghijklmnopqrstuvwxyz (i int)"
	_, err = Execute(ctx, qctx, testSQL)
	require.NoError(t, err)
	rs, err := Execute(ctx, qctx, "show tables")
	require.NoError(t, err)
	req := rs.NewChunk(nil)
	err = rs.Next(ctx, req)
	require.NoError(t, err)
	cols := rs.Columns()
	require.NoError(t, err)
	require.Len(t, cols, 1)
	require.Equal(t, 26*tmysql.MaxBytesOfCharacter, int(cols[0].ColumnLength))
}

func checkColNames(t *testing.T, columns []*ColumnInfo, names ...string) {
	for i, name := range names {
		require.Equal(t, name, columns[i].Name)
		require.Equal(t, name, columns[i].OrgName)
	}
}

func TestFieldList(t *testing.T) {
	ts, cleanup := createTidbTestSuite(t)
	defer cleanup()

	qctx, err := ts.tidbdrv.OpenCtx(uint64(0), 0, uint8(tmysql.DefaultCollationID), "test", nil)
	require.NoError(t, err)
	_, err = Execute(context.Background(), qctx, "use test;")
	require.NoError(t, err)

	ctx := context.Background()
	testSQL := `create table t (
		c_bit bit(10),
		c_int_d int,
		c_bigint_d bigint,
		c_float_d float,
		c_double_d double,
		c_decimal decimal(6, 3),
		c_datetime datetime(2),
		c_time time(3),
		c_date date,
		c_timestamp timestamp(4) DEFAULT CURRENT_TIMESTAMP(4),
		c_char char(20),
		c_varchar varchar(20),
		c_text_d text,
		c_binary binary(20),
		c_blob_d blob,
		c_set set('a', 'b', 'c'),
		c_enum enum('a', 'b', 'c'),
		c_json JSON,
		c_year year
	)`
	_, err = Execute(ctx, qctx, testSQL)
	require.NoError(t, err)
	colInfos, err := qctx.FieldList("t")
	require.NoError(t, err)
	require.Len(t, colInfos, 19)

	checkColNames(t, colInfos, "c_bit", "c_int_d", "c_bigint_d", "c_float_d",
		"c_double_d", "c_decimal", "c_datetime", "c_time", "c_date", "c_timestamp",
		"c_char", "c_varchar", "c_text_d", "c_binary", "c_blob_d", "c_set", "c_enum",
		"c_json", "c_year")

	for _, cols := range colInfos {
		require.Equal(t, "test", cols.Schema)
	}

	for _, cols := range colInfos {
		require.Equal(t, "t", cols.Table)
	}

	for i, col := range colInfos {
		switch i {
		case 10, 11, 12, 15, 16:
			// c_char char(20), c_varchar varchar(20), c_text_d text,
			// c_set set('a', 'b', 'c'), c_enum enum('a', 'b', 'c')
			require.Equalf(t, uint16(tmysql.CharsetNameToID(tmysql.DefaultCharset)), col.Charset, "index %d", i)
			continue
		}

		require.Equalf(t, uint16(tmysql.CharsetNameToID("binary")), col.Charset, "index %d", i)
	}

	// c_decimal decimal(6, 3)
	require.Equal(t, uint8(3), colInfos[5].Decimal)

	// for issue#10513
	tooLongColumnAsName := "COALESCE(0,0,0,0,0,0,0,0,0,0,0,0,0,0,0,0,0,0,0,0,0,0,0,0,0,0,0,0,0,0,0,0,0,0,0,0,0,0,0,0,0,0,0,0,0,0,0,0,0,0,0,0,0,0,0,0,0,0,0,0,0,0,0,0,0,0,0,0,0,0,0,0,0,0,0,0,0,0,0,0,0,0,0,0,0,0,0,0,0,0,0,0,0,0,0,0,0,0,0,0,0,0,0,0,0,0,0,0,0,0,0,0,0,0,0,0,0,0,0,0,0,0,0,0,0,0,0,0,0,0,0,0,0,0,0,0,0,0,0,0,0,0,0,0,0,0,0,0,0,0,0,0,0,0,0,0,0,0,0,0,0,0,0,0,0,0,0,0,0,0,0,0,0,0,0,0,0,0,0,0,0,0,0,0,0,0,0,0,0,0,0,0,0,0,0,0,0,0,0,0)"
	columnAsName := tooLongColumnAsName[:tmysql.MaxAliasIdentifierLen]

	rs, err := Execute(ctx, qctx, "select "+tooLongColumnAsName)
	require.NoError(t, err)
	cols := rs.Columns()
	require.Equal(t, tooLongColumnAsName, cols[0].OrgName)
	require.Equal(t, columnAsName, cols[0].Name)

	rs, err = Execute(ctx, qctx, "select c_bit as '"+tooLongColumnAsName+"' from t")
	require.NoError(t, err)
	cols = rs.Columns()
	require.Equal(t, "c_bit", cols[0].OrgName)
	require.Equal(t, columnAsName, cols[0].Name)
}

func TestClientErrors(t *testing.T) {
	ts, cleanup := createTidbTestSuite(t)
	defer cleanup()
	ts.runTestInfoschemaClientErrors(t)
}

func TestInitConnect(t *testing.T) {
	ts, cleanup := createTidbTestSuite(t)
	defer cleanup()
	ts.runTestInitConnect(t)
}

func TestSumAvg(t *testing.T) {
	ts, cleanup := createTidbTestSuite(t)
	defer cleanup()
	ts.runTestSumAvg(t)
}

func TestNullFlag(t *testing.T) {
	ts, cleanup := createTidbTestSuite(t)
	defer cleanup()

	qctx, err := ts.tidbdrv.OpenCtx(uint64(0), 0, uint8(tmysql.DefaultCollationID), "test", nil)
	require.NoError(t, err)

	ctx := context.Background()
	{
		// issue #9689
		rs, err := Execute(ctx, qctx, "select 1")
		require.NoError(t, err)
		cols := rs.Columns()
		require.Len(t, cols, 1)
		expectFlag := uint16(tmysql.NotNullFlag | tmysql.BinaryFlag)
		require.Equal(t, expectFlag, dumpFlag(cols[0].Type, cols[0].Flag))
	}

	{
		// issue #19025
		rs, err := Execute(ctx, qctx, "select convert('{}', JSON)")
		require.NoError(t, err)
		cols := rs.Columns()
		require.Len(t, cols, 1)
		expectFlag := uint16(tmysql.BinaryFlag)
		require.Equal(t, expectFlag, dumpFlag(cols[0].Type, cols[0].Flag))
	}

	{
		// issue #18488
		_, err := Execute(ctx, qctx, "use test")
		require.NoError(t, err)
		_, err = Execute(ctx, qctx, "CREATE TABLE `test` (`iD` bigint(20) NOT NULL, `INT_TEST` int(11) DEFAULT NULL);")
		require.NoError(t, err)
		rs, err := Execute(ctx, qctx, `SELECT id + int_test as res FROM test  GROUP BY res ORDER BY res;`)
		require.NoError(t, err)
		cols := rs.Columns()
		require.Len(t, cols, 1)
		expectFlag := uint16(tmysql.BinaryFlag)
		require.Equal(t, expectFlag, dumpFlag(cols[0].Type, cols[0].Flag))
	}
	{

		rs, err := Execute(ctx, qctx, "select if(1, null, 1) ;")
		require.NoError(t, err)
		cols := rs.Columns()
		require.Len(t, cols, 1)
		expectFlag := uint16(tmysql.BinaryFlag)
		require.Equal(t, expectFlag, dumpFlag(cols[0].Type, cols[0].Flag))
	}
	{
		rs, err := Execute(ctx, qctx, "select CASE 1 WHEN 2 THEN 1 END ;")
		require.NoError(t, err)
		cols := rs.Columns()
		require.Len(t, cols, 1)
		expectFlag := uint16(tmysql.BinaryFlag)
		require.Equal(t, expectFlag, dumpFlag(cols[0].Type, cols[0].Flag))
	}
	{
		rs, err := Execute(ctx, qctx, "select NULL;")
		require.NoError(t, err)
		cols := rs.Columns()
		require.Len(t, cols, 1)
		expectFlag := uint16(tmysql.BinaryFlag)
		require.Equal(t, expectFlag, dumpFlag(cols[0].Type, cols[0].Flag))
	}
}

func TestNO_DEFAULT_VALUEFlag(t *testing.T) {
	ts, cleanup := createTidbTestSuite(t)
	defer cleanup()

	// issue #21465
	qctx, err := ts.tidbdrv.OpenCtx(uint64(0), 0, uint8(tmysql.DefaultCollationID), "test", nil)
	require.NoError(t, err)

	ctx := context.Background()
	_, err = Execute(ctx, qctx, "use test")
	require.NoError(t, err)
	_, err = Execute(ctx, qctx, "drop table if exists t")
	require.NoError(t, err)
	_, err = Execute(ctx, qctx, "create table t(c1 int key, c2 int);")
	require.NoError(t, err)
	rs, err := Execute(ctx, qctx, "select c1 from t;")
	require.NoError(t, err)
	cols := rs.Columns()
	require.Len(t, cols, 1)
	expectFlag := uint16(tmysql.NotNullFlag | tmysql.PriKeyFlag | tmysql.NoDefaultValueFlag)
	require.Equal(t, expectFlag, dumpFlag(cols[0].Type, cols[0].Flag))
}

func TestGracefulShutdown(t *testing.T) {
	ts, cleanup := createTidbTestSuite(t)
	defer cleanup()

	cli := newTestServerClient()
	cfg := newTestConfig()
	cfg.GracefulWaitBeforeShutdown = 2 // wait before shutdown
	cfg.Port = 0
	cfg.Status.StatusPort = 0
	cfg.Status.ReportStatus = true
	cfg.Performance.TCPKeepAlive = true
	server, err := NewServer(cfg, ts.tidbdrv)
	require.NoError(t, err)
	require.NotNil(t, server)
	cli.port = getPortFromTCPAddr(server.listener.Addr())
	cli.statusPort = getPortFromTCPAddr(server.statusListener.Addr())
	go func() {
		err := server.Run()
		require.NoError(t, err)
	}()
	time.Sleep(time.Millisecond * 100)

	resp, err := cli.fetchStatus("/status") // server is up
	require.NoError(t, err)
	require.Nil(t, resp.Body.Close())

	go server.Close()
	time.Sleep(time.Millisecond * 500)

	resp, _ = cli.fetchStatus("/status") // should return 5xx code
	require.Equal(t, 500, resp.StatusCode)
	require.Nil(t, resp.Body.Close())

	time.Sleep(time.Second * 2)

	// nolint: bodyclose
	_, err = cli.fetchStatus("/status") // status is gone
	require.Error(t, err)
	require.Regexp(t, "connect: connection refused$", err.Error())
}

func TestPessimisticInsertSelectForUpdate(t *testing.T) {
	ts, cleanup := createTidbTestSuite(t)
	defer cleanup()

	qctx, err := ts.tidbdrv.OpenCtx(uint64(0), 0, uint8(tmysql.DefaultCollationID), "test", nil)
	require.NoError(t, err)
	defer qctx.Close()
	ctx := context.Background()
	_, err = Execute(ctx, qctx, "use test;")
	require.NoError(t, err)
	_, err = Execute(ctx, qctx, "drop table if exists t1, t2")
	require.NoError(t, err)
	_, err = Execute(ctx, qctx, "create table t1 (id int)")
	require.NoError(t, err)
	_, err = Execute(ctx, qctx, "create table t2 (id int)")
	require.NoError(t, err)
	_, err = Execute(ctx, qctx, "insert into t1 select 1")
	require.NoError(t, err)
	_, err = Execute(ctx, qctx, "begin pessimistic")
	require.NoError(t, err)
	rs, err := Execute(ctx, qctx, "INSERT INTO t2 (id) select id from t1 where id = 1 for update")
	require.NoError(t, err)
	require.Nil(t, rs) // should be no delay
}

func TestTopSQLCPUProfile(t *testing.T) {
	ts, cleanup := createTidbTestTopSQLSuite(t)
	defer cleanup()

	db, err := sql.Open("mysql", ts.getDSN())
	require.NoError(t, err)
	defer func() {
		err := db.Close()
		require.NoError(t, err)
	}()

	require.NoError(t, failpoint.Enable("github.com/pingcap/tidb/domain/skipLoadSysVarCacheLoop", `return(true)`))
	require.NoError(t, failpoint.Enable("github.com/pingcap/tidb/util/topsql/mockHighLoadForEachSQL", `return(true)`))
	defer func() {
		err = failpoint.Disable("github.com/pingcap/tidb/domain/skipLoadSysVarCacheLoop")
		require.NoError(t, err)
		err = failpoint.Disable("github.com/pingcap/tidb/util/topsql/mockHighLoadForEachSQL")
		require.NoError(t, err)
	}()

	mc := mockTopSQLTraceCPU.NewTopSQLCollector()
	topsql.SetupTopSQLForTest(mc)
	sqlCPUCollector := collector.NewSQLCPUCollector(mc)
	sqlCPUCollector.Start()
	defer sqlCPUCollector.Stop()

	dbt := testkit.NewDBTestKit(t, db)
	dbt.MustExec("drop database if exists topsql")
	dbt.MustExec("create database topsql")
	dbt.MustExec("use topsql;")
	dbt.MustExec("create table t (a int auto_increment, b int, unique index idx(a));")
	dbt.MustExec("create table t1 (a int auto_increment, b int, unique index idx(a));")
	dbt.MustExec("create table t2 (a int auto_increment, b int, unique index idx(a));")
	dbt.MustExec("set @@global.tidb_enable_top_sql='On';")
	config.UpdateGlobal(func(conf *config.Config) {
		conf.TopSQL.ReceiverAddress = "127.0.0.1:4001"
	})
	dbt.MustExec("set @@global.tidb_top_sql_precision_seconds=1;")
	dbt.MustExec("set @@global.tidb_txn_mode = 'pessimistic'")

	// Test case 1: DML query: insert/update/replace/delete/select
	cases1 := []struct {
		sql        string
		planRegexp string
		cancel     func()
	}{
		{sql: "insert into t () values (),(),(),(),(),(),();", planRegexp: ""},
		{sql: "insert into t (b) values (1),(1),(1),(1),(1),(1),(1),(1);", planRegexp: ""},
		{sql: "update t set b=a where b is null limit 1;", planRegexp: ".*Limit.*TableReader.*"},
		{sql: "delete from t where b = a limit 2;", planRegexp: ".*Limit.*TableReader.*"},
		{sql: "replace into t (b) values (1),(1),(1),(1),(1),(1),(1),(1);", planRegexp: ""},
		{sql: "select * from t use index(idx) where a<10;", planRegexp: ".*IndexLookUp.*"},
		{sql: "select * from t ignore index(idx) where a>1000000000;", planRegexp: ".*TableReader.*"},
		{sql: "select /*+ HASH_JOIN(t1, t2) */ * from t t1 join t t2 on t1.a=t2.a where t1.b is not null;", planRegexp: ".*HashJoin.*"},
		{sql: "select /*+ INL_HASH_JOIN(t1, t2) */ * from t t1 join t t2 on t2.a=t1.a where t1.b is not null;", planRegexp: ".*IndexHashJoin.*"},
		{sql: "select * from t where a=1;", planRegexp: ".*Point_Get.*"},
		{sql: "select * from t where a in (1,2,3,4)", planRegexp: ".*Batch_Point_Get.*"},
	}
	for i, ca := range cases1 {
		ctx, cancel := context.WithCancel(context.Background())
		cases1[i].cancel = cancel
		sqlStr := ca.sql
		go ts.loopExec(ctx, t, func(db *sql.DB) {
			dbt := testkit.NewDBTestKit(t, db)
			if strings.HasPrefix(sqlStr, "select") {
				rows := dbt.MustQuery(sqlStr)
				require.NoError(t, rows.Close())
			} else {
				// Ignore error here since the error may be write conflict.
				db.Exec(sqlStr)
			}
		})
	}

	timeoutCtx, cancel := context.WithTimeout(context.Background(), time.Second*20)
	defer cancel()
	checkFn := func(sql, planRegexp string) {
		require.NoError(t, timeoutCtx.Err())
		stats := mc.GetSQLStatsBySQLWithRetry(sql, len(planRegexp) > 0)
		// since 1 sql may has many plan, check `len(stats) > 0` instead of `len(stats) == 1`.
		require.Greaterf(t, len(stats), 0, "sql: %v", sql)

		for _, s := range stats {
			sqlStr := mc.GetSQL(s.SQLDigest)
			encodedPlan := mc.GetPlan(s.PlanDigest)
			// Normalize the user SQL before check.
			normalizedSQL := parser.Normalize(sql)
			require.Equalf(t, normalizedSQL, sqlStr, "sql: %v", sql)
			// decode plan before check.
			normalizedPlan, err := plancodec.DecodeNormalizedPlan(encodedPlan)
			require.NoError(t, err)
			// remove '\n' '\t' before do regexp match.
			normalizedPlan = strings.Replace(normalizedPlan, "\n", " ", -1)
			normalizedPlan = strings.Replace(normalizedPlan, "\t", " ", -1)
			require.Regexpf(t, planRegexp, normalizedPlan, "sql: %v", sql)
		}
	}
	// Wait the top sql collector to collect profile data.
	mc.WaitCollectCnt(1)
	// Check result of test case 1.
	for _, ca := range cases1 {
		checkFn(ca.sql, ca.planRegexp)
		ca.cancel()
	}

	// Test case 2: prepare/execute sql
	cases2 := []struct {
		prepare    string
		args       []interface{}
		planRegexp string
		cancel     func()
	}{
		{prepare: "insert into t1 (b) values (?);", args: []interface{}{1}, planRegexp: ""},
		{prepare: "replace into t1 (b) values (?);", args: []interface{}{1}, planRegexp: ""},
		{prepare: "update t1 set b=a where b is null limit ?;", args: []interface{}{1}, planRegexp: ".*Limit.*TableReader.*"},
		{prepare: "delete from t1 where b = a limit ?;", args: []interface{}{1}, planRegexp: ".*Limit.*TableReader.*"},
		{prepare: "replace into t1 (b) values (?);", args: []interface{}{1}, planRegexp: ""},
		{prepare: "select * from t1 use index(idx) where a<?;", args: []interface{}{10}, planRegexp: ".*IndexLookUp.*"},
		{prepare: "select * from t1 ignore index(idx) where a>?;", args: []interface{}{1000000000}, planRegexp: ".*TableReader.*"},
		{prepare: "select /*+ HASH_JOIN(t1, t2) */ * from t1 t1 join t1 t2 on t1.a=t2.a where t1.b is not null;", args: nil, planRegexp: ".*HashJoin.*"},
		{prepare: "select /*+ INL_HASH_JOIN(t1, t2) */ * from t1 t1 join t1 t2 on t2.a=t1.a where t1.b is not null;", args: nil, planRegexp: ".*IndexHashJoin.*"},
		{prepare: "select * from t1 where a=?;", args: []interface{}{1}, planRegexp: ".*Point_Get.*"},
		{prepare: "select * from t1 where a in (?,?,?,?)", args: []interface{}{1, 2, 3, 4}, planRegexp: ".*Batch_Point_Get.*"},
	}
	for i, ca := range cases2 {
		ctx, cancel := context.WithCancel(context.Background())
		cases2[i].cancel = cancel
		prepare, args := ca.prepare, ca.args
		var stmt *sql.Stmt
		go ts.loopExec(ctx, t, func(db *sql.DB) {
			if stmt == nil {
				stmt, err = db.Prepare(prepare)
				require.NoError(t, err)
			}
			if strings.HasPrefix(prepare, "select") {
				rows, err := stmt.Query(args...)
				require.NoError(t, err)
				require.NoError(t, rows.Close())
			} else {
				// Ignore error here since the error may be write conflict.
				_, err = stmt.Exec(args...)
				require.NoError(t, err)
			}
		})
	}
	// Wait the top sql collector to collect profile data.
	mc.WaitCollectCnt(1)
	// Check result of test case 2.
	for _, ca := range cases2 {
		checkFn(ca.prepare, ca.planRegexp)
		ca.cancel()
	}

	// Test case 3: prepare, execute stmt using @val...
	cases3 := []struct {
		prepare    string
		args       []interface{}
		planRegexp string
		cancel     func()
	}{
		{prepare: "insert into t2 (b) values (?);", args: []interface{}{1}, planRegexp: ""},
		{prepare: "update t2 set b=a where b is null limit ?;", args: []interface{}{1}, planRegexp: ".*Limit.*TableReader.*"},
		{prepare: "delete from t2 where b = a limit ?;", args: []interface{}{1}, planRegexp: ".*Limit.*TableReader.*"},
		{prepare: "replace into t2 (b) values (?);", args: []interface{}{1}, planRegexp: ""},
		{prepare: "select * from t2 use index(idx) where a<?;", args: []interface{}{10}, planRegexp: ".*IndexLookUp.*"},
		{prepare: "select * from t2 ignore index(idx) where a>?;", args: []interface{}{1000000000}, planRegexp: ".*TableReader.*"},
		{prepare: "select /*+ HASH_JOIN(t1, t2) */ * from t2 t1 join t2 t2 on t1.a=t2.a where t1.b is not null;", args: nil, planRegexp: ".*HashJoin.*"},
		{prepare: "select /*+ INL_HASH_JOIN(t1, t2) */ * from t2 t1 join t2 t2 on t2.a=t1.a where t1.b is not null;", args: nil, planRegexp: ".*IndexHashJoin.*"},
		{prepare: "select * from t2 where a=?;", args: []interface{}{1}, planRegexp: ".*Point_Get.*"},
		{prepare: "select * from t2 where a in (?,?,?,?)", args: []interface{}{1, 2, 3, 4}, planRegexp: ".*Batch_Point_Get.*"},
	}
	for i, ca := range cases3 {
		ctx, cancel := context.WithCancel(context.Background())
		cases3[i].cancel = cancel
		prepare, args := ca.prepare, ca.args
		doPrepare := true
		go ts.loopExec(ctx, t, func(db *sql.DB) {
			if doPrepare {
				doPrepare = false
				_, err := db.Exec(fmt.Sprintf("prepare stmt from '%v'", prepare))
				require.NoError(t, err)
			}
			sqlBuf := bytes.NewBuffer(nil)
			sqlBuf.WriteString("execute stmt ")
			for i := range args {
				_, err = db.Exec(fmt.Sprintf("set @%c=%v", 'a'+i, args[i]))
				require.NoError(t, err)
				if i == 0 {
					sqlBuf.WriteString("using ")
				} else {
					sqlBuf.WriteByte(',')
				}
				sqlBuf.WriteByte('@')
				sqlBuf.WriteByte('a' + byte(i))
			}
			if strings.HasPrefix(prepare, "select") {
				rows, err := db.Query(sqlBuf.String())
				require.NoErrorf(t, err, "%v", sqlBuf.String())
				require.NoError(t, rows.Close())
			} else {
				// Ignore error here since the error may be write conflict.
				_, err = db.Exec(sqlBuf.String())
				require.NoError(t, err)
			}
		})
	}

	// Wait the top sql collector to collect profile data.
	mc.WaitCollectCnt(1)
	// Check result of test case 3.
	for _, ca := range cases3 {
		checkFn(ca.prepare, ca.planRegexp)
		ca.cancel()
	}

	// Test case 4: transaction commit
	ctx4, cancel4 := context.WithCancel(context.Background())
	defer cancel4()
	go ts.loopExec(ctx4, t, func(db *sql.DB) {
		db.Exec("begin")
		db.Exec("insert into t () values (),(),(),(),(),(),(),(),(),(),(),(),(),(),(),(),(),(),(),(),(),()")
		db.Exec("commit")
	})
	// Check result of test case 4.
	checkFn("commit", "")
}

<<<<<<< HEAD
=======
type mockCollector struct {
	f func(data stmtstats.StatementStatsMap)
}

func newMockCollector(f func(data stmtstats.StatementStatsMap)) stmtstats.Collector {
	return &mockCollector{f: f}
}

func (c *mockCollector) CollectStmtStatsMap(data stmtstats.StatementStatsMap) {
	c.f(data)
}

func TestTopSQLStatementStats(t *testing.T) {
	// Prepare stmt stats.
	stmtstats.SetupAggregator()
	defer stmtstats.CloseAggregator()

	// Register stmt stats collector.
	var mu sync.Mutex
	total := stmtstats.StatementStatsMap{}
	stmtstats.RegisterCollector(newMockCollector(func(data stmtstats.StatementStatsMap) {
		mu.Lock()
		defer mu.Unlock()
		total.Merge(data)
	}))

	ts, cleanup := createTidbTestSuite(t)
	defer cleanup()

	db, err := sql.Open("mysql", ts.getDSN())
	require.NoError(t, err)
	defer func() {
		err := db.Close()
		require.NoError(t, err)
	}()

	require.NoError(t, failpoint.Enable("github.com/pingcap/tidb/domain/skipLoadSysVarCacheLoop", `return(true)`))
	defer func() {
		err = failpoint.Disable("github.com/pingcap/tidb/domain/skipLoadSysVarCacheLoop")
		require.NoError(t, err)
	}()

	dbt := testkit.NewDBTestKit(t, db)
	dbt.MustExec("drop database if exists stmtstats")
	dbt.MustExec("create database stmtstats")
	dbt.MustExec("use stmtstats;")
	dbt.MustExec("create table t (a int, b int, unique index idx(a));")
	dbt.MustExec("create table t2 (a int, b int, unique index idx(a));")
	dbt.MustExec("create table t3 (a int, b int, unique index idx(a));")

	// Enable TopSQL
	topsqlstate.GlobalState.Enable.Store(true)
	config.UpdateGlobal(func(conf *config.Config) {
		conf.TopSQL.ReceiverAddress = "mock-agent"
	})
	dbt.MustExec("set @@global.tidb_enable_top_sql='On';")

	const ExecCountPerSQL = 3

	// Test for CRUD.
	cases1 := []string{
		"insert into t values (%d, sleep(0.1))",
		"update t set a = %[1]d + 1000 where a = %[1]d and sleep(0.1);",
		"select a from t where b = %d and sleep(0.1);",
		"select a from t where a = %d and sleep(0.1);", // test for point-get
		"delete from t where a = %d and sleep(0.1);",
		"insert into t values (%d, sleep(0.1)) on duplicate key update b = b+1",
	}
	sqlDigests := map[stmtstats.BinaryDigest]string{}
	for i, ca := range cases1 {
		sqlStr := fmt.Sprintf(ca, i)
		_, digest := parser.NormalizeDigest(sqlStr)
		sqlDigests[stmtstats.BinaryDigest(digest.Bytes())] = sqlStr
		db, err := sql.Open("mysql", ts.getDSN())
		require.NoError(t, err)
		dbt := testkit.NewDBTestKit(t, db)
		dbt.MustExec("use stmtstats;")
		for n := 0; n < ExecCountPerSQL; n++ {
			sqlStr := fmt.Sprintf(ca, n)
			if strings.HasPrefix(strings.ToLower(sqlStr), "select") {
				row := dbt.MustQuery(sqlStr)
				err := row.Close()
				require.NoError(t, err)
			} else {
				dbt.MustExec(sqlStr)
			}
		}
		err = db.Close()
		require.NoError(t, err)
	}

	// Test for prepare stmt/execute stmt
	cases2 := []struct {
		prepare    string
		execStmt   string
		setSQLsGen func(idx int) []string
		execSQL    string
	}{
		{
			prepare:  "prepare stmt from 'insert into t2 values (?, sleep(?))';",
			execStmt: "insert into t2 values (1, sleep(0.1))",
			setSQLsGen: func(idx int) []string {
				return []string{fmt.Sprintf("set @a=%v", idx), "set @b=0.1"}
			},
			execSQL: "execute stmt using @a, @b;",
		},
		{
			prepare:  "prepare stmt from 'update t2 set a = a + 1000 where a = ? and sleep(?);';",
			execStmt: "update t2 set a = a + 1000 where a = 1 and sleep(0.1);",
			setSQLsGen: func(idx int) []string {
				return []string{fmt.Sprintf("set @a=%v", idx), "set @b=0.1"}
			},
			execSQL: "execute stmt using @a, @b;",
		},
		{
			// test for point-get
			prepare:  "prepare stmt from 'select a, sleep(?) from t2 where a = ?';",
			execStmt: "select a, sleep(?) from t2 where a = ?",
			setSQLsGen: func(idx int) []string {
				return []string{"set @a=0.1", fmt.Sprintf("set @b=%v", idx)}
			},
			execSQL: "execute stmt using @a, @b;",
		},
		{
			prepare:  "prepare stmt from 'select a, sleep(?) from t2 where b = ?';",
			execStmt: "select a, sleep(?) from t2 where b = ?",
			setSQLsGen: func(idx int) []string {
				return []string{"set @a=0.1", fmt.Sprintf("set @b=%v", idx)}
			},
			execSQL: "execute stmt using @a, @b;",
		},
		{
			prepare:  "prepare stmt from 'delete from t2 where sleep(?) and a = ?';",
			execStmt: "delete from t2 where sleep(0.1) and a = 1",
			setSQLsGen: func(idx int) []string {
				return []string{"set @a=0.1", fmt.Sprintf("set @b=%v", idx)}
			},
			execSQL: "execute stmt using @a, @b;",
		},
		{
			prepare:  "prepare stmt from 'insert into t2 values (?, sleep(?)) on duplicate key update b = b+1';",
			execStmt: "insert into t2 values (1, sleep(0.1)) on duplicate key update b = b+1",
			setSQLsGen: func(idx int) []string {
				return []string{fmt.Sprintf("set @a=%v", idx), "set @b=0.1"}
			},
			execSQL: "execute stmt using @a, @b;",
		},
		{
			prepare:  "prepare stmt from 'set global tidb_enable_top_sql = (? = sleep(?))';",
			execStmt: "set global tidb_enable_top_sql = (0 = sleep(0.1))",
			setSQLsGen: func(idx int) []string {
				return []string{"set @a=0", "set @b=0.1"}
			},
			execSQL: "execute stmt using @a, @b;",
		},
	}
	for _, ca := range cases2 {
		_, digest := parser.NormalizeDigest(ca.execStmt)
		sqlDigests[stmtstats.BinaryDigest(digest.Bytes())] = ca.execStmt
		db, err := sql.Open("mysql", ts.getDSN())
		require.NoError(t, err)
		dbt := testkit.NewDBTestKit(t, db)
		dbt.MustExec("use stmtstats;")
		// prepare stmt
		dbt.MustExec(ca.prepare)
		for n := 0; n < ExecCountPerSQL; n++ {
			setSQLs := ca.setSQLsGen(n)
			for _, setSQL := range setSQLs {
				dbt.MustExec(setSQL)
			}
			if strings.HasPrefix(strings.ToLower(ca.execStmt), "select") {
				row := dbt.MustQuery(ca.execSQL)
				err := row.Close()
				require.NoError(t, err)
			} else {
				dbt.MustExec(ca.execSQL)
			}
		}
		err = db.Close()
		require.NoError(t, err)
	}

	// Test for prepare by db client prepare/exec interface.
	cases3 := []struct {
		prepare  string
		execStmt string
		argsGen  func(idx int) []interface{}
	}{
		{
			prepare: "insert into t3 values (?, sleep(?))",
			argsGen: func(idx int) []interface{} {
				return []interface{}{idx, 0.1}
			},
		},
		{
			prepare: "update t3 set a = a + 1000 where a = ? and sleep(?)",
			argsGen: func(idx int) []interface{} {
				return []interface{}{idx, 0.1}
			},
		},
		{
			// test for point-get
			prepare: "select a, sleep(?) from t3 where a = ?",
			argsGen: func(idx int) []interface{} {
				return []interface{}{0.1, idx}
			},
		},
		{
			prepare: "select a, sleep(?) from t3 where b = ?",
			argsGen: func(idx int) []interface{} {
				return []interface{}{0.1, idx}
			},
		},
		{
			prepare: "delete from t3 where sleep(?) and a = ?",
			argsGen: func(idx int) []interface{} {
				return []interface{}{0.1, idx}
			},
		},
		{
			prepare: "insert into t3 values (?, sleep(?)) on duplicate key update b = b+1",
			argsGen: func(idx int) []interface{} {
				return []interface{}{idx, 0.1}
			},
		},
		{
			prepare: "set global tidb_enable_1pc = (? = sleep(?))",
			argsGen: func(idx int) []interface{} {
				return []interface{}{0, 0.1}
			},
		},
	}
	for _, ca := range cases3 {
		_, digest := parser.NormalizeDigest(ca.prepare)
		sqlDigests[stmtstats.BinaryDigest(digest.Bytes())] = ca.prepare
		db, err := sql.Open("mysql", ts.getDSN())
		require.NoError(t, err)
		dbt := testkit.NewDBTestKit(t, db)
		dbt.MustExec("use stmtstats;")
		// prepare stmt
		stmt, err := db.Prepare(ca.prepare)
		require.NoError(t, err)
		for n := 0; n < ExecCountPerSQL; n++ {
			args := ca.argsGen(n)
			if strings.HasPrefix(strings.ToLower(ca.prepare), "select") {
				row, err := stmt.Query(args...)
				require.NoError(t, err)
				err = row.Close()
				require.NoError(t, err)
			} else {
				_, err := stmt.Exec(args...)
				require.NoError(t, err)
			}
		}
		err = db.Close()
		require.NoError(t, err)
	}

	// Wait for collect.
	time.Sleep(2 * time.Second)

	found := 0
	for digest, item := range total {
		if sqlStr, ok := sqlDigests[digest.SQLDigest]; ok {
			found++
			require.Equal(t, uint64(ExecCountPerSQL), item.ExecCount, sqlStr)
			require.True(t, item.SumDurationNs > uint64(time.Millisecond*100*ExecCountPerSQL), sqlStr)
			require.True(t, item.SumDurationNs < uint64(time.Millisecond*150*ExecCountPerSQL), sqlStr)
			if strings.HasPrefix(sqlStr, "set global") {
				// set global statement use internal SQL to change global variable, so itself doesn't have KV request.
				continue
			}
			var kvSum uint64
			for _, kvCount := range item.KvStatsItem.KvExecCount {
				kvSum += kvCount
			}
			require.Equal(t, uint64(ExecCountPerSQL), kvSum)
		}
	}
	require.Equal(t, len(sqlDigests), found)
	require.Equal(t, 20, found)
}

func TestTopSQLAgent(t *testing.T) {
	t.Skip("unstable, skip it and fix it before 20210702")

	ts, cleanup := createTidbTestTopSQLSuite(t)
	defer cleanup()
	db, err := sql.Open("mysql", ts.getDSN())
	require.NoError(t, err, "Error connecting")
	defer func() {
		err := db.Close()
		require.NoError(t, err)
	}()
	agentServer, err := mockTopSQLReporter.StartMockAgentServer()
	require.NoError(t, err)
	defer func() {
		agentServer.Stop()
	}()

	require.NoError(t, failpoint.Enable("github.com/pingcap/tidb/util/topsql/reporter/resetTimeoutForTest", `return(true)`))
	require.NoError(t, failpoint.Enable("github.com/pingcap/tidb/domain/skipLoadSysVarCacheLoop", `return(true)`))
	require.NoError(t, failpoint.Enable("github.com/pingcap/tidb/util/topsql/mockHighLoadForEachSQL", `return(true)`))
	defer func() {
		err := failpoint.Disable("github.com/pingcap/tidb/util/topsql/reporter/resetTimeoutForTest")
		require.NoError(t, err)
		err = failpoint.Disable("github.com/pingcap/tidb/domain/skipLoadSysVarCacheLoop")
		require.NoError(t, err)
		err = failpoint.Disable("github.com/pingcap/tidb/util/topsql/mockHighLoadForEachSQL")
		require.NoError(t, err)
	}()

	dbt := testkit.NewDBTestKit(t, db)
	dbt.MustExec("drop database if exists topsql")
	dbt.MustExec("create database topsql")
	dbt.MustExec("use topsql;")
	for i := 0; i < 20; i++ {
		dbt.MustExec(fmt.Sprintf("create table t%v (a int auto_increment, b int, unique index idx(a));", i))
		for j := 0; j < 100; j++ {
			dbt.MustExec(fmt.Sprintf("insert into t%v (b) values (%v);", i, j))
		}
	}
	setTopSQLReceiverAddress := func(addr string) {
		config.UpdateGlobal(func(conf *config.Config) {
			conf.TopSQL.ReceiverAddress = addr
		})
	}
	dbt.MustExec("set @@global.tidb_enable_top_sql='On';")
	setTopSQLReceiverAddress("")
	dbt.MustExec("set @@global.tidb_top_sql_precision_seconds=1;")
	dbt.MustExec("set @@global.tidb_top_sql_report_interval_seconds=2;")
	dbt.MustExec("set @@global.tidb_top_sql_max_statement_count=5;")

	r := reporter.NewRemoteTopSQLReporter(plancodec.DecodeNormalizedPlan)
	s := reporter.NewSingleTargetDataSink(r)
	defer func() {
		r.Close()
		s.Close()
	}()

	tracecpu.GlobalSQLCPUProfiler.SetCollector(&collectorWrapper{r})

	// TODO: change to ensure that the right sql statements are reported, not just counts
	checkFn := func(n int) {
		records := agentServer.GetLatestRecords()
		require.Len(t, records, n)
		for _, r := range records {
			sqlMeta, exist := agentServer.GetSQLMetaByDigestBlocking(r.SqlDigest, time.Second)
			require.True(t, exist)
			require.Regexp(t, "^select.*from.*join", sqlMeta.NormalizedSql)
			if len(r.PlanDigest) == 0 {
				continue
			}
			plan, exist := agentServer.GetPlanMetaByDigestBlocking(r.PlanDigest, time.Second)
			require.True(t, exist)
			plan = strings.Replace(plan, "\n", " ", -1)
			plan = strings.Replace(plan, "\t", " ", -1)
			require.Regexp(t, "Join.*Select", plan)
		}
	}
	runWorkload := func(start, end int) context.CancelFunc {
		ctx, cancel := context.WithCancel(context.Background())
		for i := start; i < end; i++ {
			query := fmt.Sprintf("select /*+ HASH_JOIN(ta, tb) */ * from t%[1]v ta join t%[1]v tb on ta.a=tb.a where ta.b is not null;", i)
			go ts.loopExec(ctx, t, func(db *sql.DB) {
				dbt := testkit.NewDBTestKit(t, db)
				rows := dbt.MustQuery(query)
				require.NoError(t, rows.Close())
			})
		}
		return cancel
	}

	// case 1: dynamically change agent endpoint
	cancel := runWorkload(0, 10)
	// Test with null agent address, the agent server can't receive any record.
	setTopSQLReceiverAddress("")
	agentServer.WaitCollectCnt(1, time.Second*4)
	checkFn(0)
	// Test after set agent address and the evict take effect.
	dbt.MustExec("set @@global.tidb_top_sql_max_statement_count=5;")
	setTopSQLReceiverAddress(agentServer.Address())
	agentServer.WaitCollectCnt(1, time.Second*4)
	checkFn(5)
	// Test with wrong agent address, the agent server can't receive any record.
	dbt.MustExec("set @@global.tidb_top_sql_max_statement_count=8;")
	setTopSQLReceiverAddress("127.0.0.1:65530")

	agentServer.WaitCollectCnt(1, time.Second*4)
	checkFn(0)
	// Test after set agent address and the evict take effect.
	setTopSQLReceiverAddress(agentServer.Address())
	agentServer.WaitCollectCnt(1, time.Second*4)
	checkFn(8)
	cancel() // cancel case 1

	// case 2: agent hangs for a while
	cancel2 := runWorkload(0, 10)
	// empty agent address, should not collect records
	dbt.MustExec("set @@global.tidb_top_sql_max_statement_count=5;")
	setTopSQLReceiverAddress("")
	agentServer.WaitCollectCnt(1, time.Second*4)
	checkFn(0)
	// set correct address, should collect records
	setTopSQLReceiverAddress(agentServer.Address())
	agentServer.WaitCollectCnt(1, time.Second*4)
	checkFn(5)
	// agent server hangs for a while
	agentServer.HangFromNow(time.Second * 6)
	// run another set of SQL queries
	cancel2()

	cancel3 := runWorkload(11, 20)
	agentServer.WaitCollectCnt(1, time.Second*8)
	checkFn(5)
	cancel3()

	// case 3: agent restart
	cancel4 := runWorkload(0, 10)
	// empty agent address, should not collect records
	setTopSQLReceiverAddress("")
	agentServer.WaitCollectCnt(1, time.Second*4)
	checkFn(0)
	// set correct address, should collect records
	setTopSQLReceiverAddress(agentServer.Address())
	agentServer.WaitCollectCnt(1, time.Second*8)
	checkFn(5)
	// run another set of SQL queries
	cancel4()

	cancel5 := runWorkload(11, 20)
	// agent server shutdown
	agentServer.Stop()
	// agent server restart
	agentServer, err = mockTopSQLReporter.StartMockAgentServer()
	require.NoError(t, err)
	setTopSQLReceiverAddress(agentServer.Address())
	// check result
	agentServer.WaitCollectCnt(2, time.Second*8)
	checkFn(5)
	cancel5()
}

>>>>>>> a8ce4af9
func (ts *tidbTestTopSQLSuite) loopExec(ctx context.Context, t *testing.T, fn func(db *sql.DB)) {
	db, err := sql.Open("mysql", ts.getDSN())
	require.NoError(t, err, "Error connecting")
	defer func() {
		err := db.Close()
		require.NoError(t, err)
	}()
	dbt := testkit.NewDBTestKit(t, db)
	dbt.MustExec("use topsql;")
	for {
		select {
		case <-ctx.Done():
			return
		default:
		}
		fn(db)
	}
}

func TestLocalhostClientMapping(t *testing.T) {
	osTempDir := os.TempDir()
	tempDir, err := os.MkdirTemp(osTempDir, "tidb-test.*.socket")
	require.NoError(t, err)
	socketFile := tempDir + "/tidbtest.sock" // Unix Socket does not work on Windows, so '/' should be OK
	defer os.RemoveAll(tempDir)

	cli := newTestServerClient()
	cfg := newTestConfig()
	cfg.Socket = socketFile
	cfg.Port = cli.port
	cfg.Status.ReportStatus = false

	ts, cleanup := createTidbTestSuite(t)
	defer cleanup()

	server, err := NewServer(cfg, ts.tidbdrv)
	require.NoError(t, err)
	cli.port = getPortFromTCPAddr(server.listener.Addr())
	go func() {
		err := server.Run()
		require.NoError(t, err)
	}()
	defer server.Close()
	cli.waitUntilServerCanConnect()

	cli.port = getPortFromTCPAddr(server.listener.Addr())
	// Create a db connection for root
	db, err := sql.Open("mysql", cli.getDSN(func(config *mysql.Config) {
		config.User = "root"
		config.Net = "unix"
		config.DBName = "test"
		config.Addr = socketFile
	}))
	require.NoErrorf(t, err, "Open failed")
	err = db.Ping()
	require.NoErrorf(t, err, "Ping failed")
	defer db.Close()
	dbt := testkit.NewDBTestKit(t, db)
	rows := dbt.MustQuery("select user()")
	cli.checkRows(t, rows, "root@localhost")
	require.NoError(t, rows.Close())
	rows = dbt.MustQuery("show grants")
	cli.checkRows(t, rows, "GRANT ALL PRIVILEGES ON *.* TO 'root'@'%' WITH GRANT OPTION")
	require.NoError(t, rows.Close())

	dbt.MustExec("CREATE USER 'localhostuser'@'localhost'")
	dbt.MustExec("CREATE USER 'localhostuser'@'%'")
	defer func() {
		dbt.MustExec("DROP USER IF EXISTS 'localhostuser'@'%'")
		dbt.MustExec("DROP USER IF EXISTS 'localhostuser'@'localhost'")
		dbt.MustExec("DROP USER IF EXISTS 'localhostuser'@'127.0.0.1'")
	}()

	dbt.MustExec("GRANT SELECT ON test.* TO 'localhostuser'@'%'")
	dbt.MustExec("GRANT SELECT,UPDATE ON test.* TO 'localhostuser'@'localhost'")

	// Test with loopback interface - Should get access to localhostuser@localhost!
	cli.runTests(t, func(config *mysql.Config) {
		config.User = "localhostuser"
		config.DBName = "test"
	},
		func(dbt *testkit.DBTestKit) {
			rows := dbt.MustQuery("select user()")
			// NOTICE: this is not compatible with MySQL! (MySQL would report localhostuser@localhost also for 127.0.0.1)
			cli.checkRows(t, rows, "localhostuser@127.0.0.1")
			require.NoError(t, rows.Close())
			rows = dbt.MustQuery("show grants")
			cli.checkRows(t, rows, "GRANT USAGE ON *.* TO 'localhostuser'@'localhost'\nGRANT SELECT,UPDATE ON test.* TO 'localhostuser'@'localhost'")
			require.NoError(t, rows.Close())
		})

	dbt.MustExec("DROP USER IF EXISTS 'localhostuser'@'localhost'")
	dbt.MustExec("CREATE USER 'localhostuser'@'127.0.0.1'")
	dbt.MustExec("GRANT SELECT,UPDATE ON test.* TO 'localhostuser'@'127.0.0.1'")
	// Test with unix domain socket file connection - Should get access to '%'
	cli.runTests(t, func(config *mysql.Config) {
		config.Net = "unix"
		config.Addr = socketFile
		config.User = "localhostuser"
		config.DBName = "test"
	},
		func(dbt *testkit.DBTestKit) {
			rows := dbt.MustQuery("select user()")
			cli.checkRows(t, rows, "localhostuser@localhost")
			require.NoError(t, rows.Close())
			rows = dbt.MustQuery("show grants")
			cli.checkRows(t, rows, "GRANT USAGE ON *.* TO 'localhostuser'@'%'\nGRANT SELECT ON test.* TO 'localhostuser'@'%'")
			require.NoError(t, rows.Close())
		})

	// Test if only localhost exists
	dbt.MustExec("DROP USER 'localhostuser'@'%'")
	dbSocket, err := sql.Open("mysql", cli.getDSN(func(config *mysql.Config) {
		config.User = "localhostuser"
		config.Net = "unix"
		config.DBName = "test"
		config.Addr = socketFile
	}))
	require.NoErrorf(t, err, "Open failed")
	defer dbSocket.Close()
	err = dbSocket.Ping()
	require.Errorf(t, err, "Connection successful without matching host for unix domain socket!")
}<|MERGE_RESOLUTION|>--- conflicted
+++ resolved
@@ -51,18 +51,11 @@
 	"github.com/pingcap/tidb/util/cpuprofile"
 	"github.com/pingcap/tidb/util/logutil"
 	"github.com/pingcap/tidb/util/plancodec"
-<<<<<<< HEAD
 	"github.com/pingcap/tidb/util/topsql"
 	"github.com/pingcap/tidb/util/topsql/collector"
 	mockTopSQLTraceCPU "github.com/pingcap/tidb/util/topsql/collector/mock"
-=======
-	"github.com/pingcap/tidb/util/topsql/reporter"
-	mockTopSQLReporter "github.com/pingcap/tidb/util/topsql/reporter/mock"
 	topsqlstate "github.com/pingcap/tidb/util/topsql/state"
 	"github.com/pingcap/tidb/util/topsql/stmtstats"
-	"github.com/pingcap/tidb/util/topsql/tracecpu"
-	mockTopSQLTraceCPU "github.com/pingcap/tidb/util/topsql/tracecpu/mock"
->>>>>>> a8ce4af9
 	"github.com/stretchr/testify/require"
 )
 
@@ -143,12 +136,10 @@
 
 	err = cpuprofile.StartCPUProfiler()
 	require.NoError(t, err)
-
 	cleanFn := func() {
 		cleanup()
 		cpuprofile.StopCPUProfiler()
 	}
-
 	return ts, cleanFn
 }
 
@@ -1501,8 +1492,6 @@
 	checkFn("commit", "")
 }
 
-<<<<<<< HEAD
-=======
 type mockCollector struct {
 	f func(data stmtstats.StatementStatsMap)
 }
@@ -1786,167 +1775,6 @@
 	require.Equal(t, 20, found)
 }
 
-func TestTopSQLAgent(t *testing.T) {
-	t.Skip("unstable, skip it and fix it before 20210702")
-
-	ts, cleanup := createTidbTestTopSQLSuite(t)
-	defer cleanup()
-	db, err := sql.Open("mysql", ts.getDSN())
-	require.NoError(t, err, "Error connecting")
-	defer func() {
-		err := db.Close()
-		require.NoError(t, err)
-	}()
-	agentServer, err := mockTopSQLReporter.StartMockAgentServer()
-	require.NoError(t, err)
-	defer func() {
-		agentServer.Stop()
-	}()
-
-	require.NoError(t, failpoint.Enable("github.com/pingcap/tidb/util/topsql/reporter/resetTimeoutForTest", `return(true)`))
-	require.NoError(t, failpoint.Enable("github.com/pingcap/tidb/domain/skipLoadSysVarCacheLoop", `return(true)`))
-	require.NoError(t, failpoint.Enable("github.com/pingcap/tidb/util/topsql/mockHighLoadForEachSQL", `return(true)`))
-	defer func() {
-		err := failpoint.Disable("github.com/pingcap/tidb/util/topsql/reporter/resetTimeoutForTest")
-		require.NoError(t, err)
-		err = failpoint.Disable("github.com/pingcap/tidb/domain/skipLoadSysVarCacheLoop")
-		require.NoError(t, err)
-		err = failpoint.Disable("github.com/pingcap/tidb/util/topsql/mockHighLoadForEachSQL")
-		require.NoError(t, err)
-	}()
-
-	dbt := testkit.NewDBTestKit(t, db)
-	dbt.MustExec("drop database if exists topsql")
-	dbt.MustExec("create database topsql")
-	dbt.MustExec("use topsql;")
-	for i := 0; i < 20; i++ {
-		dbt.MustExec(fmt.Sprintf("create table t%v (a int auto_increment, b int, unique index idx(a));", i))
-		for j := 0; j < 100; j++ {
-			dbt.MustExec(fmt.Sprintf("insert into t%v (b) values (%v);", i, j))
-		}
-	}
-	setTopSQLReceiverAddress := func(addr string) {
-		config.UpdateGlobal(func(conf *config.Config) {
-			conf.TopSQL.ReceiverAddress = addr
-		})
-	}
-	dbt.MustExec("set @@global.tidb_enable_top_sql='On';")
-	setTopSQLReceiverAddress("")
-	dbt.MustExec("set @@global.tidb_top_sql_precision_seconds=1;")
-	dbt.MustExec("set @@global.tidb_top_sql_report_interval_seconds=2;")
-	dbt.MustExec("set @@global.tidb_top_sql_max_statement_count=5;")
-
-	r := reporter.NewRemoteTopSQLReporter(plancodec.DecodeNormalizedPlan)
-	s := reporter.NewSingleTargetDataSink(r)
-	defer func() {
-		r.Close()
-		s.Close()
-	}()
-
-	tracecpu.GlobalSQLCPUProfiler.SetCollector(&collectorWrapper{r})
-
-	// TODO: change to ensure that the right sql statements are reported, not just counts
-	checkFn := func(n int) {
-		records := agentServer.GetLatestRecords()
-		require.Len(t, records, n)
-		for _, r := range records {
-			sqlMeta, exist := agentServer.GetSQLMetaByDigestBlocking(r.SqlDigest, time.Second)
-			require.True(t, exist)
-			require.Regexp(t, "^select.*from.*join", sqlMeta.NormalizedSql)
-			if len(r.PlanDigest) == 0 {
-				continue
-			}
-			plan, exist := agentServer.GetPlanMetaByDigestBlocking(r.PlanDigest, time.Second)
-			require.True(t, exist)
-			plan = strings.Replace(plan, "\n", " ", -1)
-			plan = strings.Replace(plan, "\t", " ", -1)
-			require.Regexp(t, "Join.*Select", plan)
-		}
-	}
-	runWorkload := func(start, end int) context.CancelFunc {
-		ctx, cancel := context.WithCancel(context.Background())
-		for i := start; i < end; i++ {
-			query := fmt.Sprintf("select /*+ HASH_JOIN(ta, tb) */ * from t%[1]v ta join t%[1]v tb on ta.a=tb.a where ta.b is not null;", i)
-			go ts.loopExec(ctx, t, func(db *sql.DB) {
-				dbt := testkit.NewDBTestKit(t, db)
-				rows := dbt.MustQuery(query)
-				require.NoError(t, rows.Close())
-			})
-		}
-		return cancel
-	}
-
-	// case 1: dynamically change agent endpoint
-	cancel := runWorkload(0, 10)
-	// Test with null agent address, the agent server can't receive any record.
-	setTopSQLReceiverAddress("")
-	agentServer.WaitCollectCnt(1, time.Second*4)
-	checkFn(0)
-	// Test after set agent address and the evict take effect.
-	dbt.MustExec("set @@global.tidb_top_sql_max_statement_count=5;")
-	setTopSQLReceiverAddress(agentServer.Address())
-	agentServer.WaitCollectCnt(1, time.Second*4)
-	checkFn(5)
-	// Test with wrong agent address, the agent server can't receive any record.
-	dbt.MustExec("set @@global.tidb_top_sql_max_statement_count=8;")
-	setTopSQLReceiverAddress("127.0.0.1:65530")
-
-	agentServer.WaitCollectCnt(1, time.Second*4)
-	checkFn(0)
-	// Test after set agent address and the evict take effect.
-	setTopSQLReceiverAddress(agentServer.Address())
-	agentServer.WaitCollectCnt(1, time.Second*4)
-	checkFn(8)
-	cancel() // cancel case 1
-
-	// case 2: agent hangs for a while
-	cancel2 := runWorkload(0, 10)
-	// empty agent address, should not collect records
-	dbt.MustExec("set @@global.tidb_top_sql_max_statement_count=5;")
-	setTopSQLReceiverAddress("")
-	agentServer.WaitCollectCnt(1, time.Second*4)
-	checkFn(0)
-	// set correct address, should collect records
-	setTopSQLReceiverAddress(agentServer.Address())
-	agentServer.WaitCollectCnt(1, time.Second*4)
-	checkFn(5)
-	// agent server hangs for a while
-	agentServer.HangFromNow(time.Second * 6)
-	// run another set of SQL queries
-	cancel2()
-
-	cancel3 := runWorkload(11, 20)
-	agentServer.WaitCollectCnt(1, time.Second*8)
-	checkFn(5)
-	cancel3()
-
-	// case 3: agent restart
-	cancel4 := runWorkload(0, 10)
-	// empty agent address, should not collect records
-	setTopSQLReceiverAddress("")
-	agentServer.WaitCollectCnt(1, time.Second*4)
-	checkFn(0)
-	// set correct address, should collect records
-	setTopSQLReceiverAddress(agentServer.Address())
-	agentServer.WaitCollectCnt(1, time.Second*8)
-	checkFn(5)
-	// run another set of SQL queries
-	cancel4()
-
-	cancel5 := runWorkload(11, 20)
-	// agent server shutdown
-	agentServer.Stop()
-	// agent server restart
-	agentServer, err = mockTopSQLReporter.StartMockAgentServer()
-	require.NoError(t, err)
-	setTopSQLReceiverAddress(agentServer.Address())
-	// check result
-	agentServer.WaitCollectCnt(2, time.Second*8)
-	checkFn(5)
-	cancel5()
-}
-
->>>>>>> a8ce4af9
 func (ts *tidbTestTopSQLSuite) loopExec(ctx context.Context, t *testing.T, fn func(db *sql.DB)) {
 	db, err := sql.Open("mysql", ts.getDSN())
 	require.NoError(t, err, "Error connecting")
