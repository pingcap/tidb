--- conflicted
+++ resolved
@@ -164,7 +164,6 @@
 	}, "SocketRegression")
 }
 
-<<<<<<< HEAD
 // generateCert generates a private key and a certificate in PEM format based on parameters.
 // If parentCert and parentCertKey is specified, the new certificate will be signed by the parentCert.
 // Otherwise, the new certificate will be self-signed and is a CA.
@@ -357,9 +356,9 @@
 	c.Assert(err, IsNil)
 	runTestRegression(c, connOverrider, "TLSRegression")
 	server.Close()
-=======
+}
+
 func (ts *TidbTestSuite) TestClientWithCollation(c *C) {
 	c.Parallel()
 	runTestClientWithCollation(c)
->>>>>>> dba58e97
 }