// Copyright 2015 PingCAP, Inc.
//
// Licensed under the Apache License, Version 2.0 (the "License");
// you may not use this file except in compliance with the License.
// You may obtain a copy of the License at
//
//     http://www.apache.org/licenses/LICENSE-2.0
//
// Unless required by applicable law or agreed to in writing, software
// distributed under the License is distributed on an "AS IS" BASIS,
// WITHOUT WARRANTIES OR CONDITIONS OF ANY KIND, either express or implied.
// See the License for the specific language governing permissions and
// limitations under the License.
//go:build !race
// +build !race

package server

import (
	"bytes"
	"context"
	"crypto/rand"
	"crypto/rsa"
	"crypto/tls"
	"crypto/x509"
	"crypto/x509/pkix"
	"database/sql"
	"encoding/pem"
	"fmt"
	"math/big"
	"net/http"
	"os"
	"path/filepath"
	"strings"
	"testing"
	"time"

	"github.com/go-sql-driver/mysql"
	"github.com/pingcap/errors"
	"github.com/pingcap/failpoint"
	"github.com/pingcap/tidb/config"
	"github.com/pingcap/tidb/domain"
	"github.com/pingcap/tidb/kv"
	"github.com/pingcap/tidb/parser"
	tmysql "github.com/pingcap/tidb/parser/mysql"
	"github.com/pingcap/tidb/session"
	"github.com/pingcap/tidb/store/mockstore"
	"github.com/pingcap/tidb/testkit"
	"github.com/pingcap/tidb/util"
	"github.com/pingcap/tidb/util/logutil"
	"github.com/pingcap/tidb/util/plancodec"
	"github.com/pingcap/tidb/util/topsql/reporter"
	mockTopSQLReporter "github.com/pingcap/tidb/util/topsql/reporter/mock"
	"github.com/pingcap/tidb/util/topsql/tracecpu"
	mockTopSQLTraceCPU "github.com/pingcap/tidb/util/topsql/tracecpu/mock"
	"github.com/stretchr/testify/require"
)

type tidbTestSuite struct {
	*testServerClient
	tidbdrv *TiDBDriver
	server  *Server
	domain  *domain.Domain
	store   kv.Storage
}

func createTidbTestSuite(t *testing.T) (*tidbTestSuite, func()) {
	ts := &tidbTestSuite{testServerClient: newTestServerClient()}

	// setup tidbTestSuite
	var err error
	ts.store, err = mockstore.NewMockStore()
	session.DisableStats4Test()
	require.NoError(t, err)
	ts.domain, err = session.BootstrapSession(ts.store)
	require.NoError(t, err)
	ts.tidbdrv = NewTiDBDriver(ts.store)
	cfg := newTestConfig()
	cfg.Socket = ""
	cfg.Port = ts.port
	cfg.Status.ReportStatus = true
	cfg.Status.StatusPort = ts.statusPort
	cfg.Performance.TCPKeepAlive = true
	err = logutil.InitLogger(cfg.Log.ToLogConfig())
	require.NoError(t, err)

	server, err := NewServer(cfg, ts.tidbdrv)
	require.NoError(t, err)
	ts.port = getPortFromTCPAddr(server.listener.Addr())
	ts.statusPort = getPortFromTCPAddr(server.statusListener.Addr())
	ts.server = server
	go func() {
		err := ts.server.Run()
		require.NoError(t, err)
	}()
	ts.waitUntilServerOnline()

	cleanup := func() {
		if ts.store != nil {
			ts.store.Close()
		}
		if ts.domain != nil {
			ts.domain.Close()
		}
		if ts.server != nil {
			ts.server.Close()
		}
	}

	return ts, cleanup
}

type tidbTestTopSQLSuite struct {
	*tidbTestSuite
}

func createTidbTestTopSQLSuite(t *testing.T) (*tidbTestTopSQLSuite, func()) {
	base, cleanup := createTidbTestSuite(t)

	ts := &tidbTestTopSQLSuite{base}

	// Initialize global variable for top-sql test.
	db, err := sql.Open("mysql", ts.getDSN())
	require.NoErrorf(t, err, "Error connecting")
	defer func() {
		err := db.Close()
		require.NoError(t, err)
	}()

	dbt := testkit.NewDBTestKit(t, db)
	dbt.MustExec("set @@global.tidb_top_sql_precision_seconds=1;")
	dbt.MustExec("set @@global.tidb_top_sql_report_interval_seconds=2;")
	dbt.MustExec("set @@global.tidb_top_sql_max_statement_count=5;")

	tracecpu.GlobalSQLCPUProfiler.Run()

	return ts, cleanup
}

func TestRegression(t *testing.T) {
	ts, cleanup := createTidbTestSuite(t)
	defer cleanup()
	if regression {
		t.Parallel()
		ts.runTestRegression(t, nil, "Regression")
	}
}

func TestUint64(t *testing.T) {
	t.Parallel()
	ts, cleanup := createTidbTestSuite(t)
	defer cleanup()

	ts.runTestPrepareResultFieldType(t)
}

func TestSpecialType(t *testing.T) {
	t.Parallel()
	ts, cleanup := createTidbTestSuite(t)
	defer cleanup()

	ts.runTestSpecialType(t)
}

func TestPreparedString(t *testing.T) {
	t.Parallel()
	ts, cleanup := createTidbTestSuite(t)
	defer cleanup()

	ts.runTestPreparedString(t)
}

func TestPreparedTimestamp(t *testing.T) {
	t.Parallel()
	ts, cleanup := createTidbTestSuite(t)
	defer cleanup()

	ts.runTestPreparedTimestamp(t)
}

func TestConcurrentUpdate(t *testing.T) {
	t.Parallel()
	ts, cleanup := createTidbTestSuite(t)
	defer cleanup()

	ts.runTestConcurrentUpdate(t)
}

func TestErrorCode(t *testing.T) {
	t.Parallel()
	ts, cleanup := createTidbTestSuite(t)
	defer cleanup()

	ts.runTestErrorCode(t)
}

func TestAuth(t *testing.T) {
	t.Parallel()
	ts, cleanup := createTidbTestSuite(t)
	defer cleanup()

	ts.runTestAuth(t)
	ts.runTestIssue3682(t)
}

func TestIssues(t *testing.T) {
	t.Parallel()
	ts, cleanup := createTidbTestSuite(t)
	defer cleanup()

	ts.runTestIssue3662(t)
	ts.runTestIssue3680(t)
	ts.runTestIssue22646(t)
}

func TestDBNameEscape(t *testing.T) {
	t.Parallel()
	ts, cleanup := createTidbTestSuite(t)
	defer cleanup()
	ts.runTestDBNameEscape(t)
}

func TestResultFieldTableIsNull(t *testing.T) {
	t.Parallel()
	ts, cleanup := createTidbTestSuite(t)
	defer cleanup()

	ts.runTestResultFieldTableIsNull(t)
}

func TestStatusAPI(t *testing.T) {
	t.Parallel()
	ts, cleanup := createTidbTestSuite(t)
	defer cleanup()

	ts.runTestStatusAPI(t)
}

func TestStatusPort(t *testing.T) {
	t.Parallel()
	ts, cleanup := createTidbTestSuite(t)
	defer cleanup()

	cfg := newTestConfig()
	cfg.Socket = ""
	cfg.Port = 0
	cfg.Status.ReportStatus = true
	cfg.Status.StatusPort = ts.statusPort
	cfg.Performance.TCPKeepAlive = true

	server, err := NewServer(cfg, ts.tidbdrv)
	require.Error(t, err)
	require.Nil(t, server)
}

func TestStatusAPIWithTLS(t *testing.T) {
	t.Parallel()
	ts, cleanup := createTidbTestSuite(t)
	defer cleanup()

	caCert, caKey, err := generateCert(0, "TiDB CA 2", nil, nil, "/tmp/ca-key-2.pem", "/tmp/ca-cert-2.pem")
	require.NoError(t, err)
	_, _, err = generateCert(1, "tidb-server-2", caCert, caKey, "/tmp/server-key-2.pem", "/tmp/server-cert-2.pem")
	require.NoError(t, err)

	defer func() {
		os.Remove("/tmp/ca-key-2.pem")
		os.Remove("/tmp/ca-cert-2.pem")
		os.Remove("/tmp/server-key-2.pem")
		os.Remove("/tmp/server-cert-2.pem")
	}()

	cli := newTestServerClient()
	cli.statusScheme = "https"
	cfg := newTestConfig()
	cfg.Socket = ""
	cfg.Port = cli.port
	cfg.Status.StatusPort = cli.statusPort
	cfg.Security.ClusterSSLCA = "/tmp/ca-cert-2.pem"
	cfg.Security.ClusterSSLCert = "/tmp/server-cert-2.pem"
	cfg.Security.ClusterSSLKey = "/tmp/server-key-2.pem"
	server, err := NewServer(cfg, ts.tidbdrv)
	require.NoError(t, err)
	cli.port = getPortFromTCPAddr(server.listener.Addr())
	cli.statusPort = getPortFromTCPAddr(server.statusListener.Addr())
	go func() {
		err := server.Run()
		require.NoError(t, err)
	}()
	time.Sleep(time.Millisecond * 100)

	// https connection should work.
	ts.runTestStatusAPI(t)

	// but plain http connection should fail.
	cli.statusScheme = "http"
	_, err = cli.fetchStatus("/status") // nolint: bodyclose
	require.Error(t, err)

	server.Close()
}

func TestStatusAPIWithTLSCNCheck(t *testing.T) {
	t.Parallel()
	ts, cleanup := createTidbTestSuite(t)
	defer cleanup()

	caPath := filepath.Join(os.TempDir(), "ca-cert-cn.pem")
	serverKeyPath := filepath.Join(os.TempDir(), "server-key-cn.pem")
	serverCertPath := filepath.Join(os.TempDir(), "server-cert-cn.pem")
	client1KeyPath := filepath.Join(os.TempDir(), "client-key-cn-check-a.pem")
	client1CertPath := filepath.Join(os.TempDir(), "client-cert-cn-check-a.pem")
	client2KeyPath := filepath.Join(os.TempDir(), "client-key-cn-check-b.pem")
	client2CertPath := filepath.Join(os.TempDir(), "client-cert-cn-check-b.pem")

	caCert, caKey, err := generateCert(0, "TiDB CA CN CHECK", nil, nil, filepath.Join(os.TempDir(), "ca-key-cn.pem"), caPath)
	require.NoError(t, err)
	_, _, err = generateCert(1, "tidb-server-cn-check", caCert, caKey, serverKeyPath, serverCertPath)
	require.NoError(t, err)
	_, _, err = generateCert(2, "tidb-client-cn-check-a", caCert, caKey, client1KeyPath, client1CertPath, func(c *x509.Certificate) {
		c.Subject.CommonName = "tidb-client-1"
	})
	require.NoError(t, err)
	_, _, err = generateCert(3, "tidb-client-cn-check-b", caCert, caKey, client2KeyPath, client2CertPath, func(c *x509.Certificate) {
		c.Subject.CommonName = "tidb-client-2"
	})
	require.NoError(t, err)

	cli := newTestServerClient()
	cli.statusScheme = "https"
	cfg := newTestConfig()
	cfg.Socket = ""
	cfg.Port = cli.port
	cfg.Status.StatusPort = cli.statusPort
	cfg.Security.ClusterSSLCA = caPath
	cfg.Security.ClusterSSLCert = serverCertPath
	cfg.Security.ClusterSSLKey = serverKeyPath
	cfg.Security.ClusterVerifyCN = []string{"tidb-client-2"}
	server, err := NewServer(cfg, ts.tidbdrv)
	require.NoError(t, err)

	cli.port = getPortFromTCPAddr(server.listener.Addr())
	cli.statusPort = getPortFromTCPAddr(server.statusListener.Addr())
	go func() {
		err := server.Run()
		require.NoError(t, err)
	}()
	defer server.Close()
	time.Sleep(time.Millisecond * 100)

	hc := newTLSHttpClient(t, caPath,
		client1CertPath,
		client1KeyPath,
	)
	_, err = hc.Get(cli.statusURL("/status")) // nolint: bodyclose
	require.Error(t, err)

	hc = newTLSHttpClient(t, caPath,
		client2CertPath,
		client2KeyPath,
	)
	resp, err := hc.Get(cli.statusURL("/status"))
	require.NoError(t, err)
	require.Nil(t, resp.Body.Close())
}

func newTLSHttpClient(t *testing.T, caFile, certFile, keyFile string) *http.Client {
	cert, err := tls.LoadX509KeyPair(certFile, keyFile)
	require.NoError(t, err)
	caCert, err := os.ReadFile(caFile)
	require.NoError(t, err)
	caCertPool := x509.NewCertPool()
	caCertPool.AppendCertsFromPEM(caCert)
	tlsConfig := &tls.Config{
		Certificates:       []tls.Certificate{cert},
		RootCAs:            caCertPool,
		InsecureSkipVerify: true,
	}
	tlsConfig.BuildNameToCertificate()
	return &http.Client{Transport: &http.Transport{TLSClientConfig: tlsConfig}}
}

func TestMultiStatements(t *testing.T) {
	t.Parallel()
	ts, cleanup := createTidbTestSuite(t)
	defer cleanup()

	ts.runFailedTestMultiStatements(t)
	ts.runTestMultiStatements(t)
}

func TestSocketForwarding(t *testing.T) {
	t.Parallel()
	osTempDir := os.TempDir()
	tempDir, err := os.MkdirTemp(osTempDir, "tidb-test.*.socket")
	require.NoError(t, err)
	socketFile := tempDir + "/tidbtest.sock" // Unix Socket does not work on Windows, so '/' should be OK
	defer os.RemoveAll(tempDir)

	ts, cleanup := createTidbTestSuite(t)
	defer cleanup()

	cli := newTestServerClient()
	cfg := newTestConfig()
	cfg.Socket = socketFile
	cfg.Port = cli.port
	os.Remove(cfg.Socket)
	cfg.Status.ReportStatus = false

	server, err := NewServer(cfg, ts.tidbdrv)
	require.NoError(t, err)
	cli.port = getPortFromTCPAddr(server.listener.Addr())
	go func() {
		err := server.Run()
		require.NoError(t, err)
	}()
	time.Sleep(time.Millisecond * 100)
	defer server.Close()

	cli.runTestRegression(t, func(config *mysql.Config) {
		config.User = "root"
		config.Net = "unix"
		config.Addr = socketFile
		config.DBName = "test"
		config.Params = map[string]string{"sql_mode": "'STRICT_ALL_TABLES'"}
	}, "SocketRegression")
}

func TestSocket(t *testing.T) {
	t.Parallel()
	osTempDir := os.TempDir()
	tempDir, err := os.MkdirTemp(osTempDir, "tidb-test.*.socket")
	require.NoError(t, err)
	socketFile := tempDir + "/tidbtest.sock" // Unix Socket does not work on Windows, so '/' should be OK
	defer os.RemoveAll(tempDir)

	cfg := newTestConfig()
	cfg.Socket = socketFile
	cfg.Port = 0
	os.Remove(cfg.Socket)
	cfg.Host = ""
	cfg.Status.ReportStatus = false

	ts, cleanup := createTidbTestSuite(t)
	defer cleanup()

	server, err := NewServer(cfg, ts.tidbdrv)
	require.NoError(t, err)
	go func() {
		err := server.Run()
		require.NoError(t, err)
	}()
	time.Sleep(time.Millisecond * 100)
	defer server.Close()

	// a fake server client, config is override, just used to run tests
	cli := newTestServerClient()
	cli.runTestRegression(t, func(config *mysql.Config) {
		config.User = "root"
		config.Net = "unix"
		config.Addr = socketFile
		config.DBName = "test"
		config.Params = map[string]string{"sql_mode": "STRICT_ALL_TABLES"}
	}, "SocketRegression")
}

func TestSocketAndIp(t *testing.T) {
	t.Parallel()
	osTempDir := os.TempDir()
	tempDir, err := os.MkdirTemp(osTempDir, "tidb-test.*.socket")
	require.NoError(t, err)
	socketFile := tempDir + "/tidbtest.sock" // Unix Socket does not work on Windows, so '/' should be OK
	defer os.RemoveAll(tempDir)

	cli := newTestServerClient()
	cfg := newTestConfig()
	cfg.Socket = socketFile
	cfg.Port = cli.port
	cfg.Status.ReportStatus = false

	ts, cleanup := createTidbTestSuite(t)
	defer cleanup()

	server, err := NewServer(cfg, ts.tidbdrv)
	require.NoError(t, err)
	cli.port = getPortFromTCPAddr(server.listener.Addr())
	go func() {
		err := server.Run()
		require.NoError(t, err)
	}()
	cli.waitUntilServerCanConnect()
	defer server.Close()

	// Test with Socket connection + Setup user1@% for all host access
	cli.port = getPortFromTCPAddr(server.listener.Addr())
	defer func() {
		cli.runTests(t, func(config *mysql.Config) {
			config.User = "root"
		},
			func(dbt *testkit.DBTestKit) {
				dbt.MustQuery("DROP USER IF EXISTS 'user1'@'%'")
				dbt.MustQuery("DROP USER IF EXISTS 'user1'@'localhost'")
				dbt.MustQuery("DROP USER IF EXISTS 'user1'@'127.0.0.1'")
			})
	}()
	cli.runTests(t, func(config *mysql.Config) {
		config.User = "root"
		config.Net = "unix"
		config.Addr = socketFile
		config.DBName = "test"
	},
		func(dbt *testkit.DBTestKit) {
			rows := dbt.MustQuery("select user()")
			cli.checkRows(t, rows, "root@localhost")
			rows = dbt.MustQuery("show grants")
			cli.checkRows(t, rows, "GRANT ALL PRIVILEGES ON *.* TO 'root'@'%' WITH GRANT OPTION")
			dbt.MustQuery("CREATE USER user1@'%'")
			dbt.MustQuery("GRANT SELECT ON test.* TO user1@'%'")
		})
	// Test with Network interface connection with all hosts
	cli.runTests(t, func(config *mysql.Config) {
		config.User = "user1"
		config.DBName = "test"
	},
		func(dbt *testkit.DBTestKit) {
			rows := dbt.MustQuery("select user()")
			// NOTICE: this is not compatible with MySQL! (MySQL would report user1@localhost also for 127.0.0.1)
			cli.checkRows(t, rows, "user1@127.0.0.1")
			rows = dbt.MustQuery("show grants")
			cli.checkRows(t, rows, "GRANT USAGE ON *.* TO 'user1'@'%'\nGRANT SELECT ON test.* TO 'user1'@'%'")
			rows = dbt.MustQuery("select host from information_schema.processlist where user = 'user1'")
			records := cli.Rows(t, rows)
			require.Contains(t, records[0], ":", "Missing :<port> in is.processlist")
		})
	// Test with unix domain socket file connection with all hosts
	cli.runTests(t, func(config *mysql.Config) {
		config.Net = "unix"
		config.Addr = socketFile
		config.User = "user1"
		config.DBName = "test"
	},
		func(dbt *testkit.DBTestKit) {
			rows := dbt.MustQuery("select user()")
			cli.checkRows(t, rows, "user1@localhost")
			rows = dbt.MustQuery("show grants")
			cli.checkRows(t, rows, "GRANT USAGE ON *.* TO 'user1'@'%'\nGRANT SELECT ON test.* TO 'user1'@'%'")
		})

	// Setup user1@127.0.0.1 for loop back network interface access
	cli.runTests(t, func(config *mysql.Config) {
		config.User = "root"
		config.DBName = "test"
	},
		func(dbt *testkit.DBTestKit) {
			rows := dbt.MustQuery("select user()")
			// NOTICE: this is not compatible with MySQL! (MySQL would report user1@localhost also for 127.0.0.1)
			cli.checkRows(t, rows, "root@127.0.0.1")
			rows = dbt.MustQuery("show grants")
			cli.checkRows(t, rows, "GRANT ALL PRIVILEGES ON *.* TO 'root'@'%' WITH GRANT OPTION")
			dbt.MustQuery("CREATE USER user1@127.0.0.1")
			dbt.MustQuery("GRANT SELECT,INSERT ON test.* TO user1@'127.0.0.1'")
		})
	// Test with Network interface connection with all hosts
	cli.runTests(t, func(config *mysql.Config) {
		config.User = "user1"
		config.DBName = "test"
	},
		func(dbt *testkit.DBTestKit) {
			rows := dbt.MustQuery("select user()")
			// NOTICE: this is not compatible with MySQL! (MySQL would report user1@localhost also for 127.0.0.1)
			cli.checkRows(t, rows, "user1@127.0.0.1")
			rows = dbt.MustQuery("show grants")
			cli.checkRows(t, rows, "GRANT USAGE ON *.* TO 'user1'@'127.0.0.1'\nGRANT SELECT,INSERT ON test.* TO 'user1'@'127.0.0.1'")
		})
	// Test with unix domain socket file connection with all hosts
	cli.runTests(t, func(config *mysql.Config) {
		config.Net = "unix"
		config.Addr = socketFile
		config.User = "user1"
		config.DBName = "test"
	},
		func(dbt *testkit.DBTestKit) {
			rows := dbt.MustQuery("select user()")
			cli.checkRows(t, rows, "user1@localhost")
			rows = dbt.MustQuery("show grants")
			cli.checkRows(t, rows, "GRANT USAGE ON *.* TO 'user1'@'%'\nGRANT SELECT ON test.* TO 'user1'@'%'")
		})

	// Setup user1@localhost for socket (and if MySQL compatible; loop back network interface access)
	cli.runTests(t, func(config *mysql.Config) {
		config.Net = "unix"
		config.Addr = socketFile
		config.User = "root"
		config.DBName = "test"
	},
		func(dbt *testkit.DBTestKit) {
			rows := dbt.MustQuery("select user()")
			cli.checkRows(t, rows, "root@localhost")
			rows = dbt.MustQuery("show grants")
			cli.checkRows(t, rows, "GRANT ALL PRIVILEGES ON *.* TO 'root'@'%' WITH GRANT OPTION")
			dbt.MustQuery("CREATE USER user1@localhost")
			dbt.MustQuery("GRANT SELECT,INSERT,UPDATE,DELETE ON test.* TO user1@localhost")
		})
	// Test with Network interface connection with all hosts
	cli.runTests(t, func(config *mysql.Config) {
		config.User = "user1"
		config.DBName = "test"
	},
		func(dbt *testkit.DBTestKit) {
			rows := dbt.MustQuery("select user()")
			// NOTICE: this is not compatible with MySQL! (MySQL would report user1@localhost also for 127.0.0.1)
			cli.checkRows(t, rows, "user1@127.0.0.1")
			rows = dbt.MustQuery("show grants")
			cli.checkRows(t, rows, "GRANT USAGE ON *.* TO 'user1'@'127.0.0.1'\nGRANT SELECT,INSERT ON test.* TO 'user1'@'127.0.0.1'")
		})
	// Test with unix domain socket file connection with all hosts
	cli.runTests(t, func(config *mysql.Config) {
		config.Net = "unix"
		config.Addr = socketFile
		config.User = "user1"
		config.DBName = "test"
	},
		func(dbt *testkit.DBTestKit) {
			rows := dbt.MustQuery("select user()")
			cli.checkRows(t, rows, "user1@localhost")
			rows = dbt.MustQuery("show grants")
			cli.checkRows(t, rows, "GRANT USAGE ON *.* TO 'user1'@'localhost'\nGRANT SELECT,INSERT,UPDATE,DELETE ON test.* TO 'user1'@'localhost'")
		})

}

// TestOnlySocket for server configuration without network interface for mysql clients
func TestOnlySocket(t *testing.T) {
	t.Parallel()
	osTempDir := os.TempDir()
	tempDir, err := os.MkdirTemp(osTempDir, "tidb-test.*.socket")
	require.NoError(t, err)
	socketFile := tempDir + "/tidbtest.sock" // Unix Socket does not work on Windows, so '/' should be OK
	defer os.RemoveAll(tempDir)

	cli := newTestServerClient()
	cfg := newTestConfig()
	cfg.Socket = socketFile
	cfg.Host = "" // No network interface listening for mysql traffic
	cfg.Status.ReportStatus = false

	ts, cleanup := createTidbTestSuite(t)
	defer cleanup()

	server, err := NewServer(cfg, ts.tidbdrv)
	require.NoError(t, err)
	go func() {
		err := server.Run()
		require.NoError(t, err)
	}()
	time.Sleep(time.Millisecond * 100)
	defer server.Close()
	require.Nil(t, server.listener)
	require.NotNil(t, server.socket)

	// Test with Socket connection + Setup user1@% for all host access
	defer func() {
		cli.runTests(t, func(config *mysql.Config) {
			config.User = "root"
			config.Net = "unix"
			config.Addr = socketFile
		},
			func(dbt *testkit.DBTestKit) {
				dbt.MustQuery("DROP USER IF EXISTS 'user1'@'%'")
				dbt.MustQuery("DROP USER IF EXISTS 'user1'@'localhost'")
				dbt.MustQuery("DROP USER IF EXISTS 'user1'@'127.0.0.1'")
			})
	}()
	cli.runTests(t, func(config *mysql.Config) {
		config.User = "root"
		config.Net = "unix"
		config.Addr = socketFile
		config.DBName = "test"
	},
		func(dbt *testkit.DBTestKit) {
			rows := dbt.MustQuery("select user()")
			cli.checkRows(t, rows, "root@localhost")
			rows = dbt.MustQuery("show grants")
			cli.checkRows(t, rows, "GRANT ALL PRIVILEGES ON *.* TO 'root'@'%' WITH GRANT OPTION")
			dbt.MustQuery("CREATE USER user1@'%'")
			dbt.MustQuery("GRANT SELECT ON test.* TO user1@'%'")
		})
	// Test with Network interface connection with all hosts, should fail since server not configured
	db, err := sql.Open("mysql", cli.getDSN(func(config *mysql.Config) {
		config.User = "root"
		config.DBName = "test"
	}))
	require.NoErrorf(t, err, "Open failed")
	err = db.Ping()
	require.Errorf(t, err, "Connect succeeded when not configured!?!")
	db.Close()
	db, err = sql.Open("mysql", cli.getDSN(func(config *mysql.Config) {
		config.User = "user1"
		config.DBName = "test"
	}))
	require.NoErrorf(t, err, "Open failed")
	err = db.Ping()
	require.Errorf(t, err, "Connect succeeded when not configured!?!")
	db.Close()
	// Test with unix domain socket file connection with all hosts
	cli.runTests(t, func(config *mysql.Config) {
		config.Net = "unix"
		config.Addr = socketFile
		config.User = "user1"
		config.DBName = "test"
	},
		func(dbt *testkit.DBTestKit) {
			rows := dbt.MustQuery("select user()")
			cli.checkRows(t, rows, "user1@localhost")
			rows = dbt.MustQuery("show grants")
			cli.checkRows(t, rows, "GRANT USAGE ON *.* TO 'user1'@'%'\nGRANT SELECT ON test.* TO 'user1'@'%'")
		})

	// Setup user1@127.0.0.1 for loop back network interface access
	cli.runTests(t, func(config *mysql.Config) {
		config.Net = "unix"
		config.Addr = socketFile
		config.User = "root"
		config.DBName = "test"
	},
		func(dbt *testkit.DBTestKit) {
			rows := dbt.MustQuery("select user()")
			// NOTICE: this is not compatible with MySQL! (MySQL would report user1@localhost also for 127.0.0.1)
			cli.checkRows(t, rows, "root@localhost")
			rows = dbt.MustQuery("show grants")
			cli.checkRows(t, rows, "GRANT ALL PRIVILEGES ON *.* TO 'root'@'%' WITH GRANT OPTION")
			dbt.MustQuery("CREATE USER user1@127.0.0.1")
			dbt.MustQuery("GRANT SELECT,INSERT ON test.* TO user1@'127.0.0.1'")
		})
	// Test with unix domain socket file connection with all hosts
	cli.runTests(t, func(config *mysql.Config) {
		config.Net = "unix"
		config.Addr = socketFile
		config.User = "user1"
		config.DBName = "test"
	},
		func(dbt *testkit.DBTestKit) {
			rows := dbt.MustQuery("select user()")
			cli.checkRows(t, rows, "user1@localhost")
			rows = dbt.MustQuery("show grants")
			cli.checkRows(t, rows, "GRANT USAGE ON *.* TO 'user1'@'%'\nGRANT SELECT ON test.* TO 'user1'@'%'")
		})

	// Setup user1@localhost for socket (and if MySQL compatible; loop back network interface access)
	cli.runTests(t, func(config *mysql.Config) {
		config.Net = "unix"
		config.Addr = socketFile
		config.User = "root"
		config.DBName = "test"
	},
		func(dbt *testkit.DBTestKit) {
			rows := dbt.MustQuery("select user()")
			cli.checkRows(t, rows, "root@localhost")
			rows = dbt.MustQuery("show grants")
			cli.checkRows(t, rows, "GRANT ALL PRIVILEGES ON *.* TO 'root'@'%' WITH GRANT OPTION")
			dbt.MustQuery("CREATE USER user1@localhost")
			dbt.MustQuery("GRANT SELECT,INSERT,UPDATE,DELETE ON test.* TO user1@localhost")
		})
	// Test with unix domain socket file connection with all hosts
	cli.runTests(t, func(config *mysql.Config) {
		config.Net = "unix"
		config.Addr = socketFile
		config.User = "user1"
		config.DBName = "test"
	},
		func(dbt *testkit.DBTestKit) {
			rows := dbt.MustQuery("select user()")
			cli.checkRows(t, rows, "user1@localhost")
			rows = dbt.MustQuery("show grants")
			cli.checkRows(t, rows, "GRANT USAGE ON *.* TO 'user1'@'localhost'\nGRANT SELECT,INSERT,UPDATE,DELETE ON test.* TO 'user1'@'localhost'")
		})

}

// generateCert generates a private key and a certificate in PEM format based on parameters.
// If parentCert and parentCertKey is specified, the new certificate will be signed by the parentCert.
// Otherwise, the new certificate will be self-signed and is a CA.
func generateCert(sn int, commonName string, parentCert *x509.Certificate, parentCertKey *rsa.PrivateKey, outKeyFile string, outCertFile string, opts ...func(c *x509.Certificate)) (*x509.Certificate, *rsa.PrivateKey, error) {
	privateKey, err := rsa.GenerateKey(rand.Reader, 528)
	if err != nil {
		return nil, nil, errors.Trace(err)
	}
	notBefore := time.Now().Add(-10 * time.Minute).UTC()
	notAfter := notBefore.Add(1 * time.Hour).UTC()

	template := x509.Certificate{
		SerialNumber:          big.NewInt(int64(sn)),
		Subject:               pkix.Name{CommonName: commonName, Names: []pkix.AttributeTypeAndValue{util.MockPkixAttribute(util.CommonName, commonName)}},
		DNSNames:              []string{commonName},
		NotBefore:             notBefore,
		NotAfter:              notAfter,
		KeyUsage:              x509.KeyUsageKeyEncipherment | x509.KeyUsageDigitalSignature,
		ExtKeyUsage:           []x509.ExtKeyUsage{x509.ExtKeyUsageServerAuth, x509.ExtKeyUsageClientAuth},
		BasicConstraintsValid: true,
	}
	for _, opt := range opts {
		opt(&template)
	}

	var parent *x509.Certificate
	var priv *rsa.PrivateKey

	if parentCert == nil || parentCertKey == nil {
		template.IsCA = true
		template.KeyUsage |= x509.KeyUsageCertSign
		parent = &template
		priv = privateKey
	} else {
		parent = parentCert
		priv = parentCertKey
	}

	derBytes, err := x509.CreateCertificate(rand.Reader, &template, parent, &privateKey.PublicKey, priv)
	if err != nil {
		return nil, nil, errors.Trace(err)
	}

	cert, err := x509.ParseCertificate(derBytes)
	if err != nil {
		return nil, nil, errors.Trace(err)
	}

	certOut, err := os.Create(outCertFile)
	if err != nil {
		return nil, nil, errors.Trace(err)
	}
	err = pem.Encode(certOut, &pem.Block{Type: "CERTIFICATE", Bytes: derBytes})
	if err != nil {
		return nil, nil, errors.Trace(err)
	}
	err = certOut.Close()
	if err != nil {
		return nil, nil, errors.Trace(err)
	}

	keyOut, err := os.OpenFile(outKeyFile, os.O_WRONLY|os.O_CREATE|os.O_TRUNC, 0600)
	if err != nil {
		return nil, nil, errors.Trace(err)
	}
	err = pem.Encode(keyOut, &pem.Block{Type: "RSA PRIVATE KEY", Bytes: x509.MarshalPKCS1PrivateKey(privateKey)})
	if err != nil {
		return nil, nil, errors.Trace(err)
	}
	err = keyOut.Close()
	if err != nil {
		return nil, nil, errors.Trace(err)
	}

	return cert, privateKey, nil
}

// registerTLSConfig registers a mysql client TLS config.
// See https://godoc.org/github.com/go-sql-driver/mysql#RegisterTLSConfig for details.
func registerTLSConfig(configName string, caCertPath string, clientCertPath string, clientKeyPath string, serverName string, verifyServer bool) error {
	rootCertPool := x509.NewCertPool()
	data, err := os.ReadFile(caCertPath)
	if err != nil {
		return err
	}
	if ok := rootCertPool.AppendCertsFromPEM(data); !ok {
		return errors.New("Failed to append PEM")
	}
	clientCert := make([]tls.Certificate, 0, 1)
	certs, err := tls.LoadX509KeyPair(clientCertPath, clientKeyPath)
	if err != nil {
		return err
	}
	clientCert = append(clientCert, certs)
	tlsConfig := &tls.Config{
		RootCAs:            rootCertPool,
		Certificates:       clientCert,
		ServerName:         serverName,
		InsecureSkipVerify: !verifyServer,
	}
	return mysql.RegisterTLSConfig(configName, tlsConfig)
}

func TestSystemTimeZone(t *testing.T) {
	t.Parallel()
	ts, cleanup := createTidbTestSuite(t)
	defer cleanup()

	tk := testkit.NewTestKit(t, ts.store)
	cfg := newTestConfig()
	cfg.Socket = ""
	cfg.Port, cfg.Status.StatusPort = 0, 0
	cfg.Status.ReportStatus = false
	server, err := NewServer(cfg, ts.tidbdrv)
	require.NoError(t, err)
	defer server.Close()

	tz1 := tk.MustQuery("select variable_value from mysql.tidb where variable_name = 'system_tz'").Rows()
	tk.MustQuery("select @@system_time_zone").Check(tz1)
}

func TestClientWithCollation(t *testing.T) {
	t.Parallel()
	ts, cleanup := createTidbTestSuite(t)
	defer cleanup()

	ts.runTestClientWithCollation(t)
}

func TestCreateTableFlen(t *testing.T) {
	t.Parallel()
	ts, cleanup := createTidbTestSuite(t)
	defer cleanup()

	// issue #4540
	qctx, err := ts.tidbdrv.OpenCtx(uint64(0), 0, uint8(tmysql.DefaultCollationID), "test", nil)
	require.NoError(t, err)
	_, err = Execute(context.Background(), qctx, "use test;")
	require.NoError(t, err)

	ctx := context.Background()
	testSQL := "CREATE TABLE `t1` (" +
		"`a` char(36) NOT NULL," +
		"`b` timestamp NOT NULL DEFAULT CURRENT_TIMESTAMP," +
		"`c` timestamp NOT NULL DEFAULT CURRENT_TIMESTAMP," +
		"`d` varchar(50) DEFAULT ''," +
		"`e` char(36) NOT NULL DEFAULT ''," +
		"`f` char(36) NOT NULL DEFAULT ''," +
		"`g` char(1) NOT NULL DEFAULT 'N'," +
		"`h` varchar(100) NOT NULL," +
		"`i` timestamp NOT NULL DEFAULT CURRENT_TIMESTAMP," +
		"`j` varchar(10) DEFAULT ''," +
		"`k` varchar(10) DEFAULT ''," +
		"`l` varchar(20) DEFAULT ''," +
		"`m` varchar(20) DEFAULT ''," +
		"`n` varchar(30) DEFAULT ''," +
		"`o` varchar(100) DEFAULT ''," +
		"`p` varchar(50) DEFAULT ''," +
		"`q` varchar(50) DEFAULT ''," +
		"`r` varchar(100) DEFAULT ''," +
		"`s` varchar(20) DEFAULT ''," +
		"`t` varchar(50) DEFAULT ''," +
		"`u` varchar(100) DEFAULT ''," +
		"`v` varchar(50) DEFAULT ''," +
		"`w` varchar(300) NOT NULL," +
		"`x` varchar(250) DEFAULT ''," +
		"`y` decimal(20)," +
		"`z` decimal(20, 4)," +
		"PRIMARY KEY (`a`)" +
		") ENGINE=InnoDB DEFAULT CHARSET=utf8 COLLATE=utf8_bin"
	_, err = Execute(ctx, qctx, testSQL)
	require.NoError(t, err)
	rs, err := Execute(ctx, qctx, "show create table t1")
	require.NoError(t, err)
	req := rs.NewChunk(nil)
	err = rs.Next(ctx, req)
	require.NoError(t, err)
	cols := rs.Columns()
	require.NoError(t, err)
	require.Len(t, cols, 2)
	require.Equal(t, 5*tmysql.MaxBytesOfCharacter, int(cols[0].ColumnLength))
	require.Equal(t, len(req.GetRow(0).GetString(1))*tmysql.MaxBytesOfCharacter, int(cols[1].ColumnLength))

	// for issue#5246
	rs, err = Execute(ctx, qctx, "select y, z from t1")
	require.NoError(t, err)
	cols = rs.Columns()
	require.Len(t, cols, 2)
	require.Equal(t, 21, int(cols[0].ColumnLength))
	require.Equal(t, 22, int(cols[1].ColumnLength))
}

func Execute(ctx context.Context, qc *TiDBContext, sql string) (ResultSet, error) {
	stmts, err := qc.Parse(ctx, sql)
	if err != nil {
		return nil, err
	}
	if len(stmts) != 1 {
		panic("wrong input for Execute: " + sql)
	}
	return qc.ExecuteStmt(ctx, stmts[0])
}

func TestShowTablesFlen(t *testing.T) {
	t.Parallel()
	ts, cleanup := createTidbTestSuite(t)
	defer cleanup()

	qctx, err := ts.tidbdrv.OpenCtx(uint64(0), 0, uint8(tmysql.DefaultCollationID), "test", nil)
	require.NoError(t, err)
	ctx := context.Background()
	_, err = Execute(ctx, qctx, "use test;")
	require.NoError(t, err)

	testSQL := "create table abcdefghijklmnopqrstuvwxyz (i int)"
	_, err = Execute(ctx, qctx, testSQL)
	require.NoError(t, err)
	rs, err := Execute(ctx, qctx, "show tables")
	require.NoError(t, err)
	req := rs.NewChunk(nil)
	err = rs.Next(ctx, req)
	require.NoError(t, err)
	cols := rs.Columns()
	require.NoError(t, err)
	require.Len(t, cols, 1)
	require.Equal(t, 26*tmysql.MaxBytesOfCharacter, int(cols[0].ColumnLength))
}

func checkColNames(t *testing.T, columns []*ColumnInfo, names ...string) {
	for i, name := range names {
		require.Equal(t, name, columns[i].Name)
		require.Equal(t, name, columns[i].OrgName)
	}
}

func TestFieldList(t *testing.T) {
	t.Parallel()
	ts, cleanup := createTidbTestSuite(t)
	defer cleanup()

	qctx, err := ts.tidbdrv.OpenCtx(uint64(0), 0, uint8(tmysql.DefaultCollationID), "test", nil)
	require.NoError(t, err)
	_, err = Execute(context.Background(), qctx, "use test;")
	require.NoError(t, err)

	ctx := context.Background()
	testSQL := `create table t (
		c_bit bit(10),
		c_int_d int,
		c_bigint_d bigint,
		c_float_d float,
		c_double_d double,
		c_decimal decimal(6, 3),
		c_datetime datetime(2),
		c_time time(3),
		c_date date,
		c_timestamp timestamp(4) DEFAULT CURRENT_TIMESTAMP(4),
		c_char char(20),
		c_varchar varchar(20),
		c_text_d text,
		c_binary binary(20),
		c_blob_d blob,
		c_set set('a', 'b', 'c'),
		c_enum enum('a', 'b', 'c'),
		c_json JSON,
		c_year year
	)`
	_, err = Execute(ctx, qctx, testSQL)
	require.NoError(t, err)
	colInfos, err := qctx.FieldList("t")
	require.NoError(t, err)
	require.Len(t, colInfos, 19)

	checkColNames(t, colInfos, "c_bit", "c_int_d", "c_bigint_d", "c_float_d",
		"c_double_d", "c_decimal", "c_datetime", "c_time", "c_date", "c_timestamp",
		"c_char", "c_varchar", "c_text_d", "c_binary", "c_blob_d", "c_set", "c_enum",
		"c_json", "c_year")

	for _, cols := range colInfos {
		require.Equal(t, "test", cols.Schema)
	}

	for _, cols := range colInfos {
		require.Equal(t, "t", cols.Table)
	}

	for i, col := range colInfos {
		switch i {
		case 10, 11, 12, 15, 16:
			// c_char char(20), c_varchar varchar(20), c_text_d text,
			// c_set set('a', 'b', 'c'), c_enum enum('a', 'b', 'c')
			require.Equalf(t, uint16(tmysql.CharsetNameToID(tmysql.DefaultCharset)), col.Charset, "index %d", i)
			continue
		}

		require.Equalf(t, uint16(tmysql.CharsetNameToID("binary")), col.Charset, "index %d", i)
	}

	// c_decimal decimal(6, 3)
	require.Equal(t, uint8(3), colInfos[5].Decimal)

	// for issue#10513
	tooLongColumnAsName := "COALESCE(0,0,0,0,0,0,0,0,0,0,0,0,0,0,0,0,0,0,0,0,0,0,0,0,0,0,0,0,0,0,0,0,0,0,0,0,0,0,0,0,0,0,0,0,0,0,0,0,0,0,0,0,0,0,0,0,0,0,0,0,0,0,0,0,0,0,0,0,0,0,0,0,0,0,0,0,0,0,0,0,0,0,0,0,0,0,0,0,0,0,0,0,0,0,0,0,0,0,0,0,0,0,0,0,0,0,0,0,0,0,0,0,0,0,0,0,0,0,0,0,0,0,0,0,0,0,0,0,0,0,0,0,0,0,0,0,0,0,0,0,0,0,0,0,0,0,0,0,0,0,0,0,0,0,0,0,0,0,0,0,0,0,0,0,0,0,0,0,0,0,0,0,0,0,0,0,0,0,0,0,0,0,0,0,0,0,0,0,0,0,0,0,0,0,0,0,0,0,0,0)"
	columnAsName := tooLongColumnAsName[:tmysql.MaxAliasIdentifierLen]

	rs, err := Execute(ctx, qctx, "select "+tooLongColumnAsName)
	require.NoError(t, err)
	cols := rs.Columns()
	require.Equal(t, tooLongColumnAsName, cols[0].OrgName)
	require.Equal(t, columnAsName, cols[0].Name)

	rs, err = Execute(ctx, qctx, "select c_bit as '"+tooLongColumnAsName+"' from t")
	require.NoError(t, err)
	cols = rs.Columns()
	require.Equal(t, "c_bit", cols[0].OrgName)
	require.Equal(t, columnAsName, cols[0].Name)
}

func TestClientErrors(t *testing.T) {
	t.Parallel()
	ts, cleanup := createTidbTestSuite(t)
	defer cleanup()
	ts.runTestInfoschemaClientErrors(t)
}

func TestInitConnect(t *testing.T) {
	t.Parallel()
	ts, cleanup := createTidbTestSuite(t)
	defer cleanup()
	ts.runTestInitConnect(t)
}

func TestSumAvg(t *testing.T) {
	t.Parallel()
	ts, cleanup := createTidbTestSuite(t)
	defer cleanup()
	ts.runTestSumAvg(t)
}

func TestNullFlag(t *testing.T) {
	t.Parallel()
	ts, cleanup := createTidbTestSuite(t)
	defer cleanup()

	qctx, err := ts.tidbdrv.OpenCtx(uint64(0), 0, uint8(tmysql.DefaultCollationID), "test", nil)
	require.NoError(t, err)

	ctx := context.Background()
	{
		// issue #9689
		rs, err := Execute(ctx, qctx, "select 1")
		require.NoError(t, err)
		cols := rs.Columns()
		require.Len(t, cols, 1)
		expectFlag := uint16(tmysql.NotNullFlag | tmysql.BinaryFlag)
		require.Equal(t, expectFlag, dumpFlag(cols[0].Type, cols[0].Flag))
	}

	{
		// issue #19025
		rs, err := Execute(ctx, qctx, "select convert('{}', JSON)")
		require.NoError(t, err)
		cols := rs.Columns()
		require.Len(t, cols, 1)
		expectFlag := uint16(tmysql.BinaryFlag)
		require.Equal(t, expectFlag, dumpFlag(cols[0].Type, cols[0].Flag))
	}

	{
		// issue #18488
		_, err := Execute(ctx, qctx, "use test")
		require.NoError(t, err)
		_, err = Execute(ctx, qctx, "CREATE TABLE `test` (`iD` bigint(20) NOT NULL, `INT_TEST` int(11) DEFAULT NULL);")
		require.NoError(t, err)
		rs, err := Execute(ctx, qctx, `SELECT id + int_test as res FROM test  GROUP BY res ORDER BY res;`)
		require.NoError(t, err)
		cols := rs.Columns()
		require.Len(t, cols, 1)
		expectFlag := uint16(tmysql.BinaryFlag)
		require.Equal(t, expectFlag, dumpFlag(cols[0].Type, cols[0].Flag))
	}
	{

		rs, err := Execute(ctx, qctx, "select if(1, null, 1) ;")
		require.NoError(t, err)
		cols := rs.Columns()
		require.Len(t, cols, 1)
		expectFlag := uint16(tmysql.BinaryFlag)
		require.Equal(t, expectFlag, dumpFlag(cols[0].Type, cols[0].Flag))
	}
	{
		rs, err := Execute(ctx, qctx, "select CASE 1 WHEN 2 THEN 1 END ;")
		require.NoError(t, err)
		cols := rs.Columns()
		require.Len(t, cols, 1)
		expectFlag := uint16(tmysql.BinaryFlag)
		require.Equal(t, expectFlag, dumpFlag(cols[0].Type, cols[0].Flag))
	}
	{
		rs, err := Execute(ctx, qctx, "select NULL;")
		require.NoError(t, err)
		cols := rs.Columns()
		require.Len(t, cols, 1)
		expectFlag := uint16(tmysql.BinaryFlag)
		require.Equal(t, expectFlag, dumpFlag(cols[0].Type, cols[0].Flag))
	}
}

func TestNO_DEFAULT_VALUEFlag(t *testing.T) {
	t.Parallel()
	ts, cleanup := createTidbTestSuite(t)
	defer cleanup()

	// issue #21465
	qctx, err := ts.tidbdrv.OpenCtx(uint64(0), 0, uint8(tmysql.DefaultCollationID), "test", nil)
	require.NoError(t, err)

	ctx := context.Background()
	_, err = Execute(ctx, qctx, "use test")
	require.NoError(t, err)
	_, err = Execute(ctx, qctx, "drop table if exists t")
	require.NoError(t, err)
	_, err = Execute(ctx, qctx, "create table t(c1 int key, c2 int);")
	require.NoError(t, err)
	rs, err := Execute(ctx, qctx, "select c1 from t;")
	require.NoError(t, err)
	cols := rs.Columns()
	require.Len(t, cols, 1)
	expectFlag := uint16(tmysql.NotNullFlag | tmysql.PriKeyFlag | tmysql.NoDefaultValueFlag)
	require.Equal(t, expectFlag, dumpFlag(cols[0].Type, cols[0].Flag))
}

func TestGracefulShutdown(t *testing.T) {
	t.Parallel()
	ts, cleanup := createTidbTestSuite(t)
	defer cleanup()

	cli := newTestServerClient()
	cfg := newTestConfig()
	cfg.Socket = ""
	cfg.GracefulWaitBeforeShutdown = 2 // wait before shutdown
	cfg.Port = 0
	cfg.Status.StatusPort = 0
	cfg.Status.ReportStatus = true
	cfg.Performance.TCPKeepAlive = true
	server, err := NewServer(cfg, ts.tidbdrv)
	require.NoError(t, err)
	require.NotNil(t, server)
	cli.port = getPortFromTCPAddr(server.listener.Addr())
	cli.statusPort = getPortFromTCPAddr(server.statusListener.Addr())
	go func() {
		err := server.Run()
		require.NoError(t, err)
	}()
	time.Sleep(time.Millisecond * 100)

	resp, err := cli.fetchStatus("/status") // server is up
	require.NoError(t, err)
	require.Nil(t, resp.Body.Close())

	go server.Close()
	time.Sleep(time.Millisecond * 500)

	resp, _ = cli.fetchStatus("/status") // should return 5xx code
	require.Equal(t, 500, resp.StatusCode)
	require.Nil(t, resp.Body.Close())

	time.Sleep(time.Second * 2)

	// nolint: bodyclose
	_, err = cli.fetchStatus("/status") // status is gone
	require.Regexp(t, ".*connect: connection refused", err.Error())
}

func TestPessimisticInsertSelectForUpdate(t *testing.T) {
	t.Parallel()
	ts, cleanup := createTidbTestSuite(t)
	defer cleanup()

	qctx, err := ts.tidbdrv.OpenCtx(uint64(0), 0, uint8(tmysql.DefaultCollationID), "test", nil)
	require.NoError(t, err)
	defer qctx.Close()
	ctx := context.Background()
	_, err = Execute(ctx, qctx, "use test;")
	require.NoError(t, err)
	_, err = Execute(ctx, qctx, "drop table if exists t1, t2")
	require.NoError(t, err)
	_, err = Execute(ctx, qctx, "create table t1 (id int)")
	require.NoError(t, err)
	_, err = Execute(ctx, qctx, "create table t2 (id int)")
	require.NoError(t, err)
	_, err = Execute(ctx, qctx, "insert into t1 select 1")
	require.NoError(t, err)
	_, err = Execute(ctx, qctx, "begin pessimistic")
	require.NoError(t, err)
	rs, err := Execute(ctx, qctx, "INSERT INTO t2 (id) select id from t1 where id = 1 for update")
	require.NoError(t, err)
	require.Nil(t, rs) // should be no delay
}

type collectorWrapper struct {
	reporter.TopSQLReporter
}

func TestTopSQLCPUProfile(t *testing.T) {
	ts, cleanup := createTidbTestTopSQLSuite(t)
	defer cleanup()

	db, err := sql.Open("mysql", ts.getDSN())
	require.NoErrorf(t, err, "Error connecting")
	defer func() {
		err := db.Close()
		require.NoError(t, err)
	}()

	require.NoError(t, failpoint.Enable("github.com/pingcap/tidb/domain/skipLoadSysVarCacheLoop", `return(true)`))
	require.NoError(t, failpoint.Enable("github.com/pingcap/tidb/util/topsql/mockHighLoadForEachSQL", `return(true)`))
	defer func() {
		err = failpoint.Disable("github.com/pingcap/tidb/domain/skipLoadSysVarCacheLoop")
		require.NoError(t, err)
		err = failpoint.Disable("github.com/pingcap/tidb/util/topsql/mockHighLoadForEachSQL")
		require.NoError(t, err)
	}()

	variable.TopSQLVariable.InstanceEnable.Store(true)
	defer variable.TopSQLVariable.InstanceEnable.Store(false)
	collector := mockTopSQLTraceCPU.NewTopSQLCollector()
	tracecpu.GlobalSQLCPUProfiler.SetCollector(&collectorWrapper{collector})

<<<<<<< HEAD
	dbt := &DBTest{c, db}
	dbt.mustExec("drop database if exists topsql")
	dbt.mustExec("create database topsql")
	dbt.mustExec("use topsql;")
	dbt.mustExec("create table t (a int auto_increment, b int, unique index idx(a));")
	dbt.mustExec("create table t1 (a int auto_increment, b int, unique index idx(a));")
	dbt.mustExec("create table t2 (a int auto_increment, b int, unique index idx(a));")
=======
	dbt := testkit.NewDBTestKit(t, db)
	dbt.MustExec("drop database if exists topsql")
	dbt.MustExec("create database topsql")
	dbt.MustExec("use topsql;")
	dbt.MustExec("create table t (a int auto_increment, b int, unique index idx(a));")
	dbt.MustExec("create table t1 (a int auto_increment, b int, unique index idx(a));")
	dbt.MustExec("create table t2 (a int auto_increment, b int, unique index idx(a));")
	dbt.MustExec("set @@global.tidb_enable_top_sql='On';")
>>>>>>> 80d18b6e
	config.UpdateGlobal(func(conf *config.Config) {
		conf.TopSQL.ReceiverAddress = "127.0.0.1:4001"
	})
	dbt.MustExec("set @@global.tidb_top_sql_precision_seconds=1;")
	dbt.MustExec("set @@global.tidb_txn_mode = 'pessimistic'")

	// Test case 1: DML query: insert/update/replace/delete/select
	cases1 := []struct {
		sql        string
		planRegexp string
		cancel     func()
	}{
		{sql: "insert into t () values (),(),(),(),(),(),();", planRegexp: ""},
		{sql: "insert into t (b) values (1),(1),(1),(1),(1),(1),(1),(1);", planRegexp: ""},
		{sql: "update t set b=a where b is null limit 1;", planRegexp: ".*Limit.*TableReader.*"},
		{sql: "delete from t where b = a limit 2;", planRegexp: ".*Limit.*TableReader.*"},
		{sql: "replace into t (b) values (1),(1),(1),(1),(1),(1),(1),(1);", planRegexp: ""},
		{sql: "select * from t use index(idx) where a<10;", planRegexp: ".*IndexLookUp.*"},
		{sql: "select * from t ignore index(idx) where a>1000000000;", planRegexp: ".*TableReader.*"},
		{sql: "select /*+ HASH_JOIN(t1, t2) */ * from t t1 join t t2 on t1.a=t2.a where t1.b is not null;", planRegexp: ".*HashJoin.*"},
		{sql: "select /*+ INL_HASH_JOIN(t1, t2) */ * from t t1 join t t2 on t2.a=t1.a where t1.b is not null;", planRegexp: ".*IndexHashJoin.*"},
		{sql: "select * from t where a=1;", planRegexp: ".*Point_Get.*"},
		{sql: "select * from t where a in (1,2,3,4)", planRegexp: ".*Batch_Point_Get.*"},
	}
	for i, ca := range cases1 {
		ctx, cancel := context.WithCancel(context.Background())
		cases1[i].cancel = cancel
		sqlStr := ca.sql
		go ts.loopExec(ctx, t, func(db *sql.DB) {
			dbt := testkit.NewDBTestKit(t, db)
			if strings.HasPrefix(sqlStr, "select") {
				rows := dbt.MustQuery(sqlStr)
				for rows.Next() {
				}
			} else {
				// Ignore error here since the error may be write conflict.
				db.Exec(sqlStr)
			}
		})
	}

	timeoutCtx, cancel := context.WithTimeout(context.Background(), time.Second*20)
	defer cancel()
	checkFn := func(sql, planRegexp string) {
		require.NoError(t, timeoutCtx.Err())
		stats := collector.GetSQLStatsBySQLWithRetry(sql, len(planRegexp) > 0)
		// since 1 sql may has many plan, check `len(stats) > 0` instead of `len(stats) == 1`.
		require.Greaterf(t, len(stats), 0, "sql: %v", sql)

		for _, s := range stats {
			sqlStr := collector.GetSQL(s.SQLDigest)
			encodedPlan := collector.GetPlan(s.PlanDigest)
			// Normalize the user SQL before check.
			normalizedSQL := parser.Normalize(sql)
			require.Equalf(t, normalizedSQL, sqlStr, "sql: %v", sql)
			// decode plan before check.
			normalizedPlan, err := plancodec.DecodeNormalizedPlan(encodedPlan)
			require.NoError(t, err)
			// remove '\n' '\t' before do regexp match.
			normalizedPlan = strings.Replace(normalizedPlan, "\n", " ", -1)
			normalizedPlan = strings.Replace(normalizedPlan, "\t", " ", -1)
			require.Regexpf(t, planRegexp, normalizedPlan, "sql: %v", sql)
		}
	}
	// Wait the top sql collector to collect profile data.
	collector.WaitCollectCnt(1)
	// Check result of test case 1.
	for _, ca := range cases1 {
		checkFn(ca.sql, ca.planRegexp)
		ca.cancel()
	}

	// Test case 2: prepare/execute sql
	cases2 := []struct {
		prepare    string
		args       []interface{}
		planRegexp string
		cancel     func()
	}{
		{prepare: "insert into t1 (b) values (?);", args: []interface{}{1}, planRegexp: ""},
		{prepare: "replace into t1 (b) values (?);", args: []interface{}{1}, planRegexp: ""},
		{prepare: "update t1 set b=a where b is null limit ?;", args: []interface{}{1}, planRegexp: ".*Limit.*TableReader.*"},
		{prepare: "delete from t1 where b = a limit ?;", args: []interface{}{1}, planRegexp: ".*Limit.*TableReader.*"},
		{prepare: "replace into t1 (b) values (?);", args: []interface{}{1}, planRegexp: ""},
		{prepare: "select * from t1 use index(idx) where a<?;", args: []interface{}{10}, planRegexp: ".*IndexLookUp.*"},
		{prepare: "select * from t1 ignore index(idx) where a>?;", args: []interface{}{1000000000}, planRegexp: ".*TableReader.*"},
		{prepare: "select /*+ HASH_JOIN(t1, t2) */ * from t1 t1 join t1 t2 on t1.a=t2.a where t1.b is not null;", args: nil, planRegexp: ".*HashJoin.*"},
		{prepare: "select /*+ INL_HASH_JOIN(t1, t2) */ * from t1 t1 join t1 t2 on t2.a=t1.a where t1.b is not null;", args: nil, planRegexp: ".*IndexHashJoin.*"},
		{prepare: "select * from t1 where a=?;", args: []interface{}{1}, planRegexp: ".*Point_Get.*"},
		{prepare: "select * from t1 where a in (?,?,?,?)", args: []interface{}{1, 2, 3, 4}, planRegexp: ".*Batch_Point_Get.*"},
	}
	for i, ca := range cases2 {
		ctx, cancel := context.WithCancel(context.Background())
		cases2[i].cancel = cancel
		prepare, args := ca.prepare, ca.args
		var stmt *sql.Stmt
		go ts.loopExec(ctx, t, func(db *sql.DB) {
			if stmt == nil {
				stmt, err = db.Prepare(prepare)
				require.NoError(t, err)
			}
			if strings.HasPrefix(prepare, "select") {
				rows, err := stmt.Query(args...)
				require.NoError(t, err)
				for rows.Next() {
				}
			} else {
				// Ignore error here since the error may be write conflict.
				stmt.Exec(args...)
			}
		})
	}
	// Wait the top sql collector to collect profile data.
	collector.WaitCollectCnt(1)
	// Check result of test case 2.
	for _, ca := range cases2 {
		checkFn(ca.prepare, ca.planRegexp)
		ca.cancel()
	}

	// Test case 3: prepare, execute stmt using @val...
	cases3 := []struct {
		prepare    string
		args       []interface{}
		planRegexp string
		cancel     func()
	}{
		{prepare: "insert into t2 (b) values (?);", args: []interface{}{1}, planRegexp: ""},
		{prepare: "update t2 set b=a where b is null limit ?;", args: []interface{}{1}, planRegexp: ".*Limit.*TableReader.*"},
		{prepare: "delete from t2 where b = a limit ?;", args: []interface{}{1}, planRegexp: ".*Limit.*TableReader.*"},
		{prepare: "replace into t2 (b) values (?);", args: []interface{}{1}, planRegexp: ""},
		{prepare: "select * from t2 use index(idx) where a<?;", args: []interface{}{10}, planRegexp: ".*IndexLookUp.*"},
		{prepare: "select * from t2 ignore index(idx) where a>?;", args: []interface{}{1000000000}, planRegexp: ".*TableReader.*"},
		{prepare: "select /*+ HASH_JOIN(t1, t2) */ * from t2 t1 join t2 t2 on t1.a=t2.a where t1.b is not null;", args: nil, planRegexp: ".*HashJoin.*"},
		{prepare: "select /*+ INL_HASH_JOIN(t1, t2) */ * from t2 t1 join t2 t2 on t2.a=t1.a where t1.b is not null;", args: nil, planRegexp: ".*IndexHashJoin.*"},
		{prepare: "select * from t2 where a=?;", args: []interface{}{1}, planRegexp: ".*Point_Get.*"},
		{prepare: "select * from t2 where a in (?,?,?,?)", args: []interface{}{1, 2, 3, 4}, planRegexp: ".*Batch_Point_Get.*"},
	}
	for i, ca := range cases3 {
		ctx, cancel := context.WithCancel(context.Background())
		cases3[i].cancel = cancel
		prepare, args := ca.prepare, ca.args
		doPrepare := true
		go ts.loopExec(ctx, t, func(db *sql.DB) {
			if doPrepare {
				doPrepare = false
				_, err := db.Exec(fmt.Sprintf("prepare stmt from '%v'", prepare))
				require.NoError(t, err)
			}
			sqlBuf := bytes.NewBuffer(nil)
			sqlBuf.WriteString("execute stmt ")
			for i := range args {
				_, err = db.Exec(fmt.Sprintf("set @%c=%v", 'a'+i, args[i]))
				require.NoError(t, err)
				if i == 0 {
					sqlBuf.WriteString("using ")
				} else {
					sqlBuf.WriteByte(',')
				}
				sqlBuf.WriteByte('@')
				sqlBuf.WriteByte('a' + byte(i))
			}
			if strings.HasPrefix(prepare, "select") {
				rows, err := db.Query(sqlBuf.String())
				require.NoErrorf(t, err, "%v", sqlBuf.String())
				for rows.Next() {
				}
			} else {
				// Ignore error here since the error may be write conflict.
				db.Exec(sqlBuf.String())
			}
		})
	}

	// Wait the top sql collector to collect profile data.
	collector.WaitCollectCnt(1)
	// Check result of test case 3.
	for _, ca := range cases3 {
		checkFn(ca.prepare, ca.planRegexp)
		ca.cancel()
	}

	// Test case 4: transaction commit
	ctx4, cancel4 := context.WithCancel(context.Background())
	defer cancel4()
	go ts.loopExec(ctx4, t, func(db *sql.DB) {
		db.Exec("begin")
		db.Exec("insert into t () values (),(),(),(),(),(),(),(),(),(),(),(),(),(),(),(),(),(),(),(),(),()")
		db.Exec("commit")
	})
	// Check result of test case 4.
	checkFn("commit", "")
}

<<<<<<< HEAD
func (ts *tidbTestTopSQLSuite) TestTopSQLReceiver(c *C) {
	c.Skip("unstable, skip it and fix it before 20210702")
=======
func TestTopSQLAgent(t *testing.T) {
	t.Skip("unstable, skip it and fix it before 20210702")

	ts, cleanup := createTidbTestTopSQLSuite(t)
	defer cleanup()
>>>>>>> 80d18b6e
	db, err := sql.Open("mysql", ts.getDSN())
	require.NoError(t, err, "Error connecting")
	defer func() {
		err := db.Close()
		require.NoError(t, err)
	}()
<<<<<<< HEAD
	receiverServer, err := mockTopSQLReporter.StartMockReceiverServer()
	c.Assert(err, IsNil)
=======
	agentServer, err := mockTopSQLReporter.StartMockAgentServer()
	require.NoError(t, err)
>>>>>>> 80d18b6e
	defer func() {
		receiverServer.Stop()
	}()

	require.NoError(t, failpoint.Enable("github.com/pingcap/tidb/util/topsql/reporter/resetTimeoutForTest", `return(true)`))
	require.NoError(t, failpoint.Enable("github.com/pingcap/tidb/domain/skipLoadSysVarCacheLoop", `return(true)`))
	require.NoError(t, failpoint.Enable("github.com/pingcap/tidb/util/topsql/mockHighLoadForEachSQL", `return(true)`))
	defer func() {
		err := failpoint.Disable("github.com/pingcap/tidb/util/topsql/reporter/resetTimeoutForTest")
		require.NoError(t, err)
		err = failpoint.Disable("github.com/pingcap/tidb/domain/skipLoadSysVarCacheLoop")
		require.NoError(t, err)
		err = failpoint.Disable("github.com/pingcap/tidb/util/topsql/mockHighLoadForEachSQL")
		require.NoError(t, err)
	}()

	dbt := testkit.NewDBTestKit(t, db)
	dbt.MustExec("drop database if exists topsql")
	dbt.MustExec("create database topsql")
	dbt.MustExec("use topsql;")
	for i := 0; i < 20; i++ {
		dbt.MustExec(fmt.Sprintf("create table t%v (a int auto_increment, b int, unique index idx(a));", i))
		for j := 0; j < 100; j++ {
			dbt.MustExec(fmt.Sprintf("insert into t%v (b) values (%v);", i, j))
		}
	}
	setTopSQLReceiverAddress := func(addr string) {
		config.UpdateGlobal(func(conf *config.Config) {
			conf.TopSQL.ReceiverAddress = addr
		})
	}
<<<<<<< HEAD
=======
	dbt.MustExec("set @@global.tidb_enable_top_sql='On';")
>>>>>>> 80d18b6e
	setTopSQLReceiverAddress("")
	dbt.MustExec("set @@global.tidb_top_sql_precision_seconds=1;")
	dbt.MustExec("set @@global.tidb_top_sql_report_interval_seconds=2;")
	dbt.MustExec("set @@global.tidb_top_sql_max_statement_count=5;")

	r := reporter.NewRemoteTopSQLReporter(reporter.NewReportClientRegistry(), reporter.NewGRPCReportClient(plancodec.DecodeNormalizedPlan))
	tracecpu.GlobalSQLCPUProfiler.SetCollector(&collectorWrapper{r})

	// TODO: change to ensure that the right sql statements are reported, not just counts
	checkFn := func(n int) {
<<<<<<< HEAD
		records := receiverServer.GetLatestRecords()
		c.Assert(len(records), Equals, n)
		for _, r := range records {
			sqlMeta, exist := receiverServer.GetSQLMetaByDigestBlocking(r.SqlDigest, time.Second)
			c.Assert(exist, IsTrue)
			c.Check(sqlMeta.NormalizedSql, Matches, "select.*from.*join.*")
			if len(r.PlanDigest) == 0 {
				continue
			}
			plan, exist := receiverServer.GetPlanMetaByDigestBlocking(r.PlanDigest, time.Second)
			c.Assert(exist, IsTrue)
=======
		records := agentServer.GetLatestRecords()
		require.Len(t, records, n)
		for _, r := range records {
			sqlMeta, exist := agentServer.GetSQLMetaByDigestBlocking(r.SqlDigest, time.Second)
			require.True(t, exist)
			require.Regexp(t, "select.*from.*join.*", sqlMeta.NormalizedSql)
			if len(r.PlanDigest) == 0 {
				continue
			}
			plan, exist := agentServer.GetPlanMetaByDigestBlocking(r.PlanDigest, time.Second)
			require.True(t, exist)
>>>>>>> 80d18b6e
			plan = strings.Replace(plan, "\n", " ", -1)
			plan = strings.Replace(plan, "\t", " ", -1)
			require.Regexp(t, ".*Join.*Select.*", plan)
		}
	}
	runWorkload := func(start, end int) context.CancelFunc {
		ctx, cancel := context.WithCancel(context.Background())
		for i := start; i < end; i++ {
			query := fmt.Sprintf("select /*+ HASH_JOIN(ta, tb) */ * from t%[1]v ta join t%[1]v tb on ta.a=tb.a where ta.b is not null;", i)
			go ts.loopExec(ctx, t, func(db *sql.DB) {
				dbt := testkit.NewDBTestKit(t, db)
				rows := dbt.MustQuery(query)
				for rows.Next() {
				}
			})
		}
		return cancel
	}

	// case 1: dynamically change agent endpoint
	cancel := runWorkload(0, 10)
	// Test with null agent address, the agent server can't receive any record.
	setTopSQLReceiverAddress("")
	receiverServer.WaitCollectCnt(1, time.Second*4)
	checkFn(0)
	// Test after set agent address and the evict take effect.
<<<<<<< HEAD
	dbt.mustExec("set @@global.tidb_top_sql_max_statement_count=5;")
	setTopSQLReceiverAddress(receiverServer.Address())
	receiverServer.WaitCollectCnt(1, time.Second*4)
=======
	dbt.MustExec("set @@global.tidb_top_sql_max_statement_count=5;")
	setTopSQLReceiverAddress(agentServer.Address())
	agentServer.WaitCollectCnt(1, time.Second*4)
>>>>>>> 80d18b6e
	checkFn(5)
	// Test with wrong agent address, the agent server can't receive any record.
	dbt.MustExec("set @@global.tidb_top_sql_max_statement_count=8;")
	setTopSQLReceiverAddress("127.0.0.1:65530")

	receiverServer.WaitCollectCnt(1, time.Second*4)
	checkFn(0)
	// Test after set agent address and the evict take effect.
	setTopSQLReceiverAddress(receiverServer.Address())
	receiverServer.WaitCollectCnt(1, time.Second*4)
	checkFn(8)
	cancel() // cancel case 1

	// case 2: agent hangs for a while
	cancel2 := runWorkload(0, 10)
	// empty agent address, should not collect records
	dbt.MustExec("set @@global.tidb_top_sql_max_statement_count=5;")
	setTopSQLReceiverAddress("")
	receiverServer.WaitCollectCnt(1, time.Second*4)
	checkFn(0)
	// set correct address, should collect records
	setTopSQLReceiverAddress(receiverServer.Address())
	receiverServer.WaitCollectCnt(1, time.Second*4)
	checkFn(5)
	// agent server hangs for a while
	receiverServer.HangFromNow(time.Second * 6)
	// run another set of SQL queries
	cancel2()

	cancel3 := runWorkload(11, 20)
	receiverServer.WaitCollectCnt(1, time.Second*8)
	checkFn(5)
	cancel3()

	// case 3: agent restart
	cancel4 := runWorkload(0, 10)
	// empty agent address, should not collect records
	setTopSQLReceiverAddress("")
	receiverServer.WaitCollectCnt(1, time.Second*4)
	checkFn(0)
	// set correct address, should collect records
	setTopSQLReceiverAddress(receiverServer.Address())
	receiverServer.WaitCollectCnt(1, time.Second*8)
	checkFn(5)
	// run another set of SQL queries
	cancel4()

	cancel5 := runWorkload(11, 20)
	// agent server shutdown
	receiverServer.Stop()
	// agent server restart
<<<<<<< HEAD
	receiverServer, err = mockTopSQLReporter.StartMockReceiverServer()
	c.Assert(err, IsNil)
	setTopSQLReceiverAddress(receiverServer.Address())
=======
	agentServer, err = mockTopSQLReporter.StartMockAgentServer()
	require.NoError(t, err)
	setTopSQLReceiverAddress(agentServer.Address())
>>>>>>> 80d18b6e
	// check result
	receiverServer.WaitCollectCnt(2, time.Second*8)
	checkFn(5)
	cancel5()
}

func (ts *tidbTestTopSQLSuite) loopExec(ctx context.Context, t *testing.T, fn func(db *sql.DB)) {
	db, err := sql.Open("mysql", ts.getDSN())
	require.NoError(t, err, "Error connecting")
	defer func() {
		err := db.Close()
		require.NoError(t, err)
	}()
	dbt := testkit.NewDBTestKit(t, db)
	dbt.MustExec("use topsql;")
	for {
		select {
		case <-ctx.Done():
			return
		default:
		}
		fn(db)
	}
}

func TestLocalhostClientMapping(t *testing.T) {
	t.Parallel()
	osTempDir := os.TempDir()
	tempDir, err := os.MkdirTemp(osTempDir, "tidb-test.*.socket")
	require.NoError(t, err)
	socketFile := tempDir + "/tidbtest.sock" // Unix Socket does not work on Windows, so '/' should be OK
	defer os.RemoveAll(tempDir)

	cli := newTestServerClient()
	cfg := newTestConfig()
	cfg.Socket = socketFile
	cfg.Port = cli.port
	cfg.Status.ReportStatus = false

	ts, cleanup := createTidbTestSuite(t)
	defer cleanup()

	server, err := NewServer(cfg, ts.tidbdrv)
	require.NoError(t, err)
	cli.port = getPortFromTCPAddr(server.listener.Addr())
	go func() {
		err := server.Run()
		require.NoError(t, err)
	}()
	defer server.Close()
	cli.waitUntilServerCanConnect()

	cli.port = getPortFromTCPAddr(server.listener.Addr())
	// Create a db connection for root
	db, err := sql.Open("mysql", cli.getDSN(func(config *mysql.Config) {
		config.User = "root"
		config.Net = "unix"
		config.DBName = "test"
		config.Addr = socketFile
	}))
	require.NoErrorf(t, err, "Open failed")
	err = db.Ping()
	require.NoErrorf(t, err, "Ping failed")
	defer db.Close()
	dbt := testkit.NewDBTestKit(t, db)
	rows := dbt.MustQuery("select user()")
	cli.checkRows(t, rows, "root@localhost")
	rows = dbt.MustQuery("show grants")
	cli.checkRows(t, rows, "GRANT ALL PRIVILEGES ON *.* TO 'root'@'%' WITH GRANT OPTION")

	dbt.MustExec("CREATE USER 'localhostuser'@'localhost'")
	dbt.MustExec("CREATE USER 'localhostuser'@'%'")
	defer func() {
		dbt.MustExec("DROP USER IF EXISTS 'localhostuser'@'%'")
		dbt.MustExec("DROP USER IF EXISTS 'localhostuser'@'localhost'")
		dbt.MustExec("DROP USER IF EXISTS 'localhostuser'@'127.0.0.1'")
	}()

	dbt.MustExec("GRANT SELECT ON test.* TO 'localhostuser'@'%'")
	dbt.MustExec("GRANT SELECT,UPDATE ON test.* TO 'localhostuser'@'localhost'")

	// Test with loopback interface - Should get access to localhostuser@localhost!
	cli.runTests(t, func(config *mysql.Config) {
		config.User = "localhostuser"
		config.DBName = "test"
	},
		func(dbt *testkit.DBTestKit) {
			rows := dbt.MustQuery("select user()")
			// NOTICE: this is not compatible with MySQL! (MySQL would report localhostuser@localhost also for 127.0.0.1)
			cli.checkRows(t, rows, "localhostuser@127.0.0.1")
			rows = dbt.MustQuery("show grants")
			cli.checkRows(t, rows, "GRANT USAGE ON *.* TO 'localhostuser'@'localhost'\nGRANT SELECT,UPDATE ON test.* TO 'localhostuser'@'localhost'")
		})

	dbt.MustExec("DROP USER IF EXISTS 'localhostuser'@'localhost'")
	dbt.MustExec("CREATE USER 'localhostuser'@'127.0.0.1'")
	dbt.MustExec("GRANT SELECT,UPDATE ON test.* TO 'localhostuser'@'127.0.0.1'")
	// Test with unix domain socket file connection - Should get access to '%'
	cli.runTests(t, func(config *mysql.Config) {
		config.Net = "unix"
		config.Addr = socketFile
		config.User = "localhostuser"
		config.DBName = "test"
	},
		func(dbt *testkit.DBTestKit) {
			rows := dbt.MustQuery("select user()")
			cli.checkRows(t, rows, "localhostuser@localhost")
			rows = dbt.MustQuery("show grants")
			cli.checkRows(t, rows, "GRANT USAGE ON *.* TO 'localhostuser'@'%'\nGRANT SELECT ON test.* TO 'localhostuser'@'%'")
		})

	// Test if only localhost exists
	dbt.MustQuery("DROP USER 'localhostuser'@'%'")
	dbSocket, err := sql.Open("mysql", cli.getDSN(func(config *mysql.Config) {
		config.User = "localhostuser"
		config.Net = "unix"
		config.DBName = "test"
		config.Addr = socketFile
	}))
	require.NoErrorf(t, err, "Open failed")
	defer dbSocket.Close()
	err = dbSocket.Ping()
	require.Errorf(t, err, "Connection successful without matching host for unix domain socket!")
}<|MERGE_RESOLUTION|>--- conflicted
+++ resolved
@@ -27,6 +27,7 @@
 	"database/sql"
 	"encoding/pem"
 	"fmt"
+	"github.com/pingcap/tidb/sessionctx/variable"
 	"math/big"
 	"net/http"
 	"os"
@@ -1306,15 +1307,6 @@
 	collector := mockTopSQLTraceCPU.NewTopSQLCollector()
 	tracecpu.GlobalSQLCPUProfiler.SetCollector(&collectorWrapper{collector})
 
-<<<<<<< HEAD
-	dbt := &DBTest{c, db}
-	dbt.mustExec("drop database if exists topsql")
-	dbt.mustExec("create database topsql")
-	dbt.mustExec("use topsql;")
-	dbt.mustExec("create table t (a int auto_increment, b int, unique index idx(a));")
-	dbt.mustExec("create table t1 (a int auto_increment, b int, unique index idx(a));")
-	dbt.mustExec("create table t2 (a int auto_increment, b int, unique index idx(a));")
-=======
 	dbt := testkit.NewDBTestKit(t, db)
 	dbt.MustExec("drop database if exists topsql")
 	dbt.MustExec("create database topsql")
@@ -1322,8 +1314,6 @@
 	dbt.MustExec("create table t (a int auto_increment, b int, unique index idx(a));")
 	dbt.MustExec("create table t1 (a int auto_increment, b int, unique index idx(a));")
 	dbt.MustExec("create table t2 (a int auto_increment, b int, unique index idx(a));")
-	dbt.MustExec("set @@global.tidb_enable_top_sql='On';")
->>>>>>> 80d18b6e
 	config.UpdateGlobal(func(conf *config.Config) {
 		conf.TopSQL.ReceiverAddress = "127.0.0.1:4001"
 	})
@@ -1518,29 +1508,19 @@
 	checkFn("commit", "")
 }
 
-<<<<<<< HEAD
-func (ts *tidbTestTopSQLSuite) TestTopSQLReceiver(c *C) {
-	c.Skip("unstable, skip it and fix it before 20210702")
-=======
-func TestTopSQLAgent(t *testing.T) {
+func TestTopSQLReceiver(t *testing.T) {
 	t.Skip("unstable, skip it and fix it before 20210702")
 
 	ts, cleanup := createTidbTestTopSQLSuite(t)
 	defer cleanup()
->>>>>>> 80d18b6e
 	db, err := sql.Open("mysql", ts.getDSN())
 	require.NoError(t, err, "Error connecting")
 	defer func() {
 		err := db.Close()
 		require.NoError(t, err)
 	}()
-<<<<<<< HEAD
 	receiverServer, err := mockTopSQLReporter.StartMockReceiverServer()
-	c.Assert(err, IsNil)
-=======
-	agentServer, err := mockTopSQLReporter.StartMockAgentServer()
-	require.NoError(t, err)
->>>>>>> 80d18b6e
+	require.NoError(t, err)
 	defer func() {
 		receiverServer.Stop()
 	}()
@@ -1572,10 +1552,7 @@
 			conf.TopSQL.ReceiverAddress = addr
 		})
 	}
-<<<<<<< HEAD
-=======
-	dbt.MustExec("set @@global.tidb_enable_top_sql='On';")
->>>>>>> 80d18b6e
+
 	setTopSQLReceiverAddress("")
 	dbt.MustExec("set @@global.tidb_top_sql_precision_seconds=1;")
 	dbt.MustExec("set @@global.tidb_top_sql_report_interval_seconds=2;")
@@ -1586,31 +1563,17 @@
 
 	// TODO: change to ensure that the right sql statements are reported, not just counts
 	checkFn := func(n int) {
-<<<<<<< HEAD
 		records := receiverServer.GetLatestRecords()
-		c.Assert(len(records), Equals, n)
+		require.Len(t, records, n)
 		for _, r := range records {
 			sqlMeta, exist := receiverServer.GetSQLMetaByDigestBlocking(r.SqlDigest, time.Second)
-			c.Assert(exist, IsTrue)
-			c.Check(sqlMeta.NormalizedSql, Matches, "select.*from.*join.*")
-			if len(r.PlanDigest) == 0 {
-				continue
-			}
-			plan, exist := receiverServer.GetPlanMetaByDigestBlocking(r.PlanDigest, time.Second)
-			c.Assert(exist, IsTrue)
-=======
-		records := agentServer.GetLatestRecords()
-		require.Len(t, records, n)
-		for _, r := range records {
-			sqlMeta, exist := agentServer.GetSQLMetaByDigestBlocking(r.SqlDigest, time.Second)
 			require.True(t, exist)
 			require.Regexp(t, "select.*from.*join.*", sqlMeta.NormalizedSql)
 			if len(r.PlanDigest) == 0 {
 				continue
 			}
-			plan, exist := agentServer.GetPlanMetaByDigestBlocking(r.PlanDigest, time.Second)
+			plan, exist := receiverServer.GetPlanMetaByDigestBlocking(r.PlanDigest, time.Second)
 			require.True(t, exist)
->>>>>>> 80d18b6e
 			plan = strings.Replace(plan, "\n", " ", -1)
 			plan = strings.Replace(plan, "\t", " ", -1)
 			require.Regexp(t, ".*Join.*Select.*", plan)
@@ -1637,15 +1600,9 @@
 	receiverServer.WaitCollectCnt(1, time.Second*4)
 	checkFn(0)
 	// Test after set agent address and the evict take effect.
-<<<<<<< HEAD
-	dbt.mustExec("set @@global.tidb_top_sql_max_statement_count=5;")
+	dbt.MustExec("set @@global.tidb_top_sql_max_statement_count=5;")
 	setTopSQLReceiverAddress(receiverServer.Address())
 	receiverServer.WaitCollectCnt(1, time.Second*4)
-=======
-	dbt.MustExec("set @@global.tidb_top_sql_max_statement_count=5;")
-	setTopSQLReceiverAddress(agentServer.Address())
-	agentServer.WaitCollectCnt(1, time.Second*4)
->>>>>>> 80d18b6e
 	checkFn(5)
 	// Test with wrong agent address, the agent server can't receive any record.
 	dbt.MustExec("set @@global.tidb_top_sql_max_statement_count=8;")
@@ -1697,15 +1654,9 @@
 	// agent server shutdown
 	receiverServer.Stop()
 	// agent server restart
-<<<<<<< HEAD
 	receiverServer, err = mockTopSQLReporter.StartMockReceiverServer()
-	c.Assert(err, IsNil)
+	require.NoError(t, err)
 	setTopSQLReceiverAddress(receiverServer.Address())
-=======
-	agentServer, err = mockTopSQLReporter.StartMockAgentServer()
-	require.NoError(t, err)
-	setTopSQLReceiverAddress(agentServer.Address())
->>>>>>> 80d18b6e
 	// check result
 	receiverServer.WaitCollectCnt(2, time.Second*8)
 	checkFn(5)
