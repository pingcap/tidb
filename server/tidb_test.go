// Copyright 2015 PingCAP, Inc.
//
// Licensed under the Apache License, Version 2.0 (the "License");
// you may not use this file except in compliance with the License.
// You may obtain a copy of the License at
//
//     http://www.apache.org/licenses/LICENSE-2.0
//
// Unless required by applicable law or agreed to in writing, software
// distributed under the License is distributed on an "AS IS" BASIS,
// See the License for the specific language governing permissions and
// limitations under the License.
// +build !race

package server

import (
<<<<<<< HEAD
	"crypto/rand"
	"crypto/rsa"
	"crypto/x509"
	"crypto/x509/pkix"
	"encoding/pem"
	"math/big"
	"os"
	"time"

	"github.com/juju/errors"
=======
	"time"

	"github.com/go-sql-driver/mysql"
>>>>>>> b4644816
	"github.com/ngaut/log"
	. "github.com/pingcap/check"
	"github.com/pingcap/tidb"
	"github.com/pingcap/tidb/config"
)

type TidbTestSuite struct {
	tidbdrv *TiDBDriver
	server  *Server
}

var suite = new(TidbTestSuite)
var _ = Suite(suite)

// generateCert generates a private key and a certificate in PEM format based on parameters.
// If parentCert and parentCertKey is specified, the new certificate will be signed by the parentCert.
// Otherwise, the new certificate will be self-signed and is a CA.
func generateCert(sn int, commonName string, parentCert *x509.Certificate, parentCertKey *rsa.PrivateKey, outKeyFile string, outCertFile string) (*x509.Certificate, *rsa.PrivateKey, error) {
	privateKey, err := rsa.GenerateKey(rand.Reader, 512)
	if err != nil {
		return nil, nil, errors.Trace(err)
	}
	notBefore := time.Now().Add(-10 * time.Minute).UTC()
	notAfter := notBefore.Add(1 * time.Hour).UTC()

	template := x509.Certificate{
		SerialNumber: big.NewInt(int64(sn)),
		Subject: pkix.Name{
			Organization: []string{"PingCAP"},
			CommonName:   commonName,
		},
		NotBefore:             notBefore,
		NotAfter:              notAfter,
		KeyUsage:              x509.KeyUsageKeyEncipherment | x509.KeyUsageDigitalSignature,
		ExtKeyUsage:           []x509.ExtKeyUsage{x509.ExtKeyUsageServerAuth},
		BasicConstraintsValid: true,
	}

	var parent *x509.Certificate
	var priv *rsa.PrivateKey

	if parentCert == nil || parentCertKey == nil {
		template.IsCA = true
		template.KeyUsage |= x509.KeyUsageCertSign
		parent = &template
		priv = privateKey
	} else {
		parent = parentCert
		priv = parentCertKey
	}

	derBytes, err := x509.CreateCertificate(rand.Reader, &template, parent, &privateKey.PublicKey, priv)
	if err != nil {
		return nil, nil, errors.Trace(err)
	}

	cert, err := x509.ParseCertificate(derBytes)
	if err != nil {
		return nil, nil, errors.Trace(err)
	}

	certOut, err := os.Create(outCertFile)
	if err != nil {
		return nil, nil, errors.Trace(err)
	}
	pem.Encode(certOut, &pem.Block{Type: "CERTIFICATE", Bytes: derBytes})
	certOut.Close()

	keyOut, err := os.OpenFile(outKeyFile, os.O_WRONLY|os.O_CREATE|os.O_TRUNC, 0600)
	if err != nil {
		return nil, nil, errors.Trace(err)
	}
	pem.Encode(keyOut, &pem.Block{Type: "RSA PRIVATE KEY", Bytes: x509.MarshalPKCS1PrivateKey(privateKey)})
	keyOut.Close()

	return cert, privateKey, nil
}

func (ts *TidbTestSuite) SetUpSuite(c *C) {
	log.SetLevelByString("error")
	store, err := tidb.NewStore("memory:///tmp/tidb")
	c.Assert(err, IsNil)
	_, err = tidb.BootstrapSession(store)
	c.Assert(err, IsNil)
	ts.tidbdrv = NewTiDBDriver(store)
	cfg := &config.Config{
		Addr:         ":4001",
		LogLevel:     "debug",
		StatusAddr:   ":10090",
		ReportStatus: true,
		TCPKeepAlive: true,
	}

	server, err := NewServer(cfg, ts.tidbdrv)
	c.Assert(err, IsNil)
	ts.server = server
	go ts.server.Run()
	waitUntilServerOnline(cfg.StatusAddr)

	// Run this test here because parallel would affect the result of it.
	runTestStmtCount(c)
	defaultLoadDataBatchCnt = 3
}

func (ts *TidbTestSuite) TearDownSuite(c *C) {
	if ts.server != nil {
		ts.server.Close()
	}
}

func (ts *TidbTestSuite) TestRegression(c *C) {
	if regression {
		c.Parallel()
		runTestRegression(c, nil, "Regression")
	}
}

func (ts *TidbTestSuite) TestUint64(c *C) {
	runTestPrepareResultFieldType(c)
}

func (ts *TidbTestSuite) TestSpecialType(c *C) {
	c.Parallel()
	runTestSpecialType(c)
}

func (ts *TidbTestSuite) TestPreparedString(c *C) {
	c.Parallel()
	runTestPreparedString(c)
}

func (ts *TidbTestSuite) TestLoadData(c *C) {
	c.Parallel()
	runTestLoadData(c)
}

func (ts *TidbTestSuite) TestConcurrentUpdate(c *C) {
	c.Parallel()
	runTestConcurrentUpdate(c)
}

func (ts *TidbTestSuite) TestErrorCode(c *C) {
	c.Parallel()
	runTestErrorCode(c)
}

func (ts *TidbTestSuite) TestAuth(c *C) {
	c.Parallel()
	runTestAuth(c)
}

func (ts *TidbTestSuite) TestIssues(c *C) {
<<<<<<< HEAD
	runTestIssue3662(c)
	runTestIssue3680(c)
	runTestIssue3682(c)
	// runTestIssue3713(c)
=======
	c.Parallel()
	runTestIssue3662(c)
	runTestIssue3680(c)
	runTestIssue3682(c)
}

func (ts *TidbTestSuite) TestDBNameEscape(c *C) {
	c.Parallel()
	runTestDBNameEscape(c)
>>>>>>> b4644816
}

func (ts *TidbTestSuite) TestResultFieldTableIsNull(c *C) {
	c.Parallel()
	runTestResultFieldTableIsNull(c)
}

func (ts *TidbTestSuite) TestStatusAPI(c *C) {
	c.Parallel()
	runTestStatusAPI(c)
}

func (ts *TidbTestSuite) TestMultiStatements(c *C) {
	c.Parallel()
	runTestMultiStatements(c)
}

func (ts *TidbTestSuite) TestSocket(c *C) {
	cfg := &config.Config{
		LogLevel:   "debug",
		StatusAddr: ":10091",
		Socket:     "/tmp/tidbtest.sock",
	}

	server, err := NewServer(cfg, ts.tidbdrv)
	c.Assert(err, IsNil)
	go server.Run()
	time.Sleep(time.Millisecond * 100)
	defer server.Close()

<<<<<<< HEAD
	originalDsnConfig := defaultDSNConfig
	defaultDSNConfig = map[string]interface{}{
		"User":   "root",
		"Net":    "unix",
		"Addr":   "/tmp/tidbtest.sock",
		"DBName": "test",
		"Strict": true,
	}
	runTestRegression(c, "SocketRegression")
	defaultDSNConfig = originalDsnConfig
}

// func (ts *TidbTestSuite) TestTLS(c *C) {
// 	caCert, caKey, err := generateCert(0, "TiDB CA", nil, nil, "/tmp/ca-key.pem", "/tmp/ca-cert.pem")
// 	if err != nil {
// 		log.Fatal(errors.ErrorStack(errors.Trace(err)))
// 	}
// 	_, _, err = generateCert(1, "TiDB Server Certificate", caCert, caKey, "/tmp/server-key.pem", "/tmp/server-cert.pem")
// 	if err != nil {
// 		log.Fatal(errors.ErrorStack(errors.Trace(err)))
// 	}

// 	cfg := &config.Config{
// 		Addr:         ":4002",
// 		LogLevel:     "debug",
// 		StatusAddr:   ":10091",
// 		ReportStatus: true,
// 		TCPKeepAlive: true,
// 		//SSLCertPath:  "/tmp/server-cert.pem",
// 		//SSLKeyPath:   "/tmp/server-key.pem",
// 	}

// 	server, err := NewServer(cfg, ts.tidbdrv)
// 	c.Assert(err, IsNil)
// 	ts.server = server
// 	go ts.server.Run()
// 	time.Sleep(time.Millisecond * 100)
// 	defer server.Close()

// 	originalDsnConfig := defaultDSNConfig
// 	defaultDSNConfig = map[string]interface{}{
// 		"User":      "root",
// 		"Net":       "tcp",
// 		"Addr":      "localhost:4002",
// 		"DBName":    "test",
// 		"Strict":    true,
// 		"TLSConfig": "true",
// 	}
// 	runTestRegression(c, "TLSRegression")
// 	defaultDSNConfig = originalDsnConfig
// }
=======
	runTestRegression(c, func(config *mysql.Config) {
		config.User = "root"
		config.Net = "unix"
		config.Addr = "/tmp/tidbtest.sock"
		config.DBName = "test"
		config.Strict = true
	}, "SocketRegression")
}
>>>>>>> b4644816
<|MERGE_RESOLUTION|>--- conflicted
+++ resolved
@@ -15,22 +15,9 @@
 package server
 
 import (
-<<<<<<< HEAD
-	"crypto/rand"
-	"crypto/rsa"
-	"crypto/x509"
-	"crypto/x509/pkix"
-	"encoding/pem"
-	"math/big"
-	"os"
-	"time"
-
-	"github.com/juju/errors"
-=======
 	"time"
 
 	"github.com/go-sql-driver/mysql"
->>>>>>> b4644816
 	"github.com/ngaut/log"
 	. "github.com/pingcap/check"
 	"github.com/pingcap/tidb"
@@ -42,72 +29,7 @@
 	server  *Server
 }
 
-var suite = new(TidbTestSuite)
-var _ = Suite(suite)
-
-// generateCert generates a private key and a certificate in PEM format based on parameters.
-// If parentCert and parentCertKey is specified, the new certificate will be signed by the parentCert.
-// Otherwise, the new certificate will be self-signed and is a CA.
-func generateCert(sn int, commonName string, parentCert *x509.Certificate, parentCertKey *rsa.PrivateKey, outKeyFile string, outCertFile string) (*x509.Certificate, *rsa.PrivateKey, error) {
-	privateKey, err := rsa.GenerateKey(rand.Reader, 512)
-	if err != nil {
-		return nil, nil, errors.Trace(err)
-	}
-	notBefore := time.Now().Add(-10 * time.Minute).UTC()
-	notAfter := notBefore.Add(1 * time.Hour).UTC()
-
-	template := x509.Certificate{
-		SerialNumber: big.NewInt(int64(sn)),
-		Subject: pkix.Name{
-			Organization: []string{"PingCAP"},
-			CommonName:   commonName,
-		},
-		NotBefore:             notBefore,
-		NotAfter:              notAfter,
-		KeyUsage:              x509.KeyUsageKeyEncipherment | x509.KeyUsageDigitalSignature,
-		ExtKeyUsage:           []x509.ExtKeyUsage{x509.ExtKeyUsageServerAuth},
-		BasicConstraintsValid: true,
-	}
-
-	var parent *x509.Certificate
-	var priv *rsa.PrivateKey
-
-	if parentCert == nil || parentCertKey == nil {
-		template.IsCA = true
-		template.KeyUsage |= x509.KeyUsageCertSign
-		parent = &template
-		priv = privateKey
-	} else {
-		parent = parentCert
-		priv = parentCertKey
-	}
-
-	derBytes, err := x509.CreateCertificate(rand.Reader, &template, parent, &privateKey.PublicKey, priv)
-	if err != nil {
-		return nil, nil, errors.Trace(err)
-	}
-
-	cert, err := x509.ParseCertificate(derBytes)
-	if err != nil {
-		return nil, nil, errors.Trace(err)
-	}
-
-	certOut, err := os.Create(outCertFile)
-	if err != nil {
-		return nil, nil, errors.Trace(err)
-	}
-	pem.Encode(certOut, &pem.Block{Type: "CERTIFICATE", Bytes: derBytes})
-	certOut.Close()
-
-	keyOut, err := os.OpenFile(outKeyFile, os.O_WRONLY|os.O_CREATE|os.O_TRUNC, 0600)
-	if err != nil {
-		return nil, nil, errors.Trace(err)
-	}
-	pem.Encode(keyOut, &pem.Block{Type: "RSA PRIVATE KEY", Bytes: x509.MarshalPKCS1PrivateKey(privateKey)})
-	keyOut.Close()
-
-	return cert, privateKey, nil
-}
+var _ = Suite(new(TidbTestSuite))
 
 func (ts *TidbTestSuite) SetUpSuite(c *C) {
 	log.SetLevelByString("error")
@@ -183,12 +105,6 @@
 }
 
 func (ts *TidbTestSuite) TestIssues(c *C) {
-<<<<<<< HEAD
-	runTestIssue3662(c)
-	runTestIssue3680(c)
-	runTestIssue3682(c)
-	// runTestIssue3713(c)
-=======
 	c.Parallel()
 	runTestIssue3662(c)
 	runTestIssue3680(c)
@@ -198,7 +114,6 @@
 func (ts *TidbTestSuite) TestDBNameEscape(c *C) {
 	c.Parallel()
 	runTestDBNameEscape(c)
->>>>>>> b4644816
 }
 
 func (ts *TidbTestSuite) TestResultFieldTableIsNull(c *C) {
@@ -229,59 +144,6 @@
 	time.Sleep(time.Millisecond * 100)
 	defer server.Close()
 
-<<<<<<< HEAD
-	originalDsnConfig := defaultDSNConfig
-	defaultDSNConfig = map[string]interface{}{
-		"User":   "root",
-		"Net":    "unix",
-		"Addr":   "/tmp/tidbtest.sock",
-		"DBName": "test",
-		"Strict": true,
-	}
-	runTestRegression(c, "SocketRegression")
-	defaultDSNConfig = originalDsnConfig
-}
-
-// func (ts *TidbTestSuite) TestTLS(c *C) {
-// 	caCert, caKey, err := generateCert(0, "TiDB CA", nil, nil, "/tmp/ca-key.pem", "/tmp/ca-cert.pem")
-// 	if err != nil {
-// 		log.Fatal(errors.ErrorStack(errors.Trace(err)))
-// 	}
-// 	_, _, err = generateCert(1, "TiDB Server Certificate", caCert, caKey, "/tmp/server-key.pem", "/tmp/server-cert.pem")
-// 	if err != nil {
-// 		log.Fatal(errors.ErrorStack(errors.Trace(err)))
-// 	}
-
-// 	cfg := &config.Config{
-// 		Addr:         ":4002",
-// 		LogLevel:     "debug",
-// 		StatusAddr:   ":10091",
-// 		ReportStatus: true,
-// 		TCPKeepAlive: true,
-// 		//SSLCertPath:  "/tmp/server-cert.pem",
-// 		//SSLKeyPath:   "/tmp/server-key.pem",
-// 	}
-
-// 	server, err := NewServer(cfg, ts.tidbdrv)
-// 	c.Assert(err, IsNil)
-// 	ts.server = server
-// 	go ts.server.Run()
-// 	time.Sleep(time.Millisecond * 100)
-// 	defer server.Close()
-
-// 	originalDsnConfig := defaultDSNConfig
-// 	defaultDSNConfig = map[string]interface{}{
-// 		"User":      "root",
-// 		"Net":       "tcp",
-// 		"Addr":      "localhost:4002",
-// 		"DBName":    "test",
-// 		"Strict":    true,
-// 		"TLSConfig": "true",
-// 	}
-// 	runTestRegression(c, "TLSRegression")
-// 	defaultDSNConfig = originalDsnConfig
-// }
-=======
 	runTestRegression(c, func(config *mysql.Config) {
 		config.User = "root"
 		config.Net = "unix"
@@ -289,5 +151,4 @@
 		config.DBName = "test"
 		config.Strict = true
 	}, "SocketRegression")
-}
->>>>>>> b4644816
+}