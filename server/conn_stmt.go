// Copyright 2013 The Go-MySQL-Driver Authors. All rights reserved.
//
// This Source Code Form is subject to the terms of the Mozilla Public
// License, v. 2.0. If a copy of the MPL was not distributed with this file,
// You can obtain one at http://mozilla.org/MPL/2.0/.

// The MIT License (MIT)
//
// Copyright (c) 2014 wandoulabs
// Copyright (c) 2014 siddontang
//
// Permission is hereby granted, free of charge, to any person obtaining a copy of
// this software and associated documentation files (the "Software"), to deal in
// the Software without restriction, including without limitation the rights to
// use, copy, modify, merge, publish, distribute, sublicense, and/or sell copies of
// the Software, and to permit persons to whom the Software is furnished to do so,
// subject to the following conditions:
//
// The above copyright notice and this permission notice shall be included in all
// copies or substantial portions of the Software.

// Copyright 2015 PingCAP, Inc.
//
// Licensed under the Apache License, Version 2.0 (the "License");
// you may not use this file except in compliance with the License.
// You may obtain a copy of the License at
//
//     http://www.apache.org/licenses/LICENSE-2.0
//
// Unless required by applicable law or agreed to in writing, software
// distributed under the License is distributed on an "AS IS" BASIS,
// See the License for the specific language governing permissions and
// limitations under the License.

package server

import (
	"context"
	"encoding/binary"
	"fmt"
	"math"
	"strconv"
	"time"

	"github.com/pingcap/errors"
	"github.com/pingcap/parser/mysql"
	plannercore "github.com/pingcap/tidb/planner/core"
	"github.com/pingcap/tidb/sessionctx/stmtctx"
	"github.com/pingcap/tidb/types"
	"github.com/pingcap/tidb/util/hack"
)

func (cc *clientConn) handleStmtPrepare(sql string) error {
	stmt, columns, params, err := cc.ctx.Prepare(sql)
	if err != nil {
		return err
	}
	data := make([]byte, 4, 128)

	//status ok
	data = append(data, 0)
	//stmt id
	data = dumpUint32(data, uint32(stmt.ID()))
	//number columns
	data = dumpUint16(data, uint16(len(columns)))
	//number params
	data = dumpUint16(data, uint16(len(params)))
	//filter [00]
	data = append(data, 0)
	//warning count
	data = append(data, 0, 0) //TODO support warning count

	if err := cc.writePacket(data); err != nil {
		return err
	}

	if len(params) > 0 {
		for i := 0; i < len(params); i++ {
			data = data[0:4]
			data = params[i].Dump(data)

			if err := cc.writePacket(data); err != nil {
				return err
			}
		}

		if err := cc.writeEOF(0); err != nil {
			return err
		}
	}

	if len(columns) > 0 {
		for i := 0; i < len(columns); i++ {
			data = data[0:4]
			data = columns[i].Dump(data)

			if err := cc.writePacket(data); err != nil {
				return err
			}
		}

		if err := cc.writeEOF(0); err != nil {
			return err
		}

	}
	return cc.flush()
}

func (cc *clientConn) handleStmtExecute(ctx context.Context, data []byte) (err error) {
	if len(data) < 9 {
		return mysql.ErrMalformPacket
	}
	pos := 0
	stmtID := binary.LittleEndian.Uint32(data[0:4])
	pos += 4

	stmt := cc.ctx.GetStatement(int(stmtID))
	if stmt == nil {
		return mysql.NewErr(mysql.ErrUnknownStmtHandler,
			strconv.FormatUint(uint64(stmtID), 10), "stmt_execute")
	}

	flag := data[pos]
	pos++
	// Please refer to https://dev.mysql.com/doc/internals/en/com-stmt-execute.html
	// The client indicates that it wants to use cursor by setting this flag.
	// 0x00 CURSOR_TYPE_NO_CURSOR
	// 0x01 CURSOR_TYPE_READ_ONLY
	// 0x02 CURSOR_TYPE_FOR_UPDATE
	// 0x04 CURSOR_TYPE_SCROLLABLE
	// Now we only support forward-only, read-only cursor.
	var useCursor bool
	switch flag {
	case 0:
		useCursor = false
	case 1:
		useCursor = true
	default:
		return mysql.NewErrf(mysql.ErrUnknown, "unsupported flag %d", flag)
	}

	// skip iteration-count, always 1
	pos += 4

	var (
		nullBitmaps []byte
		paramTypes  []byte
		paramValues []byte
	)
	numParams := stmt.NumParams()
	args := make([]types.Datum, numParams)
	if numParams > 0 {
		nullBitmapLen := (numParams + 7) >> 3
		if len(data) < (pos + nullBitmapLen + 1) {
			return mysql.ErrMalformPacket
		}
		nullBitmaps = data[pos : pos+nullBitmapLen]
		pos += nullBitmapLen

		// new param bound flag
		if data[pos] == 1 {
			pos++
			if len(data) < (pos + (numParams << 1)) {
				return mysql.ErrMalformPacket
			}

			paramTypes = data[pos : pos+(numParams<<1)]
			pos += numParams << 1
			paramValues = data[pos:]
			// Just the first StmtExecute packet contain parameters type,
			// we need save it for further use.
			stmt.SetParamsType(paramTypes)
		} else {
			paramValues = data[pos+1:]
		}

		err = parseExecArgs(cc.ctx.GetSessionVars().StmtCtx, args, stmt.BoundParams(), nullBitmaps, stmt.GetParamsType(), paramValues)
		stmt.Reset()
		if err != nil {
			return errors.Annotate(err, cc.preparedStmt2String(stmtID))
		}
	}
	rs, err := stmt.Execute(ctx, args)
	if err != nil {
		return errors.Annotate(err, cc.preparedStmt2String(stmtID))
	}
	if rs == nil {
		return cc.writeOK()
	}

	// if the client wants to use cursor
	// we should hold the ResultSet in PreparedStatement for next stmt_fetch, and only send back ColumnInfo.
	// Tell the client cursor exists in server by setting proper serverStatus.
	if useCursor {
		stmt.StoreResultSet(rs)
		err = cc.writeColumnInfo(rs.Columns(), mysql.ServerStatusCursorExists)
		if err != nil {
			return err
		}
		// explicitly flush columnInfo to client.
		return cc.flush()
	}
	err = cc.writeResultset(ctx, rs, true, 0, 0)
	if err != nil {
		return errors.Annotate(err, cc.preparedStmt2String(stmtID))
	}
	return nil
}

// maxFetchSize constants
const (
	maxFetchSize = 1024
)

func (cc *clientConn) handleStmtFetch(ctx context.Context, data []byte) (err error) {

	stmtID, fetchSize, err := parseStmtFetchCmd(data)
	if err != nil {
		return err
	}

	stmt := cc.ctx.GetStatement(int(stmtID))
	if stmt == nil {
		return errors.Annotate(mysql.NewErr(mysql.ErrUnknownStmtHandler,
			strconv.FormatUint(uint64(stmtID), 10), "stmt_fetch"), cc.preparedStmt2String(stmtID))
	}
	sql := ""
	if prepared, ok := cc.ctx.GetStatement(int(stmtID)).(*TiDBStatement); ok {
		sql = prepared.sql
	}
	cc.ctx.SetProcessInfo(sql, time.Now(), mysql.ComStmtExecute, 0)
	rs := stmt.GetResultSet()
	if rs == nil {
		return errors.Annotate(mysql.NewErr(mysql.ErrUnknownStmtHandler,
			strconv.FormatUint(uint64(stmtID), 10), "stmt_fetch_rs"), cc.preparedStmt2String(stmtID))
	}

	err = cc.writeResultset(ctx, rs, true, mysql.ServerStatusCursorExists, int(fetchSize))
	if err != nil {
		return errors.Annotate(err, cc.preparedStmt2String(stmtID))
	}
	return nil
}

func parseStmtFetchCmd(data []byte) (uint32, uint32, error) {
	if len(data) != 8 {
		return 0, 0, mysql.ErrMalformPacket
	}
	// Please refer to https://dev.mysql.com/doc/internals/en/com-stmt-fetch.html
	stmtID := binary.LittleEndian.Uint32(data[0:4])
	fetchSize := binary.LittleEndian.Uint32(data[4:8])
	if fetchSize > maxFetchSize {
		fetchSize = maxFetchSize
	}
	return stmtID, fetchSize, nil
}

func parseExecArgs(sc *stmtctx.StatementContext, args []types.Datum, boundParams [][]byte, nullBitmap, paramTypes, paramValues []byte) (err error) {
	pos := 0
	var (
		tmp    interface{}
		v      []byte
		n      int
		isNull bool
	)

	for i := 0; i < len(args); i++ {
		// if params had received via ComStmtSendLongData, use them directly.
		// ref https://dev.mysql.com/doc/internals/en/com-stmt-send-long-data.html
		// see clientConn#handleStmtSendLongData
		if boundParams[i] != nil {
			args[i] = types.NewBytesDatum(boundParams[i])
			continue
		}

		// check nullBitMap to determine the NULL arguments.
		// ref https://dev.mysql.com/doc/internals/en/com-stmt-execute.html
		// notice: some client(e.g. mariadb) will set nullBitMap even if data had be sent via ComStmtSendLongData,
		// so this check need place after boundParam's check.
		if nullBitmap[i>>3]&(1<<(uint(i)%8)) > 0 {
			var nilDatum types.Datum
			nilDatum.SetNull()
			args[i] = nilDatum
			continue
		}

		if (i<<1)+1 >= len(paramTypes) {
			return mysql.ErrMalformPacket
		}

		tp := paramTypes[i<<1]
		isUnsigned := (paramTypes[(i<<1)+1] & 0x80) > 0

		switch tp {
		case mysql.TypeNull:
			var nilDatum types.Datum
			nilDatum.SetNull()
			args[i] = nilDatum
			continue

		case mysql.TypeTiny:
			if len(paramValues) < (pos + 1) {
				err = mysql.ErrMalformPacket
				return
			}

			if isUnsigned {
				args[i] = types.NewUintDatum(uint64(uint8(paramValues[pos])))
			} else {
				args[i] = types.NewIntDatum(int64(int8(paramValues[pos])))
			}

			pos++
			continue

		case mysql.TypeShort, mysql.TypeYear:
			if len(paramValues) < (pos + 2) {
				err = mysql.ErrMalformPacket
				return
			}
			valU16 := binary.LittleEndian.Uint16(paramValues[pos : pos+2])
			if isUnsigned {
				args[i] = types.NewUintDatum(uint64(uint16(valU16)))
			} else {
				args[i] = types.NewIntDatum(int64(int16(valU16)))
			}
			pos += 2
			continue

		case mysql.TypeInt24, mysql.TypeLong:
			if len(paramValues) < (pos + 4) {
				err = mysql.ErrMalformPacket
				return
			}
			valU32 := binary.LittleEndian.Uint32(paramValues[pos : pos+4])
			if isUnsigned {
				args[i] = types.NewUintDatum(uint64(uint32(valU32)))
			} else {
				args[i] = types.NewIntDatum(int64(int32(valU32)))
			}
			pos += 4
			continue

		case mysql.TypeLonglong:
			if len(paramValues) < (pos + 8) {
				err = mysql.ErrMalformPacket
				return
			}
			valU64 := binary.LittleEndian.Uint64(paramValues[pos : pos+8])
			if isUnsigned {
				args[i] = types.NewUintDatum(valU64)
			} else {
				args[i] = types.NewIntDatum(int64(valU64))
			}
			pos += 8
			continue

		case mysql.TypeFloat:
			if len(paramValues) < (pos + 4) {
				err = mysql.ErrMalformPacket
				return
			}

			args[i] = types.NewFloat32Datum(math.Float32frombits(binary.LittleEndian.Uint32(paramValues[pos : pos+4])))
			pos += 4
			continue

		case mysql.TypeDouble:
			if len(paramValues) < (pos + 8) {
				err = mysql.ErrMalformPacket
				return
			}

			args[i] = types.NewFloat64Datum(math.Float64frombits(binary.LittleEndian.Uint64(paramValues[pos : pos+8])))
			pos += 8
			continue

		case mysql.TypeDate, mysql.TypeTimestamp, mysql.TypeDatetime:
			if len(paramValues) < (pos + 1) {
				err = mysql.ErrMalformPacket
				return
			}
			// See https://dev.mysql.com/doc/internals/en/binary-protocol-value.html
			// for more details.
			length := uint8(paramValues[pos])
			pos++
			switch length {
			case 0:
				tmp = types.ZeroDatetimeStr
			case 4:
				pos, tmp = parseBinaryDate(pos, paramValues)
			case 7:
				pos, tmp = parseBinaryDateTime(pos, paramValues)
			case 11:
				pos, tmp = parseBinaryTimestamp(pos, paramValues)
			default:
				err = mysql.ErrMalformPacket
				return
			}
			args[i] = types.NewDatum(tmp) // FIXME: After check works!!!!!!
			continue

		case mysql.TypeDuration:
			if len(paramValues) < (pos + 1) {
				err = mysql.ErrMalformPacket
				return
			}
			// See https://dev.mysql.com/doc/internals/en/binary-protocol-value.html
			// for more details.
			length := uint8(paramValues[pos])
			pos++
			switch length {
			case 0:
				tmp = "0"
			case 8:
				isNegative := uint8(paramValues[pos])
				if isNegative > 1 {
					err = mysql.ErrMalformPacket
					return
				}
				pos++
				pos, tmp = parseBinaryDuration(pos, paramValues, isNegative)
			case 12:
				isNegative := uint8(paramValues[pos])
				if isNegative > 1 {
					err = mysql.ErrMalformPacket
					return
				}
				pos++
				pos, tmp = parseBinaryDurationWithMS(pos, paramValues, isNegative)
			default:
				err = mysql.ErrMalformPacket
				return
			}
			args[i] = types.NewDatum(tmp)
			continue
		case mysql.TypeNewDecimal:
			if len(paramValues) < (pos + 1) {
				err = mysql.ErrMalformPacket
				return
			}

			v, isNull, n, err = parseLengthEncodedBytes(paramValues[pos:])
			pos += n
			if err != nil {
				return
			}

			if isNull {
				args[i] = types.NewDecimalDatum(nil)
			} else {
				var dec types.MyDecimal
				err = sc.HandleTruncate(dec.FromString(v))
				if err != nil {
					return err
				}
				args[i] = types.NewDecimalDatum(&dec)
			}
			continue
		case mysql.TypeBlob, mysql.TypeTinyBlob, mysql.TypeMediumBlob, mysql.TypeLongBlob:
			if len(paramValues) < (pos + 1) {
				err = mysql.ErrMalformPacket
				return
			}
			v, isNull, n, err = parseLengthEncodedBytes(paramValues[pos:])
			pos += n
			if err != nil {
				return
			}

			if isNull {
				args[i] = types.NewBytesDatum(nil)
			} else {
				args[i] = types.NewBytesDatum(v)
			}
			continue
		case mysql.TypeUnspecified, mysql.TypeVarchar, mysql.TypeVarString, mysql.TypeString,
			mysql.TypeEnum, mysql.TypeSet, mysql.TypeGeometry, mysql.TypeBit:
			if len(paramValues) < (pos + 1) {
				err = mysql.ErrMalformPacket
				return
			}

			v, isNull, n, err = parseLengthEncodedBytes(paramValues[pos:])
			pos += n
			if err != nil {
				return
			}

			if !isNull {
				tmp = string(hack.String(v))
			} else {
				tmp = nil
			}
			args[i] = types.NewDatum(tmp)
			continue
		default:
			err = errUnknownFieldType.GenWithStack("stmt unknown field type %d", tp)
			return
		}
	}
	return
}

func parseBinaryDate(pos int, paramValues []byte) (int, string) {
	year := binary.LittleEndian.Uint16(paramValues[pos : pos+2])
	pos += 2
	month := uint8(paramValues[pos])
	pos++
	day := uint8(paramValues[pos])
	pos++
	return pos, fmt.Sprintf("%04d-%02d-%02d", year, month, day)
}

func parseBinaryDateTime(pos int, paramValues []byte) (int, string) {
	pos, date := parseBinaryDate(pos, paramValues)
	hour := uint8(paramValues[pos])
	pos++
	minute := uint8(paramValues[pos])
	pos++
	second := uint8(paramValues[pos])
	pos++
	return pos, fmt.Sprintf("%s %02d:%02d:%02d", date, hour, minute, second)
}

func parseBinaryTimestamp(pos int, paramValues []byte) (int, string) {
	pos, dateTime := parseBinaryDateTime(pos, paramValues)
	microSecond := binary.LittleEndian.Uint32(paramValues[pos : pos+4])
	pos += 4
	return pos, fmt.Sprintf("%s.%06d", dateTime, microSecond)
}

func parseBinaryDuration(pos int, paramValues []byte, isNegative uint8) (int, string) {
	sign := ""
	if isNegative == 1 {
		sign = "-"
	}
	days := binary.LittleEndian.Uint32(paramValues[pos : pos+4])
	pos += 4
	hours := uint8(paramValues[pos])
	pos++
	minutes := uint8(paramValues[pos])
	pos++
	seconds := uint8(paramValues[pos])
	pos++
	return pos, fmt.Sprintf("%s%d %02d:%02d:%02d", sign, days, hours, minutes, seconds)
}

func parseBinaryDurationWithMS(pos int, paramValues []byte,
	isNegative uint8) (int, string) {
	pos, dur := parseBinaryDuration(pos, paramValues, isNegative)
	microSecond := binary.LittleEndian.Uint32(paramValues[pos : pos+4])
	pos += 4
	return pos, fmt.Sprintf("%s.%06d", dur, microSecond)
}

func (cc *clientConn) handleStmtClose(data []byte) (err error) {
	if len(data) < 4 {
		return
	}

	stmtID := int(binary.LittleEndian.Uint32(data[0:4]))
	stmt := cc.ctx.GetStatement(stmtID)
	if stmt != nil {
		return stmt.Close()
	}
	return
}

func (cc *clientConn) handleStmtSendLongData(data []byte) (err error) {
	if len(data) < 6 {
		return mysql.ErrMalformPacket
	}

	stmtID := int(binary.LittleEndian.Uint32(data[0:4]))

	stmt := cc.ctx.GetStatement(stmtID)
	if stmt == nil {
		return mysql.NewErr(mysql.ErrUnknownStmtHandler,
			strconv.Itoa(stmtID), "stmt_send_longdata")
	}

	paramID := int(binary.LittleEndian.Uint16(data[4:6]))
	return stmt.AppendParam(paramID, data[6:])
}

func (cc *clientConn) handleStmtReset(data []byte) (err error) {
	if len(data) < 4 {
		return mysql.ErrMalformPacket
	}

	stmtID := int(binary.LittleEndian.Uint32(data[0:4]))
	stmt := cc.ctx.GetStatement(stmtID)
	if stmt == nil {
		return mysql.NewErr(mysql.ErrUnknownStmtHandler,
			strconv.Itoa(stmtID), "stmt_reset")
	}
	stmt.Reset()
	return cc.writeOK()
}

// handleSetOption refer to https://dev.mysql.com/doc/internals/en/com-set-option.html
func (cc *clientConn) handleSetOption(data []byte) (err error) {
	if len(data) < 2 {
		return mysql.ErrMalformPacket
	}

	switch binary.LittleEndian.Uint16(data[:2]) {
	case 0:
		cc.capability |= mysql.ClientMultiStatements
		cc.ctx.SetClientCapability(cc.capability)
	case 1:
		cc.capability &^= mysql.ClientMultiStatements
		cc.ctx.SetClientCapability(cc.capability)
	default:
		return mysql.ErrMalformPacket
	}
	if err = cc.writeEOF(0); err != nil {
		return err
	}

	return cc.flush()
}

func (cc *clientConn) preparedStmt2String(stmtID uint32) string {
	sv := cc.ctx.GetSessionVars()
<<<<<<< HEAD
	preparedPointer, ok := sv.PreparedStmts[stmtID]
	if !ok {
		return "prepared statement not found, ID: " + strconv.FormatUint(uint64(stmtID), 10)
=======
	if prepared, ok := sv.PreparedStmts[stmtID]; ok {
		return prepared.Stmt.Text() + sv.PreparedParams.String()
>>>>>>> 48557f70
	}
	preparedObj, ok := preparedPointer.(*plannercore.CachedPrepareStmt)
	if !ok {
		return "invalidate CachedPrepareStmt type, ID: " + strconv.FormatUint(uint64(stmtID), 10)
	}
	preparedAst := preparedObj.PreparedAst
	return preparedAst.Stmt.Text() + sv.GetExecuteArgumentsInfo()
}<|MERGE_RESOLUTION|>--- conflicted
+++ resolved
@@ -625,19 +625,14 @@
 
 func (cc *clientConn) preparedStmt2String(stmtID uint32) string {
 	sv := cc.ctx.GetSessionVars()
-<<<<<<< HEAD
 	preparedPointer, ok := sv.PreparedStmts[stmtID]
 	if !ok {
 		return "prepared statement not found, ID: " + strconv.FormatUint(uint64(stmtID), 10)
-=======
-	if prepared, ok := sv.PreparedStmts[stmtID]; ok {
-		return prepared.Stmt.Text() + sv.PreparedParams.String()
->>>>>>> 48557f70
 	}
 	preparedObj, ok := preparedPointer.(*plannercore.CachedPrepareStmt)
 	if !ok {
 		return "invalidate CachedPrepareStmt type, ID: " + strconv.FormatUint(uint64(stmtID), 10)
 	}
 	preparedAst := preparedObj.PreparedAst
-	return preparedAst.Stmt.Text() + sv.GetExecuteArgumentsInfo()
+	return prepared.Stmt.Text() + sv.PreparedParams.String()
 }