--- conflicted
+++ resolved
@@ -27,59 +27,6 @@
               ]
             },
             {
-<<<<<<< HEAD
-=======
-              "github.com/pingcap/tidb/planner/core.getStatsTable": {
-                "CountIsZero": false,
-                "HandleIsNil": false,
-                "InputPhysicalID": 100,
-                "Outdated": false,
-                "StatsTblInfo": {
-                  "Columns": [
-                    {
-                      "CMSketchInfo": null,
-                      "Correlation": 0,
-                      "HistogramSize": 0,
-                      "ID": 1,
-                      "LastUpdateVersion": 440930000000000000,
-                      "LoadingStatus": "unInitialized",
-                      "NDV": 0,
-                      "Name": "col1",
-                      "NullCount": 0,
-                      "StatsVer": 0,
-                      "TopNSize": -1,
-                      "TotColSize": 0
-                    }
-                  ],
-                  "Count": 10000,
-                  "Indexes": [
-                    {
-                      "CMSketchInfo": null,
-                      "Correlation": 0,
-                      "HistogramSize": 0,
-                      "ID": 1,
-                      "LastUpdateVersion": 440930000000000000,
-                      "LoadingStatus": "unInitialized",
-                      "NDV": 0,
-                      "Name": "i",
-                      "NullCount": 0,
-                      "StatsVer": 0,
-                      "TopNSize": -1,
-                      "TotColSize": 0
-                    }
-                  ],
-                  "ModifyCount": 0,
-                  "PhysicalID": 100,
-                  "Version": 440930000000000000
-                },
-                "TableName": "t",
-                "TblInfoID": 98,
-                "Uninitialized": true,
-                "UsePartitionStats": false
-              }
-            },
-            {
->>>>>>> 60588b91
               "github.com/pingcap/tidb/planner.Optimize": [
                 {
                   "Enable binding": true,
@@ -509,59 +456,6 @@
               ]
             },
             {
-<<<<<<< HEAD
-=======
-              "github.com/pingcap/tidb/planner/core.getStatsTable": {
-                "CountIsZero": false,
-                "HandleIsNil": false,
-                "InputPhysicalID": 100,
-                "Outdated": false,
-                "StatsTblInfo": {
-                  "Columns": [
-                    {
-                      "CMSketchInfo": null,
-                      "Correlation": 0,
-                      "HistogramSize": 0,
-                      "ID": 1,
-                      "LastUpdateVersion": 440930000000000000,
-                      "LoadingStatus": "unInitialized",
-                      "NDV": 0,
-                      "Name": "col1",
-                      "NullCount": 0,
-                      "StatsVer": 0,
-                      "TopNSize": -1,
-                      "TotColSize": 0
-                    }
-                  ],
-                  "Count": 10000,
-                  "Indexes": [
-                    {
-                      "CMSketchInfo": null,
-                      "Correlation": 0,
-                      "HistogramSize": 0,
-                      "ID": 1,
-                      "LastUpdateVersion": 440930000000000000,
-                      "LoadingStatus": "unInitialized",
-                      "NDV": 0,
-                      "Name": "i",
-                      "NullCount": 0,
-                      "StatsVer": 0,
-                      "TopNSize": -1,
-                      "TotColSize": 0
-                    }
-                  ],
-                  "ModifyCount": 0,
-                  "PhysicalID": 100,
-                  "Version": 440930000000000000
-                },
-                "TableName": "t",
-                "TblInfoID": 98,
-                "Uninitialized": true,
-                "UsePartitionStats": false
-              }
-            },
-            {
->>>>>>> 60588b91
               "github.com/pingcap/tidb/planner.Optimize": [
                 {
                   "Enable binding": true,
