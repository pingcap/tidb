[
  {
    "Name": "TestOptimizerDebugTrace",
    "Cases": [
      [
        {
          "Received Command": {
            "Command": "Execute",
            "ExecuteStmtInfo": {
              "BinaryParamsInfo": [
                {
                  "Type": "bigint(20) BINARY",
                  "Value": "127"
                }
              ],
              "PreparedSQL": "select sum(col1) from t where col1 < ? and col1 > 100",
              "UseCursor": false
            },
            "ExecutedASTText": "select sum(col1) from t where col1 < ? and col1 > 100"
          }
        },
        {
          "github.com/pingcap/tidb/planner.Optimize": [
            {
              "Parameter datums for EXECUTE": [
                "KindInt64 127"
              ]
            },
            {
              "github.com/pingcap/tidb/planner/core.getStatsTable": {
                "CountIsZero": true,
                "HandleIsNil": false,
                "InputPhysicalID": 100,
                "Outdated": false,
                "StatsTblInfo": {
                  "Columns": [
                    {
                      "CMSketchInfo": null,
                      "Correlation": 0,
                      "HistogramSize": 0,
                      "ID": 1,
                      "LastUpdateVersion": 440930000000000000,
                      "LoadingStatus": "unInitialized",
                      "NDV": 0,
                      "Name": "col1",
                      "NullCount": 0,
                      "StatsVer": 0,
                      "TopNSize": -1,
                      "TotColSize": 0
                    }
                  ],
                  "Count": 0,
                  "Indexes": [
                    {
                      "CMSketchInfo": null,
                      "Correlation": 0,
                      "HistogramSize": 0,
                      "ID": 1,
                      "LastUpdateVersion": 440930000000000000,
                      "LoadingStatus": "unInitialized",
                      "NDV": 0,
                      "Name": "i",
                      "NullCount": 0,
                      "StatsVer": 0,
                      "TopNSize": -1,
                      "TotColSize": 0
                    }
                  ],
                  "ModifyCount": 0,
                  "PhysicalID": 100,
                  "Version": 440930000000000000
                },
                "TableName": "t",
<<<<<<< HEAD
                "TblInfoID": 90,
                "Uninitialized": false,
=======
                "TblInfoID": 94,
                "Uninitialized": true,
>>>>>>> 9eb62f45
                "UsePartitionStats": false
              }
            },
            {
              "github.com/pingcap/tidb/planner.Optimize": [
                {
                  "Enable binding": true,
                  "IsStmtNode": true,
                  "Matched": false,
                  "Matched bindings": null,
                  "Scope": "",
                  "Used binding": false
                },
                {
                  "github.com/pingcap/tidb/planner.optimize": {
                    "github.com/pingcap/tidb/planner/core.DoOptimize": [
                      {
                        "github.com/pingcap/tidb/planner/core.logicalOptimize": null
                      },
                      {
                        "github.com/pingcap/tidb/planner/core.physicalOptimize": [
                          {
                            "github.com/pingcap/tidb/planner/core.getStatsTable": {
                              "CountIsZero": true,
                              "HandleIsNil": false,
                              "InputPhysicalID": 100,
                              "Outdated": false,
                              "StatsTblInfo": {
                                "Columns": [
                                  {
                                    "CMSketchInfo": null,
                                    "Correlation": 0,
                                    "HistogramSize": 0,
                                    "ID": 1,
                                    "LastUpdateVersion": 440930000000000000,
                                    "LoadingStatus": "unInitialized",
                                    "NDV": 0,
                                    "Name": "col1",
                                    "NullCount": 0,
                                    "StatsVer": 0,
                                    "TopNSize": -1,
                                    "TotColSize": 0
                                  }
                                ],
                                "Count": 0,
                                "Indexes": [
                                  {
                                    "CMSketchInfo": null,
                                    "Correlation": 0,
                                    "HistogramSize": 0,
                                    "ID": 1,
                                    "LastUpdateVersion": 440930000000000000,
                                    "LoadingStatus": "unInitialized",
                                    "NDV": 0,
                                    "Name": "i",
                                    "NullCount": 0,
                                    "StatsVer": 0,
                                    "TopNSize": -1,
                                    "TotColSize": 0
                                  }
                                ],
                                "ModifyCount": 0,
                                "PhysicalID": 100,
                                "Version": 440930000000000000
                              },
                              "TableName": "t",
<<<<<<< HEAD
                              "TblInfoID": 90,
                              "Uninitialized": false,
=======
                              "TblInfoID": 94,
                              "Uninitialized": true,
>>>>>>> 9eb62f45
                              "UsePartitionStats": false
                            }
                          },
                          {
                            "github.com/pingcap/tidb/planner/core.(*DataSource).DeriveStats": [
                              {
                                "github.com/pingcap/tidb/planner/core.(*DataSource).fillIndexPath": {
                                  "github.com/pingcap/tidb/statistics.(*HistColl).GetRowCountByIndexRanges": [
                                    {
                                      "ID": 1,
                                      "Ranges": [
                                        "(100,127)"
                                      ]
                                    },
                                    {
                                      "github.com/pingcap/tidb/statistics.(*Index).IsInvalid": {
                                        "CollPseudo": true,
                                        "IsInvalid": true,
                                        "NotAccurate": true,
                                        "TotalCount": 0
                                      }
                                    },
                                    {
                                      "Name": "i",
                                      "Result": 250
                                    }
                                  ]
                                }
                              },
                              {
                                "github.com/pingcap/tidb/planner/core.(*DataSource).deriveStatsByFilter": {
                                  "github.com/pingcap/tidb/statistics.(*HistColl).Selectivity": [
                                    {
                                      "Input Expressions": [
                                        "lt(test.t.col1, 127)",
                                        "gt(test.t.col1, 100)"
                                      ]
                                    },
                                    {
                                      "github.com/pingcap/tidb/statistics.(*HistColl).GetRowCountByColumnRanges": [
                                        {
                                          "ID": 1,
                                          "Ranges": [
                                            "(100,127)"
                                          ]
                                        },
                                        {
                                          "github.com/pingcap/tidb/statistics.(*Column).IsInvalid": {
                                            "EssentialLoaded": false,
                                            "InValidForCollPseudo": true,
                                            "IsInvalid": true,
                                            "NDV": 0,
                                            "TotalCount": 0
                                          }
                                        },
                                        {
                                          "Name": "col1",
                                          "Result": 250
                                        }
                                      ]
                                    },
                                    {
                                      "github.com/pingcap/tidb/statistics.(*HistColl).GetRowCountByIndexRanges": [
                                        {
                                          "ID": 1,
                                          "Ranges": [
                                            "(100,127)"
                                          ]
                                        },
                                        {
                                          "github.com/pingcap/tidb/statistics.(*Index).IsInvalid": {
                                            "CollPseudo": true,
                                            "IsInvalid": true,
                                            "NotAccurate": true,
                                            "TotalCount": 0
                                          }
                                        },
                                        {
                                          "Name": "i",
                                          "Result": 250
                                        }
                                      ]
                                    },
                                    {
                                      "Expressions": [
                                        "lt(test.t.col1, 127)",
                                        "gt(test.t.col1, 100)"
                                      ],
                                      "Selectivity": 0.025,
                                      "partial cover": false
                                    },
                                    {
                                      "Result": 0.025
                                    }
                                  ]
                                }
                              },
                              {
                                "github.com/pingcap/tidb/planner/core.(*DataSource).derivePathStatsAndTryHeuristics": [
                                  {
                                    "github.com/pingcap/tidb/planner/core.(*DataSource).deriveTablePathStats": null
                                  },
                                  {
                                    "github.com/pingcap/tidb/planner/core.(*DataSource).deriveIndexPathStats": null
                                  }
                                ]
                              },
                              {
                                "github.com/pingcap/tidb/planner/core.(*DataSource).generateIndexMergePath": null
                              },
                              {
                                "Access paths": [
                                  {
                                    "AccessConditions": [],
                                    "CountAfterAccess": 10000,
                                    "CountAfterIndex": 0,
                                    "IndexFilters": [],
                                    "TableFilters": [
                                      "lt(test.t.col1, 127)",
                                      "gt(test.t.col1, 100)"
                                    ]
                                  },
                                  {
                                    "AccessConditions": [
                                      "lt(test.t.col1, 127)",
                                      "gt(test.t.col1, 100)"
                                    ],
                                    "CountAfterAccess": 250,
                                    "CountAfterIndex": 250,
                                    "IndexFilters": [],
                                    "IndexName": "i",
                                    "TableFilters": []
                                  }
                                ]
                              }
                            ]
                          }
                        ]
                      }
                    ]
                  }
                }
              ]
            }
          ]
        }
      ],
      null,
      [
        {
          "Received Command": {
            "Command": "Query",
            "ExecuteStmtInfo": null,
            "ExecutedASTText": "select * from t where col1 = 100"
          }
        },
        {
          "github.com/pingcap/tidb/planner.Optimize": [
            {
              "Enable binding": true,
              "IsStmtNode": true,
              "Matched": true,
              "Matched bindings": {
                "Bindings": [
                  {
                    "BindSQL": "SELECT * FROM `test`.`t` USE INDEX () WHERE `col1` = 100",
                    "Charset": "utf8mb4",
                    "Collation": "utf8mb4_bin",
                    "CreateTime": 0,
                    "PlanDigest": "",
                    "SQLDigest": "36ceb6159adb3ac83539ec90c861ac4be4bc5cdb5fa02f70542744a4af640eac",
                    "Source": "manual",
                    "Status": "enabled",
                    "UpdateTime": 0
                  }
                ],
                "Db": "test",
                "OriginalSQL": "select * from `test` . `t` where `col1` = ?"
              },
              "Scope": "session",
              "Used binding": true
            },
            {
              "Trying Hint": "use index ()"
            },
            {
              "github.com/pingcap/tidb/planner.optimize": {
                "github.com/pingcap/tidb/planner/core.DoOptimize": [
                  {
                    "github.com/pingcap/tidb/planner/core.logicalOptimize": null
                  },
                  {
                    "github.com/pingcap/tidb/planner/core.physicalOptimize": [
                      {
                        "github.com/pingcap/tidb/planner/core.getStatsTable": {
                          "CountIsZero": true,
                          "HandleIsNil": false,
                          "InputPhysicalID": 100,
                          "Outdated": false,
                          "StatsTblInfo": {
                            "Columns": [
                              {
                                "CMSketchInfo": null,
                                "Correlation": 0,
                                "HistogramSize": 0,
                                "ID": 1,
                                "LastUpdateVersion": 440930000000000000,
                                "LoadingStatus": "unInitialized",
                                "NDV": 0,
                                "Name": "col1",
                                "NullCount": 0,
                                "StatsVer": 0,
                                "TopNSize": -1,
                                "TotColSize": 0
                              }
                            ],
                            "Count": 0,
                            "Indexes": [
                              {
                                "CMSketchInfo": null,
                                "Correlation": 0,
                                "HistogramSize": 0,
                                "ID": 1,
                                "LastUpdateVersion": 440930000000000000,
                                "LoadingStatus": "unInitialized",
                                "NDV": 0,
                                "Name": "i",
                                "NullCount": 0,
                                "StatsVer": 0,
                                "TopNSize": -1,
                                "TotColSize": 0
                              }
                            ],
                            "ModifyCount": 0,
                            "PhysicalID": 100,
                            "Version": 440930000000000000
                          },
                          "TableName": "t",
<<<<<<< HEAD
                          "TblInfoID": 90,
                          "Uninitialized": false,
=======
                          "TblInfoID": 94,
                          "Uninitialized": true,
>>>>>>> 9eb62f45
                          "UsePartitionStats": false
                        }
                      },
                      {
                        "github.com/pingcap/tidb/planner/core.(*DataSource).DeriveStats": [
                          {
                            "github.com/pingcap/tidb/planner/core.(*DataSource).deriveStatsByFilter": {
                              "github.com/pingcap/tidb/statistics.(*HistColl).Selectivity": [
                                {
                                  "Input Expressions": [
                                    "eq(test.t.col1, 100)"
                                  ]
                                },
                                {
                                  "github.com/pingcap/tidb/statistics.(*HistColl).GetRowCountByColumnRanges": [
                                    {
                                      "ID": 1,
                                      "Ranges": [
                                        "[100,100]"
                                      ]
                                    },
                                    {
                                      "github.com/pingcap/tidb/statistics.(*Column).IsInvalid": {
                                        "EssentialLoaded": false,
                                        "InValidForCollPseudo": true,
                                        "IsInvalid": true,
                                        "NDV": 0,
                                        "TotalCount": 0
                                      }
                                    },
                                    {
                                      "Name": "col1",
                                      "Result": 10
                                    }
                                  ]
                                },
                                {
                                  "github.com/pingcap/tidb/statistics.(*HistColl).GetRowCountByIndexRanges": [
                                    {
                                      "ID": 1,
                                      "Ranges": [
                                        "[100,100]"
                                      ]
                                    },
                                    {
                                      "github.com/pingcap/tidb/statistics.(*Index).IsInvalid": {
                                        "CollPseudo": true,
                                        "IsInvalid": true,
                                        "NotAccurate": true,
                                        "TotalCount": 0
                                      }
                                    },
                                    {
                                      "Name": "i",
                                      "Result": 10
                                    }
                                  ]
                                },
                                {
                                  "Expressions": [
                                    "eq(test.t.col1, 100)"
                                  ],
                                  "Selectivity": 0.001,
                                  "partial cover": false
                                },
                                {
                                  "Result": 0.001
                                }
                              ]
                            }
                          },
                          {
                            "github.com/pingcap/tidb/planner/core.(*DataSource).derivePathStatsAndTryHeuristics": {
                              "github.com/pingcap/tidb/planner/core.(*DataSource).deriveTablePathStats": null
                            }
                          },
                          {
                            "github.com/pingcap/tidb/planner/core.(*DataSource).generateIndexMergePath": null
                          },
                          {
                            "Access paths": [
                              {
                                "AccessConditions": [],
                                "CountAfterAccess": 10000,
                                "CountAfterIndex": 0,
                                "IndexFilters": [],
                                "TableFilters": [
                                  "eq(test.t.col1, 100)"
                                ]
                              }
                            ]
                          }
                        ]
                      }
                    ]
                  }
                ]
              }
            },
            {
              "Best Hint": "use index ()"
            }
          ]
        }
      ],
      [
        {
          "Received Command": {
            "Command": "Query",
            "ExecuteStmtInfo": {
              "BinaryParamsInfo": null,
              "PreparedSQL": "select * from t where col1 in (?, 2, 3)",
              "UseCursor": false
            },
            "ExecutedASTText": "execute stmt using @a"
          }
        },
        {
          "github.com/pingcap/tidb/planner.Optimize": [
            {
              "Parameter datums for EXECUTE": [
                "KindInt64 1"
              ]
            },
            {
              "github.com/pingcap/tidb/planner/core.getStatsTable": {
                "CountIsZero": true,
                "HandleIsNil": false,
                "InputPhysicalID": 100,
                "Outdated": false,
                "StatsTblInfo": {
                  "Columns": [
                    {
                      "CMSketchInfo": null,
                      "Correlation": 0,
                      "HistogramSize": 0,
                      "ID": 1,
                      "LastUpdateVersion": 440930000000000000,
                      "LoadingStatus": "unInitialized",
                      "NDV": 0,
                      "Name": "col1",
                      "NullCount": 0,
                      "StatsVer": 0,
                      "TopNSize": -1,
                      "TotColSize": 0
                    }
                  ],
                  "Count": 0,
                  "Indexes": [
                    {
                      "CMSketchInfo": null,
                      "Correlation": 0,
                      "HistogramSize": 0,
                      "ID": 1,
                      "LastUpdateVersion": 440930000000000000,
                      "LoadingStatus": "unInitialized",
                      "NDV": 0,
                      "Name": "i",
                      "NullCount": 0,
                      "StatsVer": 0,
                      "TopNSize": -1,
                      "TotColSize": 0
                    }
                  ],
                  "ModifyCount": 0,
                  "PhysicalID": 100,
                  "Version": 440930000000000000
                },
                "TableName": "t",
<<<<<<< HEAD
                "TblInfoID": 90,
                "Uninitialized": false,
=======
                "TblInfoID": 94,
                "Uninitialized": true,
>>>>>>> 9eb62f45
                "UsePartitionStats": false
              }
            },
            {
              "github.com/pingcap/tidb/planner.Optimize": [
                {
                  "Enable binding": true,
                  "IsStmtNode": true,
                  "Matched": false,
                  "Matched bindings": null,
                  "Scope": "",
                  "Used binding": false
                },
                {
                  "github.com/pingcap/tidb/planner.optimize": {
                    "github.com/pingcap/tidb/planner/core.DoOptimize": [
                      {
                        "github.com/pingcap/tidb/planner/core.logicalOptimize": null
                      },
                      {
                        "github.com/pingcap/tidb/planner/core.physicalOptimize": [
                          {
                            "github.com/pingcap/tidb/planner/core.getStatsTable": {
                              "CountIsZero": true,
                              "HandleIsNil": false,
                              "InputPhysicalID": 100,
                              "Outdated": false,
                              "StatsTblInfo": {
                                "Columns": [
                                  {
                                    "CMSketchInfo": null,
                                    "Correlation": 0,
                                    "HistogramSize": 0,
                                    "ID": 1,
                                    "LastUpdateVersion": 440930000000000000,
                                    "LoadingStatus": "unInitialized",
                                    "NDV": 0,
                                    "Name": "col1",
                                    "NullCount": 0,
                                    "StatsVer": 0,
                                    "TopNSize": -1,
                                    "TotColSize": 0
                                  }
                                ],
                                "Count": 0,
                                "Indexes": [
                                  {
                                    "CMSketchInfo": null,
                                    "Correlation": 0,
                                    "HistogramSize": 0,
                                    "ID": 1,
                                    "LastUpdateVersion": 440930000000000000,
                                    "LoadingStatus": "unInitialized",
                                    "NDV": 0,
                                    "Name": "i",
                                    "NullCount": 0,
                                    "StatsVer": 0,
                                    "TopNSize": -1,
                                    "TotColSize": 0
                                  }
                                ],
                                "ModifyCount": 0,
                                "PhysicalID": 100,
                                "Version": 440930000000000000
                              },
                              "TableName": "t",
<<<<<<< HEAD
                              "TblInfoID": 90,
                              "Uninitialized": false,
=======
                              "TblInfoID": 94,
                              "Uninitialized": true,
>>>>>>> 9eb62f45
                              "UsePartitionStats": false
                            }
                          },
                          {
                            "github.com/pingcap/tidb/planner/core.(*DataSource).DeriveStats": [
                              {
                                "github.com/pingcap/tidb/planner/core.(*DataSource).fillIndexPath": {
                                  "github.com/pingcap/tidb/statistics.(*HistColl).GetRowCountByIndexRanges": [
                                    {
                                      "ID": 1,
                                      "Ranges": [
                                        "[1,1]",
                                        "[2,2]",
                                        "[3,3]"
                                      ]
                                    },
                                    {
                                      "github.com/pingcap/tidb/statistics.(*Index).IsInvalid": {
                                        "CollPseudo": true,
                                        "IsInvalid": true,
                                        "NotAccurate": true,
                                        "TotalCount": 0
                                      }
                                    },
                                    {
                                      "Name": "i",
                                      "Result": 30
                                    }
                                  ]
                                }
                              },
                              {
                                "github.com/pingcap/tidb/planner/core.(*DataSource).deriveStatsByFilter": {
                                  "github.com/pingcap/tidb/statistics.(*HistColl).Selectivity": [
                                    {
                                      "Input Expressions": [
                                        "in(test.t.col1, 1, 2, 3)"
                                      ]
                                    },
                                    {
                                      "github.com/pingcap/tidb/statistics.(*HistColl).GetRowCountByColumnRanges": [
                                        {
                                          "ID": 1,
                                          "Ranges": [
                                            "[1,1]",
                                            "[2,2]",
                                            "[3,3]"
                                          ]
                                        },
                                        {
                                          "github.com/pingcap/tidb/statistics.(*Column).IsInvalid": {
                                            "EssentialLoaded": false,
                                            "InValidForCollPseudo": true,
                                            "IsInvalid": true,
                                            "NDV": 0,
                                            "TotalCount": 0
                                          }
                                        },
                                        {
                                          "Name": "col1",
                                          "Result": 30
                                        }
                                      ]
                                    },
                                    {
                                      "github.com/pingcap/tidb/statistics.(*HistColl).GetRowCountByIndexRanges": [
                                        {
                                          "ID": 1,
                                          "Ranges": [
                                            "[1,1]",
                                            "[2,2]",
                                            "[3,3]"
                                          ]
                                        },
                                        {
                                          "github.com/pingcap/tidb/statistics.(*Index).IsInvalid": {
                                            "CollPseudo": true,
                                            "IsInvalid": true,
                                            "NotAccurate": true,
                                            "TotalCount": 0
                                          }
                                        },
                                        {
                                          "Name": "i",
                                          "Result": 30
                                        }
                                      ]
                                    },
                                    {
                                      "Expressions": [
                                        "in(test.t.col1, 1, 2, 3)"
                                      ],
                                      "Selectivity": 0.003,
                                      "partial cover": false
                                    },
                                    {
                                      "Result": 0.003
                                    }
                                  ]
                                }
                              },
                              {
                                "github.com/pingcap/tidb/planner/core.(*DataSource).derivePathStatsAndTryHeuristics": [
                                  {
                                    "github.com/pingcap/tidb/planner/core.(*DataSource).deriveTablePathStats": null
                                  },
                                  {
                                    "github.com/pingcap/tidb/planner/core.(*DataSource).deriveIndexPathStats": null
                                  }
                                ]
                              },
                              {
                                "github.com/pingcap/tidb/planner/core.(*DataSource).generateIndexMergePath": null
                              },
                              {
                                "Access paths": [
                                  {
                                    "AccessConditions": [],
                                    "CountAfterAccess": 10000,
                                    "CountAfterIndex": 0,
                                    "IndexFilters": [],
                                    "TableFilters": [
                                      "in(test.t.col1, 1, 2, 3)"
                                    ]
                                  },
                                  {
                                    "AccessConditions": [
                                      "in(test.t.col1, 1, 2, 3)"
                                    ],
                                    "CountAfterAccess": 30,
                                    "CountAfterIndex": 30,
                                    "IndexFilters": [],
                                    "IndexName": "i",
                                    "TableFilters": []
                                  }
                                ]
                              }
                            ]
                          }
                        ]
                      }
                    ]
                  }
                }
              ]
            }
          ]
        }
      ]
    ]
  }
]<|MERGE_RESOLUTION|>--- conflicted
+++ resolved
@@ -71,13 +71,8 @@
                   "Version": 440930000000000000
                 },
                 "TableName": "t",
-<<<<<<< HEAD
-                "TblInfoID": 90,
+                "TblInfoID": 94,
                 "Uninitialized": false,
-=======
-                "TblInfoID": 94,
-                "Uninitialized": true,
->>>>>>> 9eb62f45
                 "UsePartitionStats": false
               }
             },
@@ -144,13 +139,8 @@
                                 "Version": 440930000000000000
                               },
                               "TableName": "t",
-<<<<<<< HEAD
-                              "TblInfoID": 90,
+                              "TblInfoID": 94,
                               "Uninitialized": false,
-=======
-                              "TblInfoID": 94,
-                              "Uninitialized": true,
->>>>>>> 9eb62f45
                               "UsePartitionStats": false
                             }
                           },
@@ -389,13 +379,8 @@
                             "Version": 440930000000000000
                           },
                           "TableName": "t",
-<<<<<<< HEAD
-                          "TblInfoID": 90,
+                          "TblInfoID": 94,
                           "Uninitialized": false,
-=======
-                          "TblInfoID": 94,
-                          "Uninitialized": true,
->>>>>>> 9eb62f45
                           "UsePartitionStats": false
                         }
                       },
@@ -565,13 +550,8 @@
                   "Version": 440930000000000000
                 },
                 "TableName": "t",
-<<<<<<< HEAD
-                "TblInfoID": 90,
+                "TblInfoID": 94,
                 "Uninitialized": false,
-=======
-                "TblInfoID": 94,
-                "Uninitialized": true,
->>>>>>> 9eb62f45
                 "UsePartitionStats": false
               }
             },
@@ -638,13 +618,8 @@
                                 "Version": 440930000000000000
                               },
                               "TableName": "t",
-<<<<<<< HEAD
-                              "TblInfoID": 90,
+                              "TblInfoID": 94,
                               "Uninitialized": false,
-=======
-                              "TblInfoID": 94,
-                              "Uninitialized": true,
->>>>>>> 9eb62f45
                               "UsePartitionStats": false
                             }
                           },
