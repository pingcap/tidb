--- conflicted
+++ resolved
@@ -27,8 +27,6 @@
               ]
             },
             {
-<<<<<<< HEAD
-=======
               "github.com/pingcap/tidb/planner/core.getStatsTable": {
                 "CountIsZero": false,
                 "HandleIsNil": false,
@@ -79,7 +77,6 @@
               }
             },
             {
->>>>>>> a8cfe88a
               "github.com/pingcap/tidb/planner.Optimize": [
                 {
                   "Enable binding": true,
@@ -509,8 +506,6 @@
               ]
             },
             {
-<<<<<<< HEAD
-=======
               "github.com/pingcap/tidb/planner/core.getStatsTable": {
                 "CountIsZero": false,
                 "HandleIsNil": false,
@@ -561,7 +556,6 @@
               }
             },
             {
->>>>>>> a8cfe88a
               "github.com/pingcap/tidb/planner.Optimize": [
                 {
                   "Enable binding": true,
