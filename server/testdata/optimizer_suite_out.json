[
  {
    "Name": "TestOptimizerDebugTrace",
    "Cases": [
      [
        {
          "Received Command": {
            "Command": "Execute",
            "ExecuteStmtInfo": {
              "BinaryParamsInfo": [
                {
                  "Type": "bigint(20) BINARY",
                  "Value": "127"
                }
              ],
              "PreparedSQL": "select sum(col1) from t where col1 < ? and col1 > 100",
              "UseCursor": false
            },
            "ExecutedASTText": "select sum(col1) from t where col1 < ? and col1 > 100"
          }
        },
        {
          "github.com/pingcap/tidb/planner.Optimize": [
            {
              "Parameter datums for EXECUTE": [
                "KindInt64 127"
              ]
            },
            {
              "github.com/pingcap/tidb/planner.Optimize": [
                {
                  "Enable binding": true,
                  "IsStmtNode": true,
                  "Matched": false,
                  "Matched bindings": null,
                  "Scope": "",
                  "Used binding": false
                },
                {
                  "github.com/pingcap/tidb/planner.optimize": {
                    "github.com/pingcap/tidb/planner/core.DoOptimize": [
                      {
                        "github.com/pingcap/tidb/planner/core.logicalOptimize": null
                      },
                      {
                        "github.com/pingcap/tidb/planner/core.physicalOptimize": [
                          {
                            "github.com/pingcap/tidb/planner/core.getStatsTable": {
                              "CountIsZero": true,
                              "HandleIsNil": false,
                              "InputPhysicalID": 100,
                              "Outdated": false,
                              "StatsTblInfo": {
                                "Columns": [
                                  {
                                    "CMSketchInfo": null,
                                    "Correlation": 0,
                                    "HistogramSize": 0,
                                    "ID": 1,
                                    "LastUpdateVersion": 440930000000000000,
                                    "LoadingStatus": "unInitialized",
                                    "NDV": 0,
                                    "Name": "col1",
                                    "NullCount": 0,
                                    "StatsVer": 0,
                                    "TopNSize": -1,
                                    "TotColSize": 0
                                  }
                                ],
                                "Count": 0,
                                "Indexes": [
                                  {
                                    "CMSketchInfo": null,
                                    "Correlation": 0,
                                    "HistogramSize": 0,
                                    "ID": 1,
                                    "LastUpdateVersion": 440930000000000000,
                                    "LoadingStatus": "unInitialized",
                                    "NDV": 0,
                                    "Name": "i",
                                    "NullCount": 0,
                                    "StatsVer": 0,
                                    "TopNSize": -1,
                                    "TotColSize": 0
                                  }
                                ],
                                "ModifyCount": 0,
                                "PhysicalID": 100,
                                "Version": 440930000000000000
                              },
                              "TableName": "t",
<<<<<<< HEAD
                              "TblInfoID": 94,
                              "Uninitialized": false,
=======
                              "TblInfoID": 98,
                              "Uninitialized": true,
>>>>>>> c9a07479
                              "UsePartitionStats": false
                            }
                          },
                          {
                            "github.com/pingcap/tidb/planner/core.(*DataSource).DeriveStats": [
                              {
                                "github.com/pingcap/tidb/planner/core.(*DataSource).fillIndexPath": {
                                  "github.com/pingcap/tidb/statistics.(*HistColl).GetRowCountByIndexRanges": [
                                    {
                                      "ID": 1,
                                      "Ranges": [
                                        "(100,127)"
                                      ]
                                    },
                                    {
                                      "github.com/pingcap/tidb/statistics.(*Index).IsInvalid": {
                                        "CollPseudo": true,
                                        "IsInvalid": true,
                                        "NotAccurate": true,
                                        "TotalCount": 0
                                      }
                                    },
                                    {
                                      "Name": "i",
                                      "Result": 250
                                    }
                                  ]
                                }
                              },
                              {
                                "github.com/pingcap/tidb/planner/core.(*DataSource).deriveStatsByFilter": {
                                  "github.com/pingcap/tidb/statistics.(*HistColl).Selectivity": [
                                    {
                                      "Input Expressions": [
                                        "lt(test.t.col1, 127)",
                                        "gt(test.t.col1, 100)"
                                      ]
                                    },
                                    {
                                      "github.com/pingcap/tidb/statistics.(*HistColl).GetRowCountByColumnRanges": [
                                        {
                                          "ID": 1,
                                          "Ranges": [
                                            "(100,127)"
                                          ]
                                        },
                                        {
                                          "github.com/pingcap/tidb/statistics.(*Column).IsInvalid": {
                                            "EssentialLoaded": false,
                                            "InValidForCollPseudo": true,
                                            "IsInvalid": true,
                                            "NDV": 0,
                                            "TotalCount": 0
                                          }
                                        },
                                        {
                                          "Name": "col1",
                                          "Result": 250
                                        }
                                      ]
                                    },
                                    {
                                      "github.com/pingcap/tidb/statistics.(*HistColl).GetRowCountByIndexRanges": [
                                        {
                                          "ID": 1,
                                          "Ranges": [
                                            "(100,127)"
                                          ]
                                        },
                                        {
                                          "github.com/pingcap/tidb/statistics.(*Index).IsInvalid": {
                                            "CollPseudo": true,
                                            "IsInvalid": true,
                                            "NotAccurate": true,
                                            "TotalCount": 0
                                          }
                                        },
                                        {
                                          "Name": "i",
                                          "Result": 250
                                        }
                                      ]
                                    },
                                    {
                                      "Expressions": [
                                        "lt(test.t.col1, 127)",
                                        "gt(test.t.col1, 100)"
                                      ],
                                      "Selectivity": 0.025,
                                      "partial cover": false
                                    },
                                    {
                                      "Result": 0.025
                                    }
                                  ]
                                }
                              },
                              {
                                "github.com/pingcap/tidb/planner/core.(*DataSource).derivePathStatsAndTryHeuristics": [
                                  {
                                    "github.com/pingcap/tidb/planner/core.(*DataSource).deriveTablePathStats": null
                                  },
                                  {
                                    "github.com/pingcap/tidb/planner/core.(*DataSource).deriveIndexPathStats": null
                                  }
                                ]
                              },
                              {
                                "github.com/pingcap/tidb/planner/core.(*DataSource).generateIndexMergePath": null
                              },
                              {
                                "Access paths": [
                                  {
                                    "AccessConditions": [],
                                    "CountAfterAccess": 10000,
                                    "CountAfterIndex": 0,
                                    "IndexFilters": [],
                                    "TableFilters": [
                                      "lt(test.t.col1, 127)",
                                      "gt(test.t.col1, 100)"
                                    ]
                                  },
                                  {
                                    "AccessConditions": [
                                      "lt(test.t.col1, 127)",
                                      "gt(test.t.col1, 100)"
                                    ],
                                    "CountAfterAccess": 250,
                                    "CountAfterIndex": 250,
                                    "IndexFilters": [],
                                    "IndexName": "i",
                                    "TableFilters": []
                                  }
                                ]
                              }
                            ]
                          }
                        ]
                      }
                    ]
                  }
                }
              ]
            }
          ]
        }
      ],
      null,
      [
        {
          "Received Command": {
            "Command": "Query",
            "ExecuteStmtInfo": null,
            "ExecutedASTText": "select * from t where col1 = 100"
          }
        },
        {
          "github.com/pingcap/tidb/planner.Optimize": [
            {
              "Enable binding": true,
              "IsStmtNode": true,
              "Matched": true,
              "Matched bindings": {
                "Bindings": [
                  {
                    "BindSQL": "SELECT * FROM `test`.`t` USE INDEX () WHERE `col1` = 100",
                    "Charset": "utf8mb4",
                    "Collation": "utf8mb4_bin",
                    "CreateTime": 0,
                    "PlanDigest": "",
                    "SQLDigest": "36ceb6159adb3ac83539ec90c861ac4be4bc5cdb5fa02f70542744a4af640eac",
                    "Source": "manual",
                    "Status": "enabled",
                    "UpdateTime": 0
                  }
                ],
                "Db": "test",
                "OriginalSQL": "select * from `test` . `t` where `col1` = ?"
              },
              "Scope": "session",
              "Used binding": true
            },
            {
              "Trying Hint": "use index ()"
            },
            {
              "github.com/pingcap/tidb/planner.optimize": {
                "github.com/pingcap/tidb/planner/core.DoOptimize": [
                  {
                    "github.com/pingcap/tidb/planner/core.logicalOptimize": null
                  },
                  {
                    "github.com/pingcap/tidb/planner/core.physicalOptimize": [
                      {
                        "github.com/pingcap/tidb/planner/core.getStatsTable": {
                          "CountIsZero": true,
                          "HandleIsNil": false,
                          "InputPhysicalID": 100,
                          "Outdated": false,
                          "StatsTblInfo": {
                            "Columns": [
                              {
                                "CMSketchInfo": null,
                                "Correlation": 0,
                                "HistogramSize": 0,
                                "ID": 1,
                                "LastUpdateVersion": 440930000000000000,
                                "LoadingStatus": "unInitialized",
                                "NDV": 0,
                                "Name": "col1",
                                "NullCount": 0,
                                "StatsVer": 0,
                                "TopNSize": -1,
                                "TotColSize": 0
                              }
                            ],
                            "Count": 0,
                            "Indexes": [
                              {
                                "CMSketchInfo": null,
                                "Correlation": 0,
                                "HistogramSize": 0,
                                "ID": 1,
                                "LastUpdateVersion": 440930000000000000,
                                "LoadingStatus": "unInitialized",
                                "NDV": 0,
                                "Name": "i",
                                "NullCount": 0,
                                "StatsVer": 0,
                                "TopNSize": -1,
                                "TotColSize": 0
                              }
                            ],
                            "ModifyCount": 0,
                            "PhysicalID": 100,
                            "Version": 440930000000000000
                          },
                          "TableName": "t",
<<<<<<< HEAD
                          "TblInfoID": 94,
                          "Uninitialized": false,
=======
                          "TblInfoID": 98,
                          "Uninitialized": true,
>>>>>>> c9a07479
                          "UsePartitionStats": false
                        }
                      },
                      {
                        "github.com/pingcap/tidb/planner/core.(*DataSource).DeriveStats": [
                          {
                            "github.com/pingcap/tidb/planner/core.(*DataSource).deriveStatsByFilter": {
                              "github.com/pingcap/tidb/statistics.(*HistColl).Selectivity": [
                                {
                                  "Input Expressions": [
                                    "eq(test.t.col1, 100)"
                                  ]
                                },
                                {
                                  "github.com/pingcap/tidb/statistics.(*HistColl).GetRowCountByColumnRanges": [
                                    {
                                      "ID": 1,
                                      "Ranges": [
                                        "[100,100]"
                                      ]
                                    },
                                    {
                                      "github.com/pingcap/tidb/statistics.(*Column).IsInvalid": {
                                        "EssentialLoaded": false,
                                        "InValidForCollPseudo": true,
                                        "IsInvalid": true,
                                        "NDV": 0,
                                        "TotalCount": 0
                                      }
                                    },
                                    {
                                      "Name": "col1",
                                      "Result": 10
                                    }
                                  ]
                                },
                                {
                                  "github.com/pingcap/tidb/statistics.(*HistColl).GetRowCountByIndexRanges": [
                                    {
                                      "ID": 1,
                                      "Ranges": [
                                        "[100,100]"
                                      ]
                                    },
                                    {
                                      "github.com/pingcap/tidb/statistics.(*Index).IsInvalid": {
                                        "CollPseudo": true,
                                        "IsInvalid": true,
                                        "NotAccurate": true,
                                        "TotalCount": 0
                                      }
                                    },
                                    {
                                      "Name": "i",
                                      "Result": 10
                                    }
                                  ]
                                },
                                {
                                  "Expressions": [
                                    "eq(test.t.col1, 100)"
                                  ],
                                  "Selectivity": 0.001,
                                  "partial cover": false
                                },
                                {
                                  "Result": 0.001
                                }
                              ]
                            }
                          },
                          {
                            "github.com/pingcap/tidb/planner/core.(*DataSource).derivePathStatsAndTryHeuristics": {
                              "github.com/pingcap/tidb/planner/core.(*DataSource).deriveTablePathStats": null
                            }
                          },
                          {
                            "github.com/pingcap/tidb/planner/core.(*DataSource).generateIndexMergePath": null
                          },
                          {
                            "Access paths": [
                              {
                                "AccessConditions": [],
                                "CountAfterAccess": 10000,
                                "CountAfterIndex": 0,
                                "IndexFilters": [],
                                "TableFilters": [
                                  "eq(test.t.col1, 100)"
                                ]
                              }
                            ]
                          }
                        ]
                      }
                    ]
                  }
                ]
              }
            },
            {
              "Best Hint": "use index ()"
            }
          ]
        }
      ],
      [
        {
          "Received Command": {
            "Command": "Query",
            "ExecuteStmtInfo": {
              "BinaryParamsInfo": null,
              "PreparedSQL": "select * from t where col1 in (?, 2, 3)",
              "UseCursor": false
            },
            "ExecutedASTText": "execute stmt using @a"
          }
        },
        {
          "github.com/pingcap/tidb/planner.Optimize": [
            {
              "Parameter datums for EXECUTE": [
                "KindInt64 1"
              ]
            },
            {
              "github.com/pingcap/tidb/planner.Optimize": [
                {
                  "Enable binding": true,
                  "IsStmtNode": true,
                  "Matched": false,
                  "Matched bindings": null,
                  "Scope": "",
                  "Used binding": false
                },
                {
                  "github.com/pingcap/tidb/planner.optimize": {
                    "github.com/pingcap/tidb/planner/core.DoOptimize": [
                      {
                        "github.com/pingcap/tidb/planner/core.logicalOptimize": null
                      },
                      {
                        "github.com/pingcap/tidb/planner/core.physicalOptimize": [
                          {
                            "github.com/pingcap/tidb/planner/core.getStatsTable": {
                              "CountIsZero": true,
                              "HandleIsNil": false,
                              "InputPhysicalID": 100,
                              "Outdated": false,
                              "StatsTblInfo": {
                                "Columns": [
                                  {
                                    "CMSketchInfo": null,
                                    "Correlation": 0,
                                    "HistogramSize": 0,
                                    "ID": 1,
                                    "LastUpdateVersion": 440930000000000000,
                                    "LoadingStatus": "unInitialized",
                                    "NDV": 0,
                                    "Name": "col1",
                                    "NullCount": 0,
                                    "StatsVer": 0,
                                    "TopNSize": -1,
                                    "TotColSize": 0
                                  }
                                ],
                                "Count": 0,
                                "Indexes": [
                                  {
                                    "CMSketchInfo": null,
                                    "Correlation": 0,
                                    "HistogramSize": 0,
                                    "ID": 1,
                                    "LastUpdateVersion": 440930000000000000,
                                    "LoadingStatus": "unInitialized",
                                    "NDV": 0,
                                    "Name": "i",
                                    "NullCount": 0,
                                    "StatsVer": 0,
                                    "TopNSize": -1,
                                    "TotColSize": 0
                                  }
                                ],
                                "ModifyCount": 0,
                                "PhysicalID": 100,
                                "Version": 440930000000000000
                              },
                              "TableName": "t",
<<<<<<< HEAD
                              "TblInfoID": 94,
                              "Uninitialized": false,
=======
                              "TblInfoID": 98,
                              "Uninitialized": true,
>>>>>>> c9a07479
                              "UsePartitionStats": false
                            }
                          },
                          {
                            "github.com/pingcap/tidb/planner/core.(*DataSource).DeriveStats": [
                              {
                                "github.com/pingcap/tidb/planner/core.(*DataSource).fillIndexPath": {
                                  "github.com/pingcap/tidb/statistics.(*HistColl).GetRowCountByIndexRanges": [
                                    {
                                      "ID": 1,
                                      "Ranges": [
                                        "[1,1]",
                                        "[2,2]",
                                        "[3,3]"
                                      ]
                                    },
                                    {
                                      "github.com/pingcap/tidb/statistics.(*Index).IsInvalid": {
                                        "CollPseudo": true,
                                        "IsInvalid": true,
                                        "NotAccurate": true,
                                        "TotalCount": 0
                                      }
                                    },
                                    {
                                      "Name": "i",
                                      "Result": 30
                                    }
                                  ]
                                }
                              },
                              {
                                "github.com/pingcap/tidb/planner/core.(*DataSource).deriveStatsByFilter": {
                                  "github.com/pingcap/tidb/statistics.(*HistColl).Selectivity": [
                                    {
                                      "Input Expressions": [
                                        "in(test.t.col1, 1, 2, 3)"
                                      ]
                                    },
                                    {
                                      "github.com/pingcap/tidb/statistics.(*HistColl).GetRowCountByColumnRanges": [
                                        {
                                          "ID": 1,
                                          "Ranges": [
                                            "[1,1]",
                                            "[2,2]",
                                            "[3,3]"
                                          ]
                                        },
                                        {
                                          "github.com/pingcap/tidb/statistics.(*Column).IsInvalid": {
                                            "EssentialLoaded": false,
                                            "InValidForCollPseudo": true,
                                            "IsInvalid": true,
                                            "NDV": 0,
                                            "TotalCount": 0
                                          }
                                        },
                                        {
                                          "Name": "col1",
                                          "Result": 30
                                        }
                                      ]
                                    },
                                    {
                                      "github.com/pingcap/tidb/statistics.(*HistColl).GetRowCountByIndexRanges": [
                                        {
                                          "ID": 1,
                                          "Ranges": [
                                            "[1,1]",
                                            "[2,2]",
                                            "[3,3]"
                                          ]
                                        },
                                        {
                                          "github.com/pingcap/tidb/statistics.(*Index).IsInvalid": {
                                            "CollPseudo": true,
                                            "IsInvalid": true,
                                            "NotAccurate": true,
                                            "TotalCount": 0
                                          }
                                        },
                                        {
                                          "Name": "i",
                                          "Result": 30
                                        }
                                      ]
                                    },
                                    {
                                      "Expressions": [
                                        "in(test.t.col1, 1, 2, 3)"
                                      ],
                                      "Selectivity": 0.003,
                                      "partial cover": false
                                    },
                                    {
                                      "Result": 0.003
                                    }
                                  ]
                                }
                              },
                              {
                                "github.com/pingcap/tidb/planner/core.(*DataSource).derivePathStatsAndTryHeuristics": [
                                  {
                                    "github.com/pingcap/tidb/planner/core.(*DataSource).deriveTablePathStats": null
                                  },
                                  {
                                    "github.com/pingcap/tidb/planner/core.(*DataSource).deriveIndexPathStats": null
                                  }
                                ]
                              },
                              {
                                "github.com/pingcap/tidb/planner/core.(*DataSource).generateIndexMergePath": null
                              },
                              {
                                "Access paths": [
                                  {
                                    "AccessConditions": [],
                                    "CountAfterAccess": 10000,
                                    "CountAfterIndex": 0,
                                    "IndexFilters": [],
                                    "TableFilters": [
                                      "in(test.t.col1, 1, 2, 3)"
                                    ]
                                  },
                                  {
                                    "AccessConditions": [
                                      "in(test.t.col1, 1, 2, 3)"
                                    ],
                                    "CountAfterAccess": 30,
                                    "CountAfterIndex": 30,
                                    "IndexFilters": [],
                                    "IndexName": "i",
                                    "TableFilters": []
                                  }
                                ]
                              }
                            ]
                          }
                        ]
                      }
                    ]
                  }
                }
              ]
            }
          ]
        }
      ]
    ]
  }
]<|MERGE_RESOLUTION|>--- conflicted
+++ resolved
@@ -89,13 +89,8 @@
                                 "Version": 440930000000000000
                               },
                               "TableName": "t",
-<<<<<<< HEAD
-                              "TblInfoID": 94,
+                              "TblInfoID": 98,
                               "Uninitialized": false,
-=======
-                              "TblInfoID": 98,
-                              "Uninitialized": true,
->>>>>>> c9a07479
                               "UsePartitionStats": false
                             }
                           },
@@ -334,13 +329,8 @@
                             "Version": 440930000000000000
                           },
                           "TableName": "t",
-<<<<<<< HEAD
-                          "TblInfoID": 94,
+                          "TblInfoID": 98,
                           "Uninitialized": false,
-=======
-                          "TblInfoID": 98,
-                          "Uninitialized": true,
->>>>>>> c9a07479
                           "UsePartitionStats": false
                         }
                       },
@@ -528,13 +518,8 @@
                                 "Version": 440930000000000000
                               },
                               "TableName": "t",
-<<<<<<< HEAD
-                              "TblInfoID": 94,
+                              "TblInfoID": 98,
                               "Uninitialized": false,
-=======
-                              "TblInfoID": 98,
-                              "Uninitialized": true,
->>>>>>> c9a07479
                               "UsePartitionStats": false
                             }
                           },
