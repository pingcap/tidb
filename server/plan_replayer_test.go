--- conflicted
+++ resolved
@@ -23,40 +23,23 @@
 	"io"
 	"os"
 	"path/filepath"
-<<<<<<< HEAD
 	"strconv"
-=======
->>>>>>> 9fc80a92
 	"strings"
 	"testing"
 	"time"
 
 	"github.com/BurntSushi/toml"
 	"github.com/go-sql-driver/mysql"
-<<<<<<< HEAD
 	"github.com/pingcap/failpoint"
 	"github.com/pingcap/tidb/domain"
 	"github.com/pingcap/tidb/kv"
 	"github.com/pingcap/tidb/parser/model"
-=======
-	"github.com/gorilla/mux"
-	"github.com/pingcap/tidb/domain"
 	"github.com/pingcap/tidb/server/internal/util"
->>>>>>> 9fc80a92
 	"github.com/pingcap/tidb/session"
 	"github.com/pingcap/tidb/statistics/handle"
 	"github.com/pingcap/tidb/testkit"
 	"github.com/stretchr/testify/require"
-<<<<<<< HEAD
 	"github.com/tikv/client-go/v2/oracle"
-)
-
-func prepareServerAndClientForTest(t *testing.T, store kv.Storage, dom *domain.Domain) (server *Server, client *testServerClient) {
-	driver := NewTiDBDriver(store)
-	client = newTestServerClient()
-
-	cfg := newTestConfig()
-=======
 	"golang.org/x/exp/slices"
 )
 
@@ -94,14 +77,11 @@
 	"variables.toml",
 }
 
-func TestDumpPlanReplayerAPI(t *testing.T) {
-	store := testkit.CreateMockStore(t)
-
-	// 1. setup and prepare plan replayer files by manual command and capture
+func prepareServerAndClientForTest(t *testing.T, store kv.Storage, dom *domain.Domain) (server *Server, client *testServerClient) {
 	driver := NewTiDBDriver(store)
-	client := newTestServerClient()
+	client = newTestServerClient()
+
 	cfg := util.NewTestConfig()
->>>>>>> 9fc80a92
 	cfg.Port = client.port
 	cfg.Status.StatusPort = client.statusPort
 	cfg.Status.ReportStatus = true
@@ -113,7 +93,6 @@
 		err := server.Run()
 		require.NoError(t, err)
 	}()
-<<<<<<< HEAD
 
 	client.port = getPortFromTCPAddr(server.listener.Addr())
 	client.statusPort = getPortFromTCPAddr(server.statusListener.Addr())
@@ -125,19 +104,11 @@
 	store := testkit.CreateMockStore(t)
 	dom, err := session.GetDomain(store)
 	require.NoError(t, err)
+	// 1. setup and prepare plan replayer files by manual command and capture
 	server, client := prepareServerAndClientForTest(t, store, dom)
 	defer server.Close()
-	statsHandle := dom.StatsHandle()
-
-	filename := prepareData4PlanReplayer(t, client, statsHandle)
-=======
-	client.waitUntilServerOnline()
+
 	filename, fileNameFromCapture := prepareData4PlanReplayer(t, client, dom)
-
-	router := mux.NewRouter()
-	planReplayerHandler := &PlanReplayerHandler{}
-	router.Handle("/plan_replayer/dump/{filename}", planReplayerHandler)
->>>>>>> 9fc80a92
 
 	// 2. check the contents of the plan replayer zip files.
 
@@ -222,15 +193,11 @@
 	require.Equal(t, int64(8), count)
 }
 
-<<<<<<< HEAD
-func prepareData4PlanReplayer(t *testing.T, client *testServerClient, h *handle.Handle) string {
-=======
 // prepareData4PlanReplayer trigger tidb to dump 2 plan replayer files,
 // one by manual command, the other by capture, and return the filenames.
 func prepareData4PlanReplayer(t *testing.T, client *testServerClient, dom *domain.Domain) (string, string) {
 	h := dom.StatsHandle()
 	replayerHandle := dom.GetPlanReplayerHandle()
->>>>>>> 9fc80a92
 	db, err := sql.Open("mysql", client.getDSN())
 	require.NoError(t, err, "Error connecting")
 	defer func() {
@@ -260,8 +227,29 @@
 	require.NoError(t, rows.Scan(&filename2))
 	require.NoError(t, rows.Close())
 	require.Equal(t, filename, filename2)
-<<<<<<< HEAD
-	return filename
+
+	tk.MustExec("plan replayer capture 'e5796985ccafe2f71126ed6c0ac939ffa015a8c0744a24b7aee6d587103fd2f7' '*'")
+	tk.MustQuery("select * from t")
+	task := replayerHandle.DrainTask()
+	require.NotNil(t, task)
+	worker := replayerHandle.GetWorker()
+	require.True(t, worker.HandleTask(task))
+	rows = tk.MustQuery("select token from mysql.plan_replayer_status where length(sql_digest) > 0")
+	require.True(t, rows.Next(), "unexpected data")
+	var filename3 string
+	require.NoError(t, rows.Scan(&filename3))
+	require.NoError(t, rows.Close())
+
+	return filename, filename3
+}
+
+func forEachFileInZipBytes(t *testing.T, b []byte, fn func(file *zip.File)) {
+	br := bytes.NewReader(b)
+	z, err := zip.NewReader(br, int64(len(b)))
+	require.NoError(t, err)
+	for _, f := range z.File {
+		fn(f)
+	}
 }
 
 func getStatsAndMetaFromPlanReplayerAPI(
@@ -433,29 +421,4 @@
 	// 3. remove the plan replayer files generated during the test
 	gcHandler := dom.GetDumpFileGCChecker()
 	gcHandler.GCDumpFiles(0, 0)
-=======
-
-	tk.MustExec("plan replayer capture 'e5796985ccafe2f71126ed6c0ac939ffa015a8c0744a24b7aee6d587103fd2f7' '*'")
-	tk.MustQuery("select * from t")
-	task := replayerHandle.DrainTask()
-	require.NotNil(t, task)
-	worker := replayerHandle.GetWorker()
-	require.True(t, worker.HandleTask(task))
-	rows = tk.MustQuery("select token from mysql.plan_replayer_status where length(sql_digest) > 0")
-	require.True(t, rows.Next(), "unexpected data")
-	var filename3 string
-	require.NoError(t, rows.Scan(&filename3))
-	require.NoError(t, rows.Close())
-
-	return filename, filename3
-}
-
-func forEachFileInZipBytes(t *testing.T, b []byte, fn func(file *zip.File)) {
-	br := bytes.NewReader(b)
-	z, err := zip.NewReader(br, int64(len(b)))
-	require.NoError(t, err)
-	for _, f := range z.File {
-		fn(f)
-	}
->>>>>>> 9fc80a92
 }