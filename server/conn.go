// Copyright 2013 The Go-MySQL-Driver Authors. All rights reserved.
//
// This Source Code Form is subject to the terms of the Mozilla Public
// License, v. 2.0. If a copy of the MPL was not distributed with this file,
// You can obtain one at http://mozilla.org/MPL/2.0/.

// The MIT License (MIT)
//
// Copyright (c) 2014 wandoulabs
// Copyright (c) 2014 siddontang
//
// Permission is hereby granted, free of charge, to any person obtaining a copy of
// this software and associated documentation files (the "Software"), to deal in
// the Software without restriction, including without limitation the rights to
// use, copy, modify, merge, publish, distribute, sublicense, and/or sell copies of
// the Software, and to permit persons to whom the Software is furnished to do so,
// subject to the following conditions:
//
// The above copyright notice and this permission notice shall be included in all
// copies or substantial portions of the Software.

// Copyright 2015 PingCAP, Inc.
//
// Licensed under the Apache License, Version 2.0 (the "License");
// you may not use this file except in compliance with the License.
// You may obtain a copy of the License at
//
//     http://www.apache.org/licenses/LICENSE-2.0
//
// Unless required by applicable law or agreed to in writing, software
// distributed under the License is distributed on an "AS IS" BASIS,
// See the License for the specific language governing permissions and
// limitations under the License.

package server

import (
	"bytes"
	"context"
	"crypto/tls"
	"encoding/binary"
	"fmt"
	"io"
	"net"
	"runtime"
	"runtime/pprof"
	"runtime/trace"
	"strconv"
	"strings"
	"sync"
	"sync/atomic"
	"time"
	"unsafe"

	"github.com/opentracing/opentracing-go"
	"github.com/pingcap/errors"
	"github.com/pingcap/failpoint"
	"github.com/pingcap/parser"
	"github.com/pingcap/parser/auth"
	"github.com/pingcap/parser/mysql"
	"github.com/pingcap/parser/terror"
	"github.com/pingcap/tidb/config"
	"github.com/pingcap/tidb/executor"
	"github.com/pingcap/tidb/kv"
	"github.com/pingcap/tidb/metrics"
	"github.com/pingcap/tidb/plugin"
	"github.com/pingcap/tidb/session"
	"github.com/pingcap/tidb/sessionctx"
	"github.com/pingcap/tidb/sessionctx/variable"
	"github.com/pingcap/tidb/util/arena"
	"github.com/pingcap/tidb/util/chunk"
	"github.com/pingcap/tidb/util/execdetails"
	"github.com/pingcap/tidb/util/hack"
	"github.com/pingcap/tidb/util/logutil"
	"github.com/pingcap/tidb/util/memory"
	"github.com/pingcap/tidb/util/sqlexec"
	"github.com/prometheus/client_golang/prometheus"
	"go.uber.org/zap"
)

const (
	connStatusDispatching int32 = iota
	connStatusReading
	connStatusShutdown     // Closed by server.
	connStatusWaitShutdown // Notified by server to close.
)

var (
	queryTotalCountOk = [...]prometheus.Counter{
		mysql.ComSleep:            metrics.QueryTotalCounter.WithLabelValues("Sleep", "OK"),
		mysql.ComQuit:             metrics.QueryTotalCounter.WithLabelValues("Quit", "OK"),
		mysql.ComInitDB:           metrics.QueryTotalCounter.WithLabelValues("InitDB", "OK"),
		mysql.ComQuery:            metrics.QueryTotalCounter.WithLabelValues("Query", "OK"),
		mysql.ComPing:             metrics.QueryTotalCounter.WithLabelValues("Ping", "OK"),
		mysql.ComFieldList:        metrics.QueryTotalCounter.WithLabelValues("FieldList", "OK"),
		mysql.ComStmtPrepare:      metrics.QueryTotalCounter.WithLabelValues("StmtPrepare", "OK"),
		mysql.ComStmtExecute:      metrics.QueryTotalCounter.WithLabelValues("StmtExecute", "OK"),
		mysql.ComStmtFetch:        metrics.QueryTotalCounter.WithLabelValues("StmtFetch", "OK"),
		mysql.ComStmtClose:        metrics.QueryTotalCounter.WithLabelValues("StmtClose", "OK"),
		mysql.ComStmtSendLongData: metrics.QueryTotalCounter.WithLabelValues("StmtSendLongData", "OK"),
		mysql.ComStmtReset:        metrics.QueryTotalCounter.WithLabelValues("StmtReset", "OK"),
		mysql.ComSetOption:        metrics.QueryTotalCounter.WithLabelValues("SetOption", "OK"),
	}
	queryTotalCountErr = [...]prometheus.Counter{
		mysql.ComSleep:            metrics.QueryTotalCounter.WithLabelValues("Sleep", "Error"),
		mysql.ComQuit:             metrics.QueryTotalCounter.WithLabelValues("Quit", "Error"),
		mysql.ComInitDB:           metrics.QueryTotalCounter.WithLabelValues("InitDB", "Error"),
		mysql.ComQuery:            metrics.QueryTotalCounter.WithLabelValues("Query", "Error"),
		mysql.ComPing:             metrics.QueryTotalCounter.WithLabelValues("Ping", "Error"),
		mysql.ComFieldList:        metrics.QueryTotalCounter.WithLabelValues("FieldList", "Error"),
		mysql.ComStmtPrepare:      metrics.QueryTotalCounter.WithLabelValues("StmtPrepare", "Error"),
		mysql.ComStmtExecute:      metrics.QueryTotalCounter.WithLabelValues("StmtExecute", "Error"),
		mysql.ComStmtFetch:        metrics.QueryTotalCounter.WithLabelValues("StmtFetch", "Error"),
		mysql.ComStmtClose:        metrics.QueryTotalCounter.WithLabelValues("StmtClose", "Error"),
		mysql.ComStmtSendLongData: metrics.QueryTotalCounter.WithLabelValues("StmtSendLongData", "Error"),
		mysql.ComStmtReset:        metrics.QueryTotalCounter.WithLabelValues("StmtReset", "Error"),
		mysql.ComSetOption:        metrics.QueryTotalCounter.WithLabelValues("SetOption", "Error"),
	}

	queryDurationHistogramUse      = metrics.QueryDurationHistogram.WithLabelValues("Use")
	queryDurationHistogramShow     = metrics.QueryDurationHistogram.WithLabelValues("Show")
	queryDurationHistogramBegin    = metrics.QueryDurationHistogram.WithLabelValues("Begin")
	queryDurationHistogramCommit   = metrics.QueryDurationHistogram.WithLabelValues("Commit")
	queryDurationHistogramRollback = metrics.QueryDurationHistogram.WithLabelValues("Rollback")
	queryDurationHistogramInsert   = metrics.QueryDurationHistogram.WithLabelValues("Insert")
	queryDurationHistogramReplace  = metrics.QueryDurationHistogram.WithLabelValues("Replace")
	queryDurationHistogramDelete   = metrics.QueryDurationHistogram.WithLabelValues("Delete")
	queryDurationHistogramUpdate   = metrics.QueryDurationHistogram.WithLabelValues("Update")
	queryDurationHistogramSelect   = metrics.QueryDurationHistogram.WithLabelValues("Select")
	queryDurationHistogramExecute  = metrics.QueryDurationHistogram.WithLabelValues("Execute")
	queryDurationHistogramSet      = metrics.QueryDurationHistogram.WithLabelValues("Set")
	queryDurationHistogramGeneral  = metrics.QueryDurationHistogram.WithLabelValues(metrics.LblGeneral)
)

// newClientConn creates a *clientConn object.
func newClientConn(s *Server) *clientConn {
	return &clientConn{
		server:       s,
		connectionID: atomic.AddUint32(&baseConnID, 1),
		collation:    mysql.DefaultCollationID,
		alloc:        arena.NewAllocator(32 * 1024),
		status:       connStatusDispatching,
	}
}

// clientConn represents a connection between server and client, it maintains connection specific state,
// handles client query.
type clientConn struct {
	pkt          *packetIO         // a helper to read and write data in packet format.
	bufReadConn  *bufferedReadConn // a buffered-read net.Conn or buffered-read tls.Conn.
	tlsConn      *tls.Conn         // TLS connection, nil if not TLS.
	server       *Server           // a reference of server instance.
	capability   uint32            // client capability affects the way server handles client request.
	connectionID uint32            // atomically allocated by a global variable, unique in process scope.
	user         string            // user of the client.
	dbname       string            // default database name.
	salt         []byte            // random bytes used for authentication.
	alloc        arena.Allocator   // an memory allocator for reducing memory allocation.
	lastPacket   []byte            // latest sql query string, currently used for logging error.
	ctx          QueryCtx          // an interface to execute sql statements.
	attrs        map[string]string // attributes parsed from client handshake response, not used for now.
	peerHost     string            // peer host
	peerPort     string            // peer port
	status       int32             // dispatching/reading/shutdown/waitshutdown
	lastCode     uint16            // last error code
	collation    uint8             // collation used by client, may be different from the collation used by database.

	// mu is used for cancelling the execution of current transaction.
	mu struct {
		sync.RWMutex
		cancelFunc context.CancelFunc
	}
}

func (cc *clientConn) String() string {
	collationStr := mysql.Collations[cc.collation]
	return fmt.Sprintf("id:%d, addr:%s status:%b, collation:%s, user:%s",
		cc.connectionID, cc.bufReadConn.RemoteAddr(), cc.ctx.Status(), collationStr, cc.user,
	)
}

// authSwitchRequest is used when the client asked to speak something
// other than mysql_native_password. The server is allowed to ask
// the client to switch, so lets ask for mysql_native_password
// https://dev.mysql.com/doc/internals/en/connection-phase-packets.html#packet-Protocol::AuthSwitchRequest
func (cc *clientConn) authSwitchRequest(ctx context.Context) ([]byte, error) {
	enclen := 1 + len("mysql_native_password") + 1 + len(cc.salt) + 1
	data := cc.alloc.AllocWithLen(4, enclen)
	data = append(data, 0xfe) // switch request
	data = append(data, []byte("mysql_native_password")...)
	data = append(data, byte(0x00)) // requires null
	data = append(data, cc.salt...)
	data = append(data, 0)
	err := cc.writePacket(data)
	if err != nil {
		logutil.Logger(ctx).Debug("write response to client failed", zap.Error(err))
		return nil, err
	}
	err = cc.flush(ctx)
	if err != nil {
		logutil.Logger(ctx).Debug("flush response to client failed", zap.Error(err))
		return nil, err
	}
	resp, err := cc.readPacket()
	if err != nil {
		err = errors.SuspendStack(err)
		if errors.Cause(err) == io.EOF {
			logutil.Logger(ctx).Warn("authSwitchRequest response fail due to connection has be closed by client-side")
		} else {
			logutil.Logger(ctx).Warn("authSwitchRequest response fail", zap.Error(err))
		}
		return nil, err
	}
	return resp, nil
}

// handshake works like TCP handshake, but in a higher level, it first writes initial packet to client,
// during handshake, client and server negotiate compatible features and do authentication.
// After handshake, client can send sql query to server.
func (cc *clientConn) handshake(ctx context.Context) error {
	if err := cc.writeInitialHandshake(ctx); err != nil {
		if errors.Cause(err) == io.EOF {
			logutil.Logger(ctx).Debug("Could not send handshake due to connection has be closed by client-side")
		} else {
			logutil.Logger(ctx).Debug("Write init handshake to client fail", zap.Error(errors.SuspendStack(err)))
		}
		return err
	}
	if err := cc.readOptionalSSLRequestAndHandshakeResponse(ctx); err != nil {
		err1 := cc.writeError(ctx, err)
		if err1 != nil {
			logutil.Logger(ctx).Debug("writeError failed", zap.Error(err1))
		}
		return err
	}
	data := cc.alloc.AllocWithLen(4, 32)
	data = append(data, mysql.OKHeader)
	data = append(data, 0, 0)
	if cc.capability&mysql.ClientProtocol41 > 0 {
		data = dumpUint16(data, mysql.ServerStatusAutocommit)
		data = append(data, 0, 0)
	}

	err := cc.writePacket(data)
	cc.pkt.sequence = 0
	if err != nil {
		err = errors.SuspendStack(err)
		logutil.Logger(ctx).Debug("write response to client failed", zap.Error(err))
		return err
	}

	err = cc.flush(ctx)
	if err != nil {
		err = errors.SuspendStack(err)
		logutil.Logger(ctx).Debug("flush response to client failed", zap.Error(err))
		return err
	}
	return err
}

func (cc *clientConn) Close() error {
	cc.server.rwlock.Lock()
	delete(cc.server.clients, cc.connectionID)
	connections := len(cc.server.clients)
	cc.server.rwlock.Unlock()
	return closeConn(cc, connections)
}

func closeConn(cc *clientConn, connections int) error {
	metrics.ConnGauge.Set(float64(connections))
	err := cc.bufReadConn.Close()
	terror.Log(err)
	if cc.ctx != nil {
		return cc.ctx.Close()
	}
	return nil
}

func (cc *clientConn) closeWithoutLock() error {
	delete(cc.server.clients, cc.connectionID)
	return closeConn(cc, len(cc.server.clients))
}

// writeInitialHandshake sends server version, connection ID, server capability, collation, server status
// and auth salt to the client.
func (cc *clientConn) writeInitialHandshake(ctx context.Context) error {
	data := make([]byte, 4, 128)

	// min version 10
	data = append(data, 10)
	// server version[00]
	data = append(data, mysql.ServerVersion...)
	data = append(data, 0)
	// connection id
	data = append(data, byte(cc.connectionID), byte(cc.connectionID>>8), byte(cc.connectionID>>16), byte(cc.connectionID>>24))
	// auth-plugin-data-part-1
	data = append(data, cc.salt[0:8]...)
	// filler [00]
	data = append(data, 0)
	// capability flag lower 2 bytes, using default capability here
	data = append(data, byte(cc.server.capability), byte(cc.server.capability>>8))
	// charset
	if cc.collation == 0 {
		cc.collation = uint8(mysql.DefaultCollationID)
	}
	data = append(data, cc.collation)
	// status
	data = dumpUint16(data, mysql.ServerStatusAutocommit)
	// below 13 byte may not be used
	// capability flag upper 2 bytes, using default capability here
	data = append(data, byte(cc.server.capability>>16), byte(cc.server.capability>>24))
	// length of auth-plugin-data
	data = append(data, byte(len(cc.salt)+1))
	// reserved 10 [00]
	data = append(data, 0, 0, 0, 0, 0, 0, 0, 0, 0, 0)
	// auth-plugin-data-part-2
	data = append(data, cc.salt[8:]...)
	data = append(data, 0)
	// auth-plugin name
	data = append(data, []byte("mysql_native_password")...)
	data = append(data, 0)
	err := cc.writePacket(data)
	if err != nil {
		return err
	}
	return cc.flush(ctx)
}

func (cc *clientConn) readPacket() ([]byte, error) {
	return cc.pkt.readPacket()
}

func (cc *clientConn) writePacket(data []byte) error {
	failpoint.Inject("FakeClientConn", func() {
		if cc.pkt == nil {
			failpoint.Return(nil)
		}
	})
	return cc.pkt.writePacket(data)
}

// getSessionVarsWaitTimeout get session variable wait_timeout
func (cc *clientConn) getSessionVarsWaitTimeout(ctx context.Context) uint64 {
	valStr, exists := cc.ctx.GetSessionVars().GetSystemVar(variable.WaitTimeout)
	if !exists {
		return variable.DefWaitTimeout
	}
	waitTimeout, err := strconv.ParseUint(valStr, 10, 64)
	if err != nil {
		logutil.Logger(ctx).Warn("get sysval wait_timeout failed, use default value", zap.Error(err))
		// if get waitTimeout error, use default value
		return variable.DefWaitTimeout
	}
	return waitTimeout
}

type handshakeResponse41 struct {
	Capability uint32
	Collation  uint8
	User       string
	DBName     string
	Auth       []byte
	AuthPlugin string
	Attrs      map[string]string
}

// parseOldHandshakeResponseHeader parses the old version handshake header HandshakeResponse320
func parseOldHandshakeResponseHeader(ctx context.Context, packet *handshakeResponse41, data []byte) (parsedBytes int, err error) {
	// Ensure there are enough data to read:
	// https://dev.mysql.com/doc/internals/en/connection-phase-packets.html#packet-Protocol::HandshakeResponse320
	logutil.Logger(ctx).Debug("try to parse hanshake response as Protocol::HandshakeResponse320", zap.ByteString("packetData", data))
	if len(data) < 2+3 {
		logutil.Logger(ctx).Error("got malformed handshake response", zap.ByteString("packetData", data))
		return 0, mysql.ErrMalformPacket
	}
	offset := 0
	// capability
	capability := binary.LittleEndian.Uint16(data[:2])
	packet.Capability = uint32(capability)

	// be compatible with Protocol::HandshakeResponse41
	packet.Capability = packet.Capability | mysql.ClientProtocol41

	offset += 2
	// skip max packet size
	offset += 3
	// usa default CharsetID
	packet.Collation = mysql.CollationNames["utf8mb4_general_ci"]

	return offset, nil
}

// parseOldHandshakeResponseBody parse the HandshakeResponse for Protocol::HandshakeResponse320 (except the common header part).
func parseOldHandshakeResponseBody(ctx context.Context, packet *handshakeResponse41, data []byte, offset int) (err error) {
	defer func() {
		// Check malformat packet cause out of range is disgusting, but don't panic!
		if r := recover(); r != nil {
			logutil.Logger(ctx).Error("handshake panic", zap.ByteString("packetData", data), zap.Stack("stack"))
			err = mysql.ErrMalformPacket
		}
	}()
	// user name
	packet.User = string(data[offset : offset+bytes.IndexByte(data[offset:], 0)])
	offset += len(packet.User) + 1

	if packet.Capability&mysql.ClientConnectWithDB > 0 {
		if len(data[offset:]) > 0 {
			idx := bytes.IndexByte(data[offset:], 0)
			packet.DBName = string(data[offset : offset+idx])
			offset = offset + idx + 1
		}
		if len(data[offset:]) > 0 {
			packet.Auth = data[offset : offset+bytes.IndexByte(data[offset:], 0)]
		}
	} else {
		packet.Auth = data[offset : offset+bytes.IndexByte(data[offset:], 0)]
	}

	return nil
}

// parseHandshakeResponseHeader parses the common header of SSLRequest and HandshakeResponse41.
func parseHandshakeResponseHeader(ctx context.Context, packet *handshakeResponse41, data []byte) (parsedBytes int, err error) {
	// Ensure there are enough data to read:
	// http://dev.mysql.com/doc/internals/en/connection-phase-packets.html#packet-Protocol::SSLRequest
	if len(data) < 4+4+1+23 {
		logutil.Logger(ctx).Error("got malformed handshake response", zap.ByteString("packetData", data))
		return 0, mysql.ErrMalformPacket
	}

	offset := 0
	// capability
	capability := binary.LittleEndian.Uint32(data[:4])
	packet.Capability = capability
	offset += 4
	// skip max packet size
	offset += 4
	// charset, skip, if you want to use another charset, use set names
	packet.Collation = data[offset]
	offset++
	// skip reserved 23[00]
	offset += 23

	return offset, nil
}

// parseHandshakeResponseBody parse the HandshakeResponse (except the common header part).
func parseHandshakeResponseBody(ctx context.Context, packet *handshakeResponse41, data []byte, offset int) (err error) {
	defer func() {
		// Check malformat packet cause out of range is disgusting, but don't panic!
		if r := recover(); r != nil {
			logutil.Logger(ctx).Error("handshake panic", zap.ByteString("packetData", data))
			err = mysql.ErrMalformPacket
		}
	}()
	// user name
	packet.User = string(data[offset : offset+bytes.IndexByte(data[offset:], 0)])
	offset += len(packet.User) + 1

	if packet.Capability&mysql.ClientPluginAuthLenencClientData > 0 {
		// MySQL client sets the wrong capability, it will set this bit even server doesn't
		// support ClientPluginAuthLenencClientData.
		// https://github.com/mysql/mysql-server/blob/5.7/sql-common/client.c#L3478
		num, null, off := parseLengthEncodedInt(data[offset:])
		offset += off
		if !null {
			packet.Auth = data[offset : offset+int(num)]
			offset += int(num)
		}
	} else if packet.Capability&mysql.ClientSecureConnection > 0 {
		// auth length and auth
		authLen := int(data[offset])
		offset++
		packet.Auth = data[offset : offset+authLen]
		offset += authLen
	} else {
		packet.Auth = data[offset : offset+bytes.IndexByte(data[offset:], 0)]
		offset += len(packet.Auth) + 1
	}

	if packet.Capability&mysql.ClientConnectWithDB > 0 {
		if len(data[offset:]) > 0 {
			idx := bytes.IndexByte(data[offset:], 0)
			packet.DBName = string(data[offset : offset+idx])
			offset += idx + 1
		}
	}

	if packet.Capability&mysql.ClientPluginAuth > 0 {
		idx := bytes.IndexByte(data[offset:], 0)
		s := offset
		f := offset + idx
		if s < f { // handle unexpected bad packets
			packet.AuthPlugin = string(data[s:f])
		}
		offset += idx + 1
	}

	if packet.Capability&mysql.ClientConnectAtts > 0 {
		if len(data[offset:]) == 0 {
			// Defend some ill-formated packet, connection attribute is not important and can be ignored.
			return nil
		}
		if num, null, off := parseLengthEncodedInt(data[offset:]); !null {
			offset += off
			row := data[offset : offset+int(num)]
			attrs, err := parseAttrs(row)
			if err != nil {
				logutil.Logger(ctx).Warn("parse attrs failed", zap.Error(err))
				return nil
			}
			packet.Attrs = attrs
		}
	}

	return nil
}

func parseAttrs(data []byte) (map[string]string, error) {
	attrs := make(map[string]string)
	pos := 0
	for pos < len(data) {
		key, _, off, err := parseLengthEncodedBytes(data[pos:])
		if err != nil {
			return attrs, err
		}
		pos += off
		value, _, off, err := parseLengthEncodedBytes(data[pos:])
		if err != nil {
			return attrs, err
		}
		pos += off

		attrs[string(key)] = string(value)
	}
	return attrs, nil
}

func (cc *clientConn) readOptionalSSLRequestAndHandshakeResponse(ctx context.Context) error {
	// Read a packet. It may be a SSLRequest or HandshakeResponse.
	data, err := cc.readPacket()
	if err != nil {
		err = errors.SuspendStack(err)
		if errors.Cause(err) == io.EOF {
			logutil.Logger(ctx).Debug("wait handshake response fail due to connection has be closed by client-side")
		} else {
			logutil.Logger(ctx).Debug("wait handshake response fail", zap.Error(err))
		}
		return err
	}

	isOldVersion := false

	var resp handshakeResponse41
	var pos int

	if len(data) < 2 {
		logutil.Logger(ctx).Error("got malformed handshake response", zap.ByteString("packetData", data))
		return mysql.ErrMalformPacket
	}

	capability := uint32(binary.LittleEndian.Uint16(data[:2]))
	if capability&mysql.ClientProtocol41 > 0 {
		pos, err = parseHandshakeResponseHeader(ctx, &resp, data)
	} else {
		pos, err = parseOldHandshakeResponseHeader(ctx, &resp, data)
		isOldVersion = true
	}

	if err != nil {
		terror.Log(err)
		return err
	}

	if resp.Capability&mysql.ClientSSL > 0 {
		tlsConfig := (*tls.Config)(atomic.LoadPointer(&cc.server.tlsConfig))
		if tlsConfig != nil {
			// The packet is a SSLRequest, let's switch to TLS.
			if err = cc.upgradeToTLS(tlsConfig); err != nil {
				return err
			}
			// Read the following HandshakeResponse packet.
			data, err = cc.readPacket()
			if err != nil {
				logutil.Logger(ctx).Warn("read handshake response failure after upgrade to TLS", zap.Error(err))
				return err
			}
			if isOldVersion {
				pos, err = parseOldHandshakeResponseHeader(ctx, &resp, data)
			} else {
				pos, err = parseHandshakeResponseHeader(ctx, &resp, data)
			}
			if err != nil {
				terror.Log(err)
				return err
			}
		}
	} else if config.GetGlobalConfig().Security.RequireSecureTransport {
		err := errSecureTransportRequired.FastGenByArgs()
		terror.Log(err)
		return err
	}

	// Read the remaining part of the packet.
	if isOldVersion {
		err = parseOldHandshakeResponseBody(ctx, &resp, data, pos)
	} else {
		err = parseHandshakeResponseBody(ctx, &resp, data, pos)
	}
	if err != nil {
		terror.Log(err)
		return err
	}

	// switching from other methods should work, but not tested
	if resp.AuthPlugin == "caching_sha2_password" {
		resp.Auth, err = cc.authSwitchRequest(ctx)
		if err != nil {
			logutil.Logger(ctx).Warn("attempt to send auth switch request packet failed", zap.Error(err))
			return err
		}
	}
	cc.capability = resp.Capability & cc.server.capability
	cc.user = resp.User
	cc.dbname = resp.DBName
	cc.collation = resp.Collation
	cc.attrs = resp.Attrs

	err = cc.openSessionAndDoAuth(resp.Auth)
	if err != nil {
		logutil.Logger(ctx).Warn("open new session failure", zap.Error(err))
	}
	return err
}

func (cc *clientConn) SessionStatusToString() string {
	status := cc.ctx.Status()
	inTxn, autoCommit := 0, 0
	if status&mysql.ServerStatusInTrans > 0 {
		inTxn = 1
	}
	if status&mysql.ServerStatusAutocommit > 0 {
		autoCommit = 1
	}
	return fmt.Sprintf("inTxn:%d, autocommit:%d",
		inTxn, autoCommit,
	)
}

func (cc *clientConn) openSessionAndDoAuth(authData []byte) error {
	var tlsStatePtr *tls.ConnectionState
	if cc.tlsConn != nil {
		tlsState := cc.tlsConn.ConnectionState()
		tlsStatePtr = &tlsState
	}
	var err error
	cc.ctx, err = cc.server.driver.OpenCtx(uint64(cc.connectionID), cc.capability, cc.collation, cc.dbname, tlsStatePtr)
	if err != nil {
		return err
	}

	if err = cc.server.checkConnectionCount(); err != nil {
		return err
	}
	hasPassword := "YES"
	if len(authData) == 0 {
		hasPassword = "NO"
	}
	host, err := cc.PeerHost(hasPassword)
	if err != nil {
		return err
	}
	if !cc.ctx.Auth(&auth.UserIdentity{Username: cc.user, Hostname: host}, authData, cc.salt) {
		return errAccessDenied.FastGenByArgs(cc.user, host, hasPassword)
	}
	if cc.dbname != "" {
		err = cc.useDB(context.Background(), cc.dbname)
		if err != nil {
			return err
		}
	}
	cc.ctx.SetSessionManager(cc.server)
	return nil
}

func (cc *clientConn) PeerHost(hasPassword string) (host string, err error) {
	if len(cc.peerHost) > 0 {
		return cc.peerHost, nil
	}
	host = variable.DefHostname
	if cc.server.isUnixSocket() {
		cc.peerHost = host
		return
	}
	addr := cc.bufReadConn.RemoteAddr().String()
	var port string
	host, port, err = net.SplitHostPort(addr)
	if err != nil {
		err = errAccessDenied.GenWithStackByArgs(cc.user, addr, hasPassword)
		return
	}
	cc.peerHost = host
	cc.peerPort = port
	return
}

// Run reads client query and writes query result to client in for loop, if there is a panic during query handling,
// it will be recovered and log the panic error.
// This function returns and the connection is closed if there is an IO error or there is a panic.
func (cc *clientConn) Run(ctx context.Context) {
	const size = 4096
	defer func() {
		r := recover()
		if r != nil {
			buf := make([]byte, size)
			stackSize := runtime.Stack(buf, false)
			buf = buf[:stackSize]
			logutil.Logger(ctx).Error("connection running loop panic",
				zap.Stringer("lastSQL", getLastStmtInConn{cc}),
				zap.String("err", fmt.Sprintf("%v", r)),
				zap.String("stack", string(buf)),
			)
			err := cc.writeError(ctx, errors.New(fmt.Sprintf("%v", r)))
			terror.Log(err)
			metrics.PanicCounter.WithLabelValues(metrics.LabelSession).Inc()
		}
		if atomic.LoadInt32(&cc.status) != connStatusShutdown {
			err := cc.Close()
			terror.Log(err)
		}
	}()
	// Usually, client connection status changes between [dispatching] <=> [reading].
	// When some event happens, server may notify this client connection by setting
	// the status to special values, for example: kill or graceful shutdown.
	// The client connection would detect the events when it fails to change status
	// by CAS operation, it would then take some actions accordingly.
	for {
		if !atomic.CompareAndSwapInt32(&cc.status, connStatusDispatching, connStatusReading) {
			return
		}

		cc.alloc.Reset()
		// close connection when idle time is more than wait_timeout
		waitTimeout := cc.getSessionVarsWaitTimeout(ctx)
		cc.pkt.setReadTimeout(time.Duration(waitTimeout) * time.Second)
		start := time.Now()
		data, err := cc.readPacket()
		if err != nil {
			if terror.ErrorNotEqual(err, io.EOF) {
				if netErr, isNetErr := errors.Cause(err).(net.Error); isNetErr && netErr.Timeout() {
					idleTime := time.Since(start)
					logutil.Logger(ctx).Info("read packet timeout, close this connection",
						zap.Duration("idle", idleTime),
						zap.Uint64("waitTimeout", waitTimeout),
						zap.Error(err),
					)
				} else {
					errStack := errors.ErrorStack(err)
					if !strings.Contains(errStack, "use of closed network connection") {
						logutil.Logger(ctx).Warn("read packet failed, close this connection",
							zap.Error(errors.SuspendStack(err)))
					}
				}
			}
			return
		}

		if !atomic.CompareAndSwapInt32(&cc.status, connStatusReading, connStatusDispatching) {
			return
		}

		startTime := time.Now()
		if err = cc.dispatch(ctx, data); err != nil {
			if terror.ErrorEqual(err, io.EOF) {
				cc.addMetrics(data[0], startTime, nil)
				return
			} else if terror.ErrResultUndetermined.Equal(err) {
				logutil.Logger(ctx).Error("result undetermined, close this connection", zap.Error(err))
				return
			} else if terror.ErrCritical.Equal(err) {
				metrics.CriticalErrorCounter.Add(1)
				logutil.Logger(ctx).Fatal("critical error, stop the server", zap.Error(err))
			}
			var txnMode string
			if cc.ctx != nil {
				txnMode = cc.ctx.GetSessionVars().GetReadableTxnMode()
			}
			logutil.Logger(ctx).Info("command dispatched failed",
				zap.String("connInfo", cc.String()),
				zap.String("command", mysql.Command2Str[data[0]]),
				zap.String("status", cc.SessionStatusToString()),
				zap.Stringer("sql", getLastStmtInConn{cc}),
				zap.String("txn_mode", txnMode),
				zap.String("err", errStrForLog(err, config.RedactLogEnabled())),
			)
			err1 := cc.writeError(ctx, err)
			terror.Log(err1)
		}
		cc.addMetrics(data[0], startTime, err)
		cc.pkt.sequence = 0
	}
}

// ShutdownOrNotify will Shutdown this client connection, or do its best to notify.
func (cc *clientConn) ShutdownOrNotify() bool {
	if (cc.ctx.Status() & mysql.ServerStatusInTrans) > 0 {
		return false
	}
	// If the client connection status is reading, it's safe to shutdown it.
	if atomic.CompareAndSwapInt32(&cc.status, connStatusReading, connStatusShutdown) {
		return true
	}
	// If the client connection status is dispatching, we can't shutdown it immediately,
	// so set the status to WaitShutdown as a notification, the client will detect it
	// and then exit.
	atomic.StoreInt32(&cc.status, connStatusWaitShutdown)
	return false
}

func queryStrForLog(query string) string {
	const size = 4096
	if len(query) > size {
		return query[:size] + fmt.Sprintf("(len: %d)", len(query))
	}
	return query
}

func errStrForLog(err error, enableRedactLog bool) string {
	if enableRedactLog {
		// currently, only ErrParse is considered when enableRedactLog because it may contain sensitive information like
		// password or accesskey
		if parser.ErrParse.Equal(err) {
			return "fail to parse SQL and can't redact when enable log redaction"
		}
	}
	if kv.ErrKeyExists.Equal(err) || parser.ErrParse.Equal(err) {
		// Do not log stack for duplicated entry error.
		return err.Error()
	}
	return errors.ErrorStack(err)
}

func (cc *clientConn) addMetrics(cmd byte, startTime time.Time, err error) {
	if cmd == mysql.ComQuery && cc.ctx.Value(sessionctx.LastExecuteDDL) != nil {
		// Don't take DDL execute time into account.
		// It's already recorded by other metrics in ddl package.
		return
	}

	var counter prometheus.Counter
	if err != nil && int(cmd) < len(queryTotalCountErr) {
		counter = queryTotalCountErr[cmd]
	} else if err == nil && int(cmd) < len(queryTotalCountOk) {
		counter = queryTotalCountOk[cmd]
	}
	if counter != nil {
		counter.Inc()
	} else {
		label := strconv.Itoa(int(cmd))
		if err != nil {
			metrics.QueryTotalCounter.WithLabelValues(label, "ERROR").Inc()
		} else {
			metrics.QueryTotalCounter.WithLabelValues(label, "OK").Inc()
		}
	}

	stmtType := cc.ctx.GetSessionVars().StmtCtx.StmtType
	sqlType := metrics.LblGeneral
	if stmtType != "" {
		sqlType = stmtType
	}

	switch sqlType {
	case "Use":
		queryDurationHistogramUse.Observe(time.Since(startTime).Seconds())
	case "Show":
		queryDurationHistogramShow.Observe(time.Since(startTime).Seconds())
	case "Begin":
		queryDurationHistogramBegin.Observe(time.Since(startTime).Seconds())
	case "Commit":
		queryDurationHistogramCommit.Observe(time.Since(startTime).Seconds())
	case "Rollback":
		queryDurationHistogramRollback.Observe(time.Since(startTime).Seconds())
	case "Insert":
		queryDurationHistogramInsert.Observe(time.Since(startTime).Seconds())
	case "Replace":
		queryDurationHistogramReplace.Observe(time.Since(startTime).Seconds())
	case "Delete":
		queryDurationHistogramDelete.Observe(time.Since(startTime).Seconds())
	case "Update":
		queryDurationHistogramUpdate.Observe(time.Since(startTime).Seconds())
	case "Select":
		queryDurationHistogramSelect.Observe(time.Since(startTime).Seconds())
	case "Execute":
		queryDurationHistogramExecute.Observe(time.Since(startTime).Seconds())
	case "Set":
		queryDurationHistogramSet.Observe(time.Since(startTime).Seconds())
	case metrics.LblGeneral:
		queryDurationHistogramGeneral.Observe(time.Since(startTime).Seconds())
	default:
		metrics.QueryDurationHistogram.WithLabelValues(sqlType).Observe(time.Since(startTime).Seconds())
	}
}

// dispatch handles client request based on command which is the first byte of the data.
// It also gets a token from server which is used to limit the concurrently handling clients.
// The most frequently used command is ComQuery.
func (cc *clientConn) dispatch(ctx context.Context, data []byte) error {
	defer func() {
		// reset killed for each request
		atomic.StoreUint32(&cc.ctx.GetSessionVars().Killed, 0)
	}()
	span := opentracing.StartSpan("server.dispatch")

	var cancelFunc context.CancelFunc
	ctx, cancelFunc = context.WithCancel(ctx)
	cc.mu.Lock()
	cc.mu.cancelFunc = cancelFunc
	cc.mu.Unlock()

	t := time.Now()
	cc.lastPacket = data
	cmd := data[0]
	data = data[1:]
	if variable.EnablePProfSQLCPU.Load() {
		label := getLastStmtInConn{cc}.PProfLabel()
		if len(label) > 0 {
			defer pprof.SetGoroutineLabels(ctx)
			ctx = pprof.WithLabels(ctx, pprof.Labels("sql", label))
			pprof.SetGoroutineLabels(ctx)
		}
	}
	if trace.IsEnabled() {
		lc := getLastStmtInConn{cc}
		sqlType := lc.PProfLabel()
		if len(sqlType) > 0 {
			var task *trace.Task
			ctx, task = trace.NewTask(ctx, sqlType)
			defer task.End()

			trace.Log(ctx, "sql", lc.String())
			ctx = logutil.WithTraceLogger(ctx, cc.connectionID)

			taskID := *(*uint64)(unsafe.Pointer(task))
			ctx = pprof.WithLabels(ctx, pprof.Labels("trace", strconv.FormatUint(taskID, 10)))
			pprof.SetGoroutineLabels(ctx)
		}
	}
	token := cc.server.getToken()
	defer func() {
		// if handleChangeUser failed, cc.ctx may be nil
		if cc.ctx != nil {
			cc.ctx.SetProcessInfo("", t, mysql.ComSleep, 0)
		}

		cc.server.releaseToken(token)
		span.Finish()
	}()

	vars := cc.ctx.GetSessionVars()
	// reset killed for each request
	atomic.StoreUint32(&vars.Killed, 0)
	if cmd < mysql.ComEnd {
		cc.ctx.SetCommandValue(cmd)
	}

	dataStr := string(hack.String(data))
	switch cmd {
	case mysql.ComPing, mysql.ComStmtClose, mysql.ComStmtSendLongData, mysql.ComStmtReset,
		mysql.ComSetOption, mysql.ComChangeUser:
		cc.ctx.SetProcessInfo("", t, cmd, 0)
	case mysql.ComInitDB:
		cc.ctx.SetProcessInfo("use "+dataStr, t, cmd, 0)
	}

	switch cmd {
	case mysql.ComSleep:
		// TODO: According to mysql document, this command is supposed to be used only internally.
		// So it's just a temp fix, not sure if it's done right.
		// Investigate this command and write test case later.
		return nil
	case mysql.ComQuit:
		return io.EOF
	case mysql.ComQuery: // Most frequently used command.
		// For issue 1989
		// Input payload may end with byte '\0', we didn't find related mysql document about it, but mysql
		// implementation accept that case. So trim the last '\0' here as if the payload an EOF string.
		// See http://dev.mysql.com/doc/internals/en/com-query.html
		if len(data) > 0 && data[len(data)-1] == 0 {
			data = data[:len(data)-1]
			dataStr = string(hack.String(data))
		}
		return cc.handleQuery(ctx, dataStr)
	case mysql.ComPing:
		return cc.writeOK(ctx)
	case mysql.ComInitDB:
		if err := cc.useDB(ctx, dataStr); err != nil {
			return err
		}
		return cc.writeOK(ctx)
	case mysql.ComFieldList:
		return cc.handleFieldList(ctx, dataStr)
	case mysql.ComStmtPrepare:
		return cc.handleStmtPrepare(ctx, dataStr)
	case mysql.ComStmtExecute:
		return cc.handleStmtExecute(ctx, data)
	case mysql.ComStmtFetch:
		return cc.handleStmtFetch(ctx, data)
	case mysql.ComStmtClose:
		return cc.handleStmtClose(data)
	case mysql.ComStmtSendLongData:
		return cc.handleStmtSendLongData(data)
	case mysql.ComStmtReset:
		return cc.handleStmtReset(ctx, data)
	case mysql.ComSetOption:
		return cc.handleSetOption(ctx, data)
	case mysql.ComChangeUser:
		return cc.handleChangeUser(ctx, data)
	default:
		return mysql.NewErrf(mysql.ErrUnknown, "command %d not supported now", nil, cmd)
	}
}

func (cc *clientConn) useDB(ctx context.Context, db string) (err error) {
	// if input is "use `SELECT`", mysql client just send "SELECT"
	// so we add `` around db.
	_, err = cc.ctx.Execute(ctx, "use `"+db+"`")
	if err != nil {
		return err
	}
	cc.dbname = db
	return
}

func (cc *clientConn) flush(ctx context.Context) error {
	defer trace.StartRegion(ctx, "FlushClientConn").End()
	failpoint.Inject("FakeClientConn", func() {
		if cc.pkt == nil {
			failpoint.Return(nil)
		}
	})
	return cc.pkt.flush()
}

func (cc *clientConn) writeOK(ctx context.Context) error {
	msg := cc.ctx.LastMessage()
	return cc.writeOkWith(ctx, msg, cc.ctx.AffectedRows(), cc.ctx.LastInsertID(), cc.ctx.Status(), cc.ctx.WarningCount())
}

func (cc *clientConn) writeOkWith(ctx context.Context, msg string, affectedRows, lastInsertID uint64, status, warnCnt uint16) error {
	enclen := 0
	if len(msg) > 0 {
		enclen = lengthEncodedIntSize(uint64(len(msg))) + len(msg)
	}

	data := cc.alloc.AllocWithLen(4, 32+enclen)
	data = append(data, mysql.OKHeader)
	data = dumpLengthEncodedInt(data, affectedRows)
	data = dumpLengthEncodedInt(data, lastInsertID)
	if cc.capability&mysql.ClientProtocol41 > 0 {
		data = dumpUint16(data, status)
		data = dumpUint16(data, warnCnt)
	}
	if enclen > 0 {
		// although MySQL manual says the info message is string<EOF>(https://dev.mysql.com/doc/internals/en/packet-OK_Packet.html),
		// it is actually string<lenenc>
		data = dumpLengthEncodedString(data, []byte(msg))
	}

	err := cc.writePacket(data)
	if err != nil {
		return err
	}

	return cc.flush(ctx)
}

func (cc *clientConn) writeError(ctx context.Context, e error) error {
	var (
		m  *mysql.SQLError
		te *terror.Error
		ok bool
	)
	originErr := errors.Cause(e)
	if te, ok = originErr.(*terror.Error); ok {
		m = terror.ToSQLError(te)
	} else {
		e := errors.Cause(originErr)
		switch y := e.(type) {
		case *terror.Error:
			m = terror.ToSQLError(y)
		default:
			m = mysql.NewErrf(mysql.ErrUnknown, "%s", nil, e.Error())
		}
	}

	cc.lastCode = m.Code
	data := cc.alloc.AllocWithLen(4, 16+len(m.Message))
	data = append(data, mysql.ErrHeader)
	data = append(data, byte(m.Code), byte(m.Code>>8))
	if cc.capability&mysql.ClientProtocol41 > 0 {
		data = append(data, '#')
		data = append(data, m.State...)
	}

	data = append(data, m.Message...)

	err := cc.writePacket(data)
	if err != nil {
		return err
	}
	return cc.flush(ctx)
}

// writeEOF writes an EOF packet.
// Note this function won't flush the stream because maybe there are more
// packets following it.
// serverStatus, a flag bit represents server information
// in the packet.
func (cc *clientConn) writeEOF(serverStatus uint16) error {
	data := cc.alloc.AllocWithLen(4, 9)

	data = append(data, mysql.EOFHeader)
	if cc.capability&mysql.ClientProtocol41 > 0 {
		data = dumpUint16(data, cc.ctx.WarningCount())
		status := cc.ctx.Status()
		status |= serverStatus
		data = dumpUint16(data, status)
	}

	err := cc.writePacket(data)
	return err
}

func (cc *clientConn) writeReq(ctx context.Context, filePath string) error {
	data := cc.alloc.AllocWithLen(4, 5+len(filePath))
	data = append(data, mysql.LocalInFileHeader)
	data = append(data, filePath...)

	err := cc.writePacket(data)
	if err != nil {
		return err
	}

	return cc.flush(ctx)
}

func insertDataWithCommit(ctx context.Context, prevData,
	curData []byte, loadDataInfo *executor.LoadDataInfo) ([]byte, error) {
	var err error
	var reachLimit bool
	for {
		prevData, reachLimit, err = loadDataInfo.InsertData(ctx, prevData, curData)
		if err != nil {
			return nil, err
		}
		if !reachLimit {
			break
		}
		// push into commit task queue
		err = loadDataInfo.EnqOneTask(ctx)
		if err != nil {
			return prevData, err
		}
		curData = prevData
		prevData = nil
	}
	return prevData, nil
}

// processStream process input stream from network
func processStream(ctx context.Context, cc *clientConn, loadDataInfo *executor.LoadDataInfo, wg *sync.WaitGroup) {
	var err error
	var shouldBreak bool
	var prevData, curData []byte
	defer func() {
		r := recover()
		if r != nil {
			logutil.Logger(ctx).Error("process routine panicked",
				zap.Reflect("r", r),
				zap.Stack("stack"))
		}
		if err != nil || r != nil {
			loadDataInfo.ForceQuit()
		} else {
			loadDataInfo.CloseTaskQueue()
		}
		wg.Done()
	}()
	for {
		curData, err = cc.readPacket()
		if err != nil {
			if terror.ErrorNotEqual(err, io.EOF) {
				logutil.Logger(ctx).Error("read packet failed", zap.Error(err))
				break
			}
		}
		if len(curData) == 0 {
			loadDataInfo.Drained = true
			shouldBreak = true
			if len(prevData) == 0 {
				break
			}
		}
		select {
		case <-loadDataInfo.QuitCh:
			err = errors.New("processStream forced to quit")
		default:
		}
		if err != nil {
			break
		}
		// prepare batch and enqueue task
		prevData, err = insertDataWithCommit(ctx, prevData, curData, loadDataInfo)
		if err != nil {
			break
		}
		if shouldBreak {
			break
		}
	}
	if err != nil {
		logutil.Logger(ctx).Error("load data process stream error", zap.Error(err))
	} else {
		err = loadDataInfo.EnqOneTask(ctx)
		if err != nil {
			logutil.Logger(ctx).Error("load data process stream error", zap.Error(err))
		}
	}
}

// handleLoadData does the additional work after processing the 'load data' query.
// It sends client a file path, then reads the file content from client, inserts data into database.
func (cc *clientConn) handleLoadData(ctx context.Context, loadDataInfo *executor.LoadDataInfo) error {
	// If the server handles the load data request, the client has to set the ClientLocalFiles capability.
	if cc.capability&mysql.ClientLocalFiles == 0 {
		return errNotAllowedCommand
	}
	if loadDataInfo == nil {
		return errors.New("load data info is empty")
	}

	err := cc.writeReq(ctx, loadDataInfo.Path)
	if err != nil {
		return err
	}

	loadDataInfo.InitQueues()
	loadDataInfo.SetMaxRowsInBatch(uint64(loadDataInfo.Ctx.GetSessionVars().DMLBatchSize))
	loadDataInfo.StartStopWatcher()
	// let stop watcher goroutine quit
	defer loadDataInfo.ForceQuit()
	err = loadDataInfo.Ctx.NewTxn(ctx)
	if err != nil {
		return err
	}
	// processStream process input data, enqueue commit task
	wg := new(sync.WaitGroup)
	wg.Add(1)
	go processStream(ctx, cc, loadDataInfo, wg)
	err = loadDataInfo.CommitWork(ctx)
	wg.Wait()
	if err != nil {
		if !loadDataInfo.Drained {
			logutil.Logger(ctx).Info("not drained yet, try reading left data from client connection")
		}
		// drain the data from client conn util empty packet received, otherwise the connection will be reset
		for !loadDataInfo.Drained {
			// check kill flag again, let the draining loop could quit if empty packet could not be received
			if atomic.CompareAndSwapUint32(&loadDataInfo.Ctx.GetSessionVars().Killed, 1, 0) {
				logutil.Logger(ctx).Warn("receiving kill, stop draining data, connection may be reset")
				return executor.ErrQueryInterrupted
			}
			curData, err1 := cc.readPacket()
			if err1 != nil {
				logutil.Logger(ctx).Error("drain reading left data encounter errors", zap.Error(err1))
				break
			}
			if len(curData) == 0 {
				loadDataInfo.Drained = true
				logutil.Logger(ctx).Info("draining finished for error", zap.Error(err))
				break
			}
		}
	}
	loadDataInfo.SetMessage()
	return err
}

// getDataFromPath gets file contents from file path.
func (cc *clientConn) getDataFromPath(ctx context.Context, path string) ([]byte, error) {
	err := cc.writeReq(ctx, path)
	if err != nil {
		return nil, err
	}
	var prevData, curData []byte
	for {
		curData, err = cc.readPacket()
		if err != nil && terror.ErrorNotEqual(err, io.EOF) {
			return nil, err
		}
		if len(curData) == 0 {
			break
		}
		prevData = append(prevData, curData...)
	}
	return prevData, nil
}

// handleLoadStats does the additional work after processing the 'load stats' query.
// It sends client a file path, then reads the file content from client, loads it into the storage.
func (cc *clientConn) handleLoadStats(ctx context.Context, loadStatsInfo *executor.LoadStatsInfo) error {
	// If the server handles the load data request, the client has to set the ClientLocalFiles capability.
	if cc.capability&mysql.ClientLocalFiles == 0 {
		return errNotAllowedCommand
	}
	if loadStatsInfo == nil {
		return errors.New("load stats: info is empty")
	}
	data, err := cc.getDataFromPath(ctx, loadStatsInfo.Path)
	if err != nil {
		return err
	}
	if len(data) == 0 {
		return nil
	}
	return loadStatsInfo.Update(data)
}

// handleIndexAdvise does the index advise work and returns the advise result for index.
func (cc *clientConn) handleIndexAdvise(ctx context.Context, indexAdviseInfo *executor.IndexAdviseInfo) error {
	if cc.capability&mysql.ClientLocalFiles == 0 {
		return errNotAllowedCommand
	}
	if indexAdviseInfo == nil {
		return errors.New("Index Advise: info is empty")
	}

	data, err := cc.getDataFromPath(ctx, indexAdviseInfo.Path)
	if err != nil {
		return err
	}
	if len(data) == 0 {
		return errors.New("Index Advise: infile is empty")
	}

	if err := indexAdviseInfo.GetIndexAdvice(ctx, data); err != nil {
		return err
	}

	// TODO: Write the rss []ResultSet. It will be done in another PR.
	return nil
}

// handleQuery executes the sql query string and writes result set or result ok to the client.
// As the execution time of this function represents the performance of TiDB, we do time log and metrics here.
// There is a special query `load data` that does not return result, which is handled differently.
// Query `load stats` does not return result either.
func (cc *clientConn) handleQuery(ctx context.Context, sql string) (err error) {
	ctx = context.WithValue(ctx, execdetails.StmtExecDetailKey, &execdetails.StmtExecDetails{})
	defer trace.StartRegion(ctx, "handleQuery").End()
	rss, err := cc.ctx.Execute(ctx, sql)
	if err != nil {
		metrics.ExecuteErrorCounter.WithLabelValues(metrics.ExecuteErrorToLabel(err)).Inc()
		return err
	}
	status := atomic.LoadInt32(&cc.status)
	if rss != nil && (status == connStatusShutdown || status == connStatusWaitShutdown) {
		for _, rs := range rss {
			terror.Call(rs.Close)
		}
		return executor.ErrQueryInterrupted
	}
	if rss != nil {
		if len(rss) == 1 {
			err = cc.writeResultset(ctx, rss[0], false, 0, 0)
		} else {
			// The client gets to choose if it allows multi-statements, and
			// probably defaults OFF. This helps prevent against SQL injection attacks
			// by early terminating the first statement, and then running an entirely
			// new statement.

			capabilities := cc.ctx.GetSessionVars().ClientCapability
			if capabilities&mysql.ClientMultiStatements < 1 {
				return errMultiStatementDisabled
			}

			err = cc.writeMultiResultset(ctx, rss, false)
		}
	} else {
		var handled bool
		handled, err = cc.handleQuerySpecial(ctx)
		if handled {
			execStmt := cc.ctx.Value(session.ExecStmtVarKey)
			if execStmt != nil {
				execStmt.(*executor.ExecStmt).FinishExecuteStmt(0, err == nil, false)
			}
		}
	}
	return err
}

func (cc *clientConn) handleQuerySpecial(ctx context.Context) (handled bool, err error) {
	loadDataInfo := cc.ctx.Value(executor.LoadDataVarKey)
	if loadDataInfo != nil {
		handled = true
		defer cc.ctx.SetValue(executor.LoadDataVarKey, nil)
		if err = cc.handleLoadData(ctx, loadDataInfo.(*executor.LoadDataInfo)); err != nil {
			return handled, err
		}
	}

	loadStats := cc.ctx.Value(executor.LoadStatsVarKey)
	if loadStats != nil {
		handled = true
		defer cc.ctx.SetValue(executor.LoadStatsVarKey, nil)
		if err = cc.handleLoadStats(ctx, loadStats.(*executor.LoadStatsInfo)); err != nil {
			return handled, err
		}
	}

	indexAdvise := cc.ctx.Value(executor.IndexAdviseVarKey)
	if indexAdvise != nil {
		handled = true
		defer cc.ctx.SetValue(executor.IndexAdviseVarKey, nil)
		err = cc.handleIndexAdvise(ctx, indexAdvise.(*executor.IndexAdviseInfo))
		if err != nil {
			return handled, err
		}
	}

	return handled, cc.writeOK(ctx)
}

// handleFieldList returns the field list for a table.
// The sql string is composed of a table name and a terminating character \x00.
func (cc *clientConn) handleFieldList(ctx context.Context, sql string) (err error) {
	parts := strings.Split(sql, "\x00")
	columns, err := cc.ctx.FieldList(parts[0])
	if err != nil {
		return err
	}
	data := cc.alloc.AllocWithLen(4, 1024)
	for _, column := range columns {
		// Current we doesn't output defaultValue but reserve defaultValue length byte to make mariadb client happy.
		// https://dev.mysql.com/doc/internals/en/com-query-response.html#column-definition
		// TODO: fill the right DefaultValues.
		column.DefaultValueLength = 0
		column.DefaultValue = []byte{}

		data = data[0:4]
		data = column.Dump(data)
		if err := cc.writePacket(data); err != nil {
			return err
		}
	}
	if err := cc.writeEOF(0); err != nil {
		return err
	}
	return cc.flush(ctx)
}

// writeResultset writes data into a resultset and uses rs.Next to get row data back.
// If binary is true, the data would be encoded in BINARY format.
// serverStatus, a flag bit represents server information.
// fetchSize, the desired number of rows to be fetched each time when client uses cursor.
// resultsets, it's used to support the MULTI_RESULTS capability in mysql protocol.
func (cc *clientConn) writeResultset(ctx context.Context, rs ResultSet, binary bool, serverStatus uint16, fetchSize int) (runErr error) {
	defer func() {
		// close ResultSet when cursor doesn't exist
		if !mysql.HasCursorExistsFlag(serverStatus) {
			terror.Call(rs.Close)
		}
		r := recover()
		if r == nil {
			return
		}
		if str, ok := r.(string); !ok || !strings.HasPrefix(str, memory.PanicMemoryExceed) {
			panic(r)
		}
		// TODO(jianzhang.zj: add metrics here)
		runErr = errors.Errorf("%v", r)
		buf := make([]byte, 4096)
		stackSize := runtime.Stack(buf, false)
		buf = buf[:stackSize]
		logutil.Logger(ctx).Error("write query result panic", zap.Stringer("lastSQL", getLastStmtInConn{cc}), zap.String("stack", string(buf)))
	}()
	var err error
	if mysql.HasCursorExistsFlag(serverStatus) {
		err = cc.writeChunksWithFetchSize(ctx, rs, serverStatus, fetchSize)
	} else {
		err = cc.writeChunks(ctx, rs, binary, serverStatus)
	}
	if err != nil {
		return err
	}

	return cc.flush(ctx)
}

func (cc *clientConn) writeColumnInfo(columns []*ColumnInfo, serverStatus uint16) error {
	data := cc.alloc.AllocWithLen(4, 1024)
	data = dumpLengthEncodedInt(data, uint64(len(columns)))
	if err := cc.writePacket(data); err != nil {
		return err
	}
	for _, v := range columns {
		data = data[0:4]
		data = v.Dump(data)
		if err := cc.writePacket(data); err != nil {
			return err
		}
	}
	return cc.writeEOF(serverStatus)
}

// writeChunks writes data from a Chunk, which filled data by a ResultSet, into a connection.
// binary specifies the way to dump data. It throws any error while dumping data.
// serverStatus, a flag bit represents server information
func (cc *clientConn) writeChunks(ctx context.Context, rs ResultSet, binary bool, serverStatus uint16) error {
	data := cc.alloc.AllocWithLen(4, 1024)
	req := rs.NewChunk()
	gotColumnInfo := false
	var stmtDetail *execdetails.StmtExecDetails
	stmtDetailRaw := ctx.Value(execdetails.StmtExecDetailKey)
	if stmtDetailRaw != nil {
		stmtDetail = stmtDetailRaw.(*execdetails.StmtExecDetails)
	}
	for {
		// Here server.tidbResultSet implements Next method.
		err := rs.Next(ctx, req)
		if err != nil {
			return err
		}
		if !gotColumnInfo {
			// We need to call Next before we get columns.
			// Otherwise, we will get incorrect columns info.
			columns := rs.Columns()
			err = cc.writeColumnInfo(columns, serverStatus)
			if err != nil {
				return err
			}
			gotColumnInfo = true
		}
		rowCount := req.NumRows()
		if rowCount == 0 {
			break
		}
		start := time.Now()
		reg := trace.StartRegion(ctx, "WriteClientConn")
		for i := 0; i < rowCount; i++ {
			data = data[0:4]
			if binary {
				data, err = dumpBinaryRow(data, rs.Columns(), req.GetRow(i))
			} else {
				data, err = dumpTextRow(data, rs.Columns(), req.GetRow(i))
			}
			if err != nil {
				return err
			}
			if err = cc.writePacket(data); err != nil {
				return err
			}
		}
		if stmtDetail != nil {
			stmtDetail.WriteSQLRespDuration += time.Since(start)
		}
		reg.End()
	}
	return cc.writeEOF(serverStatus)
}

// writeChunksWithFetchSize writes data from a Chunk, which filled data by a ResultSet, into a connection.
// binary specifies the way to dump data. It throws any error while dumping data.
// serverStatus, a flag bit represents server information.
// fetchSize, the desired number of rows to be fetched each time when client uses cursor.
func (cc *clientConn) writeChunksWithFetchSize(ctx context.Context, rs ResultSet, serverStatus uint16, fetchSize int) error {
	fetchedRows := rs.GetFetchedRows()

	// if fetchedRows is not enough, getting data from recordSet.
	req := rs.NewChunk()
	for len(fetchedRows) < fetchSize {
		// Here server.tidbResultSet implements Next method.
		err := rs.Next(ctx, req)
		if err != nil {
			return err
		}
		rowCount := req.NumRows()
		if rowCount == 0 {
			break
		}
		// filling fetchedRows with chunk
		for i := 0; i < rowCount; i++ {
			fetchedRows = append(fetchedRows, req.GetRow(i))
		}
		req = chunk.Renew(req, cc.ctx.GetSessionVars().MaxChunkSize)
	}

	// tell the client COM_STMT_FETCH has finished by setting proper serverStatus,
	// and close ResultSet.
	if len(fetchedRows) == 0 {
		serverStatus &^= mysql.ServerStatusCursorExists
		serverStatus |= mysql.ServerStatusLastRowSend
		terror.Call(rs.Close)
		return cc.writeEOF(serverStatus)
	}

	// construct the rows sent to the client according to fetchSize.
	var curRows []chunk.Row
	if fetchSize < len(fetchedRows) {
		curRows = fetchedRows[:fetchSize]
		fetchedRows = fetchedRows[fetchSize:]
	} else {
		curRows = fetchedRows[:]
		fetchedRows = fetchedRows[:0]
	}
	rs.StoreFetchedRows(fetchedRows)

	data := cc.alloc.AllocWithLen(4, 1024)
	var stmtDetail *execdetails.StmtExecDetails
	stmtDetailRaw := ctx.Value(execdetails.StmtExecDetailKey)
	if stmtDetailRaw != nil {
		stmtDetail = stmtDetailRaw.(*execdetails.StmtExecDetails)
	}
	start := time.Now()
	var err error
	for _, row := range curRows {
		data = data[0:4]
		data, err = dumpBinaryRow(data, rs.Columns(), row)
		if err != nil {
			return err
		}
		if err = cc.writePacket(data); err != nil {
			return err
		}
	}
	if stmtDetail != nil {
		stmtDetail.WriteSQLRespDuration += time.Since(start)
	}
	if cl, ok := rs.(fetchNotifier); ok {
		cl.OnFetchReturned()
	}
	return cc.writeEOF(serverStatus)
}

func (cc *clientConn) writeMultiResultset(ctx context.Context, rss []ResultSet, binary bool) error {
	for i, rs := range rss {
		lastRs := i == len(rss)-1
		if r, ok := rs.(*tidbResultSet).recordSet.(sqlexec.MultiQueryNoDelayResult); ok {
			status := r.Status()
			if !lastRs {
				status |= mysql.ServerMoreResultsExists
			}
			if err := cc.writeOkWith(ctx, r.LastMessage(), r.AffectedRows(), r.LastInsertID(), status, r.WarnCount()); err != nil {
				return err
			}
			continue
		}
		status := uint16(0)
		if !lastRs {
			status |= mysql.ServerMoreResultsExists
		}
		if err := cc.writeResultset(ctx, rs, binary, status, 0); err != nil {
			return err
		}
	}
	return nil
}

func (cc *clientConn) setConn(conn net.Conn) {
	cc.bufReadConn = newBufferedReadConn(conn)
	if cc.pkt == nil {
		cc.pkt = newPacketIO(cc.bufReadConn)
	} else {
		// Preserve current sequence number.
		cc.pkt.setBufferedReadConn(cc.bufReadConn)
	}
}

func (cc *clientConn) upgradeToTLS(tlsConfig *tls.Config) error {
	// Important: read from buffered reader instead of the original net.Conn because it may contain data we need.
	tlsConn := tls.Server(cc.bufReadConn, tlsConfig)
	if err := tlsConn.Handshake(); err != nil {
		return err
	}
	cc.setConn(tlsConn)
	cc.tlsConn = tlsConn
	return nil
}

func (cc *clientConn) handleChangeUser(ctx context.Context, data []byte) error {
	user, data := parseNullTermString(data)
	cc.user = string(hack.String(user))
	if len(data) < 1 {
		return mysql.ErrMalformPacket
	}
	passLen := int(data[0])
	data = data[1:]
	if passLen > len(data) {
		return mysql.ErrMalformPacket
	}
	pass := data[:passLen]
	data = data[passLen:]
	dbName, _ := parseNullTermString(data)
	cc.dbname = string(hack.String(dbName))
	err := cc.ctx.Close()
	if err != nil {
		logutil.Logger(ctx).Debug("close old context failed", zap.Error(err))
	}
	err = cc.openSessionAndDoAuth(pass)
	if err != nil {
		return err
	}

	if plugin.IsEnable(plugin.Audit) {
		cc.ctx.GetSessionVars().ConnectionInfo = cc.connectInfo()
	}

	err = plugin.ForeachPlugin(plugin.Audit, func(p *plugin.Plugin) error {
		authPlugin := plugin.DeclareAuditManifest(p.Manifest)
		if authPlugin.OnConnectionEvent != nil {
			connInfo := cc.ctx.GetSessionVars().ConnectionInfo
			err = authPlugin.OnConnectionEvent(context.Background(), plugin.ChangeUser, connInfo)
			if err != nil {
				return err
			}
		}
		return nil
	})
	if err != nil {
		return err
	}

	return cc.writeOK(ctx)
}

var _ fmt.Stringer = getLastStmtInConn{}

type getLastStmtInConn struct {
	*clientConn
}

func (cc getLastStmtInConn) String() string {
	if len(cc.lastPacket) == 0 {
		return ""
	}
	cmd, data := cc.lastPacket[0], cc.lastPacket[1:]
	switch cmd {
	case mysql.ComInitDB:
		return "Use " + string(data)
	case mysql.ComFieldList:
		return "ListFields " + string(data)
	case mysql.ComQuery, mysql.ComStmtPrepare:
		sql := string(hack.String(data))
<<<<<<< HEAD
		if config.RedactLogEnabled() {
			sql = parser.Normalize(sql)
=======
		if cc.ctx.GetSessionVars().EnableRedactLog {
			sql, _ = parser.NormalizeDigest(sql)
>>>>>>> cbfa0bd3
		}
		return queryStrForLog(sql)
	case mysql.ComStmtExecute, mysql.ComStmtFetch:
		stmtID := binary.LittleEndian.Uint32(data[0:4])
		return queryStrForLog(cc.preparedStmt2String(stmtID))
	case mysql.ComStmtClose, mysql.ComStmtReset:
		stmtID := binary.LittleEndian.Uint32(data[0:4])
		return mysql.Command2Str[cmd] + " " + strconv.Itoa(int(stmtID))
	default:
		if cmdStr, ok := mysql.Command2Str[cmd]; ok {
			return cmdStr
		}
		return string(hack.String(data))
	}
}

// PProfLabel return sql label used to tag pprof.
func (cc getLastStmtInConn) PProfLabel() string {
	if len(cc.lastPacket) == 0 {
		return ""
	}
	cmd, data := cc.lastPacket[0], cc.lastPacket[1:]
	switch cmd {
	case mysql.ComInitDB:
		return "UseDB"
	case mysql.ComFieldList:
		return "ListFields"
	case mysql.ComStmtClose:
		return "CloseStmt"
	case mysql.ComStmtReset:
		return "ResetStmt"
	case mysql.ComQuery, mysql.ComStmtPrepare:
		return parser.Normalize(queryStrForLog(string(hack.String(data))))
	case mysql.ComStmtExecute, mysql.ComStmtFetch:
		stmtID := binary.LittleEndian.Uint32(data[0:4])
		return queryStrForLog(cc.preparedStmt2StringNoArgs(stmtID))
	default:
		return ""
	}
}<|MERGE_RESOLUTION|>--- conflicted
+++ resolved
@@ -1752,13 +1752,8 @@
 		return "ListFields " + string(data)
 	case mysql.ComQuery, mysql.ComStmtPrepare:
 		sql := string(hack.String(data))
-<<<<<<< HEAD
-		if config.RedactLogEnabled() {
+		if cc.ctx.GetSessionVars().EnableRedactLog {
 			sql = parser.Normalize(sql)
-=======
-		if cc.ctx.GetSessionVars().EnableRedactLog {
-			sql, _ = parser.NormalizeDigest(sql)
->>>>>>> cbfa0bd3
 		}
 		return queryStrForLog(sql)
 	case mysql.ComStmtExecute, mysql.ComStmtFetch:
