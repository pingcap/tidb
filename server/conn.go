// Copyright 2015 PingCAP, Inc.
//
// Licensed under the Apache License, Version 2.0 (the "License");
// you may not use this file except in compliance with the License.
// You may obtain a copy of the License at
//
//     http://www.apache.org/licenses/LICENSE-2.0
//
// Unless required by applicable law or agreed to in writing, software
// distributed under the License is distributed on an "AS IS" BASIS,
// WITHOUT WARRANTIES OR CONDITIONS OF ANY KIND, either express or implied.
// See the License for the specific language governing permissions and
// limitations under the License.

// Copyright 2013 The Go-MySQL-Driver Authors. All rights reserved.
//
// This Source Code Form is subject to the terms of the Mozilla Public
// License, v. 2.0. If a copy of the MPL was not distributed with this file,
// You can obtain one at http://mozilla.org/MPL/2.0/.

// The MIT License (MIT)
//
// Copyright (c) 2014 wandoulabs
// Copyright (c) 2014 siddontang
//
// Permission is hereby granted, free of charge, to any person obtaining a copy of
// this software and associated documentation files (the "Software"), to deal in
// the Software without restriction, including without limitation the rights to
// use, copy, modify, merge, publish, distribute, sublicense, and/or sell copies of
// the Software, and to permit persons to whom the Software is furnished to do so,
// subject to the following conditions:
//
// The above copyright notice and this permission notice shall be included in all
// copies or substantial portions of the Software.

package server

import (
	"bytes"
	"context"
	"crypto/tls"
	"encoding/binary"
	goerr "errors"
	"fmt"
	"io"
	"net"
	"os/user"
	"runtime/pprof"
	"runtime/trace"
	"strconv"
	"strings"
	"sync"
	"sync/atomic"
	"time"
	"unsafe"

	"github.com/opentracing/opentracing-go"
	"github.com/pingcap/errors"
	"github.com/pingcap/failpoint"
	"github.com/pingcap/tidb/config"
	"github.com/pingcap/tidb/domain/infosync"
	"github.com/pingcap/tidb/errno"
	"github.com/pingcap/tidb/executor"
	"github.com/pingcap/tidb/infoschema"
	"github.com/pingcap/tidb/kv"
	"github.com/pingcap/tidb/metrics"
	"github.com/pingcap/tidb/parser"
	"github.com/pingcap/tidb/parser/ast"
	"github.com/pingcap/tidb/parser/auth"
	"github.com/pingcap/tidb/parser/mysql"
	"github.com/pingcap/tidb/parser/terror"
	plannercore "github.com/pingcap/tidb/planner/core"
	"github.com/pingcap/tidb/plugin"
	"github.com/pingcap/tidb/privilege"
	"github.com/pingcap/tidb/session"
	"github.com/pingcap/tidb/sessionctx"
	"github.com/pingcap/tidb/sessionctx/sessionstates"
	"github.com/pingcap/tidb/sessionctx/stmtctx"
	"github.com/pingcap/tidb/sessionctx/variable"
	"github.com/pingcap/tidb/sessiontxn"
	storeerr "github.com/pingcap/tidb/store/driver/error"
	"github.com/pingcap/tidb/tablecodec"
	tidbutil "github.com/pingcap/tidb/util"
	"github.com/pingcap/tidb/util/arena"
	"github.com/pingcap/tidb/util/chunk"
	"github.com/pingcap/tidb/util/execdetails"
	"github.com/pingcap/tidb/util/hack"
	"github.com/pingcap/tidb/util/logutil"
	"github.com/pingcap/tidb/util/memory"
	tlsutil "github.com/pingcap/tidb/util/tls"
	topsqlstate "github.com/pingcap/tidb/util/topsql/state"
	"github.com/prometheus/client_golang/prometheus"
	"github.com/tikv/client-go/v2/util"
	"go.uber.org/zap"
)

const (
	connStatusDispatching int32 = iota
	connStatusReading
	connStatusShutdown     // Closed by server.
	connStatusWaitShutdown // Notified by server to close.
)

var (
	queryTotalCountOk = [...]prometheus.Counter{
		mysql.ComSleep:            metrics.QueryTotalCounter.WithLabelValues("Sleep", "OK"),
		mysql.ComQuit:             metrics.QueryTotalCounter.WithLabelValues("Quit", "OK"),
		mysql.ComInitDB:           metrics.QueryTotalCounter.WithLabelValues("InitDB", "OK"),
		mysql.ComQuery:            metrics.QueryTotalCounter.WithLabelValues("Query", "OK"),
		mysql.ComPing:             metrics.QueryTotalCounter.WithLabelValues("Ping", "OK"),
		mysql.ComFieldList:        metrics.QueryTotalCounter.WithLabelValues("FieldList", "OK"),
		mysql.ComStmtPrepare:      metrics.QueryTotalCounter.WithLabelValues("StmtPrepare", "OK"),
		mysql.ComStmtExecute:      metrics.QueryTotalCounter.WithLabelValues("StmtExecute", "OK"),
		mysql.ComStmtFetch:        metrics.QueryTotalCounter.WithLabelValues("StmtFetch", "OK"),
		mysql.ComStmtClose:        metrics.QueryTotalCounter.WithLabelValues("StmtClose", "OK"),
		mysql.ComStmtSendLongData: metrics.QueryTotalCounter.WithLabelValues("StmtSendLongData", "OK"),
		mysql.ComStmtReset:        metrics.QueryTotalCounter.WithLabelValues("StmtReset", "OK"),
		mysql.ComSetOption:        metrics.QueryTotalCounter.WithLabelValues("SetOption", "OK"),
	}
	queryTotalCountErr = [...]prometheus.Counter{
		mysql.ComSleep:            metrics.QueryTotalCounter.WithLabelValues("Sleep", "Error"),
		mysql.ComQuit:             metrics.QueryTotalCounter.WithLabelValues("Quit", "Error"),
		mysql.ComInitDB:           metrics.QueryTotalCounter.WithLabelValues("InitDB", "Error"),
		mysql.ComQuery:            metrics.QueryTotalCounter.WithLabelValues("Query", "Error"),
		mysql.ComPing:             metrics.QueryTotalCounter.WithLabelValues("Ping", "Error"),
		mysql.ComFieldList:        metrics.QueryTotalCounter.WithLabelValues("FieldList", "Error"),
		mysql.ComStmtPrepare:      metrics.QueryTotalCounter.WithLabelValues("StmtPrepare", "Error"),
		mysql.ComStmtExecute:      metrics.QueryTotalCounter.WithLabelValues("StmtExecute", "Error"),
		mysql.ComStmtFetch:        metrics.QueryTotalCounter.WithLabelValues("StmtFetch", "Error"),
		mysql.ComStmtClose:        metrics.QueryTotalCounter.WithLabelValues("StmtClose", "Error"),
		mysql.ComStmtSendLongData: metrics.QueryTotalCounter.WithLabelValues("StmtSendLongData", "Error"),
		mysql.ComStmtReset:        metrics.QueryTotalCounter.WithLabelValues("StmtReset", "Error"),
		mysql.ComSetOption:        metrics.QueryTotalCounter.WithLabelValues("SetOption", "Error"),
	}

	queryDurationHistogramUse      = metrics.QueryDurationHistogram.WithLabelValues("Use")
	queryDurationHistogramShow     = metrics.QueryDurationHistogram.WithLabelValues("Show")
	queryDurationHistogramBegin    = metrics.QueryDurationHistogram.WithLabelValues("Begin")
	queryDurationHistogramCommit   = metrics.QueryDurationHistogram.WithLabelValues("Commit")
	queryDurationHistogramRollback = metrics.QueryDurationHistogram.WithLabelValues("Rollback")
	queryDurationHistogramInsert   = metrics.QueryDurationHistogram.WithLabelValues("Insert")
	queryDurationHistogramReplace  = metrics.QueryDurationHistogram.WithLabelValues("Replace")
	queryDurationHistogramDelete   = metrics.QueryDurationHistogram.WithLabelValues("Delete")
	queryDurationHistogramUpdate   = metrics.QueryDurationHistogram.WithLabelValues("Update")
	queryDurationHistogramSelect   = metrics.QueryDurationHistogram.WithLabelValues("Select")
	queryDurationHistogramExecute  = metrics.QueryDurationHistogram.WithLabelValues("Execute")
	queryDurationHistogramSet      = metrics.QueryDurationHistogram.WithLabelValues("Set")
	queryDurationHistogramGeneral  = metrics.QueryDurationHistogram.WithLabelValues(metrics.LblGeneral)

	disconnectNormal            = metrics.DisconnectionCounter.WithLabelValues(metrics.LblOK)
	disconnectByClientWithError = metrics.DisconnectionCounter.WithLabelValues(metrics.LblError)
	disconnectErrorUndetermined = metrics.DisconnectionCounter.WithLabelValues("undetermined")

	connIdleDurationHistogramNotInTxn = metrics.ConnIdleDurationHistogram.WithLabelValues("0")
	connIdleDurationHistogramInTxn    = metrics.ConnIdleDurationHistogram.WithLabelValues("1")
)

// newClientConn creates a *clientConn object.
func newClientConn(s *Server) *clientConn {
	return &clientConn{
		server:       s,
		connectionID: s.globalConnID.NextID(),
		collation:    mysql.DefaultCollationID,
		alloc:        arena.NewAllocator(32 * 1024),
		chunkAlloc:   chunk.NewAllocator(),
		status:       connStatusDispatching,
		lastActive:   time.Now(),
		authPlugin:   mysql.AuthNativePassword,
	}
}

// clientConn represents a connection between server and client, it maintains connection specific state,
// handles client query.
type clientConn struct {
	pkt          *packetIO         // a helper to read and write data in packet format.
	bufReadConn  *bufferedReadConn // a buffered-read net.Conn or buffered-read tls.Conn.
	tlsConn      *tls.Conn         // TLS connection, nil if not TLS.
	server       *Server           // a reference of server instance.
	capability   uint32            // client capability affects the way server handles client request.
	connectionID uint64            // atomically allocated by a global variable, unique in process scope.
	user         string            // user of the client.
	dbname       string            // default database name.
	salt         []byte            // random bytes used for authentication.
	alloc        arena.Allocator   // an memory allocator for reducing memory allocation.
	chunkAlloc   chunk.Allocator
	lastPacket   []byte // latest sql query string, currently used for logging error.
	// ShowProcess() and mysql.ComChangeUser both visit this field, ShowProcess() read information through
	// the TiDBContext and mysql.ComChangeUser re-create it, so a lock is required here.
	ctx struct {
		sync.RWMutex
		*TiDBContext // an interface to execute sql statements.
	}
	attrs         map[string]string // attributes parsed from client handshake response, not used for now.
	peerHost      string            // peer host
	peerPort      string            // peer port
	status        int32             // dispatching/reading/shutdown/waitshutdown
	lastCode      uint16            // last error code
	collation     uint8             // collation used by client, may be different from the collation used by database.
	lastActive    time.Time         // last active time
	authPlugin    string            // default authentication plugin
	isUnixSocket  bool              // connection is Unix Socket file
	rsEncoder     *resultEncoder    // rsEncoder is used to encode the string result to different charsets.
	inputDecoder  *inputDecoder     // inputDecoder is used to decode the different charsets of incoming strings to utf-8.
	socketCredUID uint32            // UID from the other end of the Unix Socket
	// mu is used for cancelling the execution of current transaction.
	mu struct {
		sync.RWMutex
		cancelFunc context.CancelFunc
	}
}

func (cc *clientConn) getCtx() *TiDBContext {
	cc.ctx.RLock()
	defer cc.ctx.RUnlock()
	return cc.ctx.TiDBContext
}

func (cc *clientConn) setCtx(ctx *TiDBContext) {
	cc.ctx.Lock()
	cc.ctx.TiDBContext = ctx
	cc.ctx.Unlock()
}

func (cc *clientConn) String() string {
	collationStr := mysql.Collations[cc.collation]
	return fmt.Sprintf("id:%d, addr:%s status:%b, collation:%s, user:%s",
		cc.connectionID, cc.bufReadConn.RemoteAddr(), cc.ctx.Status(), collationStr, cc.user,
	)
}

// authSwitchRequest is used by the server to ask the client to switch to a different authentication
// plugin. MySQL 8.0 libmysqlclient based clients by default always try `caching_sha2_password`, even
// when the server advertises the its default to be `mysql_native_password`. In addition to this switching
// may be needed on a per user basis as the authentication method is set per user.
// https://dev.mysql.com/doc/internals/en/connection-phase-packets.html#packet-Protocol::AuthSwitchRequest
// https://bugs.mysql.com/bug.php?id=93044
func (cc *clientConn) authSwitchRequest(ctx context.Context, plugin string) ([]byte, error) {
	failpoint.Inject("FakeAuthSwitch", func() {
		failpoint.Return([]byte(plugin), nil)
	})
	enclen := 1 + len(plugin) + 1 + len(cc.salt) + 1
	data := cc.alloc.AllocWithLen(4, enclen)
	data = append(data, mysql.AuthSwitchRequest) // switch request
	data = append(data, []byte(plugin)...)
	data = append(data, byte(0x00)) // requires null
	data = append(data, cc.salt...)
	data = append(data, 0)
	err := cc.writePacket(data)
	if err != nil {
		logutil.Logger(ctx).Debug("write response to client failed", zap.Error(err))
		return nil, err
	}
	err = cc.flush(ctx)
	if err != nil {
		logutil.Logger(ctx).Debug("flush response to client failed", zap.Error(err))
		return nil, err
	}
	resp, err := cc.readPacket()
	if err != nil {
		err = errors.SuspendStack(err)
		if errors.Cause(err) == io.EOF {
			logutil.Logger(ctx).Warn("authSwitchRequest response fail due to connection has be closed by client-side")
		} else {
			logutil.Logger(ctx).Warn("authSwitchRequest response fail", zap.Error(err))
		}
		return nil, err
	}
	cc.authPlugin = plugin
	return resp, nil
}

// handshake works like TCP handshake, but in a higher level, it first writes initial packet to client,
// during handshake, client and server negotiate compatible features and do authentication.
// After handshake, client can send sql query to server.
func (cc *clientConn) handshake(ctx context.Context) error {
	if err := cc.writeInitialHandshake(ctx); err != nil {
		if errors.Cause(err) == io.EOF {
			logutil.Logger(ctx).Debug("Could not send handshake due to connection has be closed by client-side")
		} else {
			logutil.Logger(ctx).Debug("Write init handshake to client fail", zap.Error(errors.SuspendStack(err)))
		}
		return err
	}
	if err := cc.readOptionalSSLRequestAndHandshakeResponse(ctx); err != nil {
		err1 := cc.writeError(ctx, err)
		if err1 != nil {
			logutil.Logger(ctx).Debug("writeError failed", zap.Error(err1))
		}
		return err
	}

	// MySQL supports an "init_connect" query, which can be run on initial connection.
	// The query must return a non-error or the client is disconnected.
	if err := cc.initConnect(ctx); err != nil {
		logutil.Logger(ctx).Warn("init_connect failed", zap.Error(err))
		initErr := errNewAbortingConnection.FastGenByArgs(cc.connectionID, "unconnected", cc.user, cc.peerHost, "init_connect command failed")
		if err1 := cc.writeError(ctx, initErr); err1 != nil {
			terror.Log(err1)
		}
		return initErr
	}

	data := cc.alloc.AllocWithLen(4, 32)
	data = append(data, mysql.OKHeader)
	data = append(data, 0, 0)
	if cc.capability&mysql.ClientProtocol41 > 0 {
		data = dumpUint16(data, mysql.ServerStatusAutocommit)
		data = append(data, 0, 0)
	}

	err := cc.writePacket(data)
	cc.pkt.sequence = 0
	if err != nil {
		err = errors.SuspendStack(err)
		logutil.Logger(ctx).Debug("write response to client failed", zap.Error(err))
		return err
	}

	err = cc.flush(ctx)
	if err != nil {
		err = errors.SuspendStack(err)
		logutil.Logger(ctx).Debug("flush response to client failed", zap.Error(err))
		return err
	}
	return err
}

func (cc *clientConn) Close() error {
	cc.server.rwlock.Lock()
	delete(cc.server.clients, cc.connectionID)
	connections := len(cc.server.clients)
	cc.server.rwlock.Unlock()
	return closeConn(cc, connections)
}

func closeConn(cc *clientConn, connections int) error {
	metrics.ConnGauge.Set(float64(connections))
	if cc.bufReadConn != nil {
		err := cc.bufReadConn.Close()
		if err != nil {
			// We need to expect connection might have already disconnected.
			// This is because closeConn() might be called after a connection read-timeout.
			logutil.Logger(context.Background()).Debug("could not close connection", zap.Error(err))
		}
	}
	// Close statements and session
	// This will release advisory locks, row locks, etc.
	if ctx := cc.getCtx(); ctx != nil {
		return ctx.Close()
	}
	return nil
}

func (cc *clientConn) closeWithoutLock() error {
	delete(cc.server.clients, cc.connectionID)
	return closeConn(cc, len(cc.server.clients))
}

// writeInitialHandshake sends server version, connection ID, server capability, collation, server status
// and auth salt to the client.
func (cc *clientConn) writeInitialHandshake(ctx context.Context) error {
	data := make([]byte, 4, 128)

	// min version 10
	data = append(data, 10)
	// server version[00]
	data = append(data, mysql.ServerVersion...)
	data = append(data, 0)
	// connection id
	data = append(data, byte(cc.connectionID), byte(cc.connectionID>>8), byte(cc.connectionID>>16), byte(cc.connectionID>>24))
	// auth-plugin-data-part-1
	data = append(data, cc.salt[0:8]...)
	// filler [00]
	data = append(data, 0)
	// capability flag lower 2 bytes, using default capability here
	data = append(data, byte(cc.server.capability), byte(cc.server.capability>>8))
	// charset
	if cc.collation == 0 {
		cc.collation = uint8(mysql.DefaultCollationID)
	}
	data = append(data, cc.collation)
	// status
	data = dumpUint16(data, mysql.ServerStatusAutocommit)
	// below 13 byte may not be used
	// capability flag upper 2 bytes, using default capability here
	data = append(data, byte(cc.server.capability>>16), byte(cc.server.capability>>24))
	// length of auth-plugin-data
	data = append(data, byte(len(cc.salt)+1))
	// reserved 10 [00]
	data = append(data, 0, 0, 0, 0, 0, 0, 0, 0, 0, 0)
	// auth-plugin-data-part-2
	data = append(data, cc.salt[8:]...)
	data = append(data, 0)
	// auth-plugin name
	if ctx := cc.getCtx(); ctx == nil {
		if err := cc.openSession(); err != nil {
			return err
		}
	}
	defAuthPlugin, err := variable.GetGlobalSystemVar(cc.ctx.GetSessionVars(), variable.DefaultAuthPlugin)
	if err != nil {
		return err
	}
	cc.authPlugin = defAuthPlugin
	data = append(data, []byte(defAuthPlugin)...)

	// Close the session to force this to be re-opened after we parse the response. This is needed
	// to ensure we use the collation and client flags from the response for the session.
	if err = cc.ctx.Close(); err != nil {
		return err
	}
	cc.setCtx(nil)

	data = append(data, 0)
	if err = cc.writePacket(data); err != nil {
		return err
	}
	return cc.flush(ctx)
}

func (cc *clientConn) readPacket() ([]byte, error) {
	if cc.getCtx() != nil {
		cc.pkt.setMaxAllowedPacket(cc.ctx.GetSessionVars().MaxAllowedPacket)
	}
	return cc.pkt.readPacket()
}

func (cc *clientConn) writePacket(data []byte) error {
	failpoint.Inject("FakeClientConn", func() {
		if cc.pkt == nil {
			failpoint.Return(nil)
		}
	})
	return cc.pkt.writePacket(data)
}

// getSessionVarsWaitTimeout get session variable wait_timeout
func (cc *clientConn) getSessionVarsWaitTimeout(ctx context.Context) uint64 {
	valStr, exists := cc.ctx.GetSessionVars().GetSystemVar(variable.WaitTimeout)
	if !exists {
		return variable.DefWaitTimeout
	}
	waitTimeout, err := strconv.ParseUint(valStr, 10, 64)
	if err != nil {
		logutil.Logger(ctx).Warn("get sysval wait_timeout failed, use default value", zap.Error(err))
		// if get waitTimeout error, use default value
		return variable.DefWaitTimeout
	}
	return waitTimeout
}

type handshakeResponse41 struct {
	Capability uint32
	Collation  uint8
	User       string
	DBName     string
	Auth       []byte
	AuthPlugin string
	Attrs      map[string]string
}

// parseOldHandshakeResponseHeader parses the old version handshake header HandshakeResponse320
func parseOldHandshakeResponseHeader(ctx context.Context, packet *handshakeResponse41, data []byte) (parsedBytes int, err error) {
	// Ensure there are enough data to read:
	// https://dev.mysql.com/doc/internals/en/connection-phase-packets.html#packet-Protocol::HandshakeResponse320
	logutil.Logger(ctx).Debug("try to parse hanshake response as Protocol::HandshakeResponse320", zap.ByteString("packetData", data))
	if len(data) < 2+3 {
		logutil.Logger(ctx).Error("got malformed handshake response", zap.ByteString("packetData", data))
		return 0, mysql.ErrMalformPacket
	}
	offset := 0
	// capability
	capability := binary.LittleEndian.Uint16(data[:2])
	packet.Capability = uint32(capability)

	// be compatible with Protocol::HandshakeResponse41
	packet.Capability |= mysql.ClientProtocol41

	offset += 2
	// skip max packet size
	offset += 3
	// usa default CharsetID
	packet.Collation = mysql.CollationNames["utf8mb4_general_ci"]

	return offset, nil
}

// parseOldHandshakeResponseBody parse the HandshakeResponse for Protocol::HandshakeResponse320 (except the common header part).
func parseOldHandshakeResponseBody(ctx context.Context, packet *handshakeResponse41, data []byte, offset int) (err error) {
	defer func() {
		// Check malformat packet cause out of range is disgusting, but don't panic!
		if r := recover(); r != nil {
			logutil.Logger(ctx).Error("handshake panic", zap.ByteString("packetData", data), zap.Stack("stack"))
			err = mysql.ErrMalformPacket
		}
	}()
	// user name
	packet.User = string(data[offset : offset+bytes.IndexByte(data[offset:], 0)])
	offset += len(packet.User) + 1

	if packet.Capability&mysql.ClientConnectWithDB > 0 {
		if len(data[offset:]) > 0 {
			idx := bytes.IndexByte(data[offset:], 0)
			packet.DBName = string(data[offset : offset+idx])
			offset = offset + idx + 1
		}
		if len(data[offset:]) > 0 {
			packet.Auth = data[offset : offset+bytes.IndexByte(data[offset:], 0)]
		}
	} else {
		packet.Auth = data[offset : offset+bytes.IndexByte(data[offset:], 0)]
	}

	return nil
}

// parseHandshakeResponseHeader parses the common header of SSLRequest and HandshakeResponse41.
func parseHandshakeResponseHeader(ctx context.Context, packet *handshakeResponse41, data []byte) (parsedBytes int, err error) {
	// Ensure there are enough data to read:
	// http://dev.mysql.com/doc/internals/en/connection-phase-packets.html#packet-Protocol::SSLRequest
	if len(data) < 4+4+1+23 {
		logutil.Logger(ctx).Error("got malformed handshake response", zap.ByteString("packetData", data))
		return 0, mysql.ErrMalformPacket
	}

	offset := 0
	// capability
	capability := binary.LittleEndian.Uint32(data[:4])
	packet.Capability = capability
	offset += 4
	// skip max packet size
	offset += 4
	// charset, skip, if you want to use another charset, use set names
	packet.Collation = data[offset]
	offset++
	// skip reserved 23[00]
	offset += 23

	return offset, nil
}

// parseHandshakeResponseBody parse the HandshakeResponse (except the common header part).
func parseHandshakeResponseBody(ctx context.Context, packet *handshakeResponse41, data []byte, offset int) (err error) {
	defer func() {
		// Check malformat packet cause out of range is disgusting, but don't panic!
		if r := recover(); r != nil {
			logutil.Logger(ctx).Error("handshake panic", zap.ByteString("packetData", data))
			err = mysql.ErrMalformPacket
		}
	}()
	// user name
	packet.User = string(data[offset : offset+bytes.IndexByte(data[offset:], 0)])
	offset += len(packet.User) + 1

	if packet.Capability&mysql.ClientPluginAuthLenencClientData > 0 {
		// MySQL client sets the wrong capability, it will set this bit even server doesn't
		// support ClientPluginAuthLenencClientData.
		// https://github.com/mysql/mysql-server/blob/5.7/sql-common/client.c#L3478
		if data[offset] == 0x1 { // No auth data
			offset += 2
		} else {
			num, null, off := parseLengthEncodedInt(data[offset:])
			offset += off
			if !null {
				packet.Auth = data[offset : offset+int(num)]
				offset += int(num)
			}
		}
	} else if packet.Capability&mysql.ClientSecureConnection > 0 {
		// auth length and auth
		authLen := int(data[offset])
		offset++
		packet.Auth = data[offset : offset+authLen]
		offset += authLen
	} else {
		packet.Auth = data[offset : offset+bytes.IndexByte(data[offset:], 0)]
		offset += len(packet.Auth) + 1
	}

	if packet.Capability&mysql.ClientConnectWithDB > 0 {
		if len(data[offset:]) > 0 {
			idx := bytes.IndexByte(data[offset:], 0)
			packet.DBName = string(data[offset : offset+idx])
			offset += idx + 1
		}
	}

	if packet.Capability&mysql.ClientPluginAuth > 0 {
		idx := bytes.IndexByte(data[offset:], 0)
		s := offset
		f := offset + idx
		if s < f { // handle unexpected bad packets
			packet.AuthPlugin = string(data[s:f])
		}
		offset += idx + 1
	}

	if packet.Capability&mysql.ClientConnectAtts > 0 {
		if len(data[offset:]) == 0 {
			// Defend some ill-formated packet, connection attribute is not important and can be ignored.
			return nil
		}
		if num, null, off := parseLengthEncodedInt(data[offset:]); !null {
			offset += off
			row := data[offset : offset+int(num)]
			attrs, err := parseAttrs(row)
			if err != nil {
				logutil.Logger(ctx).Warn("parse attrs failed", zap.Error(err))
				return nil
			}
			packet.Attrs = attrs
		}
	}

	return nil
}

func parseAttrs(data []byte) (map[string]string, error) {
	attrs := make(map[string]string)
	pos := 0
	for pos < len(data) {
		key, _, off, err := parseLengthEncodedBytes(data[pos:])
		if err != nil {
			return attrs, err
		}
		pos += off
		value, _, off, err := parseLengthEncodedBytes(data[pos:])
		if err != nil {
			return attrs, err
		}
		pos += off

		attrs[string(key)] = string(value)
	}
	return attrs, nil
}

func (cc *clientConn) readOptionalSSLRequestAndHandshakeResponse(ctx context.Context) error {
	// Read a packet. It may be a SSLRequest or HandshakeResponse.
	data, err := cc.readPacket()
	if err != nil {
		err = errors.SuspendStack(err)
		if errors.Cause(err) == io.EOF {
			logutil.Logger(ctx).Debug("wait handshake response fail due to connection has be closed by client-side")
		} else {
			logutil.Logger(ctx).Debug("wait handshake response fail", zap.Error(err))
		}
		return err
	}

	isOldVersion := false

	var resp handshakeResponse41
	var pos int

	if len(data) < 2 {
		logutil.Logger(ctx).Error("got malformed handshake response", zap.ByteString("packetData", data))
		return mysql.ErrMalformPacket
	}

	capability := uint32(binary.LittleEndian.Uint16(data[:2]))
	if capability&mysql.ClientProtocol41 > 0 {
		pos, err = parseHandshakeResponseHeader(ctx, &resp, data)
	} else {
		pos, err = parseOldHandshakeResponseHeader(ctx, &resp, data)
		isOldVersion = true
	}

	if err != nil {
		terror.Log(err)
		return err
	}

	if resp.Capability&mysql.ClientSSL > 0 {
		tlsConfig := (*tls.Config)(atomic.LoadPointer(&cc.server.tlsConfig))
		if tlsConfig != nil {
			// The packet is a SSLRequest, let's switch to TLS.
			if err = cc.upgradeToTLS(tlsConfig); err != nil {
				return err
			}
			// Read the following HandshakeResponse packet.
			data, err = cc.readPacket()
			if err != nil {
				logutil.Logger(ctx).Warn("read handshake response failure after upgrade to TLS", zap.Error(err))
				return err
			}
			if isOldVersion {
				pos, err = parseOldHandshakeResponseHeader(ctx, &resp, data)
			} else {
				pos, err = parseHandshakeResponseHeader(ctx, &resp, data)
			}
			if err != nil {
				terror.Log(err)
				return err
			}
		}
	} else if tlsutil.RequireSecureTransport.Load() && !cc.isUnixSocket {
		// If it's not a socket connection, we should reject the connection
		// because TLS is required.
		err := errSecureTransportRequired.FastGenByArgs()
		terror.Log(err)
		return err
	}

	// Read the remaining part of the packet.
	if isOldVersion {
		err = parseOldHandshakeResponseBody(ctx, &resp, data, pos)
	} else {
		err = parseHandshakeResponseBody(ctx, &resp, data, pos)
	}
	if err != nil {
		terror.Log(err)
		return err
	}

	cc.capability = resp.Capability & cc.server.capability
	cc.user = resp.User
	cc.dbname = resp.DBName
	cc.collation = resp.Collation
	cc.attrs = resp.Attrs

	err = cc.handleAuthPlugin(ctx, &resp)
	if err != nil {
		return err
	}

	switch resp.AuthPlugin {
	case mysql.AuthCachingSha2Password:
		resp.Auth, err = cc.authSha(ctx)
		if err != nil {
			return err
		}
	case mysql.AuthNativePassword:
	case mysql.AuthSocket:
	case mysql.AuthTiDBSessionToken:
	default:
		return errors.New("Unknown auth plugin")
	}

	err = cc.openSessionAndDoAuth(resp.Auth, resp.AuthPlugin)
	if err != nil {
		logutil.Logger(ctx).Warn("open new session or authentication failure", zap.Error(err))
	}
	return err
}

func (cc *clientConn) handleAuthPlugin(ctx context.Context, resp *handshakeResponse41) error {
	if resp.Capability&mysql.ClientPluginAuth > 0 {
		newAuth, err := cc.checkAuthPlugin(ctx, resp)
		if err != nil {
			logutil.Logger(ctx).Warn("failed to check the user authplugin", zap.Error(err))
			return err
		}
		if len(newAuth) > 0 {
			resp.Auth = newAuth
		}

		switch resp.AuthPlugin {
		case mysql.AuthCachingSha2Password:
		case mysql.AuthNativePassword:
		case mysql.AuthSocket:
		case mysql.AuthTiDBSessionToken:
		default:
			logutil.Logger(ctx).Warn("Unknown Auth Plugin", zap.String("plugin", resp.AuthPlugin))
		}
	} else {
		// MySQL 5.1 and older clients don't support authentication plugins.
		logutil.Logger(ctx).Warn("Client without Auth Plugin support; Please upgrade client")
		_, err := cc.checkAuthPlugin(ctx, resp)
		if err != nil {
			return err
		}
		resp.AuthPlugin = mysql.AuthNativePassword
	}
	return nil
}

// authSha implements the caching_sha2_password specific part of the protocol.
func (cc *clientConn) authSha(ctx context.Context) ([]byte, error) {

	const (
		ShaCommand       = 1
		RequestRsaPubKey = 2 // Not supported yet, only TLS is supported as secure channel.
		FastAuthOk       = 3
		FastAuthFail     = 4
	)

	// Currently we always send a "FastAuthFail" as the cached part of the protocol isn't implemented yet.
	// This triggers the client to send the full response.
	err := cc.writePacket([]byte{0, 0, 0, 0, ShaCommand, FastAuthFail})
	if err != nil {
		logutil.Logger(ctx).Error("authSha packet write failed", zap.Error(err))
		return nil, err
	}
	err = cc.flush(ctx)
	if err != nil {
		logutil.Logger(ctx).Error("authSha packet flush failed", zap.Error(err))
		return nil, err
	}

	data, err := cc.readPacket()
	if err != nil {
		logutil.Logger(ctx).Error("authSha packet read failed", zap.Error(err))
		return nil, err
	}
	return bytes.Trim(data, "\x00"), nil
}

func (cc *clientConn) SessionStatusToString() string {
	status := cc.ctx.Status()
	inTxn, autoCommit := 0, 0
	if status&mysql.ServerStatusInTrans > 0 {
		inTxn = 1
	}
	if status&mysql.ServerStatusAutocommit > 0 {
		autoCommit = 1
	}
	return fmt.Sprintf("inTxn:%d, autocommit:%d",
		inTxn, autoCommit,
	)
}

func (cc *clientConn) openSession() error {
	var tlsStatePtr *tls.ConnectionState
	if cc.tlsConn != nil {
		tlsState := cc.tlsConn.ConnectionState()
		tlsStatePtr = &tlsState
	}
	ctx, err := cc.server.driver.OpenCtx(cc.connectionID, cc.capability, cc.collation, cc.dbname, tlsStatePtr)
	if err != nil {
		return err
	}
	cc.setCtx(ctx)

	err = cc.server.checkConnectionCount()
	if err != nil {
		return err
	}
	return nil
}

func (cc *clientConn) openSessionAndDoAuth(authData []byte, authPlugin string) error {
	// Open a context unless this was done before.
	if ctx := cc.getCtx(); ctx == nil {
		err := cc.openSession()
		if err != nil {
			return err
		}
	}

	hasPassword := "YES"
	if len(authData) == 0 {
		hasPassword = "NO"
	}
	host, port, err := cc.PeerHost(hasPassword)
	if err != nil {
		return err
	}

	if !cc.isUnixSocket && authPlugin == mysql.AuthSocket {
		return errAccessDeniedNoPassword.FastGenByArgs(cc.user, host)
	}

	userIdentity := &auth.UserIdentity{Username: cc.user, Hostname: host}
	if authPlugin == mysql.AuthTiDBSessionToken {
		if !cc.ctx.AuthWithoutVerification(userIdentity) {
			return errAccessDenied.FastGenByArgs(cc.user, host, hasPassword)
		}
		if err = sessionstates.ValidateSessionToken(authData, cc.user); err != nil {
			logutil.BgLogger().Warn("verify session token failed", zap.String("username", cc.user), zap.Error(err))
			return errAccessDenied.FastGenByArgs(cc.user, host, hasPassword)
		}
	} else if !cc.ctx.Auth(userIdentity, authData, cc.salt) {
		return errAccessDenied.FastGenByArgs(cc.user, host, hasPassword)
	}
	cc.ctx.SetPort(port)
	if cc.dbname != "" {
		err = cc.useDB(context.Background(), cc.dbname)
		if err != nil {
			return err
		}
	}
	cc.ctx.SetSessionManager(cc.server)
	return nil
}

// Check if the Authentication Plugin of the server, client and user configuration matches
func (cc *clientConn) checkAuthPlugin(ctx context.Context, resp *handshakeResponse41) ([]byte, error) {
	// Open a context unless this was done before.
	if ctx := cc.getCtx(); ctx == nil {
		err := cc.openSession()
		if err != nil {
			return nil, err
		}
	}

	authData := resp.Auth
	// tidb_session_token is always permitted and skips stored user plugin.
	if resp.AuthPlugin == mysql.AuthTiDBSessionToken {
		return authData, nil
	}
	hasPassword := "YES"
	if len(authData) == 0 {
		hasPassword = "NO"
	}
	host, _, err := cc.PeerHost(hasPassword)
	if err != nil {
		return nil, err
	}
	// Find the identity of the user based on username and peer host.
	identity, err := cc.ctx.MatchIdentity(cc.user, host)
	if err != nil {
		return nil, errAccessDenied.FastGenByArgs(cc.user, host, hasPassword)
	}
	// Get the plugin for the identity.
	userplugin, err := cc.ctx.AuthPluginForUser(identity)
	if err != nil {
		logutil.Logger(ctx).Warn("Failed to get authentication method for user",
			zap.String("user", cc.user), zap.String("host", host))
	}
	failpoint.Inject("FakeUser", func(val failpoint.Value) {
		userplugin = val.(string)
	})
	if userplugin == mysql.AuthSocket {
		if !cc.isUnixSocket {
			return nil, errAccessDenied.FastGenByArgs(cc.user, host, hasPassword)
		}
		resp.AuthPlugin = mysql.AuthSocket
		user, err := user.LookupId(fmt.Sprint(cc.socketCredUID))
		if err != nil {
			return nil, err
		}
		return []byte(user.Username), nil
	}
	if len(userplugin) == 0 {
		// No user plugin set, assuming MySQL Native Password
		// This happens if the account doesn't exist or if the account doesn't have
		// a password set.
		if resp.AuthPlugin != mysql.AuthNativePassword {
			if resp.Capability&mysql.ClientPluginAuth > 0 {
				resp.AuthPlugin = mysql.AuthNativePassword
				authData, err := cc.authSwitchRequest(ctx, mysql.AuthNativePassword)
				if err != nil {
					return nil, err
				}
				return authData, nil
			}
		}
		return nil, nil
	}

	// If the authentication method send by the server (cc.authPlugin) doesn't match
	// the plugin configured for the user account in the mysql.user.plugin column
	// or if the authentication method send by the server doesn't match the authentication
	// method send by the client (*authPlugin) then we need to switch the authentication
	// method to match the one configured for that specific user.
	if (cc.authPlugin != userplugin) || (cc.authPlugin != resp.AuthPlugin) {
		if resp.Capability&mysql.ClientPluginAuth > 0 {
			authData, err := cc.authSwitchRequest(ctx, userplugin)
			if err != nil {
				return nil, err
			}
			resp.AuthPlugin = userplugin
			return authData, nil
		} else if userplugin != mysql.AuthNativePassword {
			// MySQL 5.1 and older don't support authentication plugins yet
			return nil, errNotSupportedAuthMode
		}
	}

	return nil, nil
}

func (cc *clientConn) PeerHost(hasPassword string) (host, port string, err error) {
	if len(cc.peerHost) > 0 {
		return cc.peerHost, cc.peerPort, nil
	}
	host = variable.DefHostname
	if cc.isUnixSocket {
		cc.peerHost = host
		return
	}
	addr := cc.bufReadConn.RemoteAddr().String()
	host, port, err = net.SplitHostPort(addr)
	if err != nil {
		err = errAccessDenied.GenWithStackByArgs(cc.user, addr, hasPassword)
		return
	}
	cc.peerHost = host
	cc.peerPort = port
	return
}

// skipInitConnect follows MySQL's rules of when init-connect should be skipped.
// In 5.7 it is any user with SUPER privilege, but in 8.0 it is:
// - SUPER or the CONNECTION_ADMIN dynamic privilege.
// - (additional exception) users with expired passwords (not yet supported)
// In TiDB CONNECTION_ADMIN is satisfied by SUPER, so we only need to check once.
func (cc *clientConn) skipInitConnect() bool {
	checker := privilege.GetPrivilegeManager(cc.ctx.Session)
	activeRoles := cc.ctx.GetSessionVars().ActiveRoles
	return checker != nil && checker.RequestDynamicVerification(activeRoles, "CONNECTION_ADMIN", false)
}

// initResultEncoder initialize the result encoder for current connection.
func (cc *clientConn) initResultEncoder(ctx context.Context) {
	chs, err := variable.GetSessionOrGlobalSystemVar(cc.ctx.GetSessionVars(), variable.CharacterSetResults)
	if err != nil {
		chs = ""
		logutil.Logger(ctx).Warn("get character_set_results system variable failed", zap.Error(err))
	}
	cc.rsEncoder = newResultEncoder(chs)
}

func (cc *clientConn) initInputEncoder(ctx context.Context) {
	chs, err := variable.GetSessionOrGlobalSystemVar(cc.ctx.GetSessionVars(), variable.CharacterSetClient)
	if err != nil {
		chs = ""
		logutil.Logger(ctx).Warn("get character_set_client system variable failed", zap.Error(err))
	}
	cc.inputDecoder = newInputDecoder(chs)
}

// initConnect runs the initConnect SQL statement if it has been specified.
// The semantics are MySQL compatible.
func (cc *clientConn) initConnect(ctx context.Context) error {
	val, err := cc.ctx.GetSessionVars().GlobalVarsAccessor.GetGlobalSysVar(variable.InitConnect)
	if err != nil {
		return err
	}
	if val == "" || cc.skipInitConnect() {
		return nil
	}
	logutil.Logger(ctx).Debug("init_connect starting")
	stmts, err := cc.ctx.Parse(ctx, val)
	if err != nil {
		return err
	}
	for _, stmt := range stmts {
		rs, err := cc.ctx.ExecuteStmt(ctx, stmt)
		if err != nil {
			return err
		}
		// init_connect does not care about the results,
		// but they need to be drained because of lazy loading.
		if rs != nil {
			req := rs.NewChunk(nil)
			for {
				if err = rs.Next(ctx, req); err != nil {
					return err
				}
				if req.NumRows() == 0 {
					break
				}
			}
			if err := rs.Close(); err != nil {
				return err
			}
		}
	}
	logutil.Logger(ctx).Debug("init_connect complete")
	return nil
}

// Run reads client query and writes query result to client in for loop, if there is a panic during query handling,
// it will be recovered and log the panic error.
// This function returns and the connection is closed if there is an IO error or there is a panic.
func (cc *clientConn) Run(ctx context.Context) {
	defer func() {
		r := recover()
		if r != nil {
			logutil.Logger(ctx).Error("connection running loop panic",
				zap.Stringer("lastSQL", getLastStmtInConn{cc}),
				zap.String("err", fmt.Sprintf("%v", r)),
				zap.Stack("stack"),
			)
			err := cc.writeError(ctx, errors.New(fmt.Sprintf("%v", r)))
			terror.Log(err)
			metrics.PanicCounter.WithLabelValues(metrics.LabelSession).Inc()
		}
	}()

	// Usually, client connection status changes between [dispatching] <=> [reading].
	// When some event happens, server may notify this client connection by setting
	// the status to special values, for example: kill or graceful shutdown.
	// The client connection would detect the events when it fails to change status
	// by CAS operation, it would then take some actions accordingly.
	for {
		if !atomic.CompareAndSwapInt32(&cc.status, connStatusDispatching, connStatusReading) ||
			// The judge below will not be hit by all means,
			// But keep it stayed as a reminder and for the code reference for connStatusWaitShutdown.
			atomic.LoadInt32(&cc.status) == connStatusWaitShutdown {
			return
		}

		cc.alloc.Reset()
		// close connection when idle time is more than wait_timeout
		waitTimeout := cc.getSessionVarsWaitTimeout(ctx)
		cc.pkt.setReadTimeout(time.Duration(waitTimeout) * time.Second)
		start := time.Now()
		data, err := cc.readPacket()
		if err != nil {
			if terror.ErrorNotEqual(err, io.EOF) {
				if netErr, isNetErr := errors.Cause(err).(net.Error); isNetErr && netErr.Timeout() {
					if atomic.LoadInt32(&cc.status) == connStatusWaitShutdown {
						logutil.Logger(ctx).Info("read packet timeout because of killed connection")
					} else {
						idleTime := time.Since(start)
						logutil.Logger(ctx).Info("read packet timeout, close this connection",
							zap.Duration("idle", idleTime),
							zap.Uint64("waitTimeout", waitTimeout),
							zap.Error(err),
						)
					}
				} else if errors.ErrorEqual(err, errNetPacketTooLarge) {
					err := cc.writeError(ctx, err)
					if err != nil {
						terror.Log(err)
					}
				} else {
					errStack := errors.ErrorStack(err)
					if !strings.Contains(errStack, "use of closed network connection") {
						logutil.Logger(ctx).Warn("read packet failed, close this connection",
							zap.Error(errors.SuspendStack(err)))
					}
				}
			}
			disconnectByClientWithError.Inc()
			return
		}

		if !atomic.CompareAndSwapInt32(&cc.status, connStatusReading, connStatusDispatching) {
			return
		}

		startTime := time.Now()
		err = cc.dispatch(ctx, data)
		cc.chunkAlloc.Reset()
		if err != nil {
			cc.audit(plugin.Error) // tell the plugin API there was a dispatch error
			if terror.ErrorEqual(err, io.EOF) {
				cc.addMetrics(data[0], startTime, nil)
				disconnectNormal.Inc()
				return
			} else if terror.ErrResultUndetermined.Equal(err) {
				logutil.Logger(ctx).Error("result undetermined, close this connection", zap.Error(err))
				disconnectErrorUndetermined.Inc()
				return
			} else if terror.ErrCritical.Equal(err) {
				metrics.CriticalErrorCounter.Add(1)
				logutil.Logger(ctx).Fatal("critical error, stop the server", zap.Error(err))
			}
			var txnMode string
			if ctx := cc.getCtx(); ctx != nil {
				txnMode = ctx.GetSessionVars().GetReadableTxnMode()
			}
			metrics.ExecuteErrorCounter.WithLabelValues(metrics.ExecuteErrorToLabel(err)).Inc()
			if storeerr.ErrLockAcquireFailAndNoWaitSet.Equal(err) {
				logutil.Logger(ctx).Debug("Expected error for FOR UPDATE NOWAIT", zap.Error(err))
			} else {
				var startTS uint64
				if ctx := cc.getCtx(); ctx != nil && ctx.GetSessionVars() != nil && ctx.GetSessionVars().TxnCtx != nil {
					startTS = ctx.GetSessionVars().TxnCtx.StartTS
				}
				logutil.Logger(ctx).Info("command dispatched failed",
					zap.String("connInfo", cc.String()),
					zap.String("command", mysql.Command2Str[data[0]]),
					zap.String("status", cc.SessionStatusToString()),
					zap.Stringer("sql", getLastStmtInConn{cc}),
					zap.String("txn_mode", txnMode),
					zap.Uint64("timestamp", startTS),
					zap.String("err", errStrForLog(err, cc.ctx.GetSessionVars().EnableRedactLog)),
				)
			}
			err1 := cc.writeError(ctx, err)
			terror.Log(err1)
		}
		cc.addMetrics(data[0], startTime, err)
		cc.pkt.sequence = 0
	}
}

// ShutdownOrNotify will Shutdown this client connection, or do its best to notify.
func (cc *clientConn) ShutdownOrNotify() bool {
	if (cc.ctx.Status() & mysql.ServerStatusInTrans) > 0 {
		return false
	}
	// If the client connection status is reading, it's safe to shutdown it.
	if atomic.CompareAndSwapInt32(&cc.status, connStatusReading, connStatusShutdown) {
		return true
	}
	// If the client connection status is dispatching, we can't shutdown it immediately,
	// so set the status to WaitShutdown as a notification, the loop in clientConn.Run
	// will detect it and then exit.
	atomic.StoreInt32(&cc.status, connStatusWaitShutdown)
	return false
}

func errStrForLog(err error, enableRedactLog bool) string {
	if enableRedactLog {
		// currently, only ErrParse is considered when enableRedactLog because it may contain sensitive information like
		// password or accesskey
		if parser.ErrParse.Equal(err) {
			return "fail to parse SQL and can't redact when enable log redaction"
		}
	}
	if kv.ErrKeyExists.Equal(err) || parser.ErrParse.Equal(err) || infoschema.ErrTableNotExists.Equal(err) {
		// Do not log stack for duplicated entry error.
		return err.Error()
	}
	return errors.ErrorStack(err)
}

func (cc *clientConn) addMetrics(cmd byte, startTime time.Time, err error) {
	if cmd == mysql.ComQuery && cc.ctx.Value(sessionctx.LastExecuteDDL) != nil {
		// Don't take DDL execute time into account.
		// It's already recorded by other metrics in ddl package.
		return
	}

	var counter prometheus.Counter
	if err != nil && int(cmd) < len(queryTotalCountErr) {
		counter = queryTotalCountErr[cmd]
	} else if err == nil && int(cmd) < len(queryTotalCountOk) {
		counter = queryTotalCountOk[cmd]
	}
	if counter != nil {
		counter.Inc()
	} else {
		label := strconv.Itoa(int(cmd))
		if err != nil {
			metrics.QueryTotalCounter.WithLabelValues(label, "Error").Inc()
		} else {
			metrics.QueryTotalCounter.WithLabelValues(label, "OK").Inc()
		}
	}

	stmtType := cc.ctx.GetSessionVars().StmtCtx.StmtType
	sqlType := metrics.LblGeneral
	if stmtType != "" {
		sqlType = stmtType
	}

	cost := time.Since(startTime)
	sessionVar := cc.ctx.GetSessionVars()
	cc.ctx.GetTxnWriteThroughputSLI().FinishExecuteStmt(cost, cc.ctx.AffectedRows(), sessionVar.InTxn())

	switch sqlType {
	case "Use":
		queryDurationHistogramUse.Observe(cost.Seconds())
	case "Show":
		queryDurationHistogramShow.Observe(cost.Seconds())
	case "Begin":
		queryDurationHistogramBegin.Observe(cost.Seconds())
	case "Commit":
		queryDurationHistogramCommit.Observe(cost.Seconds())
	case "Rollback":
		queryDurationHistogramRollback.Observe(cost.Seconds())
	case "Insert":
		queryDurationHistogramInsert.Observe(cost.Seconds())
	case "Replace":
		queryDurationHistogramReplace.Observe(cost.Seconds())
	case "Delete":
		queryDurationHistogramDelete.Observe(cost.Seconds())
	case "Update":
		queryDurationHistogramUpdate.Observe(cost.Seconds())
	case "Select":
		queryDurationHistogramSelect.Observe(cost.Seconds())
	case "Execute":
		queryDurationHistogramExecute.Observe(cost.Seconds())
	case "Set":
		queryDurationHistogramSet.Observe(cost.Seconds())
	case metrics.LblGeneral:
		queryDurationHistogramGeneral.Observe(cost.Seconds())
	default:
		metrics.QueryDurationHistogram.WithLabelValues(sqlType).Observe(cost.Seconds())
	}
}

// dispatch handles client request based on command which is the first byte of the data.
// It also gets a token from server which is used to limit the concurrently handling clients.
// The most frequently used command is ComQuery.
func (cc *clientConn) dispatch(ctx context.Context, data []byte) error {
	defer func() {
		// reset killed for each request
		atomic.StoreUint32(&cc.ctx.GetSessionVars().Killed, 0)
	}()
	t := time.Now()
	if (cc.ctx.Status() & mysql.ServerStatusInTrans) > 0 {
		connIdleDurationHistogramInTxn.Observe(t.Sub(cc.lastActive).Seconds())
	} else {
		connIdleDurationHistogramNotInTxn.Observe(t.Sub(cc.lastActive).Seconds())
	}

	span := opentracing.StartSpan("server.dispatch")
	cfg := config.GetGlobalConfig()
	if cfg.OpenTracing.Enable {
		ctx = opentracing.ContextWithSpan(ctx, span)
	}

	var cancelFunc context.CancelFunc
	ctx, cancelFunc = context.WithCancel(ctx)
	cc.mu.Lock()
	cc.mu.cancelFunc = cancelFunc
	cc.mu.Unlock()

	cc.lastPacket = data
	cmd := data[0]
	data = data[1:]
	if topsqlstate.TopSQLEnabled() {
		defer pprof.SetGoroutineLabels(ctx)
	}
	if variable.EnablePProfSQLCPU.Load() {
		label := getLastStmtInConn{cc}.PProfLabel()
		if len(label) > 0 {
			defer pprof.SetGoroutineLabels(ctx)
			ctx = pprof.WithLabels(ctx, pprof.Labels("sql", label))
			pprof.SetGoroutineLabels(ctx)
		}
	}
	if trace.IsEnabled() {
		lc := getLastStmtInConn{cc}
		sqlType := lc.PProfLabel()
		if len(sqlType) > 0 {
			var task *trace.Task
			ctx, task = trace.NewTask(ctx, sqlType)
			defer task.End()

			trace.Log(ctx, "sql", lc.String())
			ctx = logutil.WithTraceLogger(ctx, cc.connectionID)

			taskID := *(*uint64)(unsafe.Pointer(task))
			ctx = pprof.WithLabels(ctx, pprof.Labels("trace", strconv.FormatUint(taskID, 10)))
			pprof.SetGoroutineLabels(ctx)
		}
	}
	token := cc.server.getToken()
	defer func() {
		// if handleChangeUser failed, cc.ctx may be nil
		if ctx := cc.getCtx(); ctx != nil {
			ctx.SetProcessInfo("", t, mysql.ComSleep, 0)
		}

		cc.server.releaseToken(token)
		span.Finish()
		cc.lastActive = time.Now()
	}()

	vars := cc.ctx.GetSessionVars()
	// reset killed for each request
	atomic.StoreUint32(&vars.Killed, 0)
	if cmd < mysql.ComEnd {
		cc.ctx.SetCommandValue(cmd)
	}

	dataStr := string(hack.String(data))
	switch cmd {
	case mysql.ComPing, mysql.ComStmtClose, mysql.ComStmtSendLongData, mysql.ComStmtReset,
		mysql.ComSetOption, mysql.ComChangeUser:
		cc.ctx.SetProcessInfo("", t, cmd, 0)
	case mysql.ComInitDB:
		cc.ctx.SetProcessInfo("use "+dataStr, t, cmd, 0)
	}

	switch cmd {
	case mysql.ComSleep:
		// TODO: According to mysql document, this command is supposed to be used only internally.
		// So it's just a temp fix, not sure if it's done right.
		// Investigate this command and write test case later.
		return nil
	case mysql.ComQuit:
		return io.EOF
	case mysql.ComInitDB:
		if err := cc.useDB(ctx, dataStr); err != nil {
			return err
		}
		return cc.writeOK(ctx)
	case mysql.ComQuery: // Most frequently used command.
		// For issue 1989
		// Input payload may end with byte '\0', we didn't find related mysql document about it, but mysql
		// implementation accept that case. So trim the last '\0' here as if the payload an EOF string.
		// See http://dev.mysql.com/doc/internals/en/com-query.html
		if len(data) > 0 && data[len(data)-1] == 0 {
			data = data[:len(data)-1]
			dataStr = string(hack.String(data))
		}
		return cc.handleQuery(ctx, dataStr)
	case mysql.ComFieldList:
		return cc.handleFieldList(ctx, dataStr)
	// ComCreateDB, ComDropDB
	case mysql.ComRefresh:
		return cc.handleRefresh(ctx, data[0])
	case mysql.ComShutdown: // redirect to SQL
		if err := cc.handleQuery(ctx, "SHUTDOWN"); err != nil {
			return err
		}
		return cc.writeOK(ctx)
	case mysql.ComStatistics:
		return cc.writeStats(ctx)
	// ComProcessInfo, ComConnect, ComProcessKill, ComDebug
	case mysql.ComPing:
		return cc.writeOK(ctx)
	case mysql.ComChangeUser:
		return cc.handleChangeUser(ctx, data)
	// ComBinlogDump, ComTableDump, ComConnectOut, ComRegisterSlave
	case mysql.ComStmtPrepare:
		return cc.handleStmtPrepare(ctx, dataStr)
	case mysql.ComStmtExecute:
		return cc.handleStmtExecute(ctx, data)
	case mysql.ComStmtSendLongData:
		return cc.handleStmtSendLongData(data)
	case mysql.ComStmtClose:
		return cc.handleStmtClose(data)
	case mysql.ComStmtReset:
		return cc.handleStmtReset(ctx, data)
	case mysql.ComSetOption:
		return cc.handleSetOption(ctx, data)
	case mysql.ComStmtFetch:
		return cc.handleStmtFetch(ctx, data)
	// ComDaemon, ComBinlogDumpGtid
	case mysql.ComResetConnection:
		return cc.handleResetConnection(ctx)
	// ComEnd
	default:
		return mysql.NewErrf(mysql.ErrUnknown, "command %d not supported now", nil, cmd)
	}
}

func (cc *clientConn) writeStats(ctx context.Context) error {
	var err error
	var uptime int64 = 0
	info := serverInfo{}
	info.ServerInfo, err = infosync.GetServerInfo()
	if err != nil {
		logutil.BgLogger().Error("Failed to get ServerInfo for uptime status", zap.Error(err))
	} else {
		uptime = int64(time.Since(time.Unix(info.ServerInfo.StartTimestamp, 0)).Seconds())
	}
	msg := []byte(fmt.Sprintf("Uptime: %d  Threads: 0  Questions: 0  Slow queries: 0  Opens: 0  Flush tables: 0  Open tables: 0  Queries per second avg: 0.000",
		uptime))
	data := cc.alloc.AllocWithLen(4, len(msg))
	data = append(data, msg...)

	err = cc.writePacket(data)
	if err != nil {
		return err
	}

	return cc.flush(ctx)
}

func (cc *clientConn) useDB(ctx context.Context, db string) (err error) {
	// if input is "use `SELECT`", mysql client just send "SELECT"
	// so we add `` around db.
	stmts, err := cc.ctx.Parse(ctx, "use `"+db+"`")
	if err != nil {
		return err
	}
	_, err = cc.ctx.ExecuteStmt(ctx, stmts[0])
	if err != nil {
		return err
	}
	cc.dbname = db
	return
}

func (cc *clientConn) flush(ctx context.Context) error {
	var (
		stmtDetail *execdetails.StmtExecDetails
		startTime  time.Time
	)
	if stmtDetailRaw := ctx.Value(execdetails.StmtExecDetailKey); stmtDetailRaw != nil {
		stmtDetail = stmtDetailRaw.(*execdetails.StmtExecDetails)
		startTime = time.Now()
	}
	defer func() {
		if stmtDetail != nil {
			stmtDetail.WriteSQLRespDuration += time.Since(startTime)
		}
		trace.StartRegion(ctx, "FlushClientConn").End()
		if ctx := cc.getCtx(); ctx != nil && ctx.WarningCount() > 0 {
			for _, err := range ctx.GetWarnings() {
				var warn *errors.Error
				if ok := goerr.As(err.Err, &warn); ok {
					code := uint16(warn.Code())
					errno.IncrementWarning(code, cc.user, cc.peerHost)
				}
			}
		}
	}()
	failpoint.Inject("FakeClientConn", func() {
		if cc.pkt == nil {
			failpoint.Return(nil)
		}
	})
	return cc.pkt.flush()
}

func (cc *clientConn) writeOK(ctx context.Context) error {
	msg := cc.ctx.LastMessage()
	return cc.writeOkWith(ctx, msg, cc.ctx.AffectedRows(), cc.ctx.LastInsertID(), cc.ctx.Status(), cc.ctx.WarningCount(), false)
}

func (cc *clientConn) writeOkWith(ctx context.Context, msg string, affectedRows, lastInsertID uint64, status, warnCnt uint16, eof bool) error {
	enclen := 0
	if len(msg) > 0 {
		enclen = lengthEncodedIntSize(uint64(len(msg))) + len(msg)
	}

	data := cc.alloc.AllocWithLen(4, 32+enclen)
	if eof {
		data = append(data, mysql.EOFHeader)
	} else {
		data = append(data, mysql.OKHeader)
	}
	data = dumpLengthEncodedInt(data, affectedRows)
	data = dumpLengthEncodedInt(data, lastInsertID)
	if cc.capability&mysql.ClientProtocol41 > 0 {
		data = dumpUint16(data, status)
		data = dumpUint16(data, warnCnt)
	}
	if enclen > 0 {
		// although MySQL manual says the info message is string<EOF>(https://dev.mysql.com/doc/internals/en/packet-OK_Packet.html),
		// it is actually string<lenenc>
		data = dumpLengthEncodedString(data, []byte(msg))
	}

	err := cc.writePacket(data)
	if err != nil {
		return err
	}

	if eof {
		return nil
	}
	return cc.flush(ctx)
}

func (cc *clientConn) writeError(ctx context.Context, e error) error {
	var (
		m  *mysql.SQLError
		te *terror.Error
		ok bool
	)
	originErr := errors.Cause(e)
	if te, ok = originErr.(*terror.Error); ok {
		m = terror.ToSQLError(te)
	} else {
		e := errors.Cause(originErr)
		switch y := e.(type) {
		case *terror.Error:
			m = terror.ToSQLError(y)
		default:
			m = mysql.NewErrf(mysql.ErrUnknown, "%s", nil, e.Error())
		}
	}

	cc.lastCode = m.Code
	defer errno.IncrementError(m.Code, cc.user, cc.peerHost)
	data := cc.alloc.AllocWithLen(4, 16+len(m.Message))
	data = append(data, mysql.ErrHeader)
	data = append(data, byte(m.Code), byte(m.Code>>8))
	if cc.capability&mysql.ClientProtocol41 > 0 {
		data = append(data, '#')
		data = append(data, m.State...)
	}

	data = append(data, m.Message...)

	err := cc.writePacket(data)
	if err != nil {
		return err
	}
	return cc.flush(ctx)
}

// writeEOF writes an EOF packet.
// Note this function won't flush the stream because maybe there are more
// packets following it.
// serverStatus, a flag bit represents server information
// in the packet.
func (cc *clientConn) writeEOF(serverStatus uint16) error {
	if cc.capability&mysql.ClientDeprecateEOF > 0 {
		logutil.Logger(context.Background()).Error(
			"Attempt to write EOF to client that has the ClientDeprecateEOF flag set", zap.Stack("stack"))
	}

	data := cc.alloc.AllocWithLen(4, 9)

	data = append(data, mysql.EOFHeader)
	if cc.capability&mysql.ClientProtocol41 > 0 {
		data = dumpUint16(data, cc.ctx.WarningCount())
		status := cc.ctx.Status()
		status |= serverStatus
		data = dumpUint16(data, status)
	}

	err := cc.writePacket(data)
	return err
}

func (cc *clientConn) writeReq(ctx context.Context, filePath string) error {
	data := cc.alloc.AllocWithLen(4, 5+len(filePath))
	data = append(data, mysql.LocalInFileHeader)
	data = append(data, filePath...)

	err := cc.writePacket(data)
	if err != nil {
		return err
	}

	return cc.flush(ctx)
}

func insertDataWithCommit(ctx context.Context, prevData,
	curData []byte, loadDataInfo *executor.LoadDataInfo) ([]byte, error) {
	var err error
	var reachLimit bool
	for {
		prevData, reachLimit, err = loadDataInfo.InsertData(ctx, prevData, curData)
		if err != nil {
			return nil, err
		}
		if !reachLimit {
			break
		}
		// push into commit task queue
		err = loadDataInfo.EnqOneTask(ctx)
		if err != nil {
			return prevData, err
		}
		curData = prevData
		prevData = nil
	}
	return prevData, nil
}

// processStream process input stream from network
func processStream(ctx context.Context, cc *clientConn, loadDataInfo *executor.LoadDataInfo, wg *sync.WaitGroup) {
	var err error
	var shouldBreak bool
	var prevData, curData []byte
	defer func() {
		r := recover()
		if r != nil {
			logutil.Logger(ctx).Error("process routine panicked",
				zap.Reflect("r", r),
				zap.Stack("stack"))
		}
		if err != nil || r != nil {
			loadDataInfo.ForceQuit()
		} else {
			loadDataInfo.CloseTaskQueue()
		}
		wg.Done()
	}()
	for {
		curData, err = cc.readPacket()
		if err != nil {
			if terror.ErrorNotEqual(err, io.EOF) {
				logutil.Logger(ctx).Error("read packet failed", zap.Error(err))
				break
			}
		}
		if len(curData) == 0 {
			loadDataInfo.Drained = true
			shouldBreak = true
			if len(prevData) == 0 {
				break
			}
		}
		select {
		case <-loadDataInfo.QuitCh:
			err = errors.New("processStream forced to quit")
		default:
		}
		if err != nil {
			break
		}
		// prepare batch and enqueue task
		prevData, err = insertDataWithCommit(ctx, prevData, curData, loadDataInfo)
		if err != nil {
			break
		}
		if shouldBreak {
			break
		}
	}
	if err != nil {
		logutil.Logger(ctx).Error("load data process stream error", zap.Error(err))
		return
	}
	if err = loadDataInfo.EnqOneTask(ctx); err != nil {
		logutil.Logger(ctx).Error("load data process stream error", zap.Error(err))
		return
	}
}

// handleLoadData does the additional work after processing the 'load data' query.
// It sends client a file path, then reads the file content from client, inserts data into database.
func (cc *clientConn) handleLoadData(ctx context.Context, loadDataInfo *executor.LoadDataInfo) error {
	// If the server handles the load data request, the client has to set the ClientLocalFiles capability.
	if cc.capability&mysql.ClientLocalFiles == 0 {
		return errNotAllowedCommand
	}
	if loadDataInfo == nil {
		return errors.New("load data info is empty")
	}
	if !loadDataInfo.Table.Meta().IsBaseTable() {
		return errors.New("can only load data into base tables")
	}
	err := cc.writeReq(ctx, loadDataInfo.Path)
	if err != nil {
		return err
	}

	loadDataInfo.InitQueues()
	loadDataInfo.SetMaxRowsInBatch(uint64(loadDataInfo.Ctx.GetSessionVars().DMLBatchSize))
	loadDataInfo.StartStopWatcher()
	// let stop watcher goroutine quit
	defer loadDataInfo.ForceQuit()
	err = sessiontxn.NewTxn(ctx, loadDataInfo.Ctx)
	if err != nil {
		return err
	}
	// processStream process input data, enqueue commit task
	wg := new(sync.WaitGroup)
	wg.Add(1)
	go processStream(ctx, cc, loadDataInfo, wg)
	err = loadDataInfo.CommitWork(ctx)
	wg.Wait()
	if err != nil {
		if !loadDataInfo.Drained {
			logutil.Logger(ctx).Info("not drained yet, try reading left data from client connection")
		}
		// drain the data from client conn util empty packet received, otherwise the connection will be reset
		for !loadDataInfo.Drained {
			// check kill flag again, let the draining loop could quit if empty packet could not be received
			if atomic.CompareAndSwapUint32(&loadDataInfo.Ctx.GetSessionVars().Killed, 1, 0) {
				logutil.Logger(ctx).Warn("receiving kill, stop draining data, connection may be reset")
				return executor.ErrQueryInterrupted
			}
			curData, err1 := cc.readPacket()
			if err1 != nil {
				logutil.Logger(ctx).Error("drain reading left data encounter errors", zap.Error(err1))
				break
			}
			if len(curData) == 0 {
				loadDataInfo.Drained = true
				logutil.Logger(ctx).Info("draining finished for error", zap.Error(err))
				break
			}
		}
	}
	loadDataInfo.SetMessage()
	return err
}

// getDataFromPath gets file contents from file path.
func (cc *clientConn) getDataFromPath(ctx context.Context, path string) ([]byte, error) {
	err := cc.writeReq(ctx, path)
	if err != nil {
		return nil, err
	}
	var prevData, curData []byte
	for {
		curData, err = cc.readPacket()
		if err != nil && terror.ErrorNotEqual(err, io.EOF) {
			return nil, err
		}
		if len(curData) == 0 {
			break
		}
		prevData = append(prevData, curData...)
	}
	return prevData, nil
}

// handleLoadStats does the additional work after processing the 'load stats' query.
// It sends client a file path, then reads the file content from client, loads it into the storage.
func (cc *clientConn) handleLoadStats(ctx context.Context, loadStatsInfo *executor.LoadStatsInfo) error {
	// If the server handles the load data request, the client has to set the ClientLocalFiles capability.
	if cc.capability&mysql.ClientLocalFiles == 0 {
		return errNotAllowedCommand
	}
	if loadStatsInfo == nil {
		return errors.New("load stats: info is empty")
	}
	data, err := cc.getDataFromPath(ctx, loadStatsInfo.Path)
	if err != nil {
		return err
	}
	if len(data) == 0 {
		return nil
	}
	return loadStatsInfo.Update(data)
}

// handleIndexAdvise does the index advise work and returns the advise result for index.
func (cc *clientConn) handleIndexAdvise(ctx context.Context, indexAdviseInfo *executor.IndexAdviseInfo) error {
	if cc.capability&mysql.ClientLocalFiles == 0 {
		return errNotAllowedCommand
	}
	if indexAdviseInfo == nil {
		return errors.New("Index Advise: info is empty")
	}

	data, err := cc.getDataFromPath(ctx, indexAdviseInfo.Path)
	if err != nil {
		return err
	}
	if len(data) == 0 {
		return errors.New("Index Advise: infile is empty")
	}

	if err := indexAdviseInfo.GetIndexAdvice(ctx, data); err != nil {
		return err
	}

	// TODO: Write the rss []ResultSet. It will be done in another PR.
	return nil
}

func (cc *clientConn) handlePlanReplayerLoad(ctx context.Context, planReplayerLoadInfo *executor.PlanReplayerLoadInfo) error {
	if cc.capability&mysql.ClientLocalFiles == 0 {
		return errNotAllowedCommand
	}
	if planReplayerLoadInfo == nil {
		return errors.New("plan replayer load: info is empty")
	}
	data, err := cc.getDataFromPath(ctx, planReplayerLoadInfo.Path)
	if err != nil {
		return err
	}
	if len(data) == 0 {
		return nil
	}
	return planReplayerLoadInfo.Update(data)
}

func (cc *clientConn) audit(eventType plugin.GeneralEvent) {
	err := plugin.ForeachPlugin(plugin.Audit, func(p *plugin.Plugin) error {
		audit := plugin.DeclareAuditManifest(p.Manifest)
		if audit.OnGeneralEvent != nil {
			cmd := mysql.Command2Str[byte(atomic.LoadUint32(&cc.ctx.GetSessionVars().CommandValue))]
			ctx := context.WithValue(context.Background(), plugin.ExecStartTimeCtxKey, cc.ctx.GetSessionVars().StartTime)
			audit.OnGeneralEvent(ctx, cc.ctx.GetSessionVars(), eventType, cmd)
		}
		return nil
	})
	if err != nil {
		terror.Log(err)
	}
}

// handleQuery executes the sql query string and writes result set or result ok to the client.
// As the execution time of this function represents the performance of TiDB, we do time log and metrics here.
// There is a special query `load data` that does not return result, which is handled differently.
// Query `load stats` does not return result either.
func (cc *clientConn) handleQuery(ctx context.Context, sql string) (err error) {
	defer trace.StartRegion(ctx, "handleQuery").End()
	sc := cc.ctx.GetSessionVars().StmtCtx
	prevWarns := sc.GetWarnings()
	stmts, err := cc.ctx.Parse(ctx, sql)
	if err != nil {
		return err
	}

	if len(stmts) == 0 {
		return cc.writeOK(ctx)
	}

	warns := sc.GetWarnings()
	parserWarns := warns[len(prevWarns):]

	var pointPlans []plannercore.Plan
	if len(stmts) > 1 {

		// The client gets to choose if it allows multi-statements, and
		// probably defaults OFF. This helps prevent against SQL injection attacks
		// by early terminating the first statement, and then running an entirely
		// new statement.

		capabilities := cc.ctx.GetSessionVars().ClientCapability
		if capabilities&mysql.ClientMultiStatements < 1 {
			// The client does not have multi-statement enabled. We now need to determine
			// how to handle an unsafe situation based on the multiStmt sysvar.
			switch cc.ctx.GetSessionVars().MultiStatementMode {
			case variable.OffInt:
				err = errMultiStatementDisabled
				return err
			case variable.OnInt:
				// multi statement is fully permitted, do nothing
			default:
				warn := stmtctx.SQLWarn{Level: stmtctx.WarnLevelWarning, Err: errMultiStatementDisabled}
				parserWarns = append(parserWarns, warn)
			}
		}

		// Only pre-build point plans for multi-statement query
		pointPlans, err = cc.prefetchPointPlanKeys(ctx, stmts)
		if err != nil {
			return err
		}
	}
	if len(pointPlans) > 0 {
		defer cc.ctx.ClearValue(plannercore.PointPlanKey)
	}
	var retryable bool
	for i, stmt := range stmts {
		if len(pointPlans) > 0 {
			// Save the point plan in Session, so we don't need to build the point plan again.
			cc.ctx.SetValue(plannercore.PointPlanKey, plannercore.PointPlanVal{Plan: pointPlans[i]})
		}
		retryable, err = cc.handleStmt(ctx, stmt, parserWarns, i == len(stmts)-1)
		if err != nil {
			action, txnErr := sessiontxn.GetTxnManager(&cc.ctx).OnStmtErrorForNextAction(sessiontxn.StmtErrAfterQuery, err)
			if txnErr != nil {
				err = txnErr
				break
			}

			if retryable && action == sessiontxn.StmtActionRetryReady {
				cc.ctx.GetSessionVars().RetryInfo.Retrying = true
				_, err = cc.handleStmt(ctx, stmt, parserWarns, i == len(stmts)-1)
				cc.ctx.GetSessionVars().RetryInfo.Retrying = false
				if err != nil {
					break
				}
				continue
			}
			if !retryable || !errors.ErrorEqual(err, storeerr.ErrTiFlashServerTimeout) {
				break
			}
			_, allowTiFlashFallback := cc.ctx.GetSessionVars().AllowFallbackToTiKV[kv.TiFlash]
			if !allowTiFlashFallback {
				break
			}
			// When the TiFlash server seems down, we append a warning to remind the user to check the status of the TiFlash
			// server and fallback to TiKV.
			warns := append(parserWarns, stmtctx.SQLWarn{Level: stmtctx.WarnLevelError, Err: err})
			delete(cc.ctx.GetSessionVars().IsolationReadEngines, kv.TiFlash)
			_, err = cc.handleStmt(ctx, stmt, warns, i == len(stmts)-1)
			cc.ctx.GetSessionVars().IsolationReadEngines[kv.TiFlash] = struct{}{}
			if err != nil {
				break
			}
		}
	}
	return err
}

// prefetchPointPlanKeys extracts the point keys in multi-statement query,
// use BatchGet to get the keys, so the values will be cached in the snapshot cache, save RPC call cost.
// For pessimistic transaction, the keys will be batch locked.
func (cc *clientConn) prefetchPointPlanKeys(ctx context.Context, stmts []ast.StmtNode) ([]plannercore.Plan, error) {
	txn, err := cc.ctx.Txn(false)
	if err != nil {
		return nil, err
	}
	if !txn.Valid() {
		// Only prefetch in-transaction query for simplicity.
		// Later we can support out-transaction multi-statement query.
		return nil, nil
	}
	vars := cc.ctx.GetSessionVars()
	if vars.TxnCtx.IsPessimistic {
		if vars.IsIsolation(ast.ReadCommitted) {
			// TODO: to support READ-COMMITTED, we need to avoid getting new TS for each statement in the query.
			return nil, nil
		}
		if vars.TxnCtx.GetForUpdateTS() != vars.TxnCtx.StartTS {
			// Do not handle the case that ForUpdateTS is changed for simplicity.
			return nil, nil
		}
	}
	pointPlans := make([]plannercore.Plan, len(stmts))
	var idxKeys []kv.Key //nolint: prealloc
	var rowKeys []kv.Key //nolint: prealloc
	sc := vars.StmtCtx
	for i, stmt := range stmts {
		switch stmt.(type) {
		case *ast.UseStmt:
			// If there is a "use db" statement, we shouldn't cache even if it's possible.
			// Consider the scenario where there are statements that could execute on multiple
			// schemas, but the schema is actually different.
			return nil, nil
		}
		// TODO: the preprocess is run twice, we should find some way to avoid do it again.
		// TODO: handle the PreprocessorReturn.
		if err = plannercore.Preprocess(cc.getCtx(), stmt); err != nil {
			return nil, err
		}
		p := plannercore.TryFastPlan(cc.ctx.Session, stmt)
		pointPlans[i] = p
		if p == nil {
			continue
		}
		// Only support Update for now.
		// TODO: support other point plans.
		switch x := p.(type) {
		case *plannercore.Update:
			updateStmt := stmt.(*ast.UpdateStmt)
			if pp, ok := x.SelectPlan.(*plannercore.PointGetPlan); ok {
				if pp.PartitionInfo != nil {
					continue
				}
				if pp.IndexInfo != nil {
					executor.ResetUpdateStmtCtx(sc, updateStmt, vars)
					idxKey, err1 := executor.EncodeUniqueIndexKey(cc.getCtx(), pp.TblInfo, pp.IndexInfo, pp.IndexValues, pp.TblInfo.ID)
					if err1 != nil {
						return nil, err1
					}
					idxKeys = append(idxKeys, idxKey)
				} else {
					rowKeys = append(rowKeys, tablecodec.EncodeRowKeyWithHandle(pp.TblInfo.ID, pp.Handle))
				}
			}
		}
	}
	if len(idxKeys) == 0 && len(rowKeys) == 0 {
		return pointPlans, nil
	}
	snapshot := txn.GetSnapshot()
	idxVals, err1 := snapshot.BatchGet(ctx, idxKeys)
	if err1 != nil {
		return nil, err1
	}
	for idxKey, idxVal := range idxVals {
		h, err2 := tablecodec.DecodeHandleInUniqueIndexValue(idxVal, false)
		if err2 != nil {
			return nil, err2
		}
		tblID := tablecodec.DecodeTableID(hack.Slice(idxKey))
		rowKeys = append(rowKeys, tablecodec.EncodeRowKeyWithHandle(tblID, h))
	}
	if vars.TxnCtx.IsPessimistic {
		allKeys := append(rowKeys, idxKeys...)
		err = executor.LockKeys(ctx, cc.getCtx(), vars.LockWaitTimeout, allKeys...)
		if err != nil {
			// suppress the lock error, we are not going to handle it here for simplicity.
			err = nil
			logutil.BgLogger().Warn("lock keys error on prefetch", zap.Error(err))
		}
	} else {
		_, err = snapshot.BatchGet(ctx, rowKeys)
		if err != nil {
			return nil, err
		}
	}
	return pointPlans, nil
}

// The first return value indicates whether the call of handleStmt has no side effect and can be retried.
// Currently, the first return value is used to fall back to TiKV when TiFlash is down.
func (cc *clientConn) handleStmt(ctx context.Context, stmt ast.StmtNode, warns []stmtctx.SQLWarn, lastStmt bool) (bool, error) {
	ctx = context.WithValue(ctx, execdetails.StmtExecDetailKey, &execdetails.StmtExecDetails{})
	ctx = context.WithValue(ctx, util.ExecDetailsKey, &util.ExecDetails{})
	reg := trace.StartRegion(ctx, "ExecuteStmt")
	cc.audit(plugin.Starting)
	rs, err := cc.ctx.ExecuteStmt(ctx, stmt)
	reg.End()
	// The session tracker detachment from global tracker is solved in the `rs.Close` in most cases.
	// If the rs is nil, the detachment will be done in the `handleNoDelay`.
	if rs != nil {
		defer terror.Call(rs.Close)
	}
	if err != nil {
		return true, err
	}

	status := cc.ctx.Status()
	if lastStmt {
		cc.ctx.GetSessionVars().StmtCtx.AppendWarnings(warns)
	} else {
		status |= mysql.ServerMoreResultsExists
	}

	if rs != nil {
		if connStatus := atomic.LoadInt32(&cc.status); connStatus == connStatusShutdown {
			return false, executor.ErrQueryInterrupted
		}
		if retryable, err := cc.writeResultset(ctx, rs, false, status, 0); err != nil {
			return retryable, err
		}
		return false, nil
	}

	handled, err := cc.handleQuerySpecial(ctx, status)
	if handled {
		if execStmt := cc.ctx.Value(session.ExecStmtVarKey); execStmt != nil {
			execStmt.(*executor.ExecStmt).FinishExecuteStmt(0, err, false)
		}
	}
	if err != nil {
		return false, err
	}

	return false, nil
}

func (cc *clientConn) handleQuerySpecial(ctx context.Context, status uint16) (bool, error) {
	handled := false
	loadDataInfo := cc.ctx.Value(executor.LoadDataVarKey)
	if loadDataInfo != nil {
		handled = true
		defer cc.ctx.SetValue(executor.LoadDataVarKey, nil)
		if err := cc.handleLoadData(ctx, loadDataInfo.(*executor.LoadDataInfo)); err != nil {
			return handled, err
		}
	}

	loadStats := cc.ctx.Value(executor.LoadStatsVarKey)
	if loadStats != nil {
		handled = true
		defer cc.ctx.SetValue(executor.LoadStatsVarKey, nil)
		if err := cc.handleLoadStats(ctx, loadStats.(*executor.LoadStatsInfo)); err != nil {
			return handled, err
		}
	}

	indexAdvise := cc.ctx.Value(executor.IndexAdviseVarKey)
	if indexAdvise != nil {
		handled = true
		defer cc.ctx.SetValue(executor.IndexAdviseVarKey, nil)
		if err := cc.handleIndexAdvise(ctx, indexAdvise.(*executor.IndexAdviseInfo)); err != nil {
			return handled, err
		}
	}

	planReplayerLoad := cc.ctx.Value(executor.PlanReplayerLoadVarKey)
	if planReplayerLoad != nil {
		handled = true
		defer cc.ctx.SetValue(executor.PlanReplayerLoadVarKey, nil)
		if err := cc.handlePlanReplayerLoad(ctx, planReplayerLoad.(*executor.PlanReplayerLoadInfo)); err != nil {
			return handled, err
		}
	}

	return handled, cc.writeOkWith(ctx, cc.ctx.LastMessage(), cc.ctx.AffectedRows(), cc.ctx.LastInsertID(), status, cc.ctx.WarningCount(), false)
}

// handleFieldList returns the field list for a table.
// The sql string is composed of a table name and a terminating character \x00.
func (cc *clientConn) handleFieldList(ctx context.Context, sql string) (err error) {
	parts := strings.Split(sql, "\x00")
	columns, err := cc.ctx.FieldList(parts[0])
	if err != nil {
		return err
	}
	data := cc.alloc.AllocWithLen(4, 1024)
	cc.initResultEncoder(ctx)
	defer cc.rsEncoder.clean()
	for _, column := range columns {
		// Current we doesn't output defaultValue but reserve defaultValue length byte to make mariadb client happy.
		// https://dev.mysql.com/doc/internals/en/com-query-response.html#column-definition
		// TODO: fill the right DefaultValues.
		column.DefaultValueLength = 0
		column.DefaultValue = []byte{}

		data = data[0:4]
		data = column.Dump(data, cc.rsEncoder)
		if err := cc.writePacket(data); err != nil {
			return err
		}
	}
	if cc.capability&mysql.ClientDeprecateEOF > 0 {
		err = cc.writeOkWith(ctx, cc.ctx.LastMessage(), cc.ctx.AffectedRows(),
			cc.ctx.LastInsertID(), cc.ctx.Status(), cc.ctx.WarningCount(), true)
		cc.pkt.flush()
		return err
	}
	if err := cc.writeEOF(0); err != nil {
		return err
	}
	return cc.flush(ctx)
}

// writeResultset writes data into a resultset and uses rs.Next to get row data back.
// If binary is true, the data would be encoded in BINARY format.
// serverStatus, a flag bit represents server information.
// fetchSize, the desired number of rows to be fetched each time when client uses cursor.
// retryable indicates whether the call of writeResultset has no side effect and can be retried to correct error. The call
// has side effect in cursor mode or once data has been sent to client. Currently retryable is used to fallback to TiKV when
// TiFlash is down.
func (cc *clientConn) writeResultset(ctx context.Context, rs ResultSet, binary bool, serverStatus uint16, fetchSize int) (retryable bool, runErr error) {
	defer func() {
		// close ResultSet when cursor doesn't exist
		r := recover()
		if r == nil {
			return
		}
		if str, ok := r.(string); !ok || !strings.HasPrefix(str, memory.PanicMemoryExceed) {
			panic(r)
		}
		// TODO(jianzhang.zj: add metrics here)
		runErr = errors.Errorf("%v", r)
		logutil.Logger(ctx).Error("write query result panic", zap.Stringer("lastSQL", getLastStmtInConn{cc}), zap.Stack("stack"), zap.Any("recover", r))
	}()
	cc.initResultEncoder(ctx)
	defer cc.rsEncoder.clean()
	if mysql.HasCursorExistsFlag(serverStatus) {
		if err := cc.writeChunksWithFetchSize(ctx, rs, serverStatus, fetchSize); err != nil {
			return false, err
		}
		return false, cc.flush(ctx)
	}
	if retryable, err := cc.writeChunks(ctx, rs, binary, serverStatus); err != nil {
		return retryable, err
	}

	return false, cc.flush(ctx)
}

func (cc *clientConn) writeColumnInfo(columns []*ColumnInfo, serverStatus uint16) error {
	data := cc.alloc.AllocWithLen(4, 1024)
	data = dumpLengthEncodedInt(data, uint64(len(columns)))
	if err := cc.writePacket(data); err != nil {
		return err
	}
	for _, v := range columns {
		data = data[0:4]
		data = v.Dump(data, cc.rsEncoder)
		if err := cc.writePacket(data); err != nil {
			return err
		}
	}
	if cc.capability&mysql.ClientDeprecateEOF > 0 {
		return nil
	}
	return cc.writeEOF(serverStatus)
}

// writeChunks writes data from a Chunk, which filled data by a ResultSet, into a connection.
// binary specifies the way to dump data. It throws any error while dumping data.
// serverStatus, a flag bit represents server information
// The first return value indicates whether error occurs at the first call of ResultSet.Next.
func (cc *clientConn) writeChunks(ctx context.Context, rs ResultSet, binary bool, serverStatus uint16) (bool, error) {
	data := cc.alloc.AllocWithLen(4, 1024)
	req := rs.NewChunk(cc.chunkAlloc)
	gotColumnInfo := false
	firstNext := true
	var start time.Time
	var stmtDetail *execdetails.StmtExecDetails
	stmtDetailRaw := ctx.Value(execdetails.StmtExecDetailKey)
	if stmtDetailRaw != nil {
		stmtDetail = stmtDetailRaw.(*execdetails.StmtExecDetails)
	}
	for {
		failpoint.Inject("fetchNextErr", func(value failpoint.Value) {
			switch value.(string) {
			case "firstNext":
				failpoint.Return(firstNext, storeerr.ErrTiFlashServerTimeout)
			case "secondNext":
				if !firstNext {
					failpoint.Return(firstNext, storeerr.ErrTiFlashServerTimeout)
				}
			}
		})
		// Here server.tidbResultSet implements Next method.
		err := rs.Next(ctx, req)
		if err != nil {
			return firstNext, err
		}
		firstNext = false
		if !gotColumnInfo {
			// We need to call Next before we get columns.
			// Otherwise, we will get incorrect columns info.
			columns := rs.Columns()
			if stmtDetail != nil {
				start = time.Now()
			}
			if err = cc.writeColumnInfo(columns, serverStatus); err != nil {
				return false, err
			}
			if stmtDetail != nil {
				stmtDetail.WriteSQLRespDuration += time.Since(start)
			}
			gotColumnInfo = true
		}
		rowCount := req.NumRows()
		if rowCount == 0 {
			break
		}
		reg := trace.StartRegion(ctx, "WriteClientConn")
		if stmtDetail != nil {
			start = time.Now()
		}
		for i := 0; i < rowCount; i++ {
			data = data[0:4]
			if binary {
				data, err = dumpBinaryRow(data, rs.Columns(), req.GetRow(i), cc.rsEncoder)
			} else {
				data, err = dumpTextRow(data, rs.Columns(), req.GetRow(i), cc.rsEncoder)
			}
			if err != nil {
				reg.End()
				return false, err
			}
			if err = cc.writePacket(data); err != nil {
				reg.End()
				return false, err
			}
		}
		reg.End()
		if stmtDetail != nil {
			stmtDetail.WriteSQLRespDuration += time.Since(start)
		}
	}
<<<<<<< HEAD

	if cc.capability&mysql.ClientDeprecateEOF > 0 {
		return false, cc.writeOkWith(ctx, cc.ctx.LastMessage(), cc.ctx.AffectedRows(),
			cc.ctx.LastInsertID(), cc.ctx.Status(), cc.ctx.WarningCount(), true)
	}
	return false, cc.writeEOF(serverStatus)
=======
	if stmtDetail != nil {
		start = time.Now()
	}
	err := cc.writeEOF(serverStatus)
	if stmtDetail != nil {
		stmtDetail.WriteSQLRespDuration += time.Since(start)
	}
	return false, err
>>>>>>> b90dee78
}

// writeChunksWithFetchSize writes data from a Chunk, which filled data by a ResultSet, into a connection.
// binary specifies the way to dump data. It throws any error while dumping data.
// serverStatus, a flag bit represents server information.
// fetchSize, the desired number of rows to be fetched each time when client uses cursor.
func (cc *clientConn) writeChunksWithFetchSize(ctx context.Context, rs ResultSet, serverStatus uint16, fetchSize int) error {
	fetchedRows := rs.GetFetchedRows()
	// if fetchedRows is not enough, getting data from recordSet.
	// NOTE: chunk should not be allocated from the allocator
	// the allocator will reset every statement
	// but it maybe stored in the result set among statements
	// ref https://github.com/pingcap/tidb/blob/7fc6ebbda4ddf84c0ba801ca7ebb636b934168cf/server/conn_stmt.go#L233-L239
	// Here server.tidbResultSet implements Next method.
	req := rs.NewChunk(nil)
	for len(fetchedRows) < fetchSize {
		if err := rs.Next(ctx, req); err != nil {
			return err
		}
		rowCount := req.NumRows()
		if rowCount == 0 {
			break
		}
		// filling fetchedRows with chunk
		for i := 0; i < rowCount; i++ {
			fetchedRows = append(fetchedRows, req.GetRow(i))
		}
		req = chunk.Renew(req, cc.ctx.GetSessionVars().MaxChunkSize)
	}

	// tell the client COM_STMT_FETCH has finished by setting proper serverStatus,
	// and close ResultSet.
	if len(fetchedRows) == 0 {
		serverStatus &^= mysql.ServerStatusCursorExists
		serverStatus |= mysql.ServerStatusLastRowSend
		terror.Call(rs.Close)
		return cc.writeEOF(serverStatus)
	}

	// construct the rows sent to the client according to fetchSize.
	var curRows []chunk.Row
	if fetchSize < len(fetchedRows) {
		curRows = fetchedRows[:fetchSize]
		fetchedRows = fetchedRows[fetchSize:]
	} else {
		curRows = fetchedRows
		fetchedRows = fetchedRows[:0]
	}
	rs.StoreFetchedRows(fetchedRows)

	data := cc.alloc.AllocWithLen(4, 1024)
	var stmtDetail *execdetails.StmtExecDetails
	stmtDetailRaw := ctx.Value(execdetails.StmtExecDetailKey)
	if stmtDetailRaw != nil {
		stmtDetail = stmtDetailRaw.(*execdetails.StmtExecDetails)
	}
	var (
		err   error
		start time.Time
	)
	if stmtDetail != nil {
		start = time.Now()
	}
	for _, row := range curRows {
		data = data[0:4]
		data, err = dumpBinaryRow(data, rs.Columns(), row, cc.rsEncoder)
		if err != nil {
			return err
		}
		if err = cc.writePacket(data); err != nil {
			return err
		}
	}
	if stmtDetail != nil {
		stmtDetail.WriteSQLRespDuration += time.Since(start)
	}
	if cl, ok := rs.(fetchNotifier); ok {
		cl.OnFetchReturned()
	}
	if stmtDetail != nil {
		start = time.Now()
	}
	err = cc.writeEOF(serverStatus)
	if stmtDetail != nil {
		stmtDetail.WriteSQLRespDuration += time.Since(start)
	}
	return err
}

func (cc *clientConn) setConn(conn net.Conn) {
	cc.bufReadConn = newBufferedReadConn(conn)
	if cc.pkt == nil {
		cc.pkt = newPacketIO(cc.bufReadConn)
	} else {
		// Preserve current sequence number.
		cc.pkt.setBufferedReadConn(cc.bufReadConn)
	}
}

func (cc *clientConn) upgradeToTLS(tlsConfig *tls.Config) error {
	// Important: read from buffered reader instead of the original net.Conn because it may contain data we need.
	tlsConn := tls.Server(cc.bufReadConn, tlsConfig)
	if err := tlsConn.Handshake(); err != nil {
		return err
	}
	cc.setConn(tlsConn)
	cc.tlsConn = tlsConn
	return nil
}

func (cc *clientConn) handleChangeUser(ctx context.Context, data []byte) error {
	user, data := parseNullTermString(data)
	cc.user = string(hack.String(user))
	if len(data) < 1 {
		return mysql.ErrMalformPacket
	}
	passLen := int(data[0])
	data = data[1:]
	if passLen > len(data) {
		return mysql.ErrMalformPacket
	}
	pass := data[:passLen]
	data = data[passLen:]
	dbName, _ := parseNullTermString(data)
	cc.dbname = string(hack.String(dbName))

	if err := cc.ctx.Close(); err != nil {
		logutil.Logger(ctx).Debug("close old context failed", zap.Error(err))
	}
	// session was closed by `ctx.Close` and should `openSession` explicitly to renew session.
	// `openSession` won't run again in `openSessionAndDoAuth` because ctx is not nil.
	err := cc.openSession()
	if err != nil {
		return err
	}
	if err := cc.openSessionAndDoAuth(pass, ""); err != nil {
		return err
	}
	return cc.handleCommonConnectionReset(ctx)
}

func (cc *clientConn) handleResetConnection(ctx context.Context) error {
	user := cc.ctx.GetSessionVars().User
	err := cc.ctx.Close()
	if err != nil {
		logutil.Logger(ctx).Debug("close old context failed", zap.Error(err))
	}
	var tlsStatePtr *tls.ConnectionState
	if cc.tlsConn != nil {
		tlsState := cc.tlsConn.ConnectionState()
		tlsStatePtr = &tlsState
	}
	tidbCtx, err := cc.server.driver.OpenCtx(cc.connectionID, cc.capability, cc.collation, cc.dbname, tlsStatePtr)
	if err != nil {
		return err
	}
	cc.setCtx(tidbCtx)
	if !cc.ctx.AuthWithoutVerification(user) {
		return errors.New("Could not reset connection")
	}
	if cc.dbname != "" { // Restore the current DB
		err = cc.useDB(context.Background(), cc.dbname)
		if err != nil {
			return err
		}
	}
	cc.ctx.SetSessionManager(cc.server)

	return cc.handleCommonConnectionReset(ctx)
}

func (cc *clientConn) handleCommonConnectionReset(ctx context.Context) error {
	cc.ctx.GetSessionVars().ConnectionInfo = cc.connectInfo()

	err := plugin.ForeachPlugin(plugin.Audit, func(p *plugin.Plugin) error {
		authPlugin := plugin.DeclareAuditManifest(p.Manifest)
		if authPlugin.OnConnectionEvent != nil {
			connInfo := cc.ctx.GetSessionVars().ConnectionInfo
			err := authPlugin.OnConnectionEvent(context.Background(), plugin.ChangeUser, connInfo)
			if err != nil {
				return err
			}
		}
		return nil
	})
	if err != nil {
		return err
	}
	return cc.writeOK(ctx)
}

// safe to noop except 0x01 "FLUSH PRIVILEGES"
func (cc *clientConn) handleRefresh(ctx context.Context, subCommand byte) error {
	if subCommand == 0x01 {
		if err := cc.handleQuery(ctx, "FLUSH PRIVILEGES"); err != nil {
			return err
		}
	}
	return cc.writeOK(ctx)
}

var _ fmt.Stringer = getLastStmtInConn{}

type getLastStmtInConn struct {
	*clientConn
}

func (cc getLastStmtInConn) String() string {
	if len(cc.lastPacket) == 0 {
		return ""
	}
	cmd, data := cc.lastPacket[0], cc.lastPacket[1:]
	switch cmd {
	case mysql.ComInitDB:
		return "Use " + string(data)
	case mysql.ComFieldList:
		return "ListFields " + string(data)
	case mysql.ComQuery, mysql.ComStmtPrepare:
		sql := string(hack.String(data))
		if cc.ctx.GetSessionVars().EnableRedactLog {
			sql = parser.Normalize(sql)
		}
		return tidbutil.QueryStrForLog(sql)
	case mysql.ComStmtExecute, mysql.ComStmtFetch:
		stmtID := binary.LittleEndian.Uint32(data[0:4])
		return tidbutil.QueryStrForLog(cc.preparedStmt2String(stmtID))
	case mysql.ComStmtClose, mysql.ComStmtReset:
		stmtID := binary.LittleEndian.Uint32(data[0:4])
		return mysql.Command2Str[cmd] + " " + strconv.Itoa(int(stmtID))
	default:
		if cmdStr, ok := mysql.Command2Str[cmd]; ok {
			return cmdStr
		}
		return string(hack.String(data))
	}
}

// PProfLabel return sql label used to tag pprof.
func (cc getLastStmtInConn) PProfLabel() string {
	if len(cc.lastPacket) == 0 {
		return ""
	}
	cmd, data := cc.lastPacket[0], cc.lastPacket[1:]
	switch cmd {
	case mysql.ComInitDB:
		return "UseDB"
	case mysql.ComFieldList:
		return "ListFields"
	case mysql.ComStmtClose:
		return "CloseStmt"
	case mysql.ComStmtReset:
		return "ResetStmt"
	case mysql.ComQuery, mysql.ComStmtPrepare:
		return parser.Normalize(tidbutil.QueryStrForLog(string(hack.String(data))))
	case mysql.ComStmtExecute, mysql.ComStmtFetch:
		stmtID := binary.LittleEndian.Uint32(data[0:4])
		return tidbutil.QueryStrForLog(cc.preparedStmt2StringNoArgs(stmtID))
	default:
		return ""
	}
}<|MERGE_RESOLUTION|>--- conflicted
+++ resolved
@@ -2307,23 +2307,23 @@
 			stmtDetail.WriteSQLRespDuration += time.Since(start)
 		}
 	}
-<<<<<<< HEAD
-
-	if cc.capability&mysql.ClientDeprecateEOF > 0 {
-		return false, cc.writeOkWith(ctx, cc.ctx.LastMessage(), cc.ctx.AffectedRows(),
-			cc.ctx.LastInsertID(), cc.ctx.Status(), cc.ctx.WarningCount(), true)
-	}
-	return false, cc.writeEOF(serverStatus)
-=======
+
 	if stmtDetail != nil {
 		start = time.Now()
 	}
-	err := cc.writeEOF(serverStatus)
+
+	var err error = nil
+	if cc.capability&mysql.ClientDeprecateEOF > 0 {
+		err = cc.writeOkWith(ctx, cc.ctx.LastMessage(), cc.ctx.AffectedRows(),
+			cc.ctx.LastInsertID(), cc.ctx.Status(), cc.ctx.WarningCount(), true)
+	} else {
+		err = cc.writeEOF(serverStatus)
+	}
+
 	if stmtDetail != nil {
 		stmtDetail.WriteSQLRespDuration += time.Since(start)
 	}
 	return false, err
->>>>>>> b90dee78
 }
 
 // writeChunksWithFetchSize writes data from a Chunk, which filled data by a ResultSet, into a connection.
