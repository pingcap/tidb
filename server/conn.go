// Copyright 2013 The Go-MySQL-Driver Authors. All rights reserved.
//
// This Source Code Form is subject to the terms of the Mozilla Public
// License, v. 2.0. If a copy of the MPL was not distributed with this file,
// You can obtain one at http://mozilla.org/MPL/2.0/.

// The MIT License (MIT)
//
// Copyright (c) 2014 wandoulabs
// Copyright (c) 2014 siddontang
//
// Permission is hereby granted, free of charge, to any person obtaining a copy of
// this software and associated documentation files (the "Software"), to deal in
// the Software without restriction, including without limitation the rights to
// use, copy, modify, merge, publish, distribute, sublicense, and/or sell copies of
// the Software, and to permit persons to whom the Software is furnished to do so,
// subject to the following conditions:
//
// The above copyright notice and this permission notice shall be included in all
// copies or substantial portions of the Software.

// Copyright 2015 PingCAP, Inc.
//
// Licensed under the Apache License, Version 2.0 (the "License");
// you may not use this file except in compliance with the License.
// You may obtain a copy of the License at
//
//     http://www.apache.org/licenses/LICENSE-2.0
//
// Unless required by applicable law or agreed to in writing, software
// distributed under the License is distributed on an "AS IS" BASIS,
// See the License for the specific language governing permissions and
// limitations under the License.

package server

import (
	"bytes"
	"context"
	"crypto/tls"
	"encoding/binary"
	"fmt"
	"io"
	"net"
	"runtime"
	"strconv"
	"strings"
	"sync/atomic"
	"time"

	"github.com/opentracing/opentracing-go"
	"github.com/pingcap/errors"
	"github.com/pingcap/failpoint"
	"github.com/pingcap/parser/auth"
	"github.com/pingcap/parser/mysql"
	"github.com/pingcap/parser/terror"
	"github.com/pingcap/tidb/executor"
	"github.com/pingcap/tidb/kv"
	"github.com/pingcap/tidb/metrics"
	"github.com/pingcap/tidb/plugin"
	"github.com/pingcap/tidb/sessionctx"
	"github.com/pingcap/tidb/sessionctx/variable"
	"github.com/pingcap/tidb/util/arena"
	"github.com/pingcap/tidb/util/chunk"
	"github.com/pingcap/tidb/util/hack"
	"github.com/pingcap/tidb/util/logutil"
	"github.com/pingcap/tidb/util/memory"
	"go.uber.org/zap"
)

const (
	connStatusDispatching int32 = iota
	connStatusReading
	connStatusShutdown     // Closed by server.
	connStatusWaitShutdown // Notified by server to close.
)

var (
	queryTotalCounterComSleepOK           = metrics.QueryTotalCounter.WithLabelValues("Sleep", "OK")
	queryTotalCounterComSleepError        = metrics.QueryTotalCounter.WithLabelValues("Sleep", "Error")
	queryTotalCounterComQuitOK            = metrics.QueryTotalCounter.WithLabelValues("Quit", "OK")
	queryTotalCounterComQuitError         = metrics.QueryTotalCounter.WithLabelValues("Quit", "Error")
	queryTotalCounterComInitDBOK          = metrics.QueryTotalCounter.WithLabelValues("InitDB", "OK")
	queryTotalCounterComInitDBError       = metrics.QueryTotalCounter.WithLabelValues("InitDB", "Error")
	queryTotalCounterComQueryOK           = metrics.QueryTotalCounter.WithLabelValues("Query", "OK")
	queryTotalCounterComQueryError        = metrics.QueryTotalCounter.WithLabelValues("Query", "Error")
	queryTotalCounterComPingOK            = metrics.QueryTotalCounter.WithLabelValues("Ping", "OK")
	queryTotalCounterComPingError         = metrics.QueryTotalCounter.WithLabelValues("Ping", "Error")
	queryTotalCounterComFieldListOK       = metrics.QueryTotalCounter.WithLabelValues("FieldList", "OK")
	queryTotalCounterComFieldListError    = metrics.QueryTotalCounter.WithLabelValues("FieldList", "Error")
	queryTotalCounterComPrepareOK         = metrics.QueryTotalCounter.WithLabelValues("StmtPrepare", "OK")
	queryTotalCounterComPrepareError      = metrics.QueryTotalCounter.WithLabelValues("StmtPrepare", "Error")
	queryTotalCounterComExecuteOK         = metrics.QueryTotalCounter.WithLabelValues("StmtExecute", "OK")
	queryTotalCounterComExecuteError      = metrics.QueryTotalCounter.WithLabelValues("StmtExecute", "Error")
	queryTotalCounterComFetchOK           = metrics.QueryTotalCounter.WithLabelValues("StmtFetch", "OK")
	queryTotalCounterComFetchError        = metrics.QueryTotalCounter.WithLabelValues("StmtFetch", "Error")
	queryTotalCounterComCloseOK           = metrics.QueryTotalCounter.WithLabelValues("StmtClose", "OK")
	queryTotalCounterComCloseError        = metrics.QueryTotalCounter.WithLabelValues("StmtClose", "Error")
	queryTotalCounterComSendLongDataOK    = metrics.QueryTotalCounter.WithLabelValues("StmtSendLongData", "OK")
	queryTotalCounterComSendLongDataError = metrics.QueryTotalCounter.WithLabelValues("StmtSendLongData", "Error")
	queryTotalCounterComResetOK           = metrics.QueryTotalCounter.WithLabelValues("StmtReset", "OK")
	queryTotalCounterComResetError        = metrics.QueryTotalCounter.WithLabelValues("StmtReset", "Error")
	queryTotalCounterComSetOptionOK       = metrics.QueryTotalCounter.WithLabelValues("SetOption", "OK")
	queryTotalCounterComSetOptionError    = metrics.QueryTotalCounter.WithLabelValues("SetOption", "Error")

	queryDurationHistogramUse      = metrics.QueryDurationHistogram.WithLabelValues("Use")
	queryDurationHistogramShow     = metrics.QueryDurationHistogram.WithLabelValues("Show")
	queryDurationHistogramBegin    = metrics.QueryDurationHistogram.WithLabelValues("Begin")
	queryDurationHistogramCommit   = metrics.QueryDurationHistogram.WithLabelValues("Commit")
	queryDurationHistogramRollback = metrics.QueryDurationHistogram.WithLabelValues("Rollback")
	queryDurationHistogramInsert   = metrics.QueryDurationHistogram.WithLabelValues("Insert")
	queryDurationHistogramReplace  = metrics.QueryDurationHistogram.WithLabelValues("Replace")
	queryDurationHistogramDelete   = metrics.QueryDurationHistogram.WithLabelValues("Delete")
	queryDurationHistogramUpdate   = metrics.QueryDurationHistogram.WithLabelValues("Update")
	queryDurationHistogramSelect   = metrics.QueryDurationHistogram.WithLabelValues("Select")
	queryDurationHistogramExecute  = metrics.QueryDurationHistogram.WithLabelValues("Execute")
	queryDurationHistogramSet      = metrics.QueryDurationHistogram.WithLabelValues("Set")
	queryDurationHistogramGeneral  = metrics.QueryDurationHistogram.WithLabelValues(metrics.LblGeneral)
)

// newClientConn creates a *clientConn object.
func newClientConn(s *Server) *clientConn {
	return &clientConn{
		server:       s,
		connectionID: atomic.AddUint32(&baseConnID, 1),
		collation:    mysql.DefaultCollationID,
		alloc:        arena.NewAllocator(32 * 1024),
		status:       connStatusDispatching,
	}
}

// clientConn represents a connection between server and client, it maintains connection specific state,
// handles client query.
type clientConn struct {
	pkt          *packetIO         // a helper to read and write data in packet format.
	bufReadConn  *bufferedReadConn // a buffered-read net.Conn or buffered-read tls.Conn.
	tlsConn      *tls.Conn         // TLS connection, nil if not TLS.
	server       *Server           // a reference of server instance.
	capability   uint32            // client capability affects the way server handles client request.
	connectionID uint32            // atomically allocated by a global variable, unique in process scope.
	collation    uint8             // collation used by client, may be different from the collation used by database.
	user         string            // user of the client.
	dbname       string            // default database name.
	salt         []byte            // random bytes used for authentication.
	alloc        arena.Allocator   // an memory allocator for reducing memory allocation.
	lastCmd      string            // latest sql query string, currently used for logging error.
	ctx          QueryCtx          // an interface to execute sql statements.
	attrs        map[string]string // attributes parsed from client handshake response, not used for now.
	status       int32             // dispatching/reading/shutdown/waitshutdown
	peerHost     string            // peer host
	peerPort     string            // peer port
	lastCode     uint16            // last error code
}

func (cc *clientConn) String() string {
	collationStr := mysql.Collations[cc.collation]
	return fmt.Sprintf("id:%d, addr:%s status:%d, collation:%s, user:%s",
		cc.connectionID, cc.bufReadConn.RemoteAddr(), cc.ctx.Status(), collationStr, cc.user,
	)
}

// handshake works like TCP handshake, but in a higher level, it first writes initial packet to client,
// during handshake, client and server negotiate compatible features and do authentication.
// After handshake, client can send sql query to server.
func (cc *clientConn) handshake(ctx context.Context) error {
	if err := cc.writeInitialHandshake(); err != nil {
		return err
	}
	if err := cc.readOptionalSSLRequestAndHandshakeResponse(ctx); err != nil {
		err1 := cc.writeError(err)
		if err1 != nil {
			logutil.Logger(ctx).Debug("writeError failed", zap.Error(err1))
		}
		return err
	}
	data := cc.alloc.AllocWithLen(4, 32)
	data = append(data, mysql.OKHeader)
	data = append(data, 0, 0)
	if cc.capability&mysql.ClientProtocol41 > 0 {
		data = dumpUint16(data, mysql.ServerStatusAutocommit)
		data = append(data, 0, 0)
	}

	err := cc.writePacket(data)
	cc.pkt.sequence = 0
	if err != nil {
		return err
	}

	return cc.flush()
}

func (cc *clientConn) Close() error {
	cc.server.rwlock.Lock()
	delete(cc.server.clients, cc.connectionID)
	connections := len(cc.server.clients)
	cc.server.rwlock.Unlock()
	return closeConn(cc, connections)
}

func closeConn(cc *clientConn, connections int) error {
	metrics.ConnGauge.Set(float64(connections))
	err := cc.bufReadConn.Close()
	terror.Log(err)
	if cc.ctx != nil {
		return cc.ctx.Close()
	}
	return nil
}

func (cc *clientConn) closeWithoutLock() error {
	delete(cc.server.clients, cc.connectionID)
	return closeConn(cc, len(cc.server.clients))
}

// writeInitialHandshake sends server version, connection ID, server capability, collation, server status
// and auth salt to the client.
func (cc *clientConn) writeInitialHandshake() error {
	data := make([]byte, 4, 128)

	// min version 10
	data = append(data, 10)
	// server version[00]
	data = append(data, mysql.ServerVersion...)
	data = append(data, 0)
	// connection id
	data = append(data, byte(cc.connectionID), byte(cc.connectionID>>8), byte(cc.connectionID>>16), byte(cc.connectionID>>24))
	// auth-plugin-data-part-1
	data = append(data, cc.salt[0:8]...)
	// filler [00]
	data = append(data, 0)
	// capability flag lower 2 bytes, using default capability here
	data = append(data, byte(cc.server.capability), byte(cc.server.capability>>8))
	// charset
	if cc.collation == 0 {
		cc.collation = uint8(mysql.DefaultCollationID)
	}
	data = append(data, cc.collation)
	// status
	data = dumpUint16(data, mysql.ServerStatusAutocommit)
	// below 13 byte may not be used
	// capability flag upper 2 bytes, using default capability here
	data = append(data, byte(cc.server.capability>>16), byte(cc.server.capability>>24))
	// length of auth-plugin-data
	data = append(data, byte(len(cc.salt)+1))
	// reserved 10 [00]
	data = append(data, 0, 0, 0, 0, 0, 0, 0, 0, 0, 0)
	// auth-plugin-data-part-2
	data = append(data, cc.salt[8:]...)
	data = append(data, 0)
	// auth-plugin name
	data = append(data, []byte("mysql_native_password")...)
	data = append(data, 0)
	err := cc.writePacket(data)
	if err != nil {
		return err
	}
	return cc.flush()
}

func (cc *clientConn) readPacket() ([]byte, error) {
	return cc.pkt.readPacket()
}

func (cc *clientConn) writePacket(data []byte) error {
	failpoint.Inject("FakeClientConn", func() {
		if cc.pkt == nil {
			failpoint.Return(nil)
		}
	})
	return cc.pkt.writePacket(data)
}

// getSessionVarsWaitTimeout get session variable wait_timeout
func (cc *clientConn) getSessionVarsWaitTimeout(ctx context.Context) uint64 {
	valStr, exists := cc.ctx.GetSessionVars().GetSystemVar(variable.WaitTimeout)
	if !exists {
		return variable.DefWaitTimeout
	}
	waitTimeout, err := strconv.ParseUint(valStr, 10, 64)
	if err != nil {
		logutil.Logger(ctx).Warn("get sysval wait_timeout error, use default value", zap.Error(err))
		// if get waitTimeout error, use default value
		return variable.DefWaitTimeout
	}
	return waitTimeout
}

type handshakeResponse41 struct {
	Capability uint32
	Collation  uint8
	User       string
	DBName     string
	Auth       []byte
	Attrs      map[string]string
}

// parseOldHandshakeResponseHeader parses the old version handshake header HandshakeResponse320
func parseOldHandshakeResponseHeader(ctx context.Context, packet *handshakeResponse41, data []byte) (parsedBytes int, err error) {
	// Ensure there are enough data to read:
	// https://dev.mysql.com/doc/internals/en/connection-phase-packets.html#packet-Protocol::HandshakeResponse320
	logutil.Logger(ctx).Debug("try to parse hanshake response as Protocol::HandshakeResponse320", zap.ByteString("packetData", data))
	if len(data) < 2+3 {
		logutil.Logger(ctx).Error("got malformed handshake response", zap.ByteString("packetData", data))
		return 0, mysql.ErrMalformPacket
	}
	offset := 0
	// capability
	capability := binary.LittleEndian.Uint16(data[:2])
	packet.Capability = uint32(capability)

	// be compatible with Protocol::HandshakeResponse41
	packet.Capability = packet.Capability | mysql.ClientProtocol41

	offset += 2
	// skip max packet size
	offset += 3
	// usa default CharsetID
	packet.Collation = mysql.CollationNames["utf8mb4_general_ci"]

	return offset, nil
}

// parseOldHandshakeResponseBody parse the HandshakeResponse for Protocol::HandshakeResponse320 (except the common header part).
func parseOldHandshakeResponseBody(ctx context.Context, packet *handshakeResponse41, data []byte, offset int) (err error) {
	defer func() {
		// Check malformat packet cause out of range is disgusting, but don't panic!
		if r := recover(); r != nil {
			logutil.Logger(ctx).Error("handshake panic", zap.ByteString("packetData", data))
			err = mysql.ErrMalformPacket
		}
	}()
	// user name
	packet.User = string(data[offset : offset+bytes.IndexByte(data[offset:], 0)])
	offset += len(packet.User) + 1

	if packet.Capability&mysql.ClientConnectWithDB > 0 {
		if len(data[offset:]) > 0 {
			idx := bytes.IndexByte(data[offset:], 0)
			packet.DBName = string(data[offset : offset+idx])
			offset = offset + idx + 1
		}
		if len(data[offset:]) > 0 {
			packet.Auth = data[offset : offset+bytes.IndexByte(data[offset:], 0)]
		}
	} else {
		packet.Auth = data[offset : offset+bytes.IndexByte(data[offset:], 0)]
	}

	return nil
}

// parseHandshakeResponseHeader parses the common header of SSLRequest and HandshakeResponse41.
func parseHandshakeResponseHeader(ctx context.Context, packet *handshakeResponse41, data []byte) (parsedBytes int, err error) {
	// Ensure there are enough data to read:
	// http://dev.mysql.com/doc/internals/en/connection-phase-packets.html#packet-Protocol::SSLRequest
	if len(data) < 4+4+1+23 {
		logutil.Logger(ctx).Error("got malformed handshake response", zap.ByteString("packetData", data))
		return 0, mysql.ErrMalformPacket
	}

	offset := 0
	// capability
	capability := binary.LittleEndian.Uint32(data[:4])
	packet.Capability = capability
	offset += 4
	// skip max packet size
	offset += 4
	// charset, skip, if you want to use another charset, use set names
	packet.Collation = data[offset]
	offset++
	// skip reserved 23[00]
	offset += 23

	return offset, nil
}

// parseHandshakeResponseBody parse the HandshakeResponse (except the common header part).
func parseHandshakeResponseBody(ctx context.Context, packet *handshakeResponse41, data []byte, offset int) (err error) {
	defer func() {
		// Check malformat packet cause out of range is disgusting, but don't panic!
		if r := recover(); r != nil {
			logutil.Logger(ctx).Error("handshake panic", zap.ByteString("packetData", data))
			err = mysql.ErrMalformPacket
		}
	}()
	// user name
	packet.User = string(data[offset : offset+bytes.IndexByte(data[offset:], 0)])
	offset += len(packet.User) + 1

	if packet.Capability&mysql.ClientPluginAuthLenencClientData > 0 {
		// MySQL client sets the wrong capability, it will set this bit even server doesn't
		// support ClientPluginAuthLenencClientData.
		// https://github.com/mysql/mysql-server/blob/5.7/sql-common/client.c#L3478
		num, null, off := parseLengthEncodedInt(data[offset:])
		offset += off
		if !null {
			packet.Auth = data[offset : offset+int(num)]
			offset += int(num)
		}
	} else if packet.Capability&mysql.ClientSecureConnection > 0 {
		// auth length and auth
		authLen := int(data[offset])
		offset++
		packet.Auth = data[offset : offset+authLen]
		offset += authLen
	} else {
		packet.Auth = data[offset : offset+bytes.IndexByte(data[offset:], 0)]
		offset += len(packet.Auth) + 1
	}

	if packet.Capability&mysql.ClientConnectWithDB > 0 {
		if len(data[offset:]) > 0 {
			idx := bytes.IndexByte(data[offset:], 0)
			packet.DBName = string(data[offset : offset+idx])
			offset = offset + idx + 1
		}
	}

	if packet.Capability&mysql.ClientPluginAuth > 0 {
		// TODO: Support mysql.ClientPluginAuth, skip it now
		idx := bytes.IndexByte(data[offset:], 0)
		offset = offset + idx + 1
	}

	if packet.Capability&mysql.ClientConnectAtts > 0 {
		if len(data[offset:]) == 0 {
			// Defend some ill-formated packet, connection attribute is not important and can be ignored.
			return nil
		}
		if num, null, off := parseLengthEncodedInt(data[offset:]); !null {
			offset += off
			row := data[offset : offset+int(num)]
			attrs, err := parseAttrs(row)
			if err != nil {
				logutil.Logger(ctx).Warn("parse attrs failed", zap.Error(err))
				return nil
			}
			packet.Attrs = attrs
		}
	}

	return nil
}

func parseAttrs(data []byte) (map[string]string, error) {
	attrs := make(map[string]string)
	pos := 0
	for pos < len(data) {
		key, _, off, err := parseLengthEncodedBytes(data[pos:])
		if err != nil {
			return attrs, err
		}
		pos += off
		value, _, off, err := parseLengthEncodedBytes(data[pos:])
		if err != nil {
			return attrs, err
		}
		pos += off

		attrs[string(key)] = string(value)
	}
	return attrs, nil
}

func (cc *clientConn) readOptionalSSLRequestAndHandshakeResponse(ctx context.Context) error {
	// Read a packet. It may be a SSLRequest or HandshakeResponse.
	data, err := cc.readPacket()
	if err != nil {
		return err
	}

	isOldVersion := false

	var resp handshakeResponse41
	var pos int

	if len(data) < 2 {
		logutil.Logger(ctx).Error("got malformed handshake response", zap.ByteString("packetData", data))
		return mysql.ErrMalformPacket
	}

	capability := uint32(binary.LittleEndian.Uint16(data[:2]))
	if capability&mysql.ClientProtocol41 > 0 {
		pos, err = parseHandshakeResponseHeader(ctx, &resp, data)
	} else {
		pos, err = parseOldHandshakeResponseHeader(ctx, &resp, data)
		isOldVersion = true
	}

	if err != nil {
		return err
	}

	if (resp.Capability&mysql.ClientSSL > 0) && cc.server.tlsConfig != nil {
		// The packet is a SSLRequest, let's switch to TLS.
		if err = cc.upgradeToTLS(cc.server.tlsConfig); err != nil {
			return err
		}
		// Read the following HandshakeResponse packet.
		data, err = cc.readPacket()
		if err != nil {
			return err
		}
		if isOldVersion {
			pos, err = parseOldHandshakeResponseHeader(ctx, &resp, data)
		} else {
			pos, err = parseHandshakeResponseHeader(ctx, &resp, data)
		}
		if err != nil {
			return err
		}
	}

	// Read the remaining part of the packet.
	if isOldVersion {
		err = parseOldHandshakeResponseBody(ctx, &resp, data, pos)
	} else {
		err = parseHandshakeResponseBody(ctx, &resp, data, pos)
	}
	if err != nil {
		return err
	}

	cc.capability = resp.Capability & cc.server.capability
	cc.user = resp.User
	cc.dbname = resp.DBName
	cc.collation = resp.Collation
	cc.attrs = resp.Attrs

	err = cc.openSessionAndDoAuth(resp.Auth)
	return err
}

func (cc *clientConn) openSessionAndDoAuth(authData []byte) error {
	var tlsStatePtr *tls.ConnectionState
	if cc.tlsConn != nil {
		tlsState := cc.tlsConn.ConnectionState()
		tlsStatePtr = &tlsState
	}
	var err error
	cc.ctx, err = cc.server.driver.OpenCtx(uint64(cc.connectionID), cc.capability, cc.collation, cc.dbname, tlsStatePtr)
	if err != nil {
		return err
	}
	hasPassword := "YES"
	if len(authData) == 0 {
		hasPassword = "NO"
	}
	host, err := cc.PeerHost(hasPassword)
	if err != nil {
		return err
	}
	if !cc.ctx.Auth(&auth.UserIdentity{Username: cc.user, Hostname: host}, authData, cc.salt) {
		return errAccessDenied.GenWithStackByArgs(cc.user, host, hasPassword)
	}
	if cc.dbname != "" {
		err = cc.useDB(context.Background(), cc.dbname)
		if err != nil {
			return err
		}
	}
	cc.ctx.SetSessionManager(cc.server)
	return nil
}

func (cc *clientConn) PeerHost(hasPassword string) (host string, err error) {
	if len(cc.peerHost) > 0 {
		return cc.peerHost, nil
	}
	host = variable.DefHostname
	if cc.server.isUnixSocket() {
		cc.peerHost = host
		return
	}
	addr := cc.bufReadConn.RemoteAddr().String()
	var port string
	host, port, err = net.SplitHostPort(addr)
	if err != nil {
		err = errAccessDenied.GenWithStackByArgs(cc.user, addr, hasPassword)
		return
	}
	cc.peerHost = host
	cc.peerPort = port
	return
}

// Run reads client query and writes query result to client in for loop, if there is a panic during query handling,
// it will be recovered and log the panic error.
// This function returns and the connection is closed if there is an IO error or there is a panic.
func (cc *clientConn) Run(ctx context.Context) {
	const size = 4096
	defer func() {
		r := recover()
		if r != nil {
			buf := make([]byte, size)
			stackSize := runtime.Stack(buf, false)
			buf = buf[:stackSize]
			logutil.Logger(ctx).Error("connection running loop panic",
				zap.String("lastCmd", cc.lastCmd),
				zap.Reflect("err", r),
				zap.String("stack", string(buf)),
			)
			metrics.PanicCounter.WithLabelValues(metrics.LabelSession).Inc()
		}
		if atomic.LoadInt32(&cc.status) != connStatusShutdown {
			err := cc.Close()
			terror.Log(err)
		}
	}()
	// Usually, client connection status changes between [dispatching] <=> [reading].
	// When some event happens, server may notify this client connection by setting
	// the status to special values, for example: kill or graceful shutdown.
	// The client connection would detect the events when it fails to change status
	// by CAS operation, it would then take some actions accordingly.
	for {
		if !atomic.CompareAndSwapInt32(&cc.status, connStatusDispatching, connStatusReading) {
			return
		}

		cc.alloc.Reset()
		// close connection when idle time is more than wait_timout
		waitTimeout := cc.getSessionVarsWaitTimeout(ctx)
		cc.pkt.setReadTimeout(time.Duration(waitTimeout) * time.Second)
		start := time.Now()
		data, err := cc.readPacket()
		if err != nil {
			if terror.ErrorNotEqual(err, io.EOF) {
				if netErr, isNetErr := errors.Cause(err).(net.Error); isNetErr && netErr.Timeout() {
					idleTime := time.Since(start)
					logutil.Logger(ctx).Info("read packet timeout, close this connection",
						zap.Duration("idle", idleTime),
						zap.Uint64("waitTimeout", waitTimeout),
					)
				} else {
					errStack := errors.ErrorStack(err)
					if !strings.Contains(errStack, "use of closed network connection") {
						logutil.Logger(ctx).Error("read packet failed, close this connection", zap.Error(err))
					}
				}
			}
			return
		}

		if !atomic.CompareAndSwapInt32(&cc.status, connStatusReading, connStatusDispatching) {
			return
		}

		startTime := time.Now()
		if err = cc.dispatch(ctx, data); err != nil {
			if terror.ErrorEqual(err, io.EOF) {
				cc.addMetrics(data[0], startTime, nil)
				return
			} else if terror.ErrResultUndetermined.Equal(err) {
				logutil.Logger(ctx).Error("result undetermined, close this connection", zap.Error(err))
				return
			} else if terror.ErrCritical.Equal(err) {
				logutil.Logger(ctx).Error("critical error, stop the server listener", zap.Error(err))
				metrics.CriticalErrorCounter.Add(1)
				select {
				case cc.server.stopListenerCh <- struct{}{}:
				default:
				}
				return
			}
			logutil.Logger(ctx).Warn("dispatch error",
				zap.String("connInfo", cc.String()),
				zap.String("sql", queryStrForLog(string(data[1:]))),
				zap.String("err", errStrForLog(err)),
			)
			err1 := cc.writeError(err)
			terror.Log(err1)
		}
		cc.addMetrics(data[0], startTime, err)
		cc.pkt.sequence = 0
	}
}

// ShutdownOrNotify will Shutdown this client connection, or do its best to notify.
func (cc *clientConn) ShutdownOrNotify() bool {
	if (cc.ctx.Status() & mysql.ServerStatusInTrans) > 0 {
		return false
	}
	// If the client connection status is reading, it's safe to shutdown it.
	if atomic.CompareAndSwapInt32(&cc.status, connStatusReading, connStatusShutdown) {
		return true
	}
	// If the client connection status is dispatching, we can't shutdown it immediately,
	// so set the status to WaitShutdown as a notification, the client will detect it
	// and then exit.
	atomic.StoreInt32(&cc.status, connStatusWaitShutdown)
	return false
}

func queryStrForLog(query string) string {
	const size = 4096
	if len(query) > size {
		return query[:size] + fmt.Sprintf("(len: %d)", len(query))
	}
	return query
}

func errStrForLog(err error) string {
	if kv.ErrKeyExists.Equal(err) {
		// Do not log stack for duplicated entry error.
		return err.Error()
	}
	return errors.ErrorStack(err)
}

func (cc *clientConn) addMetrics(cmd byte, startTime time.Time, err error) {
	switch cmd {
	case mysql.ComSleep:
		if err != nil {
			queryTotalCounterComSleepError.Inc()
		} else {
			queryTotalCounterComSleepOK.Inc()
		}
	case mysql.ComQuit:
		if err != nil {
			queryTotalCounterComQuitError.Inc()
		} else {
			queryTotalCounterComQuitOK.Inc()
		}
	case mysql.ComQuery:
		if cc.ctx.Value(sessionctx.LastExecuteDDL) != nil {
			// Don't take DDL execute time into account.
			// It's already recorded by other metrics in ddl package.
			return
		}
		if err != nil {
			queryTotalCounterComQueryError.Inc()
		} else {
			queryTotalCounterComQueryOK.Inc()
		}
	case mysql.ComPing:
		if err != nil {
			queryTotalCounterComPingError.Inc()
		} else {
			queryTotalCounterComPingOK.Inc()
		}
	case mysql.ComInitDB:
		if err != nil {
			queryTotalCounterComInitDBError.Inc()
		} else {
			queryTotalCounterComInitDBOK.Inc()
		}
	case mysql.ComFieldList:
		if err != nil {
			queryTotalCounterComFieldListError.Inc()
		} else {
			queryTotalCounterComFieldListOK.Inc()
		}
	case mysql.ComStmtPrepare:
		if err != nil {
			queryTotalCounterComPrepareError.Inc()
		} else {
			queryTotalCounterComPrepareOK.Inc()
		}
	case mysql.ComStmtExecute:
		if err != nil {
			queryTotalCounterComExecuteError.Inc()
		} else {
			queryTotalCounterComExecuteOK.Inc()
		}
	case mysql.ComStmtFetch:
		if err != nil {
			queryTotalCounterComFetchError.Inc()
		} else {
			queryTotalCounterComFetchOK.Inc()
		}
	case mysql.ComStmtClose:
		if err != nil {
			queryTotalCounterComCloseError.Inc()
		} else {
			queryTotalCounterComCloseOK.Inc()
		}
	case mysql.ComStmtSendLongData:
		if err != nil {
			queryTotalCounterComSendLongDataError.Inc()
		} else {
			queryTotalCounterComSendLongDataOK.Inc()
		}
	case mysql.ComStmtReset:
		if err != nil {
			queryTotalCounterComResetError.Inc()
		} else {
			queryTotalCounterComResetOK.Inc()
		}
	case mysql.ComSetOption:
		if err != nil {
			queryTotalCounterComSetOptionError.Inc()
		} else {
			queryTotalCounterComSetOptionOK.Inc()
		}
	default:
		label := strconv.Itoa(int(cmd))
		if err != nil {
			metrics.QueryTotalCounter.WithLabelValues(label, "ERROR").Inc()
		} else {
			metrics.QueryTotalCounter.WithLabelValues(label, "OK").Inc()
		}
	}
	stmtType := cc.ctx.GetSessionVars().StmtCtx.StmtType
	sqlType := metrics.LblGeneral
	if stmtType != "" {
		sqlType = stmtType
	}

	switch sqlType {
	case "Use":
		queryDurationHistogramUse.Observe(time.Since(startTime).Seconds())
	case "Show":
		queryDurationHistogramShow.Observe(time.Since(startTime).Seconds())
	case "Begin":
		queryDurationHistogramBegin.Observe(time.Since(startTime).Seconds())
	case "Commit":
		queryDurationHistogramCommit.Observe(time.Since(startTime).Seconds())
	case "Rollback":
		queryDurationHistogramRollback.Observe(time.Since(startTime).Seconds())
	case "Insert":
		queryDurationHistogramInsert.Observe(time.Since(startTime).Seconds())
	case "Replace":
		queryDurationHistogramReplace.Observe(time.Since(startTime).Seconds())
	case "Delete":
		queryDurationHistogramDelete.Observe(time.Since(startTime).Seconds())
	case "Update":
		queryDurationHistogramUpdate.Observe(time.Since(startTime).Seconds())
	case "Select":
		queryDurationHistogramSelect.Observe(time.Since(startTime).Seconds())
	case "Execute":
		queryDurationHistogramExecute.Observe(time.Since(startTime).Seconds())
	case "Set":
		queryDurationHistogramSet.Observe(time.Since(startTime).Seconds())
	case metrics.LblGeneral:
		queryDurationHistogramGeneral.Observe(time.Since(startTime).Seconds())
	default:
		metrics.QueryDurationHistogram.WithLabelValues(sqlType).Observe(time.Since(startTime).Seconds())
	}
}

// dispatch handles client request based on command which is the first byte of the data.
// It also gets a token from server which is used to limit the concurrently handling clients.
// The most frequently used command is ComQuery.
func (cc *clientConn) dispatch(ctx context.Context, data []byte) error {
	span := opentracing.StartSpan("server.dispatch")

	t := time.Now()
	cmd := data[0]
	data = data[1:]
	cc.lastCmd = string(hack.String(data))
	token := cc.server.getToken()
	defer func() {
<<<<<<< HEAD
		cc.ctx.SetProcessInfo("", t, mysql.ComSleep, 0)
=======
		// if handleChangeUser failed, cc.ctx may be nil
		if cc.ctx != nil {
			cc.ctx.SetProcessInfo("", t, mysql.ComSleep)
		}
>>>>>>> 12494cfa
		cc.server.releaseToken(token)
		span.Finish()
	}()

	vars := cc.ctx.GetSessionVars()
	atomic.StoreUint32(&vars.Killed, 0)
	if cmd < mysql.ComEnd {
		cc.ctx.SetCommandValue(cmd)
	}

	dataStr := string(hack.String(data))
	switch cmd {
	case mysql.ComPing, mysql.ComStmtClose, mysql.ComStmtSendLongData, mysql.ComStmtReset,
		mysql.ComSetOption, mysql.ComChangeUser:
		cc.ctx.SetProcessInfo("", t, cmd, 0)
	case mysql.ComInitDB:
		cc.ctx.SetProcessInfo("use "+dataStr, t, cmd, 0)
	}

	switch cmd {
	case mysql.ComSleep:
		// TODO: According to mysql document, this command is supposed to be used only internally.
		// So it's just a temp fix, not sure if it's done right.
		// Investigate this command and write test case later.
		return nil
	case mysql.ComQuit:
		return io.EOF
	case mysql.ComQuery: // Most frequently used command.
		// For issue 1989
		// Input payload may end with byte '\0', we didn't find related mysql document about it, but mysql
		// implementation accept that case. So trim the last '\0' here as if the payload an EOF string.
		// See http://dev.mysql.com/doc/internals/en/com-query.html
		if len(data) > 0 && data[len(data)-1] == 0 {
			data = data[:len(data)-1]
			dataStr = string(hack.String(data))
		}
		return cc.handleQuery(ctx, dataStr)
	case mysql.ComPing:
		return cc.writeOK()
	case mysql.ComInitDB:
		if err := cc.useDB(ctx, dataStr); err != nil {
			return err
		}
		return cc.writeOK()
	case mysql.ComFieldList:
		return cc.handleFieldList(dataStr)
	case mysql.ComStmtPrepare:
		return cc.handleStmtPrepare(dataStr)
	case mysql.ComStmtExecute:
		return cc.handleStmtExecute(ctx, data)
	case mysql.ComStmtFetch:
		return cc.handleStmtFetch(ctx, data)
	case mysql.ComStmtClose:
		return cc.handleStmtClose(data)
	case mysql.ComStmtSendLongData:
		return cc.handleStmtSendLongData(data)
	case mysql.ComStmtReset:
		return cc.handleStmtReset(data)
	case mysql.ComSetOption:
		return cc.handleSetOption(data)
	case mysql.ComChangeUser:
		return cc.handleChangeUser(ctx, data)
	default:
		return mysql.NewErrf(mysql.ErrUnknown, "command %d not supported now", cmd)
	}
}

func (cc *clientConn) useDB(ctx context.Context, db string) (err error) {
	// if input is "use `SELECT`", mysql client just send "SELECT"
	// so we add `` around db.
	_, err = cc.ctx.Execute(ctx, "use `"+db+"`")
	if err != nil {
		return err
	}
	cc.dbname = db
	return
}

func (cc *clientConn) flush() error {
	failpoint.Inject("FakeClientConn", func() {
		if cc.pkt == nil {
			failpoint.Return(nil)
		}
	})
	return cc.pkt.flush()
}

func (cc *clientConn) writeOK() error {
	msg := cc.ctx.LastMessage()
	enclen := 0
	if len(msg) > 0 {
		enclen = lengthEncodedIntSize(uint64(len(msg))) + len(msg)
	}

	data := cc.alloc.AllocWithLen(4, 32+enclen)
	data = append(data, mysql.OKHeader)
	data = dumpLengthEncodedInt(data, cc.ctx.AffectedRows())
	data = dumpLengthEncodedInt(data, cc.ctx.LastInsertID())
	if cc.capability&mysql.ClientProtocol41 > 0 {
		data = dumpUint16(data, cc.ctx.Status())
		data = dumpUint16(data, cc.ctx.WarningCount())
	}
	if enclen > 0 {
		// although MySQL manual says the info message is string<EOF>(https://dev.mysql.com/doc/internals/en/packet-OK_Packet.html),
		// it is actually string<lenenc>
		data = dumpLengthEncodedString(data, []byte(msg))
	}

	err := cc.writePacket(data)
	if err != nil {
		return err
	}

	return cc.flush()
}

func (cc *clientConn) writeError(e error) error {
	var (
		m  *mysql.SQLError
		te *terror.Error
		ok bool
	)
	originErr := errors.Cause(e)
	if te, ok = originErr.(*terror.Error); ok {
		m = te.ToSQLError()
	} else {
		m = mysql.NewErrf(mysql.ErrUnknown, "%s", e.Error())
	}

	cc.lastCode = m.Code
	data := cc.alloc.AllocWithLen(4, 16+len(m.Message))
	data = append(data, mysql.ErrHeader)
	data = append(data, byte(m.Code), byte(m.Code>>8))
	if cc.capability&mysql.ClientProtocol41 > 0 {
		data = append(data, '#')
		data = append(data, m.State...)
	}

	data = append(data, m.Message...)

	err := cc.writePacket(data)
	if err != nil {
		return err
	}
	return cc.flush()
}

// writeEOF writes an EOF packet.
// Note this function won't flush the stream because maybe there are more
// packets following it.
// serverStatus, a flag bit represents server information
// in the packet.
func (cc *clientConn) writeEOF(serverStatus uint16) error {
	data := cc.alloc.AllocWithLen(4, 9)

	data = append(data, mysql.EOFHeader)
	if cc.capability&mysql.ClientProtocol41 > 0 {
		data = dumpUint16(data, cc.ctx.WarningCount())
		status := cc.ctx.Status()
		status |= serverStatus
		data = dumpUint16(data, status)
	}

	err := cc.writePacket(data)
	return err
}

func (cc *clientConn) writeReq(filePath string) error {
	data := cc.alloc.AllocWithLen(4, 5+len(filePath))
	data = append(data, mysql.LocalInFileHeader)
	data = append(data, filePath...)

	err := cc.writePacket(data)
	if err != nil {
		return err
	}

	return cc.flush()
}

var defaultLoadDataBatchCnt uint64 = 20000

func insertDataWithCommit(ctx context.Context, prevData, curData []byte, loadDataInfo *executor.LoadDataInfo) ([]byte, error) {
	var err error
	var reachLimit bool
	for {
		prevData, reachLimit, err = loadDataInfo.InsertData(prevData, curData)
		if err != nil {
			return nil, err
		}
		if !reachLimit {
			break
		}
		if err = loadDataInfo.Ctx.StmtCommit(); err != nil {
			return nil, err
		}
		// Make sure that there are no retries when committing.
		if err = loadDataInfo.Ctx.RefreshTxnCtx(ctx); err != nil {
			return nil, err
		}
		curData = prevData
		prevData = nil
	}
	return prevData, nil
}

// handleLoadData does the additional work after processing the 'load data' query.
// It sends client a file path, then reads the file content from client, inserts data into database.
func (cc *clientConn) handleLoadData(ctx context.Context, loadDataInfo *executor.LoadDataInfo) error {
	// If the server handles the load data request, the client has to set the ClientLocalFiles capability.
	if cc.capability&mysql.ClientLocalFiles == 0 {
		return errNotAllowedCommand
	}
	if loadDataInfo == nil {
		return errors.New("load data info is empty")
	}

	err := cc.writeReq(loadDataInfo.Path)
	if err != nil {
		return err
	}

	var shouldBreak bool
	var prevData, curData []byte
	// TODO: Make the loadDataRowCnt settable.
	loadDataInfo.SetMaxRowsInBatch(defaultLoadDataBatchCnt)
	err = loadDataInfo.Ctx.NewTxn(ctx)
	if err != nil {
		return err
	}
	for {
		curData, err = cc.readPacket()
		if err != nil {
			if terror.ErrorNotEqual(err, io.EOF) {
				logutil.Logger(ctx).Error("read packet failed", zap.Error(err))
				break
			}
		}
		if len(curData) == 0 {
			shouldBreak = true
			if len(prevData) == 0 {
				break
			}
		}
		prevData, err = insertDataWithCommit(ctx, prevData, curData, loadDataInfo)
		if err != nil {
			break
		}
		if shouldBreak {
			break
		}
	}
	loadDataInfo.SetMessage()

	if err != nil {
		loadDataInfo.Ctx.StmtRollback()
	} else {
		err = loadDataInfo.Ctx.StmtCommit()
	}

	var txn kv.Transaction
	var err1 error
	txn, err1 = loadDataInfo.Ctx.Txn(true)
	if err1 == nil {
		if txn != nil && txn.Valid() {
			if err != nil {
				if err1 := txn.Rollback(); err1 != nil {
					logutil.Logger(ctx).Error("load data rollback failed", zap.Error(err1))
				}
				return err
			}
			return cc.ctx.CommitTxn(sessionctx.SetCommitCtx(ctx, loadDataInfo.Ctx))
		}
	}
	// Should never reach here.
	panic(err1)
}

// handleLoadStats does the additional work after processing the 'load stats' query.
// It sends client a file path, then reads the file content from client, loads it into the storage.
func (cc *clientConn) handleLoadStats(ctx context.Context, loadStatsInfo *executor.LoadStatsInfo) error {
	// If the server handles the load data request, the client has to set the ClientLocalFiles capability.
	if cc.capability&mysql.ClientLocalFiles == 0 {
		return errNotAllowedCommand
	}
	if loadStatsInfo == nil {
		return errors.New("load stats: info is empty")
	}
	err := cc.writeReq(loadStatsInfo.Path)
	if err != nil {
		return err
	}
	var prevData, curData []byte
	for {
		curData, err = cc.readPacket()
		if err != nil && terror.ErrorNotEqual(err, io.EOF) {
			return err
		}
		if len(curData) == 0 {
			break
		}
		prevData = append(prevData, curData...)
	}
	if len(prevData) == 0 {
		return nil
	}
	return loadStatsInfo.Update(prevData)
}

// handleQuery executes the sql query string and writes result set or result ok to the client.
// As the execution time of this function represents the performance of TiDB, we do time log and metrics here.
// There is a special query `load data` that does not return result, which is handled differently.
// Query `load stats` does not return result either.
func (cc *clientConn) handleQuery(ctx context.Context, sql string) (err error) {
	rs, err := cc.ctx.Execute(ctx, sql)
	if err != nil {
		metrics.ExecuteErrorCounter.WithLabelValues(metrics.ExecuteErrorToLabel(err)).Inc()
		return err
	}
	status := atomic.LoadInt32(&cc.status)
	if status == connStatusShutdown || status == connStatusWaitShutdown {
		killConn(cc)
		return errors.New("killed by another connection")
	}
	if rs != nil {
		if len(rs) == 1 {
			err = cc.writeResultset(ctx, rs[0], false, 0, 0)
		} else {
			err = cc.writeMultiResultset(ctx, rs, false)
		}
	} else {
		loadDataInfo := cc.ctx.Value(executor.LoadDataVarKey)
		if loadDataInfo != nil {
			defer cc.ctx.SetValue(executor.LoadDataVarKey, nil)
			if err = cc.handleLoadData(ctx, loadDataInfo.(*executor.LoadDataInfo)); err != nil {
				return err
			}
		}

		loadStats := cc.ctx.Value(executor.LoadStatsVarKey)
		if loadStats != nil {
			defer cc.ctx.SetValue(executor.LoadStatsVarKey, nil)
			if err = cc.handleLoadStats(ctx, loadStats.(*executor.LoadStatsInfo)); err != nil {
				return err
			}
		}

		err = cc.writeOK()
	}
	return err
}

// handleFieldList returns the field list for a table.
// The sql string is composed of a table name and a terminating character \x00.
func (cc *clientConn) handleFieldList(sql string) (err error) {
	parts := strings.Split(sql, "\x00")
	columns, err := cc.ctx.FieldList(parts[0])
	if err != nil {
		return err
	}
	data := cc.alloc.AllocWithLen(4, 1024)
	for _, column := range columns {
		// Current we doesn't output defaultValue but reserve defaultValue length byte to make mariadb client happy.
		// https://dev.mysql.com/doc/internals/en/com-query-response.html#column-definition
		// TODO: fill the right DefaultValues.
		column.DefaultValueLength = 0
		column.DefaultValue = []byte{}

		data = data[0:4]
		data = column.Dump(data)
		if err := cc.writePacket(data); err != nil {
			return err
		}
	}
	if err := cc.writeEOF(0); err != nil {
		return err
	}
	return cc.flush()
}

// writeResultset writes data into a resultset and uses rs.Next to get row data back.
// If binary is true, the data would be encoded in BINARY format.
// serverStatus, a flag bit represents server information.
// fetchSize, the desired number of rows to be fetched each time when client uses cursor.
// resultsets, it's used to support the MULTI_RESULTS capability in mysql protocol.
func (cc *clientConn) writeResultset(ctx context.Context, rs ResultSet, binary bool, serverStatus uint16, fetchSize int) (runErr error) {
	defer func() {
		// close ResultSet when cursor doesn't exist
		if !mysql.HasCursorExistsFlag(serverStatus) {
			terror.Call(rs.Close)
		}
		r := recover()
		if r == nil {
			return
		}
		if str, ok := r.(string); !ok || !strings.HasPrefix(str, memory.PanicMemoryExceed) {
			panic(r)
		}
		// TODO(jianzhang.zj: add metrics here)
		runErr = errors.Errorf("%v", r)
		buf := make([]byte, 4096)
		stackSize := runtime.Stack(buf, false)
		buf = buf[:stackSize]
		logutil.Logger(ctx).Error("write query result panic", zap.String("lastCmd", cc.lastCmd), zap.String("stack", string(buf)))
	}()
	var err error
	if mysql.HasCursorExistsFlag(serverStatus) {
		err = cc.writeChunksWithFetchSize(ctx, rs, serverStatus, fetchSize)
	} else {
		err = cc.writeChunks(ctx, rs, binary, serverStatus)
	}
	if err != nil {
		return err
	}

	return cc.flush()
}

func (cc *clientConn) writeColumnInfo(columns []*ColumnInfo, serverStatus uint16) error {
	data := cc.alloc.AllocWithLen(4, 1024)
	data = dumpLengthEncodedInt(data, uint64(len(columns)))
	if err := cc.writePacket(data); err != nil {
		return err
	}
	for _, v := range columns {
		data = data[0:4]
		data = v.Dump(data)
		if err := cc.writePacket(data); err != nil {
			return err
		}
	}
	return cc.writeEOF(serverStatus)
}

// writeChunks writes data from a Chunk, which filled data by a ResultSet, into a connection.
// binary specifies the way to dump data. It throws any error while dumping data.
// serverStatus, a flag bit represents server information
func (cc *clientConn) writeChunks(ctx context.Context, rs ResultSet, binary bool, serverStatus uint16) error {
	data := cc.alloc.AllocWithLen(4, 1024)
	req := rs.NewRecordBatch()
	gotColumnInfo := false
	for {
		// Here server.tidbResultSet implements Next method.
		err := rs.Next(ctx, req)
		if err != nil {
			return err
		}
		if !gotColumnInfo {
			// We need to call Next before we get columns.
			// Otherwise, we will get incorrect columns info.
			columns := rs.Columns()
			err = cc.writeColumnInfo(columns, serverStatus)
			if err != nil {
				return err
			}
			gotColumnInfo = true
		}
		rowCount := req.NumRows()
		if rowCount == 0 {
			break
		}
		for i := 0; i < rowCount; i++ {
			data = data[0:4]
			if binary {
				data, err = dumpBinaryRow(data, rs.Columns(), req.GetRow(i))
			} else {
				data, err = dumpTextRow(data, rs.Columns(), req.GetRow(i))
			}
			if err != nil {
				return err
			}
			if err = cc.writePacket(data); err != nil {
				return err
			}
		}
	}
	return cc.writeEOF(serverStatus)
}

// writeChunksWithFetchSize writes data from a Chunk, which filled data by a ResultSet, into a connection.
// binary specifies the way to dump data. It throws any error while dumping data.
// serverStatus, a flag bit represents server information.
// fetchSize, the desired number of rows to be fetched each time when client uses cursor.
func (cc *clientConn) writeChunksWithFetchSize(ctx context.Context, rs ResultSet, serverStatus uint16, fetchSize int) error {
	fetchedRows := rs.GetFetchedRows()

	// if fetchedRows is not enough, getting data from recordSet.
	req := rs.NewRecordBatch()
	for len(fetchedRows) < fetchSize {
		// Here server.tidbResultSet implements Next method.
		err := rs.Next(ctx, req)
		if err != nil {
			return err
		}
		rowCount := req.NumRows()
		if rowCount == 0 {
			break
		}
		// filling fetchedRows with chunk
		for i := 0; i < rowCount; i++ {
			fetchedRows = append(fetchedRows, req.GetRow(i))
		}
		req.Chunk = chunk.Renew(req.Chunk, cc.ctx.GetSessionVars().MaxChunkSize)
	}

	// tell the client COM_STMT_FETCH has finished by setting proper serverStatus,
	// and close ResultSet.
	if len(fetchedRows) == 0 {
		serverStatus |= mysql.ServerStatusLastRowSend
		terror.Call(rs.Close)
		return cc.writeEOF(serverStatus)
	}

	// construct the rows sent to the client according to fetchSize.
	var curRows []chunk.Row
	if fetchSize < len(fetchedRows) {
		curRows = fetchedRows[:fetchSize]
		fetchedRows = fetchedRows[fetchSize:]
	} else {
		curRows = fetchedRows[:]
		fetchedRows = fetchedRows[:0]
	}
	rs.StoreFetchedRows(fetchedRows)

	data := cc.alloc.AllocWithLen(4, 1024)
	var err error
	for _, row := range curRows {
		data = data[0:4]
		data, err = dumpBinaryRow(data, rs.Columns(), row)
		if err != nil {
			return err
		}
		if err = cc.writePacket(data); err != nil {
			return err
		}
	}
	return cc.writeEOF(serverStatus)
}

func (cc *clientConn) writeMultiResultset(ctx context.Context, rss []ResultSet, binary bool) error {
	for _, rs := range rss {
		if err := cc.writeResultset(ctx, rs, binary, mysql.ServerMoreResultsExists, 0); err != nil {
			return err
		}
	}
	return cc.writeOK()
}

func (cc *clientConn) setConn(conn net.Conn) {
	cc.bufReadConn = newBufferedReadConn(conn)
	if cc.pkt == nil {
		cc.pkt = newPacketIO(cc.bufReadConn)
	} else {
		// Preserve current sequence number.
		cc.pkt.setBufferedReadConn(cc.bufReadConn)
	}
}

func (cc *clientConn) upgradeToTLS(tlsConfig *tls.Config) error {
	// Important: read from buffered reader instead of the original net.Conn because it may contain data we need.
	tlsConn := tls.Server(cc.bufReadConn, tlsConfig)
	if err := tlsConn.Handshake(); err != nil {
		return err
	}
	cc.setConn(tlsConn)
	cc.tlsConn = tlsConn
	return nil
}

func (cc *clientConn) handleChangeUser(ctx context.Context, data []byte) error {
	user, data := parseNullTermString(data)
	cc.user = string(hack.String(user))
	if len(data) < 1 {
		return mysql.ErrMalformPacket
	}
	passLen := int(data[0])
	data = data[1:]
	if passLen > len(data) {
		return mysql.ErrMalformPacket
	}
	pass := data[:passLen]
	data = data[passLen:]
	dbName, _ := parseNullTermString(data)
	cc.dbname = string(hack.String(dbName))
	err := cc.ctx.Close()
	if err != nil {
		logutil.Logger(ctx).Debug("close old context error", zap.Error(err))
	}
	err = cc.openSessionAndDoAuth(pass)
	if err != nil {
		return err
	}

	err = plugin.ForeachPlugin(plugin.Audit, func(p *plugin.Plugin) error {
		authPlugin := plugin.DeclareAuditManifest(p.Manifest)
		if authPlugin.OnConnectionEvent != nil {
			connInfo := cc.connectInfo()
			err = authPlugin.OnConnectionEvent(context.Background(), &auth.UserIdentity{Hostname: connInfo.Host}, plugin.ChangeUser, connInfo)
			if err != nil {
				return err
			}
		}
		return nil
	})
	if err != nil {
		return err
	}

	return cc.writeOK()
}<|MERGE_RESOLUTION|>--- conflicted
+++ resolved
@@ -851,14 +851,11 @@
 	cc.lastCmd = string(hack.String(data))
 	token := cc.server.getToken()
 	defer func() {
-<<<<<<< HEAD
-		cc.ctx.SetProcessInfo("", t, mysql.ComSleep, 0)
-=======
 		// if handleChangeUser failed, cc.ctx may be nil
 		if cc.ctx != nil {
-			cc.ctx.SetProcessInfo("", t, mysql.ComSleep)
-		}
->>>>>>> 12494cfa
+			cc.ctx.SetProcessInfo("", t, mysql.ComSleep, 0)
+		}
+
 		cc.server.releaseToken(token)
 		span.Finish()
 	}()
