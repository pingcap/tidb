--- conflicted
+++ resolved
@@ -1163,16 +1163,9 @@
 		}
 		return executor.ErrQueryInterrupted
 	}
-<<<<<<< HEAD
-
-	if rs != nil {
-		if len(rs) == 1 {
-			err = cc.writeResultset(ctx, rs[0], false, 0, 0)
-=======
 	if rss != nil {
 		if len(rss) == 1 {
 			err = cc.writeResultset(ctx, rss[0], false, 0, 0)
->>>>>>> 77faf646
 		} else {
 			err = cc.writeMultiResultset(ctx, rss, false)
 		}
