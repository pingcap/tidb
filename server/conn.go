// Copyright 2015 PingCAP, Inc.
//
// Licensed under the Apache License, Version 2.0 (the "License");
// you may not use this file except in compliance with the License.
// You may obtain a copy of the License at
//
//     http://www.apache.org/licenses/LICENSE-2.0
//
// Unless required by applicable law or agreed to in writing, software
// distributed under the License is distributed on an "AS IS" BASIS,
// WITHOUT WARRANTIES OR CONDITIONS OF ANY KIND, either express or implied.
// See the License for the specific language governing permissions and
// limitations under the License.

// Copyright 2013 The Go-MySQL-Driver Authors. All rights reserved.
//
// This Source Code Form is subject to the terms of the Mozilla Public
// License, v. 2.0. If a copy of the MPL was not distributed with this file,
// You can obtain one at http://mozilla.org/MPL/2.0/.

// The MIT License (MIT)
//
// Copyright (c) 2014 wandoulabs
// Copyright (c) 2014 siddontang
//
// Permission is hereby granted, free of charge, to any person obtaining a copy of
// this software and associated documentation files (the "Software"), to deal in
// the Software without restriction, including without limitation the rights to
// use, copy, modify, merge, publish, distribute, sublicense, and/or sell copies of
// the Software, and to permit persons to whom the Software is furnished to do so,
// subject to the following conditions:
//
// The above copyright notice and this permission notice shall be included in all
// copies or substantial portions of the Software.

package server

import (
	"bytes"
	"context"
	"crypto/tls"
	"encoding/binary"
	goerr "errors"
	"fmt"
	"io"
	"net"
	"os/user"
	"runtime"
	"runtime/pprof"
	"runtime/trace"
	"strconv"
	"strings"
	"sync"
	"sync/atomic"
	"time"
	"unsafe"

	"github.com/opentracing/opentracing-go"
	"github.com/pingcap/errors"
	"github.com/pingcap/failpoint"
	"github.com/pingcap/tidb/config"
	"github.com/pingcap/tidb/errno"
	"github.com/pingcap/tidb/executor"
	"github.com/pingcap/tidb/infoschema"
	"github.com/pingcap/tidb/kv"
	"github.com/pingcap/tidb/metrics"
	"github.com/pingcap/tidb/parser"
	"github.com/pingcap/tidb/parser/ast"
	"github.com/pingcap/tidb/parser/auth"
	"github.com/pingcap/tidb/parser/mysql"
	"github.com/pingcap/tidb/parser/terror"
	plannercore "github.com/pingcap/tidb/planner/core"
	"github.com/pingcap/tidb/plugin"
	"github.com/pingcap/tidb/privilege"
	"github.com/pingcap/tidb/session"
	"github.com/pingcap/tidb/sessionctx"
	"github.com/pingcap/tidb/sessionctx/stmtctx"
	"github.com/pingcap/tidb/sessionctx/variable"
	storeerr "github.com/pingcap/tidb/store/driver/error"
	"github.com/pingcap/tidb/tablecodec"
	tidbutil "github.com/pingcap/tidb/util"
	"github.com/pingcap/tidb/util/arena"
	"github.com/pingcap/tidb/util/chunk"
	"github.com/pingcap/tidb/util/execdetails"
	"github.com/pingcap/tidb/util/hack"
	"github.com/pingcap/tidb/util/logutil"
	"github.com/pingcap/tidb/util/memory"
	"github.com/prometheus/client_golang/prometheus"
	"github.com/tikv/client-go/v2/util"
	"go.uber.org/zap"
)

const (
	connStatusDispatching int32 = iota
	connStatusReading
	connStatusShutdown     // Closed by server.
	connStatusWaitShutdown // Notified by server to close.
)

var (
	queryTotalCountOk = [...]prometheus.Counter{
		mysql.ComSleep:            metrics.QueryTotalCounter.WithLabelValues("Sleep", "OK"),
		mysql.ComQuit:             metrics.QueryTotalCounter.WithLabelValues("Quit", "OK"),
		mysql.ComInitDB:           metrics.QueryTotalCounter.WithLabelValues("InitDB", "OK"),
		mysql.ComQuery:            metrics.QueryTotalCounter.WithLabelValues("Query", "OK"),
		mysql.ComPing:             metrics.QueryTotalCounter.WithLabelValues("Ping", "OK"),
		mysql.ComFieldList:        metrics.QueryTotalCounter.WithLabelValues("FieldList", "OK"),
		mysql.ComStmtPrepare:      metrics.QueryTotalCounter.WithLabelValues("StmtPrepare", "OK"),
		mysql.ComStmtExecute:      metrics.QueryTotalCounter.WithLabelValues("StmtExecute", "OK"),
		mysql.ComStmtFetch:        metrics.QueryTotalCounter.WithLabelValues("StmtFetch", "OK"),
		mysql.ComStmtClose:        metrics.QueryTotalCounter.WithLabelValues("StmtClose", "OK"),
		mysql.ComStmtSendLongData: metrics.QueryTotalCounter.WithLabelValues("StmtSendLongData", "OK"),
		mysql.ComStmtReset:        metrics.QueryTotalCounter.WithLabelValues("StmtReset", "OK"),
		mysql.ComSetOption:        metrics.QueryTotalCounter.WithLabelValues("SetOption", "OK"),
	}
	queryTotalCountErr = [...]prometheus.Counter{
		mysql.ComSleep:            metrics.QueryTotalCounter.WithLabelValues("Sleep", "Error"),
		mysql.ComQuit:             metrics.QueryTotalCounter.WithLabelValues("Quit", "Error"),
		mysql.ComInitDB:           metrics.QueryTotalCounter.WithLabelValues("InitDB", "Error"),
		mysql.ComQuery:            metrics.QueryTotalCounter.WithLabelValues("Query", "Error"),
		mysql.ComPing:             metrics.QueryTotalCounter.WithLabelValues("Ping", "Error"),
		mysql.ComFieldList:        metrics.QueryTotalCounter.WithLabelValues("FieldList", "Error"),
		mysql.ComStmtPrepare:      metrics.QueryTotalCounter.WithLabelValues("StmtPrepare", "Error"),
		mysql.ComStmtExecute:      metrics.QueryTotalCounter.WithLabelValues("StmtExecute", "Error"),
		mysql.ComStmtFetch:        metrics.QueryTotalCounter.WithLabelValues("StmtFetch", "Error"),
		mysql.ComStmtClose:        metrics.QueryTotalCounter.WithLabelValues("StmtClose", "Error"),
		mysql.ComStmtSendLongData: metrics.QueryTotalCounter.WithLabelValues("StmtSendLongData", "Error"),
		mysql.ComStmtReset:        metrics.QueryTotalCounter.WithLabelValues("StmtReset", "Error"),
		mysql.ComSetOption:        metrics.QueryTotalCounter.WithLabelValues("SetOption", "Error"),
	}

	queryDurationHistogramUse      = metrics.QueryDurationHistogram.WithLabelValues("Use")
	queryDurationHistogramShow     = metrics.QueryDurationHistogram.WithLabelValues("Show")
	queryDurationHistogramBegin    = metrics.QueryDurationHistogram.WithLabelValues("Begin")
	queryDurationHistogramCommit   = metrics.QueryDurationHistogram.WithLabelValues("Commit")
	queryDurationHistogramRollback = metrics.QueryDurationHistogram.WithLabelValues("Rollback")
	queryDurationHistogramInsert   = metrics.QueryDurationHistogram.WithLabelValues("Insert")
	queryDurationHistogramReplace  = metrics.QueryDurationHistogram.WithLabelValues("Replace")
	queryDurationHistogramDelete   = metrics.QueryDurationHistogram.WithLabelValues("Delete")
	queryDurationHistogramUpdate   = metrics.QueryDurationHistogram.WithLabelValues("Update")
	queryDurationHistogramSelect   = metrics.QueryDurationHistogram.WithLabelValues("Select")
	queryDurationHistogramExecute  = metrics.QueryDurationHistogram.WithLabelValues("Execute")
	queryDurationHistogramSet      = metrics.QueryDurationHistogram.WithLabelValues("Set")
	queryDurationHistogramGeneral  = metrics.QueryDurationHistogram.WithLabelValues(metrics.LblGeneral)

	disconnectNormal            = metrics.DisconnectionCounter.WithLabelValues(metrics.LblOK)
	disconnectByClientWithError = metrics.DisconnectionCounter.WithLabelValues(metrics.LblError)
	disconnectErrorUndetermined = metrics.DisconnectionCounter.WithLabelValues("undetermined")

	connIdleDurationHistogramNotInTxn = metrics.ConnIdleDurationHistogram.WithLabelValues("0")
	connIdleDurationHistogramInTxn    = metrics.ConnIdleDurationHistogram.WithLabelValues("1")
)

// newClientConn creates a *clientConn object.
func newClientConn(s *Server) *clientConn {
	return &clientConn{
		server:       s,
		connectionID: s.globalConnID.NextID(),
		collation:    mysql.DefaultCollationID,
		alloc:        arena.NewAllocator(32 * 1024),
		chunkAlloc:   chunk.NewAllocator(),
		status:       connStatusDispatching,
		lastActive:   time.Now(),
		authPlugin:   mysql.AuthNativePassword,
	}
}

// clientConn represents a connection between server and client, it maintains connection specific state,
// handles client query.
type clientConn struct {
	pkt           *packetIO         // a helper to read and write data in packet format.
	bufReadConn   *bufferedReadConn // a buffered-read net.Conn or buffered-read tls.Conn.
	tlsConn       *tls.Conn         // TLS connection, nil if not TLS.
	server        *Server           // a reference of server instance.
	capability    uint32            // client capability affects the way server handles client request.
	connectionID  uint64            // atomically allocated by a global variable, unique in process scope.
	user          string            // user of the client.
	dbname        string            // default database name.
	salt          []byte            // random bytes used for authentication.
	alloc         arena.Allocator   // an memory allocator for reducing memory allocation.
	chunkAlloc    chunk.Allocator
	lastPacket    []byte            // latest sql query string, currently used for logging error.
	ctx           *TiDBContext      // an interface to execute sql statements.
	attrs         map[string]string // attributes parsed from client handshake response, not used for now.
	peerHost      string            // peer host
	peerPort      string            // peer port
	status        int32             // dispatching/reading/shutdown/waitshutdown
	lastCode      uint16            // last error code
	collation     uint8             // collation used by client, may be different from the collation used by database.
	lastActive    time.Time         // last active time
	authPlugin    string            // default authentication plugin
	isUnixSocket  bool              // connection is Unix Socket file
	rsEncoder     *resultEncoder    // rsEncoder is used to encode the string result to different charsets.
	socketCredUID uint32            // UID from the other end of the Unix Socket
	// mu is used for cancelling the execution of current transaction.
	mu struct {
		sync.RWMutex
		cancelFunc context.CancelFunc
	}
}

func (cc *clientConn) String() string {
	collationStr := mysql.Collations[cc.collation]
	return fmt.Sprintf("id:%d, addr:%s status:%b, collation:%s, user:%s",
		cc.connectionID, cc.bufReadConn.RemoteAddr(), cc.ctx.Status(), collationStr, cc.user,
	)
}

// authSwitchRequest is used by the server to ask the client to switch to a different authentication
// plugin. MySQL 8.0 libmysqlclient based clients by default always try `caching_sha2_password`, even
// when the server advertises the its default to be `mysql_native_password`. In addition to this switching
// may be needed on a per user basis as the authentication method is set per user.
// https://dev.mysql.com/doc/internals/en/connection-phase-packets.html#packet-Protocol::AuthSwitchRequest
// https://bugs.mysql.com/bug.php?id=93044
func (cc *clientConn) authSwitchRequest(ctx context.Context, plugin string) ([]byte, error) {
	failpoint.Inject("FakeAuthSwitch", func() {
		failpoint.Return([]byte(plugin), nil)
	})
	enclen := 1 + len(plugin) + 1 + len(cc.salt) + 1
	data := cc.alloc.AllocWithLen(4, enclen)
	data = append(data, mysql.AuthSwitchRequest) // switch request
	data = append(data, []byte(plugin)...)
	data = append(data, byte(0x00)) // requires null
	data = append(data, cc.salt...)
	data = append(data, 0)
	err := cc.writePacket(data)
	if err != nil {
		logutil.Logger(ctx).Debug("write response to client failed", zap.Error(err))
		return nil, err
	}
	err = cc.flush(ctx)
	if err != nil {
		logutil.Logger(ctx).Debug("flush response to client failed", zap.Error(err))
		return nil, err
	}
	resp, err := cc.readPacket()
	if err != nil {
		err = errors.SuspendStack(err)
		if errors.Cause(err) == io.EOF {
			logutil.Logger(ctx).Warn("authSwitchRequest response fail due to connection has be closed by client-side")
		} else {
			logutil.Logger(ctx).Warn("authSwitchRequest response fail", zap.Error(err))
		}
		return nil, err
	}
	cc.authPlugin = plugin
	return resp, nil
}

// handshake works like TCP handshake, but in a higher level, it first writes initial packet to client,
// during handshake, client and server negotiate compatible features and do authentication.
// After handshake, client can send sql query to server.
func (cc *clientConn) handshake(ctx context.Context) error {
	if err := cc.writeInitialHandshake(ctx); err != nil {
		if errors.Cause(err) == io.EOF {
			logutil.Logger(ctx).Debug("Could not send handshake due to connection has be closed by client-side")
		} else {
			logutil.Logger(ctx).Debug("Write init handshake to client fail", zap.Error(errors.SuspendStack(err)))
		}
		return err
	}
	if err := cc.readOptionalSSLRequestAndHandshakeResponse(ctx); err != nil {
		err1 := cc.writeError(ctx, err)
		if err1 != nil {
			logutil.Logger(ctx).Debug("writeError failed", zap.Error(err1))
		}
		return err
	}

	// MySQL supports an "init_connect" query, which can be run on initial connection.
	// The query must return a non-error or the client is disconnected.
	if err := cc.initConnect(ctx); err != nil {
		logutil.Logger(ctx).Warn("init_connect failed", zap.Error(err))
		initErr := errNewAbortingConnection.FastGenByArgs(cc.connectionID, "unconnected", cc.user, cc.peerHost, "init_connect command failed")
		if err1 := cc.writeError(ctx, initErr); err1 != nil {
			terror.Log(err1)
		}
		return initErr
	}

	data := cc.alloc.AllocWithLen(4, 32)
	data = append(data, mysql.OKHeader)
	data = append(data, 0, 0)
	if cc.capability&mysql.ClientProtocol41 > 0 {
		data = dumpUint16(data, mysql.ServerStatusAutocommit)
		data = append(data, 0, 0)
	}

	err := cc.writePacket(data)
	cc.pkt.sequence = 0
	if err != nil {
		err = errors.SuspendStack(err)
		logutil.Logger(ctx).Debug("write response to client failed", zap.Error(err))
		return err
	}

	err = cc.flush(ctx)
	if err != nil {
		err = errors.SuspendStack(err)
		logutil.Logger(ctx).Debug("flush response to client failed", zap.Error(err))
		return err
	}
	return err
}

func (cc *clientConn) Close() error {
	cc.server.rwlock.Lock()
	delete(cc.server.clients, cc.connectionID)
	connections := len(cc.server.clients)
	cc.server.rwlock.Unlock()
	return closeConn(cc, connections)
}

func closeConn(cc *clientConn, connections int) error {
	metrics.ConnGauge.Set(float64(connections))
	if cc.bufReadConn != nil {
		err := cc.bufReadConn.Close()
		terror.Log(err)
	}
	if cc.ctx != nil {
		return cc.ctx.Close()
	}
	return nil
}

func (cc *clientConn) closeWithoutLock() error {
	delete(cc.server.clients, cc.connectionID)
	return closeConn(cc, len(cc.server.clients))
}

// writeInitialHandshake sends server version, connection ID, server capability, collation, server status
// and auth salt to the client.
func (cc *clientConn) writeInitialHandshake(ctx context.Context) error {
	data := make([]byte, 4, 128)

	// min version 10
	data = append(data, 10)
	// server version[00]
	data = append(data, mysql.ServerVersion...)
	data = append(data, 0)
	// connection id
	data = append(data, byte(cc.connectionID), byte(cc.connectionID>>8), byte(cc.connectionID>>16), byte(cc.connectionID>>24))
	// auth-plugin-data-part-1
	data = append(data, cc.salt[0:8]...)
	// filler [00]
	data = append(data, 0)
	// capability flag lower 2 bytes, using default capability here
	data = append(data, byte(cc.server.capability), byte(cc.server.capability>>8))
	// charset
	if cc.collation == 0 {
		cc.collation = uint8(mysql.DefaultCollationID)
	}
	data = append(data, cc.collation)
	// status
	data = dumpUint16(data, mysql.ServerStatusAutocommit)
	// below 13 byte may not be used
	// capability flag upper 2 bytes, using default capability here
	data = append(data, byte(cc.server.capability>>16), byte(cc.server.capability>>24))
	// length of auth-plugin-data
	data = append(data, byte(len(cc.salt)+1))
	// reserved 10 [00]
	data = append(data, 0, 0, 0, 0, 0, 0, 0, 0, 0, 0)
	// auth-plugin-data-part-2
	data = append(data, cc.salt[8:]...)
	data = append(data, 0)
	// auth-plugin name
	if cc.ctx == nil {
		if err := cc.openSession(); err != nil {
			return err
		}
	}
	defAuthPlugin, err := variable.GetGlobalSystemVar(cc.ctx.GetSessionVars(), variable.DefaultAuthPlugin)
	if err != nil {
		return err
	}
	cc.authPlugin = defAuthPlugin
	data = append(data, []byte(defAuthPlugin)...)

	// Close the session to force this to be re-opened after we parse the response. This is needed
	// to ensure we use the collation and client flags from the response for the session.
	if err = cc.ctx.Close(); err != nil {
		return err
	}
	cc.ctx = nil

	data = append(data, 0)
	if err = cc.writePacket(data); err != nil {
		return err
	}
	return cc.flush(ctx)
}

func (cc *clientConn) readPacket() ([]byte, error) {
	return cc.pkt.readPacket()
}

func (cc *clientConn) writePacket(data []byte) error {
	failpoint.Inject("FakeClientConn", func() {
		if cc.pkt == nil {
			failpoint.Return(nil)
		}
	})
	return cc.pkt.writePacket(data)
}

// getSessionVarsWaitTimeout get session variable wait_timeout
func (cc *clientConn) getSessionVarsWaitTimeout(ctx context.Context) uint64 {
	valStr, exists := cc.ctx.GetSessionVars().GetSystemVar(variable.WaitTimeout)
	if !exists {
		return variable.DefWaitTimeout
	}
	waitTimeout, err := strconv.ParseUint(valStr, 10, 64)
	if err != nil {
		logutil.Logger(ctx).Warn("get sysval wait_timeout failed, use default value", zap.Error(err))
		// if get waitTimeout error, use default value
		return variable.DefWaitTimeout
	}
	return waitTimeout
}

type handshakeResponse41 struct {
	Capability uint32
	Collation  uint8
	User       string
	DBName     string
	Auth       []byte
	AuthPlugin string
	Attrs      map[string]string
}

// parseOldHandshakeResponseHeader parses the old version handshake header HandshakeResponse320
func parseOldHandshakeResponseHeader(ctx context.Context, packet *handshakeResponse41, data []byte) (parsedBytes int, err error) {
	// Ensure there are enough data to read:
	// https://dev.mysql.com/doc/internals/en/connection-phase-packets.html#packet-Protocol::HandshakeResponse320
	logutil.Logger(ctx).Debug("try to parse hanshake response as Protocol::HandshakeResponse320", zap.ByteString("packetData", data))
	if len(data) < 2+3 {
		logutil.Logger(ctx).Error("got malformed handshake response", zap.ByteString("packetData", data))
		return 0, mysql.ErrMalformPacket
	}
	offset := 0
	// capability
	capability := binary.LittleEndian.Uint16(data[:2])
	packet.Capability = uint32(capability)

	// be compatible with Protocol::HandshakeResponse41
	packet.Capability |= mysql.ClientProtocol41

	offset += 2
	// skip max packet size
	offset += 3
	// usa default CharsetID
	packet.Collation = mysql.CollationNames["utf8mb4_general_ci"]

	return offset, nil
}

// parseOldHandshakeResponseBody parse the HandshakeResponse for Protocol::HandshakeResponse320 (except the common header part).
func parseOldHandshakeResponseBody(ctx context.Context, packet *handshakeResponse41, data []byte, offset int) (err error) {
	defer func() {
		// Check malformat packet cause out of range is disgusting, but don't panic!
		if r := recover(); r != nil {
			logutil.Logger(ctx).Error("handshake panic", zap.ByteString("packetData", data), zap.Stack("stack"))
			err = mysql.ErrMalformPacket
		}
	}()
	// user name
	packet.User = string(data[offset : offset+bytes.IndexByte(data[offset:], 0)])
	offset += len(packet.User) + 1

	if packet.Capability&mysql.ClientConnectWithDB > 0 {
		if len(data[offset:]) > 0 {
			idx := bytes.IndexByte(data[offset:], 0)
			packet.DBName = string(data[offset : offset+idx])
			offset = offset + idx + 1
		}
		if len(data[offset:]) > 0 {
			packet.Auth = data[offset : offset+bytes.IndexByte(data[offset:], 0)]
		}
	} else {
		packet.Auth = data[offset : offset+bytes.IndexByte(data[offset:], 0)]
	}

	return nil
}

// parseHandshakeResponseHeader parses the common header of SSLRequest and HandshakeResponse41.
func parseHandshakeResponseHeader(ctx context.Context, packet *handshakeResponse41, data []byte) (parsedBytes int, err error) {
	// Ensure there are enough data to read:
	// http://dev.mysql.com/doc/internals/en/connection-phase-packets.html#packet-Protocol::SSLRequest
	if len(data) < 4+4+1+23 {
		logutil.Logger(ctx).Error("got malformed handshake response", zap.ByteString("packetData", data))
		return 0, mysql.ErrMalformPacket
	}

	offset := 0
	// capability
	capability := binary.LittleEndian.Uint32(data[:4])
	packet.Capability = capability
	offset += 4
	// skip max packet size
	offset += 4
	// charset, skip, if you want to use another charset, use set names
	packet.Collation = data[offset]
	offset++
	// skip reserved 23[00]
	offset += 23

	return offset, nil
}

// parseHandshakeResponseBody parse the HandshakeResponse (except the common header part).
func parseHandshakeResponseBody(ctx context.Context, packet *handshakeResponse41, data []byte, offset int) (err error) {
	defer func() {
		// Check malformat packet cause out of range is disgusting, but don't panic!
		if r := recover(); r != nil {
			logutil.Logger(ctx).Error("handshake panic", zap.ByteString("packetData", data))
			err = mysql.ErrMalformPacket
		}
	}()
	// user name
	packet.User = string(data[offset : offset+bytes.IndexByte(data[offset:], 0)])
	offset += len(packet.User) + 1

	if packet.Capability&mysql.ClientPluginAuthLenencClientData > 0 {
		// MySQL client sets the wrong capability, it will set this bit even server doesn't
		// support ClientPluginAuthLenencClientData.
		// https://github.com/mysql/mysql-server/blob/5.7/sql-common/client.c#L3478
		if data[offset] == 0x1 { // No auth data
			offset += 2
		} else {
			num, null, off := parseLengthEncodedInt(data[offset:])
			offset += off
			if !null {
				packet.Auth = data[offset : offset+int(num)]
				offset += int(num)
			}
		}
	} else if packet.Capability&mysql.ClientSecureConnection > 0 {
		// auth length and auth
		authLen := int(data[offset])
		offset++
		packet.Auth = data[offset : offset+authLen]
		offset += authLen
	} else {
		packet.Auth = data[offset : offset+bytes.IndexByte(data[offset:], 0)]
		offset += len(packet.Auth) + 1
	}

	if packet.Capability&mysql.ClientConnectWithDB > 0 {
		if len(data[offset:]) > 0 {
			idx := bytes.IndexByte(data[offset:], 0)
			packet.DBName = string(data[offset : offset+idx])
			offset += idx + 1
		}
	}

	if packet.Capability&mysql.ClientPluginAuth > 0 {
		idx := bytes.IndexByte(data[offset:], 0)
		s := offset
		f := offset + idx
		if s < f { // handle unexpected bad packets
			packet.AuthPlugin = string(data[s:f])
		}
		offset += idx + 1
	}

	if packet.Capability&mysql.ClientConnectAtts > 0 {
		if len(data[offset:]) == 0 {
			// Defend some ill-formated packet, connection attribute is not important and can be ignored.
			return nil
		}
		if num, null, off := parseLengthEncodedInt(data[offset:]); !null {
			offset += off
			row := data[offset : offset+int(num)]
			attrs, err := parseAttrs(row)
			if err != nil {
				logutil.Logger(ctx).Warn("parse attrs failed", zap.Error(err))
				return nil
			}
			packet.Attrs = attrs
		}
	}

	return nil
}

func parseAttrs(data []byte) (map[string]string, error) {
	attrs := make(map[string]string)
	pos := 0
	for pos < len(data) {
		key, _, off, err := parseLengthEncodedBytes(data[pos:])
		if err != nil {
			return attrs, err
		}
		pos += off
		value, _, off, err := parseLengthEncodedBytes(data[pos:])
		if err != nil {
			return attrs, err
		}
		pos += off

		attrs[string(key)] = string(value)
	}
	return attrs, nil
}

func (cc *clientConn) readOptionalSSLRequestAndHandshakeResponse(ctx context.Context) error {
	// Read a packet. It may be a SSLRequest or HandshakeResponse.
	data, err := cc.readPacket()
	if err != nil {
		err = errors.SuspendStack(err)
		if errors.Cause(err) == io.EOF {
			logutil.Logger(ctx).Debug("wait handshake response fail due to connection has be closed by client-side")
		} else {
			logutil.Logger(ctx).Debug("wait handshake response fail", zap.Error(err))
		}
		return err
	}

	isOldVersion := false

	var resp handshakeResponse41
	var pos int

	if len(data) < 2 {
		logutil.Logger(ctx).Error("got malformed handshake response", zap.ByteString("packetData", data))
		return mysql.ErrMalformPacket
	}

	capability := uint32(binary.LittleEndian.Uint16(data[:2]))
	if capability&mysql.ClientProtocol41 > 0 {
		pos, err = parseHandshakeResponseHeader(ctx, &resp, data)
	} else {
		pos, err = parseOldHandshakeResponseHeader(ctx, &resp, data)
		isOldVersion = true
	}

	if err != nil {
		terror.Log(err)
		return err
	}

	if resp.Capability&mysql.ClientSSL > 0 {
		tlsConfig := (*tls.Config)(atomic.LoadPointer(&cc.server.tlsConfig))
		if tlsConfig != nil {
			// The packet is a SSLRequest, let's switch to TLS.
			if err = cc.upgradeToTLS(tlsConfig); err != nil {
				return err
			}
			// Read the following HandshakeResponse packet.
			data, err = cc.readPacket()
			if err != nil {
				logutil.Logger(ctx).Warn("read handshake response failure after upgrade to TLS", zap.Error(err))
				return err
			}
			if isOldVersion {
				pos, err = parseOldHandshakeResponseHeader(ctx, &resp, data)
			} else {
				pos, err = parseHandshakeResponseHeader(ctx, &resp, data)
			}
			if err != nil {
				terror.Log(err)
				return err
			}
		}
	} else if config.GetGlobalConfig().Security.RequireSecureTransport {
		err := errSecureTransportRequired.FastGenByArgs()
		terror.Log(err)
		return err
	}

	// Read the remaining part of the packet.
	if isOldVersion {
		err = parseOldHandshakeResponseBody(ctx, &resp, data, pos)
	} else {
		err = parseHandshakeResponseBody(ctx, &resp, data, pos)
	}
	if err != nil {
		terror.Log(err)
		return err
	}

	cc.capability = resp.Capability & cc.server.capability
	cc.user = resp.User
	cc.dbname = resp.DBName
	cc.collation = resp.Collation
	cc.attrs = resp.Attrs

	err = cc.handleAuthPlugin(ctx, &resp)
	if err != nil {
		return err
	}

	switch resp.AuthPlugin {
	case mysql.AuthCachingSha2Password:
		resp.Auth, err = cc.authSha(ctx)
		if err != nil {
			return err
		}
	case mysql.AuthNativePassword:
	case mysql.AuthSocket:
	default:
		return errors.New("Unknown auth plugin")
	}

	err = cc.openSessionAndDoAuth(resp.Auth, resp.AuthPlugin)
	if err != nil {
		logutil.Logger(ctx).Warn("open new session or authentication failure", zap.Error(err))
	}
	return err
}

func (cc *clientConn) handleAuthPlugin(ctx context.Context, resp *handshakeResponse41) error {
	if resp.Capability&mysql.ClientPluginAuth > 0 {
		newAuth, err := cc.checkAuthPlugin(ctx, resp)
		if err != nil {
			logutil.Logger(ctx).Warn("failed to check the user authplugin", zap.Error(err))
			return err
		}
		if len(newAuth) > 0 {
			resp.Auth = newAuth
		}

		switch resp.AuthPlugin {
		case mysql.AuthCachingSha2Password:
		case mysql.AuthNativePassword:
		case mysql.AuthSocket:
		default:
			logutil.Logger(ctx).Warn("Unknown Auth Plugin", zap.String("plugin", resp.AuthPlugin))
		}
	} else {
		// MySQL 5.1 and older clients don't support authentication plugins.
		logutil.Logger(ctx).Warn("Client without Auth Plugin support; Please upgrade client")
		_, err := cc.checkAuthPlugin(ctx, resp)
		if err != nil {
			return err
		}
		resp.AuthPlugin = mysql.AuthNativePassword
	}
	return nil
}

// authSha implements the caching_sha2_password specific part of the protocol.
func (cc *clientConn) authSha(ctx context.Context) ([]byte, error) {

	const (
		ShaCommand       = 1
		RequestRsaPubKey = 2 // Not supported yet, only TLS is supported as secure channel.
		FastAuthOk       = 3
		FastAuthFail     = 4
	)

	// Currently we always send a "FastAuthFail" as the cached part of the protocol isn't implemented yet.
	// This triggers the client to send the full response.
	err := cc.writePacket([]byte{0, 0, 0, 0, ShaCommand, FastAuthFail})
	if err != nil {
		logutil.Logger(ctx).Error("authSha packet write failed", zap.Error(err))
		return nil, err
	}
	err = cc.flush(ctx)
	if err != nil {
		logutil.Logger(ctx).Error("authSha packet flush failed", zap.Error(err))
		return nil, err
	}

	data, err := cc.readPacket()
	if err != nil {
		logutil.Logger(ctx).Error("authSha packet read failed", zap.Error(err))
		return nil, err
	}
	return bytes.Trim(data, "\x00"), nil
}

func (cc *clientConn) SessionStatusToString() string {
	status := cc.ctx.Status()
	inTxn, autoCommit := 0, 0
	if status&mysql.ServerStatusInTrans > 0 {
		inTxn = 1
	}
	if status&mysql.ServerStatusAutocommit > 0 {
		autoCommit = 1
	}
	return fmt.Sprintf("inTxn:%d, autocommit:%d",
		inTxn, autoCommit,
	)
}

func (cc *clientConn) openSession() error {
	var tlsStatePtr *tls.ConnectionState
	if cc.tlsConn != nil {
		tlsState := cc.tlsConn.ConnectionState()
		tlsStatePtr = &tlsState
	}
	var err error
	cc.ctx, err = cc.server.driver.OpenCtx(cc.connectionID, cc.capability, cc.collation, cc.dbname, tlsStatePtr)
	if err != nil {
		return err
	}

	err = cc.server.checkConnectionCount()
	if err != nil {
		return err
	}
	return nil
}

func (cc *clientConn) openSessionAndDoAuth(authData []byte, authPlugin string) error {
	// Open a context unless this was done before.
	if cc.ctx == nil {
		err := cc.openSession()
		if err != nil {
			return err
		}
	}

	hasPassword := "YES"
	if len(authData) == 0 {
		hasPassword = "NO"
	}
	host, port, err := cc.PeerHost(hasPassword)
	if err != nil {
		return err
	}

	if !cc.isUnixSocket && authPlugin == mysql.AuthSocket {
		return errAccessDeniedNoPassword.FastGenByArgs(cc.user, host)
	}

	if !cc.ctx.Auth(&auth.UserIdentity{Username: cc.user, Hostname: host}, authData, cc.salt) {
		return errAccessDenied.FastGenByArgs(cc.user, host, hasPassword)
	}
	cc.ctx.SetPort(port)
	if cc.dbname != "" {
		err = cc.useDB(context.Background(), cc.dbname)
		if err != nil {
			return err
		}
	}
	cc.ctx.SetSessionManager(cc.server)
	return nil
}

// Check if the Authentication Plugin of the server, client and user configuration matches
func (cc *clientConn) checkAuthPlugin(ctx context.Context, resp *handshakeResponse41) ([]byte, error) {
	// Open a context unless this was done before.
	if cc.ctx == nil {
		err := cc.openSession()
		if err != nil {
			return nil, err
		}
	}

	authData := resp.Auth
	hasPassword := "YES"
	if len(authData) == 0 {
		hasPassword = "NO"
	}
	host, _, err := cc.PeerHost(hasPassword)
	if err != nil {
		return nil, err
	}
<<<<<<< HEAD
	// Find the identity of the user based on username and peer host.
	identity, err := cc.ctx.MatchIdentity(cc.user, host)
	if err != nil {
		return nil, errAccessDenied.FastGenByArgs(cc.user, host, hasPassword)
	}
	// Get the plugin for the identity.
	userplugin, err := cc.ctx.AuthPluginForUser(identity)
=======
	userplugin, err := cc.ctx.AuthPluginForUser(&auth.UserIdentity{Username: cc.user, Hostname: host})
	failpoint.Inject("FakeUser", func(val failpoint.Value) {
		userplugin = val.(string)
	})
>>>>>>> 443f15ed
	if err != nil {
		// This happens if the account doesn't exist
		logutil.Logger(ctx).Warn("Failed to get authentication method for user",
			zap.String("user", cc.user), zap.String("host", host))
	}
	if userplugin == mysql.AuthSocket {
		if !cc.isUnixSocket {
			return nil, errAccessDenied.FastGenByArgs(cc.user, host, hasPassword)
		}
		resp.AuthPlugin = mysql.AuthSocket
		user, err := user.LookupId(fmt.Sprint(cc.socketCredUID))
		if err != nil {
			return nil, err
		}
		return []byte(user.Username), nil
	}
	if len(userplugin) == 0 {
		// No user plugin set, assuming MySQL Native Password
		// This happens if the account doesn't exist or if the account doesn't have
		// a password set.
		if resp.AuthPlugin != mysql.AuthNativePassword {
			if resp.Capability&mysql.ClientPluginAuth > 0 {
				resp.AuthPlugin = mysql.AuthNativePassword
				authData, err := cc.authSwitchRequest(ctx, mysql.AuthNativePassword)
				if err != nil {
					return nil, err
				}
				return authData, nil
			}
		}
		return nil, nil
	}

	// If the authentication method send by the server (cc.authPlugin) doesn't match
	// the plugin configured for the user account in the mysql.user.plugin column
	// or if the authentication method send by the server doesn't match the authentication
	// method send by the client (*authPlugin) then we need to switch the authentication
	// method to match the one configured for that specific user.
	if (cc.authPlugin != userplugin) || (cc.authPlugin != resp.AuthPlugin) {
		if resp.Capability&mysql.ClientPluginAuth > 0 {
			authData, err := cc.authSwitchRequest(ctx, userplugin)
			if err != nil {
				return nil, err
			}
			resp.AuthPlugin = userplugin
			return authData, nil
		} else if userplugin != mysql.AuthNativePassword {
			// MySQL 5.1 and older don't support authentication plugins yet
			return nil, errNotSupportedAuthMode
		}
	}

	return nil, nil
}

func (cc *clientConn) PeerHost(hasPassword string) (host, port string, err error) {
	if len(cc.peerHost) > 0 {
		return cc.peerHost, cc.peerPort, nil
	}
	host = variable.DefHostname
	if cc.isUnixSocket {
		cc.peerHost = host
		return
	}
	addr := cc.bufReadConn.RemoteAddr().String()
	host, port, err = net.SplitHostPort(addr)
	if err != nil {
		err = errAccessDenied.GenWithStackByArgs(cc.user, addr, hasPassword)
		return
	}
	cc.peerHost = host
	cc.peerPort = port
	return
}

// skipInitConnect follows MySQL's rules of when init-connect should be skipped.
// In 5.7 it is any user with SUPER privilege, but in 8.0 it is:
// - SUPER or the CONNECTION_ADMIN dynamic privilege.
// - (additional exception) users with expired passwords (not yet supported)
// In TiDB CONNECTION_ADMIN is satisfied by SUPER, so we only need to check once.
func (cc *clientConn) skipInitConnect() bool {
	checker := privilege.GetPrivilegeManager(cc.ctx.Session)
	activeRoles := cc.ctx.GetSessionVars().ActiveRoles
	return checker != nil && checker.RequestDynamicVerification(activeRoles, "CONNECTION_ADMIN", false)
}

// initResultEncoder initialize the result encoder for current connection.
func (cc *clientConn) initResultEncoder(ctx context.Context) {
	chs, err := variable.GetSessionOrGlobalSystemVar(cc.ctx.GetSessionVars(), variable.CharacterSetResults)
	if err != nil {
		chs = ""
		logutil.Logger(ctx).Warn("get character_set_results system variable failed", zap.Error(err))
	}
	cc.rsEncoder = newResultEncoder(chs)
}

// initConnect runs the initConnect SQL statement if it has been specified.
// The semantics are MySQL compatible.
func (cc *clientConn) initConnect(ctx context.Context) error {
	val, err := cc.ctx.GetSessionVars().GlobalVarsAccessor.GetGlobalSysVar(variable.InitConnect)
	if err != nil {
		return err
	}
	if val == "" || cc.skipInitConnect() {
		return nil
	}
	logutil.Logger(ctx).Debug("init_connect starting")
	stmts, err := cc.ctx.Parse(ctx, val)
	if err != nil {
		return err
	}
	for _, stmt := range stmts {
		rs, err := cc.ctx.ExecuteStmt(ctx, stmt)
		if err != nil {
			return err
		}
		// init_connect does not care about the results,
		// but they need to be drained because of lazy loading.
		if rs != nil {
			req := rs.NewChunk(nil)
			for {
				if err = rs.Next(ctx, req); err != nil {
					return err
				}
				if req.NumRows() == 0 {
					break
				}
			}
			if err := rs.Close(); err != nil {
				return err
			}
		}
	}
	logutil.Logger(ctx).Debug("init_connect complete")
	return nil
}

// Run reads client query and writes query result to client in for loop, if there is a panic during query handling,
// it will be recovered and log the panic error.
// This function returns and the connection is closed if there is an IO error or there is a panic.
func (cc *clientConn) Run(ctx context.Context) {
	const size = 4096
	defer func() {
		r := recover()
		if r != nil {
			buf := make([]byte, size)
			stackSize := runtime.Stack(buf, false)
			buf = buf[:stackSize]
			logutil.Logger(ctx).Error("connection running loop panic",
				zap.Stringer("lastSQL", getLastStmtInConn{cc}),
				zap.String("err", fmt.Sprintf("%v", r)),
				zap.String("stack", string(buf)),
			)
			err := cc.writeError(ctx, errors.New(fmt.Sprintf("%v", r)))
			terror.Log(err)
			metrics.PanicCounter.WithLabelValues(metrics.LabelSession).Inc()
		}
		if atomic.LoadInt32(&cc.status) != connStatusShutdown {
			err := cc.Close()
			terror.Log(err)
		}
	}()

	// Usually, client connection status changes between [dispatching] <=> [reading].
	// When some event happens, server may notify this client connection by setting
	// the status to special values, for example: kill or graceful shutdown.
	// The client connection would detect the events when it fails to change status
	// by CAS operation, it would then take some actions accordingly.
	for {
		if !atomic.CompareAndSwapInt32(&cc.status, connStatusDispatching, connStatusReading) ||
			// The judge below will not be hit by all means,
			// But keep it stayed as a reminder and for the code reference for connStatusWaitShutdown.
			atomic.LoadInt32(&cc.status) == connStatusWaitShutdown {
			return
		}

		cc.alloc.Reset()
		// close connection when idle time is more than wait_timeout
		waitTimeout := cc.getSessionVarsWaitTimeout(ctx)
		cc.pkt.setReadTimeout(time.Duration(waitTimeout) * time.Second)
		start := time.Now()
		data, err := cc.readPacket()
		if err != nil {
			if terror.ErrorNotEqual(err, io.EOF) {
				if netErr, isNetErr := errors.Cause(err).(net.Error); isNetErr && netErr.Timeout() {
					idleTime := time.Since(start)
					logutil.Logger(ctx).Info("read packet timeout, close this connection",
						zap.Duration("idle", idleTime),
						zap.Uint64("waitTimeout", waitTimeout),
						zap.Error(err),
					)
				} else {
					errStack := errors.ErrorStack(err)
					if !strings.Contains(errStack, "use of closed network connection") {
						logutil.Logger(ctx).Warn("read packet failed, close this connection",
							zap.Error(errors.SuspendStack(err)))
					}
				}
			}
			disconnectByClientWithError.Inc()
			return
		}

		if !atomic.CompareAndSwapInt32(&cc.status, connStatusReading, connStatusDispatching) {
			return
		}

		startTime := time.Now()
		err = cc.dispatch(ctx, data)
		cc.chunkAlloc.Reset()
		if err != nil {
			cc.audit(plugin.Error) // tell the plugin API there was a dispatch error
			if terror.ErrorEqual(err, io.EOF) {
				cc.addMetrics(data[0], startTime, nil)
				disconnectNormal.Inc()
				return
			} else if terror.ErrResultUndetermined.Equal(err) {
				logutil.Logger(ctx).Error("result undetermined, close this connection", zap.Error(err))
				disconnectErrorUndetermined.Inc()
				return
			} else if terror.ErrCritical.Equal(err) {
				metrics.CriticalErrorCounter.Add(1)
				logutil.Logger(ctx).Fatal("critical error, stop the server", zap.Error(err))
			}
			var txnMode string
			if cc.ctx != nil {
				txnMode = cc.ctx.GetSessionVars().GetReadableTxnMode()
			}
			metrics.ExecuteErrorCounter.WithLabelValues(metrics.ExecuteErrorToLabel(err)).Inc()
			if storeerr.ErrLockAcquireFailAndNoWaitSet.Equal(err) {
				logutil.Logger(ctx).Debug("Expected error for FOR UPDATE NOWAIT", zap.Error(err))
			} else {
				logutil.Logger(ctx).Info("command dispatched failed",
					zap.String("connInfo", cc.String()),
					zap.String("command", mysql.Command2Str[data[0]]),
					zap.String("status", cc.SessionStatusToString()),
					zap.Stringer("sql", getLastStmtInConn{cc}),
					zap.String("txn_mode", txnMode),
					zap.String("err", errStrForLog(err, cc.ctx.GetSessionVars().EnableRedactLog)),
				)
			}
			err1 := cc.writeError(ctx, err)
			terror.Log(err1)
		}
		cc.addMetrics(data[0], startTime, err)
		cc.pkt.sequence = 0
	}
}

// ShutdownOrNotify will Shutdown this client connection, or do its best to notify.
func (cc *clientConn) ShutdownOrNotify() bool {
	if (cc.ctx.Status() & mysql.ServerStatusInTrans) > 0 {
		return false
	}
	// If the client connection status is reading, it's safe to shutdown it.
	if atomic.CompareAndSwapInt32(&cc.status, connStatusReading, connStatusShutdown) {
		return true
	}
	// If the client connection status is dispatching, we can't shutdown it immediately,
	// so set the status to WaitShutdown as a notification, the loop in clientConn.Run
	// will detect it and then exit.
	atomic.StoreInt32(&cc.status, connStatusWaitShutdown)
	return false
}

func errStrForLog(err error, enableRedactLog bool) string {
	if enableRedactLog {
		// currently, only ErrParse is considered when enableRedactLog because it may contain sensitive information like
		// password or accesskey
		if parser.ErrParse.Equal(err) {
			return "fail to parse SQL and can't redact when enable log redaction"
		}
	}
	if kv.ErrKeyExists.Equal(err) || parser.ErrParse.Equal(err) || infoschema.ErrTableNotExists.Equal(err) {
		// Do not log stack for duplicated entry error.
		return err.Error()
	}
	return errors.ErrorStack(err)
}

func (cc *clientConn) addMetrics(cmd byte, startTime time.Time, err error) {
	if cmd == mysql.ComQuery && cc.ctx.Value(sessionctx.LastExecuteDDL) != nil {
		// Don't take DDL execute time into account.
		// It's already recorded by other metrics in ddl package.
		return
	}

	var counter prometheus.Counter
	if err != nil && int(cmd) < len(queryTotalCountErr) {
		counter = queryTotalCountErr[cmd]
	} else if err == nil && int(cmd) < len(queryTotalCountOk) {
		counter = queryTotalCountOk[cmd]
	}
	if counter != nil {
		counter.Inc()
	} else {
		label := strconv.Itoa(int(cmd))
		if err != nil {
			metrics.QueryTotalCounter.WithLabelValues(label, "Error").Inc()
		} else {
			metrics.QueryTotalCounter.WithLabelValues(label, "OK").Inc()
		}
	}

	stmtType := cc.ctx.GetSessionVars().StmtCtx.StmtType
	sqlType := metrics.LblGeneral
	if stmtType != "" {
		sqlType = stmtType
	}

	cost := time.Since(startTime)
	sessionVar := cc.ctx.GetSessionVars()
	cc.ctx.GetTxnWriteThroughputSLI().FinishExecuteStmt(cost, cc.ctx.AffectedRows(), sessionVar.InTxn())

	switch sqlType {
	case "Use":
		queryDurationHistogramUse.Observe(cost.Seconds())
	case "Show":
		queryDurationHistogramShow.Observe(cost.Seconds())
	case "Begin":
		queryDurationHistogramBegin.Observe(cost.Seconds())
	case "Commit":
		queryDurationHistogramCommit.Observe(cost.Seconds())
	case "Rollback":
		queryDurationHistogramRollback.Observe(cost.Seconds())
	case "Insert":
		queryDurationHistogramInsert.Observe(cost.Seconds())
	case "Replace":
		queryDurationHistogramReplace.Observe(cost.Seconds())
	case "Delete":
		queryDurationHistogramDelete.Observe(cost.Seconds())
	case "Update":
		queryDurationHistogramUpdate.Observe(cost.Seconds())
	case "Select":
		queryDurationHistogramSelect.Observe(cost.Seconds())
	case "Execute":
		queryDurationHistogramExecute.Observe(cost.Seconds())
	case "Set":
		queryDurationHistogramSet.Observe(cost.Seconds())
	case metrics.LblGeneral:
		queryDurationHistogramGeneral.Observe(cost.Seconds())
	default:
		metrics.QueryDurationHistogram.WithLabelValues(sqlType).Observe(cost.Seconds())
	}
}

// dispatch handles client request based on command which is the first byte of the data.
// It also gets a token from server which is used to limit the concurrently handling clients.
// The most frequently used command is ComQuery.
func (cc *clientConn) dispatch(ctx context.Context, data []byte) error {
	defer func() {
		// reset killed for each request
		atomic.StoreUint32(&cc.ctx.GetSessionVars().Killed, 0)
	}()
	t := time.Now()
	if (cc.ctx.Status() & mysql.ServerStatusInTrans) > 0 {
		connIdleDurationHistogramInTxn.Observe(t.Sub(cc.lastActive).Seconds())
	} else {
		connIdleDurationHistogramNotInTxn.Observe(t.Sub(cc.lastActive).Seconds())
	}

	span := opentracing.StartSpan("server.dispatch")
	cfg := config.GetGlobalConfig()
	if cfg.OpenTracing.Enable {
		ctx = opentracing.ContextWithSpan(ctx, span)
	}

	var cancelFunc context.CancelFunc
	ctx, cancelFunc = context.WithCancel(ctx)
	cc.mu.Lock()
	cc.mu.cancelFunc = cancelFunc
	cc.mu.Unlock()

	cc.lastPacket = data
	cmd := data[0]
	data = data[1:]
	if variable.TopSQLEnabled() {
		defer pprof.SetGoroutineLabels(ctx)
	}
	if variable.EnablePProfSQLCPU.Load() {
		label := getLastStmtInConn{cc}.PProfLabel()
		if len(label) > 0 {
			defer pprof.SetGoroutineLabels(ctx)
			ctx = pprof.WithLabels(ctx, pprof.Labels("sql", label))
			pprof.SetGoroutineLabels(ctx)
		}
	}
	if trace.IsEnabled() {
		lc := getLastStmtInConn{cc}
		sqlType := lc.PProfLabel()
		if len(sqlType) > 0 {
			var task *trace.Task
			ctx, task = trace.NewTask(ctx, sqlType)
			defer task.End()

			trace.Log(ctx, "sql", lc.String())
			ctx = logutil.WithTraceLogger(ctx, cc.connectionID)

			taskID := *(*uint64)(unsafe.Pointer(task))
			ctx = pprof.WithLabels(ctx, pprof.Labels("trace", strconv.FormatUint(taskID, 10)))
			pprof.SetGoroutineLabels(ctx)
		}
	}
	token := cc.server.getToken()
	defer func() {
		// if handleChangeUser failed, cc.ctx may be nil
		if cc.ctx != nil {
			cc.ctx.SetProcessInfo("", t, mysql.ComSleep, 0)
		}

		cc.server.releaseToken(token)
		span.Finish()
		cc.lastActive = time.Now()
	}()

	vars := cc.ctx.GetSessionVars()
	// reset killed for each request
	atomic.StoreUint32(&vars.Killed, 0)
	if cmd < mysql.ComEnd {
		cc.ctx.SetCommandValue(cmd)
	}

	dataStr := string(hack.String(data))
	switch cmd {
	case mysql.ComPing, mysql.ComStmtClose, mysql.ComStmtSendLongData, mysql.ComStmtReset,
		mysql.ComSetOption, mysql.ComChangeUser:
		cc.ctx.SetProcessInfo("", t, cmd, 0)
	case mysql.ComInitDB:
		cc.ctx.SetProcessInfo("use "+dataStr, t, cmd, 0)
	}

	switch cmd {
	case mysql.ComSleep:
		// TODO: According to mysql document, this command is supposed to be used only internally.
		// So it's just a temp fix, not sure if it's done right.
		// Investigate this command and write test case later.
		return nil
	case mysql.ComQuit:
		return io.EOF
	case mysql.ComInitDB:
		if err := cc.useDB(ctx, dataStr); err != nil {
			return err
		}
		return cc.writeOK(ctx)
	case mysql.ComQuery: // Most frequently used command.
		// For issue 1989
		// Input payload may end with byte '\0', we didn't find related mysql document about it, but mysql
		// implementation accept that case. So trim the last '\0' here as if the payload an EOF string.
		// See http://dev.mysql.com/doc/internals/en/com-query.html
		if len(data) > 0 && data[len(data)-1] == 0 {
			data = data[:len(data)-1]
			dataStr = string(hack.String(data))
		}
		return cc.handleQuery(ctx, dataStr)
	case mysql.ComFieldList:
		return cc.handleFieldList(ctx, dataStr)
	// ComCreateDB, ComDropDB
	case mysql.ComRefresh:
		return cc.handleRefresh(ctx, data[0])
	case mysql.ComShutdown: // redirect to SQL
		if err := cc.handleQuery(ctx, "SHUTDOWN"); err != nil {
			return err
		}
		return cc.writeOK(ctx)
	case mysql.ComStatistics:
		return cc.writeStats(ctx)
	// ComProcessInfo, ComConnect, ComProcessKill, ComDebug
	case mysql.ComPing:
		return cc.writeOK(ctx)
	case mysql.ComChangeUser:
		return cc.handleChangeUser(ctx, data)
	// ComBinlogDump, ComTableDump, ComConnectOut, ComRegisterSlave
	case mysql.ComStmtPrepare:
		return cc.handleStmtPrepare(ctx, dataStr)
	case mysql.ComStmtExecute:
		return cc.handleStmtExecute(ctx, data)
	case mysql.ComStmtSendLongData:
		return cc.handleStmtSendLongData(data)
	case mysql.ComStmtClose:
		return cc.handleStmtClose(data)
	case mysql.ComStmtReset:
		return cc.handleStmtReset(ctx, data)
	case mysql.ComSetOption:
		return cc.handleSetOption(ctx, data)
	case mysql.ComStmtFetch:
		return cc.handleStmtFetch(ctx, data)
	// ComDaemon, ComBinlogDumpGtid
	case mysql.ComResetConnection:
		return cc.handleResetConnection(ctx)
	// ComEnd
	default:
		return mysql.NewErrf(mysql.ErrUnknown, "command %d not supported now", nil, cmd)
	}
}

func (cc *clientConn) writeStats(ctx context.Context) error {
	msg := []byte("Uptime: 0  Threads: 0  Questions: 0  Slow queries: 0  Opens: 0  Flush tables: 0  Open tables: 0  Queries per second avg: 0.000")
	data := cc.alloc.AllocWithLen(4, len(msg))
	data = append(data, msg...)

	err := cc.writePacket(data)
	if err != nil {
		return err
	}

	return cc.flush(ctx)
}

func (cc *clientConn) useDB(ctx context.Context, db string) (err error) {
	// if input is "use `SELECT`", mysql client just send "SELECT"
	// so we add `` around db.
	stmts, err := cc.ctx.Parse(ctx, "use `"+db+"`")
	if err != nil {
		return err
	}
	_, err = cc.ctx.ExecuteStmt(ctx, stmts[0])
	if err != nil {
		return err
	}
	cc.dbname = db
	return
}

func (cc *clientConn) flush(ctx context.Context) error {
	defer func() {
		trace.StartRegion(ctx, "FlushClientConn").End()
		if cc.ctx != nil && cc.ctx.WarningCount() > 0 {
			for _, err := range cc.ctx.GetWarnings() {
				var warn *errors.Error
				if ok := goerr.As(err.Err, &warn); ok {
					code := uint16(warn.Code())
					errno.IncrementWarning(code, cc.user, cc.peerHost)
				}
			}
		}
	}()
	failpoint.Inject("FakeClientConn", func() {
		if cc.pkt == nil {
			failpoint.Return(nil)
		}
	})
	return cc.pkt.flush()
}

func (cc *clientConn) writeOK(ctx context.Context) error {
	msg := cc.ctx.LastMessage()
	return cc.writeOkWith(ctx, msg, cc.ctx.AffectedRows(), cc.ctx.LastInsertID(), cc.ctx.Status(), cc.ctx.WarningCount())
}

func (cc *clientConn) writeOkWith(ctx context.Context, msg string, affectedRows, lastInsertID uint64, status, warnCnt uint16) error {
	enclen := 0
	if len(msg) > 0 {
		enclen = lengthEncodedIntSize(uint64(len(msg))) + len(msg)
	}

	data := cc.alloc.AllocWithLen(4, 32+enclen)
	data = append(data, mysql.OKHeader)
	data = dumpLengthEncodedInt(data, affectedRows)
	data = dumpLengthEncodedInt(data, lastInsertID)
	if cc.capability&mysql.ClientProtocol41 > 0 {
		data = dumpUint16(data, status)
		data = dumpUint16(data, warnCnt)
	}
	if enclen > 0 {
		// although MySQL manual says the info message is string<EOF>(https://dev.mysql.com/doc/internals/en/packet-OK_Packet.html),
		// it is actually string<lenenc>
		data = dumpLengthEncodedString(data, []byte(msg))
	}

	err := cc.writePacket(data)
	if err != nil {
		return err
	}

	return cc.flush(ctx)
}

func (cc *clientConn) writeError(ctx context.Context, e error) error {
	var (
		m  *mysql.SQLError
		te *terror.Error
		ok bool
	)
	originErr := errors.Cause(e)
	if te, ok = originErr.(*terror.Error); ok {
		m = terror.ToSQLError(te)
	} else {
		e := errors.Cause(originErr)
		switch y := e.(type) {
		case *terror.Error:
			m = terror.ToSQLError(y)
		default:
			m = mysql.NewErrf(mysql.ErrUnknown, "%s", nil, e.Error())
		}
	}

	cc.lastCode = m.Code
	defer errno.IncrementError(m.Code, cc.user, cc.peerHost)
	data := cc.alloc.AllocWithLen(4, 16+len(m.Message))
	data = append(data, mysql.ErrHeader)
	data = append(data, byte(m.Code), byte(m.Code>>8))
	if cc.capability&mysql.ClientProtocol41 > 0 {
		data = append(data, '#')
		data = append(data, m.State...)
	}

	data = append(data, m.Message...)

	err := cc.writePacket(data)
	if err != nil {
		return err
	}
	return cc.flush(ctx)
}

// writeEOF writes an EOF packet.
// Note this function won't flush the stream because maybe there are more
// packets following it.
// serverStatus, a flag bit represents server information
// in the packet.
func (cc *clientConn) writeEOF(serverStatus uint16) error {
	data := cc.alloc.AllocWithLen(4, 9)

	data = append(data, mysql.EOFHeader)
	if cc.capability&mysql.ClientProtocol41 > 0 {
		data = dumpUint16(data, cc.ctx.WarningCount())
		status := cc.ctx.Status()
		status |= serverStatus
		data = dumpUint16(data, status)
	}

	err := cc.writePacket(data)
	return err
}

func (cc *clientConn) writeReq(ctx context.Context, filePath string) error {
	data := cc.alloc.AllocWithLen(4, 5+len(filePath))
	data = append(data, mysql.LocalInFileHeader)
	data = append(data, filePath...)

	err := cc.writePacket(data)
	if err != nil {
		return err
	}

	return cc.flush(ctx)
}

func insertDataWithCommit(ctx context.Context, prevData,
	curData []byte, loadDataInfo *executor.LoadDataInfo) ([]byte, error) {
	var err error
	var reachLimit bool
	for {
		prevData, reachLimit, err = loadDataInfo.InsertData(ctx, prevData, curData)
		if err != nil {
			return nil, err
		}
		if !reachLimit {
			break
		}
		// push into commit task queue
		err = loadDataInfo.EnqOneTask(ctx)
		if err != nil {
			return prevData, err
		}
		curData = prevData
		prevData = nil
	}
	return prevData, nil
}

// processStream process input stream from network
func processStream(ctx context.Context, cc *clientConn, loadDataInfo *executor.LoadDataInfo, wg *sync.WaitGroup) {
	var err error
	var shouldBreak bool
	var prevData, curData []byte
	defer func() {
		r := recover()
		if r != nil {
			logutil.Logger(ctx).Error("process routine panicked",
				zap.Reflect("r", r),
				zap.Stack("stack"))
		}
		if err != nil || r != nil {
			loadDataInfo.ForceQuit()
		} else {
			loadDataInfo.CloseTaskQueue()
		}
		wg.Done()
	}()
	for {
		curData, err = cc.readPacket()
		if err != nil {
			if terror.ErrorNotEqual(err, io.EOF) {
				logutil.Logger(ctx).Error("read packet failed", zap.Error(err))
				break
			}
		}
		if len(curData) == 0 {
			loadDataInfo.Drained = true
			shouldBreak = true
			if len(prevData) == 0 {
				break
			}
		}
		select {
		case <-loadDataInfo.QuitCh:
			err = errors.New("processStream forced to quit")
		default:
		}
		if err != nil {
			break
		}
		// prepare batch and enqueue task
		prevData, err = insertDataWithCommit(ctx, prevData, curData, loadDataInfo)
		if err != nil {
			break
		}
		if shouldBreak {
			break
		}
	}
	if err != nil {
		logutil.Logger(ctx).Error("load data process stream error", zap.Error(err))
		return
	}
	if err = loadDataInfo.EnqOneTask(ctx); err != nil {
		logutil.Logger(ctx).Error("load data process stream error", zap.Error(err))
		return
	}
}

// handleLoadData does the additional work after processing the 'load data' query.
// It sends client a file path, then reads the file content from client, inserts data into database.
func (cc *clientConn) handleLoadData(ctx context.Context, loadDataInfo *executor.LoadDataInfo) error {
	// If the server handles the load data request, the client has to set the ClientLocalFiles capability.
	if cc.capability&mysql.ClientLocalFiles == 0 {
		return errNotAllowedCommand
	}
	if loadDataInfo == nil {
		return errors.New("load data info is empty")
	}
	if !loadDataInfo.Table.Meta().IsBaseTable() {
		return errors.New("can only load data into base tables")
	}
	err := cc.writeReq(ctx, loadDataInfo.Path)
	if err != nil {
		return err
	}

	loadDataInfo.InitQueues()
	loadDataInfo.SetMaxRowsInBatch(uint64(loadDataInfo.Ctx.GetSessionVars().DMLBatchSize))
	loadDataInfo.StartStopWatcher()
	// let stop watcher goroutine quit
	defer loadDataInfo.ForceQuit()
	err = loadDataInfo.Ctx.NewTxn(ctx)
	if err != nil {
		return err
	}
	// processStream process input data, enqueue commit task
	wg := new(sync.WaitGroup)
	wg.Add(1)
	go processStream(ctx, cc, loadDataInfo, wg)
	err = loadDataInfo.CommitWork(ctx)
	wg.Wait()
	if err != nil {
		if !loadDataInfo.Drained {
			logutil.Logger(ctx).Info("not drained yet, try reading left data from client connection")
		}
		// drain the data from client conn util empty packet received, otherwise the connection will be reset
		for !loadDataInfo.Drained {
			// check kill flag again, let the draining loop could quit if empty packet could not be received
			if atomic.CompareAndSwapUint32(&loadDataInfo.Ctx.GetSessionVars().Killed, 1, 0) {
				logutil.Logger(ctx).Warn("receiving kill, stop draining data, connection may be reset")
				return executor.ErrQueryInterrupted
			}
			curData, err1 := cc.readPacket()
			if err1 != nil {
				logutil.Logger(ctx).Error("drain reading left data encounter errors", zap.Error(err1))
				break
			}
			if len(curData) == 0 {
				loadDataInfo.Drained = true
				logutil.Logger(ctx).Info("draining finished for error", zap.Error(err))
				break
			}
		}
	}
	loadDataInfo.SetMessage()
	return err
}

// getDataFromPath gets file contents from file path.
func (cc *clientConn) getDataFromPath(ctx context.Context, path string) ([]byte, error) {
	err := cc.writeReq(ctx, path)
	if err != nil {
		return nil, err
	}
	var prevData, curData []byte
	for {
		curData, err = cc.readPacket()
		if err != nil && terror.ErrorNotEqual(err, io.EOF) {
			return nil, err
		}
		if len(curData) == 0 {
			break
		}
		prevData = append(prevData, curData...)
	}
	return prevData, nil
}

// handleLoadStats does the additional work after processing the 'load stats' query.
// It sends client a file path, then reads the file content from client, loads it into the storage.
func (cc *clientConn) handleLoadStats(ctx context.Context, loadStatsInfo *executor.LoadStatsInfo) error {
	// If the server handles the load data request, the client has to set the ClientLocalFiles capability.
	if cc.capability&mysql.ClientLocalFiles == 0 {
		return errNotAllowedCommand
	}
	if loadStatsInfo == nil {
		return errors.New("load stats: info is empty")
	}
	data, err := cc.getDataFromPath(ctx, loadStatsInfo.Path)
	if err != nil {
		return err
	}
	if len(data) == 0 {
		return nil
	}
	return loadStatsInfo.Update(data)
}

// handleIndexAdvise does the index advise work and returns the advise result for index.
func (cc *clientConn) handleIndexAdvise(ctx context.Context, indexAdviseInfo *executor.IndexAdviseInfo) error {
	if cc.capability&mysql.ClientLocalFiles == 0 {
		return errNotAllowedCommand
	}
	if indexAdviseInfo == nil {
		return errors.New("Index Advise: info is empty")
	}

	data, err := cc.getDataFromPath(ctx, indexAdviseInfo.Path)
	if err != nil {
		return err
	}
	if len(data) == 0 {
		return errors.New("Index Advise: infile is empty")
	}

	if err := indexAdviseInfo.GetIndexAdvice(ctx, data); err != nil {
		return err
	}

	// TODO: Write the rss []ResultSet. It will be done in another PR.
	return nil
}

func (cc *clientConn) handlePlanReplayerLoad(ctx context.Context, planReplayerLoadInfo *executor.PlanReplayerLoadInfo) error {
	if cc.capability&mysql.ClientLocalFiles == 0 {
		return errNotAllowedCommand
	}
	if planReplayerLoadInfo == nil {
		return errors.New("plan replayer load: info is empty")
	}
	data, err := cc.getDataFromPath(ctx, planReplayerLoadInfo.Path)
	if err != nil {
		return err
	}
	if len(data) == 0 {
		return nil
	}
	return planReplayerLoadInfo.Update(data)
}

func (cc *clientConn) audit(eventType plugin.GeneralEvent) {
	err := plugin.ForeachPlugin(plugin.Audit, func(p *plugin.Plugin) error {
		audit := plugin.DeclareAuditManifest(p.Manifest)
		if audit.OnGeneralEvent != nil {
			cmd := mysql.Command2Str[byte(atomic.LoadUint32(&cc.ctx.GetSessionVars().CommandValue))]
			ctx := context.WithValue(context.Background(), plugin.ExecStartTimeCtxKey, cc.ctx.GetSessionVars().StartTime)
			audit.OnGeneralEvent(ctx, cc.ctx.GetSessionVars(), eventType, cmd)
		}
		return nil
	})
	if err != nil {
		terror.Log(err)
	}
}

// handleQuery executes the sql query string and writes result set or result ok to the client.
// As the execution time of this function represents the performance of TiDB, we do time log and metrics here.
// There is a special query `load data` that does not return result, which is handled differently.
// Query `load stats` does not return result either.
func (cc *clientConn) handleQuery(ctx context.Context, sql string) (err error) {
	defer trace.StartRegion(ctx, "handleQuery").End()
	sc := cc.ctx.GetSessionVars().StmtCtx
	prevWarns := sc.GetWarnings()
	stmts, err := cc.ctx.Parse(ctx, sql)
	if err != nil {
		return err
	}

	if len(stmts) == 0 {
		return cc.writeOK(ctx)
	}

	warns := sc.GetWarnings()
	parserWarns := warns[len(prevWarns):]

	var pointPlans []plannercore.Plan
	if len(stmts) > 1 {

		// The client gets to choose if it allows multi-statements, and
		// probably defaults OFF. This helps prevent against SQL injection attacks
		// by early terminating the first statement, and then running an entirely
		// new statement.

		capabilities := cc.ctx.GetSessionVars().ClientCapability
		if capabilities&mysql.ClientMultiStatements < 1 {
			// The client does not have multi-statement enabled. We now need to determine
			// how to handle an unsafe situation based on the multiStmt sysvar.
			switch cc.ctx.GetSessionVars().MultiStatementMode {
			case variable.OffInt:
				err = errMultiStatementDisabled
				return err
			case variable.OnInt:
				// multi statement is fully permitted, do nothing
			default:
				warn := stmtctx.SQLWarn{Level: stmtctx.WarnLevelWarning, Err: errMultiStatementDisabled}
				parserWarns = append(parserWarns, warn)
			}
		}

		// Only pre-build point plans for multi-statement query
		pointPlans, err = cc.prefetchPointPlanKeys(ctx, stmts)
		if err != nil {
			return err
		}
	}
	if len(pointPlans) > 0 {
		defer cc.ctx.ClearValue(plannercore.PointPlanKey)
	}
	var retryable bool
	for i, stmt := range stmts {
		if len(pointPlans) > 0 {
			// Save the point plan in Session, so we don't need to build the point plan again.
			cc.ctx.SetValue(plannercore.PointPlanKey, plannercore.PointPlanVal{Plan: pointPlans[i]})
		}
		retryable, err = cc.handleStmt(ctx, stmt, parserWarns, i == len(stmts)-1)
		if err != nil {
			if !retryable || !errors.ErrorEqual(err, storeerr.ErrTiFlashServerTimeout) {
				break
			}
			_, allowTiFlashFallback := cc.ctx.GetSessionVars().AllowFallbackToTiKV[kv.TiFlash]
			if !allowTiFlashFallback {
				break
			}
			// When the TiFlash server seems down, we append a warning to remind the user to check the status of the TiFlash
			// server and fallback to TiKV.
			warns := append(parserWarns, stmtctx.SQLWarn{Level: stmtctx.WarnLevelError, Err: err})
			delete(cc.ctx.GetSessionVars().IsolationReadEngines, kv.TiFlash)
			_, err = cc.handleStmt(ctx, stmt, warns, i == len(stmts)-1)
			cc.ctx.GetSessionVars().IsolationReadEngines[kv.TiFlash] = struct{}{}
			if err != nil {
				break
			}
		}
	}
	return err
}

// prefetchPointPlanKeys extracts the point keys in multi-statement query,
// use BatchGet to get the keys, so the values will be cached in the snapshot cache, save RPC call cost.
// For pessimistic transaction, the keys will be batch locked.
func (cc *clientConn) prefetchPointPlanKeys(ctx context.Context, stmts []ast.StmtNode) ([]plannercore.Plan, error) {
	txn, err := cc.ctx.Txn(false)
	if err != nil {
		return nil, err
	}
	if !txn.Valid() {
		// Only prefetch in-transaction query for simplicity.
		// Later we can support out-transaction multi-statement query.
		return nil, nil
	}
	vars := cc.ctx.GetSessionVars()
	if vars.TxnCtx.IsPessimistic {
		if vars.IsIsolation(ast.ReadCommitted) {
			// TODO: to support READ-COMMITTED, we need to avoid getting new TS for each statement in the query.
			return nil, nil
		}
		if vars.TxnCtx.GetForUpdateTS() != vars.TxnCtx.StartTS {
			// Do not handle the case that ForUpdateTS is changed for simplicity.
			return nil, nil
		}
	}
	pointPlans := make([]plannercore.Plan, len(stmts))
	var idxKeys []kv.Key
	var rowKeys []kv.Key
	sc := vars.StmtCtx
	for i, stmt := range stmts {
		switch stmt.(type) {
		case *ast.UseStmt:
			// If there is a "use db" statement, we shouldn't cache even if it's possible.
			// Consider the scenario where there are statements that could execute on multiple
			// schemas, but the schema is actually different.
			return nil, nil
		}
		// TODO: the preprocess is run twice, we should find some way to avoid do it again.
		// TODO: handle the PreprocessorReturn.
		if err = plannercore.Preprocess(cc.ctx, stmt); err != nil {
			return nil, err
		}
		p := plannercore.TryFastPlan(cc.ctx.Session, stmt)
		pointPlans[i] = p
		if p == nil {
			continue
		}
		// Only support Update for now.
		// TODO: support other point plans.
		switch x := p.(type) {
		case *plannercore.Update:
			updateStmt := stmt.(*ast.UpdateStmt)
			if pp, ok := x.SelectPlan.(*plannercore.PointGetPlan); ok {
				if pp.PartitionInfo != nil {
					continue
				}
				if pp.IndexInfo != nil {
					executor.ResetUpdateStmtCtx(sc, updateStmt, vars)
					idxKey, err1 := executor.EncodeUniqueIndexKey(cc.ctx, pp.TblInfo, pp.IndexInfo, pp.IndexValues, pp.TblInfo.ID)
					if err1 != nil {
						return nil, err1
					}
					idxKeys = append(idxKeys, idxKey)
				} else {
					rowKeys = append(rowKeys, tablecodec.EncodeRowKeyWithHandle(pp.TblInfo.ID, pp.Handle))
				}
			}
		}
	}
	if len(idxKeys) == 0 && len(rowKeys) == 0 {
		return pointPlans, nil
	}
	snapshot := txn.GetSnapshot()
	idxVals, err1 := snapshot.BatchGet(ctx, idxKeys)
	if err1 != nil {
		return nil, err1
	}
	for idxKey, idxVal := range idxVals {
		h, err2 := tablecodec.DecodeHandleInUniqueIndexValue(idxVal, false)
		if err2 != nil {
			return nil, err2
		}
		tblID := tablecodec.DecodeTableID(hack.Slice(idxKey))
		rowKeys = append(rowKeys, tablecodec.EncodeRowKeyWithHandle(tblID, h))
	}
	if vars.TxnCtx.IsPessimistic {
		allKeys := append(rowKeys, idxKeys...)
		err = executor.LockKeys(ctx, cc.ctx, vars.LockWaitTimeout, allKeys...)
		if err != nil {
			// suppress the lock error, we are not going to handle it here for simplicity.
			err = nil
			logutil.BgLogger().Warn("lock keys error on prefetch", zap.Error(err))
		}
	} else {
		_, err = snapshot.BatchGet(ctx, rowKeys)
		if err != nil {
			return nil, err
		}
	}
	return pointPlans, nil
}

// The first return value indicates whether the call of handleStmt has no side effect and can be retried.
// Currently, the first return value is used to fall back to TiKV when TiFlash is down.
func (cc *clientConn) handleStmt(ctx context.Context, stmt ast.StmtNode, warns []stmtctx.SQLWarn, lastStmt bool) (bool, error) {
	ctx = context.WithValue(ctx, execdetails.StmtExecDetailKey, &execdetails.StmtExecDetails{})
	ctx = context.WithValue(ctx, util.ExecDetailsKey, &util.ExecDetails{})
	reg := trace.StartRegion(ctx, "ExecuteStmt")
	cc.audit(plugin.Starting)
	rs, err := cc.ctx.ExecuteStmt(ctx, stmt)
	reg.End()
	// The session tracker detachment from global tracker is solved in the `rs.Close` in most cases.
	// If the rs is nil, the detachment will be done in the `handleNoDelay`.
	if rs != nil {
		defer terror.Call(rs.Close)
	}
	if err != nil {
		return true, err
	}

	status := cc.ctx.Status()
	if lastStmt {
		cc.ctx.GetSessionVars().StmtCtx.AppendWarnings(warns)
	} else {
		status |= mysql.ServerMoreResultsExists
	}

	if rs != nil {
		if connStatus := atomic.LoadInt32(&cc.status); connStatus == connStatusShutdown {
			return false, executor.ErrQueryInterrupted
		}
		if retryable, err := cc.writeResultset(ctx, rs, false, status, 0); err != nil {
			return retryable, err
		}
		return false, nil
	}

	handled, err := cc.handleQuerySpecial(ctx, status)
	if handled {
		if execStmt := cc.ctx.Value(session.ExecStmtVarKey); execStmt != nil {
			execStmt.(*executor.ExecStmt).FinishExecuteStmt(0, err, false)
		}
	}
	if err != nil {
		return false, err
	}

	return false, nil
}

func (cc *clientConn) handleQuerySpecial(ctx context.Context, status uint16) (bool, error) {
	handled := false
	loadDataInfo := cc.ctx.Value(executor.LoadDataVarKey)
	if loadDataInfo != nil {
		handled = true
		defer cc.ctx.SetValue(executor.LoadDataVarKey, nil)
		if err := cc.handleLoadData(ctx, loadDataInfo.(*executor.LoadDataInfo)); err != nil {
			return handled, err
		}
	}

	loadStats := cc.ctx.Value(executor.LoadStatsVarKey)
	if loadStats != nil {
		handled = true
		defer cc.ctx.SetValue(executor.LoadStatsVarKey, nil)
		if err := cc.handleLoadStats(ctx, loadStats.(*executor.LoadStatsInfo)); err != nil {
			return handled, err
		}
	}

	indexAdvise := cc.ctx.Value(executor.IndexAdviseVarKey)
	if indexAdvise != nil {
		handled = true
		defer cc.ctx.SetValue(executor.IndexAdviseVarKey, nil)
		if err := cc.handleIndexAdvise(ctx, indexAdvise.(*executor.IndexAdviseInfo)); err != nil {
			return handled, err
		}
	}

	planReplayerLoad := cc.ctx.Value(executor.PlanReplayerLoadVarKey)
	if planReplayerLoad != nil {
		handled = true
		defer cc.ctx.SetValue(executor.PlanReplayerLoadVarKey, nil)
		if err := cc.handlePlanReplayerLoad(ctx, planReplayerLoad.(*executor.PlanReplayerLoadInfo)); err != nil {
			return handled, err
		}
	}

	return handled, cc.writeOkWith(ctx, cc.ctx.LastMessage(), cc.ctx.AffectedRows(), cc.ctx.LastInsertID(), status, cc.ctx.WarningCount())
}

// handleFieldList returns the field list for a table.
// The sql string is composed of a table name and a terminating character \x00.
func (cc *clientConn) handleFieldList(ctx context.Context, sql string) (err error) {
	parts := strings.Split(sql, "\x00")
	columns, err := cc.ctx.FieldList(parts[0])
	if err != nil {
		return err
	}
	data := cc.alloc.AllocWithLen(4, 1024)
	cc.initResultEncoder(ctx)
	defer cc.rsEncoder.clean()
	for _, column := range columns {
		// Current we doesn't output defaultValue but reserve defaultValue length byte to make mariadb client happy.
		// https://dev.mysql.com/doc/internals/en/com-query-response.html#column-definition
		// TODO: fill the right DefaultValues.
		column.DefaultValueLength = 0
		column.DefaultValue = []byte{}

		data = data[0:4]
		data = column.Dump(data, cc.rsEncoder)
		if err := cc.writePacket(data); err != nil {
			return err
		}
	}
	if err := cc.writeEOF(0); err != nil {
		return err
	}
	return cc.flush(ctx)
}

// writeResultset writes data into a resultset and uses rs.Next to get row data back.
// If binary is true, the data would be encoded in BINARY format.
// serverStatus, a flag bit represents server information.
// fetchSize, the desired number of rows to be fetched each time when client uses cursor.
// retryable indicates whether the call of writeResultset has no side effect and can be retried to correct error. The call
// has side effect in cursor mode or once data has been sent to client. Currently retryable is used to fallback to TiKV when
// TiFlash is down.
func (cc *clientConn) writeResultset(ctx context.Context, rs ResultSet, binary bool, serverStatus uint16, fetchSize int) (retryable bool, runErr error) {
	defer func() {
		// close ResultSet when cursor doesn't exist
		r := recover()
		if r == nil {
			return
		}
		if str, ok := r.(string); !ok || !strings.HasPrefix(str, memory.PanicMemoryExceed) {
			panic(r)
		}
		// TODO(jianzhang.zj: add metrics here)
		runErr = errors.Errorf("%v", r)
		buf := make([]byte, 4096)
		stackSize := runtime.Stack(buf, false)
		buf = buf[:stackSize]
		logutil.Logger(ctx).Error("write query result panic", zap.Stringer("lastSQL", getLastStmtInConn{cc}), zap.String("stack", string(buf)))
	}()
	cc.initResultEncoder(ctx)
	defer cc.rsEncoder.clean()
	if mysql.HasCursorExistsFlag(serverStatus) {
		if err := cc.writeChunksWithFetchSize(ctx, rs, serverStatus, fetchSize); err != nil {
			return false, err
		}
		return false, cc.flush(ctx)
	}
	if retryable, err := cc.writeChunks(ctx, rs, binary, serverStatus); err != nil {
		return retryable, err
	}

	return false, cc.flush(ctx)
}

func (cc *clientConn) writeColumnInfo(columns []*ColumnInfo, serverStatus uint16) error {
	data := cc.alloc.AllocWithLen(4, 1024)
	data = dumpLengthEncodedInt(data, uint64(len(columns)))
	if err := cc.writePacket(data); err != nil {
		return err
	}
	for _, v := range columns {
		data = data[0:4]
		data = v.Dump(data, cc.rsEncoder)
		if err := cc.writePacket(data); err != nil {
			return err
		}
	}
	return cc.writeEOF(serverStatus)
}

// writeChunks writes data from a Chunk, which filled data by a ResultSet, into a connection.
// binary specifies the way to dump data. It throws any error while dumping data.
// serverStatus, a flag bit represents server information
// The first return value indicates whether error occurs at the first call of ResultSet.Next.
func (cc *clientConn) writeChunks(ctx context.Context, rs ResultSet, binary bool, serverStatus uint16) (bool, error) {
	data := cc.alloc.AllocWithLen(4, 1024)
	req := rs.NewChunk(cc.chunkAlloc)
	gotColumnInfo := false
	firstNext := true
	var stmtDetail *execdetails.StmtExecDetails
	stmtDetailRaw := ctx.Value(execdetails.StmtExecDetailKey)
	if stmtDetailRaw != nil {
		stmtDetail = stmtDetailRaw.(*execdetails.StmtExecDetails)
	}
	for {
		failpoint.Inject("fetchNextErr", func(value failpoint.Value) {
			switch value.(string) {
			case "firstNext":
				failpoint.Return(firstNext, storeerr.ErrTiFlashServerTimeout)
			case "secondNext":
				if !firstNext {
					failpoint.Return(firstNext, storeerr.ErrTiFlashServerTimeout)
				}
			}
		})
		// Here server.tidbResultSet implements Next method.
		err := rs.Next(ctx, req)
		if err != nil {
			return firstNext, err
		}
		firstNext = false
		if !gotColumnInfo {
			// We need to call Next before we get columns.
			// Otherwise, we will get incorrect columns info.
			columns := rs.Columns()
			if err = cc.writeColumnInfo(columns, serverStatus); err != nil {
				return false, err
			}
			gotColumnInfo = true
		}
		rowCount := req.NumRows()
		if rowCount == 0 {
			break
		}
		reg := trace.StartRegion(ctx, "WriteClientConn")
		start := time.Now()
		for i := 0; i < rowCount; i++ {
			data = data[0:4]
			if binary {
				data, err = dumpBinaryRow(data, rs.Columns(), req.GetRow(i), cc.rsEncoder)
			} else {
				data, err = dumpTextRow(data, rs.Columns(), req.GetRow(i), cc.rsEncoder)
			}
			if err != nil {
				reg.End()
				return false, err
			}
			if err = cc.writePacket(data); err != nil {
				reg.End()
				return false, err
			}
		}
		reg.End()
		if stmtDetail != nil {
			stmtDetail.WriteSQLRespDuration += time.Since(start)
		}
	}
	return false, cc.writeEOF(serverStatus)
}

// writeChunksWithFetchSize writes data from a Chunk, which filled data by a ResultSet, into a connection.
// binary specifies the way to dump data. It throws any error while dumping data.
// serverStatus, a flag bit represents server information.
// fetchSize, the desired number of rows to be fetched each time when client uses cursor.
func (cc *clientConn) writeChunksWithFetchSize(ctx context.Context, rs ResultSet, serverStatus uint16, fetchSize int) error {
	fetchedRows := rs.GetFetchedRows()
	for len(fetchedRows) < fetchSize {
		// if fetchedRows is not enough, getting data from recordSet.
		req := rs.NewChunk(cc.chunkAlloc)
		// Here server.tidbResultSet implements Next method.
		if err := rs.Next(ctx, req); err != nil {
			return err
		}
		rowCount := req.NumRows()
		if rowCount == 0 {
			break
		}
		// filling fetchedRows with chunk
		for i := 0; i < rowCount; i++ {
			fetchedRows = append(fetchedRows, req.GetRow(i))
		}
		req = chunk.Renew(req, cc.ctx.GetSessionVars().MaxChunkSize)
	}

	// tell the client COM_STMT_FETCH has finished by setting proper serverStatus,
	// and close ResultSet.
	if len(fetchedRows) == 0 {
		serverStatus &^= mysql.ServerStatusCursorExists
		serverStatus |= mysql.ServerStatusLastRowSend
		terror.Call(rs.Close)
		return cc.writeEOF(serverStatus)
	}

	// construct the rows sent to the client according to fetchSize.
	var curRows []chunk.Row
	if fetchSize < len(fetchedRows) {
		curRows = fetchedRows[:fetchSize]
		fetchedRows = fetchedRows[fetchSize:]
	} else {
		curRows = fetchedRows
		fetchedRows = fetchedRows[:0]
	}
	rs.StoreFetchedRows(fetchedRows)

	data := cc.alloc.AllocWithLen(4, 1024)
	var stmtDetail *execdetails.StmtExecDetails
	stmtDetailRaw := ctx.Value(execdetails.StmtExecDetailKey)
	if stmtDetailRaw != nil {
		stmtDetail = stmtDetailRaw.(*execdetails.StmtExecDetails)
	}
	start := time.Now()
	var err error
	for _, row := range curRows {
		data = data[0:4]
		data, err = dumpBinaryRow(data, rs.Columns(), row, cc.rsEncoder)
		if err != nil {
			return err
		}
		if err = cc.writePacket(data); err != nil {
			return err
		}
	}
	if stmtDetail != nil {
		stmtDetail.WriteSQLRespDuration += time.Since(start)
	}
	if cl, ok := rs.(fetchNotifier); ok {
		cl.OnFetchReturned()
	}
	return cc.writeEOF(serverStatus)
}

func (cc *clientConn) setConn(conn net.Conn) {
	cc.bufReadConn = newBufferedReadConn(conn)
	if cc.pkt == nil {
		cc.pkt = newPacketIO(cc.bufReadConn)
	} else {
		// Preserve current sequence number.
		cc.pkt.setBufferedReadConn(cc.bufReadConn)
	}
}

func (cc *clientConn) upgradeToTLS(tlsConfig *tls.Config) error {
	// Important: read from buffered reader instead of the original net.Conn because it may contain data we need.
	tlsConn := tls.Server(cc.bufReadConn, tlsConfig)
	if err := tlsConn.Handshake(); err != nil {
		return err
	}
	cc.setConn(tlsConn)
	cc.tlsConn = tlsConn
	return nil
}

func (cc *clientConn) handleChangeUser(ctx context.Context, data []byte) error {
	user, data := parseNullTermString(data)
	cc.user = string(hack.String(user))
	if len(data) < 1 {
		return mysql.ErrMalformPacket
	}
	passLen := int(data[0])
	data = data[1:]
	if passLen > len(data) {
		return mysql.ErrMalformPacket
	}
	pass := data[:passLen]
	data = data[passLen:]
	dbName, _ := parseNullTermString(data)
	cc.dbname = string(hack.String(dbName))

	if err := cc.ctx.Close(); err != nil {
		logutil.Logger(ctx).Debug("close old context failed", zap.Error(err))
	}
	if err := cc.openSessionAndDoAuth(pass, ""); err != nil {
		return err
	}
	return cc.handleCommonConnectionReset(ctx)
}

func (cc *clientConn) handleResetConnection(ctx context.Context) error {
	user := cc.ctx.GetSessionVars().User
	err := cc.ctx.Close()
	if err != nil {
		logutil.Logger(ctx).Debug("close old context failed", zap.Error(err))
	}
	var tlsStatePtr *tls.ConnectionState
	if cc.tlsConn != nil {
		tlsState := cc.tlsConn.ConnectionState()
		tlsStatePtr = &tlsState
	}
	cc.ctx, err = cc.server.driver.OpenCtx(cc.connectionID, cc.capability, cc.collation, cc.dbname, tlsStatePtr)
	if err != nil {
		return err
	}
	if !cc.ctx.AuthWithoutVerification(user) {
		return errors.New("Could not reset connection")
	}
	if cc.dbname != "" { // Restore the current DB
		err = cc.useDB(context.Background(), cc.dbname)
		if err != nil {
			return err
		}
	}
	cc.ctx.SetSessionManager(cc.server)

	return cc.handleCommonConnectionReset(ctx)
}

func (cc *clientConn) handleCommonConnectionReset(ctx context.Context) error {
	if plugin.IsEnable(plugin.Audit) {
		cc.ctx.GetSessionVars().ConnectionInfo = cc.connectInfo()
	}

	err := plugin.ForeachPlugin(plugin.Audit, func(p *plugin.Plugin) error {
		authPlugin := plugin.DeclareAuditManifest(p.Manifest)
		if authPlugin.OnConnectionEvent != nil {
			connInfo := cc.ctx.GetSessionVars().ConnectionInfo
			err := authPlugin.OnConnectionEvent(context.Background(), plugin.ChangeUser, connInfo)
			if err != nil {
				return err
			}
		}
		return nil
	})
	if err != nil {
		return err
	}
	return cc.writeOK(ctx)
}

// safe to noop except 0x01 "FLUSH PRIVILEGES"
func (cc *clientConn) handleRefresh(ctx context.Context, subCommand byte) error {
	if subCommand == 0x01 {
		if err := cc.handleQuery(ctx, "FLUSH PRIVILEGES"); err != nil {
			return err
		}
	}
	return cc.writeOK(ctx)
}

var _ fmt.Stringer = getLastStmtInConn{}

type getLastStmtInConn struct {
	*clientConn
}

func (cc getLastStmtInConn) String() string {
	if len(cc.lastPacket) == 0 {
		return ""
	}
	cmd, data := cc.lastPacket[0], cc.lastPacket[1:]
	switch cmd {
	case mysql.ComInitDB:
		return "Use " + string(data)
	case mysql.ComFieldList:
		return "ListFields " + string(data)
	case mysql.ComQuery, mysql.ComStmtPrepare:
		sql := string(hack.String(data))
		if cc.ctx.GetSessionVars().EnableRedactLog {
			sql = parser.Normalize(sql)
		}
		return tidbutil.QueryStrForLog(sql)
	case mysql.ComStmtExecute, mysql.ComStmtFetch:
		stmtID := binary.LittleEndian.Uint32(data[0:4])
		return tidbutil.QueryStrForLog(cc.preparedStmt2String(stmtID))
	case mysql.ComStmtClose, mysql.ComStmtReset:
		stmtID := binary.LittleEndian.Uint32(data[0:4])
		return mysql.Command2Str[cmd] + " " + strconv.Itoa(int(stmtID))
	default:
		if cmdStr, ok := mysql.Command2Str[cmd]; ok {
			return cmdStr
		}
		return string(hack.String(data))
	}
}

// PProfLabel return sql label used to tag pprof.
func (cc getLastStmtInConn) PProfLabel() string {
	if len(cc.lastPacket) == 0 {
		return ""
	}
	cmd, data := cc.lastPacket[0], cc.lastPacket[1:]
	switch cmd {
	case mysql.ComInitDB:
		return "UseDB"
	case mysql.ComFieldList:
		return "ListFields"
	case mysql.ComStmtClose:
		return "CloseStmt"
	case mysql.ComStmtReset:
		return "ResetStmt"
	case mysql.ComQuery, mysql.ComStmtPrepare:
		return parser.Normalize(tidbutil.QueryStrForLog(string(hack.String(data))))
	case mysql.ComStmtExecute, mysql.ComStmtFetch:
		stmtID := binary.LittleEndian.Uint32(data[0:4])
		return tidbutil.QueryStrForLog(cc.preparedStmt2StringNoArgs(stmtID))
	default:
		return ""
	}
}<|MERGE_RESOLUTION|>--- conflicted
+++ resolved
@@ -859,7 +859,6 @@
 	if err != nil {
 		return nil, err
 	}
-<<<<<<< HEAD
 	// Find the identity of the user based on username and peer host.
 	identity, err := cc.ctx.MatchIdentity(cc.user, host)
 	if err != nil {
@@ -867,17 +866,13 @@
 	}
 	// Get the plugin for the identity.
 	userplugin, err := cc.ctx.AuthPluginForUser(identity)
-=======
-	userplugin, err := cc.ctx.AuthPluginForUser(&auth.UserIdentity{Username: cc.user, Hostname: host})
+	if err != nil {
+		logutil.Logger(ctx).Warn("Failed to get authentication method for user",
+			zap.String("user", cc.user), zap.String("host", host))
+	}
 	failpoint.Inject("FakeUser", func(val failpoint.Value) {
 		userplugin = val.(string)
 	})
->>>>>>> 443f15ed
-	if err != nil {
-		// This happens if the account doesn't exist
-		logutil.Logger(ctx).Warn("Failed to get authentication method for user",
-			zap.String("user", cc.user), zap.String("host", host))
-	}
 	if userplugin == mysql.AuthSocket {
 		if !cc.isUnixSocket {
 			return nil, errAccessDenied.FastGenByArgs(cc.user, host, hasPassword)
