--- conflicted
+++ resolved
@@ -907,8 +907,7 @@
 // If binary is true, the data would be encoded in BINARY format.
 // If more is true, a flag bit would be set to indicate there are more
 // resultsets, it's used to support the MULTI_RESULTS capability in mysql protocol.
-<<<<<<< HEAD
-func (cc *clientConn) writeResultset(goCtx goctx.Context, rs ResultSet, binary bool, more bool) (runErr error) {
+func (cc *clientConn) writeResultset(ctx context.Context, rs ResultSet, binary bool, more bool) (runErr error) {
 	defer func() {
 		terror.Call(rs.Close)
 		r := recover()
@@ -925,10 +924,6 @@
 		buf = buf[:stackSize]
 		log.Errorf("query: %s:\n%s", cc.lastCmd, buf)
 	}()
-=======
-func (cc *clientConn) writeResultset(ctx context.Context, rs ResultSet, binary bool, more bool) error {
-	defer terror.Call(rs.Close)
->>>>>>> 27c65d25
 	if cc.server.cfg.EnableChunk && rs.SupportChunk() {
 		columns := rs.Columns()
 		err := cc.writeColumnInfo(columns)
