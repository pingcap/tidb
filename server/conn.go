// Copyright 2013 The Go-MySQL-Driver Authors. All rights reserved.
//
// This Source Code Form is subject to the terms of the Mozilla Public
// License, v. 2.0. If a copy of the MPL was not distributed with this file,
// You can obtain one at http://mozilla.org/MPL/2.0/.

// The MIT License (MIT)
//
// Copyright (c) 2014 wandoulabs
// Copyright (c) 2014 siddontang
//
// Permission is hereby granted, free of charge, to any person obtaining a copy of
// this software and associated documentation files (the "Software"), to deal in
// the Software without restriction, including without limitation the rights to
// use, copy, modify, merge, publish, distribute, sublicense, and/or sell copies of
// the Software, and to permit persons to whom the Software is furnished to do so,
// subject to the following conditions:
//
// The above copyright notice and this permission notice shall be included in all
// copies or substantial portions of the Software.

// Copyright 2015 PingCAP, Inc.
//
// Licensed under the Apache License, Version 2.0 (the "License");
// you may not use this file except in compliance with the License.
// You may obtain a copy of the License at
//
//     http://www.apache.org/licenses/LICENSE-2.0
//
// Unless required by applicable law or agreed to in writing, software
// distributed under the License is distributed on an "AS IS" BASIS,
// See the License for the specific language governing permissions and
// limitations under the License.

package server

import (
	"bytes"
	"encoding/binary"
	"fmt"
	"io"
	"net"
	"runtime"
	"strings"
	"time"

	"github.com/juju/errors"
	"github.com/ngaut/log"
	"github.com/pingcap/tidb/executor"
	"github.com/pingcap/tidb/mysql"
	"github.com/pingcap/tidb/terror"
	"github.com/pingcap/tidb/util/arena"
	"github.com/pingcap/tidb/util/hack"
	"github.com/pingcap/tidb/util/metrics"
)

var defaultCapability = mysql.ClientLongPassword | mysql.ClientLongFlag |
	mysql.ClientConnectWithDB | mysql.ClientProtocol41 |
	mysql.ClientTransactions | mysql.ClientSecureConnection | mysql.ClientFoundRows |
	mysql.ClientMultiStatements | mysql.ClientMultiResults |
	mysql.ClientConnectAtts

type clientConn struct {
	pkg          *packetIO
	conn         net.Conn
	server       *Server
	capability   uint32
	connectionID uint32
	collation    uint8
	charset      string
	user         string
	dbname       string
	salt         []byte
	alloc        arena.Allocator
	lastCmd      string
	ctx          IContext
	attrs        map[string]string
}

func (cc *clientConn) String() string {
	return fmt.Sprintf("conn: %s, status: %d, charset: %s, user: %s, lastInsertId: %d",
		cc.conn.RemoteAddr(), cc.ctx.Status(), cc.charset, cc.user, cc.ctx.LastInsertID(),
	)
}

func (cc *clientConn) handshake() error {
	if err := cc.writeInitialHandshake(); err != nil {
		return errors.Trace(err)
	}
	if err := cc.readHandshakeResponse(); err != nil {
		cc.writeError(err)
		return errors.Trace(err)
	}
	data := cc.alloc.AllocWithLen(4, 32)
	data = append(data, mysql.OKHeader)
	data = append(data, 0, 0)
	if cc.capability&mysql.ClientProtocol41 > 0 {
		data = append(data, dumpUint16(mysql.ServerStatusAutocommit)...)
		data = append(data, 0, 0)
	}

	err := cc.writePacket(data)
	cc.pkg.sequence = 0
	if err != nil {
		return errors.Trace(err)
	}

	return errors.Trace(cc.flush())
}

func (cc *clientConn) Close() error {
	cc.server.rwlock.Lock()
	delete(cc.server.clients, cc.connectionID)
	cc.server.rwlock.Unlock()
	cc.conn.Close()
	if cc.ctx != nil {
		return cc.ctx.Close()
	}
	return nil
}

func (cc *clientConn) writeInitialHandshake() error {
	data := make([]byte, 4, 128)

	// min version 10
	data = append(data, 10)
	// server version[00]
	data = append(data, mysql.ServerVersion...)
	data = append(data, 0)
	// connection id
	data = append(data, byte(cc.connectionID), byte(cc.connectionID>>8), byte(cc.connectionID>>16), byte(cc.connectionID>>24))
	// auth-plugin-data-part-1
	data = append(data, cc.salt[0:8]...)
	// filler [00]
	data = append(data, 0)
	// capability flag lower 2 bytes, using default capability here
	data = append(data, byte(defaultCapability), byte(defaultCapability>>8))
	// charset, utf-8 default
	data = append(data, uint8(mysql.DefaultCollationID))
	//status
	data = append(data, dumpUint16(mysql.ServerStatusAutocommit)...)
	// below 13 byte may not be used
	// capability flag upper 2 bytes, using default capability here
	data = append(data, byte(defaultCapability>>16), byte(defaultCapability>>24))
	// filler [0x15], for wireshark dump, value is 0x15
	data = append(data, 0x15)
	// reserved 10 [00]
	data = append(data, 0, 0, 0, 0, 0, 0, 0, 0, 0, 0)
	// auth-plugin-data-part-2
	data = append(data, cc.salt[8:]...)
	// filler [00]
	data = append(data, 0)
	err := cc.writePacket(data)
	if err != nil {
		return errors.Trace(err)
	}
	return errors.Trace(cc.flush())
}

func (cc *clientConn) readPacket() ([]byte, error) {
	return cc.pkg.readPacket()
}

func (cc *clientConn) writePacket(data []byte) error {
	return cc.pkg.writePacket(data)
}

type HandshakeResponse41 struct {
	Capability uint32
	Collation  uint8
	User       string
	DBName     string
	Auth       []byte
	Attrs      map[string]string
}

func handshakeResponseFromData(packet *HandshakeResponse41, data []byte) error {
	pos := 0
	// capability
	capability := binary.LittleEndian.Uint32(data[:4])
	packet.Capability = defaultCapability & capability
	pos += 4
	// skip max packet size
	pos += 4
	// charset, skip, if you want to use another charset, use set names
	packet.Collation = data[pos]
	pos++
	// skip reserved 23[00]
	pos += 23
	// user name
	packet.User = string(data[pos : pos+bytes.IndexByte(data[pos:], 0)])
	pos += len(packet.User) + 1
	// auth length and auth
	authLen := int(data[pos])
	pos++
	packet.Auth = data[pos : pos+authLen]
	pos += authLen
	if packet.Capability&mysql.ClientConnectWithDB > 0 {
		if len(data[pos:]) > 0 {
			idx := bytes.IndexByte(data[pos:], 0)
<<<<<<< HEAD
			cc.dbname = string(data[pos : pos+idx])
			pos = pos + idx + 1
		}
	}
	if cc.capability&mysql.ClientConnectAtts > 0 {
		if num, null, off := parseLengthEncodedInt(data[pos:]); !null {
			pos += off

			cc.attrs = make(map[string]string, num)
			for i := uint64(0); i < num; i++ {
				key, _, off, err := parseLengthEncodedBytes(data[pos:])
				if err != nil {
					return errors.Trace(err)
				}
				pos += off
				value, _, off, err := parseLengthEncodedBytes(data[pos:])
				if err != nil {
					return errors.Trace(err)
				}
				pos += off

				cc.attrs[string(key)] = string(value)
			}
=======
			packet.DBName = string(data[pos : pos+idx])
>>>>>>> 85c65fd7
		}
	}
	return nil
}

func (cc *clientConn) readHandshakeResponse() error {
	data, err := cc.readPacket()
	if err != nil {
		return errors.Trace(err)
	}

	var p HandshakeResponse41
	if err = handshakeResponseFromData(&p, data); err != nil {
		return errors.Trace(err)
	}
	cc.capability = p.Capability
	cc.user = p.User
	cc.dbname = p.DBName
	cc.collation = p.Collation

	// Open session and do auth
	cc.ctx, err = cc.server.driver.OpenCtx(uint64(cc.connectionID), cc.capability, uint8(cc.collation), cc.dbname)
	if err != nil {
		cc.Close()
		return errors.Trace(err)
	}
	if !cc.server.skipAuth() {
		// Do Auth
		addr := cc.conn.RemoteAddr().String()
		host, _, err1 := net.SplitHostPort(addr)
		if err1 != nil {
			return errors.Trace(mysql.NewErr(mysql.ErrAccessDenied, cc.user, addr, "Yes"))
		}
		user := fmt.Sprintf("%s@%s", cc.user, host)
		if !cc.ctx.Auth(user, p.Auth, cc.salt) {
			return errors.Trace(mysql.NewErr(mysql.ErrAccessDenied, cc.user, host, "Yes"))
		}
	}
	return nil
}

func (cc *clientConn) Run() {
	defer func() {
		r := recover()
		if r != nil {
			const size = 4096
			buf := make([]byte, size)
			buf = buf[:runtime.Stack(buf, false)]
			log.Errorf("lastCmd %s, %v, %s", cc.lastCmd, r, buf)
		}
		cc.Close()
	}()

	for {
		cc.alloc.Reset()
		data, err := cc.readPacket()
		if err != nil {
			if terror.ErrorNotEqual(err, io.EOF) {
				log.Error(errors.ErrorStack(err))
			}
			return
		}

		if err := cc.dispatch(data); err != nil {
			if terror.ErrorEqual(err, io.EOF) {
				return
			}
			log.Warnf("dispatch error %s, %s", errors.ErrorStack(err), cc)
			log.Warnf("cmd: %s", string(data[1:]))
			cc.writeError(err)
		}

		cc.pkg.sequence = 0
	}
}

func (cc *clientConn) dispatch(data []byte) error {
	cmd := data[0]
	data = data[1:]
	cc.lastCmd = hack.String(data)

	token := cc.server.getToken()

	startTs := time.Now()
	defer func() {
		cc.server.releaseToken(token)
		log.Debugf("[TIME_CMD] %v %d", time.Since(startTs), cmd)
	}()

	switch cmd {
	case mysql.ComSleep:
		// TODO: According to mysql document, this command is supposed to be used only internally.
		// So it's just a temp fix, not sure if it's done right.
		// Investigate this command and write test case later.
		return nil
	case mysql.ComQuit:
		return io.EOF
	case mysql.ComQuery:
		return cc.handleQuery(hack.String(data))
	case mysql.ComPing:
		return cc.writeOK()
	case mysql.ComInitDB:
		log.Debug("init db", hack.String(data))
		if err := cc.useDB(hack.String(data)); err != nil {
			return errors.Trace(err)
		}
		return cc.writeOK()
	case mysql.ComFieldList:
		return cc.handleFieldList(hack.String(data))
	case mysql.ComStmtPrepare:
		return cc.handleStmtPrepare(hack.String(data))
	case mysql.ComStmtExecute:
		return cc.handleStmtExecute(data)
	case mysql.ComStmtClose:
		return cc.handleStmtClose(data)
	case mysql.ComStmtSendLongData:
		return cc.handleStmtSendLongData(data)
	case mysql.ComStmtReset:
		return cc.handleStmtReset(data)
	case mysql.ComSetOption:
		return cc.handleSetOption(data)
	default:
		return mysql.NewErrf(mysql.ErrUnknown, "command %d not supported now", cmd)
	}
}

func (cc *clientConn) useDB(db string) (err error) {
	_, err = cc.ctx.Execute("use " + db)
	if err != nil {
		return errors.Trace(err)
	}
	cc.dbname = db
	return
}

func (cc *clientConn) flush() error {
	return cc.pkg.flush()
}

func (cc *clientConn) writeOK() error {
	data := cc.alloc.AllocWithLen(4, 32)
	data = append(data, mysql.OKHeader)
	data = append(data, dumpLengthEncodedInt(uint64(cc.ctx.AffectedRows()))...)
	data = append(data, dumpLengthEncodedInt(uint64(cc.ctx.LastInsertID()))...)
	if cc.capability&mysql.ClientProtocol41 > 0 {
		data = append(data, dumpUint16(cc.ctx.Status())...)
		data = append(data, dumpUint16(cc.ctx.WarningCount())...)
	}

	err := cc.writePacket(data)
	if err != nil {
		return errors.Trace(err)
	}

	return errors.Trace(cc.flush())
}

func (cc *clientConn) writeError(e error) error {
	var (
		m  *mysql.SQLError
		te *terror.Error
		ok bool
	)
	originErr := errors.Cause(e)
	if te, ok = originErr.(*terror.Error); ok {
		m = te.ToSQLError()
	} else {
		m = mysql.NewErrf(mysql.ErrUnknown, e.Error())
	}

	data := cc.alloc.AllocWithLen(4, 16+len(m.Message))
	data = append(data, mysql.ErrHeader)
	data = append(data, byte(m.Code), byte(m.Code>>8))
	if cc.capability&mysql.ClientProtocol41 > 0 {
		data = append(data, '#')
		data = append(data, m.State...)
	}

	data = append(data, m.Message...)

	err := cc.writePacket(data)
	if err != nil {
		return errors.Trace(err)
	}
	return errors.Trace(cc.flush())
}

// writeEOF writes an EOF packet.
// Note this function won't flush the stream because maybe there are more
// packets following it, the "more" argument would indicates that case.
// If "more" is true, a mysql.ServerMoreResultsExists bit would be set
// in the packet.
func (cc *clientConn) writeEOF(more bool) error {
	data := cc.alloc.AllocWithLen(4, 9)

	data = append(data, mysql.EOFHeader)
	if cc.capability&mysql.ClientProtocol41 > 0 {
		data = append(data, dumpUint16(cc.ctx.WarningCount())...)
		status := cc.ctx.Status()
		if more {
			status |= mysql.ServerMoreResultsExists
		}
		data = append(data, dumpUint16(cc.ctx.Status())...)
	}

	err := cc.writePacket(data)
	return errors.Trace(err)
}

func (cc *clientConn) writeReq(filePath string) error {
	data := cc.alloc.AllocWithLen(4, 5+len(filePath))
	data = append(data, mysql.LocalInFileHeader)
	data = append(data, filePath...)

	err := cc.writePacket(data)
	if err != nil {
		return errors.Trace(err)
	}

	return errors.Trace(cc.flush())
}

func (cc *clientConn) handleLoadData(loadDataInfo *executor.LoadDataInfo) error {
	var err error
	defer func() {
		cc.ctx.SetValue(executor.LoadDataVarKey, nil)
		if err == nil {
			err = cc.ctx.CommitTxn()
		}
		if err == nil {
			return
		}
		err1 := cc.ctx.RollbackTxn()
		if err1 != nil {
			log.Errorf("load data rollback failed: %v", err1)
		}
	}()

	if loadDataInfo == nil {
		err = errors.New("load data info is empty")
		return errors.Trace(err)
	}
	err = cc.writeReq(loadDataInfo.Path)
	if err != nil {
		return errors.Trace(err)
	}

	var prevData []byte
	var curData []byte
	var shouldBreak bool
	for {
		curData, err = cc.readPacket()
		if err != nil {
			if terror.ErrorNotEqual(err, io.EOF) {
				log.Error(errors.ErrorStack(err))
				return errors.Trace(err)
			}
		}
		if len(curData) == 0 {
			shouldBreak = true
			if len(prevData) == 0 {
				break
			}
		}
		prevData, err = loadDataInfo.InsertData(prevData, curData)
		if err != nil {
			return errors.Trace(err)
		}
		if shouldBreak {
			break
		}
	}

	return nil
}

func (cc *clientConn) handleQuery(sql string) (err error) {
	startTs := time.Now()
	rs, err := cc.ctx.Execute(sql)
	if err != nil {
		return errors.Trace(err)
	}
	if rs != nil {
		if len(rs) == 1 {
			err = cc.writeResultset(rs[0], false, false)
		} else {
			err = cc.writeMultiResultset(rs, false)
		}
	} else {
		loadDataInfo := cc.ctx.Value(executor.LoadDataVarKey)
		if loadDataInfo != nil {
			if err = cc.handleLoadData(loadDataInfo.(*executor.LoadDataInfo)); err != nil {
				return errors.Trace(err)
			}
		}
		err = cc.writeOK()
	}
	costTime := time.Since(startTs)
	if len(sql) > 1024 {
		sql = sql[:1024]
	}
	if costTime < time.Second {
		log.Debugf("[TIME_QUERY] %v %s", costTime, sql)
	} else {
		log.Warnf("[TIME_QUERY] %v %s", costTime, sql)
	}
	metrics.Query(costTime)
	return errors.Trace(err)
}

func (cc *clientConn) handleFieldList(sql string) (err error) {
	parts := strings.Split(sql, "\x00")
	columns, err := cc.ctx.FieldList(parts[0])
	if err != nil {
		return errors.Trace(err)
	}
	data := make([]byte, 4, 1024)
	for _, v := range columns {
		data = data[0:4]
		data = append(data, v.Dump(cc.alloc)...)
		if err := cc.writePacket(data); err != nil {
			return errors.Trace(err)
		}
	}
	if err := cc.writeEOF(false); err != nil {
		return errors.Trace(err)
	}
	return errors.Trace(cc.flush())
}

// writeResultset writes a resultset.
// If binary is true, the data would be encoded in BINARY format.
// If more is true, a flag bit would be set to indicate there are more
// resultsets, it's used to support the MULTI_RESULTS capability in mysql protocol.
func (cc *clientConn) writeResultset(rs ResultSet, binary bool, more bool) error {
	defer rs.Close()
	// We need to call Next before we get columns.
	// Otherwise, we will get incorrect columns info.
	row, err := rs.Next()
	if err != nil {
		return errors.Trace(err)
	}

	columns, err := rs.Columns()
	if err != nil {
		return errors.Trace(err)
	}
	columnLen := dumpLengthEncodedInt(uint64(len(columns)))
	data := cc.alloc.AllocWithLen(4, 1024)
	data = append(data, columnLen...)
	if err = cc.writePacket(data); err != nil {
		return errors.Trace(err)
	}

	for _, v := range columns {
		data = data[0:4]
		data = append(data, v.Dump(cc.alloc)...)
		if err = cc.writePacket(data); err != nil {
			return errors.Trace(err)
		}
	}

	if err = cc.writeEOF(false); err != nil {
		return errors.Trace(err)
	}

	for {
		if err != nil {
			return errors.Trace(err)
		}
		if row == nil {
			break
		}
		data = data[0:4]
		if binary {
			var rowData []byte
			rowData, err = dumpRowValuesBinary(cc.alloc, columns, row)
			if err != nil {
				return errors.Trace(err)
			}
			data = append(data, rowData...)
		} else {
			for i, value := range row {
				if value.IsNull() {
					data = append(data, 0xfb)
					continue
				}
				var valData []byte
				valData, err = dumpTextValue(columns[i].Type, value)
				if err != nil {
					return errors.Trace(err)
				}
				data = append(data, dumpLengthEncodedString(valData, cc.alloc)...)
			}
		}

		if err = cc.writePacket(data); err != nil {
			return errors.Trace(err)
		}
		row, err = rs.Next()
	}

	err = cc.writeEOF(more)
	if err != nil {
		return errors.Trace(err)
	}

	return errors.Trace(cc.flush())
}

func (cc *clientConn) writeMultiResultset(rss []ResultSet, binary bool) error {
	for _, rs := range rss {
		if err := cc.writeResultset(rs, binary, true); err != nil {
			return errors.Trace(err)
		}
	}
	return cc.writeOK()
}<|MERGE_RESOLUTION|>--- conflicted
+++ resolved
@@ -178,7 +178,7 @@
 	pos := 0
 	// capability
 	capability := binary.LittleEndian.Uint32(data[:4])
-	packet.Capability = defaultCapability & capability
+	packet.Capability = capability
 	pos += 4
 	// skip max packet size
 	pos += 4
@@ -190,44 +190,70 @@
 	// user name
 	packet.User = string(data[pos : pos+bytes.IndexByte(data[pos:], 0)])
 	pos += len(packet.User) + 1
-	// auth length and auth
-	authLen := int(data[pos])
-	pos++
-	packet.Auth = data[pos : pos+authLen]
-	pos += authLen
-	if packet.Capability&mysql.ClientConnectWithDB > 0 {
+
+	if capability&mysql.ClientPluginAuthLenencClientData > 0 {
+		// TODO support mysql.ClientPluginAuthLenencClientData, skip it now
+		if num, null, off := parseLengthEncodedInt(data[pos:]); !null {
+			pos = pos + off + int(num)
+		}
+	} else if capability&mysql.ClientSecureConnection > 0 {
+		// auth length and auth
+		authLen := int(data[pos])
+		pos++
+		packet.Auth = data[pos : pos+authLen]
+		pos += authLen
+	} else {
+		packet.Auth = data[pos : pos+bytes.IndexByte(data[pos:], 0)]
+		pos += len(packet.Auth) + 1
+	}
+
+	if capability&mysql.ClientConnectWithDB > 0 {
 		if len(data[pos:]) > 0 {
 			idx := bytes.IndexByte(data[pos:], 0)
-<<<<<<< HEAD
-			cc.dbname = string(data[pos : pos+idx])
+			packet.DBName = string(data[pos : pos+idx])
 			pos = pos + idx + 1
 		}
 	}
-	if cc.capability&mysql.ClientConnectAtts > 0 {
+
+	if capability&mysql.ClientPluginAuth > 0 {
+		// TODO Support mysql.ClientPluginAuth, skip it now
+		idx := bytes.IndexByte(data[pos:], 0)
+		pos = pos + idx + 1
+	}
+
+	if capability&mysql.ClientConnectAtts > 0 {
 		if num, null, off := parseLengthEncodedInt(data[pos:]); !null {
 			pos += off
-
-			cc.attrs = make(map[string]string, num)
-			for i := uint64(0); i < num; i++ {
-				key, _, off, err := parseLengthEncodedBytes(data[pos:])
-				if err != nil {
-					return errors.Trace(err)
-				}
-				pos += off
-				value, _, off, err := parseLengthEncodedBytes(data[pos:])
-				if err != nil {
-					return errors.Trace(err)
-				}
-				pos += off
-
-				cc.attrs[string(key)] = string(value)
-			}
-=======
-			packet.DBName = string(data[pos : pos+idx])
->>>>>>> 85c65fd7
+			kv := data[pos : pos+int(num)]
+			attrs, err := parseAttrs(kv)
+			if err != nil {
+				return errors.Trace(err)
+			}
+			packet.Attrs = attrs
+			pos += int(num)
 		}
 	}
 	return nil
+}
+
+func parseAttrs(data []byte) (map[string]string, error) {
+	attrs := make(map[string]string)
+	pos := 0
+	for pos < len(data) {
+		key, _, off, err := parseLengthEncodedBytes(data[pos:])
+		if err != nil {
+			return attrs, errors.Trace(err)
+		}
+		pos += off
+		value, _, off, err := parseLengthEncodedBytes(data[pos:])
+		if err != nil {
+			return attrs, errors.Trace(err)
+		}
+		pos += off
+
+		attrs[string(key)] = string(value)
+	}
+	return attrs, nil
 }
 
 func (cc *clientConn) readHandshakeResponse() error {
@@ -240,10 +266,11 @@
 	if err = handshakeResponseFromData(&p, data); err != nil {
 		return errors.Trace(err)
 	}
-	cc.capability = p.Capability
+	cc.capability = p.Capability & defaultCapability
 	cc.user = p.User
 	cc.dbname = p.DBName
 	cc.collation = p.Collation
+	cc.attrs = p.Attrs
 
 	// Open session and do auth
 	cc.ctx, err = cc.server.driver.OpenCtx(uint64(cc.connectionID), cc.capability, uint8(cc.collation), cc.dbname)
