// Copyright 2013 The Go-MySQL-Driver Authors. All rights reserved.
//
// This Source Code Form is subject to the terms of the Mozilla Public
// License, v. 2.0. If a copy of the MPL was not distributed with this file,
// You can obtain one at http://mozilla.org/MPL/2.0/.

// The MIT License (MIT)
//
// Copyright (c) 2014 wandoulabs
// Copyright (c) 2014 siddontang
//
// Permission is hereby granted, free of charge, to any person obtaining a copy of
// this software and associated documentation files (the "Software"), to deal in
// the Software without restriction, including without limitation the rights to
// use, copy, modify, merge, publish, distribute, sublicense, and/or sell copies of
// the Software, and to permit persons to whom the Software is furnished to do so,
// subject to the following conditions:
//
// The above copyright notice and this permission notice shall be included in all
// copies or substantial portions of the Software.

// Copyright 2015 PingCAP, Inc.
//
// Licensed under the Apache License, Version 2.0 (the "License");
// you may not use this file except in compliance with the License.
// You may obtain a copy of the License at
//
//     http://www.apache.org/licenses/LICENSE-2.0
//
// Unless required by applicable law or agreed to in writing, software
// distributed under the License is distributed on an "AS IS" BASIS,
// See the License for the specific language governing permissions and
// limitations under the License.

package server

import (
	"bytes"
	"context"
	"crypto/tls"
	"encoding/binary"
	goerr "errors"
	"fmt"
	"io"
	"net"
	"runtime"
	"runtime/pprof"
	"runtime/trace"
	"strconv"
	"strings"
	"sync"
	"sync/atomic"
	"time"
	"unsafe"

	"github.com/opentracing/opentracing-go"
	"github.com/pingcap/errors"
	"github.com/pingcap/failpoint"
	"github.com/pingcap/parser"
	"github.com/pingcap/parser/ast"
	"github.com/pingcap/parser/auth"
	"github.com/pingcap/parser/mysql"
	"github.com/pingcap/parser/terror"
	"github.com/pingcap/tidb/config"
	"github.com/pingcap/tidb/errno"
	"github.com/pingcap/tidb/executor"
	"github.com/pingcap/tidb/infoschema"
	"github.com/pingcap/tidb/kv"
	"github.com/pingcap/tidb/metrics"
	plannercore "github.com/pingcap/tidb/planner/core"
	"github.com/pingcap/tidb/plugin"
	"github.com/pingcap/tidb/privilege"
	"github.com/pingcap/tidb/session"
	"github.com/pingcap/tidb/sessionctx"
	"github.com/pingcap/tidb/sessionctx/stmtctx"
	"github.com/pingcap/tidb/sessionctx/variable"
	storeerr "github.com/pingcap/tidb/store/driver/error"
	"github.com/pingcap/tidb/tablecodec"
	tidbutil "github.com/pingcap/tidb/util"
	"github.com/pingcap/tidb/util/arena"
	"github.com/pingcap/tidb/util/chunk"
	"github.com/pingcap/tidb/util/execdetails"
	"github.com/pingcap/tidb/util/hack"
	"github.com/pingcap/tidb/util/logutil"
	"github.com/pingcap/tidb/util/memory"
	"github.com/prometheus/client_golang/prometheus"
	"github.com/tikv/client-go/v2/util"
	"go.uber.org/zap"
)

const (
	connStatusDispatching int32 = iota
	connStatusReading
	connStatusShutdown     // Closed by server.
	connStatusWaitShutdown // Notified by server to close.
)

var (
	queryTotalCountOk = [...]prometheus.Counter{
		mysql.ComSleep:            metrics.QueryTotalCounter.WithLabelValues("Sleep", "OK"),
		mysql.ComQuit:             metrics.QueryTotalCounter.WithLabelValues("Quit", "OK"),
		mysql.ComInitDB:           metrics.QueryTotalCounter.WithLabelValues("InitDB", "OK"),
		mysql.ComQuery:            metrics.QueryTotalCounter.WithLabelValues("Query", "OK"),
		mysql.ComPing:             metrics.QueryTotalCounter.WithLabelValues("Ping", "OK"),
		mysql.ComFieldList:        metrics.QueryTotalCounter.WithLabelValues("FieldList", "OK"),
		mysql.ComStmtPrepare:      metrics.QueryTotalCounter.WithLabelValues("StmtPrepare", "OK"),
		mysql.ComStmtExecute:      metrics.QueryTotalCounter.WithLabelValues("StmtExecute", "OK"),
		mysql.ComStmtFetch:        metrics.QueryTotalCounter.WithLabelValues("StmtFetch", "OK"),
		mysql.ComStmtClose:        metrics.QueryTotalCounter.WithLabelValues("StmtClose", "OK"),
		mysql.ComStmtSendLongData: metrics.QueryTotalCounter.WithLabelValues("StmtSendLongData", "OK"),
		mysql.ComStmtReset:        metrics.QueryTotalCounter.WithLabelValues("StmtReset", "OK"),
		mysql.ComSetOption:        metrics.QueryTotalCounter.WithLabelValues("SetOption", "OK"),
	}
	queryTotalCountErr = [...]prometheus.Counter{
		mysql.ComSleep:            metrics.QueryTotalCounter.WithLabelValues("Sleep", "Error"),
		mysql.ComQuit:             metrics.QueryTotalCounter.WithLabelValues("Quit", "Error"),
		mysql.ComInitDB:           metrics.QueryTotalCounter.WithLabelValues("InitDB", "Error"),
		mysql.ComQuery:            metrics.QueryTotalCounter.WithLabelValues("Query", "Error"),
		mysql.ComPing:             metrics.QueryTotalCounter.WithLabelValues("Ping", "Error"),
		mysql.ComFieldList:        metrics.QueryTotalCounter.WithLabelValues("FieldList", "Error"),
		mysql.ComStmtPrepare:      metrics.QueryTotalCounter.WithLabelValues("StmtPrepare", "Error"),
		mysql.ComStmtExecute:      metrics.QueryTotalCounter.WithLabelValues("StmtExecute", "Error"),
		mysql.ComStmtFetch:        metrics.QueryTotalCounter.WithLabelValues("StmtFetch", "Error"),
		mysql.ComStmtClose:        metrics.QueryTotalCounter.WithLabelValues("StmtClose", "Error"),
		mysql.ComStmtSendLongData: metrics.QueryTotalCounter.WithLabelValues("StmtSendLongData", "Error"),
		mysql.ComStmtReset:        metrics.QueryTotalCounter.WithLabelValues("StmtReset", "Error"),
		mysql.ComSetOption:        metrics.QueryTotalCounter.WithLabelValues("SetOption", "Error"),
	}

	queryDurationHistogramUse      = metrics.QueryDurationHistogram.WithLabelValues("Use")
	queryDurationHistogramShow     = metrics.QueryDurationHistogram.WithLabelValues("Show")
	queryDurationHistogramBegin    = metrics.QueryDurationHistogram.WithLabelValues("Begin")
	queryDurationHistogramCommit   = metrics.QueryDurationHistogram.WithLabelValues("Commit")
	queryDurationHistogramRollback = metrics.QueryDurationHistogram.WithLabelValues("Rollback")
	queryDurationHistogramInsert   = metrics.QueryDurationHistogram.WithLabelValues("Insert")
	queryDurationHistogramReplace  = metrics.QueryDurationHistogram.WithLabelValues("Replace")
	queryDurationHistogramDelete   = metrics.QueryDurationHistogram.WithLabelValues("Delete")
	queryDurationHistogramUpdate   = metrics.QueryDurationHistogram.WithLabelValues("Update")
	queryDurationHistogramSelect   = metrics.QueryDurationHistogram.WithLabelValues("Select")
	queryDurationHistogramExecute  = metrics.QueryDurationHistogram.WithLabelValues("Execute")
	queryDurationHistogramSet      = metrics.QueryDurationHistogram.WithLabelValues("Set")
	queryDurationHistogramGeneral  = metrics.QueryDurationHistogram.WithLabelValues(metrics.LblGeneral)

	disconnectNormal            = metrics.DisconnectionCounter.WithLabelValues(metrics.LblOK)
	disconnectByClientWithError = metrics.DisconnectionCounter.WithLabelValues(metrics.LblError)
	disconnectErrorUndetermined = metrics.DisconnectionCounter.WithLabelValues("undetermined")

	connIdleDurationHistogramNotInTxn = metrics.ConnIdleDurationHistogram.WithLabelValues("0")
	connIdleDurationHistogramInTxn    = metrics.ConnIdleDurationHistogram.WithLabelValues("1")
)

// newClientConn creates a *clientConn object.
func newClientConn(s *Server) *clientConn {
	return &clientConn{
		server:       s,
		connectionID: s.globalConnID.NextID(),
		collation:    mysql.DefaultCollationID,
		alloc:        arena.NewAllocator(32 * 1024),
		status:       connStatusDispatching,
		lastActive:   time.Now(),
		authPlugin:   mysql.AuthNativePassword,
	}
}

// clientConn represents a connection between server and client, it maintains connection specific state,
// handles client query.
type clientConn struct {
	pkt          *packetIO         // a helper to read and write data in packet format.
	bufReadConn  *bufferedReadConn // a buffered-read net.Conn or buffered-read tls.Conn.
	tlsConn      *tls.Conn         // TLS connection, nil if not TLS.
	server       *Server           // a reference of server instance.
	capability   uint32            // client capability affects the way server handles client request.
	connectionID uint64            // atomically allocated by a global variable, unique in process scope.
	user         string            // user of the client.
	dbname       string            // default database name.
	salt         []byte            // random bytes used for authentication.
	alloc        arena.Allocator   // an memory allocator for reducing memory allocation.
	lastPacket   []byte            // latest sql query string, currently used for logging error.
	ctx          *TiDBContext      // an interface to execute sql statements.
	attrs        map[string]string // attributes parsed from client handshake response, not used for now.
	peerHost     string            // peer host
	peerPort     string            // peer port
	status       int32             // dispatching/reading/shutdown/waitshutdown
	lastCode     uint16            // last error code
	collation    uint8             // collation used by client, may be different from the collation used by database.
<<<<<<< HEAD
	isUnixSocket bool              // connection is Unix Socket file
	lastActive   time.Time
=======
	lastActive   time.Time         // last active time
	authPlugin   string            // default authentication plugin
>>>>>>> cb06e116

	// mu is used for cancelling the execution of current transaction.
	mu struct {
		sync.RWMutex
		cancelFunc context.CancelFunc
	}
}

func (cc *clientConn) String() string {
	collationStr := mysql.Collations[cc.collation]
	return fmt.Sprintf("id:%d, addr:%s status:%b, collation:%s, user:%s",
		cc.connectionID, cc.bufReadConn.RemoteAddr(), cc.ctx.Status(), collationStr, cc.user,
	)
}

// authSwitchRequest is used by the server to ask the client to switch to a different authentication
// plugin. MySQL 8.0 libmysqlclient based clients by default always try `caching_sha2_password`, even
// when the server advertises the its default to be `mysql_native_password`. In addition to this switching
// may be needed on a per user basis as the authentication method is set per user.
// https://dev.mysql.com/doc/internals/en/connection-phase-packets.html#packet-Protocol::AuthSwitchRequest
// https://bugs.mysql.com/bug.php?id=93044
func (cc *clientConn) authSwitchRequest(ctx context.Context, plugin string) ([]byte, error) {
	enclen := 1 + len(plugin) + 1 + len(cc.salt) + 1
	data := cc.alloc.AllocWithLen(4, enclen)
	data = append(data, mysql.AuthSwitchRequest) // switch request
	data = append(data, []byte(plugin)...)
	data = append(data, byte(0x00)) // requires null
	data = append(data, cc.salt...)
	data = append(data, 0)
	err := cc.writePacket(data)
	if err != nil {
		logutil.Logger(ctx).Debug("write response to client failed", zap.Error(err))
		return nil, err
	}
	err = cc.flush(ctx)
	if err != nil {
		logutil.Logger(ctx).Debug("flush response to client failed", zap.Error(err))
		return nil, err
	}
	resp, err := cc.readPacket()
	if err != nil {
		err = errors.SuspendStack(err)
		if errors.Cause(err) == io.EOF {
			logutil.Logger(ctx).Warn("authSwitchRequest response fail due to connection has be closed by client-side")
		} else {
			logutil.Logger(ctx).Warn("authSwitchRequest response fail", zap.Error(err))
		}
		return nil, err
	}
	cc.authPlugin = plugin
	return resp, nil
}

// handshake works like TCP handshake, but in a higher level, it first writes initial packet to client,
// during handshake, client and server negotiate compatible features and do authentication.
// After handshake, client can send sql query to server.
func (cc *clientConn) handshake(ctx context.Context) error {
	if err := cc.writeInitialHandshake(ctx); err != nil {
		if errors.Cause(err) == io.EOF {
			logutil.Logger(ctx).Debug("Could not send handshake due to connection has be closed by client-side")
		} else {
			logutil.Logger(ctx).Debug("Write init handshake to client fail", zap.Error(errors.SuspendStack(err)))
		}
		return err
	}
	if err := cc.readOptionalSSLRequestAndHandshakeResponse(ctx); err != nil {
		err1 := cc.writeError(ctx, err)
		if err1 != nil {
			logutil.Logger(ctx).Debug("writeError failed", zap.Error(err1))
		}
		return err
	}

	// MySQL supports an "init_connect" query, which can be run on initial connection.
	// The query must return a non-error or the client is disconnected.
	if err := cc.initConnect(ctx); err != nil {
		logutil.Logger(ctx).Warn("init_connect failed", zap.Error(err))
		initErr := errNewAbortingConnection.FastGenByArgs(cc.connectionID, "unconnected", cc.user, cc.peerHost, "init_connect command failed")
		if err1 := cc.writeError(ctx, initErr); err1 != nil {
			terror.Log(err1)
		}
		return initErr
	}

	data := cc.alloc.AllocWithLen(4, 32)
	data = append(data, mysql.OKHeader)
	data = append(data, 0, 0)
	if cc.capability&mysql.ClientProtocol41 > 0 {
		data = dumpUint16(data, mysql.ServerStatusAutocommit)
		data = append(data, 0, 0)
	}

	err := cc.writePacket(data)
	cc.pkt.sequence = 0
	if err != nil {
		err = errors.SuspendStack(err)
		logutil.Logger(ctx).Debug("write response to client failed", zap.Error(err))
		return err
	}

	err = cc.flush(ctx)
	if err != nil {
		err = errors.SuspendStack(err)
		logutil.Logger(ctx).Debug("flush response to client failed", zap.Error(err))
		return err
	}
	return err
}

func (cc *clientConn) Close() error {
	cc.server.rwlock.Lock()
	delete(cc.server.clients, cc.connectionID)
	connections := len(cc.server.clients)
	cc.server.rwlock.Unlock()
	return closeConn(cc, connections)
}

func closeConn(cc *clientConn, connections int) error {
	metrics.ConnGauge.Set(float64(connections))
	err := cc.bufReadConn.Close()
	terror.Log(err)
	if cc.ctx != nil {
		return cc.ctx.Close()
	}
	return nil
}

func (cc *clientConn) closeWithoutLock() error {
	delete(cc.server.clients, cc.connectionID)
	return closeConn(cc, len(cc.server.clients))
}

// writeInitialHandshake sends server version, connection ID, server capability, collation, server status
// and auth salt to the client.
func (cc *clientConn) writeInitialHandshake(ctx context.Context) error {
	data := make([]byte, 4, 128)

	// min version 10
	data = append(data, 10)
	// server version[00]
	data = append(data, mysql.ServerVersion...)
	data = append(data, 0)
	// connection id
	data = append(data, byte(cc.connectionID), byte(cc.connectionID>>8), byte(cc.connectionID>>16), byte(cc.connectionID>>24))
	// auth-plugin-data-part-1
	data = append(data, cc.salt[0:8]...)
	// filler [00]
	data = append(data, 0)
	// capability flag lower 2 bytes, using default capability here
	data = append(data, byte(cc.server.capability), byte(cc.server.capability>>8))
	// charset
	if cc.collation == 0 {
		cc.collation = uint8(mysql.DefaultCollationID)
	}
	data = append(data, cc.collation)
	// status
	data = dumpUint16(data, mysql.ServerStatusAutocommit)
	// below 13 byte may not be used
	// capability flag upper 2 bytes, using default capability here
	data = append(data, byte(cc.server.capability>>16), byte(cc.server.capability>>24))
	// length of auth-plugin-data
	data = append(data, byte(len(cc.salt)+1))
	// reserved 10 [00]
	data = append(data, 0, 0, 0, 0, 0, 0, 0, 0, 0, 0)
	// auth-plugin-data-part-2
	data = append(data, cc.salt[8:]...)
	data = append(data, 0)
	// auth-plugin name
	if cc.ctx == nil {
		err := cc.openSession()
		if err != nil {
			return err
		}
	}
	defAuthPlugin, err := variable.GetGlobalSystemVar(cc.ctx.GetSessionVars(), variable.DefaultAuthPlugin)
	if err != nil {
		return err
	}
	cc.authPlugin = defAuthPlugin
	data = append(data, []byte(defAuthPlugin)...)

	// Close the session to force this to be re-opened after we parse the response. This is needed
	// to ensure we use the collation and client flags from the response for the session.
	err = cc.ctx.Close()
	if err != nil {
		return err
	}
	cc.ctx = nil

	data = append(data, 0)
	err = cc.writePacket(data)
	if err != nil {
		return err
	}
	return cc.flush(ctx)
}

func (cc *clientConn) readPacket() ([]byte, error) {
	return cc.pkt.readPacket()
}

func (cc *clientConn) writePacket(data []byte) error {
	failpoint.Inject("FakeClientConn", func() {
		if cc.pkt == nil {
			failpoint.Return(nil)
		}
	})
	return cc.pkt.writePacket(data)
}

// getSessionVarsWaitTimeout get session variable wait_timeout
func (cc *clientConn) getSessionVarsWaitTimeout(ctx context.Context) uint64 {
	valStr, exists := cc.ctx.GetSessionVars().GetSystemVar(variable.WaitTimeout)
	if !exists {
		return variable.DefWaitTimeout
	}
	waitTimeout, err := strconv.ParseUint(valStr, 10, 64)
	if err != nil {
		logutil.Logger(ctx).Warn("get sysval wait_timeout failed, use default value", zap.Error(err))
		// if get waitTimeout error, use default value
		return variable.DefWaitTimeout
	}
	return waitTimeout
}

type handshakeResponse41 struct {
	Capability uint32
	Collation  uint8
	User       string
	DBName     string
	Auth       []byte
	AuthPlugin string
	Attrs      map[string]string
}

// parseOldHandshakeResponseHeader parses the old version handshake header HandshakeResponse320
func parseOldHandshakeResponseHeader(ctx context.Context, packet *handshakeResponse41, data []byte) (parsedBytes int, err error) {
	// Ensure there are enough data to read:
	// https://dev.mysql.com/doc/internals/en/connection-phase-packets.html#packet-Protocol::HandshakeResponse320
	logutil.Logger(ctx).Debug("try to parse hanshake response as Protocol::HandshakeResponse320", zap.ByteString("packetData", data))
	if len(data) < 2+3 {
		logutil.Logger(ctx).Error("got malformed handshake response", zap.ByteString("packetData", data))
		return 0, mysql.ErrMalformPacket
	}
	offset := 0
	// capability
	capability := binary.LittleEndian.Uint16(data[:2])
	packet.Capability = uint32(capability)

	// be compatible with Protocol::HandshakeResponse41
	packet.Capability |= mysql.ClientProtocol41

	offset += 2
	// skip max packet size
	offset += 3
	// usa default CharsetID
	packet.Collation = mysql.CollationNames["utf8mb4_general_ci"]

	return offset, nil
}

// parseOldHandshakeResponseBody parse the HandshakeResponse for Protocol::HandshakeResponse320 (except the common header part).
func parseOldHandshakeResponseBody(ctx context.Context, packet *handshakeResponse41, data []byte, offset int) (err error) {
	defer func() {
		// Check malformat packet cause out of range is disgusting, but don't panic!
		if r := recover(); r != nil {
			logutil.Logger(ctx).Error("handshake panic", zap.ByteString("packetData", data), zap.Stack("stack"))
			err = mysql.ErrMalformPacket
		}
	}()
	// user name
	packet.User = string(data[offset : offset+bytes.IndexByte(data[offset:], 0)])
	offset += len(packet.User) + 1

	if packet.Capability&mysql.ClientConnectWithDB > 0 {
		if len(data[offset:]) > 0 {
			idx := bytes.IndexByte(data[offset:], 0)
			packet.DBName = string(data[offset : offset+idx])
			offset = offset + idx + 1
		}
		if len(data[offset:]) > 0 {
			packet.Auth = data[offset : offset+bytes.IndexByte(data[offset:], 0)]
		}
	} else {
		packet.Auth = data[offset : offset+bytes.IndexByte(data[offset:], 0)]
	}

	return nil
}

// parseHandshakeResponseHeader parses the common header of SSLRequest and HandshakeResponse41.
func parseHandshakeResponseHeader(ctx context.Context, packet *handshakeResponse41, data []byte) (parsedBytes int, err error) {
	// Ensure there are enough data to read:
	// http://dev.mysql.com/doc/internals/en/connection-phase-packets.html#packet-Protocol::SSLRequest
	if len(data) < 4+4+1+23 {
		logutil.Logger(ctx).Error("got malformed handshake response", zap.ByteString("packetData", data))
		return 0, mysql.ErrMalformPacket
	}

	offset := 0
	// capability
	capability := binary.LittleEndian.Uint32(data[:4])
	packet.Capability = capability
	offset += 4
	// skip max packet size
	offset += 4
	// charset, skip, if you want to use another charset, use set names
	packet.Collation = data[offset]
	offset++
	// skip reserved 23[00]
	offset += 23

	return offset, nil
}

// parseHandshakeResponseBody parse the HandshakeResponse (except the common header part).
func parseHandshakeResponseBody(ctx context.Context, packet *handshakeResponse41, data []byte, offset int) (err error) {
	defer func() {
		// Check malformat packet cause out of range is disgusting, but don't panic!
		if r := recover(); r != nil {
			logutil.Logger(ctx).Error("handshake panic", zap.ByteString("packetData", data))
			err = mysql.ErrMalformPacket
		}
	}()
	// user name
	packet.User = string(data[offset : offset+bytes.IndexByte(data[offset:], 0)])
	offset += len(packet.User) + 1

	if packet.Capability&mysql.ClientPluginAuthLenencClientData > 0 {
		// MySQL client sets the wrong capability, it will set this bit even server doesn't
		// support ClientPluginAuthLenencClientData.
		// https://github.com/mysql/mysql-server/blob/5.7/sql-common/client.c#L3478
		if data[offset] == 0x1 { // No auth data
			offset += 2
		} else {
			num, null, off := parseLengthEncodedInt(data[offset:])
			offset += off
			if !null {
				packet.Auth = data[offset : offset+int(num)]
				offset += int(num)
			}
		}
	} else if packet.Capability&mysql.ClientSecureConnection > 0 {
		// auth length and auth
		authLen := int(data[offset])
		offset++
		packet.Auth = data[offset : offset+authLen]
		offset += authLen
	} else {
		packet.Auth = data[offset : offset+bytes.IndexByte(data[offset:], 0)]
		offset += len(packet.Auth) + 1
	}

	if packet.Capability&mysql.ClientConnectWithDB > 0 {
		if len(data[offset:]) > 0 {
			idx := bytes.IndexByte(data[offset:], 0)
			packet.DBName = string(data[offset : offset+idx])
			offset += idx + 1
		}
	}

	if packet.Capability&mysql.ClientPluginAuth > 0 {
		idx := bytes.IndexByte(data[offset:], 0)
		s := offset
		f := offset + idx
		if s < f { // handle unexpected bad packets
			packet.AuthPlugin = string(data[s:f])
		}
		offset += idx + 1
	}

	if packet.Capability&mysql.ClientConnectAtts > 0 {
		if len(data[offset:]) == 0 {
			// Defend some ill-formated packet, connection attribute is not important and can be ignored.
			return nil
		}
		if num, null, off := parseLengthEncodedInt(data[offset:]); !null {
			offset += off
			row := data[offset : offset+int(num)]
			attrs, err := parseAttrs(row)
			if err != nil {
				logutil.Logger(ctx).Warn("parse attrs failed", zap.Error(err))
				return nil
			}
			packet.Attrs = attrs
		}
	}

	return nil
}

func parseAttrs(data []byte) (map[string]string, error) {
	attrs := make(map[string]string)
	pos := 0
	for pos < len(data) {
		key, _, off, err := parseLengthEncodedBytes(data[pos:])
		if err != nil {
			return attrs, err
		}
		pos += off
		value, _, off, err := parseLengthEncodedBytes(data[pos:])
		if err != nil {
			return attrs, err
		}
		pos += off

		attrs[string(key)] = string(value)
	}
	return attrs, nil
}

func (cc *clientConn) readOptionalSSLRequestAndHandshakeResponse(ctx context.Context) error {
	// Read a packet. It may be a SSLRequest or HandshakeResponse.
	data, err := cc.readPacket()
	if err != nil {
		err = errors.SuspendStack(err)
		if errors.Cause(err) == io.EOF {
			logutil.Logger(ctx).Debug("wait handshake response fail due to connection has be closed by client-side")
		} else {
			logutil.Logger(ctx).Debug("wait handshake response fail", zap.Error(err))
		}
		return err
	}

	isOldVersion := false

	var resp handshakeResponse41
	var pos int

	if len(data) < 2 {
		logutil.Logger(ctx).Error("got malformed handshake response", zap.ByteString("packetData", data))
		return mysql.ErrMalformPacket
	}

	capability := uint32(binary.LittleEndian.Uint16(data[:2]))
	if capability&mysql.ClientProtocol41 > 0 {
		pos, err = parseHandshakeResponseHeader(ctx, &resp, data)
	} else {
		pos, err = parseOldHandshakeResponseHeader(ctx, &resp, data)
		isOldVersion = true
	}

	if err != nil {
		terror.Log(err)
		return err
	}

	if resp.Capability&mysql.ClientSSL > 0 {
		tlsConfig := (*tls.Config)(atomic.LoadPointer(&cc.server.tlsConfig))
		if tlsConfig != nil {
			// The packet is a SSLRequest, let's switch to TLS.
			if err = cc.upgradeToTLS(tlsConfig); err != nil {
				return err
			}
			// Read the following HandshakeResponse packet.
			data, err = cc.readPacket()
			if err != nil {
				logutil.Logger(ctx).Warn("read handshake response failure after upgrade to TLS", zap.Error(err))
				return err
			}
			if isOldVersion {
				pos, err = parseOldHandshakeResponseHeader(ctx, &resp, data)
			} else {
				pos, err = parseHandshakeResponseHeader(ctx, &resp, data)
			}
			if err != nil {
				terror.Log(err)
				return err
			}
		}
	} else if config.GetGlobalConfig().Security.RequireSecureTransport {
		err := errSecureTransportRequired.FastGenByArgs()
		terror.Log(err)
		return err
	}

	// Read the remaining part of the packet.
	if isOldVersion {
		err = parseOldHandshakeResponseBody(ctx, &resp, data, pos)
	} else {
		err = parseHandshakeResponseBody(ctx, &resp, data, pos)
	}
	if err != nil {
		terror.Log(err)
		return err
	}

	cc.capability = resp.Capability & cc.server.capability
	cc.user = resp.User
	cc.dbname = resp.DBName
	cc.collation = resp.Collation
	cc.attrs = resp.Attrs

	newAuth, err := cc.checkAuthPlugin(ctx, &resp.AuthPlugin)
	if err != nil {
		logutil.Logger(ctx).Warn("failed to check the user authplugin", zap.Error(err))
	}
	if len(newAuth) > 0 {
		resp.Auth = newAuth
	}

	switch resp.AuthPlugin {
	case mysql.AuthCachingSha2Password:
		resp.Auth, err = cc.authSha(ctx)
		if err != nil {
			return err
		}
	case mysql.AuthNativePassword:
	default:
		return errors.New("Unknown auth plugin")
	}

	err = cc.openSessionAndDoAuth(resp.Auth)
	if err != nil {
		logutil.Logger(ctx).Warn("open new session or authentication failure", zap.Error(err))
	}
	return err
}

func (cc *clientConn) authSha(ctx context.Context) ([]byte, error) {

	const (
		ShaCommand       = 1
		RequestRsaPubKey = 2
		FastAuthOk       = 3
		FastAuthFail     = 4
	)

	err := cc.writePacket([]byte{0, 0, 0, 0, ShaCommand, FastAuthFail})
	if err != nil {
		logutil.Logger(ctx).Error("authSha packet write failed", zap.Error(err))
		return nil, err
	}
	err = cc.flush(ctx)
	if err != nil {
		logutil.Logger(ctx).Error("authSha packet flush failed", zap.Error(err))
		return nil, err
	}

	data, err := cc.readPacket()
	if err != nil {
		logutil.Logger(ctx).Error("authSha packet read failed", zap.Error(err))
		return nil, err
	}
	return bytes.Trim(data, "\x00"), nil
}

func (cc *clientConn) SessionStatusToString() string {
	status := cc.ctx.Status()
	inTxn, autoCommit := 0, 0
	if status&mysql.ServerStatusInTrans > 0 {
		inTxn = 1
	}
	if status&mysql.ServerStatusAutocommit > 0 {
		autoCommit = 1
	}
	return fmt.Sprintf("inTxn:%d, autocommit:%d",
		inTxn, autoCommit,
	)
}

func (cc *clientConn) openSession() error {
	var tlsStatePtr *tls.ConnectionState
	if cc.tlsConn != nil {
		tlsState := cc.tlsConn.ConnectionState()
		tlsStatePtr = &tlsState
	}
	var err error
	cc.ctx, err = cc.server.driver.OpenCtx(cc.connectionID, cc.capability, cc.collation, cc.dbname, tlsStatePtr)
	if err != nil {
		return err
	}

	err = cc.server.checkConnectionCount()
	if err != nil {
		return err
	}
	return nil
}

func (cc *clientConn) openSessionAndDoAuth(authData []byte) error {
	// Open a context unless this was done before.
	if cc.ctx == nil {
		err := cc.openSession()
		if err != nil {
			return err
		}
	}

	hasPassword := "YES"
	if len(authData) == 0 {
		hasPassword = "NO"
	}
	host, port, err := cc.PeerHost(hasPassword)
	if err != nil {
		return err
	}
	if !cc.ctx.Auth(&auth.UserIdentity{Username: cc.user, Hostname: host}, authData, cc.salt) {
		return errAccessDenied.FastGenByArgs(cc.user, host, hasPassword)
	}
	cc.ctx.SetPort(port)
	if cc.dbname != "" {
		err = cc.useDB(context.Background(), cc.dbname)
		if err != nil {
			return err
		}
	}
	cc.ctx.SetSessionManager(cc.server)
	return nil
}

// Check if the Authentication Plugin of the server, client and user configuration matches
func (cc *clientConn) checkAuthPlugin(ctx context.Context, authPlugin *string) ([]byte, error) {
	// Open a context unless this was done before.
	if cc.ctx == nil {
		err := cc.openSession()
		if err != nil {
			return nil, err
		}
	}

	userplugin, err := cc.ctx.AuthPluginForUser(&auth.UserIdentity{Username: cc.user, Hostname: cc.peerHost})
	if err != nil {
		return nil, err
	}
	if len(userplugin) == 0 {
		*authPlugin = mysql.AuthNativePassword
		return nil, nil
	}

	// If the authentication method send by the server (cc.authPlugin) doesn't match
	// the plugin configured for the user account in the mysql.user.plugin column
	// or if the authentication method send by the server doesn't match the authentication
	// method send by the client (*authPlugin) then we need to switch the authentication
	// method to match the one configured for that specific user.
	if (cc.authPlugin != userplugin) || (cc.authPlugin != *authPlugin) {
		authData, err := cc.authSwitchRequest(ctx, userplugin)
		if err != nil {
			return nil, err
		}
		*authPlugin = userplugin
		return authData, nil
	}

	return nil, nil
}

func (cc *clientConn) PeerHost(hasPassword string) (host, port string, err error) {
	if len(cc.peerHost) > 0 {
		return cc.peerHost, "", nil
	}
	host = variable.DefHostname
	if cc.isUnixSocket {
		cc.peerHost = host
		return
	}
	addr := cc.bufReadConn.RemoteAddr().String()
	host, port, err = net.SplitHostPort(addr)
	if err != nil {
		err = errAccessDenied.GenWithStackByArgs(cc.user, addr, hasPassword)
		return
	}
	cc.peerHost = host
	cc.peerPort = port
	return
}

// skipInitConnect follows MySQL's rules of when init-connect should be skipped.
// In 5.7 it is any user with SUPER privilege, but in 8.0 it is:
// - SUPER or the CONNECTION_ADMIN dynamic privilege.
// - (additional exception) users with expired passwords (not yet supported)
// In TiDB CONNECTION_ADMIN is satisfied by SUPER, so we only need to check once.
func (cc *clientConn) skipInitConnect() bool {
	checker := privilege.GetPrivilegeManager(cc.ctx.Session)
	activeRoles := cc.ctx.GetSessionVars().ActiveRoles
	return checker != nil && checker.RequestDynamicVerification(activeRoles, "CONNECTION_ADMIN", false)
}

// initConnect runs the initConnect SQL statement if it has been specified.
// The semantics are MySQL compatible.
func (cc *clientConn) initConnect(ctx context.Context) error {
	val, err := cc.ctx.GetSessionVars().GlobalVarsAccessor.GetGlobalSysVar(variable.InitConnect)
	if err != nil {
		return err
	}
	if val == "" || cc.skipInitConnect() {
		return nil
	}
	logutil.Logger(ctx).Debug("init_connect starting")
	stmts, err := cc.ctx.Parse(ctx, val)
	if err != nil {
		return err
	}
	for _, stmt := range stmts {
		rs, err := cc.ctx.ExecuteStmt(ctx, stmt)
		if err != nil {
			return err
		}
		// init_connect does not care about the results,
		// but they need to be drained because of lazy loading.
		if rs != nil {
			req := rs.NewChunk()
			for {
				if err = rs.Next(ctx, req); err != nil {
					return err
				}
				if req.NumRows() == 0 {
					break
				}
			}
			if err := rs.Close(); err != nil {
				return err
			}
		}
	}
	logutil.Logger(ctx).Debug("init_connect complete")
	return nil
}

// Run reads client query and writes query result to client in for loop, if there is a panic during query handling,
// it will be recovered and log the panic error.
// This function returns and the connection is closed if there is an IO error or there is a panic.
func (cc *clientConn) Run(ctx context.Context) {
	const size = 4096
	defer func() {
		r := recover()
		if r != nil {
			buf := make([]byte, size)
			stackSize := runtime.Stack(buf, false)
			buf = buf[:stackSize]
			logutil.Logger(ctx).Error("connection running loop panic",
				zap.Stringer("lastSQL", getLastStmtInConn{cc}),
				zap.String("err", fmt.Sprintf("%v", r)),
				zap.String("stack", string(buf)),
			)
			err := cc.writeError(ctx, errors.New(fmt.Sprintf("%v", r)))
			terror.Log(err)
			metrics.PanicCounter.WithLabelValues(metrics.LabelSession).Inc()
		}
		if atomic.LoadInt32(&cc.status) != connStatusShutdown {
			err := cc.Close()
			terror.Log(err)
		}
	}()
	// Usually, client connection status changes between [dispatching] <=> [reading].
	// When some event happens, server may notify this client connection by setting
	// the status to special values, for example: kill or graceful shutdown.
	// The client connection would detect the events when it fails to change status
	// by CAS operation, it would then take some actions accordingly.
	for {
		if !atomic.CompareAndSwapInt32(&cc.status, connStatusDispatching, connStatusReading) ||
			// The judge below will not be hit by all means,
			// But keep it stayed as a reminder and for the code reference for connStatusWaitShutdown.
			atomic.LoadInt32(&cc.status) == connStatusWaitShutdown {
			return
		}

		cc.alloc.Reset()
		// close connection when idle time is more than wait_timeout
		waitTimeout := cc.getSessionVarsWaitTimeout(ctx)
		cc.pkt.setReadTimeout(time.Duration(waitTimeout) * time.Second)
		start := time.Now()
		data, err := cc.readPacket()
		if err != nil {
			if terror.ErrorNotEqual(err, io.EOF) {
				if netErr, isNetErr := errors.Cause(err).(net.Error); isNetErr && netErr.Timeout() {
					idleTime := time.Since(start)
					logutil.Logger(ctx).Info("read packet timeout, close this connection",
						zap.Duration("idle", idleTime),
						zap.Uint64("waitTimeout", waitTimeout),
						zap.Error(err),
					)
				} else {
					errStack := errors.ErrorStack(err)
					if !strings.Contains(errStack, "use of closed network connection") {
						logutil.Logger(ctx).Warn("read packet failed, close this connection",
							zap.Error(errors.SuspendStack(err)))
					}
				}
			}
			disconnectByClientWithError.Inc()
			return
		}

		if !atomic.CompareAndSwapInt32(&cc.status, connStatusReading, connStatusDispatching) {
			return
		}

		startTime := time.Now()
		if err = cc.dispatch(ctx, data); err != nil {
			if terror.ErrorEqual(err, io.EOF) {
				cc.addMetrics(data[0], startTime, nil)
				disconnectNormal.Inc()
				return
			} else if terror.ErrResultUndetermined.Equal(err) {
				logutil.Logger(ctx).Error("result undetermined, close this connection", zap.Error(err))
				disconnectErrorUndetermined.Inc()
				return
			} else if terror.ErrCritical.Equal(err) {
				metrics.CriticalErrorCounter.Add(1)
				logutil.Logger(ctx).Fatal("critical error, stop the server", zap.Error(err))
			}
			var txnMode string
			if cc.ctx != nil {
				txnMode = cc.ctx.GetSessionVars().GetReadableTxnMode()
			}
			logutil.Logger(ctx).Info("command dispatched failed",
				zap.String("connInfo", cc.String()),
				zap.String("command", mysql.Command2Str[data[0]]),
				zap.String("status", cc.SessionStatusToString()),
				zap.Stringer("sql", getLastStmtInConn{cc}),
				zap.String("txn_mode", txnMode),
				zap.String("err", errStrForLog(err, cc.ctx.GetSessionVars().EnableRedactLog)),
			)
			err1 := cc.writeError(ctx, err)
			terror.Log(err1)
		}
		cc.addMetrics(data[0], startTime, err)
		cc.pkt.sequence = 0
	}
}

// ShutdownOrNotify will Shutdown this client connection, or do its best to notify.
func (cc *clientConn) ShutdownOrNotify() bool {
	if (cc.ctx.Status() & mysql.ServerStatusInTrans) > 0 {
		return false
	}
	// If the client connection status is reading, it's safe to shutdown it.
	if atomic.CompareAndSwapInt32(&cc.status, connStatusReading, connStatusShutdown) {
		return true
	}
	// If the client connection status is dispatching, we can't shutdown it immediately,
	// so set the status to WaitShutdown as a notification, the loop in clientConn.Run
	// will detect it and then exit.
	atomic.StoreInt32(&cc.status, connStatusWaitShutdown)
	return false
}

func errStrForLog(err error, enableRedactLog bool) string {
	if enableRedactLog {
		// currently, only ErrParse is considered when enableRedactLog because it may contain sensitive information like
		// password or accesskey
		if parser.ErrParse.Equal(err) {
			return "fail to parse SQL and can't redact when enable log redaction"
		}
	}
	if kv.ErrKeyExists.Equal(err) || parser.ErrParse.Equal(err) || infoschema.ErrTableNotExists.Equal(err) {
		// Do not log stack for duplicated entry error.
		return err.Error()
	}
	return errors.ErrorStack(err)
}

func (cc *clientConn) addMetrics(cmd byte, startTime time.Time, err error) {
	if cmd == mysql.ComQuery && cc.ctx.Value(sessionctx.LastExecuteDDL) != nil {
		// Don't take DDL execute time into account.
		// It's already recorded by other metrics in ddl package.
		return
	}

	var counter prometheus.Counter
	if err != nil && int(cmd) < len(queryTotalCountErr) {
		counter = queryTotalCountErr[cmd]
	} else if err == nil && int(cmd) < len(queryTotalCountOk) {
		counter = queryTotalCountOk[cmd]
	}
	if counter != nil {
		counter.Inc()
	} else {
		label := strconv.Itoa(int(cmd))
		if err != nil {
			metrics.QueryTotalCounter.WithLabelValues(label, "Error").Inc()
		} else {
			metrics.QueryTotalCounter.WithLabelValues(label, "OK").Inc()
		}
	}

	stmtType := cc.ctx.GetSessionVars().StmtCtx.StmtType
	sqlType := metrics.LblGeneral
	if stmtType != "" {
		sqlType = stmtType
	}

	cost := time.Since(startTime)
	sessionVar := cc.ctx.GetSessionVars()
	cc.ctx.GetTxnWriteThroughputSLI().FinishExecuteStmt(cost, cc.ctx.AffectedRows(), sessionVar.InTxn())

	switch sqlType {
	case "Use":
		queryDurationHistogramUse.Observe(cost.Seconds())
	case "Show":
		queryDurationHistogramShow.Observe(cost.Seconds())
	case "Begin":
		queryDurationHistogramBegin.Observe(cost.Seconds())
	case "Commit":
		queryDurationHistogramCommit.Observe(cost.Seconds())
	case "Rollback":
		queryDurationHistogramRollback.Observe(cost.Seconds())
	case "Insert":
		queryDurationHistogramInsert.Observe(cost.Seconds())
	case "Replace":
		queryDurationHistogramReplace.Observe(cost.Seconds())
	case "Delete":
		queryDurationHistogramDelete.Observe(cost.Seconds())
	case "Update":
		queryDurationHistogramUpdate.Observe(cost.Seconds())
	case "Select":
		queryDurationHistogramSelect.Observe(cost.Seconds())
	case "Execute":
		queryDurationHistogramExecute.Observe(cost.Seconds())
	case "Set":
		queryDurationHistogramSet.Observe(cost.Seconds())
	case metrics.LblGeneral:
		queryDurationHistogramGeneral.Observe(cost.Seconds())
	default:
		metrics.QueryDurationHistogram.WithLabelValues(sqlType).Observe(cost.Seconds())
	}
}

// dispatch handles client request based on command which is the first byte of the data.
// It also gets a token from server which is used to limit the concurrently handling clients.
// The most frequently used command is ComQuery.
func (cc *clientConn) dispatch(ctx context.Context, data []byte) error {
	defer func() {
		// reset killed for each request
		atomic.StoreUint32(&cc.ctx.GetSessionVars().Killed, 0)
	}()
	t := time.Now()
	if (cc.ctx.Status() & mysql.ServerStatusInTrans) > 0 {
		connIdleDurationHistogramInTxn.Observe(t.Sub(cc.lastActive).Seconds())
	} else {
		connIdleDurationHistogramNotInTxn.Observe(t.Sub(cc.lastActive).Seconds())
	}

	span := opentracing.StartSpan("server.dispatch")
	cfg := config.GetGlobalConfig()
	if cfg.OpenTracing.Enable {
		ctx = opentracing.ContextWithSpan(ctx, span)
	}

	var cancelFunc context.CancelFunc
	ctx, cancelFunc = context.WithCancel(ctx)
	cc.mu.Lock()
	cc.mu.cancelFunc = cancelFunc
	cc.mu.Unlock()

	cc.lastPacket = data
	cmd := data[0]
	data = data[1:]
	if variable.TopSQLEnabled() {
		defer pprof.SetGoroutineLabels(ctx)
	}
	if variable.EnablePProfSQLCPU.Load() {
		label := getLastStmtInConn{cc}.PProfLabel()
		if len(label) > 0 {
			defer pprof.SetGoroutineLabels(ctx)
			ctx = pprof.WithLabels(ctx, pprof.Labels("sql", label))
			pprof.SetGoroutineLabels(ctx)
		}
	}
	if trace.IsEnabled() {
		lc := getLastStmtInConn{cc}
		sqlType := lc.PProfLabel()
		if len(sqlType) > 0 {
			var task *trace.Task
			ctx, task = trace.NewTask(ctx, sqlType)
			defer task.End()

			trace.Log(ctx, "sql", lc.String())
			ctx = logutil.WithTraceLogger(ctx, cc.connectionID)

			taskID := *(*uint64)(unsafe.Pointer(task))
			ctx = pprof.WithLabels(ctx, pprof.Labels("trace", strconv.FormatUint(taskID, 10)))
			pprof.SetGoroutineLabels(ctx)
		}
	}
	token := cc.server.getToken()
	defer func() {
		// if handleChangeUser failed, cc.ctx may be nil
		if cc.ctx != nil {
			cc.ctx.SetProcessInfo("", t, mysql.ComSleep, 0)
		}

		cc.server.releaseToken(token)
		span.Finish()
		cc.lastActive = time.Now()
	}()

	vars := cc.ctx.GetSessionVars()
	// reset killed for each request
	atomic.StoreUint32(&vars.Killed, 0)
	if cmd < mysql.ComEnd {
		cc.ctx.SetCommandValue(cmd)
	}

	dataStr := string(hack.String(data))
	switch cmd {
	case mysql.ComPing, mysql.ComStmtClose, mysql.ComStmtSendLongData, mysql.ComStmtReset,
		mysql.ComSetOption, mysql.ComChangeUser:
		cc.ctx.SetProcessInfo("", t, cmd, 0)
	case mysql.ComInitDB:
		cc.ctx.SetProcessInfo("use "+dataStr, t, cmd, 0)
	}

	switch cmd {
	case mysql.ComSleep:
		// TODO: According to mysql document, this command is supposed to be used only internally.
		// So it's just a temp fix, not sure if it's done right.
		// Investigate this command and write test case later.
		return nil
	case mysql.ComQuit:
		return io.EOF
	case mysql.ComInitDB:
		if err := cc.useDB(ctx, dataStr); err != nil {
			return err
		}
		return cc.writeOK(ctx)
	case mysql.ComQuery: // Most frequently used command.
		// For issue 1989
		// Input payload may end with byte '\0', we didn't find related mysql document about it, but mysql
		// implementation accept that case. So trim the last '\0' here as if the payload an EOF string.
		// See http://dev.mysql.com/doc/internals/en/com-query.html
		if len(data) > 0 && data[len(data)-1] == 0 {
			data = data[:len(data)-1]
			dataStr = string(hack.String(data))
		}
		return cc.handleQuery(ctx, dataStr)
	case mysql.ComFieldList:
		return cc.handleFieldList(ctx, dataStr)
	// ComCreateDB, ComDropDB
	case mysql.ComRefresh:
		return cc.handleRefresh(ctx, data[0])
	case mysql.ComShutdown: // redirect to SQL
		if err := cc.handleQuery(ctx, "SHUTDOWN"); err != nil {
			return err
		}
		return cc.writeOK(ctx)
	case mysql.ComStatistics:
		return cc.writeStats(ctx)
	// ComProcessInfo, ComConnect, ComProcessKill, ComDebug
	case mysql.ComPing:
		return cc.writeOK(ctx)
	// ComTime, ComDelayedInsert
	case mysql.ComChangeUser:
		return cc.handleChangeUser(ctx, data)
	// ComBinlogDump, ComTableDump, ComConnectOut, ComRegisterSlave
	case mysql.ComStmtPrepare:
		return cc.handleStmtPrepare(ctx, dataStr)
	case mysql.ComStmtExecute:
		return cc.handleStmtExecute(ctx, data)
	case mysql.ComStmtSendLongData:
		return cc.handleStmtSendLongData(data)
	case mysql.ComStmtClose:
		return cc.handleStmtClose(data)
	case mysql.ComStmtReset:
		return cc.handleStmtReset(ctx, data)
	case mysql.ComSetOption:
		return cc.handleSetOption(ctx, data)
	case mysql.ComStmtFetch:
		return cc.handleStmtFetch(ctx, data)
	// ComDaemon, ComBinlogDumpGtid
	case mysql.ComResetConnection:
		return cc.handleResetConnection(ctx)
	// ComEnd
	default:
		return mysql.NewErrf(mysql.ErrUnknown, "command %d not supported now", nil, cmd)
	}
}

func (cc *clientConn) writeStats(ctx context.Context) error {
	msg := []byte("Uptime: 0  Threads: 0  Questions: 0  Slow queries: 0  Opens: 0  Flush tables: 0  Open tables: 0  Queries per second avg: 0.000")
	data := cc.alloc.AllocWithLen(4, len(msg))
	data = append(data, msg...)

	err := cc.writePacket(data)
	if err != nil {
		return err
	}

	return cc.flush(ctx)
}

func (cc *clientConn) useDB(ctx context.Context, db string) (err error) {
	// if input is "use `SELECT`", mysql client just send "SELECT"
	// so we add `` around db.
	stmts, err := cc.ctx.Parse(ctx, "use `"+db+"`")
	if err != nil {
		return err
	}
	_, err = cc.ctx.ExecuteStmt(ctx, stmts[0])
	if err != nil {
		return err
	}
	cc.dbname = db
	return
}

func (cc *clientConn) flush(ctx context.Context) error {
	defer func() {
		trace.StartRegion(ctx, "FlushClientConn").End()
		if cc.ctx != nil && cc.ctx.WarningCount() > 0 {
			for _, err := range cc.ctx.GetWarnings() {
				var warn *errors.Error
				if ok := goerr.As(err.Err, &warn); ok {
					code := uint16(warn.Code())
					errno.IncrementWarning(code, cc.user, cc.peerHost)
				}
			}
		}
	}()
	failpoint.Inject("FakeClientConn", func() {
		if cc.pkt == nil {
			failpoint.Return(nil)
		}
	})
	return cc.pkt.flush()
}

func (cc *clientConn) writeOK(ctx context.Context) error {
	msg := cc.ctx.LastMessage()
	return cc.writeOkWith(ctx, msg, cc.ctx.AffectedRows(), cc.ctx.LastInsertID(), cc.ctx.Status(), cc.ctx.WarningCount())
}

func (cc *clientConn) writeOkWith(ctx context.Context, msg string, affectedRows, lastInsertID uint64, status, warnCnt uint16) error {
	enclen := 0
	if len(msg) > 0 {
		enclen = lengthEncodedIntSize(uint64(len(msg))) + len(msg)
	}

	data := cc.alloc.AllocWithLen(4, 32+enclen)
	data = append(data, mysql.OKHeader)
	data = dumpLengthEncodedInt(data, affectedRows)
	data = dumpLengthEncodedInt(data, lastInsertID)
	if cc.capability&mysql.ClientProtocol41 > 0 {
		data = dumpUint16(data, status)
		data = dumpUint16(data, warnCnt)
	}
	if enclen > 0 {
		// although MySQL manual says the info message is string<EOF>(https://dev.mysql.com/doc/internals/en/packet-OK_Packet.html),
		// it is actually string<lenenc>
		data = dumpLengthEncodedString(data, []byte(msg))
	}

	err := cc.writePacket(data)
	if err != nil {
		return err
	}

	return cc.flush(ctx)
}

func (cc *clientConn) writeError(ctx context.Context, e error) error {
	var (
		m  *mysql.SQLError
		te *terror.Error
		ok bool
	)
	originErr := errors.Cause(e)
	if te, ok = originErr.(*terror.Error); ok {
		m = terror.ToSQLError(te)
	} else {
		e := errors.Cause(originErr)
		switch y := e.(type) {
		case *terror.Error:
			m = terror.ToSQLError(y)
		default:
			m = mysql.NewErrf(mysql.ErrUnknown, "%s", nil, e.Error())
		}
	}

	cc.lastCode = m.Code
	defer errno.IncrementError(m.Code, cc.user, cc.peerHost)
	data := cc.alloc.AllocWithLen(4, 16+len(m.Message))
	data = append(data, mysql.ErrHeader)
	data = append(data, byte(m.Code), byte(m.Code>>8))
	if cc.capability&mysql.ClientProtocol41 > 0 {
		data = append(data, '#')
		data = append(data, m.State...)
	}

	data = append(data, m.Message...)

	err := cc.writePacket(data)
	if err != nil {
		return err
	}
	return cc.flush(ctx)
}

// writeEOF writes an EOF packet.
// Note this function won't flush the stream because maybe there are more
// packets following it.
// serverStatus, a flag bit represents server information
// in the packet.
func (cc *clientConn) writeEOF(serverStatus uint16) error {
	data := cc.alloc.AllocWithLen(4, 9)

	data = append(data, mysql.EOFHeader)
	if cc.capability&mysql.ClientProtocol41 > 0 {
		data = dumpUint16(data, cc.ctx.WarningCount())
		status := cc.ctx.Status()
		status |= serverStatus
		data = dumpUint16(data, status)
	}

	err := cc.writePacket(data)
	return err
}

func (cc *clientConn) writeReq(ctx context.Context, filePath string) error {
	data := cc.alloc.AllocWithLen(4, 5+len(filePath))
	data = append(data, mysql.LocalInFileHeader)
	data = append(data, filePath...)

	err := cc.writePacket(data)
	if err != nil {
		return err
	}

	return cc.flush(ctx)
}

func insertDataWithCommit(ctx context.Context, prevData,
	curData []byte, loadDataInfo *executor.LoadDataInfo) ([]byte, error) {
	var err error
	var reachLimit bool
	for {
		prevData, reachLimit, err = loadDataInfo.InsertData(ctx, prevData, curData)
		if err != nil {
			return nil, err
		}
		if !reachLimit {
			break
		}
		// push into commit task queue
		err = loadDataInfo.EnqOneTask(ctx)
		if err != nil {
			return prevData, err
		}
		curData = prevData
		prevData = nil
	}
	return prevData, nil
}

// processStream process input stream from network
func processStream(ctx context.Context, cc *clientConn, loadDataInfo *executor.LoadDataInfo, wg *sync.WaitGroup) {
	var err error
	var shouldBreak bool
	var prevData, curData []byte
	defer func() {
		r := recover()
		if r != nil {
			logutil.Logger(ctx).Error("process routine panicked",
				zap.Reflect("r", r),
				zap.Stack("stack"))
		}
		if err != nil || r != nil {
			loadDataInfo.ForceQuit()
		} else {
			loadDataInfo.CloseTaskQueue()
		}
		wg.Done()
	}()
	for {
		curData, err = cc.readPacket()
		if err != nil {
			if terror.ErrorNotEqual(err, io.EOF) {
				logutil.Logger(ctx).Error("read packet failed", zap.Error(err))
				break
			}
		}
		if len(curData) == 0 {
			loadDataInfo.Drained = true
			shouldBreak = true
			if len(prevData) == 0 {
				break
			}
		}
		select {
		case <-loadDataInfo.QuitCh:
			err = errors.New("processStream forced to quit")
		default:
		}
		if err != nil {
			break
		}
		// prepare batch and enqueue task
		prevData, err = insertDataWithCommit(ctx, prevData, curData, loadDataInfo)
		if err != nil {
			break
		}
		if shouldBreak {
			break
		}
	}
	if err != nil {
		logutil.Logger(ctx).Error("load data process stream error", zap.Error(err))
	} else {
		err = loadDataInfo.EnqOneTask(ctx)
		if err != nil {
			logutil.Logger(ctx).Error("load data process stream error", zap.Error(err))
		}
	}
}

// handleLoadData does the additional work after processing the 'load data' query.
// It sends client a file path, then reads the file content from client, inserts data into database.
func (cc *clientConn) handleLoadData(ctx context.Context, loadDataInfo *executor.LoadDataInfo) error {
	// If the server handles the load data request, the client has to set the ClientLocalFiles capability.
	if cc.capability&mysql.ClientLocalFiles == 0 {
		return errNotAllowedCommand
	}
	if loadDataInfo == nil {
		return errors.New("load data info is empty")
	}
	if !loadDataInfo.Table.Meta().IsBaseTable() {
		return errors.New("can only load data into base tables")
	}
	err := cc.writeReq(ctx, loadDataInfo.Path)
	if err != nil {
		return err
	}

	loadDataInfo.InitQueues()
	loadDataInfo.SetMaxRowsInBatch(uint64(loadDataInfo.Ctx.GetSessionVars().DMLBatchSize))
	loadDataInfo.StartStopWatcher()
	// let stop watcher goroutine quit
	defer loadDataInfo.ForceQuit()
	err = loadDataInfo.Ctx.NewTxn(ctx)
	if err != nil {
		return err
	}
	// processStream process input data, enqueue commit task
	wg := new(sync.WaitGroup)
	wg.Add(1)
	go processStream(ctx, cc, loadDataInfo, wg)
	err = loadDataInfo.CommitWork(ctx)
	wg.Wait()
	if err != nil {
		if !loadDataInfo.Drained {
			logutil.Logger(ctx).Info("not drained yet, try reading left data from client connection")
		}
		// drain the data from client conn util empty packet received, otherwise the connection will be reset
		for !loadDataInfo.Drained {
			// check kill flag again, let the draining loop could quit if empty packet could not be received
			if atomic.CompareAndSwapUint32(&loadDataInfo.Ctx.GetSessionVars().Killed, 1, 0) {
				logutil.Logger(ctx).Warn("receiving kill, stop draining data, connection may be reset")
				return executor.ErrQueryInterrupted
			}
			curData, err1 := cc.readPacket()
			if err1 != nil {
				logutil.Logger(ctx).Error("drain reading left data encounter errors", zap.Error(err1))
				break
			}
			if len(curData) == 0 {
				loadDataInfo.Drained = true
				logutil.Logger(ctx).Info("draining finished for error", zap.Error(err))
				break
			}
		}
	}
	loadDataInfo.SetMessage()
	return err
}

// getDataFromPath gets file contents from file path.
func (cc *clientConn) getDataFromPath(ctx context.Context, path string) ([]byte, error) {
	err := cc.writeReq(ctx, path)
	if err != nil {
		return nil, err
	}
	var prevData, curData []byte
	for {
		curData, err = cc.readPacket()
		if err != nil && terror.ErrorNotEqual(err, io.EOF) {
			return nil, err
		}
		if len(curData) == 0 {
			break
		}
		prevData = append(prevData, curData...)
	}
	return prevData, nil
}

// handleLoadStats does the additional work after processing the 'load stats' query.
// It sends client a file path, then reads the file content from client, loads it into the storage.
func (cc *clientConn) handleLoadStats(ctx context.Context, loadStatsInfo *executor.LoadStatsInfo) error {
	// If the server handles the load data request, the client has to set the ClientLocalFiles capability.
	if cc.capability&mysql.ClientLocalFiles == 0 {
		return errNotAllowedCommand
	}
	if loadStatsInfo == nil {
		return errors.New("load stats: info is empty")
	}
	data, err := cc.getDataFromPath(ctx, loadStatsInfo.Path)
	if err != nil {
		return err
	}
	if len(data) == 0 {
		return nil
	}
	return loadStatsInfo.Update(data)
}

// handleIndexAdvise does the index advise work and returns the advise result for index.
func (cc *clientConn) handleIndexAdvise(ctx context.Context, indexAdviseInfo *executor.IndexAdviseInfo) error {
	if cc.capability&mysql.ClientLocalFiles == 0 {
		return errNotAllowedCommand
	}
	if indexAdviseInfo == nil {
		return errors.New("Index Advise: info is empty")
	}

	data, err := cc.getDataFromPath(ctx, indexAdviseInfo.Path)
	if err != nil {
		return err
	}
	if len(data) == 0 {
		return errors.New("Index Advise: infile is empty")
	}

	if err := indexAdviseInfo.GetIndexAdvice(ctx, data); err != nil {
		return err
	}

	// TODO: Write the rss []ResultSet. It will be done in another PR.
	return nil
}

// handleQuery executes the sql query string and writes result set or result ok to the client.
// As the execution time of this function represents the performance of TiDB, we do time log and metrics here.
// There is a special query `load data` that does not return result, which is handled differently.
// Query `load stats` does not return result either.
func (cc *clientConn) handleQuery(ctx context.Context, sql string) (err error) {
	defer trace.StartRegion(ctx, "handleQuery").End()
	sc := cc.ctx.GetSessionVars().StmtCtx
	prevWarns := sc.GetWarnings()
	stmts, err := cc.ctx.Parse(ctx, sql)
	if err != nil {
		metrics.ExecuteErrorCounter.WithLabelValues(metrics.ExecuteErrorToLabel(err)).Inc()
		return err
	}

	if len(stmts) == 0 {
		return cc.writeOK(ctx)
	}

	warns := sc.GetWarnings()
	parserWarns := warns[len(prevWarns):]

	var pointPlans []plannercore.Plan
	if len(stmts) > 1 {

		// The client gets to choose if it allows multi-statements, and
		// probably defaults OFF. This helps prevent against SQL injection attacks
		// by early terminating the first statement, and then running an entirely
		// new statement.

		capabilities := cc.ctx.GetSessionVars().ClientCapability
		if capabilities&mysql.ClientMultiStatements < 1 {
			// The client does not have multi-statement enabled. We now need to determine
			// how to handle an unsafe sitution based on the multiStmt sysvar.
			switch cc.ctx.GetSessionVars().MultiStatementMode {
			case variable.OffInt:
				err = errMultiStatementDisabled
				metrics.ExecuteErrorCounter.WithLabelValues(metrics.ExecuteErrorToLabel(err)).Inc()
				return err
			case variable.OnInt:
				// multi statement is fully permitted, do nothing
			default:
				warn := stmtctx.SQLWarn{Level: stmtctx.WarnLevelWarning, Err: errMultiStatementDisabled}
				parserWarns = append(parserWarns, warn)
			}
		}

		// Only pre-build point plans for multi-statement query
		pointPlans, err = cc.prefetchPointPlanKeys(ctx, stmts)
		if err != nil {
			return err
		}
	}
	if len(pointPlans) > 0 {
		defer cc.ctx.ClearValue(plannercore.PointPlanKey)
	}
	var retryable bool
	for i, stmt := range stmts {
		if len(pointPlans) > 0 {
			// Save the point plan in Session so we don't need to build the point plan again.
			cc.ctx.SetValue(plannercore.PointPlanKey, plannercore.PointPlanVal{Plan: pointPlans[i]})
		}
		retryable, err = cc.handleStmt(ctx, stmt, parserWarns, i == len(stmts)-1)
		if err != nil {
			_, allowTiFlashFallback := cc.ctx.GetSessionVars().AllowFallbackToTiKV[kv.TiFlash]
			if allowTiFlashFallback && errors.ErrorEqual(err, storeerr.ErrTiFlashServerTimeout) && retryable {
				// When the TiFlash server seems down, we append a warning to remind the user to check the status of the TiFlash
				// server and fallback to TiKV.
				warns := append(parserWarns, stmtctx.SQLWarn{Level: stmtctx.WarnLevelError, Err: err})
				func() {
					delete(cc.ctx.GetSessionVars().IsolationReadEngines, kv.TiFlash)
					defer func() {
						cc.ctx.GetSessionVars().IsolationReadEngines[kv.TiFlash] = struct{}{}
					}()
					_, err = cc.handleStmt(ctx, stmt, warns, i == len(stmts)-1)
				}()
				if err != nil {
					break
				}
			} else {
				break
			}
		}
	}
	if err != nil {
		metrics.ExecuteErrorCounter.WithLabelValues(metrics.ExecuteErrorToLabel(err)).Inc()
	}
	return err
}

// prefetchPointPlanKeys extracts the point keys in multi-statement query,
// use BatchGet to get the keys, so the values will be cached in the snapshot cache, save RPC call cost.
// For pessimistic transaction, the keys will be batch locked.
func (cc *clientConn) prefetchPointPlanKeys(ctx context.Context, stmts []ast.StmtNode) ([]plannercore.Plan, error) {
	txn, err := cc.ctx.Txn(false)
	if err != nil {
		return nil, err
	}
	if !txn.Valid() {
		// Only prefetch in-transaction query for simplicity.
		// Later we can support out-transaction multi-statement query.
		return nil, nil
	}
	vars := cc.ctx.GetSessionVars()
	if vars.TxnCtx.IsPessimistic {
		if vars.IsIsolation(ast.ReadCommitted) {
			// TODO: to support READ-COMMITTED, we need to avoid getting new TS for each statement in the query.
			return nil, nil
		}
		if vars.TxnCtx.GetForUpdateTS() != vars.TxnCtx.StartTS {
			// Do not handle the case that ForUpdateTS is changed for simplicity.
			return nil, nil
		}
	}
	pointPlans := make([]plannercore.Plan, len(stmts))
	var idxKeys []kv.Key
	var rowKeys []kv.Key
	sc := vars.StmtCtx
	for i, stmt := range stmts {
		// TODO: the preprocess is run twice, we should find some way to avoid do it again.
		// TODO: handle the PreprocessorReturn.
		if err = plannercore.Preprocess(cc.ctx, stmt); err != nil {
			return nil, err
		}
		p := plannercore.TryFastPlan(cc.ctx.Session, stmt)
		pointPlans[i] = p
		if p == nil {
			continue
		}
		// Only support Update for now.
		// TODO: support other point plans.
		switch x := p.(type) {
		case *plannercore.Update:
			updateStmt := stmt.(*ast.UpdateStmt)
			if pp, ok := x.SelectPlan.(*plannercore.PointGetPlan); ok {
				if pp.PartitionInfo != nil {
					continue
				}
				if pp.IndexInfo != nil {
					executor.ResetUpdateStmtCtx(sc, updateStmt, vars)
					idxKey, err1 := executor.EncodeUniqueIndexKey(cc.ctx, pp.TblInfo, pp.IndexInfo, pp.IndexValues, pp.TblInfo.ID)
					if err1 != nil {
						return nil, err1
					}
					idxKeys = append(idxKeys, idxKey)
				} else {
					rowKeys = append(rowKeys, tablecodec.EncodeRowKeyWithHandle(pp.TblInfo.ID, pp.Handle))
				}
			}
		}
	}
	if len(idxKeys) == 0 && len(rowKeys) == 0 {
		return pointPlans, nil
	}
	snapshot := txn.GetSnapshot()
	idxVals, err1 := snapshot.BatchGet(ctx, idxKeys)
	if err1 != nil {
		return nil, err1
	}
	for idxKey, idxVal := range idxVals {
		h, err2 := tablecodec.DecodeHandleInUniqueIndexValue(idxVal, false)
		if err2 != nil {
			return nil, err2
		}
		tblID := tablecodec.DecodeTableID(hack.Slice(idxKey))
		rowKeys = append(rowKeys, tablecodec.EncodeRowKeyWithHandle(tblID, h))
	}
	if vars.TxnCtx.IsPessimistic {
		allKeys := append(rowKeys, idxKeys...)
		err = executor.LockKeys(ctx, cc.ctx, vars.LockWaitTimeout, allKeys...)
		if err != nil {
			// suppress the lock error, we are not going to handle it here for simplicity.
			err = nil
			logutil.BgLogger().Warn("lock keys error on prefetch", zap.Error(err))
		}
	} else {
		_, err = snapshot.BatchGet(ctx, rowKeys)
		if err != nil {
			return nil, err
		}
	}
	return pointPlans, nil
}

// The first return value indicates whether the call of handleStmt has no side effect and can be retried.
// Currently the first return value is used to fallback to TiKV when TiFlash is down.
func (cc *clientConn) handleStmt(ctx context.Context, stmt ast.StmtNode, warns []stmtctx.SQLWarn, lastStmt bool) (bool, error) {
	ctx = context.WithValue(ctx, execdetails.StmtExecDetailKey, &execdetails.StmtExecDetails{})
	ctx = context.WithValue(ctx, util.ExecDetailsKey, &util.ExecDetails{})
	reg := trace.StartRegion(ctx, "ExecuteStmt")
	rs, err := cc.ctx.ExecuteStmt(ctx, stmt)
	reg.End()
	// The session tracker detachment from global tracker is solved in the `rs.Close` in most cases.
	// If the rs is nil, the detachment will be done in the `handleNoDelay`.
	if rs != nil {
		defer terror.Call(rs.Close)
	}
	if err != nil {
		return true, err
	}

	if lastStmt {
		cc.ctx.GetSessionVars().StmtCtx.AppendWarnings(warns)
	}

	status := cc.ctx.Status()
	if !lastStmt {
		status |= mysql.ServerMoreResultsExists
	}

	if rs != nil {
		connStatus := atomic.LoadInt32(&cc.status)
		if connStatus == connStatusShutdown {
			return false, executor.ErrQueryInterrupted
		}

		retryable, err := cc.writeResultset(ctx, rs, false, status, 0)
		if err != nil {
			return retryable, err
		}
	} else {
		handled, err := cc.handleQuerySpecial(ctx, status)
		if handled {
			execStmt := cc.ctx.Value(session.ExecStmtVarKey)
			if execStmt != nil {
				execStmt.(*executor.ExecStmt).FinishExecuteStmt(0, err, false)
			}
		}
		if err != nil {
			return false, err
		}
	}
	return false, nil
}

func (cc *clientConn) handleQuerySpecial(ctx context.Context, status uint16) (bool, error) {
	handled := false
	loadDataInfo := cc.ctx.Value(executor.LoadDataVarKey)
	if loadDataInfo != nil {
		handled = true
		defer cc.ctx.SetValue(executor.LoadDataVarKey, nil)
		if err := cc.handleLoadData(ctx, loadDataInfo.(*executor.LoadDataInfo)); err != nil {
			return handled, err
		}
	}

	loadStats := cc.ctx.Value(executor.LoadStatsVarKey)
	if loadStats != nil {
		handled = true
		defer cc.ctx.SetValue(executor.LoadStatsVarKey, nil)
		if err := cc.handleLoadStats(ctx, loadStats.(*executor.LoadStatsInfo)); err != nil {
			return handled, err
		}
	}

	indexAdvise := cc.ctx.Value(executor.IndexAdviseVarKey)
	if indexAdvise != nil {
		handled = true
		defer cc.ctx.SetValue(executor.IndexAdviseVarKey, nil)
		if err := cc.handleIndexAdvise(ctx, indexAdvise.(*executor.IndexAdviseInfo)); err != nil {
			return handled, err
		}
	}
	return handled, cc.writeOkWith(ctx, cc.ctx.LastMessage(), cc.ctx.AffectedRows(), cc.ctx.LastInsertID(), status, cc.ctx.WarningCount())
}

// handleFieldList returns the field list for a table.
// The sql string is composed of a table name and a terminating character \x00.
func (cc *clientConn) handleFieldList(ctx context.Context, sql string) (err error) {
	parts := strings.Split(sql, "\x00")
	columns, err := cc.ctx.FieldList(parts[0])
	if err != nil {
		return err
	}
	data := cc.alloc.AllocWithLen(4, 1024)
	for _, column := range columns {
		// Current we doesn't output defaultValue but reserve defaultValue length byte to make mariadb client happy.
		// https://dev.mysql.com/doc/internals/en/com-query-response.html#column-definition
		// TODO: fill the right DefaultValues.
		column.DefaultValueLength = 0
		column.DefaultValue = []byte{}

		data = data[0:4]
		data = column.Dump(data)
		if err := cc.writePacket(data); err != nil {
			return err
		}
	}
	if err := cc.writeEOF(0); err != nil {
		return err
	}
	return cc.flush(ctx)
}

// writeResultset writes data into a resultset and uses rs.Next to get row data back.
// If binary is true, the data would be encoded in BINARY format.
// serverStatus, a flag bit represents server information.
// fetchSize, the desired number of rows to be fetched each time when client uses cursor.
// retryable indicates whether the call of writeResultset has no side effect and can be retried to correct error. The call
// has side effect in cursor mode or once data has been sent to client. Currently retryable is used to fallback to TiKV when
// TiFlash is down.
func (cc *clientConn) writeResultset(ctx context.Context, rs ResultSet, binary bool, serverStatus uint16, fetchSize int) (retryable bool, runErr error) {
	defer func() {
		// close ResultSet when cursor doesn't exist
		r := recover()
		if r == nil {
			return
		}
		if str, ok := r.(string); !ok || !strings.HasPrefix(str, memory.PanicMemoryExceed) {
			panic(r)
		}
		// TODO(jianzhang.zj: add metrics here)
		runErr = errors.Errorf("%v", r)
		buf := make([]byte, 4096)
		stackSize := runtime.Stack(buf, false)
		buf = buf[:stackSize]
		logutil.Logger(ctx).Error("write query result panic", zap.Stringer("lastSQL", getLastStmtInConn{cc}), zap.String("stack", string(buf)))
	}()
	var err error
	if mysql.HasCursorExistsFlag(serverStatus) {
		err = cc.writeChunksWithFetchSize(ctx, rs, serverStatus, fetchSize)
	} else {
		retryable, err = cc.writeChunks(ctx, rs, binary, serverStatus)
	}
	if err != nil {
		return retryable, err
	}

	return false, cc.flush(ctx)
}

func (cc *clientConn) writeColumnInfo(columns []*ColumnInfo, serverStatus uint16) error {
	data := cc.alloc.AllocWithLen(4, 1024)
	data = dumpLengthEncodedInt(data, uint64(len(columns)))
	if err := cc.writePacket(data); err != nil {
		return err
	}
	for _, v := range columns {
		data = data[0:4]
		data = v.Dump(data)
		if err := cc.writePacket(data); err != nil {
			return err
		}
	}
	return cc.writeEOF(serverStatus)
}

// writeChunks writes data from a Chunk, which filled data by a ResultSet, into a connection.
// binary specifies the way to dump data. It throws any error while dumping data.
// serverStatus, a flag bit represents server information
// The first return value indicates whether error occurs at the first call of ResultSet.Next.
func (cc *clientConn) writeChunks(ctx context.Context, rs ResultSet, binary bool, serverStatus uint16) (bool, error) {
	data := cc.alloc.AllocWithLen(4, 1024)
	req := rs.NewChunk()
	gotColumnInfo := false
	firstNext := true
	var stmtDetail *execdetails.StmtExecDetails
	stmtDetailRaw := ctx.Value(execdetails.StmtExecDetailKey)
	if stmtDetailRaw != nil {
		stmtDetail = stmtDetailRaw.(*execdetails.StmtExecDetails)
	}

	for {
		failpoint.Inject("fetchNextErr", func(value failpoint.Value) {
			switch value.(string) {
			case "firstNext":
				failpoint.Return(firstNext, storeerr.ErrTiFlashServerTimeout)
			case "secondNext":
				if !firstNext {
					failpoint.Return(firstNext, storeerr.ErrTiFlashServerTimeout)
				}
			}
		})
		// Here server.tidbResultSet implements Next method.
		err := rs.Next(ctx, req)
		if err != nil {
			return firstNext, err
		}
		firstNext = false
		if !gotColumnInfo {
			// We need to call Next before we get columns.
			// Otherwise, we will get incorrect columns info.
			columns := rs.Columns()
			err = cc.writeColumnInfo(columns, serverStatus)
			if err != nil {
				return false, err
			}
			gotColumnInfo = true
		}
		rowCount := req.NumRows()
		if rowCount == 0 {
			break
		}
		reg := trace.StartRegion(ctx, "WriteClientConn")
		start := time.Now()
		for i := 0; i < rowCount; i++ {
			data = data[0:4]
			if binary {
				data, err = dumpBinaryRow(data, rs.Columns(), req.GetRow(i))
			} else {
				data, err = dumpTextRow(data, rs.Columns(), req.GetRow(i))
			}
			if err != nil {
				reg.End()
				return false, err
			}
			if err = cc.writePacket(data); err != nil {
				reg.End()
				return false, err
			}
		}
		reg.End()
		if stmtDetail != nil {
			stmtDetail.WriteSQLRespDuration += time.Since(start)
		}
	}
	return false, cc.writeEOF(serverStatus)
}

// writeChunksWithFetchSize writes data from a Chunk, which filled data by a ResultSet, into a connection.
// binary specifies the way to dump data. It throws any error while dumping data.
// serverStatus, a flag bit represents server information.
// fetchSize, the desired number of rows to be fetched each time when client uses cursor.
func (cc *clientConn) writeChunksWithFetchSize(ctx context.Context, rs ResultSet, serverStatus uint16, fetchSize int) error {
	fetchedRows := rs.GetFetchedRows()

	// if fetchedRows is not enough, getting data from recordSet.
	req := rs.NewChunk()
	for len(fetchedRows) < fetchSize {
		// Here server.tidbResultSet implements Next method.
		err := rs.Next(ctx, req)
		if err != nil {
			return err
		}
		rowCount := req.NumRows()
		if rowCount == 0 {
			break
		}
		// filling fetchedRows with chunk
		for i := 0; i < rowCount; i++ {
			fetchedRows = append(fetchedRows, req.GetRow(i))
		}
		req = chunk.Renew(req, cc.ctx.GetSessionVars().MaxChunkSize)
	}

	// tell the client COM_STMT_FETCH has finished by setting proper serverStatus,
	// and close ResultSet.
	if len(fetchedRows) == 0 {
		serverStatus &^= mysql.ServerStatusCursorExists
		serverStatus |= mysql.ServerStatusLastRowSend
		terror.Call(rs.Close)
		return cc.writeEOF(serverStatus)
	}

	// construct the rows sent to the client according to fetchSize.
	var curRows []chunk.Row
	if fetchSize < len(fetchedRows) {
		curRows = fetchedRows[:fetchSize]
		fetchedRows = fetchedRows[fetchSize:]
	} else {
		curRows = fetchedRows
		fetchedRows = fetchedRows[:0]
	}
	rs.StoreFetchedRows(fetchedRows)

	data := cc.alloc.AllocWithLen(4, 1024)
	var stmtDetail *execdetails.StmtExecDetails
	stmtDetailRaw := ctx.Value(execdetails.StmtExecDetailKey)
	if stmtDetailRaw != nil {
		stmtDetail = stmtDetailRaw.(*execdetails.StmtExecDetails)
	}
	start := time.Now()
	var err error
	for _, row := range curRows {
		data = data[0:4]
		data, err = dumpBinaryRow(data, rs.Columns(), row)
		if err != nil {
			return err
		}
		if err = cc.writePacket(data); err != nil {
			return err
		}
	}
	if stmtDetail != nil {
		stmtDetail.WriteSQLRespDuration += time.Since(start)
	}
	if cl, ok := rs.(fetchNotifier); ok {
		cl.OnFetchReturned()
	}
	return cc.writeEOF(serverStatus)
}

func (cc *clientConn) setConn(conn net.Conn) {
	cc.bufReadConn = newBufferedReadConn(conn)
	if cc.pkt == nil {
		cc.pkt = newPacketIO(cc.bufReadConn)
	} else {
		// Preserve current sequence number.
		cc.pkt.setBufferedReadConn(cc.bufReadConn)
	}
}

func (cc *clientConn) upgradeToTLS(tlsConfig *tls.Config) error {
	// Important: read from buffered reader instead of the original net.Conn because it may contain data we need.
	tlsConn := tls.Server(cc.bufReadConn, tlsConfig)
	if err := tlsConn.Handshake(); err != nil {
		return err
	}
	cc.setConn(tlsConn)
	cc.tlsConn = tlsConn
	return nil
}

func (cc *clientConn) handleChangeUser(ctx context.Context, data []byte) error {
	user, data := parseNullTermString(data)
	cc.user = string(hack.String(user))
	if len(data) < 1 {
		return mysql.ErrMalformPacket
	}
	passLen := int(data[0])
	data = data[1:]
	if passLen > len(data) {
		return mysql.ErrMalformPacket
	}
	pass := data[:passLen]
	data = data[passLen:]
	dbName, _ := parseNullTermString(data)
	cc.dbname = string(hack.String(dbName))

	err := cc.ctx.Close()
	if err != nil {
		logutil.Logger(ctx).Debug("close old context failed", zap.Error(err))
	}
	err = cc.openSessionAndDoAuth(pass)
	if err != nil {
		return err
	}
	return cc.handleCommonConnectionReset(ctx)
}

func (cc *clientConn) handleResetConnection(ctx context.Context) error {
	user := cc.ctx.GetSessionVars().User
	err := cc.ctx.Close()
	if err != nil {
		logutil.Logger(ctx).Debug("close old context failed", zap.Error(err))
	}
	var tlsStatePtr *tls.ConnectionState
	if cc.tlsConn != nil {
		tlsState := cc.tlsConn.ConnectionState()
		tlsStatePtr = &tlsState
	}
	cc.ctx, err = cc.server.driver.OpenCtx(cc.connectionID, cc.capability, cc.collation, cc.dbname, tlsStatePtr)
	if err != nil {
		return err
	}
	if !cc.ctx.AuthWithoutVerification(user) {
		return errors.New("Could not reset connection")
	}
	if cc.dbname != "" { // Restore the current DB
		err = cc.useDB(context.Background(), cc.dbname)
		if err != nil {
			return err
		}
	}
	cc.ctx.SetSessionManager(cc.server)

	return cc.handleCommonConnectionReset(ctx)
}

func (cc *clientConn) handleCommonConnectionReset(ctx context.Context) error {
	if plugin.IsEnable(plugin.Audit) {
		cc.ctx.GetSessionVars().ConnectionInfo = cc.connectInfo()
	}

	err := plugin.ForeachPlugin(plugin.Audit, func(p *plugin.Plugin) error {
		authPlugin := plugin.DeclareAuditManifest(p.Manifest)
		if authPlugin.OnConnectionEvent != nil {
			connInfo := cc.ctx.GetSessionVars().ConnectionInfo
			err := authPlugin.OnConnectionEvent(context.Background(), plugin.ChangeUser, connInfo)
			if err != nil {
				return err
			}
		}
		return nil
	})
	if err != nil {
		return err
	}
	return cc.writeOK(ctx)
}

// safe to noop except 0x01 "FLUSH PRIVILEGES"
func (cc *clientConn) handleRefresh(ctx context.Context, subCommand byte) error {
	if subCommand == 0x01 {
		if err := cc.handleQuery(ctx, "FLUSH PRIVILEGES"); err != nil {
			return err
		}
	}
	return cc.writeOK(ctx)
}

var _ fmt.Stringer = getLastStmtInConn{}

type getLastStmtInConn struct {
	*clientConn
}

func (cc getLastStmtInConn) String() string {
	if len(cc.lastPacket) == 0 {
		return ""
	}
	cmd, data := cc.lastPacket[0], cc.lastPacket[1:]
	switch cmd {
	case mysql.ComInitDB:
		return "Use " + string(data)
	case mysql.ComFieldList:
		return "ListFields " + string(data)
	case mysql.ComQuery, mysql.ComStmtPrepare:
		sql := string(hack.String(data))
		if cc.ctx.GetSessionVars().EnableRedactLog {
			sql = parser.Normalize(sql)
		}
		return tidbutil.QueryStrForLog(sql)
	case mysql.ComStmtExecute, mysql.ComStmtFetch:
		stmtID := binary.LittleEndian.Uint32(data[0:4])
		return tidbutil.QueryStrForLog(cc.preparedStmt2String(stmtID))
	case mysql.ComStmtClose, mysql.ComStmtReset:
		stmtID := binary.LittleEndian.Uint32(data[0:4])
		return mysql.Command2Str[cmd] + " " + strconv.Itoa(int(stmtID))
	default:
		if cmdStr, ok := mysql.Command2Str[cmd]; ok {
			return cmdStr
		}
		return string(hack.String(data))
	}
}

// PProfLabel return sql label used to tag pprof.
func (cc getLastStmtInConn) PProfLabel() string {
	if len(cc.lastPacket) == 0 {
		return ""
	}
	cmd, data := cc.lastPacket[0], cc.lastPacket[1:]
	switch cmd {
	case mysql.ComInitDB:
		return "UseDB"
	case mysql.ComFieldList:
		return "ListFields"
	case mysql.ComStmtClose:
		return "CloseStmt"
	case mysql.ComStmtReset:
		return "ResetStmt"
	case mysql.ComQuery, mysql.ComStmtPrepare:
		return parser.Normalize(tidbutil.QueryStrForLog(string(hack.String(data))))
	case mysql.ComStmtExecute, mysql.ComStmtFetch:
		stmtID := binary.LittleEndian.Uint32(data[0:4])
		return tidbutil.QueryStrForLog(cc.preparedStmt2StringNoArgs(stmtID))
	default:
		return ""
	}
}<|MERGE_RESOLUTION|>--- conflicted
+++ resolved
@@ -183,13 +183,9 @@
 	status       int32             // dispatching/reading/shutdown/waitshutdown
 	lastCode     uint16            // last error code
 	collation    uint8             // collation used by client, may be different from the collation used by database.
-<<<<<<< HEAD
-	isUnixSocket bool              // connection is Unix Socket file
-	lastActive   time.Time
-=======
 	lastActive   time.Time         // last active time
 	authPlugin   string            // default authentication plugin
->>>>>>> cb06e116
+	isUnixSocket bool              // connection is Unix Socket file
 
 	// mu is used for cancelling the execution of current transaction.
 	mu struct {
