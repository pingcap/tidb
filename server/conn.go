// Copyright 2013 The Go-MySQL-Driver Authors. All rights reserved.
//
// This Source Code Form is subject to the terms of the Mozilla Public
// License, v. 2.0. If a copy of the MPL was not distributed with this file,
// You can obtain one at http://mozilla.org/MPL/2.0/.

// The MIT License (MIT)
//
// Copyright (c) 2014 wandoulabs
// Copyright (c) 2014 siddontang
//
// Permission is hereby granted, free of charge, to any person obtaining a copy of
// this software and associated documentation files (the "Software"), to deal in
// the Software without restriction, including without limitation the rights to
// use, copy, modify, merge, publish, distribute, sublicense, and/or sell copies of
// the Software, and to permit persons to whom the Software is furnished to do so,
// subject to the following conditions:
//
// The above copyright notice and this permission notice shall be included in all
// copies or substantial portions of the Software.

// Copyright 2015 PingCAP, Inc.
//
// Licensed under the Apache License, Version 2.0 (the "License");
// you may not use this file except in compliance with the License.
// You may obtain a copy of the License at
//
//     http://www.apache.org/licenses/LICENSE-2.0
//
// Unless required by applicable law or agreed to in writing, software
// distributed under the License is distributed on an "AS IS" BASIS,
// See the License for the specific language governing permissions and
// limitations under the License.

package server

import (
	"bytes"
	"crypto/tls"
	"encoding/binary"
	"fmt"
	"github.com/pingcap/tidb/plugin"
	"io"
	"net"
	"runtime"
	"strconv"
	"strings"
	"sync/atomic"
	"time"

	"github.com/opentracing/opentracing-go"
	"github.com/pingcap/errors"
	"github.com/pingcap/parser/auth"
	"github.com/pingcap/parser/mysql"
	"github.com/pingcap/parser/terror"
	"github.com/pingcap/tidb/executor"
	"github.com/pingcap/tidb/kv"
	"github.com/pingcap/tidb/metrics"
	"github.com/pingcap/tidb/sessionctx"
	"github.com/pingcap/tidb/sessionctx/variable"
	"github.com/pingcap/tidb/util/arena"
	"github.com/pingcap/tidb/util/chunk"
	"github.com/pingcap/tidb/util/hack"
	"github.com/pingcap/tidb/util/logutil"
	"github.com/pingcap/tidb/util/memory"
	"go.uber.org/zap"
	"golang.org/x/net/context"
)

const (
	connStatusDispatching int32 = iota
	connStatusReading
	connStatusShutdown     // Closed by server.
	connStatusWaitShutdown // Notified by server to close.
)

// newClientConn creates a *clientConn object.
func newClientConn(s *Server) *clientConn {
	return &clientConn{
		server:       s,
		connectionID: atomic.AddUint32(&baseConnID, 1),
		collation:    mysql.DefaultCollationID,
		alloc:        arena.NewAllocator(32 * 1024),
		status:       connStatusDispatching,
	}
}

// clientConn represents a connection between server and client, it maintains connection specific state,
// handles client query.
type clientConn struct {
	pkt          *packetIO         // a helper to read and write data in packet format.
	bufReadConn  *bufferedReadConn // a buffered-read net.Conn or buffered-read tls.Conn.
	tlsConn      *tls.Conn         // TLS connection, nil if not TLS.
	server       *Server           // a reference of server instance.
	capability   uint32            // client capability affects the way server handles client request.
	connectionID uint32            // atomically allocated by a global variable, unique in process scope.
	collation    uint8             // collation used by client, may be different from the collation used by database.
	user         string            // user of the client.
	dbname       string            // default database name.
	salt         []byte            // random bytes used for authentication.
	alloc        arena.Allocator   // an memory allocator for reducing memory allocation.
	lastCmd      string            // latest sql query string, currently used for logging error.
	ctx          QueryCtx          // an interface to execute sql statements.
	attrs        map[string]string // attributes parsed from client handshake response, not used for now.
	status       int32             // dispatching/reading/shutdown/waitshutdown
	peerHost     string            // peer host
	peerPort     string            // peer port
	lastCode     uint16            // last error code
}

func (cc *clientConn) String() string {
	collationStr := mysql.Collations[cc.collation]
	return fmt.Sprintf("id:%d, addr:%s status:%d, collation:%s, user:%s",
		cc.connectionID, cc.bufReadConn.RemoteAddr(), cc.ctx.Status(), collationStr, cc.user,
	)
}

// handshake works like TCP handshake, but in a higher level, it first writes initial packet to client,
// during handshake, client and server negotiate compatible features and do authentication.
// After handshake, client can send sql query to server.
func (cc *clientConn) handshake(ctx context.Context) error {
	if err := cc.writeInitialHandshake(); err != nil {
		return errors.Trace(err)
	}
	if err := cc.readOptionalSSLRequestAndHandshakeResponse(ctx); err != nil {
		err1 := cc.writeError(err)
		if err1 != nil {
			logutil.Logger(ctx).Debug("writeError failed", zap.Error(err1))
		}
		return errors.Trace(err)
	}
	data := cc.alloc.AllocWithLen(4, 32)
	data = append(data, mysql.OKHeader)
	data = append(data, 0, 0)
	if cc.capability&mysql.ClientProtocol41 > 0 {
		data = dumpUint16(data, mysql.ServerStatusAutocommit)
		data = append(data, 0, 0)
	}

	err := cc.writePacket(data)
	cc.pkt.sequence = 0
	if err != nil {
		return errors.Trace(err)
	}

	return errors.Trace(cc.flush())
}

func (cc *clientConn) Close() error {
	cc.server.rwlock.Lock()
	delete(cc.server.clients, cc.connectionID)
	connections := len(cc.server.clients)
	cc.server.rwlock.Unlock()
	return closeConn(cc, connections)
}

func closeConn(cc *clientConn, connections int) error {
	metrics.ConnGauge.Set(float64(connections))
	err := cc.bufReadConn.Close()
	terror.Log(errors.Trace(err))
	if cc.ctx != nil {
		return cc.ctx.Close()
	}
	return nil
}

func (cc *clientConn) closeWithoutLock() error {
	delete(cc.server.clients, cc.connectionID)
	return closeConn(cc, len(cc.server.clients))
}

// writeInitialHandshake sends server version, connection ID, server capability, collation, server status
// and auth salt to the client.
func (cc *clientConn) writeInitialHandshake() error {
	data := make([]byte, 4, 128)

	// min version 10
	data = append(data, 10)
	// server version[00]
	data = append(data, mysql.ServerVersion...)
	data = append(data, 0)
	// connection id
	data = append(data, byte(cc.connectionID), byte(cc.connectionID>>8), byte(cc.connectionID>>16), byte(cc.connectionID>>24))
	// auth-plugin-data-part-1
	data = append(data, cc.salt[0:8]...)
	// filler [00]
	data = append(data, 0)
	// capability flag lower 2 bytes, using default capability here
	data = append(data, byte(cc.server.capability), byte(cc.server.capability>>8))
	// charset
	if cc.collation == 0 {
		cc.collation = uint8(mysql.DefaultCollationID)
	}
	data = append(data, cc.collation)
	// status
	data = dumpUint16(data, mysql.ServerStatusAutocommit)
	// below 13 byte may not be used
	// capability flag upper 2 bytes, using default capability here
	data = append(data, byte(cc.server.capability>>16), byte(cc.server.capability>>24))
	// length of auth-plugin-data
	data = append(data, byte(len(cc.salt)+1))
	// reserved 10 [00]
	data = append(data, 0, 0, 0, 0, 0, 0, 0, 0, 0, 0)
	// auth-plugin-data-part-2
	data = append(data, cc.salt[8:]...)
	data = append(data, 0)
	// auth-plugin name
	data = append(data, []byte("mysql_native_password")...)
	data = append(data, 0)
	err := cc.writePacket(data)
	if err != nil {
		return errors.Trace(err)
	}
	return errors.Trace(cc.flush())
}

func (cc *clientConn) readPacket() ([]byte, error) {
	return cc.pkt.readPacket()
}

func (cc *clientConn) writePacket(data []byte) error {
	return cc.pkt.writePacket(data)
}

type handshakeResponse41 struct {
	Capability uint32
	Collation  uint8
	User       string
	DBName     string
	Auth       []byte
	Attrs      map[string]string
}

// parseHandshakeResponseHeader parses the common header of SSLRequest and HandshakeResponse41.
func parseHandshakeResponseHeader(ctx context.Context, packet *handshakeResponse41, data []byte) (parsedBytes int, err error) {
	// Ensure there are enough data to read:
	// http://dev.mysql.com/doc/internals/en/connection-phase-packets.html#packet-Protocol::SSLRequest
	if len(data) < 4+4+1+23 {
		logutil.Logger(ctx).Error("got malformed handshake response", zap.ByteString("packetData", data))
		return 0, mysql.ErrMalformPacket
	}

	offset := 0
	// capability
	capability := binary.LittleEndian.Uint32(data[:4])
	packet.Capability = capability
	offset += 4
	// skip max packet size
	offset += 4
	// charset, skip, if you want to use another charset, use set names
	packet.Collation = data[offset]
	offset++
	// skip reserved 23[00]
	offset += 23

	return offset, nil
}

// parseHandshakeResponseBody parse the HandshakeResponse (except the common header part).
func parseHandshakeResponseBody(ctx context.Context, packet *handshakeResponse41, data []byte, offset int) (err error) {
	defer func() {
		// Check malformat packet cause out of range is disgusting, but don't panic!
		if r := recover(); r != nil {
			logutil.Logger(ctx).Error("handshake panic", zap.ByteString("packetData", data))
			err = mysql.ErrMalformPacket
		}
	}()
	// user name
	packet.User = string(data[offset : offset+bytes.IndexByte(data[offset:], 0)])
	offset += len(packet.User) + 1

	if packet.Capability&mysql.ClientPluginAuthLenencClientData > 0 {
		// MySQL client sets the wrong capability, it will set this bit even server doesn't
		// support ClientPluginAuthLenencClientData.
		// https://github.com/mysql/mysql-server/blob/5.7/sql-common/client.c#L3478
		num, null, off := parseLengthEncodedInt(data[offset:])
		offset += off
		if !null {
			packet.Auth = data[offset : offset+int(num)]
			offset += int(num)
		}
	} else if packet.Capability&mysql.ClientSecureConnection > 0 {
		// auth length and auth
		authLen := int(data[offset])
		offset++
		packet.Auth = data[offset : offset+authLen]
		offset += authLen
	} else {
		packet.Auth = data[offset : offset+bytes.IndexByte(data[offset:], 0)]
		offset += len(packet.Auth) + 1
	}

	if packet.Capability&mysql.ClientConnectWithDB > 0 {
		if len(data[offset:]) > 0 {
			idx := bytes.IndexByte(data[offset:], 0)
			packet.DBName = string(data[offset : offset+idx])
			offset = offset + idx + 1
		}
	}

	if packet.Capability&mysql.ClientPluginAuth > 0 {
		// TODO: Support mysql.ClientPluginAuth, skip it now
		idx := bytes.IndexByte(data[offset:], 0)
		offset = offset + idx + 1
	}

	if packet.Capability&mysql.ClientConnectAtts > 0 {
		if len(data[offset:]) == 0 {
			// Defend some ill-formated packet, connection attribute is not important and can be ignored.
			return nil
		}
		if num, null, off := parseLengthEncodedInt(data[offset:]); !null {
			offset += off
			row := data[offset : offset+int(num)]
			attrs, err := parseAttrs(row)
			if err != nil {
				logutil.Logger(ctx).Warn("parse attrs failed", zap.Error(err))
				return nil
			}
			packet.Attrs = attrs
		}
	}

	return nil
}

func parseAttrs(data []byte) (map[string]string, error) {
	attrs := make(map[string]string)
	pos := 0
	for pos < len(data) {
		key, _, off, err := parseLengthEncodedBytes(data[pos:])
		if err != nil {
			return attrs, errors.Trace(err)
		}
		pos += off
		value, _, off, err := parseLengthEncodedBytes(data[pos:])
		if err != nil {
			return attrs, errors.Trace(err)
		}
		pos += off

		attrs[string(key)] = string(value)
	}
	return attrs, nil
}

func (cc *clientConn) readOptionalSSLRequestAndHandshakeResponse(ctx context.Context) error {
	// Read a packet. It may be a SSLRequest or HandshakeResponse.
	data, err := cc.readPacket()
	if err != nil {
		return errors.Trace(err)
	}

	var resp handshakeResponse41

	pos, err := parseHandshakeResponseHeader(ctx, &resp, data)
	if err != nil {
		return errors.Trace(err)
	}

	if (resp.Capability&mysql.ClientSSL > 0) && cc.server.tlsConfig != nil {
		// The packet is a SSLRequest, let's switch to TLS.
		if err = cc.upgradeToTLS(cc.server.tlsConfig); err != nil {
			return errors.Trace(err)
		}
		// Read the following HandshakeResponse packet.
		data, err = cc.readPacket()
		if err != nil {
			return errors.Trace(err)
		}
		pos, err = parseHandshakeResponseHeader(ctx, &resp, data)
		if err != nil {
			return errors.Trace(err)
		}
	}

	// Read the remaining part of the packet.
	if err = parseHandshakeResponseBody(ctx, &resp, data, pos); err != nil {
		return errors.Trace(err)
	}

	cc.capability = resp.Capability & cc.server.capability
	cc.user = resp.User
	cc.dbname = resp.DBName
	cc.collation = resp.Collation
	cc.attrs = resp.Attrs
	err = cc.openSessionAndDoAuth(resp.Auth)
	return errors.Trace(err)
}

func (cc *clientConn) openSessionAndDoAuth(authData []byte) error {
	var tlsStatePtr *tls.ConnectionState
	if cc.tlsConn != nil {
		tlsState := cc.tlsConn.ConnectionState()
		tlsStatePtr = &tlsState
	}
	var err error
	cc.ctx, err = cc.server.driver.OpenCtx(uint64(cc.connectionID), cc.capability, cc.collation, cc.dbname, tlsStatePtr)
	if err != nil {
		return errors.Trace(err)
	}
	host, err := cc.PeerHost()
	if err != nil {
		return err
	}
	if !cc.ctx.Auth(&auth.UserIdentity{Username: cc.user, Hostname: host}, authData, cc.salt) {
		return errors.Trace(errAccessDenied.GenWithStackByArgs(cc.user, host, "YES"))
	}
	if cc.dbname != "" {
		err = cc.useDB(context.Background(), cc.dbname)
		if err != nil {
			return errors.Trace(err)
		}
	}
	cc.ctx.SetSessionManager(cc.server)
	return nil
}

func (cc *clientConn) PeerHost() (host string, err error) {
	if len(cc.peerHost) > 0 {
		return cc.peerHost, nil
	}
	host = variable.DefHostname
	if cc.server.isUnixSocket() {
		cc.peerHost = host
		return
	}
	addr := cc.bufReadConn.RemoteAddr().String()
	var port string
	host, port, err = net.SplitHostPort(addr)
	if err != nil {
		err = errAccessDenied.GenWithStackByArgs(cc.user, addr, "")
		return
	}
	cc.peerHost = host
	cc.peerPort = port
	return
}

// Run reads client query and writes query result to client in for loop, if there is a panic during query handling,
// it will be recovered and log the panic error.
// This function returns and the connection is closed if there is an IO error or there is a panic.
func (cc *clientConn) Run(ctx context.Context) {
	const size = 4096
	closedOutside := false
	defer func() {
		r := recover()
		if r != nil {
			buf := make([]byte, size)
			stackSize := runtime.Stack(buf, false)
			buf = buf[:stackSize]
			logutil.Logger(ctx).Error("connection running loop panic",
				zap.String("lastCmd", cc.lastCmd),
				zap.Reflect("err", r),
				zap.String("stack", string(buf)),
			)
			metrics.PanicCounter.WithLabelValues(metrics.LabelSession).Inc()
		}
		if !closedOutside {
			err := cc.Close()
			terror.Log(errors.Trace(err))
		}
	}()

	// Usually, client connection status changes between [dispatching] <=> [reading].
	// When some event happens, server may notify this client connection by setting
	// the status to special values, for example: kill or graceful shutdown.
	// The client connection would detect the events when it fails to change status
	// by CAS operation, it would then take some actions accordingly.
	for {
		if atomic.CompareAndSwapInt32(&cc.status, connStatusDispatching, connStatusReading) == false {
			if atomic.LoadInt32(&cc.status) == connStatusShutdown {
				closedOutside = true
			}
			return
		}

		cc.alloc.Reset()
		data, err := cc.readPacket()
		if err != nil {
			if terror.ErrorNotEqual(err, io.EOF) {
				errStack := errors.ErrorStack(err)
				if !strings.Contains(errStack, "use of closed network connection") {
					logutil.Logger(ctx).Error("read packet failed, close this connection", zap.Error(err))
				}
			}
			return
		}

		if atomic.CompareAndSwapInt32(&cc.status, connStatusReading, connStatusDispatching) == false {
			if atomic.LoadInt32(&cc.status) == connStatusShutdown {
				closedOutside = true
			}
			return
		}

		startTime := time.Now()
		if err = cc.dispatch(ctx, data); err != nil {
			if terror.ErrorEqual(err, io.EOF) {
				cc.addMetrics(data[0], startTime, nil)
				return
			} else if terror.ErrResultUndetermined.Equal(err) {
				logutil.Logger(ctx).Error("result undetermined, close this connection", zap.Error(err))
				return
			} else if terror.ErrCritical.Equal(err) {
				logutil.Logger(ctx).Error("critical error, stop the server listener", zap.Error(err))
				metrics.CriticalErrorCounter.Add(1)
				select {
				case cc.server.stopListenerCh <- struct{}{}:
				default:
				}
				return
			}
			logutil.Logger(ctx).Warn("dispatch error",
				zap.String("connInfo", cc.String()),
				zap.String("sql", queryStrForLog(string(data[1:]))),
				zap.String("err", errStrForLog(err)),
			)
			err1 := cc.writeError(err)
			terror.Log(errors.Trace(err1))
		}
		cc.addMetrics(data[0], startTime, err)
		cc.pkt.sequence = 0
	}
}

// ShutdownOrNotify will Shutdown this client connection, or do its best to notify.
func (cc *clientConn) ShutdownOrNotify() bool {
	if (cc.ctx.Status() & mysql.ServerStatusInTrans) > 0 {
		return false
	}
	// If the client connection status is reading, it's safe to shutdown it.
	if atomic.CompareAndSwapInt32(&cc.status, connStatusReading, connStatusShutdown) {
		return true
	}
	// If the client connection status is dispatching, we can't shutdown it immediately,
	// so set the status to WaitShutdown as a notification, the client will detect it
	// and then exit.
	atomic.StoreInt32(&cc.status, connStatusWaitShutdown)
	return false
}

func queryStrForLog(query string) string {
	const size = 4096
	if len(query) > size {
		return query[:size] + fmt.Sprintf("(len: %d)", len(query))
	}
	return query
}

func errStrForLog(err error) string {
	if kv.ErrKeyExists.Equal(err) {
		// Do not log stack for duplicated entry error.
		return err.Error()
	}
	return errors.ErrorStack(err)
}

func (cc *clientConn) addMetrics(cmd byte, startTime time.Time, err error) {
	var label string
	switch cmd {
	case mysql.ComSleep:
		label = "Sleep"
	case mysql.ComQuit:
		label = "Quit"
	case mysql.ComQuery:
		if cc.ctx.Value(sessionctx.LastExecuteDDL) != nil {
			// Don't take DDL execute time into account.
			// It's already recorded by other metrics in ddl package.
			return
		}
		label = "Query"
	case mysql.ComPing:
		label = "Ping"
	case mysql.ComInitDB:
		label = "InitDB"
	case mysql.ComFieldList:
		label = "FieldList"
	case mysql.ComStmtPrepare:
		label = "StmtPrepare"
	case mysql.ComStmtExecute:
		label = "StmtExecute"
	case mysql.ComStmtFetch:
		label = "StmtFetch"
	case mysql.ComStmtClose:
		label = "StmtClose"
	case mysql.ComStmtSendLongData:
		label = "StmtSendLongData"
	case mysql.ComStmtReset:
		label = "StmtReset"
	case mysql.ComSetOption:
		label = "SetOption"
	default:
		label = strconv.Itoa(int(cmd))
	}
	if err != nil {
		metrics.QueryTotalCounter.WithLabelValues(label, "Error").Inc()
	} else {
		metrics.QueryTotalCounter.WithLabelValues(label, "OK").Inc()
	}
	stmtType := cc.ctx.GetSessionVars().StmtCtx.StmtType
	sqlType := metrics.LblGeneral
	if stmtType != "" {
		sqlType = stmtType
	}
	metrics.QueryDurationHistogram.WithLabelValues(sqlType).Observe(time.Since(startTime).Seconds())
}

// dispatch handles client request based on command which is the first byte of the data.
// It also gets a token from server which is used to limit the concurrently handling clients.
// The most frequently used command is ComQuery.
func (cc *clientConn) dispatch(ctx context.Context, data []byte) error {
	span := opentracing.StartSpan("server.dispatch")
	ctx = opentracing.ContextWithSpan(ctx, span)

<<<<<<< HEAD
	ctx1, cancelFunc := context.WithCancel(ctx)
	cc.mu.Lock()
	cc.mu.cancelFunc = cancelFunc
	cc.mu.Unlock()

	t := time.Now()
=======
>>>>>>> 380049ef
	cmd := data[0]
	data = data[1:]
	cc.lastCmd = hack.String(data)
	token := cc.server.getToken()
	defer func() {
		cc.ctx.SetProcessInfo("", t, mysql.ComSleep)
		cc.server.releaseToken(token)
		span.Finish()
	}()

	vars := cc.ctx.GetSessionVars()
	atomic.StoreUint32(&vars.Killed, 0)
	if cmd < mysql.ComEnd {
		cc.ctx.SetCommandValue(cmd)
	}

	switch cmd {
	case mysql.ComPing, mysql.ComStmtClose, mysql.ComStmtSendLongData, mysql.ComStmtReset,
		mysql.ComSetOption, mysql.ComChangeUser:
		cc.ctx.SetProcessInfo("", t, cmd)
	case mysql.ComInitDB:
		cc.ctx.SetProcessInfo("use "+hack.String(data), t, cmd)
	}

	switch cmd {
	case mysql.ComSleep:
		// TODO: According to mysql document, this command is supposed to be used only internally.
		// So it's just a temp fix, not sure if it's done right.
		// Investigate this command and write test case later.
		return nil
	case mysql.ComQuit:
		return io.EOF
	case mysql.ComQuery: // Most frequently used command.
		// For issue 1989
		// Input payload may end with byte '\0', we didn't find related mysql document about it, but mysql
		// implementation accept that case. So trim the last '\0' here as if the payload an EOF string.
		// See http://dev.mysql.com/doc/internals/en/com-query.html
		if len(data) > 0 && data[len(data)-1] == 0 {
			data = data[:len(data)-1]
		}
		return cc.handleQuery(ctx, hack.String(data))
	case mysql.ComPing:
		return cc.writeOK()
	case mysql.ComInitDB:
		if err := cc.useDB(ctx, hack.String(data)); err != nil {
			return errors.Trace(err)
		}
		return cc.writeOK()
	case mysql.ComFieldList:
		return cc.handleFieldList(hack.String(data))
	case mysql.ComStmtPrepare:
		return cc.handleStmtPrepare(hack.String(data))
	case mysql.ComStmtExecute:
		return cc.handleStmtExecute(ctx, data)
	case mysql.ComStmtFetch:
		return cc.handleStmtFetch(ctx, data)
	case mysql.ComStmtClose:
		return cc.handleStmtClose(data)
	case mysql.ComStmtSendLongData:
		return cc.handleStmtSendLongData(data)
	case mysql.ComStmtReset:
		return cc.handleStmtReset(data)
	case mysql.ComSetOption:
		return cc.handleSetOption(data)
	case mysql.ComChangeUser:
		return cc.handleChangeUser(ctx, data)
	default:
		return mysql.NewErrf(mysql.ErrUnknown, "command %d not supported now", cmd)
	}
}

func (cc *clientConn) useDB(ctx context.Context, db string) (err error) {
	// if input is "use `SELECT`", mysql client just send "SELECT"
	// so we add `` around db.
	_, err = cc.ctx.Execute(ctx, "use `"+db+"`")
	if err != nil {
		return errors.Trace(err)
	}
	cc.dbname = db
	return
}

func (cc *clientConn) flush() error {
	return cc.pkt.flush()
}

func (cc *clientConn) writeOK() error {
	data := cc.alloc.AllocWithLen(4, 32)
	data = append(data, mysql.OKHeader)
	data = dumpLengthEncodedInt(data, cc.ctx.AffectedRows())
	data = dumpLengthEncodedInt(data, cc.ctx.LastInsertID())
	if cc.capability&mysql.ClientProtocol41 > 0 {
		data = dumpUint16(data, cc.ctx.Status())
		data = dumpUint16(data, cc.ctx.WarningCount())
	}

	err := cc.writePacket(data)
	if err != nil {
		return errors.Trace(err)
	}

	return errors.Trace(cc.flush())
}

func (cc *clientConn) writeError(e error) error {
	var (
		m  *mysql.SQLError
		te *terror.Error
		ok bool
	)
	originErr := errors.Cause(e)
	if te, ok = originErr.(*terror.Error); ok {
		m = te.ToSQLError()
	} else {
		m = mysql.NewErrf(mysql.ErrUnknown, "%s", e.Error())
	}

	cc.lastCode = m.Code
	data := cc.alloc.AllocWithLen(4, 16+len(m.Message))
	data = append(data, mysql.ErrHeader)
	data = append(data, byte(m.Code), byte(m.Code>>8))
	if cc.capability&mysql.ClientProtocol41 > 0 {
		data = append(data, '#')
		data = append(data, m.State...)
	}

	data = append(data, m.Message...)

	err := cc.writePacket(data)
	if err != nil {
		return errors.Trace(err)
	}
	return errors.Trace(cc.flush())
}

// writeEOF writes an EOF packet.
// Note this function won't flush the stream because maybe there are more
// packets following it.
// serverStatus, a flag bit represents server information
// in the packet.
func (cc *clientConn) writeEOF(serverStatus uint16) error {
	data := cc.alloc.AllocWithLen(4, 9)

	data = append(data, mysql.EOFHeader)
	if cc.capability&mysql.ClientProtocol41 > 0 {
		data = dumpUint16(data, cc.ctx.WarningCount())
		status := cc.ctx.Status()
		status |= serverStatus
		data = dumpUint16(data, status)
	}

	err := cc.writePacket(data)
	return errors.Trace(err)
}

func (cc *clientConn) writeReq(filePath string) error {
	data := cc.alloc.AllocWithLen(4, 5+len(filePath))
	data = append(data, mysql.LocalInFileHeader)
	data = append(data, filePath...)

	err := cc.writePacket(data)
	if err != nil {
		return errors.Trace(err)
	}

	return errors.Trace(cc.flush())
}

var defaultLoadDataBatchCnt uint64 = 20000

func insertDataWithCommit(ctx context.Context, prevData, curData []byte, loadDataInfo *executor.LoadDataInfo) ([]byte, error) {
	var err error
	var reachLimit bool
	for {
		prevData, reachLimit, err = loadDataInfo.InsertData(prevData, curData)
		if err != nil {
			return nil, errors.Trace(err)
		}
		if !reachLimit {
			break
		}
		if err = loadDataInfo.Ctx.StmtCommit(); err != nil {
			return nil, errors.Trace(err)
		}
		// Make sure that there are no retries when committing.
		if err = loadDataInfo.Ctx.RefreshTxnCtx(ctx); err != nil {
			return nil, errors.Trace(err)
		}
		curData = prevData
		prevData = nil
	}
	return prevData, nil
}

// handleLoadData does the additional work after processing the 'load data' query.
// It sends client a file path, then reads the file content from client, inserts data into database.
func (cc *clientConn) handleLoadData(ctx context.Context, loadDataInfo *executor.LoadDataInfo) error {
	// If the server handles the load data request, the client has to set the ClientLocalFiles capability.
	if cc.capability&mysql.ClientLocalFiles == 0 {
		return errNotAllowedCommand
	}
	if loadDataInfo == nil {
		return errors.New("load data info is empty")
	}

	err := cc.writeReq(loadDataInfo.Path)
	if err != nil {
		return errors.Trace(err)
	}

	var shouldBreak bool
	var prevData, curData []byte
	// TODO: Make the loadDataRowCnt settable.
	loadDataInfo.SetMaxRowsInBatch(defaultLoadDataBatchCnt)
	err = loadDataInfo.Ctx.NewTxn()
	if err != nil {
		return errors.Trace(err)
	}
	for {
		curData, err = cc.readPacket()
		if err != nil {
			if terror.ErrorNotEqual(err, io.EOF) {
				logutil.Logger(ctx).Error("read packet failed", zap.Error(err))
				break
			}
		}
		if len(curData) == 0 {
			shouldBreak = true
			if len(prevData) == 0 {
				break
			}
		}
		prevData, err = insertDataWithCommit(ctx, prevData, curData, loadDataInfo)
		if err != nil {
			break
		}
		if shouldBreak {
			break
		}
	}

	if err = loadDataInfo.Ctx.StmtCommit(); err != nil {
		return errors.Trace(err)
	}
	txn, err := loadDataInfo.Ctx.Txn(true)
	if err != nil {
		if txn != nil && txn.Valid() {
			if err1 := txn.Rollback(); err1 != nil {
				logutil.Logger(ctx).Error("load data rollback failed", zap.Error(err1))
			}
		}
		return errors.Trace(err)
	}

	txn.SetOption(kv.BypassLatch, true)
	return errors.Trace(cc.ctx.CommitTxn(sessionctx.SetCommitCtx(ctx, loadDataInfo.Ctx)))
}

// handleLoadStats does the additional work after processing the 'load stats' query.
// It sends client a file path, then reads the file content from client, loads it into the storage.
func (cc *clientConn) handleLoadStats(ctx context.Context, loadStatsInfo *executor.LoadStatsInfo) error {
	// If the server handles the load data request, the client has to set the ClientLocalFiles capability.
	if cc.capability&mysql.ClientLocalFiles == 0 {
		return errNotAllowedCommand
	}
	if loadStatsInfo == nil {
		return errors.New("Load stats: info is empty")
	}
	err := cc.writeReq(loadStatsInfo.Path)
	if err != nil {
		return errors.Trace(err)
	}
	var prevData, curData []byte
	for {
		curData, err = cc.readPacket()
		if err != nil && terror.ErrorNotEqual(err, io.EOF) {
			return errors.Trace(err)
		}
		if len(curData) == 0 {
			break
		}
		prevData = append(prevData, curData...)
	}
	if len(prevData) == 0 {
		return nil
	}
	return errors.Trace(loadStatsInfo.Update(prevData))
}

// handleQuery executes the sql query string and writes result set or result ok to the client.
// As the execution time of this function represents the performance of TiDB, we do time log and metrics here.
// There is a special query `load data` that does not return result, which is handled differently.
// Query `load stats` does not return result either.
func (cc *clientConn) handleQuery(ctx context.Context, sql string) (err error) {
	rs, err := cc.ctx.Execute(ctx, sql)
	if err != nil {
		metrics.ExecuteErrorCounter.WithLabelValues(metrics.ExecuteErrorToLabel(err)).Inc()
		return errors.Trace(err)
	}
	status := atomic.LoadInt32(&cc.status)
	if status == connStatusShutdown || status == connStatusWaitShutdown {
		killConn(cc)
		return errors.New("killed by another connection")
	}
	if rs != nil {
		if len(rs) == 1 {
			err = cc.writeResultset(ctx, rs[0], false, 0, 0)
		} else {
			err = cc.writeMultiResultset(ctx, rs, false)
		}
	} else {
		loadDataInfo := cc.ctx.Value(executor.LoadDataVarKey)
		if loadDataInfo != nil {
			defer cc.ctx.SetValue(executor.LoadDataVarKey, nil)
			if err = cc.handleLoadData(ctx, loadDataInfo.(*executor.LoadDataInfo)); err != nil {
				return errors.Trace(err)
			}
		}

		loadStats := cc.ctx.Value(executor.LoadStatsVarKey)
		if loadStats != nil {
			defer cc.ctx.SetValue(executor.LoadStatsVarKey, nil)
			if err = cc.handleLoadStats(ctx, loadStats.(*executor.LoadStatsInfo)); err != nil {
				return errors.Trace(err)
			}
		}

		err = cc.writeOK()
	}
	return errors.Trace(err)
}

// handleFieldList returns the field list for a table.
// The sql string is composed of a table name and a terminating character \x00.
func (cc *clientConn) handleFieldList(sql string) (err error) {
	parts := strings.Split(sql, "\x00")
	columns, err := cc.ctx.FieldList(parts[0])
	if err != nil {
		return errors.Trace(err)
	}
	data := make([]byte, 4, 1024)
	for _, column := range columns {
		// Current we doesn't output defaultValue but reserve defaultValue length byte to make mariadb client happy.
		// https://dev.mysql.com/doc/internals/en/com-query-response.html#column-definition
		// TODO: fill the right DefaultValues.
		column.DefaultValueLength = 0
		column.DefaultValue = []byte{}

		data = data[0:4]
		data = column.Dump(data)
		if err := cc.writePacket(data); err != nil {
			return errors.Trace(err)
		}
	}
	if err := cc.writeEOF(0); err != nil {
		return errors.Trace(err)
	}
	return errors.Trace(cc.flush())
}

// writeResultset writes data into a resultset and uses rs.Next to get row data back.
// If binary is true, the data would be encoded in BINARY format.
// serverStatus, a flag bit represents server information.
// fetchSize, the desired number of rows to be fetched each time when client uses cursor.
// resultsets, it's used to support the MULTI_RESULTS capability in mysql protocol.
func (cc *clientConn) writeResultset(ctx context.Context, rs ResultSet, binary bool, serverStatus uint16, fetchSize int) (runErr error) {
	defer func() {
		// close ResultSet when cursor doesn't exist
		if !mysql.HasCursorExistsFlag(serverStatus) {
			terror.Call(rs.Close)
		}
		r := recover()
		if r == nil {
			return
		}
		if str, ok := r.(string); !ok || !strings.HasPrefix(str, memory.PanicMemoryExceed) {
			panic(r)
		}
		// TODO(jianzhang.zj: add metrics here)
		runErr = errors.Errorf("%v", r)
		buf := make([]byte, 4096)
		stackSize := runtime.Stack(buf, false)
		buf = buf[:stackSize]
		logutil.Logger(ctx).Error("write query result panic", zap.String("lastCmd", cc.lastCmd), zap.String("stack", string(buf)))
	}()
	var err error
	if mysql.HasCursorExistsFlag(serverStatus) {
		err = cc.writeChunksWithFetchSize(ctx, rs, serverStatus, fetchSize)
	} else {
		err = cc.writeChunks(ctx, rs, binary, serverStatus)
	}
	if err != nil {
		return errors.Trace(err)
	}
	return errors.Trace(cc.flush())
}

func (cc *clientConn) writeColumnInfo(columns []*ColumnInfo, serverStatus uint16) error {
	data := make([]byte, 4, 1024)
	data = dumpLengthEncodedInt(data, uint64(len(columns)))
	if err := cc.writePacket(data); err != nil {
		return errors.Trace(err)
	}
	for _, v := range columns {
		data = data[0:4]
		data = v.Dump(data)
		if err := cc.writePacket(data); err != nil {
			return errors.Trace(err)
		}
	}
	if err := cc.writeEOF(serverStatus); err != nil {
		return errors.Trace(err)
	}
	return nil
}

// writeChunks writes data from a Chunk, which filled data by a ResultSet, into a connection.
// binary specifies the way to dump data. It throws any error while dumping data.
// serverStatus, a flag bit represents server information
func (cc *clientConn) writeChunks(ctx context.Context, rs ResultSet, binary bool, serverStatus uint16) error {
	data := make([]byte, 4, 1024)
	chk := rs.NewChunk()
	gotColumnInfo := false
	for {
		// Here server.tidbResultSet implements Next method.
		err := rs.Next(ctx, chk)
		if err != nil {
			return errors.Trace(err)
		}
		if !gotColumnInfo {
			// We need to call Next before we get columns.
			// Otherwise, we will get incorrect columns info.
			columns := rs.Columns()
			err = cc.writeColumnInfo(columns, serverStatus)
			if err != nil {
				return errors.Trace(err)
			}
			gotColumnInfo = true
		}
		rowCount := chk.NumRows()
		if rowCount == 0 {
			break
		}
		for i := 0; i < rowCount; i++ {
			data = data[0:4]
			if binary {
				data, err = dumpBinaryRow(data, rs.Columns(), chk.GetRow(i))
			} else {
				data, err = dumpTextRow(data, rs.Columns(), chk.GetRow(i))
			}
			if err != nil {
				return errors.Trace(err)
			}
			if err = cc.writePacket(data); err != nil {
				return errors.Trace(err)
			}
		}
	}
	return errors.Trace(cc.writeEOF(serverStatus))
}

// writeChunksWithFetchSize writes data from a Chunk, which filled data by a ResultSet, into a connection.
// binary specifies the way to dump data. It throws any error while dumping data.
// serverStatus, a flag bit represents server information.
// fetchSize, the desired number of rows to be fetched each time when client uses cursor.
func (cc *clientConn) writeChunksWithFetchSize(ctx context.Context, rs ResultSet, serverStatus uint16, fetchSize int) error {
	fetchedRows := rs.GetFetchedRows()

	// if fetchedRows is not enough, getting data from recordSet.
	chk := rs.NewChunk()
	for len(fetchedRows) < fetchSize {
		// Here server.tidbResultSet implements Next method.
		err := rs.Next(ctx, chk)
		if err != nil {
			return errors.Trace(err)
		}
		rowCount := chk.NumRows()
		if rowCount == 0 {
			break
		}
		// filling fetchedRows with chunk
		for i := 0; i < rowCount; i++ {
			fetchedRows = append(fetchedRows, chk.GetRow(i))
		}
		chk = chunk.Renew(chk, cc.ctx.GetSessionVars().MaxChunkSize)
	}

	// tell the client COM_STMT_FETCH has finished by setting proper serverStatus,
	// and close ResultSet.
	if len(fetchedRows) == 0 {
		serverStatus |= mysql.ServerStatusLastRowSend
		terror.Call(rs.Close)
		return errors.Trace(cc.writeEOF(serverStatus))
	}

	// construct the rows sent to the client according to fetchSize.
	var curRows []chunk.Row
	if fetchSize < len(fetchedRows) {
		curRows = fetchedRows[:fetchSize]
		fetchedRows = fetchedRows[fetchSize:]
	} else {
		curRows = fetchedRows[:]
		fetchedRows = fetchedRows[:0]
	}
	rs.StoreFetchedRows(fetchedRows)

	data := make([]byte, 4, 1024)
	var err error
	for _, row := range curRows {
		data = data[0:4]
		data, err = dumpBinaryRow(data, rs.Columns(), row)
		if err != nil {
			return errors.Trace(err)
		}
		if err = cc.writePacket(data); err != nil {
			return errors.Trace(err)
		}
	}
	return errors.Trace(cc.writeEOF(serverStatus))
}

func (cc *clientConn) writeMultiResultset(ctx context.Context, rss []ResultSet, binary bool) error {
	for _, rs := range rss {
		if err := cc.writeResultset(ctx, rs, binary, mysql.ServerMoreResultsExists, 0); err != nil {
			return errors.Trace(err)
		}
	}
	return cc.writeOK()
}

func (cc *clientConn) setConn(conn net.Conn) {
	cc.bufReadConn = newBufferedReadConn(conn)
	if cc.pkt == nil {
		cc.pkt = newPacketIO(cc.bufReadConn)
	} else {
		// Preserve current sequence number.
		cc.pkt.setBufferedReadConn(cc.bufReadConn)
	}
}

func (cc *clientConn) upgradeToTLS(tlsConfig *tls.Config) error {
	// Important: read from buffered reader instead of the original net.Conn because it may contain data we need.
	tlsConn := tls.Server(cc.bufReadConn, tlsConfig)
	if err := tlsConn.Handshake(); err != nil {
		return errors.Trace(err)
	}
	cc.setConn(tlsConn)
	cc.tlsConn = tlsConn
	return nil
}

func (cc *clientConn) handleChangeUser(ctx context.Context, data []byte) error {
	user, data := parseNullTermString(data)
	cc.user = hack.String(user)
	if len(data) < 1 {
		return mysql.ErrMalformPacket
	}
	passLen := int(data[0])
	data = data[1:]
	if passLen > len(data) {
		return mysql.ErrMalformPacket
	}
	pass := data[:passLen]
	data = data[passLen:]
	dbName, data := parseNullTermString(data)
	cc.dbname = hack.String(dbName)
	err := cc.ctx.Close()
	if err != nil {
		logutil.Logger(ctx).Debug("close old context error", zap.Error(err))
	}
	err = cc.openSessionAndDoAuth(pass)
	if err != nil {
		return errors.Trace(err)
	}

	err = plugin.ForeachPlugin(plugin.Audit, func(p *plugin.Plugin) error {
		authPlugin := plugin.DeclareAuditManifest(p.Manifest)
		if authPlugin.OnConnectionEvent != nil {
			connInfo := cc.connectInfo()
			err = authPlugin.OnConnectionEvent(context.Background(), &auth.UserIdentity{Hostname: connInfo.Host}, plugin.ChangeUser, connInfo)
			if err != nil {
				return errors.Trace(err)
			}
		}
		return nil
	})
	if err != nil {
		return err
	}

	return cc.writeOK()
}<|MERGE_RESOLUTION|>--- conflicted
+++ resolved
@@ -613,15 +613,7 @@
 	span := opentracing.StartSpan("server.dispatch")
 	ctx = opentracing.ContextWithSpan(ctx, span)
 
-<<<<<<< HEAD
-	ctx1, cancelFunc := context.WithCancel(ctx)
-	cc.mu.Lock()
-	cc.mu.cancelFunc = cancelFunc
-	cc.mu.Unlock()
-
 	t := time.Now()
-=======
->>>>>>> 380049ef
 	cmd := data[0]
 	data = data[1:]
 	cc.lastCmd = hack.String(data)
