--- conflicted
+++ resolved
@@ -316,16 +316,11 @@
 
 func closeConn(cc *clientConn, connections int) error {
 	metrics.ConnGauge.Set(float64(connections))
-<<<<<<< HEAD
 	cc.server.connectionIDAllocator.Release(cc.connectionID)
-	err := cc.bufReadConn.Close()
-	terror.Log(err)
-=======
 	if cc.bufReadConn != nil {
 		err := cc.bufReadConn.Close()
 		terror.Log(err)
 	}
->>>>>>> 23f7e51a
 	if cc.ctx != nil {
 		return cc.ctx.Close()
 	}
