--- conflicted
+++ resolved
@@ -500,13 +500,9 @@
 // dispatch handles client request based on command which is the first byte of the data.
 // It also gets a token from server which is used to limit the concurrently handling clients.
 // The most frequently used command is ComQuery.
-<<<<<<< HEAD
 func (cc *mysqlClientConn) dispatch(data []byte) error {
-=======
-func (cc *clientConn) dispatch(data []byte) error {
 	span := opentracing.StartSpan("server.dispatch")
 	goCtx := opentracing.ContextWithSpan(goctx.Background(), span)
->>>>>>> e362f1ed
 	cmd := data[0]
 	data = data[1:]
 	cc.lastCmd = hack.String(data)
@@ -559,11 +555,7 @@
 	}
 }
 
-<<<<<<< HEAD
-func (cc *mysqlClientConn) useDB(db string) (err error) {
-=======
-func (cc *clientConn) useDB(goCtx goctx.Context, db string) (err error) {
->>>>>>> e362f1ed
+func (cc *mysqlClientConn) useDB(goCtx goctx.Context, db string) (err error) {
 	// if input is "use `SELECT`", mysql client just send "SELECT"
 	// so we add `` around db.
 	_, err = cc.ctx.Execute(goCtx, "use `"+db+"`")
@@ -746,13 +738,8 @@
 // handleQuery executes the sql query string and writes result set or result ok to the client.
 // As the execution time of this function represents the performance of TiDB, we do time log and metrics here.
 // There is a special query `load data` that does not return result, which is handled differently.
-<<<<<<< HEAD
-func (cc *mysqlClientConn) handleQuery(sql string) (err error) {
-	rs, err := cc.ctx.Execute(sql)
-=======
-func (cc *clientConn) handleQuery(goCtx goctx.Context, sql string) (err error) {
+func (cc *mysqlClientConn) handleQuery(goCtx goctx.Context, sql string) (err error) {
 	rs, err := cc.ctx.Execute(goCtx, sql)
->>>>>>> e362f1ed
 	if err != nil {
 		executeErrorCounter.WithLabelValues(executeErrorToLabel(err)).Inc()
 		return errors.Trace(err)
