--- conflicted
+++ resolved
@@ -18,12 +18,10 @@
 	"bytes"
 	"context"
 	"encoding/binary"
-<<<<<<< HEAD
 	"fmt"
 	"time"
-=======
 	"io"
->>>>>>> 12494cfa
+
 
 	. "github.com/pingcap/check"
 	"github.com/pingcap/failpoint"
