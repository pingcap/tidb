--- conflicted
+++ resolved
@@ -79,42 +79,6 @@
 	testleak.AfterTest(c)()
 }
 
-func (ts *TiFlashFallbackTestSuite) SetUpSuite(c *C) {
-	testleak.BeforeTest()
-	var err error
-	ts.store, err = mockstore.NewMockStore(
-		mockstore.WithClusterInspector(func(c cluster.Cluster) {
-			mockCluster := c.(*unistore.Cluster)
-			_, _, region1 := mockstore.BootstrapWithSingleStore(c)
-			tiflashIdx := 0
-			for tiflashIdx < 2 {
-				store2 := c.AllocID()
-				peer2 := c.AllocID()
-				addr2 := fmt.Sprintf("tiflash%d", tiflashIdx)
-				mockCluster.AddStore(store2, addr2, &metapb.StoreLabel{Key: "engine", Value: "tiflash"})
-				mockCluster.AddPeer(region1, store2, peer2)
-				tiflashIdx++
-			}
-		}),
-		mockstore.WithStoreType(mockstore.EmbedUnistore),
-	)
-
-	c.Assert(err, IsNil)
-
-	session.SetSchemaLease(0)
-	session.DisableStats4Test()
-
-	ts.dom, err = session.BootstrapSession(ts.store)
-	c.Assert(err, IsNil)
-	ts.dom.SetStatsUpdating(true)
-}
-
-func (ts *TiFlashFallbackTestSuite) TearDownSuite(c *C) {
-	ts.dom.Close()
-	ts.store.Close()
-	testleak.AfterTest(c)()
-}
-
 func (ts *ConnTestSuite) TestMalformHandshakeHeader(c *C) {
 	c.Parallel()
 	data := []byte{0x00}
@@ -779,12 +743,8 @@
 	return tbl
 }
 
-<<<<<<< HEAD
-func (ts *TiFlashFallbackTestSuite) TestTiFlashFallback(c *C) {
-	tk := testkit.NewTestKitWithInit(c, ts.store)
-=======
 func (ts *ConnTestSuite) TestTiFlashFallback(c *C) {
->>>>>>> bafa0cc4
+  tk := testkit.NewTestKitWithInit(c, ts.store)
 	cc := &clientConn{
 		alloc: arena.NewAllocator(1024),
 		pkt: &packetIO{
@@ -794,54 +754,29 @@
 	cc.ctx = &TiDBContext{Session: tk.Se, stmts: make(map[int]*TiDBStatement)}
 
 	tk.MustExec("drop table if exists t")
-<<<<<<< HEAD
-	tk.MustExec("create table t(a int, b int)")
-=======
 	tk.MustExec("create table t(a int not null primary key, b int not null)")
->>>>>>> bafa0cc4
 	tk.MustExec("alter table t set tiflash replica 1")
 	tb := testGetTableByName(c, tk.Se, "test", "t")
 	err := domain.GetDomain(tk.Se).DDL().UpdateTableReplicaInfo(tk.Se, tb.Meta().ID, true)
 	c.Assert(err, IsNil)
-<<<<<<< HEAD
-	tk.MustExec("insert into t values(2, 4)")
-	tk.MustExec("insert into t values(6, 1)")
-	tk.MustQuery("select sum(a) from t").Check(testkit.Rows("8"))
-	tk.MustQuery("explain select sum(a) from t").Check(testkit.Rows(
-		"StreamAgg_20 1.00 root  funcs:sum(Column#6)->Column#4",
-		"└─TableReader_21 1.00 root  data:StreamAgg_8",
-		"  └─StreamAgg_8 1.00 cop[tiflash]  funcs:sum(test.t.a)->Column#6",
-		"    └─TableFullScan_19 10000.00 cop[tiflash] table:t keep order:false, stats:pseudo"))
-
-	c.Assert(failpoint.Enable("github.com/pingcap/tidb/store/mockstore/unistore/errorMockTiFlashUnavailable", "return(true)"), IsNil)
-	defer c.Assert(failpoint.Disable("github.com/pingcap/tidb/store/mockstore/unistore/errorMockTiFlashUnavailable"), IsNil)
-
-	ctx := context.Background()
-	tk.MustExec("set @@session.tidb_enable_tiflash_fallback_tikv = 1")
-	c.Assert(cc.handleQuery(ctx, "select sum(a) from t"), IsNil)
-	tk.MustQuery("show warnings").Check(testkit.Rows("Error 9012 TiFlash server timeout"))
-=======
 	tk.MustExec("insert into t values(1,0)")
 	tk.MustExec("insert into t values(2,0)")
 	tk.MustExec("insert into t values(3,0)")
 	tk.MustQuery("select count(*) from t").Check(testkit.Rows("3"))
+  
 	c.Assert(failpoint.Enable("github.com/pingcap/tidb/store/mockstore/unistore/BatchCopRpcErrtiflash0", "return(\"tiflash0\")"), IsNil)
 	// test batch cop send req error
 	testFallbackWork(c, tk, cc, "select sum(a) from t")
-	ctx := context.Background()
->>>>>>> bafa0cc4
+  // test COM_STMT_EXECUTE
+  ctx := context.Background()
+  tk.MustExec("set @@session.tidb_enable_tiflash_fallback_tikv = 1")
 	c.Assert(cc.handleStmtPrepare(ctx, "select sum(a) from t"), IsNil)
 	c.Assert(cc.handleStmtExecute(ctx, []byte{0x1, 0x0, 0x0, 0x0, 0x0, 0x1, 0x0, 0x0, 0x0}), IsNil)
-
 	tk.MustQuery("show warnings").Check(testkit.Rows("Error 9012 TiFlash server timeout"))
-<<<<<<< HEAD
 	// use cursor
 	c.Assert(cc.handleStmtExecute(ctx, []byte{0x1, 0x0, 0x0, 0x0, 0x1, 0x1, 0x0, 0x0, 0x0}), NotNil)
-
 	tk.MustExec("set @@session.tidb_enable_tiflash_fallback_tikv = 0")
-	c.Assert(cc.handleQuery(ctx, "select sum(a) from t"), NotNil)
 	c.Assert(cc.handleStmtExecute(ctx, []byte{0x1, 0x0, 0x0, 0x0, 0x0, 0x1, 0x0, 0x0, 0x0}), NotNil)
-=======
 	c.Assert(failpoint.Disable("github.com/pingcap/tidb/store/mockstore/unistore/BatchCopRpcErrtiflash0"), IsNil)
 
 	c.Assert(failpoint.Enable("github.com/pingcap/tidb/store/mockstore/unistore/batchCopRecvTimeout", "return(true)"), IsNil)
@@ -867,5 +802,4 @@
 
 	c.Assert(cc.handleQuery(ctx, sql), IsNil)
 	tk.MustQuery("show warnings").Check(testkit.Rows("Error 9012 TiFlash server timeout"))
->>>>>>> bafa0cc4
 }