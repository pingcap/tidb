// Copyright 2017 PingCAP, Inc.
//
// Licensed under the Apache License, Version 2.0 (the "License");
// you may not use this file except in compliance with the License.
// You may obtain a copy of the License at
//
//     http://www.apache.org/licenses/LICENSE-2.0
//
// Unless required by applicable law or agreed to in writing, software
// distributed under the License is distributed on an "AS IS" BASIS,
// See the License for the specific language governing permissions and
// limitations under the License.

package server

import (
	"archive/zip"
	"bytes"
	"context"
	"crypto/tls"
	"crypto/x509"
	"encoding/json"
	"fmt"
	"net"
	"net/http"
	"net/http/pprof"
	"net/url"
	"runtime"
	rpprof "runtime/pprof"
	"strconv"
	"strings"
	"time"

	"github.com/gorilla/mux"
	"github.com/pingcap/errors"
	"github.com/pingcap/failpoint"
	"github.com/pingcap/fn"
	"github.com/pingcap/parser/mysql"
	"github.com/pingcap/parser/terror"
	"github.com/pingcap/tidb/config"
	"github.com/pingcap/tidb/kv"
	"github.com/pingcap/tidb/util"
	"github.com/pingcap/tidb/util/logutil"
	"github.com/pingcap/tidb/util/printer"
	"github.com/prometheus/client_golang/prometheus/promhttp"
	"github.com/soheilhy/cmux"
	"github.com/tiancaiamao/appdash/traceapp"
	"go.uber.org/zap"
	static "sourcegraph.com/sourcegraph/appdash-data"
)

const defaultStatusPort = 10080

func (s *Server) startStatusHTTP() {
	go s.startHTTPServer()
}

func serveError(w http.ResponseWriter, status int, txt string) {
	w.Header().Set("Content-Type", "text/plain; charset=utf-8")
	w.Header().Set("X-Go-Pprof", "1")
	w.Header().Del("Content-Disposition")
	w.WriteHeader(status)
	_, err := fmt.Fprintln(w, txt)
	terror.Log(err)
}

func sleepWithCtx(ctx context.Context, d time.Duration) {
	select {
	case <-time.After(d):
	case <-ctx.Done():
	}
}

func (s *Server) listenStatusHTTPServer() error {
	s.statusAddr = fmt.Sprintf("%s:%d", s.cfg.Status.StatusHost, s.cfg.Status.StatusPort)
	if s.cfg.Status.StatusPort == 0 {
		s.statusAddr = fmt.Sprintf("%s:%d", s.cfg.Status.StatusHost, defaultStatusPort)
	}

	logutil.BgLogger().Info("for status and metrics report", zap.String("listening on addr", s.statusAddr))
	tlsConfig, err := s.cfg.Security.ToTLSConfig()
	if err != nil {
		logutil.BgLogger().Error("invalid TLS config", zap.Error(err))
		return errors.Trace(err)
	}
	tlsConfig = s.setCNChecker(tlsConfig)

	if tlsConfig != nil {
		// we need to manage TLS here for cmux to distinguish between HTTP and gRPC.
		s.statusListener, err = tls.Listen("tcp", s.statusAddr, tlsConfig)
	} else {
		s.statusListener, err = net.Listen("tcp", s.statusAddr)
	}
	if err != nil {
		logutil.BgLogger().Info("listen failed", zap.Error(err))
		return errors.Trace(err)
	}
	return nil
}

func (s *Server) startHTTPServer() {
	router := mux.NewRouter()

	router.HandleFunc("/status", s.handleStatus).Name("Status")
	// HTTP path for prometheus.
	router.Handle("/metrics", promhttp.Handler()).Name("Metrics")

	// HTTP path for dump statistics.
	router.Handle("/stats/dump/{db}/{table}", s.newStatsHandler()).Name("StatsDump")
	router.Handle("/stats/dump/{db}/{table}/{snapshot}", s.newStatsHistoryHandler()).Name("StatsHistoryDump")

	router.Handle("/settings", settingsHandler{}).Name("Settings")
	router.Handle("/binlog/recover", binlogRecover{}).Name("BinlogRecover")

	tikvHandlerTool := s.newTikvHandlerTool()
	router.Handle("/schema", schemaHandler{tikvHandlerTool}).Name("Schema")
	router.Handle("/schema/{db}", schemaHandler{tikvHandlerTool})
	router.Handle("/schema/{db}/{table}", schemaHandler{tikvHandlerTool})
	router.Handle("/tables/{colID}/{colTp}/{colFlag}/{colLen}", valueHandler{})
	router.Handle("/ddl/history", ddlHistoryJobHandler{tikvHandlerTool}).Name("DDL_History")
	router.Handle("/ddl/owner/resign", ddlResignOwnerHandler{tikvHandlerTool.Store.(kv.Storage)}).Name("DDL_Owner_Resign")

	// HTTP path for get the TiDB config
	router.Handle("/config", fn.Wrap(func() (*config.Config, error) {
		return config.GetGlobalConfig(), nil
	}))

	// HTTP path for get server info.
	router.Handle("/info", serverInfoHandler{tikvHandlerTool}).Name("Info")
	router.Handle("/info/all", allServerInfoHandler{tikvHandlerTool}).Name("InfoALL")
	// HTTP path for get db and table info that is related to the tableID.
	router.Handle("/db-table/{tableID}", dbTableHandler{tikvHandlerTool})
	// HTTP path for get table tiflash replica info.
	router.Handle("/tiflash/replica", flashReplicaHandler{tikvHandlerTool})

	if s.cfg.Store == "tikv" {
		// HTTP path for tikv.
		router.Handle("/tables/{db}/{table}/regions", tableHandler{tikvHandlerTool, opTableRegions})
		router.Handle("/tables/{db}/{table}/scatter", tableHandler{tikvHandlerTool, opTableScatter})
		router.Handle("/tables/{db}/{table}/stop-scatter", tableHandler{tikvHandlerTool, opStopTableScatter})
		router.Handle("/tables/{db}/{table}/disk-usage", tableHandler{tikvHandlerTool, opTableDiskUsage})
		router.Handle("/regions/meta", regionHandler{tikvHandlerTool}).Name("RegionsMeta")
		router.Handle("/regions/hot", regionHandler{tikvHandlerTool}).Name("RegionHot")
		router.Handle("/regions/{regionID}", regionHandler{tikvHandlerTool})
	}

	// HTTP path for get MVCC info
	router.Handle("/mvcc/key/{db}/{table}/{handle}", mvccTxnHandler{tikvHandlerTool, opMvccGetByKey})
	router.Handle("/mvcc/txn/{startTS}/{db}/{table}", mvccTxnHandler{tikvHandlerTool, opMvccGetByTxn})
	router.Handle("/mvcc/hex/{hexKey}", mvccTxnHandler{tikvHandlerTool, opMvccGetByHex})
	router.Handle("/mvcc/index/{db}/{table}/{index}/{handle}", mvccTxnHandler{tikvHandlerTool, opMvccGetByIdx})

	// HTTP path for web UI.
	if host, port, err := net.SplitHostPort(s.statusAddr); err == nil {
		if host == "" {
			host = "localhost"
		}
		baseURL := &url.URL{
			Scheme: util.InternalHTTPSchema(),
			Host:   fmt.Sprintf("%s:%s", host, port),
		}
		router.HandleFunc("/web/trace", traceapp.HandleTiDB).Name("Trace Viewer")
		sr := router.PathPrefix("/web/trace/").Subrouter()
		if _, err := traceapp.New(traceapp.NewRouter(sr), baseURL); err != nil {
			logutil.BgLogger().Error("new failed", zap.Error(err))
		}
		router.PathPrefix("/static/").Handler(http.StripPrefix("/static", http.FileServer(static.Data)))
	}

	serverMux := http.NewServeMux()
	serverMux.Handle("/", router)

	serverMux.HandleFunc("/debug/pprof/", pprof.Index)
	serverMux.HandleFunc("/debug/pprof/cmdline", pprof.Cmdline)
	serverMux.HandleFunc("/debug/pprof/profile", pprof.Profile)
	serverMux.HandleFunc("/debug/pprof/symbol", pprof.Symbol)
	serverMux.HandleFunc("/debug/pprof/trace", pprof.Trace)

	serverMux.HandleFunc("/debug/zip", func(w http.ResponseWriter, r *http.Request) {
		w.Header().Set("Content-Disposition", fmt.Sprintf(`attachment; filename="tidb_debug"`+time.Now().Format("20060102150405")+".zip"))

		// dump goroutine/heap/mutex
		items := []struct {
			name   string
			gc     int
			debug  int
			second int
		}{
			{name: "goroutine", debug: 2},
			{name: "heap", gc: 1},
			{name: "mutex"},
		}
		zw := zip.NewWriter(w)
		for _, item := range items {
			p := rpprof.Lookup(item.name)
			if p == nil {
				serveError(w, http.StatusNotFound, "Unknown profile")
				return
			}
			if item.gc > 0 {
				runtime.GC()
			}
			fw, err := zw.Create(item.name)
			if err != nil {
				serveError(w, http.StatusInternalServerError, fmt.Sprintf("Create zipped %s fail: %v", item.name, err))
				return
			}
			err = p.WriteTo(fw, item.debug)
			terror.Log(err)
		}

		// dump profile
		fw, err := zw.Create("profile")
		if err != nil {
			serveError(w, http.StatusInternalServerError, fmt.Sprintf("Create zipped %s fail: %v", "profile", err))
			return
		}
		if err := rpprof.StartCPUProfile(fw); err != nil {
			serveError(w, http.StatusInternalServerError,
				fmt.Sprintf("Could not enable CPU profiling: %s", err))
			return
		}
		sec, err := strconv.ParseInt(r.FormValue("seconds"), 10, 64)
		if sec <= 0 || err != nil {
			sec = 10
		}
		sleepWithCtx(r.Context(), time.Duration(sec)*time.Second)
		rpprof.StopCPUProfile()

		// dump config
		fw, err = zw.Create("config")
		if err != nil {
			serveError(w, http.StatusInternalServerError, fmt.Sprintf("Create zipped %s fail: %v", "config", err))
			return
		}
		js, err := json.MarshalIndent(config.GetGlobalConfig(), "", " ")
		if err != nil {
			serveError(w, http.StatusInternalServerError, fmt.Sprintf("get config info fail%v", err))
			return
		}
		_, err = fw.Write(js)
		terror.Log(err)

		// dump version
		fw, err = zw.Create("version")
		if err != nil {
			serveError(w, http.StatusInternalServerError, fmt.Sprintf("Create zipped %s fail: %v", "version", err))
			return
		}
		_, err = fw.Write([]byte(printer.GetTiDBInfo()))
		terror.Log(err)

		err = zw.Close()
		terror.Log(err)
	})
	fetcher := sqlInfoFetcher{store: tikvHandlerTool.Store}
	serverMux.HandleFunc("/debug/sub-optimal-plan", fetcher.zipInfoForSQL)

	failpoint.Inject("integrateFailpoint", func() {
		serverMux.HandleFunc("/failpoints/", func(w http.ResponseWriter, r *http.Request) {
			r.URL.Path = strings.TrimPrefix(r.URL.Path, "/failpoints")
			new(failpoint.HttpHandler).ServeHTTP(w, r)
		})
	})

	var (
		httpRouterPage bytes.Buffer
		pathTemplate   string
		err            error
	)
	httpRouterPage.WriteString("<html><head><title>TiDB Status and Metrics Report</title></head><body><h1>TiDB Status and Metrics Report</h1><table>")
	err = router.Walk(func(route *mux.Route, router *mux.Router, ancestors []*mux.Route) error {
		pathTemplate, err = route.GetPathTemplate()
		if err != nil {
			logutil.BgLogger().Error("get HTTP router path failed", zap.Error(err))
		}
		name := route.GetName()
		// If the name attribute is not set, GetName returns "".
		// "traceapp.xxx" are introduced by the traceapp package and are also ignored.
		if name != "" && !strings.HasPrefix(name, "traceapp") && err == nil {
			httpRouterPage.WriteString("<tr><td><a href='" + pathTemplate + "'>" + name + "</a><td></tr>")
		}
		return nil
	})
	if err != nil {
		logutil.BgLogger().Error("generate root failed", zap.Error(err))
	}
	httpRouterPage.WriteString("<tr><td><a href='/debug/pprof/'>Debug</a><td></tr>")
	httpRouterPage.WriteString("</table></body></html>")
	router.HandleFunc("/", func(responseWriter http.ResponseWriter, request *http.Request) {
		_, err = responseWriter.Write(httpRouterPage.Bytes())
		if err != nil {
			logutil.BgLogger().Error("write HTTP index page failed", zap.Error(err))
		}
	})
	s.startStatusServerAndRPCServer(serverMux)
}

<<<<<<< HEAD
func (s *Server) startStatusServerAndRPCServer(serverMux *http.ServeMux) {
	m := cmux.New(s.statusListener)
=======
func (s *Server) setupStatusServerAndRPCServer(addr string, serverMux *http.ServeMux) {
	tlsConfig, err := s.cfg.Security.ToTLSConfig()
	if err != nil {
		logutil.BgLogger().Error("invalid TLS config", zap.Error(err))
		return
	}
	tlsConfig = s.setCNChecker(tlsConfig)

	var l net.Listener
	if tlsConfig != nil {
		// we need to manage TLS here for cmux to distinguish between HTTP and gRPC.
		l, err = tls.Listen("tcp", addr, tlsConfig)
	} else {
		l, err = net.Listen("tcp", addr)
	}
	if err != nil {
		logutil.BgLogger().Info("listen failed", zap.Error(err))
		return
	}
	if tlsConfig != nil {
		logutil.BgLogger().Info("HTTP/gRPC status server secure connection is enabled", zap.Bool("CN verification enabled", tlsConfig.VerifyPeerCertificate != nil))
	}
	m := cmux.New(l)
>>>>>>> aec61431
	// Match connections in order:
	// First HTTP, and otherwise grpc.
	httpL := m.Match(cmux.HTTP1Fast())
	grpcL := m.Match(cmux.Any())

	s.statusServer = &http.Server{Addr: s.statusAddr, Handler: CorsHandler{handler: serverMux, cfg: s.cfg}}
	s.grpcServer = NewRPCServer(s.cfg, s.dom, s)

	go util.WithRecovery(func() {
		err := s.grpcServer.Serve(grpcL)
		logutil.BgLogger().Error("grpc server error", zap.Error(err))
	}, nil)

	go util.WithRecovery(func() {
		err := s.statusServer.Serve(httpL)
		logutil.BgLogger().Error("http server error", zap.Error(err))
	}, nil)

	err := m.Serve()
	if err != nil {
		logutil.BgLogger().Error("start status/rpc server error", zap.Error(err))
	}
}

func (s *Server) setCNChecker(tlsConfig *tls.Config) *tls.Config {
	if tlsConfig != nil && len(s.cfg.Security.ClusterVerifyCN) != 0 {
		checkCN := make(map[string]struct{})
		for _, cn := range s.cfg.Security.ClusterVerifyCN {
			cn = strings.TrimSpace(cn)
			checkCN[cn] = struct{}{}
		}
		tlsConfig.VerifyPeerCertificate = func(rawCerts [][]byte, verifiedChains [][]*x509.Certificate) error {
			for _, chain := range verifiedChains {
				if len(chain) != 0 {
					if _, match := checkCN[chain[0].Subject.CommonName]; match {
						return nil
					}
				}
			}
			return errors.Errorf("client certificate authentication failed. The Common Name from the client certificate was not found in the configuration cluster-verify-cn with value: %s", s.cfg.Security.ClusterVerifyCN)
		}
		tlsConfig.ClientAuth = tls.RequireAndVerifyClientCert
	}
	return tlsConfig
}

// status of TiDB.
type status struct {
	Connections int    `json:"connections"`
	Version     string `json:"version"`
	GitHash     string `json:"git_hash"`
}

func (s *Server) handleStatus(w http.ResponseWriter, req *http.Request) {
	w.Header().Set("Content-Type", "application/json")

	st := status{
		Connections: s.ConnectionCount(),
		Version:     mysql.ServerVersion,
		GitHash:     printer.TiDBGitHash,
	}
	js, err := json.Marshal(st)
	if err != nil {
		w.WriteHeader(http.StatusInternalServerError)
		logutil.BgLogger().Error("encode json failed", zap.Error(err))
	} else {
		_, err = w.Write(js)
		terror.Log(errors.Trace(err))
	}
}<|MERGE_RESOLUTION|>--- conflicted
+++ resolved
@@ -296,34 +296,8 @@
 	s.startStatusServerAndRPCServer(serverMux)
 }
 
-<<<<<<< HEAD
 func (s *Server) startStatusServerAndRPCServer(serverMux *http.ServeMux) {
 	m := cmux.New(s.statusListener)
-=======
-func (s *Server) setupStatusServerAndRPCServer(addr string, serverMux *http.ServeMux) {
-	tlsConfig, err := s.cfg.Security.ToTLSConfig()
-	if err != nil {
-		logutil.BgLogger().Error("invalid TLS config", zap.Error(err))
-		return
-	}
-	tlsConfig = s.setCNChecker(tlsConfig)
-
-	var l net.Listener
-	if tlsConfig != nil {
-		// we need to manage TLS here for cmux to distinguish between HTTP and gRPC.
-		l, err = tls.Listen("tcp", addr, tlsConfig)
-	} else {
-		l, err = net.Listen("tcp", addr)
-	}
-	if err != nil {
-		logutil.BgLogger().Info("listen failed", zap.Error(err))
-		return
-	}
-	if tlsConfig != nil {
-		logutil.BgLogger().Info("HTTP/gRPC status server secure connection is enabled", zap.Bool("CN verification enabled", tlsConfig.VerifyPeerCertificate != nil))
-	}
-	m := cmux.New(l)
->>>>>>> aec61431
 	// Match connections in order:
 	// First HTTP, and otherwise grpc.
 	httpL := m.Match(cmux.HTTP1Fast())
