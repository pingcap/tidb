// Copyright 2023 PingCAP, Inc.
//
// Licensed under the Apache License, Version 2.0 (the "License");
// you may not use this file except in compliance with the License.
// You may obtain a copy of the License at
//
//     http://www.apache.org/licenses/LICENSE-2.0
//
// Unless required by applicable law or agreed to in writing, software
// distributed under the License is distributed on an "AS IS" BASIS,
// WITHOUT WARRANTIES OR CONDITIONS OF ANY KIND, either express or implied.
// See the License for the specific language governing permissions and
// limitations under the License.

package handler

import (
	"context"
	"net/http"
<<<<<<< HEAD
	"strings"
=======
>>>>>>> 187573b0
	"time"

	"github.com/gorilla/mux"
	"github.com/pingcap/errors"
	"github.com/pingcap/tidb/domain/infosync"
	"github.com/pingcap/tidb/kv"
	"github.com/pingcap/tidb/session"
	"github.com/pingcap/tidb/util/logutil"
	"go.uber.org/zap"
)

// ClusterUpgradeHandler is the handler for upgrading cluster.
type ClusterUpgradeHandler struct {
	store kv.Storage
}

// NewClusterUpgradeHandler creates a new ClusterUpgradeHandler.
func NewClusterUpgradeHandler(store kv.Storage) *ClusterUpgradeHandler {
	return &ClusterUpgradeHandler{store: store}
}

// ServeHTTP handles request of ddl server info.
func (h ClusterUpgradeHandler) ServeHTTP(w http.ResponseWriter, req *http.Request) {
	if req.Method != http.MethodPost {
		WriteError(w, errors.Errorf("This API only support POST method"))
		return
	}

	var err error
	var hasDone bool
	params := mux.Vars(req)
	op := params[Operation]
	switch op {
	case "start":
		hasDone, err = h.StartUpgrade()
	case "finish":
<<<<<<< HEAD
		hasDone, err = h.finishUpgrade()
	case "show":
		err = h.showUpgrade(w)
=======
		hasDone, err = h.FinishUpgrade()
>>>>>>> 187573b0
	default:
		WriteError(w, errors.Errorf("wrong operation:%s", op))
		return
	}

	if err != nil {
		WriteError(w, err)
		logutil.Logger(req.Context()).Info("upgrade op failed",
			zap.String("category", "upgrading"), zap.String("op", op), zap.Bool("hasDone", hasDone))
		return
	}
	if hasDone {
		switch op {
		case "start":
			WriteData(w, "It's a duplicated op and the cluster is already in upgrading state.")
		case "finish":
			WriteData(w, "It's a duplicated op and the cluster is already in normal state.")
		}
	} else {
		WriteData(w, "success!")
	}
	logutil.Logger(req.Context()).Info("upgrade op success",
		zap.String("category", "upgrading"), zap.String("op", op), zap.Bool("hasDone", hasDone))
}

// StartUpgrade is used to start the upgrade.
func (h ClusterUpgradeHandler) StartUpgrade() (hasDone bool, err error) {
	se, err := session.CreateSession(h.store)
	if err != nil {
		return false, err
	}
	defer se.Close()

	isUpgrading, err := session.IsUpgradingClusterState(se)
	if err != nil {
		return false, err
	}
	if isUpgrading {
		return true, nil
	}

	err = session.SyncUpgradeState(se, 10*time.Second)
	return false, err
}

// FinishUpgrade is used to finish the upgrade.
func (h ClusterUpgradeHandler) FinishUpgrade() (hasDone bool, err error) {
	se, err := session.CreateSession(h.store)
	if err != nil {
		return false, err
	}
	defer se.Close()

	isUpgrading, err := session.IsUpgradingClusterState(se)
	if err != nil {
		return false, err
	}
	if !isUpgrading {
		return true, nil
	}

	err = session.SyncNormalRunning(se)
	return false, err
}

// SimpleServerInfo is some simple information such as version and address.
type SimpleServerInfo struct {
	infosync.ServerVersionInfo
	ID           string `json:"ddl_id"`
	IP           string `json:"ip"`
	Port         uint   `json:"listening_port"`
	JSONServerID uint64 `json:"server_id"`
}

// ClusterUpgradeInfo is used to report cluster upgrade info when do http request.
type ClusterUpgradeInfo struct {
	ServersNum          int                `json:"servers_num,omitempty"`
	OwnerID             string             `json:"owner_id"`
	UpgradedPercent     int                `json:"upgraded_percent"`
	IsAllUpgraded       bool               `json:"is_all_server_version_consistent,omitempty"`
	AllServersDiffInfos []SimpleServerInfo `json:"all_servers_diff_info,omitempty"`
}

func (h ClusterUpgradeHandler) showUpgrade(w http.ResponseWriter) error {
	do, err := session.GetDomain(h.store)
	if err != nil {
		return err
	}
	ctx := context.Background()
	allServersInfo, err := infosync.GetAllServerInfo(ctx)
	if err != nil {
		return err
	}
	ctx, cancel := context.WithTimeout(ctx, 3*time.Second)
	ownerID, err := do.DDL().OwnerManager().GetOwnerID(ctx)
	cancel()
	if err != nil {
		return err
	}

	allVersionsMap := map[infosync.ServerVersionInfo]int{}
	allVersions := make([]infosync.ServerVersionInfo, 0, len(allServersInfo))
	for _, v := range allServersInfo {
		if _, ok := allVersionsMap[v.ServerVersionInfo]; ok {
			allVersionsMap[v.ServerVersionInfo]++
			continue
		}
		allVersionsMap[v.ServerVersionInfo] = 1
		allVersions = append(allVersions, v.ServerVersionInfo)
	}
	maxVerInfo := allVersions[0]
	for k := range allVersionsMap {
		if strings.Compare(maxVerInfo.Version, k.Version) < 0 {
			maxVerInfo = k
		}
	}
	upgradedPercent := (allVersionsMap[maxVerInfo] * 100) / len(allServersInfo)
	upgradeInfo := ClusterUpgradeInfo{
		ServersNum:      len(allServersInfo),
		OwnerID:         ownerID,
		UpgradedPercent: upgradedPercent,
		IsAllUpgraded:   upgradedPercent == 100,
	}
	// If IsAllUpgraded is false, return the all tidb servers version.
	if !upgradeInfo.IsAllUpgraded {
		allSimpleServerInfo := make([]SimpleServerInfo, 0, len(allServersInfo))
		for _, info := range allServersInfo {
			sInfo := SimpleServerInfo{
				ServerVersionInfo: info.ServerVersionInfo,
				ID:                info.ID,
				IP:                info.IP,
				Port:              info.Port,
				JSONServerID:      info.JSONServerID,
			}
			allSimpleServerInfo = append(allSimpleServerInfo, sInfo)
		}
		upgradeInfo.AllServersDiffInfos = allSimpleServerInfo
	}
	WriteData(w, upgradeInfo)
	return nil
}<|MERGE_RESOLUTION|>--- conflicted
+++ resolved
@@ -17,10 +17,7 @@
 import (
 	"context"
 	"net/http"
-<<<<<<< HEAD
 	"strings"
-=======
->>>>>>> 187573b0
 	"time"
 
 	"github.com/gorilla/mux"
@@ -57,13 +54,9 @@
 	case "start":
 		hasDone, err = h.StartUpgrade()
 	case "finish":
-<<<<<<< HEAD
-		hasDone, err = h.finishUpgrade()
+		hasDone, err = h.FinishUpgrade()
 	case "show":
 		err = h.showUpgrade(w)
-=======
-		hasDone, err = h.FinishUpgrade()
->>>>>>> 187573b0
 	default:
 		WriteError(w, errors.Errorf("wrong operation:%s", op))
 		return
