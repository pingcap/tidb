--- conflicted
+++ resolved
@@ -688,11 +688,7 @@
 	var dbs []*model.DBInfo
 	err = decoder.Decode(&dbs)
 	c.Assert(err, IsNil)
-<<<<<<< HEAD
-	expects := []string{"information_schema", "inspection_schema", "mysql", "performance_schema", "test", "tidb"}
-=======
-	expects := []string{"information_schema", "metric_schema", "mysql", "performance_schema", "test", "tidb"}
->>>>>>> 933715f4
+	expects := []string{"information_schema", "inspection_schema", "metric_schema", "mysql", "performance_schema", "test", "tidb"}
 	names := make([]string, len(dbs))
 	for i, v := range dbs {
 		names[i] = v.Name.L
