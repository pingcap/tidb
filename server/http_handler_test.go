// Copyright 2018 PingCAP, Inc.
//
// Licensed under the Apache License, Version 2.0 (the "License");
// you may not use this file except in compliance with the License.
// You may obtain a copy of the License at
//
//     http://www.apache.org/licenses/LICENSE-2.0
//
// Unless required by applicable law or agreed to in writing, software
// distributed under the License is distributed on an "AS IS" BASIS,
// WITHOUT WARRANTIES OR CONDITIONS OF ANY KIND, either express or implied.
// See the License for the specific language governing permissions and
// limitations under the License.

package server

import (
	"bytes"
	"crypto/tls"
	"crypto/x509"
	"crypto/x509/pkix"
	"database/sql"
	"encoding/base64"
	"encoding/json"
	"fmt"
	"io"
	"net"
	"net/http"
	"net/http/httptest"
	"net/http/httputil"
	"sort"
	"testing"
	"time"

	"github.com/pingcap/kvproto/pkg/kvrpcpb"
	"github.com/pingcap/log"
	"github.com/pingcap/tidb/config"
	"github.com/pingcap/tidb/domain"
	"github.com/pingcap/tidb/infoschema"
	"github.com/pingcap/tidb/kv"
	"github.com/pingcap/tidb/meta"
	"github.com/pingcap/tidb/parser/model"
	"github.com/pingcap/tidb/parser/mysql"
	"github.com/pingcap/tidb/planner/core"
	"github.com/pingcap/tidb/session"
	"github.com/pingcap/tidb/sessionctx"
	"github.com/pingcap/tidb/sessionctx/binloginfo"
	"github.com/pingcap/tidb/sessionctx/stmtctx"
	"github.com/pingcap/tidb/store/helper"
	"github.com/pingcap/tidb/store/mockstore"
	"github.com/pingcap/tidb/tablecodec"
	"github.com/pingcap/tidb/testkit"
	"github.com/pingcap/tidb/testkit/external"
	"github.com/pingcap/tidb/types"
	"github.com/pingcap/tidb/util/codec"
	"github.com/pingcap/tidb/util/deadlockhistory"
	"github.com/pingcap/tidb/util/rowcodec"
	"github.com/stretchr/testify/require"
	"github.com/tikv/client-go/v2/tikv"
	"go.uber.org/zap"
)

type basicHTTPHandlerTestSuite struct {
	*testServerClient
	server  *Server
	store   kv.Storage
	domain  *domain.Domain
	tidbdrv *TiDBDriver
	sh      *StatsHandler
}

func createBasicHTTPHandlerTestSuite() *basicHTTPHandlerTestSuite {
	ts := &basicHTTPHandlerTestSuite{}
	ts.testServerClient = newTestServerClient()
	return ts
}

func TestRegionIndexRange(t *testing.T) {
	sTableID := int64(3)
	sIndex := int64(11)
	eTableID := int64(9)
	recordID := int64(133)
	indexValues := []types.Datum{
		types.NewIntDatum(100),
		types.NewBytesDatum([]byte("foobar")),
		types.NewFloat64Datum(-100.25),
	}
	expectIndexValues := make([]string, 0, len(indexValues))
	for _, v := range indexValues {
		str, err := v.ToString()
		if err != nil {
			str = fmt.Sprintf("%d-%v", v.Kind(), v.GetValue())
		}
		expectIndexValues = append(expectIndexValues, str)
	}
	encodedValue, err := codec.EncodeKey(&stmtctx.StatementContext{TimeZone: time.Local}, nil, indexValues...)
	require.NoError(t, err)

	startKey := tablecodec.EncodeIndexSeekKey(sTableID, sIndex, encodedValue)
	recordPrefix := tablecodec.GenTableRecordPrefix(eTableID)
	endKey := tablecodec.EncodeRecordKey(recordPrefix, kv.IntHandle(recordID))

	region := &tikv.KeyLocation{
		Region:   tikv.RegionVerID{},
		StartKey: startKey,
		EndKey:   endKey,
	}
	r, err := helper.NewRegionFrameRange(region)
	require.NoError(t, err)
	require.Equal(t, sIndex, r.First.IndexID)
	require.False(t, r.First.IsRecord)
	require.Equal(t, int64(0), r.First.RecordID)
	require.Equal(t, expectIndexValues, r.First.IndexValues)
	require.Equal(t, recordID, r.Last.RecordID)
	require.Nil(t, r.Last.IndexValues)

	testCases := []struct {
		tableID int64
		indexID int64
		isCover bool
	}{
		{2, 0, false},
		{3, 0, true},
		{9, 0, true},
		{10, 0, false},
		{2, 10, false},
		{3, 10, false},
		{3, 11, true},
		{3, 20, true},
		{9, 10, true},
		{10, 1, false},
	}
	for _, c := range testCases {
		var f *helper.FrameItem
		if c.indexID == 0 {
			f = r.GetRecordFrame(c.tableID, "", "", false)
		} else {
			f = r.GetIndexFrame(c.tableID, c.indexID, "", "", "")
		}
		if c.isCover {
			require.NotNil(t, f)
		} else {
			require.Nil(t, f)
		}
	}
}

func TestRegionCommonHandleRange(t *testing.T) {
	sTableID := int64(3)
	indexValues := []types.Datum{
		types.NewIntDatum(100),
		types.NewBytesDatum([]byte("foobar")),
		types.NewFloat64Datum(-100.25),
	}
	expectIndexValues := make([]string, 0, len(indexValues))
	for _, v := range indexValues {
		str, err := v.ToString()
		if err != nil {
			str = fmt.Sprintf("%d-%v", v.Kind(), v.GetValue())
		}
		expectIndexValues = append(expectIndexValues, str)
	}
	encodedValue, err := codec.EncodeKey(&stmtctx.StatementContext{TimeZone: time.Local}, nil, indexValues...)
	require.NoError(t, err)

	startKey := tablecodec.EncodeRowKey(sTableID, encodedValue)

	region := &tikv.KeyLocation{
		Region:   tikv.RegionVerID{},
		StartKey: startKey,
		EndKey:   nil,
	}
	r, err := helper.NewRegionFrameRange(region)
	require.NoError(t, err)
	require.True(t, r.First.IsRecord)
	require.Equal(t, int64(0), r.First.RecordID)
	require.Equal(t, expectIndexValues, r.First.IndexValues)
	require.Equal(t, "PRIMARY", r.First.IndexName)
	require.Equal(t, int64(0), r.Last.RecordID)
	require.Nil(t, r.Last.IndexValues)
}

func TestRegionIndexRangeWithEndNoLimit(t *testing.T) {
	sTableID := int64(15)
	startKey := tablecodec.GenTableRecordPrefix(sTableID)
	endKey := []byte("z_aaaaafdfd")
	region := &tikv.KeyLocation{
		Region:   tikv.RegionVerID{},
		StartKey: startKey,
		EndKey:   endKey,
	}
	r, err := helper.NewRegionFrameRange(region)
	require.NoError(t, err)
	require.True(t, r.First.IsRecord)
	require.True(t, r.Last.IsRecord)
	require.NotNil(t, r.GetRecordFrame(300, "", "", false))
	require.NotNil(t, r.GetIndexFrame(200, 100, "", "", ""))
}

func TestRegionIndexRangeWithStartNoLimit(t *testing.T) {
	eTableID := int64(9)
	startKey := []byte("m_aaaaafdfd")
	endKey := tablecodec.GenTableRecordPrefix(eTableID)
	region := &tikv.KeyLocation{
		Region:   tikv.RegionVerID{},
		StartKey: startKey,
		EndKey:   endKey,
	}
	r, err := helper.NewRegionFrameRange(region)
	require.NoError(t, err)
	require.False(t, r.First.IsRecord)
	require.True(t, r.Last.IsRecord)
	require.NotNil(t, r.GetRecordFrame(3, "", "", false))
	require.NotNil(t, r.GetIndexFrame(8, 1, "", "", ""))
}

func TestRegionsAPI(t *testing.T) {
	ts := createBasicHTTPHandlerTestSuite()
	ts.startServer(t)
	defer ts.stopServer(t)
	ts.prepareData(t)
	resp, err := ts.fetchStatus("/tables/tidb/t/regions")
	require.NoError(t, err)
	require.Equal(t, http.StatusOK, resp.StatusCode)
	defer func() { require.NoError(t, resp.Body.Close()) }()
	decoder := json.NewDecoder(resp.Body)

	var data TableRegions
	err = decoder.Decode(&data)
	require.NoError(t, err)
	require.True(t, len(data.RecordRegions) > 0)

	// list region
	for _, region := range data.RecordRegions {
		require.True(t, ts.regionContainsTable(t, region.ID, data.TableID))
	}
}

func TestRegionsAPIForClusterIndex(t *testing.T) {
	ts := createBasicHTTPHandlerTestSuite()
	ts.startServer(t)
	defer ts.stopServer(t)
	ts.prepareData(t)
	resp, err := ts.fetchStatus("/tables/tidb/t/regions")
	require.NoError(t, err)
	require.Equal(t, http.StatusOK, resp.StatusCode)
	defer func() { require.NoError(t, resp.Body.Close()) }()
	decoder := json.NewDecoder(resp.Body)
	var data TableRegions
	err = decoder.Decode(&data)
	require.NoError(t, err)
	require.True(t, len(data.RecordRegions) > 0)
	// list region
	for _, region := range data.RecordRegions {
		resp, err := ts.fetchStatus(fmt.Sprintf("/regions/%d", region.ID))
		require.NoError(t, err)
		require.Equal(t, http.StatusOK, resp.StatusCode)
		decoder := json.NewDecoder(resp.Body)
		var data RegionDetail
		err = decoder.Decode(&data)
		require.NoError(t, err)
		frameCnt := 0
		for _, f := range data.Frames {
			if f.DBName == "tidb" && f.TableName == "t" {
				frameCnt++
			}
		}
		// frameCnt = clustered primary key + secondary index(idx) = 2.
		require.Equal(t, 2, frameCnt)
		require.NoError(t, resp.Body.Close())
	}
}

func TestRangesAPI(t *testing.T) {
	ts := createBasicHTTPHandlerTestSuite()
	ts.startServer(t)
	defer ts.stopServer(t)
	ts.prepareData(t)
	resp, err := ts.fetchStatus("/tables/tidb/t/ranges")
	require.NoError(t, err)
	require.Equal(t, http.StatusOK, resp.StatusCode)
	defer func() { require.NoError(t, resp.Body.Close()) }()
	decoder := json.NewDecoder(resp.Body)

	var data TableRanges
	err = decoder.Decode(&data)
	require.NoError(t, err)
	require.Equal(t, "t", data.TableName)
	require.Equal(t, 2, len(data.Indices))
	_, ok := data.Indices["PRIMARY"]
	require.True(t, ok)
	_, ok = data.Indices["idx"]
	require.True(t, ok)
}

func (ts *basicHTTPHandlerTestSuite) regionContainsTable(t *testing.T, regionID uint64, tableID int64) bool {
	resp, err := ts.fetchStatus(fmt.Sprintf("/regions/%d", regionID))
	require.NoError(t, err)
	require.Equal(t, http.StatusOK, resp.StatusCode)
	defer func() { require.NoError(t, resp.Body.Close()) }()
	decoder := json.NewDecoder(resp.Body)
	var data RegionDetail
	err = decoder.Decode(&data)
	require.NoError(t, err)
	for _, index := range data.Frames {
		if index.TableID == tableID {
			return true
		}
	}
	return false
}

func TestListTableRegions(t *testing.T) {
	ts := createBasicHTTPHandlerTestSuite()
	ts.startServer(t)
	defer ts.stopServer(t)
	ts.prepareData(t)
	// Test list table regions with error
	resp, err := ts.fetchStatus("/tables/fdsfds/aaa/regions")
	require.NoError(t, err)
	require.Equal(t, http.StatusBadRequest, resp.StatusCode)
	require.NoError(t, resp.Body.Close())

	resp, err = ts.fetchStatus("/tables/tidb/pt/regions")
	require.NoError(t, err)

	var data []*TableRegions
	dec := json.NewDecoder(resp.Body)
	err = dec.Decode(&data)
	require.NoError(t, err)
	require.NoError(t, resp.Body.Close())

	region := data[1]
	resp, err = ts.fetchStatus(fmt.Sprintf("/regions/%d", region.TableID))
	require.NoError(t, err)
	require.NoError(t, resp.Body.Close())
}

func TestListTableRanges(t *testing.T) {
	ts := createBasicHTTPHandlerTestSuite()
	ts.startServer(t)
	defer ts.stopServer(t)
	ts.prepareData(t)
	// Test list table regions with error
	resp, err := ts.fetchStatus("/tables/fdsfds/aaa/ranges")
	require.NoError(t, err)
	defer func() { require.NoError(t, resp.Body.Close()) }()
	require.Equal(t, http.StatusBadRequest, resp.StatusCode)

	resp, err = ts.fetchStatus("/tables/tidb/pt/ranges")
	require.NoError(t, err)
	defer func() { require.NoError(t, resp.Body.Close()) }()

	var data []*TableRanges
	dec := json.NewDecoder(resp.Body)
	err = dec.Decode(&data)
	require.NoError(t, err)
	require.Equal(t, 3, len(data))
	for i, partition := range data {
		require.Equal(t, fmt.Sprintf("p%d", i), partition.TableName)
	}
}

func TestGetRegionByIDWithError(t *testing.T) {
	ts := createBasicHTTPHandlerTestSuite()
	ts.startServer(t)
	defer ts.stopServer(t)
	resp, err := ts.fetchStatus("/regions/xxx")
	require.NoError(t, err)
	require.Equal(t, http.StatusBadRequest, resp.StatusCode)
	defer func() { require.NoError(t, resp.Body.Close()) }()
}

func TestBinlogRecover(t *testing.T) {
	ts := createBasicHTTPHandlerTestSuite()
	ts.startServer(t)
	defer ts.stopServer(t)
	binloginfo.EnableSkipBinlogFlag()
	require.Equal(t, true, binloginfo.IsBinlogSkipped())
	resp, err := ts.fetchStatus("/binlog/recover")
	require.NoError(t, err)
	defer func() { require.NoError(t, resp.Body.Close()) }()
	require.Equal(t, http.StatusOK, resp.StatusCode)
	require.Equal(t, false, binloginfo.IsBinlogSkipped())

	// Invalid operation will use the default operation.
	binloginfo.EnableSkipBinlogFlag()
	require.Equal(t, true, binloginfo.IsBinlogSkipped())
	resp, err = ts.fetchStatus("/binlog/recover?op=abc")
	require.NoError(t, err)
	defer func() { require.NoError(t, resp.Body.Close()) }()
	require.Equal(t, http.StatusOK, resp.StatusCode)
	require.Equal(t, false, binloginfo.IsBinlogSkipped())

	binloginfo.EnableSkipBinlogFlag()
	require.Equal(t, true, binloginfo.IsBinlogSkipped())
	resp, err = ts.fetchStatus("/binlog/recover?op=abc&seconds=1")
	require.NoError(t, err)
	defer func() { require.NoError(t, resp.Body.Close()) }()
	require.Equal(t, http.StatusOK, resp.StatusCode)
	require.Equal(t, false, binloginfo.IsBinlogSkipped())

	binloginfo.EnableSkipBinlogFlag()
	require.Equal(t, true, binloginfo.IsBinlogSkipped())
	binloginfo.AddOneSkippedCommitter()
	resp, err = ts.fetchStatus("/binlog/recover?op=abc&seconds=1")
	require.NoError(t, err)
	defer func() { require.NoError(t, resp.Body.Close()) }()
	require.Equal(t, http.StatusBadRequest, resp.StatusCode)
	require.Equal(t, false, binloginfo.IsBinlogSkipped())
	binloginfo.RemoveOneSkippedCommitter()

	binloginfo.AddOneSkippedCommitter()
	require.Equal(t, int32(1), binloginfo.SkippedCommitterCount())
	resp, err = ts.fetchStatus("/binlog/recover?op=reset")
	require.NoError(t, err)
	defer func() { require.NoError(t, resp.Body.Close()) }()
	require.Equal(t, http.StatusOK, resp.StatusCode)
	require.Equal(t, int32(0), binloginfo.SkippedCommitterCount())

	binloginfo.EnableSkipBinlogFlag()
	resp, err = ts.fetchStatus("/binlog/recover?op=nowait")
	require.NoError(t, err)
	defer func() { require.NoError(t, resp.Body.Close()) }()
	require.Equal(t, http.StatusOK, resp.StatusCode)
	require.Equal(t, false, binloginfo.IsBinlogSkipped())

	// Only the first should work.
	binloginfo.EnableSkipBinlogFlag()
	resp, err = ts.fetchStatus("/binlog/recover?op=nowait&op=reset")
	require.NoError(t, err)
	defer func() { require.NoError(t, resp.Body.Close()) }()
	require.Equal(t, http.StatusOK, resp.StatusCode)
	require.Equal(t, false, binloginfo.IsBinlogSkipped())

	resp, err = ts.fetchStatus("/binlog/recover?op=status")
	require.NoError(t, err)
	defer func() { require.NoError(t, resp.Body.Close()) }()
	require.Equal(t, http.StatusOK, resp.StatusCode)
}

func (ts *basicHTTPHandlerTestSuite) startServer(t *testing.T) {
	var err error
	ts.store, err = mockstore.NewMockStore()
	require.NoError(t, err)
	ts.domain, err = session.BootstrapSession(ts.store)
	require.NoError(t, err)
	ts.tidbdrv = NewTiDBDriver(ts.store)

	cfg := newTestConfig()
	cfg.Store = "tikv"
	cfg.Port = 0
	cfg.Status.StatusPort = 0
	cfg.Status.ReportStatus = true

	server, err := NewServer(cfg, ts.tidbdrv)
	require.NoError(t, err)
	ts.port = getPortFromTCPAddr(server.listener.Addr())
	ts.statusPort = getPortFromTCPAddr(server.statusListener.Addr())
	ts.server = server
	go func() {
		err := server.Run()
		require.NoError(t, err)
	}()
	ts.waitUntilServerOnline()

	do, err := session.GetDomain(ts.store)
	require.NoError(t, err)
	ts.sh = &StatsHandler{do}
}

func getPortFromTCPAddr(addr net.Addr) uint {
	return uint(addr.(*net.TCPAddr).Port)
}

func (ts *basicHTTPHandlerTestSuite) stopServer(t *testing.T) {
	if ts.server != nil {
		ts.server.Close()
	}
	if ts.domain != nil {
		ts.domain.Close()
	}
	if ts.store != nil {
		require.NoError(t, ts.store.Close())
	}
}

func (ts *basicHTTPHandlerTestSuite) prepareData(t *testing.T) {
	db, err := sql.Open("mysql", ts.getDSN())
	require.NoError(t, err)
	defer func() {
		err := db.Close()
		require.NoError(t, err)
	}()
	dbt := testkit.NewDBTestKit(t, db)

	dbt.MustExec("create database tidb;")
	dbt.MustExec("use tidb;")
	dbt.MustExec("create table tidb.test (a int auto_increment primary key, b varchar(20));")
	dbt.MustExec("insert tidb.test values (1, 1);")
	txn1, err := dbt.GetDB().Begin()
	require.NoError(t, err)
	_, err = txn1.Exec("update tidb.test set b = b + 1 where a = 1;")
	require.NoError(t, err)
	_, err = txn1.Exec("insert tidb.test values (2, 2);")
	require.NoError(t, err)
	_, err = txn1.Exec("insert tidb.test (a) values (3);")
	require.NoError(t, err)
	_, err = txn1.Exec("insert tidb.test values (4, '');")
	require.NoError(t, err)
	err = txn1.Commit()
	require.NoError(t, err)
	dbt.MustExec("alter table tidb.test add index idx1 (a, b);")
	dbt.MustExec("alter table tidb.test add unique index idx2 (a, b);")

	dbt.MustExec(`create table tidb.pt (a int primary key, b varchar(20), key idx(a, b))
partition by range (a)
(partition p0 values less than (256),
 partition p1 values less than (512),
 partition p2 values less than (1024))`)

	txn2, err := dbt.GetDB().Begin()
	require.NoError(t, err)
	_, err = txn2.Exec("insert into tidb.pt values (42, '123')")
	require.NoError(t, err)
	_, err = txn2.Exec("insert into tidb.pt values (256, 'b')")
	require.NoError(t, err)
	_, err = txn2.Exec("insert into tidb.pt values (666, 'def')")
	require.NoError(t, err)
	err = txn2.Commit()
	require.NoError(t, err)
	dbt.MustExec("drop table if exists t")
	dbt.MustExec("create table t (a double, b varchar(20), c int, primary key(a,b) clustered, key idx(c))")
	dbt.MustExec("insert into t values(1.1,'111',1),(2.2,'222',2)")
}

func decodeKeyMvcc(closer io.ReadCloser, t *testing.T, valid bool) {
	decoder := json.NewDecoder(closer)
	var data helper.MvccKV
	err := decoder.Decode(&data)
	require.NoError(t, err)
	if valid {
		require.NotNil(t, data.Value.Info)
		require.Greater(t, len(data.Value.Info.Writes), 0)
	} else {
		require.Nil(t, data.Value.Info.Lock)
		require.Nil(t, data.Value.Info.Writes)
		require.Nil(t, data.Value.Info.Values)
	}
}

func TestGetTableMVCC(t *testing.T) {
	ts := createBasicHTTPHandlerTestSuite()
	ts.startServer(t)
	ts.prepareData(t)
	defer ts.stopServer(t)

	resp, err := ts.fetchStatus("/mvcc/key/tidb/test/1")
	require.NoError(t, err)
	decoder := json.NewDecoder(resp.Body)
	var data helper.MvccKV
	err = decoder.Decode(&data)
	require.NoError(t, err)
	require.NoError(t, resp.Body.Close())
	require.NotNil(t, data.Value)
	info := data.Value.Info
	require.NotNil(t, info)
	require.Greater(t, len(info.Writes), 0)

	// TODO: Unistore will not return Op_Lock.
	// Use this workaround to support two backend, we can remove this hack after deprecated mocktikv.
	var startTs uint64
	for _, w := range info.Writes {
		if w.Type == kvrpcpb.Op_Lock {
			continue
		}
		startTs = w.StartTs
		break
	}

	resp, err = ts.fetchStatus(fmt.Sprintf("/mvcc/txn/%d/tidb/test", startTs))
	require.NoError(t, err)
	var p2 helper.MvccKV
	decoder = json.NewDecoder(resp.Body)
	err = decoder.Decode(&p2)
	require.NoError(t, err)
	require.NoError(t, resp.Body.Close())

	for i, expect := range info.Values {
		v2 := p2.Value.Info.Values[i].Value
		require.Equal(t, expect.Value, v2)
	}

	hexKey := p2.Key
	resp, err = ts.fetchStatus("/mvcc/hex/" + hexKey)
	require.NoError(t, err)
	decoder = json.NewDecoder(resp.Body)
	var data2 helper.MvccKV
	err = decoder.Decode(&data2)
	require.NoError(t, err)
	require.NoError(t, resp.Body.Close())
	require.Equal(t, data, data2)

	resp, err = ts.fetchStatus("/mvcc/key/tidb/test/1?decode=true")
	require.NoError(t, err)
	decoder = json.NewDecoder(resp.Body)
	var data3 map[string]interface{}
	err = decoder.Decode(&data3)
	require.NoError(t, err)
	require.NoError(t, resp.Body.Close())
	require.NotNil(t, data3["key"])
	require.NotNil(t, data3["info"])
	require.NotNil(t, data3["data"])
	require.Nil(t, data3["decode_error"])

	resp, err = ts.fetchStatus("/mvcc/key/tidb/pt(p0)/42?decode=true")
	require.NoError(t, err)
	decoder = json.NewDecoder(resp.Body)
	var data4 map[string]interface{}
	err = decoder.Decode(&data4)
	require.NoError(t, err)
	require.NoError(t, resp.Body.Close())
	require.NotNil(t, data4["key"])
	require.NotNil(t, data4["info"])
	require.NotNil(t, data4["data"])
	require.Nil(t, data4["decode_error"])
	require.NoError(t, resp.Body.Close())

	resp, err = ts.fetchStatus("/mvcc/key/tidb/t/42")
	require.NoError(t, err)
	require.Equal(t, http.StatusBadRequest, resp.StatusCode)
	require.NoError(t, resp.Body.Close())
	resp, err = ts.fetchStatus("/mvcc/key/tidb/t?a=1.1")
	require.NoError(t, err)
	require.Equal(t, http.StatusBadRequest, resp.StatusCode)
	require.NoError(t, resp.Body.Close())
	resp, err = ts.fetchStatus("/mvcc/key/tidb/t?a=1.1&b=111&decode=1")
	require.NoError(t, err)
	decoder = json.NewDecoder(resp.Body)
	var data5 map[string]interface{}
	err = decoder.Decode(&data5)
	require.NoError(t, err)
	require.NotNil(t, data4["key"])
	require.NotNil(t, data4["info"])
	require.NotNil(t, data4["data"])
	require.Nil(t, data4["decode_error"])
	require.NoError(t, resp.Body.Close())
}

func TestGetMVCCNotFound(t *testing.T) {
	ts := createBasicHTTPHandlerTestSuite()
	ts.startServer(t)
	ts.prepareData(t)
	defer ts.stopServer(t)
	resp, err := ts.fetchStatus("/mvcc/key/tidb/test/1234")
	require.NoError(t, err)
	decoder := json.NewDecoder(resp.Body)
	var data helper.MvccKV
	err = decoder.Decode(&data)
	require.NoError(t, err)
	require.NoError(t, resp.Body.Close())
	require.Nil(t, data.Value.Info.Lock)
	require.Nil(t, data.Value.Info.Writes)
	require.Nil(t, data.Value.Info.Values)
}

func TestDecodeColumnValue(t *testing.T) {
	ts := createBasicHTTPHandlerTestSuite()
	ts.startServer(t)
	ts.prepareData(t)
	defer ts.stopServer(t)

	// column is a structure used for test
	type column struct {
		id int64
		tp *types.FieldType
	}
	// Backfill columns.
	c1 := &column{id: 1, tp: types.NewFieldType(mysql.TypeLonglong)}
	c2 := &column{id: 2, tp: types.NewFieldType(mysql.TypeVarchar)}
	c3 := &column{id: 3, tp: types.NewFieldType(mysql.TypeNewDecimal)}
	c4 := &column{id: 4, tp: types.NewFieldType(mysql.TypeTimestamp)}
	cols := []*column{c1, c2, c3, c4}
	row := make([]types.Datum, len(cols))
	row[0] = types.NewIntDatum(100)
	row[1] = types.NewBytesDatum([]byte("abc"))
	row[2] = types.NewDecimalDatum(types.NewDecFromInt(1))
	row[3] = types.NewTimeDatum(types.NewTime(types.FromGoTime(time.Now()), mysql.TypeTimestamp, 6))

	// Encode the row.
	colIDs := make([]int64, 0, 3)
	for _, col := range cols {
		colIDs = append(colIDs, col.id)
	}
	rd := rowcodec.Encoder{Enable: true}
	sc := &stmtctx.StatementContext{TimeZone: time.UTC}
	bs, err := tablecodec.EncodeRow(sc, row, colIDs, nil, nil, &rd)
	require.NoError(t, err)
	require.NotNil(t, bs)
	bin := base64.StdEncoding.EncodeToString(bs)

	unitTest := func(col *column) {
		path := fmt.Sprintf("/tables/%d/%v/%d/%d?rowBin=%s", col.id, col.tp.Tp, col.tp.Flag, col.tp.Flen, bin)
		resp, err := ts.fetchStatus(path)
		require.NoErrorf(t, err, "url: %v", ts.statusURL(path))
		decoder := json.NewDecoder(resp.Body)
		var data interface{}
		err = decoder.Decode(&data)
		require.NoErrorf(t, err, "url: %v\ndata: %v", ts.statusURL(path), data)
		require.NoError(t, resp.Body.Close())
		colVal, err := types.DatumsToString([]types.Datum{row[col.id-1]}, false)
		require.NoError(t, err)
		require.Equalf(t, colVal, data, "url: %v", ts.statusURL(path))
	}

	for _, col := range cols {
		unitTest(col)
	}

	// Test bin has `+`.
	// 2018-03-08 16:01:00.315313
	bin = "CAIIyAEIBAIGYWJjCAYGAQCBCAgJsZ+TgISg1M8Z"
	row[3] = types.NewTimeDatum(types.NewTime(types.FromGoTime(time.Date(2018, 3, 8, 16, 1, 0, 315313000, time.UTC)), mysql.TypeTimestamp, 6))
	unitTest(cols[3])

	// Test bin has `/`.
	// 2018-03-08 02:44:46.409199
	bin = "CAIIyAEIBAIGYWJjCAYGAQCBCAgJ7/yY8LKF1M8Z"
	row[3] = types.NewTimeDatum(types.NewTime(types.FromGoTime(time.Date(2018, 3, 8, 2, 44, 46, 409199000, time.UTC)), mysql.TypeTimestamp, 6))
	unitTest(cols[3])
}

func TestGetIndexMVCC(t *testing.T) {
	ts := createBasicHTTPHandlerTestSuite()
	ts.startServer(t)
	ts.prepareData(t)
	defer ts.stopServer(t)

	// tests for normal index key
	resp, err := ts.fetchStatus("/mvcc/index/tidb/test/idx1/1?a=1&b=2")
	require.NoError(t, err)
	decodeKeyMvcc(resp.Body, t, true)
	require.NoError(t, resp.Body.Close())

	resp, err = ts.fetchStatus("/mvcc/index/tidb/test/idx2/1?a=1&b=2")
	require.NoError(t, err)
	decodeKeyMvcc(resp.Body, t, true)
	require.NoError(t, resp.Body.Close())

	// tests for index key which includes null
	resp, err = ts.fetchStatus("/mvcc/index/tidb/test/idx1/3?a=3&b")
	require.NoError(t, err)
	decodeKeyMvcc(resp.Body, t, true)
	require.NoError(t, resp.Body.Close())

	resp, err = ts.fetchStatus("/mvcc/index/tidb/test/idx2/3?a=3&b")
	require.NoError(t, err)
	decodeKeyMvcc(resp.Body, t, true)
	require.NoError(t, resp.Body.Close())

	// tests for index key which includes empty string
	resp, err = ts.fetchStatus("/mvcc/index/tidb/test/idx1/4?a=4&b=")
	require.NoError(t, err)
	decodeKeyMvcc(resp.Body, t, true)
	require.NoError(t, resp.Body.Close())

	resp, err = ts.fetchStatus("/mvcc/index/tidb/test/idx2/3?a=4&b=")
	require.NoError(t, err)
	decodeKeyMvcc(resp.Body, t, true)
	require.NoError(t, resp.Body.Close())

	resp, err = ts.fetchStatus("/mvcc/index/tidb/t/idx?a=1.1&b=111&c=1")
	require.NoError(t, err)
	decodeKeyMvcc(resp.Body, t, true)
	require.NoError(t, resp.Body.Close())

	// tests for wrong key
	resp, err = ts.fetchStatus("/mvcc/index/tidb/test/idx1/5?a=5&b=1")
	require.NoError(t, err)
	decodeKeyMvcc(resp.Body, t, false)
	require.NoError(t, resp.Body.Close())

	resp, err = ts.fetchStatus("/mvcc/index/tidb/test/idx2/5?a=5&b=1")
	require.NoError(t, err)
	decodeKeyMvcc(resp.Body, t, false)
	require.NoError(t, resp.Body.Close())

	// tests for missing column value
	resp, err = ts.fetchStatus("/mvcc/index/tidb/test/idx1/1?a=1")
	require.NoError(t, err)
	decoder := json.NewDecoder(resp.Body)
	var data1 helper.MvccKV
	err = decoder.Decode(&data1)
	require.Error(t, err)
	require.NoError(t, resp.Body.Close())

	resp, err = ts.fetchStatus("/mvcc/index/tidb/test/idx2/1?a=1")
	require.NoError(t, err)
	decoder = json.NewDecoder(resp.Body)
	var data2 helper.MvccKV
	err = decoder.Decode(&data2)
	require.Error(t, err)
	require.NoError(t, resp.Body.Close())

	resp, err = ts.fetchStatus("/mvcc/index/tidb/pt(p2)/idx/666?a=666&b=def")
	require.NoError(t, err)
	decodeKeyMvcc(resp.Body, t, true)
	require.NoError(t, resp.Body.Close())
}

func TestGetSettings(t *testing.T) {
	ts := createBasicHTTPHandlerTestSuite()
	ts.startServer(t)
	ts.prepareData(t)
	defer ts.stopServer(t)
	resp, err := ts.fetchStatus("/settings")
	require.NoError(t, err)
	decoder := json.NewDecoder(resp.Body)
	var settings *config.Config
	err = decoder.Decode(&settings)
	require.NoError(t, err)
	require.NoError(t, resp.Body.Close())
	var configBytes []byte
	configBytes, err = json.Marshal(config.GetGlobalConfig())
	require.NoError(t, err)
	var settingBytes []byte
	settingBytes, err = json.Marshal(settings)
	require.NoError(t, err)
	require.Equal(t, configBytes, settingBytes)
}

func TestGetSchema(t *testing.T) {
	ts := createBasicHTTPHandlerTestSuite()
	ts.startServer(t)
	ts.prepareData(t)
	defer ts.stopServer(t)
	resp, err := ts.fetchStatus("/schema")
	require.NoError(t, err)
	decoder := json.NewDecoder(resp.Body)
	var dbs []*model.DBInfo
	err = decoder.Decode(&dbs)
	require.NoError(t, err)
	require.NoError(t, resp.Body.Close())
	expects := []string{"information_schema", "metrics_schema", "mysql", "performance_schema", "test", "tidb"}
	names := make([]string, len(dbs))
	for i, v := range dbs {
		names[i] = v.Name.L
	}
	sort.Strings(names)
	require.Equal(t, expects, names)
	store, clean := testkit.CreateMockStore(t)
	defer clean()

<<<<<<< HEAD
	resp, err = ts.fetchStatus("/schema?table_id=6")
=======
	tk := testkit.NewTestKit(t, store)
	userTbl := external.GetTableByName(t, tk, "mysql", "user")
	resp, err = ts.fetchStatus(fmt.Sprintf("/schema?table_id=%d", userTbl.Meta().ID))
>>>>>>> 4ff3ec26
	require.NoError(t, err)
	var ti *model.TableInfo
	decoder = json.NewDecoder(resp.Body)
	err = decoder.Decode(&ti)
	require.NoError(t, err)
	require.NoError(t, resp.Body.Close())
	require.Equal(t, "user", ti.Name.L)

	resp, err = ts.fetchStatus("/schema?table_id=a")
	require.NoError(t, err)
	require.NoError(t, resp.Body.Close())

	resp, err = ts.fetchStatus("/schema?table_id=1")
	require.NoError(t, err)
	require.NoError(t, resp.Body.Close())

	resp, err = ts.fetchStatus("/schema?table_id=-1")
	require.NoError(t, err)
	require.NoError(t, resp.Body.Close())

	resp, err = ts.fetchStatus("/schema/tidb")
	require.NoError(t, err)
	var lt []*model.TableInfo
	decoder = json.NewDecoder(resp.Body)
	err = decoder.Decode(&lt)
	require.NoError(t, err)
	require.NoError(t, resp.Body.Close())
	require.Greater(t, len(lt), 2)

	resp, err = ts.fetchStatus("/schema/abc")
	require.NoError(t, err)
	require.NoError(t, resp.Body.Close())

	resp, err = ts.fetchStatus("/schema/tidb/test")
	require.NoError(t, err)
	decoder = json.NewDecoder(resp.Body)
	err = decoder.Decode(&ti)
	require.NoError(t, err)
	require.NoError(t, resp.Body.Close())
	require.Equal(t, "test", ti.Name.L)

	resp, err = ts.fetchStatus("/schema/tidb/abc")
	require.NoError(t, err)
	require.NoError(t, resp.Body.Close())

<<<<<<< HEAD
	resp, err = ts.fetchStatus("/db-table/6")
=======
	resp, err = ts.fetchStatus(fmt.Sprintf("/db-table/%d", userTbl.Meta().ID))
>>>>>>> 4ff3ec26
	require.NoError(t, err)
	var dbtbl *dbTableInfo
	decoder = json.NewDecoder(resp.Body)
	err = decoder.Decode(&dbtbl)
	require.NoError(t, err)
	require.NoError(t, resp.Body.Close())
	require.Equal(t, "user", dbtbl.TableInfo.Name.L)
	require.Equal(t, "mysql", dbtbl.DBInfo.Name.L)
	se, err := session.CreateSession(ts.store)
	require.NoError(t, err)
	require.Equal(t, domain.GetDomain(se.(sessionctx.Context)).InfoSchema().SchemaMetaVersion(), dbtbl.SchemaVersion)

	db, err := sql.Open("mysql", ts.getDSN())
	require.NoError(t, err)
	defer func() {
		err := db.Close()
		require.NoError(t, err)
	}()
	dbt := testkit.NewDBTestKit(t, db)

	dbt.MustExec("create database if not exists test;")
	dbt.MustExec("use test;")
	dbt.MustExec(` create table t1 (id int KEY)
		partition by range (id) (
		PARTITION p0 VALUES LESS THAN (3),
		PARTITION p1 VALUES LESS THAN (5),
		PARTITION p2 VALUES LESS THAN (7),
		PARTITION p3 VALUES LESS THAN (9))`)

	resp, err = ts.fetchStatus("/schema/test/t1")
	require.NoError(t, err)
	decoder = json.NewDecoder(resp.Body)
	err = decoder.Decode(&ti)
	require.NoError(t, err)
	require.NoError(t, resp.Body.Close())
	require.Equal(t, "t1", ti.Name.L)

	resp, err = ts.fetchStatus(fmt.Sprintf("/db-table/%v", ti.GetPartitionInfo().Definitions[0].ID))
	require.NoError(t, err)
	decoder = json.NewDecoder(resp.Body)
	err = decoder.Decode(&dbtbl)
	require.NoError(t, err)
	require.NoError(t, resp.Body.Close())
	require.Equal(t, "t1", dbtbl.TableInfo.Name.L)
	require.Equal(t, "test", dbtbl.DBInfo.Name.L)
	require.Equal(t, ti, dbtbl.TableInfo)
}

func TestAllHistory(t *testing.T) {
	ts := createBasicHTTPHandlerTestSuite()
	ts.startServer(t)
	ts.prepareData(t)
	defer ts.stopServer(t)
	resp, err := ts.fetchStatus("/ddl/history/?limit=3")
	require.NoError(t, err)
	require.NoError(t, resp.Body.Close())
	resp, err = ts.fetchStatus("/ddl/history/?limit=-1")
	require.NoError(t, err)
	require.NoError(t, resp.Body.Close())

	resp, err = ts.fetchStatus("/ddl/history")
	require.NoError(t, err)
	decoder := json.NewDecoder(resp.Body)

	var jobs []*model.Job
	s, _ := session.CreateSession(ts.server.newTikvHandlerTool().Store.(kv.Storage))
	defer s.Close()
	store := domain.GetDomain(s.(sessionctx.Context)).Store()
	txn, _ := store.Begin()
	txnMeta := meta.NewMeta(txn)
	_, err = txnMeta.GetAllHistoryDDLJobs()
	require.NoError(t, err)
	data, _ := txnMeta.GetAllHistoryDDLJobs()
	err = decoder.Decode(&jobs)

	require.NoError(t, err)
	require.NoError(t, resp.Body.Close())
	require.Equal(t, data, jobs)
}

func dummyRecord() *deadlockhistory.DeadlockRecord {
	return &deadlockhistory.DeadlockRecord{}
}

func TestPprof(t *testing.T) {
	ts := createBasicHTTPHandlerTestSuite()
	ts.startServer(t)
	defer ts.stopServer(t)
	retryTime := 100
	for retry := 0; retry < retryTime; retry++ {
		resp, err := ts.fetchStatus("/debug/pprof/heap")
		if err == nil {
			_, err = io.ReadAll(resp.Body)
			require.NoError(t, err)
			err = resp.Body.Close()
			require.NoError(t, err)
			return
		}
		time.Sleep(time.Millisecond * 10)
	}
	log.Fatal("failed to get profile for %d retries in every 10 ms", zap.Int("retryTime", retryTime))
}

func TestHotRegionInfo(t *testing.T) {
	ts := createBasicHTTPHandlerTestSuite()
	ts.startServer(t)
	defer ts.stopServer(t)
	resp, err := ts.fetchStatus("/regions/hot")
	require.NoError(t, err)
	defer func() { require.NoError(t, resp.Body.Close()) }()
	require.Equal(t, http.StatusBadRequest, resp.StatusCode)
}

func TestDebugZip(t *testing.T) {
	ts := createBasicHTTPHandlerTestSuite()
	ts.startServer(t)
	defer ts.stopServer(t)
	resp, err := ts.fetchStatus("/debug/zip?seconds=1")
	require.NoError(t, err)
	require.Equal(t, http.StatusOK, resp.StatusCode)
	b, err := httputil.DumpResponse(resp, true)
	require.NoError(t, err)
	require.Greater(t, len(b), 0)
	require.NoError(t, resp.Body.Close())
}

func TestCheckCN(t *testing.T) {
	s := &Server{cfg: &config.Config{Security: config.Security{ClusterVerifyCN: []string{"a ", "b", "c"}}}}
	tlsConfig := &tls.Config{}
	s.setCNChecker(tlsConfig)
	require.NotNil(t, tlsConfig.VerifyPeerCertificate)
	err := tlsConfig.VerifyPeerCertificate(nil, [][]*x509.Certificate{{{Subject: pkix.Name{CommonName: "a"}}}})
	require.NoError(t, err)
	err = tlsConfig.VerifyPeerCertificate(nil, [][]*x509.Certificate{{{Subject: pkix.Name{CommonName: "b"}}}})
	require.NoError(t, err)
	err = tlsConfig.VerifyPeerCertificate(nil, [][]*x509.Certificate{{{Subject: pkix.Name{CommonName: "d"}}}})
	require.Error(t, err)
}

func TestDDLHookHandler(t *testing.T) {
	ts := createBasicHTTPHandlerTestSuite()

	ts.startServer(t)
	defer ts.stopServer(t)
	resp, err := ts.fetchStatus("/test/ddl/hook")
	require.NoError(t, err)
	require.Equal(t, http.StatusBadRequest, resp.StatusCode)
	require.NoError(t, resp.Body.Close())

	resp, err = ts.postStatus("/test/ddl/hook", "application/x-www-form-urlencoded", bytes.NewBuffer([]byte(`ddl_hook=ctc_hook`)))
	require.NoError(t, err)
	require.NotNil(t, resp)
	body, err := io.ReadAll(resp.Body)
	require.NoError(t, err)
	require.NoError(t, resp.Body.Close())
	require.Equal(t, "\"success!\"", string(body))
	require.Equal(t, http.StatusOK, resp.StatusCode)

	resp, err = ts.postStatus("/test/ddl/hook", "application/x-www-form-urlencoded", bytes.NewBuffer([]byte(`ddl_hook=default_hook`)))
	require.NoError(t, err)
	require.NotNil(t, resp)
	body, err = io.ReadAll(resp.Body)
	require.NoError(t, err)
	require.NoError(t, resp.Body.Close())
	require.Equal(t, "\"success!\"", string(body))
	require.Equal(t, http.StatusOK, resp.StatusCode)
}

func TestWriteDBTablesData(t *testing.T) {
	// No table in a schema.
	info := infoschema.MockInfoSchema([]*model.TableInfo{})
	rc := httptest.NewRecorder()
	tbs := info.SchemaTables(model.NewCIStr("test"))
	require.Equal(t, 0, len(tbs))
	writeDBTablesData(rc, tbs)
	var ti []*model.TableInfo
	decoder := json.NewDecoder(rc.Body)
	err := decoder.Decode(&ti)
	require.NoError(t, err)
	require.Equal(t, 0, len(ti))

	// One table in a schema.
	info = infoschema.MockInfoSchema([]*model.TableInfo{core.MockSignedTable()})
	rc = httptest.NewRecorder()
	tbs = info.SchemaTables(model.NewCIStr("test"))
	require.Equal(t, 1, len(tbs))
	writeDBTablesData(rc, tbs)
	decoder = json.NewDecoder(rc.Body)
	err = decoder.Decode(&ti)
	require.NoError(t, err)
	require.Equal(t, 1, len(ti))
	require.Equal(t, ti[0].ID, tbs[0].Meta().ID)
	require.Equal(t, ti[0].Name.String(), tbs[0].Meta().Name.String())

	// Two tables in a schema.
	info = infoschema.MockInfoSchema([]*model.TableInfo{core.MockSignedTable(), core.MockUnsignedTable()})
	rc = httptest.NewRecorder()
	tbs = info.SchemaTables(model.NewCIStr("test"))
	require.Equal(t, 2, len(tbs))
	writeDBTablesData(rc, tbs)
	decoder = json.NewDecoder(rc.Body)
	err = decoder.Decode(&ti)
	require.NoError(t, err)
	require.Equal(t, 2, len(ti))
	require.Equal(t, ti[0].ID, tbs[0].Meta().ID)
	require.Equal(t, ti[1].ID, tbs[1].Meta().ID)
	require.Equal(t, ti[0].Name.String(), tbs[0].Meta().Name.String())
	require.Equal(t, ti[1].Name.String(), tbs[1].Meta().Name.String())
}<|MERGE_RESOLUTION|>--- conflicted
+++ resolved
@@ -851,13 +851,9 @@
 	store, clean := testkit.CreateMockStore(t)
 	defer clean()
 
-<<<<<<< HEAD
-	resp, err = ts.fetchStatus("/schema?table_id=6")
-=======
 	tk := testkit.NewTestKit(t, store)
 	userTbl := external.GetTableByName(t, tk, "mysql", "user")
 	resp, err = ts.fetchStatus(fmt.Sprintf("/schema?table_id=%d", userTbl.Meta().ID))
->>>>>>> 4ff3ec26
 	require.NoError(t, err)
 	var ti *model.TableInfo
 	decoder = json.NewDecoder(resp.Body)
@@ -903,11 +899,7 @@
 	require.NoError(t, err)
 	require.NoError(t, resp.Body.Close())
 
-<<<<<<< HEAD
-	resp, err = ts.fetchStatus("/db-table/6")
-=======
 	resp, err = ts.fetchStatus(fmt.Sprintf("/db-table/%d", userTbl.Meta().ID))
->>>>>>> 4ff3ec26
 	require.NoError(t, err)
 	var dbtbl *dbTableInfo
 	decoder = json.NewDecoder(resp.Body)
