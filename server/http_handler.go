--- conflicted
+++ resolved
@@ -1702,14 +1702,13 @@
 	writeData(w, dbTblInfo)
 }
 
-<<<<<<< HEAD
 func (h profileHandler) ServeHTTP(w http.ResponseWriter, req *http.Request) {
 	sctx, err := session.CreateSession(h.Store)
 	if err != nil {
 		writeError(w, err)
 		return
 	}
-	pb:= executor.NewProfileBuilder(sctx)
+	pb := executor.NewProfileBuilder(sctx)
 	err = pb.Collect()
 	if err != nil {
 		writeError(w, err)
@@ -1724,7 +1723,6 @@
 	}
 }
 
-=======
 // testHandler is the handler for tests. It's convenient to provide some APIs for integration tests.
 type testHandler struct {
 	*tikvHandlerTool
@@ -1791,5 +1789,4 @@
 			"physicalUsed": physicalUsed,
 		})
 	}
-}
->>>>>>> a5c5bc95
+}