--- conflicted
+++ resolved
@@ -20,7 +20,6 @@
 	"io/ioutil"
 	"net/http"
 	"os"
-	"reflect"
 	"regexp"
 	"strconv"
 	"testing"
@@ -41,51 +40,12 @@
 
 var regression = true
 
-<<<<<<< HEAD
-var defaultDSNConfig = map[string]interface{}{
-	"User":   "root",
-	"Net":    "tcp",
-	"Addr":   "127.0.0.1:4001",
-	"DBName": "test",
-	"Strict": true,
-}
-
-// getDSN generates a DSN string for MySQL connection based on
-// defaultDSNConfig and the given overrideConfig.
-func getDSN(overrideConfig map[string]interface{}) string {
-	var config mysql.Config
-	structValue := reflect.ValueOf(&config).Elem()
-	for k, v := range defaultDSNConfig {
-		structFieldValue := structValue.FieldByName(k)
-		if !structFieldValue.IsValid() {
-			panic(fmt.Sprintf("No such field: %s in config", k))
-		}
-		if !structFieldValue.CanSet() {
-			panic(fmt.Sprintf("Cannot set value of field %s", k))
-		}
-		structFieldType := structFieldValue.Type()
-		val := reflect.ValueOf(v)
-		if structFieldType != val.Type() {
-			panic(fmt.Sprintf("Provided value type didn't match field type for field %s", k))
-		}
-		structFieldValue.Set(val)
-	}
-	if overrideConfig != nil {
-		for k, v := range overrideConfig {
-			structFieldValue := structValue.FieldByName(k)
-			val := reflect.ValueOf(v)
-			structFieldValue.Set(val)
-		}
-	}
-	return config.FormatDSN()
-=======
 var defaultDSNConfig = mysql.Config{
 	User:   "root",
 	Net:    "tcp",
 	Addr:   "127.0.0.1:4001",
 	DBName: "test",
 	Strict: true,
->>>>>>> b4644816
 }
 
 type configOverrider func(*mysql.Config)
@@ -116,19 +76,12 @@
 	}
 }
 
-<<<<<<< HEAD
-func runTestsOnNewDB(c *C, dbName string, tests ...func(dbt *DBTest)) {
-	db, err := sql.Open("mysql", getDSN(map[string]interface{}{
-		"DBName": "",
-	}))
-=======
 // runTestsOnNewDB runs tests using a specified database which will be created before the test and destroyed after the test.
 func runTestsOnNewDB(c *C, overrider configOverrider, dbName string, tests ...func(dbt *DBTest)) {
 	dsn := getDSN(overrider, func(config *mysql.Config) {
 		config.DBName = ""
 	})
 	db, err := sql.Open("mysql", dsn)
->>>>>>> b4644816
 	c.Assert(err, IsNil, Commentf("Error connecting"))
 	defer db.Close()
 
@@ -258,11 +211,7 @@
 
 func runTestPrepareResultFieldType(t *C) {
 	var param int64 = 83
-<<<<<<< HEAD
-	runTests(t, getDSN(nil), func(dbt *DBTest) {
-=======
 	runTests(t, nil, func(dbt *DBTest) {
->>>>>>> b4644816
 		stmt, err := dbt.db.Prepare(`SELECT ?`)
 		if err != nil {
 			dbt.Fatal(err)
@@ -332,17 +281,10 @@
 	c.Assert(err, IsNil)
 
 	// support ClientLocalFiles capability
-<<<<<<< HEAD
-	runTests(c, getDSN(map[string]interface{}{
-		"AllowAllFiles": true,
-		"Strict":        false,
-	}), func(dbt *DBTest) {
-=======
 	runTestsOnNewDB(c, func(config *mysql.Config) {
 		config.AllowAllFiles = true
 		config.Strict = false
 	}, "LoadData", func(dbt *DBTest) {
->>>>>>> b4644816
 		dbt.mustExec("create table test (a varchar(255), b varchar(255) default 'default value', c int not null auto_increment, primary key(c))")
 		rs, err1 := dbt.db.Exec("load data local infile '/tmp/load_data_test.csv' into table test")
 		dbt.Assert(err1, IsNil)
@@ -450,37 +392,24 @@
 	})
 
 	// unsupport ClientLocalFiles capability
-<<<<<<< HEAD
-	suite.server.capability ^= tmysql.ClientLocalFiles
-	runTests(c, getDSN(map[string]interface{}{
-		"AllowAllFiles": true,
-	}), func(dbt *DBTest) {
-=======
 	defaultCapability ^= tmysql.ClientLocalFiles
 	runTestsOnNewDB(c, func(config *mysql.Config) {
 		config.AllowAllFiles = true
 	}, "LoadData", func(dbt *DBTest) {
->>>>>>> b4644816
 		dbt.mustExec("create table test (a varchar(255), b varchar(255) default 'default value', c int not null auto_increment, primary key(c))")
 		_, err = dbt.db.Exec("load data local infile '/tmp/load_data_test.csv' into table test")
 		dbt.Assert(err, NotNil)
 		checkErrorCode(c, err, tmysql.ErrNotAllowedCommand)
 	})
-	suite.server.capability |= tmysql.ClientLocalFiles
+	defaultCapability |= tmysql.ClientLocalFiles
 }
 
 func runTestConcurrentUpdate(c *C) {
-<<<<<<< HEAD
-	runTests(c, getDSN(nil), func(dbt *DBTest) {
-		dbt.mustExec("create table test (a int, b int)")
-		dbt.mustExec("insert test values (1, 1)")
-=======
 	// TODO: Should be runTestsOnNewDB. See #4205.
 	runTests(c, nil, func(dbt *DBTest) {
 		dbt.mustExec("drop table if exists test2")
 		dbt.mustExec("create table test2 (a int, b int)")
 		dbt.mustExec("insert test2 values (1, 1)")
->>>>>>> b4644816
 		txn1, err := dbt.db.Begin()
 		c.Assert(err, IsNil)
 
@@ -562,22 +491,6 @@
 }
 
 func runTestAuth(c *C) {
-<<<<<<< HEAD
-	runTests(c, getDSN(nil), func(dbt *DBTest) {
-		dbt.mustExec(`CREATE USER 'test'@'%' IDENTIFIED BY '123';`)
-		dbt.mustExec(`FLUSH PRIVILEGES;`)
-	})
-	runTests(c, getDSN(map[string]interface{}{
-		"User":   "test",
-		"Passwd": "123",
-	}), func(dbt *DBTest) {
-		dbt.mustExec(`USE mysql;`)
-	})
-
-	db, err := sql.Open("mysql", getDSN(map[string]interface{}{
-		"User":   "test",
-		"Passwd": "456",
-=======
 	runTests(c, nil, func(dbt *DBTest) {
 		dbt.mustExec(`CREATE USER 'authtest'@'%' IDENTIFIED BY '123';`)
 		dbt.mustExec(`FLUSH PRIVILEGES;`)
@@ -592,23 +505,12 @@
 	db, err := sql.Open("mysql", getDSN(func(config *mysql.Config) {
 		config.User = "authtest"
 		config.Passwd = "456"
->>>>>>> b4644816
 	}))
 	_, err = db.Query("USE mysql;")
 	c.Assert(err, NotNil, Commentf("Wrong password should be failed"))
 	db.Close()
 
 	// Test login use IP that not exists in mysql.user.
-<<<<<<< HEAD
-	runTests(c, getDSN(nil), func(dbt *DBTest) {
-		dbt.mustExec(`CREATE USER 'xxx'@'localhost' IDENTIFIED BY 'yyy';`)
-		dbt.mustExec(`FLUSH PRIVILEGES;`)
-	})
-	runTests(c, getDSN(map[string]interface{}{
-		"User":   "xxx",
-		"Passwd": "yyy",
-	}), func(dbt *DBTest) {
-=======
 	runTests(c, nil, func(dbt *DBTest) {
 		dbt.mustExec(`CREATE USER 'authtest2'@'localhost' IDENTIFIED BY '123';`)
 		dbt.mustExec(`FLUSH PRIVILEGES;`)
@@ -617,20 +519,13 @@
 		config.User = "authtest2"
 		config.Passwd = "123"
 	}, func(dbt *DBTest) {
->>>>>>> b4644816
 		dbt.mustExec(`USE mysql;`)
 	})
 }
 
 func runTestIssue3662(c *C) {
-<<<<<<< HEAD
-	c.Parallel()
-	db, err := sql.Open("mysql", getDSN(map[string]interface{}{
-		"DBName": "non_existing_schema",
-=======
 	db, err := sql.Open("mysql", getDSN(func(config *mysql.Config) {
 		config.DBName = "non_existing_schema"
->>>>>>> b4644816
 	}))
 	c.Assert(err, IsNil)
 	defer db.Close()
@@ -644,14 +539,8 @@
 }
 
 func runTestIssue3680(c *C) {
-<<<<<<< HEAD
-	c.Parallel()
-	db, err := sql.Open("mysql", getDSN(map[string]interface{}{
-		"User": "non_existing_user",
-=======
 	db, err := sql.Open("mysql", getDSN(func(config *mysql.Config) {
 		config.User = "non_existing_user"
->>>>>>> b4644816
 	}))
 	c.Assert(err, IsNil)
 	defer db.Close()
@@ -669,18 +558,6 @@
 		dbt.mustExec(`CREATE USER 'issue3682'@'%' IDENTIFIED BY '123';`)
 		dbt.mustExec(`FLUSH PRIVILEGES;`)
 	})
-<<<<<<< HEAD
-	runTests(c, getDSN(map[string]interface{}{
-		"User":   "abc",
-		"Passwd": "123",
-	}), func(dbt *DBTest) {
-		dbt.mustExec(`USE mysql;`)
-	})
-	db, err := sql.Open("mysql", getDSN(map[string]interface{}{
-		"User":   "abc",
-		"Passwd": "wrong_password",
-		"DBName": "non_existing_schema",
-=======
 	runTests(c, func(config *mysql.Config) {
 		config.User = "issue3682"
 		config.Passwd = "123"
@@ -691,7 +568,6 @@
 		config.User = "issue3682"
 		config.Passwd = "wrong_password"
 		config.DBName = "non_existing_schema"
->>>>>>> b4644816
 	}))
 	c.Assert(err, IsNil)
 	defer db.Close()
@@ -700,21 +576,6 @@
 	c.Assert(err.Error(), Equals, "Error 1045: Access denied for user 'issue3682'@'127.0.0.1' (using password: YES)")
 }
 
-<<<<<<< HEAD
-func runTestIssue3713(c *C) {
-	runTests(c, getDSN(nil), func(dbt *DBTest) {
-		dbt.mustExec("create database `aa-a`;")
-	})
-	// The database name is aa-a, '-' is not permitted as identifier, it should be `aa-a` to be a legal sql.
-	db, err := sql.Open("mysql", getDSN(map[string]interface{}{
-		"DBName": "aa-a",
-	}))
-	c.Assert(err, IsNil)
-	defer db.Close()
-	c.Assert(db.Ping(), IsNil)
-	_, err = db.Exec("drop database `aa-a`")
-	c.Assert(err, IsNil)
-=======
 func runTestDBNameEscape(c *C) {
 	runTests(c, nil, func(dbt *DBTest) {
 		dbt.mustExec("CREATE DATABASE `aa-a`;")
@@ -725,7 +586,6 @@
 		dbt.mustExec(`USE mysql;`)
 		dbt.mustExec("DROP DATABASE `aa-a`")
 	})
->>>>>>> b4644816
 }
 
 func runTestResultFieldTableIsNull(c *C) {
@@ -782,11 +642,7 @@
 }
 
 func runTestStmtCount(t *C) {
-<<<<<<< HEAD
-	runTests(t, getDSN(nil), func(dbt *DBTest) {
-=======
 	runTestsOnNewDB(t, nil, "StatementCount", func(dbt *DBTest) {
->>>>>>> b4644816
 		originStmtCnt := getStmtCnt(string(getMetrics(t)))
 
 		dbt.mustExec("create table test (a int)")
@@ -846,11 +702,7 @@
 	retry := 0
 	for ; retry < retryTime; retry++ {
 		time.Sleep(time.Millisecond * 10)
-<<<<<<< HEAD
-		db, err := sql.Open("mysql", getDSN(nil))
-=======
 		db, err := sql.Open("mysql", getDSN())
->>>>>>> b4644816
 		if err == nil {
 			db.Close()
 			break
