// Copyright 2015 PingCAP, Inc.
//
// Licensed under the Apache License, Version 2.0 (the "License");
// you may not use this file except in compliance with the License.
// You may obtain a copy of the License at
//
//     http://www.apache.org/licenses/LICENSE-2.0
//
// Unless required by applicable law or agreed to in writing, software
// distributed under the License is distributed on an "AS IS" BASIS,
// WITHOUT WARRANTIES OR CONDITIONS OF ANY KIND, either express or implied.
// See the License for the specific language governing permissions and
// limitations under the License.

package server

import (
	"bytes"
	"database/sql"
	"encoding/json"
	"fmt"
	"io"
	"math/rand"
	"net/http"
	"net/url"
	"os"
	"path/filepath"
	"regexp"
	"strconv"
	"strings"
	"testing"
	"time"

	"github.com/go-sql-driver/mysql"
	"github.com/pingcap/errors"
	"github.com/pingcap/failpoint"
	"github.com/pingcap/log"
	"github.com/pingcap/tidb/errno"
	"github.com/pingcap/tidb/kv"
	tmysql "github.com/pingcap/tidb/parser/mysql"
	"github.com/pingcap/tidb/testkit"
	"github.com/pingcap/tidb/util/versioninfo"
	"github.com/stretchr/testify/require"
	"go.uber.org/zap"
)

var (
	regression = true
)

type configOverrider func(*mysql.Config)

// testServerClient config server connect parameters and provider several
// method to communicate with server and run tests
type testServerClient struct {
	port         uint
	statusPort   uint
	statusScheme string
}

// newTestServerClient return a testServerClient with unique address
func newTestServerClient() *testServerClient {
	return &testServerClient{
		port:         0,
		statusPort:   0,
		statusScheme: "http",
	}
}

// statusURL return the full URL of a status path
func (cli *testServerClient) statusURL(path string) string {
	return fmt.Sprintf("%s://localhost:%d%s", cli.statusScheme, cli.statusPort, path)
}

// fetchStatus exec http.Get to server status port
func (cli *testServerClient) fetchStatus(path string) (*http.Response, error) {
	return http.Get(cli.statusURL(path))
}

// postStatus exec http.Port to server status port
func (cli *testServerClient) postStatus(path, contentType string, body io.Reader) (*http.Response, error) {
	return http.Post(cli.statusURL(path), contentType, body)
}

// formStatus post a form request to server status address
func (cli *testServerClient) formStatus(path string, data url.Values) (*http.Response, error) {
	return http.PostForm(cli.statusURL(path), data)
}

// getDSN generates a DSN string for MySQL connection.
func (cli *testServerClient) getDSN(overriders ...configOverrider) string {
	config := mysql.NewConfig()
	config.User = "root"
	config.Net = "tcp"
	config.Addr = fmt.Sprintf("127.0.0.1:%d", cli.port)
	config.DBName = "test"
	config.Params = make(map[string]string)
	for _, overrider := range overriders {
		if overrider != nil {
			overrider(config)
		}
	}
	return config.FormatDSN()
}

// runTests runs tests using the default database `test`.
func (cli *testServerClient) runTests(t *testing.T, overrider configOverrider, tests ...func(dbt *testkit.DBTestKit)) {
	db, err := sql.Open("mysql", cli.getDSN(overrider))
	require.NoError(t, err)
	defer func() {
		err := db.Close()
		require.NoError(t, err)
	}()

	dbt := testkit.NewDBTestKit(t, db)
	for _, test := range tests {
		test(dbt)
	}
}

// runTestsOnNewDB runs tests using a specified database which will be created before the test and destroyed after the test.
func (cli *testServerClient) runTestsOnNewDB(t *testing.T, overrider configOverrider, dbName string, tests ...func(dbt *testkit.DBTestKit)) {
	dsn := cli.getDSN(overrider, func(config *mysql.Config) {
		config.DBName = ""
	})
	db, err := sql.Open("mysql", dsn)
	require.NoError(t, err)
	defer func() {
		err := db.Close()
		require.NoError(t, err)
	}()
	_, err = db.Exec(fmt.Sprintf("DROP DATABASE IF EXISTS `%s`;", dbName))
	if err != nil {
		fmt.Println(err)
	}
	require.NoErrorf(t, err, "Error drop database %s: %s", dbName, err)

	_, err = db.Exec(fmt.Sprintf("CREATE DATABASE `%s`;", dbName))
	require.NoErrorf(t, err, "Error create database %s: %s", dbName, err)

	defer func() {
		_, err = db.Exec(fmt.Sprintf("DROP DATABASE IF EXISTS `%s`;", dbName))
		require.NoErrorf(t, err, "Error drop database %s: %s", dbName, err)
	}()

	_, err = db.Exec(fmt.Sprintf("USE `%s`;", dbName))
	require.NoErrorf(t, err, "Error use database %s: %s", dbName, err)

	dbt := testkit.NewDBTestKit(t, db)
	for _, test := range tests {
		test(dbt)
		// to fix : no db selected
		_, _ = dbt.GetDB().Exec("DROP TABLE IF EXISTS test")
	}
}

func (cli *testServerClient) runTestRegression(t *testing.T, overrider configOverrider, dbName string) {
	cli.runTestsOnNewDB(t, overrider, dbName, func(dbt *testkit.DBTestKit) {
		// Show the user
		dbt.MustExec("select user()")

		// Create Table
		dbt.MustExec("CREATE TABLE test (val TINYINT)")

		// Test for unexpected data
		var out bool
		rows := dbt.MustQuery("SELECT * FROM test")
		require.Falsef(t, rows.Next(), "unexpected data in empty table")
		require.NoError(t, rows.Close())
		// Create Data
		res := dbt.MustExec("INSERT INTO test VALUES (1)")
		//		res := dbt.mustExec("INSERT INTO test VALUES (?)", 1)
		count, err := res.RowsAffected()
		require.NoError(t, err)
		require.Equal(t, int64(1), count)
		id, err := res.LastInsertId()
		require.NoError(t, err)
		require.Equal(t, int64(0), id)

		// Read
		rows = dbt.MustQuery("SELECT val FROM test")
		if rows.Next() {
			err = rows.Scan(&out)
			require.NoError(t, err)
			require.True(t, out)
			require.Falsef(t, rows.Next(), "unexpected data")
		} else {
			require.Fail(t, "no data")
		}
		require.NoError(t, rows.Close())

		// Update
		res = dbt.MustExec("UPDATE test SET val = 0 WHERE val = ?", 1)
		count, err = res.RowsAffected()
		require.NoError(t, err)
		require.Equal(t, int64(1), count)

		// Check Update
		rows = dbt.MustQuery("SELECT val FROM test")
		if rows.Next() {
			err = rows.Scan(&out)
			require.NoError(t, err)
			require.False(t, out)
			require.Falsef(t, rows.Next(), "unexpected data")
		} else {
			require.Fail(t, "no data")
		}
		require.NoError(t, rows.Close())

		// Delete
		res = dbt.MustExec("DELETE FROM test WHERE val = 0")
		//		res = dbt.mustExec("DELETE FROM test WHERE val = ?", 0)
		count, err = res.RowsAffected()
		require.NoError(t, err)
		require.Equal(t, int64(1), count)

		// Check for unexpected rows
		res = dbt.MustExec("DELETE FROM test")
		count, err = res.RowsAffected()
		require.NoError(t, err)
		require.Equal(t, int64(0), count)

		dbt.MustQueryRows("SELECT 1")

		var b = make([]byte, 0)
		if err := dbt.GetDB().QueryRow("SELECT ?", b).Scan(&b); err != nil {
			t.Fatal(err)
		}
		if b == nil {
			require.Fail(t, "nil echo from non-nil input")
		}
	})
}

func (cli *testServerClient) runTestPrepareResultFieldType(t *testing.T) {
	var param int64 = 83
	cli.runTests(t, nil, func(dbt *testkit.DBTestKit) {
		stmt, err := dbt.GetDB().Prepare(`SELECT ?`)
		if err != nil {
			t.Fatal(err)
		}
		defer func() {
			err = stmt.Close()
			require.NoError(t, err)
		}()
		row := stmt.QueryRow(param)
		var result int64
		err = row.Scan(&result)
		if err != nil {
			t.Fatal(err)
		}
		if result != param {
			t.Fatal("Unexpected result value")
		}
	})
}

func (cli *testServerClient) runTestSpecialType(t *testing.T) {
	cli.runTestsOnNewDB(t, nil, "SpecialType", func(dbt *testkit.DBTestKit) {
		dbt.MustExec("create table test (a decimal(10, 5), b datetime, c time, d bit(8))")
		dbt.MustExec("insert test values (1.4, '2012-12-21 12:12:12', '4:23:34', b'1000')")
		rows := dbt.MustQuery("select * from test where a > ?", 0)
		require.True(t, rows.Next())
		var outA float64
		var outB, outC string
		var outD []byte
		err := rows.Scan(&outA, &outB, &outC, &outD)
		require.NoError(t, err)
		require.Equal(t, 1.4, outA)
		require.Equal(t, "2012-12-21 12:12:12", outB)
		require.Equal(t, "04:23:34", outC)
		require.Equal(t, []byte{8}, outD)
		require.NoError(t, rows.Close())
	})
}

func (cli *testServerClient) runTestClientWithCollation(t *testing.T) {
	cli.runTests(t, func(config *mysql.Config) {
		config.Collation = "utf8mb4_general_ci"
	}, func(dbt *testkit.DBTestKit) {
		var name, charset, collation string
		// check session variable collation_connection
		rows := dbt.MustQuery("show variables like 'collation_connection'")
		require.True(t, rows.Next())

		err := rows.Scan(&name, &collation)
		require.NoError(t, err)
		require.Equal(t, "utf8mb4_general_ci", collation)
		require.NoError(t, rows.Close())
		// check session variable character_set_client
		rows = dbt.MustQuery("show variables like 'character_set_client'")
		require.True(t, rows.Next())
		err = rows.Scan(&name, &charset)
		require.NoError(t, err)
		require.Equal(t, "utf8mb4", charset)
		require.NoError(t, rows.Close())
		// check session variable character_set_results
		rows = dbt.MustQuery("show variables like 'character_set_results'")
		require.True(t, rows.Next())
		err = rows.Scan(&name, &charset)
		require.NoError(t, err)
		require.Equal(t, "utf8mb4", charset)
		require.NoError(t, rows.Close())

		// check session variable character_set_connection
		rows = dbt.MustQuery("show variables like 'character_set_connection'")
		require.True(t, rows.Next())
		err = rows.Scan(&name, &charset)
		require.NoError(t, err)
		require.Equal(t, "utf8mb4", charset)
		require.NoError(t, rows.Close())
	})
}

func (cli *testServerClient) runTestPreparedString(t *testing.T) {
	cli.runTestsOnNewDB(t, nil, "PreparedString", func(dbt *testkit.DBTestKit) {
		dbt.MustExec("create table test (a char(10), b char(10))")
		dbt.MustExec("insert test values (?, ?)", "abcdeabcde", "abcde")
		rows := dbt.MustQuery("select * from test where 1 = ?", 1)
		require.True(t, rows.Next())
		var outA, outB string
		err := rows.Scan(&outA, &outB)
		require.NoError(t, err)
		require.Equal(t, "abcdeabcde", outA)
		require.Equal(t, "abcde", outB)
		require.NoError(t, rows.Close())
	})
}

// runTestPreparedTimestamp does not really cover binary timestamp format, because MySQL driver in golang
// does not use this format. MySQL driver in golang will convert the timestamp to a string.
// This case guarantees it could work.
func (cli *testServerClient) runTestPreparedTimestamp(t *testing.T) {
	cli.runTestsOnNewDB(t, nil, "prepared_timestamp", func(dbt *testkit.DBTestKit) {
		dbt.MustExec("create table test (a timestamp, b time)")
		dbt.MustExec("set time_zone='+00:00'")
		insertStmt := dbt.MustPrepare("insert test values (?, ?)")
		vts := time.Unix(1, 1)
		vt := time.Unix(-1, 1)
		dbt.MustExecPrepared(insertStmt, vts, vt)
		require.NoError(t, insertStmt.Close())
		selectStmt := dbt.MustPrepare("select * from test where a = ? and b = ?")
		rows := dbt.MustQueryPrepared(selectStmt, vts, vt)
		require.True(t, rows.Next())
		var outA, outB string
		err := rows.Scan(&outA, &outB)
		require.NoError(t, err)
		require.Equal(t, "1970-01-01 00:00:01", outA)
		require.Equal(t, "23:59:59", outB)
		require.NoError(t, rows.Close())
		require.NoError(t, selectStmt.Close())
	})
}

func (cli *testServerClient) runTestLoadDataWithSelectIntoOutfile(t *testing.T, server *Server) {
	cli.runTestsOnNewDB(t, func(config *mysql.Config) {
		config.AllowAllFiles = true
		config.Params["sql_mode"] = "''"
	}, "SelectIntoOutfile", func(dbt *testkit.DBTestKit) {
		dbt.MustExec("create table t (i int, r real, d decimal(10, 5), s varchar(100), dt datetime, ts timestamp, j json)")
		dbt.MustExec("insert into t values (1, 1.1, 0.1, 'a', '2000-01-01', '01:01:01', '[1]')")
		dbt.MustExec("insert into t values (2, 2.2, 0.2, 'b', '2000-02-02', '02:02:02', '[1,2]')")
		dbt.MustExec("insert into t values (null, null, null, null, '2000-03-03', '03:03:03', '[1,2,3]')")
		dbt.MustExec("insert into t values (4, 4.4, 0.4, 'd', null, null, null)")
		outfile := filepath.Join(os.TempDir(), fmt.Sprintf("select_into_outfile_%v_%d.csv", time.Now().UnixNano(), rand.Int()))
		// On windows use fmt.Sprintf("%q") to escape \ for SQL,
		// outfile may be 'C:\Users\genius\AppData\Local\Temp\select_into_outfile_1582732846769492000_8074605509026837941.csv'
		// Without quote, after SQL escape it would become:
		// 'C:UsersgeniusAppDataLocalTempselect_into_outfile_1582732846769492000_8074605509026837941.csv'
		dbt.MustExec(fmt.Sprintf("select * from t into outfile %q", outfile))
		defer func() {
			require.NoError(t, os.Remove(outfile))
		}()

		dbt.MustExec("create table t1 (i int, r real, d decimal(10, 5), s varchar(100), dt datetime, ts timestamp, j json)")
		dbt.MustExec(fmt.Sprintf("load data local infile %q into table t1", outfile))

		fetchResults := func(table string) [][]interface{} {
			var res [][]interface{}
			row := dbt.MustQuery("select * from " + table + " order by i")
			for row.Next() {
				r := make([]interface{}, 7)
				require.NoError(t, row.Scan(&r[0], &r[1], &r[2], &r[3], &r[4], &r[5], &r[6]))
				res = append(res, r)
			}
			require.NoError(t, row.Close())
			return res
		}

		res := fetchResults("t")
		res1 := fetchResults("t1")
		require.Equal(t, len(res1), len(res))
		for i := range res {
			for j := range res[i] {
				// using Sprintf to avoid some uncomparable types
				require.Equal(t, fmt.Sprintf("%v", res1[i][j]), fmt.Sprintf("%v", res[i][j]))
			}
		}
	})
}

func (cli *testServerClient) runTestLoadDataForSlowLog(t *testing.T, server *Server) {
<<<<<<< HEAD
	t.Skip("why it fails in CI but not reproduce locally?")
=======
>>>>>>> 184b7470
	fp, err := os.CreateTemp("", "load_data_test.csv")
	require.NoError(t, err)
	require.NotNil(t, fp)
	path := fp.Name()
	defer func() {
		err = fp.Close()
		require.NoError(t, err)
		err = os.Remove(path)
		require.NoError(t, err)
	}()
	_, err = fp.WriteString(
		"1	1\n" +
			"2	2\n" +
			"3	3\n" +
			"4	4\n" +
			"5	5\n")
	require.NoError(t, err)

	cli.runTestsOnNewDB(t, func(config *mysql.Config) {
		config.AllowAllFiles = true
		config.Params["sql_mode"] = "''"
	}, "load_data_slow_query", func(dbt *testkit.DBTestKit) {
		dbt.MustExec("create table t_slow (a int key, b int)")
		defer func() {
			dbt.MustExec("set tidb_slow_log_threshold=300;")
			dbt.MustExec("set @@global.tidb_enable_stmt_summary=0")
		}()
		dbt.MustExec("set tidb_slow_log_threshold=0;")
		dbt.MustExec("set @@global.tidb_enable_stmt_summary=1")
		query := fmt.Sprintf("load data local infile %q into table t_slow", path)
		dbt.MustExec(query)
		dbt.MustExec("insert ignore into t_slow values (1,1);")

		checkPlan := func(rows *sql.Rows, expectPlan string) {
			require.Truef(t, rows.Next(), "unexpected data")
			var plan sql.NullString
			err = rows.Scan(&plan)
			require.NoError(t, err)
			planStr := strings.ReplaceAll(plan.String, "\t", " ")
			planStr = strings.ReplaceAll(planStr, "\n", " ")
			require.Regexp(t, expectPlan, planStr)
		}

		// Test for record slow log for load data statement.
		rows := dbt.MustQuery("select plan from information_schema.slow_query where query like 'load data local infile % into table t_slow;'")
		expectedPlan := ".*LoadData.* time.* loops.* prepare.* check_insert.* mem_insert_time:.* prefetch.* rpc.* commit_txn.*"
		checkPlan(rows, expectedPlan)
		require.NoError(t, rows.Close())
		// Test for record statements_summary for load data statement.
		rows = dbt.MustQuery("select plan from information_schema.STATEMENTS_SUMMARY where QUERY_SAMPLE_TEXT like 'load data local infile %' limit 1")
		checkPlan(rows, expectedPlan)
		require.NoError(t, rows.Close())
		// Test log normal statement after executing load date.
		rows = dbt.MustQuery("select plan from information_schema.slow_query where query = 'insert ignore into t_slow values (1,1);' order by time desc limit 1")
		expectedPlan = ".*Insert.* time.* loops.* prepare.* check_insert.* mem_insert_time:.* prefetch.* rpc.*"
		checkPlan(rows, expectedPlan)
		require.NoError(t, rows.Close())
	})
}

func (cli *testServerClient) prepareLoadDataFile(t *testing.T, fp *os.File, rows ...string) {
<<<<<<< HEAD
	// fp, err := os.OpenFile(path, os.O_WRONLY|os.O_CREATE|os.O_TRUNC, 0600)
	// require.NoError(t, err)
	// require.NotNil(t, fp)
	// defer func() {
	// 	err = fp.Close()
	// 	require.NoError(t, err)
	// }()

=======
>>>>>>> 184b7470
	err := fp.Truncate(0)
	require.NoError(t, err)
	_, err = fp.Seek(0, 0)
	require.NoError(t, err)

	for _, row := range rows {
		fields := strings.Split(row, " ")
		_, err = fp.WriteString(strings.Join(fields, "\t"))
		require.NoError(t, err)
		_, err = fp.WriteString("\n")
		require.NoError(t, err)
	}
<<<<<<< HEAD
	require.NoError(t, err)
=======
>>>>>>> 184b7470
	require.NoError(t, fp.Sync())
}

func (cli *testServerClient) runTestLoadDataAutoRandom(t *testing.T) {
	fp, err := os.CreateTemp("", "load_data_txn_error.csv")
<<<<<<< HEAD

	// fp, err := os.OpenFile(path, os.O_WRONLY|os.O_CREATE|os.O_TRUNC, 0600)
=======
>>>>>>> 184b7470
	require.NoError(t, err)
	require.NotNil(t, fp)

	path := fp.Name()

	defer func() {
		_ = os.Remove(path)
	}()

	cksum1 := 0
	cksum2 := 0
	for i := 0; i < 50000; i++ {
		n1 := rand.Intn(1000)
		n2 := rand.Intn(1000)
		str1 := strconv.Itoa(n1)
		str2 := strconv.Itoa(n2)
		row := str1 + "\t" + str2
		_, err := fp.WriteString(row)
		require.NoError(t, err)
		_, err = fp.WriteString("\n")
		require.NoError(t, err)

		if i == 0 {
			cksum1 = n1
			cksum2 = n2
		} else {
			cksum1 = cksum1 ^ n1
			cksum2 = cksum2 ^ n2
		}
	}

	err = fp.Close()
	require.NoError(t, err)

	cli.runTestsOnNewDB(t, func(config *mysql.Config) {
		config.AllowAllFiles = true
		config.Params["sql_mode"] = "''"
	}, "load_data_batch_dml", func(dbt *testkit.DBTestKit) {
		// Set batch size, and check if load data got a invalid txn error.
		dbt.MustExec("set @@session.tidb_dml_batch_size = 128")
		dbt.MustExec("drop table if exists t")
		dbt.MustExec("create table t(c1 bigint auto_random primary key, c2 bigint, c3 bigint)")
		dbt.MustExec(fmt.Sprintf("load data local infile %q into table t (c2, c3)", path))
		rows := dbt.MustQuery("select count(*) from t")
		cli.checkRows(t, rows, "50000")
		require.NoError(t, rows.Close())
		rows = dbt.MustQuery("select bit_xor(c2), bit_xor(c3) from t")
		res := strconv.Itoa(cksum1)
		res = res + " "
		res = res + strconv.Itoa(cksum2)
		cli.checkRows(t, rows, res)
		require.NoError(t, rows.Close())
	})
}

func (cli *testServerClient) runTestLoadDataAutoRandomWithSpecialTerm(t *testing.T) {
	fp, err := os.CreateTemp("", "load_data_txn_error_term.csv")
	require.NoError(t, err)

	// fp, err := os.OpenFile(path, os.O_WRONLY|os.O_CREATE|os.O_TRUNC, 0600)
	// require.NoError(t, err)
	require.NotNil(t, fp)
	path := fp.Name()

	defer func() {
		_ = os.Remove(path)
	}()

	cksum1 := 0
	cksum2 := 0
	for i := 0; i < 50000; i++ {
		n1 := rand.Intn(1000)
		n2 := rand.Intn(1000)
		str1 := strconv.Itoa(n1)
		str2 := strconv.Itoa(n2)
		row := "'" + str1 + "','" + str2 + "'"
		_, err := fp.WriteString(row)
		require.NoError(t, err)
		if i != 49999 {
			_, err = fp.WriteString("|")
		}
		require.NoError(t, err)

		if i == 0 {
			cksum1 = n1
			cksum2 = n2
		} else {
			cksum1 = cksum1 ^ n1
			cksum2 = cksum2 ^ n2
		}
	}

	err = fp.Close()
	require.NoError(t, err)

	cli.runTestsOnNewDB(t, func(config *mysql.Config) {
		config.AllowAllFiles = true
		config.Params = map[string]string{"sql_mode": "''"}
	}, "load_data_batch_dml", func(dbt *testkit.DBTestKit) {
		// Set batch size, and check if load data got a invalid txn error.
		dbt.MustExec("set @@session.tidb_dml_batch_size = 128")
		dbt.MustExec("drop table if exists t1")
		dbt.MustExec("create table t1(c1 bigint auto_random primary key, c2 bigint, c3 bigint)")
		dbt.MustExec(fmt.Sprintf("load data local infile %q into table t1 fields terminated by ',' enclosed by '\\'' lines terminated by '|' (c2, c3)", path))
		rows := dbt.MustQuery("select count(*) from t1")
		cli.checkRows(t, rows, "50000")
		rows = dbt.MustQuery("select bit_xor(c2), bit_xor(c3) from t1")
		res := strconv.Itoa(cksum1)
		res = res + " "
		res = res + strconv.Itoa(cksum2)
		cli.checkRows(t, rows, res)
	})
}

func (cli *testServerClient) runTestLoadDataForListPartition(t *testing.T) {
	f, err := os.CreateTemp("", "load_data_list_partition.csv")
	require.NoError(t, err)
	defer os.Remove(f.Name())
	path := f.Name()

	cli.runTestsOnNewDB(t, func(config *mysql.Config) {
		config.AllowAllFiles = true
		config.Params["sql_mode"] = "''"
	}, "load_data_list_partition", func(dbt *testkit.DBTestKit) {
		dbt.MustExec("set @@session.tidb_enable_list_partition = ON")
		dbt.MustExec(`create table t (id int, name varchar(10),
		unique index idx (id)) partition by list (id) (
    	partition p0 values in (3,5,6,9,17),
    	partition p1 values in (1,2,10,11,19,20),
    	partition p2 values in (4,12,13,14,18),
    	partition p3 values in (7,8,15,16,null)
	);`)
		// Test load data into 1 partition.
		cli.prepareLoadDataFile(t, f, "1 a", "2 b")
		dbt.MustExec(fmt.Sprintf("load data local infile %q into table t", path))
		rows := dbt.MustQuery("select * from t partition(p1) order by id")
		cli.checkRows(t, rows, "1 a", "2 b")
		// Test load data into multi-partitions.
		dbt.MustExec("delete from t")
		cli.prepareLoadDataFile(t, f, "1 a", "3 c", "4 e")
		dbt.MustExec(fmt.Sprintf("load data local infile %q into table t", path))
		require.NoError(t, rows.Close())
		rows = dbt.MustQuery("select * from t order by id")
		// fmt.Println("!!!!....", path)
		// time.Sleep(time.Hour)
		cli.checkRows(t, rows, "1 a", "3 c", "4 e")
		require.NoError(t, rows.Close())
		// Test load data meet duplicate error.
		cli.prepareLoadDataFile(t, f, "1 x", "2 b", "2 x", "7 a")
		dbt.MustExec(fmt.Sprintf("load data local infile %q into table t", path))
		rows = dbt.MustQuery("show warnings")
		cli.checkRows(t, rows,
			"Warning 1062 Duplicate entry '1' for key 'idx'",
			"Warning 1062 Duplicate entry '2' for key 'idx'")
		require.NoError(t, rows.Close())
		rows = dbt.MustQuery("select * from t order by id")
		cli.checkRows(t, rows, "1 a", "2 b", "3 c", "4 e", "7 a")
		// Test load data meet no partition warning.
		cli.prepareLoadDataFile(t, f, "5 a", "100 x")
		_, err := dbt.GetDB().Exec(fmt.Sprintf("load data local infile %q into table t", path))
		require.NoError(t, err)
		rows = dbt.MustQuery("show warnings")
		cli.checkRows(t, rows, "Warning 1526 Table has no partition for value 100")
		require.NoError(t, rows.Close())
		rows = dbt.MustQuery("select * from t order by id")
		cli.checkRows(t, rows, "1 a", "2 b", "3 c", "4 e", "5 a", "7 a")
		require.NoError(t, rows.Close())
	})
}

func (cli *testServerClient) runTestLoadDataForListPartition2(t *testing.T) {
	f, err := os.CreateTemp("", "load_data_list_partition.csv")
	require.NoError(t, err)
	defer os.Remove(f.Name())
	path := f.Name()

	cli.runTestsOnNewDB(t, func(config *mysql.Config) {
		config.AllowAllFiles = true
		config.Params["sql_mode"] = "''"
	}, "load_data_list_partition", func(dbt *testkit.DBTestKit) {
		dbt.MustExec("set @@session.tidb_enable_list_partition = ON")
		dbt.MustExec(`create table t (id int, name varchar(10),b int generated always as (length(name)+1) virtual,
		unique index idx (id,b)) partition by list (id*2 + b*b + b*b - b*b*2 - abs(id)) (
    	partition p0 values in (3,5,6,9,17),
    	partition p1 values in (1,2,10,11,19,20),
    	partition p2 values in (4,12,13,14,18),
    	partition p3 values in (7,8,15,16,null)
	);`)
		// Test load data into 1 partition.
		cli.prepareLoadDataFile(t, f, "1 a", "2 b")
		dbt.MustExec(fmt.Sprintf("load data local infile %q into table t (id,name)", path))
		rows := dbt.MustQuery("select id,name from t partition(p1) order by id")
		cli.checkRows(t, rows, "1 a", "2 b")
		// Test load data into multi-partitions.
		dbt.MustExec("delete from t")
		cli.prepareLoadDataFile(t, f, "1 a", "3 c", "4 e")
		dbt.MustExec(fmt.Sprintf("load data local infile %q into table t (id,name)", path))
		require.NoError(t, rows.Close())
		rows = dbt.MustQuery("select id,name from t order by id")
		cli.checkRows(t, rows, "1 a", "3 c", "4 e")
		// Test load data meet duplicate error.
		cli.prepareLoadDataFile(t, f, "1 x", "2 b", "2 x", "7 a")
		require.NoError(t, rows.Close())
		dbt.MustExec(fmt.Sprintf("load data local infile %q into table t (id,name)", path))
		rows = dbt.MustQuery("show warnings")
		cli.checkRows(t, rows,
			"Warning 1062 Duplicate entry '1-2' for key 'idx'",
			"Warning 1062 Duplicate entry '2-2' for key 'idx'")
		require.NoError(t, rows.Close())
		rows = dbt.MustQuery("select id,name from t order by id")
		cli.checkRows(t, rows, "1 a", "2 b", "3 c", "4 e", "7 a")
		require.NoError(t, rows.Close())
		// Test load data meet no partition warning.
		cli.prepareLoadDataFile(t, f, "5 a", "100 x")
		_, err := dbt.GetDB().Exec(fmt.Sprintf("load data local infile %q into table t (id,name)", path))
		require.NoError(t, err)
		rows = dbt.MustQuery("show warnings")
		cli.checkRows(t, rows, "Warning 1526 Table has no partition for value 100")
		require.NoError(t, rows.Close())
		rows = dbt.MustQuery("select id,name from t order by id")
		cli.checkRows(t, rows, "1 a", "2 b", "3 c", "4 e", "5 a", "7 a")
		require.NoError(t, rows.Close())
	})
}

func (cli *testServerClient) runTestLoadDataForListColumnPartition(t *testing.T) {
	f, err := os.CreateTemp("", "load_data_list_partition.csv")
	require.NoError(t, err)
	defer os.Remove(f.Name())
	path := f.Name()

	cli.runTestsOnNewDB(t, func(config *mysql.Config) {
		config.AllowAllFiles = true
		config.Params["sql_mode"] = "''"
	}, "load_data_list_partition", func(dbt *testkit.DBTestKit) {
		dbt.MustExec("set @@session.tidb_enable_list_partition = ON")
		dbt.MustExec(`create table t (id int, name varchar(10),
		unique index idx (id)) partition by list columns (id) (
    	partition p0 values in (3,5,6,9,17),
    	partition p1 values in (1,2,10,11,19,20),
    	partition p2 values in (4,12,13,14,18),
    	partition p3 values in (7,8,15,16,null)
	);`)
		// Test load data into 1 partition.
		cli.prepareLoadDataFile(t, f, "1 a", "2 b")
		dbt.MustExec(fmt.Sprintf("load data local infile %q into table t", path))
		rows := dbt.MustQuery("select * from t partition(p1) order by id")
		cli.checkRows(t, rows, "1 a", "2 b")
		// Test load data into multi-partitions.
		dbt.MustExec("delete from t")
		cli.prepareLoadDataFile(t, f, "1 a", "3 c", "4 e")
		dbt.MustExec(fmt.Sprintf("load data local infile %q into table t", path))
		require.NoError(t, rows.Close())
		rows = dbt.MustQuery("select * from t order by id")
		cli.checkRows(t, rows, "1 a", "3 c", "4 e")
		require.NoError(t, rows.Close())
		// Test load data meet duplicate error.
		cli.prepareLoadDataFile(t, f, "1 x", "2 b", "2 x", "7 a")
		dbt.MustExec(fmt.Sprintf("load data local infile %q into table t", path))
		rows = dbt.MustQuery("show warnings")
		cli.checkRows(t, rows,
			"Warning 1062 Duplicate entry '1' for key 'idx'",
			"Warning 1062 Duplicate entry '2' for key 'idx'")
		require.NoError(t, rows.Close())
		rows = dbt.MustQuery("select * from t order by id")
		cli.checkRows(t, rows, "1 a", "2 b", "3 c", "4 e", "7 a")
		// Test load data meet no partition warning.
		cli.prepareLoadDataFile(t, f, "5 a", "100 x")
		_, err := dbt.GetDB().Exec(fmt.Sprintf("load data local infile %q into table t", path))
		require.NoError(t, err)
		require.NoError(t, rows.Close())
		rows = dbt.MustQuery("show warnings")
		cli.checkRows(t, rows, "Warning 1526 Table has no partition for value from column_list")
		require.NoError(t, rows.Close())
		rows = dbt.MustQuery("select id,name from t order by id")
		cli.checkRows(t, rows, "1 a", "2 b", "3 c", "4 e", "5 a", "7 a")
		require.NoError(t, rows.Close())
	})
}

func (cli *testServerClient) runTestLoadDataForListColumnPartition2(t *testing.T) {
	f, err := os.CreateTemp("", "load_data_list_partition.csv")
	require.NoError(t, err)
	defer os.Remove(f.Name())
	path := f.Name()

	cli.runTestsOnNewDB(t, func(config *mysql.Config) {
		config.AllowAllFiles = true
		config.Params["sql_mode"] = "''"
	}, "load_data_list_partition", func(dbt *testkit.DBTestKit) {
		dbt.MustExec("set @@session.tidb_enable_list_partition = ON")
		dbt.MustExec(`create table t (location varchar(10), id int, a int, unique index idx (location,id)) partition by list columns (location,id) (
    	partition p_west  values in (('w', 1),('w', 2),('w', 3),('w', 4)),
    	partition p_east  values in (('e', 5),('e', 6),('e', 7),('e', 8)),
    	partition p_north values in (('n', 9),('n',10),('n',11),('n',12)),
    	partition p_south values in (('s',13),('s',14),('s',15),('s',16))
	);`)
		// Test load data into 1 partition.
		cli.prepareLoadDataFile(t, f, "w 1 1", "w 2 2")
		dbt.MustExec(fmt.Sprintf("load data local infile %q into table t", path))
		rows := dbt.MustQuery("select * from t partition(p_west) order by id")
		cli.checkRows(t, rows, "w 1 1", "w 2 2")
		// Test load data into multi-partitions.
		dbt.MustExec("delete from t")
		cli.prepareLoadDataFile(t, f, "w 1 1", "e 5 5", "n 9 9")
		dbt.MustExec(fmt.Sprintf("load data local infile %q into table t", path))
		require.NoError(t, rows.Close())
		rows = dbt.MustQuery("select * from t order by id")
		cli.checkRows(t, rows, "w 1 1", "e 5 5", "n 9 9")
		// Test load data meet duplicate error.
		cli.prepareLoadDataFile(t, f, "w 1 2", "w 2 2")
		_, err := dbt.GetDB().Exec(fmt.Sprintf("load data local infile %q into table t", path))
		require.NoError(t, err)
		require.NoError(t, rows.Close())
		rows = dbt.MustQuery("show warnings")
		cli.checkRows(t, rows, "Warning 1062 Duplicate entry 'w-1' for key 'idx'")
		require.NoError(t, rows.Close())
		rows = dbt.MustQuery("select * from t order by id")
		cli.checkRows(t, rows, "w 1 1", "w 2 2", "e 5 5", "n 9 9")
		// Test load data meet no partition warning.
		cli.prepareLoadDataFile(t, f, "w 3 3", "w 5 5", "e 8 8")
		_, err = dbt.GetDB().Exec(fmt.Sprintf("load data local infile %q into table t", path))
		require.NoError(t, err)
		require.NoError(t, rows.Close())
		rows = dbt.MustQuery("show warnings")
		cli.checkRows(t, rows, "Warning 1526 Table has no partition for value from column_list")
		cli.prepareLoadDataFile(t, f, "x 1 1", "w 1 1")
		_, err = dbt.GetDB().Exec(fmt.Sprintf("load data local infile %q into table t", path))
		require.NoError(t, err)
		require.NoError(t, rows.Close())
		rows = dbt.MustQuery("show warnings")
		cli.checkRows(t, rows,
			"Warning 1526 Table has no partition for value from column_list",
			"Warning 1062 Duplicate entry 'w-1' for key 'idx'")
		require.NoError(t, rows.Close())
		rows = dbt.MustQuery("select * from t order by id")
		cli.checkRows(t, rows, "w 1 1", "w 2 2", "w 3 3", "e 5 5", "e 8 8", "n 9 9")
		require.NoError(t, rows.Close())
	})
}

func (cli *testServerClient) Rows(t *testing.T, rows *sql.Rows) []string {
	buf := bytes.NewBuffer(nil)
	result := make([]string, 0, 2)
	for rows.Next() {
		cols, err := rows.Columns()
		require.NoError(t, err)
		rawResult := make([][]byte, len(cols))
		dest := make([]interface{}, len(cols))
		for i := range rawResult {
			dest[i] = &rawResult[i]
		}

		err = rows.Scan(dest...)
		require.NoError(t, err)
		buf.Reset()
		for i, raw := range rawResult {
			if i > 0 {
				buf.WriteString(" ")
			}
			if raw == nil {
				buf.WriteString("<nil>")
			} else {
				buf.WriteString(string(raw))
			}
		}
		result = append(result, buf.String())
	}
	return result
}

func (cli *testServerClient) checkRows(t *testing.T, rows *sql.Rows, expectedRows ...string) {
	result := cli.Rows(t, rows)
	require.Equal(t, strings.Join(expectedRows, "\n"), strings.Join(result, "\n"))
}

func (cli *testServerClient) runTestLoadData(t *testing.T, server *Server) {
<<<<<<< HEAD
	// create a file and write data.
	fp, err := os.CreateTemp("", "load_data_test.csv")
	require.NoError(t, err)
	path := fp.Name()
	// fp, err := os.Create(path)
	// require.NoError(t, err)
=======
	fp, err := os.CreateTemp("", "load_data_test.csv")
	require.NoError(t, err)
	path := fp.Name()
>>>>>>> 184b7470
	require.NotNil(t, fp)
	defer func() {
		err = fp.Close()
		require.NoError(t, err)
		err = os.Remove(path)
		require.NoError(t, err)
	}()
	_, err = fp.WriteString("\n" +
		"xxx row1_col1	- row1_col2	1abc\n" +
		"xxx row2_col1	- row2_col2	\n" +
		"xxxy row3_col1	- row3_col2	\n" +
		"xxx row4_col1	- 		900\n" +
		"xxx row5_col1	- 	row5_col3")
	require.NoError(t, err)

	originalTxnTotalSizeLimit := kv.TxnTotalSizeLimit
	// If the MemBuffer can't be committed once in each batch, it will return an error like "transaction is too large".
	kv.TxnTotalSizeLimit = 10240
	defer func() { kv.TxnTotalSizeLimit = originalTxnTotalSizeLimit }()

	// support ClientLocalFiles capability
	cli.runTestsOnNewDB(t, func(config *mysql.Config) {
		config.AllowAllFiles = true
		config.Params["sql_mode"] = "''"
	}, "LoadData", func(dbt *testkit.DBTestKit) {
		dbt.MustExec("set @@tidb_dml_batch_size = 3")
		dbt.MustExec("create table test (a varchar(255), b varchar(255) default 'default value', c int not null auto_increment, primary key(c))")
		dbt.MustExec("create view v1 as select 1")
		dbt.MustExec("create sequence s1")

		// can't insert into views (in TiDB) or sequences. issue #20880
		_, err = dbt.GetDB().Exec(fmt.Sprintf("load data local infile %q into table v1", path))
		require.Error(t, err)
		require.Equal(t, "Error 1105: can only load data into base tables", err.Error())
		_, err = dbt.GetDB().Exec(fmt.Sprintf("load data local infile %q into table s1", path))
		require.Error(t, err)
		require.Equal(t, "Error 1105: can only load data into base tables", err.Error())

		rs, err1 := dbt.GetDB().Exec(fmt.Sprintf("load data local infile %q into table test", path))
		require.NoError(t, err1)
		lastID, err1 := rs.LastInsertId()
		require.NoError(t, err1)
		require.Equal(t, int64(1), lastID)
		affectedRows, err1 := rs.RowsAffected()
		require.NoError(t, err1)
		require.Equal(t, int64(5), affectedRows)
		var (
			a  string
			b  string
			bb sql.NullString
			cc int
		)
		rows := dbt.MustQuery("select * from test")
		require.Truef(t, rows.Next(), "unexpected data")
		err = rows.Scan(&a, &bb, &cc)
		require.NoError(t, err)
		require.Empty(t, a)
		require.Empty(t, bb.String)
		require.Equal(t, 1, cc)
		require.Truef(t, rows.Next(), "unexpected data")
		err = rows.Scan(&a, &b, &cc)
		require.NoError(t, err)
		require.Equal(t, "xxx row2_col1", a)
		require.Equal(t, "- row2_col2", b)
		require.Equal(t, 2, cc)
		require.Truef(t, rows.Next(), "unexpected data")
		err = rows.Scan(&a, &b, &cc)
		require.NoError(t, err)
		require.Equal(t, "xxxy row3_col1", a)
		require.Equal(t, "- row3_col2", b)
		require.Equal(t, 3, cc)
		require.Truef(t, rows.Next(), "unexpected data")
		err = rows.Scan(&a, &b, &cc)
		require.NoError(t, err)
		require.Equal(t, "xxx row4_col1", a)
		require.Equal(t, "- ", b)
		require.Equal(t, 4, cc)
		require.Truef(t, rows.Next(), "unexpected data")
		err = rows.Scan(&a, &b, &cc)
		require.NoError(t, err)
		require.Equal(t, "xxx row5_col1", a)
		require.Equal(t, "- ", b)
		require.Equal(t, 5, cc)
		require.Falsef(t, rows.Next(), "unexpected data")
		require.NoError(t, rows.Close())

		// specify faileds and lines
		dbt.MustExec("delete from test")
		dbt.MustExec("set @@tidb_dml_batch_size = 3")
		rs, err = dbt.GetDB().Exec(fmt.Sprintf("load data local infile %q into table test fields terminated by '\t- ' lines starting by 'xxx ' terminated by '\n'", path))
		require.NoError(t, err)
		lastID, err = rs.LastInsertId()
		require.NoError(t, err)
		require.Equal(t, int64(6), lastID)
		affectedRows, err = rs.RowsAffected()
		require.NoError(t, err)
		require.Equal(t, int64(4), affectedRows)
		rows = dbt.MustQuery("select * from test")
		require.Truef(t, rows.Next(), "unexpected data")
		err = rows.Scan(&a, &b, &cc)
		require.NoError(t, err)
		require.Equal(t, "row1_col1", a)
		require.Equal(t, "row1_col2\t1abc", b)
		require.Equal(t, 6, cc)
		require.Truef(t, rows.Next(), "unexpected data")
		err = rows.Scan(&a, &b, &cc)
		require.NoError(t, err)
		require.Equal(t, "row2_col1", a)
		require.Equal(t, "row2_col2\t", b)
		require.Equal(t, 7, cc)
		require.Truef(t, rows.Next(), "unexpected data")
		err = rows.Scan(&a, &b, &cc)
		require.NoError(t, err)
		require.Equal(t, "row4_col1", a)
		require.Equal(t, "\t\t900", b)
		require.Equal(t, 8, cc)
		require.Truef(t, rows.Next(), "unexpected data")
		err = rows.Scan(&a, &b, &cc)
		require.NoError(t, err)
		require.Equal(t, "row5_col1", a)
		require.Equal(t, "\trow5_col3", b)
		require.Equal(t, 9, cc)
		require.Falsef(t, rows.Next(), "unexpected data")
		require.NoError(t, rows.Close())
		// infile size more than a packet size(16K)
		dbt.MustExec("delete from test")
		_, err = fp.WriteString("\n")
		require.NoError(t, err)
		for i := 6; i <= 800; i++ {
			_, err = fp.WriteString(fmt.Sprintf("xxx row%d_col1	- row%d_col2\n", i, i))
			require.NoError(t, err)
		}
		dbt.MustExec("set @@tidb_dml_batch_size = 3")
		rs, err = dbt.GetDB().Exec(fmt.Sprintf("load data local infile %q into table test fields terminated by '\t- ' lines starting by 'xxx ' terminated by '\n'", path))
		require.NoError(t, err)
		lastID, err = rs.LastInsertId()
		require.NoError(t, err)
		require.Equal(t, int64(10), lastID)
		affectedRows, err = rs.RowsAffected()
		require.NoError(t, err)
		require.Equal(t, int64(799), affectedRows)
		rows = dbt.MustQuery("select * from test")
		require.Truef(t, rows.Next(), "unexpected data")
		require.NoError(t, rows.Close())
		// don't support lines terminated is ""
		dbt.MustExec("set @@tidb_dml_batch_size = 3")
		_, err = dbt.GetDB().Exec(fmt.Sprintf("load data local infile %q into table test lines terminated by ''", path))
		require.NotNil(t, err)

		// infile doesn't exist
		dbt.MustExec("set @@tidb_dml_batch_size = 3")
		_, err = dbt.GetDB().Exec("load data local infile '/tmp/nonexistence.csv' into table test")
		require.NotNil(t, err)
	})

	err = fp.Close()
	require.NoError(t, err)
	err = os.Remove(path)
	require.NoError(t, err)

	fp, err = os.Create(path)
	require.NoError(t, err)
	require.NotNil(t, fp)

	// Test mixed unenclosed and enclosed fields.
	_, err = fp.WriteString(
		"\"abc\",123\n" +
			"def,456,\n" +
			"hig,\"789\",")
	require.NoError(t, err)

	cli.runTestsOnNewDB(t, func(config *mysql.Config) {
		config.AllowAllFiles = true
		config.Params["sql_mode"] = "''"
	}, "LoadData", func(dbt *testkit.DBTestKit) {
		dbt.MustExec("create table test (str varchar(10) default null, i int default null)")
		dbt.MustExec("set @@tidb_dml_batch_size = 3")
		_, err1 := dbt.GetDB().Exec(fmt.Sprintf(`load data local infile %q into table test FIELDS TERMINATED BY ',' enclosed by '"'`, path))
		require.NoError(t, err1)
		var (
			str string
			id  int
		)
		rows := dbt.MustQuery("select * from test")
		require.Truef(t, rows.Next(), "unexpected data")
		err = rows.Scan(&str, &id)
		require.NoError(t, err)
		require.Equal(t, "abc", str)
		require.Equal(t, 123, id)
		require.Truef(t, rows.Next(), "unexpected data")
		err = rows.Scan(&str, &id)
		require.NoError(t, err)
		require.Equal(t, "def", str)
		require.Equal(t, 456, id)
		require.Truef(t, rows.Next(), "unexpected data")
		err = rows.Scan(&str, &id)
		require.NoError(t, err)
		require.Equal(t, "hig", str)
		require.Equal(t, 789, id)
		require.Falsef(t, rows.Next(), "unexpected data")
		dbt.MustExec("delete from test")
		require.NoError(t, rows.Close())
	})

	err = fp.Close()
	require.NoError(t, err)
	err = os.Remove(path)
	require.NoError(t, err)

	fp, err = os.Create(path)
	require.NoError(t, err)
	require.NotNil(t, fp)

	// Test irregular csv file.
	_, err = fp.WriteString(
		`,\N,NULL,,` + "\n" +
			"00,0,000000,,\n" +
			`2003-03-03, 20030303,030303,\N` + "\n")
	require.NoError(t, err)

	cli.runTestsOnNewDB(t, func(config *mysql.Config) {
		config.AllowAllFiles = true
		config.Params["sql_mode"] = "''"
	}, "LoadData", func(dbt *testkit.DBTestKit) {
		dbt.MustExec("create table test (a date, b date, c date not null, d date)")
		dbt.MustExec("set @@tidb_dml_batch_size = 3")
		_, err1 := dbt.GetDB().Exec(fmt.Sprintf(`load data local infile %q into table test FIELDS TERMINATED BY ','`, path))
		require.NoError(t, err1)
		var (
			a sql.NullString
			b sql.NullString
			d sql.NullString
			c sql.NullString
		)
		rows := dbt.MustQuery("select * from test")
		require.Truef(t, rows.Next(), "unexpected data")
		err = rows.Scan(&a, &b, &c, &d)
		require.NoError(t, err)
		require.Equal(t, "0000-00-00", a.String)
		require.Empty(t, b.String)
		require.Equal(t, "0000-00-00", c.String)
		require.Equal(t, "0000-00-00", d.String)
		require.Truef(t, rows.Next(), "unexpected data")
		err = rows.Scan(&a, &b, &c, &d)
		require.NoError(t, err)
		require.Equal(t, "0000-00-00", a.String)
		require.Equal(t, "0000-00-00", b.String)
		require.Equal(t, "0000-00-00", c.String)
		require.Equal(t, "0000-00-00", d.String)
		require.Truef(t, rows.Next(), "unexpected data")
		err = rows.Scan(&a, &b, &c, &d)
		require.NoError(t, err)
		require.Equal(t, "2003-03-03", a.String)
		require.Equal(t, "2003-03-03", b.String)
		require.Equal(t, "2003-03-03", c.String)
		require.Equal(t, "", d.String)
		require.Falsef(t, rows.Next(), "unexpected data")
		dbt.MustExec("delete from test")
		require.NoError(t, rows.Close())
	})

	err = fp.Close()
	require.NoError(t, err)
	err = os.Remove(path)
	require.NoError(t, err)

	fp, err = os.Create(path)
	require.NoError(t, err)
	require.NotNil(t, fp)

	// Test double enclosed.
	_, err = fp.WriteString(
		`"field1","field2"` + "\n" +
			`"a""b","cd""ef"` + "\n" +
			`"a"b",c"d"e` + "\n")
	require.NoError(t, err)

	cli.runTestsOnNewDB(t, func(config *mysql.Config) {
		config.AllowAllFiles = true
		config.Params["sql_mode"] = "''"
	}, "LoadData", func(dbt *testkit.DBTestKit) {
		dbt.MustExec("create table test (a varchar(20), b varchar(20))")
		dbt.MustExec("set @@tidb_dml_batch_size = 3")
		_, err1 := dbt.GetDB().Exec(fmt.Sprintf(`load data local infile %q into table test FIELDS TERMINATED BY ',' enclosed by '"'`, path))
		require.NoError(t, err1)
		var (
			a sql.NullString
			b sql.NullString
		)
		rows := dbt.MustQuery("select * from test")
		require.Truef(t, rows.Next(), "unexpected data")
		err = rows.Scan(&a, &b)
		require.NoError(t, err)
		require.Equal(t, "field1", a.String)
		require.Equal(t, "field2", b.String)
		require.Truef(t, rows.Next(), "unexpected data")
		err = rows.Scan(&a, &b)
		require.NoError(t, err)
		require.Equal(t, `a"b`, a.String)
		require.Equal(t, `cd"ef`, b.String)
		require.Truef(t, rows.Next(), "unexpected data")
		err = rows.Scan(&a, &b)
		require.NoError(t, err)
		require.Equal(t, `a"b`, a.String)
		require.Equal(t, `c"d"e`, b.String)
		require.Falsef(t, rows.Next(), "unexpected data")
		dbt.MustExec("delete from test")
		require.NoError(t, rows.Close())
	})

	err = fp.Close()
	require.NoError(t, err)
	err = os.Remove(path)
	require.NoError(t, err)

	fp, err = os.Create(path)
	require.NoError(t, err)
	require.NotNil(t, fp)

	// Test OPTIONALLY
	_, err = fp.WriteString(
		`"a,b,c` + "\n" +
			`"1",2,"3"` + "\n")
	require.NoError(t, err)

	cli.runTestsOnNewDB(t, func(config *mysql.Config) {
		config.AllowAllFiles = true
	}, "LoadData", func(dbt *testkit.DBTestKit) {
		dbt.MustExec("create table test (id INT NOT NULL PRIMARY KEY,  b INT,  c varchar(10))")
		dbt.MustExec("set @@tidb_dml_batch_size = 3")
		_, err1 := dbt.GetDB().Exec(fmt.Sprintf(`load data local infile %q into table test FIELDS TERMINATED BY ',' OPTIONALLY ENCLOSED BY '\"' IGNORE 1 LINES`, path))
		require.NoError(t, err1)
		var (
			a int
			b int
			c sql.NullString
		)
		rows := dbt.MustQuery("select * from test")
		require.Truef(t, rows.Next(), "unexpected data")
		err = rows.Scan(&a, &b, &c)
		require.NoError(t, err)
		require.Equal(t, 1, a)
		require.Equal(t, 2, b)
		require.Equal(t, "3", c.String)
		require.Falsef(t, rows.Next(), "unexpected data")
		dbt.MustExec("delete from test")
		require.NoError(t, rows.Close())
	})

	// unsupport ClientLocalFiles capability
	server.capability ^= tmysql.ClientLocalFiles
	cli.runTestsOnNewDB(t, func(config *mysql.Config) {
		config.AllowAllFiles = true
	}, "LoadData", func(dbt *testkit.DBTestKit) {
		dbt.MustExec("create table test (a varchar(255), b varchar(255) default 'default value', c int not null auto_increment, primary key(c))")
		dbt.MustExec("set @@tidb_dml_batch_size = 3")
		_, err = dbt.GetDB().Exec(fmt.Sprintf("load data local infile %q into table test", path))
		require.Error(t, err)
		checkErrorCode(t, err, errno.ErrNotAllowedCommand)
	})
	server.capability |= tmysql.ClientLocalFiles

	err = fp.Close()
	require.NoError(t, err)
	err = os.Remove(path)
	require.NoError(t, err)

	fp, err = os.Create(path)
	require.NoError(t, err)
	require.NotNil(t, fp)

	// Test OPTIONALLY
	_, err = fp.WriteString(
		`1,2` + "\n" +
			`3,4` + "\n")
	require.NoError(t, err)

	cli.runTestsOnNewDB(t, func(config *mysql.Config) {
		config.AllowAllFiles = true
		config.Params["sql_mode"] = "''"
	}, "LoadData", func(dbt *testkit.DBTestKit) {
		dbt.MustExec("drop table if exists pn")
		dbt.MustExec("create table pn (c1 int, c2 int)")
		dbt.MustExec("set @@tidb_dml_batch_size = 1")
		_, err1 := dbt.GetDB().Exec(fmt.Sprintf(`load data local infile %q into table pn FIELDS TERMINATED BY ','`, path))
		require.NoError(t, err1)
		var (
			a int
			b int
		)
		rows := dbt.MustQuery("select * from pn")
		require.Truef(t, rows.Next(), "unexpected data")
		err = rows.Scan(&a, &b)
		require.NoError(t, err)
		require.Equal(t, 1, a)
		require.Equal(t, 2, b)
		require.Truef(t, rows.Next(), "unexpected data")
		err = rows.Scan(&a, &b)
		require.NoError(t, err)
		require.Equal(t, 3, a)
		require.Equal(t, 4, b)
		require.Falsef(t, rows.Next(), "unexpected data")
		require.NoError(t, rows.Close())
		// fail error processing test
		require.NoError(t, failpoint.Enable("github.com/pingcap/tidb/executor/commitOneTaskErr", "return"))
		_, err1 = dbt.GetDB().Exec(fmt.Sprintf(`load data local infile %q into table pn FIELDS TERMINATED BY ','`, path))
		mysqlErr, ok := err1.(*mysql.MySQLError)
		require.True(t, ok)
		require.Equal(t, "mock commit one task error", mysqlErr.Message)
		require.NoError(t, failpoint.Disable("github.com/pingcap/tidb/executor/commitOneTaskErr"))

		dbt.MustExec("drop table if exists pn")
	})

	err = fp.Close()
	require.NoError(t, err)
	err = os.Remove(path)
	require.NoError(t, err)

	fp, err = os.Create(path)
	require.NoError(t, err)
	require.NotNil(t, fp)

	// Test Column List Specification
	_, err = fp.WriteString(
		`1,2` + "\n" +
			`3,4` + "\n")
	require.NoError(t, err)

	cli.runTestsOnNewDB(t, func(config *mysql.Config) {
		config.AllowAllFiles = true
		config.Params["sql_mode"] = "''"
	}, "LoadData", func(dbt *testkit.DBTestKit) {
		dbt.MustExec("drop table if exists pn")
		dbt.MustExec("create table pn (c1 int, c2 int)")
		dbt.MustExec("set @@tidb_dml_batch_size = 1")
		_, err1 := dbt.GetDB().Exec(fmt.Sprintf(`load data local infile %q into table pn FIELDS TERMINATED BY ',' (c1, c2)`, path))
		require.NoError(t, err1)
		var (
			a int
			b int
		)
		rows := dbt.MustQuery("select * from pn")
		require.Truef(t, rows.Next(), "unexpected data")
		err = rows.Scan(&a, &b)
		require.NoError(t, err)
		require.Equal(t, 1, a)
		require.Equal(t, 2, b)
		require.Truef(t, rows.Next(), "unexpected data")
		err = rows.Scan(&a, &b)
		require.NoError(t, err)
		require.Equal(t, 3, a)
		require.Equal(t, 4, b)
		require.Falsef(t, rows.Next(), "unexpected data")
		require.NoError(t, rows.Close())
		dbt.MustExec("drop table if exists pn")
	})

	err = fp.Close()
	require.NoError(t, err)
	err = os.Remove(path)
	require.NoError(t, err)

	fp, err = os.Create(path)
	require.NoError(t, err)
	require.NotNil(t, fp)

	// Test Column List Specification
	_, err = fp.WriteString(
		`1,2,3` + "\n" +
			`4,5,6` + "\n")
	require.NoError(t, err)

	cli.runTestsOnNewDB(t, func(config *mysql.Config) {
		config.AllowAllFiles = true
		config.Params["sql_mode"] = "''"
	}, "LoadData", func(dbt *testkit.DBTestKit) {
		dbt.MustExec("drop table if exists pn")
		dbt.MustExec("create table pn (c1 int, c2 int, c3 int)")
		dbt.MustExec("set @@tidb_dml_batch_size = 1")
		_, err1 := dbt.GetDB().Exec(fmt.Sprintf(`load data local infile %q into table pn FIELDS TERMINATED BY ',' (c1, @dummy)`, path))
		require.NoError(t, err1)
		var (
			a int
			b sql.NullString
			c sql.NullString
		)
		rows := dbt.MustQuery("select * from pn")
		require.Truef(t, rows.Next(), "unexpected data")
		err = rows.Scan(&a, &b, &c)
		require.NoError(t, err)
		require.Equal(t, 1, a)
		require.Empty(t, b.String)
		require.Empty(t, c.String)
		require.Truef(t, rows.Next(), "unexpected data")
		err = rows.Scan(&a, &b, &c)
		require.NoError(t, err)
		require.Equal(t, 4, a)
		require.Empty(t, b.String)
		require.Empty(t, c.String)
		require.Falsef(t, rows.Next(), "unexpected data")
		require.NoError(t, rows.Close())
		dbt.MustExec("drop table if exists pn")
	})

	err = fp.Close()
	require.NoError(t, err)
	err = os.Remove(path)
	require.NoError(t, err)

	fp, err = os.Create(path)
	require.NoError(t, err)
	require.NotNil(t, fp)

	// Test Input Preprocessing
	_, err = fp.WriteString(
		`1,2,3` + "\n" +
			`4,5,6` + "\n")
	require.NoError(t, err)

	cli.runTestsOnNewDB(t, func(config *mysql.Config) {
		config.AllowAllFiles = true
		config.Params["sql_mode"] = "''"
	}, "LoadData", func(dbt *testkit.DBTestKit) {
		dbt.MustExec("drop table if exists pn")
		dbt.MustExec("create table pn (c1 int, c2 int, c3 int)")
		dbt.MustExec("set @@tidb_dml_batch_size = 1")
		_, err1 := dbt.GetDB().Exec(fmt.Sprintf(`load data local infile %q into table pn FIELDS TERMINATED BY ',' (c1, @val1, @val2) SET c3 = @val2 * 100, c2 = CAST(@val1 AS UNSIGNED)`, path))
		require.NoError(t, err1)
		var (
			a int
			b int
			c int
		)
		rows := dbt.MustQuery("select * from pn")
		require.Truef(t, rows.Next(), "unexpected data")
		err = rows.Scan(&a, &b, &c)
		require.NoError(t, err)
		require.Equal(t, 1, a)
		require.Equal(t, 2, b)
		require.Equal(t, 300, c)
		require.Truef(t, rows.Next(), "unexpected data")
		err = rows.Scan(&a, &b, &c)
		require.NoError(t, err)
		require.Equal(t, 4, a)
		require.Equal(t, 5, b)
		require.Equal(t, 600, c)
		require.Falsef(t, rows.Next(), "unexpected data")
		require.NoError(t, rows.Close())
		dbt.MustExec("drop table if exists pn")
	})
}

func (cli *testServerClient) runTestConcurrentUpdate(t *testing.T) {
	dbName := "Concurrent"
	cli.runTestsOnNewDB(t, func(config *mysql.Config) {
		config.Params["sql_mode"] = "''"
	}, dbName, func(dbt *testkit.DBTestKit) {
		dbt.MustExec("drop table if exists test2")
		dbt.MustExec("create table test2 (a int, b int)")
		dbt.MustExec("insert test2 values (1, 1)")
		dbt.MustExec("set @@tidb_disable_txn_auto_retry = 0")

		txn1, err := dbt.GetDB().Begin()
		require.NoError(t, err)
		_, err = txn1.Exec(fmt.Sprintf("USE `%s`;", dbName))
		require.NoError(t, err)

		txn2, err := dbt.GetDB().Begin()
		require.NoError(t, err)
		_, err = txn2.Exec(fmt.Sprintf("USE `%s`;", dbName))
		require.NoError(t, err)

		_, err = txn2.Exec("update test2 set a = a + 1 where b = 1")
		require.NoError(t, err)
		err = txn2.Commit()
		require.NoError(t, err)

		_, err = txn1.Exec("update test2 set a = a + 1 where b = 1")
		require.NoError(t, err)

		err = txn1.Commit()
		require.NoError(t, err)
	})
}

func (cli *testServerClient) runTestExplainForConn(t *testing.T) {
	cli.runTestsOnNewDB(t, nil, "explain_for_conn", func(dbt *testkit.DBTestKit) {
		dbt.MustExec("drop table if exists t")
		dbt.MustExec("create table t (a int key, b int)")
		dbt.MustExec("insert t values (1, 1)")
		rows := dbt.MustQuery("select connection_id();")
		require.True(t, rows.Next())
		var connID int64
		err := rows.Scan(&connID)
		require.NoError(t, err)
		require.NoError(t, rows.Close())
		dbt.MustQuery("select * from t where a=1")
		rows = dbt.MustQuery("explain for connection " + strconv.Itoa(int(connID)))
		require.True(t, rows.Next())
		row := make([]string, 9)
		err = rows.Scan(&row[0], &row[1], &row[2], &row[3], &row[4], &row[5], &row[6], &row[7], &row[8])
		require.NoError(t, err)
		require.Regexp(t, "^Point_Get_1,1.00,1,root,table:t,time.*loop.*handle:1", strings.Join(row, ","))
		require.NoError(t, rows.Close())
	})
}

func (cli *testServerClient) runTestErrorCode(t *testing.T) {
	cli.runTestsOnNewDB(t, nil, "ErrorCode", func(dbt *testkit.DBTestKit) {
		dbt.MustExec("create table test (c int PRIMARY KEY);")
		dbt.MustExec("insert into test values (1);")
		txn1, err := dbt.GetDB().Begin()
		require.NoError(t, err)
		_, err = txn1.Exec("insert into test values(1)")
		require.NoError(t, err)
		err = txn1.Commit()
		checkErrorCode(t, err, errno.ErrDupEntry)

		// Schema errors
		txn2, err := dbt.GetDB().Begin()
		require.NoError(t, err)
		_, err = txn2.Exec("use db_not_exists;")
		checkErrorCode(t, err, errno.ErrBadDB)
		_, err = txn2.Exec("select * from tbl_not_exists;")
		checkErrorCode(t, err, errno.ErrNoSuchTable)
		_, err = txn2.Exec("create database test;")
		// Make tests stable. Some times the error may be the ErrInfoSchemaChanged.
		checkErrorCode(t, err, errno.ErrDBCreateExists, errno.ErrInfoSchemaChanged)
		_, err = txn2.Exec("create database aaaaaaaaaaaaaaaaaaaaaaaaaaaaaaaaaaaaaaaaaaaaaaaaaaaaaaaaaaaaaaaaa;")
		checkErrorCode(t, err, errno.ErrTooLongIdent, errno.ErrInfoSchemaChanged)
		_, err = txn2.Exec("create table test (c int);")
		checkErrorCode(t, err, errno.ErrTableExists, errno.ErrInfoSchemaChanged)
		_, err = txn2.Exec("drop table unknown_table;")
		checkErrorCode(t, err, errno.ErrBadTable, errno.ErrInfoSchemaChanged)
		_, err = txn2.Exec("drop database unknown_db;")
		checkErrorCode(t, err, errno.ErrDBDropExists, errno.ErrInfoSchemaChanged)
		_, err = txn2.Exec("create table aaaaaaaaaaaaaaaaaaaaaaaaaaaaaaaaaaaaaaaaaaaaaaaaaaaaaaaaaaaaaaaaa (a int);")
		checkErrorCode(t, err, errno.ErrTooLongIdent, errno.ErrInfoSchemaChanged)
		_, err = txn2.Exec("create table long_column_table (aaaaaaaaaaaaaaaaaaaaaaaaaaaaaaaaaaaaaaaaaaaaaaaaaaaaaaaaaaaaaaaaa int);")
		checkErrorCode(t, err, errno.ErrTooLongIdent, errno.ErrInfoSchemaChanged)
		_, err = txn2.Exec("alter table test add aaaaaaaaaaaaaaaaaaaaaaaaaaaaaaaaaaaaaaaaaaaaaaaaaaaaaaaaaaaaaaaaa int;")
		checkErrorCode(t, err, errno.ErrTooLongIdent, errno.ErrInfoSchemaChanged)

		// Optimizer errors
		_, err = txn2.Exec("select *, * from test;")
		checkErrorCode(t, err, errno.ErrInvalidWildCard)
		_, err = txn2.Exec("select row(1, 2) > 1;")
		checkErrorCode(t, err, errno.ErrOperandColumns)
		_, err = txn2.Exec("select * from test order by row(c, c);")
		checkErrorCode(t, err, errno.ErrOperandColumns)

		// Variable errors
		_, err = txn2.Exec("select @@unknown_sys_var;")
		checkErrorCode(t, err, errno.ErrUnknownSystemVariable)
		_, err = txn2.Exec("set @@unknown_sys_var='1';")
		checkErrorCode(t, err, errno.ErrUnknownSystemVariable)

		// Expression errors
		_, err = txn2.Exec("select greatest(2);")
		checkErrorCode(t, err, errno.ErrWrongParamcountToNativeFct)
	})
}

func checkErrorCode(t *testing.T, e error, codes ...uint16) {
	me, ok := e.(*mysql.MySQLError)
	require.Truef(t, ok, "err: %v", e)
	if len(codes) == 1 {
		require.Equal(t, codes[0], me.Number)
	}
	isMatchCode := false
	for _, code := range codes {
		if me.Number == code {
			isMatchCode = true
			break
		}
	}
	require.Truef(t, isMatchCode, "got err %v, expected err codes %v", me, codes)
}

func (cli *testServerClient) runTestAuth(t *testing.T) {
	cli.runTests(t, nil, func(dbt *testkit.DBTestKit) {
		dbt.MustExec(`CREATE USER 'authtest'@'%' IDENTIFIED BY '123';`)
		dbt.MustExec(`CREATE ROLE 'authtest_r1'@'%';`)
		dbt.MustExec(`GRANT ALL on test.* to 'authtest'`)
		dbt.MustExec(`GRANT authtest_r1 to 'authtest'`)
		dbt.MustExec(`SET DEFAULT ROLE authtest_r1 TO authtest`)
	})
	cli.runTests(t, func(config *mysql.Config) {
		config.User = "authtest"
		config.Passwd = "123"
	}, func(dbt *testkit.DBTestKit) {
		dbt.MustExec(`USE information_schema;`)
	})

	db, err := sql.Open("mysql", cli.getDSN(func(config *mysql.Config) {
		config.User = "authtest"
		config.Passwd = "456"
	}))
	require.NoError(t, err)
	_, err = db.Exec("USE information_schema;")
	require.NotNilf(t, err, "Wrong password should be failed")
	require.NoError(t, db.Close())

	// Test for loading active roles.
	db, err = sql.Open("mysql", cli.getDSN(func(config *mysql.Config) {
		config.User = "authtest"
		config.Passwd = "123"
	}))
	require.NoError(t, err)
	rows, err := db.Query("select current_role;")
	require.NoError(t, err)
	require.True(t, rows.Next())
	var outA string
	err = rows.Scan(&outA)
	require.NoError(t, err)
	require.NoError(t, rows.Close())
	require.Equal(t, "`authtest_r1`@`%`", outA)
	err = db.Close()
	require.NoError(t, err)

	// Test login use IP that not exists in mysql.user.
	cli.runTests(t, nil, func(dbt *testkit.DBTestKit) {
		dbt.MustExec(`CREATE USER 'authtest2'@'localhost' IDENTIFIED BY '123';`)
		dbt.MustExec(`GRANT ALL on test.* to 'authtest2'@'localhost'`)
	})
	cli.runTests(t, func(config *mysql.Config) {
		config.User = "authtest2"
		config.Passwd = "123"
	}, func(dbt *testkit.DBTestKit) {
		dbt.MustExec(`USE information_schema;`)
	})
}

func (cli *testServerClient) runTestIssue3662(t *testing.T) {
	db, err := sql.Open("mysql", cli.getDSN(func(config *mysql.Config) {
		config.DBName = "non_existing_schema"
	}))
	require.NoError(t, err)
	defer func() {
		err := db.Close()
		require.NoError(t, err)
	}()

	// According to documentation, "Open may just validate its arguments without
	// creating a connection to the database. To verify that the data source name
	// is valid, call Ping."
	err = db.Ping()
	require.Error(t, err)
	require.Equal(t, "Error 1049: Unknown database 'non_existing_schema'", err.Error())
}

func (cli *testServerClient) runTestIssue3680(t *testing.T) {
	db, err := sql.Open("mysql", cli.getDSN(func(config *mysql.Config) {
		config.User = "non_existing_user"
	}))
	require.NoError(t, err)
	defer func() {
		err := db.Close()
		require.NoError(t, err)
	}()

	// According to documentation, "Open may just validate its arguments without
	// creating a connection to the database. To verify that the data source name
	// is valid, call Ping."
	err = db.Ping()
	require.Error(t, err)
	require.Equal(t, "Error 1045: Access denied for user 'non_existing_user'@'127.0.0.1' (using password: NO)", err.Error())
}

func (cli *testServerClient) runTestIssue22646(t *testing.T) {
	cli.runTests(t, nil, func(dbt *testkit.DBTestKit) {
		now := time.Now()
		dbt.MustExec(``)
		if time.Since(now) > 30*time.Second {
			t.Fatal("read empty query statement timed out.")
		}
	})
}

func (cli *testServerClient) runTestIssue3682(t *testing.T) {
	cli.runTests(t, nil, func(dbt *testkit.DBTestKit) {
		dbt.MustExec(`CREATE USER 'issue3682'@'%' IDENTIFIED BY '123';`)
		dbt.MustExec(`GRANT ALL on test.* to 'issue3682'`)
		dbt.MustExec(`GRANT ALL on mysql.* to 'issue3682'`)
	})
	cli.runTests(t, func(config *mysql.Config) {
		config.User = "issue3682"
		config.Passwd = "123"
	}, func(dbt *testkit.DBTestKit) {
		dbt.MustExec(`USE mysql;`)
	})
	db, err := sql.Open("mysql", cli.getDSN(func(config *mysql.Config) {
		config.User = "issue3682"
		config.Passwd = "wrong_password"
		config.DBName = "non_existing_schema"
	}))
	require.NoError(t, err)
	defer func() {
		err := db.Close()
		require.NoError(t, err)
	}()
	err = db.Ping()
	require.Error(t, err)
	require.Equal(t, "Error 1045: Access denied for user 'issue3682'@'127.0.0.1' (using password: YES)", err.Error())
}

func (cli *testServerClient) runTestDBNameEscape(t *testing.T) {
	cli.runTests(t, nil, func(dbt *testkit.DBTestKit) {
		dbt.MustExec("CREATE DATABASE `aa-a`;")
	})
	cli.runTests(t, func(config *mysql.Config) {
		config.DBName = "aa-a"
	}, func(dbt *testkit.DBTestKit) {
		dbt.MustExec(`USE mysql;`)
		dbt.MustExec("DROP DATABASE `aa-a`")
	})
}

func (cli *testServerClient) runTestResultFieldTableIsNull(t *testing.T) {
	cli.runTestsOnNewDB(t, func(config *mysql.Config) {
		config.Params["sql_mode"] = "''"
	}, "ResultFieldTableIsNull", func(dbt *testkit.DBTestKit) {
		dbt.MustExec("drop table if exists test;")
		dbt.MustExec("create table test (c int);")
		dbt.MustExec("explain select * from test;")
	})
}

func (cli *testServerClient) runTestStatusAPI(t *testing.T) {
	resp, err := cli.fetchStatus("/status")
	require.NoError(t, err)
	defer resp.Body.Close()
	decoder := json.NewDecoder(resp.Body)
	var data status
	err = decoder.Decode(&data)
	require.NoError(t, err)
	require.Equal(t, tmysql.ServerVersion, data.Version)
	require.Equal(t, versioninfo.TiDBGitHash, data.GitHash)
}

// The golang sql driver (and most drivers) should have multi-statement
// disabled by default for security reasons. Lets ensure that the behavior
// is correct.

func (cli *testServerClient) runFailedTestMultiStatements(t *testing.T) {
	cli.runTestsOnNewDB(t, nil, "FailedMultiStatements", func(dbt *testkit.DBTestKit) {

		// Default is now OFF in new installations.
		// It is still WARN in upgrade installations (for now)
		_, err := dbt.GetDB().Exec("SELECT 1; SELECT 1; SELECT 2; SELECT 3;")
		require.Equal(t, "Error 8130: client has multi-statement capability disabled. Run SET GLOBAL tidb_multi_statement_mode='ON' after you understand the security risk", err.Error())

		// Change to WARN (legacy mode)
		dbt.MustExec("SET tidb_multi_statement_mode='WARN'")
		dbt.MustExec("CREATE TABLE `test` (`id` int(11) NOT NULL, `value` int(11) NOT NULL) ")
		res := dbt.MustExec("INSERT INTO test VALUES (1, 1)")
		count, err := res.RowsAffected()
		require.NoErrorf(t, err, "res.RowsAffected() returned error")
		require.Equal(t, int64(1), count)
		res = dbt.MustExec("UPDATE test SET value = 3 WHERE id = 1; UPDATE test SET value = 4 WHERE id = 1; UPDATE test SET value = 5 WHERE id = 1;")
		count, err = res.RowsAffected()
		require.NoErrorf(t, err, "res.RowsAffected() returned error")
		require.Equal(t, int64(1), count)
		rows := dbt.MustQuery("show warnings")
		cli.checkRows(t, rows, "Warning 8130 client has multi-statement capability disabled. Run SET GLOBAL tidb_multi_statement_mode='ON' after you understand the security risk")
		var out int
		rows = dbt.MustQuery("SELECT value FROM test WHERE id=1;")
		if rows.Next() {
			err = rows.Scan(&out)
			require.NoError(t, err)
			require.Equal(t, 5, out)

			if rows.Next() {
				require.Fail(t, "unexpected data")
			}
		} else {
			require.Fail(t, "no data")
		}

		// Change to ON = Fully supported, TiDB legacy. No warnings or Errors.
		dbt.MustExec("SET tidb_multi_statement_mode='ON';")
		dbt.MustExec("DROP TABLE IF EXISTS test")
		dbt.MustExec("CREATE TABLE `test` (`id` int(11) NOT NULL, `value` int(11) NOT NULL) ")
		res = dbt.MustExec("INSERT INTO test VALUES (1, 1)")
		count, err = res.RowsAffected()
		require.NoErrorf(t, err, "res.RowsAffected() returned error")
		require.Equal(t, int64(1), count)
		res = dbt.MustExec("update test SET value = 3 WHERE id = 1; UPDATE test SET value = 4 WHERE id = 1; UPDATE test SET value = 5 WHERE id = 1;")
		count, err = res.RowsAffected()
		require.NoErrorf(t, err, "res.RowsAffected() returned error")
		require.Equal(t, int64(1), count)
		rows = dbt.MustQuery("SELECT value FROM test WHERE id=1;")
		if rows.Next() {
			err = rows.Scan(&out)
			require.NoError(t, err)
			require.Equal(t, 5, out)

			if rows.Next() {
				require.Fail(t, "unexpected data")
			}
		} else {
			require.Fail(t, "no data")
		}
	})
}

func (cli *testServerClient) runTestMultiStatements(t *testing.T) {

	cli.runTestsOnNewDB(t, func(config *mysql.Config) {
		config.Params["multiStatements"] = "true"
	}, "MultiStatements", func(dbt *testkit.DBTestKit) {
		// Create Table
		dbt.MustExec("CREATE TABLE `test` (`id` int(11) NOT NULL, `value` int(11) NOT NULL) ")

		// Create Data
		res := dbt.MustExec("INSERT INTO test VALUES (1, 1)")
		count, err := res.RowsAffected()
		require.NoErrorf(t, err, "res.RowsAffected() returned error")
		require.Equal(t, int64(1), count)

		// Update
		res = dbt.MustExec("UPDATE test SET value = 3 WHERE id = 1; UPDATE test SET value = 4 WHERE id = 1; UPDATE test SET value = 5 WHERE id = 1;")
		count, err = res.RowsAffected()
		require.NoErrorf(t, err, "res.RowsAffected() returned error")
		require.Equal(t, int64(1), count)

		// Read
		var out int
		rows := dbt.MustQuery("SELECT value FROM test WHERE id=1;")
		if rows.Next() {
			err = rows.Scan(&out)
			require.NoError(t, err)
			require.Equal(t, 5, out)

			if rows.Next() {
				require.Fail(t, "unexpected data")
			}
		} else {
			require.Fail(t, "no data")
		}

		// Test issue #26688
		// First we "reset" the CurrentDB by using a database and then dropping it.
		dbt.MustExec("CREATE DATABASE dropme")
		dbt.MustExec("USE dropme")
		dbt.MustExec("DROP DATABASE dropme")
		var usedb string
		rows = dbt.MustQuery("SELECT IFNULL(DATABASE(),'success')")
		if rows.Next() {
			err = rows.Scan(&usedb)
			require.NoError(t, err)
			require.Equal(t, "success", usedb)
		} else {
			require.Fail(t, "no database() result")
		}
		// Because no DB is selected, if the use multistmtuse is not successful, then
		// the create table + drop table statements will return errors.
		dbt.MustExec("CREATE DATABASE multistmtuse")
		dbt.MustExec("use multistmtuse; create table if not exists t1 (id int); drop table t1;")
	})
}

func (cli *testServerClient) runTestStmtCount(t *testing.T) {
	cli.runTestsOnNewDB(t, nil, "StatementCount", func(dbt *testkit.DBTestKit) {
		originStmtCnt := getStmtCnt(string(cli.getMetrics(t)))

		dbt.MustExec("create table test (a int)")

		dbt.MustExec("insert into test values(1)")
		dbt.MustExec("insert into test values(2)")
		dbt.MustExec("insert into test values(3)")
		dbt.MustExec("insert into test values(4)")
		dbt.MustExec("insert into test values(5)")

		dbt.MustExec("delete from test where a = 3")
		dbt.MustExec("update test set a = 2 where a = 1")
		dbt.MustExec("select * from test")
		dbt.MustExec("select 2")

		dbt.MustExec("prepare stmt1 from 'update test set a = 1 where a = 2'")
		dbt.MustExec("execute stmt1")
		dbt.MustExec("prepare stmt2 from 'select * from test'")
		dbt.MustExec("execute stmt2")
		dbt.MustExec("replace into test(a) values(6);")

		currentStmtCnt := getStmtCnt(string(cli.getMetrics(t)))
		require.Equal(t, originStmtCnt["CreateTable"]+1, currentStmtCnt["CreateTable"])
		require.Equal(t, originStmtCnt["Insert"]+5, currentStmtCnt["Insert"])
		require.Equal(t, originStmtCnt["Delete"]+1, currentStmtCnt["Delete"])
		require.Equal(t, originStmtCnt["Update"]+1, currentStmtCnt["Update"])
		require.Equal(t, originStmtCnt["Select"]+2, currentStmtCnt["Select"])
		require.Equal(t, originStmtCnt["Prepare"]+2, currentStmtCnt["Prepare"])
		require.Equal(t, originStmtCnt["Execute"]+2, currentStmtCnt["Execute"])
		require.Equal(t, originStmtCnt["Replace"]+1, currentStmtCnt["Replace"])
	})
}

func (cli *testServerClient) runTestTLSConnection(t *testing.T, overrider configOverrider) error {
	dsn := cli.getDSN(overrider)
	db, err := sql.Open("mysql", dsn)
	require.NoError(t, err)
	defer func() {
		err := db.Close()
		require.NoError(t, err)
	}()
	_, err = db.Exec("USE test")
	if err != nil {
		return errors.Annotate(err, "dsn:"+dsn)
	}
	return err
}

func (cli *testServerClient) runReloadTLS(t *testing.T, overrider configOverrider, errorNoRollback bool) error {
	db, err := sql.Open("mysql", cli.getDSN(overrider))
	require.NoError(t, err)
	defer func() {
		err := db.Close()
		require.NoError(t, err)
	}()
	sql := "alter instance reload tls"
	if errorNoRollback {
		sql += " no rollback on error"
	}
	_, err = db.Exec(sql)
	return err
}

func (cli *testServerClient) runTestSumAvg(t *testing.T) {
	cli.runTests(t, nil, func(dbt *testkit.DBTestKit) {
		dbt.MustExec("create table sumavg (a int, b decimal, c double)")
		dbt.MustExec("insert sumavg values (1, 1, 1)")
		rows := dbt.MustQuery("select sum(a), sum(b), sum(c) from sumavg")
		require.True(t, rows.Next())
		var outA, outB, outC float64
		err := rows.Scan(&outA, &outB, &outC)
		require.NoError(t, err)
		require.Equal(t, 1.0, outA)
		require.Equal(t, 1.0, outB)
		require.Equal(t, 1.0, outC)
		rows = dbt.MustQuery("select avg(a), avg(b), avg(c) from sumavg")
		require.True(t, rows.Next())
		err = rows.Scan(&outA, &outB, &outC)
		require.NoError(t, err)
		require.Equal(t, 1.0, outA)
		require.Equal(t, 1.0, outB)
		require.Equal(t, 1.0, outC)
	})
}

func (cli *testServerClient) getMetrics(t *testing.T) []byte {
	resp, err := cli.fetchStatus("/metrics")
	require.NoError(t, err)
	content, err := io.ReadAll(resp.Body)
	require.NoError(t, err)
	err = resp.Body.Close()
	require.NoError(t, err)
	return content
}

func getStmtCnt(content string) (stmtCnt map[string]int) {
	stmtCnt = make(map[string]int)
	r := regexp.MustCompile("tidb_executor_statement_total{type=\"([A-Z|a-z|-]+)\"} (\\d+)")
	matchResult := r.FindAllStringSubmatch(content, -1)
	for _, v := range matchResult {
		cnt, _ := strconv.Atoi(v[2])
		stmtCnt[v[1]] = cnt
	}
	return stmtCnt
}

const retryTime = 100

func (cli *testServerClient) waitUntilCustomServerCanConnect(overriders ...configOverrider) {
	// connect server
	retry := 0
	dsn := cli.getDSN(overriders...)
	for ; retry < retryTime; retry++ {
		time.Sleep(time.Millisecond * 10)
		db, err := sql.Open("mysql", dsn)
		if err == nil {
			succeed := db.Ping() == nil
			if err = db.Close(); err != nil {
				log.Error("fail to connect db", zap.String("err", err.Error()), zap.String("DSN", dsn))
				continue
			}
			if succeed {
				break
			}
		}
	}
	if retry == retryTime {
		log.Fatal("failed to connect DB in every 10 ms", zap.String("DSN", dsn), zap.Int("retryTime", retryTime))
	}
}
func (cli *testServerClient) waitUntilServerCanConnect() {
	cli.waitUntilCustomServerCanConnect(nil)
}

func (cli *testServerClient) waitUntilServerOnline() {
	// connect server
	cli.waitUntilServerCanConnect()

	retry := 0
	for ; retry < retryTime; retry++ {
		// fetch http status
		resp, err := cli.fetchStatus("/status")
		if err == nil {
			_, err = io.ReadAll(resp.Body)
			if err != nil {
				panic(err)
			}
			err = resp.Body.Close()
			if err != nil {
				panic(err)
			}
			break
		}
		time.Sleep(time.Millisecond * 10)
	}
	if retry == retryTime {
		log.Fatal("failed to connect HTTP status in every 10 ms", zap.Int("retryTime", retryTime))
	}
}

func (cli *testServerClient) runTestInitConnect(t *testing.T) {

	cli.runTests(t, nil, func(dbt *testkit.DBTestKit) {
		dbt.MustExec(`SET GLOBAL init_connect="insert into test.ts VALUES (NOW());SET @a=1;"`)
		dbt.MustExec(`CREATE USER init_nonsuper`)
		dbt.MustExec(`CREATE USER init_super`)
		dbt.MustExec(`GRANT SELECT, INSERT, DROP ON test.* TO init_nonsuper`)
		dbt.MustExec(`GRANT SELECT, INSERT, DROP, SUPER ON *.* TO init_super`)
		dbt.MustExec(`CREATE TABLE ts (a TIMESTAMP)`)
	})

	// test init_nonsuper
	cli.runTests(t, func(config *mysql.Config) {
		config.User = "init_nonsuper"
	}, func(dbt *testkit.DBTestKit) {
		rows := dbt.MustQuery(`SELECT @a`)
		require.True(t, rows.Next())
		var a int
		err := rows.Scan(&a)
		require.NoError(t, err)
		require.Equal(t, 1, a)
		require.NoError(t, rows.Close())
	})

	// test init_super
	cli.runTests(t, func(config *mysql.Config) {
		config.User = "init_super"
	}, func(dbt *testkit.DBTestKit) {
		rows := dbt.MustQuery(`SELECT IFNULL(@a,"")`)
		require.True(t, rows.Next())
		var a string
		err := rows.Scan(&a)
		require.NoError(t, err)
		require.Equal(t, "", a)
		require.NoError(t, rows.Close())
		// change the init-connect to invalid.
		dbt.MustExec(`SET GLOBAL init_connect="invalidstring"`)
	})
	// set global init_connect to empty to avoid fail other tests
	defer cli.runTests(t, func(config *mysql.Config) {
		config.User = "init_super"
	}, func(dbt *testkit.DBTestKit) {
		// set init_connect to empty to avoid fail other tests
		dbt.MustExec(`SET GLOBAL init_connect=""`)
	})

	db, err := sql.Open("mysql", cli.getDSN(func(config *mysql.Config) {
		config.User = "init_nonsuper"
	}))
	require.NoError(t, err)      // doesn't fail because of lazy loading
	defer db.Close()             // may already be closed
	_, err = db.Exec("SELECT 1") // fails because of init sql
	require.Error(t, err)
}

// Client errors are only incremented when using the TiDB Server protocol,
// and not internal SQL statements. Thus, this test is in the server-test suite.
func (cli *testServerClient) runTestInfoschemaClientErrors(t *testing.T) {
	cli.runTestsOnNewDB(t, nil, "clientErrors", func(dbt *testkit.DBTestKit) {

		clientErrors := []struct {
			stmt              string
			incrementWarnings bool
			incrementErrors   bool
			errCode           int
		}{
			{
				stmt:              "SELECT 0/0",
				incrementWarnings: true,
				errCode:           1365, // div by zero
			},
			{
				stmt:              "CREATE TABLE test_client_errors2 (a int primary key, b int primary key)",
				incrementWarnings: true,
				incrementErrors:   true,
				errCode:           1068, // multiple pkeys
			},
			{
				stmt:            "gibberish",
				incrementErrors: true,
				errCode:         1064, // parse error
			},
		}

		sources := []string{"client_errors_summary_global", "client_errors_summary_by_user", "client_errors_summary_by_host"}

		for _, test := range clientErrors {
			for _, tbl := range sources {

				var errors, warnings int
				rows := dbt.MustQuery("SELECT SUM(error_count), SUM(warning_count) FROM information_schema."+tbl+" WHERE error_number = ? GROUP BY error_number", test.errCode)
				if rows.Next() {
					rows.Scan(&errors, &warnings)
				}
				require.NoError(t, rows.Close())

				if test.incrementErrors {
					errors++
				}
				if test.incrementWarnings {
					warnings++
				}
				var err error
				rows, err = dbt.GetDB().Query(test.stmt)
				if err == nil {
					// make sure to read the result since the error/warnings are populated in the network send code.
					if rows.Next() {
						var fake string
						rows.Scan(&fake)
					}
					require.NoError(t, rows.Close())
				}

				var newErrors, newWarnings int
				rows = dbt.MustQuery("SELECT SUM(error_count), SUM(warning_count) FROM information_schema."+tbl+" WHERE error_number = ? GROUP BY error_number", test.errCode)
				if rows.Next() {
					rows.Scan(&newErrors, &newWarnings)
				}
				require.NoError(t, rows.Close())
				require.Equal(t, errors, newErrors)
				require.Equalf(t, warnings, newWarnings, "source=information_schema.%s code=%d statement=%s", tbl, test.errCode, test.stmt)
			}
		}

	})
}<|MERGE_RESOLUTION|>--- conflicted
+++ resolved
@@ -400,10 +400,7 @@
 }
 
 func (cli *testServerClient) runTestLoadDataForSlowLog(t *testing.T, server *Server) {
-<<<<<<< HEAD
 	t.Skip("why it fails in CI but not reproduce locally?")
-=======
->>>>>>> 184b7470
 	fp, err := os.CreateTemp("", "load_data_test.csv")
 	require.NoError(t, err)
 	require.NotNil(t, fp)
@@ -465,17 +462,6 @@
 }
 
 func (cli *testServerClient) prepareLoadDataFile(t *testing.T, fp *os.File, rows ...string) {
-<<<<<<< HEAD
-	// fp, err := os.OpenFile(path, os.O_WRONLY|os.O_CREATE|os.O_TRUNC, 0600)
-	// require.NoError(t, err)
-	// require.NotNil(t, fp)
-	// defer func() {
-	// 	err = fp.Close()
-	// 	require.NoError(t, err)
-	// }()
-
-=======
->>>>>>> 184b7470
 	err := fp.Truncate(0)
 	require.NoError(t, err)
 	_, err = fp.Seek(0, 0)
@@ -488,20 +474,11 @@
 		_, err = fp.WriteString("\n")
 		require.NoError(t, err)
 	}
-<<<<<<< HEAD
-	require.NoError(t, err)
-=======
->>>>>>> 184b7470
 	require.NoError(t, fp.Sync())
 }
 
 func (cli *testServerClient) runTestLoadDataAutoRandom(t *testing.T) {
 	fp, err := os.CreateTemp("", "load_data_txn_error.csv")
-<<<<<<< HEAD
-
-	// fp, err := os.OpenFile(path, os.O_WRONLY|os.O_CREATE|os.O_TRUNC, 0600)
-=======
->>>>>>> 184b7470
 	require.NoError(t, err)
 	require.NotNil(t, fp)
 
@@ -879,18 +856,9 @@
 }
 
 func (cli *testServerClient) runTestLoadData(t *testing.T, server *Server) {
-<<<<<<< HEAD
-	// create a file and write data.
 	fp, err := os.CreateTemp("", "load_data_test.csv")
 	require.NoError(t, err)
 	path := fp.Name()
-	// fp, err := os.Create(path)
-	// require.NoError(t, err)
-=======
-	fp, err := os.CreateTemp("", "load_data_test.csv")
-	require.NoError(t, err)
-	path := fp.Name()
->>>>>>> 184b7470
 	require.NotNil(t, fp)
 	defer func() {
 		err = fp.Close()
