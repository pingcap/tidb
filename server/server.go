// The MIT License (MIT)
//
// Copyright (c) 2014 wandoulabs
// Copyright (c) 2014 siddontang
//
// Permission is hereby granted, free of charge, to any person obtaining a copy of
// this software and associated documentation files (the "Software"), to deal in
// the Software without restriction, including without limitation the rights to
// use, copy, modify, merge, publish, distribute, sublicense, and/or sell copies of
// the Software, and to permit persons to whom the Software is furnished to do so,
// subject to the following conditions:
//
// The above copyright notice and this permission notice shall be included in all
// copies or substantial portions of the Software.

// Copyright 2015 PingCAP, Inc.
//
// Licensed under the Apache License, Version 2.0 (the "License");
// you may not use this file except in compliance with the License.
// You may obtain a copy of the License at
//
//     http://www.apache.org/licenses/LICENSE-2.0
//
// Unless required by applicable law or agreed to in writing, software
// distributed under the License is distributed on an "AS IS" BASIS,
// See the License for the specific language governing permissions and
// limitations under the License.

package server

import (
<<<<<<< HEAD
	"fmt"
=======
	"crypto/tls"
	"crypto/x509"
	"io/ioutil"
>>>>>>> 31a48f8d
	"math/rand"
	"net"
	"sync"
	"sync/atomic"
	"time"
	// For pprof
	_ "net/http/pprof"

	"github.com/juju/errors"
	"github.com/ngaut/log"
	"github.com/pingcap/tidb/config"
	"github.com/pingcap/tidb/mysql"
	"github.com/pingcap/tidb/sessionctx/variable"
	"github.com/pingcap/tidb/terror"
	"github.com/pingcap/tidb/util"
	"github.com/pingcap/tidb/util/arena"
)

var (
	baseConnID uint32
)

var (
	errUnknownFieldType  = terror.ClassServer.New(codeUnknownFieldType, "unknown field type")
	errInvalidPayloadLen = terror.ClassServer.New(codeInvalidPayloadLen, "invalid payload length")
	errInvalidSequence   = terror.ClassServer.New(codeInvalidSequence, "invalid sequence")
	errInvalidType       = terror.ClassServer.New(codeInvalidType, "invalid type")
	errNotAllowedCommand = terror.ClassServer.New(codeNotAllowedCommand, "the used command is not allowed with this TiDB version")
	errAccessDenied      = terror.ClassServer.New(codeAccessDenied, mysql.MySQLErrName[mysql.ErrAccessDenied])
)

// DefaultCapability is the capability of the server when it is created using the default configuration.
// When server is configured with SSL, the server will have extra capabilities compared to DefaultCapability.
const defaultCapability = mysql.ClientLongPassword | mysql.ClientLongFlag |
	mysql.ClientConnectWithDB | mysql.ClientProtocol41 |
	mysql.ClientTransactions | mysql.ClientSecureConnection | mysql.ClientFoundRows |
	mysql.ClientMultiStatements | mysql.ClientMultiResults | mysql.ClientLocalFiles |
	mysql.ClientConnectAtts | mysql.ClientPluginAuth

// Server is the MySQL protocol server
type Server struct {
	cfg               *config.Config
	tlsConfig         *tls.Config
	driver            IDriver
	listener          net.Listener
	rwlock            *sync.RWMutex
	concurrentLimiter *TokenLimiter
	clients           map[uint32]*clientConn
	capability        uint32

	// When a critical error occurred, we don't want to exit the process, because there may be
	// a supervisor automatically restart it, then new client connection will be created, but we can't server it.
	// So we just stop the listener and store to force clients to chose other TiDB servers.
	stopListenerCh           chan struct{}
	proxyProtocolConnBuilder *proxyProtocolConnBuilder
}

// ConnectionCount gets current connection count.
func (s *Server) ConnectionCount() int {
	var cnt int
	s.rwlock.RLock()
	cnt = len(s.clients)
	s.rwlock.RUnlock()
	return cnt
}

func (s *Server) getToken() *Token {
	return s.concurrentLimiter.Get()
}

func (s *Server) releaseToken(token *Token) {
	s.concurrentLimiter.Put(token)
}

// newConn creates a new *clientConn from a net.Conn.
// It allocates a connection ID and random salt data for authentication.
func (s *Server) newConn(conn net.Conn) (*clientConn, error) {
	cc := &clientConn{
		server:       s,
		connectionID: atomic.AddUint32(&baseConnID, 1),
		collation:    mysql.DefaultCollationID,
		alloc:        arena.NewAllocator(32 * 1024),
	}

	if s.cfg.TCPKeepAlive {
		if tcpConn, ok := conn.(*net.TCPConn); ok {
			if err := tcpConn.SetKeepAlive(true); err != nil {
				log.Error("failed to set tcp keep alive option:", err)
			}
		}
	}
<<<<<<< HEAD

	if s.proxyProtocolConnBuilder != nil {
		// Proxy is configured. wrap net.Conn to proxyProtocolConn
		wconn, err := s.proxyProtocolConnBuilder.wrapConn(conn)
		if err != nil {
			return cc, errors.Trace(fmt.Errorf("%s (%s)", err.Error(), conn.RemoteAddr().String()))
		}
		cc.pkt = newPacketIO(wconn)
		cc.conn = wconn
		cc.clientAddr = wconn.RemoteAddr()
		log.Infof("[%d] new connection %s (through proxy %s)", cc.connectionID, cc.clientAddr, conn.RemoteAddr().String())
	} else {
		cc.pkt = newPacketIO(conn)
		cc.conn = conn
		cc.clientAddr = conn.RemoteAddr()
		log.Infof("[%d] new connection %s", cc.connectionID, conn.RemoteAddr().String())
	}

=======
	cc.setConn(conn)
>>>>>>> 31a48f8d
	cc.salt = util.RandomBuf(20)
	return cc, nil
}

func (s *Server) skipAuth() bool {
	return s.cfg.SkipAuth
}

const tokenLimit = 1000

// NewServer creates a new Server.
func NewServer(cfg *config.Config, driver IDriver) (*Server, error) {
	var err error
	var ppcb *proxyProtocolConnBuilder
	if cfg.ProxyProtocolNetworks != "" {
		ppcb, err = newProxyProtocolConnBuilder(cfg.ProxyProtocolNetworks, cfg.ProxyProtocolHeaderTimeout)
		if err != nil {
			log.Error("ProxyProtocolNetworks parameter is not valid")
		}
	}
	s := &Server{
		cfg:                      cfg,
		driver:                   driver,
		concurrentLimiter:        NewTokenLimiter(tokenLimit),
		rwlock:                   &sync.RWMutex{},
		clients:                  make(map[uint32]*clientConn),
		stopListenerCh:           make(chan struct{}, 1),
		proxyProtocolConnBuilder: ppcb,
	}
	s.loadTLSCertificates()

	s.capability = defaultCapability
	if s.tlsConfig != nil {
		s.capability |= mysql.ClientSSL
	}

	if cfg.Socket != "" {
		cfg.SkipAuth = true
		if s.listener, err = net.Listen("unix", cfg.Socket); err == nil {
			log.Infof("Server is running MySQL Protocol through Socket [%s]", cfg.Socket)
		}
	} else {
		if s.listener, err = net.Listen("tcp", s.cfg.Addr); err == nil {
			log.Infof("Server is running MySQL Protocol at [%s]", s.cfg.Addr)
		}
	}
	if err != nil {
		return nil, errors.Trace(err)
	}

	// Init rand seed for randomBuf()
	rand.Seed(time.Now().UTC().UnixNano())

	if ppcb != nil {
		log.Infof("Server run MySQL Protocol (through PROXY Protocol) Listen at [%s]", s.cfg.Addr)
	} else {
		log.Infof("Server run MySQL Protocol Listen at [%s]", s.cfg.Addr)
	}

	return s, nil
}

func (s *Server) loadTLSCertificates() {
	defer func() {
		if s.tlsConfig != nil {
			log.Infof("Secure connection is enabled (client verification enabled = %v)", len(variable.SysVars["ssl_ca"].Value) > 0)
			variable.SysVars["have_openssl"].Value = "YES"
			variable.SysVars["have_ssl"].Value = "YES"
			variable.SysVars["ssl_cert"].Value = s.cfg.SSLCertPath
			variable.SysVars["ssl_key"].Value = s.cfg.SSLKeyPath
		} else {
			log.Warn("Secure connection is NOT ENABLED")
		}
	}()

	if len(s.cfg.SSLCertPath) == 0 || len(s.cfg.SSLKeyPath) == 0 {
		s.tlsConfig = nil
		return
	}

	tlsCert, err := tls.LoadX509KeyPair(s.cfg.SSLCertPath, s.cfg.SSLKeyPath)
	if err != nil {
		log.Warn(errors.ErrorStack(err))
		s.tlsConfig = nil
		return
	}

	// Try loading CA cert.
	clientAuthPolicy := tls.NoClientCert
	var certPool *x509.CertPool
	if len(s.cfg.SSLCAPath) > 0 {
		caCert, err := ioutil.ReadFile(s.cfg.SSLCAPath)
		if err != nil {
			log.Warn(errors.ErrorStack(err))
		} else {
			certPool = x509.NewCertPool()
			if certPool.AppendCertsFromPEM(caCert) {
				clientAuthPolicy = tls.VerifyClientCertIfGiven
			}
			variable.SysVars["ssl_ca"].Value = s.cfg.SSLCAPath
		}
	}
	s.tlsConfig = &tls.Config{
		Certificates: []tls.Certificate{tlsCert},
		ClientCAs:    certPool,
		ClientAuth:   clientAuthPolicy,
		MinVersion:   0,
	}
}

// Run runs the server.
func (s *Server) Run() error {
	// Start HTTP API to report tidb info such as TPS.
	if s.cfg.ReportStatus {
		s.startStatusHTTP()
	}
	for {
		conn, err := s.listener.Accept()
		if err != nil {
			if opErr, ok := err.(*net.OpError); ok {
				if opErr.Err.Error() == "use of closed network connection" {
					return nil
				}
			}
			log.Errorf("accept error %s", err.Error())
			return errors.Trace(err)
		}
		if s.shouldStopListener() {
			conn.Close()
			break
		}
		go s.onConn(conn)
	}
	s.listener.Close()
	s.listener = nil
	for {
		log.Errorf("listener stopped, waiting for manual kill.")
		time.Sleep(time.Minute)
	}
}

func (s *Server) shouldStopListener() bool {
	select {
	case <-s.stopListenerCh:
		return true
	default:
		return false
	}
}

// Close closes the server.
func (s *Server) Close() {
	s.rwlock.Lock()
	defer s.rwlock.Unlock()

	if s.listener != nil {
		s.listener.Close()
		s.listener = nil
	}
}

// onConn runs in its own goroutine, handles queries from this connection.
func (s *Server) onConn(c net.Conn) {
	conn, err := s.newConn(c)
	defer func() {
		log.Infof("[%d] close connection", conn.connectionID)
	}()

	if err != nil {
		log.Infof("Connection error: %s", errors.ErrorStack(err))
		c.Close()
		return
	}

	if err := conn.handshake(); err != nil {
		// Some keep alive services will send request to TiDB and disconnect immediately.
		// So we use info log level.
		log.Infof("Handshake error: %s", errors.ErrorStack(err))
		c.Close()
		return
	}

	s.rwlock.Lock()
	s.clients[conn.connectionID] = conn
	connections := len(s.clients)
	s.rwlock.Unlock()
	connGauge.Set(float64(connections))

	conn.Run()
}

// ShowProcessList implements the SessionManager interface.
func (s *Server) ShowProcessList() []util.ProcessInfo {
	var rs []util.ProcessInfo
	s.rwlock.RLock()
	for _, client := range s.clients {
		if client.killed {
			continue
		}
		rs = append(rs, client.ctx.ShowProcess())
	}
	s.rwlock.RUnlock()
	return rs
}

// Kill implements the SessionManager interface.
func (s *Server) Kill(connectionID uint64, query bool) {
	s.rwlock.Lock()
	defer s.rwlock.Unlock()

	conn, ok := s.clients[uint32(connectionID)]
	if !ok {
		return
	}

	conn.ctx.Cancel()
	if !query {
		conn.killed = true
	}
}

// Server error codes.
const (
	codeUnknownFieldType  = 1
	codeInvalidPayloadLen = 2
	codeInvalidSequence   = 3
	codeInvalidType       = 4

	codeNotAllowedCommand = 1148
	codeAccessDenied      = mysql.ErrAccessDenied
)

func init() {
	serverMySQLErrCodes := map[terror.ErrCode]uint16{
		codeNotAllowedCommand: mysql.ErrNotAllowedCommand,
		codeAccessDenied:      mysql.ErrAccessDenied,
	}
	terror.ErrClassToMySQLCodes[terror.ClassServer] = serverMySQLErrCodes
}<|MERGE_RESOLUTION|>--- conflicted
+++ resolved
@@ -29,13 +29,10 @@
 package server
 
 import (
-<<<<<<< HEAD
 	"fmt"
-=======
 	"crypto/tls"
 	"crypto/x509"
 	"io/ioutil"
->>>>>>> 31a48f8d
 	"math/rand"
 	"net"
 	"sync"
@@ -127,28 +124,20 @@
 			}
 		}
 	}
-<<<<<<< HEAD
-
+  
 	if s.proxyProtocolConnBuilder != nil {
 		// Proxy is configured. wrap net.Conn to proxyProtocolConn
 		wconn, err := s.proxyProtocolConnBuilder.wrapConn(conn)
 		if err != nil {
 			return cc, errors.Trace(fmt.Errorf("%s (%s)", err.Error(), conn.RemoteAddr().String()))
 		}
-		cc.pkt = newPacketIO(wconn)
-		cc.conn = wconn
-		cc.clientAddr = wconn.RemoteAddr()
-		log.Infof("[%d] new connection %s (through proxy %s)", cc.connectionID, cc.clientAddr, conn.RemoteAddr().String())
+    cc.setConn(wconn)
+    log.Infof("[%d] new connection %s (through proxy %s)", cc.connectionID, wconn.RemoteAddr(), conn.RemoteAddr().String())
 	} else {
-		cc.pkt = newPacketIO(conn)
-		cc.conn = conn
-		cc.clientAddr = conn.RemoteAddr()
+    cc.setConn(conn)
 		log.Infof("[%d] new connection %s", cc.connectionID, conn.RemoteAddr().String())
 	}
 
-=======
-	cc.setConn(conn)
->>>>>>> 31a48f8d
 	cc.salt = util.RandomBuf(20)
 	return cc, nil
 }
