--- conflicted
+++ resolved
@@ -50,11 +50,8 @@
 	"github.com/pingcap/tidb/terror"
 	"github.com/pingcap/tidb/util"
 	"github.com/pingcap/tidb/util/arena"
-<<<<<<< HEAD
 	"github.com/pingcap/tidb/xprotocol/xpacketio"
-=======
 	log "github.com/sirupsen/logrus"
->>>>>>> 0b5c0cf9
 )
 
 var (
@@ -96,7 +93,7 @@
 	rwlock            *sync.RWMutex
 	concurrentLimiter *TokenLimiter
 	tp                protocolType
-	clients           map[uint32]clientConn
+	clients           map[uint32]baseClientConn
 	capability        uint32
 
 	// When a critical error occurred, we don't want to exit the process, because there may be
@@ -125,7 +122,7 @@
 	var info []xClientInfo
 	s.rwlock.RLock()
 	for _, v := range s.clients {
-		c := v.(*mysqlXClientConn)
+		c := v.(*xClientConn)
 		info = append(info, xClientInfo{clientID: c.id(), user: c.user, host: "", sessionID: c.xsession.sessionID})
 	}
 	s.rwlock.RUnlock()
@@ -142,8 +139,8 @@
 
 // newConn creates a new *ClientConn from a net.Conn.
 // It allocates a connection ID and random salt data for authentication.
-func (s *Server) newConn(conn net.Conn) *mysqlClientConn {
-	cc := &mysqlClientConn{
+func (s *Server) newConn(conn net.Conn) *clientConn {
+	cc := &clientConn{
 		server:       s,
 		connectionID: atomic.AddUint32(&baseConnID, 1),
 		collation:    mysql.DefaultCollationID,
@@ -163,8 +160,8 @@
 	return cc
 }
 
-func (s *Server) newXConn(conn net.Conn) *mysqlXClientConn {
-	return &mysqlXClientConn{
+func (s *Server) newXConn(conn net.Conn) *xClientConn {
+	return &xClientConn{
 		conn:         conn,
 		pkt:          xpacketio.NewXPacketIO(conn),
 		server:       s,
@@ -188,7 +185,7 @@
 		concurrentLimiter: NewTokenLimiter(cfg.TokenLimit),
 		rwlock:            &sync.RWMutex{},
 		tp:                protocolType,
-		clients:           make(map[uint32]clientConn),
+		clients:           make(map[uint32]baseClientConn),
 		stopListenerCh:    make(chan struct{}, 1),
 	}
 	s.loadTLSCertificates()
@@ -377,12 +374,10 @@
 	var rs []util.ProcessInfo
 	s.rwlock.RLock()
 	for _, client := range s.clients {
-<<<<<<< HEAD
-		if client.isKilled() {
-=======
-		if atomic.LoadInt32(&client.status) == connStatusWaitShutdown {
->>>>>>> 0b5c0cf9
-			continue
+		if c, ok := client.(*clientConn); ok {
+			if atomic.LoadInt32(&c.status) == connStatusWaitShutdown {
+				continue
+			}
 		}
 		rs = append(rs, client.showProcess())
 	}
@@ -400,20 +395,23 @@
 		return
 	}
 
-<<<<<<< HEAD
-	conn.Cancel(query)
-=======
-	conn.mu.RLock()
-	cancelFunc := conn.mu.cancelFunc
-	conn.mu.RUnlock()
-	if cancelFunc != nil {
-		cancelFunc()
+	// TODO: need check for x client.
+	if c, ok := conn.(*clientConn); ok {
+		c.mu.RLock()
+		cancelFunc := c.mu.cancelFunc
+		c.mu.RUnlock()
+		if cancelFunc != nil {
+			cancelFunc()
+		}
 	}
 
 	if !query {
 		// Mark the client connection status as WaitShutdown, when the goroutine detect
 		// this, it will end the dispatch loop and exit.
-		atomic.StoreInt32(&conn.status, connStatusWaitShutdown)
+		// TODO: need check for x client.
+		if c, ok := conn.(*clientConn); ok {
+			atomic.StoreInt32(&c.status, connStatusWaitShutdown)
+		}
 	}
 }
 
@@ -435,23 +433,28 @@
 }
 
 func (s *Server) kickIdleConnection() {
-	var conns []*clientConn
+	var conns []baseClientConn
 	s.rwlock.RLock()
 	for _, cc := range s.clients {
-		if cc.ShutdownOrNotify() {
-			// Shutdowned conn will be closed by us, and notified conn will exist themselves.
-			conns = append(conns, cc)
+		// TODO: need check for x client.
+		if c, ok := cc.(*clientConn); ok {
+			if c.ShutdownOrNotify() {
+				// Shutdowned conn will be closed by us, and notified conn will exist themselves.
+				conns = append(conns, cc)
+			}
 		}
 	}
 	s.rwlock.RUnlock()
 
 	for _, cc := range conns {
-		err := cc.Close()
-		if err != nil {
-			log.Error("close connection error:", err)
-		}
-	}
->>>>>>> 0b5c0cf9
+		// TODO: need check for x client.
+		if c, ok := cc.(*clientConn); ok {
+			err := c.Close()
+			if err != nil {
+				log.Error("close connection error:", err)
+			}
+		}
+	}
 }
 
 // Server error codes.
