--- conflicted
+++ resolved
@@ -223,6 +223,7 @@
 		clients:           make(map[uint64]*clientConn),
 		globalConnID:      util.GlobalConnID{ServerID: 0, Is64bits: true},
 	}
+	setTxnScope()
 	tlsConfig, err := util.LoadTLSCertificates(s.cfg.Security.SSLCA, s.cfg.Security.SSLKey, s.cfg.Security.SSLCert)
 	if err != nil {
 		logutil.BgLogger().Error("secure connection cert/key/ca load fail", zap.Error(err))
@@ -299,8 +300,6 @@
 	variable.SetSysVar("ssl_ca", ca)
 }
 
-<<<<<<< HEAD
-=======
 func setTxnScope() {
 	variable.SetSysVar("txn_scope", func() string {
 		if isGlobal, _ := config.GetTxnScopeFromConfig(); isGlobal {
@@ -317,7 +316,6 @@
 	metrics.ConfigStatus.WithLabelValues("max-server-connections").Set(float64(s.cfg.MaxServerConnections))
 }
 
->>>>>>> d1297376
 // Run runs the server.
 func (s *Server) Run() error {
 	metrics.ServerEventCounter.WithLabelValues(metrics.EventStart).Inc()
