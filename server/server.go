--- conflicted
+++ resolved
@@ -57,11 +57,7 @@
 	"github.com/pingcap/tidb/sessionctx/variable"
 	"github.com/pingcap/tidb/util"
 	"github.com/pingcap/tidb/util/logutil"
-<<<<<<< HEAD
-=======
 	"github.com/pingcap/tidb/util/sys/linux"
-	log "github.com/sirupsen/logrus"
->>>>>>> 0313cbbb
 	"go.uber.org/zap"
 )
 
@@ -341,27 +337,15 @@
 			if authPlugin.OnConnectionEvent != nil {
 				host, err := clientConn.PeerHost("")
 				if err != nil {
-<<<<<<< HEAD
 					logutil.Logger(context.Background()).Error("get peer host failed", zap.Error(err))
-					terror.Log(conn.Close())
-					continue
-=======
-					log.Info(err)
 					terror.Log(clientConn.Close())
 					return errors.Trace(err)
->>>>>>> 0313cbbb
 				}
 				err = authPlugin.OnConnectionEvent(context.Background(), &auth.UserIdentity{Hostname: host}, plugin.PreAuth, nil)
 				if err != nil {
-<<<<<<< HEAD
 					logutil.Logger(context.Background()).Info("do connection event failed", zap.Error(err))
-					terror.Log(conn.Close())
-					continue
-=======
-					log.Info(err)
 					terror.Log(clientConn.Close())
 					return errors.Trace(err)
->>>>>>> 0313cbbb
 				}
 			}
 			return nil
@@ -459,7 +443,7 @@
 			connInfo.Duration = float64(time.Since(connectedTime)) / float64(time.Millisecond)
 			err := authPlugin.OnConnectionEvent(context.Background(), conn.ctx.GetSessionVars().User, plugin.Disconnect, connInfo)
 			if err != nil {
-				log.Warnf("call Plugin %s OnConnectionEvent(Disconnect) failure, err: %v", authPlugin.Name, err)
+				logutil.Logger(context.Background()).Warn("do connection event failed", zap.String("plugin", authPlugin.Name), zap.Error(err))
 			}
 		}
 		return nil
