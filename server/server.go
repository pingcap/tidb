// The MIT License (MIT)
//
// Copyright (c) 2014 wandoulabs
// Copyright (c) 2014 siddontang
//
// Permission is hereby granted, free of charge, to any person obtaining a copy of
// this software and associated documentation files (the "Software"), to deal in
// the Software without restriction, including without limitation the rights to
// use, copy, modify, merge, publish, distribute, sublicense, and/or sell copies of
// the Software, and to permit persons to whom the Software is furnished to do so,
// subject to the following conditions:
//
// The above copyright notice and this permission notice shall be included in all
// copies or substantial portions of the Software.

// Copyright 2015 PingCAP, Inc.
//
// Licensed under the Apache License, Version 2.0 (the "License");
// you may not use this file except in compliance with the License.
// You may obtain a copy of the License at
//
//     http://www.apache.org/licenses/LICENSE-2.0
//
// Unless required by applicable law or agreed to in writing, software
// distributed under the License is distributed on an "AS IS" BASIS,
// See the License for the specific language governing permissions and
// limitations under the License.

package server

import (
	"context"
	"crypto/tls"
	"flag"
	"fmt"
	"io"
	"math/rand"
	"net"
	"net/http"
	"unsafe"

	// For pprof
	_ "net/http/pprof"
	"os"
	"os/user"
	"sync"
	"sync/atomic"
	"time"

	"github.com/blacktear23/go-proxyprotocol"
	"github.com/pingcap/errors"
	"github.com/pingcap/parser/mysql"
	"github.com/pingcap/parser/terror"
	"github.com/pingcap/tidb/config"
	"github.com/pingcap/tidb/domain"
	"github.com/pingcap/tidb/errno"
	"github.com/pingcap/tidb/metrics"
	"github.com/pingcap/tidb/plugin"
	"github.com/pingcap/tidb/sessionctx/variable"
	"github.com/pingcap/tidb/store/tikv/oracle"
	"github.com/pingcap/tidb/util"
	"github.com/pingcap/tidb/util/dbterror"
	"github.com/pingcap/tidb/util/fastrand"
	"github.com/pingcap/tidb/util/logutil"
	"github.com/pingcap/tidb/util/sys/linux"
	"github.com/pingcap/tidb/util/timeutil"
	"go.uber.org/zap"
	"google.golang.org/grpc"
)

var (
	serverPID   int
	osUser      string
	osVersion   string
	runInGoTest bool
)

func init() {
	serverPID = os.Getpid()
	currentUser, err := user.Current()
	if err != nil {
		osUser = ""
	} else {
		osUser = currentUser.Name
	}
	osVersion, err = linux.OSVersion()
	if err != nil {
		osVersion = ""
	}
	runInGoTest = flag.Lookup("test.v") != nil || flag.Lookup("check.v") != nil
}

var (
	errUnknownFieldType        = dbterror.ClassServer.NewStd(errno.ErrUnknownFieldType)
	errInvalidSequence         = dbterror.ClassServer.NewStd(errno.ErrInvalidSequence)
	errInvalidType             = dbterror.ClassServer.NewStd(errno.ErrInvalidType)
	errNotAllowedCommand       = dbterror.ClassServer.NewStd(errno.ErrNotAllowedCommand)
	errAccessDenied            = dbterror.ClassServer.NewStd(errno.ErrAccessDenied)
	errConCount                = dbterror.ClassServer.NewStd(errno.ErrConCount)
	errSecureTransportRequired = dbterror.ClassServer.NewStd(errno.ErrSecureTransportRequired)
<<<<<<< HEAD
	errMultiStatementDisabled  = dbterror.ClassServer.NewStdErr(errno.ErrUnknown, mysql.Message("client has multi-statement capability disabled", nil)) // MySQL returns a parse error
	errNewAbortingConnection   = dbterror.ClassServer.NewStd(errno.ErrNewAbortingConnection)
=======
	errMultiStatementDisabled  = dbterror.ClassServer.NewStd(errno.ErrMultiStatementDisabled)
>>>>>>> 3ed4a23b
)

// DefaultCapability is the capability of the server when it is created using the default configuration.
// When server is configured with SSL, the server will have extra capabilities compared to DefaultCapability.
const defaultCapability = mysql.ClientLongPassword | mysql.ClientLongFlag |
	mysql.ClientConnectWithDB | mysql.ClientProtocol41 |
	mysql.ClientTransactions | mysql.ClientSecureConnection | mysql.ClientFoundRows |
	mysql.ClientMultiStatements | mysql.ClientMultiResults | mysql.ClientLocalFiles |
	mysql.ClientConnectAtts | mysql.ClientPluginAuth | mysql.ClientInteractive

// Server is the MySQL protocol server
type Server struct {
	cfg               *config.Config
	tlsConfig         unsafe.Pointer // *tls.Config
	driver            IDriver
	listener          net.Listener
	socket            net.Listener
	rwlock            sync.RWMutex
	concurrentLimiter *TokenLimiter
	clients           map[uint64]*clientConn
	capability        uint32
	dom               *domain.Domain
	globalConnID      util.GlobalConnID

	statusAddr     string
	statusListener net.Listener
	statusServer   *http.Server
	grpcServer     *grpc.Server
	inShutdownMode bool
}

// ConnectionCount gets current connection count.
func (s *Server) ConnectionCount() int {
	s.rwlock.RLock()
	cnt := len(s.clients)
	s.rwlock.RUnlock()
	return cnt
}

func (s *Server) getToken() *Token {
	start := time.Now()
	tok := s.concurrentLimiter.Get()
	metrics.TokenGauge.Inc()
	// Note that data smaller than one microsecond is ignored, because that case can be viewed as non-block.
	metrics.GetTokenDurationHistogram.Observe(float64(time.Since(start).Nanoseconds() / 1e3))
	return tok
}

func (s *Server) releaseToken(token *Token) {
	s.concurrentLimiter.Put(token)
	metrics.TokenGauge.Dec()
}

// SetDomain use to set the server domain.
func (s *Server) SetDomain(dom *domain.Domain) {
	s.dom = dom
}

// InitGlobalConnID initialize global connection id.
func (s *Server) InitGlobalConnID(serverIDGetter func() uint64) {
	s.globalConnID = util.GlobalConnID{
		ServerIDGetter: serverIDGetter,
		Is64bits:       true,
	}
}

// newConn creates a new *clientConn from a net.Conn.
// It allocates a connection ID and random salt data for authentication.
func (s *Server) newConn(conn net.Conn) *clientConn {
	cc := newClientConn(s)
	if tcpConn, ok := conn.(*net.TCPConn); ok {
		if err := tcpConn.SetKeepAlive(s.cfg.Performance.TCPKeepAlive); err != nil {
			logutil.BgLogger().Error("failed to set tcp keep alive option", zap.Error(err))
		}
		if err := tcpConn.SetNoDelay(s.cfg.Performance.TCPNoDelay); err != nil {
			logutil.BgLogger().Error("failed to set tcp no delay option", zap.Error(err))
		}
	}
	cc.setConn(conn)
	cc.salt = fastrand.Buf(20)
	return cc
}

// isUnixSocket should ideally be a function of clientConnection!
// But currently since unix-socket connections are forwarded to TCP when the server listens on both, it can really only be accurate on a server-level.
// If the server is listening on both, it *must* return FALSE for remote-host authentication to be performed correctly. See #23460.
func (s *Server) isUnixSocket() bool {
	return s.cfg.Socket != "" && s.cfg.Port == 0
}

func (s *Server) forwardUnixSocketToTCP() {
	addr := fmt.Sprintf("%s:%d", s.cfg.Host, s.cfg.Port)
	for {
		if s.listener == nil {
			return // server shutdown has started
		}
		if uconn, err := s.socket.Accept(); err == nil {
			logutil.BgLogger().Info("server socket forwarding", zap.String("from", s.cfg.Socket), zap.String("to", addr))
			go s.handleForwardedConnection(uconn, addr)
		} else if s.listener != nil {
			logutil.BgLogger().Error("server failed to forward", zap.String("from", s.cfg.Socket), zap.String("to", addr), zap.Error(err))
		}
	}
}

func (s *Server) handleForwardedConnection(uconn net.Conn, addr string) {
	defer terror.Call(uconn.Close)
	if tconn, err := net.Dial("tcp", addr); err == nil {
		go func() {
			if _, err := io.Copy(uconn, tconn); err != nil {
				logutil.BgLogger().Warn("copy server to socket failed", zap.Error(err))
			}
		}()
		if _, err := io.Copy(tconn, uconn); err != nil {
			logutil.BgLogger().Warn("socket forward copy failed", zap.Error(err))
		}
	} else {
		logutil.BgLogger().Warn("socket forward failed: could not connect", zap.String("addr", addr), zap.Error(err))
	}
}

// NewServer creates a new Server.
func NewServer(cfg *config.Config, driver IDriver) (*Server, error) {
	s := &Server{
		cfg:               cfg,
		driver:            driver,
		concurrentLimiter: NewTokenLimiter(cfg.TokenLimit),
		clients:           make(map[uint64]*clientConn),
		globalConnID:      util.GlobalConnID{ServerID: 0, Is64bits: true},
	}
	setTxnScope()
	tlsConfig, err := util.LoadTLSCertificates(s.cfg.Security.SSLCA, s.cfg.Security.SSLKey, s.cfg.Security.SSLCert)
	if err != nil {
		logutil.BgLogger().Error("secure connection cert/key/ca load fail", zap.Error(err))
	}
	if tlsConfig != nil {
		setSSLVariable(s.cfg.Security.SSLCA, s.cfg.Security.SSLKey, s.cfg.Security.SSLCert)
		atomic.StorePointer(&s.tlsConfig, unsafe.Pointer(tlsConfig))
		logutil.BgLogger().Info("mysql protocol server secure connection is enabled", zap.Bool("client verification enabled", len(variable.GetSysVar("ssl_ca").Value) > 0))
	} else if cfg.Security.RequireSecureTransport {
		return nil, errSecureTransportRequired.FastGenByArgs()
	}

	setSystemTimeZoneVariable()

	s.capability = defaultCapability
	if s.tlsConfig != nil {
		s.capability |= mysql.ClientSSL
	}

	if s.cfg.Host != "" && (s.cfg.Port != 0 || runInGoTest) {
		addr := fmt.Sprintf("%s:%d", s.cfg.Host, s.cfg.Port)
		tcpProto := "tcp"
		if s.cfg.EnableTCP4Only {
			tcpProto = "tcp4"
		}
		if s.listener, err = net.Listen(tcpProto, addr); err == nil {
			logutil.BgLogger().Info("server is running MySQL protocol", zap.String("addr", addr))
			if cfg.Socket != "" {
				if s.socket, err = net.Listen("unix", s.cfg.Socket); err == nil {
					logutil.BgLogger().Info("server redirecting", zap.String("from", s.cfg.Socket), zap.String("to", addr))
					go s.forwardUnixSocketToTCP()
				}
			}
			if runInGoTest && s.cfg.Port == 0 {
				s.cfg.Port = uint(s.listener.Addr().(*net.TCPAddr).Port)
			}
		}
	} else if cfg.Socket != "" {
		if s.listener, err = net.Listen("unix", cfg.Socket); err == nil {
			logutil.BgLogger().Info("server is running MySQL protocol", zap.String("socket", cfg.Socket))
		}
	} else {
		err = errors.New("Server not configured to listen on either -socket or -host and -port")
	}

	if cfg.ProxyProtocol.Networks != "" {
		pplistener, errProxy := proxyprotocol.NewListener(s.listener, cfg.ProxyProtocol.Networks,
			int(cfg.ProxyProtocol.HeaderTimeout))
		if errProxy != nil {
			logutil.BgLogger().Error("ProxyProtocol networks parameter invalid")
			return nil, errors.Trace(errProxy)
		}
		logutil.BgLogger().Info("server is running MySQL protocol (through PROXY protocol)", zap.String("host", s.cfg.Host))
		s.listener = pplistener
	}

	if s.cfg.Status.ReportStatus && err == nil {
		err = s.listenStatusHTTPServer()
	}
	if err != nil {
		return nil, errors.Trace(err)
	}

	// Init rand seed for randomBuf()
	rand.Seed(time.Now().UTC().UnixNano())
	return s, nil
}

func setSSLVariable(ca, key, cert string) {
	variable.SetSysVar("have_openssl", "YES")
	variable.SetSysVar("have_ssl", "YES")
	variable.SetSysVar("ssl_cert", cert)
	variable.SetSysVar("ssl_key", key)
	variable.SetSysVar("ssl_ca", ca)
}

func setTxnScope() {
	variable.SetSysVar("txn_scope", func() string {
		if isGlobal, _ := config.GetTxnScopeFromConfig(); isGlobal {
			return oracle.GlobalTxnScope
		}
		return oracle.LocalTxnScope
	}())
}

// Export config-related metrics
func (s *Server) reportConfig() {
	metrics.ConfigStatus.WithLabelValues("token-limit").Set(float64(s.cfg.TokenLimit))
	metrics.ConfigStatus.WithLabelValues("mem-quota-query").Set(float64(s.cfg.MemQuotaQuery))
	metrics.ConfigStatus.WithLabelValues("max-server-connections").Set(float64(s.cfg.MaxServerConnections))
}

// Run runs the server.
func (s *Server) Run() error {
	metrics.ServerEventCounter.WithLabelValues(metrics.EventStart).Inc()
	s.reportConfig()

	// Start HTTP API to report tidb info such as TPS.
	if s.cfg.Status.ReportStatus {
		s.startStatusHTTP()
	}
	for {
		conn, err := s.listener.Accept()
		if err != nil {
			if opErr, ok := err.(*net.OpError); ok {
				if opErr.Err.Error() == "use of closed network connection" {
					return nil
				}
			}

			// If we got PROXY protocol error, we should continue accept.
			if proxyprotocol.IsProxyProtocolError(err) {
				logutil.BgLogger().Error("PROXY protocol failed", zap.Error(err))
				continue
			}

			logutil.BgLogger().Error("accept failed", zap.Error(err))
			return errors.Trace(err)
		}

		clientConn := s.newConn(conn)

		err = plugin.ForeachPlugin(plugin.Audit, func(p *plugin.Plugin) error {
			authPlugin := plugin.DeclareAuditManifest(p.Manifest)
			if authPlugin.OnConnectionEvent != nil {
				host, _, err := clientConn.PeerHost("")
				if err != nil {
					logutil.BgLogger().Error("get peer host failed", zap.Error(err))
					terror.Log(clientConn.Close())
					return errors.Trace(err)
				}
				err = authPlugin.OnConnectionEvent(context.Background(), plugin.PreAuth, &variable.ConnectionInfo{Host: host})
				if err != nil {
					logutil.BgLogger().Info("do connection event failed", zap.Error(err))
					terror.Log(clientConn.Close())
					return errors.Trace(err)
				}
			}
			return nil
		})
		if err != nil {
			continue
		}

		if s.dom != nil && s.dom.IsLostConnectionToPD() {
			logutil.BgLogger().Warn("reject connection due to lost connection to PD")
			terror.Log(clientConn.Close())
			continue
		}

		go s.onConn(clientConn)
	}
}

func (s *Server) startShutdown() {
	s.rwlock.RLock()
	logutil.BgLogger().Info("setting tidb-server to report unhealthy (shutting-down)")
	s.inShutdownMode = true
	s.rwlock.RUnlock()
	// give the load balancer a chance to receive a few unhealthy health reports
	// before acquiring the s.rwlock and blocking connections.
	waitTime := time.Duration(s.cfg.GracefulWaitBeforeShutdown) * time.Second
	if waitTime > 0 {
		logutil.BgLogger().Info("waiting for stray connections before starting shutdown process", zap.Duration("waitTime", waitTime))
		time.Sleep(waitTime)
	}
}

// Close closes the server.
func (s *Server) Close() {
	s.startShutdown()
	s.rwlock.Lock() // prevent new connections
	defer s.rwlock.Unlock()

	if s.listener != nil {
		err := s.listener.Close()
		terror.Log(errors.Trace(err))
		s.listener = nil
	}
	if s.socket != nil {
		err := s.socket.Close()
		terror.Log(errors.Trace(err))
		s.socket = nil
	}
	if s.statusServer != nil {
		err := s.statusServer.Close()
		terror.Log(errors.Trace(err))
		s.statusServer = nil
	}
	if s.grpcServer != nil {
		s.grpcServer.Stop()
		s.grpcServer = nil
	}
	metrics.ServerEventCounter.WithLabelValues(metrics.EventClose).Inc()
}

// onConn runs in its own goroutine, handles queries from this connection.
func (s *Server) onConn(conn *clientConn) {
	ctx := logutil.WithConnID(context.Background(), conn.connectionID)
	if err := conn.handshake(ctx); err != nil {
		if plugin.IsEnable(plugin.Audit) && conn.ctx != nil {
			conn.ctx.GetSessionVars().ConnectionInfo = conn.connectInfo()
			err = plugin.ForeachPlugin(plugin.Audit, func(p *plugin.Plugin) error {
				authPlugin := plugin.DeclareAuditManifest(p.Manifest)
				if authPlugin.OnConnectionEvent != nil {
					pluginCtx := context.WithValue(context.Background(), plugin.RejectReasonCtxValue{}, err.Error())
					return authPlugin.OnConnectionEvent(pluginCtx, plugin.Reject, conn.ctx.GetSessionVars().ConnectionInfo)
				}
				return nil
			})
			terror.Log(err)
		}
		// Some keep alive services will send request to TiDB and disconnect immediately.
		// So we only record metrics.
		metrics.HandShakeErrorCounter.Inc()
		err = conn.Close()
		terror.Log(errors.Trace(err))
		return
	}

	logutil.Logger(ctx).Debug("new connection", zap.String("remoteAddr", conn.bufReadConn.RemoteAddr().String()))

	defer func() {
		logutil.Logger(ctx).Debug("connection closed")
	}()
	s.rwlock.Lock()
	s.clients[conn.connectionID] = conn
	connections := len(s.clients)
	s.rwlock.Unlock()
	metrics.ConnGauge.Set(float64(connections))

	sessionVars := conn.ctx.GetSessionVars()
	if plugin.IsEnable(plugin.Audit) {
		sessionVars.ConnectionInfo = conn.connectInfo()
	}
	err := plugin.ForeachPlugin(plugin.Audit, func(p *plugin.Plugin) error {
		authPlugin := plugin.DeclareAuditManifest(p.Manifest)
		if authPlugin.OnConnectionEvent != nil {
			return authPlugin.OnConnectionEvent(context.Background(), plugin.Connected, sessionVars.ConnectionInfo)
		}
		return nil
	})
	if err != nil {
		return
	}

	connectedTime := time.Now()
	conn.Run(ctx)

	err = plugin.ForeachPlugin(plugin.Audit, func(p *plugin.Plugin) error {
		authPlugin := plugin.DeclareAuditManifest(p.Manifest)
		if authPlugin.OnConnectionEvent != nil {
			sessionVars.ConnectionInfo.Duration = float64(time.Since(connectedTime)) / float64(time.Millisecond)
			err := authPlugin.OnConnectionEvent(context.Background(), plugin.Disconnect, sessionVars.ConnectionInfo)
			if err != nil {
				logutil.BgLogger().Warn("do connection event failed", zap.String("plugin", authPlugin.Name), zap.Error(err))
			}
		}
		return nil
	})
	if err != nil {
		return
	}
}

func (cc *clientConn) connectInfo() *variable.ConnectionInfo {
	connType := "Socket"
	if cc.server.isUnixSocket() {
		connType = "UnixSocket"
	} else if cc.tlsConn != nil {
		connType = "SSL/TLS"
	}
	connInfo := &variable.ConnectionInfo{
		ConnectionID:      cc.connectionID,
		ConnectionType:    connType,
		Host:              cc.peerHost,
		ClientIP:          cc.peerHost,
		ClientPort:        cc.peerPort,
		ServerID:          1,
		ServerPort:        int(cc.server.cfg.Port),
		User:              cc.user,
		ServerOSLoginUser: osUser,
		OSVersion:         osVersion,
		ServerVersion:     mysql.TiDBReleaseVersion,
		SSLVersion:        "v1.2.0", // for current go version
		PID:               serverPID,
		DB:                cc.dbname,
	}
	return connInfo
}

func (s *Server) checkConnectionCount() error {
	// When the value of MaxServerConnections is 0, the number of connections is unlimited.
	if int(s.cfg.MaxServerConnections) == 0 {
		return nil
	}

	s.rwlock.RLock()
	conns := len(s.clients)
	s.rwlock.RUnlock()

	if conns >= int(s.cfg.MaxServerConnections) {
		logutil.BgLogger().Error("too many connections",
			zap.Uint32("max connections", s.cfg.MaxServerConnections), zap.Error(errConCount))
		return errConCount
	}
	return nil
}

// ShowProcessList implements the SessionManager interface.
func (s *Server) ShowProcessList() map[uint64]*util.ProcessInfo {
	s.rwlock.RLock()
	defer s.rwlock.RUnlock()
	rs := make(map[uint64]*util.ProcessInfo, len(s.clients))
	for _, client := range s.clients {
		if pi := client.ctx.ShowProcess(); pi != nil {
			rs[pi.ID] = pi
		}
	}
	return rs
}

// GetProcessInfo implements the SessionManager interface.
func (s *Server) GetProcessInfo(id uint64) (*util.ProcessInfo, bool) {
	s.rwlock.RLock()
	conn, ok := s.clients[id]
	s.rwlock.RUnlock()
	if !ok {
		return &util.ProcessInfo{}, false
	}
	return conn.ctx.ShowProcess(), ok
}

// Kill implements the SessionManager interface.
func (s *Server) Kill(connectionID uint64, query bool) {
	logutil.BgLogger().Info("kill", zap.Uint64("connID", connectionID), zap.Bool("query", query))
	metrics.ServerEventCounter.WithLabelValues(metrics.EventKill).Inc()

	s.rwlock.RLock()
	defer s.rwlock.RUnlock()
	conn, ok := s.clients[connectionID]
	if !ok {
		return
	}

	if !query {
		// Mark the client connection status as WaitShutdown, when clientConn.Run detect
		// this, it will end the dispatch loop and exit.
		atomic.StoreInt32(&conn.status, connStatusWaitShutdown)
	}
	killConn(conn)
}

// UpdateTLSConfig implements the SessionManager interface.
func (s *Server) UpdateTLSConfig(cfg *tls.Config) {
	atomic.StorePointer(&s.tlsConfig, unsafe.Pointer(cfg))
}

func (s *Server) getTLSConfig() *tls.Config {
	return (*tls.Config)(atomic.LoadPointer(&s.tlsConfig))
}

func killConn(conn *clientConn) {
	sessVars := conn.ctx.GetSessionVars()
	atomic.StoreUint32(&sessVars.Killed, 1)
	conn.mu.RLock()
	cancelFunc := conn.mu.cancelFunc
	conn.mu.RUnlock()
	if cancelFunc != nil {
		cancelFunc()
	}
}

// KillAllConnections kills all connections when server is not gracefully shutdown.
func (s *Server) KillAllConnections() {
	logutil.BgLogger().Info("[server] kill all connections.")

	s.rwlock.RLock()
	defer s.rwlock.RUnlock()
	for _, conn := range s.clients {
		atomic.StoreInt32(&conn.status, connStatusShutdown)
		if err := conn.closeWithoutLock(); err != nil {
			terror.Log(err)
		}
		killConn(conn)
	}
}

var gracefulCloseConnectionsTimeout = 15 * time.Second

// TryGracefulDown will try to gracefully close all connection first with timeout. if timeout, will close all connection directly.
func (s *Server) TryGracefulDown() {
	ctx, cancel := context.WithTimeout(context.Background(), gracefulCloseConnectionsTimeout)
	defer cancel()
	done := make(chan struct{})
	go func() {
		s.GracefulDown(ctx, done)
	}()
	select {
	case <-ctx.Done():
		s.KillAllConnections()
	case <-done:
		return
	}
}

// GracefulDown waits all clients to close.
func (s *Server) GracefulDown(ctx context.Context, done chan struct{}) {
	logutil.Logger(ctx).Info("[server] graceful shutdown.")
	metrics.ServerEventCounter.WithLabelValues(metrics.EventGracefulDown).Inc()

	count := s.ConnectionCount()
	for i := 0; count > 0; i++ {
		s.kickIdleConnection()

		count = s.ConnectionCount()
		if count == 0 {
			break
		}
		// Print information for every 30s.
		if i%30 == 0 {
			logutil.Logger(ctx).Info("graceful shutdown...", zap.Int("conn count", count))
		}
		ticker := time.After(time.Second)
		select {
		case <-ctx.Done():
			return
		case <-ticker:
		}
	}
	close(done)
}

func (s *Server) kickIdleConnection() {
	var conns []*clientConn
	s.rwlock.RLock()
	for _, cc := range s.clients {
		if cc.ShutdownOrNotify() {
			// Shutdowned conn will be closed by us, and notified conn will exist themselves.
			conns = append(conns, cc)
		}
	}
	s.rwlock.RUnlock()

	for _, cc := range conns {
		err := cc.Close()
		if err != nil {
			logutil.BgLogger().Error("close connection", zap.Error(err))
		}
	}
}

// ServerID implements SessionManager interface.
func (s *Server) ServerID() uint64 {
	return s.dom.ServerID()
}

// setSysTimeZoneOnce is used for parallel run tests. When several servers are running,
// only the first will actually do setSystemTimeZoneVariable, thus we can avoid data race.
var setSysTimeZoneOnce = &sync.Once{}

func setSystemTimeZoneVariable() {
	setSysTimeZoneOnce.Do(func() {
		tz, err := timeutil.GetSystemTZ()
		if err != nil {
			logutil.BgLogger().Error(
				"Error getting SystemTZ, use default value instead",
				zap.Error(err),
				zap.String("default system_time_zone", variable.GetSysVar("system_time_zone").Value))
			return
		}
		variable.SetSysVar("system_time_zone", tz)
	})
}<|MERGE_RESOLUTION|>--- conflicted
+++ resolved
@@ -98,12 +98,8 @@
 	errAccessDenied            = dbterror.ClassServer.NewStd(errno.ErrAccessDenied)
 	errConCount                = dbterror.ClassServer.NewStd(errno.ErrConCount)
 	errSecureTransportRequired = dbterror.ClassServer.NewStd(errno.ErrSecureTransportRequired)
-<<<<<<< HEAD
-	errMultiStatementDisabled  = dbterror.ClassServer.NewStdErr(errno.ErrUnknown, mysql.Message("client has multi-statement capability disabled", nil)) // MySQL returns a parse error
+	errMultiStatementDisabled  = dbterror.ClassServer.NewStd(errno.ErrMultiStatementDisabled)
 	errNewAbortingConnection   = dbterror.ClassServer.NewStd(errno.ErrNewAbortingConnection)
-=======
-	errMultiStatementDisabled  = dbterror.ClassServer.NewStd(errno.ErrMultiStatementDisabled)
->>>>>>> 3ed4a23b
 )
 
 // DefaultCapability is the capability of the server when it is created using the default configuration.
