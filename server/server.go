--- conflicted
+++ resolved
@@ -174,7 +174,6 @@
 
 	// Init rand seed for randomBuf()
 	rand.Seed(time.Now().UTC().UnixNano())
-<<<<<<< HEAD
 
 	if ppcb != nil {
 		log.Infof("Server run MySQL Protocol (through PROXY Protocol) Listen at [%s]", s.cfg.Addr)
@@ -182,8 +181,6 @@
 		log.Infof("Server run MySQL Protocol Listen at [%s]", s.cfg.Addr)
 	}
 
-=======
->>>>>>> 8d66f5b0
 	return s, nil
 }
 
