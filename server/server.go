// The MIT License (MIT)
//
// Copyright (c) 2014 wandoulabs
// Copyright (c) 2014 siddontang
//
// Permission is hereby granted, free of charge, to any person obtaining a copy of
// this software and associated documentation files (the "Software"), to deal in
// the Software without restriction, including without limitation the rights to
// use, copy, modify, merge, publish, distribute, sublicense, and/or sell copies of
// the Software, and to permit persons to whom the Software is furnished to do so,
// subject to the following conditions:
//
// The above copyright notice and this permission notice shall be included in all
// copies or substantial portions of the Software.

// Copyright 2015 PingCAP, Inc.
//
// Licensed under the Apache License, Version 2.0 (the "License");
// you may not use this file except in compliance with the License.
// You may obtain a copy of the License at
//
//     http://www.apache.org/licenses/LICENSE-2.0
//
// Unless required by applicable law or agreed to in writing, software
// distributed under the License is distributed on an "AS IS" BASIS,
// See the License for the specific language governing permissions and
// limitations under the License.

package server

import (
	"crypto/tls"
	"crypto/x509"
	"fmt"
	"io/ioutil"
	"math/rand"
	"net"
	"sync"
	"sync/atomic"
	"time"
	// For pprof
	_ "net/http/pprof"

	log "github.com/Sirupsen/logrus"
	"github.com/juju/errors"
	"github.com/pingcap/tidb/config"
	"github.com/pingcap/tidb/mysql"
	"github.com/pingcap/tidb/sessionctx/variable"
	"github.com/pingcap/tidb/terror"
	"github.com/pingcap/tidb/util"
	"github.com/pingcap/tidb/util/arena"
)

var (
	baseConnID uint32
)

var (
	errUnknownFieldType  = terror.ClassServer.New(codeUnknownFieldType, "unknown field type")
	errInvalidPayloadLen = terror.ClassServer.New(codeInvalidPayloadLen, "invalid payload length")
	errInvalidSequence   = terror.ClassServer.New(codeInvalidSequence, "invalid sequence")
	errInvalidType       = terror.ClassServer.New(codeInvalidType, "invalid type")
	errNotAllowedCommand = terror.ClassServer.New(codeNotAllowedCommand, "the used command is not allowed with this TiDB version")
	errAccessDenied      = terror.ClassServer.New(codeAccessDenied, mysql.MySQLErrName[mysql.ErrAccessDenied])
)

// DefaultCapability is the capability of the server when it is created using the default configuration.
// When server is configured with SSL, the server will have extra capabilities compared to DefaultCapability.
const defaultCapability = mysql.ClientLongPassword | mysql.ClientLongFlag |
	mysql.ClientConnectWithDB | mysql.ClientProtocol41 |
	mysql.ClientTransactions | mysql.ClientSecureConnection | mysql.ClientFoundRows |
	mysql.ClientMultiStatements | mysql.ClientMultiResults | mysql.ClientLocalFiles |
	mysql.ClientConnectAtts | mysql.ClientPluginAuth

// Server is the MySQL protocol server
type Server struct {
	cfg               *config.Config
	tlsConfig         *tls.Config
	driver            IDriver
	listener          net.Listener
	rwlock            *sync.RWMutex
	concurrentLimiter *TokenLimiter
	clients           map[uint32]*clientConn
	capability        uint32

	// When a critical error occurred, we don't want to exit the process, because there may be
	// a supervisor automatically restart it, then new client connection will be created, but we can't server it.
	// So we just stop the listener and store to force clients to chose other TiDB servers.
	stopListenerCh           chan struct{}
	proxyProtocolConnBuilder *proxyProtocolConnBuilder
}

// ConnectionCount gets current connection count.
func (s *Server) ConnectionCount() int {
	var cnt int
	s.rwlock.RLock()
	cnt = len(s.clients)
	s.rwlock.RUnlock()
	return cnt
}

func (s *Server) getToken() *Token {
	return s.concurrentLimiter.Get()
}

func (s *Server) releaseToken(token *Token) {
	s.concurrentLimiter.Put(token)
}

// newConn creates a new *clientConn from a net.Conn.
// It allocates a connection ID and random salt data for authentication.
func (s *Server) newConn(conn net.Conn) (*clientConn, error) {
	cc := &clientConn{
		server:       s,
		connectionID: atomic.AddUint32(&baseConnID, 1),
		collation:    mysql.DefaultCollationID,
		alloc:        arena.NewAllocator(32 * 1024),
	}

	if s.cfg.Performance.TCPKeepAlive {
		if tcpConn, ok := conn.(*net.TCPConn); ok {
			if err := tcpConn.SetKeepAlive(true); err != nil {
				log.Error("failed to set tcp keep alive option:", err)
			}
		}
	}

	if s.proxyProtocolConnBuilder != nil {
		// Proxy is configured. wrap net.Conn to proxyProtocolConn
		wconn, err := s.proxyProtocolConnBuilder.wrapConn(conn)
		if err != nil {
			return cc, errors.Trace(fmt.Errorf("%s (%s)", err.Error(), conn.RemoteAddr().String()))
		}
		cc.setConn(wconn)
		log.Infof("[%d] new connection %s (through proxy %s)", cc.connectionID, wconn.RemoteAddr(), conn.RemoteAddr().String())
	} else {
		cc.setConn(conn)
		log.Infof("[%d] new connection %s", cc.connectionID, conn.RemoteAddr().String())
	}

	cc.salt = util.RandomBuf(20)
	return cc, nil
}

func (s *Server) skipAuth() bool {
	return s.cfg.Socket != ""
}

const tokenLimit = 1000

// NewServer creates a new Server.
func NewServer(cfg *config.Config, driver IDriver) (*Server, error) {
	var err error
	var ppcb *proxyProtocolConnBuilder
	if cfg.ProxyProtocol.Networks != "" {
		ppcb, err = newProxyProtocolConnBuilder(cfg.ProxyProtocol.Networks, cfg.ProxyProtocol.HeaderTimeout)
		if err != nil {
			log.Error("ProxyProtocolNetworks parameter is not valid")
		}
	}
	s := &Server{
		cfg:                      cfg,
		driver:                   driver,
		concurrentLimiter:        NewTokenLimiter(tokenLimit),
		rwlock:                   &sync.RWMutex{},
		clients:                  make(map[uint32]*clientConn),
		stopListenerCh:           make(chan struct{}, 1),
		proxyProtocolConnBuilder: ppcb,
	}
	s.loadTLSCertificates()

	s.capability = defaultCapability
	if s.tlsConfig != nil {
		s.capability |= mysql.ClientSSL
	}

	if cfg.Socket != "" {
		if s.listener, err = net.Listen("unix", cfg.Socket); err == nil {
			log.Infof("Server is running MySQL Protocol through Socket [%s]", cfg.Socket)
		}
	} else {
		addr := fmt.Sprintf("%s:%d", s.cfg.Host, s.cfg.Port)
		if s.listener, err = net.Listen("tcp", addr); err == nil {
			log.Infof("Server is running MySQL Protocol at [%s]", addr)
		}
	}
	if err != nil {
		return nil, errors.Trace(err)
	}

	// Init rand seed for randomBuf()
	rand.Seed(time.Now().UTC().UnixNano())

	if ppcb != nil {
		log.Infof("Server run MySQL Protocol (through PROXY Protocol) Listen at [%s]", s.cfg.Host)
	} else {
		log.Infof("Server run MySQL Protocol Listen at [%s]", s.cfg.Host)
	}

	return s, nil
}

func (s *Server) loadTLSCertificates() {
	defer func() {
		if s.tlsConfig != nil {
			log.Infof("Secure connection is enabled (client verification enabled = %v)", len(variable.SysVars["ssl_ca"].Value) > 0)
			variable.SysVars["have_openssl"].Value = "YES"
			variable.SysVars["have_ssl"].Value = "YES"
			variable.SysVars["ssl_cert"].Value = s.cfg.Security.SSLCert
			variable.SysVars["ssl_key"].Value = s.cfg.Security.SSLKey
		} else {
			log.Warn("Secure connection is NOT ENABLED")
		}
	}()

	if len(s.cfg.Security.SSLCert) == 0 || len(s.cfg.Security.SSLKey) == 0 {
		s.tlsConfig = nil
		return
	}

	tlsCert, err := tls.LoadX509KeyPair(s.cfg.Security.SSLCert, s.cfg.Security.SSLKey)
	if err != nil {
		log.Warn(errors.ErrorStack(err))
		s.tlsConfig = nil
		return
	}

	// Try loading CA cert.
	clientAuthPolicy := tls.NoClientCert
	var certPool *x509.CertPool
	if len(s.cfg.Security.SSLCA) > 0 {
		caCert, err := ioutil.ReadFile(s.cfg.Security.SSLCA)
		if err != nil {
			log.Warn(errors.ErrorStack(err))
		} else {
			certPool = x509.NewCertPool()
			if certPool.AppendCertsFromPEM(caCert) {
				clientAuthPolicy = tls.VerifyClientCertIfGiven
			}
			variable.SysVars["ssl_ca"].Value = s.cfg.Security.SSLCA
		}
	}
	s.tlsConfig = &tls.Config{
		Certificates: []tls.Certificate{tlsCert},
		ClientCAs:    certPool,
		ClientAuth:   clientAuthPolicy,
		MinVersion:   0,
	}
}

// Run runs the server.
func (s *Server) Run() error {
	// Start HTTP API to report tidb info such as TPS.
	if s.cfg.Status.ReportStatus {
		s.startStatusHTTP()
	}
	for {
		conn, err := s.listener.Accept()
		if err != nil {
			if opErr, ok := err.(*net.OpError); ok {
				if opErr.Err.Error() == "use of closed network connection" {
					return nil
				}
			}
			log.Errorf("accept error %s", err.Error())
			return errors.Trace(err)
		}
		if s.shouldStopListener() {
			err = conn.Close()
			terror.Log(err)
			break
		}
		go s.onConn(conn)
	}
	err := s.listener.Close()
	terror.Log(err)
	s.listener = nil
	for {
		log.Errorf("listener stopped, waiting for manual kill.")
		time.Sleep(time.Minute)
	}
}

func (s *Server) shouldStopListener() bool {
	select {
	case <-s.stopListenerCh:
		return true
	default:
		return false
	}
}

// Close closes the server.
func (s *Server) Close() {
	s.rwlock.Lock()
	defer s.rwlock.Unlock()

	if s.listener != nil {
		err := s.listener.Close()
		terror.Log(err)
		s.listener = nil
	}
}

// onConn runs in its own goroutine, handles queries from this connection.
func (s *Server) onConn(c net.Conn) {
	conn, err := s.newConn(c)
	defer func() {
		log.Infof("[%d] close connection", conn.connectionID)
	}()

	if err != nil {
		log.Infof("Connection error: %s", errors.ErrorStack(err))
		c.Close()
		return
	}

	if err := conn.handshake(); err != nil {
		// Some keep alive services will send request to TiDB and disconnect immediately.
		// So we use info log level.
<<<<<<< HEAD
		log.Infof("Handshake error: %s", errors.ErrorStack(err))
		c.Close()
=======
		log.Infof("handshake error %s", errors.ErrorStack(err))
		err = c.Close()
		terror.Log(err)
>>>>>>> 856aa419
		return
	}

	s.rwlock.Lock()
	s.clients[conn.connectionID] = conn
	connections := len(s.clients)
	s.rwlock.Unlock()
	connGauge.Set(float64(connections))

	conn.Run()
}

// ShowProcessList implements the SessionManager interface.
func (s *Server) ShowProcessList() []util.ProcessInfo {
	var rs []util.ProcessInfo
	s.rwlock.RLock()
	for _, client := range s.clients {
		if client.killed {
			continue
		}
		rs = append(rs, client.ctx.ShowProcess())
	}
	s.rwlock.RUnlock()
	return rs
}

// Kill implements the SessionManager interface.
func (s *Server) Kill(connectionID uint64, query bool) {
	s.rwlock.Lock()
	defer s.rwlock.Unlock()

	conn, ok := s.clients[uint32(connectionID)]
	if !ok {
		return
	}

	conn.ctx.Cancel()
	if !query {
		conn.killed = true
	}
}

// Server error codes.
const (
	codeUnknownFieldType  = 1
	codeInvalidPayloadLen = 2
	codeInvalidSequence   = 3
	codeInvalidType       = 4

	codeNotAllowedCommand = 1148
	codeAccessDenied      = mysql.ErrAccessDenied
)

func init() {
	serverMySQLErrCodes := map[terror.ErrCode]uint16{
		codeNotAllowedCommand: mysql.ErrNotAllowedCommand,
		codeAccessDenied:      mysql.ErrAccessDenied,
	}
	terror.ErrClassToMySQLCodes[terror.ClassServer] = serverMySQLErrCodes
}<|MERGE_RESOLUTION|>--- conflicted
+++ resolved
@@ -318,14 +318,9 @@
 	if err := conn.handshake(); err != nil {
 		// Some keep alive services will send request to TiDB and disconnect immediately.
 		// So we use info log level.
-<<<<<<< HEAD
-		log.Infof("Handshake error: %s", errors.ErrorStack(err))
-		c.Close()
-=======
 		log.Infof("handshake error %s", errors.ErrorStack(err))
 		err = c.Close()
 		terror.Log(err)
->>>>>>> 856aa419
 		return
 	}
 
