// Copyright 2015 PingCAP, Inc.
//
// Licensed under the Apache License, Version 2.0 (the "License");
// you may not use this file except in compliance with the License.
// You may obtain a copy of the License at
//
//     http://www.apache.org/licenses/LICENSE-2.0
//
// Unless required by applicable law or agreed to in writing, software
// distributed under the License is distributed on an "AS IS" BASIS,
// WITHOUT WARRANTIES OR CONDITIONS OF ANY KIND, either express or implied.
// See the License for the specific language governing permissions and
// limitations under the License.

// The MIT License (MIT)
//
// Copyright (c) 2014 wandoulabs
// Copyright (c) 2014 siddontang
//
// Permission is hereby granted, free of charge, to any person obtaining a copy of
// this software and associated documentation files (the "Software"), to deal in
// the Software without restriction, including without limitation the rights to
// use, copy, modify, merge, publish, distribute, sublicense, and/or sell copies of
// the Software, and to permit persons to whom the Software is furnished to do so,
// subject to the following conditions:
//
// The above copyright notice and this permission notice shall be included in all
// copies or substantial portions of the Software.

package server

import (
	"context"
	"crypto/tls"
	"fmt"
	"io"
	"math/rand"
	"net"
	"net/http"

	// For pprof
	_ "net/http/pprof" // #nosec G108
	"os"
	"os/user"
	"sync"
	"sync/atomic"
	"time"
	"unsafe"

	"github.com/blacktear23/go-proxyprotocol"
	"github.com/pingcap/errors"
	"github.com/pingcap/tidb/config"
	"github.com/pingcap/tidb/domain"
	"github.com/pingcap/tidb/errno"
	"github.com/pingcap/tidb/kv"
	"github.com/pingcap/tidb/metrics"
	"github.com/pingcap/tidb/parser/mysql"
	"github.com/pingcap/tidb/parser/terror"
	"github.com/pingcap/tidb/plugin"
	"github.com/pingcap/tidb/session"
	"github.com/pingcap/tidb/session/txninfo"
	"github.com/pingcap/tidb/sessionctx/variable"
	"github.com/pingcap/tidb/util"
	"github.com/pingcap/tidb/util/dbterror"
	"github.com/pingcap/tidb/util/fastrand"
	"github.com/pingcap/tidb/util/logutil"
	"github.com/pingcap/tidb/util/sys/linux"
	"github.com/pingcap/tidb/util/timeutil"
	"go.uber.org/zap"
	"google.golang.org/grpc"
)

var (
	serverPID int
	osUser    string
	osVersion string
	// RunInGoTest represents whether we are run code in test.
	RunInGoTest bool
)

func init() {
	serverPID = os.Getpid()
	currentUser, err := user.Current()
	if err != nil {
		osUser = ""
	} else {
		osUser = currentUser.Name
	}
	osVersion, err = linux.OSVersion()
	if err != nil {
		osVersion = ""
	}
}

var (
	errUnknownFieldType        = dbterror.ClassServer.NewStd(errno.ErrUnknownFieldType)
	errInvalidSequence         = dbterror.ClassServer.NewStd(errno.ErrInvalidSequence)
	errInvalidType             = dbterror.ClassServer.NewStd(errno.ErrInvalidType)
	errNotAllowedCommand       = dbterror.ClassServer.NewStd(errno.ErrNotAllowedCommand)
	errAccessDenied            = dbterror.ClassServer.NewStd(errno.ErrAccessDenied)
	errAccessDeniedNoPassword  = dbterror.ClassServer.NewStd(errno.ErrAccessDeniedNoPassword)
	errConCount                = dbterror.ClassServer.NewStd(errno.ErrConCount)
	errSecureTransportRequired = dbterror.ClassServer.NewStd(errno.ErrSecureTransportRequired)
	errMultiStatementDisabled  = dbterror.ClassServer.NewStd(errno.ErrMultiStatementDisabled)
	errNewAbortingConnection   = dbterror.ClassServer.NewStd(errno.ErrNewAbortingConnection)
	errNotSupportedAuthMode    = dbterror.ClassServer.NewStd(errno.ErrNotSupportedAuthMode)
)

// DefaultCapability is the capability of the server when it is created using the default configuration.
// When server is configured with SSL, the server will have extra capabilities compared to DefaultCapability.
const defaultCapability = mysql.ClientLongPassword | mysql.ClientLongFlag |
	mysql.ClientConnectWithDB | mysql.ClientProtocol41 |
	mysql.ClientTransactions | mysql.ClientSecureConnection | mysql.ClientFoundRows |
	mysql.ClientMultiStatements | mysql.ClientMultiResults | mysql.ClientLocalFiles |
	mysql.ClientConnectAtts | mysql.ClientPluginAuth | mysql.ClientInteractive

// Server is the MySQL protocol server
type Server struct {
	cfg                   *config.Config
	tlsConfig             unsafe.Pointer // *tls.Config
	driver                IDriver
	listener              net.Listener
	socket                net.Listener
	rwlock                sync.RWMutex
	concurrentLimiter     *TokenLimiter
	clients               map[uint64]*clientConn
	capability            uint32
	dom                   *domain.Domain
	connectionIDAllocator util.ConnectionIDAllocator

	statusAddr     string
	statusListener net.Listener
	statusServer   *http.Server
	grpcServer     *grpc.Server
	inShutdownMode bool

	sessionMapMutex  sync.Mutex
	internalSessions map[interface{}]struct{}
}

// ConnectionCount gets current connection count.
func (s *Server) ConnectionCount() int {
	s.rwlock.RLock()
	cnt := len(s.clients)
	s.rwlock.RUnlock()
	return cnt
}

func (s *Server) getToken() *Token {
	start := time.Now()
	tok := s.concurrentLimiter.Get()
	metrics.TokenGauge.Inc()
	// Note that data smaller than one microsecond is ignored, because that case can be viewed as non-block.
	metrics.GetTokenDurationHistogram.Observe(float64(time.Since(start).Nanoseconds() / 1e3))
	return tok
}

func (s *Server) releaseToken(token *Token) {
	s.concurrentLimiter.Put(token)
	metrics.TokenGauge.Dec()
}

// SetDomain use to set the server domain.
func (s *Server) SetDomain(dom *domain.Domain) {
	s.dom = dom
<<<<<<< HEAD
	s.connectionIDAllocator.SetServerIDGetter(dom.ServerID)
=======
}

// InitGlobalConnID initialize global connection id.
func (s *Server) InitGlobalConnID(serverIDGetter func() uint64) {
	s.globalConnID = util.NewGlobalConnIDWithGetter(serverIDGetter, true)
>>>>>>> 23e24d2f
}

// newConn creates a new *clientConn from a net.Conn.
// It allocates a connection ID and random salt data for authentication.
func (s *Server) newConn(conn net.Conn) *clientConn {
	cc := newClientConn(s)
	if tcpConn, ok := conn.(*net.TCPConn); ok {
		if err := tcpConn.SetKeepAlive(s.cfg.Performance.TCPKeepAlive); err != nil {
			logutil.BgLogger().Error("failed to set tcp keep alive option", zap.Error(err))
		}
		if err := tcpConn.SetNoDelay(s.cfg.Performance.TCPNoDelay); err != nil {
			logutil.BgLogger().Error("failed to set tcp no delay option", zap.Error(err))
		}
	}
	cc.setConn(conn)
	cc.salt = fastrand.Buf(20)
	return cc
}

// NewServer creates a new Server.
func NewServer(cfg *config.Config, driver IDriver) (*Server, error) {
	s := &Server{
		cfg:               cfg,
		driver:            driver,
		concurrentLimiter: NewTokenLimiter(cfg.TokenLimit),
		clients:           make(map[uint64]*clientConn),
<<<<<<< HEAD
=======
		globalConnID:      util.NewGlobalConnID(0, true),
		internalSessions:  make(map[interface{}]struct{}, 100),
>>>>>>> 23e24d2f
	}

	if config.GetGlobalConfig().Experimental.EnableGlobalKill {
		s.connectionIDAllocator = &util.GlobalConnIDAllocator{}
	} else {
		s.connectionIDAllocator = &util.SimpleConnIDAllocator{}
	}
	s.connectionIDAllocator.Init()

	s.capability = defaultCapability
	setTxnScope()
	setSystemTimeZoneVariable()

	tlsConfig, autoReload, err := util.LoadTLSCertificates(
		s.cfg.Security.SSLCA, s.cfg.Security.SSLKey, s.cfg.Security.SSLCert,
		s.cfg.Security.AutoTLS, s.cfg.Security.RSAKeySize)

	// Automatically reload auto-generated certificates.
	// The certificates are re-created every 30 days and are valid for 90 days.
	if autoReload {
		go func() {
			for range time.Tick(time.Hour * 24 * 30) { // 30 days
				logutil.BgLogger().Info("Rotating automatically created TLS Certificates")
				tlsConfig, _, err = util.LoadTLSCertificates(
					s.cfg.Security.SSLCA, s.cfg.Security.SSLKey, s.cfg.Security.SSLCert,
					s.cfg.Security.AutoTLS, s.cfg.Security.RSAKeySize)
				if err != nil {
					logutil.BgLogger().Warn("TLS Certificate rotation failed", zap.Error(err))
				}
				atomic.StorePointer(&s.tlsConfig, unsafe.Pointer(tlsConfig))
			}
		}()
	}

	if err != nil {
		logutil.BgLogger().Error("secure connection cert/key/ca load fail", zap.Error(err))
	}
	if tlsConfig != nil {
		setSSLVariable(s.cfg.Security.SSLCA, s.cfg.Security.SSLKey, s.cfg.Security.SSLCert)
		atomic.StorePointer(&s.tlsConfig, unsafe.Pointer(tlsConfig))
		logutil.BgLogger().Info("mysql protocol server secure connection is enabled",
			zap.Bool("client verification enabled", len(variable.GetSysVar("ssl_ca").Value) > 0))
	} else if cfg.Security.RequireSecureTransport {
		return nil, errSecureTransportRequired.FastGenByArgs()
	}

	if s.tlsConfig != nil {
		s.capability |= mysql.ClientSSL
	}

	if s.cfg.Host != "" && (s.cfg.Port != 0 || RunInGoTest) {
		addr := fmt.Sprintf("%s:%d", s.cfg.Host, s.cfg.Port)
		tcpProto := "tcp"
		if s.cfg.EnableTCP4Only {
			tcpProto = "tcp4"
		}
		if s.listener, err = net.Listen(tcpProto, addr); err != nil {
			return nil, errors.Trace(err)
		}
		logutil.BgLogger().Info("server is running MySQL protocol", zap.String("addr", addr))
		if RunInGoTest && s.cfg.Port == 0 {
			s.cfg.Port = uint(s.listener.Addr().(*net.TCPAddr).Port)
		}
	}

	if s.cfg.Socket != "" {
		if err := cleanupStaleSocket(s.cfg.Socket); err != nil {
			return nil, errors.Trace(err)
		}

		if s.socket, err = net.Listen("unix", s.cfg.Socket); err != nil {
			return nil, errors.Trace(err)
		}
		logutil.BgLogger().Info("server is running MySQL protocol", zap.String("socket", s.cfg.Socket))
	}

	if s.socket == nil && s.listener == nil {
		err = errors.New("Server not configured to listen on either -socket or -host and -port")
		return nil, errors.Trace(err)
	}

	if s.cfg.ProxyProtocol.Networks != "" {
		proxyTarget := s.listener
		if proxyTarget == nil {
			proxyTarget = s.socket
		}
		ppListener, err := proxyprotocol.NewListener(proxyTarget, s.cfg.ProxyProtocol.Networks,
			int(s.cfg.ProxyProtocol.HeaderTimeout))
		if err != nil {
			logutil.BgLogger().Error("ProxyProtocol networks parameter invalid")
			return nil, errors.Trace(err)
		}
		if s.listener != nil {
			s.listener = ppListener
			logutil.BgLogger().Info("server is running MySQL protocol (through PROXY protocol)", zap.String("host", s.cfg.Host))
		} else {
			s.socket = ppListener
			logutil.BgLogger().Info("server is running MySQL protocol (through PROXY protocol)", zap.String("socket", s.cfg.Socket))
		}
	}

	if s.cfg.Status.ReportStatus {
		if err = s.listenStatusHTTPServer(); err != nil {
			return nil, errors.Trace(err)
		}
	}

	// Init rand seed for randomBuf()
	rand.Seed(time.Now().UTC().UnixNano())

	variable.RegisterStatistics(s)

	return s, nil
}

func cleanupStaleSocket(socket string) error {
	sockStat, err := os.Stat(socket)
	if err != nil {
		return nil
	}

	if sockStat.Mode().Type() != os.ModeSocket {
		return fmt.Errorf(
			"the specified socket file %s is a %s instead of a socket file",
			socket, sockStat.Mode().String())
	}

	if _, err = net.Dial("unix", socket); err == nil {
		return fmt.Errorf("unix socket %s exists and is functional, not removing it", socket)
	}

	if err2 := os.Remove(socket); err2 != nil {
		return fmt.Errorf("failed to cleanup stale Unix socket file %s: %w", socket, err)
	}

	return nil
}

func setSSLVariable(ca, key, cert string) {
	variable.SetSysVar("have_openssl", "YES")
	variable.SetSysVar("have_ssl", "YES")
	variable.SetSysVar("ssl_cert", cert)
	variable.SetSysVar("ssl_key", key)
	variable.SetSysVar("ssl_ca", ca)
}

func setTxnScope() {
	variable.SetSysVar(variable.TiDBTxnScope, func() string {
		if !variable.EnableLocalTxn.Load() {
			return kv.GlobalTxnScope
		}
		if txnScope := config.GetTxnScopeFromConfig(); txnScope == kv.GlobalTxnScope {
			return kv.GlobalTxnScope
		}
		return kv.LocalTxnScope
	}())
}

// Export config-related metrics
func (s *Server) reportConfig() {
	metrics.ConfigStatus.WithLabelValues("token-limit").Set(float64(s.cfg.TokenLimit))
	metrics.ConfigStatus.WithLabelValues("mem-quota-query").Set(float64(s.cfg.MemQuotaQuery))
	metrics.ConfigStatus.WithLabelValues("max-server-connections").Set(float64(s.cfg.MaxServerConnections))
}

// Run runs the server.
func (s *Server) Run() error {
	metrics.ServerEventCounter.WithLabelValues(metrics.EventStart).Inc()
	s.reportConfig()

	// Start HTTP API to report tidb info such as TPS.
	if s.cfg.Status.ReportStatus {
		s.startStatusHTTP()
	}
	// If error should be reported and exit the server it can be sent on this
	// channel. Otherwise, end with sending a nil error to signal "done"
	errChan := make(chan error)
	go s.startNetworkListener(s.listener, false, errChan)
	go s.startNetworkListener(s.socket, true, errChan)
	err := <-errChan
	if err != nil {
		return err
	}
	return <-errChan
}

func (s *Server) startNetworkListener(listener net.Listener, isUnixSocket bool, errChan chan error) {
	if listener == nil {
		errChan <- nil
		return
	}
	for {
		conn, err := listener.Accept()
		if err != nil {
			if opErr, ok := err.(*net.OpError); ok {
				if opErr.Err.Error() == "use of closed network connection" {
					if s.inShutdownMode {
						errChan <- nil
					} else {
						errChan <- err
					}
					return
				}
			}

			// If we got PROXY protocol error, we should continue to accept.
			if proxyprotocol.IsProxyProtocolError(err) {
				logutil.BgLogger().Error("PROXY protocol failed", zap.Error(err))
				continue
			}

			logutil.BgLogger().Error("accept failed", zap.Error(err))
			errChan <- err
			return
		}

		clientConn := s.newConn(conn)
		if isUnixSocket {
			uc, ok := conn.(*net.UnixConn)
			if !ok {
				logutil.BgLogger().Error("Expected UNIX socket, but got something else")
				return
			}

			clientConn.isUnixSocket = true
			clientConn.peerHost = "localhost"
			clientConn.socketCredUID, err = linux.GetSockUID(*uc)
			if err != nil {
				logutil.BgLogger().Error("Failed to get UNIX socket peer credentials", zap.Error(err))
				return
			}
		}

		err = plugin.ForeachPlugin(plugin.Audit, func(p *plugin.Plugin) error {
			authPlugin := plugin.DeclareAuditManifest(p.Manifest)
			if authPlugin.OnConnectionEvent == nil {
				return nil
			}
			host, _, err := clientConn.PeerHost("")
			if err != nil {
				logutil.BgLogger().Error("get peer host failed", zap.Error(err))
				terror.Log(clientConn.Close())
				return errors.Trace(err)
			}
			if err = authPlugin.OnConnectionEvent(context.Background(), plugin.PreAuth,
				&variable.ConnectionInfo{Host: host}); err != nil {
				logutil.BgLogger().Info("do connection event failed", zap.Error(err))
				terror.Log(clientConn.Close())
				return errors.Trace(err)
			}
			return nil
		})
		if err != nil {
			continue
		}

		if s.dom != nil && s.dom.IsLostConnectionToPD() {
			logutil.BgLogger().Warn("reject connection due to lost connection to PD")
			terror.Log(clientConn.Close())
			continue
		}

		go s.onConn(clientConn)
	}
}

func (s *Server) startShutdown() {
	s.rwlock.RLock()
	logutil.BgLogger().Info("setting tidb-server to report unhealthy (shutting-down)")
	s.inShutdownMode = true
	s.rwlock.RUnlock()
	// give the load balancer a chance to receive a few unhealthy health reports
	// before acquiring the s.rwlock and blocking connections.
	waitTime := time.Duration(s.cfg.GracefulWaitBeforeShutdown) * time.Second
	if waitTime > 0 {
		logutil.BgLogger().Info("waiting for stray connections before starting shutdown process", zap.Duration("waitTime", waitTime))
		time.Sleep(waitTime)
	}
}

// Close closes the server.
func (s *Server) Close() {
	s.startShutdown()
	s.rwlock.Lock() // prevent new connections
	defer s.rwlock.Unlock()

	if s.listener != nil {
		err := s.listener.Close()
		terror.Log(errors.Trace(err))
		s.listener = nil
	}
	if s.socket != nil {
		err := s.socket.Close()
		terror.Log(errors.Trace(err))
		s.socket = nil
	}
	if s.statusServer != nil {
		err := s.statusServer.Close()
		terror.Log(errors.Trace(err))
		s.statusServer = nil
	}
	if s.grpcServer != nil {
		s.grpcServer.Stop()
		s.grpcServer = nil
	}
	metrics.ServerEventCounter.WithLabelValues(metrics.EventClose).Inc()
}

// onConn runs in its own goroutine, handles queries from this connection.
func (s *Server) onConn(conn *clientConn) {
	ctx := logutil.WithConnID(context.Background(), conn.connectionID)
	if err := conn.handshake(ctx); err != nil {
		if plugin.IsEnable(plugin.Audit) && conn.ctx != nil {
			conn.ctx.GetSessionVars().ConnectionInfo = conn.connectInfo()
			err = plugin.ForeachPlugin(plugin.Audit, func(p *plugin.Plugin) error {
				authPlugin := plugin.DeclareAuditManifest(p.Manifest)
				if authPlugin.OnConnectionEvent != nil {
					pluginCtx := context.WithValue(context.Background(), plugin.RejectReasonCtxValue{}, err.Error())
					return authPlugin.OnConnectionEvent(pluginCtx, plugin.Reject, conn.ctx.GetSessionVars().ConnectionInfo)
				}
				return nil
			})
			terror.Log(err)
		}
		if errors.Cause(err) == io.EOF {
			// `EOF` means the connection is closed normally, we do not treat it as a noticeable error and log it in 'DEBUG' level.
			logutil.BgLogger().With(zap.Uint64("conn", conn.connectionID)).
				Debug("EOF", zap.String("remote addr", conn.bufReadConn.RemoteAddr().String()))
		} else {
			metrics.HandShakeErrorCounter.Inc()
			logutil.BgLogger().With(zap.Uint64("conn", conn.connectionID)).
				Warn("Server.onConn handshake", zap.Error(err),
					zap.String("remote addr", conn.bufReadConn.RemoteAddr().String()))
		}
		terror.Log(conn.Close())
		return
	}

	logutil.Logger(ctx).Debug("new connection", zap.String("remoteAddr", conn.bufReadConn.RemoteAddr().String()))

	defer func() {
		logutil.Logger(ctx).Debug("connection closed")
	}()
	s.rwlock.Lock()
	s.clients[conn.connectionID] = conn
	connections := len(s.clients)
	s.rwlock.Unlock()
	metrics.ConnGauge.Set(float64(connections))

	sessionVars := conn.ctx.GetSessionVars()
	if plugin.IsEnable(plugin.Audit) {
		sessionVars.ConnectionInfo = conn.connectInfo()
	}
	err := plugin.ForeachPlugin(plugin.Audit, func(p *plugin.Plugin) error {
		authPlugin := plugin.DeclareAuditManifest(p.Manifest)
		if authPlugin.OnConnectionEvent != nil {
			return authPlugin.OnConnectionEvent(context.Background(), plugin.Connected, sessionVars.ConnectionInfo)
		}
		return nil
	})
	if err != nil {
		return
	}

	connectedTime := time.Now()
	conn.Run(ctx)

	err = plugin.ForeachPlugin(plugin.Audit, func(p *plugin.Plugin) error {
		// Audit plugin may be disabled before a conn is created, leading no connectionInfo in sessionVars.
		if sessionVars.ConnectionInfo == nil {
			sessionVars.ConnectionInfo = conn.connectInfo()
		}
		authPlugin := plugin.DeclareAuditManifest(p.Manifest)
		if authPlugin.OnConnectionEvent != nil {
			sessionVars.ConnectionInfo.Duration = float64(time.Since(connectedTime)) / float64(time.Millisecond)
			err := authPlugin.OnConnectionEvent(context.Background(), plugin.Disconnect, sessionVars.ConnectionInfo)
			if err != nil {
				logutil.BgLogger().Warn("do connection event failed", zap.String("plugin", authPlugin.Name), zap.Error(err))
			}
		}
		return nil
	})
	if err != nil {
		return
	}
}

func (cc *clientConn) connectInfo() *variable.ConnectionInfo {
	connType := "Socket"
	if cc.isUnixSocket {
		connType = "UnixSocket"
	} else if cc.tlsConn != nil {
		connType = "SSL/TLS"
	}
	connInfo := &variable.ConnectionInfo{
		ConnectionID:      cc.connectionID,
		ConnectionType:    connType,
		Host:              cc.peerHost,
		ClientIP:          cc.peerHost,
		ClientPort:        cc.peerPort,
		ServerID:          1,
		ServerPort:        int(cc.server.cfg.Port),
		User:              cc.user,
		ServerOSLoginUser: osUser,
		OSVersion:         osVersion,
		ServerVersion:     mysql.TiDBReleaseVersion,
		SSLVersion:        "v1.2.0", // for current go version
		PID:               serverPID,
		DB:                cc.dbname,
	}
	return connInfo
}

func (s *Server) checkConnectionCount() error {
	// When the value of MaxServerConnections is 0, the number of connections is unlimited.
	if int(s.cfg.MaxServerConnections) == 0 {
		return nil
	}

	s.rwlock.RLock()
	conns := len(s.clients)
	s.rwlock.RUnlock()

	if conns >= int(s.cfg.MaxServerConnections) {
		logutil.BgLogger().Error("too many connections",
			zap.Uint32("max connections", s.cfg.MaxServerConnections), zap.Error(errConCount))
		return errConCount
	}
	return nil
}

// ShowProcessList implements the SessionManager interface.
func (s *Server) ShowProcessList() map[uint64]*util.ProcessInfo {
	rs := make(map[uint64]*util.ProcessInfo)
	for connID, pi := range s.getUserProcessList() {
		rs[connID] = pi
	}
	if s.dom != nil {
		for connID, pi := range s.dom.SysProcTracker().GetSysProcessList() {
			rs[connID] = pi
		}
	}
	return rs
}

func (s *Server) getUserProcessList() map[uint64]*util.ProcessInfo {
	s.rwlock.RLock()
	defer s.rwlock.RUnlock()
	rs := make(map[uint64]*util.ProcessInfo)
	for _, client := range s.clients {
		if pi := client.ctx.ShowProcess(); pi != nil {
			rs[pi.ID] = pi
		}
	}
	return rs
}

// ShowTxnList shows all txn info for displaying in `TIDB_TRX`
func (s *Server) ShowTxnList() []*txninfo.TxnInfo {
	s.rwlock.RLock()
	defer s.rwlock.RUnlock()
	rs := make([]*txninfo.TxnInfo, 0, len(s.clients))
	for _, client := range s.clients {
		if client.ctx.Session != nil {
			info := client.ctx.Session.TxnInfo()
			if info != nil {
				rs = append(rs, info)
			}
		}
	}
	return rs
}

// GetProcessInfo implements the SessionManager interface.
func (s *Server) GetProcessInfo(id uint64) (*util.ProcessInfo, bool) {
	s.rwlock.RLock()
	conn, ok := s.clients[id]
	s.rwlock.RUnlock()
	if !ok {
		return &util.ProcessInfo{}, false
	}
	return conn.ctx.ShowProcess(), ok
}

// Kill implements the SessionManager interface.
func (s *Server) Kill(connectionID uint64, query bool) {
	logutil.BgLogger().Info("kill", zap.Uint64("connID", connectionID), zap.Bool("query", query))
	metrics.ServerEventCounter.WithLabelValues(metrics.EventKill).Inc()

	s.rwlock.RLock()
	defer s.rwlock.RUnlock()
	conn, ok := s.clients[connectionID]
	if !ok && s.dom != nil {
		s.dom.SysProcTracker().KillSysProcess(connectionID)
		return
	}

	if !query {
		// Mark the client connection status as WaitShutdown, when clientConn.Run detect
		// this, it will end the dispatch loop and exit.
		atomic.StoreInt32(&conn.status, connStatusWaitShutdown)
	}
	killConn(conn)
}

// UpdateTLSConfig implements the SessionManager interface.
func (s *Server) UpdateTLSConfig(cfg *tls.Config) {
	atomic.StorePointer(&s.tlsConfig, unsafe.Pointer(cfg))
}

func (s *Server) getTLSConfig() *tls.Config {
	return (*tls.Config)(atomic.LoadPointer(&s.tlsConfig))
}

func killConn(conn *clientConn) {
	sessVars := conn.ctx.GetSessionVars()
	atomic.StoreUint32(&sessVars.Killed, 1)
	conn.mu.RLock()
	cancelFunc := conn.mu.cancelFunc
	conn.mu.RUnlock()
	if cancelFunc != nil {
		cancelFunc()
	}
	if conn.bufReadConn != nil {
		if err := conn.bufReadConn.SetReadDeadline(time.Now()); err != nil {
			logutil.BgLogger().Warn("error setting read deadline for kill.", zap.Error(err))
		}
	}
}

// KillAllConnections kills all connections when server is not gracefully shutdown.
func (s *Server) KillAllConnections() {
	logutil.BgLogger().Info("[server] kill all connections.")

	s.rwlock.RLock()
	defer s.rwlock.RUnlock()
	for _, conn := range s.clients {
		atomic.StoreInt32(&conn.status, connStatusShutdown)
		if err := conn.closeWithoutLock(); err != nil {
			terror.Log(err)
		}
		killConn(conn)
	}
}

var gracefulCloseConnectionsTimeout = 15 * time.Second

// TryGracefulDown will try to gracefully close all connection first with timeout. if timeout, will close all connection directly.
func (s *Server) TryGracefulDown() {
	ctx, cancel := context.WithTimeout(context.Background(), gracefulCloseConnectionsTimeout)
	defer cancel()
	done := make(chan struct{})
	go func() {
		s.GracefulDown(ctx, done)
	}()
	select {
	case <-ctx.Done():
		s.KillAllConnections()
	case <-done:
		return
	}
}

// GracefulDown waits all clients to close.
func (s *Server) GracefulDown(ctx context.Context, done chan struct{}) {
	logutil.Logger(ctx).Info("[server] graceful shutdown.")
	metrics.ServerEventCounter.WithLabelValues(metrics.EventGracefulDown).Inc()

	count := s.ConnectionCount()
	for i := 0; count > 0; i++ {
		s.kickIdleConnection()

		count = s.ConnectionCount()
		if count == 0 {
			break
		}
		// Print information for every 30s.
		if i%30 == 0 {
			logutil.Logger(ctx).Info("graceful shutdown...", zap.Int("conn count", count))
		}
		ticker := time.After(time.Second)
		select {
		case <-ctx.Done():
			return
		case <-ticker:
		}
	}
	close(done)
}

func (s *Server) kickIdleConnection() {
	var conns []*clientConn
	s.rwlock.RLock()
	for _, cc := range s.clients {
		if cc.ShutdownOrNotify() {
			// Shutdowned conn will be closed by us, and notified conn will exist themselves.
			conns = append(conns, cc)
		}
	}
	s.rwlock.RUnlock()

	for _, cc := range conns {
		err := cc.Close()
		if err != nil {
			logutil.BgLogger().Error("close connection", zap.Error(err))
		}
	}
}

// ServerID implements SessionManager interface.
func (s *Server) ServerID() uint64 {
	return s.dom.ServerID()
}

// StoreInternalSession implements SessionManager interface.
// @param addr	The address of a session.session struct variable
func (s *Server) StoreInternalSession(se interface{}) {
	s.sessionMapMutex.Lock()
	s.internalSessions[se] = struct{}{}
	s.sessionMapMutex.Unlock()
}

// DeleteInternalSession implements SessionManager interface.
// @param addr	The address of a session.session struct variable
func (s *Server) DeleteInternalSession(se interface{}) {
	s.sessionMapMutex.Lock()
	delete(s.internalSessions, se)
	s.sessionMapMutex.Unlock()
}

// GetInternalSessionStartTSList implements SessionManager interface.
func (s *Server) GetInternalSessionStartTSList() []uint64 {
	s.sessionMapMutex.Lock()
	defer s.sessionMapMutex.Unlock()
	tsList := make([]uint64, 0, len(s.internalSessions))
	for se := range s.internalSessions {
		if ts := session.GetStartTSFromSession(se); ts != 0 {
			tsList = append(tsList, ts)
		}
	}
	return tsList
}

// setSysTimeZoneOnce is used for parallel run tests. When several servers are running,
// only the first will actually do setSystemTimeZoneVariable, thus we can avoid data race.
var setSysTimeZoneOnce = &sync.Once{}

func setSystemTimeZoneVariable() {
	setSysTimeZoneOnce.Do(func() {
		tz, err := timeutil.GetSystemTZ()
		if err != nil {
			logutil.BgLogger().Error(
				"Error getting SystemTZ, use default value instead",
				zap.Error(err),
				zap.String("default system_time_zone", variable.GetSysVar("system_time_zone").Value))
			return
		}
		variable.SetSysVar("system_time_zone", tz)
	})
}<|MERGE_RESOLUTION|>--- conflicted
+++ resolved
@@ -163,15 +163,7 @@
 // SetDomain use to set the server domain.
 func (s *Server) SetDomain(dom *domain.Domain) {
 	s.dom = dom
-<<<<<<< HEAD
 	s.connectionIDAllocator.SetServerIDGetter(dom.ServerID)
-=======
-}
-
-// InitGlobalConnID initialize global connection id.
-func (s *Server) InitGlobalConnID(serverIDGetter func() uint64) {
-	s.globalConnID = util.NewGlobalConnIDWithGetter(serverIDGetter, true)
->>>>>>> 23e24d2f
 }
 
 // newConn creates a new *clientConn from a net.Conn.
@@ -198,11 +190,7 @@
 		driver:            driver,
 		concurrentLimiter: NewTokenLimiter(cfg.TokenLimit),
 		clients:           make(map[uint64]*clientConn),
-<<<<<<< HEAD
-=======
-		globalConnID:      util.NewGlobalConnID(0, true),
 		internalSessions:  make(map[interface{}]struct{}, 100),
->>>>>>> 23e24d2f
 	}
 
 	if config.GetGlobalConfig().Experimental.EnableGlobalKill {
