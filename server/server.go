--- conflicted
+++ resolved
@@ -115,12 +115,8 @@
 			}
 		}
 	}
-<<<<<<< HEAD
 	cc.BuildPacketIO(0)
-	cc.salt = randomBuf(20)
-=======
 	cc.salt = util.RandomBuf(20)
->>>>>>> b4644816
 	return cc
 }
 
@@ -146,7 +142,7 @@
 		mysql.ClientConnectWithDB | mysql.ClientProtocol41 |
 		mysql.ClientTransactions | mysql.ClientSecureConnection | mysql.ClientFoundRows |
 		mysql.ClientMultiStatements | mysql.ClientMultiResults | mysql.ClientLocalFiles |
-		mysql.ClientConnectAtts
+		mysql.ClientConnectAtts | mysql.ClientPluginAuth
 	if s.tlsConfig != nil {
 		s.capability |= mysql.ClientSSL
 	}
