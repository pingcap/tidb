--- conflicted
+++ resolved
@@ -37,6 +37,7 @@
 	"math/rand"
 	"net"
 	"net/http" //nolint:goimports
+
 	// For pprof
 	_ "net/http/pprof" // #nosec G108
 	"os"
@@ -125,19 +126,6 @@
 
 // Server is the MySQL protocol server
 type Server struct {
-<<<<<<< HEAD
-	cfg                   *config.Config
-	tlsConfig             unsafe.Pointer // *tls.Config
-	driver                IDriver
-	listener              net.Listener
-	socket                net.Listener
-	rwlock                sync.RWMutex
-	concurrentLimiter     *TokenLimiter
-	clients               map[uint64]*clientConn
-	capability            uint32
-	dom                   *domain.Domain
-	connectionIDAllocator util.ConnectionIDAllocator
-=======
 	cfg               *config.Config
 	tlsConfig         unsafe.Pointer // *tls.Config
 	driver            IDriver
@@ -148,10 +136,9 @@
 	rwlock  sync.RWMutex
 	clients map[uint64]*clientConn
 
-	capability   uint32
-	dom          *domain.Domain
-	globalConnID util.GlobalConnID
->>>>>>> 0344a3b7
+	capability            uint32
+	dom                   *domain.Domain
+	connectionIDAllocator util.ConnectionIDAllocator
 
 	statusAddr     string
 	statusListener net.Listener
