// The MIT License (MIT)
//
// Copyright (c) 2014 wandoulabs
// Copyright (c) 2014 siddontang
//
// Permission is hereby granted, free of charge, to any person obtaining a copy of
// this software and associated documentation files (the "Software"), to deal in
// the Software without restriction, including without limitation the rights to
// use, copy, modify, merge, publish, distribute, sublicense, and/or sell copies of
// the Software, and to permit persons to whom the Software is furnished to do so,
// subject to the following conditions:
//
// The above copyright notice and this permission notice shall be included in all
// copies or substantial portions of the Software.

// Copyright 2015 PingCAP, Inc.
//
// Licensed under the Apache License, Version 2.0 (the "License");
// you may not use this file except in compliance with the License.
// You may obtain a copy of the License at
//
//     http://www.apache.org/licenses/LICENSE-2.0
//
// Unless required by applicable law or agreed to in writing, software
// distributed under the License is distributed on an "AS IS" BASIS,
// See the License for the specific language governing permissions and
// limitations under the License.

package server

import (
	"context"
	"crypto/tls"
	"fmt"
	"io"
	"math/rand"
	"net"
	"net/http"
	"unsafe"

	// For pprof
	_ "net/http/pprof"
	"os"
	"os/user"
	"sync"
	"sync/atomic"
	"time"

	"github.com/blacktear23/go-proxyprotocol"
	"github.com/pingcap/errors"
	"github.com/pingcap/parser/mysql"
	"github.com/pingcap/parser/terror"
	"github.com/pingcap/tidb/config"
	"github.com/pingcap/tidb/domain"
	"github.com/pingcap/tidb/errno"
	"github.com/pingcap/tidb/metrics"
	"github.com/pingcap/tidb/plugin"
	"github.com/pingcap/tidb/sessionctx/variable"
	"github.com/pingcap/tidb/util"
	"github.com/pingcap/tidb/util/fastrand"
	"github.com/pingcap/tidb/util/logutil"
	"github.com/pingcap/tidb/util/sys/linux"
	"github.com/pingcap/tidb/util/timeutil"
	"go.uber.org/zap"
	"google.golang.org/grpc"
)

var (
	baseConnID uint32
	serverPID  int
	osUser     string
	osVersion  string
)

func init() {
	serverPID = os.Getpid()
	currentUser, err := user.Current()
	if err != nil {
		osUser = ""
	} else {
		osUser = currentUser.Name
	}
	osVersion, err = linux.OSVersion()
	if err != nil {
		osVersion = ""
	}
}

var (
	errUnknownFieldType        = terror.ClassServer.New(errno.ErrUnknownFieldType, errno.MySQLErrName[errno.ErrUnknownFieldType])
	errInvalidSequence         = terror.ClassServer.New(errno.ErrInvalidSequence, errno.MySQLErrName[errno.ErrInvalidSequence])
	errInvalidType             = terror.ClassServer.New(errno.ErrInvalidType, errno.MySQLErrName[errno.ErrInvalidType])
	errNotAllowedCommand       = terror.ClassServer.New(errno.ErrNotAllowedCommand, errno.MySQLErrName[errno.ErrNotAllowedCommand])
	errAccessDenied            = terror.ClassServer.New(errno.ErrAccessDenied, errno.MySQLErrName[errno.ErrAccessDenied])
	errConCount                = terror.ClassServer.New(errno.ErrConCount, errno.MySQLErrName[errno.ErrConCount])
	errSecureTransportRequired = terror.ClassServer.New(errno.ErrSecureTransportRequired, errno.MySQLErrName[errno.ErrSecureTransportRequired])
)

// DefaultCapability is the capability of the server when it is created using the default configuration.
// When server is configured with SSL, the server will have extra capabilities compared to DefaultCapability.
const defaultCapability = mysql.ClientLongPassword | mysql.ClientLongFlag |
	mysql.ClientConnectWithDB | mysql.ClientProtocol41 |
	mysql.ClientTransactions | mysql.ClientSecureConnection | mysql.ClientFoundRows |
	mysql.ClientMultiStatements | mysql.ClientMultiResults | mysql.ClientLocalFiles |
	mysql.ClientConnectAtts | mysql.ClientPluginAuth | mysql.ClientInteractive

// Server is the MySQL protocol server
type Server struct {
	cfg               *config.Config
	tlsConfig         unsafe.Pointer // *tls.Config
	driver            IDriver
	listener          net.Listener
	socket            net.Listener
	rwlock            sync.RWMutex
	concurrentLimiter *TokenLimiter
	clients           map[uint32]*clientConn
	capability        uint32
	dom               *domain.Domain
<<<<<<< HEAD

	// stopListenerCh is used when a critical error occurred, we don't want to exit the process, because there may be
	// a supervisor automatically restart it, then new client connection will be created, but we can't server it.
	// So we just stop the listener and store to force clients to chose other TiDB servers.
	stopListenerCh chan struct{}
	statusAddr     string
	statusListener net.Listener
	statusServer   *http.Server
	grpcServer     *grpc.Server
=======
	statusServer      *http.Server
	grpcServer        *grpc.Server
>>>>>>> aec61431
}

// ConnectionCount gets current connection count.
func (s *Server) ConnectionCount() int {
	s.rwlock.RLock()
	cnt := len(s.clients)
	s.rwlock.RUnlock()
	return cnt
}

func (s *Server) getToken() *Token {
	start := time.Now()
	tok := s.concurrentLimiter.Get()
	// Note that data smaller than one microsecond is ignored, because that case can be viewed as non-block.
	metrics.GetTokenDurationHistogram.Observe(float64(time.Since(start).Nanoseconds() / 1e3))
	return tok
}

func (s *Server) releaseToken(token *Token) {
	s.concurrentLimiter.Put(token)
}

// SetDomain use to set the server domain.
func (s *Server) SetDomain(dom *domain.Domain) {
	s.dom = dom
}

// newConn creates a new *clientConn from a net.Conn.
// It allocates a connection ID and random salt data for authentication.
func (s *Server) newConn(conn net.Conn) *clientConn {
	cc := newClientConn(s)
	if s.cfg.Performance.TCPKeepAlive {
		if tcpConn, ok := conn.(*net.TCPConn); ok {
			if err := tcpConn.SetKeepAlive(true); err != nil {
				logutil.BgLogger().Error("failed to set tcp keep alive option", zap.Error(err))
			}
		}
	}
	cc.setConn(conn)
	cc.salt = fastrand.Buf(20)
	return cc
}

func (s *Server) isUnixSocket() bool {
	return s.cfg.Socket != ""
}

func (s *Server) forwardUnixSocketToTCP() {
	addr := fmt.Sprintf("%s:%d", s.cfg.Host, s.cfg.Port)
	for {
		if s.listener == nil {
			return // server shutdown has started
		}
		if uconn, err := s.socket.Accept(); err == nil {
			logutil.BgLogger().Info("server socket forwarding", zap.String("from", s.cfg.Socket), zap.String("to", addr))
			go s.handleForwardedConnection(uconn, addr)
		} else {
			if s.listener != nil {
				logutil.BgLogger().Error("server failed to forward", zap.String("from", s.cfg.Socket), zap.String("to", addr), zap.Error(err))
			}
		}
	}
}

func (s *Server) handleForwardedConnection(uconn net.Conn, addr string) {
	defer terror.Call(uconn.Close)
	if tconn, err := net.Dial("tcp", addr); err == nil {
		go func() {
			if _, err := io.Copy(uconn, tconn); err != nil {
				logutil.BgLogger().Warn("copy server to socket failed", zap.Error(err))
			}
		}()
		if _, err := io.Copy(tconn, uconn); err != nil {
			logutil.BgLogger().Warn("socket forward copy failed", zap.Error(err))
		}
	} else {
		logutil.BgLogger().Warn("socket forward failed: could not connect", zap.String("addr", addr), zap.Error(err))
	}
}

// NewServer creates a new Server.
func NewServer(cfg *config.Config, driver IDriver) (*Server, error) {
	s := &Server{
		cfg:               cfg,
		driver:            driver,
		concurrentLimiter: NewTokenLimiter(cfg.TokenLimit),
		clients:           make(map[uint32]*clientConn),
	}

	tlsConfig, err := util.LoadTLSCertificates(s.cfg.Security.SSLCA, s.cfg.Security.SSLKey, s.cfg.Security.SSLCert)
	if err != nil {
		logutil.BgLogger().Error("secure connection cert/key/ca load fail", zap.Error(err))
	}
	if tlsConfig != nil {
		setSSLVariable(s.cfg.Security.SSLCA, s.cfg.Security.SSLKey, s.cfg.Security.SSLCert)
		atomic.StorePointer(&s.tlsConfig, unsafe.Pointer(tlsConfig))
		logutil.BgLogger().Info("mysql protocol server secure connection is enabled", zap.Bool("client verification enabled", len(variable.SysVars["ssl_ca"].Value) > 0))
	} else if cfg.Security.RequireSecureTransport {
		return nil, errSecureTransportRequired.FastGenByArgs()
	}

	setSystemTimeZoneVariable()

	s.capability = defaultCapability
	if s.tlsConfig != nil {
		s.capability |= mysql.ClientSSL
	}

	if s.cfg.Host != "" && s.cfg.Port != 0 {
		addr := fmt.Sprintf("%s:%d", s.cfg.Host, s.cfg.Port)
		if s.listener, err = net.Listen("tcp", addr); err == nil {
			logutil.BgLogger().Info("server is running MySQL protocol", zap.String("addr", addr))
			if cfg.Socket != "" {
				if s.socket, err = net.Listen("unix", s.cfg.Socket); err == nil {
					logutil.BgLogger().Info("server redirecting", zap.String("from", s.cfg.Socket), zap.String("to", addr))
					go s.forwardUnixSocketToTCP()
				}
			}
		}
	} else if cfg.Socket != "" {
		if s.listener, err = net.Listen("unix", cfg.Socket); err == nil {
			logutil.BgLogger().Info("server is running MySQL protocol", zap.String("socket", cfg.Socket))
		}
	} else {
		err = errors.New("Server not configured to listen on either -socket or -host and -port")
	}

	if cfg.ProxyProtocol.Networks != "" {
		pplistener, errProxy := proxyprotocol.NewListener(s.listener, cfg.ProxyProtocol.Networks,
			int(cfg.ProxyProtocol.HeaderTimeout))
		if errProxy != nil {
			logutil.BgLogger().Error("ProxyProtocol networks parameter invalid")
			return nil, errors.Trace(errProxy)
		}
		logutil.BgLogger().Info("server is running MySQL protocol (through PROXY protocol)", zap.String("host", s.cfg.Host))
		s.listener = pplistener
	}

	if s.cfg.Status.ReportStatus && err == nil {
		err = s.listenStatusHTTPServer()
	}
	if err != nil {
		return nil, errors.Trace(err)
	}

	// Init rand seed for randomBuf()
	rand.Seed(time.Now().UTC().UnixNano())
	return s, nil
}

func setSSLVariable(ca, key, cert string) {
	variable.SysVars["have_openssl"].Value = "YES"
	variable.SysVars["have_ssl"].Value = "YES"
	variable.SysVars["ssl_cert"].Value = cert
	variable.SysVars["ssl_key"].Value = key
	variable.SysVars["ssl_ca"].Value = ca
}

// Run runs the server.
func (s *Server) Run() error {
	metrics.ServerEventCounter.WithLabelValues(metrics.EventStart).Inc()

	// Start HTTP API to report tidb info such as TPS.
	if s.cfg.Status.ReportStatus {
		s.startStatusHTTP()
	}
	for {
		conn, err := s.listener.Accept()
		if err != nil {
			if opErr, ok := err.(*net.OpError); ok {
				if opErr.Err.Error() == "use of closed network connection" {
					return nil
				}
			}

			// If we got PROXY protocol error, we should continue accept.
			if proxyprotocol.IsProxyProtocolError(err) {
				logutil.BgLogger().Error("PROXY protocol failed", zap.Error(err))
				continue
			}

			logutil.BgLogger().Error("accept failed", zap.Error(err))
			return errors.Trace(err)
		}

		clientConn := s.newConn(conn)

		err = plugin.ForeachPlugin(plugin.Audit, func(p *plugin.Plugin) error {
			authPlugin := plugin.DeclareAuditManifest(p.Manifest)
			if authPlugin.OnConnectionEvent != nil {
				host, err := clientConn.PeerHost("")
				if err != nil {
					logutil.BgLogger().Error("get peer host failed", zap.Error(err))
					terror.Log(clientConn.Close())
					return errors.Trace(err)
				}
				err = authPlugin.OnConnectionEvent(context.Background(), plugin.PreAuth, &variable.ConnectionInfo{Host: host})
				if err != nil {
					logutil.BgLogger().Info("do connection event failed", zap.Error(err))
					terror.Log(clientConn.Close())
					return errors.Trace(err)
				}
			}
			return nil
		})
		if err != nil {
			continue
		}

		go s.onConn(clientConn)
	}
}

// Close closes the server.
func (s *Server) Close() {
	s.rwlock.Lock()
	defer s.rwlock.Unlock()

	if s.listener != nil {
		err := s.listener.Close()
		terror.Log(errors.Trace(err))
		s.listener = nil
	}
	if s.socket != nil {
		err := s.socket.Close()
		terror.Log(errors.Trace(err))
		s.socket = nil
	}
	if s.statusServer != nil {
		err := s.statusServer.Close()
		terror.Log(errors.Trace(err))
		s.statusServer = nil
	}
	if s.grpcServer != nil {
		s.grpcServer.Stop()
		s.grpcServer = nil
	}
	metrics.ServerEventCounter.WithLabelValues(metrics.EventClose).Inc()
}

// onConn runs in its own goroutine, handles queries from this connection.
func (s *Server) onConn(conn *clientConn) {
	ctx := logutil.WithConnID(context.Background(), conn.connectionID)
	if err := conn.handshake(ctx); err != nil {
		terror.Log(err)
		if plugin.IsEnable(plugin.Audit) {
			conn.ctx.GetSessionVars().ConnectionInfo = conn.connectInfo()
		}
		err = plugin.ForeachPlugin(plugin.Audit, func(p *plugin.Plugin) error {
			authPlugin := plugin.DeclareAuditManifest(p.Manifest)
			if authPlugin.OnConnectionEvent != nil {
				pluginCtx := context.WithValue(context.Background(), plugin.RejectReasonCtxValue{}, err.Error())
				return authPlugin.OnConnectionEvent(pluginCtx, plugin.Reject, conn.ctx.GetSessionVars().ConnectionInfo)
			}
			return nil
		})
		terror.Log(err)
		// Some keep alive services will send request to TiDB and disconnect immediately.
		// So we only record metrics.
		metrics.HandShakeErrorCounter.Inc()
		err = conn.Close()
		terror.Log(errors.Trace(err))
		return
	}

	logutil.Logger(ctx).Info("new connection", zap.String("remoteAddr", conn.bufReadConn.RemoteAddr().String()))

	defer func() {
		logutil.Logger(ctx).Info("connection closed")
	}()
	s.rwlock.Lock()
	s.clients[conn.connectionID] = conn
	connections := len(s.clients)
	s.rwlock.Unlock()
	metrics.ConnGauge.Set(float64(connections))

	sessionVars := conn.ctx.GetSessionVars()
	if plugin.IsEnable(plugin.Audit) {
		sessionVars.ConnectionInfo = conn.connectInfo()
	}
	err := plugin.ForeachPlugin(plugin.Audit, func(p *plugin.Plugin) error {
		authPlugin := plugin.DeclareAuditManifest(p.Manifest)
		if authPlugin.OnConnectionEvent != nil {
			return authPlugin.OnConnectionEvent(context.Background(), plugin.Connected, sessionVars.ConnectionInfo)
		}
		return nil
	})
	if err != nil {
		return
	}

	connectedTime := time.Now()
	conn.Run(ctx)

	err = plugin.ForeachPlugin(plugin.Audit, func(p *plugin.Plugin) error {
		authPlugin := plugin.DeclareAuditManifest(p.Manifest)
		if authPlugin.OnConnectionEvent != nil {
			sessionVars.ConnectionInfo.Duration = float64(time.Since(connectedTime)) / float64(time.Millisecond)
			err := authPlugin.OnConnectionEvent(context.Background(), plugin.Disconnect, sessionVars.ConnectionInfo)
			if err != nil {
				logutil.BgLogger().Warn("do connection event failed", zap.String("plugin", authPlugin.Name), zap.Error(err))
			}
		}
		return nil
	})
	if err != nil {
		return
	}
}

func (cc *clientConn) connectInfo() *variable.ConnectionInfo {
	connType := "Socket"
	if cc.server.isUnixSocket() {
		connType = "UnixSocket"
	} else if cc.tlsConn != nil {
		connType = "SSL/TLS"
	}
	connInfo := &variable.ConnectionInfo{
		ConnectionID:      cc.connectionID,
		ConnectionType:    connType,
		Host:              cc.peerHost,
		ClientIP:          cc.peerHost,
		ClientPort:        cc.peerPort,
		ServerID:          1,
		ServerPort:        int(cc.server.cfg.Port),
		User:              cc.user,
		ServerOSLoginUser: osUser,
		OSVersion:         osVersion,
		ServerVersion:     mysql.TiDBReleaseVersion,
		SSLVersion:        "v1.2.0", // for current go version
		PID:               serverPID,
		DB:                cc.dbname,
	}
	return connInfo
}

func (s *Server) checkConnectionCount() error {
	s.rwlock.RLock()
	conns := len(s.clients)
	s.rwlock.RUnlock()

	if conns >= int(s.cfg.MaxServerConnections) {
		logutil.BgLogger().Error("too many connections",
			zap.Uint32("max connections", s.cfg.MaxServerConnections), zap.Error(errConCount))
		return errConCount
	}
	return nil
}

// ShowProcessList implements the SessionManager interface.
func (s *Server) ShowProcessList() map[uint64]*util.ProcessInfo {
	s.rwlock.RLock()
	defer s.rwlock.RUnlock()
	rs := make(map[uint64]*util.ProcessInfo, len(s.clients))
	for _, client := range s.clients {
		if atomic.LoadInt32(&client.status) == connStatusWaitShutdown {
			continue
		}
		if pi := client.ctx.ShowProcess(); pi != nil {
			rs[pi.ID] = pi
		}
	}
	return rs
}

// GetProcessInfo implements the SessionManager interface.
func (s *Server) GetProcessInfo(id uint64) (*util.ProcessInfo, bool) {
	s.rwlock.RLock()
	conn, ok := s.clients[uint32(id)]
	s.rwlock.RUnlock()
	if !ok || atomic.LoadInt32(&conn.status) == connStatusWaitShutdown {
		return &util.ProcessInfo{}, false
	}
	return conn.ctx.ShowProcess(), ok
}

// Kill implements the SessionManager interface.
func (s *Server) Kill(connectionID uint64, query bool) {
	logutil.BgLogger().Info("kill", zap.Uint64("connID", connectionID), zap.Bool("query", query))
	metrics.ServerEventCounter.WithLabelValues(metrics.EventKill).Inc()

	s.rwlock.RLock()
	defer s.rwlock.RUnlock()
	conn, ok := s.clients[uint32(connectionID)]
	if !ok {
		return
	}

	if !query {
		// Mark the client connection status as WaitShutdown, when the goroutine detect
		// this, it will end the dispatch loop and exit.
		atomic.StoreInt32(&conn.status, connStatusWaitShutdown)
	}
	killConn(conn)
}

// UpdateTLSConfig implements the SessionManager interface.
func (s *Server) UpdateTLSConfig(cfg *tls.Config) {
	atomic.StorePointer(&s.tlsConfig, unsafe.Pointer(cfg))
}

func (s *Server) getTLSConfig() *tls.Config {
	return (*tls.Config)(atomic.LoadPointer(&s.tlsConfig))
}

func killConn(conn *clientConn) {
	sessVars := conn.ctx.GetSessionVars()
	atomic.CompareAndSwapUint32(&sessVars.Killed, 0, 1)
}

// KillAllConnections kills all connections when server is not gracefully shutdown.
func (s *Server) KillAllConnections() {
	logutil.BgLogger().Info("[server] kill all connections.")

	s.rwlock.RLock()
	defer s.rwlock.RUnlock()
	for _, conn := range s.clients {
		atomic.StoreInt32(&conn.status, connStatusShutdown)
		if err := conn.closeWithoutLock(); err != nil {
			terror.Log(err)
		}
		killConn(conn)
	}
}

var gracefulCloseConnectionsTimeout = 15 * time.Second

// TryGracefulDown will try to gracefully close all connection first with timeout. if timeout, will close all connection directly.
func (s *Server) TryGracefulDown() {
	ctx, cancel := context.WithTimeout(context.Background(), gracefulCloseConnectionsTimeout)
	defer cancel()
	done := make(chan struct{})
	go func() {
		s.GracefulDown(ctx, done)
	}()
	select {
	case <-ctx.Done():
		s.KillAllConnections()
	case <-done:
		return
	}
}

// GracefulDown waits all clients to close.
func (s *Server) GracefulDown(ctx context.Context, done chan struct{}) {
	logutil.Logger(ctx).Info("[server] graceful shutdown.")
	metrics.ServerEventCounter.WithLabelValues(metrics.EventGracefulDown).Inc()

	count := s.ConnectionCount()
	for i := 0; count > 0; i++ {
		s.kickIdleConnection()

		count = s.ConnectionCount()
		if count == 0 {
			break
		}
		// Print information for every 30s.
		if i%30 == 0 {
			logutil.Logger(ctx).Info("graceful shutdown...", zap.Int("conn count", count))
		}
		ticker := time.After(time.Second)
		select {
		case <-ctx.Done():
			return
		case <-ticker:
		}
	}
	close(done)
}

func (s *Server) kickIdleConnection() {
	var conns []*clientConn
	s.rwlock.RLock()
	for _, cc := range s.clients {
		if cc.ShutdownOrNotify() {
			// Shutdowned conn will be closed by us, and notified conn will exist themselves.
			conns = append(conns, cc)
		}
	}
	s.rwlock.RUnlock()

	for _, cc := range conns {
		err := cc.Close()
		if err != nil {
			logutil.BgLogger().Error("close connection", zap.Error(err))
		}
	}
}

// setSysTimeZoneOnce is used for parallel run tests. When several servers are running,
// only the first will actually do setSystemTimeZoneVariable, thus we can avoid data race.
var setSysTimeZoneOnce = &sync.Once{}

func setSystemTimeZoneVariable() {
	setSysTimeZoneOnce.Do(func() {
		tz, err := timeutil.GetSystemTZ()
		if err != nil {
			logutil.BgLogger().Error(
				"Error getting SystemTZ, use default value instead",
				zap.Error(err),
				zap.String("default system_time_zone", variable.SysVars["system_time_zone"].Value))
			return
		}
		variable.SysVars["system_time_zone"].Value = tz
	})
}

// Server error codes.
const (
	codeUnknownFieldType = 1
	codeInvalidSequence  = 3
	codeInvalidType      = 4
)<|MERGE_RESOLUTION|>--- conflicted
+++ resolved
@@ -116,20 +116,11 @@
 	clients           map[uint32]*clientConn
 	capability        uint32
 	dom               *domain.Domain
-<<<<<<< HEAD
-
-	// stopListenerCh is used when a critical error occurred, we don't want to exit the process, because there may be
-	// a supervisor automatically restart it, then new client connection will be created, but we can't server it.
-	// So we just stop the listener and store to force clients to chose other TiDB servers.
-	stopListenerCh chan struct{}
+
 	statusAddr     string
 	statusListener net.Listener
 	statusServer   *http.Server
 	grpcServer     *grpc.Server
-=======
-	statusServer      *http.Server
-	grpcServer        *grpc.Server
->>>>>>> aec61431
 }
 
 // ConnectionCount gets current connection count.
