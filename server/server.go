--- conflicted
+++ resolved
@@ -170,20 +170,11 @@
 func (s *Server) newConn(conn net.Conn) *clientConn {
 	cc := newClientConn(s)
 	if tcpConn, ok := conn.(*net.TCPConn); ok {
-<<<<<<< HEAD
-		if s.cfg.Performance.TCPKeepAlive {
-			if err := tcpConn.SetKeepAlive(true); err != nil {
-				logutil.BgLogger().Error("failed to set tcp keep alive option", zap.Error(err))
-			}
-=======
 		if err := tcpConn.SetKeepAlive(s.cfg.Performance.TCPKeepAlive); err != nil {
 			logutil.BgLogger().Error("failed to set tcp keep alive option", zap.Error(err))
->>>>>>> 27db39b4
-		}
-		if !s.cfg.Performance.TCPNoDelay {
-			if err := tcpConn.SetNoDelay(false); err != nil {
-				logutil.BgLogger().Error("failed to set tcp no delay option", zap.Error(err))
-			}
+		}
+		if err := tcpConn.SetNoDelay(s.cfg.Performance.TCPNoDelay); err != nil {
+			logutil.BgLogger().Error("failed to set tcp no delay option", zap.Error(err))
 		}
 	}
 	cc.setConn(conn)
