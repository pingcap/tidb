// The MIT License (MIT)
//
// Copyright (c) 2014 wandoulabs
// Copyright (c) 2014 siddontang
//
// Permission is hereby granted, free of charge, to any person obtaining a copy of
// this software and associated documentation files (the "Software"), to deal in
// the Software without restriction, including without limitation the rights to
// use, copy, modify, merge, publish, distribute, sublicense, and/or sell copies of
// the Software, and to permit persons to whom the Software is furnished to do so,
// subject to the following conditions:
//
// The above copyright notice and this permission notice shall be included in all
// copies or substantial portions of the Software.

// Copyright 2015 PingCAP, Inc.
//
// Licensed under the Apache License, Version 2.0 (the "License");
// you may not use this file except in compliance with the License.
// You may obtain a copy of the License at
//
//     http://www.apache.org/licenses/LICENSE-2.0
//
// Unless required by applicable law or agreed to in writing, software
// distributed under the License is distributed on an "AS IS" BASIS,
// See the License for the specific language governing permissions and
// limitations under the License.

package server

import (
	"math/rand"
	"net"
	"sync"
	"sync/atomic"
	"time"
	// For pprof
	_ "net/http/pprof"

	"github.com/juju/errors"
	"github.com/ngaut/log"
	"github.com/pingcap/tidb/config"
	"github.com/pingcap/tidb/mysql"
	"github.com/pingcap/tidb/terror"
	"github.com/pingcap/tidb/util"
	"github.com/pingcap/tidb/util/arena"
)

var (
	baseConnID uint32
)

var (
	errUnknownFieldType  = terror.ClassServer.New(codeUnknownFieldType, "unknown field type")
	errInvalidPayloadLen = terror.ClassServer.New(codeInvalidPayloadLen, "invalid payload length")
	errInvalidSequence   = terror.ClassServer.New(codeInvalidSequence, "invalid sequence")
	errInvalidType       = terror.ClassServer.New(codeInvalidType, "invalid type")
	errNotAllowedCommand = terror.ClassServer.New(codeNotAllowedCommand, "the used command is not allowed with this TiDB version")
	errAccessDenied      = terror.ClassServer.New(codeAccessDenied, mysql.MySQLErrName[mysql.ErrAccessDenied])
)

// Server is the MySQL protocol server
type Server struct {
	cfg               *config.Config
	driver            IDriver
	listener          net.Listener
	rwlock            *sync.RWMutex
	concurrentLimiter *TokenLimiter
	clients           map[uint32]*clientConn

	// When a critical error occurred, we don't want to exit the process, because there may be
	// a supervisor automatically restart it, then new client connection will be created, but we can't server it.
	// So we just stop the listener and store to force clients to chose other TiDB servers.
	stopListenerCh chan struct{}
}

// ConnectionCount gets current connection count.
func (s *Server) ConnectionCount() int {
	var cnt int
	s.rwlock.RLock()
	cnt = len(s.clients)
	s.rwlock.RUnlock()
	return cnt
}

func (s *Server) getToken() *Token {
	return s.concurrentLimiter.Get()
}

func (s *Server) releaseToken(token *Token) {
	s.concurrentLimiter.Put(token)
}

// newConn creates a new *clientConn from a net.Conn.
// It allocates a connection ID and random salt data for authentication.
func (s *Server) newConn(conn net.Conn) *clientConn {
	cc := &clientConn{
		conn:         conn,
		pkt:          newPacketIO(conn),
		server:       s,
		connectionID: atomic.AddUint32(&baseConnID, 1),
		collation:    mysql.DefaultCollationID,
		alloc:        arena.NewAllocator(32 * 1024),
	}
	log.Infof("[%d] new connection %s", cc.connectionID, conn.RemoteAddr().String())
<<<<<<< HEAD
	cc.salt = util.RandomBuf(20)
=======
	if s.cfg.TCPKeepAlive {
		if tcpConn, ok := conn.(*net.TCPConn); ok {
			if err := tcpConn.SetKeepAlive(true); err != nil {
				log.Error("failed to set tcp keep alive option:", err)
			}
		}
	}
	cc.salt = randomBuf(20)
>>>>>>> 18f84dd3
	return cc
}

func (s *Server) skipAuth() bool {
	return s.cfg.SkipAuth
}

const tokenLimit = 1000

// NewServer creates a new Server.
func NewServer(cfg *config.Config, driver IDriver) (*Server, error) {
	s := &Server{
		cfg:               cfg,
		driver:            driver,
		concurrentLimiter: NewTokenLimiter(tokenLimit),
		rwlock:            &sync.RWMutex{},
		clients:           make(map[uint32]*clientConn),
		stopListenerCh:    make(chan struct{}, 1),
	}

	var err error
	if cfg.Socket != "" {
		cfg.SkipAuth = true
		s.listener, err = net.Listen("unix", cfg.Socket)
	} else {
		s.listener, err = net.Listen("tcp", s.cfg.Addr)
	}
	if err != nil {
		return nil, errors.Trace(err)
	}

	// Init rand seed for randomBuf()
	rand.Seed(time.Now().UTC().UnixNano())
	log.Infof("Server run MySQL Protocol Listen at [%s]", s.cfg.Addr)
	return s, nil
}

// Run runs the server.
func (s *Server) Run() error {
	// Start HTTP API to report tidb info such as TPS.
	if s.cfg.ReportStatus {
		s.startStatusHTTP()
	}
	for {
		conn, err := s.listener.Accept()
		if err != nil {
			if opErr, ok := err.(*net.OpError); ok {
				if opErr.Err.Error() == "use of closed network connection" {
					return nil
				}
			}
			log.Errorf("accept error %s", err.Error())
			return errors.Trace(err)
		}
		if s.shouldStopListener() {
			conn.Close()
			break
		}
		go s.onConn(conn)
	}
	s.listener.Close()
	s.listener = nil
	for {
		log.Errorf("listener stopped, waiting for manual kill.")
		time.Sleep(time.Minute)
	}
}

func (s *Server) shouldStopListener() bool {
	select {
	case <-s.stopListenerCh:
		return true
	default:
		return false
	}
}

// Close closes the server.
func (s *Server) Close() {
	s.rwlock.Lock()
	defer s.rwlock.Unlock()

	if s.listener != nil {
		s.listener.Close()
		s.listener = nil
	}
}

// onConn runs in its own goroutine, handles queries from this connection.
func (s *Server) onConn(c net.Conn) {
	conn := s.newConn(c)
	defer func() {
		log.Infof("[%d] close connection", conn.connectionID)
	}()

	if err := conn.handshake(); err != nil {
		// Some keep alive services will send request to TiDB and disconnect immediately.
		// So we use info log level.
		log.Infof("handshake error %s", errors.ErrorStack(err))
		c.Close()
		return
	}

	s.rwlock.Lock()
	s.clients[conn.connectionID] = conn
	connections := len(s.clients)
	s.rwlock.Unlock()
	connGauge.Set(float64(connections))

	conn.Run()
}

// ShowProcessList implements the SessionManager interface.
func (s *Server) ShowProcessList() []util.ProcessInfo {
	var rs []util.ProcessInfo
	s.rwlock.RLock()
	for _, client := range s.clients {
		if client.killed {
			continue
		}
		rs = append(rs, client.ctx.ShowProcess())
	}
	s.rwlock.RUnlock()
	return rs
}

// Kill implements the SessionManager interface.
func (s *Server) Kill(connectionID uint64, query bool) {
	s.rwlock.Lock()
	defer s.rwlock.Unlock()

	conn, ok := s.clients[uint32(connectionID)]
	if !ok {
		return
	}

	conn.ctx.Cancel()
	if !query {
		conn.killed = true
	}
}

// Server error codes.
const (
	codeUnknownFieldType  = 1
	codeInvalidPayloadLen = 2
	codeInvalidSequence   = 3
	codeInvalidType       = 4

	codeNotAllowedCommand = 1148
	codeAccessDenied      = mysql.ErrAccessDenied
)

func init() {
	serverMySQLErrCodes := map[terror.ErrCode]uint16{
		codeNotAllowedCommand: mysql.ErrNotAllowedCommand,
		codeAccessDenied:      mysql.ErrAccessDenied,
	}
	terror.ErrClassToMySQLCodes[terror.ClassServer] = serverMySQLErrCodes
}<|MERGE_RESOLUTION|>--- conflicted
+++ resolved
@@ -103,9 +103,6 @@
 		alloc:        arena.NewAllocator(32 * 1024),
 	}
 	log.Infof("[%d] new connection %s", cc.connectionID, conn.RemoteAddr().String())
-<<<<<<< HEAD
-	cc.salt = util.RandomBuf(20)
-=======
 	if s.cfg.TCPKeepAlive {
 		if tcpConn, ok := conn.(*net.TCPConn); ok {
 			if err := tcpConn.SetKeepAlive(true); err != nil {
@@ -114,7 +111,6 @@
 		}
 	}
 	cc.salt = randomBuf(20)
->>>>>>> 18f84dd3
 	return cc
 }
 
