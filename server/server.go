--- conflicted
+++ resolved
@@ -37,6 +37,7 @@
 	"math/rand"
 	"net"
 	"net/http" //nolint:goimports
+
 	// For pprof
 	_ "net/http/pprof" // #nosec G108
 	"os"
@@ -47,8 +48,6 @@
 	"sync/atomic"
 	"time"
 	"unsafe"
-
-	uatomic "go.uber.org/atomic"
 
 	"github.com/blacktear23/go-proxyprotocol"
 	"github.com/pingcap/errors"
@@ -74,6 +73,7 @@
 	"github.com/pingcap/tidb/util/logutil"
 	"github.com/pingcap/tidb/util/sys/linux"
 	"github.com/pingcap/tidb/util/timeutil"
+	uatomic "go.uber.org/atomic"
 	"go.uber.org/zap"
 	"google.golang.org/grpc"
 )
@@ -144,18 +144,14 @@
 	statusListener net.Listener
 	statusServer   *http.Server
 	grpcServer     *grpc.Server
-<<<<<<< HEAD
 	inShutdownMode *uatomic.Bool
 	health         *uatomic.Bool
-=======
-	inShutdownMode bool
 
 	sessionMapMutex     sync.Mutex
 	internalSessions    map[interface{}]struct{}
 	autoIDService       *autoid.Service
 	authTokenCancelFunc context.CancelFunc
 	wg                  sync.WaitGroup
->>>>>>> 196ddc08
 }
 
 // ConnectionCount gets current connection count.
@@ -214,14 +210,10 @@
 		driver:            driver,
 		concurrentLimiter: NewTokenLimiter(cfg.TokenLimit),
 		clients:           make(map[uint64]*clientConn),
-<<<<<<< HEAD
-		globalConnID:      util.GlobalConnID{ServerID: 0, Is64bits: true},
-		inShutdownMode:    uatomic.NewBool(false),
-		health:            uatomic.NewBool(true),
-=======
 		globalConnID:      util.NewGlobalConnID(0, true),
 		internalSessions:  make(map[interface{}]struct{}, 100),
->>>>>>> 196ddc08
+		health:            uatomic.NewBool(true),
+		inShutdownMode:    uatomic.NewBool(false),
 	}
 	s.capability = defaultCapability
 	setTxnScope()
@@ -523,7 +515,7 @@
 
 func (s *Server) startShutdown() {
 	logutil.BgLogger().Info("setting tidb-server to report unhealthy (shutting-down)")
-	s.health.Store(true)
+	s.health.Store(false)
 	// give the load balancer a chance to receive a few unhealthy health reports
 	// before acquiring the s.rwlock and blocking connections.
 	waitTime := time.Duration(s.cfg.GracefulWaitBeforeShutdown) * time.Second
@@ -875,6 +867,8 @@
 	s.KillSysProcesses()
 }
 
+// drainWait drain all connections in drainWait.
+// After drainWait duration, we kill all connections still not quit explicitly and wait for cancelWait.
 func (s *Server) drainClients(drainWait time.Duration, cancelWait time.Duration) error {
 	logger := logutil.BgLogger()
 	logger.Info("start drain clients")
