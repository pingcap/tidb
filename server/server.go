// The MIT License (MIT)
//
// Copyright (c) 2014 wandoulabs
// Copyright (c) 2014 siddontang
//
// Permission is hereby granted, free of charge, to any person obtaining a copy of
// this software and associated documentation files (the "Software"), to deal in
// the Software without restriction, including without limitation the rights to
// use, copy, modify, merge, publish, distribute, sublicense, and/or sell copies of
// the Software, and to permit persons to whom the Software is furnished to do so,
// subject to the following conditions:
//
// The above copyright notice and this permission notice shall be included in all
// copies or substantial portions of the Software.

// Copyright 2015 PingCAP, Inc.
//
// Licensed under the Apache License, Version 2.0 (the "License");
// you may not use this file except in compliance with the License.
// You may obtain a copy of the License at
//
//     http://www.apache.org/licenses/LICENSE-2.0
//
// Unless required by applicable law or agreed to in writing, software
// distributed under the License is distributed on an "AS IS" BASIS,
// See the License for the specific language governing permissions and
// limitations under the License.

package server

import (
	"fmt"
	"math/rand"
	"net"
	"sync"
	"sync/atomic"
	"time"
	// For pprof
	_ "net/http/pprof"

	"github.com/juju/errors"
	"github.com/ngaut/log"
	"github.com/pingcap/tidb/config"
	"github.com/pingcap/tidb/mysql"
	"github.com/pingcap/tidb/terror"
	"github.com/pingcap/tidb/util"
	"github.com/pingcap/tidb/util/arena"
)

var (
	baseConnID uint32
)

var (
	errUnknownFieldType  = terror.ClassServer.New(codeUnknownFieldType, "unknown field type")
	errInvalidPayloadLen = terror.ClassServer.New(codeInvalidPayloadLen, "invalid payload length")
	errInvalidSequence   = terror.ClassServer.New(codeInvalidSequence, "invalid sequence")
	errInvalidType       = terror.ClassServer.New(codeInvalidType, "invalid type")
	errNotAllowedCommand = terror.ClassServer.New(codeNotAllowedCommand, "the used command is not allowed with this TiDB version")
	errAccessDenied      = terror.ClassServer.New(codeAccessDenied, mysql.MySQLErrName[mysql.ErrAccessDenied])
)

// Server is the MySQL protocol server
type Server struct {
	cfg               *config.Config
	driver            IDriver
	listener          net.Listener
	rwlock            *sync.RWMutex
	concurrentLimiter *TokenLimiter
	clients           map[uint32]*clientConn

	// When a critical error occurred, we don't want to exit the process, because there may be
	// a supervisor automatically restart it, then new client connection will be created, but we can't server it.
	// So we just stop the listener and store to force clients to chose other TiDB servers.
	stopListenerCh           chan struct{}
	proxyProtocolConnBuilder *proxyProtocolConnBuilder
}

// ConnectionCount gets current connection count.
func (s *Server) ConnectionCount() int {
	var cnt int
	s.rwlock.RLock()
	cnt = len(s.clients)
	s.rwlock.RUnlock()
	return cnt
}

func (s *Server) getToken() *Token {
	return s.concurrentLimiter.Get()
}

func (s *Server) releaseToken(token *Token) {
	s.concurrentLimiter.Put(token)
}

// newConn creates a new *clientConn from a net.Conn.
// It allocates a connection ID and random salt data for authentication.
func (s *Server) newConn(conn net.Conn) (*clientConn, error) {
	cc := &clientConn{
		server:       s,
		connectionID: atomic.AddUint32(&baseConnID, 1),
		collation:    mysql.DefaultCollationID,
		alloc:        arena.NewAllocator(32 * 1024),
	}

	if s.cfg.TCPKeepAlive {
		if tcpConn, ok := conn.(*net.TCPConn); ok {
			if err := tcpConn.SetKeepAlive(true); err != nil {
				log.Error("failed to set tcp keep alive option:", err)
			}
		}
	}
<<<<<<< HEAD

	if s.proxyProtocolConnBuilder != nil {
		// Proxy is configured. wrap net.Conn to proxyProtocolConn
		wconn, err := s.proxyProtocolConnBuilder.wrapConn(conn)
		if err != nil {
			return cc, errors.Trace(fmt.Errorf("%s (%s)", err.Error(), conn.RemoteAddr().String()))
		}
		cc.pkt = newPacketIO(wconn)
		cc.conn = wconn
		cc.clientAddr = wconn.RemoteAddr()
		log.Infof("[%d] new connection %s (through proxy %s)", cc.connectionID, cc.clientAddr, conn.RemoteAddr().String())
	} else {
		cc.pkt = newPacketIO(conn)
		cc.conn = conn
		cc.clientAddr = conn.RemoteAddr()
		log.Infof("[%d] new connection %s", cc.connectionID, conn.RemoteAddr().String())
	}

	cc.salt = randomBuf(20)
	return cc, nil
=======
	cc.salt = util.RandomBuf(20)
	return cc
>>>>>>> 38908aeb
}

func (s *Server) skipAuth() bool {
	return s.cfg.SkipAuth
}

const tokenLimit = 1000

// NewServer creates a new Server.
func NewServer(cfg *config.Config, driver IDriver) (*Server, error) {
	var err error
	var ppcb *proxyProtocolConnBuilder
	if cfg.ProxyProtocolNetworks != "" {
		ppcb, err = newProxyProtocolConnBuilder(cfg.ProxyProtocolNetworks, cfg.ProxyProtocolHeaderTimeout)
		if err != nil {
			log.Error("ProxyProtocolNetworks parameter is not valid")
		}
	}
	s := &Server{
		cfg:                      cfg,
		driver:                   driver,
		concurrentLimiter:        NewTokenLimiter(tokenLimit),
		rwlock:                   &sync.RWMutex{},
		clients:                  make(map[uint32]*clientConn),
		stopListenerCh:           make(chan struct{}, 1),
		proxyProtocolConnBuilder: ppcb,
	}

	if cfg.Socket != "" {
		cfg.SkipAuth = true
		s.listener, err = net.Listen("unix", cfg.Socket)
	} else {
		s.listener, err = net.Listen("tcp", s.cfg.Addr)
	}
	if err != nil {
		return nil, errors.Trace(err)
	}

	// Init rand seed for randomBuf()
	rand.Seed(time.Now().UTC().UnixNano())

	if ppcb != nil {
		log.Infof("Server run MySQL Protocol (through PROXY Protocol) Listen at [%s]", s.cfg.Addr)
	} else {
		log.Infof("Server run MySQL Protocol Listen at [%s]", s.cfg.Addr)
	}

	return s, nil
}

// Run runs the server.
func (s *Server) Run() error {
	// Start HTTP API to report tidb info such as TPS.
	if s.cfg.ReportStatus {
		s.startStatusHTTP()
	}
	for {
		conn, err := s.listener.Accept()
		if err != nil {
			if opErr, ok := err.(*net.OpError); ok {
				if opErr.Err.Error() == "use of closed network connection" {
					return nil
				}
			}
			log.Errorf("accept error %s", err.Error())
			return errors.Trace(err)
		}
		if s.shouldStopListener() {
			conn.Close()
			break
		}
		go s.onConn(conn)
	}
	s.listener.Close()
	s.listener = nil
	for {
		log.Errorf("listener stopped, waiting for manual kill.")
		time.Sleep(time.Minute)
	}
}

func (s *Server) shouldStopListener() bool {
	select {
	case <-s.stopListenerCh:
		return true
	default:
		return false
	}
}

// Close closes the server.
func (s *Server) Close() {
	s.rwlock.Lock()
	defer s.rwlock.Unlock()

	if s.listener != nil {
		s.listener.Close()
		s.listener = nil
	}
}

// onConn runs in its own goroutine, handles queries from this connection.
func (s *Server) onConn(c net.Conn) {
	conn, err := s.newConn(c)
	defer func() {
		log.Infof("[%d] close connection", conn.connectionID)
	}()

	if err != nil {
		log.Infof("Connection error: %s", errors.ErrorStack(err))
		c.Close()
		return
	}

	if err := conn.handshake(); err != nil {
		// Some keep alive services will send request to TiDB and disconnect immediately.
		// So we use info log level.
		log.Infof("Handshake error: %s", errors.ErrorStack(err))
		c.Close()
		return
	}

	s.rwlock.Lock()
	s.clients[conn.connectionID] = conn
	connections := len(s.clients)
	s.rwlock.Unlock()
	connGauge.Set(float64(connections))

	conn.Run()
}

// ShowProcessList implements the SessionManager interface.
func (s *Server) ShowProcessList() []util.ProcessInfo {
	var rs []util.ProcessInfo
	s.rwlock.RLock()
	for _, client := range s.clients {
		if client.killed {
			continue
		}
		rs = append(rs, client.ctx.ShowProcess())
	}
	s.rwlock.RUnlock()
	return rs
}

// Kill implements the SessionManager interface.
func (s *Server) Kill(connectionID uint64, query bool) {
	s.rwlock.Lock()
	defer s.rwlock.Unlock()

	conn, ok := s.clients[uint32(connectionID)]
	if !ok {
		return
	}

	conn.ctx.Cancel()
	if !query {
		conn.killed = true
	}
}

// Server error codes.
const (
	codeUnknownFieldType  = 1
	codeInvalidPayloadLen = 2
	codeInvalidSequence   = 3
	codeInvalidType       = 4

	codeNotAllowedCommand = 1148
	codeAccessDenied      = mysql.ErrAccessDenied
)

func init() {
	serverMySQLErrCodes := map[terror.ErrCode]uint16{
		codeNotAllowedCommand: mysql.ErrNotAllowedCommand,
		codeAccessDenied:      mysql.ErrAccessDenied,
	}
	terror.ErrClassToMySQLCodes[terror.ClassServer] = serverMySQLErrCodes
}<|MERGE_RESOLUTION|>--- conflicted
+++ resolved
@@ -110,7 +110,6 @@
 			}
 		}
 	}
-<<<<<<< HEAD
 
 	if s.proxyProtocolConnBuilder != nil {
 		// Proxy is configured. wrap net.Conn to proxyProtocolConn
@@ -129,12 +128,8 @@
 		log.Infof("[%d] new connection %s", cc.connectionID, conn.RemoteAddr().String())
 	}
 
-	cc.salt = randomBuf(20)
+	cc.salt = util.randomBuf(20)
 	return cc, nil
-=======
-	cc.salt = util.RandomBuf(20)
-	return cc
->>>>>>> 38908aeb
 }
 
 func (s *Server) skipAuth() bool {
