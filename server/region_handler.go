--- conflicted
+++ resolved
@@ -127,11 +127,7 @@
 	regionCache := tikvStore.GetRegionCache()
 
 	// init backOffer && infoSchema.
-<<<<<<< HEAD
-	backOffer := tikv.NewBackoffer(goctx.Background(), 500)
-=======
-	backOffer := tikv.NewBackoffer(500, context.Background())
->>>>>>> e1121814
+	backOffer := tikv.NewBackoffer(context.Background(), 500)
 
 	tool := &regionHandlerTool{
 		regionCache: regionCache,
