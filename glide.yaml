package: github.com/pingcap/tidb
import:
- package: github.com/boltdb/bolt
  version: d97499360d1ecebc492ea66c7447ea948f417620
- package: github.com/cloudfoundry-incubator/candiedyaml
  version: 5cef21e2e4f0fd147973b558d4db7395176bcd95
- package: github.com/coreos/etcd
  version: ea5f6dab6b1d07e22cf46bf5f5088d567548c124
  subpackages:
  - auth/authpb
  - clientv3
  - clientv3/concurrency
  - etcdserver/api/v3rpc/rpctypes
  - etcdserver/etcdserverpb
  - mvcc/mvccpb
  - pkg/tlsutil
  - pkg/monotime
- package: github.com/gengo/grpc-gateway
  version: f52d055dc48aec25854ed7d31862f78913cf17d1
  subpackages:
  - runtime
  - runtime/internal
  - utilities
- package: github.com/ghodss/yaml
  version: 73d445a93680fa1a78ae23a5839bad48f32ba1ee
- package: github.com/go-sql-driver/mysql
  version: 3dd7008ac1529aca1bcd8a9db75228a71ba23cac
- package: github.com/golang/protobuf
  version: 8ee79997227bf9b34611aee7946ae64735e6fd93
  subpackages:
  - jsonpb
  - proto
- package: github.com/golang/snappy
  version: 723cc1e459b8eea2dea4583200fd60757d40097a
- package: github.com/juju/errors
  version: b2c7a7da5b2995941048f60146e67702a292e468
- package: github.com/ngaut/deadline
  version: fae8f9dfd7048de16575b9d4c255278e38c28a4f
- package: github.com/ngaut/log
  version: cec23d3e10b016363780d894a0eb732a12c06e02
- package: github.com/ngaut/pools
  version: 6352e005618615ffaf1cb1c6622b8e91435751fe
- package: github.com/ngaut/sync2
  version: 7a24ed77b2efb460c1468b7dc917821c66e80e55
- package: github.com/petar/GoLLRB
  version: 53be0d36a84c2a886ca057d34b6aa4468df9ccb4
  subpackages:
  - llrb
- package: github.com/peterh/liner
  version: 3f3a91ddf7d2784892a58e27ddf48d70e3304bb7
- package: github.com/pingcap/check
  version: 9b266636177e249ec28b0aeffe8e86bc272bb481
- package: github.com/pingcap/goleveldb
  version: 158edde5a354460121af007d02a00b01c8d03443
  subpackages:
  - leveldb
  - leveldb/cache
  - leveldb/comparer
  - leveldb/errors
  - leveldb/filter
  - leveldb/iterator
  - leveldb/journal
  - leveldb/memdb
  - leveldb/opt
  - leveldb/storage
  - leveldb/table
  - leveldb/util
- package: github.com/twinj/uuid
  version: 70cac2bcd273ef6a371bb96cde363d28b68734c3
- package: golang.org/x/net
  version: 6acef71eb69611914f7a30939ea9f6e194c78172
  subpackages:
  - context
  - http2
  - http2/hpack
  - internal/timeseries
  - trace
- package: golang.org/x/text
  version: 723492b65e225eafcba054e76ba18bb9c5ac1ea2
  subpackages:
  - encoding
  - encoding/charmap
  - encoding/internal
  - encoding/internal/identifier
  - encoding/japanese
  - encoding/korean
  - encoding/simplifiedchinese
  - encoding/traditionalchinese
  - encoding/unicode
  - transform
- package: google.golang.org/grpc
  version: v1.2.1
  subpackages:
  - codes
  - credentials
  - grpclog
  - internal
  - metadata
  - naming
  - peer
  - transport
- package: github.com/ngaut/systimemon
  version: c2ca1c75c6af5556eb6ce67994120adf12f2ccef
- package: github.com/cznic/mathutil
  version: 78ad7f262603437f0ecfebc835d80094f89c8f54
- package: github.com/cznic/parser
  version: 31edd927e5b19d1c4a260c41a397e7f81d6694d9
  subpackages:
  - yacc
- package: github.com/cznic/sortutil
  version: 4c7342852e65c2088c981288f2c5610d10b9f7f4
- package: github.com/cznic/strutil
  version: 1eb03e3cc9d345307a45ec82bd3016cde4bd4464
- package: github.com/cznic/y
  version: 9fdf92d4aac058959f814606bb729ed50f5e4240
- package: github.com/dustin/go-humanize
  version: 8929fe90cee4b2cb9deb468b51fb34eba64d1bf0
- package: github.com/grpc-ecosystem/grpc-gateway
  version: 84398b94e188ee336f307779b57b3aa91af7063c
  subpackages:
  - runtime
  - utilities
  - runtime/internal
- package: github.com/beorn7/perks
  version: 3ac7bf7a47d159a033b107610db8a1b6575507a4
  subpackages:
  - quantile
- package: github.com/matttproud/golang_protobuf_extensions
  version: c12348ce28de40eed0136aa2b644d0ee0650e56c
  subpackages:
  - pbutil
- package: github.com/prometheus/client_model
  version: fa8ad6fec33561be4280a8f0514318c79d7f6cb6
  subpackages:
  - go
- package: github.com/prometheus/common
  version: 4402f4e5ea79ec15f3c574773b6a5198fbea215f
  subpackages:
  - expfmt
  - model
  - internal/bitbucket.org/ww/goautoneg
- package: github.com/prometheus/procfs
  version: abf152e5f3e97f2fafac028d2cc06c1feb87ffa5
- package: bitbucket.org/ww/goautoneg
  version: 75cd24fc2f2c2a2088577d12123ddee5f54e0675
- package: github.com/cznic/golex
  version: da5a7153a51074477ecac5c45a7e5182a0c72448
  subpackages:
  - lex
- package: github.com/pingcap/pd
  version: fea29e342c4a7c5888cdf0b569625fbbf6d3b50f
- package: github.com/pingcap/tipb
  version: 11c2044a6a91f947faaa5e4f1a06c9026f333f69
  subpackages:
  - go-binlog
  - go-tipb
  - sharedbytes
- package: github.com/pingcap/kvproto
<<<<<<< HEAD
  version: grpc
=======
  version: 289050a4366f95497c93d4dba068989b5dd8781a
>>>>>>> 1fb02208
- package: github.com/gogo/protobuf
  version: ^0.3.0
  subpackages:
  - proto
- package: github.com/prometheus/client_golang
  version: ^0.8.0
  subpackages:
  - prometheus/push
- package: golang.org/x/time
  version: c06e80d9300e4443158a03817b8a8cb37d230320
  subpackages:
  - rate
- package: golang.org/x/sys
  version: a646d33e2ee3172a661fc09bca23bb4889a41bc8
- package: github.com/gorilla/mux
  version: 599cba5e7b6137d46ddf58fb1765f5d928e69604
- package: github.com/gorilla/context
  version: 1ea25387ff6f684839d82767c1733ff4d4d15d0a
- package: github.com/grpc-ecosystem/go-grpc-prometheus
  version: 6b7015e65d366bf3f19b2b2a000a831940f0f7e0<|MERGE_RESOLUTION|>--- conflicted
+++ resolved
@@ -156,11 +156,7 @@
   - go-tipb
   - sharedbytes
 - package: github.com/pingcap/kvproto
-<<<<<<< HEAD
   version: grpc
-=======
-  version: 289050a4366f95497c93d4dba068989b5dd8781a
->>>>>>> 1fb02208
 - package: github.com/gogo/protobuf
   version: ^0.3.0
   subpackages:
