// Copyright 2019 PingCAP, Inc.
//
// Licensed under the Apache License, Version 2.0 (the "License");
// you may not use this file except in compliance with the License.
// You may obtain a copy of the License at
//
//     http://www.apache.org/licenses/LICENSE-2.0
//
// Unless required by applicable law or agreed to in writing, software
// distributed under the License is distributed on an "AS IS" BASIS,
// See the License for the specific language governing permissions and
// limitations under the License.

package bindinfo

import (
	"time"

	"github.com/pingcap/parser"
	"github.com/pingcap/parser/mysql"
	"github.com/pingcap/tidb/types"
)

// SessionHandle is used to handle all session sql bind operations.
type SessionHandle struct {
	ch     cache
	parser *parser.Parser
}

// NewSessionBindHandle creates a new SessionBindHandle.
func NewSessionBindHandle(parser *parser.Parser) *SessionHandle {
	sessionHandle := &SessionHandle{parser: parser}
	sessionHandle.ch = make(cache)
	return sessionHandle
}

// appendBindMeta addes the BindMeta to the cache, all the stale bindMetas are
// removed from the cache after this operation.
func (h *SessionHandle) appendBindMeta(hash string, meta *BindMeta) {
	// Make sure there is only one goroutine writes the cache.
	h.ch.removeStaleBindMetas(hash, meta)
	h.ch[hash] = append(h.ch[hash], meta)
}

func (h *SessionHandle) newBindMeta(record *BindRecord) (hash string, meta *BindMeta, err error) {
	hash = parser.DigestHash(record.OriginalSQL)
	stmtNodes, _, err := h.parser.Parse(record.BindSQL, record.Charset, record.Collation)
	if err != nil {
		return "", nil, err
	}
	meta = &BindMeta{BindRecord: record, ast: stmtNodes[0]}
	return hash, meta, nil
}

// AddBindRecord new a BindRecord with BindMeta, add it to the cache.
func (h *SessionHandle) AddBindRecord(record *BindRecord) error {
	record.Status = using
	record.CreateTime = types.Time{
		Time: types.FromGoTime(time.Now()),
		Type: mysql.TypeDatetime,
		Fsp:  3,
	}
	record.UpdateTime = record.CreateTime

	// update the BindMeta to the cache.
	hash, meta, err := h.newBindMeta(record)
	if err == nil {
		h.appendBindMeta(hash, meta)
	}
	return err
}

<<<<<<< HEAD
// DropBindRecord drops a BindRecord in the cache.
func (h *SessionHandle) DropBindRecord(record *BindRecord) {
	meta := h.ch.getBindRecord(record.OriginalSQL, record.Db)
	if meta != nil {
		meta.Status = deleted
	}
}

// GetBindRecord return the bindMeta of the (normdOrigSQL,db) if bindMeta exist.
func (h *SessionHandle) GetBindRecord(normdOrigSQL, db string) *bindMeta {
=======
// GetBindRecord return the BindMeta of the (normdOrigSQL,db) if BindMeta exist.
func (h *SessionHandle) GetBindRecord(normdOrigSQL, db string) *BindMeta {
>>>>>>> 82782a1f
	hash := parser.DigestHash(normdOrigSQL)
	bindRecords := h.ch[hash]
	if bindRecords != nil {
		for _, bindRecord := range bindRecords {
			if bindRecord.OriginalSQL == normdOrigSQL && bindRecord.Db == db {
				return bindRecord
			}
		}
	}
	return nil
}

// GetAllBindRecord return all session bind info.
func (h *SessionHandle) GetAllBindRecord() (bindRecords []*BindMeta) {
	for _, bindRecord := range h.ch {
		bindRecords = append(bindRecords, bindRecord...)
	}
	return bindRecords
}

// sessionBindInfoKeyType is a dummy type to avoid naming collision in context.
type sessionBindInfoKeyType int

// String defines a Stringer function for debugging and pretty printing.
func (k sessionBindInfoKeyType) String() string {
	return "session_bindinfo"
}

// SessionBindInfoKeyType is a variable key for store session bind info.
const SessionBindInfoKeyType sessionBindInfoKeyType = 0<|MERGE_RESOLUTION|>--- conflicted
+++ resolved
@@ -70,7 +70,6 @@
 	return err
 }
 
-<<<<<<< HEAD
 // DropBindRecord drops a BindRecord in the cache.
 func (h *SessionHandle) DropBindRecord(record *BindRecord) {
 	meta := h.ch.getBindRecord(record.OriginalSQL, record.Db)
@@ -79,12 +78,9 @@
 	}
 }
 
-// GetBindRecord return the bindMeta of the (normdOrigSQL,db) if bindMeta exist.
-func (h *SessionHandle) GetBindRecord(normdOrigSQL, db string) *bindMeta {
-=======
+
 // GetBindRecord return the BindMeta of the (normdOrigSQL,db) if BindMeta exist.
 func (h *SessionHandle) GetBindRecord(normdOrigSQL, db string) *BindMeta {
->>>>>>> 82782a1f
 	hash := parser.DigestHash(normdOrigSQL)
 	bindRecords := h.ch[hash]
 	if bindRecords != nil {
