// Copyright 2019 PingCAP, Inc.
//
// Licensed under the Apache License, Version 2.0 (the "License");
// you may not use this file except in compliance with the License.
// You may obtain a copy of the License at
//
//     http://www.apache.org/licenses/LICENSE-2.0
//
// Unless required by applicable law or agreed to in writing, software
// distributed under the License is distributed on an "AS IS" BASIS,
// See the License for the specific language governing permissions and
// limitations under the License.

package bindinfo

import (
	"time"

	"github.com/pingcap/parser"
	"github.com/pingcap/parser/mysql"
	"github.com/pingcap/tidb/metrics"
	"github.com/pingcap/tidb/sessionctx"
	"github.com/pingcap/tidb/types"
)

// SessionHandle is used to handle all session sql bind operations.
type SessionHandle struct {
	ch     cache
	parser *parser.Parser
}

// NewSessionBindHandle creates a new SessionBindHandle.
func NewSessionBindHandle(parser *parser.Parser) *SessionHandle {
	sessionHandle := &SessionHandle{parser: parser}
	sessionHandle.ch = make(cache)
	return sessionHandle
}

// appendBindRecord adds the BindRecord to the cache, all the stale bindMetas are
// removed from the cache after this operation.
func (h *SessionHandle) appendBindRecord(hash string, meta *BindRecord) {
	// Make sure there is only one goroutine writes the cache.
	oldRecord := h.ch.getBindRecord(hash, meta.OriginalSQL, meta.Db)
	newRecord := merge(oldRecord, meta)
	h.ch.setBindRecord(hash, newRecord)
	updateMetrics(metrics.ScopeSession, oldRecord, newRecord, false)
}

// AddBindRecord new a BindRecord with BindMeta, add it to the cache.
<<<<<<< HEAD
func (h *SessionHandle) AddBindRecord(sctx sessionctx.Context, is infoschema.InfoSchema, record *BindRecord) error {
	err := record.prepareHints(sctx, is)
	if err != nil {
		return err
	}
	br := h.GetBindRecord(record.OriginalSQL, record.Db)
	var duplicateBinding *Binding
	if br != nil {
		binding := br.FindBinding(record.Bindings[0].id)
		if binding != nil {
			duplicateBinding = binding
		}
	}
	now := types.NewTime(types.FromGoTime(time.Now().In(sctx.GetSessionVars().StmtCtx.TimeZone)), mysql.TypeTimestamp, 3)
=======
func (h *SessionHandle) AddBindRecord(sctx sessionctx.Context, record *BindRecord) error {
>>>>>>> 9e57df1c
	for i := range record.Bindings {
		if duplicateBinding != nil {
			record.Bindings[i].CreateTime = duplicateBinding.CreateTime
		} else {
			record.Bindings[i].CreateTime = now
		}
		record.Bindings[i].UpdateTime = now
	}

<<<<<<< HEAD
=======
	err := record.prepareHints(sctx)
>>>>>>> 9e57df1c
	// update the BindMeta to the cache.
	h.appendBindRecord(parser.DigestNormalized(record.OriginalSQL), record)
	return nil
}

// DropBindRecord drops a BindRecord in the cache.
func (h *SessionHandle) DropBindRecord(originalSQL, db string, binding *Binding) error {
	oldRecord := h.GetBindRecord(originalSQL, db)
	var newRecord *BindRecord
	record := &BindRecord{OriginalSQL: originalSQL, Db: db}
	if binding != nil {
		record.Bindings = append(record.Bindings, *binding)
	}
	if oldRecord != nil {
		newRecord = oldRecord.remove(record)
	} else {
		newRecord = record
	}
	h.ch.setBindRecord(parser.DigestNormalized(record.OriginalSQL), newRecord)
	updateMetrics(metrics.ScopeSession, oldRecord, newRecord, false)
	return nil
}

// GetBindRecord return the BindMeta of the (normdOrigSQL,db) if BindMeta exist.
func (h *SessionHandle) GetBindRecord(normdOrigSQL, db string) *BindRecord {
	hash := parser.DigestNormalized(normdOrigSQL)
	bindRecords := h.ch[hash]
	for _, bindRecord := range bindRecords {
		if bindRecord.OriginalSQL == normdOrigSQL && bindRecord.Db == db {
			return bindRecord
		}
	}
	return nil
}

// GetAllBindRecord return all session bind info.
func (h *SessionHandle) GetAllBindRecord() (bindRecords []*BindRecord) {
	for _, bindRecord := range h.ch {
		bindRecords = append(bindRecords, bindRecord...)
	}
	return bindRecords
}

// Close closes the session handle.
func (h *SessionHandle) Close() {
	for _, bindRecords := range h.ch {
		for _, bindRecord := range bindRecords {
			updateMetrics(metrics.ScopeSession, bindRecord, nil, false)
		}
	}
}

// sessionBindInfoKeyType is a dummy type to avoid naming collision in context.
type sessionBindInfoKeyType int

// String defines a Stringer function for debugging and pretty printing.
func (k sessionBindInfoKeyType) String() string {
	return "session_bindinfo"
}

// SessionBindInfoKeyType is a variable key for store session bind info.
const SessionBindInfoKeyType sessionBindInfoKeyType = 0<|MERGE_RESOLUTION|>--- conflicted
+++ resolved
@@ -47,9 +47,8 @@
 }
 
 // AddBindRecord new a BindRecord with BindMeta, add it to the cache.
-<<<<<<< HEAD
-func (h *SessionHandle) AddBindRecord(sctx sessionctx.Context, is infoschema.InfoSchema, record *BindRecord) error {
-	err := record.prepareHints(sctx, is)
+func (h *SessionHandle) AddBindRecord(sctx sessionctx.Context, record *BindRecord) error {
+	err := record.prepareHints(sctx)
 	if err != nil {
 		return err
 	}
@@ -62,9 +61,6 @@
 		}
 	}
 	now := types.NewTime(types.FromGoTime(time.Now().In(sctx.GetSessionVars().StmtCtx.TimeZone)), mysql.TypeTimestamp, 3)
-=======
-func (h *SessionHandle) AddBindRecord(sctx sessionctx.Context, record *BindRecord) error {
->>>>>>> 9e57df1c
 	for i := range record.Bindings {
 		if duplicateBinding != nil {
 			record.Bindings[i].CreateTime = duplicateBinding.CreateTime
@@ -74,10 +70,6 @@
 		record.Bindings[i].UpdateTime = now
 	}
 
-<<<<<<< HEAD
-=======
-	err := record.prepareHints(sctx)
->>>>>>> 9e57df1c
 	// update the BindMeta to the cache.
 	h.appendBindRecord(parser.DigestNormalized(record.OriginalSQL), record)
 	return nil
