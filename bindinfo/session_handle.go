--- conflicted
+++ resolved
@@ -66,17 +66,8 @@
 }
 
 // DropBindRecord drops a BindRecord in the cache.
-<<<<<<< HEAD
-func (h *SessionHandle) DropBindRecord(sctx sessionctx.Context, record *BindRecord) error {
-	err := record.prepareHints(sctx)
-	if err != nil {
-		return err
-	}
-	oldRecord := h.GetBindRecord(record.OriginalSQL, record.Db)
-=======
 func (h *SessionHandle) DropBindRecord(originalSQL, db string, binding *Binding) error {
 	oldRecord := h.GetBindRecord(originalSQL, db)
->>>>>>> 39a370ce
 	var newRecord *BindRecord
 	record := &BindRecord{OriginalSQL: originalSQL, Db: db}
 	if binding != nil {
