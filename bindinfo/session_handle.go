// Copyright 2019 PingCAP, Inc.
//
// Licensed under the Apache License, Version 2.0 (the "License");
// you may not use this file except in compliance with the License.
// You may obtain a copy of the License at
//
//     http://www.apache.org/licenses/LICENSE-2.0
//
// Unless required by applicable law or agreed to in writing, software
// distributed under the License is distributed on an "AS IS" BASIS,
// See the License for the specific language governing permissions and
// limitations under the License.

package bindinfo

import (
	"time"

	"github.com/pingcap/parser"
	"github.com/pingcap/parser/mysql"
	"github.com/pingcap/tidb/infoschema"
	"github.com/pingcap/tidb/metrics"
	"github.com/pingcap/tidb/sessionctx"
	"github.com/pingcap/tidb/types"
)

// SessionHandle is used to handle all session sql bind operations.
type SessionHandle struct {
	ch     cache
	parser *parser.Parser
}

// NewSessionBindHandle creates a new SessionBindHandle.
func NewSessionBindHandle(parser *parser.Parser) *SessionHandle {
	sessionHandle := &SessionHandle{parser: parser}
	sessionHandle.ch = make(cache)
	return sessionHandle
}

// appendBindRecord adds the BindRecord to the cache, all the stale bindMetas are
// removed from the cache after this operation.
func (h *SessionHandle) appendBindRecord(hash string, meta *BindRecord) {
	// Make sure there is only one goroutine writes the cache.
	oldRecord := h.ch.getBindRecord(hash, meta.OriginalSQL, meta.Db)
	newRecord := merge(oldRecord, meta)
	h.ch.setBindRecord(hash, newRecord)
	updateMetrics(metrics.ScopeSession, oldRecord, newRecord, false)
}

// AddBindRecord new a BindRecord with BindMeta, add it to the cache.
func (h *SessionHandle) AddBindRecord(sctx sessionctx.Context, is infoschema.InfoSchema, record *BindRecord) error {
	for i := range record.Bindings {
<<<<<<< HEAD
		record.Bindings[i].CreateTime = types.NewTime(types.FromGoTime(time.Now()), mysql.TypeDatetime, 3)
=======
		record.Bindings[i].CreateTime = types.Time{
			Time: types.FromGoTime(time.Now()),
			Type: mysql.TypeTimestamp,
			Fsp:  3,
		}
>>>>>>> 1881d95a
		record.Bindings[i].UpdateTime = record.Bindings[i].CreateTime
	}

	err := record.prepareHints(sctx, is)
	// update the BindMeta to the cache.
	if err == nil {
		h.appendBindRecord(parser.DigestNormalized(record.OriginalSQL), record)
	}
	return err
}

// DropBindRecord drops a BindRecord in the cache.
func (h *SessionHandle) DropBindRecord(originalSQL, db string, binding *Binding) error {
	oldRecord := h.GetBindRecord(originalSQL, db)
	var newRecord *BindRecord
	record := &BindRecord{OriginalSQL: originalSQL, Db: db}
	if binding != nil {
		record.Bindings = append(record.Bindings, *binding)
	}
	if oldRecord != nil {
		newRecord = oldRecord.remove(record)
	} else {
		newRecord = record
	}
	h.ch.setBindRecord(parser.DigestNormalized(record.OriginalSQL), newRecord)
	updateMetrics(metrics.ScopeSession, oldRecord, newRecord, false)
	return nil
}

// GetBindRecord return the BindMeta of the (normdOrigSQL,db) if BindMeta exist.
func (h *SessionHandle) GetBindRecord(normdOrigSQL, db string) *BindRecord {
	hash := parser.DigestNormalized(normdOrigSQL)
	bindRecords := h.ch[hash]
	for _, bindRecord := range bindRecords {
		if bindRecord.OriginalSQL == normdOrigSQL && bindRecord.Db == db {
			return bindRecord
		}
	}
	return nil
}

// GetAllBindRecord return all session bind info.
func (h *SessionHandle) GetAllBindRecord() (bindRecords []*BindRecord) {
	for _, bindRecord := range h.ch {
		bindRecords = append(bindRecords, bindRecord...)
	}
	return bindRecords
}

// Close closes the session handle.
func (h *SessionHandle) Close() {
	for _, bindRecords := range h.ch {
		for _, bindRecord := range bindRecords {
			updateMetrics(metrics.ScopeSession, bindRecord, nil, false)
		}
	}
}

// sessionBindInfoKeyType is a dummy type to avoid naming collision in context.
type sessionBindInfoKeyType int

// String defines a Stringer function for debugging and pretty printing.
func (k sessionBindInfoKeyType) String() string {
	return "session_bindinfo"
}

// SessionBindInfoKeyType is a variable key for store session bind info.
const SessionBindInfoKeyType sessionBindInfoKeyType = 0<|MERGE_RESOLUTION|>--- conflicted
+++ resolved
@@ -50,15 +50,7 @@
 // AddBindRecord new a BindRecord with BindMeta, add it to the cache.
 func (h *SessionHandle) AddBindRecord(sctx sessionctx.Context, is infoschema.InfoSchema, record *BindRecord) error {
 	for i := range record.Bindings {
-<<<<<<< HEAD
-		record.Bindings[i].CreateTime = types.NewTime(types.FromGoTime(time.Now()), mysql.TypeDatetime, 3)
-=======
-		record.Bindings[i].CreateTime = types.Time{
-			Time: types.FromGoTime(time.Now()),
-			Type: mysql.TypeTimestamp,
-			Fsp:  3,
-		}
->>>>>>> 1881d95a
+		record.Bindings[i].CreateTime = types.NewTime(types.FromGoTime(time.Now()), mysql.TypeTimestamp, 3)
 		record.Bindings[i].UpdateTime = record.Bindings[i].CreateTime
 	}
 
