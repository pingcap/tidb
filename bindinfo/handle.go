--- conflicted
+++ resolved
@@ -298,11 +298,7 @@
 	if err != nil {
 		return "", nil, err
 	}
-<<<<<<< HEAD
-	meta = &bindMeta{BindRecord: record, Ast: stmtNodes[0]}
-=======
-	meta = &BindMeta{BindRecord: record, ast: stmtNodes[0]}
->>>>>>> 98dbbffc
+	meta = &BindMeta{BindRecord: record, Ast: stmtNodes[0]}
 	return hash, meta, nil
 }
 
@@ -384,7 +380,6 @@
 	return newCache
 }
 
-<<<<<<< HEAD
 func copyDroppedBindRecordMap(oldMap map[string]*droppedBindRecord) map[string]*droppedBindRecord {
 	newMap := make(map[string]*droppedBindRecord, len(oldMap))
 	for k, v := range oldMap {
@@ -393,9 +388,6 @@
 	return newMap
 }
 
-// isStale checks whether this bindMeta is stale compared with the other bindMeta.
-func (m *bindMeta) isStale(other *bindMeta) bool {
-=======
 func (c cache) getBindRecord(normdOrigSQL, db string) *BindMeta {
 	hash := parser.DigestHash(normdOrigSQL)
 	bindRecords := c[hash]
@@ -411,7 +403,6 @@
 
 // isStale checks whether this BindMeta is stale compared with the other BindMeta.
 func (m *BindMeta) isStale(other *BindMeta) bool {
->>>>>>> 98dbbffc
 	return m.OriginalSQL == other.OriginalSQL && m.Db == other.Db &&
 		m.UpdateTime.Compare(other.UpdateTime) <= 0
 }
