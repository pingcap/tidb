// Copyright 2019 PingCAP, Inc.
//
// Licensed under the Apache License, Version 2.0 (the "License");
// you may not use this file except in compliance with the License.
// You may obtain a copy of the License at
//
//     http://www.apache.org/licenses/LICENSE-2.0
//
// Unless required by applicable law or agreed to in writing, software
// distributed under the License is distributed on an "AS IS" BASIS,
// See the License for the specific language governing permissions and
// limitations under the License.

package bindinfo

import (
	"context"
	"fmt"
	"strings"
	"sync"
	"sync/atomic"
	"time"

	"github.com/pingcap/parser"
	"github.com/pingcap/parser/ast"
	"github.com/pingcap/parser/mysql"
	"github.com/pingcap/parser/terror"
	"github.com/pingcap/tidb/expression"
	"github.com/pingcap/tidb/infoschema"
	"github.com/pingcap/tidb/metrics"
	"github.com/pingcap/tidb/sessionctx"
	"github.com/pingcap/tidb/store/tikv/oracle"
	"github.com/pingcap/tidb/types"
	"github.com/pingcap/tidb/util/chunk"
	"github.com/pingcap/tidb/util/logutil"
	"github.com/pingcap/tidb/util/sqlexec"
	"github.com/pingcap/tidb/util/stmtsummary"
	"go.uber.org/zap"
)

// BindHandle is used to handle all global sql bind operations.
type BindHandle struct {
	sctx struct {
		sync.Mutex
		sessionctx.Context
	}

	// bindInfo caches the sql bind info from storage.
	//
	// The Mutex protects that there is only one goroutine changes the content
	// of atmoic.Value.
	//
	// NOTE: Concurrent Value Write:
	//
	//    bindInfo.Lock()
	//    newCache := bindInfo.Value.Load()
	//    do the write operation on the newCache
	//    bindInfo.Value.Store(newCache)
	//
	// NOTE: Concurrent Value Read:
	//
	//    cache := bindInfo.Load().
	//    read the content
	//
	bindInfo struct {
		sync.Mutex
		atomic.Value
		parser *parser.Parser
	}

	// invalidBindRecordMap indicates the invalid bind records found during querying.
	// A record will be deleted from this map, after 2 bind-lease, after it is dropped from the kv.
	invalidBindRecordMap tmpBindRecordMap

	// pendingVerifyBindRecordMap indicates the pending verify bind records that found during query.
	pendingVerifyBindRecordMap tmpBindRecordMap

	lastUpdateTime types.Time

	parser4Baseline *parser.Parser
}

// Lease influences the duration of loading bind info and handling invalid bind.
var Lease = 3 * time.Second

type bindRecordUpdate struct {
	bindRecord *BindRecord
	updateTime time.Time
}

// NewBindHandle creates a new BindHandle.
func NewBindHandle(ctx sessionctx.Context) *BindHandle {
	handle := &BindHandle{}
	handle.sctx.Context = ctx
	handle.bindInfo.Value.Store(make(cache, 32))
	handle.bindInfo.parser = parser.New()
	handle.parser4Baseline = parser.New()
	handle.invalidBindRecordMap.Value.Store(make(map[string]*bindRecordUpdate))
	handle.invalidBindRecordMap.flushFunc = handle.DropBindRecord
	handle.pendingVerifyBindRecordMap.Value.Store(make(map[string]*bindRecordUpdate))
	handle.pendingVerifyBindRecordMap.flushFunc = func(record *BindRecord) error {
		// We do not need the first two parameters because they are only use to generate hint,
		// and we already have the hint.
		return handle.AddBindRecord(nil, nil, record)
	}
	return handle
}

// Update updates the global sql bind cache.
func (h *BindHandle) Update(fullLoad bool) (err error) {
	sql := "select original_sql, bind_sql, default_db, status, create_time, update_time, charset, collation from mysql.bind_info"
	if !fullLoad {
		sql += " where update_time >= \"" + h.lastUpdateTime.String() + "\""
	}

	// No need to acquire the session context lock for ExecRestrictedSQL, it
	// uses another background session.
	rows, _, err := h.sctx.Context.(sqlexec.RestrictedSQLExecutor).ExecRestrictedSQL(sql)
	if err != nil {
		return err
	}

	// Make sure there is only one goroutine writes the cache.
	h.bindInfo.Lock()
	newCache := h.bindInfo.Value.Load().(cache).copy()
	defer func() {
		h.bindInfo.Value.Store(newCache)
		h.bindInfo.Unlock()
	}()

	for _, row := range rows {
		hash, meta, err := h.newBindRecord(row)
		// Update lastUpdateTime to the newest one.
		if meta.Bindings[0].UpdateTime.Compare(h.lastUpdateTime) > 0 {
			h.lastUpdateTime = meta.Bindings[0].UpdateTime
		}
		if err != nil {
			logutil.BgLogger().Error("update bindinfo failed", zap.Error(err))
			continue
		}

		oldRecord := newCache.getBindRecord(hash, meta.OriginalSQL, meta.Db)
		newRecord := merge(oldRecord, meta)
		if meta.HasUsingBinding() {
			newCache.setBindRecord(hash, newRecord)
		} else {
			newCache.removeDeletedBindRecord(hash, oldRecord)
		}
		updateMetrics(metrics.ScopeGlobal, oldRecord, newCache.getBindRecord(hash, meta.OriginalSQL, meta.Db), true)
	}
	return nil
}

// AddBindRecord adds a BindRecord to the storage and BindRecord to the cache.
func (h *BindHandle) AddBindRecord(sctx sessionctx.Context, is infoschema.InfoSchema, record *BindRecord) (err error) {
	err = record.prepareHints(sctx, is)
	if err != nil {
		return err
	}

	br := h.GetBindRecord(parser.DigestHash(record.OriginalSQL), record.OriginalSQL, record.Db)
	var duplicateBinding string
	if br != nil {
		binding := br.FindBinding(record.Bindings[0].id)
		if binding != nil {
			// There is already a binding with status `Using` or `PendingVerify`, we could directly cancel the job.
			if record.Bindings[0].Status == PendingVerify {
				return nil
			}
			// Otherwise, we need to remove it before insert.
			duplicateBinding = binding.BindSQL
		}
	}

	exec, _ := h.sctx.Context.(sqlexec.SQLExecutor)
	h.sctx.Lock()
	_, err = exec.Execute(context.TODO(), "BEGIN")
	if err != nil {
		h.sctx.Unlock()
		return
	}

	defer func() {
		if err != nil {
			_, err1 := exec.Execute(context.TODO(), "ROLLBACK")
			h.sctx.Unlock()
			terror.Log(err1)
			return
		}

		_, err = exec.Execute(context.TODO(), "COMMIT")
		h.sctx.Unlock()
		if err != nil {
			return
		}

		// Make sure there is only one goroutine writes the cache and use parser.
		h.bindInfo.Lock()
		// update the BindRecord to the cache.
		h.appendBindRecord(parser.DigestHash(record.OriginalSQL), record)
		h.bindInfo.Unlock()
	}()

<<<<<<< HEAD
	if duplicateBinding != "" {
		_, err = exec.Execute(context.TODO(), h.deleteBindInfoSQL(record.OriginalSQL, record.Db, duplicateBinding))
		if err != nil {
			return err
=======
	oldBindRecord := h.GetBindRecord(parser.DigestHash(record.OriginalSQL), record.OriginalSQL, record.Db)
	if oldBindRecord != nil {
		for _, newBinding := range record.Bindings {
			binding := oldBindRecord.FindUsingBinding(newBinding.id)
			if binding == nil {
				continue
			}
			// Remove duplicates before insert.
			_, err = exec.Execute(context.TODO(), h.deleteBindInfoSQL(record.OriginalSQL, record.Db, binding.BindSQL))
			if err != nil {
				return err
			}
>>>>>>> 657b5236
		}
	}

	txn, err1 := h.sctx.Context.Txn(true)
	if err1 != nil {
		return err1
	}
	for i := range record.Bindings {
		record.Bindings[i].CreateTime = types.Time{
			Time: types.FromGoTime(oracle.GetTimeFromTS(txn.StartTS())),
			Type: mysql.TypeDatetime,
			Fsp:  3,
		}
		record.Bindings[i].UpdateTime = record.Bindings[0].CreateTime

		// insert the BindRecord to the storage.
		_, err = exec.Execute(context.TODO(), h.insertBindInfoSQL(record.OriginalSQL, record.Db, record.Bindings[i]))
		if err != nil {
			return err
		}
	}
	return nil
}

// DropBindRecord drops a BindRecord to the storage and BindRecord int the cache.
func (h *BindHandle) DropBindRecord(sctx sessionctx.Context, is infoschema.InfoSchema, record *BindRecord) (err error) {
	err = record.prepareHints(sctx, is)
	if err != nil {
		return err
	}
	exec, _ := h.sctx.Context.(sqlexec.SQLExecutor)
	h.sctx.Lock()

	_, err = exec.Execute(context.TODO(), "BEGIN")
	if err != nil {
		h.sctx.Unlock()
		return
	}

	defer func() {
		if err != nil {
			_, err1 := exec.Execute(context.TODO(), "ROLLBACK")
			h.sctx.Unlock()
			terror.Log(err1)
			return
		}

		_, err = exec.Execute(context.TODO(), "COMMIT")
		h.sctx.Unlock()
		if err != nil {
			return
		}

		err = h.removeBindRecord(parser.DigestHash(record.OriginalSQL), record)
	}()

	txn, err1 := h.sctx.Context.Txn(true)
	if err1 != nil {
		return err1
	}

	updateTs := types.Time{
		Time: types.FromGoTime(oracle.GetTimeFromTS(txn.StartTS())),
		Type: mysql.TypeDatetime,
		Fsp:  3,
	}
	oldBindRecord := h.GetBindRecord(parser.DigestHash(record.OriginalSQL), record.OriginalSQL, record.Db)
	bindingSQLs := make([]string, 0, len(record.Bindings))
	for i := range record.Bindings {
		record.Bindings[i].Status = deleted
		record.Bindings[i].UpdateTime = updateTs
		if oldBindRecord == nil {
			continue
		}
		binding := oldBindRecord.FindUsingBinding(record.Bindings[i].id)
		if binding != nil {
			bindingSQLs = append(bindingSQLs, binding.BindSQL)
		}
	}

	_, err = exec.Execute(context.TODO(), h.logicalDeleteBindInfoSQL(record.OriginalSQL, record.Db, updateTs, bindingSQLs))
	return err
}

<<<<<<< HEAD
// tmpBindRecordMap is used to temporarily save bind record changes.
// Those changes will be flushed into store periodically.
type tmpBindRecordMap struct {
	sync.Mutex
	atomic.Value
	flushFunc func(record *BindRecord) error
}

func (tmpMap *tmpBindRecordMap) flushToStore() {
	newMap := copyBindRecordUpdateMap(tmpMap.Load().(map[string]*bindRecordUpdate))
	for key, bindRecord := range newMap {
		if bindRecord.updateTime.IsZero() {
			err := tmpMap.flushFunc(bindRecord.bindRecord)
=======
// DropInvalidBindRecord execute the drop bindRecord task.
func (h *BindHandle) DropInvalidBindRecord() {
	invalidBindRecordMap := copyInvalidBindRecordMap(h.invalidBindRecordMap.Load().(map[string]*invalidBindRecordMap))
	for key, invalidBindRecord := range invalidBindRecordMap {
		if invalidBindRecord.droppedTime.IsZero() {
			err := h.DropBindRecord(nil, nil, invalidBindRecord.bindRecord)
>>>>>>> 657b5236
			if err != nil {
				logutil.BgLogger().Error("flush bind record failed", zap.Error(err))
			}
			bindRecord.updateTime = time.Now()
			continue
		}

		if time.Since(bindRecord.updateTime) > 6*time.Second {
			delete(newMap, key)
			updateMetrics(metrics.ScopeGlobal, bindRecord.bindRecord, nil, false)
		}
	}
	tmpMap.Store(newMap)
}

func (tmpMap *tmpBindRecordMap) saveToCache(bindRecord *BindRecord) {
	key := bindRecord.OriginalSQL + ":" + bindRecord.Db + ":" + bindRecord.Bindings[0].id
	if _, ok := tmpMap.Load().(map[string]*bindRecordUpdate)[key]; ok {
		return
	}
	tmpMap.Lock()
	defer tmpMap.Unlock()
	if _, ok := tmpMap.Load().(map[string]*bindRecordUpdate)[key]; ok {
		return
	}
	newMap := copyBindRecordUpdateMap(tmpMap.Load().(map[string]*bindRecordUpdate))
	newMap[key] = &bindRecordUpdate{
		bindRecord: bindRecord,
	}
	tmpMap.Store(newMap)
	updateMetrics(metrics.ScopeGlobal, nil, bindRecord, false)
}

// DropInvalidBindRecord execute the drop bindRecord task.
func (h *BindHandle) DropInvalidBindRecord() {
	h.invalidBindRecordMap.flushToStore()
}

// AddDropInvalidBindTask add bindRecord to invalidBindRecordMap when the bindRecord need to be deleted.
func (h *BindHandle) AddDropInvalidBindTask(invalidBindRecord *BindRecord) {
	h.invalidBindRecordMap.saveToCache(invalidBindRecord)
}

// Size return the size of bind info cache.
func (h *BindHandle) Size() int {
	size := 0
	for _, bindRecords := range h.bindInfo.Load().(cache) {
		size += len(bindRecords)
	}
	return size
}

// GetBindRecord return the BindRecord of the (normdOrigSQL,db) if BindRecord exist.
func (h *BindHandle) GetBindRecord(hash, normdOrigSQL, db string) *BindRecord {
	return h.bindInfo.Load().(cache).getBindRecord(hash, normdOrigSQL, db)
}

// GetAllBindRecord return all bind record in cache.
func (h *BindHandle) GetAllBindRecord() (bindRecords []*BindRecord) {
	bindRecordMap := h.bindInfo.Load().(cache)
	for _, bindRecord := range bindRecordMap {
		bindRecords = append(bindRecords, bindRecord...)
	}
	return bindRecords
}

func (h *BindHandle) newBindRecord(row chunk.Row) (string, *BindRecord, error) {
	hint := Binding{
		BindSQL:    row.GetString(1),
		Status:     row.GetString(3),
		CreateTime: row.GetTime(4),
		UpdateTime: row.GetTime(5),
		Charset:    row.GetString(6),
		Collation:  row.GetString(7),
	}
	bindRecord := &BindRecord{
		OriginalSQL: row.GetString(0),
		Db:          row.GetString(2),
		Bindings:    []Binding{hint},
	}
	hash := parser.DigestHash(bindRecord.OriginalSQL)
	h.sctx.Lock()
	defer h.sctx.Unlock()
	err := h.sctx.RefreshTxnCtx(context.TODO())
	if err != nil {
		return "", nil, err
	}
	h.sctx.GetSessionVars().StmtCtx.TimeZone = h.sctx.GetSessionVars().TimeZone
	h.sctx.GetSessionVars().CurrentDB = bindRecord.Db
	err = bindRecord.prepareHints(h.sctx.Context, h.sctx.GetSessionVars().TxnCtx.InfoSchema.(infoschema.InfoSchema))
	return hash, bindRecord, err
}

// appendBindRecord addes the BindRecord to the cache, all the stale BindRecords are
// removed from the cache after this operation.
func (h *BindHandle) appendBindRecord(hash string, meta *BindRecord) {
	newCache := h.bindInfo.Value.Load().(cache).copy()
	oldRecord := newCache.getBindRecord(hash, meta.OriginalSQL, meta.Db)
	newRecord := merge(oldRecord, meta)
	newCache.setBindRecord(hash, newRecord)
	h.bindInfo.Value.Store(newCache)
	updateMetrics(metrics.ScopeGlobal, oldRecord, newRecord, false)
}

// removeBindRecord removes the BindRecord from the cache.
func (h *BindHandle) removeBindRecord(hash string, meta *BindRecord) error {
	h.bindInfo.Lock()
	newCache := h.bindInfo.Value.Load().(cache).copy()
	oldRecord := newCache.getBindRecord(hash, meta.OriginalSQL, meta.Db)
	defer func() {
		h.bindInfo.Value.Store(newCache)
		h.bindInfo.Unlock()
		updateMetrics(metrics.ScopeGlobal, oldRecord, newCache.getBindRecord(hash, meta.OriginalSQL, meta.Db), false)
	}()

	newCache.removeDeletedBindRecord(hash, meta)
	return nil
}

// removeDeletedBindRecord removes all the BindRecord which originSQL and db are the same with the parameter's meta.
func (c cache) removeDeletedBindRecord(hash string, meta *BindRecord) {
	metas, ok := c[hash]
	if !ok {
		return
	}

	for i := len(metas) - 1; i >= 0; i-- {
		if metas[i].isSame(meta) {
			metas[i] = metas[i].remove(meta)
			if len(metas[i].Bindings) == 0 {
				metas = append(metas[:i], metas[i+1:]...)
			}
			if len(metas) == 0 {
				delete(c, hash)
				return
			}
		}
	}
}

func (c cache) setBindRecord(hash string, meta *BindRecord) {
	metas := c[hash]
	for i := range metas {
		if metas[i].Db == meta.Db && metas[i].OriginalSQL == meta.OriginalSQL {
			metas[i] = meta
			return
		}
	}
	c[hash] = append(c[hash], meta)
}

func (c cache) copy() cache {
	newCache := make(cache, len(c))
	for k, v := range c {
		newCache[k] = v
	}
	return newCache
}

func copyBindRecordUpdateMap(oldMap map[string]*bindRecordUpdate) map[string]*bindRecordUpdate {
	newMap := make(map[string]*bindRecordUpdate, len(oldMap))
	for k, v := range oldMap {
		newMap[k] = v
	}
	return newMap
}

func (c cache) getBindRecord(hash, normdOrigSQL, db string) *BindRecord {
	bindRecords := c[hash]
	if bindRecords != nil {
		for _, bindRecord := range bindRecords {
			if bindRecord.OriginalSQL == normdOrigSQL && bindRecord.Db == db {
				return bindRecord
			}
		}
	}
	return nil
}

func (h *BindHandle) deleteBindInfoSQL(normdOrigSQL, db, bindSQL string) string {
	return fmt.Sprintf(
<<<<<<< HEAD
		`DELETE FROM mysql.bind_info WHERE original_sql=%s AND default_db=%s AND bind_sql=%s`,
=======
		`DELETE FROM mysql.bind_info WHERE original_sql=%s AND default_db=%s AND bind_sql = %s`,
>>>>>>> 657b5236
		expression.Quote(normdOrigSQL),
		expression.Quote(db),
		expression.Quote(bindSQL),
	)
}

func (h *BindHandle) insertBindInfoSQL(orignalSQL string, db string, info Binding) string {
	return fmt.Sprintf(`INSERT INTO mysql.bind_info VALUES (%s, %s, %s, %s, %s, %s, %s, %s)`,
		expression.Quote(orignalSQL),
		expression.Quote(info.BindSQL),
		expression.Quote(db),
		expression.Quote(info.Status),
		expression.Quote(info.CreateTime.String()),
		expression.Quote(info.UpdateTime.String()),
		expression.Quote(info.Charset),
		expression.Quote(info.Collation),
	)
}

func (h *BindHandle) logicalDeleteBindInfoSQL(originalSQL, db string, updateTs types.Time, bindingSQLs []string) string {
	sql := fmt.Sprintf(`UPDATE mysql.bind_info SET status=%s,update_time=%s WHERE original_sql=%s and default_db=%s`,
		expression.Quote(deleted),
		expression.Quote(updateTs.String()),
		expression.Quote(originalSQL),
		expression.Quote(db))
	if len(bindingSQLs) == 0 {
		return sql
	}
	for i, sql := range bindingSQLs {
		bindingSQLs[i] = fmt.Sprintf(`%s`, expression.Quote(sql))
	}
	return sql + fmt.Sprintf(` and bind_sql in (%s)`, strings.Join(bindingSQLs, ","))
}

// GenHintsFromSQL is used to generate hints from SQL.
// It is used to avoid the circle dependence with planner package.
var GenHintsFromSQL func(ctx context.Context, sctx sessionctx.Context, node ast.Node, is infoschema.InfoSchema) (string, error)

// CaptureBaselines is used to automatically capture plan baselines.
func (h *BindHandle) CaptureBaselines() {
	schemas, sqls := stmtsummary.StmtSummaryByDigestMap.GetMoreThanOnceSelect()
	for i := range sqls {
		stmt, err := h.parser4Baseline.ParseOneStmt(sqls[i], "", "")
		if err != nil {
			logutil.BgLogger().Debug("parse SQL failed", zap.String("SQL", sqls[i]), zap.Error(err))
			continue
		}
		normalizedSQL, digiest := parser.NormalizeDigest(sqls[i])
		if r := h.GetBindRecord(digiest, normalizedSQL, schemas[i]); r != nil && r.HasUsingBinding() {
			continue
		}
		h.sctx.Lock()
		err = h.sctx.RefreshTxnCtx(context.TODO())
		var hints string
		if err == nil {
			h.sctx.GetSessionVars().CurrentDB = schemas[i]
			hints, err = GenHintsFromSQL(context.TODO(), h.sctx.Context, stmt, h.sctx.GetSessionVars().TxnCtx.InfoSchema.(infoschema.InfoSchema))
		}
		h.sctx.Unlock()
		if err != nil {
			logutil.BgLogger().Info("generate hints failed", zap.String("SQL", sqls[i]), zap.Error(err))
			continue
		}
		// We can skip simple query like point get.
		if hints == "" {
			continue
		}
		bindsql := strings.Replace(normalizedSQL, "select", fmt.Sprintf("select /*+ %s*/", hints), 1)
		binding := Binding{
			BindSQL: bindsql,
			Status:  Using,
			Hint:    CollectHint(stmt),
			id:      hints,
		}
		// We don't need to pass the `sctx` and `is` because they are used to generate hints and we already filled hints in.
		err = h.AddBindRecord(nil, nil, &BindRecord{OriginalSQL: sqls[i], Db: schemas[i], Bindings: []Binding{binding}})
		if err != nil {
			logutil.BgLogger().Info("capture baseline failed", zap.String("SQL", sqls[i]), zap.Error(err))
		}
	}
}

// AddEvolvePlanTask adds the evolve plan task into memory cache. It would be flushed to store periodically.
func (h *BindHandle) AddEvolvePlanTask(originalSQL, DB string, binding Binding, planHint string) {
	binding.id = planHint
	br := &BindRecord{
		OriginalSQL: originalSQL,
		Db:          DB,
		Bindings:    []Binding{binding},
	}
	h.pendingVerifyBindRecordMap.saveToCache(br)
}

// SaveEvolveTasksToStore saves the evolve task into store.
func (h *BindHandle) SaveEvolveTasksToStore() {
	h.pendingVerifyBindRecordMap.flushToStore()
}

// Clear resets the bind handle. It is used for test.
func (h *BindHandle) Clear() {
	h.bindInfo.Store(make(cache))
	h.invalidBindRecordMap.Store(make(map[string]*bindRecordUpdate))
	h.lastUpdateTime = types.ZeroTimestamp
}<|MERGE_RESOLUTION|>--- conflicted
+++ resolved
@@ -96,7 +96,11 @@
 	handle.bindInfo.parser = parser.New()
 	handle.parser4Baseline = parser.New()
 	handle.invalidBindRecordMap.Value.Store(make(map[string]*bindRecordUpdate))
-	handle.invalidBindRecordMap.flushFunc = handle.DropBindRecord
+	handle.invalidBindRecordMap.flushFunc = func(record *BindRecord) error {
+		// We do not need the first two parameters because they are only use to generate hint,
+		// and we already have the hint.
+		return handle.DropBindRecord(nil, nil, record)
+	}
 	handle.pendingVerifyBindRecordMap.Value.Store(make(map[string]*bindRecordUpdate))
 	handle.pendingVerifyBindRecordMap.flushFunc = func(record *BindRecord) error {
 		// We do not need the first two parameters because they are only use to generate hint,
@@ -201,25 +205,10 @@
 		h.bindInfo.Unlock()
 	}()
 
-<<<<<<< HEAD
 	if duplicateBinding != "" {
 		_, err = exec.Execute(context.TODO(), h.deleteBindInfoSQL(record.OriginalSQL, record.Db, duplicateBinding))
 		if err != nil {
 			return err
-=======
-	oldBindRecord := h.GetBindRecord(parser.DigestHash(record.OriginalSQL), record.OriginalSQL, record.Db)
-	if oldBindRecord != nil {
-		for _, newBinding := range record.Bindings {
-			binding := oldBindRecord.FindUsingBinding(newBinding.id)
-			if binding == nil {
-				continue
-			}
-			// Remove duplicates before insert.
-			_, err = exec.Execute(context.TODO(), h.deleteBindInfoSQL(record.OriginalSQL, record.Db, binding.BindSQL))
-			if err != nil {
-				return err
-			}
->>>>>>> 657b5236
 		}
 	}
 
@@ -294,7 +283,7 @@
 		if oldBindRecord == nil {
 			continue
 		}
-		binding := oldBindRecord.FindUsingBinding(record.Bindings[i].id)
+		binding := oldBindRecord.FindBinding(record.Bindings[i].id)
 		if binding != nil {
 			bindingSQLs = append(bindingSQLs, binding.BindSQL)
 		}
@@ -304,7 +293,6 @@
 	return err
 }
 
-<<<<<<< HEAD
 // tmpBindRecordMap is used to temporarily save bind record changes.
 // Those changes will be flushed into store periodically.
 type tmpBindRecordMap struct {
@@ -318,14 +306,6 @@
 	for key, bindRecord := range newMap {
 		if bindRecord.updateTime.IsZero() {
 			err := tmpMap.flushFunc(bindRecord.bindRecord)
-=======
-// DropInvalidBindRecord execute the drop bindRecord task.
-func (h *BindHandle) DropInvalidBindRecord() {
-	invalidBindRecordMap := copyInvalidBindRecordMap(h.invalidBindRecordMap.Load().(map[string]*invalidBindRecordMap))
-	for key, invalidBindRecord := range invalidBindRecordMap {
-		if invalidBindRecord.droppedTime.IsZero() {
-			err := h.DropBindRecord(nil, nil, invalidBindRecord.bindRecord)
->>>>>>> 657b5236
 			if err != nil {
 				logutil.BgLogger().Error("flush bind record failed", zap.Error(err))
 			}
@@ -507,11 +487,7 @@
 
 func (h *BindHandle) deleteBindInfoSQL(normdOrigSQL, db, bindSQL string) string {
 	return fmt.Sprintf(
-<<<<<<< HEAD
 		`DELETE FROM mysql.bind_info WHERE original_sql=%s AND default_db=%s AND bind_sql=%s`,
-=======
-		`DELETE FROM mysql.bind_info WHERE original_sql=%s AND default_db=%s AND bind_sql = %s`,
->>>>>>> 657b5236
 		expression.Quote(normdOrigSQL),
 		expression.Quote(db),
 		expression.Quote(bindSQL),
