// Copyright 2019 PingCAP, Inc.
//
// Licensed under the Apache License, Version 2.0 (the "License");
// you may not use this file except in compliance with the License.
// You may obtain a copy of the License at
//
//     http://www.apache.org/licenses/LICENSE-2.0
//
// Unless required by applicable law or agreed to in writing, software
// distributed under the License is distributed on an "AS IS" BASIS,
// WITHOUT WARRANTIES OR CONDITIONS OF ANY KIND, either express or implied.
// See the License for the specific language governing permissions and
// limitations under the License.

package bindinfo

import (
	"context"
	"fmt"
	"runtime"
	"strconv"
	"strings"
	"sync"
	"sync/atomic"
	"time"

	"github.com/pingcap/tidb/metrics"
	"github.com/pingcap/tidb/parser"
	"github.com/pingcap/tidb/parser/ast"
	"github.com/pingcap/tidb/parser/format"
	"github.com/pingcap/tidb/parser/mysql"
	"github.com/pingcap/tidb/parser/terror"
	"github.com/pingcap/tidb/sessionctx"
	"github.com/pingcap/tidb/sessionctx/stmtctx"
	"github.com/pingcap/tidb/sessionctx/variable"
	"github.com/pingcap/tidb/types"
	driver "github.com/pingcap/tidb/types/parser_driver"
	"github.com/pingcap/tidb/util/chunk"
	"github.com/pingcap/tidb/util/hint"
	"github.com/pingcap/tidb/util/logutil"
	utilparser "github.com/pingcap/tidb/util/parser"
	"github.com/pingcap/tidb/util/sqlexec"
	"github.com/pingcap/tidb/util/stmtsummary"
	"github.com/pingcap/tidb/util/timeutil"
	"go.uber.org/zap"
)

// BindHandle is used to handle all global sql bind operations.
type BindHandle struct {
	sctx struct {
		sync.Mutex
		sessionctx.Context
	}

	// bindInfo caches the sql bind info from storage.
	//
	// The Mutex protects that there is only one goroutine changes the content
	// of atomic.Value.
	//
	// NOTE: Concurrent Value Write:
	//
	//    bindInfo.Lock()
	//    newCache := bindInfo.Value.Load()
	//    do the write operation on the newCache
	//    bindInfo.Value.Store(newCache)
	//    bindInfo.Unlock()
	//
	// NOTE: Concurrent Value Read:
	//
	//    cache := bindInfo.Load().
	//    read the content
	//
	bindInfo struct {
		sync.Mutex
		atomic.Value
		parser         *parser.Parser
		lastUpdateTime types.Time
	}

	// invalidBindRecordMap indicates the invalid bind records found during querying.
	// A record will be deleted from this map, after 2 bind-lease, after it is dropped from the kv.
	invalidBindRecordMap tmpBindRecordMap

	// pendingVerifyBindRecordMap indicates the pending verify bind records that found during query.
	pendingVerifyBindRecordMap tmpBindRecordMap
}

// Lease influences the duration of loading bind info and handling invalid bind.
var Lease = 3 * time.Second

const (
	// OwnerKey is the bindinfo owner path that is saved to etcd.
	OwnerKey = "/tidb/bindinfo/owner"
	// Prompt is the prompt for bindinfo owner manager.
	Prompt = "bindinfo"
	// BuiltinPseudoSQL4BindLock is used to simulate LOCK TABLE for mysql.bind_info.
	BuiltinPseudoSQL4BindLock = "builtin_pseudo_sql_for_bind_lock"
)

type bindRecordUpdate struct {
	bindRecord *BindRecord
	updateTime time.Time
}

// NewBindHandle creates a new BindHandle.
func NewBindHandle(ctx sessionctx.Context) *BindHandle {
	handle := &BindHandle{}
	handle.sctx.Context = ctx
	handle.bindInfo.Value.Store(newBindCache())
	handle.bindInfo.parser = parser.New()
	handle.invalidBindRecordMap.Value.Store(make(map[string]*bindRecordUpdate))
	handle.invalidBindRecordMap.flushFunc = func(record *BindRecord) error {
		return handle.DropBindRecord(record.OriginalSQL, record.Db, &record.Bindings[0])
	}
	handle.pendingVerifyBindRecordMap.Value.Store(make(map[string]*bindRecordUpdate))
	handle.pendingVerifyBindRecordMap.flushFunc = func(record *BindRecord) error {
		// BindSQL has already been validated when coming here, so we use nil sctx parameter.
		return handle.AddBindRecord(nil, record)
	}
	variable.RegisterStatistics(handle)
	return handle
}

// Update updates the global sql bind cache.
func (h *BindHandle) Update(fullLoad bool) (err error) {
	h.bindInfo.Lock()
	lastUpdateTime := h.bindInfo.lastUpdateTime
	updateTime := lastUpdateTime.String()
	if fullLoad {
		updateTime = "0000-00-00 00:00:00"
	}

	exec := h.sctx.Context.(sqlexec.RestrictedSQLExecutor)

	// No need to acquire the session context lock for ExecRestrictedSQL, it
	// uses another background session.
	rows, _, err := exec.ExecRestrictedSQL(context.TODO(), nil, `SELECT original_sql, bind_sql, default_db, status, create_time, update_time, charset, collation, source
	FROM mysql.bind_info WHERE update_time > %? ORDER BY update_time, create_time`, updateTime)

	if err != nil {
		h.bindInfo.Unlock()
		return err
	}

	newCache := h.bindInfo.Value.Load().(*bindCache).Copy()
	defer func() {
		h.bindInfo.lastUpdateTime = lastUpdateTime
		h.bindInfo.Value.Store(newCache)
		h.bindInfo.Unlock()
	}()

	for _, row := range rows {
		// Skip the builtin record which is designed for binding synchronization.
		if row.GetString(0) == BuiltinPseudoSQL4BindLock {
			continue
		}
		hash, meta, err := h.newBindRecord(row)

		// Update lastUpdateTime to the newest one.
		// Even if this one is an invalid bind.
		if meta.Bindings[0].UpdateTime.Compare(lastUpdateTime) > 0 {
			lastUpdateTime = meta.Bindings[0].UpdateTime
		}

		if err != nil {
			logutil.BgLogger().Debug("[sql-bind] failed to generate bind record from data row", zap.Error(err))
			continue
		}

		oldRecord := newCache.GetBindRecord(hash, meta.OriginalSQL, meta.Db)
		newRecord := merge(oldRecord, meta).removeDeletedBindings()
		if len(newRecord.Bindings) > 0 {
			newCache.SetBindRecord(hash, newRecord)
		} else {
			newCache.RemoveBindRecord(hash, newRecord)
		}
		updateMetrics(metrics.ScopeGlobal, oldRecord, newCache.GetBindRecord(hash, meta.OriginalSQL, meta.Db), true)
	}
	return nil
}

// CreateBindRecord creates a BindRecord to the storage and the cache.
// It replaces all the exists bindings for the same normalized SQL.
func (h *BindHandle) CreateBindRecord(sctx sessionctx.Context, record *BindRecord) (err error) {
	err = record.prepareHints(sctx)
	if err != nil {
		return err
	}

	record.Db = strings.ToLower(record.Db)
	h.bindInfo.Lock()
	h.sctx.Lock()
	defer func() {
		h.sctx.Unlock()
		h.bindInfo.Unlock()
	}()
	exec, _ := h.sctx.Context.(sqlexec.SQLExecutor)
	_, err = exec.ExecuteInternal(context.TODO(), "BEGIN PESSIMISTIC")
	if err != nil {
		return
	}

	defer func() {
		if err != nil {
			_, err1 := exec.ExecuteInternal(context.TODO(), "ROLLBACK")
			terror.Log(err1)
			return
		}

		_, err = exec.ExecuteInternal(context.TODO(), "COMMIT")
		if err != nil {
			return
		}

		sqlDigest := parser.DigestNormalized(record.OriginalSQL)
		h.setBindRecord(sqlDigest.String(), record)
	}()

	// Lock mysql.bind_info to synchronize with CreateBindRecord / AddBindRecord / DropBindRecord on other tidb instances.
	if err = h.lockBindInfoTable(); err != nil {
		return err
	}

	now := types.NewTime(types.FromGoTime(time.Now()), mysql.TypeTimestamp, 3)

	updateTs := now.String()
	_, err = exec.ExecuteInternal(context.TODO(), `UPDATE mysql.bind_info SET status = %?, update_time = %? WHERE original_sql = %? AND update_time < %?`,
		deleted, updateTs, record.OriginalSQL, updateTs)
	if err != nil {
		return err
	}

	for i := range record.Bindings {
		record.Bindings[i].CreateTime = now
		record.Bindings[i].UpdateTime = now

		// Insert the BindRecord to the storage.
		_, err = exec.ExecuteInternal(context.TODO(), `INSERT INTO mysql.bind_info VALUES (%?,%?, %?, %?, %?, %?, %?, %?, %?)`,
			record.OriginalSQL,
			record.Bindings[i].BindSQL,
			record.Db,
			record.Bindings[i].Status,
			record.Bindings[i].CreateTime.String(),
			record.Bindings[i].UpdateTime.String(),
			record.Bindings[i].Charset,
			record.Bindings[i].Collation,
			record.Bindings[i].Source,
		)
		if err != nil {
			return err
		}
	}
	return nil
}

// AddBindRecord adds a BindRecord to the storage and BindRecord to the cache.
func (h *BindHandle) AddBindRecord(sctx sessionctx.Context, record *BindRecord) (err error) {
	err = record.prepareHints(sctx)
	if err != nil {
		return err
	}

	record.Db = strings.ToLower(record.Db)
	oldRecord := h.GetBindRecord(parser.DigestNormalized(record.OriginalSQL).String(), record.OriginalSQL, record.Db)
	var duplicateBinding *Binding
	if oldRecord != nil {
		binding := oldRecord.FindBinding(record.Bindings[0].ID)
		if binding != nil {
			// There is already a binding with status `Using`, `PendingVerify` or `Rejected`, we could directly cancel the job.
			if record.Bindings[0].Status == PendingVerify {
				return nil
			}
			// Otherwise, we need to remove it before insert.
			duplicateBinding = binding
		}
	}

	h.bindInfo.Lock()
	h.sctx.Lock()
	defer func() {
		h.sctx.Unlock()
		h.bindInfo.Unlock()
	}()
	exec, _ := h.sctx.Context.(sqlexec.SQLExecutor)
	_, err = exec.ExecuteInternal(context.TODO(), "BEGIN PESSIMISTIC")
	if err != nil {
		return
	}

	defer func() {
		if err != nil {
			_, err1 := exec.ExecuteInternal(context.TODO(), "ROLLBACK")
			terror.Log(err1)
			return
		}

		_, err = exec.ExecuteInternal(context.TODO(), "COMMIT")
		if err != nil {
			return
		}

		h.appendBindRecord(parser.DigestNormalized(record.OriginalSQL).String(), record)
	}()

	// Lock mysql.bind_info to synchronize with CreateBindRecord / AddBindRecord / DropBindRecord on other tidb instances.
	if err = h.lockBindInfoTable(); err != nil {
		return err
	}
	if duplicateBinding != nil {
		_, err = exec.ExecuteInternal(context.TODO(), `DELETE FROM mysql.bind_info WHERE original_sql = %? AND bind_sql = %?`, record.OriginalSQL, duplicateBinding.BindSQL)
		if err != nil {
			return err
		}
	}

	now := types.NewTime(types.FromGoTime(time.Now()), mysql.TypeTimestamp, 3)
	for i := range record.Bindings {
		if duplicateBinding != nil {
			record.Bindings[i].CreateTime = duplicateBinding.CreateTime
		} else {
			record.Bindings[i].CreateTime = now
		}
		record.Bindings[i].UpdateTime = now

		// Insert the BindRecord to the storage.
		_, err = exec.ExecuteInternal(context.TODO(), `INSERT INTO mysql.bind_info VALUES (%?, %?, %?, %?, %?, %?, %?, %?, %?)`,
			record.OriginalSQL,
			record.Bindings[i].BindSQL,
			record.Db,
			record.Bindings[i].Status,
			record.Bindings[i].CreateTime.String(),
			record.Bindings[i].UpdateTime.String(),
			record.Bindings[i].Charset,
			record.Bindings[i].Collation,
			record.Bindings[i].Source,
		)
		if err != nil {
			return err
		}
	}
	return nil
}

// DropBindRecord drops a BindRecord to the storage and BindRecord int the cache.
func (h *BindHandle) DropBindRecord(originalSQL, db string, binding *Binding) (err error) {
	db = strings.ToLower(db)
	h.bindInfo.Lock()
	h.sctx.Lock()
	defer func() {
		h.sctx.Unlock()
		h.bindInfo.Unlock()
	}()
	exec, _ := h.sctx.Context.(sqlexec.SQLExecutor)
	_, err = exec.ExecuteInternal(context.TODO(), "BEGIN PESSIMISTIC")
	if err != nil {
		return err
	}
	var deleteRows int
	defer func() {
		if err != nil {
			_, err1 := exec.ExecuteInternal(context.TODO(), "ROLLBACK")
			terror.Log(err1)
			return
		}

		_, err = exec.ExecuteInternal(context.TODO(), "COMMIT")
		if err != nil || deleteRows == 0 {
			return
		}

		record := &BindRecord{OriginalSQL: originalSQL, Db: db}
		if binding != nil {
			record.Bindings = append(record.Bindings, *binding)
		}
		h.removeBindRecord(parser.DigestNormalized(originalSQL).String(), record)
	}()

	// Lock mysql.bind_info to synchronize with CreateBindRecord / AddBindRecord / DropBindRecord on other tidb instances.
	if err = h.lockBindInfoTable(); err != nil {
		return err
	}

	updateTs := types.NewTime(types.FromGoTime(time.Now()), mysql.TypeTimestamp, 3).String()

	if binding == nil {
		_, err = exec.ExecuteInternal(context.TODO(), `UPDATE mysql.bind_info SET status = %?, update_time = %? WHERE original_sql = %? AND update_time < %? AND status != %?`,
			deleted, updateTs, originalSQL, updateTs, deleted)
	} else {
		_, err = exec.ExecuteInternal(context.TODO(), `UPDATE mysql.bind_info SET status = %?, update_time = %? WHERE original_sql = %? AND update_time < %? AND bind_sql = %? and status != %?`,
			deleted, updateTs, originalSQL, updateTs, binding.BindSQL, deleted)
	}

	deleteRows = int(h.sctx.Context.GetSessionVars().StmtCtx.AffectedRows())
	return err
}

// GCBindRecord physically removes the deleted bind records in mysql.bind_info.
func (h *BindHandle) GCBindRecord() (err error) {
	h.bindInfo.Lock()
	h.sctx.Lock()
	defer func() {
		h.sctx.Unlock()
		h.bindInfo.Unlock()
	}()
	exec, _ := h.sctx.Context.(sqlexec.SQLExecutor)
	_, err = exec.ExecuteInternal(context.TODO(), "BEGIN PESSIMISTIC")
	if err != nil {
		return err
	}
	defer func() {
		if err != nil {
			_, err1 := exec.ExecuteInternal(context.TODO(), "ROLLBACK")
			terror.Log(err1)
			return
		}

		_, err = exec.ExecuteInternal(context.TODO(), "COMMIT")
		if err != nil {
			return
		}
	}()

	// Lock mysql.bind_info to synchronize with CreateBindRecord / AddBindRecord / DropBindRecord on other tidb instances.
	if err = h.lockBindInfoTable(); err != nil {
		return err
	}

	// To make sure that all the deleted bind records have been acknowledged to all tidb,
	// we only garbage collect those records with update_time before 10 leases.
	updateTime := time.Now().Add(-(10 * Lease))
	updateTimeStr := types.NewTime(types.FromGoTime(updateTime), mysql.TypeTimestamp, 3).String()
	_, err = exec.ExecuteInternal(context.TODO(), `DELETE FROM mysql.bind_info WHERE status = 'deleted' and update_time < %?`, updateTimeStr)
	return err
}

// lockBindInfoTable simulates `LOCK TABLE mysql.bind_info WRITE` by acquiring a pessimistic lock on a
// special builtin row of mysql.bind_info. Note that this function must be called with h.sctx.Lock() held.
// We can replace this implementation to normal `LOCK TABLE mysql.bind_info WRITE` if that feature is
// generally available later.
// This lock would enforce the CREATE / DROP GLOBAL BINDING statements to be executed sequentially,
// even if they come from different tidb instances.
func (h *BindHandle) lockBindInfoTable() error {
	// h.sctx already locked.
	exec, _ := h.sctx.Context.(sqlexec.SQLExecutor)
	_, err := exec.ExecuteInternal(context.TODO(), h.LockBindInfoSQL())
	return err
}

// LockBindInfoSQL simulates LOCK TABLE by updating a same row in each pessimistic transaction.
func (h *BindHandle) LockBindInfoSQL() string {
	sql, err := sqlexec.EscapeSQL("UPDATE mysql.bind_info SET source= %? WHERE original_sql= %?", Builtin, BuiltinPseudoSQL4BindLock)
	if err != nil {
		return ""
	}
	return sql
}

// tmpBindRecordMap is used to temporarily save bind record changes.
// Those changes will be flushed into store periodically.
type tmpBindRecordMap struct {
	sync.Mutex
	atomic.Value
	flushFunc func(record *BindRecord) error
}

// flushToStore calls flushFunc for items in tmpBindRecordMap and removes them with a delay.
func (tmpMap *tmpBindRecordMap) flushToStore() {
	tmpMap.Lock()
	defer tmpMap.Unlock()
	newMap := copyBindRecordUpdateMap(tmpMap.Load().(map[string]*bindRecordUpdate))
	for key, bindRecord := range newMap {
		if bindRecord.updateTime.IsZero() {
			err := tmpMap.flushFunc(bindRecord.bindRecord)
			if err != nil {
				logutil.BgLogger().Debug("[sql-bind] flush bind record failed", zap.Error(err))
			}
			bindRecord.updateTime = time.Now()
			continue
		}

		if time.Since(bindRecord.updateTime) > 6*time.Second {
			delete(newMap, key)
			updateMetrics(metrics.ScopeGlobal, bindRecord.bindRecord, nil, false)
		}
	}
	tmpMap.Store(newMap)
}

// Add puts a BindRecord into tmpBindRecordMap.
func (tmpMap *tmpBindRecordMap) Add(bindRecord *BindRecord) {
	key := bindRecord.OriginalSQL + ":" + bindRecord.Db + ":" + bindRecord.Bindings[0].ID
	if _, ok := tmpMap.Load().(map[string]*bindRecordUpdate)[key]; ok {
		return
	}
	tmpMap.Lock()
	defer tmpMap.Unlock()
	if _, ok := tmpMap.Load().(map[string]*bindRecordUpdate)[key]; ok {
		return
	}
	newMap := copyBindRecordUpdateMap(tmpMap.Load().(map[string]*bindRecordUpdate))
	newMap[key] = &bindRecordUpdate{
		bindRecord: bindRecord,
	}
	tmpMap.Store(newMap)
	updateMetrics(metrics.ScopeGlobal, nil, bindRecord, false)
}

// DropInvalidBindRecord executes the drop BindRecord tasks.
func (h *BindHandle) DropInvalidBindRecord() {
	h.invalidBindRecordMap.flushToStore()
}

// AddDropInvalidBindTask adds BindRecord which needs to be deleted into invalidBindRecordMap.
func (h *BindHandle) AddDropInvalidBindTask(invalidBindRecord *BindRecord) {
	h.invalidBindRecordMap.Add(invalidBindRecord)
}

// Size returns the size of bind info cache.
func (h *BindHandle) Size() int {
	size := len(h.bindInfo.Load().(*bindCache).GetAllBindRecords())
	return size
}

// GetBindRecord returns the BindRecord of the (normdOrigSQL,db) if BindRecord exist.
func (h *BindHandle) GetBindRecord(hash, normdOrigSQL, db string) *BindRecord {
	return h.bindInfo.Load().(*bindCache).GetBindRecord(hash, normdOrigSQL, db)
}

// GetAllBindRecord returns all bind records in cache.
func (h *BindHandle) GetAllBindRecord() (bindRecords []*BindRecord) {
	return h.bindInfo.Load().(*bindCache).GetAllBindRecords()
}

// SetBindCacheCapacity reset the capacity for the bindCache.
// It will not affect already cached BindRecords.
func (h *BindHandle) SetBindCacheCapacity(capacity int64) {
	h.bindInfo.Load().(*bindCache).SetMemCapacity(capacity)
<<<<<<< HEAD
}

// GetMemUsage returns the memory usage for the bind cache.
func (h *BindHandle) GetMemUsage() (memUsage int64) {
	return h.bindInfo.Load().(*bindCache).GetMemUsage()
}

// GetMemCapacity returns the memory capacity for the bind cache.
func (h *BindHandle) GetMemCapacity() (memCapacity int64) {
	return h.bindInfo.Load().(*bindCache).GetMemCapacity()
=======
>>>>>>> 1a4bd066
}

// newBindRecord builds BindRecord from a tuple in storage.
func (h *BindHandle) newBindRecord(row chunk.Row) (string, *BindRecord, error) {
	hint := Binding{
		BindSQL:    row.GetString(1),
		Status:     row.GetString(3),
		CreateTime: row.GetTime(4),
		UpdateTime: row.GetTime(5),
		Charset:    row.GetString(6),
		Collation:  row.GetString(7),
		Source:     row.GetString(8),
	}
	bindRecord := &BindRecord{
		OriginalSQL: row.GetString(0),
		Db:          strings.ToLower(row.GetString(2)),
		Bindings:    []Binding{hint},
	}
	hash := parser.DigestNormalized(bindRecord.OriginalSQL)
	h.sctx.Lock()
	defer h.sctx.Unlock()
	h.sctx.GetSessionVars().CurrentDB = bindRecord.Db
	err := bindRecord.prepareHints(h.sctx.Context)
	return hash.String(), bindRecord, err
}

// setBindRecord sets the BindRecord to the cache, if there already exists a BindRecord,
// it will be overridden.
func (h *BindHandle) setBindRecord(hash string, meta *BindRecord) {
	newCache := h.bindInfo.Value.Load().(*bindCache).Copy()
	oldRecord := newCache.GetBindRecord(hash, meta.OriginalSQL, meta.Db)
	newCache.SetBindRecord(hash, meta)
	h.bindInfo.Value.Store(newCache)
	updateMetrics(metrics.ScopeGlobal, oldRecord, meta, false)
}

// appendBindRecord addes the BindRecord to the cache, all the stale BindRecords are
// removed from the cache after this operation.
func (h *BindHandle) appendBindRecord(hash string, meta *BindRecord) {
	newCache := h.bindInfo.Value.Load().(*bindCache).Copy()
	oldRecord := newCache.GetBindRecord(hash, meta.OriginalSQL, meta.Db)
	newRecord := merge(oldRecord, meta)
	newCache.SetBindRecord(hash, newRecord)
	h.bindInfo.Value.Store(newCache)
	updateMetrics(metrics.ScopeGlobal, oldRecord, newRecord, false)
}

// removeBindRecord removes the BindRecord from the cache.
func (h *BindHandle) removeBindRecord(hash string, meta *BindRecord) {
	newCache := h.bindInfo.Value.Load().(*bindCache).Copy()
	oldRecord := newCache.GetBindRecord(hash, meta.OriginalSQL, meta.Db)
	newCache.RemoveBindRecord(hash, meta)
	h.bindInfo.Value.Store(newCache)
	updateMetrics(metrics.ScopeGlobal, oldRecord, newCache.GetBindRecord(hash, meta.OriginalSQL, meta.Db), false)
}

func copyBindRecordUpdateMap(oldMap map[string]*bindRecordUpdate) map[string]*bindRecordUpdate {
	newMap := make(map[string]*bindRecordUpdate, len(oldMap))
	for k, v := range oldMap {
		newMap[k] = v
	}
	return newMap
}

type captureFilter struct {
	dbs       map[string]struct{}
	frequency int64
	tables    map[stmtctx.TableEntry]struct{}
	users     map[string]struct{}

	fail      bool
	currentDB string
}

func (cf *captureFilter) Enter(in ast.Node) (out ast.Node, skipChildren bool) {
	switch x := in.(type) {
	case *ast.TableName:
		tblEntry := stmtctx.TableEntry{
			DB:    x.Schema.L,
			Table: x.Name.L,
		}
		if x.Schema.L == "" {
			tblEntry.DB = cf.currentDB
		}
		if _, ok := cf.dbs[tblEntry.DB]; ok {
			cf.fail = true
		} else if _, ok := cf.tables[tblEntry]; ok {
			cf.fail = true
		}
	}
	return in, cf.fail
}

func (cf *captureFilter) Leave(in ast.Node) (out ast.Node, ok bool) {
	return in, true
}

func (cf *captureFilter) isEmpty() bool {
	return len(cf.dbs) == 0 && len(cf.tables) == 0 && len(cf.users) == 0
}

func (h *BindHandle) extractCaptureFilterFromStorage() (filter *captureFilter) {
	filter = &captureFilter{
		dbs:       make(map[string]struct{}),
		frequency: 1,
		tables:    make(map[stmtctx.TableEntry]struct{}),
		users:     make(map[string]struct{}),
	}
	exec := h.sctx.Context.(sqlexec.RestrictedSQLExecutor)
	// No need to acquire the session context lock for ExecRestrictedSQL, it
	// uses another background session.
	rows, _, err := exec.ExecRestrictedSQL(context.TODO(), nil, `SELECT filter_type, filter_value FROM mysql.capture_plan_baselines_blacklist order by filter_type`)
	if err != nil {
		logutil.BgLogger().Warn("[sql-bind] failed to load mysql.capture_plan_baselines_blacklist", zap.Error(err))
		return
	}
	for _, row := range rows {
		filterTp := strings.ToLower(row.GetString(0))
		valStr := strings.ToLower(row.GetString(1))
		switch filterTp {
		case "db":
			filter.dbs[valStr] = struct{}{}
		case "table":
			strs := strings.Split(valStr, ".")
			if len(strs) != 2 {
				logutil.BgLogger().Warn("[sql-bind] failed to parse table name, ignore it", zap.String("filter_value", valStr))
				continue
			}
			tblEntry := stmtctx.TableEntry{
				DB:    strs[0],
				Table: strs[1],
			}
			filter.tables[tblEntry] = struct{}{}
		case "user":
			filter.users[valStr] = struct{}{}
		case "frequency":
			f, err := strconv.ParseInt(valStr, 10, 64)
			if err != nil {
				logutil.BgLogger().Warn("[sql-bind] failed to parse frequency type value, ignore it", zap.String("filter_value", valStr), zap.Error(err))
				continue
			}
			if f < 1 {
				logutil.BgLogger().Warn("[sql-bind] frequency threshold is less than 1, ignore it", zap.Int64("frequency", f))
				continue
			}
			if f > filter.frequency {
				filter.frequency = f
			}
		default:
			logutil.BgLogger().Warn("[sql-bind] unknown capture filter type, ignore it", zap.String("filter_type", filterTp))
		}
	}
	return
}

// CaptureBaselines is used to automatically capture plan baselines.
func (h *BindHandle) CaptureBaselines() {
	parser4Capture := parser.New()
	captureFilter := h.extractCaptureFilterFromStorage()
	emptyCaptureFilter := captureFilter.isEmpty()
	bindableStmts := stmtsummary.StmtSummaryByDigestMap.GetMoreThanCntBindableStmt(captureFilter.frequency)
	for _, bindableStmt := range bindableStmts {
		stmt, err := parser4Capture.ParseOneStmt(bindableStmt.Query, bindableStmt.Charset, bindableStmt.Collation)
		if err != nil {
			logutil.BgLogger().Debug("[sql-bind] parse SQL failed in baseline capture", zap.String("SQL", bindableStmt.Query), zap.Error(err))
			continue
		}
		if insertStmt, ok := stmt.(*ast.InsertStmt); ok && insertStmt.Select == nil {
			continue
		}
		if !emptyCaptureFilter {
			captureFilter.fail = false
			captureFilter.currentDB = bindableStmt.Schema
			stmt.Accept(captureFilter)
			if captureFilter.fail {
				continue
			}

			if len(captureFilter.users) > 0 {
				filteredByUser := true
				for user := range bindableStmt.Users {
					if _, ok := captureFilter.users[user]; !ok {
						filteredByUser = false // some user not in the black-list has processed this stmt
						break
					}
				}
				if filteredByUser {
					continue
				}
			}
		}
		dbName := utilparser.GetDefaultDB(stmt, bindableStmt.Schema)
		normalizedSQL, digest := parser.NormalizeDigest(utilparser.RestoreWithDefaultDB(stmt, dbName, bindableStmt.Query))
		if r := h.GetBindRecord(digest.String(), normalizedSQL, dbName); r != nil && r.HasUsingBinding() {
			continue
		}
		bindSQL := GenerateBindSQL(context.TODO(), stmt, bindableStmt.PlanHint, true, dbName)
		if bindSQL == "" {
			continue
		}
		charset, collation := h.sctx.GetSessionVars().GetCharsetInfo()
		binding := Binding{
			BindSQL:   bindSQL,
			Status:    Using,
			Charset:   charset,
			Collation: collation,
			Source:    Capture,
		}
		// We don't need to pass the `sctx` because the BindSQL has been validated already.
		err = h.CreateBindRecord(nil, &BindRecord{OriginalSQL: normalizedSQL, Db: dbName, Bindings: []Binding{binding}})
		if err != nil {
			logutil.BgLogger().Debug("[sql-bind] create bind record failed in baseline capture", zap.String("SQL", bindableStmt.Query), zap.Error(err))
		}
	}
}

func getHintsForSQL(sctx sessionctx.Context, sql string) (string, error) {
	origVals := sctx.GetSessionVars().UsePlanBaselines
	sctx.GetSessionVars().UsePlanBaselines = false

	// Usually passing a sprintf to ExecuteInternal is not recommended, but in this case
	// it is safe because ExecuteInternal does not permit MultiStatement execution. Thus,
	// the statement won't be able to "break out" from EXPLAIN.
	rs, err := sctx.(sqlexec.SQLExecutor).ExecuteInternal(context.TODO(), fmt.Sprintf("EXPLAIN FORMAT='hint' %s", sql))
	sctx.GetSessionVars().UsePlanBaselines = origVals
	if rs != nil {
		defer func() {
			// Audit log is collected in Close(), set InRestrictedSQL to avoid 'create sql binding' been recorded as 'explain'.
			origin := sctx.GetSessionVars().InRestrictedSQL
			sctx.GetSessionVars().InRestrictedSQL = true
			terror.Call(rs.Close)
			sctx.GetSessionVars().InRestrictedSQL = origin
		}()
	}
	if err != nil {
		return "", err
	}
	chk := rs.NewChunk(nil)
	err = rs.Next(context.TODO(), chk)
	if err != nil {
		return "", err
	}
	return chk.GetRow(0).GetString(0), nil
}

// GenerateBindSQL generates binding sqls from stmt node and plan hints.
func GenerateBindSQL(ctx context.Context, stmtNode ast.StmtNode, planHint string, captured bool, defaultDB string) string {
	// If would be nil for very simple cases such as point get, we do not need to evolve for them.
	if planHint == "" {
		return ""
	}
	if !captured {
		paramChecker := &paramMarkerChecker{}
		stmtNode.Accept(paramChecker)
		// We need to evolve on current sql, but we cannot restore values for paramMarkers yet,
		// so just ignore them now.
		if paramChecker.hasParamMarker {
			return ""
		}
	}
	// We need to evolve plan based on the current sql, not the original sql which may have different parameters.
	// So here we would remove the hint and inject the current best plan hint.
	hint.BindHint(stmtNode, &hint.HintsSet{})
	bindSQL := utilparser.RestoreWithDefaultDB(stmtNode, defaultDB, "")
	if bindSQL == "" {
		return ""
	}
	switch n := stmtNode.(type) {
	case *ast.DeleteStmt:
		deleteIdx := strings.Index(bindSQL, "DELETE")
		// Remove possible `explain` prefix.
		bindSQL = bindSQL[deleteIdx:]
		return strings.Replace(bindSQL, "DELETE", fmt.Sprintf("DELETE /*+ %s*/", planHint), 1)
	case *ast.UpdateStmt:
		updateIdx := strings.Index(bindSQL, "UPDATE")
		// Remove possible `explain` prefix.
		bindSQL = bindSQL[updateIdx:]
		return strings.Replace(bindSQL, "UPDATE", fmt.Sprintf("UPDATE /*+ %s*/", planHint), 1)
	case *ast.SelectStmt:
		var selectIdx int
		if n.With != nil {
			var withSb strings.Builder
			withIdx := strings.Index(bindSQL, "WITH")
			restoreCtx := format.NewRestoreCtx(format.RestoreStringSingleQuotes|format.RestoreSpacesAroundBinaryOperation|format.RestoreStringWithoutCharset|format.RestoreNameBackQuotes, &withSb)
			restoreCtx.DefaultDB = defaultDB
			err := n.With.Restore(restoreCtx)
			if err != nil {
				logutil.BgLogger().Debug("[sql-bind] restore SQL failed", zap.Error(err))
				return ""
			}
			withEnd := withIdx + len(withSb.String())
			tmp := strings.Replace(bindSQL[withEnd:], "SELECT", fmt.Sprintf("SELECT /*+ %s*/", planHint), 1)
			return strings.Join([]string{bindSQL[withIdx:withEnd], tmp}, "")
		}
		selectIdx = strings.Index(bindSQL, "SELECT")
		// Remove possible `explain` prefix.
		bindSQL = bindSQL[selectIdx:]
		return strings.Replace(bindSQL, "SELECT", fmt.Sprintf("SELECT /*+ %s*/", planHint), 1)
	case *ast.InsertStmt:
		insertIdx := int(0)
		if n.IsReplace {
			insertIdx = strings.Index(bindSQL, "REPLACE")
		} else {
			insertIdx = strings.Index(bindSQL, "INSERT")
		}
		// Remove possible `explain` prefix.
		bindSQL = bindSQL[insertIdx:]
		return strings.Replace(bindSQL, "SELECT", fmt.Sprintf("SELECT /*+ %s*/", planHint), 1)
	}
	logutil.Logger(ctx).Debug("[sql-bind] unexpected statement type when generating bind SQL", zap.Any("statement", stmtNode))
	return ""
}

type paramMarkerChecker struct {
	hasParamMarker bool
}

func (e *paramMarkerChecker) Enter(in ast.Node) (ast.Node, bool) {
	if _, ok := in.(*driver.ParamMarkerExpr); ok {
		e.hasParamMarker = true
		return in, true
	}
	return in, false
}

func (e *paramMarkerChecker) Leave(in ast.Node) (ast.Node, bool) {
	return in, true
}

// AddEvolvePlanTask adds the evolve plan task into memory cache. It would be flushed to store periodically.
func (h *BindHandle) AddEvolvePlanTask(originalSQL, DB string, binding Binding) {
	br := &BindRecord{
		OriginalSQL: originalSQL,
		Db:          DB,
		Bindings:    []Binding{binding},
	}
	h.pendingVerifyBindRecordMap.Add(br)
}

// SaveEvolveTasksToStore saves the evolve task into store.
func (h *BindHandle) SaveEvolveTasksToStore() {
	h.pendingVerifyBindRecordMap.flushToStore()
}

func getEvolveParameters(ctx sessionctx.Context) (time.Duration, time.Time, time.Time, error) {
	rows, _, err := ctx.(sqlexec.RestrictedSQLExecutor).ExecRestrictedSQL(
		context.TODO(),
		nil,
		"SELECT variable_name, variable_value FROM mysql.global_variables WHERE variable_name IN (%?, %?, %?)",
		variable.TiDBEvolvePlanTaskMaxTime,
		variable.TiDBEvolvePlanTaskStartTime,
		variable.TiDBEvolvePlanTaskEndTime,
	)
	if err != nil {
		return 0, time.Time{}, time.Time{}, err
	}
	maxTime, startTimeStr, endTimeStr := int64(variable.DefTiDBEvolvePlanTaskMaxTime), variable.DefTiDBEvolvePlanTaskStartTime, variable.DefAutoAnalyzeEndTime
	for _, row := range rows {
		switch row.GetString(0) {
		case variable.TiDBEvolvePlanTaskMaxTime:
			maxTime, err = strconv.ParseInt(row.GetString(1), 10, 64)
			if err != nil {
				return 0, time.Time{}, time.Time{}, err
			}
		case variable.TiDBEvolvePlanTaskStartTime:
			startTimeStr = row.GetString(1)
		case variable.TiDBEvolvePlanTaskEndTime:
			endTimeStr = row.GetString(1)
		}
	}
	startTime, err := time.ParseInLocation(variable.FullDayTimeFormat, startTimeStr, time.UTC)
	if err != nil {
		return 0, time.Time{}, time.Time{}, err

	}
	endTime, err := time.ParseInLocation(variable.FullDayTimeFormat, endTimeStr, time.UTC)
	if err != nil {
		return 0, time.Time{}, time.Time{}, err
	}
	return time.Duration(maxTime) * time.Second, startTime, endTime, nil
}

const (
	// acceptFactor is the factor to decide should we accept the pending verified plan.
	// A pending verified plan will be accepted if it performs at least `acceptFactor` times better than the accepted plans.
	acceptFactor = 1.5
	// verifyTimeoutFactor is how long to wait to verify the pending plan.
	// For debugging purposes it is useful to wait a few times longer than the current execution time so that
	// an informative error can be written to the log.
	verifyTimeoutFactor = 2.0
	// nextVerifyDuration is the duration that we will retry the rejected plans.
	nextVerifyDuration = 7 * 24 * time.Hour
)

func (h *BindHandle) getOnePendingVerifyJob() (string, string, Binding) {
	cache := h.bindInfo.Value.Load().(*bindCache)
	for _, bindRecord := range cache.GetAllBindRecords() {
		for _, bind := range bindRecord.Bindings {
			if bind.Status == PendingVerify {
				return bindRecord.OriginalSQL, bindRecord.Db, bind
			}
			if bind.Status != Rejected {
				continue
			}
			dur, err := bind.SinceUpdateTime()
			// Should not happen.
			if err != nil {
				continue
			}
			// Rejected and retry it now.
			if dur > nextVerifyDuration {
				return bindRecord.OriginalSQL, bindRecord.Db, bind
			}
		}
	}
	return "", "", Binding{}
}

func (h *BindHandle) getRunningDuration(sctx sessionctx.Context, db, sql string, maxTime time.Duration) (time.Duration, error) {
	ctx := context.TODO()
	if db != "" {
		_, err := sctx.(sqlexec.SQLExecutor).ExecuteInternal(ctx, "use %n", db)
		if err != nil {
			return 0, err
		}
	}
	ctx, cancelFunc := context.WithCancel(ctx)
	timer := time.NewTimer(maxTime)
	resultChan := make(chan error)
	startTime := time.Now()
	go runSQL(ctx, sctx, sql, resultChan)
	select {
	case err := <-resultChan:
		cancelFunc()
		if err != nil {
			return 0, err
		}
		return time.Since(startTime), nil
	case <-timer.C:
		cancelFunc()
		logutil.BgLogger().Debug("[sql-bind] plan verification timed out", zap.Duration("timeElapsed", time.Since(startTime)), zap.String("query", sql))
	}
	<-resultChan
	return -1, nil
}

func runSQL(ctx context.Context, sctx sessionctx.Context, sql string, resultChan chan<- error) {
	defer func() {
		if r := recover(); r != nil {
			buf := make([]byte, 4096)
			stackSize := runtime.Stack(buf, false)
			buf = buf[:stackSize]
			resultChan <- fmt.Errorf("run sql panicked: %v", string(buf))
		}
	}()
	rs, err := sctx.(sqlexec.SQLExecutor).ExecuteInternal(ctx, sql)
	if err != nil {
		if rs != nil {
			terror.Call(rs.Close)
		}
		resultChan <- err
		return
	}
	chk := rs.NewChunk(nil)
	for {
		err = rs.Next(ctx, chk)
		if err != nil || chk.NumRows() == 0 {
			break
		}
	}
	terror.Call(rs.Close)
	resultChan <- err
}

// HandleEvolvePlanTask tries to evolve one plan task.
// It only processes one task at a time because we want each task to use the latest parameters.
func (h *BindHandle) HandleEvolvePlanTask(sctx sessionctx.Context, adminEvolve bool) error {
	originalSQL, db, binding := h.getOnePendingVerifyJob()
	if originalSQL == "" {
		return nil
	}
	maxTime, startTime, endTime, err := getEvolveParameters(sctx)
	if err != nil {
		return err
	}
	if maxTime == 0 || (!timeutil.WithinDayTimePeriod(startTime, endTime, time.Now()) && !adminEvolve) {
		return nil
	}
	sctx.GetSessionVars().UsePlanBaselines = true
	currentPlanTime, err := h.getRunningDuration(sctx, db, binding.BindSQL, maxTime)
	// If we just return the error to the caller, this job will be retried again and again and cause endless logs,
	// since it is still in the bind record. Now we just drop it and if it is actually retryable,
	// we will hope for that we can capture this evolve task again.
	if err != nil {
		return h.DropBindRecord(originalSQL, db, &binding)
	}
	// If the accepted plan timeouts, it is hard to decide the timeout for verify plan.
	// Currently we simply mark the verify plan as `using` if it could run successfully within maxTime.
	if currentPlanTime > 0 {
		maxTime = time.Duration(float64(currentPlanTime) * verifyTimeoutFactor)
	}
	sctx.GetSessionVars().UsePlanBaselines = false
	verifyPlanTime, err := h.getRunningDuration(sctx, db, binding.BindSQL, maxTime)
	if err != nil {
		return h.DropBindRecord(originalSQL, db, &binding)
	}
	if verifyPlanTime == -1 || (float64(verifyPlanTime)*acceptFactor > float64(currentPlanTime)) {
		binding.Status = Rejected
		digestText, _ := parser.NormalizeDigest(binding.BindSQL) // for log desensitization
		logutil.BgLogger().Debug("[sql-bind] new plan rejected",
			zap.Duration("currentPlanTime", currentPlanTime),
			zap.Duration("verifyPlanTime", verifyPlanTime),
			zap.String("digestText", digestText),
		)
	} else {
		binding.Status = Using
	}
	// We don't need to pass the `sctx` because the BindSQL has been validated already.
	return h.AddBindRecord(nil, &BindRecord{OriginalSQL: originalSQL, Db: db, Bindings: []Binding{binding}})
}

// Clear resets the bind handle. It is only used for test.
func (h *BindHandle) Clear() {
	h.bindInfo.Lock()
	h.bindInfo.Store(newBindCache())
	h.bindInfo.lastUpdateTime = types.ZeroTimestamp
	h.bindInfo.Unlock()
	h.invalidBindRecordMap.Store(make(map[string]*bindRecordUpdate))
	h.pendingVerifyBindRecordMap.Store(make(map[string]*bindRecordUpdate))
}

// FlushBindings flushes the BindRecord in temp maps to storage and loads them into cache.
func (h *BindHandle) FlushBindings() error {
	h.DropInvalidBindRecord()
	h.SaveEvolveTasksToStore()
	return h.Update(false)
}

// ReloadBindings clears existing binding cache and do a full load from mysql.bind_info.
// It is used to maintain consistency between cache and mysql.bind_info if the table is deleted or truncated.
func (h *BindHandle) ReloadBindings() error {
	h.bindInfo.Lock()
	h.bindInfo.Store(newBindCache())
	h.bindInfo.lastUpdateTime = types.ZeroTimestamp
	h.bindInfo.Unlock()
	return h.Update(true)
}<|MERGE_RESOLUTION|>--- conflicted
+++ resolved
@@ -535,19 +535,6 @@
 // It will not affect already cached BindRecords.
 func (h *BindHandle) SetBindCacheCapacity(capacity int64) {
 	h.bindInfo.Load().(*bindCache).SetMemCapacity(capacity)
-<<<<<<< HEAD
-}
-
-// GetMemUsage returns the memory usage for the bind cache.
-func (h *BindHandle) GetMemUsage() (memUsage int64) {
-	return h.bindInfo.Load().(*bindCache).GetMemUsage()
-}
-
-// GetMemCapacity returns the memory capacity for the bind cache.
-func (h *BindHandle) GetMemCapacity() (memCapacity int64) {
-	return h.bindInfo.Load().(*bindCache).GetMemCapacity()
-=======
->>>>>>> 1a4bd066
 }
 
 // newBindRecord builds BindRecord from a tuple in storage.
