--- conflicted
+++ resolved
@@ -636,15 +636,7 @@
 			Collation: collation,
 		}
 		// We don't need to pass the `sctx` because they are used to generate hints and we already filled hints in.
-<<<<<<< HEAD
-<<<<<<< HEAD
-		err = h.AddBindRecord(nil, &BindRecord{OriginalSQL: normalizedSQL, Db: schemas[i], Bindings: []Binding{binding}})
-=======
-		err = h.addBindRecord(nil, &BindRecord{OriginalSQL: normalizedSQL, Db: dbName, Bindings: []Binding{binding}})
->>>>>>> 5cf0c3e... bindinfo: clear all bindings when create bind for one normalized SQL (#15669)
-=======
-		err = h.AddBindRecord(nil, &BindRecord{OriginalSQL: normalizedSQL, Db: dbName, Bindings: []Binding{binding}})
->>>>>>> d47e1420
+		err = h.addBindRecord(nil, &BindRecord{OriginalSQL: normalizedSQL, Db: schemas[i], Bindings: []Binding{binding}})
 		if err != nil {
 			logutil.BgLogger().Info("capture baseline failed", zap.String("SQL", sqls[i]), zap.Error(err))
 		}
