--- conflicted
+++ resolved
@@ -565,11 +565,7 @@
 func (c cache) getBindRecord(hash, normdOrigSQL, db string) *BindRecord {
 	bindRecords := c[hash]
 	for _, bindRecord := range bindRecords {
-<<<<<<< HEAD
 		if bindRecord.OriginalSQL == normdOrigSQL {
-=======
-		if bindRecord.OriginalSQL == normdOrigSQL && strings.EqualFold(bindRecord.Db, db) {
->>>>>>> db775760
 			return bindRecord
 		}
 	}
@@ -636,8 +632,7 @@
 		if insertStmt, ok := stmt.(*ast.InsertStmt); ok && insertStmt.Select == nil {
 			continue
 		}
-<<<<<<< HEAD
-		dbName := utilparser.GetDefaultDB(stmt, schemas[i])
+		dbName := utilparser.GetDefaultDB(stmt, bindableStmt.Schema)
 		normalizedSQL, digest := parser.NormalizeDigest(utilparser.RestoreWithDefaultDB(stmt, dbName))
 		if r := h.GetBindRecord(digest, normalizedSQL, dbName); r != nil && r.HasUsingBinding() {
 			continue
@@ -654,15 +649,7 @@
 			logutil.BgLogger().Debug("generate hints failed", zap.String("SQL", sqls[i]), zap.Error(err))
 			continue
 		}
-		bindSQL := GenerateBindSQL(context.TODO(), stmt, hints, dbName)
-=======
-		normalizedSQL, digest := parser.NormalizeDigest(bindableStmt.Query)
-		dbName := utilparser.GetDefaultDB(stmt, bindableStmt.Schema)
-		if r := h.GetBindRecord(digest, normalizedSQL, dbName); r != nil && r.HasUsingBinding() {
-			continue
-		}
-		bindSQL := GenerateBindSQL(context.TODO(), stmt, bindableStmt.PlanHint, true)
->>>>>>> db775760
+		bindSQL := GenerateBindSQL(context.TODO(), stmt, hints, true, dbName)
 		if bindSQL == "" {
 			continue
 		}
@@ -702,11 +689,7 @@
 }
 
 // GenerateBindSQL generates binding sqls from stmt node and plan hints.
-<<<<<<< HEAD
-func GenerateBindSQL(ctx context.Context, stmtNode ast.StmtNode, planHint string, defaultDB string) string {
-=======
-func GenerateBindSQL(ctx context.Context, stmtNode ast.StmtNode, planHint string, captured bool) string {
->>>>>>> db775760
+func GenerateBindSQL(ctx context.Context, stmtNode ast.StmtNode, planHint string, captured bool, defaultDB string) string {
 	// If would be nil for very simple cases such as point get, we do not need to evolve for them.
 	if planHint == "" {
 		return ""
