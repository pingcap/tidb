--- conflicted
+++ resolved
@@ -706,7 +706,7 @@
 	bindSQL := sb.String()
 	keyword, err := hint.ExplainableStmtKeyword(stmtNode)
 	if err != nil {
-		logutil.Logger(ctx).Warn("Unexpected statement type")
+		logutil.Logger(ctx).Debug("[sql-bind] unexpected statement type when generating bind SQL", zap.Any("statement", stmtNode))
 		return ""
 	}
 	idx := strings.Index(bindSQL, keyword)
@@ -716,12 +716,7 @@
 		// for INSERT ... SELECT, the hint is placed after the SELECT, not the INSERT.
 		keyword = "SELECT"
 	}
-<<<<<<< HEAD
 	return strings.Replace(bindSQL, keyword, fmt.Sprintf("%s /*+ %s*/", keyword, planHint), 1)
-=======
-	logutil.Logger(ctx).Debug("[sql-bind] unexpected statement type when generating bind SQL", zap.Any("statement", stmtNode))
-	return ""
->>>>>>> 0217a001
 }
 
 type paramMarkerChecker struct {
