--- conflicted
+++ resolved
@@ -230,23 +230,14 @@
 	if err1 != nil {
 		return err1
 	}
-	now := types.Time{
-		Time: types.FromGoTime(oracle.GetTimeFromTS(txn.StartTS())),
-		Type: mysql.TypeDatetime,
-		Fsp:  3,
-	}
+	now := types.NewTime(types.FromGoTime(oracle.GetTimeFromTS(txn.StartTS())), mysql.TypeTimestamp, 3)
 	for i := range record.Bindings {
-<<<<<<< HEAD
 		if duplicateBinding != nil {
 			record.Bindings[i].CreateTime = duplicateBinding.CreateTime
 		} else {
 			record.Bindings[i].CreateTime = now
 		}
 		record.Bindings[i].UpdateTime = now
-=======
-		record.Bindings[i].CreateTime = types.NewTime(types.FromGoTime(oracle.GetTimeFromTS(txn.StartTS())), mysql.TypeTimestamp, 3)
-		record.Bindings[i].UpdateTime = record.Bindings[0].CreateTime
->>>>>>> e96be458
 
 		// insert the BindRecord to the storage.
 		_, err = exec.Execute(context.TODO(), h.insertBindInfoSQL(record.OriginalSQL, record.Db, record.Bindings[i]))
