--- conflicted
+++ resolved
@@ -568,11 +568,7 @@
 func (c cache) getBindRecord(hash, normdOrigSQL, db string) *BindRecord {
 	bindRecords := c[hash]
 	for _, bindRecord := range bindRecords {
-<<<<<<< HEAD
 		if bindRecord.OriginalSQL == normdOrigSQL {
-=======
-		if bindRecord.OriginalSQL == normdOrigSQL && bindRecord.Db == db {
->>>>>>> 5f3bb760
 			return bindRecord
 		}
 	}
