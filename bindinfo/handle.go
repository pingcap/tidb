--- conflicted
+++ resolved
@@ -26,7 +26,6 @@
 
 	"github.com/pingcap/parser"
 	"github.com/pingcap/parser/ast"
-	"github.com/pingcap/parser/format"
 	"github.com/pingcap/parser/mysql"
 	"github.com/pingcap/parser/terror"
 	"github.com/pingcap/tidb/metrics"
@@ -845,7 +844,6 @@
 	if bindSQL == "" {
 		return ""
 	}
-<<<<<<< HEAD
 	keyword, err := hint.ExplainableStmtKeyword(stmtNode)
 	if err != nil {
 		logutil.Logger(ctx).Debug("[sql-bind] unexpected statement type when generating bind SQL", zap.Any("statement", stmtNode))
@@ -857,49 +855,6 @@
 	if keyword == "INSERT" || keyword == "REPLACE" {
 		// for INSERT ... SELECT, the hint is placed after the SELECT, not the INSERT.
 		keyword = "SELECT"
-=======
-	switch n := stmtNode.(type) {
-	case *ast.DeleteStmt:
-		deleteIdx := strings.Index(bindSQL, "DELETE")
-		// Remove possible `explain` prefix.
-		bindSQL = bindSQL[deleteIdx:]
-		return strings.Replace(bindSQL, "DELETE", fmt.Sprintf("DELETE /*+ %s*/", planHint), 1)
-	case *ast.UpdateStmt:
-		updateIdx := strings.Index(bindSQL, "UPDATE")
-		// Remove possible `explain` prefix.
-		bindSQL = bindSQL[updateIdx:]
-		return strings.Replace(bindSQL, "UPDATE", fmt.Sprintf("UPDATE /*+ %s*/", planHint), 1)
-	case *ast.SelectStmt:
-		var selectIdx int
-		if n.With != nil {
-			var withSb strings.Builder
-			withIdx := strings.Index(bindSQL, "WITH")
-			restoreCtx := format.NewRestoreCtx(format.RestoreStringSingleQuotes|format.RestoreSpacesAroundBinaryOperation|format.RestoreStringWithoutCharset|format.RestoreNameBackQuotes, &withSb)
-			restoreCtx.DefaultDB = defaultDB
-			err := n.With.Restore(restoreCtx)
-			if err != nil {
-				logutil.BgLogger().Debug("[sql-bind] restore SQL failed", zap.Error(err))
-				return ""
-			}
-			withEnd := withIdx + len(withSb.String())
-			tmp := strings.Replace(bindSQL[withEnd:], "SELECT", fmt.Sprintf("SELECT /*+ %s*/", planHint), 1)
-			return strings.Join([]string{bindSQL[withIdx:withEnd], tmp}, "")
-		}
-		selectIdx = strings.Index(bindSQL, "SELECT")
-		// Remove possible `explain` prefix.
-		bindSQL = bindSQL[selectIdx:]
-		return strings.Replace(bindSQL, "SELECT", fmt.Sprintf("SELECT /*+ %s*/", planHint), 1)
-	case *ast.InsertStmt:
-		insertIdx := int(0)
-		if n.IsReplace {
-			insertIdx = strings.Index(bindSQL, "REPLACE")
-		} else {
-			insertIdx = strings.Index(bindSQL, "INSERT")
-		}
-		// Remove possible `explain` prefix.
-		bindSQL = bindSQL[insertIdx:]
-		return strings.Replace(bindSQL, "SELECT", fmt.Sprintf("SELECT /*+ %s*/", planHint), 1)
->>>>>>> deb613fa
 	}
 	return strings.Replace(bindSQL, keyword, fmt.Sprintf("%s /*+ %s*/", keyword, planHint), 1)
 }
