// Copyright 2019 PingCAP, Inc.
//
// Licensed under the Apache License, Version 2.0 (the "License");
// you may not use this file except in compliance with the License.
// You may obtain a copy of the License at
//
//     http://www.apache.org/licenses/LICENSE-2.0
//
// Unless required by applicable law or agreed to in writing, software
// distributed under the License is distributed on an "AS IS" BASIS,
// See the License for the specific language governing permissions and
// limitations under the License.

package bindinfo

import (
	"context"
	"fmt"
	"runtime"
	"strconv"
	"strings"
	"sync"
	"sync/atomic"
	"time"

	"github.com/pingcap/parser"
<<<<<<< HEAD
=======
	"github.com/pingcap/parser/ast"
	"github.com/pingcap/parser/format"
>>>>>>> 1437d7e6
	"github.com/pingcap/parser/mysql"
	"github.com/pingcap/parser/terror"
	"github.com/pingcap/tidb/expression"
	"github.com/pingcap/tidb/metrics"
	"github.com/pingcap/tidb/sessionctx"
	"github.com/pingcap/tidb/sessionctx/variable"
	"github.com/pingcap/tidb/store/tikv/oracle"
	"github.com/pingcap/tidb/types"
	driver "github.com/pingcap/tidb/types/parser_driver"
	"github.com/pingcap/tidb/util/chunk"
	"github.com/pingcap/tidb/util/logutil"
	"github.com/pingcap/tidb/util/sqlexec"
	"github.com/pingcap/tidb/util/stmtsummary"
	"github.com/pingcap/tidb/util/timeutil"
	"go.uber.org/zap"
)

// BindHandle is used to handle all global sql bind operations.
type BindHandle struct {
	sctx struct {
		sync.Mutex
		sessionctx.Context
	}

	// bindInfo caches the sql bind info from storage.
	//
	// The Mutex protects that there is only one goroutine changes the content
	// of atmoic.Value.
	//
	// NOTE: Concurrent Value Write:
	//
	//    bindInfo.Lock()
	//    newCache := bindInfo.Value.Load()
	//    do the write operation on the newCache
	//    bindInfo.Value.Store(newCache)
	//
	// NOTE: Concurrent Value Read:
	//
	//    cache := bindInfo.Load().
	//    read the content
	//
	bindInfo struct {
		sync.Mutex
		atomic.Value
		parser         *parser.Parser
		lastUpdateTime types.Time
	}

	// invalidBindRecordMap indicates the invalid bind records found during querying.
	// A record will be deleted from this map, after 2 bind-lease, after it is dropped from the kv.
	invalidBindRecordMap tmpBindRecordMap

	// pendingVerifyBindRecordMap indicates the pending verify bind records that found during query.
	pendingVerifyBindRecordMap tmpBindRecordMap
}

// Lease influences the duration of loading bind info and handling invalid bind.
var Lease = 3 * time.Second

const (
	// OwnerKey is the bindinfo owner path that is saved to etcd.
	OwnerKey = "/tidb/bindinfo/owner"
	// Prompt is the prompt for bindinfo owner manager.
	Prompt = "bindinfo"
)

type bindRecordUpdate struct {
	bindRecord *BindRecord
	updateTime time.Time
}

// NewBindHandle creates a new BindHandle.
func NewBindHandle(ctx sessionctx.Context) *BindHandle {
	handle := &BindHandle{}
	handle.sctx.Context = ctx
	handle.bindInfo.Value.Store(make(cache, 32))
	handle.bindInfo.parser = parser.New()
	handle.invalidBindRecordMap.Value.Store(make(map[string]*bindRecordUpdate))
	handle.invalidBindRecordMap.flushFunc = func(record *BindRecord) error {
		return handle.DropBindRecord(record.OriginalSQL, record.Db, &record.Bindings[0])
	}
	handle.pendingVerifyBindRecordMap.Value.Store(make(map[string]*bindRecordUpdate))
	handle.pendingVerifyBindRecordMap.flushFunc = func(record *BindRecord) error {
		// We do not need the first parameter because it is only use to generate hint,
		// and we already have the hint.
		return handle.AddBindRecord(nil, record)
	}
	return handle
}

// Update updates the global sql bind cache.
func (h *BindHandle) Update(fullLoad bool) (err error) {
	h.bindInfo.Lock()
	lastUpdateTime := h.bindInfo.lastUpdateTime
	h.bindInfo.Unlock()

	sql := "select original_sql, bind_sql, default_db, status, create_time, update_time, charset, collation from mysql.bind_info"
	if !fullLoad {
		sql += " where update_time > \"" + lastUpdateTime.String() + "\""
	}
	// We need to apply the updates by order, wrong apply order of same original sql may cause inconsistent state.
	sql += " order by update_time"

	// No need to acquire the session context lock for ExecRestrictedSQL, it
	// uses another background session.
	rows, _, err := h.sctx.Context.(sqlexec.RestrictedSQLExecutor).ExecRestrictedSQL(sql)
	if err != nil {
		return err
	}

	// Make sure there is only one goroutine writes the cache.
	h.bindInfo.Lock()
	newCache := h.bindInfo.Value.Load().(cache).copy()
	defer func() {
		h.bindInfo.lastUpdateTime = lastUpdateTime
		h.bindInfo.Value.Store(newCache)
		h.bindInfo.Unlock()
	}()

	for _, row := range rows {
		hash, meta, err := h.newBindRecord(row)
		// Update lastUpdateTime to the newest one.
		if meta.Bindings[0].UpdateTime.Compare(lastUpdateTime) > 0 {
			lastUpdateTime = meta.Bindings[0].UpdateTime
		}
		if err != nil {
			logutil.BgLogger().Info("update bindinfo failed", zap.Error(err))
			continue
		}

		oldRecord := newCache.getBindRecord(hash, meta.OriginalSQL, meta.Db)
		newRecord := merge(oldRecord, meta).removeDeletedBindings()
		if len(newRecord.Bindings) > 0 {
			newCache.setBindRecord(hash, newRecord)
		} else {
			newCache.removeDeletedBindRecord(hash, newRecord)
		}
		updateMetrics(metrics.ScopeGlobal, oldRecord, newCache.getBindRecord(hash, meta.OriginalSQL, meta.Db), true)
	}
	return nil
}

// AddBindRecord adds a BindRecord to the storage and BindRecord to the cache.
func (h *BindHandle) AddBindRecord(sctx sessionctx.Context, record *BindRecord) (err error) {
	err = record.prepareHints(sctx)
	if err != nil {
		return err
	}

	br := h.GetBindRecord(parser.DigestNormalized(record.OriginalSQL), record.OriginalSQL, record.Db)
	var duplicateBinding string
	if br != nil {
		binding := br.FindBinding(record.Bindings[0].id)
		if binding != nil {
			// There is already a binding with status `Using`, `PendingVerify` or `Rejected`, we could directly cancel the job.
			if record.Bindings[0].Status == PendingVerify {
				return nil
			}
			// Otherwise, we need to remove it before insert.
			duplicateBinding = binding.BindSQL
		}
	}

	exec, _ := h.sctx.Context.(sqlexec.SQLExecutor)
	h.sctx.Lock()
	_, err = exec.Execute(context.TODO(), "BEGIN")
	if err != nil {
		h.sctx.Unlock()
		return
	}

	defer func() {
		if err != nil {
			_, err1 := exec.Execute(context.TODO(), "ROLLBACK")
			h.sctx.Unlock()
			terror.Log(err1)
			return
		}

		_, err = exec.Execute(context.TODO(), "COMMIT")
		h.sctx.Unlock()
		if err != nil {
			return
		}

		// Make sure there is only one goroutine writes the cache and use parser.
		h.bindInfo.Lock()
		// update the BindRecord to the cache.
		h.appendBindRecord(parser.DigestNormalized(record.OriginalSQL), record)
		h.bindInfo.Unlock()
	}()

	txn, err1 := h.sctx.Context.Txn(true)
	if err1 != nil {
		return err1
	}

	if duplicateBinding != "" {
		_, err = exec.Execute(context.TODO(), h.deleteBindInfoSQL(record.OriginalSQL, record.Db, duplicateBinding))
		if err != nil {
			return err
		}
	}

	for i := range record.Bindings {
		record.Bindings[i].CreateTime = types.NewTime(types.FromGoTime(oracle.GetTimeFromTS(txn.StartTS())), mysql.TypeTimestamp, 3)
		record.Bindings[i].UpdateTime = record.Bindings[0].CreateTime

		// insert the BindRecord to the storage.
		_, err = exec.Execute(context.TODO(), h.insertBindInfoSQL(record.OriginalSQL, record.Db, record.Bindings[i]))
		if err != nil {
			return err
		}
	}
	return nil
}

// DropBindRecord drops a BindRecord to the storage and BindRecord int the cache.
func (h *BindHandle) DropBindRecord(originalSQL, db string, binding *Binding) (err error) {
	h.sctx.Lock()
	exec, _ := h.sctx.Context.(sqlexec.SQLExecutor)

	_, err = exec.Execute(context.TODO(), "BEGIN")
	if err != nil {
		h.sctx.Unlock()
		return
	}

	defer func() {
		if err != nil {
			_, err1 := exec.Execute(context.TODO(), "ROLLBACK")
			h.sctx.Unlock()
			terror.Log(err1)
			return
		}

		_, err = exec.Execute(context.TODO(), "COMMIT")
		h.sctx.Unlock()
		if err != nil {
			return
		}

		record := &BindRecord{OriginalSQL: originalSQL, Db: db}
		if binding != nil {
			record.Bindings = append(record.Bindings, *binding)
		}
		err = h.removeBindRecord(parser.DigestNormalized(originalSQL), record)
	}()

	txn, err1 := h.sctx.Context.Txn(true)
	if err1 != nil {
		return err1
	}

	updateTs := types.NewTime(types.FromGoTime(oracle.GetTimeFromTS(txn.StartTS())), mysql.TypeTimestamp, 3)

	bindSQL := ""
	if binding != nil {
		bindSQL = binding.BindSQL
	}

	_, err = exec.Execute(context.TODO(), h.logicalDeleteBindInfoSQL(originalSQL, db, updateTs, bindSQL))
	return err
}

// tmpBindRecordMap is used to temporarily save bind record changes.
// Those changes will be flushed into store periodically.
type tmpBindRecordMap struct {
	sync.Mutex
	atomic.Value
	flushFunc func(record *BindRecord) error
}

func (tmpMap *tmpBindRecordMap) flushToStore() {
	newMap := copyBindRecordUpdateMap(tmpMap.Load().(map[string]*bindRecordUpdate))
	for key, bindRecord := range newMap {
		if bindRecord.updateTime.IsZero() {
			err := tmpMap.flushFunc(bindRecord.bindRecord)
			if err != nil {
				logutil.BgLogger().Error("flush bind record failed", zap.Error(err))
			}
			bindRecord.updateTime = time.Now()
			continue
		}

		if time.Since(bindRecord.updateTime) > 6*time.Second {
			delete(newMap, key)
			updateMetrics(metrics.ScopeGlobal, bindRecord.bindRecord, nil, false)
		}
	}
	tmpMap.Store(newMap)
}

func (tmpMap *tmpBindRecordMap) saveToCache(bindRecord *BindRecord) {
	key := bindRecord.OriginalSQL + ":" + bindRecord.Db + ":" + bindRecord.Bindings[0].id
	if _, ok := tmpMap.Load().(map[string]*bindRecordUpdate)[key]; ok {
		return
	}
	tmpMap.Lock()
	defer tmpMap.Unlock()
	if _, ok := tmpMap.Load().(map[string]*bindRecordUpdate)[key]; ok {
		return
	}
	newMap := copyBindRecordUpdateMap(tmpMap.Load().(map[string]*bindRecordUpdate))
	newMap[key] = &bindRecordUpdate{
		bindRecord: bindRecord,
	}
	tmpMap.Store(newMap)
	updateMetrics(metrics.ScopeGlobal, nil, bindRecord, false)
}

// DropInvalidBindRecord execute the drop bindRecord task.
func (h *BindHandle) DropInvalidBindRecord() {
	h.invalidBindRecordMap.flushToStore()
}

// AddDropInvalidBindTask add bindRecord to invalidBindRecordMap when the bindRecord need to be deleted.
func (h *BindHandle) AddDropInvalidBindTask(invalidBindRecord *BindRecord) {
	h.invalidBindRecordMap.saveToCache(invalidBindRecord)
}

// Size return the size of bind info cache.
func (h *BindHandle) Size() int {
	size := 0
	for _, bindRecords := range h.bindInfo.Load().(cache) {
		size += len(bindRecords)
	}
	return size
}

// GetBindRecord return the BindRecord of the (normdOrigSQL,db) if BindRecord exist.
func (h *BindHandle) GetBindRecord(hash, normdOrigSQL, db string) *BindRecord {
	return h.bindInfo.Load().(cache).getBindRecord(hash, normdOrigSQL, db)
}

// GetAllBindRecord return all bind record in cache.
func (h *BindHandle) GetAllBindRecord() (bindRecords []*BindRecord) {
	bindRecordMap := h.bindInfo.Load().(cache)
	for _, bindRecord := range bindRecordMap {
		bindRecords = append(bindRecords, bindRecord...)
	}
	return bindRecords
}

func (h *BindHandle) newBindRecord(row chunk.Row) (string, *BindRecord, error) {
	hint := Binding{
		BindSQL:    row.GetString(1),
		Status:     row.GetString(3),
		CreateTime: row.GetTime(4),
		UpdateTime: row.GetTime(5),
		Charset:    row.GetString(6),
		Collation:  row.GetString(7),
	}
	bindRecord := &BindRecord{
		OriginalSQL: row.GetString(0),
		Db:          row.GetString(2),
		Bindings:    []Binding{hint},
	}
	hash := parser.DigestNormalized(bindRecord.OriginalSQL)
	h.sctx.Lock()
	defer h.sctx.Unlock()
	h.sctx.GetSessionVars().CurrentDB = bindRecord.Db
	err := bindRecord.prepareHints(h.sctx.Context)
	return hash, bindRecord, err
}

// appendBindRecord addes the BindRecord to the cache, all the stale BindRecords are
// removed from the cache after this operation.
func (h *BindHandle) appendBindRecord(hash string, meta *BindRecord) {
	newCache := h.bindInfo.Value.Load().(cache).copy()
	oldRecord := newCache.getBindRecord(hash, meta.OriginalSQL, meta.Db)
	newRecord := merge(oldRecord, meta)
	newCache.setBindRecord(hash, newRecord)
	h.bindInfo.Value.Store(newCache)
	updateMetrics(metrics.ScopeGlobal, oldRecord, newRecord, false)
}

// removeBindRecord removes the BindRecord from the cache.
func (h *BindHandle) removeBindRecord(hash string, meta *BindRecord) error {
	h.bindInfo.Lock()
	newCache := h.bindInfo.Value.Load().(cache).copy()
	oldRecord := newCache.getBindRecord(hash, meta.OriginalSQL, meta.Db)
	defer func() {
		h.bindInfo.Value.Store(newCache)
		h.bindInfo.Unlock()
		updateMetrics(metrics.ScopeGlobal, oldRecord, newCache.getBindRecord(hash, meta.OriginalSQL, meta.Db), false)
	}()

	newCache.removeDeletedBindRecord(hash, meta)
	return nil
}

// removeDeletedBindRecord removes all the BindRecord which originSQL and db are the same with the parameter's meta.
func (c cache) removeDeletedBindRecord(hash string, meta *BindRecord) {
	metas, ok := c[hash]
	if !ok {
		return
	}

	for i := len(metas) - 1; i >= 0; i-- {
		if metas[i].isSame(meta) {
			metas[i] = metas[i].remove(meta)
			if len(metas[i].Bindings) == 0 {
				metas = append(metas[:i], metas[i+1:]...)
			}
			if len(metas) == 0 {
				delete(c, hash)
				return
			}
		}
	}
	c[hash] = metas
}

func (c cache) setBindRecord(hash string, meta *BindRecord) {
	metas := c[hash]
	for i := range metas {
		if metas[i].Db == meta.Db && metas[i].OriginalSQL == meta.OriginalSQL {
			metas[i] = meta
			return
		}
	}
	c[hash] = append(c[hash], meta)
}

func (c cache) copy() cache {
	newCache := make(cache, len(c))
	for k, v := range c {
		bindRecords := make([]*BindRecord, len(v))
		copy(bindRecords, v)
		newCache[k] = bindRecords
	}
	return newCache
}

func copyBindRecordUpdateMap(oldMap map[string]*bindRecordUpdate) map[string]*bindRecordUpdate {
	newMap := make(map[string]*bindRecordUpdate, len(oldMap))
	for k, v := range oldMap {
		newMap[k] = v
	}
	return newMap
}

func (c cache) getBindRecord(hash, normdOrigSQL, db string) *BindRecord {
	bindRecords := c[hash]
	for _, bindRecord := range bindRecords {
		if bindRecord.OriginalSQL == normdOrigSQL && bindRecord.Db == db {
			return bindRecord
		}
	}
	return nil
}

func (h *BindHandle) deleteBindInfoSQL(normdOrigSQL, db, bindSQL string) string {
	return fmt.Sprintf(
		`DELETE FROM mysql.bind_info WHERE original_sql=%s AND default_db=%s AND bind_sql=%s`,
		expression.Quote(normdOrigSQL),
		expression.Quote(db),
		expression.Quote(bindSQL),
	)
}

func (h *BindHandle) insertBindInfoSQL(orignalSQL string, db string, info Binding) string {
	return fmt.Sprintf(`INSERT INTO mysql.bind_info VALUES (%s, %s, %s, %s, %s, %s, %s, %s)`,
		expression.Quote(orignalSQL),
		expression.Quote(info.BindSQL),
		expression.Quote(db),
		expression.Quote(info.Status),
		expression.Quote(info.CreateTime.String()),
		expression.Quote(info.UpdateTime.String()),
		expression.Quote(info.Charset),
		expression.Quote(info.Collation),
	)
}

func (h *BindHandle) logicalDeleteBindInfoSQL(originalSQL, db string, updateTs types.Time, bindingSQL string) string {
	sql := fmt.Sprintf(`UPDATE mysql.bind_info SET status=%s,update_time=%s WHERE original_sql=%s and default_db=%s`,
		expression.Quote(deleted),
		expression.Quote(updateTs.String()),
		expression.Quote(originalSQL),
		expression.Quote(db))
	if bindingSQL == "" {
		return sql
	}
	return sql + fmt.Sprintf(` and bind_sql = %s`, expression.Quote(bindingSQL))
}

// CaptureBaselines is used to automatically capture plan baselines.
func (h *BindHandle) CaptureBaselines() {
	parser4Capture := parser.New()
	schemas, sqls := stmtsummary.StmtSummaryByDigestMap.GetMoreThanOnceSelect()
	for i := range sqls {
		stmt, err := parser4Capture.ParseOneStmt(sqls[i], "", "")
		if err != nil {
			logutil.BgLogger().Debug("parse SQL failed", zap.String("SQL", sqls[i]), zap.Error(err))
			continue
		}
		normalizedSQL, digiest := parser.NormalizeDigest(sqls[i])
		if r := h.GetBindRecord(digiest, normalizedSQL, schemas[i]); r != nil && r.HasUsingBinding() {
			continue
		}
		h.sctx.Lock()
		h.sctx.GetSessionVars().CurrentDB = schemas[i]
		hints, err := getHintsForSQL(h.sctx.Context, sqls[i])
		h.sctx.Unlock()
		if err != nil {
			logutil.BgLogger().Info("generate hints failed", zap.String("SQL", sqls[i]), zap.Error(err))
			continue
		}
		bindSQL := GenerateBindSQL(context.TODO(), stmt, hints)
		if bindSQL == "" {
			continue
		}
		charset, collation := h.sctx.GetSessionVars().GetCharsetInfo()
		binding := Binding{
			BindSQL:   bindSQL,
			Status:    Using,
			Hint:      CollectHint(stmt),
			id:        hints,
			Charset:   charset,
			Collation: collation,
		}
<<<<<<< HEAD
		// We don't need to pass the `sctx` because they are used to generate hints and we already filled hints in.
		err = h.AddBindRecord(nil, &BindRecord{OriginalSQL: sqls[i], Db: schemas[i], Bindings: []Binding{binding}})
=======
		// We don't need to pass the `sctx` and `is` because they are used to generate hints and we already filled hints in.
		err = h.AddBindRecord(nil, nil, &BindRecord{OriginalSQL: normalizedSQL, Db: schemas[i], Bindings: []Binding{binding}})
>>>>>>> 1437d7e6
		if err != nil {
			logutil.BgLogger().Info("capture baseline failed", zap.String("SQL", sqls[i]), zap.Error(err))
		}
	}
}

<<<<<<< HEAD
func getHintsForSQL(sctx sessionctx.Context, sql string) (string, error) {
	oriVals := sctx.GetSessionVars().UsePlanBaselines
	sctx.GetSessionVars().UsePlanBaselines = false
	recordSets, err := sctx.(sqlexec.SQLExecutor).Execute(context.TODO(), fmt.Sprintf("explain format='hint' %s", sql))
	sctx.GetSessionVars().UsePlanBaselines = oriVals
	defer terror.Log(recordSets[0].Close())
	if err != nil {
		return "", err
	}
	chk := recordSets[0].NewChunk()
	err = recordSets[0].Next(context.TODO(), chk)
	if err != nil {
		return "", err
	}
	return chk.GetRow(0).GetString(0), nil
=======
// GenerateBindSQL generates binding sqls from stmt node and plan hints.
func GenerateBindSQL(ctx context.Context, stmtNode ast.StmtNode, planHint string) string {
	// If would be nil for very simple cases such as point get, we do not need to evolve for them.
	if planHint == "" {
		return ""
	}
	paramChecker := &paramMarkerChecker{}
	stmtNode.Accept(paramChecker)
	// We need to evolve on current sql, but we cannot restore values for paramMarkers yet,
	// so just ignore them now.
	if paramChecker.hasParamMarker {
		return ""
	}
	// We need to evolve plan based on the current sql, not the original sql which may have different parameters.
	// So here we would remove the hint and inject the current best plan hint.
	BindHint(stmtNode, &HintsSet{})
	var sb strings.Builder
	restoreCtx := format.NewRestoreCtx(format.DefaultRestoreFlags, &sb)
	err := stmtNode.Restore(restoreCtx)
	if err != nil {
		logutil.Logger(ctx).Warn("Restore SQL failed", zap.Error(err))
	}
	bindSQL := sb.String()
	selectIdx := strings.Index(bindSQL, "SELECT")
	// Remove possible `explain` prefix.
	bindSQL = bindSQL[selectIdx:]
	return strings.Replace(bindSQL, "SELECT", fmt.Sprintf("SELECT /*+ %s*/", planHint), 1)
}

type paramMarkerChecker struct {
	hasParamMarker bool
}

func (e *paramMarkerChecker) Enter(in ast.Node) (ast.Node, bool) {
	if _, ok := in.(*driver.ParamMarkerExpr); ok {
		e.hasParamMarker = true
		return in, true
	}
	return in, false
}

func (e *paramMarkerChecker) Leave(in ast.Node) (ast.Node, bool) {
	return in, true
>>>>>>> 1437d7e6
}

// AddEvolvePlanTask adds the evolve plan task into memory cache. It would be flushed to store periodically.
func (h *BindHandle) AddEvolvePlanTask(originalSQL, DB string, binding Binding, planHint string) {
	binding.id = planHint
	br := &BindRecord{
		OriginalSQL: originalSQL,
		Db:          DB,
		Bindings:    []Binding{binding},
	}
	h.pendingVerifyBindRecordMap.saveToCache(br)
}

// SaveEvolveTasksToStore saves the evolve task into store.
func (h *BindHandle) SaveEvolveTasksToStore() {
	h.pendingVerifyBindRecordMap.flushToStore()
}

func getEvolveParameters(ctx sessionctx.Context) (time.Duration, time.Time, time.Time, error) {
	sql := fmt.Sprintf("select variable_name, variable_value from mysql.global_variables where variable_name in ('%s', '%s', '%s')",
		variable.TiDBEvolvePlanTaskMaxTime, variable.TiDBEvolvePlanTaskStartTime, variable.TiDBEvolvePlanTaskEndTime)
	rows, _, err := ctx.(sqlexec.RestrictedSQLExecutor).ExecRestrictedSQL(sql)
	if err != nil {
		return 0, time.Time{}, time.Time{}, err
	}
	maxTime, startTimeStr, endTimeStr := int64(variable.DefTiDBEvolvePlanTaskMaxTime), variable.DefTiDBEvolvePlanTaskStartTime, variable.DefAutoAnalyzeEndTime
	for _, row := range rows {
		switch row.GetString(0) {
		case variable.TiDBEvolvePlanTaskMaxTime:
			maxTime, err = strconv.ParseInt(row.GetString(1), 10, 64)
			if err != nil {
				return 0, time.Time{}, time.Time{}, err
			}
		case variable.TiDBEvolvePlanTaskStartTime:
			startTimeStr = row.GetString(1)
		case variable.TiDBEvolvePlanTaskEndTime:
			endTimeStr = row.GetString(1)
		}
	}
	startTime, err := time.ParseInLocation(variable.FullDayTimeFormat, startTimeStr, time.UTC)
	if err != nil {
		return 0, time.Time{}, time.Time{}, err

	}
	endTime, err := time.ParseInLocation(variable.FullDayTimeFormat, endTimeStr, time.UTC)
	if err != nil {
		return 0, time.Time{}, time.Time{}, err
	}
	return time.Duration(maxTime) * time.Second, startTime, endTime, nil
}

const (
	// acceptFactor is the factor to decide should we accept the pending verified plan.
	// A pending verified plan will be accepted if it performs at least `acceptFactor` times better than the accepted plans.
	acceptFactor = 1.5
	// nextVerifyDuration is the duration that we will retry the rejected plans.
	nextVerifyDuration = 7 * 24 * time.Hour
)

func (h *BindHandle) getOnePendingVerifyJob() (string, string, Binding) {
	cache := h.bindInfo.Value.Load().(cache)
	for _, bindRecords := range cache {
		for _, bindRecord := range bindRecords {
			for _, bind := range bindRecord.Bindings {
				if bind.Status == PendingVerify {
					return bindRecord.OriginalSQL, bindRecord.Db, bind
				}
				if bind.Status != Rejected {
					continue
				}
				dur, err := bind.SinceUpdateTime()
				// Should not happen.
				if err != nil {
					continue
				}
				// Rejected and retry it now.
				if dur > nextVerifyDuration {
					return bindRecord.OriginalSQL, bindRecord.Db, bind
				}
			}
		}
	}
	return "", "", Binding{}
}

func (h *BindHandle) getRunningDuration(sctx sessionctx.Context, db, sql string, maxTime time.Duration) (time.Duration, error) {
	ctx := context.TODO()
	if db != "" {
		_, err := sctx.(sqlexec.SQLExecutor).Execute(ctx, fmt.Sprintf("use `%s`", db))
		if err != nil {
			return 0, err
		}
	}
	ctx, cancelFunc := context.WithCancel(ctx)
	timer := time.NewTimer(maxTime)
	resultChan := make(chan error)
	startTime := time.Now()
	go runSQL(ctx, sctx, sql, resultChan)
	select {
	case err := <-resultChan:
		cancelFunc()
		if err != nil {
			return 0, err
		}
		return time.Since(startTime), nil
	case <-timer.C:
		cancelFunc()
	}
	<-resultChan
	return -1, nil
}

func runSQL(ctx context.Context, sctx sessionctx.Context, sql string, resultChan chan<- error) {
	defer func() {
		if r := recover(); r != nil {
			buf := make([]byte, 4096)
			stackSize := runtime.Stack(buf, false)
			buf = buf[:stackSize]
			resultChan <- fmt.Errorf("run sql panicked: %v", string(buf))
		}
	}()
	recordSets, err := sctx.(sqlexec.SQLExecutor).Execute(ctx, sql)
	if err != nil {
		terror.Call(recordSets[0].Close)
		resultChan <- err
		return
	}
	recordSet := recordSets[0]
	chk := recordSets[0].NewChunk()
	for {
		err = recordSet.Next(ctx, chk)
		if err != nil || chk.NumRows() == 0 {
			break
		}
	}
	terror.Call(recordSets[0].Close)
	resultChan <- err
	return
}

// HandleEvolvePlanTask tries to evolve one plan task.
// It only handle one tasks once because we want each task could use the latest parameters.
func (h *BindHandle) HandleEvolvePlanTask(sctx sessionctx.Context) error {
	originalSQL, db, binding := h.getOnePendingVerifyJob()
	if originalSQL == "" {
		return nil
	}
	maxTime, startTime, endTime, err := getEvolveParameters(sctx)
	if err != nil {
		return err
	}
	if maxTime == 0 || !timeutil.WithinDayTimePeriod(startTime, endTime, time.Now()) {
		return nil
	}
	sctx.GetSessionVars().UsePlanBaselines = true
	acceptedPlanTime, err := h.getRunningDuration(sctx, db, binding.BindSQL, maxTime)
	// If we just return the error to the caller, this job will be retried again and again and cause endless logs,
	// since it is still in the bind record. Now we just drop it and if it is actually retryable,
	// we will hope for that we can capture this evolve task again.
	if err != nil {
		return h.DropBindRecord(originalSQL, db, &binding)
	}
	// If the accepted plan timeouts, it is hard to decide the timeout for verify plan.
	// Currently we simply mark the verify plan as `using` if it could run successfully within maxTime.
	if acceptedPlanTime > 0 {
		maxTime = time.Duration(float64(acceptedPlanTime) / acceptFactor)
	}
	sctx.GetSessionVars().UsePlanBaselines = false
	verifyPlanTime, err := h.getRunningDuration(sctx, db, binding.BindSQL, maxTime)
	if err != nil {
		return h.DropBindRecord(originalSQL, db, &binding)
	}
	if verifyPlanTime < 0 {
		binding.Status = Rejected
	} else {
		binding.Status = Using
	}
	return h.AddBindRecord(sctx, &BindRecord{OriginalSQL: originalSQL, Db: db, Bindings: []Binding{binding}})
}

// Clear resets the bind handle. It is used for test.
func (h *BindHandle) Clear() {
	h.bindInfo.Store(make(cache))
	h.invalidBindRecordMap.Store(make(map[string]*bindRecordUpdate))
	h.bindInfo.lastUpdateTime = types.ZeroTimestamp
}<|MERGE_RESOLUTION|>--- conflicted
+++ resolved
@@ -24,11 +24,8 @@
 	"time"
 
 	"github.com/pingcap/parser"
-<<<<<<< HEAD
-=======
 	"github.com/pingcap/parser/ast"
 	"github.com/pingcap/parser/format"
->>>>>>> 1437d7e6
 	"github.com/pingcap/parser/mysql"
 	"github.com/pingcap/parser/terror"
 	"github.com/pingcap/tidb/expression"
@@ -551,20 +548,14 @@
 			Charset:   charset,
 			Collation: collation,
 		}
-<<<<<<< HEAD
 		// We don't need to pass the `sctx` because they are used to generate hints and we already filled hints in.
-		err = h.AddBindRecord(nil, &BindRecord{OriginalSQL: sqls[i], Db: schemas[i], Bindings: []Binding{binding}})
-=======
-		// We don't need to pass the `sctx` and `is` because they are used to generate hints and we already filled hints in.
-		err = h.AddBindRecord(nil, nil, &BindRecord{OriginalSQL: normalizedSQL, Db: schemas[i], Bindings: []Binding{binding}})
->>>>>>> 1437d7e6
+		err = h.AddBindRecord(nil, &BindRecord{OriginalSQL: normalizedSQL, Db: schemas[i], Bindings: []Binding{binding}})
 		if err != nil {
 			logutil.BgLogger().Info("capture baseline failed", zap.String("SQL", sqls[i]), zap.Error(err))
 		}
 	}
 }
 
-<<<<<<< HEAD
 func getHintsForSQL(sctx sessionctx.Context, sql string) (string, error) {
 	oriVals := sctx.GetSessionVars().UsePlanBaselines
 	sctx.GetSessionVars().UsePlanBaselines = false
@@ -580,7 +571,8 @@
 		return "", err
 	}
 	return chk.GetRow(0).GetString(0), nil
-=======
+}
+
 // GenerateBindSQL generates binding sqls from stmt node and plan hints.
 func GenerateBindSQL(ctx context.Context, stmtNode ast.StmtNode, planHint string) string {
 	// If would be nil for very simple cases such as point get, we do not need to evolve for them.
@@ -624,7 +616,6 @@
 
 func (e *paramMarkerChecker) Leave(in ast.Node) (ast.Node, bool) {
 	return in, true
->>>>>>> 1437d7e6
 }
 
 // AddEvolvePlanTask adds the evolve plan task into memory cache. It would be flushed to store periodically.
