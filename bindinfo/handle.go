// Copyright 2019 PingCAP, Inc.
//
// Licensed under the Apache License, Version 2.0 (the "License");
// you may not use this file except in compliance with the License.
// You may obtain a copy of the License at
//
//     http://www.apache.org/licenses/LICENSE-2.0
//
// Unless required by applicable law or agreed to in writing, software
// distributed under the License is distributed on an "AS IS" BASIS,
// WITHOUT WARRANTIES OR CONDITIONS OF ANY KIND, either express or implied.
// See the License for the specific language governing permissions and
// limitations under the License.

package bindinfo

import (
	"context"
	"fmt"
	"runtime"
	"strconv"
	"strings"
	"sync"
	"sync/atomic"
	"time"

	"github.com/pingcap/tidb/metrics"
	"github.com/pingcap/tidb/parser"
	"github.com/pingcap/tidb/parser/ast"
	"github.com/pingcap/tidb/parser/format"
	"github.com/pingcap/tidb/parser/mysql"
	"github.com/pingcap/tidb/parser/terror"
	"github.com/pingcap/tidb/sessionctx"
	"github.com/pingcap/tidb/sessionctx/stmtctx"
	"github.com/pingcap/tidb/sessionctx/variable"
	"github.com/pingcap/tidb/types"
	driver "github.com/pingcap/tidb/types/parser_driver"
	"github.com/pingcap/tidb/util/chunk"
	"github.com/pingcap/tidb/util/hint"
	"github.com/pingcap/tidb/util/logutil"
	utilparser "github.com/pingcap/tidb/util/parser"
	"github.com/pingcap/tidb/util/sqlexec"
	"github.com/pingcap/tidb/util/stmtsummary"
	"github.com/pingcap/tidb/util/timeutil"
	"go.uber.org/zap"
)

// BindHandle is used to handle all global sql bind operations.
type BindHandle struct {
	sctx struct {
		sync.Mutex
		sessionctx.Context
	}

	// bindInfo caches the sql bind info from storage.
	//
	// The Mutex protects that there is only one goroutine changes the content
	// of atomic.Value.
	//
	// NOTE: Concurrent Value Write:
	//
	//    bindInfo.Lock()
	//    newCache := bindInfo.Value.Load()
	//    do the write operation on the newCache
	//    bindInfo.Value.Store(newCache)
	//    bindInfo.Unlock()
	//
	// NOTE: Concurrent Value Read:
	//
	//    cache := bindInfo.Load().
	//    read the content
	//
	bindInfo struct {
		sync.Mutex
		atomic.Value
		parser         *parser.Parser
		lastUpdateTime types.Time
	}

	// invalidBindRecordMap indicates the invalid bind records found during querying.
	// A record will be deleted from this map, after 2 bind-lease, after it is dropped from the kv.
	invalidBindRecordMap tmpBindRecordMap

	// pendingVerifyBindRecordMap indicates the pending verify bind records that found during query.
	pendingVerifyBindRecordMap tmpBindRecordMap
}

// Lease influences the duration of loading bind info and handling invalid bind.
var Lease = 3 * time.Second

const (
	// OwnerKey is the bindinfo owner path that is saved to etcd.
	OwnerKey = "/tidb/bindinfo/owner"
	// Prompt is the prompt for bindinfo owner manager.
	Prompt = "bindinfo"
	// BuiltinPseudoSQL4BindLock is used to simulate LOCK TABLE for mysql.bind_info.
	BuiltinPseudoSQL4BindLock = "builtin_pseudo_sql_for_bind_lock"
)

type bindRecordUpdate struct {
	bindRecord *BindRecord
	updateTime time.Time
}

// NewBindHandle creates a new BindHandle.
func NewBindHandle(ctx sessionctx.Context) *BindHandle {
	handle := &BindHandle{}
	handle.sctx.Context = ctx
<<<<<<< HEAD
	memCapacity := ctx.GetSessionVars().MemQuotaBindCache
	handle.bindInfo.Value.Store(newBindCache(memCapacity))
=======
	handle.bindInfo.Value.Store(newBindCache())
>>>>>>> a23e91db
	handle.bindInfo.parser = parser.New()
	handle.invalidBindRecordMap.Value.Store(make(map[string]*bindRecordUpdate))
	handle.invalidBindRecordMap.flushFunc = func(record *BindRecord) error {
		return handle.DropBindRecord(record.OriginalSQL, record.Db, &record.Bindings[0])
	}
	handle.pendingVerifyBindRecordMap.Value.Store(make(map[string]*bindRecordUpdate))
	handle.pendingVerifyBindRecordMap.flushFunc = func(record *BindRecord) error {
		// BindSQL has already been validated when coming here, so we use nil sctx parameter.
		return handle.AddBindRecord(nil, record)
	}
	variable.RegisterStatistics(handle)
	return handle
}

// Update updates the global sql bind cache.
func (h *BindHandle) Update(fullLoad bool) (err error) {
	h.bindInfo.Lock()
	lastUpdateTime := h.bindInfo.lastUpdateTime
	updateTime := lastUpdateTime.String()
	if fullLoad {
		updateTime = "0000-00-00 00:00:00"
	}

	exec := h.sctx.Context.(sqlexec.RestrictedSQLExecutor)

	// No need to acquire the session context lock for ExecRestrictedSQL, it
	// uses another background session.
	rows, _, err := exec.ExecRestrictedSQL(context.TODO(), nil, `SELECT original_sql, bind_sql, default_db, status, create_time, update_time, charset, collation, source
	FROM mysql.bind_info WHERE update_time > %? ORDER BY update_time, create_time`, updateTime)

	if err != nil {
		h.bindInfo.Unlock()
		return err
	}

	newCache := h.bindInfo.Value.Load().(*bindCache).Copy()
	defer func() {
		h.bindInfo.lastUpdateTime = lastUpdateTime
		h.bindInfo.Value.Store(newCache)
		h.bindInfo.Unlock()
	}()

	for _, row := range rows {
		// Skip the builtin record which is designed for binding synchronization.
		if row.GetString(0) == BuiltinPseudoSQL4BindLock {
			continue
		}
		hash, meta, err := h.newBindRecord(row)

		// Update lastUpdateTime to the newest one.
		// Even if this one is an invalid bind.
		if meta.Bindings[0].UpdateTime.Compare(lastUpdateTime) > 0 {
			lastUpdateTime = meta.Bindings[0].UpdateTime
		}

		if err != nil {
			logutil.BgLogger().Debug("[sql-bind] failed to generate bind record from data row", zap.Error(err))
			continue
		}

		oldRecord := newCache.GetBindRecord(hash, meta.OriginalSQL, meta.Db)
		newRecord := merge(oldRecord, meta).removeDeletedBindings()
		if len(newRecord.Bindings) > 0 {
			newCache.SetBindRecord(hash, newRecord)
		} else {
<<<<<<< HEAD
			newCache.RemoveDeletedBindRecord(hash, newRecord)
=======
			newCache.RemoveBindRecord(hash, newRecord)
>>>>>>> a23e91db
		}
		updateMetrics(metrics.ScopeGlobal, oldRecord, newCache.GetBindRecord(hash, meta.OriginalSQL, meta.Db), true)
	}
	return nil
}

// CreateBindRecord creates a BindRecord to the storage and the cache.
// It replaces all the exists bindings for the same normalized SQL.
func (h *BindHandle) CreateBindRecord(sctx sessionctx.Context, record *BindRecord) (err error) {
	err = record.prepareHints(sctx)
	if err != nil {
		return err
	}

	record.Db = strings.ToLower(record.Db)
	h.bindInfo.Lock()
	h.sctx.Lock()
	defer func() {
		h.sctx.Unlock()
		h.bindInfo.Unlock()
	}()
	exec, _ := h.sctx.Context.(sqlexec.SQLExecutor)
	_, err = exec.ExecuteInternal(context.TODO(), "BEGIN PESSIMISTIC")
	if err != nil {
		return
	}

	defer func() {
		if err != nil {
			_, err1 := exec.ExecuteInternal(context.TODO(), "ROLLBACK")
			terror.Log(err1)
			return
		}

		_, err = exec.ExecuteInternal(context.TODO(), "COMMIT")
		if err != nil {
			return
		}

		sqlDigest := parser.DigestNormalized(record.OriginalSQL)
		h.setBindRecord(sqlDigest.String(), record)
	}()

	// Lock mysql.bind_info to synchronize with CreateBindRecord / AddBindRecord / DropBindRecord on other tidb instances.
	if err = h.lockBindInfoTable(); err != nil {
		return err
	}

	now := types.NewTime(types.FromGoTime(time.Now()), mysql.TypeTimestamp, 3)

	updateTs := now.String()
	_, err = exec.ExecuteInternal(context.TODO(), `UPDATE mysql.bind_info SET status = %?, update_time = %? WHERE original_sql = %? AND update_time < %?`,
		deleted, updateTs, record.OriginalSQL, updateTs)
	if err != nil {
		return err
	}

	for i := range record.Bindings {
		record.Bindings[i].CreateTime = now
		record.Bindings[i].UpdateTime = now

		// Insert the BindRecord to the storage.
		_, err = exec.ExecuteInternal(context.TODO(), `INSERT INTO mysql.bind_info VALUES (%?,%?, %?, %?, %?, %?, %?, %?, %?)`,
			record.OriginalSQL,
			record.Bindings[i].BindSQL,
			record.Db,
			record.Bindings[i].Status,
			record.Bindings[i].CreateTime.String(),
			record.Bindings[i].UpdateTime.String(),
			record.Bindings[i].Charset,
			record.Bindings[i].Collation,
			record.Bindings[i].Source,
		)
		if err != nil {
			return err
		}
	}
	return nil
}

// AddBindRecord adds a BindRecord to the storage and BindRecord to the cache.
func (h *BindHandle) AddBindRecord(sctx sessionctx.Context, record *BindRecord) (err error) {
	err = record.prepareHints(sctx)
	if err != nil {
		return err
	}

	record.Db = strings.ToLower(record.Db)
	oldRecord := h.GetBindRecord(parser.DigestNormalized(record.OriginalSQL).String(), record.OriginalSQL, record.Db)
	var duplicateBinding *Binding
	if oldRecord != nil {
		binding := oldRecord.FindBinding(record.Bindings[0].ID)
		if binding != nil {
			// There is already a binding with status `Using`, `PendingVerify` or `Rejected`, we could directly cancel the job.
			if record.Bindings[0].Status == PendingVerify {
				return nil
			}
			// Otherwise, we need to remove it before insert.
			duplicateBinding = binding
		}
	}

	h.bindInfo.Lock()
	h.sctx.Lock()
	defer func() {
		h.sctx.Unlock()
		h.bindInfo.Unlock()
	}()
	exec, _ := h.sctx.Context.(sqlexec.SQLExecutor)
	_, err = exec.ExecuteInternal(context.TODO(), "BEGIN PESSIMISTIC")
	if err != nil {
		return
	}

	defer func() {
		if err != nil {
			_, err1 := exec.ExecuteInternal(context.TODO(), "ROLLBACK")
			terror.Log(err1)
			return
		}

		_, err = exec.ExecuteInternal(context.TODO(), "COMMIT")
		if err != nil {
			return
		}

		h.appendBindRecord(parser.DigestNormalized(record.OriginalSQL).String(), record)
	}()

	// Lock mysql.bind_info to synchronize with CreateBindRecord / AddBindRecord / DropBindRecord on other tidb instances.
	if err = h.lockBindInfoTable(); err != nil {
		return err
	}
	if duplicateBinding != nil {
		_, err = exec.ExecuteInternal(context.TODO(), `DELETE FROM mysql.bind_info WHERE original_sql = %? AND bind_sql = %?`, record.OriginalSQL, duplicateBinding.BindSQL)
		if err != nil {
			return err
		}
	}

	now := types.NewTime(types.FromGoTime(time.Now()), mysql.TypeTimestamp, 3)
	for i := range record.Bindings {
		if duplicateBinding != nil {
			record.Bindings[i].CreateTime = duplicateBinding.CreateTime
		} else {
			record.Bindings[i].CreateTime = now
		}
		record.Bindings[i].UpdateTime = now

		// Insert the BindRecord to the storage.
		_, err = exec.ExecuteInternal(context.TODO(), `INSERT INTO mysql.bind_info VALUES (%?, %?, %?, %?, %?, %?, %?, %?, %?)`,
			record.OriginalSQL,
			record.Bindings[i].BindSQL,
			record.Db,
			record.Bindings[i].Status,
			record.Bindings[i].CreateTime.String(),
			record.Bindings[i].UpdateTime.String(),
			record.Bindings[i].Charset,
			record.Bindings[i].Collation,
			record.Bindings[i].Source,
		)
		if err != nil {
			return err
		}
	}
	return nil
}

// DropBindRecord drops a BindRecord to the storage and BindRecord int the cache.
func (h *BindHandle) DropBindRecord(originalSQL, db string, binding *Binding) (err error) {
	db = strings.ToLower(db)
	h.bindInfo.Lock()
	h.sctx.Lock()
	defer func() {
		h.sctx.Unlock()
		h.bindInfo.Unlock()
	}()
	exec, _ := h.sctx.Context.(sqlexec.SQLExecutor)
	_, err = exec.ExecuteInternal(context.TODO(), "BEGIN PESSIMISTIC")
	if err != nil {
		return err
	}
	var deleteRows int
	defer func() {
		if err != nil {
			_, err1 := exec.ExecuteInternal(context.TODO(), "ROLLBACK")
			terror.Log(err1)
			return
		}

		_, err = exec.ExecuteInternal(context.TODO(), "COMMIT")
		if err != nil || deleteRows == 0 {
			return
		}

		record := &BindRecord{OriginalSQL: originalSQL, Db: db}
		if binding != nil {
			record.Bindings = append(record.Bindings, *binding)
		}
		h.removeBindRecord(parser.DigestNormalized(originalSQL).String(), record)
	}()

	// Lock mysql.bind_info to synchronize with CreateBindRecord / AddBindRecord / DropBindRecord on other tidb instances.
	if err = h.lockBindInfoTable(); err != nil {
		return err
	}

	updateTs := types.NewTime(types.FromGoTime(time.Now()), mysql.TypeTimestamp, 3).String()

	if binding == nil {
		_, err = exec.ExecuteInternal(context.TODO(), `UPDATE mysql.bind_info SET status = %?, update_time = %? WHERE original_sql = %? AND update_time < %? AND status != %?`,
			deleted, updateTs, originalSQL, updateTs, deleted)
	} else {
		_, err = exec.ExecuteInternal(context.TODO(), `UPDATE mysql.bind_info SET status = %?, update_time = %? WHERE original_sql = %? AND update_time < %? AND bind_sql = %? and status != %?`,
			deleted, updateTs, originalSQL, updateTs, binding.BindSQL, deleted)
	}

	deleteRows = int(h.sctx.Context.GetSessionVars().StmtCtx.AffectedRows())
	return err
}

// GCBindRecord physically removes the deleted bind records in mysql.bind_info.
func (h *BindHandle) GCBindRecord() (err error) {
	h.bindInfo.Lock()
	h.sctx.Lock()
	defer func() {
		h.sctx.Unlock()
		h.bindInfo.Unlock()
	}()
	exec, _ := h.sctx.Context.(sqlexec.SQLExecutor)
	_, err = exec.ExecuteInternal(context.TODO(), "BEGIN PESSIMISTIC")
	if err != nil {
		return err
	}
	defer func() {
		if err != nil {
			_, err1 := exec.ExecuteInternal(context.TODO(), "ROLLBACK")
			terror.Log(err1)
			return
		}

		_, err = exec.ExecuteInternal(context.TODO(), "COMMIT")
		if err != nil {
			return
		}
	}()

	// Lock mysql.bind_info to synchronize with CreateBindRecord / AddBindRecord / DropBindRecord on other tidb instances.
	if err = h.lockBindInfoTable(); err != nil {
		return err
	}

	// To make sure that all the deleted bind records have been acknowledged to all tidb,
	// we only garbage collect those records with update_time before 10 leases.
	updateTime := time.Now().Add(-(10 * Lease))
	updateTimeStr := types.NewTime(types.FromGoTime(updateTime), mysql.TypeTimestamp, 3).String()
	_, err = exec.ExecuteInternal(context.TODO(), `DELETE FROM mysql.bind_info WHERE status = 'deleted' and update_time < %?`, updateTimeStr)
	return err
}

// lockBindInfoTable simulates `LOCK TABLE mysql.bind_info WRITE` by acquiring a pessimistic lock on a
// special builtin row of mysql.bind_info. Note that this function must be called with h.sctx.Lock() held.
// We can replace this implementation to normal `LOCK TABLE mysql.bind_info WRITE` if that feature is
// generally available later.
// This lock would enforce the CREATE / DROP GLOBAL BINDING statements to be executed sequentially,
// even if they come from different tidb instances.
func (h *BindHandle) lockBindInfoTable() error {
	// h.sctx already locked.
	exec, _ := h.sctx.Context.(sqlexec.SQLExecutor)
	_, err := exec.ExecuteInternal(context.TODO(), h.LockBindInfoSQL())
	return err
}

// LockBindInfoSQL simulates LOCK TABLE by updating a same row in each pessimistic transaction.
func (h *BindHandle) LockBindInfoSQL() string {
	sql, err := sqlexec.EscapeSQL("UPDATE mysql.bind_info SET source= %? WHERE original_sql= %?", Builtin, BuiltinPseudoSQL4BindLock)
	if err != nil {
		return ""
	}
	return sql
}

// tmpBindRecordMap is used to temporarily save bind record changes.
// Those changes will be flushed into store periodically.
type tmpBindRecordMap struct {
	sync.Mutex
	atomic.Value
	flushFunc func(record *BindRecord) error
}

// flushToStore calls flushFunc for items in tmpBindRecordMap and removes them with a delay.
func (tmpMap *tmpBindRecordMap) flushToStore() {
	tmpMap.Lock()
	defer tmpMap.Unlock()
	newMap := copyBindRecordUpdateMap(tmpMap.Load().(map[string]*bindRecordUpdate))
	for key, bindRecord := range newMap {
		if bindRecord.updateTime.IsZero() {
			err := tmpMap.flushFunc(bindRecord.bindRecord)
			if err != nil {
				logutil.BgLogger().Debug("[sql-bind] flush bind record failed", zap.Error(err))
			}
			bindRecord.updateTime = time.Now()
			continue
		}

		if time.Since(bindRecord.updateTime) > 6*time.Second {
			delete(newMap, key)
			updateMetrics(metrics.ScopeGlobal, bindRecord.bindRecord, nil, false)
		}
	}
	tmpMap.Store(newMap)
}

// Add puts a BindRecord into tmpBindRecordMap.
func (tmpMap *tmpBindRecordMap) Add(bindRecord *BindRecord) {
	key := bindRecord.OriginalSQL + ":" + bindRecord.Db + ":" + bindRecord.Bindings[0].ID
	if _, ok := tmpMap.Load().(map[string]*bindRecordUpdate)[key]; ok {
		return
	}
	tmpMap.Lock()
	defer tmpMap.Unlock()
	if _, ok := tmpMap.Load().(map[string]*bindRecordUpdate)[key]; ok {
		return
	}
	newMap := copyBindRecordUpdateMap(tmpMap.Load().(map[string]*bindRecordUpdate))
	newMap[key] = &bindRecordUpdate{
		bindRecord: bindRecord,
	}
	tmpMap.Store(newMap)
	updateMetrics(metrics.ScopeGlobal, nil, bindRecord, false)
}

// DropInvalidBindRecord executes the drop BindRecord tasks.
func (h *BindHandle) DropInvalidBindRecord() {
	h.invalidBindRecordMap.flushToStore()
}

// AddDropInvalidBindTask adds BindRecord which needs to be deleted into invalidBindRecordMap.
func (h *BindHandle) AddDropInvalidBindTask(invalidBindRecord *BindRecord) {
	h.invalidBindRecordMap.Add(invalidBindRecord)
}

// Size returns the size of bind info cache.
func (h *BindHandle) Size() int {
	size := len(h.bindInfo.Load().(*bindCache).GetAllBindRecords())
	return size
}

// GetBindRecord returns the BindRecord of the (normdOrigSQL,db) if BindRecord exist.
func (h *BindHandle) GetBindRecord(hash, normdOrigSQL, db string) *BindRecord {
	return h.bindInfo.Load().(*bindCache).GetBindRecord(hash, normdOrigSQL, db)
}

// GetAllBindRecord returns all bind records in cache.
func (h *BindHandle) GetAllBindRecord() (bindRecords []*BindRecord) {
	return h.bindInfo.Load().(*bindCache).GetAllBindRecords()
}

// SetBindCacheCapacity reset the capacity for the bindCache.
// It will not affect already cached BindRecords.
func (h *BindHandle) SetBindCacheCapacity(capacity int64) {
	h.bindInfo.Load().(*bindCache).SetMemCapacity(capacity)
<<<<<<< HEAD
}

// GetMemUsage returns the memory usage for the bind cache.
func (h *BindHandle) GetMemUsage() (memUsage int64) {
	return h.bindInfo.Load().(*bindCache).GetMemUsage()
}

// GetMemCapacity returns the memory capacity for the bind cache.
func (h *BindHandle) GetMemCapacity() (memCapacity int64) {
	return h.bindInfo.Load().(*bindCache).GetMemCapacity()
=======
>>>>>>> a23e91db
}

// newBindRecord builds BindRecord from a tuple in storage.
func (h *BindHandle) newBindRecord(row chunk.Row) (string, *BindRecord, error) {
	hint := Binding{
		BindSQL:    row.GetString(1),
		Status:     row.GetString(3),
		CreateTime: row.GetTime(4),
		UpdateTime: row.GetTime(5),
		Charset:    row.GetString(6),
		Collation:  row.GetString(7),
		Source:     row.GetString(8),
	}
	bindRecord := &BindRecord{
		OriginalSQL: row.GetString(0),
		Db:          strings.ToLower(row.GetString(2)),
		Bindings:    []Binding{hint},
	}
	hash := parser.DigestNormalized(bindRecord.OriginalSQL)
	h.sctx.Lock()
	defer h.sctx.Unlock()
	h.sctx.GetSessionVars().CurrentDB = bindRecord.Db
	err := bindRecord.prepareHints(h.sctx.Context)
	return hash.String(), bindRecord, err
}

// setBindRecord sets the BindRecord to the cache, if there already exists a BindRecord,
// it will be overridden.
func (h *BindHandle) setBindRecord(hash string, meta *BindRecord) {
	newCache := h.bindInfo.Value.Load().(*bindCache).Copy()
	oldRecord := newCache.GetBindRecord(hash, meta.OriginalSQL, meta.Db)
	newCache.SetBindRecord(hash, meta)
	h.bindInfo.Value.Store(newCache)
	updateMetrics(metrics.ScopeGlobal, oldRecord, meta, false)
}

// appendBindRecord addes the BindRecord to the cache, all the stale BindRecords are
// removed from the cache after this operation.
func (h *BindHandle) appendBindRecord(hash string, meta *BindRecord) {
	newCache := h.bindInfo.Value.Load().(*bindCache).Copy()
	oldRecord := newCache.GetBindRecord(hash, meta.OriginalSQL, meta.Db)
	newRecord := merge(oldRecord, meta)
	newCache.SetBindRecord(hash, newRecord)
	h.bindInfo.Value.Store(newCache)
	updateMetrics(metrics.ScopeGlobal, oldRecord, newRecord, false)
}

// removeBindRecord removes the BindRecord from the cache.
func (h *BindHandle) removeBindRecord(hash string, meta *BindRecord) {
	newCache := h.bindInfo.Value.Load().(*bindCache).Copy()
	oldRecord := newCache.GetBindRecord(hash, meta.OriginalSQL, meta.Db)
<<<<<<< HEAD
	newCache.RemoveDeletedBindRecord(hash, meta)
=======
	newCache.RemoveBindRecord(hash, meta)
>>>>>>> a23e91db
	h.bindInfo.Value.Store(newCache)
	updateMetrics(metrics.ScopeGlobal, oldRecord, newCache.GetBindRecord(hash, meta.OriginalSQL, meta.Db), false)
}

func copyBindRecordUpdateMap(oldMap map[string]*bindRecordUpdate) map[string]*bindRecordUpdate {
	newMap := make(map[string]*bindRecordUpdate, len(oldMap))
	for k, v := range oldMap {
		newMap[k] = v
	}
	return newMap
}

type captureFilter struct {
	dbs       map[string]struct{}
	frequency int64
	tables    map[stmtctx.TableEntry]struct{}
	users     map[string]struct{}

	fail      bool
	currentDB string
}

func (cf *captureFilter) Enter(in ast.Node) (out ast.Node, skipChildren bool) {
	switch x := in.(type) {
	case *ast.TableName:
		tblEntry := stmtctx.TableEntry{
			DB:    x.Schema.L,
			Table: x.Name.L,
		}
		if x.Schema.L == "" {
			tblEntry.DB = cf.currentDB
		}
		if _, ok := cf.dbs[tblEntry.DB]; ok {
			cf.fail = true
		} else if _, ok := cf.tables[tblEntry]; ok {
			cf.fail = true
		}
	}
	return in, cf.fail
}

func (cf *captureFilter) Leave(in ast.Node) (out ast.Node, ok bool) {
	return in, true
}

func (cf *captureFilter) isEmpty() bool {
	return len(cf.dbs) == 0 && len(cf.tables) == 0 && len(cf.users) == 0
}

func (h *BindHandle) extractCaptureFilterFromStorage() (filter *captureFilter) {
	filter = &captureFilter{
		dbs:       make(map[string]struct{}),
		frequency: 1,
		tables:    make(map[stmtctx.TableEntry]struct{}),
		users:     make(map[string]struct{}),
	}
	exec := h.sctx.Context.(sqlexec.RestrictedSQLExecutor)
	// No need to acquire the session context lock for ExecRestrictedSQL, it
	// uses another background session.
	rows, _, err := exec.ExecRestrictedSQL(context.TODO(), nil, `SELECT filter_type, filter_value FROM mysql.capture_plan_baselines_blacklist order by filter_type`)
	if err != nil {
		logutil.BgLogger().Warn("[sql-bind] failed to load mysql.capture_plan_baselines_blacklist", zap.Error(err))
		return
	}
	for _, row := range rows {
		filterTp := strings.ToLower(row.GetString(0))
		valStr := strings.ToLower(row.GetString(1))
		switch filterTp {
		case "db":
			filter.dbs[valStr] = struct{}{}
		case "table":
			strs := strings.Split(valStr, ".")
			if len(strs) != 2 {
				logutil.BgLogger().Warn("[sql-bind] failed to parse table name, ignore it", zap.String("filter_value", valStr))
				continue
			}
			tblEntry := stmtctx.TableEntry{
				DB:    strs[0],
				Table: strs[1],
			}
			filter.tables[tblEntry] = struct{}{}
		case "user":
			filter.users[valStr] = struct{}{}
		case "frequency":
			f, err := strconv.ParseInt(valStr, 10, 64)
			if err != nil {
				logutil.BgLogger().Warn("[sql-bind] failed to parse frequency type value, ignore it", zap.String("filter_value", valStr), zap.Error(err))
				continue
			}
			if f < 1 {
				logutil.BgLogger().Warn("[sql-bind] frequency threshold is less than 1, ignore it", zap.Int64("frequency", f))
				continue
			}
			if f > filter.frequency {
				filter.frequency = f
			}
		default:
			logutil.BgLogger().Warn("[sql-bind] unknown capture filter type, ignore it", zap.String("filter_type", filterTp))
		}
	}
	return
}

// CaptureBaselines is used to automatically capture plan baselines.
func (h *BindHandle) CaptureBaselines() {
	parser4Capture := parser.New()
	captureFilter := h.extractCaptureFilterFromStorage()
	emptyCaptureFilter := captureFilter.isEmpty()
	bindableStmts := stmtsummary.StmtSummaryByDigestMap.GetMoreThanCntBindableStmt(captureFilter.frequency)
	for _, bindableStmt := range bindableStmts {
		stmt, err := parser4Capture.ParseOneStmt(bindableStmt.Query, bindableStmt.Charset, bindableStmt.Collation)
		if err != nil {
			logutil.BgLogger().Debug("[sql-bind] parse SQL failed in baseline capture", zap.String("SQL", bindableStmt.Query), zap.Error(err))
			continue
		}
		if insertStmt, ok := stmt.(*ast.InsertStmt); ok && insertStmt.Select == nil {
			continue
		}
		if !emptyCaptureFilter {
			captureFilter.fail = false
			captureFilter.currentDB = bindableStmt.Schema
			stmt.Accept(captureFilter)
			if captureFilter.fail {
				continue
			}

			if len(captureFilter.users) > 0 {
				filteredByUser := true
				for user := range bindableStmt.Users {
					if _, ok := captureFilter.users[user]; !ok {
						filteredByUser = false // some user not in the black-list has processed this stmt
						break
					}
				}
				if filteredByUser {
					continue
				}
			}
		}
		dbName := utilparser.GetDefaultDB(stmt, bindableStmt.Schema)
		normalizedSQL, digest := parser.NormalizeDigest(utilparser.RestoreWithDefaultDB(stmt, dbName, bindableStmt.Query))
		if r := h.GetBindRecord(digest.String(), normalizedSQL, dbName); r != nil && r.HasUsingBinding() {
			continue
		}
		bindSQL := GenerateBindSQL(context.TODO(), stmt, bindableStmt.PlanHint, true, dbName)
		if bindSQL == "" {
			continue
		}
		charset, collation := h.sctx.GetSessionVars().GetCharsetInfo()
		binding := Binding{
			BindSQL:   bindSQL,
			Status:    Using,
			Charset:   charset,
			Collation: collation,
			Source:    Capture,
		}
		// We don't need to pass the `sctx` because the BindSQL has been validated already.
		err = h.CreateBindRecord(nil, &BindRecord{OriginalSQL: normalizedSQL, Db: dbName, Bindings: []Binding{binding}})
		if err != nil {
			logutil.BgLogger().Debug("[sql-bind] create bind record failed in baseline capture", zap.String("SQL", bindableStmt.Query), zap.Error(err))
		}
	}
}

func getHintsForSQL(sctx sessionctx.Context, sql string) (string, error) {
	origVals := sctx.GetSessionVars().UsePlanBaselines
	sctx.GetSessionVars().UsePlanBaselines = false

	// Usually passing a sprintf to ExecuteInternal is not recommended, but in this case
	// it is safe because ExecuteInternal does not permit MultiStatement execution. Thus,
	// the statement won't be able to "break out" from EXPLAIN.
	rs, err := sctx.(sqlexec.SQLExecutor).ExecuteInternal(context.TODO(), fmt.Sprintf("EXPLAIN FORMAT='hint' %s", sql))
	sctx.GetSessionVars().UsePlanBaselines = origVals
	if rs != nil {
		defer func() {
			// Audit log is collected in Close(), set InRestrictedSQL to avoid 'create sql binding' been recorded as 'explain'.
			origin := sctx.GetSessionVars().InRestrictedSQL
			sctx.GetSessionVars().InRestrictedSQL = true
			terror.Call(rs.Close)
			sctx.GetSessionVars().InRestrictedSQL = origin
		}()
	}
	if err != nil {
		return "", err
	}
	chk := rs.NewChunk(nil)
	err = rs.Next(context.TODO(), chk)
	if err != nil {
		return "", err
	}
	return chk.GetRow(0).GetString(0), nil
}

// GenerateBindSQL generates binding sqls from stmt node and plan hints.
func GenerateBindSQL(ctx context.Context, stmtNode ast.StmtNode, planHint string, captured bool, defaultDB string) string {
	// If would be nil for very simple cases such as point get, we do not need to evolve for them.
	if planHint == "" {
		return ""
	}
	if !captured {
		paramChecker := &paramMarkerChecker{}
		stmtNode.Accept(paramChecker)
		// We need to evolve on current sql, but we cannot restore values for paramMarkers yet,
		// so just ignore them now.
		if paramChecker.hasParamMarker {
			return ""
		}
	}
	// We need to evolve plan based on the current sql, not the original sql which may have different parameters.
	// So here we would remove the hint and inject the current best plan hint.
	hint.BindHint(stmtNode, &hint.HintsSet{})
	bindSQL := utilparser.RestoreWithDefaultDB(stmtNode, defaultDB, "")
	if bindSQL == "" {
		return ""
	}
	switch n := stmtNode.(type) {
	case *ast.DeleteStmt:
		deleteIdx := strings.Index(bindSQL, "DELETE")
		// Remove possible `explain` prefix.
		bindSQL = bindSQL[deleteIdx:]
		return strings.Replace(bindSQL, "DELETE", fmt.Sprintf("DELETE /*+ %s*/", planHint), 1)
	case *ast.UpdateStmt:
		updateIdx := strings.Index(bindSQL, "UPDATE")
		// Remove possible `explain` prefix.
		bindSQL = bindSQL[updateIdx:]
		return strings.Replace(bindSQL, "UPDATE", fmt.Sprintf("UPDATE /*+ %s*/", planHint), 1)
	case *ast.SelectStmt:
		var selectIdx int
		if n.With != nil {
			var withSb strings.Builder
			withIdx := strings.Index(bindSQL, "WITH")
			restoreCtx := format.NewRestoreCtx(format.RestoreStringSingleQuotes|format.RestoreSpacesAroundBinaryOperation|format.RestoreStringWithoutCharset|format.RestoreNameBackQuotes, &withSb)
			restoreCtx.DefaultDB = defaultDB
			err := n.With.Restore(restoreCtx)
			if err != nil {
				logutil.BgLogger().Debug("[sql-bind] restore SQL failed", zap.Error(err))
				return ""
			}
			withEnd := withIdx + len(withSb.String())
			tmp := strings.Replace(bindSQL[withEnd:], "SELECT", fmt.Sprintf("SELECT /*+ %s*/", planHint), 1)
			return strings.Join([]string{bindSQL[withIdx:withEnd], tmp}, "")
		}
		selectIdx = strings.Index(bindSQL, "SELECT")
		// Remove possible `explain` prefix.
		bindSQL = bindSQL[selectIdx:]
		return strings.Replace(bindSQL, "SELECT", fmt.Sprintf("SELECT /*+ %s*/", planHint), 1)
	case *ast.InsertStmt:
		insertIdx := int(0)
		if n.IsReplace {
			insertIdx = strings.Index(bindSQL, "REPLACE")
		} else {
			insertIdx = strings.Index(bindSQL, "INSERT")
		}
		// Remove possible `explain` prefix.
		bindSQL = bindSQL[insertIdx:]
		return strings.Replace(bindSQL, "SELECT", fmt.Sprintf("SELECT /*+ %s*/", planHint), 1)
	}
	logutil.Logger(ctx).Debug("[sql-bind] unexpected statement type when generating bind SQL", zap.Any("statement", stmtNode))
	return ""
}

type paramMarkerChecker struct {
	hasParamMarker bool
}

func (e *paramMarkerChecker) Enter(in ast.Node) (ast.Node, bool) {
	if _, ok := in.(*driver.ParamMarkerExpr); ok {
		e.hasParamMarker = true
		return in, true
	}
	return in, false
}

func (e *paramMarkerChecker) Leave(in ast.Node) (ast.Node, bool) {
	return in, true
}

// AddEvolvePlanTask adds the evolve plan task into memory cache. It would be flushed to store periodically.
func (h *BindHandle) AddEvolvePlanTask(originalSQL, DB string, binding Binding) {
	br := &BindRecord{
		OriginalSQL: originalSQL,
		Db:          DB,
		Bindings:    []Binding{binding},
	}
	h.pendingVerifyBindRecordMap.Add(br)
}

// SaveEvolveTasksToStore saves the evolve task into store.
func (h *BindHandle) SaveEvolveTasksToStore() {
	h.pendingVerifyBindRecordMap.flushToStore()
}

func getEvolveParameters(ctx sessionctx.Context) (time.Duration, time.Time, time.Time, error) {
	rows, _, err := ctx.(sqlexec.RestrictedSQLExecutor).ExecRestrictedSQL(
		context.TODO(),
		nil,
		"SELECT variable_name, variable_value FROM mysql.global_variables WHERE variable_name IN (%?, %?, %?)",
		variable.TiDBEvolvePlanTaskMaxTime,
		variable.TiDBEvolvePlanTaskStartTime,
		variable.TiDBEvolvePlanTaskEndTime,
	)
	if err != nil {
		return 0, time.Time{}, time.Time{}, err
	}
	maxTime, startTimeStr, endTimeStr := int64(variable.DefTiDBEvolvePlanTaskMaxTime), variable.DefTiDBEvolvePlanTaskStartTime, variable.DefAutoAnalyzeEndTime
	for _, row := range rows {
		switch row.GetString(0) {
		case variable.TiDBEvolvePlanTaskMaxTime:
			maxTime, err = strconv.ParseInt(row.GetString(1), 10, 64)
			if err != nil {
				return 0, time.Time{}, time.Time{}, err
			}
		case variable.TiDBEvolvePlanTaskStartTime:
			startTimeStr = row.GetString(1)
		case variable.TiDBEvolvePlanTaskEndTime:
			endTimeStr = row.GetString(1)
		}
	}
	startTime, err := time.ParseInLocation(variable.FullDayTimeFormat, startTimeStr, time.UTC)
	if err != nil {
		return 0, time.Time{}, time.Time{}, err

	}
	endTime, err := time.ParseInLocation(variable.FullDayTimeFormat, endTimeStr, time.UTC)
	if err != nil {
		return 0, time.Time{}, time.Time{}, err
	}
	return time.Duration(maxTime) * time.Second, startTime, endTime, nil
}

const (
	// acceptFactor is the factor to decide should we accept the pending verified plan.
	// A pending verified plan will be accepted if it performs at least `acceptFactor` times better than the accepted plans.
	acceptFactor = 1.5
	// verifyTimeoutFactor is how long to wait to verify the pending plan.
	// For debugging purposes it is useful to wait a few times longer than the current execution time so that
	// an informative error can be written to the log.
	verifyTimeoutFactor = 2.0
	// nextVerifyDuration is the duration that we will retry the rejected plans.
	nextVerifyDuration = 7 * 24 * time.Hour
)

func (h *BindHandle) getOnePendingVerifyJob() (string, string, Binding) {
	cache := h.bindInfo.Value.Load().(*bindCache)
	for _, bindRecord := range cache.GetAllBindRecords() {
		for _, bind := range bindRecord.Bindings {
			if bind.Status == PendingVerify {
				return bindRecord.OriginalSQL, bindRecord.Db, bind
			}
			if bind.Status != Rejected {
				continue
			}
			dur, err := bind.SinceUpdateTime()
			// Should not happen.
			if err != nil {
				continue
			}
			// Rejected and retry it now.
			if dur > nextVerifyDuration {
				return bindRecord.OriginalSQL, bindRecord.Db, bind
			}
		}
	}
	return "", "", Binding{}
}

func (h *BindHandle) getRunningDuration(sctx sessionctx.Context, db, sql string, maxTime time.Duration) (time.Duration, error) {
	ctx := context.TODO()
	if db != "" {
		_, err := sctx.(sqlexec.SQLExecutor).ExecuteInternal(ctx, "use %n", db)
		if err != nil {
			return 0, err
		}
	}
	ctx, cancelFunc := context.WithCancel(ctx)
	timer := time.NewTimer(maxTime)
	resultChan := make(chan error)
	startTime := time.Now()
	go runSQL(ctx, sctx, sql, resultChan)
	select {
	case err := <-resultChan:
		cancelFunc()
		if err != nil {
			return 0, err
		}
		return time.Since(startTime), nil
	case <-timer.C:
		cancelFunc()
		logutil.BgLogger().Debug("[sql-bind] plan verification timed out", zap.Duration("timeElapsed", time.Since(startTime)), zap.String("query", sql))
	}
	<-resultChan
	return -1, nil
}

func runSQL(ctx context.Context, sctx sessionctx.Context, sql string, resultChan chan<- error) {
	defer func() {
		if r := recover(); r != nil {
			buf := make([]byte, 4096)
			stackSize := runtime.Stack(buf, false)
			buf = buf[:stackSize]
			resultChan <- fmt.Errorf("run sql panicked: %v", string(buf))
		}
	}()
	rs, err := sctx.(sqlexec.SQLExecutor).ExecuteInternal(ctx, sql)
	if err != nil {
		if rs != nil {
			terror.Call(rs.Close)
		}
		resultChan <- err
		return
	}
	chk := rs.NewChunk(nil)
	for {
		err = rs.Next(ctx, chk)
		if err != nil || chk.NumRows() == 0 {
			break
		}
	}
	terror.Call(rs.Close)
	resultChan <- err
}

// HandleEvolvePlanTask tries to evolve one plan task.
// It only processes one task at a time because we want each task to use the latest parameters.
func (h *BindHandle) HandleEvolvePlanTask(sctx sessionctx.Context, adminEvolve bool) error {
	originalSQL, db, binding := h.getOnePendingVerifyJob()
	if originalSQL == "" {
		return nil
	}
	maxTime, startTime, endTime, err := getEvolveParameters(sctx)
	if err != nil {
		return err
	}
	if maxTime == 0 || (!timeutil.WithinDayTimePeriod(startTime, endTime, time.Now()) && !adminEvolve) {
		return nil
	}
	sctx.GetSessionVars().UsePlanBaselines = true
	currentPlanTime, err := h.getRunningDuration(sctx, db, binding.BindSQL, maxTime)
	// If we just return the error to the caller, this job will be retried again and again and cause endless logs,
	// since it is still in the bind record. Now we just drop it and if it is actually retryable,
	// we will hope for that we can capture this evolve task again.
	if err != nil {
		return h.DropBindRecord(originalSQL, db, &binding)
	}
	// If the accepted plan timeouts, it is hard to decide the timeout for verify plan.
	// Currently we simply mark the verify plan as `using` if it could run successfully within maxTime.
	if currentPlanTime > 0 {
		maxTime = time.Duration(float64(currentPlanTime) * verifyTimeoutFactor)
	}
	sctx.GetSessionVars().UsePlanBaselines = false
	verifyPlanTime, err := h.getRunningDuration(sctx, db, binding.BindSQL, maxTime)
	if err != nil {
		return h.DropBindRecord(originalSQL, db, &binding)
	}
	if verifyPlanTime == -1 || (float64(verifyPlanTime)*acceptFactor > float64(currentPlanTime)) {
		binding.Status = Rejected
		digestText, _ := parser.NormalizeDigest(binding.BindSQL) // for log desensitization
		logutil.BgLogger().Debug("[sql-bind] new plan rejected",
			zap.Duration("currentPlanTime", currentPlanTime),
			zap.Duration("verifyPlanTime", verifyPlanTime),
			zap.String("digestText", digestText),
		)
	} else {
		binding.Status = Using
	}
	// We don't need to pass the `sctx` because the BindSQL has been validated already.
	return h.AddBindRecord(nil, &BindRecord{OriginalSQL: originalSQL, Db: db, Bindings: []Binding{binding}})
}

// Clear resets the bind handle. It is only used for test.
func (h *BindHandle) Clear() {
	h.bindInfo.Lock()
<<<<<<< HEAD
	memCapacity := h.bindInfo.Value.Load().(*bindCache).GetMemCapacity()
	h.bindInfo.Store(newBindCache(memCapacity))
=======
	h.bindInfo.Store(newBindCache())
>>>>>>> a23e91db
	h.bindInfo.lastUpdateTime = types.ZeroTimestamp
	h.bindInfo.Unlock()
	h.invalidBindRecordMap.Store(make(map[string]*bindRecordUpdate))
	h.pendingVerifyBindRecordMap.Store(make(map[string]*bindRecordUpdate))
}

// FlushBindings flushes the BindRecord in temp maps to storage and loads them into cache.
func (h *BindHandle) FlushBindings() error {
	h.DropInvalidBindRecord()
	h.SaveEvolveTasksToStore()
	return h.Update(false)
}

// ReloadBindings clears existing binding cache and do a full load from mysql.bind_info.
// It is used to maintain consistency between cache and mysql.bind_info if the table is deleted or truncated.
func (h *BindHandle) ReloadBindings(memCapacity int64) error {
	h.bindInfo.Lock()
<<<<<<< HEAD
	h.bindInfo.Store(newBindCache(memCapacity))
=======
	h.bindInfo.Store(newBindCache())
>>>>>>> a23e91db
	h.bindInfo.lastUpdateTime = types.ZeroTimestamp
	h.bindInfo.Unlock()
	return h.Update(true)
}<|MERGE_RESOLUTION|>--- conflicted
+++ resolved
@@ -106,12 +106,7 @@
 func NewBindHandle(ctx sessionctx.Context) *BindHandle {
 	handle := &BindHandle{}
 	handle.sctx.Context = ctx
-<<<<<<< HEAD
-	memCapacity := ctx.GetSessionVars().MemQuotaBindCache
-	handle.bindInfo.Value.Store(newBindCache(memCapacity))
-=======
 	handle.bindInfo.Value.Store(newBindCache())
->>>>>>> a23e91db
 	handle.bindInfo.parser = parser.New()
 	handle.invalidBindRecordMap.Value.Store(make(map[string]*bindRecordUpdate))
 	handle.invalidBindRecordMap.flushFunc = func(record *BindRecord) error {
@@ -177,11 +172,7 @@
 		if len(newRecord.Bindings) > 0 {
 			newCache.SetBindRecord(hash, newRecord)
 		} else {
-<<<<<<< HEAD
-			newCache.RemoveDeletedBindRecord(hash, newRecord)
-=======
 			newCache.RemoveBindRecord(hash, newRecord)
->>>>>>> a23e91db
 		}
 		updateMetrics(metrics.ScopeGlobal, oldRecord, newCache.GetBindRecord(hash, meta.OriginalSQL, meta.Db), true)
 	}
@@ -544,7 +535,6 @@
 // It will not affect already cached BindRecords.
 func (h *BindHandle) SetBindCacheCapacity(capacity int64) {
 	h.bindInfo.Load().(*bindCache).SetMemCapacity(capacity)
-<<<<<<< HEAD
 }
 
 // GetMemUsage returns the memory usage for the bind cache.
@@ -555,8 +545,6 @@
 // GetMemCapacity returns the memory capacity for the bind cache.
 func (h *BindHandle) GetMemCapacity() (memCapacity int64) {
 	return h.bindInfo.Load().(*bindCache).GetMemCapacity()
-=======
->>>>>>> a23e91db
 }
 
 // newBindRecord builds BindRecord from a tuple in storage.
@@ -608,11 +596,7 @@
 func (h *BindHandle) removeBindRecord(hash string, meta *BindRecord) {
 	newCache := h.bindInfo.Value.Load().(*bindCache).Copy()
 	oldRecord := newCache.GetBindRecord(hash, meta.OriginalSQL, meta.Db)
-<<<<<<< HEAD
-	newCache.RemoveDeletedBindRecord(hash, meta)
-=======
 	newCache.RemoveBindRecord(hash, meta)
->>>>>>> a23e91db
 	h.bindInfo.Value.Store(newCache)
 	updateMetrics(metrics.ScopeGlobal, oldRecord, newCache.GetBindRecord(hash, meta.OriginalSQL, meta.Db), false)
 }
@@ -1085,12 +1069,7 @@
 // Clear resets the bind handle. It is only used for test.
 func (h *BindHandle) Clear() {
 	h.bindInfo.Lock()
-<<<<<<< HEAD
-	memCapacity := h.bindInfo.Value.Load().(*bindCache).GetMemCapacity()
-	h.bindInfo.Store(newBindCache(memCapacity))
-=======
 	h.bindInfo.Store(newBindCache())
->>>>>>> a23e91db
 	h.bindInfo.lastUpdateTime = types.ZeroTimestamp
 	h.bindInfo.Unlock()
 	h.invalidBindRecordMap.Store(make(map[string]*bindRecordUpdate))
@@ -1106,13 +1085,9 @@
 
 // ReloadBindings clears existing binding cache and do a full load from mysql.bind_info.
 // It is used to maintain consistency between cache and mysql.bind_info if the table is deleted or truncated.
-func (h *BindHandle) ReloadBindings(memCapacity int64) error {
+func (h *BindHandle) ReloadBindings() error {
 	h.bindInfo.Lock()
-<<<<<<< HEAD
-	h.bindInfo.Store(newBindCache(memCapacity))
-=======
 	h.bindInfo.Store(newBindCache())
->>>>>>> a23e91db
 	h.bindInfo.lastUpdateTime = types.ZeroTimestamp
 	h.bindInfo.Unlock()
 	return h.Update(true)
