// Copyright 2019 PingCAP, Inc.
//
// Licensed under the Apache License, Version 2.0 (the "License");
// you may not use this file except in compliance with the License.
// You may obtain a copy of the License at
//
//     http://www.apache.org/licenses/LICENSE-2.0
//
// Unless required by applicable law or agreed to in writing, software
// distributed under the License is distributed on an "AS IS" BASIS,
// See the License for the specific language governing permissions and
// limitations under the License.

package bindinfo

import (
	"bytes"
	"context"
	"fmt"
	"go.uber.org/zap"
	"sync"
	"sync/atomic"

	"github.com/pingcap/parser"
	"github.com/pingcap/parser/mysql"
	"github.com/pingcap/parser/terror"
	"github.com/pingcap/tidb/sessionctx"
	"github.com/pingcap/tidb/store/tikv/oracle"
	"github.com/pingcap/tidb/types"
	"github.com/pingcap/tidb/util/logutil"
	"github.com/pingcap/tidb/util/sqlexec"
)

// BindHandle is used to handle all global sql bind operations.
type BindHandle struct {
	sctx struct {
		sync.Mutex
		sessionctx.Context
	}

	// bindInfo caches the sql bind info from storage.
	//
	// The Mutex protects that there is only one goroutine changes the content
	// of atmoic.Value.
	//
	// NOTE: Concurrent Value Write:
	//
	//    bindInfo.Lock()
	//    newCache := bindInfo.Value.Load()
	//    do the write operation on the newCache
	//    bindInfo.Value.Store(newCache)
	//
	// NOTE: Concurrent Value Read:
	//
	//    cache := bindInfo.Load().
	//    read the content
	//
	bindInfo struct {
		sync.Mutex
		atomic.Value
	}

	parser         *parser.Parser
	lastUpdateTime types.Time
}

// NewBindHandle creates a new BindHandle.
func NewBindHandle(ctx sessionctx.Context, parser *parser.Parser) *BindHandle {
	handle := &BindHandle{parser: parser}
	handle.sctx.Context = ctx
	handle.bindInfo.Value.Store(make(cache, 32))
	return handle
}

// Update updates the global sql bind cache.
func (h *BindHandle) Update(fullLoad bool) (err error) {
	sql := "select original_sql, bind_sql, default_db, status, create_time, update_time, charset, collation from mysql.bind_info"
	if !fullLoad {
		sql += " where update_time >= \"" + h.lastUpdateTime.String() + "\""
	}

	// No need to acquire the session context lock for ExecRestrictedSQL, it
	// uses another background session.
	rows, _, err := h.sctx.Context.(sqlexec.RestrictedSQLExecutor).ExecRestrictedSQL(nil, sql)
	if err != nil {
		return err
	}

	// Make sure there is only one goroutine writes the cache.
	h.bindInfo.Lock()
	newCache := h.bindInfo.Value.Load().(cache).copy()
	defer func() {
		h.bindInfo.Value.Store(newCache)
		h.bindInfo.Unlock()
	}()

	for _, row := range rows {
		hash, meta, err := h.newBindMeta(newBindRecord(row))
		// Update lastUpdateTime to the newest one.
		if meta.UpdateTime.Compare(h.lastUpdateTime) > 0 {
			h.lastUpdateTime = meta.UpdateTime
		}
		if err != nil {
			logutil.Logger(context.Background()).Error("update bindinfo failed", zap.Error(err))
			continue
		}

		newCache.removeStaleBindMetas(hash, meta)
		if meta.Status == using {
			newCache[hash] = append(newCache[hash], meta)
		}
	}
	return nil
}

// AddBindRecord adds a BindRecord to the storage and BindMeta to the cache.
func (h *BindHandle) AddBindRecord(record *BindRecord) (err error) {
	exec, _ := h.sctx.Context.(sqlexec.SQLExecutor)
	h.sctx.Lock()
	_, err = exec.Execute(context.TODO(), "BEGIN")
	if err != nil {
		h.sctx.Unlock()
		return
	}

	defer func() {
		if err != nil {
			_, err1 := exec.Execute(context.TODO(), "ROLLBACK")
			h.sctx.Unlock()
			terror.Log(err1)
			return
		}

		_, err = exec.Execute(context.TODO(), "COMMIT")
		h.sctx.Unlock()
		if err != nil {
			return
		}

		// update the BindMeta to the cache.
		hash, meta, err1 := h.newBindMeta(record)
		if err1 != nil {
			err = err1
			return
		}

		h.appendBindMeta(hash, meta)
	}()

	// remove all the unused sql binds.
	_, err = exec.Execute(context.TODO(), h.deleteBindInfoSQL(record.OriginalSQL, record.Db))
	if err != nil {
		return err
	}

	txn, err1 := h.sctx.Context.Txn(true)
	if err1 != nil {
		return err1
	}
	record.CreateTime = types.Time{
		Time: types.FromGoTime(oracle.GetTimeFromTS(txn.StartTS())),
		Type: mysql.TypeDatetime,
		Fsp:  3,
	}
	record.UpdateTime = record.CreateTime
	record.Status = using
	record.BindSQL = h.getEscapeCharacter(record.BindSQL)

	// insert the BindRecord to the storage.
	_, err = exec.Execute(context.TODO(), h.insertBindInfoSQL(record))
	return err
}

// DropBindRecord drops a BindRecord to the storage and BindMeta int the cache.
func (h *BindHandle) DropBindRecord(record *BindRecord) (err error) {
	exec, _ := h.sctx.Context.(sqlexec.SQLExecutor)
	h.sctx.Lock()

	_, err = exec.Execute(context.TODO(), "BEGIN")
	if err != nil {
		h.sctx.Unlock()
		return
	}

	defer func() {
		if err != nil {
			_, err1 := exec.Execute(context.TODO(), "ROLLBACK")
			h.sctx.Unlock()
			terror.Log(err1)
			return
		}

		_, err = exec.Execute(context.TODO(), "COMMIT")
		h.sctx.Unlock()
		if err != nil {
			return
		}

		hash, meta := newBindMetaWithoutAst(record)
		h.removeBindMeta(hash, meta)
	}()

	txn, err1 := h.sctx.Context.Txn(true)
	if err1 != nil {
		return err1
	}

	updateTs := types.Time{
		Time: types.FromGoTime(oracle.GetTimeFromTS(txn.StartTS())),
		Type: mysql.TypeDatetime,
		Fsp:  3,
	}
	record.Status = deleted
	record.UpdateTime = updateTs

	_, err = exec.Execute(context.TODO(), h.logicalDeleteBindInfoSQL(record.OriginalSQL, record.Db, updateTs))
	return err
}

// Size return the size of bind info cache.
func (h *BindHandle) Size() int {
	size := 0
	for _, bindRecords := range h.bindInfo.Load().(cache) {
		size += len(bindRecords)
	}
	return size
}

<<<<<<< HEAD
// GetBindRecord return the bindMeta of the (normdOrigSQL,db) if bindMeta exist.
func (h *BindHandle) GetBindRecord(normdOrigSQL, db string) *bindMeta {
	return h.bindInfo.Load().(cache).getBindRecord(normdOrigSQL, db)
=======
// GetBindRecord return the BindMeta of the (normdOrigSQL,db) if BindMeta exist.
func (h *BindHandle) GetBindRecord(normdOrigSQL, db string) *BindMeta {
	hash := parser.DigestHash(normdOrigSQL)
	bindRecords := h.bindInfo.Load().(cache)[hash]
	if bindRecords != nil {
		for _, bindRecord := range bindRecords {
			if bindRecord.OriginalSQL == normdOrigSQL && bindRecord.Db == db {
				return bindRecord
			}
		}
	}
	return nil
>>>>>>> 82782a1f
}

// GetAllBindRecord return all bind record in cache.
func (h *BindHandle) GetAllBindRecord() (bindRecords []*BindMeta) {
	bindRecordMap := h.bindInfo.Load().(cache)
	for _, bindRecord := range bindRecordMap {
		bindRecords = append(bindRecords, bindRecord...)
	}
	return bindRecords
}

func (h *BindHandle) newBindMeta(record *BindRecord) (hash string, meta *BindMeta, err error) {
	hash = parser.DigestHash(record.OriginalSQL)
	stmtNodes, _, err := h.parser.Parse(record.BindSQL, record.Charset, record.Collation)
	if err != nil {
		return "", nil, err
	}
	meta = &BindMeta{BindRecord: record, ast: stmtNodes[0]}
	return hash, meta, nil
}

<<<<<<< HEAD
func newBindMetaWithoutAst(record *BindRecord) (hash string, meta *bindMeta) {
=======
func (h *BindHandle) newBindMetaWithoutAst(record *BindRecord) (hash string, meta *BindMeta) {
>>>>>>> 82782a1f
	hash = parser.DigestHash(record.OriginalSQL)
	meta = &BindMeta{BindRecord: record}
	return hash, meta
}

// appendBindMeta addes the BindMeta to the cache, all the stale bindMetas are
// removed from the cache after this operation.
func (h *BindHandle) appendBindMeta(hash string, meta *BindMeta) {
	// Make sure there is only one goroutine writes the cache.
	h.bindInfo.Lock()
	newCache := h.bindInfo.Value.Load().(cache).copy()
	defer func() {
		h.bindInfo.Value.Store(newCache)
		h.bindInfo.Unlock()
	}()

	newCache.removeStaleBindMetas(hash, meta)
	newCache[hash] = append(newCache[hash], meta)
}

// removeBindMeta removes the BindMeta from the cache.
func (h *BindHandle) removeBindMeta(hash string, meta *BindMeta) {
	h.bindInfo.Lock()
	newCache := h.bindInfo.Value.Load().(cache).copy()
	defer func() {
		h.bindInfo.Value.Store(newCache)
		h.bindInfo.Unlock()
	}()

	newCache.removeDeletedBindMeta(hash, meta)
}

// removeDeletedBindMeta removes all the BindMeta which originSQL and db are the same with the parameter's meta.
func (c cache) removeDeletedBindMeta(hash string, meta *BindMeta) {
	metas, ok := c[hash]
	if !ok {
		return
	}

	for i := len(metas) - 1; i >= 0; i-- {
		if meta.isSame(meta) {
			metas = append(metas[:i], metas[i+1:]...)
			if len(metas) == 0 {
				delete(c, hash)
				return
			}
		}
	}
}

// removeStaleBindMetas removes all the stale BindMeta in the cache.
func (c cache) removeStaleBindMetas(hash string, meta *BindMeta) {
	metas, ok := c[hash]
	if !ok {
		return
	}

	// remove stale bindMetas.
	for i := len(metas) - 1; i >= 0; i-- {
		if metas[i].isStale(meta) {
			metas = append(metas[:i], metas[i+1:]...)
			if len(metas) == 0 {
				delete(c, hash)
				return
			}
		}
	}
}

func (c cache) copy() cache {
	newCache := make(cache, len(c))
	for k, v := range c {
		newCache[k] = v
	}
	return newCache
}

<<<<<<< HEAD
func (c cache) getBindRecord(normdOrigSQL, db string) *bindMeta {
	hash := parser.DigestHash(normdOrigSQL)
	bindRecords := c[hash]
	if bindRecords != nil {
		for _, bindRecord := range bindRecords {
			if bindRecord.OriginalSQL == normdOrigSQL && bindRecord.Db == db {
				return bindRecord
			}
		}
	}
	return nil
}

// isStale checks whether this bindMeta is stale compared with the other bindMeta.
func (m *bindMeta) isStale(other *bindMeta) bool {
=======
// isStale checks whether this BindMeta is stale compared with the other BindMeta.
func (m *BindMeta) isStale(other *BindMeta) bool {
>>>>>>> 82782a1f
	return m.OriginalSQL == other.OriginalSQL && m.Db == other.Db &&
		m.UpdateTime.Compare(other.UpdateTime) <= 0
}

func (m *BindMeta) isSame(other *BindMeta) bool {
	return m.OriginalSQL == other.OriginalSQL && m.Db == other.Db
}

func (h *BindHandle) deleteBindInfoSQL(normdOrigSQL, db string) string {
	return fmt.Sprintf(
		"DELETE FROM mysql.bind_info WHERE original_sql='%s' AND default_db='%s'",
		normdOrigSQL,
		db,
	)
}

func (h *BindHandle) insertBindInfoSQL(record *BindRecord) string {
	return fmt.Sprintf(`INSERT INTO mysql.bind_info VALUES ('%s', '%s', '%s', '%s', '%s', '%s','%s', '%s')`,
		record.OriginalSQL,
		record.BindSQL,
		record.Db,
		record.Status,
		record.CreateTime,
		record.UpdateTime,
		record.Charset,
		record.Collation,
	)
}

func (h *BindHandle) logicalDeleteBindInfoSQL(normdOrigSQL, db string, updateTs types.Time) string {
	return fmt.Sprintf(`UPDATE mysql.bind_info SET status='%s',update_time='%s' WHERE original_sql='%s' and default_db='%s'`,
		deleted,
		updateTs,
		normdOrigSQL,
		db)
}

func (h *BindHandle) getEscapeCharacter(str string) string {
	var buffer bytes.Buffer
	for _, v := range str {
		if v == '\'' || v == '"' || v == '\\' {
			buffer.WriteString("\\")
		}
		buffer.WriteString(string(v))
	}
	return buffer.String()
}<|MERGE_RESOLUTION|>--- conflicted
+++ resolved
@@ -226,24 +226,9 @@
 	return size
 }
 
-<<<<<<< HEAD
 // GetBindRecord return the bindMeta of the (normdOrigSQL,db) if bindMeta exist.
-func (h *BindHandle) GetBindRecord(normdOrigSQL, db string) *bindMeta {
+func (h *BindHandle) GetBindRecord(normdOrigSQL, db string) *BindMeta {
 	return h.bindInfo.Load().(cache).getBindRecord(normdOrigSQL, db)
-=======
-// GetBindRecord return the BindMeta of the (normdOrigSQL,db) if BindMeta exist.
-func (h *BindHandle) GetBindRecord(normdOrigSQL, db string) *BindMeta {
-	hash := parser.DigestHash(normdOrigSQL)
-	bindRecords := h.bindInfo.Load().(cache)[hash]
-	if bindRecords != nil {
-		for _, bindRecord := range bindRecords {
-			if bindRecord.OriginalSQL == normdOrigSQL && bindRecord.Db == db {
-				return bindRecord
-			}
-		}
-	}
-	return nil
->>>>>>> 82782a1f
 }
 
 // GetAllBindRecord return all bind record in cache.
@@ -265,11 +250,7 @@
 	return hash, meta, nil
 }
 
-<<<<<<< HEAD
-func newBindMetaWithoutAst(record *BindRecord) (hash string, meta *bindMeta) {
-=======
-func (h *BindHandle) newBindMetaWithoutAst(record *BindRecord) (hash string, meta *BindMeta) {
->>>>>>> 82782a1f
+func newBindMetaWithoutAst(record *BindRecord) (hash string, meta *BindMeta) {
 	hash = parser.DigestHash(record.OriginalSQL)
 	meta = &BindMeta{BindRecord: record}
 	return hash, meta
@@ -347,8 +328,7 @@
 	return newCache
 }
 
-<<<<<<< HEAD
-func (c cache) getBindRecord(normdOrigSQL, db string) *bindMeta {
+func (c cache) getBindRecord(normdOrigSQL, db string) *BindMeta {
 	hash := parser.DigestHash(normdOrigSQL)
 	bindRecords := c[hash]
 	if bindRecords != nil {
@@ -361,12 +341,8 @@
 	return nil
 }
 
-// isStale checks whether this bindMeta is stale compared with the other bindMeta.
-func (m *bindMeta) isStale(other *bindMeta) bool {
-=======
 // isStale checks whether this BindMeta is stale compared with the other BindMeta.
 func (m *BindMeta) isStale(other *BindMeta) bool {
->>>>>>> 82782a1f
 	return m.OriginalSQL == other.OriginalSQL && m.Db == other.Db &&
 		m.UpdateTime.Compare(other.UpdateTime) <= 0
 }
