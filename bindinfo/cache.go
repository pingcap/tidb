// Copyright 2019 PingCAP, Inc.
//
// Licensed under the Apache License, Version 2.0 (the "License");
// you may not use this file except in compliance with the License.
// You may obtain a copy of the License at
//
//     http://www.apache.org/licenses/LICENSE-2.0
//
// Unless required by applicable law or agreed to in writing, software
// distributed under the License is distributed on an "AS IS" BASIS,
// See the License for the specific language governing permissions and
// limitations under the License.

package bindinfo

import (
<<<<<<< HEAD
=======
	"context"
	"time"
>>>>>>> 1437d7e6
	"unsafe"

	"github.com/pingcap/parser"
	"github.com/pingcap/tidb/metrics"
	"github.com/pingcap/tidb/sessionctx"
	"github.com/pingcap/tidb/types"
)

const (
	// Using is the bind info's in use status.
	Using = "using"
	// deleted is the bind info's deleted status.
	deleted = "deleted"
	// Invalid is the bind info's invalid status.
	Invalid = "invalid"
	// PendingVerify means the bind info needs to be verified.
	PendingVerify = "pending verify"
	// Rejected means that the bind has been rejected after verify process.
	// We can retry it after certain time has passed.
	Rejected = "rejected"
)

// Binding stores the basic bind hint info.
type Binding struct {
	BindSQL string
	// Status represents the status of the binding. It can only be one of the following values:
	// 1. deleted: BindRecord is deleted, can not be used anymore.
	// 2. using: Binding is in the normal active mode.
	Status     string
	CreateTime types.Time
	UpdateTime types.Time
	Charset    string
	Collation  string
	// Hint is the parsed hints, it is used to bind hints to stmt node.
	Hint *HintsSet
	// id is the string form of all hints. It is used to uniquely identify different hints.
	// It would be non-empty only when the status is `Using` or `PendingVerify`.
	id string
}

func (b *Binding) isSame(rb *Binding) bool {
	if b.id != "" && rb.id != "" {
		return b.id == rb.id
	}
	// Sometimes we cannot construct `id` because of the changed schema, so we need to compare by bind sql.
	return b.BindSQL == rb.BindSQL
}

// SinceUpdateTime returns the duration since last update time. Export for test.
func (b *Binding) SinceUpdateTime() (time.Duration, error) {
	updateTime, err := b.UpdateTime.GoTime(time.Local)
	if err != nil {
		return 0, err
	}
	return time.Since(updateTime), nil
}

// cache is a k-v map, key is original sql, value is a slice of BindRecord.
type cache map[string][]*BindRecord

// BindRecord represents a sql bind record retrieved from the storage.
type BindRecord struct {
	OriginalSQL string
	Db          string

	Bindings []Binding
}

// HasUsingBinding checks if there are any using bindings in bind record.
func (br *BindRecord) HasUsingBinding() bool {
	for _, binding := range br.Bindings {
		if binding.Status == Using {
			return true
		}
	}
	return false
}

// FindBinding find bindings in BindRecord.
func (br *BindRecord) FindBinding(hint string) *Binding {
	for _, binding := range br.Bindings {
		if binding.id == hint {
			return &binding
		}
	}
	return nil
}

func (br *BindRecord) prepareHints(sctx sessionctx.Context) error {
	p := parser.New()
	for i, bind := range br.Bindings {
		if bind.Hint != nil || bind.id != "" || bind.Status == deleted {
			continue
		}
		stmtNode, err := p.ParseOneStmt(bind.BindSQL, bind.Charset, bind.Collation)
		if err != nil {
			return err
		}
		hints, err := getHintsForSQL(sctx, bind.BindSQL)
		if err != nil {
			return err
		}
		br.Bindings[i].Hint = CollectHint(stmtNode)
		br.Bindings[i].id = hints
	}
	return nil
}

// `merge` merges two BindRecord. It will replace old bindings with new bindings if there are new updates.
func merge(lBindRecord, rBindRecord *BindRecord) *BindRecord {
	if lBindRecord == nil {
		return rBindRecord
	}
	if rBindRecord == nil {
		return lBindRecord
	}
	result := lBindRecord.shallowCopy()
	for _, rbind := range rBindRecord.Bindings {
		found := false
		for j, lbind := range lBindRecord.Bindings {
			if lbind.isSame(&rbind) {
				found = true
				if rbind.UpdateTime.Compare(lbind.UpdateTime) >= 0 {
					result.Bindings[j] = rbind
				}
				break
			}
		}
		if !found {
			result.Bindings = append(result.Bindings, rbind)
		}
	}
	return result
}

func (br *BindRecord) remove(deleted *BindRecord) *BindRecord {
	// Delete all bindings.
	if len(deleted.Bindings) == 0 {
		return &BindRecord{OriginalSQL: br.OriginalSQL, Db: br.Db}
	}
	result := br.shallowCopy()
	for _, deletedBind := range deleted.Bindings {
		for i, bind := range result.Bindings {
			if bind.isSame(&deletedBind) {
				result.Bindings = append(result.Bindings[:i], result.Bindings[i+1:]...)
				break
			}
		}
	}
	return result
}

func (br *BindRecord) removeDeletedBindings() *BindRecord {
	result := BindRecord{OriginalSQL: br.OriginalSQL, Db: br.Db, Bindings: make([]Binding, 0, len(br.Bindings))}
	for _, binding := range br.Bindings {
		if binding.Status != deleted {
			result.Bindings = append(result.Bindings, binding)
		}
	}
	return &result
}

// shallowCopy shallow copies the BindRecord.
func (br *BindRecord) shallowCopy() *BindRecord {
	result := BindRecord{
		OriginalSQL: br.OriginalSQL,
		Db:          br.Db,
		Bindings:    make([]Binding, len(br.Bindings)),
	}
	copy(result.Bindings, br.Bindings)
	return &result
}

func (br *BindRecord) isSame(other *BindRecord) bool {
	return br.OriginalSQL == other.OriginalSQL && br.Db == other.Db
}

var statusIndex = map[string]int{
	Using:   0,
	deleted: 1,
	Invalid: 2,
}

func (br *BindRecord) metrics() ([]float64, []int) {
	sizes := make([]float64, len(statusIndex))
	count := make([]int, len(statusIndex))
	if br == nil {
		return sizes, count
	}
	commonLength := float64(len(br.OriginalSQL) + len(br.Db))
	// We treat it as deleted if there are no bindings. It could only occur in session handles.
	if len(br.Bindings) == 0 {
		sizes[statusIndex[deleted]] = commonLength
		count[statusIndex[deleted]] = 1
		return sizes, count
	}
	// Make the common length counted in the first binding.
	sizes[statusIndex[br.Bindings[0].Status]] = commonLength
	for _, binding := range br.Bindings {
		sizes[statusIndex[binding.Status]] += binding.size()
		count[statusIndex[binding.Status]]++
	}
	return sizes, count
}

// size calculates the memory size of a bind info.
func (b *Binding) size() float64 {
	res := len(b.BindSQL) + len(b.Status) + 2*int(unsafe.Sizeof(b.CreateTime)) + len(b.Charset) + len(b.Collation)
	return float64(res)
}

func updateMetrics(scope string, before *BindRecord, after *BindRecord, sizeOnly bool) {
	beforeSize, beforeCount := before.metrics()
	afterSize, afterCount := after.metrics()
	for status, index := range statusIndex {
		metrics.BindMemoryUsage.WithLabelValues(scope, status).Add(afterSize[index] - beforeSize[index])
		if !sizeOnly {
			metrics.BindTotalGauge.WithLabelValues(scope, status).Add(float64(afterCount[index] - beforeCount[index]))
		}
	}
}<|MERGE_RESOLUTION|>--- conflicted
+++ resolved
@@ -14,11 +14,7 @@
 package bindinfo
 
 import (
-<<<<<<< HEAD
-=======
-	"context"
 	"time"
->>>>>>> 1437d7e6
 	"unsafe"
 
 	"github.com/pingcap/parser"
