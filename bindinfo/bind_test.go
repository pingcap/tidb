// Copyright 2019 PingCAP, Inc.
//
// Licensed under the Apache License, Version 2.0 (the "License");
// you may not use this file except in compliance with the License.
// You may obtain a copy of the License at
//
//     http://www.apache.org/licenses/LICENSE-2.0
//
// Unless required by applicable law or agreed to in writing, software
// distributed under the License is distributed on an "AS IS" BASIS,
// See the License for the specific language governing permissions and
// limitations under the License.

package bindinfo_test

import (
	"context"
	"flag"
	"fmt"
	"os"
	"testing"

	. "github.com/pingcap/check"
	"github.com/pingcap/parser"
	"github.com/pingcap/tidb/bindinfo"
	"github.com/pingcap/tidb/domain"
	"github.com/pingcap/tidb/kv"
	"github.com/pingcap/tidb/meta/autoid"
	"github.com/pingcap/tidb/metrics"
	"github.com/pingcap/tidb/session"
	"github.com/pingcap/tidb/store/mockstore"
	"github.com/pingcap/tidb/store/mockstore/mocktikv"
	"github.com/pingcap/tidb/util/logutil"
	"github.com/pingcap/tidb/util/mock"
	"github.com/pingcap/tidb/util/testkit"
	"github.com/pingcap/tidb/util/testleak"
	dto "github.com/prometheus/client_model/go"
)

func TestT(t *testing.T) {
	CustomVerboseFlag = true
	logLevel := os.Getenv("log_level")
	logutil.InitLogger(logutil.NewLogConfig(logLevel, logutil.DefaultLogFormat, "", logutil.EmptyFileLogConfig, false))
	autoid.SetStep(5000)
	TestingT(t)
}

var _ = Suite(&testSuite{})

type testSuite struct {
	cluster   *mocktikv.Cluster
	mvccStore mocktikv.MVCCStore
	store     kv.Storage
	domain    *domain.Domain
	*parser.Parser
	ctx *mock.Context
}

var mockTikv = flag.Bool("mockTikv", true, "use mock tikv store in bind test")

func (s *testSuite) SetUpSuite(c *C) {
	testleak.BeforeTest()
	s.Parser = parser.New()
	flag.Lookup("mockTikv")
	useMockTikv := *mockTikv
	if useMockTikv {
		s.cluster = mocktikv.NewCluster()
		mocktikv.BootstrapWithSingleStore(s.cluster)
		s.mvccStore = mocktikv.MustNewMVCCStore()
		store, err := mockstore.NewMockTikvStore(
			mockstore.WithCluster(s.cluster),
			mockstore.WithMVCCStore(s.mvccStore),
		)
		c.Assert(err, IsNil)
		s.store = store
		session.SetSchemaLease(0)
		session.DisableStats4Test()
	}
	bindinfo.Lease = 0
	d, err := session.BootstrapSession(s.store)
	c.Assert(err, IsNil)
	d.SetStatsUpdating(true)
	s.domain = d
}

func (s *testSuite) TearDownSuite(c *C) {
	s.domain.Close()
	s.store.Close()
	testleak.AfterTest(c)()
}

func (s *testSuite) TearDownTest(c *C) {
	tk := testkit.NewTestKit(c, s.store)
	tk.MustExec("use test")
	r := tk.MustQuery("show tables")
	for _, tb := range r.Rows() {
		tableName := tb[0]
		tk.MustExec(fmt.Sprintf("drop table %v", tableName))
	}
}

func (s *testSuite) cleanBindingEnv(tk *testkit.TestKit) {
	tk.MustExec("truncate table mysql.bind_info")
	s.domain.BindHandle().Clear()
}

func (s *testSuite) TestBindParse(c *C) {
	tk := testkit.NewTestKit(c, s.store)
	tk.MustExec("use test")
	tk.MustExec("create table t(i int)")
	tk.MustExec("create index index_t on t(i)")

	originSQL := "select * from t"
	bindSQL := "select * from t use index(index_t)"
	defaultDb := "test"
	status := "using"
	charset := "utf8mb4"
	collation := "utf8mb4_bin"
	sql := fmt.Sprintf(`INSERT INTO mysql.bind_info(original_sql,bind_sql,default_db,status,create_time,update_time,charset,collation) VALUES ('%s', '%s', '%s', '%s', NOW(), NOW(),'%s', '%s')`,
		originSQL, bindSQL, defaultDb, status, charset, collation)
	tk.MustExec(sql)
	bindHandle := bindinfo.NewBindHandle(tk.Se)
	err := bindHandle.Update(true)
	c.Check(err, IsNil)
	c.Check(bindHandle.Size(), Equals, 1)

	sql, hash := parser.NormalizeDigest("select * from t")
	bindData := bindHandle.GetBindRecord(hash, sql, "test")
	c.Check(bindData, NotNil)
	c.Check(bindData.OriginalSQL, Equals, "select * from t")
	bind := bindData.Bindings[0]
	c.Check(bind.BindSQL, Equals, "select * from t use index(index_t)")
	c.Check(bindData.Db, Equals, "test")
	c.Check(bind.Status, Equals, "using")
	c.Check(bind.Charset, Equals, "utf8mb4")
	c.Check(bind.Collation, Equals, "utf8mb4_bin")
	c.Check(bind.CreateTime, NotNil)
	c.Check(bind.UpdateTime, NotNil)

	// Test fields with quotes or slashes.
	sql = `CREATE GLOBAL BINDING FOR  select * from t where i BETWEEN "a" and "b" USING select * from t use index(index_t) where i BETWEEN "a\nb\rc\td\0e" and 'x'`
	tk.MustExec(sql)
	tk.MustExec(`DROP global binding for select * from t use index(idx) where i BETWEEN "a\nb\rc\td\0e" and "x"`)
}

func (s *testSuite) TestGlobalBinding(c *C) {
	tk := testkit.NewTestKit(c, s.store)
	s.cleanBindingEnv(tk)
	tk.MustExec("use test")
	tk.MustExec("drop table if exists t")
	tk.MustExec("drop table if exists t1")
	tk.MustExec("create table t(i int, s varchar(20))")
	tk.MustExec("create table t1(i int, s varchar(20))")
	tk.MustExec("create index index_t on t(i,s)")

	metrics.BindTotalGauge.Reset()
	metrics.BindMemoryUsage.Reset()

	_, err := tk.Exec("create global binding for select * from t where i>100 using select * from t use index(index_t) where i>100")
	c.Assert(err, IsNil, Commentf("err %v", err))

	_, err = tk.Exec("create global binding for select * from t where i>99 using select * from t use index(index_t) where i>99")
	c.Assert(err, IsNil)

	pb := &dto.Metric{}
	metrics.BindTotalGauge.WithLabelValues(metrics.ScopeGlobal, bindinfo.Using).Write(pb)
	c.Assert(pb.GetGauge().GetValue(), Equals, float64(1))
	metrics.BindMemoryUsage.WithLabelValues(metrics.ScopeGlobal, bindinfo.Using).Write(pb)
	c.Assert(pb.GetGauge().GetValue(), Equals, float64(121))

	sql, hash := parser.NormalizeDigest("select * from t where i > ?")

	bindData := s.domain.BindHandle().GetBindRecord(hash, sql, "test")
	c.Check(bindData, NotNil)
	c.Check(bindData.OriginalSQL, Equals, "select * from t where i > ?")
	bind := bindData.Bindings[0]
	c.Check(bind.BindSQL, Equals, "select * from t use index(index_t) where i>99")
	c.Check(bindData.Db, Equals, "test")
	c.Check(bind.Status, Equals, "using")
	c.Check(bind.Charset, NotNil)
	c.Check(bind.Collation, NotNil)
	c.Check(bind.CreateTime, NotNil)
	c.Check(bind.UpdateTime, NotNil)

	rs, err := tk.Exec("show global bindings")
	c.Assert(err, IsNil)
	chk := rs.NewChunk()
	err = rs.Next(context.TODO(), chk)
	c.Check(err, IsNil)
	c.Check(chk.NumRows(), Equals, 1)
	row := chk.GetRow(0)
	c.Check(row.GetString(0), Equals, "select * from t where i > ?")
	c.Check(row.GetString(1), Equals, "select * from t use index(index_t) where i>99")
	c.Check(row.GetString(2), Equals, "test")
	c.Check(row.GetString(3), Equals, "using")
	c.Check(row.GetTime(4), NotNil)
	c.Check(row.GetTime(5), NotNil)
	c.Check(row.GetString(6), NotNil)
	c.Check(row.GetString(7), NotNil)

	bindHandle := bindinfo.NewBindHandle(tk.Se)
	err = bindHandle.Update(true)
	c.Check(err, IsNil)
	c.Check(bindHandle.Size(), Equals, 1)

	bindData = bindHandle.GetBindRecord(hash, sql, "test")
	c.Check(bindData, NotNil)
	c.Check(bindData.OriginalSQL, Equals, "select * from t where i > ?")
	bind = bindData.Bindings[0]
	c.Check(bind.BindSQL, Equals, "select * from t use index(index_t) where i>99")
	c.Check(bindData.Db, Equals, "test")
	c.Check(bind.Status, Equals, "using")
	c.Check(bind.Charset, NotNil)
	c.Check(bind.Collation, NotNil)
	c.Check(bind.CreateTime, NotNil)
	c.Check(bind.UpdateTime, NotNil)

	_, err = tk.Exec("DROP global binding for select * from t where i>100")
	c.Check(err, IsNil)
	bindData = s.domain.BindHandle().GetBindRecord(hash, sql, "test")
	c.Check(bindData, IsNil)

	metrics.BindTotalGauge.WithLabelValues(metrics.ScopeGlobal, bindinfo.Using).Write(pb)
	c.Assert(pb.GetGauge().GetValue(), Equals, float64(0))
	metrics.BindMemoryUsage.WithLabelValues(metrics.ScopeGlobal, bindinfo.Using).Write(pb)
	// From newly created global bind handle.
	c.Assert(pb.GetGauge().GetValue(), Equals, float64(121))

	bindHandle = bindinfo.NewBindHandle(tk.Se)
	err = bindHandle.Update(true)
	c.Check(err, IsNil)
	c.Check(bindHandle.Size(), Equals, 0)

	bindData = bindHandle.GetBindRecord(hash, sql, "test")
	c.Check(bindData, IsNil)

	rs, err = tk.Exec("show global bindings")
	c.Assert(err, IsNil)
	chk = rs.NewChunk()
	err = rs.Next(context.TODO(), chk)
	c.Check(err, IsNil)
	c.Check(chk.NumRows(), Equals, 0)

	_, err = tk.Exec("delete from mysql.bind_info")
	c.Assert(err, IsNil)

	_, err = tk.Exec("create global binding for select * from t using select * from t1 use index for join(index_t)")
	c.Assert(err, NotNil, Commentf("err %v", err))
}

func (s *testSuite) TestSessionBinding(c *C) {
	tk := testkit.NewTestKit(c, s.store)
	s.cleanBindingEnv(tk)
	tk.MustExec("use test")
	tk.MustExec("drop table if exists t")
	tk.MustExec("drop table if exists t1")
	tk.MustExec("create table t(i int, s varchar(20))")
	tk.MustExec("create table t1(i int, s varchar(20))")
	tk.MustExec("create index index_t on t(i,s)")

	metrics.BindTotalGauge.Reset()
	metrics.BindMemoryUsage.Reset()

	_, err := tk.Exec("create session binding for select * from t where i>100 using select * from t use index(index_t) where i>100")
	c.Assert(err, IsNil, Commentf("err %v", err))

	_, err = tk.Exec("create session binding for select * from t where i>99 using select * from t use index(index_t) where i>99")
	c.Assert(err, IsNil)

	pb := &dto.Metric{}
	metrics.BindTotalGauge.WithLabelValues(metrics.ScopeSession, bindinfo.Using).Write(pb)
	c.Assert(pb.GetGauge().GetValue(), Equals, float64(1))
	metrics.BindMemoryUsage.WithLabelValues(metrics.ScopeSession, bindinfo.Using).Write(pb)
	c.Assert(pb.GetGauge().GetValue(), Equals, float64(121))

	handle := tk.Se.Value(bindinfo.SessionBindInfoKeyType).(*bindinfo.SessionHandle)
	bindData := handle.GetBindRecord("select * from t where i > ?", "test")
	c.Check(bindData, NotNil)
	c.Check(bindData.OriginalSQL, Equals, "select * from t where i > ?")
	bind := bindData.Bindings[0]
	c.Check(bind.BindSQL, Equals, "select * from t use index(index_t) where i>99")
	c.Check(bindData.Db, Equals, "test")
	c.Check(bind.Status, Equals, "using")
	c.Check(bind.Charset, NotNil)
	c.Check(bind.Collation, NotNil)
	c.Check(bind.CreateTime, NotNil)
	c.Check(bind.UpdateTime, NotNil)

	rs, err := tk.Exec("show global bindings")
	c.Assert(err, IsNil)
	chk := rs.NewChunk()
	err = rs.Next(context.TODO(), chk)
	c.Check(err, IsNil)
	c.Check(chk.NumRows(), Equals, 0)

	rs, err = tk.Exec("show session bindings")
	c.Assert(err, IsNil)
	chk = rs.NewChunk()
	err = rs.Next(context.TODO(), chk)
	c.Check(err, IsNil)
	c.Check(chk.NumRows(), Equals, 1)
	row := chk.GetRow(0)
	c.Check(row.GetString(0), Equals, "select * from t where i > ?")
	c.Check(row.GetString(1), Equals, "select * from t use index(index_t) where i>99")
	c.Check(row.GetString(2), Equals, "test")
	c.Check(row.GetString(3), Equals, "using")
	c.Check(row.GetTime(4), NotNil)
	c.Check(row.GetTime(5), NotNil)
	c.Check(row.GetString(6), NotNil)
	c.Check(row.GetString(7), NotNil)

	_, err = tk.Exec("drop session binding for select * from t where i>99")
	c.Assert(err, IsNil)
	bindData = handle.GetBindRecord("select * from t where i > ?", "test")
	c.Check(bindData, NotNil)
	c.Check(bindData.OriginalSQL, Equals, "select * from t where i > ?")
	c.Check(len(bindData.Bindings), Equals, 0)

	metrics.BindTotalGauge.WithLabelValues(metrics.ScopeSession, bindinfo.Using).Write(pb)
	c.Assert(pb.GetGauge().GetValue(), Equals, float64(0))
	metrics.BindMemoryUsage.WithLabelValues(metrics.ScopeSession, bindinfo.Using).Write(pb)
	c.Assert(pb.GetGauge().GetValue(), Equals, float64(0))
}

func (s *testSuite) TestGlobalAndSessionBindingBothExist(c *C) {
	tk := testkit.NewTestKit(c, s.store)
	s.cleanBindingEnv(tk)
	tk.MustExec("use test")
	tk.MustExec("drop table if exists t1")
	tk.MustExec("drop table if exists t2")
	tk.MustExec("create table t1(id int)")
	tk.MustExec("create table t2(id int)")
	c.Assert(tk.HasPlan("SELECT * from t1,t2 where t1.id = t2.id", "HashLeftJoin"), IsTrue)
	c.Assert(tk.HasPlan("SELECT  /*+ TIDB_SMJ(t1, t2) */  * from t1,t2 where t1.id = t2.id", "MergeJoin"), IsTrue)

	tk.MustExec("create global binding for SELECT * from t1,t2 where t1.id = t2.id using SELECT  /*+ TIDB_SMJ(t1, t2) */  * from t1,t2 where t1.id = t2.id")

	metrics.BindUsageCounter.Reset()
	c.Assert(tk.HasPlan("SELECT * from t1,t2 where t1.id = t2.id", "MergeJoin"), IsTrue)
	pb := &dto.Metric{}
	metrics.BindUsageCounter.WithLabelValues(metrics.ScopeGlobal).Write(pb)
	c.Assert(pb.GetCounter().GetValue(), Equals, float64(1))
	tk.MustExec("set @@tidb_use_plan_baselines = 0")
	c.Assert(tk.HasPlan("SELECT * from t1,t2 where t1.id = t2.id", "HashLeftJoin"), IsTrue)

	tk.MustExec("drop global binding for SELECT * from t1,t2 where t1.id = t2.id")
	tk.MustExec("set @@tidb_use_plan_baselines = 1")
	c.Assert(tk.HasPlan("SELECT * from t1,t2 where t1.id = t2.id", "HashLeftJoin"), IsTrue)
}

func (s *testSuite) TestExplain(c *C) {
	tk := testkit.NewTestKit(c, s.store)
	s.cleanBindingEnv(tk)
	tk.MustExec("use test")
	tk.MustExec("drop table if exists t1")
	tk.MustExec("drop table if exists t2")
	tk.MustExec("create table t1(id int)")
	tk.MustExec("create table t2(id int)")

	c.Assert(tk.HasPlan("SELECT * from t1,t2 where t1.id = t2.id", "HashLeftJoin"), IsTrue)
	c.Assert(tk.HasPlan("SELECT  /*+ TIDB_SMJ(t1, t2) */  * from t1,t2 where t1.id = t2.id", "MergeJoin"), IsTrue)

	tk.MustExec("create global binding for SELECT * from t1,t2 where t1.id = t2.id using SELECT  /*+ TIDB_SMJ(t1, t2) */  * from t1,t2 where t1.id = t2.id")

	c.Assert(tk.HasPlan("SELECT * from t1,t2 where t1.id = t2.id", "MergeJoin"), IsTrue)

	tk.MustExec("drop global binding for SELECT * from t1,t2 where t1.id = t2.id")
}

func (s *testSuite) TestErrorBind(c *C) {
	tk := testkit.NewTestKit(c, s.store)
	s.cleanBindingEnv(tk)
	tk.MustExec("use test")
	tk.MustExec("drop table if exists t")
	tk.MustExec("drop table if exists t1")
	tk.MustExec("create table t(i int, s varchar(20))")
	tk.MustExec("create table t1(i int, s varchar(20))")
	tk.MustExec("create index index_t on t(i,s)")

	_, err := tk.Exec("create global binding for select * from t where i>100 using select * from t use index(index_t) where i>100")
	c.Assert(err, IsNil, Commentf("err %v", err))

	sql, hash := parser.NormalizeDigest("select * from t where i > ?")
	bindData := s.domain.BindHandle().GetBindRecord(hash, sql, "test")
	c.Check(bindData, NotNil)
	c.Check(bindData.OriginalSQL, Equals, "select * from t where i > ?")
	bind := bindData.Bindings[0]
	c.Check(bind.BindSQL, Equals, "select * from t use index(index_t) where i>100")
	c.Check(bindData.Db, Equals, "test")
	c.Check(bind.Status, Equals, "using")
	c.Check(bind.Charset, NotNil)
	c.Check(bind.Collation, NotNil)
	c.Check(bind.CreateTime, NotNil)
	c.Check(bind.UpdateTime, NotNil)

	tk.MustExec("drop index index_t on t")
	_, err = tk.Exec("select * from t where i > 10")
	c.Check(err, IsNil)

	s.domain.BindHandle().DropInvalidBindRecord()

	rs, err := tk.Exec("show global bindings")
	c.Assert(err, IsNil)
	chk := rs.NewChunk()
	err = rs.Next(context.TODO(), chk)
	c.Check(err, IsNil)
	c.Check(chk.NumRows(), Equals, 0)
}

func (s *testSuite) TestPreparedStmt(c *C) {
	tk := testkit.NewTestKit(c, s.store)
	s.cleanBindingEnv(tk)
	tk.MustExec("use test")
	tk.MustExec("drop table if exists t")
	tk.MustExec("create table t(a int, b int, index idx(a))")
	tk.MustExec(`prepare stmt1 from 'select * from t'`)
	tk.MustExec("execute stmt1")
	c.Assert(len(tk.Se.GetSessionVars().StmtCtx.IndexNames), Equals, 0)

	tk.MustExec("create binding for select * from t using select * from t use index(idx)")
	tk.MustExec("execute stmt1")
	c.Assert(len(tk.Se.GetSessionVars().StmtCtx.IndexNames), Equals, 1)
	c.Assert(tk.Se.GetSessionVars().StmtCtx.IndexNames[0], Equals, "t:idx")

	tk.MustExec("drop binding for select * from t")
	tk.MustExec("execute stmt1")
	c.Assert(len(tk.Se.GetSessionVars().StmtCtx.IndexNames), Equals, 0)
}

func (s *testSuite) TestCapturePlanBaseline(c *C) {
	tk := testkit.NewTestKit(c, s.store)
	s.cleanBindingEnv(tk)
	tk.MustExec("set @@tidb_enable_stmt_summary = on")
	tk.MustExec(" set @@tidb_capture_plan_baselines = on")
	defer func() {
		tk.MustExec("set @@tidb_enable_stmt_summary = off")
		tk.MustExec(" set @@tidb_capture_plan_baselines = off")
	}()
	tk.MustExec("use test")
	tk.MustExec("drop table if exists t")
	tk.MustExec("create table t(a int)")
	s.domain.BindHandle().CaptureBaselines()
	tk.MustQuery("show global bindings").Check(testkit.Rows())
	tk.MustExec("select * from t")
	tk.MustExec("select * from t")
	s.domain.BindHandle().CaptureBaselines()
	rows := tk.MustQuery("show global bindings").Rows()
	c.Assert(len(rows), Equals, 1)
	c.Assert(rows[0][0], Equals, "select * from t")
	c.Assert(rows[0][1], Equals, "select /*+ USE_INDEX(@`sel_1` `test`.`t` )*/ * from t")
}

func (s *testSuite) TestUseMultiplyBindings(c *C) {
	tk := testkit.NewTestKit(c, s.store)
	s.cleanBindingEnv(tk)
	tk.MustExec("use test")
	tk.MustExec("drop table if exists t")
	tk.MustExec("create table t(a int, b int, c int, index idx_a(a), index idx_b(b), index idx_c(c))")
	tk.MustExec("insert into t values (1,1,1), (2,2,2), (3,3,3), (4,4,4), (5,5,5)")
	tk.MustExec("analyze table t")
	tk.MustExec("create binding for select * from t where a >= 1 and b >= 1 and c = 0 using select * from t use index(idx_a) where a >= 1 and b >= 1 and c = 0")
	tk.MustExec("create binding for select * from t where a >= 1 and b >= 1 and c = 0 using select * from t use index(idx_b) where a >= 1 and b >= 1 and c = 0")
	// It cannot choose table path although it has lowest cost.
	tk.MustQuery("select * from t where a >= 4 and b >= 1 and c = 0")
	c.Assert(tk.Se.GetSessionVars().StmtCtx.IndexNames[0], Equals, "t:idx_a")
	tk.MustQuery("select * from t where a >= 1 and b >= 4 and c = 0")
	c.Assert(tk.Se.GetSessionVars().StmtCtx.IndexNames[0], Equals, "t:idx_b")
}

<<<<<<< HEAD
func (s *testSuite) TestAddEvolveTasks(c *C) {
=======
func (s *testSuite) TestDropSingleBindings(c *C) {
>>>>>>> 657b5236
	tk := testkit.NewTestKit(c, s.store)
	s.cleanBindingEnv(tk)
	tk.MustExec("use test")
	tk.MustExec("drop table if exists t")
<<<<<<< HEAD
	tk.MustExec("create table t(a int, b int, c int, index idx_a(a), index idx_b(b), index idx_c(c))")
	tk.MustExec("insert into t values (1,1,1), (2,2,2), (3,3,3), (4,4,4), (5,5,5)")
	tk.MustExec("analyze table t")
	tk.MustExec("create global binding for select * from t where a >= 1 and b >= 1 and c = 0 using select * from t use index(idx_a) where a >= 1 and b >= 1 and c = 0")
	tk.MustExec("set @@tidb_evolve_plan_baselines=1")
	// It cannot choose table path although it has lowest cost.
	tk.MustQuery("select * from t where a >= 4 and b >= 1 and c = 0")
	c.Assert(tk.Se.GetSessionVars().StmtCtx.IndexNames[0], Equals, "t:idx_a")
	domain.GetDomain(tk.Se).BindHandle().SaveEvolveTasksToStore()
	rows := tk.MustQuery("show global bindings").Rows()
	c.Assert(len(rows), Equals, 2)
	c.Assert(rows[1][1], Equals, "SELECT /*+ USE_INDEX(@`sel_1` `test`.`t` )*/ * FROM `test`.`t` WHERE `a`>=4 AND `b`>=1 AND `c`=0")
	c.Assert(rows[1][3], Equals, "pending verify")
=======
	tk.MustExec("create table t(a int, b int, c int, index idx_a(a), index idx_b(b))")

	// Test drop session bindings.
	tk.MustExec("create binding for select * from t using select * from t use index(idx_a)")
	tk.MustExec("create binding for select * from t using select * from t use index(idx_b)")
	rows := tk.MustQuery("show bindings").Rows()
	c.Assert(len(rows), Equals, 2)
	c.Assert(rows[0][1], Equals, "select * from t use index(idx_a)")
	c.Assert(rows[1][1], Equals, "select * from t use index(idx_b)")
	tk.MustExec("drop binding for select * from t using select * from t use index(idx_a)")
	rows = tk.MustQuery("show bindings").Rows()
	c.Assert(len(rows), Equals, 1)
	c.Assert(rows[0][1], Equals, "select * from t use index(idx_b)")
	tk.MustExec("drop binding for select * from t using select * from t use index(idx_b)")
	rows = tk.MustQuery("show bindings").Rows()
	c.Assert(len(rows), Equals, 0)

	// Test drop global bindings.
	tk.MustExec("create global binding for select * from t using select * from t use index(idx_a)")
	tk.MustExec("create global binding for select * from t using select * from t use index(idx_b)")
	rows = tk.MustQuery("show global bindings").Rows()
	c.Assert(len(rows), Equals, 2)
	c.Assert(rows[0][1], Equals, "select * from t use index(idx_a)")
	c.Assert(rows[1][1], Equals, "select * from t use index(idx_b)")
	tk.MustExec("drop global binding for select * from t using select * from t use index(idx_a)")
	rows = tk.MustQuery("show global bindings").Rows()
	c.Assert(len(rows), Equals, 1)
	c.Assert(rows[0][1], Equals, "select * from t use index(idx_b)")
	tk.MustExec("drop global binding for select * from t using select * from t use index(idx_b)")
	rows = tk.MustQuery("show global bindings").Rows()
	c.Assert(len(rows), Equals, 0)
>>>>>>> 657b5236
}<|MERGE_RESOLUTION|>--- conflicted
+++ resolved
@@ -467,30 +467,11 @@
 	c.Assert(tk.Se.GetSessionVars().StmtCtx.IndexNames[0], Equals, "t:idx_b")
 }
 
-<<<<<<< HEAD
-func (s *testSuite) TestAddEvolveTasks(c *C) {
-=======
 func (s *testSuite) TestDropSingleBindings(c *C) {
->>>>>>> 657b5236
-	tk := testkit.NewTestKit(c, s.store)
-	s.cleanBindingEnv(tk)
-	tk.MustExec("use test")
-	tk.MustExec("drop table if exists t")
-<<<<<<< HEAD
-	tk.MustExec("create table t(a int, b int, c int, index idx_a(a), index idx_b(b), index idx_c(c))")
-	tk.MustExec("insert into t values (1,1,1), (2,2,2), (3,3,3), (4,4,4), (5,5,5)")
-	tk.MustExec("analyze table t")
-	tk.MustExec("create global binding for select * from t where a >= 1 and b >= 1 and c = 0 using select * from t use index(idx_a) where a >= 1 and b >= 1 and c = 0")
-	tk.MustExec("set @@tidb_evolve_plan_baselines=1")
-	// It cannot choose table path although it has lowest cost.
-	tk.MustQuery("select * from t where a >= 4 and b >= 1 and c = 0")
-	c.Assert(tk.Se.GetSessionVars().StmtCtx.IndexNames[0], Equals, "t:idx_a")
-	domain.GetDomain(tk.Se).BindHandle().SaveEvolveTasksToStore()
-	rows := tk.MustQuery("show global bindings").Rows()
-	c.Assert(len(rows), Equals, 2)
-	c.Assert(rows[1][1], Equals, "SELECT /*+ USE_INDEX(@`sel_1` `test`.`t` )*/ * FROM `test`.`t` WHERE `a`>=4 AND `b`>=1 AND `c`=0")
-	c.Assert(rows[1][3], Equals, "pending verify")
-=======
+	tk := testkit.NewTestKit(c, s.store)
+	s.cleanBindingEnv(tk)
+	tk.MustExec("use test")
+	tk.MustExec("drop table if exists t")
 	tk.MustExec("create table t(a int, b int, c int, index idx_a(a), index idx_b(b))")
 
 	// Test drop session bindings.
@@ -522,5 +503,24 @@
 	tk.MustExec("drop global binding for select * from t using select * from t use index(idx_b)")
 	rows = tk.MustQuery("show global bindings").Rows()
 	c.Assert(len(rows), Equals, 0)
->>>>>>> 657b5236
+}
+
+func (s *testSuite) TestAddEvolveTasks(c *C) {
+	tk := testkit.NewTestKit(c, s.store)
+	s.cleanBindingEnv(tk)
+	tk.MustExec("use test")
+	tk.MustExec("drop table if exists t")
+	tk.MustExec("create table t(a int, b int, c int, index idx_a(a), index idx_b(b), index idx_c(c))")
+	tk.MustExec("insert into t values (1,1,1), (2,2,2), (3,3,3), (4,4,4), (5,5,5)")
+	tk.MustExec("analyze table t")
+	tk.MustExec("create global binding for select * from t where a >= 1 and b >= 1 and c = 0 using select * from t use index(idx_a) where a >= 1 and b >= 1 and c = 0")
+	tk.MustExec("set @@tidb_evolve_plan_baselines=1")
+	// It cannot choose table path although it has lowest cost.
+	tk.MustQuery("select * from t where a >= 4 and b >= 1 and c = 0")
+	c.Assert(tk.Se.GetSessionVars().StmtCtx.IndexNames[0], Equals, "t:idx_a")
+	domain.GetDomain(tk.Se).BindHandle().SaveEvolveTasksToStore()
+	rows := tk.MustQuery("show global bindings").Rows()
+	c.Assert(len(rows), Equals, 2)
+	c.Assert(rows[1][1], Equals, "SELECT /*+ USE_INDEX(@`sel_1` `test`.`t` )*/ * FROM `test`.`t` WHERE `a`>=4 AND `b`>=1 AND `c`=0")
+	c.Assert(rows[1][3], Equals, "pending verify")
 }