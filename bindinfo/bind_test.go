// Copyright 2019 PingCAP, Inc.
//
// Licensed under the Apache License, Version 2.0 (the "License");
// you may not use this file except in compliance with the License.
// You may obtain a copy of the License at
//
//     http://www.apache.org/licenses/LICENSE-2.0
//
// Unless required by applicable law or agreed to in writing, software
// distributed under the License is distributed on an "AS IS" BASIS,
// WITHOUT WARRANTIES OR CONDITIONS OF ANY KIND, either express or implied.
// See the License for the specific language governing permissions and
// limitations under the License.

package bindinfo_test

import (
	"context"
	"fmt"
	"strconv"
	"testing"

	"github.com/pingcap/tidb/bindinfo"
	"github.com/pingcap/tidb/config"
	"github.com/pingcap/tidb/domain"
	"github.com/pingcap/tidb/parser"
	"github.com/pingcap/tidb/parser/auth"
	"github.com/pingcap/tidb/parser/model"
	"github.com/pingcap/tidb/parser/terror"
	"github.com/pingcap/tidb/testkit"
	"github.com/pingcap/tidb/util"
	utilparser "github.com/pingcap/tidb/util/parser"
	"github.com/pingcap/tidb/util/stmtsummary"
	"github.com/stretchr/testify/require"
)

func TestPrepareCacheWithBinding(t *testing.T) {
	store := testkit.CreateMockStore(t)
	tk := testkit.NewTestKit(t, store)
	tk.MustExec(`set tidb_enable_prepared_plan_cache=1`)
	tk.MustExec("set tidb_cost_model_version=2")
	tk.MustExec("use test")
	tk.MustExec("drop table if exists t1, t2")
	tk.MustExec("create table t1(a int, b int, c int, key idx_b(b), key idx_c(c))")
	tk.MustExec("create table t2(a int, b int, c int, key idx_b(b), key idx_c(c))")

	// TestDMLSQLBind
	tk.MustExec("prepare stmt1 from 'delete from t1 where b = 1 and c > 1';")
	tk.MustExec("execute stmt1;")
	require.Equal(t, "t1:idx_b", tk.Session().GetSessionVars().StmtCtx.IndexNames[0])
	tkProcess := tk.Session().ShowProcess()
	ps := []*util.ProcessInfo{tkProcess}
	tk.Session().SetSessionManager(&testkit.MockSessionManager{PS: ps})
	res := tk.MustQuery("explain for connection " + strconv.FormatUint(tkProcess.ID, 10))
	require.True(t, tk.MustUseIndex4ExplainFor(res, "idx_b(b)"), res.Rows())
	tk.MustExec("execute stmt1;")
	tk.MustQuery("select @@last_plan_from_cache").Check(testkit.Rows("1"))

	tk.MustExec("create global binding for delete from t1 where b = 1 and c > 1 using delete /*+ use_index(t1,idx_c) */ from t1 where b = 1 and c > 1")

	tk.MustExec("execute stmt1;")
	require.Equal(t, "t1:idx_c", tk.Session().GetSessionVars().StmtCtx.IndexNames[0])
	tkProcess = tk.Session().ShowProcess()
	ps = []*util.ProcessInfo{tkProcess}
	tk.Session().SetSessionManager(&testkit.MockSessionManager{PS: ps})
	res = tk.MustQuery("explain for connection " + strconv.FormatUint(tkProcess.ID, 10))
	require.True(t, tk.MustUseIndex4ExplainFor(res, "idx_c(c)"), res.Rows())

	tk.MustExec("prepare stmt2 from 'delete t1, t2 from t1 inner join t2 on t1.b = t2.b';")
	tk.MustExec("execute stmt2;")
	tkProcess = tk.Session().ShowProcess()
	ps = []*util.ProcessInfo{tkProcess}
	tk.Session().SetSessionManager(&testkit.MockSessionManager{PS: ps})
	res = tk.MustQuery("explain for connection " + strconv.FormatUint(tkProcess.ID, 10))
	require.True(t, tk.HasPlan4ExplainFor(res, "HashJoin"), res.Rows())
	tk.MustExec("execute stmt2;")
	tk.MustQuery("select @@last_plan_from_cache").Check(testkit.Rows("1"))

	tk.MustExec("create global binding for delete t1, t2 from t1 inner join t2 on t1.b = t2.b using delete /*+ inl_join(t1) */ t1, t2 from t1 inner join t2 on t1.b = t2.b")

	tk.MustExec("execute stmt2;")
	tkProcess = tk.Session().ShowProcess()
	ps = []*util.ProcessInfo{tkProcess}
	tk.Session().SetSessionManager(&testkit.MockSessionManager{PS: ps})
	res = tk.MustQuery("explain for connection " + strconv.FormatUint(tkProcess.ID, 10))
	require.True(t, tk.HasPlan4ExplainFor(res, "IndexJoin"), res.Rows())

	tk.MustExec("prepare stmt3 from 'update t1 set a = 1 where b = 1 and c > 1';")
	tk.MustExec("execute stmt3;")
	require.Equal(t, "t1:idx_b", tk.Session().GetSessionVars().StmtCtx.IndexNames[0])
	tkProcess = tk.Session().ShowProcess()
	ps = []*util.ProcessInfo{tkProcess}
	tk.Session().SetSessionManager(&testkit.MockSessionManager{PS: ps})
	res = tk.MustQuery("explain for connection " + strconv.FormatUint(tkProcess.ID, 10))
	require.True(t, tk.MustUseIndex4ExplainFor(res, "idx_b(b)"), res.Rows())
	tk.MustExec("execute stmt3;")
	tk.MustQuery("select @@last_plan_from_cache").Check(testkit.Rows("1"))

	tk.MustExec("create global binding for update t1 set a = 1 where b = 1 and c > 1 using update /*+ use_index(t1,idx_c) */ t1 set a = 1 where b = 1 and c > 1")

	tk.MustExec("execute stmt3;")
	require.Equal(t, "t1:idx_c", tk.Session().GetSessionVars().StmtCtx.IndexNames[0])
	tkProcess = tk.Session().ShowProcess()
	ps = []*util.ProcessInfo{tkProcess}
	tk.Session().SetSessionManager(&testkit.MockSessionManager{PS: ps})
	res = tk.MustQuery("explain for connection " + strconv.FormatUint(tkProcess.ID, 10))
	require.True(t, tk.MustUseIndex4ExplainFor(res, "idx_c(c)"), res.Rows())

	tk.MustExec("prepare stmt4 from 'update t1, t2 set t1.a = 1 where t1.b = t2.b';")
	tk.MustExec("execute stmt4;")
	tkProcess = tk.Session().ShowProcess()
	ps = []*util.ProcessInfo{tkProcess}
	tk.Session().SetSessionManager(&testkit.MockSessionManager{PS: ps})
	res = tk.MustQuery("explain for connection " + strconv.FormatUint(tkProcess.ID, 10))
	require.True(t, tk.HasPlan4ExplainFor(res, "HashJoin"), res.Rows())
	tk.MustExec("execute stmt4;")
	tk.MustQuery("select @@last_plan_from_cache").Check(testkit.Rows("1"))

	tk.MustExec("create global binding for update t1, t2 set t1.a = 1 where t1.b = t2.b using update /*+ inl_join(t1) */ t1, t2 set t1.a = 1 where t1.b = t2.b")

	tk.MustExec("execute stmt4;")
	tkProcess = tk.Session().ShowProcess()
	ps = []*util.ProcessInfo{tkProcess}
	tk.Session().SetSessionManager(&testkit.MockSessionManager{PS: ps})
	res = tk.MustQuery("explain for connection " + strconv.FormatUint(tkProcess.ID, 10))
	require.True(t, tk.HasPlan4ExplainFor(res, "IndexJoin"), res.Rows())

	tk.MustExec("prepare stmt5 from 'insert into t1 select * from t2 where t2.b = 2 and t2.c > 2';")
	tk.MustExec("execute stmt5;")
	require.Equal(t, "t2:idx_b", tk.Session().GetSessionVars().StmtCtx.IndexNames[0])
	tkProcess = tk.Session().ShowProcess()
	ps = []*util.ProcessInfo{tkProcess}
	tk.Session().SetSessionManager(&testkit.MockSessionManager{PS: ps})
	res = tk.MustQuery("explain for connection " + strconv.FormatUint(tkProcess.ID, 10))
	require.True(t, tk.MustUseIndex4ExplainFor(res, "idx_b(b)"), res.Rows())
	tk.MustExec("execute stmt5;")
	tk.MustQuery("select @@last_plan_from_cache").Check(testkit.Rows("1"))

	tk.MustExec("create global binding for insert into t1 select * from t2 where t2.b = 1 and t2.c > 1 using insert /*+ use_index(t2,idx_c) */ into t1 select * from t2 where t2.b = 1 and t2.c > 1")

	tk.MustExec("execute stmt5;")
	require.Equal(t, "t2:idx_b", tk.Session().GetSessionVars().StmtCtx.IndexNames[0])
	tkProcess = tk.Session().ShowProcess()
	ps = []*util.ProcessInfo{tkProcess}
	tk.Session().SetSessionManager(&testkit.MockSessionManager{PS: ps})
	res = tk.MustQuery("explain for connection " + strconv.FormatUint(tkProcess.ID, 10))
	require.True(t, tk.MustUseIndex4ExplainFor(res, "idx_b(b)"), res.Rows())

	tk.MustExec("drop global binding for insert into t1 select * from t2 where t2.b = 1 and t2.c > 1")
	tk.MustExec("create global binding for insert into t1 select * from t2 where t2.b = 1 and t2.c > 1 using insert into t1 select /*+ use_index(t2,idx_c) */ * from t2 where t2.b = 1 and t2.c > 1")

	tk.MustExec("execute stmt5;")
	require.Equal(t, "t2:idx_c", tk.Session().GetSessionVars().StmtCtx.IndexNames[0])
	tkProcess = tk.Session().ShowProcess()
	ps = []*util.ProcessInfo{tkProcess}
	tk.Session().SetSessionManager(&testkit.MockSessionManager{PS: ps})
	res = tk.MustQuery("explain for connection " + strconv.FormatUint(tkProcess.ID, 10))
	require.True(t, tk.MustUseIndex4ExplainFor(res, "idx_c(c)"), res.Rows())

	tk.MustExec("prepare stmt6 from 'replace into t1 select * from t2 where t2.b = 2 and t2.c > 2';")
	tk.MustExec("execute stmt6;")
	require.Equal(t, "t2:idx_b", tk.Session().GetSessionVars().StmtCtx.IndexNames[0])
	tkProcess = tk.Session().ShowProcess()
	ps = []*util.ProcessInfo{tkProcess}
	tk.Session().SetSessionManager(&testkit.MockSessionManager{PS: ps})
	res = tk.MustQuery("explain for connection " + strconv.FormatUint(tkProcess.ID, 10))
	require.True(t, tk.MustUseIndex4ExplainFor(res, "idx_b(b)"), res.Rows())
	tk.MustExec("execute stmt6;")
	tk.MustQuery("select @@last_plan_from_cache").Check(testkit.Rows("1"))

	tk.MustExec("create global binding for replace into t1 select * from t2 where t2.b = 1 and t2.c > 1 using replace into t1 select /*+ use_index(t2,idx_c) */ * from t2 where t2.b = 1 and t2.c > 1")

	tk.MustExec("execute stmt6;")
	require.Equal(t, "t2:idx_c", tk.Session().GetSessionVars().StmtCtx.IndexNames[0])
	tkProcess = tk.Session().ShowProcess()
	ps = []*util.ProcessInfo{tkProcess}
	tk.Session().SetSessionManager(&testkit.MockSessionManager{PS: ps})
	res = tk.MustQuery("explain for connection " + strconv.FormatUint(tkProcess.ID, 10))
	require.True(t, tk.MustUseIndex4ExplainFor(res, "idx_c(c)"), res.Rows())

	// TestExplain
	tk.MustExec("drop table if exists t1")
	tk.MustExec("drop table if exists t2")
	tk.MustExec("create table t1(id int)")
	tk.MustExec("create table t2(id int)")

	tk.MustExec("prepare stmt1 from 'SELECT * from t1,t2 where t1.id = t2.id';")
	tk.MustExec("execute stmt1;")
	tkProcess = tk.Session().ShowProcess()
	ps = []*util.ProcessInfo{tkProcess}
	tk.Session().SetSessionManager(&testkit.MockSessionManager{PS: ps})
	res = tk.MustQuery("explain for connection " + strconv.FormatUint(tkProcess.ID, 10))
	require.True(t, tk.HasPlan4ExplainFor(res, "HashJoin"))
	tk.MustExec("execute stmt1;")
	tk.MustQuery("select @@last_plan_from_cache").Check(testkit.Rows("1"))

	tk.MustExec("prepare stmt2 from 'SELECT  /*+ TIDB_SMJ(t1, t2) */  * from t1,t2 where t1.id = t2.id';")
	tk.MustExec("execute stmt2;")
	tkProcess = tk.Session().ShowProcess()
	ps = []*util.ProcessInfo{tkProcess}
	tk.Session().SetSessionManager(&testkit.MockSessionManager{PS: ps})
	res = tk.MustQuery("explain for connection " + strconv.FormatUint(tkProcess.ID, 10))
	require.True(t, tk.HasPlan4ExplainFor(res, "MergeJoin"))
	tk.MustExec("execute stmt2;")
	tk.MustQuery("select @@last_plan_from_cache").Check(testkit.Rows("1"))

	tk.MustExec("create global binding for SELECT * from t1,t2 where t1.id = t2.id using SELECT  /*+ TIDB_SMJ(t1, t2) */  * from t1,t2 where t1.id = t2.id")

	tk.MustExec("execute stmt1;")
	tkProcess = tk.Session().ShowProcess()
	ps = []*util.ProcessInfo{tkProcess}
	tk.Session().SetSessionManager(&testkit.MockSessionManager{PS: ps})
	res = tk.MustQuery("explain for connection " + strconv.FormatUint(tkProcess.ID, 10))
	require.True(t, tk.HasPlan4ExplainFor(res, "MergeJoin"))

	tk.MustExec("drop global binding for SELECT * from t1,t2 where t1.id = t2.id")

	tk.MustExec("create index index_id on t1(id)")
	tk.MustExec("prepare stmt1 from 'SELECT * from t1 use index(index_id)';")
	tk.MustExec("execute stmt1;")
	tkProcess = tk.Session().ShowProcess()
	ps = []*util.ProcessInfo{tkProcess}
	tk.Session().SetSessionManager(&testkit.MockSessionManager{PS: ps})
	res = tk.MustQuery("explain for connection " + strconv.FormatUint(tkProcess.ID, 10))
	require.True(t, tk.HasPlan4ExplainFor(res, "IndexReader"))
	tk.MustExec("execute stmt1;")
	tk.MustQuery("select @@last_plan_from_cache").Check(testkit.Rows("1"))

	tk.MustExec("create global binding for SELECT * from t1 using SELECT * from t1 ignore index(index_id)")
	tk.MustExec("execute stmt1;")
	tkProcess = tk.Session().ShowProcess()
	ps = []*util.ProcessInfo{tkProcess}
	tk.Session().SetSessionManager(&testkit.MockSessionManager{PS: ps})
	res = tk.MustQuery("explain for connection " + strconv.FormatUint(tkProcess.ID, 10))
	require.False(t, tk.HasPlan4ExplainFor(res, "IndexReader"))
	tk.MustExec("execute stmt1;")
	tk.MustQuery("select @@last_plan_from_cache").Check(testkit.Rows("1"))

	// Add test for SetOprStmt
	tk.MustExec("prepare stmt1 from 'SELECT * from t1 union SELECT * from t1';")
	tk.MustExec("execute stmt1;")
	tkProcess = tk.Session().ShowProcess()
	ps = []*util.ProcessInfo{tkProcess}
	tk.Session().SetSessionManager(&testkit.MockSessionManager{PS: ps})
	res = tk.MustQuery("explain for connection " + strconv.FormatUint(tkProcess.ID, 10))
	require.True(t, tk.HasPlan4ExplainFor(res, "IndexReader"))
	tk.MustExec("execute stmt1;")
	tk.MustQuery("select @@last_plan_from_cache").Check(testkit.Rows("1"))

	tk.MustExec("prepare stmt2 from 'SELECT * from t1 use index(index_id) union SELECT * from t1';")
	tk.MustExec("execute stmt2;")
	tkProcess = tk.Session().ShowProcess()
	ps = []*util.ProcessInfo{tkProcess}
	tk.Session().SetSessionManager(&testkit.MockSessionManager{PS: ps})
	res = tk.MustQuery("explain for connection " + strconv.FormatUint(tkProcess.ID, 10))
	require.True(t, tk.HasPlan4ExplainFor(res, "IndexReader"))
	tk.MustExec("execute stmt2;")
	tk.MustQuery("select @@last_plan_from_cache").Check(testkit.Rows("1"))

	tk.MustExec("create global binding for SELECT * from t1 union SELECT * from t1 using SELECT * from t1 use index(index_id) union SELECT * from t1")

	tk.MustExec("execute stmt1;")
	tkProcess = tk.Session().ShowProcess()
	ps = []*util.ProcessInfo{tkProcess}
	tk.Session().SetSessionManager(&testkit.MockSessionManager{PS: ps})
	res = tk.MustQuery("explain for connection " + strconv.FormatUint(tkProcess.ID, 10))
	require.True(t, tk.HasPlan4ExplainFor(res, "IndexReader"))

	tk.MustExec("drop global binding for SELECT * from t1 union SELECT * from t1")

	// TestBindingSymbolList
	tk.MustExec("drop table if exists t")
	tk.MustExec("create table t(a int, b int, INDEX ia (a), INDEX ib (b));")
	tk.MustExec("insert into t value(1, 1);")
	tk.MustExec("prepare stmt1 from 'select a, b from t where a = 3 limit 1, 100';")
	tk.MustExec("execute stmt1;")
	require.Equal(t, "t:ia", tk.Session().GetSessionVars().StmtCtx.IndexNames[0])
	tkProcess = tk.Session().ShowProcess()
	ps = []*util.ProcessInfo{tkProcess}
	tk.Session().SetSessionManager(&testkit.MockSessionManager{PS: ps})
	res = tk.MustQuery("explain for connection " + strconv.FormatUint(tkProcess.ID, 10))
	require.True(t, tk.MustUseIndex4ExplainFor(res, "ia(a)"), res.Rows())
	tk.MustExec("execute stmt1;")
	tk.MustQuery("select @@last_plan_from_cache").Check(testkit.Rows("1"))

	tk.MustExec(`create global binding for select a, b from t where a = 1 limit 0, 1 using select a, b from t use index (ib) where a = 1 limit 0, 1`)

	// after binding
	tk.MustExec("execute stmt1;")
	require.Equal(t, "t:ib", tk.Session().GetSessionVars().StmtCtx.IndexNames[0])
	tkProcess = tk.Session().ShowProcess()
	ps = []*util.ProcessInfo{tkProcess}
	tk.Session().SetSessionManager(&testkit.MockSessionManager{PS: ps})
	res = tk.MustQuery("explain for connection " + strconv.FormatUint(tkProcess.ID, 10))
	require.True(t, tk.MustUseIndex4ExplainFor(res, "ib(b)"), res.Rows())
}

func TestExplain(t *testing.T) {
	store := testkit.CreateMockStore(t)

	tk := testkit.NewTestKit(t, store)
	tk.MustExec("use test")
	tk.MustExec("set tidb_cost_model_version=2")
	tk.MustExec("drop table if exists t1")
	tk.MustExec("drop table if exists t2")
	tk.MustExec("create table t1(id int)")
	tk.MustExec("create table t2(id int)")

	require.True(t, tk.HasPlan("SELECT * from t1,t2 where t1.id = t2.id", "HashJoin"))
	require.True(t, tk.HasPlan("SELECT  /*+ TIDB_SMJ(t1, t2) */  * from t1,t2 where t1.id = t2.id", "MergeJoin"))

	tk.MustExec("create global binding for SELECT * from t1,t2 where t1.id = t2.id using SELECT  /*+ TIDB_SMJ(t1, t2) */  * from t1,t2 where t1.id = t2.id")

	require.True(t, tk.HasPlan("SELECT * from t1,t2 where t1.id = t2.id", "MergeJoin"))

	tk.MustExec("drop global binding for SELECT * from t1,t2 where t1.id = t2.id")

	// Add test for SetOprStmt
	tk.MustExec("create index index_id on t1(id)")
	require.True(t, tk.HasPlan("SELECT * from t1 union SELECT * from t1", "IndexReader"))
	require.True(t, tk.HasPlan("SELECT * from t1 use index(index_id) union SELECT * from t1", "IndexReader"))

	tk.MustExec("create global binding for SELECT * from t1 union SELECT * from t1 using SELECT * from t1 use index(index_id) union SELECT * from t1")

	require.True(t, tk.HasPlan("SELECT * from t1 union SELECT * from t1", "IndexReader"))

	tk.MustExec("drop global binding for SELECT * from t1 union SELECT * from t1")
}

func TestBindSemiJoinRewrite(t *testing.T) {
	store := testkit.CreateMockStore(t)

	tk := testkit.NewTestKit(t, store)
	tk.MustExec("use test")
	tk.MustExec("drop table if exists t1")
	tk.MustExec("drop table if exists t2")
	tk.MustExec("create table t1(id int)")
	tk.MustExec("create table t2(id int)")
	require.True(t, tk.HasKeywordInOperatorInfo("select * from t1 where exists(select 1 from t2 where t1.id=t2.id)", "semi join"))
	require.True(t, tk.NotHasKeywordInOperatorInfo("select * from t1 where exists(select /*+ SEMI_JOIN_REWRITE() */ 1 from t2 where t1.id=t2.id)", "semi join"))

	tk.MustExec(`
create global binding for
	select * from t1 where exists(select 1 from t2 where t1.id=t2.id)
using
	select * from t1 where exists(select /*+ SEMI_JOIN_REWRITE() */ 1 from t2 where t1.id=t2.id)
`)

	require.True(t, tk.NotHasKeywordInOperatorInfo("select * from t1 where exists(select 1 from t2 where t1.id=t2.id)", "semi join"))
}

func TestBindCTEMerge(t *testing.T) {
	store := testkit.CreateMockStore(t)

	tk := testkit.NewTestKit(t, store)
	tk.MustExec("use test")
	tk.MustExec("drop table if exists t1")
	tk.MustExec("create table t1(id int)")
	require.True(t, tk.HasPlan("with cte as (select * from t1) select * from cte a, cte b", "CTEFullScan"))
	require.False(t, tk.HasPlan("with cte as (select /*+ MERGE() */ * from t1) select * from cte a, cte b", "CTEFullScan"))
	tk.MustExec(`
create global binding for
	with cte as (select * from t1) select * from cte
using
	with cte as (select /*+ MERGE() */ * from t1) select * from cte
`)

	require.False(t, tk.HasPlan("with cte as (select * from t1) select * from cte", "CTEFullScan"))
}

func TestBindNoDecorrelate(t *testing.T) {
	store := testkit.CreateMockStore(t)

	tk := testkit.NewTestKit(t, store)
	tk.MustExec("use test")
	tk.MustExec("drop table if exists t1")
	tk.MustExec("drop table if exists t2")
	tk.MustExec("create table t1(a int, b int)")
	tk.MustExec("create table t2(a int, b int)")
	require.False(t, tk.HasPlan("select exists (select t2.b from t2 where t2.a = t1.b limit 2) from t1", "Apply"))
	require.True(t, tk.HasPlan("select exists (select /*+ no_decorrelate() */ t2.b from t2 where t2.a = t1.b limit 2) from t1", "Apply"))

	tk.MustExec(`
create global binding for
	select exists (select t2.b from t2 where t2.a = t1.b limit 2) from t1
using
	select exists (select /*+ no_decorrelate() */ t2.b from t2 where t2.a = t1.b limit 2) from t1
`)

	require.True(t, tk.HasPlan("select exists (select t2.b from t2 where t2.a = t1.b limit 2) from t1", "Apply"))
}

// TestBindingSymbolList tests sql with "?, ?, ?, ?", fixes #13871
func TestBindingSymbolList(t *testing.T) {
	store, dom := testkit.CreateMockStoreAndDomain(t)

	tk := testkit.NewTestKit(t, store)
	tk.MustExec("use test")
	tk.MustExec("drop table if exists t")
	tk.MustExec("create table t(a int, b int, INDEX ia (a), INDEX ib (b));")
	tk.MustExec("insert into t value(1, 1);")

	// before binding
	tk.MustQuery("select a, b from t where a = 3 limit 1, 100")
	require.Equal(t, "t:ia", tk.Session().GetSessionVars().StmtCtx.IndexNames[0])
	require.True(t, tk.MustUseIndex("select a, b from t where a = 3 limit 1, 100", "ia(a)"))

	tk.MustExec(`create global binding for select a, b from t where a = 1 limit 0, 1 using select a, b from t use index (ib) where a = 1 limit 0, 1`)

	// after binding
	tk.MustQuery("select a, b from t where a = 3 limit 1, 100")
	require.Equal(t, "t:ib", tk.Session().GetSessionVars().StmtCtx.IndexNames[0])
	require.True(t, tk.MustUseIndex("select a, b from t where a = 3 limit 1, 100", "ib(b)"))

	// Normalize
	sql, hash := parser.NormalizeDigest("select a, b from test . t where a = 1 limit 0, 1")

	bindData := dom.BindHandle().GetBindRecord(hash.String(), sql, "test")
	require.NotNil(t, bindData)
	require.Equal(t, "select `a` , `b` from `test` . `t` where `a` = ? limit ...", bindData.OriginalSQL)
	bind := bindData.Bindings[0]
	require.Equal(t, "SELECT `a`,`b` FROM `test`.`t` USE INDEX (`ib`) WHERE `a` = 1 LIMIT 0,1", bind.BindSQL)
	require.Equal(t, "test", bindData.Db)
	require.Equal(t, bindinfo.Enabled, bind.Status)
	require.NotNil(t, bind.Charset)
	require.NotNil(t, bind.Collation)
	require.NotNil(t, bind.CreateTime)
	require.NotNil(t, bind.UpdateTime)
}

func TestDMLSQLBind(t *testing.T) {
	store := testkit.CreateMockStore(t)

	tk := testkit.NewTestKit(t, store)
	tk.MustExec("use test")
	tk.MustExec("drop table if exists t1, t2")
	tk.MustExec("create table t1(a int, b int, c int, key idx_b(b), key idx_c(c))")
	tk.MustExec("create table t2(a int, b int, c int, key idx_b(b), key idx_c(c))")

	tk.MustExec("delete from t1 where b = 1 and c > 1")
	require.Equal(t, "t1:idx_b", tk.Session().GetSessionVars().StmtCtx.IndexNames[0])
	require.True(t, tk.MustUseIndex("delete from t1 where b = 1 and c > 1", "idx_b(b)"))
	tk.MustExec("create global binding for delete from t1 where b = 1 and c > 1 using delete /*+ use_index(t1,idx_c) */ from t1 where b = 1 and c > 1")
	tk.MustExec("delete from t1 where b = 1 and c > 1")
	require.Equal(t, "t1:idx_c", tk.Session().GetSessionVars().StmtCtx.IndexNames[0])
	require.True(t, tk.MustUseIndex("delete from t1 where b = 1 and c > 1", "idx_c(c)"))

	require.True(t, tk.HasPlan("delete t1, t2 from t1 inner join t2 on t1.b = t2.b", "HashJoin"))
	tk.MustExec("create global binding for delete t1, t2 from t1 inner join t2 on t1.b = t2.b using delete /*+ inl_join(t1) */ t1, t2 from t1 inner join t2 on t1.b = t2.b")
	require.True(t, tk.HasPlan("delete t1, t2 from t1 inner join t2 on t1.b = t2.b", "IndexJoin"))

	tk.MustExec("update t1 set a = 1 where b = 1 and c > 1")
	require.Equal(t, "t1:idx_b", tk.Session().GetSessionVars().StmtCtx.IndexNames[0])
	require.True(t, tk.MustUseIndex("update t1 set a = 1 where b = 1 and c > 1", "idx_b(b)"))
	tk.MustExec("create global binding for update t1 set a = 1 where b = 1 and c > 1 using update /*+ use_index(t1,idx_c) */ t1 set a = 1 where b = 1 and c > 1")
	tk.MustExec("delete from t1 where b = 1 and c > 1")
	require.Equal(t, "t1:idx_c", tk.Session().GetSessionVars().StmtCtx.IndexNames[0])
	require.True(t, tk.MustUseIndex("update t1 set a = 1 where b = 1 and c > 1", "idx_c(c)"))

	require.True(t, tk.HasPlan("update t1, t2 set t1.a = 1 where t1.b = t2.b", "HashJoin"))
	tk.MustExec("create global binding for update t1, t2 set t1.a = 1 where t1.b = t2.b using update /*+ inl_join(t1) */ t1, t2 set t1.a = 1 where t1.b = t2.b")
	require.True(t, tk.HasPlan("update t1, t2 set t1.a = 1 where t1.b = t2.b", "IndexJoin"))

	tk.MustExec("insert into t1 select * from t2 where t2.b = 2 and t2.c > 2")
	require.Equal(t, "t2:idx_b", tk.Session().GetSessionVars().StmtCtx.IndexNames[0])
	require.True(t, tk.MustUseIndex("insert into t1 select * from t2 where t2.b = 2 and t2.c > 2", "idx_b(b)"))
	tk.MustExec("create global binding for insert into t1 select * from t2 where t2.b = 1 and t2.c > 1 using insert /*+ use_index(t2,idx_c) */ into t1 select * from t2 where t2.b = 1 and t2.c > 1")
	tk.MustExec("insert into t1 select * from t2 where t2.b = 2 and t2.c > 2")
	require.Equal(t, "t2:idx_b", tk.Session().GetSessionVars().StmtCtx.IndexNames[0])
	require.True(t, tk.MustUseIndex("insert into t1 select * from t2 where t2.b = 2 and t2.c > 2", "idx_b(b)"))
	tk.MustExec("drop global binding for insert into t1 select * from t2 where t2.b = 1 and t2.c > 1")
	tk.MustExec("create global binding for insert into t1 select * from t2 where t2.b = 1 and t2.c > 1 using insert into t1 select /*+ use_index(t2,idx_c) */ * from t2 where t2.b = 1 and t2.c > 1")
	tk.MustExec("insert into t1 select * from t2 where t2.b = 2 and t2.c > 2")
	require.Equal(t, "t2:idx_c", tk.Session().GetSessionVars().StmtCtx.IndexNames[0])
	require.True(t, tk.MustUseIndex("insert into t1 select * from t2 where t2.b = 2 and t2.c > 2", "idx_c(c)"))

	tk.MustExec("replace into t1 select * from t2 where t2.b = 2 and t2.c > 2")
	require.Equal(t, "t2:idx_b", tk.Session().GetSessionVars().StmtCtx.IndexNames[0])
	require.True(t, tk.MustUseIndex("replace into t1 select * from t2 where t2.b = 2 and t2.c > 2", "idx_b(b)"))
	tk.MustExec("create global binding for replace into t1 select * from t2 where t2.b = 1 and t2.c > 1 using replace into t1 select /*+ use_index(t2,idx_c) */ * from t2 where t2.b = 1 and t2.c > 1")
	tk.MustExec("replace into t1 select * from t2 where t2.b = 2 and t2.c > 2")
	require.Equal(t, "t2:idx_c", tk.Session().GetSessionVars().StmtCtx.IndexNames[0])
	require.True(t, tk.MustUseIndex("replace into t1 select * from t2 where t2.b = 2 and t2.c > 2", "idx_c(c)"))
}

func TestBestPlanInBaselines(t *testing.T) {
	store, dom := testkit.CreateMockStoreAndDomain(t)

	tk := testkit.NewTestKit(t, store)
	tk.MustExec("use test")
	tk.MustExec("drop table if exists t")
	tk.MustExec("create table t(a int, b int, INDEX ia (a), INDEX ib (b));")
	tk.MustExec("insert into t value(1, 1);")

	// before binding
	tk.MustQuery("select a, b from t where a = 3 limit 1, 100")
	require.Equal(t, "t:ia", tk.Session().GetSessionVars().StmtCtx.IndexNames[0])
	require.True(t, tk.MustUseIndex("select a, b from t where a = 3 limit 1, 100", "ia(a)"))

	tk.MustQuery("select a, b from t where b = 3 limit 1, 100")
	require.Equal(t, "t:ib", tk.Session().GetSessionVars().StmtCtx.IndexNames[0])
	require.True(t, tk.MustUseIndex("select a, b from t where b = 3 limit 1, 100", "ib(b)"))

	tk.MustExec(`create global binding for select a, b from t where a = 1 limit 0, 1 using select /*+ use_index(@sel_1 test.t ia) */ a, b from t where a = 1 limit 0, 1`)
	tk.MustExec(`create global binding for select a, b from t where b = 1 limit 0, 1 using select /*+ use_index(@sel_1 test.t ib) */ a, b from t where b = 1 limit 0, 1`)

	sql, hash := utilNormalizeWithDefaultDB(t, "select a, b from t where a = 1 limit 0, 1", "test")
	bindData := dom.BindHandle().GetBindRecord(hash, sql, "test")
	require.NotNil(t, bindData)
	require.Equal(t, "select `a` , `b` from `test` . `t` where `a` = ? limit ...", bindData.OriginalSQL)
	bind := bindData.Bindings[0]
	require.Equal(t, "SELECT /*+ use_index(@`sel_1` `test`.`t` `ia`)*/ `a`,`b` FROM `test`.`t` WHERE `a` = 1 LIMIT 0,1", bind.BindSQL)
	require.Equal(t, "test", bindData.Db)
	require.Equal(t, bindinfo.Enabled, bind.Status)

	tk.MustQuery("select a, b from t where a = 3 limit 1, 10")
	require.Equal(t, "t:ia", tk.Session().GetSessionVars().StmtCtx.IndexNames[0])
	require.True(t, tk.MustUseIndex("select a, b from t where a = 3 limit 1, 100", "ia(a)"))

	tk.MustQuery("select a, b from t where b = 3 limit 1, 100")
	require.Equal(t, "t:ib", tk.Session().GetSessionVars().StmtCtx.IndexNames[0])
	require.True(t, tk.MustUseIndex("select a, b from t where b = 3 limit 1, 100", "ib(b)"))
}

func TestErrorBind(t *testing.T) {
	store, dom := testkit.CreateMockStoreAndDomain(t)

	tk := testkit.NewTestKit(t, store)
	tk.MustExec("use test")
	tk.MustGetErrMsg("create global binding for select * from t using select * from t", "[schema:1146]Table 'test.t' doesn't exist")
	tk.MustExec("drop table if exists t")
	tk.MustExec("drop table if exists t1")
	tk.MustExec("create table t(i int, s varchar(20))")
	tk.MustExec("create table t1(i int, s varchar(20))")
	tk.MustExec("create index index_t on t(i,s)")

	_, err := tk.Exec("create global binding for select * from t where i>100 using select * from t use index(index_t) where i>100")
	require.NoError(t, err, "err %v", err)

	sql, hash := parser.NormalizeDigest("select * from test . t where i > ?")
	bindData := dom.BindHandle().GetBindRecord(hash.String(), sql, "test")
	require.NotNil(t, bindData)
	require.Equal(t, "select * from `test` . `t` where `i` > ?", bindData.OriginalSQL)
	bind := bindData.Bindings[0]
	require.Equal(t, "SELECT * FROM `test`.`t` USE INDEX (`index_t`) WHERE `i` > 100", bind.BindSQL)
	require.Equal(t, "test", bindData.Db)
	require.Equal(t, bindinfo.Enabled, bind.Status)
	require.NotNil(t, bind.Charset)
	require.NotNil(t, bind.Collation)
	require.NotNil(t, bind.CreateTime)
	require.NotNil(t, bind.UpdateTime)

	tk.MustExec("drop index index_t on t")
	rs, err := tk.Exec("select * from t where i > 10")
	require.NoError(t, err)
	rs.Close()

	dom.BindHandle().DropInvalidBindRecord()

	rs, err = tk.Exec("show global bindings")
	require.NoError(t, err)
	chk := rs.NewChunk(nil)
	err = rs.Next(context.TODO(), chk)
	require.NoError(t, err)
	require.Equal(t, 0, chk.NumRows())
}

func TestDMLEvolveBaselines(t *testing.T) {
	originalVal := config.CheckTableBeforeDrop
	config.CheckTableBeforeDrop = true
	defer func() {
		config.CheckTableBeforeDrop = originalVal
	}()

	store := testkit.CreateMockStore(t)

	tk := testkit.NewTestKit(t, store)
	tk.MustExec("use test")
	tk.MustExec("drop table if exists t")
	tk.MustExec("create table t(a int, b int, c int, index idx_b(b), index idx_c(c))")
	tk.MustExec("insert into t values (1,1,1), (2,2,2), (3,3,3), (4,4,4), (5,5,5)")
	tk.MustExec("analyze table t")
	tk.MustExec("set @@tidb_evolve_plan_baselines=1")

	tk.MustExec("create global binding for delete from t where b = 1 and c > 1 using delete /*+ use_index(t,idx_c) */ from t where b = 1 and c > 1")
	rows := tk.MustQuery("show global bindings").Rows()
	require.Len(t, rows, 1)
	tk.MustExec("delete /*+ use_index(t,idx_b) */ from t where b = 2 and c > 1")
	require.Equal(t, "t:idx_c", tk.Session().GetSessionVars().StmtCtx.IndexNames[0])
	tk.MustExec("admin flush bindings")
	rows = tk.MustQuery("show global bindings").Rows()
	require.Len(t, rows, 1)
	tk.MustExec("admin evolve bindings")
	rows = tk.MustQuery("show global bindings").Rows()
	require.Len(t, rows, 1)

	tk.MustExec("create global binding for update t set a = 1 where b = 1 and c > 1 using update /*+ use_index(t,idx_c) */ t set a = 1 where b = 1 and c > 1")
	rows = tk.MustQuery("show global bindings").Rows()
	require.Len(t, rows, 2)
	tk.MustExec("update /*+ use_index(t,idx_b) */ t set a = 2 where b = 2 and c > 1")
	require.Equal(t, "t:idx_c", tk.Session().GetSessionVars().StmtCtx.IndexNames[0])
	tk.MustExec("admin flush bindings")
	rows = tk.MustQuery("show global bindings").Rows()
	require.Len(t, rows, 2)
	tk.MustExec("admin evolve bindings")
	rows = tk.MustQuery("show global bindings").Rows()
	require.Len(t, rows, 2)

	tk.MustExec("create table t1 like t")
	tk.MustExec("create global binding for insert into t1 select * from t where t.b = 1 and t.c > 1 using insert into t1 select /*+ use_index(t,idx_c) */ * from t where t.b = 1 and t.c > 1")
	rows = tk.MustQuery("show global bindings").Rows()
	require.Len(t, rows, 3)
	tk.MustExec("insert into t1 select /*+ use_index(t,idx_b) */ * from t where t.b = 2 and t.c > 2")
	require.Equal(t, "t:idx_c", tk.Session().GetSessionVars().StmtCtx.IndexNames[0])
	tk.MustExec("admin flush bindings")
	rows = tk.MustQuery("show global bindings").Rows()
	require.Len(t, rows, 3)
	tk.MustExec("admin evolve bindings")
	rows = tk.MustQuery("show global bindings").Rows()
	require.Len(t, rows, 3)

	tk.MustExec("create global binding for replace into t1 select * from t where t.b = 1 and t.c > 1 using replace into t1 select /*+ use_index(t,idx_c) */ * from t where t.b = 1 and t.c > 1")
	rows = tk.MustQuery("show global bindings").Rows()
	require.Len(t, rows, 4)
	tk.MustExec("replace into t1 select /*+ use_index(t,idx_b) */ * from t where t.b = 2 and t.c > 2")
	require.Equal(t, "t:idx_c", tk.Session().GetSessionVars().StmtCtx.IndexNames[0])
	tk.MustExec("admin flush bindings")
	rows = tk.MustQuery("show global bindings").Rows()
	require.Len(t, rows, 4)
	tk.MustExec("admin evolve bindings")
	rows = tk.MustQuery("show global bindings").Rows()
	require.Len(t, rows, 4)
}

func TestAddEvolveTasks(t *testing.T) {
	originalVal := config.CheckTableBeforeDrop
	config.CheckTableBeforeDrop = true
	defer func() {
		config.CheckTableBeforeDrop = originalVal
	}()

	store := testkit.CreateMockStore(t)

	tk := testkit.NewTestKit(t, store)
	tk.MustExec("use test")
	tk.MustExec("drop table if exists t")
	tk.MustExec("create table t(a int, b int, c int, index idx_a(a), index idx_b(b), index idx_c(c))")
	tk.MustExec("insert into t values (1,1,1), (2,2,2), (3,3,3), (4,4,4), (5,5,5)")
	tk.MustExec("analyze table t")
	tk.MustExec("create global binding for select * from t where a >= 1 and b >= 1 and c = 0 using select * from t use index(idx_a) where a >= 1 and b >= 1 and c = 0")
	tk.MustExec("set @@tidb_evolve_plan_baselines=1")
	// It cannot choose table path although it has lowest cost.
	tk.MustQuery("select * from t where a >= 4 and b >= 1 and c = 0")
	require.Equal(t, "t:idx_a", tk.Session().GetSessionVars().StmtCtx.IndexNames[0])
	tk.MustExec("admin flush bindings")
	rows := tk.MustQuery("show global bindings").Rows()
	require.Len(t, rows, 2)
	require.Equal(t, "SELECT /*+ use_index(@`sel_1` `test`.`t` )*/ * FROM `test`.`t` WHERE `a` >= 4 AND `b` >= 1 AND `c` = 0", rows[0][1])
	require.Equal(t, "pending verify", rows[0][3])
	tk.MustExec("admin evolve bindings")
	rows = tk.MustQuery("show global bindings").Rows()
	require.Len(t, rows, 2)
	require.Equal(t, "SELECT /*+ use_index(@`sel_1` `test`.`t` )*/ * FROM `test`.`t` WHERE `a` >= 4 AND `b` >= 1 AND `c` = 0", rows[0][1])
	status := rows[0][3].(string)
	require.True(t, status == bindinfo.Enabled || status == bindinfo.Rejected)
}

func TestRuntimeHintsInEvolveTasks(t *testing.T) {
	originalVal := config.CheckTableBeforeDrop
	config.CheckTableBeforeDrop = true
	defer func() {
		config.CheckTableBeforeDrop = originalVal
	}()

	store := testkit.CreateMockStore(t)

	tk := testkit.NewTestKit(t, store)
	tk.MustExec("use test")
	tk.MustExec("drop table if exists t")
	tk.MustExec("set @@tidb_evolve_plan_baselines=1")
	tk.MustExec("create table t(a int, b int, c int, index idx_a(a), index idx_b(b), index idx_c(c))")

	tk.MustExec("create global binding for select * from t where a >= 1 and b >= 1 and c = 0 using select * from t use index(idx_a) where a >= 1 and b >= 1 and c = 0")
	tk.MustQuery("select /*+ MAX_EXECUTION_TIME(5000) */ * from t where a >= 4 and b >= 1 and c = 0")
	tk.MustExec("admin flush bindings")
	rows := tk.MustQuery("show global bindings").Rows()
	require.Len(t, rows, 2)
	require.Equal(t, "SELECT /*+ use_index(@`sel_1` `test`.`t` `idx_c`), max_execution_time(5000)*/ * FROM `test`.`t` WHERE `a` >= 4 AND `b` >= 1 AND `c` = 0", rows[0][1])
}

func TestDefaultSessionVars(t *testing.T) {
	store := testkit.CreateMockStore(t)

	tk := testkit.NewTestKit(t, store)
	tk.MustQuery(`show variables like "%baselines%"`).Sort().Check(testkit.Rows(
		"tidb_capture_plan_baselines OFF",
		"tidb_evolve_plan_baselines OFF",
		"tidb_use_plan_baselines ON"))
	tk.MustQuery(`show global variables like "%baselines%"`).Sort().Check(testkit.Rows(
		"tidb_capture_plan_baselines OFF",
		"tidb_evolve_plan_baselines OFF",
		"tidb_use_plan_baselines ON"))
}

func TestCaptureBaselinesScope(t *testing.T) {
	store, dom := testkit.CreateMockStoreAndDomain(t)

	tk1 := testkit.NewTestKit(t, store)
	tk2 := testkit.NewTestKit(t, store)

	utilCleanBindingEnv(tk1, dom)
	tk1.MustQuery(`show session variables like "tidb_capture_plan_baselines"`).Check(testkit.Rows(
		"tidb_capture_plan_baselines OFF",
	))
	tk1.MustQuery(`show global variables like "tidb_capture_plan_baselines"`).Check(testkit.Rows(
		"tidb_capture_plan_baselines OFF",
	))
	tk1.MustQuery(`select @@global.tidb_capture_plan_baselines`).Check(testkit.Rows(
		"0",
	))

	tk1.MustExec("SET GLOBAL tidb_capture_plan_baselines = on")
	defer func() {
		tk1.MustExec(" set GLOBAL tidb_capture_plan_baselines = off")
	}()

	tk1.MustQuery(`show variables like "tidb_capture_plan_baselines"`).Check(testkit.Rows(
		"tidb_capture_plan_baselines ON",
	))
	tk1.MustQuery(`show global variables like "tidb_capture_plan_baselines"`).Check(testkit.Rows(
		"tidb_capture_plan_baselines ON",
	))
	tk2.MustQuery(`show global variables like "tidb_capture_plan_baselines"`).Check(testkit.Rows(
		"tidb_capture_plan_baselines ON",
	))
	tk2.MustQuery(`select @@global.tidb_capture_plan_baselines`).Check(testkit.Rows(
		"1",
	))
}

func TestStmtHints(t *testing.T) {
	store := testkit.CreateMockStore(t)

	tk := testkit.NewTestKit(t, store)
	tk.MustExec("use test")
	tk.MustExec("drop table if exists t")
	tk.MustExec("create table t(a int, b int, index idx(a))")
	tk.MustExec("create global binding for select * from t using select /*+ MAX_EXECUTION_TIME(100), MEMORY_QUOTA(2 GB) */ * from t use index(idx)")
	tk.MustQuery("select * from t")
	require.Equal(t, int64(2147483648), tk.Session().GetSessionVars().MemTracker.GetBytesLimit())
	require.Equal(t, uint64(100), tk.Session().GetSessionVars().StmtCtx.MaxExecutionTime)
	tk.MustQuery("select a, b from t")
	require.Equal(t, int64(1073741824), tk.Session().GetSessionVars().MemTracker.GetBytesLimit())
	require.Equal(t, uint64(0), tk.Session().GetSessionVars().StmtCtx.MaxExecutionTime)
}

func TestPrivileges(t *testing.T) {
	store := testkit.CreateMockStore(t)

	tk := testkit.NewTestKit(t, store)
	tk.MustExec("use test")
	tk.MustExec("drop table if exists t")
	tk.MustExec("create table t(a int, b int, index idx(a))")
	tk.MustExec("create global binding for select * from t using select * from t use index(idx)")
	require.NoError(t, tk.Session().Auth(&auth.UserIdentity{Username: "root", Hostname: "%"}, nil, nil))
	rows := tk.MustQuery("show global bindings").Rows()
	require.Len(t, rows, 1)
	tk.MustExec("create user test@'%'")
	require.NoError(t, tk.Session().Auth(&auth.UserIdentity{Username: "test", Hostname: "%"}, nil, nil))
	rows = tk.MustQuery("show global bindings").Rows()
	require.Len(t, rows, 0)
}

func TestHintsSetEvolveTask(t *testing.T) {
	originalVal := config.CheckTableBeforeDrop
	config.CheckTableBeforeDrop = true
	defer func() {
		config.CheckTableBeforeDrop = originalVal
	}()

	store, dom := testkit.CreateMockStoreAndDomain(t)

	tk := testkit.NewTestKit(t, store)
	tk.MustExec("use test")
	tk.MustExec("drop table if exists t")
	tk.MustExec("create table t(a int, index idx_a(a))")
	tk.MustExec("create global binding for select * from t where a > 10 using select * from t ignore index(idx_a) where a > 10")
	tk.MustExec("set @@tidb_evolve_plan_baselines=1")
	tk.MustQuery("select * from t use index(idx_a) where a > 0")
	bindHandle := dom.BindHandle()
	bindHandle.SaveEvolveTasksToStore()
	// Verify the added Binding for evolution contains valid ID and Hint, otherwise, panic may happen.
	sql, hash := utilNormalizeWithDefaultDB(t, "select * from t where a > ?", "test")
	bindData := bindHandle.GetBindRecord(hash, sql, "test")
	require.NotNil(t, bindData)
	require.Equal(t, "select * from `test` . `t` where `a` > ?", bindData.OriginalSQL)
	require.Len(t, bindData.Bindings, 2)
	bind := bindData.Bindings[1]
	require.Equal(t, bindinfo.PendingVerify, bind.Status)
	require.NotEqual(t, "", bind.ID)
	require.NotNil(t, bind.Hint)
}

func TestHintsSetID(t *testing.T) {
	store, dom := testkit.CreateMockStoreAndDomain(t)

	tk := testkit.NewTestKit(t, store)
	tk.MustExec("use test")
	tk.MustExec("drop table if exists t")
	tk.MustExec("create table t(a int, index idx_a(a))")
	tk.MustExec("create global binding for select * from t where a > 10 using select /*+ use_index(test.t, idx_a) */ * from t where a > 10")
	bindHandle := dom.BindHandle()
	// Verify the added Binding contains ID with restored query block.
	sql, hash := utilNormalizeWithDefaultDB(t, "select * from t where a > ?", "test")
	bindData := bindHandle.GetBindRecord(hash, sql, "test")
	require.NotNil(t, bindData)
	require.Equal(t, "select * from `test` . `t` where `a` > ?", bindData.OriginalSQL)
	require.Len(t, bindData.Bindings, 1)
	bind := bindData.Bindings[0]
	require.Equal(t, "use_index(@`sel_1` `test`.`t` `idx_a`)", bind.ID)

	utilCleanBindingEnv(tk, dom)
	tk.MustExec("create global binding for select * from t where a > 10 using select /*+ use_index(t, idx_a) */ * from t where a > 10")
	bindData = bindHandle.GetBindRecord(hash, sql, "test")
	require.NotNil(t, bindData)
	require.Equal(t, "select * from `test` . `t` where `a` > ?", bindData.OriginalSQL)
	require.Len(t, bindData.Bindings, 1)
	bind = bindData.Bindings[0]
	require.Equal(t, "use_index(@`sel_1` `test`.`t` `idx_a`)", bind.ID)

	utilCleanBindingEnv(tk, dom)
	tk.MustExec("create global binding for select * from t where a > 10 using select /*+ use_index(@sel_1 t, idx_a) */ * from t where a > 10")
	bindData = bindHandle.GetBindRecord(hash, sql, "test")
	require.NotNil(t, bindData)
	require.Equal(t, "select * from `test` . `t` where `a` > ?", bindData.OriginalSQL)
	require.Len(t, bindData.Bindings, 1)
	bind = bindData.Bindings[0]
	require.Equal(t, "use_index(@`sel_1` `test`.`t` `idx_a`)", bind.ID)

	utilCleanBindingEnv(tk, dom)
	tk.MustExec("create global binding for select * from t where a > 10 using select /*+ use_index(@qb1 t, idx_a) qb_name(qb1) */ * from t where a > 10")
	bindData = bindHandle.GetBindRecord(hash, sql, "test")
	require.NotNil(t, bindData)
	require.Equal(t, "select * from `test` . `t` where `a` > ?", bindData.OriginalSQL)
	require.Len(t, bindData.Bindings, 1)
	bind = bindData.Bindings[0]
	require.Equal(t, "use_index(@`sel_1` `test`.`t` `idx_a`)", bind.ID)

	utilCleanBindingEnv(tk, dom)
	tk.MustExec("create global binding for select * from t where a > 10 using select /*+ use_index(T, IDX_A) */ * from t where a > 10")
	bindData = bindHandle.GetBindRecord(hash, sql, "test")
	require.NotNil(t, bindData)
	require.Equal(t, "select * from `test` . `t` where `a` > ?", bindData.OriginalSQL)
	require.Len(t, bindData.Bindings, 1)
	bind = bindData.Bindings[0]
	require.Equal(t, "use_index(@`sel_1` `test`.`t` `idx_a`)", bind.ID)

	utilCleanBindingEnv(tk, dom)
	err := tk.ExecToErr("create global binding for select * from t using select /*+ non_exist_hint() */ * from t")
	require.True(t, terror.ErrorEqual(err, parser.ErrParse))
	tk.MustExec("create global binding for select * from t where a > 10 using select * from t where a > 10")
	bindData = bindHandle.GetBindRecord(hash, sql, "test")
	require.NotNil(t, bindData)
	require.Equal(t, "select * from `test` . `t` where `a` > ?", bindData.OriginalSQL)
	require.Len(t, bindData.Bindings, 1)
	bind = bindData.Bindings[0]
	require.Equal(t, "", bind.ID)
}

func TestNotEvolvePlanForReadStorageHint(t *testing.T) {
	originalVal := config.CheckTableBeforeDrop
	config.CheckTableBeforeDrop = true
	defer func() {
		config.CheckTableBeforeDrop = originalVal
	}()

	store := testkit.CreateMockStore(t)

	tk := testkit.NewTestKit(t, store)
	tk.MustExec("use test")
	tk.MustExec("set tidb_cost_model_version=2")
	tk.MustExec("drop table if exists t")
	tk.MustExec("create table t(a int, b int, index idx_a(a), index idx_b(b))")
	tk.MustExec("insert into t values (1,1), (2,2), (3,3), (4,4), (5,5), (6,6), (7,7), (8,8), (9,9), (10,10)")
	tk.MustExec("analyze table t")
	// Create virtual tiflash replica info.
	dom := domain.GetDomain(tk.Session())
	is := dom.InfoSchema()
	db, exists := is.SchemaByName(model.NewCIStr("test"))
	require.True(t, exists)
	for _, tblInfo := range db.Tables {
		if tblInfo.Name.L == "t" {
			tblInfo.TiFlashReplica = &model.TiFlashReplicaInfo{
				Count:     1,
				Available: true,
			}
		}
	}

	// Make sure the best plan of the SQL is use TiKV index.
	tk.MustExec("set @@session.tidb_executor_concurrency = 4; set @@tidb_allow_mpp=0;")
	rows := tk.MustQuery("explain select * from t where a >= 11 and b >= 11").Rows()
	require.Equal(t, "cop[tikv]", fmt.Sprintf("%v", rows[len(rows)-1][2]))
	tk.MustExec("set @@tidb_allow_mpp=1")

	tk.MustExec("create global binding for select * from t where a >= 1 and b >= 1 using select /*+ read_from_storage(tiflash[t]) */ * from t where a >= 1 and b >= 1")
	tk.MustExec("set @@tidb_evolve_plan_baselines=1")

	// Even if index of TiKV has lower cost, it chooses TiFlash.
	rows = tk.MustQuery("explain select * from t where a >= 11 and b >= 11").Rows()
	require.Equal(t, "mpp[tiflash]", fmt.Sprintf("%v", rows[len(rows)-1][2]))

	tk.MustExec("admin flush bindings")
	rows = tk.MustQuery("show global bindings").Rows()
	// None evolve task, because of the origin binding is a read_from_storage binding.
	require.Len(t, rows, 1)
	require.Equal(t, "SELECT /*+ read_from_storage(tiflash[`t`])*/ * FROM `test`.`t` WHERE `a` >= 1 AND `b` >= 1", rows[0][1])
	require.Equal(t, bindinfo.Enabled, rows[0][3])
}

func TestBindingWithIsolationRead(t *testing.T) {
	store := testkit.CreateMockStore(t)

	tk := testkit.NewTestKit(t, store)
	tk.MustExec("use test")
	tk.MustExec("set tidb_cost_model_version=2")
	tk.MustExec("drop table if exists t")
	tk.MustExec("create table t(a int, b int, index idx_a(a), index idx_b(b))")
	tk.MustExec("insert into t values (1,1), (2,2), (3,3), (4,4), (5,5), (6,6), (7,7), (8,8), (9,9), (10,10)")
	tk.MustExec("analyze table t")
	// Create virtual tiflash replica info.
	dom := domain.GetDomain(tk.Session())
	is := dom.InfoSchema()
	db, exists := is.SchemaByName(model.NewCIStr("test"))
	require.True(t, exists)
	for _, tblInfo := range db.Tables {
		if tblInfo.Name.L == "t" {
			tblInfo.TiFlashReplica = &model.TiFlashReplicaInfo{
				Count:     1,
				Available: true,
			}
		}
	}
	tk.MustExec("create global binding for select * from t where a >= 1 and b >= 1 using select * from t use index(idx_a) where a >= 1 and b >= 1")
	tk.MustExec("set @@tidb_use_plan_baselines = 1")
	rows := tk.MustQuery("explain select * from t where a >= 11 and b >= 11").Rows()
	require.Equal(t, "cop[tikv]", rows[len(rows)-1][2])
	// Even if we build a binding use index for SQL, but after we set the isolation read for TiFlash, it choose TiFlash instead of index of TiKV.
	tk.MustExec("set @@tidb_isolation_read_engines = \"tiflash\"")
	rows = tk.MustQuery("explain select * from t where a >= 11 and b >= 11").Rows()
	require.Equal(t, "mpp[tiflash]", rows[len(rows)-1][2])
}

func TestReCreateBindAfterEvolvePlan(t *testing.T) {
	originalVal := config.CheckTableBeforeDrop
	config.CheckTableBeforeDrop = true
	defer func() {
		config.CheckTableBeforeDrop = originalVal
	}()

	store := testkit.CreateMockStore(t)

	tk := testkit.NewTestKit(t, store)
	tk.MustExec("use test")
	tk.MustExec("drop table if exists t")
	tk.MustExec("create table t(a int, b int, c int, index idx_a(a), index idx_b(b), index idx_c(c))")
	tk.MustExec("insert into t values (1,1,1), (2,2,2), (3,3,3), (4,4,4), (5,5,5)")
	tk.MustExec("analyze table t")
	tk.MustExec("create global binding for select * from t where a >= 1 and b >= 1 using select * from t use index(idx_a) where a >= 1 and b >= 1")
	tk.MustExec("set @@tidb_evolve_plan_baselines=1")

	// It cannot choose table path although it has lowest cost.
	tk.MustQuery("select * from t where a >= 0 and b >= 0")
	require.Equal(t, "t:idx_a", tk.Session().GetSessionVars().StmtCtx.IndexNames[0])

	tk.MustExec("admin flush bindings")
	rows := tk.MustQuery("show global bindings").Rows()
	require.Len(t, rows, 2)
	require.Equal(t, "SELECT /*+ use_index(@`sel_1` `test`.`t` )*/ * FROM `test`.`t` WHERE `a` >= 0 AND `b` >= 0", rows[0][1])
	require.Equal(t, "pending verify", rows[0][3])

	tk.MustExec("create global binding for select * from t where a >= 1 and b >= 1 using select * from t use index(idx_b) where a >= 1 and b >= 1")
	rows = tk.MustQuery("show global bindings").Rows()
	require.Len(t, rows, 1)
	tk.MustQuery("select * from t where a >= 4 and b >= 1")
	require.Equal(t, "t:idx_b", tk.Session().GetSessionVars().StmtCtx.IndexNames[0])
}

func TestInvisibleIndex(t *testing.T) {
	store := testkit.CreateMockStore(t)

	tk := testkit.NewTestKit(t, store)
	tk.MustExec("use test")
	tk.MustExec("drop table if exists t")
	tk.MustExec("create table t(a int, b int, unique idx_a(a), index idx_b(b) invisible)")
	tk.MustGetErrMsg(
		"create global binding for select * from t using select * from t use index(idx_b) ",
		"[planner:1176]Key 'idx_b' doesn't exist in table 't'")

	// Create bind using index
	tk.MustExec("create global binding for select * from t using select * from t use index(idx_a) ")

	tk.MustQuery("select * from t")
	require.Equal(t, "t:idx_a", tk.Session().GetSessionVars().StmtCtx.IndexNames[0])
	require.True(t, tk.MustUseIndex("select * from t", "idx_a(a)"))

	tk.MustExec(`prepare stmt1 from 'select * from t'`)
	tk.MustExec("execute stmt1")
	require.Len(t, tk.Session().GetSessionVars().StmtCtx.IndexNames, 1)
	require.Equal(t, "t:idx_a", tk.Session().GetSessionVars().StmtCtx.IndexNames[0])

	// And then make this index invisible
	tk.MustExec("alter table t alter index idx_a invisible")
	tk.MustQuery("select * from t")
	require.Len(t, tk.Session().GetSessionVars().StmtCtx.IndexNames, 0)

	tk.MustExec("execute stmt1")
	require.Len(t, tk.Session().GetSessionVars().StmtCtx.IndexNames, 0)

	tk.MustExec("drop binding for select * from t")
}

func TestSPMHitInfo(t *testing.T) {
	store := testkit.CreateMockStore(t)

	tk := testkit.NewTestKit(t, store)
	tk.MustExec("use test")
	tk.MustExec("drop table if exists t1")
	tk.MustExec("drop table if exists t2")
	tk.MustExec("create table t1(id int)")
	tk.MustExec("create table t2(id int)")

	require.True(t, tk.HasPlan("SELECT * from t1,t2 where t1.id = t2.id", "HashJoin"))
	require.True(t, tk.HasPlan("SELECT  /*+ TIDB_SMJ(t1, t2) */  * from t1,t2 where t1.id = t2.id", "MergeJoin"))

	tk.MustExec("SELECT * from t1,t2 where t1.id = t2.id")
	tk.MustQuery(`select @@last_plan_from_binding;`).Check(testkit.Rows("0"))
	tk.MustExec("create global binding for SELECT * from t1,t2 where t1.id = t2.id using SELECT  /*+ TIDB_SMJ(t1, t2) */  * from t1,t2 where t1.id = t2.id")

	require.True(t, tk.HasPlan("SELECT * from t1,t2 where t1.id = t2.id", "MergeJoin"))
	tk.MustExec("SELECT * from t1,t2 where t1.id = t2.id")
	tk.MustQuery(`select @@last_plan_from_binding;`).Check(testkit.Rows("1"))
	tk.MustExec("set binding disabled for SELECT * from t1,t2 where t1.id = t2.id")
	tk.MustExec("SELECT * from t1,t2 where t1.id = t2.id")
	tk.MustQuery(`select @@last_plan_from_binding;`).Check(testkit.Rows("0"))

	tk.MustExec("drop global binding for SELECT * from t1,t2 where t1.id = t2.id")
}

func TestReCreateBind(t *testing.T) {
	store := testkit.CreateMockStore(t)

	tk := testkit.NewTestKit(t, store)
	tk.MustExec("use test")
	tk.MustExec("drop table if exists t")
	tk.MustExec("create table t(a int, b int, index idx(a))")

	tk.MustQuery("select * from mysql.bind_info where source != 'builtin'").Check(testkit.Rows())
	tk.MustQuery("show global bindings").Check(testkit.Rows())

	tk.MustExec("create global binding for select * from t using select * from t")
	tk.MustQuery("select original_sql, status from mysql.bind_info where source != 'builtin';").Check(testkit.Rows(
		"select * from `test` . `t` enabled",
	))
	rows := tk.MustQuery("show global bindings").Rows()
	require.Len(t, rows, 1)
	require.Equal(t, "select * from `test` . `t`", rows[0][0])
	require.Equal(t, bindinfo.Enabled, rows[0][3])

	tk.MustExec("create global binding for select * from t using select * from t")
	rows = tk.MustQuery("show global bindings").Rows()
	require.Len(t, rows, 1)
	require.Equal(t, "select * from `test` . `t`", rows[0][0])
	require.Equal(t, bindinfo.Enabled, rows[0][3])

	rows = tk.MustQuery("select original_sql, status from mysql.bind_info where source != 'builtin';").Rows()
	require.Len(t, rows, 2)
	require.Equal(t, "deleted", rows[0][1])
	require.Equal(t, bindinfo.Enabled, rows[1][1])
}

func TestExplainShowBindSQL(t *testing.T) {
	store := testkit.CreateMockStore(t)

	tk := testkit.NewTestKit(t, store)
	tk.MustExec("use test")
	tk.MustExec("drop table if exists t")
	tk.MustExec("create table t(a int, b int, key(a))")

	tk.MustExec("create global binding for select * from t using select * from t use index(a)")
	tk.MustQuery("select original_sql, bind_sql from mysql.bind_info where default_db != 'mysql'").Check(testkit.Rows(
		"select * from `test` . `t` SELECT * FROM `test`.`t` USE INDEX (`a`)",
	))

	tk.MustExec("explain format = 'verbose' select * from t")
	tk.MustQuery("show warnings").Check(testkit.Rows("Note 1105 Using the bindSQL: SELECT * FROM `test`.`t` USE INDEX (`a`)"))
	// explain analyze do not support verbose yet.
}

func TestDMLIndexHintBind(t *testing.T) {
	store := testkit.CreateMockStore(t)

	tk := testkit.NewTestKit(t, store)
	tk.MustExec("use test")
	tk.MustExec("create table t(a int, b int, c int, key idx_b(b), key idx_c(c))")

	tk.MustExec("delete from t where b = 1 and c > 1")
	require.Equal(t, "t:idx_b", tk.Session().GetSessionVars().StmtCtx.IndexNames[0])
	require.True(t, tk.MustUseIndex("delete from t where b = 1 and c > 1", "idx_b(b)"))
	tk.MustExec("create global binding for delete from t where b = 1 and c > 1 using delete from t use index(idx_c) where b = 1 and c > 1")
	tk.MustExec("delete from t where b = 1 and c > 1")
	require.Equal(t, "t:idx_c", tk.Session().GetSessionVars().StmtCtx.IndexNames[0])
	require.True(t, tk.MustUseIndex("delete from t where b = 1 and c > 1", "idx_c(c)"))
}

func TestForbidEvolvePlanBaseLinesBeforeGA(t *testing.T) {
	originalVal := config.CheckTableBeforeDrop
	config.CheckTableBeforeDrop = false
	defer func() {
		config.CheckTableBeforeDrop = originalVal
	}()

	store := testkit.CreateMockStore(t)

	tk := testkit.NewTestKit(t, store)
	err := tk.ExecToErr("set @@tidb_evolve_plan_baselines=0")
	require.Equal(t, nil, err)
	err = tk.ExecToErr("set @@TiDB_Evolve_pLan_baselines=1")
	require.EqualError(t, err, "Cannot enable baseline evolution feature, it is not generally available now")
	err = tk.ExecToErr("set @@TiDB_Evolve_pLan_baselines=oN")
	require.EqualError(t, err, "Cannot enable baseline evolution feature, it is not generally available now")
	err = tk.ExecToErr("admin evolve bindings")
	require.EqualError(t, err, "Cannot enable baseline evolution feature, it is not generally available now")
}

func TestExplainTableStmts(t *testing.T) {
	store := testkit.CreateMockStore(t)

	tk := testkit.NewTestKit(t, store)
	tk.MustExec("use test")
	tk.MustExec("drop table if exists t")
	tk.MustExec("create table t(id int, value decimal(5,2))")
	tk.MustExec("table t")
	tk.MustExec("explain table t")
	tk.MustExec("desc table t")
}

func TestSPMWithoutUseDatabase(t *testing.T) {
	store, dom := testkit.CreateMockStoreAndDomain(t)

	tk := testkit.NewTestKit(t, store)
	tk1 := testkit.NewTestKit(t, store)
	utilCleanBindingEnv(tk, dom)
	utilCleanBindingEnv(tk1, dom)

	tk.MustExec("use test")
	tk.MustExec("drop table if exists t")
	tk.MustExec("create table t(a int, b int, key(a))")
	tk.MustExec("create global binding for select * from t using select * from t force index(a)")

	err := tk1.ExecToErr("select * from t")
	require.Error(t, err)
	require.Regexp(t, "No database selected$", err)
	tk1.MustQuery(`select @@last_plan_from_binding;`).Check(testkit.Rows("0"))
	require.True(t, tk1.MustUseIndex("select * from test.t", "a"))
	tk1.MustExec("select * from test.t")
	tk1.MustQuery(`select @@last_plan_from_binding;`).Check(testkit.Rows("1"))
	tk1.MustExec("set binding disabled for select * from test.t")
	tk1.MustExec("select * from test.t")
	tk1.MustQuery(`select @@last_plan_from_binding;`).Check(testkit.Rows("0"))
}

func TestBindingWithoutCharset(t *testing.T) {
	store := testkit.CreateMockStore(t)

	tk := testkit.NewTestKit(t, store)
	tk.MustExec("use test")
	tk.MustExec("drop table if exists t")
	tk.MustExec("create table t (a varchar(10) CHARACTER SET utf8)")
	tk.MustExec("create global binding for select * from t where a = 'aa' using select * from t where a = 'aa'")
	rows := tk.MustQuery("show global bindings").Rows()
	require.Len(t, rows, 1)
	require.Equal(t, "select * from `test` . `t` where `a` = ?", rows[0][0])
	require.Equal(t, "SELECT * FROM `test`.`t` WHERE `a` = 'aa'", rows[0][1])
}

func TestBindingWithMultiParenthesis(t *testing.T) {
	store := testkit.CreateMockStore(t)

	tk := testkit.NewTestKit(t, store)
	tk.MustExec("use test")
	tk.MustExec("drop table if exists t")
	tk.MustExec("create table t (a int)")
	tk.MustExec("create global binding for select * from (select * from t where a = 1) tt using select * from (select * from t where a = 1) tt")
	tk.MustExec("create global binding for select * from ((select * from t where a = 1)) tt using select * from (select * from t where a = 1) tt")
	rows := tk.MustQuery("show global bindings").Rows()
	require.Len(t, rows, 1)
	require.Equal(t, "select * from ( select * from `test` . `t` where `a` = ? ) as `tt`", rows[0][0])
	require.Equal(t, "SELECT * FROM (SELECT * FROM `test`.`t` WHERE `a` = 1) AS `tt`", rows[0][1])
}

func TestGCBindRecord(t *testing.T) {
	// set lease for gc tests
	originLease := bindinfo.Lease
	bindinfo.Lease = 0
	defer func() {
		bindinfo.Lease = originLease
	}()

	store, dom := testkit.CreateMockStoreAndDomain(t)

	tk := testkit.NewTestKit(t, store)
	tk.MustExec("use test")
	tk.MustExec("drop table if exists t")
	tk.MustExec("create table t(a int, b int, key(a))")

	tk.MustExec("create global binding for select * from t where a = 1 using select * from t use index(a) where a = 1")
	rows := tk.MustQuery("show global bindings").Rows()
	require.Len(t, rows, 1)
	require.Equal(t, "select * from `test` . `t` where `a` = ?", rows[0][0])
	require.Equal(t, bindinfo.Enabled, rows[0][3])
	tk.MustQuery("select status from mysql.bind_info where original_sql = 'select * from `test` . `t` where `a` = ?'").Check(testkit.Rows(
		bindinfo.Enabled,
	))

	h := dom.BindHandle()
	// bindinfo.Lease is set to 0 for test env in SetUpSuite.
	require.NoError(t, h.GCBindRecord())
	rows = tk.MustQuery("show global bindings").Rows()
	require.Len(t, rows, 1)
	require.Equal(t, "select * from `test` . `t` where `a` = ?", rows[0][0])
	require.Equal(t, bindinfo.Enabled, rows[0][3])
	tk.MustQuery("select status from mysql.bind_info where original_sql = 'select * from `test` . `t` where `a` = ?'").Check(testkit.Rows(
		bindinfo.Enabled,
	))

	tk.MustExec("drop global binding for select * from t where a = 1")
	tk.MustQuery("show global bindings").Check(testkit.Rows())
	tk.MustQuery("select status from mysql.bind_info where original_sql = 'select * from `test` . `t` where `a` = ?'").Check(testkit.Rows(
		"deleted",
	))
	require.NoError(t, h.GCBindRecord())
	tk.MustQuery("show global bindings").Check(testkit.Rows())
	tk.MustQuery("select status from mysql.bind_info where original_sql = 'select * from `test` . `t` where `a` = ?'").Check(testkit.Rows())
}

func TestBindSQLDigest(t *testing.T) {
	store, dom := testkit.CreateMockStoreAndDomain(t)
	tk := testkit.NewTestKit(t, store)
	tk.MustExec("use test")
	tk.MustExec("drop table if exists t")
	tk.MustExec("create table t(pk int primary key, a int, b int, key(a), key(b))")

	cases := []struct {
		origin string
		hint   string
	}{
		// agg hints
		{"select count(1) from t", "select /*+ hash_agg() */ count(1) from t"},
		{"select count(1) from t", "select /*+ stream_agg() */ count(1) from t"},
		// join hints
		{"select * from t t1, t t2 where t1.a=t2.a", "select /*+ merge_join(t1, t2) */ * from t t1, t t2 where t1.a=t2.a"},
		{"select * from t t1, t t2 where t1.a=t2.a", "select /*+ tidb_smj(t1, t2) */ * from t t1, t t2 where t1.a=t2.a"},
		{"select * from t t1, t t2 where t1.a=t2.a", "select /*+ hash_join(t1, t2) */ * from t t1, t t2 where t1.a=t2.a"},
		{"select * from t t1, t t2 where t1.a=t2.a", "select /*+ tidb_hj(t1, t2) */ * from t t1, t t2 where t1.a=t2.a"},
		{"select * from t t1, t t2 where t1.a=t2.a", "select /*+ inl_join(t1, t2) */ * from t t1, t t2 where t1.a=t2.a"},
		{"select * from t t1, t t2 where t1.a=t2.a", "select /*+ tidb_inlj(t1, t2) */ * from t t1, t t2 where t1.a=t2.a"},
		{"select * from t t1, t t2 where t1.a=t2.a", "select /*+ inl_hash_join(t1, t2) */ * from t t1, t t2 where t1.a=t2.a"},
		// index hints
		{"select * from t", "select * from t use index(primary)"},
		{"select * from t", "select /*+ use_index(primary) */ * from t"},
		{"select * from t", "select * from t use index(a)"},
		{"select * from t", "select /*+ use_index(a) */ * from t use index(a)"},
		{"select * from t", "select * from t use index(b)"},
		{"select * from t", "select /*+ use_index(b) */ * from t use index(b)"},
		{"select a, b from t where a=1 or b=1", "select /*+ use_index_merge(t, a, b) */ a, b from t where a=1 or b=1"},
		{"select * from t where a=1", "select /*+ ignore_index(t, a) */ * from t where a=1"},
		// push-down hints
		{"select * from t limit 10", "select /*+ limit_to_cop() */ * from t limit 10"},
		{"select a, count(*) from t group by a", "select /*+ agg_to_cop() */ a, count(*) from t group by a"},
		// index-merge hints
		{"select a, b from t where a>1 or b>1", "select /*+ no_index_merge() */ a, b from t where a>1 or b>1"},
		{"select a, b from t where a>1 or b>1", "select /*+ use_index_merge(t, a, b) */ a, b from t where a>1 or b>1"},
		// runtime hints
		{"select * from t", "select /*+ memory_quota(1024 MB) */ * from t"},
		{"select * from t", "select /*+ max_execution_time(1000) */ * from t"},
		// storage hints
		{"select * from t", "select /*+ read_from_storage(tikv[t]) */ * from t"},
		// others
		{"select t1.a, t1.b from t t1 where t1.a in (select t2.a from t t2)", "select /*+ use_toja(true) */ t1.a, t1.b from t t1 where t1.a in (select t2.a from t t2)"},
	}
	for _, c := range cases {
		stmtsummary.StmtSummaryByDigestMap.Clear()
		utilCleanBindingEnv(tk, dom)
		sql := "create global binding for " + c.origin + " using " + c.hint
		tk.MustExec(sql)
		res := tk.MustQuery(`show global bindings`).Rows()
		require.Equal(t, len(res[0]), 11)

		parser4binding := parser.New()
		originNode, err := parser4binding.ParseOneStmt(c.origin, "utf8mb4", "utf8mb4_general_ci")
		require.NoError(t, err)
		_, sqlDigestWithDB := parser.NormalizeDigest(utilparser.RestoreWithDefaultDB(originNode, "test", c.origin))
		require.Equal(t, res[0][9], sqlDigestWithDB.String())
	}
}

<<<<<<< HEAD
func TestCreateBindingFromHistory(t *testing.T) {
	store := testkit.CreateMockStore(t)
	tk := testkit.NewTestKit(t, store)
	require.NoError(t, tk.Session().Auth(&auth.UserIdentity{Username: "root", Hostname: "%"}, nil, nil))

	tk.MustExec("use test")
	tk.MustExec("drop table if exists t")
	tk.MustExec("create table t1(id int primary key, a int, b int, key(a))")
	tk.MustExec("create table t2(id int primary key, a int, b int, key(a))")

	var testCases = []struct {
		sqls []string
		hint string
	}{
		{
			sqls: []string{
				"select %s * from t1, t2 where t1.id = t2.id",
				"select %s * from test.t1, t2 where t1.id = t2.id",
				"select %s * from test.t1, test.t2 where t1.id = t2.id",
				"select %s * from t1, test.t2 where t1.id = t2.id",
			},
			hint: "/*+ merge_join(t1, t2) */",
		},
		{
			sqls: []string{
				"select %s * from t1 where a = 1",
				"select %s * from test.t1 where a = 1",
			},
			hint: "/*+ ignore_index(t, a) */",
		},
	}

	for _, testCase := range testCases {
		for _, bind := range testCase.sqls {
			stmtsummary.StmtSummaryByDigestMap.Clear()
			bindSQL := fmt.Sprintf(bind, testCase.hint)
			tk.MustExec(bindSQL)
			planDigest := tk.MustQuery(fmt.Sprintf("select plan_digest from information_schema.statements_summary where query_sample_text = '%s'", bindSQL)).Rows()
			tk.MustExec(fmt.Sprintf("create session binding from history using plan digest '%s'", planDigest[0][0]))
			for _, sql := range testCase.sqls {
				tk.MustExec(fmt.Sprintf(sql, ""))
				tk.MustQuery("select @@last_plan_from_binding").Check(testkit.Rows("1"))
			}
		}
	}
=======
func TestDropBindBySQLDigest(t *testing.T) {
	store, dom := testkit.CreateMockStoreAndDomain(t)
	tk := testkit.NewTestKit(t, store)
	tk.MustExec("use test")
	tk.MustExec("drop table if exists t")
	tk.MustExec("create table t(pk int primary key, a int, b int, key(a), key(b))")

	cases := []struct {
		origin string
		hint   string
	}{
		// agg hints
		{"select count(1) from t", "select /*+ hash_agg() */ count(1) from t"},
		{"select count(1) from t", "select /*+ stream_agg() */ count(1) from t"},
		// join hints
		{"select * from t t1, t t2 where t1.a=t2.a", "select /*+ merge_join(t1, t2) */ * from t t1, t t2 where t1.a=t2.a"},
		{"select * from t t1, t t2 where t1.a=t2.a", "select /*+ tidb_smj(t1, t2) */ * from t t1, t t2 where t1.a=t2.a"},
		{"select * from t t1, t t2 where t1.a=t2.a", "select /*+ hash_join(t1, t2) */ * from t t1, t t2 where t1.a=t2.a"},
		{"select * from t t1, t t2 where t1.a=t2.a", "select /*+ tidb_hj(t1, t2) */ * from t t1, t t2 where t1.a=t2.a"},
		{"select * from t t1, t t2 where t1.a=t2.a", "select /*+ inl_join(t1, t2) */ * from t t1, t t2 where t1.a=t2.a"},
		{"select * from t t1, t t2 where t1.a=t2.a", "select /*+ tidb_inlj(t1, t2) */ * from t t1, t t2 where t1.a=t2.a"},
		{"select * from t t1, t t2 where t1.a=t2.a", "select /*+ inl_hash_join(t1, t2) */ * from t t1, t t2 where t1.a=t2.a"},
		// index hints
		{"select * from t", "select * from t use index(primary)"},
		{"select * from t", "select /*+ use_index(primary) */ * from t"},
		{"select * from t", "select * from t use index(a)"},
		{"select * from t", "select /*+ use_index(a) */ * from t use index(a)"},
		{"select * from t", "select * from t use index(b)"},
		{"select * from t", "select /*+ use_index(b) */ * from t use index(b)"},
		{"select a, b from t where a=1 or b=1", "select /*+ use_index_merge(t, a, b) */ a, b from t where a=1 or b=1"},
		{"select * from t where a=1", "select /*+ ignore_index(t, a) */ * from t where a=1"},
		// push-down hints
		{"select * from t limit 10", "select /*+ limit_to_cop() */ * from t limit 10"},
		{"select a, count(*) from t group by a", "select /*+ agg_to_cop() */ a, count(*) from t group by a"},
		// index-merge hints
		{"select a, b from t where a>1 or b>1", "select /*+ no_index_merge() */ a, b from t where a>1 or b>1"},
		{"select a, b from t where a>1 or b>1", "select /*+ use_index_merge(t, a, b) */ a, b from t where a>1 or b>1"},
		// runtime hints
		{"select * from t", "select /*+ memory_quota(1024 MB) */ * from t"},
		{"select * from t", "select /*+ max_execution_time(1000) */ * from t"},
		// storage hints
		{"select * from t", "select /*+ read_from_storage(tikv[t]) */ * from t"},
		// others
		{"select t1.a, t1.b from t t1 where t1.a in (select t2.a from t t2)", "select /*+ use_toja(true) */ t1.a, t1.b from t t1 where t1.a in (select t2.a from t t2)"},
	}

	h := dom.BindHandle()
	// global scope
	for _, c := range cases {
		utilCleanBindingEnv(tk, dom)
		sql := "create global binding for " + c.origin + " using " + c.hint
		tk.MustExec(sql)
		h.ReloadBindings()
		res := tk.MustQuery(`show global bindings`).Rows()

		require.Equal(t, len(res), 1)
		require.Equal(t, len(res[0]), 11)
		drop := fmt.Sprintf("drop global binding for sql digest '%s'", res[0][9])
		tk.MustExec(drop)
		require.NoError(t, h.GCBindRecord())
		h.ReloadBindings()
		tk.MustQuery("show global bindings").Check(testkit.Rows())
	}

	// session scope
	for _, c := range cases {
		utilCleanBindingEnv(tk, dom)
		sql := "create binding for " + c.origin + " using " + c.hint
		tk.MustExec(sql)
		res := tk.MustQuery(`show bindings`).Rows()

		require.Equal(t, len(res), 1)
		require.Equal(t, len(res[0]), 11)
		drop := fmt.Sprintf("drop binding for sql digest '%s'", res[0][9])
		tk.MustExec(drop)
		require.NoError(t, h.GCBindRecord())
		tk.MustQuery("show bindings").Check(testkit.Rows())
	}

	// exception cases
	tk.MustGetErrMsg(fmt.Sprintf("drop binding for sql digest '%s'", "1"), "can't find any binding for `1`")
	tk.MustGetErrMsg(fmt.Sprintf("drop binding for sql digest '%s'", ""), "sql digest is empty")
>>>>>>> 8b06ef27
}<|MERGE_RESOLUTION|>--- conflicted
+++ resolved
@@ -1305,53 +1305,6 @@
 	}
 }
 
-<<<<<<< HEAD
-func TestCreateBindingFromHistory(t *testing.T) {
-	store := testkit.CreateMockStore(t)
-	tk := testkit.NewTestKit(t, store)
-	require.NoError(t, tk.Session().Auth(&auth.UserIdentity{Username: "root", Hostname: "%"}, nil, nil))
-
-	tk.MustExec("use test")
-	tk.MustExec("drop table if exists t")
-	tk.MustExec("create table t1(id int primary key, a int, b int, key(a))")
-	tk.MustExec("create table t2(id int primary key, a int, b int, key(a))")
-
-	var testCases = []struct {
-		sqls []string
-		hint string
-	}{
-		{
-			sqls: []string{
-				"select %s * from t1, t2 where t1.id = t2.id",
-				"select %s * from test.t1, t2 where t1.id = t2.id",
-				"select %s * from test.t1, test.t2 where t1.id = t2.id",
-				"select %s * from t1, test.t2 where t1.id = t2.id",
-			},
-			hint: "/*+ merge_join(t1, t2) */",
-		},
-		{
-			sqls: []string{
-				"select %s * from t1 where a = 1",
-				"select %s * from test.t1 where a = 1",
-			},
-			hint: "/*+ ignore_index(t, a) */",
-		},
-	}
-
-	for _, testCase := range testCases {
-		for _, bind := range testCase.sqls {
-			stmtsummary.StmtSummaryByDigestMap.Clear()
-			bindSQL := fmt.Sprintf(bind, testCase.hint)
-			tk.MustExec(bindSQL)
-			planDigest := tk.MustQuery(fmt.Sprintf("select plan_digest from information_schema.statements_summary where query_sample_text = '%s'", bindSQL)).Rows()
-			tk.MustExec(fmt.Sprintf("create session binding from history using plan digest '%s'", planDigest[0][0]))
-			for _, sql := range testCase.sqls {
-				tk.MustExec(fmt.Sprintf(sql, ""))
-				tk.MustQuery("select @@last_plan_from_binding").Check(testkit.Rows("1"))
-			}
-		}
-	}
-=======
 func TestDropBindBySQLDigest(t *testing.T) {
 	store, dom := testkit.CreateMockStoreAndDomain(t)
 	tk := testkit.NewTestKit(t, store)
@@ -1434,5 +1387,51 @@
 	// exception cases
 	tk.MustGetErrMsg(fmt.Sprintf("drop binding for sql digest '%s'", "1"), "can't find any binding for `1`")
 	tk.MustGetErrMsg(fmt.Sprintf("drop binding for sql digest '%s'", ""), "sql digest is empty")
->>>>>>> 8b06ef27
+}
+
+func TestCreateBindingFromHistory(t *testing.T) {
+	store := testkit.CreateMockStore(t)
+	tk := testkit.NewTestKit(t, store)
+	require.NoError(t, tk.Session().Auth(&auth.UserIdentity{Username: "root", Hostname: "%"}, nil, nil))
+
+	tk.MustExec("use test")
+	tk.MustExec("drop table if exists t")
+	tk.MustExec("create table t1(id int primary key, a int, b int, key(a))")
+	tk.MustExec("create table t2(id int primary key, a int, b int, key(a))")
+
+	var testCases = []struct {
+		sqls []string
+		hint string
+	}{
+		{
+			sqls: []string{
+				"select %s * from t1, t2 where t1.id = t2.id",
+				"select %s * from test.t1, t2 where t1.id = t2.id",
+				"select %s * from test.t1, test.t2 where t1.id = t2.id",
+				"select %s * from t1, test.t2 where t1.id = t2.id",
+			},
+			hint: "/*+ merge_join(t1, t2) */",
+		},
+		{
+			sqls: []string{
+				"select %s * from t1 where a = 1",
+				"select %s * from test.t1 where a = 1",
+			},
+			hint: "/*+ ignore_index(t, a) */",
+		},
+	}
+
+	for _, testCase := range testCases {
+		for _, bind := range testCase.sqls {
+			stmtsummary.StmtSummaryByDigestMap.Clear()
+			bindSQL := fmt.Sprintf(bind, testCase.hint)
+			tk.MustExec(bindSQL)
+			planDigest := tk.MustQuery(fmt.Sprintf("select plan_digest from information_schema.statements_summary where query_sample_text = '%s'", bindSQL)).Rows()
+			tk.MustExec(fmt.Sprintf("create session binding from history using plan digest '%s'", planDigest[0][0]))
+			for _, sql := range testCase.sqls {
+				tk.MustExec(fmt.Sprintf(sql, ""))
+				tk.MustQuery("select @@last_plan_from_binding").Check(testkit.Rows("1"))
+			}
+		}
+	}
 }