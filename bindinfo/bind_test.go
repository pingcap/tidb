// Copyright 2019 PingCAP, Inc.
//
// Licensed under the Apache License, Version 2.0 (the "License");
// you may not use this file except in compliance with the License.
// You may obtain a copy of the License at
//
//     http://www.apache.org/licenses/LICENSE-2.0
//
// Unless required by applicable law or agreed to in writing, software
// distributed under the License is distributed on an "AS IS" BASIS,
// See the License for the specific language governing permissions and
// limitations under the License.

package bindinfo_test

import (
	"context"
	"crypto/tls"
	"flag"
	"fmt"
	"os"
	"strconv"
	"testing"
	"time"

	. "github.com/pingcap/check"
	"github.com/pingcap/parser"
	"github.com/pingcap/parser/auth"
	"github.com/pingcap/parser/model"
	"github.com/pingcap/parser/terror"
	"github.com/pingcap/tidb/bindinfo"
	"github.com/pingcap/tidb/domain"
	"github.com/pingcap/tidb/kv"
	"github.com/pingcap/tidb/meta/autoid"
	"github.com/pingcap/tidb/metrics"
	plannercore "github.com/pingcap/tidb/planner/core"
	"github.com/pingcap/tidb/session"
	"github.com/pingcap/tidb/store/mockstore"
	"github.com/pingcap/tidb/store/mockstore/cluster"
	"github.com/pingcap/tidb/util"
	"github.com/pingcap/tidb/util/logutil"
	utilparser "github.com/pingcap/tidb/util/parser"
	"github.com/pingcap/tidb/util/stmtsummary"
	"github.com/pingcap/tidb/util/testkit"
	"github.com/pingcap/tidb/util/testleak"
	dto "github.com/prometheus/client_model/go"
)

func TestT(t *testing.T) {
	CustomVerboseFlag = true
	logLevel := os.Getenv("log_level")
	logutil.InitLogger(logutil.NewLogConfig(logLevel, logutil.DefaultLogFormat, "", logutil.EmptyFileLogConfig, false))
	autoid.SetStep(5000)
	TestingT(t)
}

var _ = Suite(&testSuite{})

type testSuite struct {
	cluster cluster.Cluster
	store   kv.Storage
	domain  *domain.Domain
	*parser.Parser
}

type mockSessionManager struct {
	PS []*util.ProcessInfo
}

func (msm *mockSessionManager) ShowProcessList() map[uint64]*util.ProcessInfo {
	ret := make(map[uint64]*util.ProcessInfo)
	for _, item := range msm.PS {
		ret[item.ID] = item
	}
	return ret
}

func (msm *mockSessionManager) GetProcessInfo(id uint64) (*util.ProcessInfo, bool) {
	for _, item := range msm.PS {
		if item.ID == id {
			return item, true
		}
	}
	return &util.ProcessInfo{}, false
}

func (msm *mockSessionManager) Kill(cid uint64, query bool) {
}

func (msm *mockSessionManager) KillAllConnections() {
}

func (msm *mockSessionManager) UpdateTLSConfig(cfg *tls.Config) {
}

func (msm *mockSessionManager) ServerID() uint64 {
	return 1
}

var mockTikv = flag.Bool("mockTikv", true, "use mock tikv store in bind test")

func (s *testSuite) SetUpSuite(c *C) {
	testleak.BeforeTest()
	s.Parser = parser.New()
	flag.Lookup("mockTikv")
	useMockTikv := *mockTikv
	if useMockTikv {
		store, err := mockstore.NewMockStore(
			mockstore.WithClusterInspector(func(c cluster.Cluster) {
				mockstore.BootstrapWithSingleStore(c)
				s.cluster = c
			}),
		)
		c.Assert(err, IsNil)
		s.store = store
		session.SetSchemaLease(0)
		session.DisableStats4Test()
	}
	bindinfo.Lease = 0
	d, err := session.BootstrapSession(s.store)
	c.Assert(err, IsNil)
	d.SetStatsUpdating(true)
	s.domain = d
}

func (s *testSuite) TearDownSuite(c *C) {
	s.domain.Close()
	s.store.Close()
	testleak.AfterTest(c)()
}

func (s *testSuite) TearDownTest(c *C) {
	tk := testkit.NewTestKit(c, s.store)
	tk.MustExec("use test")
	r := tk.MustQuery("show tables")
	for _, tb := range r.Rows() {
		tableName := tb[0]
		tk.MustExec(fmt.Sprintf("drop table %v", tableName))
	}
}

func (s *testSuite) cleanBindingEnv(tk *testkit.TestKit) {
	tk.MustExec("delete from mysql.bind_info where source != 'builtin'")
	s.domain.BindHandle().Clear()
}

func normalizeWithDefaultDB(c *C, sql, db string) (string, string) {
	testParser := parser.New()
	stmt, err := testParser.ParseOneStmt(sql, "", "")
	c.Assert(err, IsNil)
	return parser.NormalizeDigest(utilparser.RestoreWithDefaultDB(stmt, "test"))
}

func (s *testSuite) TestBindParse(c *C) {
	tk := testkit.NewTestKit(c, s.store)
	s.cleanBindingEnv(tk)
	tk.MustExec("use test")
	tk.MustExec("create table t(i int)")
	tk.MustExec("create index index_t on t(i)")

	originSQL := "select * from test . t"
	bindSQL := "select * from test . t use index(index_t)"
	defaultDb := "test"
	status := "using"
	charset := "utf8mb4"
	collation := "utf8mb4_bin"
	source := bindinfo.Manual
	sql := fmt.Sprintf(`INSERT INTO mysql.bind_info(original_sql,bind_sql,default_db,status,create_time,update_time,charset,collation,source) VALUES ('%s', '%s', '%s', '%s', NOW(), NOW(),'%s', '%s', '%s')`,
		originSQL, bindSQL, defaultDb, status, charset, collation, source)
	tk.MustExec(sql)
	bindHandle := bindinfo.NewBindHandle(tk.Se)
	err := bindHandle.Update(true)
	c.Check(err, IsNil)
	c.Check(bindHandle.Size(), Equals, 1)

	sql, hash := parser.NormalizeDigest("select * from test . t")
	bindData := bindHandle.GetBindRecord(hash, sql, "test")
	c.Check(bindData, NotNil)
	c.Check(bindData.OriginalSQL, Equals, "select * from test . t")
	bind := bindData.Bindings[0]
	c.Check(bind.BindSQL, Equals, "select * from test . t use index(index_t)")
	c.Check(bindData.Db, Equals, "test")
	c.Check(bind.Status, Equals, "using")
	c.Check(bind.Charset, Equals, "utf8mb4")
	c.Check(bind.Collation, Equals, "utf8mb4_bin")
	c.Check(bind.CreateTime, NotNil)
	c.Check(bind.UpdateTime, NotNil)
	dur, err := bind.SinceUpdateTime()
	c.Assert(err, IsNil)
	c.Assert(int64(dur), GreaterEqual, int64(0))

	// Test fields with quotes or slashes.
	sql = `CREATE GLOBAL BINDING FOR  select * from t where i BETWEEN "a" and "b" USING select * from t use index(index_t) where i BETWEEN "a\nb\rc\td\0e" and 'x'`
	tk.MustExec(sql)
	tk.MustExec(`DROP global binding for select * from t use index(idx) where i BETWEEN "a\nb\rc\td\0e" and "x"`)

	// Test SetOprStmt.
	tk.MustExec(`create binding for select * from t union all select * from t using select * from t use index(index_t) union all select * from t use index()`)
	tk.MustExec(`drop binding for select * from t union all select * from t using select * from t use index(index_t) union all select * from t use index()`)
	tk.MustExec(`create binding for select * from t INTERSECT select * from t using select * from t use index(index_t) INTERSECT select * from t use index()`)
	tk.MustExec(`drop binding for select * from t INTERSECT select * from t using select * from t use index(index_t) INTERSECT select * from t use index()`)
	tk.MustExec(`create binding for select * from t EXCEPT select * from t using select * from t use index(index_t) EXCEPT select * from t use index()`)
	tk.MustExec(`drop binding for select * from t EXCEPT select * from t using select * from t use index(index_t) EXCEPT select * from t use index()`)
	tk.MustExec(`create binding for (select * from t) union all (select * from t) using (select * from t use index(index_t)) union all (select * from t use index())`)
	tk.MustExec(`drop binding for (select * from t) union all (select * from t) using (select * from t use index(index_t)) union all (select * from t use index())`)

	// Test Update / Delete.
	tk.MustExec("create table t1(a int, b int, c int, key(b), key(c))")
	tk.MustExec("create table t2(a int, b int, c int, key(b), key(c))")
	tk.MustExec("create binding for delete from t1 where b = 1 and c > 1 using delete /*+ use_index(t1, c) */ from t1 where b = 1 and c > 1")
	tk.MustExec("drop binding for delete from t1 where b = 1 and c > 1 using delete /*+ use_index(t1, c) */ from t1 where b = 1 and c > 1")
	tk.MustExec("create binding for delete t1, t2 from t1 inner join t2 on t1.b = t2.b where t1.c = 1 using delete /*+ hash_join(t1, t2), use_index(t1, c) */ t1, t2 from t1 inner join t2 on t1.b = t2.b where t1.c = 1")
	tk.MustExec("drop binding for delete t1, t2 from t1 inner join t2 on t1.b = t2.b where t1.c = 1 using delete /*+ hash_join(t1, t2), use_index(t1, c) */ t1, t2 from t1 inner join t2 on t1.b = t2.b where t1.c = 1")
	tk.MustExec("create binding for update t1 set a = 1 where b = 1 and c > 1 using update /*+ use_index(t1, c) */ t1 set a = 1 where b = 1 and c > 1")
	tk.MustExec("drop binding for update t1 set a = 1 where b = 1 and c > 1 using update /*+ use_index(t1, c) */ t1 set a = 1 where b = 1 and c > 1")
	tk.MustExec("create binding for update t1, t2 set t1.a = 1 where t1.b = t2.b using update /*+ inl_join(t1) */ t1, t2 set t1.a = 1 where t1.b = t2.b")
	tk.MustExec("drop binding for update t1, t2 set t1.a = 1 where t1.b = t2.b using update /*+ inl_join(t1) */ t1, t2 set t1.a = 1 where t1.b = t2.b")
	// Test Insert / Replace.
	tk.MustExec("create binding for insert into t1 select * from t2 where t2.b = 1 and t2.c > 1 using insert into t1 select /*+ use_index(t2,c) */ * from t2 where t2.b = 1 and t2.c > 1")
	tk.MustExec("drop binding for insert into t1 select * from t2 where t2.b = 1 and t2.c > 1 using insert into t1 select /*+ use_index(t2,c) */ * from t2 where t2.b = 1 and t2.c > 1")
	tk.MustExec("create binding for replace into t1 select * from t2 where t2.b = 1 and t2.c > 1 using replace into t1 select /*+ use_index(t2,c) */ * from t2 where t2.b = 1 and t2.c > 1")
	tk.MustExec("drop binding for replace into t1 select * from t2 where t2.b = 1 and t2.c > 1 using replace into t1 select /*+ use_index(t2,c) */ * from t2 where t2.b = 1 and t2.c > 1")
	err = tk.ExecToErr("create binding for insert into t1 values(1,1,1) using insert into t1 values(1,1,1)")
	c.Assert(err.Error(), Equals, "create binding only supports INSERT / REPLACE INTO SELECT")
	err = tk.ExecToErr("create binding for replace into t1 values(1,1,1) using replace into t1 values(1,1,1)")
	c.Assert(err.Error(), Equals, "create binding only supports INSERT / REPLACE INTO SELECT")

	// Test errors.
	tk.MustExec(`drop table if exists t1`)
	tk.MustExec("create table t1(i int, s varchar(20))")
	_, err = tk.Exec("create global binding for select * from t using select * from t1 use index for join(index_t)")
	c.Assert(err, NotNil, Commentf("err %v", err))
}

var testSQLs = []struct {
	createSQL   string
	overlaySQL  string
	querySQL    string
	originSQL   string
	bindSQL     string
	dropSQL     string
	memoryUsage float64
}{
	{
		createSQL:   "binding for select * from t where i>100 using select * from t use index(index_t) where i>100",
		overlaySQL:  "binding for select * from t where i>99 using select * from t use index(index_t) where i>99",
		querySQL:    "select * from t where i          >      30.0",
		originSQL:   "select * from test . t where i > ?",
		bindSQL:     "SELECT * FROM test.t USE INDEX (index_t) WHERE i > 99",
		dropSQL:     "binding for select * from t where i>100",
		memoryUsage: float64(112),
	},
	{
		createSQL:   "binding for select * from t union all select * from t using select * from t use index(index_t) union all select * from t use index()",
		overlaySQL:  "",
		querySQL:    "select * from t union all         select * from t",
		originSQL:   "select * from test . t union all select * from test . t",
		bindSQL:     "SELECT * FROM test.t USE INDEX (index_t) UNION ALL SELECT * FROM test.t USE INDEX ()",
		dropSQL:     "binding for select * from t union all select * from t",
		memoryUsage: float64(164),
	},
	{
		createSQL:   "binding for (select * from t) union all (select * from t) using (select * from t use index(index_t)) union all (select * from t use index())",
		overlaySQL:  "",
		querySQL:    "(select * from t) union all         (select * from t)",
		originSQL:   "( select * from test . t ) union all ( select * from test . t )",
		bindSQL:     "(SELECT * FROM test.t USE INDEX (index_t)) UNION ALL (SELECT * FROM test.t USE INDEX ())",
		dropSQL:     "binding for (select * from t) union all (select * from t)",
		memoryUsage: float64(176),
	},
	{
		createSQL:   "binding for select * from t intersect select * from t using select * from t use index(index_t) intersect select * from t use index()",
		overlaySQL:  "",
		querySQL:    "select * from t intersect         select * from t",
		originSQL:   "select * from test . t intersect select * from test . t",
		bindSQL:     "SELECT * FROM test.t USE INDEX (index_t) INTERSECT SELECT * FROM test.t USE INDEX ()",
		dropSQL:     "binding for select * from t intersect select * from t",
		memoryUsage: float64(164),
	},
	{
		createSQL:   "binding for select * from t except select * from t using select * from t use index(index_t) except select * from t use index()",
		overlaySQL:  "",
		querySQL:    "select * from t except         select * from t",
		originSQL:   "select * from test . t except select * from test . t",
		bindSQL:     "SELECT * FROM test.t USE INDEX (index_t) EXCEPT SELECT * FROM test.t USE INDEX ()",
		dropSQL:     "binding for select * from t except select * from t",
		memoryUsage: float64(158),
	},
	{
		createSQL:   "binding for select * from t using select /*+ use_index(t,index_t)*/ * from t",
		overlaySQL:  "",
		querySQL:    "select * from t ",
		originSQL:   "select * from test . t",
		bindSQL:     "SELECT /*+ use_index(t index_t)*/ * FROM test.t",
		dropSQL:     "binding for select * from t",
		memoryUsage: float64(94),
	},
	{
		createSQL:   "binding for delete from t where i = 1 using delete /*+ use_index(t,index_t) */ from t where i = 1",
		overlaySQL:  "",
		querySQL:    "delete    from t where   i = 2",
		originSQL:   "delete from test . t where i = ?",
		bindSQL:     "DELETE /*+ use_index(t index_t)*/ FROM test.t WHERE i = 1",
		dropSQL:     "binding for delete from t where i = 1",
		memoryUsage: float64(114),
	},
	{
		createSQL:   "binding for delete t, t1 from t inner join t1 on t.s = t1.s where t.i = 1 using delete /*+ use_index(t,index_t), hash_join(t,t1) */ t, t1 from t inner join t1 on t.s = t1.s where t.i = 1",
		overlaySQL:  "",
		querySQL:    "delete t,   t1 from t inner join t1 on t.s = t1.s  where   t.i = 2",
		originSQL:   "delete test . t , test . t1 from test . t join test . t1 on t . s = t1 . s where t . i = ?",
		bindSQL:     "DELETE /*+ use_index(t index_t) hash_join(t, t1)*/ test.t,test.t1 FROM test.t JOIN test.t1 ON t.s = t1.s WHERE t.i = 1",
		dropSQL:     "binding for delete t, t1 from t inner join t1 on t.s = t1.s where t.i = 1",
		memoryUsage: float64(233),
	},
	{
		createSQL:   "binding for update t set s = 'a' where i = 1 using update /*+ use_index(t,index_t) */ t set s = 'a' where i = 1",
		overlaySQL:  "",
		querySQL:    "update   t  set s='b' where i=2",
		originSQL:   "update test . t set s = ? where i = ?",
		bindSQL:     "UPDATE /*+ use_index(t index_t)*/ test.t SET s='a' WHERE i = 1",
		dropSQL:     "binding for update t set s = 'a' where i = 1",
		memoryUsage: float64(124),
	},
	{
		createSQL:   "binding for update t, t1 set t.s = 'a' where t.i = t1.i using update /*+ inl_join(t1) */ t, t1 set t.s = 'a' where t.i = t1.i",
		overlaySQL:  "",
		querySQL:    "update   t  , t1 set t.s='b' where t.i=t1.i",
		originSQL:   "update ( test . t ) join test . t1 set t . s = ? where t . i = t1 . i",
		bindSQL:     "UPDATE /*+ inl_join(t1)*/ (test.t) JOIN test.t1 SET t.s='a' WHERE t.i = t1.i",
		dropSQL:     "binding for update t, t1 set t.s = 'a' where t.i = t1.i",
		memoryUsage: float64(170),
	},
	{
		createSQL:   "binding for insert into t1 select * from t where t.i = 1 using insert into t1 select /*+ use_index(t,index_t) */ * from t where t.i = 1",
		overlaySQL:  "",
		querySQL:    "insert  into   t1 select * from t where t.i  = 2",
		originSQL:   "insert into test . t1 select * from test . t where t . i = ?",
		bindSQL:     "INSERT INTO test.t1 SELECT /*+ use_index(t index_t)*/ * FROM test.t WHERE t.i = 1",
		dropSQL:     "binding for insert into t1 select * from t where t.i = 1",
		memoryUsage: float64(166),
	},
	{
		createSQL:   "binding for replace into t1 select * from t where t.i = 1 using replace into t1 select /*+ use_index(t,index_t) */ * from t where t.i = 1",
		overlaySQL:  "",
		querySQL:    "replace  into   t1 select * from t where t.i  = 2",
		originSQL:   "replace into test . t1 select * from test . t where t . i = ?",
		bindSQL:     "REPLACE INTO test.t1 SELECT /*+ use_index(t index_t)*/ * FROM test.t WHERE t.i = 1",
		dropSQL:     "binding for replace into t1 select * from t where t.i = 1",
		memoryUsage: float64(168),
	},
}

func (s *testSuite) TestGlobalBinding(c *C) {
	tk := testkit.NewTestKit(c, s.store)

	for _, testSQL := range testSQLs {
		s.cleanBindingEnv(tk)
		tk.MustExec("use test")
		tk.MustExec("drop table if exists t")
		tk.MustExec("drop table if exists t1")
		tk.MustExec("create table t(i int, s varchar(20))")
		tk.MustExec("create table t1(i int, s varchar(20))")
		tk.MustExec("create index index_t on t(i,s)")

		metrics.BindTotalGauge.Reset()
		metrics.BindMemoryUsage.Reset()

		_, err := tk.Exec("create global " + testSQL.createSQL)
		c.Assert(err, IsNil, Commentf("err %v", err))

		if testSQL.overlaySQL != "" {
			_, err = tk.Exec("create global " + testSQL.overlaySQL)
			c.Assert(err, IsNil)
		}

		pb := &dto.Metric{}
		metrics.BindTotalGauge.WithLabelValues(metrics.ScopeGlobal, bindinfo.Using).Write(pb)
		c.Assert(pb.GetGauge().GetValue(), Equals, float64(1))
		metrics.BindMemoryUsage.WithLabelValues(metrics.ScopeGlobal, bindinfo.Using).Write(pb)
		c.Assert(pb.GetGauge().GetValue(), Equals, testSQL.memoryUsage)

		sql, hash := normalizeWithDefaultDB(c, testSQL.querySQL, "test")

		bindData := s.domain.BindHandle().GetBindRecord(hash, sql, "test")
		c.Check(bindData, NotNil)
		c.Check(bindData.OriginalSQL, Equals, testSQL.originSQL)
		bind := bindData.Bindings[0]
		c.Check(bind.BindSQL, Equals, testSQL.bindSQL)
		c.Check(bindData.Db, Equals, "test")
		c.Check(bind.Status, Equals, "using")
		c.Check(bind.Charset, NotNil)
		c.Check(bind.Collation, NotNil)
		c.Check(bind.CreateTime, NotNil)
		c.Check(bind.UpdateTime, NotNil)

		rs, err := tk.Exec("show global bindings")
		c.Assert(err, IsNil)
		chk := rs.NewChunk()
		err = rs.Next(context.TODO(), chk)
		c.Check(err, IsNil)
		c.Check(chk.NumRows(), Equals, 1)
		row := chk.GetRow(0)
		c.Check(row.GetString(0), Equals, testSQL.originSQL)
		c.Check(row.GetString(1), Equals, testSQL.bindSQL)
		c.Check(row.GetString(2), Equals, "test")
		c.Check(row.GetString(3), Equals, "using")
		c.Check(row.GetTime(4), NotNil)
		c.Check(row.GetTime(5), NotNil)
		c.Check(row.GetString(6), NotNil)
		c.Check(row.GetString(7), NotNil)

		bindHandle := bindinfo.NewBindHandle(tk.Se)
		err = bindHandle.Update(true)
		c.Check(err, IsNil)
		c.Check(bindHandle.Size(), Equals, 1)

		bindData = bindHandle.GetBindRecord(hash, sql, "test")
		c.Check(bindData, NotNil)
		c.Check(bindData.OriginalSQL, Equals, testSQL.originSQL)
		bind = bindData.Bindings[0]
		c.Check(bind.BindSQL, Equals, testSQL.bindSQL)
		c.Check(bindData.Db, Equals, "test")
		c.Check(bind.Status, Equals, "using")
		c.Check(bind.Charset, NotNil)
		c.Check(bind.Collation, NotNil)
		c.Check(bind.CreateTime, NotNil)
		c.Check(bind.UpdateTime, NotNil)

		_, err = tk.Exec("drop global " + testSQL.dropSQL)
		c.Check(err, IsNil)
		bindData = s.domain.BindHandle().GetBindRecord(hash, sql, "test")
		c.Check(bindData, IsNil)

		metrics.BindTotalGauge.WithLabelValues(metrics.ScopeGlobal, bindinfo.Using).Write(pb)
		c.Assert(pb.GetGauge().GetValue(), Equals, float64(0))
		metrics.BindMemoryUsage.WithLabelValues(metrics.ScopeGlobal, bindinfo.Using).Write(pb)
		// From newly created global bind handle.
		c.Assert(pb.GetGauge().GetValue(), Equals, testSQL.memoryUsage)

		bindHandle = bindinfo.NewBindHandle(tk.Se)
		err = bindHandle.Update(true)
		c.Check(err, IsNil)
		c.Check(bindHandle.Size(), Equals, 0)

		bindData = bindHandle.GetBindRecord(hash, sql, "test")
		c.Check(bindData, IsNil)

		rs, err = tk.Exec("show global bindings")
		c.Assert(err, IsNil)
		chk = rs.NewChunk()
		err = rs.Next(context.TODO(), chk)
		c.Check(err, IsNil)
		c.Check(chk.NumRows(), Equals, 0)

		_, err = tk.Exec("delete from mysql.bind_info")
		c.Assert(err, IsNil)
	}
}

func (s *testSuite) TestSessionBinding(c *C) {
	tk := testkit.NewTestKit(c, s.store)

	for _, testSQL := range testSQLs {
		s.cleanBindingEnv(tk)
		tk.MustExec("use test")
		tk.MustExec("drop table if exists t")
		tk.MustExec("drop table if exists t1")
		tk.MustExec("create table t(i int, s varchar(20))")
		tk.MustExec("create table t1(i int, s varchar(20))")
		tk.MustExec("create index index_t on t(i,s)")

		metrics.BindTotalGauge.Reset()
		metrics.BindMemoryUsage.Reset()

		_, err := tk.Exec("create session " + testSQL.createSQL)
		c.Assert(err, IsNil, Commentf("err %v", err))

		if testSQL.overlaySQL != "" {
			_, err = tk.Exec("create session " + testSQL.overlaySQL)
			c.Assert(err, IsNil)
		}

		pb := &dto.Metric{}
		metrics.BindTotalGauge.WithLabelValues(metrics.ScopeSession, bindinfo.Using).Write(pb)
		c.Assert(pb.GetGauge().GetValue(), Equals, float64(1))
		metrics.BindMemoryUsage.WithLabelValues(metrics.ScopeSession, bindinfo.Using).Write(pb)
		c.Assert(pb.GetGauge().GetValue(), Equals, testSQL.memoryUsage)

		handle := tk.Se.Value(bindinfo.SessionBindInfoKeyType).(*bindinfo.SessionHandle)
		bindData := handle.GetBindRecord(testSQL.originSQL, "test")
		c.Check(bindData, NotNil)
		c.Check(bindData.OriginalSQL, Equals, testSQL.originSQL)
		bind := bindData.Bindings[0]
		c.Check(bind.BindSQL, Equals, testSQL.bindSQL)
		c.Check(bindData.Db, Equals, "test")
		c.Check(bind.Status, Equals, "using")
		c.Check(bind.Charset, NotNil)
		c.Check(bind.Collation, NotNil)
		c.Check(bind.CreateTime, NotNil)
		c.Check(bind.UpdateTime, NotNil)

		rs, err := tk.Exec("show global bindings")
		c.Assert(err, IsNil)
		chk := rs.NewChunk()
		err = rs.Next(context.TODO(), chk)
		c.Check(err, IsNil)
		c.Check(chk.NumRows(), Equals, 0)

		rs, err = tk.Exec("show session bindings")
		c.Assert(err, IsNil)
		chk = rs.NewChunk()
		err = rs.Next(context.TODO(), chk)
		c.Check(err, IsNil)
		c.Check(chk.NumRows(), Equals, 1)
		row := chk.GetRow(0)
		c.Check(row.GetString(0), Equals, testSQL.originSQL)
		c.Check(row.GetString(1), Equals, testSQL.bindSQL)
		c.Check(row.GetString(2), Equals, "test")
		c.Check(row.GetString(3), Equals, "using")
		c.Check(row.GetTime(4), NotNil)
		c.Check(row.GetTime(5), NotNil)
		c.Check(row.GetString(6), NotNil)
		c.Check(row.GetString(7), NotNil)

		_, err = tk.Exec("drop session " + testSQL.dropSQL)
		c.Assert(err, IsNil)
		bindData = handle.GetBindRecord(testSQL.originSQL, "test")
		c.Check(bindData, NotNil)
		c.Check(bindData.OriginalSQL, Equals, testSQL.originSQL)
		c.Check(len(bindData.Bindings), Equals, 0)

		metrics.BindTotalGauge.WithLabelValues(metrics.ScopeSession, bindinfo.Using).Write(pb)
		c.Assert(pb.GetGauge().GetValue(), Equals, float64(0))
		metrics.BindMemoryUsage.WithLabelValues(metrics.ScopeSession, bindinfo.Using).Write(pb)
		c.Assert(pb.GetGauge().GetValue(), Equals, float64(0))
	}
}

func (s *testSuite) TestGlobalAndSessionBindingBothExist(c *C) {
	tk := testkit.NewTestKit(c, s.store)
	s.cleanBindingEnv(tk)
	tk.MustExec("use test")
	tk.MustExec("drop table if exists t1")
	tk.MustExec("drop table if exists t2")
	tk.MustExec("create table t1(id int)")
	tk.MustExec("create table t2(id int)")
	c.Assert(tk.HasPlan("SELECT * from t1,t2 where t1.id = t2.id", "HashJoin"), IsTrue)
	c.Assert(tk.HasPlan("SELECT  /*+ TIDB_SMJ(t1, t2) */  * from t1,t2 where t1.id = t2.id", "MergeJoin"), IsTrue)

	tk.MustExec("create global binding for SELECT * from t1,t2 where t1.id = t2.id using SELECT  /*+ TIDB_SMJ(t1, t2) */  * from t1,t2 where t1.id = t2.id")

	// Test bindingUsage, which indicates how many times the binding is used.
	metrics.BindUsageCounter.Reset()
	c.Assert(tk.HasPlan("SELECT * from t1,t2 where t1.id = t2.id", "MergeJoin"), IsTrue)
	pb := &dto.Metric{}
	metrics.BindUsageCounter.WithLabelValues(metrics.ScopeGlobal).Write(pb)
	c.Assert(pb.GetCounter().GetValue(), Equals, float64(1))

	// Test 'tidb_use_plan_baselines'
	tk.MustExec("set @@tidb_use_plan_baselines = 0")
	c.Assert(tk.HasPlan("SELECT * from t1,t2 where t1.id = t2.id", "HashJoin"), IsTrue)
	tk.MustExec("set @@tidb_use_plan_baselines = 1")

	// Test 'drop global binding'
	c.Assert(tk.HasPlan("SELECT * from t1,t2 where t1.id = t2.id", "MergeJoin"), IsTrue)
	tk.MustExec("drop global binding for SELECT * from t1,t2 where t1.id = t2.id")
	c.Assert(tk.HasPlan("SELECT * from t1,t2 where t1.id = t2.id", "HashJoin"), IsTrue)

	// Test the case when global and session binding both exist
	// PART1 : session binding should totally cover global binding
	// use merge join as session binding here since the optimizer will choose hash join for this stmt in default
	tk.MustExec("create global binding for SELECT * from t1,t2 where t1.id = t2.id using SELECT  /*+ TIDB_HJ(t1, t2) */  * from t1,t2 where t1.id = t2.id")
	c.Assert(tk.HasPlan("SELECT * from t1,t2 where t1.id = t2.id", "HashJoin"), IsTrue)
	tk.MustExec("create binding for SELECT * from t1,t2 where t1.id = t2.id using SELECT  /*+ TIDB_SMJ(t1, t2) */  * from t1,t2 where t1.id = t2.id")
	c.Assert(tk.HasPlan("SELECT * from t1,t2 where t1.id = t2.id", "MergeJoin"), IsTrue)
	tk.MustExec("drop global binding for SELECT * from t1,t2 where t1.id = t2.id")
	c.Assert(tk.HasPlan("SELECT * from t1,t2 where t1.id = t2.id", "MergeJoin"), IsTrue)

	// PART2 : the dropped session binding should continue to block the effect of global binding
	tk.MustExec("create global binding for SELECT * from t1,t2 where t1.id = t2.id using SELECT  /*+ TIDB_SMJ(t1, t2) */  * from t1,t2 where t1.id = t2.id")
	tk.MustExec("drop binding for SELECT * from t1,t2 where t1.id = t2.id")
	c.Assert(tk.HasPlan("SELECT * from t1,t2 where t1.id = t2.id", "HashJoin"), IsTrue)
	tk.MustExec("drop global binding for SELECT * from t1,t2 where t1.id = t2.id")
	c.Assert(tk.HasPlan("SELECT * from t1,t2 where t1.id = t2.id", "HashJoin"), IsTrue)
}

func (s *testSuite) TestExplain(c *C) {
	tk := testkit.NewTestKit(c, s.store)
	s.cleanBindingEnv(tk)
	tk.MustExec("use test")
	tk.MustExec("drop table if exists t1")
	tk.MustExec("drop table if exists t2")
	tk.MustExec("create table t1(id int)")
	tk.MustExec("create table t2(id int)")

	c.Assert(tk.HasPlan("SELECT * from t1,t2 where t1.id = t2.id", "HashJoin"), IsTrue)
	c.Assert(tk.HasPlan("SELECT  /*+ TIDB_SMJ(t1, t2) */  * from t1,t2 where t1.id = t2.id", "MergeJoin"), IsTrue)

	tk.MustExec("create global binding for SELECT * from t1,t2 where t1.id = t2.id using SELECT  /*+ TIDB_SMJ(t1, t2) */  * from t1,t2 where t1.id = t2.id")

	c.Assert(tk.HasPlan("SELECT * from t1,t2 where t1.id = t2.id", "MergeJoin"), IsTrue)

	tk.MustExec("drop global binding for SELECT * from t1,t2 where t1.id = t2.id")

	// Add test for SetOprStmt
	tk.MustExec("create index index_id on t1(id)")
	c.Assert(tk.HasPlan("SELECT * from t1 union SELECT * from t1", "IndexReader"), IsFalse)
	c.Assert(tk.HasPlan("SELECT * from t1 use index(index_id) union SELECT * from t1", "IndexReader"), IsTrue)

	tk.MustExec("create global binding for SELECT * from t1 union SELECT * from t1 using SELECT * from t1 use index(index_id) union SELECT * from t1")

	c.Assert(tk.HasPlan("SELECT * from t1 union SELECT * from t1", "IndexReader"), IsTrue)

	tk.MustExec("drop global binding for SELECT * from t1 union SELECT * from t1")
}

// TestBindingSymbolList tests sql with "?, ?, ?, ?", fixes #13871
func (s *testSuite) TestBindingSymbolList(c *C) {
	tk := testkit.NewTestKit(c, s.store)
	s.cleanBindingEnv(tk)
	tk.MustExec("use test")
	tk.MustExec("drop table if exists t")
	tk.MustExec("create table t(a int, b int, INDEX ia (a), INDEX ib (b));")
	tk.MustExec("insert into t value(1, 1);")

	// before binding
	tk.MustQuery("select a, b from t where a = 3 limit 1, 100")
	c.Assert(tk.Se.GetSessionVars().StmtCtx.IndexNames[0], Equals, "t:ia")
	c.Assert(tk.MustUseIndex("select a, b from t where a = 3 limit 1, 100", "ia(a)"), IsTrue)

	tk.MustExec(`create global binding for select a, b from t where a = 1 limit 0, 1 using select a, b from t use index (ib) where a = 1 limit 0, 1`)

	// after binding
	tk.MustQuery("select a, b from t where a = 3 limit 1, 100")
	c.Assert(tk.Se.GetSessionVars().StmtCtx.IndexNames[0], Equals, "t:ib")
	c.Assert(tk.MustUseIndex("select a, b from t where a = 3 limit 1, 100", "ib(b)"), IsTrue)

	// Normalize
	sql, hash := parser.NormalizeDigest("select a, b from test . t where a = 1 limit 0, 1")

	bindData := s.domain.BindHandle().GetBindRecord(hash, sql, "test")
	c.Assert(bindData, NotNil)
	c.Check(bindData.OriginalSQL, Equals, "select a , b from test . t where a = ? limit ...")
	bind := bindData.Bindings[0]
	c.Check(bind.BindSQL, Equals, "SELECT a,b FROM test.t USE INDEX (ib) WHERE a = 1 LIMIT 0,1")
	c.Check(bindData.Db, Equals, "test")
	c.Check(bind.Status, Equals, "using")
	c.Check(bind.Charset, NotNil)
	c.Check(bind.Collation, NotNil)
	c.Check(bind.CreateTime, NotNil)
	c.Check(bind.UpdateTime, NotNil)
}

func (s *testSuite) TestDMLSQLBind(c *C) {
	tk := testkit.NewTestKit(c, s.store)
	s.cleanBindingEnv(tk)
	tk.MustExec("use test")
	tk.MustExec("drop table if exists t1, t2")
	tk.MustExec("create table t1(a int, b int, c int, key idx_b(b), key idx_c(c))")
	tk.MustExec("create table t2(a int, b int, c int, key idx_b(b), key idx_c(c))")

	tk.MustExec("delete from t1 where b = 1 and c > 1")
	c.Assert(tk.Se.GetSessionVars().StmtCtx.IndexNames[0], Equals, "t1:idx_b")
	c.Assert(tk.MustUseIndex("delete from t1 where b = 1 and c > 1", "idx_b(b)"), IsTrue)
	tk.MustExec("create global binding for delete from t1 where b = 1 and c > 1 using delete /*+ use_index(t1,idx_c) */ from t1 where b = 1 and c > 1")
	tk.MustExec("delete from t1 where b = 1 and c > 1")
	c.Assert(tk.Se.GetSessionVars().StmtCtx.IndexNames[0], Equals, "t1:idx_c")
	c.Assert(tk.MustUseIndex("delete from t1 where b = 1 and c > 1", "idx_c(c)"), IsTrue)

	c.Assert(tk.HasPlan("delete t1, t2 from t1 inner join t2 on t1.b = t2.b", "HashJoin"), IsTrue)
	tk.MustExec("create global binding for delete t1, t2 from t1 inner join t2 on t1.b = t2.b using delete /*+ inl_join(t1) */ t1, t2 from t1 inner join t2 on t1.b = t2.b")
	c.Assert(tk.HasPlan("delete t1, t2 from t1 inner join t2 on t1.b = t2.b", "IndexJoin"), IsTrue)

	tk.MustExec("update t1 set a = 1 where b = 1 and c > 1")
	c.Assert(tk.Se.GetSessionVars().StmtCtx.IndexNames[0], Equals, "t1:idx_b")
	c.Assert(tk.MustUseIndex("update t1 set a = 1 where b = 1 and c > 1", "idx_b(b)"), IsTrue)
	tk.MustExec("create global binding for update t1 set a = 1 where b = 1 and c > 1 using update /*+ use_index(t1,idx_c) */ t1 set a = 1 where b = 1 and c > 1")
	tk.MustExec("delete from t1 where b = 1 and c > 1")
	c.Assert(tk.Se.GetSessionVars().StmtCtx.IndexNames[0], Equals, "t1:idx_c")
	c.Assert(tk.MustUseIndex("update t1 set a = 1 where b = 1 and c > 1", "idx_c(c)"), IsTrue)

	c.Assert(tk.HasPlan("update t1, t2 set t1.a = 1 where t1.b = t2.b", "HashJoin"), IsTrue)
	tk.MustExec("create global binding for update t1, t2 set t1.a = 1 where t1.b = t2.b using update /*+ inl_join(t1) */ t1, t2 set t1.a = 1 where t1.b = t2.b")
	c.Assert(tk.HasPlan("update t1, t2 set t1.a = 1 where t1.b = t2.b", "IndexJoin"), IsTrue)

	tk.MustExec("insert into t1 select * from t2 where t2.b = 2 and t2.c > 2")
	c.Assert(tk.Se.GetSessionVars().StmtCtx.IndexNames[0], Equals, "t2:idx_b")
	c.Assert(tk.MustUseIndex("insert into t1 select * from t2 where t2.b = 2 and t2.c > 2", "idx_b(b)"), IsTrue)
	tk.MustExec("create global binding for insert into t1 select * from t2 where t2.b = 1 and t2.c > 1 using insert /*+ use_index(t2,idx_c) */ into t1 select * from t2 where t2.b = 1 and t2.c > 1")
	tk.MustExec("insert into t1 select * from t2 where t2.b = 2 and t2.c > 2")
	c.Assert(tk.Se.GetSessionVars().StmtCtx.IndexNames[0], Equals, "t2:idx_b")
	c.Assert(tk.MustUseIndex("insert into t1 select * from t2 where t2.b = 2 and t2.c > 2", "idx_b(b)"), IsTrue)
	tk.MustExec("drop global binding for insert into t1 select * from t2 where t2.b = 1 and t2.c > 1")
	tk.MustExec("create global binding for insert into t1 select * from t2 where t2.b = 1 and t2.c > 1 using insert into t1 select /*+ use_index(t2,idx_c) */ * from t2 where t2.b = 1 and t2.c > 1")
	tk.MustExec("insert into t1 select * from t2 where t2.b = 2 and t2.c > 2")
	c.Assert(tk.Se.GetSessionVars().StmtCtx.IndexNames[0], Equals, "t2:idx_c")
	c.Assert(tk.MustUseIndex("insert into t1 select * from t2 where t2.b = 2 and t2.c > 2", "idx_c(c)"), IsTrue)

	tk.MustExec("replace into t1 select * from t2 where t2.b = 2 and t2.c > 2")
	c.Assert(tk.Se.GetSessionVars().StmtCtx.IndexNames[0], Equals, "t2:idx_b")
	c.Assert(tk.MustUseIndex("replace into t1 select * from t2 where t2.b = 2 and t2.c > 2", "idx_b(b)"), IsTrue)
	tk.MustExec("create global binding for replace into t1 select * from t2 where t2.b = 1 and t2.c > 1 using replace into t1 select /*+ use_index(t2,idx_c) */ * from t2 where t2.b = 1 and t2.c > 1")
	tk.MustExec("replace into t1 select * from t2 where t2.b = 2 and t2.c > 2")
	c.Assert(tk.Se.GetSessionVars().StmtCtx.IndexNames[0], Equals, "t2:idx_c")
	c.Assert(tk.MustUseIndex("replace into t1 select * from t2 where t2.b = 2 and t2.c > 2", "idx_c(c)"), IsTrue)
}

func (s *testSuite) TestBestPlanInBaselines(c *C) {
	tk := testkit.NewTestKit(c, s.store)
	s.cleanBindingEnv(tk)
	tk.MustExec("use test")
	tk.MustExec("drop table if exists t")
	tk.MustExec("create table t(a int, b int, INDEX ia (a), INDEX ib (b));")
	tk.MustExec("insert into t value(1, 1);")

	// before binding
	tk.MustQuery("select a, b from t where a = 3 limit 1, 100")
	c.Assert(tk.Se.GetSessionVars().StmtCtx.IndexNames[0], Equals, "t:ia")
	c.Assert(tk.MustUseIndex("select a, b from t where a = 3 limit 1, 100", "ia(a)"), IsTrue)

	tk.MustQuery("select a, b from t where b = 3 limit 1, 100")
	c.Assert(tk.Se.GetSessionVars().StmtCtx.IndexNames[0], Equals, "t:ib")
	c.Assert(tk.MustUseIndex("select a, b from t where b = 3 limit 1, 100", "ib(b)"), IsTrue)

	tk.MustExec(`create global binding for select a, b from t where a = 1 limit 0, 1 using select /*+ use_index(@sel_1 test.t ia) */ a, b from t where a = 1 limit 0, 1`)
	tk.MustExec(`create global binding for select a, b from t where b = 1 limit 0, 1 using select /*+ use_index(@sel_1 test.t ib) */ a, b from t where b = 1 limit 0, 1`)

	sql, hash := normalizeWithDefaultDB(c, "select a, b from t where a = 1 limit 0, 1", "test")
	bindData := s.domain.BindHandle().GetBindRecord(hash, sql, "test")
	c.Check(bindData, NotNil)
	c.Check(bindData.OriginalSQL, Equals, "select a , b from test . t where a = ? limit ...")
	bind := bindData.Bindings[0]
	c.Check(bind.BindSQL, Equals, "SELECT /*+ use_index(@sel_1 test.t ia)*/ a,b FROM test.t WHERE a = 1 LIMIT 0,1")
	c.Check(bindData.Db, Equals, "test")
	c.Check(bind.Status, Equals, "using")

	tk.MustQuery("select a, b from t where a = 3 limit 1, 10")
	c.Assert(tk.Se.GetSessionVars().StmtCtx.IndexNames[0], Equals, "t:ia")
	c.Assert(tk.MustUseIndex("select a, b from t where a = 3 limit 1, 100", "ia(a)"), IsTrue)

	tk.MustQuery("select a, b from t where b = 3 limit 1, 100")
	c.Assert(tk.Se.GetSessionVars().StmtCtx.IndexNames[0], Equals, "t:ib")
	c.Assert(tk.MustUseIndex("select a, b from t where b = 3 limit 1, 100", "ib(b)"), IsTrue)
}

func (s *testSuite) TestErrorBind(c *C) {
	tk := testkit.NewTestKit(c, s.store)
	s.cleanBindingEnv(tk)
	tk.MustExec("use test")
	tk.MustGetErrMsg("create global binding for select * from t using select * from t", "[schema:1146]Table 'test.t' doesn't exist")
	tk.MustExec("drop table if exists t")
	tk.MustExec("drop table if exists t1")
	tk.MustExec("create table t(i int, s varchar(20))")
	tk.MustExec("create table t1(i int, s varchar(20))")
	tk.MustExec("create index index_t on t(i,s)")

	_, err := tk.Exec("create global binding for select * from t where i>100 using select * from t use index(index_t) where i>100")
	c.Assert(err, IsNil, Commentf("err %v", err))

	sql, hash := parser.NormalizeDigest("select * from test . t where i > ?")
	bindData := s.domain.BindHandle().GetBindRecord(hash, sql, "test")
	c.Check(bindData, NotNil)
	c.Check(bindData.OriginalSQL, Equals, "select * from test . t where i > ?")
	bind := bindData.Bindings[0]
	c.Check(bind.BindSQL, Equals, "SELECT * FROM test.t USE INDEX (index_t) WHERE i > 100")
	c.Check(bindData.Db, Equals, "test")
	c.Check(bind.Status, Equals, "using")
	c.Check(bind.Charset, NotNil)
	c.Check(bind.Collation, NotNil)
	c.Check(bind.CreateTime, NotNil)
	c.Check(bind.UpdateTime, NotNil)

	tk.MustExec("drop index index_t on t")
	_, err = tk.Exec("select * from t where i > 10")
	c.Check(err, IsNil)

	s.domain.BindHandle().DropInvalidBindRecord()

	rs, err := tk.Exec("show global bindings")
	c.Assert(err, IsNil)
	chk := rs.NewChunk()
	err = rs.Next(context.TODO(), chk)
	c.Check(err, IsNil)
	c.Check(chk.NumRows(), Equals, 0)
}

func (s *testSuite) TestPreparedStmt(c *C) {
	tk := testkit.NewTestKit(c, s.store)
	s.cleanBindingEnv(tk)

	orgEnable := plannercore.PreparedPlanCacheEnabled()
	defer func() {
		plannercore.SetPreparedPlanCache(orgEnable)
	}()
	plannercore.SetPreparedPlanCache(false) // requires plan cache disabled, or the IndexNames = 1 on first test.

	tk.MustExec("use test")
	tk.MustExec("drop table if exists t")
	tk.MustExec("create table t(a int, b int, index idx(a))")
	tk.MustExec(`prepare stmt1 from 'select * from t'`)
	tk.MustExec("execute stmt1")
	c.Assert(len(tk.Se.GetSessionVars().StmtCtx.IndexNames), Equals, 0)

	tk.MustExec("create binding for select * from t using select * from t use index(idx)")
	tk.MustExec("execute stmt1")
	c.Assert(len(tk.Se.GetSessionVars().StmtCtx.IndexNames), Equals, 1)
	c.Assert(tk.Se.GetSessionVars().StmtCtx.IndexNames[0], Equals, "t:idx")

	tk.MustExec("drop binding for select * from t")
	tk.MustExec("execute stmt1")
	c.Assert(len(tk.Se.GetSessionVars().StmtCtx.IndexNames), Equals, 0)

	tk.MustExec("drop table t")
	tk.MustExec("create table t(a int, b int, c int, index idx_b(b), index idx_c(c))")
	tk.MustExec("set @p = 1")

	tk.MustExec("prepare stmt from 'delete from t where b = ? and c > ?'")
	tk.MustExec("execute stmt using @p,@p")
	c.Assert(len(tk.Se.GetSessionVars().StmtCtx.IndexNames), Equals, 1)
	c.Assert(tk.Se.GetSessionVars().StmtCtx.IndexNames[0], Equals, "t:idx_b")
	tk.MustExec("create binding for delete from t where b = 2 and c > 2 using delete /*+ use_index(t,idx_c) */ from t where b = 2 and c > 2")
	tk.MustExec("execute stmt using @p,@p")
	c.Assert(len(tk.Se.GetSessionVars().StmtCtx.IndexNames), Equals, 1)
	c.Assert(tk.Se.GetSessionVars().StmtCtx.IndexNames[0], Equals, "t:idx_c")

	tk.MustExec("prepare stmt from 'update t set a = 1 where b = ? and c > ?'")
	tk.MustExec("execute stmt using @p,@p")
	c.Assert(len(tk.Se.GetSessionVars().StmtCtx.IndexNames), Equals, 1)
	c.Assert(tk.Se.GetSessionVars().StmtCtx.IndexNames[0], Equals, "t:idx_b")
	tk.MustExec("create binding for update t set a = 2 where b = 2 and c > 2 using update /*+ use_index(t,idx_c) */ t set a = 2 where b = 2 and c > 2")
	tk.MustExec("execute stmt using @p,@p")
	c.Assert(len(tk.Se.GetSessionVars().StmtCtx.IndexNames), Equals, 1)
	c.Assert(tk.Se.GetSessionVars().StmtCtx.IndexNames[0], Equals, "t:idx_c")

	tk.MustExec("drop table if exists t1")
	tk.MustExec("create table t1 like t")
	tk.MustExec("prepare stmt from 'insert into t1 select * from t where t.b = ? and t.c > ?'")
	tk.MustExec("execute stmt using @p,@p")
	c.Assert(len(tk.Se.GetSessionVars().StmtCtx.IndexNames), Equals, 1)
	c.Assert(tk.Se.GetSessionVars().StmtCtx.IndexNames[0], Equals, "t:idx_b")
	tk.MustExec("create binding for insert into t1 select * from t where t.b = 2 and t.c > 2 using insert into t1 select /*+ use_index(t,idx_c) */ * from t where t.b = 2 and t.c > 2")
	tk.MustExec("execute stmt using @p,@p")
	c.Assert(len(tk.Se.GetSessionVars().StmtCtx.IndexNames), Equals, 1)
	c.Assert(tk.Se.GetSessionVars().StmtCtx.IndexNames[0], Equals, "t:idx_c")

	tk.MustExec("prepare stmt from 'replace into t1 select * from t where t.b = ? and t.c > ?'")
	tk.MustExec("execute stmt using @p,@p")
	c.Assert(len(tk.Se.GetSessionVars().StmtCtx.IndexNames), Equals, 1)
	c.Assert(tk.Se.GetSessionVars().StmtCtx.IndexNames[0], Equals, "t:idx_b")
	tk.MustExec("create binding for replace into t1 select * from t where t.b = 2 and t.c > 2 using replace into t1 select /*+ use_index(t,idx_c) */ * from t where t.b = 2 and t.c > 2")
	tk.MustExec("execute stmt using @p,@p")
	c.Assert(len(tk.Se.GetSessionVars().StmtCtx.IndexNames), Equals, 1)
	c.Assert(tk.Se.GetSessionVars().StmtCtx.IndexNames[0], Equals, "t:idx_c")
}

func (s *testSuite) TestDMLCapturePlanBaseline(c *C) {
	tk := testkit.NewTestKit(c, s.store)
	s.cleanBindingEnv(tk)
	stmtsummary.StmtSummaryByDigestMap.Clear()
	tk.MustExec(" set @@tidb_capture_plan_baselines = on")
	defer func() {
		tk.MustExec(" set @@tidb_capture_plan_baselines = off")
	}()
	tk.MustExec("use test")
	tk.MustExec("drop table if exists t")
	tk.MustExec("create table t(a int, b int, c int, key idx_b(b), key idx_c(c))")
	tk.MustExec("create table t1 like t")
	s.domain.BindHandle().CaptureBaselines()
	tk.MustQuery("show global bindings").Check(testkit.Rows())
	tk.MustExec("delete from t where b = 1 and c > 1")
	tk.MustExec("delete from t where b = 1 and c > 1")
	tk.MustExec("update t set a = 1 where b = 1 and c > 1")
	tk.MustExec("update t set a = 1 where b = 1 and c > 1")
	tk.MustExec("insert into t1 select * from t where t.b = 1 and t.c > 1")
	tk.MustExec("insert into t1 select * from t where t.b = 1 and t.c > 1")
	tk.MustExec("replace into t1 select * from t where t.b = 1 and t.c > 1")
	tk.MustExec("replace into t1 select * from t where t.b = 1 and t.c > 1")
	tk.MustExec("insert into t1 values(1,1,1)")
	tk.MustExec("insert into t1 values(1,1,1)")
	tk.MustExec("replace into t1 values(1,1,1)")
	tk.MustExec("replace into t1 values(1,1,1)")
	tk.MustExec("admin capture bindings")
	rows := tk.MustQuery("show global bindings").Rows()
	c.Assert(len(rows), Equals, 0)

	c.Assert(tk.Se.Auth(&auth.UserIdentity{Username: "root", Hostname: "%"}, nil, nil), IsTrue)
	tk.MustExec("delete from t where b = 1 and c > 1")
	tk.MustExec("delete from t where b = 1 and c > 1")
	tk.MustExec("update t set a = 1 where b = 1 and c > 1")
	tk.MustExec("update t set a = 1 where b = 1 and c > 1")
	tk.MustExec("insert into t1 select * from t where t.b = 1 and t.c > 1")
	tk.MustExec("insert into t1 select * from t where t.b = 1 and t.c > 1")
	tk.MustExec("replace into t1 select * from t where t.b = 1 and t.c > 1")
	tk.MustExec("replace into t1 select * from t where t.b = 1 and t.c > 1")
	tk.MustExec("insert into t1 values(1,1,1)")
	tk.MustExec("insert into t1 values(1,1,1)")
	tk.MustExec("replace into t1 values(1,1,1)")
	tk.MustExec("replace into t1 values(1,1,1)")
	tk.MustExec("admin capture bindings")
	rows = tk.MustQuery("show global bindings").Sort().Rows()
	c.Assert(len(rows), Equals, 4)
	c.Assert(rows[0][0], Equals, "delete from test . t where b = ? and c > ?")
	c.Assert(rows[0][1], Equals, "DELETE /*+ use_index(@`del_1` `test`.`t` `idx_b`)*/ FROM `test`.`t` WHERE `b`=1 AND `c`>1")
	c.Assert(rows[1][0], Equals, "insert into test . t1 select * from test . t where t . b = ? and t . c > ?")
	c.Assert(rows[1][1], Equals, "INSERT INTO `test`.`t1` SELECT /*+ use_index(@`sel_1` `test`.`t` `idx_b`)*/ * FROM `test`.`t` WHERE `t`.`b`=1 AND `t`.`c`>1")
	c.Assert(rows[2][0], Equals, "replace into test . t1 select * from test . t where t . b = ? and t . c > ?")
	c.Assert(rows[2][1], Equals, "REPLACE INTO `test`.`t1` SELECT /*+ use_index(@`sel_1` `test`.`t` `idx_b`)*/ * FROM `test`.`t` WHERE `t`.`b`=1 AND `t`.`c`>1")
	c.Assert(rows[3][0], Equals, "update test . t set a = ? where b = ? and c > ?")
	c.Assert(rows[3][1], Equals, "UPDATE /*+ use_index(@`upd_1` `test`.`t` `idx_b`)*/ `test`.`t` SET `a`=1 WHERE `b`=1 AND `c`>1")
}

func (s *testSuite) TestCapturePlanBaseline(c *C) {
	tk := testkit.NewTestKit(c, s.store)
	s.cleanBindingEnv(tk)
	stmtsummary.StmtSummaryByDigestMap.Clear()
	tk.MustExec(" set @@tidb_capture_plan_baselines = on")
	defer func() {
		tk.MustExec(" set @@tidb_capture_plan_baselines = off")
	}()
	tk.MustExec("use test")
	tk.MustExec("drop table if exists t")
	tk.MustExec("create table t(a int)")
	s.domain.BindHandle().CaptureBaselines()
	tk.MustQuery("show global bindings").Check(testkit.Rows())
	tk.MustExec("select count(*) from t where a > 10")
	tk.MustExec("select count(*) from t where a > 10")
	tk.MustExec("admin capture bindings")
	rows := tk.MustQuery("show global bindings").Rows()
	c.Assert(len(rows), Equals, 0)

	c.Assert(tk.Se.Auth(&auth.UserIdentity{Username: "root", Hostname: "%"}, nil, nil), IsTrue)
	tk.MustExec("select * from t where a > 10")
	tk.MustExec("select * from t where a > 10")
	tk.MustExec("admin capture bindings")
	rows = tk.MustQuery("show global bindings").Rows()
	c.Assert(len(rows), Equals, 1)
	c.Assert(rows[0][0], Equals, "select * from test . t where a > ?")
	c.Assert(rows[0][1], Equals, "SELECT /*+ use_index(@`sel_1` `test`.`t` )*/ * FROM `test`.`t` WHERE `a`>10")
}

func (s *testSuite) TestCaptureDBCaseSensitivity(c *C) {
	tk := testkit.NewTestKit(c, s.store)
	s.cleanBindingEnv(tk)
	stmtsummary.StmtSummaryByDigestMap.Clear()
	tk.MustExec("drop database if exists SPM")
	tk.MustExec("create database SPM")
	tk.MustExec("use SPM")
	tk.MustExec("create table t(a int, b int, key(b))")
	tk.MustExec("create global binding for select * from t using select /*+ use_index(t) */ * from t")
	c.Assert(tk.Se.Auth(&auth.UserIdentity{Username: "root", Hostname: "%"}, nil, nil), IsTrue)
	tk.MustExec("select /*+ use_index(t,b) */ * from t")
	tk.MustExec("select /*+ use_index(t,b) */ * from t")
	tk.MustExec("admin capture bindings")
	// The capture should ignore the case sensitivity for DB name when checking if any binding exists,
	// so there would be no new binding captured.
	rows := tk.MustQuery("show global bindings").Rows()
	c.Assert(len(rows), Equals, 1)
	c.Assert(rows[0][1], Equals, "SELECT /*+ use_index(t )*/ * FROM SPM.t")
	c.Assert(rows[0][8], Equals, "manual")
}

func (s *testSuite) TestBaselineDBLowerCase(c *C) {
	tk := testkit.NewTestKit(c, s.store)
	s.cleanBindingEnv(tk)
	stmtsummary.StmtSummaryByDigestMap.Clear()
	tk.MustExec("drop database if exists SPM")
	tk.MustExec("create database SPM")
	tk.MustExec("use SPM")
	tk.MustExec("create table t(a int, b int)")
	c.Assert(tk.Se.Auth(&auth.UserIdentity{Username: "root", Hostname: "%"}, nil, nil), IsTrue)
	tk.MustExec("update t set a = a + 1")
	tk.MustExec("update t set a = a + 1")
	tk.MustExec("admin capture bindings")
	rows := tk.MustQuery("show global bindings").Rows()
	c.Assert(len(rows), Equals, 1)
	c.Assert(rows[0][0], Equals, "update spm . t set a = a + ?")
	// default_db should have lower case.
	c.Assert(rows[0][2], Equals, "spm")
	tk.MustExec("drop global binding for update t set a = a + 1")
	rows = tk.MustQuery("show global bindings").Rows()
	// DROP GLOBAL BINGING should remove the binding even if we are in SPM database.
	c.Assert(len(rows), Equals, 0)

	tk.MustExec("create global binding for select * from t using select * from t")
	rows = tk.MustQuery("show global bindings").Rows()
	c.Assert(len(rows), Equals, 1)
	c.Assert(rows[0][0], Equals, "select * from spm . t")
	// default_db should have lower case.
	c.Assert(rows[0][2], Equals, "spm")
	tk.MustExec("drop global binding for select * from t")
	rows = tk.MustQuery("show global bindings").Rows()
	// DROP GLOBAL BINGING should remove the binding even if we are in SPM database.
	c.Assert(len(rows), Equals, 0)

	tk.MustExec("create session binding for select * from t using select * from t")
	rows = tk.MustQuery("show session bindings").Rows()
	c.Assert(len(rows), Equals, 1)
	c.Assert(rows[0][0], Equals, "select * from spm . t")
	// default_db should have lower case.
	c.Assert(rows[0][2], Equals, "spm")
	tk.MustExec("drop session binding for select * from t")
	rows = tk.MustQuery("show session bindings").Rows()
	// DROP SESSION BINGING should remove the binding even if we are in SPM database.
	c.Assert(len(rows), Equals, 0)

	s.cleanBindingEnv(tk)
	// Simulate existing bindings with upper case default_db.
	tk.MustExec("insert into mysql.bind_info values('select * from t', 'select * from t', 'SPM', 'using', '2000-01-01 09:00:00', '2000-01-01 09:00:00', '', '','" +
		bindinfo.Manual + "')")
	tk.MustQuery("select original_sql, default_db from mysql.bind_info where original_sql = 'select * from t'").Check(testkit.Rows(
		"select * from t SPM",
	))
	tk.MustExec("admin reload bindings")
	rows = tk.MustQuery("show global bindings").Rows()
	c.Assert(len(rows), Equals, 1)
	c.Assert(rows[0][0], Equals, "select * from t")
	// default_db should have lower case.
	c.Assert(rows[0][2], Equals, "spm")
	tk.MustExec("drop global binding for select * from t")
	rows = tk.MustQuery("show global bindings").Rows()
	// DROP GLOBAL BINGING should remove the binding even if we are in SPM database.
	c.Assert(len(rows), Equals, 0)

	s.cleanBindingEnv(tk)
	// Simulate existing bindings with upper case default_db.
	tk.MustExec("insert into mysql.bind_info values('select * from t', 'select * from t', 'SPM', 'using', '2000-01-01 09:00:00', '2000-01-01 09:00:00', '', '','" +
		bindinfo.Manual + "')")
	tk.MustQuery("select original_sql, default_db from mysql.bind_info where original_sql = 'select * from t'").Check(testkit.Rows(
		"select * from t SPM",
	))
	tk.MustExec("admin reload bindings")
	rows = tk.MustQuery("show global bindings").Rows()
	c.Assert(len(rows), Equals, 1)
	c.Assert(rows[0][0], Equals, "select * from spm . t")
	// default_db should have lower case.
	c.Assert(rows[0][2], Equals, "spm")
	tk.MustExec("create global binding for select * from t using select * from t")
	rows = tk.MustQuery("show global bindings").Rows()
	c.Assert(len(rows), Equals, 1)
	c.Assert(rows[0][0], Equals, "select * from t")
	// default_db should have lower case.
	c.Assert(rows[0][2], Equals, "spm")
	tk.MustQuery("select original_sql, default_db, status from mysql.bind_info where original_sql = 'select * from t'").Check(testkit.Rows(
		"select * from t spm using",
	))
}

func (s *testSuite) TestCaptureBaselinesDefaultDB(c *C) {
	tk := testkit.NewTestKit(c, s.store)
	s.cleanBindingEnv(tk)
	stmtsummary.StmtSummaryByDigestMap.Clear()
	tk.MustExec(" set @@tidb_capture_plan_baselines = on")
	defer func() {
		tk.MustExec(" set @@tidb_capture_plan_baselines = off")
	}()
	tk.MustExec("use test")
	tk.MustExec("drop database if exists spm")
	tk.MustExec("create database spm")
	tk.MustExec("create table spm.t(a int, index idx_a(a))")
	c.Assert(tk.Se.Auth(&auth.UserIdentity{Username: "root", Hostname: "%"}, nil, nil), IsTrue)
	tk.MustExec("select * from spm.t ignore index(idx_a) where a > 10")
	tk.MustExec("select * from spm.t ignore index(idx_a) where a > 10")
	tk.MustExec("admin capture bindings")
	rows := tk.MustQuery("show global bindings").Rows()
	c.Assert(len(rows), Equals, 1)
	// Default DB should be "" when all columns have explicit database name.
	c.Assert(rows[0][2], Equals, "")
	c.Assert(rows[0][3], Equals, "using")
	tk.MustExec("use spm")
	tk.MustExec("select * from spm.t where a > 10")
	// Should use TableScan because of the "ignore index" binding.
	c.Assert(len(tk.Se.GetSessionVars().StmtCtx.IndexNames), Equals, 0)
}

func (s *testSuite) TestCapturePreparedStmt(c *C) {
	tk := testkit.NewTestKit(c, s.store)
	s.cleanBindingEnv(tk)
	stmtsummary.StmtSummaryByDigestMap.Clear()
	c.Assert(tk.Se.Auth(&auth.UserIdentity{Username: "root", Hostname: "%"}, nil, nil), IsTrue)
	tk.MustExec("use test")
	tk.MustExec("drop table if exists t")
	tk.MustExec("create table t(a int, b int, c int, key idx_b(b), key idx_c(c))")
	c.Assert(tk.MustUseIndex("select * from t where b = 1 and c > 1", "idx_b(b)"), IsTrue)
	tk.MustExec("prepare stmt from 'select /*+ use_index(t,idx_c) */ * from t where b = ? and c > ?'")
	tk.MustExec("set @p = 1")
	tk.MustExec("execute stmt using @p, @p")
	tk.MustExec("execute stmt using @p, @p")

	tk.MustQuery("show global bindings").Check(testkit.Rows())
	tk.MustExec("admin capture bindings")
	rows := tk.MustQuery("show global bindings").Rows()
	c.Assert(len(rows), Equals, 1)
	c.Assert(rows[0][0], Equals, "select * from test . t where b = ? and c > ?")
	c.Assert(rows[0][1], Equals, "SELECT /*+ use_index(@`sel_1` `test`.`t` `idx_c`)*/ * FROM `test`.`t` WHERE `b`=? AND `c`>?")

	c.Assert(tk.MustUseIndex("select /*+ use_index(t,idx_b) */ * from t where b = 1 and c > 1", "idx_c(c)"), IsTrue)
	tk.MustExec("admin flush bindings")
	tk.MustExec("admin evolve bindings")
	rows = tk.MustQuery("show global bindings").Rows()
	c.Assert(len(rows), Equals, 1)
	c.Assert(rows[0][0], Equals, "select * from test . t where b = ? and c > ?")
	c.Assert(rows[0][1], Equals, "SELECT /*+ use_index(@`sel_1` `test`.`t` `idx_c`)*/ * FROM `test`.`t` WHERE `b`=? AND `c`>?")
}

func (s *testSuite) TestDropSingleBindings(c *C) {
	tk := testkit.NewTestKit(c, s.store)
	s.cleanBindingEnv(tk)
	tk.MustExec("use test")
	tk.MustExec("drop table if exists t")
	tk.MustExec("create table t(a int, b int, c int, index idx_a(a), index idx_b(b))")

	// Test drop session bindings.
	tk.MustExec("create binding for select * from t using select * from t use index(idx_a)")
	tk.MustExec("create binding for select * from t using select * from t use index(idx_b)")
	rows := tk.MustQuery("show bindings").Rows()
	// The size of bindings is equal to one. Because for one normalized sql,
	// the `create binding` clears all the origin bindings.
	c.Assert(len(rows), Equals, 1)
	c.Assert(rows[0][1], Equals, "SELECT * FROM test.t USE INDEX (idx_b)")
	tk.MustExec("drop binding for select * from t using select * from t use index(idx_a)")
	rows = tk.MustQuery("show bindings").Rows()
	c.Assert(len(rows), Equals, 1)
	c.Assert(rows[0][1], Equals, "SELECT * FROM test.t USE INDEX (idx_b)")
	tk.MustExec("drop table t")
	tk.MustExec("drop binding for select * from t using select * from t use index(idx_b)")
	rows = tk.MustQuery("show bindings").Rows()
	c.Assert(len(rows), Equals, 0)

	tk.MustExec("create table t(a int, b int, c int, index idx_a(a), index idx_b(b))")
	// Test drop global bindings.
	tk.MustExec("create global binding for select * from t using select * from t use index(idx_a)")
	tk.MustExec("create global binding for select * from t using select * from t use index(idx_b)")
	rows = tk.MustQuery("show global bindings").Rows()
	// The size of bindings is equal to one. Because for one normalized sql,
	// the `create binding` clears all the origin bindings.
	c.Assert(len(rows), Equals, 1)
	c.Assert(rows[0][1], Equals, "SELECT * FROM test.t USE INDEX (idx_b)")
	tk.MustExec("drop global binding for select * from t using select * from t use index(idx_a)")
	rows = tk.MustQuery("show global bindings").Rows()
	c.Assert(len(rows), Equals, 1)
	c.Assert(rows[0][1], Equals, "SELECT * FROM test.t USE INDEX (idx_b)")
	tk.MustExec("drop table t")
	tk.MustExec("drop global binding for select * from t using select * from t use index(idx_b)")
	rows = tk.MustQuery("show global bindings").Rows()
	c.Assert(len(rows), Equals, 0)
}

func (s *testSuite) TestDMLEvolveBaselines(c *C) {
	tk := testkit.NewTestKit(c, s.store)
	s.cleanBindingEnv(tk)
	tk.MustExec("use test")
	tk.MustExec("drop table if exists t")
	tk.MustExec("create table t(a int, b int, c int, index idx_b(b), index idx_c(c))")
	tk.MustExec("insert into t values (1,1,1), (2,2,2), (3,3,3), (4,4,4), (5,5,5)")
	tk.MustExec("analyze table t")
	tk.MustExec("set @@tidb_evolve_plan_baselines=1")

	tk.MustExec("create global binding for delete from t where b = 1 and c > 1 using delete /*+ use_index(t,idx_c) */ from t where b = 1 and c > 1")
	rows := tk.MustQuery("show global bindings").Rows()
	c.Assert(len(rows), Equals, 1)
	tk.MustExec("delete /*+ use_index(t,idx_b) */ from t where b = 2 and c > 1")
	c.Assert(tk.Se.GetSessionVars().StmtCtx.IndexNames[0], Equals, "t:idx_c")
	tk.MustExec("admin flush bindings")
	rows = tk.MustQuery("show global bindings").Rows()
	c.Assert(len(rows), Equals, 1)
	tk.MustExec("admin evolve bindings")
	rows = tk.MustQuery("show global bindings").Rows()
	c.Assert(len(rows), Equals, 1)

	tk.MustExec("create global binding for update t set a = 1 where b = 1 and c > 1 using update /*+ use_index(t,idx_c) */ t set a = 1 where b = 1 and c > 1")
	rows = tk.MustQuery("show global bindings").Rows()
	c.Assert(len(rows), Equals, 2)
	tk.MustExec("update /*+ use_index(t,idx_b) */ t set a = 2 where b = 2 and c > 1")
	c.Assert(tk.Se.GetSessionVars().StmtCtx.IndexNames[0], Equals, "t:idx_c")
	tk.MustExec("admin flush bindings")
	rows = tk.MustQuery("show global bindings").Rows()
	c.Assert(len(rows), Equals, 2)
	tk.MustExec("admin evolve bindings")
	rows = tk.MustQuery("show global bindings").Rows()
	c.Assert(len(rows), Equals, 2)

	tk.MustExec("create table t1 like t")
	tk.MustExec("create global binding for insert into t1 select * from t where t.b = 1 and t.c > 1 using insert into t1 select /*+ use_index(t,idx_c) */ * from t where t.b = 1 and t.c > 1")
	rows = tk.MustQuery("show global bindings").Rows()
	c.Assert(len(rows), Equals, 3)
	tk.MustExec("insert into t1 select /*+ use_index(t,idx_b) */ * from t where t.b = 2 and t.c > 2")
	c.Assert(tk.Se.GetSessionVars().StmtCtx.IndexNames[0], Equals, "t:idx_c")
	tk.MustExec("admin flush bindings")
	rows = tk.MustQuery("show global bindings").Rows()
	c.Assert(len(rows), Equals, 3)
	tk.MustExec("admin evolve bindings")
	rows = tk.MustQuery("show global bindings").Rows()
	c.Assert(len(rows), Equals, 3)

	tk.MustExec("create global binding for replace into t1 select * from t where t.b = 1 and t.c > 1 using replace into t1 select /*+ use_index(t,idx_c) */ * from t where t.b = 1 and t.c > 1")
	rows = tk.MustQuery("show global bindings").Rows()
	c.Assert(len(rows), Equals, 4)
	tk.MustExec("replace into t1 select /*+ use_index(t,idx_b) */ * from t where t.b = 2 and t.c > 2")
	c.Assert(tk.Se.GetSessionVars().StmtCtx.IndexNames[0], Equals, "t:idx_c")
	tk.MustExec("admin flush bindings")
	rows = tk.MustQuery("show global bindings").Rows()
	c.Assert(len(rows), Equals, 4)
	tk.MustExec("admin evolve bindings")
	rows = tk.MustQuery("show global bindings").Rows()
	c.Assert(len(rows), Equals, 4)
}

func (s *testSuite) TestAddEvolveTasks(c *C) {
	tk := testkit.NewTestKit(c, s.store)
	s.cleanBindingEnv(tk)
	tk.MustExec("use test")
	tk.MustExec("drop table if exists t")
	tk.MustExec("create table t(a int, b int, c int, index idx_a(a), index idx_b(b), index idx_c(c))")
	tk.MustExec("insert into t values (1,1,1), (2,2,2), (3,3,3), (4,4,4), (5,5,5)")
	tk.MustExec("analyze table t")
	tk.MustExec("create global binding for select * from t where a >= 1 and b >= 1 and c = 0 using select * from t use index(idx_a) where a >= 1 and b >= 1 and c = 0")
	tk.MustExec("set @@tidb_evolve_plan_baselines=1")
	// It cannot choose table path although it has lowest cost.
	tk.MustQuery("select * from t where a >= 4 and b >= 1 and c = 0")
	c.Assert(tk.Se.GetSessionVars().StmtCtx.IndexNames[0], Equals, "t:idx_a")
	tk.MustExec("admin flush bindings")
	rows := tk.MustQuery("show global bindings").Rows()
	c.Assert(len(rows), Equals, 2)
	c.Assert(rows[1][1], Equals, "SELECT /*+ use_index(@`sel_1` `test`.`t` )*/ * FROM `test`.`t` WHERE `a`>=4 AND `b`>=1 AND `c`=0")
	c.Assert(rows[1][3], Equals, "pending verify")
	tk.MustExec("admin evolve bindings")
	rows = tk.MustQuery("show global bindings").Rows()
	c.Assert(len(rows), Equals, 2)
	c.Assert(rows[1][1], Equals, "SELECT /*+ use_index(@`sel_1` `test`.`t` )*/ * FROM `test`.`t` WHERE `a`>=4 AND `b`>=1 AND `c`=0")
	status := rows[1][3].(string)
	c.Assert(status == "using" || status == "rejected", IsTrue)
}

func (s *testSuite) TestRuntimeHintsInEvolveTasks(c *C) {
	tk := testkit.NewTestKit(c, s.store)
	s.cleanBindingEnv(tk)
	tk.MustExec("use test")
	tk.MustExec("drop table if exists t")
	tk.MustExec("set @@tidb_evolve_plan_baselines=1")
	tk.MustExec("create table t(a int, b int, c int, index idx_a(a), index idx_b(b), index idx_c(c))")

	// these runtime hints which don't be contained by the original binding should be ignored
	tk.MustExec("create global binding for select * from t where a >= 1 and b >= 1 and c = 0 using select * from t use index(idx_a) where a >= 1 and b >= 1 and c = 0")
	tk.MustQuery("select /*+ MAX_EXECUTION_TIME(5000) */* from t where a >= 4 and b >= 1 and c = 0")
	tk.MustExec("admin flush bindings")
	rows := tk.MustQuery("show global bindings").Rows()
	c.Assert(len(rows), Equals, 2)
	c.Assert(rows[1][1], Equals, "SELECT /*+ use_index(@`sel_1` `test`.`t` `idx_c`)*/ * FROM `test`.`t` WHERE `a`>=4 AND `b`>=1 AND `c`=0") // MAX_EXECUTION_TIME is ignored

	s.cleanBindingEnv(tk)
	tk.MustExec("create global binding for select * from t where a >= 1 and b >= 1 and c = 0 using select /*+ MAX_EXECUTION_TIME(5000) */* from t use index(idx_a) where a >= 1 and b >= 1 and c = 0")
	tk.MustQuery("select /*+ MAX_EXECUTION_TIME(5000) */* from t where a >= 4 and b >= 1 and c = 0")
	tk.MustExec("admin flush bindings")
	rows = tk.MustQuery("show global bindings").Rows()
	c.Assert(len(rows), Equals, 2)
	c.Assert(rows[1][1], Equals, "SELECT /*+ use_index(@`sel_1` `test`.`t` `idx_c`), max_execution_time(5000)*/ * FROM `test`.`t` WHERE `a`>=4 AND `b`>=1 AND `c`=0")
}

func (s *testSuite) TestBindingCache(c *C) {
	tk := testkit.NewTestKit(c, s.store)
	s.cleanBindingEnv(tk)
	tk.MustExec("use test")
	tk.MustExec("drop table if exists t")
	tk.MustExec("create table t(a int, b int, index idx(a))")
	tk.MustExec("create global binding for select * from t using select * from t use index(idx);")
	tk.MustExec("create database tmp")
	tk.MustExec("use tmp")
	tk.MustExec("create table t(a int, b int, index idx(a))")
	tk.MustExec("create global binding for select * from t using select * from t use index(idx);")

	c.Assert(s.domain.BindHandle().Update(false), IsNil)
	c.Assert(s.domain.BindHandle().Update(false), IsNil)
	res := tk.MustQuery("show global bindings")
	c.Assert(len(res.Rows()), Equals, 2)

	tk.MustExec("drop global binding for select * from t;")
	c.Assert(s.domain.BindHandle().Update(false), IsNil)
	c.Assert(len(s.domain.BindHandle().GetAllBindRecord()), Equals, 1)
}

func (s *testSuite) TestDefaultSessionVars(c *C) {
	tk := testkit.NewTestKit(c, s.store)
	s.cleanBindingEnv(tk)
	tk.MustQuery(`show variables like "%baselines%"`).Sort().Check(testkit.Rows(
		"tidb_capture_plan_baselines OFF",
		"tidb_evolve_plan_baselines OFF",
		"tidb_use_plan_baselines ON"))
	tk.MustQuery(`show global variables like "%baselines%"`).Sort().Check(testkit.Rows(
		"tidb_capture_plan_baselines OFF",
		"tidb_evolve_plan_baselines OFF",
		"tidb_use_plan_baselines ON"))
}

func (s *testSuite) TestCaptureBaselinesScope(c *C) {
	tk1 := testkit.NewTestKit(c, s.store)
	tk2 := testkit.NewTestKit(c, s.store)
	s.cleanBindingEnv(tk1)
	tk1.MustQuery(`show session variables like "tidb_capture_plan_baselines"`).Check(testkit.Rows(
		"tidb_capture_plan_baselines OFF",
	))
	tk1.MustQuery(`show global variables like "tidb_capture_plan_baselines"`).Check(testkit.Rows(
		"tidb_capture_plan_baselines OFF",
	))
	tk1.MustQuery(`select @@session.tidb_capture_plan_baselines`).Check(testkit.Rows(
		"0",
	))
	tk1.MustQuery(`select @@global.tidb_capture_plan_baselines`).Check(testkit.Rows(
		"0",
	))

	tk1.MustExec("set @@session.tidb_capture_plan_baselines = on")
	defer func() {
		tk1.MustExec(" set @@session.tidb_capture_plan_baselines = off")
	}()
	tk1.MustQuery(`show session variables like "tidb_capture_plan_baselines"`).Check(testkit.Rows(
		"tidb_capture_plan_baselines ON",
	))
	tk1.MustQuery(`show global variables like "tidb_capture_plan_baselines"`).Check(testkit.Rows(
		"tidb_capture_plan_baselines OFF",
	))
	tk1.MustQuery(`select @@session.tidb_capture_plan_baselines`).Check(testkit.Rows(
		"1",
	))
	tk1.MustQuery(`select @@global.tidb_capture_plan_baselines`).Check(testkit.Rows(
		"0",
	))
	tk2.MustQuery(`show session variables like "tidb_capture_plan_baselines"`).Check(testkit.Rows(
		"tidb_capture_plan_baselines ON",
	))
	tk2.MustQuery(`show global variables like "tidb_capture_plan_baselines"`).Check(testkit.Rows(
		"tidb_capture_plan_baselines OFF",
	))
	tk2.MustQuery(`select @@session.tidb_capture_plan_baselines`).Check(testkit.Rows(
		"1",
	))
	tk2.MustQuery(`select @@global.tidb_capture_plan_baselines`).Check(testkit.Rows(
		"0",
	))
}

func (s *testSuite) TestDuplicateBindings(c *C) {
	tk := testkit.NewTestKit(c, s.store)
	s.cleanBindingEnv(tk)
	tk.MustExec("use test")
	tk.MustExec("drop table if exists t")
	tk.MustExec("create table t(a int, b int, index idx(a))")
	tk.MustExec("create global binding for select * from t using select * from t use index(idx);")
	rows := tk.MustQuery("show global bindings").Rows()
	c.Assert(len(rows), Equals, 1)
	createTime := rows[0][4]
	time.Sleep(1000000)
	tk.MustExec("create global binding for select * from t using select * from t use index(idx);")
	rows = tk.MustQuery("show global bindings").Rows()
	c.Assert(len(rows), Equals, 1)
	c.Assert(createTime == rows[0][4], Equals, false)

	tk.MustExec("create session binding for select * from t using select * from t use index(idx);")
	rows = tk.MustQuery("show session bindings").Rows()
	c.Assert(len(rows), Equals, 1)
	createTime = rows[0][4]
	time.Sleep(1000000)
	tk.MustExec("create session binding for select * from t using select * from t use index(idx);")
	rows = tk.MustQuery("show session bindings").Rows()
	c.Assert(len(rows), Equals, 1)
	c.Assert(createTime == rows[0][4], Equals, false)
}

func (s *testSuite) TestStmtHints(c *C) {
	tk := testkit.NewTestKit(c, s.store)
	s.cleanBindingEnv(tk)
	tk.MustExec("use test")
	tk.MustExec("drop table if exists t")
	tk.MustExec("create table t(a int, b int, index idx(a))")
	tk.MustExec("create global binding for select * from t using select /*+ MAX_EXECUTION_TIME(100), MEMORY_QUOTA(1 GB) */ * from t use index(idx)")
	tk.MustQuery("select * from t")
	c.Assert(tk.Se.GetSessionVars().StmtCtx.MemQuotaQuery, Equals, int64(1073741824))
	c.Assert(tk.Se.GetSessionVars().StmtCtx.MaxExecutionTime, Equals, uint64(100))
	tk.MustQuery("select a, b from t")
	c.Assert(tk.Se.GetSessionVars().StmtCtx.MemQuotaQuery, Equals, int64(0))
	c.Assert(tk.Se.GetSessionVars().StmtCtx.MaxExecutionTime, Equals, uint64(0))
}

func (s *testSuite) TestReloadBindings(c *C) {
	tk := testkit.NewTestKit(c, s.store)
	s.cleanBindingEnv(tk)
	tk.MustExec("use test")
	tk.MustExec("drop table if exists t")
	tk.MustExec("create table t(a int, b int, index idx(a))")
	tk.MustExec("create global binding for select * from t using select * from t use index(idx)")
	rows := tk.MustQuery("show global bindings").Rows()
	c.Assert(len(rows), Equals, 1)
	rows = tk.MustQuery("select * from mysql.bind_info").Rows()
	c.Assert(len(rows), Equals, 1)
	tk.MustExec("truncate table mysql.bind_info")
	c.Assert(s.domain.BindHandle().Update(false), IsNil)
	rows = tk.MustQuery("show global bindings").Rows()
	c.Assert(len(rows), Equals, 1)
	c.Assert(s.domain.BindHandle().Update(true), IsNil)
	rows = tk.MustQuery("show global bindings").Rows()
	c.Assert(len(rows), Equals, 1)
	tk.MustExec("admin reload bindings")
	rows = tk.MustQuery("show global bindings").Rows()
	c.Assert(len(rows), Equals, 0)
}

func (s *testSuite) TestDefaultDB(c *C) {
	tk := testkit.NewTestKit(c, s.store)
	s.cleanBindingEnv(tk)
	tk.MustExec("use test")
	tk.MustExec("create table t(a int, b int, index idx(a))")
	tk.MustExec("create global binding for select * from test.t using select * from test.t use index(idx)")
	tk.MustExec("use mysql")
	tk.MustQuery("select * from test.t")
	// Even in another database, we could still use the bindings.
	c.Assert(tk.Se.GetSessionVars().StmtCtx.IndexNames[0], Equals, "t:idx")
	tk.MustExec("drop global binding for select * from test.t")
	tk.MustQuery("show global bindings").Check(testkit.Rows())

	tk.MustExec("use test")
	tk.MustExec("create session binding for select * from test.t using select * from test.t use index(idx)")
	tk.MustExec("use mysql")
	tk.MustQuery("select * from test.t")
	// Even in another database, we could still use the bindings.
	c.Assert(tk.Se.GetSessionVars().StmtCtx.IndexNames[0], Equals, "t:idx")
	tk.MustExec("drop session binding for select * from test.t")
	tk.MustQuery("show session bindings").Check(testkit.Rows())
}

func (s *testSuite) TestEvolveInvalidBindings(c *C) {
	tk := testkit.NewTestKit(c, s.store)
	s.cleanBindingEnv(tk)
	tk.MustExec("use test")
	tk.MustExec("drop table if exists t")
	tk.MustExec("create table t(a int, b int, index idx_a(a))")
	tk.MustExec("create global binding for select * from t where a > 10 using select /*+ USE_INDEX(t) */ * from t where a > 10")
	// Manufacture a rejected binding by hacking mysql.bind_info.
	tk.MustExec("insert into mysql.bind_info values('select * from test . t where a > ?', 'SELECT /*+ USE_INDEX(t,idx_a) */ * FROM test.t WHERE a > 10', 'test', 'rejected', '2000-01-01 09:00:00', '2000-01-01 09:00:00', '', '','" +
		bindinfo.Manual + "')")
	tk.MustQuery("select bind_sql, status from mysql.bind_info where source != 'builtin'").Sort().Check(testkit.Rows(
		"SELECT /*+ USE_INDEX(t )*/ * FROM test.t WHERE a > 10 using",
		"SELECT /*+ USE_INDEX(t,idx_a) */ * FROM test.t WHERE a > 10 rejected",
	))
	// Reload cache from mysql.bind_info.
	s.domain.BindHandle().Clear()
	c.Assert(s.domain.BindHandle().Update(true), IsNil)

	tk.MustExec("alter table t drop index idx_a")
	tk.MustExec("admin evolve bindings")
	c.Assert(s.domain.BindHandle().Update(false), IsNil)
	rows := tk.MustQuery("show global bindings").Sort().Rows()
	c.Assert(len(rows), Equals, 2)
	// Make sure this "using" binding is not overrided.
	c.Assert(rows[0][1], Equals, "SELECT /*+ USE_INDEX(t )*/ * FROM test.t WHERE a > 10")
	status := rows[0][3].(string)
	c.Assert(status == "using", IsTrue)
	c.Assert(rows[1][1], Equals, "SELECT /*+ USE_INDEX(t,idx_a) */ * FROM test.t WHERE a > 10")
	status = rows[1][3].(string)
	c.Assert(status == "using" || status == "rejected", IsTrue)
}

func (s *testSuite) TestOutdatedInfoSchema(c *C) {
	tk := testkit.NewTestKit(c, s.store)
	s.cleanBindingEnv(tk)
	tk.MustExec("use test")
	tk.MustExec("drop table if exists t")
	tk.MustExec("create table t(a int, b int, index idx(a))")
	tk.MustExec("create global binding for select * from t using select * from t use index(idx)")
	c.Assert(s.domain.BindHandle().Update(false), IsNil)
	tk.MustExec("truncate table mysql.bind_info")
	tk.MustExec("create global binding for select * from t using select * from t use index(idx)")
}

func (s *testSuite) TestPrivileges(c *C) {
	tk := testkit.NewTestKit(c, s.store)
	s.cleanBindingEnv(tk)
	tk.MustExec("use test")
	tk.MustExec("drop table if exists t")
	tk.MustExec("create table t(a int, b int, index idx(a))")
	tk.MustExec("create global binding for select * from t using select * from t use index(idx)")
	c.Assert(tk.Se.Auth(&auth.UserIdentity{Username: "root", Hostname: "%"}, nil, nil), IsTrue)
	rows := tk.MustQuery("show global bindings").Rows()
	c.Assert(len(rows), Equals, 1)
	tk.MustExec("create user test@'%'")
	c.Assert(tk.Se.Auth(&auth.UserIdentity{Username: "test", Hostname: "%"}, nil, nil), IsTrue)
	rows = tk.MustQuery("show global bindings").Rows()
	c.Assert(len(rows), Equals, 0)
}

func (s *testSuite) TestHintsSetEvolveTask(c *C) {
	tk := testkit.NewTestKit(c, s.store)
	s.cleanBindingEnv(tk)
	tk.MustExec("use test")
	tk.MustExec("drop table if exists t")
	tk.MustExec("create table t(a int, index idx_a(a))")
	tk.MustExec("create global binding for select * from t where a > 10 using select * from t ignore index(idx_a) where a > 10")
	tk.MustExec("set @@tidb_evolve_plan_baselines=1")
	tk.MustQuery("select * from t use index(idx_a) where a > 0")
	bindHandle := s.domain.BindHandle()
	bindHandle.SaveEvolveTasksToStore()
	// Verify the added Binding for evolution contains valid ID and Hint, otherwise, panic may happen.
	sql, hash := normalizeWithDefaultDB(c, "select * from t where a > ?", "test")
	bindData := bindHandle.GetBindRecord(hash, sql, "test")
	c.Check(bindData, NotNil)
	c.Check(bindData.OriginalSQL, Equals, "select * from test . t where a > ?")
	c.Assert(len(bindData.Bindings), Equals, 2)
	bind := bindData.Bindings[1]
	c.Assert(bind.Status, Equals, bindinfo.PendingVerify)
	c.Assert(bind.ID, Not(Equals), "")
	c.Assert(bind.Hint, NotNil)
}

func (s *testSuite) TestHintsSetID(c *C) {
	tk := testkit.NewTestKit(c, s.store)
	s.cleanBindingEnv(tk)
	tk.MustExec("use test")
	tk.MustExec("drop table if exists t")
	tk.MustExec("create table t(a int, index idx_a(a))")
	tk.MustExec("create global binding for select * from t where a > 10 using select /*+ use_index(test.t, idx_a) */ * from t where a > 10")
	bindHandle := s.domain.BindHandle()
	// Verify the added Binding contains ID with restored query block.
	sql, hash := normalizeWithDefaultDB(c, "select * from t where a > ?", "test")
	bindData := bindHandle.GetBindRecord(hash, sql, "test")
	c.Check(bindData, NotNil)
	c.Check(bindData.OriginalSQL, Equals, "select * from test . t where a > ?")
	c.Assert(len(bindData.Bindings), Equals, 1)
	bind := bindData.Bindings[0]
	c.Assert(bind.ID, Equals, "use_index(@`sel_1` `test`.`t` `idx_a`)")

	s.cleanBindingEnv(tk)
	tk.MustExec("create global binding for select * from t where a > 10 using select /*+ use_index(t, idx_a) */ * from t where a > 10")
	bindData = bindHandle.GetBindRecord(hash, sql, "test")
	c.Check(bindData, NotNil)
	c.Check(bindData.OriginalSQL, Equals, "select * from test . t where a > ?")
	c.Assert(len(bindData.Bindings), Equals, 1)
	bind = bindData.Bindings[0]
	c.Assert(bind.ID, Equals, "use_index(@`sel_1` `test`.`t` `idx_a`)")

	s.cleanBindingEnv(tk)
	tk.MustExec("create global binding for select * from t where a > 10 using select /*+ use_index(@sel_1 t, idx_a) */ * from t where a > 10")
	bindData = bindHandle.GetBindRecord(hash, sql, "test")
	c.Check(bindData, NotNil)
	c.Check(bindData.OriginalSQL, Equals, "select * from test . t where a > ?")
	c.Assert(len(bindData.Bindings), Equals, 1)
	bind = bindData.Bindings[0]
	c.Assert(bind.ID, Equals, "use_index(@`sel_1` `test`.`t` `idx_a`)")

	s.cleanBindingEnv(tk)
	tk.MustExec("create global binding for select * from t where a > 10 using select /*+ use_index(@qb1 t, idx_a) qb_name(qb1) */ * from t where a > 10")
	bindData = bindHandle.GetBindRecord(hash, sql, "test")
	c.Check(bindData, NotNil)
	c.Check(bindData.OriginalSQL, Equals, "select * from test . t where a > ?")
	c.Assert(len(bindData.Bindings), Equals, 1)
	bind = bindData.Bindings[0]
	c.Assert(bind.ID, Equals, "use_index(@`sel_1` `test`.`t` `idx_a`)")

	s.cleanBindingEnv(tk)
	tk.MustExec("create global binding for select * from t where a > 10 using select /*+ use_index(T, IDX_A) */ * from t where a > 10")
	bindData = bindHandle.GetBindRecord(hash, sql, "test")
	c.Check(bindData, NotNil)
	c.Check(bindData.OriginalSQL, Equals, "select * from test . t where a > ?")
	c.Assert(len(bindData.Bindings), Equals, 1)
	bind = bindData.Bindings[0]
	c.Assert(bind.ID, Equals, "use_index(@`sel_1` `test`.`t` `idx_a`)")

	s.cleanBindingEnv(tk)
	err := tk.ExecToErr("create global binding for select * from t using select /*+ non_exist_hint() */ * from t")
	c.Assert(terror.ErrorEqual(err, parser.ErrWarnOptimizerHintParseError), IsTrue)
	tk.MustExec("create global binding for select * from t where a > 10 using select * from t where a > 10")
	bindData = bindHandle.GetBindRecord(hash, sql, "test")
	c.Check(bindData, NotNil)
	c.Check(bindData.OriginalSQL, Equals, "select * from test . t where a > ?")
	c.Assert(len(bindData.Bindings), Equals, 1)
	bind = bindData.Bindings[0]
	c.Assert(bind.ID, Equals, "")
}

func (s *testSuite) TestCapturePlanBaselineIgnoreTiFlash(c *C) {
	tk := testkit.NewTestKit(c, s.store)
	s.cleanBindingEnv(tk)
	stmtsummary.StmtSummaryByDigestMap.Clear()
	tk.MustExec("use test")
	tk.MustExec("drop table if exists t")
	tk.MustExec("create table t(a int, b int, key(a), key(b))")
	c.Assert(tk.Se.Auth(&auth.UserIdentity{Username: "root", Hostname: "%"}, nil, nil), IsTrue)
	tk.MustExec("select * from t")
	tk.MustExec("select * from t")
	// Create virtual tiflash replica info.
	dom := domain.GetDomain(tk.Se)
	is := dom.InfoSchema()
	db, exists := is.SchemaByName(model.NewCIStr("test"))
	c.Assert(exists, IsTrue)
	for _, tblInfo := range db.Tables {
		if tblInfo.Name.L == "t" {
			tblInfo.TiFlashReplica = &model.TiFlashReplicaInfo{
				Count:     1,
				Available: true,
			}
		}
	}
	// Here the plan is the TiFlash plan.
	rows := tk.MustQuery("explain select * from t").Rows()
	c.Assert(fmt.Sprintf("%v", rows[len(rows)-1][2]), Equals, "cop[tiflash]")

	tk.MustQuery("show global bindings").Check(testkit.Rows())
	tk.MustExec("admin capture bindings")
	// Don't have the TiFlash plan even we have TiFlash replica.
	rows = tk.MustQuery("show global bindings").Rows()
	c.Assert(len(rows), Equals, 1)
	c.Assert(rows[0][0], Equals, "select * from test . t")
	c.Assert(rows[0][1], Equals, "SELECT /*+ use_index(@`sel_1` `test`.`t` )*/ * FROM `test`.`t`")
}

func (s *testSuite) TestNotEvolvePlanForReadStorageHint(c *C) {
	tk := testkit.NewTestKit(c, s.store)
	s.cleanBindingEnv(tk)
	tk.MustExec("use test")
	tk.MustExec("drop table if exists t")
	tk.MustExec("create table t(a int, b int, index idx_a(a), index idx_b(b))")
	tk.MustExec("insert into t values (1,1), (2,2), (3,3), (4,4), (5,5), (6,6), (7,7), (8,8), (9,9), (10,10)")
	tk.MustExec("analyze table t")
	// Create virtual tiflash replica info.
	dom := domain.GetDomain(tk.Se)
	is := dom.InfoSchema()
	db, exists := is.SchemaByName(model.NewCIStr("test"))
	c.Assert(exists, IsTrue)
	for _, tblInfo := range db.Tables {
		if tblInfo.Name.L == "t" {
			tblInfo.TiFlashReplica = &model.TiFlashReplicaInfo{
				Count:     1,
				Available: true,
			}
		}
	}

	// Make sure the best plan of the SQL is use TiKV index.
	tk.MustExec("set @@session.tidb_executor_concurrency = 4;")
	rows := tk.MustQuery("explain select * from t where a >= 11 and b >= 11").Rows()
	c.Assert(fmt.Sprintf("%v", rows[len(rows)-1][2]), Equals, "cop[tikv]")

	tk.MustExec("create global binding for select * from t where a >= 1 and b >= 1 using select /*+ read_from_storage(tiflash[t]) */ * from t where a >= 1 and b >= 1")
	tk.MustExec("set @@tidb_evolve_plan_baselines=1")

	// Even if index of TiKV has lower cost, it chooses TiFlash.
	rows = tk.MustQuery("explain select * from t where a >= 11 and b >= 11").Rows()
	c.Assert(fmt.Sprintf("%v", rows[len(rows)-1][2]), Equals, "cop[tiflash]")

	tk.MustExec("admin flush bindings")
	rows = tk.MustQuery("show global bindings").Rows()
	// None evolve task, because of the origin binding is a read_from_storage binding.
	c.Assert(len(rows), Equals, 1)
	c.Assert(rows[0][1], Equals, "SELECT /*+ read_from_storage(tiflash[t])*/ * FROM test.t WHERE a >= 1 AND b >= 1")
	c.Assert(rows[0][3], Equals, "using")
}

func (s *testSuite) TestBindingWithIsolationRead(c *C) {
	tk := testkit.NewTestKit(c, s.store)
	s.cleanBindingEnv(tk)
	tk.MustExec("use test")
	tk.MustExec("drop table if exists t")
	tk.MustExec("create table t(a int, b int, index idx_a(a), index idx_b(b))")
	tk.MustExec("insert into t values (1,1), (2,2), (3,3), (4,4), (5,5), (6,6), (7,7), (8,8), (9,9), (10,10)")
	tk.MustExec("analyze table t")
	// Create virtual tiflash replica info.
	dom := domain.GetDomain(tk.Se)
	is := dom.InfoSchema()
	db, exists := is.SchemaByName(model.NewCIStr("test"))
	c.Assert(exists, IsTrue)
	for _, tblInfo := range db.Tables {
		if tblInfo.Name.L == "t" {
			tblInfo.TiFlashReplica = &model.TiFlashReplicaInfo{
				Count:     1,
				Available: true,
			}
		}
	}
	tk.MustExec("create global binding for select * from t where a >= 1 and b >= 1 using select * from t use index(idx_a) where a >= 1 and b >= 1")
	tk.MustExec("set @@tidb_use_plan_baselines = 1")
	rows := tk.MustQuery("explain select * from t where a >= 11 and b >= 11").Rows()
	c.Assert(rows[len(rows)-1][2], Equals, "cop[tikv]")
	// Even if we build a binding use index for SQL, but after we set the isolation read for TiFlash, it choose TiFlash instead of index of TiKV.
	tk.MustExec("set @@tidb_isolation_read_engines = \"tiflash\"")
	rows = tk.MustQuery("explain select * from t where a >= 11 and b >= 11").Rows()
	c.Assert(rows[len(rows)-1][2], Equals, "cop[tiflash]")
}

func (s *testSuite) TestReCreateBindAfterEvolvePlan(c *C) {
	tk := testkit.NewTestKit(c, s.store)
	s.cleanBindingEnv(tk)
	tk.MustExec("use test")
	tk.MustExec("drop table if exists t")
	tk.MustExec("create table t(a int, b int, c int, index idx_a(a), index idx_b(b), index idx_c(c))")
	tk.MustExec("insert into t values (1,1,1), (2,2,2), (3,3,3), (4,4,4), (5,5,5)")
	tk.MustExec("analyze table t")
	tk.MustExec("create global binding for select * from t where a >= 1 and b >= 1 using select * from t use index(idx_a) where a >= 1 and b >= 1")
	tk.MustExec("set @@tidb_evolve_plan_baselines=1")

	// It cannot choose table path although it has lowest cost.
	tk.MustQuery("select * from t where a >= 0 and b >= 0")
	c.Assert(tk.Se.GetSessionVars().StmtCtx.IndexNames[0], Equals, "t:idx_a")

	tk.MustExec("admin flush bindings")
	rows := tk.MustQuery("show global bindings").Rows()
	c.Assert(len(rows), Equals, 2)
	c.Assert(rows[1][1], Equals, "SELECT /*+ use_index(@`sel_1` `test`.`t` )*/ * FROM `test`.`t` WHERE `a`>=0 AND `b`>=0")
	c.Assert(rows[1][3], Equals, "pending verify")

	tk.MustExec("create global binding for select * from t where a >= 1 and b >= 1 using select * from t use index(idx_b) where a >= 1 and b >= 1")
	rows = tk.MustQuery("show global bindings").Rows()
	c.Assert(len(rows), Equals, 1)
	tk.MustQuery("select * from t where a >= 4 and b >= 1")
	c.Assert(tk.Se.GetSessionVars().StmtCtx.IndexNames[0], Equals, "t:idx_b")
}

func (s *testSuite) TestInvisibleIndex(c *C) {
	tk := testkit.NewTestKit(c, s.store)
	s.cleanBindingEnv(tk)
	tk.MustExec("use test")
	tk.MustExec("drop table if exists t")
	tk.MustExec("create table t(a int, b int, unique idx_a(a), index idx_b(b) invisible)")
	tk.MustGetErrMsg(
		"create global binding for select * from t using select * from t use index(idx_b) ",
		"[planner:1176]Key 'idx_b' doesn't exist in table 't'")

	// Create bind using index
	tk.MustExec("create global binding for select * from t using select * from t use index(idx_a) ")

	tk.MustQuery("select * from t")
	c.Assert(tk.Se.GetSessionVars().StmtCtx.IndexNames[0], Equals, "t:idx_a")
	c.Assert(tk.MustUseIndex("select * from t", "idx_a(a)"), IsTrue)

	tk.MustExec(`prepare stmt1 from 'select * from t'`)
	tk.MustExec("execute stmt1")
	c.Assert(len(tk.Se.GetSessionVars().StmtCtx.IndexNames), Equals, 1)
	c.Assert(tk.Se.GetSessionVars().StmtCtx.IndexNames[0], Equals, "t:idx_a")

	// And then make this index invisible
	tk.MustExec("alter table t alter index idx_a invisible")
	tk.MustQuery("select * from t")
	c.Assert(len(tk.Se.GetSessionVars().StmtCtx.IndexNames), Equals, 0)

	tk.MustExec("execute stmt1")
	c.Assert(len(tk.Se.GetSessionVars().StmtCtx.IndexNames), Equals, 0)

	tk.MustExec("drop binding for select * from t")
}

func (s *testSuite) TestBindingSource(c *C) {
	tk := testkit.NewTestKit(c, s.store)
	s.cleanBindingEnv(tk)
	tk.MustExec("use test")
	tk.MustExec("drop table if exists t")
	tk.MustExec("create table t(a int, index idx_a(a))")

	// Test Source for SQL created sql
	tk.MustExec("create global binding for select * from t where a > 10 using select * from t ignore index(idx_a) where a > 10")
	bindHandle := s.domain.BindHandle()
	sql, hash := normalizeWithDefaultDB(c, "select * from t where a > ?", "test")
	bindData := bindHandle.GetBindRecord(hash, sql, "test")
	c.Check(bindData, NotNil)
	c.Check(bindData.OriginalSQL, Equals, "select * from test . t where a > ?")
	c.Assert(len(bindData.Bindings), Equals, 1)
	bind := bindData.Bindings[0]
	c.Assert(bind.Source, Equals, bindinfo.Manual)

	// Test Source for evolved sql
	tk.MustExec("set @@tidb_evolve_plan_baselines=1")
	tk.MustQuery("select * from t where a > 10")
	bindHandle.SaveEvolveTasksToStore()
	sql, hash = normalizeWithDefaultDB(c, "select * from t where a > ?", "test")
	bindData = bindHandle.GetBindRecord(hash, sql, "test")
	c.Check(bindData, NotNil)
	c.Check(bindData.OriginalSQL, Equals, "select * from test . t where a > ?")
	c.Assert(len(bindData.Bindings), Equals, 2)
	bind = bindData.Bindings[1]
	c.Assert(bind.Source, Equals, bindinfo.Evolve)
	tk.MustExec("set @@tidb_evolve_plan_baselines=0")

	// Test Source for captured sqls
	stmtsummary.StmtSummaryByDigestMap.Clear()
	tk.MustExec("set @@tidb_capture_plan_baselines = on")
	defer func() {
		tk.MustExec("set @@tidb_capture_plan_baselines = off")
	}()
	tk.MustExec("use test")
	c.Assert(tk.Se.Auth(&auth.UserIdentity{Username: "root", Hostname: "%"}, nil, nil), IsTrue)
	tk.MustExec("select * from t ignore index(idx_a) where a < 10")
	tk.MustExec("select * from t ignore index(idx_a) where a < 10")
	tk.MustExec("admin capture bindings")
	bindHandle.CaptureBaselines()
	sql, hash = normalizeWithDefaultDB(c, "select * from t where a < ?", "test")
	bindData = bindHandle.GetBindRecord(hash, sql, "test")
	c.Check(bindData, NotNil)
	c.Check(bindData.OriginalSQL, Equals, "select * from test . t where a < ?")
	c.Assert(len(bindData.Bindings), Equals, 1)
	bind = bindData.Bindings[0]
	c.Assert(bind.Source, Equals, bindinfo.Capture)
}

func (s *testSuite) TestSPMHitInfo(c *C) {
	tk := testkit.NewTestKit(c, s.store)
	s.cleanBindingEnv(tk)
	tk.MustExec("use test")
	tk.MustExec("drop table if exists t1")
	tk.MustExec("drop table if exists t2")
	tk.MustExec("create table t1(id int)")
	tk.MustExec("create table t2(id int)")

	c.Assert(tk.HasPlan("SELECT * from t1,t2 where t1.id = t2.id", "HashJoin"), IsTrue)
	c.Assert(tk.HasPlan("SELECT  /*+ TIDB_SMJ(t1, t2) */  * from t1,t2 where t1.id = t2.id", "MergeJoin"), IsTrue)

	tk.MustExec("SELECT * from t1,t2 where t1.id = t2.id")
	tk.MustQuery(`select @@last_plan_from_binding;`).Check(testkit.Rows("0"))
	tk.MustExec("create global binding for SELECT * from t1,t2 where t1.id = t2.id using SELECT  /*+ TIDB_SMJ(t1, t2) */  * from t1,t2 where t1.id = t2.id")

	c.Assert(tk.HasPlan("SELECT * from t1,t2 where t1.id = t2.id", "MergeJoin"), IsTrue)
	tk.MustExec("SELECT * from t1,t2 where t1.id = t2.id")
	tk.MustQuery(`select @@last_plan_from_binding;`).Check(testkit.Rows("1"))
	tk.MustExec("drop global binding for SELECT * from t1,t2 where t1.id = t2.id")
}

func (s *testSuite) TestIssue19836(c *C) {
	tk := testkit.NewTestKit(c, s.store)
	s.cleanBindingEnv(tk)
	tk.MustExec("use test")
	tk.MustExec("drop table if exists t")
	tk.MustExec("create table t(a int, key (a));")
	tk.MustExec("CREATE SESSION BINDING FOR select * from t where a = 1 limit 5, 5 USING select * from t ignore index (a) where a = 1 limit 5, 5;")
	tk.MustExec("PREPARE stmt FROM 'select * from t where a = 40 limit ?, ?';")
	tk.MustExec("set @a=1;")
	tk.MustExec("set @b=2;")
	tk.MustExec("EXECUTE stmt USING @a, @b;")
	tk.Se.SetSessionManager(&mockSessionManager{
		PS: []*util.ProcessInfo{tk.Se.ShowProcess()},
	})
	explainResult := testkit.Rows(
		"Limit_8 2.00 0 root  time:0s, loops:0 offset:1, count:2 N/A N/A",
		"└─TableReader_14 3.00 0 root  time:0s, loops:0 data:Limit_13 N/A N/A",
		"  └─Limit_13 3.00 0 cop[tikv]   offset:0, count:3 N/A N/A",
		"    └─Selection_12 3.00 0 cop[tikv]   eq(test.t.a, 40) N/A N/A",
		"      └─TableFullScan_11 3000.00 0 cop[tikv] table:t  keep order:false, stats:pseudo N/A N/A",
	)
	tk.MustQuery("explain for connection " + strconv.FormatUint(tk.Se.ShowProcess().ID, 10)).Check(explainResult)
}

func (s *testSuite) TestReCreateBind(c *C) {
	tk := testkit.NewTestKit(c, s.store)
	s.cleanBindingEnv(tk)
	tk.MustExec("use test")
	tk.MustExec("drop table if exists t")
	tk.MustExec("create table t(a int, b int, index idx(a))")

	tk.MustQuery("select * from mysql.bind_info").Check(testkit.Rows())
	tk.MustQuery("show global bindings").Check(testkit.Rows())

	tk.MustExec("create global binding for select * from t using select * from t")
	tk.MustQuery("select original_sql, status from mysql.bind_info").Check(testkit.Rows(
		"select * from test . t using",
	))
	rows := tk.MustQuery("show global bindings").Rows()
	c.Assert(len(rows), Equals, 1)
	c.Assert(rows[0][0], Equals, "select * from t")
	c.Assert(rows[0][3], Equals, "using")

	tk.MustExec("create global binding for select * from t using select * from t")
	tk.MustQuery("select original_sql, status from mysql.bind_info").Check(testkit.Rows(
		"select * from t using",
	))
	rows = tk.MustQuery("show global bindings").Rows()
	c.Assert(len(rows), Equals, 1)
	c.Assert(rows[0][0], Equals, "select * from t")
	c.Assert(rows[0][3], Equals, "using")
}

func (s *testSuite) TestDMLIndexHintBind(c *C) {
	tk := testkit.NewTestKit(c, s.store)
	s.cleanBindingEnv(tk)
	tk.MustExec("use test")
	tk.MustExec("create table t(a int, b int, c int, key idx_b(b), key idx_c(c))")

	tk.MustExec("delete from t where b = 1 and c > 1")
	c.Assert(tk.Se.GetSessionVars().StmtCtx.IndexNames[0], Equals, "t:idx_b")
	c.Assert(tk.MustUseIndex("delete from t where b = 1 and c > 1", "idx_b(b)"), IsTrue)
	tk.MustExec("create global binding for delete from t where b = 1 and c > 1 using delete from t use index(idx_c) where b = 1 and c > 1")
	tk.MustExec("delete from t where b = 1 and c > 1")
	c.Assert(tk.Se.GetSessionVars().StmtCtx.IndexNames[0], Equals, "t:idx_c")
	c.Assert(tk.MustUseIndex("delete from t where b = 1 and c > 1", "idx_c(c)"), IsTrue)
}

func (s *testSuite) TestCapturedBindingCharset(c *C) {
	tk := testkit.NewTestKit(c, s.store)
	s.cleanBindingEnv(tk)
	stmtsummary.StmtSummaryByDigestMap.Clear()
	c.Assert(tk.Se.Auth(&auth.UserIdentity{Username: "root", Hostname: "%"}, nil, nil), IsTrue)
	tk.MustExec("use test")
	tk.MustExec("create table t(name varchar(25), index idx(name))")

	tk.MustExec("set character_set_connection = 'ascii'")
	tk.MustExec("update t set name = 'hello' where name <= 'abc'")
	tk.MustExec("update t set name = 'hello' where name <= 'abc'")
	tk.MustExec("set character_set_connection = 'utf8mb4'")
	tk.MustExec("admin capture bindings")
	rows := tk.MustQuery("show global bindings").Rows()
	c.Assert(len(rows), Equals, 1)
	c.Assert(rows[0][0], Equals, "update test . t set name = _ascii ? where name <= _ascii ?")
	c.Assert(rows[0][1], Equals, "UPDATE /*+ use_index(@`upd_1` `test`.`t` `idx`)*/ `test`.`t` SET `name`=_ASCII'hello' WHERE `name`<=_ASCII'abc'")
	// Charset and Collation are empty now, they are not used currently.
	c.Assert(rows[0][6], Equals, "")
	c.Assert(rows[0][7], Equals, "")
}

<<<<<<< HEAD
func (s *testSuite) TestIssue20417(c *C) {
	tk := testkit.NewTestKit(c, s.store)
	s.cleanBindingEnv(tk)
	tk.MustExec("use test")
	tk.MustExec("drop table if exists t")
	tk.MustExec(`CREATE TABLE t (
		 pk VARBINARY(36) NOT NULL PRIMARY KEY,
		 b BIGINT NOT NULL,
		 c BIGINT NOT NULL,
		 pad VARBINARY(2048),
		 INDEX idxb(b),
		 INDEX idxc(c)
		)`)

	// Test for create binding
	tk.MustExec("create global binding for select * from t using select /*+ use_index(t, idxb) */ * from t")
	rows := tk.MustQuery("show global bindings").Rows()
	c.Assert(len(rows), Equals, 1)
	c.Assert(rows[0][0], Equals, "select * from test . t")
	c.Assert(rows[0][1], Equals, "SELECT /*+ use_index(t idxb)*/ * FROM test.t")
	c.Assert(tk.MustUseIndex("select * from t", "idxb(b)"), IsTrue)
	c.Assert(tk.MustUseIndex("select * from test.t", "idxb(b)"), IsTrue)

	tk.MustExec("create global binding for select * from t WHERE b=2 AND c=3924541 using select /*+ use_index(@sel_1 test.t b) */ * from t WHERE b=2 AND c=3924541")
	c.Assert(tk.MustUseIndex("SELECT /*+ use_index(@`sel_1` `test`.`t` `c`)*/ * FROM `test`.`t` WHERE `b`=2 AND `c`=3924541", "idxb(b)"), IsTrue)
	c.Assert(tk.MustUseIndex("SELECT /*+ use_index(@`sel_1` `test`.`t` `c`)*/ * FROM `t` WHERE `b`=2 AND `c`=3924541", "idxb(b)"), IsTrue)

	// Test for capture baseline
	s.cleanBindingEnv(tk)
	stmtsummary.StmtSummaryByDigestMap.Clear()
	tk.MustExec("set @@tidb_capture_plan_baselines = on")
	s.domain.BindHandle().CaptureBaselines()
	c.Assert(tk.Se.Auth(&auth.UserIdentity{Username: "root", Hostname: "%"}, nil, nil), IsTrue)
	tk.MustExec("select * from t where b=2 and c=213124")
	tk.MustExec("select * from t where b=2 and c=213124")
	tk.MustExec("admin capture bindings")
	rows = tk.MustQuery("show global bindings").Rows()
	c.Assert(len(rows), Equals, 1)
	c.Assert(rows[0][0], Equals, "select * from test . t where b = ? and c = ?")
	c.Assert(rows[0][1], Equals, "SELECT /*+ use_index(@`sel_1` `test`.`t` `idxb`)*/ * FROM `test`.`t` WHERE `b`=2 AND `c`=213124")
	tk.MustExec("set @@tidb_capture_plan_baselines = off")

	// Test for evolve baseline
	s.cleanBindingEnv(tk)
	tk.MustExec("set @@tidb_evolve_plan_baselines=1")
	tk.MustExec("create global binding for select * from t WHERE c=3924541 using select /*+ use_index(@sel_1 test.t b) */ * from t WHERE c=3924541")
	rows = tk.MustQuery("show global bindings").Rows()
	c.Assert(len(rows), Equals, 1)
	c.Assert(rows[0][0], Equals, "select * from test . t where c = ?")
	c.Assert(rows[0][1], Equals, "SELECT /*+ use_index(@sel_1 test.t b)*/ * FROM test.t WHERE c = 3924541")
	tk.MustExec("select /*+ use_index(t c)*/ * from t where c=3924541")
	c.Assert(tk.Se.GetSessionVars().StmtCtx.IndexNames[0], Equals, "t:idxc")
	tk.MustExec("admin flush bindings")
	rows = tk.MustQuery("show global bindings").Rows()
	c.Assert(len(rows), Equals, 2)
	c.Assert(rows[1][0], Equals, "select * from test . t where c = ?")
	c.Assert(rows[1][1], Equals, "SELECT /*+ use_index(@`sel_1` `test`.`t` `idxc`), use_index(`t` `c`)*/ * FROM `test`.`t` WHERE `c`=3924541")
	c.Assert(rows[1][3], Equals, "pending verify")
	tk.MustExec("admin evolve bindings")
	rows = tk.MustQuery("show global bindings").Rows()
	c.Assert(len(rows), Equals, 2)
	c.Assert(rows[1][0], Equals, "select * from test . t where c = ?")
	c.Assert(rows[1][1], Equals, "SELECT /*+ use_index(@`sel_1` `test`.`t` `idxc`), use_index(`t` `c`)*/ * FROM `test`.`t` WHERE `c`=3924541")
	status := rows[1][3].(string)
	c.Assert(status == "using" || status == "rejected", IsTrue)
	tk.MustExec("set @@tidb_evolve_plan_baselines=0")
=======
func (s *testSuite) TestUpdateSubqueryCapture(c *C) {
	tk := testkit.NewTestKit(c, s.store)
	s.cleanBindingEnv(tk)
	tk.MustExec("use test")
	tk.MustExec("drop table if exists t1, t2")
	tk.MustExec("create table t1(a int, b int, c int, key idx_b(b))")
	tk.MustExec("create table t2(a int, b int)")
	stmtsummary.StmtSummaryByDigestMap.Clear()
	c.Assert(tk.Se.Auth(&auth.UserIdentity{Username: "root", Hostname: "%"}, nil, nil), IsTrue)
	tk.MustExec("update t1 set b = 1 where b = 2 and (a in (select a from t2 where b = 1) or c in (select a from t2 where b = 1))")
	tk.MustExec("update t1 set b = 1 where b = 2 and (a in (select a from t2 where b = 1) or c in (select a from t2 where b = 1))")
	tk.MustExec("admin capture bindings")
	rows := tk.MustQuery("show global bindings").Rows()
	c.Assert(len(rows), Equals, 1)
	bindSQL := "UPDATE /*+ use_index(@`upd_1` `test`.`t1` `idx_b`), use_index(@`sel_1` `test`.`t2` ), hash_join(@`upd_1` `test`.`t1`), use_index(@`sel_2` `test`.`t2` )*/ `t1` SET `b`=1 WHERE `b`=2 AND (`a` IN (SELECT `a` FROM `t2` WHERE `b`=1) OR `c` IN (SELECT `a` FROM `t2` WHERE `b`=1))"
	c.Assert(rows[0][1], Equals, bindSQL)
	tk.MustExec(bindSQL)
	c.Assert(tk.Se.GetSessionVars().StmtCtx.GetWarnings(), HasLen, 0)
>>>>>>> 4135fa31
}<|MERGE_RESOLUTION|>--- conflicted
+++ resolved
@@ -1909,74 +1909,6 @@
 	c.Assert(rows[0][7], Equals, "")
 }
 
-<<<<<<< HEAD
-func (s *testSuite) TestIssue20417(c *C) {
-	tk := testkit.NewTestKit(c, s.store)
-	s.cleanBindingEnv(tk)
-	tk.MustExec("use test")
-	tk.MustExec("drop table if exists t")
-	tk.MustExec(`CREATE TABLE t (
-		 pk VARBINARY(36) NOT NULL PRIMARY KEY,
-		 b BIGINT NOT NULL,
-		 c BIGINT NOT NULL,
-		 pad VARBINARY(2048),
-		 INDEX idxb(b),
-		 INDEX idxc(c)
-		)`)
-
-	// Test for create binding
-	tk.MustExec("create global binding for select * from t using select /*+ use_index(t, idxb) */ * from t")
-	rows := tk.MustQuery("show global bindings").Rows()
-	c.Assert(len(rows), Equals, 1)
-	c.Assert(rows[0][0], Equals, "select * from test . t")
-	c.Assert(rows[0][1], Equals, "SELECT /*+ use_index(t idxb)*/ * FROM test.t")
-	c.Assert(tk.MustUseIndex("select * from t", "idxb(b)"), IsTrue)
-	c.Assert(tk.MustUseIndex("select * from test.t", "idxb(b)"), IsTrue)
-
-	tk.MustExec("create global binding for select * from t WHERE b=2 AND c=3924541 using select /*+ use_index(@sel_1 test.t b) */ * from t WHERE b=2 AND c=3924541")
-	c.Assert(tk.MustUseIndex("SELECT /*+ use_index(@`sel_1` `test`.`t` `c`)*/ * FROM `test`.`t` WHERE `b`=2 AND `c`=3924541", "idxb(b)"), IsTrue)
-	c.Assert(tk.MustUseIndex("SELECT /*+ use_index(@`sel_1` `test`.`t` `c`)*/ * FROM `t` WHERE `b`=2 AND `c`=3924541", "idxb(b)"), IsTrue)
-
-	// Test for capture baseline
-	s.cleanBindingEnv(tk)
-	stmtsummary.StmtSummaryByDigestMap.Clear()
-	tk.MustExec("set @@tidb_capture_plan_baselines = on")
-	s.domain.BindHandle().CaptureBaselines()
-	c.Assert(tk.Se.Auth(&auth.UserIdentity{Username: "root", Hostname: "%"}, nil, nil), IsTrue)
-	tk.MustExec("select * from t where b=2 and c=213124")
-	tk.MustExec("select * from t where b=2 and c=213124")
-	tk.MustExec("admin capture bindings")
-	rows = tk.MustQuery("show global bindings").Rows()
-	c.Assert(len(rows), Equals, 1)
-	c.Assert(rows[0][0], Equals, "select * from test . t where b = ? and c = ?")
-	c.Assert(rows[0][1], Equals, "SELECT /*+ use_index(@`sel_1` `test`.`t` `idxb`)*/ * FROM `test`.`t` WHERE `b`=2 AND `c`=213124")
-	tk.MustExec("set @@tidb_capture_plan_baselines = off")
-
-	// Test for evolve baseline
-	s.cleanBindingEnv(tk)
-	tk.MustExec("set @@tidb_evolve_plan_baselines=1")
-	tk.MustExec("create global binding for select * from t WHERE c=3924541 using select /*+ use_index(@sel_1 test.t b) */ * from t WHERE c=3924541")
-	rows = tk.MustQuery("show global bindings").Rows()
-	c.Assert(len(rows), Equals, 1)
-	c.Assert(rows[0][0], Equals, "select * from test . t where c = ?")
-	c.Assert(rows[0][1], Equals, "SELECT /*+ use_index(@sel_1 test.t b)*/ * FROM test.t WHERE c = 3924541")
-	tk.MustExec("select /*+ use_index(t c)*/ * from t where c=3924541")
-	c.Assert(tk.Se.GetSessionVars().StmtCtx.IndexNames[0], Equals, "t:idxc")
-	tk.MustExec("admin flush bindings")
-	rows = tk.MustQuery("show global bindings").Rows()
-	c.Assert(len(rows), Equals, 2)
-	c.Assert(rows[1][0], Equals, "select * from test . t where c = ?")
-	c.Assert(rows[1][1], Equals, "SELECT /*+ use_index(@`sel_1` `test`.`t` `idxc`), use_index(`t` `c`)*/ * FROM `test`.`t` WHERE `c`=3924541")
-	c.Assert(rows[1][3], Equals, "pending verify")
-	tk.MustExec("admin evolve bindings")
-	rows = tk.MustQuery("show global bindings").Rows()
-	c.Assert(len(rows), Equals, 2)
-	c.Assert(rows[1][0], Equals, "select * from test . t where c = ?")
-	c.Assert(rows[1][1], Equals, "SELECT /*+ use_index(@`sel_1` `test`.`t` `idxc`), use_index(`t` `c`)*/ * FROM `test`.`t` WHERE `c`=3924541")
-	status := rows[1][3].(string)
-	c.Assert(status == "using" || status == "rejected", IsTrue)
-	tk.MustExec("set @@tidb_evolve_plan_baselines=0")
-=======
 func (s *testSuite) TestUpdateSubqueryCapture(c *C) {
 	tk := testkit.NewTestKit(c, s.store)
 	s.cleanBindingEnv(tk)
@@ -1995,5 +1927,72 @@
 	c.Assert(rows[0][1], Equals, bindSQL)
 	tk.MustExec(bindSQL)
 	c.Assert(tk.Se.GetSessionVars().StmtCtx.GetWarnings(), HasLen, 0)
->>>>>>> 4135fa31
+}
+  
+func (s *testSuite) TestIssue20417(c *C) {
+	tk := testkit.NewTestKit(c, s.store)
+	s.cleanBindingEnv(tk)
+	tk.MustExec("use test")
+	tk.MustExec("drop table if exists t")
+	tk.MustExec(`CREATE TABLE t (
+		 pk VARBINARY(36) NOT NULL PRIMARY KEY,
+		 b BIGINT NOT NULL,
+		 c BIGINT NOT NULL,
+		 pad VARBINARY(2048),
+		 INDEX idxb(b),
+		 INDEX idxc(c)
+		)`)
+
+	// Test for create binding
+	tk.MustExec("create global binding for select * from t using select /*+ use_index(t, idxb) */ * from t")
+	rows := tk.MustQuery("show global bindings").Rows()
+	c.Assert(len(rows), Equals, 1)
+	c.Assert(rows[0][0], Equals, "select * from test . t")
+	c.Assert(rows[0][1], Equals, "SELECT /*+ use_index(t idxb)*/ * FROM test.t")
+	c.Assert(tk.MustUseIndex("select * from t", "idxb(b)"), IsTrue)
+	c.Assert(tk.MustUseIndex("select * from test.t", "idxb(b)"), IsTrue)
+
+	tk.MustExec("create global binding for select * from t WHERE b=2 AND c=3924541 using select /*+ use_index(@sel_1 test.t b) */ * from t WHERE b=2 AND c=3924541")
+	c.Assert(tk.MustUseIndex("SELECT /*+ use_index(@`sel_1` `test`.`t` `c`)*/ * FROM `test`.`t` WHERE `b`=2 AND `c`=3924541", "idxb(b)"), IsTrue)
+	c.Assert(tk.MustUseIndex("SELECT /*+ use_index(@`sel_1` `test`.`t` `c`)*/ * FROM `t` WHERE `b`=2 AND `c`=3924541", "idxb(b)"), IsTrue)
+
+	// Test for capture baseline
+	s.cleanBindingEnv(tk)
+	stmtsummary.StmtSummaryByDigestMap.Clear()
+	tk.MustExec("set @@tidb_capture_plan_baselines = on")
+	s.domain.BindHandle().CaptureBaselines()
+	c.Assert(tk.Se.Auth(&auth.UserIdentity{Username: "root", Hostname: "%"}, nil, nil), IsTrue)
+	tk.MustExec("select * from t where b=2 and c=213124")
+	tk.MustExec("select * from t where b=2 and c=213124")
+	tk.MustExec("admin capture bindings")
+	rows = tk.MustQuery("show global bindings").Rows()
+	c.Assert(len(rows), Equals, 1)
+	c.Assert(rows[0][0], Equals, "select * from test . t where b = ? and c = ?")
+	c.Assert(rows[0][1], Equals, "SELECT /*+ use_index(@`sel_1` `test`.`t` `idxb`)*/ * FROM `test`.`t` WHERE `b`=2 AND `c`=213124")
+	tk.MustExec("set @@tidb_capture_plan_baselines = off")
+
+	// Test for evolve baseline
+	s.cleanBindingEnv(tk)
+	tk.MustExec("set @@tidb_evolve_plan_baselines=1")
+	tk.MustExec("create global binding for select * from t WHERE c=3924541 using select /*+ use_index(@sel_1 test.t b) */ * from t WHERE c=3924541")
+	rows = tk.MustQuery("show global bindings").Rows()
+	c.Assert(len(rows), Equals, 1)
+	c.Assert(rows[0][0], Equals, "select * from test . t where c = ?")
+	c.Assert(rows[0][1], Equals, "SELECT /*+ use_index(@sel_1 test.t b)*/ * FROM test.t WHERE c = 3924541")
+	tk.MustExec("select /*+ use_index(t c)*/ * from t where c=3924541")
+	c.Assert(tk.Se.GetSessionVars().StmtCtx.IndexNames[0], Equals, "t:idxc")
+	tk.MustExec("admin flush bindings")
+	rows = tk.MustQuery("show global bindings").Rows()
+	c.Assert(len(rows), Equals, 2)
+	c.Assert(rows[1][0], Equals, "select * from test . t where c = ?")
+	c.Assert(rows[1][1], Equals, "SELECT /*+ use_index(@`sel_1` `test`.`t` `idxc`), use_index(`t` `c`)*/ * FROM `test`.`t` WHERE `c`=3924541")
+	c.Assert(rows[1][3], Equals, "pending verify")
+	tk.MustExec("admin evolve bindings")
+	rows = tk.MustQuery("show global bindings").Rows()
+	c.Assert(len(rows), Equals, 2)
+	c.Assert(rows[1][0], Equals, "select * from test . t where c = ?")
+	c.Assert(rows[1][1], Equals, "SELECT /*+ use_index(@`sel_1` `test`.`t` `idxc`), use_index(`t` `c`)*/ * FROM `test`.`t` WHERE `c`=3924541")
+	status := rows[1][3].(string)
+	c.Assert(status == "using" || status == "rejected", IsTrue)
+	tk.MustExec("set @@tidb_evolve_plan_baselines=0")
 }