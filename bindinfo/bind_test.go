--- conflicted
+++ resolved
@@ -2453,7 +2453,6 @@
 	c.Assert(failpoint.Disable("github.com/pingcap/tidb/planner/checkOptimizeCountOne"), IsNil)
 }
 
-<<<<<<< HEAD
 func (s *testSerialSuite) TestIssue26377(c *C) {
 	tk := testkit.NewTestKit(c, s.store)
 	s.cleanBindingEnv(tk)
@@ -2465,7 +2464,8 @@
 	//tk.MustGetErrCode("create global binding for select * from t1 inner join tmp1 on t1.a=tmp1.a using select * from  t1 inner join tmp1 on t1.a=tmp1.a;", errno.ErrOptOnTemporaryTable)
 	tk.MustGetErrCode("create global binding for select * from t1 where t1.a in (select a from tmp1) using select * from t1 where t1.a in (select a from tmp1 use index (idx_a));", errno.ErrOptOnTemporaryTable)
 	tk.MustGetErrCode("create global binding for select a from t1 union select a from tmp1 using select a from t1 union select a from tmp1 use index (idx_a);", errno.ErrOptOnTemporaryTable)
-=======
+}
+
 func (s *testSuite) TestCaptureFilter(c *C) {
 	tk := testkit.NewTestKit(c, s.store)
 	s.cleanBindingEnv(tk)
@@ -2618,5 +2618,4 @@
 	rows = tk.MustQuery("show global bindings").Sort().Rows()
 	c.Assert(len(rows), Equals, 1)
 	c.Assert(rows[0][0], Equals, "select * from `mysql` . `capture_plan_baselines_blacklist`")
->>>>>>> af66129b
 }