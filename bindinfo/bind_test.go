// Copyright 2019 PingCAP, Inc.
//
// Licensed under the Apache License, Version 2.0 (the "License");
// you may not use this file except in compliance with the License.
// You may obtain a copy of the License at
//
//     http://www.apache.org/licenses/LICENSE-2.0
//
// Unless required by applicable law or agreed to in writing, software
// distributed under the License is distributed on an "AS IS" BASIS,
// See the License for the specific language governing permissions and
// limitations under the License.

package bindinfo_test

import (
	"context"
	"flag"
	"fmt"
	"os"
	"testing"
	"time"

	. "github.com/pingcap/check"
	"github.com/pingcap/parser"
	"github.com/pingcap/parser/auth"
	"github.com/pingcap/parser/model"
	"github.com/pingcap/parser/terror"
	"github.com/pingcap/tidb/bindinfo"
	"github.com/pingcap/tidb/domain"
	"github.com/pingcap/tidb/kv"
	"github.com/pingcap/tidb/meta/autoid"
	"github.com/pingcap/tidb/metrics"
	"github.com/pingcap/tidb/session"
	"github.com/pingcap/tidb/store/mockstore"
	"github.com/pingcap/tidb/store/mockstore/mocktikv"
	"github.com/pingcap/tidb/util/logutil"
	"github.com/pingcap/tidb/util/stmtsummary"
	"github.com/pingcap/tidb/util/testkit"
	"github.com/pingcap/tidb/util/testleak"
	dto "github.com/prometheus/client_model/go"
)

func TestT(t *testing.T) {
	CustomVerboseFlag = true
	logLevel := os.Getenv("log_level")
	logutil.InitLogger(logutil.NewLogConfig(logLevel, logutil.DefaultLogFormat, "", logutil.EmptyFileLogConfig, false))
	autoid.SetStep(5000)
	TestingT(t)
}

var _ = Suite(&testSuite{})

type testSuite struct {
	cluster   *mocktikv.Cluster
	mvccStore mocktikv.MVCCStore
	store     kv.Storage
	domain    *domain.Domain
	*parser.Parser
}

var mockTikv = flag.Bool("mockTikv", true, "use mock tikv store in bind test")

func (s *testSuite) SetUpSuite(c *C) {
	testleak.BeforeTest()
	s.Parser = parser.New()
	flag.Lookup("mockTikv")
	useMockTikv := *mockTikv
	if useMockTikv {
		s.cluster = mocktikv.NewCluster()
		mocktikv.BootstrapWithSingleStore(s.cluster)
		s.mvccStore = mocktikv.MustNewMVCCStore()
		store, err := mockstore.NewMockTikvStore(
			mockstore.WithCluster(s.cluster),
			mockstore.WithMVCCStore(s.mvccStore),
		)
		c.Assert(err, IsNil)
		s.store = store
		session.SetSchemaLease(0)
		session.DisableStats4Test()
	}
	bindinfo.Lease = 0
	d, err := session.BootstrapSession(s.store)
	c.Assert(err, IsNil)
	d.SetStatsUpdating(true)
	s.domain = d
}

func (s *testSuite) TearDownSuite(c *C) {
	s.domain.Close()
	s.store.Close()
	testleak.AfterTest(c)()
}

func (s *testSuite) TearDownTest(c *C) {
	tk := testkit.NewTestKit(c, s.store)
	tk.MustExec("use test")
	r := tk.MustQuery("show tables")
	for _, tb := range r.Rows() {
		tableName := tb[0]
		tk.MustExec(fmt.Sprintf("drop table %v", tableName))
	}
}

func (s *testSuite) cleanBindingEnv(tk *testkit.TestKit) {
	tk.MustExec("truncate table mysql.bind_info")
	s.domain.BindHandle().Clear()
}

func (s *testSuite) TestBindParse(c *C) {
	tk := testkit.NewTestKit(c, s.store)
	s.cleanBindingEnv(tk)
	tk.MustExec("use test")
	tk.MustExec("create table t(i int)")
	tk.MustExec("create index index_t on t(i)")

	originSQL := "select * from t"
	bindSQL := "select * from t use index(index_t)"
	defaultDb := "test"
	status := "using"
	charset := "utf8mb4"
	collation := "utf8mb4_bin"
	sql := fmt.Sprintf(`INSERT INTO mysql.bind_info(original_sql,bind_sql,default_db,status,create_time,update_time,charset,collation) VALUES ('%s', '%s', '%s', '%s', NOW(), NOW(),'%s', '%s')`,
		originSQL, bindSQL, defaultDb, status, charset, collation)
	tk.MustExec(sql)
	bindHandle := bindinfo.NewBindHandle(tk.Se)
	err := bindHandle.Update(true)
	c.Check(err, IsNil)
	c.Check(bindHandle.Size(), Equals, 1)

	sql, hash := parser.NormalizeDigest("select * from t")
	bindData := bindHandle.GetBindRecord(hash, sql, "test")
	c.Check(bindData, NotNil)
	c.Check(bindData.OriginalSQL, Equals, "select * from t")
	bind := bindData.Bindings[0]
	c.Check(bind.BindSQL, Equals, "select * from t use index(index_t)")
	c.Check(bindData.Db, Equals, "test")
	c.Check(bind.Status, Equals, "using")
	c.Check(bind.Charset, Equals, "utf8mb4")
	c.Check(bind.Collation, Equals, "utf8mb4_bin")
	c.Check(bind.CreateTime, NotNil)
	c.Check(bind.UpdateTime, NotNil)
	dur, err := bind.SinceUpdateTime()
	c.Assert(err, IsNil)
	c.Assert(int64(dur), GreaterEqual, int64(0))

	// Test fields with quotes or slashes.
	sql = `CREATE GLOBAL BINDING FOR  select * from t where i BETWEEN "a" and "b" USING select * from t use index(index_t) where i BETWEEN "a\nb\rc\td\0e" and 'x'`
	tk.MustExec(sql)
	tk.MustExec(`DROP global binding for select * from t use index(idx) where i BETWEEN "a\nb\rc\td\0e" and "x"`)
}

func (s *testSuite) TestGlobalBinding(c *C) {
	tk := testkit.NewTestKit(c, s.store)
	s.cleanBindingEnv(tk)
	tk.MustExec("use test")
	tk.MustExec("drop table if exists t")
	tk.MustExec("drop table if exists t1")
	tk.MustExec("create table t(i int, s varchar(20))")
	tk.MustExec("create table t1(i int, s varchar(20))")
	tk.MustExec("create index index_t on t(i,s)")

	metrics.BindTotalGauge.Reset()
	metrics.BindMemoryUsage.Reset()

	_, err := tk.Exec("create global binding for select * from t where i>100 using select * from t use index(index_t) where i>100")
	c.Assert(err, IsNil, Commentf("err %v", err))

	_, err = tk.Exec("create global binding for select * from t where i>99 using select * from t use index(index_t) where i>99")
	c.Assert(err, IsNil)

	pb := &dto.Metric{}
	metrics.BindTotalGauge.WithLabelValues(metrics.ScopeGlobal, bindinfo.Using).Write(pb)
	c.Assert(pb.GetGauge().GetValue(), Equals, float64(1))
	metrics.BindMemoryUsage.WithLabelValues(metrics.ScopeGlobal, bindinfo.Using).Write(pb)
	c.Assert(pb.GetGauge().GetValue(), Equals, float64(97))

	sql, hash := parser.NormalizeDigest("select * from t where i          >      30.0")

	bindData := s.domain.BindHandle().GetBindRecord(hash, sql, "test")
	c.Check(bindData, NotNil)
	c.Check(bindData.OriginalSQL, Equals, "select * from t where i > ?")
	bind := bindData.Bindings[0]
	c.Check(bind.BindSQL, Equals, "select * from t use index(index_t) where i>99")
	c.Check(bindData.Db, Equals, "test")
	c.Check(bind.Status, Equals, "using")
	c.Check(bind.Charset, NotNil)
	c.Check(bind.Collation, NotNil)
	c.Check(bind.CreateTime, NotNil)
	c.Check(bind.UpdateTime, NotNil)

	rs, err := tk.Exec("show global bindings")
	c.Assert(err, IsNil)
	chk := rs.NewChunk()
	err = rs.Next(context.TODO(), chk)
	c.Check(err, IsNil)
	c.Check(chk.NumRows(), Equals, 1)
	row := chk.GetRow(0)
	c.Check(row.GetString(0), Equals, "select * from t where i > ?")
	c.Check(row.GetString(1), Equals, "select * from t use index(index_t) where i>99")
	c.Check(row.GetString(2), Equals, "test")
	c.Check(row.GetString(3), Equals, "using")
	c.Check(row.GetTime(4), NotNil)
	c.Check(row.GetTime(5), NotNil)
	c.Check(row.GetString(6), NotNil)
	c.Check(row.GetString(7), NotNil)

	bindHandle := bindinfo.NewBindHandle(tk.Se)
	err = bindHandle.Update(true)
	c.Check(err, IsNil)
	c.Check(bindHandle.Size(), Equals, 1)

	bindData = bindHandle.GetBindRecord(hash, sql, "test")
	c.Check(bindData, NotNil)
	c.Check(bindData.OriginalSQL, Equals, "select * from t where i > ?")
	bind = bindData.Bindings[0]
	c.Check(bind.BindSQL, Equals, "select * from t use index(index_t) where i>99")
	c.Check(bindData.Db, Equals, "test")
	c.Check(bind.Status, Equals, "using")
	c.Check(bind.Charset, NotNil)
	c.Check(bind.Collation, NotNil)
	c.Check(bind.CreateTime, NotNil)
	c.Check(bind.UpdateTime, NotNil)

	_, err = tk.Exec("DROP global binding for select * from t where i>100")
	c.Check(err, IsNil)
	bindData = s.domain.BindHandle().GetBindRecord(hash, sql, "test")
	c.Check(bindData, IsNil)

	metrics.BindTotalGauge.WithLabelValues(metrics.ScopeGlobal, bindinfo.Using).Write(pb)
	c.Assert(pb.GetGauge().GetValue(), Equals, float64(0))
	metrics.BindMemoryUsage.WithLabelValues(metrics.ScopeGlobal, bindinfo.Using).Write(pb)
	// From newly created global bind handle.
	c.Assert(pb.GetGauge().GetValue(), Equals, float64(97))

	bindHandle = bindinfo.NewBindHandle(tk.Se)
	err = bindHandle.Update(true)
	c.Check(err, IsNil)
	c.Check(bindHandle.Size(), Equals, 0)

	bindData = bindHandle.GetBindRecord(hash, sql, "test")
	c.Check(bindData, IsNil)

	rs, err = tk.Exec("show global bindings")
	c.Assert(err, IsNil)
	chk = rs.NewChunk()
	err = rs.Next(context.TODO(), chk)
	c.Check(err, IsNil)
	c.Check(chk.NumRows(), Equals, 0)

	_, err = tk.Exec("delete from mysql.bind_info")
	c.Assert(err, IsNil)

	_, err = tk.Exec("create global binding for select * from t using select * from t1 use index for join(index_t)")
	c.Assert(err, NotNil, Commentf("err %v", err))
}

func (s *testSuite) TestSessionBinding(c *C) {
	tk := testkit.NewTestKit(c, s.store)
	s.cleanBindingEnv(tk)
	tk.MustExec("use test")
	tk.MustExec("drop table if exists t")
	tk.MustExec("drop table if exists t1")
	tk.MustExec("create table t(i int, s varchar(20))")
	tk.MustExec("create table t1(i int, s varchar(20))")
	tk.MustExec("create index index_t on t(i,s)")

	metrics.BindTotalGauge.Reset()
	metrics.BindMemoryUsage.Reset()

	_, err := tk.Exec("create session binding for select * from t where i>100 using select * from t use index(index_t) where i>100")
	c.Assert(err, IsNil, Commentf("err %v", err))

	_, err = tk.Exec("create session binding for select * from t where i>99 using select * from t use index(index_t) where i>99")
	c.Assert(err, IsNil)

	pb := &dto.Metric{}
	metrics.BindTotalGauge.WithLabelValues(metrics.ScopeSession, bindinfo.Using).Write(pb)
	c.Assert(pb.GetGauge().GetValue(), Equals, float64(1))
	metrics.BindMemoryUsage.WithLabelValues(metrics.ScopeSession, bindinfo.Using).Write(pb)
	c.Assert(pb.GetGauge().GetValue(), Equals, float64(97))

	handle := tk.Se.Value(bindinfo.SessionBindInfoKeyType).(*bindinfo.SessionHandle)
	bindData := handle.GetBindRecord("select * from t where i > ?", "test")
	c.Check(bindData, NotNil)
	c.Check(bindData.OriginalSQL, Equals, "select * from t where i > ?")
	bind := bindData.Bindings[0]
	c.Check(bind.BindSQL, Equals, "select * from t use index(index_t) where i>99")
	c.Check(bindData.Db, Equals, "test")
	c.Check(bind.Status, Equals, "using")
	c.Check(bind.Charset, NotNil)
	c.Check(bind.Collation, NotNil)
	c.Check(bind.CreateTime, NotNil)
	c.Check(bind.UpdateTime, NotNil)

	rs, err := tk.Exec("show global bindings")
	c.Assert(err, IsNil)
	chk := rs.NewChunk()
	err = rs.Next(context.TODO(), chk)
	c.Check(err, IsNil)
	c.Check(chk.NumRows(), Equals, 0)

	rs, err = tk.Exec("show session bindings")
	c.Assert(err, IsNil)
	chk = rs.NewChunk()
	err = rs.Next(context.TODO(), chk)
	c.Check(err, IsNil)
	c.Check(chk.NumRows(), Equals, 1)
	row := chk.GetRow(0)
	c.Check(row.GetString(0), Equals, "select * from t where i > ?")
	c.Check(row.GetString(1), Equals, "select * from t use index(index_t) where i>99")
	c.Check(row.GetString(2), Equals, "test")
	c.Check(row.GetString(3), Equals, "using")
	c.Check(row.GetTime(4), NotNil)
	c.Check(row.GetTime(5), NotNil)
	c.Check(row.GetString(6), NotNil)
	c.Check(row.GetString(7), NotNil)

	_, err = tk.Exec("drop session binding for select * from t where i>99")
	c.Assert(err, IsNil)
	bindData = handle.GetBindRecord("select * from t where i > ?", "test")
	c.Check(bindData, NotNil)
	c.Check(bindData.OriginalSQL, Equals, "select * from t where i > ?")
	c.Check(len(bindData.Bindings), Equals, 0)

	metrics.BindTotalGauge.WithLabelValues(metrics.ScopeSession, bindinfo.Using).Write(pb)
	c.Assert(pb.GetGauge().GetValue(), Equals, float64(0))
	metrics.BindMemoryUsage.WithLabelValues(metrics.ScopeSession, bindinfo.Using).Write(pb)
	c.Assert(pb.GetGauge().GetValue(), Equals, float64(0))
}

func (s *testSuite) TestGlobalAndSessionBindingBothExist(c *C) {
	tk := testkit.NewTestKit(c, s.store)
	s.cleanBindingEnv(tk)
	tk.MustExec("use test")
	tk.MustExec("drop table if exists t1")
	tk.MustExec("drop table if exists t2")
	tk.MustExec("create table t1(id int)")
	tk.MustExec("create table t2(id int)")
	c.Assert(tk.HasPlan("SELECT * from t1,t2 where t1.id = t2.id", "HashJoin"), IsTrue)
	c.Assert(tk.HasPlan("SELECT  /*+ TIDB_SMJ(t1, t2) */  * from t1,t2 where t1.id = t2.id", "MergeJoin"), IsTrue)

	tk.MustExec("create global binding for SELECT * from t1,t2 where t1.id = t2.id using SELECT  /*+ TIDB_SMJ(t1, t2) */  * from t1,t2 where t1.id = t2.id")

	// Test bindingUsage, which indicates how many times the binding is used.
	metrics.BindUsageCounter.Reset()
	c.Assert(tk.HasPlan("SELECT * from t1,t2 where t1.id = t2.id", "MergeJoin"), IsTrue)
	pb := &dto.Metric{}
	metrics.BindUsageCounter.WithLabelValues(metrics.ScopeGlobal).Write(pb)
	c.Assert(pb.GetCounter().GetValue(), Equals, float64(1))

	// Test 'tidb_use_plan_baselines'
	tk.MustExec("set @@tidb_use_plan_baselines = 0")
	c.Assert(tk.HasPlan("SELECT * from t1,t2 where t1.id = t2.id", "HashJoin"), IsTrue)
	tk.MustExec("set @@tidb_use_plan_baselines = 1")

	// Test 'drop global binding'
	c.Assert(tk.HasPlan("SELECT * from t1,t2 where t1.id = t2.id", "MergeJoin"), IsTrue)
	tk.MustExec("drop global binding for SELECT * from t1,t2 where t1.id = t2.id")
	c.Assert(tk.HasPlan("SELECT * from t1,t2 where t1.id = t2.id", "HashJoin"), IsTrue)

	// Test the case when global and session binding both exist
<<<<<<< HEAD
=======
	// PART1 : session binding should totally cover global binding
	// use merge join as session binding here since the optimizer will choose hash join for this stmt in default
>>>>>>> cfd649f7
	tk.MustExec("create global binding for SELECT * from t1,t2 where t1.id = t2.id using SELECT  /*+ TIDB_HJ(t1, t2) */  * from t1,t2 where t1.id = t2.id")
	c.Assert(tk.HasPlan("SELECT * from t1,t2 where t1.id = t2.id", "HashJoin"), IsTrue)
	tk.MustExec("create binding for SELECT * from t1,t2 where t1.id = t2.id using SELECT  /*+ TIDB_SMJ(t1, t2) */  * from t1,t2 where t1.id = t2.id")
	c.Assert(tk.HasPlan("SELECT * from t1,t2 where t1.id = t2.id", "MergeJoin"), IsTrue)
	tk.MustExec("drop global binding for SELECT * from t1,t2 where t1.id = t2.id")
	c.Assert(tk.HasPlan("SELECT * from t1,t2 where t1.id = t2.id", "MergeJoin"), IsTrue)
<<<<<<< HEAD
=======

	// PART2 : the dropped session binding should continue to block the effect of global binding
>>>>>>> cfd649f7
	tk.MustExec("create global binding for SELECT * from t1,t2 where t1.id = t2.id using SELECT  /*+ TIDB_SMJ(t1, t2) */  * from t1,t2 where t1.id = t2.id")
	tk.MustExec("drop binding for SELECT * from t1,t2 where t1.id = t2.id")
	c.Assert(tk.HasPlan("SELECT * from t1,t2 where t1.id = t2.id", "HashJoin"), IsTrue)
	tk.MustExec("drop global binding for SELECT * from t1,t2 where t1.id = t2.id")
	c.Assert(tk.HasPlan("SELECT * from t1,t2 where t1.id = t2.id", "HashJoin"), IsTrue)
}

func (s *testSuite) TestExplain(c *C) {
	tk := testkit.NewTestKit(c, s.store)
	s.cleanBindingEnv(tk)
	tk.MustExec("use test")
	tk.MustExec("drop table if exists t1")
	tk.MustExec("drop table if exists t2")
	tk.MustExec("create table t1(id int)")
	tk.MustExec("create table t2(id int)")

	c.Assert(tk.HasPlan("SELECT * from t1,t2 where t1.id = t2.id", "HashJoin"), IsTrue)
	c.Assert(tk.HasPlan("SELECT  /*+ TIDB_SMJ(t1, t2) */  * from t1,t2 where t1.id = t2.id", "MergeJoin"), IsTrue)

	tk.MustExec("create global binding for SELECT * from t1,t2 where t1.id = t2.id using SELECT  /*+ TIDB_SMJ(t1, t2) */  * from t1,t2 where t1.id = t2.id")

	c.Assert(tk.HasPlan("SELECT * from t1,t2 where t1.id = t2.id", "MergeJoin"), IsTrue)

	tk.MustExec("drop global binding for SELECT * from t1,t2 where t1.id = t2.id")
}

// TestBindingSymbolList tests sql with "?, ?, ?, ?", fixes #13871
func (s *testSuite) TestBindingSymbolList(c *C) {
	tk := testkit.NewTestKit(c, s.store)
	s.cleanBindingEnv(tk)
	tk.MustExec("use test")
	tk.MustExec("drop table if exists t")
	tk.MustExec("create table t(a int, b int, INDEX ia (a), INDEX ib (b));")
	tk.MustExec("insert into t value(1, 1);")

	// before binding
	tk.MustQuery("select a, b from t where a = 3 limit 1, 100")
	c.Assert(tk.Se.GetSessionVars().StmtCtx.IndexNames[0], Equals, "t:ia")
	c.Assert(tk.MustUseIndex("select a, b from t where a = 3 limit 1, 100", "ia(a)"), IsTrue)

	tk.MustExec(`create global binding for select a, b from t where a = 1 limit 0, 1 using select a, b from t use index (ib) where a = 1 limit 0, 1`)

	// after binding
	tk.MustQuery("select a, b from t where a = 3 limit 1, 100")
	c.Assert(tk.Se.GetSessionVars().StmtCtx.IndexNames[0], Equals, "t:ib")
	c.Assert(tk.MustUseIndex("select a, b from t where a = 3 limit 1, 100", "ib(b)"), IsTrue)

	// Normalize
	sql, hash := parser.NormalizeDigest("select a, b from t where a = 1 limit 0, 1")

	bindData := s.domain.BindHandle().GetBindRecord(hash, sql, "test")
	c.Assert(bindData, NotNil)
	c.Check(bindData.OriginalSQL, Equals, "select a , b from t where a = ? limit ...")
	bind := bindData.Bindings[0]
	c.Check(bind.BindSQL, Equals, "select a, b from t use index (ib) where a = 1 limit 0, 1")
	c.Check(bindData.Db, Equals, "test")
	c.Check(bind.Status, Equals, "using")
	c.Check(bind.Charset, NotNil)
	c.Check(bind.Collation, NotNil)
	c.Check(bind.CreateTime, NotNil)
	c.Check(bind.UpdateTime, NotNil)
}

func (s *testSuite) TestErrorBind(c *C) {
	tk := testkit.NewTestKit(c, s.store)
	s.cleanBindingEnv(tk)
	tk.MustExec("use test")
	tk.MustGetErrMsg("create global binding for select * from t using select * from t", "[schema:1146]Table 'test.t' doesn't exist")
	tk.MustExec("drop table if exists t")
	tk.MustExec("drop table if exists t1")
	tk.MustExec("create table t(i int, s varchar(20))")
	tk.MustExec("create table t1(i int, s varchar(20))")
	tk.MustExec("create index index_t on t(i,s)")

	_, err := tk.Exec("create global binding for select * from t where i>100 using select * from t use index(index_t) where i>100")
	c.Assert(err, IsNil, Commentf("err %v", err))

	sql, hash := parser.NormalizeDigest("select * from t where i > ?")
	bindData := s.domain.BindHandle().GetBindRecord(hash, sql, "test")
	c.Check(bindData, NotNil)
	c.Check(bindData.OriginalSQL, Equals, "select * from t where i > ?")
	bind := bindData.Bindings[0]
	c.Check(bind.BindSQL, Equals, "select * from t use index(index_t) where i>100")
	c.Check(bindData.Db, Equals, "test")
	c.Check(bind.Status, Equals, "using")
	c.Check(bind.Charset, NotNil)
	c.Check(bind.Collation, NotNil)
	c.Check(bind.CreateTime, NotNil)
	c.Check(bind.UpdateTime, NotNil)

	tk.MustExec("drop index index_t on t")
	_, err = tk.Exec("select * from t where i > 10")
	c.Check(err, IsNil)

	s.domain.BindHandle().DropInvalidBindRecord()

	rs, err := tk.Exec("show global bindings")
	c.Assert(err, IsNil)
	chk := rs.NewChunk()
	err = rs.Next(context.TODO(), chk)
	c.Check(err, IsNil)
	c.Check(chk.NumRows(), Equals, 0)
}

func (s *testSuite) TestPreparedStmt(c *C) {
	tk := testkit.NewTestKit(c, s.store)
	s.cleanBindingEnv(tk)
	tk.MustExec("use test")
	tk.MustExec("drop table if exists t")
	tk.MustExec("create table t(a int, b int, index idx(a))")
	tk.MustExec(`prepare stmt1 from 'select * from t'`)
	tk.MustExec("execute stmt1")
	c.Assert(len(tk.Se.GetSessionVars().StmtCtx.IndexNames), Equals, 0)

	tk.MustExec("create binding for select * from t using select * from t use index(idx)")
	tk.MustExec("execute stmt1")
	c.Assert(len(tk.Se.GetSessionVars().StmtCtx.IndexNames), Equals, 1)
	c.Assert(tk.Se.GetSessionVars().StmtCtx.IndexNames[0], Equals, "t:idx")

	tk.MustExec("drop binding for select * from t")
	tk.MustExec("execute stmt1")
	c.Assert(len(tk.Se.GetSessionVars().StmtCtx.IndexNames), Equals, 0)
}

func (s *testSuite) TestCapturePlanBaseline(c *C) {
	tk := testkit.NewTestKit(c, s.store)
	s.cleanBindingEnv(tk)
	stmtsummary.StmtSummaryByDigestMap.Clear()
	tk.MustExec(" set @@tidb_capture_plan_baselines = on")
	defer func() {
		tk.MustExec(" set @@tidb_capture_plan_baselines = off")
	}()
	tk.MustExec("use test")
	tk.MustExec("drop table if exists t")
	tk.MustExec("create table t(a int)")
	s.domain.BindHandle().CaptureBaselines()
	tk.MustQuery("show global bindings").Check(testkit.Rows())
	tk.MustExec("select count(*) from t where a > 10")
	tk.MustExec("select count(*) from t where a > 10")
	tk.MustExec("admin capture bindings")
	rows := tk.MustQuery("show global bindings").Rows()
	c.Assert(len(rows), Equals, 0)

	c.Assert(tk.Se.Auth(&auth.UserIdentity{Username: "root", Hostname: "%"}, nil, nil), IsTrue)
	tk.MustExec("select * from t where a > 10")
	tk.MustExec("select * from t where a > 10")
	tk.MustExec("admin capture bindings")
	rows = tk.MustQuery("show global bindings").Rows()
	c.Assert(len(rows), Equals, 1)
	c.Assert(rows[0][0], Equals, "select * from t where a > ?")
	c.Assert(rows[0][1], Equals, "SELECT /*+ use_index(@`sel_1` `test`.`t` )*/ * FROM `t` WHERE `a`>10")
}

func (s *testSuite) TestCaptureBaselinesDefaultDB(c *C) {
	tk := testkit.NewTestKit(c, s.store)
	s.cleanBindingEnv(tk)
	stmtsummary.StmtSummaryByDigestMap.Clear()
	tk.MustExec(" set @@tidb_capture_plan_baselines = on")
	defer func() {
		tk.MustExec(" set @@tidb_capture_plan_baselines = off")
	}()
	tk.MustExec("use test")
	tk.MustExec("drop database if exists spm")
	tk.MustExec("create database spm")
	tk.MustExec("create table spm.t(a int, index idx_a(a))")
	c.Assert(tk.Se.Auth(&auth.UserIdentity{Username: "root", Hostname: "%"}, nil, nil), IsTrue)
	tk.MustExec("select * from spm.t ignore index(idx_a) where a > 10")
	tk.MustExec("select * from spm.t ignore index(idx_a) where a > 10")
	tk.MustExec("admin capture bindings")
	rows := tk.MustQuery("show global bindings").Rows()
	c.Assert(len(rows), Equals, 1)
	// Default DB should be "" when all columns have explicit database name.
	c.Assert(rows[0][2], Equals, "")
	c.Assert(rows[0][3], Equals, "using")
	tk.MustExec("use spm")
	tk.MustExec("select * from spm.t where a > 10")
	// Should use TableScan because of the "ignore index" binding.
	c.Assert(len(tk.Se.GetSessionVars().StmtCtx.IndexNames), Equals, 0)
}

func (s *testSuite) TestDropSingleBindings(c *C) {
	tk := testkit.NewTestKit(c, s.store)
	s.cleanBindingEnv(tk)
	tk.MustExec("use test")
	tk.MustExec("drop table if exists t")
	tk.MustExec("create table t(a int, b int, c int, index idx_a(a), index idx_b(b))")

	// Test drop session bindings.
	tk.MustExec("create binding for select * from t using select * from t use index(idx_a)")
	tk.MustExec("create binding for select * from t using select * from t use index(idx_b)")
	rows := tk.MustQuery("show bindings").Rows()
	// The size of bindings is equal to one. Because for one normalized sql,
	// the `create binding` clears all the origin bindings.
	c.Assert(len(rows), Equals, 1)
	c.Assert(rows[0][1], Equals, "select * from t use index(idx_b)")
	tk.MustExec("drop binding for select * from t using select * from t use index(idx_a)")
	rows = tk.MustQuery("show bindings").Rows()
	c.Assert(len(rows), Equals, 1)
	c.Assert(rows[0][1], Equals, "select * from t use index(idx_b)")
	tk.MustExec("drop table t")
	tk.MustExec("drop binding for select * from t using select * from t use index(idx_b)")
	rows = tk.MustQuery("show bindings").Rows()
	c.Assert(len(rows), Equals, 0)

	tk.MustExec("create table t(a int, b int, c int, index idx_a(a), index idx_b(b))")
	// Test drop global bindings.
	tk.MustExec("create global binding for select * from t using select * from t use index(idx_a)")
	tk.MustExec("create global binding for select * from t using select * from t use index(idx_b)")
	rows = tk.MustQuery("show global bindings").Rows()
	// The size of bindings is equal to one. Because for one normalized sql,
	// the `create binding` clears all the origin bindings.
	c.Assert(len(rows), Equals, 1)
	c.Assert(rows[0][1], Equals, "select * from t use index(idx_b)")
	tk.MustExec("drop global binding for select * from t using select * from t use index(idx_a)")
	rows = tk.MustQuery("show global bindings").Rows()
	c.Assert(len(rows), Equals, 1)
	c.Assert(rows[0][1], Equals, "select * from t use index(idx_b)")
	tk.MustExec("drop table t")
	tk.MustExec("drop global binding for select * from t using select * from t use index(idx_b)")
	rows = tk.MustQuery("show global bindings").Rows()
	c.Assert(len(rows), Equals, 0)
}

func (s *testSuite) TestAddEvolveTasks(c *C) {
	tk := testkit.NewTestKit(c, s.store)
	s.cleanBindingEnv(tk)
	tk.MustExec("use test")
	tk.MustExec("drop table if exists t")
	tk.MustExec("create table t(a int, b int, c int, index idx_a(a), index idx_b(b), index idx_c(c))")
	tk.MustExec("insert into t values (1,1,1), (2,2,2), (3,3,3), (4,4,4), (5,5,5)")
	tk.MustExec("analyze table t")
	tk.MustExec("create global binding for select * from t where a >= 1 and b >= 1 and c = 0 using select * from t use index(idx_a) where a >= 1 and b >= 1 and c = 0")
	tk.MustExec("set @@tidb_evolve_plan_baselines=1")
	// It cannot choose table path although it has lowest cost.
	tk.MustQuery("select * from t where a >= 4 and b >= 1 and c = 0")
	c.Assert(tk.Se.GetSessionVars().StmtCtx.IndexNames[0], Equals, "t:idx_a")
	tk.MustExec("admin flush bindings")
	rows := tk.MustQuery("show global bindings").Rows()
	c.Assert(len(rows), Equals, 2)
	c.Assert(rows[1][1], Equals, "SELECT /*+ use_index(@`sel_1` `test`.`t` )*/ * FROM `test`.`t` WHERE `a`>=4 AND `b`>=1 AND `c`=0")
	c.Assert(rows[1][3], Equals, "pending verify")
	tk.MustExec("admin evolve bindings")
	rows = tk.MustQuery("show global bindings").Rows()
	c.Assert(len(rows), Equals, 2)
	c.Assert(rows[1][1], Equals, "SELECT /*+ use_index(@`sel_1` `test`.`t` )*/ * FROM `test`.`t` WHERE `a`>=4 AND `b`>=1 AND `c`=0")
	status := rows[1][3].(string)
	c.Assert(status == "using" || status == "rejected", IsTrue)
}

func (s *testSuite) TestRuntimeHintsInEvolveTasks(c *C) {
	tk := testkit.NewTestKit(c, s.store)
	s.cleanBindingEnv(tk)
	tk.MustExec("use test")
	tk.MustExec("drop table if exists t")
	tk.MustExec("set @@tidb_evolve_plan_baselines=1")
	tk.MustExec("create table t(a int, b int, c int, index idx_a(a), index idx_b(b), index idx_c(c))")

	// these runtime hints which don't be contained by the original binding should be ignored
	tk.MustExec("create global binding for select * from t where a >= 1 and b >= 1 and c = 0 using select * from t use index(idx_a) where a >= 1 and b >= 1 and c = 0")
	tk.MustQuery("select /*+ MAX_EXECUTION_TIME(5000) */* from t where a >= 4 and b >= 1 and c = 0")
	tk.MustExec("admin flush bindings")
	rows := tk.MustQuery("show global bindings").Rows()
	c.Assert(len(rows), Equals, 2)
	c.Assert(rows[1][1], Equals, "SELECT /*+ use_index(@`sel_1` `test`.`t` `idx_c`)*/ * FROM `test`.`t` WHERE `a`>=4 AND `b`>=1 AND `c`=0") // MAX_EXECUTION_TIME is ignored

	s.cleanBindingEnv(tk)
	tk.MustExec("create global binding for select * from t where a >= 1 and b >= 1 and c = 0 using select /*+ MAX_EXECUTION_TIME(5000) */* from t use index(idx_a) where a >= 1 and b >= 1 and c = 0")
	tk.MustQuery("select /*+ MAX_EXECUTION_TIME(5000) */* from t where a >= 4 and b >= 1 and c = 0")
	tk.MustExec("admin flush bindings")
	rows = tk.MustQuery("show global bindings").Rows()
	c.Assert(len(rows), Equals, 2)
	c.Assert(rows[1][1], Equals, "SELECT /*+ use_index(@`sel_1` `test`.`t` `idx_c`), max_execution_time(5000)*/ * FROM `test`.`t` WHERE `a`>=4 AND `b`>=1 AND `c`=0")
}

func (s *testSuite) TestBindingCache(c *C) {
	tk := testkit.NewTestKit(c, s.store)
	s.cleanBindingEnv(tk)
	tk.MustExec("use test")
	tk.MustExec("drop table if exists t")
	tk.MustExec("create table t(a int, b int, index idx(a))")
	tk.MustExec("create global binding for select * from t using select * from t use index(idx);")
	tk.MustExec("create database tmp")
	tk.MustExec("use tmp")
	tk.MustExec("create table t(a int, b int, index idx(a))")
	tk.MustExec("create global binding for select * from t using select * from t use index(idx);")

	c.Assert(s.domain.BindHandle().Update(false), IsNil)
	c.Assert(s.domain.BindHandle().Update(false), IsNil)
	res := tk.MustQuery("show global bindings")
	c.Assert(len(res.Rows()), Equals, 2)

	tk.MustExec("drop global binding for select * from t;")
	c.Assert(s.domain.BindHandle().Update(false), IsNil)
	c.Assert(len(s.domain.BindHandle().GetAllBindRecord()), Equals, 1)
}

func (s *testSuite) TestDefaultSessionVars(c *C) {
	tk := testkit.NewTestKit(c, s.store)
	s.cleanBindingEnv(tk)
	tk.MustQuery(`show variables like "%baselines%"`).Sort().Check(testkit.Rows(
		"tidb_capture_plan_baselines off",
		"tidb_evolve_plan_baselines off",
		"tidb_use_plan_baselines on"))
	tk.MustQuery(`show global variables like "%baselines%"`).Sort().Check(testkit.Rows(
		"tidb_capture_plan_baselines off",
		"tidb_evolve_plan_baselines off",
		"tidb_use_plan_baselines on"))
}

func (s *testSuite) TestCaptureBaselinesScope(c *C) {
	tk1 := testkit.NewTestKit(c, s.store)
	tk2 := testkit.NewTestKit(c, s.store)
	s.cleanBindingEnv(tk1)
	tk1.MustQuery(`show session variables like "tidb_capture_plan_baselines"`).Check(testkit.Rows(
		"tidb_capture_plan_baselines off",
	))
	tk1.MustQuery(`show global variables like "tidb_capture_plan_baselines"`).Check(testkit.Rows(
		"tidb_capture_plan_baselines off",
	))
	tk1.MustQuery(`select @@session.tidb_capture_plan_baselines`).Check(testkit.Rows(
		"off",
	))
	tk1.MustQuery(`select @@global.tidb_capture_plan_baselines`).Check(testkit.Rows(
		"off",
	))

	tk1.MustExec("set @@session.tidb_capture_plan_baselines = on")
	defer func() {
		tk1.MustExec(" set @@session.tidb_capture_plan_baselines = off")
	}()
	tk1.MustQuery(`show session variables like "tidb_capture_plan_baselines"`).Check(testkit.Rows(
		"tidb_capture_plan_baselines on",
	))
	tk1.MustQuery(`show global variables like "tidb_capture_plan_baselines"`).Check(testkit.Rows(
		"tidb_capture_plan_baselines off",
	))
	tk1.MustQuery(`select @@session.tidb_capture_plan_baselines`).Check(testkit.Rows(
		"on",
	))
	tk1.MustQuery(`select @@global.tidb_capture_plan_baselines`).Check(testkit.Rows(
		"off",
	))
	tk2.MustQuery(`show session variables like "tidb_capture_plan_baselines"`).Check(testkit.Rows(
		"tidb_capture_plan_baselines on",
	))
	tk2.MustQuery(`show global variables like "tidb_capture_plan_baselines"`).Check(testkit.Rows(
		"tidb_capture_plan_baselines off",
	))
	tk2.MustQuery(`select @@session.tidb_capture_plan_baselines`).Check(testkit.Rows(
		"on",
	))
	tk2.MustQuery(`select @@global.tidb_capture_plan_baselines`).Check(testkit.Rows(
		"off",
	))
}

func (s *testSuite) TestDuplicateBindings(c *C) {
	tk := testkit.NewTestKit(c, s.store)
	s.cleanBindingEnv(tk)
	tk.MustExec("use test")
	tk.MustExec("drop table if exists t")
	tk.MustExec("create table t(a int, b int, index idx(a))")
	tk.MustExec("create global binding for select * from t using select * from t use index(idx);")
	rows := tk.MustQuery("show global bindings").Rows()
	c.Assert(len(rows), Equals, 1)
	createTime := rows[0][4]
	time.Sleep(1000000)
	tk.MustExec("create global binding for select * from t using select * from t use index(idx);")
	rows = tk.MustQuery("show global bindings").Rows()
	c.Assert(len(rows), Equals, 1)
	c.Assert(createTime == rows[0][4], Equals, false)

	tk.MustExec("create session binding for select * from t using select * from t use index(idx);")
	rows = tk.MustQuery("show session bindings").Rows()
	c.Assert(len(rows), Equals, 1)
	createTime = rows[0][4]
	time.Sleep(1000000)
	tk.MustExec("create session binding for select * from t using select * from t use index(idx);")
	rows = tk.MustQuery("show session bindings").Rows()
	c.Assert(len(rows), Equals, 1)
	c.Assert(createTime == rows[0][4], Equals, false)
}

func (s *testSuite) TestStmtHints(c *C) {
	tk := testkit.NewTestKit(c, s.store)
	s.cleanBindingEnv(tk)
	tk.MustExec("use test")
	tk.MustExec("drop table if exists t")
	tk.MustExec("create table t(a int, b int, index idx(a))")
	tk.MustExec("create global binding for select * from t using select /*+ MAX_EXECUTION_TIME(100), MEMORY_QUOTA(1 GB) */ * from t use index(idx)")
	tk.MustQuery("select * from t")
	c.Assert(tk.Se.GetSessionVars().StmtCtx.MemQuotaQuery, Equals, int64(1073741824))
	c.Assert(tk.Se.GetSessionVars().StmtCtx.MaxExecutionTime, Equals, uint64(100))
	tk.MustQuery("select a, b from t")
	c.Assert(tk.Se.GetSessionVars().StmtCtx.MemQuotaQuery, Equals, int64(0))
	c.Assert(tk.Se.GetSessionVars().StmtCtx.MaxExecutionTime, Equals, uint64(0))
}

func (s *testSuite) TestReloadBindings(c *C) {
	tk := testkit.NewTestKit(c, s.store)
	s.cleanBindingEnv(tk)
	tk.MustExec("use test")
	tk.MustExec("drop table if exists t")
	tk.MustExec("create table t(a int, b int, index idx(a))")
	tk.MustExec("create global binding for select * from t using select * from t use index(idx)")
	rows := tk.MustQuery("show global bindings").Rows()
	c.Assert(len(rows), Equals, 1)
	rows = tk.MustQuery("select * from mysql.bind_info").Rows()
	c.Assert(len(rows), Equals, 1)
	tk.MustExec("truncate table mysql.bind_info")
	c.Assert(s.domain.BindHandle().Update(false), IsNil)
	rows = tk.MustQuery("show global bindings").Rows()
	c.Assert(len(rows), Equals, 1)
	c.Assert(s.domain.BindHandle().Update(true), IsNil)
	rows = tk.MustQuery("show global bindings").Rows()
	c.Assert(len(rows), Equals, 1)
	tk.MustExec("admin reload bindings")
	rows = tk.MustQuery("show global bindings").Rows()
	c.Assert(len(rows), Equals, 0)
}

func (s *testSuite) TestDefaultDB(c *C) {
	tk := testkit.NewTestKit(c, s.store)
	s.cleanBindingEnv(tk)
	tk.MustExec("use test")
	tk.MustExec("create table t(a int, b int, index idx(a))")
	tk.MustExec("create global binding for select * from test.t using select * from test.t use index(idx)")
	tk.MustExec("use mysql")
	tk.MustQuery("select * from test.t")
	// Even in another database, we could still use the bindings.
	c.Assert(tk.Se.GetSessionVars().StmtCtx.IndexNames[0], Equals, "t:idx")
	tk.MustExec("drop global binding for select * from test.t")
	tk.MustQuery("show global bindings").Check(testkit.Rows())

	tk.MustExec("use test")
	tk.MustExec("create session binding for select * from test.t using select * from test.t use index(idx)")
	tk.MustExec("use mysql")
	tk.MustQuery("select * from test.t")
	// Even in another database, we could still use the bindings.
	c.Assert(tk.Se.GetSessionVars().StmtCtx.IndexNames[0], Equals, "t:idx")
	tk.MustExec("drop session binding for select * from test.t")
	tk.MustQuery("show session bindings").Check(testkit.Rows())
}

func (s *testSuite) TestEvolveInvalidBindings(c *C) {
	tk := testkit.NewTestKit(c, s.store)
	s.cleanBindingEnv(tk)
	tk.MustExec("use test")
	tk.MustExec("drop table if exists t")
	tk.MustExec("create table t(a int, b int, index idx_a(a))")
	tk.MustExec("create global binding for select * from t where a > 10 using select /*+ USE_INDEX(t) */ * from t where a > 10")
	// Manufacture a rejected binding by hacking mysql.bind_info.
	tk.MustExec("insert into mysql.bind_info values('select * from t where a > ?', 'select /*+ USE_INDEX(t,idx_a) */ * from t where a > 10', 'test', 'rejected', '2000-01-01 09:00:00', '2000-01-01 09:00:00', '', '')")
	tk.MustQuery("select bind_sql, status from mysql.bind_info").Sort().Check(testkit.Rows(
		"select /*+ USE_INDEX(t) */ * from t where a > 10 using",
		"select /*+ USE_INDEX(t,idx_a) */ * from t where a > 10 rejected",
	))
	// Reload cache from mysql.bind_info.
	s.domain.BindHandle().Clear()
	c.Assert(s.domain.BindHandle().Update(true), IsNil)

	tk.MustExec("alter table t drop index idx_a")
	tk.MustExec("admin evolve bindings")
	c.Assert(s.domain.BindHandle().Update(false), IsNil)
	rows := tk.MustQuery("show global bindings").Sort().Rows()
	c.Assert(len(rows), Equals, 2)
	// Make sure this "using" binding is not overrided.
	c.Assert(rows[0][1], Equals, "select /*+ USE_INDEX(t) */ * from t where a > 10")
	status := rows[0][3].(string)
	c.Assert(status == "using", IsTrue)
	c.Assert(rows[1][1], Equals, "select /*+ USE_INDEX(t,idx_a) */ * from t where a > 10")
	status = rows[1][3].(string)
	c.Assert(status == "using" || status == "rejected", IsTrue)
}

func (s *testSuite) TestOutdatedInfoSchema(c *C) {
	tk := testkit.NewTestKit(c, s.store)
	s.cleanBindingEnv(tk)
	tk.MustExec("use test")
	tk.MustExec("drop table if exists t")
	tk.MustExec("create table t(a int, b int, index idx(a))")
	tk.MustExec("create global binding for select * from t using select * from t use index(idx)")
	c.Assert(s.domain.BindHandle().Update(false), IsNil)
	tk.MustExec("truncate table mysql.bind_info")
	tk.MustExec("create global binding for select * from t using select * from t use index(idx)")
}

func (s *testSuite) TestPrivileges(c *C) {
	tk := testkit.NewTestKit(c, s.store)
	s.cleanBindingEnv(tk)
	tk.MustExec("use test")
	tk.MustExec("drop table if exists t")
	tk.MustExec("create table t(a int, b int, index idx(a))")
	tk.MustExec("create global binding for select * from t using select * from t use index(idx)")
	c.Assert(tk.Se.Auth(&auth.UserIdentity{Username: "root", Hostname: "%"}, nil, nil), IsTrue)
	rows := tk.MustQuery("show global bindings").Rows()
	c.Assert(len(rows), Equals, 1)
	tk.MustExec("create user test@'%'")
	c.Assert(tk.Se.Auth(&auth.UserIdentity{Username: "test", Hostname: "%"}, nil, nil), IsTrue)
	rows = tk.MustQuery("show global bindings").Rows()
	c.Assert(len(rows), Equals, 0)
}

func (s *testSuite) TestHintsSetEvolveTask(c *C) {
	tk := testkit.NewTestKit(c, s.store)
	s.cleanBindingEnv(tk)
	tk.MustExec("use test")
	tk.MustExec("drop table if exists t")
	tk.MustExec("create table t(a int, index idx_a(a))")
	tk.MustExec("create global binding for select * from t where a > 10 using select * from t ignore index(idx_a) where a > 10")
	tk.MustExec("set @@tidb_evolve_plan_baselines=1")
	tk.MustQuery("select * from t use index(idx_a) where a > 0")
	bindHandle := s.domain.BindHandle()
	bindHandle.SaveEvolveTasksToStore()
	// Verify the added Binding for evolution contains valid ID and Hint, otherwise, panic may happen.
	sql, hash := parser.NormalizeDigest("select * from t where a > ?")
	bindData := bindHandle.GetBindRecord(hash, sql, "test")
	c.Check(bindData, NotNil)
	c.Check(bindData.OriginalSQL, Equals, "select * from t where a > ?")
	c.Assert(len(bindData.Bindings), Equals, 2)
	bind := bindData.Bindings[1]
	c.Assert(bind.Status, Equals, bindinfo.PendingVerify)
	c.Assert(bind.ID, Not(Equals), "")
	c.Assert(bind.Hint, NotNil)
}

func (s *testSuite) TestHintsSetID(c *C) {
	tk := testkit.NewTestKit(c, s.store)
	s.cleanBindingEnv(tk)
	tk.MustExec("use test")
	tk.MustExec("drop table if exists t")
	tk.MustExec("create table t(a int, index idx_a(a))")
	tk.MustExec("create global binding for select * from t where a > 10 using select /*+ use_index(test.t, idx_a) */ * from t where a > 10")
	bindHandle := s.domain.BindHandle()
	// Verify the added Binding contains ID with restored query block.
	sql, hash := parser.NormalizeDigest("select * from t where a > ?")
	bindData := bindHandle.GetBindRecord(hash, sql, "test")
	c.Check(bindData, NotNil)
	c.Check(bindData.OriginalSQL, Equals, "select * from t where a > ?")
	c.Assert(len(bindData.Bindings), Equals, 1)
	bind := bindData.Bindings[0]
	c.Assert(bind.ID, Equals, "use_index(@`sel_1` `test`.`t` `idx_a`)")

	s.cleanBindingEnv(tk)
	tk.MustExec("create global binding for select * from t where a > 10 using select /*+ use_index(t, idx_a) */ * from t where a > 10")
	bindData = bindHandle.GetBindRecord(hash, sql, "test")
	c.Check(bindData, NotNil)
	c.Check(bindData.OriginalSQL, Equals, "select * from t where a > ?")
	c.Assert(len(bindData.Bindings), Equals, 1)
	bind = bindData.Bindings[0]
	c.Assert(bind.ID, Equals, "use_index(@`sel_1` `test`.`t` `idx_a`)")

	s.cleanBindingEnv(tk)
	tk.MustExec("create global binding for select * from t where a > 10 using select /*+ use_index(@sel_1 t, idx_a) */ * from t where a > 10")
	bindData = bindHandle.GetBindRecord(hash, sql, "test")
	c.Check(bindData, NotNil)
	c.Check(bindData.OriginalSQL, Equals, "select * from t where a > ?")
	c.Assert(len(bindData.Bindings), Equals, 1)
	bind = bindData.Bindings[0]
	c.Assert(bind.ID, Equals, "use_index(@`sel_1` `test`.`t` `idx_a`)")

	s.cleanBindingEnv(tk)
	tk.MustExec("create global binding for select * from t where a > 10 using select /*+ use_index(@qb1 t, idx_a) qb_name(qb1) */ * from t where a > 10")
	bindData = bindHandle.GetBindRecord(hash, sql, "test")
	c.Check(bindData, NotNil)
	c.Check(bindData.OriginalSQL, Equals, "select * from t where a > ?")
	c.Assert(len(bindData.Bindings), Equals, 1)
	bind = bindData.Bindings[0]
	c.Assert(bind.ID, Equals, "use_index(@`sel_1` `test`.`t` `idx_a`)")

	s.cleanBindingEnv(tk)
	tk.MustExec("create global binding for select * from t where a > 10 using select /*+ use_index(T, IDX_A) */ * from t where a > 10")
	bindData = bindHandle.GetBindRecord(hash, sql, "test")
	c.Check(bindData, NotNil)
	c.Check(bindData.OriginalSQL, Equals, "select * from t where a > ?")
	c.Assert(len(bindData.Bindings), Equals, 1)
	bind = bindData.Bindings[0]
	c.Assert(bind.ID, Equals, "use_index(@`sel_1` `test`.`t` `idx_a`)")

	s.cleanBindingEnv(tk)
	err := tk.ExecToErr("create global binding for select * from t using select /*+ non_exist_hint() */ * from t")
	c.Assert(terror.ErrorEqual(err, parser.ErrWarnOptimizerHintParseError), IsTrue)
	tk.MustExec("create global binding for select * from t where a > 10 using select * from t where a > 10")
	bindData = bindHandle.GetBindRecord(hash, sql, "test")
	c.Check(bindData, NotNil)
	c.Check(bindData.OriginalSQL, Equals, "select * from t where a > ?")
	c.Assert(len(bindData.Bindings), Equals, 1)
	bind = bindData.Bindings[0]
	c.Assert(bind.ID, Equals, "")
}

func (s *testSuite) TestCapturePlanBaselineIgnoreTiFlash(c *C) {
	tk := testkit.NewTestKit(c, s.store)
	s.cleanBindingEnv(tk)
	stmtsummary.StmtSummaryByDigestMap.Clear()
	tk.MustExec("use test")
	tk.MustExec("drop table if exists t")
	tk.MustExec("create table t(a int, b int, key(a), key(b))")
	c.Assert(tk.Se.Auth(&auth.UserIdentity{Username: "root", Hostname: "%"}, nil, nil), IsTrue)
	tk.MustExec("select * from t")
	tk.MustExec("select * from t")
	// Create virtual tiflash replica info.
	dom := domain.GetDomain(tk.Se)
	is := dom.InfoSchema()
	db, exists := is.SchemaByName(model.NewCIStr("test"))
	c.Assert(exists, IsTrue)
	for _, tblInfo := range db.Tables {
		if tblInfo.Name.L == "t" {
			tblInfo.TiFlashReplica = &model.TiFlashReplicaInfo{
				Count:     1,
				Available: true,
			}
		}
	}
	// Here the plan is the TiFlash plan.
	rows := tk.MustQuery("explain select * from t").Rows()
	c.Assert(fmt.Sprintf("%v", rows[len(rows)-1][2]), Equals, "cop[tiflash]")

	tk.MustQuery("show global bindings").Check(testkit.Rows())
	tk.MustExec("admin capture bindings")
	// Don't have the TiFlash plan even we have TiFlash replica.
	rows = tk.MustQuery("show global bindings").Rows()
	c.Assert(len(rows), Equals, 1)
	c.Assert(rows[0][0], Equals, "select * from t")
	c.Assert(rows[0][1], Equals, "SELECT /*+ use_index(@`sel_1` `test`.`t` )*/ * FROM `t`")
}

func (s *testSuite) TestNotEvolvePlanForReadStorageHint(c *C) {
	tk := testkit.NewTestKit(c, s.store)
	s.cleanBindingEnv(tk)
	tk.MustExec("use test")
	tk.MustExec("drop table if exists t")
	tk.MustExec("create table t(a int, b int, index idx_a(a), index idx_b(b))")
	tk.MustExec("insert into t values (1,1), (2,2), (3,3), (4,4), (5,5), (6,6), (7,7), (8,8), (9,9), (10,10)")
	tk.MustExec("analyze table t")
	// Create virtual tiflash replica info.
	dom := domain.GetDomain(tk.Se)
	is := dom.InfoSchema()
	db, exists := is.SchemaByName(model.NewCIStr("test"))
	c.Assert(exists, IsTrue)
	for _, tblInfo := range db.Tables {
		if tblInfo.Name.L == "t" {
			tblInfo.TiFlashReplica = &model.TiFlashReplicaInfo{
				Count:     1,
				Available: true,
			}
		}
	}

	// Make sure the best plan of the SQL is use TiKV index.
	rows := tk.MustQuery("explain select * from t where a >= 11 and b >= 11").Rows()
	c.Assert(fmt.Sprintf("%v", rows[len(rows)-1][2]), Equals, "cop[tikv]")

	tk.MustExec("create global binding for select * from t where a >= 1 and b >= 1 using select /*+ read_from_storage(tiflash[t]) */ * from t where a >= 1 and b >= 1")
	tk.MustExec("set @@tidb_evolve_plan_baselines=1")

	// Even if index of TiKV has lower cost, it chooses TiFlash.
	rows = tk.MustQuery("explain select * from t where a >= 11 and b >= 11").Rows()
	c.Assert(fmt.Sprintf("%v", rows[len(rows)-1][2]), Equals, "cop[tiflash]")

	tk.MustExec("admin flush bindings")
	rows = tk.MustQuery("show global bindings").Rows()
	// None evolve task, because of the origin binding is a read_from_storage binding.
	c.Assert(len(rows), Equals, 1)
	c.Assert(rows[0][1], Equals, "select /*+ read_from_storage(tiflash[t]) */ * from t where a >= 1 and b >= 1")
	c.Assert(rows[0][3], Equals, "using")
}

func (s *testSuite) TestBindingWithIsolationRead(c *C) {
	tk := testkit.NewTestKit(c, s.store)
	s.cleanBindingEnv(tk)
	tk.MustExec("use test")
	tk.MustExec("drop table if exists t")
	tk.MustExec("create table t(a int, b int, index idx_a(a), index idx_b(b))")
	tk.MustExec("insert into t values (1,1), (2,2), (3,3), (4,4), (5,5), (6,6), (7,7), (8,8), (9,9), (10,10)")
	tk.MustExec("analyze table t")
	// Create virtual tiflash replica info.
	dom := domain.GetDomain(tk.Se)
	is := dom.InfoSchema()
	db, exists := is.SchemaByName(model.NewCIStr("test"))
	c.Assert(exists, IsTrue)
	for _, tblInfo := range db.Tables {
		if tblInfo.Name.L == "t" {
			tblInfo.TiFlashReplica = &model.TiFlashReplicaInfo{
				Count:     1,
				Available: true,
			}
		}
	}
	tk.MustExec("create global binding for select * from t where a >= 1 and b >= 1 using select * from t use index(idx_a) where a >= 1 and b >= 1")
	tk.MustExec("set @@tidb_use_plan_baselines = 1")
	rows := tk.MustQuery("explain select * from t where a >= 11 and b >= 11").Rows()
	c.Assert(rows[len(rows)-1][2], Equals, "cop[tikv]")
	// Even if we build a binding use index for SQL, but after we set the isolation read for TiFlash, it choose TiFlash instead of index of TiKV.
	tk.MustExec("set @@tidb_isolation_read_engines = \"tiflash\"")
	rows = tk.MustQuery("explain select * from t where a >= 11 and b >= 11").Rows()
	c.Assert(rows[len(rows)-1][2], Equals, "cop[tiflash]")
}

func (s *testSuite) TestReCreateBindAfterEvolvePlan(c *C) {
	tk := testkit.NewTestKit(c, s.store)
	s.cleanBindingEnv(tk)
	tk.MustExec("use test")
	tk.MustExec("drop table if exists t")
	tk.MustExec("create table t(a int, b int, c int, index idx_a(a), index idx_b(b), index idx_c(c))")
	tk.MustExec("insert into t values (1,1,1), (2,2,2), (3,3,3), (4,4,4), (5,5,5)")
	tk.MustExec("analyze table t")
	tk.MustExec("create global binding for select * from t where a >= 1 and b >= 1 using select * from t use index(idx_a) where a >= 1 and b >= 1")
	tk.MustExec("set @@tidb_evolve_plan_baselines=1")

	// It cannot choose table path although it has lowest cost.
	tk.MustQuery("select * from t where a >= 0 and b >= 0")
	c.Assert(tk.Se.GetSessionVars().StmtCtx.IndexNames[0], Equals, "t:idx_a")

	tk.MustExec("admin flush bindings")
	rows := tk.MustQuery("show global bindings").Rows()
	c.Assert(len(rows), Equals, 2)
	c.Assert(rows[1][1], Equals, "SELECT /*+ use_index(@`sel_1` `test`.`t` )*/ * FROM `test`.`t` WHERE `a`>=0 AND `b`>=0")
	c.Assert(rows[1][3], Equals, "pending verify")

	tk.MustExec("create global binding for select * from t where a >= 1 and b >= 1 using select * from t use index(idx_b) where a >= 1 and b >= 1")
	rows = tk.MustQuery("show global bindings").Rows()
	c.Assert(len(rows), Equals, 1)
	tk.MustQuery("select * from t where a >= 4 and b >= 1")
	c.Assert(tk.Se.GetSessionVars().StmtCtx.IndexNames[0], Equals, "t:idx_b")
}<|MERGE_RESOLUTION|>--- conflicted
+++ resolved
@@ -360,22 +360,16 @@
 	c.Assert(tk.HasPlan("SELECT * from t1,t2 where t1.id = t2.id", "HashJoin"), IsTrue)
 
 	// Test the case when global and session binding both exist
-<<<<<<< HEAD
-=======
 	// PART1 : session binding should totally cover global binding
 	// use merge join as session binding here since the optimizer will choose hash join for this stmt in default
->>>>>>> cfd649f7
 	tk.MustExec("create global binding for SELECT * from t1,t2 where t1.id = t2.id using SELECT  /*+ TIDB_HJ(t1, t2) */  * from t1,t2 where t1.id = t2.id")
 	c.Assert(tk.HasPlan("SELECT * from t1,t2 where t1.id = t2.id", "HashJoin"), IsTrue)
 	tk.MustExec("create binding for SELECT * from t1,t2 where t1.id = t2.id using SELECT  /*+ TIDB_SMJ(t1, t2) */  * from t1,t2 where t1.id = t2.id")
 	c.Assert(tk.HasPlan("SELECT * from t1,t2 where t1.id = t2.id", "MergeJoin"), IsTrue)
 	tk.MustExec("drop global binding for SELECT * from t1,t2 where t1.id = t2.id")
 	c.Assert(tk.HasPlan("SELECT * from t1,t2 where t1.id = t2.id", "MergeJoin"), IsTrue)
-<<<<<<< HEAD
-=======
 
 	// PART2 : the dropped session binding should continue to block the effect of global binding
->>>>>>> cfd649f7
 	tk.MustExec("create global binding for SELECT * from t1,t2 where t1.id = t2.id using SELECT  /*+ TIDB_SMJ(t1, t2) */  * from t1,t2 where t1.id = t2.id")
 	tk.MustExec("drop binding for SELECT * from t1,t2 where t1.id = t2.id")
 	c.Assert(tk.HasPlan("SELECT * from t1,t2 where t1.id = t2.id", "HashJoin"), IsTrue)
