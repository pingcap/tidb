--- conflicted
+++ resolved
@@ -608,25 +608,12 @@
 		"tidb_use_plan_baselines on"))
 }
 
-<<<<<<< HEAD
-func (s *testSuite) TestStmtHints(c *C) {
-=======
 func (s *testSuite) TestDuplicateBindings(c *C) {
->>>>>>> 1f103e6f
 	tk := testkit.NewTestKit(c, s.store)
 	s.cleanBindingEnv(tk)
 	tk.MustExec("use test")
 	tk.MustExec("drop table if exists t")
 	tk.MustExec("create table t(a int, b int, index idx(a))")
-<<<<<<< HEAD
-	tk.MustExec("create global binding for select * from t using select /*+ MAX_EXECUTION_TIME(100), MEMORY_QUOTA(1 GB) */ * from t use index(idx)")
-	tk.MustQuery("select * from t")
-	c.Assert(tk.Se.GetSessionVars().StmtCtx.MemQuotaQuery, Equals, int64(1073741824))
-	c.Assert(tk.Se.GetSessionVars().StmtCtx.MaxExecutionTime, Equals, uint64(100))
-	tk.MustQuery("select a, b from t")
-	c.Assert(tk.Se.GetSessionVars().StmtCtx.MemQuotaQuery, Equals, int64(0))
-	c.Assert(tk.Se.GetSessionVars().StmtCtx.MaxExecutionTime, Equals, uint64(0))
-=======
 	tk.MustExec("create global binding for select * from t using select * from t use index(idx);")
 	rows := tk.MustQuery("show global bindings").Rows()
 	c.Assert(len(rows), Equals, 1)
@@ -644,7 +631,21 @@
 	rows = tk.MustQuery("show session bindings").Rows()
 	c.Assert(len(rows), Equals, 1)
 	c.Assert(createTime, Equals, rows[0][4])
->>>>>>> 1f103e6f
+}
+
+func (s *testSuite) TestStmtHints(c *C) {
+	tk := testkit.NewTestKit(c, s.store)
+	s.cleanBindingEnv(tk)
+	tk.MustExec("use test")
+	tk.MustExec("drop table if exists t")
+	tk.MustExec("create table t(a int, b int, index idx(a))")
+	tk.MustExec("create global binding for select * from t using select /*+ MAX_EXECUTION_TIME(100), MEMORY_QUOTA(1 GB) */ * from t use index(idx)")
+	tk.MustQuery("select * from t")
+	c.Assert(tk.Se.GetSessionVars().StmtCtx.MemQuotaQuery, Equals, int64(1073741824))
+	c.Assert(tk.Se.GetSessionVars().StmtCtx.MaxExecutionTime, Equals, uint64(100))
+	tk.MustQuery("select a, b from t")
+	c.Assert(tk.Se.GetSessionVars().StmtCtx.MemQuotaQuery, Equals, int64(0))
+	c.Assert(tk.Se.GetSessionVars().StmtCtx.MaxExecutionTime, Equals, uint64(0))
 }
 
 func (s *testSuite) TestDefaultDB(c *C) {
