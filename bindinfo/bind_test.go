--- conflicted
+++ resolved
@@ -2295,7 +2295,6 @@
 	tk.MustGetErrCode("create binding for delete from t where b = 1 and c > 1 using delete /*+ use_index(t, c) */ from t where b = 1 and c > 1", errno.ErrOptOnTemporaryTable)
 }
 
-<<<<<<< HEAD
 func (s *testSuite) TestLocalTemporaryTable(c *C) {
 	tk := testkit.NewTestKit(c, s.store)
 	s.cleanBindingEnv(tk)
@@ -2308,8 +2307,8 @@
 	tk.MustGetErrCode("create binding for replace into tmp2 select * from t2 where t2.b = 1 and t2.c > 1 using replace into t select /*+ use_index(t2,c) */ * from t2 where t2.b = 1 and t2.c > 1", errno.ErrOptOnTemporaryTable)
 	tk.MustGetErrCode("create binding for update tmp2 set a = 1 where b = 1 and c > 1 using update /*+ use_index(t, c) */ t set a = 1 where b = 1 and c > 1", errno.ErrOptOnTemporaryTable)
 	tk.MustGetErrCode("create binding for delete from tmp2 where b = 1 and c > 1 using delete /*+ use_index(t, c) */ from t where b = 1 and c > 1", errno.ErrOptOnTemporaryTable)
-
-=======
+}
+
 func (s *testSuite) TestIssue25505(c *C) {
 	tk := testkit.NewTestKit(c, s.store)
 	stmtsummary.StmtSummaryByDigestMap.Clear()
@@ -2375,7 +2374,6 @@
 		str := fmt.Sprintf("%s", row[0])
 		c.Assert(row[1], Equals, spmMap[str])
 	}
->>>>>>> 50572f1a
 }
 
 func (s *testSuite) TestBindingLastUpdateTime(c *C) {
