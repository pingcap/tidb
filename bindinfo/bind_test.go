--- conflicted
+++ resolved
@@ -1351,15 +1351,9 @@
 	// Manufacture a rejected binding by hacking mysql.bind_info.
 	tk.MustExec("insert into mysql.bind_info values('select * from test . t where a > ?', 'SELECT /*+ USE_INDEX(t,idx_a) */ * FROM test.t WHERE a > 10', 'test', 'rejected', '2000-01-01 09:00:00', '2000-01-01 09:00:00', '', '','" +
 		bindinfo.Manual + "')")
-<<<<<<< HEAD
-	tk.MustQuery("select bind_sql, status from mysql.bind_info").Sort().Check(testkit.Rows(
+	tk.MustQuery("select bind_sql, status from mysql.bind_info where source != 'builtin'").Sort().Check(testkit.Rows(
 		"SELECT /*+ USE_INDEX(t )*/ * FROM test.t WHERE a > 10 using",
 		"SELECT /*+ USE_INDEX(t,idx_a) */ * FROM test.t WHERE a > 10 rejected",
-=======
-	tk.MustQuery("select bind_sql, status from mysql.bind_info where source != 'builtin'").Sort().Check(testkit.Rows(
-		"select /*+ USE_INDEX(t) */ * from t where a > 10 using",
-		"select /*+ USE_INDEX(t,idx_a) */ * from t where a > 10 rejected",
->>>>>>> db775760
 	))
 	// Reload cache from mysql.bind_info.
 	s.domain.BindHandle().Clear()
@@ -1763,16 +1757,77 @@
 	tk.MustQuery("explain for connection " + strconv.FormatUint(tk.Se.ShowProcess().ID, 10)).Check(explainResult)
 }
 
-<<<<<<< HEAD
+func (s *testSuite) TestReCreateBind(c *C) {
+	tk := testkit.NewTestKit(c, s.store)
+	s.cleanBindingEnv(tk)
+	tk.MustExec("use test")
+	tk.MustExec("drop table if exists t")
+	tk.MustExec("create table t(a int, b int, index idx(a))")
+
+	tk.MustQuery("select * from mysql.bind_info").Check(testkit.Rows())
+	tk.MustQuery("show global bindings").Check(testkit.Rows())
+
+	tk.MustExec("create global binding for select * from t using select * from t")
+	tk.MustQuery("select original_sql, status from mysql.bind_info").Check(testkit.Rows(
+		"select * from t using",
+	))
+	rows := tk.MustQuery("show global bindings").Rows()
+	c.Assert(len(rows), Equals, 1)
+	c.Assert(rows[0][0], Equals, "select * from t")
+	c.Assert(rows[0][3], Equals, "using")
+
+	tk.MustExec("create global binding for select * from t using select * from t")
+	tk.MustQuery("select original_sql, status from mysql.bind_info").Check(testkit.Rows(
+		"select * from t using",
+	))
+	rows = tk.MustQuery("show global bindings").Rows()
+	c.Assert(len(rows), Equals, 1)
+	c.Assert(rows[0][0], Equals, "select * from t")
+	c.Assert(rows[0][3], Equals, "using")
+}
+
+func (s *testSuite) TestDMLIndexHintBind(c *C) {
+	tk := testkit.NewTestKit(c, s.store)
+	s.cleanBindingEnv(tk)
+	tk.MustExec("use test")
+	tk.MustExec("create table t(a int, b int, c int, key idx_b(b), key idx_c(c))")
+
+	tk.MustExec("delete from t where b = 1 and c > 1")
+	c.Assert(tk.Se.GetSessionVars().StmtCtx.IndexNames[0], Equals, "t:idx_b")
+	c.Assert(tk.MustUseIndex("delete from t where b = 1 and c > 1", "idx_b(b)"), IsTrue)
+	tk.MustExec("create global binding for delete from t where b = 1 and c > 1 using delete from t use index(idx_c) where b = 1 and c > 1")
+	tk.MustExec("delete from t where b = 1 and c > 1")
+	c.Assert(tk.Se.GetSessionVars().StmtCtx.IndexNames[0], Equals, "t:idx_c")
+	c.Assert(tk.MustUseIndex("delete from t where b = 1 and c > 1", "idx_c(c)"), IsTrue)
+}
+
+func (s *testSuite) TestCapturedBindingCharset(c *C) {
+	tk := testkit.NewTestKit(c, s.store)
+	s.cleanBindingEnv(tk)
+	stmtsummary.StmtSummaryByDigestMap.Clear()
+	c.Assert(tk.Se.Auth(&auth.UserIdentity{Username: "root", Hostname: "%"}, nil, nil), IsTrue)
+	tk.MustExec("use test")
+	tk.MustExec("create table t(name varchar(25), index idx(name))")
+
+	tk.MustExec("set character_set_connection = 'ascii'")
+	tk.MustExec("update t set name = 'hello' where name <= 'abc'")
+	tk.MustExec("update t set name = 'hello' where name <= 'abc'")
+	tk.MustExec("set character_set_connection = 'utf8mb4'")
+	tk.MustExec("admin capture bindings")
+	rows := tk.MustQuery("show global bindings").Rows()
+	c.Assert(len(rows), Equals, 1)
+	c.Assert(rows[0][0], Equals, "update t set name = ? where name <= ?")
+	c.Assert(rows[0][1], Equals, "UPDATE /*+ use_index(@`upd_1` `test`.`t` `idx`)*/ `t` SET `name`=_ASCII'hello' WHERE `name`<=_ASCII'abc'")
+	// Charset and Collation are empty now, they are not used currently.
+	c.Assert(rows[0][6], Equals, "")
+	c.Assert(rows[0][7], Equals, "")
+}
+
 func (s *testSuite) TestIssue20417(c *C) {
-=======
-func (s *testSuite) TestReCreateBind(c *C) {
->>>>>>> db775760
-	tk := testkit.NewTestKit(c, s.store)
-	s.cleanBindingEnv(tk)
-	tk.MustExec("use test")
-	tk.MustExec("drop table if exists t")
-<<<<<<< HEAD
+  tk := testkit.NewTestKit(c, s.store)
+	s.cleanBindingEnv(tk)
+	tk.MustExec("use test")
+	tk.MustExec("drop table if exists t")
 	tk.MustExec(`CREATE TABLE t (
 		 pk VARBINARY(36) NOT NULL PRIMARY KEY,
 		 b BIGINT NOT NULL,
@@ -1834,65 +1889,4 @@
 	status := rows[1][3].(string)
 	c.Assert(status == "using" || status == "rejected", IsTrue)
 	tk.MustExec("set @@tidb_evolve_plan_baselines=0")
-=======
-	tk.MustExec("create table t(a int, b int, index idx(a))")
-
-	tk.MustQuery("select * from mysql.bind_info").Check(testkit.Rows())
-	tk.MustQuery("show global bindings").Check(testkit.Rows())
-
-	tk.MustExec("create global binding for select * from t using select * from t")
-	tk.MustQuery("select original_sql, status from mysql.bind_info").Check(testkit.Rows(
-		"select * from t using",
-	))
-	rows := tk.MustQuery("show global bindings").Rows()
-	c.Assert(len(rows), Equals, 1)
-	c.Assert(rows[0][0], Equals, "select * from t")
-	c.Assert(rows[0][3], Equals, "using")
-
-	tk.MustExec("create global binding for select * from t using select * from t")
-	tk.MustQuery("select original_sql, status from mysql.bind_info").Check(testkit.Rows(
-		"select * from t using",
-	))
-	rows = tk.MustQuery("show global bindings").Rows()
-	c.Assert(len(rows), Equals, 1)
-	c.Assert(rows[0][0], Equals, "select * from t")
-	c.Assert(rows[0][3], Equals, "using")
-}
-
-func (s *testSuite) TestDMLIndexHintBind(c *C) {
-	tk := testkit.NewTestKit(c, s.store)
-	s.cleanBindingEnv(tk)
-	tk.MustExec("use test")
-	tk.MustExec("create table t(a int, b int, c int, key idx_b(b), key idx_c(c))")
-
-	tk.MustExec("delete from t where b = 1 and c > 1")
-	c.Assert(tk.Se.GetSessionVars().StmtCtx.IndexNames[0], Equals, "t:idx_b")
-	c.Assert(tk.MustUseIndex("delete from t where b = 1 and c > 1", "idx_b(b)"), IsTrue)
-	tk.MustExec("create global binding for delete from t where b = 1 and c > 1 using delete from t use index(idx_c) where b = 1 and c > 1")
-	tk.MustExec("delete from t where b = 1 and c > 1")
-	c.Assert(tk.Se.GetSessionVars().StmtCtx.IndexNames[0], Equals, "t:idx_c")
-	c.Assert(tk.MustUseIndex("delete from t where b = 1 and c > 1", "idx_c(c)"), IsTrue)
-}
-
-func (s *testSuite) TestCapturedBindingCharset(c *C) {
-	tk := testkit.NewTestKit(c, s.store)
-	s.cleanBindingEnv(tk)
-	stmtsummary.StmtSummaryByDigestMap.Clear()
-	c.Assert(tk.Se.Auth(&auth.UserIdentity{Username: "root", Hostname: "%"}, nil, nil), IsTrue)
-	tk.MustExec("use test")
-	tk.MustExec("create table t(name varchar(25), index idx(name))")
-
-	tk.MustExec("set character_set_connection = 'ascii'")
-	tk.MustExec("update t set name = 'hello' where name <= 'abc'")
-	tk.MustExec("update t set name = 'hello' where name <= 'abc'")
-	tk.MustExec("set character_set_connection = 'utf8mb4'")
-	tk.MustExec("admin capture bindings")
-	rows := tk.MustQuery("show global bindings").Rows()
-	c.Assert(len(rows), Equals, 1)
-	c.Assert(rows[0][0], Equals, "update t set name = ? where name <= ?")
-	c.Assert(rows[0][1], Equals, "UPDATE /*+ use_index(@`upd_1` `test`.`t` `idx`)*/ `t` SET `name`=_ASCII'hello' WHERE `name`<=_ASCII'abc'")
-	// Charset and Collation are empty now, they are not used currently.
-	c.Assert(rows[0][6], Equals, "")
-	c.Assert(rows[0][7], Equals, "")
->>>>>>> db775760
 }