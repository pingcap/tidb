// Copyright 2019 PingCAP, Inc.
//
// Licensed under the Apache License, Version 2.0 (the "License");
// you may not use this file except in compliance with the License.
// You may obtain a copy of the License at
//
//     http://www.apache.org/licenses/LICENSE-2.0
//
// Unless required by applicable law or agreed to in writing, software
// distributed under the License is distributed on an "AS IS" BASIS,
// WITHOUT WARRANTIES OR CONDITIONS OF ANY KIND, either express or implied.
// See the License for the specific language governing permissions and
// limitations under the License.

package bindinfo

import (
	"time"
	"unsafe"

	"github.com/pingcap/tidb/metrics"
	"github.com/pingcap/tidb/parser"
	"github.com/pingcap/tidb/sessionctx"
	"github.com/pingcap/tidb/types"
	"github.com/pingcap/tidb/util/hack"
	"github.com/pingcap/tidb/util/hint"
)

const (
	// Enabled is the bind info's in enabled status.
	// It is the same as the previous 'Using' status.
	// Only use 'Enabled' status in the future, not the 'Using' status.
	// The 'Using' status is preserved for compatibility.
	Enabled = "enabled"
	// Disabled is the bind info's in disabled status.
	Disabled = "disabled"
	// Using is the bind info's in use status.
	// The 'Using' status is preserved for compatibility.
	Using = "using"
	// deleted is the bind info's deleted status.
	deleted = "deleted"
	// Invalid is the bind info's invalid status.
	Invalid = "invalid"
	// PendingVerify means the bind info needs to be verified.
	PendingVerify = "pending verify"
	// Rejected means that the bind has been rejected after verify process.
	// We can retry it after certain time has passed.
	Rejected = "rejected"
	// Manual indicates the binding is created by SQL like "create binding for ...".
	Manual = "manual"
	// Capture indicates the binding is captured by TiDB automatically.
	Capture = "capture"
	// Evolve indicates the binding is evolved by TiDB from old bindings.
	Evolve = "evolve"
	// Builtin indicates the binding is a builtin record for internal locking purpose. It is also the status for the builtin binding.
	Builtin = "builtin"
)

// Binding stores the basic bind hint info.
type Binding struct {
	BindSQL string
	// Status represents the status of the binding. It can only be one of the following values:
	// 1. deleted: BindRecord is deleted, can not be used anymore.
	// 2. enabled, using: Binding is in the normal active mode.
	Status     string
	CreateTime types.Time
	UpdateTime types.Time
	Source     string
	Charset    string
	Collation  string
	// Hint is the parsed hints, it is used to bind hints to stmt node.
	Hint *hint.HintsSet
	// ID is the string form of Hint. It would be non-empty only when the status is `Using` or `PendingVerify`.
	ID string
}

func (b *Binding) isSame(rb *Binding) bool {
	if b.ID != "" && rb.ID != "" {
		return b.ID == rb.ID
	}
	// Sometimes we cannot construct `ID` because of the changed schema, so we need to compare by bind sql.
	return b.BindSQL == rb.BindSQL
}

// IsBindingEnabled returns whether the binding is enabled.
func (b *Binding) IsBindingEnabled() bool {
	return b.Status == Enabled || b.Status == Using
}

<<<<<<< HEAD
// IsBindingAvailable returns whether the binding is available.
// It includes the 'Enable', 'Using' and 'Disable' status.
func (b *Binding) IsBindingAvailable() bool {
	return b.IsBindingEnable() || b.Status == Disable
}

=======
>>>>>>> 7c69e74b
// SinceUpdateTime returns the duration since last update time. Export for test.
func (b *Binding) SinceUpdateTime() (time.Duration, error) {
	updateTime, err := b.UpdateTime.GoTime(time.Local)
	if err != nil {
		return 0, err
	}
	return time.Since(updateTime), nil
}

// BindRecord represents a sql bind record retrieved from the storage.
type BindRecord struct {
	OriginalSQL string
	Db          string

	Bindings []Binding
}

// HasEnableBinding checks if there are any enable bindings in bind record.
func (br *BindRecord) HasEnableBinding() bool {
	for _, binding := range br.Bindings {
		if binding.IsBindingEnabled() {
			return true
		}
	}
	return false
}

// HasAvailableBinding checks if there are any avaiable bindings in bind record.
func (br *BindRecord) HasAvailableBinding() bool {
	for _, binding := range br.Bindings {
<<<<<<< HEAD
		if binding.IsBindingAvailable() {
=======
		if binding.IsBindingEnabled() {
>>>>>>> 7c69e74b
			return true
		}
	}
	return false
}

// FindEnableBinding gets the enable binding.
// There is at most one binding that can be used now.
func (br *BindRecord) FindEnableBinding() *Binding {
	for _, binding := range br.Bindings {
		if binding.IsBindingEnabled() {
			return &binding
		}
	}
	return nil
}

// FindBinding find bindings in BindRecord.
func (br *BindRecord) FindBinding(hint string) *Binding {
	for i := range br.Bindings {
		binding := br.Bindings[i]
		if binding.ID == hint {
			return &binding
		}
	}
	return nil
}

// prepareHints builds ID and Hint for BindRecord. If sctx is not nil, we check if
// the BindSQL is still valid.
func (br *BindRecord) prepareHints(sctx sessionctx.Context) error {
	p := parser.New()
	for i, bind := range br.Bindings {
		if (bind.Hint != nil && bind.ID != "") || bind.Status == deleted {
			continue
		}
		hintsSet, stmt, warns, err := hint.ParseHintsSet(p, bind.BindSQL, bind.Charset, bind.Collation, br.Db)
		if err != nil {
			return err
		}
		if sctx != nil {
			paramChecker := &paramMarkerChecker{}
			stmt.Accept(paramChecker)
			if !paramChecker.hasParamMarker {
				_, err = getHintsForSQL(sctx, bind.BindSQL)
				if err != nil {
					return err
				}
			}
		}
		hintsStr, err := hintsSet.Restore()
		if err != nil {
			return err
		}
		// For `create global binding for select * from t using select * from t`, we allow it though hintsStr is empty.
		// For `create global binding for select * from t using select /*+ non_exist_hint() */ * from t`,
		// the hint is totally invalid, we escalate warning to error.
		if hintsStr == "" && len(warns) > 0 {
			return warns[0]
		}
		br.Bindings[i].Hint = hintsSet
		br.Bindings[i].ID = hintsStr
	}
	return nil
}

// `merge` merges two BindRecord. It will replace old bindings with new bindings if there are new updates.
func merge(lBindRecord, rBindRecord *BindRecord) *BindRecord {
	if lBindRecord == nil {
		return rBindRecord
	}
	if rBindRecord == nil {
		return lBindRecord
	}
	result := lBindRecord.shallowCopy()
	for i := range rBindRecord.Bindings {
		rbind := rBindRecord.Bindings[i]
		found := false
		for j, lbind := range lBindRecord.Bindings {
			if lbind.isSame(&rbind) {
				found = true
				if rbind.UpdateTime.Compare(lbind.UpdateTime) >= 0 {
					result.Bindings[j] = rbind
				}
				break
			}
		}
		if !found {
			result.Bindings = append(result.Bindings, rbind)
		}
	}
	return result
}

func (br *BindRecord) remove(deleted *BindRecord) *BindRecord {
	// Delete all bindings.
	if len(deleted.Bindings) == 0 {
		return &BindRecord{OriginalSQL: br.OriginalSQL, Db: br.Db}
	}
	result := br.shallowCopy()
	for j := range deleted.Bindings {
		deletedBind := deleted.Bindings[j]
		for i, bind := range result.Bindings {
			if bind.isSame(&deletedBind) {
				result.Bindings = append(result.Bindings[:i], result.Bindings[i+1:]...)
				break
			}
		}
	}
	return result
}

func (br *BindRecord) removeDeletedBindings() *BindRecord {
	result := BindRecord{OriginalSQL: br.OriginalSQL, Db: br.Db, Bindings: make([]Binding, 0, len(br.Bindings))}
	for _, binding := range br.Bindings {
		if binding.Status != deleted {
			result.Bindings = append(result.Bindings, binding)
		}
	}
	return &result
}

// shallowCopy shallow copies the BindRecord.
func (br *BindRecord) shallowCopy() *BindRecord {
	result := BindRecord{
		OriginalSQL: br.OriginalSQL,
		Db:          br.Db,
		Bindings:    make([]Binding, len(br.Bindings)),
	}
	copy(result.Bindings, br.Bindings)
	return &result
}

func (br *BindRecord) isSame(other *BindRecord) bool {
	return br.OriginalSQL == other.OriginalSQL
}

// size calculates the memory size of a BindRecord.
func (br *BindRecord) size() float64 {
	mem := float64(len(hack.Slice(br.OriginalSQL)) + len(hack.Slice(br.Db)))
	for _, binding := range br.Bindings {
		mem += binding.size()
	}
	return mem
}

var statusIndex = map[string]int{
	Enabled: 0,
	deleted: 1,
	Invalid: 2,
	Disable: 3,
}

func (br *BindRecord) metrics() ([]float64, []int) {
	sizes := make([]float64, len(statusIndex))
	count := make([]int, len(statusIndex))
	if br == nil {
		return sizes, count
	}
	commonLength := float64(len(br.OriginalSQL) + len(br.Db))
	// We treat it as deleted if there are no bindings. It could only occur in session handles.
	if len(br.Bindings) == 0 {
		sizes[statusIndex[deleted]] = commonLength
		count[statusIndex[deleted]] = 1
		return sizes, count
	}
	// Make the common length counted in the first binding.
	sizes[statusIndex[br.Bindings[0].Status]] = commonLength
	for _, binding := range br.Bindings {
		sizes[statusIndex[binding.Status]] += binding.size()
		count[statusIndex[binding.Status]]++
	}
	return sizes, count
}

// size calculates the memory size of a bind info.
func (b *Binding) size() float64 {
	res := len(b.BindSQL) + len(b.Status) + 2*int(unsafe.Sizeof(b.CreateTime)) + len(b.Charset) + len(b.Collation) + len(b.ID)
	return float64(res)
}

func updateMetrics(scope string, before *BindRecord, after *BindRecord, sizeOnly bool) {
	beforeSize, beforeCount := before.metrics()
	afterSize, afterCount := after.metrics()
	for status, index := range statusIndex {
		metrics.BindMemoryUsage.WithLabelValues(scope, status).Add(afterSize[index] - beforeSize[index])
		if !sizeOnly {
			metrics.BindTotalGauge.WithLabelValues(scope, status).Add(float64(afterCount[index] - beforeCount[index]))
		}
	}
}<|MERGE_RESOLUTION|>--- conflicted
+++ resolved
@@ -87,15 +87,12 @@
 	return b.Status == Enabled || b.Status == Using
 }
 
-<<<<<<< HEAD
 // IsBindingAvailable returns whether the binding is available.
 // It includes the 'Enable', 'Using' and 'Disable' status.
 func (b *Binding) IsBindingAvailable() bool {
-	return b.IsBindingEnable() || b.Status == Disable
-}
-
-=======
->>>>>>> 7c69e74b
+	return b.IsBindingEnabled() || b.Status == Disabled
+}
+
 // SinceUpdateTime returns the duration since last update time. Export for test.
 func (b *Binding) SinceUpdateTime() (time.Duration, error) {
 	updateTime, err := b.UpdateTime.GoTime(time.Local)
@@ -126,11 +123,7 @@
 // HasAvailableBinding checks if there are any avaiable bindings in bind record.
 func (br *BindRecord) HasAvailableBinding() bool {
 	for _, binding := range br.Bindings {
-<<<<<<< HEAD
 		if binding.IsBindingAvailable() {
-=======
-		if binding.IsBindingEnabled() {
->>>>>>> 7c69e74b
 			return true
 		}
 	}
