// Copyright 2020 PingCAP, Inc. Licensed under Apache-2.0.

package export

import (
	"strings"
	"time"

	"github.com/go-sql-driver/mysql"
	"github.com/pingcap/errors"
	"github.com/pingcap/tidb-tools/pkg/dbutil"
	"go.uber.org/zap"

	"github.com/pingcap/tidb/br/pkg/utils"
	tcontext "github.com/pingcap/tidb/dumpling/context"
)

const (
	dumpChunkRetryTime       = 3
	lockTablesRetryTime      = 5
	dumpChunkWaitInterval    = 50 * time.Millisecond
	dumpChunkMaxWaitInterval = 200 * time.Millisecond
	// ErrNoSuchTable is the error code no such table in MySQL/TiDB
	ErrNoSuchTable uint16 = 1146
)

type backOfferResettable interface {
	utils.Backoffer
	Reset()
}

func newRebuildConnBackOffer(shouldRetry bool) backOfferResettable { // revive:disable-line:flag-parameter
	if !shouldRetry {
		return &noopBackoffer{
			attempt: 1,
		}
	}
	return &dumpChunkBackoffer{
		attempt:      dumpChunkRetryTime,
		delayTime:    dumpChunkWaitInterval,
		maxDelayTime: dumpChunkMaxWaitInterval,
	}
}

type dumpChunkBackoffer struct {
	attempt      int
	delayTime    time.Duration
	maxDelayTime time.Duration
}

func (b *dumpChunkBackoffer) NextBackoff(err error) time.Duration {
	err = errors.Cause(err)
	if _, ok := err.(*mysql.MySQLError); ok && !dbutil.IsRetryableError(err) {
		b.attempt = 0
		return 0
	}
	b.delayTime = 2 * b.delayTime
	b.attempt--
	if b.delayTime > b.maxDelayTime {
		return b.maxDelayTime
	}
	return b.delayTime
}

func (b *dumpChunkBackoffer) Attempt() int {
	return b.attempt
}

<<<<<<< HEAD
func newLockTablesBackoffer(tctx *tcontext.Context, blockList map[string]map[string]interface{}, conf *Config) *lockTablesBackoffer {
	if conf.specifiedTables {
		return &lockTablesBackoffer{
			tctx:      tctx,
			attempt:   1,
			blockList: blockList,
		}
	}
=======
func (b *dumpChunkBackoffer) Reset() {
	b.attempt = dumpChunkRetryTime
	b.delayTime = dumpChunkWaitInterval
}

type noopBackoffer struct {
	attempt int
}

func (b *noopBackoffer) NextBackoff(err error) time.Duration {
	b.attempt--
	return time.Duration(0)
}

func (b *noopBackoffer) Attempt() int {
	return b.attempt
}

func (b *noopBackoffer) Reset() {
	b.attempt = 1
}

func newLockTablesBackoffer(tctx *tcontext.Context, blockList map[string]map[string]interface{}) *lockTablesBackoffer {
>>>>>>> 077eb80f
	return &lockTablesBackoffer{
		tctx:      tctx,
		attempt:   lockTablesRetryTime,
		blockList: blockList,
	}
}

type lockTablesBackoffer struct {
	tctx      *tcontext.Context
	attempt   int
	blockList map[string]map[string]interface{}
}

func (b *lockTablesBackoffer) NextBackoff(err error) time.Duration {
	err = errors.Cause(err)
	if mysqlErr, ok := err.(*mysql.MySQLError); ok && mysqlErr.Number == ErrNoSuchTable {
		b.attempt--
		db, table, err := getTableFromMySQLError(mysqlErr.Message)
		if err != nil {
			b.tctx.L().Error("fail to retry lock tables", zap.Error(err))
			b.attempt = 0
			return 0
		}
		if _, ok := b.blockList[db]; !ok {
			b.blockList[db] = make(map[string]interface{})
		}
		b.blockList[db][table] = struct{}{}
		return 0
	}
	b.attempt = 0
	return 0
}

func (b *lockTablesBackoffer) Attempt() int {
	return b.attempt
}

func getTableFromMySQLError(msg string) (db, table string, err error) {
	// examples of the error msg:
	// Error 1146: Table 'pingcap.t1' doesn't exist
	// Error 1146: Table 'quo`te/database.quo.te/database-1.quo.te/table-1' doesn't exist /* doesn't support */
	msg = strings.TrimPrefix(msg, "Table '")
	msg = strings.TrimSuffix(msg, "' doesn't exist")
	failPart := strings.Split(msg, ".")
	if len(failPart) != 2 {
		err = errors.Errorf("doesn't support retry lock table %s", msg)
		return
	}
	return failPart[0], failPart[1], nil
}<|MERGE_RESOLUTION|>--- conflicted
+++ resolved
@@ -66,16 +66,6 @@
 	return b.attempt
 }
 
-<<<<<<< HEAD
-func newLockTablesBackoffer(tctx *tcontext.Context, blockList map[string]map[string]interface{}, conf *Config) *lockTablesBackoffer {
-	if conf.specifiedTables {
-		return &lockTablesBackoffer{
-			tctx:      tctx,
-			attempt:   1,
-			blockList: blockList,
-		}
-	}
-=======
 func (b *dumpChunkBackoffer) Reset() {
 	b.attempt = dumpChunkRetryTime
 	b.delayTime = dumpChunkWaitInterval
@@ -98,8 +88,14 @@
 	b.attempt = 1
 }
 
-func newLockTablesBackoffer(tctx *tcontext.Context, blockList map[string]map[string]interface{}) *lockTablesBackoffer {
->>>>>>> 077eb80f
+func newLockTablesBackoffer(tctx *tcontext.Context, blockList map[string]map[string]interface{}, conf *Config) *lockTablesBackoffer {
+	if conf.specifiedTables {
+		return &lockTablesBackoffer{
+			tctx:      tctx,
+			attempt:   1,
+			blockList: blockList,
+		}
+	}
 	return &lockTablesBackoffer{
 		tctx:      tctx,
 		attempt:   lockTablesRetryTime,
