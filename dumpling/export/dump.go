// Copyright 2020 PingCAP, Inc. Licensed under Apache-2.0.

package export

import (
	"bytes"
	"context"
	"database/sql"
	"encoding/hex"
	"fmt"
	"math/big"
	"sort"
	"strconv"
	"strings"
	"time"

	// import mysql driver
	_ "github.com/go-sql-driver/mysql"
	"github.com/pingcap/errors"
	"github.com/pingcap/failpoint"
	pclog "github.com/pingcap/log"
	pd "github.com/tikv/pd/client"
	"go.uber.org/zap"
	"golang.org/x/sync/errgroup"

	"github.com/pingcap/tidb/br/pkg/storage"
	"github.com/pingcap/tidb/br/pkg/summary"
	"github.com/pingcap/tidb/br/pkg/version"
	"github.com/pingcap/tidb/dumpling/cli"
	tcontext "github.com/pingcap/tidb/dumpling/context"
	"github.com/pingcap/tidb/dumpling/log"
	"github.com/pingcap/tidb/store/helper"
	"github.com/pingcap/tidb/tablecodec"
	"github.com/pingcap/tidb/util/codec"
)

var openDBFunc = sql.Open

var emptyHandleValsErr = errors.New("empty handleVals for TiDB table")

// Dumper is the dump progress structure
type Dumper struct {
	tctx      *tcontext.Context
	conf      *Config
	cancelCtx context.CancelFunc

	extStore storage.ExternalStorage
	dbHandle *sql.DB

	tidbPDClientForGC         pd.Client
	selectTiDBTableRegionFunc func(tctx *tcontext.Context, conn *sql.Conn, meta TableMeta) (pkFields []string, pkVals [][]string, err error)
}

// NewDumper returns a new Dumper
func NewDumper(ctx context.Context, conf *Config) (*Dumper, error) {
	tctx, cancelFn := tcontext.Background().WithContext(ctx).WithCancel()
	d := &Dumper{
		tctx:                      tctx,
		conf:                      conf,
		cancelCtx:                 cancelFn,
		selectTiDBTableRegionFunc: selectTiDBTableRegion,
	}
	err := adjustConfig(conf,
		registerTLSConfig,
		validateSpecifiedSQL,
		adjustFileFormat)
	if err != nil {
		return nil, err
	}
	err = runSteps(d,
		initLogger,
		createExternalStore,
		startHTTPService,
		openSQLDB,
		detectServerInfo,
		resolveAutoConsistency,

		validateResolveAutoConsistency,
		tidbSetPDClientForGC,
		tidbGetSnapshot,
		tidbStartGCSavepointUpdateService,

		setSessionParam)
	return d, err
}

// Dump dumps table from database
// nolint: gocyclo
func (d *Dumper) Dump() (dumpErr error) {
	initColTypeRowReceiverMap()
	var (
		conn    *sql.Conn
		err     error
		conCtrl ConsistencyController
	)
	tctx, conf, pool := d.tctx, d.conf, d.dbHandle
	tctx.L().Info("begin to run Dump", zap.Stringer("conf", conf))
	m := newGlobalMetadata(tctx, d.extStore, conf.Snapshot)
	repeatableRead := needRepeatableRead(conf.ServerInfo.ServerType, conf.Consistency)
	defer func() {
		if dumpErr == nil {
			_ = m.writeGlobalMetaData()
		}
	}()

	// for consistency lock, we should get table list at first to generate the lock tables SQL
	if conf.Consistency == consistencyTypeLock {
		conn, err = createConnWithConsistency(tctx, pool, repeatableRead)
		if err != nil {
			return errors.Trace(err)
		}
		if err = prepareTableListToDump(tctx, conf, conn); err != nil {
			conn.Close()
			return err
		}
		conn.Close()
	}

	conCtrl, err = NewConsistencyController(tctx, conf, pool)
	if err != nil {
		return err
	}
	if err = conCtrl.Setup(tctx); err != nil {
		return errors.Trace(err)
	}
	// To avoid lock is not released
	defer func() {
		err = conCtrl.TearDown(tctx)
		if err != nil {
			tctx.L().Warn("fail to tear down consistency controller", zap.Error(err))
		}
	}()

	metaConn, err := createConnWithConsistency(tctx, pool, repeatableRead)
	if err != nil {
		return err
	}
	defer metaConn.Close()
	m.recordStartTime(time.Now())
	// for consistency lock, we can write snapshot info after all tables are locked.
	// the binlog pos may changed because there is still possible write between we lock tables and write master status.
	// but for the locked tables doing replication that starts from metadata is safe.
	// for consistency flush, record snapshot after whole tables are locked. The recorded meta info is exactly the locked snapshot.
	// for consistency snapshot, we should use the snapshot that we get/set at first in metadata. TiDB will assure the snapshot of TSO.
	// for consistency none, the binlog pos in metadata might be earlier than dumped data. We need to enable safe-mode to assure data safety.
	err = m.recordGlobalMetaData(metaConn, conf.ServerInfo.ServerType, false)
	if err != nil {
		tctx.L().Info("get global metadata failed", log.ShortError(err))
	}

	// for other consistencies, we should get table list after consistency is set up and GlobalMetaData is cached
	if conf.Consistency != consistencyTypeLock {
		if err = prepareTableListToDump(tctx, conf, metaConn); err != nil {
			return err
		}
	}
	if err = d.renewSelectTableRegionFuncForLowerTiDB(tctx); err != nil {
<<<<<<< HEAD
		tctx.L().Info("cannot update select table region info for TiDB", log.ShortError(err))
=======
		tctx.L().Info("cannot update select table region info for TiDB", zap.Error(err))
>>>>>>> 126dbc8d
	}

	rebuildConn := func(conn *sql.Conn) (*sql.Conn, error) {
		// make sure that the lock connection is still alive
		err1 := conCtrl.PingContext(tctx)
		if err1 != nil {
			return conn, errors.Trace(err1)
		}
		// give up the last broken connection
		conn.Close()
		newConn, err1 := createConnWithConsistency(tctx, pool, repeatableRead)
		if err1 != nil {
			return conn, errors.Trace(err1)
		}
		conn = newConn
		// renew the master status after connection. dm can't close safe-mode until dm reaches current pos
		if conf.PosAfterConnect {
			err1 = m.recordGlobalMetaData(conn, conf.ServerInfo.ServerType, true)
			if err1 != nil {
				return conn, errors.Trace(err1)
			}
		}
		return conn, nil
	}

	taskChan := make(chan Task, defaultDumpThreads)
	AddGauge(taskChannelCapacity, conf.Labels, defaultDumpThreads)
	wg, writingCtx := errgroup.WithContext(tctx)
	writerCtx := tctx.WithContext(writingCtx)
	writers, tearDownWriters, err := d.startWriters(writerCtx, wg, taskChan, rebuildConn)
	if err != nil {
		return err
	}
	defer tearDownWriters()

	if conf.TransactionalConsistency {
		if conf.Consistency == consistencyTypeFlush || conf.Consistency == consistencyTypeLock {
			tctx.L().Info("All the dumping transactions have started. Start to unlock tables")
		}
		if err = conCtrl.TearDown(tctx); err != nil {
			return errors.Trace(err)
		}
	}
	// Inject consistency failpoint test after we release the table lock
	failpoint.Inject("ConsistencyCheck", nil)

	if conf.PosAfterConnect {
		// record again, to provide a location to exit safe mode for DM
		err = m.recordGlobalMetaData(metaConn, conf.ServerInfo.ServerType, true)
		if err != nil {
			tctx.L().Info("get global metadata (after connection pool established) failed", log.ShortError(err))
		}
	}

	summary.SetLogCollector(summary.NewLogCollector(tctx.L().Info))
	summary.SetUnit(summary.BackupUnit)
	defer summary.Summary(summary.BackupUnit)

	logProgressCtx, logProgressCancel := tctx.WithCancel()
	go d.runLogProgress(logProgressCtx)
	defer logProgressCancel()

	tableDataStartTime := time.Now()

	failpoint.Inject("PrintTiDBMemQuotaQuery", func(_ failpoint.Value) {
		row := d.dbHandle.QueryRowContext(tctx, "select @@tidb_mem_quota_query;")
		var s string
		err = row.Scan(&s)
		if err != nil {
			fmt.Println(errors.Trace(err))
		} else {
			fmt.Printf("tidb_mem_quota_query == %s\n", s)
		}
	})

	if conf.SQL == "" {
		if err = d.dumpDatabases(writerCtx, metaConn, taskChan); err != nil && !errors.ErrorEqual(err, context.Canceled) {
			return err
		}
	} else {
		d.dumpSQL(writerCtx, taskChan)
	}
	close(taskChan)
	_ = metaConn.Close()
	if err := wg.Wait(); err != nil {
		summary.CollectFailureUnit("dump table data", err)
		return errors.Trace(err)
	}
	summary.CollectSuccessUnit("dump cost", countTotalTask(writers), time.Since(tableDataStartTime))

	summary.SetSuccessStatus(true)
	m.recordFinishTime(time.Now())
	return nil
}

func (d *Dumper) startWriters(tctx *tcontext.Context, wg *errgroup.Group, taskChan <-chan Task,
	rebuildConnFn func(*sql.Conn) (*sql.Conn, error)) ([]*Writer, func(), error) {
	conf, pool := d.conf, d.dbHandle
	writers := make([]*Writer, conf.Threads)
	for i := 0; i < conf.Threads; i++ {
		conn, err := createConnWithConsistency(tctx, pool, needRepeatableRead(conf.ServerInfo.ServerType, conf.Consistency))
		if err != nil {
			return nil, func() {}, err
		}
		writer := NewWriter(tctx, int64(i), conf, conn, d.extStore)
		writer.rebuildConnFn = rebuildConnFn
		writer.setFinishTableCallBack(func(task Task) {
			if _, ok := task.(*TaskTableData); ok {
				IncCounter(finishedTablesCounter, conf.Labels)
				// FIXME: actually finishing the last chunk doesn't means this table is 'finished'.
				//  We can call this table is 'finished' if all its chunks are finished.
				//  Comment this log now to avoid ambiguity.
				// tctx.L().Debug("finished dumping table data",
				//	zap.String("database", td.Meta.DatabaseName()),
				//	zap.String("table", td.Meta.TableName()))
			}
		})
		writer.setFinishTaskCallBack(func(task Task) {
			IncGauge(taskChannelCapacity, conf.Labels)
			if td, ok := task.(*TaskTableData); ok {
				tctx.L().Debug("finish dumping table data task",
					zap.String("database", td.Meta.DatabaseName()),
					zap.String("table", td.Meta.TableName()),
					zap.Int("chunkIdx", td.ChunkIndex))
			}
		})
		wg.Go(func() error {
			return writer.run(taskChan)
		})
		writers[i] = writer
	}
	tearDown := func() {
		for _, w := range writers {
			w.conn.Close()
		}
	}
	return writers, tearDown, nil
}

func (d *Dumper) dumpDatabases(tctx *tcontext.Context, metaConn *sql.Conn, taskChan chan<- Task) error {
	conf := d.conf
	allTables := conf.Tables
	for dbName, tables := range allTables {
		if !conf.NoSchemas {
			createDatabaseSQL, err := ShowCreateDatabase(metaConn, dbName)
			if err != nil {
				return err
			}
			task := NewTaskDatabaseMeta(dbName, createDatabaseSQL)
			ctxDone := d.sendTaskToChan(tctx, task, taskChan)
			if ctxDone {
				return tctx.Err()
			}
		}

		for _, table := range tables {
			tctx.L().Debug("start dumping table...", zap.String("database", dbName),
				zap.String("table", table.Name))
			meta, err := dumpTableMeta(tctx, conf, metaConn, dbName, table)
			if err != nil {
				return err
			}

			if !conf.NoSchemas {
				if table.Type == TableTypeView {
					task := NewTaskViewMeta(dbName, table.Name, meta.ShowCreateTable(), meta.ShowCreateView())
					ctxDone := d.sendTaskToChan(tctx, task, taskChan)
					if ctxDone {
						return tctx.Err()
					}
				} else {
					task := NewTaskTableMeta(dbName, table.Name, meta.ShowCreateTable())
					ctxDone := d.sendTaskToChan(tctx, task, taskChan)
					if ctxDone {
						return tctx.Err()
					}
				}
			}
			if table.Type == TableTypeBase {
				err = d.dumpTableData(tctx, metaConn, meta, taskChan)
				if err != nil {
					return err
				}
			}
		}
	}

	return nil
}

func (d *Dumper) dumpTableData(tctx *tcontext.Context, conn *sql.Conn, meta TableMeta, taskChan chan<- Task) error {
	conf := d.conf
	if conf.NoData {
		return nil
	}

	// Update total rows
	fieldName, _ := pickupPossibleField(meta, conn)
	c := estimateCount(tctx, meta.DatabaseName(), meta.TableName(), conn, fieldName, conf)
	AddCounter(estimateTotalRowsCounter, conf.Labels, float64(c))

	if conf.Rows == UnspecifiedSize {
		return d.sequentialDumpTable(tctx, conn, meta, taskChan)
	}
	return d.concurrentDumpTable(tctx, conn, meta, taskChan)
}

func (d *Dumper) buildConcatTask(tctx *tcontext.Context, conn *sql.Conn, meta TableMeta) (*TaskTableData, error) {
	tableChan := make(chan Task, 128)
	errCh := make(chan error, 1)
	go func() {
		// adjust rows to suitable rows for this table
		d.conf.Rows = GetSuitableRows(meta.AvgRowLength())
		err := d.concurrentDumpTable(tctx, conn, meta, tableChan)
		d.conf.Rows = UnspecifiedSize
		if err != nil {
			errCh <- err
		} else {
			close(errCh)
		}
	}()
	tableDataArr := make([]*tableData, 0)
	handleSubTask := func(task Task) {
		tableTask, ok := task.(*TaskTableData)
		if !ok {
			tctx.L().Warn("unexpected task when splitting table chunks", zap.String("task", tableTask.Brief()))
			return
		}
		tableDataInst, ok := tableTask.Data.(*tableData)
		if !ok {
			tctx.L().Warn("unexpected task.Data when splitting table chunks", zap.String("task", tableTask.Brief()))
			return
		}
		tableDataArr = append(tableDataArr, tableDataInst)
	}
	for {
		select {
		case err, ok := <-errCh:
			if !ok {
				// make sure all the subtasks in tableChan are handled
				for len(tableChan) > 0 {
					task := <-tableChan
					handleSubTask(task)
				}
				if len(tableDataArr) <= 1 {
					return nil, nil
				}
				queries := make([]string, 0, len(tableDataArr))
				colLen := tableDataArr[0].colLen
				for _, tableDataInst := range tableDataArr {
					queries = append(queries, tableDataInst.query)
					if colLen != tableDataInst.colLen {
						tctx.L().Warn("colLen varies for same table",
							zap.Int("oldColLen", colLen),
							zap.String("oldQuery", queries[0]),
							zap.Int("newColLen", tableDataInst.colLen),
							zap.String("newQuery", tableDataInst.query))
						return nil, nil
					}
				}
				return NewTaskTableData(meta, newMultiQueriesChunk(queries, colLen), 0, 1), nil
			}
			return nil, err
		case task := <-tableChan:
			handleSubTask(task)
		}
	}
}

func (d *Dumper) dumpWholeTableDirectly(tctx *tcontext.Context, meta TableMeta, taskChan chan<- Task, partition, orderByClause string, currentChunk, totalChunks int) error {
	conf := d.conf
	tableIR := SelectAllFromTable(conf, meta, partition, orderByClause)
	task := NewTaskTableData(meta, tableIR, currentChunk, totalChunks)
	ctxDone := d.sendTaskToChan(tctx, task, taskChan)
	if ctxDone {
		return tctx.Err()
	}
	return nil
}

func (d *Dumper) sequentialDumpTable(tctx *tcontext.Context, conn *sql.Conn, meta TableMeta, taskChan chan<- Task) error {
	conf := d.conf
	if conf.ServerInfo.ServerType == version.ServerTypeTiDB {
		task, err := d.buildConcatTask(tctx, conn, meta)
		if err != nil {
			return errors.Trace(err)
		}
		if task != nil {
			ctxDone := d.sendTaskToChan(tctx, task, taskChan)
			if ctxDone {
				return tctx.Err()
			}
			return nil
		}
		tctx.L().Info("didn't build tidb concat sqls, will select all from table now",
			zap.String("database", meta.DatabaseName()),
			zap.String("table", meta.TableName()))
	}
	orderByClause, err := buildOrderByClause(conf, conn, meta.DatabaseName(), meta.TableName(), meta.HasImplicitRowID())
	if err != nil {
		return err
	}
	return d.dumpWholeTableDirectly(tctx, meta, taskChan, "", orderByClause, 0, 1)
}

// concurrentDumpTable tries to split table into several chunks to dump
func (d *Dumper) concurrentDumpTable(tctx *tcontext.Context, conn *sql.Conn, meta TableMeta, taskChan chan<- Task) error {
	conf := d.conf
	db, tbl := meta.DatabaseName(), meta.TableName()
	if conf.ServerInfo.ServerType == version.ServerTypeTiDB &&
		conf.ServerInfo.ServerVersion != nil &&
		(conf.ServerInfo.ServerVersion.Compare(*tableSampleVersion) >= 0 ||
			(conf.ServerInfo.HasTiKV && conf.ServerInfo.ServerVersion.Compare(*decodeRegionVersion) >= 0)) {
		err := d.concurrentDumpTiDBTables(tctx, conn, meta, taskChan)
		// don't retry on context error and successful tasks
		if err2 := errors.Cause(err); err2 == nil || err2 == context.DeadlineExceeded || err2 == context.Canceled {
			return err
		} else if err2 != emptyHandleValsErr {
			tctx.L().Info("fallback to concurrent dump tables using rows due to some problem. This won't influence the whole dump process",
				zap.String("database", db), zap.String("table", tbl), log.ShortError(err))
		}
	}

	orderByClause, err := buildOrderByClause(conf, conn, db, tbl, meta.HasImplicitRowID())
	if err != nil {
		return err
	}

	field, err := pickupPossibleField(meta, conn)
	if err != nil || field == "" {
		// skip split chunk logic if not found proper field
		tctx.L().Info("fallback to sequential dump due to no proper field. This won't influence the whole dump process",
			zap.String("database", db), zap.String("table", tbl), log.ShortError(err))
		return d.dumpWholeTableDirectly(tctx, meta, taskChan, "", orderByClause, 0, 1)
	}

	count := estimateCount(d.tctx, db, tbl, conn, field, conf)
	tctx.L().Info("get estimated rows count",
		zap.String("database", db),
		zap.String("table", tbl),
		zap.Uint64("estimateCount", count))
	if count < conf.Rows {
		// skip chunk logic if estimates are low
		tctx.L().Info("fallback to sequential dump due to estimate count < rows. This won't influence the whole dump process",
			zap.Uint64("estimate count", count),
			zap.Uint64("conf.rows", conf.Rows),
			zap.String("database", db),
			zap.String("table", tbl))
		return d.dumpWholeTableDirectly(tctx, meta, taskChan, "", orderByClause, 0, 1)
	}

	min, max, err := d.selectMinAndMaxIntValue(conn, db, tbl, field)
	if err != nil {
		tctx.L().Info("fallback to sequential dump due to cannot get bounding values. This won't influence the whole dump process",
			log.ShortError(err))
		return d.dumpWholeTableDirectly(tctx, meta, taskChan, "", orderByClause, 0, 1)
	}
	tctx.L().Debug("get int bounding values",
		zap.String("lower", min.String()),
		zap.String("upper", max.String()))

	// every chunk would have eventual adjustments
	estimatedChunks := count / conf.Rows
	estimatedStep := new(big.Int).Sub(max, min).Uint64()/estimatedChunks + 1
	bigEstimatedStep := new(big.Int).SetUint64(estimatedStep)
	cutoff := new(big.Int).Set(min)
	totalChunks := estimatedChunks
	if estimatedStep == 1 {
		totalChunks = new(big.Int).Sub(max, min).Uint64() + 1
	}

	selectField, selectLen := meta.SelectedField(), meta.SelectedLen()

	chunkIndex := 0
	nullValueCondition := ""
	if conf.Where == "" {
		nullValueCondition = fmt.Sprintf("`%s` IS NULL OR ", escapeString(field))
	}
	for max.Cmp(cutoff) >= 0 {
		nextCutOff := new(big.Int).Add(cutoff, bigEstimatedStep)
		where := fmt.Sprintf("%s(`%s` >= %d AND `%s` < %d)", nullValueCondition, escapeString(field), cutoff, escapeString(field), nextCutOff)
		query := buildSelectQuery(db, tbl, selectField, "", buildWhereCondition(conf, where), orderByClause)
		if len(nullValueCondition) > 0 {
			nullValueCondition = ""
		}
		task := NewTaskTableData(meta, newTableData(query, selectLen, false), chunkIndex, int(totalChunks))
		ctxDone := d.sendTaskToChan(tctx, task, taskChan)
		if ctxDone {
			return tctx.Err()
		}
		cutoff = nextCutOff
		chunkIndex++
	}
	return nil
}

func (d *Dumper) sendTaskToChan(tctx *tcontext.Context, task Task, taskChan chan<- Task) (ctxDone bool) {
	conf := d.conf
	select {
	case <-tctx.Done():
		return true
	case taskChan <- task:
		tctx.L().Debug("send task to writer",
			zap.String("task", task.Brief()))
		DecGauge(taskChannelCapacity, conf.Labels)
		return false
	}
}

func (d *Dumper) selectMinAndMaxIntValue(conn *sql.Conn, db, tbl, field string) (*big.Int, *big.Int, error) {
	tctx, conf, zero := d.tctx, d.conf, &big.Int{}
	query := fmt.Sprintf("SELECT MIN(`%s`),MAX(`%s`) FROM `%s`.`%s`",
		escapeString(field), escapeString(field), escapeString(db), escapeString(tbl))
	if conf.Where != "" {
		query = fmt.Sprintf("%s WHERE %s", query, conf.Where)
	}
	tctx.L().Debug("split chunks", zap.String("query", query))

	var smin sql.NullString
	var smax sql.NullString
	row := conn.QueryRowContext(tctx, query)
	err := row.Scan(&smin, &smax)
	if err != nil {
		return zero, zero, errors.Annotatef(err, "can't get min/max values to split chunks, query: %s", query)
	}
	if !smax.Valid || !smin.Valid {
		// found no data
		return zero, zero, errors.Errorf("no invalid min/max value found in query %s", query)
	}

	max := new(big.Int)
	min := new(big.Int)
	var ok bool
	if max, ok = max.SetString(smax.String, 10); !ok {
		return zero, zero, errors.Errorf("fail to convert max value %s in query %s", smax.String, query)
	}
	if min, ok = min.SetString(smin.String, 10); !ok {
		return zero, zero, errors.Errorf("fail to convert min value %s in query %s", smin.String, query)
	}
	return min, max, nil
}

func (d *Dumper) concurrentDumpTiDBTables(tctx *tcontext.Context, conn *sql.Conn, meta TableMeta, taskChan chan<- Task) error {
	db, tbl := meta.DatabaseName(), meta.TableName()

	var (
		handleColNames []string
		handleVals     [][]string
		err            error
	)
	// for TiDB v5.0+, we can use table sample directly
	if d.conf.ServerInfo.ServerVersion.Compare(*tableSampleVersion) >= 0 {
		tctx.L().Debug("dumping TiDB tables with TABLESAMPLE",
			zap.String("database", db), zap.String("table", tbl))
		handleColNames, handleVals, err = selectTiDBTableSample(tctx, conn, meta)
	} else {
		// for TiDB v3.0+, we can use table region decode in TiDB directly
		tctx.L().Debug("dumping TiDB tables with TABLE REGIONS",
			zap.String("database", db), zap.String("table", tbl))
		var partitions []string
		if d.conf.ServerInfo.ServerVersion.Compare(*gcSafePointVersion) >= 0 {
			partitions, err = GetPartitionNames(conn, db, tbl)
		}
		if err == nil {
			if len(partitions) == 0 {
				handleColNames, handleVals, err = d.selectTiDBTableRegionFunc(tctx, conn, meta)
			} else {
				return d.concurrentDumpTiDBPartitionTables(tctx, conn, meta, taskChan, partitions)
			}
		}
	}
	if err != nil {
		return err
	}
	return d.sendConcurrentDumpTiDBTasks(tctx, meta, taskChan, handleColNames, handleVals, "", 0, len(handleVals)+1)
}

func (d *Dumper) concurrentDumpTiDBPartitionTables(tctx *tcontext.Context, conn *sql.Conn, meta TableMeta, taskChan chan<- Task, partitions []string) error {
	db, tbl := meta.DatabaseName(), meta.TableName()
	tctx.L().Debug("dumping TiDB tables with TABLE REGIONS for partition table",
		zap.String("database", db), zap.String("table", tbl), zap.Strings("partitions", partitions))

	startChunkIdx := 0
	totalChunk := 0
	cachedHandleVals := make([][][]string, len(partitions))

	handleColNames, _, err := selectTiDBRowKeyFields(conn, meta, checkTiDBTableRegionPkFields)
	if err != nil {
		return err
	}
	// cache handleVals here to calculate the total chunks
	for i, partition := range partitions {
		handleVals, err := selectTiDBPartitionRegion(tctx, conn, db, tbl, partition)
		if err != nil {
			return err
		}
		totalChunk += len(handleVals) + 1
		cachedHandleVals[i] = handleVals
	}
	for i, partition := range partitions {
		err := d.sendConcurrentDumpTiDBTasks(tctx, meta, taskChan, handleColNames, cachedHandleVals[i], partition, startChunkIdx, totalChunk)
		if err != nil {
			return err
		}
		startChunkIdx += len(cachedHandleVals[i]) + 1
	}
	return nil
}

func (d *Dumper) sendConcurrentDumpTiDBTasks(tctx *tcontext.Context,
	meta TableMeta, taskChan chan<- Task,
	handleColNames []string, handleVals [][]string, partition string, startChunkIdx, totalChunk int) error {
	db, tbl := meta.DatabaseName(), meta.TableName()
	if len(handleVals) == 0 {
		if partition == "" {
			// return error to make outside function try using rows method to dump data
			return errors.Annotatef(emptyHandleValsErr, "table: `%s`.`%s`", escapeString(db), escapeString(tbl))
		}
		return d.dumpWholeTableDirectly(tctx, meta, taskChan, partition, buildOrderByClauseString(handleColNames), startChunkIdx, totalChunk)
	}
	conf := d.conf
	selectField, selectLen := meta.SelectedField(), meta.SelectedLen()
	where := buildWhereClauses(handleColNames, handleVals)
	orderByClause := buildOrderByClauseString(handleColNames)

	for i, w := range where {
		query := buildSelectQuery(db, tbl, selectField, partition, buildWhereCondition(conf, w), orderByClause)
		task := NewTaskTableData(meta, newTableData(query, selectLen, false), i+startChunkIdx, totalChunk)
		ctxDone := d.sendTaskToChan(tctx, task, taskChan)
		if ctxDone {
			return tctx.Err()
		}
	}
	return nil
}

// L returns real logger
func (d *Dumper) L() log.Logger {
	return d.tctx.L()
}

func selectTiDBTableSample(tctx *tcontext.Context, conn *sql.Conn, meta TableMeta) (pkFields []string, pkVals [][]string, err error) {
	pkFields, pkColTypes, err := selectTiDBRowKeyFields(conn, meta, nil)
	if err != nil {
		return nil, nil, errors.Trace(err)
	}

	query := buildTiDBTableSampleQuery(pkFields, meta.DatabaseName(), meta.TableName())
	rows, err := conn.QueryContext(tctx, query)
	if err != nil {
		return nil, nil, errors.Trace(err)
	}
	pkValNum := len(pkFields)
	iter := newRowIter(rows, pkValNum)
	defer iter.Close()
	rowRec := MakeRowReceiver(pkColTypes)
	buf := new(bytes.Buffer)

	for iter.HasNext() {
		err = iter.Decode(rowRec)
		if err != nil {
			return nil, nil, errors.Trace(err)
		}
		pkValRow := make([]string, 0, pkValNum)
		for _, rec := range rowRec.receivers {
			rec.WriteToBuffer(buf, true)
			pkValRow = append(pkValRow, buf.String())
			buf.Reset()
		}
		pkVals = append(pkVals, pkValRow)
		iter.Next()
	}
	iter.Close()
	return pkFields, pkVals, iter.Error()
}

func buildTiDBTableSampleQuery(pkFields []string, dbName, tblName string) string {
	template := "SELECT %s FROM `%s`.`%s` TABLESAMPLE REGIONS() ORDER BY %s"
	quotaPk := make([]string, len(pkFields))
	for i, s := range pkFields {
		quotaPk[i] = fmt.Sprintf("`%s`", escapeString(s))
	}
	pks := strings.Join(quotaPk, ",")
	return fmt.Sprintf(template, pks, escapeString(dbName), escapeString(tblName), pks)
}

func selectTiDBRowKeyFields(conn *sql.Conn, meta TableMeta, checkPkFields func([]string, []string) error) (pkFields, pkColTypes []string, err error) {
	if meta.HasImplicitRowID() {
		pkFields, pkColTypes = []string{"_tidb_rowid"}, []string{"BIGINT"}
	} else {
		pkFields, pkColTypes, err = GetPrimaryKeyAndColumnTypes(conn, meta)
		if err == nil {
			if checkPkFields != nil {
				err = checkPkFields(pkFields, pkColTypes)
			}
		}
	}
	return
}

func checkTiDBTableRegionPkFields(pkFields, pkColTypes []string) (err error) {
	if len(pkFields) != 1 || len(pkColTypes) != 1 {
		err = errors.Errorf("unsupported primary key for selectTableRegion. pkFields: [%s], pkColTypes: [%s]", strings.Join(pkFields, ", "), strings.Join(pkColTypes, ", "))
		return
	}
	if _, ok := dataTypeInt[pkColTypes[0]]; !ok {
		err = errors.Errorf("unsupported primary key type for selectTableRegion. pkFields: [%s], pkColTypes: [%s]", strings.Join(pkFields, ", "), strings.Join(pkColTypes, ", "))
	}
	return
}

func selectTiDBTableRegion(tctx *tcontext.Context, conn *sql.Conn, meta TableMeta) (pkFields []string, pkVals [][]string, err error) {
	pkFields, _, err = selectTiDBRowKeyFields(conn, meta, checkTiDBTableRegionPkFields)
	if err != nil {
		return
	}

	var (
		startKey, decodedKey sql.NullString
		rowID                = -1
	)
	const (
		tableRegionSQL = "SELECT START_KEY,tidb_decode_key(START_KEY) from INFORMATION_SCHEMA.TIKV_REGION_STATUS s WHERE s.DB_NAME = ? AND s.TABLE_NAME = ? AND IS_INDEX = 0 ORDER BY START_KEY;"
		tidbRowID      = "_tidb_rowid="
	)
	dbName, tableName := meta.DatabaseName(), meta.TableName()
	logger := tctx.L().With(zap.String("database", dbName), zap.String("table", tableName))
	err = simpleQueryWithArgs(conn, func(rows *sql.Rows) error {
		rowID++
		err = rows.Scan(&startKey, &decodedKey)
		if err != nil {
			return errors.Trace(err)
		}
		// first region's start key has no use. It may come from another table or might be invalid
		if rowID == 0 {
			return nil
		}
		if !startKey.Valid {
			logger.Debug("meet invalid start key", zap.Int("rowID", rowID))
			return nil
		}
		if !decodedKey.Valid {
			logger.Debug("meet invalid decoded start key", zap.Int("rowID", rowID), zap.String("startKey", startKey.String))
			return nil
		}
		pkVal, err2 := extractTiDBRowIDFromDecodedKey(tidbRowID, decodedKey.String)
		if err2 != nil {
			logger.Debug("cannot extract pkVal from decoded start key",
<<<<<<< HEAD
				zap.Int("rowID", rowID), zap.String("startKey", startKey.String), zap.String("decodedKey", decodedKey.String), log.ShortError(err2))
=======
				zap.Int("rowID", rowID), zap.String("startKey", startKey.String), zap.String("decodedKey", decodedKey.String), zap.Error(err2))
>>>>>>> 126dbc8d
		} else {
			pkVals = append(pkVals, []string{pkVal})
		}
		return nil
	}, tableRegionSQL, dbName, tableName)

	return pkFields, pkVals, errors.Trace(err)
}

func selectTiDBPartitionRegion(tctx *tcontext.Context, conn *sql.Conn, dbName, tableName, partition string) (pkVals [][]string, err error) {
	var (
		rows      *sql.Rows
		startKeys []string
	)
	const (
		partitionRegionSQL = "SHOW TABLE `%s`.`%s` PARTITION(`%s`) REGIONS"
		regionRowKey       = "r_"
	)
	logger := tctx.L().With(zap.String("database", dbName), zap.String("table", tableName), zap.String("partition", partition))
	rows, err = conn.QueryContext(tctx, fmt.Sprintf(partitionRegionSQL, escapeString(dbName), escapeString(tableName), escapeString(partition)))
	if err != nil {
		err = errors.Trace(err)
		return
	}
	startKeys, err = GetSpecifiedColumnValueAndClose(rows, "START_KEY")
	if err != nil {
		return
	}
	for rowID, startKey := range startKeys {
		if rowID == 0 {
			continue
		}
		pkVal, err2 := extractTiDBRowIDFromDecodedKey(regionRowKey, startKey)
		if err2 != nil {
			logger.Debug("show table region start key doesn't have rowID",
				zap.Int("rowID", rowID), zap.String("startKey", startKey), log.ShortError(err2))
		} else {
			pkVals = append(pkVals, []string{pkVal})
		}
	}

	return pkVals, nil
}

func extractTiDBRowIDFromDecodedKey(indexField, key string) (string, error) {
	if p := strings.Index(key, indexField); p != -1 {
		p += len(indexField)
		return key[p:], nil
	}
	return "", errors.Errorf("decoded key %s doesn't have %s field", key, indexField)
}

func getListTableTypeByConf(conf *Config) listTableType {
	// use listTableByShowTableStatus by default because it has better performance
	listType := listTableByShowTableStatus
	if conf.Consistency == consistencyTypeLock {
		// for consistency lock, we need to build the tables to dump as soon as possible
		listType = listTableByInfoSchema
	} else if conf.Consistency == consistencyTypeFlush && matchMysqlBugversion(conf.ServerInfo) {
		// For some buggy versions of mysql, we need a workaround to get a list of table names.
		listType = listTableByShowFullTables
	}
	return listType
}

func prepareTableListToDump(tctx *tcontext.Context, conf *Config, db *sql.Conn) error {
	databases, err := prepareDumpingDatabases(tctx, conf, db)
	if err != nil {
		return err
	}

	tableTypes := []TableType{TableTypeBase}
	if !conf.NoViews {
		tableTypes = append(tableTypes, TableTypeView)
	}
	conf.Tables, err = ListAllDatabasesTables(tctx, db, databases, getListTableTypeByConf(conf), tableTypes...)
	if err != nil {
		return err
	}

	filterTables(tctx, conf)
	return nil
}

func dumpTableMeta(tctx *tcontext.Context, conf *Config, conn *sql.Conn, db string, table *TableInfo) (TableMeta, error) {
	tbl := table.Name
	selectField, selectLen, err := buildSelectField(conn, db, tbl, conf.CompleteInsert)
	if err != nil {
		return nil, err
	}
	var (
		colTypes         []*sql.ColumnType
		hasImplicitRowID bool
	)
	if conf.ServerInfo.ServerType == version.ServerTypeTiDB {
		hasImplicitRowID, err = SelectTiDBRowID(conn, db, tbl)
		if err != nil {
			tctx.L().Info("cannot check has implicit rowID", zap.String("database", db), zap.String("table", tbl), log.ShortError(err))
		}
	}

	// If all columns are generated
	if selectField == "" {
		colTypes, err = GetColumnTypes(conn, "*", db, tbl)
	} else {
		colTypes, err = GetColumnTypes(conn, selectField, db, tbl)
	}
	if err != nil {
		return nil, err
	}

	meta := &tableMeta{
		avgRowLength:     table.AvgRowLength,
		database:         db,
		table:            tbl,
		colTypes:         colTypes,
		selectedField:    selectField,
		selectedLen:      selectLen,
		hasImplicitRowID: hasImplicitRowID,
		specCmts: []string{
			"/*!40101 SET NAMES binary*/;",
		},
	}

	if conf.NoSchemas {
		return meta, nil
	}
	if table.Type == TableTypeView {
		viewName := table.Name
		createTableSQL, createViewSQL, err1 := ShowCreateView(conn, db, viewName)
		if err1 != nil {
			return meta, err1
		}
		meta.showCreateTable = createTableSQL
		meta.showCreateView = createViewSQL
		return meta, nil
	}
	createTableSQL, err := ShowCreateTable(conn, db, tbl)
	if err != nil {
		return nil, err
	}
	meta.showCreateTable = createTableSQL
	return meta, nil
}

func (d *Dumper) dumpSQL(tctx *tcontext.Context, taskChan chan<- Task) {
	conf := d.conf
	meta := &tableMeta{}
	data := newTableData(conf.SQL, 0, true)
	task := NewTaskTableData(meta, data, 0, 1)
	d.sendTaskToChan(tctx, task, taskChan)
}

func canRebuildConn(consistency string, trxConsistencyOnly bool) bool {
	switch consistency {
	case consistencyTypeLock, consistencyTypeFlush:
		return !trxConsistencyOnly
	case consistencyTypeSnapshot, consistencyTypeNone:
		return true
	default:
		return false
	}
}

// Close closes a Dumper and stop dumping immediately
func (d *Dumper) Close() error {
	d.cancelCtx()
	if d.dbHandle != nil {
		return d.dbHandle.Close()
	}
	return nil
}

func runSteps(d *Dumper, steps ...func(*Dumper) error) error {
	for _, st := range steps {
		err := st(d)
		if err != nil {
			return err
		}
	}
	return nil
}

func initLogger(d *Dumper) error {
	conf := d.conf
	var (
		logger log.Logger
		err    error
		props  *pclog.ZapProperties
	)
	// conf.Logger != nil means dumpling is used as a library
	if conf.Logger != nil {
		logger = log.NewAppLogger(conf.Logger)
	} else {
		logger, props, err = log.InitAppLogger(&log.Config{
			Level:  conf.LogLevel,
			File:   conf.LogFile,
			Format: conf.LogFormat,
		})
		if err != nil {
			return errors.Trace(err)
		}
		pclog.ReplaceGlobals(logger.Logger, props)
		cli.LogLongVersion(logger)
	}
	d.tctx = d.tctx.WithLogger(logger)
	return nil
}

// createExternalStore is an initialization step of Dumper.
func createExternalStore(d *Dumper) error {
	tctx, conf := d.tctx, d.conf
	extStore, err := conf.createExternalStorage(tctx)
	if err != nil {
		return errors.Trace(err)
	}
	d.extStore = extStore
	return nil
}

// startHTTPService is an initialization step of Dumper.
func startHTTPService(d *Dumper) error {
	conf := d.conf
	if conf.StatusAddr != "" {
		go func() {
			err := startDumplingService(d.tctx, conf.StatusAddr)
			if err != nil {
				d.L().Info("meet error when stopping dumpling http service", log.ShortError(err))
			}
		}()
	}
	return nil
}

// openSQLDB is an initialization step of Dumper.
func openSQLDB(d *Dumper) error {
	conf := d.conf
	pool, err := sql.Open("mysql", conf.GetDSN(""))
	if err != nil {
		return errors.Trace(err)
	}
	d.dbHandle = pool
	return nil
}

// detectServerInfo is an initialization step of Dumper.
func detectServerInfo(d *Dumper) error {
	db, conf := d.dbHandle, d.conf
	versionStr, err := version.FetchVersion(d.tctx.Context, db)
	if err != nil {
		conf.ServerInfo = ServerInfoUnknown
		return err
	}
	conf.ServerInfo = version.ParseServerInfo(versionStr)
	return nil
}

// resolveAutoConsistency is an initialization step of Dumper.
func resolveAutoConsistency(d *Dumper) error {
	conf := d.conf
	if conf.Consistency != consistencyTypeAuto {
		return nil
	}
	switch conf.ServerInfo.ServerType {
	case version.ServerTypeTiDB:
		conf.Consistency = consistencyTypeSnapshot
	case version.ServerTypeMySQL, version.ServerTypeMariaDB:
		conf.Consistency = consistencyTypeFlush
	default:
		conf.Consistency = consistencyTypeNone
	}
	return nil
}

func validateResolveAutoConsistency(d *Dumper) error {
	conf := d.conf
	if conf.Consistency != consistencyTypeSnapshot && conf.Snapshot != "" {
		return errors.Errorf("can't specify --snapshot when --consistency isn't snapshot, resolved consistency: %s", conf.Consistency)
	}
	return nil
}

// tidbSetPDClientForGC is an initialization step of Dumper.
func tidbSetPDClientForGC(d *Dumper) error {
	tctx, si, pool := d.tctx, d.conf.ServerInfo, d.dbHandle
	if si.ServerType != version.ServerTypeTiDB ||
		si.ServerVersion == nil ||
		si.ServerVersion.Compare(*gcSafePointVersion) < 0 {
		return nil
	}
	pdAddrs, err := GetPdAddrs(tctx, pool)
	if err != nil {
		tctx.L().Info("meet some problem while fetching pd addrs. This won't affect dump process", log.ShortError(err))
		return nil
	}
	if len(pdAddrs) > 0 {
		doPdGC, err := checkSameCluster(tctx, pool, pdAddrs)
		if err != nil {
			tctx.L().Info("meet error while check whether fetched pd addr and TiDB belong to one cluster. This won't affect dump process", log.ShortError(err), zap.Strings("pdAddrs", pdAddrs))
		} else if doPdGC {
			pdClient, err := pd.NewClientWithContext(tctx, pdAddrs, pd.SecurityOption{})
			if err != nil {
				tctx.L().Info("create pd client to control GC failed. This won't affect dump process", log.ShortError(err), zap.Strings("pdAddrs", pdAddrs))
			}
			d.tidbPDClientForGC = pdClient
		}
	}
	return nil
}

// tidbGetSnapshot is an initialization step of Dumper.
func tidbGetSnapshot(d *Dumper) error {
	conf, doPdGC := d.conf, d.tidbPDClientForGC != nil
	consistency := conf.Consistency
	pool, tctx := d.dbHandle, d.tctx
	snapshotConsistency := consistency == "snapshot"
	if conf.Snapshot == "" && (doPdGC || snapshotConsistency) {
		conn, err := pool.Conn(tctx)
		if err != nil {
			tctx.L().Warn("fail to open connection to get snapshot from TiDB", log.ShortError(err))
			// for consistency snapshot, we must get a snapshot here, or we will dump inconsistent data, but for other consistency we can ignore this error.
			if !snapshotConsistency {
				err = nil
			}
			return err
		}
		snapshot, err := getSnapshot(conn)
		_ = conn.Close()
		if err != nil {
			tctx.L().Warn("fail to get snapshot from TiDB", log.ShortError(err))
			// for consistency snapshot, we must get a snapshot here, or we will dump inconsistent data, but for other consistency we can ignore this error.
			if !snapshotConsistency {
				err = nil
			}
			return err
		}
		conf.Snapshot = snapshot
	}
	return nil
}

// tidbStartGCSavepointUpdateService is an initialization step of Dumper.
func tidbStartGCSavepointUpdateService(d *Dumper) error {
	tctx, pool, conf := d.tctx, d.dbHandle, d.conf
	snapshot, si := conf.Snapshot, conf.ServerInfo
	if d.tidbPDClientForGC != nil {
		snapshotTS, err := parseSnapshotToTSO(pool, snapshot)
		if err != nil {
			return err
		}
		go updateServiceSafePoint(tctx, d.tidbPDClientForGC, defaultDumpGCSafePointTTL, snapshotTS)
	} else if si.ServerType == version.ServerTypeTiDB {
		tctx.L().Warn("If the amount of data to dump is large, criteria: (data more than 60GB or dumped time more than 10 minutes)\n" +
			"you'd better adjust the tikv_gc_life_time to avoid export failure due to TiDB GC during the dump process.\n" +
			"Before dumping: run sql `update mysql.tidb set VARIABLE_VALUE = '720h' where VARIABLE_NAME = 'tikv_gc_life_time';` in tidb.\n" +
			"After dumping: run sql `update mysql.tidb set VARIABLE_VALUE = '10m' where VARIABLE_NAME = 'tikv_gc_life_time';` in tidb.\n")
	}
	return nil
}

func updateServiceSafePoint(tctx *tcontext.Context, pdClient pd.Client, ttl int64, snapshotTS uint64) {
	updateInterval := time.Duration(ttl/2) * time.Second
	tick := time.NewTicker(updateInterval)
	dumplingServiceSafePointID := fmt.Sprintf("%s_%d", dumplingServiceSafePointPrefix, time.Now().UnixNano())
	tctx.L().Info("generate dumpling gc safePoint id", zap.String("id", dumplingServiceSafePointID))

	for {
		tctx.L().Debug("update PD safePoint limit with ttl",
			zap.Uint64("safePoint", snapshotTS),
			zap.Int64("ttl", ttl))
		for retryCnt := 0; retryCnt <= 10; retryCnt++ {
			_, err := pdClient.UpdateServiceGCSafePoint(tctx, dumplingServiceSafePointID, ttl, snapshotTS)
			if err == nil {
				break
			}
			tctx.L().Debug("update PD safePoint failed", log.ShortError(err), zap.Int("retryTime", retryCnt))
			select {
			case <-tctx.Done():
				return
			case <-time.After(time.Second):
			}
		}
		select {
		case <-tctx.Done():
			return
		case <-tick.C:
		}
	}
}

// setSessionParam is an initialization step of Dumper.
func setSessionParam(d *Dumper) error {
	conf, pool := d.conf, d.dbHandle
	si := conf.ServerInfo
	consistency, snapshot := conf.Consistency, conf.Snapshot
	sessionParam := conf.SessionParams
	if si.ServerType == version.ServerTypeTiDB && conf.TiDBMemQuotaQuery != UnspecifiedSize {
		sessionParam[TiDBMemQuotaQueryName] = conf.TiDBMemQuotaQuery
	}
	var err error
	if snapshot != "" {
		if si.ServerType != version.ServerTypeTiDB {
			return errors.New("snapshot consistency is not supported for this server")
		}
		if consistency == consistencyTypeSnapshot {
			conf.ServerInfo.HasTiKV, err = CheckTiDBWithTiKV(pool)
			if err != nil {
				d.L().Info("cannot check whether TiDB has TiKV, will apply tidb_snapshot by default. This won't affect dump process", log.ShortError(err))
			}
			if conf.ServerInfo.HasTiKV {
				sessionParam["tidb_snapshot"] = snapshot
			}
		}
	}
	if d.dbHandle, err = resetDBWithSessionParams(d.tctx, pool, conf.GetDSN(""), conf.SessionParams); err != nil {
		return errors.Trace(err)
	}
	return nil
}

func (d *Dumper) renewSelectTableRegionFuncForLowerTiDB(tctx *tcontext.Context) error {
	conf := d.conf
	if !(conf.ServerInfo.ServerType == version.ServerTypeTiDB && conf.ServerInfo.ServerVersion != nil && conf.ServerInfo.HasTiKV &&
		conf.ServerInfo.ServerVersion.Compare(*decodeRegionVersion) >= 0 &&
		conf.ServerInfo.ServerVersion.Compare(*gcSafePointVersion) < 0) {
		tctx.L().Debug("no need to build region info because database is not TiDB 3.x")
		return nil
	}
	// for TiDB v3.0+, the original selectTiDBTableRegionFunc will always fail,
	// because TiDB v3.0 doesn't have `tidb_decode_key` function nor `DB_NAME`,`TABLE_NAME` columns in `INFORMATION_SCHEMA.TIKV_REGION_STATUS`.
	// reference: https://github.com/pingcap/tidb/blob/c497d5c/dumpling/export/dump.go#L775
	// To avoid this function continuously returning errors and confusing users because we fail to init this function at first,
	// selectTiDBTableRegionFunc is set to always return an ignorable error at first.
	d.selectTiDBTableRegionFunc = func(_ *tcontext.Context, _ *sql.Conn, meta TableMeta) (pkFields []string, pkVals [][]string, err error) {
		return nil, nil, errors.Annotatef(emptyHandleValsErr, "table: `%s`.`%s`", escapeString(meta.DatabaseName()), escapeString(meta.TableName()))
	}
	dbHandle, err := openDBFunc("mysql", conf.GetDSN(""))
	if err != nil {
		return errors.Trace(err)
	}
	defer dbHandle.Close()
	conn, err := dbHandle.Conn(tctx)
	if err != nil {
		return errors.Trace(err)
	}
	defer conn.Close()
	dbInfos, err := GetDBInfo(conn, DatabaseTablesToMap(conf.Tables))
	if err != nil {
		return errors.Trace(err)
	}
	regionsInfo, err := GetRegionInfos(conn)
	if err != nil {
		return errors.Trace(err)
	}
	tikvHelper := &helper.Helper{}
	tableInfos := tikvHelper.GetRegionsTableInfo(regionsInfo, dbInfos)

	tableInfoMap := make(map[string]map[string][]int64, len(conf.Tables))
	for _, region := range regionsInfo.Regions {
		tableList := tableInfos[region.ID]
		for _, table := range tableList {
			db, tbl := table.DB.Name.O, table.Table.Name.O
			if _, ok := tableInfoMap[db]; !ok {
				tableInfoMap[db] = make(map[string][]int64, len(conf.Tables[db]))
			}

			key, err := hex.DecodeString(region.StartKey)
			if err != nil {
				d.L().Debug("invalid region start key", log.ShortError(err), zap.String("key", region.StartKey))
				continue
			}
			// Auto decode byte if needed.
			_, bs, err := codec.DecodeBytes(key, nil)
			if err == nil {
				key = bs
			}
			// Try to decode it as a record key.
			tableID, handle, err := tablecodec.DecodeRecordKey(key)
			if err != nil {
<<<<<<< HEAD
				d.L().Debug("cannot decode region start key", log.ShortError(err), zap.String("key", region.StartKey), zap.Int64("tableID", tableID))
=======
				d.L().Debug("cannot decode region start key", zap.Error(err), zap.String("key", region.StartKey), zap.Int64("tableID", tableID))
>>>>>>> 126dbc8d
				continue
			}
			if handle.IsInt() {
				tableInfoMap[db][tbl] = append(tableInfoMap[db][tbl], handle.IntValue())
			} else {
				d.L().Debug("not an int handle", log.ShortError(err), zap.Stringer("handle", handle))
			}
		}
	}
	for _, tbInfos := range tableInfoMap {
		for _, tbInfoLoop := range tbInfos {
			// make sure tbInfo is only used in this loop
			tbInfo := tbInfoLoop
			sort.Slice(tbInfo, func(i, j int) bool {
				return tbInfo[i] < tbInfo[j]
			})
		}
	}

	d.selectTiDBTableRegionFunc = func(tctx *tcontext.Context, conn *sql.Conn, meta TableMeta) (pkFields []string, pkVals [][]string, err error) {
		pkFields, _, err = selectTiDBRowKeyFields(conn, meta, checkTiDBTableRegionPkFields)
		if err != nil {
			return
		}
		dbName, tableName := meta.DatabaseName(), meta.TableName()
		if tbInfos, ok := tableInfoMap[dbName]; ok {
			if tbInfo, ok := tbInfos[tableName]; ok {
				pkVals = make([][]string, len(tbInfo))
				for i, val := range tbInfo {
					pkVals[i] = []string{strconv.FormatInt(val, 10)}
				}
			}
		}
		return
	}

	return nil
}<|MERGE_RESOLUTION|>--- conflicted
+++ resolved
@@ -155,11 +155,7 @@
 		}
 	}
 	if err = d.renewSelectTableRegionFuncForLowerTiDB(tctx); err != nil {
-<<<<<<< HEAD
 		tctx.L().Info("cannot update select table region info for TiDB", log.ShortError(err))
-=======
-		tctx.L().Info("cannot update select table region info for TiDB", zap.Error(err))
->>>>>>> 126dbc8d
 	}
 
 	rebuildConn := func(conn *sql.Conn) (*sql.Conn, error) {
@@ -808,11 +804,7 @@
 		pkVal, err2 := extractTiDBRowIDFromDecodedKey(tidbRowID, decodedKey.String)
 		if err2 != nil {
 			logger.Debug("cannot extract pkVal from decoded start key",
-<<<<<<< HEAD
 				zap.Int("rowID", rowID), zap.String("startKey", startKey.String), zap.String("decodedKey", decodedKey.String), log.ShortError(err2))
-=======
-				zap.Int("rowID", rowID), zap.String("startKey", startKey.String), zap.String("decodedKey", decodedKey.String), zap.Error(err2))
->>>>>>> 126dbc8d
 		} else {
 			pkVals = append(pkVals, []string{pkVal})
 		}
@@ -1292,11 +1284,7 @@
 			// Try to decode it as a record key.
 			tableID, handle, err := tablecodec.DecodeRecordKey(key)
 			if err != nil {
-<<<<<<< HEAD
 				d.L().Debug("cannot decode region start key", log.ShortError(err), zap.String("key", region.StartKey), zap.Int64("tableID", tableID))
-=======
-				d.L().Debug("cannot decode region start key", zap.Error(err), zap.String("key", region.StartKey), zap.Int64("tableID", tableID))
->>>>>>> 126dbc8d
 				continue
 			}
 			if handle.IsInt() {
