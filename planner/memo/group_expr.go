--- conflicted
+++ resolved
@@ -14,11 +14,7 @@
 package memo
 
 import (
-<<<<<<< HEAD
 	"encoding/binary"
-=======
-	"fmt"
->>>>>>> efd34cb6
 	"reflect"
 
 	"github.com/pingcap/tidb/expression"
