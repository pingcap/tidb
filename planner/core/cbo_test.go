// Copyright 2017 PingCAP, Inc.
//
// Licensed under the Apache License, Version 2.0 (the "License");
// you may not use this file except in compliance with the License.
// You may obtain a copy of the License at
//
//     http://www.apache.org/licenses/LICENSE-2.0
//
// Unless required by applicable law or agreed to in writing, software
// distributed under the License is distributed on an "AS IS" BASIS,
// See the License for the specific language governing permissions and
// limitations under the License.

package core_test

import (
	"context"
	"encoding/json"
	"fmt"
	"io/ioutil"
	"path/filepath"
	"strings"
	"testing"

	. "github.com/pingcap/check"
	"github.com/pingcap/errors"
	"github.com/pingcap/parser/model"
	"github.com/pingcap/tidb/config"
	"github.com/pingcap/tidb/domain"
	"github.com/pingcap/tidb/executor"
	"github.com/pingcap/tidb/kv"
	"github.com/pingcap/tidb/planner"
	"github.com/pingcap/tidb/planner/core"
	"github.com/pingcap/tidb/session"
	"github.com/pingcap/tidb/sessionctx"
	"github.com/pingcap/tidb/sessionctx/variable"
	"github.com/pingcap/tidb/statistics"
	"github.com/pingcap/tidb/statistics/handle"
	"github.com/pingcap/tidb/store/mockstore"
	"github.com/pingcap/tidb/util/testkit"
	"github.com/pingcap/tidb/util/testleak"
	"github.com/pingcap/tidb/util/testutil"
)

var _ = Suite(&testAnalyzeSuite{})

type testAnalyzeSuite struct {
	testData testutil.TestData
}

func (s *testAnalyzeSuite) SetUpSuite(c *C) {
	var err error
	s.testData, err = testutil.LoadTestSuiteData("testdata", "analyze_suite")
	c.Assert(err, IsNil)
}

func (s *testAnalyzeSuite) TearDownSuite(c *C) {
	c.Assert(s.testData.GenerateOutputIfNeeded(), IsNil)
}

func (s *testAnalyzeSuite) loadTableStats(fileName string, dom *domain.Domain) error {
	statsPath := filepath.Join("testdata", fileName)
	bytes, err := ioutil.ReadFile(statsPath)
	if err != nil {
		return err
	}
	statsTbl := &handle.JSONTable{}
	err = json.Unmarshal(bytes, statsTbl)
	if err != nil {
		return err
	}
	statsHandle := dom.StatsHandle()
	err = statsHandle.LoadStatsFromJSON(dom.InfoSchema(), statsTbl)
	if err != nil {
		return err
	}
	return nil
}

func (s *testAnalyzeSuite) TestExplainAnalyze(c *C) {
	defer testleak.AfterTest(c)()
	store, dom, err := newStoreWithBootstrap()
	c.Assert(err, IsNil)
	tk := testkit.NewTestKit(c, store)
	defer func() {
		dom.Close()
		store.Close()
	}()
	tk.MustExec("use test")
	tk.MustExec("set sql_mode='STRICT_TRANS_TABLES'") // disable only full group by
	tk.MustExec("create table t1(a int, b int, c int, key idx(a, b))")
	tk.MustExec("create table t2(a int, b int)")
	tk.MustExec("insert into t1 values (1, 1, 1), (2, 2, 2), (3, 3, 3), (4, 4, 4), (5, 5, 5)")
	tk.MustExec("insert into t2 values (2, 22), (3, 33), (5, 55), (233, 2), (333, 3), (3434, 5)")
	tk.MustExec("analyze table t1, t2")
	rs := tk.MustQuery("explain analyze select t1.a, t1.b, sum(t1.c) from t1 join t2 on t1.a = t2.b where t1.a > 1")
	c.Assert(len(rs.Rows()), Equals, 10)
	for _, row := range rs.Rows() {
		c.Assert(len(row), Equals, 9)
		execInfo := row[5].(string)
		c.Assert(strings.Contains(execInfo, "time"), Equals, true)
		c.Assert(strings.Contains(execInfo, "loops"), Equals, true)
		if strings.Contains(row[0].(string), "Reader") || strings.Contains(row[0].(string), "IndexLookUp") {
			c.Assert(strings.Contains(execInfo, "cop_task"), Equals, true)
		}
	}
}

// TestCBOWithoutAnalyze tests the plan with stats that only have count info.
func (s *testAnalyzeSuite) TestCBOWithoutAnalyze(c *C) {
	defer testleak.AfterTest(c)()
	store, dom, err := newStoreWithBootstrap()
	c.Assert(err, IsNil)
	testKit := testkit.NewTestKit(c, store)
	defer func() {
		dom.Close()
		store.Close()
	}()
	testKit.MustExec("use test")
	testKit.MustExec("create table t1 (a int)")
	testKit.MustExec("create table t2 (a int)")
	h := dom.StatsHandle()
	c.Assert(h.HandleDDLEvent(<-h.DDLEventCh()), IsNil)
	c.Assert(h.HandleDDLEvent(<-h.DDLEventCh()), IsNil)
	testKit.MustExec("insert into t1 values (1), (2), (3), (4), (5), (6)")
	testKit.MustExec("insert into t2 values (1), (2), (3), (4), (5), (6)")
	c.Assert(h.DumpStatsDeltaToKV(handle.DumpAll), IsNil)
	c.Assert(h.Update(dom.InfoSchema()), IsNil)
	var input []string
	var output []struct {
		SQL  string
		Plan []string
	}
	s.testData.GetTestCases(c, &input, &output)
	for i, sql := range input {
		plan := testKit.MustQuery(sql)
		s.testData.OnRecord(func() {
			output[i].SQL = sql
			output[i].Plan = s.testData.ConvertRowsToStrings(plan.Rows())
		})
		plan.Check(testkit.Rows(output[i].Plan...))
	}
}

func (s *testAnalyzeSuite) TestStraightJoin(c *C) {
	defer testleak.AfterTest(c)()
	store, dom, err := newStoreWithBootstrap()
	c.Assert(err, IsNil)
	testKit := testkit.NewTestKit(c, store)
	defer func() {
		dom.Close()
		store.Close()
	}()
	testKit.MustExec("use test")
	h := dom.StatsHandle()
	for _, tblName := range []string{"t1", "t2", "t3", "t4"} {
		testKit.MustExec(fmt.Sprintf("create table %s (a int)", tblName))
		c.Assert(h.HandleDDLEvent(<-h.DDLEventCh()), IsNil)
	}
	var input []string
	var output [][]string
	s.testData.GetTestCases(c, &input, &output)
	for i, tt := range input {
		s.testData.OnRecord(func() {
			output[i] = s.testData.ConvertRowsToStrings(testKit.MustQuery(tt).Rows())
		})
		testKit.MustQuery(tt).Check(testkit.Rows(output[i]...))
	}
}

func (s *testAnalyzeSuite) TestTableDual(c *C) {
	defer testleak.AfterTest(c)()
	store, dom, err := newStoreWithBootstrap()
	c.Assert(err, IsNil)
	defer func() {
		dom.Close()
		store.Close()
	}()

	testKit := testkit.NewTestKit(c, store)
	testKit.MustExec(`use test`)
	h := dom.StatsHandle()
	testKit.MustExec(`create table t(a int)`)
	testKit.MustExec("insert into t values (1), (2), (3), (4), (5), (6), (7), (8), (9), (10)")
	c.Assert(h.HandleDDLEvent(<-h.DDLEventCh()), IsNil)

	c.Assert(h.DumpStatsDeltaToKV(handle.DumpAll), IsNil)
	c.Assert(h.Update(dom.InfoSchema()), IsNil)
	var input []string
	var output []struct {
		SQL  string
		Plan []string
	}
	s.testData.GetTestCases(c, &input, &output)
	for i, sql := range input {
		plan := testKit.MustQuery(sql)
		s.testData.OnRecord(func() {
			output[i].SQL = sql
			output[i].Plan = s.testData.ConvertRowsToStrings(plan.Rows())
		})
		plan.Check(testkit.Rows(output[i].Plan...))
	}
}

func (s *testAnalyzeSuite) TestEstimation(c *C) {
	defer testleak.AfterTest(c)()
	store, dom, err := newStoreWithBootstrap()
	c.Assert(err, IsNil)
	testKit := testkit.NewTestKit(c, store)
	defer func() {
		dom.Close()
		store.Close()
		statistics.RatioOfPseudoEstimate.Store(0.7)
	}()
	statistics.RatioOfPseudoEstimate.Store(10.0)
	testKit.MustExec("use test")
	testKit.MustExec("create table t (a int)")
	testKit.MustExec("insert into t values (1), (2), (3), (4), (5), (6), (7), (8), (9), (10)")
	testKit.MustExec("insert into t select * from t")
	testKit.MustExec("insert into t select * from t")
	h := dom.StatsHandle()
	err = h.HandleDDLEvent(<-h.DDLEventCh())
	c.Assert(err, IsNil)
	c.Assert(h.DumpStatsDeltaToKV(handle.DumpAll), IsNil)
	testKit.MustExec("analyze table t")
	for i := 1; i <= 8; i++ {
		testKit.MustExec("delete from t where a = ?", i)
	}
	c.Assert(h.DumpStatsDeltaToKV(handle.DumpAll), IsNil)
	c.Assert(h.Update(dom.InfoSchema()), IsNil)
	var input []string
	var output []struct {
		SQL  string
		Plan []string
	}
	s.testData.GetTestCases(c, &input, &output)
	for i, sql := range input {
		plan := testKit.MustQuery(sql)
		s.testData.OnRecord(func() {
			output[i].SQL = sql
			output[i].Plan = s.testData.ConvertRowsToStrings(plan.Rows())
		})
		plan.Check(testkit.Rows(output[i].Plan...))
	}
}

func constructInsertSQL(i, n int) string {
	sql := "insert into t (a,b,c,e)values "
	for j := 0; j < n; j++ {
		sql += fmt.Sprintf("(%d, %d, '%d', %d)", i*n+j, i, i+j, i*n+j)
		if j != n-1 {
			sql += ", "
		}
	}
	return sql
}

func (s *testAnalyzeSuite) TestIndexRead(c *C) {
	defer testleak.AfterTest(c)()
	store, dom, err := newStoreWithBootstrap()
	c.Assert(err, IsNil)
	testKit := testkit.NewTestKit(c, store)
	defer func() {
		dom.Close()
		store.Close()
	}()
	testKit.MustExec("set @@session.tidb_executor_concurrency = 4;")
	testKit.MustExec("set @@session.tidb_hash_join_concurrency = 5;")
	testKit.MustExec("set @@session.tidb_distsql_scan_concurrency = 15;")

	testKit.MustExec("use test")
	testKit.MustExec("drop table if exists t, t1")
	testKit.MustExec("create table t (a int primary key, b int, c varchar(200), d datetime DEFAULT CURRENT_TIMESTAMP, e int, ts timestamp DEFAULT CURRENT_TIMESTAMP)")
	testKit.MustExec("create index b on t (b)")
	testKit.MustExec("create index d on t (d)")
	testKit.MustExec("create index e on t (e)")
	testKit.MustExec("create index b_c on t (b,c)")
	testKit.MustExec("create index ts on t (ts)")
	testKit.MustExec("create table t1 (a int, b int, index idx(a), index idxx(b))")

	// This stats is generated by following format:
	// fill (a, b, c, e) as (i*100+j, i, i+j, i*100+j), i and j is dependent and range of this two are [0, 99].
	err = s.loadTableStats("analyzesSuiteTestIndexReadT.json", dom)
	c.Assert(err, IsNil)
	for i := 1; i < 16; i++ {
		testKit.MustExec(fmt.Sprintf("insert into t1 values(%v, %v)", i, i))
	}
	testKit.MustExec("analyze table t1")
	ctx := testKit.Se.(sessionctx.Context)
	var input, output []string
	s.testData.GetTestCases(c, &input, &output)

	for i, tt := range input {
		stmts, err := session.Parse(ctx, tt)
		c.Assert(err, IsNil)
		c.Assert(stmts, HasLen, 1)
		stmt := stmts[0]
		is := domain.GetDomain(ctx).InfoSchema()
		err = core.Preprocess(ctx, stmt, is)
		c.Assert(err, IsNil)
		p, _, err := planner.Optimize(context.TODO(), ctx, stmt, is)
		c.Assert(err, IsNil)
		planString := core.ToString(p)
		s.testData.OnRecord(func() {
			output[i] = planString
		})
		c.Assert(planString, Equals, output[i], Commentf("for %s", tt))
	}
}

func (s *testAnalyzeSuite) TestEmptyTable(c *C) {
	defer testleak.AfterTest(c)()
	store, dom, err := newStoreWithBootstrap()
	c.Assert(err, IsNil)
	testKit := testkit.NewTestKit(c, store)
	defer func() {
		dom.Close()
		store.Close()
	}()
	testKit.MustExec("use test")
	testKit.MustExec("drop table if exists t, t1")
	testKit.MustExec("create table t (c1 int)")
	testKit.MustExec("create table t1 (c1 int)")
	testKit.MustExec("analyze table t, t1")
	var input, output []string
	s.testData.GetTestCases(c, &input, &output)
	for i, tt := range input {
		ctx := testKit.Se.(sessionctx.Context)
		stmts, err := session.Parse(ctx, tt)
		c.Assert(err, IsNil)
		c.Assert(stmts, HasLen, 1)
		stmt := stmts[0]
		is := domain.GetDomain(ctx).InfoSchema()
		err = core.Preprocess(ctx, stmt, is)
		c.Assert(err, IsNil)
		p, _, err := planner.Optimize(context.TODO(), ctx, stmt, is)
		c.Assert(err, IsNil)
		planString := core.ToString(p)
		s.testData.OnRecord(func() {
			output[i] = planString
		})
		c.Assert(planString, Equals, output[i], Commentf("for %s", tt))
	}
}

func (s *testAnalyzeSuite) TestAnalyze(c *C) {
	defer testleak.AfterTest(c)()
	store, dom, err := newStoreWithBootstrap()
	c.Assert(err, IsNil)
	testKit := testkit.NewTestKit(c, store)
	defer func() {
		dom.Close()
		store.Close()
	}()
	testKit.MustExec("use test")
	testKit.MustExec("drop table if exists t, t1, t2, t3")
	testKit.MustExec("create table t (a int, b int)")
	testKit.MustExec("create index a on t (a)")
	testKit.MustExec("create index b on t (b)")
	testKit.MustExec("insert into t (a,b) values (1,1),(1,2),(1,3),(1,4),(2,5),(2,6),(2,7),(2,8)")
	testKit.MustExec("analyze table t")

	testKit.MustExec("create table t1 (a int, b int)")
	testKit.MustExec("create index a on t1 (a)")
	testKit.MustExec("create index b on t1 (b)")
	testKit.MustExec("insert into t1 (a,b) values (1,1),(1,2),(1,3),(1,4),(2,5),(2,6),(2,7),(2,8)")

	testKit.MustExec("create table t2 (a int, b int)")
	testKit.MustExec("create index a on t2 (a)")
	testKit.MustExec("create index b on t2 (b)")
	testKit.MustExec("insert into t2 (a,b) values (1,1),(1,2),(1,3),(1,4),(2,5),(2,6),(2,7),(2,8)")
	testKit.MustExec("analyze table t2 index a")

	testKit.MustExec("create table t3 (a int, b int)")
	testKit.MustExec("create index a on t3 (a)")

	testKit.MustExec("set @@tidb_partition_prune_mode = 'static';")
	testKit.MustExec("create table t4 (a int, b int) partition by range (a) (partition p1 values less than (2), partition p2 values less than (3))")
	testKit.MustExec("create index a on t4 (a)")
	testKit.MustExec("create index b on t4 (b)")
	testKit.MustExec("insert into t4 (a,b) values (1,1),(1,2),(1,3),(1,4),(2,5),(2,6),(2,7),(2,8)")
	testKit.MustExec("analyze table t4")

	testKit.MustExec("create view v as select * from t")
	_, err = testKit.Exec("analyze table v")
	c.Assert(err.Error(), Equals, "analyze view v is not supported now.")
	testKit.MustExec("drop view v")

	testKit.MustExec("create sequence seq")
	_, err = testKit.Exec("analyze table seq")
	c.Assert(err.Error(), Equals, "analyze sequence seq is not supported now.")
	testKit.MustExec("drop sequence seq")

	var input, output []string
	s.testData.GetTestCases(c, &input, &output)

	for i, tt := range input {
		ctx := testKit.Se.(sessionctx.Context)
		stmts, err := session.Parse(ctx, tt)
		c.Assert(err, IsNil)
		c.Assert(stmts, HasLen, 1)
		stmt := stmts[0]
		err = executor.ResetContextOfStmt(ctx, stmt)
		c.Assert(err, IsNil)
		is := domain.GetDomain(ctx).InfoSchema()
		err = core.Preprocess(ctx, stmt, is)
		c.Assert(err, IsNil)
		p, _, err := planner.Optimize(context.TODO(), ctx, stmt, is)
		c.Assert(err, IsNil)
		planString := core.ToString(p)
		s.testData.OnRecord(func() {
			output[i] = planString
		})
		c.Assert(planString, Equals, output[i], Commentf("for %s", tt))
	}
}

func (s *testAnalyzeSuite) TestOutdatedAnalyze(c *C) {
	defer testleak.AfterTest(c)()
	store, dom, err := newStoreWithBootstrap()
	c.Assert(err, IsNil)
	testKit := testkit.NewTestKit(c, store)
	defer func() {
		dom.Close()
		store.Close()
	}()
	testKit.MustExec("use test")
	testKit.MustExec("create table t (a int, b int, index idx(a))")
	for i := 0; i < 10; i++ {
		testKit.MustExec(fmt.Sprintf("insert into t values (%d,%d)", i, i))
	}
	h := dom.StatsHandle()
	err = h.HandleDDLEvent(<-h.DDLEventCh())
	c.Assert(err, IsNil)
	c.Assert(h.DumpStatsDeltaToKV(handle.DumpAll), IsNil)
	testKit.MustExec("analyze table t")
	testKit.MustExec("insert into t select * from t")
	testKit.MustExec("insert into t select * from t")
	testKit.MustExec("insert into t select * from t")
	c.Assert(h.DumpStatsDeltaToKV(handle.DumpAll), IsNil)
	c.Assert(h.Update(dom.InfoSchema()), IsNil)
	var input []struct {
		SQL                   string
		RatioOfPseudoEstimate float64
	}
	var output []struct {
		SQL                   string
		RatioOfPseudoEstimate float64
		Plan                  []string
	}
	s.testData.GetTestCases(c, &input, &output)
	for i, tt := range input {
		statistics.RatioOfPseudoEstimate.Store(tt.RatioOfPseudoEstimate)
		plan := testKit.MustQuery(tt.SQL)
		s.testData.OnRecord(func() {
			output[i].SQL = tt.SQL
			output[i].RatioOfPseudoEstimate = tt.RatioOfPseudoEstimate
			output[i].Plan = s.testData.ConvertRowsToStrings(plan.Rows())
		})
		plan.Check(testkit.Rows(output[i].Plan...))
	}
}

func (s *testAnalyzeSuite) TestPreparedNullParam(c *C) {
	defer testleak.AfterTest(c)()
	store, dom, err := newStoreWithBootstrap()
	c.Assert(err, IsNil)
	defer func() {
		dom.Close()
		store.Close()
	}()

	defer config.RestoreFunc()()
	flags := []bool{false, true}
	for _, flag := range flags {
		config.UpdateGlobal(func(conf *config.Config) {
			conf.PreparedPlanCache.Enabled = flag
			conf.PreparedPlanCache.Capacity = 100
		})
		testKit := testkit.NewTestKit(c, store)
		testKit.MustExec("use test")
		testKit.MustExec("drop table if exists t")
		testKit.MustExec("create table t (id int not null, KEY id (id))")
		testKit.MustExec("insert into t values (1), (2), (3)")

		sql := "select * from t where id = ?"
		best := "Dual"

		ctx := testKit.Se.(sessionctx.Context)
		stmts, err := session.Parse(ctx, sql)
		c.Assert(err, IsNil)
		stmt := stmts[0]

		is := domain.GetDomain(ctx).InfoSchema()
		err = core.Preprocess(ctx, stmt, is, core.InPrepare)
		c.Assert(err, IsNil)
		p, _, err := planner.Optimize(context.TODO(), ctx, stmt, is)
		c.Assert(err, IsNil)

		c.Assert(core.ToString(p), Equals, best, Commentf("for %s", sql))
	}
}

func (s *testAnalyzeSuite) TestNullCount(c *C) {
	defer testleak.AfterTest(c)()
	store, dom, err := newStoreWithBootstrap()
	c.Assert(err, IsNil)
	testKit := testkit.NewTestKit(c, store)
	defer func() {
		dom.Close()
		store.Close()
	}()
	testKit.MustExec("use test")
	testKit.MustExec("drop table if exists t")
	testKit.MustExec("create table t (a int, b int, index idx(a))")
	testKit.MustExec("insert into t values (null, null), (null, null)")
	testKit.MustExec("analyze table t")
	var input []string
	var output [][]string
	s.testData.GetTestCases(c, &input, &output)
	for i := 0; i < 2; i++ {
		s.testData.OnRecord(func() {
			output[i] = s.testData.ConvertRowsToStrings(testKit.MustQuery(input[i]).Rows())
		})
		testKit.MustQuery(input[i]).Check(testkit.Rows(output[i]...))
	}
	h := dom.StatsHandle()
	h.Clear()
	c.Assert(h.Update(dom.InfoSchema()), IsNil)
	for i := 2; i < 4; i++ {
		s.testData.OnRecord(func() {
			output[i] = s.testData.ConvertRowsToStrings(testKit.MustQuery(input[i]).Rows())
		})
		testKit.MustQuery(input[i]).Check(testkit.Rows(output[i]...))
	}
}

func (s *testAnalyzeSuite) TestCorrelatedEstimation(c *C) {
	defer testleak.AfterTest(c)()
	store, dom, err := newStoreWithBootstrap()
	c.Assert(err, IsNil)
	tk := testkit.NewTestKit(c, store)
	defer func() {
		dom.Close()
		store.Close()
	}()
	tk.MustExec("use test")
	tk.MustExec("set sql_mode='STRICT_TRANS_TABLES'") // disable only full group by
	tk.MustExec("create table t(a int, b int, c int, index idx(c,b,a))")
	tk.MustExec("insert into t values(1,1,1), (2,2,2), (3,3,3), (4,4,4), (5,5,5), (6,6,6), (7,7,7), (8,8,8), (9,9,9),(10,10,10)")
	tk.MustExec("analyze table t")
	var (
		input  []string
		output [][]string
	)
	s.testData.GetTestCases(c, &input, &output)
	for i, tt := range input {
		rs := tk.MustQuery(tt)
		s.testData.OnRecord(func() {
			output[i] = s.testData.ConvertRowsToStrings(rs.Rows())
		})
		rs.Check(testkit.Rows(output[i]...))
	}
}

func (s *testAnalyzeSuite) TestInconsistentEstimation(c *C) {
	defer testleak.AfterTest(c)()
	store, dom, err := newStoreWithBootstrap()
	c.Assert(err, IsNil)
	tk := testkit.NewTestKit(c, store)
	defer func() {
		dom.Close()
		store.Close()
	}()
	tk.MustExec("use test")
	tk.MustExec("create table t(a int, b int, c int, index ab(a,b), index ac(a,c))")
	tk.MustExec("insert into t values (1,1,1), (1000,1000,1000)")
	for i := 0; i < 10; i++ {
		tk.MustExec("insert into t values (5,5,5), (10,10,10)")
	}
	tk.MustExec("analyze table t with 2 buckets")
	// Force using the histogram to estimate.
	tk.MustExec("update mysql.stats_histograms set stats_ver = 0")
	dom.StatsHandle().Clear()
<<<<<<< HEAD
	err = dom.StatsHandle().Update(dom.InfoSchema())
	c.Assert(err, IsNil)
	// Using the histogram (a, b) to estimate `a = 5` will get 1.22, while using the CM Sketch to estimate
	// the `a = 5 and c = 5` will get 10, it is not consistent.
	tk.MustQuery("explain format = 'brief' select * from t use index(ab) where a = 5 and c = 5").
		Check(testkit.Rows(
			"IndexLookUp 10.00 root  ",
			"├─IndexRangeScan(Build) 12.50 cop[tikv] table:t, index:ab(a, b) range:[5,5], keep order:false",
			"└─Selection(Probe) 10.00 cop[tikv]  eq(test.t.c, 5)",
			"  └─TableRowIDScan 12.50 cop[tikv] table:t keep order:false",
		))
=======
	dom.StatsHandle().Update(dom.InfoSchema())
	var input []string
	var output []struct {
		SQL  string
		Plan []string
	}
	s.testData.GetTestCases(c, &input, &output)
	for i, sql := range input {
		plan := tk.MustQuery(sql)
		s.testData.OnRecord(func() {
			output[i].SQL = sql
			output[i].Plan = s.testData.ConvertRowsToStrings(plan.Rows())
		})
		plan.Check(testkit.Rows(output[i].Plan...))
	}
>>>>>>> 9c75cfa4
}

func newStoreWithBootstrap() (kv.Storage, *domain.Domain, error) {
	store, err := mockstore.NewMockStore()
	if err != nil {
		return nil, nil, errors.Trace(err)
	}

	session.SetSchemaLease(0)
	session.DisableStats4Test()

	dom, err := session.BootstrapSession(store)
	if err != nil {
		return nil, nil, err
	}

	dom.SetStatsUpdating(true)
	return store, dom, errors.Trace(err)
}

func BenchmarkOptimize(b *testing.B) {
	c := &C{}
	store, dom, err := newStoreWithBootstrap()
	c.Assert(err, IsNil)
	defer func() {
		dom.Close()
		store.Close()
	}()

	testKit := testkit.NewTestKit(c, store)
	testKit.MustExec("use test")
	testKit.MustExec("drop table if exists t")
	testKit.MustExec("create table t (a int primary key, b int, c varchar(200), d datetime DEFAULT CURRENT_TIMESTAMP, e int, ts timestamp DEFAULT CURRENT_TIMESTAMP)")
	testKit.MustExec("create index b on t (b)")
	testKit.MustExec("create index d on t (d)")
	testKit.MustExec("create index e on t (e)")
	testKit.MustExec("create index b_c on t (b,c)")
	testKit.MustExec("create index ts on t (ts)")
	for i := 0; i < 100; i++ {
		testKit.MustExec(constructInsertSQL(i, 100))
	}
	testKit.MustExec("analyze table t")
	tests := []struct {
		sql  string
		best string
	}{
		{
			sql:  "select count(*) from t group by e",
			best: "IndexReader(Index(t.e)[[NULL,+inf]])->StreamAgg",
		},
		{
			sql:  "select count(*) from t where e <= 10 group by e",
			best: "IndexReader(Index(t.e)[[-inf,10]])->StreamAgg",
		},
		{
			sql:  "select count(*) from t where e <= 50",
			best: "IndexReader(Index(t.e)[[-inf,50]]->HashAgg)->HashAgg",
		},
		{
			sql:  "select count(*) from t where c > '1' group by b",
			best: "IndexReader(Index(t.b_c)[[NULL,+inf]]->Sel([gt(test.t.c, 1)]))->StreamAgg",
		},
		{
			sql:  "select count(*) from t where e = 1 group by b",
			best: "IndexLookUp(Index(t.e)[[1,1]], Table(t)->HashAgg)->HashAgg",
		},
		{
			sql:  "select count(*) from t where e > 1 group by b",
			best: "TableReader(Table(t)->Sel([gt(test.t.e, 1)])->HashAgg)->HashAgg",
		},
		{
			sql:  "select count(e) from t where t.b <= 20",
			best: "IndexLookUp(Index(t.b)[[-inf,20]], Table(t)->HashAgg)->HashAgg",
		},
		{
			sql:  "select count(e) from t where t.b <= 30",
			best: "IndexLookUp(Index(t.b)[[-inf,30]], Table(t)->HashAgg)->HashAgg",
		},
		{
			sql:  "select count(e) from t where t.b <= 40",
			best: "IndexLookUp(Index(t.b)[[-inf,40]], Table(t)->HashAgg)->HashAgg",
		},
		{
			sql:  "select count(e) from t where t.b <= 50",
			best: "TableReader(Table(t)->Sel([le(test.t.b, 50)])->HashAgg)->HashAgg",
		},
		{
			sql:  "select * from t where t.b <= 40",
			best: "IndexLookUp(Index(t.b)[[-inf,40]], Table(t))",
		},
		{
			sql:  "select * from t where t.b <= 50",
			best: "TableReader(Table(t)->Sel([le(test.t.b, 50)]))",
		},
		// test panic
		{
			sql:  "select * from t where 1 and t.b <= 50",
			best: "TableReader(Table(t)->Sel([le(test.t.b, 50)]))",
		},
		{
			sql:  "select * from t where t.b <= 100 order by t.a limit 1",
			best: "TableReader(Table(t)->Sel([le(test.t.b, 100)])->Limit)->Limit",
		},
		{
			sql:  "select * from t where t.b <= 1 order by t.a limit 10",
			best: "IndexLookUp(Index(t.b)[[-inf,1]]->TopN([test.t.a],0,10), Table(t))->TopN([test.t.a],0,10)",
		},
		{
			sql:  "select * from t use index(b) where b = 1 order by a",
			best: "IndexLookUp(Index(t.b)[[1,1]], Table(t))->Sort",
		},
		// test datetime
		{
			sql:  "select * from t where d < cast('1991-09-05' as datetime)",
			best: "IndexLookUp(Index(t.d)[[-inf,1991-09-05 00:00:00)], Table(t))",
		},
		// test timestamp
		{
			sql:  "select * from t where ts < '1991-09-05'",
			best: "IndexLookUp(Index(t.ts)[[-inf,1991-09-05 00:00:00)], Table(t))",
		},
	}
	for _, tt := range tests {
		ctx := testKit.Se.(sessionctx.Context)
		stmts, err := session.Parse(ctx, tt.sql)
		c.Assert(err, IsNil)
		c.Assert(stmts, HasLen, 1)
		stmt := stmts[0]
		is := domain.GetDomain(ctx).InfoSchema()
		err = core.Preprocess(ctx, stmt, is)
		c.Assert(err, IsNil)

		b.Run(tt.sql, func(b *testing.B) {
			b.ResetTimer()
			for i := 0; i < b.N; i++ {
				_, _, err := planner.Optimize(context.TODO(), ctx, stmt, is)
				c.Assert(err, IsNil)
			}
			b.ReportAllocs()
		})
	}
}

func (s *testAnalyzeSuite) TestIssue9562(c *C) {
	defer testleak.AfterTest(c)()
	store, dom, err := newStoreWithBootstrap()
	c.Assert(err, IsNil)
	tk := testkit.NewTestKit(c, store)
	defer func() {
		dom.Close()
		store.Close()
	}()

	tk.MustExec("use test")
	var input [][]string
	var output []struct {
		SQL  []string
		Plan []string
	}
	s.testData.GetTestCases(c, &input, &output)
	for i, ts := range input {
		for j, tt := range ts {
			if j != len(ts)-1 {
				tk.MustExec(tt)
			}
			s.testData.OnRecord(func() {
				output[i].SQL = ts
				if j == len(ts)-1 {
					output[i].Plan = s.testData.ConvertRowsToStrings(tk.MustQuery(tt).Rows())
				}
			})
			if j == len(ts)-1 {
				tk.MustQuery(tt).Check(testkit.Rows(output[i].Plan...))
			}
		}
	}
}

func (s *testAnalyzeSuite) TestIssue9805(c *C) {
	defer testleak.AfterTest(c)()
	store, dom, err := newStoreWithBootstrap()
	c.Assert(err, IsNil)
	tk := testkit.NewTestKit(c, store)
	defer func() {
		dom.Close()
		store.Close()
	}()
	tk.MustExec("use test")
	tk.MustExec("drop table if exists t1, t2")
	tk.MustExec(`
		create table t1 (
			id bigint primary key,
			a bigint not null,
			b varchar(100) not null,
			c varchar(10) not null,
			d bigint as (a % 30) not null,
			key (d, b, c)
		)
	`)
	tk.MustExec(`
		create table t2 (
			id varchar(50) primary key,
			a varchar(100) unique,
			b datetime,
			c varchar(45),
			d int not null unique auto_increment
		)
	`)
	// Test when both tables are empty, EXPLAIN ANALYZE for IndexLookUp would not panic.
	tk.MustQuery("explain analyze select /*+ TIDB_INLJ(t2) */ t1.id, t2.a from t1 join t2 on t1.a = t2.d where t1.b = 't2' and t1.d = 4")
}

func (s *testAnalyzeSuite) TestLimitCrossEstimation(c *C) {
	defer testleak.AfterTest(c)()
	store, dom, err := newStoreWithBootstrap()
	c.Assert(err, IsNil)
	tk := testkit.NewTestKit(c, store)
	defer func() {
		dom.Close()
		store.Close()
	}()

	tk.MustExec("set @@session.tidb_executor_concurrency = 4;")
	tk.MustExec("set @@session.tidb_hash_join_concurrency = 5;")
	tk.MustExec("set @@session.tidb_distsql_scan_concurrency = 15;")
	tk.MustExec("use test")
	tk.MustExec("drop table if exists t")
	tk.MustExec("create table t(a int primary key, b int not null, c int not null default 0, index idx_bc(b, c))")
	var input [][]string
	var output []struct {
		SQL  []string
		Plan []string
	}
	s.testData.GetTestCases(c, &input, &output)
	for i, ts := range input {
		for j, tt := range ts {
			if j != len(ts)-1 {
				tk.MustExec(tt)
			}
			s.testData.OnRecord(func() {
				output[i].SQL = ts
				if j == len(ts)-1 {
					output[i].Plan = s.testData.ConvertRowsToStrings(tk.MustQuery(tt).Rows())
				}
			})
			if j == len(ts)-1 {
				tk.MustQuery(tt).Check(testkit.Rows(output[i].Plan...))
			}
		}
	}
}

func (s *testAnalyzeSuite) TestLowSelIndexGreedySearch(c *C) {
	defer testleak.AfterTest(c)()
	store, dom, err := newStoreWithBootstrap()
	c.Assert(err, IsNil)
	testKit := testkit.NewTestKit(c, store)
	defer func() {
		dom.Close()
		store.Close()
	}()
	testKit.MustExec("use test")
	testKit.MustExec("drop table if exists t")
	testKit.MustExec("create table t (a varchar(32) default null, b varchar(10) default null, c varchar(12) default null, d varchar(32) default null, e bigint(10) default null, key idx1 (d,a), key idx2 (a,c), key idx3 (c,b), key idx4 (e))")
	err = s.loadTableStats("analyzeSuiteTestLowSelIndexGreedySearchT.json", dom)
	c.Assert(err, IsNil)
	var input []string
	var output []struct {
		SQL  string
		Plan []string
	}
	// The test purposes are:
	// - index `idx2` runs much faster than `idx4` experimentally;
	// - estimated row count of IndexLookUp should be 0;
	s.testData.GetTestCases(c, &input, &output)
	for i, tt := range input {
		s.testData.OnRecord(func() {
			output[i].SQL = tt
			output[i].Plan = s.testData.ConvertRowsToStrings(testKit.MustQuery(tt).Rows())
		})
		testKit.MustQuery(tt).Check(testkit.Rows(output[i].Plan...))
	}
}

func (s *testAnalyzeSuite) TestUpdateProjEliminate(c *C) {
	store, dom, err := newStoreWithBootstrap()
	c.Assert(err, IsNil)
	tk := testkit.NewTestKit(c, store)
	defer func() {
		dom.Close()
		store.Close()
	}()

	tk.MustExec("use test")
	tk.MustExec("drop table if exists t")
	tk.MustExec("create table t(a int, b int)")
	tk.MustExec("explain update t t1, (select distinct b from t) t2 set t1.b = t2.b")
}

func (s *testAnalyzeSuite) TestTiFlashCostModel(c *C) {
	store, dom, err := newStoreWithBootstrap()
	c.Assert(err, IsNil)
	tk := testkit.NewTestKit(c, store)
	defer func() {
		dom.Close()
		store.Close()
	}()

	tk.MustExec("use test")
	tk.MustExec("create table t (a int, b int, c int, primary key(a))")
	tk.MustExec("insert into t values(1,1,1), (2,2,2), (3,3,3)")

	tbl, err := dom.InfoSchema().TableByName(model.CIStr{O: "test", L: "test"}, model.CIStr{O: "t", L: "t"})
	c.Assert(err, IsNil)
	// Set the hacked TiFlash replica for explain tests.
	tbl.Meta().TiFlashReplica = &model.TiFlashReplicaInfo{Count: 1, Available: true}

	var input, output [][]string
	s.testData.GetTestCases(c, &input, &output)
	for i, ts := range input {
		for j, tt := range ts {
			if j != len(ts)-1 {
				tk.MustExec(tt)
			}
			s.testData.OnRecord(func() {
				if j == len(ts)-1 {
					output[i] = s.testData.ConvertRowsToStrings(tk.MustQuery(tt).Rows())
				}
			})
			if j == len(ts)-1 {
				tk.MustQuery(tt).Check(testkit.Rows(output[i]...))
			}
		}
	}
}

func (s *testAnalyzeSuite) TestIndexEqualUnknown(c *C) {
	defer testleak.AfterTest(c)()
	store, dom, err := newStoreWithBootstrap()
	c.Assert(err, IsNil)
	testKit := testkit.NewTestKit(c, store)
	defer func() {
		dom.Close()
		store.Close()
	}()
	testKit.MustExec("use test")
	testKit.MustExec("drop table if exists t, t1")
	testKit.Se.GetSessionVars().EnableClusteredIndex = variable.ClusteredIndexDefModeIntOnly
	testKit.MustExec("CREATE TABLE t(a bigint(20) NOT NULL, b bigint(20) NOT NULL, c bigint(20) NOT NULL, PRIMARY KEY (a,c,b), KEY (b))")
	err = s.loadTableStats("analyzeSuiteTestIndexEqualUnknownT.json", dom)
	c.Assert(err, IsNil)
	var input []string
	var output []struct {
		SQL  string
		Plan []string
	}
	s.testData.GetTestCases(c, &input, &output)
	for i, tt := range input {
		s.testData.OnRecord(func() {
			output[i].SQL = tt
			output[i].Plan = s.testData.ConvertRowsToStrings(testKit.MustQuery(tt).Rows())
		})
		testKit.MustQuery(tt).Check(testkit.Rows(output[i].Plan...))
	}
}

func (s *testAnalyzeSuite) TestLimitIndexEstimation(c *C) {
	defer testleak.AfterTest(c)()
	store, dom, err := newStoreWithBootstrap()
	c.Assert(err, IsNil)
	tk := testkit.NewTestKit(c, store)
	defer func() {
		dom.Close()
		store.Close()
	}()

	tk.MustExec("use test")
	tk.MustExec("drop table if exists t")
	tk.MustExec("create table t(a int, b int, key idx_a(a), key idx_b(b))")
	tk.MustExec("set session tidb_enable_extended_stats = on")
	// Values in column a are from 1 to 1000000, values in column b are from 1000000 to 1,
	// these 2 columns are strictly correlated in reverse order.
	err = s.loadTableStats("analyzeSuiteTestLimitIndexEstimationT.json", dom)
	c.Assert(err, IsNil)
	var input []string
	var output []struct {
		SQL  string
		Plan []string
	}
	s.testData.GetTestCases(c, &input, &output)
	for i, tt := range input {
		s.testData.OnRecord(func() {
			output[i].SQL = tt
			output[i].Plan = s.testData.ConvertRowsToStrings(tk.MustQuery(tt).Rows())
		})
		tk.MustQuery(tt).Check(testkit.Rows(output[i].Plan...))
	}
}<|MERGE_RESOLUTION|>--- conflicted
+++ resolved
@@ -582,20 +582,8 @@
 	// Force using the histogram to estimate.
 	tk.MustExec("update mysql.stats_histograms set stats_ver = 0")
 	dom.StatsHandle().Clear()
-<<<<<<< HEAD
 	err = dom.StatsHandle().Update(dom.InfoSchema())
-	c.Assert(err, IsNil)
-	// Using the histogram (a, b) to estimate `a = 5` will get 1.22, while using the CM Sketch to estimate
-	// the `a = 5 and c = 5` will get 10, it is not consistent.
-	tk.MustQuery("explain format = 'brief' select * from t use index(ab) where a = 5 and c = 5").
-		Check(testkit.Rows(
-			"IndexLookUp 10.00 root  ",
-			"├─IndexRangeScan(Build) 12.50 cop[tikv] table:t, index:ab(a, b) range:[5,5], keep order:false",
-			"└─Selection(Probe) 10.00 cop[tikv]  eq(test.t.c, 5)",
-			"  └─TableRowIDScan 12.50 cop[tikv] table:t keep order:false",
-		))
-=======
-	dom.StatsHandle().Update(dom.InfoSchema())
+  c.Assert(err, IsNil)
 	var input []string
 	var output []struct {
 		SQL  string
@@ -610,7 +598,6 @@
 		})
 		plan.Check(testkit.Rows(output[i].Plan...))
 	}
->>>>>>> 9c75cfa4
 }
 
 func newStoreWithBootstrap() (kv.Storage, *domain.Domain, error) {
