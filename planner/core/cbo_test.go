--- conflicted
+++ resolved
@@ -1036,11 +1036,7 @@
 		"  │   └─TopN_30 1.00 cop test.t1.a:asc, offset:0, count:1",
 		"  │     └─IndexScan_29 6.00 cop table:t1, index:b, range:[-inf,6], keep order:false",
 		"  └─IndexReader_57 1.04 root index:IndexScan_56",
-<<<<<<< HEAD
-		"    └─IndexScan_56 1.04 cop table:t2, index:b, range: decided by [test.t1.a], keep order:false",
-=======
-		"    └─IndexScan_56 1.04 cop table:t2, index:b, range: decided by [eq(t2.b, t1.a)], keep order:false",
->>>>>>> e96190bc
+		"    └─IndexScan_56 1.04 cop table:t2, index:b, range: decided by [eq(test.t2.b, test.t1.a)], keep order:false",
 	))
 	// Desc TableScan.
 	tk.MustExec("truncate table t")
