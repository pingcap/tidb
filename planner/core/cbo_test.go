--- conflicted
+++ resolved
@@ -1027,23 +1027,13 @@
 	// Outer plan of index join (to test that correct column ID is used).
 	tk.MustQuery("EXPLAIN SELECT *, t1.a IN (SELECT t2.b FROM t t2) FROM t t1 WHERE t1.b <= 6 ORDER BY t1.a limit 1").Check(testkit.Rows(
 		"Limit_17 1.00 root offset:0, count:1",
-<<<<<<< HEAD
-		"└─IndexJoin_58 1.00 root left outer semi join, inner:IndexReader_57, outer key:test.t1.a, inner key:test.t2.b",
-		"  ├─TopN_23 1.00 root test.t1.a:asc, offset:0, count:1",
-		"  │ └─IndexReader_31 1.00 root index:TopN_30",
-		"  │   └─TopN_30 1.00 cop test.t1.a:asc, offset:0, count:1",
-		"  │     └─IndexScan_29 6.00 cop table:t1, index:b, c, range:[-inf,6], keep order:false",
-		"  └─IndexReader_57 1.04 root index:IndexScan_56",
-		"    └─IndexScan_56 1.04 cop table:t2, index:b, c, range: decided by [eq(test.t2.b, test.t1.a)], keep order:false",
-=======
 		"└─IndexMergeJoin_66 1.00 root left outer semi join, inner:IndexReader_64, outer key:test.t1.a, inner key:test.t2.b",
 		"  ├─TopN_27 1.00 root test.t1.a:asc, offset:0, count:1",
 		"  │ └─IndexReader_35 1.00 root index:TopN_34",
 		"  │   └─TopN_34 1.00 cop test.t1.a:asc, offset:0, count:1",
-		"  │     └─IndexScan_33 6.00 cop table:t1, index:b, range:[-inf,6], keep order:false",
+		"  │     └─IndexScan_33 6.00 cop table:t1, index:b, c, range:[-inf,6], keep order:false",
 		"  └─IndexReader_64 1.04 root index:IndexScan_63",
-		"    └─IndexScan_63 1.04 cop table:t2, index:b, range: decided by [eq(test.t2.b, test.t1.a)], keep order:true",
->>>>>>> 80d47ffa
+		"    └─IndexScan_63 1.04 cop table:t2, index:b, c, range: decided by [eq(test.t2.b, test.t1.a)], keep order:true",
 	))
 	// Desc TableScan.
 	tk.MustExec("truncate table t")
