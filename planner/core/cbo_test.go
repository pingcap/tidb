// Copyright 2017 PingCAP, Inc.
//
// Licensed under the Apache License, Version 2.0 (the "License");
// you may not use this file except in compliance with the License.
// You may obtain a copy of the License at
//
//     http://www.apache.org/licenses/LICENSE-2.0
//
// Unless required by applicable law or agreed to in writing, software
// distributed under the License is distributed on an "AS IS" BASIS,
// See the License for the specific language governing permissions and
// limitations under the License.

package core_test

import (
	"encoding/json"
	"fmt"
	"io/ioutil"
	"path/filepath"
	"strings"
	"testing"

	. "github.com/pingcap/check"
	"github.com/pingcap/errors"
	"github.com/pingcap/tidb/config"
	"github.com/pingcap/tidb/domain"
	"github.com/pingcap/tidb/kv"
	"github.com/pingcap/tidb/planner"
	"github.com/pingcap/tidb/planner/core"
	"github.com/pingcap/tidb/session"
	"github.com/pingcap/tidb/sessionctx"
	"github.com/pingcap/tidb/statistics"
	"github.com/pingcap/tidb/store/mockstore"
	"github.com/pingcap/tidb/util/testkit"
	"github.com/pingcap/tidb/util/testleak"
)

var _ = Suite(&testAnalyzeSuite{})

type testAnalyzeSuite struct {
}

func (s *testAnalyzeSuite) loadTableStats(fileName string, dom *domain.Domain) error {
	statsPath := filepath.Join("testdata", fileName)
	bytes, err := ioutil.ReadFile(statsPath)
	if err != nil {
		return err
	}
	statsTbl := &statistics.JSONTable{}
	err = json.Unmarshal(bytes, statsTbl)
	if err != nil {
		return err
	}
	statsHandle := dom.StatsHandle()
	err = statsHandle.LoadStatsFromJSON(dom.InfoSchema(), statsTbl)
	if err != nil {
		return err
	}
	return nil
}

func (s *testAnalyzeSuite) TestExplainAnalyze(c *C) {
	defer testleak.AfterTest(c)()
	store, dom, err := newStoreWithBootstrap()
	c.Assert(err, IsNil)
	tk := testkit.NewTestKit(c, store)
	defer func() {
		dom.Close()
		store.Close()
	}()
	tk.MustExec("use test")
	tk.MustExec("set sql_mode='STRICT_TRANS_TABLES'") // disable only full group by
	tk.MustExec("create table t1(a int, b int, c int, key idx(a, b))")
	tk.MustExec("create table t2(a int, b int)")
	tk.MustExec("insert into t1 values (1, 1, 1), (2, 2, 2), (3, 3, 3), (4, 4, 4), (5, 5, 5)")
	tk.MustExec("insert into t2 values (2, 22), (3, 33), (5, 55), (233, 2), (333, 3), (3434, 5)")
	tk.MustExec("analyze table t1, t2")
	rs := tk.MustQuery("explain analyze select t1.a, t1.b, sum(t1.c) from t1 join t2 on t1.a = t2.b where t1.a > 1")
	c.Assert(len(rs.Rows()), Equals, 10)
	for _, row := range rs.Rows() {
		c.Assert(len(row), Equals, 5)
		execInfo := row[4].(string)
		c.Assert(strings.Contains(execInfo, "time"), Equals, true)
		c.Assert(strings.Contains(execInfo, "loops"), Equals, true)
		c.Assert(strings.Contains(execInfo, "rows"), Equals, true)
	}
}

// TestCBOWithoutAnalyze tests the plan with stats that only have count info.
func (s *testAnalyzeSuite) TestCBOWithoutAnalyze(c *C) {
	defer testleak.AfterTest(c)()
	store, dom, err := newStoreWithBootstrap()
	c.Assert(err, IsNil)
	testKit := testkit.NewTestKit(c, store)
	defer func() {
		dom.Close()
		store.Close()
	}()
	testKit.MustExec("use test")
	testKit.MustExec("create table t1 (a int)")
	testKit.MustExec("create table t2 (a int)")
	h := dom.StatsHandle()
	c.Assert(h.HandleDDLEvent(<-h.DDLEventCh()), IsNil)
	c.Assert(h.HandleDDLEvent(<-h.DDLEventCh()), IsNil)
	testKit.MustExec("insert into t1 values (1), (2), (3), (4), (5), (6)")
	testKit.MustExec("insert into t2 values (1), (2), (3), (4), (5), (6)")
	h.DumpStatsDeltaToKV(statistics.DumpAll)
	c.Assert(h.Update(dom.InfoSchema()), IsNil)
	testKit.MustQuery("explain select * from t1, t2 where t1.a = t2.a").Check(testkit.Rows(
		"HashLeftJoin_8 7.49 root inner join, inner:TableReader_15, equal:[eq(test.t1.a, test.t2.a)]",
		"├─TableReader_12 5.99 root data:Selection_11",
		"│ └─Selection_11 5.99 cop not(isnull(test.t1.a))",
		"│   └─TableScan_10 6.00 cop table:t1, range:[-inf,+inf], keep order:false, stats:pseudo",
		"└─TableReader_15 5.99 root data:Selection_14",
		"  └─Selection_14 5.99 cop not(isnull(test.t2.a))",
		"    └─TableScan_13 6.00 cop table:t2, range:[-inf,+inf], keep order:false, stats:pseudo",
	))
}

func (s *testAnalyzeSuite) TestStraightJoin(c *C) {
	defer testleak.AfterTest(c)()
	store, dom, err := newStoreWithBootstrap()
	c.Assert(err, IsNil)
	testKit := testkit.NewTestKit(c, store)
	defer func() {
		dom.Close()
		store.Close()
	}()
	testKit.MustExec("use test")
	h := dom.StatsHandle()
	for _, tblName := range []string{"t1", "t2", "t3", "t4"} {
		testKit.MustExec(fmt.Sprintf("create table %s (a int)", tblName))
		c.Assert(h.HandleDDLEvent(<-h.DDLEventCh()), IsNil)
	}

	testKit.MustQuery("explain select straight_join * from t1, t2, t3, t4").Check(testkit.Rows(
		"HashLeftJoin_10 10000000000000000.00 root inner join, inner:TableReader_23",
		"├─HashLeftJoin_12 1000000000000.00 root inner join, inner:TableReader_21",
		"│ ├─HashLeftJoin_14 100000000.00 root inner join, inner:TableReader_19",
		"│ │ ├─TableReader_17 10000.00 root data:TableScan_16",
		"│ │ │ └─TableScan_16 10000.00 cop table:t1, range:[-inf,+inf], keep order:false, stats:pseudo",
		"│ │ └─TableReader_19 10000.00 root data:TableScan_18",
		"│ │   └─TableScan_18 10000.00 cop table:t2, range:[-inf,+inf], keep order:false, stats:pseudo",
		"│ └─TableReader_21 10000.00 root data:TableScan_20",
		"│   └─TableScan_20 10000.00 cop table:t3, range:[-inf,+inf], keep order:false, stats:pseudo",
		"└─TableReader_23 10000.00 root data:TableScan_22",
		"  └─TableScan_22 10000.00 cop table:t4, range:[-inf,+inf], keep order:false, stats:pseudo",
	))

	testKit.MustQuery("explain select * from t1 straight_join t2 straight_join t3 straight_join t4").Check(testkit.Rows(
		"HashLeftJoin_10 10000000000000000.00 root inner join, inner:TableReader_23",
		"├─HashLeftJoin_12 1000000000000.00 root inner join, inner:TableReader_21",
		"│ ├─HashLeftJoin_14 100000000.00 root inner join, inner:TableReader_19",
		"│ │ ├─TableReader_17 10000.00 root data:TableScan_16",
		"│ │ │ └─TableScan_16 10000.00 cop table:t1, range:[-inf,+inf], keep order:false, stats:pseudo",
		"│ │ └─TableReader_19 10000.00 root data:TableScan_18",
		"│ │   └─TableScan_18 10000.00 cop table:t2, range:[-inf,+inf], keep order:false, stats:pseudo",
		"│ └─TableReader_21 10000.00 root data:TableScan_20",
		"│   └─TableScan_20 10000.00 cop table:t3, range:[-inf,+inf], keep order:false, stats:pseudo",
		"└─TableReader_23 10000.00 root data:TableScan_22",
		"  └─TableScan_22 10000.00 cop table:t4, range:[-inf,+inf], keep order:false, stats:pseudo",
	))

	testKit.MustQuery("explain select straight_join * from t1, t2, t3, t4 where t1.a=t4.a;").Check(testkit.Rows(
		"HashLeftJoin_11 1248750000000.00 root inner join, inner:TableReader_26, equal:[eq(test.t1.a, test.t4.a)]",
		"├─HashLeftJoin_13 999000000000.00 root inner join, inner:TableReader_23",
		"│ ├─HashRightJoin_16 99900000.00 root inner join, inner:TableReader_19",
		"│ │ ├─TableReader_19 9990.00 root data:Selection_18",
		"│ │ │ └─Selection_18 9990.00 cop not(isnull(test.t1.a))",
		"│ │ │   └─TableScan_17 10000.00 cop table:t1, range:[-inf,+inf], keep order:false, stats:pseudo",
		"│ │ └─TableReader_21 10000.00 root data:TableScan_20",
		"│ │   └─TableScan_20 10000.00 cop table:t2, range:[-inf,+inf], keep order:false, stats:pseudo",
		"│ └─TableReader_23 10000.00 root data:TableScan_22",
		"│   └─TableScan_22 10000.00 cop table:t3, range:[-inf,+inf], keep order:false, stats:pseudo",
		"└─TableReader_26 9990.00 root data:Selection_25",
		"  └─Selection_25 9990.00 cop not(isnull(test.t4.a))",
		"    └─TableScan_24 10000.00 cop table:t4, range:[-inf,+inf], keep order:false, stats:pseudo",
	))
}

func (s *testAnalyzeSuite) TestTableDual(c *C) {
	defer testleak.AfterTest(c)()
	store, dom, err := newStoreWithBootstrap()
	c.Assert(err, IsNil)
	defer func() {
		dom.Close()
		store.Close()
	}()

	testKit := testkit.NewTestKit(c, store)
	testKit.MustExec(`use test`)
	h := dom.StatsHandle()
	testKit.MustExec(`create table t(a int)`)
	testKit.MustExec("insert into t values (1), (2), (3), (4), (5), (6), (7), (8), (9), (10)")
	c.Assert(h.HandleDDLEvent(<-h.DDLEventCh()), IsNil)

	h.DumpStatsDeltaToKV(statistics.DumpAll)
	c.Assert(h.Update(dom.InfoSchema()), IsNil)

	testKit.MustQuery(`explain select * from t where 1 = 0`).Check(testkit.Rows(
		`TableDual_6 0.00 root rows:0`,
	))

	testKit.MustQuery(`explain select * from t where 1 = 1 limit 0`).Check(testkit.Rows(
		`TableDual_5 0.00 root rows:0`,
	))
}

func (s *testAnalyzeSuite) TestEstimation(c *C) {
	defer testleak.AfterTest(c)()
	store, dom, err := newStoreWithBootstrap()
	c.Assert(err, IsNil)
	testKit := testkit.NewTestKit(c, store)
	defer func() {
		dom.Close()
		store.Close()
		statistics.RatioOfPseudoEstimate = 0.7
	}()
	statistics.RatioOfPseudoEstimate = 10.0
	testKit.MustExec("use test")
	testKit.MustExec("create table t (a int)")
	testKit.MustExec("insert into t values (1), (2), (3), (4), (5), (6), (7), (8), (9), (10)")
	testKit.MustExec("insert into t select * from t")
	testKit.MustExec("insert into t select * from t")
	h := dom.StatsHandle()
	h.HandleDDLEvent(<-h.DDLEventCh())
	h.DumpStatsDeltaToKV(statistics.DumpAll)
	testKit.MustExec("analyze table t")
	for i := 1; i <= 8; i++ {
		testKit.MustExec("delete from t where a = ?", i)
	}
	h.DumpStatsDeltaToKV(statistics.DumpAll)
	c.Assert(h.Update(dom.InfoSchema()), IsNil)
	testKit.MustQuery("explain select count(*) from t group by a").Check(testkit.Rows(
		"HashAgg_9 2.00 root group by:col_1, funcs:count(col_0)",
		"└─TableReader_10 2.00 root data:HashAgg_5",
		"  └─HashAgg_5 2.00 cop group by:test.t.a, funcs:count(1)",
		"    └─TableScan_8 8.00 cop table:t, range:[-inf,+inf], keep order:false",
	))
}

func constructInsertSQL(i, n int) string {
	sql := "insert into t (a,b,c,e)values "
	for j := 0; j < n; j++ {
		sql += fmt.Sprintf("(%d, %d, '%d', %d)", i*n+j, i, i+j, i*n+j)
		if j != n-1 {
			sql += ", "
		}
	}
	return sql
}

func (s *testAnalyzeSuite) TestIndexRead(c *C) {
	defer testleak.AfterTest(c)()
	store, dom, err := newStoreWithBootstrap()
	c.Assert(err, IsNil)
	testKit := testkit.NewTestKit(c, store)
	defer func() {
		dom.Close()
		store.Close()
	}()
	testKit.MustExec("use test")
	testKit.MustExec("drop table if exists t, t1")
	testKit.MustExec("create table t (a int primary key, b int, c varchar(200), d datetime DEFAULT CURRENT_TIMESTAMP, e int, ts timestamp DEFAULT CURRENT_TIMESTAMP)")
	testKit.MustExec("create index b on t (b)")
	testKit.MustExec("create index d on t (d)")
	testKit.MustExec("create index e on t (e)")
	testKit.MustExec("create index b_c on t (b,c)")
	testKit.MustExec("create index ts on t (ts)")
	testKit.MustExec("create table t1 (a int, b int, index idx(a), index idxx(b))")

	// This stats is generated by following format:
	// fill (a, b, c, e) as (i*100+j, i, i+j, i*100+j), i and j is dependent and range of this two are [0, 99].
	err = s.loadTableStats("analyzesSuiteTestIndexReadT.json", dom)
	c.Assert(err, IsNil)
	for i := 1; i < 16; i++ {
		testKit.MustExec(fmt.Sprintf("insert into t1 values(%v, %v)", i, i))
	}
	testKit.MustExec("analyze table t1")
	tests := []struct {
		sql  string
		best string
	}{
		{
			sql:  "select count(*) from t group by e",
			best: "IndexReader(Index(t.e)[[NULL,+inf]]->StreamAgg)->StreamAgg",
		},
		{
			sql:  "select count(*) from t where e <= 10 group by e",
			best: "IndexReader(Index(t.e)[[-inf,10]]->StreamAgg)->StreamAgg",
		},
		{
			sql:  "select count(*) from t where e <= 50",
			best: "IndexReader(Index(t.e)[[-inf,50]]->StreamAgg)->StreamAgg",
		},
		{
			sql:  "select count(*) from t where c > '1' group by b",
			best: "IndexReader(Index(t.b_c)[[NULL,+inf]]->Sel([gt(test.t.c, 1)])->StreamAgg)->StreamAgg",
		},
		{
			sql:  "select count(*) from t where e = 1 group by b",
			best: "IndexLookUp(Index(t.e)[[1,1]], Table(t)->HashAgg)->HashAgg",
		},
		{
			sql:  "select count(*) from t where e > 1 group by b",
			best: "IndexLookUp(Index(t.b)[[NULL,+inf]], Table(t)->Sel([gt(test.t.e, 1)]))->Projection->StreamAgg",
		},
		{
			sql:  "select count(e) from t where t.b <= 20",
			best: "IndexLookUp(Index(t.b)[[-inf,20]], Table(t)->HashAgg)->HashAgg",
		},
		{
			sql:  "select count(e) from t where t.b <= 30",
			best: "IndexLookUp(Index(t.b)[[-inf,30]], Table(t)->HashAgg)->HashAgg",
		},
		{
			sql:  "select count(e) from t where t.b <= 40",
			best: "IndexLookUp(Index(t.b)[[-inf,40]], Table(t)->HashAgg)->HashAgg",
		},
		{
			sql:  "select count(e) from t where t.b <= 50",
			best: "IndexLookUp(Index(t.b)[[-inf,50]], Table(t)->HashAgg)->HashAgg",
		},
		{
			sql:  "select count(e) from t where t.b <= 100000000000",
			best: "TableReader(Table(t)->Sel([le(test.t.b, 100000000000)])->StreamAgg)->StreamAgg",
		},
		{
			sql:  "select * from t where t.b <= 40",
			best: "IndexLookUp(Index(t.b)[[-inf,40]], Table(t))",
		},
		{
			sql:  "select * from t where t.b <= 50",
			best: "IndexLookUp(Index(t.b)[[-inf,50]], Table(t))",
		},
		{
			sql:  "select * from t where t.b <= 10000000000",
			best: "TableReader(Table(t)->Sel([le(test.t.b, 10000000000)]))",
		},
		// test panic
		{
			sql:  "select * from t where 1 and t.b <= 50",
			best: "IndexLookUp(Index(t.b)[[-inf,50]], Table(t))",
		},
		{
			sql:  "select * from t where t.b <= 100 order by t.a limit 1",
			best: "TableReader(Table(t)->Sel([le(test.t.b, 100)])->Limit)->Limit",
		},
		{
			sql:  "select * from t where t.b <= 1 order by t.a limit 10",
			best: "IndexLookUp(Index(t.b)[[-inf,1]]->TopN([test.t.a],0,10), Table(t))->TopN([test.t.a],0,10)",
		},
		{
			sql:  "select * from t use index(b) where b = 1 order by a",
			best: "IndexLookUp(Index(t.b)[[1,1]], Table(t))->Sort",
		},
		// test datetime
		{
			sql:  "select * from t where d < cast('1991-09-05' as datetime)",
			best: "IndexLookUp(Index(t.d)[[-inf,1991-09-05 00:00:00)], Table(t))",
		},
		// test timestamp
		{
			sql:  "select * from t where ts < '1991-09-05'",
			best: "IndexLookUp(Index(t.ts)[[-inf,1991-09-05 00:00:00)], Table(t))",
		},
		{
			sql:  "select sum(a) from t1 use index(idx) where a = 3 and b = 100000 group by a limit 1",
			best: "IndexLookUp(Index(t1.idx)[[3,3]], Table(t1)->Sel([eq(test.t1.b, 100000)]))->Projection->Projection->StreamAgg->Limit",
		},
	}
	for _, tt := range tests {
		ctx := testKit.Se.(sessionctx.Context)
		stmts, err := session.Parse(ctx, tt.sql)
		c.Assert(err, IsNil)
		c.Assert(stmts, HasLen, 1)
		stmt := stmts[0]
		is := domain.GetDomain(ctx).InfoSchema()
		err = core.Preprocess(ctx, stmt, is, false)
		c.Assert(err, IsNil)
		p, err := planner.Optimize(ctx, stmt, is)
		c.Assert(err, IsNil)
		c.Assert(core.ToString(p), Equals, tt.best, Commentf("for %s", tt.sql))
	}
}

func (s *testAnalyzeSuite) TestEmptyTable(c *C) {
	defer testleak.AfterTest(c)()
	store, dom, err := newStoreWithBootstrap()
	c.Assert(err, IsNil)
	testKit := testkit.NewTestKit(c, store)
	defer func() {
		dom.Close()
		store.Close()
	}()
	testKit.MustExec("use test")
	testKit.MustExec("drop table if exists t, t1")
	testKit.MustExec("create table t (c1 int)")
	testKit.MustExec("create table t1 (c1 int)")
	testKit.MustExec("analyze table t, t1")
	tests := []struct {
		sql  string
		best string
	}{
		{
			sql:  "select * from t where t.c1 <= 50",
			best: "TableReader(Table(t)->Sel([le(test.t.c1, 50)]))",
		},
		{
			sql:  "select * from t where c1 in (select c1 from t1)",
<<<<<<< HEAD
			best: "LeftHashJoin{TableReader(Table(t))->TableReader(Table(t1)->HashAgg)->HashAgg}(test.t.c1,test.t1.c1)->Projection",
=======
			best: "LeftHashJoin{TableReader(Table(t)->Sel([not(isnull(test.t.c1))]))->TableReader(Table(t1)->Sel([not(isnull(test.t1.c1))])->HashAgg)->HashAgg}(test.t.c1,test.t1.c1)->Projection",
>>>>>>> 266ff4b6
		},
		{
			sql:  "select * from t, t1 where t.c1 = t1.c1",
			best: "LeftHashJoin{TableReader(Table(t)->Sel([not(isnull(test.t.c1))]))->TableReader(Table(t1)->Sel([not(isnull(test.t1.c1))]))}(test.t.c1,test.t1.c1)",
		},
		{
			sql:  "select * from t limit 0",
			best: "Dual",
		},
	}
	for _, tt := range tests {
		ctx := testKit.Se.(sessionctx.Context)
		stmts, err := session.Parse(ctx, tt.sql)
		c.Assert(err, IsNil)
		c.Assert(stmts, HasLen, 1)
		stmt := stmts[0]
		is := domain.GetDomain(ctx).InfoSchema()
		err = core.Preprocess(ctx, stmt, is, false)
		c.Assert(err, IsNil)
		p, err := planner.Optimize(ctx, stmt, is)
		c.Assert(err, IsNil)
		c.Assert(core.ToString(p), Equals, tt.best, Commentf("for %s", tt.sql))
	}
}

func (s *testAnalyzeSuite) TestAnalyze(c *C) {
	defer testleak.AfterTest(c)()
	store, dom, err := newStoreWithBootstrap()
	c.Assert(err, IsNil)
	testKit := testkit.NewTestKit(c, store)
	defer func() {
		dom.Close()
		store.Close()
	}()
	testKit.MustExec("use test")
	testKit.MustExec("drop table if exists t, t1, t2, t3")
	testKit.MustExec("create table t (a int, b int)")
	testKit.MustExec("create index a on t (a)")
	testKit.MustExec("create index b on t (b)")
	testKit.MustExec("insert into t (a,b) values (1,1),(1,2),(1,3),(1,4),(2,5),(2,6),(2,7),(2,8)")
	testKit.MustExec("analyze table t")

	testKit.MustExec("create table t1 (a int, b int)")
	testKit.MustExec("create index a on t1 (a)")
	testKit.MustExec("create index b on t1 (b)")
	testKit.MustExec("insert into t1 (a,b) values (1,1),(1,2),(1,3),(1,4),(2,5),(2,6),(2,7),(2,8)")

	testKit.MustExec("create table t2 (a int, b int)")
	testKit.MustExec("create index a on t2 (a)")
	testKit.MustExec("create index b on t2 (b)")
	testKit.MustExec("insert into t2 (a,b) values (1,1),(1,2),(1,3),(1,4),(2,5),(2,6),(2,7),(2,8)")
	testKit.MustExec("analyze table t2 index a")

	testKit.MustExec("create table t3 (a int, b int)")
	testKit.MustExec("create index a on t3 (a)")

	testKit.MustExec("create table t4 (a int, b int) partition by range (a) (partition p1 values less than (2), partition p2 values less than (3))")
	testKit.MustExec("create index a on t4 (a)")
	testKit.MustExec("create index b on t4 (b)")
	testKit.MustExec("insert into t4 (a,b) values (1,1),(1,2),(1,3),(1,4),(2,5),(2,6),(2,7),(2,8)")
	testKit.MustExec("analyze table t4")

	testKit.MustExec("create view v as select * from t")
	_, err = testKit.Exec("analyze table v")
	c.Assert(err.Error(), Equals, "analyze v is not supported now.")
	testKit.MustExec("drop view v")

	tests := []struct {
		sql  string
		best string
	}{
		{
			sql:  "analyze table t3",
			best: "Analyze{Index(a),Table(b)}",
		},
		// Test analyze full table.
		{
			sql:  "select * from t where t.a <= 2",
			best: "TableReader(Table(t)->Sel([le(test.t.a, 2)]))",
		},
		{
			sql:  "select * from t where t.b < 2",
			best: "IndexLookUp(Index(t.b)[[-inf,2)], Table(t))",
		},
		{
			sql:  "select * from t where t.a = 1 and t.b <= 2",
			best: "IndexLookUp(Index(t.b)[[-inf,2]], Table(t)->Sel([eq(test.t.a, 1)]))",
		},
		// Test not analyzed table.
		{
			sql:  "select * from t1 where t1.a <= 2",
			best: "IndexLookUp(Index(t1.a)[[-inf,2]], Table(t1))",
		},
		{
			sql:  "select * from t1 where t1.a = 1 and t1.b <= 2",
			best: "IndexLookUp(Index(t1.a)[[1,1]], Table(t1)->Sel([le(test.t1.b, 2)]))",
		},
		// Test analyze single index.
		{
			sql:  "select * from t2 where t2.a <= 2",
			best: "TableReader(Table(t2)->Sel([le(test.t2.a, 2)]))",
		},
		// Test analyze all index.
		{
			sql:  "analyze table t2 index",
			best: "Analyze{Index(a),Index(b)}",
		},
		// Test partitioned table.
		{
			sql:  "select * from t4 where t4.a <= 2",
			best: "UnionAll{TableReader(Table(t4)->Sel([le(test.t4.a, 2)]))->TableReader(Table(t4)->Sel([le(test.t4.a, 2)]))}",
		},
		{
			sql:  "select * from t4 where t4.b < 2",
			best: "UnionAll{IndexLookUp(Index(t4.b)[[-inf,2)], Table(t4))->IndexLookUp(Index(t4.b)[[-inf,2)], Table(t4))}",
		},
		{
			sql:  "select * from t4 where t4.a = 1 and t4.b <= 2",
			best: "TableReader(Table(t4)->Sel([eq(test.t4.a, 1) le(test.t4.b, 2)]))",
		},
		// TODO: Refine these tests in the future.
		//{
		//	sql:  "select * from t2 where t2.a = 1 and t2.b <= 2",
		//	best: "IndexLookUp(Index(t2.b)[[-inf,2]], Table(t2)->Sel([eq(test.t2.a, 1)]))",
		//},
	}
	for _, tt := range tests {
		ctx := testKit.Se.(sessionctx.Context)
		stmts, err := session.Parse(ctx, tt.sql)
		c.Assert(err, IsNil)
		c.Assert(stmts, HasLen, 1)
		stmt := stmts[0]
		is := domain.GetDomain(ctx).InfoSchema()
		err = core.Preprocess(ctx, stmt, is, false)
		c.Assert(err, IsNil)
		p, err := planner.Optimize(ctx, stmt, is)
		c.Assert(err, IsNil)
		c.Assert(core.ToString(p), Equals, tt.best, Commentf("for %s", tt.sql))
	}
}

func (s *testAnalyzeSuite) TestOutdatedAnalyze(c *C) {
	defer testleak.AfterTest(c)()
	store, dom, err := newStoreWithBootstrap()
	c.Assert(err, IsNil)
	testKit := testkit.NewTestKit(c, store)
	defer func() {
		dom.Close()
		store.Close()
	}()
	testKit.MustExec("use test")
	testKit.MustExec("create table t (a int, b int, index idx(a))")
	for i := 0; i < 10; i++ {
		testKit.MustExec(fmt.Sprintf("insert into t values (%d,%d)", i, i))
	}
	h := dom.StatsHandle()
	h.HandleDDLEvent(<-h.DDLEventCh())
	h.DumpStatsDeltaToKV(statistics.DumpAll)
	testKit.MustExec("analyze table t")
	testKit.MustExec("insert into t select * from t")
	testKit.MustExec("insert into t select * from t")
	testKit.MustExec("insert into t select * from t")
	h.DumpStatsDeltaToKV(statistics.DumpAll)
	c.Assert(h.Update(dom.InfoSchema()), IsNil)
	statistics.RatioOfPseudoEstimate = 10.0
	testKit.MustQuery("explain select * from t where a <= 5 and b <= 5").Check(testkit.Rows(
		"TableReader_7 35.91 root data:Selection_6",
		"└─Selection_6 35.91 cop le(test.t.a, 5), le(test.t.b, 5)",
		"  └─TableScan_5 80.00 cop table:t, range:[-inf,+inf], keep order:false",
	))
	statistics.RatioOfPseudoEstimate = 0.7
	testKit.MustQuery("explain select * from t where a <= 5 and b <= 5").Check(testkit.Rows(
		"IndexLookUp_11 8.84 root ",
		"├─IndexScan_8 26.59 cop table:t, index:a, range:[-inf,5], keep order:false, stats:pseudo",
		"└─Selection_10 8.84 cop le(test.t.b, 5)",
		"  └─TableScan_9 26.59 cop table:t, keep order:false, stats:pseudo",
	))
}

func (s *testAnalyzeSuite) TestPreparedNullParam(c *C) {
	defer testleak.AfterTest(c)()
	store, dom, err := newStoreWithBootstrap()
	c.Assert(err, IsNil)
	defer func() {
		dom.Close()
		store.Close()
	}()

	cfg := config.GetGlobalConfig()
	orgEnable := cfg.PreparedPlanCache.Enabled
	orgCapacity := cfg.PreparedPlanCache.Capacity
	flags := []bool{false, true}
	for _, flag := range flags {
		cfg.PreparedPlanCache.Enabled = flag
		cfg.PreparedPlanCache.Capacity = 100
		testKit := testkit.NewTestKit(c, store)
		testKit.MustExec("use test")
		testKit.MustExec("drop table if exists t")
		testKit.MustExec("create table t (id int, KEY id (id))")
		testKit.MustExec("insert into t values (1), (2), (3)")

		sql := "select * from t where id = ?"
		best := "Dual"

		ctx := testKit.Se.(sessionctx.Context)
		stmts, err := session.Parse(ctx, sql)
		c.Assert(err, IsNil)
		stmt := stmts[0]

		is := domain.GetDomain(ctx).InfoSchema()
		err = core.Preprocess(ctx, stmt, is, true)
		c.Assert(err, IsNil)
		p, err := planner.Optimize(ctx, stmt, is)
		c.Assert(err, IsNil)

		c.Assert(core.ToString(p), Equals, best, Commentf("for %s", sql))
	}
	cfg.PreparedPlanCache.Enabled = orgEnable
	cfg.PreparedPlanCache.Capacity = orgCapacity
}

func (s *testAnalyzeSuite) TestNullCount(c *C) {
	defer testleak.AfterTest(c)()
	store, dom, err := newStoreWithBootstrap()
	c.Assert(err, IsNil)
	testKit := testkit.NewTestKit(c, store)
	defer func() {
		dom.Close()
		store.Close()
	}()
	testKit.MustExec("use test")
	testKit.MustExec("drop table if exists t")
	testKit.MustExec("create table t (a int, b int, index idx(a))")
	testKit.MustExec("insert into t values (null, null), (null, null)")
	testKit.MustExec("analyze table t")
	testKit.MustQuery("explain select * from t where a is null").Check(testkit.Rows(
		"TableReader_7 2.00 root data:Selection_6",
		"└─Selection_6 2.00 cop isnull(test.t.a)",
		"  └─TableScan_5 2.00 cop table:t, range:[-inf,+inf], keep order:false",
	))
	testKit.MustQuery("explain select * from t use index(idx) where a is null").Check(testkit.Rows(
		"IndexLookUp_7 2.00 root ",
		"├─IndexScan_5 2.00 cop table:t, index:a, range:[NULL,NULL], keep order:false",
		"└─TableScan_6 2.00 cop table:t, keep order:false",
	))
	h := dom.StatsHandle()
	h.Clear()
	h.Lease = 1
	defer func() { h.Lease = 0 }()
	c.Assert(h.Update(dom.InfoSchema()), IsNil)
	testKit.MustQuery("explain select * from t where b = 1").Check(testkit.Rows(
		"TableReader_7 0.00 root data:Selection_6",
		"└─Selection_6 0.00 cop eq(test.t.b, 1)",
		"  └─TableScan_5 2.00 cop table:t, range:[-inf,+inf], keep order:false",
	))
	testKit.MustQuery("explain select * from t where b < 1").Check(testkit.Rows(
		"TableReader_7 0.00 root data:Selection_6",
		"└─Selection_6 0.00 cop lt(test.t.b, 1)",
		"  └─TableScan_5 2.00 cop table:t, range:[-inf,+inf], keep order:false",
	))
}

func (s *testAnalyzeSuite) TestCorrelatedEstimation(c *C) {
	defer testleak.AfterTest(c)()
	store, dom, err := newStoreWithBootstrap()
	c.Assert(err, IsNil)
	tk := testkit.NewTestKit(c, store)
	defer func() {
		dom.Close()
		store.Close()
	}()
	tk.MustExec("use test")
	tk.MustExec("set sql_mode='STRICT_TRANS_TABLES'") // disable only full group by
	tk.MustExec("create table t(a int, b int, c int, index idx(c))")
	tk.MustExec("insert into t values(1,1,1), (2,2,2), (3,3,3), (4,4,4), (5,5,5), (6,6,6), (7,7,7), (8,8,8), (9,9,9),(10,10,10)")
	tk.MustExec("analyze table t")
	tk.MustQuery("explain select t.c in (select count(*) from t s , t t1 where s.a = t.a and s.a = t1.a) from t;").
		Check(testkit.Rows(
			"Projection_11 10.00 root 9_aux_0",
			"└─Apply_13 10.00 root left outer semi join, inner:StreamAgg_20, equal:[eq(test.t.c, 7_col_0)]",
			"  ├─TableReader_15 10.00 root data:TableScan_14",
			"  │ └─TableScan_14 10.00 cop table:t, range:[-inf,+inf], keep order:false",
			"  └─StreamAgg_20 1.00 root funcs:count(1)",
			"    └─HashLeftJoin_21 1.00 root inner join, inner:TableReader_28, equal:[eq(s.a, t1.a)]",
			"      ├─TableReader_25 1.00 root data:Selection_24",
			"      │ └─Selection_24 1.00 cop eq(s.a, test.t.a), not(isnull(s.a))",
			"      │   └─TableScan_23 10.00 cop table:s, range:[-inf,+inf], keep order:false",
			"      └─TableReader_28 1.00 root data:Selection_27",
			"        └─Selection_27 1.00 cop eq(t1.a, test.t.a), not(isnull(t1.a))",
			"          └─TableScan_26 10.00 cop table:t1, range:[-inf,+inf], keep order:false",
		))
	tk.MustQuery("explain select (select concat(t1.a, \",\", t1.b) from t t1 where t1.a=t.a and t1.c=t.c) from t").
		Check(testkit.Rows(
			"Projection_8 10.00 root concat(t1.a, \",\", t1.b)",
			"└─Apply_10 10.00 root left outer join, inner:MaxOneRow_13",
			"  ├─TableReader_12 10.00 root data:TableScan_11",
			"  │ └─TableScan_11 10.00 cop table:t, range:[-inf,+inf], keep order:false",
			"  └─MaxOneRow_13 1.00 root ",
			"    └─Projection_14 0.00 root concat(cast(t1.a), \",\", cast(t1.b))",
			"      └─IndexLookUp_21 0.00 root ",
			"        ├─IndexScan_18 1.00 cop table:t1, index:c, range: decided by [eq(t1.c, test.t.c)], keep order:false",
			"        └─Selection_20 0.00 cop eq(t1.a, test.t.a)",
			"          └─TableScan_19 1.00 cop table:t, keep order:false",
		))
}

func (s *testAnalyzeSuite) TestInconsistentEstimation(c *C) {
	defer testleak.AfterTest(c)()
	store, dom, err := newStoreWithBootstrap()
	c.Assert(err, IsNil)
	tk := testkit.NewTestKit(c, store)
	defer func() {
		dom.Close()
		store.Close()
	}()
	tk.MustExec("use test")
	tk.MustExec("create table t(a int, b int, c int, index ab(a,b), index ac(a,c))")
	tk.MustExec("insert into t values (1,1,1), (1000,1000,1000)")
	for i := 0; i < 10; i++ {
		tk.MustExec("insert into t values (5,5,5), (10,10,10)")
	}
	tk.MustExec("analyze table t with 2 buckets")
	// Force using the histogram to estimate.
	tk.MustExec("update mysql.stats_histograms set stats_ver = 0")
	dom.StatsHandle().Clear()
	dom.StatsHandle().Update(dom.InfoSchema())
	// Using the histogram (a, b) to estimate `a = 5` will get 1.22, while using the CM Sketch to estimate
	// the `a = 5 and c = 5` will get 10, it is not consistent.
	tk.MustQuery("explain select * from t use index(ab) where a = 5 and c = 5").
		Check(testkit.Rows(
			"IndexLookUp_8 10.00 root ",
			"├─IndexScan_5 12.50 cop table:t, index:a, b, range:[5,5], keep order:false",
			"└─Selection_7 10.00 cop eq(test.t.c, 5)",
			"  └─TableScan_6 12.50 cop table:t, keep order:false",
		))
}

func newStoreWithBootstrap() (kv.Storage, *domain.Domain, error) {
	store, err := mockstore.NewMockTikvStore()
	if err != nil {
		return nil, nil, errors.Trace(err)
	}

	session.SetSchemaLease(0)
	session.SetStatsLease(0)

	dom, err := session.BootstrapSession(store)
	if err != nil {
		return nil, nil, err
	}

	dom.SetStatsUpdating(true)
	return store, dom, errors.Trace(err)
}

func BenchmarkOptimize(b *testing.B) {
	c := &C{}
	store, dom, err := newStoreWithBootstrap()
	c.Assert(err, IsNil)
	defer func() {
		dom.Close()
		store.Close()
	}()

	testKit := testkit.NewTestKit(c, store)
	testKit.MustExec("use test")
	testKit.MustExec("drop table if exists t")
	testKit.MustExec("create table t (a int primary key, b int, c varchar(200), d datetime DEFAULT CURRENT_TIMESTAMP, e int, ts timestamp DEFAULT CURRENT_TIMESTAMP)")
	testKit.MustExec("create index b on t (b)")
	testKit.MustExec("create index d on t (d)")
	testKit.MustExec("create index e on t (e)")
	testKit.MustExec("create index b_c on t (b,c)")
	testKit.MustExec("create index ts on t (ts)")
	for i := 0; i < 100; i++ {
		testKit.MustExec(constructInsertSQL(i, 100))
	}
	testKit.MustExec("analyze table t")
	tests := []struct {
		sql  string
		best string
	}{
		{
			sql:  "select count(*) from t group by e",
			best: "IndexReader(Index(t.e)[[NULL,+inf]])->StreamAgg",
		},
		{
			sql:  "select count(*) from t where e <= 10 group by e",
			best: "IndexReader(Index(t.e)[[-inf,10]])->StreamAgg",
		},
		{
			sql:  "select count(*) from t where e <= 50",
			best: "IndexReader(Index(t.e)[[-inf,50]]->HashAgg)->HashAgg",
		},
		{
			sql:  "select count(*) from t where c > '1' group by b",
			best: "IndexReader(Index(t.b_c)[[NULL,+inf]]->Sel([gt(test.t.c, 1)]))->StreamAgg",
		},
		{
			sql:  "select count(*) from t where e = 1 group by b",
			best: "IndexLookUp(Index(t.e)[[1,1]], Table(t)->HashAgg)->HashAgg",
		},
		{
			sql:  "select count(*) from t where e > 1 group by b",
			best: "TableReader(Table(t)->Sel([gt(test.t.e, 1)])->HashAgg)->HashAgg",
		},
		{
			sql:  "select count(e) from t where t.b <= 20",
			best: "IndexLookUp(Index(t.b)[[-inf,20]], Table(t)->HashAgg)->HashAgg",
		},
		{
			sql:  "select count(e) from t where t.b <= 30",
			best: "IndexLookUp(Index(t.b)[[-inf,30]], Table(t)->HashAgg)->HashAgg",
		},
		{
			sql:  "select count(e) from t where t.b <= 40",
			best: "IndexLookUp(Index(t.b)[[-inf,40]], Table(t)->HashAgg)->HashAgg",
		},
		{
			sql:  "select count(e) from t where t.b <= 50",
			best: "TableReader(Table(t)->Sel([le(test.t.b, 50)])->HashAgg)->HashAgg",
		},
		{
			sql:  "select * from t where t.b <= 40",
			best: "IndexLookUp(Index(t.b)[[-inf,40]], Table(t))",
		},
		{
			sql:  "select * from t where t.b <= 50",
			best: "TableReader(Table(t)->Sel([le(test.t.b, 50)]))",
		},
		// test panic
		{
			sql:  "select * from t where 1 and t.b <= 50",
			best: "TableReader(Table(t)->Sel([le(test.t.b, 50)]))",
		},
		{
			sql:  "select * from t where t.b <= 100 order by t.a limit 1",
			best: "TableReader(Table(t)->Sel([le(test.t.b, 100)])->Limit)->Limit",
		},
		{
			sql:  "select * from t where t.b <= 1 order by t.a limit 10",
			best: "IndexLookUp(Index(t.b)[[-inf,1]]->TopN([test.t.a],0,10), Table(t))->TopN([test.t.a],0,10)",
		},
		{
			sql:  "select * from t use index(b) where b = 1 order by a",
			best: "IndexLookUp(Index(t.b)[[1,1]], Table(t))->Sort",
		},
		// test datetime
		{
			sql:  "select * from t where d < cast('1991-09-05' as datetime)",
			best: "IndexLookUp(Index(t.d)[[-inf,1991-09-05 00:00:00)], Table(t))",
		},
		// test timestamp
		{
			sql:  "select * from t where ts < '1991-09-05'",
			best: "IndexLookUp(Index(t.ts)[[-inf,1991-09-05 00:00:00)], Table(t))",
		},
	}
	for _, tt := range tests {
		ctx := testKit.Se.(sessionctx.Context)
		stmts, err := session.Parse(ctx, tt.sql)
		c.Assert(err, IsNil)
		c.Assert(stmts, HasLen, 1)
		stmt := stmts[0]
		is := domain.GetDomain(ctx).InfoSchema()
		err = core.Preprocess(ctx, stmt, is, false)
		c.Assert(err, IsNil)

		b.Run(tt.sql, func(b *testing.B) {
			b.ResetTimer()
			for i := 0; i < b.N; i++ {
				_, err := planner.Optimize(ctx, stmt, is)
				c.Assert(err, IsNil)
			}
			b.ReportAllocs()
		})
	}
}<|MERGE_RESOLUTION|>--- conflicted
+++ resolved
@@ -409,11 +409,7 @@
 		},
 		{
 			sql:  "select * from t where c1 in (select c1 from t1)",
-<<<<<<< HEAD
-			best: "LeftHashJoin{TableReader(Table(t))->TableReader(Table(t1)->HashAgg)->HashAgg}(test.t.c1,test.t1.c1)->Projection",
-=======
 			best: "LeftHashJoin{TableReader(Table(t)->Sel([not(isnull(test.t.c1))]))->TableReader(Table(t1)->Sel([not(isnull(test.t1.c1))])->HashAgg)->HashAgg}(test.t.c1,test.t1.c1)->Projection",
->>>>>>> 266ff4b6
 		},
 		{
 			sql:  "select * from t, t1 where t.c1 = t1.c1",
