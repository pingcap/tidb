--- conflicted
+++ resolved
@@ -422,14 +422,11 @@
 				projChild := proj.children[0]
 				agg.SetChildren(projChild)
 			} else if union, ok1 := child.(*LogicalUnionAll); ok1 {
-<<<<<<< HEAD
-=======
 				for _, aggFunc := range agg.AggFuncs {
 					if !a.isDecomposableWithUnion(aggFunc) {
 						return p, nil
 					}
 				}
->>>>>>> fcfedb77
 				pushedAgg := a.splitPartialAgg(agg)
 				newChildren := make([]LogicalPlan, 0, len(union.children))
 				for _, child := range union.children {
