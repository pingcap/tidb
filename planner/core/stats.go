// Copyright 2017 PingCAP, Inc.
//
// Licensed under the Apache License, Version 2.0 (the "License");
// you may not use this file except in compliance with the License.
// You may obtain a copy of the License at
//
//     http://www.apache.org/licenses/LICENSE-2.0
//
// Unless required by applicable law or agreed to in writing, software
// distributed under the License is distributed on an "AS IS" BASIS,
// See the License for the specific language governing permissions and
// limitations under the License.

package core

import (
	"math"

	"github.com/pingcap/parser/ast"
	"github.com/pingcap/parser/mysql"
	"github.com/pingcap/tidb/expression"
	"github.com/pingcap/tidb/planner/property"
	"github.com/pingcap/tidb/planner/util"
	"github.com/pingcap/tidb/statistics"
	"github.com/pingcap/tidb/util/logutil"
	"github.com/pingcap/tidb/util/ranger"
	"go.uber.org/zap"
)

func (p *basePhysicalPlan) StatsCount() float64 {
	return p.stats.RowCount
}

// DeriveStats implement LogicalPlan DeriveStats interface.
func (p *LogicalTableDual) DeriveStats(childStats []*property.StatsInfo, selfSchema *expression.Schema, childSchema []*expression.Schema) (*property.StatsInfo, error) {
	profile := &property.StatsInfo{
		RowCount:    float64(p.RowCount),
		Cardinality: make([]float64, selfSchema.Len()),
	}
	for i := range profile.Cardinality {
		profile.Cardinality[i] = float64(p.RowCount)
	}
	p.stats = profile
	return p.stats, nil
}

// DeriveStats implement LogicalPlan DeriveStats interface.
func (p *LogicalShow) DeriveStats(childStats []*property.StatsInfo, selfSchema *expression.Schema, childSchema []*expression.Schema) (*property.StatsInfo, error) {
	// A fake count, just to avoid panic now.
	p.stats = getFakeStats(selfSchema.Len())
	return p.stats, nil
}

func getFakeStats(length int) *property.StatsInfo {
	profile := &property.StatsInfo{
		RowCount:    1,
		Cardinality: make([]float64, length),
	}
	for i := range profile.Cardinality {
		profile.Cardinality[i] = 1
	}
	return profile
}

// DeriveStats implement LogicalPlan DeriveStats interface.
func (p *LogicalShowDDLJobs) DeriveStats(childStats []*property.StatsInfo, selfSchema *expression.Schema, childSchema []*expression.Schema) (*property.StatsInfo, error) {
	// A fake count, just to avoid panic now.
	p.stats = getFakeStats(selfSchema.Len())
	return p.stats, nil
}

func (p *baseLogicalPlan) recursiveDeriveStats() (*property.StatsInfo, error) {
	if p.stats != nil {
		return p.stats, nil
	}
	childStats := make([]*property.StatsInfo, len(p.children))
	childSchema := make([]*expression.Schema, len(p.children))
	for i, child := range p.children {
		childProfile, err := child.recursiveDeriveStats()
		if err != nil {
			return nil, err
		}
		childStats[i] = childProfile
		childSchema[i] = child.Schema()
	}
	return p.self.DeriveStats(childStats, p.self.Schema(), childSchema)
}

// DeriveStats implement LogicalPlan DeriveStats interface.
func (p *baseLogicalPlan) DeriveStats(childStats []*property.StatsInfo, selfSchema *expression.Schema, childSchema []*expression.Schema) (*property.StatsInfo, error) {
	if len(childStats) == 1 {
		p.stats = childStats[0]
		return p.stats, nil
	}
	if len(childStats) > 1 {
		err := ErrInternal.GenWithStack("LogicalPlans with more than one child should implement their own DeriveStats().")
		return nil, err
	}
	profile := &property.StatsInfo{
		RowCount:    float64(1),
		Cardinality: make([]float64, selfSchema.Len()),
	}
	for i := range profile.Cardinality {
		profile.Cardinality[i] = float64(1)
	}
	p.stats = profile
	return profile, nil
}

// getColumnNDV computes estimated NDV of specified column using the original
// histogram of `DataSource` which is retrieved from storage(not the derived one).
func (ds *DataSource) getColumnNDV(colID int64) (ndv float64) {
	hist, ok := ds.statisticTable.Columns[colID]
	if ok && hist.Count > 0 {
		factor := float64(ds.statisticTable.Count) / float64(hist.Count)
		ndv = float64(hist.NDV) * factor
	} else {
		ndv = float64(ds.statisticTable.Count) * distinctFactor
	}
	return ndv
}

func (ds *DataSource) initStats() {
	tableStats := &property.StatsInfo{
		RowCount:     float64(ds.statisticTable.Count),
		Cardinality:  make([]float64, len(ds.Columns)),
		HistColl:     ds.statisticTable.GenerateHistCollFromColumnInfo(ds.Columns, ds.schema.Columns),
		StatsVersion: ds.statisticTable.Version,
	}
	if ds.statisticTable.Pseudo {
		tableStats.StatsVersion = statistics.PseudoVersion
	}
	for i, col := range ds.Columns {
		tableStats.Cardinality[i] = ds.getColumnNDV(col.ID)
	}
	ds.tableStats = tableStats
	ds.TblColHists = ds.statisticTable.ID2UniqueID(ds.TblCols)
}

func (ds *DataSource) deriveStatsByFilter(conds expression.CNFExprs, filledPaths []*util.AccessPath) {
	selectivity, nodes, err := ds.tableStats.HistColl.Selectivity(ds.ctx, conds, filledPaths)
	if err != nil {
		logutil.BgLogger().Debug("something wrong happened, use the default selectivity", zap.Error(err))
		selectivity = selectionFactor
	}
	ds.stats = ds.tableStats.Scale(selectivity)
	if ds.ctx.GetSessionVars().OptimizerSelectivityLevel >= 1 {
		ds.stats.HistColl = ds.stats.HistColl.NewHistCollBySelectivity(ds.ctx.GetSessionVars().StmtCtx, nodes)
	}
}

// DeriveStats implement LogicalPlan DeriveStats interface.
<<<<<<< HEAD
func (ds *DataSource) DeriveStats(childStats []*property.StatsInfo) (*property.StatsInfo, error) {
	ds.initStats()
=======
func (ds *DataSource) DeriveStats(childStats []*property.StatsInfo, selfSchema *expression.Schema, childSchema []*expression.Schema) (*property.StatsInfo, error) {
>>>>>>> b80b4178
	// PushDownNot here can convert query 'not (a != 1)' to 'a = 1'.
	for i, expr := range ds.pushedDownConds {
		ds.pushedDownConds[i] = expression.PushDownNot(nil, expr)
	}
	for _, path := range ds.possibleAccessPaths {
		if path.IsTablePath {
			continue
		}
		err := ds.fillIndexPath(path, ds.pushedDownConds)
		if err != nil {
			return nil, err
		}
	}
	ds.deriveStatsByFilter(ds.pushedDownConds, ds.possibleAccessPaths)
	for _, path := range ds.possibleAccessPaths {
		if path.IsTablePath {
			noIntervalRanges, err := ds.deriveTablePathStats(path, ds.pushedDownConds, false)
			if err != nil {
				return nil, err
			}
			// If we have point or empty range, just remove other possible paths.
			if noIntervalRanges || len(path.Ranges) == 0 {
				ds.possibleAccessPaths[0] = path
				ds.possibleAccessPaths = ds.possibleAccessPaths[:1]
				break
			}
			continue
		}
		noIntervalRanges := ds.deriveIndexPathStats(path, ds.pushedDownConds, false)
		// If we have empty range, or point range on unique index, just remove other possible paths.
		if (noIntervalRanges && path.Index.Unique) || len(path.Ranges) == 0 {
			ds.possibleAccessPaths[0] = path
			ds.possibleAccessPaths = ds.possibleAccessPaths[:1]
			break
		}
	}
	// Consider the IndexMergePath. Now, we just generate `IndexMergePath` in DNF case.
	if len(ds.pushedDownConds) > 0 && len(ds.possibleAccessPaths) > 1 && ds.ctx.GetSessionVars().GetEnableIndexMerge() {
		needConsiderIndexMerge := true
		for i := 1; i < len(ds.possibleAccessPaths); i++ {
			if len(ds.possibleAccessPaths[i].AccessConds) != 0 {
				needConsiderIndexMerge = false
				break
			}
		}
		if needConsiderIndexMerge {
			ds.generateIndexMergeOrPaths()
		}
	}
	return ds.stats, nil
}

// DeriveStats implement LogicalPlan DeriveStats interface.
func (ts *TableScan) DeriveStats(childStats []*property.StatsInfo, selfSchema *expression.Schema, childSchema []*expression.Schema) (_ *property.StatsInfo, err error) {
	// PushDownNot here can convert query 'not (a != 1)' to 'a = 1'.
	for i, expr := range ts.AccessConds {
		// TODO The expressions may be shared by TableScan and several IndexScans, there would be redundant
		// `PushDownNot` function call in multiple `DeriveStats` then.
		ts.AccessConds[i] = expression.PushDownNot(nil, expr)
	}
	ts.Source.deriveStatsByFilter(ts.AccessConds, nil)
	sc := ts.SCtx().GetSessionVars().StmtCtx
	// ts.Handle could be nil if PK is Handle, and PK column has been pruned.
	if ts.Handle != nil {
		ts.Ranges, err = ranger.BuildTableRange(ts.AccessConds, sc, ts.Handle.RetType)
	} else {
		isUnsigned := false
		if ts.Source.tableInfo.PKIsHandle {
			if pkColInfo := ts.Source.tableInfo.GetPkColInfo(); pkColInfo != nil {
				isUnsigned = mysql.HasUnsignedFlag(pkColInfo.Flag)
			}
		}
		ts.Ranges = ranger.FullIntRange(isUnsigned)
	}
	if err != nil {
		return nil, err
	}
	return ts.Source.stats, nil
}

// getIndexMergeOrPath generates all possible IndexMergeOrPaths.
func (ds *DataSource) generateIndexMergeOrPaths() {
	usedIndexCount := len(ds.possibleAccessPaths)
	for i, cond := range ds.pushedDownConds {
		sf, ok := cond.(*expression.ScalarFunction)
		if !ok || sf.FuncName.L != ast.LogicOr {
			continue
		}
		var partialPaths = make([]*util.AccessPath, 0, usedIndexCount)
		dnfItems := expression.FlattenDNFConditions(sf)
		for _, item := range dnfItems {
			cnfItems := expression.SplitCNFItems(item)
			itemPaths := ds.accessPathsForConds(cnfItems, usedIndexCount)
			if len(itemPaths) == 0 {
				partialPaths = nil
				break
			}
			partialPath := ds.buildIndexMergePartialPath(itemPaths)
			if partialPath == nil {
				partialPaths = nil
				break
			}
			partialPaths = append(partialPaths, partialPath)
		}
		if len(partialPaths) > 1 {
			possiblePath := ds.buildIndexMergeOrPath(partialPaths, i)
			if possiblePath != nil {
				ds.possibleAccessPaths = append(ds.possibleAccessPaths, possiblePath)
			}
		}
	}
}

// accessPathsForConds generates all possible index paths for conditions.
func (ds *DataSource) accessPathsForConds(conditions []expression.Expression, usedIndexCount int) []*util.AccessPath {
	var results = make([]*util.AccessPath, 0, usedIndexCount)
	for i := 0; i < usedIndexCount; i++ {
		path := &util.AccessPath{}
		if ds.possibleAccessPaths[i].IsTablePath {
			path.IsTablePath = true
			noIntervalRanges, err := ds.deriveTablePathStats(path, conditions, true)
			if err != nil {
				logutil.BgLogger().Debug("can not derive statistics of a path", zap.Error(err))
				continue
			}
			// If we have point or empty range, just remove other possible paths.
			if noIntervalRanges || len(path.Ranges) == 0 {
				results[0] = path
				results = results[:1]
				break
			}
		} else {
			path.Index = ds.possibleAccessPaths[i].Index
			err := ds.fillIndexPath(path, conditions)
			if err != nil {
				logutil.BgLogger().Debug("can not derive statistics of a path", zap.Error(err))
				continue
			}
			noIntervalRanges := ds.deriveIndexPathStats(path, conditions, true)
			// If we have empty range, or point range on unique index, just remove other possible paths.
			if (noIntervalRanges && path.Index.Unique) || len(path.Ranges) == 0 {
				results[0] = path
				results = results[:1]
				break
			}
		}
		// If AccessConds is empty or tableFilter is not empty, we ignore the access path.
		// Now these conditions are too strict.
		// For example, a sql `select * from t where a > 1 or (b < 2 and c > 3)` and table `t` with indexes
		// on a and b separately. we can generate a `IndexMergePath` with table filter `a > 1 or (b < 2 and c > 3)`.
		// TODO: solve the above case
		if len(path.TableFilters) > 0 || len(path.AccessConds) == 0 {
			continue
		}
		results = append(results, path)
	}
	return results
}

// buildIndexMergePartialPath chooses the best index path from all possible paths.
// Now we just choose the index with most columns.
// We should improve this strategy, because it is not always better to choose index
// with most columns, e.g, filter is c > 1 and the input indexes are c and c_d_e,
// the former one is enough, and it is less expensive in execution compared with the latter one.
// TODO: improve strategy of the partial path selection
func (ds *DataSource) buildIndexMergePartialPath(indexAccessPaths []*util.AccessPath) *util.AccessPath {
	if len(indexAccessPaths) == 1 {
		return indexAccessPaths[0]
	}

	maxColsIndex := 0
	maxCols := len(indexAccessPaths[0].IdxCols)
	for i := 1; i < len(indexAccessPaths); i++ {
		current := len(indexAccessPaths[i].IdxCols)
		if current > maxCols {
			maxColsIndex = i
			maxCols = current
		}
	}
	return indexAccessPaths[maxColsIndex]
}

// buildIndexMergeOrPath generates one possible IndexMergePath.
func (ds *DataSource) buildIndexMergeOrPath(partialPaths []*util.AccessPath, current int) *util.AccessPath {
	indexMergePath := &util.AccessPath{PartialIndexPaths: partialPaths}
	indexMergePath.TableFilters = append(indexMergePath.TableFilters, ds.pushedDownConds[:current]...)
	indexMergePath.TableFilters = append(indexMergePath.TableFilters, ds.pushedDownConds[current+1:]...)
	return indexMergePath
}

// DeriveStats implement LogicalPlan DeriveStats interface.
func (p *LogicalSelection) DeriveStats(childStats []*property.StatsInfo, selfSchema *expression.Schema, childSchema []*expression.Schema) (*property.StatsInfo, error) {
	p.stats = childStats[0].Scale(selectionFactor)
	return p.stats, nil
}

// DeriveStats implement LogicalPlan DeriveStats interface.
func (p *LogicalUnionAll) DeriveStats(childStats []*property.StatsInfo, selfSchema *expression.Schema, childSchema []*expression.Schema) (*property.StatsInfo, error) {
	p.stats = &property.StatsInfo{
		Cardinality: make([]float64, selfSchema.Len()),
	}
	for _, childProfile := range childStats {
		p.stats.RowCount += childProfile.RowCount
		for i := range p.stats.Cardinality {
			p.stats.Cardinality[i] += childProfile.Cardinality[i]
		}
	}
	return p.stats, nil
}

func deriveLimitStats(childProfile *property.StatsInfo, limitCount float64) *property.StatsInfo {
	stats := &property.StatsInfo{
		RowCount:    math.Min(limitCount, childProfile.RowCount),
		Cardinality: make([]float64, len(childProfile.Cardinality)),
	}
	for i := range stats.Cardinality {
		stats.Cardinality[i] = math.Min(childProfile.Cardinality[i], stats.RowCount)
	}
	return stats
}

// DeriveStats implement LogicalPlan DeriveStats interface.
func (p *LogicalLimit) DeriveStats(childStats []*property.StatsInfo, selfSchema *expression.Schema, childSchema []*expression.Schema) (*property.StatsInfo, error) {
	p.stats = deriveLimitStats(childStats[0], float64(p.Count))
	return p.stats, nil
}

// DeriveStats implement LogicalPlan DeriveStats interface.
func (lt *LogicalTopN) DeriveStats(childStats []*property.StatsInfo, selfSchema *expression.Schema, childSchema []*expression.Schema) (*property.StatsInfo, error) {
	lt.stats = deriveLimitStats(childStats[0], float64(lt.Count))
	return lt.stats, nil
}

// getCardinality will return the Cardinality of a couple of columns. We simply return the max one, because we cannot know
// the Cardinality for multi-dimension attributes properly. This is a simple and naive scheme of Cardinality estimation.
func getCardinality(cols []*expression.Column, schema *expression.Schema, profile *property.StatsInfo) float64 {
	cardinality := 1.0
	indices := schema.ColumnsIndices(cols)
	if indices == nil {
		logutil.BgLogger().Error("column not found in schema", zap.Any("columns", cols), zap.String("schema", schema.String()))
		return cardinality
	}
	for _, idx := range indices {
		// It is a very elementary estimation.
		cardinality = math.Max(cardinality, profile.Cardinality[idx])
	}
	return cardinality
}

// DeriveStats implement LogicalPlan DeriveStats interface.
func (p *LogicalProjection) DeriveStats(childStats []*property.StatsInfo, selfSchema *expression.Schema, childSchema []*expression.Schema) (*property.StatsInfo, error) {
	childProfile := childStats[0]
	p.stats = &property.StatsInfo{
		RowCount:    childProfile.RowCount,
		Cardinality: make([]float64, len(p.Exprs)),
	}
	for i, expr := range p.Exprs {
		cols := expression.ExtractColumns(expr)
		p.stats.Cardinality[i] = getCardinality(cols, childSchema[0], childProfile)
	}
	return p.stats, nil
}

// DeriveStats implement LogicalPlan DeriveStats interface.
func (la *LogicalAggregation) DeriveStats(childStats []*property.StatsInfo, selfSchema *expression.Schema, childSchema []*expression.Schema) (*property.StatsInfo, error) {
	childProfile := childStats[0]
	gbyCols := make([]*expression.Column, 0, len(la.GroupByItems))
	for _, gbyExpr := range la.GroupByItems {
		cols := expression.ExtractColumns(gbyExpr)
		gbyCols = append(gbyCols, cols...)
	}
	cardinality := getCardinality(gbyCols, childSchema[0], childProfile)
	la.stats = &property.StatsInfo{
		RowCount:    cardinality,
		Cardinality: make([]float64, selfSchema.Len()),
	}
	// We cannot estimate the Cardinality for every output, so we use a conservative strategy.
	for i := range la.stats.Cardinality {
		la.stats.Cardinality[i] = cardinality
	}
	la.inputCount = childProfile.RowCount
	return la.stats, nil
}

// DeriveStats implement LogicalPlan DeriveStats interface.
// If the type of join is SemiJoin, the selectivity of it will be same as selection's.
// If the type of join is LeftOuterSemiJoin, it will not add or remove any row. The last column is a boolean value, whose Cardinality should be two.
// If the type of join is inner/outer join, the output of join(s, t) should be N(s) * N(t) / (V(s.key) * V(t.key)) * Min(s.key, t.key).
// N(s) stands for the number of rows in relation s. V(s.key) means the Cardinality of join key in s.
// This is a quite simple strategy: We assume every bucket of relation which will participate join has the same number of rows, and apply cross join for
// every matched bucket.
func (p *LogicalJoin) DeriveStats(childStats []*property.StatsInfo, selfSchema *expression.Schema, childSchema []*expression.Schema) (*property.StatsInfo, error) {
	leftProfile, rightProfile := childStats[0], childStats[1]
	helper := &fullJoinRowCountHelper{
		cartesian:     0 == len(p.EqualConditions),
		leftProfile:   leftProfile,
		rightProfile:  rightProfile,
		leftJoinKeys:  p.LeftJoinKeys,
		rightJoinKeys: p.RightJoinKeys,
		leftSchema:    childSchema[0],
		rightSchema:   childSchema[1],
	}
	p.equalCondOutCnt = helper.estimate()
	if p.JoinType == SemiJoin || p.JoinType == AntiSemiJoin {
		p.stats = &property.StatsInfo{
			RowCount:    leftProfile.RowCount * selectionFactor,
			Cardinality: make([]float64, len(leftProfile.Cardinality)),
		}
		for i := range p.stats.Cardinality {
			p.stats.Cardinality[i] = leftProfile.Cardinality[i] * selectionFactor
		}
		return p.stats, nil
	}
	if p.JoinType == LeftOuterSemiJoin || p.JoinType == AntiLeftOuterSemiJoin {
		p.stats = &property.StatsInfo{
			RowCount:    leftProfile.RowCount,
			Cardinality: make([]float64, selfSchema.Len()),
		}
		copy(p.stats.Cardinality, leftProfile.Cardinality)
		p.stats.Cardinality[len(p.stats.Cardinality)-1] = 2.0
		return p.stats, nil
	}
	count := p.equalCondOutCnt
	if p.JoinType == LeftOuterJoin {
		count = math.Max(count, leftProfile.RowCount)
	} else if p.JoinType == RightOuterJoin {
		count = math.Max(count, rightProfile.RowCount)
	}
	cardinality := make([]float64, 0, selfSchema.Len())
	cardinality = append(cardinality, leftProfile.Cardinality...)
	cardinality = append(cardinality, rightProfile.Cardinality...)
	for i := range cardinality {
		cardinality[i] = math.Min(cardinality[i], count)
	}
	p.stats = &property.StatsInfo{
		RowCount:    count,
		Cardinality: cardinality,
	}
	return p.stats, nil
}

type fullJoinRowCountHelper struct {
	cartesian     bool
	leftProfile   *property.StatsInfo
	rightProfile  *property.StatsInfo
	leftJoinKeys  []*expression.Column
	rightJoinKeys []*expression.Column
	leftSchema    *expression.Schema
	rightSchema   *expression.Schema
}

func (h *fullJoinRowCountHelper) estimate() float64 {
	if h.cartesian {
		return h.leftProfile.RowCount * h.rightProfile.RowCount
	}
	leftKeyCardinality := getCardinality(h.leftJoinKeys, h.leftSchema, h.leftProfile)
	rightKeyCardinality := getCardinality(h.rightJoinKeys, h.rightSchema, h.rightProfile)
	count := h.leftProfile.RowCount * h.rightProfile.RowCount / math.Max(leftKeyCardinality, rightKeyCardinality)
	return count
}

// DeriveStats implement LogicalPlan DeriveStats interface.
func (la *LogicalApply) DeriveStats(childStats []*property.StatsInfo, selfSchema *expression.Schema, childSchema []*expression.Schema) (*property.StatsInfo, error) {
	leftProfile := childStats[0]
	la.stats = &property.StatsInfo{
		RowCount:    leftProfile.RowCount,
		Cardinality: make([]float64, selfSchema.Len()),
	}
	copy(la.stats.Cardinality, leftProfile.Cardinality)
	if la.JoinType == LeftOuterSemiJoin || la.JoinType == AntiLeftOuterSemiJoin {
		la.stats.Cardinality[len(la.stats.Cardinality)-1] = 2.0
	} else {
		for i := childSchema[0].Len(); i < selfSchema.Len(); i++ {
			la.stats.Cardinality[i] = leftProfile.RowCount
		}
	}
	return la.stats, nil
}

// Exists and MaxOneRow produce at most one row, so we set the RowCount of stats one.
func getSingletonStats(len int) *property.StatsInfo {
	ret := &property.StatsInfo{
		RowCount:    1.0,
		Cardinality: make([]float64, len),
	}
	for i := 0; i < len; i++ {
		ret.Cardinality[i] = 1
	}
	return ret
}

// DeriveStats implement LogicalPlan DeriveStats interface.
func (p *LogicalMaxOneRow) DeriveStats(childStats []*property.StatsInfo, selfSchema *expression.Schema, childSchema []*expression.Schema) (*property.StatsInfo, error) {
	p.stats = getSingletonStats(selfSchema.Len())
	return p.stats, nil
}

// DeriveStats implement LogicalPlan DeriveStats interface.
func (p *LogicalWindow) DeriveStats(childStats []*property.StatsInfo, selfSchema *expression.Schema, childSchema []*expression.Schema) (*property.StatsInfo, error) {
	childProfile := childStats[0]
	p.stats = &property.StatsInfo{
		RowCount:    childProfile.RowCount,
		Cardinality: make([]float64, selfSchema.Len()),
	}
	childLen := selfSchema.Len() - len(p.WindowFuncDescs)
	for i := 0; i < childLen; i++ {
		colIdx := childSchema[0].ColumnIndex(selfSchema.Columns[i])
		p.stats.Cardinality[i] = childProfile.Cardinality[colIdx]
	}
	for i := childLen; i < selfSchema.Len(); i++ {
		p.stats.Cardinality[i] = childProfile.RowCount
	}
	return p.stats, nil
}<|MERGE_RESOLUTION|>--- conflicted
+++ resolved
@@ -150,12 +150,8 @@
 }
 
 // DeriveStats implement LogicalPlan DeriveStats interface.
-<<<<<<< HEAD
-func (ds *DataSource) DeriveStats(childStats []*property.StatsInfo) (*property.StatsInfo, error) {
+func (ds *DataSource) DeriveStats(childStats []*property.StatsInfo, selfSchema *expression.Schema, childSchema []*expression.Schema) (*property.StatsInfo, error) {
 	ds.initStats()
-=======
-func (ds *DataSource) DeriveStats(childStats []*property.StatsInfo, selfSchema *expression.Schema, childSchema []*expression.Schema) (*property.StatsInfo, error) {
->>>>>>> b80b4178
 	// PushDownNot here can convert query 'not (a != 1)' to 'a = 1'.
 	for i, expr := range ds.pushedDownConds {
 		ds.pushedDownConds[i] = expression.PushDownNot(nil, expr)
