--- conflicted
+++ resolved
@@ -431,12 +431,10 @@
 			}
 		}
 	}
-<<<<<<< HEAD
-
-=======
->>>>>>> 77f01c38
+
 	readFromTableCache := ds.ctx.GetSessionVars().StmtCtx.ReadFromTableCache
 	if isPossibleIdxMerge && sessionAndStmtPermission && needConsiderIndexMerge && isReadOnlyTxn && ds.tableInfo.TempTableType != model.TempTableLocal && !readFromTableCache {
+
 		err := ds.generateAndPruneIndexMergePath(ds.indexMergeHints != nil)
 		if err != nil {
 			return nil, err
