--- conflicted
+++ resolved
@@ -17,12 +17,9 @@
 import (
 	"context"
 	"fmt"
-<<<<<<< HEAD
-=======
 	"math"
 	"strings"
 
->>>>>>> eb85efba
 	"github.com/pingcap/errors"
 	"github.com/pingcap/tidb/expression"
 	"github.com/pingcap/tidb/kv"
@@ -37,13 +34,7 @@
 	"github.com/pingcap/tidb/util/ranger"
 	"github.com/pingcap/tidb/util/tracing"
 	"go.uber.org/zap"
-<<<<<<< HEAD
-	"math"
-	"sort"
-	"strings"
-=======
 	"golang.org/x/exp/slices"
->>>>>>> eb85efba
 )
 
 func (p *basePhysicalPlan) StatsCount() float64 {
