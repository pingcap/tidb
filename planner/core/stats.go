// Copyright 2017 PingCAP, Inc.
//
// Licensed under the Apache License, Version 2.0 (the "License");
// you may not use this file except in compliance with the License.
// You may obtain a copy of the License at
//
//     http://www.apache.org/licenses/LICENSE-2.0
//
// Unless required by applicable law or agreed to in writing, software
// distributed under the License is distributed on an "AS IS" BASIS,
// WITHOUT WARRANTIES OR CONDITIONS OF ANY KIND, either express or implied.
// See the License for the specific language governing permissions and
// limitations under the License.

package core

import (
	"context"
	"fmt"
	"math"
	"sort"
	"strings"

	"github.com/pingcap/errors"
	"github.com/pingcap/tidb/expression"
	"github.com/pingcap/tidb/parser/ast"
	"github.com/pingcap/tidb/parser/model"
	"github.com/pingcap/tidb/parser/mysql"
	"github.com/pingcap/tidb/planner/property"
	"github.com/pingcap/tidb/planner/util"
	"github.com/pingcap/tidb/statistics"
	"github.com/pingcap/tidb/types"
	"github.com/pingcap/tidb/util/logutil"
	"github.com/pingcap/tidb/util/ranger"
	"go.uber.org/zap"
	"golang.org/x/tools/container/intsets"
)

func (p *basePhysicalPlan) StatsCount() float64 {
	return p.stats.RowCount
}

// DeriveStats implement LogicalPlan DeriveStats interface.
func (p *LogicalTableDual) DeriveStats(childStats []*property.StatsInfo, selfSchema *expression.Schema, childSchema []*expression.Schema, _ [][]*expression.Column) (*property.StatsInfo, error) {
	if p.stats != nil {
		return p.stats, nil
	}
	profile := &property.StatsInfo{
		RowCount: float64(p.RowCount),
		ColNDVs:  make(map[int64]float64, selfSchema.Len()),
	}
	for _, col := range selfSchema.Columns {
		profile.ColNDVs[col.UniqueID] = float64(p.RowCount)
	}
	p.stats = profile
	return p.stats, nil
}

// DeriveStats implement LogicalPlan DeriveStats interface.
func (p *LogicalMemTable) DeriveStats(childStats []*property.StatsInfo, selfSchema *expression.Schema, childSchema []*expression.Schema, _ [][]*expression.Column) (*property.StatsInfo, error) {
	if p.stats != nil {
		return p.stats, nil
	}
	statsTable := statistics.PseudoTable(p.TableInfo)
	stats := &property.StatsInfo{
		RowCount:     float64(statsTable.Count),
		ColNDVs:      make(map[int64]float64, len(p.TableInfo.Columns)),
		HistColl:     statsTable.GenerateHistCollFromColumnInfo(p.TableInfo.Columns, p.schema.Columns),
		StatsVersion: statistics.PseudoVersion,
	}
	for _, col := range selfSchema.Columns {
		stats.ColNDVs[col.UniqueID] = float64(statsTable.Count)
	}
	p.stats = stats
	return p.stats, nil
}

// DeriveStats implement LogicalPlan DeriveStats interface.
func (p *LogicalShow) DeriveStats(childStats []*property.StatsInfo, selfSchema *expression.Schema, childSchema []*expression.Schema, _ [][]*expression.Column) (*property.StatsInfo, error) {
	if p.stats != nil {
		return p.stats, nil
	}
	// A fake count, just to avoid panic now.
	p.stats = getFakeStats(selfSchema)
	return p.stats, nil
}

func getFakeStats(schema *expression.Schema) *property.StatsInfo {
	profile := &property.StatsInfo{
		RowCount: 1,
		ColNDVs:  make(map[int64]float64, schema.Len()),
	}
	for _, col := range schema.Columns {
		profile.ColNDVs[col.UniqueID] = 1
	}
	return profile
}

// DeriveStats implement LogicalPlan DeriveStats interface.
func (p *LogicalShowDDLJobs) DeriveStats(childStats []*property.StatsInfo, selfSchema *expression.Schema, childSchema []*expression.Schema, _ [][]*expression.Column) (*property.StatsInfo, error) {
	if p.stats != nil {
		return p.stats, nil
	}
	// A fake count, just to avoid panic now.
	p.stats = getFakeStats(selfSchema)
	return p.stats, nil
}

// RecursiveDeriveStats4Test is a exporter just for test.
func RecursiveDeriveStats4Test(p LogicalPlan) (*property.StatsInfo, error) {
	return p.recursiveDeriveStats(nil)
}

// GetStats4Test is a exporter just for test.
func GetStats4Test(p LogicalPlan) *property.StatsInfo {
	return p.statsInfo()
}

func (p *baseLogicalPlan) recursiveDeriveStats(colGroups [][]*expression.Column) (*property.StatsInfo, error) {
	childStats := make([]*property.StatsInfo, len(p.children))
	childSchema := make([]*expression.Schema, len(p.children))
	cumColGroups := p.self.ExtractColGroups(colGroups)
	for i, child := range p.children {
		childProfile, err := child.recursiveDeriveStats(cumColGroups)
		if err != nil {
			return nil, err
		}
		childStats[i] = childProfile
		childSchema[i] = child.Schema()
	}
	return p.self.DeriveStats(childStats, p.self.Schema(), childSchema, colGroups)
}

// ExtractColGroups implements LogicalPlan ExtractColGroups interface.
func (p *baseLogicalPlan) ExtractColGroups(_ [][]*expression.Column) [][]*expression.Column {
	return nil
}

// DeriveStats implement LogicalPlan DeriveStats interface.
func (p *baseLogicalPlan) DeriveStats(childStats []*property.StatsInfo, selfSchema *expression.Schema, childSchema []*expression.Schema, _ [][]*expression.Column) (*property.StatsInfo, error) {
	if len(childStats) == 1 {
		p.stats = childStats[0]
		return p.stats, nil
	}
	if len(childStats) > 1 {
		err := ErrInternal.GenWithStack("LogicalPlans with more than one child should implement their own DeriveStats().")
		return nil, err
	}
	if p.stats != nil {
		return p.stats, nil
	}
	profile := &property.StatsInfo{
		RowCount: float64(1),
		ColNDVs:  make(map[int64]float64, selfSchema.Len()),
	}
	for _, col := range selfSchema.Columns {
		profile.ColNDVs[col.UniqueID] = 1
	}
	p.stats = profile
	return profile, nil
}

// getColumnNDV computes estimated NDV of specified column using the original
// histogram of `DataSource` which is retrieved from storage(not the derived one).
func (ds *DataSource) getColumnNDV(colID int64) (ndv float64) {
	hist, ok := ds.statisticTable.Columns[colID]
	if ok && hist.Count > 0 {
		factor := float64(ds.statisticTable.Count) / float64(hist.Count)
		ndv = float64(hist.Histogram.NDV) * factor
	} else {
		ndv = float64(ds.statisticTable.Count) * distinctFactor
	}
	return ndv
}

func (ds *DataSource) getGroupNDVs(colGroups [][]*expression.Column) []property.GroupNDV {
	if colGroups == nil {
		return nil
	}
	tbl := ds.tableStats.HistColl
	ndvs := make([]property.GroupNDV, 0, len(colGroups))
	for idxID, idx := range tbl.Indices {
		colsLen := len(tbl.Idx2ColumnIDs[idxID])
		// tbl.Idx2ColumnIDs may only contain the prefix of index columns.
		// But it may exceeds the total index since the index would contain the handle column if it's not a unique index.
		// We append the handle at fillIndexPath.
		if colsLen < len(idx.Info.Columns) {
			continue
		} else if colsLen > len(idx.Info.Columns) {
			colsLen--
		}
		idxCols := make([]int64, colsLen)
		copy(idxCols, tbl.Idx2ColumnIDs[idxID])
		sort.Slice(idxCols, func(i, j int) bool {
			return idxCols[i] < idxCols[j]
		})
		for _, g := range colGroups {
			// We only want those exact matches.
			if len(g) != colsLen {
				continue
			}
			match := true
			for i, col := range g {
				// Both slices are sorted according to UniqueID.
				if col.UniqueID != idxCols[i] {
					match = false
					break
				}
			}
			if match {
				ndv := property.GroupNDV{
					Cols: idxCols,
					NDV:  float64(idx.NDV),
				}
				ndvs = append(ndvs, ndv)
				break
			}
		}
	}
	return ndvs
}

func (ds *DataSource) initStats(colGroups [][]*expression.Column) {
	if ds.tableStats != nil {
		// Reload GroupNDVs since colGroups may have changed.
		ds.tableStats.GroupNDVs = ds.getGroupNDVs(colGroups)
		return
	}
	if ds.statisticTable == nil {
		ds.statisticTable = getStatsTable(ds.ctx, ds.tableInfo, ds.table.Meta().ID)
	}
	tableStats := &property.StatsInfo{
		RowCount:     float64(ds.statisticTable.Count),
		ColNDVs:      make(map[int64]float64, ds.schema.Len()),
		HistColl:     ds.statisticTable.GenerateHistCollFromColumnInfo(ds.Columns, ds.schema.Columns),
		StatsVersion: ds.statisticTable.Version,
	}
	if ds.statisticTable.Pseudo {
		tableStats.StatsVersion = statistics.PseudoVersion
	}
	for _, col := range ds.schema.Columns {
		tableStats.ColNDVs[col.UniqueID] = ds.getColumnNDV(col.ID)
	}
	ds.tableStats = tableStats
	ds.tableStats.GroupNDVs = ds.getGroupNDVs(colGroups)
	ds.TblColHists = ds.statisticTable.ID2UniqueID(ds.TblCols)
}

func (ds *DataSource) deriveStatsByFilter(conds expression.CNFExprs, filledPaths []*util.AccessPath) *property.StatsInfo {
	selectivity, nodes, err := ds.tableStats.HistColl.Selectivity(ds.ctx, conds, filledPaths)
	if err != nil {
		logutil.BgLogger().Debug("something wrong happened, use the default selectivity", zap.Error(err))
		selectivity = SelectionFactor
	}
	stats := ds.tableStats.Scale(selectivity)
	if ds.ctx.GetSessionVars().OptimizerSelectivityLevel >= 1 {
		stats.HistColl = stats.HistColl.NewHistCollBySelectivity(ds.ctx.GetSessionVars().StmtCtx, nodes)
	}
	return stats
}

// We bind logic of derivePathStats and tryHeuristics together. When some path matches the heuristic rule, we don't need
// to derive stats of subsequent paths. In this way we can save unnecessary computation of derivePathStats.
func (ds *DataSource) derivePathStatsAndTryHeuristics() error {
	uniqueIdxsWithDoubleScan := make([]*util.AccessPath, 0, len(ds.possibleAccessPaths))
	singleScanIdxs := make([]*util.AccessPath, 0, len(ds.possibleAccessPaths))
	var (
		selected, uniqueBest, refinedBest *util.AccessPath
		isRefinedPath                     bool
	)
	for _, path := range ds.possibleAccessPaths {
		if path.IsTablePath() {
			err := ds.deriveTablePathStats(path, ds.pushedDownConds, false)
			if err != nil {
				return err
			}
			path.IsSingleScan = true
		} else {
			ds.deriveIndexPathStats(path, ds.pushedDownConds, false)
			path.IsSingleScan = ds.isCoveringIndex(ds.schema.Columns, path.FullIdxCols, path.FullIdxColLens, ds.tableInfo)
		}
		// Try some heuristic rules to select access path.
		if len(path.Ranges) == 0 {
			selected = path
			break
		}
		if path.OnlyPointRange(ds.SCtx().GetSessionVars().StmtCtx) {
			if path.IsTablePath() || path.Index.Unique {
				if path.IsSingleScan {
					selected = path
					break
				}
				uniqueIdxsWithDoubleScan = append(uniqueIdxsWithDoubleScan, path)
			}
		} else if path.IsSingleScan {
			singleScanIdxs = append(singleScanIdxs, path)
		}
	}
	if selected == nil && len(uniqueIdxsWithDoubleScan) > 0 {
		uniqueIdxColumnSets := make([]*intsets.Sparse, 0, len(uniqueIdxsWithDoubleScan))
		for _, uniqueIdx := range uniqueIdxsWithDoubleScan {
			uniqueIdxColumnSets = append(uniqueIdxColumnSets, expression.ExtractColumnSet(uniqueIdx.AccessConds))
			// Find the unique index with the minimal number of ranges as `uniqueBest`.
			if uniqueBest == nil || len(uniqueIdx.Ranges) < len(uniqueBest.Ranges) {
				uniqueBest = uniqueIdx
			}
		}
		// `uniqueBest` may not always be the best.
		// ```
		// create table t(a int, b int, c int, unique index idx_b(b), index idx_b_c(b, c));
		// select b, c from t where b = 5 and c > 10;
		// ```
		// In the case, `uniqueBest` is `idx_b`. However, `idx_b_c` is better than `idx_b`.
		// Hence, for each index in `singleScanIdxs`, we check whether it is better than some index in `uniqueIdxsWithDoubleScan`.
		// If yes, the index is a refined one. We find the refined index with the minimal number of ranges as `refineBest`.
		for _, singleScanIdx := range singleScanIdxs {
			columnSet := expression.ExtractColumnSet(singleScanIdx.AccessConds)
			for _, uniqueIdxColumnSet := range uniqueIdxColumnSets {
				setsResult, comparable := compareColumnSet(columnSet, uniqueIdxColumnSet)
				if comparable && setsResult == 1 {
					if refinedBest == nil || len(singleScanIdx.Ranges) < len(refinedBest.Ranges) {
						refinedBest = singleScanIdx
					}
				}
			}
		}
		// `refineBest` may not always be better than `uniqueBest`.
		// ```
		// create table t(a int, b int, c int, d int, unique index idx_a(a), unique index idx_b_c(b, c), unique index idx_b_c_a_d(b, c, a, d));
		// select a, b, c from t where a = 1 and b = 2 and c in (1, 2, 3, 4, 5);
		// ```
		// In the case, `refinedBest` is `idx_b_c_a_d` and `uniqueBest` is `a`. `idx_b_c_a_d` needs to access five points while `idx_a`
		// only needs one point access and one table access.
		// Hence we should compare `len(refinedBest.Ranges)` and `2*len(uniqueBest.Ranges)` to select the better one.
		if refinedBest != nil && (uniqueBest == nil || len(refinedBest.Ranges) < 2*len(uniqueBest.Ranges)) {
			selected = refinedBest
			isRefinedPath = true
		} else {
			selected = uniqueBest
		}
	}
	// If some path matches a heuristic rule, just remove other possible paths
	if selected != nil {
		ds.possibleAccessPaths[0] = selected
		ds.possibleAccessPaths = ds.possibleAccessPaths[:1]
		if ds.ctx.GetSessionVars().StmtCtx.InVerboseExplain {
			var tableName string
			if ds.TableAsName.O == "" {
				tableName = ds.tableInfo.Name.O
			} else {
				tableName = ds.TableAsName.O
			}
			if selected.IsTablePath() {
				// TODO: primary key / handle / real name?
				ds.ctx.GetSessionVars().StmtCtx.AppendNote(errors.New(fmt.Sprintf("handle of %s is selected since the path only has point ranges", tableName)))
			} else {
				var sb strings.Builder
				if selected.Index.Unique {
					sb.WriteString("unique ")
				}
				sb.WriteString(fmt.Sprintf("index %s of %s is selected since the path", selected.Index.Name.O, tableName))
				if isRefinedPath {
					sb.WriteString(" only fetches limited number of rows")
				} else {
					sb.WriteString(" only has point ranges")
				}
				if selected.IsSingleScan {
					sb.WriteString(" with single scan")
				} else {
					sb.WriteString(" with double scan")
				}
				ds.ctx.GetSessionVars().StmtCtx.AppendNote(errors.New(sb.String()))
			}
		}
	}
	return nil
}

// DeriveStats implement LogicalPlan DeriveStats interface.
func (ds *DataSource) DeriveStats(childStats []*property.StatsInfo, selfSchema *expression.Schema, childSchema []*expression.Schema, colGroups [][]*expression.Column) (*property.StatsInfo, error) {
	if ds.stats != nil && len(colGroups) == 0 {
		return ds.stats, nil
	}
	ds.initStats(colGroups)
	if ds.stats != nil {
		// Just reload the GroupNDVs.
		selectivity := ds.stats.RowCount / ds.tableStats.RowCount
		ds.stats = ds.tableStats.Scale(selectivity)
		return ds.stats, nil
	}
	// PushDownNot here can convert query 'not (a != 1)' to 'a = 1'.
	for i, expr := range ds.pushedDownConds {
		ds.pushedDownConds[i] = expression.PushDownNot(ds.ctx, expr)
	}
	for _, path := range ds.possibleAccessPaths {
		if path.IsTablePath() {
			continue
		}
		err := ds.fillIndexPath(path, ds.pushedDownConds)
		if err != nil {
			return nil, err
		}
	}
	// TODO: Can we move ds.deriveStatsByFilter after pruning by heuristics? In this way some computation can be avoided
	// when ds.possibleAccessPaths are pruned.
	ds.stats = ds.deriveStatsByFilter(ds.pushedDownConds, ds.possibleAccessPaths)
	err := ds.derivePathStatsAndTryHeuristics()
	if err != nil {
		return nil, err
	}

	// Consider the IndexMergePath. Now, we just generate `IndexMergePath` in DNF case.
	isPossibleIdxMerge := len(ds.pushedDownConds) > 0 && len(ds.possibleAccessPaths) > 1
	sessionAndStmtPermission := (ds.ctx.GetSessionVars().GetEnableIndexMerge() || len(ds.indexMergeHints) > 0) && !ds.ctx.GetSessionVars().StmtCtx.NoIndexMergeHint
	// If there is an index path, we current do not consider `IndexMergePath`.
	needConsiderIndexMerge := true
	if len(ds.indexMergeHints) == 0 {
		for i := 1; i < len(ds.possibleAccessPaths); i++ {
			if len(ds.possibleAccessPaths[i].AccessConds) != 0 {
				needConsiderIndexMerge = false
				break
			}
		}
	}
<<<<<<< HEAD
	cond, _ := ds.ctx.GetSessionVars().StmtCtx.GetCacheTable(ds.tableInfo.ID)
	if isPossibleIdxMerge && sessionAndStmtPermission && needConsiderIndexMerge && ds.tableInfo.TempTableType != model.TempTableLocal && !cond {
=======
	readFromTableCache := ds.ctx.GetSessionVars().StmtCtx.ReadFromTableCache
	if isPossibleIdxMerge && sessionAndStmtPermission && needConsiderIndexMerge && isReadOnlyTxn && ds.tableInfo.TempTableType != model.TempTableLocal && !readFromTableCache {
>>>>>>> 27672187
		err := ds.generateAndPruneIndexMergePath(ds.indexMergeHints != nil)
		if err != nil {
			return nil, err
		}
	} else if len(ds.indexMergeHints) > 0 {
		ds.indexMergeHints = nil
		ds.ctx.GetSessionVars().StmtCtx.AppendWarning(errors.Errorf("IndexMerge is inapplicable or disabled"))
	}
	return ds.stats, nil
}

func (ds *DataSource) generateAndPruneIndexMergePath(needPrune bool) error {
	regularPathCount := len(ds.possibleAccessPaths)
	err := ds.generateIndexMergeOrPaths()
	if err != nil {
		return err
	}
	// If without hints, it means that `enableIndexMerge` is true
	if len(ds.indexMergeHints) == 0 {
		return nil
	}
	// With hints and without generated IndexMerge paths
	if regularPathCount == len(ds.possibleAccessPaths) {
		ds.indexMergeHints = nil
		ds.ctx.GetSessionVars().StmtCtx.AppendWarning(errors.Errorf("IndexMerge is inapplicable or disabled"))
		return nil
	}
	// Do not need to consider the regular paths in find_best_task().
	if needPrune {
		ds.possibleAccessPaths = ds.possibleAccessPaths[regularPathCount:]
	}
	return nil
}

// DeriveStats implements LogicalPlan DeriveStats interface.
func (ts *LogicalTableScan) DeriveStats(childStats []*property.StatsInfo, selfSchema *expression.Schema, childSchema []*expression.Schema, _ [][]*expression.Column) (_ *property.StatsInfo, err error) {
	ts.Source.initStats(nil)
	// PushDownNot here can convert query 'not (a != 1)' to 'a = 1'.
	for i, expr := range ts.AccessConds {
		// TODO The expressions may be shared by TableScan and several IndexScans, there would be redundant
		// `PushDownNot` function call in multiple `DeriveStats` then.
		ts.AccessConds[i] = expression.PushDownNot(ts.ctx, expr)
	}
	ts.stats = ts.Source.deriveStatsByFilter(ts.AccessConds, nil)
	sc := ts.SCtx().GetSessionVars().StmtCtx
	// ts.Handle could be nil if PK is Handle, and PK column has been pruned.
	// TODO: support clustered index.
	if ts.HandleCols != nil {
		ts.Ranges, err = ranger.BuildTableRange(ts.AccessConds, sc, ts.HandleCols.GetCol(0).RetType)
	} else {
		isUnsigned := false
		if ts.Source.tableInfo.PKIsHandle {
			if pkColInfo := ts.Source.tableInfo.GetPkColInfo(); pkColInfo != nil {
				isUnsigned = mysql.HasUnsignedFlag(pkColInfo.Flag)
			}
		}
		ts.Ranges = ranger.FullIntRange(isUnsigned)
	}
	if err != nil {
		return nil, err
	}
	return ts.stats, nil
}

// DeriveStats implements LogicalPlan DeriveStats interface.
func (is *LogicalIndexScan) DeriveStats(childStats []*property.StatsInfo, selfSchema *expression.Schema, childSchema []*expression.Schema, _ [][]*expression.Column) (*property.StatsInfo, error) {
	is.Source.initStats(nil)
	for i, expr := range is.AccessConds {
		is.AccessConds[i] = expression.PushDownNot(is.ctx, expr)
	}
	is.stats = is.Source.deriveStatsByFilter(is.AccessConds, nil)
	if len(is.AccessConds) == 0 {
		is.Ranges = ranger.FullRange()
	}
	is.IdxCols, is.IdxColLens = expression.IndexInfo2PrefixCols(is.Columns, selfSchema.Columns, is.Index)
	is.FullIdxCols, is.FullIdxColLens = expression.IndexInfo2Cols(is.Columns, selfSchema.Columns, is.Index)
	if !is.Index.Unique && !is.Index.Primary && len(is.Index.Columns) == len(is.IdxCols) {
		handleCol := is.getPKIsHandleCol(selfSchema)
		if handleCol != nil && !mysql.HasUnsignedFlag(handleCol.RetType.Flag) {
			is.IdxCols = append(is.IdxCols, handleCol)
			is.IdxColLens = append(is.IdxColLens, types.UnspecifiedLength)
		}
	}
	return is.stats, nil
}

// getIndexMergeOrPath generates all possible IndexMergeOrPaths.
func (ds *DataSource) generateIndexMergeOrPaths() error {
	usedIndexCount := len(ds.possibleAccessPaths)
	for i, cond := range ds.pushedDownConds {
		sf, ok := cond.(*expression.ScalarFunction)
		if !ok || sf.FuncName.L != ast.LogicOr {
			continue
		}
		var partialPaths = make([]*util.AccessPath, 0, usedIndexCount)
		dnfItems := expression.FlattenDNFConditions(sf)
		for _, item := range dnfItems {
			cnfItems := expression.SplitCNFItems(item)
			itemPaths := ds.accessPathsForConds(cnfItems, usedIndexCount)
			if len(itemPaths) == 0 {
				partialPaths = nil
				break
			}
			partialPath, err := ds.buildIndexMergePartialPath(itemPaths)
			if err != nil {
				return err
			}
			if partialPath == nil {
				partialPaths = nil
				break
			}
			partialPaths = append(partialPaths, partialPath)
		}
		// If all of the partialPaths use the same index, we will not use the indexMerge.
		singlePath := true
		for i := len(partialPaths) - 1; i >= 1; i-- {
			if partialPaths[i].Index != partialPaths[i-1].Index {
				singlePath = false
				break
			}
		}
		if singlePath {
			continue
		}
		if len(partialPaths) > 1 {
			possiblePath := ds.buildIndexMergeOrPath(partialPaths, i)
			if possiblePath == nil {
				return nil
			}

			accessConds := make([]expression.Expression, 0, len(partialPaths))
			for _, p := range partialPaths {
				indexCondsForP := p.AccessConds[:]
				indexCondsForP = append(indexCondsForP, p.IndexFilters...)
				if len(indexCondsForP) > 0 {
					accessConds = append(accessConds, expression.ComposeCNFCondition(ds.ctx, indexCondsForP...))
				}
			}
			accessDNF := expression.ComposeDNFCondition(ds.ctx, accessConds...)
			sel, _, err := ds.tableStats.HistColl.Selectivity(ds.ctx, []expression.Expression{accessDNF}, nil)
			if err != nil {
				logutil.BgLogger().Debug("something wrong happened, use the default selectivity", zap.Error(err))
				sel = SelectionFactor
			}
			possiblePath.CountAfterAccess = sel * ds.tableStats.RowCount
			ds.possibleAccessPaths = append(ds.possibleAccessPaths, possiblePath)
		}
	}
	return nil
}

// isInIndexMergeHints checks whether current index or primary key is in IndexMerge hints.
func (ds *DataSource) isInIndexMergeHints(name string) bool {
	if len(ds.indexMergeHints) == 0 {
		return true
	}
	for _, hint := range ds.indexMergeHints {
		if hint.indexHint == nil || len(hint.indexHint.IndexNames) == 0 {
			return true
		}
		for _, hintName := range hint.indexHint.IndexNames {
			if name == hintName.String() {
				return true
			}
		}
	}
	return false
}

// accessPathsForConds generates all possible index paths for conditions.
func (ds *DataSource) accessPathsForConds(conditions []expression.Expression, usedIndexCount int) []*util.AccessPath {
	var results = make([]*util.AccessPath, 0, usedIndexCount)
	for i := 0; i < usedIndexCount; i++ {
		path := &util.AccessPath{}
		if ds.possibleAccessPaths[i].IsTablePath() {
			if !ds.isInIndexMergeHints("primary") {
				continue
			}
			if ds.tableInfo.IsCommonHandle {
				path.IsCommonHandlePath = true
				path.Index = ds.possibleAccessPaths[i].Index
			} else {
				path.IsIntHandlePath = true
			}
			err := ds.deriveTablePathStats(path, conditions, true)
			if err != nil {
				logutil.BgLogger().Debug("can not derive statistics of a path", zap.Error(err))
				continue
			}
			var unsignedIntHandle bool
			if path.IsIntHandlePath && ds.tableInfo.PKIsHandle {
				if pkColInfo := ds.tableInfo.GetPkColInfo(); pkColInfo != nil {
					unsignedIntHandle = mysql.HasUnsignedFlag(pkColInfo.Flag)
				}
			}
			// If the path contains a full range, ignore it.
			if ranger.HasFullRange(path.Ranges, unsignedIntHandle) {
				continue
			}
			// If we have point or empty range, just remove other possible paths.
			if len(path.Ranges) == 0 || path.OnlyPointRange(ds.SCtx().GetSessionVars().StmtCtx) {
				if len(results) == 0 {
					results = append(results, path)
				} else {
					results[0] = path
					results = results[:1]
				}
				break
			}
		} else {
			path.Index = ds.possibleAccessPaths[i].Index
			if !ds.isInIndexMergeHints(path.Index.Name.L) {
				continue
			}
			err := ds.fillIndexPath(path, conditions)
			if err != nil {
				logutil.BgLogger().Debug("can not derive statistics of a path", zap.Error(err))
				continue
			}
			ds.deriveIndexPathStats(path, conditions, true)
			// If the path contains a full range, ignore it.
			if ranger.HasFullRange(path.Ranges, false) {
				continue
			}
			// If we have empty range, or point range on unique index, just remove other possible paths.
			if len(path.Ranges) == 0 || (path.OnlyPointRange(ds.SCtx().GetSessionVars().StmtCtx) && path.Index.Unique) {
				if len(results) == 0 {
					results = append(results, path)
				} else {
					results[0] = path
					results = results[:1]
				}
				break
			}
		}
		results = append(results, path)
	}
	return results
}

// buildIndexMergePartialPath chooses the best index path from all possible paths.
// Now we choose the index with minimal estimate row count.
func (ds *DataSource) buildIndexMergePartialPath(indexAccessPaths []*util.AccessPath) (*util.AccessPath, error) {
	if len(indexAccessPaths) == 1 {
		return indexAccessPaths[0], nil
	}

	minEstRowIndex := 0
	minEstRow := math.MaxFloat64
	for i := 0; i < len(indexAccessPaths); i++ {
		rc := indexAccessPaths[i].CountAfterAccess
		if len(indexAccessPaths[i].IndexFilters) > 0 {
			rc = indexAccessPaths[i].CountAfterIndex
		}
		if rc < minEstRow {
			minEstRowIndex = i
			minEstRow = rc
		}
	}
	return indexAccessPaths[minEstRowIndex], nil
}

// buildIndexMergeOrPath generates one possible IndexMergePath.
func (ds *DataSource) buildIndexMergeOrPath(partialPaths []*util.AccessPath, current int) *util.AccessPath {
	indexMergePath := &util.AccessPath{PartialIndexPaths: partialPaths}
	indexMergePath.TableFilters = append(indexMergePath.TableFilters, ds.pushedDownConds[:current]...)
	indexMergePath.TableFilters = append(indexMergePath.TableFilters, ds.pushedDownConds[current+1:]...)
	for _, path := range partialPaths {
		// If any partial path contains table filters, we need to keep the whole DNF filter in the Selection.
		if len(path.TableFilters) > 0 {
			indexMergePath.TableFilters = append(indexMergePath.TableFilters, ds.pushedDownConds[current])
			break
		}
	}
	return indexMergePath
}

// DeriveStats implement LogicalPlan DeriveStats interface.
func (p *LogicalSelection) DeriveStats(childStats []*property.StatsInfo, selfSchema *expression.Schema, childSchema []*expression.Schema, _ [][]*expression.Column) (*property.StatsInfo, error) {
	if p.stats != nil {
		return p.stats, nil
	}
	p.stats = childStats[0].Scale(SelectionFactor)
	p.stats.GroupNDVs = nil
	return p.stats, nil
}

// DeriveStats implement LogicalPlan DeriveStats interface.
func (p *LogicalUnionAll) DeriveStats(childStats []*property.StatsInfo, selfSchema *expression.Schema, childSchema []*expression.Schema, _ [][]*expression.Column) (*property.StatsInfo, error) {
	if p.stats != nil {
		return p.stats, nil
	}
	p.stats = &property.StatsInfo{
		ColNDVs: make(map[int64]float64, selfSchema.Len()),
	}
	for _, childProfile := range childStats {
		p.stats.RowCount += childProfile.RowCount
		for _, col := range selfSchema.Columns {
			p.stats.ColNDVs[col.UniqueID] += childProfile.ColNDVs[col.UniqueID]
		}
	}
	return p.stats, nil
}

func deriveLimitStats(childProfile *property.StatsInfo, limitCount float64) *property.StatsInfo {
	stats := &property.StatsInfo{
		RowCount: math.Min(limitCount, childProfile.RowCount),
		ColNDVs:  make(map[int64]float64, len(childProfile.ColNDVs)),
	}
	for id, c := range childProfile.ColNDVs {
		stats.ColNDVs[id] = math.Min(c, stats.RowCount)
	}
	return stats
}

// DeriveStats implement LogicalPlan DeriveStats interface.
func (p *LogicalLimit) DeriveStats(childStats []*property.StatsInfo, selfSchema *expression.Schema, childSchema []*expression.Schema, _ [][]*expression.Column) (*property.StatsInfo, error) {
	if p.stats != nil {
		return p.stats, nil
	}
	p.stats = deriveLimitStats(childStats[0], float64(p.Count))
	return p.stats, nil
}

// DeriveStats implement LogicalPlan DeriveStats interface.
func (lt *LogicalTopN) DeriveStats(childStats []*property.StatsInfo, selfSchema *expression.Schema, childSchema []*expression.Schema, _ [][]*expression.Column) (*property.StatsInfo, error) {
	if lt.stats != nil {
		return lt.stats, nil
	}
	lt.stats = deriveLimitStats(childStats[0], float64(lt.Count))
	return lt.stats, nil
}

func getGroupNDV4Cols(cols []*expression.Column, stats *property.StatsInfo) *property.GroupNDV {
	if len(cols) == 0 || len(stats.GroupNDVs) == 0 {
		return nil
	}
	cols = expression.SortColumns(cols)
	for _, groupNDV := range stats.GroupNDVs {
		if len(cols) != len(groupNDV.Cols) {
			continue
		}
		match := true
		for i, col := range groupNDV.Cols {
			if col != cols[i].UniqueID {
				match = false
				break
			}
		}
		if match {
			return &groupNDV
		}
	}
	return nil
}

// getColsNDV returns the NDV of a couple of columns.
// If the columns match any GroupNDV maintained by child operator, we can get an accurate NDV.
// Otherwise, we simply return the max NDV among the columns, which is a lower bound.
func getColsNDV(cols []*expression.Column, schema *expression.Schema, profile *property.StatsInfo) float64 {
	NDV := 1.0
	if groupNDV := getGroupNDV4Cols(cols, profile); groupNDV != nil {
		return math.Max(groupNDV.NDV, NDV)
	}
	indices := schema.ColumnsIndices(cols)
	if indices == nil {
		logutil.BgLogger().Error("column not found in schema", zap.Any("columns", cols), zap.String("schema", schema.String()))
		return NDV
	}
	for _, idx := range indices {
		// It is a very naive estimation.
		col := schema.Columns[idx]
		NDV = math.Max(NDV, profile.ColNDVs[col.UniqueID])
	}
	return NDV
}

func (p *LogicalProjection) getGroupNDVs(colGroups [][]*expression.Column, childProfile *property.StatsInfo, selfSchema *expression.Schema) []property.GroupNDV {
	if len(colGroups) == 0 || len(childProfile.GroupNDVs) == 0 {
		return nil
	}
	exprCol2ProjCol := make(map[int64]int64)
	for i, expr := range p.Exprs {
		exprCol, ok := expr.(*expression.Column)
		if !ok {
			continue
		}
		exprCol2ProjCol[exprCol.UniqueID] = selfSchema.Columns[i].UniqueID
	}
	ndvs := make([]property.GroupNDV, 0, len(childProfile.GroupNDVs))
	for _, childGroupNDV := range childProfile.GroupNDVs {
		projCols := make([]int64, len(childGroupNDV.Cols))
		for i, col := range childGroupNDV.Cols {
			projCol, ok := exprCol2ProjCol[col]
			if !ok {
				projCols = nil
				break
			}
			projCols[i] = projCol
		}
		if projCols == nil {
			continue
		}
		sort.Slice(projCols, func(i, j int) bool {
			return projCols[i] < projCols[j]
		})
		groupNDV := property.GroupNDV{
			Cols: projCols,
			NDV:  childGroupNDV.NDV,
		}
		ndvs = append(ndvs, groupNDV)
	}
	return ndvs
}

// DeriveStats implement LogicalPlan DeriveStats interface.
func (p *LogicalProjection) DeriveStats(childStats []*property.StatsInfo, selfSchema *expression.Schema, childSchema []*expression.Schema, colGroups [][]*expression.Column) (*property.StatsInfo, error) {
	childProfile := childStats[0]
	if p.stats != nil {
		// Reload GroupNDVs since colGroups may have changed.
		p.stats.GroupNDVs = p.getGroupNDVs(colGroups, childProfile, selfSchema)
		return p.stats, nil
	}
	p.stats = &property.StatsInfo{
		RowCount: childProfile.RowCount,
		ColNDVs:  make(map[int64]float64, len(p.Exprs)),
	}
	for i, expr := range p.Exprs {
		cols := expression.ExtractColumns(expr)
		p.stats.ColNDVs[selfSchema.Columns[i].UniqueID] = getColsNDV(cols, childSchema[0], childProfile)
	}
	p.stats.GroupNDVs = p.getGroupNDVs(colGroups, childProfile, selfSchema)
	return p.stats, nil
}

// ExtractColGroups implements LogicalPlan ExtractColGroups interface.
func (p *LogicalProjection) ExtractColGroups(colGroups [][]*expression.Column) [][]*expression.Column {
	if len(colGroups) == 0 {
		return nil
	}
	extColGroups, _ := p.Schema().ExtractColGroups(colGroups)
	if len(extColGroups) == 0 {
		return nil
	}
	extracted := make([][]*expression.Column, 0, len(extColGroups))
	for _, cols := range extColGroups {
		exprs := make([]*expression.Column, len(cols))
		allCols := true
		for i, offset := range cols {
			col, ok := p.Exprs[offset].(*expression.Column)
			// TODO: for functional dependent projections like `col1 + 1` -> `col2`, we can maintain GroupNDVs actually.
			if !ok {
				allCols = false
				break
			}
			exprs[i] = col
		}
		if allCols {
			extracted = append(extracted, expression.SortColumns(exprs))
		}
	}
	return extracted
}

func (la *LogicalAggregation) getGroupNDVs(colGroups [][]*expression.Column, childProfile *property.StatsInfo, gbyCols []*expression.Column) []property.GroupNDV {
	if len(colGroups) == 0 {
		return nil
	}
	// Check if the child profile provides GroupNDV for the GROUP BY columns.
	// Note that gbyCols may not be the exact GROUP BY columns, e.g, GROUP BY a+b,
	// but we have no other approaches for the NDV estimation of these cases
	// except for using the independent assumption, unless we can use stats of expression index.
	groupNDV := getGroupNDV4Cols(gbyCols, childProfile)
	if groupNDV == nil {
		return nil
	}
	return []property.GroupNDV{*groupNDV}
}

// DeriveStats implement LogicalPlan DeriveStats interface.
func (la *LogicalAggregation) DeriveStats(childStats []*property.StatsInfo, selfSchema *expression.Schema, childSchema []*expression.Schema, colGroups [][]*expression.Column) (*property.StatsInfo, error) {
	childProfile := childStats[0]
	gbyCols := make([]*expression.Column, 0, len(la.GroupByItems))
	for _, gbyExpr := range la.GroupByItems {
		cols := expression.ExtractColumns(gbyExpr)
		gbyCols = append(gbyCols, cols...)
	}
	if la.stats != nil {
		// Reload GroupNDVs since colGroups may have changed.
		la.stats.GroupNDVs = la.getGroupNDVs(colGroups, childProfile, gbyCols)
		return la.stats, nil
	}
	NDV := getColsNDV(gbyCols, childSchema[0], childProfile)
	la.stats = &property.StatsInfo{
		RowCount: NDV,
		ColNDVs:  make(map[int64]float64, selfSchema.Len()),
	}
	// We cannot estimate the ColNDVs for every output, so we use a conservative strategy.
	for _, col := range selfSchema.Columns {
		la.stats.ColNDVs[col.UniqueID] = NDV
	}
	la.inputCount = childProfile.RowCount
	la.stats.GroupNDVs = la.getGroupNDVs(colGroups, childProfile, gbyCols)
	return la.stats, nil
}

// ExtractColGroups implements LogicalPlan ExtractColGroups interface.
func (la *LogicalAggregation) ExtractColGroups(_ [][]*expression.Column) [][]*expression.Column {
	// Parent colGroups would be dicarded, because aggregation would make NDV of colGroups
	// which does not match GroupByItems invalid.
	// Note that gbyCols may not be the exact GROUP BY columns, e.g, GROUP BY a+b,
	// but we have no other approaches for the NDV estimation of these cases
	// except for using the independent assumption, unless we can use stats of expression index.
	gbyCols := make([]*expression.Column, 0, len(la.GroupByItems))
	for _, gbyExpr := range la.GroupByItems {
		cols := expression.ExtractColumns(gbyExpr)
		gbyCols = append(gbyCols, cols...)
	}
	if len(gbyCols) > 1 {
		return [][]*expression.Column{expression.SortColumns(gbyCols)}
	}
	return nil
}

func (p *LogicalJoin) getGroupNDVs(colGroups [][]*expression.Column, childStats []*property.StatsInfo) []property.GroupNDV {
	outerIdx := int(-1)
	if p.JoinType == LeftOuterJoin || p.JoinType == LeftOuterSemiJoin || p.JoinType == AntiLeftOuterSemiJoin {
		outerIdx = 0
	} else if p.JoinType == RightOuterJoin {
		outerIdx = 1
	}
	if outerIdx >= 0 && len(colGroups) > 0 {
		return childStats[outerIdx].GroupNDVs
	}
	return nil
}

// DeriveStats implement LogicalPlan DeriveStats interface.
// If the type of join is SemiJoin, the selectivity of it will be same as selection's.
// If the type of join is LeftOuterSemiJoin, it will not add or remove any row. The last column is a boolean value, whose NDV should be two.
// If the type of join is inner/outer join, the output of join(s, t) should be N(s) * N(t) / (V(s.key) * V(t.key)) * Min(s.key, t.key).
// N(s) stands for the number of rows in relation s. V(s.key) means the NDV of join key in s.
// This is a quite simple strategy: We assume every bucket of relation which will participate join has the same number of rows, and apply cross join for
// every matched bucket.
func (p *LogicalJoin) DeriveStats(childStats []*property.StatsInfo, selfSchema *expression.Schema, childSchema []*expression.Schema, colGroups [][]*expression.Column) (*property.StatsInfo, error) {
	if p.stats != nil {
		// Reload GroupNDVs since colGroups may have changed.
		p.stats.GroupNDVs = p.getGroupNDVs(colGroups, childStats)
		return p.stats, nil
	}
	leftProfile, rightProfile := childStats[0], childStats[1]
	leftJoinKeys, rightJoinKeys, _, _ := p.GetJoinKeys()
	helper := &fullJoinRowCountHelper{
		cartesian:     0 == len(p.EqualConditions),
		leftProfile:   leftProfile,
		rightProfile:  rightProfile,
		leftJoinKeys:  leftJoinKeys,
		rightJoinKeys: rightJoinKeys,
		leftSchema:    childSchema[0],
		rightSchema:   childSchema[1],
	}
	p.equalCondOutCnt = helper.estimate()
	if p.JoinType == SemiJoin || p.JoinType == AntiSemiJoin {
		p.stats = &property.StatsInfo{
			RowCount: leftProfile.RowCount * SelectionFactor,
			ColNDVs:  make(map[int64]float64, len(leftProfile.ColNDVs)),
		}
		for id, c := range leftProfile.ColNDVs {
			p.stats.ColNDVs[id] = c * SelectionFactor
		}
		return p.stats, nil
	}
	if p.JoinType == LeftOuterSemiJoin || p.JoinType == AntiLeftOuterSemiJoin {
		p.stats = &property.StatsInfo{
			RowCount: leftProfile.RowCount,
			ColNDVs:  make(map[int64]float64, selfSchema.Len()),
		}
		for id, c := range leftProfile.ColNDVs {
			p.stats.ColNDVs[id] = c
		}
		p.stats.ColNDVs[selfSchema.Columns[selfSchema.Len()-1].UniqueID] = 2.0
		p.stats.GroupNDVs = p.getGroupNDVs(colGroups, childStats)
		return p.stats, nil
	}
	count := p.equalCondOutCnt
	if p.JoinType == LeftOuterJoin {
		count = math.Max(count, leftProfile.RowCount)
	} else if p.JoinType == RightOuterJoin {
		count = math.Max(count, rightProfile.RowCount)
	}
	colNDVs := make(map[int64]float64, selfSchema.Len())
	for id, c := range leftProfile.ColNDVs {
		colNDVs[id] = math.Min(c, count)
	}
	for id, c := range rightProfile.ColNDVs {
		colNDVs[id] = math.Min(c, count)
	}
	p.stats = &property.StatsInfo{
		RowCount: count,
		ColNDVs:  colNDVs,
	}
	p.stats.GroupNDVs = p.getGroupNDVs(colGroups, childStats)
	return p.stats, nil
}

// ExtractColGroups implements LogicalPlan ExtractColGroups interface.
func (p *LogicalJoin) ExtractColGroups(colGroups [][]*expression.Column) [][]*expression.Column {
	leftJoinKeys, rightJoinKeys, _, _ := p.GetJoinKeys()
	extracted := make([][]*expression.Column, 0, 2+len(colGroups))
	if len(leftJoinKeys) > 1 && (p.JoinType == InnerJoin || p.JoinType == LeftOuterJoin || p.JoinType == RightOuterJoin) {
		extracted = append(extracted, expression.SortColumns(leftJoinKeys), expression.SortColumns(rightJoinKeys))
	}
	var outerSchema *expression.Schema
	if p.JoinType == LeftOuterJoin || p.JoinType == LeftOuterSemiJoin || p.JoinType == AntiLeftOuterSemiJoin {
		outerSchema = p.Children()[0].Schema()
	} else if p.JoinType == RightOuterJoin {
		outerSchema = p.Children()[1].Schema()
	}
	if len(colGroups) == 0 || outerSchema == nil {
		return extracted
	}
	_, offsets := outerSchema.ExtractColGroups(colGroups)
	if len(offsets) == 0 {
		return extracted
	}
	for _, offset := range offsets {
		extracted = append(extracted, colGroups[offset])
	}
	return extracted
}

type fullJoinRowCountHelper struct {
	cartesian     bool
	leftProfile   *property.StatsInfo
	rightProfile  *property.StatsInfo
	leftJoinKeys  []*expression.Column
	rightJoinKeys []*expression.Column
	leftSchema    *expression.Schema
	rightSchema   *expression.Schema
}

func (h *fullJoinRowCountHelper) estimate() float64 {
	if h.cartesian {
		return h.leftProfile.RowCount * h.rightProfile.RowCount
	}
	leftKeyNDV := getColsNDV(h.leftJoinKeys, h.leftSchema, h.leftProfile)
	rightKeyNDV := getColsNDV(h.rightJoinKeys, h.rightSchema, h.rightProfile)
	count := h.leftProfile.RowCount * h.rightProfile.RowCount / math.Max(leftKeyNDV, rightKeyNDV)
	return count
}

func (la *LogicalApply) getGroupNDVs(colGroups [][]*expression.Column, childStats []*property.StatsInfo) []property.GroupNDV {
	if len(colGroups) > 0 && (la.JoinType == LeftOuterSemiJoin || la.JoinType == AntiLeftOuterSemiJoin || la.JoinType == LeftOuterJoin) {
		return childStats[0].GroupNDVs
	}
	return nil
}

// DeriveStats implement LogicalPlan DeriveStats interface.
func (la *LogicalApply) DeriveStats(childStats []*property.StatsInfo, selfSchema *expression.Schema, childSchema []*expression.Schema, colGroups [][]*expression.Column) (*property.StatsInfo, error) {
	if la.stats != nil {
		// Reload GroupNDVs since colGroups may have changed.
		la.stats.GroupNDVs = la.getGroupNDVs(colGroups, childStats)
		return la.stats, nil
	}
	leftProfile := childStats[0]
	la.stats = &property.StatsInfo{
		RowCount: leftProfile.RowCount,
		ColNDVs:  make(map[int64]float64, selfSchema.Len()),
	}
	for id, c := range leftProfile.ColNDVs {
		la.stats.ColNDVs[id] = c
	}
	if la.JoinType == LeftOuterSemiJoin || la.JoinType == AntiLeftOuterSemiJoin {
		la.stats.ColNDVs[selfSchema.Columns[selfSchema.Len()-1].UniqueID] = 2.0
	} else {
		for i := childSchema[0].Len(); i < selfSchema.Len(); i++ {
			la.stats.ColNDVs[selfSchema.Columns[i].UniqueID] = leftProfile.RowCount
		}
	}
	la.stats.GroupNDVs = la.getGroupNDVs(colGroups, childStats)
	return la.stats, nil
}

// ExtractColGroups implements LogicalPlan ExtractColGroups interface.
func (la *LogicalApply) ExtractColGroups(colGroups [][]*expression.Column) [][]*expression.Column {
	var outerSchema *expression.Schema
	// Apply doesn't have RightOuterJoin.
	if la.JoinType == LeftOuterJoin || la.JoinType == LeftOuterSemiJoin || la.JoinType == AntiLeftOuterSemiJoin {
		outerSchema = la.Children()[0].Schema()
	}
	if len(colGroups) == 0 || outerSchema == nil {
		return nil
	}
	_, offsets := outerSchema.ExtractColGroups(colGroups)
	if len(offsets) == 0 {
		return nil
	}
	extracted := make([][]*expression.Column, len(offsets))
	for i, offset := range offsets {
		extracted[i] = colGroups[offset]
	}
	return extracted
}

// Exists and MaxOneRow produce at most one row, so we set the RowCount of stats one.
func getSingletonStats(schema *expression.Schema) *property.StatsInfo {
	ret := &property.StatsInfo{
		RowCount: 1.0,
		ColNDVs:  make(map[int64]float64, schema.Len()),
	}
	for _, col := range schema.Columns {
		ret.ColNDVs[col.UniqueID] = 1
	}
	return ret
}

// DeriveStats implement LogicalPlan DeriveStats interface.
func (p *LogicalMaxOneRow) DeriveStats(childStats []*property.StatsInfo, selfSchema *expression.Schema, childSchema []*expression.Schema, _ [][]*expression.Column) (*property.StatsInfo, error) {
	if p.stats != nil {
		return p.stats, nil
	}
	p.stats = getSingletonStats(selfSchema)
	return p.stats, nil
}

func (p *LogicalWindow) getGroupNDVs(colGroups [][]*expression.Column, childStats []*property.StatsInfo) []property.GroupNDV {
	if len(colGroups) > 0 {
		return childStats[0].GroupNDVs
	}
	return nil
}

// DeriveStats implement LogicalPlan DeriveStats interface.
func (p *LogicalWindow) DeriveStats(childStats []*property.StatsInfo, selfSchema *expression.Schema, childSchema []*expression.Schema, colGroups [][]*expression.Column) (*property.StatsInfo, error) {
	if p.stats != nil {
		// Reload GroupNDVs since colGroups may have changed.
		p.stats.GroupNDVs = p.getGroupNDVs(colGroups, childStats)
		return p.stats, nil
	}
	childProfile := childStats[0]
	p.stats = &property.StatsInfo{
		RowCount: childProfile.RowCount,
		ColNDVs:  make(map[int64]float64, selfSchema.Len()),
	}
	childLen := selfSchema.Len() - len(p.WindowFuncDescs)
	for i := 0; i < childLen; i++ {
		id := selfSchema.Columns[i].UniqueID
		p.stats.ColNDVs[id] = childProfile.ColNDVs[id]
	}
	for i := childLen; i < selfSchema.Len(); i++ {
		p.stats.ColNDVs[selfSchema.Columns[i].UniqueID] = childProfile.RowCount
	}
	p.stats.GroupNDVs = p.getGroupNDVs(colGroups, childStats)
	return p.stats, nil
}

// ExtractColGroups implements LogicalPlan ExtractColGroups interface.
func (p *LogicalWindow) ExtractColGroups(colGroups [][]*expression.Column) [][]*expression.Column {
	if len(colGroups) == 0 {
		return nil
	}
	childSchema := p.Children()[0].Schema()
	_, offsets := childSchema.ExtractColGroups(colGroups)
	if len(offsets) == 0 {
		return nil
	}
	extracted := make([][]*expression.Column, len(offsets))
	for i, offset := range offsets {
		extracted[i] = colGroups[offset]
	}
	return extracted
}

// DeriveStats implement LogicalPlan DeriveStats interface.
func (p *LogicalCTE) DeriveStats(childStats []*property.StatsInfo, selfSchema *expression.Schema, childSchema []*expression.Schema, colGroups [][]*expression.Column) (*property.StatsInfo, error) {
	if p.stats != nil {
		return p.stats, nil
	}

	var err error
	if p.cte.seedPartPhysicalPlan == nil {
		p.cte.seedPartPhysicalPlan, _, err = DoOptimize(context.TODO(), p.ctx, p.cte.optFlag, p.cte.seedPartLogicalPlan)
		if err != nil {
			return nil, err
		}
	}
	resStat := p.cte.seedPartPhysicalPlan.Stats()
	// Changing the pointer so that seedStat in LogicalCTETable can get the new stat.
	*p.seedStat = *resStat
	p.stats = &property.StatsInfo{
		RowCount: resStat.RowCount,
		ColNDVs:  make(map[int64]float64, selfSchema.Len()),
	}
	for i, col := range selfSchema.Columns {
		p.stats.ColNDVs[col.UniqueID] += resStat.ColNDVs[p.cte.seedPartLogicalPlan.Schema().Columns[i].UniqueID]
	}
	if p.cte.recursivePartLogicalPlan != nil {
		if p.cte.recursivePartPhysicalPlan == nil {
			p.cte.recursivePartPhysicalPlan, _, err = DoOptimize(context.TODO(), p.ctx, p.cte.optFlag, p.cte.recursivePartLogicalPlan)
			if err != nil {
				return nil, err
			}
		}
		recurStat := p.cte.recursivePartPhysicalPlan.Stats()
		for i, col := range selfSchema.Columns {
			p.stats.ColNDVs[col.UniqueID] += recurStat.ColNDVs[p.cte.recursivePartLogicalPlan.Schema().Columns[i].UniqueID]
		}
		if p.cte.IsDistinct {
			p.stats.RowCount = getColsNDV(p.schema.Columns, p.schema, p.stats)
		} else {
			p.stats.RowCount += recurStat.RowCount
		}
	}
	return p.stats, nil
}

// DeriveStats implement LogicalPlan DeriveStats interface.
func (p *LogicalCTETable) DeriveStats(childStats []*property.StatsInfo, selfSchema *expression.Schema, childSchema []*expression.Schema, colGroups [][]*expression.Column) (*property.StatsInfo, error) {
	if p.stats != nil {
		return p.stats, nil
	}
	p.stats = p.seedStat
	return p.stats, nil
}<|MERGE_RESOLUTION|>--- conflicted
+++ resolved
@@ -422,13 +422,9 @@
 			}
 		}
 	}
-<<<<<<< HEAD
-	cond, _ := ds.ctx.GetSessionVars().StmtCtx.GetCacheTable(ds.tableInfo.ID)
-	if isPossibleIdxMerge && sessionAndStmtPermission && needConsiderIndexMerge && ds.tableInfo.TempTableType != model.TempTableLocal && !cond {
-=======
+
 	readFromTableCache := ds.ctx.GetSessionVars().StmtCtx.ReadFromTableCache
-	if isPossibleIdxMerge && sessionAndStmtPermission && needConsiderIndexMerge && isReadOnlyTxn && ds.tableInfo.TempTableType != model.TempTableLocal && !readFromTableCache {
->>>>>>> 27672187
+	if isPossibleIdxMerge && sessionAndStmtPermission && needConsiderIndexMerge && ds.tableInfo.TempTableType != model.TempTableLocal && !readFromTableCache {
 		err := ds.generateAndPruneIndexMergePath(ds.indexMergeHints != nil)
 		if err != nil {
 			return nil, err
