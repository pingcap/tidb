--- conflicted
+++ resolved
@@ -297,7 +297,6 @@
 	return p.stats, nil
 }
 
-<<<<<<< HEAD
 func (p *LogicalJoin) deriveInnerJoinStatsWithHist(leftKeys, rightKeys []*expression.Column) (*property.StatsInfo, error) {
 	leftChild, rightChild := p.children[0], p.children[1]
 	leftProfile, rightProfile := leftChild.statsInfo(), rightChild.statsInfo()
@@ -375,20 +374,9 @@
 	return p.stats, nil
 }
 
-func (la *LogicalApply) deriveStats() (*property.StatsInfo, error) {
-	leftProfile, err := la.children[0].deriveStats()
-	if err != nil {
-		return nil, errors.Trace(err)
-	}
-	_, err = la.children[1].deriveStats()
-	if err != nil {
-		return nil, errors.Trace(err)
-	}
-=======
 // DeriveStats implement LogicalPlan DeriveStats interface.
 func (la *LogicalApply) DeriveStats(childStats []*property.StatsInfo) (*property.StatsInfo, error) {
 	leftProfile := childStats[0]
->>>>>>> 889b121b
 	la.stats = &property.StatsInfo{
 		RowCount:    leftProfile.RowCount,
 		Cardinality: make([]float64, la.schema.Len()),
