// Copyright 2017 PingCAP, Inc.
//
// Licensed under the Apache License, Version 2.0 (the "License");
// you may not use this file except in compliance with the License.
// You may obtain a copy of the License at
//
//     http://www.apache.org/licenses/LICENSE-2.0
//
// Unless required by applicable law or agreed to in writing, software
// distributed under the License is distributed on an "AS IS" BASIS,
// See the License for the specific language governing permissions and
// limitations under the License.

package core

import (
	"context"
	"fmt"
	"math"
	"sort"
	"strings"

	"github.com/pingcap/errors"
	"github.com/pingcap/parser/ast"
	"github.com/pingcap/parser/model"
	"github.com/pingcap/parser/mysql"
	"github.com/pingcap/tidb/expression"
	"github.com/pingcap/tidb/planner/property"
	"github.com/pingcap/tidb/planner/util"
	"github.com/pingcap/tidb/statistics"
	"github.com/pingcap/tidb/types"
	"github.com/pingcap/tidb/util/logutil"
	"github.com/pingcap/tidb/util/ranger"
	"go.uber.org/zap"
	"golang.org/x/tools/container/intsets"
)

func (p *basePhysicalPlan) StatsCount() float64 {
	return p.stats.RowCount
}

// DeriveStats implement LogicalPlan DeriveStats interface.
func (p *LogicalTableDual) DeriveStats(childStats []*property.StatsInfo, selfSchema *expression.Schema, childSchema []*expression.Schema, _ [][]*expression.Column) (*property.StatsInfo, error) {
	if p.stats != nil {
		return p.stats, nil
	}
	profile := &property.StatsInfo{
		RowCount: float64(p.RowCount),
		ColNDVs:  make(map[int64]float64, selfSchema.Len()),
	}
	for _, col := range selfSchema.Columns {
		profile.ColNDVs[col.UniqueID] = float64(p.RowCount)
	}
	p.stats = profile
	return p.stats, nil
}

// DeriveStats implement LogicalPlan DeriveStats interface.
func (p *LogicalMemTable) DeriveStats(childStats []*property.StatsInfo, selfSchema *expression.Schema, childSchema []*expression.Schema, _ [][]*expression.Column) (*property.StatsInfo, error) {
	if p.stats != nil {
		return p.stats, nil
	}
	statsTable := statistics.PseudoTable(p.TableInfo)
	stats := &property.StatsInfo{
		RowCount:     float64(statsTable.Count),
		ColNDVs:      make(map[int64]float64, len(p.TableInfo.Columns)),
		HistColl:     statsTable.GenerateHistCollFromColumnInfo(p.TableInfo.Columns, p.schema.Columns),
		StatsVersion: statistics.PseudoVersion,
	}
	for _, col := range selfSchema.Columns {
		stats.ColNDVs[col.UniqueID] = float64(statsTable.Count)
	}
	p.stats = stats
	return p.stats, nil
}

// DeriveStats implement LogicalPlan DeriveStats interface.
func (p *LogicalShow) DeriveStats(childStats []*property.StatsInfo, selfSchema *expression.Schema, childSchema []*expression.Schema, _ [][]*expression.Column) (*property.StatsInfo, error) {
	if p.stats != nil {
		return p.stats, nil
	}
	// A fake count, just to avoid panic now.
	p.stats = getFakeStats(selfSchema)
	return p.stats, nil
}

func getFakeStats(schema *expression.Schema) *property.StatsInfo {
	profile := &property.StatsInfo{
		RowCount: 1,
		ColNDVs:  make(map[int64]float64, schema.Len()),
	}
	for _, col := range schema.Columns {
		profile.ColNDVs[col.UniqueID] = 1
	}
	return profile
}

// DeriveStats implement LogicalPlan DeriveStats interface.
func (p *LogicalShowDDLJobs) DeriveStats(childStats []*property.StatsInfo, selfSchema *expression.Schema, childSchema []*expression.Schema, _ [][]*expression.Column) (*property.StatsInfo, error) {
	if p.stats != nil {
		return p.stats, nil
	}
	// A fake count, just to avoid panic now.
	p.stats = getFakeStats(selfSchema)
	return p.stats, nil
}

// RecursiveDeriveStats4Test is a exporter just for test.
func RecursiveDeriveStats4Test(p LogicalPlan) (*property.StatsInfo, error) {
	return p.recursiveDeriveStats(nil)
}

// GetStats4Test is a exporter just for test.
func GetStats4Test(p LogicalPlan) *property.StatsInfo {
	return p.statsInfo()
}

func (p *baseLogicalPlan) recursiveDeriveStats(colGroups [][]*expression.Column) (*property.StatsInfo, error) {
	childStats := make([]*property.StatsInfo, len(p.children))
	childSchema := make([]*expression.Schema, len(p.children))
	cumColGroups := p.self.ExtractColGroups(colGroups)
	for i, child := range p.children {
		childProfile, err := child.recursiveDeriveStats(cumColGroups)
		if err != nil {
			return nil, err
		}
		childStats[i] = childProfile
		childSchema[i] = child.Schema()
	}
	return p.self.DeriveStats(childStats, p.self.Schema(), childSchema, colGroups)
}

// ExtractColGroups implements LogicalPlan ExtractColGroups interface.
func (p *baseLogicalPlan) ExtractColGroups(_ [][]*expression.Column) [][]*expression.Column {
	return nil
}

// DeriveStats implement LogicalPlan DeriveStats interface.
func (p *baseLogicalPlan) DeriveStats(childStats []*property.StatsInfo, selfSchema *expression.Schema, childSchema []*expression.Schema, _ [][]*expression.Column) (*property.StatsInfo, error) {
	if len(childStats) == 1 {
		p.stats = childStats[0]
		return p.stats, nil
	}
	if len(childStats) > 1 {
		err := ErrInternal.GenWithStack("LogicalPlans with more than one child should implement their own DeriveStats().")
		return nil, err
	}
	if p.stats != nil {
		return p.stats, nil
	}
	profile := &property.StatsInfo{
		RowCount: float64(1),
		ColNDVs:  make(map[int64]float64, selfSchema.Len()),
	}
	for _, col := range selfSchema.Columns {
		profile.ColNDVs[col.UniqueID] = 1
	}
	p.stats = profile
	return profile, nil
}

// getColumnNDV computes estimated NDV of specified column using the original
// histogram of `DataSource` which is retrieved from storage(not the derived one).
func (ds *DataSource) getColumnNDV(colID int64) (ndv float64) {
	hist, ok := ds.statisticTable.Columns[colID]
	if ok && hist.Count > 0 {
		factor := float64(ds.statisticTable.Count) / float64(hist.Count)
		ndv = float64(hist.Histogram.NDV) * factor
	} else {
		ndv = float64(ds.statisticTable.Count) * distinctFactor
	}
	return ndv
}

func (ds *DataSource) getGroupNDVs(colGroups [][]*expression.Column) []property.GroupNDV {
	if colGroups == nil {
		return nil
	}
	tbl := ds.tableStats.HistColl
	ndvs := make([]property.GroupNDV, 0, len(colGroups))
	for idxID, idx := range tbl.Indices {
		colsLen := len(tbl.Idx2ColumnIDs[idxID])
		// tbl.Idx2ColumnIDs may only contain the prefix of index columns.
		// But it may exceeds the total index since the index would contain the handle column if it's not a unique index.
		// We append the handle at fillIndexPath.
		if colsLen < len(idx.Info.Columns) {
			continue
		} else if colsLen > len(idx.Info.Columns) {
			colsLen--
		}
		idxCols := make([]int64, colsLen)
		copy(idxCols, tbl.Idx2ColumnIDs[idxID])
		sort.Slice(idxCols, func(i, j int) bool {
			return idxCols[i] < idxCols[j]
		})
		for _, g := range colGroups {
			// We only want those exact matches.
			if len(g) != colsLen {
				continue
			}
			match := true
			for i, col := range g {
				// Both slices are sorted according to UniqueID.
				if col.UniqueID != idxCols[i] {
					match = false
					break
				}
			}
			if match {
				ndv := property.GroupNDV{
					Cols: idxCols,
					NDV:  float64(idx.NDV),
				}
				ndvs = append(ndvs, ndv)
				break
			}
		}
	}
	return ndvs
}

func (ds *DataSource) initStats(colGroups [][]*expression.Column) {
	if ds.tableStats != nil {
		// Reload GroupNDVs since colGroups may have changed.
		ds.tableStats.GroupNDVs = ds.getGroupNDVs(colGroups)
		return
	}
	if ds.statisticTable == nil {
		ds.statisticTable = getStatsTable(ds.ctx, ds.tableInfo, ds.table.Meta().ID)
	}
	tableStats := &property.StatsInfo{
		RowCount:     float64(ds.statisticTable.Count),
		ColNDVs:      make(map[int64]float64, ds.schema.Len()),
		HistColl:     ds.statisticTable.GenerateHistCollFromColumnInfo(ds.Columns, ds.schema.Columns),
		StatsVersion: ds.statisticTable.Version,
	}
	if ds.statisticTable.Pseudo {
		tableStats.StatsVersion = statistics.PseudoVersion
	}
	for _, col := range ds.schema.Columns {
		tableStats.ColNDVs[col.UniqueID] = ds.getColumnNDV(col.ID)
	}
	ds.tableStats = tableStats
	ds.tableStats.GroupNDVs = ds.getGroupNDVs(colGroups)
	ds.TblColHists = ds.statisticTable.ID2UniqueID(ds.TblCols)
}

func (ds *DataSource) deriveStatsByFilter(conds expression.CNFExprs, filledPaths []*util.AccessPath) *property.StatsInfo {
	selectivity, nodes, err := ds.tableStats.HistColl.Selectivity(ds.ctx, conds, filledPaths)
	if err != nil {
		logutil.BgLogger().Debug("something wrong happened, use the default selectivity", zap.Error(err))
		selectivity = SelectionFactor
	}
	stats := ds.tableStats.Scale(selectivity)
	if ds.ctx.GetSessionVars().OptimizerSelectivityLevel >= 1 {
		stats.HistColl = stats.HistColl.NewHistCollBySelectivity(ds.ctx.GetSessionVars().StmtCtx, nodes)
	}
	return stats
}

// We bind logic of derivePathStats and tryHeuristics together. When some path matches the heuristic rule, we don't need
// to derive stats of subsequent paths. In this way we can save unnecessary computation of derivePathStats.
func (ds *DataSource) derivePathStatsAndTryHeuristics() error {
	uniqueIdxsWithDoubleScan := make([]*util.AccessPath, 0, len(ds.possibleAccessPaths))
	singleScanIdxs := make([]*util.AccessPath, 0, len(ds.possibleAccessPaths))
	var (
		selected, uniqueBest, refinedBest *util.AccessPath
		isRefinedPath                     bool
	)
	for _, path := range ds.possibleAccessPaths {
		if path.IsTablePath() {
			err := ds.deriveTablePathStats(path, ds.pushedDownConds, false)
			if err != nil {
				return err
			}
			path.IsSingleScan = true
		} else {
			ds.deriveIndexPathStats(path, ds.pushedDownConds, false)
			path.IsSingleScan = ds.isCoveringIndex(ds.schema.Columns, path.FullIdxCols, path.FullIdxColLens, ds.tableInfo)
		}
		// Try some heuristic rules to select access path.
		if len(path.Ranges) == 0 {
			selected = path
			break
		}
		if path.OnlyPointRange(ds.SCtx().GetSessionVars().StmtCtx) {
			if path.IsTablePath() || path.Index.Unique {
				if path.IsSingleScan {
					selected = path
					break
				}
				uniqueIdxsWithDoubleScan = append(uniqueIdxsWithDoubleScan, path)
			}
		} else if path.IsSingleScan {
			singleScanIdxs = append(singleScanIdxs, path)
		}
	}
	if selected == nil && len(uniqueIdxsWithDoubleScan) > 0 {
		uniqueIdxColumnSets := make([]*intsets.Sparse, 0, len(uniqueIdxsWithDoubleScan))
		for _, uniqueIdx := range uniqueIdxsWithDoubleScan {
			uniqueIdxColumnSets = append(uniqueIdxColumnSets, expression.ExtractColumnSet(uniqueIdx.AccessConds))
			// Find the unique index with the minimal number of ranges as `uniqueBest`.
			if uniqueBest == nil || len(uniqueIdx.Ranges) < len(uniqueBest.Ranges) {
				uniqueBest = uniqueIdx
			}
		}
		// `uniqueBest` may not always be the best.
		// ```
		// create table t(a int, b int, c int, unique index idx_b(b), index idx_b_c(b, c));
		// select b, c from t where b = 5 and c > 10;
		// ```
		// In the case, `uniqueBest` is `idx_b`. However, `idx_b_c` is better than `idx_b`.
		// Hence, for each index in `singleScanIdxs`, we check whether it is better than some index in `uniqueIdxsWithDoubleScan`.
		// If yes, the index is a refined one. We find the refined index with the minimal number of ranges as `refineBest`.
		for _, singleScanIdx := range singleScanIdxs {
			columnSet := expression.ExtractColumnSet(singleScanIdx.AccessConds)
			for _, uniqueIdxColumnSet := range uniqueIdxColumnSets {
				setsResult, comparable := compareColumnSet(columnSet, uniqueIdxColumnSet)
				if comparable && setsResult == 1 {
					if refinedBest == nil || len(singleScanIdx.Ranges) < len(refinedBest.Ranges) {
						refinedBest = singleScanIdx
					}
				}
			}
		}
		// `refineBest` may not always be better than `uniqueBest`.
		// ```
		// create table t(a int, b int, c int, d int, unique index idx_a(a), unique index idx_b_c(b, c), unique index idx_b_c_a_d(b, c, a, d));
		// select a, b, c from t where a = 1 and b = 2 and c in (1, 2, 3, 4, 5);
		// ```
		// In the case, `refinedBest` is `idx_b_c_a_d` and `uniqueBest` is `a`. `idx_b_c_a_d` needs to access five points while `idx_a`
		// only needs one point access and one table access.
		// Hence we should compare `len(refinedBest.Ranges)` and `2*len(uniqueBest.Ranges)` to select the better one.
		if refinedBest != nil && (uniqueBest == nil || len(refinedBest.Ranges) < 2*len(uniqueBest.Ranges)) {
			selected = refinedBest
			isRefinedPath = true
		} else {
			selected = uniqueBest
		}
	}
	// If some path matches a heuristic rule, just remove other possible paths
	if selected != nil {
		ds.possibleAccessPaths[0] = selected
		ds.possibleAccessPaths = ds.possibleAccessPaths[:1]
		// TODO: Can we make a more careful check on whether the optimization depends on mutable constants?
		ds.ctx.GetSessionVars().StmtCtx.OptimDependOnMutableConst = true
		if ds.ctx.GetSessionVars().StmtCtx.InExplainStmt {
			var tableName string
			if ds.TableAsName.O == "" {
				tableName = ds.tableInfo.Name.O
			} else {
				tableName = ds.TableAsName.O
			}
			if selected.IsTablePath() {
				// TODO: primary key / handle / real name?
				ds.ctx.GetSessionVars().StmtCtx.AppendNote(errors.New(fmt.Sprintf("handle of %s is selected since the path only has point ranges", tableName)))
			} else {
				var sb strings.Builder
				if selected.Index.Unique {
					sb.WriteString("unique ")
				}
				sb.WriteString(fmt.Sprintf("index %s of %s is selected since the path", selected.Index.Name.O, tableName))
				if isRefinedPath {
					sb.WriteString(" only fetches limited number of rows")
				} else {
					sb.WriteString(" only has point ranges")
				}
				if selected.IsSingleScan {
					sb.WriteString(" with single scan")
				} else {
					sb.WriteString(" with double scan")
				}
				ds.ctx.GetSessionVars().StmtCtx.AppendNote(errors.New(sb.String()))
			}
		}
	}
	return nil
}

// DeriveStats implement LogicalPlan DeriveStats interface.
func (ds *DataSource) DeriveStats(childStats []*property.StatsInfo, selfSchema *expression.Schema, childSchema []*expression.Schema, colGroups [][]*expression.Column) (*property.StatsInfo, error) {
	if ds.stats != nil && len(colGroups) == 0 {
		return ds.stats, nil
	}
	ds.initStats(colGroups)
	if ds.stats != nil {
		// Just reload the GroupNDVs.
		selectivity := ds.stats.RowCount / ds.tableStats.RowCount
		ds.stats = ds.tableStats.Scale(selectivity)
		return ds.stats, nil
	}
	// PushDownNot here can convert query 'not (a != 1)' to 'a = 1'.
	for i, expr := range ds.pushedDownConds {
		ds.pushedDownConds[i] = expression.PushDownNot(ds.ctx, expr)
	}
	for _, path := range ds.possibleAccessPaths {
		if path.IsTablePath() {
			continue
		}
		err := ds.fillIndexPath(path, ds.pushedDownConds)
		if err != nil {
			return nil, err
		}
	}
	// TODO: Can we move ds.deriveStatsByFilter after pruning by heuristics? In this way some computation can be avoided
	// when ds.possibleAccessPaths are pruned.
	ds.stats = ds.deriveStatsByFilter(ds.pushedDownConds, ds.possibleAccessPaths)
<<<<<<< HEAD
	uniqueIdxsWithDoubleScan := make([]*util.AccessPath, 0, len(ds.possibleAccessPaths))
	singleScanIdxs := make([]*util.AccessPath, 0, len(ds.possibleAccessPaths))
	var selected, uniqueBest, refinedBest *util.AccessPath
	for _, path := range ds.possibleAccessPaths {
		if path.IsTablePath() {
			err := ds.deriveTablePathStats(path, ds.pushedDownConds, false)
			if err != nil {
				return nil, err
			}
		} else {
			ds.deriveIndexPathStats(path, ds.pushedDownConds, false)
		}
		// TODO: Should we handle TiFlash case specially?
		// Try some heuristic rules to select access path.
		if len(path.Ranges) == 0 {
			selected = path
			break
		}
		// TODO: Can we record isSingleScan = ds.isCoveringIndex(ds.schema.Columns, path.FullIdxCols, path.FullIdxColLens, ds.tableInfo)
		// as a field of AccessPath? In this way ds.isCoveringIndex only needs to be called once for each path.
		if path.OnlyPointRange(ds.SCtx().GetSessionVars().StmtCtx) {
			if path.IsTablePath() || path.Index.Unique {
				var singleScan bool
				if path.IsTablePath() {
					singleScan = true
				} else {
					singleScan = ds.isCoveringIndex(ds.schema.Columns, path.FullIdxCols, path.FullIdxColLens, ds.tableInfo)
				}
				if singleScan {
					// TODO: What if multiple paths satisfy all conditions?
					selected = path
					break
				}
				uniqueIdxsWithDoubleScan = append(uniqueIdxsWithDoubleScan, path)
			}
		} else if ds.isCoveringIndex(ds.schema.Columns, path.FullIdxCols, path.FullIdxColLens, ds.tableInfo) {
			singleScanIdxs = append(singleScanIdxs, path)
		}
	}
	if selected == nil && len(uniqueIdxsWithDoubleScan) > 0 {
		// TODO: Move accessCondsColSet from candidatePath to AccessPath so that we can use it both here and skyline pruning.
		uniqueIdxColumnSets := make([]*intsets.Sparse, 0, len(uniqueIdxsWithDoubleScan))
		for _, uniqueIdx := range uniqueIdxsWithDoubleScan {
			uniqueIdxColumnSets = append(uniqueIdxColumnSets, expression.ExtractColumnSet(uniqueIdx.AccessConds))
			// Find the unique index with the minimal number of ranges as `uniqueBest`.
			if uniqueBest == nil || len(uniqueIdx.Ranges) < len(uniqueBest.Ranges) {
				uniqueBest = uniqueIdx
			}
		}
		// `uniqueBest` may not always be the best.
		// ```
		// create table t(a int, b int, c int, unique index idx_b(b), unique index idx_b_c(b, c));
		// select b, c from t where b = 5 and c > 10;
		// ```
		// In the case, `uniqueBest` is `idx_b`. However, `idx_b_c` is better than `idx_b_c`.
		// Hence, for each index in `singleScanIdxs`, we check whether it is better than some index in `uniqueIdxsWithDoubleScan`.
		// If yes, the index is a refined one. We find the refined index with the minimal number of ranges as `refineBest`.
		for _, singleScanIdx := range singleScanIdxs {
			columnSet := expression.ExtractColumnSet(singleScanIdx.AccessConds)
			for _, uniqueIdxColumnSet := range uniqueIdxColumnSets {
				setsResult, comparable := compareColumnSet(columnSet, uniqueIdxColumnSet)
				if comparable && setsResult == 1 {
					if refinedBest == nil || len(singleScanIdx.Ranges) < len(refinedBest.Ranges) {
						refinedBest = singleScanIdx
					}
				}
			}
		}
		// `refineBest` may not always be better than `uniqueBest`.
		// ```
		// create table t(a int, b int, c int, d int, unique index idx_a(a), unique index idx_b_c(b, c), unique index idx_b_c_a_d(b, c, a, d));
		// select a, b, c from t where a = 1 and b = 2 and c in (1, 2, 3, 4, 5);
		// ```
		// In the case, `refinedBest` is `idx_b_c_a_d` and `uniqueBest` is `a`. `idx_b_c_a_d` needs to access five points while `idx_a`
		// only needs one point access and one table access.
		// Hence we should compare `len(refinedBest.Ranges)` and `2*len(uniqueBest.Ranges)` to select the better one.
		if refinedBest != nil && (uniqueBest == nil || len(refinedBest.Ranges) < 2*len(uniqueBest.Ranges)) {
			selected = refinedBest
		} else {
			selected = uniqueBest
		}
	}
	// If some path matches a heuristic rule, just remove other possible paths
	if selected != nil {
		ds.possibleAccessPaths[0] = selected
		ds.possibleAccessPaths = ds.possibleAccessPaths[:1]
		// TODO: Can we make a more careful check on whether the optimization depends on mutable constants?
		ds.ctx.GetSessionVars().StmtCtx.OptimDependOnMutableConst = true
		if ds.ctx.GetSessionVars().StmtCtx.InExplainStmt {
			var tableName, pathName string
			if ds.TableAsName.O == "" {
				tableName = ds.tableInfo.Name.O
			} else {
				tableName = ds.TableAsName.O
			}
			if selected.IsTablePath() {
				pathName = "primary key of " + tableName
			} else {
				pathName = "index " + selected.Index.Name.O + " of " + tableName
			}
			// TODO: Do we need to specify which heuristic rule `selected` matches? It is kind of hard to briefly describe the
			// three heuristic rules. Besides, we can distinguish the three rules by checking EXPLAIN result.
			ds.ctx.GetSessionVars().StmtCtx.AppendNote(errors.New(pathName + " is selected by heuristics"))
		}
=======
	err := ds.derivePathStatsAndTryHeuristics()
	if err != nil {
		return nil, err
>>>>>>> eeb0e5e6
	}

	// TODO: implement UnionScan + IndexMerge
	isReadOnlyTxn := true
	txn, err := ds.ctx.Txn(false)
	if err != nil {
		return nil, err
	}
	if txn.Valid() && !txn.IsReadOnly() {
		isReadOnlyTxn = false
	}
	// Consider the IndexMergePath. Now, we just generate `IndexMergePath` in DNF case.
	isPossibleIdxMerge := len(ds.pushedDownConds) > 0 && len(ds.possibleAccessPaths) > 1
	sessionAndStmtPermission := (ds.ctx.GetSessionVars().GetEnableIndexMerge() || len(ds.indexMergeHints) > 0) && !ds.ctx.GetSessionVars().StmtCtx.NoIndexMergeHint
	// If there is an index path, we current do not consider `IndexMergePath`.
	needConsiderIndexMerge := true
	if len(ds.indexMergeHints) == 0 {
		for i := 1; i < len(ds.possibleAccessPaths); i++ {
			if len(ds.possibleAccessPaths[i].AccessConds) != 0 {
				needConsiderIndexMerge = false
				break
			}
		}
	}
	if isPossibleIdxMerge && sessionAndStmtPermission && needConsiderIndexMerge && isReadOnlyTxn && ds.tableInfo.TempTableType != model.TempTableLocal {
		err := ds.generateAndPruneIndexMergePath(ds.indexMergeHints != nil)
		if err != nil {
			return nil, err
		}
	} else if len(ds.indexMergeHints) > 0 {
		ds.indexMergeHints = nil
		ds.ctx.GetSessionVars().StmtCtx.AppendWarning(errors.Errorf("IndexMerge is inapplicable or disabled"))
	}
	return ds.stats, nil
}

func (ds *DataSource) generateAndPruneIndexMergePath(needPrune bool) error {
	regularPathCount := len(ds.possibleAccessPaths)
	err := ds.generateIndexMergeOrPaths()
	if err != nil {
		return err
	}
	// If without hints, it means that `enableIndexMerge` is true
	if len(ds.indexMergeHints) == 0 {
		return nil
	}
	// With hints and without generated IndexMerge paths
	if regularPathCount == len(ds.possibleAccessPaths) {
		ds.indexMergeHints = nil
		ds.ctx.GetSessionVars().StmtCtx.AppendWarning(errors.Errorf("IndexMerge is inapplicable or disabled"))
		return nil
	}
	// Do not need to consider the regular paths in find_best_task().
	if needPrune {
		ds.possibleAccessPaths = ds.possibleAccessPaths[regularPathCount:]
	}
	return nil
}

// DeriveStats implements LogicalPlan DeriveStats interface.
func (ts *LogicalTableScan) DeriveStats(childStats []*property.StatsInfo, selfSchema *expression.Schema, childSchema []*expression.Schema, _ [][]*expression.Column) (_ *property.StatsInfo, err error) {
	ts.Source.initStats(nil)
	// PushDownNot here can convert query 'not (a != 1)' to 'a = 1'.
	for i, expr := range ts.AccessConds {
		// TODO The expressions may be shared by TableScan and several IndexScans, there would be redundant
		// `PushDownNot` function call in multiple `DeriveStats` then.
		ts.AccessConds[i] = expression.PushDownNot(ts.ctx, expr)
	}
	ts.stats = ts.Source.deriveStatsByFilter(ts.AccessConds, nil)
	sc := ts.SCtx().GetSessionVars().StmtCtx
	// ts.Handle could be nil if PK is Handle, and PK column has been pruned.
	// TODO: support clustered index.
	if ts.HandleCols != nil {
		ts.Ranges, err = ranger.BuildTableRange(ts.AccessConds, sc, ts.HandleCols.GetCol(0).RetType)
	} else {
		isUnsigned := false
		if ts.Source.tableInfo.PKIsHandle {
			if pkColInfo := ts.Source.tableInfo.GetPkColInfo(); pkColInfo != nil {
				isUnsigned = mysql.HasUnsignedFlag(pkColInfo.Flag)
			}
		}
		ts.Ranges = ranger.FullIntRange(isUnsigned)
	}
	if err != nil {
		return nil, err
	}
	return ts.stats, nil
}

// DeriveStats implements LogicalPlan DeriveStats interface.
func (is *LogicalIndexScan) DeriveStats(childStats []*property.StatsInfo, selfSchema *expression.Schema, childSchema []*expression.Schema, _ [][]*expression.Column) (*property.StatsInfo, error) {
	is.Source.initStats(nil)
	for i, expr := range is.AccessConds {
		is.AccessConds[i] = expression.PushDownNot(is.ctx, expr)
	}
	is.stats = is.Source.deriveStatsByFilter(is.AccessConds, nil)
	if len(is.AccessConds) == 0 {
		is.Ranges = ranger.FullRange()
	}
	is.IdxCols, is.IdxColLens = expression.IndexInfo2PrefixCols(is.Columns, selfSchema.Columns, is.Index)
	is.FullIdxCols, is.FullIdxColLens = expression.IndexInfo2Cols(is.Columns, selfSchema.Columns, is.Index)
	if !is.Index.Unique && !is.Index.Primary && len(is.Index.Columns) == len(is.IdxCols) {
		handleCol := is.getPKIsHandleCol(selfSchema)
		if handleCol != nil && !mysql.HasUnsignedFlag(handleCol.RetType.Flag) {
			is.IdxCols = append(is.IdxCols, handleCol)
			is.IdxColLens = append(is.IdxColLens, types.UnspecifiedLength)
		}
	}
	return is.stats, nil
}

// getIndexMergeOrPath generates all possible IndexMergeOrPaths.
func (ds *DataSource) generateIndexMergeOrPaths() error {
	usedIndexCount := len(ds.possibleAccessPaths)
	for i, cond := range ds.pushedDownConds {
		sf, ok := cond.(*expression.ScalarFunction)
		if !ok || sf.FuncName.L != ast.LogicOr {
			continue
		}
		var partialPaths = make([]*util.AccessPath, 0, usedIndexCount)
		dnfItems := expression.FlattenDNFConditions(sf)
		for _, item := range dnfItems {
			cnfItems := expression.SplitCNFItems(item)
			itemPaths := ds.accessPathsForConds(cnfItems, usedIndexCount)
			if len(itemPaths) == 0 {
				partialPaths = nil
				break
			}
			partialPath, err := ds.buildIndexMergePartialPath(itemPaths)
			if err != nil {
				return err
			}
			if partialPath == nil {
				partialPaths = nil
				break
			}
			partialPaths = append(partialPaths, partialPath)
		}
		// If all of the partialPaths use the same index, we will not use the indexMerge.
		singlePath := true
		for i := len(partialPaths) - 1; i >= 1; i-- {
			if partialPaths[i].Index != partialPaths[i-1].Index {
				singlePath = false
				break
			}
		}
		if singlePath {
			continue
		}
		if len(partialPaths) > 1 {
			possiblePath := ds.buildIndexMergeOrPath(partialPaths, i)
			if possiblePath == nil {
				return nil
			}

			accessConds := make([]expression.Expression, 0, len(partialPaths))
			for _, p := range partialPaths {
				indexCondsForP := p.AccessConds[:]
				indexCondsForP = append(indexCondsForP, p.IndexFilters...)
				if len(indexCondsForP) > 0 {
					accessConds = append(accessConds, expression.ComposeCNFCondition(ds.ctx, indexCondsForP...))
				}
			}
			accessDNF := expression.ComposeDNFCondition(ds.ctx, accessConds...)
			sel, _, err := ds.tableStats.HistColl.Selectivity(ds.ctx, []expression.Expression{accessDNF}, nil)
			if err != nil {
				logutil.BgLogger().Debug("something wrong happened, use the default selectivity", zap.Error(err))
				sel = SelectionFactor
			}
			possiblePath.CountAfterAccess = sel * ds.tableStats.RowCount
			ds.possibleAccessPaths = append(ds.possibleAccessPaths, possiblePath)
		}
	}
	return nil
}

// isInIndexMergeHints checks whether current index or primary key is in IndexMerge hints.
func (ds *DataSource) isInIndexMergeHints(name string) bool {
	if len(ds.indexMergeHints) == 0 {
		return true
	}
	for _, hint := range ds.indexMergeHints {
		if hint.indexHint == nil || len(hint.indexHint.IndexNames) == 0 {
			return true
		}
		for _, hintName := range hint.indexHint.IndexNames {
			if name == hintName.String() {
				return true
			}
		}
	}
	return false
}

// accessPathsForConds generates all possible index paths for conditions.
func (ds *DataSource) accessPathsForConds(conditions []expression.Expression, usedIndexCount int) []*util.AccessPath {
	var results = make([]*util.AccessPath, 0, usedIndexCount)
	for i := 0; i < usedIndexCount; i++ {
		path := &util.AccessPath{}
		if ds.possibleAccessPaths[i].IsTablePath() {
			if !ds.isInIndexMergeHints("primary") {
				continue
			}
			if ds.tableInfo.IsCommonHandle {
				path.IsCommonHandlePath = true
				path.Index = ds.possibleAccessPaths[i].Index
			} else {
				path.IsIntHandlePath = true
			}
			err := ds.deriveTablePathStats(path, conditions, true)
			if err != nil {
				logutil.BgLogger().Debug("can not derive statistics of a path", zap.Error(err))
				continue
			}
			// If the path contains a full range, ignore it.
			if ranger.HasFullRange(path.Ranges) {
				continue
			}
			// If we have point or empty range, just remove other possible paths.
			if len(path.Ranges) == 0 || path.OnlyPointRange(ds.SCtx().GetSessionVars().StmtCtx) {
				if len(results) == 0 {
					results = append(results, path)
				} else {
					results[0] = path
					results = results[:1]
				}
				ds.ctx.GetSessionVars().StmtCtx.OptimDependOnMutableConst = true
				break
			}
		} else {
			path.Index = ds.possibleAccessPaths[i].Index
			if !ds.isInIndexMergeHints(path.Index.Name.L) {
				continue
			}
			err := ds.fillIndexPath(path, conditions)
			if err != nil {
				logutil.BgLogger().Debug("can not derive statistics of a path", zap.Error(err))
				continue
			}
			ds.deriveIndexPathStats(path, conditions, true)
			// If the path contains a full range, ignore it.
			if ranger.HasFullRange(path.Ranges) {
				continue
			}
			// If we have empty range, or point range on unique index, just remove other possible paths.
			if len(path.Ranges) == 0 || (path.OnlyPointRange(ds.SCtx().GetSessionVars().StmtCtx) && path.Index.Unique) {
				if len(results) == 0 {
					results = append(results, path)
				} else {
					results[0] = path
					results = results[:1]
				}
				ds.ctx.GetSessionVars().StmtCtx.OptimDependOnMutableConst = true
				break
			}
		}
		results = append(results, path)
	}
	return results
}

// buildIndexMergePartialPath chooses the best index path from all possible paths.
// Now we choose the index with minimal estimate row count.
func (ds *DataSource) buildIndexMergePartialPath(indexAccessPaths []*util.AccessPath) (*util.AccessPath, error) {
	if len(indexAccessPaths) == 1 {
		return indexAccessPaths[0], nil
	}

	minEstRowIndex := 0
	minEstRow := math.MaxFloat64
	for i := 0; i < len(indexAccessPaths); i++ {
		rc := indexAccessPaths[i].CountAfterAccess
		if len(indexAccessPaths[i].IndexFilters) > 0 {
			rc = indexAccessPaths[i].CountAfterIndex
		}
		if rc < minEstRow {
			minEstRowIndex = i
			minEstRow = rc
		}
	}
	return indexAccessPaths[minEstRowIndex], nil
}

// buildIndexMergeOrPath generates one possible IndexMergePath.
func (ds *DataSource) buildIndexMergeOrPath(partialPaths []*util.AccessPath, current int) *util.AccessPath {
	indexMergePath := &util.AccessPath{PartialIndexPaths: partialPaths}
	indexMergePath.TableFilters = append(indexMergePath.TableFilters, ds.pushedDownConds[:current]...)
	indexMergePath.TableFilters = append(indexMergePath.TableFilters, ds.pushedDownConds[current+1:]...)
	for _, path := range partialPaths {
		// If any partial path contains table filters, we need to keep the whole DNF filter in the Selection.
		if len(path.TableFilters) > 0 {
			indexMergePath.TableFilters = append(indexMergePath.TableFilters, ds.pushedDownConds[current])
			break
		}
	}
	return indexMergePath
}

// DeriveStats implement LogicalPlan DeriveStats interface.
func (p *LogicalSelection) DeriveStats(childStats []*property.StatsInfo, selfSchema *expression.Schema, childSchema []*expression.Schema, _ [][]*expression.Column) (*property.StatsInfo, error) {
	if p.stats != nil {
		return p.stats, nil
	}
	p.stats = childStats[0].Scale(SelectionFactor)
	p.stats.GroupNDVs = nil
	return p.stats, nil
}

// DeriveStats implement LogicalPlan DeriveStats interface.
func (p *LogicalUnionAll) DeriveStats(childStats []*property.StatsInfo, selfSchema *expression.Schema, childSchema []*expression.Schema, _ [][]*expression.Column) (*property.StatsInfo, error) {
	if p.stats != nil {
		return p.stats, nil
	}
	p.stats = &property.StatsInfo{
		ColNDVs: make(map[int64]float64, selfSchema.Len()),
	}
	for _, childProfile := range childStats {
		p.stats.RowCount += childProfile.RowCount
		for _, col := range selfSchema.Columns {
			p.stats.ColNDVs[col.UniqueID] += childProfile.ColNDVs[col.UniqueID]
		}
	}
	return p.stats, nil
}

func deriveLimitStats(childProfile *property.StatsInfo, limitCount float64) *property.StatsInfo {
	stats := &property.StatsInfo{
		RowCount: math.Min(limitCount, childProfile.RowCount),
		ColNDVs:  make(map[int64]float64, len(childProfile.ColNDVs)),
	}
	for id, c := range childProfile.ColNDVs {
		stats.ColNDVs[id] = math.Min(c, stats.RowCount)
	}
	return stats
}

// DeriveStats implement LogicalPlan DeriveStats interface.
func (p *LogicalLimit) DeriveStats(childStats []*property.StatsInfo, selfSchema *expression.Schema, childSchema []*expression.Schema, _ [][]*expression.Column) (*property.StatsInfo, error) {
	if p.stats != nil {
		return p.stats, nil
	}
	p.stats = deriveLimitStats(childStats[0], float64(p.Count))
	return p.stats, nil
}

// DeriveStats implement LogicalPlan DeriveStats interface.
func (lt *LogicalTopN) DeriveStats(childStats []*property.StatsInfo, selfSchema *expression.Schema, childSchema []*expression.Schema, _ [][]*expression.Column) (*property.StatsInfo, error) {
	if lt.stats != nil {
		return lt.stats, nil
	}
	lt.stats = deriveLimitStats(childStats[0], float64(lt.Count))
	return lt.stats, nil
}

func getGroupNDV4Cols(cols []*expression.Column, stats *property.StatsInfo) *property.GroupNDV {
	if len(cols) == 0 || len(stats.GroupNDVs) == 0 {
		return nil
	}
	cols = expression.SortColumns(cols)
	for _, groupNDV := range stats.GroupNDVs {
		if len(cols) != len(groupNDV.Cols) {
			continue
		}
		match := true
		for i, col := range groupNDV.Cols {
			if col != cols[i].UniqueID {
				match = false
				break
			}
		}
		if match {
			return &groupNDV
		}
	}
	return nil
}

// getColsNDV returns the NDV of a couple of columns.
// If the columns match any GroupNDV maintained by child operator, we can get an accurate NDV.
// Otherwise, we simply return the max NDV among the columns, which is a lower bound.
func getColsNDV(cols []*expression.Column, schema *expression.Schema, profile *property.StatsInfo) float64 {
	NDV := 1.0
	if groupNDV := getGroupNDV4Cols(cols, profile); groupNDV != nil {
		return math.Max(groupNDV.NDV, NDV)
	}
	indices := schema.ColumnsIndices(cols)
	if indices == nil {
		logutil.BgLogger().Error("column not found in schema", zap.Any("columns", cols), zap.String("schema", schema.String()))
		return NDV
	}
	for _, idx := range indices {
		// It is a very naive estimation.
		col := schema.Columns[idx]
		NDV = math.Max(NDV, profile.ColNDVs[col.UniqueID])
	}
	return NDV
}

func (p *LogicalProjection) getGroupNDVs(colGroups [][]*expression.Column, childProfile *property.StatsInfo, selfSchema *expression.Schema) []property.GroupNDV {
	if len(colGroups) == 0 || len(childProfile.GroupNDVs) == 0 {
		return nil
	}
	exprCol2ProjCol := make(map[int64]int64)
	for i, expr := range p.Exprs {
		exprCol, ok := expr.(*expression.Column)
		if !ok {
			continue
		}
		exprCol2ProjCol[exprCol.UniqueID] = selfSchema.Columns[i].UniqueID
	}
	ndvs := make([]property.GroupNDV, 0, len(childProfile.GroupNDVs))
	for _, childGroupNDV := range childProfile.GroupNDVs {
		projCols := make([]int64, len(childGroupNDV.Cols))
		for i, col := range childGroupNDV.Cols {
			projCol, ok := exprCol2ProjCol[col]
			if !ok {
				projCols = nil
				break
			}
			projCols[i] = projCol
		}
		if projCols == nil {
			continue
		}
		sort.Slice(projCols, func(i, j int) bool {
			return projCols[i] < projCols[j]
		})
		groupNDV := property.GroupNDV{
			Cols: projCols,
			NDV:  childGroupNDV.NDV,
		}
		ndvs = append(ndvs, groupNDV)
	}
	return ndvs
}

// DeriveStats implement LogicalPlan DeriveStats interface.
func (p *LogicalProjection) DeriveStats(childStats []*property.StatsInfo, selfSchema *expression.Schema, childSchema []*expression.Schema, colGroups [][]*expression.Column) (*property.StatsInfo, error) {
	childProfile := childStats[0]
	if p.stats != nil {
		// Reload GroupNDVs since colGroups may have changed.
		p.stats.GroupNDVs = p.getGroupNDVs(colGroups, childProfile, selfSchema)
		return p.stats, nil
	}
	p.stats = &property.StatsInfo{
		RowCount: childProfile.RowCount,
		ColNDVs:  make(map[int64]float64, len(p.Exprs)),
	}
	for i, expr := range p.Exprs {
		cols := expression.ExtractColumns(expr)
		p.stats.ColNDVs[selfSchema.Columns[i].UniqueID] = getColsNDV(cols, childSchema[0], childProfile)
	}
	p.stats.GroupNDVs = p.getGroupNDVs(colGroups, childProfile, selfSchema)
	return p.stats, nil
}

// ExtractColGroups implements LogicalPlan ExtractColGroups interface.
func (p *LogicalProjection) ExtractColGroups(colGroups [][]*expression.Column) [][]*expression.Column {
	if len(colGroups) == 0 {
		return nil
	}
	extColGroups, _ := p.Schema().ExtractColGroups(colGroups)
	if len(extColGroups) == 0 {
		return nil
	}
	extracted := make([][]*expression.Column, 0, len(extColGroups))
	for _, cols := range extColGroups {
		exprs := make([]*expression.Column, len(cols))
		allCols := true
		for i, offset := range cols {
			col, ok := p.Exprs[offset].(*expression.Column)
			// TODO: for functional dependent projections like `col1 + 1` -> `col2`, we can maintain GroupNDVs actually.
			if !ok {
				allCols = false
				break
			}
			exprs[i] = col
		}
		if allCols {
			extracted = append(extracted, expression.SortColumns(exprs))
		}
	}
	return extracted
}

func (la *LogicalAggregation) getGroupNDVs(colGroups [][]*expression.Column, childProfile *property.StatsInfo, gbyCols []*expression.Column) []property.GroupNDV {
	if len(colGroups) == 0 {
		return nil
	}
	// Check if the child profile provides GroupNDV for the GROUP BY columns.
	// Note that gbyCols may not be the exact GROUP BY columns, e.g, GROUP BY a+b,
	// but we have no other approaches for the NDV estimation of these cases
	// except for using the independent assumption, unless we can use stats of expression index.
	groupNDV := getGroupNDV4Cols(gbyCols, childProfile)
	if groupNDV == nil {
		return nil
	}
	return []property.GroupNDV{*groupNDV}
}

// DeriveStats implement LogicalPlan DeriveStats interface.
func (la *LogicalAggregation) DeriveStats(childStats []*property.StatsInfo, selfSchema *expression.Schema, childSchema []*expression.Schema, colGroups [][]*expression.Column) (*property.StatsInfo, error) {
	childProfile := childStats[0]
	gbyCols := make([]*expression.Column, 0, len(la.GroupByItems))
	for _, gbyExpr := range la.GroupByItems {
		cols := expression.ExtractColumns(gbyExpr)
		gbyCols = append(gbyCols, cols...)
	}
	if la.stats != nil {
		// Reload GroupNDVs since colGroups may have changed.
		la.stats.GroupNDVs = la.getGroupNDVs(colGroups, childProfile, gbyCols)
		return la.stats, nil
	}
	NDV := getColsNDV(gbyCols, childSchema[0], childProfile)
	la.stats = &property.StatsInfo{
		RowCount: NDV,
		ColNDVs:  make(map[int64]float64, selfSchema.Len()),
	}
	// We cannot estimate the ColNDVs for every output, so we use a conservative strategy.
	for _, col := range selfSchema.Columns {
		la.stats.ColNDVs[col.UniqueID] = NDV
	}
	la.inputCount = childProfile.RowCount
	la.stats.GroupNDVs = la.getGroupNDVs(colGroups, childProfile, gbyCols)
	return la.stats, nil
}

// ExtractColGroups implements LogicalPlan ExtractColGroups interface.
func (la *LogicalAggregation) ExtractColGroups(_ [][]*expression.Column) [][]*expression.Column {
	// Parent colGroups would be dicarded, because aggregation would make NDV of colGroups
	// which does not match GroupByItems invalid.
	// Note that gbyCols may not be the exact GROUP BY columns, e.g, GROUP BY a+b,
	// but we have no other approaches for the NDV estimation of these cases
	// except for using the independent assumption, unless we can use stats of expression index.
	gbyCols := make([]*expression.Column, 0, len(la.GroupByItems))
	for _, gbyExpr := range la.GroupByItems {
		cols := expression.ExtractColumns(gbyExpr)
		gbyCols = append(gbyCols, cols...)
	}
	if len(gbyCols) > 1 {
		return [][]*expression.Column{expression.SortColumns(gbyCols)}
	}
	return nil
}

func (p *LogicalJoin) getGroupNDVs(colGroups [][]*expression.Column, childStats []*property.StatsInfo) []property.GroupNDV {
	outerIdx := int(-1)
	if p.JoinType == LeftOuterJoin || p.JoinType == LeftOuterSemiJoin || p.JoinType == AntiLeftOuterSemiJoin {
		outerIdx = 0
	} else if p.JoinType == RightOuterJoin {
		outerIdx = 1
	}
	if outerIdx >= 0 && len(colGroups) > 0 {
		return childStats[outerIdx].GroupNDVs
	}
	return nil
}

// DeriveStats implement LogicalPlan DeriveStats interface.
// If the type of join is SemiJoin, the selectivity of it will be same as selection's.
// If the type of join is LeftOuterSemiJoin, it will not add or remove any row. The last column is a boolean value, whose NDV should be two.
// If the type of join is inner/outer join, the output of join(s, t) should be N(s) * N(t) / (V(s.key) * V(t.key)) * Min(s.key, t.key).
// N(s) stands for the number of rows in relation s. V(s.key) means the NDV of join key in s.
// This is a quite simple strategy: We assume every bucket of relation which will participate join has the same number of rows, and apply cross join for
// every matched bucket.
func (p *LogicalJoin) DeriveStats(childStats []*property.StatsInfo, selfSchema *expression.Schema, childSchema []*expression.Schema, colGroups [][]*expression.Column) (*property.StatsInfo, error) {
	if p.stats != nil {
		// Reload GroupNDVs since colGroups may have changed.
		p.stats.GroupNDVs = p.getGroupNDVs(colGroups, childStats)
		return p.stats, nil
	}
	leftProfile, rightProfile := childStats[0], childStats[1]
	leftJoinKeys, rightJoinKeys, _, _ := p.GetJoinKeys()
	helper := &fullJoinRowCountHelper{
		cartesian:     0 == len(p.EqualConditions),
		leftProfile:   leftProfile,
		rightProfile:  rightProfile,
		leftJoinKeys:  leftJoinKeys,
		rightJoinKeys: rightJoinKeys,
		leftSchema:    childSchema[0],
		rightSchema:   childSchema[1],
	}
	p.equalCondOutCnt = helper.estimate()
	if p.JoinType == SemiJoin || p.JoinType == AntiSemiJoin {
		p.stats = &property.StatsInfo{
			RowCount: leftProfile.RowCount * SelectionFactor,
			ColNDVs:  make(map[int64]float64, len(leftProfile.ColNDVs)),
		}
		for id, c := range leftProfile.ColNDVs {
			p.stats.ColNDVs[id] = c * SelectionFactor
		}
		return p.stats, nil
	}
	if p.JoinType == LeftOuterSemiJoin || p.JoinType == AntiLeftOuterSemiJoin {
		p.stats = &property.StatsInfo{
			RowCount: leftProfile.RowCount,
			ColNDVs:  make(map[int64]float64, selfSchema.Len()),
		}
		for id, c := range leftProfile.ColNDVs {
			p.stats.ColNDVs[id] = c
		}
		p.stats.ColNDVs[selfSchema.Columns[selfSchema.Len()-1].UniqueID] = 2.0
		p.stats.GroupNDVs = p.getGroupNDVs(colGroups, childStats)
		return p.stats, nil
	}
	count := p.equalCondOutCnt
	if p.JoinType == LeftOuterJoin {
		count = math.Max(count, leftProfile.RowCount)
	} else if p.JoinType == RightOuterJoin {
		count = math.Max(count, rightProfile.RowCount)
	}
	colNDVs := make(map[int64]float64, selfSchema.Len())
	for id, c := range leftProfile.ColNDVs {
		colNDVs[id] = math.Min(c, count)
	}
	for id, c := range rightProfile.ColNDVs {
		colNDVs[id] = math.Min(c, count)
	}
	p.stats = &property.StatsInfo{
		RowCount: count,
		ColNDVs:  colNDVs,
	}
	p.stats.GroupNDVs = p.getGroupNDVs(colGroups, childStats)
	return p.stats, nil
}

// ExtractColGroups implements LogicalPlan ExtractColGroups interface.
func (p *LogicalJoin) ExtractColGroups(colGroups [][]*expression.Column) [][]*expression.Column {
	leftJoinKeys, rightJoinKeys, _, _ := p.GetJoinKeys()
	extracted := make([][]*expression.Column, 0, 2+len(colGroups))
	if len(leftJoinKeys) > 1 && (p.JoinType == InnerJoin || p.JoinType == LeftOuterJoin || p.JoinType == RightOuterJoin) {
		extracted = append(extracted, expression.SortColumns(leftJoinKeys), expression.SortColumns(rightJoinKeys))
	}
	var outerSchema *expression.Schema
	if p.JoinType == LeftOuterJoin || p.JoinType == LeftOuterSemiJoin || p.JoinType == AntiLeftOuterSemiJoin {
		outerSchema = p.Children()[0].Schema()
	} else if p.JoinType == RightOuterJoin {
		outerSchema = p.Children()[1].Schema()
	}
	if len(colGroups) == 0 || outerSchema == nil {
		return extracted
	}
	_, offsets := outerSchema.ExtractColGroups(colGroups)
	if len(offsets) == 0 {
		return extracted
	}
	for _, offset := range offsets {
		extracted = append(extracted, colGroups[offset])
	}
	return extracted
}

type fullJoinRowCountHelper struct {
	cartesian     bool
	leftProfile   *property.StatsInfo
	rightProfile  *property.StatsInfo
	leftJoinKeys  []*expression.Column
	rightJoinKeys []*expression.Column
	leftSchema    *expression.Schema
	rightSchema   *expression.Schema
}

func (h *fullJoinRowCountHelper) estimate() float64 {
	if h.cartesian {
		return h.leftProfile.RowCount * h.rightProfile.RowCount
	}
	leftKeyNDV := getColsNDV(h.leftJoinKeys, h.leftSchema, h.leftProfile)
	rightKeyNDV := getColsNDV(h.rightJoinKeys, h.rightSchema, h.rightProfile)
	count := h.leftProfile.RowCount * h.rightProfile.RowCount / math.Max(leftKeyNDV, rightKeyNDV)
	return count
}

func (la *LogicalApply) getGroupNDVs(colGroups [][]*expression.Column, childStats []*property.StatsInfo) []property.GroupNDV {
	if len(colGroups) > 0 && (la.JoinType == LeftOuterSemiJoin || la.JoinType == AntiLeftOuterSemiJoin || la.JoinType == LeftOuterJoin) {
		return childStats[0].GroupNDVs
	}
	return nil
}

// DeriveStats implement LogicalPlan DeriveStats interface.
func (la *LogicalApply) DeriveStats(childStats []*property.StatsInfo, selfSchema *expression.Schema, childSchema []*expression.Schema, colGroups [][]*expression.Column) (*property.StatsInfo, error) {
	if la.stats != nil {
		// Reload GroupNDVs since colGroups may have changed.
		la.stats.GroupNDVs = la.getGroupNDVs(colGroups, childStats)
		return la.stats, nil
	}
	leftProfile := childStats[0]
	la.stats = &property.StatsInfo{
		RowCount: leftProfile.RowCount,
		ColNDVs:  make(map[int64]float64, selfSchema.Len()),
	}
	for id, c := range leftProfile.ColNDVs {
		la.stats.ColNDVs[id] = c
	}
	if la.JoinType == LeftOuterSemiJoin || la.JoinType == AntiLeftOuterSemiJoin {
		la.stats.ColNDVs[selfSchema.Columns[selfSchema.Len()-1].UniqueID] = 2.0
	} else {
		for i := childSchema[0].Len(); i < selfSchema.Len(); i++ {
			la.stats.ColNDVs[selfSchema.Columns[i].UniqueID] = leftProfile.RowCount
		}
	}
	la.stats.GroupNDVs = la.getGroupNDVs(colGroups, childStats)
	return la.stats, nil
}

// ExtractColGroups implements LogicalPlan ExtractColGroups interface.
func (la *LogicalApply) ExtractColGroups(colGroups [][]*expression.Column) [][]*expression.Column {
	var outerSchema *expression.Schema
	// Apply doesn't have RightOuterJoin.
	if la.JoinType == LeftOuterJoin || la.JoinType == LeftOuterSemiJoin || la.JoinType == AntiLeftOuterSemiJoin {
		outerSchema = la.Children()[0].Schema()
	}
	if len(colGroups) == 0 || outerSchema == nil {
		return nil
	}
	_, offsets := outerSchema.ExtractColGroups(colGroups)
	if len(offsets) == 0 {
		return nil
	}
	extracted := make([][]*expression.Column, len(offsets))
	for i, offset := range offsets {
		extracted[i] = colGroups[offset]
	}
	return extracted
}

// Exists and MaxOneRow produce at most one row, so we set the RowCount of stats one.
func getSingletonStats(schema *expression.Schema) *property.StatsInfo {
	ret := &property.StatsInfo{
		RowCount: 1.0,
		ColNDVs:  make(map[int64]float64, schema.Len()),
	}
	for _, col := range schema.Columns {
		ret.ColNDVs[col.UniqueID] = 1
	}
	return ret
}

// DeriveStats implement LogicalPlan DeriveStats interface.
func (p *LogicalMaxOneRow) DeriveStats(childStats []*property.StatsInfo, selfSchema *expression.Schema, childSchema []*expression.Schema, _ [][]*expression.Column) (*property.StatsInfo, error) {
	if p.stats != nil {
		return p.stats, nil
	}
	p.stats = getSingletonStats(selfSchema)
	return p.stats, nil
}

func (p *LogicalWindow) getGroupNDVs(colGroups [][]*expression.Column, childStats []*property.StatsInfo) []property.GroupNDV {
	if len(colGroups) > 0 {
		return childStats[0].GroupNDVs
	}
	return nil
}

// DeriveStats implement LogicalPlan DeriveStats interface.
func (p *LogicalWindow) DeriveStats(childStats []*property.StatsInfo, selfSchema *expression.Schema, childSchema []*expression.Schema, colGroups [][]*expression.Column) (*property.StatsInfo, error) {
	if p.stats != nil {
		// Reload GroupNDVs since colGroups may have changed.
		p.stats.GroupNDVs = p.getGroupNDVs(colGroups, childStats)
		return p.stats, nil
	}
	childProfile := childStats[0]
	p.stats = &property.StatsInfo{
		RowCount: childProfile.RowCount,
		ColNDVs:  make(map[int64]float64, selfSchema.Len()),
	}
	childLen := selfSchema.Len() - len(p.WindowFuncDescs)
	for i := 0; i < childLen; i++ {
		id := selfSchema.Columns[i].UniqueID
		p.stats.ColNDVs[id] = childProfile.ColNDVs[id]
	}
	for i := childLen; i < selfSchema.Len(); i++ {
		p.stats.ColNDVs[selfSchema.Columns[i].UniqueID] = childProfile.RowCount
	}
	p.stats.GroupNDVs = p.getGroupNDVs(colGroups, childStats)
	return p.stats, nil
}

// ExtractColGroups implements LogicalPlan ExtractColGroups interface.
func (p *LogicalWindow) ExtractColGroups(colGroups [][]*expression.Column) [][]*expression.Column {
	if len(colGroups) == 0 {
		return nil
	}
	childSchema := p.Children()[0].Schema()
	_, offsets := childSchema.ExtractColGroups(colGroups)
	if len(offsets) == 0 {
		return nil
	}
	extracted := make([][]*expression.Column, len(offsets))
	for i, offset := range offsets {
		extracted[i] = colGroups[offset]
	}
	return extracted
}

// DeriveStats implement LogicalPlan DeriveStats interface.
func (p *LogicalCTE) DeriveStats(childStats []*property.StatsInfo, selfSchema *expression.Schema, childSchema []*expression.Schema, colGroups [][]*expression.Column) (*property.StatsInfo, error) {
	if p.stats != nil {
		return p.stats, nil
	}

	var err error
	if p.cte.seedPartPhysicalPlan == nil {
		p.cte.seedPartPhysicalPlan, _, err = DoOptimize(context.TODO(), p.ctx, p.cte.optFlag, p.cte.seedPartLogicalPlan)
		if err != nil {
			return nil, err
		}
	}
	resStat := p.cte.seedPartPhysicalPlan.Stats()
	// Changing the pointer so that seedStat in LogicalCTETable can get the new stat.
	*p.seedStat = *resStat
	p.stats = &property.StatsInfo{
		RowCount: resStat.RowCount,
		ColNDVs:  make(map[int64]float64, selfSchema.Len()),
	}
	for i, col := range selfSchema.Columns {
		p.stats.ColNDVs[col.UniqueID] += resStat.ColNDVs[p.cte.seedPartLogicalPlan.Schema().Columns[i].UniqueID]
	}
	if p.cte.recursivePartLogicalPlan != nil {
		if p.cte.recursivePartPhysicalPlan == nil {
			p.cte.recursivePartPhysicalPlan, _, err = DoOptimize(context.TODO(), p.ctx, p.cte.optFlag, p.cte.recursivePartLogicalPlan)
			if err != nil {
				return nil, err
			}
		}
		recurStat := p.cte.recursivePartPhysicalPlan.Stats()
		for i, col := range selfSchema.Columns {
			p.stats.ColNDVs[col.UniqueID] += recurStat.ColNDVs[p.cte.recursivePartLogicalPlan.Schema().Columns[i].UniqueID]
		}
		if p.cte.IsDistinct {
			p.stats.RowCount = getColsNDV(p.schema.Columns, p.schema, p.stats)
		} else {
			p.stats.RowCount += recurStat.RowCount
		}
	}
	return p.stats, nil
}

// DeriveStats implement LogicalPlan DeriveStats interface.
func (p *LogicalCTETable) DeriveStats(childStats []*property.StatsInfo, selfSchema *expression.Schema, childSchema []*expression.Schema, colGroups [][]*expression.Column) (*property.StatsInfo, error) {
	if p.stats != nil {
		return p.stats, nil
	}
	p.stats = p.seedStat
	return p.stats, nil
}<|MERGE_RESOLUTION|>--- conflicted
+++ resolved
@@ -405,116 +405,9 @@
 	// TODO: Can we move ds.deriveStatsByFilter after pruning by heuristics? In this way some computation can be avoided
 	// when ds.possibleAccessPaths are pruned.
 	ds.stats = ds.deriveStatsByFilter(ds.pushedDownConds, ds.possibleAccessPaths)
-<<<<<<< HEAD
-	uniqueIdxsWithDoubleScan := make([]*util.AccessPath, 0, len(ds.possibleAccessPaths))
-	singleScanIdxs := make([]*util.AccessPath, 0, len(ds.possibleAccessPaths))
-	var selected, uniqueBest, refinedBest *util.AccessPath
-	for _, path := range ds.possibleAccessPaths {
-		if path.IsTablePath() {
-			err := ds.deriveTablePathStats(path, ds.pushedDownConds, false)
-			if err != nil {
-				return nil, err
-			}
-		} else {
-			ds.deriveIndexPathStats(path, ds.pushedDownConds, false)
-		}
-		// TODO: Should we handle TiFlash case specially?
-		// Try some heuristic rules to select access path.
-		if len(path.Ranges) == 0 {
-			selected = path
-			break
-		}
-		// TODO: Can we record isSingleScan = ds.isCoveringIndex(ds.schema.Columns, path.FullIdxCols, path.FullIdxColLens, ds.tableInfo)
-		// as a field of AccessPath? In this way ds.isCoveringIndex only needs to be called once for each path.
-		if path.OnlyPointRange(ds.SCtx().GetSessionVars().StmtCtx) {
-			if path.IsTablePath() || path.Index.Unique {
-				var singleScan bool
-				if path.IsTablePath() {
-					singleScan = true
-				} else {
-					singleScan = ds.isCoveringIndex(ds.schema.Columns, path.FullIdxCols, path.FullIdxColLens, ds.tableInfo)
-				}
-				if singleScan {
-					// TODO: What if multiple paths satisfy all conditions?
-					selected = path
-					break
-				}
-				uniqueIdxsWithDoubleScan = append(uniqueIdxsWithDoubleScan, path)
-			}
-		} else if ds.isCoveringIndex(ds.schema.Columns, path.FullIdxCols, path.FullIdxColLens, ds.tableInfo) {
-			singleScanIdxs = append(singleScanIdxs, path)
-		}
-	}
-	if selected == nil && len(uniqueIdxsWithDoubleScan) > 0 {
-		// TODO: Move accessCondsColSet from candidatePath to AccessPath so that we can use it both here and skyline pruning.
-		uniqueIdxColumnSets := make([]*intsets.Sparse, 0, len(uniqueIdxsWithDoubleScan))
-		for _, uniqueIdx := range uniqueIdxsWithDoubleScan {
-			uniqueIdxColumnSets = append(uniqueIdxColumnSets, expression.ExtractColumnSet(uniqueIdx.AccessConds))
-			// Find the unique index with the minimal number of ranges as `uniqueBest`.
-			if uniqueBest == nil || len(uniqueIdx.Ranges) < len(uniqueBest.Ranges) {
-				uniqueBest = uniqueIdx
-			}
-		}
-		// `uniqueBest` may not always be the best.
-		// ```
-		// create table t(a int, b int, c int, unique index idx_b(b), unique index idx_b_c(b, c));
-		// select b, c from t where b = 5 and c > 10;
-		// ```
-		// In the case, `uniqueBest` is `idx_b`. However, `idx_b_c` is better than `idx_b_c`.
-		// Hence, for each index in `singleScanIdxs`, we check whether it is better than some index in `uniqueIdxsWithDoubleScan`.
-		// If yes, the index is a refined one. We find the refined index with the minimal number of ranges as `refineBest`.
-		for _, singleScanIdx := range singleScanIdxs {
-			columnSet := expression.ExtractColumnSet(singleScanIdx.AccessConds)
-			for _, uniqueIdxColumnSet := range uniqueIdxColumnSets {
-				setsResult, comparable := compareColumnSet(columnSet, uniqueIdxColumnSet)
-				if comparable && setsResult == 1 {
-					if refinedBest == nil || len(singleScanIdx.Ranges) < len(refinedBest.Ranges) {
-						refinedBest = singleScanIdx
-					}
-				}
-			}
-		}
-		// `refineBest` may not always be better than `uniqueBest`.
-		// ```
-		// create table t(a int, b int, c int, d int, unique index idx_a(a), unique index idx_b_c(b, c), unique index idx_b_c_a_d(b, c, a, d));
-		// select a, b, c from t where a = 1 and b = 2 and c in (1, 2, 3, 4, 5);
-		// ```
-		// In the case, `refinedBest` is `idx_b_c_a_d` and `uniqueBest` is `a`. `idx_b_c_a_d` needs to access five points while `idx_a`
-		// only needs one point access and one table access.
-		// Hence we should compare `len(refinedBest.Ranges)` and `2*len(uniqueBest.Ranges)` to select the better one.
-		if refinedBest != nil && (uniqueBest == nil || len(refinedBest.Ranges) < 2*len(uniqueBest.Ranges)) {
-			selected = refinedBest
-		} else {
-			selected = uniqueBest
-		}
-	}
-	// If some path matches a heuristic rule, just remove other possible paths
-	if selected != nil {
-		ds.possibleAccessPaths[0] = selected
-		ds.possibleAccessPaths = ds.possibleAccessPaths[:1]
-		// TODO: Can we make a more careful check on whether the optimization depends on mutable constants?
-		ds.ctx.GetSessionVars().StmtCtx.OptimDependOnMutableConst = true
-		if ds.ctx.GetSessionVars().StmtCtx.InExplainStmt {
-			var tableName, pathName string
-			if ds.TableAsName.O == "" {
-				tableName = ds.tableInfo.Name.O
-			} else {
-				tableName = ds.TableAsName.O
-			}
-			if selected.IsTablePath() {
-				pathName = "primary key of " + tableName
-			} else {
-				pathName = "index " + selected.Index.Name.O + " of " + tableName
-			}
-			// TODO: Do we need to specify which heuristic rule `selected` matches? It is kind of hard to briefly describe the
-			// three heuristic rules. Besides, we can distinguish the three rules by checking EXPLAIN result.
-			ds.ctx.GetSessionVars().StmtCtx.AppendNote(errors.New(pathName + " is selected by heuristics"))
-		}
-=======
 	err := ds.derivePathStatsAndTryHeuristics()
 	if err != nil {
 		return nil, err
->>>>>>> eeb0e5e6
 	}
 
 	// TODO: implement UnionScan + IndexMerge
