// Copyright 2017 PingCAP, Inc.
//
// Licensed under the Apache License, Version 2.0 (the "License");
// you may not use this file except in compliance with the License.
// You may obtain a copy of the License at
//
//     http://www.apache.org/licenses/LICENSE-2.0
//
// Unless required by applicable law or agreed to in writing, software
// distributed under the License is distributed on an "AS IS" BASIS,
// WITHOUT WARRANTIES OR CONDITIONS OF ANY KIND, either express or implied.
// See the License for the specific language governing permissions and
// limitations under the License.

package core

import (
	"context"
	"fmt"
	"math"
	"strings"

	"github.com/pingcap/errors"
	"github.com/pingcap/tidb/expression"
	"github.com/pingcap/tidb/parser/mysql"
	"github.com/pingcap/tidb/planner/property"
	"github.com/pingcap/tidb/planner/util"
	"github.com/pingcap/tidb/sessionctx"
	"github.com/pingcap/tidb/statistics"
	"github.com/pingcap/tidb/types"
	"github.com/pingcap/tidb/util/logutil"
	"github.com/pingcap/tidb/util/mathutil"
	"github.com/pingcap/tidb/util/ranger"
	"go.uber.org/zap"
	"golang.org/x/exp/slices"
)

func (p *basePhysicalPlan) StatsCount() float64 {
	return p.stats.RowCount
}

// DeriveStats implement LogicalPlan DeriveStats interface.
func (p *LogicalTableDual) DeriveStats(_ []*property.StatsInfo, selfSchema *expression.Schema, _ []*expression.Schema, _ [][]*expression.Column) (*property.StatsInfo, error) {
	if p.stats != nil {
		return p.stats, nil
	}
	profile := &property.StatsInfo{
		RowCount: float64(p.RowCount),
		ColNDVs:  make(map[int64]float64, selfSchema.Len()),
	}
	for _, col := range selfSchema.Columns {
		profile.ColNDVs[col.UniqueID] = float64(p.RowCount)
	}
	p.stats = profile
	return p.stats, nil
}

// DeriveStats implement LogicalPlan DeriveStats interface.
func (p *LogicalMemTable) DeriveStats(_ []*property.StatsInfo, selfSchema *expression.Schema, _ []*expression.Schema, _ [][]*expression.Column) (*property.StatsInfo, error) {
	if p.stats != nil {
		return p.stats, nil
	}
	statsTable := statistics.PseudoTable(p.TableInfo)
	stats := &property.StatsInfo{
		RowCount:     float64(statsTable.Count),
		ColNDVs:      make(map[int64]float64, len(p.TableInfo.Columns)),
		HistColl:     statsTable.GenerateHistCollFromColumnInfo(p.TableInfo.Columns, p.schema.Columns),
		StatsVersion: statistics.PseudoVersion,
	}
	for _, col := range selfSchema.Columns {
		stats.ColNDVs[col.UniqueID] = float64(statsTable.Count)
	}
	p.stats = stats
	return p.stats, nil
}

// DeriveStats implement LogicalPlan DeriveStats interface.
func (p *LogicalShow) DeriveStats(_ []*property.StatsInfo, selfSchema *expression.Schema, _ []*expression.Schema, _ [][]*expression.Column) (*property.StatsInfo, error) {
	if p.stats != nil {
		return p.stats, nil
	}
	// A fake count, just to avoid panic now.
	p.stats = getFakeStats(selfSchema)
	return p.stats, nil
}

func getFakeStats(schema *expression.Schema) *property.StatsInfo {
	profile := &property.StatsInfo{
		RowCount: 1,
		ColNDVs:  make(map[int64]float64, schema.Len()),
	}
	for _, col := range schema.Columns {
		profile.ColNDVs[col.UniqueID] = 1
	}
	return profile
}

// DeriveStats implement LogicalPlan DeriveStats interface.
func (p *LogicalShowDDLJobs) DeriveStats(_ []*property.StatsInfo, selfSchema *expression.Schema, _ []*expression.Schema, _ [][]*expression.Column) (*property.StatsInfo, error) {
	if p.stats != nil {
		return p.stats, nil
	}
	// A fake count, just to avoid panic now.
	p.stats = getFakeStats(selfSchema)
	return p.stats, nil
}

// RecursiveDeriveStats4Test is a exporter just for test.
func RecursiveDeriveStats4Test(p LogicalPlan) (*property.StatsInfo, error) {
	return p.recursiveDeriveStats(nil)
}

// GetStats4Test is a exporter just for test.
func GetStats4Test(p LogicalPlan) *property.StatsInfo {
	return p.statsInfo()
}

func (p *baseLogicalPlan) recursiveDeriveStats(colGroups [][]*expression.Column) (*property.StatsInfo, error) {
	childStats := make([]*property.StatsInfo, len(p.children))
	childSchema := make([]*expression.Schema, len(p.children))
	cumColGroups := p.self.ExtractColGroups(colGroups)
	for i, child := range p.children {
		childProfile, err := child.recursiveDeriveStats(cumColGroups)
		if err != nil {
			return nil, err
		}
		childStats[i] = childProfile
		childSchema[i] = child.Schema()
	}
	return p.self.DeriveStats(childStats, p.self.Schema(), childSchema, colGroups)
}

// ExtractColGroups implements LogicalPlan ExtractColGroups interface.
func (p *baseLogicalPlan) ExtractColGroups(_ [][]*expression.Column) [][]*expression.Column {
	return nil
}

// DeriveStats implement LogicalPlan DeriveStats interface.
func (p *baseLogicalPlan) DeriveStats(childStats []*property.StatsInfo, selfSchema *expression.Schema, _ []*expression.Schema, _ [][]*expression.Column) (*property.StatsInfo, error) {
	if len(childStats) == 1 {
		p.stats = childStats[0]
		return p.stats, nil
	}
	if len(childStats) > 1 {
		err := ErrInternal.GenWithStack("LogicalPlans with more than one child should implement their own DeriveStats().")
		return nil, err
	}
	if p.stats != nil {
		return p.stats, nil
	}
	profile := &property.StatsInfo{
		RowCount: float64(1),
		ColNDVs:  make(map[int64]float64, selfSchema.Len()),
	}
	for _, col := range selfSchema.Columns {
		profile.ColNDVs[col.UniqueID] = 1
	}
	p.stats = profile
	return profile, nil
}

// getColumnNDV computes estimated NDV of specified column using the original
// histogram of `DataSource` which is retrieved from storage(not the derived one).
func (ds *DataSource) getColumnNDV(colID int64) (ndv float64) {
	hist, ok := ds.statisticTable.Columns[colID]
	if ok && hist.Count > 0 {
		factor := float64(ds.statisticTable.Count) / float64(hist.Count)
		ndv = float64(hist.Histogram.NDV) * factor
	} else {
		ndv = float64(ds.statisticTable.Count) * distinctFactor
	}
	return ndv
}

func (ds *DataSource) getGroupNDVs(colGroups [][]*expression.Column) []property.GroupNDV {
	if colGroups == nil {
		return nil
	}
	tbl := ds.tableStats.HistColl
	ndvs := make([]property.GroupNDV, 0, len(colGroups))
	for idxID, idx := range tbl.Indices {
		colsLen := len(tbl.Idx2ColumnIDs[idxID])
		// tbl.Idx2ColumnIDs may only contain the prefix of index columns.
		// But it may exceeds the total index since the index would contain the handle column if it's not a unique index.
		// We append the handle at fillIndexPath.
		if colsLen < len(idx.Info.Columns) {
			continue
		} else if colsLen > len(idx.Info.Columns) {
			colsLen--
		}
		idxCols := make([]int64, colsLen)
		copy(idxCols, tbl.Idx2ColumnIDs[idxID])
		slices.Sort(idxCols)
		for _, g := range colGroups {
			// We only want those exact matches.
			if len(g) != colsLen {
				continue
			}
			match := true
			for i, col := range g {
				// Both slices are sorted according to UniqueID.
				if col.UniqueID != idxCols[i] {
					match = false
					break
				}
			}
			if match {
				ndv := property.GroupNDV{
					Cols: idxCols,
					NDV:  float64(idx.NDV),
				}
				ndvs = append(ndvs, ndv)
				break
			}
		}
	}
	return ndvs
}

func (ds *DataSource) initStats(colGroups [][]*expression.Column) {
	if ds.tableStats != nil {
		// Reload GroupNDVs since colGroups may have changed.
		ds.tableStats.GroupNDVs = ds.getGroupNDVs(colGroups)
		return
	}
	if ds.statisticTable == nil {
		ds.statisticTable = getStatsTable(ds.ctx, ds.tableInfo, ds.physicalTableID)
	}
	tableStats := &property.StatsInfo{
		RowCount:     float64(ds.statisticTable.Count),
		ColNDVs:      make(map[int64]float64, ds.schema.Len()),
		HistColl:     ds.statisticTable.GenerateHistCollFromColumnInfo(ds.Columns, ds.schema.Columns),
		StatsVersion: ds.statisticTable.Version,
	}
	if ds.statisticTable.Pseudo {
		tableStats.StatsVersion = statistics.PseudoVersion
	}
	for _, col := range ds.schema.Columns {
		tableStats.ColNDVs[col.UniqueID] = ds.getColumnNDV(col.ID)
	}
	ds.tableStats = tableStats
	ds.tableStats.GroupNDVs = ds.getGroupNDVs(colGroups)
	ds.TblColHists = ds.statisticTable.ID2UniqueID(ds.TblCols)
}

func (ds *DataSource) deriveStatsByFilter(conds expression.CNFExprs, filledPaths []*util.AccessPath) *property.StatsInfo {
	selectivity, nodes, err := ds.tableStats.HistColl.Selectivity(ds.ctx, conds, filledPaths)
	if err != nil {
		logutil.BgLogger().Debug("something wrong happened, use the default selectivity", zap.Error(err))
		selectivity = SelectionFactor
	}
	stats := ds.tableStats.Scale(selectivity)
	if ds.ctx.GetSessionVars().OptimizerSelectivityLevel >= 1 {
		stats.HistColl = stats.HistColl.NewHistCollBySelectivity(ds.ctx, nodes)
	}
	return stats
}

// We bind logic of derivePathStats and tryHeuristics together. When some path matches the heuristic rule, we don't need
// to derive stats of subsequent paths. In this way we can save unnecessary computation of derivePathStats.
func (ds *DataSource) derivePathStatsAndTryHeuristics() error {
	uniqueIdxsWithDoubleScan := make([]*util.AccessPath, 0, len(ds.possibleAccessPaths))
	singleScanIdxs := make([]*util.AccessPath, 0, len(ds.possibleAccessPaths))
	var (
		selected, uniqueBest, refinedBest *util.AccessPath
		isRefinedPath                     bool
	)
	for _, path := range ds.possibleAccessPaths {
		if path.IsTablePath() {
			err := ds.deriveTablePathStats(path, ds.pushedDownConds, false)
			if err != nil {
				return err
			}
			path.IsSingleScan = true
		} else {
			ds.deriveIndexPathStats(path, ds.pushedDownConds, false)
			path.IsSingleScan = ds.isSingleScan(path.FullIdxCols, path.FullIdxColLens)
		}
		// Try some heuristic rules to select access path.
		if len(path.Ranges) == 0 {
			selected = path
			break
		}
		if path.OnlyPointRange(ds.SCtx()) {
			if path.IsTablePath() || path.Index.Unique {
				if path.IsSingleScan {
					selected = path
					break
				}
				uniqueIdxsWithDoubleScan = append(uniqueIdxsWithDoubleScan, path)
			}
		} else if path.IsSingleScan {
			singleScanIdxs = append(singleScanIdxs, path)
		}
	}
	if selected == nil && len(uniqueIdxsWithDoubleScan) > 0 {
		uniqueIdxAccessCols := make([]util.Col2Len, 0, len(uniqueIdxsWithDoubleScan))
		for _, uniqueIdx := range uniqueIdxsWithDoubleScan {
			uniqueIdxAccessCols = append(uniqueIdxAccessCols, uniqueIdx.GetCol2LenFromAccessConds())
			// Find the unique index with the minimal number of ranges as `uniqueBest`.
			if uniqueBest == nil || len(uniqueIdx.Ranges) < len(uniqueBest.Ranges) {
				uniqueBest = uniqueIdx
			}
		}
		// `uniqueBest` may not always be the best.
		// ```
		// create table t(a int, b int, c int, unique index idx_b(b), index idx_b_c(b, c));
		// select b, c from t where b = 5 and c > 10;
		// ```
		// In the case, `uniqueBest` is `idx_b`. However, `idx_b_c` is better than `idx_b`.
		// Hence, for each index in `singleScanIdxs`, we check whether it is better than some index in `uniqueIdxsWithDoubleScan`.
		// If yes, the index is a refined one. We find the refined index with the minimal number of ranges as `refineBest`.
		for _, singleScanIdx := range singleScanIdxs {
			col2Len := singleScanIdx.GetCol2LenFromAccessConds()
			for _, uniqueIdxCol2Len := range uniqueIdxAccessCols {
				accessResult, comparable1 := util.CompareCol2Len(col2Len, uniqueIdxCol2Len)
				if comparable1 && accessResult == 1 {
					if refinedBest == nil || len(singleScanIdx.Ranges) < len(refinedBest.Ranges) {
						refinedBest = singleScanIdx
					}
				}
			}
		}
		// `refineBest` may not always be better than `uniqueBest`.
		// ```
		// create table t(a int, b int, c int, d int, unique index idx_a(a), unique index idx_b_c(b, c), unique index idx_b_c_a_d(b, c, a, d));
		// select a, b, c from t where a = 1 and b = 2 and c in (1, 2, 3, 4, 5);
		// ```
		// In the case, `refinedBest` is `idx_b_c_a_d` and `uniqueBest` is `a`. `idx_b_c_a_d` needs to access five points while `idx_a`
		// only needs one point access and one table access.
		// Hence we should compare `len(refinedBest.Ranges)` and `2*len(uniqueBest.Ranges)` to select the better one.
		if refinedBest != nil && (uniqueBest == nil || len(refinedBest.Ranges) < 2*len(uniqueBest.Ranges)) {
			selected = refinedBest
			isRefinedPath = true
		} else {
			selected = uniqueBest
		}
	}
	// If some path matches a heuristic rule, just remove other possible paths
	if selected != nil {
		ds.possibleAccessPaths[0] = selected
		ds.possibleAccessPaths = ds.possibleAccessPaths[:1]
		var tableName string
		if ds.TableAsName.O == "" {
			tableName = ds.tableInfo.Name.O
		} else {
			tableName = ds.TableAsName.O
		}
		var sb strings.Builder
		if selected.IsTablePath() {
			// TODO: primary key / handle / real name?
			sb.WriteString(fmt.Sprintf("handle of %s is selected since the path only has point ranges", tableName))
		} else {
			if selected.Index.Unique {
				sb.WriteString("unique ")
			}
			sb.WriteString(fmt.Sprintf("index %s of %s is selected since the path", selected.Index.Name.O, tableName))
			if isRefinedPath {
				sb.WriteString(" only fetches limited number of rows")
			} else {
				sb.WriteString(" only has point ranges")
			}
			if selected.IsSingleScan {
				sb.WriteString(" with single scan")
			} else {
				sb.WriteString(" with double scan")
			}
		}
		if ds.ctx.GetSessionVars().StmtCtx.InVerboseExplain {
			ds.ctx.GetSessionVars().StmtCtx.AppendNote(errors.New(sb.String()))
		} else {
			ds.ctx.GetSessionVars().StmtCtx.AppendExtraNote(errors.New(sb.String()))
		}
	}
	return nil
}

// DeriveStats implement LogicalPlan DeriveStats interface.
func (ds *DataSource) DeriveStats(_ []*property.StatsInfo, _ *expression.Schema, _ []*expression.Schema, colGroups [][]*expression.Column) (*property.StatsInfo, error) {
	if ds.stats != nil && len(colGroups) == 0 {
		return ds.stats, nil
	}
	ds.initStats(colGroups)
	if ds.stats != nil {
		// Just reload the GroupNDVs.
		selectivity := ds.stats.RowCount / ds.tableStats.RowCount
		ds.stats = ds.tableStats.Scale(selectivity)
		return ds.stats, nil
	}
	// PushDownNot here can convert query 'not (a != 1)' to 'a = 1'.
	for i, expr := range ds.pushedDownConds {
		ds.pushedDownConds[i] = expression.PushDownNot(ds.ctx, expr)
	}
	for _, path := range ds.possibleAccessPaths {
		if path.IsTablePath() {
			continue
		}
		err := ds.fillIndexPath(path, ds.pushedDownConds)
		if err != nil {
			return nil, err
		}
	}
	// TODO: Can we move ds.deriveStatsByFilter after pruning by heuristics? In this way some computation can be avoided
	// when ds.possibleAccessPaths are pruned.
	ds.stats = ds.deriveStatsByFilter(ds.pushedDownConds, ds.possibleAccessPaths)
	err := ds.derivePathStatsAndTryHeuristics()
	if err != nil {
		return nil, err
	}

<<<<<<< HEAD
	// Consider the IndexMergePath. Now, we just generate `IndexMergePath` in DNF case.
	// Use allConds instread of pushedDownConds,
	// because we want to use IndexMerge even if some expr cannot be pushed to TiKV.
	// We will create new Selection for exprs that cannot be pushed in convertToIndexMergeScan.
	indexMergeConds := make([]expression.Expression, 0, len(ds.allConds))
	for _, expr := range ds.allConds {
		indexMergeConds = append(indexMergeConds, expression.PushDownNot(ds.ctx, expr))
	}

	stmtCtx := ds.ctx.GetSessionVars().StmtCtx
	isPossibleIdxMerge := len(indexMergeConds) > 0 && len(ds.possibleAccessPaths) > 1
	sessionAndStmtPermission := (ds.ctx.GetSessionVars().GetEnableIndexMerge() || len(ds.indexMergeHints) > 0) && !stmtCtx.NoIndexMergeHint
	// We current do not consider `IndexMergePath`:
	// 1. If there is an index path.
	// 2. TODO: If there exists exprs that cannot be pushed down. This is to avoid wrongly estRow of Selection added by rule_predicate_push_down.
	needConsiderIndexMerge := true
	if len(ds.indexMergeHints) == 0 {
		for i := 1; i < len(ds.possibleAccessPaths); i++ {
			if len(ds.possibleAccessPaths[i].AccessConds) != 0 {
				needConsiderIndexMerge = false
				break
			}
		}
		if needConsiderIndexMerge {
			// PushDownExprs() will append extra warnings, which is annoying. So we reset warnings here.
			warnings := stmtCtx.GetWarnings()
			extraWarnings := stmtCtx.GetExtraWarnings()
			_, remaining := expression.PushDownExprs(stmtCtx, indexMergeConds, ds.ctx.GetClient(), kv.UnSpecified)
			stmtCtx.SetWarnings(warnings)
			stmtCtx.SetExtraWarnings(extraWarnings)
			if len(remaining) != 0 {
				needConsiderIndexMerge = false
			}
		}
=======
	if err := ds.generateIndexMergePath(); err != nil {
		return nil, err
>>>>>>> f7de8bee
	}

	return ds.stats, nil
}

<<<<<<< HEAD
func (ds *DataSource) generateAndPruneIndexMergePath(indexMergeConds []expression.Expression, needPrune bool) error {
	regularPathCount := len(ds.possibleAccessPaths)
	// 1. Generate possible IndexMerge paths for `OR`.
	err := ds.generateIndexMergeOrPaths(indexMergeConds)
	if err != nil {
		return err
	}
	// 2. Generate possible IndexMerge paths for `AND`.
	indexMergeAndPath := ds.generateIndexMergeAndPaths(regularPathCount)
	if indexMergeAndPath != nil {
		ds.possibleAccessPaths = append(ds.possibleAccessPaths, indexMergeAndPath)
	}

	// 3. If needed, append a warning if no IndexMerge is generated.

	// If without hints, it means that `enableIndexMerge` is true
	if len(ds.indexMergeHints) == 0 {
		return nil
	}
	// With hints and without generated IndexMerge paths
	if regularPathCount == len(ds.possibleAccessPaths) {
		ds.indexMergeHints = nil
		ds.ctx.GetSessionVars().StmtCtx.AppendWarning(errors.Errorf("IndexMerge is inapplicable"))
		return nil
	}

	// 4. If needPrune is true, prune non-IndexMerge paths.

	// Do not need to consider the regular paths in find_best_task().
	// So we can use index merge's row count as DataSource's row count.
	if needPrune {
		ds.possibleAccessPaths = ds.possibleAccessPaths[regularPathCount:]
		minRowCount := ds.possibleAccessPaths[0].CountAfterAccess
		for _, path := range ds.possibleAccessPaths {
			if minRowCount < path.CountAfterAccess {
				minRowCount = path.CountAfterAccess
			}
		}
		if ds.stats.RowCount > minRowCount {
			ds.stats = ds.tableStats.ScaleByExpectCnt(minRowCount)
		}
	}
	return nil
}

=======
>>>>>>> f7de8bee
// DeriveStats implements LogicalPlan DeriveStats interface.
func (ts *LogicalTableScan) DeriveStats(_ []*property.StatsInfo, _ *expression.Schema, _ []*expression.Schema, _ [][]*expression.Column) (_ *property.StatsInfo, err error) {
	ts.Source.initStats(nil)
	// PushDownNot here can convert query 'not (a != 1)' to 'a = 1'.
	for i, expr := range ts.AccessConds {
		// TODO The expressions may be shared by TableScan and several IndexScans, there would be redundant
		// `PushDownNot` function call in multiple `DeriveStats` then.
		ts.AccessConds[i] = expression.PushDownNot(ts.ctx, expr)
	}
	ts.stats = ts.Source.deriveStatsByFilter(ts.AccessConds, nil)
	// ts.Handle could be nil if PK is Handle, and PK column has been pruned.
	// TODO: support clustered index.
	if ts.HandleCols != nil {
		// TODO: restrict mem usage of table ranges.
		ts.Ranges, _, _, err = ranger.BuildTableRange(ts.AccessConds, ts.ctx, ts.HandleCols.GetCol(0).RetType, 0)
	} else {
		isUnsigned := false
		if ts.Source.tableInfo.PKIsHandle {
			if pkColInfo := ts.Source.tableInfo.GetPkColInfo(); pkColInfo != nil {
				isUnsigned = mysql.HasUnsignedFlag(pkColInfo.GetFlag())
			}
		}
		ts.Ranges = ranger.FullIntRange(isUnsigned)
	}
	if err != nil {
		return nil, err
	}
	return ts.stats, nil
}

// DeriveStats implements LogicalPlan DeriveStats interface.
func (is *LogicalIndexScan) DeriveStats(_ []*property.StatsInfo, selfSchema *expression.Schema, _ []*expression.Schema, _ [][]*expression.Column) (*property.StatsInfo, error) {
	is.Source.initStats(nil)
	for i, expr := range is.AccessConds {
		is.AccessConds[i] = expression.PushDownNot(is.ctx, expr)
	}
	is.stats = is.Source.deriveStatsByFilter(is.AccessConds, nil)
	if len(is.AccessConds) == 0 {
		is.Ranges = ranger.FullRange()
	}
	is.IdxCols, is.IdxColLens = expression.IndexInfo2PrefixCols(is.Columns, selfSchema.Columns, is.Index)
	is.FullIdxCols, is.FullIdxColLens = expression.IndexInfo2Cols(is.Columns, selfSchema.Columns, is.Index)
	if !is.Index.Unique && !is.Index.Primary && len(is.Index.Columns) == len(is.IdxCols) {
		handleCol := is.getPKIsHandleCol(selfSchema)
		if handleCol != nil && !mysql.HasUnsignedFlag(handleCol.RetType.GetFlag()) {
			is.IdxCols = append(is.IdxCols, handleCol)
			is.IdxColLens = append(is.IdxColLens, types.UnspecifiedLength)
		}
	}
	return is.stats, nil
}

<<<<<<< HEAD
// getIndexMergeOrPath generates all possible IndexMergeOrPaths.
func (ds *DataSource) generateIndexMergeOrPaths(filters []expression.Expression) error {
	usedIndexCount := len(ds.possibleAccessPaths)
	for i, cond := range filters {
		sf, ok := cond.(*expression.ScalarFunction)
		if !ok || sf.FuncName.L != ast.LogicOr {
			continue
		}
		var partialPaths = make([]*util.AccessPath, 0, usedIndexCount)
		dnfItems := expression.FlattenDNFConditions(sf)
		for _, item := range dnfItems {
			cnfItems := expression.SplitCNFItems(item)
			itemPaths := ds.accessPathsForConds(cnfItems, usedIndexCount)
			if len(itemPaths) == 0 {
				partialPaths = nil
				break
			}
			partialPath, err := ds.buildIndexMergePartialPath(itemPaths)
			if err != nil {
				return err
			}
			if partialPath == nil {
				partialPaths = nil
				break
			}
			partialPaths = append(partialPaths, partialPath)
		}
		// If all of the partialPaths use the same index, we will not use the indexMerge.
		singlePath := true
		for i := len(partialPaths) - 1; i >= 1; i-- {
			if partialPaths[i].Index != partialPaths[i-1].Index {
				singlePath = false
				break
			}
		}
		if singlePath {
			continue
		}
		if len(partialPaths) > 1 {
			possiblePath := ds.buildIndexMergeOrPath(filters, partialPaths, i)
			if possiblePath == nil {
				return nil
			}

			accessConds := make([]expression.Expression, 0, len(partialPaths))
			for _, p := range partialPaths {
				indexCondsForP := p.AccessConds[:]
				indexCondsForP = append(indexCondsForP, p.IndexFilters...)
				if len(indexCondsForP) > 0 {
					accessConds = append(accessConds, expression.ComposeCNFCondition(ds.ctx, indexCondsForP...))
				}
			}
			accessDNF := expression.ComposeDNFCondition(ds.ctx, accessConds...)
			sel, _, err := ds.tableStats.HistColl.Selectivity(ds.ctx, []expression.Expression{accessDNF}, nil)
			if err != nil {
				logutil.BgLogger().Debug("something wrong happened, use the default selectivity", zap.Error(err))
				sel = SelectionFactor
			}
			possiblePath.CountAfterAccess = sel * ds.tableStats.RowCount
			ds.possibleAccessPaths = append(ds.possibleAccessPaths, possiblePath)
		}
	}
	return nil
}

// isInIndexMergeHints returns true if the input index name is not excluded by the IndexMerge hints, which means either
// (1) there's no IndexMerge hint, (2) there's IndexMerge hint but no specified index names, or (3) the input index
// name is specified in the IndexMerge hints.
func (ds *DataSource) isInIndexMergeHints(name string) bool {
	if len(ds.indexMergeHints) == 0 {
		return true
	}
	for _, hint := range ds.indexMergeHints {
		if hint.indexHint == nil || len(hint.indexHint.IndexNames) == 0 {
			return true
		}
		for _, hintName := range hint.indexHint.IndexNames {
			if strings.EqualFold(strings.ToLower(name), strings.ToLower(hintName.String())) {
				return true
			}
		}
	}
	return false
}

// indexMergeHintsHasSpecifiedIdx returns true if there's IndexMerge hint, and it has specified index names.
func (ds *DataSource) indexMergeHintsHasSpecifiedIdx() bool {
	for _, hint := range ds.indexMergeHints {
		if hint.indexHint == nil || len(hint.indexHint.IndexNames) == 0 {
			continue
		}
		if len(hint.indexHint.IndexNames) > 0 {
			return true
		}
	}
	return false
}

// indexMergeHintsHasSpecifiedIdx return true if the input index name is specified in the IndexMerge hint.
func (ds *DataSource) isSpecifiedInIndexMergeHints(name string) bool {
	for _, hint := range ds.indexMergeHints {
		if hint.indexHint == nil || len(hint.indexHint.IndexNames) == 0 {
			continue
		}
		for _, hintName := range hint.indexHint.IndexNames {
			if strings.EqualFold(strings.ToLower(name), strings.ToLower(hintName.String())) {
				return true
			}
		}
	}
	return false
}

// accessPathsForConds generates all possible index paths for conditions.
func (ds *DataSource) accessPathsForConds(conditions []expression.Expression, usedIndexCount int) []*util.AccessPath {
	var results = make([]*util.AccessPath, 0, usedIndexCount)
	for i := 0; i < usedIndexCount; i++ {
		path := &util.AccessPath{}
		if ds.possibleAccessPaths[i].IsTablePath() {
			if !ds.isInIndexMergeHints("primary") {
				continue
			}
			if ds.tableInfo.IsCommonHandle {
				path.IsCommonHandlePath = true
				path.Index = ds.possibleAccessPaths[i].Index
			} else {
				path.IsIntHandlePath = true
			}
			err := ds.deriveTablePathStats(path, conditions, true)
			if err != nil {
				logutil.BgLogger().Debug("can not derive statistics of a path", zap.Error(err))
				continue
			}
			var unsignedIntHandle bool
			if path.IsIntHandlePath && ds.tableInfo.PKIsHandle {
				if pkColInfo := ds.tableInfo.GetPkColInfo(); pkColInfo != nil {
					unsignedIntHandle = mysql.HasUnsignedFlag(pkColInfo.GetFlag())
				}
			}
			// If the path contains a full range, ignore it.
			if ranger.HasFullRange(path.Ranges, unsignedIntHandle) {
				continue
			}
			// If we have point or empty range, just remove other possible paths.
			if len(path.Ranges) == 0 || path.OnlyPointRange(ds.SCtx()) {
				if len(results) == 0 {
					results = append(results, path)
				} else {
					results[0] = path
					results = results[:1]
				}
				break
			}
		} else {
			path.Index = ds.possibleAccessPaths[i].Index
			if !ds.isInIndexMergeHints(path.Index.Name.L) {
				continue
			}
			err := ds.fillIndexPath(path, conditions)
			if err != nil {
				logutil.BgLogger().Debug("can not derive statistics of a path", zap.Error(err))
				continue
			}
			ds.deriveIndexPathStats(path, conditions, true)
			// If the path contains a full range, ignore it.
			if ranger.HasFullRange(path.Ranges, false) {
				continue
			}
			// If we have empty range, or point range on unique index, just remove other possible paths.
			if len(path.Ranges) == 0 || (path.OnlyPointRange(ds.SCtx()) && path.Index.Unique) {
				if len(results) == 0 {
					results = append(results, path)
				} else {
					results[0] = path
					results = results[:1]
				}
				break
			}
		}
		results = append(results, path)
	}
	return results
}

// buildIndexMergePartialPath chooses the best index path from all possible paths.
// Now we choose the index with minimal estimate row count.
func (ds *DataSource) buildIndexMergePartialPath(indexAccessPaths []*util.AccessPath) (*util.AccessPath, error) {
	if len(indexAccessPaths) == 1 {
		return indexAccessPaths[0], nil
	}

	minEstRowIndex := 0
	minEstRow := math.MaxFloat64
	for i := 0; i < len(indexAccessPaths); i++ {
		rc := indexAccessPaths[i].CountAfterAccess
		if len(indexAccessPaths[i].IndexFilters) > 0 {
			rc = indexAccessPaths[i].CountAfterIndex
		}
		if rc < minEstRow {
			minEstRowIndex = i
			minEstRow = rc
		}
	}
	return indexAccessPaths[minEstRowIndex], nil
}

// buildIndexMergeOrPath generates one possible IndexMergePath.
func (ds *DataSource) buildIndexMergeOrPath(filters []expression.Expression, partialPaths []*util.AccessPath, current int) *util.AccessPath {
	indexMergePath := &util.AccessPath{PartialIndexPaths: partialPaths}
	indexMergePath.TableFilters = append(indexMergePath.TableFilters, filters[:current]...)
	indexMergePath.TableFilters = append(indexMergePath.TableFilters, filters[current+1:]...)
	var addCurrentFilter bool
	for _, path := range partialPaths {
		// If any partial path contains table filters, we need to keep the whole DNF filter in the Selection.
		if len(path.TableFilters) > 0 {
			addCurrentFilter = true
		}
		// If any partial path's index filter cannot be pushed to TiKV, we should keep the whole DNF filter.
		if len(path.IndexFilters) != 0 && !expression.CanExprsPushDown(ds.ctx.GetSessionVars().StmtCtx, path.IndexFilters, ds.ctx.GetClient(), kv.TiKV) {
			addCurrentFilter = true
			// Clear IndexFilter, the whole filter will be put in indexMergePath.TableFilters.
			path.IndexFilters = nil
		}
		if len(path.TableFilters) != 0 && !expression.CanExprsPushDown(ds.ctx.GetSessionVars().StmtCtx, path.TableFilters, ds.ctx.GetClient(), kv.TiKV) {
			addCurrentFilter = true
			path.TableFilters = nil
		}
	}
	if addCurrentFilter {
		indexMergePath.TableFilters = append(indexMergePath.TableFilters, filters[current])
	}
	return indexMergePath
}

// generateIndexMergeAndPaths generates IndexMerge paths for `AND` (a.k.a. intersection type IndexMerge)
func (ds *DataSource) generateIndexMergeAndPaths(normalPathCnt int) *util.AccessPath {
	// For now, we only consider intersection type IndexMerge when the index names are specified in the hints.
	if !ds.indexMergeHintsHasSpecifiedIdx() {
		return nil
	}

	// 1. Collect partial paths from normal paths.
	var partialPaths []*util.AccessPath
	for i := 0; i < normalPathCnt; i++ {
		originalPath := ds.possibleAccessPaths[i]
		// No need to consider table path as a partial path.
		if ds.possibleAccessPaths[i].IsTablePath() {
			continue
		}
		if !ds.isSpecifiedInIndexMergeHints(originalPath.Index.Name.L) {
			continue
		}
		// If the path contains a full range, ignore it.
		if ranger.HasFullRange(originalPath.Ranges, false) {
			continue
		}
		newPath := originalPath.Clone()
		partialPaths = append(partialPaths, newPath)
	}
	if len(partialPaths) < 2 {
		return nil
	}

	// 2. Collect filters that can't be covered by the partial paths and deduplicate them.
	finalFilters := make([]expression.Expression, 0)
	partialFilters := make([]expression.Expression, 0, len(partialPaths))
	hashCodeSet := make(map[string]struct{})
	for _, path := range partialPaths {
		// Classify filters into coveredConds and notCoveredConds.
		coveredConds := make([]expression.Expression, 0, len(path.AccessConds)+len(path.IndexFilters))
		notCoveredConds := make([]expression.Expression, 0, len(path.IndexFilters)+len(path.TableFilters))
		// AccessConds can be covered by partial path.
		coveredConds = append(coveredConds, path.AccessConds...)
		for i, cond := range path.IndexFilters {
			// IndexFilters can be covered by partial path if it can be pushed down to TiKV.
			if !expression.CanExprsPushDown(ds.ctx.GetSessionVars().StmtCtx, []expression.Expression{cond}, ds.ctx.GetClient(), kv.TiKV) {
				path.IndexFilters = append(path.IndexFilters[:i], path.IndexFilters[i+1:]...)
				notCoveredConds = append(notCoveredConds, cond)
			} else {
				coveredConds = append(coveredConds, cond)
			}
		}
		// TableFilters can't be covered by partial path.
		notCoveredConds = append(notCoveredConds, path.TableFilters...)

		// Record covered filters in hashCodeSet.
		// Note that we only record filters that not appear in the notCoveredConds. It's possible that a filter appear
		// in both coveredConds and notCoveredConds (e.g. because of prefix index). So we need this extra check to
		// avoid wrong deduplication.
		notCoveredHashCodeSet := make(map[string]struct{})
		for _, cond := range notCoveredConds {
			hashCode := string(cond.HashCode(ds.ctx.GetSessionVars().StmtCtx))
			notCoveredHashCodeSet[hashCode] = struct{}{}
		}
		for _, cond := range coveredConds {
			hashCode := string(cond.HashCode(ds.ctx.GetSessionVars().StmtCtx))
			if _, ok := notCoveredHashCodeSet[hashCode]; !ok {
				hashCodeSet[hashCode] = struct{}{}
			}
		}

		finalFilters = append(finalFilters, notCoveredConds...)
		partialFilters = append(partialFilters, coveredConds...)
	}

	// Remove covered filters from finalFilters and deduplicate finalFilters.
	dedupedFinalFilters := make([]expression.Expression, 0, len(finalFilters))
	for _, cond := range finalFilters {
		hashCode := string(cond.HashCode(ds.ctx.GetSessionVars().StmtCtx))
		if _, ok := hashCodeSet[hashCode]; !ok {
			dedupedFinalFilters = append(dedupedFinalFilters, cond)
			hashCodeSet[hashCode] = struct{}{}
		}
	}

	// 3. Estimate the row count after partial paths.
	sel, _, err := ds.tableStats.HistColl.Selectivity(ds.ctx, partialFilters, nil)
	if err != nil {
		logutil.BgLogger().Debug("something wrong happened, use the default selectivity", zap.Error(err))
		sel = SelectionFactor
	}

	indexMergePath := &util.AccessPath{
		PartialIndexPaths:        partialPaths,
		IndexMergeIsIntersection: true,
		TableFilters:             dedupedFinalFilters,
		CountAfterAccess:         sel * ds.tableStats.RowCount,
	}
	return indexMergePath
}

=======
>>>>>>> f7de8bee
// DeriveStats implement LogicalPlan DeriveStats interface.
func (p *LogicalSelection) DeriveStats(childStats []*property.StatsInfo, _ *expression.Schema, _ []*expression.Schema, _ [][]*expression.Column) (*property.StatsInfo, error) {
	if p.stats != nil {
		return p.stats, nil
	}
	p.stats = childStats[0].Scale(SelectionFactor)
	p.stats.GroupNDVs = nil
	return p.stats, nil
}

// DeriveStats implement LogicalPlan DeriveStats interface.
func (p *LogicalUnionAll) DeriveStats(childStats []*property.StatsInfo, selfSchema *expression.Schema, _ []*expression.Schema, _ [][]*expression.Column) (*property.StatsInfo, error) {
	if p.stats != nil {
		return p.stats, nil
	}
	p.stats = &property.StatsInfo{
		ColNDVs: make(map[int64]float64, selfSchema.Len()),
	}
	for _, childProfile := range childStats {
		p.stats.RowCount += childProfile.RowCount
		for _, col := range selfSchema.Columns {
			p.stats.ColNDVs[col.UniqueID] += childProfile.ColNDVs[col.UniqueID]
		}
	}
	return p.stats, nil
}

func deriveLimitStats(childProfile *property.StatsInfo, limitCount float64) *property.StatsInfo {
	stats := &property.StatsInfo{
		RowCount: math.Min(limitCount, childProfile.RowCount),
		ColNDVs:  make(map[int64]float64, len(childProfile.ColNDVs)),
	}
	for id, c := range childProfile.ColNDVs {
		stats.ColNDVs[id] = math.Min(c, stats.RowCount)
	}
	return stats
}

// DeriveStats implement LogicalPlan DeriveStats interface.
func (p *LogicalLimit) DeriveStats(childStats []*property.StatsInfo, _ *expression.Schema, _ []*expression.Schema, _ [][]*expression.Column) (*property.StatsInfo, error) {
	if p.stats != nil {
		return p.stats, nil
	}
	p.stats = deriveLimitStats(childStats[0], float64(p.Count))
	return p.stats, nil
}

// DeriveStats implement LogicalPlan DeriveStats interface.
func (lt *LogicalTopN) DeriveStats(childStats []*property.StatsInfo, _ *expression.Schema, _ []*expression.Schema, _ [][]*expression.Column) (*property.StatsInfo, error) {
	if lt.stats != nil {
		return lt.stats, nil
	}
	lt.stats = deriveLimitStats(childStats[0], float64(lt.Count))
	return lt.stats, nil
}

func getGroupNDV4Cols(cols []*expression.Column, stats *property.StatsInfo) *property.GroupNDV {
	if len(cols) == 0 || len(stats.GroupNDVs) == 0 {
		return nil
	}
	cols = expression.SortColumns(cols)
	for _, groupNDV := range stats.GroupNDVs {
		if len(cols) != len(groupNDV.Cols) {
			continue
		}
		match := true
		for i, col := range groupNDV.Cols {
			if col != cols[i].UniqueID {
				match = false
				break
			}
		}
		if match {
			return &groupNDV
		}
	}
	return nil
}

// getColsNDVWithMatchedLen returns the NDV of a couple of columns.
// If the columns match any GroupNDV maintained by child operator, we can get an accurate NDV.
// Otherwise, we simply return the max NDV among the columns, which is a lower bound.
func getColsNDVWithMatchedLen(cols []*expression.Column, schema *expression.Schema, profile *property.StatsInfo) (float64, int) {
	NDV := 1.0
	if groupNDV := getGroupNDV4Cols(cols, profile); groupNDV != nil {
		return math.Max(groupNDV.NDV, NDV), len(groupNDV.Cols)
	}
	indices := schema.ColumnsIndices(cols)
	if indices == nil {
		logutil.BgLogger().Error("column not found in schema", zap.Any("columns", cols), zap.String("schema", schema.String()))
		return NDV, 1
	}
	for _, idx := range indices {
		// It is a very naive estimation.
		col := schema.Columns[idx]
		NDV = math.Max(NDV, profile.ColNDVs[col.UniqueID])
	}
	return NDV, 1
}

func (p *LogicalProjection) getGroupNDVs(colGroups [][]*expression.Column, childProfile *property.StatsInfo, selfSchema *expression.Schema) []property.GroupNDV {
	if len(colGroups) == 0 || len(childProfile.GroupNDVs) == 0 {
		return nil
	}
	exprCol2ProjCol := make(map[int64]int64)
	for i, expr := range p.Exprs {
		exprCol, ok := expr.(*expression.Column)
		if !ok {
			continue
		}
		exprCol2ProjCol[exprCol.UniqueID] = selfSchema.Columns[i].UniqueID
	}
	ndvs := make([]property.GroupNDV, 0, len(childProfile.GroupNDVs))
	for _, childGroupNDV := range childProfile.GroupNDVs {
		projCols := make([]int64, len(childGroupNDV.Cols))
		for i, col := range childGroupNDV.Cols {
			projCol, ok := exprCol2ProjCol[col]
			if !ok {
				projCols = nil
				break
			}
			projCols[i] = projCol
		}
		if projCols == nil {
			continue
		}
		slices.Sort(projCols)
		groupNDV := property.GroupNDV{
			Cols: projCols,
			NDV:  childGroupNDV.NDV,
		}
		ndvs = append(ndvs, groupNDV)
	}
	return ndvs
}

// DeriveStats implement LogicalPlan DeriveStats interface.
func (p *LogicalProjection) DeriveStats(childStats []*property.StatsInfo, selfSchema *expression.Schema, childSchema []*expression.Schema, colGroups [][]*expression.Column) (*property.StatsInfo, error) {
	childProfile := childStats[0]
	if p.stats != nil {
		// Reload GroupNDVs since colGroups may have changed.
		p.stats.GroupNDVs = p.getGroupNDVs(colGroups, childProfile, selfSchema)
		return p.stats, nil
	}
	p.stats = &property.StatsInfo{
		RowCount: childProfile.RowCount,
		ColNDVs:  make(map[int64]float64, len(p.Exprs)),
	}
	for i, expr := range p.Exprs {
		cols := expression.ExtractColumns(expr)
		p.stats.ColNDVs[selfSchema.Columns[i].UniqueID], _ = getColsNDVWithMatchedLen(cols, childSchema[0], childProfile)
	}
	p.stats.GroupNDVs = p.getGroupNDVs(colGroups, childProfile, selfSchema)
	return p.stats, nil
}

// ExtractColGroups implements LogicalPlan ExtractColGroups interface.
func (p *LogicalProjection) ExtractColGroups(colGroups [][]*expression.Column) [][]*expression.Column {
	if len(colGroups) == 0 {
		return nil
	}
	extColGroups, _ := p.Schema().ExtractColGroups(colGroups)
	if len(extColGroups) == 0 {
		return nil
	}
	extracted := make([][]*expression.Column, 0, len(extColGroups))
	for _, cols := range extColGroups {
		exprs := make([]*expression.Column, len(cols))
		allCols := true
		for i, offset := range cols {
			col, ok := p.Exprs[offset].(*expression.Column)
			// TODO: for functional dependent projections like `col1 + 1` -> `col2`, we can maintain GroupNDVs actually.
			if !ok {
				allCols = false
				break
			}
			exprs[i] = col
		}
		if allCols {
			extracted = append(extracted, expression.SortColumns(exprs))
		}
	}
	return extracted
}

func (la *LogicalAggregation) getGroupNDVs(colGroups [][]*expression.Column, childProfile *property.StatsInfo, gbyCols []*expression.Column) []property.GroupNDV {
	if len(colGroups) == 0 {
		return nil
	}
	// Check if the child profile provides GroupNDV for the GROUP BY columns.
	// Note that gbyCols may not be the exact GROUP BY columns, e.g, GROUP BY a+b,
	// but we have no other approaches for the NDV estimation of these cases
	// except for using the independent assumption, unless we can use stats of expression index.
	groupNDV := getGroupNDV4Cols(gbyCols, childProfile)
	if groupNDV == nil {
		return nil
	}
	return []property.GroupNDV{*groupNDV}
}

// DeriveStats implement LogicalPlan DeriveStats interface.
func (la *LogicalAggregation) DeriveStats(childStats []*property.StatsInfo, selfSchema *expression.Schema, childSchema []*expression.Schema, colGroups [][]*expression.Column) (*property.StatsInfo, error) {
	childProfile := childStats[0]
	gbyCols := make([]*expression.Column, 0, len(la.GroupByItems))
	for _, gbyExpr := range la.GroupByItems {
		cols := expression.ExtractColumns(gbyExpr)
		gbyCols = append(gbyCols, cols...)
	}
	if la.stats != nil {
		// Reload GroupNDVs since colGroups may have changed.
		la.stats.GroupNDVs = la.getGroupNDVs(colGroups, childProfile, gbyCols)
		return la.stats, nil
	}
	NDV, _ := getColsNDVWithMatchedLen(gbyCols, childSchema[0], childProfile)
	la.stats = &property.StatsInfo{
		RowCount: NDV,
		ColNDVs:  make(map[int64]float64, selfSchema.Len()),
	}
	// We cannot estimate the ColNDVs for every output, so we use a conservative strategy.
	for _, col := range selfSchema.Columns {
		la.stats.ColNDVs[col.UniqueID] = NDV
	}
	la.inputCount = childProfile.RowCount
	la.stats.GroupNDVs = la.getGroupNDVs(colGroups, childProfile, gbyCols)
	return la.stats, nil
}

// ExtractColGroups implements LogicalPlan ExtractColGroups interface.
func (la *LogicalAggregation) ExtractColGroups(_ [][]*expression.Column) [][]*expression.Column {
	// Parent colGroups would be dicarded, because aggregation would make NDV of colGroups
	// which does not match GroupByItems invalid.
	// Note that gbyCols may not be the exact GROUP BY columns, e.g, GROUP BY a+b,
	// but we have no other approaches for the NDV estimation of these cases
	// except for using the independent assumption, unless we can use stats of expression index.
	gbyCols := make([]*expression.Column, 0, len(la.GroupByItems))
	for _, gbyExpr := range la.GroupByItems {
		cols := expression.ExtractColumns(gbyExpr)
		gbyCols = append(gbyCols, cols...)
	}
	if len(gbyCols) > 1 {
		return [][]*expression.Column{expression.SortColumns(gbyCols)}
	}
	return nil
}

func (p *LogicalJoin) getGroupNDVs(colGroups [][]*expression.Column, childStats []*property.StatsInfo) []property.GroupNDV {
	outerIdx := int(-1)
	if p.JoinType == LeftOuterJoin || p.JoinType == LeftOuterSemiJoin || p.JoinType == AntiLeftOuterSemiJoin {
		outerIdx = 0
	} else if p.JoinType == RightOuterJoin {
		outerIdx = 1
	}
	if outerIdx >= 0 && len(colGroups) > 0 {
		return childStats[outerIdx].GroupNDVs
	}
	return nil
}

// DeriveStats implement LogicalPlan DeriveStats interface.
// If the type of join is SemiJoin, the selectivity of it will be same as selection's.
// If the type of join is LeftOuterSemiJoin, it will not add or remove any row. The last column is a boolean value, whose NDV should be two.
// If the type of join is inner/outer join, the output of join(s, t) should be N(s) * N(t) / (V(s.key) * V(t.key)) * Min(s.key, t.key).
// N(s) stands for the number of rows in relation s. V(s.key) means the NDV of join key in s.
// This is a quite simple strategy: We assume every bucket of relation which will participate join has the same number of rows, and apply cross join for
// every matched bucket.
func (p *LogicalJoin) DeriveStats(childStats []*property.StatsInfo, selfSchema *expression.Schema, childSchema []*expression.Schema, colGroups [][]*expression.Column) (*property.StatsInfo, error) {
	if p.stats != nil {
		// Reload GroupNDVs since colGroups may have changed.
		p.stats.GroupNDVs = p.getGroupNDVs(colGroups, childStats)
		return p.stats, nil
	}
	leftProfile, rightProfile := childStats[0], childStats[1]
	leftJoinKeys, rightJoinKeys, _, _ := p.GetJoinKeys()
	helper := &fullJoinRowCountHelper{
		sctx:          p.SCtx(),
		cartesian:     0 == len(p.EqualConditions),
		leftProfile:   leftProfile,
		rightProfile:  rightProfile,
		leftJoinKeys:  leftJoinKeys,
		rightJoinKeys: rightJoinKeys,
		leftSchema:    childSchema[0],
		rightSchema:   childSchema[1],
	}
	p.equalCondOutCnt = helper.estimate()
	if p.JoinType == SemiJoin || p.JoinType == AntiSemiJoin {
		p.stats = &property.StatsInfo{
			RowCount: leftProfile.RowCount * SelectionFactor,
			ColNDVs:  make(map[int64]float64, len(leftProfile.ColNDVs)),
		}
		for id, c := range leftProfile.ColNDVs {
			p.stats.ColNDVs[id] = c * SelectionFactor
		}
		return p.stats, nil
	}
	if p.JoinType == LeftOuterSemiJoin || p.JoinType == AntiLeftOuterSemiJoin {
		p.stats = &property.StatsInfo{
			RowCount: leftProfile.RowCount,
			ColNDVs:  make(map[int64]float64, selfSchema.Len()),
		}
		for id, c := range leftProfile.ColNDVs {
			p.stats.ColNDVs[id] = c
		}
		p.stats.ColNDVs[selfSchema.Columns[selfSchema.Len()-1].UniqueID] = 2.0
		p.stats.GroupNDVs = p.getGroupNDVs(colGroups, childStats)
		return p.stats, nil
	}
	count := p.equalCondOutCnt
	if p.JoinType == LeftOuterJoin {
		count = math.Max(count, leftProfile.RowCount)
	} else if p.JoinType == RightOuterJoin {
		count = math.Max(count, rightProfile.RowCount)
	}
	colNDVs := make(map[int64]float64, selfSchema.Len())
	for id, c := range leftProfile.ColNDVs {
		colNDVs[id] = math.Min(c, count)
	}
	for id, c := range rightProfile.ColNDVs {
		colNDVs[id] = math.Min(c, count)
	}
	p.stats = &property.StatsInfo{
		RowCount: count,
		ColNDVs:  colNDVs,
	}
	p.stats.GroupNDVs = p.getGroupNDVs(colGroups, childStats)
	return p.stats, nil
}

// ExtractColGroups implements LogicalPlan ExtractColGroups interface.
func (p *LogicalJoin) ExtractColGroups(colGroups [][]*expression.Column) [][]*expression.Column {
	leftJoinKeys, rightJoinKeys, _, _ := p.GetJoinKeys()
	extracted := make([][]*expression.Column, 0, 2+len(colGroups))
	if len(leftJoinKeys) > 1 && (p.JoinType == InnerJoin || p.JoinType == LeftOuterJoin || p.JoinType == RightOuterJoin) {
		extracted = append(extracted, expression.SortColumns(leftJoinKeys), expression.SortColumns(rightJoinKeys))
	}
	var outerSchema *expression.Schema
	if p.JoinType == LeftOuterJoin || p.JoinType == LeftOuterSemiJoin || p.JoinType == AntiLeftOuterSemiJoin {
		outerSchema = p.Children()[0].Schema()
	} else if p.JoinType == RightOuterJoin {
		outerSchema = p.Children()[1].Schema()
	}
	if len(colGroups) == 0 || outerSchema == nil {
		return extracted
	}
	_, offsets := outerSchema.ExtractColGroups(colGroups)
	if len(offsets) == 0 {
		return extracted
	}
	for _, offset := range offsets {
		extracted = append(extracted, colGroups[offset])
	}
	return extracted
}

type fullJoinRowCountHelper struct {
	sctx          sessionctx.Context
	cartesian     bool
	leftProfile   *property.StatsInfo
	rightProfile  *property.StatsInfo
	leftJoinKeys  []*expression.Column
	rightJoinKeys []*expression.Column
	leftSchema    *expression.Schema
	rightSchema   *expression.Schema

	leftNAJoinKeys  []*expression.Column
	rightNAJoinKeys []*expression.Column
}

func (h *fullJoinRowCountHelper) estimate() float64 {
	if h.cartesian {
		return h.leftProfile.RowCount * h.rightProfile.RowCount
	}
	var leftKeyNDV, rightKeyNDV float64
	var leftColCnt, rightColCnt int
	if len(h.leftJoinKeys) > 0 || len(h.rightJoinKeys) > 0 {
		leftKeyNDV, leftColCnt = getColsNDVWithMatchedLen(h.leftJoinKeys, h.leftSchema, h.leftProfile)
		rightKeyNDV, rightColCnt = getColsNDVWithMatchedLen(h.rightJoinKeys, h.rightSchema, h.rightProfile)
	} else {
		leftKeyNDV, leftColCnt = getColsNDVWithMatchedLen(h.leftNAJoinKeys, h.leftSchema, h.leftProfile)
		rightKeyNDV, rightColCnt = getColsNDVWithMatchedLen(h.rightNAJoinKeys, h.rightSchema, h.rightProfile)
	}
	count := h.leftProfile.RowCount * h.rightProfile.RowCount / math.Max(leftKeyNDV, rightKeyNDV)
	if h.sctx.GetSessionVars().TiDBOptJoinReorderThreshold <= 0 {
		return count
	}
	// If we enable the DP choice, we multiple the 0.9 for each remained join key supposing that 0.9 is the correlation factor between them.
	// This estimation logic is referred to Presto.
	return count * math.Pow(0.9, float64(len(h.leftJoinKeys)-mathutil.Max(leftColCnt, rightColCnt)))
}

func (la *LogicalApply) getGroupNDVs(colGroups [][]*expression.Column, childStats []*property.StatsInfo) []property.GroupNDV {
	if len(colGroups) > 0 && (la.JoinType == LeftOuterSemiJoin || la.JoinType == AntiLeftOuterSemiJoin || la.JoinType == LeftOuterJoin) {
		return childStats[0].GroupNDVs
	}
	return nil
}

// DeriveStats implement LogicalPlan DeriveStats interface.
func (la *LogicalApply) DeriveStats(childStats []*property.StatsInfo, selfSchema *expression.Schema, childSchema []*expression.Schema, colGroups [][]*expression.Column) (*property.StatsInfo, error) {
	if la.stats != nil {
		// Reload GroupNDVs since colGroups may have changed.
		la.stats.GroupNDVs = la.getGroupNDVs(colGroups, childStats)
		return la.stats, nil
	}
	leftProfile := childStats[0]
	la.stats = &property.StatsInfo{
		RowCount: leftProfile.RowCount,
		ColNDVs:  make(map[int64]float64, selfSchema.Len()),
	}
	for id, c := range leftProfile.ColNDVs {
		la.stats.ColNDVs[id] = c
	}
	if la.JoinType == LeftOuterSemiJoin || la.JoinType == AntiLeftOuterSemiJoin {
		la.stats.ColNDVs[selfSchema.Columns[selfSchema.Len()-1].UniqueID] = 2.0
	} else {
		for i := childSchema[0].Len(); i < selfSchema.Len(); i++ {
			la.stats.ColNDVs[selfSchema.Columns[i].UniqueID] = leftProfile.RowCount
		}
	}
	la.stats.GroupNDVs = la.getGroupNDVs(colGroups, childStats)
	return la.stats, nil
}

// ExtractColGroups implements LogicalPlan ExtractColGroups interface.
func (la *LogicalApply) ExtractColGroups(colGroups [][]*expression.Column) [][]*expression.Column {
	var outerSchema *expression.Schema
	// Apply doesn't have RightOuterJoin.
	if la.JoinType == LeftOuterJoin || la.JoinType == LeftOuterSemiJoin || la.JoinType == AntiLeftOuterSemiJoin {
		outerSchema = la.Children()[0].Schema()
	}
	if len(colGroups) == 0 || outerSchema == nil {
		return nil
	}
	_, offsets := outerSchema.ExtractColGroups(colGroups)
	if len(offsets) == 0 {
		return nil
	}
	extracted := make([][]*expression.Column, len(offsets))
	for i, offset := range offsets {
		extracted[i] = colGroups[offset]
	}
	return extracted
}

// Exists and MaxOneRow produce at most one row, so we set the RowCount of stats one.
func getSingletonStats(schema *expression.Schema) *property.StatsInfo {
	ret := &property.StatsInfo{
		RowCount: 1.0,
		ColNDVs:  make(map[int64]float64, schema.Len()),
	}
	for _, col := range schema.Columns {
		ret.ColNDVs[col.UniqueID] = 1
	}
	return ret
}

// DeriveStats implement LogicalPlan DeriveStats interface.
func (p *LogicalMaxOneRow) DeriveStats(_ []*property.StatsInfo, selfSchema *expression.Schema, _ []*expression.Schema, _ [][]*expression.Column) (*property.StatsInfo, error) {
	if p.stats != nil {
		return p.stats, nil
	}
	p.stats = getSingletonStats(selfSchema)
	return p.stats, nil
}

func (p *LogicalWindow) getGroupNDVs(colGroups [][]*expression.Column, childStats []*property.StatsInfo) []property.GroupNDV {
	if len(colGroups) > 0 {
		return childStats[0].GroupNDVs
	}
	return nil
}

// DeriveStats implement LogicalPlan DeriveStats interface.
func (p *LogicalWindow) DeriveStats(childStats []*property.StatsInfo, selfSchema *expression.Schema, _ []*expression.Schema, colGroups [][]*expression.Column) (*property.StatsInfo, error) {
	if p.stats != nil {
		// Reload GroupNDVs since colGroups may have changed.
		p.stats.GroupNDVs = p.getGroupNDVs(colGroups, childStats)
		return p.stats, nil
	}
	childProfile := childStats[0]
	p.stats = &property.StatsInfo{
		RowCount: childProfile.RowCount,
		ColNDVs:  make(map[int64]float64, selfSchema.Len()),
	}
	childLen := selfSchema.Len() - len(p.WindowFuncDescs)
	for i := 0; i < childLen; i++ {
		id := selfSchema.Columns[i].UniqueID
		p.stats.ColNDVs[id] = childProfile.ColNDVs[id]
	}
	for i := childLen; i < selfSchema.Len(); i++ {
		p.stats.ColNDVs[selfSchema.Columns[i].UniqueID] = childProfile.RowCount
	}
	p.stats.GroupNDVs = p.getGroupNDVs(colGroups, childStats)
	return p.stats, nil
}

// ExtractColGroups implements LogicalPlan ExtractColGroups interface.
func (p *LogicalWindow) ExtractColGroups(colGroups [][]*expression.Column) [][]*expression.Column {
	if len(colGroups) == 0 {
		return nil
	}
	childSchema := p.Children()[0].Schema()
	_, offsets := childSchema.ExtractColGroups(colGroups)
	if len(offsets) == 0 {
		return nil
	}
	extracted := make([][]*expression.Column, len(offsets))
	for i, offset := range offsets {
		extracted[i] = colGroups[offset]
	}
	return extracted
}

// DeriveStats implement LogicalPlan DeriveStats interface.
func (p *LogicalCTE) DeriveStats(_ []*property.StatsInfo, selfSchema *expression.Schema, _ []*expression.Schema, _ [][]*expression.Column) (*property.StatsInfo, error) {
	if p.stats != nil {
		return p.stats, nil
	}

	var err error
	if p.cte.seedPartPhysicalPlan == nil {
		// Build push-downed predicates.
		if len(p.cte.pushDownPredicates) > 0 {
			newCond := expression.ComposeDNFCondition(p.ctx, p.cte.pushDownPredicates...)
			newSel := LogicalSelection{Conditions: []expression.Expression{newCond}}.Init(p.SCtx(), p.cte.seedPartLogicalPlan.SelectBlockOffset())
			newSel.SetChildren(p.cte.seedPartLogicalPlan)
			p.cte.seedPartLogicalPlan = newSel
		}
		p.cte.seedPartPhysicalPlan, _, err = DoOptimize(context.TODO(), p.ctx, p.cte.optFlag, p.cte.seedPartLogicalPlan)
		if err != nil {
			return nil, err
		}
	}
	resStat := p.cte.seedPartPhysicalPlan.Stats()
	// Changing the pointer so that seedStat in LogicalCTETable can get the new stat.
	*p.seedStat = *resStat
	p.stats = &property.StatsInfo{
		RowCount: resStat.RowCount,
		ColNDVs:  make(map[int64]float64, selfSchema.Len()),
	}
	for i, col := range selfSchema.Columns {
		p.stats.ColNDVs[col.UniqueID] += resStat.ColNDVs[p.cte.seedPartLogicalPlan.Schema().Columns[i].UniqueID]
	}
	if p.cte.recursivePartLogicalPlan != nil {
		if p.cte.recursivePartPhysicalPlan == nil {
			p.cte.recursivePartPhysicalPlan, _, err = DoOptimize(context.TODO(), p.ctx, p.cte.optFlag, p.cte.recursivePartLogicalPlan)
			if err != nil {
				return nil, err
			}
		}
		recurStat := p.cte.recursivePartPhysicalPlan.Stats()
		for i, col := range selfSchema.Columns {
			p.stats.ColNDVs[col.UniqueID] += recurStat.ColNDVs[p.cte.recursivePartLogicalPlan.Schema().Columns[i].UniqueID]
		}
		if p.cte.IsDistinct {
			p.stats.RowCount, _ = getColsNDVWithMatchedLen(p.schema.Columns, p.schema, p.stats)
		} else {
			p.stats.RowCount += recurStat.RowCount
		}
	}
	return p.stats, nil
}

// DeriveStats implement LogicalPlan DeriveStats interface.
func (p *LogicalCTETable) DeriveStats(_ []*property.StatsInfo, _ *expression.Schema, _ []*expression.Schema, _ [][]*expression.Column) (*property.StatsInfo, error) {
	if p.stats != nil {
		return p.stats, nil
	}
	p.stats = p.seedStat
	return p.stats, nil
}<|MERGE_RESOLUTION|>--- conflicted
+++ resolved
@@ -408,98 +408,13 @@
 		return nil, err
 	}
 
-<<<<<<< HEAD
-	// Consider the IndexMergePath. Now, we just generate `IndexMergePath` in DNF case.
-	// Use allConds instread of pushedDownConds,
-	// because we want to use IndexMerge even if some expr cannot be pushed to TiKV.
-	// We will create new Selection for exprs that cannot be pushed in convertToIndexMergeScan.
-	indexMergeConds := make([]expression.Expression, 0, len(ds.allConds))
-	for _, expr := range ds.allConds {
-		indexMergeConds = append(indexMergeConds, expression.PushDownNot(ds.ctx, expr))
-	}
-
-	stmtCtx := ds.ctx.GetSessionVars().StmtCtx
-	isPossibleIdxMerge := len(indexMergeConds) > 0 && len(ds.possibleAccessPaths) > 1
-	sessionAndStmtPermission := (ds.ctx.GetSessionVars().GetEnableIndexMerge() || len(ds.indexMergeHints) > 0) && !stmtCtx.NoIndexMergeHint
-	// We current do not consider `IndexMergePath`:
-	// 1. If there is an index path.
-	// 2. TODO: If there exists exprs that cannot be pushed down. This is to avoid wrongly estRow of Selection added by rule_predicate_push_down.
-	needConsiderIndexMerge := true
-	if len(ds.indexMergeHints) == 0 {
-		for i := 1; i < len(ds.possibleAccessPaths); i++ {
-			if len(ds.possibleAccessPaths[i].AccessConds) != 0 {
-				needConsiderIndexMerge = false
-				break
-			}
-		}
-		if needConsiderIndexMerge {
-			// PushDownExprs() will append extra warnings, which is annoying. So we reset warnings here.
-			warnings := stmtCtx.GetWarnings()
-			extraWarnings := stmtCtx.GetExtraWarnings()
-			_, remaining := expression.PushDownExprs(stmtCtx, indexMergeConds, ds.ctx.GetClient(), kv.UnSpecified)
-			stmtCtx.SetWarnings(warnings)
-			stmtCtx.SetExtraWarnings(extraWarnings)
-			if len(remaining) != 0 {
-				needConsiderIndexMerge = false
-			}
-		}
-=======
 	if err := ds.generateIndexMergePath(); err != nil {
 		return nil, err
->>>>>>> f7de8bee
 	}
 
 	return ds.stats, nil
 }
 
-<<<<<<< HEAD
-func (ds *DataSource) generateAndPruneIndexMergePath(indexMergeConds []expression.Expression, needPrune bool) error {
-	regularPathCount := len(ds.possibleAccessPaths)
-	// 1. Generate possible IndexMerge paths for `OR`.
-	err := ds.generateIndexMergeOrPaths(indexMergeConds)
-	if err != nil {
-		return err
-	}
-	// 2. Generate possible IndexMerge paths for `AND`.
-	indexMergeAndPath := ds.generateIndexMergeAndPaths(regularPathCount)
-	if indexMergeAndPath != nil {
-		ds.possibleAccessPaths = append(ds.possibleAccessPaths, indexMergeAndPath)
-	}
-
-	// 3. If needed, append a warning if no IndexMerge is generated.
-
-	// If without hints, it means that `enableIndexMerge` is true
-	if len(ds.indexMergeHints) == 0 {
-		return nil
-	}
-	// With hints and without generated IndexMerge paths
-	if regularPathCount == len(ds.possibleAccessPaths) {
-		ds.indexMergeHints = nil
-		ds.ctx.GetSessionVars().StmtCtx.AppendWarning(errors.Errorf("IndexMerge is inapplicable"))
-		return nil
-	}
-
-	// 4. If needPrune is true, prune non-IndexMerge paths.
-
-	// Do not need to consider the regular paths in find_best_task().
-	// So we can use index merge's row count as DataSource's row count.
-	if needPrune {
-		ds.possibleAccessPaths = ds.possibleAccessPaths[regularPathCount:]
-		minRowCount := ds.possibleAccessPaths[0].CountAfterAccess
-		for _, path := range ds.possibleAccessPaths {
-			if minRowCount < path.CountAfterAccess {
-				minRowCount = path.CountAfterAccess
-			}
-		}
-		if ds.stats.RowCount > minRowCount {
-			ds.stats = ds.tableStats.ScaleByExpectCnt(minRowCount)
-		}
-	}
-	return nil
-}
-
-=======
->>>>>>> f7de8bee
 // DeriveStats implements LogicalPlan DeriveStats interface.
 func (ts *LogicalTableScan) DeriveStats(_ []*property.StatsInfo, _ *expression.Schema, _ []*expression.Schema, _ [][]*expression.Column) (_ *property.StatsInfo, err error) {
 	ts.Source.initStats(nil)
@@ -552,340 +467,6 @@
 	return is.stats, nil
 }
 
-<<<<<<< HEAD
-// getIndexMergeOrPath generates all possible IndexMergeOrPaths.
-func (ds *DataSource) generateIndexMergeOrPaths(filters []expression.Expression) error {
-	usedIndexCount := len(ds.possibleAccessPaths)
-	for i, cond := range filters {
-		sf, ok := cond.(*expression.ScalarFunction)
-		if !ok || sf.FuncName.L != ast.LogicOr {
-			continue
-		}
-		var partialPaths = make([]*util.AccessPath, 0, usedIndexCount)
-		dnfItems := expression.FlattenDNFConditions(sf)
-		for _, item := range dnfItems {
-			cnfItems := expression.SplitCNFItems(item)
-			itemPaths := ds.accessPathsForConds(cnfItems, usedIndexCount)
-			if len(itemPaths) == 0 {
-				partialPaths = nil
-				break
-			}
-			partialPath, err := ds.buildIndexMergePartialPath(itemPaths)
-			if err != nil {
-				return err
-			}
-			if partialPath == nil {
-				partialPaths = nil
-				break
-			}
-			partialPaths = append(partialPaths, partialPath)
-		}
-		// If all of the partialPaths use the same index, we will not use the indexMerge.
-		singlePath := true
-		for i := len(partialPaths) - 1; i >= 1; i-- {
-			if partialPaths[i].Index != partialPaths[i-1].Index {
-				singlePath = false
-				break
-			}
-		}
-		if singlePath {
-			continue
-		}
-		if len(partialPaths) > 1 {
-			possiblePath := ds.buildIndexMergeOrPath(filters, partialPaths, i)
-			if possiblePath == nil {
-				return nil
-			}
-
-			accessConds := make([]expression.Expression, 0, len(partialPaths))
-			for _, p := range partialPaths {
-				indexCondsForP := p.AccessConds[:]
-				indexCondsForP = append(indexCondsForP, p.IndexFilters...)
-				if len(indexCondsForP) > 0 {
-					accessConds = append(accessConds, expression.ComposeCNFCondition(ds.ctx, indexCondsForP...))
-				}
-			}
-			accessDNF := expression.ComposeDNFCondition(ds.ctx, accessConds...)
-			sel, _, err := ds.tableStats.HistColl.Selectivity(ds.ctx, []expression.Expression{accessDNF}, nil)
-			if err != nil {
-				logutil.BgLogger().Debug("something wrong happened, use the default selectivity", zap.Error(err))
-				sel = SelectionFactor
-			}
-			possiblePath.CountAfterAccess = sel * ds.tableStats.RowCount
-			ds.possibleAccessPaths = append(ds.possibleAccessPaths, possiblePath)
-		}
-	}
-	return nil
-}
-
-// isInIndexMergeHints returns true if the input index name is not excluded by the IndexMerge hints, which means either
-// (1) there's no IndexMerge hint, (2) there's IndexMerge hint but no specified index names, or (3) the input index
-// name is specified in the IndexMerge hints.
-func (ds *DataSource) isInIndexMergeHints(name string) bool {
-	if len(ds.indexMergeHints) == 0 {
-		return true
-	}
-	for _, hint := range ds.indexMergeHints {
-		if hint.indexHint == nil || len(hint.indexHint.IndexNames) == 0 {
-			return true
-		}
-		for _, hintName := range hint.indexHint.IndexNames {
-			if strings.EqualFold(strings.ToLower(name), strings.ToLower(hintName.String())) {
-				return true
-			}
-		}
-	}
-	return false
-}
-
-// indexMergeHintsHasSpecifiedIdx returns true if there's IndexMerge hint, and it has specified index names.
-func (ds *DataSource) indexMergeHintsHasSpecifiedIdx() bool {
-	for _, hint := range ds.indexMergeHints {
-		if hint.indexHint == nil || len(hint.indexHint.IndexNames) == 0 {
-			continue
-		}
-		if len(hint.indexHint.IndexNames) > 0 {
-			return true
-		}
-	}
-	return false
-}
-
-// indexMergeHintsHasSpecifiedIdx return true if the input index name is specified in the IndexMerge hint.
-func (ds *DataSource) isSpecifiedInIndexMergeHints(name string) bool {
-	for _, hint := range ds.indexMergeHints {
-		if hint.indexHint == nil || len(hint.indexHint.IndexNames) == 0 {
-			continue
-		}
-		for _, hintName := range hint.indexHint.IndexNames {
-			if strings.EqualFold(strings.ToLower(name), strings.ToLower(hintName.String())) {
-				return true
-			}
-		}
-	}
-	return false
-}
-
-// accessPathsForConds generates all possible index paths for conditions.
-func (ds *DataSource) accessPathsForConds(conditions []expression.Expression, usedIndexCount int) []*util.AccessPath {
-	var results = make([]*util.AccessPath, 0, usedIndexCount)
-	for i := 0; i < usedIndexCount; i++ {
-		path := &util.AccessPath{}
-		if ds.possibleAccessPaths[i].IsTablePath() {
-			if !ds.isInIndexMergeHints("primary") {
-				continue
-			}
-			if ds.tableInfo.IsCommonHandle {
-				path.IsCommonHandlePath = true
-				path.Index = ds.possibleAccessPaths[i].Index
-			} else {
-				path.IsIntHandlePath = true
-			}
-			err := ds.deriveTablePathStats(path, conditions, true)
-			if err != nil {
-				logutil.BgLogger().Debug("can not derive statistics of a path", zap.Error(err))
-				continue
-			}
-			var unsignedIntHandle bool
-			if path.IsIntHandlePath && ds.tableInfo.PKIsHandle {
-				if pkColInfo := ds.tableInfo.GetPkColInfo(); pkColInfo != nil {
-					unsignedIntHandle = mysql.HasUnsignedFlag(pkColInfo.GetFlag())
-				}
-			}
-			// If the path contains a full range, ignore it.
-			if ranger.HasFullRange(path.Ranges, unsignedIntHandle) {
-				continue
-			}
-			// If we have point or empty range, just remove other possible paths.
-			if len(path.Ranges) == 0 || path.OnlyPointRange(ds.SCtx()) {
-				if len(results) == 0 {
-					results = append(results, path)
-				} else {
-					results[0] = path
-					results = results[:1]
-				}
-				break
-			}
-		} else {
-			path.Index = ds.possibleAccessPaths[i].Index
-			if !ds.isInIndexMergeHints(path.Index.Name.L) {
-				continue
-			}
-			err := ds.fillIndexPath(path, conditions)
-			if err != nil {
-				logutil.BgLogger().Debug("can not derive statistics of a path", zap.Error(err))
-				continue
-			}
-			ds.deriveIndexPathStats(path, conditions, true)
-			// If the path contains a full range, ignore it.
-			if ranger.HasFullRange(path.Ranges, false) {
-				continue
-			}
-			// If we have empty range, or point range on unique index, just remove other possible paths.
-			if len(path.Ranges) == 0 || (path.OnlyPointRange(ds.SCtx()) && path.Index.Unique) {
-				if len(results) == 0 {
-					results = append(results, path)
-				} else {
-					results[0] = path
-					results = results[:1]
-				}
-				break
-			}
-		}
-		results = append(results, path)
-	}
-	return results
-}
-
-// buildIndexMergePartialPath chooses the best index path from all possible paths.
-// Now we choose the index with minimal estimate row count.
-func (ds *DataSource) buildIndexMergePartialPath(indexAccessPaths []*util.AccessPath) (*util.AccessPath, error) {
-	if len(indexAccessPaths) == 1 {
-		return indexAccessPaths[0], nil
-	}
-
-	minEstRowIndex := 0
-	minEstRow := math.MaxFloat64
-	for i := 0; i < len(indexAccessPaths); i++ {
-		rc := indexAccessPaths[i].CountAfterAccess
-		if len(indexAccessPaths[i].IndexFilters) > 0 {
-			rc = indexAccessPaths[i].CountAfterIndex
-		}
-		if rc < minEstRow {
-			minEstRowIndex = i
-			minEstRow = rc
-		}
-	}
-	return indexAccessPaths[minEstRowIndex], nil
-}
-
-// buildIndexMergeOrPath generates one possible IndexMergePath.
-func (ds *DataSource) buildIndexMergeOrPath(filters []expression.Expression, partialPaths []*util.AccessPath, current int) *util.AccessPath {
-	indexMergePath := &util.AccessPath{PartialIndexPaths: partialPaths}
-	indexMergePath.TableFilters = append(indexMergePath.TableFilters, filters[:current]...)
-	indexMergePath.TableFilters = append(indexMergePath.TableFilters, filters[current+1:]...)
-	var addCurrentFilter bool
-	for _, path := range partialPaths {
-		// If any partial path contains table filters, we need to keep the whole DNF filter in the Selection.
-		if len(path.TableFilters) > 0 {
-			addCurrentFilter = true
-		}
-		// If any partial path's index filter cannot be pushed to TiKV, we should keep the whole DNF filter.
-		if len(path.IndexFilters) != 0 && !expression.CanExprsPushDown(ds.ctx.GetSessionVars().StmtCtx, path.IndexFilters, ds.ctx.GetClient(), kv.TiKV) {
-			addCurrentFilter = true
-			// Clear IndexFilter, the whole filter will be put in indexMergePath.TableFilters.
-			path.IndexFilters = nil
-		}
-		if len(path.TableFilters) != 0 && !expression.CanExprsPushDown(ds.ctx.GetSessionVars().StmtCtx, path.TableFilters, ds.ctx.GetClient(), kv.TiKV) {
-			addCurrentFilter = true
-			path.TableFilters = nil
-		}
-	}
-	if addCurrentFilter {
-		indexMergePath.TableFilters = append(indexMergePath.TableFilters, filters[current])
-	}
-	return indexMergePath
-}
-
-// generateIndexMergeAndPaths generates IndexMerge paths for `AND` (a.k.a. intersection type IndexMerge)
-func (ds *DataSource) generateIndexMergeAndPaths(normalPathCnt int) *util.AccessPath {
-	// For now, we only consider intersection type IndexMerge when the index names are specified in the hints.
-	if !ds.indexMergeHintsHasSpecifiedIdx() {
-		return nil
-	}
-
-	// 1. Collect partial paths from normal paths.
-	var partialPaths []*util.AccessPath
-	for i := 0; i < normalPathCnt; i++ {
-		originalPath := ds.possibleAccessPaths[i]
-		// No need to consider table path as a partial path.
-		if ds.possibleAccessPaths[i].IsTablePath() {
-			continue
-		}
-		if !ds.isSpecifiedInIndexMergeHints(originalPath.Index.Name.L) {
-			continue
-		}
-		// If the path contains a full range, ignore it.
-		if ranger.HasFullRange(originalPath.Ranges, false) {
-			continue
-		}
-		newPath := originalPath.Clone()
-		partialPaths = append(partialPaths, newPath)
-	}
-	if len(partialPaths) < 2 {
-		return nil
-	}
-
-	// 2. Collect filters that can't be covered by the partial paths and deduplicate them.
-	finalFilters := make([]expression.Expression, 0)
-	partialFilters := make([]expression.Expression, 0, len(partialPaths))
-	hashCodeSet := make(map[string]struct{})
-	for _, path := range partialPaths {
-		// Classify filters into coveredConds and notCoveredConds.
-		coveredConds := make([]expression.Expression, 0, len(path.AccessConds)+len(path.IndexFilters))
-		notCoveredConds := make([]expression.Expression, 0, len(path.IndexFilters)+len(path.TableFilters))
-		// AccessConds can be covered by partial path.
-		coveredConds = append(coveredConds, path.AccessConds...)
-		for i, cond := range path.IndexFilters {
-			// IndexFilters can be covered by partial path if it can be pushed down to TiKV.
-			if !expression.CanExprsPushDown(ds.ctx.GetSessionVars().StmtCtx, []expression.Expression{cond}, ds.ctx.GetClient(), kv.TiKV) {
-				path.IndexFilters = append(path.IndexFilters[:i], path.IndexFilters[i+1:]...)
-				notCoveredConds = append(notCoveredConds, cond)
-			} else {
-				coveredConds = append(coveredConds, cond)
-			}
-		}
-		// TableFilters can't be covered by partial path.
-		notCoveredConds = append(notCoveredConds, path.TableFilters...)
-
-		// Record covered filters in hashCodeSet.
-		// Note that we only record filters that not appear in the notCoveredConds. It's possible that a filter appear
-		// in both coveredConds and notCoveredConds (e.g. because of prefix index). So we need this extra check to
-		// avoid wrong deduplication.
-		notCoveredHashCodeSet := make(map[string]struct{})
-		for _, cond := range notCoveredConds {
-			hashCode := string(cond.HashCode(ds.ctx.GetSessionVars().StmtCtx))
-			notCoveredHashCodeSet[hashCode] = struct{}{}
-		}
-		for _, cond := range coveredConds {
-			hashCode := string(cond.HashCode(ds.ctx.GetSessionVars().StmtCtx))
-			if _, ok := notCoveredHashCodeSet[hashCode]; !ok {
-				hashCodeSet[hashCode] = struct{}{}
-			}
-		}
-
-		finalFilters = append(finalFilters, notCoveredConds...)
-		partialFilters = append(partialFilters, coveredConds...)
-	}
-
-	// Remove covered filters from finalFilters and deduplicate finalFilters.
-	dedupedFinalFilters := make([]expression.Expression, 0, len(finalFilters))
-	for _, cond := range finalFilters {
-		hashCode := string(cond.HashCode(ds.ctx.GetSessionVars().StmtCtx))
-		if _, ok := hashCodeSet[hashCode]; !ok {
-			dedupedFinalFilters = append(dedupedFinalFilters, cond)
-			hashCodeSet[hashCode] = struct{}{}
-		}
-	}
-
-	// 3. Estimate the row count after partial paths.
-	sel, _, err := ds.tableStats.HistColl.Selectivity(ds.ctx, partialFilters, nil)
-	if err != nil {
-		logutil.BgLogger().Debug("something wrong happened, use the default selectivity", zap.Error(err))
-		sel = SelectionFactor
-	}
-
-	indexMergePath := &util.AccessPath{
-		PartialIndexPaths:        partialPaths,
-		IndexMergeIsIntersection: true,
-		TableFilters:             dedupedFinalFilters,
-		CountAfterAccess:         sel * ds.tableStats.RowCount,
-	}
-	return indexMergePath
-}
-
-=======
->>>>>>> f7de8bee
 // DeriveStats implement LogicalPlan DeriveStats interface.
 func (p *LogicalSelection) DeriveStats(childStats []*property.StatsInfo, _ *expression.Schema, _ []*expression.Schema, _ [][]*expression.Column) (*property.StatsInfo, error) {
 	if p.stats != nil {
