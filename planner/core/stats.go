--- conflicted
+++ resolved
@@ -1108,12 +1108,9 @@
 			newSel := LogicalSelection{Conditions: []expression.Expression{newCond}}.Init(p.SCtx(), p.cte.seedPartLogicalPlan.SelectBlockOffset())
 			newSel.SetChildren(p.cte.seedPartLogicalPlan)
 			p.cte.seedPartLogicalPlan = newSel
-		}
-<<<<<<< HEAD
+			p.cte.optFlag |= flagPredicatePushDown
+		}
 		p.cte.seedPartLogicalPlan, p.cte.seedPartPhysicalPlan, _, err = DoOptimizeAndLogicAsRet(context.TODO(), p.ctx, p.cte.optFlag, p.cte.seedPartLogicalPlan)
-=======
-		p.cte.seedPartPhysicalPlan, _, err = DoOptimize(context.TODO(), p.ctx, p.cte.optFlag|flagPredicatePushDown, p.cte.seedPartLogicalPlan)
->>>>>>> 1b4e8425
 		if err != nil {
 			return nil, err
 		}
