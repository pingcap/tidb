--- conflicted
+++ resolved
@@ -59,24 +59,6 @@
 	return plancodec.Compress(pn.buf.Bytes())
 }
 
-<<<<<<< HEAD
-func (pn *planEncoder) encodePlan(p PhysicalPlan, isRoot bool, depth int) {
-	var storeType kv.StoreType = kv.UnSpecified
-	if !isRoot {
-		switch copPlan := p.(type) {
-		case *PhysicalTableReader:
-			storeType = copPlan.StoreType
-		case *PhysicalTableScan:
-			storeType = copPlan.StoreType
-		default:
-			storeType = kv.TiKV
-		}
-	}
-	taskTypeInfo := plancodec.EncodeTaskType(isRoot, storeType)
-	actRows, analyzeInfo, memoryInfo, diskInfo := getRuntimeInfo(p.SCtx(), p)
-<<<<<<< HEAD
-	plancodec.EncodePlanNode(depth, p.ID(), p.TP(), isRoot, p.statsInfo().RowCount, p.ExplainInfo(), actRows, analyzeInfo, memoryInfo, diskInfo, &pn.buf)
-=======
 func (pn *planEncoder) encodePlan(p Plan, isRoot bool, depth int) {
 	var storeType kv.StoreType = kv.UnSpecified
 	if !isRoot {
@@ -96,10 +78,6 @@
 		rowCount = p.statsInfo().RowCount
 	}
 	plancodec.EncodePlanNode(depth, p.ID(), p.TP(), rowCount, taskTypeInfo, p.ExplainInfo(), actRows, analyzeInfo, memoryInfo, diskInfo, &pn.buf)
->>>>>>> 67214e7...  planner: encode insert/delete/update executor plan information in slow log plan field  (#19176)
-=======
-	plancodec.EncodePlanNode(depth, p.ID(), p.TP(), p.statsInfo().RowCount, taskTypeInfo, p.ExplainInfo(), actRows, analyzeInfo, memoryInfo, diskInfo, &pn.buf)
->>>>>>> 293da99d
 	pn.encodedPlans[p.ID()] = true
 	depth++
 
