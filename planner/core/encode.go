--- conflicted
+++ resolved
@@ -62,41 +62,20 @@
 	}
 	pn.encodedPlans = make(map[int]bool)
 	pn.buf.Reset()
-	pn.encodePlan(p, true, 0, statsColl)
+	pn.encodePlan(p, true, kv.TiKV, 0, statsColl)
 	return plancodec.RenderPlanTree(pn.buf.String())
 }
 
 func (pn *planEncoder) encodePlanTree(p Plan) string {
 	pn.encodedPlans = make(map[int]bool)
 	pn.buf.Reset()
-<<<<<<< HEAD
-	pn.encodePlan(p, true, 0, nil)
+	pn.encodePlan(p, true, kv.TiKV, 0, nil)
 	return plancodec.Compress(pn.buf.Bytes())
 }
 
-func (pn *planEncoder) encodePlan(p Plan, isRoot bool, depth int, otherRuntimeStatsColl *execdetails.RuntimeStatsColl) {
-	var storeType kv.StoreType = kv.UnSpecified
-	if !isRoot {
-		switch copPlan := p.(type) {
-		case *PhysicalTableReader:
-			storeType = copPlan.StoreType
-		case *PhysicalTableScan:
-			storeType = copPlan.StoreType
-		default:
-			storeType = kv.TiKV
-		}
-	}
-	taskTypeInfo := plancodec.EncodeTaskType(isRoot, storeType)
+func (pn *planEncoder) encodePlan(p Plan, isRoot bool, store kv.StoreType, depth int, otherRuntimeStatsColl *execdetails.RuntimeStatsColl) {
+	taskTypeInfo := plancodec.EncodeTaskType(isRoot, store)
 	actRows, analyzeInfo, memoryInfo, diskInfo := getRuntimeInfo(p.SCtx(), p, otherRuntimeStatsColl)
-=======
-	pn.encodePlan(p, true, kv.TiKV, 0)
-	return plancodec.Compress(pn.buf.Bytes())
-}
-
-func (pn *planEncoder) encodePlan(p Plan, isRoot bool, store kv.StoreType, depth int) {
-	taskTypeInfo := plancodec.EncodeTaskType(isRoot, store)
-	actRows, analyzeInfo, memoryInfo, diskInfo := getRuntimeInfo(p.SCtx(), p)
->>>>>>> 640cb42f
 	rowCount := 0.0
 	if statsInfo := p.statsInfo(); statsInfo != nil {
 		rowCount = p.statsInfo().RowCount
@@ -110,52 +89,29 @@
 		return
 	}
 	if !pn.encodedPlans[selectPlan.ID()] {
-<<<<<<< HEAD
-		pn.encodePlan(selectPlan, isRoot, depth, otherRuntimeStatsColl)
-=======
-		pn.encodePlan(selectPlan, isRoot, store, depth)
->>>>>>> 640cb42f
+		pn.encodePlan(selectPlan, isRoot, store, depth, otherRuntimeStatsColl)
 		return
 	}
 	for _, child := range selectPlan.Children() {
 		if pn.encodedPlans[child.ID()] {
 			continue
 		}
-<<<<<<< HEAD
-		pn.encodePlan(child.(PhysicalPlan), isRoot, depth, otherRuntimeStatsColl)
+		pn.encodePlan(child.(PhysicalPlan), isRoot, store, depth, otherRuntimeStatsColl)
 	}
 	switch copPlan := selectPlan.(type) {
 	case *PhysicalTableReader:
-		pn.encodePlan(copPlan.tablePlan, false, depth, otherRuntimeStatsColl)
+		pn.encodePlan(copPlan.tablePlan, false, store, depth, otherRuntimeStatsColl)
 	case *PhysicalIndexReader:
-		pn.encodePlan(copPlan.indexPlan, false, depth, otherRuntimeStatsColl)
+		pn.encodePlan(copPlan.indexPlan, false, store, depth, otherRuntimeStatsColl)
 	case *PhysicalIndexLookUpReader:
-		pn.encodePlan(copPlan.indexPlan, false, depth, otherRuntimeStatsColl)
-		pn.encodePlan(copPlan.tablePlan, false, depth, otherRuntimeStatsColl)
+		pn.encodePlan(copPlan.indexPlan, false, store, depth, otherRuntimeStatsColl)
+		pn.encodePlan(copPlan.tablePlan, false, store, depth, otherRuntimeStatsColl)
 	case *PhysicalIndexMergeReader:
 		for _, p := range copPlan.partialPlans {
-			pn.encodePlan(p, false, depth, otherRuntimeStatsColl)
+			pn.encodePlan(p, false, store, depth, otherRuntimeStatsColl)
 		}
 		if copPlan.tablePlan != nil {
-			pn.encodePlan(copPlan.tablePlan, false, depth, otherRuntimeStatsColl)
-=======
-		pn.encodePlan(child.(PhysicalPlan), isRoot, store, depth)
-	}
-	switch copPlan := selectPlan.(type) {
-	case *PhysicalTableReader:
-		pn.encodePlan(copPlan.tablePlan, false, copPlan.StoreType, depth)
-	case *PhysicalIndexReader:
-		pn.encodePlan(copPlan.indexPlan, false, store, depth)
-	case *PhysicalIndexLookUpReader:
-		pn.encodePlan(copPlan.indexPlan, false, store, depth)
-		pn.encodePlan(copPlan.tablePlan, false, store, depth)
-	case *PhysicalIndexMergeReader:
-		for _, p := range copPlan.partialPlans {
-			pn.encodePlan(p, false, store, depth)
-		}
-		if copPlan.tablePlan != nil {
-			pn.encodePlan(copPlan.tablePlan, false, store, depth)
->>>>>>> 640cb42f
+			pn.encodePlan(copPlan.tablePlan, false, store, depth, otherRuntimeStatsColl)
 		}
 	}
 }
