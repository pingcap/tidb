--- conflicted
+++ resolved
@@ -1509,11 +1509,7 @@
 				for i, pair := range pairs {
 					if colInfo.Name.L == pair.colName {
 						val := pair.value.GetInt64() // val cannot be Null, we've check this in func getNameValuePairs
-<<<<<<< HEAD
-						unsigned := mysql.HasUnsignedFlag(partitionExpr.Expr.GetType().Flag)
-=======
 						unsigned := mysql.HasUnsignedFlag(col.GetType().Flag)
->>>>>>> 0619f904
 						ranges := partitionExpr.ForRangePruning
 						length := len(ranges.LessThan)
 						pos := sort.Search(length, func(i int) bool {
@@ -1573,11 +1569,7 @@
 }
 
 func getPartitionExpr(ctx sessionctx.Context, tbl *model.TableInfo) *tables.PartitionExpr {
-<<<<<<< HEAD
 	is := ctx.GetSessionVars().GetInfoSchema().(infoschema.InfoSchema)
-=======
-	is := infoschema.GetInfoSchema(ctx)
->>>>>>> 0619f904
 	table, ok := is.TableByID(tbl.ID)
 	if !ok {
 		return nil
