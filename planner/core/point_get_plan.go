--- conflicted
+++ resolved
@@ -474,16 +474,8 @@
 	if orderedList == nil {
 		return nil
 	}
-	var handleCol *expression.Column
-	for _, handles := range fastSelect.schema.TblID2Handle {
-		handleCol = handles[0]
-	}
+	handleCol := fastSelect.findHandleCol()
 	updatePlan := Update{
-<<<<<<< HEAD
-		SelectPlan:   fastSelect,
-		OrderedList:  orderedList,
-		TblID2Handle: make(map[int64][]*expression.Column),
-=======
 		SelectPlan:  fastSelect,
 		OrderedList: orderedList,
 		TblColPosInfos: TblColPosInfoSlice{
@@ -494,10 +486,7 @@
 				HandleOrdinal: handleCol.Index,
 			},
 		},
->>>>>>> fe998656
 	}.Init(ctx)
-	updatePlan.TblID2Handle[fastSelect.TblInfo.ID] = []*expression.Column{fastSelect.findHandleCol()}
-	updatePlan.SetSchema(fastSelect.schema)
 	return updatePlan
 }
 
@@ -552,15 +541,8 @@
 	if ctx.GetSessionVars().TxnCtx.IsPessimistic {
 		fastSelect.Lock = true
 	}
-	var handleCol *expression.Column
-	for _, handles := range fastSelect.schema.TblID2Handle {
-		handleCol = handles[0]
-	}
+	handleCol := fastSelect.findHandleCol()
 	delPlan := Delete{
-<<<<<<< HEAD
-		SelectPlan:   fastSelect,
-		TblID2Handle: make(map[int64][]*expression.Column),
-=======
 		SelectPlan: fastSelect,
 		TblColPosInfos: TblColPosInfoSlice{
 			TblColPosInfo{
@@ -570,10 +552,7 @@
 				HandleOrdinal: handleCol.Index,
 			},
 		},
->>>>>>> fe998656
 	}.Init(ctx)
-	delPlan.TblID2Handle[fastSelect.TblInfo.ID] = []*expression.Column{fastSelect.findHandleCol()}
-	delPlan.SetSchema(fastSelect.schema)
 	return delPlan
 }
 
