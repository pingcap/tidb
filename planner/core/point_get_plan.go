--- conflicted
+++ resolved
@@ -35,12 +35,8 @@
 	"github.com/pingcap/tidb/sessionctx/stmtctx"
 	"github.com/pingcap/tidb/table/tables"
 	"github.com/pingcap/tidb/types"
-<<<<<<< HEAD
-	"github.com/pingcap/tidb/types/parser_driver"
-	"github.com/pingcap/tidb/util"
-=======
+	tidbutil "github.com/pingcap/tidb/util"
 	driver "github.com/pingcap/tidb/types/parser_driver"
->>>>>>> 21394214
 	"github.com/pingcap/tidb/util/math"
 	"github.com/pingcap/tidb/util/plancodec"
 	"github.com/pingcap/tidb/util/stringutil"
@@ -429,7 +425,7 @@
 			if checkFastPlanPrivilege(ctx, fp.dbName, fp.TblInfo.Name.L, mysql.SelectPriv) != nil {
 				return
 			}
-			if util.IsMemDB(fp.dbName) {
+			if tidbutil.IsMemDB(fp.dbName) {
 				return nil
 			}
 			fp.Lock, fp.LockWaitTime = getLockWaitTime(ctx, x.LockInfo)
@@ -440,7 +436,7 @@
 			if checkFastPlanPrivilege(ctx, fp.dbName, fp.TblInfo.Name.L, mysql.SelectPriv) != nil {
 				return nil
 			}
-			if util.IsMemDB(fp.dbName) {
+			if tidbutil.IsMemDB(fp.dbName) {
 				return nil
 			}
 			if fp.IsTableDual {
