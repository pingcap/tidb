// Copyright 2018 PingCAP, Inc.
//
// Licensed under the Apache License, Version 2.0 (the "License");
// you may not use this file except in compliance with the License.
// You may obtain a copy of the License at
//
//     http://www.apache.org/licenses/LICENSE-2.0
//
// Unless required by applicable law or agreed to in writing, software
// distributed under the License is distributed on an "AS IS" BASIS,
// WITHOUT WARRANTIES OR CONDITIONS OF ANY KIND, either express or implied.
// See the License for the specific language governing permissions and
// limitations under the License.

package core

import (
	math2 "math"
	"sort"
	"strconv"
	"strings"

	"github.com/pingcap/errors"
	"github.com/pingcap/tidb/expression"
	"github.com/pingcap/tidb/infoschema"
	"github.com/pingcap/tidb/kv"
	"github.com/pingcap/tidb/parser/ast"
	"github.com/pingcap/tidb/parser/charset"
	"github.com/pingcap/tidb/parser/model"
	"github.com/pingcap/tidb/parser/mysql"
	"github.com/pingcap/tidb/parser/opcode"
	"github.com/pingcap/tidb/parser/terror"
	ptypes "github.com/pingcap/tidb/parser/types"
	"github.com/pingcap/tidb/planner/property"
	"github.com/pingcap/tidb/privilege"
	"github.com/pingcap/tidb/sessionctx"
	"github.com/pingcap/tidb/sessionctx/stmtctx"
	"github.com/pingcap/tidb/table"
	"github.com/pingcap/tidb/table/tables"
	"github.com/pingcap/tidb/types"
	driver "github.com/pingcap/tidb/types/parser_driver"
	tidbutil "github.com/pingcap/tidb/util"
	"github.com/pingcap/tidb/util/chunk"
	"github.com/pingcap/tidb/util/collate"
	"github.com/pingcap/tidb/util/logutil"
	"github.com/pingcap/tidb/util/mathutil"
	"github.com/pingcap/tidb/util/plancodec"
	"github.com/pingcap/tidb/util/stringutil"
	"github.com/pingcap/tidb/util/tracing"
	"github.com/pingcap/tipb/go-tipb"
	tikvstore "github.com/tikv/client-go/v2/kv"
	"go.uber.org/zap"
)

// PointGetPlan is a fast plan for simple point get.
// When we detect that the statement has a unique equal access condition, this plan is used.
// This plan is much faster to build and to execute because it avoid the optimization and coprocessor cost.
type PointGetPlan struct {
	basePlan
	dbName             string
	schema             *expression.Schema
	TblInfo            *model.TableInfo
	IndexInfo          *model.IndexInfo
	PartitionInfo      *model.PartitionDefinition
	Handle             kv.Handle
	HandleConstant     *expression.Constant
	handleFieldType    *types.FieldType
	IndexValues        []types.Datum
	IndexConstants     []*expression.Constant
	ColsFieldType      []*types.FieldType
	IdxCols            []*expression.Column
	IdxColLens         []int
	AccessConditions   []expression.Expression
	ctx                sessionctx.Context
	UnsignedHandle     bool
	IsTableDual        bool
	Lock               bool
	outputNames        []*types.FieldName
	LockWaitTime       int64
	partitionColumnPos int
	Columns            []*model.ColumnInfo
	cost               float64

	// required by cost model
	planCostInit bool
	planCost     float64
	// accessCols represents actual columns the PointGet will access, which are used to calculate row-size
	accessCols []*expression.Column
}

type nameValuePair struct {
	colName      string
	colFieldType *types.FieldType
	value        types.Datum
	con          *expression.Constant
}

// Schema implements the Plan interface.
func (p *PointGetPlan) Schema() *expression.Schema {
	return p.schema
}

// Cost implements PhysicalPlan interface
func (p *PointGetPlan) Cost() float64 {
	return p.cost
}

// SetCost implements PhysicalPlan interface
func (p *PointGetPlan) SetCost(cost float64) {
	p.cost = cost
}

// attach2Task makes the current physical plan as the father of task's physicalPlan and updates the cost of
// current task. If the child's task is cop task, some operator may close this task and return a new rootTask.
func (p *PointGetPlan) attach2Task(...task) task {
	return nil
}

// ToPB converts physical plan to tipb executor.
func (p *PointGetPlan) ToPB(ctx sessionctx.Context, _ kv.StoreType) (*tipb.Executor, error) {
	return nil, nil
}

// Clone implements PhysicalPlan interface.
func (p *PointGetPlan) Clone() (PhysicalPlan, error) {
	return nil, errors.Errorf("%T doesn't support cloning", p)
}

// ExplainInfo implements Plan interface.
func (p *PointGetPlan) ExplainInfo() string {
	accessObject, operatorInfo := p.AccessObject(), p.OperatorInfo(false)
	if len(operatorInfo) == 0 {
		return accessObject.String()
	}
	return accessObject.String() + ", " + operatorInfo
}

// ExplainNormalizedInfo implements Plan interface.
func (p *PointGetPlan) ExplainNormalizedInfo() string {
	accessObject, operatorInfo := p.AccessObject(), p.OperatorInfo(true)
	if len(operatorInfo) == 0 {
		return accessObject.NormalizedString()
	}
	return accessObject.NormalizedString() + ", " + operatorInfo
}

// OperatorInfo implements dataAccesser interface.
func (p *PointGetPlan) OperatorInfo(normalized bool) string {
	if p.Handle == nil && !p.Lock {
		return ""
	}
	var buffer strings.Builder
	if p.Handle != nil {
		if normalized {
			buffer.WriteString("handle:?")
		} else {
			buffer.WriteString("handle:")
			if p.UnsignedHandle {
				buffer.WriteString(strconv.FormatUint(uint64(p.Handle.IntValue()), 10))
			} else {
				buffer.WriteString(p.Handle.String())
			}
		}
	}
	if p.Lock {
		if p.Handle != nil {
			buffer.WriteString(", lock")
		} else {
			buffer.WriteString("lock")
		}
	}
	return buffer.String()
}

// ExtractCorrelatedCols implements PhysicalPlan interface.
func (p *PointGetPlan) ExtractCorrelatedCols() []*expression.CorrelatedColumn {
	return nil
}

// GetChildReqProps gets the required property by child index.
func (p *PointGetPlan) GetChildReqProps(idx int) *property.PhysicalProperty {
	return nil
}

// StatsCount will return the the RowCount of property.StatsInfo for this plan.
func (p *PointGetPlan) StatsCount() float64 {
	return 1
}

// statsInfo will return the the RowCount of property.StatsInfo for this plan.
func (p *PointGetPlan) statsInfo() *property.StatsInfo {
	if p.stats == nil {
		p.stats = &property.StatsInfo{}
	}
	p.stats.RowCount = 1
	return p.stats
}

// Children gets all the children.
func (p *PointGetPlan) Children() []PhysicalPlan {
	return nil
}

// SetChildren sets the children for the plan.
func (p *PointGetPlan) SetChildren(...PhysicalPlan) {}

// SetChild sets a specific child for the plan.
func (p *PointGetPlan) SetChild(i int, child PhysicalPlan) {}

// ResolveIndices resolves the indices for columns. After doing this, the columns can evaluate the rows by their indices.
func (p *PointGetPlan) ResolveIndices() error {
	return resolveIndicesForVirtualColumn(p.schema.Columns, p.schema)
}

// OutputNames returns the outputting names of each column.
func (p *PointGetPlan) OutputNames() types.NameSlice {
	return p.outputNames
}

// SetOutputNames sets the outputting name by the given slice.
func (p *PointGetPlan) SetOutputNames(names types.NameSlice) {
	p.outputNames = names
}

// BatchPointGetPlan represents a physical plan which contains a bunch of
// keys reference the same table and use the same `unique key`
type BatchPointGetPlan struct {
	baseSchemaProducer

	ctx              sessionctx.Context
	dbName           string
	TblInfo          *model.TableInfo
	IndexInfo        *model.IndexInfo
	PartitionInfos   []*model.PartitionDefinition
	Handles          []kv.Handle
	HandleType       *types.FieldType
	HandleParams     []*expression.Constant // record all Parameters for Plan-Cache
	IndexValues      [][]types.Datum
	IndexValueParams [][]*expression.Constant // record all Parameters for Plan-Cache
	IndexColTypes    []*types.FieldType
	AccessConditions []expression.Expression
	IdxCols          []*expression.Column
	IdxColLens       []int
	PartitionColPos  int
	PartitionExpr    *tables.PartitionExpr
	KeepOrder        bool
	Desc             bool
	Lock             bool
	LockWaitTime     int64
	Columns          []*model.ColumnInfo
	cost             float64

	// SinglePart indicates whether this BatchPointGetPlan is just for a single partition, instead of the whole partition table.
	// If the BatchPointGetPlan is built in fast path, this value if false; if the plan is generated in physical optimization for a partition,
	// this value would be true. This value would decide the behavior of BatchPointGetExec, i.e, whether to compute the table ID of the partition
	// on the fly.
	SinglePart bool
	// PartTblID is the table ID for the specific table partition.
	PartTblID int64

	// required by cost model
	planCostInit bool
	planCost     float64
	// accessCols represents actual columns the PointGet will access, which are used to calculate row-size
	accessCols []*expression.Column
}

// Cost implements PhysicalPlan interface
func (p *BatchPointGetPlan) Cost() float64 {
	return p.cost
}

// SetCost implements PhysicalPlan interface
func (p *BatchPointGetPlan) SetCost(cost float64) {
	p.cost = cost
}

// Clone implements PhysicalPlan interface.
func (p *BatchPointGetPlan) Clone() (PhysicalPlan, error) {
	return nil, errors.Errorf("%T doesn't support cloning", p)
}

// ExtractCorrelatedCols implements PhysicalPlan interface.
func (p *BatchPointGetPlan) ExtractCorrelatedCols() []*expression.CorrelatedColumn {
	return nil
}

// attach2Task makes the current physical plan as the father of task's physicalPlan and updates the cost of
// current task. If the child's task is cop task, some operator may close this task and return a new rootTask.
func (p *BatchPointGetPlan) attach2Task(...task) task {
	return nil
}

// ToPB converts physical plan to tipb executor.
func (p *BatchPointGetPlan) ToPB(ctx sessionctx.Context, _ kv.StoreType) (*tipb.Executor, error) {
	return nil, nil
}

// ExplainInfo implements Plan interface.
func (p *BatchPointGetPlan) ExplainInfo() string {
	return p.AccessObject().String() + ", " + p.OperatorInfo(false)
}

// ExplainNormalizedInfo implements Plan interface.
func (p *BatchPointGetPlan) ExplainNormalizedInfo() string {
<<<<<<< HEAD
	return p.AccessObject().NormalizedString() + ", " + p.OperatorInfo(true)
=======
	return p.AccessObject(true) + ", " + p.OperatorInfo(true)
}

// AccessObject implements physicalScan interface.
func (p *BatchPointGetPlan) AccessObject(normalized bool) string {
	var buffer strings.Builder
	tblName := p.TblInfo.Name.O
	buffer.WriteString("table:")
	buffer.WriteString(tblName)
	if p.PartitionInfos != nil {
		if normalized {
			buffer.WriteString(", partition:?")
		} else {
			for i, partitionInfo := range p.PartitionInfos {
				if i == 0 {
					buffer.WriteString(", partition:")
				} else {
					buffer.WriteString(",")
				}
				buffer.WriteString(partitionInfo.Name.O)
			}
		}
	}
	if p.IndexInfo != nil {
		if p.IndexInfo.Primary && p.TblInfo.IsCommonHandle {
			buffer.WriteString(", clustered index:" + p.IndexInfo.Name.O + "(")
		} else {
			buffer.WriteString(", index:" + p.IndexInfo.Name.O + "(")
		}
		for i, idxCol := range p.IndexInfo.Columns {
			if tblCol := p.TblInfo.Columns[idxCol.Offset]; tblCol.Hidden {
				buffer.WriteString(tblCol.GeneratedExprString)
			} else {
				buffer.WriteString(idxCol.Name.O)
			}
			if i+1 < len(p.IndexInfo.Columns) {
				buffer.WriteString(", ")
			}
		}
		buffer.WriteString(")")
	}
	return buffer.String()
>>>>>>> fde7c36e
}

// OperatorInfo implements dataAccesser interface.
func (p *BatchPointGetPlan) OperatorInfo(normalized bool) string {
	var buffer strings.Builder
	if p.IndexInfo == nil {
		if normalized {
			buffer.WriteString("handle:?, ")
		} else {
			buffer.WriteString("handle:[")
			for i, handle := range p.Handles {
				if i != 0 {
					buffer.WriteString(" ")
				}
				buffer.WriteString(handle.String())
			}
			buffer.WriteString("], ")
		}
	}
	buffer.WriteString("keep order:")
	buffer.WriteString(strconv.FormatBool(p.KeepOrder))
	buffer.WriteString(", desc:")
	buffer.WriteString(strconv.FormatBool(p.Desc))
	if p.Lock {
		buffer.WriteString(", lock")
	}
	return buffer.String()
}

// GetChildReqProps gets the required property by child index.
func (p *BatchPointGetPlan) GetChildReqProps(idx int) *property.PhysicalProperty {
	return nil
}

// StatsCount will return the the RowCount of property.StatsInfo for this plan.
func (p *BatchPointGetPlan) StatsCount() float64 {
	return p.statsInfo().RowCount
}

// statsInfo will return the the RowCount of property.StatsInfo for this plan.
func (p *BatchPointGetPlan) statsInfo() *property.StatsInfo {
	return p.stats
}

// Children gets all the children.
func (p *BatchPointGetPlan) Children() []PhysicalPlan {
	return nil
}

// SetChildren sets the children for the plan.
func (p *BatchPointGetPlan) SetChildren(...PhysicalPlan) {}

// SetChild sets a specific child for the plan.
func (p *BatchPointGetPlan) SetChild(i int, child PhysicalPlan) {}

// ResolveIndices resolves the indices for columns. After doing this, the columns can evaluate the rows by their indices.
func (p *BatchPointGetPlan) ResolveIndices() error {
	return resolveIndicesForVirtualColumn(p.schema.Columns, p.schema)
}

// OutputNames returns the outputting names of each column.
func (p *BatchPointGetPlan) OutputNames() types.NameSlice {
	return p.names
}

// SetOutputNames sets the outputting name by the given slice.
func (p *BatchPointGetPlan) SetOutputNames(names types.NameSlice) {
	p.names = names
}

// PointPlanKey is used to get point plan that is pre-built for multi-statement query.
const PointPlanKey = stringutil.StringerStr("pointPlanKey")

// PointPlanVal is used to store point plan that is pre-built for multi-statement query.
// Save the plan in a struct so even if the point plan is nil, we don't need to try again.
type PointPlanVal struct {
	Plan Plan
}

// TryFastPlan tries to use the PointGetPlan for the query.
func TryFastPlan(ctx sessionctx.Context, node ast.Node) (p Plan) {
	if checkStableResultMode(ctx) {
		// the rule of stabilizing results has not taken effect yet, so cannot generate a plan here in this mode
		return nil
	}

	ctx.GetSessionVars().PlanID = 0
	ctx.GetSessionVars().PlanColumnID = 0
	switch x := node.(type) {
	case *ast.SelectStmt:
		defer func() {
			vars := ctx.GetSessionVars()
			if vars.SelectLimit != math2.MaxUint64 && p != nil {
				ctx.GetSessionVars().StmtCtx.AppendWarning(errors.New("sql_select_limit is set, so point get plan is not activated"))
				p = nil
			}
			if vars.StmtCtx.EnableOptimizeTrace && p != nil {
				if vars.StmtCtx.OptimizeTracer == nil {
					vars.StmtCtx.OptimizeTracer = &tracing.OptimizeTracer{}
				}
				vars.StmtCtx.OptimizeTracer.SetFastPlan(p.buildPlanTrace())
			}
		}()
		// Try to convert the `SELECT a, b, c FROM t WHERE (a, b, c) in ((1, 2, 4), (1, 3, 5))` to
		// `PhysicalUnionAll` which children are `PointGet` if exists an unique key (a, b, c) in table `t`
		if fp := tryWhereIn2BatchPointGet(ctx, x); fp != nil {
			if checkFastPlanPrivilege(ctx, fp.dbName, fp.TblInfo.Name.L, mysql.SelectPriv) != nil {
				return
			}
			if tidbutil.IsMemDB(fp.dbName) {
				return nil
			}
			fp.Lock, fp.LockWaitTime = getLockWaitTime(ctx, x.LockInfo)
			p = fp
			return
		}
		if fp := tryPointGetPlan(ctx, x, isForUpdateReadSelectLock(x.LockInfo)); fp != nil {
			if checkFastPlanPrivilege(ctx, fp.dbName, fp.TblInfo.Name.L, mysql.SelectPriv) != nil {
				return nil
			}
			if tidbutil.IsMemDB(fp.dbName) {
				return nil
			}
			if fp.IsTableDual {
				tableDual := PhysicalTableDual{}
				tableDual.names = fp.outputNames
				tableDual.SetSchema(fp.Schema())
				p = tableDual.Init(ctx, &property.StatsInfo{}, 0)
				return
			}
			fp.Lock, fp.LockWaitTime = getLockWaitTime(ctx, x.LockInfo)
			p = fp
			return
		}
	case *ast.UpdateStmt:
		return tryUpdatePointPlan(ctx, x)
	case *ast.DeleteStmt:
		return tryDeletePointPlan(ctx, x)
	}
	return nil
}

// IsSelectForUpdateLockType checks if the select lock type is for update type.
func IsSelectForUpdateLockType(lockType ast.SelectLockType) bool {
	if lockType == ast.SelectLockForUpdate ||
		lockType == ast.SelectLockForShare ||
		lockType == ast.SelectLockForUpdateNoWait ||
		lockType == ast.SelectLockForUpdateWaitN {
		return true
	}
	return false
}

func getLockWaitTime(ctx sessionctx.Context, lockInfo *ast.SelectLockInfo) (lock bool, waitTime int64) {
	if lockInfo != nil {
		if IsSelectForUpdateLockType(lockInfo.LockType) {
			// Locking of rows for update using SELECT FOR UPDATE only applies when autocommit
			// is disabled (either by beginning transaction with START TRANSACTION or by setting
			// autocommit to 0. If autocommit is enabled, the rows matching the specification are not locked.
			// See https://dev.mysql.com/doc/refman/5.7/en/innodb-locking-reads.html
			sessVars := ctx.GetSessionVars()
			if !sessVars.IsAutocommit() || sessVars.InTxn() {
				lock = true
				waitTime = sessVars.LockWaitTimeout
				if lockInfo.LockType == ast.SelectLockForUpdateWaitN {
					waitTime = int64(lockInfo.WaitSec * 1000)
				} else if lockInfo.LockType == ast.SelectLockForUpdateNoWait {
					waitTime = tikvstore.LockNoWait
				}
			}
		}
	}
	return
}

func newBatchPointGetPlan(
	ctx sessionctx.Context, patternInExpr *ast.PatternInExpr,
	handleCol *model.ColumnInfo, tbl *model.TableInfo, schema *expression.Schema,
	names []*types.FieldName, whereColNames []string, indexHints []*ast.IndexHint,
) *BatchPointGetPlan {
	stmtCtx := ctx.GetSessionVars().StmtCtx
	statsInfo := &property.StatsInfo{RowCount: float64(len(patternInExpr.List))}
	var partitionExpr *tables.PartitionExpr
	if tbl.GetPartitionInfo() != nil {
		partitionExpr = getPartitionExpr(ctx, tbl)
		if partitionExpr == nil {
			return nil
		}

		if partitionExpr.Expr == nil {
			return nil
		}
		if _, ok := partitionExpr.Expr.(*expression.Column); !ok {
			return nil
		}
	}

	if handleCol != nil {
		// condition key of where is primary key
		var handles = make([]kv.Handle, len(patternInExpr.List))
		var handleParams = make([]*expression.Constant, len(patternInExpr.List))
		var pos2PartitionDefinition = make(map[int]*model.PartitionDefinition)
		partitionInfos := make([]*model.PartitionDefinition, 0, len(patternInExpr.List))
		for i, item := range patternInExpr.List {
			// SELECT * FROM t WHERE (key) in ((1), (2))
			if p, ok := item.(*ast.ParenthesesExpr); ok {
				item = p.Expr
			}
			var d types.Datum
			var con *expression.Constant
			switch x := item.(type) {
			case *driver.ValueExpr:
				d = x.Datum
			case *driver.ParamMarkerExpr:
				var err error
				con, err = expression.ParamMarkerExpression(ctx, x, true)
				if err != nil {
					return nil
				}
				d, err = con.Eval(chunk.Row{})
				if err != nil {
					return nil
				}
			default:
				return nil
			}
			if d.IsNull() {
				return nil
			}
			intDatum := getPointGetValue(stmtCtx, handleCol, &d)
			if intDatum == nil {
				return nil
			}
			handles[i] = kv.IntHandle(intDatum.GetInt64())
			handleParams[i] = con
			pairs := []nameValuePair{{colName: handleCol.Name.L, colFieldType: item.GetType(), value: *intDatum, con: con}}
			if tbl.GetPartitionInfo() != nil {
				tmpPartitionDefinition, _, pos, isTableDual := getPartitionInfo(ctx, tbl, pairs)
				if isTableDual {
					return nil
				}
				if tmpPartitionDefinition != nil {
					pos2PartitionDefinition[pos] = tmpPartitionDefinition
				}
			}
		}

		posArr := make([]int, len(pos2PartitionDefinition))
		i := 0
		for pos := range pos2PartitionDefinition {
			posArr[i] = pos
			i++
		}
		sort.Ints(posArr)
		for _, pos := range posArr {
			partitionInfos = append(partitionInfos, pos2PartitionDefinition[pos])
		}
		if len(partitionInfos) == 0 {
			partitionInfos = nil
		}

		return BatchPointGetPlan{
			TblInfo:        tbl,
			Handles:        handles,
			HandleParams:   handleParams,
			HandleType:     &handleCol.FieldType,
			PartitionExpr:  partitionExpr,
			PartitionInfos: partitionInfos,
		}.Init(ctx, statsInfo, schema, names, 0)
	}

	// The columns in where clause should be covered by unique index
	var matchIdxInfo *model.IndexInfo
	permutations := make([]int, len(whereColNames))
	colInfos := make([]*model.ColumnInfo, len(whereColNames))
	for i, innerCol := range whereColNames {
		for _, col := range tbl.Columns {
			if col.Name.L == innerCol {
				colInfos[i] = col
			}
		}
	}
	for _, idxInfo := range tbl.Indices {
		if !idxInfo.Unique || idxInfo.State != model.StatePublic || idxInfo.Invisible ||
			!indexIsAvailableByHints(idxInfo, indexHints) {
			continue
		}
		if len(idxInfo.Columns) != len(whereColNames) || idxInfo.HasPrefixIndex() {
			continue
		}
		// TODO: not sure is there any function to reuse
		matched := true
		for whereColIndex, innerCol := range whereColNames {
			var found bool
			for i, col := range idxInfo.Columns {
				if innerCol == col.Name.L {
					permutations[whereColIndex] = i
					found = true
					break
				}
			}
			if !found {
				matched = false
				break
			}
		}
		if matched {
			matchIdxInfo = idxInfo
			break
		}
	}
	if matchIdxInfo == nil {
		return nil
	}

	pos, err := getPartitionColumnPos(matchIdxInfo, partitionExpr, tbl)
	if err != nil {
		return nil
	}

	indexValues := make([][]types.Datum, len(patternInExpr.List))
	indexValueParams := make([][]*expression.Constant, len(patternInExpr.List))
	partitionInfos := make([]*model.PartitionDefinition, 0, len(patternInExpr.List))
	var pos2PartitionDefinition = make(map[int]*model.PartitionDefinition)

	var indexTypes []*types.FieldType
	for i, item := range patternInExpr.List {
		// SELECT * FROM t WHERE (key) in ((1), (2)) or SELECT * FROM t WHERE (key1, key2) in ((1, 1), (2, 2))
		if p, ok := item.(*ast.ParenthesesExpr); ok {
			item = p.Expr
		}
		var values []types.Datum
		var valuesParams []*expression.Constant
		var pairs []nameValuePair
		switch x := item.(type) {
		case *ast.RowExpr:
			// The `len(values) == len(valuesParams)` should be satisfied in this mode
			if len(x.Values) != len(whereColNames) {
				return nil
			}
			values = make([]types.Datum, len(x.Values))
			pairs = make([]nameValuePair, 0, len(x.Values))
			valuesParams = make([]*expression.Constant, len(x.Values))
			initTypes := false
			if indexTypes == nil { // only init once
				indexTypes = make([]*types.FieldType, len(x.Values))
				initTypes = true
			}
			for index, inner := range x.Values {
				// permutations is used to match column and value.
				permIndex := permutations[index]
				switch innerX := inner.(type) {
				case *driver.ValueExpr:
					dval := getPointGetValue(stmtCtx, colInfos[index], &innerX.Datum)
					if dval == nil {
						return nil
					}
					values[permIndex] = innerX.Datum
					pairs = append(pairs, nameValuePair{colName: whereColNames[index], value: innerX.Datum})
				case *driver.ParamMarkerExpr:
					con, err := expression.ParamMarkerExpression(ctx, innerX, true)
					if err != nil {
						return nil
					}
					d, err := con.Eval(chunk.Row{})
					if err != nil {
						return nil
					}
					dval := getPointGetValue(stmtCtx, colInfos[index], &d)
					if dval == nil {
						return nil
					}
					values[permIndex] = innerX.Datum
					valuesParams[permIndex] = con
					if initTypes {
						indexTypes[permIndex] = &colInfos[index].FieldType
					}
					pairs = append(pairs, nameValuePair{colName: whereColNames[index], value: innerX.Datum})
				default:
					return nil
				}
			}
		case *driver.ValueExpr:
			// if any item is `ValueExpr` type, `Expr` should contain only one column,
			// otherwise column count doesn't match and no plan can be built.
			if len(whereColNames) != 1 {
				return nil
			}
			dval := getPointGetValue(stmtCtx, colInfos[0], &x.Datum)
			if dval == nil {
				return nil
			}
			values = []types.Datum{*dval}
			valuesParams = []*expression.Constant{nil}
			pairs = append(pairs, nameValuePair{colName: whereColNames[0], value: *dval})
		case *driver.ParamMarkerExpr:
			if len(whereColNames) != 1 {
				return nil
			}
			con, err := expression.ParamMarkerExpression(ctx, x, true)
			if err != nil {
				return nil
			}
			d, err := con.Eval(chunk.Row{})
			if err != nil {
				return nil
			}
			dval := getPointGetValue(stmtCtx, colInfos[0], &d)
			if dval == nil {
				return nil
			}
			values = []types.Datum{*dval}
			valuesParams = []*expression.Constant{con}
			if indexTypes == nil { // only init once
				indexTypes = []*types.FieldType{&colInfos[0].FieldType}
			}
			pairs = append(pairs, nameValuePair{colName: whereColNames[0], value: *dval})

		default:
			return nil
		}
		indexValues[i] = values
		indexValueParams[i] = valuesParams
		if tbl.GetPartitionInfo() != nil {
			tmpPartitionDefinition, _, pos, isTableDual := getPartitionInfo(ctx, tbl, pairs)
			if isTableDual {
				return nil
			}
			if tmpPartitionDefinition != nil {
				pos2PartitionDefinition[pos] = tmpPartitionDefinition
			}
		}

	}

	posArr := make([]int, len(pos2PartitionDefinition))
	i := 0
	for pos := range pos2PartitionDefinition {
		posArr[i] = pos
		i++
	}
	sort.Ints(posArr)
	for _, pos := range posArr {
		partitionInfos = append(partitionInfos, pos2PartitionDefinition[pos])
	}
	if len(partitionInfos) == 0 {
		partitionInfos = nil
	}

	return BatchPointGetPlan{
		TblInfo:          tbl,
		IndexInfo:        matchIdxInfo,
		IndexValues:      indexValues,
		IndexValueParams: indexValueParams,
		IndexColTypes:    indexTypes,
		PartitionColPos:  pos,
		PartitionExpr:    partitionExpr,
		PartitionInfos:   partitionInfos,
	}.Init(ctx, statsInfo, schema, names, 0)
}

func tryWhereIn2BatchPointGet(ctx sessionctx.Context, selStmt *ast.SelectStmt) *BatchPointGetPlan {
	if selStmt.OrderBy != nil || selStmt.GroupBy != nil ||
		selStmt.Limit != nil || selStmt.Having != nil || selStmt.Distinct ||
		len(selStmt.WindowSpecs) > 0 {
		return nil
	}
	// `expr1 in (1, 2) and expr2 in (1, 2)` isn't PatternInExpr, so it can't use tryWhereIn2BatchPointGet.
	// (expr1, expr2) in ((1, 1), (2, 2)) can hit it.
	in, ok := selStmt.Where.(*ast.PatternInExpr)
	if !ok || in.Not || len(in.List) < 1 {
		return nil
	}

	tblName, tblAlias := getSingleTableNameAndAlias(selStmt.From)
	if tblName == nil {
		return nil
	}
	tbl := tblName.TableInfo
	if tbl == nil {
		return nil
	}
	// Skip the optimization with partition selection.
	if len(tblName.PartitionNames) > 0 {
		return nil
	}

	for _, col := range tbl.Columns {
		if col.IsGenerated() || col.State != model.StatePublic {
			return nil
		}
	}

	schema, names := buildSchemaFromFields(tblName.Schema, tbl, tblAlias, selStmt.Fields.Fields)
	if schema == nil {
		return nil
	}

	var (
		handleCol     *model.ColumnInfo
		whereColNames []string
	)

	// SELECT * FROM t WHERE (key) in ((1), (2))
	colExpr := in.Expr
	if p, ok := colExpr.(*ast.ParenthesesExpr); ok {
		colExpr = p.Expr
	}
	switch colName := colExpr.(type) {
	case *ast.ColumnNameExpr:
		if name := colName.Name.Table.L; name != "" && name != tblAlias.L {
			return nil
		}
		// Try use handle
		if tbl.PKIsHandle {
			for _, col := range tbl.Columns {
				if mysql.HasPriKeyFlag(col.GetFlag()) && col.Name.L == colName.Name.Name.L {
					handleCol = col
					whereColNames = append(whereColNames, col.Name.L)
					break
				}
			}
		}
		if handleCol == nil {
			// Downgrade to use unique index
			whereColNames = append(whereColNames, colName.Name.Name.L)
		}

	case *ast.RowExpr:
		for _, col := range colName.Values {
			c, ok := col.(*ast.ColumnNameExpr)
			if !ok {
				return nil
			}
			if name := c.Name.Table.L; name != "" && name != tblAlias.L {
				return nil
			}
			whereColNames = append(whereColNames, c.Name.Name.L)
		}
	default:
		return nil
	}

	p := newBatchPointGetPlan(ctx, in, handleCol, tbl, schema, names, whereColNames, tblName.IndexHints)
	if p == nil {
		return nil
	}
	p.dbName = tblName.Schema.L
	if p.dbName == "" {
		p.dbName = ctx.GetSessionVars().CurrentDB
	}
	return p
}

// tryPointGetPlan determine if the SelectStmt can use a PointGetPlan.
// Returns nil if not applicable.
// To use the PointGetPlan the following rules must be satisfied:
// 1. For the limit clause, the count should at least 1 and the offset is 0.
// 2. It must be a single table select.
// 3. All the columns must be public and not generated.
// 4. The condition is an access path that the range is a unique key.
func tryPointGetPlan(ctx sessionctx.Context, selStmt *ast.SelectStmt, check bool) *PointGetPlan {
	if selStmt.Having != nil {
		return nil
	} else if selStmt.Limit != nil {
		count, offset, err := extractLimitCountOffset(ctx, selStmt.Limit)
		if err != nil || count == 0 || offset > 0 {
			return nil
		}
	}
	tblName, tblAlias := getSingleTableNameAndAlias(selStmt.From)
	if tblName == nil {
		return nil
	}
	tbl := tblName.TableInfo
	if tbl == nil {
		return nil
	}
	pi := tbl.GetPartitionInfo()

	for _, col := range tbl.Columns {
		// Do not handle generated columns.
		if col.IsGenerated() {
			return nil
		}
		// Only handle tables that all columns are public.
		if col.State != model.StatePublic {
			return nil
		}
	}
	schema, names := buildSchemaFromFields(tblName.Schema, tbl, tblAlias, selStmt.Fields.Fields)
	if schema == nil {
		return nil
	}
	dbName := tblName.Schema.L
	if dbName == "" {
		dbName = ctx.GetSessionVars().CurrentDB
	}

	pairs := make([]nameValuePair, 0, 4)
	pairs, isTableDual := getNameValuePairs(ctx, tbl, tblAlias, pairs, selStmt.Where)
	if pairs == nil && !isTableDual {
		return nil
	}

	var partitionInfo *model.PartitionDefinition
	var pos int
	if pi != nil {
		partitionInfo, pos, _, isTableDual = getPartitionInfo(ctx, tbl, pairs)
		if isTableDual {
			p := newPointGetPlan(ctx, tblName.Schema.O, schema, tbl, names)
			p.IsTableDual = true
			return p
		}
		if partitionInfo == nil {
			return nil
		}
		// Take partition selection into consideration.
		if len(tblName.PartitionNames) > 0 {
			if !partitionNameInSet(partitionInfo.Name, tblName.PartitionNames) {
				p := newPointGetPlan(ctx, tblName.Schema.O, schema, tbl, names)
				p.IsTableDual = true
				return p
			}
		}
	}

	handlePair, fieldType := findPKHandle(tbl, pairs)
	if handlePair.value.Kind() != types.KindNull && len(pairs) == 1 && indexIsAvailableByHints(nil, tblName.IndexHints) {
		if isTableDual {
			p := newPointGetPlan(ctx, tblName.Schema.O, schema, tbl, names)
			p.IsTableDual = true
			return p
		}

		p := newPointGetPlan(ctx, dbName, schema, tbl, names)
		p.Handle = kv.IntHandle(handlePair.value.GetInt64())
		p.UnsignedHandle = mysql.HasUnsignedFlag(fieldType.GetFlag())
		p.handleFieldType = fieldType
		p.HandleConstant = handlePair.con
		p.PartitionInfo = partitionInfo
		return p
	} else if handlePair.value.Kind() != types.KindNull {
		return nil
	}

	check = check || ctx.GetSessionVars().IsIsolation(ast.ReadCommitted)
	check = check && ctx.GetSessionVars().ConnectionID > 0
	var latestIndexes map[int64]*model.IndexInfo
	var err error

	for _, idxInfo := range tbl.Indices {
		if !idxInfo.Unique || idxInfo.State != model.StatePublic || idxInfo.Invisible ||
			!indexIsAvailableByHints(idxInfo, tblName.IndexHints) {
			continue
		}
		if isTableDual {
			if check && latestIndexes == nil {
				latestIndexes, check, err = getLatestIndexInfo(ctx, tbl.ID, 0)
				if err != nil {
					logutil.BgLogger().Warn("get information schema failed", zap.Error(err))
					return nil
				}
			}
			if check {
				if latestIndex, ok := latestIndexes[idxInfo.ID]; !ok || latestIndex.State != model.StatePublic {
					continue
				}
			}
			p := newPointGetPlan(ctx, tblName.Schema.O, schema, tbl, names)
			p.IsTableDual = true
			return p
		}
		idxValues, idxConstant, colsFieldType := getIndexValues(idxInfo, pairs)
		if idxValues == nil {
			continue
		}
		if check && latestIndexes == nil {
			latestIndexes, check, err = getLatestIndexInfo(ctx, tbl.ID, 0)
			if err != nil {
				logutil.BgLogger().Warn("get information schema failed", zap.Error(err))
				return nil
			}
		}
		if check {
			if latestIndex, ok := latestIndexes[idxInfo.ID]; !ok || latestIndex.State != model.StatePublic {
				continue
			}
		}
		p := newPointGetPlan(ctx, dbName, schema, tbl, names)
		p.IndexInfo = idxInfo
		p.IndexValues = idxValues
		p.IndexConstants = idxConstant
		p.ColsFieldType = colsFieldType
		p.PartitionInfo = partitionInfo
		if p.PartitionInfo != nil {
			p.partitionColumnPos = findPartitionIdx(idxInfo, pos, pairs)
		}
		return p
	}
	return nil
}

// indexIsAvailableByHints checks whether this index is filtered by these specified index hints.
// idxInfo is PK if it's nil
func indexIsAvailableByHints(idxInfo *model.IndexInfo, idxHints []*ast.IndexHint) bool {
	if len(idxHints) == 0 {
		return true
	}
	match := func(name model.CIStr) bool {
		if idxInfo == nil {
			return name.L == "primary"
		}
		return idxInfo.Name.L == name.L
	}
	// NOTICE: it's supposed that ignore hints and use/force hints will not be applied together since the effect of
	// the former will be eliminated by the latter.
	isIgnore := false
	for _, hint := range idxHints {
		if hint.HintScope != ast.HintForScan {
			continue
		}
		if hint.HintType == ast.HintIgnore && hint.IndexNames != nil {
			isIgnore = true
			for _, name := range hint.IndexNames {
				if match(name) {
					return false
				}
			}
		}
		if (hint.HintType == ast.HintForce || hint.HintType == ast.HintUse) && hint.IndexNames != nil {
			for _, name := range hint.IndexNames {
				if match(name) {
					return true
				}
			}
		}
	}
	return isIgnore
}

func partitionNameInSet(name model.CIStr, pnames []model.CIStr) bool {
	for _, pname := range pnames {
		// Case insensitive, create table partition p0, query using P0 is OK.
		if name.L == pname.L {
			return true
		}
	}
	return false
}

func newPointGetPlan(ctx sessionctx.Context, dbName string, schema *expression.Schema, tbl *model.TableInfo, names []*types.FieldName) *PointGetPlan {
	p := &PointGetPlan{
		basePlan:     newBasePlan(ctx, plancodec.TypePointGet, 0),
		dbName:       dbName,
		schema:       schema,
		TblInfo:      tbl,
		outputNames:  names,
		LockWaitTime: ctx.GetSessionVars().LockWaitTimeout,
	}
	ctx.GetSessionVars().StmtCtx.Tables = []stmtctx.TableEntry{{DB: dbName, Table: tbl.Name.L}}
	return p
}

func checkFastPlanPrivilege(ctx sessionctx.Context, dbName, tableName string, checkTypes ...mysql.PrivilegeType) error {
	pm := privilege.GetPrivilegeManager(ctx)
	visitInfos := make([]visitInfo, 0, len(checkTypes))
	for _, checkType := range checkTypes {
		if pm != nil && !pm.RequestVerification(ctx.GetSessionVars().ActiveRoles, dbName, tableName, "", checkType) {
			return ErrPrivilegeCheckFail.GenWithStackByArgs(checkType.String())
		}
		// This visitInfo is only for table lock check, so we do not need column field,
		// just fill it empty string.
		visitInfos = append(visitInfos, visitInfo{
			privilege: checkType,
			db:        dbName,
			table:     tableName,
			column:    "",
			err:       nil,
		})
	}

	infoSchema := ctx.GetInfoSchema().(infoschema.InfoSchema)
	return CheckTableLock(ctx, infoSchema, visitInfos)
}

func buildSchemaFromFields(
	dbName model.CIStr,
	tbl *model.TableInfo,
	tblName model.CIStr,
	fields []*ast.SelectField,
) (
	*expression.Schema,
	[]*types.FieldName,
) {
	columns := make([]*expression.Column, 0, len(tbl.Columns)+1)
	names := make([]*types.FieldName, 0, len(tbl.Columns)+1)
	if len(fields) > 0 {
		for _, field := range fields {
			if field.WildCard != nil {
				if field.WildCard.Table.L != "" && field.WildCard.Table.L != tblName.L {
					return nil, nil
				}
				for _, col := range tbl.Columns {
					names = append(names, &types.FieldName{
						DBName:      dbName,
						OrigTblName: tbl.Name,
						TblName:     tblName,
						ColName:     col.Name,
					})
					columns = append(columns, colInfoToColumn(col, len(columns)))
				}
				continue
			}
			colNameExpr, ok := field.Expr.(*ast.ColumnNameExpr)
			if !ok {
				return nil, nil
			}
			if colNameExpr.Name.Table.L != "" && colNameExpr.Name.Table.L != tblName.L {
				return nil, nil
			}
			col := findCol(tbl, colNameExpr.Name)
			if col == nil {
				return nil, nil
			}
			asName := colNameExpr.Name.Name
			if field.AsName.L != "" {
				asName = field.AsName
			}
			names = append(names, &types.FieldName{
				DBName:      dbName,
				OrigTblName: tbl.Name,
				TblName:     tblName,
				OrigColName: col.Name,
				ColName:     asName,
			})
			columns = append(columns, colInfoToColumn(col, len(columns)))
		}
		return expression.NewSchema(columns...), names
	}
	// fields len is 0 for update and delete.
	for _, col := range tbl.Columns {
		names = append(names, &types.FieldName{
			DBName:      dbName,
			OrigTblName: tbl.Name,
			TblName:     tblName,
			ColName:     col.Name,
		})
		column := colInfoToColumn(col, len(columns))
		columns = append(columns, column)
	}
	schema := expression.NewSchema(columns...)
	return schema, names
}

// getSingleTableNameAndAlias return the ast node of queried table name and the alias string.
// `tblName` is `nil` if there are multiple tables in the query.
// `tblAlias` will be the real table name if there is no table alias in the query.
func getSingleTableNameAndAlias(tableRefs *ast.TableRefsClause) (tblName *ast.TableName, tblAlias model.CIStr) {
	if tableRefs == nil || tableRefs.TableRefs == nil || tableRefs.TableRefs.Right != nil {
		return nil, tblAlias
	}
	tblSrc, ok := tableRefs.TableRefs.Left.(*ast.TableSource)
	if !ok {
		return nil, tblAlias
	}
	tblName, ok = tblSrc.Source.(*ast.TableName)
	if !ok {
		return nil, tblAlias
	}
	tblAlias = tblSrc.AsName
	if tblSrc.AsName.L == "" {
		tblAlias = tblName.Name
	}
	return tblName, tblAlias
}

// getNameValuePairs extracts `column = constant/paramMarker` conditions from expr as name value pairs.
func getNameValuePairs(ctx sessionctx.Context, tbl *model.TableInfo, tblName model.CIStr, nvPairs []nameValuePair, expr ast.ExprNode) (
	pairs []nameValuePair, isTableDual bool) {
	stmtCtx := ctx.GetSessionVars().StmtCtx
	binOp, ok := expr.(*ast.BinaryOperationExpr)
	if !ok {
		return nil, false
	}
	if binOp.Op == opcode.LogicAnd {
		nvPairs, isTableDual = getNameValuePairs(ctx, tbl, tblName, nvPairs, binOp.L)
		if nvPairs == nil || isTableDual {
			return nil, isTableDual
		}
		nvPairs, isTableDual = getNameValuePairs(ctx, tbl, tblName, nvPairs, binOp.R)
		if nvPairs == nil || isTableDual {
			return nil, isTableDual
		}
		return nvPairs, isTableDual
	} else if binOp.Op == opcode.EQ {
		var (
			d       types.Datum
			colName *ast.ColumnNameExpr
			ok      bool
			con     *expression.Constant
			err     error
		)
		if colName, ok = binOp.L.(*ast.ColumnNameExpr); ok {
			switch x := binOp.R.(type) {
			case *driver.ValueExpr:
				d = x.Datum
			case *driver.ParamMarkerExpr:
				con, err = expression.ParamMarkerExpression(ctx, x, true)
				if err != nil {
					return nil, false
				}
				d, err = con.Eval(chunk.Row{})
				if err != nil {
					return nil, false
				}
			}
		} else if colName, ok = binOp.R.(*ast.ColumnNameExpr); ok {
			switch x := binOp.L.(type) {
			case *driver.ValueExpr:
				d = x.Datum
			case *driver.ParamMarkerExpr:
				con, err = expression.ParamMarkerExpression(ctx, x, true)
				if err != nil {
					return nil, false
				}
				d, err = con.Eval(chunk.Row{})
				if err != nil {
					return nil, false
				}
			}
		} else {
			return nil, false
		}
		if d.IsNull() {
			return nil, false
		}
		// Views' columns have no FieldType.
		if tbl.IsView() {
			return nil, false
		}
		if colName.Name.Table.L != "" && colName.Name.Table.L != tblName.L {
			return nil, false
		}
		col := model.FindColumnInfo(tbl.Cols(), colName.Name.Name.L)
		if col == nil { // Handling the case when the column is _tidb_rowid.
			return append(nvPairs, nameValuePair{colName: colName.Name.Name.L, colFieldType: types.NewFieldType(mysql.TypeLonglong), value: d, con: con}), false
		} else if col.GetType() == mysql.TypeString && col.GetCollate() == charset.CollationBin { // This type we needn't to pad `\0` in here.
			return append(nvPairs, nameValuePair{colName: colName.Name.Name.L, colFieldType: &col.FieldType, value: d, con: con}), false
		}
		if !checkCanConvertInPointGet(col, d) {
			return nil, false
		}
		dVal, err := d.ConvertTo(stmtCtx, &col.FieldType)
		if err != nil {
			if terror.ErrorEqual(types.ErrOverflow, err) {
				return append(nvPairs, nameValuePair{colName: colName.Name.Name.L, colFieldType: &col.FieldType, value: d, con: con}), true
			}
			// Some scenarios cast to int with error, but we may use this value in point get.
			if !terror.ErrorEqual(types.ErrTruncatedWrongVal, err) {
				return nil, false
			}
		}
		// The converted result must be same as original datum.
		cmp, err := dVal.Compare(stmtCtx, &d, collate.GetCollator(col.GetCollate()))
		if err != nil || cmp != 0 {
			return nil, false
		}
		return append(nvPairs, nameValuePair{colName: colName.Name.Name.L, colFieldType: &col.FieldType, value: dVal, con: con}), false
	}
	return nil, false
}

func getPointGetValue(stmtCtx *stmtctx.StatementContext, col *model.ColumnInfo, d *types.Datum) *types.Datum {
	if !checkCanConvertInPointGet(col, *d) {
		return nil
	}
	dVal, err := d.ConvertTo(stmtCtx, &col.FieldType)
	if err != nil {
		return nil
	}
	// The converted result must be same as original datum.
	cmp, err := dVal.Compare(stmtCtx, d, collate.GetCollator(col.GetCollate()))
	if err != nil || cmp != 0 {
		return nil
	}
	return &dVal
}

func checkCanConvertInPointGet(col *model.ColumnInfo, d types.Datum) bool {
	kind := d.Kind()
	switch col.FieldType.EvalType() {
	case ptypes.ETString:
		switch kind {
		case types.KindInt64, types.KindUint64,
			types.KindFloat32, types.KindFloat64, types.KindMysqlDecimal:
			// column type is String and constant type is numeric
			return false
		}
	}
	switch col.FieldType.GetType() {
	case mysql.TypeBit:
		switch kind {
		case types.KindString:
			// column type is Bit and constant type is string
			return false
		}
	}
	return true
}

func findPKHandle(tblInfo *model.TableInfo, pairs []nameValuePair) (handlePair nameValuePair, fieldType *types.FieldType) {
	if !tblInfo.PKIsHandle {
		rowIDIdx := findInPairs("_tidb_rowid", pairs)
		if rowIDIdx != -1 {
			return pairs[rowIDIdx], types.NewFieldType(mysql.TypeLonglong)
		}
		return handlePair, nil
	}
	for _, col := range tblInfo.Columns {
		if mysql.HasPriKeyFlag(col.GetFlag()) {
			i := findInPairs(col.Name.L, pairs)
			if i == -1 {
				return handlePair, nil
			}
			return pairs[i], &col.FieldType
		}
	}
	return handlePair, nil
}

func getIndexValues(idxInfo *model.IndexInfo, pairs []nameValuePair) ([]types.Datum, []*expression.Constant, []*types.FieldType) {
	idxValues := make([]types.Datum, 0, 4)
	idxConstants := make([]*expression.Constant, 0, 4)
	colsFieldType := make([]*types.FieldType, 0, 4)
	if len(idxInfo.Columns) != len(pairs) {
		return nil, nil, nil
	}
	if idxInfo.HasPrefixIndex() {
		return nil, nil, nil
	}
	for _, idxCol := range idxInfo.Columns {
		i := findInPairs(idxCol.Name.L, pairs)
		if i == -1 {
			return nil, nil, nil
		}
		idxValues = append(idxValues, pairs[i].value)
		idxConstants = append(idxConstants, pairs[i].con)
		colsFieldType = append(colsFieldType, pairs[i].colFieldType)
	}
	if len(idxValues) > 0 {
		return idxValues, idxConstants, colsFieldType
	}
	return nil, nil, nil
}

func findInPairs(colName string, pairs []nameValuePair) int {
	for i, pair := range pairs {
		if pair.colName == colName {
			return i
		}
	}
	return -1
}

func tryUpdatePointPlan(ctx sessionctx.Context, updateStmt *ast.UpdateStmt) Plan {
	// avoid using the point_get when assignment_list contains the subquery in the UPDATE.
	for _, list := range updateStmt.List {
		if _, ok := list.Expr.(*ast.SubqueryExpr); ok {
			return nil
		}
	}
	selStmt := &ast.SelectStmt{
		Fields:  &ast.FieldList{},
		From:    updateStmt.TableRefs,
		Where:   updateStmt.Where,
		OrderBy: updateStmt.Order,
		Limit:   updateStmt.Limit,
	}
	pointGet := tryPointGetPlan(ctx, selStmt, true)
	if pointGet != nil {
		if pointGet.IsTableDual {
			return PhysicalTableDual{
				names: pointGet.outputNames,
			}.Init(ctx, &property.StatsInfo{}, 0)
		}
		if ctx.GetSessionVars().TxnCtx.IsPessimistic {
			pointGet.Lock, pointGet.LockWaitTime = getLockWaitTime(ctx, &ast.SelectLockInfo{LockType: ast.SelectLockForUpdate})
		}
		return buildPointUpdatePlan(ctx, pointGet, pointGet.dbName, pointGet.TblInfo, updateStmt)
	}
	batchPointGet := tryWhereIn2BatchPointGet(ctx, selStmt)
	if batchPointGet != nil {
		if ctx.GetSessionVars().TxnCtx.IsPessimistic {
			batchPointGet.Lock, batchPointGet.LockWaitTime = getLockWaitTime(ctx, &ast.SelectLockInfo{LockType: ast.SelectLockForUpdate})
		}
		return buildPointUpdatePlan(ctx, batchPointGet, batchPointGet.dbName, batchPointGet.TblInfo, updateStmt)
	}
	return nil
}

func buildPointUpdatePlan(ctx sessionctx.Context, pointPlan PhysicalPlan, dbName string, tbl *model.TableInfo, updateStmt *ast.UpdateStmt) Plan {
	if checkFastPlanPrivilege(ctx, dbName, tbl.Name.L, mysql.SelectPriv, mysql.UpdatePriv) != nil {
		return nil
	}
	orderedList, allAssignmentsAreConstant := buildOrderedList(ctx, pointPlan, updateStmt.List)
	if orderedList == nil {
		return nil
	}
	handleCols := buildHandleCols(ctx, tbl, pointPlan.Schema())
	updatePlan := Update{
		SelectPlan:  pointPlan,
		OrderedList: orderedList,
		TblColPosInfos: TblColPosInfoSlice{
			TblColPosInfo{
				TblID:      tbl.ID,
				Start:      0,
				End:        pointPlan.Schema().Len(),
				HandleCols: handleCols,
			},
		},
		AllAssignmentsAreConstant: allAssignmentsAreConstant,
		VirtualAssignmentsOffset:  len(orderedList),
	}.Init(ctx)
	updatePlan.names = pointPlan.OutputNames()
	is := ctx.GetInfoSchema().(infoschema.InfoSchema)
	t, _ := is.TableByID(tbl.ID)
	updatePlan.tblID2Table = map[int64]table.Table{
		tbl.ID: t,
	}
	if tbl.GetPartitionInfo() != nil {
		pt := t.(table.PartitionedTable)
		var updateTableList []*ast.TableName
		updateTableList = extractTableList(updateStmt.TableRefs.TableRefs, updateTableList, true)
		updatePlan.PartitionedTable = make([]table.PartitionedTable, 0, len(updateTableList))
		for _, updateTable := range updateTableList {
			if len(updateTable.PartitionNames) > 0 {
				pids := make(map[int64]struct{}, len(updateTable.PartitionNames))
				for _, name := range updateTable.PartitionNames {
					pid, err := tables.FindPartitionByName(tbl, name.L)
					if err != nil {
						return updatePlan
					}
					pids[pid] = struct{}{}
				}
				pt = tables.NewPartitionTableWithGivenSets(pt, pids)
			}
			updatePlan.PartitionedTable = append(updatePlan.PartitionedTable, pt)
		}
	}
	return updatePlan
}

func buildOrderedList(ctx sessionctx.Context, plan Plan, list []*ast.Assignment,
) (orderedList []*expression.Assignment, allAssignmentsAreConstant bool) {
	orderedList = make([]*expression.Assignment, 0, len(list))
	allAssignmentsAreConstant = true
	for _, assign := range list {
		idx, err := expression.FindFieldName(plan.OutputNames(), assign.Column)
		if idx == -1 || err != nil {
			return nil, true
		}
		col := plan.Schema().Columns[idx]
		newAssign := &expression.Assignment{
			Col:     col,
			ColName: plan.OutputNames()[idx].ColName,
		}
		defaultExpr := extractDefaultExpr(assign.Expr)
		if defaultExpr != nil {
			defaultExpr.Name = assign.Column
		}
		expr, err := expression.RewriteSimpleExprWithNames(ctx, assign.Expr, plan.Schema(), plan.OutputNames())
		if err != nil {
			return nil, true
		}
		expr = expression.BuildCastFunction(ctx, expr, col.GetType())
		if allAssignmentsAreConstant {
			_, isConst := expr.(*expression.Constant)
			allAssignmentsAreConstant = isConst
		}

		newAssign.Expr, err = expr.ResolveIndices(plan.Schema())
		if err != nil {
			return nil, true
		}
		orderedList = append(orderedList, newAssign)
	}
	return orderedList, allAssignmentsAreConstant
}

func tryDeletePointPlan(ctx sessionctx.Context, delStmt *ast.DeleteStmt) Plan {
	if delStmt.IsMultiTable {
		return nil
	}
	selStmt := &ast.SelectStmt{
		Fields:  &ast.FieldList{},
		From:    delStmt.TableRefs,
		Where:   delStmt.Where,
		OrderBy: delStmt.Order,
		Limit:   delStmt.Limit,
	}
	if pointGet := tryPointGetPlan(ctx, selStmt, true); pointGet != nil {
		if pointGet.IsTableDual {
			return PhysicalTableDual{
				names: pointGet.outputNames,
			}.Init(ctx, &property.StatsInfo{}, 0)
		}
		if ctx.GetSessionVars().TxnCtx.IsPessimistic {
			pointGet.Lock, pointGet.LockWaitTime = getLockWaitTime(ctx, &ast.SelectLockInfo{LockType: ast.SelectLockForUpdate})
		}
		return buildPointDeletePlan(ctx, pointGet, pointGet.dbName, pointGet.TblInfo)
	}
	if batchPointGet := tryWhereIn2BatchPointGet(ctx, selStmt); batchPointGet != nil {
		if ctx.GetSessionVars().TxnCtx.IsPessimistic {
			batchPointGet.Lock, batchPointGet.LockWaitTime = getLockWaitTime(ctx, &ast.SelectLockInfo{LockType: ast.SelectLockForUpdate})
		}
		return buildPointDeletePlan(ctx, batchPointGet, batchPointGet.dbName, batchPointGet.TblInfo)
	}
	return nil
}

func buildPointDeletePlan(ctx sessionctx.Context, pointPlan PhysicalPlan, dbName string, tbl *model.TableInfo) Plan {
	if checkFastPlanPrivilege(ctx, dbName, tbl.Name.L, mysql.SelectPriv, mysql.DeletePriv) != nil {
		return nil
	}
	handleCols := buildHandleCols(ctx, tbl, pointPlan.Schema())
	delPlan := Delete{
		SelectPlan: pointPlan,
		TblColPosInfos: TblColPosInfoSlice{
			TblColPosInfo{
				TblID:      tbl.ID,
				Start:      0,
				End:        pointPlan.Schema().Len(),
				HandleCols: handleCols,
			},
		},
	}.Init(ctx)
	return delPlan
}

func findCol(tbl *model.TableInfo, colName *ast.ColumnName) *model.ColumnInfo {
	if colName.Name.L == model.ExtraHandleName.L && !tbl.PKIsHandle {
		colInfo := model.NewExtraHandleColInfo()
		colInfo.Offset = len(tbl.Columns) - 1
		return colInfo
	}
	for _, col := range tbl.Columns {
		if col.Name.L == colName.Name.L {
			return col
		}
	}
	return nil
}

func colInfoToColumn(col *model.ColumnInfo, idx int) *expression.Column {
	return &expression.Column{
		RetType:  col.FieldType.Clone(),
		ID:       col.ID,
		UniqueID: int64(col.Offset),
		Index:    idx,
		OrigName: col.Name.L,
	}
}

func buildHandleCols(ctx sessionctx.Context, tbl *model.TableInfo, schema *expression.Schema) HandleCols {
	// fields len is 0 for update and delete.
	if tbl.PKIsHandle {
		for i, col := range tbl.Columns {
			if mysql.HasPriKeyFlag(col.GetFlag()) {
				return &IntHandleCols{col: schema.Columns[i]}
			}
		}
	}

	if tbl.IsCommonHandle {
		pkIdx := tables.FindPrimaryIndex(tbl)
		return NewCommonHandleCols(ctx.GetSessionVars().StmtCtx, tbl, pkIdx, schema.Columns)
	}

	handleCol := colInfoToColumn(model.NewExtraHandleColInfo(), schema.Len())
	schema.Append(handleCol)
	return &IntHandleCols{col: handleCol}
}

func getPartitionInfo(ctx sessionctx.Context, tbl *model.TableInfo, pairs []nameValuePair) (*model.PartitionDefinition, int, int, bool) {
	partitionExpr := getPartitionExpr(ctx, tbl)
	if partitionExpr == nil {
		return nil, 0, 0, false
	}

	pi := tbl.GetPartitionInfo()
	if pi == nil {
		return nil, 0, 0, false
	}

	switch pi.Type {
	case model.PartitionTypeHash:
		expr := partitionExpr.OrigExpr
		col, ok := expr.(*ast.ColumnNameExpr)
		if !ok {
			return nil, 0, 0, false
		}

		partitionColName := col.Name
		if partitionColName == nil {
			return nil, 0, 0, false
		}

		for i, pair := range pairs {
			if partitionColName.Name.L == pair.colName {
				val := pair.value.GetInt64()
				pos := mathutil.Abs(val % int64(pi.Num))
				return &pi.Definitions[pos], i, int(pos), false
			}
		}
	case model.PartitionTypeRange:
		// left range columns partition for future development
		if len(pi.Columns) == 0 {
			if col, ok := partitionExpr.Expr.(*expression.Column); ok {
				colInfo := findColNameByColID(tbl.Columns, col)
				for i, pair := range pairs {
					if colInfo.Name.L == pair.colName {
						val := pair.value.GetInt64() // val cannot be Null, we've check this in func getNameValuePairs
						unsigned := mysql.HasUnsignedFlag(col.GetType().GetFlag())
						ranges := partitionExpr.ForRangePruning
						length := len(ranges.LessThan)
						pos := sort.Search(length, func(i int) bool {
							return ranges.Compare(i, val, unsigned) > 0
						})
						if pos >= 0 && pos < length {
							return &pi.Definitions[pos], i, pos, false
						}
						return nil, 0, 0, true
					}
				}
			}
		}
	case model.PartitionTypeList:
		// left list columns partition for future development
		if partitionExpr.ForListPruning.ColPrunes == nil {
			locateExpr := partitionExpr.ForListPruning.LocateExpr
			if locateExpr, ok := locateExpr.(*expression.Column); ok {
				colInfo := findColNameByColID(tbl.Columns, locateExpr)
				for i, pair := range pairs {
					if colInfo.Name.L == pair.colName {
						val := pair.value.GetInt64() // val cannot be Null, we've check this in func getNameValuePairs
						isNull := false
						pos := partitionExpr.ForListPruning.LocatePartition(val, isNull)
						if pos >= 0 {
							return &pi.Definitions[pos], i, pos, false
						}
						return nil, 0, 0, true
					}
				}
			}
		}
	}
	return nil, 0, 0, false
}

func findPartitionIdx(idxInfo *model.IndexInfo, pos int, pairs []nameValuePair) int {
	for i, idxCol := range idxInfo.Columns {
		if idxCol.Name.L == pairs[pos].colName {
			return i
		}
	}
	return 0
}

// getPartitionColumnPos gets the partition column's position in the unique index.
func getPartitionColumnPos(idx *model.IndexInfo, partitionExpr *tables.PartitionExpr, tbl *model.TableInfo) (int, error) {
	// regular table
	if partitionExpr == nil {
		return 0, nil
	}
	pi := tbl.GetPartitionInfo()
	if pi == nil {
		return 0, nil
	}

	var partitionName model.CIStr
	switch pi.Type {
	case model.PartitionTypeHash:
		if col, ok := partitionExpr.OrigExpr.(*ast.ColumnNameExpr); ok {
			partitionName = col.Name.Name
		} else {
			return 0, errors.Errorf("unsupported partition type in BatchGet")
		}
	case model.PartitionTypeRange:
		// left range columns partition for future development
		if col, ok := partitionExpr.Expr.(*expression.Column); ok && len(pi.Columns) == 0 {
			colInfo := findColNameByColID(tbl.Columns, col)
			partitionName = colInfo.Name
		} else {
			return 0, errors.Errorf("unsupported partition type in BatchGet")
		}
	case model.PartitionTypeList:
		// left list columns partition for future development
		if locateExpr, ok := partitionExpr.ForListPruning.LocateExpr.(*expression.Column); ok && partitionExpr.ForListPruning.ColPrunes == nil {
			colInfo := findColNameByColID(tbl.Columns, locateExpr)
			partitionName = colInfo.Name
		} else {
			return 0, errors.Errorf("unsupported partition type in BatchGet")
		}
	}

	for i, idxCol := range idx.Columns {
		if partitionName.L == idxCol.Name.L {
			return i, nil
		}
	}
	panic("unique index must include all partition columns")
}

// getHashPartitionColumnPos gets the hash partition column's position in the unique index.
func getHashPartitionColumnPos(idx *model.IndexInfo, partitionColName *ast.ColumnName) int {
	if partitionColName == nil {
		return 0
	}
	for i, idxCol := range idx.Columns {
		if partitionColName.Name.L == idxCol.Name.L {
			return i
		}
	}
	panic("unique index must include all partition columns")
}

func getPartitionExpr(ctx sessionctx.Context, tbl *model.TableInfo) *tables.PartitionExpr {
	is := ctx.GetInfoSchema().(infoschema.InfoSchema)
	table, ok := is.TableByID(tbl.ID)
	if !ok {
		return nil
	}

	partTable, ok := table.(partitionTable)
	if !ok {
		return nil
	}

	// PartitionExpr don't need columns and names for hash partition.
	partitionExpr, err := partTable.PartitionExpr()
	if err != nil {
		return nil
	}

	return partitionExpr
}

func getHashPartitionColumnName(ctx sessionctx.Context, tbl *model.TableInfo) *ast.ColumnName {
	pi := tbl.GetPartitionInfo()
	if pi == nil {
		return nil
	}
	if pi.Type != model.PartitionTypeHash {
		return nil
	}
	is := ctx.GetInfoSchema().(infoschema.InfoSchema)
	table, ok := is.TableByID(tbl.ID)
	if !ok {
		return nil
	}
	// PartitionExpr don't need columns and names for hash partition.
	partitionExpr, err := table.(partitionTable).PartitionExpr()
	if err != nil {
		return nil
	}
	expr := partitionExpr.OrigExpr
	col, ok := expr.(*ast.ColumnNameExpr)
	if !ok {
		return nil
	}
	return col.Name
}

func findColNameByColID(cols []*model.ColumnInfo, col *expression.Column) *model.ColumnInfo {
	for _, c := range cols {
		if c.ID == col.ID {
			return c
		}
	}
	return nil
}<|MERGE_RESOLUTION|>--- conflicted
+++ resolved
@@ -303,52 +303,7 @@
 
 // ExplainNormalizedInfo implements Plan interface.
 func (p *BatchPointGetPlan) ExplainNormalizedInfo() string {
-<<<<<<< HEAD
 	return p.AccessObject().NormalizedString() + ", " + p.OperatorInfo(true)
-=======
-	return p.AccessObject(true) + ", " + p.OperatorInfo(true)
-}
-
-// AccessObject implements physicalScan interface.
-func (p *BatchPointGetPlan) AccessObject(normalized bool) string {
-	var buffer strings.Builder
-	tblName := p.TblInfo.Name.O
-	buffer.WriteString("table:")
-	buffer.WriteString(tblName)
-	if p.PartitionInfos != nil {
-		if normalized {
-			buffer.WriteString(", partition:?")
-		} else {
-			for i, partitionInfo := range p.PartitionInfos {
-				if i == 0 {
-					buffer.WriteString(", partition:")
-				} else {
-					buffer.WriteString(",")
-				}
-				buffer.WriteString(partitionInfo.Name.O)
-			}
-		}
-	}
-	if p.IndexInfo != nil {
-		if p.IndexInfo.Primary && p.TblInfo.IsCommonHandle {
-			buffer.WriteString(", clustered index:" + p.IndexInfo.Name.O + "(")
-		} else {
-			buffer.WriteString(", index:" + p.IndexInfo.Name.O + "(")
-		}
-		for i, idxCol := range p.IndexInfo.Columns {
-			if tblCol := p.TblInfo.Columns[idxCol.Offset]; tblCol.Hidden {
-				buffer.WriteString(tblCol.GeneratedExprString)
-			} else {
-				buffer.WriteString(idxCol.Name.O)
-			}
-			if i+1 < len(p.IndexInfo.Columns) {
-				buffer.WriteString(", ")
-			}
-		}
-		buffer.WriteString(")")
-	}
-	return buffer.String()
->>>>>>> fde7c36e
 }
 
 // OperatorInfo implements dataAccesser interface.
