--- conflicted
+++ resolved
@@ -31,7 +31,7 @@
 	"github.com/pingcap/tidb/sessionctx"
 	"github.com/pingcap/tidb/sessionctx/stmtctx"
 	"github.com/pingcap/tidb/types"
-	"github.com/pingcap/tidb/types/parser_driver"
+	driver "github.com/pingcap/tidb/types/parser_driver"
 	"github.com/pingcap/tidb/util/math"
 	"github.com/pingcap/tidb/util/plancodec"
 	"github.com/pingcap/tipb/go-tipb"
@@ -42,26 +42,7 @@
 // This plan is much faster to build and to execute because it avoid the optimization and coprocessor cost.
 type PointGetPlan struct {
 	basePlan
-<<<<<<< HEAD
 	serialPhysicalPlanProducer
-	dbName           string
-	schema           *expression.Schema
-	TblInfo          *model.TableInfo
-	IndexInfo        *model.IndexInfo
-	PartitionInfo    *model.PartitionDefinition
-	Handle           int64
-	HandleParam      *driver.ParamMarkerExpr
-	IndexValues      []types.Datum
-	IndexValueParams []*driver.ParamMarkerExpr
-	expr             expression.Expression
-	ctx              sessionctx.Context
-	UnsignedHandle   bool
-	IsTableDual      bool
-	Lock             bool
-	IsForUpdate      bool
-	outputNames      []*types.FieldName
-	LockWaitTime     int64
-=======
 	dbName             string
 	schema             *expression.Schema
 	TblInfo            *model.TableInfo
@@ -80,7 +61,6 @@
 	outputNames        []*types.FieldName
 	LockWaitTime       int64
 	partitionColumnPos int
->>>>>>> 14d9cb29
 }
 
 type nameValuePair struct {
