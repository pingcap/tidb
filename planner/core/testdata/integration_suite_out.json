--- conflicted
+++ resolved
@@ -342,14 +342,17 @@
     ]
   },
   {
-<<<<<<< HEAD
     "Name": "TestConstantPropagation",
     "Cases": [
       {
         "SQL": "desc select * from t where a = 1 and a = 2",
         "Plan": [
           "TableDual_6 0.00 root rows:0"
-=======
+        ]
+      }
+    ]
+  },
+  {
     "Name": "TestIndexJoinTableRange",
     "Cases": [
       {
@@ -372,7 +375,6 @@
           "└─TableReader_11(Probe) 1.00 root data:Selection_10",
           "  └─Selection_10 1.00 cop[tikv] not(isnull(test.t2.b))",
           "    └─TableRangeScan_9 1.00 cop[tikv] table:t2, range: decided by [test.t1.a test.t1.b], keep order:false, stats:pseudo"
->>>>>>> 5dbe82b7
         ]
       }
     ]
