--- conflicted
+++ resolved
@@ -7392,25 +7392,6 @@
     ]
   },
   {
-<<<<<<< HEAD
-    "Name": "TestConditionPushDownToIndexScanForPrefixIndex",
-    "Cases": [
-      {
-        "SQL": "explain select * from t where a between 'a' and 'b' and b = 'b'",
-        "Plan": [
-          "IndexLookUp_11 0.25 root  ",
-          "├─Selection_10(Build) 0.25 cop[tikv]  eq(test.t.b, \"b\")",
-          "│ └─IndexRangeScan_8 250.00 cop[tikv] table:t, index:a_b(a, b) range:[\"a\",\"b\"], keep order:false, stats:pseudo",
-          "└─TableRowIDScan_9(Probe) 0.25 cop[tikv] table:t keep order:false, stats:pseudo"
-        ]
-      },
-      {
-        "SQL": "explain select * from t where a = 'a' and b < 'b'",
-        "Plan": [
-          "IndexLookUp_10 33.23 root  ",
-          "├─IndexRangeScan_8(Build) 33.23 cop[tikv] table:t, index:a_b(a, b) range:[\"a\" -inf,\"a\" \"b\"), keep order:false, stats:pseudo",
-          "└─TableRowIDScan_9(Probe) 33.23 cop[tikv] table:t keep order:false, stats:pseudo"
-=======
     "Name": "TestIndexJoinRangeFallback",
     "Cases": [
       {
@@ -7578,9 +7559,30 @@
         ],
         "Warn": [
           "Memory capacity of 300 bytes for 'tidb_opt_range_max_size' exceeded when building ranges. Less accurate ranges such as full range are chosen"
->>>>>>> 89f858cb
-        ]
-      }
-    ]
+        ]
+      }
+    ]
+  },
+  {
+    "Name": "TestConditionPushDownToIndexScanForPrefixIndex",
+    "Cases": [
+      {
+        "SQL": "explain select * from t where a between 'a' and 'b' and b = 'b'",
+        "Plan": [
+          "IndexLookUp_11 0.25 root  ",
+          "├─Selection_10(Build) 0.25 cop[tikv]  eq(test.t.b, \"b\")",
+          "│ └─IndexRangeScan_8 250.00 cop[tikv] table:t, index:a_b(a, b) range:[\"a\",\"b\"], keep order:false, stats:pseudo",
+          "└─TableRowIDScan_9(Probe) 0.25 cop[tikv] table:t keep order:false, stats:pseudo"
+        ]
+      },
+      {
+        "SQL": "explain select * from t where a = 'a' and b < 'b'",
+        "Plan": [
+          "IndexLookUp_10 33.23 root  ",
+          "├─IndexRangeScan_8(Build) 33.23 cop[tikv] table:t, index:a_b(a, b) range:[\"a\" -inf,\"a\" \"b\"), keep order:false, stats:pseudo",
+          "└─TableRowIDScan_9(Probe) 33.23 cop[tikv] table:t keep order:false, stats:pseudo"
+        ]
+      }
+    ]  
   }
 ]