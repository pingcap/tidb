--- conflicted
+++ resolved
@@ -318,51 +318,7 @@
     "Name": "TestSubqueryWithTopN",
     "Cases": [
       {
-<<<<<<< HEAD
         "SQL": "desc select t1.b from t t1 where t1.b in (select t2.a from t t2 order by t1.a+t2.a limit 1)",
-        "Plan": [
-          "Projection_11 9990.00 root  test.t.b",
-          "└─Apply_13 9990.00 root  semi join, equal:[eq(test.t.b, test.t.a)]",
-          "  ├─TableReader_16(Build) 9990.00 root  data:Selection_15",
-          "  │ └─Selection_15 9990.00 cop[tikv]  not(isnull(test.t.b))",
-          "  │   └─TableFullScan_14 10000.00 cop[tikv] table:t1 keep order:false, stats:pseudo",
-          "  └─Selection_17(Probe) 0.80 root  not(isnull(test.t.a))",
-          "    └─Projection_26 1.00 root  test.t.a",
-          "      └─TopN_18 1.00 root  schema:[test.t.a], items:Column#7, offset:0, count:1",
-          "        └─Projection_27 1.00 root  test.t.a, plus(test.t.a, test.t.a)->Column#7",
-          "          └─TableReader_23 1.00 root  data:TopN_22",
-          "            └─TopN_22 1.00 cop[tikv]  schema:[test.t.a], items:plus(test.t.a, test.t.a), offset:0, count:1",
-          "              └─TableFullScan_21 10000.00 cop[tikv] table:t2 keep order:false, stats:pseudo"
-        ]
-      },
-      {
-        "SQL": "desc select t1.a from t t1 order by (t1.b = 1 and exists (select 1 from t t2 where t1.b = t2.b)) limit 1",
-        "Plan": [
-          "Projection_20 1.00 root  test.t.a",
-          "└─TopN_14 1.00 root  schema:[test.t.a], items:Column#10, offset:0, count:1",
-          "  └─Projection_21 10000.00 root  test.t.a, test.t.b, Column#8, and(eq(test.t.b, 1), Column#8)->Column#10",
-          "    └─HashJoin_15 10000.00 root  left outer semi join, equal:[eq(test.t.b, test.t.b)]",
-          "      ├─TableReader_19(Build) 10000.00 root  data:TableFullScan_18",
-          "      │ └─TableFullScan_18 10000.00 cop[tikv] table:t2 keep order:false, stats:pseudo",
-          "      └─TableReader_17(Probe) 10000.00 root  data:TableFullScan_16",
-          "        └─TableFullScan_16 10000.00 cop[tikv] table:t1 keep order:false, stats:pseudo"
-        ]
-      },
-      {
-        "SQL": "desc select * from (select b+b as x from t) t1, t t2 where t1.x=t2.b order by t1.x limit 1",
-        "Plan": [
-          "TopN_15 1.00 root  schema:[Column#4 test.t.a test.t.b], items:Column#4, offset:0, count:1",
-          "└─Projection_19 10000.00 root  Column#4, test.t.a, test.t.b",
-          "  └─HashJoin_20 10000.00 root  inner join, equal:[eq(test.t.b, Column#4)]",
-          "    ├─Projection_25(Build) 8000.00 root  plus(test.t.b, test.t.b)->Column#4",
-          "    │ └─TableReader_28 8000.00 root  data:Selection_27",
-          "    │   └─Selection_27 8000.00 cop[tikv]  not(isnull(plus(test.t.b, test.t.b)))",
-          "    │     └─TableFullScan_26 10000.00 cop[tikv] table:t keep order:false, stats:pseudo",
-          "    └─TableReader_24(Probe) 9990.00 root  data:Selection_23",
-          "      └─Selection_23 9990.00 cop[tikv]  not(isnull(test.t.b))",
-          "        └─TableFullScan_22 10000.00 cop[tikv] table:t2 keep order:false, stats:pseudo"
-=======
-        "SQL": "desc format = 'brief' select t1.b from t t1 where t1.b in (select t2.a from t t2 order by t1.a+t2.a limit 1)",
         "Plan": [
           "Projection 9990.00 root  test.t.b",
           "└─Apply 9990.00 root  semi join, equal:[eq(test.t.b, test.t.a)]",
@@ -371,31 +327,30 @@
           "  │   └─TableFullScan 10000.00 cop[tikv] table:t1 keep order:false, stats:pseudo",
           "  └─Selection(Probe) 0.80 root  not(isnull(test.t.a))",
           "    └─Projection 1.00 root  test.t.a",
-          "      └─TopN 1.00 root  Column#7, offset:0, count:1",
+          "      └─TopN 1.00 root  schema:[test.t.a], items:Column#7, offset:0, count:1",
           "        └─Projection 1.00 root  test.t.a, plus(test.t.a, test.t.a)->Column#7",
           "          └─TableReader 1.00 root  data:TopN",
-          "            └─TopN 1.00 cop[tikv]  plus(test.t.a, test.t.a), offset:0, count:1",
+          "            └─TopN 1.00 cop[tikv]  schema:[test.t.a], items:plus(test.t.a, test.t.a), offset:0, count:1",
           "              └─TableFullScan 10000.00 cop[tikv] table:t2 keep order:false, stats:pseudo"
         ]
       },
       {
-        "SQL": "desc format = 'brief' select t1.a from t t1 order by (t1.b = 1 and exists (select 1 from t t2 where t1.b = t2.b)) limit 1",
+        "SQL": "desc select t1.a from t t1 order by (t1.b = 1 and exists (select 1 from t t2 where t1.b = t2.b)) limit 1",
         "Plan": [
           "Projection 1.00 root  test.t.a",
-          "└─Projection 1.00 root  test.t.a, test.t.b, Column#8",
-          "  └─TopN 1.00 root  Column#10, offset:0, count:1",
-          "    └─Projection 10000.00 root  test.t.a, test.t.b, Column#8, and(eq(test.t.b, 1), Column#8)->Column#10",
-          "      └─HashJoin 10000.00 root  left outer semi join, equal:[eq(test.t.b, test.t.b)]",
-          "        ├─TableReader(Build) 10000.00 root  data:TableFullScan",
-          "        │ └─TableFullScan 10000.00 cop[tikv] table:t2 keep order:false, stats:pseudo",
-          "        └─TableReader(Probe) 10000.00 root  data:TableFullScan",
-          "          └─TableFullScan 10000.00 cop[tikv] table:t1 keep order:false, stats:pseudo"
-        ]
-      },
-      {
-        "SQL": "desc format = 'brief' select * from (select b+b as x from t) t1, t t2 where t1.x=t2.b order by t1.x limit 1",
-        "Plan": [
-          "TopN 1.00 root  Column#4, offset:0, count:1",
+          "└─TopN 1.00 root  schema:[test.t.a], items:Column#10, offset:0, count:1",
+          "  └─Projection 10000.00 root  test.t.a, test.t.b, Column#8, and(eq(test.t.b, 1), Column#8)->Column#10",
+          "    └─HashJoin 10000.00 root  left outer semi join, equal:[eq(test.t.b, test.t.b)]",
+          "      ├─TableReader(Build) 10000.00 root  data:TableFullScan",
+          "      │ └─TableFullScan 10000.00 cop[tikv] table:t2 keep order:false, stats:pseudo",
+          "      └─TableReader(Probe) 10000.00 root  data:TableFullScan",
+          "        └─TableFullScan 10000.00 cop[tikv] table:t1 keep order:false, stats:pseudo"
+        ]
+      },
+      {
+        "SQL": "desc select * from (select b+b as x from t) t1, t t2 where t1.x=t2.b order by t1.x limit 1",
+        "Plan": [
+          "TopN 1.00 root  schema:[Column#4 test.t.a test.t.b], items:Column#4, offset:0, count:1",
           "└─Projection 10000.00 root  Column#4, test.t.a, test.t.b",
           "  └─HashJoin 10000.00 root  inner join, equal:[eq(test.t.b, Column#4)]",
           "    ├─Projection(Build) 8000.00 root  plus(test.t.b, test.t.b)->Column#4",
@@ -405,7 +360,6 @@
           "    └─TableReader(Probe) 9990.00 root  data:Selection",
           "      └─Selection 9990.00 cop[tikv]  not(isnull(test.t.b))",
           "        └─TableFullScan 10000.00 cop[tikv] table:t2 keep order:false, stats:pseudo"
->>>>>>> 745d20aa
         ]
       }
     ]
@@ -443,17 +397,7 @@
       {
         "SQL": "desc format = 'brief' select /*+ INL_JOIN(t2) */ * from t t1, t t2 where t1.a = t2.b order by t2.a",
         "Plan": [
-<<<<<<< HEAD
-          "Sort_7 12487.50 root  schema:[test.t.a test.t.b test.t.c test.t.a test.t.b test.t.c], items:test.t.a",
-          "└─IndexJoin_15 12487.50 root  inner join, inner:IndexLookUp_14, outer key:test.t.a, inner key:test.t.b, equal cond:eq(test.t.a, test.t.b)",
-          "  ├─TableReader_25(Build) 10000.00 root  data:TableFullScan_24",
-          "  │ └─TableFullScan_24 10000.00 cop[tikv] table:t1 keep order:false, stats:pseudo",
-          "  └─IndexLookUp_14(Probe) 1.25 root  ",
-          "    ├─Selection_13(Build) 1.25 cop[tikv]  not(isnull(test.t.b))",
-          "    │ └─IndexRangeScan_11 1.25 cop[tikv] table:t2, index:b(b) range: decided by [eq(test.t.b, test.t.a)], keep order:false, stats:pseudo",
-          "    └─TableRowIDScan_12(Probe) 1.25 cop[tikv] table:t2 keep order:false, stats:pseudo"
-=======
-          "Sort 12487.50 root  test.t.a",
+          "Sort 12487.50 root  schema:[test.t.a test.t.b test.t.c test.t.a test.t.b test.t.c], items:test.t.a",
           "└─IndexJoin 12487.50 root  inner join, inner:IndexLookUp, outer key:test.t.a, inner key:test.t.b, equal cond:eq(test.t.a, test.t.b)",
           "  ├─TableReader(Build) 10000.00 root  data:TableFullScan",
           "  │ └─TableFullScan 10000.00 cop[tikv] table:t1 keep order:false, stats:pseudo",
@@ -461,24 +405,13 @@
           "    ├─Selection(Build) 1.25 cop[tikv]  not(isnull(test.t.b))",
           "    │ └─IndexRangeScan 1.25 cop[tikv] table:t2, index:b(b) range: decided by [eq(test.t.b, test.t.a)], keep order:false, stats:pseudo",
           "    └─TableRowIDScan(Probe) 1.25 cop[tikv] table:t2 keep order:false, stats:pseudo"
->>>>>>> 745d20aa
         ],
         "Warnings": []
       },
       {
         "SQL": "desc format = 'brief' select /*+ INL_HASH_JOIN(t2) */ * from t t1, t t2 where t1.a = t2.b order by t2.a",
         "Plan": [
-<<<<<<< HEAD
-          "Sort_7 12487.50 root  schema:[test.t.a test.t.b test.t.c test.t.a test.t.b test.t.c], items:test.t.a",
-          "└─IndexHashJoin_17 12487.50 root  inner join, inner:IndexLookUp_14, outer key:test.t.a, inner key:test.t.b, equal cond:eq(test.t.a, test.t.b)",
-          "  ├─TableReader_25(Build) 10000.00 root  data:TableFullScan_24",
-          "  │ └─TableFullScan_24 10000.00 cop[tikv] table:t1 keep order:false, stats:pseudo",
-          "  └─IndexLookUp_14(Probe) 1.25 root  ",
-          "    ├─Selection_13(Build) 1.25 cop[tikv]  not(isnull(test.t.b))",
-          "    │ └─IndexRangeScan_11 1.25 cop[tikv] table:t2, index:b(b) range: decided by [eq(test.t.b, test.t.a)], keep order:false, stats:pseudo",
-          "    └─TableRowIDScan_12(Probe) 1.25 cop[tikv] table:t2 keep order:false, stats:pseudo"
-=======
-          "Sort 12487.50 root  test.t.a",
+          "Sort 12487.50 root  schema:[test.t.a test.t.b test.t.c test.t.a test.t.b test.t.c], items:test.t.a",
           "└─IndexHashJoin 12487.50 root  inner join, inner:IndexLookUp, outer key:test.t.a, inner key:test.t.b, equal cond:eq(test.t.a, test.t.b)",
           "  ├─TableReader(Build) 10000.00 root  data:TableFullScan",
           "  │ └─TableFullScan 10000.00 cop[tikv] table:t1 keep order:false, stats:pseudo",
@@ -486,7 +419,6 @@
           "    ├─Selection(Build) 1.25 cop[tikv]  not(isnull(test.t.b))",
           "    │ └─IndexRangeScan 1.25 cop[tikv] table:t2, index:b(b) range: decided by [eq(test.t.b, test.t.a)], keep order:false, stats:pseudo",
           "    └─TableRowIDScan(Probe) 1.25 cop[tikv] table:t2 keep order:false, stats:pseudo"
->>>>>>> 745d20aa
         ],
         "Warnings": []
       },
@@ -507,19 +439,7 @@
       {
         "SQL": "desc format = 'brief' select * from t t1, (select /*+ HASH_AGG() */ b, max(a) from t t2 group by b) t2 where t1.b = t2.b order by t1.b",
         "Plan": [
-<<<<<<< HEAD
-          "Sort_10 9990.00 root  schema:[test.t.a test.t.b test.t.c test.t.b Column#7], items:test.t.b",
-          "└─Projection_12 9990.00 root  test.t.a, test.t.b, test.t.c, test.t.b, Column#7",
-          "  └─HashJoin_27 9990.00 root  inner join, equal:[eq(test.t.b, test.t.b)]",
-          "    ├─HashAgg_47(Build) 7992.00 root  group by:test.t.b, funcs:max(Column#10)->Column#7, funcs:firstrow(test.t.b)->test.t.b",
-          "    │ └─IndexReader_48 7992.00 root  index:HashAgg_44",
-          "    │   └─HashAgg_44 7992.00 cop[tikv]  group by:test.t.b, funcs:max(test.t.a)->Column#10",
-          "    │     └─IndexFullScan_37 9990.00 cop[tikv] table:t2, index:b(b) keep order:false, stats:pseudo",
-          "    └─TableReader_51(Probe) 9990.00 root  data:Selection_50",
-          "      └─Selection_50 9990.00 cop[tikv]  not(isnull(test.t.b))",
-          "        └─TableFullScan_49 10000.00 cop[tikv] table:t1 keep order:false, stats:pseudo"
-=======
-          "Sort 9990.00 root  test.t.b",
+          "Sort 9990.00 root  schema:[test.t.a test.t.b test.t.c test.t.b Column#7], items:test.t.b",
           "└─Projection 9990.00 root  test.t.a, test.t.b, test.t.c, test.t.b, Column#7",
           "  └─HashJoin 9990.00 root  inner join, equal:[eq(test.t.b, test.t.b)]",
           "    ├─HashAgg(Build) 7992.00 root  group by:test.t.b, funcs:max(Column#10)->Column#7, funcs:firstrow(test.t.b)->test.t.b",
@@ -529,7 +449,6 @@
           "    └─TableReader(Probe) 9990.00 root  data:Selection",
           "      └─Selection 9990.00 cop[tikv]  not(isnull(test.t.b))",
           "        └─TableFullScan 10000.00 cop[tikv] table:t1 keep order:false, stats:pseudo"
->>>>>>> 745d20aa
         ],
         "Warnings": []
       },
@@ -547,23 +466,13 @@
       {
         "SQL": "desc format = 'brief' select /*+ INL_JOIN(t2) */ * from t t1, t t2 where t1.a = t2.c order by t1.a",
         "Plan": [
-<<<<<<< HEAD
-          "Sort_7 12487.50 root  schema:[test.t.a test.t.b test.t.c test.t.a test.t.b test.t.c], items:test.t.a",
-          "└─HashJoin_19 12487.50 root  inner join, equal:[eq(test.t.a, test.t.c)]",
-          "  ├─TableReader_23(Build) 9990.00 root  data:Selection_22",
-          "  │ └─Selection_22 9990.00 cop[tikv]  not(isnull(test.t.c))",
-          "  │   └─TableFullScan_21 10000.00 cop[tikv] table:t2 keep order:false, stats:pseudo",
-          "  └─TableReader_25(Probe) 10000.00 root  data:TableFullScan_24",
-          "    └─TableFullScan_24 10000.00 cop[tikv] table:t1 keep order:false, stats:pseudo"
-=======
-          "Sort 12487.50 root  test.t.a",
+          "Sort 12487.50 root  schema:[test.t.a test.t.b test.t.c test.t.a test.t.b test.t.c], items:test.t.a",
           "└─HashJoin 12487.50 root  inner join, equal:[eq(test.t.a, test.t.c)]",
           "  ├─TableReader(Build) 9990.00 root  data:Selection",
           "  │ └─Selection 9990.00 cop[tikv]  not(isnull(test.t.c))",
           "  │   └─TableFullScan 10000.00 cop[tikv] table:t2 keep order:false, stats:pseudo",
           "  └─TableReader(Probe) 10000.00 root  data:TableFullScan",
           "    └─TableFullScan 10000.00 cop[tikv] table:t1 keep order:false, stats:pseudo"
->>>>>>> 745d20aa
         ],
         "Warnings": [
           "[planner:1815]Optimizer Hint /*+ INL_JOIN(t2) */ or /*+ TIDB_INLJ(t2) */ is inapplicable",
