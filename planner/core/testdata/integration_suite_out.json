[
  {
    "Name": "TestPushLimitDownIndexLookUpReader",
    "Cases": [
      {
        "SQL": "explain format = 'brief' select * from tbl use index(idx_b_c) where b > 1 limit 2,1",
        "Plan": [
          "IndexLookUp 1.00 root  limit embedded(offset:2, count:1)",
          "├─Limit(Build) 3.00 cop[tikv]  offset:0, count:3",
          "│ └─IndexRangeScan 3.00 cop[tikv] table:tbl, index:idx_b_c(b, c) range:(1,+inf], keep order:false",
          "└─TableRowIDScan(Probe) 1.00 cop[tikv] table:tbl keep order:false"
        ]
      },
      {
        "SQL": "explain format = 'brief' select * from tbl use index(idx_b_c) where b > 1 order by b desc limit 2,1",
        "Plan": [
          "Limit 1.00 root  offset:2, count:1",
          "└─Projection 3.00 root  test.tbl.a, test.tbl.b, test.tbl.c",
          "  └─IndexLookUp 3.00 root  ",
          "    ├─Limit(Build) 3.00 cop[tikv]  offset:0, count:3",
          "    │ └─IndexRangeScan 3.00 cop[tikv] table:tbl, index:idx_b_c(b, c) range:(1,+inf], keep order:true, desc",
          "    └─TableRowIDScan(Probe) 3.00 cop[tikv] table:tbl keep order:false"
        ]
      },
      {
        "SQL": "explain format = 'brief' select * from tbl use index(idx_b_c) where b > 1 and c > 1 limit 2,1",
        "Plan": [
          "IndexLookUp 1.00 root  limit embedded(offset:2, count:1)",
          "├─Limit(Build) 3.00 cop[tikv]  offset:0, count:3",
          "│ └─Selection 3.00 cop[tikv]  gt(test.tbl.c, 1)",
          "│   └─IndexRangeScan 3.75 cop[tikv] table:tbl, index:idx_b_c(b, c) range:(1,+inf], keep order:false",
          "└─TableRowIDScan(Probe) 1.00 cop[tikv] table:tbl keep order:false"
        ]
      },
      {
        "SQL": "explain format = 'brief' select * from tbl use index(idx_b_c) where b > 1 and a > 1 limit 2,1",
        "Plan": [
          "Limit 1.00 root  offset:2, count:1",
          "└─IndexLookUp 3.00 root  ",
          "  ├─IndexRangeScan(Build) 3.75 cop[tikv] table:tbl, index:idx_b_c(b, c) range:(1,+inf], keep order:false",
          "  └─Limit(Probe) 3.00 cop[tikv]  offset:0, count:3",
          "    └─Selection 3.00 cop[tikv]  gt(test.tbl.a, 1)",
          "      └─TableRowIDScan 3.75 cop[tikv] table:tbl keep order:false"
        ]
      }
    ]
  },
  {
    "Name": "TestIsFromUnixtimeNullRejective",
    "Cases": [
      {
        "SQL": "explain format = 'brief' select * from t t1 left join t t2 on t1.a=t2.a where from_unixtime(t2.b);",
        "Plan": [
          "Projection 9990.00 root  test.t.a, test.t.b, test.t.a, test.t.b",
          "└─HashJoin 9990.00 root  inner join, equal:[eq(test.t.a, test.t.a)]",
          "  ├─Selection(Build) 7992.00 root  from_unixtime(cast(test.t.b, decimal(20,0) BINARY))",
          "  │ └─TableReader 9990.00 root  data:Selection",
          "  │   └─Selection 9990.00 cop[tikv]  not(isnull(test.t.a))",
          "  │     └─TableFullScan 10000.00 cop[tikv] table:t2 keep order:false, stats:pseudo",
          "  └─TableReader(Probe) 9990.00 root  data:Selection",
          "    └─Selection 9990.00 cop[tikv]  not(isnull(test.t.a))",
          "      └─TableFullScan 10000.00 cop[tikv] table:t1 keep order:false, stats:pseudo"
        ]
      }
    ]
  },
  {
    "Name": "TestAggColumnPrune",
    "Cases": [
      {
        "SQL": "select count(1) from t join (select count(1) from t where false) as tmp",
        "Res": [
          "2"
        ]
      },
      {
        "SQL": "select count(1) from t join (select max(a) from t where false) as tmp",
        "Res": [
          "2"
        ]
      },
      {
        "SQL": "select count(1) from t join (select min(a) from t where false) as tmp",
        "Res": [
          "2"
        ]
      },
      {
        "SQL": "select count(1) from t join (select sum(a) from t where false) as tmp",
        "Res": [
          "2"
        ]
      },
      {
        "SQL": "select count(1) from t join (select avg(a) from t where false) as tmp",
        "Res": [
          "2"
        ]
      },
      {
        "SQL": "select count(1) from t join (select count(1) from t where false group by a) as tmp",
        "Res": [
          "0"
        ]
      },
      {
        "SQL": "select count(1) from t join (select max(a) from t where false group by a) as tmp",
        "Res": [
          "0"
        ]
      },
      {
        "SQL": "select count(1) from t join (select min(a) from t where false group by a) as tmp",
        "Res": [
          "0"
        ]
      },
      {
        "SQL": "select count(1) from t join (select sum(a) from t where false group by a) as tmp",
        "Res": [
          "0"
        ]
      },
      {
        "SQL": "select count(1) from t join (select avg(a) from t where false group by a) as tmp",
        "Res": [
          "0"
        ]
      },
      {
        "SQL": "SELECT avg(2) FROM(SELECT min(c) FROM t JOIN(SELECT 1 c) d ORDER BY a) e",
        "Res": [
          "2.0000"
        ]
      }
    ]
  },
  {
    "Name": "TestIndexJoinInnerIndexNDV",
    "Cases": [
      {
        "SQL": "explain format = 'brief' select /*+ inl_join(t2) */ * from t1, t2 where t1.a = t2.a and t1.b = t2.b and t1.c = t2.c",
        "Plan": [
          "IndexJoin 3.00 root  inner join, inner:IndexLookUp, outer key:test.t1.c, inner key:test.t2.c, equal cond:eq(test.t1.a, test.t2.a), eq(test.t1.b, test.t2.b), eq(test.t1.c, test.t2.c)",
          "├─TableReader(Build) 3.00 root  data:TableFullScan",
          "│ └─TableFullScan 3.00 cop[tikv] table:t1 keep order:false",
          "└─IndexLookUp(Probe) 1.00 root  ",
          "  ├─IndexRangeScan(Build) 1.00 cop[tikv] table:t2, index:idx2(c) range: decided by [eq(test.t2.c, test.t1.c)], keep order:false",
          "  └─TableRowIDScan(Probe) 1.00 cop[tikv] table:t2 keep order:false"
        ]
      }
    ]
  },
  {
    "Name": "TestSimplifyOuterJoinWithCast",
    "Cases": [
      {
        "SQL": "explain format = 'brief' select * from t t1 left join t t2 on t1.a = t2.a where cast(t1.b as date) >= '2019-01-01'",
        "Plan": [
          "HashJoin 10000.00 root  left outer join, equal:[eq(test.t.a, test.t.a)]",
          "├─TableReader(Build) 8000.00 root  data:Selection",
          "│ └─Selection 8000.00 cop[tikv]  ge(cast(test.t.b, date BINARY), 2019-01-01 00:00:00.000000)",
          "│   └─TableFullScan 10000.00 cop[tikv] table:t1 keep order:false, stats:pseudo",
          "└─TableReader(Probe) 10000.00 root  data:TableFullScan",
          "  └─TableFullScan 10000.00 cop[tikv] table:t2 keep order:false, stats:pseudo"
        ]
      }
    ]
  },
  {
    "Name": "TestMaxMinEliminate",
    "Cases": [
      {
        "SQL": "explain format = 'brief' (select max(a) from t) union (select min(a) from t)",
        "Plan": [
          "HashAgg 2.00 root  group by:Column#5, funcs:firstrow(Column#5)->Column#5",
          "└─Union 2.00 root  ",
          "  ├─StreamAgg 1.00 root  funcs:max(test.t.a)->Column#2",
          "  │ └─Limit 1.00 root  offset:0, count:1",
          "  │   └─TableReader 1.00 root  data:Limit",
          "  │     └─Limit 1.00 cop[tikv]  offset:0, count:1",
          "  │       └─TableFullScan 1.00 cop[tikv] table:t keep order:true, desc, stats:pseudo",
          "  └─StreamAgg 1.00 root  funcs:min(test.t.a)->Column#4",
          "    └─Limit 1.00 root  offset:0, count:1",
          "      └─TableReader 1.00 root  data:Limit",
          "        └─Limit 1.00 cop[tikv]  offset:0, count:1",
          "          └─TableFullScan 1.00 cop[tikv] table:t keep order:true, stats:pseudo"
        ]
      },
      {
        "SQL": "explain format = 'brief' select min(a), max(a) from cluster_index_t",
        "Plan": [
          "HashJoin 1.00 root  CARTESIAN inner join",
          "├─StreamAgg(Build) 1.00 root  funcs:max(test.cluster_index_t.a)->Column#5",
          "│ └─Limit 1.00 root  offset:0, count:1",
          "│   └─TableReader 1.00 root  data:Limit",
          "│     └─Limit 1.00 cop[tikv]  offset:0, count:1",
          "│       └─TableFullScan 1.00 cop[tikv] table:cluster_index_t keep order:true, desc, stats:pseudo",
          "└─StreamAgg(Probe) 1.00 root  funcs:min(test.cluster_index_t.a)->Column#4",
          "  └─Limit 1.00 root  offset:0, count:1",
          "    └─TableReader 1.00 root  data:Limit",
          "      └─Limit 1.00 cop[tikv]  offset:0, count:1",
          "        └─TableFullScan 1.00 cop[tikv] table:cluster_index_t keep order:true, stats:pseudo"
        ]
      },
      {
        "SQL": "explain format = 'brief' select min(b), max(b) from cluster_index_t where a = 1",
        "Plan": [
          "HashJoin 1.00 root  CARTESIAN inner join",
          "├─StreamAgg(Build) 1.00 root  funcs:max(test.cluster_index_t.b)->Column#5",
          "│ └─Limit 1.00 root  offset:0, count:1",
          "│   └─TableReader 1.00 root  data:Limit",
          "│     └─Limit 1.00 cop[tikv]  offset:0, count:1",
          "│       └─TableRangeScan 1.00 cop[tikv] table:cluster_index_t range:[1,1], keep order:true, desc, stats:pseudo",
          "└─StreamAgg(Probe) 1.00 root  funcs:min(test.cluster_index_t.b)->Column#4",
          "  └─Limit 1.00 root  offset:0, count:1",
          "    └─TableReader 1.00 root  data:Limit",
          "      └─Limit 1.00 cop[tikv]  offset:0, count:1",
          "        └─TableRangeScan 1.00 cop[tikv] table:cluster_index_t range:[1,1], keep order:true, stats:pseudo"
        ]
      },
      {
        "SQL": "explain format = 'brief' select min(a), max(a) from cluster_index_t where b = 1",
        "Plan": [
          "StreamAgg 1.00 root  funcs:min(Column#8)->Column#4, funcs:max(Column#9)->Column#5",
          "└─TableReader 1.00 root  data:StreamAgg",
          "  └─StreamAgg 1.00 cop[tikv]  funcs:min(test.cluster_index_t.a)->Column#8, funcs:max(test.cluster_index_t.a)->Column#9",
          "    └─Selection 10.00 cop[tikv]  eq(test.cluster_index_t.b, 1)",
          "      └─TableFullScan 10000.00 cop[tikv] table:cluster_index_t keep order:false, stats:pseudo"
        ]
      },
      {
        "SQL": "explain format = 'brief' select min(b), max(b) from cluster_index_t where b = 1",
        "Plan": [
          "StreamAgg 1.00 root  funcs:min(Column#8)->Column#4, funcs:max(Column#9)->Column#5",
          "└─TableReader 1.00 root  data:StreamAgg",
          "  └─StreamAgg 1.00 cop[tikv]  funcs:min(test.cluster_index_t.b)->Column#8, funcs:max(test.cluster_index_t.b)->Column#9",
          "    └─Selection 10.00 cop[tikv]  eq(test.cluster_index_t.b, 1)",
          "      └─TableFullScan 10000.00 cop[tikv] table:cluster_index_t keep order:false, stats:pseudo"
        ]
      }
    ]
  },
  {
    "Name": "TestIndexJoinUniqueCompositeIndex",
    "Cases": [
      {
        "SQL": "explain format = 'brief' select /*+ TIDB_INLJ(t2) */ * from t1 join t2 on t1.a = t2.a and t1.c = t2.c",
        "Plan": [
          "IndexJoin 2.00 root  inner join, inner:IndexLookUp, outer key:test.t1.a, inner key:test.t2.a, equal cond:eq(test.t1.a, test.t2.a), eq(test.t1.c, test.t2.c)",
          "├─TableReader(Build) 1.00 root  data:TableFullScan",
          "│ └─TableFullScan 1.00 cop[tikv] table:t1 keep order:false",
          "└─IndexLookUp(Probe) 2.00 root  ",
          "  ├─IndexRangeScan(Build) 2.00 cop[tikv] table:t2, index:PRIMARY(a, b) range: decided by [eq(test.t2.a, test.t1.a)], keep order:false",
          "  └─TableRowIDScan(Probe) 2.00 cop[tikv] table:t2 keep order:false"
        ]
      },
      {
        "SQL": "explain format = 'brief' select /*+ TIDB_INLJ(t2) */ * from t1 join t2 on t1.a = t2.a and t1.c <= t2.b",
        "Plan": [
          "IndexJoin 2.00 root  inner join, inner:IndexLookUp, outer key:test.t1.a, inner key:test.t2.a, equal cond:eq(test.t1.a, test.t2.a), other cond:le(test.t1.c, test.t2.b)",
          "├─TableReader(Build) 1.00 root  data:TableFullScan",
          "│ └─TableFullScan 1.00 cop[tikv] table:t1 keep order:false",
          "└─IndexLookUp(Probe) 2.00 root  ",
          "  ├─IndexRangeScan(Build) 2.00 cop[tikv] table:t2, index:PRIMARY(a, b) range: decided by [eq(test.t2.a, test.t1.a) le(test.t1.c, test.t2.b)], keep order:false",
          "  └─TableRowIDScan(Probe) 2.00 cop[tikv] table:t2 keep order:false"
        ]
      },
      {
        "SQL": "explain format = 'brief' select /*+ TIDB_INLJ(t2) */ * from t1 join t2 on t1.a = t2.a and t2.b = 1",
        "Plan": [
          "IndexJoin 1.00 root  inner join, inner:IndexLookUp, outer key:test.t1.a, inner key:test.t2.a, equal cond:eq(test.t1.a, test.t2.a)",
          "├─TableReader(Build) 1.00 root  data:TableFullScan",
          "│ └─TableFullScan 1.00 cop[tikv] table:t1 keep order:false",
          "└─IndexLookUp(Probe) 1.00 root  ",
          "  ├─IndexRangeScan(Build) 1.00 cop[tikv] table:t2, index:PRIMARY(a, b) range: decided by [eq(test.t2.a, test.t1.a) eq(test.t2.b, 1)], keep order:false",
          "  └─TableRowIDScan(Probe) 1.00 cop[tikv] table:t2 keep order:false"
        ]
      }
    ]
  },
  {
    "Name": "TestPartitionTableStats",
    "Cases": [
      {
        "SQL": "explain format = 'brief' select * from t order by a",
        "Result": [
          "Sort 10005.00 root  test.t.a",
          "└─PartitionUnion 10005.00 root  ",
          "  ├─TableReader 10000.00 root  data:TableFullScan",
          "  │ └─TableFullScan 10000.00 cop[tikv] table:t, partition:p0 keep order:false, stats:pseudo",
          "  ├─TableReader 1.00 root  data:TableFullScan",
          "  │ └─TableFullScan 1.00 cop[tikv] table:t, partition:p1 keep order:false",
          "  └─TableReader 4.00 root  data:TableFullScan",
          "    └─TableFullScan 4.00 cop[tikv] table:t, partition:p2 keep order:false"
        ]
      },
      {
        "SQL": "select * from t order by a",
        "Result": [
          "15 5",
          "21 1",
          "22 2",
          "23 3",
          "24 4"
        ]
      },
      {
        "SQL": "explain format = 'brief' select * from t order by a limit 3",
        "Result": [
          "TopN 3.00 root  test.t.a, offset:0, count:3",
          "└─PartitionUnion 7.00 root  ",
          "  ├─TopN 3.00 root  test.t.a, offset:0, count:3",
          "  │ └─TableReader 3.00 root  data:TopN",
          "  │   └─TopN 3.00 cop[tikv]  test.t.a, offset:0, count:3",
          "  │     └─TableFullScan 10000.00 cop[tikv] table:t, partition:p0 keep order:false, stats:pseudo",
          "  ├─TopN 1.00 root  test.t.a, offset:0, count:3",
          "  │ └─TableReader 1.00 root  data:TableFullScan",
          "  │   └─TableFullScan 1.00 cop[tikv] table:t, partition:p1 keep order:false",
          "  └─TopN 3.00 root  test.t.a, offset:0, count:3",
          "    └─TableReader 3.00 root  data:TopN",
          "      └─TopN 3.00 cop[tikv]  test.t.a, offset:0, count:3",
          "        └─TableFullScan 4.00 cop[tikv] table:t, partition:p2 keep order:false"
        ]
      },
      {
        "SQL": "select * from t order by a limit 3",
        "Result": [
          "15 5",
          "21 1",
          "22 2"
        ]
      }
    ]
  },
  {
    "Name": "TestIndexMerge",
    "Cases": [
      {
        "SQL": "explain format = 'brief' select /*+ USE_INDEX_MERGE(t, a, b) */ * from t where a = 1 or b = 2",
        "Plan": [
          "IndexMerge 2.00 root  ",
          "├─IndexRangeScan(Build) 1.00 cop[tikv] table:t, index:a(a) range:[1,1], keep order:false, stats:pseudo",
          "├─IndexRangeScan(Build) 1.00 cop[tikv] table:t, index:b(b) range:[2,2], keep order:false, stats:pseudo",
          "└─TableRowIDScan(Probe) 2.00 cop[tikv] table:t keep order:false, stats:pseudo"
        ]
      },
      {
        "SQL": "explain format = 'brief' select /*+ USE_INDEX_MERGE(t, primary) */ * from t where 1 or t.c",
        "Plan": [
          "TableReader 10000.00 root  data:TableFullScan",
          "└─TableFullScan 10000.00 cop[tikv] table:t keep order:false, stats:pseudo"
        ]
      },
      {
        "SQL": "explain format = 'brief' select /*+ USE_INDEX_MERGE(t, a, b, c) */ * from t where 1 or t.a = 1 or t.b = 2",
        "Plan": [
          "TableReader 10000.00 root  data:Selection",
          "└─Selection 10000.00 cop[tikv]  or(1, or(eq(test.t.a, 1), eq(test.t.b, 2)))",
          "  └─TableFullScan 10000.00 cop[tikv] table:t keep order:false, stats:pseudo"
        ]
      }
    ]
  },
  {
    "Name": "TestIndexMergeHint4CNF",
    "Cases": [
      {
        "SQL": "explain format = 'brief' select * from t where b = 1 and (a = 1 or c = 1)",
        "Plan": [
          "IndexLookUp 0.02 root  ",
          "├─IndexRangeScan(Build) 10.00 cop[tikv] table:t, index:b(b) range:[1,1], keep order:false, stats:pseudo",
          "└─Selection(Probe) 0.02 cop[tikv]  or(eq(test.t.a, 1), eq(test.t.c, 1))",
          "  └─TableRowIDScan 10.00 cop[tikv] table:t keep order:false, stats:pseudo"
        ]
      },
      {
        "SQL": "explain format = 'brief' select /*+ USE_INDEX_MERGE(t, a, c) */ * from t where b = 1 and (a = 1 or c = 1)",
        "Plan": [
          "IndexMerge 0.02 root  ",
          "├─IndexRangeScan(Build) 10.00 cop[tikv] table:t, index:a(a) range:[1,1], keep order:false, stats:pseudo",
          "├─IndexRangeScan(Build) 10.00 cop[tikv] table:t, index:c(c) range:[1,1], keep order:false, stats:pseudo",
          "└─Selection(Probe) 0.02 cop[tikv]  eq(test.t.b, 1)",
          "  └─TableRowIDScan 19.99 cop[tikv] table:t keep order:false, stats:pseudo"
        ]
      }
    ]
  },
  {
    "Name": "TestSubqueryWithTopN",
    "Cases": [
      {
        "SQL": "desc format = 'brief' select t1.b from t t1 where t1.b in (select t2.a from t t2 order by t1.a+t2.a limit 1)",
        "Plan": [
          "Projection 9990.00 root  test.t.b",
          "└─Apply 9990.00 root  semi join, equal:[eq(test.t.b, test.t.a)]",
          "  ├─TableReader(Build) 9990.00 root  data:Selection",
          "  │ └─Selection 9990.00 cop[tikv]  not(isnull(test.t.b))",
          "  │   └─TableFullScan 10000.00 cop[tikv] table:t1 keep order:false, stats:pseudo",
          "  └─Selection(Probe) 0.80 root  not(isnull(test.t.a))",
          "    └─Projection 1.00 root  test.t.a",
          "      └─TopN 1.00 root  Column#7, offset:0, count:1",
          "        └─Projection 1.00 root  test.t.a, plus(test.t.a, test.t.a)->Column#7",
          "          └─TableReader 1.00 root  data:TopN",
          "            └─TopN 1.00 cop[tikv]  plus(test.t.a, test.t.a), offset:0, count:1",
          "              └─TableFullScan 10000.00 cop[tikv] table:t2 keep order:false, stats:pseudo"
        ]
      },
      {
        "SQL": "desc format = 'brief' select t1.a from t t1 order by (t1.b = 1 and exists (select 1 from t t2 where t1.b = t2.b)) limit 1",
        "Plan": [
          "Projection 1.00 root  test.t.a",
          "└─Projection 1.00 root  test.t.a, test.t.b, Column#11",
          "  └─TopN 1.00 root  Column#13, offset:0, count:1",
          "    └─Projection 10000.00 root  test.t.a, test.t.b, Column#11, and(eq(test.t.b, 1), Column#11)->Column#13",
          "      └─HashJoin 10000.00 root  left outer semi join, equal:[eq(test.t.b, test.t.b)]",
          "        ├─TableReader(Build) 10000.00 root  data:TableFullScan",
          "        │ └─TableFullScan 10000.00 cop[tikv] table:t2 keep order:false, stats:pseudo",
          "        └─TableReader(Probe) 10000.00 root  data:TableFullScan",
          "          └─TableFullScan 10000.00 cop[tikv] table:t1 keep order:false, stats:pseudo"
        ]
      },
      {
        "SQL": "desc format = 'brief' select * from (select b+b as x from t) t1, t t2 where t1.x=t2.b order by t1.x limit 1",
        "Plan": [
          "TopN 1.00 root  Column#4, offset:0, count:1",
          "└─Projection 10000.00 root  Column#4, test.t.a, test.t.b",
          "  └─HashJoin 10000.00 root  inner join, equal:[eq(test.t.b, Column#4)]",
          "    ├─Projection(Build) 8000.00 root  plus(test.t.b, test.t.b)->Column#4",
          "    │ └─TableReader 8000.00 root  data:Selection",
          "    │   └─Selection 8000.00 cop[tikv]  not(isnull(plus(test.t.b, test.t.b)))",
          "    │     └─TableFullScan 10000.00 cop[tikv] table:t keep order:false, stats:pseudo",
          "    └─TableReader(Probe) 9990.00 root  data:Selection",
          "      └─Selection 9990.00 cop[tikv]  not(isnull(test.t.b))",
          "        └─TableFullScan 10000.00 cop[tikv] table:t2 keep order:false, stats:pseudo"
        ]
      }
    ]
  },
  {
    "Name": "TestIndexJoinTableRange",
    "Cases": [
      {
        "SQL": "desc format = 'brief' select /*+ TIDB_INLJ(t2)*/ * from t1, t2 where t1.a = t2.a and t1.b = t2.b",
        "Plan": [
          "IndexJoin 12487.50 root  inner join, inner:TableReader, outer key:test.t1.a, inner key:test.t2.a, equal cond:eq(test.t1.a, test.t2.a), eq(test.t1.b, test.t2.b)",
          "├─IndexReader(Build) 9990.00 root  index:IndexFullScan",
          "│ └─IndexFullScan 9990.00 cop[tikv] table:t1, index:idx_t1_b(b) keep order:false, stats:pseudo",
          "└─TableReader(Probe) 1.00 root  data:Selection",
          "  └─Selection 1.00 cop[tikv]  not(isnull(test.t2.b))",
          "    └─TableRangeScan 1.00 cop[tikv] table:t2 range: decided by [test.t1.a], keep order:false, stats:pseudo"
        ]
      },
      {
        "SQL": "desc format = 'brief' select /*+ TIDB_INLJ(t2)*/ * from t1, t2 where t1.a = t2.a and t1.b = t2.a and t1.b = t2.b",
        "Plan": [
          "IndexJoin 12487.50 root  inner join, inner:TableReader, outer key:test.t1.a, test.t1.b, inner key:test.t2.a, test.t2.a, equal cond:eq(test.t1.a, test.t2.a), eq(test.t1.b, test.t2.a), eq(test.t1.b, test.t2.b)",
          "├─IndexReader(Build) 9990.00 root  index:IndexFullScan",
          "│ └─IndexFullScan 9990.00 cop[tikv] table:t1, index:idx_t1_b(b) keep order:false, stats:pseudo",
          "└─TableReader(Probe) 1.00 root  data:Selection",
          "  └─Selection 1.00 cop[tikv]  not(isnull(test.t2.b))",
          "    └─TableRangeScan 1.00 cop[tikv] table:t2 range: decided by [test.t1.a test.t1.b], keep order:false, stats:pseudo"
        ]
      }
    ]
  },
  {
    "Name": "TestHintWithRequiredProperty",
    "Cases": [
      {
        "SQL": "desc format = 'brief' select /*+ INL_JOIN(t2) */ * from t t1, t t2 where t1.a = t2.b order by t2.a",
        "Plan": [
          "Sort 12487.50 root  test.t.a",
          "└─IndexJoin 12487.50 root  inner join, inner:IndexLookUp, outer key:test.t.a, inner key:test.t.b, equal cond:eq(test.t.a, test.t.b)",
          "  ├─TableReader(Build) 10000.00 root  data:TableFullScan",
          "  │ └─TableFullScan 10000.00 cop[tikv] table:t1 keep order:false, stats:pseudo",
          "  └─IndexLookUp(Probe) 1.25 root  ",
          "    ├─Selection(Build) 1.25 cop[tikv]  not(isnull(test.t.b))",
          "    │ └─IndexRangeScan 1.25 cop[tikv] table:t2, index:b(b) range: decided by [eq(test.t.b, test.t.a)], keep order:false, stats:pseudo",
          "    └─TableRowIDScan(Probe) 1.25 cop[tikv] table:t2 keep order:false, stats:pseudo"
        ],
        "Warnings": []
      },
      {
        "SQL": "desc format = 'brief' select /*+ INL_HASH_JOIN(t2) */ * from t t1, t t2 where t1.a = t2.b order by t2.a",
        "Plan": [
          "Sort 12487.50 root  test.t.a",
          "└─IndexHashJoin 12487.50 root  inner join, inner:IndexLookUp, outer key:test.t.a, inner key:test.t.b, equal cond:eq(test.t.a, test.t.b)",
          "  ├─TableReader(Build) 10000.00 root  data:TableFullScan",
          "  │ └─TableFullScan 10000.00 cop[tikv] table:t1 keep order:false, stats:pseudo",
          "  └─IndexLookUp(Probe) 1.25 root  ",
          "    ├─Selection(Build) 1.25 cop[tikv]  not(isnull(test.t.b))",
          "    │ └─IndexRangeScan 1.25 cop[tikv] table:t2, index:b(b) range: decided by [eq(test.t.b, test.t.a)], keep order:false, stats:pseudo",
          "    └─TableRowIDScan(Probe) 1.25 cop[tikv] table:t2 keep order:false, stats:pseudo"
        ],
        "Warnings": []
      },
      {
        "SQL": "desc format = 'brief' select /*+ INL_MERGE_JOIN(t2)*/ t1.a, t2.a from t t1, t t2 ,t t3 where t1.a = t2.a and t3.a=t2.a",
        "Plan": [
          "HashJoin 15625.00 root  inner join, equal:[eq(test.t.a, test.t.a)]",
          "├─TableReader(Build) 10000.00 root  data:TableFullScan",
          "│ └─TableFullScan 10000.00 cop[tikv] table:t3 keep order:false, stats:pseudo",
          "└─IndexMergeJoin(Probe) 12500.00 root  inner join, inner:TableReader, outer key:test.t.a, inner key:test.t.a",
          "  ├─TableReader(Build) 10000.00 root  data:TableFullScan",
          "  │ └─TableFullScan 10000.00 cop[tikv] table:t1 keep order:false, stats:pseudo",
          "  └─TableReader(Probe) 1.00 root  data:TableRangeScan",
          "    └─TableRangeScan 1.00 cop[tikv] table:t2 range: decided by [test.t.a], keep order:true, stats:pseudo"
        ],
        "Warnings": []
      },
      {
        "SQL": "desc format = 'brief' select * from t t1, (select /*+ HASH_AGG() */ b, max(a) from t t2 group by b) t2 where t1.b = t2.b order by t1.b",
        "Plan": [
          "Sort 9990.00 root  test.t.b",
          "└─Projection 9990.00 root  test.t.a, test.t.b, test.t.c, test.t.b, Column#7",
          "  └─HashJoin 9990.00 root  inner join, equal:[eq(test.t.b, test.t.b)]",
          "    ├─HashAgg(Build) 7992.00 root  group by:test.t.b, funcs:max(Column#10)->Column#7, funcs:firstrow(test.t.b)->test.t.b",
          "    │ └─IndexReader 7992.00 root  index:HashAgg",
          "    │   └─HashAgg 7992.00 cop[tikv]  group by:test.t.b, funcs:max(test.t.a)->Column#10",
          "    │     └─IndexFullScan 9990.00 cop[tikv] table:t2, index:b(b) keep order:false, stats:pseudo",
          "    └─TableReader(Probe) 9990.00 root  data:Selection",
          "      └─Selection 9990.00 cop[tikv]  not(isnull(test.t.b))",
          "        └─TableFullScan 10000.00 cop[tikv] table:t1 keep order:false, stats:pseudo"
        ],
        "Warnings": []
      },
      {
        "SQL": "desc format = 'brief' select /*+ INL_HASH_JOIN(t2) */ distinct t2.a from t t1 join t t2 on t1.a = t2.a",
        "Plan": [
          "IndexHashJoin 12500.00 root  inner join, inner:TableReader, outer key:test.t.a, inner key:test.t.a, equal cond:eq(test.t.a, test.t.a)",
          "├─TableReader(Build) 10000.00 root  data:TableFullScan",
          "│ └─TableFullScan 10000.00 cop[tikv] table:t1 keep order:false, stats:pseudo",
          "└─TableReader(Probe) 1.00 root  data:TableRangeScan",
          "  └─TableRangeScan 1.00 cop[tikv] table:t2 range: decided by [test.t.a], keep order:false, stats:pseudo"
        ],
        "Warnings": []
      },
      {
        "SQL": "desc format = 'brief' select /*+ INL_JOIN(t2) */ * from t t1, t t2 where t1.a = t2.c order by t1.a",
        "Plan": [
          "Sort 12487.50 root  test.t.a",
          "└─HashJoin 12487.50 root  inner join, equal:[eq(test.t.a, test.t.c)]",
          "  ├─TableReader(Build) 9990.00 root  data:Selection",
          "  │ └─Selection 9990.00 cop[tikv]  not(isnull(test.t.c))",
          "  │   └─TableFullScan 10000.00 cop[tikv] table:t2 keep order:false, stats:pseudo",
          "  └─TableReader(Probe) 10000.00 root  data:TableFullScan",
          "    └─TableFullScan 10000.00 cop[tikv] table:t1 keep order:false, stats:pseudo"
        ],
        "Warnings": [
          "[planner:1815]Optimizer Hint /*+ INL_JOIN(t2) */ or /*+ TIDB_INLJ(t2) */ is inapplicable",
          "[planner:1815]Optimizer Hint /*+ INL_JOIN(t2) */ or /*+ TIDB_INLJ(t2) */ is inapplicable"
        ]
      }
    ]
  },
  {
    "Name": "TestIndexHintWarning",
    "Cases": [
      {
        "SQL": "select /*+ USE_INDEX(t1, j) */ * from t1",
        "Warnings": [
          "[planner:1176]Key 'j' doesn't exist in table 't1'"
        ]
      },
      {
        "SQL": "select /*+ IGNORE_INDEX(t1, j) */ * from t1",
        "Warnings": [
          "[planner:1176]Key 'j' doesn't exist in table 't1'"
        ]
      },
      {
        "SQL": "select /*+ USE_INDEX(t2, a, b, c) */ * from t1",
        "Warnings": [
          "[planner:1815]use_index(test.t2, a, b, c) is inapplicable, check whether the table(test.t2) exists"
        ]
      },
      {
        "SQL": "select /*+ USE_INDEX(t2) */ * from t1",
        "Warnings": [
          "[planner:1815]use_index(test.t2) is inapplicable, check whether the table(test.t2) exists"
        ]
      },
      {
        "SQL": "select /*+ USE_INDEX(t1, a), USE_INDEX(t2, a), USE_INDEX(t3, a) */ * from t1, t2 where t1.a=t2.a",
        "Warnings": [
          "[planner:1815]use_index(test.t3, a) is inapplicable, check whether the table(test.t3) exists"
        ]
      },
      {
        "SQL": "select /*+ USE_INDEX(t3, a), USE_INDEX(t4, b), IGNORE_INDEX(t3, a) */ * from t1, t2 where t1.a=t2.a",
        "Warnings": [
          "[planner:1815]use_index(test.t3, a) is inapplicable, check whether the table(test.t3) exists",
          "[planner:1815]use_index(test.t4, b) is inapplicable, check whether the table(test.t4) exists",
          "[planner:1815]ignore_index(test.t3, a) is inapplicable, check whether the table(test.t3) exists"
        ]
      },
      {
        "SQL": "select /*+ USE_INDEX_MERGE(t3, a, b, d) */ * from t1",
        "Warnings": [
          "[planner:1815]use_index_merge(test.t3, a, b, d) is inapplicable, check whether the table(test.t3) exists"
        ]
      },
      {
        "SQL": "select /*+ USE_INDEX_MERGE(t1, a, b, c, d) */ * from t1",
        "Warnings": [
          "[planner:1815]use_index_merge(test.t1, a, b, c, d) is inapplicable, check whether the indexes (c, d) exist, or the indexes are conflicted with use_index/ignore_index/force_index hints."
        ]
      },
      {
        "SQL": "select /*+ USE_INDEX_MERGE(t1, a, b), USE_INDEX(t1, a) */ * from t1",
        "Warnings": [
          "[planner:1815]use_index_merge(test.t1, a, b) is inapplicable, check whether the indexes (b) exist, or the indexes are conflicted with use_index/ignore_index/force_index hints."
        ]
      },
      {
        "SQL": "select /*+ USE_INDEX_MERGE(t1, a, b), IGNORE_INDEX(t1, a) */ * from t1",
        "Warnings": [
          "[planner:1815]use_index_merge(test.t1, a, b) is inapplicable, check whether the indexes (a) exist, or the indexes are conflicted with use_index/ignore_index/force_index hints."
        ]
      },
      {
        "SQL": "select /*+ USE_INDEX_MERGE(t1, primary, a, b, c) */ * from t1",
        "Warnings": [
          "[planner:1815]use_index_merge(test.t1, primary, a, b, c) is inapplicable, check whether the indexes (c) exist, or the indexes are conflicted with use_index/ignore_index/force_index hints."
        ]
      }
    ]
  },
  {
    "Name": "TestHintWithoutTableWarning",
    "Cases": [
      {
        "SQL": "select /*+ TIDB_SMJ() */ * from t1, t2 where t1.a=t2.a",
        "Warnings": [
          "[planner:1815]Hint TIDB_SMJ() is inapplicable. Please specify the table names in the arguments."
        ]
      },
      {
        "SQL": "select /*+ MERGE_JOIN() */ * from t1, t2 where t1.a=t2.a",
        "Warnings": [
          "[planner:1815]Hint MERGE_JOIN() is inapplicable. Please specify the table names in the arguments."
        ]
      },
      {
        "SQL": "select /*+ INL_JOIN() */ * from t1, t2 where t1.a=t2.a",
        "Warnings": [
          "[planner:1815]Hint INL_JOIN() is inapplicable. Please specify the table names in the arguments."
        ]
      },
      {
        "SQL": "select /*+ TIDB_INLJ() */ * from t1, t2 where t1.a=t2.a",
        "Warnings": [
          "[planner:1815]Hint TIDB_INLJ() is inapplicable. Please specify the table names in the arguments."
        ]
      },
      {
        "SQL": "select /*+ INL_HASH_JOIN() */ * from t1, t2 where t1.a=t2.a",
        "Warnings": [
          "[planner:1815]Hint INL_HASH_JOIN() is inapplicable. Please specify the table names in the arguments."
        ]
      },
      {
        "SQL": "select /*+ INL_MERGE_JOIN() */ * from t1, t2 where t1.a=t2.a",
        "Warnings": [
          "[planner:1815]Hint INL_MERGE_JOIN() is inapplicable. Please specify the table names in the arguments."
        ]
      },
      {
        "SQL": "select /*+ HASH_JOIN() */ * from t1, t2 where t1.a=t2.a",
        "Warnings": [
          "[planner:1815]Hint HASH_JOIN() is inapplicable. Please specify the table names in the arguments."
        ]
      },
      {
        "SQL": "select /*+ USE_INDEX() */ * from t1, t2 where t1.a=t2.a",
        "Warnings": [
          "[parser:1064]Optimizer hint syntax error at line 1 column 22 near \") */\" "
        ]
      },
      {
        "SQL": "select /*+ IGNORE_INDEX() */ * from t1, t2 where t1.a=t2.a",
        "Warnings": [
          "[parser:1064]Optimizer hint syntax error at line 1 column 25 near \") */\" "
        ]
      },
      {
        "SQL": "select /*+ USE_INDEX_MERGE() */ * from t1, t2 where t1.a=t2.a",
        "Warnings": [
          "[parser:1064]Optimizer hint syntax error at line 1 column 28 near \") */\" "
        ]
      }
    ]
  },
  {
    "Name": "TestPartitionPruningForInExpr",
    "Cases": [
      {
        "SQL": "explain format = 'brief' select * from t where a in (1, 2,'11')",
        "Plan": [
          "TableReader 30.00 root partition:p0,p2 data:Selection",
          "└─Selection 30.00 cop[tikv]  in(test.t.a, 1, 2, 11)",
          "  └─TableFullScan 10000.00 cop[tikv] table:t keep order:false, stats:pseudo"
        ]
      },
      {
        "SQL": "explain format = 'brief' select * from t where a in (17, null)",
        "Plan": [
          "TableReader 10.00 root partition:p0,p2 data:Selection",
          "└─Selection 10.00 cop[tikv]  in(test.t.a, 17, NULL)",
          "  └─TableFullScan 10000.00 cop[tikv] table:t keep order:false, stats:pseudo"
        ]
      },
      {
        "SQL": "explain format = 'brief' select * from t where a in (16, 'abc')",
        "Plan": [
          "TableReader 20.00 root partition:p0,p2 data:Selection",
          "└─Selection 20.00 cop[tikv]  in(test.t.a, 16, 0)",
          "  └─TableFullScan 10000.00 cop[tikv] table:t keep order:false, stats:pseudo"
        ]
      },
      {
        "SQL": "explain format = 'brief' select * from t where a in (15, 0.12, 3.47)",
        "Plan": [
          "TableReader 10.00 root partition:p2 data:Selection",
          "└─Selection 10.00 cop[tikv]  or(eq(test.t.a, 15), 0)",
          "  └─TableFullScan 10000.00 cop[tikv] table:t keep order:false, stats:pseudo"
        ]
      },
      {
        "SQL": "explain format = 'brief' select * from t where a in (0.12, 3.47)",
        "Plan": [
          "TableDual 0.00 root  rows:0"
        ]
      },
      {
        "SQL": "explain format = 'brief' select * from t where a in (14, floor(3.47))",
        "Plan": [
          "TableReader 20.00 root partition:p0,p2 data:Selection",
          "└─Selection 20.00 cop[tikv]  in(test.t.a, 14, 3)",
          "  └─TableFullScan 10000.00 cop[tikv] table:t keep order:false, stats:pseudo"
        ]
      },
      {
        "SQL": "explain format = 'brief' select * from t where b in (3, 4)",
        "Plan": [
          "TableReader 20.00 root partition:all data:Selection",
          "└─Selection 20.00 cop[tikv]  in(test.t.b, 3, 4)",
          "  └─TableFullScan 10000.00 cop[tikv] table:t keep order:false, stats:pseudo"
        ]
      }
    ]
  },
  {
    "Name": "TestStreamAggProp",
    "Cases": [
      {
        "SQL": "select /*+ stream_agg() */ count(*) c from t group by a order by c limit 1",
        "Plan": [
          "TopN 1.00 root  Column#3, offset:0, count:1",
          "└─StreamAgg 8000.00 root  group by:test.t.a, funcs:count(1)->Column#3",
          "  └─Sort 10000.00 root  test.t.a",
          "    └─TableReader 10000.00 root  data:TableFullScan",
          "      └─TableFullScan 10000.00 cop[tikv] table:t keep order:false, stats:pseudo"
        ],
        "Res": [
          "1"
        ]
      },
      {
        "SQL": "select /*+ stream_agg() */ count(*) c from t group by a order by c",
        "Plan": [
          "Sort 8000.00 root  Column#3",
          "└─StreamAgg 8000.00 root  group by:test.t.a, funcs:count(1)->Column#3",
          "  └─Sort 10000.00 root  test.t.a",
          "    └─TableReader 10000.00 root  data:TableFullScan",
          "      └─TableFullScan 10000.00 cop[tikv] table:t keep order:false, stats:pseudo"
        ],
        "Res": [
          "1",
          "2"
        ]
      },
      {
        "SQL": "select /*+ stream_agg() */ count(*) c from t group by a order by a limit 1",
        "Plan": [
          "Projection 1.00 root  Column#3",
          "└─Limit 1.00 root  offset:0, count:1",
          "  └─StreamAgg 1.00 root  group by:test.t.a, funcs:count(1)->Column#3, funcs:firstrow(test.t.a)->test.t.a",
          "    └─Sort 1.25 root  test.t.a",
          "      └─TableReader 1.25 root  data:TableFullScan",
          "        └─TableFullScan 1.25 cop[tikv] table:t keep order:false, stats:pseudo"
        ],
        "Res": [
          "2"
        ]
      },
      {
        "SQL": "select /*+ stream_agg() */ count(*) c from t group by a order by a",
        "Plan": [
          "Projection 8000.00 root  Column#3",
          "└─StreamAgg 8000.00 root  group by:test.t.a, funcs:count(1)->Column#3, funcs:firstrow(test.t.a)->test.t.a",
          "  └─Sort 10000.00 root  test.t.a",
          "    └─TableReader 10000.00 root  data:TableFullScan",
          "      └─TableFullScan 10000.00 cop[tikv] table:t keep order:false, stats:pseudo"
        ],
        "Res": [
          "2",
          "1"
        ]
      }
    ]
  },
  {
    "Name": "TestOptimizeHintOnPartitionTable",
    "Cases": [
      {
        "SQL": "select /*+ use_index(t) */ * from t",
        "Plan": [
          "PartitionUnion 30000.00 root  ",
          "├─TableReader 10000.00 root  data:TableFullScan",
          "│ └─TableFullScan 10000.00 cop[tikv] table:t, partition:p0 keep order:false, stats:pseudo",
          "├─TableReader 10000.00 root  data:TableFullScan",
          "│ └─TableFullScan 10000.00 cop[tikv] table:t, partition:p1 keep order:false, stats:pseudo",
          "└─TableReader 10000.00 root  data:TableFullScan",
          "  └─TableFullScan 10000.00 cop[tikv] table:t, partition:p2 keep order:false, stats:pseudo"
        ],
        "Warn": null
      },
      {
        "SQL": "select /*+ use_index(t partition(p0, p1) b, c) */ * from t partition(p1,p2)",
        "Plan": [
          "PartitionUnion 20000.00 root  ",
          "├─IndexLookUp 10000.00 root  ",
          "│ ├─IndexFullScan(Build) 10000.00 cop[tikv] table:t, partition:p1, index:b(b) keep order:false, stats:pseudo",
          "│ └─TableRowIDScan(Probe) 10000.00 cop[tikv] table:t, partition:p1 keep order:false, stats:pseudo",
          "└─TableReader 10000.00 root  data:TableFullScan",
          "  └─TableFullScan 10000.00 cop[tiflash] table:t, partition:p2 keep order:false, stats:pseudo"
        ],
        "Warn": [
          "Warning 1105 Unknown partitions (p0) in optimizer hint /*+ USE_INDEX(t PARTITION(p0, p1) b, c) */"
        ]
      },
      {
        "SQL": "select /*+ use_index(t partition(p_non_exist)) */ * from t partition(p1,p2)",
        "Plan": [
          "PartitionUnion 20000.00 root  ",
          "├─TableReader 10000.00 root  data:TableFullScan",
          "│ └─TableFullScan 10000.00 cop[tiflash] table:t, partition:p1 keep order:false, stats:pseudo",
          "└─TableReader 10000.00 root  data:TableFullScan",
          "  └─TableFullScan 10000.00 cop[tiflash] table:t, partition:p2 keep order:false, stats:pseudo"
        ],
        "Warn": [
          "Warning 1105 Unknown partitions (p_non_exist) in optimizer hint /*+ USE_INDEX(t PARTITION(p_non_exist)) */"
        ]
      },
      {
        "SQL": "select /*+ use_index(t partition(p0, p1) b, c) */ * from t",
        "Plan": [
          "PartitionUnion 30000.00 root  ",
          "├─IndexLookUp 10000.00 root  ",
          "│ ├─IndexFullScan(Build) 10000.00 cop[tikv] table:t, partition:p0, index:b(b) keep order:false, stats:pseudo",
          "│ └─TableRowIDScan(Probe) 10000.00 cop[tikv] table:t, partition:p0 keep order:false, stats:pseudo",
          "├─IndexLookUp 10000.00 root  ",
          "│ ├─IndexFullScan(Build) 10000.00 cop[tikv] table:t, partition:p1, index:b(b) keep order:false, stats:pseudo",
          "│ └─TableRowIDScan(Probe) 10000.00 cop[tikv] table:t, partition:p1 keep order:false, stats:pseudo",
          "└─TableReader 10000.00 root  data:TableFullScan",
          "  └─TableFullScan 10000.00 cop[tiflash] table:t, partition:p2 keep order:false, stats:pseudo"
        ],
        "Warn": null
      },
      {
        "SQL": "select /*+ ignore_index(t partition(p0, p1) b, c) */ * from t",
        "Plan": [
          "PartitionUnion 30000.00 root  ",
          "├─TableReader 10000.00 root  data:TableFullScan",
          "│ └─TableFullScan 10000.00 cop[tiflash] table:t, partition:p0 keep order:false, stats:pseudo",
          "├─TableReader 10000.00 root  data:TableFullScan",
          "│ └─TableFullScan 10000.00 cop[tiflash] table:t, partition:p1 keep order:false, stats:pseudo",
          "└─TableReader 10000.00 root  data:TableFullScan",
          "  └─TableFullScan 10000.00 cop[tiflash] table:t, partition:p2 keep order:false, stats:pseudo"
        ],
        "Warn": null
      },
      {
        "SQL": "select /*+ hash_join(t1, t2 partition(p0)) */ * from t t1 join t t2 on t1.a = t2.a",
        "Plan": [
          "HashJoin 37500.00 root  inner join, equal:[eq(test.t.a, test.t.a)]",
          "├─PartitionUnion(Build) 30000.00 root  ",
          "│ ├─TableReader 10000.00 root  data:TableFullScan",
          "│ │ └─TableFullScan 10000.00 cop[tiflash] table:t2, partition:p0 keep order:false, stats:pseudo",
          "│ ├─TableReader 10000.00 root  data:TableFullScan",
          "│ │ └─TableFullScan 10000.00 cop[tiflash] table:t2, partition:p1 keep order:false, stats:pseudo",
          "│ └─TableReader 10000.00 root  data:TableFullScan",
          "│   └─TableFullScan 10000.00 cop[tiflash] table:t2, partition:p2 keep order:false, stats:pseudo",
          "└─PartitionUnion(Probe) 30000.00 root  ",
          "  ├─TableReader 10000.00 root  data:TableFullScan",
          "  │ └─TableFullScan 10000.00 cop[tiflash] table:t1, partition:p0 keep order:false, stats:pseudo",
          "  ├─TableReader 10000.00 root  data:TableFullScan",
          "  │ └─TableFullScan 10000.00 cop[tiflash] table:t1, partition:p1 keep order:false, stats:pseudo",
          "  └─TableReader 10000.00 root  data:TableFullScan",
          "    └─TableFullScan 10000.00 cop[tiflash] table:t1, partition:p2 keep order:false, stats:pseudo"
        ],
        "Warn": [
          "Warning 1105 Optimizer Hint /*+ HASH_JOIN(t1, t2 PARTITION(p0)) */ is inapplicable on specified partitions"
        ]
      },
      {
        "SQL": "select /*+ use_index_merge(t partition(p0)) */ * from t where t.b = 1 or t.c = \"8\"",
        "Plan": [
          "PartitionUnion 59.97 root  ",
          "├─IndexMerge 19.99 root  ",
          "│ ├─IndexRangeScan(Build) 10.00 cop[tikv] table:t, partition:p0, index:b(b) range:[1,1], keep order:false, stats:pseudo",
          "│ ├─IndexRangeScan(Build) 10.00 cop[tikv] table:t, partition:p0, index:c(c) range:[\"8\",\"8\"], keep order:false, stats:pseudo",
          "│ └─TableRowIDScan(Probe) 19.99 cop[tikv] table:t, partition:p0 keep order:false, stats:pseudo",
          "├─TableReader 19.99 root  data:Selection",
          "│ └─Selection 19.99 cop[tiflash]  or(eq(test.t.b, 1), eq(test.t.c, \"8\"))",
          "│   └─TableFullScan 10000.00 cop[tiflash] table:t, partition:p1 keep order:false, stats:pseudo",
          "└─TableReader 19.99 root  data:Selection",
          "  └─Selection 19.99 cop[tiflash]  or(eq(test.t.b, 1), eq(test.t.c, \"8\"))",
          "    └─TableFullScan 10000.00 cop[tiflash] table:t, partition:p2 keep order:false, stats:pseudo"
        ],
        "Warn": null
      },
      {
        "SQL": "select /*+ use_index_merge(t partition(p0, p1) primary, b) */ * from t where t.a = 1 or t.b = 2",
        "Plan": [
          "PartitionUnion 33.00 root  ",
          "├─IndexMerge 11.00 root  ",
          "│ ├─TableRangeScan(Build) 1.00 cop[tikv] table:t, partition:p0 range:[1,1], keep order:false, stats:pseudo",
          "│ ├─IndexRangeScan(Build) 10.00 cop[tikv] table:t, partition:p0, index:b(b) range:[2,2], keep order:false, stats:pseudo",
          "│ └─TableRowIDScan(Probe) 11.00 cop[tikv] table:t, partition:p0 keep order:false, stats:pseudo",
          "├─IndexMerge 11.00 root  ",
          "│ ├─TableRangeScan(Build) 1.00 cop[tikv] table:t, partition:p1 range:[1,1], keep order:false, stats:pseudo",
          "│ ├─IndexRangeScan(Build) 10.00 cop[tikv] table:t, partition:p1, index:b(b) range:[2,2], keep order:false, stats:pseudo",
          "│ └─TableRowIDScan(Probe) 11.00 cop[tikv] table:t, partition:p1 keep order:false, stats:pseudo",
          "└─TableReader 11.00 root  data:Selection",
          "  └─Selection 11.00 cop[tiflash]  or(eq(test.t.a, 1), eq(test.t.b, 2))",
          "    └─TableFullScan 10000.00 cop[tiflash] table:t, partition:p2 keep order:false, stats:pseudo"
        ],
        "Warn": null
      },
      {
        "SQL": "select /*+ use_index(t partition(p0) b) */ * from t partition(p0, p1)",
        "Plan": [
          "PartitionUnion 20000.00 root  ",
          "├─IndexLookUp 10000.00 root  ",
          "│ ├─IndexFullScan(Build) 10000.00 cop[tikv] table:t, partition:p0, index:b(b) keep order:false, stats:pseudo",
          "│ └─TableRowIDScan(Probe) 10000.00 cop[tikv] table:t, partition:p0 keep order:false, stats:pseudo",
          "└─TableReader 10000.00 root  data:TableFullScan",
          "  └─TableFullScan 10000.00 cop[tiflash] table:t, partition:p1 keep order:false, stats:pseudo"
        ],
        "Warn": null
      }
    ]
  },
  {
    "Name": "TestAccessPathOnClusterIndex",
    "Cases": [
      {
        "SQL": "select * from t1",
        "Plan": [
          "TableReader 3.00 root  data:TableFullScan",
          "└─TableFullScan 3.00 cop[tikv] table:t1 keep order:false"
        ],
        "Res": [
          "1 111 1.1000000000 11",
          "2 222 2.2000000000 12",
          "3 333 3.3000000000 13"
        ]
      },
      {
        "SQL": "select * from t1 where t1.a >= 1 and t1.a < 4",
        "Plan": [
          "TableReader 3.00 root  data:TableRangeScan",
          "└─TableRangeScan 3.00 cop[tikv] table:t1 range:[1,4), keep order:false"
        ],
        "Res": [
          "1 111 1.1000000000 11",
          "2 222 2.2000000000 12",
          "3 333 3.3000000000 13"
        ]
      },
      {
        "SQL": "select * from t1 where t1.a = 1 and t1.b < \"333\"",
        "Plan": [
          "TableReader 0.82 root  data:TableRangeScan",
          "└─TableRangeScan 0.82 cop[tikv] table:t1 range:[1 -inf,1 \"333\"), keep order:false"
        ],
        "Res": [
          "1 111 1.1000000000 11"
        ]
      },
      {
        "SQL": "select t1.a, t1.b, t1.c from t1 where t1.c = 3.3",
        "Plan": [
          "IndexReader 1.00 root  index:IndexRangeScan",
          "└─IndexRangeScan 1.00 cop[tikv] table:t1, index:c(c) range:[3.3000000000,3.3000000000], keep order:false"
        ],
        "Res": [
          "3 333 3.3000000000"
        ]
      },
      {
        "SQL": "select t1.b, t1.c from t1 where t1.c = 2.2",
        "Plan": [
          "IndexReader 1.00 root  index:IndexRangeScan",
          "└─IndexRangeScan 1.00 cop[tikv] table:t1, index:c(c) range:[2.2000000000,2.2000000000], keep order:false"
        ],
        "Res": [
          "222 2.2000000000"
        ]
      },
      {
        "SQL": "select /*+ use_index(t1, c) */ * from t1",
        "Plan": [
          "IndexLookUp 3.00 root  ",
          "├─IndexFullScan(Build) 3.00 cop[tikv] table:t1, index:c(c) keep order:false",
          "└─TableRowIDScan(Probe) 3.00 cop[tikv] table:t1 keep order:false"
        ],
        "Res": [
          "1 111 1.1000000000 11",
          "2 222 2.2000000000 12",
          "3 333 3.3000000000 13"
        ]
      },
      {
        "SQL": "select * from t1 use index(c) where t1.c in (2.2, 3.3)",
        "Plan": [
          "IndexLookUp 2.00 root  ",
          "├─IndexRangeScan(Build) 2.00 cop[tikv] table:t1, index:c(c) range:[2.2000000000,2.2000000000], [3.3000000000,3.3000000000], keep order:false",
          "└─TableRowIDScan(Probe) 2.00 cop[tikv] table:t1 keep order:false"
        ],
        "Res": [
          "2 222 2.2000000000 12",
          "3 333 3.3000000000 13"
        ]
      },
      {
        "SQL": "select * from t1 where t1.a = 1 order by b",
        "Plan": [
          "TableReader 1.00 root  data:TableRangeScan",
          "└─TableRangeScan 1.00 cop[tikv] table:t1 range:[1,1], keep order:true"
        ],
        "Res": [
          "1 111 1.1000000000 11"
        ]
      },
      {
        "SQL": "select * from t1 order by a, b limit 1",
        "Plan": [
          "Limit 1.00 root  offset:0, count:1",
          "└─TableReader 1.00 root  data:Limit",
          "  └─Limit 1.00 cop[tikv]  offset:0, count:1",
          "    └─TableFullScan 1.00 cop[tikv] table:t1 keep order:true"
        ],
        "Res": [
          "1 111 1.1000000000 11"
        ]
      },
      {
        "SQL": "select /*+ use_index_merge(t1 primary, c) */ * from t1 where t1.a >= 1 or t1.c = 2.2",
        "Plan": [
          "IndexMerge 3.00 root  ",
          "├─TableRangeScan(Build) 3.00 cop[tikv] table:t1 range:[1,+inf], keep order:false",
          "├─IndexRangeScan(Build) 1.00 cop[tikv] table:t1, index:c(c) range:[2.2000000000,2.2000000000], keep order:false",
          "└─TableRowIDScan(Probe) 3.00 cop[tikv] table:t1 keep order:false"
        ],
        "Res": [
          "1 111 1.1000000000 11",
          "2 222 2.2000000000 12",
          "3 333 3.3000000000 13"
        ]
      },
      {
        "SQL": "select /*+ use_index_merge(t1 primary, c) */ * from t1 where t1.a = 1 and t1.b = '111' or t1.c = 3.3",
        "Plan": [
          "IndexMerge 1.67 root  ",
          "├─TableRangeScan(Build) 1.00 cop[tikv] table:t1 range:[1 \"111\",1 \"111\"], keep order:false",
          "├─IndexRangeScan(Build) 1.00 cop[tikv] table:t1, index:c(c) range:[3.3000000000,3.3000000000], keep order:false",
          "└─TableRowIDScan(Probe) 1.67 cop[tikv] table:t1 keep order:false"
        ],
        "Res": [
          "1 111 1.1000000000 11",
          "3 333 3.3000000000 13"
        ]
      }
    ]
  },
  {
    "Name": "TestIndexJoinOnClusteredIndex",
    "Cases": [
      {
        "SQL": "select /*+ inl_join(t1, t2) */ * from t t1 join t t2 on t1.a = t2.a",
        "Plan": [
          "IndexJoin 3.00 root  inner join, inner:TableReader, outer key:test.t.a, inner key:test.t.a, equal cond:eq(test.t.a, test.t.a)",
          "├─TableReader(Build) 3.00 root  data:TableFullScan",
          "│ └─TableFullScan 3.00 cop[tikv] table:t1 keep order:false",
          "└─TableReader(Probe) 1.00 root  data:TableRangeScan",
          "  └─TableRangeScan 1.00 cop[tikv] table:t2 range: decided by [test.t.a], keep order:false"
        ],
        "Res": [
          "1 111 1.1000000000 11 1 111 1.1000000000 11",
          "2 222 2.2000000000 12 2 222 2.2000000000 12",
          "3 333 3.3000000000 13 3 333 3.3000000000 13"
        ]
      },
      {
        "SQL": "select /*+ inl_merge_join(t1, t2) */ * from t t1 join t t2 on t1.a = t2.a",
        "Plan": [
          "IndexMergeJoin 3.00 root  inner join, inner:TableReader, outer key:test.t.a, inner key:test.t.a",
          "├─TableReader(Build) 3.00 root  data:TableFullScan",
          "│ └─TableFullScan 3.00 cop[tikv] table:t1 keep order:false",
          "└─TableReader(Probe) 1.00 root  data:TableRangeScan",
          "  └─TableRangeScan 1.00 cop[tikv] table:t2 range: decided by [test.t.a], keep order:true"
        ],
        "Res": [
          "1 111 1.1000000000 11 1 111 1.1000000000 11",
          "2 222 2.2000000000 12 2 222 2.2000000000 12",
          "3 333 3.3000000000 13 3 333 3.3000000000 13"
        ]
      },
      {
        "SQL": "select /*+ inl_hash_join(t1, t2) */ * from t t1 join t t2 on t1.a = t2.a",
        "Plan": [
          "IndexHashJoin 3.00 root  inner join, inner:TableReader, outer key:test.t.a, inner key:test.t.a, equal cond:eq(test.t.a, test.t.a)",
          "├─TableReader(Build) 3.00 root  data:TableFullScan",
          "│ └─TableFullScan 3.00 cop[tikv] table:t1 keep order:false",
          "└─TableReader(Probe) 1.00 root  data:TableRangeScan",
          "  └─TableRangeScan 1.00 cop[tikv] table:t2 range: decided by [test.t.a], keep order:false"
        ],
        "Res": [
          "1 111 1.1000000000 11 1 111 1.1000000000 11",
          "2 222 2.2000000000 12 2 222 2.2000000000 12",
          "3 333 3.3000000000 13 3 333 3.3000000000 13"
        ]
      },
      {
        "SQL": "select /*+ inl_join(t1, t2) */ * from t t1 join t t2 on t1.a = t2.a and t1.b = t2.b",
        "Plan": [
          "IndexJoin 3.00 root  inner join, inner:TableReader, outer key:test.t.a, test.t.b, inner key:test.t.a, test.t.b, equal cond:eq(test.t.a, test.t.a), eq(test.t.b, test.t.b)",
          "├─TableReader(Build) 3.00 root  data:TableFullScan",
          "│ └─TableFullScan 3.00 cop[tikv] table:t1 keep order:false",
          "└─TableReader(Probe) 1.00 root  data:TableRangeScan",
          "  └─TableRangeScan 1.00 cop[tikv] table:t2 range: decided by [test.t.a test.t.b], keep order:false"
        ],
        "Res": [
          "1 111 1.1000000000 11 1 111 1.1000000000 11",
          "2 222 2.2000000000 12 2 222 2.2000000000 12",
          "3 333 3.3000000000 13 3 333 3.3000000000 13"
        ]
      },
      {
        "SQL": "select /*+ inl_join(t1, t2) */ * from t t1 join t t2 on t1.c = t2.c",
        "Plan": [
          "IndexJoin 3.00 root  inner join, inner:IndexLookUp, outer key:test.t.c, inner key:test.t.c, equal cond:eq(test.t.c, test.t.c)",
          "├─TableReader(Build) 3.00 root  data:Selection",
          "│ └─Selection 3.00 cop[tikv]  not(isnull(test.t.c))",
          "│   └─TableFullScan 3.00 cop[tikv] table:t1 keep order:false",
          "└─IndexLookUp(Probe) 1.00 root  ",
          "  ├─Selection(Build) 1.00 cop[tikv]  not(isnull(test.t.c))",
          "  │ └─IndexRangeScan 1.00 cop[tikv] table:t2, index:c(c) range: decided by [eq(test.t.c, test.t.c)], keep order:false",
          "  └─TableRowIDScan(Probe) 1.00 cop[tikv] table:t2 keep order:false"
        ],
        "Res": [
          "1 111 1.1000000000 11 1 111 1.1000000000 11",
          "2 222 2.2000000000 12 2 222 2.2000000000 12",
          "3 333 3.3000000000 13 3 333 3.3000000000 13"
        ]
      },
      {
        "SQL": "select /*+ inl_merge_join(t1,t2) */ t2.a, t2.c, t2.d from t t1 left join t t2 on t1.a = t2.c;",
        "Plan": [
          "IndexMergeJoin 3.00 root  left outer join, inner:Projection, outer key:Column#9, inner key:test.t.c",
          "├─Projection(Build) 3.00 root  cast(test.t.a, decimal(20,0) BINARY)->Column#9",
          "│ └─TableReader 3.00 root  data:TableFullScan",
          "│   └─TableFullScan 3.00 cop[tikv] table:t1 keep order:false",
          "└─Projection(Probe) 1.00 root  test.t.a, test.t.c, test.t.d",
          "  └─IndexLookUp 1.00 root  ",
          "    ├─IndexRangeScan(Build) 1.00 cop[tikv] table:t2, index:c(c) range: decided by [eq(test.t.c, Column#9)], keep order:true",
          "    └─TableRowIDScan(Probe) 1.00 cop[tikv] table:t2 keep order:false"
        ],
        "Res": [
          "<nil> <nil> <nil>",
          "<nil> <nil> <nil>",
          "<nil> <nil> <nil>"
        ]
      }
    ]
  },
  {
    "Name": "TestPartitionExplain",
    "Cases": [
      {
        "SQL": "select * from pt where c > 10",
        "Plan": [
          "TableReader_7 3333.33 root partition:dual data:Selection_6",
          "└─Selection_6 3333.33 cop[tikv]  gt(test.pt.c, 10)",
          "  └─TableFullScan_5 10000.00 cop[tikv] table:pt keep order:false, stats:pseudo"
        ]
      },
      {
        "SQL": "select * from pt where c > 8",
        "Plan": [
          "TableReader_7 3333.33 root partition:p2 data:Selection_6",
          "└─Selection_6 3333.33 cop[tikv]  gt(test.pt.c, 8)",
          "  └─TableFullScan_5 10000.00 cop[tikv] table:pt keep order:false, stats:pseudo"
        ]
      },
      {
        "SQL": "select * from pt where c < 2 or c >= 9",
        "Plan": [
          "TableReader_7 6656.67 root partition:p0,p2 data:Selection_6",
          "└─Selection_6 6656.67 cop[tikv]  or(lt(test.pt.c, 2), ge(test.pt.c, 9))",
          "  └─TableFullScan_5 10000.00 cop[tikv] table:pt keep order:false, stats:pseudo"
        ]
      },
      {
        "SQL": "select c from pt",
        "Plan": [
          "IndexReader_7 10000.00 root partition:all index:IndexFullScan_6",
          "└─IndexFullScan_6 10000.00 cop[tikv] table:pt, index:i_c(c) keep order:false, stats:pseudo"
        ]
      },
      {
        "SQL": "select c from pt where c > 10",
        "Plan": [
          "IndexReader_6 3333.33 root partition:dual index:IndexRangeScan_5",
          "└─IndexRangeScan_5 3333.33 cop[tikv] table:pt, index:i_c(c) range:(10,+inf], keep order:false, stats:pseudo"
        ]
      },
      {
        "SQL": "select c from pt where c > 8",
        "Plan": [
          "IndexReader_6 3333.33 root partition:p2 index:IndexRangeScan_5",
          "└─IndexRangeScan_5 3333.33 cop[tikv] table:pt, index:i_c(c) range:(8,+inf], keep order:false, stats:pseudo"
        ]
      },
      {
        "SQL": "select c from pt where c < 2 or c >= 9",
        "Plan": [
          "IndexReader_6 6656.67 root partition:p0,p2 index:IndexRangeScan_5",
          "└─IndexRangeScan_5 6656.67 cop[tikv] table:pt, index:i_c(c) range:[-inf,2), [9,+inf], keep order:false, stats:pseudo"
        ]
      },
      {
        "SQL": "select /*+ use_index(pt, i_id) */ * from pt",
        "Plan": [
          "IndexLookUp_6 10000.00 root partition:all ",
          "├─IndexFullScan_4(Build) 10000.00 cop[tikv] table:pt, index:i_id(id) keep order:false, stats:pseudo",
          "└─TableRowIDScan_5(Probe) 10000.00 cop[tikv] table:pt keep order:false, stats:pseudo"
        ]
      },
      {
        "SQL": "select /*+ use_index(pt, i_id) */ * from pt where id < 4 and c > 10",
        "Plan": [
          "IndexLookUp_8 1107.78 root partition:dual ",
          "├─IndexRangeScan_5(Build) 3323.33 cop[tikv] table:pt, index:i_id(id) range:[-inf,4), keep order:false, stats:pseudo",
          "└─Selection_7(Probe) 1107.78 cop[tikv]  gt(test.pt.c, 10)",
          "  └─TableRowIDScan_6 3323.33 cop[tikv] table:pt keep order:false, stats:pseudo"
        ]
      },
      {
        "SQL": "select /*+ use_index(pt, i_id) */ * from pt where id < 10 and c > 8",
        "Plan": [
          "IndexLookUp_8 1107.78 root partition:p2 ",
          "├─IndexRangeScan_5(Build) 3323.33 cop[tikv] table:pt, index:i_id(id) range:[-inf,10), keep order:false, stats:pseudo",
          "└─Selection_7(Probe) 1107.78 cop[tikv]  gt(test.pt.c, 8)",
          "  └─TableRowIDScan_6 3323.33 cop[tikv] table:pt keep order:false, stats:pseudo"
        ]
      },
      {
        "SQL": "select /*+ use_index(pt, i_id) */ * from pt where id < 10 and c < 2 or c >= 9",
        "Plan": [
          "IndexLookUp_8 5325.33 root partition:p0,p2 ",
          "├─IndexFullScan_5(Build) 10000.00 cop[tikv] table:pt, index:i_id(id) keep order:false, stats:pseudo",
          "└─Selection_7(Probe) 5325.33 cop[tikv]  or(and(lt(test.pt.id, 10), lt(test.pt.c, 2)), ge(test.pt.c, 9))",
          "  └─TableRowIDScan_6 10000.00 cop[tikv] table:pt keep order:false, stats:pseudo"
        ]
      },
      {
        "SQL": "select * from pt partition (p0) where c > 8",
        "Plan": [
          "TableReader_7 3333.33 root partition:dual data:Selection_6",
          "└─Selection_6 3333.33 cop[tikv]  gt(test.pt.c, 8)",
          "  └─TableFullScan_5 10000.00 cop[tikv] table:pt keep order:false, stats:pseudo"
        ]
      },
      {
        "SQL": "select c from pt partition (p0, p2) where c > 8",
        "Plan": [
          "IndexReader_6 3333.33 root partition:p2 index:IndexRangeScan_5",
          "└─IndexRangeScan_5 3333.33 cop[tikv] table:pt, index:i_c(c) range:(8,+inf], keep order:false, stats:pseudo"
        ]
      },
      {
        "SQL": "select /*+ use_index(pt, i_id) */ * from pt partition (p1, p2) where c < 3 and id = 5",
        "Plan": [
          "IndexLookUp_8 3.32 root partition:dual ",
          "├─IndexRangeScan_5(Build) 10.00 cop[tikv] table:pt, index:i_id(id) range:[5,5], keep order:false, stats:pseudo",
          "└─Selection_7(Probe) 3.32 cop[tikv]  lt(test.pt.c, 3)",
          "  └─TableRowIDScan_6 10.00 cop[tikv] table:pt keep order:false, stats:pseudo"
        ]
      },
      {
        "SQL": "select * from pt where id = 4 or c < 7",
        "Plan": [
          "IndexMerge_11 3330.01 root partition:all ",
          "├─IndexRangeScan_8(Build) 10.00 cop[tikv] table:pt, index:i_id(id) range:[4,4], keep order:false, stats:pseudo",
          "├─IndexRangeScan_9(Build) 3323.33 cop[tikv] table:pt, index:i_c(c) range:[-inf,7), keep order:false, stats:pseudo",
          "└─TableRowIDScan_10(Probe) 3330.01 cop[tikv] table:pt keep order:false, stats:pseudo"
        ]
      },
      {
        "SQL": "select * from pt where id > 4 or c = 7",
        "Plan": [
          "IndexMerge_11 3340.00 root partition:all ",
          "├─IndexRangeScan_8(Build) 3333.33 cop[tikv] table:pt, index:i_id(id) range:(4,+inf], keep order:false, stats:pseudo",
          "├─IndexRangeScan_9(Build) 10.00 cop[tikv] table:pt, index:i_c(c) range:[7,7], keep order:false, stats:pseudo",
          "└─TableRowIDScan_10(Probe) 3340.00 cop[tikv] table:pt keep order:false, stats:pseudo"
        ]
      }
    ]
  },
  {
    "Name": "TestInvalidHint",
    "Cases": [
      {
        "SQL": "explain format = 'brief' select /*+ use_index_merge(tt) */ * from tt where a=10 or a=20;",
        "Plan": [
          "IndexReader 20.00 root  index:IndexRangeScan",
          "└─IndexRangeScan 20.00 cop[tikv] table:tt, index:a(a) range:[10,10], [20,20], keep order:false, stats:pseudo"
        ],
        "Warnings": [
          "Warning 1105 IndexMerge is inapplicable"
        ]
      },
      {
        "SQL": "explain format = 'brief' select /*+ use_index_merge(tt) */ * from tt where a=15 or (a < 10 or a > 20);",
        "Plan": [
          "IndexReader 6666.67 root  index:IndexRangeScan",
          "└─IndexRangeScan 6666.67 cop[tikv] table:tt, index:a(a) range:[-inf,10), [15,15], (20,+inf], keep order:false, stats:pseudo"
        ],
        "Warnings": [
          "Warning 1105 IndexMerge is inapplicable"
        ]
      }
    ]
  },
  {
    "Name": "TestApproxPercentile",
    "Cases": [
      {
        "SQL": "select approx_percentile(a, 50) from t",
        "Plan": [
          "HashAgg_5 1.00 root  funcs:approx_percentile(test.t.a, 50)->Column#4",
          "└─TableReader_11 10000.00 root  data:TableFullScan_10",
          "  └─TableFullScan_10 10000.00 cop[tikv] table:t keep order:false, stats:pseudo"
        ],
        "Res": [
          "3"
        ]
      },
      {
        "SQL": "select approx_percentile(a, 10) from t",
        "Plan": [
          "HashAgg_5 1.00 root  funcs:approx_percentile(test.t.a, 10)->Column#4",
          "└─TableReader_11 10000.00 root  data:TableFullScan_10",
          "  └─TableFullScan_10 10000.00 cop[tikv] table:t keep order:false, stats:pseudo"
        ],
        "Res": [
          "1"
        ]
      },
      {
        "SQL": "select approx_percentile(a, 10+70) from t",
        "Plan": [
          "HashAgg_5 1.00 root  funcs:approx_percentile(test.t.a, 80)->Column#4",
          "└─TableReader_11 10000.00 root  data:TableFullScan_10",
          "  └─TableFullScan_10 10000.00 cop[tikv] table:t keep order:false, stats:pseudo"
        ],
        "Res": [
          "4"
        ]
      },
      {
        "SQL": "select approx_percentile(a, 10*10) from t",
        "Plan": [
          "HashAgg_5 1.00 root  funcs:approx_percentile(test.t.a, 100)->Column#4",
          "└─TableReader_11 10000.00 root  data:TableFullScan_10",
          "  └─TableFullScan_10 10000.00 cop[tikv] table:t keep order:false, stats:pseudo"
        ],
        "Res": [
          "5"
        ]
      },
      {
        "SQL": "select approx_percentile(a, 50) from t group by b order by b",
        "Plan": [
          "Projection_6 8000.00 root  Column#4",
          "└─Sort_7 8000.00 root  test.t.b",
          "  └─HashAgg_9 8000.00 root  group by:test.t.b, funcs:approx_percentile(test.t.a, 50)->Column#4, funcs:firstrow(test.t.b)->test.t.b",
          "    └─TableReader_13 10000.00 root  data:TableFullScan_12",
          "      └─TableFullScan_12 10000.00 cop[tikv] table:t keep order:false, stats:pseudo"
        ],
        "Res": [
          "1",
          "4"
        ]
      }
    ]
  },
  {
    "Name": "TestConvertRangeToPoint",
    "Cases": [
      {
        "SQL": "explain format = 'brief' select * from t0 where a > 1 and a < 3 order by b limit 2",
        "Plan": [
          "Limit 2.00 root  offset:0, count:2",
          "└─IndexReader 2.00 root  index:Limit",
          "  └─Limit 2.00 cop[tikv]  offset:0, count:2",
          "    └─IndexRangeScan 2.50 cop[tikv] table:t0, index:a(a, b) range:[2,2], keep order:true, stats:pseudo"
        ]
      },
      {
        "SQL": "explain format = 'brief' select * from t1 where a >= 2 and a <= 2 and b = 2 and c > 2",
        "Plan": [
          "IndexReader 0.33 root  index:IndexRangeScan",
          "└─IndexRangeScan 0.33 cop[tikv] table:t1, index:a(a, b, c) range:(2 2 2,2 2 +inf], keep order:false, stats:pseudo"
        ]
      },
      {
        "SQL": "explain format = 'brief' select * from t2 where a >= 2.5 and a <= 2.5 order by b limit 2",
        "Plan": [
          "Limit 2.00 root  offset:0, count:2",
          "└─IndexReader 2.00 root  index:Limit",
          "  └─Limit 2.00 cop[tikv]  offset:0, count:2",
          "    └─IndexRangeScan 2.00 cop[tikv] table:t2, index:a(a, b) range:[2.5,2.5], keep order:true, stats:pseudo"
        ]
      },
      {
        "SQL": "explain format = 'brief' select * from t3 where a >= 'a' and a <= 'a' and b = 'b' and c > 'c'",
        "Plan": [
          "IndexReader 0.33 root  index:IndexRangeScan",
          "└─IndexRangeScan 0.33 cop[tikv] table:t3, index:a(a, b, c) range:(\"a\" \"b\" \"c\",\"a\" \"b\" +inf], keep order:false, stats:pseudo"
        ]
      }
    ]
  },
  {
    "Name": "TestIssue22105",
    "Cases": [
      {
        "SQL": "explain format = 'brief' SELECT /*+ use_index_merge(t1)*/ COUNT(*) FROM t1 WHERE (key4=42 AND key6 IS NOT NULL) OR (key1=4 AND key3=6)",
        "Plan": [
          "StreamAgg 1.00 root  funcs:count(1)->Column#10",
          "└─IndexMerge 0.02 root  ",
          "  ├─IndexRangeScan(Build) 10.00 cop[tikv] table:t1, index:i4(key4) range:[42,42], keep order:false, stats:pseudo",
          "  ├─IndexRangeScan(Build) 10.00 cop[tikv] table:t1, index:i1(key1) range:[4,4], keep order:false, stats:pseudo",
          "  └─Selection(Probe) 0.02 cop[tikv]  or(and(eq(test.t1.key4, 42), not(isnull(test.t1.key6))), and(eq(test.t1.key1, 4), eq(test.t1.key3, 6)))",
          "    └─TableRowIDScan 19.99 cop[tikv] table:t1 keep order:false, stats:pseudo"
        ]
      }
    ]
  },
  {
    "Name": "TestReorderSimplifiedOuterJoins",
    "Cases": [
      {
        "SQL": "explain format = 'brief' SELECT t1.pk FROM t1 INNER JOIN t2 ON t1.col1 = t2.pk INNER JOIN t3 ON t1.col3 = t3.pk WHERE t2.col1 IN ('a' , 'b') AND t3.keycol = 'c' AND t1.col2 = 'a' AND t1.col1 != 'abcdef' AND t1.col1 != 'aaaaaa'",
        "Plan": [
          "IndexJoin 13.81 root  inner join, inner:IndexLookUp, outer key:test.t1.col1, inner key:test.t2.pk, equal cond:eq(test.t1.col1, test.t2.pk)",
          "├─IndexJoin(Build) 12.50 root  inner join, inner:IndexLookUp, outer key:test.t3.pk, inner key:test.t1.col3, equal cond:eq(test.t3.pk, test.t1.col3)",
          "│ ├─IndexLookUp(Build) 10.00 root  ",
          "│ │ ├─IndexRangeScan(Build) 10.00 cop[tikv] table:t3, index:keycol(keycol, pad1, pad2) range:[\"c\",\"c\"], keep order:false, stats:pseudo",
          "│ │ └─TableRowIDScan(Probe) 10.00 cop[tikv] table:t3 keep order:false, stats:pseudo",
          "│ └─IndexLookUp(Probe) 1.25 root  ",
          "│   ├─Selection(Build) 1.81 cop[tikv]  not(isnull(test.t1.col3))",
          "│   │ └─IndexRangeScan 1.81 cop[tikv] table:t1, index:col2(col2, col3) range: decided by [eq(test.t1.col3, test.t3.pk) eq(test.t1.col2, a)], keep order:false, stats:pseudo",
          "│   └─Selection(Probe) 1.25 cop[tikv]  ne(test.t1.col1, \"aaaaaa\"), ne(test.t1.col1, \"abcdef\"), not(isnull(test.t1.col1))",
          "│     └─TableRowIDScan 1.81 cop[tikv] table:t1 keep order:false, stats:pseudo",
          "└─IndexLookUp(Probe) 1.00 root  ",
          "  ├─Selection(Build) 1.00 cop[tikv]  ne(test.t2.pk, \"aaaaaa\"), ne(test.t2.pk, \"abcdef\")",
          "  │ └─IndexRangeScan 1.00 cop[tikv] table:t2, index:PRIMARY(pk) range: decided by [eq(test.t2.pk, test.t1.col1)], keep order:false, stats:pseudo",
          "  └─Selection(Probe) 1.00 cop[tikv]  in(test.t2.col1, \"a\", \"b\")",
          "    └─TableRowIDScan 1.00 cop[tikv] table:t2 keep order:false, stats:pseudo"
        ]
      },
      {
        "SQL": "explain format = 'brief' SELECT t1.pk FROM t1 LEFT JOIN t2 ON t1.col1 = t2.pk LEFT JOIN t3 ON t1.col3 = t3.pk WHERE t2.col1 IN ('a' , 'b') AND t3.keycol = 'c' AND t1.col2 = 'a' AND t1.col1 != 'abcdef' AND t1.col1 != 'aaaaaa'",
        "Plan": [
          "IndexJoin 13.81 root  inner join, inner:IndexLookUp, outer key:test.t1.col1, inner key:test.t2.pk, equal cond:eq(test.t1.col1, test.t2.pk)",
          "├─IndexJoin(Build) 12.50 root  inner join, inner:IndexLookUp, outer key:test.t3.pk, inner key:test.t1.col3, equal cond:eq(test.t3.pk, test.t1.col3)",
          "│ ├─IndexLookUp(Build) 10.00 root  ",
          "│ │ ├─IndexRangeScan(Build) 10.00 cop[tikv] table:t3, index:keycol(keycol, pad1, pad2) range:[\"c\",\"c\"], keep order:false, stats:pseudo",
          "│ │ └─TableRowIDScan(Probe) 10.00 cop[tikv] table:t3 keep order:false, stats:pseudo",
          "│ └─IndexLookUp(Probe) 1.25 root  ",
          "│   ├─Selection(Build) 1.81 cop[tikv]  not(isnull(test.t1.col3))",
          "│   │ └─IndexRangeScan 1.81 cop[tikv] table:t1, index:col2(col2, col3) range: decided by [eq(test.t1.col3, test.t3.pk) eq(test.t1.col2, a)], keep order:false, stats:pseudo",
          "│   └─Selection(Probe) 1.25 cop[tikv]  ne(test.t1.col1, \"aaaaaa\"), ne(test.t1.col1, \"abcdef\"), not(isnull(test.t1.col1))",
          "│     └─TableRowIDScan 1.81 cop[tikv] table:t1 keep order:false, stats:pseudo",
          "└─IndexLookUp(Probe) 1.00 root  ",
          "  ├─Selection(Build) 1.00 cop[tikv]  ne(test.t2.pk, \"aaaaaa\"), ne(test.t2.pk, \"abcdef\")",
          "  │ └─IndexRangeScan 1.00 cop[tikv] table:t2, index:PRIMARY(pk) range: decided by [eq(test.t2.pk, test.t1.col1)], keep order:false, stats:pseudo",
          "  └─Selection(Probe) 1.00 cop[tikv]  in(test.t2.col1, \"a\", \"b\")",
          "    └─TableRowIDScan 1.00 cop[tikv] table:t2 keep order:false, stats:pseudo"
        ]
      }
    ]
  },
  {
    "Name": "TestDecorrelateInnerJoinInSubquery",
    "Cases": [
      {
        "SQL": "explain format = 'brief' select * from t where exists (select 1 from t t1 join t t2 where t1.a = t2.a and t1.a = t.a)",
        "Plan": [
          "HashJoin 8000.00 root  semi join, equal:[eq(test.t.a, test.t.a)]",
          "├─HashJoin(Build) 12500.00 root  inner join, equal:[eq(test.t.a, test.t.a)]",
          "│ ├─TableReader(Build) 10000.00 root  data:TableFullScan",
          "│ │ └─TableFullScan 10000.00 cop[tikv] table:t2 keep order:false, stats:pseudo",
          "│ └─TableReader(Probe) 10000.00 root  data:TableFullScan",
          "│   └─TableFullScan 10000.00 cop[tikv] table:t1 keep order:false, stats:pseudo",
          "└─TableReader(Probe) 10000.00 root  data:TableFullScan",
          "  └─TableFullScan 10000.00 cop[tikv] table:t keep order:false, stats:pseudo"
        ]
      },
      {
        "SQL": "explain format = 'brief' select * from t where exists (select 1 from t t1 join t t2 on t1.a = t2.a and t1.a = t.a)",
        "Plan": [
          "HashJoin 8000.00 root  semi join, equal:[eq(test.t.a, test.t.a)]",
          "├─HashJoin(Build) 12500.00 root  inner join, equal:[eq(test.t.a, test.t.a)]",
          "│ ├─TableReader(Build) 10000.00 root  data:TableFullScan",
          "│ │ └─TableFullScan 10000.00 cop[tikv] table:t2 keep order:false, stats:pseudo",
          "│ └─TableReader(Probe) 10000.00 root  data:TableFullScan",
          "│   └─TableFullScan 10000.00 cop[tikv] table:t1 keep order:false, stats:pseudo",
          "└─TableReader(Probe) 10000.00 root  data:TableFullScan",
          "  └─TableFullScan 10000.00 cop[tikv] table:t keep order:false, stats:pseudo"
        ]
      }
    ]
  },
  {
    "Name": "TestMultiColMaxOneRow",
    "Cases": [
      {
        "SQL": "select (select c from t2 where t2.a = t1.a and t2.b = 1) from t1",
        "Plan": [
          "HashJoin 10000.00 root  left outer join, equal:[eq(test.t1.a, test.t2.a)]",
          "├─TableReader(Build) 10.00 root  data:Selection",
          "│ └─Selection 10.00 cop[tikv]  eq(test.t2.b, 1)",
          "│   └─TableFullScan 10000.00 cop[tikv] table:t2 keep order:false, stats:pseudo",
          "└─TableReader(Probe) 10000.00 root  data:TableFullScan",
          "  └─TableFullScan 10000.00 cop[tikv] table:t1 keep order:false, stats:pseudo"
        ]
      },
      {
        "SQL": "select (select c from t2 where t2.a = t1.a and (t2.b = 1 or t2.b = 2)) from t1",
        "Plan": [
          "Projection 10000.00 root  test.t2.c",
          "└─Apply 10000.00 root  CARTESIAN left outer join",
          "  ├─TableReader(Build) 10000.00 root  data:TableFullScan",
          "  │ └─TableFullScan 10000.00 cop[tikv] table:t1 keep order:false, stats:pseudo",
          "  └─MaxOneRow(Probe) 1.00 root  ",
          "    └─IndexLookUp 0.02 root  ",
          "      ├─Selection(Build) 0.02 cop[tikv]  or(eq(test.t2.b, 1), eq(test.t2.b, 2))",
          "      │ └─IndexRangeScan 10.00 cop[tikv] table:t2, index:PRIMARY(a, b) range: decided by [eq(test.t2.a, test.t1.a)], keep order:false, stats:pseudo",
          "      └─TableRowIDScan(Probe) 0.02 cop[tikv] table:t2 keep order:false, stats:pseudo"
        ]
      }
    ]
  },
  {
    "Name": "TestIssue24095",
    "Cases": [
      {
        "SQL": "select count(*) from t join (select t.id, t.value v1 from t join t t1 on t.id = t1.id order by t.value limit 1) v on v.id = t.id and v.v1 = t.value;",
        "Plan": [
          "StreamAgg 1.00 root  funcs:count(1)->Column#10",
          "└─HashJoin 1.00 root  inner join, equal:[eq(test.t.id, test.t.id) eq(test.t.value, test.t.value)]",
          "  ├─Selection(Build) 0.80 root  not(isnull(test.t.id)), not(isnull(test.t.value))",
          "  │ └─TopN 1.00 root  test.t.value, offset:0, count:1",
          "  │   └─HashJoin 12487.50 root  inner join, equal:[eq(test.t.id, test.t.id)]",
          "  │     ├─TableReader(Build) 9990.00 root  data:Selection",
          "  │     │ └─Selection 9990.00 cop[tikv]  not(isnull(test.t.id))",
          "  │     │   └─TableFullScan 10000.00 cop[tikv] table:t1 keep order:false, stats:pseudo",
          "  │     └─TableReader(Probe) 9990.00 root  data:Selection",
          "  │       └─Selection 9990.00 cop[tikv]  not(isnull(test.t.id))",
          "  │         └─TableFullScan 10000.00 cop[tikv] table:t keep order:false, stats:pseudo",
          "  └─TableReader(Probe) 9980.01 root  data:Selection",
          "    └─Selection 9980.01 cop[tikv]  not(isnull(test.t.id)), not(isnull(test.t.value))",
          "      └─TableFullScan 10000.00 cop[tikv] table:t keep order:false, stats:pseudo"
        ]
      }
    ]
  },
  {
    "Name": "TestSequenceAsDataSource",
    "Cases": [
      {
        "SQL": "select 1 from s1",
        "Plan": [
          "Projection 1.00 root  1->Column#1",
          "└─TableDual 1.00 root  rows:1"
        ]
      },
      {
        "SQL": "select count(1) from s1",
        "Plan": [
          "StreamAgg 1.00 root  funcs:count(1)->Column#1",
          "└─TableDual 1.00 root  rows:1"
        ]
      },
      {
        "SQL": "select count(*) from s1",
        "Plan": [
          "StreamAgg 1.00 root  funcs:count(1)->Column#1",
          "└─TableDual 1.00 root  rows:1"
        ]
      },
      {
        "SQL": "select sum(1) from s1",
        "Plan": [
          "StreamAgg 1.00 root  funcs:sum(1)->Column#1",
          "└─TableDual 1.00 root  rows:1"
        ]
      },
      {
        "SQL": "select count(1) as cnt from s1 union select count(1) as cnt from s2",
        "Plan": [
          "HashAgg 2.00 root  group by:Column#3, funcs:firstrow(Column#3)->Column#3",
          "└─Union 2.00 root  ",
          "  ├─StreamAgg 1.00 root  funcs:count(1)->Column#1",
          "  │ └─TableDual 1.00 root  rows:1",
          "  └─StreamAgg 1.00 root  funcs:count(1)->Column#2",
          "    └─TableDual 1.00 root  rows:1"
        ]
      }
    ]
  },
  {
    "Name": "TestIsMatchProp",
    "Cases": [
      {
        "SQL": "select a, b, c from t1 where a > 3 and b = 4 order by a, c",
        "Plan": [
          "IndexReader 3.33 root  index:Selection",
          "└─Selection 3.33 cop[tikv]  eq(test.t1.b, 4)",
          "  └─IndexRangeScan 3333.33 cop[tikv] table:t1, index:idx_a_b_c(a, b, c) range:(3,+inf], keep order:true, stats:pseudo"
        ]
      },
      {
        "SQL": "select * from t2 where a = 1 and c = 2 order by b, d",
        "Plan": [
          "IndexReader 0.01 root  index:Selection",
          "└─Selection 0.01 cop[tikv]  eq(test.t2.c, 2)",
          "  └─IndexRangeScan 10.00 cop[tikv] table:t2, index:idx_a_b_c_d(a, b, c, d) range:[1,1], keep order:true, stats:pseudo"
        ]
      },
      {
        "SQL": "select a, b, c from t1 where (a = 1 and b = 1 and c = 1) or (a = 1 and b = 1 and c = 2) order by c",
        "Plan": [
          "IndexReader 0.03 root  index:IndexRangeScan",
          "└─IndexRangeScan 0.03 cop[tikv] table:t1, index:idx_a_b_c(a, b, c) range:[1 1 1,1 1 2], keep order:true, stats:pseudo"
        ]
      },
      {
        "SQL": "select a, b, c from t1 where (a = 1 and b = 1 and c < 3) or (a = 1 and b = 1 and c > 6) order by c",
        "Plan": [
          "IndexReader 0.67 root  index:IndexRangeScan",
          "└─IndexRangeScan 0.67 cop[tikv] table:t1, index:idx_a_b_c(a, b, c) range:[1 1 -inf,1 1 3), (1 1 6,1 1 +inf], keep order:true, stats:pseudo"
        ]
      },
      {
        "SQL": "select * from t2 where ((a = 1 and b = 1 and d < 3) or (a = 1 and b = 1 and d > 6)) and c = 3 order by d",
        "Plan": [
          "IndexReader 0.00 root  index:Selection",
          "└─Selection 0.00 cop[tikv]  eq(test.t2.c, 3), or(and(eq(test.t2.a, 1), and(eq(test.t2.b, 1), lt(test.t2.d, 3))), and(eq(test.t2.a, 1), and(eq(test.t2.b, 1), gt(test.t2.d, 6))))",
          "  └─IndexRangeScan 10.00 cop[tikv] table:t2, index:idx_a_b_c_d(a, b, c, d) range:[1,1], keep order:true, stats:pseudo"
        ]
      }
    ]
  },
  {
    "Name": "TestHeuristicIndexSelection",
    "Cases": [
      {
        "SQL": "select * from t1 where a = 3 or a = 5",
        "Plan": [
          "Batch_Point_Get_5 2.00 12.53 root table:t1 handle:[3 5], keep order:false, desc:false"
        ],
        "Warnings": [
          "Note 1105 handle of t1 is selected since the path only has point ranges"
        ]
      },
      {
        "SQL": "select f, g from t1 where f = 2 and g in (3, 4, 5)",
        "Plan": [
          "Batch_Point_Get_5 3.00 11.40 root table:t1, index:f_g(f, g) keep order:false, desc:false"
        ],
        "Warnings": [
          "Note 1105 unique index f_g of t1 is selected since the path only has point ranges with single scan"
        ]
      },
      {
        "SQL": "select * from t1 where c = 1 and (d = 2 or d = 3) and e in (4, 5)",
        "Plan": [
          "Batch_Point_Get_5 4.00 27.20 root table:t1, index:c_d_e(c, d, e) keep order:false, desc:false"
        ],
        "Warnings": [
          "Note 1105 unique index c_d_e of t1 is selected since the path only has point ranges with double scan"
        ]
      },
      {
        "SQL": "select f, g from t1 where f = 2 and g > 3",
        "Plan": [
          "IndexReader_6 33.33 160.78 root  index:IndexRangeScan_5",
          "└─IndexRangeScan_5 33.33 1850.00 cop[tikv] table:t1, index:f_g(f, g) range:(2 3,2 +inf], keep order:false, stats:pseudo"
        ],
        "Warnings": [
          "Note 1105 unique index f_g of t1 is selected since the path only fetches limited number of rows with single scan"
        ]
      },
      {
        "SQL": "select a, b, c from t2 where a = 1 and b = 2 and c in (1, 2, 3, 4, 5)",
        "Plan": [
          "Selection_6 0.01 0.00 root  eq(test.t2.b, 2), in(test.t2.c, 1, 2, 3, 4, 5)",
          "└─Point_Get_5 1.00 8.60 root table:t2, index:idx_a(a) "
        ],
        "Warnings": [
          "Note 1105 unique index idx_a of t2 is selected since the path only has point ranges with double scan"
        ]
      },
      {
        "SQL": "select * from t3 where (a = 1 or a = 3) and b = 'xx'",
        "Plan": [
          "Batch_Point_Get_5 2.00 7.60 root table:t3, clustered index:PRIMARY(a, b) keep order:false, desc:false"
        ],
        "Warnings": [
          "Note 1105 handle of t3 is selected since the path only has point ranges"
        ]
      },
      {
        "SQL": "select * from t4 where (a = 1 or a = 3) and b = 'xx'",
        "Plan": [
          "Batch_Point_Get_5 2.00 10.00 root table:t4, index:PRIMARY(a, b) keep order:false, desc:false"
        ],
        "Warnings": [
          "Note 1105 unique index PRIMARY of t4 is selected since the path only has point ranges with double scan"
        ]
      },
      {
        "SQL": "select a, b from t3 where (a = 1 or a = 3) and b = 'xx'",
        "Plan": [
          "Batch_Point_Get_5 2.00 7.60 root table:t3, clustered index:PRIMARY(a, b) keep order:false, desc:false"
        ],
        "Warnings": [
          "Note 1105 handle of t3 is selected since the path only has point ranges"
        ]
      },
      {
        "SQL": "select a, b from t4 where (a = 1 or a = 3) and b = 'xx'",
        "Plan": [
          "Batch_Point_Get_5 2.00 7.60 root table:t4, index:PRIMARY(a, b) keep order:false, desc:false"
        ],
        "Warnings": [
          "Note 1105 unique index PRIMARY of t4 is selected since the path only has point ranges with single scan"
        ]
      },
      {
        "SQL": "update t1 set b = 2 where a = 4 or a = 6",
        "Plan": [
          "Update_4 N/A N/A root  N/A",
          "└─Batch_Point_Get_6 2.00 12.53 root table:t1 handle:[4 6], keep order:false, desc:false"
        ],
        "Warnings": [
          "Note 1105 handle of t1 is selected since the path only has point ranges"
        ]
      },
      {
        "SQL": "delete from t1 where f = 2 and g in (3, 4)",
        "Plan": [
          "Delete_4 N/A N/A root  N/A",
          "└─Selection_7 2.00 0.00 root  in(test.t1.g, 3, 4)",
          "  └─Point_Get_6 1.00 9.80 root table:t1, index:f(f) "
        ],
        "Warnings": [
          "Note 1105 unique index f of t1 is selected since the path only has point ranges with double scan"
        ]
      },
      {
        "SQL": "insert into t3 select a, b, c from t1 where f = 2",
        "Plan": [
          "Insert_1 N/A N/A root  N/A",
          "└─Projection_6 1.00 25.40 root  test.t1.a, test.t1.b, test.t1.c",
          "  └─Point_Get_7 1.00 6.80 root table:t1, index:f(f) "
        ],
        "Warnings": [
          "Note 1105 unique index f of t1 is selected since the path only has point ranges with double scan"
        ]
      },
      {
        "SQL": "replace into t3 select a, b, c from t1 where a = 3",
        "Plan": [
          "Insert_1 N/A N/A root  N/A",
          "└─Point_Get_7 1.00 6.27 root table:t1 handle:3"
        ],
        "Warnings": [
          "Note 1105 handle of t1 is selected since the path only has point ranges"
        ]
      }
    ]
  },
  {
    "Name": "TestOutputSkylinePruningInfo",
    "Cases": [
      {
        "SQL": "select * from t where a > 1 order by f",
        "Plan": [
          "IndexLookUp_14 3333.33 136747.00 root  ",
          "├─Selection_13(Build) 3333.33 0.00 cop[tikv]  gt(test.t.a, 1)",
          "│ └─IndexFullScan_11 10000.00 555000.00 cop[tikv] table:t, index:f(f) keep order:true, stats:pseudo",
          "└─TableRowIDScan_12(Probe) 3333.33 555000.00 cop[tikv] table:t keep order:false, stats:pseudo"
        ],
        "Warnings": [
          "Note 1105 [t,f,f_g] remain after pruning paths for t given Prop{SortItems: [{test.t.f asc}], TaskTp: rootTask}"
        ]
      },
      {
        "SQL": "select * from t where f > 1",
        "Plan": [
          "IndexLookUp_10 3333.33 86674.83 root  ",
          "├─IndexRangeScan_8(Build) 3333.33 185000.00 cop[tikv] table:t, index:f(f) range:(1,+inf], keep order:false, stats:pseudo",
          "└─TableRowIDScan_9(Probe) 3333.33 185000.00 cop[tikv] table:t keep order:false, stats:pseudo"
        ],
        "Warnings": [
          "Note 1105 [t,f,f_g] remain after pruning paths for t given Prop{SortItems: [], TaskTp: rootTask}"
        ]
      },
      {
        "SQL": "select f from t where f > 1",
        "Plan": [
          "IndexReader_6 3333.33 11140.22 root  index:IndexRangeScan_5",
          "└─IndexRangeScan_5 3333.33 140000.00 cop[tikv] table:t, index:f(f) range:(1,+inf], keep order:false, stats:pseudo"
        ],
        "Warnings": [
          "Note 1105 [f,f_g] remain after pruning paths for t given Prop{SortItems: [], TaskTp: rootTask}"
        ]
      },
      {
        "SQL": "select * from t where f > 3 and g = 5",
        "Plan": [
          "IndexLookUp_15 3.33 206.74 root  ",
          "├─IndexRangeScan_12(Build) 10.00 570.00 cop[tikv] table:t, index:g(g) range:[5,5], keep order:false, stats:pseudo",
          "└─Selection_14(Probe) 3.33 0.00 cop[tikv]  gt(test.t.f, 3)",
          "  └─TableRowIDScan_13 10.00 570.00 cop[tikv] table:t keep order:false, stats:pseudo"
        ],
        "Warnings": [
          "Note 1105 [t,f_g,g] remain after pruning paths for t given Prop{SortItems: [], TaskTp: rootTask}"
        ]
      },
      {
        "SQL": "select * from t where g = 5 order by f",
        "Plan": [
          "Sort_5 10.00 353.68 root  test.t.f",
          "└─IndexLookUp_13 10.00 230.01 root  ",
          "  ├─IndexRangeScan_11(Build) 10.00 570.00 cop[tikv] table:t, index:g(g) range:[5,5], keep order:false, stats:pseudo",
          "  └─TableRowIDScan_12(Probe) 10.00 570.00 cop[tikv] table:t keep order:false, stats:pseudo"
        ],
        "Warnings": [
          "Note 1105 [t,g] remain after pruning paths for t given Prop{SortItems: [], TaskTp: rootTask}"
        ]
      },
      {
        "SQL": "select * from t where d = 3 order by c, e",
        "Plan": [
          "IndexLookUp_15 10.00 57222.78 root  ",
          "├─Selection_14(Build) 10.00 0.00 cop[tikv]  eq(test.t.d, 3)",
          "│ └─IndexFullScan_12 10000.00 825000.00 cop[tikv] table:t, index:c_d_e(c, d, e) keep order:true, stats:pseudo",
          "└─TableRowIDScan_13(Probe) 10.00 825000.00 cop[tikv] table:t keep order:false, stats:pseudo"
        ],
        "Warnings": [
          "Note 1105 [t,c_d_e] remain after pruning paths for t given Prop{SortItems: [{test.t.c asc} {test.t.e asc}], TaskTp: rootTask}"
        ]
      }
    ]
  },
  {
    "Name": "TestPreferRangeScanForUnsignedIntHandle",
    "Cases": [
      {
        "SQL": "set tidb_opt_prefer_range_scan = 0",
        "Plan": null,
        "Warnings": null
      },
      {
        "SQL": "explain format = 'verbose' select * from t where b > 5",
        "Plan": [
          "TableReader_7 3.00 19.21 root  data:Selection_6",
          "└─Selection_6 3.00 195.00 cop[tikv]  gt(test.t.b, 5)",
          "  └─TableFullScan_5 5.00 180.00 cop[tikv] table:t keep order:false"
        ],
        "Warnings": null
      },
      {
        "SQL": "explain format = 'verbose' select * from t where b = 6 order by a limit 1",
        "Plan": [
          "Limit_11 0.00 14.33 root  offset:0, count:1",
          "└─TableReader_24 0.00 14.33 root  data:Limit_23",
          "  └─Limit_23 0.00 195.00 cop[tikv]  offset:0, count:1",
          "    └─Selection_22 0.00 195.00 cop[tikv]  eq(test.t.b, 6)",
          "      └─TableFullScan_21 5.00 180.00 cop[tikv] table:t keep order:true"
        ],
        "Warnings": null
      },
      {
        "SQL": "explain format = 'verbose' select * from t where b = 6 limit 1",
        "Plan": [
          "Limit_8 0.00 14.33 root  offset:0, count:1",
          "└─TableReader_13 0.00 14.33 root  data:Limit_12",
          "  └─Limit_12 0.00 195.00 cop[tikv]  offset:0, count:1",
          "    └─Selection_11 0.00 195.00 cop[tikv]  eq(test.t.b, 6)",
          "      └─TableFullScan_10 5.00 180.00 cop[tikv] table:t keep order:false"
        ],
        "Warnings": null
      },
      {
        "SQL": "set tidb_opt_prefer_range_scan = 1",
        "Plan": null,
        "Warnings": null
      },
      {
        "SQL": "explain format = 'verbose' select * from t where b > 5",
        "Plan": [
          "IndexLookUp_7 3.00 57.91 root  ",
          "├─IndexRangeScan_5(Build) 3.00 171.00 cop[tikv] table:t, index:idx_b(b) range:(5,+inf], keep order:false",
          "└─TableRowIDScan_6(Probe) 3.00 171.00 cop[tikv] table:t keep order:false"
        ],
        "Warnings": [
          "Note 1105 [idx_b] remain after pruning paths for t given Prop{SortItems: [], TaskTp: rootTask}"
        ]
      },
      {
        "SQL": "explain format = 'verbose' select * from t where b = 6 order by a limit 1",
        "Plan": [
          "TopN_9 0.00 19.34 root  test.t.a, offset:0, count:1",
          "└─IndexLookUp_16 0.00 19.33 root  ",
          "  ├─TopN_15(Build) 0.00 0.00 cop[tikv]  test.t.a, offset:0, count:1",
          "  │ └─IndexRangeScan_13 0.00 0.00 cop[tikv] table:t, index:idx_b(b) range:[6,6], keep order:false",
          "  └─TableRowIDScan_14(Probe) 0.00 0.00 cop[tikv] table:t keep order:false"
        ],
        "Warnings": [
          "Note 1105 [idx_b] remain after pruning paths for t given Prop{SortItems: [], TaskTp: copDoubleReadTask}"
        ]
      },
      {
        "SQL": "explain format = 'verbose' select * from t where b = 6 limit 1",
        "Plan": [
          "IndexLookUp_13 0.00 19.33 root  limit embedded(offset:0, count:1)",
          "├─Limit_12(Build) 0.00 0.00 cop[tikv]  offset:0, count:1",
          "│ └─IndexRangeScan_10 0.00 0.00 cop[tikv] table:t, index:idx_b(b) range:[6,6], keep order:false",
          "└─TableRowIDScan_11(Probe) 0.00 0.00 cop[tikv] table:t keep order:false"
        ],
        "Warnings": [
          "Note 1105 [idx_b] remain after pruning paths for t given Prop{SortItems: [], TaskTp: copDoubleReadTask}"
        ]
      }
    ]
  },
  {
    "Name": "TestIssue27083",
    "Cases": [
      {
        "SQL": "select * from t use index (idx_b) where b = 2 limit 1",
        "Plan": [
          "IndexLookUp 1.00 root  limit embedded(offset:0, count:1)",
          "├─Limit(Build) 1.00 cop[tikv]  offset:0, count:1",
          "│ └─IndexRangeScan 1.00 cop[tikv] table:t, index:idx_b(b) range:[2,2], keep order:false",
          "└─TableRowIDScan(Probe) 1.00 cop[tikv] table:t keep order:false"
        ]
      }
    ]
  },
  {
    "Name": "TestGroupBySetVar",
    "Cases": [
      {
        "SQL": "select floor(dt.rn/2) rownum, count(c1) from (select @rownum := @rownum + 1 rn, c1 from (select @rownum := -1) drn, t1) dt group by floor(dt.rn/2) order by rownum;",
        "Plan": [
          "Sort 1.00 root  Column#6",
          "└─Projection 1.00 root  floor(div(cast(Column#4, decimal(20,0) BINARY), 2))->Column#6, Column#5",
          "  └─HashAgg 1.00 root  group by:Column#13, funcs:count(Column#11)->Column#5, funcs:firstrow(Column#12)->Column#4",
          "    └─Projection 10000.00 root  test.t1.c1, Column#4, floor(div(cast(Column#4, decimal(20,0) BINARY), 2))->Column#13",
          "      └─Projection 10000.00 root  setvar(rownum, plus(getvar(rownum), 1))->Column#4, test.t1.c1",
          "        └─HashJoin 10000.00 root  CARTESIAN inner join",
          "          ├─Projection(Build) 1.00 root  setvar(rownum, -1)->Column#1",
          "          │ └─TableDual 1.00 root  rows:1",
          "          └─TableReader(Probe) 10000.00 root  data:TableFullScan",
          "            └─TableFullScan 10000.00 cop[tikv] table:t1 keep order:false, stats:pseudo"
        ]
      },
      {
        "SQL": "select @n:=@n+1 as e from ta group by e",
        "Plan": [
          "Projection 1.00 root  setvar(n, plus(getvar(n), 1))->Column#4",
          "└─HashAgg 1.00 root  group by:Column#8, funcs:firstrow(1)->Column#7",
          "  └─Projection 10000.00 root  setvar(n, plus(cast(getvar(n), double BINARY), 1))->Column#8",
          "    └─TableReader 10000.00 root  data:TableFullScan",
          "      └─TableFullScan 10000.00 cop[tikv] table:ta keep order:false, stats:pseudo"
        ]
      },
      {
        "SQL": "select @n:=@n+a as e from ta group by e",
        "Plan": [
          "Projection 8000.00 root  setvar(n, plus(getvar(n), cast(test.ta.a, double BINARY)))->Column#4",
          "└─HashAgg 8000.00 root  group by:Column#7, funcs:firstrow(Column#6)->test.ta.a",
          "  └─Projection 10000.00 root  test.ta.a, setvar(n, plus(getvar(n), cast(test.ta.a, double BINARY)))->Column#7",
          "    └─TableReader 10000.00 root  data:TableFullScan",
          "      └─TableFullScan 10000.00 cop[tikv] table:ta keep order:false, stats:pseudo"
        ]
      },
      {
        "SQL": "select * from (select @n:=@n+1 as e from ta) tt group by e",
        "Plan": [
          "HashAgg 1.00 root  group by:Column#4, funcs:firstrow(Column#4)->Column#4",
          "└─Projection 10000.00 root  setvar(n, plus(getvar(n), 1))->Column#4",
          "  └─TableReader 10000.00 root  data:TableFullScan",
          "    └─TableFullScan 10000.00 cop[tikv] table:ta keep order:false, stats:pseudo"
        ]
      },
      {
        "SQL": "select * from (select @n:=@n+a as e from ta) tt group by e",
        "Plan": [
          "HashAgg 8000.00 root  group by:Column#4, funcs:firstrow(Column#4)->Column#4",
          "└─Projection 10000.00 root  setvar(n, plus(getvar(n), cast(test.ta.a, double BINARY)))->Column#4",
          "  └─TableReader 10000.00 root  data:TableFullScan",
          "    └─TableFullScan 10000.00 cop[tikv] table:ta keep order:false, stats:pseudo"
        ]
      },
      {
        "SQL": "select a from ta group by @n:=@n+1",
        "Plan": [
          "HashAgg 1.00 root  group by:Column#5, funcs:firstrow(Column#4)->test.ta.a",
          "└─Projection 10000.00 root  test.ta.a, setvar(n, plus(getvar(n), 1))->Column#5",
          "  └─TableReader 10000.00 root  data:TableFullScan",
          "    └─TableFullScan 10000.00 cop[tikv] table:ta keep order:false, stats:pseudo"
        ]
      },
      {
        "SQL": "select a from ta group by @n:=@n+a",
        "Plan": [
          "HashAgg 8000.00 root  group by:Column#5, funcs:firstrow(Column#4)->test.ta.a",
          "└─Projection 10000.00 root  test.ta.a, setvar(n, plus(getvar(n), cast(test.ta.a, double BINARY)))->Column#5",
          "  └─TableReader 10000.00 root  data:TableFullScan",
          "    └─TableFullScan 10000.00 cop[tikv] table:ta keep order:false, stats:pseudo"
        ]
      }
    ]
  },
  {
    "Name": "TestIssue30200",
    "Cases": [
      {
        "SQL": "select /*+ use_index_merge(t1) */ 1 from t1 where c1 = 'de' or c2 = '10' and from_base64(to_base64(c1)) = 'ab';",
        "Plan": [
          "Projection 15.99 root  1->Column#5",
          "└─Selection 15.99 root  or(eq(test.t1.c1, \"de\"), and(eq(test.t1.c2, \"10\"), eq(from_base64(to_base64(test.t1.c1)), \"ab\")))",
          "  └─IndexMerge 19.99 root  ",
          "    ├─IndexRangeScan(Build) 10.00 cop[tikv] table:t1, index:c1(c1) range:[\"de\",\"de\"], keep order:false, stats:pseudo",
          "    ├─IndexRangeScan(Build) 10.00 cop[tikv] table:t1, index:c2(c2) range:[\"10\",\"10\"], keep order:false, stats:pseudo",
          "    └─TableRowIDScan(Probe) 19.99 cop[tikv] table:t1 keep order:false, stats:pseudo"
        ],
        "Res": [
          "1"
        ]
      },
      {
        "SQL": "select /*+ use_index_merge(t1) */ 1 from t1 where c1 = 'ab' or c2 = '10' and char_length(left(c1, 10)) = 10;",
        "Plan": [
          "Projection 17.99 root  1->Column#5",
          "└─Selection 0.04 root  or(eq(test.t1.c1, \"ab\"), and(eq(test.t1.c2, \"10\"), eq(char_length(left(test.t1.c1, 10)), 10)))",
          "  └─IndexMerge 19.99 root  ",
          "    ├─IndexRangeScan(Build) 10.00 cop[tikv] table:t1, index:c1(c1) range:[\"ab\",\"ab\"], keep order:false, stats:pseudo",
          "    ├─IndexRangeScan(Build) 10.00 cop[tikv] table:t1, index:c2(c2) range:[\"10\",\"10\"], keep order:false, stats:pseudo",
          "    └─TableRowIDScan(Probe) 19.99 cop[tikv] table:t1 keep order:false, stats:pseudo"
        ],
        "Res": [
          "1"
        ]
      },
      {
        "SQL": "select /*+ use_index_merge(tt1) */ 1 from tt1 where c1 = 'de' or c2 = '10' and from_base64(to_base64(c3)) = '10';",
        "Plan": [
          "Projection 15.99 root  1->Column#6",
          "└─Selection 15.99 root  or(eq(test.tt1.c1, \"de\"), and(eq(test.tt1.c2, \"10\"), eq(from_base64(to_base64(test.tt1.c3)), \"10\")))",
          "  └─IndexMerge 19.99 root  ",
          "    ├─IndexRangeScan(Build) 10.00 cop[tikv] table:tt1, index:idx_0(c1) range:[\"de\",\"de\"], keep order:false, stats:pseudo",
          "    ├─IndexRangeScan(Build) 10.00 cop[tikv] table:tt1, index:idx_1(c2, c3) range:[\"10\",\"10\"], keep order:false, stats:pseudo",
          "    └─TableRowIDScan(Probe) 19.99 cop[tikv] table:tt1 keep order:false, stats:pseudo"
        ],
        "Res": [
          "1"
        ]
      },
      {
        "SQL": "select /*+ use_index_merge( tt2 ) */ 1 from tt2 where tt2.c1 in (-3896405) or tt2.pk in (1, 53330) and to_base64(left(pk, 5));",
        "Plan": [
          "Projection 2.40 root  1->Column#3",
          "└─Selection 2.40 root  or(eq(test.tt2.c1, -3896405), and(in(test.tt2.pk, 1, 53330), istrue_with_null(cast(to_base64(left(cast(test.tt2.pk, var_string(20)), 5)), double BINARY))))",
          "  └─IndexMerge 3.00 root  ",
          "    ├─IndexRangeScan(Build) 1.00 cop[tikv] table:tt2, index:c1(c1) range:[-3896405,-3896405], keep order:false, stats:pseudo",
          "    ├─TableRangeScan(Build) 2.00 cop[tikv] table:tt2 range:[1,1], [53330,53330], keep order:false, stats:pseudo",
          "    └─TableRowIDScan(Probe) 3.00 cop[tikv] table:tt2 keep order:false, stats:pseudo"
        ],
        "Res": [
          "1"
        ]
      },
      {
        "SQL": "select /*+ use_index_merge(tt3) */ 1 from tt3 where c1 < -10 or c2 < 10 and reverse(c3) = '2';",
        "Plan": [
          "Projection 5098.44 root  1->Column#5",
          "└─Selection 2825.66 root  or(lt(test.tt3.c1, -10), and(lt(test.tt3.c2, 10), eq(reverse(cast(test.tt3.c3, var_string(20))), \"2\")))",
          "  └─IndexMerge 5542.21 root  ",
          "    ├─IndexRangeScan(Build) 3323.33 cop[tikv] table:tt3, index:c1(c1) range:[-inf,-10), keep order:false, stats:pseudo",
          "    ├─IndexRangeScan(Build) 3323.33 cop[tikv] table:tt3, index:c2(c2) range:[-inf,10), keep order:false, stats:pseudo",
          "    └─TableRowIDScan(Probe) 5542.21 cop[tikv] table:tt3 keep order:false, stats:pseudo"
        ],
        "Res": [
          "1"
        ]
      },
      {
        "SQL": "select 1 from t1 where c1 = 'de' or c2 = '10' and from_base64(to_base64(c1)) = 'ab';",
        "Plan": [
          "Projection 8000.00 root  1->Column#5",
          "└─Selection 8000.00 root  or(eq(test.t1.c1, \"de\"), and(eq(test.t1.c2, \"10\"), eq(from_base64(to_base64(test.t1.c1)), \"ab\")))",
          "  └─TableReader 10000.00 root  data:TableFullScan",
          "    └─TableFullScan 10000.00 cop[tikv] table:t1 keep order:false, stats:pseudo"
        ],
        "Res": [
          "1"
        ]
      }
    ]
  },
  {
    "Name": "TestIndexMergeWithCorrelatedColumns",
    "Cases": [
      {
        "SQL": "select * from t2 where c1 < all(select /*+ use_index_merge(t1) */ c1 from t1 where (c1 = 10 and c1 = t2.c3 or c2 = 1 and c2 = t2.c3) and substring(c3, 10)) order by c1;",
        "Plan": [
          "Sort 10000.00 root  test.t2.c1",
          "└─Projection 10000.00 root  test.t2.c1, test.t2.c2, test.t2.c3",
          "  └─Apply 10000.00 root  CARTESIAN inner join, other cond:or(and(lt(test.t2.c1, Column#8), if(ne(Column#9, 0), NULL, 1)), or(eq(Column#10, 0), if(isnull(test.t2.c1), NULL, 0)))",
          "    ├─TableReader(Build) 10000.00 root  data:TableFullScan",
          "    │ └─TableFullScan 10000.00 cop[tikv] table:t2 keep order:false, stats:pseudo",
          "    └─StreamAgg(Probe) 1.00 root  funcs:min(test.t1.c1)->Column#8, funcs:sum(0)->Column#9, funcs:count(1)->Column#10",
          "      └─IndexMerge 0.01 root  ",
          "        ├─Selection(Build) 1.00 cop[tikv]  eq(10, test.t2.c3)",
          "        │ └─TableRangeScan 1.00 cop[tikv] table:t1 range:[10,10], keep order:false, stats:pseudo",
          "        ├─Selection(Build) 8.00 cop[tikv]  eq(1, test.t2.c3)",
          "        │ └─IndexRangeScan 10.00 cop[tikv] table:t1, index:c2(c2) range:[1,1], keep order:false, stats:pseudo",
          "        └─Selection(Probe) 0.01 cop[tikv]  or(and(eq(test.t1.c1, 10), eq(10, test.t2.c3)), and(eq(test.t1.c2, 1), eq(1, test.t2.c3))), substring(cast(test.t1.c3, var_string(20)), 10)",
          "          └─TableRowIDScan 9.00 cop[tikv] table:t1 keep order:false, stats:pseudo"
        ],
        "Res": [
          "1 1 1",
          "2 2 2"
        ]
      },
      {
        "SQL": "select * from t2 where c1 < all(select /*+ use_index_merge(t1) */ c1 from t1 where (c1 = 10 and c1 = t2.c3 or c2 = 1 and c2 = t2.c3) and reverse(c3)) order by c1;",
        "Plan": [
          "Sort 10000.00 root  test.t2.c1",
          "└─Projection 10000.00 root  test.t2.c1, test.t2.c2, test.t2.c3",
          "  └─Apply 10000.00 root  CARTESIAN inner join, other cond:or(and(lt(test.t2.c1, Column#8), if(ne(Column#9, 0), NULL, 1)), or(eq(Column#10, 0), if(isnull(test.t2.c1), NULL, 0)))",
          "    ├─TableReader(Build) 10000.00 root  data:TableFullScan",
          "    │ └─TableFullScan 10000.00 cop[tikv] table:t2 keep order:false, stats:pseudo",
          "    └─StreamAgg(Probe) 1.00 root  funcs:min(test.t1.c1)->Column#8, funcs:sum(0)->Column#9, funcs:count(1)->Column#10",
          "      └─IndexMerge 0.01 root  ",
          "        ├─Selection(Build) 1.00 cop[tikv]  eq(10, test.t2.c3)",
          "        │ └─TableRangeScan 1.00 cop[tikv] table:t1 range:[10,10], keep order:false, stats:pseudo",
          "        ├─Selection(Build) 8.00 cop[tikv]  eq(1, test.t2.c3)",
          "        │ └─IndexRangeScan 10.00 cop[tikv] table:t1, index:c2(c2) range:[1,1], keep order:false, stats:pseudo",
          "        └─Selection(Probe) 0.01 cop[tikv]  or(and(eq(test.t1.c1, 10), eq(10, test.t2.c3)), and(eq(test.t1.c2, 1), eq(1, test.t2.c3))), reverse(cast(test.t1.c3, var_string(20)))",
          "          └─TableRowIDScan 9.00 cop[tikv] table:t1 keep order:false, stats:pseudo"
        ],
        "Res": [
          "2 2 2"
        ]
      },
      {
        "SQL": "select * from t2 where c1 < all(select /*+ use_index_merge(t1) */ c1 from t1 where (c1 >= 10 and c1 = t2.c3 or c2 = 1 and c2 = t2.c3) and substring(c3, 10)) order by c1;",
        "Plan": [
          "Sort 10000.00 root  test.t2.c1",
          "└─Projection 10000.00 root  test.t2.c1, test.t2.c2, test.t2.c3",
          "  └─Apply 10000.00 root  CARTESIAN inner join, other cond:or(and(lt(test.t2.c1, Column#8), if(ne(Column#9, 0), NULL, 1)), or(eq(Column#10, 0), if(isnull(test.t2.c1), NULL, 0)))",
          "    ├─TableReader(Build) 10000.00 root  data:TableFullScan",
          "    │ └─TableFullScan 10000.00 cop[tikv] table:t2 keep order:false, stats:pseudo",
          "    └─StreamAgg(Probe) 1.00 root  funcs:min(test.t1.c1)->Column#8, funcs:sum(0)->Column#9, funcs:count(1)->Column#10",
          "      └─IndexMerge 3.03 root  ",
          "        ├─Selection(Build) 3.33 cop[tikv]  eq(test.t1.c1, test.t2.c3)",
          "        │ └─TableRangeScan 3333.33 cop[tikv] table:t1 range:[10,+inf], keep order:false, stats:pseudo",
          "        ├─Selection(Build) 8.00 cop[tikv]  eq(1, test.t2.c3)",
          "        │ └─IndexRangeScan 10.00 cop[tikv] table:t1, index:c2(c2) range:[1,1], keep order:false, stats:pseudo",
          "        └─Selection(Probe) 3.03 cop[tikv]  or(and(ge(test.t1.c1, 10), eq(test.t1.c1, test.t2.c3)), and(eq(test.t1.c2, 1), eq(1, test.t2.c3))), substring(cast(test.t1.c3, var_string(20)), 10)",
          "          └─TableRowIDScan 3338.67 cop[tikv] table:t1 keep order:false, stats:pseudo"
        ],
        "Res": [
          "1 1 1",
          "2 2 2"
        ]
      },
      {
        "SQL": "select c_int from tt1 where c_decimal < all (select /*+ use_index_merge(tt2) */ c_decimal from tt2 where tt1.c_int = tt2.c_int and tt1.c_datetime > tt2.c_datetime and tt2.c_decimal = 9.060 or tt2.c_str <= 'interesting shtern' and tt1.c_int = tt2.c_int) order by 1;",
        "Plan": [
          "Projection 10000.00 root  test.tt1.c_int",
          "└─Apply 10000.00 root  CARTESIAN inner join, other cond:or(and(lt(test.tt1.c_decimal, Column#9), if(ne(Column#10, 0), NULL, 1)), or(eq(Column#11, 0), if(isnull(test.tt1.c_decimal), NULL, 0)))",
          "  ├─TableReader(Build) 10000.00 root  data:TableFullScan",
          "  │ └─TableFullScan 10000.00 cop[tikv] table:tt1 keep order:true, stats:pseudo",
          "  └─StreamAgg(Probe) 1.00 root  funcs:min(Column#14)->Column#9, funcs:sum(Column#15)->Column#10, funcs:count(1)->Column#11",
          "    └─Projection 0.00 root  test.tt2.c_decimal, cast(isnull(test.tt2.c_decimal), decimal(20,0) BINARY)->Column#15",
          "      └─IndexMerge 0.00 root  ",
          "        ├─Selection(Build) 0.00 cop[tikv]  eq(test.tt1.c_int, test.tt2.c_int)",
          "        │ └─IndexRangeScan 1.00 cop[tikv] table:tt2, index:c_decimal(c_decimal) range:[9.060000,9.060000], keep order:false, stats:pseudo",
          "        ├─Selection(Build) 3.32 cop[tikv]  eq(test.tt1.c_int, test.tt2.c_int)",
          "        │ └─IndexRangeScan 3323.33 cop[tikv] table:tt2, index:c_str(c_str) range:[-inf,\"interesting shtern\"], keep order:false, stats:pseudo",
          "        └─Selection(Probe) 0.00 cop[tikv]  or(and(eq(test.tt1.c_int, test.tt2.c_int), and(gt(test.tt1.c_datetime, test.tt2.c_datetime), eq(test.tt2.c_decimal, 9.060))), and(le(test.tt2.c_str, \"interesting shtern\"), eq(test.tt1.c_int, test.tt2.c_int)))",
          "          └─TableRowIDScan 3.32 cop[tikv] table:tt2 keep order:false, stats:pseudo"
        ],
        "Res": [
          "7",
          "8",
          "10"
        ]
      },
      {
        "SQL": "select c_int from tt1 where c_decimal > all (select /*+ use_index_merge(tt2) */ c_decimal from tt2 where tt2.c_int = 7 and tt2.c_int < tt1.c_decimal or tt2.c_str >= 'zzzzzzzzzzzzzzzzzzz' and tt1.c_int = tt2.c_int) order by 1;",
        "Plan": [
          "Projection 10000.00 root  test.tt1.c_int",
          "└─Apply 10000.00 root  CARTESIAN inner join, other cond:or(and(gt(test.tt1.c_decimal, Column#9), if(ne(Column#10, 0), NULL, 1)), or(eq(Column#11, 0), if(isnull(test.tt1.c_decimal), NULL, 0)))",
          "  ├─TableReader(Build) 10000.00 root  data:TableFullScan",
          "  │ └─TableFullScan 10000.00 cop[tikv] table:tt1 keep order:true, stats:pseudo",
          "  └─StreamAgg(Probe) 1.00 root  funcs:max(Column#14)->Column#9, funcs:sum(Column#15)->Column#10, funcs:count(1)->Column#11",
          "    └─Projection 0.00 root  test.tt2.c_decimal, cast(isnull(test.tt2.c_decimal), decimal(20,0) BINARY)->Column#15",
          "      └─IndexMerge 0.00 root  ",
          "        ├─Selection(Build) 1.00 cop[tikv]  lt(7, test.tt1.c_decimal)",
          "        │ └─TableRangeScan 1.00 cop[tikv] table:tt2 range:[7,7], keep order:false, stats:pseudo",
          "        ├─Selection(Build) 3.33 cop[tikv]  eq(test.tt1.c_int, test.tt2.c_int)",
          "        │ └─IndexRangeScan 3333.33 cop[tikv] table:tt2, index:c_str(c_str) range:[\"zzzzzzzzzzzzzzzzzzz\",+inf], keep order:false, stats:pseudo",
          "        └─Selection(Probe) 0.00 cop[tikv]  or(and(eq(test.tt2.c_int, 7), lt(7, test.tt1.c_decimal)), and(ge(test.tt2.c_str, \"zzzzzzzzzzzzzzzzzzz\"), eq(test.tt1.c_int, test.tt2.c_int)))",
          "          └─TableRowIDScan 4.33 cop[tikv] table:tt2 keep order:false, stats:pseudo"
        ],
        "Res": [
          "6",
          "7",
          "8",
          "9"
        ]
      }
    ]
  },
  {
    "Name": "TestIssue31240",
    "Cases": [
      {
        "SQL": "explain format = 'brief' select count(*) from t31240;",
        "Plan": [
          "StreamAgg 1.00 root  funcs:count(Column#6)->Column#4",
          "└─TableReader 1.00 root  data:StreamAgg",
          "  └─StreamAgg 1.00 batchCop[tiflash]  funcs:count(1)->Column#6",
          "    └─TableFullScan 10000.00 batchCop[tiflash] table:t31240 keep order:false, stats:pseudo"
        ]
      },
      {
        "SQL": "set @@tidb_isolation_read_engines=\"tiflash,tidb\";",
        "Plan": null
      },
      {
        "SQL": "explain format = 'brief' select count(*) from t31240;",
        "Plan": [
          "StreamAgg 1.00 root  funcs:count(Column#6)->Column#4",
          "└─TableReader 1.00 root  data:StreamAgg",
          "  └─StreamAgg 1.00 batchCop[tiflash]  funcs:count(1)->Column#6",
          "    └─TableFullScan 10000.00 batchCop[tiflash] table:t31240 keep order:false, stats:pseudo"
        ]
      }
    ]
  },
  {
    "Name": "TestSelPushDownTiFlash",
    "Cases": [
      {
        "SQL": "explain format = 'brief' select * from t where t.a > 1 and t.b = \"flash\" or t.a + 3 * t.a = 5",
        "Plan": [
          "TableReader 8000.67 root  data:Selection",
          "└─Selection 8000.67 cop[tiflash]  or(and(gt(test.t.a, 1), eq(test.t.b, \"flash\")), eq(plus(test.t.a, mul(3, test.t.a)), 5))",
          "  └─TableFullScan 10000.00 cop[tiflash] table:t keep order:false, stats:pseudo"
        ]
      },
      {
        "SQL": "explain format = 'brief' select * from t where cast(t.a as double) + 3 = 5.1",
        "Plan": [
          "TableReader 8000.00 root  data:Selection",
          "└─Selection 8000.00 cop[tiflash]  eq(plus(cast(test.t.a, double BINARY), 3), 5.1)",
          "  └─TableFullScan 10000.00 cop[tiflash] table:t keep order:false, stats:pseudo"
        ]
      },
      {
        "SQL": "explain format = 'brief' select * from t where b > 'a' order by convert(b, unsigned) limit 2",
        "Plan": [
          "Projection 2.00 root  test.t.a, test.t.b",
          "└─TopN 2.00 root  Column#4, offset:0, count:2",
          "  └─Projection 2.00 root  test.t.a, test.t.b, cast(test.t.b, bigint(22) UNSIGNED BINARY)->Column#4",
          "    └─TableReader 2.00 root  data:Projection",
          "      └─Projection 2.00 batchCop[tiflash]  test.t.a, test.t.b",
          "        └─TopN 2.00 batchCop[tiflash]  Column#3, offset:0, count:2",
          "          └─Projection 3333.33 batchCop[tiflash]  test.t.a, test.t.b, cast(test.t.b, bigint(22) UNSIGNED BINARY)->Column#3",
          "            └─Selection 3333.33 batchCop[tiflash]  gt(test.t.b, \"a\")",
          "              └─TableFullScan 10000.00 batchCop[tiflash] table:t keep order:false, stats:pseudo"
        ]
      },
      {
        "SQL": "explain format = 'brief' select * from t where b > 'a' order by b limit 2",
        "Plan": [
          "TopN 2.00 root  test.t.b, offset:0, count:2",
          "└─TableReader 2.00 root  data:TopN",
          "  └─TopN 2.00 batchCop[tiflash]  test.t.b, offset:0, count:2",
          "    └─Selection 3333.33 batchCop[tiflash]  gt(test.t.b, \"a\")",
          "      └─TableFullScan 10000.00 batchCop[tiflash] table:t keep order:false, stats:pseudo"
        ]
      }
    ]
  },
  {
    "Name": "TestVerboseExplain",
    "Cases": [
      {
        "SQL": "explain format = 'verbose' select count(*) from t3",
        "Plan": [
          "StreamAgg_20 1.00 12.68 root  funcs:count(Column#9)->Column#4",
          "└─TableReader_21 1.00 9.68 root  data:StreamAgg_8",
          "  └─StreamAgg_8 1.00 117.00 cop[tikv]  funcs:count(1)->Column#9",
          "    └─TableFullScan_18 3.00 108.00 cop[tikv] table:t3 keep order:false"
        ]
      },
      {
        "SQL": "explain format = 'verbose' select count(*) from t2",
        "Plan": [
          "StreamAgg_25 1.00 8.18 root  funcs:count(Column#7)->Column#4",
          "└─TableReader_26 1.00 5.17 root  data:StreamAgg_9",
          "  └─StreamAgg_9 1.00 49.50 batchCop[tiflash]  funcs:count(1)->Column#7",
          "    └─TableFullScan_24 3.00 40.50 batchCop[tiflash] table:t2 keep order:false"
        ]
      },
      {
        "SQL": "explain format = 'verbose' select * from t3 order by a",
        "Plan": [
          "Sort_4 3.00 45.85 root  test.t3.a",
          "└─TableReader_8 3.00 11.78 root  data:TableFullScan_7",
          "  └─TableFullScan_7 3.00 108.00 cop[tikv] table:t3 keep order:false"
        ]
      },
      {
        "SQL": "explain format = 'verbose' select * from t3 order by b",
        "Plan": [
          "Sort_4 3.00 45.85 root  test.t3.b",
          "└─TableReader_8 3.00 11.78 root  data:TableFullScan_7",
          "  └─TableFullScan_7 3.00 108.00 cop[tikv] table:t3 keep order:false"
        ]
      },
      {
        "SQL": "explain format = 'verbose' select * from t3 order by a limit 1",
        "Plan": [
          "TopN_7 1.00 13.22 root  test.t3.a, offset:0, count:1",
          "└─TableReader_16 1.00 10.22 root  data:TopN_15",
          "  └─TopN_15 1.00 0.00 cop[tikv]  test.t3.a, offset:0, count:1",
          "    └─TableFullScan_14 3.00 108.00 cop[tikv] table:t3 keep order:false"
        ]
      },
      {
        "SQL": "explain format = 'verbose' select * from t3 order by b limit 1",
        "Plan": [
          "TopN_7 1.00 13.22 root  test.t3.b, offset:0, count:1",
          "└─TableReader_16 1.00 10.22 root  data:TopN_15",
          "  └─TopN_15 1.00 0.00 cop[tikv]  test.t3.b, offset:0, count:1",
          "    └─TableFullScan_14 3.00 108.00 cop[tikv] table:t3 keep order:false"
        ]
      },
      {
        "SQL": "explain format = 'verbose' select count(*) from t2 group by a",
        "Plan": [
          "TableReader_24 3.00 3.33 root  data:ExchangeSender_23",
          "└─ExchangeSender_23 3.00 57.00 mpp[tiflash]  ExchangeType: PassThrough",
          "  └─Projection_22 3.00 0.00 mpp[tiflash]  Column#4",
          "    └─HashAgg_8 3.00 57.00 mpp[tiflash]  group by:test.t2.a, funcs:count(1)->Column#4",
          "      └─ExchangeReceiver_21 3.00 48.00 mpp[tiflash]  ",
          "        └─ExchangeSender_20 3.00 48.00 mpp[tiflash]  ExchangeType: HashPartition, Hash Cols: [name: test.t2.a, collate: binary]",
          "          └─TableFullScan_19 3.00 45.00 mpp[tiflash] table:t2 keep order:false"
        ]
      },
      {
        "SQL": "explain format = 'verbose' select count(*) from t3 where b = 0",
        "Plan": [
          "StreamAgg_10 1.00 1.33 root  funcs:count(1)->Column#4",
          "└─IndexReader_15 0.00 1.33 root  index:IndexRangeScan_14",
          "  └─IndexRangeScan_14 0.00 0.00 cop[tikv] table:t3, index:c(b) range:[0,0], keep order:false"
        ]
      },
      {
        "SQL": "explain format = 'verbose' select /*+ use_index(t3, c) */ count(a) from t3 where b = 0",
        "Plan": [
          "StreamAgg_10 1.00 19.33 root  funcs:count(test.t3.a)->Column#4",
          "└─IndexLookUp_17 0.00 19.33 root  ",
          "  ├─IndexRangeScan_15(Build) 0.00 0.00 cop[tikv] table:t3, index:c(b) range:[0,0], keep order:false",
          "  └─TableRowIDScan_16(Probe) 0.00 0.00 cop[tikv] table:t3 keep order:false"
        ]
      },
      {
        "SQL": "explain format = 'verbose' select count(*) from t2 where a = 0",
        "Plan": [
          "StreamAgg_11 1.00 4.93 root  funcs:count(1)->Column#4",
          "└─TableReader_23 0.00 4.93 root  data:Selection_22",
          "  └─Selection_22 0.00 54.00 cop[tiflash]  eq(test.t2.a, 0)",
          "    └─TableFullScan_21 3.00 45.00 cop[tiflash] table:t2 keep order:false"
        ]
      },
      {
        "SQL": "explain format = 'verbose' select count(*) from t3 t join t3 on t.a = t3.b",
        "Plan": [
          "StreamAgg_10 1.00 60.22 root  funcs:count(1)->Column#7",
          "└─HashJoin_40 3.00 51.22 root  inner join, equal:[eq(test.t3.a, test.t3.b)]",
          "  ├─IndexReader_28(Build) 3.00 11.66 root  index:IndexFullScan_27",
          "  │ └─IndexFullScan_27 3.00 130.50 cop[tikv] table:t3, index:c(b) keep order:false",
          "  └─TableReader_26(Probe) 3.00 10.76 root  data:Selection_25",
          "    └─Selection_25 3.00 117.00 cop[tikv]  not(isnull(test.t3.a))",
          "      └─TableFullScan_24 3.00 108.00 cop[tikv] table:t keep order:false"
        ]
      },
      {
        "SQL": "explain format = 'verbose' select count(*) from t1 join t2 on t1.a = t2.a",
        "Plan": [
          "StreamAgg_14 1.00 18.93 root  funcs:count(1)->Column#7",
          "└─TableReader_46 3.00 9.93 root  data:ExchangeSender_45",
          "  └─ExchangeSender_45 3.00 195.38 mpp[tiflash]  ExchangeType: PassThrough",
          "    └─HashJoin_42 3.00 195.38 mpp[tiflash]  inner join, equal:[eq(test.t1.a, test.t2.a)]",
          "      ├─ExchangeReceiver_21(Build) 3.00 57.00 mpp[tiflash]  ",
          "      │ └─ExchangeSender_20 3.00 57.00 mpp[tiflash]  ExchangeType: Broadcast",
          "      │   └─Selection_19 3.00 54.00 mpp[tiflash]  not(isnull(test.t1.a))",
          "      │     └─TableFullScan_18 3.00 45.00 mpp[tiflash] table:t1 keep order:false",
          "      └─Selection_23(Probe) 3.00 54.00 mpp[tiflash]  not(isnull(test.t2.a))",
          "        └─TableFullScan_22 3.00 45.00 mpp[tiflash] table:t2 keep order:false"
        ]
      },
      {
        "SQL": "explain format = 'verbose' select count(*) from t1 join t2 on t1.a = t2.a join t3 on t1.b = t3.b",
        "Plan": [
          "StreamAgg_15 1.00 60.60 root  funcs:count(1)->Column#10",
          "└─HashJoin_65 3.00 51.60 root  inner join, equal:[eq(test.t1.b, test.t3.b)]",
          "  ├─IndexReader_53(Build) 3.00 11.66 root  index:IndexFullScan_52",
          "  │ └─IndexFullScan_52 3.00 130.50 cop[tikv] table:t3, index:c(b) keep order:false",
          "  └─TableReader_39(Probe) 3.00 11.14 root  data:ExchangeSender_38",
          "    └─ExchangeSender_38 3.00 204.38 mpp[tiflash]  ExchangeType: PassThrough",
          "      └─HashJoin_29 3.00 204.38 mpp[tiflash]  inner join, equal:[eq(test.t1.a, test.t2.a)]",
          "        ├─ExchangeReceiver_35(Build) 3.00 66.00 mpp[tiflash]  ",
          "        │ └─ExchangeSender_34 3.00 66.00 mpp[tiflash]  ExchangeType: Broadcast",
          "        │   └─Selection_33 3.00 63.00 mpp[tiflash]  not(isnull(test.t1.a)), not(isnull(test.t1.b))",
          "        │     └─TableFullScan_32 3.00 54.00 mpp[tiflash] table:t1 keep order:false",
          "        └─Selection_37(Probe) 3.00 54.00 mpp[tiflash]  not(isnull(test.t2.a))",
          "          └─TableFullScan_36 3.00 45.00 mpp[tiflash] table:t2 keep order:false"
        ]
      },
      {
        "SQL": "explain format = 'verbose' select (2) in (select count(*) from t1) from (select t.b < (select t.b from t2 limit 1 )  from t3 t) t",
        "Plan": [
          "HashJoin_19 3.00 127.40 root  CARTESIAN left outer semi join",
          "├─Selection_39(Build) 0.80 11.18 root  eq(2, Column#18)",
          "│ └─StreamAgg_60 1.00 8.18 root  funcs:count(Column#32)->Column#18",
          "│   └─TableReader_61 1.00 5.17 root  data:StreamAgg_44",
          "│     └─StreamAgg_44 1.00 49.50 batchCop[tiflash]  funcs:count(1)->Column#32",
          "│       └─TableFullScan_59 3.00 40.50 batchCop[tiflash] table:t1 keep order:false",
          "└─Projection_20(Probe) 3.00 95.82 root  1->Column#28",
          "  └─Apply_22 3.00 76.02 root  CARTESIAN left outer join",
          "    ├─TableReader_24(Build) 3.00 10.16 root  data:TableFullScan_23",
          "    │ └─TableFullScan_23 3.00 108.00 cop[tikv] table:t keep order:false",
          "    └─Projection_27(Probe) 1.00 21.95 root  1->Column#26",
          "      └─Limit_30 1.00 3.35 root  offset:0, count:1",
          "        └─TableReader_38 1.00 3.35 root  data:ExchangeSender_37",
          "          └─ExchangeSender_37 1.00 19.50 mpp[tiflash]  ExchangeType: PassThrough",
          "            └─Limit_36 1.00 19.50 mpp[tiflash]  offset:0, count:1",
          "              └─TableFullScan_35 1.00 19.50 mpp[tiflash] table:t2 keep order:false"
        ]
      },
      {
        "SQL": "explain format = 'verbose' select /*+ merge_join(t1) */ count(*) from t1 join t2 on t1.a = t2.a",
        "Plan": [
          "StreamAgg_13 1.00 59.65 root  funcs:count(1)->Column#7",
          "└─MergeJoin_31 3.00 50.65 root  inner join, left key:test.t1.a, right key:test.t2.a",
          "  ├─Sort_29(Build) 3.00 20.83 root  test.t2.a",
          "  │ └─TableReader_28 3.00 6.56 root  data:Selection_27",
          "  │   └─Selection_27 3.00 54.00 cop[tiflash]  not(isnull(test.t2.a))",
          "  │     └─TableFullScan_26 3.00 45.00 cop[tiflash] table:t2 keep order:false",
          "  └─Sort_22(Probe) 3.00 20.83 root  test.t1.a",
          "    └─TableReader_21 3.00 6.56 root  data:Selection_20",
          "      └─Selection_20 3.00 54.00 cop[tiflash]  not(isnull(test.t1.a))",
          "        └─TableFullScan_19 3.00 45.00 cop[tiflash] table:t1 keep order:false"
        ]
      }
    ]
  },
  {
    "Name": "TestRegardNULLAsPoint",
    "Cases": [
      {
        "SQL": "select * from tuk where a<=>null and b=1",
        "PlanEnabled": [
          "IndexReader_6 0.10 root  index:IndexRangeScan_5",
          "└─IndexRangeScan_5 0.10 cop[tikv] table:tuk, index:a(a, b, c) range:[NULL 1,NULL 1], keep order:false, stats:pseudo"
        ],
        "PlanDisabled": [
          "IndexReader_7 0.01 root  index:Selection_6",
          "└─Selection_6 0.01 cop[tikv]  eq(test.tuk.b, 1)",
          "  └─IndexRangeScan_5 10.00 cop[tikv] table:tuk, index:a(a, b, c) range:[NULL,NULL], keep order:false, stats:pseudo"
        ],
        "Result": [
          "<nil> 1 <nil>",
          "<nil> 1 <nil>",
          "<nil> 1 1",
          "<nil> 1 1"
        ]
      },
      {
        "SQL": "select * from tik where a<=>null and b=1",
        "PlanEnabled": [
          "IndexReader_6 0.10 root  index:IndexRangeScan_5",
          "└─IndexRangeScan_5 0.10 cop[tikv] table:tik, index:a(a, b, c) range:[NULL 1,NULL 1], keep order:false, stats:pseudo"
        ],
        "PlanDisabled": [
          "IndexReader_7 0.01 root  index:Selection_6",
          "└─Selection_6 0.01 cop[tikv]  eq(test.tik.b, 1)",
          "  └─IndexRangeScan_5 10.00 cop[tikv] table:tik, index:a(a, b, c) range:[NULL,NULL], keep order:false, stats:pseudo"
        ],
        "Result": [
          "<nil> 1 <nil>",
          "<nil> 1 <nil>",
          "<nil> 1 1",
          "<nil> 1 1"
        ]
      },
      {
        "SQL": "select * from tuk where a<=>null and b>0 and b<2",
        "PlanEnabled": [
          "IndexReader_6 0.10 root  index:IndexRangeScan_5",
          "└─IndexRangeScan_5 0.10 cop[tikv] table:tuk, index:a(a, b, c) range:[NULL 1,NULL 1], keep order:false, stats:pseudo"
        ],
        "PlanDisabled": [
          "IndexReader_7 0.25 root  index:Selection_6",
          "└─Selection_6 0.25 cop[tikv]  eq(test.tuk.b, 1)",
          "  └─IndexRangeScan_5 10.00 cop[tikv] table:tuk, index:a(a, b, c) range:[NULL,NULL], keep order:false, stats:pseudo"
        ],
        "Result": [
          "<nil> 1 <nil>",
          "<nil> 1 <nil>",
          "<nil> 1 1",
          "<nil> 1 1"
        ]
      },
      {
        "SQL": "select * from tik where a<=>null and b>0 and b<2",
        "PlanEnabled": [
          "IndexReader_6 0.10 root  index:IndexRangeScan_5",
          "└─IndexRangeScan_5 0.10 cop[tikv] table:tik, index:a(a, b, c) range:[NULL 1,NULL 1], keep order:false, stats:pseudo"
        ],
        "PlanDisabled": [
          "IndexReader_7 0.25 root  index:Selection_6",
          "└─Selection_6 0.25 cop[tikv]  eq(test.tik.b, 1)",
          "  └─IndexRangeScan_5 10.00 cop[tikv] table:tik, index:a(a, b, c) range:[NULL,NULL], keep order:false, stats:pseudo"
        ],
        "Result": [
          "<nil> 1 <nil>",
          "<nil> 1 <nil>",
          "<nil> 1 1",
          "<nil> 1 1"
        ]
      },
      {
        "SQL": "select * from tuk where a<=>null and b>=1 and b<2",
        "PlanEnabled": [
          "IndexReader_6 0.10 root  index:IndexRangeScan_5",
          "└─IndexRangeScan_5 0.10 cop[tikv] table:tuk, index:a(a, b, c) range:[NULL 1,NULL 1], keep order:false, stats:pseudo"
        ],
        "PlanDisabled": [
          "IndexReader_7 0.25 root  index:Selection_6",
          "└─Selection_6 0.25 cop[tikv]  eq(test.tuk.b, 1)",
          "  └─IndexRangeScan_5 10.00 cop[tikv] table:tuk, index:a(a, b, c) range:[NULL,NULL], keep order:false, stats:pseudo"
        ],
        "Result": [
          "<nil> 1 <nil>",
          "<nil> 1 <nil>",
          "<nil> 1 1",
          "<nil> 1 1"
        ]
      },
      {
        "SQL": "select * from tik where a<=>null and b>=1 and b<2",
        "PlanEnabled": [
          "IndexReader_6 0.10 root  index:IndexRangeScan_5",
          "└─IndexRangeScan_5 0.10 cop[tikv] table:tik, index:a(a, b, c) range:[NULL 1,NULL 1], keep order:false, stats:pseudo"
        ],
        "PlanDisabled": [
          "IndexReader_7 0.25 root  index:Selection_6",
          "└─Selection_6 0.25 cop[tikv]  eq(test.tik.b, 1)",
          "  └─IndexRangeScan_5 10.00 cop[tikv] table:tik, index:a(a, b, c) range:[NULL,NULL], keep order:false, stats:pseudo"
        ],
        "Result": [
          "<nil> 1 <nil>",
          "<nil> 1 <nil>",
          "<nil> 1 1",
          "<nil> 1 1"
        ]
      },
      {
        "SQL": "select * from tuk where a<=>null and b=1 and c=1",
        "PlanEnabled": [
          "IndexReader_6 1.00 root  index:IndexRangeScan_5",
          "└─IndexRangeScan_5 1.00 cop[tikv] table:tuk, index:a(a, b, c) range:[NULL 1 1,NULL 1 1], keep order:false, stats:pseudo"
        ],
        "PlanDisabled": [
          "IndexReader_7 0.00 root  index:Selection_6",
          "└─Selection_6 0.00 cop[tikv]  eq(test.tuk.b, 1), eq(test.tuk.c, 1)",
          "  └─IndexRangeScan_5 10.00 cop[tikv] table:tuk, index:a(a, b, c) range:[NULL,NULL], keep order:false, stats:pseudo"
        ],
        "Result": [
          "<nil> 1 1",
          "<nil> 1 1"
        ]
      },
      {
        "SQL": "select * from tik where a<=>null and b=1 and c=1",
        "PlanEnabled": [
          "IndexReader_6 0.00 root  index:IndexRangeScan_5",
          "└─IndexRangeScan_5 0.00 cop[tikv] table:tik, index:a(a, b, c) range:[NULL 1 1,NULL 1 1], keep order:false, stats:pseudo"
        ],
        "PlanDisabled": [
          "IndexReader_7 0.00 root  index:Selection_6",
          "└─Selection_6 0.00 cop[tikv]  eq(test.tik.b, 1), eq(test.tik.c, 1)",
          "  └─IndexRangeScan_5 10.00 cop[tikv] table:tik, index:a(a, b, c) range:[NULL,NULL], keep order:false, stats:pseudo"
        ],
        "Result": [
          "<nil> 1 1",
          "<nil> 1 1"
        ]
      },
      {
        "SQL": "select * from tuk where a=1 and b<=>null and c=1",
        "PlanEnabled": [
          "IndexReader_6 1.00 root  index:IndexRangeScan_5",
          "└─IndexRangeScan_5 1.00 cop[tikv] table:tuk, index:a(a, b, c) range:[1 NULL 1,1 NULL 1], keep order:false, stats:pseudo"
        ],
        "PlanDisabled": [
          "IndexReader_7 0.00 root  index:Selection_6",
          "└─Selection_6 0.00 cop[tikv]  eq(test.tuk.c, 1)",
          "  └─IndexRangeScan_5 0.10 cop[tikv] table:tuk, index:a(a, b, c) range:[1 NULL,1 NULL], keep order:false, stats:pseudo"
        ],
        "Result": [
          "1 <nil> 1",
          "1 <nil> 1"
        ]
      },
      {
        "SQL": "select * from tik where a=1 and b<=>null and c=1",
        "PlanEnabled": [
          "IndexReader_6 0.00 root  index:IndexRangeScan_5",
          "└─IndexRangeScan_5 0.00 cop[tikv] table:tik, index:a(a, b, c) range:[1 NULL 1,1 NULL 1], keep order:false, stats:pseudo"
        ],
        "PlanDisabled": [
          "IndexReader_7 0.00 root  index:Selection_6",
          "└─Selection_6 0.00 cop[tikv]  eq(test.tik.c, 1)",
          "  └─IndexRangeScan_5 0.10 cop[tikv] table:tik, index:a(a, b, c) range:[1 NULL,1 NULL], keep order:false, stats:pseudo"
        ],
        "Result": [
          "1 <nil> 1",
          "1 <nil> 1"
        ]
      },
      {
        "SQL": "select * from tuk where a<=>null and b<=>null and c=1",
        "PlanEnabled": [
          "IndexReader_6 1.00 root  index:IndexRangeScan_5",
          "└─IndexRangeScan_5 1.00 cop[tikv] table:tuk, index:a(a, b, c) range:[NULL NULL 1,NULL NULL 1], keep order:false, stats:pseudo"
        ],
        "PlanDisabled": [
          "IndexReader_7 0.00 root  index:Selection_6",
          "└─Selection_6 0.00 cop[tikv]  eq(test.tuk.c, 1), nulleq(test.tuk.b, NULL)",
          "  └─IndexRangeScan_5 10.00 cop[tikv] table:tuk, index:a(a, b, c) range:[NULL,NULL], keep order:false, stats:pseudo"
        ],
        "Result": [
          "<nil> <nil> 1",
          "<nil> <nil> 1"
        ]
      },
      {
        "SQL": "select * from tik where a<=>null and b<=>null and c=1",
        "PlanEnabled": [
          "IndexReader_6 0.00 root  index:IndexRangeScan_5",
          "└─IndexRangeScan_5 0.00 cop[tikv] table:tik, index:a(a, b, c) range:[NULL NULL 1,NULL NULL 1], keep order:false, stats:pseudo"
        ],
        "PlanDisabled": [
          "IndexReader_7 0.00 root  index:Selection_6",
          "└─Selection_6 0.00 cop[tikv]  eq(test.tik.c, 1), nulleq(test.tik.b, NULL)",
          "  └─IndexRangeScan_5 10.00 cop[tikv] table:tik, index:a(a, b, c) range:[NULL,NULL], keep order:false, stats:pseudo"
        ],
        "Result": [
          "<nil> <nil> 1",
          "<nil> <nil> 1"
        ]
      },
      {
        "SQL": "select * from tuk where a<=>null and b<=>null and c<=>null",
        "PlanEnabled": [
          "IndexReader_6 1.00 root  index:IndexRangeScan_5",
          "└─IndexRangeScan_5 1.00 cop[tikv] table:tuk, index:a(a, b, c) range:[NULL NULL NULL,NULL NULL NULL], keep order:false, stats:pseudo"
        ],
        "PlanDisabled": [
          "IndexReader_7 0.00 root  index:Selection_6",
          "└─Selection_6 0.00 cop[tikv]  nulleq(test.tuk.b, NULL), nulleq(test.tuk.c, NULL)",
          "  └─IndexRangeScan_5 10.00 cop[tikv] table:tuk, index:a(a, b, c) range:[NULL,NULL], keep order:false, stats:pseudo"
        ],
        "Result": [
          "<nil> <nil> <nil>",
          "<nil> <nil> <nil>"
        ]
      },
      {
        "SQL": "select * from tik where a<=>null and b<=>null and c<=>null",
        "PlanEnabled": [
          "IndexReader_6 0.00 root  index:IndexRangeScan_5",
          "└─IndexRangeScan_5 0.00 cop[tikv] table:tik, index:a(a, b, c) range:[NULL NULL NULL,NULL NULL NULL], keep order:false, stats:pseudo"
        ],
        "PlanDisabled": [
          "IndexReader_7 0.00 root  index:Selection_6",
          "└─Selection_6 0.00 cop[tikv]  nulleq(test.tik.b, NULL), nulleq(test.tik.c, NULL)",
          "  └─IndexRangeScan_5 10.00 cop[tikv] table:tik, index:a(a, b, c) range:[NULL,NULL], keep order:false, stats:pseudo"
        ],
        "Result": [
          "<nil> <nil> <nil>",
          "<nil> <nil> <nil>"
        ]
      }
    ]
  },
  {
    "Name": "TestPushDownToTiFlashWithKeepOrder",
    "Cases": [
      {
        "SQL": "explain format = 'brief' select max(a) from t",
        "Plan": [
          "StreamAgg 1.00 root  funcs:max(test.t.a)->Column#3",
          "└─TopN 1.00 root  test.t.a:desc, offset:0, count:1",
          "  └─TableReader 1.00 root  data:TopN",
          "    └─TopN 1.00 batchCop[tiflash]  test.t.a:desc, offset:0, count:1",
          "      └─TableFullScan 10000.00 batchCop[tiflash] table:t keep order:false, stats:pseudo"
        ]
      },
      {
        "SQL": "explain format = 'brief' select min(a) from t",
        "Plan": [
          "StreamAgg 1.00 root  funcs:min(test.t.a)->Column#3",
          "└─Limit 1.00 root  offset:0, count:1",
          "  └─TableReader 1.00 root  data:Limit",
          "    └─Limit 1.00 cop[tiflash]  offset:0, count:1",
          "      └─TableFullScan 1.00 cop[tiflash] table:t keep order:true, stats:pseudo"
        ]
      }
    ]
  },
  {
    "Name": "TestMPPJoin",
    "Cases": [
      {
        "SQL": "explain format = 'brief' select count(*) from fact_t, d1_t where fact_t.d1_k = d1_t.d1_k",
        "Plan": [
          "StreamAgg 1.00 root  funcs:count(1)->Column#11",
          "└─TableReader 8.00 root  data:ExchangeSender",
          "  └─ExchangeSender 8.00 mpp[tiflash]  ExchangeType: PassThrough",
          "    └─HashJoin 8.00 mpp[tiflash]  inner join, equal:[eq(test.d1_t.d1_k, test.fact_t.d1_k)]",
          "      ├─ExchangeReceiver(Build) 2.00 mpp[tiflash]  ",
          "      │ └─ExchangeSender 2.00 mpp[tiflash]  ExchangeType: Broadcast",
          "      │   └─Selection 2.00 mpp[tiflash]  not(isnull(test.d1_t.d1_k))",
          "      │     └─TableFullScan 2.00 mpp[tiflash] table:d1_t keep order:false",
          "      └─Selection(Probe) 8.00 mpp[tiflash]  not(isnull(test.fact_t.d1_k))",
          "        └─TableFullScan 8.00 mpp[tiflash] table:fact_t keep order:false"
        ]
      },
      {
        "SQL": "explain format = 'brief' select count(*) from fact_t, d1_t, d2_t, d3_t where fact_t.d1_k = d1_t.d1_k and fact_t.d2_k = d2_t.d2_k and fact_t.d3_k = d3_t.d3_k",
        "Plan": [
          "StreamAgg 1.00 root  funcs:count(1)->Column#17",
          "└─TableReader 8.00 root  data:ExchangeSender",
<<<<<<< HEAD
          "  └─ExchangeSender 8.00 cop[tiflash]  ExchangeType: PassThrough",
          "    └─HashJoin 8.00 cop[tiflash]  inner join, equal:[eq(test.fact_t.d3_k, test.d3_t.d3_k)]",
          "      ├─ExchangeReceiver(Build) 2.00 cop[tiflash]  ",
          "      │ └─ExchangeSender 2.00 cop[tiflash]  ExchangeType: Broadcast",
          "      │   └─Selection 2.00 cop[tiflash]  not(isnull(test.d3_t.d3_k))",
          "      │     └─TableFullScan 2.00 cop[tiflash] table:d3_t keep order:false",
          "      └─HashJoin(Probe) 8.00 cop[tiflash]  inner join, equal:[eq(test.d2_t.d2_k, test.fact_t.d2_k)]",
          "        ├─ExchangeReceiver(Build) 2.00 cop[tiflash]  ",
          "        │ └─ExchangeSender 2.00 cop[tiflash]  ExchangeType: Broadcast",
          "        │   └─Selection 2.00 cop[tiflash]  not(isnull(test.d2_t.d2_k))",
          "        │     └─TableFullScan 2.00 cop[tiflash] table:d2_t keep order:false",
          "        └─HashJoin(Probe) 8.00 cop[tiflash]  inner join, equal:[eq(test.d1_t.d1_k, test.fact_t.d1_k)]",
          "          ├─ExchangeReceiver(Build) 2.00 cop[tiflash]  ",
          "          │ └─ExchangeSender 2.00 cop[tiflash]  ExchangeType: Broadcast",
          "          │   └─Selection 2.00 cop[tiflash]  not(isnull(test.d1_t.d1_k))",
          "          │     └─TableFullScan 2.00 cop[tiflash] table:d1_t keep order:false",
          "          └─Selection(Probe) 8.00 cop[tiflash]  not(isnull(test.fact_t.d1_k)), not(isnull(test.fact_t.d2_k)), not(isnull(test.fact_t.d3_k))",
          "            └─TableFullScan 8.00 cop[tiflash] table:fact_t keep order:false"
=======
          "  └─ExchangeSender 8.00 mpp[tiflash]  ExchangeType: PassThrough",
          "    └─HashJoin 8.00 mpp[tiflash]  inner join, equal:[eq(test.fact_t.d3_k, test.d3_t.d3_k)]",
          "      ├─ExchangeReceiver(Build) 2.00 mpp[tiflash]  ",
          "      │ └─ExchangeSender 2.00 mpp[tiflash]  ExchangeType: Broadcast",
          "      │   └─Selection 2.00 mpp[tiflash]  not(isnull(test.d3_t.d3_k))",
          "      │     └─TableFullScan 2.00 mpp[tiflash] table:d3_t keep order:false",
          "      └─HashJoin(Probe) 8.00 mpp[tiflash]  inner join, equal:[eq(test.fact_t.d2_k, test.d2_t.d2_k)]",
          "        ├─ExchangeReceiver(Build) 2.00 mpp[tiflash]  ",
          "        │ └─ExchangeSender 2.00 mpp[tiflash]  ExchangeType: Broadcast",
          "        │   └─Selection 2.00 mpp[tiflash]  not(isnull(test.d2_t.d2_k))",
          "        │     └─TableFullScan 2.00 mpp[tiflash] table:d2_t keep order:false",
          "        └─HashJoin(Probe) 8.00 mpp[tiflash]  inner join, equal:[eq(test.d1_t.d1_k, test.fact_t.d1_k)]",
          "          ├─ExchangeReceiver(Build) 2.00 mpp[tiflash]  ",
          "          │ └─ExchangeSender 2.00 mpp[tiflash]  ExchangeType: Broadcast",
          "          │   └─Selection 2.00 mpp[tiflash]  not(isnull(test.d1_t.d1_k))",
          "          │     └─TableFullScan 2.00 mpp[tiflash] table:d1_t keep order:false",
          "          └─Selection(Probe) 8.00 mpp[tiflash]  not(isnull(test.fact_t.d1_k)), not(isnull(test.fact_t.d2_k)), not(isnull(test.fact_t.d3_k))",
          "            └─TableFullScan 8.00 mpp[tiflash] table:fact_t keep order:false"
>>>>>>> 25786301
        ]
      },
      {
        "SQL": "explain format = 'brief' select count(*) from fact_t, d1_t where fact_t.d1_k = d1_t.d1_k",
        "Plan": [
          "StreamAgg 1.00 root  funcs:count(1)->Column#11",
          "└─TableReader 8.00 root  data:ExchangeSender",
          "  └─ExchangeSender 8.00 mpp[tiflash]  ExchangeType: PassThrough",
          "    └─HashJoin 8.00 mpp[tiflash]  inner join, equal:[eq(test.d1_t.d1_k, test.fact_t.d1_k)]",
          "      ├─ExchangeReceiver(Build) 2.00 mpp[tiflash]  ",
          "      │ └─ExchangeSender 2.00 mpp[tiflash]  ExchangeType: Broadcast",
          "      │   └─Selection 2.00 mpp[tiflash]  not(isnull(test.d1_t.d1_k))",
          "      │     └─TableFullScan 2.00 mpp[tiflash] table:d1_t keep order:false",
          "      └─Selection(Probe) 8.00 mpp[tiflash]  not(isnull(test.fact_t.d1_k))",
          "        └─TableFullScan 8.00 mpp[tiflash] table:fact_t keep order:false"
        ]
      },
      {
        "SQL": "explain format = 'brief' select count(*) from fact_t left join d1_t on fact_t.d1_k = d1_t.d1_k",
        "Plan": [
          "StreamAgg 1.00 root  funcs:count(1)->Column#11",
          "└─TableReader 8.00 root  data:ExchangeSender",
          "  └─ExchangeSender 8.00 mpp[tiflash]  ExchangeType: PassThrough",
          "    └─HashJoin 8.00 mpp[tiflash]  left outer join, equal:[eq(test.fact_t.d1_k, test.d1_t.d1_k)]",
          "      ├─ExchangeReceiver(Build) 2.00 mpp[tiflash]  ",
          "      │ └─ExchangeSender 2.00 mpp[tiflash]  ExchangeType: Broadcast",
          "      │   └─Selection 2.00 mpp[tiflash]  not(isnull(test.d1_t.d1_k))",
          "      │     └─TableFullScan 2.00 mpp[tiflash] table:d1_t keep order:false",
          "      └─TableFullScan(Probe) 8.00 mpp[tiflash] table:fact_t keep order:false"
        ]
      },
      {
        "SQL": "explain format = 'brief' select count(*) from fact_t right join d1_t on fact_t.d1_k = d1_t.d1_k",
        "Plan": [
          "StreamAgg 1.00 root  funcs:count(1)->Column#11",
          "└─TableReader 8.00 root  data:ExchangeSender",
          "  └─ExchangeSender 8.00 mpp[tiflash]  ExchangeType: PassThrough",
          "    └─HashJoin 8.00 mpp[tiflash]  right outer join, equal:[eq(test.fact_t.d1_k, test.d1_t.d1_k)]",
          "      ├─ExchangeReceiver(Build) 8.00 mpp[tiflash]  ",
          "      │ └─ExchangeSender 8.00 mpp[tiflash]  ExchangeType: Broadcast",
          "      │   └─Selection 8.00 mpp[tiflash]  not(isnull(test.fact_t.d1_k))",
          "      │     └─TableFullScan 8.00 mpp[tiflash] table:fact_t keep order:false",
          "      └─TableFullScan(Probe) 2.00 mpp[tiflash] table:d1_t keep order:false"
        ]
      },
      {
        "SQL": "explain format = 'brief' select count(*) from fact_t join d1_t on fact_t.d1_k = d1_t.d1_k and fact_t.col1 > d1_t.value",
        "Plan": [
          "StreamAgg 1.00 root  funcs:count(1)->Column#11",
          "└─TableReader 8.00 root  data:ExchangeSender",
          "  └─ExchangeSender 8.00 mpp[tiflash]  ExchangeType: PassThrough",
          "    └─HashJoin 8.00 mpp[tiflash]  inner join, equal:[eq(test.d1_t.d1_k, test.fact_t.d1_k)], other cond:gt(test.fact_t.col1, test.d1_t.value)",
          "      ├─ExchangeReceiver(Build) 2.00 mpp[tiflash]  ",
          "      │ └─ExchangeSender 2.00 mpp[tiflash]  ExchangeType: Broadcast",
          "      │   └─Selection 2.00 mpp[tiflash]  not(isnull(test.d1_t.d1_k)), not(isnull(test.d1_t.value))",
          "      │     └─TableFullScan 2.00 mpp[tiflash] table:d1_t keep order:false",
          "      └─Selection(Probe) 8.00 mpp[tiflash]  not(isnull(test.fact_t.col1)), not(isnull(test.fact_t.d1_k))",
          "        └─TableFullScan 8.00 mpp[tiflash] table:fact_t keep order:false"
        ]
      },
      {
        "SQL": "explain format = 'brief' select count(*) from fact_t left join d1_t on fact_t.d1_k = d1_t.d1_k and fact_t.col1 > 10",
        "Plan": [
          "StreamAgg 1.00 root  funcs:count(1)->Column#11",
          "└─TableReader 8.00 root  data:ExchangeSender",
          "  └─ExchangeSender 8.00 mpp[tiflash]  ExchangeType: PassThrough",
          "    └─HashJoin 8.00 mpp[tiflash]  left outer join, equal:[eq(test.fact_t.d1_k, test.d1_t.d1_k)], left cond:[gt(test.fact_t.col1, 10)]",
          "      ├─ExchangeReceiver(Build) 2.00 mpp[tiflash]  ",
          "      │ └─ExchangeSender 2.00 mpp[tiflash]  ExchangeType: Broadcast",
          "      │   └─Selection 2.00 mpp[tiflash]  not(isnull(test.d1_t.d1_k))",
          "      │     └─TableFullScan 2.00 mpp[tiflash] table:d1_t keep order:false",
          "      └─TableFullScan(Probe) 8.00 mpp[tiflash] table:fact_t keep order:false"
        ]
      },
      {
        "SQL": "explain format = 'brief' select count(*) from fact_t left join d1_t on fact_t.d1_k = d1_t.d1_k and fact_t.col2 > 10 and fact_t.col1 > d1_t.value",
        "Plan": [
          "StreamAgg 1.00 root  funcs:count(1)->Column#11",
          "└─TableReader 8.00 root  data:ExchangeSender",
          "  └─ExchangeSender 8.00 mpp[tiflash]  ExchangeType: PassThrough",
          "    └─HashJoin 8.00 mpp[tiflash]  left outer join, equal:[eq(test.fact_t.d1_k, test.d1_t.d1_k)], left cond:[gt(test.fact_t.col2, 10)], other cond:gt(test.fact_t.col1, test.d1_t.value)",
          "      ├─ExchangeReceiver(Build) 2.00 mpp[tiflash]  ",
          "      │ └─ExchangeSender 2.00 mpp[tiflash]  ExchangeType: Broadcast",
          "      │   └─Selection 2.00 mpp[tiflash]  not(isnull(test.d1_t.d1_k)), not(isnull(test.d1_t.value))",
          "      │     └─TableFullScan 2.00 mpp[tiflash] table:d1_t keep order:false",
          "      └─TableFullScan(Probe) 8.00 mpp[tiflash] table:fact_t keep order:false"
        ]
      },
      {
        "SQL": "explain format = 'brief' select count(*) from fact_t right join d1_t on fact_t.d1_k = d1_t.d1_k and d1_t.value > 10",
        "Plan": [
          "StreamAgg 1.00 root  funcs:count(1)->Column#11",
          "└─TableReader 8.00 root  data:ExchangeSender",
          "  └─ExchangeSender 8.00 mpp[tiflash]  ExchangeType: PassThrough",
          "    └─HashJoin 8.00 mpp[tiflash]  right outer join, equal:[eq(test.fact_t.d1_k, test.d1_t.d1_k)], right cond:gt(test.d1_t.value, 10)",
          "      ├─ExchangeReceiver(Build) 8.00 mpp[tiflash]  ",
          "      │ └─ExchangeSender 8.00 mpp[tiflash]  ExchangeType: Broadcast",
          "      │   └─Selection 8.00 mpp[tiflash]  not(isnull(test.fact_t.d1_k))",
          "      │     └─TableFullScan 8.00 mpp[tiflash] table:fact_t keep order:false",
          "      └─TableFullScan(Probe) 2.00 mpp[tiflash] table:d1_t keep order:false"
        ]
      },
      {
        "SQL": "explain format = 'brief' select count(*) from fact_t right join d1_t on fact_t.d1_k = d1_t.d1_k and d1_t.value > 10 and fact_t.col1 > d1_t.value",
        "Plan": [
          "StreamAgg 1.00 root  funcs:count(1)->Column#11",
          "└─TableReader 8.00 root  data:ExchangeSender",
          "  └─ExchangeSender 8.00 mpp[tiflash]  ExchangeType: PassThrough",
          "    └─HashJoin 8.00 mpp[tiflash]  right outer join, equal:[eq(test.fact_t.d1_k, test.d1_t.d1_k)], right cond:gt(test.d1_t.value, 10), other cond:gt(test.fact_t.col1, test.d1_t.value)",
          "      ├─ExchangeReceiver(Build) 8.00 mpp[tiflash]  ",
          "      │ └─ExchangeSender 8.00 mpp[tiflash]  ExchangeType: Broadcast",
          "      │   └─Selection 8.00 mpp[tiflash]  not(isnull(test.fact_t.col1)), not(isnull(test.fact_t.d1_k))",
          "      │     └─TableFullScan 8.00 mpp[tiflash] table:fact_t keep order:false",
          "      └─TableFullScan(Probe) 2.00 mpp[tiflash] table:d1_t keep order:false"
        ]
      },
      {
        "SQL": "explain format = 'brief' select count(*) from fact_t where exists (select 1 from d1_t where d1_k = fact_t.d1_k)",
        "Plan": [
          "StreamAgg 1.00 root  funcs:count(1)->Column#12",
          "└─TableReader 6.40 root  data:ExchangeSender",
          "  └─ExchangeSender 6.40 mpp[tiflash]  ExchangeType: PassThrough",
          "    └─HashJoin 6.40 mpp[tiflash]  semi join, equal:[eq(test.fact_t.d1_k, test.d1_t.d1_k)]",
          "      ├─ExchangeReceiver(Build) 2.00 mpp[tiflash]  ",
          "      │ └─ExchangeSender 2.00 mpp[tiflash]  ExchangeType: Broadcast",
          "      │   └─Selection 2.00 mpp[tiflash]  not(isnull(test.d1_t.d1_k))",
          "      │     └─TableFullScan 2.00 mpp[tiflash] table:d1_t keep order:false",
          "      └─Selection(Probe) 8.00 mpp[tiflash]  not(isnull(test.fact_t.d1_k))",
          "        └─TableFullScan 8.00 mpp[tiflash] table:fact_t keep order:false"
        ]
      },
      {
        "SQL": "explain format = 'brief' select count(*) from fact_t where exists (select 1 from d1_t where d1_k = fact_t.d1_k and value > fact_t.col1)",
        "Plan": [
          "StreamAgg 1.00 root  funcs:count(1)->Column#12",
          "└─TableReader 6.40 root  data:ExchangeSender",
          "  └─ExchangeSender 6.40 mpp[tiflash]  ExchangeType: PassThrough",
          "    └─HashJoin 6.40 mpp[tiflash]  semi join, equal:[eq(test.fact_t.d1_k, test.d1_t.d1_k)], other cond:gt(test.d1_t.value, test.fact_t.col1)",
          "      ├─ExchangeReceiver(Build) 2.00 mpp[tiflash]  ",
          "      │ └─ExchangeSender 2.00 mpp[tiflash]  ExchangeType: Broadcast",
          "      │   └─Selection 2.00 mpp[tiflash]  not(isnull(test.d1_t.d1_k)), not(isnull(test.d1_t.value))",
          "      │     └─TableFullScan 2.00 mpp[tiflash] table:d1_t keep order:false",
          "      └─Selection(Probe) 8.00 mpp[tiflash]  not(isnull(test.fact_t.col1)), not(isnull(test.fact_t.d1_k))",
          "        └─TableFullScan 8.00 mpp[tiflash] table:fact_t keep order:false"
        ]
      },
      {
        "SQL": "explain format = 'brief' select count(*) from fact_t where not exists (select 1 from d1_t where d1_k = fact_t.d1_k)",
        "Plan": [
          "StreamAgg 1.00 root  funcs:count(1)->Column#12",
          "└─TableReader 6.40 root  data:ExchangeSender",
          "  └─ExchangeSender 6.40 mpp[tiflash]  ExchangeType: PassThrough",
          "    └─HashJoin 6.40 mpp[tiflash]  anti semi join, equal:[eq(test.fact_t.d1_k, test.d1_t.d1_k)]",
          "      ├─ExchangeReceiver(Build) 2.00 mpp[tiflash]  ",
          "      │ └─ExchangeSender 2.00 mpp[tiflash]  ExchangeType: Broadcast",
          "      │   └─TableFullScan 2.00 mpp[tiflash] table:d1_t keep order:false",
          "      └─TableFullScan(Probe) 8.00 mpp[tiflash] table:fact_t keep order:false"
        ]
      },
      {
        "SQL": "explain format = 'brief' select count(*) from fact_t where not exists (select 1 from d1_t where d1_k = fact_t.d1_k and value > fact_t.col1)",
        "Plan": [
          "StreamAgg 1.00 root  funcs:count(1)->Column#12",
          "└─TableReader 6.40 root  data:ExchangeSender",
          "  └─ExchangeSender 6.40 mpp[tiflash]  ExchangeType: PassThrough",
          "    └─HashJoin 6.40 mpp[tiflash]  anti semi join, equal:[eq(test.fact_t.d1_k, test.d1_t.d1_k)], other cond:gt(test.d1_t.value, test.fact_t.col1)",
          "      ├─ExchangeReceiver(Build) 2.00 mpp[tiflash]  ",
          "      │ └─ExchangeSender 2.00 mpp[tiflash]  ExchangeType: Broadcast",
          "      │   └─TableFullScan 2.00 mpp[tiflash] table:d1_t keep order:false",
          "      └─TableFullScan(Probe) 8.00 mpp[tiflash] table:fact_t keep order:false"
        ]
      },
      {
        "SQL": "explain format = 'brief' select count(*) from fact_t join d1_t on fact_t.d1_k > d1_t.d1_k",
        "Plan": [
          "HashAgg 1.00 root  funcs:count(Column#12)->Column#11",
          "└─TableReader 1.00 root  data:ExchangeSender",
          "  └─ExchangeSender 1.00 mpp[tiflash]  ExchangeType: PassThrough",
          "    └─HashAgg 1.00 mpp[tiflash]  funcs:count(1)->Column#12",
          "      └─HashJoin 16.00 mpp[tiflash]  CARTESIAN inner join, other cond:gt(test.fact_t.d1_k, test.d1_t.d1_k)",
          "        ├─ExchangeReceiver(Build) 2.00 mpp[tiflash]  ",
          "        │ └─ExchangeSender 2.00 mpp[tiflash]  ExchangeType: Broadcast",
          "        │   └─Selection 2.00 mpp[tiflash]  not(isnull(test.d1_t.d1_k))",
          "        │     └─TableFullScan 2.00 mpp[tiflash] table:d1_t keep order:false",
          "        └─Selection(Probe) 8.00 mpp[tiflash]  not(isnull(test.fact_t.d1_k))",
          "          └─TableFullScan 8.00 mpp[tiflash] table:fact_t keep order:false"
        ]
      },
      {
        "SQL": "explain format = 'brief' select count(*) from fact_t left join d1_t on fact_t.d1_k > d1_t.d1_k",
        "Plan": [
          "HashAgg 1.00 root  funcs:count(Column#12)->Column#11",
          "└─TableReader 1.00 root  data:ExchangeSender",
          "  └─ExchangeSender 1.00 mpp[tiflash]  ExchangeType: PassThrough",
          "    └─HashAgg 1.00 mpp[tiflash]  funcs:count(1)->Column#12",
          "      └─HashJoin 16.00 mpp[tiflash]  CARTESIAN left outer join, other cond:gt(test.fact_t.d1_k, test.d1_t.d1_k)",
          "        ├─ExchangeReceiver(Build) 2.00 mpp[tiflash]  ",
          "        │ └─ExchangeSender 2.00 mpp[tiflash]  ExchangeType: Broadcast",
          "        │   └─Selection 2.00 mpp[tiflash]  not(isnull(test.d1_t.d1_k))",
          "        │     └─TableFullScan 2.00 mpp[tiflash] table:d1_t keep order:false",
          "        └─TableFullScan(Probe) 8.00 mpp[tiflash] table:fact_t keep order:false"
        ]
      },
      {
        "SQL": "explain format = 'brief' select count(*) from fact_t right join d1_t on fact_t.d1_k > d1_t.d1_k",
        "Plan": [
          "HashAgg 1.00 root  funcs:count(Column#12)->Column#11",
          "└─TableReader 1.00 root  data:ExchangeSender",
          "  └─ExchangeSender 1.00 mpp[tiflash]  ExchangeType: PassThrough",
          "    └─HashAgg 1.00 mpp[tiflash]  funcs:count(1)->Column#12",
          "      └─HashJoin 16.00 mpp[tiflash]  CARTESIAN right outer join, other cond:gt(test.fact_t.d1_k, test.d1_t.d1_k)",
          "        ├─ExchangeReceiver(Build) 8.00 mpp[tiflash]  ",
          "        │ └─ExchangeSender 8.00 mpp[tiflash]  ExchangeType: Broadcast",
          "        │   └─Selection 8.00 mpp[tiflash]  not(isnull(test.fact_t.d1_k))",
          "        │     └─TableFullScan 8.00 mpp[tiflash] table:fact_t keep order:false",
          "        └─TableFullScan(Probe) 2.00 mpp[tiflash] table:d1_t keep order:false"
        ]
      },
      {
        "SQL": "explain format = 'brief' select count(*) from fact_t where d1_k not in (select d1_k from d1_t)",
        "Plan": [
          "StreamAgg 1.00 root  funcs:count(1)->Column#11",
          "└─TableReader 6.40 root  data:ExchangeSender",
          "  └─ExchangeSender 6.40 mpp[tiflash]  ExchangeType: PassThrough",
          "    └─HashJoin 6.40 mpp[tiflash]  CARTESIAN anti semi join, other cond:eq(test.fact_t.d1_k, test.d1_t.d1_k)",
          "      ├─ExchangeReceiver(Build) 2.00 mpp[tiflash]  ",
          "      │ └─ExchangeSender 2.00 mpp[tiflash]  ExchangeType: Broadcast",
          "      │   └─TableFullScan 2.00 mpp[tiflash] table:d1_t keep order:false",
          "      └─TableFullScan(Probe) 8.00 mpp[tiflash] table:fact_t keep order:false"
        ]
      }
    ]
  },
  {
    "Name": "TestMPPLeftSemiJoin",
    "Cases": [
      {
        "SQL": "explain format = 'brief' select * from test.t t1 where t1.a>1 or t1.a in (select a from test.t); -- left semi",
        "Plan": [
          "TableReader 8000.00 root  data:ExchangeSender",
          "└─ExchangeSender 8000.00 mpp[tiflash]  ExchangeType: PassThrough",
          "  └─Projection 8000.00 mpp[tiflash]  test.t.a, test.t.b",
          "    └─Selection 8000.00 mpp[tiflash]  or(gt(test.t.a, 1), Column#7)",
          "      └─HashJoin 10000.00 mpp[tiflash]  left outer semi join, equal:[eq(test.t.a, test.t.a)]",
          "        ├─ExchangeReceiver(Build) 10000.00 mpp[tiflash]  ",
          "        │ └─ExchangeSender 10000.00 mpp[tiflash]  ExchangeType: Broadcast",
          "        │   └─TableFullScan 10000.00 mpp[tiflash] table:t keep order:false, stats:pseudo",
          "        └─TableFullScan(Probe) 10000.00 mpp[tiflash] table:t1 keep order:false, stats:pseudo"
        ],
        "Warn": null
      },
      {
        "SQL": "explain format = 'brief' select * from test.t t1 where t1.a>1 or t1.a in (select a from test.t where b<t1.b); ",
        "Plan": [
          "TableReader 8000.00 root  data:ExchangeSender",
          "└─ExchangeSender 8000.00 mpp[tiflash]  ExchangeType: PassThrough",
          "  └─Projection 8000.00 mpp[tiflash]  test.t.a, test.t.b",
          "    └─Selection 8000.00 mpp[tiflash]  or(gt(test.t.a, 1), Column#7)",
          "      └─HashJoin 10000.00 mpp[tiflash]  left outer semi join, equal:[eq(test.t.a, test.t.a)], other cond:lt(test.t.b, test.t.b)",
          "        ├─ExchangeReceiver(Build) 10000.00 mpp[tiflash]  ",
          "        │ └─ExchangeSender 10000.00 mpp[tiflash]  ExchangeType: Broadcast",
          "        │   └─TableFullScan 10000.00 mpp[tiflash] table:t keep order:false, stats:pseudo",
          "        └─TableFullScan(Probe) 10000.00 mpp[tiflash] table:t1 keep order:false, stats:pseudo"
        ],
        "Warn": null
      },
      {
        "SQL": "explain format = 'brief' select * from test.t t1 where t1.a>1 or t1.a not in (select a from test.t); -- left anti",
        "Plan": [
          "TableReader 8000.00 root  data:ExchangeSender",
          "└─ExchangeSender 8000.00 mpp[tiflash]  ExchangeType: PassThrough",
          "  └─Projection 8000.00 mpp[tiflash]  test.t.a, test.t.b",
          "    └─Selection 8000.00 mpp[tiflash]  or(gt(test.t.a, 1), Column#7)",
          "      └─HashJoin 10000.00 mpp[tiflash]  anti left outer semi join, equal:[eq(test.t.a, test.t.a)]",
          "        ├─ExchangeReceiver(Build) 10000.00 mpp[tiflash]  ",
          "        │ └─ExchangeSender 10000.00 mpp[tiflash]  ExchangeType: Broadcast",
          "        │   └─TableFullScan 10000.00 mpp[tiflash] table:t keep order:false, stats:pseudo",
          "        └─TableFullScan(Probe) 10000.00 mpp[tiflash] table:t1 keep order:false, stats:pseudo"
        ],
        "Warn": null
      },
      {
        "SQL": "explain format = 'brief' select * from test.t t1 where t1.a>1 or t1.a not in (select a from test.t where b<t1.b);",
        "Plan": [
          "TableReader 8000.00 root  data:ExchangeSender",
          "└─ExchangeSender 8000.00 mpp[tiflash]  ExchangeType: PassThrough",
          "  └─Projection 8000.00 mpp[tiflash]  test.t.a, test.t.b",
          "    └─Selection 8000.00 mpp[tiflash]  or(gt(test.t.a, 1), Column#7)",
          "      └─HashJoin 10000.00 mpp[tiflash]  anti left outer semi join, equal:[eq(test.t.a, test.t.a)], other cond:lt(test.t.b, test.t.b)",
          "        ├─ExchangeReceiver(Build) 10000.00 mpp[tiflash]  ",
          "        │ └─ExchangeSender 10000.00 mpp[tiflash]  ExchangeType: Broadcast",
          "        │   └─TableFullScan 10000.00 mpp[tiflash] table:t keep order:false, stats:pseudo",
          "        └─TableFullScan(Probe) 10000.00 mpp[tiflash] table:t1 keep order:false, stats:pseudo"
        ],
        "Warn": null
      },
      {
        "SQL": "explain format = 'brief' select * from test.t t1 where t1.a>1 or t1.b in (select a from test.t); -- cartesian left semi",
        "Plan": [
          "TableReader 8000.00 root  data:ExchangeSender",
          "└─ExchangeSender 8000.00 mpp[tiflash]  ExchangeType: PassThrough",
          "  └─Projection 8000.00 mpp[tiflash]  test.t.a, test.t.b",
          "    └─Selection 8000.00 mpp[tiflash]  or(gt(test.t.a, 1), Column#7)",
          "      └─HashJoin 10000.00 mpp[tiflash]  CARTESIAN left outer semi join, other cond:eq(test.t.b, test.t.a)",
          "        ├─ExchangeReceiver(Build) 10000.00 mpp[tiflash]  ",
          "        │ └─ExchangeSender 10000.00 mpp[tiflash]  ExchangeType: Broadcast",
          "        │   └─TableFullScan 10000.00 mpp[tiflash] table:t keep order:false, stats:pseudo",
          "        └─TableFullScan(Probe) 10000.00 mpp[tiflash] table:t1 keep order:false, stats:pseudo"
        ],
        "Warn": null
      },
      {
        "SQL": "explain format = 'brief' select * from test.t t1 where t1.a>1 or t1.a in (select b from test.t where b<t1.b);",
        "Plan": [
          "TableReader 8000.00 root  data:ExchangeSender",
          "└─ExchangeSender 8000.00 mpp[tiflash]  ExchangeType: PassThrough",
          "  └─Projection 8000.00 mpp[tiflash]  test.t.a, test.t.b",
          "    └─Selection 8000.00 mpp[tiflash]  or(gt(test.t.a, 1), Column#7)",
          "      └─HashJoin 10000.00 mpp[tiflash]  CARTESIAN left outer semi join, other cond:eq(test.t.a, test.t.b), lt(test.t.b, test.t.b)",
          "        ├─ExchangeReceiver(Build) 10000.00 mpp[tiflash]  ",
          "        │ └─ExchangeSender 10000.00 mpp[tiflash]  ExchangeType: Broadcast",
          "        │   └─TableFullScan 10000.00 mpp[tiflash] table:t keep order:false, stats:pseudo",
          "        └─TableFullScan(Probe) 10000.00 mpp[tiflash] table:t1 keep order:false, stats:pseudo"
        ],
        "Warn": null
      },
      {
        "SQL": "explain format = 'brief' select * from test.t t1 where t1.a>1 or t1.b not in (select a from test.t); -- cartesian left anti",
        "Plan": [
          "TableReader 8000.00 root  data:ExchangeSender",
          "└─ExchangeSender 8000.00 mpp[tiflash]  ExchangeType: PassThrough",
          "  └─Projection 8000.00 mpp[tiflash]  test.t.a, test.t.b",
          "    └─Selection 8000.00 mpp[tiflash]  or(gt(test.t.a, 1), Column#7)",
          "      └─HashJoin 10000.00 mpp[tiflash]  CARTESIAN anti left outer semi join, other cond:eq(test.t.b, test.t.a)",
          "        ├─ExchangeReceiver(Build) 10000.00 mpp[tiflash]  ",
          "        │ └─ExchangeSender 10000.00 mpp[tiflash]  ExchangeType: Broadcast",
          "        │   └─TableFullScan 10000.00 mpp[tiflash] table:t keep order:false, stats:pseudo",
          "        └─TableFullScan(Probe) 10000.00 mpp[tiflash] table:t1 keep order:false, stats:pseudo"
        ],
        "Warn": null
      },
      {
        "SQL": "explain format = 'brief' select * from test.t t1 where t1.a>1 or t1.b not in (select a from test.t where b<t1.b);",
        "Plan": [
          "TableReader 8000.00 root  data:ExchangeSender",
          "└─ExchangeSender 8000.00 mpp[tiflash]  ExchangeType: PassThrough",
          "  └─Projection 8000.00 mpp[tiflash]  test.t.a, test.t.b",
          "    └─Selection 8000.00 mpp[tiflash]  or(gt(test.t.a, 1), Column#7)",
          "      └─HashJoin 10000.00 mpp[tiflash]  CARTESIAN anti left outer semi join, other cond:eq(test.t.b, test.t.a), lt(test.t.b, test.t.b)",
          "        ├─ExchangeReceiver(Build) 10000.00 mpp[tiflash]  ",
          "        │ └─ExchangeSender 10000.00 mpp[tiflash]  ExchangeType: Broadcast",
          "        │   └─TableFullScan 10000.00 mpp[tiflash] table:t keep order:false, stats:pseudo",
          "        └─TableFullScan(Probe) 10000.00 mpp[tiflash] table:t1 keep order:false, stats:pseudo"
        ],
        "Warn": null
      },
      {
        "SQL": "explain format = 'brief' select a in (select a from test.t), a not in (select a from test.t) from test.t; -- semi join as scalar",
        "Plan": [
          "TableReader 10000.00 root  data:ExchangeSender",
          "└─ExchangeSender 10000.00 mpp[tiflash]  ExchangeType: PassThrough",
          "  └─Projection 10000.00 mpp[tiflash]  Column#13, Column#17",
          "    └─HashJoin 10000.00 mpp[tiflash]  anti left outer semi join, equal:[eq(test.t.a, test.t.a)]",
          "      ├─ExchangeReceiver(Build) 10000.00 mpp[tiflash]  ",
          "      │ └─ExchangeSender 10000.00 mpp[tiflash]  ExchangeType: Broadcast",
          "      │   └─TableFullScan 10000.00 mpp[tiflash] table:t keep order:false, stats:pseudo",
          "      └─HashJoin(Probe) 10000.00 mpp[tiflash]  left outer semi join, equal:[eq(test.t.a, test.t.a)]",
          "        ├─ExchangeReceiver(Build) 10000.00 mpp[tiflash]  ",
          "        │ └─ExchangeSender 10000.00 mpp[tiflash]  ExchangeType: Broadcast",
          "        │   └─TableFullScan 10000.00 mpp[tiflash] table:t keep order:false, stats:pseudo",
          "        └─TableFullScan(Probe) 10000.00 mpp[tiflash] table:t keep order:false, stats:pseudo"
        ],
        "Warn": null
      },
      {
        "SQL": "explain format = 'brief' select a in (select b from test.t), a not in (select b from test.t) from test.t;",
        "Plan": [
          "TableReader 10000.00 root  data:ExchangeSender",
          "└─ExchangeSender 10000.00 mpp[tiflash]  ExchangeType: PassThrough",
          "  └─Projection 10000.00 mpp[tiflash]  Column#13, Column#17",
          "    └─HashJoin 10000.00 mpp[tiflash]  CARTESIAN anti left outer semi join, other cond:eq(test.t.a, test.t.b)",
          "      ├─ExchangeReceiver(Build) 10000.00 mpp[tiflash]  ",
          "      │ └─ExchangeSender 10000.00 mpp[tiflash]  ExchangeType: Broadcast",
          "      │   └─TableFullScan 10000.00 mpp[tiflash] table:t keep order:false, stats:pseudo",
          "      └─HashJoin(Probe) 10000.00 mpp[tiflash]  CARTESIAN left outer semi join, other cond:eq(test.t.a, test.t.b)",
          "        ├─ExchangeReceiver(Build) 10000.00 mpp[tiflash]  ",
          "        │ └─ExchangeSender 10000.00 mpp[tiflash]  ExchangeType: Broadcast",
          "        │   └─TableFullScan 10000.00 mpp[tiflash] table:t keep order:false, stats:pseudo",
          "        └─TableFullScan(Probe) 10000.00 mpp[tiflash] table:t keep order:false, stats:pseudo"
        ],
        "Warn": null
      },
      {
        "SQL": "explain format = 'brief' select b in (select a from test.t), b not in (select a from test.t) from test.t;",
        "Plan": [
          "TableReader 10000.00 root  data:ExchangeSender",
          "└─ExchangeSender 10000.00 mpp[tiflash]  ExchangeType: PassThrough",
          "  └─Projection 10000.00 mpp[tiflash]  Column#13, Column#17",
          "    └─HashJoin 10000.00 mpp[tiflash]  CARTESIAN anti left outer semi join, other cond:eq(test.t.b, test.t.a)",
          "      ├─ExchangeReceiver(Build) 10000.00 mpp[tiflash]  ",
          "      │ └─ExchangeSender 10000.00 mpp[tiflash]  ExchangeType: Broadcast",
          "      │   └─TableFullScan 10000.00 mpp[tiflash] table:t keep order:false, stats:pseudo",
          "      └─HashJoin(Probe) 10000.00 mpp[tiflash]  CARTESIAN left outer semi join, other cond:eq(test.t.b, test.t.a)",
          "        ├─ExchangeReceiver(Build) 10000.00 mpp[tiflash]  ",
          "        │ └─ExchangeSender 10000.00 mpp[tiflash]  ExchangeType: Broadcast",
          "        │   └─TableFullScan 10000.00 mpp[tiflash] table:t keep order:false, stats:pseudo",
          "        └─TableFullScan(Probe) 10000.00 mpp[tiflash] table:t keep order:false, stats:pseudo"
        ],
        "Warn": null
      },
      {
        "SQL": "explain format = 'brief' select b in (select b from test.t), b not in (select b from test.t) from test.t;",
        "Plan": [
          "TableReader 10000.00 root  data:ExchangeSender",
          "└─ExchangeSender 10000.00 mpp[tiflash]  ExchangeType: PassThrough",
          "  └─Projection 10000.00 mpp[tiflash]  Column#13, Column#17",
          "    └─HashJoin 10000.00 mpp[tiflash]  CARTESIAN anti left outer semi join, other cond:eq(test.t.b, test.t.b)",
          "      ├─ExchangeReceiver(Build) 10000.00 mpp[tiflash]  ",
          "      │ └─ExchangeSender 10000.00 mpp[tiflash]  ExchangeType: Broadcast",
          "      │   └─TableFullScan 10000.00 mpp[tiflash] table:t keep order:false, stats:pseudo",
          "      └─HashJoin(Probe) 10000.00 mpp[tiflash]  CARTESIAN left outer semi join, other cond:eq(test.t.b, test.t.b)",
          "        ├─ExchangeReceiver(Build) 10000.00 mpp[tiflash]  ",
          "        │ └─ExchangeSender 10000.00 mpp[tiflash]  ExchangeType: Broadcast",
          "        │   └─TableFullScan 10000.00 mpp[tiflash] table:t keep order:false, stats:pseudo",
          "        └─TableFullScan(Probe) 10000.00 mpp[tiflash] table:t keep order:false, stats:pseudo"
        ],
        "Warn": null
      },
      {
        "SQL": "explain format = 'brief' select a, b, a in (select a from test.t), a in (select b from test.t), b in (select a from test.t), b in (select b from test.t), a not in (select a from test.t), a not in (select b from test.t), b not in (select a from test.t), b not in (select b from test.t) from test.t;",
        "Plan": [
          "TableReader 10000.00 root  data:ExchangeSender",
          "└─ExchangeSender 10000.00 mpp[tiflash]  ExchangeType: PassThrough",
          "  └─HashJoin 10000.00 mpp[tiflash]  CARTESIAN anti left outer semi join, other cond:eq(test.t.b, test.t.b)",
          "    ├─ExchangeReceiver(Build) 10000.00 mpp[tiflash]  ",
          "    │ └─ExchangeSender 10000.00 mpp[tiflash]  ExchangeType: Broadcast",
          "    │   └─TableFullScan 10000.00 mpp[tiflash] table:t keep order:false, stats:pseudo",
          "    └─HashJoin(Probe) 10000.00 mpp[tiflash]  CARTESIAN anti left outer semi join, other cond:eq(test.t.b, test.t.a)",
          "      ├─ExchangeReceiver(Build) 10000.00 mpp[tiflash]  ",
          "      │ └─ExchangeSender 10000.00 mpp[tiflash]  ExchangeType: Broadcast",
          "      │   └─TableFullScan 10000.00 mpp[tiflash] table:t keep order:false, stats:pseudo",
          "      └─HashJoin(Probe) 10000.00 mpp[tiflash]  CARTESIAN anti left outer semi join, other cond:eq(test.t.a, test.t.b)",
          "        ├─ExchangeReceiver(Build) 10000.00 mpp[tiflash]  ",
          "        │ └─ExchangeSender 10000.00 mpp[tiflash]  ExchangeType: Broadcast",
          "        │   └─TableFullScan 10000.00 mpp[tiflash] table:t keep order:false, stats:pseudo",
          "        └─HashJoin(Probe) 10000.00 mpp[tiflash]  anti left outer semi join, equal:[eq(test.t.a, test.t.a)]",
          "          ├─ExchangeReceiver(Build) 10000.00 mpp[tiflash]  ",
          "          │ └─ExchangeSender 10000.00 mpp[tiflash]  ExchangeType: Broadcast",
          "          │   └─TableFullScan 10000.00 mpp[tiflash] table:t keep order:false, stats:pseudo",
          "          └─HashJoin(Probe) 10000.00 mpp[tiflash]  CARTESIAN left outer semi join, other cond:eq(test.t.b, test.t.b)",
          "            ├─ExchangeReceiver(Build) 10000.00 mpp[tiflash]  ",
          "            │ └─ExchangeSender 10000.00 mpp[tiflash]  ExchangeType: Broadcast",
          "            │   └─TableFullScan 10000.00 mpp[tiflash] table:t keep order:false, stats:pseudo",
          "            └─HashJoin(Probe) 10000.00 mpp[tiflash]  CARTESIAN left outer semi join, other cond:eq(test.t.b, test.t.a)",
          "              ├─ExchangeReceiver(Build) 10000.00 mpp[tiflash]  ",
          "              │ └─ExchangeSender 10000.00 mpp[tiflash]  ExchangeType: Broadcast",
          "              │   └─TableFullScan 10000.00 mpp[tiflash] table:t keep order:false, stats:pseudo",
          "              └─HashJoin(Probe) 10000.00 mpp[tiflash]  CARTESIAN left outer semi join, other cond:eq(test.t.a, test.t.b)",
          "                ├─ExchangeReceiver(Build) 10000.00 mpp[tiflash]  ",
          "                │ └─ExchangeSender 10000.00 mpp[tiflash]  ExchangeType: Broadcast",
          "                │   └─TableFullScan 10000.00 mpp[tiflash] table:t keep order:false, stats:pseudo",
          "                └─HashJoin(Probe) 10000.00 mpp[tiflash]  left outer semi join, equal:[eq(test.t.a, test.t.a)]",
          "                  ├─ExchangeReceiver(Build) 10000.00 mpp[tiflash]  ",
          "                  │ └─ExchangeSender 10000.00 mpp[tiflash]  ExchangeType: Broadcast",
          "                  │   └─TableFullScan 10000.00 mpp[tiflash] table:t keep order:false, stats:pseudo",
          "                  └─TableFullScan(Probe) 10000.00 mpp[tiflash] table:t keep order:false, stats:pseudo"
        ],
        "Warn": null
      }
    ]
  },
  {
    "Name": "TestMPPOuterJoinBuildSideForBroadcastJoin",
    "Cases": [
      {
        "SQL": "explain format = 'brief' select count(*) from a left join b on a.id = b.id",
        "Plan": [
          "StreamAgg 1.00 root  funcs:count(1)->Column#7",
          "└─TableReader 2.00 root  data:ExchangeSender",
          "  └─ExchangeSender 2.00 mpp[tiflash]  ExchangeType: PassThrough",
          "    └─HashJoin 2.00 mpp[tiflash]  left outer join, equal:[eq(test.a.id, test.b.id)]",
          "      ├─ExchangeReceiver(Build) 3.00 mpp[tiflash]  ",
          "      │ └─ExchangeSender 3.00 mpp[tiflash]  ExchangeType: Broadcast",
          "      │   └─Selection 3.00 mpp[tiflash]  not(isnull(test.b.id))",
          "      │     └─TableFullScan 3.00 mpp[tiflash] table:b keep order:false",
          "      └─TableFullScan(Probe) 2.00 mpp[tiflash] table:a keep order:false"
        ]
      },
      {
        "SQL": "explain format = 'brief' select count(*) from b right join a on a.id = b.id",
        "Plan": [
          "StreamAgg 1.00 root  funcs:count(1)->Column#7",
          "└─TableReader 2.00 root  data:ExchangeSender",
          "  └─ExchangeSender 2.00 mpp[tiflash]  ExchangeType: PassThrough",
          "    └─HashJoin 2.00 mpp[tiflash]  right outer join, equal:[eq(test.b.id, test.a.id)]",
          "      ├─ExchangeReceiver(Build) 3.00 mpp[tiflash]  ",
          "      │ └─ExchangeSender 3.00 mpp[tiflash]  ExchangeType: Broadcast",
          "      │   └─Selection 3.00 mpp[tiflash]  not(isnull(test.b.id))",
          "      │     └─TableFullScan 3.00 mpp[tiflash] table:b keep order:false",
          "      └─TableFullScan(Probe) 2.00 mpp[tiflash] table:a keep order:false"
        ]
      }
    ]
  },
  {
    "Name": "TestMPPOuterJoinBuildSideForShuffleJoinWithFixedBuildSide",
    "Cases": [
      {
        "SQL": "explain format = 'brief' select count(*) from a left join b on a.id = b.id",
        "Plan": [
          "StreamAgg 1.00 root  funcs:count(1)->Column#7",
          "└─TableReader 2.00 root  data:ExchangeSender",
          "  └─ExchangeSender 2.00 mpp[tiflash]  ExchangeType: PassThrough",
          "    └─HashJoin 2.00 mpp[tiflash]  left outer join, equal:[eq(test.a.id, test.b.id)]",
          "      ├─ExchangeReceiver(Build) 3.00 mpp[tiflash]  ",
          "      │ └─ExchangeSender 3.00 mpp[tiflash]  ExchangeType: HashPartition, Hash Cols: [name: test.b.id, collate: binary]",
          "      │   └─Selection 3.00 mpp[tiflash]  not(isnull(test.b.id))",
          "      │     └─TableFullScan 3.00 mpp[tiflash] table:b keep order:false",
          "      └─ExchangeReceiver(Probe) 2.00 mpp[tiflash]  ",
          "        └─ExchangeSender 2.00 mpp[tiflash]  ExchangeType: HashPartition, Hash Cols: [name: test.a.id, collate: binary]",
          "          └─TableFullScan 2.00 mpp[tiflash] table:a keep order:false"
        ]
      },
      {
        "SQL": "explain format = 'brief' select count(*) from b right join a on a.id = b.id",
        "Plan": [
          "StreamAgg 1.00 root  funcs:count(1)->Column#7",
          "└─TableReader 2.00 root  data:ExchangeSender",
          "  └─ExchangeSender 2.00 mpp[tiflash]  ExchangeType: PassThrough",
          "    └─HashJoin 2.00 mpp[tiflash]  right outer join, equal:[eq(test.b.id, test.a.id)]",
          "      ├─ExchangeReceiver(Build) 3.00 mpp[tiflash]  ",
          "      │ └─ExchangeSender 3.00 mpp[tiflash]  ExchangeType: HashPartition, Hash Cols: [name: test.b.id, collate: binary]",
          "      │   └─Selection 3.00 mpp[tiflash]  not(isnull(test.b.id))",
          "      │     └─TableFullScan 3.00 mpp[tiflash] table:b keep order:false",
          "      └─ExchangeReceiver(Probe) 2.00 mpp[tiflash]  ",
          "        └─ExchangeSender 2.00 mpp[tiflash]  ExchangeType: HashPartition, Hash Cols: [name: test.a.id, collate: binary]",
          "          └─TableFullScan 2.00 mpp[tiflash] table:a keep order:false"
        ]
      }
    ]
  },
  {
    "Name": "TestMPPOuterJoinBuildSideForShuffleJoin",
    "Cases": [
      {
        "SQL": "explain format = 'brief' select count(*) from a left join b on a.id = b.id",
        "Plan": [
          "StreamAgg 1.00 root  funcs:count(1)->Column#7",
          "└─TableReader 2.00 root  data:ExchangeSender",
          "  └─ExchangeSender 2.00 mpp[tiflash]  ExchangeType: PassThrough",
          "    └─HashJoin 2.00 mpp[tiflash]  left outer join, equal:[eq(test.a.id, test.b.id)]",
          "      ├─ExchangeReceiver(Build) 2.00 mpp[tiflash]  ",
          "      │ └─ExchangeSender 2.00 mpp[tiflash]  ExchangeType: HashPartition, Hash Cols: [name: test.a.id, collate: binary]",
          "      │   └─TableFullScan 2.00 mpp[tiflash] table:a keep order:false",
          "      └─ExchangeReceiver(Probe) 3.00 mpp[tiflash]  ",
          "        └─ExchangeSender 3.00 mpp[tiflash]  ExchangeType: HashPartition, Hash Cols: [name: test.b.id, collate: binary]",
          "          └─Selection 3.00 mpp[tiflash]  not(isnull(test.b.id))",
          "            └─TableFullScan 3.00 mpp[tiflash] table:b keep order:false"
        ]
      },
      {
        "SQL": "explain format = 'brief' select count(*) from b right join a on a.id = b.id",
        "Plan": [
          "StreamAgg 1.00 root  funcs:count(1)->Column#7",
          "└─TableReader 2.00 root  data:ExchangeSender",
          "  └─ExchangeSender 2.00 mpp[tiflash]  ExchangeType: PassThrough",
          "    └─HashJoin 2.00 mpp[tiflash]  right outer join, equal:[eq(test.b.id, test.a.id)]",
          "      ├─ExchangeReceiver(Build) 2.00 mpp[tiflash]  ",
          "      │ └─ExchangeSender 2.00 mpp[tiflash]  ExchangeType: HashPartition, Hash Cols: [name: test.a.id, collate: binary]",
          "      │   └─TableFullScan 2.00 mpp[tiflash] table:a keep order:false",
          "      └─ExchangeReceiver(Probe) 3.00 mpp[tiflash]  ",
          "        └─ExchangeSender 3.00 mpp[tiflash]  ExchangeType: HashPartition, Hash Cols: [name: test.b.id, collate: binary]",
          "          └─Selection 3.00 mpp[tiflash]  not(isnull(test.b.id))",
          "            └─TableFullScan 3.00 mpp[tiflash] table:b keep order:false"
        ]
      }
    ]
  },
  {
    "Name": "TestMPPShuffledJoin",
    "Cases": [
      {
        "SQL": "explain format = 'brief' select count(*) from fact_t, d1_t where fact_t.d1_k = d1_t.d1_k",
        "Plan": [
          "HashAgg 1.00 root  funcs:count(Column#12)->Column#11",
          "└─TableReader 1.00 root  data:ExchangeSender",
          "  └─ExchangeSender 1.00 mpp[tiflash]  ExchangeType: PassThrough",
          "    └─HashAgg 1.00 mpp[tiflash]  funcs:count(1)->Column#12",
          "      └─HashJoin 32.00 mpp[tiflash]  inner join, equal:[eq(test.d1_t.d1_k, test.fact_t.d1_k)]",
          "        ├─ExchangeReceiver(Build) 4.00 mpp[tiflash]  ",
          "        │ └─ExchangeSender 4.00 mpp[tiflash]  ExchangeType: HashPartition, Hash Cols: [name: test.d1_t.d1_k, collate: binary]",
          "        │   └─Selection 4.00 mpp[tiflash]  not(isnull(test.d1_t.d1_k))",
          "        │     └─TableFullScan 4.00 mpp[tiflash] table:d1_t keep order:false",
          "        └─ExchangeReceiver(Probe) 16.00 mpp[tiflash]  ",
          "          └─ExchangeSender 16.00 mpp[tiflash]  ExchangeType: HashPartition, Hash Cols: [name: test.fact_t.d1_k, collate: binary]",
          "            └─Selection 16.00 mpp[tiflash]  not(isnull(test.fact_t.d1_k))",
          "              └─TableFullScan 16.00 mpp[tiflash] table:fact_t keep order:false"
        ]
      },
      {
        "SQL": "explain format = 'brief' select count(*) from fact_t, d1_t, d2_t, d3_t where fact_t.d1_k = d1_t.d1_k and fact_t.d2_k = d2_t.d2_k and fact_t.d3_k = d3_t.d3_k",
        "Plan": [
          "HashAgg 1.00 root  funcs:count(Column#18)->Column#17",
          "└─TableReader 1.00 root  data:ExchangeSender",
<<<<<<< HEAD
          "  └─ExchangeSender 1.00 batchCop[tiflash]  ExchangeType: PassThrough",
          "    └─HashAgg 1.00 batchCop[tiflash]  funcs:count(1)->Column#18",
          "      └─HashJoin 128.00 batchCop[tiflash]  inner join, equal:[eq(test.fact_t.d3_k, test.d3_t.d3_k)]",
          "        ├─ExchangeReceiver(Build) 4.00 batchCop[tiflash]  ",
          "        │ └─ExchangeSender 4.00 batchCop[tiflash]  ExchangeType: HashPartition, Hash Cols: [name: test.d3_t.d3_k, collate: binary]",
          "        │   └─Selection 4.00 batchCop[tiflash]  not(isnull(test.d3_t.d3_k))",
          "        │     └─TableFullScan 4.00 batchCop[tiflash] table:d3_t keep order:false",
          "        └─ExchangeReceiver(Probe) 64.00 batchCop[tiflash]  ",
          "          └─ExchangeSender 64.00 batchCop[tiflash]  ExchangeType: HashPartition, Hash Cols: [name: test.fact_t.d3_k, collate: binary]",
          "            └─HashJoin 64.00 batchCop[tiflash]  inner join, equal:[eq(test.d2_t.d2_k, test.fact_t.d2_k)]",
          "              ├─ExchangeReceiver(Build) 4.00 batchCop[tiflash]  ",
          "              │ └─ExchangeSender 4.00 batchCop[tiflash]  ExchangeType: HashPartition, Hash Cols: [name: test.d2_t.d2_k, collate: binary]",
          "              │   └─Selection 4.00 batchCop[tiflash]  not(isnull(test.d2_t.d2_k))",
          "              │     └─TableFullScan 4.00 batchCop[tiflash] table:d2_t keep order:false",
          "              └─ExchangeReceiver(Probe) 32.00 batchCop[tiflash]  ",
          "                └─ExchangeSender 32.00 batchCop[tiflash]  ExchangeType: HashPartition, Hash Cols: [name: test.fact_t.d2_k, collate: binary]",
          "                  └─HashJoin 32.00 batchCop[tiflash]  inner join, equal:[eq(test.d1_t.d1_k, test.fact_t.d1_k)]",
          "                    ├─ExchangeReceiver(Build) 4.00 batchCop[tiflash]  ",
          "                    │ └─ExchangeSender 4.00 batchCop[tiflash]  ExchangeType: HashPartition, Hash Cols: [name: test.d1_t.d1_k, collate: binary]",
          "                    │   └─Selection 4.00 batchCop[tiflash]  not(isnull(test.d1_t.d1_k))",
          "                    │     └─TableFullScan 4.00 batchCop[tiflash] table:d1_t keep order:false",
          "                    └─ExchangeReceiver(Probe) 16.00 batchCop[tiflash]  ",
          "                      └─ExchangeSender 16.00 batchCop[tiflash]  ExchangeType: HashPartition, Hash Cols: [name: test.fact_t.d1_k, collate: binary]",
          "                        └─Selection 16.00 batchCop[tiflash]  not(isnull(test.fact_t.d1_k)), not(isnull(test.fact_t.d2_k)), not(isnull(test.fact_t.d3_k))",
          "                          └─TableFullScan 16.00 batchCop[tiflash] table:fact_t keep order:false"
=======
          "  └─ExchangeSender 1.00 mpp[tiflash]  ExchangeType: PassThrough",
          "    └─HashAgg 1.00 mpp[tiflash]  funcs:count(1)->Column#18",
          "      └─HashJoin 128.00 mpp[tiflash]  inner join, equal:[eq(test.fact_t.d3_k, test.d3_t.d3_k)]",
          "        ├─ExchangeReceiver(Build) 4.00 mpp[tiflash]  ",
          "        │ └─ExchangeSender 4.00 mpp[tiflash]  ExchangeType: HashPartition, Hash Cols: [name: test.d3_t.d3_k, collate: binary]",
          "        │   └─Selection 4.00 mpp[tiflash]  not(isnull(test.d3_t.d3_k))",
          "        │     └─TableFullScan 4.00 mpp[tiflash] table:d3_t keep order:false",
          "        └─ExchangeReceiver(Probe) 64.00 mpp[tiflash]  ",
          "          └─ExchangeSender 64.00 mpp[tiflash]  ExchangeType: HashPartition, Hash Cols: [name: test.fact_t.d3_k, collate: binary]",
          "            └─HashJoin 64.00 mpp[tiflash]  inner join, equal:[eq(test.fact_t.d2_k, test.d2_t.d2_k)]",
          "              ├─ExchangeReceiver(Build) 4.00 mpp[tiflash]  ",
          "              │ └─ExchangeSender 4.00 mpp[tiflash]  ExchangeType: HashPartition, Hash Cols: [name: test.d2_t.d2_k, collate: binary]",
          "              │   └─Selection 4.00 mpp[tiflash]  not(isnull(test.d2_t.d2_k))",
          "              │     └─TableFullScan 4.00 mpp[tiflash] table:d2_t keep order:false",
          "              └─ExchangeReceiver(Probe) 32.00 mpp[tiflash]  ",
          "                └─ExchangeSender 32.00 mpp[tiflash]  ExchangeType: HashPartition, Hash Cols: [name: test.fact_t.d2_k, collate: binary]",
          "                  └─HashJoin 32.00 mpp[tiflash]  inner join, equal:[eq(test.d1_t.d1_k, test.fact_t.d1_k)]",
          "                    ├─ExchangeReceiver(Build) 4.00 mpp[tiflash]  ",
          "                    │ └─ExchangeSender 4.00 mpp[tiflash]  ExchangeType: HashPartition, Hash Cols: [name: test.d1_t.d1_k, collate: binary]",
          "                    │   └─Selection 4.00 mpp[tiflash]  not(isnull(test.d1_t.d1_k))",
          "                    │     └─TableFullScan 4.00 mpp[tiflash] table:d1_t keep order:false",
          "                    └─ExchangeReceiver(Probe) 16.00 mpp[tiflash]  ",
          "                      └─ExchangeSender 16.00 mpp[tiflash]  ExchangeType: HashPartition, Hash Cols: [name: test.fact_t.d1_k, collate: binary]",
          "                        └─Selection 16.00 mpp[tiflash]  not(isnull(test.fact_t.d1_k)), not(isnull(test.fact_t.d2_k)), not(isnull(test.fact_t.d3_k))",
          "                          └─TableFullScan 16.00 mpp[tiflash] table:fact_t keep order:false"
>>>>>>> 25786301
        ]
      },
      {
        "SQL": "explain format = 'brief' select count(*) from fact_t, d1_t where fact_t.d1_k = d1_t.d1_k",
        "Plan": [
          "HashAgg 1.00 root  funcs:count(Column#12)->Column#11",
          "└─TableReader 1.00 root  data:ExchangeSender",
          "  └─ExchangeSender 1.00 mpp[tiflash]  ExchangeType: PassThrough",
          "    └─HashAgg 1.00 mpp[tiflash]  funcs:count(1)->Column#12",
          "      └─HashJoin 32.00 mpp[tiflash]  inner join, equal:[eq(test.d1_t.d1_k, test.fact_t.d1_k)]",
          "        ├─ExchangeReceiver(Build) 4.00 mpp[tiflash]  ",
          "        │ └─ExchangeSender 4.00 mpp[tiflash]  ExchangeType: HashPartition, Hash Cols: [name: test.d1_t.d1_k, collate: binary]",
          "        │   └─Selection 4.00 mpp[tiflash]  not(isnull(test.d1_t.d1_k))",
          "        │     └─TableFullScan 4.00 mpp[tiflash] table:d1_t keep order:false",
          "        └─ExchangeReceiver(Probe) 16.00 mpp[tiflash]  ",
          "          └─ExchangeSender 16.00 mpp[tiflash]  ExchangeType: HashPartition, Hash Cols: [name: test.fact_t.d1_k, collate: binary]",
          "            └─Selection 16.00 mpp[tiflash]  not(isnull(test.fact_t.d1_k))",
          "              └─TableFullScan 16.00 mpp[tiflash] table:fact_t keep order:false"
        ]
      },
      {
        "SQL": "explain format = 'brief' select count(*) from fact_t, d1_t, d2_t, d3_t where fact_t.d1_k = d1_t.d1_k and fact_t.d1_k = d2_t.value and fact_t.d1_k = d3_t.value",
        "Plan": [
          "HashAgg 1.00 root  funcs:count(Column#18)->Column#17",
          "└─TableReader 1.00 root  data:ExchangeSender",
<<<<<<< HEAD
          "  └─ExchangeSender 1.00 batchCop[tiflash]  ExchangeType: PassThrough",
          "    └─HashAgg 1.00 batchCop[tiflash]  funcs:count(1)->Column#18",
          "      └─HashJoin 128.00 batchCop[tiflash]  inner join, equal:[eq(test.fact_t.d1_k, test.d3_t.value)]",
          "        ├─ExchangeReceiver(Build) 4.00 batchCop[tiflash]  ",
          "        │ └─ExchangeSender 4.00 batchCop[tiflash]  ExchangeType: HashPartition, Hash Cols: [name: test.d3_t.value, collate: binary]",
          "        │   └─Selection 4.00 batchCop[tiflash]  not(isnull(test.d3_t.value))",
          "        │     └─TableFullScan 4.00 batchCop[tiflash] table:d3_t keep order:false",
          "        └─HashJoin(Probe) 64.00 batchCop[tiflash]  inner join, equal:[eq(test.d2_t.value, test.fact_t.d1_k)]",
          "          ├─ExchangeReceiver(Build) 4.00 batchCop[tiflash]  ",
          "          │ └─ExchangeSender 4.00 batchCop[tiflash]  ExchangeType: HashPartition, Hash Cols: [name: test.d2_t.value, collate: binary]",
          "          │   └─Selection 4.00 batchCop[tiflash]  not(isnull(test.d2_t.value))",
          "          │     └─TableFullScan 4.00 batchCop[tiflash] table:d2_t keep order:false",
          "          └─HashJoin(Probe) 32.00 batchCop[tiflash]  inner join, equal:[eq(test.d1_t.d1_k, test.fact_t.d1_k)]",
          "            ├─ExchangeReceiver(Build) 4.00 batchCop[tiflash]  ",
          "            │ └─ExchangeSender 4.00 batchCop[tiflash]  ExchangeType: HashPartition, Hash Cols: [name: test.d1_t.d1_k, collate: binary]",
          "            │   └─Selection 4.00 batchCop[tiflash]  not(isnull(test.d1_t.d1_k))",
          "            │     └─TableFullScan 4.00 batchCop[tiflash] table:d1_t keep order:false",
          "            └─ExchangeReceiver(Probe) 16.00 batchCop[tiflash]  ",
          "              └─ExchangeSender 16.00 batchCop[tiflash]  ExchangeType: HashPartition, Hash Cols: [name: test.fact_t.d1_k, collate: binary]",
          "                └─Selection 16.00 batchCop[tiflash]  not(isnull(test.fact_t.d1_k))",
          "                  └─TableFullScan 16.00 batchCop[tiflash] table:fact_t keep order:false"
=======
          "  └─ExchangeSender 1.00 mpp[tiflash]  ExchangeType: PassThrough",
          "    └─HashAgg 1.00 mpp[tiflash]  funcs:count(1)->Column#18",
          "      └─HashJoin 128.00 mpp[tiflash]  inner join, equal:[eq(test.fact_t.d1_k, test.d3_t.value)]",
          "        ├─ExchangeReceiver(Build) 4.00 mpp[tiflash]  ",
          "        │ └─ExchangeSender 4.00 mpp[tiflash]  ExchangeType: HashPartition, Hash Cols: [name: test.d3_t.value, collate: binary]",
          "        │   └─Selection 4.00 mpp[tiflash]  not(isnull(test.d3_t.value))",
          "        │     └─TableFullScan 4.00 mpp[tiflash] table:d3_t keep order:false",
          "        └─HashJoin(Probe) 64.00 mpp[tiflash]  inner join, equal:[eq(test.fact_t.d1_k, test.d2_t.value)]",
          "          ├─ExchangeReceiver(Build) 4.00 mpp[tiflash]  ",
          "          │ └─ExchangeSender 4.00 mpp[tiflash]  ExchangeType: HashPartition, Hash Cols: [name: test.d2_t.value, collate: binary]",
          "          │   └─Selection 4.00 mpp[tiflash]  not(isnull(test.d2_t.value))",
          "          │     └─TableFullScan 4.00 mpp[tiflash] table:d2_t keep order:false",
          "          └─HashJoin(Probe) 32.00 mpp[tiflash]  inner join, equal:[eq(test.d1_t.d1_k, test.fact_t.d1_k)]",
          "            ├─ExchangeReceiver(Build) 4.00 mpp[tiflash]  ",
          "            │ └─ExchangeSender 4.00 mpp[tiflash]  ExchangeType: HashPartition, Hash Cols: [name: test.d1_t.d1_k, collate: binary]",
          "            │   └─Selection 4.00 mpp[tiflash]  not(isnull(test.d1_t.d1_k))",
          "            │     └─TableFullScan 4.00 mpp[tiflash] table:d1_t keep order:false",
          "            └─ExchangeReceiver(Probe) 16.00 mpp[tiflash]  ",
          "              └─ExchangeSender 16.00 mpp[tiflash]  ExchangeType: HashPartition, Hash Cols: [name: test.fact_t.d1_k, collate: binary]",
          "                └─Selection 16.00 mpp[tiflash]  not(isnull(test.fact_t.d1_k))",
          "                  └─TableFullScan 16.00 mpp[tiflash] table:fact_t keep order:false"
>>>>>>> 25786301
        ]
      },
      {
        "SQL": "explain format = 'brief' select count(*) from fact_t left join d1_t on fact_t.d1_k = d1_t.d1_k",
        "Plan": [
          "HashAgg 1.00 root  funcs:count(Column#12)->Column#11",
          "└─TableReader 1.00 root  data:ExchangeSender",
          "  └─ExchangeSender 1.00 mpp[tiflash]  ExchangeType: PassThrough",
          "    └─HashAgg 1.00 mpp[tiflash]  funcs:count(1)->Column#12",
          "      └─HashJoin 32.00 mpp[tiflash]  left outer join, equal:[eq(test.fact_t.d1_k, test.d1_t.d1_k)]",
          "        ├─ExchangeReceiver(Build) 4.00 mpp[tiflash]  ",
          "        │ └─ExchangeSender 4.00 mpp[tiflash]  ExchangeType: HashPartition, Hash Cols: [name: test.d1_t.d1_k, collate: binary]",
          "        │   └─Selection 4.00 mpp[tiflash]  not(isnull(test.d1_t.d1_k))",
          "        │     └─TableFullScan 4.00 mpp[tiflash] table:d1_t keep order:false",
          "        └─ExchangeReceiver(Probe) 16.00 mpp[tiflash]  ",
          "          └─ExchangeSender 16.00 mpp[tiflash]  ExchangeType: HashPartition, Hash Cols: [name: test.fact_t.d1_k, collate: binary]",
          "            └─TableFullScan 16.00 mpp[tiflash] table:fact_t keep order:false"
        ]
      },
      {
        "SQL": "explain format = 'brief' select count(*) from fact_t right join d1_t on fact_t.d1_k = d1_t.d1_k",
        "Plan": [
          "HashAgg 1.00 root  funcs:count(Column#12)->Column#11",
          "└─TableReader 1.00 root  data:ExchangeSender",
          "  └─ExchangeSender 1.00 mpp[tiflash]  ExchangeType: PassThrough",
          "    └─HashAgg 1.00 mpp[tiflash]  funcs:count(1)->Column#12",
          "      └─HashJoin 32.00 mpp[tiflash]  right outer join, equal:[eq(test.fact_t.d1_k, test.d1_t.d1_k)]",
          "        ├─ExchangeReceiver(Build) 4.00 mpp[tiflash]  ",
          "        │ └─ExchangeSender 4.00 mpp[tiflash]  ExchangeType: HashPartition, Hash Cols: [name: test.d1_t.d1_k, collate: binary]",
          "        │   └─TableFullScan 4.00 mpp[tiflash] table:d1_t keep order:false",
          "        └─ExchangeReceiver(Probe) 16.00 mpp[tiflash]  ",
          "          └─ExchangeSender 16.00 mpp[tiflash]  ExchangeType: HashPartition, Hash Cols: [name: test.fact_t.d1_k, collate: binary]",
          "            └─Selection 16.00 mpp[tiflash]  not(isnull(test.fact_t.d1_k))",
          "              └─TableFullScan 16.00 mpp[tiflash] table:fact_t keep order:false"
        ]
      },
      {
        "SQL": "explain format = 'brief' select count(*) from fact_t join d1_t on fact_t.d1_k = d1_t.d1_k and fact_t.col1 > d1_t.value",
        "Plan": [
          "HashAgg 1.00 root  funcs:count(Column#12)->Column#11",
          "└─TableReader 1.00 root  data:ExchangeSender",
          "  └─ExchangeSender 1.00 mpp[tiflash]  ExchangeType: PassThrough",
          "    └─HashAgg 1.00 mpp[tiflash]  funcs:count(1)->Column#12",
          "      └─HashJoin 32.00 mpp[tiflash]  inner join, equal:[eq(test.d1_t.d1_k, test.fact_t.d1_k)], other cond:gt(test.fact_t.col1, test.d1_t.value)",
          "        ├─ExchangeReceiver(Build) 4.00 mpp[tiflash]  ",
          "        │ └─ExchangeSender 4.00 mpp[tiflash]  ExchangeType: HashPartition, Hash Cols: [name: test.d1_t.d1_k, collate: binary]",
          "        │   └─Selection 4.00 mpp[tiflash]  not(isnull(test.d1_t.d1_k)), not(isnull(test.d1_t.value))",
          "        │     └─TableFullScan 4.00 mpp[tiflash] table:d1_t keep order:false",
          "        └─ExchangeReceiver(Probe) 16.00 mpp[tiflash]  ",
          "          └─ExchangeSender 16.00 mpp[tiflash]  ExchangeType: HashPartition, Hash Cols: [name: test.fact_t.d1_k, collate: binary]",
          "            └─Selection 16.00 mpp[tiflash]  not(isnull(test.fact_t.col1)), not(isnull(test.fact_t.d1_k))",
          "              └─TableFullScan 16.00 mpp[tiflash] table:fact_t keep order:false"
        ]
      },
      {
        "SQL": "explain format = 'brief' select count(*) from fact_t left join d1_t on fact_t.d1_k = d1_t.d1_k and fact_t.col1 > 10",
        "Plan": [
          "HashAgg 1.00 root  funcs:count(Column#12)->Column#11",
          "└─TableReader 1.00 root  data:ExchangeSender",
          "  └─ExchangeSender 1.00 mpp[tiflash]  ExchangeType: PassThrough",
          "    └─HashAgg 1.00 mpp[tiflash]  funcs:count(1)->Column#12",
          "      └─HashJoin 32.00 mpp[tiflash]  left outer join, equal:[eq(test.fact_t.d1_k, test.d1_t.d1_k)], left cond:[gt(test.fact_t.col1, 10)]",
          "        ├─ExchangeReceiver(Build) 4.00 mpp[tiflash]  ",
          "        │ └─ExchangeSender 4.00 mpp[tiflash]  ExchangeType: HashPartition, Hash Cols: [name: test.d1_t.d1_k, collate: binary]",
          "        │   └─Selection 4.00 mpp[tiflash]  not(isnull(test.d1_t.d1_k))",
          "        │     └─TableFullScan 4.00 mpp[tiflash] table:d1_t keep order:false",
          "        └─ExchangeReceiver(Probe) 16.00 mpp[tiflash]  ",
          "          └─ExchangeSender 16.00 mpp[tiflash]  ExchangeType: HashPartition, Hash Cols: [name: test.fact_t.d1_k, collate: binary]",
          "            └─TableFullScan 16.00 mpp[tiflash] table:fact_t keep order:false"
        ]
      },
      {
        "SQL": "explain format = 'brief' select count(*) from (select case when t1.col1 is null then t2.col1 + 5 else 10 end as col1, t2.d1_k as d1_k from fact_t t1 right join fact_t t2 on t1.d1_k = t2.d1_k) fact_t join d1_t on fact_t.d1_k = d1_t.d1_k and fact_t.col1 > 5",
        "Plan": [
          "HashAgg 1.00 root  funcs:count(Column#22)->Column#19",
          "└─TableReader 1.00 root  data:ExchangeSender",
          "  └─ExchangeSender 1.00 mpp[tiflash]  ExchangeType: PassThrough",
          "    └─HashAgg 1.00 mpp[tiflash]  funcs:count(1)->Column#22",
          "      └─HashJoin 204.80 mpp[tiflash]  inner join, equal:[eq(test.d1_t.d1_k, test.fact_t.d1_k)]",
          "        ├─ExchangeReceiver(Build) 4.00 mpp[tiflash]  ",
          "        │ └─ExchangeSender 4.00 mpp[tiflash]  ExchangeType: HashPartition, Hash Cols: [name: test.d1_t.d1_k, collate: binary]",
          "        │   └─Selection 4.00 mpp[tiflash]  not(isnull(test.d1_t.d1_k))",
          "        │     └─TableFullScan 4.00 mpp[tiflash] table:d1_t keep order:false",
          "        └─Projection(Probe) 102.40 mpp[tiflash]  test.fact_t.d1_k",
          "          └─Selection 102.40 mpp[tiflash]  gt(case(isnull(test.fact_t.col1), plus(test.fact_t.col1, 5), 10), 5)",
          "            └─HashJoin 128.00 mpp[tiflash]  right outer join, equal:[eq(test.fact_t.d1_k, test.fact_t.d1_k)]",
          "              ├─ExchangeReceiver(Build) 16.00 mpp[tiflash]  ",
          "              │ └─ExchangeSender 16.00 mpp[tiflash]  ExchangeType: HashPartition, Hash Cols: [name: test.fact_t.d1_k, collate: binary]",
          "              │   └─Selection 16.00 mpp[tiflash]  not(isnull(test.fact_t.d1_k))",
          "              │     └─TableFullScan 16.00 mpp[tiflash] table:t1 keep order:false",
          "              └─ExchangeReceiver(Probe) 16.00 mpp[tiflash]  ",
          "                └─ExchangeSender 16.00 mpp[tiflash]  ExchangeType: HashPartition, Hash Cols: [name: test.fact_t.d1_k, collate: binary]",
          "                  └─Selection 16.00 mpp[tiflash]  not(isnull(test.fact_t.d1_k))",
          "                    └─TableFullScan 16.00 mpp[tiflash] table:t2 keep order:false"
        ]
      },
      {
        "SQL": "explain format = 'brief' select count(*) from fact_t left join d1_t on fact_t.d1_k = d1_t.d1_k and fact_t.col2 > 10 and fact_t.col1 > d1_t.value",
        "Plan": [
          "HashAgg 1.00 root  funcs:count(Column#12)->Column#11",
          "└─TableReader 1.00 root  data:ExchangeSender",
          "  └─ExchangeSender 1.00 mpp[tiflash]  ExchangeType: PassThrough",
          "    └─HashAgg 1.00 mpp[tiflash]  funcs:count(1)->Column#12",
          "      └─HashJoin 32.00 mpp[tiflash]  left outer join, equal:[eq(test.fact_t.d1_k, test.d1_t.d1_k)], left cond:[gt(test.fact_t.col2, 10)], other cond:gt(test.fact_t.col1, test.d1_t.value)",
          "        ├─ExchangeReceiver(Build) 4.00 mpp[tiflash]  ",
          "        │ └─ExchangeSender 4.00 mpp[tiflash]  ExchangeType: HashPartition, Hash Cols: [name: test.d1_t.d1_k, collate: binary]",
          "        │   └─Selection 4.00 mpp[tiflash]  not(isnull(test.d1_t.d1_k)), not(isnull(test.d1_t.value))",
          "        │     └─TableFullScan 4.00 mpp[tiflash] table:d1_t keep order:false",
          "        └─ExchangeReceiver(Probe) 16.00 mpp[tiflash]  ",
          "          └─ExchangeSender 16.00 mpp[tiflash]  ExchangeType: HashPartition, Hash Cols: [name: test.fact_t.d1_k, collate: binary]",
          "            └─TableFullScan 16.00 mpp[tiflash] table:fact_t keep order:false"
        ]
      },
      {
        "SQL": "explain format = 'brief' select count(*) from fact_t right join d1_t on fact_t.d1_k = d1_t.d1_k and d1_t.value > 10",
        "Plan": [
          "HashAgg 1.00 root  funcs:count(Column#12)->Column#11",
          "└─TableReader 1.00 root  data:ExchangeSender",
          "  └─ExchangeSender 1.00 mpp[tiflash]  ExchangeType: PassThrough",
          "    └─HashAgg 1.00 mpp[tiflash]  funcs:count(1)->Column#12",
          "      └─HashJoin 32.00 mpp[tiflash]  right outer join, equal:[eq(test.fact_t.d1_k, test.d1_t.d1_k)], right cond:gt(test.d1_t.value, 10)",
          "        ├─ExchangeReceiver(Build) 4.00 mpp[tiflash]  ",
          "        │ └─ExchangeSender 4.00 mpp[tiflash]  ExchangeType: HashPartition, Hash Cols: [name: test.d1_t.d1_k, collate: binary]",
          "        │   └─TableFullScan 4.00 mpp[tiflash] table:d1_t keep order:false",
          "        └─ExchangeReceiver(Probe) 16.00 mpp[tiflash]  ",
          "          └─ExchangeSender 16.00 mpp[tiflash]  ExchangeType: HashPartition, Hash Cols: [name: test.fact_t.d1_k, collate: binary]",
          "            └─Selection 16.00 mpp[tiflash]  not(isnull(test.fact_t.d1_k))",
          "              └─TableFullScan 16.00 mpp[tiflash] table:fact_t keep order:false"
        ]
      },
      {
        "SQL": "explain format = 'brief' select count(*) from fact_t right join d1_t on fact_t.d1_k = d1_t.d1_k and d1_t.value > 10 and fact_t.col1 > d1_t.value",
        "Plan": [
          "HashAgg 1.00 root  funcs:count(Column#12)->Column#11",
          "└─TableReader 1.00 root  data:ExchangeSender",
          "  └─ExchangeSender 1.00 mpp[tiflash]  ExchangeType: PassThrough",
          "    └─HashAgg 1.00 mpp[tiflash]  funcs:count(1)->Column#12",
          "      └─HashJoin 32.00 mpp[tiflash]  right outer join, equal:[eq(test.fact_t.d1_k, test.d1_t.d1_k)], right cond:gt(test.d1_t.value, 10), other cond:gt(test.fact_t.col1, test.d1_t.value)",
          "        ├─ExchangeReceiver(Build) 16.00 mpp[tiflash]  ",
          "        │ └─ExchangeSender 16.00 mpp[tiflash]  ExchangeType: HashPartition, Hash Cols: [name: test.fact_t.d1_k, collate: binary]",
          "        │   └─Selection 16.00 mpp[tiflash]  not(isnull(test.fact_t.col1)), not(isnull(test.fact_t.d1_k))",
          "        │     └─TableFullScan 16.00 mpp[tiflash] table:fact_t keep order:false",
          "        └─ExchangeReceiver(Probe) 4.00 mpp[tiflash]  ",
          "          └─ExchangeSender 4.00 mpp[tiflash]  ExchangeType: HashPartition, Hash Cols: [name: test.d1_t.d1_k, collate: binary]",
          "            └─TableFullScan 4.00 mpp[tiflash] table:d1_t keep order:false"
        ]
      },
      {
        "SQL": "explain format = 'brief' select count(*) from fact_t where exists (select 1 from d1_t where d1_k = fact_t.d1_k)",
        "Plan": [
          "HashAgg 1.00 root  funcs:count(Column#13)->Column#12",
          "└─TableReader 1.00 root  data:ExchangeSender",
          "  └─ExchangeSender 1.00 mpp[tiflash]  ExchangeType: PassThrough",
          "    └─HashAgg 1.00 mpp[tiflash]  funcs:count(1)->Column#13",
          "      └─HashJoin 12.80 mpp[tiflash]  semi join, equal:[eq(test.fact_t.d1_k, test.d1_t.d1_k)]",
          "        ├─ExchangeReceiver(Build) 4.00 mpp[tiflash]  ",
          "        │ └─ExchangeSender 4.00 mpp[tiflash]  ExchangeType: HashPartition, Hash Cols: [name: test.d1_t.d1_k, collate: binary]",
          "        │   └─Selection 4.00 mpp[tiflash]  not(isnull(test.d1_t.d1_k))",
          "        │     └─TableFullScan 4.00 mpp[tiflash] table:d1_t keep order:false",
          "        └─ExchangeReceiver(Probe) 16.00 mpp[tiflash]  ",
          "          └─ExchangeSender 16.00 mpp[tiflash]  ExchangeType: HashPartition, Hash Cols: [name: test.fact_t.d1_k, collate: binary]",
          "            └─Selection 16.00 mpp[tiflash]  not(isnull(test.fact_t.d1_k))",
          "              └─TableFullScan 16.00 mpp[tiflash] table:fact_t keep order:false"
        ]
      },
      {
        "SQL": "explain format = 'brief' select count(*) from fact_t where exists (select 1 from d1_t where d1_k = fact_t.d1_k and value > fact_t.col1)",
        "Plan": [
          "HashAgg 1.00 root  funcs:count(Column#13)->Column#12",
          "└─TableReader 1.00 root  data:ExchangeSender",
          "  └─ExchangeSender 1.00 mpp[tiflash]  ExchangeType: PassThrough",
          "    └─HashAgg 1.00 mpp[tiflash]  funcs:count(1)->Column#13",
          "      └─HashJoin 12.80 mpp[tiflash]  semi join, equal:[eq(test.fact_t.d1_k, test.d1_t.d1_k)], other cond:gt(test.d1_t.value, test.fact_t.col1)",
          "        ├─ExchangeReceiver(Build) 4.00 mpp[tiflash]  ",
          "        │ └─ExchangeSender 4.00 mpp[tiflash]  ExchangeType: HashPartition, Hash Cols: [name: test.d1_t.d1_k, collate: binary]",
          "        │   └─Selection 4.00 mpp[tiflash]  not(isnull(test.d1_t.d1_k)), not(isnull(test.d1_t.value))",
          "        │     └─TableFullScan 4.00 mpp[tiflash] table:d1_t keep order:false",
          "        └─ExchangeReceiver(Probe) 16.00 mpp[tiflash]  ",
          "          └─ExchangeSender 16.00 mpp[tiflash]  ExchangeType: HashPartition, Hash Cols: [name: test.fact_t.d1_k, collate: binary]",
          "            └─Selection 16.00 mpp[tiflash]  not(isnull(test.fact_t.col1)), not(isnull(test.fact_t.d1_k))",
          "              └─TableFullScan 16.00 mpp[tiflash] table:fact_t keep order:false"
        ]
      },
      {
        "SQL": "explain format = 'brief' select count(*) from fact_t where not exists (select 1 from d1_t where d1_k = fact_t.d1_k)",
        "Plan": [
          "HashAgg 1.00 root  funcs:count(Column#13)->Column#12",
          "└─TableReader 1.00 root  data:ExchangeSender",
          "  └─ExchangeSender 1.00 mpp[tiflash]  ExchangeType: PassThrough",
          "    └─HashAgg 1.00 mpp[tiflash]  funcs:count(1)->Column#13",
          "      └─HashJoin 12.80 mpp[tiflash]  anti semi join, equal:[eq(test.fact_t.d1_k, test.d1_t.d1_k)]",
          "        ├─ExchangeReceiver(Build) 4.00 mpp[tiflash]  ",
          "        │ └─ExchangeSender 4.00 mpp[tiflash]  ExchangeType: HashPartition, Hash Cols: [name: test.d1_t.d1_k, collate: binary]",
          "        │   └─TableFullScan 4.00 mpp[tiflash] table:d1_t keep order:false",
          "        └─ExchangeReceiver(Probe) 16.00 mpp[tiflash]  ",
          "          └─ExchangeSender 16.00 mpp[tiflash]  ExchangeType: HashPartition, Hash Cols: [name: test.fact_t.d1_k, collate: binary]",
          "            └─TableFullScan 16.00 mpp[tiflash] table:fact_t keep order:false"
        ]
      },
      {
        "SQL": "explain format = 'brief' select count(*) from fact_t where not exists (select 1 from d1_t where d1_k = fact_t.d1_k and value > fact_t.col1)",
        "Plan": [
          "HashAgg 1.00 root  funcs:count(Column#13)->Column#12",
          "└─TableReader 1.00 root  data:ExchangeSender",
          "  └─ExchangeSender 1.00 mpp[tiflash]  ExchangeType: PassThrough",
          "    └─HashAgg 1.00 mpp[tiflash]  funcs:count(1)->Column#13",
          "      └─HashJoin 12.80 mpp[tiflash]  anti semi join, equal:[eq(test.fact_t.d1_k, test.d1_t.d1_k)], other cond:gt(test.d1_t.value, test.fact_t.col1)",
          "        ├─ExchangeReceiver(Build) 4.00 mpp[tiflash]  ",
          "        │ └─ExchangeSender 4.00 mpp[tiflash]  ExchangeType: HashPartition, Hash Cols: [name: test.d1_t.d1_k, collate: binary]",
          "        │   └─TableFullScan 4.00 mpp[tiflash] table:d1_t keep order:false",
          "        └─ExchangeReceiver(Probe) 16.00 mpp[tiflash]  ",
          "          └─ExchangeSender 16.00 mpp[tiflash]  ExchangeType: HashPartition, Hash Cols: [name: test.fact_t.d1_k, collate: binary]",
          "            └─TableFullScan 16.00 mpp[tiflash] table:fact_t keep order:false"
        ]
      }
    ]
  },
  {
    "Name": "TestMPPJoinWithCanNotFoundColumnInSchemaColumnsError",
    "Cases": [
      {
        "SQL": "explain format = 'brief' select v from t3 as a left join (select t1.v1, t1.v2, t1.v1 + t1.v2 as v from t1 left join t2 on t1.v1 = t2.v1 and t1.v2 = t2.v2) b on a.v1 = b.v1 and a.v2 = b.v2",
        "Plan": [
          "TableReader 1.00 root  data:ExchangeSender",
          "└─ExchangeSender 1.00 mpp[tiflash]  ExchangeType: PassThrough",
          "  └─Projection 1.00 mpp[tiflash]  Column#13",
          "    └─HashJoin 1.00 mpp[tiflash]  left outer join, equal:[eq(test.t3.v1, test.t1.v1) eq(test.t3.v2, test.t1.v2)]",
          "      ├─ExchangeReceiver(Build) 1.00 mpp[tiflash]  ",
          "      │ └─ExchangeSender 1.00 mpp[tiflash]  ExchangeType: HashPartition, Hash Cols: [name: Column#23, collate: binary], [name: Column#24, collate: binary]",
          "      │   └─Projection 1.00 mpp[tiflash]  test.t3.v1, test.t3.v2, cast(test.t3.v1, decimal(20,2))->Column#23, cast(test.t3.v2, decimal(20,2))->Column#24",
          "      │     └─TableFullScan 1.00 mpp[tiflash] table:a keep order:false",
          "      └─Projection(Probe) 2.00 mpp[tiflash]  test.t1.v1, test.t1.v2, plus(test.t1.v1, test.t1.v2)->Column#13",
          "        └─HashJoin 2.00 mpp[tiflash]  left outer join, equal:[eq(test.t1.v1, test.t2.v1) eq(test.t1.v2, test.t2.v2)]",
          "          ├─ExchangeReceiver(Build) 2.00 mpp[tiflash]  ",
          "          │ └─ExchangeSender 2.00 mpp[tiflash]  ExchangeType: HashPartition, Hash Cols: [name: test.t1.v1, collate: binary], [name: test.t1.v2, collate: binary]",
          "          │   └─Selection 2.00 mpp[tiflash]  not(isnull(test.t1.v1)), not(isnull(test.t1.v2))",
          "          │     └─TableFullScan 2.00 mpp[tiflash] table:t1 keep order:false",
          "          └─ExchangeReceiver(Probe) 8.00 mpp[tiflash]  ",
          "            └─ExchangeSender 8.00 mpp[tiflash]  ExchangeType: HashPartition, Hash Cols: [name: Column#15, collate: binary], [name: Column#16, collate: binary]",
          "              └─Projection 8.00 mpp[tiflash]  test.t2.v1, test.t2.v2, cast(test.t2.v1, decimal(20,2))->Column#15, cast(test.t2.v2, decimal(20,2))->Column#16",
          "                └─Selection 8.00 mpp[tiflash]  not(isnull(test.t2.v1)), not(isnull(test.t2.v2))",
          "                  └─TableFullScan 8.00 mpp[tiflash] table:t2 keep order:false"
        ]
      },
      {
        "SQL": "explain format = 'brief' select count(*), t2.v1, t2.v2 from t1 left join t2 on t1.v1 = t2.v1 and t1.v2 = t2.v2 group by t2.v1, t2.v2",
        "Plan": [
          "TableReader 2.00 root  data:ExchangeSender",
          "└─ExchangeSender 2.00 mpp[tiflash]  ExchangeType: PassThrough",
          "  └─Projection 2.00 mpp[tiflash]  Column#9, test.t2.v1, test.t2.v2",
          "    └─HashAgg 2.00 mpp[tiflash]  group by:test.t2.v1, test.t2.v2, funcs:sum(Column#22)->Column#9, funcs:firstrow(test.t2.v1)->test.t2.v1, funcs:firstrow(test.t2.v2)->test.t2.v2",
          "      └─ExchangeReceiver 2.00 mpp[tiflash]  ",
          "        └─ExchangeSender 2.00 mpp[tiflash]  ExchangeType: HashPartition, Hash Cols: [name: test.t2.v1, collate: binary], [name: test.t2.v2, collate: binary]",
          "          └─HashAgg 2.00 mpp[tiflash]  group by:test.t2.v1, test.t2.v2, funcs:count(1)->Column#22",
          "            └─HashJoin 2.00 mpp[tiflash]  left outer join, equal:[eq(test.t1.v1, test.t2.v1) eq(test.t1.v2, test.t2.v2)]",
          "              ├─ExchangeReceiver(Build) 2.00 mpp[tiflash]  ",
          "              │ └─ExchangeSender 2.00 mpp[tiflash]  ExchangeType: HashPartition, Hash Cols: [name: test.t1.v1, collate: binary], [name: test.t1.v2, collate: binary]",
          "              │   └─TableFullScan 2.00 mpp[tiflash] table:t1 keep order:false",
          "              └─ExchangeReceiver(Probe) 8.00 mpp[tiflash]  ",
          "                └─ExchangeSender 8.00 mpp[tiflash]  ExchangeType: HashPartition, Hash Cols: [name: Column#14, collate: binary], [name: Column#15, collate: binary]",
          "                  └─Projection 8.00 mpp[tiflash]  test.t2.v1, test.t2.v2, cast(test.t2.v1, decimal(20,2))->Column#14, cast(test.t2.v2, decimal(20,2))->Column#15",
          "                    └─Selection 8.00 mpp[tiflash]  not(isnull(test.t2.v1)), not(isnull(test.t2.v2))",
          "                      └─TableFullScan 8.00 mpp[tiflash] table:t2 keep order:false"
        ]
      },
      {
        "SQL": "explain format = 'brief' select count(*), t2.v1, t2.v2 from t3 left join t2 on t3.v1 = t2.v1 and t3.v2 = t2.v2 group by t2.v1, t2.v2",
        "Plan": [
          "TableReader 1.00 root  data:ExchangeSender",
          "└─ExchangeSender 1.00 mpp[tiflash]  ExchangeType: PassThrough",
          "  └─Projection 1.00 mpp[tiflash]  Column#9, test.t2.v1, test.t2.v2",
          "    └─HashAgg 1.00 mpp[tiflash]  group by:test.t2.v1, test.t2.v2, funcs:sum(Column#16)->Column#9, funcs:firstrow(test.t2.v1)->test.t2.v1, funcs:firstrow(test.t2.v2)->test.t2.v2",
          "      └─ExchangeReceiver 1.00 mpp[tiflash]  ",
          "        └─ExchangeSender 1.00 mpp[tiflash]  ExchangeType: HashPartition, Hash Cols: [name: test.t2.v1, collate: binary], [name: test.t2.v2, collate: binary]",
          "          └─HashAgg 1.00 mpp[tiflash]  group by:test.t2.v1, test.t2.v2, funcs:count(1)->Column#16",
          "            └─HashJoin 1.00 mpp[tiflash]  left outer join, equal:[eq(test.t3.v1, test.t2.v1) eq(test.t3.v2, test.t2.v2)]",
          "              ├─ExchangeReceiver(Build) 1.00 mpp[tiflash]  ",
          "              │ └─ExchangeSender 1.00 mpp[tiflash]  ExchangeType: HashPartition, Hash Cols: [name: test.t3.v1, collate: binary], [name: test.t3.v2, collate: binary]",
          "              │   └─TableFullScan 1.00 mpp[tiflash] table:t3 keep order:false",
          "              └─ExchangeReceiver(Probe) 8.00 mpp[tiflash]  ",
          "                └─ExchangeSender 8.00 mpp[tiflash]  ExchangeType: HashPartition, Hash Cols: [name: test.t2.v1, collate: binary], [name: test.t2.v2, collate: binary]",
          "                  └─Selection 8.00 mpp[tiflash]  not(isnull(test.t2.v1)), not(isnull(test.t2.v2))",
          "                    └─TableFullScan 8.00 mpp[tiflash] table:t2 keep order:false"
        ]
      }
    ]
  },
  {
    "Name": "TestJoinNotSupportedByTiFlash",
    "Cases": [
      {
        "SQL": "explain format = 'brief' select * from table_1 a, table_1 b where a.bit_col = b.bit_col",
        "Plan": [
          "HashJoin 2.00 root  inner join, equal:[eq(test.table_1.bit_col, test.table_1.bit_col)]",
          "├─TableReader(Build) 2.00 root  data:TableFullScan",
          "│ └─TableFullScan 2.00 cop[tiflash] table:b keep order:false",
          "└─TableReader(Probe) 2.00 root  data:TableFullScan",
          "  └─TableFullScan 2.00 cop[tiflash] table:a keep order:false"
        ]
      },
      {
        "SQL": "explain format = 'brief' select * from table_1 a left join table_1 b on a.id = b.id and dayofmonth(a.datetime_col) > 100",
        "Plan": [
          "HashJoin 2.00 root  left outer join, equal:[eq(test.table_1.id, test.table_1.id)], left cond:[gt(dayofmonth(test.table_1.datetime_col), 100)]",
          "├─TableReader(Build) 2.00 root  data:TableFullScan",
          "│ └─TableFullScan 2.00 cop[tiflash] table:b keep order:false",
          "└─TableReader(Probe) 2.00 root  data:TableFullScan",
          "  └─TableFullScan 2.00 cop[tiflash] table:a keep order:false"
        ]
      },
      {
        "SQL": "explain format = 'brief' select * from table_1 a right join table_1 b on a.id = b.id and dayofmonth(b.datetime_col) > 100",
        "Plan": [
          "HashJoin 2.00 root  right outer join, equal:[eq(test.table_1.id, test.table_1.id)], right cond:gt(dayofmonth(test.table_1.datetime_col), 100)",
          "├─TableReader(Build) 2.00 root  data:TableFullScan",
          "│ └─TableFullScan 2.00 cop[tiflash] table:a keep order:false",
          "└─TableReader(Probe) 2.00 root  data:TableFullScan",
          "  └─TableFullScan 2.00 cop[tiflash] table:b keep order:false"
        ]
      },
      {
        "SQL": "explain format = 'brief' select * from table_1 a join table_1 b on a.id = b.id and dayofmonth(a.datetime_col) > dayofmonth(b.datetime_col)",
        "Plan": [
          "HashJoin 2.00 root  inner join, equal:[eq(test.table_1.id, test.table_1.id)], other cond:gt(dayofmonth(test.table_1.datetime_col), dayofmonth(test.table_1.datetime_col))",
          "├─TableReader(Build) 2.00 root  data:TableFullScan",
          "│ └─TableFullScan 2.00 cop[tiflash] table:b keep order:false",
          "└─TableReader(Probe) 2.00 root  data:TableFullScan",
          "  └─TableFullScan 2.00 cop[tiflash] table:a keep order:false"
        ]
      }
    ]
  },
  {
    "Name": "TestMPPWithHashExchangeUnderNewCollation",
    "Cases": [
      {
        "SQL": "explain format = 'brief' select * from table_1 a, table_1 b where a.value = b.value",
        "Plan": [
          "TableReader 2.00 root  data:ExchangeSender",
          "└─ExchangeSender 2.00 mpp[tiflash]  ExchangeType: PassThrough",
          "  └─HashJoin 2.00 mpp[tiflash]  inner join, equal:[eq(test.table_1.value, test.table_1.value)]",
          "    ├─ExchangeReceiver(Build) 2.00 mpp[tiflash]  ",
          "    │ └─ExchangeSender 2.00 mpp[tiflash]  ExchangeType: HashPartition, Hash Cols: [name: test.table_1.value, collate: utf8mb4_general_ci]",
          "    │   └─Selection 2.00 mpp[tiflash]  not(isnull(test.table_1.value))",
          "    │     └─TableFullScan 2.00 mpp[tiflash] table:a keep order:false",
          "    └─ExchangeReceiver(Probe) 2.00 mpp[tiflash]  ",
          "      └─ExchangeSender 2.00 mpp[tiflash]  ExchangeType: HashPartition, Hash Cols: [name: test.table_1.value, collate: utf8mb4_general_ci]",
          "        └─Selection 2.00 mpp[tiflash]  not(isnull(test.table_1.value))",
          "          └─TableFullScan 2.00 mpp[tiflash] table:b keep order:false"
        ]
      },
      {
        "SQL": "explain format = 'brief' select * from table_1 a, table_2 b where a.value = b.value",
        "Plan": [
          "TableReader 2.00 root  data:ExchangeSender",
          "└─ExchangeSender 2.00 mpp[tiflash]  ExchangeType: PassThrough",
          "  └─HashJoin 2.00 mpp[tiflash]  inner join, equal:[eq(test.table_1.value, test.table_2.value)]",
          "    ├─ExchangeReceiver(Build) 2.00 mpp[tiflash]  ",
          "    │ └─ExchangeSender 2.00 mpp[tiflash]  ExchangeType: HashPartition, Hash Cols: [name: test.table_1.value, collate: utf8mb4_bin]",
          "    │   └─Selection 2.00 mpp[tiflash]  not(isnull(test.table_1.value))",
          "    │     └─TableFullScan 2.00 mpp[tiflash] table:a keep order:false",
          "    └─ExchangeReceiver(Probe) 2.00 mpp[tiflash]  ",
          "      └─ExchangeSender 2.00 mpp[tiflash]  ExchangeType: HashPartition, Hash Cols: [name: test.table_2.value, collate: utf8mb4_bin]",
          "        └─Selection 2.00 mpp[tiflash]  not(isnull(test.table_2.value))",
          "          └─TableFullScan 2.00 mpp[tiflash] table:b keep order:false"
        ]
      },
      {
        "SQL": "explain format = 'brief' select * from table_1 a, table_2 b, table_1 c where a.value = b.value and b.value = c.value",
        "Plan": [
          "TableReader 2.00 root  data:ExchangeSender",
          "└─ExchangeSender 2.00 mpp[tiflash]  ExchangeType: PassThrough",
          "  └─HashJoin 2.00 mpp[tiflash]  inner join, equal:[eq(test.table_2.value, test.table_1.value)]",
          "    ├─HashJoin(Build) 2.00 mpp[tiflash]  inner join, equal:[eq(test.table_1.value, test.table_2.value)]",
          "    │ ├─ExchangeReceiver(Build) 2.00 mpp[tiflash]  ",
          "    │ │ └─ExchangeSender 2.00 mpp[tiflash]  ExchangeType: HashPartition, Hash Cols: [name: test.table_1.value, collate: utf8mb4_bin]",
          "    │ │   └─Selection 2.00 mpp[tiflash]  not(isnull(test.table_1.value))",
          "    │ │     └─TableFullScan 2.00 mpp[tiflash] table:a keep order:false",
          "    │ └─ExchangeReceiver(Probe) 2.00 mpp[tiflash]  ",
          "    │   └─ExchangeSender 2.00 mpp[tiflash]  ExchangeType: HashPartition, Hash Cols: [name: test.table_2.value, collate: utf8mb4_bin]",
          "    │     └─Selection 2.00 mpp[tiflash]  not(isnull(test.table_2.value))",
          "    │       └─TableFullScan 2.00 mpp[tiflash] table:b keep order:false",
          "    └─ExchangeReceiver(Probe) 2.00 mpp[tiflash]  ",
          "      └─ExchangeSender 2.00 mpp[tiflash]  ExchangeType: HashPartition, Hash Cols: [name: test.table_1.value, collate: utf8mb4_bin]",
          "        └─Selection 2.00 mpp[tiflash]  not(isnull(test.table_1.value))",
          "          └─TableFullScan 2.00 mpp[tiflash] table:c keep order:false"
        ]
      },
      {
        "SQL": "explain format = 'brief' select * from table_1 a, table_2 b, table_1 c where a.value = b.value and a.value = c.value",
        "Plan": [
          "TableReader 2.00 root  data:ExchangeSender",
          "└─ExchangeSender 2.00 mpp[tiflash]  ExchangeType: PassThrough",
          "  └─HashJoin 2.00 mpp[tiflash]  inner join, equal:[eq(test.table_1.value, test.table_1.value)]",
          "    ├─ExchangeReceiver(Build) 2.00 mpp[tiflash]  ",
          "    │ └─ExchangeSender 2.00 mpp[tiflash]  ExchangeType: HashPartition, Hash Cols: [name: test.table_1.value, collate: utf8mb4_general_ci]",
          "    │   └─HashJoin 2.00 mpp[tiflash]  inner join, equal:[eq(test.table_1.value, test.table_2.value)]",
          "    │     ├─ExchangeReceiver(Build) 2.00 mpp[tiflash]  ",
          "    │     │ └─ExchangeSender 2.00 mpp[tiflash]  ExchangeType: HashPartition, Hash Cols: [name: test.table_1.value, collate: utf8mb4_bin]",
          "    │     │   └─Selection 2.00 mpp[tiflash]  not(isnull(test.table_1.value))",
          "    │     │     └─TableFullScan 2.00 mpp[tiflash] table:a keep order:false",
          "    │     └─ExchangeReceiver(Probe) 2.00 mpp[tiflash]  ",
          "    │       └─ExchangeSender 2.00 mpp[tiflash]  ExchangeType: HashPartition, Hash Cols: [name: test.table_2.value, collate: utf8mb4_bin]",
          "    │         └─Selection 2.00 mpp[tiflash]  not(isnull(test.table_2.value))",
          "    │           └─TableFullScan 2.00 mpp[tiflash] table:b keep order:false",
          "    └─ExchangeReceiver(Probe) 2.00 mpp[tiflash]  ",
          "      └─ExchangeSender 2.00 mpp[tiflash]  ExchangeType: HashPartition, Hash Cols: [name: test.table_1.value, collate: utf8mb4_general_ci]",
          "        └─Selection 2.00 mpp[tiflash]  not(isnull(test.table_1.value))",
          "          └─TableFullScan 2.00 mpp[tiflash] table:c keep order:false"
        ]
      },
      {
        "SQL": "explain format = 'brief' select /*+ agg_to_cop() */ count(*), value from table_1 group by value",
        "Plan": [
          "TableReader 2.00 root  data:ExchangeSender",
          "└─ExchangeSender 2.00 mpp[tiflash]  ExchangeType: PassThrough",
          "  └─Projection 2.00 mpp[tiflash]  Column#4, test.table_1.value",
          "    └─HashAgg 2.00 mpp[tiflash]  group by:test.table_1.value, funcs:sum(Column#7)->Column#4, funcs:firstrow(test.table_1.value)->test.table_1.value",
          "      └─ExchangeReceiver 2.00 mpp[tiflash]  ",
          "        └─ExchangeSender 2.00 mpp[tiflash]  ExchangeType: HashPartition, Hash Cols: [name: test.table_1.value, collate: utf8mb4_general_ci]",
          "          └─HashAgg 2.00 mpp[tiflash]  group by:test.table_1.value, funcs:count(1)->Column#7",
          "            └─TableFullScan 2.00 mpp[tiflash] table:table_1 keep order:false"
        ]
      },
      {
        "SQL": "explain format = 'brief' select /*+ agg_to_cop() */ count(*), value from table_2 group by value",
        "Plan": [
          "TableReader 2.00 root  data:ExchangeSender",
          "└─ExchangeSender 2.00 mpp[tiflash]  ExchangeType: PassThrough",
          "  └─Projection 2.00 mpp[tiflash]  Column#4, test.table_2.value",
          "    └─HashAgg 2.00 mpp[tiflash]  group by:test.table_2.value, funcs:sum(Column#7)->Column#4, funcs:firstrow(test.table_2.value)->test.table_2.value",
          "      └─ExchangeReceiver 2.00 mpp[tiflash]  ",
          "        └─ExchangeSender 2.00 mpp[tiflash]  ExchangeType: HashPartition, Hash Cols: [name: test.table_2.value, collate: utf8mb4_bin]",
          "          └─HashAgg 2.00 mpp[tiflash]  group by:test.table_2.value, funcs:count(1)->Column#7",
          "            └─TableFullScan 2.00 mpp[tiflash] table:table_2 keep order:false"
        ]
      }
    ]
  },
  {
    "Name": "TestMPPWithBroadcastExchangeUnderNewCollation",
    "Cases": [
      {
        "SQL": "explain format = 'brief' select /*+ broadcast_join(a,b) */ * from table_1 a, table_1 b where a.id = b.id",
        "Plan": [
          "TableReader 2.00 root  data:ExchangeSender",
          "└─ExchangeSender 2.00 mpp[tiflash]  ExchangeType: PassThrough",
          "  └─HashJoin 2.00 mpp[tiflash]  inner join, equal:[eq(test.table_1.id, test.table_1.id)]",
          "    ├─ExchangeReceiver(Build) 2.00 mpp[tiflash]  ",
          "    │ └─ExchangeSender 2.00 mpp[tiflash]  ExchangeType: Broadcast",
          "    │   └─TableFullScan 2.00 mpp[tiflash] table:a keep order:false",
          "    └─TableFullScan(Probe) 2.00 mpp[tiflash] table:b keep order:false"
        ]
      },
      {
        "SQL": "explain format = 'brief' select /*+ broadcast_join(a,b) */ * from table_1 a, table_1 b where a.value = b.value",
        "Plan": [
          "TableReader 2.00 root  data:ExchangeSender",
          "└─ExchangeSender 2.00 mpp[tiflash]  ExchangeType: PassThrough",
          "  └─HashJoin 2.00 mpp[tiflash]  inner join, equal:[eq(test.table_1.value, test.table_1.value)]",
          "    ├─ExchangeReceiver(Build) 2.00 mpp[tiflash]  ",
          "    │ └─ExchangeSender 2.00 mpp[tiflash]  ExchangeType: Broadcast",
          "    │   └─Selection 2.00 mpp[tiflash]  not(isnull(test.table_1.value))",
          "    │     └─TableFullScan 2.00 mpp[tiflash] table:a keep order:false",
          "    └─Selection(Probe) 2.00 mpp[tiflash]  not(isnull(test.table_1.value))",
          "      └─TableFullScan 2.00 mpp[tiflash] table:b keep order:false"
        ]
      }
    ]
  },
  {
    "Name": "TestMPPAvgRewrite",
    "Cases": [
      {
        "SQL": "explain format = 'brief' select /*+ avg_to_cop() */ id, avg(value+1),avg(value) from table_1 group by id",
        "Plan": [
          "Projection 2.00 root  test.table_1.id, Column#4, Column#5",
          "└─TableReader 2.00 root  data:ExchangeSender",
          "  └─ExchangeSender 2.00 mpp[tiflash]  ExchangeType: PassThrough",
          "    └─Projection 2.00 mpp[tiflash]  div(Column#4, cast(case(eq(Column#13, 0), 1, Column#13), decimal(20,0) BINARY))->Column#4, div(Column#5, cast(case(eq(Column#14, 0), 1, Column#14), decimal(20,0) BINARY))->Column#5, test.table_1.id",
          "      └─HashAgg 2.00 mpp[tiflash]  group by:test.table_1.id, funcs:sum(Column#15)->Column#13, funcs:sum(Column#16)->Column#4, funcs:sum(Column#17)->Column#14, funcs:sum(Column#18)->Column#5, funcs:firstrow(test.table_1.id)->test.table_1.id",
          "        └─ExchangeReceiver 2.00 mpp[tiflash]  ",
          "          └─ExchangeSender 2.00 mpp[tiflash]  ExchangeType: HashPartition, Hash Cols: [name: test.table_1.id, collate: binary]",
          "            └─HashAgg 2.00 mpp[tiflash]  group by:Column#29, funcs:count(Column#25)->Column#15, funcs:sum(Column#26)->Column#16, funcs:count(Column#27)->Column#17, funcs:sum(Column#28)->Column#18",
          "              └─Projection 2.00 mpp[tiflash]  plus(test.table_1.value, 1)->Column#25, plus(test.table_1.value, 1)->Column#26, test.table_1.value, test.table_1.value, test.table_1.id",
          "                └─TableFullScan 2.00 mpp[tiflash] table:table_1 keep order:false"
        ]
      }
    ]
  },
  {
    "Name": "TestReadFromStorageHint",
    "Cases": [
      {
        "SQL": "desc format = 'brief' select avg(a) from t",
        "Plan": [
          "StreamAgg 1.00 root  funcs:avg(Column#7, Column#8)->Column#4",
          "└─TableReader 1.00 root  data:StreamAgg",
          "  └─StreamAgg 1.00 batchCop[tiflash]  funcs:count(Column#9)->Column#7, funcs:sum(Column#10)->Column#8",
          "    └─Projection 10000.00 batchCop[tiflash]  test.t.a, cast(test.t.a, decimal(14,4) BINARY)->Column#10",
          "      └─TableFullScan 10000.00 batchCop[tiflash] table:t keep order:false, stats:pseudo"
        ],
        "Warn": null
      },
      {
        "SQL": "desc format = 'brief' select /*+ read_from_storage(tiflash[t]) */ avg(a) from t",
        "Plan": [
          "StreamAgg 1.00 root  funcs:avg(Column#7, Column#8)->Column#4",
          "└─TableReader 1.00 root  data:StreamAgg",
          "  └─StreamAgg 1.00 batchCop[tiflash]  funcs:count(Column#9)->Column#7, funcs:sum(Column#10)->Column#8",
          "    └─Projection 10000.00 batchCop[tiflash]  test.t.a, cast(test.t.a, decimal(14,4) BINARY)->Column#10",
          "      └─TableFullScan 10000.00 batchCop[tiflash] table:t keep order:false, stats:pseudo"
        ],
        "Warn": null
      },
      {
        "SQL": "desc format = 'brief' select /*+ read_from_storage(tiflash[t]) */ sum(a) from t",
        "Plan": [
          "StreamAgg 1.00 root  funcs:sum(Column#6)->Column#4",
          "└─TableReader 1.00 root  data:StreamAgg",
          "  └─StreamAgg 1.00 batchCop[tiflash]  funcs:sum(Column#7)->Column#6",
          "    └─Projection 10000.00 batchCop[tiflash]  cast(test.t.a, decimal(10,0) BINARY)->Column#7",
          "      └─TableFullScan 10000.00 batchCop[tiflash] table:t keep order:false, stats:pseudo"
        ],
        "Warn": null
      },
      {
        "SQL": "desc format = 'brief' select /*+ read_from_storage(tiflash[t]) */ sum(a+1) from t",
        "Plan": [
          "StreamAgg 1.00 root  funcs:sum(Column#6)->Column#4",
          "└─TableReader 1.00 root  data:StreamAgg",
          "  └─StreamAgg 1.00 batchCop[tiflash]  funcs:sum(Column#7)->Column#6",
          "    └─Projection 10000.00 batchCop[tiflash]  cast(plus(test.t.a, 1), decimal(20,0) BINARY)->Column#7",
          "      └─TableFullScan 10000.00 batchCop[tiflash] table:t keep order:false, stats:pseudo"
        ],
        "Warn": null
      },
      {
        "SQL": "desc format = 'brief' select /*+ read_from_storage(tiflash[t]) */ sum(isnull(a)) from t",
        "Plan": [
          "StreamAgg 1.00 root  funcs:sum(Column#6)->Column#4",
          "└─TableReader 1.00 root  data:StreamAgg",
          "  └─StreamAgg 1.00 batchCop[tiflash]  funcs:sum(Column#7)->Column#6",
          "    └─Projection 10000.00 batchCop[tiflash]  cast(isnull(test.t.a), decimal(20,0) BINARY)->Column#7",
          "      └─TableFullScan 10000.00 batchCop[tiflash] table:t keep order:false, stats:pseudo"
        ],
        "Warn": null
      },
      {
        "SQL": "desc format = 'brief' select /*+ READ_FROM_STORAGE(TIKV[t1], TIKV[t2]) */ * from t t1, t t2 where t1.a = t2.a",
        "Plan": [
          "HashJoin 12487.50 root  inner join, equal:[eq(test.t.a, test.t.a)]",
          "├─TableReader(Build) 9990.00 root  data:Selection",
          "│ └─Selection 9990.00 cop[tikv]  not(isnull(test.t.a))",
          "│   └─TableFullScan 10000.00 cop[tikv] table:t2 keep order:false, stats:pseudo",
          "└─TableReader(Probe) 9990.00 root  data:Selection",
          "  └─Selection 9990.00 cop[tikv]  not(isnull(test.t.a))",
          "    └─TableFullScan 10000.00 cop[tikv] table:t1 keep order:false, stats:pseudo"
        ],
        "Warn": null
      },
      {
        "SQL": "desc format = 'brief' select /*+ READ_FROM_STORAGE(TIKV[t1], TIFLASH[t2]) */ * from t t1, t t2 where t1.a = t2.a",
        "Plan": [
          "HashJoin 12487.50 root  inner join, equal:[eq(test.t.a, test.t.a)]",
          "├─TableReader(Build) 9990.00 root  data:Selection",
          "│ └─Selection 9990.00 cop[tiflash]  not(isnull(test.t.a))",
          "│   └─TableFullScan 10000.00 cop[tiflash] table:t2 keep order:false, stats:pseudo",
          "└─TableReader(Probe) 9990.00 root  data:Selection",
          "  └─Selection 9990.00 cop[tikv]  not(isnull(test.t.a))",
          "    └─TableFullScan 10000.00 cop[tikv] table:t1 keep order:false, stats:pseudo"
        ],
        "Warn": null
      },
      {
        "SQL": "desc format = 'brief' select * from tt where (tt.a > 1 and tt.a < 20) or (tt.a >= 30 and tt.a < 55)",
        "Plan": [
          "TableReader 44.00 root  data:TableRangeScan",
          "└─TableRangeScan 44.00 cop[tiflash] table:tt range:(1,20), [30,55), keep order:false, stats:pseudo"
        ],
        "Warn": null
      },
      {
        "SQL": "desc format = 'brief' select /*+ read_from_storage(tiflash[tt]) */ * from tt where (tt.a > 1 and tt.a < 20) or (tt.a >= 30 and tt.a < 55)",
        "Plan": [
          "TableReader 44.00 root  data:TableRangeScan",
          "└─TableRangeScan 44.00 cop[tiflash] table:tt range:(1,20), [30,55), keep order:false, stats:pseudo"
        ],
        "Warn": null
      },
      {
        "SQL": "desc format = 'brief' select * from ttt order by ttt.a desc",
        "Plan": [
          "TableReader 10000.00 root  data:TableFullScan",
          "└─TableFullScan 10000.00 cop[tikv] table:ttt keep order:true, desc, stats:pseudo"
        ],
        "Warn": null
      },
      {
        "SQL": "desc format = 'brief' select /*+ read_from_storage(tiflash[ttt]) */ * from ttt order by ttt.a desc",
        "Plan": [
          "Sort 10000.00 root  test.ttt.a:desc",
          "└─TableReader 10000.00 root  data:TableFullScan",
          "  └─TableFullScan 10000.00 cop[tiflash] table:ttt keep order:false, stats:pseudo"
        ],
        "Warn": null
      },
      {
        "SQL": "desc format = 'brief' select /*+ read_from_storage(tiflash[ttt]) */ * from ttt order by ttt.a",
        "Plan": [
          "TableReader 10000.00 root  data:TableFullScan",
          "└─TableFullScan 10000.00 cop[tiflash] table:ttt keep order:true, stats:pseudo"
        ],
        "Warn": null
      },
      {
        "SQL": "desc format = 'brief' select /*+ read_from_storage(tikv[t, ttt]) */ * from ttt",
        "Plan": [
          "TableReader 10000.00 root  data:TableFullScan",
          "└─TableFullScan 10000.00 cop[tikv] table:ttt keep order:false, stats:pseudo"
        ],
        "Warn": [
          "[planner:1815]There are no matching table names for (t) in optimizer hint /*+ READ_FROM_STORAGE(tikv[t, ttt]) */. Maybe you can use the table alias name"
        ]
      },
      {
        "SQL": "desc format = 'brief' select /*+ read_from_storage(tiflash[t, ttt], tikv[tt]) */ * from ttt",
        "Plan": [
          "TableReader 10000.00 root  data:TableFullScan",
          "└─TableFullScan 10000.00 cop[tiflash] table:ttt keep order:false, stats:pseudo"
        ],
        "Warn": [
          "[planner:1815]There are no matching table names for (t, tt) in optimizer hint /*+ READ_FROM_STORAGE(tiflash[t, ttt], tikv[tt]) */. Maybe you can use the table alias name"
        ]
      }
    ]
  },
  {
    "Name": "TestReadFromStorageHintAndIsolationRead",
    "Cases": [
      {
        "SQL": "desc format = 'brief' select /*+ read_from_storage(tikv[t], tiflash[t]) */ avg(a) from t",
        "Plan": [
          "StreamAgg 1.00 root  funcs:avg(Column#7, Column#8)->Column#4",
          "└─IndexReader 1.00 root  index:StreamAgg",
          "  └─StreamAgg 1.00 cop[tikv]  funcs:count(test.t.a)->Column#7, funcs:sum(test.t.a)->Column#8",
          "    └─IndexFullScan 10000.00 cop[tikv] table:t, index:ia(a) keep order:false, stats:pseudo"
        ],
        "Warn": [
          "[planner:1815]Storage hints are conflict, you can only specify one storage type of table test.t"
        ]
      },
      {
        "SQL": "desc format = 'brief' select /*+ read_from_storage(tikv[t]) */ avg(a) from t",
        "Plan": [
          "StreamAgg 1.00 root  funcs:avg(Column#7, Column#8)->Column#4",
          "└─IndexReader 1.00 root  index:StreamAgg",
          "  └─StreamAgg 1.00 cop[tikv]  funcs:count(test.t.a)->Column#7, funcs:sum(test.t.a)->Column#8",
          "    └─IndexFullScan 10000.00 cop[tikv] table:t, index:ia(a) keep order:false, stats:pseudo"
        ],
        "Warn": null
      },
      {
        "SQL": "desc format = 'brief' select /*+ read_from_storage(tiflash[t]) */ avg(a) from t",
        "Plan": [
          "StreamAgg 1.00 root  funcs:avg(Column#7, Column#8)->Column#4",
          "└─IndexReader 1.00 root  index:StreamAgg",
          "  └─StreamAgg 1.00 cop[tikv]  funcs:count(test.t.a)->Column#7, funcs:sum(test.t.a)->Column#8",
          "    └─IndexFullScan 10000.00 cop[tikv] table:t, index:ia(a) keep order:false, stats:pseudo"
        ],
        "Warn": [
          "[planner:1815]No available path for table test.t with the store type tiflash of the hint /*+ read_from_storage */, please check the status of the table replica and variable value of tidb_isolation_read_engines(map[0:{}])"
        ]
      }
    ]
  },
  {
    "Name": "TestIsolationReadDoNotFilterSystemDB",
    "Cases": [
      {
        "SQL": "desc format = 'brief' select * from metrics_schema.tidb_query_duration where time >= '2019-12-23 16:10:13' and time <= '2019-12-23 16:30:13'",
        "Plan": [
          "MemTableScan 10000.00 root table:tidb_query_duration PromQL:histogram_quantile(0.9, sum(rate(tidb_server_handle_query_duration_seconds_bucket{}[60s])) by (le,sql_type,instance)), start_time:2019-12-23 16:10:13, end_time:2019-12-23 16:30:13, step:1m0s"
        ]
      },
      {
        "SQL": "desc format = 'brief' select * from information_schema.tables",
        "Plan": [
          "MemTableScan 10000.00 root table:TABLES "
        ]
      },
      {
        "SQL": "desc format = 'brief' select * from mysql.stats_meta",
        "Plan": [
          "TableReader 10000.00 root  data:TableFullScan",
          "└─TableFullScan 10000.00 cop[tikv] table:stats_meta keep order:false, stats:pseudo"
        ]
      }
    ]
  },
  {
    "Name": "TestIsolationReadTiFlashNotChoosePointGet",
    "Cases": [
      {
        "SQL": "explain format = 'brief' select * from t where t.a = 1",
        "Result": [
          "TableReader 1.00 root  data:TableRangeScan",
          "└─TableRangeScan 1.00 cop[tiflash] table:t range:[1,1], keep order:false, stats:pseudo"
        ]
      },
      {
        "SQL": "explain format = 'brief' select * from t where t.a in (1, 2)",
        "Result": [
          "TableReader 2.00 root  data:TableRangeScan",
          "└─TableRangeScan 2.00 cop[tiflash] table:t range:[1,1], [2,2], keep order:false, stats:pseudo"
        ]
      }
    ]
  },
  {
    "Name": "TestIsolationReadTiFlashUseIndexHint",
    "Cases": [
      {
        "SQL": "explain format = 'brief' select * from t",
        "Plan": [
          "TableReader 10000.00 root  data:TableFullScan",
          "└─TableFullScan 10000.00 cop[tiflash] table:t keep order:false, stats:pseudo"
        ],
        "Warn": null
      },
      {
        "SQL": "explain format = 'brief' select * from t use index();",
        "Plan": [
          "TableReader 10000.00 root  data:TableFullScan",
          "└─TableFullScan 10000.00 cop[tiflash] table:t keep order:false, stats:pseudo"
        ],
        "Warn": null
      },
      {
        "SQL": "explain format = 'brief' select /*+ use_index(t, idx)*/ * from t",
        "Plan": [
          "TableReader 10000.00 root  data:TableFullScan",
          "└─TableFullScan 10000.00 cop[tiflash] table:t keep order:false, stats:pseudo"
        ],
        "Warn": [
          "TiDB doesn't support index in the isolation read engines(value: 'tiflash')"
        ]
      },
      {
        "SQL": "explain format = 'brief' select /*+ use_index(t)*/ * from t",
        "Plan": [
          "TableReader 10000.00 root  data:TableFullScan",
          "└─TableFullScan 10000.00 cop[tiflash] table:t keep order:false, stats:pseudo"
        ],
        "Warn": null
      }
    ]
  },
  {
    "Name": "TestIssue20710",
    "Cases": [
      {
        "SQL": "explain format = 'brief' select /*+ inl_join(s) */ * from t join s on t.a=s.a and t.b = s.b",
        "Plan": [
          "IndexJoin 12475.01 root  inner join, inner:IndexLookUp, outer key:test.t.a, inner key:test.s.a, equal cond:eq(test.t.a, test.s.a), eq(test.t.b, test.s.b)",
          "├─TableReader(Build) 9980.01 root  data:Selection",
          "│ └─Selection 9980.01 cop[tikv]  not(isnull(test.t.a)), not(isnull(test.t.b))",
          "│   └─TableFullScan 10000.00 cop[tikv] table:t keep order:false, stats:pseudo",
          "└─IndexLookUp(Probe) 1.25 root  ",
          "  ├─Selection(Build) 1.25 cop[tikv]  not(isnull(test.s.a))",
          "  │ └─IndexRangeScan 1.25 cop[tikv] table:s, index:a(a) range: decided by [eq(test.s.a, test.t.a)], keep order:false, stats:pseudo",
          "  └─Selection(Probe) 1.25 cop[tikv]  not(isnull(test.s.b))",
          "    └─TableRowIDScan 1.25 cop[tikv] table:s keep order:false, stats:pseudo"
        ]
      },
      {
        "SQL": "explain format = 'brief' select /*+ inl_join(s) */ * from t join s on t.a=s.a and t.b = s.a",
        "Plan": [
          "IndexJoin 12475.01 root  inner join, inner:IndexLookUp, outer key:test.t.a, inner key:test.s.a, equal cond:eq(test.t.a, test.s.a), eq(test.t.b, test.s.a)",
          "├─TableReader(Build) 9980.01 root  data:Selection",
          "│ └─Selection 9980.01 cop[tikv]  not(isnull(test.t.a)), not(isnull(test.t.b))",
          "│   └─TableFullScan 10000.00 cop[tikv] table:t keep order:false, stats:pseudo",
          "└─IndexLookUp(Probe) 1.25 root  ",
          "  ├─Selection(Build) 1.25 cop[tikv]  not(isnull(test.s.a))",
          "  │ └─IndexRangeScan 1.25 cop[tikv] table:s, index:a(a) range: decided by [eq(test.s.a, test.t.a)], keep order:false, stats:pseudo",
          "  └─TableRowIDScan(Probe) 1.25 cop[tikv] table:s keep order:false, stats:pseudo"
        ]
      },
      {
        "SQL": "explain format = 'brief' select /*+ inl_join(s) */ * from t join s on t.a=s.a and t.a = s.b",
        "Plan": [
          "IndexJoin 12475.01 root  inner join, inner:IndexLookUp, outer key:test.t.a, inner key:test.s.a, equal cond:eq(test.t.a, test.s.a), eq(test.t.a, test.s.b)",
          "├─TableReader(Build) 9990.00 root  data:Selection",
          "│ └─Selection 9990.00 cop[tikv]  not(isnull(test.t.a))",
          "│   └─TableFullScan 10000.00 cop[tikv] table:t keep order:false, stats:pseudo",
          "└─IndexLookUp(Probe) 1.25 root  ",
          "  ├─Selection(Build) 1.25 cop[tikv]  not(isnull(test.s.a))",
          "  │ └─IndexRangeScan 1.25 cop[tikv] table:s, index:a(a) range: decided by [eq(test.s.a, test.t.a)], keep order:false, stats:pseudo",
          "  └─Selection(Probe) 1.25 cop[tikv]  not(isnull(test.s.b))",
          "    └─TableRowIDScan 1.25 cop[tikv] table:s keep order:false, stats:pseudo"
        ]
      },
      {
        "SQL": "explain format = 'brief' select /*+ inl_hash_join(s) */ * from t join s on t.a=s.a and t.b = s.b",
        "Plan": [
          "IndexHashJoin 12475.01 root  inner join, inner:IndexLookUp, outer key:test.t.a, inner key:test.s.a, equal cond:eq(test.t.a, test.s.a), eq(test.t.b, test.s.b)",
          "├─TableReader(Build) 9980.01 root  data:Selection",
          "│ └─Selection 9980.01 cop[tikv]  not(isnull(test.t.a)), not(isnull(test.t.b))",
          "│   └─TableFullScan 10000.00 cop[tikv] table:t keep order:false, stats:pseudo",
          "└─IndexLookUp(Probe) 1.25 root  ",
          "  ├─Selection(Build) 1.25 cop[tikv]  not(isnull(test.s.a))",
          "  │ └─IndexRangeScan 1.25 cop[tikv] table:s, index:a(a) range: decided by [eq(test.s.a, test.t.a)], keep order:false, stats:pseudo",
          "  └─Selection(Probe) 1.25 cop[tikv]  not(isnull(test.s.b))",
          "    └─TableRowIDScan 1.25 cop[tikv] table:s keep order:false, stats:pseudo"
        ]
      },
      {
        "SQL": "explain format = 'brief' select /*+ inl_hash_join(s) */ * from t join s on t.a=s.a and t.b = s.a",
        "Plan": [
          "IndexHashJoin 12475.01 root  inner join, inner:IndexLookUp, outer key:test.t.a, inner key:test.s.a, equal cond:eq(test.t.a, test.s.a), eq(test.t.b, test.s.a)",
          "├─TableReader(Build) 9980.01 root  data:Selection",
          "│ └─Selection 9980.01 cop[tikv]  not(isnull(test.t.a)), not(isnull(test.t.b))",
          "│   └─TableFullScan 10000.00 cop[tikv] table:t keep order:false, stats:pseudo",
          "└─IndexLookUp(Probe) 1.25 root  ",
          "  ├─Selection(Build) 1.25 cop[tikv]  not(isnull(test.s.a))",
          "  │ └─IndexRangeScan 1.25 cop[tikv] table:s, index:a(a) range: decided by [eq(test.s.a, test.t.a)], keep order:false, stats:pseudo",
          "  └─TableRowIDScan(Probe) 1.25 cop[tikv] table:s keep order:false, stats:pseudo"
        ]
      },
      {
        "SQL": "explain format = 'brief' select /*+ inl_hash_join(s) */ * from t join s on t.a=s.a and t.a = s.b",
        "Plan": [
          "IndexHashJoin 12475.01 root  inner join, inner:IndexLookUp, outer key:test.t.a, inner key:test.s.a, equal cond:eq(test.t.a, test.s.a), eq(test.t.a, test.s.b)",
          "├─TableReader(Build) 9990.00 root  data:Selection",
          "│ └─Selection 9990.00 cop[tikv]  not(isnull(test.t.a))",
          "│   └─TableFullScan 10000.00 cop[tikv] table:t keep order:false, stats:pseudo",
          "└─IndexLookUp(Probe) 1.25 root  ",
          "  ├─Selection(Build) 1.25 cop[tikv]  not(isnull(test.s.a))",
          "  │ └─IndexRangeScan 1.25 cop[tikv] table:s, index:a(a) range: decided by [eq(test.s.a, test.t.a)], keep order:false, stats:pseudo",
          "  └─Selection(Probe) 1.25 cop[tikv]  not(isnull(test.s.b))",
          "    └─TableRowIDScan 1.25 cop[tikv] table:s keep order:false, stats:pseudo"
        ]
      }
    ]
  },
  {
    "Name": "TestPushDownProjectionForTiFlash",
    "Cases": [
      {
        "SQL": "desc format = 'brief' select /*+ hash_agg()*/ count(b) from  (select id + 1 as b from t)A",
        "Plan": [
          "HashAgg 1.00 root  funcs:count(Column#8)->Column#6",
          "└─TableReader 1.00 root  data:HashAgg",
          "  └─HashAgg 1.00 batchCop[tiflash]  funcs:count(Column#9)->Column#8",
          "    └─Projection 10000.00 batchCop[tiflash]  plus(test.t.id, 1)->Column#9",
          "      └─TableFullScan 10000.00 batchCop[tiflash] table:t keep order:false, stats:pseudo"
        ]
      },
      {
        "SQL": "desc format = 'brief' select /*+ hash_agg()*/ count(*) from  (select id + 1 as b from t)A",
        "Plan": [
          "HashAgg 1.00 root  funcs:count(Column#7)->Column#6",
          "└─TableReader 1.00 root  data:HashAgg",
          "  └─HashAgg 1.00 batchCop[tiflash]  funcs:count(1)->Column#7",
          "    └─TableFullScan 10000.00 batchCop[tiflash] table:t keep order:false, stats:pseudo"
        ]
      },
      {
        "SQL": "desc format = 'brief' select /*+ hash_agg()*/ sum(b) from  (select id + 1 as b from t)A",
        "Plan": [
          "HashAgg 1.00 root  funcs:sum(Column#8)->Column#6",
          "└─TableReader 1.00 root  data:HashAgg",
          "  └─HashAgg 1.00 batchCop[tiflash]  funcs:sum(Column#9)->Column#8",
          "    └─Projection 10000.00 batchCop[tiflash]  cast(plus(test.t.id, 1), decimal(20,0) BINARY)->Column#9",
          "      └─TableFullScan 10000.00 batchCop[tiflash] table:t keep order:false, stats:pseudo"
        ]
      },
      {
        "SQL": "desc format = 'brief' select /*+ stream_agg()*/ count(b) from  (select id + 1 as b from t)A",
        "Plan": [
          "StreamAgg 1.00 root  funcs:count(Column#8)->Column#6",
          "└─TableReader 1.00 root  data:StreamAgg",
          "  └─StreamAgg 1.00 batchCop[tiflash]  funcs:count(Column#10)->Column#8",
          "    └─Projection 10000.00 batchCop[tiflash]  plus(test.t.id, 1)->Column#10",
          "      └─TableFullScan 10000.00 batchCop[tiflash] table:t keep order:false, stats:pseudo"
        ]
      },
      {
        "SQL": "desc format = 'brief' select /*+ stream_agg()*/ count(*) from  (select id + 1 as b from t)A",
        "Plan": [
          "StreamAgg 1.00 root  funcs:count(Column#7)->Column#6",
          "└─TableReader 1.00 root  data:StreamAgg",
          "  └─StreamAgg 1.00 batchCop[tiflash]  funcs:count(1)->Column#7",
          "    └─TableFullScan 10000.00 batchCop[tiflash] table:t keep order:false, stats:pseudo"
        ]
      },
      {
        "SQL": "desc format = 'brief' select /*+ stream_agg()*/ sum(b) from  (select id + 1 as b from t)A",
        "Plan": [
          "StreamAgg 1.00 root  funcs:sum(Column#8)->Column#6",
          "└─TableReader 1.00 root  data:StreamAgg",
          "  └─StreamAgg 1.00 batchCop[tiflash]  funcs:sum(Column#10)->Column#8",
          "    └─Projection 10000.00 batchCop[tiflash]  cast(plus(test.t.id, 1), decimal(20,0) BINARY)->Column#10",
          "      └─TableFullScan 10000.00 batchCop[tiflash] table:t keep order:false, stats:pseudo"
        ]
      },
      {
        "SQL": "desc format = 'brief' select * from (select id-2 as b from t) B join (select id-2 as b from t) A on A.b=B.b",
        "Plan": [
          "HashJoin 10000.00 root  inner join, equal:[eq(Column#5, Column#10)]",
          "├─Projection(Build) 8000.00 root  minus(test.t.id, 2)->Column#10",
          "│ └─TableReader 8000.00 root  data:Selection",
          "│   └─Selection 8000.00 cop[tiflash]  not(isnull(minus(test.t.id, 2)))",
          "│     └─TableFullScan 10000.00 cop[tiflash] table:t keep order:false, stats:pseudo",
          "└─Projection(Probe) 8000.00 root  minus(test.t.id, 2)->Column#5",
          "  └─TableReader 8000.00 root  data:Selection",
          "    └─Selection 8000.00 cop[tiflash]  not(isnull(minus(test.t.id, 2)))",
          "      └─TableFullScan 10000.00 cop[tiflash] table:t keep order:false, stats:pseudo"
        ]
      },
      {
        "SQL": "desc format = 'brief' select * from t join (select id-2 as b from t) A on A.b=t.id",
        "Plan": [
          "HashJoin 10000.00 root  inner join, equal:[eq(test.t.id, Column#9)]",
          "├─Projection(Build) 8000.00 root  minus(test.t.id, 2)->Column#9",
          "│ └─TableReader 8000.00 root  data:Selection",
          "│   └─Selection 8000.00 cop[tiflash]  not(isnull(minus(test.t.id, 2)))",
          "│     └─TableFullScan 10000.00 cop[tiflash] table:t keep order:false, stats:pseudo",
          "└─TableReader(Probe) 9990.00 root  data:Selection",
          "  └─Selection 9990.00 cop[tiflash]  not(isnull(test.t.id))",
          "    └─TableFullScan 10000.00 cop[tiflash] table:t keep order:false, stats:pseudo"
        ]
      },
      {
        "SQL": "desc format = 'brief' select * from t left join (select id-2 as b from t) A on A.b=t.id",
        "Plan": [
          "HashJoin 10000.00 root  left outer join, equal:[eq(test.t.id, Column#9)]",
          "├─Projection(Build) 8000.00 root  minus(test.t.id, 2)->Column#9",
          "│ └─TableReader 8000.00 root  data:Selection",
          "│   └─Selection 8000.00 cop[tiflash]  not(isnull(minus(test.t.id, 2)))",
          "│     └─TableFullScan 10000.00 cop[tiflash] table:t keep order:false, stats:pseudo",
          "└─TableReader(Probe) 10000.00 root  data:TableFullScan",
          "  └─TableFullScan 10000.00 cop[tiflash] table:t keep order:false, stats:pseudo"
        ]
      },
      {
        "SQL": "desc format = 'brief' select * from t right join (select id-2 as b from t) A on A.b=t.id",
        "Plan": [
          "HashJoin 12487.50 root  right outer join, equal:[eq(test.t.id, Column#9)]",
          "├─TableReader(Build) 9990.00 root  data:Selection",
          "│ └─Selection 9990.00 cop[tiflash]  not(isnull(test.t.id))",
          "│   └─TableFullScan 10000.00 cop[tiflash] table:t keep order:false, stats:pseudo",
          "└─Projection(Probe) 10000.00 root  minus(test.t.id, 2)->Column#9",
          "  └─TableReader 10000.00 root  data:TableFullScan",
          "    └─TableFullScan 10000.00 cop[tiflash] table:t keep order:false, stats:pseudo"
        ]
      },
      {
        "SQL": "desc format = 'brief' select A.b, B.b from (select id-2 as b from t) B join (select id-2 as b from t) A on A.b=B.b",
        "Plan": [
          "Projection 10000.00 root  Column#10, Column#5",
          "└─HashJoin 10000.00 root  inner join, equal:[eq(Column#5, Column#10)]",
          "  ├─Projection(Build) 8000.00 root  minus(test.t.id, 2)->Column#10",
          "  │ └─TableReader 8000.00 root  data:Selection",
          "  │   └─Selection 8000.00 cop[tiflash]  not(isnull(minus(test.t.id, 2)))",
          "  │     └─TableFullScan 10000.00 cop[tiflash] table:t keep order:false, stats:pseudo",
          "  └─Projection(Probe) 8000.00 root  minus(test.t.id, 2)->Column#5",
          "    └─TableReader 8000.00 root  data:Selection",
          "      └─Selection 8000.00 cop[tiflash]  not(isnull(minus(test.t.id, 2)))",
          "        └─TableFullScan 10000.00 cop[tiflash] table:t keep order:false, stats:pseudo"
        ]
      },
      {
        "SQL": "desc format = 'brief' select A.id from t as A where exists (select 1 from t where t.id=A.id)",
        "Plan": [
          "HashJoin 7992.00 root  semi join, equal:[eq(test.t.id, test.t.id)]",
          "├─TableReader(Build) 9990.00 root  data:Selection",
          "│ └─Selection 9990.00 cop[tiflash]  not(isnull(test.t.id))",
          "│   └─TableFullScan 10000.00 cop[tiflash] table:t keep order:false, stats:pseudo",
          "└─TableReader(Probe) 9990.00 root  data:Selection",
          "  └─Selection 9990.00 cop[tiflash]  not(isnull(test.t.id))",
          "    └─TableFullScan 10000.00 cop[tiflash] table:A keep order:false, stats:pseudo"
        ]
      },
      {
        "SQL": "desc format = 'brief' select A.id from t as A where not exists  (select 1 from t where t.id=A.id)",
        "Plan": [
          "HashJoin 8000.00 root  anti semi join, equal:[eq(test.t.id, test.t.id)]",
          "├─TableReader(Build) 10000.00 root  data:TableFullScan",
          "│ └─TableFullScan 10000.00 cop[tiflash] table:t keep order:false, stats:pseudo",
          "└─TableReader(Probe) 10000.00 root  data:TableFullScan",
          "  └─TableFullScan 10000.00 cop[tiflash] table:A keep order:false, stats:pseudo"
        ]
      },
      {
        "SQL": "desc format = 'brief' SELECT FROM_UNIXTIME(name,'%Y-%m-%d')  FROM t;",
        "Plan": [
          "Projection 10000.00 root  from_unixtime(cast(test.t.name, decimal(65,0) BINARY), %Y-%m-%d)->Column#5",
          "└─TableReader 10000.00 root  data:TableFullScan",
          "  └─TableFullScan 10000.00 cop[tiflash] table:t keep order:false, stats:pseudo"
        ]
      }
    ]
  },
  {
    "Name": "TestPushDownProjectionForMPP",
    "Cases": [
      {
        "SQL": "desc format = 'brief' select /*+ hash_agg()*/ count(b) from  (select id + 1 as b from t)A",
        "Plan": [
          "HashAgg 1.00 root  funcs:count(Column#9)->Column#6",
          "└─TableReader 1.00 root  data:ExchangeSender",
          "  └─ExchangeSender 1.00 mpp[tiflash]  ExchangeType: PassThrough",
          "    └─HashAgg 1.00 mpp[tiflash]  funcs:count(Column#11)->Column#9",
          "      └─Projection 10000.00 mpp[tiflash]  plus(test.t.id, 1)->Column#11",
          "        └─TableFullScan 10000.00 mpp[tiflash] table:t keep order:false, stats:pseudo"
        ]
      },
      {
        "SQL": "desc format = 'brief' select /*+ hash_agg()*/ count(*) from  (select id + 1 as b from t)A",
        "Plan": [
          "HashAgg 1.00 root  funcs:count(Column#8)->Column#6",
          "└─TableReader 1.00 root  data:ExchangeSender",
          "  └─ExchangeSender 1.00 mpp[tiflash]  ExchangeType: PassThrough",
          "    └─HashAgg 1.00 mpp[tiflash]  funcs:count(1)->Column#8",
          "      └─TableFullScan 10000.00 mpp[tiflash] table:t keep order:false, stats:pseudo"
        ]
      },
      {
        "SQL": "desc format = 'brief' select /*+ hash_agg()*/ sum(b) from  (select id + 1 as b from t)A",
        "Plan": [
          "HashAgg 1.00 root  funcs:sum(Column#9)->Column#6",
          "└─TableReader 1.00 root  data:ExchangeSender",
          "  └─ExchangeSender 1.00 mpp[tiflash]  ExchangeType: PassThrough",
          "    └─HashAgg 1.00 mpp[tiflash]  funcs:sum(Column#11)->Column#9",
          "      └─Projection 10000.00 mpp[tiflash]  cast(plus(test.t.id, 1), decimal(20,0) BINARY)->Column#11",
          "        └─TableFullScan 10000.00 mpp[tiflash] table:t keep order:false, stats:pseudo"
        ]
      },
      {
        "SQL": "desc format = 'brief' select /*+ stream_agg()*/ count(b) from  (select id + 1 as b from t)A",
        "Plan": [
          "HashAgg 1.00 root  funcs:count(Column#10)->Column#6",
          "└─TableReader 1.00 root  data:ExchangeSender",
          "  └─ExchangeSender 1.00 mpp[tiflash]  ExchangeType: PassThrough",
          "    └─HashAgg 1.00 mpp[tiflash]  funcs:count(Column#11)->Column#10",
          "      └─Projection 10000.00 mpp[tiflash]  plus(test.t.id, 1)->Column#11",
          "        └─TableFullScan 10000.00 mpp[tiflash] table:t keep order:false, stats:pseudo"
        ]
      },
      {
        "SQL": "desc format = 'brief' select /*+ stream_agg()*/ count(*) from  (select id + 1 as b from t)A",
        "Plan": [
          "HashAgg 1.00 root  funcs:count(Column#9)->Column#6",
          "└─TableReader 1.00 root  data:ExchangeSender",
          "  └─ExchangeSender 1.00 mpp[tiflash]  ExchangeType: PassThrough",
          "    └─HashAgg 1.00 mpp[tiflash]  funcs:count(1)->Column#9",
          "      └─TableFullScan 10000.00 mpp[tiflash] table:t keep order:false, stats:pseudo"
        ]
      },
      {
        "SQL": "desc format = 'brief' select /*+ stream_agg()*/ sum(b) from  (select id + 1 as b from t)A",
        "Plan": [
          "HashAgg 1.00 root  funcs:sum(Column#10)->Column#6",
          "└─TableReader 1.00 root  data:ExchangeSender",
          "  └─ExchangeSender 1.00 mpp[tiflash]  ExchangeType: PassThrough",
          "    └─HashAgg 1.00 mpp[tiflash]  funcs:sum(Column#11)->Column#10",
          "      └─Projection 10000.00 mpp[tiflash]  cast(plus(test.t.id, 1), decimal(20,0) BINARY)->Column#11",
          "        └─TableFullScan 10000.00 mpp[tiflash] table:t keep order:false, stats:pseudo"
        ]
      },
      {
        "SQL": "desc format = 'brief' select B.b+A.b from (select id-2 as b from t) B join (select id-2 as b from t) A on A.b=B.b",
        "Plan": [
          "TableReader 10000.00 root  data:ExchangeSender",
          "└─ExchangeSender 10000.00 mpp[tiflash]  ExchangeType: PassThrough",
          "  └─Projection 10000.00 mpp[tiflash]  plus(Column#5, Column#10)->Column#11",
          "    └─HashJoin 10000.00 mpp[tiflash]  inner join, equal:[eq(Column#5, Column#10)]",
          "      ├─ExchangeReceiver(Build) 8000.00 mpp[tiflash]  ",
          "      │ └─ExchangeSender 8000.00 mpp[tiflash]  ExchangeType: Broadcast",
          "      │   └─Projection 8000.00 mpp[tiflash]  minus(test.t.id, 2)->Column#5",
          "      │     └─Selection 8000.00 mpp[tiflash]  not(isnull(minus(test.t.id, 2)))",
          "      │       └─TableFullScan 10000.00 mpp[tiflash] table:t keep order:false, stats:pseudo",
          "      └─Projection(Probe) 8000.00 mpp[tiflash]  minus(test.t.id, 2)->Column#10",
          "        └─Selection 8000.00 mpp[tiflash]  not(isnull(minus(test.t.id, 2)))",
          "          └─TableFullScan 10000.00 mpp[tiflash] table:t keep order:false, stats:pseudo"
        ]
      },
      {
        "SQL": "desc format = 'brief' select * from t join (select id-2 as b from t) A on A.b=t.id",
        "Plan": [
          "TableReader 10000.00 root  data:ExchangeSender",
          "└─ExchangeSender 10000.00 mpp[tiflash]  ExchangeType: PassThrough",
          "  └─HashJoin 10000.00 mpp[tiflash]  inner join, equal:[eq(test.t.id, Column#9)]",
          "    ├─ExchangeReceiver(Build) 8000.00 mpp[tiflash]  ",
          "    │ └─ExchangeSender 8000.00 mpp[tiflash]  ExchangeType: Broadcast",
          "    │   └─Projection 8000.00 mpp[tiflash]  minus(test.t.id, 2)->Column#9",
          "    │     └─Selection 8000.00 mpp[tiflash]  not(isnull(minus(test.t.id, 2)))",
          "    │       └─TableFullScan 10000.00 mpp[tiflash] table:t keep order:false, stats:pseudo",
          "    └─Selection(Probe) 9990.00 mpp[tiflash]  not(isnull(test.t.id))",
          "      └─TableFullScan 10000.00 mpp[tiflash] table:t keep order:false, stats:pseudo"
        ]
      },
      {
        "SQL": "desc format = 'brief' select * from t left join (select id-2 as b from t) A on A.b=t.id",
        "Plan": [
          "TableReader 10000.00 root  data:ExchangeSender",
          "└─ExchangeSender 10000.00 mpp[tiflash]  ExchangeType: PassThrough",
          "  └─HashJoin 10000.00 mpp[tiflash]  left outer join, equal:[eq(test.t.id, Column#9)]",
          "    ├─ExchangeReceiver(Build) 8000.00 mpp[tiflash]  ",
          "    │ └─ExchangeSender 8000.00 mpp[tiflash]  ExchangeType: Broadcast",
          "    │   └─Projection 8000.00 mpp[tiflash]  minus(test.t.id, 2)->Column#9",
          "    │     └─Selection 8000.00 mpp[tiflash]  not(isnull(minus(test.t.id, 2)))",
          "    │       └─TableFullScan 10000.00 mpp[tiflash] table:t keep order:false, stats:pseudo",
          "    └─TableFullScan(Probe) 10000.00 mpp[tiflash] table:t keep order:false, stats:pseudo"
        ]
      },
      {
        "SQL": "desc format = 'brief' select * from t right join (select id-2 as b from t) A on A.b=t.id",
        "Plan": [
          "TableReader 12487.50 root  data:ExchangeSender",
          "└─ExchangeSender 12487.50 mpp[tiflash]  ExchangeType: PassThrough",
          "  └─HashJoin 12487.50 mpp[tiflash]  right outer join, equal:[eq(test.t.id, Column#9)]",
          "    ├─ExchangeReceiver(Build) 9990.00 mpp[tiflash]  ",
          "    │ └─ExchangeSender 9990.00 mpp[tiflash]  ExchangeType: Broadcast",
          "    │   └─Selection 9990.00 mpp[tiflash]  not(isnull(test.t.id))",
          "    │     └─TableFullScan 10000.00 mpp[tiflash] table:t keep order:false, stats:pseudo",
          "    └─Projection(Probe) 10000.00 mpp[tiflash]  minus(test.t.id, 2)->Column#9",
          "      └─TableFullScan 10000.00 mpp[tiflash] table:t keep order:false, stats:pseudo"
        ]
      },
      {
        "SQL": "desc format = 'brief' select A.b, B.b from (select id-2 as b from t) B join (select id-2 as b from t) A on A.b=B.b",
        "Plan": [
          "TableReader 10000.00 root  data:ExchangeSender",
          "└─ExchangeSender 10000.00 mpp[tiflash]  ExchangeType: PassThrough",
          "  └─Projection 10000.00 mpp[tiflash]  Column#10, Column#5",
          "    └─HashJoin 10000.00 mpp[tiflash]  inner join, equal:[eq(Column#5, Column#10)]",
          "      ├─ExchangeReceiver(Build) 8000.00 mpp[tiflash]  ",
          "      │ └─ExchangeSender 8000.00 mpp[tiflash]  ExchangeType: Broadcast",
          "      │   └─Projection 8000.00 mpp[tiflash]  minus(test.t.id, 2)->Column#5",
          "      │     └─Selection 8000.00 mpp[tiflash]  not(isnull(minus(test.t.id, 2)))",
          "      │       └─TableFullScan 10000.00 mpp[tiflash] table:t keep order:false, stats:pseudo",
          "      └─Projection(Probe) 8000.00 mpp[tiflash]  minus(test.t.id, 2)->Column#10",
          "        └─Selection 8000.00 mpp[tiflash]  not(isnull(minus(test.t.id, 2)))",
          "          └─TableFullScan 10000.00 mpp[tiflash] table:t keep order:false, stats:pseudo"
        ]
      },
      {
        "SQL": "desc format = 'brief' select id from t as A where exists (select 1 from t where t.id=A.id)",
        "Plan": [
          "TableReader 7992.00 root  data:ExchangeSender",
          "└─ExchangeSender 7992.00 mpp[tiflash]  ExchangeType: PassThrough",
          "  └─HashJoin 7992.00 mpp[tiflash]  semi join, equal:[eq(test.t.id, test.t.id)]",
          "    ├─ExchangeReceiver(Build) 9990.00 mpp[tiflash]  ",
          "    │ └─ExchangeSender 9990.00 mpp[tiflash]  ExchangeType: Broadcast",
          "    │   └─Selection 9990.00 mpp[tiflash]  not(isnull(test.t.id))",
          "    │     └─TableFullScan 10000.00 mpp[tiflash] table:t keep order:false, stats:pseudo",
          "    └─Selection(Probe) 9990.00 mpp[tiflash]  not(isnull(test.t.id))",
          "      └─TableFullScan 10000.00 mpp[tiflash] table:A keep order:false, stats:pseudo"
        ]
      },
      {
        "SQL": "desc format = 'brief' select id from t as A where not exists (select 1 from t where t.id=A.id)",
        "Plan": [
          "TableReader 8000.00 root  data:ExchangeSender",
          "└─ExchangeSender 8000.00 mpp[tiflash]  ExchangeType: PassThrough",
          "  └─HashJoin 8000.00 mpp[tiflash]  anti semi join, equal:[eq(test.t.id, test.t.id)]",
          "    ├─ExchangeReceiver(Build) 10000.00 mpp[tiflash]  ",
          "    │ └─ExchangeSender 10000.00 mpp[tiflash]  ExchangeType: Broadcast",
          "    │   └─TableFullScan 10000.00 mpp[tiflash] table:t keep order:false, stats:pseudo",
          "    └─TableFullScan(Probe) 10000.00 mpp[tiflash] table:A keep order:false, stats:pseudo"
        ]
      },
      {
        "SQL": "desc format = 'brief' select b*2, id from (select avg(value+2) as b, id from t group by id) C order by id",
        "Plan": [
          "Sort 8000.00 root  test.t.id",
          "└─TableReader 8000.00 root  data:ExchangeSender",
          "  └─ExchangeSender 8000.00 mpp[tiflash]  ExchangeType: PassThrough",
          "    └─Projection 8000.00 mpp[tiflash]  mul(Column#5, 2)->Column#6, test.t.id",
          "      └─Projection 8000.00 mpp[tiflash]  div(Column#5, cast(case(eq(Column#20, 0), 1, Column#20), decimal(20,0) BINARY))->Column#5, test.t.id",
          "        └─HashAgg 8000.00 mpp[tiflash]  group by:test.t.id, funcs:sum(Column#21)->Column#20, funcs:sum(Column#22)->Column#5, funcs:firstrow(test.t.id)->test.t.id",
          "          └─ExchangeReceiver 8000.00 mpp[tiflash]  ",
          "            └─ExchangeSender 8000.00 mpp[tiflash]  ExchangeType: HashPartition, Hash Cols: [name: test.t.id, collate: binary]",
          "              └─HashAgg 8000.00 mpp[tiflash]  group by:Column#26, funcs:count(Column#24)->Column#21, funcs:sum(Column#25)->Column#22",
          "                └─Projection 10000.00 mpp[tiflash]  plus(test.t.value, 2)->Column#24, plus(test.t.value, 2)->Column#25, test.t.id",
          "                  └─TableFullScan 10000.00 mpp[tiflash] table:t keep order:false, stats:pseudo"
        ]
      },
      {
        "SQL": "desc format = 'brief' SELECT FROM_UNIXTIME(name,'%Y-%m-%d')  FROM t;",
        "Plan": [
          "TableReader 10000.00 root  data:ExchangeSender",
          "└─ExchangeSender 10000.00 mpp[tiflash]  ExchangeType: PassThrough",
          "  └─Projection 10000.00 mpp[tiflash]  from_unixtime(cast(test.t.name, decimal(65,0) BINARY), %Y-%m-%d)->Column#5",
          "    └─TableFullScan 10000.00 mpp[tiflash] table:t keep order:false, stats:pseudo"
        ]
      }
    ]
  },
  {
    "Name": "TestMppUnionAll",
    "Cases": [
      {
        "SQL": "explain format = 'brief' select count(*) from (select a , b from t union all select a , b from t1) tt",
        "Plan": [
          "HashAgg 1.00 root  funcs:count(Column#12)->Column#11",
          "└─TableReader 1.00 root  data:ExchangeSender",
          "  └─ExchangeSender 1.00 mpp[tiflash]  ExchangeType: PassThrough",
          "    └─HashAgg 1.00 mpp[tiflash]  funcs:count(1)->Column#12",
          "      └─Union 20000.00 mpp[tiflash]  ",
          "        ├─Projection 10000.00 mpp[tiflash]  cast(test.t.a, int(11) BINARY)->Column#9, test.t.b",
          "        │ └─TableFullScan 10000.00 mpp[tiflash] table:t keep order:false, stats:pseudo",
          "        └─Projection 10000.00 mpp[tiflash]  test.t1.a, cast(test.t1.b, int(11) BINARY)->Column#10",
          "          └─TableFullScan 10000.00 mpp[tiflash] table:t1 keep order:false, stats:pseudo"
        ]
      },
      {
        "SQL": "explain format = 'brief' select count(*) from (select a , b from t union all select a , b from t1 union all select a, b from t where false) tt",
        "Plan": [
          "HashAgg 1.00 root  funcs:count(Column#16)->Column#15",
          "└─TableReader 1.00 root  data:ExchangeSender",
          "  └─ExchangeSender 1.00 mpp[tiflash]  ExchangeType: PassThrough",
          "    └─HashAgg 1.00 mpp[tiflash]  funcs:count(1)->Column#16",
          "      └─Union 20000.00 mpp[tiflash]  ",
          "        ├─Projection 10000.00 mpp[tiflash]  cast(test.t.a, int(11) BINARY)->Column#13, test.t.b",
          "        │ └─TableFullScan 10000.00 mpp[tiflash] table:t keep order:false, stats:pseudo",
          "        └─Projection 10000.00 mpp[tiflash]  test.t1.a, cast(test.t1.b, int(11) BINARY)->Column#14",
          "          └─TableFullScan 10000.00 mpp[tiflash] table:t1 keep order:false, stats:pseudo"
        ]
      },
      {
        "SQL": "explain format = 'brief' select count(*) from (select a , b from t union all select a , c from t1) tt",
        "Plan": [
          "HashAgg 1.00 root  funcs:count(Column#14)->Column#11",
          "└─TableReader 1.00 root  data:ExchangeSender",
          "  └─ExchangeSender 1.00 mpp[tiflash]  ExchangeType: PassThrough",
          "    └─HashAgg 1.00 mpp[tiflash]  funcs:count(1)->Column#14",
          "      └─Union 20000.00 mpp[tiflash]  ",
          "        ├─Projection 10000.00 mpp[tiflash]  cast(Column#9, int(11) BINARY)->Column#9, Column#10",
          "        │ └─Projection 10000.00 mpp[tiflash]  test.t.a, cast(test.t.b, double BINARY)->Column#10",
          "        │   └─TableFullScan 10000.00 mpp[tiflash] table:t keep order:false, stats:pseudo",
          "        └─Projection 10000.00 mpp[tiflash]  test.t1.a, cast(test.t1.c, double BINARY)->Column#10",
          "          └─TableFullScan 10000.00 mpp[tiflash] table:t1 keep order:false, stats:pseudo"
        ]
      },
      {
        "SQL": "explain format = 'brief' select count(*) from (select a , b from t union all select a , c from t1 where false) tt",
        "Plan": [
          "HashAgg 1.00 root  funcs:count(Column#14)->Column#11",
          "└─TableReader 1.00 root  data:ExchangeSender",
          "  └─ExchangeSender 1.00 mpp[tiflash]  ExchangeType: PassThrough",
          "    └─HashAgg 1.00 mpp[tiflash]  funcs:count(1)->Column#14",
          "      └─Union 10000.00 mpp[tiflash]  ",
          "        └─Projection 10000.00 mpp[tiflash]  cast(Column#9, int(11) BINARY)->Column#9, Column#10",
          "          └─Projection 10000.00 mpp[tiflash]  test.t.a, cast(test.t.b, double BINARY)->Column#10",
          "            └─TableFullScan 10000.00 mpp[tiflash] table:t keep order:false, stats:pseudo"
        ]
      },
      {
        "SQL": "explain format = 'brief' select count(*) from (select a , b from t where false union all select a , c from t1 where false) tt",
        "Plan": [
          "StreamAgg 1.00 root  funcs:count(1)->Column#11",
          "└─Union 0.00 root  ",
          "  ├─Projection 0.00 root  test.t.a, cast(test.t.b, double BINARY)->Column#10",
          "  │ └─TableDual 0.00 root  rows:0",
          "  └─Projection 0.00 root  test.t1.a, cast(test.t1.c, double BINARY)->Column#10",
          "    └─TableDual 0.00 root  rows:0"
        ]
      }
    ]
  },
  {
    "Name": "TestMppJoinDecimal",
    "Cases": [
      {
        "SQL": "desc format = 'brief' select t1.c1, t1.c2, t2.c1, t2.c2, t2.c3 from t t1 join t t2 on t1.c1 + 1 = t2.c2 - 10 and t1.c1 * 3 = t2.c3 / 2",
        "Plan": [
          "Projection 12500.00 root  test.t.c1, test.t.c2, test.t.c1, test.t.c2, test.t.c3",
          "└─TableReader 12500.00 root  data:ExchangeSender",
          "  └─ExchangeSender 12500.00 mpp[tiflash]  ExchangeType: PassThrough",
          "    └─HashJoin 12500.00 mpp[tiflash]  inner join, equal:[eq(Column#13, Column#14) eq(Column#15, Column#16)]",
          "      ├─ExchangeReceiver(Build) 10000.00 mpp[tiflash]  ",
          "      │ └─ExchangeSender 10000.00 mpp[tiflash]  ExchangeType: HashPartition, Hash Cols: [name: Column#21, collate: binary], [name: Column#22, collate: binary]",
          "      │   └─Projection 10000.00 mpp[tiflash]  test.t.c1, test.t.c2, Column#13, Column#15, cast(Column#13, decimal(13,8) BINARY)->Column#21, cast(Column#15, decimal(10,5) BINARY)->Column#22",
          "      │     └─Projection 10000.00 mpp[tiflash]  test.t.c1, test.t.c2, mul(test.t.c1, 3)->Column#13, plus(test.t.c1, 1)->Column#15",
          "      │       └─TableFullScan 10000.00 mpp[tiflash] table:t1 keep order:false, stats:pseudo",
          "      └─ExchangeReceiver(Probe) 10000.00 mpp[tiflash]  ",
          "        └─ExchangeSender 10000.00 mpp[tiflash]  ExchangeType: HashPartition, Hash Cols: [name: Column#14, collate: binary], [name: Column#16, collate: binary]",
          "          └─Projection 10000.00 mpp[tiflash]  test.t.c1, test.t.c2, test.t.c3, div(test.t.c3, 2)->Column#14, minus(test.t.c2, 10)->Column#16",
          "            └─TableFullScan 10000.00 mpp[tiflash] table:t2 keep order:false, stats:pseudo"
        ]
      },
      {
        "SQL": "desc format = 'brief' select * from (select c1, c2, c5, count(*) c from t group by c1, c2, c5) t1 join (select c1, c2, c3, count(*) c from t group by c1, c2, c3) t2 on t1.c1 = t2.c2 and t1.c2 = t2.c3 and t1.c5 = t2.c1",
        "Plan": [
          "Projection 7976.02 root  test.t.c1, test.t.c2, test.t.c5, Column#7, test.t.c1, test.t.c2, test.t.c3, Column#14",
          "└─TableReader 7976.02 root  data:ExchangeSender",
          "  └─ExchangeSender 7976.02 mpp[tiflash]  ExchangeType: PassThrough",
          "    └─HashJoin 7976.02 mpp[tiflash]  inner join, equal:[eq(test.t.c1, test.t.c2) eq(test.t.c2, test.t.c3) eq(test.t.c5, test.t.c1)]",
          "      ├─ExchangeReceiver(Build) 7976.02 mpp[tiflash]  ",
          "      │ └─ExchangeSender 7976.02 mpp[tiflash]  ExchangeType: HashPartition, Hash Cols: [name: test.t.c1, collate: binary], [name: Column#31, collate: binary], [name: test.t.c5, collate: binary]",
          "      │   └─Projection 7976.02 mpp[tiflash]  Column#7, test.t.c1, test.t.c2, test.t.c5, cast(test.t.c2, decimal(10,5))->Column#31",
          "      │     └─Projection 7976.02 mpp[tiflash]  Column#7, test.t.c1, test.t.c2, test.t.c5",
          "      │       └─HashAgg 7976.02 mpp[tiflash]  group by:test.t.c1, test.t.c2, test.t.c5, funcs:sum(Column#15)->Column#7, funcs:firstrow(test.t.c1)->test.t.c1, funcs:firstrow(test.t.c2)->test.t.c2, funcs:firstrow(test.t.c5)->test.t.c5",
          "      │         └─ExchangeReceiver 7976.02 mpp[tiflash]  ",
          "      │           └─ExchangeSender 7976.02 mpp[tiflash]  ExchangeType: HashPartition, Hash Cols: [name: test.t.c1, collate: binary], [name: test.t.c2, collate: binary], [name: test.t.c5, collate: binary]",
          "      │             └─HashAgg 7976.02 mpp[tiflash]  group by:test.t.c1, test.t.c2, test.t.c5, funcs:count(1)->Column#15",
          "      │               └─Selection 9970.03 mpp[tiflash]  not(isnull(test.t.c1)), not(isnull(test.t.c2)), not(isnull(test.t.c5))",
          "      │                 └─TableFullScan 10000.00 mpp[tiflash] table:t keep order:false, stats:pseudo",
          "      └─ExchangeReceiver(Probe) 7984.01 mpp[tiflash]  ",
          "        └─ExchangeSender 7984.01 mpp[tiflash]  ExchangeType: HashPartition, Hash Cols: [name: test.t.c2, collate: binary], [name: Column#32, collate: binary], [name: Column#33, collate: binary]",
          "          └─Projection 7984.01 mpp[tiflash]  Column#14, test.t.c1, test.t.c2, test.t.c3, cast(test.t.c3, decimal(10,5))->Column#32, cast(test.t.c1, decimal(40,20))->Column#33",
          "            └─Projection 7984.01 mpp[tiflash]  Column#14, test.t.c1, test.t.c2, test.t.c3",
          "              └─HashAgg 7984.01 mpp[tiflash]  group by:test.t.c1, test.t.c2, test.t.c3, funcs:sum(Column#23)->Column#14, funcs:firstrow(test.t.c1)->test.t.c1, funcs:firstrow(test.t.c2)->test.t.c2, funcs:firstrow(test.t.c3)->test.t.c3",
          "                └─ExchangeReceiver 7984.01 mpp[tiflash]  ",
          "                  └─ExchangeSender 7984.01 mpp[tiflash]  ExchangeType: HashPartition, Hash Cols: [name: test.t.c2, collate: binary], [name: test.t.c3, collate: binary], [name: test.t.c1, collate: binary]",
          "                    └─HashAgg 7984.01 mpp[tiflash]  group by:test.t.c1, test.t.c2, test.t.c3, funcs:count(1)->Column#23",
          "                      └─Selection 9980.01 mpp[tiflash]  not(isnull(test.t.c1)), not(isnull(test.t.c2))",
          "                        └─TableFullScan 10000.00 mpp[tiflash] table:t keep order:false, stats:pseudo"
        ]
      },
      {
        "SQL": "desc format = 'brief' select * from t t1 join t t2 on t1.c1 = t2.c2 and t1.c2 = t2.c2 and t1.c3 = t2.c3 and t1.c4 = t2.c4 and t1.c5 = t2.c5",
        "Plan": [
          "TableReader 12462.54 root  data:ExchangeSender",
          "└─ExchangeSender 12462.54 mpp[tiflash]  ExchangeType: PassThrough",
          "  └─HashJoin 12462.54 mpp[tiflash]  inner join, equal:[eq(test.t.c1, test.t.c2) eq(test.t.c2, test.t.c2) eq(test.t.c3, test.t.c3) eq(test.t.c4, test.t.c4) eq(test.t.c5, test.t.c5)]",
          "    ├─ExchangeReceiver(Build) 9970.03 mpp[tiflash]  ",
          "    │ └─ExchangeSender 9970.03 mpp[tiflash]  ExchangeType: HashPartition, Hash Cols: [name: test.t.c1, collate: binary], [name: test.t.c2, collate: binary], [name: test.t.c3, collate: binary], [name: test.t.c4, collate: binary], [name: test.t.c5, collate: binary]",
          "    │   └─Selection 9970.03 mpp[tiflash]  not(isnull(test.t.c1)), not(isnull(test.t.c2)), not(isnull(test.t.c5))",
          "    │     └─TableFullScan 10000.00 mpp[tiflash] table:t1 keep order:false, stats:pseudo",
          "    └─ExchangeReceiver(Probe) 9980.01 mpp[tiflash]  ",
          "      └─ExchangeSender 9980.01 mpp[tiflash]  ExchangeType: HashPartition, Hash Cols: [name: test.t.c2, collate: binary], [name: test.t.c2, collate: binary], [name: test.t.c3, collate: binary], [name: test.t.c4, collate: binary], [name: test.t.c5, collate: binary]",
          "        └─Selection 9980.01 mpp[tiflash]  not(isnull(test.t.c2)), not(isnull(test.t.c5))",
          "          └─TableFullScan 10000.00 mpp[tiflash] table:t2 keep order:false, stats:pseudo"
        ]
      },
      {
        "SQL": "desc format = 'brief' select * from t t1 join t t2 on t1.c1 = t2.c2 and t1.c2 = t2.c3 and t1.c3 = t2.c1 and t1.c4 = t2.c3 and t1.c1 = t2.c5",
        "Plan": [
          "Projection 12462.54 root  test.t.c1, test.t.c2, test.t.c3, test.t.c4, test.t.c5, test.t.c1, test.t.c2, test.t.c3, test.t.c4, test.t.c5",
          "└─TableReader 12462.54 root  data:ExchangeSender",
          "  └─ExchangeSender 12462.54 mpp[tiflash]  ExchangeType: PassThrough",
          "    └─HashJoin 12462.54 mpp[tiflash]  inner join, equal:[eq(test.t.c2, test.t.c1) eq(test.t.c3, test.t.c2) eq(test.t.c1, test.t.c3) eq(test.t.c3, test.t.c4) eq(test.t.c5, test.t.c1)]",
          "      ├─ExchangeReceiver(Build) 9970.03 mpp[tiflash]  ",
          "      │ └─ExchangeSender 9970.03 mpp[tiflash]  ExchangeType: HashPartition, Hash Cols: [name: test.t.c2, collate: binary], [name: Column#13, collate: binary], [name: Column#15, collate: binary], [name: test.t.c3, collate: binary], [name: test.t.c5, collate: binary]",
          "      │   └─Projection 9970.03 mpp[tiflash]  test.t.c1, test.t.c2, test.t.c3, test.t.c4, test.t.c5, cast(test.t.c3, decimal(10,5))->Column#13, cast(test.t.c1, decimal(10,5))->Column#15",
          "      │     └─Selection 9970.03 mpp[tiflash]  not(isnull(test.t.c1)), not(isnull(test.t.c2)), not(isnull(test.t.c5))",
          "      │       └─TableFullScan 10000.00 mpp[tiflash] table:t2 keep order:false, stats:pseudo",
          "      └─ExchangeReceiver(Probe) 9980.01 mpp[tiflash]  ",
          "        └─ExchangeSender 9980.01 mpp[tiflash]  ExchangeType: HashPartition, Hash Cols: [name: test.t.c1, collate: binary], [name: Column#14, collate: binary], [name: Column#16, collate: binary], [name: test.t.c4, collate: binary], [name: Column#17, collate: binary]",
          "          └─Projection 9980.01 mpp[tiflash]  test.t.c1, test.t.c2, test.t.c3, test.t.c4, test.t.c5, cast(test.t.c2, decimal(10,5))->Column#14, cast(test.t.c3, decimal(10,5))->Column#16, cast(test.t.c1, decimal(40,20))->Column#17",
          "            └─Selection 9980.01 mpp[tiflash]  not(isnull(test.t.c1)), not(isnull(test.t.c2))",
          "              └─TableFullScan 10000.00 mpp[tiflash] table:t1 keep order:false, stats:pseudo"
        ]
      },
      {
        "SQL": "desc format = 'brief' select * from t t1 join t t2 on t1.c1 + t1.c2 = t2.c2 / t2.c3",
        "Plan": [
          "Projection 12500.00 root  test.t.c1, test.t.c2, test.t.c3, test.t.c4, test.t.c5, test.t.c1, test.t.c2, test.t.c3, test.t.c4, test.t.c5",
          "└─TableReader 12500.00 root  data:ExchangeSender",
          "  └─ExchangeSender 12500.00 mpp[tiflash]  ExchangeType: PassThrough",
          "    └─HashJoin 12500.00 mpp[tiflash]  inner join, equal:[eq(Column#13, Column#14)]",
          "      ├─ExchangeReceiver(Build) 10000.00 mpp[tiflash]  ",
          "      │ └─ExchangeSender 10000.00 mpp[tiflash]  ExchangeType: HashPartition, Hash Cols: [name: Column#17, collate: binary]",
          "      │   └─Projection 10000.00 mpp[tiflash]  test.t.c1, test.t.c2, test.t.c3, test.t.c4, test.t.c5, Column#13, cast(Column#13, decimal(17,9) BINARY)->Column#17",
          "      │     └─Projection 10000.00 mpp[tiflash]  test.t.c1, test.t.c2, test.t.c3, test.t.c4, test.t.c5, plus(test.t.c1, test.t.c2)->Column#13",
          "      │       └─TableFullScan 10000.00 mpp[tiflash] table:t1 keep order:false, stats:pseudo",
          "      └─ExchangeReceiver(Probe) 10000.00 mpp[tiflash]  ",
          "        └─ExchangeSender 10000.00 mpp[tiflash]  ExchangeType: HashPartition, Hash Cols: [name: Column#14, collate: binary]",
          "          └─Projection 10000.00 mpp[tiflash]  test.t.c1, test.t.c2, test.t.c3, test.t.c4, test.t.c5, div(test.t.c2, test.t.c3)->Column#14",
          "            └─TableFullScan 10000.00 mpp[tiflash] table:t2 keep order:false, stats:pseudo"
        ]
      },
      {
        "SQL": "desc format = 'brief' select * from t t1 where exists (select * from t t2 where t1.c1 = t2.c2 and t1.c2 = t2.c3 and t1.c3 = t2.c1 and t1.c4 = t2.c3 and t1.c1 = t2.c5)",
        "Plan": [
          "Projection 7984.01 root  test.t.c1, test.t.c2, test.t.c3, test.t.c4, test.t.c5",
          "└─TableReader 7984.01 root  data:ExchangeSender",
          "  └─ExchangeSender 7984.01 mpp[tiflash]  ExchangeType: PassThrough",
          "    └─HashJoin 7984.01 mpp[tiflash]  semi join, equal:[eq(test.t.c1, test.t.c2) eq(test.t.c2, test.t.c3) eq(test.t.c3, test.t.c1) eq(test.t.c4, test.t.c3) eq(test.t.c1, test.t.c5)]",
          "      ├─ExchangeReceiver(Build) 9970.03 mpp[tiflash]  ",
          "      │ └─ExchangeSender 9970.03 mpp[tiflash]  ExchangeType: HashPartition, Hash Cols: [name: test.t.c2, collate: binary], [name: Column#14, collate: binary], [name: Column#16, collate: binary], [name: test.t.c3, collate: binary], [name: test.t.c5, collate: binary]",
          "      │   └─Projection 9970.03 mpp[tiflash]  test.t.c1, test.t.c2, test.t.c3, test.t.c5, cast(test.t.c3, decimal(10,5))->Column#14, cast(test.t.c1, decimal(10,5))->Column#16",
          "      │     └─Selection 9970.03 mpp[tiflash]  not(isnull(test.t.c1)), not(isnull(test.t.c2)), not(isnull(test.t.c5))",
          "      │       └─TableFullScan 10000.00 mpp[tiflash] table:t2 keep order:false, stats:pseudo",
          "      └─ExchangeReceiver(Probe) 9980.01 mpp[tiflash]  ",
          "        └─ExchangeSender 9980.01 mpp[tiflash]  ExchangeType: HashPartition, Hash Cols: [name: test.t.c1, collate: binary], [name: Column#13, collate: binary], [name: Column#15, collate: binary], [name: test.t.c4, collate: binary], [name: Column#17, collate: binary]",
          "          └─Projection 9980.01 mpp[tiflash]  test.t.c1, test.t.c2, test.t.c3, test.t.c4, test.t.c5, cast(test.t.c2, decimal(10,5))->Column#13, cast(test.t.c3, decimal(10,5))->Column#15, cast(test.t.c1, decimal(40,20))->Column#17",
          "            └─Selection 9980.01 mpp[tiflash]  not(isnull(test.t.c1)), not(isnull(test.t.c2))",
          "              └─TableFullScan 10000.00 mpp[tiflash] table:t1 keep order:false, stats:pseudo"
        ]
      },
      {
        "SQL": "desc format = 'brief' select * from t t1 left join t t2 on t1.c1 = t2.c2 join t t3 on t2.c5 = t3.c3 right join t t4 on t3.c3 = t4.c4 ",
        "Plan": [
          "Projection 19492.21 root  test.t.c1, test.t.c2, test.t.c3, test.t.c4, test.t.c5, test.t.c1, test.t.c2, test.t.c3, test.t.c4, test.t.c5, test.t.c1, test.t.c2, test.t.c3, test.t.c4, test.t.c5, test.t.c1, test.t.c2, test.t.c3, test.t.c4, test.t.c5",
          "└─TableReader 19492.21 root  data:ExchangeSender",
<<<<<<< HEAD
          "  └─ExchangeSender 19492.21 cop[tiflash]  ExchangeType: PassThrough",
          "    └─HashJoin 19492.21 cop[tiflash]  right outer join, equal:[eq(test.t.c3, test.t.c4)]",
          "      ├─ExchangeReceiver(Build) 10000.00 cop[tiflash]  ",
          "      │ └─ExchangeSender 10000.00 cop[tiflash]  ExchangeType: HashPartition, Hash Cols: [name: Column#27, collate: binary]",
          "      │   └─Projection 10000.00 cop[tiflash]  test.t.c1, test.t.c2, test.t.c3, test.t.c4, test.t.c5, cast(test.t.c4, decimal(40,20))->Column#27",
          "      │     └─TableFullScan 10000.00 cop[tiflash] table:t4 keep order:false, stats:pseudo",
          "      └─HashJoin(Probe) 15593.77 cop[tiflash]  inner join, equal:[eq(test.t.c3, test.t.c5)]",
          "        ├─ExchangeReceiver(Build) 10000.00 cop[tiflash]  ",
          "        │ └─ExchangeSender 10000.00 cop[tiflash]  ExchangeType: HashPartition, Hash Cols: [name: Column#25, collate: binary]",
          "        │   └─Projection 10000.00 cop[tiflash]  test.t.c1, test.t.c2, test.t.c3, test.t.c4, test.t.c5, cast(test.t.c3, decimal(40,20))->Column#25",
          "        │     └─TableFullScan 10000.00 cop[tiflash] table:t3 keep order:false, stats:pseudo",
          "        └─ExchangeReceiver(Probe) 12475.01 cop[tiflash]  ",
          "          └─ExchangeSender 12475.01 cop[tiflash]  ExchangeType: HashPartition, Hash Cols: [name: test.t.c5, collate: binary]",
          "            └─HashJoin 12475.01 cop[tiflash]  inner join, equal:[eq(test.t.c2, test.t.c1)]",
          "              ├─ExchangeReceiver(Build) 9980.01 cop[tiflash]  ",
          "              │ └─ExchangeSender 9980.01 cop[tiflash]  ExchangeType: HashPartition, Hash Cols: [name: test.t.c2, collate: binary]",
          "              │   └─Selection 9980.01 cop[tiflash]  not(isnull(test.t.c2)), not(isnull(test.t.c5))",
          "              │     └─TableFullScan 10000.00 cop[tiflash] table:t2 keep order:false, stats:pseudo",
          "              └─ExchangeReceiver(Probe) 9990.00 cop[tiflash]  ",
          "                └─ExchangeSender 9990.00 cop[tiflash]  ExchangeType: HashPartition, Hash Cols: [name: test.t.c1, collate: binary]",
          "                  └─Selection 9990.00 cop[tiflash]  not(isnull(test.t.c1))",
          "                    └─TableFullScan 10000.00 cop[tiflash] table:t1 keep order:false, stats:pseudo"
=======
          "  └─ExchangeSender 19492.21 mpp[tiflash]  ExchangeType: PassThrough",
          "    └─HashJoin 19492.21 mpp[tiflash]  right outer join, equal:[eq(test.t.c3, test.t.c4)]",
          "      ├─ExchangeReceiver(Build) 10000.00 mpp[tiflash]  ",
          "      │ └─ExchangeSender 10000.00 mpp[tiflash]  ExchangeType: HashPartition, Hash Cols: [name: Column#27, collate: binary]",
          "      │   └─Projection 10000.00 mpp[tiflash]  test.t.c1, test.t.c2, test.t.c3, test.t.c4, test.t.c5, cast(test.t.c4, decimal(40,20))->Column#27",
          "      │     └─TableFullScan 10000.00 mpp[tiflash] table:t4 keep order:false, stats:pseudo",
          "      └─Projection(Probe) 15593.77 mpp[tiflash]  test.t.c1, test.t.c2, test.t.c3, test.t.c4, test.t.c5, test.t.c1, test.t.c2, test.t.c3, test.t.c4, test.t.c5, test.t.c1, test.t.c2, test.t.c3, test.t.c4, test.t.c5",
          "        └─HashJoin 15593.77 mpp[tiflash]  inner join, equal:[eq(test.t.c5, test.t.c3)]",
          "          ├─ExchangeReceiver(Build) 10000.00 mpp[tiflash]  ",
          "          │ └─ExchangeSender 10000.00 mpp[tiflash]  ExchangeType: HashPartition, Hash Cols: [name: Column#25, collate: binary]",
          "          │   └─Projection 10000.00 mpp[tiflash]  test.t.c1, test.t.c2, test.t.c3, test.t.c4, test.t.c5, cast(test.t.c3, decimal(40,20))->Column#25",
          "          │     └─TableFullScan 10000.00 mpp[tiflash] table:t3 keep order:false, stats:pseudo",
          "          └─ExchangeReceiver(Probe) 12475.01 mpp[tiflash]  ",
          "            └─ExchangeSender 12475.01 mpp[tiflash]  ExchangeType: HashPartition, Hash Cols: [name: test.t.c5, collate: binary]",
          "              └─HashJoin 12475.01 mpp[tiflash]  inner join, equal:[eq(test.t.c2, test.t.c1)]",
          "                ├─ExchangeReceiver(Build) 9980.01 mpp[tiflash]  ",
          "                │ └─ExchangeSender 9980.01 mpp[tiflash]  ExchangeType: HashPartition, Hash Cols: [name: test.t.c2, collate: binary]",
          "                │   └─Selection 9980.01 mpp[tiflash]  not(isnull(test.t.c2)), not(isnull(test.t.c5))",
          "                │     └─TableFullScan 10000.00 mpp[tiflash] table:t2 keep order:false, stats:pseudo",
          "                └─ExchangeReceiver(Probe) 9990.00 mpp[tiflash]  ",
          "                  └─ExchangeSender 9990.00 mpp[tiflash]  ExchangeType: HashPartition, Hash Cols: [name: test.t.c1, collate: binary]",
          "                    └─Selection 9990.00 mpp[tiflash]  not(isnull(test.t.c1))",
          "                      └─TableFullScan 10000.00 mpp[tiflash] table:t1 keep order:false, stats:pseudo"
>>>>>>> 25786301
        ]
      },
      {
        "SQL": "desc format = 'brief' SELECT STRAIGHT_JOIN t1 . col_varchar_64 , t1 . col_char_64_not_null FROM tt AS t1 INNER JOIN( tt AS t2 JOIN tt AS t3 ON(t3 . col_decimal_30_10_key = t2 . col_tinyint)) ON(t3 . col_varchar_64 = t2 . col_varchar_key) WHERE t3 . col_varchar_64 = t1 . col_char_64_not_null GROUP BY 1 , 2",
        "Plan": [
          "TableReader 8000.00 root  data:ExchangeSender",
          "└─ExchangeSender 8000.00 mpp[tiflash]  ExchangeType: PassThrough",
          "  └─Projection 8000.00 mpp[tiflash]  test.tt.col_varchar_64, test.tt.col_char_64_not_null",
          "    └─HashAgg 8000.00 mpp[tiflash]  group by:test.tt.col_char_64_not_null, test.tt.col_varchar_64, funcs:firstrow(test.tt.col_varchar_64)->test.tt.col_varchar_64, funcs:firstrow(test.tt.col_char_64_not_null)->test.tt.col_char_64_not_null",
          "      └─ExchangeReceiver 8000.00 mpp[tiflash]  ",
          "        └─ExchangeSender 8000.00 mpp[tiflash]  ExchangeType: HashPartition, Hash Cols: [name: test.tt.col_varchar_64, collate: utf8mb4_bin], [name: test.tt.col_char_64_not_null, collate: utf8mb4_bin]",
          "          └─HashAgg 8000.00 mpp[tiflash]  group by:test.tt.col_char_64_not_null, test.tt.col_varchar_64, ",
          "            └─HashJoin 15609.38 mpp[tiflash]  inner join, equal:[eq(test.tt.col_char_64_not_null, test.tt.col_varchar_64)]",
          "              ├─ExchangeReceiver(Build) 10000.00 mpp[tiflash]  ",
          "              │ └─ExchangeSender 10000.00 mpp[tiflash]  ExchangeType: HashPartition, Hash Cols: [name: test.tt.col_char_64_not_null, collate: utf8mb4_bin]",
          "              │   └─TableFullScan 10000.00 mpp[tiflash] table:t1 keep order:false, stats:pseudo",
          "              └─HashJoin(Probe) 12487.50 mpp[tiflash]  inner join, equal:[eq(test.tt.col_varchar_key, test.tt.col_varchar_64) eq(Column#19, test.tt.col_decimal_30_10_key)]",
          "                ├─ExchangeReceiver(Build) 9990.00 mpp[tiflash]  ",
          "                │ └─ExchangeSender 9990.00 mpp[tiflash]  ExchangeType: HashPartition, Hash Cols: [name: test.tt.col_varchar_key, collate: utf8mb4_bin]",
          "                │   └─Projection 9990.00 mpp[tiflash]  test.tt.col_varchar_key, cast(test.tt.col_tinyint, decimal(20,0) BINARY)->Column#19",
          "                │     └─Selection 9990.00 mpp[tiflash]  not(isnull(test.tt.col_varchar_key))",
          "                │       └─TableFullScan 10000.00 mpp[tiflash] table:t2 keep order:false, stats:pseudo",
          "                └─ExchangeReceiver(Probe) 9990.00 mpp[tiflash]  ",
          "                  └─ExchangeSender 9990.00 mpp[tiflash]  ExchangeType: HashPartition, Hash Cols: [name: test.tt.col_varchar_64, collate: utf8mb4_bin]",
          "                    └─Selection 9990.00 mpp[tiflash]  not(isnull(test.tt.col_varchar_64))",
          "                      └─TableFullScan 10000.00 mpp[tiflash] table:t3 keep order:false, stats:pseudo"
        ]
      }
    ]
  },
  {
    "Name": "TestPushDownAggForMPP",
    "Cases": [
      {
        "SQL": "desc format = 'brief' select /*+ hash_agg()*/ count(b) from  (select id + 1 as b from t)A",
        "Plan": [
          "HashAgg 1.00 root  funcs:count(Column#8)->Column#5",
          "└─TableReader 1.00 root  data:ExchangeSender",
          "  └─ExchangeSender 1.00 mpp[tiflash]  ExchangeType: PassThrough",
          "    └─HashAgg 1.00 mpp[tiflash]  funcs:count(Column#9)->Column#8",
          "      └─Projection 10000.00 mpp[tiflash]  plus(test.t.id, 1)->Column#9",
          "        └─TableFullScan 10000.00 mpp[tiflash] table:t keep order:false, stats:pseudo"
        ]
      },
      {
        "SQL": "desc format = 'brief' select /*+ hash_agg()*/ count(*) from  (select id+1 from t)A",
        "Plan": [
          "HashAgg 1.00 root  funcs:count(Column#7)->Column#5",
          "└─TableReader 1.00 root  data:ExchangeSender",
          "  └─ExchangeSender 1.00 mpp[tiflash]  ExchangeType: PassThrough",
          "    └─HashAgg 1.00 mpp[tiflash]  funcs:count(1)->Column#7",
          "      └─TableFullScan 10000.00 mpp[tiflash] table:t keep order:false, stats:pseudo"
        ]
      },
      {
        "SQL": "desc format = 'brief' select /*+ hash_agg()*/ sum(b) from  (select id + 1 as b from t)A",
        "Plan": [
          "HashAgg 1.00 root  funcs:sum(Column#8)->Column#5",
          "└─TableReader 1.00 root  data:ExchangeSender",
          "  └─ExchangeSender 1.00 mpp[tiflash]  ExchangeType: PassThrough",
          "    └─HashAgg 1.00 mpp[tiflash]  funcs:sum(Column#9)->Column#8",
          "      └─Projection 10000.00 mpp[tiflash]  cast(plus(test.t.id, 1), decimal(20,0) BINARY)->Column#9",
          "        └─TableFullScan 10000.00 mpp[tiflash] table:t keep order:false, stats:pseudo"
        ]
      },
      {
        "SQL": "desc format = 'brief' select count(*) from t",
        "Plan": [
          "HashAgg 1.00 root  funcs:count(Column#6)->Column#4",
          "└─TableReader 1.00 root  data:ExchangeSender",
          "  └─ExchangeSender 1.00 mpp[tiflash]  ExchangeType: PassThrough",
          "    └─HashAgg 1.00 mpp[tiflash]  funcs:count(1)->Column#6",
          "      └─TableFullScan 10000.00 mpp[tiflash] table:t keep order:false, stats:pseudo"
        ]
      },
      {
        "SQL": "desc format = 'brief' select count(*), id from t group by id",
        "Plan": [
          "TableReader 8000.00 root  data:ExchangeSender",
          "└─ExchangeSender 8000.00 mpp[tiflash]  ExchangeType: PassThrough",
          "  └─Projection 8000.00 mpp[tiflash]  Column#4, test.t.id",
          "    └─HashAgg 8000.00 mpp[tiflash]  group by:test.t.id, funcs:sum(Column#7)->Column#4, funcs:firstrow(test.t.id)->test.t.id",
          "      └─ExchangeReceiver 8000.00 mpp[tiflash]  ",
          "        └─ExchangeSender 8000.00 mpp[tiflash]  ExchangeType: HashPartition, Hash Cols: [name: test.t.id, collate: binary]",
          "          └─HashAgg 8000.00 mpp[tiflash]  group by:test.t.id, funcs:count(1)->Column#7",
          "            └─TableFullScan 10000.00 mpp[tiflash] table:t keep order:false, stats:pseudo"
        ]
      },
      {
        "SQL": "desc format = 'brief' select count(*), id + 1 from t group by id + 1",
        "Plan": [
          "Projection 8000.00 root  Column#4, plus(test.t.id, 1)->Column#5",
          "└─TableReader 8000.00 root  data:ExchangeSender",
          "  └─ExchangeSender 8000.00 mpp[tiflash]  ExchangeType: PassThrough",
          "    └─Projection 8000.00 mpp[tiflash]  Column#4, test.t.id",
          "      └─HashAgg 8000.00 mpp[tiflash]  group by:Column#10, funcs:sum(Column#11)->Column#4, funcs:firstrow(Column#12)->test.t.id",
          "        └─ExchangeReceiver 8000.00 mpp[tiflash]  ",
          "          └─ExchangeSender 8000.00 mpp[tiflash]  ExchangeType: HashPartition, Hash Cols: [name: Column#10, collate: binary]",
          "            └─HashAgg 8000.00 mpp[tiflash]  group by:Column#17, funcs:count(1)->Column#11, funcs:firstrow(Column#16)->Column#12",
          "              └─Projection 10000.00 mpp[tiflash]  test.t.id, plus(test.t.id, 1)->Column#17",
          "                └─TableFullScan 10000.00 mpp[tiflash] table:t keep order:false, stats:pseudo"
        ]
      },
      {
        "SQL": "desc format = 'brief' select * from t join ( select count(*), id from t group by id) as A on A.id = t.id",
        "Plan": [
          "TableReader 9990.00 root  data:ExchangeSender",
          "└─ExchangeSender 9990.00 mpp[tiflash]  ExchangeType: PassThrough",
          "  └─HashJoin 9990.00 mpp[tiflash]  inner join, equal:[eq(test.t.id, test.t.id)]",
          "    ├─Projection(Build) 7992.00 mpp[tiflash]  Column#7, test.t.id",
          "    │ └─HashAgg 7992.00 mpp[tiflash]  group by:test.t.id, funcs:sum(Column#8)->Column#7, funcs:firstrow(test.t.id)->test.t.id",
          "    │   └─ExchangeReceiver 7992.00 mpp[tiflash]  ",
          "    │     └─ExchangeSender 7992.00 mpp[tiflash]  ExchangeType: HashPartition, Hash Cols: [name: test.t.id, collate: binary]",
          "    │       └─HashAgg 7992.00 mpp[tiflash]  group by:test.t.id, funcs:count(1)->Column#8",
          "    │         └─Selection 9990.00 mpp[tiflash]  not(isnull(test.t.id))",
          "    │           └─TableFullScan 10000.00 mpp[tiflash] table:t keep order:false, stats:pseudo",
          "    └─ExchangeReceiver(Probe) 9990.00 mpp[tiflash]  ",
          "      └─ExchangeSender 9990.00 mpp[tiflash]  ExchangeType: HashPartition, Hash Cols: [name: test.t.id, collate: binary]",
          "        └─Selection 9990.00 mpp[tiflash]  not(isnull(test.t.id))",
          "          └─TableFullScan 10000.00 mpp[tiflash] table:t keep order:false, stats:pseudo"
        ]
      },
      {
        "SQL": "desc format = 'brief' select * from t join ( select /*+ hash_agg()*/  count(*) as a from t) as A on A.a = t.id",
        "Plan": [
          "HashJoin 1.25 root  inner join, equal:[eq(test.t.id, Column#7)]",
          "├─HashAgg(Build) 1.00 root  funcs:count(Column#11)->Column#7",
          "│ └─TableReader 1.00 root  data:ExchangeSender",
          "│   └─ExchangeSender 1.00 mpp[tiflash]  ExchangeType: PassThrough",
          "│     └─HashAgg 1.00 mpp[tiflash]  funcs:count(1)->Column#11",
          "│       └─TableFullScan 10000.00 mpp[tiflash] table:t keep order:false, stats:pseudo",
          "└─TableReader(Probe) 9990.00 root  data:Selection",
          "  └─Selection 9990.00 cop[tiflash]  not(isnull(test.t.id))",
          "    └─TableFullScan 10000.00 cop[tiflash] table:t keep order:false, stats:pseudo"
        ]
      },
      {
        "SQL": "desc format = 'brief' select avg(value) as b,id from t group by id",
        "Plan": [
          "TableReader 8000.00 root  data:ExchangeSender",
          "└─ExchangeSender 8000.00 mpp[tiflash]  ExchangeType: PassThrough",
          "  └─Projection 8000.00 mpp[tiflash]  div(Column#4, cast(case(eq(Column#9, 0), 1, Column#9), decimal(20,0) BINARY))->Column#4, test.t.id",
          "    └─HashAgg 8000.00 mpp[tiflash]  group by:test.t.id, funcs:sum(Column#10)->Column#9, funcs:sum(Column#11)->Column#4, funcs:firstrow(test.t.id)->test.t.id",
          "      └─ExchangeReceiver 8000.00 mpp[tiflash]  ",
          "        └─ExchangeSender 8000.00 mpp[tiflash]  ExchangeType: HashPartition, Hash Cols: [name: test.t.id, collate: binary]",
          "          └─HashAgg 8000.00 mpp[tiflash]  group by:test.t.id, funcs:count(test.t.value)->Column#10, funcs:sum(test.t.value)->Column#11",
          "            └─TableFullScan 10000.00 mpp[tiflash] table:t keep order:false, stats:pseudo"
        ]
      },
      {
        "SQL": "desc format = 'brief' select /*+hash_agg()*/ sum(b) from (select avg(value) as b, id from t group by id)A",
        "Plan": [
          "HashAgg 1.00 root  funcs:sum(Column#18)->Column#5",
          "└─TableReader 1.00 root  data:ExchangeSender",
          "  └─ExchangeSender 1.00 mpp[tiflash]  ExchangeType: PassThrough",
          "    └─HashAgg 1.00 mpp[tiflash]  funcs:sum(Column#4)->Column#18",
          "      └─Projection 8000.00 mpp[tiflash]  div(Column#4, cast(case(eq(Column#15, 0), 1, Column#15), decimal(20,0) BINARY))->Column#4",
          "        └─HashAgg 8000.00 mpp[tiflash]  group by:test.t.id, funcs:sum(Column#16)->Column#15, funcs:sum(Column#17)->Column#4",
          "          └─ExchangeReceiver 8000.00 mpp[tiflash]  ",
          "            └─ExchangeSender 8000.00 mpp[tiflash]  ExchangeType: HashPartition, Hash Cols: [name: test.t.id, collate: binary]",
          "              └─HashAgg 8000.00 mpp[tiflash]  group by:test.t.id, funcs:count(test.t.value)->Column#16, funcs:sum(test.t.value)->Column#17",
          "                └─TableFullScan 10000.00 mpp[tiflash] table:t keep order:false, stats:pseudo"
        ]
      },
      {
        "SQL": "desc format = 'brief' select id from t group by id having avg(value)>0",
        "Plan": [
          "Projection 6400.00 root  test.t.id",
          "└─Selection 6400.00 root  gt(Column#4, 0)",
          "  └─TableReader 8000.00 root  data:ExchangeSender",
          "    └─ExchangeSender 8000.00 mpp[tiflash]  ExchangeType: PassThrough",
          "      └─Projection 8000.00 mpp[tiflash]  div(Column#4, cast(case(eq(Column#10, 0), 1, Column#10), decimal(20,0) BINARY))->Column#4, test.t.id",
          "        └─HashAgg 8000.00 mpp[tiflash]  group by:test.t.id, funcs:sum(Column#11)->Column#10, funcs:sum(Column#12)->Column#4, funcs:firstrow(test.t.id)->test.t.id",
          "          └─ExchangeReceiver 8000.00 mpp[tiflash]  ",
          "            └─ExchangeSender 8000.00 mpp[tiflash]  ExchangeType: HashPartition, Hash Cols: [name: test.t.id, collate: binary]",
          "              └─HashAgg 8000.00 mpp[tiflash]  group by:test.t.id, funcs:count(test.t.value)->Column#11, funcs:sum(test.t.value)->Column#12",
          "                └─TableFullScan 10000.00 mpp[tiflash] table:t keep order:false, stats:pseudo"
        ]
      },
      {
        "SQL": "desc format = 'brief' select avg(value),id from t group by id having avg(value)>0",
        "Plan": [
          "Selection 6400.00 root  gt(Column#4, 0)",
          "└─TableReader 8000.00 root  data:ExchangeSender",
          "  └─ExchangeSender 8000.00 mpp[tiflash]  ExchangeType: PassThrough",
          "    └─Projection 8000.00 mpp[tiflash]  div(Column#4, cast(case(eq(Column#11, 0), 1, Column#11), decimal(20,0) BINARY))->Column#4, test.t.id",
          "      └─HashAgg 8000.00 mpp[tiflash]  group by:test.t.id, funcs:sum(Column#12)->Column#11, funcs:sum(Column#13)->Column#4, funcs:firstrow(test.t.id)->test.t.id",
          "        └─ExchangeReceiver 8000.00 mpp[tiflash]  ",
          "          └─ExchangeSender 8000.00 mpp[tiflash]  ExchangeType: HashPartition, Hash Cols: [name: test.t.id, collate: binary]",
          "            └─HashAgg 8000.00 mpp[tiflash]  group by:test.t.id, funcs:count(test.t.value)->Column#12, funcs:sum(test.t.value)->Column#13",
          "              └─TableFullScan 10000.00 mpp[tiflash] table:t keep order:false, stats:pseudo"
        ]
      },
      {
        "SQL": "desc format = 'brief' select avg(value) +1,id from t group by id",
        "Plan": [
          "Projection 8000.00 root  plus(Column#4, 1)->Column#5, test.t.id",
          "└─TableReader 8000.00 root  data:ExchangeSender",
          "  └─ExchangeSender 8000.00 mpp[tiflash]  ExchangeType: PassThrough",
          "    └─Projection 8000.00 mpp[tiflash]  div(Column#4, cast(case(eq(Column#11, 0), 1, Column#11), decimal(20,0) BINARY))->Column#4, test.t.id",
          "      └─HashAgg 8000.00 mpp[tiflash]  group by:test.t.id, funcs:sum(Column#12)->Column#11, funcs:sum(Column#13)->Column#4, funcs:firstrow(test.t.id)->test.t.id",
          "        └─ExchangeReceiver 8000.00 mpp[tiflash]  ",
          "          └─ExchangeSender 8000.00 mpp[tiflash]  ExchangeType: HashPartition, Hash Cols: [name: test.t.id, collate: binary]",
          "            └─HashAgg 8000.00 mpp[tiflash]  group by:test.t.id, funcs:count(test.t.value)->Column#12, funcs:sum(test.t.value)->Column#13",
          "              └─TableFullScan 10000.00 mpp[tiflash] table:t keep order:false, stats:pseudo"
        ]
      },
      {
        "SQL": "desc format = 'brief' select sum(b) from (select t.id, t1.id as b from t join t t1 on t.id=t1.id)A group by id",
        "Plan": [
          "TableReader 7992.00 root  data:ExchangeSender",
          "└─ExchangeSender 7992.00 mpp[tiflash]  ExchangeType: PassThrough",
          "  └─Projection 7992.00 mpp[tiflash]  Column#7",
          "    └─HashAgg 7992.00 mpp[tiflash]  group by:Column#11, funcs:sum(Column#10)->Column#7",
          "      └─Projection 12487.50 mpp[tiflash]  cast(test.t.id, decimal(10,0) BINARY)->Column#10, test.t.id",
          "        └─HashJoin 12487.50 mpp[tiflash]  inner join, equal:[eq(test.t.id, test.t.id)]",
          "          ├─ExchangeReceiver(Build) 9990.00 mpp[tiflash]  ",
          "          │ └─ExchangeSender 9990.00 mpp[tiflash]  ExchangeType: HashPartition, Hash Cols: [name: test.t.id, collate: binary]",
          "          │   └─Selection 9990.00 mpp[tiflash]  not(isnull(test.t.id))",
          "          │     └─TableFullScan 10000.00 mpp[tiflash] table:t keep order:false, stats:pseudo",
          "          └─ExchangeReceiver(Probe) 9990.00 mpp[tiflash]  ",
          "            └─ExchangeSender 9990.00 mpp[tiflash]  ExchangeType: HashPartition, Hash Cols: [name: test.t.id, collate: binary]",
          "              └─Selection 9990.00 mpp[tiflash]  not(isnull(test.t.id))",
          "                └─TableFullScan 10000.00 mpp[tiflash] table:t1 keep order:false, stats:pseudo"
        ]
      },
      {
        "SQL": "desc format = 'brief' select * from (select id from t group by id) C join (select sum(b),id from (select t.id, t1.id as b from t join (select id, count(*) as c from t group by id) t1 on t.id=t1.id)A group by id)B on C.id=b.id",
        "Plan": [
          "TableReader 7992.00 root  data:ExchangeSender",
          "└─ExchangeSender 7992.00 mpp[tiflash]  ExchangeType: PassThrough",
          "  └─HashJoin 7992.00 mpp[tiflash]  inner join, equal:[eq(test.t.id, test.t.id)]",
          "    ├─Projection(Build) 7992.00 mpp[tiflash]  test.t.id",
          "    │ └─HashAgg 7992.00 mpp[tiflash]  group by:test.t.id, funcs:firstrow(test.t.id)->test.t.id",
          "    │   └─ExchangeReceiver 7992.00 mpp[tiflash]  ",
          "    │     └─ExchangeSender 7992.00 mpp[tiflash]  ExchangeType: HashPartition, Hash Cols: [name: test.t.id, collate: binary]",
          "    │       └─HashAgg 7992.00 mpp[tiflash]  group by:test.t.id, ",
          "    │         └─Selection 9990.00 mpp[tiflash]  not(isnull(test.t.id))",
          "    │           └─TableFullScan 10000.00 mpp[tiflash] table:t keep order:false, stats:pseudo",
          "    └─Projection(Probe) 7992.00 mpp[tiflash]  Column#11, test.t.id",
          "      └─HashAgg 7992.00 mpp[tiflash]  group by:Column#39, funcs:sum(Column#37)->Column#11, funcs:firstrow(Column#38)->test.t.id",
          "        └─Projection 9990.00 mpp[tiflash]  cast(test.t.id, decimal(10,0) BINARY)->Column#37, test.t.id, test.t.id",
          "          └─HashJoin 9990.00 mpp[tiflash]  inner join, equal:[eq(test.t.id, test.t.id)]",
          "            ├─Projection(Build) 7992.00 mpp[tiflash]  test.t.id, Column#13",
          "            │ └─HashAgg 7992.00 mpp[tiflash]  group by:test.t.id, funcs:firstrow(test.t.id)->test.t.id, funcs:sum(Column#17)->Column#13",
          "            │   └─ExchangeReceiver 7992.00 mpp[tiflash]  ",
          "            │     └─ExchangeSender 7992.00 mpp[tiflash]  ExchangeType: HashPartition, Hash Cols: [name: test.t.id, collate: binary]",
          "            │       └─HashAgg 7992.00 mpp[tiflash]  group by:test.t.id, funcs:count(1)->Column#17",
          "            │         └─Selection 9990.00 mpp[tiflash]  not(isnull(test.t.id))",
          "            │           └─TableFullScan 10000.00 mpp[tiflash] table:t keep order:false, stats:pseudo",
          "            └─ExchangeReceiver(Probe) 9990.00 mpp[tiflash]  ",
          "              └─ExchangeSender 9990.00 mpp[tiflash]  ExchangeType: HashPartition, Hash Cols: [name: test.t.id, collate: binary]",
          "                └─Selection 9990.00 mpp[tiflash]  not(isnull(test.t.id))",
          "                  └─TableFullScan 10000.00 mpp[tiflash] table:t keep order:false, stats:pseudo"
        ]
      },
      {
        "SQL": "desc format = 'brief' select count(distinct value),id from t group by id",
        "Plan": [
          "TableReader 8000.00 root  data:ExchangeSender",
          "└─ExchangeSender 8000.00 mpp[tiflash]  ExchangeType: PassThrough",
          "  └─Projection 8000.00 mpp[tiflash]  Column#4, test.t.id",
          "    └─HashAgg 8000.00 mpp[tiflash]  group by:test.t.id, funcs:count(distinct test.t.value)->Column#4, funcs:firstrow(test.t.id)->test.t.id",
          "      └─ExchangeReceiver 8000.00 mpp[tiflash]  ",
          "        └─ExchangeSender 8000.00 mpp[tiflash]  ExchangeType: HashPartition, Hash Cols: [name: test.t.id, collate: binary]",
          "          └─HashAgg 8000.00 mpp[tiflash]  group by:test.t.id, test.t.value, ",
          "            └─TableFullScan 10000.00 mpp[tiflash] table:t keep order:false, stats:pseudo"
        ]
      },
      {
        "SQL": "desc format = 'brief' select count(distinct value),sum(distinct value),id from t group by id",
        "Plan": [
          "HashAgg 8000.00 root  group by:test.t.id, funcs:count(distinct test.t.value)->Column#4, funcs:sum(distinct test.t.value)->Column#5, funcs:firstrow(test.t.id)->test.t.id",
          "└─TableReader 10000.00 root  data:TableFullScan",
          "  └─TableFullScan 10000.00 cop[tiflash] table:t keep order:false, stats:pseudo"
        ]
      },
      {
        "SQL": "desc format = 'brief' select * from t join ( select count(distinct value), id from t group by id) as A on A.id = t.id",
        "Plan": [
          "TableReader 9990.00 root  data:ExchangeSender",
          "└─ExchangeSender 9990.00 mpp[tiflash]  ExchangeType: PassThrough",
          "  └─HashJoin 9990.00 mpp[tiflash]  inner join, equal:[eq(test.t.id, test.t.id)]",
          "    ├─Projection(Build) 7992.00 mpp[tiflash]  Column#7, test.t.id",
          "    │ └─HashAgg 7992.00 mpp[tiflash]  group by:test.t.id, funcs:count(distinct test.t.value)->Column#7, funcs:firstrow(test.t.id)->test.t.id",
          "    │   └─ExchangeReceiver 7992.00 mpp[tiflash]  ",
          "    │     └─ExchangeSender 7992.00 mpp[tiflash]  ExchangeType: HashPartition, Hash Cols: [name: test.t.id, collate: binary]",
          "    │       └─HashAgg 7992.00 mpp[tiflash]  group by:test.t.id, test.t.value, ",
          "    │         └─Selection 9990.00 mpp[tiflash]  not(isnull(test.t.id))",
          "    │           └─TableFullScan 10000.00 mpp[tiflash] table:t keep order:false, stats:pseudo",
          "    └─ExchangeReceiver(Probe) 9990.00 mpp[tiflash]  ",
          "      └─ExchangeSender 9990.00 mpp[tiflash]  ExchangeType: HashPartition, Hash Cols: [name: test.t.id, collate: binary]",
          "        └─Selection 9990.00 mpp[tiflash]  not(isnull(test.t.id))",
          "          └─TableFullScan 10000.00 mpp[tiflash] table:t keep order:false, stats:pseudo"
        ]
      },
      {
        "SQL": "desc format = 'brief' select * from t join ( select count(1/value), id from t group by id) as A on A.id = t.id",
        "Plan": [
          "TableReader 9990.00 root  data:ExchangeSender",
          "└─ExchangeSender 9990.00 mpp[tiflash]  ExchangeType: PassThrough",
          "  └─HashJoin 9990.00 mpp[tiflash]  inner join, equal:[eq(test.t.id, test.t.id)]",
          "    ├─Projection(Build) 7992.00 mpp[tiflash]  Column#7, test.t.id",
          "    │ └─HashAgg 7992.00 mpp[tiflash]  group by:test.t.id, funcs:sum(Column#8)->Column#7, funcs:firstrow(test.t.id)->test.t.id",
          "    │   └─ExchangeReceiver 7992.00 mpp[tiflash]  ",
          "    │     └─ExchangeSender 7992.00 mpp[tiflash]  ExchangeType: HashPartition, Hash Cols: [name: test.t.id, collate: binary]",
          "    │       └─HashAgg 7992.00 mpp[tiflash]  group by:Column#19, funcs:count(Column#18)->Column#8",
          "    │         └─Projection 9990.00 mpp[tiflash]  div(1, test.t.value)->Column#18, test.t.id",
          "    │           └─Selection 9990.00 mpp[tiflash]  not(isnull(test.t.id))",
          "    │             └─TableFullScan 10000.00 mpp[tiflash] table:t keep order:false, stats:pseudo",
          "    └─ExchangeReceiver(Probe) 9990.00 mpp[tiflash]  ",
          "      └─ExchangeSender 9990.00 mpp[tiflash]  ExchangeType: HashPartition, Hash Cols: [name: test.t.id, collate: binary]",
          "        └─Selection 9990.00 mpp[tiflash]  not(isnull(test.t.id))",
          "          └─TableFullScan 10000.00 mpp[tiflash] table:t keep order:false, stats:pseudo"
        ]
      },
      {
        "SQL": "desc format = 'brief' select /*+hash_agg()*/ sum(id) from (select value, id from t where id > value group by id, value)A group by value /*the exchange should have only one partition column: test.t.value*/",
        "Plan": [
          "TableReader 6400.00 root  data:ExchangeSender",
          "└─ExchangeSender 6400.00 mpp[tiflash]  ExchangeType: PassThrough",
          "  └─Projection 6400.00 mpp[tiflash]  Column#4",
          "    └─HashAgg 6400.00 mpp[tiflash]  group by:Column#20, funcs:sum(Column#19)->Column#4",
          "      └─Projection 6400.00 mpp[tiflash]  cast(test.t.id, decimal(10,0) BINARY)->Column#19, test.t.value",
          "        └─Projection 6400.00 mpp[tiflash]  test.t.id, test.t.value",
          "          └─HashAgg 6400.00 mpp[tiflash]  group by:test.t.id, test.t.value, funcs:firstrow(test.t.id)->test.t.id, funcs:firstrow(test.t.value)->test.t.value",
          "            └─ExchangeReceiver 6400.00 mpp[tiflash]  ",
          "              └─ExchangeSender 6400.00 mpp[tiflash]  ExchangeType: HashPartition, Hash Cols: [name: test.t.value, collate: binary]",
          "                └─HashAgg 6400.00 mpp[tiflash]  group by:test.t.id, test.t.value, ",
          "                  └─Selection 8000.00 mpp[tiflash]  gt(cast(test.t.id, decimal(20,0) BINARY), test.t.value)",
          "                    └─TableFullScan 10000.00 mpp[tiflash] table:t keep order:false, stats:pseudo"
        ]
      },
      {
        "SQL": "desc format = 'brief' select /*+hash_agg()*/ sum(B.value) from t as B where B.id+1 > (select count(*) from t where t.id= B.id and t.value=B.value) group by B.id /*the exchange should have only one partition column: test.t.id*/",
        "Plan": [
          "TableReader 6400.00 root  data:ExchangeSender",
          "└─ExchangeSender 6400.00 mpp[tiflash]  ExchangeType: PassThrough",
          "  └─Projection 6400.00 mpp[tiflash]  Column#8",
          "    └─HashAgg 6400.00 mpp[tiflash]  group by:test.t.id, funcs:sum(test.t.value)->Column#8",
          "      └─Selection 8000.00 mpp[tiflash]  gt(plus(test.t.id, 1), ifnull(Column#7, 0))",
          "        └─HashJoin 10000.00 mpp[tiflash]  left outer join, equal:[eq(test.t.id, test.t.id) eq(test.t.value, test.t.value)]",
          "          ├─Projection(Build) 7984.01 mpp[tiflash]  Column#7, test.t.id, test.t.value",
          "          │ └─HashAgg 7984.01 mpp[tiflash]  group by:test.t.id, test.t.value, funcs:sum(Column#24)->Column#7, funcs:firstrow(test.t.id)->test.t.id, funcs:firstrow(test.t.value)->test.t.value",
          "          │   └─ExchangeReceiver 7984.01 mpp[tiflash]  ",
          "          │     └─ExchangeSender 7984.01 mpp[tiflash]  ExchangeType: HashPartition, Hash Cols: [name: test.t.id, collate: binary]",
          "          │       └─HashAgg 7984.01 mpp[tiflash]  group by:test.t.id, test.t.value, funcs:count(1)->Column#24",
          "          │         └─Selection 9980.01 mpp[tiflash]  not(isnull(test.t.id)), not(isnull(test.t.value))",
          "          │           └─TableFullScan 10000.00 mpp[tiflash] table:t keep order:false, stats:pseudo",
          "          └─ExchangeReceiver(Probe) 10000.00 mpp[tiflash]  ",
          "            └─ExchangeSender 10000.00 mpp[tiflash]  ExchangeType: HashPartition, Hash Cols: [name: test.t.id, collate: binary]",
          "              └─TableFullScan 10000.00 mpp[tiflash] table:B keep order:false, stats:pseudo"
        ]
      },
      {
        "SQL": "desc format = 'brief' select count(distinct value) from t",
        "Plan": [
          "TableReader 1.00 root  data:ExchangeSender",
          "└─ExchangeSender 1.00 mpp[tiflash]  ExchangeType: PassThrough",
          "  └─Projection 1.00 mpp[tiflash]  Column#4",
          "    └─HashAgg 1.00 mpp[tiflash]  funcs:count(distinct test.t.value)->Column#4",
          "      └─ExchangeReceiver 1.00 mpp[tiflash]  ",
          "        └─ExchangeSender 1.00 mpp[tiflash]  ExchangeType: PassThrough",
          "          └─HashAgg 1.00 mpp[tiflash]  group by:test.t.value, ",
          "            └─TableFullScan 10000.00 mpp[tiflash] table:t keep order:false, stats:pseudo"
        ]
      },
      {
        "SQL": "desc format = 'brief' select count(distinct x ) from (select count(distinct value) x from t) t",
        "Plan": [
          "TableReader 1.00 root  data:ExchangeSender",
          "└─ExchangeSender 1.00 mpp[tiflash]  ExchangeType: PassThrough",
          "  └─Projection 1.00 mpp[tiflash]  Column#5",
          "    └─HashAgg 1.00 mpp[tiflash]  funcs:count(distinct Column#4)->Column#5",
          "      └─Projection 1.00 mpp[tiflash]  Column#4",
          "        └─HashAgg 1.00 mpp[tiflash]  funcs:count(distinct test.t.value)->Column#4",
          "          └─ExchangeReceiver 1.00 mpp[tiflash]  ",
          "            └─ExchangeSender 1.00 mpp[tiflash]  ExchangeType: PassThrough",
          "              └─HashAgg 1.00 mpp[tiflash]  group by:test.t.value, ",
          "                └─TableFullScan 10000.00 mpp[tiflash] table:t keep order:false, stats:pseudo"
        ]
      },
      {
        "SQL": "desc format = 'brief' select count(distinct value), count(value), avg(value) from t",
        "Plan": [
          "TableReader 1.00 root  data:ExchangeSender",
          "└─ExchangeSender 1.00 mpp[tiflash]  ExchangeType: PassThrough",
          "  └─Projection 1.00 mpp[tiflash]  Column#4, Column#5, div(Column#6, cast(case(eq(Column#7, 0), 1, Column#7), decimal(20,0) BINARY))->Column#6",
          "    └─HashAgg 1.00 mpp[tiflash]  funcs:count(distinct test.t.value)->Column#4, funcs:sum(Column#8)->Column#5, funcs:sum(Column#9)->Column#7, funcs:sum(Column#10)->Column#6",
          "      └─ExchangeReceiver 1.00 mpp[tiflash]  ",
          "        └─ExchangeSender 1.00 mpp[tiflash]  ExchangeType: PassThrough",
          "          └─HashAgg 1.00 mpp[tiflash]  group by:test.t.value, funcs:count(test.t.value)->Column#8, funcs:count(test.t.value)->Column#9, funcs:sum(test.t.value)->Column#10",
          "            └─TableFullScan 10000.00 mpp[tiflash] table:t keep order:false, stats:pseudo"
        ]
      }
    ]
  },
  {
    "Name": "TestMppAggTopNWithJoin",
    "Cases": [
      {
        "SQL": "desc format = 'brief' select * from t join ( select count(*), id from t group by id) as A on A.id = t.id",
        "Plan": [
          "TableReader 9990.00 root  data:ExchangeSender",
          "└─ExchangeSender 9990.00 mpp[tiflash]  ExchangeType: PassThrough",
          "  └─HashJoin 9990.00 mpp[tiflash]  inner join, equal:[eq(test.t.id, test.t.id)]",
          "    ├─ExchangeReceiver(Build) 7992.00 mpp[tiflash]  ",
          "    │ └─ExchangeSender 7992.00 mpp[tiflash]  ExchangeType: Broadcast",
          "    │   └─Projection 7992.00 mpp[tiflash]  Column#7, test.t.id",
          "    │     └─HashAgg 7992.00 mpp[tiflash]  group by:test.t.id, funcs:sum(Column#8)->Column#7, funcs:firstrow(test.t.id)->test.t.id",
          "    │       └─ExchangeReceiver 7992.00 mpp[tiflash]  ",
          "    │         └─ExchangeSender 7992.00 mpp[tiflash]  ExchangeType: HashPartition, Hash Cols: [name: test.t.id, collate: binary]",
          "    │           └─HashAgg 7992.00 mpp[tiflash]  group by:test.t.id, funcs:count(1)->Column#8",
          "    │             └─Selection 9990.00 mpp[tiflash]  not(isnull(test.t.id))",
          "    │               └─TableFullScan 10000.00 mpp[tiflash] table:t keep order:false, stats:pseudo",
          "    └─Selection(Probe) 9990.00 mpp[tiflash]  not(isnull(test.t.id))",
          "      └─TableFullScan 10000.00 mpp[tiflash] table:t keep order:false, stats:pseudo"
        ]
      },
      {
        "SQL": "desc format = 'brief' select * from t join ( select count(*)+id as v from t group by id) as A on A.v = t.id",
        "Plan": [
          "TableReader 8000.00 root  data:ExchangeSender",
          "└─ExchangeSender 8000.00 mpp[tiflash]  ExchangeType: PassThrough",
          "  └─HashJoin 8000.00 mpp[tiflash]  inner join, equal:[eq(test.t.id, Column#8)]",
          "    ├─ExchangeReceiver(Build) 6400.00 mpp[tiflash]  ",
          "    │ └─ExchangeSender 6400.00 mpp[tiflash]  ExchangeType: Broadcast",
          "    │   └─Projection 6400.00 mpp[tiflash]  plus(Column#7, test.t.id)->Column#8",
          "    │     └─Selection 6400.00 mpp[tiflash]  not(isnull(plus(Column#7, test.t.id)))",
          "    │       └─Projection 8000.00 mpp[tiflash]  Column#7, test.t.id",
          "    │         └─HashAgg 8000.00 mpp[tiflash]  group by:test.t.id, funcs:sum(Column#11)->Column#7, funcs:firstrow(test.t.id)->test.t.id",
          "    │           └─ExchangeReceiver 8000.00 mpp[tiflash]  ",
          "    │             └─ExchangeSender 8000.00 mpp[tiflash]  ExchangeType: HashPartition, Hash Cols: [name: test.t.id, collate: binary]",
          "    │               └─HashAgg 8000.00 mpp[tiflash]  group by:test.t.id, funcs:count(1)->Column#11",
          "    │                 └─TableFullScan 10000.00 mpp[tiflash] table:t keep order:false, stats:pseudo",
          "    └─Selection(Probe) 9990.00 mpp[tiflash]  not(isnull(test.t.id))",
          "      └─TableFullScan 10000.00 mpp[tiflash] table:t keep order:false, stats:pseudo"
        ]
      },
      {
        "SQL": "desc format = 'brief' select * from t join ( select count(*) as v, id from t group by value,id having value+v <10) as A on A.id = t.id",
        "Plan": [
          "Projection 7992.00 root  test.t.id, test.t.value, Column#7, test.t.id",
          "└─TableReader 7992.00 root  data:ExchangeSender",
          "  └─ExchangeSender 7992.00 mpp[tiflash]  ExchangeType: PassThrough",
          "    └─HashJoin 7992.00 mpp[tiflash]  inner join, equal:[eq(test.t.id, test.t.id)]",
          "      ├─ExchangeReceiver(Build) 6393.60 mpp[tiflash]  ",
          "      │ └─ExchangeSender 6393.60 mpp[tiflash]  ExchangeType: Broadcast",
          "      │   └─Selection 6393.60 mpp[tiflash]  lt(plus(test.t.value, cast(Column#7, decimal(20,0) BINARY)), 10)",
          "      │     └─Projection 7992.00 mpp[tiflash]  Column#7, test.t.id, test.t.value",
          "      │       └─HashAgg 7992.00 mpp[tiflash]  group by:test.t.id, test.t.value, funcs:sum(Column#10)->Column#7, funcs:firstrow(test.t.id)->test.t.id, funcs:firstrow(test.t.value)->test.t.value",
          "      │         └─ExchangeReceiver 7992.00 mpp[tiflash]  ",
          "      │           └─ExchangeSender 7992.00 mpp[tiflash]  ExchangeType: HashPartition, Hash Cols: [name: test.t.value, collate: binary], [name: test.t.id, collate: binary]",
          "      │             └─HashAgg 7992.00 mpp[tiflash]  group by:test.t.id, test.t.value, funcs:count(1)->Column#10",
          "      │               └─Selection 9990.00 mpp[tiflash]  not(isnull(test.t.id))",
          "      │                 └─TableFullScan 10000.00 mpp[tiflash] table:t keep order:false, stats:pseudo",
          "      └─Selection(Probe) 9990.00 mpp[tiflash]  not(isnull(test.t.id))",
          "        └─TableFullScan 10000.00 mpp[tiflash] table:t keep order:false, stats:pseudo"
        ]
      },
      {
        "SQL": "desc format = 'brief' select * from t join ( select /*+ hash_agg()*/  count(*) as a from t) as A on A.a = t.id",
        "Plan": [
          "HashJoin 1.25 root  inner join, equal:[eq(test.t.id, Column#7)]",
          "├─HashAgg(Build) 1.00 root  funcs:count(Column#10)->Column#7",
          "│ └─TableReader 1.00 root  data:ExchangeSender",
          "│   └─ExchangeSender 1.00 mpp[tiflash]  ExchangeType: PassThrough",
          "│     └─HashAgg 1.00 mpp[tiflash]  funcs:count(1)->Column#10",
          "│       └─TableFullScan 10000.00 mpp[tiflash] table:t keep order:false, stats:pseudo",
          "└─TableReader(Probe) 9990.00 root  data:Selection",
          "  └─Selection 9990.00 cop[tiflash]  not(isnull(test.t.id))",
          "    └─TableFullScan 10000.00 cop[tiflash] table:t keep order:false, stats:pseudo"
        ]
      },
      {
        "SQL": "desc format = 'brief' select sum(b) from (select t.id, t1.id as b from t join t t1 on t.id=t1.id)A group by id",
        "Plan": [
          "TableReader 7992.00 root  data:ExchangeSender",
          "└─ExchangeSender 7992.00 mpp[tiflash]  ExchangeType: PassThrough",
          "  └─Projection 7992.00 mpp[tiflash]  Column#7",
          "    └─HashAgg 7992.00 mpp[tiflash]  group by:test.t.id, funcs:sum(Column#8)->Column#7",
          "      └─ExchangeReceiver 7992.00 mpp[tiflash]  ",
          "        └─ExchangeSender 7992.00 mpp[tiflash]  ExchangeType: HashPartition, Hash Cols: [name: test.t.id, collate: binary]",
          "          └─HashAgg 7992.00 mpp[tiflash]  group by:Column#11, funcs:sum(Column#10)->Column#8",
          "            └─Projection 12487.50 mpp[tiflash]  cast(test.t.id, decimal(10,0) BINARY)->Column#10, test.t.id",
          "              └─HashJoin 12487.50 mpp[tiflash]  inner join, equal:[eq(test.t.id, test.t.id)]",
          "                ├─ExchangeReceiver(Build) 9990.00 mpp[tiflash]  ",
          "                │ └─ExchangeSender 9990.00 mpp[tiflash]  ExchangeType: Broadcast",
          "                │   └─Selection 9990.00 mpp[tiflash]  not(isnull(test.t.id))",
          "                │     └─TableFullScan 10000.00 mpp[tiflash] table:t keep order:false, stats:pseudo",
          "                └─Selection(Probe) 9990.00 mpp[tiflash]  not(isnull(test.t.id))",
          "                  └─TableFullScan 10000.00 mpp[tiflash] table:t1 keep order:false, stats:pseudo"
        ]
      },
      {
        "SQL": "desc format = 'brief' select * from (select id from t group by id) C join (select sum(value),id from t group by id)B on C.id=B.id",
        "Plan": [
          "TableReader 7992.00 root  data:ExchangeSender",
          "└─ExchangeSender 7992.00 mpp[tiflash]  ExchangeType: PassThrough",
          "  └─HashJoin 7992.00 mpp[tiflash]  inner join, equal:[eq(test.t.id, test.t.id)]",
          "    ├─ExchangeReceiver(Build) 7992.00 mpp[tiflash]  ",
          "    │ └─ExchangeSender 7992.00 mpp[tiflash]  ExchangeType: Broadcast",
          "    │   └─Projection 7992.00 mpp[tiflash]  test.t.id",
          "    │     └─HashAgg 7992.00 mpp[tiflash]  group by:test.t.id, funcs:firstrow(test.t.id)->test.t.id",
          "    │       └─ExchangeReceiver 7992.00 mpp[tiflash]  ",
          "    │         └─ExchangeSender 7992.00 mpp[tiflash]  ExchangeType: HashPartition, Hash Cols: [name: test.t.id, collate: binary]",
          "    │           └─HashAgg 7992.00 mpp[tiflash]  group by:test.t.id, ",
          "    │             └─Selection 9990.00 mpp[tiflash]  not(isnull(test.t.id))",
          "    │               └─TableFullScan 10000.00 mpp[tiflash] table:t keep order:false, stats:pseudo",
          "    └─Projection(Probe) 7992.00 mpp[tiflash]  Column#7, test.t.id",
          "      └─HashAgg 7992.00 mpp[tiflash]  group by:test.t.id, funcs:sum(Column#9)->Column#7, funcs:firstrow(test.t.id)->test.t.id",
          "        └─ExchangeReceiver 7992.00 mpp[tiflash]  ",
          "          └─ExchangeSender 7992.00 mpp[tiflash]  ExchangeType: HashPartition, Hash Cols: [name: test.t.id, collate: binary]",
          "            └─HashAgg 7992.00 mpp[tiflash]  group by:test.t.id, funcs:sum(test.t.value)->Column#9",
          "              └─Selection 9990.00 mpp[tiflash]  not(isnull(test.t.id))",
          "                └─TableFullScan 10000.00 mpp[tiflash] table:t keep order:false, stats:pseudo"
        ]
      },
      {
        "SQL": "desc format = 'brief' select * from (select id from t group by id) C join (select sum(b),id from (select t.id, t1.id as b from t join (select id, count(*) as c from t group by id) t1 on t.id=t1.id)A group by id)B on C.id=b.id",
        "Plan": [
          "TableReader 7992.00 root  data:ExchangeSender",
          "└─ExchangeSender 7992.00 mpp[tiflash]  ExchangeType: PassThrough",
          "  └─HashJoin 7992.00 mpp[tiflash]  inner join, equal:[eq(test.t.id, test.t.id)]",
          "    ├─ExchangeReceiver(Build) 7992.00 mpp[tiflash]  ",
          "    │ └─ExchangeSender 7992.00 mpp[tiflash]  ExchangeType: Broadcast",
          "    │   └─Projection 7992.00 mpp[tiflash]  test.t.id",
          "    │     └─HashAgg 7992.00 mpp[tiflash]  group by:test.t.id, funcs:firstrow(test.t.id)->test.t.id",
          "    │       └─ExchangeReceiver 7992.00 mpp[tiflash]  ",
          "    │         └─ExchangeSender 7992.00 mpp[tiflash]  ExchangeType: HashPartition, Hash Cols: [name: test.t.id, collate: binary]",
          "    │           └─HashAgg 7992.00 mpp[tiflash]  group by:test.t.id, ",
          "    │             └─Selection 9990.00 mpp[tiflash]  not(isnull(test.t.id))",
          "    │               └─TableFullScan 10000.00 mpp[tiflash] table:t keep order:false, stats:pseudo",
          "    └─Projection(Probe) 7992.00 mpp[tiflash]  Column#11, test.t.id",
          "      └─HashAgg 7992.00 mpp[tiflash]  group by:test.t.id, funcs:sum(Column#17)->Column#11, funcs:firstrow(test.t.id)->test.t.id",
          "        └─ExchangeReceiver 7992.00 mpp[tiflash]  ",
          "          └─ExchangeSender 7992.00 mpp[tiflash]  ExchangeType: HashPartition, Hash Cols: [name: test.t.id, collate: binary]",
          "            └─HashAgg 7992.00 mpp[tiflash]  group by:Column#33, funcs:sum(Column#32)->Column#17",
          "              └─Projection 9990.00 mpp[tiflash]  cast(test.t.id, decimal(10,0) BINARY)->Column#32, test.t.id",
          "                └─HashJoin 9990.00 mpp[tiflash]  inner join, equal:[eq(test.t.id, test.t.id)]",
          "                  ├─ExchangeReceiver(Build) 7992.00 mpp[tiflash]  ",
          "                  │ └─ExchangeSender 7992.00 mpp[tiflash]  ExchangeType: Broadcast",
          "                  │   └─Projection 7992.00 mpp[tiflash]  test.t.id, Column#13",
          "                  │     └─HashAgg 7992.00 mpp[tiflash]  group by:test.t.id, funcs:firstrow(test.t.id)->test.t.id, funcs:sum(Column#16)->Column#13",
          "                  │       └─ExchangeReceiver 7992.00 mpp[tiflash]  ",
          "                  │         └─ExchangeSender 7992.00 mpp[tiflash]  ExchangeType: HashPartition, Hash Cols: [name: test.t.id, collate: binary]",
          "                  │           └─HashAgg 7992.00 mpp[tiflash]  group by:test.t.id, funcs:count(1)->Column#16",
          "                  │             └─Selection 9990.00 mpp[tiflash]  not(isnull(test.t.id))",
          "                  │               └─TableFullScan 10000.00 mpp[tiflash] table:t keep order:false, stats:pseudo",
          "                  └─Selection(Probe) 9990.00 mpp[tiflash]  not(isnull(test.t.id))",
          "                    └─TableFullScan 10000.00 mpp[tiflash] table:t keep order:false, stats:pseudo"
        ]
      },
      {
        "SQL": "desc format = 'brief' select * from t join t t1 on t.id = t1.id order by t.value limit 1",
        "Plan": [
          "TopN 1.00 root  test.t.value, offset:0, count:1",
          "└─TableReader 1.00 root  data:ExchangeSender",
          "  └─ExchangeSender 1.00 mpp[tiflash]  ExchangeType: PassThrough",
          "    └─TopN 1.00 mpp[tiflash]  test.t.value, offset:0, count:1",
          "      └─HashJoin 12487.50 mpp[tiflash]  inner join, equal:[eq(test.t.id, test.t.id)]",
          "        ├─ExchangeReceiver(Build) 9990.00 mpp[tiflash]  ",
          "        │ └─ExchangeSender 9990.00 mpp[tiflash]  ExchangeType: Broadcast",
          "        │   └─Selection 9990.00 mpp[tiflash]  not(isnull(test.t.id))",
          "        │     └─TableFullScan 10000.00 mpp[tiflash] table:t keep order:false, stats:pseudo",
          "        └─Selection(Probe) 9990.00 mpp[tiflash]  not(isnull(test.t.id))",
          "          └─TableFullScan 10000.00 mpp[tiflash] table:t1 keep order:false, stats:pseudo"
        ]
      },
      {
        "SQL": "desc format = 'brief' select * from t join t t1 on t.id = t1.id order by t.value % 100 limit 1",
        "Plan": [
          "Projection 1.00 root  test.t.id, test.t.value, test.t.id, test.t.value",
          "└─TopN 1.00 root  Column#8, offset:0, count:1",
          "  └─Projection 1.00 root  test.t.id, test.t.value, test.t.id, test.t.value, mod(test.t.value, 100)->Column#8",
          "    └─TableReader 1.00 root  data:ExchangeSender",
          "      └─ExchangeSender 1.00 mpp[tiflash]  ExchangeType: PassThrough",
          "        └─Projection 1.00 mpp[tiflash]  test.t.id, test.t.value, test.t.id, test.t.value",
          "          └─TopN 1.00 mpp[tiflash]  Column#7, offset:0, count:1",
          "            └─Projection 12487.50 mpp[tiflash]  test.t.id, test.t.value, test.t.id, test.t.value, mod(test.t.value, 100)->Column#7",
          "              └─HashJoin 12487.50 mpp[tiflash]  inner join, equal:[eq(test.t.id, test.t.id)]",
          "                ├─ExchangeReceiver(Build) 9990.00 mpp[tiflash]  ",
          "                │ └─ExchangeSender 9990.00 mpp[tiflash]  ExchangeType: Broadcast",
          "                │   └─Selection 9990.00 mpp[tiflash]  not(isnull(test.t.id))",
          "                │     └─TableFullScan 10000.00 mpp[tiflash] table:t keep order:false, stats:pseudo",
          "                └─Selection(Probe) 9990.00 mpp[tiflash]  not(isnull(test.t.id))",
          "                  └─TableFullScan 10000.00 mpp[tiflash] table:t1 keep order:false, stats:pseudo"
        ]
      },
      {
        "SQL": "desc format = 'brief' select count(*) from (select t.id, t.value v1 from t join t t1 on t.id = t1.id order by t.value limit 20) v group by v.v1",
        "Plan": [
          "HashAgg 20.00 root  group by:test.t.value, funcs:count(1)->Column#7",
          "└─TopN 20.00 root  test.t.value, offset:0, count:20",
          "  └─TableReader 20.00 root  data:ExchangeSender",
          "    └─ExchangeSender 20.00 mpp[tiflash]  ExchangeType: PassThrough",
          "      └─TopN 20.00 mpp[tiflash]  test.t.value, offset:0, count:20",
          "        └─HashJoin 12487.50 mpp[tiflash]  inner join, equal:[eq(test.t.id, test.t.id)]",
          "          ├─ExchangeReceiver(Build) 9990.00 mpp[tiflash]  ",
          "          │ └─ExchangeSender 9990.00 mpp[tiflash]  ExchangeType: Broadcast",
          "          │   └─Selection 9990.00 mpp[tiflash]  not(isnull(test.t.id))",
          "          │     └─TableFullScan 10000.00 mpp[tiflash] table:t keep order:false, stats:pseudo",
          "          └─Selection(Probe) 9990.00 mpp[tiflash]  not(isnull(test.t.id))",
          "            └─TableFullScan 10000.00 mpp[tiflash] table:t1 keep order:false, stats:pseudo"
        ]
      },
      {
        "SQL": "desc format = 'brief' select * from t join t t1 on t.id = t1.id limit 1",
        "Plan": [
          "Limit 1.00 root  offset:0, count:1",
          "└─TableReader 1.00 root  data:ExchangeSender",
          "  └─ExchangeSender 1.00 mpp[tiflash]  ExchangeType: PassThrough",
          "    └─Limit 1.00 mpp[tiflash]  offset:0, count:1",
          "      └─HashJoin 12487.50 mpp[tiflash]  inner join, equal:[eq(test.t.id, test.t.id)]",
          "        ├─ExchangeReceiver(Build) 9990.00 mpp[tiflash]  ",
          "        │ └─ExchangeSender 9990.00 mpp[tiflash]  ExchangeType: Broadcast",
          "        │   └─Selection 9990.00 mpp[tiflash]  not(isnull(test.t.id))",
          "        │     └─TableFullScan 10000.00 mpp[tiflash] table:t keep order:false, stats:pseudo",
          "        └─Selection(Probe) 9990.00 mpp[tiflash]  not(isnull(test.t.id))",
          "          └─TableFullScan 0.80 mpp[tiflash] table:t1 keep order:false, stats:pseudo"
        ]
      },
      {
        "SQL": "desc format = 'brief' select * from t join t t1 on t.id = t1.id limit 1",
        "Plan": [
          "Limit 1.00 root  offset:0, count:1",
          "└─TableReader 1.00 root  data:ExchangeSender",
          "  └─ExchangeSender 1.00 mpp[tiflash]  ExchangeType: PassThrough",
          "    └─Limit 1.00 mpp[tiflash]  offset:0, count:1",
          "      └─HashJoin 12487.50 mpp[tiflash]  inner join, equal:[eq(test.t.id, test.t.id)]",
          "        ├─ExchangeReceiver(Build) 9990.00 mpp[tiflash]  ",
          "        │ └─ExchangeSender 9990.00 mpp[tiflash]  ExchangeType: Broadcast",
          "        │   └─Selection 9990.00 mpp[tiflash]  not(isnull(test.t.id))",
          "        │     └─TableFullScan 10000.00 mpp[tiflash] table:t keep order:false, stats:pseudo",
          "        └─Selection(Probe) 9990.00 mpp[tiflash]  not(isnull(test.t.id))",
          "          └─TableFullScan 0.80 mpp[tiflash] table:t1 keep order:false, stats:pseudo"
        ]
      },
      {
        "SQL": "desc format = 'brief' select count(*) from (select t.id, t.value v1 from t join t t1 on t.id = t1.id limit 20) v group by v.v1",
        "Plan": [
          "HashAgg 20.00 root  group by:test.t.value, funcs:count(1)->Column#7",
          "└─Limit 20.00 root  offset:0, count:20",
          "  └─TableReader 20.00 root  data:ExchangeSender",
          "    └─ExchangeSender 20.00 mpp[tiflash]  ExchangeType: PassThrough",
          "      └─Limit 20.00 mpp[tiflash]  offset:0, count:20",
          "        └─HashJoin 12487.50 mpp[tiflash]  inner join, equal:[eq(test.t.id, test.t.id)]",
          "          ├─ExchangeReceiver(Build) 9990.00 mpp[tiflash]  ",
          "          │ └─ExchangeSender 9990.00 mpp[tiflash]  ExchangeType: Broadcast",
          "          │   └─Selection 9990.00 mpp[tiflash]  not(isnull(test.t.id))",
          "          │     └─TableFullScan 10000.00 mpp[tiflash] table:t keep order:false, stats:pseudo",
          "          └─Selection(Probe) 9990.00 mpp[tiflash]  not(isnull(test.t.id))",
          "            └─TableFullScan 16.02 mpp[tiflash] table:t1 keep order:false, stats:pseudo"
        ]
      }
    ]
  },
  {
    "Name": "TestIndexMergeSerial",
    "Cases": [
      {
        "SQL": "desc format='brief' select /*+ use_index_merge(t) */ * from t where a =1 or (b=1 and b+2>1)",
        "Plan": [
          "IndexMerge 8.00 root  ",
          "├─IndexRangeScan(Build) 1.00 cop[tikv] table:t, index:a(a) range:[1,1], keep order:false",
          "├─Selection(Build) 1.00 cop[tikv]  1",
          "│ └─IndexRangeScan 1.00 cop[tikv] table:t, index:b(b) range:[1,1], keep order:false",
          "└─TableRowIDScan(Probe) 8.00 cop[tikv] table:t keep order:false"
        ],
        "Warnings": null
      },
      {
        "SQL": "desc format='brief' select /*+ use_index_merge(t) */ * from t where a =1 or (b=1 and length(b)=1)",
        "Plan": [
          "IndexMerge 8.00 root  ",
          "├─IndexRangeScan(Build) 1.00 cop[tikv] table:t, index:a(a) range:[1,1], keep order:false",
          "├─Selection(Build) 1.00 cop[tikv]  1",
          "│ └─IndexRangeScan 1.00 cop[tikv] table:t, index:b(b) range:[1,1], keep order:false",
          "└─TableRowIDScan(Probe) 8.00 cop[tikv] table:t keep order:false"
        ],
        "Warnings": null
      },
      {
        "SQL": "desc format='brief' select /*+ use_index_merge(t) */ * from t where (a=1 and length(a)=1) or (b=1 and length(b)=1)",
        "Plan": [
          "IndexMerge 8.00 root  ",
          "├─Selection(Build) 1.00 cop[tikv]  1",
          "│ └─IndexRangeScan 1.00 cop[tikv] table:t, index:a(a) range:[1,1], keep order:false",
          "├─Selection(Build) 1.00 cop[tikv]  1",
          "│ └─IndexRangeScan 1.00 cop[tikv] table:t, index:b(b) range:[1,1], keep order:false",
          "└─TableRowIDScan(Probe) 8.00 cop[tikv] table:t keep order:false"
        ],
        "Warnings": null
      },
      {
        "SQL": "desc format='brief' select /*+ use_index_merge(t) */ * from t where (a=1 and length(b)=1) or (b=1 and length(a)=1)",
        "Plan": [
          "IndexMerge 0.29 root  ",
          "├─IndexRangeScan(Build) 1.00 cop[tikv] table:t, index:a(a) range:[1,1], keep order:false",
          "├─IndexRangeScan(Build) 1.00 cop[tikv] table:t, index:b(b) range:[1,1], keep order:false",
          "└─Selection(Probe) 0.29 cop[tikv]  or(and(eq(test.t.a, 1), eq(length(cast(test.t.b, var_string(20))), 1)), and(eq(test.t.b, 1), eq(length(cast(test.t.a, var_string(20))), 1)))",
          "  └─TableRowIDScan 1.90 cop[tikv] table:t keep order:false"
        ],
        "Warnings": null
      }
    ]
  },
  {
    "Name": "TestLimitIndexLookUpKeepOrder",
    "Cases": [
      {
        "SQL": "desc format = 'brief' select * from t where a = 1 and b > 2 and b < 10 and d = 10 order by b,c limit 10",
        "Plan": [
          "Limit 0.00 root  offset:0, count:10",
          "└─Projection 0.00 root  test.t.a, test.t.b, test.t.c, test.t.d",
          "  └─IndexLookUp 0.00 root  ",
          "    ├─IndexRangeScan(Build) 2.50 cop[tikv] table:t, index:idx(a, b, c) range:(1 2,1 10), keep order:true, stats:pseudo",
          "    └─Selection(Probe) 0.00 cop[tikv]  eq(test.t.d, 10)",
          "      └─TableRowIDScan 2.50 cop[tikv] table:t keep order:false, stats:pseudo"
        ]
      },
      {
        "SQL": "desc format = 'brief' select * from t where a = 1 and b > 2 and b < 10 and d = 10 order by b desc, c desc limit 10",
        "Plan": [
          "Limit 0.00 root  offset:0, count:10",
          "└─Projection 0.00 root  test.t.a, test.t.b, test.t.c, test.t.d",
          "  └─IndexLookUp 0.00 root  ",
          "    ├─IndexRangeScan(Build) 2.50 cop[tikv] table:t, index:idx(a, b, c) range:(1 2,1 10), keep order:true, desc, stats:pseudo",
          "    └─Selection(Probe) 0.00 cop[tikv]  eq(test.t.d, 10)",
          "      └─TableRowIDScan 2.50 cop[tikv] table:t keep order:false, stats:pseudo"
        ]
      }
    ]
  },
  {
    "Name": "TestIssue23887",
    "Cases": [
      {
        "SQL": "select (2) in (select b from t) from (select t.a < (select t.a from t t1 limit 1) from t) t",
        "Plan": [
          "HashJoin 10000.00 root  CARTESIAN left outer semi join, other cond:eq(2, test.t.b)",
          "├─TableReader(Build) 10000.00 root  data:TableFullScan",
          "│ └─TableFullScan 10000.00 cop[tikv] table:t keep order:false, stats:pseudo",
          "└─Projection(Probe) 10000.00 root  1->Column#27",
          "  └─Apply 10000.00 root  CARTESIAN left outer join",
          "    ├─TableReader(Build) 10000.00 root  data:TableFullScan",
          "    │ └─TableFullScan 10000.00 cop[tikv] table:t keep order:false, stats:pseudo",
          "    └─Projection(Probe) 1.00 root  1->Column#25",
          "      └─Limit 1.00 root  offset:0, count:1",
          "        └─TableReader 1.00 root  data:Limit",
          "          └─Limit 1.00 cop[tikv]  offset:0, count:1",
          "            └─TableFullScan 1.00 cop[tikv] table:t1 keep order:false, stats:pseudo"
        ],
        "Res": [
          "1",
          "1"
        ]
      }
    ]
  },
  {
    "Name": "TestMergeContinuousSelections",
    "Cases": [
      {
        "SQL": "desc format = 'brief' SELECT table2 . `col_char_64` AS field1 FROM `ts` AS table2 INNER JOIN (SELECT DISTINCT SUBQUERY3_t1 . * FROM `ts` AS SUBQUERY3_t1 LEFT OUTER JOIN `ts` AS SUBQUERY3_t2 ON SUBQUERY3_t2 . `col_varchar_64_not_null` = SUBQUERY3_t1 . `col_varchar_key`) AS table3 ON (table3 . `col_varchar_key` = table2 . `col_varchar_64`) WHERE table3 . `col_char_64_not_null` >= SOME (SELECT SUBQUERY4_t1 . `col_varchar_64` AS SUBQUERY4_field1 FROM `ts` AS SUBQUERY4_t1) GROUP BY field1 ;",
        "Plan": [
          "HashAgg 7992.00 root  group by:test.ts.col_char_64, funcs:firstrow(test.ts.col_char_64)->test.ts.col_char_64",
          "└─HashJoin 9990.00 root  CARTESIAN inner join, other cond:or(ge(test.ts.col_char_64_not_null, Column#25), if(ne(Column#26, 0), NULL, 0))",
          "  ├─Selection(Build) 0.80 root  ne(Column#27, 0)",
          "  │ └─HashAgg 1.00 root  funcs:min(Column#36)->Column#25, funcs:sum(Column#37)->Column#26, funcs:count(Column#38)->Column#27",
          "  │   └─TableReader 1.00 root  data:ExchangeSender",
          "  │     └─ExchangeSender 1.00 mpp[tiflash]  ExchangeType: PassThrough",
          "  │       └─HashAgg 1.00 mpp[tiflash]  funcs:min(Column#42)->Column#36, funcs:sum(Column#43)->Column#37, funcs:count(1)->Column#38",
          "  │         └─Projection 10000.00 mpp[tiflash]  test.ts.col_varchar_64, cast(isnull(test.ts.col_varchar_64), decimal(20,0) BINARY)->Column#43",
          "  │           └─TableFullScan 10000.00 mpp[tiflash] table:SUBQUERY4_t1 keep order:false, stats:pseudo",
          "  └─TableReader(Probe) 12487.50 root  data:ExchangeSender",
          "    └─ExchangeSender 12487.50 mpp[tiflash]  ExchangeType: PassThrough",
          "      └─HashJoin 12487.50 mpp[tiflash]  inner join, equal:[eq(test.ts.col_varchar_64, test.ts.col_varchar_key)]",
          "        ├─ExchangeReceiver(Build) 9990.00 mpp[tiflash]  ",
          "        │ └─ExchangeSender 9990.00 mpp[tiflash]  ExchangeType: Broadcast",
          "        │   └─Selection 9990.00 mpp[tiflash]  not(isnull(test.ts.col_varchar_64))",
          "        │     └─TableFullScan 10000.00 mpp[tiflash] table:table2 keep order:false, stats:pseudo",
          "        └─Selection(Probe) 9990.00 mpp[tiflash]  not(isnull(test.ts.col_varchar_key))",
          "          └─TableFullScan 10000.00 mpp[tiflash] table:SUBQUERY3_t1 keep order:false, stats:pseudo"
        ]
      }
    ]
  },
  {
    "Name": "TestPushDownGroupConcatToTiFlash",
    "Cases": [
      {
        "SQL": "desc format = 'brief' select /*+ hash_agg(),agg_to_cop() */ group_concat(col_0, col_1, id) from ts",
        "Plan": [
          "HashAgg 1.00 root  funcs:group_concat(Column#7 separator \",\")->Column#5",
          "└─TableReader 1.00 root  data:ExchangeSender",
          "  └─ExchangeSender 1.00 mpp[tiflash]  ExchangeType: PassThrough",
          "    └─HashAgg 1.00 mpp[tiflash]  funcs:group_concat(Column#9, Column#10, Column#11 separator \",\")->Column#7",
          "      └─Projection 10000.00 mpp[tiflash]  test.ts.col_0, test.ts.col_1, cast(test.ts.id, var_string(20))->Column#11",
          "        └─TableFullScan 10000.00 mpp[tiflash] table:ts keep order:false, stats:pseudo"
        ],
        "Warning": [
          "[planner:1815]Optimizer Hint AGG_TO_COP is inapplicable"
        ]
      },
      {
        "SQL": "desc format = 'brief' select /*+ hash_agg(),agg_to_cop() */ group_concat(distinct col_0, col_1, id) from ts",
        "Plan": [
          "TableReader 1.00 root  data:ExchangeSender",
          "└─ExchangeSender 1.00 mpp[tiflash]  ExchangeType: PassThrough",
          "  └─Projection 1.00 mpp[tiflash]  Column#5",
          "    └─HashAgg 1.00 mpp[tiflash]  funcs:group_concat(distinct Column#6, Column#7, Column#8 separator \",\")->Column#5",
          "      └─Projection 1.00 mpp[tiflash]  test.ts.col_0, test.ts.col_1, cast(test.ts.id, var_string(20))->Column#8",
          "        └─ExchangeReceiver 1.00 mpp[tiflash]  ",
          "          └─ExchangeSender 1.00 mpp[tiflash]  ExchangeType: PassThrough",
          "            └─HashAgg 1.00 mpp[tiflash]  group by:test.ts.col_0, test.ts.col_1, test.ts.id, ",
          "              └─TableFullScan 10000.00 mpp[tiflash] table:ts keep order:false, stats:pseudo"
        ],
        "Warning": [
          "[planner:1815]Optimizer Hint AGG_TO_COP is inapplicable"
        ]
      },
      {
        "SQL": "desc format = 'brief' select /*+ hash_agg(),agg_to_cop() */ group_concat(col_0, col_1, id order by col_0) from ts",
        "Plan": [
          "TableReader 1.00 root  data:ExchangeSender",
          "└─ExchangeSender 1.00 mpp[tiflash]  ExchangeType: PassThrough",
          "  └─Projection 1.00 mpp[tiflash]  Column#5",
          "    └─HashAgg 1.00 mpp[tiflash]  funcs:group_concat(Column#6, Column#7, Column#8 order by Column#9 separator \",\")->Column#5",
          "      └─Projection 10000.00 mpp[tiflash]  test.ts.col_0, test.ts.col_1, cast(test.ts.id, var_string(20))->Column#8, test.ts.col_0",
          "        └─ExchangeReceiver 10000.00 mpp[tiflash]  ",
          "          └─ExchangeSender 10000.00 mpp[tiflash]  ExchangeType: PassThrough",
          "            └─TableFullScan 10000.00 mpp[tiflash] table:ts keep order:false, stats:pseudo"
        ],
        "Warning": [
          "[planner:1815]Optimizer Hint AGG_TO_COP is inapplicable"
        ]
      },
      {
        "SQL": "desc format = 'brief' select /*+ hash_agg(),agg_to_cop() */ group_concat(distinct col_0, col_1, id order by col_0) from ts",
        "Plan": [
          "TableReader 1.00 root  data:ExchangeSender",
          "└─ExchangeSender 1.00 mpp[tiflash]  ExchangeType: PassThrough",
          "  └─Projection 1.00 mpp[tiflash]  Column#5",
          "    └─HashAgg 1.00 mpp[tiflash]  funcs:group_concat(distinct Column#6, Column#7, Column#8 order by Column#9 separator \",\")->Column#5",
          "      └─Projection 1.00 mpp[tiflash]  test.ts.col_0, test.ts.col_1, cast(test.ts.id, var_string(20))->Column#8, test.ts.col_0",
          "        └─ExchangeReceiver 1.00 mpp[tiflash]  ",
          "          └─ExchangeSender 1.00 mpp[tiflash]  ExchangeType: PassThrough",
          "            └─HashAgg 1.00 mpp[tiflash]  group by:test.ts.col_0, test.ts.col_1, test.ts.id, ",
          "              └─TableFullScan 10000.00 mpp[tiflash] table:ts keep order:false, stats:pseudo"
        ],
        "Warning": [
          "[planner:1815]Optimizer Hint AGG_TO_COP is inapplicable"
        ]
      },
      {
        "SQL": "desc format = 'brief' select /*+ hash_agg(),agg_to_cop() */ group_concat(col_0, col_1, id order by col_0),count(*),min(col_1) from ts",
        "Plan": [
          "TableReader 1.00 root  data:ExchangeSender",
          "└─ExchangeSender 1.00 mpp[tiflash]  ExchangeType: PassThrough",
          "  └─Projection 1.00 mpp[tiflash]  Column#5, Column#6, Column#7",
          "    └─HashAgg 1.00 mpp[tiflash]  funcs:group_concat(Column#8, Column#9, Column#10 order by Column#11 separator \",\")->Column#5, funcs:count(1)->Column#6, funcs:min(Column#12)->Column#7",
          "      └─Projection 10000.00 mpp[tiflash]  test.ts.col_0, test.ts.col_1, cast(test.ts.id, var_string(20))->Column#10, test.ts.col_0, test.ts.col_1",
          "        └─ExchangeReceiver 10000.00 mpp[tiflash]  ",
          "          └─ExchangeSender 10000.00 mpp[tiflash]  ExchangeType: PassThrough",
          "            └─TableFullScan 10000.00 mpp[tiflash] table:ts keep order:false, stats:pseudo"
        ],
        "Warning": [
          "[planner:1815]Optimizer Hint AGG_TO_COP is inapplicable"
        ]
      },
      {
        "SQL": "desc format = 'brief' select /*+ hash_agg(),agg_to_cop() */ group_concat(distinct col_0, col_1, id order by col_0),count(*),max(col_0) from ts",
        "Plan": [
          "TableReader 1.00 root  data:ExchangeSender",
          "└─ExchangeSender 1.00 mpp[tiflash]  ExchangeType: PassThrough",
          "  └─Projection 1.00 mpp[tiflash]  Column#5, Column#6, Column#7",
          "    └─HashAgg 1.00 mpp[tiflash]  funcs:group_concat(distinct Column#12, Column#13, Column#14 order by Column#15 separator \",\")->Column#5, funcs:sum(Column#16)->Column#6, funcs:max(Column#17)->Column#7",
          "      └─Projection 1.00 mpp[tiflash]  test.ts.col_0, test.ts.col_1, cast(test.ts.id, var_string(20))->Column#14, test.ts.col_0, Column#10, Column#11",
          "        └─ExchangeReceiver 1.00 mpp[tiflash]  ",
          "          └─ExchangeSender 1.00 mpp[tiflash]  ExchangeType: PassThrough",
          "            └─HashAgg 1.00 mpp[tiflash]  group by:test.ts.col_0, test.ts.col_1, test.ts.id, funcs:count(1)->Column#10, funcs:max(test.ts.col_0)->Column#11",
          "              └─TableFullScan 10000.00 mpp[tiflash] table:ts keep order:false, stats:pseudo"
        ],
        "Warning": [
          "[planner:1815]Optimizer Hint AGG_TO_COP is inapplicable"
        ]
      },
      {
        "SQL": "desc format = 'brief' select /*+ hash_agg(),agg_to_cop() */ group_concat(col_0, col_1, id) from ts group by col_2",
        "Plan": [
          "TableReader 8000.00 root  data:ExchangeSender",
          "└─ExchangeSender 8000.00 mpp[tiflash]  ExchangeType: PassThrough",
          "  └─Projection 8000.00 mpp[tiflash]  Column#5",
          "    └─HashAgg 8000.00 mpp[tiflash]  group by:test.ts.col_2, funcs:group_concat(Column#9 separator \",\")->Column#5",
          "      └─ExchangeReceiver 8000.00 mpp[tiflash]  ",
          "        └─ExchangeSender 8000.00 mpp[tiflash]  ExchangeType: HashPartition, Hash Cols: [name: test.ts.col_2, collate: utf8mb4_bin]",
          "          └─HashAgg 8000.00 mpp[tiflash]  group by:Column#13, funcs:group_concat(Column#10, Column#11, Column#12 separator \",\")->Column#9",
          "            └─Projection 10000.00 mpp[tiflash]  test.ts.col_0, test.ts.col_1, cast(test.ts.id, var_string(20))->Column#12, test.ts.col_2",
          "              └─TableFullScan 10000.00 mpp[tiflash] table:ts keep order:false, stats:pseudo"
        ],
        "Warning": [
          "[planner:1815]Optimizer Hint AGG_TO_COP is inapplicable"
        ]
      },
      {
        "SQL": "desc format = 'brief' select /*+ hash_agg(),agg_to_cop() */ group_concat(distinct col_0, col_1, id) from ts group by col_2",
        "Plan": [
          "TableReader 8000.00 root  data:ExchangeSender",
          "└─ExchangeSender 8000.00 mpp[tiflash]  ExchangeType: PassThrough",
          "  └─Projection 8000.00 mpp[tiflash]  Column#5",
          "    └─HashAgg 8000.00 mpp[tiflash]  group by:Column#9, funcs:group_concat(distinct Column#6, Column#7, Column#8 separator \",\")->Column#5",
          "      └─Projection 8000.00 mpp[tiflash]  test.ts.col_0, test.ts.col_1, cast(test.ts.id, var_string(20))->Column#8, test.ts.col_2",
          "        └─ExchangeReceiver 8000.00 mpp[tiflash]  ",
          "          └─ExchangeSender 8000.00 mpp[tiflash]  ExchangeType: HashPartition, Hash Cols: [name: test.ts.col_2, collate: utf8mb4_bin]",
          "            └─HashAgg 8000.00 mpp[tiflash]  group by:test.ts.col_0, test.ts.col_1, test.ts.col_2, test.ts.id, ",
          "              └─TableFullScan 10000.00 mpp[tiflash] table:ts keep order:false, stats:pseudo"
        ],
        "Warning": [
          "[planner:1815]Optimizer Hint AGG_TO_COP is inapplicable"
        ]
      },
      {
        "SQL": "desc format = 'brief' select /*+ hash_agg(),agg_to_cop() */ group_concat(col_0, col_1, id order by col_0) from ts group by col_2",
        "Plan": [
          "TableReader 8000.00 root  data:ExchangeSender",
          "└─ExchangeSender 8000.00 mpp[tiflash]  ExchangeType: PassThrough",
          "  └─Projection 8000.00 mpp[tiflash]  Column#5",
          "    └─HashAgg 8000.00 mpp[tiflash]  group by:Column#10, funcs:group_concat(Column#6, Column#7, Column#8 order by Column#9 separator \",\")->Column#5",
          "      └─Projection 10000.00 mpp[tiflash]  test.ts.col_0, test.ts.col_1, cast(test.ts.id, var_string(20))->Column#8, test.ts.col_0, test.ts.col_2",
          "        └─ExchangeReceiver 10000.00 mpp[tiflash]  ",
          "          └─ExchangeSender 10000.00 mpp[tiflash]  ExchangeType: HashPartition, Hash Cols: [name: test.ts.col_2, collate: utf8mb4_bin]",
          "            └─TableFullScan 10000.00 mpp[tiflash] table:ts keep order:false, stats:pseudo"
        ],
        "Warning": [
          "[planner:1815]Optimizer Hint AGG_TO_COP is inapplicable"
        ]
      },
      {
        "SQL": "desc format = 'brief' select /*+ hash_agg(),agg_to_cop() */ group_concat(distinct col_0, col_1, id order by col_0) from ts group by col_2",
        "Plan": [
          "TableReader 8000.00 root  data:ExchangeSender",
          "└─ExchangeSender 8000.00 mpp[tiflash]  ExchangeType: PassThrough",
          "  └─Projection 8000.00 mpp[tiflash]  Column#5",
          "    └─HashAgg 8000.00 mpp[tiflash]  group by:Column#10, funcs:group_concat(distinct Column#6, Column#7, Column#8 order by Column#9 separator \",\")->Column#5",
          "      └─Projection 8000.00 mpp[tiflash]  test.ts.col_0, test.ts.col_1, cast(test.ts.id, var_string(20))->Column#8, test.ts.col_0, test.ts.col_2",
          "        └─ExchangeReceiver 8000.00 mpp[tiflash]  ",
          "          └─ExchangeSender 8000.00 mpp[tiflash]  ExchangeType: HashPartition, Hash Cols: [name: test.ts.col_2, collate: utf8mb4_bin]",
          "            └─HashAgg 8000.00 mpp[tiflash]  group by:test.ts.col_0, test.ts.col_1, test.ts.col_2, test.ts.id, ",
          "              └─TableFullScan 10000.00 mpp[tiflash] table:ts keep order:false, stats:pseudo"
        ],
        "Warning": [
          "[planner:1815]Optimizer Hint AGG_TO_COP is inapplicable"
        ]
      },
      {
        "SQL": "desc format = 'brief' select /*+ hash_agg(),agg_to_cop() */ group_concat(col_1, id order by col_0) from ts group by col_2",
        "Plan": [
          "TableReader 8000.00 root  data:ExchangeSender",
          "└─ExchangeSender 8000.00 mpp[tiflash]  ExchangeType: PassThrough",
          "  └─Projection 8000.00 mpp[tiflash]  Column#5",
          "    └─HashAgg 8000.00 mpp[tiflash]  group by:Column#9, funcs:group_concat(Column#6, Column#7 order by Column#8 separator \",\")->Column#5",
          "      └─Projection 10000.00 mpp[tiflash]  test.ts.col_1, cast(test.ts.id, var_string(20))->Column#7, test.ts.col_0, test.ts.col_2",
          "        └─ExchangeReceiver 10000.00 mpp[tiflash]  ",
          "          └─ExchangeSender 10000.00 mpp[tiflash]  ExchangeType: HashPartition, Hash Cols: [name: test.ts.col_2, collate: utf8mb4_bin]",
          "            └─TableFullScan 10000.00 mpp[tiflash] table:ts keep order:false, stats:pseudo"
        ],
        "Warning": [
          "[planner:1815]Optimizer Hint AGG_TO_COP is inapplicable"
        ]
      },
      {
        "SQL": "desc format = 'brief' select /*+ hash_agg(),agg_to_cop() */ group_concat(distinct col_1, id order by col_0) from ts group by col_2",
        "Plan": [
          "TableReader 8000.00 root  data:ExchangeSender",
          "└─ExchangeSender 8000.00 mpp[tiflash]  ExchangeType: PassThrough",
          "  └─Projection 8000.00 mpp[tiflash]  Column#5",
          "    └─HashAgg 8000.00 mpp[tiflash]  group by:Column#9, funcs:group_concat(distinct Column#6, Column#7 order by Column#8 separator \",\")->Column#5",
          "      └─Projection 8000.00 mpp[tiflash]  test.ts.col_1, cast(test.ts.id, var_string(20))->Column#7, test.ts.col_0, test.ts.col_2",
          "        └─ExchangeReceiver 8000.00 mpp[tiflash]  ",
          "          └─ExchangeSender 8000.00 mpp[tiflash]  ExchangeType: HashPartition, Hash Cols: [name: test.ts.col_2, collate: utf8mb4_bin]",
          "            └─HashAgg 8000.00 mpp[tiflash]  group by:test.ts.col_1, test.ts.col_2, test.ts.id, funcs:firstrow(test.ts.col_0)->test.ts.col_0",
          "              └─TableFullScan 10000.00 mpp[tiflash] table:ts keep order:false, stats:pseudo"
        ],
        "Warning": [
          "[planner:1815]Optimizer Hint AGG_TO_COP is inapplicable"
        ]
      },
      {
        "SQL": "desc format = 'brief' select /*+ hash_agg(),agg_to_cop() */ group_concat(col_0, col_1, id order by col_0),count(*),min(col_0),avg(id) from ts group by col_2",
        "Plan": [
          "TableReader 8000.00 root  data:ExchangeSender",
          "└─ExchangeSender 8000.00 mpp[tiflash]  ExchangeType: PassThrough",
          "  └─Projection 8000.00 mpp[tiflash]  Column#5, Column#6, Column#7, div(Column#8, cast(case(eq(Column#11, 0), 1, Column#11), decimal(20,0) BINARY))->Column#8",
          "    └─HashAgg 8000.00 mpp[tiflash]  group by:Column#20, funcs:group_concat(Column#13, Column#14, Column#15 order by Column#16 separator \",\")->Column#5, funcs:count(1)->Column#6, funcs:min(Column#17)->Column#7, funcs:count(Column#18)->Column#11, funcs:sum(Column#19)->Column#8",
          "      └─Projection 10000.00 mpp[tiflash]  test.ts.col_0, test.ts.col_1, cast(test.ts.id, var_string(20))->Column#15, test.ts.col_0, test.ts.col_0, test.ts.id, cast(test.ts.id, decimal(14,4) BINARY)->Column#19, test.ts.col_2",
          "        └─ExchangeReceiver 10000.00 mpp[tiflash]  ",
          "          └─ExchangeSender 10000.00 mpp[tiflash]  ExchangeType: HashPartition, Hash Cols: [name: test.ts.col_2, collate: utf8mb4_bin]",
          "            └─TableFullScan 10000.00 mpp[tiflash] table:ts keep order:false, stats:pseudo"
        ],
        "Warning": [
          "[planner:1815]Optimizer Hint AGG_TO_COP is inapplicable"
        ]
      },
      {
        "SQL": "desc format = 'brief' select /*+ hash_agg(),agg_to_cop() */ group_concat(distinct col_0, col_1, id order by col_0),count(*),max(col_1),avg(id) from ts group by col_2",
        "Plan": [
          "TableReader 8000.00 root  data:ExchangeSender",
          "└─ExchangeSender 8000.00 mpp[tiflash]  ExchangeType: PassThrough",
          "  └─Projection 8000.00 mpp[tiflash]  Column#5, Column#6, Column#7, div(Column#8, cast(case(eq(Column#20, 0), 1, Column#20), decimal(20,0) BINARY))->Column#8",
          "    └─HashAgg 8000.00 mpp[tiflash]  group by:Column#40, funcs:group_concat(distinct Column#32, Column#33, Column#34 order by Column#35 separator \",\")->Column#5, funcs:sum(Column#36)->Column#6, funcs:max(Column#37)->Column#7, funcs:sum(Column#38)->Column#20, funcs:sum(Column#39)->Column#8",
          "      └─Projection 8000.00 mpp[tiflash]  test.ts.col_0, test.ts.col_1, cast(test.ts.id, var_string(20))->Column#34, test.ts.col_0, Column#21, Column#22, Column#23, Column#24, test.ts.col_2",
          "        └─ExchangeReceiver 8000.00 mpp[tiflash]  ",
          "          └─ExchangeSender 8000.00 mpp[tiflash]  ExchangeType: HashPartition, Hash Cols: [name: test.ts.col_2, collate: utf8mb4_bin]",
          "            └─HashAgg 8000.00 mpp[tiflash]  group by:Column#28, Column#29, Column#30, Column#31, funcs:count(1)->Column#21, funcs:max(Column#25)->Column#22, funcs:count(Column#26)->Column#23, funcs:sum(Column#27)->Column#24",
          "              └─Projection 10000.00 mpp[tiflash]  test.ts.col_1, test.ts.id, cast(test.ts.id, decimal(14,4) BINARY)->Column#27, test.ts.col_2, test.ts.col_0, test.ts.col_1, test.ts.id",
          "                └─TableFullScan 10000.00 mpp[tiflash] table:ts keep order:false, stats:pseudo"
        ],
        "Warning": [
          "[planner:1815]Optimizer Hint AGG_TO_COP is inapplicable"
        ]
      },
      {
        "SQL": "desc format = 'brief' select /*+ hash_agg(),agg_to_cop() */ group_concat(col_0, col_1, id order by col_0),count(distinct id),min(col_0),avg(id) from ts",
        "Plan": [
          "TableReader 1.00 root  data:ExchangeSender",
          "└─ExchangeSender 1.00 mpp[tiflash]  ExchangeType: PassThrough",
          "  └─Projection 1.00 mpp[tiflash]  Column#5, Column#6, Column#7, div(Column#8, cast(case(eq(Column#10, 0), 1, Column#10), decimal(20,0) BINARY))->Column#8",
          "    └─HashAgg 1.00 mpp[tiflash]  funcs:group_concat(Column#11, Column#12, Column#13 order by Column#14 separator \",\")->Column#5, funcs:count(Column#15)->Column#6, funcs:min(Column#16)->Column#7, funcs:count(Column#17)->Column#10, funcs:sum(Column#18)->Column#8",
          "      └─Projection 10000.00 mpp[tiflash]  test.ts.col_0, test.ts.col_1, cast(test.ts.id, var_string(20))->Column#13, test.ts.col_0, test.ts.id, test.ts.col_0, test.ts.id, cast(test.ts.id, decimal(14,4) BINARY)->Column#18",
          "        └─ExchangeReceiver 10000.00 mpp[tiflash]  ",
          "          └─ExchangeSender 10000.00 mpp[tiflash]  ExchangeType: PassThrough",
          "            └─TableFullScan 10000.00 mpp[tiflash] table:ts keep order:false, stats:pseudo"
        ],
        "Warning": [
          "[planner:1815]Optimizer Hint AGG_TO_COP is inapplicable"
        ]
      },
      {
        "SQL": "desc format = 'brief' select /*+ hash_agg(),agg_to_cop() */ group_concat(distinct col_0, col_1, id order by col_0),count(distinct id),max(col_1),avg(id) from ts",
        "Plan": [
          "TableReader 1.00 root  data:ExchangeSender",
          "└─ExchangeSender 1.00 mpp[tiflash]  ExchangeType: PassThrough",
          "  └─Projection 1.00 mpp[tiflash]  Column#5, Column#6, Column#7, div(Column#8, cast(case(eq(Column#14, 0), 1, Column#14), decimal(20,0) BINARY))->Column#8",
          "    └─HashAgg 1.00 mpp[tiflash]  funcs:group_concat(distinct Column#26, Column#27, Column#28 order by Column#29 separator \",\")->Column#5, funcs:sum(Column#30)->Column#6, funcs:max(Column#31)->Column#7, funcs:sum(Column#32)->Column#14, funcs:sum(Column#33)->Column#8",
          "      └─Projection 1.00 mpp[tiflash]  test.ts.col_0, test.ts.col_1, cast(test.ts.id, var_string(20))->Column#28, test.ts.col_0, Column#15, Column#16, Column#17, Column#18",
          "        └─ExchangeReceiver 1.00 mpp[tiflash]  ",
          "          └─ExchangeSender 1.00 mpp[tiflash]  ExchangeType: PassThrough",
          "            └─HashAgg 1.00 mpp[tiflash]  group by:Column#23, Column#24, Column#25, funcs:count(Column#19)->Column#15, funcs:max(Column#20)->Column#16, funcs:count(Column#21)->Column#17, funcs:sum(Column#22)->Column#18",
          "              └─Projection 10000.00 mpp[tiflash]  test.ts.id, test.ts.col_1, test.ts.id, cast(test.ts.id, decimal(14,4) BINARY)->Column#22, test.ts.col_0, test.ts.col_1, test.ts.id",
          "                └─TableFullScan 10000.00 mpp[tiflash] table:ts keep order:false, stats:pseudo"
        ],
        "Warning": [
          "[planner:1815]Optimizer Hint AGG_TO_COP is inapplicable"
        ]
      },
      {
        "SQL": "desc format = 'brief' select /*+ hash_agg(),agg_to_cop() */ group_concat(col_0, col_1, id),count(distinct id),min(col_0),avg(id) from ts group by col_2",
        "Plan": [
          "TableReader 8000.00 root  data:ExchangeSender",
          "└─ExchangeSender 8000.00 mpp[tiflash]  ExchangeType: PassThrough",
          "  └─Projection 8000.00 mpp[tiflash]  Column#5, Column#6, Column#7, div(Column#8, cast(case(eq(Column#27, 0), 1, Column#27), decimal(20,0) BINARY))->Column#8",
          "    └─HashAgg 8000.00 mpp[tiflash]  group by:test.ts.col_2, funcs:group_concat(Column#28 separator \",\")->Column#5, funcs:sum(Column#29)->Column#6, funcs:min(Column#30)->Column#7, funcs:sum(Column#31)->Column#27, funcs:sum(Column#32)->Column#8",
          "      └─ExchangeReceiver 8000.00 mpp[tiflash]  ",
          "        └─ExchangeSender 8000.00 mpp[tiflash]  ExchangeType: HashPartition, Hash Cols: [name: test.ts.col_2, collate: utf8mb4_bin]",
          "          └─HashAgg 8000.00 mpp[tiflash]  group by:Column#40, funcs:group_concat(Column#33, Column#34, Column#35 separator \",\")->Column#28, funcs:count(Column#36)->Column#29, funcs:min(Column#37)->Column#30, funcs:count(Column#38)->Column#31, funcs:sum(Column#39)->Column#32",
          "            └─Projection 10000.00 mpp[tiflash]  test.ts.col_0, test.ts.col_1, cast(test.ts.id, var_string(20))->Column#35, test.ts.id, test.ts.col_0, test.ts.id, cast(test.ts.id, decimal(14,4) BINARY)->Column#39, test.ts.col_2",
          "              └─TableFullScan 10000.00 mpp[tiflash] table:ts keep order:false, stats:pseudo"
        ],
        "Warning": [
          "[planner:1815]Optimizer Hint AGG_TO_COP is inapplicable"
        ]
      },
      {
        "SQL": "desc format = 'brief' select /*+ hash_agg(),agg_to_cop() */ group_concat(distinct col_0, col_1, id),count(distinct id),max(col_1),avg(id) from ts group by col_2",
        "Plan": [
          "TableReader 8000.00 root  data:ExchangeSender",
          "└─ExchangeSender 8000.00 mpp[tiflash]  ExchangeType: PassThrough",
          "  └─Projection 8000.00 mpp[tiflash]  Column#5, Column#6, Column#7, div(Column#8, cast(case(eq(Column#20, 0), 1, Column#20), decimal(20,0) BINARY))->Column#8",
          "    └─HashAgg 8000.00 mpp[tiflash]  group by:Column#40, funcs:group_concat(distinct Column#33, Column#34, Column#35 separator \",\")->Column#5, funcs:sum(Column#36)->Column#6, funcs:max(Column#37)->Column#7, funcs:sum(Column#38)->Column#20, funcs:sum(Column#39)->Column#8",
          "      └─Projection 8000.00 mpp[tiflash]  test.ts.col_0, test.ts.col_1, cast(test.ts.id, var_string(20))->Column#35, Column#21, Column#22, Column#23, Column#24, test.ts.col_2",
          "        └─ExchangeReceiver 8000.00 mpp[tiflash]  ",
          "          └─ExchangeSender 8000.00 mpp[tiflash]  ExchangeType: HashPartition, Hash Cols: [name: test.ts.col_2, collate: utf8mb4_bin]",
          "            └─HashAgg 8000.00 mpp[tiflash]  group by:Column#29, Column#30, Column#31, Column#32, funcs:count(Column#25)->Column#21, funcs:max(Column#26)->Column#22, funcs:count(Column#27)->Column#23, funcs:sum(Column#28)->Column#24",
          "              └─Projection 10000.00 mpp[tiflash]  test.ts.id, test.ts.col_1, test.ts.id, cast(test.ts.id, decimal(14,4) BINARY)->Column#28, test.ts.col_2, test.ts.col_0, test.ts.col_1, test.ts.id",
          "                └─TableFullScan 10000.00 mpp[tiflash] table:ts keep order:false, stats:pseudo"
        ],
        "Warning": [
          "[planner:1815]Optimizer Hint AGG_TO_COP is inapplicable"
        ]
      },
      {
        "SQL": "desc format = 'brief' select /*+ hash_agg(),agg_to_cop() */ group_concat(col_0, col_1, id),count(distinct id),min(col_0),avg(id) from ts",
        "Plan": [
          "HashAgg 1.00 root  funcs:group_concat(Column#14 separator \",\")->Column#5, funcs:count(Column#15)->Column#6, funcs:min(Column#16)->Column#7, funcs:avg(Column#17, Column#18)->Column#8",
          "└─TableReader 1.00 root  data:ExchangeSender",
          "  └─ExchangeSender 1.00 mpp[tiflash]  ExchangeType: PassThrough",
          "    └─HashAgg 1.00 mpp[tiflash]  funcs:group_concat(Column#24, Column#25, Column#26 separator \",\")->Column#14, funcs:count(Column#27)->Column#15, funcs:min(Column#28)->Column#16, funcs:count(Column#29)->Column#17, funcs:sum(Column#30)->Column#18",
          "      └─Projection 10000.00 mpp[tiflash]  test.ts.col_0, test.ts.col_1, cast(test.ts.id, var_string(20))->Column#26, test.ts.id, test.ts.col_0, test.ts.id, cast(test.ts.id, decimal(14,4) BINARY)->Column#30",
          "        └─TableFullScan 10000.00 mpp[tiflash] table:ts keep order:false, stats:pseudo"
        ],
        "Warning": [
          "[planner:1815]Optimizer Hint AGG_TO_COP is inapplicable"
        ]
      },
      {
        "SQL": "desc format = 'brief' select /*+ hash_agg(),agg_to_cop() */ group_concat(distinct col_0, col_1, id),count(distinct id),max(col_1),avg(id) from ts",
        "Plan": [
          "TableReader 1.00 root  data:ExchangeSender",
          "└─ExchangeSender 1.00 mpp[tiflash]  ExchangeType: PassThrough",
          "  └─Projection 1.00 mpp[tiflash]  Column#5, Column#6, Column#7, div(Column#8, cast(case(eq(Column#14, 0), 1, Column#14), decimal(20,0) BINARY))->Column#8",
          "    └─HashAgg 1.00 mpp[tiflash]  funcs:group_concat(distinct Column#26, Column#27, Column#28 separator \",\")->Column#5, funcs:sum(Column#29)->Column#6, funcs:max(Column#30)->Column#7, funcs:sum(Column#31)->Column#14, funcs:sum(Column#32)->Column#8",
          "      └─Projection 1.00 mpp[tiflash]  test.ts.col_0, test.ts.col_1, cast(test.ts.id, var_string(20))->Column#28, Column#15, Column#16, Column#17, Column#18",
          "        └─ExchangeReceiver 1.00 mpp[tiflash]  ",
          "          └─ExchangeSender 1.00 mpp[tiflash]  ExchangeType: PassThrough",
          "            └─HashAgg 1.00 mpp[tiflash]  group by:Column#23, Column#24, Column#25, funcs:count(Column#19)->Column#15, funcs:max(Column#20)->Column#16, funcs:count(Column#21)->Column#17, funcs:sum(Column#22)->Column#18",
          "              └─Projection 10000.00 mpp[tiflash]  test.ts.id, test.ts.col_1, test.ts.id, cast(test.ts.id, decimal(14,4) BINARY)->Column#22, test.ts.col_0, test.ts.col_1, test.ts.id",
          "                └─TableFullScan 10000.00 mpp[tiflash] table:ts keep order:false, stats:pseudo"
        ],
        "Warning": [
          "[planner:1815]Optimizer Hint AGG_TO_COP is inapplicable"
        ]
      },
      {
        "SQL": "desc format = 'brief' select /*+ hash_agg(),agg_to_cop() */ group_concat(col_0, col_1, id),count(distinct id),group_concat(col_0 order by 1),avg(id) from ts group by col_2",
        "Plan": [
          "TableReader 8000.00 root  data:ExchangeSender",
          "└─ExchangeSender 8000.00 mpp[tiflash]  ExchangeType: PassThrough",
          "  └─Projection 8000.00 mpp[tiflash]  Column#5, Column#6, Column#7, div(Column#8, cast(case(eq(Column#17, 0), 1, Column#17), decimal(20,0) BINARY))->Column#8",
          "    └─HashAgg 8000.00 mpp[tiflash]  group by:Column#29, funcs:group_concat(Column#21, Column#22, Column#23 separator \",\")->Column#5, funcs:count(Column#24)->Column#6, funcs:group_concat(Column#25 order by Column#26 separator \",\")->Column#7, funcs:count(Column#27)->Column#17, funcs:sum(Column#28)->Column#8",
          "      └─Projection 10000.00 mpp[tiflash]  test.ts.col_0, test.ts.col_1, cast(test.ts.id, var_string(20))->Column#23, test.ts.id, test.ts.col_0, test.ts.col_0, test.ts.id, cast(test.ts.id, decimal(14,4) BINARY)->Column#28, test.ts.col_2",
          "        └─ExchangeReceiver 10000.00 mpp[tiflash]  ",
          "          └─ExchangeSender 10000.00 mpp[tiflash]  ExchangeType: HashPartition, Hash Cols: [name: test.ts.col_2, collate: utf8mb4_bin]",
          "            └─TableFullScan 10000.00 mpp[tiflash] table:ts keep order:false, stats:pseudo"
        ],
        "Warning": [
          "[planner:1815]Optimizer Hint AGG_TO_COP is inapplicable"
        ]
      },
      {
        "SQL": "desc format = 'brief' select /*+ hash_agg(),agg_to_cop() */ group_concat(distinct col_0),count(distinct id),group_concat(col_1, id order by 1,2),avg(id) from ts group by col_2",
        "Plan": [
          "TableReader 8000.00 root  data:ExchangeSender",
          "└─ExchangeSender 8000.00 mpp[tiflash]  ExchangeType: PassThrough",
          "  └─Projection 8000.00 mpp[tiflash]  Column#5, Column#6, Column#7, div(Column#8, cast(case(eq(Column#13, 0), 1, Column#13), decimal(20,0) BINARY))->Column#8",
          "    └─HashAgg 8000.00 mpp[tiflash]  group by:Column#24, funcs:group_concat(distinct Column#16 separator \",\")->Column#5, funcs:count(Column#17)->Column#6, funcs:group_concat(Column#18, Column#19 order by Column#20, Column#21 separator \",\")->Column#7, funcs:count(Column#22)->Column#13, funcs:sum(Column#23)->Column#8",
          "      └─Projection 10000.00 mpp[tiflash]  test.ts.col_0, test.ts.id, test.ts.col_1, cast(test.ts.id, var_string(20))->Column#19, test.ts.col_1, test.ts.id, test.ts.id, cast(test.ts.id, decimal(14,4) BINARY)->Column#23, test.ts.col_2",
          "        └─ExchangeReceiver 10000.00 mpp[tiflash]  ",
          "          └─ExchangeSender 10000.00 mpp[tiflash]  ExchangeType: HashPartition, Hash Cols: [name: test.ts.col_2, collate: utf8mb4_bin]",
          "            └─TableFullScan 10000.00 mpp[tiflash] table:ts keep order:false, stats:pseudo"
        ],
        "Warning": [
          "[planner:1815]Optimizer Hint AGG_TO_COP is inapplicable"
        ]
      },
      {
        "SQL": "desc format = 'brief' select /*+ hash_agg(),agg_to_cop() */ group_concat(col_0, id),count(distinct id),group_concat(col_1, id order by 1,2),min(col_0),avg(id) from ts",
        "Plan": [
          "TableReader 1.00 root  data:ExchangeSender",
          "└─ExchangeSender 1.00 mpp[tiflash]  ExchangeType: PassThrough",
          "  └─Projection 1.00 mpp[tiflash]  Column#5, Column#6, Column#7, Column#8, div(Column#9, cast(case(eq(Column#15, 0), 1, Column#15), decimal(20,0) BINARY))->Column#9",
          "    └─HashAgg 1.00 mpp[tiflash]  funcs:group_concat(Column#18, Column#19 separator \",\")->Column#5, funcs:count(Column#20)->Column#6, funcs:group_concat(Column#21, Column#22 order by Column#23, Column#24 separator \",\")->Column#7, funcs:min(Column#25)->Column#8, funcs:count(Column#26)->Column#15, funcs:sum(Column#27)->Column#9",
          "      └─Projection 10000.00 mpp[tiflash]  test.ts.col_0, cast(test.ts.id, var_string(20))->Column#19, test.ts.id, test.ts.col_1, cast(test.ts.id, var_string(20))->Column#22, test.ts.col_1, test.ts.id, test.ts.col_0, test.ts.id, cast(test.ts.id, decimal(14,4) BINARY)->Column#27",
          "        └─ExchangeReceiver 10000.00 mpp[tiflash]  ",
          "          └─ExchangeSender 10000.00 mpp[tiflash]  ExchangeType: PassThrough",
          "            └─TableFullScan 10000.00 mpp[tiflash] table:ts keep order:false, stats:pseudo"
        ],
        "Warning": [
          "[planner:1815]Optimizer Hint AGG_TO_COP is inapplicable"
        ]
      },
      {
        "SQL": "desc format = 'brief' select /*+ hash_agg(),agg_to_cop() */ group_concat(distinct col_0, col_1, id),count(distinct id),group_concat(col_1, id order by 1,2),max(col_1),avg(id) from ts",
        "Plan": [
          "TableReader 1.00 root  data:ExchangeSender",
          "└─ExchangeSender 1.00 mpp[tiflash]  ExchangeType: PassThrough",
          "  └─Projection 1.00 mpp[tiflash]  Column#5, Column#6, Column#7, Column#8, div(Column#9, cast(case(eq(Column#12, 0), 1, Column#12), decimal(20,0) BINARY))->Column#9",
          "    └─HashAgg 1.00 mpp[tiflash]  funcs:group_concat(distinct Column#14, Column#15, Column#16 separator \",\")->Column#5, funcs:count(Column#17)->Column#6, funcs:group_concat(Column#18, Column#19 order by Column#20, Column#21 separator \",\")->Column#7, funcs:max(Column#22)->Column#8, funcs:count(Column#23)->Column#12, funcs:sum(Column#24)->Column#9",
          "      └─Projection 10000.00 mpp[tiflash]  test.ts.col_0, test.ts.col_1, cast(test.ts.id, var_string(20))->Column#16, test.ts.id, test.ts.col_1, cast(test.ts.id, var_string(20))->Column#19, test.ts.col_1, test.ts.id, test.ts.col_1, test.ts.id, cast(test.ts.id, decimal(14,4) BINARY)->Column#24",
          "        └─ExchangeReceiver 10000.00 mpp[tiflash]  ",
          "          └─ExchangeSender 10000.00 mpp[tiflash]  ExchangeType: PassThrough",
          "            └─TableFullScan 10000.00 mpp[tiflash] table:ts keep order:false, stats:pseudo"
        ],
        "Warning": [
          "[planner:1815]Optimizer Hint AGG_TO_COP is inapplicable"
        ]
      },
      {
        "SQL": "desc format = 'brief' select /*+ hash_agg(),agg_to_cop() */ group_concat(distinct col_0, col_1, id),count(distinct col_2),group_concat(col_1, id),max(col_1),avg(id) from ts",
        "Plan": [
          "TableReader 1.00 root  data:ExchangeSender",
          "└─ExchangeSender 1.00 mpp[tiflash]  ExchangeType: PassThrough",
          "  └─Projection 1.00 mpp[tiflash]  Column#5, Column#6, Column#7, Column#8, div(Column#9, cast(case(eq(Column#15, 0), 1, Column#15), decimal(20,0) BINARY))->Column#9",
          "    └─HashAgg 1.00 mpp[tiflash]  funcs:group_concat(distinct Column#29, Column#30, Column#31 separator \",\")->Column#5, funcs:count(distinct Column#32)->Column#6, funcs:group_concat(Column#33 separator \",\")->Column#7, funcs:max(Column#34)->Column#8, funcs:sum(Column#35)->Column#15, funcs:sum(Column#36)->Column#9",
          "      └─Projection 1.00 mpp[tiflash]  test.ts.col_0, test.ts.col_1, cast(test.ts.id, var_string(20))->Column#31, test.ts.col_2, Column#16, Column#17, Column#18, Column#19",
          "        └─ExchangeReceiver 1.00 mpp[tiflash]  ",
          "          └─ExchangeSender 1.00 mpp[tiflash]  ExchangeType: PassThrough",
          "            └─HashAgg 1.00 mpp[tiflash]  group by:Column#25, Column#26, Column#27, Column#28, funcs:group_concat(Column#20, Column#21 separator \",\")->Column#16, funcs:max(Column#22)->Column#17, funcs:count(Column#23)->Column#18, funcs:sum(Column#24)->Column#19",
          "              └─Projection 10000.00 mpp[tiflash]  test.ts.col_1, cast(test.ts.id, var_string(20))->Column#21, test.ts.col_1, test.ts.id, cast(test.ts.id, decimal(14,4) BINARY)->Column#24, test.ts.col_0, test.ts.col_1, test.ts.id, test.ts.col_2",
          "                └─TableFullScan 10000.00 mpp[tiflash] table:ts keep order:false, stats:pseudo"
        ],
        "Warning": [
          "[planner:1815]Optimizer Hint AGG_TO_COP is inapplicable"
        ]
      },
      {
        "SQL": "desc format = 'brief' select /*+ hash_agg(),agg_to_cop() */ group_concat(distinct col_0, col_1, id),count(distinct col_2),group_concat(col_1, id),max(col_1),avg(id) from ts group by col_0",
        "Plan": [
          "TableReader 8000.00 root  data:ExchangeSender",
          "└─ExchangeSender 8000.00 mpp[tiflash]  ExchangeType: PassThrough",
          "  └─Projection 8000.00 mpp[tiflash]  Column#5, Column#6, Column#7, Column#8, div(Column#9, cast(case(eq(Column#21, 0), 1, Column#21), decimal(20,0) BINARY))->Column#9",
          "    └─HashAgg 8000.00 mpp[tiflash]  group by:Column#43, funcs:group_concat(distinct Column#35, Column#36, Column#37 separator \",\")->Column#5, funcs:count(distinct Column#38)->Column#6, funcs:group_concat(Column#39 separator \",\")->Column#7, funcs:max(Column#40)->Column#8, funcs:sum(Column#41)->Column#21, funcs:sum(Column#42)->Column#9",
          "      └─Projection 8000.00 mpp[tiflash]  test.ts.col_0, test.ts.col_1, cast(test.ts.id, var_string(20))->Column#37, test.ts.col_2, Column#22, Column#23, Column#24, Column#25, test.ts.col_0",
          "        └─ExchangeReceiver 8000.00 mpp[tiflash]  ",
          "          └─ExchangeSender 8000.00 mpp[tiflash]  ExchangeType: HashPartition, Hash Cols: [name: test.ts.col_0, collate: utf8mb4_bin]",
          "            └─HashAgg 8000.00 mpp[tiflash]  group by:Column#31, Column#32, Column#33, Column#34, funcs:group_concat(Column#26, Column#27 separator \",\")->Column#22, funcs:max(Column#28)->Column#23, funcs:count(Column#29)->Column#24, funcs:sum(Column#30)->Column#25",
          "              └─Projection 10000.00 mpp[tiflash]  test.ts.col_1, cast(test.ts.id, var_string(20))->Column#27, test.ts.col_1, test.ts.id, cast(test.ts.id, decimal(14,4) BINARY)->Column#30, test.ts.col_0, test.ts.col_1, test.ts.id, test.ts.col_2",
          "                └─TableFullScan 10000.00 mpp[tiflash] table:ts keep order:false, stats:pseudo"
        ],
        "Warning": [
          "[planner:1815]Optimizer Hint AGG_TO_COP is inapplicable"
        ]
      },
      {
        "SQL": "desc format = 'brief' select /*+ hash_agg(),agg_to_cop() */ group_concat(distinct 0,'GG') from ts",
        "Plan": [
          "TableReader 1.00 root  data:ExchangeSender",
          "└─ExchangeSender 1.00 mpp[tiflash]  ExchangeType: PassThrough",
          "  └─Projection 1.00 mpp[tiflash]  Column#5",
          "    └─HashAgg 1.00 mpp[tiflash]  funcs:group_concat(distinct Column#10, Column#11 separator \",\")->Column#5",
          "      └─Projection 1.00 mpp[tiflash]  cast(Column#8, var_string(20))->Column#10, Column#9",
          "        └─ExchangeReceiver 1.00 mpp[tiflash]  ",
          "          └─ExchangeSender 1.00 mpp[tiflash]  ExchangeType: PassThrough",
          "            └─HashAgg 1.00 mpp[tiflash]  group by:\"GG\", 0, ",
          "              └─TableFullScan 10000.00 mpp[tiflash] table:ts keep order:false, stats:pseudo"
        ],
        "Warning": [
          "[planner:1815]Optimizer Hint AGG_TO_COP is inapplicable",
          "[types:1292]Truncated incorrect DOUBLE value: 'GG'",
          "[types:1292]Truncated incorrect DOUBLE value: 'GG'"
        ]
      },
      {
        "SQL": "desc format = 'brief' select /*+ hash_agg(),agg_to_cop() */ group_concat(distinct 0,'01') from ts",
        "Plan": [
          "TableReader 1.00 root  data:ExchangeSender",
          "└─ExchangeSender 1.00 mpp[tiflash]  ExchangeType: PassThrough",
          "  └─Projection 1.00 mpp[tiflash]  Column#5",
          "    └─HashAgg 1.00 mpp[tiflash]  funcs:group_concat(distinct Column#10, Column#11 separator \",\")->Column#5",
          "      └─Projection 1.00 mpp[tiflash]  cast(Column#8, var_string(20))->Column#10, Column#9",
          "        └─ExchangeReceiver 1.00 mpp[tiflash]  ",
          "          └─ExchangeSender 1.00 mpp[tiflash]  ExchangeType: PassThrough",
          "            └─HashAgg 1.00 mpp[tiflash]  group by:\"01\", 0, ",
          "              └─TableFullScan 10000.00 mpp[tiflash] table:ts keep order:false, stats:pseudo"
        ],
        "Warning": [
          "[planner:1815]Optimizer Hint AGG_TO_COP is inapplicable"
        ]
      },
      {
        "SQL": "desc format = 'brief' select /*+ hash_agg(),agg_to_cop() */ group_concat(distinct 0,1) from ts",
        "Plan": [
          "TableReader 1.00 root  data:ExchangeSender",
          "└─ExchangeSender 1.00 mpp[tiflash]  ExchangeType: PassThrough",
          "  └─Projection 1.00 mpp[tiflash]  Column#5",
          "    └─HashAgg 1.00 mpp[tiflash]  funcs:group_concat(distinct Column#10, Column#11 separator \",\")->Column#5",
          "      └─Projection 1.00 mpp[tiflash]  cast(Column#8, var_string(20))->Column#10, cast(Column#9, var_string(20))->Column#11",
          "        └─ExchangeReceiver 1.00 mpp[tiflash]  ",
          "          └─ExchangeSender 1.00 mpp[tiflash]  ExchangeType: PassThrough",
          "            └─HashAgg 1.00 mpp[tiflash]  group by:0, 1, ",
          "              └─TableFullScan 10000.00 mpp[tiflash] table:ts keep order:false, stats:pseudo"
        ],
        "Warning": [
          "[planner:1815]Optimizer Hint AGG_TO_COP is inapplicable"
        ]
      },
      {
        "SQL": "desc format = 'brief' select /*+ hash_agg(),agg_to_cop() */ group_concat(distinct 0,0) from ts",
        "Plan": [
          "TableReader 1.00 root  data:ExchangeSender",
          "└─ExchangeSender 1.00 mpp[tiflash]  ExchangeType: PassThrough",
          "  └─Projection 1.00 mpp[tiflash]  Column#5",
          "    └─HashAgg 1.00 mpp[tiflash]  funcs:group_concat(distinct Column#8, Column#9 separator \",\")->Column#5",
          "      └─Projection 1.00 mpp[tiflash]  cast(Column#7, var_string(20))->Column#8, cast(Column#7, var_string(20))->Column#9",
          "        └─ExchangeReceiver 1.00 mpp[tiflash]  ",
          "          └─ExchangeSender 1.00 mpp[tiflash]  ExchangeType: PassThrough",
          "            └─HashAgg 1.00 mpp[tiflash]  group by:0, ",
          "              └─TableFullScan 10000.00 mpp[tiflash] table:ts keep order:false, stats:pseudo"
        ],
        "Warning": [
          "[planner:1815]Optimizer Hint AGG_TO_COP is inapplicable"
        ]
      },
      {
        "SQL": "desc format = 'brief' select /*+ hash_agg(),agg_to_cop() */ group_concat(distinct 0,10) from ts group by '010'",
        "Plan": [
          "TableReader 1.00 root  data:ExchangeSender",
          "└─ExchangeSender 1.00 mpp[tiflash]  ExchangeType: PassThrough",
          "  └─Projection 1.00 mpp[tiflash]  Column#5",
          "    └─HashAgg 1.00 mpp[tiflash]  group by:Column#17, funcs:group_concat(distinct Column#15, Column#16 separator \",\")->Column#5",
          "      └─Projection 1.00 mpp[tiflash]  cast(Column#13, var_string(20))->Column#15, cast(Column#14, var_string(20))->Column#16, Column#12",
          "        └─ExchangeReceiver 1.00 mpp[tiflash]  ",
          "          └─ExchangeSender 1.00 mpp[tiflash]  ExchangeType: HashPartition, Hash Cols: [name: Column#12, collate: binary]",
          "            └─HashAgg 1.00 mpp[tiflash]  group by:0, 1, 10, ",
          "              └─TableFullScan 10000.00 mpp[tiflash] table:ts keep order:false, stats:pseudo"
        ],
        "Warning": [
          "[planner:1815]Optimizer Hint AGG_TO_COP is inapplicable"
        ]
      },
      {
        "SQL": "desc format = 'brief' select /*+ hash_agg(),agg_to_cop() */ group_concat(distinct 0,0) from ts group by '011'",
        "Plan": [
          "TableReader 1.00 root  data:ExchangeSender",
          "└─ExchangeSender 1.00 mpp[tiflash]  ExchangeType: PassThrough",
          "  └─Projection 1.00 mpp[tiflash]  Column#5",
          "    └─HashAgg 1.00 mpp[tiflash]  group by:Column#14, funcs:group_concat(distinct Column#12, Column#13 separator \",\")->Column#5",
          "      └─Projection 1.00 mpp[tiflash]  cast(Column#11, var_string(20))->Column#12, cast(Column#11, var_string(20))->Column#13, Column#10",
          "        └─ExchangeReceiver 1.00 mpp[tiflash]  ",
          "          └─ExchangeSender 1.00 mpp[tiflash]  ExchangeType: HashPartition, Hash Cols: [name: Column#10, collate: binary]",
          "            └─HashAgg 1.00 mpp[tiflash]  group by:0, 1, ",
          "              └─TableFullScan 10000.00 mpp[tiflash] table:ts keep order:false, stats:pseudo"
        ],
        "Warning": [
          "[planner:1815]Optimizer Hint AGG_TO_COP is inapplicable"
        ]
      },
      {
        "SQL": "desc format = 'brief' select /*+ hash_agg(),agg_to_cop() */ group_concat(distinct 0,'GG') from ts group by 'GG'",
        "Plan": [
          "TableReader 1.00 root  data:ExchangeSender",
          "└─ExchangeSender 1.00 mpp[tiflash]  ExchangeType: PassThrough",
          "  └─Projection 1.00 mpp[tiflash]  Column#5",
          "    └─HashAgg 1.00 mpp[tiflash]  group by:Column#17, funcs:group_concat(distinct Column#15, Column#16 separator \",\")->Column#5",
          "      └─Projection 1.00 mpp[tiflash]  cast(Column#13, var_string(20))->Column#15, Column#14, Column#12",
          "        └─ExchangeReceiver 1.00 mpp[tiflash]  ",
          "          └─ExchangeSender 1.00 mpp[tiflash]  ExchangeType: HashPartition, Hash Cols: [name: Column#12, collate: binary]",
          "            └─HashAgg 1.00 mpp[tiflash]  group by:\"GG\", 0, 1, ",
          "              └─TableFullScan 10000.00 mpp[tiflash] table:ts keep order:false, stats:pseudo"
        ],
        "Warning": [
          "[planner:1815]Optimizer Hint AGG_TO_COP is inapplicable",
          "[types:1292]Truncated incorrect DOUBLE value: 'GG'",
          "[types:1292]Truncated incorrect DOUBLE value: 'GG'",
          "[types:1292]Truncated incorrect DOUBLE value: 'GG'",
          "[types:1292]Truncated incorrect DOUBLE value: 'GG'",
          "[types:1292]Truncated incorrect DOUBLE value: 'GG'",
          "[types:1292]Truncated incorrect DOUBLE value: 'GG'"
        ]
      },
      {
        "SQL": "desc format = 'brief' select /*+ hash_agg(),agg_to_cop() */ group_concat(distinct 'GG','GG') from ts",
        "Plan": [
          "TableReader 1.00 root  data:ExchangeSender",
          "└─ExchangeSender 1.00 mpp[tiflash]  ExchangeType: PassThrough",
          "  └─Projection 1.00 mpp[tiflash]  Column#5",
          "    └─HashAgg 1.00 mpp[tiflash]  funcs:group_concat(distinct Column#7, Column#7 separator \",\")->Column#5",
          "      └─ExchangeReceiver 1.00 mpp[tiflash]  ",
          "        └─ExchangeSender 1.00 mpp[tiflash]  ExchangeType: PassThrough",
          "          └─HashAgg 1.00 mpp[tiflash]  group by:\"GG\", ",
          "            └─TableFullScan 10000.00 mpp[tiflash] table:ts keep order:false, stats:pseudo"
        ],
        "Warning": [
          "[planner:1815]Optimizer Hint AGG_TO_COP is inapplicable"
        ]
      },
      {
        "SQL": "desc format = 'brief' select /*+ hash_agg(),agg_to_cop() */ group_concat(distinct 'Gg','GG') from ts",
        "Plan": [
          "TableReader 1.00 root  data:ExchangeSender",
          "└─ExchangeSender 1.00 mpp[tiflash]  ExchangeType: PassThrough",
          "  └─Projection 1.00 mpp[tiflash]  Column#5",
          "    └─HashAgg 1.00 mpp[tiflash]  funcs:group_concat(distinct Column#8, Column#9 separator \",\")->Column#5",
          "      └─ExchangeReceiver 1.00 mpp[tiflash]  ",
          "        └─ExchangeSender 1.00 mpp[tiflash]  ExchangeType: PassThrough",
          "          └─HashAgg 1.00 mpp[tiflash]  group by:\"GG\", \"Gg\", ",
          "            └─TableFullScan 10000.00 mpp[tiflash] table:ts keep order:false, stats:pseudo"
        ],
        "Warning": [
          "[planner:1815]Optimizer Hint AGG_TO_COP is inapplicable"
        ]
      },
      {
        "SQL": "desc format = 'brief' select /*+ hash_agg(),agg_to_cop() */ group_concat(distinct 'GG-10','GG') from ts",
        "Plan": [
          "TableReader 1.00 root  data:ExchangeSender",
          "└─ExchangeSender 1.00 mpp[tiflash]  ExchangeType: PassThrough",
          "  └─Projection 1.00 mpp[tiflash]  Column#5",
          "    └─HashAgg 1.00 mpp[tiflash]  funcs:group_concat(distinct Column#8, Column#9 separator \",\")->Column#5",
          "      └─ExchangeReceiver 1.00 mpp[tiflash]  ",
          "        └─ExchangeSender 1.00 mpp[tiflash]  ExchangeType: PassThrough",
          "          └─HashAgg 1.00 mpp[tiflash]  group by:\"GG\", \"GG-10\", ",
          "            └─TableFullScan 10000.00 mpp[tiflash] table:ts keep order:false, stats:pseudo"
        ],
        "Warning": [
          "[planner:1815]Optimizer Hint AGG_TO_COP is inapplicable"
        ]
      },
      {
        "SQL": "desc format = 'brief' select /*+ hash_agg(),agg_to_cop() */ group_concat(distinct '1200-01-01 00:00:00.023',1200) from ts",
        "Plan": [
          "TableReader 1.00 root  data:ExchangeSender",
          "└─ExchangeSender 1.00 mpp[tiflash]  ExchangeType: PassThrough",
          "  └─Projection 1.00 mpp[tiflash]  Column#5",
          "    └─HashAgg 1.00 mpp[tiflash]  funcs:group_concat(distinct Column#10, Column#11 separator \",\")->Column#5",
          "      └─Projection 1.00 mpp[tiflash]  Column#8, cast(Column#9, var_string(20))->Column#11",
          "        └─ExchangeReceiver 1.00 mpp[tiflash]  ",
          "          └─ExchangeSender 1.00 mpp[tiflash]  ExchangeType: PassThrough",
          "            └─HashAgg 1.00 mpp[tiflash]  group by:\"1200-01-01 00:00:00.023\", 1200, ",
          "              └─TableFullScan 10000.00 mpp[tiflash] table:ts keep order:false, stats:pseudo"
        ],
        "Warning": [
          "[planner:1815]Optimizer Hint AGG_TO_COP is inapplicable",
          "[types:1292]Truncated incorrect DOUBLE value: '1200-01-01 00:00:00.023'",
          "[types:1292]Truncated incorrect DOUBLE value: '1200-01-01 00:00:00.023'"
        ]
      },
      {
        "SQL": "desc format = 'brief' select /*+ hash_agg(),agg_to_cop() */ group_concat(col_0, col_0) from ts group by id",
        "Plan": [
          "TableReader 8000.00 root  data:ExchangeSender",
          "└─ExchangeSender 8000.00 mpp[tiflash]  ExchangeType: PassThrough",
          "  └─Projection 8000.00 mpp[tiflash]  Column#5",
          "    └─HashAgg 8000.00 mpp[tiflash]  group by:test.ts.id, funcs:group_concat(Column#9 separator \",\")->Column#5",
          "      └─ExchangeReceiver 8000.00 mpp[tiflash]  ",
          "        └─ExchangeSender 8000.00 mpp[tiflash]  ExchangeType: HashPartition, Hash Cols: [name: test.ts.id, collate: binary]",
          "          └─HashAgg 8000.00 mpp[tiflash]  group by:test.ts.id, funcs:group_concat(test.ts.col_0, test.ts.col_0 separator \",\")->Column#9",
          "            └─TableFullScan 10000.00 mpp[tiflash] table:ts keep order:false, stats:pseudo"
        ],
        "Warning": [
          "[planner:1815]Optimizer Hint AGG_TO_COP is inapplicable"
        ]
      },
      {
        "SQL": "desc format = 'brief' select /*+ hash_agg(),agg_to_cop() */ group_concat(col_0, col_0,id) from ts group by id",
        "Plan": [
          "TableReader 8000.00 root  data:ExchangeSender",
          "└─ExchangeSender 8000.00 mpp[tiflash]  ExchangeType: PassThrough",
          "  └─Projection 8000.00 mpp[tiflash]  Column#5",
          "    └─HashAgg 8000.00 mpp[tiflash]  group by:test.ts.id, funcs:group_concat(Column#9 separator \",\")->Column#5",
          "      └─ExchangeReceiver 8000.00 mpp[tiflash]  ",
          "        └─ExchangeSender 8000.00 mpp[tiflash]  ExchangeType: HashPartition, Hash Cols: [name: test.ts.id, collate: binary]",
          "          └─HashAgg 8000.00 mpp[tiflash]  group by:Column#13, funcs:group_concat(Column#10, Column#11, Column#12 separator \",\")->Column#9",
          "            └─Projection 10000.00 mpp[tiflash]  test.ts.col_0, test.ts.col_0, cast(test.ts.id, var_string(20))->Column#12, test.ts.id",
          "              └─TableFullScan 10000.00 mpp[tiflash] table:ts keep order:false, stats:pseudo"
        ],
        "Warning": [
          "[planner:1815]Optimizer Hint AGG_TO_COP is inapplicable"
        ]
      },
      {
        "SQL": "desc format = 'brief' select /*+ hash_agg(),agg_to_cop() */ group_concat(distinct col_0 order by id<10) from ts",
        "Plan": [
          "TableReader 1.00 root  data:ExchangeSender",
          "└─ExchangeSender 1.00 mpp[tiflash]  ExchangeType: PassThrough",
          "  └─Projection 1.00 mpp[tiflash]  Column#5",
          "    └─HashAgg 1.00 mpp[tiflash]  funcs:group_concat(distinct test.ts.col_0 order by Column#7 separator \",\")->Column#5",
          "      └─ExchangeReceiver 1.00 mpp[tiflash]  ",
          "        └─ExchangeSender 1.00 mpp[tiflash]  ExchangeType: PassThrough",
          "          └─HashAgg 1.00 mpp[tiflash]  group by:Column#9, funcs:firstrow(Column#8)->Column#7",
          "            └─Projection 10000.00 mpp[tiflash]  lt(test.ts.id, 10)->Column#8, test.ts.col_0",
          "              └─TableFullScan 10000.00 mpp[tiflash] table:ts keep order:false, stats:pseudo"
        ],
        "Warning": [
          "[planner:1815]Optimizer Hint AGG_TO_COP is inapplicable"
        ]
      },
      {
        "SQL": "desc format = 'brief' select /*+ hash_agg(),agg_to_cop() */ group_concat(distinct col_0 order by id<10) from ts group by col_1",
        "Plan": [
          "TableReader 8000.00 root  data:ExchangeSender",
          "└─ExchangeSender 8000.00 mpp[tiflash]  ExchangeType: PassThrough",
          "  └─Projection 8000.00 mpp[tiflash]  Column#5",
          "    └─HashAgg 8000.00 mpp[tiflash]  group by:test.ts.col_1, funcs:group_concat(distinct test.ts.col_0 order by Column#8 separator \",\")->Column#5",
          "      └─ExchangeReceiver 8000.00 mpp[tiflash]  ",
          "        └─ExchangeSender 8000.00 mpp[tiflash]  ExchangeType: HashPartition, Hash Cols: [name: test.ts.col_1, collate: utf8mb4_bin]",
          "          └─HashAgg 8000.00 mpp[tiflash]  group by:Column#10, Column#11, funcs:firstrow(Column#9)->Column#8",
          "            └─Projection 10000.00 mpp[tiflash]  lt(test.ts.id, 10)->Column#9, test.ts.col_1, test.ts.col_0",
          "              └─TableFullScan 10000.00 mpp[tiflash] table:ts keep order:false, stats:pseudo"
        ],
        "Warning": [
          "[planner:1815]Optimizer Hint AGG_TO_COP is inapplicable"
        ]
      },
      {
        "SQL": "desc format = 'brief' select /*+ hash_agg(),agg_to_cop() */ group_concat(distinct col_0>10 order by id<10) from ts group by col_1",
        "Plan": [
          "TableReader 8000.00 root  data:ExchangeSender",
          "└─ExchangeSender 8000.00 mpp[tiflash]  ExchangeType: PassThrough",
          "  └─Projection 8000.00 mpp[tiflash]  Column#5",
          "    └─HashAgg 8000.00 mpp[tiflash]  group by:Column#17, funcs:group_concat(distinct Column#15 order by Column#16 separator \",\")->Column#5",
          "      └─Projection 8000.00 mpp[tiflash]  cast(Column#10, var_string(20))->Column#15, Column#11, test.ts.col_1",
          "        └─ExchangeReceiver 8000.00 mpp[tiflash]  ",
          "          └─ExchangeSender 8000.00 mpp[tiflash]  ExchangeType: HashPartition, Hash Cols: [name: test.ts.col_1, collate: utf8mb4_bin]",
          "            └─HashAgg 8000.00 mpp[tiflash]  group by:Column#13, Column#14, funcs:firstrow(Column#12)->Column#11",
          "              └─Projection 10000.00 mpp[tiflash]  lt(test.ts.id, 10)->Column#12, test.ts.col_1, gt(cast(test.ts.col_0, double BINARY), 10)->Column#14",
          "                └─TableFullScan 10000.00 mpp[tiflash] table:ts keep order:false, stats:pseudo"
        ],
        "Warning": [
          "[planner:1815]Optimizer Hint AGG_TO_COP is inapplicable"
        ]
      },
      {
        "SQL": "desc format = 'brief' select /*+ hash_agg(),agg_to_cop() */ group_concat(distinct col_0 order by col_0<=>null) from ts",
        "Plan": [
          "HashAgg 1.00 root  funcs:group_concat(distinct Column#6 order by Column#7 separator \",\")->Column#5",
          "└─Projection 10000.00 root  test.ts.col_0, nulleq(test.ts.col_0, <nil>)->Column#7",
          "  └─TableReader 10000.00 root  data:TableFullScan",
          "    └─TableFullScan 10000.00 cop[tiflash] table:ts keep order:false, stats:pseudo"
        ],
        "Warning": [
          "[planner:1815]Optimizer Hint AGG_TO_COP is inapplicable",
          "Scalar function 'nulleq'(signature: NullEQString, return type: bigint(1)) is not supported to push down to tiflash now.",
          "Aggregation can not be pushed to tiflash because arguments of AggFunc `group_concat` contains unsupported exprs in order-by clause",
          "Scalar function 'nulleq'(signature: NullEQString, return type: bigint(1)) is not supported to push down to tiflash now.",
          "Aggregation can not be pushed to tiflash because arguments of AggFunc `group_concat` contains unsupported exprs in order-by clause"
        ]
      }
    ]
  },
  {
    "Name": "TestRejectSortForMPP",
    "Cases": [
      {
        "SQL": "desc format = 'brief' select count(*) from (select * from t order by id)a group by name,id order by id",
        "Plan": [
          "Projection 8000.00 root  Column#5",
          "└─Sort 8000.00 root  test.t.id",
          "  └─TableReader 8000.00 root  data:ExchangeSender",
          "    └─ExchangeSender 8000.00 mpp[tiflash]  ExchangeType: PassThrough",
          "      └─Projection 8000.00 mpp[tiflash]  Column#5, test.t.id",
          "        └─HashAgg 8000.00 mpp[tiflash]  group by:test.t.id, test.t.name, funcs:sum(Column#7)->Column#5, funcs:firstrow(test.t.id)->test.t.id",
          "          └─ExchangeReceiver 8000.00 mpp[tiflash]  ",
          "            └─ExchangeSender 8000.00 mpp[tiflash]  ExchangeType: HashPartition, Hash Cols: [name: test.t.name, collate: utf8mb4_bin], [name: test.t.id, collate: binary]",
          "              └─HashAgg 8000.00 mpp[tiflash]  group by:test.t.id, test.t.name, funcs:count(1)->Column#7",
          "                └─TableFullScan 10000.00 mpp[tiflash] table:t keep order:false, stats:pseudo"
        ]
      },
      {
        "SQL": "desc format = 'brief' select count(*) from (select * from t order by id)a group by name order by 1",
        "Plan": [
          "Sort 8000.00 root  Column#5",
          "└─TableReader 8000.00 root  data:ExchangeSender",
          "  └─ExchangeSender 8000.00 mpp[tiflash]  ExchangeType: PassThrough",
          "    └─Projection 8000.00 mpp[tiflash]  Column#5",
          "      └─HashAgg 8000.00 mpp[tiflash]  group by:test.t.name, funcs:sum(Column#8)->Column#5",
          "        └─ExchangeReceiver 8000.00 mpp[tiflash]  ",
          "          └─ExchangeSender 8000.00 mpp[tiflash]  ExchangeType: HashPartition, Hash Cols: [name: test.t.name, collate: utf8mb4_bin]",
          "            └─HashAgg 8000.00 mpp[tiflash]  group by:test.t.name, funcs:count(1)->Column#8",
          "              └─TableFullScan 10000.00 mpp[tiflash] table:t keep order:false, stats:pseudo"
        ]
      },
      {
        "SQL": "desc format = 'brief' select count(*) from (select id,name from t group by id,name order by id,name)a group by name order by 1",
        "Plan": [
          "Sort 8000.00 root  Column#5",
          "└─TableReader 8000.00 root  data:ExchangeSender",
          "  └─ExchangeSender 8000.00 mpp[tiflash]  ExchangeType: PassThrough",
          "    └─Projection 8000.00 mpp[tiflash]  Column#5",
          "      └─HashAgg 8000.00 mpp[tiflash]  group by:test.t.name, funcs:count(1)->Column#5",
          "        └─Projection 8000.00 mpp[tiflash]  test.t.id, test.t.name",
          "          └─HashAgg 8000.00 mpp[tiflash]  group by:test.t.id, test.t.name, funcs:firstrow(test.t.id)->test.t.id, funcs:firstrow(test.t.name)->test.t.name",
          "            └─ExchangeReceiver 8000.00 mpp[tiflash]  ",
          "              └─ExchangeSender 8000.00 mpp[tiflash]  ExchangeType: HashPartition, Hash Cols: [name: test.t.name, collate: utf8mb4_bin]",
          "                └─HashAgg 8000.00 mpp[tiflash]  group by:test.t.id, test.t.name, ",
          "                  └─TableFullScan 10000.00 mpp[tiflash] table:t keep order:false, stats:pseudo"
        ]
      },
      {
        "SQL": "desc format = 'brief' select * from (select id from t group by id order by id)a join t on a.id=t.id order by 1",
        "Plan": [
          "Sort 9990.00 root  test.t.id",
          "└─TableReader 9990.00 root  data:ExchangeSender",
          "  └─ExchangeSender 9990.00 mpp[tiflash]  ExchangeType: PassThrough",
          "    └─Projection 9990.00 mpp[tiflash]  test.t.id, test.t.id, test.t.value, test.t.name",
          "      └─HashJoin 9990.00 mpp[tiflash]  inner join, equal:[eq(test.t.id, test.t.id)]",
          "        ├─ExchangeReceiver(Build) 7992.00 mpp[tiflash]  ",
          "        │ └─ExchangeSender 7992.00 mpp[tiflash]  ExchangeType: Broadcast",
          "        │   └─Projection 7992.00 mpp[tiflash]  test.t.id",
          "        │     └─HashAgg 7992.00 mpp[tiflash]  group by:test.t.id, funcs:firstrow(test.t.id)->test.t.id",
          "        │       └─ExchangeReceiver 7992.00 mpp[tiflash]  ",
          "        │         └─ExchangeSender 7992.00 mpp[tiflash]  ExchangeType: HashPartition, Hash Cols: [name: test.t.id, collate: binary]",
          "        │           └─HashAgg 7992.00 mpp[tiflash]  group by:test.t.id, ",
          "        │             └─Selection 9990.00 mpp[tiflash]  not(isnull(test.t.id))",
          "        │               └─TableFullScan 10000.00 mpp[tiflash] table:t keep order:false, stats:pseudo",
          "        └─Selection(Probe) 9990.00 mpp[tiflash]  not(isnull(test.t.id))",
          "          └─TableFullScan 10000.00 mpp[tiflash] table:t keep order:false, stats:pseudo"
        ]
      },
      {
        "SQL": "desc format = 'brief' select * from (select * from t order by id)a join t on a.id=t.id order by 1",
        "Plan": [
          "Sort 12487.50 root  test.t.id",
          "└─TableReader 12487.50 root  data:ExchangeSender",
          "  └─ExchangeSender 12487.50 mpp[tiflash]  ExchangeType: PassThrough",
          "    └─Projection 12487.50 mpp[tiflash]  test.t.id, test.t.value, test.t.name, test.t.id, test.t.value, test.t.name",
          "      └─HashJoin 12487.50 mpp[tiflash]  inner join, equal:[eq(test.t.id, test.t.id)]",
          "        ├─ExchangeReceiver(Build) 9990.00 mpp[tiflash]  ",
          "        │ └─ExchangeSender 9990.00 mpp[tiflash]  ExchangeType: Broadcast",
          "        │   └─Selection 9990.00 mpp[tiflash]  not(isnull(test.t.id))",
          "        │     └─TableFullScan 10000.00 mpp[tiflash] table:t keep order:false, stats:pseudo",
          "        └─Selection(Probe) 9990.00 mpp[tiflash]  not(isnull(test.t.id))",
          "          └─TableFullScan 10000.00 mpp[tiflash] table:t keep order:false, stats:pseudo"
        ]
      },
      {
        "SQL": "desc format = 'brief' select * from ((select id from t order by 1)  union all (select id+1 from t order by 1))c",
        "Plan": [
          "TableReader 20000.00 root  data:ExchangeSender",
          "└─ExchangeSender 20000.00 mpp[tiflash]  ExchangeType: PassThrough",
          "  └─Union 20000.00 mpp[tiflash]  ",
          "    ├─Projection 10000.00 mpp[tiflash]  cast(test.t.id, bigint(20) BINARY)->Column#10",
          "    │ └─TableFullScan 10000.00 mpp[tiflash] table:t keep order:false, stats:pseudo",
          "    └─Projection 10000.00 mpp[tiflash]  plus(test.t.id, 1)->Column#10",
          "      └─TableFullScan 10000.00 mpp[tiflash] table:t keep order:false, stats:pseudo"
        ]
      },
      {
        "SQL": "desc format = 'brief' select * from ((select count(*) from (select id,name from t order by id)a group by name,id order by id)  union all (select id+1 from t order by 1))c",
        "Plan": [
          "TableReader 18000.00 root  data:ExchangeSender",
          "└─ExchangeSender 18000.00 mpp[tiflash]  ExchangeType: PassThrough",
          "  └─Union 18000.00 mpp[tiflash]  ",
          "    ├─Projection 8000.00 mpp[tiflash]  cast(Column#12, bigint(21) BINARY)->Column#12",
          "    │ └─Projection 8000.00 mpp[tiflash]  Column#5",
          "    │   └─Projection 8000.00 mpp[tiflash]  Column#5, test.t.id",
          "    │     └─HashAgg 8000.00 mpp[tiflash]  group by:test.t.id, test.t.name, funcs:sum(Column#19)->Column#5, funcs:firstrow(test.t.id)->test.t.id",
          "    │       └─ExchangeReceiver 8000.00 mpp[tiflash]  ",
          "    │         └─ExchangeSender 8000.00 mpp[tiflash]  ExchangeType: HashPartition, Hash Cols: [name: test.t.name, collate: utf8mb4_bin], [name: test.t.id, collate: binary]",
          "    │           └─HashAgg 8000.00 mpp[tiflash]  group by:test.t.id, test.t.name, funcs:count(1)->Column#19",
          "    │             └─TableFullScan 10000.00 mpp[tiflash] table:t keep order:false, stats:pseudo",
          "    └─Projection 10000.00 mpp[tiflash]  cast(Column#11, bigint(21) BINARY)->Column#12",
          "      └─Projection 10000.00 mpp[tiflash]  plus(test.t.id, 1)->Column#11",
          "        └─TableFullScan 10000.00 mpp[tiflash] table:t keep order:false, stats:pseudo"
        ]
      },
      {
        "SQL": "desc format = 'brief' select * from (select * from t order by id)a order by name",
        "Plan": [
          "Sort 10000.00 root  test.t.name",
          "└─TableReader 10000.00 root  data:ExchangeSender",
          "  └─ExchangeSender 10000.00 mpp[tiflash]  ExchangeType: PassThrough",
          "    └─TableFullScan 10000.00 mpp[tiflash] table:t keep order:false, stats:pseudo"
        ]
      }
    ]
  },
  {
    "Name": "TestIssue32632",
    "Cases": [
      {
        "SQL": "explain format = 'brief' select sum(ps_supplycost) from partsupp, supplier where ps_suppkey = s_suppkey;",
        "Plan": [
          "HashAgg 1.00 root  funcs:sum(Column#15)->Column#14",
          "└─TableReader 1.00 root  data:ExchangeSender",
          "  └─ExchangeSender 1.00 mpp[tiflash]  ExchangeType: PassThrough",
          "    └─HashAgg 1.00 mpp[tiflash]  funcs:sum(test.partsupp.ps_supplycost)->Column#15",
          "      └─Projection 12500.00 mpp[tiflash]  test.partsupp.ps_supplycost",
          "        └─HashJoin 12500.00 mpp[tiflash]  inner join, equal:[eq(test.supplier.s_suppkey, test.partsupp.ps_suppkey)]",
          "          ├─ExchangeReceiver(Build) 10000.00 mpp[tiflash]  ",
          "          │ └─ExchangeSender 10000.00 mpp[tiflash]  ExchangeType: Broadcast",
          "          │   └─TableFullScan 10000.00 mpp[tiflash] table:supplier keep order:false",
          "          └─TableFullScan(Probe) 800000.00 mpp[tiflash] table:partsupp keep order:false"
        ]
      }
    ]
  },
  {
    "Name": "TestTiFlashPartitionTableScan",
    "Cases": [
      {
        "SQL": "explain format = 'brief' select * from rp_t where a = 1 or a = 20",
        "Plan": [
          "TableReader 20.00 root partition:p0,p3 data:ExchangeSender",
          "└─ExchangeSender 20.00 mpp[tiflash]  ExchangeType: PassThrough",
          "  └─Selection 20.00 mpp[tiflash]  or(eq(test.rp_t.a, 1), eq(test.rp_t.a, 20))",
          "    └─TableFullScan 10000.00 mpp[tiflash] table:rp_t keep order:false, stats:pseudo, PartitionTableScan:true"
        ]
      },
      {
        "SQL": "explain format = 'brief' select * from hp_t where a = 1 or a = 20",
        "Plan": [
          "TableReader 20.00 root partition:p0,p1 data:ExchangeSender",
          "└─ExchangeSender 20.00 mpp[tiflash]  ExchangeType: PassThrough",
          "  └─Selection 20.00 mpp[tiflash]  or(eq(test.hp_t.a, 1), eq(test.hp_t.a, 20))",
          "    └─TableFullScan 10000.00 mpp[tiflash] table:hp_t keep order:false, stats:pseudo, PartitionTableScan:true"
        ]
      },
      {
        "SQL": "explain format = 'brief' select count(*) from rp_t where a = 1 or a = 20",
        "Plan": [
          "HashAgg 1.00 root  funcs:count(Column#5)->Column#3",
          "└─TableReader 1.00 root partition:p0,p3 data:ExchangeSender",
          "  └─ExchangeSender 1.00 mpp[tiflash]  ExchangeType: PassThrough",
          "    └─HashAgg 1.00 mpp[tiflash]  funcs:count(1)->Column#5",
          "      └─Selection 20.00 mpp[tiflash]  or(eq(test.rp_t.a, 1), eq(test.rp_t.a, 20))",
          "        └─TableFullScan 10000.00 mpp[tiflash] table:rp_t keep order:false, stats:pseudo, PartitionTableScan:true"
        ]
      },
      {
        "SQL": "explain format = 'brief' select count(*) from hp_t where a = 1 or a = 20",
        "Plan": [
          "HashAgg 1.00 root  funcs:count(Column#5)->Column#3",
          "└─TableReader 1.00 root partition:p0,p1 data:ExchangeSender",
          "  └─ExchangeSender 1.00 mpp[tiflash]  ExchangeType: PassThrough",
          "    └─HashAgg 1.00 mpp[tiflash]  funcs:count(1)->Column#5",
          "      └─Selection 20.00 mpp[tiflash]  or(eq(test.hp_t.a, 1), eq(test.hp_t.a, 20))",
          "        └─TableFullScan 10000.00 mpp[tiflash] table:hp_t keep order:false, stats:pseudo, PartitionTableScan:true"
        ]
      }
    ]
  }
]<|MERGE_RESOLUTION|>--- conflicted
+++ resolved
@@ -2797,26 +2797,6 @@
         "Plan": [
           "StreamAgg 1.00 root  funcs:count(1)->Column#17",
           "└─TableReader 8.00 root  data:ExchangeSender",
-<<<<<<< HEAD
-          "  └─ExchangeSender 8.00 cop[tiflash]  ExchangeType: PassThrough",
-          "    └─HashJoin 8.00 cop[tiflash]  inner join, equal:[eq(test.fact_t.d3_k, test.d3_t.d3_k)]",
-          "      ├─ExchangeReceiver(Build) 2.00 cop[tiflash]  ",
-          "      │ └─ExchangeSender 2.00 cop[tiflash]  ExchangeType: Broadcast",
-          "      │   └─Selection 2.00 cop[tiflash]  not(isnull(test.d3_t.d3_k))",
-          "      │     └─TableFullScan 2.00 cop[tiflash] table:d3_t keep order:false",
-          "      └─HashJoin(Probe) 8.00 cop[tiflash]  inner join, equal:[eq(test.d2_t.d2_k, test.fact_t.d2_k)]",
-          "        ├─ExchangeReceiver(Build) 2.00 cop[tiflash]  ",
-          "        │ └─ExchangeSender 2.00 cop[tiflash]  ExchangeType: Broadcast",
-          "        │   └─Selection 2.00 cop[tiflash]  not(isnull(test.d2_t.d2_k))",
-          "        │     └─TableFullScan 2.00 cop[tiflash] table:d2_t keep order:false",
-          "        └─HashJoin(Probe) 8.00 cop[tiflash]  inner join, equal:[eq(test.d1_t.d1_k, test.fact_t.d1_k)]",
-          "          ├─ExchangeReceiver(Build) 2.00 cop[tiflash]  ",
-          "          │ └─ExchangeSender 2.00 cop[tiflash]  ExchangeType: Broadcast",
-          "          │   └─Selection 2.00 cop[tiflash]  not(isnull(test.d1_t.d1_k))",
-          "          │     └─TableFullScan 2.00 cop[tiflash] table:d1_t keep order:false",
-          "          └─Selection(Probe) 8.00 cop[tiflash]  not(isnull(test.fact_t.d1_k)), not(isnull(test.fact_t.d2_k)), not(isnull(test.fact_t.d3_k))",
-          "            └─TableFullScan 8.00 cop[tiflash] table:fact_t keep order:false"
-=======
           "  └─ExchangeSender 8.00 mpp[tiflash]  ExchangeType: PassThrough",
           "    └─HashJoin 8.00 mpp[tiflash]  inner join, equal:[eq(test.fact_t.d3_k, test.d3_t.d3_k)]",
           "      ├─ExchangeReceiver(Build) 2.00 mpp[tiflash]  ",
@@ -2835,7 +2815,6 @@
           "          │     └─TableFullScan 2.00 mpp[tiflash] table:d1_t keep order:false",
           "          └─Selection(Probe) 8.00 mpp[tiflash]  not(isnull(test.fact_t.d1_k)), not(isnull(test.fact_t.d2_k)), not(isnull(test.fact_t.d3_k))",
           "            └─TableFullScan 8.00 mpp[tiflash] table:fact_t keep order:false"
->>>>>>> 25786301
         ]
       },
       {
@@ -3440,33 +3419,6 @@
         "Plan": [
           "HashAgg 1.00 root  funcs:count(Column#18)->Column#17",
           "└─TableReader 1.00 root  data:ExchangeSender",
-<<<<<<< HEAD
-          "  └─ExchangeSender 1.00 batchCop[tiflash]  ExchangeType: PassThrough",
-          "    └─HashAgg 1.00 batchCop[tiflash]  funcs:count(1)->Column#18",
-          "      └─HashJoin 128.00 batchCop[tiflash]  inner join, equal:[eq(test.fact_t.d3_k, test.d3_t.d3_k)]",
-          "        ├─ExchangeReceiver(Build) 4.00 batchCop[tiflash]  ",
-          "        │ └─ExchangeSender 4.00 batchCop[tiflash]  ExchangeType: HashPartition, Hash Cols: [name: test.d3_t.d3_k, collate: binary]",
-          "        │   └─Selection 4.00 batchCop[tiflash]  not(isnull(test.d3_t.d3_k))",
-          "        │     └─TableFullScan 4.00 batchCop[tiflash] table:d3_t keep order:false",
-          "        └─ExchangeReceiver(Probe) 64.00 batchCop[tiflash]  ",
-          "          └─ExchangeSender 64.00 batchCop[tiflash]  ExchangeType: HashPartition, Hash Cols: [name: test.fact_t.d3_k, collate: binary]",
-          "            └─HashJoin 64.00 batchCop[tiflash]  inner join, equal:[eq(test.d2_t.d2_k, test.fact_t.d2_k)]",
-          "              ├─ExchangeReceiver(Build) 4.00 batchCop[tiflash]  ",
-          "              │ └─ExchangeSender 4.00 batchCop[tiflash]  ExchangeType: HashPartition, Hash Cols: [name: test.d2_t.d2_k, collate: binary]",
-          "              │   └─Selection 4.00 batchCop[tiflash]  not(isnull(test.d2_t.d2_k))",
-          "              │     └─TableFullScan 4.00 batchCop[tiflash] table:d2_t keep order:false",
-          "              └─ExchangeReceiver(Probe) 32.00 batchCop[tiflash]  ",
-          "                └─ExchangeSender 32.00 batchCop[tiflash]  ExchangeType: HashPartition, Hash Cols: [name: test.fact_t.d2_k, collate: binary]",
-          "                  └─HashJoin 32.00 batchCop[tiflash]  inner join, equal:[eq(test.d1_t.d1_k, test.fact_t.d1_k)]",
-          "                    ├─ExchangeReceiver(Build) 4.00 batchCop[tiflash]  ",
-          "                    │ └─ExchangeSender 4.00 batchCop[tiflash]  ExchangeType: HashPartition, Hash Cols: [name: test.d1_t.d1_k, collate: binary]",
-          "                    │   └─Selection 4.00 batchCop[tiflash]  not(isnull(test.d1_t.d1_k))",
-          "                    │     └─TableFullScan 4.00 batchCop[tiflash] table:d1_t keep order:false",
-          "                    └─ExchangeReceiver(Probe) 16.00 batchCop[tiflash]  ",
-          "                      └─ExchangeSender 16.00 batchCop[tiflash]  ExchangeType: HashPartition, Hash Cols: [name: test.fact_t.d1_k, collate: binary]",
-          "                        └─Selection 16.00 batchCop[tiflash]  not(isnull(test.fact_t.d1_k)), not(isnull(test.fact_t.d2_k)), not(isnull(test.fact_t.d3_k))",
-          "                          └─TableFullScan 16.00 batchCop[tiflash] table:fact_t keep order:false"
-=======
           "  └─ExchangeSender 1.00 mpp[tiflash]  ExchangeType: PassThrough",
           "    └─HashAgg 1.00 mpp[tiflash]  funcs:count(1)->Column#18",
           "      └─HashJoin 128.00 mpp[tiflash]  inner join, equal:[eq(test.fact_t.d3_k, test.d3_t.d3_k)]",
@@ -3492,7 +3444,6 @@
           "                      └─ExchangeSender 16.00 mpp[tiflash]  ExchangeType: HashPartition, Hash Cols: [name: test.fact_t.d1_k, collate: binary]",
           "                        └─Selection 16.00 mpp[tiflash]  not(isnull(test.fact_t.d1_k)), not(isnull(test.fact_t.d2_k)), not(isnull(test.fact_t.d3_k))",
           "                          └─TableFullScan 16.00 mpp[tiflash] table:fact_t keep order:false"
->>>>>>> 25786301
         ]
       },
       {
@@ -3518,29 +3469,6 @@
         "Plan": [
           "HashAgg 1.00 root  funcs:count(Column#18)->Column#17",
           "└─TableReader 1.00 root  data:ExchangeSender",
-<<<<<<< HEAD
-          "  └─ExchangeSender 1.00 batchCop[tiflash]  ExchangeType: PassThrough",
-          "    └─HashAgg 1.00 batchCop[tiflash]  funcs:count(1)->Column#18",
-          "      └─HashJoin 128.00 batchCop[tiflash]  inner join, equal:[eq(test.fact_t.d1_k, test.d3_t.value)]",
-          "        ├─ExchangeReceiver(Build) 4.00 batchCop[tiflash]  ",
-          "        │ └─ExchangeSender 4.00 batchCop[tiflash]  ExchangeType: HashPartition, Hash Cols: [name: test.d3_t.value, collate: binary]",
-          "        │   └─Selection 4.00 batchCop[tiflash]  not(isnull(test.d3_t.value))",
-          "        │     └─TableFullScan 4.00 batchCop[tiflash] table:d3_t keep order:false",
-          "        └─HashJoin(Probe) 64.00 batchCop[tiflash]  inner join, equal:[eq(test.d2_t.value, test.fact_t.d1_k)]",
-          "          ├─ExchangeReceiver(Build) 4.00 batchCop[tiflash]  ",
-          "          │ └─ExchangeSender 4.00 batchCop[tiflash]  ExchangeType: HashPartition, Hash Cols: [name: test.d2_t.value, collate: binary]",
-          "          │   └─Selection 4.00 batchCop[tiflash]  not(isnull(test.d2_t.value))",
-          "          │     └─TableFullScan 4.00 batchCop[tiflash] table:d2_t keep order:false",
-          "          └─HashJoin(Probe) 32.00 batchCop[tiflash]  inner join, equal:[eq(test.d1_t.d1_k, test.fact_t.d1_k)]",
-          "            ├─ExchangeReceiver(Build) 4.00 batchCop[tiflash]  ",
-          "            │ └─ExchangeSender 4.00 batchCop[tiflash]  ExchangeType: HashPartition, Hash Cols: [name: test.d1_t.d1_k, collate: binary]",
-          "            │   └─Selection 4.00 batchCop[tiflash]  not(isnull(test.d1_t.d1_k))",
-          "            │     └─TableFullScan 4.00 batchCop[tiflash] table:d1_t keep order:false",
-          "            └─ExchangeReceiver(Probe) 16.00 batchCop[tiflash]  ",
-          "              └─ExchangeSender 16.00 batchCop[tiflash]  ExchangeType: HashPartition, Hash Cols: [name: test.fact_t.d1_k, collate: binary]",
-          "                └─Selection 16.00 batchCop[tiflash]  not(isnull(test.fact_t.d1_k))",
-          "                  └─TableFullScan 16.00 batchCop[tiflash] table:fact_t keep order:false"
-=======
           "  └─ExchangeSender 1.00 mpp[tiflash]  ExchangeType: PassThrough",
           "    └─HashAgg 1.00 mpp[tiflash]  funcs:count(1)->Column#18",
           "      └─HashJoin 128.00 mpp[tiflash]  inner join, equal:[eq(test.fact_t.d1_k, test.d3_t.value)]",
@@ -3562,7 +3490,6 @@
           "              └─ExchangeSender 16.00 mpp[tiflash]  ExchangeType: HashPartition, Hash Cols: [name: test.fact_t.d1_k, collate: binary]",
           "                └─Selection 16.00 mpp[tiflash]  not(isnull(test.fact_t.d1_k))",
           "                  └─TableFullScan 16.00 mpp[tiflash] table:fact_t keep order:false"
->>>>>>> 25786301
         ]
       },
       {
@@ -4963,30 +4890,6 @@
         "Plan": [
           "Projection 19492.21 root  test.t.c1, test.t.c2, test.t.c3, test.t.c4, test.t.c5, test.t.c1, test.t.c2, test.t.c3, test.t.c4, test.t.c5, test.t.c1, test.t.c2, test.t.c3, test.t.c4, test.t.c5, test.t.c1, test.t.c2, test.t.c3, test.t.c4, test.t.c5",
           "└─TableReader 19492.21 root  data:ExchangeSender",
-<<<<<<< HEAD
-          "  └─ExchangeSender 19492.21 cop[tiflash]  ExchangeType: PassThrough",
-          "    └─HashJoin 19492.21 cop[tiflash]  right outer join, equal:[eq(test.t.c3, test.t.c4)]",
-          "      ├─ExchangeReceiver(Build) 10000.00 cop[tiflash]  ",
-          "      │ └─ExchangeSender 10000.00 cop[tiflash]  ExchangeType: HashPartition, Hash Cols: [name: Column#27, collate: binary]",
-          "      │   └─Projection 10000.00 cop[tiflash]  test.t.c1, test.t.c2, test.t.c3, test.t.c4, test.t.c5, cast(test.t.c4, decimal(40,20))->Column#27",
-          "      │     └─TableFullScan 10000.00 cop[tiflash] table:t4 keep order:false, stats:pseudo",
-          "      └─HashJoin(Probe) 15593.77 cop[tiflash]  inner join, equal:[eq(test.t.c3, test.t.c5)]",
-          "        ├─ExchangeReceiver(Build) 10000.00 cop[tiflash]  ",
-          "        │ └─ExchangeSender 10000.00 cop[tiflash]  ExchangeType: HashPartition, Hash Cols: [name: Column#25, collate: binary]",
-          "        │   └─Projection 10000.00 cop[tiflash]  test.t.c1, test.t.c2, test.t.c3, test.t.c4, test.t.c5, cast(test.t.c3, decimal(40,20))->Column#25",
-          "        │     └─TableFullScan 10000.00 cop[tiflash] table:t3 keep order:false, stats:pseudo",
-          "        └─ExchangeReceiver(Probe) 12475.01 cop[tiflash]  ",
-          "          └─ExchangeSender 12475.01 cop[tiflash]  ExchangeType: HashPartition, Hash Cols: [name: test.t.c5, collate: binary]",
-          "            └─HashJoin 12475.01 cop[tiflash]  inner join, equal:[eq(test.t.c2, test.t.c1)]",
-          "              ├─ExchangeReceiver(Build) 9980.01 cop[tiflash]  ",
-          "              │ └─ExchangeSender 9980.01 cop[tiflash]  ExchangeType: HashPartition, Hash Cols: [name: test.t.c2, collate: binary]",
-          "              │   └─Selection 9980.01 cop[tiflash]  not(isnull(test.t.c2)), not(isnull(test.t.c5))",
-          "              │     └─TableFullScan 10000.00 cop[tiflash] table:t2 keep order:false, stats:pseudo",
-          "              └─ExchangeReceiver(Probe) 9990.00 cop[tiflash]  ",
-          "                └─ExchangeSender 9990.00 cop[tiflash]  ExchangeType: HashPartition, Hash Cols: [name: test.t.c1, collate: binary]",
-          "                  └─Selection 9990.00 cop[tiflash]  not(isnull(test.t.c1))",
-          "                    └─TableFullScan 10000.00 cop[tiflash] table:t1 keep order:false, stats:pseudo"
-=======
           "  └─ExchangeSender 19492.21 mpp[tiflash]  ExchangeType: PassThrough",
           "    └─HashJoin 19492.21 mpp[tiflash]  right outer join, equal:[eq(test.t.c3, test.t.c4)]",
           "      ├─ExchangeReceiver(Build) 10000.00 mpp[tiflash]  ",
@@ -5010,7 +4913,6 @@
           "                  └─ExchangeSender 9990.00 mpp[tiflash]  ExchangeType: HashPartition, Hash Cols: [name: test.t.c1, collate: binary]",
           "                    └─Selection 9990.00 mpp[tiflash]  not(isnull(test.t.c1))",
           "                      └─TableFullScan 10000.00 mpp[tiflash] table:t1 keep order:false, stats:pseudo"
->>>>>>> 25786301
         ]
       },
       {
