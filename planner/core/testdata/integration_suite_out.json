--- conflicted
+++ resolved
@@ -207,164 +207,6 @@
     ]
   },
   {
-<<<<<<< HEAD
-    "Name": "TestReadFromStorageHint",
-    "Cases": [
-      {
-        "SQL": "desc select avg(a) from t",
-        "Plan": [
-          "StreamAgg_24 1.00 root  funcs:avg(Column#7, Column#8)->Column#4",
-          "└─TableReader_25 1.00 root  data:StreamAgg_8",
-          "  └─StreamAgg_8 1.00 cop[tiflash]  funcs:count(test.t.a)->Column#7, funcs:sum(test.t.a)->Column#8",
-          "    └─TableFullScan_22 10000.00 cop[tiflash] table:t keep order:false, stats:pseudo"
-        ],
-        "Warn": null
-      },
-      {
-        "SQL": "desc select /*+ read_from_storage(tiflash[t]) */ avg(a) from t",
-        "Plan": [
-          "StreamAgg_16 1.00 root  funcs:avg(Column#7, Column#8)->Column#4",
-          "└─TableReader_17 1.00 root  data:StreamAgg_8",
-          "  └─StreamAgg_8 1.00 cop[tiflash]  funcs:count(test.t.a)->Column#7, funcs:sum(test.t.a)->Column#8",
-          "    └─TableFullScan_15 10000.00 cop[tiflash] table:t keep order:false, stats:pseudo"
-        ],
-        "Warn": null
-      },
-      {
-        "SQL": "desc select /*+ read_from_storage(tiflash[t]) */ sum(a) from t",
-        "Plan": [
-          "StreamAgg_16 1.00 root  funcs:sum(Column#6)->Column#4",
-          "└─TableReader_17 1.00 root  data:StreamAgg_8",
-          "  └─StreamAgg_8 1.00 cop[tiflash]  funcs:sum(test.t.a)->Column#6",
-          "    └─TableFullScan_15 10000.00 cop[tiflash] table:t keep order:false, stats:pseudo"
-        ],
-        "Warn": null
-      },
-      {
-        "SQL": "desc select /*+ read_from_storage(tiflash[t]) */ sum(a+1) from t",
-        "Plan": [
-          "StreamAgg_16 1.00 root  funcs:sum(Column#6)->Column#4",
-          "└─TableReader_17 1.00 root  data:StreamAgg_8",
-          "  └─StreamAgg_8 1.00 cop[tiflash]  funcs:sum(plus(test.t.a, 1))->Column#6",
-          "    └─TableFullScan_15 10000.00 cop[tiflash] table:t keep order:false, stats:pseudo"
-        ],
-        "Warn": null
-      },
-      {
-        "SQL": "desc select /*+ read_from_storage(tiflash[t]) */ sum(isnull(a)) from t",
-        "Plan": [
-          "StreamAgg_16 1.00 root  funcs:sum(Column#6)->Column#4",
-          "└─TableReader_17 1.00 root  data:StreamAgg_8",
-          "  └─StreamAgg_8 1.00 cop[tiflash]  funcs:sum(isnull(test.t.a))->Column#6",
-          "    └─TableFullScan_15 10000.00 cop[tiflash] table:t keep order:false, stats:pseudo"
-        ],
-        "Warn": null
-      },
-      {
-        "SQL": "desc select * from tt where (tt.a > 1 and tt.a < 20) or (tt.a >= 30 and tt.a < 55)",
-        "Plan": [
-          "TableReader_8 44.00 root  data:TableRangeScan_7",
-          "└─TableRangeScan_7 44.00 cop[tiflash] table:tt range:(1,20), [30,55), keep order:false, stats:pseudo"
-        ],
-        "Warn": null
-      },
-      {
-        "SQL": "desc select /*+ read_from_storage(tiflash[tt]) */ * from tt where (tt.a > 1 and tt.a < 20) or (tt.a >= 30 and tt.a < 55)",
-        "Plan": [
-          "TableReader_6 44.00 root  data:TableRangeScan_5",
-          "└─TableRangeScan_5 44.00 cop[tiflash] table:tt range:(1,20), [30,55), keep order:false, stats:pseudo"
-        ],
-        "Warn": null
-      },
-      {
-        "SQL": "desc select * from ttt order by ttt.a desc",
-        "Plan": [
-          "TableReader_13 10000.00 root  data:TableFullScan_12",
-          "└─TableFullScan_12 10000.00 cop[tikv] table:ttt keep order:true, desc, stats:pseudo"
-        ],
-        "Warn": null
-      },
-      {
-        "SQL": "desc select /*+ read_from_storage(tiflash[ttt]) */ * from ttt order by ttt.a desc",
-        "Plan": [
-          "Sort_4 10000.00 root  test.ttt.a:desc",
-          "└─TableReader_8 10000.00 root  data:TableFullScan_7",
-          "  └─TableFullScan_7 10000.00 cop[tiflash] table:ttt keep order:false, stats:pseudo"
-        ],
-        "Warn": null
-      },
-      {
-        "SQL": "desc select /*+ read_from_storage(tiflash[ttt]) */ * from ttt order by ttt.a",
-        "Plan": [
-          "TableReader_11 10000.00 root  data:TableFullScan_10",
-          "└─TableFullScan_10 10000.00 cop[tiflash] table:ttt keep order:true, stats:pseudo"
-        ],
-        "Warn": null
-      },
-      {
-        "SQL": "desc select /*+ read_from_storage(tikv[t]) */ * from ttt",
-        "Plan": [
-          "TableReader_7 10000.00 root data:TableFullScan_6",
-          "└─TableFullScan_6 10000.00 cop[tiflash] table:ttt, keep order:false, stats:pseudo"
-        ],
-        "Warn": [
-          "[planner:1815]There are no matching table names for (t) in optimizer hint /*+ READ_FROM_STORAGE(t) */. Maybe you can use the table alias name"
-        ]
-      },
-      {
-        "SQL": "desc select /*+ read_from_storage(tiflash[t], tikv[tt]) */ * from ttt",
-        "Plan": [
-          "TableReader_7 10000.00 root data:TableFullScan_6",
-          "└─TableFullScan_6 10000.00 cop[tiflash] table:ttt, keep order:false, stats:pseudo"
-        ],
-        "Warn": [
-          "[planner:1815]There are no matching table names for (t, tt) in optimizer hint /*+ READ_FROM_STORAGE(t, tt) */. Maybe you can use the table alias name"
-        ]
-      }
-    ]
-  },
-  {
-    "Name": "TestReadFromStorageHintAndIsolationRead",
-    "Cases": [
-      {
-        "SQL": "desc select /*+ read_from_storage(tikv[t], tiflash[t]) */ avg(a) from t",
-        "Plan": [
-          "StreamAgg_20 1.00 root  funcs:avg(Column#7, Column#8)->Column#4",
-          "└─IndexReader_21 1.00 root  index:StreamAgg_8",
-          "  └─StreamAgg_8 1.00 cop[tikv]  funcs:avg(test.t.a)->Column#7",
-          "    └─IndexFullScan_19 10000.00 cop[tikv] table:t, index:ia(a) keep order:false, stats:pseudo"
-        ],
-        "Warn": [
-          "[planner:1815]Storage hints are conflict, you can only specify one storage type of table test.t"
-        ]
-      },
-      {
-        "SQL": "desc select /*+ read_from_storage(tikv[t]) */ avg(a) from t",
-        "Plan": [
-          "StreamAgg_20 1.00 root  funcs:avg(Column#7, Column#8)->Column#4",
-          "└─IndexReader_21 1.00 root  index:StreamAgg_8",
-          "  └─StreamAgg_8 1.00 cop[tikv]  funcs:avg(test.t.a)->Column#7",
-          "    └─IndexFullScan_19 10000.00 cop[tikv] table:t, index:ia(a) keep order:false, stats:pseudo"
-        ],
-        "Warn": null
-      },
-      {
-        "SQL": "desc select /*+ read_from_storage(tiflash[t]) */ avg(a) from t",
-        "Plan": [
-          "StreamAgg_20 1.00 root  funcs:avg(Column#7, Column#8)->Column#4",
-          "└─IndexReader_21 1.00 root  index:StreamAgg_8",
-          "  └─StreamAgg_8 1.00 cop[tikv]  funcs:avg(test.t.a)->Column#7",
-          "    └─IndexFullScan_19 10000.00 cop[tikv] table:t, index:ia(a) keep order:false, stats:pseudo"
-        ],
-        "Warn": [
-          "[planner:1815]No available path for table test.t with the store type tiflash of the hint /*+ read_from_storage */, please check the status of the table replica and variable value of tidb_isolation_read_engines(map[0:{}])"
-        ]
-      }
-    ]
-  },
-  {
-=======
->>>>>>> 36e89f82
     "Name": "TestSubqueryWithTopN",
     "Cases": [
       {
