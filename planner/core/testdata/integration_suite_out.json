[
  {
    "Name": "TestPushLimitDownIndexLookUpReader",
    "Cases": [
      {
        "SQL": "explain format = 'brief' select * from tbl use index(idx_b_c) where b > 1 limit 2,1",
        "Plan": [
          "IndexLookUp 1.00 root  limit embedded(offset:2, count:1)",
          "├─Limit(Build) 3.00 cop[tikv]  offset:0, count:3",
          "│ └─IndexRangeScan 3.00 cop[tikv] table:tbl, index:idx_b_c(b, c) range:(1,+inf], keep order:false",
          "└─TableRowIDScan(Probe) 1.00 cop[tikv] table:tbl keep order:false, stats:pseudo"
        ]
      },
      {
        "SQL": "explain format = 'brief' select * from tbl use index(idx_b_c) where b > 1 order by b desc limit 2,1",
        "Plan": [
          "Projection 1.00 root  test.tbl.a, test.tbl.b, test.tbl.c",
          "└─IndexLookUp 1.00 root  limit embedded(offset:2, count:1)",
          "  ├─Limit(Build) 3.00 cop[tikv]  offset:0, count:3",
          "  │ └─IndexRangeScan 3.00 cop[tikv] table:tbl, index:idx_b_c(b, c) range:(1,+inf], keep order:true, desc",
          "  └─TableRowIDScan(Probe) 1.00 cop[tikv] table:tbl keep order:false, stats:pseudo"
        ]
      },
      {
        "SQL": "explain format = 'brief' select * from tbl use index(idx_b_c) where b > 1 and c > 1 limit 2,1",
        "Plan": [
          "IndexLookUp 1.00 root  limit embedded(offset:2, count:1)",
          "├─Limit(Build) 3.00 cop[tikv]  offset:0, count:3",
          "│ └─Selection 3.00 cop[tikv]  gt(test.tbl.c, 1)",
          "│   └─IndexRangeScan 3.75 cop[tikv] table:tbl, index:idx_b_c(b, c) range:(1,+inf], keep order:false",
          "└─TableRowIDScan(Probe) 1.00 cop[tikv] table:tbl keep order:false, stats:pseudo"
        ]
      },
      {
        "SQL": "explain format = 'brief' select * from tbl use index(idx_b_c) where b > 1 and a > 1 limit 2,1",
        "Plan": [
          "Limit 1.00 root  offset:2, count:1",
          "└─IndexLookUp 3.00 root  ",
          "  ├─IndexRangeScan(Build) 3.75 cop[tikv] table:tbl, index:idx_b_c(b, c) range:(1,+inf], keep order:false",
          "  └─Limit(Probe) 3.00 cop[tikv]  offset:0, count:3",
          "    └─Selection 3.00 cop[tikv]  gt(test.tbl.a, 1)",
          "      └─TableRowIDScan 3.75 cop[tikv] table:tbl keep order:false"
        ]
      }
    ]
  },
  {
    "Name": "TestIsFromUnixtimeNullRejective",
    "Cases": [
      {
        "SQL": "explain format = 'brief' select * from t t1 left join t t2 on t1.a=t2.a where from_unixtime(t2.b);",
        "Plan": [
          "Projection 9990.00 root  test.t.a, test.t.b, test.t.a, test.t.b",
          "└─HashJoin 9990.00 root  inner join, equal:[eq(test.t.a, test.t.a)]",
          "  ├─Selection(Build) 7992.00 root  from_unixtime(cast(test.t.b, decimal(20,0) BINARY))",
          "  │ └─TableReader 7992.00 root  data:Selection",
          "  │   └─Selection 7992.00 cop[tikv]  not(isnull(test.t.a))",
          "  │     └─TableFullScan 10000.00 cop[tikv] table:t2 keep order:false, stats:pseudo",
          "  └─TableReader(Probe) 9990.00 root  data:Selection",
          "    └─Selection 9990.00 cop[tikv]  not(isnull(test.t.a))",
          "      └─TableFullScan 10000.00 cop[tikv] table:t1 keep order:false, stats:pseudo"
        ]
      }
    ]
  },
  {
    "Name": "TestIndexJoinInnerIndexNDV",
    "Cases": [
      {
        "SQL": "explain format = 'brief' select /*+ inl_join(t2) */ * from t1, t2 where t1.a = t2.a and t1.b = t2.b and t1.c = t2.c",
        "Plan": [
          "IndexJoin 3.00 root  inner join, inner:IndexLookUp, outer key:test.t1.c, inner key:test.t2.c, equal cond:eq(test.t1.a, test.t2.a), eq(test.t1.b, test.t2.b), eq(test.t1.c, test.t2.c)",
          "├─TableReader(Build) 3.00 root  data:TableFullScan",
          "│ └─TableFullScan 3.00 cop[tikv] table:t1 keep order:false",
          "└─IndexLookUp(Probe) 1.00 root  ",
          "  ├─IndexRangeScan(Build) 1.00 cop[tikv] table:t2, index:idx2(c) range: decided by [eq(test.t2.c, test.t1.c)], keep order:false",
          "  └─TableRowIDScan(Probe) 1.00 cop[tikv] table:t2 keep order:false"
        ]
      }
    ]
  },
  {
    "Name": "TestSimplifyOuterJoinWithCast",
    "Cases": [
      {
        "SQL": "explain format = 'brief' select * from t t1 left join t t2 on t1.a = t2.a where cast(t1.b as date) >= '2019-01-01'",
        "Plan": [
          "HashJoin 10000.00 root  left outer join, equal:[eq(test.t.a, test.t.a)]",
          "├─TableReader(Build) 8000.00 root  data:Selection",
          "│ └─Selection 8000.00 cop[tikv]  ge(cast(test.t.b, date BINARY), 2019-01-01 00:00:00.000000)",
          "│   └─TableFullScan 10000.00 cop[tikv] table:t1 keep order:false, stats:pseudo",
          "└─TableReader(Probe) 10000.00 root  data:TableFullScan",
          "  └─TableFullScan 10000.00 cop[tikv] table:t2 keep order:false, stats:pseudo"
        ]
      }
    ]
  },
  {
    "Name": "TestMaxMinEliminate",
    "Cases": [
      {
        "SQL": "explain format = 'brief' (select max(a) from t) union (select min(a) from t)",
        "Plan": [
          "HashAgg 2.00 root  group by:Column#5, funcs:firstrow(Column#5)->Column#5",
          "└─Union 2.00 root  ",
          "  ├─StreamAgg 1.00 root  funcs:max(test.t.a)->Column#2",
          "  │ └─Limit 1.00 root  offset:0, count:1",
          "  │   └─TableReader 1.00 root  data:Limit",
          "  │     └─Limit 1.00 cop[tikv]  offset:0, count:1",
          "  │       └─TableFullScan 1.00 cop[tikv] table:t keep order:true, desc, stats:pseudo",
          "  └─StreamAgg 1.00 root  funcs:min(test.t.a)->Column#4",
          "    └─Limit 1.00 root  offset:0, count:1",
          "      └─TableReader 1.00 root  data:Limit",
          "        └─Limit 1.00 cop[tikv]  offset:0, count:1",
          "          └─TableFullScan 1.00 cop[tikv] table:t keep order:true, stats:pseudo"
        ]
      },
      {
        "SQL": "explain format = 'brief' select min(a), max(a) from cluster_index_t",
        "Plan": [
          "HashJoin 1.00 root  CARTESIAN inner join",
          "├─StreamAgg(Build) 1.00 root  funcs:max(test.cluster_index_t.a)->Column#5",
          "│ └─Limit 1.00 root  offset:0, count:1",
          "│   └─TableReader 1.00 root  data:Limit",
          "│     └─Limit 1.00 cop[tikv]  offset:0, count:1",
          "│       └─TableFullScan 1.00 cop[tikv] table:cluster_index_t keep order:true, desc, stats:pseudo",
          "└─StreamAgg(Probe) 1.00 root  funcs:min(test.cluster_index_t.a)->Column#4",
          "  └─Limit 1.00 root  offset:0, count:1",
          "    └─TableReader 1.00 root  data:Limit",
          "      └─Limit 1.00 cop[tikv]  offset:0, count:1",
          "        └─TableFullScan 1.00 cop[tikv] table:cluster_index_t keep order:true, stats:pseudo"
        ]
      },
      {
        "SQL": "explain format = 'brief' select min(b), max(b) from cluster_index_t where a = 1",
        "Plan": [
          "HashJoin 1.00 root  CARTESIAN inner join",
          "├─StreamAgg(Build) 1.00 root  funcs:max(test.cluster_index_t.b)->Column#5",
          "│ └─Limit 1.00 root  offset:0, count:1",
          "│   └─TableReader 1.00 root  data:Limit",
          "│     └─Limit 1.00 cop[tikv]  offset:0, count:1",
          "│       └─TableRangeScan 1.00 cop[tikv] table:cluster_index_t range:[1,1], keep order:true, desc, stats:pseudo",
          "└─StreamAgg(Probe) 1.00 root  funcs:min(test.cluster_index_t.b)->Column#4",
          "  └─Limit 1.00 root  offset:0, count:1",
          "    └─TableReader 1.00 root  data:Limit",
          "      └─Limit 1.00 cop[tikv]  offset:0, count:1",
          "        └─TableRangeScan 1.00 cop[tikv] table:cluster_index_t range:[1,1], keep order:true, stats:pseudo"
        ]
      },
      {
        "SQL": "explain format = 'brief' select min(a), max(a) from cluster_index_t where b = 1",
        "Plan": [
          "StreamAgg 1.00 root  funcs:min(Column#8)->Column#4, funcs:max(Column#9)->Column#5",
          "└─TableReader 1.00 root  data:StreamAgg",
          "  └─StreamAgg 1.00 cop[tikv]  funcs:min(test.cluster_index_t.a)->Column#8, funcs:max(test.cluster_index_t.a)->Column#9",
          "    └─Selection 10.00 cop[tikv]  eq(test.cluster_index_t.b, 1)",
          "      └─TableFullScan 10000.00 cop[tikv] table:cluster_index_t keep order:false, stats:pseudo"
        ]
      },
      {
        "SQL": "explain format = 'brief' select min(b), max(b) from cluster_index_t where b = 1",
        "Plan": [
          "StreamAgg 1.00 root  funcs:min(Column#8)->Column#4, funcs:max(Column#9)->Column#5",
          "└─TableReader 1.00 root  data:StreamAgg",
          "  └─StreamAgg 1.00 cop[tikv]  funcs:min(test.cluster_index_t.b)->Column#8, funcs:max(test.cluster_index_t.b)->Column#9",
          "    └─Selection 10.00 cop[tikv]  eq(test.cluster_index_t.b, 1)",
          "      └─TableFullScan 10000.00 cop[tikv] table:cluster_index_t keep order:false, stats:pseudo"
        ]
      }
    ]
  },
  {
    "Name": "TestIndexJoinUniqueCompositeIndex",
    "Cases": [
      {
        "SQL": "explain format = 'brief' select /*+ TIDB_INLJ(t2) */ * from t1 join t2 on t1.a = t2.a and t1.c = t2.c",
        "Plan": [
          "IndexJoin 2.00 root  inner join, inner:IndexLookUp, outer key:test.t1.a, inner key:test.t2.a, equal cond:eq(test.t1.a, test.t2.a), eq(test.t1.c, test.t2.c)",
          "├─TableReader(Build) 1.00 root  data:TableFullScan",
          "│ └─TableFullScan 1.00 cop[tikv] table:t1 keep order:false",
          "└─IndexLookUp(Probe) 2.00 root  ",
          "  ├─IndexRangeScan(Build) 2.00 cop[tikv] table:t2, index:PRIMARY(a, b) range: decided by [eq(test.t2.a, test.t1.a)], keep order:false",
          "  └─TableRowIDScan(Probe) 2.00 cop[tikv] table:t2 keep order:false"
        ]
      },
      {
        "SQL": "explain format = 'brief' select /*+ TIDB_INLJ(t2) */ * from t1 join t2 on t1.a = t2.a and t1.c <= t2.b",
        "Plan": [
          "IndexJoin 2.00 root  inner join, inner:IndexLookUp, outer key:test.t1.a, inner key:test.t2.a, equal cond:eq(test.t1.a, test.t2.a), other cond:le(test.t1.c, test.t2.b)",
          "├─TableReader(Build) 1.00 root  data:TableFullScan",
          "│ └─TableFullScan 1.00 cop[tikv] table:t1 keep order:false",
          "└─IndexLookUp(Probe) 2.00 root  ",
          "  ├─IndexRangeScan(Build) 2.00 cop[tikv] table:t2, index:PRIMARY(a, b) range: decided by [eq(test.t2.a, test.t1.a) le(test.t1.c, test.t2.b)], keep order:false",
          "  └─TableRowIDScan(Probe) 2.00 cop[tikv] table:t2 keep order:false"
        ]
      },
      {
        "SQL": "explain format = 'brief' select /*+ TIDB_INLJ(t2) */ * from t1 join t2 on t1.a = t2.a and t2.b = 1",
        "Plan": [
          "IndexJoin 1.00 root  inner join, inner:IndexLookUp, outer key:test.t1.a, inner key:test.t2.a, equal cond:eq(test.t1.a, test.t2.a)",
          "├─TableReader(Build) 1.00 root  data:TableFullScan",
          "│ └─TableFullScan 1.00 cop[tikv] table:t1 keep order:false",
          "└─IndexLookUp(Probe) 1.00 root  ",
          "  ├─IndexRangeScan(Build) 1.00 cop[tikv] table:t2, index:PRIMARY(a, b) range: decided by [eq(test.t2.a, test.t1.a) eq(test.t2.b, 1)], keep order:false",
          "  └─TableRowIDScan(Probe) 1.00 cop[tikv] table:t2 keep order:false"
        ]
      }
    ]
  },
  {
    "Name": "TestPartitionTableStats",
    "Cases": [
      {
        "SQL": "explain format = 'brief' select * from t order by a",
        "Result": [
          "Sort 10005.00 root  test.t.a",
          "└─PartitionUnion 10005.00 root  ",
          "  ├─TableReader 10000.00 root  data:TableFullScan",
          "  │ └─TableFullScan 10000.00 cop[tikv] table:t, partition:p0 keep order:false, stats:pseudo",
          "  ├─TableReader 1.00 root  data:TableFullScan",
          "  │ └─TableFullScan 1.00 cop[tikv] table:t, partition:p1 keep order:false",
          "  └─TableReader 4.00 root  data:TableFullScan",
          "    └─TableFullScan 4.00 cop[tikv] table:t, partition:p2 keep order:false"
        ]
      },
      {
        "SQL": "select * from t order by a",
        "Result": [
          "15 5",
          "21 1",
          "22 2",
          "23 3",
          "24 4"
        ]
      },
      {
        "SQL": "explain format = 'brief' select * from t order by a limit 3",
        "Result": [
          "TopN 3.00 root  test.t.a, offset:0, count:3",
          "└─PartitionUnion 7.00 root  ",
          "  ├─TopN 3.00 root  test.t.a, offset:0, count:3",
          "  │ └─TableReader 3.00 root  data:TopN",
          "  │   └─TopN 3.00 cop[tikv]  test.t.a, offset:0, count:3",
          "  │     └─TableFullScan 10000.00 cop[tikv] table:t, partition:p0 keep order:false, stats:pseudo",
          "  ├─TopN 1.00 root  test.t.a, offset:0, count:3",
          "  │ └─TableReader 1.00 root  data:TableFullScan",
          "  │   └─TableFullScan 1.00 cop[tikv] table:t, partition:p1 keep order:false",
          "  └─TopN 3.00 root  test.t.a, offset:0, count:3",
          "    └─TableReader 3.00 root  data:TopN",
          "      └─TopN 3.00 cop[tikv]  test.t.a, offset:0, count:3",
          "        └─TableFullScan 4.00 cop[tikv] table:t, partition:p2 keep order:false"
        ]
      },
      {
        "SQL": "select * from t order by a limit 3",
        "Result": [
          "15 5",
          "21 1",
          "22 2"
        ]
      }
    ]
  },
  {
    "Name": "TestIndexMerge",
    "Cases": [
      {
        "SQL": "explain format = 'brief' select /*+ USE_INDEX_MERGE(t, a, b) */ * from t where a = 1 or b = 2",
        "Plan": [
          "IndexMerge 2.00 root  ",
          "├─IndexRangeScan(Build) 1.00 cop[tikv] table:t, index:a(a) range:[1,1], keep order:false, stats:pseudo",
          "├─IndexRangeScan(Build) 1.00 cop[tikv] table:t, index:b(b) range:[2,2], keep order:false, stats:pseudo",
          "└─TableRowIDScan(Probe) 2.00 cop[tikv] table:t keep order:false, stats:pseudo"
        ]
      },
      {
        "SQL": "explain format = 'brief' select /*+ USE_INDEX_MERGE(t, primary) */ * from t where 1 or t.c",
        "Plan": [
          "TableReader 10000.00 root  data:TableFullScan",
          "└─TableFullScan 10000.00 cop[tikv] table:t keep order:false, stats:pseudo"
        ]
      },
      {
        "SQL": "explain format = 'brief' select /*+ USE_INDEX_MERGE(t, a, b, c) */ * from t where 1 or t.a = 1 or t.b = 2",
        "Plan": [
          "TableReader 8000.40 root  data:Selection",
          "└─Selection 8000.40 cop[tikv]  or(1, or(eq(test.t.a, 1), eq(test.t.b, 2)))",
          "  └─TableFullScan 10000.00 cop[tikv] table:t keep order:false, stats:pseudo"
        ]
      }
    ]
  },
  {
    "Name": "TestIndexMergeHint4CNF",
    "Cases": [
      {
        "SQL": "explain format = 'brief' select * from t where b = 1 and (a = 1 or c = 1)",
        "Plan": [
          "IndexLookUp 0.02 root  ",
          "├─IndexRangeScan(Build) 10.00 cop[tikv] table:t, index:b(b) range:[1,1], keep order:false, stats:pseudo",
          "└─Selection(Probe) 0.02 cop[tikv]  or(eq(test.t.a, 1), eq(test.t.c, 1))",
          "  └─TableRowIDScan 10.00 cop[tikv] table:t keep order:false, stats:pseudo"
        ]
      },
      {
        "SQL": "explain format = 'brief' select /*+ USE_INDEX_MERGE(t, a, c) */ * from t where b = 1 and (a = 1 or c = 1)",
        "Plan": [
          "IndexMerge 0.02 root  ",
          "├─IndexRangeScan(Build) 10.00 cop[tikv] table:t, index:a(a) range:[1,1], keep order:false, stats:pseudo",
          "├─IndexRangeScan(Build) 10.00 cop[tikv] table:t, index:c(c) range:[1,1], keep order:false, stats:pseudo",
          "└─Selection(Probe) 0.02 cop[tikv]  eq(test.t.b, 1)",
          "  └─TableRowIDScan 19.99 cop[tikv] table:t keep order:false, stats:pseudo"
        ]
      }
    ]
  },
  {
    "Name": "TestSubqueryWithTopN",
    "Cases": [
      {
        "SQL": "desc format = 'brief' select t1.b from t t1 where t1.b in (select t2.a from t t2 order by t1.a+t2.a limit 1)",
        "Plan": [
          "Projection 9990.00 root  test.t.b",
          "└─Apply 9990.00 root  semi join, equal:[eq(test.t.b, test.t.a)]",
          "  ├─TableReader(Build) 9990.00 root  data:Selection",
          "  │ └─Selection 9990.00 cop[tikv]  not(isnull(test.t.b))",
          "  │   └─TableFullScan 10000.00 cop[tikv] table:t1 keep order:false, stats:pseudo",
          "  └─Selection(Probe) 0.80 root  not(isnull(test.t.a))",
          "    └─Projection 1.00 root  test.t.a",
          "      └─TopN 1.00 root  Column#7, offset:0, count:1",
          "        └─Projection 1.00 root  test.t.a, plus(test.t.a, test.t.a)->Column#7",
          "          └─TableReader 1.00 root  data:TopN",
          "            └─TopN 1.00 cop[tikv]  plus(test.t.a, test.t.a), offset:0, count:1",
          "              └─TableFullScan 10000.00 cop[tikv] table:t2 keep order:false, stats:pseudo"
        ]
      },
      {
        "SQL": "desc format = 'brief' select t1.a from t t1 order by (t1.b = 1 and exists (select 1 from t t2 where t1.b = t2.b)) limit 1",
        "Plan": [
          "Projection 1.00 root  test.t.a",
          "└─Projection 1.00 root  test.t.a, test.t.b, Column#11",
          "  └─TopN 1.00 root  Column#13, offset:0, count:1",
          "    └─Projection 10000.00 root  test.t.a, test.t.b, Column#11, and(eq(test.t.b, 1), Column#11)->Column#13",
          "      └─HashJoin 10000.00 root  left outer semi join, equal:[eq(test.t.b, test.t.b)]",
          "        ├─TableReader(Build) 10000.00 root  data:TableFullScan",
          "        │ └─TableFullScan 10000.00 cop[tikv] table:t2 keep order:false, stats:pseudo",
          "        └─TableReader(Probe) 10000.00 root  data:TableFullScan",
          "          └─TableFullScan 10000.00 cop[tikv] table:t1 keep order:false, stats:pseudo"
        ]
      },
      {
        "SQL": "desc format = 'brief' select * from (select b+b as x from t) t1, t t2 where t1.x=t2.b order by t1.x limit 1",
        "Plan": [
          "TopN 1.00 root  Column#4, offset:0, count:1",
          "└─Projection 10000.00 root  Column#4, test.t.a, test.t.b",
          "  └─HashJoin 10000.00 root  inner join, equal:[eq(test.t.b, Column#4)]",
          "    ├─Projection(Build) 8000.00 root  plus(test.t.b, test.t.b)->Column#4",
          "    │ └─TableReader 8000.00 root  data:Selection",
          "    │   └─Selection 8000.00 cop[tikv]  not(isnull(plus(test.t.b, test.t.b)))",
          "    │     └─TableFullScan 10000.00 cop[tikv] table:t keep order:false, stats:pseudo",
          "    └─TableReader(Probe) 9990.00 root  data:Selection",
          "      └─Selection 9990.00 cop[tikv]  not(isnull(test.t.b))",
          "        └─TableFullScan 10000.00 cop[tikv] table:t2 keep order:false, stats:pseudo"
        ]
      }
    ]
  },
  {
    "Name": "TestIndexJoinTableRange",
    "Cases": [
      {
        "SQL": "desc format = 'brief' select /*+ TIDB_INLJ(t2)*/ * from t1, t2 where t1.a = t2.a and t1.b = t2.b",
        "Plan": [
          "IndexJoin 12487.50 root  inner join, inner:TableReader, outer key:test.t1.a, inner key:test.t2.a, equal cond:eq(test.t1.a, test.t2.a), eq(test.t1.b, test.t2.b)",
          "├─IndexReader(Build) 9990.00 root  index:IndexFullScan",
          "│ └─IndexFullScan 9990.00 cop[tikv] table:t1, index:idx_t1_b(b) keep order:false, stats:pseudo",
          "└─TableReader(Probe) 1.00 root  data:Selection",
          "  └─Selection 1.00 cop[tikv]  not(isnull(test.t2.b))",
          "    └─TableRangeScan 1.00 cop[tikv] table:t2 range: decided by [test.t1.a], keep order:false, stats:pseudo"
        ]
      },
      {
        "SQL": "desc format = 'brief' select /*+ TIDB_INLJ(t2)*/ * from t1, t2 where t1.a = t2.a and t1.b = t2.a and t1.b = t2.b",
        "Plan": [
          "IndexJoin 12487.50 root  inner join, inner:TableReader, outer key:test.t1.a, test.t1.b, inner key:test.t2.a, test.t2.a, equal cond:eq(test.t1.a, test.t2.a), eq(test.t1.b, test.t2.a), eq(test.t1.b, test.t2.b)",
          "├─IndexReader(Build) 9990.00 root  index:IndexFullScan",
          "│ └─IndexFullScan 9990.00 cop[tikv] table:t1, index:idx_t1_b(b) keep order:false, stats:pseudo",
          "└─TableReader(Probe) 1.00 root  data:Selection",
          "  └─Selection 1.00 cop[tikv]  not(isnull(test.t2.b))",
          "    └─TableRangeScan 1.00 cop[tikv] table:t2 range: decided by [test.t1.a test.t1.b], keep order:false, stats:pseudo"
        ]
      }
    ]
  },
  {
    "Name": "TestHintWithRequiredProperty",
    "Cases": [
      {
        "SQL": "desc format = 'brief' select /*+ INL_JOIN(t2) */ * from t t1, t t2 where t1.a = t2.b order by t2.a",
        "Plan": [
          "Sort 12487.50 root  test.t.a",
          "└─IndexJoin 12487.50 root  inner join, inner:IndexLookUp, outer key:test.t.a, inner key:test.t.b, equal cond:eq(test.t.a, test.t.b)",
          "  ├─TableReader(Build) 10000.00 root  data:TableFullScan",
          "  │ └─TableFullScan 10000.00 cop[tikv] table:t1 keep order:false, stats:pseudo",
          "  └─IndexLookUp(Probe) 1.25 root  ",
          "    ├─Selection(Build) 1.25 cop[tikv]  not(isnull(test.t.b))",
          "    │ └─IndexRangeScan 1.25 cop[tikv] table:t2, index:b(b) range: decided by [eq(test.t.b, test.t.a)], keep order:false, stats:pseudo",
          "    └─TableRowIDScan(Probe) 1.25 cop[tikv] table:t2 keep order:false, stats:pseudo"
        ],
        "Warnings": []
      },
      {
        "SQL": "desc format = 'brief' select /*+ INL_HASH_JOIN(t2) */ * from t t1, t t2 where t1.a = t2.b order by t2.a",
        "Plan": [
          "Sort 12487.50 root  test.t.a",
          "└─IndexHashJoin 12487.50 root  inner join, inner:IndexLookUp, outer key:test.t.a, inner key:test.t.b, equal cond:eq(test.t.a, test.t.b)",
          "  ├─TableReader(Build) 10000.00 root  data:TableFullScan",
          "  │ └─TableFullScan 10000.00 cop[tikv] table:t1 keep order:false, stats:pseudo",
          "  └─IndexLookUp(Probe) 1.25 root  ",
          "    ├─Selection(Build) 1.25 cop[tikv]  not(isnull(test.t.b))",
          "    │ └─IndexRangeScan 1.25 cop[tikv] table:t2, index:b(b) range: decided by [eq(test.t.b, test.t.a)], keep order:false, stats:pseudo",
          "    └─TableRowIDScan(Probe) 1.25 cop[tikv] table:t2 keep order:false, stats:pseudo"
        ],
        "Warnings": []
      },
      {
        "SQL": "desc format = 'brief' select /*+ INL_MERGE_JOIN(t2)*/ t1.a, t2.a from t t1, t t2 ,t t3 where t1.a = t2.a and t3.a=t2.a",
        "Plan": [
          "HashJoin 15625.00 root  inner join, equal:[eq(test.t.a, test.t.a)]",
          "├─TableReader(Build) 10000.00 root  data:TableFullScan",
          "│ └─TableFullScan 10000.00 cop[tikv] table:t3 keep order:false, stats:pseudo",
          "└─IndexMergeJoin(Probe) 12500.00 root  inner join, inner:TableReader, outer key:test.t.a, inner key:test.t.a",
          "  ├─TableReader(Build) 10000.00 root  data:TableFullScan",
          "  │ └─TableFullScan 10000.00 cop[tikv] table:t1 keep order:false, stats:pseudo",
          "  └─TableReader(Probe) 1.00 root  data:TableRangeScan",
          "    └─TableRangeScan 1.00 cop[tikv] table:t2 range: decided by [test.t.a], keep order:true, stats:pseudo"
        ],
        "Warnings": []
      },
      {
        "SQL": "desc format = 'brief' select * from t t1, (select /*+ HASH_AGG() */ b, max(a) from t t2 group by b) t2 where t1.b = t2.b order by t1.b",
        "Plan": [
          "Sort 9990.00 root  test.t.b",
          "└─Projection 9990.00 root  test.t.a, test.t.b, test.t.c, test.t.b, Column#7",
          "  └─HashJoin 9990.00 root  inner join, equal:[eq(test.t.b, test.t.b)]",
          "    ├─HashAgg(Build) 7992.00 root  group by:test.t.b, funcs:max(Column#10)->Column#7, funcs:firstrow(test.t.b)->test.t.b",
          "    │ └─IndexReader 7992.00 root  index:HashAgg",
          "    │   └─HashAgg 7992.00 cop[tikv]  group by:test.t.b, funcs:max(test.t.a)->Column#10",
          "    │     └─IndexFullScan 9990.00 cop[tikv] table:t2, index:b(b) keep order:false, stats:pseudo",
          "    └─TableReader(Probe) 9990.00 root  data:Selection",
          "      └─Selection 9990.00 cop[tikv]  not(isnull(test.t.b))",
          "        └─TableFullScan 10000.00 cop[tikv] table:t1 keep order:false, stats:pseudo"
        ],
        "Warnings": []
      },
      {
        "SQL": "desc format = 'brief' select /*+ INL_HASH_JOIN(t2) */ distinct t2.a from t t1 join t t2 on t1.a = t2.a",
        "Plan": [
          "IndexHashJoin 12500.00 root  inner join, inner:TableReader, outer key:test.t.a, inner key:test.t.a, equal cond:eq(test.t.a, test.t.a)",
          "├─TableReader(Build) 10000.00 root  data:TableFullScan",
          "│ └─TableFullScan 10000.00 cop[tikv] table:t1 keep order:false, stats:pseudo",
          "└─TableReader(Probe) 1.00 root  data:TableRangeScan",
          "  └─TableRangeScan 1.00 cop[tikv] table:t2 range: decided by [test.t.a], keep order:false, stats:pseudo"
        ],
        "Warnings": []
      },
      {
        "SQL": "desc format = 'brief' select /*+ INL_JOIN(t2) */ * from t t1, t t2 where t1.a = t2.c order by t1.a",
        "Plan": [
          "Sort 12487.50 root  test.t.a",
          "└─HashJoin 12487.50 root  inner join, equal:[eq(test.t.a, test.t.c)]",
          "  ├─TableReader(Build) 9990.00 root  data:Selection",
          "  │ └─Selection 9990.00 cop[tikv]  not(isnull(test.t.c))",
          "  │   └─TableFullScan 10000.00 cop[tikv] table:t2 keep order:false, stats:pseudo",
          "  └─TableReader(Probe) 10000.00 root  data:TableFullScan",
          "    └─TableFullScan 10000.00 cop[tikv] table:t1 keep order:false, stats:pseudo"
        ],
        "Warnings": [
          "[planner:1815]Optimizer Hint /*+ INL_JOIN(t2) */ or /*+ TIDB_INLJ(t2) */ is inapplicable",
          "[planner:1815]Optimizer Hint /*+ INL_JOIN(t2) */ or /*+ TIDB_INLJ(t2) */ is inapplicable"
        ]
      }
    ]
  },
  {
    "Name": "TestIndexHintWarning",
    "Cases": [
      {
        "SQL": "select /*+ USE_INDEX(t1, j) */ * from t1",
        "Warnings": [
          "[planner:1176]Key 'j' doesn't exist in table 't1'"
        ]
      },
      {
        "SQL": "select /*+ IGNORE_INDEX(t1, j) */ * from t1",
        "Warnings": [
          "[planner:1176]Key 'j' doesn't exist in table 't1'"
        ]
      },
      {
        "SQL": "select /*+ USE_INDEX(t2, a, b, c) */ * from t1",
        "Warnings": [
          "[planner:1815]use_index(test.t2, a, b, c) is inapplicable, check whether the table(test.t2) exists"
        ]
      },
      {
        "SQL": "select /*+ USE_INDEX(t2) */ * from t1",
        "Warnings": [
          "[planner:1815]use_index(test.t2) is inapplicable, check whether the table(test.t2) exists"
        ]
      },
      {
        "SQL": "select /*+ USE_INDEX(t1, a), USE_INDEX(t2, a), USE_INDEX(t3, a) */ * from t1, t2 where t1.a=t2.a",
        "Warnings": [
          "[planner:1815]use_index(test.t3, a) is inapplicable, check whether the table(test.t3) exists"
        ]
      },
      {
        "SQL": "select /*+ USE_INDEX(t3, a), USE_INDEX(t4, b), IGNORE_INDEX(t3, a) */ * from t1, t2 where t1.a=t2.a",
        "Warnings": [
          "[planner:1815]use_index(test.t3, a) is inapplicable, check whether the table(test.t3) exists",
          "[planner:1815]use_index(test.t4, b) is inapplicable, check whether the table(test.t4) exists",
          "[planner:1815]ignore_index(test.t3, a) is inapplicable, check whether the table(test.t3) exists"
        ]
      },
      {
        "SQL": "select /*+ USE_INDEX_MERGE(t3, a, b, d) */ * from t1",
        "Warnings": [
          "[planner:1815]use_index_merge(test.t3, a, b, d) is inapplicable, check whether the table(test.t3) exists"
        ]
      },
      {
        "SQL": "select /*+ USE_INDEX_MERGE(t1, a, b, c, d) */ * from t1",
        "Warnings": [
          "[planner:1815]use_index_merge(test.t1, a, b, c, d) is inapplicable, check whether the indexes (c, d) exist, or the indexes are conflicted with use_index/ignore_index hints."
        ]
      },
      {
        "SQL": "select /*+ USE_INDEX_MERGE(t1, a, b), USE_INDEX(t1, a) */ * from t1",
        "Warnings": [
          "[planner:1815]use_index_merge(test.t1, a, b) is inapplicable, check whether the indexes (b) exist, or the indexes are conflicted with use_index/ignore_index hints."
        ]
      },
      {
        "SQL": "select /*+ USE_INDEX_MERGE(t1, a, b), IGNORE_INDEX(t1, a) */ * from t1",
        "Warnings": [
          "[planner:1815]use_index_merge(test.t1, a, b) is inapplicable, check whether the indexes (a) exist, or the indexes are conflicted with use_index/ignore_index hints."
        ]
      },
      {
        "SQL": "select /*+ USE_INDEX_MERGE(t1, primary, a, b, c) */ * from t1",
        "Warnings": [
          "[planner:1815]use_index_merge(test.t1, primary, a, b, c) is inapplicable, check whether the indexes (c) exist, or the indexes are conflicted with use_index/ignore_index hints."
        ]
      }
    ]
  },
  {
    "Name": "TestHintWithoutTableWarning",
    "Cases": [
      {
        "SQL": "select /*+ TIDB_SMJ() */ * from t1, t2 where t1.a=t2.a",
        "Warnings": [
          "[planner:1815]Hint TIDB_SMJ() is inapplicable. Please specify the table names in the arguments."
        ]
      },
      {
        "SQL": "select /*+ MERGE_JOIN() */ * from t1, t2 where t1.a=t2.a",
        "Warnings": [
          "[planner:1815]Hint MERGE_JOIN() is inapplicable. Please specify the table names in the arguments."
        ]
      },
      {
        "SQL": "select /*+ INL_JOIN() */ * from t1, t2 where t1.a=t2.a",
        "Warnings": [
          "[planner:1815]Hint INL_JOIN() is inapplicable. Please specify the table names in the arguments."
        ]
      },
      {
        "SQL": "select /*+ TIDB_INLJ() */ * from t1, t2 where t1.a=t2.a",
        "Warnings": [
          "[planner:1815]Hint TIDB_INLJ() is inapplicable. Please specify the table names in the arguments."
        ]
      },
      {
        "SQL": "select /*+ INL_HASH_JOIN() */ * from t1, t2 where t1.a=t2.a",
        "Warnings": [
          "[planner:1815]Hint INL_HASH_JOIN() is inapplicable. Please specify the table names in the arguments."
        ]
      },
      {
        "SQL": "select /*+ INL_MERGE_JOIN() */ * from t1, t2 where t1.a=t2.a",
        "Warnings": [
          "[planner:1815]Hint INL_MERGE_JOIN() is inapplicable. Please specify the table names in the arguments."
        ]
      },
      {
        "SQL": "select /*+ HASH_JOIN() */ * from t1, t2 where t1.a=t2.a",
        "Warnings": [
          "[planner:1815]Hint HASH_JOIN() is inapplicable. Please specify the table names in the arguments."
        ]
      },
      {
        "SQL": "select /*+ USE_INDEX() */ * from t1, t2 where t1.a=t2.a",
        "Warnings": [
          "[parser:1064]You have an error in your SQL syntax; check the manual that corresponds to your TiDB version for the right syntax to use [parser:8064]Optimizer hint syntax error at line 1 column 22 near \") */\" "
        ]
      },
      {
        "SQL": "select /*+ IGNORE_INDEX() */ * from t1, t2 where t1.a=t2.a",
        "Warnings": [
          "[parser:1064]You have an error in your SQL syntax; check the manual that corresponds to your TiDB version for the right syntax to use [parser:8064]Optimizer hint syntax error at line 1 column 25 near \") */\" "
        ]
      },
      {
        "SQL": "select /*+ USE_INDEX_MERGE() */ * from t1, t2 where t1.a=t2.a",
        "Warnings": [
          "[parser:1064]You have an error in your SQL syntax; check the manual that corresponds to your TiDB version for the right syntax to use [parser:8064]Optimizer hint syntax error at line 1 column 28 near \") */\" "
        ]
      }
    ]
  },
  {
    "Name": "TestPartitionPruningForInExpr",
    "Cases": [
      {
        "SQL": "explain format = 'brief' select * from t where a in (1, 2,'11')",
        "Plan": [
          "TableReader 30.00 root partition:p0,p2 data:Selection",
          "└─Selection 30.00 cop[tikv]  in(test.t.a, 1, 2, 11)",
          "  └─TableFullScan 10000.00 cop[tikv] table:t keep order:false, stats:pseudo"
        ]
      },
      {
        "SQL": "explain format = 'brief' select * from t where a in (17, null)",
        "Plan": [
          "TableReader 10.00 root partition:p0,p2 data:Selection",
          "└─Selection 10.00 cop[tikv]  in(test.t.a, 17, NULL)",
          "  └─TableFullScan 10000.00 cop[tikv] table:t keep order:false, stats:pseudo"
        ]
      },
      {
        "SQL": "explain format = 'brief' select * from t where a in (16, 'abc')",
        "Plan": [
          "TableReader 20.00 root partition:p0,p2 data:Selection",
          "└─Selection 20.00 cop[tikv]  in(test.t.a, 16, 0)",
          "  └─TableFullScan 10000.00 cop[tikv] table:t keep order:false, stats:pseudo"
        ]
      },
      {
        "SQL": "explain format = 'brief' select * from t where a in (15, 0.12, 3.47)",
        "Plan": [
          "TableReader 10.00 root partition:p2 data:Selection",
          "└─Selection 10.00 cop[tikv]  or(eq(test.t.a, 15), 0)",
          "  └─TableFullScan 10000.00 cop[tikv] table:t keep order:false, stats:pseudo"
        ]
      },
      {
        "SQL": "explain format = 'brief' select * from t where a in (0.12, 3.47)",
        "Plan": [
          "TableDual 0.00 root  rows:0"
        ]
      },
      {
        "SQL": "explain format = 'brief' select * from t where a in (14, floor(3.47))",
        "Plan": [
          "TableReader 20.00 root partition:p0,p2 data:Selection",
          "└─Selection 20.00 cop[tikv]  in(test.t.a, 14, 3)",
          "  └─TableFullScan 10000.00 cop[tikv] table:t keep order:false, stats:pseudo"
        ]
      },
      {
        "SQL": "explain format = 'brief' select * from t where b in (3, 4)",
        "Plan": [
          "TableReader 20.00 root partition:all data:Selection",
          "└─Selection 20.00 cop[tikv]  in(test.t.b, 3, 4)",
          "  └─TableFullScan 10000.00 cop[tikv] table:t keep order:false, stats:pseudo"
        ]
      }
    ]
  },
  {
    "Name": "TestStreamAggProp",
    "Cases": [
      {
        "SQL": "select /*+ stream_agg() */ count(*) c from t group by a order by c limit 1",
        "Plan": [
          "TopN 1.00 root  Column#3, offset:0, count:1",
          "└─StreamAgg 8000.00 root  group by:test.t.a, funcs:count(1)->Column#3",
          "  └─Sort 10000.00 root  test.t.a",
          "    └─TableReader 10000.00 root  data:TableFullScan",
          "      └─TableFullScan 10000.00 cop[tikv] table:t keep order:false, stats:pseudo"
        ],
        "Res": [
          "1"
        ]
      },
      {
        "SQL": "select /*+ stream_agg() */ count(*) c from t group by a order by c",
        "Plan": [
          "Sort 8000.00 root  Column#3",
          "└─StreamAgg 8000.00 root  group by:test.t.a, funcs:count(1)->Column#3",
          "  └─Sort 10000.00 root  test.t.a",
          "    └─TableReader 10000.00 root  data:TableFullScan",
          "      └─TableFullScan 10000.00 cop[tikv] table:t keep order:false, stats:pseudo"
        ],
        "Res": [
          "1",
          "2"
        ]
      },
      {
        "SQL": "select /*+ stream_agg() */ count(*) c from t group by a order by a limit 1",
        "Plan": [
          "Projection 1.00 root  Column#3",
          "└─Limit 1.00 root  offset:0, count:1",
          "  └─StreamAgg 1.00 root  group by:test.t.a, funcs:count(1)->Column#3, funcs:firstrow(test.t.a)->test.t.a",
          "    └─Sort 1.25 root  test.t.a",
          "      └─TableReader 1.25 root  data:TableFullScan",
          "        └─TableFullScan 1.25 cop[tikv] table:t keep order:false, stats:pseudo"
        ],
        "Res": [
          "2"
        ]
      },
      {
        "SQL": "select /*+ stream_agg() */ count(*) c from t group by a order by a",
        "Plan": [
          "Projection 8000.00 root  Column#3",
          "└─StreamAgg 8000.00 root  group by:test.t.a, funcs:count(1)->Column#3, funcs:firstrow(test.t.a)->test.t.a",
          "  └─Sort 10000.00 root  test.t.a",
          "    └─TableReader 10000.00 root  data:TableFullScan",
          "      └─TableFullScan 10000.00 cop[tikv] table:t keep order:false, stats:pseudo"
        ],
        "Res": [
          "2",
          "1"
        ]
      }
    ]
  },
  {
    "Name": "TestOptimizeHintOnPartitionTable",
    "Cases": [
      {
        "SQL": "select /*+ use_index(t) */ * from t",
        "Plan": [
          "PartitionUnion 30000.00 root  ",
          "├─TableReader 10000.00 root  data:TableFullScan",
          "│ └─TableFullScan 10000.00 cop[tikv] table:t, partition:p0 keep order:false, stats:pseudo",
          "├─TableReader 10000.00 root  data:TableFullScan",
          "│ └─TableFullScan 10000.00 cop[tikv] table:t, partition:p1 keep order:false, stats:pseudo",
          "└─TableReader 10000.00 root  data:TableFullScan",
          "  └─TableFullScan 10000.00 cop[tikv] table:t, partition:p2 keep order:false, stats:pseudo"
        ],
        "Warn": null
      },
      {
        "SQL": "select /*+ use_index(t partition(p0, p1) b, c) */ * from t partition(p1,p2)",
        "Plan": [
          "PartitionUnion 20000.00 root  ",
          "├─IndexLookUp 10000.00 root  ",
          "│ ├─IndexFullScan(Build) 10000.00 cop[tikv] table:t, partition:p1, index:b(b) keep order:false, stats:pseudo",
          "│ └─TableRowIDScan(Probe) 10000.00 cop[tikv] table:t, partition:p1 keep order:false, stats:pseudo",
          "└─TableReader 10000.00 root  data:TableFullScan",
          "  └─TableFullScan 10000.00 cop[tiflash] table:t, partition:p2 keep order:false, stats:pseudo"
        ],
        "Warn": [
          "Warning 1105 Unknown partitions (p0) in optimizer hint /*+ USE_INDEX(t PARTITION(p0, p1) b, c) */"
        ]
      },
      {
        "SQL": "select /*+ use_index(t partition(p_non_exist)) */ * from t partition(p1,p2)",
        "Plan": [
          "PartitionUnion 20000.00 root  ",
          "├─TableReader 10000.00 root  data:TableFullScan",
          "│ └─TableFullScan 10000.00 cop[tiflash] table:t, partition:p1 keep order:false, stats:pseudo",
          "└─TableReader 10000.00 root  data:TableFullScan",
          "  └─TableFullScan 10000.00 cop[tiflash] table:t, partition:p2 keep order:false, stats:pseudo"
        ],
        "Warn": [
          "Warning 1105 Unknown partitions (p_non_exist) in optimizer hint /*+ USE_INDEX(t PARTITION(p_non_exist)) */"
        ]
      },
      {
        "SQL": "select /*+ use_index(t partition(p0, p1) b, c) */ * from t",
        "Plan": [
          "PartitionUnion 30000.00 root  ",
          "├─IndexLookUp 10000.00 root  ",
          "│ ├─IndexFullScan(Build) 10000.00 cop[tikv] table:t, partition:p0, index:b(b) keep order:false, stats:pseudo",
          "│ └─TableRowIDScan(Probe) 10000.00 cop[tikv] table:t, partition:p0 keep order:false, stats:pseudo",
          "├─IndexLookUp 10000.00 root  ",
          "│ ├─IndexFullScan(Build) 10000.00 cop[tikv] table:t, partition:p1, index:b(b) keep order:false, stats:pseudo",
          "│ └─TableRowIDScan(Probe) 10000.00 cop[tikv] table:t, partition:p1 keep order:false, stats:pseudo",
          "└─TableReader 10000.00 root  data:TableFullScan",
          "  └─TableFullScan 10000.00 cop[tiflash] table:t, partition:p2 keep order:false, stats:pseudo"
        ],
        "Warn": null
      },
      {
        "SQL": "select /*+ ignore_index(t partition(p0, p1) b, c) */ * from t",
        "Plan": [
          "PartitionUnion 30000.00 root  ",
          "├─TableReader 10000.00 root  data:TableFullScan",
          "│ └─TableFullScan 10000.00 cop[tiflash] table:t, partition:p0 keep order:false, stats:pseudo",
          "├─TableReader 10000.00 root  data:TableFullScan",
          "│ └─TableFullScan 10000.00 cop[tiflash] table:t, partition:p1 keep order:false, stats:pseudo",
          "└─TableReader 10000.00 root  data:TableFullScan",
          "  └─TableFullScan 10000.00 cop[tiflash] table:t, partition:p2 keep order:false, stats:pseudo"
        ],
        "Warn": null
      },
      {
        "SQL": "select /*+ hash_join(t1, t2 partition(p0)) */ * from t t1 join t t2 on t1.a = t2.a",
        "Plan": [
          "HashJoin 37500.00 root  inner join, equal:[eq(test.t.a, test.t.a)]",
          "├─PartitionUnion(Build) 30000.00 root  ",
          "│ ├─TableReader 10000.00 root  data:TableFullScan",
          "│ │ └─TableFullScan 10000.00 cop[tiflash] table:t2, partition:p0 keep order:false, stats:pseudo",
          "│ ├─TableReader 10000.00 root  data:TableFullScan",
          "│ │ └─TableFullScan 10000.00 cop[tiflash] table:t2, partition:p1 keep order:false, stats:pseudo",
          "│ └─TableReader 10000.00 root  data:TableFullScan",
          "│   └─TableFullScan 10000.00 cop[tiflash] table:t2, partition:p2 keep order:false, stats:pseudo",
          "└─PartitionUnion(Probe) 30000.00 root  ",
          "  ├─TableReader 10000.00 root  data:TableFullScan",
          "  │ └─TableFullScan 10000.00 cop[tiflash] table:t1, partition:p0 keep order:false, stats:pseudo",
          "  ├─TableReader 10000.00 root  data:TableFullScan",
          "  │ └─TableFullScan 10000.00 cop[tiflash] table:t1, partition:p1 keep order:false, stats:pseudo",
          "  └─TableReader 10000.00 root  data:TableFullScan",
          "    └─TableFullScan 10000.00 cop[tiflash] table:t1, partition:p2 keep order:false, stats:pseudo"
        ],
        "Warn": [
          "Warning 1105 Optimizer Hint /*+ HASH_JOIN(t1, t2 PARTITION(p0)) */ is inapplicable on specified partitions"
        ]
      },
      {
        "SQL": "select /*+ use_index_merge(t partition(p0)) */ * from t where t.b = 1 or t.c = \"8\"",
        "Plan": [
          "PartitionUnion 59.97 root  ",
          "├─IndexMerge 19.99 root  ",
          "│ ├─IndexRangeScan(Build) 10.00 cop[tikv] table:t, partition:p0, index:b(b) range:[1,1], keep order:false, stats:pseudo",
          "│ ├─IndexRangeScan(Build) 10.00 cop[tikv] table:t, partition:p0, index:c(c) range:[\"8\",\"8\"], keep order:false, stats:pseudo",
          "│ └─TableRowIDScan(Probe) 19.99 cop[tikv] table:t, partition:p0 keep order:false, stats:pseudo",
          "├─TableReader 19.99 root  data:Selection",
          "│ └─Selection 19.99 cop[tiflash]  or(eq(test.t.b, 1), eq(test.t.c, \"8\"))",
          "│   └─TableFullScan 10000.00 cop[tiflash] table:t, partition:p1 keep order:false, stats:pseudo",
          "└─TableReader 19.99 root  data:Selection",
          "  └─Selection 19.99 cop[tiflash]  or(eq(test.t.b, 1), eq(test.t.c, \"8\"))",
          "    └─TableFullScan 10000.00 cop[tiflash] table:t, partition:p2 keep order:false, stats:pseudo"
        ],
        "Warn": null
      },
      {
        "SQL": "select /*+ use_index_merge(t partition(p0, p1) primary, b) */ * from t where t.a = 1 or t.b = 2",
        "Plan": [
          "PartitionUnion 33.00 root  ",
          "├─IndexMerge 11.00 root  ",
          "│ ├─TableRangeScan(Build) 1.00 cop[tikv] table:t, partition:p0 range:[1,1], keep order:false, stats:pseudo",
          "│ ├─IndexRangeScan(Build) 10.00 cop[tikv] table:t, partition:p0, index:b(b) range:[2,2], keep order:false, stats:pseudo",
          "│ └─TableRowIDScan(Probe) 11.00 cop[tikv] table:t, partition:p0 keep order:false, stats:pseudo",
          "├─IndexMerge 11.00 root  ",
          "│ ├─TableRangeScan(Build) 1.00 cop[tikv] table:t, partition:p1 range:[1,1], keep order:false, stats:pseudo",
          "│ ├─IndexRangeScan(Build) 10.00 cop[tikv] table:t, partition:p1, index:b(b) range:[2,2], keep order:false, stats:pseudo",
          "│ └─TableRowIDScan(Probe) 11.00 cop[tikv] table:t, partition:p1 keep order:false, stats:pseudo",
          "└─TableReader 11.00 root  data:Selection",
          "  └─Selection 11.00 cop[tiflash]  or(eq(test.t.a, 1), eq(test.t.b, 2))",
          "    └─TableFullScan 10000.00 cop[tiflash] table:t, partition:p2 keep order:false, stats:pseudo"
        ],
        "Warn": null
      },
      {
        "SQL": "select /*+ use_index(t partition(p0) b) */ * from t partition(p0, p1)",
        "Plan": [
          "PartitionUnion 20000.00 root  ",
          "├─IndexLookUp 10000.00 root  ",
          "│ ├─IndexFullScan(Build) 10000.00 cop[tikv] table:t, partition:p0, index:b(b) keep order:false, stats:pseudo",
          "│ └─TableRowIDScan(Probe) 10000.00 cop[tikv] table:t, partition:p0 keep order:false, stats:pseudo",
          "└─TableReader 10000.00 root  data:TableFullScan",
          "  └─TableFullScan 10000.00 cop[tiflash] table:t, partition:p1 keep order:false, stats:pseudo"
        ],
        "Warn": null
      },
      {
        "SQL": "select /*+ read_from_storage(tikv[t partition(p0)], tiflash[t partition(p1, p2)]) */ * from t",
        "Plan": [
          "PartitionUnion 30000.00 root  ",
          "├─TableReader 10000.00 root  data:TableFullScan",
          "│ └─TableFullScan 10000.00 cop[tikv] table:t, partition:p0 keep order:false, stats:pseudo",
          "├─TableReader 10000.00 root  data:TableFullScan",
          "│ └─TableFullScan 10000.00 cop[tiflash] table:t, partition:p1 keep order:false, stats:pseudo",
          "└─TableReader 10000.00 root  data:TableFullScan",
          "  └─TableFullScan 10000.00 cop[tiflash] table:t, partition:p2 keep order:false, stats:pseudo"
        ],
        "Warn": null
      }
    ]
  },
  {
    "Name": "TestAccessPathOnClusterIndex",
    "Cases": [
      {
        "SQL": "select * from t1",
        "Plan": [
          "TableReader 3.00 root  data:TableFullScan",
          "└─TableFullScan 3.00 cop[tikv] table:t1 keep order:false"
        ],
        "Res": [
          "1 111 1.1000000000 11",
          "2 222 2.2000000000 12",
          "3 333 3.3000000000 13"
        ]
      },
      {
        "SQL": "select * from t1 where t1.a >= 1 and t1.a < 4",
        "Plan": [
          "TableReader 3.00 root  data:TableRangeScan",
          "└─TableRangeScan 3.00 cop[tikv] table:t1 range:[1,4), keep order:false"
        ],
        "Res": [
          "1 111 1.1000000000 11",
          "2 222 2.2000000000 12",
          "3 333 3.3000000000 13"
        ]
      },
      {
        "SQL": "select * from t1 where t1.a = 1 and t1.b < \"333\"",
        "Plan": [
          "TableReader 0.67 root  data:TableRangeScan",
          "└─TableRangeScan 0.67 cop[tikv] table:t1 range:[1 -inf,1 \"333\"), keep order:false"
        ],
        "Res": [
          "1 111 1.1000000000 11"
        ]
      },
      {
        "SQL": "select t1.a, t1.b, t1.c from t1 where t1.c = 3.3",
        "Plan": [
          "IndexReader 1.00 root  index:IndexRangeScan",
          "└─IndexRangeScan 1.00 cop[tikv] table:t1, index:c(c) range:[3.3000000000,3.3000000000], keep order:false"
        ],
        "Res": [
          "3 333 3.3000000000"
        ]
      },
      {
        "SQL": "select t1.b, t1.c from t1 where t1.c = 2.2",
        "Plan": [
          "IndexReader 1.00 root  index:IndexRangeScan",
          "└─IndexRangeScan 1.00 cop[tikv] table:t1, index:c(c) range:[2.2000000000,2.2000000000], keep order:false"
        ],
        "Res": [
          "222 2.2000000000"
        ]
      },
      {
        "SQL": "select /*+ use_index(t1, c) */ * from t1",
        "Plan": [
          "IndexLookUp 3.00 root  ",
          "├─IndexFullScan(Build) 3.00 cop[tikv] table:t1, index:c(c) keep order:false",
          "└─TableRowIDScan(Probe) 3.00 cop[tikv] table:t1 keep order:false"
        ],
        "Res": [
          "1 111 1.1000000000 11",
          "2 222 2.2000000000 12",
          "3 333 3.3000000000 13"
        ]
      },
      {
        "SQL": "select * from t1 use index(c) where t1.c in (2.2, 3.3)",
        "Plan": [
          "IndexLookUp 2.00 root  ",
          "├─IndexRangeScan(Build) 2.00 cop[tikv] table:t1, index:c(c) range:[2.2000000000,2.2000000000], [3.3000000000,3.3000000000], keep order:false",
          "└─TableRowIDScan(Probe) 2.00 cop[tikv] table:t1 keep order:false"
        ],
        "Res": [
          "2 222 2.2000000000 12",
          "3 333 3.3000000000 13"
        ]
      },
      {
        "SQL": "select * from t1 where t1.a = 1 order by b",
        "Plan": [
          "TableReader 1.00 root  data:TableRangeScan",
          "└─TableRangeScan 1.00 cop[tikv] table:t1 range:[1,1], keep order:true"
        ],
        "Res": [
          "1 111 1.1000000000 11"
        ]
      },
      {
        "SQL": "select * from t1 order by a, b limit 1",
        "Plan": [
          "Limit 1.00 root  offset:0, count:1",
          "└─TableReader 1.00 root  data:Limit",
          "  └─Limit 1.00 cop[tikv]  offset:0, count:1",
          "    └─TableFullScan 1.00 cop[tikv] table:t1 keep order:true"
        ],
        "Res": [
          "1 111 1.1000000000 11"
        ]
      },
      {
        "SQL": "select /*+ use_index_merge(t1 primary, c) */ * from t1 where t1.a >= 1 or t1.c = 2.2",
        "Plan": [
          "IndexMerge 3.00 root  ",
          "├─TableRangeScan(Build) 3.00 cop[tikv] table:t1 range:[1,+inf], keep order:false",
          "├─IndexRangeScan(Build) 1.00 cop[tikv] table:t1, index:c(c) range:[2.2000000000,2.2000000000], keep order:false",
          "└─TableRowIDScan(Probe) 3.00 cop[tikv] table:t1 keep order:false"
        ],
        "Res": [
          "1 111 1.1000000000 11",
          "2 222 2.2000000000 12",
          "3 333 3.3000000000 13"
        ]
      },
      {
        "SQL": "select /*+ use_index_merge(t1 primary, c) */ * from t1 where t1.a = 1 and t1.b = '111' or t1.c = 3.3",
        "Plan": [
<<<<<<< HEAD
          "IndexMerge 2.11 root  ",
          "├─TableRangeScan(Build) 1.00 cop[tikv] table:t1 range:[1 \"111\",1 \"111\"], keep order:false",
          "├─IndexRangeScan(Build) 1.00 cop[tikv] table:t1, index:c(c) range:[3.3000000000,3.3000000000], keep order:false",
          "└─TableRowIDScan(Probe) 2.11 cop[tikv] table:t1 keep order:false"
=======
          "IndexMerge_8 1.67 root  ",
          "├─TableRangeScan_5(Build) 1.00 cop[tikv] table:t1 range:[1 \"111\",1 \"111\"], keep order:false",
          "├─IndexRangeScan_6(Build) 1.00 cop[tikv] table:t1, index:c(c) range:[3.3000000000,3.3000000000], keep order:false",
          "└─TableRowIDScan_7(Probe) 1.67 cop[tikv] table:t1 keep order:false"
>>>>>>> 3ec37294
        ],
        "Res": [
          "1 111 1.1000000000 11",
          "3 333 3.3000000000 13"
        ]
      }
    ]
  },
  {
    "Name": "TestIndexJoinOnClusteredIndex",
    "Cases": [
      {
        "SQL": "select /*+ inl_join(t1, t2) */ * from t t1 join t t2 on t1.a = t2.a",
        "Plan": [
          "IndexJoin 3.00 root  inner join, inner:TableReader, outer key:test.t.a, inner key:test.t.a, equal cond:eq(test.t.a, test.t.a)",
          "├─TableReader(Build) 3.00 root  data:TableFullScan",
          "│ └─TableFullScan 3.00 cop[tikv] table:t1 keep order:false",
          "└─TableReader(Probe) 1.00 root  data:TableRangeScan",
          "  └─TableRangeScan 1.00 cop[tikv] table:t2 range: decided by [test.t.a], keep order:false"
        ],
        "Res": [
          "1 111 1.1000000000 11 1 111 1.1000000000 11",
          "2 222 2.2000000000 12 2 222 2.2000000000 12",
          "3 333 3.3000000000 13 3 333 3.3000000000 13"
        ]
      },
      {
        "SQL": "select /*+ inl_merge_join(t1, t2) */ * from t t1 join t t2 on t1.a = t2.a",
        "Plan": [
          "IndexMergeJoin 3.00 root  inner join, inner:TableReader, outer key:test.t.a, inner key:test.t.a",
          "├─TableReader(Build) 3.00 root  data:TableFullScan",
          "│ └─TableFullScan 3.00 cop[tikv] table:t1 keep order:false",
          "└─TableReader(Probe) 1.00 root  data:TableRangeScan",
          "  └─TableRangeScan 1.00 cop[tikv] table:t2 range: decided by [test.t.a], keep order:true"
        ],
        "Res": [
          "1 111 1.1000000000 11 1 111 1.1000000000 11",
          "2 222 2.2000000000 12 2 222 2.2000000000 12",
          "3 333 3.3000000000 13 3 333 3.3000000000 13"
        ]
      },
      {
        "SQL": "select /*+ inl_hash_join(t1, t2) */ * from t t1 join t t2 on t1.a = t2.a",
        "Plan": [
          "IndexHashJoin 3.00 root  inner join, inner:TableReader, outer key:test.t.a, inner key:test.t.a, equal cond:eq(test.t.a, test.t.a)",
          "├─TableReader(Build) 3.00 root  data:TableFullScan",
          "│ └─TableFullScan 3.00 cop[tikv] table:t1 keep order:false",
          "└─TableReader(Probe) 1.00 root  data:TableRangeScan",
          "  └─TableRangeScan 1.00 cop[tikv] table:t2 range: decided by [test.t.a], keep order:false"
        ],
        "Res": [
          "1 111 1.1000000000 11 1 111 1.1000000000 11",
          "2 222 2.2000000000 12 2 222 2.2000000000 12",
          "3 333 3.3000000000 13 3 333 3.3000000000 13"
        ]
      },
      {
        "SQL": "select /*+ inl_join(t1, t2) */ * from t t1 join t t2 on t1.a = t2.a and t1.b = t2.b",
        "Plan": [
          "IndexJoin 3.00 root  inner join, inner:TableReader, outer key:test.t.a, test.t.b, inner key:test.t.a, test.t.b, equal cond:eq(test.t.a, test.t.a), eq(test.t.b, test.t.b)",
          "├─TableReader(Build) 3.00 root  data:TableFullScan",
          "│ └─TableFullScan 3.00 cop[tikv] table:t1 keep order:false",
          "└─TableReader(Probe) 1.00 root  data:TableRangeScan",
          "  └─TableRangeScan 1.00 cop[tikv] table:t2 range: decided by [test.t.a test.t.b], keep order:false"
        ],
        "Res": [
          "1 111 1.1000000000 11 1 111 1.1000000000 11",
          "2 222 2.2000000000 12 2 222 2.2000000000 12",
          "3 333 3.3000000000 13 3 333 3.3000000000 13"
        ]
      },
      {
        "SQL": "select /*+ inl_join(t1, t2) */ * from t t1 join t t2 on t1.c = t2.c",
        "Plan": [
          "IndexJoin 3.00 root  inner join, inner:IndexLookUp, outer key:test.t.c, inner key:test.t.c, equal cond:eq(test.t.c, test.t.c)",
          "├─TableReader(Build) 3.00 root  data:Selection",
          "│ └─Selection 3.00 cop[tikv]  not(isnull(test.t.c))",
          "│   └─TableFullScan 3.00 cop[tikv] table:t1 keep order:false",
          "└─IndexLookUp(Probe) 1.00 root  ",
          "  ├─Selection(Build) 1.00 cop[tikv]  not(isnull(test.t.c))",
          "  │ └─IndexRangeScan 1.00 cop[tikv] table:t2, index:c(c) range: decided by [eq(test.t.c, test.t.c)], keep order:false",
          "  └─TableRowIDScan(Probe) 1.00 cop[tikv] table:t2 keep order:false"
        ],
        "Res": [
          "1 111 1.1000000000 11 1 111 1.1000000000 11",
          "2 222 2.2000000000 12 2 222 2.2000000000 12",
          "3 333 3.3000000000 13 3 333 3.3000000000 13"
        ]
      },
      {
        "SQL": "select /*+ inl_merge_join(t1,t2) */ t2.a, t2.c, t2.d from t t1 left join t t2 on t1.a = t2.c;",
        "Plan": [
          "IndexMergeJoin 3.00 root  left outer join, inner:Projection, outer key:Column#9, inner key:test.t.c",
          "├─Projection(Build) 3.00 root  cast(test.t.a, decimal(20,0) BINARY)->Column#9",
          "│ └─TableReader 3.00 root  data:TableFullScan",
          "│   └─TableFullScan 3.00 cop[tikv] table:t1 keep order:false",
          "└─Projection(Probe) 1.00 root  test.t.a, test.t.c, test.t.d",
          "  └─IndexLookUp 1.00 root  ",
          "    ├─IndexRangeScan(Build) 1.00 cop[tikv] table:t2, index:c(c) range: decided by [eq(test.t.c, Column#9)], keep order:true",
          "    └─TableRowIDScan(Probe) 1.00 cop[tikv] table:t2 keep order:false"
        ],
        "Res": [
          "<nil> <nil> <nil>",
          "<nil> <nil> <nil>",
          "<nil> <nil> <nil>"
        ]
      }
    ]
  },
  {
    "Name": "TestPartitionExplain",
    "Cases": [
      {
        "SQL": "select * from pt where c > 10",
        "Plan": [
          "TableReader_7 3333.33 root partition:dual data:Selection_6",
          "└─Selection_6 3333.33 cop[tikv]  gt(test.pt.c, 10)",
          "  └─TableFullScan_5 10000.00 cop[tikv] table:pt keep order:false, stats:pseudo"
        ]
      },
      {
        "SQL": "select * from pt where c > 8",
        "Plan": [
          "TableReader_7 3333.33 root partition:p2 data:Selection_6",
          "└─Selection_6 3333.33 cop[tikv]  gt(test.pt.c, 8)",
          "  └─TableFullScan_5 10000.00 cop[tikv] table:pt keep order:false, stats:pseudo"
        ]
      },
      {
        "SQL": "select * from pt where c < 2 or c >= 9",
        "Plan": [
          "TableReader_7 6656.67 root partition:p0,p2 data:Selection_6",
          "└─Selection_6 6656.67 cop[tikv]  or(lt(test.pt.c, 2), ge(test.pt.c, 9))",
          "  └─TableFullScan_5 10000.00 cop[tikv] table:pt keep order:false, stats:pseudo"
        ]
      },
      {
        "SQL": "select c from pt",
        "Plan": [
          "IndexReader_7 10000.00 root partition:all index:IndexFullScan_6",
          "└─IndexFullScan_6 10000.00 cop[tikv] table:pt, index:i_c(c) keep order:false, stats:pseudo"
        ]
      },
      {
        "SQL": "select c from pt where c > 10",
        "Plan": [
          "IndexReader_6 3333.33 root partition:dual index:IndexRangeScan_5",
          "└─IndexRangeScan_5 3333.33 cop[tikv] table:pt, index:i_c(c) range:(10,+inf], keep order:false, stats:pseudo"
        ]
      },
      {
        "SQL": "select c from pt where c > 8",
        "Plan": [
          "IndexReader_6 3333.33 root partition:p2 index:IndexRangeScan_5",
          "└─IndexRangeScan_5 3333.33 cop[tikv] table:pt, index:i_c(c) range:(8,+inf], keep order:false, stats:pseudo"
        ]
      },
      {
        "SQL": "select c from pt where c < 2 or c >= 9",
        "Plan": [
          "IndexReader_6 6656.67 root partition:p0,p2 index:IndexRangeScan_5",
          "└─IndexRangeScan_5 6656.67 cop[tikv] table:pt, index:i_c(c) range:[-inf,2), [9,+inf], keep order:false, stats:pseudo"
        ]
      },
      {
        "SQL": "select /*+ use_index(pt, i_id) */ * from pt",
        "Plan": [
          "IndexLookUp_6 10000.00 root partition:all ",
          "├─IndexFullScan_4(Build) 10000.00 cop[tikv] table:pt, index:i_id(id) keep order:false, stats:pseudo",
          "└─TableRowIDScan_5(Probe) 10000.00 cop[tikv] table:pt keep order:false, stats:pseudo"
        ]
      },
      {
        "SQL": "select /*+ use_index(pt, i_id) */ * from pt where id < 4 and c > 10",
        "Plan": [
          "IndexLookUp_8 1107.78 root partition:dual ",
          "├─IndexRangeScan_5(Build) 3323.33 cop[tikv] table:pt, index:i_id(id) range:[-inf,4), keep order:false, stats:pseudo",
          "└─Selection_7(Probe) 1107.78 cop[tikv]  gt(test.pt.c, 10)",
          "  └─TableRowIDScan_6 3323.33 cop[tikv] table:pt keep order:false, stats:pseudo"
        ]
      },
      {
        "SQL": "select /*+ use_index(pt, i_id) */ * from pt where id < 10 and c > 8",
        "Plan": [
          "IndexLookUp_8 1107.78 root partition:p2 ",
          "├─IndexRangeScan_5(Build) 3323.33 cop[tikv] table:pt, index:i_id(id) range:[-inf,10), keep order:false, stats:pseudo",
          "└─Selection_7(Probe) 1107.78 cop[tikv]  gt(test.pt.c, 8)",
          "  └─TableRowIDScan_6 3323.33 cop[tikv] table:pt keep order:false, stats:pseudo"
        ]
      },
      {
        "SQL": "select /*+ use_index(pt, i_id) */ * from pt where id < 10 and c < 2 or c >= 9",
        "Plan": [
          "IndexLookUp_8 5325.33 root partition:p0,p2 ",
          "├─IndexFullScan_5(Build) 10000.00 cop[tikv] table:pt, index:i_id(id) keep order:false, stats:pseudo",
          "└─Selection_7(Probe) 5325.33 cop[tikv]  or(and(lt(test.pt.id, 10), lt(test.pt.c, 2)), ge(test.pt.c, 9))",
          "  └─TableRowIDScan_6 10000.00 cop[tikv] table:pt keep order:false, stats:pseudo"
        ]
      },
      {
        "SQL": "select * from pt partition (p0) where c > 8",
        "Plan": [
          "TableReader_7 3333.33 root partition:dual data:Selection_6",
          "└─Selection_6 3333.33 cop[tikv]  gt(test.pt.c, 8)",
          "  └─TableFullScan_5 10000.00 cop[tikv] table:pt keep order:false, stats:pseudo"
        ]
      },
      {
        "SQL": "select c from pt partition (p0, p2) where c > 8",
        "Plan": [
          "IndexReader_6 3333.33 root partition:p2 index:IndexRangeScan_5",
          "└─IndexRangeScan_5 3333.33 cop[tikv] table:pt, index:i_c(c) range:(8,+inf], keep order:false, stats:pseudo"
        ]
      },
      {
        "SQL": "select /*+ use_index(pt, i_id) */ * from pt partition (p1, p2) where c < 3 and id = 5",
        "Plan": [
          "IndexLookUp_8 3.32 root partition:dual ",
          "├─IndexRangeScan_5(Build) 10.00 cop[tikv] table:pt, index:i_id(id) range:[5,5], keep order:false, stats:pseudo",
          "└─Selection_7(Probe) 3.32 cop[tikv]  lt(test.pt.c, 3)",
          "  └─TableRowIDScan_6 10.00 cop[tikv] table:pt keep order:false, stats:pseudo"
        ]
      },
      {
        "SQL": "select * from pt where id = 4 or c < 7",
        "Plan": [
          "Projection_4 3330.01 root  test.pt.id, test.pt.c",
          "└─IndexMerge_11 3330.01 root partition:all ",
          "  ├─IndexRangeScan_8(Build) 10.00 cop[tikv] table:pt, index:i_id(id) range:[4,4], keep order:false, stats:pseudo",
          "  ├─IndexRangeScan_9(Build) 3323.33 cop[tikv] table:pt, index:i_c(c) range:[-inf,7), keep order:false, stats:pseudo",
          "  └─TableRowIDScan_10(Probe) 3330.01 cop[tikv] table:pt keep order:false, stats:pseudo"
        ]
      },
      {
        "SQL": "select * from pt where id > 4 or c = 7",
        "Plan": [
          "Projection_4 3340.00 root  test.pt.id, test.pt.c",
          "└─IndexMerge_11 3340.00 root partition:all ",
          "  ├─IndexRangeScan_8(Build) 3333.33 cop[tikv] table:pt, index:i_id(id) range:(4,+inf], keep order:false, stats:pseudo",
          "  ├─IndexRangeScan_9(Build) 10.00 cop[tikv] table:pt, index:i_c(c) range:[7,7], keep order:false, stats:pseudo",
          "  └─TableRowIDScan_10(Probe) 3340.00 cop[tikv] table:pt keep order:false, stats:pseudo"
        ]
      }
    ]
  },
  {
    "Name": "TestInvalidHint",
    "Cases": [
      {
        "SQL": "explain format = 'brief' select /*+ use_index_merge(tt) */ * from tt where a=10 or a=20;",
        "Plan": [
          "IndexReader 20.00 root  index:IndexRangeScan",
          "└─IndexRangeScan 20.00 cop[tikv] table:tt, index:a(a) range:[10,10], [20,20], keep order:false, stats:pseudo"
        ],
        "Warnings": [
          "Warning 1105 IndexMerge is inapplicable or disabled"
        ]
      },
      {
        "SQL": "explain format = 'brief' select /*+ use_index_merge(tt) */ * from tt where a=15 or (a < 10 or a > 20);",
        "Plan": [
          "IndexReader 6666.67 root  index:IndexRangeScan",
          "└─IndexRangeScan 6666.67 cop[tikv] table:tt, index:a(a) range:[-inf,10), [15,15], (20,+inf], keep order:false, stats:pseudo"
        ],
        "Warnings": [
          "Warning 1105 IndexMerge is inapplicable or disabled"
        ]
      }
    ]
  },
  {
    "Name": "TestApproxPercentile",
    "Cases": [
      {
        "SQL": "select approx_percentile(a, 50) from t",
        "Plan": [
          "HashAgg_5 1.00 root  funcs:approx_percentile(test.t.a, 50)->Column#4",
          "└─TableReader_11 10000.00 root  data:TableFullScan_10",
          "  └─TableFullScan_10 10000.00 cop[tikv] table:t keep order:false, stats:pseudo"
        ],
        "Res": [
          "3"
        ]
      },
      {
        "SQL": "select approx_percentile(a, 10) from t",
        "Plan": [
          "HashAgg_5 1.00 root  funcs:approx_percentile(test.t.a, 10)->Column#4",
          "└─TableReader_11 10000.00 root  data:TableFullScan_10",
          "  └─TableFullScan_10 10000.00 cop[tikv] table:t keep order:false, stats:pseudo"
        ],
        "Res": [
          "1"
        ]
      },
      {
        "SQL": "select approx_percentile(a, 10+70) from t",
        "Plan": [
          "HashAgg_5 1.00 root  funcs:approx_percentile(test.t.a, 80)->Column#4",
          "└─TableReader_11 10000.00 root  data:TableFullScan_10",
          "  └─TableFullScan_10 10000.00 cop[tikv] table:t keep order:false, stats:pseudo"
        ],
        "Res": [
          "4"
        ]
      },
      {
        "SQL": "select approx_percentile(a, 10*10) from t",
        "Plan": [
          "HashAgg_5 1.00 root  funcs:approx_percentile(test.t.a, 100)->Column#4",
          "└─TableReader_11 10000.00 root  data:TableFullScan_10",
          "  └─TableFullScan_10 10000.00 cop[tikv] table:t keep order:false, stats:pseudo"
        ],
        "Res": [
          "5"
        ]
      },
      {
        "SQL": "select approx_percentile(a, 50) from t group by b order by b",
        "Plan": [
          "Projection_6 8000.00 root  Column#4",
          "└─Sort_7 8000.00 root  test.t.b",
          "  └─HashAgg_9 8000.00 root  group by:test.t.b, funcs:approx_percentile(test.t.a, 50)->Column#4, funcs:firstrow(test.t.b)->test.t.b",
          "    └─TableReader_13 10000.00 root  data:TableFullScan_12",
          "      └─TableFullScan_12 10000.00 cop[tikv] table:t keep order:false, stats:pseudo"
        ],
        "Res": [
          "1",
          "4"
        ]
      }
    ]
  },
  {
    "Name": "TestConvertRangeToPoint",
    "Cases": [
      {
        "SQL": "explain format = 'brief' select * from t0 where a > 1 and a < 3 order by b limit 2",
        "Plan": [
          "Limit 2.00 root  offset:0, count:2",
          "└─IndexReader 2.00 root  index:Limit",
          "  └─Limit 2.00 cop[tikv]  offset:0, count:2",
          "    └─IndexRangeScan 2.50 cop[tikv] table:t0, index:a(a, b) range:[2,2], keep order:true, stats:pseudo"
        ]
      },
      {
        "SQL": "explain format = 'brief' select * from t1 where a >= 2 and a <= 2 and b = 2 and c > 2",
        "Plan": [
          "IndexReader 0.33 root  index:IndexRangeScan",
          "└─IndexRangeScan 0.33 cop[tikv] table:t1, index:a(a, b, c) range:(2 2 2,2 2 +inf], keep order:false, stats:pseudo"
        ]
      },
      {
        "SQL": "explain format = 'brief' select * from t2 where a >= 2.5 and a <= 2.5 order by b limit 2",
        "Plan": [
          "Limit 2.00 root  offset:0, count:2",
          "└─IndexReader 2.00 root  index:Limit",
          "  └─Limit 2.00 cop[tikv]  offset:0, count:2",
          "    └─IndexRangeScan 2.00 cop[tikv] table:t2, index:a(a, b) range:[2.5,2.5], keep order:true, stats:pseudo"
        ]
      },
      {
        "SQL": "explain format = 'brief' select * from t3 where a >= 'a' and a <= 'a' and b = 'b' and c > 'c'",
        "Plan": [
          "IndexReader 0.33 root  index:IndexRangeScan",
          "└─IndexRangeScan 0.33 cop[tikv] table:t3, index:a(a, b, c) range:(\"a\" \"b\" \"c\",\"a\" \"b\" +inf], keep order:false, stats:pseudo"
        ]
      }
    ]
  },
  {
    "Name": "TestIssue22105",
    "Cases": [
      {
        "SQL": "explain format = 'brief' SELECT /*+ use_index_merge(t1)*/ COUNT(*) FROM t1 WHERE (key4=42 AND key6 IS NOT NULL) OR (key1=4 AND key3=6)",
        "Plan": [
          "StreamAgg 1.00 root  funcs:count(1)->Column#10",
          "└─IndexMerge 0.02 root  ",
          "  ├─IndexRangeScan(Build) 10.00 cop[tikv] table:t1, index:i4(key4) range:[42,42], keep order:false, stats:pseudo",
          "  ├─IndexRangeScan(Build) 10.00 cop[tikv] table:t1, index:i1(key1) range:[4,4], keep order:false, stats:pseudo",
          "  └─Selection(Probe) 0.02 cop[tikv]  or(and(eq(test.t1.key4, 42), not(isnull(test.t1.key6))), and(eq(test.t1.key1, 4), eq(test.t1.key3, 6)))",
          "    └─TableRowIDScan 19.99 cop[tikv] table:t1 keep order:false, stats:pseudo"
        ]
      }
    ]
  },
  {
    "Name": "TestReorderSimplifiedOuterJoins",
    "Cases": [
      {
        "SQL": "explain format = 'brief' SELECT t1.pk FROM t1 INNER JOIN t2 ON t1.col1 = t2.pk INNER JOIN t3 ON t1.col3 = t3.pk WHERE t2.col1 IN ('a' , 'b') AND t3.keycol = 'c' AND t1.col2 = 'a' AND t1.col1 != 'abcdef' AND t1.col1 != 'aaaaaa'",
        "Plan": [
          "IndexJoin 13.81 root  inner join, inner:IndexLookUp, outer key:test.t1.col1, inner key:test.t2.pk, equal cond:eq(test.t1.col1, test.t2.pk)",
          "├─IndexJoin(Build) 12.50 root  inner join, inner:IndexLookUp, outer key:test.t3.pk, inner key:test.t1.col3, equal cond:eq(test.t3.pk, test.t1.col3)",
          "│ ├─IndexLookUp(Build) 10.00 root  ",
          "│ │ ├─IndexRangeScan(Build) 10.00 cop[tikv] table:t3, index:keycol(keycol, pad1, pad2) range:[\"c\",\"c\"], keep order:false, stats:pseudo",
          "│ │ └─TableRowIDScan(Probe) 10.00 cop[tikv] table:t3 keep order:false, stats:pseudo",
          "│ └─IndexLookUp(Probe) 1.25 root  ",
          "│   ├─Selection(Build) 1.81 cop[tikv]  not(isnull(test.t1.col3))",
          "│   │ └─IndexRangeScan 1.81 cop[tikv] table:t1, index:col2(col2, col3) range: decided by [eq(test.t1.col3, test.t3.pk) eq(test.t1.col2, a)], keep order:false, stats:pseudo",
          "│   └─Selection(Probe) 1.25 cop[tikv]  ne(test.t1.col1, \"aaaaaa\"), ne(test.t1.col1, \"abcdef\"), not(isnull(test.t1.col1))",
          "│     └─TableRowIDScan 1.81 cop[tikv] table:t1 keep order:false, stats:pseudo",
          "└─IndexLookUp(Probe) 1.00 root  ",
          "  ├─Selection(Build) 1.00 cop[tikv]  ne(test.t2.pk, \"aaaaaa\"), ne(test.t2.pk, \"abcdef\")",
          "  │ └─IndexRangeScan 1.00 cop[tikv] table:t2, index:PRIMARY(pk) range: decided by [eq(test.t2.pk, test.t1.col1)], keep order:false, stats:pseudo",
          "  └─Selection(Probe) 1.00 cop[tikv]  in(test.t2.col1, \"a\", \"b\")",
          "    └─TableRowIDScan 1.00 cop[tikv] table:t2 keep order:false, stats:pseudo"
        ]
      },
      {
        "SQL": "explain format = 'brief' SELECT t1.pk FROM t1 LEFT JOIN t2 ON t1.col1 = t2.pk LEFT JOIN t3 ON t1.col3 = t3.pk WHERE t2.col1 IN ('a' , 'b') AND t3.keycol = 'c' AND t1.col2 = 'a' AND t1.col1 != 'abcdef' AND t1.col1 != 'aaaaaa'",
        "Plan": [
          "IndexJoin 13.81 root  inner join, inner:IndexLookUp, outer key:test.t1.col1, inner key:test.t2.pk, equal cond:eq(test.t1.col1, test.t2.pk)",
          "├─IndexJoin(Build) 12.50 root  inner join, inner:IndexLookUp, outer key:test.t3.pk, inner key:test.t1.col3, equal cond:eq(test.t3.pk, test.t1.col3)",
          "│ ├─IndexLookUp(Build) 10.00 root  ",
          "│ │ ├─IndexRangeScan(Build) 10.00 cop[tikv] table:t3, index:keycol(keycol, pad1, pad2) range:[\"c\",\"c\"], keep order:false, stats:pseudo",
          "│ │ └─TableRowIDScan(Probe) 10.00 cop[tikv] table:t3 keep order:false, stats:pseudo",
          "│ └─IndexLookUp(Probe) 1.25 root  ",
          "│   ├─Selection(Build) 1.81 cop[tikv]  not(isnull(test.t1.col3))",
          "│   │ └─IndexRangeScan 1.81 cop[tikv] table:t1, index:col2(col2, col3) range: decided by [eq(test.t1.col3, test.t3.pk) eq(test.t1.col2, a)], keep order:false, stats:pseudo",
          "│   └─Selection(Probe) 1.25 cop[tikv]  ne(test.t1.col1, \"aaaaaa\"), ne(test.t1.col1, \"abcdef\"), not(isnull(test.t1.col1))",
          "│     └─TableRowIDScan 1.81 cop[tikv] table:t1 keep order:false, stats:pseudo",
          "└─IndexLookUp(Probe) 1.00 root  ",
          "  ├─Selection(Build) 1.00 cop[tikv]  ne(test.t2.pk, \"aaaaaa\"), ne(test.t2.pk, \"abcdef\")",
          "  │ └─IndexRangeScan 1.00 cop[tikv] table:t2, index:PRIMARY(pk) range: decided by [eq(test.t2.pk, test.t1.col1)], keep order:false, stats:pseudo",
          "  └─Selection(Probe) 1.00 cop[tikv]  in(test.t2.col1, \"a\", \"b\")",
          "    └─TableRowIDScan 1.00 cop[tikv] table:t2 keep order:false, stats:pseudo"
        ]
      }
    ]
  },
  {
    "Name": "TestDecorrelateInnerJoinInSubquery",
    "Cases": [
      {
        "SQL": "explain format = 'brief' select * from t where exists (select 1 from t t1 join t t2 where t1.a = t2.a and t1.a = t.a)",
        "Plan": [
          "HashJoin 8000.00 root  semi join, equal:[eq(test.t.a, test.t.a)]",
          "├─HashJoin(Build) 12500.00 root  inner join, equal:[eq(test.t.a, test.t.a)]",
          "│ ├─TableReader(Build) 10000.00 root  data:TableFullScan",
          "│ │ └─TableFullScan 10000.00 cop[tikv] table:t2 keep order:false, stats:pseudo",
          "│ └─TableReader(Probe) 10000.00 root  data:TableFullScan",
          "│   └─TableFullScan 10000.00 cop[tikv] table:t1 keep order:false, stats:pseudo",
          "└─TableReader(Probe) 10000.00 root  data:TableFullScan",
          "  └─TableFullScan 10000.00 cop[tikv] table:t keep order:false, stats:pseudo"
        ]
      },
      {
        "SQL": "explain format = 'brief' select * from t where exists (select 1 from t t1 join t t2 on t1.a = t2.a and t1.a = t.a)",
        "Plan": [
          "HashJoin 8000.00 root  semi join, equal:[eq(test.t.a, test.t.a)]",
          "├─HashJoin(Build) 12500.00 root  inner join, equal:[eq(test.t.a, test.t.a)]",
          "│ ├─TableReader(Build) 10000.00 root  data:TableFullScan",
          "│ │ └─TableFullScan 10000.00 cop[tikv] table:t2 keep order:false, stats:pseudo",
          "│ └─TableReader(Probe) 10000.00 root  data:TableFullScan",
          "│   └─TableFullScan 10000.00 cop[tikv] table:t1 keep order:false, stats:pseudo",
          "└─TableReader(Probe) 10000.00 root  data:TableFullScan",
          "  └─TableFullScan 10000.00 cop[tikv] table:t keep order:false, stats:pseudo"
        ]
      }
    ]
  },
  {
    "Name": "TestMultiColMaxOneRow",
    "Cases": [
      {
        "SQL": "select (select c from t2 where t2.a = t1.a and t2.b = 1) from t1",
        "Plan": [
          "HashJoin 10000.00 root  left outer join, equal:[eq(test.t1.a, test.t2.a)]",
          "├─TableReader(Build) 10.00 root  data:Selection",
          "│ └─Selection 10.00 cop[tikv]  eq(test.t2.b, 1)",
          "│   └─TableFullScan 10000.00 cop[tikv] table:t2 keep order:false, stats:pseudo",
          "└─TableReader(Probe) 10000.00 root  data:TableFullScan",
          "  └─TableFullScan 10000.00 cop[tikv] table:t1 keep order:false, stats:pseudo"
        ]
      },
      {
        "SQL": "select (select c from t2 where t2.a = t1.a and (t2.b = 1 or t2.b = 2)) from t1",
        "Plan": [
          "Projection 10000.00 root  test.t2.c",
          "└─Apply 10000.00 root  CARTESIAN left outer join",
          "  ├─TableReader(Build) 10000.00 root  data:TableFullScan",
          "  │ └─TableFullScan 10000.00 cop[tikv] table:t1 keep order:false, stats:pseudo",
          "  └─MaxOneRow(Probe) 1.00 root  ",
          "    └─IndexLookUp 0.02 root  ",
          "      ├─Selection(Build) 0.02 cop[tikv]  or(eq(test.t2.b, 1), eq(test.t2.b, 2))",
          "      │ └─IndexRangeScan 10.00 cop[tikv] table:t2, index:PRIMARY(a, b) range: decided by [eq(test.t2.a, test.t1.a)], keep order:false, stats:pseudo",
          "      └─TableRowIDScan(Probe) 0.02 cop[tikv] table:t2 keep order:false, stats:pseudo"
        ]
      }
    ]
  }
]<|MERGE_RESOLUTION|>--- conflicted
+++ resolved
@@ -1016,17 +1016,10 @@
       {
         "SQL": "select /*+ use_index_merge(t1 primary, c) */ * from t1 where t1.a = 1 and t1.b = '111' or t1.c = 3.3",
         "Plan": [
-<<<<<<< HEAD
-          "IndexMerge 2.11 root  ",
+          "IndexMerge 1.67 root  ",
           "├─TableRangeScan(Build) 1.00 cop[tikv] table:t1 range:[1 \"111\",1 \"111\"], keep order:false",
           "├─IndexRangeScan(Build) 1.00 cop[tikv] table:t1, index:c(c) range:[3.3000000000,3.3000000000], keep order:false",
-          "└─TableRowIDScan(Probe) 2.11 cop[tikv] table:t1 keep order:false"
-=======
-          "IndexMerge_8 1.67 root  ",
-          "├─TableRangeScan_5(Build) 1.00 cop[tikv] table:t1 range:[1 \"111\",1 \"111\"], keep order:false",
-          "├─IndexRangeScan_6(Build) 1.00 cop[tikv] table:t1, index:c(c) range:[3.3000000000,3.3000000000], keep order:false",
-          "└─TableRowIDScan_7(Probe) 1.67 cop[tikv] table:t1 keep order:false"
->>>>>>> 3ec37294
+          "└─TableRowIDScan(Probe) 1.67 cop[tikv] table:t1 keep order:false"
         ],
         "Res": [
           "1 111 1.1000000000 11",
