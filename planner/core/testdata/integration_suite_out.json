--- conflicted
+++ resolved
@@ -108,7 +108,6 @@
         ]
       }
     ]
-<<<<<<< HEAD
   },
   {
     "Name": "TestReadFromStorageHint",
@@ -287,7 +286,5 @@
         ]
       }
     ]
-=======
->>>>>>> b8b1056d
   }
 ]