--- conflicted
+++ resolved
@@ -198,17 +198,10 @@
       {
         "SQL": "explain select /*+ USE_INDEX_MERGE(t, a, b) */ * from t where a = 1 or b = 2",
         "Plan": [
-<<<<<<< HEAD
-          "IndexMerge_8 2.00 root ",
-          "├─IndexRangeScan_5 1.00 cop[tikv] table:t, index:a, range:[1,1], keep order:false, stats:pseudo",
-          "├─IndexRangeScan_6 1.00 cop[tikv] table:t, index:b, range:[2,2], keep order:false, stats:pseudo",
-          "└─TableRowIDScan_7 2.00 cop[tikv] table:t, keep order:false, stats:pseudo"
-=======
           "IndexMerge_8 2.00 root  ",
           "├─IndexRangeScan_5(Build) 1.00 cop[tikv] table:t, index:a(a) range:[1,1], keep order:false, stats:pseudo",
           "├─IndexRangeScan_6(Build) 1.00 cop[tikv] table:t, index:b(b) range:[2,2], keep order:false, stats:pseudo",
           "└─TableRowIDScan_7(Probe) 2.00 cop[tikv] table:t keep order:false, stats:pseudo"
->>>>>>> 36e89f82
         ]
       }
     ]
