[
  {
    "Name": "TestPushLimitDownIndexLookUpReader",
    "Cases": [
      {
        "SQL": "explain format = 'brief' select * from tbl use index(idx_b_c) where b > 1 limit 2,1",
        "Plan": [
          "IndexLookUp 1.00 root  limit embedded(offset:2, count:1)",
          "├─Limit(Build) 3.00 cop[tikv]  offset:0, count:3",
          "│ └─IndexRangeScan 3.00 cop[tikv] table:tbl, index:idx_b_c(b, c) range:(1,+inf], keep order:false",
          "└─TableRowIDScan(Probe) 1.00 cop[tikv] table:tbl keep order:false"
        ]
      },
      {
        "SQL": "explain format = 'brief' select * from tbl use index(idx_b_c) where b > 1 order by b desc limit 2,1",
        "Plan": [
          "Limit 1.00 root  offset:2, count:1",
          "└─Projection 3.00 root  test.tbl.a, test.tbl.b, test.tbl.c",
          "  └─IndexLookUp 3.00 root  ",
          "    ├─Limit(Build) 3.00 cop[tikv]  offset:0, count:3",
          "    │ └─IndexRangeScan 3.00 cop[tikv] table:tbl, index:idx_b_c(b, c) range:(1,+inf], keep order:true, desc",
          "    └─TableRowIDScan(Probe) 3.00 cop[tikv] table:tbl keep order:false"
        ]
      },
      {
        "SQL": "explain format = 'brief' select * from tbl use index(idx_b_c) where b > 1 and c > 1 limit 2,1",
        "Plan": [
          "IndexLookUp 1.00 root  limit embedded(offset:2, count:1)",
          "├─Limit(Build) 3.00 cop[tikv]  offset:0, count:3",
          "│ └─Selection 3.00 cop[tikv]  gt(test.tbl.c, 1)",
          "│   └─IndexRangeScan 3.75 cop[tikv] table:tbl, index:idx_b_c(b, c) range:(1,+inf], keep order:false",
          "└─TableRowIDScan(Probe) 1.00 cop[tikv] table:tbl keep order:false"
        ]
      },
      {
        "SQL": "explain format = 'brief' select * from tbl use index(idx_b_c) where b > 1 and a > 1 limit 2,1",
        "Plan": [
          "Limit 1.00 root  offset:2, count:1",
          "└─IndexLookUp 3.00 root  ",
          "  ├─IndexRangeScan(Build) 3.75 cop[tikv] table:tbl, index:idx_b_c(b, c) range:(1,+inf], keep order:false",
          "  └─Limit(Probe) 3.00 cop[tikv]  offset:0, count:3",
          "    └─Selection 3.00 cop[tikv]  gt(test.tbl.a, 1)",
          "      └─TableRowIDScan 3.75 cop[tikv] table:tbl keep order:false"
        ]
      }
    ]
  },
  {
    "Name": "TestIsFromUnixtimeNullRejective",
    "Cases": [
      {
        "SQL": "explain format = 'brief' select * from t t1 left join t t2 on t1.a=t2.a where from_unixtime(t2.b);",
        "Plan": [
          "Projection 9990.00 root  test.t.a, test.t.b, test.t.a, test.t.b",
          "└─HashJoin 9990.00 root  inner join, equal:[eq(test.t.a, test.t.a)]",
          "  ├─Selection(Build) 7992.00 root  from_unixtime(cast(test.t.b, decimal(20,0) BINARY))",
          "  │ └─TableReader 9990.00 root  data:Selection",
          "  │   └─Selection 9990.00 cop[tikv]  not(isnull(test.t.a))",
          "  │     └─TableFullScan 10000.00 cop[tikv] table:t2 keep order:false, stats:pseudo",
          "  └─TableReader(Probe) 9990.00 root  data:Selection",
          "    └─Selection 9990.00 cop[tikv]  not(isnull(test.t.a))",
          "      └─TableFullScan 10000.00 cop[tikv] table:t1 keep order:false, stats:pseudo"
        ]
      }
    ]
  },
  {
    "Name": "TestAggColumnPrune",
    "Cases": [
      {
        "SQL": "select count(1) from t join (select count(1) from t where false) as tmp",
        "Res": [
          "2"
        ]
      },
      {
        "SQL": "select count(1) from t join (select max(a) from t where false) as tmp",
        "Res": [
          "2"
        ]
      },
      {
        "SQL": "select count(1) from t join (select min(a) from t where false) as tmp",
        "Res": [
          "2"
        ]
      },
      {
        "SQL": "select count(1) from t join (select sum(a) from t where false) as tmp",
        "Res": [
          "2"
        ]
      },
      {
        "SQL": "select count(1) from t join (select avg(a) from t where false) as tmp",
        "Res": [
          "2"
        ]
      },
      {
        "SQL": "select count(1) from t join (select count(1) from t where false group by a) as tmp",
        "Res": [
          "0"
        ]
      },
      {
        "SQL": "select count(1) from t join (select max(a) from t where false group by a) as tmp",
        "Res": [
          "0"
        ]
      },
      {
        "SQL": "select count(1) from t join (select min(a) from t where false group by a) as tmp",
        "Res": [
          "0"
        ]
      },
      {
        "SQL": "select count(1) from t join (select sum(a) from t where false group by a) as tmp",
        "Res": [
          "0"
        ]
      },
      {
        "SQL": "select count(1) from t join (select avg(a) from t where false group by a) as tmp",
        "Res": [
          "0"
        ]
      },
      {
        "SQL": "SELECT avg(2) FROM(SELECT min(c) FROM t JOIN(SELECT 1 c) d ORDER BY a) e",
        "Res": [
          "2.0000"
        ]
      }
    ]
  },
  {
    "Name": "TestIndexJoinInnerIndexNDV",
    "Cases": [
      {
        "SQL": "explain format = 'brief' select /*+ inl_join(t2) */ * from t1, t2 where t1.a = t2.a and t1.b = t2.b and t1.c = t2.c",
        "Plan": [
          "IndexJoin 3.00 root  inner join, inner:IndexLookUp, outer key:test.t1.c, inner key:test.t2.c, equal cond:eq(test.t1.a, test.t2.a), eq(test.t1.b, test.t2.b), eq(test.t1.c, test.t2.c)",
          "├─TableReader(Build) 3.00 root  data:TableFullScan",
          "│ └─TableFullScan 3.00 cop[tikv] table:t1 keep order:false",
          "└─IndexLookUp(Probe) 1.00 root  ",
          "  ├─IndexRangeScan(Build) 1.00 cop[tikv] table:t2, index:idx2(c) range: decided by [eq(test.t2.c, test.t1.c)], keep order:false",
          "  └─TableRowIDScan(Probe) 1.00 cop[tikv] table:t2 keep order:false"
        ]
      }
    ]
  },
  {
    "Name": "TestSimplifyOuterJoinWithCast",
    "Cases": [
      {
        "SQL": "explain format = 'brief' select * from t t1 left join t t2 on t1.a = t2.a where cast(t1.b as date) >= '2019-01-01'",
        "Plan": [
          "HashJoin 10000.00 root  left outer join, equal:[eq(test.t.a, test.t.a)]",
          "├─TableReader(Build) 8000.00 root  data:Selection",
          "│ └─Selection 8000.00 cop[tikv]  ge(cast(test.t.b, date BINARY), 2019-01-01 00:00:00.000000)",
          "│   └─TableFullScan 10000.00 cop[tikv] table:t1 keep order:false, stats:pseudo",
          "└─TableReader(Probe) 10000.00 root  data:TableFullScan",
          "  └─TableFullScan 10000.00 cop[tikv] table:t2 keep order:false, stats:pseudo"
        ]
      }
    ]
  },
  {
    "Name": "TestMaxMinEliminate",
    "Cases": [
      {
        "SQL": "explain format = 'brief' (select max(a) from t) union (select min(a) from t)",
        "Plan": [
          "HashAgg 2.00 root  group by:Column#5, funcs:firstrow(Column#5)->Column#5",
          "└─Union 2.00 root  ",
          "  ├─StreamAgg 1.00 root  funcs:max(test.t.a)->Column#2",
          "  │ └─Limit 1.00 root  offset:0, count:1",
          "  │   └─TableReader 1.00 root  data:Limit",
          "  │     └─Limit 1.00 cop[tikv]  offset:0, count:1",
          "  │       └─TableFullScan 1.00 cop[tikv] table:t keep order:true, desc, stats:pseudo",
          "  └─StreamAgg 1.00 root  funcs:min(test.t.a)->Column#4",
          "    └─Limit 1.00 root  offset:0, count:1",
          "      └─TableReader 1.00 root  data:Limit",
          "        └─Limit 1.00 cop[tikv]  offset:0, count:1",
          "          └─TableFullScan 1.00 cop[tikv] table:t keep order:true, stats:pseudo"
        ]
      },
      {
        "SQL": "explain format = 'brief' select min(a), max(a) from cluster_index_t",
        "Plan": [
          "HashJoin 1.00 root  CARTESIAN inner join",
          "├─StreamAgg(Build) 1.00 root  funcs:max(test.cluster_index_t.a)->Column#5",
          "│ └─Limit 1.00 root  offset:0, count:1",
          "│   └─TableReader 1.00 root  data:Limit",
          "│     └─Limit 1.00 cop[tikv]  offset:0, count:1",
          "│       └─TableFullScan 1.00 cop[tikv] table:cluster_index_t keep order:true, desc, stats:pseudo",
          "└─StreamAgg(Probe) 1.00 root  funcs:min(test.cluster_index_t.a)->Column#4",
          "  └─Limit 1.00 root  offset:0, count:1",
          "    └─TableReader 1.00 root  data:Limit",
          "      └─Limit 1.00 cop[tikv]  offset:0, count:1",
          "        └─TableFullScan 1.00 cop[tikv] table:cluster_index_t keep order:true, stats:pseudo"
        ]
      },
      {
        "SQL": "explain format = 'brief' select min(b), max(b) from cluster_index_t where a = 1",
        "Plan": [
          "HashJoin 1.00 root  CARTESIAN inner join",
          "├─StreamAgg(Build) 1.00 root  funcs:max(test.cluster_index_t.b)->Column#5",
          "│ └─Limit 1.00 root  offset:0, count:1",
          "│   └─TableReader 1.00 root  data:Limit",
          "│     └─Limit 1.00 cop[tikv]  offset:0, count:1",
          "│       └─TableRangeScan 1.00 cop[tikv] table:cluster_index_t range:[1,1], keep order:true, desc, stats:pseudo",
          "└─StreamAgg(Probe) 1.00 root  funcs:min(test.cluster_index_t.b)->Column#4",
          "  └─Limit 1.00 root  offset:0, count:1",
          "    └─TableReader 1.00 root  data:Limit",
          "      └─Limit 1.00 cop[tikv]  offset:0, count:1",
          "        └─TableRangeScan 1.00 cop[tikv] table:cluster_index_t range:[1,1], keep order:true, stats:pseudo"
        ]
      },
      {
        "SQL": "explain format = 'brief' select min(a), max(a) from cluster_index_t where b = 1",
        "Plan": [
          "StreamAgg 1.00 root  funcs:min(Column#8)->Column#4, funcs:max(Column#9)->Column#5",
          "└─TableReader 1.00 root  data:StreamAgg",
          "  └─StreamAgg 1.00 cop[tikv]  funcs:min(test.cluster_index_t.a)->Column#8, funcs:max(test.cluster_index_t.a)->Column#9",
          "    └─Selection 10.00 cop[tikv]  eq(test.cluster_index_t.b, 1)",
          "      └─TableFullScan 10000.00 cop[tikv] table:cluster_index_t keep order:false, stats:pseudo"
        ]
      },
      {
        "SQL": "explain format = 'brief' select min(b), max(b) from cluster_index_t where b = 1",
        "Plan": [
          "StreamAgg 1.00 root  funcs:min(Column#8)->Column#4, funcs:max(Column#9)->Column#5",
          "└─TableReader 1.00 root  data:StreamAgg",
          "  └─StreamAgg 1.00 cop[tikv]  funcs:min(test.cluster_index_t.b)->Column#8, funcs:max(test.cluster_index_t.b)->Column#9",
          "    └─Selection 10.00 cop[tikv]  eq(test.cluster_index_t.b, 1)",
          "      └─TableFullScan 10000.00 cop[tikv] table:cluster_index_t keep order:false, stats:pseudo"
        ]
      }
    ]
  },
  {
    "Name": "TestIndexJoinUniqueCompositeIndex",
    "Cases": [
      {
        "SQL": "explain format = 'brief' select /*+ TIDB_INLJ(t2) */ * from t1 join t2 on t1.a = t2.a and t1.c = t2.c",
        "Plan": [
          "IndexJoin 2.00 root  inner join, inner:IndexLookUp, outer key:test.t1.a, inner key:test.t2.a, equal cond:eq(test.t1.a, test.t2.a), eq(test.t1.c, test.t2.c)",
          "├─TableReader(Build) 1.00 root  data:TableFullScan",
          "│ └─TableFullScan 1.00 cop[tikv] table:t1 keep order:false",
          "└─IndexLookUp(Probe) 2.00 root  ",
          "  ├─IndexRangeScan(Build) 2.00 cop[tikv] table:t2, index:PRIMARY(a, b) range: decided by [eq(test.t2.a, test.t1.a)], keep order:false",
          "  └─TableRowIDScan(Probe) 2.00 cop[tikv] table:t2 keep order:false"
        ]
      },
      {
        "SQL": "explain format = 'brief' select /*+ TIDB_INLJ(t2) */ * from t1 join t2 on t1.a = t2.a and t1.c <= t2.b",
        "Plan": [
          "IndexJoin 2.00 root  inner join, inner:IndexLookUp, outer key:test.t1.a, inner key:test.t2.a, equal cond:eq(test.t1.a, test.t2.a), other cond:le(test.t1.c, test.t2.b)",
          "├─TableReader(Build) 1.00 root  data:TableFullScan",
          "│ └─TableFullScan 1.00 cop[tikv] table:t1 keep order:false",
          "└─IndexLookUp(Probe) 2.00 root  ",
          "  ├─IndexRangeScan(Build) 2.00 cop[tikv] table:t2, index:PRIMARY(a, b) range: decided by [eq(test.t2.a, test.t1.a) le(test.t1.c, test.t2.b)], keep order:false",
          "  └─TableRowIDScan(Probe) 2.00 cop[tikv] table:t2 keep order:false"
        ]
      },
      {
        "SQL": "explain format = 'brief' select /*+ TIDB_INLJ(t2) */ * from t1 join t2 on t1.a = t2.a and t2.b = 1",
        "Plan": [
          "IndexJoin 1.00 root  inner join, inner:IndexLookUp, outer key:test.t1.a, inner key:test.t2.a, equal cond:eq(test.t1.a, test.t2.a)",
          "├─TableReader(Build) 1.00 root  data:TableFullScan",
          "│ └─TableFullScan 1.00 cop[tikv] table:t1 keep order:false",
          "└─IndexLookUp(Probe) 1.00 root  ",
          "  ├─IndexRangeScan(Build) 1.00 cop[tikv] table:t2, index:PRIMARY(a, b) range: decided by [eq(test.t2.a, test.t1.a) eq(test.t2.b, 1)], keep order:false",
          "  └─TableRowIDScan(Probe) 1.00 cop[tikv] table:t2 keep order:false"
        ]
      }
    ]
  },
  {
    "Name": "TestPartitionTableStats",
    "Cases": [
      {
        "SQL": "explain format = 'brief' select * from t order by a",
        "Result": [
          "Sort 10005.00 root  test.t.a",
          "└─PartitionUnion 10005.00 root  ",
          "  ├─TableReader 10000.00 root  data:TableFullScan",
          "  │ └─TableFullScan 10000.00 cop[tikv] table:t, partition:p0 keep order:false, stats:pseudo",
          "  ├─TableReader 1.00 root  data:TableFullScan",
          "  │ └─TableFullScan 1.00 cop[tikv] table:t, partition:p1 keep order:false",
          "  └─TableReader 4.00 root  data:TableFullScan",
          "    └─TableFullScan 4.00 cop[tikv] table:t, partition:p2 keep order:false"
        ]
      },
      {
        "SQL": "select * from t order by a",
        "Result": [
          "15 5",
          "21 1",
          "22 2",
          "23 3",
          "24 4"
        ]
      },
      {
        "SQL": "explain format = 'brief' select * from t order by a limit 3",
        "Result": [
          "TopN 3.00 root  test.t.a, offset:0, count:3",
          "└─PartitionUnion 7.00 root  ",
          "  ├─TopN 3.00 root  test.t.a, offset:0, count:3",
          "  │ └─TableReader 3.00 root  data:TopN",
          "  │   └─TopN 3.00 cop[tikv]  test.t.a, offset:0, count:3",
          "  │     └─TableFullScan 10000.00 cop[tikv] table:t, partition:p0 keep order:false, stats:pseudo",
          "  ├─TopN 1.00 root  test.t.a, offset:0, count:3",
          "  │ └─TableReader 1.00 root  data:TableFullScan",
          "  │   └─TableFullScan 1.00 cop[tikv] table:t, partition:p1 keep order:false",
          "  └─TopN 3.00 root  test.t.a, offset:0, count:3",
          "    └─TableReader 3.00 root  data:TopN",
          "      └─TopN 3.00 cop[tikv]  test.t.a, offset:0, count:3",
          "        └─TableFullScan 4.00 cop[tikv] table:t, partition:p2 keep order:false"
        ]
      },
      {
        "SQL": "select * from t order by a limit 3",
        "Result": [
          "15 5",
          "21 1",
          "22 2"
        ]
      }
    ]
  },
  {
    "Name": "TestIndexMerge",
    "Cases": [
      {
        "SQL": "explain format = 'brief' select /*+ USE_INDEX_MERGE(t, a, b) */ * from t where a = 1 or b = 2",
        "Plan": [
          "IndexMerge 2.00 root  ",
          "├─IndexRangeScan(Build) 1.00 cop[tikv] table:t, index:a(a) range:[1,1], keep order:false, stats:pseudo",
          "├─IndexRangeScan(Build) 1.00 cop[tikv] table:t, index:b(b) range:[2,2], keep order:false, stats:pseudo",
          "└─TableRowIDScan(Probe) 2.00 cop[tikv] table:t keep order:false, stats:pseudo"
        ]
      },
      {
        "SQL": "explain format = 'brief' select /*+ USE_INDEX_MERGE(t, primary) */ * from t where 1 or t.c",
        "Plan": [
          "TableReader 10000.00 root  data:TableFullScan",
          "└─TableFullScan 10000.00 cop[tikv] table:t keep order:false, stats:pseudo"
        ]
      },
      {
        "SQL": "explain format = 'brief' select /*+ USE_INDEX_MERGE(t, a, b, c) */ * from t where 1 or t.a = 1 or t.b = 2",
        "Plan": [
          "TableReader 8000.40 root  data:Selection",
          "└─Selection 8000.40 cop[tikv]  or(1, or(eq(test.t.a, 1), eq(test.t.b, 2)))",
          "  └─TableFullScan 10000.00 cop[tikv] table:t keep order:false, stats:pseudo"
        ]
      }
    ]
  },
  {
    "Name": "TestIndexMergeHint4CNF",
    "Cases": [
      {
        "SQL": "explain format = 'brief' select * from t where b = 1 and (a = 1 or c = 1)",
        "Plan": [
          "IndexLookUp 0.02 root  ",
          "├─IndexRangeScan(Build) 10.00 cop[tikv] table:t, index:b(b) range:[1,1], keep order:false, stats:pseudo",
          "└─Selection(Probe) 0.02 cop[tikv]  or(eq(test.t.a, 1), eq(test.t.c, 1))",
          "  └─TableRowIDScan 10.00 cop[tikv] table:t keep order:false, stats:pseudo"
        ]
      },
      {
        "SQL": "explain format = 'brief' select /*+ USE_INDEX_MERGE(t, a, c) */ * from t where b = 1 and (a = 1 or c = 1)",
        "Plan": [
          "IndexMerge 0.02 root  ",
          "├─IndexRangeScan(Build) 10.00 cop[tikv] table:t, index:a(a) range:[1,1], keep order:false, stats:pseudo",
          "├─IndexRangeScan(Build) 10.00 cop[tikv] table:t, index:c(c) range:[1,1], keep order:false, stats:pseudo",
          "└─Selection(Probe) 0.02 cop[tikv]  eq(test.t.b, 1)",
          "  └─TableRowIDScan 19.99 cop[tikv] table:t keep order:false, stats:pseudo"
        ]
      }
    ]
  },
  {
    "Name": "TestSubqueryWithTopN",
    "Cases": [
      {
        "SQL": "desc format = 'brief' select t1.b from t t1 where t1.b in (select t2.a from t t2 order by t1.a+t2.a limit 1)",
        "Plan": [
          "Projection 9990.00 root  test.t.b",
          "└─Apply 9990.00 root  semi join, equal:[eq(test.t.b, test.t.a)]",
          "  ├─TableReader(Build) 9990.00 root  data:Selection",
          "  │ └─Selection 9990.00 cop[tikv]  not(isnull(test.t.b))",
          "  │   └─TableFullScan 10000.00 cop[tikv] table:t1 keep order:false, stats:pseudo",
          "  └─Selection(Probe) 0.80 root  not(isnull(test.t.a))",
          "    └─Projection 1.00 root  test.t.a",
          "      └─TopN 1.00 root  Column#7, offset:0, count:1",
          "        └─Projection 1.00 root  test.t.a, plus(test.t.a, test.t.a)->Column#7",
          "          └─TableReader 1.00 root  data:TopN",
          "            └─TopN 1.00 cop[tikv]  plus(test.t.a, test.t.a), offset:0, count:1",
          "              └─TableFullScan 10000.00 cop[tikv] table:t2 keep order:false, stats:pseudo"
        ]
      },
      {
        "SQL": "desc format = 'brief' select t1.a from t t1 order by (t1.b = 1 and exists (select 1 from t t2 where t1.b = t2.b)) limit 1",
        "Plan": [
          "Projection 1.00 root  test.t.a",
          "└─Projection 1.00 root  test.t.a, test.t.b, Column#11",
          "  └─TopN 1.00 root  Column#13, offset:0, count:1",
          "    └─Projection 10000.00 root  test.t.a, test.t.b, Column#11, and(eq(test.t.b, 1), Column#11)->Column#13",
          "      └─HashJoin 10000.00 root  left outer semi join, equal:[eq(test.t.b, test.t.b)]",
          "        ├─TableReader(Build) 10000.00 root  data:TableFullScan",
          "        │ └─TableFullScan 10000.00 cop[tikv] table:t2 keep order:false, stats:pseudo",
          "        └─TableReader(Probe) 10000.00 root  data:TableFullScan",
          "          └─TableFullScan 10000.00 cop[tikv] table:t1 keep order:false, stats:pseudo"
        ]
      },
      {
        "SQL": "desc format = 'brief' select * from (select b+b as x from t) t1, t t2 where t1.x=t2.b order by t1.x limit 1",
        "Plan": [
          "TopN 1.00 root  Column#4, offset:0, count:1",
          "└─Projection 10000.00 root  Column#4, test.t.a, test.t.b",
          "  └─HashJoin 10000.00 root  inner join, equal:[eq(test.t.b, Column#4)]",
          "    ├─Projection(Build) 8000.00 root  plus(test.t.b, test.t.b)->Column#4",
          "    │ └─TableReader 8000.00 root  data:Selection",
          "    │   └─Selection 8000.00 cop[tikv]  not(isnull(plus(test.t.b, test.t.b)))",
          "    │     └─TableFullScan 10000.00 cop[tikv] table:t keep order:false, stats:pseudo",
          "    └─TableReader(Probe) 9990.00 root  data:Selection",
          "      └─Selection 9990.00 cop[tikv]  not(isnull(test.t.b))",
          "        └─TableFullScan 10000.00 cop[tikv] table:t2 keep order:false, stats:pseudo"
        ]
      }
    ]
  },
  {
    "Name": "TestIndexJoinTableRange",
    "Cases": [
      {
        "SQL": "desc format = 'brief' select /*+ TIDB_INLJ(t2)*/ * from t1, t2 where t1.a = t2.a and t1.b = t2.b",
        "Plan": [
          "IndexJoin 12487.50 root  inner join, inner:TableReader, outer key:test.t1.a, inner key:test.t2.a, equal cond:eq(test.t1.a, test.t2.a), eq(test.t1.b, test.t2.b)",
          "├─IndexReader(Build) 9990.00 root  index:IndexFullScan",
          "│ └─IndexFullScan 9990.00 cop[tikv] table:t1, index:idx_t1_b(b) keep order:false, stats:pseudo",
          "└─TableReader(Probe) 1.00 root  data:Selection",
          "  └─Selection 1.00 cop[tikv]  not(isnull(test.t2.b))",
          "    └─TableRangeScan 1.00 cop[tikv] table:t2 range: decided by [test.t1.a], keep order:false, stats:pseudo"
        ]
      },
      {
        "SQL": "desc format = 'brief' select /*+ TIDB_INLJ(t2)*/ * from t1, t2 where t1.a = t2.a and t1.b = t2.a and t1.b = t2.b",
        "Plan": [
          "IndexJoin 12487.50 root  inner join, inner:TableReader, outer key:test.t1.a, test.t1.b, inner key:test.t2.a, test.t2.a, equal cond:eq(test.t1.a, test.t2.a), eq(test.t1.b, test.t2.a), eq(test.t1.b, test.t2.b)",
          "├─IndexReader(Build) 9990.00 root  index:IndexFullScan",
          "│ └─IndexFullScan 9990.00 cop[tikv] table:t1, index:idx_t1_b(b) keep order:false, stats:pseudo",
          "└─TableReader(Probe) 1.00 root  data:Selection",
          "  └─Selection 1.00 cop[tikv]  not(isnull(test.t2.b))",
          "    └─TableRangeScan 1.00 cop[tikv] table:t2 range: decided by [test.t1.a test.t1.b], keep order:false, stats:pseudo"
        ]
      }
    ]
  },
  {
    "Name": "TestHintWithRequiredProperty",
    "Cases": [
      {
        "SQL": "desc format = 'brief' select /*+ INL_JOIN(t2) */ * from t t1, t t2 where t1.a = t2.b order by t2.a",
        "Plan": [
          "Sort 12487.50 root  test.t.a",
          "└─IndexJoin 12487.50 root  inner join, inner:IndexLookUp, outer key:test.t.a, inner key:test.t.b, equal cond:eq(test.t.a, test.t.b)",
          "  ├─TableReader(Build) 10000.00 root  data:TableFullScan",
          "  │ └─TableFullScan 10000.00 cop[tikv] table:t1 keep order:false, stats:pseudo",
          "  └─IndexLookUp(Probe) 1.25 root  ",
          "    ├─Selection(Build) 1.25 cop[tikv]  not(isnull(test.t.b))",
          "    │ └─IndexRangeScan 1.25 cop[tikv] table:t2, index:b(b) range: decided by [eq(test.t.b, test.t.a)], keep order:false, stats:pseudo",
          "    └─TableRowIDScan(Probe) 1.25 cop[tikv] table:t2 keep order:false, stats:pseudo"
        ],
        "Warnings": []
      },
      {
        "SQL": "desc format = 'brief' select /*+ INL_HASH_JOIN(t2) */ * from t t1, t t2 where t1.a = t2.b order by t2.a",
        "Plan": [
          "Sort 12487.50 root  test.t.a",
          "└─IndexHashJoin 12487.50 root  inner join, inner:IndexLookUp, outer key:test.t.a, inner key:test.t.b, equal cond:eq(test.t.a, test.t.b)",
          "  ├─TableReader(Build) 10000.00 root  data:TableFullScan",
          "  │ └─TableFullScan 10000.00 cop[tikv] table:t1 keep order:false, stats:pseudo",
          "  └─IndexLookUp(Probe) 1.25 root  ",
          "    ├─Selection(Build) 1.25 cop[tikv]  not(isnull(test.t.b))",
          "    │ └─IndexRangeScan 1.25 cop[tikv] table:t2, index:b(b) range: decided by [eq(test.t.b, test.t.a)], keep order:false, stats:pseudo",
          "    └─TableRowIDScan(Probe) 1.25 cop[tikv] table:t2 keep order:false, stats:pseudo"
        ],
        "Warnings": []
      },
      {
        "SQL": "desc format = 'brief' select /*+ INL_MERGE_JOIN(t2)*/ t1.a, t2.a from t t1, t t2 ,t t3 where t1.a = t2.a and t3.a=t2.a",
        "Plan": [
          "HashJoin 15625.00 root  inner join, equal:[eq(test.t.a, test.t.a)]",
          "├─TableReader(Build) 10000.00 root  data:TableFullScan",
          "│ └─TableFullScan 10000.00 cop[tikv] table:t3 keep order:false, stats:pseudo",
          "└─IndexMergeJoin(Probe) 12500.00 root  inner join, inner:TableReader, outer key:test.t.a, inner key:test.t.a",
          "  ├─TableReader(Build) 10000.00 root  data:TableFullScan",
          "  │ └─TableFullScan 10000.00 cop[tikv] table:t1 keep order:false, stats:pseudo",
          "  └─TableReader(Probe) 1.00 root  data:TableRangeScan",
          "    └─TableRangeScan 1.00 cop[tikv] table:t2 range: decided by [test.t.a], keep order:true, stats:pseudo"
        ],
        "Warnings": []
      },
      {
        "SQL": "desc format = 'brief' select * from t t1, (select /*+ HASH_AGG() */ b, max(a) from t t2 group by b) t2 where t1.b = t2.b order by t1.b",
        "Plan": [
          "Sort 9990.00 root  test.t.b",
          "└─Projection 9990.00 root  test.t.a, test.t.b, test.t.c, test.t.b, Column#7",
          "  └─HashJoin 9990.00 root  inner join, equal:[eq(test.t.b, test.t.b)]",
          "    ├─HashAgg(Build) 7992.00 root  group by:test.t.b, funcs:max(Column#10)->Column#7, funcs:firstrow(test.t.b)->test.t.b",
          "    │ └─IndexReader 7992.00 root  index:HashAgg",
          "    │   └─HashAgg 7992.00 cop[tikv]  group by:test.t.b, funcs:max(test.t.a)->Column#10",
          "    │     └─IndexFullScan 9990.00 cop[tikv] table:t2, index:b(b) keep order:false, stats:pseudo",
          "    └─TableReader(Probe) 9990.00 root  data:Selection",
          "      └─Selection 9990.00 cop[tikv]  not(isnull(test.t.b))",
          "        └─TableFullScan 10000.00 cop[tikv] table:t1 keep order:false, stats:pseudo"
        ],
        "Warnings": []
      },
      {
        "SQL": "desc format = 'brief' select /*+ INL_HASH_JOIN(t2) */ distinct t2.a from t t1 join t t2 on t1.a = t2.a",
        "Plan": [
          "IndexHashJoin 12500.00 root  inner join, inner:TableReader, outer key:test.t.a, inner key:test.t.a, equal cond:eq(test.t.a, test.t.a)",
          "├─TableReader(Build) 10000.00 root  data:TableFullScan",
          "│ └─TableFullScan 10000.00 cop[tikv] table:t1 keep order:false, stats:pseudo",
          "└─TableReader(Probe) 1.00 root  data:TableRangeScan",
          "  └─TableRangeScan 1.00 cop[tikv] table:t2 range: decided by [test.t.a], keep order:false, stats:pseudo"
        ],
        "Warnings": []
      },
      {
        "SQL": "desc format = 'brief' select /*+ INL_JOIN(t2) */ * from t t1, t t2 where t1.a = t2.c order by t1.a",
        "Plan": [
          "Sort 12487.50 root  test.t.a",
          "└─HashJoin 12487.50 root  inner join, equal:[eq(test.t.a, test.t.c)]",
          "  ├─TableReader(Build) 9990.00 root  data:Selection",
          "  │ └─Selection 9990.00 cop[tikv]  not(isnull(test.t.c))",
          "  │   └─TableFullScan 10000.00 cop[tikv] table:t2 keep order:false, stats:pseudo",
          "  └─TableReader(Probe) 10000.00 root  data:TableFullScan",
          "    └─TableFullScan 10000.00 cop[tikv] table:t1 keep order:false, stats:pseudo"
        ],
        "Warnings": [
          "[planner:1815]Optimizer Hint /*+ INL_JOIN(t2) */ or /*+ TIDB_INLJ(t2) */ is inapplicable",
          "[planner:1815]Optimizer Hint /*+ INL_JOIN(t2) */ or /*+ TIDB_INLJ(t2) */ is inapplicable"
        ]
      }
    ]
  },
  {
    "Name": "TestIndexHintWarning",
    "Cases": [
      {
        "SQL": "select /*+ USE_INDEX(t1, j) */ * from t1",
        "Warnings": [
          "[planner:1176]Key 'j' doesn't exist in table 't1'"
        ]
      },
      {
        "SQL": "select /*+ IGNORE_INDEX(t1, j) */ * from t1",
        "Warnings": [
          "[planner:1176]Key 'j' doesn't exist in table 't1'"
        ]
      },
      {
        "SQL": "select /*+ USE_INDEX(t2, a, b, c) */ * from t1",
        "Warnings": [
          "[planner:1815]use_index(test.t2, a, b, c) is inapplicable, check whether the table(test.t2) exists"
        ]
      },
      {
        "SQL": "select /*+ USE_INDEX(t2) */ * from t1",
        "Warnings": [
          "[planner:1815]use_index(test.t2) is inapplicable, check whether the table(test.t2) exists"
        ]
      },
      {
        "SQL": "select /*+ USE_INDEX(t1, a), USE_INDEX(t2, a), USE_INDEX(t3, a) */ * from t1, t2 where t1.a=t2.a",
        "Warnings": [
          "[planner:1815]use_index(test.t3, a) is inapplicable, check whether the table(test.t3) exists"
        ]
      },
      {
        "SQL": "select /*+ USE_INDEX(t3, a), USE_INDEX(t4, b), IGNORE_INDEX(t3, a) */ * from t1, t2 where t1.a=t2.a",
        "Warnings": [
          "[planner:1815]use_index(test.t3, a) is inapplicable, check whether the table(test.t3) exists",
          "[planner:1815]use_index(test.t4, b) is inapplicable, check whether the table(test.t4) exists",
          "[planner:1815]ignore_index(test.t3, a) is inapplicable, check whether the table(test.t3) exists"
        ]
      },
      {
        "SQL": "select /*+ USE_INDEX_MERGE(t3, a, b, d) */ * from t1",
        "Warnings": [
          "[planner:1815]use_index_merge(test.t3, a, b, d) is inapplicable, check whether the table(test.t3) exists"
        ]
      },
      {
        "SQL": "select /*+ USE_INDEX_MERGE(t1, a, b, c, d) */ * from t1",
        "Warnings": [
          "[planner:1815]use_index_merge(test.t1, a, b, c, d) is inapplicable, check whether the indexes (c, d) exist, or the indexes are conflicted with use_index/ignore_index/force_index hints."
        ]
      },
      {
        "SQL": "select /*+ USE_INDEX_MERGE(t1, a, b), USE_INDEX(t1, a) */ * from t1",
        "Warnings": [
          "[planner:1815]use_index_merge(test.t1, a, b) is inapplicable, check whether the indexes (b) exist, or the indexes are conflicted with use_index/ignore_index/force_index hints."
        ]
      },
      {
        "SQL": "select /*+ USE_INDEX_MERGE(t1, a, b), IGNORE_INDEX(t1, a) */ * from t1",
        "Warnings": [
          "[planner:1815]use_index_merge(test.t1, a, b) is inapplicable, check whether the indexes (a) exist, or the indexes are conflicted with use_index/ignore_index/force_index hints."
        ]
      },
      {
        "SQL": "select /*+ USE_INDEX_MERGE(t1, primary, a, b, c) */ * from t1",
        "Warnings": [
          "[planner:1815]use_index_merge(test.t1, primary, a, b, c) is inapplicable, check whether the indexes (c) exist, or the indexes are conflicted with use_index/ignore_index/force_index hints."
        ]
      }
    ]
  },
  {
    "Name": "TestHintWithoutTableWarning",
    "Cases": [
      {
        "SQL": "select /*+ TIDB_SMJ() */ * from t1, t2 where t1.a=t2.a",
        "Warnings": [
          "[planner:1815]Hint TIDB_SMJ() is inapplicable. Please specify the table names in the arguments."
        ]
      },
      {
        "SQL": "select /*+ MERGE_JOIN() */ * from t1, t2 where t1.a=t2.a",
        "Warnings": [
          "[planner:1815]Hint MERGE_JOIN() is inapplicable. Please specify the table names in the arguments."
        ]
      },
      {
        "SQL": "select /*+ INL_JOIN() */ * from t1, t2 where t1.a=t2.a",
        "Warnings": [
          "[planner:1815]Hint INL_JOIN() is inapplicable. Please specify the table names in the arguments."
        ]
      },
      {
        "SQL": "select /*+ TIDB_INLJ() */ * from t1, t2 where t1.a=t2.a",
        "Warnings": [
          "[planner:1815]Hint TIDB_INLJ() is inapplicable. Please specify the table names in the arguments."
        ]
      },
      {
        "SQL": "select /*+ INL_HASH_JOIN() */ * from t1, t2 where t1.a=t2.a",
        "Warnings": [
          "[planner:1815]Hint INL_HASH_JOIN() is inapplicable. Please specify the table names in the arguments."
        ]
      },
      {
        "SQL": "select /*+ INL_MERGE_JOIN() */ * from t1, t2 where t1.a=t2.a",
        "Warnings": [
          "[planner:1815]Hint INL_MERGE_JOIN() is inapplicable. Please specify the table names in the arguments."
        ]
      },
      {
        "SQL": "select /*+ HASH_JOIN() */ * from t1, t2 where t1.a=t2.a",
        "Warnings": [
          "[planner:1815]Hint HASH_JOIN() is inapplicable. Please specify the table names in the arguments."
        ]
      },
      {
        "SQL": "select /*+ USE_INDEX() */ * from t1, t2 where t1.a=t2.a",
        "Warnings": [
          "[parser:1064]Optimizer hint syntax error at line 1 column 22 near \") */\" "
        ]
      },
      {
        "SQL": "select /*+ IGNORE_INDEX() */ * from t1, t2 where t1.a=t2.a",
        "Warnings": [
          "[parser:1064]Optimizer hint syntax error at line 1 column 25 near \") */\" "
        ]
      },
      {
        "SQL": "select /*+ USE_INDEX_MERGE() */ * from t1, t2 where t1.a=t2.a",
        "Warnings": [
          "[parser:1064]Optimizer hint syntax error at line 1 column 28 near \") */\" "
        ]
      }
    ]
  },
  {
    "Name": "TestPartitionPruningForInExpr",
    "Cases": [
      {
        "SQL": "explain format = 'brief' select * from t where a in (1, 2,'11')",
        "Plan": [
          "TableReader 30.00 root partition:p0,p2 data:Selection",
          "└─Selection 30.00 cop[tikv]  in(test.t.a, 1, 2, 11)",
          "  └─TableFullScan 10000.00 cop[tikv] table:t keep order:false, stats:pseudo"
        ]
      },
      {
        "SQL": "explain format = 'brief' select * from t where a in (17, null)",
        "Plan": [
          "TableReader 10.00 root partition:p0,p2 data:Selection",
          "└─Selection 10.00 cop[tikv]  in(test.t.a, 17, NULL)",
          "  └─TableFullScan 10000.00 cop[tikv] table:t keep order:false, stats:pseudo"
        ]
      },
      {
        "SQL": "explain format = 'brief' select * from t where a in (16, 'abc')",
        "Plan": [
          "TableReader 20.00 root partition:p0,p2 data:Selection",
          "└─Selection 20.00 cop[tikv]  in(test.t.a, 16, 0)",
          "  └─TableFullScan 10000.00 cop[tikv] table:t keep order:false, stats:pseudo"
        ]
      },
      {
        "SQL": "explain format = 'brief' select * from t where a in (15, 0.12, 3.47)",
        "Plan": [
          "TableReader 10.00 root partition:p2 data:Selection",
          "└─Selection 10.00 cop[tikv]  or(eq(test.t.a, 15), 0)",
          "  └─TableFullScan 10000.00 cop[tikv] table:t keep order:false, stats:pseudo"
        ]
      },
      {
        "SQL": "explain format = 'brief' select * from t where a in (0.12, 3.47)",
        "Plan": [
          "TableDual 0.00 root  rows:0"
        ]
      },
      {
        "SQL": "explain format = 'brief' select * from t where a in (14, floor(3.47))",
        "Plan": [
          "TableReader 20.00 root partition:p0,p2 data:Selection",
          "└─Selection 20.00 cop[tikv]  in(test.t.a, 14, 3)",
          "  └─TableFullScan 10000.00 cop[tikv] table:t keep order:false, stats:pseudo"
        ]
      },
      {
        "SQL": "explain format = 'brief' select * from t where b in (3, 4)",
        "Plan": [
          "TableReader 20.00 root partition:all data:Selection",
          "└─Selection 20.00 cop[tikv]  in(test.t.b, 3, 4)",
          "  └─TableFullScan 10000.00 cop[tikv] table:t keep order:false, stats:pseudo"
        ]
      }
    ]
  },
  {
    "Name": "TestStreamAggProp",
    "Cases": [
      {
        "SQL": "select /*+ stream_agg() */ count(*) c from t group by a order by c limit 1",
        "Plan": [
          "TopN 1.00 root  Column#3, offset:0, count:1",
          "└─StreamAgg 8000.00 root  group by:test.t.a, funcs:count(1)->Column#3",
          "  └─Sort 10000.00 root  test.t.a",
          "    └─TableReader 10000.00 root  data:TableFullScan",
          "      └─TableFullScan 10000.00 cop[tikv] table:t keep order:false, stats:pseudo"
        ],
        "Res": [
          "1"
        ]
      },
      {
        "SQL": "select /*+ stream_agg() */ count(*) c from t group by a order by c",
        "Plan": [
          "Sort 8000.00 root  Column#3",
          "└─StreamAgg 8000.00 root  group by:test.t.a, funcs:count(1)->Column#3",
          "  └─Sort 10000.00 root  test.t.a",
          "    └─TableReader 10000.00 root  data:TableFullScan",
          "      └─TableFullScan 10000.00 cop[tikv] table:t keep order:false, stats:pseudo"
        ],
        "Res": [
          "1",
          "2"
        ]
      },
      {
        "SQL": "select /*+ stream_agg() */ count(*) c from t group by a order by a limit 1",
        "Plan": [
          "Projection 1.00 root  Column#3",
          "└─Limit 1.00 root  offset:0, count:1",
          "  └─StreamAgg 1.00 root  group by:test.t.a, funcs:count(1)->Column#3, funcs:firstrow(test.t.a)->test.t.a",
          "    └─Sort 1.25 root  test.t.a",
          "      └─TableReader 1.25 root  data:TableFullScan",
          "        └─TableFullScan 1.25 cop[tikv] table:t keep order:false, stats:pseudo"
        ],
        "Res": [
          "2"
        ]
      },
      {
        "SQL": "select /*+ stream_agg() */ count(*) c from t group by a order by a",
        "Plan": [
          "Projection 8000.00 root  Column#3",
          "└─StreamAgg 8000.00 root  group by:test.t.a, funcs:count(1)->Column#3, funcs:firstrow(test.t.a)->test.t.a",
          "  └─Sort 10000.00 root  test.t.a",
          "    └─TableReader 10000.00 root  data:TableFullScan",
          "      └─TableFullScan 10000.00 cop[tikv] table:t keep order:false, stats:pseudo"
        ],
        "Res": [
          "2",
          "1"
        ]
      }
    ]
  },
  {
    "Name": "TestOptimizeHintOnPartitionTable",
    "Cases": [
      {
        "SQL": "select /*+ use_index(t) */ * from t",
        "Plan": [
          "PartitionUnion 30000.00 root  ",
          "├─TableReader 10000.00 root  data:TableFullScan",
          "│ └─TableFullScan 10000.00 cop[tikv] table:t, partition:p0 keep order:false, stats:pseudo",
          "├─TableReader 10000.00 root  data:TableFullScan",
          "│ └─TableFullScan 10000.00 cop[tikv] table:t, partition:p1 keep order:false, stats:pseudo",
          "└─TableReader 10000.00 root  data:TableFullScan",
          "  └─TableFullScan 10000.00 cop[tikv] table:t, partition:p2 keep order:false, stats:pseudo"
        ],
        "Warn": null
      },
      {
        "SQL": "select /*+ use_index(t partition(p0, p1) b, c) */ * from t partition(p1,p2)",
        "Plan": [
          "PartitionUnion 20000.00 root  ",
          "├─IndexLookUp 10000.00 root  ",
          "│ ├─IndexFullScan(Build) 10000.00 cop[tikv] table:t, partition:p1, index:b(b) keep order:false, stats:pseudo",
          "│ └─TableRowIDScan(Probe) 10000.00 cop[tikv] table:t, partition:p1 keep order:false, stats:pseudo",
          "└─TableReader 10000.00 root  data:TableFullScan",
          "  └─TableFullScan 10000.00 cop[tiflash] table:t, partition:p2 keep order:false, stats:pseudo"
        ],
        "Warn": [
          "Warning 1105 Unknown partitions (p0) in optimizer hint /*+ USE_INDEX(t PARTITION(p0, p1) b, c) */"
        ]
      },
      {
        "SQL": "select /*+ use_index(t partition(p_non_exist)) */ * from t partition(p1,p2)",
        "Plan": [
          "PartitionUnion 20000.00 root  ",
          "├─TableReader 10000.00 root  data:TableFullScan",
          "│ └─TableFullScan 10000.00 cop[tiflash] table:t, partition:p1 keep order:false, stats:pseudo",
          "└─TableReader 10000.00 root  data:TableFullScan",
          "  └─TableFullScan 10000.00 cop[tiflash] table:t, partition:p2 keep order:false, stats:pseudo"
        ],
        "Warn": [
          "Warning 1105 Unknown partitions (p_non_exist) in optimizer hint /*+ USE_INDEX(t PARTITION(p_non_exist)) */"
        ]
      },
      {
        "SQL": "select /*+ use_index(t partition(p0, p1) b, c) */ * from t",
        "Plan": [
          "PartitionUnion 30000.00 root  ",
          "├─IndexLookUp 10000.00 root  ",
          "│ ├─IndexFullScan(Build) 10000.00 cop[tikv] table:t, partition:p0, index:b(b) keep order:false, stats:pseudo",
          "│ └─TableRowIDScan(Probe) 10000.00 cop[tikv] table:t, partition:p0 keep order:false, stats:pseudo",
          "├─IndexLookUp 10000.00 root  ",
          "│ ├─IndexFullScan(Build) 10000.00 cop[tikv] table:t, partition:p1, index:b(b) keep order:false, stats:pseudo",
          "│ └─TableRowIDScan(Probe) 10000.00 cop[tikv] table:t, partition:p1 keep order:false, stats:pseudo",
          "└─TableReader 10000.00 root  data:TableFullScan",
          "  └─TableFullScan 10000.00 cop[tiflash] table:t, partition:p2 keep order:false, stats:pseudo"
        ],
        "Warn": null
      },
      {
        "SQL": "select /*+ ignore_index(t partition(p0, p1) b, c) */ * from t",
        "Plan": [
          "PartitionUnion 30000.00 root  ",
          "├─TableReader 10000.00 root  data:TableFullScan",
          "│ └─TableFullScan 10000.00 cop[tiflash] table:t, partition:p0 keep order:false, stats:pseudo",
          "├─TableReader 10000.00 root  data:TableFullScan",
          "│ └─TableFullScan 10000.00 cop[tiflash] table:t, partition:p1 keep order:false, stats:pseudo",
          "└─TableReader 10000.00 root  data:TableFullScan",
          "  └─TableFullScan 10000.00 cop[tiflash] table:t, partition:p2 keep order:false, stats:pseudo"
        ],
        "Warn": null
      },
      {
        "SQL": "select /*+ hash_join(t1, t2 partition(p0)) */ * from t t1 join t t2 on t1.a = t2.a",
        "Plan": [
          "HashJoin 37500.00 root  inner join, equal:[eq(test.t.a, test.t.a)]",
          "├─PartitionUnion(Build) 30000.00 root  ",
          "│ ├─TableReader 10000.00 root  data:TableFullScan",
          "│ │ └─TableFullScan 10000.00 cop[tiflash] table:t2, partition:p0 keep order:false, stats:pseudo",
          "│ ├─TableReader 10000.00 root  data:TableFullScan",
          "│ │ └─TableFullScan 10000.00 cop[tiflash] table:t2, partition:p1 keep order:false, stats:pseudo",
          "│ └─TableReader 10000.00 root  data:TableFullScan",
          "│   └─TableFullScan 10000.00 cop[tiflash] table:t2, partition:p2 keep order:false, stats:pseudo",
          "└─PartitionUnion(Probe) 30000.00 root  ",
          "  ├─TableReader 10000.00 root  data:TableFullScan",
          "  │ └─TableFullScan 10000.00 cop[tiflash] table:t1, partition:p0 keep order:false, stats:pseudo",
          "  ├─TableReader 10000.00 root  data:TableFullScan",
          "  │ └─TableFullScan 10000.00 cop[tiflash] table:t1, partition:p1 keep order:false, stats:pseudo",
          "  └─TableReader 10000.00 root  data:TableFullScan",
          "    └─TableFullScan 10000.00 cop[tiflash] table:t1, partition:p2 keep order:false, stats:pseudo"
        ],
        "Warn": [
          "Warning 1105 Optimizer Hint /*+ HASH_JOIN(t1, t2 PARTITION(p0)) */ is inapplicable on specified partitions"
        ]
      },
      {
        "SQL": "select /*+ use_index_merge(t partition(p0)) */ * from t where t.b = 1 or t.c = \"8\"",
        "Plan": [
          "PartitionUnion 59.97 root  ",
          "├─IndexMerge 19.99 root  ",
          "│ ├─IndexRangeScan(Build) 10.00 cop[tikv] table:t, partition:p0, index:b(b) range:[1,1], keep order:false, stats:pseudo",
          "│ ├─IndexRangeScan(Build) 10.00 cop[tikv] table:t, partition:p0, index:c(c) range:[\"8\",\"8\"], keep order:false, stats:pseudo",
          "│ └─TableRowIDScan(Probe) 19.99 cop[tikv] table:t, partition:p0 keep order:false, stats:pseudo",
          "├─TableReader 19.99 root  data:Selection",
          "│ └─Selection 19.99 cop[tiflash]  or(eq(test.t.b, 1), eq(test.t.c, \"8\"))",
          "│   └─TableFullScan 10000.00 cop[tiflash] table:t, partition:p1 keep order:false, stats:pseudo",
          "└─TableReader 19.99 root  data:Selection",
          "  └─Selection 19.99 cop[tiflash]  or(eq(test.t.b, 1), eq(test.t.c, \"8\"))",
          "    └─TableFullScan 10000.00 cop[tiflash] table:t, partition:p2 keep order:false, stats:pseudo"
        ],
        "Warn": null
      },
      {
        "SQL": "select /*+ use_index_merge(t partition(p0, p1) primary, b) */ * from t where t.a = 1 or t.b = 2",
        "Plan": [
          "PartitionUnion 33.00 root  ",
          "├─IndexMerge 11.00 root  ",
          "│ ├─TableRangeScan(Build) 1.00 cop[tikv] table:t, partition:p0 range:[1,1], keep order:false, stats:pseudo",
          "│ ├─IndexRangeScan(Build) 10.00 cop[tikv] table:t, partition:p0, index:b(b) range:[2,2], keep order:false, stats:pseudo",
          "│ └─TableRowIDScan(Probe) 11.00 cop[tikv] table:t, partition:p0 keep order:false, stats:pseudo",
          "├─IndexMerge 11.00 root  ",
          "│ ├─TableRangeScan(Build) 1.00 cop[tikv] table:t, partition:p1 range:[1,1], keep order:false, stats:pseudo",
          "│ ├─IndexRangeScan(Build) 10.00 cop[tikv] table:t, partition:p1, index:b(b) range:[2,2], keep order:false, stats:pseudo",
          "│ └─TableRowIDScan(Probe) 11.00 cop[tikv] table:t, partition:p1 keep order:false, stats:pseudo",
          "└─TableReader 11.00 root  data:Selection",
          "  └─Selection 11.00 cop[tiflash]  or(eq(test.t.a, 1), eq(test.t.b, 2))",
          "    └─TableFullScan 10000.00 cop[tiflash] table:t, partition:p2 keep order:false, stats:pseudo"
        ],
        "Warn": null
      },
      {
        "SQL": "select /*+ use_index(t partition(p0) b) */ * from t partition(p0, p1)",
        "Plan": [
          "PartitionUnion 20000.00 root  ",
          "├─IndexLookUp 10000.00 root  ",
          "│ ├─IndexFullScan(Build) 10000.00 cop[tikv] table:t, partition:p0, index:b(b) keep order:false, stats:pseudo",
          "│ └─TableRowIDScan(Probe) 10000.00 cop[tikv] table:t, partition:p0 keep order:false, stats:pseudo",
          "└─TableReader 10000.00 root  data:TableFullScan",
          "  └─TableFullScan 10000.00 cop[tiflash] table:t, partition:p1 keep order:false, stats:pseudo"
        ],
        "Warn": null
      }
    ]
  },
  {
    "Name": "TestAccessPathOnClusterIndex",
    "Cases": [
      {
        "SQL": "select * from t1",
        "Plan": [
          "TableReader 3.00 root  data:TableFullScan",
          "└─TableFullScan 3.00 cop[tikv] table:t1 keep order:false"
        ],
        "Res": [
          "1 111 1.1000000000 11",
          "2 222 2.2000000000 12",
          "3 333 3.3000000000 13"
        ]
      },
      {
        "SQL": "select * from t1 where t1.a >= 1 and t1.a < 4",
        "Plan": [
          "TableReader 3.00 root  data:TableRangeScan",
          "└─TableRangeScan 3.00 cop[tikv] table:t1 range:[1,4), keep order:false"
        ],
        "Res": [
          "1 111 1.1000000000 11",
          "2 222 2.2000000000 12",
          "3 333 3.3000000000 13"
        ]
      },
      {
        "SQL": "select * from t1 where t1.a = 1 and t1.b < \"333\"",
        "Plan": [
          "TableReader 0.82 root  data:TableRangeScan",
          "└─TableRangeScan 0.82 cop[tikv] table:t1 range:[1 -inf,1 \"333\"), keep order:false"
        ],
        "Res": [
          "1 111 1.1000000000 11"
        ]
      },
      {
        "SQL": "select t1.a, t1.b, t1.c from t1 where t1.c = 3.3",
        "Plan": [
          "IndexReader 1.00 root  index:IndexRangeScan",
          "└─IndexRangeScan 1.00 cop[tikv] table:t1, index:c(c) range:[3.3000000000,3.3000000000], keep order:false"
        ],
        "Res": [
          "3 333 3.3000000000"
        ]
      },
      {
        "SQL": "select t1.b, t1.c from t1 where t1.c = 2.2",
        "Plan": [
          "IndexReader 1.00 root  index:IndexRangeScan",
          "└─IndexRangeScan 1.00 cop[tikv] table:t1, index:c(c) range:[2.2000000000,2.2000000000], keep order:false"
        ],
        "Res": [
          "222 2.2000000000"
        ]
      },
      {
        "SQL": "select /*+ use_index(t1, c) */ * from t1",
        "Plan": [
          "IndexLookUp 3.00 root  ",
          "├─IndexFullScan(Build) 3.00 cop[tikv] table:t1, index:c(c) keep order:false",
          "└─TableRowIDScan(Probe) 3.00 cop[tikv] table:t1 keep order:false"
        ],
        "Res": [
          "1 111 1.1000000000 11",
          "2 222 2.2000000000 12",
          "3 333 3.3000000000 13"
        ]
      },
      {
        "SQL": "select * from t1 use index(c) where t1.c in (2.2, 3.3)",
        "Plan": [
          "IndexLookUp 2.00 root  ",
          "├─IndexRangeScan(Build) 2.00 cop[tikv] table:t1, index:c(c) range:[2.2000000000,2.2000000000], [3.3000000000,3.3000000000], keep order:false",
          "└─TableRowIDScan(Probe) 2.00 cop[tikv] table:t1 keep order:false"
        ],
        "Res": [
          "2 222 2.2000000000 12",
          "3 333 3.3000000000 13"
        ]
      },
      {
        "SQL": "select * from t1 where t1.a = 1 order by b",
        "Plan": [
          "TableReader 1.00 root  data:TableRangeScan",
          "└─TableRangeScan 1.00 cop[tikv] table:t1 range:[1,1], keep order:true"
        ],
        "Res": [
          "1 111 1.1000000000 11"
        ]
      },
      {
        "SQL": "select * from t1 order by a, b limit 1",
        "Plan": [
          "Limit 1.00 root  offset:0, count:1",
          "└─TableReader 1.00 root  data:Limit",
          "  └─Limit 1.00 cop[tikv]  offset:0, count:1",
          "    └─TableFullScan 1.00 cop[tikv] table:t1 keep order:true"
        ],
        "Res": [
          "1 111 1.1000000000 11"
        ]
      },
      {
        "SQL": "select /*+ use_index_merge(t1 primary, c) */ * from t1 where t1.a >= 1 or t1.c = 2.2",
        "Plan": [
          "IndexMerge 3.00 root  ",
          "├─TableRangeScan(Build) 3.00 cop[tikv] table:t1 range:[1,+inf], keep order:false",
          "├─IndexRangeScan(Build) 1.00 cop[tikv] table:t1, index:c(c) range:[2.2000000000,2.2000000000], keep order:false",
          "└─TableRowIDScan(Probe) 3.00 cop[tikv] table:t1 keep order:false"
        ],
        "Res": [
          "1 111 1.1000000000 11",
          "2 222 2.2000000000 12",
          "3 333 3.3000000000 13"
        ]
      },
      {
        "SQL": "select /*+ use_index_merge(t1 primary, c) */ * from t1 where t1.a = 1 and t1.b = '111' or t1.c = 3.3",
        "Plan": [
          "IndexMerge 1.67 root  ",
          "├─TableRangeScan(Build) 1.00 cop[tikv] table:t1 range:[1 \"111\",1 \"111\"], keep order:false",
          "├─IndexRangeScan(Build) 1.00 cop[tikv] table:t1, index:c(c) range:[3.3000000000,3.3000000000], keep order:false",
          "└─TableRowIDScan(Probe) 1.67 cop[tikv] table:t1 keep order:false"
        ],
        "Res": [
          "1 111 1.1000000000 11",
          "3 333 3.3000000000 13"
        ]
      }
    ]
  },
  {
    "Name": "TestIndexJoinOnClusteredIndex",
    "Cases": [
      {
        "SQL": "select /*+ inl_join(t1, t2) */ * from t t1 join t t2 on t1.a = t2.a",
        "Plan": [
          "IndexJoin 3.00 root  inner join, inner:TableReader, outer key:test.t.a, inner key:test.t.a, equal cond:eq(test.t.a, test.t.a)",
          "├─TableReader(Build) 3.00 root  data:TableFullScan",
          "│ └─TableFullScan 3.00 cop[tikv] table:t1 keep order:false",
          "└─TableReader(Probe) 1.00 root  data:TableRangeScan",
          "  └─TableRangeScan 1.00 cop[tikv] table:t2 range: decided by [test.t.a], keep order:false"
        ],
        "Res": [
          "1 111 1.1000000000 11 1 111 1.1000000000 11",
          "2 222 2.2000000000 12 2 222 2.2000000000 12",
          "3 333 3.3000000000 13 3 333 3.3000000000 13"
        ]
      },
      {
        "SQL": "select /*+ inl_merge_join(t1, t2) */ * from t t1 join t t2 on t1.a = t2.a",
        "Plan": [
          "IndexMergeJoin 3.00 root  inner join, inner:TableReader, outer key:test.t.a, inner key:test.t.a",
          "├─TableReader(Build) 3.00 root  data:TableFullScan",
          "│ └─TableFullScan 3.00 cop[tikv] table:t1 keep order:false",
          "└─TableReader(Probe) 1.00 root  data:TableRangeScan",
          "  └─TableRangeScan 1.00 cop[tikv] table:t2 range: decided by [test.t.a], keep order:true"
        ],
        "Res": [
          "1 111 1.1000000000 11 1 111 1.1000000000 11",
          "2 222 2.2000000000 12 2 222 2.2000000000 12",
          "3 333 3.3000000000 13 3 333 3.3000000000 13"
        ]
      },
      {
        "SQL": "select /*+ inl_hash_join(t1, t2) */ * from t t1 join t t2 on t1.a = t2.a",
        "Plan": [
          "IndexHashJoin 3.00 root  inner join, inner:TableReader, outer key:test.t.a, inner key:test.t.a, equal cond:eq(test.t.a, test.t.a)",
          "├─TableReader(Build) 3.00 root  data:TableFullScan",
          "│ └─TableFullScan 3.00 cop[tikv] table:t1 keep order:false",
          "└─TableReader(Probe) 1.00 root  data:TableRangeScan",
          "  └─TableRangeScan 1.00 cop[tikv] table:t2 range: decided by [test.t.a], keep order:false"
        ],
        "Res": [
          "1 111 1.1000000000 11 1 111 1.1000000000 11",
          "2 222 2.2000000000 12 2 222 2.2000000000 12",
          "3 333 3.3000000000 13 3 333 3.3000000000 13"
        ]
      },
      {
        "SQL": "select /*+ inl_join(t1, t2) */ * from t t1 join t t2 on t1.a = t2.a and t1.b = t2.b",
        "Plan": [
          "IndexJoin 3.00 root  inner join, inner:TableReader, outer key:test.t.a, test.t.b, inner key:test.t.a, test.t.b, equal cond:eq(test.t.a, test.t.a), eq(test.t.b, test.t.b)",
          "├─TableReader(Build) 3.00 root  data:TableFullScan",
          "│ └─TableFullScan 3.00 cop[tikv] table:t1 keep order:false",
          "└─TableReader(Probe) 1.00 root  data:TableRangeScan",
          "  └─TableRangeScan 1.00 cop[tikv] table:t2 range: decided by [test.t.a test.t.b], keep order:false"
        ],
        "Res": [
          "1 111 1.1000000000 11 1 111 1.1000000000 11",
          "2 222 2.2000000000 12 2 222 2.2000000000 12",
          "3 333 3.3000000000 13 3 333 3.3000000000 13"
        ]
      },
      {
        "SQL": "select /*+ inl_join(t1, t2) */ * from t t1 join t t2 on t1.c = t2.c",
        "Plan": [
          "IndexJoin 3.00 root  inner join, inner:IndexLookUp, outer key:test.t.c, inner key:test.t.c, equal cond:eq(test.t.c, test.t.c)",
          "├─TableReader(Build) 3.00 root  data:Selection",
          "│ └─Selection 3.00 cop[tikv]  not(isnull(test.t.c))",
          "│   └─TableFullScan 3.00 cop[tikv] table:t1 keep order:false",
          "└─IndexLookUp(Probe) 1.00 root  ",
          "  ├─Selection(Build) 1.00 cop[tikv]  not(isnull(test.t.c))",
          "  │ └─IndexRangeScan 1.00 cop[tikv] table:t2, index:c(c) range: decided by [eq(test.t.c, test.t.c)], keep order:false",
          "  └─TableRowIDScan(Probe) 1.00 cop[tikv] table:t2 keep order:false"
        ],
        "Res": [
          "1 111 1.1000000000 11 1 111 1.1000000000 11",
          "2 222 2.2000000000 12 2 222 2.2000000000 12",
          "3 333 3.3000000000 13 3 333 3.3000000000 13"
        ]
      },
      {
        "SQL": "select /*+ inl_merge_join(t1,t2) */ t2.a, t2.c, t2.d from t t1 left join t t2 on t1.a = t2.c;",
        "Plan": [
          "IndexMergeJoin 3.00 root  left outer join, inner:Projection, outer key:Column#9, inner key:test.t.c",
          "├─Projection(Build) 3.00 root  cast(test.t.a, decimal(20,0) BINARY)->Column#9",
          "│ └─TableReader 3.00 root  data:TableFullScan",
          "│   └─TableFullScan 3.00 cop[tikv] table:t1 keep order:false",
          "└─Projection(Probe) 1.00 root  test.t.a, test.t.c, test.t.d",
          "  └─IndexLookUp 1.00 root  ",
          "    ├─IndexRangeScan(Build) 1.00 cop[tikv] table:t2, index:c(c) range: decided by [eq(test.t.c, Column#9)], keep order:true",
          "    └─TableRowIDScan(Probe) 1.00 cop[tikv] table:t2 keep order:false"
        ],
        "Res": [
          "<nil> <nil> <nil>",
          "<nil> <nil> <nil>",
          "<nil> <nil> <nil>"
        ]
      }
    ]
  },
  {
    "Name": "TestPartitionExplain",
    "Cases": [
      {
        "SQL": "select * from pt where c > 10",
        "Plan": [
          "TableReader_7 3333.33 root partition:dual data:Selection_6",
          "└─Selection_6 3333.33 cop[tikv]  gt(test.pt.c, 10)",
          "  └─TableFullScan_5 10000.00 cop[tikv] table:pt keep order:false, stats:pseudo"
        ]
      },
      {
        "SQL": "select * from pt where c > 8",
        "Plan": [
          "TableReader_7 3333.33 root partition:p2 data:Selection_6",
          "└─Selection_6 3333.33 cop[tikv]  gt(test.pt.c, 8)",
          "  └─TableFullScan_5 10000.00 cop[tikv] table:pt keep order:false, stats:pseudo"
        ]
      },
      {
        "SQL": "select * from pt where c < 2 or c >= 9",
        "Plan": [
          "TableReader_7 6656.67 root partition:p0,p2 data:Selection_6",
          "└─Selection_6 6656.67 cop[tikv]  or(lt(test.pt.c, 2), ge(test.pt.c, 9))",
          "  └─TableFullScan_5 10000.00 cop[tikv] table:pt keep order:false, stats:pseudo"
        ]
      },
      {
        "SQL": "select c from pt",
        "Plan": [
          "IndexReader_7 10000.00 root partition:all index:IndexFullScan_6",
          "└─IndexFullScan_6 10000.00 cop[tikv] table:pt, index:i_c(c) keep order:false, stats:pseudo"
        ]
      },
      {
        "SQL": "select c from pt where c > 10",
        "Plan": [
          "IndexReader_6 3333.33 root partition:dual index:IndexRangeScan_5",
          "└─IndexRangeScan_5 3333.33 cop[tikv] table:pt, index:i_c(c) range:(10,+inf], keep order:false, stats:pseudo"
        ]
      },
      {
        "SQL": "select c from pt where c > 8",
        "Plan": [
          "IndexReader_6 3333.33 root partition:p2 index:IndexRangeScan_5",
          "└─IndexRangeScan_5 3333.33 cop[tikv] table:pt, index:i_c(c) range:(8,+inf], keep order:false, stats:pseudo"
        ]
      },
      {
        "SQL": "select c from pt where c < 2 or c >= 9",
        "Plan": [
          "IndexReader_6 6656.67 root partition:p0,p2 index:IndexRangeScan_5",
          "└─IndexRangeScan_5 6656.67 cop[tikv] table:pt, index:i_c(c) range:[-inf,2), [9,+inf], keep order:false, stats:pseudo"
        ]
      },
      {
        "SQL": "select /*+ use_index(pt, i_id) */ * from pt",
        "Plan": [
          "IndexLookUp_6 10000.00 root partition:all ",
          "├─IndexFullScan_4(Build) 10000.00 cop[tikv] table:pt, index:i_id(id) keep order:false, stats:pseudo",
          "└─TableRowIDScan_5(Probe) 10000.00 cop[tikv] table:pt keep order:false, stats:pseudo"
        ]
      },
      {
        "SQL": "select /*+ use_index(pt, i_id) */ * from pt where id < 4 and c > 10",
        "Plan": [
          "IndexLookUp_8 1107.78 root partition:dual ",
          "├─IndexRangeScan_5(Build) 3323.33 cop[tikv] table:pt, index:i_id(id) range:[-inf,4), keep order:false, stats:pseudo",
          "└─Selection_7(Probe) 1107.78 cop[tikv]  gt(test.pt.c, 10)",
          "  └─TableRowIDScan_6 3323.33 cop[tikv] table:pt keep order:false, stats:pseudo"
        ]
      },
      {
        "SQL": "select /*+ use_index(pt, i_id) */ * from pt where id < 10 and c > 8",
        "Plan": [
          "IndexLookUp_8 1107.78 root partition:p2 ",
          "├─IndexRangeScan_5(Build) 3323.33 cop[tikv] table:pt, index:i_id(id) range:[-inf,10), keep order:false, stats:pseudo",
          "└─Selection_7(Probe) 1107.78 cop[tikv]  gt(test.pt.c, 8)",
          "  └─TableRowIDScan_6 3323.33 cop[tikv] table:pt keep order:false, stats:pseudo"
        ]
      },
      {
        "SQL": "select /*+ use_index(pt, i_id) */ * from pt where id < 10 and c < 2 or c >= 9",
        "Plan": [
          "IndexLookUp_8 5325.33 root partition:p0,p2 ",
          "├─IndexFullScan_5(Build) 10000.00 cop[tikv] table:pt, index:i_id(id) keep order:false, stats:pseudo",
          "└─Selection_7(Probe) 5325.33 cop[tikv]  or(and(lt(test.pt.id, 10), lt(test.pt.c, 2)), ge(test.pt.c, 9))",
          "  └─TableRowIDScan_6 10000.00 cop[tikv] table:pt keep order:false, stats:pseudo"
        ]
      },
      {
        "SQL": "select * from pt partition (p0) where c > 8",
        "Plan": [
          "TableReader_7 3333.33 root partition:dual data:Selection_6",
          "└─Selection_6 3333.33 cop[tikv]  gt(test.pt.c, 8)",
          "  └─TableFullScan_5 10000.00 cop[tikv] table:pt keep order:false, stats:pseudo"
        ]
      },
      {
        "SQL": "select c from pt partition (p0, p2) where c > 8",
        "Plan": [
          "IndexReader_6 3333.33 root partition:p2 index:IndexRangeScan_5",
          "└─IndexRangeScan_5 3333.33 cop[tikv] table:pt, index:i_c(c) range:(8,+inf], keep order:false, stats:pseudo"
        ]
      },
      {
        "SQL": "select /*+ use_index(pt, i_id) */ * from pt partition (p1, p2) where c < 3 and id = 5",
        "Plan": [
          "IndexLookUp_8 3.32 root partition:dual ",
          "├─IndexRangeScan_5(Build) 10.00 cop[tikv] table:pt, index:i_id(id) range:[5,5], keep order:false, stats:pseudo",
          "└─Selection_7(Probe) 3.32 cop[tikv]  lt(test.pt.c, 3)",
          "  └─TableRowIDScan_6 10.00 cop[tikv] table:pt keep order:false, stats:pseudo"
        ]
      },
      {
        "SQL": "select * from pt where id = 4 or c < 7",
        "Plan": [
          "IndexMerge_11 3330.01 root partition:all ",
          "├─IndexRangeScan_8(Build) 10.00 cop[tikv] table:pt, index:i_id(id) range:[4,4], keep order:false, stats:pseudo",
          "├─IndexRangeScan_9(Build) 3323.33 cop[tikv] table:pt, index:i_c(c) range:[-inf,7), keep order:false, stats:pseudo",
          "└─TableRowIDScan_10(Probe) 3330.01 cop[tikv] table:pt keep order:false, stats:pseudo"
        ]
      },
      {
        "SQL": "select * from pt where id > 4 or c = 7",
        "Plan": [
          "IndexMerge_11 3340.00 root partition:all ",
          "├─IndexRangeScan_8(Build) 3333.33 cop[tikv] table:pt, index:i_id(id) range:(4,+inf], keep order:false, stats:pseudo",
          "├─IndexRangeScan_9(Build) 10.00 cop[tikv] table:pt, index:i_c(c) range:[7,7], keep order:false, stats:pseudo",
          "└─TableRowIDScan_10(Probe) 3340.00 cop[tikv] table:pt keep order:false, stats:pseudo"
        ]
      }
    ]
  },
  {
    "Name": "TestInvalidHint",
    "Cases": [
      {
        "SQL": "explain format = 'brief' select /*+ use_index_merge(tt) */ * from tt where a=10 or a=20;",
        "Plan": [
          "IndexReader 20.00 root  index:IndexRangeScan",
          "└─IndexRangeScan 20.00 cop[tikv] table:tt, index:a(a) range:[10,10], [20,20], keep order:false, stats:pseudo"
        ],
        "Warnings": [
          "Warning 1105 IndexMerge is inapplicable."
        ]
      },
      {
        "SQL": "explain format = 'brief' select /*+ use_index_merge(tt) */ * from tt where a=15 or (a < 10 or a > 20);",
        "Plan": [
          "IndexReader 6666.67 root  index:IndexRangeScan",
          "└─IndexRangeScan 6666.67 cop[tikv] table:tt, index:a(a) range:[-inf,10), [15,15], (20,+inf], keep order:false, stats:pseudo"
        ],
        "Warnings": [
          "Warning 1105 IndexMerge is inapplicable."
        ]
      }
    ]
  },
  {
    "Name": "TestApproxPercentile",
    "Cases": [
      {
        "SQL": "select approx_percentile(a, 50) from t",
        "Plan": [
          "HashAgg_5 1.00 root  funcs:approx_percentile(test.t.a, 50)->Column#4",
          "└─TableReader_11 10000.00 root  data:TableFullScan_10",
          "  └─TableFullScan_10 10000.00 cop[tikv] table:t keep order:false, stats:pseudo"
        ],
        "Res": [
          "3"
        ]
      },
      {
        "SQL": "select approx_percentile(a, 10) from t",
        "Plan": [
          "HashAgg_5 1.00 root  funcs:approx_percentile(test.t.a, 10)->Column#4",
          "└─TableReader_11 10000.00 root  data:TableFullScan_10",
          "  └─TableFullScan_10 10000.00 cop[tikv] table:t keep order:false, stats:pseudo"
        ],
        "Res": [
          "1"
        ]
      },
      {
        "SQL": "select approx_percentile(a, 10+70) from t",
        "Plan": [
          "HashAgg_5 1.00 root  funcs:approx_percentile(test.t.a, 80)->Column#4",
          "└─TableReader_11 10000.00 root  data:TableFullScan_10",
          "  └─TableFullScan_10 10000.00 cop[tikv] table:t keep order:false, stats:pseudo"
        ],
        "Res": [
          "4"
        ]
      },
      {
        "SQL": "select approx_percentile(a, 10*10) from t",
        "Plan": [
          "HashAgg_5 1.00 root  funcs:approx_percentile(test.t.a, 100)->Column#4",
          "└─TableReader_11 10000.00 root  data:TableFullScan_10",
          "  └─TableFullScan_10 10000.00 cop[tikv] table:t keep order:false, stats:pseudo"
        ],
        "Res": [
          "5"
        ]
      },
      {
        "SQL": "select approx_percentile(a, 50) from t group by b order by b",
        "Plan": [
          "Projection_6 8000.00 root  Column#4",
          "└─Sort_7 8000.00 root  test.t.b",
          "  └─HashAgg_9 8000.00 root  group by:test.t.b, funcs:approx_percentile(test.t.a, 50)->Column#4, funcs:firstrow(test.t.b)->test.t.b",
          "    └─TableReader_13 10000.00 root  data:TableFullScan_12",
          "      └─TableFullScan_12 10000.00 cop[tikv] table:t keep order:false, stats:pseudo"
        ],
        "Res": [
          "1",
          "4"
        ]
      }
    ]
  },
  {
    "Name": "TestConvertRangeToPoint",
    "Cases": [
      {
        "SQL": "explain format = 'brief' select * from t0 where a > 1 and a < 3 order by b limit 2",
        "Plan": [
          "Limit 2.00 root  offset:0, count:2",
          "└─IndexReader 2.00 root  index:Limit",
          "  └─Limit 2.00 cop[tikv]  offset:0, count:2",
          "    └─IndexRangeScan 2.50 cop[tikv] table:t0, index:a(a, b) range:[2,2], keep order:true, stats:pseudo"
        ]
      },
      {
        "SQL": "explain format = 'brief' select * from t1 where a >= 2 and a <= 2 and b = 2 and c > 2",
        "Plan": [
          "IndexReader 0.33 root  index:IndexRangeScan",
          "└─IndexRangeScan 0.33 cop[tikv] table:t1, index:a(a, b, c) range:(2 2 2,2 2 +inf], keep order:false, stats:pseudo"
        ]
      },
      {
        "SQL": "explain format = 'brief' select * from t2 where a >= 2.5 and a <= 2.5 order by b limit 2",
        "Plan": [
          "Limit 2.00 root  offset:0, count:2",
          "└─IndexReader 2.00 root  index:Limit",
          "  └─Limit 2.00 cop[tikv]  offset:0, count:2",
          "    └─IndexRangeScan 2.00 cop[tikv] table:t2, index:a(a, b) range:[2.5,2.5], keep order:true, stats:pseudo"
        ]
      },
      {
        "SQL": "explain format = 'brief' select * from t3 where a >= 'a' and a <= 'a' and b = 'b' and c > 'c'",
        "Plan": [
          "IndexReader 0.33 root  index:IndexRangeScan",
          "└─IndexRangeScan 0.33 cop[tikv] table:t3, index:a(a, b, c) range:(\"a\" \"b\" \"c\",\"a\" \"b\" +inf], keep order:false, stats:pseudo"
        ]
      }
    ]
  },
  {
    "Name": "TestIssue22105",
    "Cases": [
      {
        "SQL": "explain format = 'brief' SELECT /*+ use_index_merge(t1)*/ COUNT(*) FROM t1 WHERE (key4=42 AND key6 IS NOT NULL) OR (key1=4 AND key3=6)",
        "Plan": [
          "StreamAgg 1.00 root  funcs:count(1)->Column#10",
          "└─IndexMerge 0.02 root  ",
          "  ├─IndexRangeScan(Build) 10.00 cop[tikv] table:t1, index:i4(key4) range:[42,42], keep order:false, stats:pseudo",
          "  ├─IndexRangeScan(Build) 10.00 cop[tikv] table:t1, index:i1(key1) range:[4,4], keep order:false, stats:pseudo",
          "  └─Selection(Probe) 0.02 cop[tikv]  or(and(eq(test.t1.key4, 42), not(isnull(test.t1.key6))), and(eq(test.t1.key1, 4), eq(test.t1.key3, 6)))",
          "    └─TableRowIDScan 19.99 cop[tikv] table:t1 keep order:false, stats:pseudo"
        ]
      }
    ]
  },
  {
    "Name": "TestReorderSimplifiedOuterJoins",
    "Cases": [
      {
        "SQL": "explain format = 'brief' SELECT t1.pk FROM t1 INNER JOIN t2 ON t1.col1 = t2.pk INNER JOIN t3 ON t1.col3 = t3.pk WHERE t2.col1 IN ('a' , 'b') AND t3.keycol = 'c' AND t1.col2 = 'a' AND t1.col1 != 'abcdef' AND t1.col1 != 'aaaaaa'",
        "Plan": [
          "IndexJoin 13.81 root  inner join, inner:IndexLookUp, outer key:test.t1.col1, inner key:test.t2.pk, equal cond:eq(test.t1.col1, test.t2.pk)",
          "├─IndexJoin(Build) 12.50 root  inner join, inner:IndexLookUp, outer key:test.t3.pk, inner key:test.t1.col3, equal cond:eq(test.t3.pk, test.t1.col3)",
          "│ ├─IndexLookUp(Build) 10.00 root  ",
          "│ │ ├─IndexRangeScan(Build) 10.00 cop[tikv] table:t3, index:keycol(keycol, pad1, pad2) range:[\"c\",\"c\"], keep order:false, stats:pseudo",
          "│ │ └─TableRowIDScan(Probe) 10.00 cop[tikv] table:t3 keep order:false, stats:pseudo",
          "│ └─IndexLookUp(Probe) 1.25 root  ",
          "│   ├─Selection(Build) 1.81 cop[tikv]  not(isnull(test.t1.col3))",
          "│   │ └─IndexRangeScan 1.81 cop[tikv] table:t1, index:col2(col2, col3) range: decided by [eq(test.t1.col3, test.t3.pk) eq(test.t1.col2, a)], keep order:false, stats:pseudo",
          "│   └─Selection(Probe) 1.25 cop[tikv]  ne(test.t1.col1, \"aaaaaa\"), ne(test.t1.col1, \"abcdef\"), not(isnull(test.t1.col1))",
          "│     └─TableRowIDScan 1.81 cop[tikv] table:t1 keep order:false, stats:pseudo",
          "└─IndexLookUp(Probe) 1.00 root  ",
          "  ├─Selection(Build) 1.00 cop[tikv]  ne(test.t2.pk, \"aaaaaa\"), ne(test.t2.pk, \"abcdef\")",
          "  │ └─IndexRangeScan 1.00 cop[tikv] table:t2, index:PRIMARY(pk) range: decided by [eq(test.t2.pk, test.t1.col1)], keep order:false, stats:pseudo",
          "  └─Selection(Probe) 1.00 cop[tikv]  in(test.t2.col1, \"a\", \"b\")",
          "    └─TableRowIDScan 1.00 cop[tikv] table:t2 keep order:false, stats:pseudo"
        ]
      },
      {
        "SQL": "explain format = 'brief' SELECT t1.pk FROM t1 LEFT JOIN t2 ON t1.col1 = t2.pk LEFT JOIN t3 ON t1.col3 = t3.pk WHERE t2.col1 IN ('a' , 'b') AND t3.keycol = 'c' AND t1.col2 = 'a' AND t1.col1 != 'abcdef' AND t1.col1 != 'aaaaaa'",
        "Plan": [
          "IndexJoin 13.81 root  inner join, inner:IndexLookUp, outer key:test.t1.col1, inner key:test.t2.pk, equal cond:eq(test.t1.col1, test.t2.pk)",
          "├─IndexJoin(Build) 12.50 root  inner join, inner:IndexLookUp, outer key:test.t3.pk, inner key:test.t1.col3, equal cond:eq(test.t3.pk, test.t1.col3)",
          "│ ├─IndexLookUp(Build) 10.00 root  ",
          "│ │ ├─IndexRangeScan(Build) 10.00 cop[tikv] table:t3, index:keycol(keycol, pad1, pad2) range:[\"c\",\"c\"], keep order:false, stats:pseudo",
          "│ │ └─TableRowIDScan(Probe) 10.00 cop[tikv] table:t3 keep order:false, stats:pseudo",
          "│ └─IndexLookUp(Probe) 1.25 root  ",
          "│   ├─Selection(Build) 1.81 cop[tikv]  not(isnull(test.t1.col3))",
          "│   │ └─IndexRangeScan 1.81 cop[tikv] table:t1, index:col2(col2, col3) range: decided by [eq(test.t1.col3, test.t3.pk) eq(test.t1.col2, a)], keep order:false, stats:pseudo",
          "│   └─Selection(Probe) 1.25 cop[tikv]  ne(test.t1.col1, \"aaaaaa\"), ne(test.t1.col1, \"abcdef\"), not(isnull(test.t1.col1))",
          "│     └─TableRowIDScan 1.81 cop[tikv] table:t1 keep order:false, stats:pseudo",
          "└─IndexLookUp(Probe) 1.00 root  ",
          "  ├─Selection(Build) 1.00 cop[tikv]  ne(test.t2.pk, \"aaaaaa\"), ne(test.t2.pk, \"abcdef\")",
          "  │ └─IndexRangeScan 1.00 cop[tikv] table:t2, index:PRIMARY(pk) range: decided by [eq(test.t2.pk, test.t1.col1)], keep order:false, stats:pseudo",
          "  └─Selection(Probe) 1.00 cop[tikv]  in(test.t2.col1, \"a\", \"b\")",
          "    └─TableRowIDScan 1.00 cop[tikv] table:t2 keep order:false, stats:pseudo"
        ]
      }
    ]
  },
  {
    "Name": "TestDecorrelateInnerJoinInSubquery",
    "Cases": [
      {
        "SQL": "explain format = 'brief' select * from t where exists (select 1 from t t1 join t t2 where t1.a = t2.a and t1.a = t.a)",
        "Plan": [
          "HashJoin 8000.00 root  semi join, equal:[eq(test.t.a, test.t.a)]",
          "├─HashJoin(Build) 12500.00 root  inner join, equal:[eq(test.t.a, test.t.a)]",
          "│ ├─TableReader(Build) 10000.00 root  data:TableFullScan",
          "│ │ └─TableFullScan 10000.00 cop[tikv] table:t2 keep order:false, stats:pseudo",
          "│ └─TableReader(Probe) 10000.00 root  data:TableFullScan",
          "│   └─TableFullScan 10000.00 cop[tikv] table:t1 keep order:false, stats:pseudo",
          "└─TableReader(Probe) 10000.00 root  data:TableFullScan",
          "  └─TableFullScan 10000.00 cop[tikv] table:t keep order:false, stats:pseudo"
        ]
      },
      {
        "SQL": "explain format = 'brief' select * from t where exists (select 1 from t t1 join t t2 on t1.a = t2.a and t1.a = t.a)",
        "Plan": [
          "HashJoin 8000.00 root  semi join, equal:[eq(test.t.a, test.t.a)]",
          "├─HashJoin(Build) 12500.00 root  inner join, equal:[eq(test.t.a, test.t.a)]",
          "│ ├─TableReader(Build) 10000.00 root  data:TableFullScan",
          "│ │ └─TableFullScan 10000.00 cop[tikv] table:t2 keep order:false, stats:pseudo",
          "│ └─TableReader(Probe) 10000.00 root  data:TableFullScan",
          "│   └─TableFullScan 10000.00 cop[tikv] table:t1 keep order:false, stats:pseudo",
          "└─TableReader(Probe) 10000.00 root  data:TableFullScan",
          "  └─TableFullScan 10000.00 cop[tikv] table:t keep order:false, stats:pseudo"
        ]
      }
    ]
  },
  {
    "Name": "TestMultiColMaxOneRow",
    "Cases": [
      {
        "SQL": "select (select c from t2 where t2.a = t1.a and t2.b = 1) from t1",
        "Plan": [
          "HashJoin 10000.00 root  left outer join, equal:[eq(test.t1.a, test.t2.a)]",
          "├─TableReader(Build) 10.00 root  data:Selection",
          "│ └─Selection 10.00 cop[tikv]  eq(test.t2.b, 1)",
          "│   └─TableFullScan 10000.00 cop[tikv] table:t2 keep order:false, stats:pseudo",
          "└─TableReader(Probe) 10000.00 root  data:TableFullScan",
          "  └─TableFullScan 10000.00 cop[tikv] table:t1 keep order:false, stats:pseudo"
        ]
      },
      {
        "SQL": "select (select c from t2 where t2.a = t1.a and (t2.b = 1 or t2.b = 2)) from t1",
        "Plan": [
          "Projection 10000.00 root  test.t2.c",
          "└─Apply 10000.00 root  CARTESIAN left outer join",
          "  ├─TableReader(Build) 10000.00 root  data:TableFullScan",
          "  │ └─TableFullScan 10000.00 cop[tikv] table:t1 keep order:false, stats:pseudo",
          "  └─MaxOneRow(Probe) 1.00 root  ",
          "    └─IndexLookUp 0.02 root  ",
          "      ├─Selection(Build) 0.02 cop[tikv]  or(eq(test.t2.b, 1), eq(test.t2.b, 2))",
          "      │ └─IndexRangeScan 10.00 cop[tikv] table:t2, index:PRIMARY(a, b) range: decided by [eq(test.t2.a, test.t1.a)], keep order:false, stats:pseudo",
          "      └─TableRowIDScan(Probe) 0.02 cop[tikv] table:t2 keep order:false, stats:pseudo"
        ]
      }
    ]
  },
  {
    "Name": "TestIssue24095",
    "Cases": [
      {
        "SQL": "select count(*) from t join (select t.id, t.value v1 from t join t t1 on t.id = t1.id order by t.value limit 1) v on v.id = t.id and v.v1 = t.value;",
        "Plan": [
          "StreamAgg 1.00 root  funcs:count(1)->Column#10",
          "└─HashJoin 1.00 root  inner join, equal:[eq(test.t.id, test.t.id) eq(test.t.value, test.t.value)]",
          "  ├─Selection(Build) 0.80 root  not(isnull(test.t.id)), not(isnull(test.t.value))",
          "  │ └─TopN 1.00 root  test.t.value, offset:0, count:1",
          "  │   └─HashJoin 12487.50 root  inner join, equal:[eq(test.t.id, test.t.id)]",
          "  │     ├─TableReader(Build) 9990.00 root  data:Selection",
          "  │     │ └─Selection 9990.00 cop[tikv]  not(isnull(test.t.id))",
          "  │     │   └─TableFullScan 10000.00 cop[tikv] table:t1 keep order:false, stats:pseudo",
          "  │     └─TableReader(Probe) 9990.00 root  data:Selection",
          "  │       └─Selection 9990.00 cop[tikv]  not(isnull(test.t.id))",
          "  │         └─TableFullScan 10000.00 cop[tikv] table:t keep order:false, stats:pseudo",
          "  └─TableReader(Probe) 9980.01 root  data:Selection",
          "    └─Selection 9980.01 cop[tikv]  not(isnull(test.t.id)), not(isnull(test.t.value))",
          "      └─TableFullScan 10000.00 cop[tikv] table:t keep order:false, stats:pseudo"
        ]
      }
    ]
  },
  {
    "Name": "TestSequenceAsDataSource",
    "Cases": [
      {
        "SQL": "select 1 from s1",
        "Plan": [
          "Projection 1.00 root  1->Column#1",
          "└─TableDual 1.00 root  rows:1"
        ]
      },
      {
        "SQL": "select count(1) from s1",
        "Plan": [
          "StreamAgg 1.00 root  funcs:count(1)->Column#1",
          "└─TableDual 1.00 root  rows:1"
        ]
      },
      {
        "SQL": "select count(*) from s1",
        "Plan": [
          "StreamAgg 1.00 root  funcs:count(1)->Column#1",
          "└─TableDual 1.00 root  rows:1"
        ]
      },
      {
        "SQL": "select sum(1) from s1",
        "Plan": [
          "StreamAgg 1.00 root  funcs:sum(1)->Column#1",
          "└─TableDual 1.00 root  rows:1"
        ]
      },
      {
        "SQL": "select count(1) as cnt from s1 union select count(1) as cnt from s2",
        "Plan": [
          "HashAgg 2.00 root  group by:Column#3, funcs:firstrow(Column#3)->Column#3",
          "└─Union 2.00 root  ",
          "  ├─StreamAgg 1.00 root  funcs:count(1)->Column#1",
          "  │ └─TableDual 1.00 root  rows:1",
          "  └─StreamAgg 1.00 root  funcs:count(1)->Column#2",
          "    └─TableDual 1.00 root  rows:1"
        ]
      }
    ]
  },
  {
    "Name": "TestIsMatchProp",
    "Cases": [
      {
        "SQL": "select a, b, c from t1 where a > 3 and b = 4 order by a, c",
        "Plan": [
          "IndexReader 3.33 root  index:Selection",
          "└─Selection 3.33 cop[tikv]  eq(test.t1.b, 4)",
          "  └─IndexRangeScan 3333.33 cop[tikv] table:t1, index:idx_a_b_c(a, b, c) range:(3,+inf], keep order:true, stats:pseudo"
        ]
      },
      {
        "SQL": "select * from t2 where a = 1 and c = 2 order by b, d",
        "Plan": [
          "IndexReader 0.01 root  index:Selection",
          "└─Selection 0.01 cop[tikv]  eq(test.t2.c, 2)",
          "  └─IndexRangeScan 10.00 cop[tikv] table:t2, index:idx_a_b_c_d(a, b, c, d) range:[1,1], keep order:true, stats:pseudo"
        ]
      },
      {
        "SQL": "select a, b, c from t1 where (a = 1 and b = 1 and c = 1) or (a = 1 and b = 1 and c = 2) order by c",
        "Plan": [
          "IndexReader 0.03 root  index:IndexRangeScan",
          "└─IndexRangeScan 0.03 cop[tikv] table:t1, index:idx_a_b_c(a, b, c) range:[1 1 1,1 1 2], keep order:true, stats:pseudo"
        ]
      },
      {
        "SQL": "select a, b, c from t1 where (a = 1 and b = 1 and c < 3) or (a = 1 and b = 1 and c > 6) order by c",
        "Plan": [
          "IndexReader 0.67 root  index:IndexRangeScan",
          "└─IndexRangeScan 0.67 cop[tikv] table:t1, index:idx_a_b_c(a, b, c) range:[1 1 -inf,1 1 3), (1 1 6,1 1 +inf], keep order:true, stats:pseudo"
        ]
      },
      {
        "SQL": "select * from t2 where ((a = 1 and b = 1 and d < 3) or (a = 1 and b = 1 and d > 6)) and c = 3 order by d",
        "Plan": [
          "IndexReader 0.00 root  index:Selection",
          "└─Selection 0.00 cop[tikv]  eq(test.t2.c, 3), or(and(eq(test.t2.a, 1), and(eq(test.t2.b, 1), lt(test.t2.d, 3))), and(eq(test.t2.a, 1), and(eq(test.t2.b, 1), gt(test.t2.d, 6))))",
          "  └─IndexRangeScan 10.00 cop[tikv] table:t2, index:idx_a_b_c_d(a, b, c, d) range:[1,1], keep order:true, stats:pseudo"
        ]
      }
    ]
  },
  {
    "Name": "TestHeuristicIndexSelection",
    "Cases": [
      {
        "SQL": "select * from t1 where a = 3 or a = 5",
        "Plan": [
          "Batch_Point_Get_5 2.00 12.53 root table:t1 handle:[3 5], keep order:false, desc:false"
        ],
        "Warnings": [
          "Note 1105 handle of t1 is selected since the path only has point ranges"
        ]
      },
      {
        "SQL": "select f, g from t1 where f = 2 and g in (3, 4, 5)",
        "Plan": [
          "Batch_Point_Get_5 3.00 11.40 root table:t1, index:f_g(f, g) keep order:false, desc:false"
        ],
        "Warnings": [
          "Note 1105 unique index f_g of t1 is selected since the path only has point ranges with single scan"
        ]
      },
      {
        "SQL": "select * from t1 where c = 1 and (d = 2 or d = 3) and e in (4, 5)",
        "Plan": [
          "Batch_Point_Get_5 4.00 27.20 root table:t1, index:c_d_e(c, d, e) keep order:false, desc:false"
        ],
        "Warnings": [
          "Note 1105 unique index c_d_e of t1 is selected since the path only has point ranges with double scan"
        ]
      },
      {
        "SQL": "select f, g from t1 where f = 2 and g > 3",
        "Plan": [
          "IndexReader_6 33.33 160.78 root  index:IndexRangeScan_5",
          "└─IndexRangeScan_5 33.33 1870.00 cop[tikv] table:t1, index:f_g(f, g) range:(2 3,2 +inf], keep order:false, stats:pseudo"
        ],
        "Warnings": [
          "Note 1105 unique index f_g of t1 is selected since the path only fetches limited number of rows with single scan"
        ]
      },
      {
        "SQL": "select a, b, c from t2 where a = 1 and b = 2 and c in (1, 2, 3, 4, 5)",
        "Plan": [
          "Selection_6 0.01 0.00 root  eq(test.t2.b, 2), in(test.t2.c, 1, 2, 3, 4, 5)",
          "└─Point_Get_5 1.00 8.60 root table:t2, index:idx_a(a) "
        ],
        "Warnings": [
          "Note 1105 unique index idx_a of t2 is selected since the path only has point ranges with double scan"
        ]
      },
      {
        "SQL": "select * from t3 where (a = 1 or a = 3) and b = 'xx'",
        "Plan": [
          "Batch_Point_Get_5 2.00 7.60 root table:t3, clustered index:PRIMARY(a, b) keep order:false, desc:false"
        ],
        "Warnings": [
          "Note 1105 handle of t3 is selected since the path only has point ranges"
        ]
      },
      {
        "SQL": "select * from t4 where (a = 1 or a = 3) and b = 'xx'",
        "Plan": [
          "Batch_Point_Get_5 2.00 10.00 root table:t4, index:PRIMARY(a, b) keep order:false, desc:false"
        ],
        "Warnings": [
          "Note 1105 unique index PRIMARY of t4 is selected since the path only has point ranges with double scan"
        ]
      },
      {
        "SQL": "select a, b from t3 where (a = 1 or a = 3) and b = 'xx'",
        "Plan": [
          "Batch_Point_Get_5 2.00 7.60 root table:t3, clustered index:PRIMARY(a, b) keep order:false, desc:false"
        ],
        "Warnings": [
          "Note 1105 handle of t3 is selected since the path only has point ranges"
        ]
      },
      {
        "SQL": "select a, b from t4 where (a = 1 or a = 3) and b = 'xx'",
        "Plan": [
          "Batch_Point_Get_5 2.00 7.60 root table:t4, index:PRIMARY(a, b) keep order:false, desc:false"
        ],
        "Warnings": [
          "Note 1105 unique index PRIMARY of t4 is selected since the path only has point ranges with single scan"
        ]
      },
      {
        "SQL": "update t1 set b = 2 where a = 4 or a = 6",
        "Plan": [
          "Update_4 N/A N/A root  N/A",
          "└─Batch_Point_Get_6 2.00 12.53 root table:t1 handle:[4 6], keep order:false, desc:false"
        ],
        "Warnings": [
          "Note 1105 handle of t1 is selected since the path only has point ranges"
        ]
      },
      {
        "SQL": "delete from t1 where f = 2 and g in (3, 4)",
        "Plan": [
          "Delete_4 N/A N/A root  N/A",
          "└─Selection_7 2.00 0.00 root  in(test.t1.g, 3, 4)",
          "  └─Point_Get_6 1.00 9.80 root table:t1, index:f(f) "
        ],
        "Warnings": [
          "Note 1105 unique index f of t1 is selected since the path only has point ranges with double scan"
        ]
      },
      {
        "SQL": "insert into t3 select a, b, c from t1 where f = 2",
        "Plan": [
          "Insert_1 N/A N/A root  N/A",
          "└─Projection_6 1.00 25.40 root  test.t1.a, test.t1.b, test.t1.c",
          "  └─Point_Get_7 1.00 6.80 root table:t1, index:f(f) "
        ],
        "Warnings": [
          "Note 1105 unique index f of t1 is selected since the path only has point ranges with double scan"
        ]
      },
      {
        "SQL": "replace into t3 select a, b, c from t1 where a = 3",
        "Plan": [
          "Insert_1 N/A N/A root  N/A",
          "└─Point_Get_7 1.00 6.27 root table:t1 handle:3"
        ],
        "Warnings": [
          "Note 1105 handle of t1 is selected since the path only has point ranges"
        ]
      }
    ]
  },
  {
    "Name": "TestOutputSkylinePruningInfo",
    "Cases": [
      {
        "SQL": "select * from t where a > 1 order by f",
        "Plan": [
          "IndexLookUp_14 3333.33 139413.67 root  ",
          "├─Selection_13(Build) 3333.33 0.00 cop[tikv]  gt(test.t.a, 1)",
          "│ └─IndexFullScan_11 10000.00 555020.00 cop[tikv] table:t, index:f(f) keep order:true, stats:pseudo",
          "└─TableRowIDScan_12(Probe) 3333.33 555020.00 cop[tikv] table:t keep order:false, stats:pseudo"
        ],
        "Warnings": [
          "Note 1105 [t,f,f_g] remain after pruning paths for t given Prop{SortItems: [{test.t.f asc}], TaskTp: rootTask}"
        ]
      },
      {
        "SQL": "select * from t where f > 1",
        "Plan": [
          "TableReader_7 3333.33 88640.22 root  data:Selection_6",
          "└─Selection_6 3333.33 1140020.00 cop[tikv]  gt(test.t.f, 1)",
          "  └─TableFullScan_5 10000.00 1110020.00 cop[tikv] table:t keep order:false, stats:pseudo"
        ],
        "Warnings": [
          "Note 1105 [t,f,f_g] remain after pruning paths for t given Prop{SortItems: [], TaskTp: rootTask}"
        ]
      },
      {
        "SQL": "select f from t where f > 1",
        "Plan": [
          "IndexReader_6 3333.33 11140.22 root  index:IndexRangeScan_5",
          "└─IndexRangeScan_5 3333.33 140020.00 cop[tikv] table:t, index:f(f) range:(1,+inf], keep order:false, stats:pseudo"
        ],
        "Warnings": [
          "Note 1105 [f,f_g] remain after pruning paths for t given Prop{SortItems: [], TaskTp: rootTask}"
        ]
      },
      {
        "SQL": "select * from t where f > 3 and g = 5",
        "Plan": [
          "IndexLookUp_15 3.33 215.74 root  ",
          "├─IndexRangeScan_12(Build) 10.00 590.00 cop[tikv] table:t, index:g(g) range:[5,5], keep order:false, stats:pseudo",
          "└─Selection_14(Probe) 3.33 0.00 cop[tikv]  gt(test.t.f, 3)",
          "  └─TableRowIDScan_13 10.00 590.00 cop[tikv] table:t keep order:false, stats:pseudo"
        ],
        "Warnings": [
          "Note 1105 [t,f_g,g] remain after pruning paths for t given Prop{SortItems: [], TaskTp: rootTask}"
        ]
      },
      {
        "SQL": "select * from t where g = 5 order by f",
        "Plan": [
          "Sort_5 10.00 362.68 root  test.t.f",
          "└─IndexLookUp_13 10.00 239.01 root  ",
          "  ├─IndexRangeScan_11(Build) 10.00 590.00 cop[tikv] table:t, index:g(g) range:[5,5], keep order:false, stats:pseudo",
          "  └─TableRowIDScan_12(Probe) 10.00 590.00 cop[tikv] table:t keep order:false, stats:pseudo"
        ],
        "Warnings": [
          "Note 1105 [t,g] remain after pruning paths for t given Prop{SortItems: [], TaskTp: rootTask}"
        ]
      },
      {
        "SQL": "select * from t where d = 3 order by c, e",
        "Plan": [
          "IndexLookUp_15 10.00 57230.78 root  ",
          "├─Selection_14(Build) 10.00 0.00 cop[tikv]  eq(test.t.d, 3)",
          "│ └─IndexFullScan_12 10000.00 825020.00 cop[tikv] table:t, index:c_d_e(c, d, e) keep order:true, stats:pseudo",
          "└─TableRowIDScan_13(Probe) 10.00 825020.00 cop[tikv] table:t keep order:false, stats:pseudo"
        ],
        "Warnings": [
          "Note 1105 [t,c_d_e] remain after pruning paths for t given Prop{SortItems: [{test.t.c asc} {test.t.e asc}], TaskTp: rootTask}"
        ]
      }
    ]
  },
  {
    "Name": "TestPreferRangeScanForUnsignedIntHandle",
    "Cases": [
      {
        "SQL": "set tidb_opt_prefer_range_scan = 0",
        "Plan": null,
        "Warnings": null
      },
      {
        "SQL": "explain format = 'verbose' select * from t where b > 5",
        "Plan": [
          "TableReader_7 3.00 19.21 root  data:Selection_6",
          "└─Selection_6 3.00 215.00 cop[tikv]  gt(test.t.b, 5)",
          "  └─TableFullScan_5 5.00 200.00 cop[tikv] table:t keep order:false"
        ],
        "Warnings": null
      },
      {
        "SQL": "explain format = 'verbose' select * from t where b = 6 order by a limit 1",
        "Plan": [
          "Limit_11 0.00 14.33 root  offset:0, count:1",
          "└─TableReader_24 0.00 14.33 root  data:Limit_23",
          "  └─Limit_23 0.00 215.00 cop[tikv]  offset:0, count:1",
          "    └─Selection_22 0.00 215.00 cop[tikv]  eq(test.t.b, 6)",
          "      └─TableFullScan_21 5.00 200.00 cop[tikv] table:t keep order:true"
        ],
        "Warnings": null
      },
      {
        "SQL": "explain format = 'verbose' select * from t where b = 6 limit 1",
        "Plan": [
          "Limit_8 0.00 14.33 root  offset:0, count:1",
          "└─TableReader_13 0.00 14.33 root  data:Limit_12",
          "  └─Limit_12 0.00 215.00 cop[tikv]  offset:0, count:1",
          "    └─Selection_11 0.00 215.00 cop[tikv]  eq(test.t.b, 6)",
          "      └─TableFullScan_10 5.00 200.00 cop[tikv] table:t keep order:false"
        ],
        "Warnings": null
      },
      {
        "SQL": "set tidb_opt_prefer_range_scan = 1",
        "Plan": null,
        "Warnings": null
      },
      {
        "SQL": "explain format = 'verbose' select * from t where b > 5",
        "Plan": [
          "IndexLookUp_7 3.00 64.81 root  ",
          "├─IndexRangeScan_5(Build) 3.00 191.00 cop[tikv] table:t, index:idx_b(b) range:(5,+inf], keep order:false",
          "└─TableRowIDScan_6(Probe) 3.00 191.00 cop[tikv] table:t keep order:false"
        ],
        "Warnings": [
          "Note 1105 [idx_b] remain after pruning paths for t given Prop{SortItems: [], TaskTp: rootTask}"
        ]
      },
      {
        "SQL": "explain format = 'verbose' select * from t where b = 6 order by a limit 1",
        "Plan": [
          "TopN_9 0.00 19.34 root  test.t.a, offset:0, count:1",
          "└─IndexLookUp_16 0.00 19.33 root  ",
          "  ├─TopN_15(Build) 0.00 0.00 cop[tikv]  test.t.a, offset:0, count:1",
          "  │ └─IndexRangeScan_13 0.00 20.00 cop[tikv] table:t, index:idx_b(b) range:[6,6], keep order:false",
          "  └─TableRowIDScan_14(Probe) 0.00 20.00 cop[tikv] table:t keep order:false"
        ],
        "Warnings": [
          "Note 1105 [idx_b] remain after pruning paths for t given Prop{SortItems: [], TaskTp: copDoubleReadTask}"
        ]
      },
      {
        "SQL": "explain format = 'verbose' select * from t where b = 6 limit 1",
        "Plan": [
          "IndexLookUp_13 0.00 19.33 root  limit embedded(offset:0, count:1)",
          "├─Limit_12(Build) 0.00 20.00 cop[tikv]  offset:0, count:1",
          "│ └─IndexRangeScan_10 0.00 20.00 cop[tikv] table:t, index:idx_b(b) range:[6,6], keep order:false",
          "└─TableRowIDScan_11(Probe) 0.00 20.00 cop[tikv] table:t keep order:false"
        ],
        "Warnings": [
          "Note 1105 [idx_b] remain after pruning paths for t given Prop{SortItems: [], TaskTp: copDoubleReadTask}"
        ]
      }
    ]
  },
  {
    "Name": "TestIssue27083",
    "Cases": [
      {
        "SQL": "select * from t use index (idx_b) where b = 2 limit 1",
        "Plan": [
          "IndexLookUp 1.00 root  limit embedded(offset:0, count:1)",
          "├─Limit(Build) 1.00 cop[tikv]  offset:0, count:1",
          "│ └─IndexRangeScan 1.00 cop[tikv] table:t, index:idx_b(b) range:[2,2], keep order:false",
          "└─TableRowIDScan(Probe) 1.00 cop[tikv] table:t keep order:false"
        ]
      }
    ]
  },
  {
    "Name": "TestGroupBySetVar",
    "Cases": [
      {
        "SQL": "select floor(dt.rn/2) rownum, count(c1) from (select @rownum := @rownum + 1 rn, c1 from (select @rownum := -1) drn, t1) dt group by floor(dt.rn/2) order by rownum;",
        "Plan": [
          "Sort 1.00 root  Column#6",
          "└─Projection 1.00 root  floor(div(cast(Column#4, decimal(20,0) BINARY), 2))->Column#6, Column#5",
          "  └─HashAgg 1.00 root  group by:Column#13, funcs:count(Column#11)->Column#5, funcs:firstrow(Column#12)->Column#4",
          "    └─Projection 10000.00 root  test.t1.c1, Column#4, floor(div(cast(Column#4, decimal(20,0) BINARY), 2))->Column#13",
          "      └─Projection 10000.00 root  setvar(rownum, plus(getvar(rownum), 1))->Column#4, test.t1.c1",
          "        └─HashJoin 10000.00 root  CARTESIAN inner join",
          "          ├─Projection(Build) 1.00 root  setvar(rownum, -1)->Column#1",
          "          │ └─TableDual 1.00 root  rows:1",
          "          └─TableReader(Probe) 10000.00 root  data:TableFullScan",
          "            └─TableFullScan 10000.00 cop[tikv] table:t1 keep order:false, stats:pseudo"
        ]
      },
      {
        "SQL": "select @n:=@n+1 as e from ta group by e",
        "Plan": [
          "Projection 1.00 root  setvar(n, plus(getvar(n), 1))->Column#4",
          "└─HashAgg 1.00 root  group by:Column#8, funcs:firstrow(1)->Column#7",
          "  └─Projection 10000.00 root  setvar(n, plus(cast(getvar(n), double BINARY), 1))->Column#8",
          "    └─TableReader 10000.00 root  data:TableFullScan",
          "      └─TableFullScan 10000.00 cop[tikv] table:ta keep order:false, stats:pseudo"
        ]
      },
      {
        "SQL": "select @n:=@n+a as e from ta group by e",
        "Plan": [
          "Projection 8000.00 root  setvar(n, plus(getvar(n), cast(test.ta.a, double BINARY)))->Column#4",
          "└─HashAgg 8000.00 root  group by:Column#7, funcs:firstrow(Column#6)->test.ta.a",
          "  └─Projection 10000.00 root  test.ta.a, setvar(n, plus(getvar(n), cast(test.ta.a, double BINARY)))->Column#7",
          "    └─TableReader 10000.00 root  data:TableFullScan",
          "      └─TableFullScan 10000.00 cop[tikv] table:ta keep order:false, stats:pseudo"
        ]
      },
      {
        "SQL": "select * from (select @n:=@n+1 as e from ta) tt group by e",
        "Plan": [
          "HashAgg 1.00 root  group by:Column#4, funcs:firstrow(Column#4)->Column#4",
          "└─Projection 10000.00 root  setvar(n, plus(getvar(n), 1))->Column#4",
          "  └─TableReader 10000.00 root  data:TableFullScan",
          "    └─TableFullScan 10000.00 cop[tikv] table:ta keep order:false, stats:pseudo"
        ]
      },
      {
        "SQL": "select * from (select @n:=@n+a as e from ta) tt group by e",
        "Plan": [
          "HashAgg 8000.00 root  group by:Column#4, funcs:firstrow(Column#4)->Column#4",
          "└─Projection 10000.00 root  setvar(n, plus(getvar(n), cast(test.ta.a, double BINARY)))->Column#4",
          "  └─TableReader 10000.00 root  data:TableFullScan",
          "    └─TableFullScan 10000.00 cop[tikv] table:ta keep order:false, stats:pseudo"
        ]
      },
      {
        "SQL": "select a from ta group by @n:=@n+1",
        "Plan": [
          "HashAgg 1.00 root  group by:Column#5, funcs:firstrow(Column#4)->test.ta.a",
          "└─Projection 10000.00 root  test.ta.a, setvar(n, plus(getvar(n), 1))->Column#5",
          "  └─TableReader 10000.00 root  data:TableFullScan",
          "    └─TableFullScan 10000.00 cop[tikv] table:ta keep order:false, stats:pseudo"
        ]
      },
      {
        "SQL": "select a from ta group by @n:=@n+a",
        "Plan": [
          "HashAgg 8000.00 root  group by:Column#5, funcs:firstrow(Column#4)->test.ta.a",
          "└─Projection 10000.00 root  test.ta.a, setvar(n, plus(getvar(n), cast(test.ta.a, double BINARY)))->Column#5",
          "  └─TableReader 10000.00 root  data:TableFullScan",
          "    └─TableFullScan 10000.00 cop[tikv] table:ta keep order:false, stats:pseudo"
        ]
      }
    ]
  },
  {
<<<<<<< HEAD
    "Name": "TestIssue30200",
    "Cases": [
      {
        "SQL": "select /*+ use_index_merge(t1) */ 1 from t1 where c1 = 'de' or c2 = '10' and from_base64(to_base64(c1)) = 'ab';",
        "Plan": [
          "Projection 15.99 root  1->Column#5",
          "└─Selection 15.99 root  or(eq(test.t1.c1, \"de\"), and(eq(test.t1.c2, \"10\"), eq(from_base64(to_base64(test.t1.c1)), \"ab\")))",
          "  └─IndexMerge 19.99 root  ",
          "    ├─IndexRangeScan(Build) 10.00 cop[tikv] table:t1, index:c1(c1) range:[\"de\",\"de\"], keep order:false, stats:pseudo",
          "    ├─IndexRangeScan(Build) 10.00 cop[tikv] table:t1, index:c2(c2) range:[\"10\",\"10\"], keep order:false, stats:pseudo",
          "    └─TableRowIDScan(Probe) 19.99 cop[tikv] table:t1 keep order:false, stats:pseudo"
        ],
        "Res": [
          "1"
        ]
      },
      {
        "SQL": "select /*+ use_index_merge(t1) */ 1 from t1 where c1 = 'ab' or c2 = '10' and char_length(left(c1, 10)) = 10;",
        "Plan": [
          "Projection 17.99 root  1->Column#5",
          "└─Selection 0.04 root  or(eq(test.t1.c1, \"ab\"), and(eq(test.t1.c2, \"10\"), eq(char_length(left(test.t1.c1, 10)), 10)))",
          "  └─IndexMerge 19.99 root  ",
          "    ├─IndexRangeScan(Build) 10.00 cop[tikv] table:t1, index:c1(c1) range:[\"ab\",\"ab\"], keep order:false, stats:pseudo",
          "    ├─IndexRangeScan(Build) 10.00 cop[tikv] table:t1, index:c2(c2) range:[\"10\",\"10\"], keep order:false, stats:pseudo",
          "    └─TableRowIDScan(Probe) 19.99 cop[tikv] table:t1 keep order:false, stats:pseudo"
        ],
        "Res": [
          "1"
        ]
      },
      {
        "SQL": "select /*+ use_index_merge(tt1) */ 1 from tt1 where c1 = 'de' or c2 = '10' and from_base64(to_base64(c3)) = '10';",
        "Plan": [
          "Projection 15.99 root  1->Column#6",
          "└─Selection 15.99 root  or(eq(test.tt1.c1, \"de\"), and(eq(test.tt1.c2, \"10\"), eq(from_base64(to_base64(test.tt1.c3)), \"10\")))",
          "  └─IndexMerge 19.99 root  ",
          "    ├─IndexRangeScan(Build) 10.00 cop[tikv] table:tt1, index:idx_0(c1) range:[\"de\",\"de\"], keep order:false, stats:pseudo",
          "    ├─IndexRangeScan(Build) 10.00 cop[tikv] table:tt1, index:idx_1(c2, c3) range:[\"10\",\"10\"], keep order:false, stats:pseudo",
          "    └─TableRowIDScan(Probe) 19.99 cop[tikv] table:tt1 keep order:false, stats:pseudo"
        ],
        "Res": [
          "1"
        ]
      },
      {
        "SQL": "select /*+ use_index_merge( tt2 ) */ 1 from tt2 where tt2.c1 in (-3896405) or tt2.pk in (1, 53330) and to_base64(left(pk, 5));",
        "Plan": [
          "Projection 2.40 root  1->Column#3",
          "└─Selection 2.40 root  or(eq(test.tt2.c1, -3896405), and(in(test.tt2.pk, 1, 53330), istrue_with_null(cast(to_base64(left(cast(test.tt2.pk, var_string(20)), 5)), double BINARY))))",
          "  └─IndexMerge 3.00 root  ",
          "    ├─IndexRangeScan(Build) 1.00 cop[tikv] table:tt2, index:c1(c1) range:[-3896405,-3896405], keep order:false, stats:pseudo",
          "    ├─TableRangeScan(Build) 2.00 cop[tikv] table:tt2 range:[1,1], [53330,53330], keep order:false, stats:pseudo",
          "    └─TableRowIDScan(Probe) 3.00 cop[tikv] table:tt2 keep order:false, stats:pseudo"
        ],
        "Res": [
          "1"
        ]
      },
      {
        "SQL": "select /*+ use_index_merge(tt3) */ 1 from tt3 where c1 < -10 or c2 < 10 and reverse(c3) = '2';",
        "Plan": [
          "Projection 5098.44 root  1->Column#5",
          "└─Selection 2825.66 root  or(lt(test.tt3.c1, -10), and(lt(test.tt3.c2, 10), eq(reverse(cast(test.tt3.c3, var_string(20))), \"2\")))",
          "  └─IndexMerge 5542.21 root  ",
          "    ├─IndexRangeScan(Build) 3323.33 cop[tikv] table:tt3, index:c1(c1) range:[-inf,-10), keep order:false, stats:pseudo",
          "    ├─IndexRangeScan(Build) 3323.33 cop[tikv] table:tt3, index:c2(c2) range:[-inf,10), keep order:false, stats:pseudo",
          "    └─TableRowIDScan(Probe) 5542.21 cop[tikv] table:tt3 keep order:false, stats:pseudo"
        ],
        "Res": [
          "1"
        ]
      },
      {
        "SQL": "select 1 from t1 where c1 = 'de' or c2 = '10' and from_base64(to_base64(c1)) = 'ab';",
        "Plan": [
          "Projection 8000.00 root  1->Column#5",
          "└─Selection 8000.00 root  or(eq(test.t1.c1, \"de\"), and(eq(test.t1.c2, \"10\"), eq(from_base64(to_base64(test.t1.c1)), \"ab\")))",
          "  └─TableReader 10000.00 root  data:TableFullScan",
          "    └─TableFullScan 10000.00 cop[tikv] table:t1 keep order:false, stats:pseudo"
        ],
        "Res": [
          "1"
=======
    "Name": "TestIndexMergeWithCorrelatedColumns",
    "Cases": [
      {
        "SQL": "select * from t2 where c1 < all(select /*+ use_index_merge(t1) */ c1 from t1 where (c1 = 10 and c1 = t2.c3 or c2 = 1 and c2 = t2.c3) and substring(c3, 10)) order by c1;",
        "Plan": [
          "Sort 10000.00 root  test.t2.c1",
          "└─Projection 10000.00 root  test.t2.c1, test.t2.c2, test.t2.c3",
          "  └─Apply 10000.00 root  CARTESIAN inner join, other cond:or(and(lt(test.t2.c1, Column#8), if(ne(Column#9, 0), NULL, 1)), or(eq(Column#10, 0), if(isnull(test.t2.c1), NULL, 0)))",
          "    ├─TableReader(Build) 10000.00 root  data:TableFullScan",
          "    │ └─TableFullScan 10000.00 cop[tikv] table:t2 keep order:false, stats:pseudo",
          "    └─StreamAgg(Probe) 1.00 root  funcs:min(test.t1.c1)->Column#8, funcs:sum(0)->Column#9, funcs:count(1)->Column#10",
          "      └─Selection 0.01 root  substring(cast(test.t1.c3, var_string(20)), 10)",
          "        └─IndexMerge 0.01 root  ",
          "          ├─Selection(Build) 1.00 cop[tikv]  eq(10, test.t2.c3)",
          "          │ └─TableRangeScan 1.00 cop[tikv] table:t1 range:[10,10], keep order:false, stats:pseudo",
          "          ├─Selection(Build) 8.00 cop[tikv]  eq(1, test.t2.c3)",
          "          │ └─IndexRangeScan 10.00 cop[tikv] table:t1, index:c2(c2) range:[1,1], keep order:false, stats:pseudo",
          "          └─Selection(Probe) 0.01 cop[tikv]  or(and(eq(test.t1.c1, 10), eq(10, test.t2.c3)), and(eq(test.t1.c2, 1), eq(1, test.t2.c3)))",
          "            └─TableRowIDScan 9.00 cop[tikv] table:t1 keep order:false, stats:pseudo"
        ],
        "Res": [
          "1 1 1",
          "2 2 2"
        ]
      },
      {
        "SQL": "select * from t2 where c1 < all(select /*+ use_index_merge(t1) */ c1 from t1 where (c1 = 10 and c1 = t2.c3 or c2 = 1 and c2 = t2.c3) and reverse(c3)) order by c1;",
        "Plan": [
          "Sort 10000.00 root  test.t2.c1",
          "└─Projection 10000.00 root  test.t2.c1, test.t2.c2, test.t2.c3",
          "  └─Apply 10000.00 root  CARTESIAN inner join, other cond:or(and(lt(test.t2.c1, Column#8), if(ne(Column#9, 0), NULL, 1)), or(eq(Column#10, 0), if(isnull(test.t2.c1), NULL, 0)))",
          "    ├─TableReader(Build) 10000.00 root  data:TableFullScan",
          "    │ └─TableFullScan 10000.00 cop[tikv] table:t2 keep order:false, stats:pseudo",
          "    └─StreamAgg(Probe) 1.00 root  funcs:min(test.t1.c1)->Column#8, funcs:sum(0)->Column#9, funcs:count(1)->Column#10",
          "      └─IndexMerge 0.01 root  ",
          "        ├─Selection(Build) 1.00 cop[tikv]  eq(10, test.t2.c3)",
          "        │ └─TableRangeScan 1.00 cop[tikv] table:t1 range:[10,10], keep order:false, stats:pseudo",
          "        ├─Selection(Build) 8.00 cop[tikv]  eq(1, test.t2.c3)",
          "        │ └─IndexRangeScan 10.00 cop[tikv] table:t1, index:c2(c2) range:[1,1], keep order:false, stats:pseudo",
          "        └─Selection(Probe) 0.01 cop[tikv]  or(and(eq(test.t1.c1, 10), eq(10, test.t2.c3)), and(eq(test.t1.c2, 1), eq(1, test.t2.c3))), reverse(cast(test.t1.c3, var_string(20)))",
          "          └─TableRowIDScan 9.00 cop[tikv] table:t1 keep order:false, stats:pseudo"
        ],
        "Res": [
          "2 2 2"
        ]
      },
      {
        "SQL": "select * from t2 where c1 < all(select /*+ use_index_merge(t1) */ c1 from t1 where (c1 >= 10 and c1 = t2.c3 or c2 = 1 and c2 = t2.c3) and substring(c3, 10)) order by c1;",
        "Plan": [
          "Sort 10000.00 root  test.t2.c1",
          "└─Projection 10000.00 root  test.t2.c1, test.t2.c2, test.t2.c3",
          "  └─Apply 10000.00 root  CARTESIAN inner join, other cond:or(and(lt(test.t2.c1, Column#8), if(ne(Column#9, 0), NULL, 1)), or(eq(Column#10, 0), if(isnull(test.t2.c1), NULL, 0)))",
          "    ├─TableReader(Build) 10000.00 root  data:TableFullScan",
          "    │ └─TableFullScan 10000.00 cop[tikv] table:t2 keep order:false, stats:pseudo",
          "    └─StreamAgg(Probe) 1.00 root  funcs:min(test.t1.c1)->Column#8, funcs:sum(0)->Column#9, funcs:count(1)->Column#10",
          "      └─Selection 3.03 root  substring(cast(test.t1.c3, var_string(20)), 10)",
          "        └─IndexMerge 3.78 root  ",
          "          ├─Selection(Build) 3.33 cop[tikv]  eq(test.t1.c1, test.t2.c3)",
          "          │ └─TableRangeScan 3333.33 cop[tikv] table:t1 range:[10,+inf], keep order:false, stats:pseudo",
          "          ├─Selection(Build) 8.00 cop[tikv]  eq(1, test.t2.c3)",
          "          │ └─IndexRangeScan 10.00 cop[tikv] table:t1, index:c2(c2) range:[1,1], keep order:false, stats:pseudo",
          "          └─Selection(Probe) 3.78 cop[tikv]  or(and(ge(test.t1.c1, 10), eq(test.t1.c1, test.t2.c3)), and(eq(test.t1.c2, 1), eq(1, test.t2.c3)))",
          "            └─TableRowIDScan 3338.67 cop[tikv] table:t1 keep order:false, stats:pseudo"
        ],
        "Res": [
          "1 1 1",
          "2 2 2"
        ]
      },
      {
        "SQL": "select c_int from tt1 where c_decimal < all (select /*+ use_index_merge(tt2) */ c_decimal from tt2 where tt1.c_int = tt2.c_int and tt1.c_datetime > tt2.c_datetime and tt2.c_decimal = 9.060 or tt2.c_str <= 'interesting shtern' and tt1.c_int = tt2.c_int) order by 1;",
        "Plan": [
          "Projection 10000.00 root  test.tt1.c_int",
          "└─Apply 10000.00 root  CARTESIAN inner join, other cond:or(and(lt(test.tt1.c_decimal, Column#9), if(ne(Column#10, 0), NULL, 1)), or(eq(Column#11, 0), if(isnull(test.tt1.c_decimal), NULL, 0)))",
          "  ├─TableReader(Build) 10000.00 root  data:TableFullScan",
          "  │ └─TableFullScan 10000.00 cop[tikv] table:tt1 keep order:true, stats:pseudo",
          "  └─StreamAgg(Probe) 1.00 root  funcs:min(Column#14)->Column#9, funcs:sum(Column#15)->Column#10, funcs:count(1)->Column#11",
          "    └─Projection 0.00 root  test.tt2.c_decimal, cast(isnull(test.tt2.c_decimal), decimal(20,0) BINARY)->Column#15",
          "      └─IndexMerge 0.00 root  ",
          "        ├─Selection(Build) 0.00 cop[tikv]  eq(test.tt1.c_int, test.tt2.c_int)",
          "        │ └─IndexRangeScan 1.00 cop[tikv] table:tt2, index:c_decimal(c_decimal) range:[9.060000,9.060000], keep order:false, stats:pseudo",
          "        ├─Selection(Build) 3.32 cop[tikv]  eq(test.tt1.c_int, test.tt2.c_int)",
          "        │ └─IndexRangeScan 3323.33 cop[tikv] table:tt2, index:c_str(c_str) range:[-inf,\"interesting shtern\"], keep order:false, stats:pseudo",
          "        └─Selection(Probe) 0.00 cop[tikv]  or(and(eq(test.tt1.c_int, test.tt2.c_int), and(gt(test.tt1.c_datetime, test.tt2.c_datetime), eq(test.tt2.c_decimal, 9.060))), and(le(test.tt2.c_str, \"interesting shtern\"), eq(test.tt1.c_int, test.tt2.c_int)))",
          "          └─TableRowIDScan 3.32 cop[tikv] table:tt2 keep order:false, stats:pseudo"
        ],
        "Res": [
          "7",
          "8",
          "10"
        ]
      },
      {
        "SQL": "select c_int from tt1 where c_decimal > all (select /*+ use_index_merge(tt2) */ c_decimal from tt2 where tt2.c_int = 7 and tt2.c_int < tt1.c_decimal or tt2.c_str >= 'zzzzzzzzzzzzzzzzzzz' and tt1.c_int = tt2.c_int) order by 1;",
        "Plan": [
          "Projection 10000.00 root  test.tt1.c_int",
          "└─Apply 10000.00 root  CARTESIAN inner join, other cond:or(and(gt(test.tt1.c_decimal, Column#9), if(ne(Column#10, 0), NULL, 1)), or(eq(Column#11, 0), if(isnull(test.tt1.c_decimal), NULL, 0)))",
          "  ├─TableReader(Build) 10000.00 root  data:TableFullScan",
          "  │ └─TableFullScan 10000.00 cop[tikv] table:tt1 keep order:true, stats:pseudo",
          "  └─StreamAgg(Probe) 1.00 root  funcs:max(Column#14)->Column#9, funcs:sum(Column#15)->Column#10, funcs:count(1)->Column#11",
          "    └─Projection 0.00 root  test.tt2.c_decimal, cast(isnull(test.tt2.c_decimal), decimal(20,0) BINARY)->Column#15",
          "      └─IndexMerge 0.00 root  ",
          "        ├─Selection(Build) 1.00 cop[tikv]  lt(7, test.tt1.c_decimal)",
          "        │ └─TableRangeScan 1.00 cop[tikv] table:tt2 range:[7,7], keep order:false, stats:pseudo",
          "        ├─Selection(Build) 3.33 cop[tikv]  eq(test.tt1.c_int, test.tt2.c_int)",
          "        │ └─IndexRangeScan 3333.33 cop[tikv] table:tt2, index:c_str(c_str) range:[\"zzzzzzzzzzzzzzzzzzz\",+inf], keep order:false, stats:pseudo",
          "        └─Selection(Probe) 0.00 cop[tikv]  or(and(eq(test.tt2.c_int, 7), lt(7, test.tt1.c_decimal)), and(ge(test.tt2.c_str, \"zzzzzzzzzzzzzzzzzzz\"), eq(test.tt1.c_int, test.tt2.c_int)))",
          "          └─TableRowIDScan 4.33 cop[tikv] table:tt2 keep order:false, stats:pseudo"
        ],
        "Res": [
          "6",
          "7",
          "8",
          "9"
>>>>>>> 7647c2b9
        ]
      }
    ]
  }
]<|MERGE_RESOLUTION|>--- conflicted
+++ resolved
@@ -2057,7 +2057,6 @@
     ]
   },
   {
-<<<<<<< HEAD
     "Name": "TestIssue30200",
     "Cases": [
       {
@@ -2140,7 +2139,11 @@
         ],
         "Res": [
           "1"
-=======
+	]
+      }
+    ]
+  },
+  {
     "Name": "TestIndexMergeWithCorrelatedColumns",
     "Cases": [
       {
@@ -2255,7 +2258,6 @@
           "7",
           "8",
           "9"
->>>>>>> 7647c2b9
         ]
       }
     ]
