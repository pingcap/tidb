[
  {
    "Name": "TestPushLimitDownIndexLookUpReader",
    "Cases": [
      {
        "SQL": "explain format = 'brief' select * from tbl use index(idx_b_c) where b > 1 limit 2,1",
        "Plan": [
          "IndexLookUp 1.00 root  limit embedded(offset:2, count:1)",
          "├─Limit(Build) 3.00 cop[tikv]  offset:0, count:3",
          "│ └─IndexRangeScan 3.00 cop[tikv] table:tbl, index:idx_b_c(b, c) range:(1,+inf], keep order:false",
          "└─TableRowIDScan(Probe) 1.00 cop[tikv] table:tbl keep order:false, stats:pseudo"
        ]
      },
      {
        "SQL": "explain format = 'brief' select * from tbl use index(idx_b_c) where b > 1 order by b desc limit 2,1",
        "Plan": [
          "Projection 1.00 root  test.tbl.a, test.tbl.b, test.tbl.c",
          "└─IndexLookUp 1.00 root  limit embedded(offset:2, count:1)",
          "  ├─Limit(Build) 3.00 cop[tikv]  offset:0, count:3",
          "  │ └─IndexRangeScan 3.00 cop[tikv] table:tbl, index:idx_b_c(b, c) range:(1,+inf], keep order:true, desc",
          "  └─TableRowIDScan(Probe) 1.00 cop[tikv] table:tbl keep order:false, stats:pseudo"
        ]
      },
      {
        "SQL": "explain format = 'brief' select * from tbl use index(idx_b_c) where b > 1 and c > 1 limit 2,1",
        "Plan": [
          "IndexLookUp 1.00 root  limit embedded(offset:2, count:1)",
          "├─Limit(Build) 3.00 cop[tikv]  offset:0, count:3",
          "│ └─Selection 3.00 cop[tikv]  gt(test.tbl.c, 1)",
          "│   └─IndexRangeScan 3.75 cop[tikv] table:tbl, index:idx_b_c(b, c) range:(1,+inf], keep order:false",
          "└─TableRowIDScan(Probe) 1.00 cop[tikv] table:tbl keep order:false, stats:pseudo"
        ]
      },
      {
        "SQL": "explain format = 'brief' select * from tbl use index(idx_b_c) where b > 1 and a > 1 limit 2,1",
        "Plan": [
          "Limit 1.00 root  offset:2, count:1",
          "└─IndexLookUp 3.00 root  ",
          "  ├─IndexRangeScan(Build) 3.75 cop[tikv] table:tbl, index:idx_b_c(b, c) range:(1,+inf], keep order:false",
          "  └─Limit(Probe) 3.00 cop[tikv]  offset:0, count:3",
          "    └─Selection 3.00 cop[tikv]  gt(test.tbl.a, 1)",
          "      └─TableRowIDScan 3.75 cop[tikv] table:tbl keep order:false"
        ]
      }
    ]
  },
  {
    "Name": "TestIsFromUnixtimeNullRejective",
    "Cases": [
      {
        "SQL": "explain format = 'brief' select * from t t1 left join t t2 on t1.a=t2.a where from_unixtime(t2.b);",
        "Plan": [
          "Projection 9990.00 root  test.t.a, test.t.b, test.t.a, test.t.b",
          "└─HashJoin 9990.00 root  inner join, equal:[eq(test.t.a, test.t.a)]",
          "  ├─Selection(Build) 7992.00 root  from_unixtime(cast(test.t.b))",
          "  │ └─TableReader 7992.00 root  data:Selection",
          "  │   └─Selection 7992.00 cop[tikv]  not(isnull(test.t.a))",
          "  │     └─TableFullScan 10000.00 cop[tikv] table:t2 keep order:false, stats:pseudo",
          "  └─TableReader(Probe) 9990.00 root  data:Selection",
          "    └─Selection 9990.00 cop[tikv]  not(isnull(test.t.a))",
          "      └─TableFullScan 10000.00 cop[tikv] table:t1 keep order:false, stats:pseudo"
        ]
      }
    ]
  },
  {
    "Name": "TestIndexJoinInnerIndexNDV",
    "Cases": [
      {
        "SQL": "explain format = 'brief' select /*+ inl_join(t2) */ * from t1, t2 where t1.a = t2.a and t1.b = t2.b and t1.c = t2.c",
        "Plan": [
          "IndexJoin 3.00 root  inner join, inner:IndexLookUp, outer key:test.t1.c, inner key:test.t2.c, equal cond:eq(test.t1.a, test.t2.a), eq(test.t1.b, test.t2.b), eq(test.t1.c, test.t2.c)",
          "├─TableReader(Build) 3.00 root  data:TableFullScan",
          "│ └─TableFullScan 3.00 cop[tikv] table:t1 keep order:false",
          "└─IndexLookUp(Probe) 1.00 root  ",
          "  ├─IndexRangeScan(Build) 1.00 cop[tikv] table:t2, index:idx2(c) range: decided by [eq(test.t2.c, test.t1.c)], keep order:false",
          "  └─TableRowIDScan(Probe) 1.00 cop[tikv] table:t2 keep order:false"
        ]
      }
    ]
  },
  {
    "Name": "TestSimplifyOuterJoinWithCast",
    "Cases": [
      {
        "SQL": "explain format = 'brief' select * from t t1 left join t t2 on t1.a = t2.a where cast(t1.b as date) >= '2019-01-01'",
        "Plan": [
          "HashJoin 10000.00 root  left outer join, equal:[eq(test.t.a, test.t.a)]",
          "├─TableReader(Build) 8000.00 root  data:Selection",
          "│ └─Selection 8000.00 cop[tikv]  ge(cast(test.t.b), 2019-01-01 00:00:00.000000)",
          "│   └─TableFullScan 10000.00 cop[tikv] table:t1 keep order:false, stats:pseudo",
          "└─TableReader(Probe) 10000.00 root  data:TableFullScan",
          "  └─TableFullScan 10000.00 cop[tikv] table:t2 keep order:false, stats:pseudo"
        ]
      }
    ]
  },
  {
    "Name": "TestMaxMinEliminate",
    "Cases": [
      {
        "SQL": "explain format = 'brief' (select max(a) from t) union (select min(a) from t)",
        "Plan": [
          "HashAgg 2.00 root  group by:Column#5, funcs:firstrow(Column#5)->Column#5",
          "└─Union 2.00 root  ",
          "  ├─StreamAgg 1.00 root  funcs:max(test.t.a)->Column#2",
          "  │ └─Limit 1.00 root  offset:0, count:1",
          "  │   └─TableReader 1.00 root  data:Limit",
          "  │     └─Limit 1.00 cop[tikv]  offset:0, count:1",
          "  │       └─TableFullScan 1.00 cop[tikv] table:t keep order:true, desc, stats:pseudo",
          "  └─StreamAgg 1.00 root  funcs:min(test.t.a)->Column#4",
          "    └─Limit 1.00 root  offset:0, count:1",
          "      └─TableReader 1.00 root  data:Limit",
          "        └─Limit 1.00 cop[tikv]  offset:0, count:1",
          "          └─TableFullScan 1.00 cop[tikv] table:t keep order:true, stats:pseudo"
        ]
      },
      {
        "SQL": "explain format = 'brief' select min(a), max(a) from cluster_index_t",
        "Plan": [
          "HashJoin 1.00 root  CARTESIAN inner join",
          "├─StreamAgg(Build) 1.00 root  funcs:max(test.cluster_index_t.a)->Column#5",
          "│ └─Limit 1.00 root  offset:0, count:1",
          "│   └─TableReader 1.00 root  data:Limit",
          "│     └─Limit 1.00 cop[tikv]  offset:0, count:1",
          "│       └─TableFullScan 1.00 cop[tikv] table:cluster_index_t keep order:true, desc, stats:pseudo",
          "└─StreamAgg(Probe) 1.00 root  funcs:min(test.cluster_index_t.a)->Column#4",
          "  └─Limit 1.00 root  offset:0, count:1",
          "    └─TableReader 1.00 root  data:Limit",
          "      └─Limit 1.00 cop[tikv]  offset:0, count:1",
          "        └─TableFullScan 1.00 cop[tikv] table:cluster_index_t keep order:true, stats:pseudo"
        ]
      },
      {
        "SQL": "explain format = 'brief' select min(b), max(b) from cluster_index_t where a = 1",
        "Plan": [
          "HashJoin 1.00 root  CARTESIAN inner join",
          "├─StreamAgg(Build) 1.00 root  funcs:max(test.cluster_index_t.b)->Column#5",
          "│ └─Limit 1.00 root  offset:0, count:1",
          "│   └─TableReader 1.00 root  data:Limit",
          "│     └─Limit 1.00 cop[tikv]  offset:0, count:1",
          "│       └─TableRangeScan 1.00 cop[tikv] table:cluster_index_t range:[1,1], keep order:true, desc, stats:pseudo",
          "└─StreamAgg(Probe) 1.00 root  funcs:min(test.cluster_index_t.b)->Column#4",
          "  └─Limit 1.00 root  offset:0, count:1",
          "    └─TableReader 1.00 root  data:Limit",
          "      └─Limit 1.00 cop[tikv]  offset:0, count:1",
          "        └─TableRangeScan 1.00 cop[tikv] table:cluster_index_t range:[1,1], keep order:true, stats:pseudo"
        ]
      },
      {
        "SQL": "explain format = 'brief' select min(a), max(a) from cluster_index_t where b = 1",
        "Plan": [
          "StreamAgg 1.00 root  funcs:min(Column#8)->Column#4, funcs:max(Column#9)->Column#5",
          "└─TableReader 1.00 root  data:StreamAgg",
          "  └─StreamAgg 1.00 cop[tikv]  funcs:min(test.cluster_index_t.a)->Column#8, funcs:max(test.cluster_index_t.a)->Column#9",
          "    └─Selection 10.00 cop[tikv]  eq(test.cluster_index_t.b, 1)",
          "      └─TableFullScan 10000.00 cop[tikv] table:cluster_index_t keep order:false, stats:pseudo"
        ]
      },
      {
        "SQL": "explain format = 'brief' select min(b), max(b) from cluster_index_t where b = 1",
        "Plan": [
          "StreamAgg 1.00 root  funcs:min(Column#8)->Column#4, funcs:max(Column#9)->Column#5",
          "└─TableReader 1.00 root  data:StreamAgg",
          "  └─StreamAgg 1.00 cop[tikv]  funcs:min(test.cluster_index_t.b)->Column#8, funcs:max(test.cluster_index_t.b)->Column#9",
          "    └─Selection 10.00 cop[tikv]  eq(test.cluster_index_t.b, 1)",
          "      └─TableFullScan 10000.00 cop[tikv] table:cluster_index_t keep order:false, stats:pseudo"
        ]
      }
    ]
  },
  {
    "Name": "TestIndexJoinUniqueCompositeIndex",
    "Cases": [
      {
        "SQL": "explain format = 'brief' select /*+ TIDB_INLJ(t2) */ * from t1 join t2 on t1.a = t2.a and t1.c = t2.c",
        "Plan": [
          "IndexJoin 2.00 root  inner join, inner:IndexLookUp, outer key:test.t1.a, inner key:test.t2.a, equal cond:eq(test.t1.a, test.t2.a), eq(test.t1.c, test.t2.c)",
          "├─TableReader(Build) 1.00 root  data:TableFullScan",
          "│ └─TableFullScan 1.00 cop[tikv] table:t1 keep order:false",
          "└─IndexLookUp(Probe) 2.00 root  ",
          "  ├─IndexRangeScan(Build) 2.00 cop[tikv] table:t2, index:PRIMARY(a, b) range: decided by [eq(test.t2.a, test.t1.a)], keep order:false",
          "  └─TableRowIDScan(Probe) 2.00 cop[tikv] table:t2 keep order:false"
        ]
      },
      {
        "SQL": "explain format = 'brief' select /*+ TIDB_INLJ(t2) */ * from t1 join t2 on t1.a = t2.a and t1.c <= t2.b",
        "Plan": [
          "IndexJoin 2.00 root  inner join, inner:IndexLookUp, outer key:test.t1.a, inner key:test.t2.a, equal cond:eq(test.t1.a, test.t2.a), other cond:le(test.t1.c, test.t2.b)",
          "├─TableReader(Build) 1.00 root  data:TableFullScan",
          "│ └─TableFullScan 1.00 cop[tikv] table:t1 keep order:false",
          "└─IndexLookUp(Probe) 2.00 root  ",
          "  ├─IndexRangeScan(Build) 2.00 cop[tikv] table:t2, index:PRIMARY(a, b) range: decided by [eq(test.t2.a, test.t1.a) le(test.t1.c, test.t2.b)], keep order:false",
          "  └─TableRowIDScan(Probe) 2.00 cop[tikv] table:t2 keep order:false"
        ]
      },
      {
        "SQL": "explain format = 'brief' select /*+ TIDB_INLJ(t2) */ * from t1 join t2 on t1.a = t2.a and t2.b = 1",
        "Plan": [
          "IndexJoin 1.00 root  inner join, inner:IndexLookUp, outer key:test.t1.a, inner key:test.t2.a, equal cond:eq(test.t1.a, test.t2.a)",
          "├─TableReader(Build) 1.00 root  data:TableFullScan",
          "│ └─TableFullScan 1.00 cop[tikv] table:t1 keep order:false",
          "└─IndexLookUp(Probe) 1.00 root  ",
          "  ├─IndexRangeScan(Build) 1.00 cop[tikv] table:t2, index:PRIMARY(a, b) range: decided by [eq(test.t2.a, test.t1.a) eq(test.t2.b, 1)], keep order:false",
          "  └─TableRowIDScan(Probe) 1.00 cop[tikv] table:t2 keep order:false"
        ]
      }
    ]
  },
  {
    "Name": "TestPartitionTableStats",
    "Cases": [
      {
        "SQL": "explain format = 'brief' select * from t order by a",
        "Result": [
<<<<<<< HEAD
          "Sort_8 10005.00 root  schema:[test.t.a test.t.b], items:test.t.a",
          "└─PartitionUnion_11 10005.00 root  ",
          "  ├─TableReader_13 10000.00 root  data:TableFullScan_12",
          "  │ └─TableFullScan_12 10000.00 cop[tikv] table:t, partition:p0 keep order:false, stats:pseudo",
          "  ├─TableReader_15 1.00 root  data:TableFullScan_14",
          "  │ └─TableFullScan_14 1.00 cop[tikv] table:t, partition:p1 keep order:false",
          "  └─TableReader_17 4.00 root  data:TableFullScan_16",
          "    └─TableFullScan_16 4.00 cop[tikv] table:t, partition:p2 keep order:false"
=======
          "Sort 10005.00 root  test.t.a",
          "└─PartitionUnion 10005.00 root  ",
          "  ├─TableReader 10000.00 root  data:TableFullScan",
          "  │ └─TableFullScan 10000.00 cop[tikv] table:t, partition:p0 keep order:false, stats:pseudo",
          "  ├─TableReader 1.00 root  data:TableFullScan",
          "  │ └─TableFullScan 1.00 cop[tikv] table:t, partition:p1 keep order:false",
          "  └─TableReader 4.00 root  data:TableFullScan",
          "    └─TableFullScan 4.00 cop[tikv] table:t, partition:p2 keep order:false"
>>>>>>> 339bc46f
        ]
      },
      {
        "SQL": "select * from t order by a",
        "Result": [
          "15 5",
          "21 1",
          "22 2",
          "23 3",
          "24 4"
        ]
      },
      {
        "SQL": "explain format = 'brief' select * from t order by a limit 3",
        "Result": [
<<<<<<< HEAD
          "TopN_16 3.00 root  schema:[test.t.a test.t.b], items:test.t.a, offset:0, count:3",
          "└─PartitionUnion_20 7.00 root  ",
          "  ├─TopN_21 3.00 root  schema:[test.t.a test.t.b], items:test.t.a, offset:0, count:3",
          "  │ └─TableReader_29 3.00 root  data:TopN_28",
          "  │   └─TopN_28 3.00 cop[tikv]  schema:[test.t.a test.t.b], items:test.t.a, offset:0, count:3",
          "  │     └─TableFullScan_27 10000.00 cop[tikv] table:t, partition:p0 keep order:false, stats:pseudo",
          "  ├─TopN_34 1.00 root  schema:[test.t.a test.t.b], items:test.t.a, offset:0, count:3",
          "  │ └─TableReader_42 1.00 root  data:TableFullScan_41",
          "  │   └─TableFullScan_41 1.00 cop[tikv] table:t, partition:p1 keep order:false",
          "  └─TopN_43 3.00 root  schema:[test.t.a test.t.b], items:test.t.a, offset:0, count:3",
          "    └─TableReader_51 3.00 root  data:TopN_50",
          "      └─TopN_50 3.00 cop[tikv]  schema:[test.t.a test.t.b], items:test.t.a, offset:0, count:3",
          "        └─TableFullScan_49 4.00 cop[tikv] table:t, partition:p2 keep order:false"
=======
          "TopN 3.00 root  test.t.a, offset:0, count:3",
          "└─PartitionUnion 7.00 root  ",
          "  ├─TopN 3.00 root  test.t.a, offset:0, count:3",
          "  │ └─TableReader 3.00 root  data:TopN",
          "  │   └─TopN 3.00 cop[tikv]  test.t.a, offset:0, count:3",
          "  │     └─TableFullScan 10000.00 cop[tikv] table:t, partition:p0 keep order:false, stats:pseudo",
          "  ├─TopN 1.00 root  test.t.a, offset:0, count:3",
          "  │ └─TableReader 1.00 root  data:TableFullScan",
          "  │   └─TableFullScan 1.00 cop[tikv] table:t, partition:p1 keep order:false",
          "  └─TopN 3.00 root  test.t.a, offset:0, count:3",
          "    └─TableReader 3.00 root  data:TopN",
          "      └─TopN 3.00 cop[tikv]  test.t.a, offset:0, count:3",
          "        └─TableFullScan 4.00 cop[tikv] table:t, partition:p2 keep order:false"
>>>>>>> 339bc46f
        ]
      },
      {
        "SQL": "select * from t order by a limit 3",
        "Result": [
          "15 5",
          "21 1",
          "22 2"
        ]
      }
    ]
  },
  {
    "Name": "TestIndexMerge",
    "Cases": [
      {
        "SQL": "explain format = 'brief' select /*+ USE_INDEX_MERGE(t, a, b) */ * from t where a = 1 or b = 2",
        "Plan": [
          "IndexMerge 2.00 root  ",
          "├─IndexRangeScan(Build) 1.00 cop[tikv] table:t, index:a(a) range:[1,1], keep order:false, stats:pseudo",
          "├─IndexRangeScan(Build) 1.00 cop[tikv] table:t, index:b(b) range:[2,2], keep order:false, stats:pseudo",
          "└─TableRowIDScan(Probe) 2.00 cop[tikv] table:t keep order:false, stats:pseudo"
        ]
      },
      {
        "SQL": "explain format = 'brief' select /*+ USE_INDEX_MERGE(t, primary) */ * from t where 1 or t.c",
        "Plan": [
          "TableReader 10000.00 root  data:TableFullScan",
          "└─TableFullScan 10000.00 cop[tikv] table:t keep order:false, stats:pseudo"
        ]
      },
      {
        "SQL": "explain format = 'brief' select /*+ USE_INDEX_MERGE(t, a, b, c) */ * from t where 1 or t.a = 1 or t.b = 2",
        "Plan": [
          "TableReader 8000.40 root  data:Selection",
          "└─Selection 8000.40 cop[tikv]  or(1, or(eq(test.t.a, 1), eq(test.t.b, 2)))",
          "  └─TableFullScan 10000.00 cop[tikv] table:t keep order:false, stats:pseudo"
        ]
      }
    ]
  },
  {
    "Name": "TestIndexMergeHint4CNF",
    "Cases": [
      {
        "SQL": "explain format = 'brief' select * from t where b = 1 and (a = 1 or c = 1)",
        "Plan": [
          "IndexLookUp 0.02 root  ",
          "├─IndexRangeScan(Build) 10.00 cop[tikv] table:t, index:b(b) range:[1,1], keep order:false, stats:pseudo",
          "└─Selection(Probe) 0.02 cop[tikv]  or(eq(test.t.a, 1), eq(test.t.c, 1))",
          "  └─TableRowIDScan 10.00 cop[tikv] table:t keep order:false, stats:pseudo"
        ]
      },
      {
        "SQL": "explain format = 'brief' select /*+ USE_INDEX_MERGE(t, a, c) */ * from t where b = 1 and (a = 1 or c = 1)",
        "Plan": [
          "IndexMerge 0.02 root  ",
          "├─IndexRangeScan(Build) 10.00 cop[tikv] table:t, index:a(a) range:[1,1], keep order:false, stats:pseudo",
          "├─IndexRangeScan(Build) 10.00 cop[tikv] table:t, index:c(c) range:[1,1], keep order:false, stats:pseudo",
          "└─Selection(Probe) 0.02 cop[tikv]  eq(test.t.b, 1)",
          "  └─TableRowIDScan 19.99 cop[tikv] table:t keep order:false, stats:pseudo"
        ]
      }
    ]
  },
  {
    "Name": "TestSubqueryWithTopN",
    "Cases": [
      {
        "SQL": "desc select t1.b from t t1 where t1.b in (select t2.a from t t2 order by t1.a+t2.a limit 1)",
        "Plan": [
          "Projection_11 9990.00 root  test.t.b",
          "└─Apply_13 9990.00 root  semi join, equal:[eq(test.t.b, test.t.a)]",
          "  ├─TableReader_16(Build) 9990.00 root  data:Selection_15",
          "  │ └─Selection_15 9990.00 cop[tikv]  not(isnull(test.t.b))",
          "  │   └─TableFullScan_14 10000.00 cop[tikv] table:t1 keep order:false, stats:pseudo",
          "  └─Selection_17(Probe) 0.80 root  not(isnull(test.t.a))",
          "    └─Projection_26 1.00 root  test.t.a",
          "      └─TopN_18 1.00 root  schema:[test.t.a], items:Column#7, offset:0, count:1",
          "        └─Projection_27 1.00 root  test.t.a, plus(test.t.a, test.t.a)->Column#7",
          "          └─TableReader_23 1.00 root  data:TopN_22",
          "            └─TopN_22 1.00 cop[tikv]  schema:[test.t.a], items:plus(test.t.a, test.t.a), offset:0, count:1",
          "              └─TableFullScan_21 10000.00 cop[tikv] table:t2 keep order:false, stats:pseudo"
        ]
      },
      {
        "SQL": "desc select t1.a from t t1 order by (t1.b = 1 and exists (select 1 from t t2 where t1.b = t2.b)) limit 1",
        "Plan": [
          "Projection_20 1.00 root  test.t.a",
          "└─TopN_14 1.00 root  schema:[test.t.a], items:Column#10, offset:0, count:1",
          "  └─Projection_21 10000.00 root  test.t.a, test.t.b, Column#8, and(eq(test.t.b, 1), Column#8)->Column#10",
          "    └─HashJoin_15 10000.00 root  left outer semi join, equal:[eq(test.t.b, test.t.b)]",
          "      ├─TableReader_19(Build) 10000.00 root  data:TableFullScan_18",
          "      │ └─TableFullScan_18 10000.00 cop[tikv] table:t2 keep order:false, stats:pseudo",
          "      └─TableReader_17(Probe) 10000.00 root  data:TableFullScan_16",
          "        └─TableFullScan_16 10000.00 cop[tikv] table:t1 keep order:false, stats:pseudo"
        ]
      },
      {
        "SQL": "desc select * from (select b+b as x from t) t1, t t2 where t1.x=t2.b order by t1.x limit 1",
        "Plan": [
<<<<<<< HEAD
          "Projection_11 1.00 root  Column#4, test.t.a, test.t.b",
          "└─TopN_14 1.00 root  schema:[test.t.a test.t.b Column#4], items:Column#4, offset:0, count:1",
          "  └─HashJoin_18 10000.00 root  inner join, equal:[eq(test.t.b, Column#4)]",
          "    ├─Projection_23(Build) 8000.00 root  plus(test.t.b, test.t.b)->Column#4",
          "    │ └─TableReader_26 8000.00 root  data:Selection_25",
          "    │   └─Selection_25 8000.00 cop[tikv]  not(isnull(plus(test.t.b, test.t.b)))",
          "    │     └─TableFullScan_24 10000.00 cop[tikv] table:t keep order:false, stats:pseudo",
          "    └─TableReader_22(Probe) 9990.00 root  data:Selection_21",
          "      └─Selection_21 9990.00 cop[tikv]  not(isnull(test.t.b))",
          "        └─TableFullScan_20 10000.00 cop[tikv] table:t2 keep order:false, stats:pseudo"
=======
          "TopN_15 1.00 root  Column#4, offset:0, count:1",
          "└─Projection_19 10000.00 root  Column#4, test.t.a, test.t.b",
          "  └─HashJoin_20 10000.00 root  inner join, equal:[eq(test.t.b, Column#4)]",
          "    ├─Projection_25(Build) 8000.00 root  plus(test.t.b, test.t.b)->Column#4",
          "    │ └─TableReader_28 8000.00 root  data:Selection_27",
          "    │   └─Selection_27 8000.00 cop[tikv]  not(isnull(plus(test.t.b, test.t.b)))",
          "    │     └─TableFullScan_26 10000.00 cop[tikv] table:t keep order:false, stats:pseudo",
          "    └─TableReader_24(Probe) 9990.00 root  data:Selection_23",
          "      └─Selection_23 9990.00 cop[tikv]  not(isnull(test.t.b))",
          "        └─TableFullScan_22 10000.00 cop[tikv] table:t2 keep order:false, stats:pseudo"
>>>>>>> 339bc46f
        ]
      }
    ]
  },
  {
    "Name": "TestIndexJoinTableRange",
    "Cases": [
      {
        "SQL": "desc select /*+ TIDB_INLJ(t2)*/ * from t1, t2 where t1.a = t2.a and t1.b = t2.b",
        "Plan": [
          "IndexJoin_14 12487.50 root  inner join, inner:TableReader_10, outer key:test.t1.a, inner key:test.t2.a, equal cond:eq(test.t1.a, test.t2.a), eq(test.t1.b, test.t2.b)",
          "├─IndexReader_19(Build) 9990.00 root  index:IndexFullScan_18",
          "│ └─IndexFullScan_18 9990.00 cop[tikv] table:t1, index:idx_t1_b(b) keep order:false, stats:pseudo",
          "└─TableReader_10(Probe) 1.00 root  data:Selection_9",
          "  └─Selection_9 1.00 cop[tikv]  not(isnull(test.t2.b))",
          "    └─TableRangeScan_8 1.00 cop[tikv] table:t2 range: decided by [test.t1.a], keep order:false, stats:pseudo"
        ]
      },
      {
        "SQL": "desc select /*+ TIDB_INLJ(t2)*/ * from t1, t2 where t1.a = t2.a and t1.b = t2.a and t1.b = t2.b",
        "Plan": [
          "IndexJoin_13 12487.50 root  inner join, inner:TableReader_9, outer key:test.t1.a, test.t1.b, inner key:test.t2.a, test.t2.a, equal cond:eq(test.t1.a, test.t2.a), eq(test.t1.b, test.t2.a), eq(test.t1.b, test.t2.b)",
          "├─IndexReader_18(Build) 9990.00 root  index:IndexFullScan_17",
          "│ └─IndexFullScan_17 9990.00 cop[tikv] table:t1, index:idx_t1_b(b) keep order:false, stats:pseudo",
          "└─TableReader_9(Probe) 1.00 root  data:Selection_8",
          "  └─Selection_8 1.00 cop[tikv]  not(isnull(test.t2.b))",
          "    └─TableRangeScan_7 1.00 cop[tikv] table:t2 range: decided by [test.t1.a test.t1.b], keep order:false, stats:pseudo"
        ]
      }
    ]
  },
  {
    "Name": "TestHintWithRequiredProperty",
    "Cases": [
      {
        "SQL": "desc select /*+ INL_JOIN(t2) */ * from t t1, t t2 where t1.a = t2.b order by t2.a",
        "Plan": [
          "Sort_7 12487.50 root  schema:[test.t.a test.t.b test.t.c test.t.a test.t.b test.t.c], items:test.t.a",
          "└─IndexJoin_15 12487.50 root  inner join, inner:IndexLookUp_14, outer key:test.t.a, inner key:test.t.b, equal cond:eq(test.t.a, test.t.b)",
          "  ├─TableReader_25(Build) 10000.00 root  data:TableFullScan_24",
          "  │ └─TableFullScan_24 10000.00 cop[tikv] table:t1 keep order:false, stats:pseudo",
          "  └─IndexLookUp_14(Probe) 1.25 root  ",
          "    ├─Selection_13(Build) 1.25 cop[tikv]  not(isnull(test.t.b))",
          "    │ └─IndexRangeScan_11 1.25 cop[tikv] table:t2, index:b(b) range: decided by [eq(test.t.b, test.t.a)], keep order:false, stats:pseudo",
          "    └─TableRowIDScan_12(Probe) 1.25 cop[tikv] table:t2 keep order:false, stats:pseudo"
        ],
        "Warnings": []
      },
      {
        "SQL": "desc select /*+ INL_HASH_JOIN(t2) */ * from t t1, t t2 where t1.a = t2.b order by t2.a",
        "Plan": [
          "Sort_7 12487.50 root  schema:[test.t.a test.t.b test.t.c test.t.a test.t.b test.t.c], items:test.t.a",
          "└─IndexHashJoin_17 12487.50 root  inner join, inner:IndexLookUp_14, outer key:test.t.a, inner key:test.t.b, equal cond:eq(test.t.a, test.t.b)",
          "  ├─TableReader_25(Build) 10000.00 root  data:TableFullScan_24",
          "  │ └─TableFullScan_24 10000.00 cop[tikv] table:t1 keep order:false, stats:pseudo",
          "  └─IndexLookUp_14(Probe) 1.25 root  ",
          "    ├─Selection_13(Build) 1.25 cop[tikv]  not(isnull(test.t.b))",
          "    │ └─IndexRangeScan_11 1.25 cop[tikv] table:t2, index:b(b) range: decided by [eq(test.t.b, test.t.a)], keep order:false, stats:pseudo",
          "    └─TableRowIDScan_12(Probe) 1.25 cop[tikv] table:t2 keep order:false, stats:pseudo"
        ],
        "Warnings": []
      },
      {
        "SQL": "desc select /*+ INL_MERGE_JOIN(t2)*/ t1.a, t2.a from t t1, t t2 ,t t3 where t1.a = t2.a and t3.a=t2.a",
        "Plan": [
          "HashJoin_23 15625.00 root  inner join, equal:[eq(test.t.a, test.t.a)]",
          "├─TableReader_62(Build) 10000.00 root  data:TableFullScan_61",
          "│ └─TableFullScan_61 10000.00 cop[tikv] table:t3 keep order:false, stats:pseudo",
          "└─IndexMergeJoin_60(Probe) 12500.00 root  inner join, inner:TableReader_55, outer key:test.t.a, inner key:test.t.a",
          "  ├─TableReader_47(Build) 10000.00 root  data:TableFullScan_46",
          "  │ └─TableFullScan_46 10000.00 cop[tikv] table:t1 keep order:false, stats:pseudo",
          "  └─TableReader_55(Probe) 1.00 root  data:TableRangeScan_54",
          "    └─TableRangeScan_54 1.00 cop[tikv] table:t2 range: decided by [test.t.a], keep order:true, stats:pseudo"
        ],
        "Warnings": []
      },
      {
        "SQL": "desc select * from t t1, (select /*+ HASH_AGG() */ b, max(a) from t t2 group by b) t2 where t1.b = t2.b order by t1.b",
        "Plan": [
          "Sort_10 9990.00 root  schema:[test.t.a test.t.b test.t.c test.t.b Column#7], items:test.t.b",
          "└─Projection_12 9990.00 root  test.t.a, test.t.b, test.t.c, test.t.b, Column#7",
          "  └─HashJoin_27 9990.00 root  inner join, equal:[eq(test.t.b, test.t.b)]",
          "    ├─HashAgg_47(Build) 7992.00 root  group by:test.t.b, funcs:max(Column#10)->Column#7, funcs:firstrow(test.t.b)->test.t.b",
          "    │ └─IndexReader_48 7992.00 root  index:HashAgg_44",
          "    │   └─HashAgg_44 7992.00 cop[tikv]  group by:test.t.b, funcs:max(test.t.a)->Column#10",
          "    │     └─IndexFullScan_37 9990.00 cop[tikv] table:t2, index:b(b) keep order:false, stats:pseudo",
          "    └─TableReader_51(Probe) 9990.00 root  data:Selection_50",
          "      └─Selection_50 9990.00 cop[tikv]  not(isnull(test.t.b))",
          "        └─TableFullScan_49 10000.00 cop[tikv] table:t1 keep order:false, stats:pseudo"
        ],
        "Warnings": []
      },
      {
        "SQL": "desc select /*+ INL_HASH_JOIN(t2) */ distinct t2.a from t t1 join t t2 on t1.a = t2.a",
        "Plan": [
          "IndexHashJoin_15 12500.00 root  inner join, inner:TableReader_10, outer key:test.t.a, inner key:test.t.a, equal cond:eq(test.t.a, test.t.a)",
          "├─TableReader_19(Build) 10000.00 root  data:TableFullScan_18",
          "│ └─TableFullScan_18 10000.00 cop[tikv] table:t1 keep order:false, stats:pseudo",
          "└─TableReader_10(Probe) 1.00 root  data:TableRangeScan_9",
          "  └─TableRangeScan_9 1.00 cop[tikv] table:t2 range: decided by [test.t.a], keep order:false, stats:pseudo"
        ],
        "Warnings": []
      },
      {
        "SQL": "desc select /*+ INL_JOIN(t2) */ * from t t1, t t2 where t1.a = t2.c order by t1.a",
        "Plan": [
          "Sort_7 12487.50 root  schema:[test.t.a test.t.b test.t.c test.t.a test.t.b test.t.c], items:test.t.a",
          "└─HashJoin_19 12487.50 root  inner join, equal:[eq(test.t.a, test.t.c)]",
          "  ├─TableReader_23(Build) 9990.00 root  data:Selection_22",
          "  │ └─Selection_22 9990.00 cop[tikv]  not(isnull(test.t.c))",
          "  │   └─TableFullScan_21 10000.00 cop[tikv] table:t2 keep order:false, stats:pseudo",
          "  └─TableReader_25(Probe) 10000.00 root  data:TableFullScan_24",
          "    └─TableFullScan_24 10000.00 cop[tikv] table:t1 keep order:false, stats:pseudo"
        ],
        "Warnings": [
          "[planner:1815]Optimizer Hint /*+ INL_JOIN(t2) */ or /*+ TIDB_INLJ(t2) */ is inapplicable",
          "[planner:1815]Optimizer Hint /*+ INL_JOIN(t2) */ or /*+ TIDB_INLJ(t2) */ is inapplicable"
        ]
      }
    ]
  },
  {
    "Name": "TestIndexHintWarning",
    "Cases": [
      {
        "SQL": "select /*+ USE_INDEX(t1, j) */ * from t1",
        "Warnings": [
          "[planner:1176]Key 'j' doesn't exist in table 't1'"
        ]
      },
      {
        "SQL": "select /*+ IGNORE_INDEX(t1, j) */ * from t1",
        "Warnings": [
          "[planner:1176]Key 'j' doesn't exist in table 't1'"
        ]
      },
      {
        "SQL": "select /*+ USE_INDEX(t2, a, b, c) */ * from t1",
        "Warnings": [
          "[planner:1815]use_index(test.t2, a, b, c) is inapplicable, check whether the table(test.t2) exists"
        ]
      },
      {
        "SQL": "select /*+ USE_INDEX(t2) */ * from t1",
        "Warnings": [
          "[planner:1815]use_index(test.t2) is inapplicable, check whether the table(test.t2) exists"
        ]
      },
      {
        "SQL": "select /*+ USE_INDEX(t1, a), USE_INDEX(t2, a), USE_INDEX(t3, a) */ * from t1, t2 where t1.a=t2.a",
        "Warnings": [
          "[planner:1815]use_index(test.t3, a) is inapplicable, check whether the table(test.t3) exists"
        ]
      },
      {
        "SQL": "select /*+ USE_INDEX(t3, a), USE_INDEX(t4, b), IGNORE_INDEX(t3, a) */ * from t1, t2 where t1.a=t2.a",
        "Warnings": [
          "[planner:1815]use_index(test.t3, a) is inapplicable, check whether the table(test.t3) exists",
          "[planner:1815]use_index(test.t4, b) is inapplicable, check whether the table(test.t4) exists",
          "[planner:1815]ignore_index(test.t3, a) is inapplicable, check whether the table(test.t3) exists"
        ]
      },
      {
        "SQL": "select /*+ USE_INDEX_MERGE(t3, a, b, d) */ * from t1",
        "Warnings": [
          "[planner:1815]use_index_merge(test.t3, a, b, d) is inapplicable, check whether the table(test.t3) exists"
        ]
      },
      {
        "SQL": "select /*+ USE_INDEX_MERGE(t1, a, b, c, d) */ * from t1",
        "Warnings": [
          "[planner:1815]use_index_merge(test.t1, a, b, c, d) is inapplicable, check whether the indexes (c, d) exist, or the indexes are conflicted with use_index/ignore_index hints."
        ]
      },
      {
        "SQL": "select /*+ USE_INDEX_MERGE(t1, a, b), USE_INDEX(t1, a) */ * from t1",
        "Warnings": [
          "[planner:1815]use_index_merge(test.t1, a, b) is inapplicable, check whether the indexes (b) exist, or the indexes are conflicted with use_index/ignore_index hints."
        ]
      },
      {
        "SQL": "select /*+ USE_INDEX_MERGE(t1, a, b), IGNORE_INDEX(t1, a) */ * from t1",
        "Warnings": [
          "[planner:1815]use_index_merge(test.t1, a, b) is inapplicable, check whether the indexes (a) exist, or the indexes are conflicted with use_index/ignore_index hints."
        ]
      },
      {
        "SQL": "select /*+ USE_INDEX_MERGE(t1, primary, a, b, c) */ * from t1",
        "Warnings": [
          "[planner:1815]use_index_merge(test.t1, primary, a, b, c) is inapplicable, check whether the indexes (c) exist, or the indexes are conflicted with use_index/ignore_index hints."
        ]
      }
    ]
  },
  {
    "Name": "TestHintWithoutTableWarning",
    "Cases": [
      {
        "SQL": "select /*+ TIDB_SMJ() */ * from t1, t2 where t1.a=t2.a",
        "Warnings": [
          "[planner:1815]Hint TIDB_SMJ() is inapplicable. Please specify the table names in the arguments."
        ]
      },
      {
        "SQL": "select /*+ MERGE_JOIN() */ * from t1, t2 where t1.a=t2.a",
        "Warnings": [
          "[planner:1815]Hint MERGE_JOIN() is inapplicable. Please specify the table names in the arguments."
        ]
      },
      {
        "SQL": "select /*+ INL_JOIN() */ * from t1, t2 where t1.a=t2.a",
        "Warnings": [
          "[planner:1815]Hint INL_JOIN() is inapplicable. Please specify the table names in the arguments."
        ]
      },
      {
        "SQL": "select /*+ TIDB_INLJ() */ * from t1, t2 where t1.a=t2.a",
        "Warnings": [
          "[planner:1815]Hint TIDB_INLJ() is inapplicable. Please specify the table names in the arguments."
        ]
      },
      {
        "SQL": "select /*+ INL_HASH_JOIN() */ * from t1, t2 where t1.a=t2.a",
        "Warnings": [
          "[planner:1815]Hint INL_HASH_JOIN() is inapplicable. Please specify the table names in the arguments."
        ]
      },
      {
        "SQL": "select /*+ INL_MERGE_JOIN() */ * from t1, t2 where t1.a=t2.a",
        "Warnings": [
          "[planner:1815]Hint INL_MERGE_JOIN() is inapplicable. Please specify the table names in the arguments."
        ]
      },
      {
        "SQL": "select /*+ HASH_JOIN() */ * from t1, t2 where t1.a=t2.a",
        "Warnings": [
          "[planner:1815]Hint HASH_JOIN() is inapplicable. Please specify the table names in the arguments."
        ]
      },
      {
        "SQL": "select /*+ USE_INDEX() */ * from t1, t2 where t1.a=t2.a",
        "Warnings": [
          "[parser:1064]You have an error in your SQL syntax; check the manual that corresponds to your TiDB version for the right syntax to use [parser:8064]Optimizer hint syntax error at line 1 column 22 near \") */\" "
        ]
      },
      {
        "SQL": "select /*+ IGNORE_INDEX() */ * from t1, t2 where t1.a=t2.a",
        "Warnings": [
          "[parser:1064]You have an error in your SQL syntax; check the manual that corresponds to your TiDB version for the right syntax to use [parser:8064]Optimizer hint syntax error at line 1 column 25 near \") */\" "
        ]
      },
      {
        "SQL": "select /*+ USE_INDEX_MERGE() */ * from t1, t2 where t1.a=t2.a",
        "Warnings": [
          "[parser:1064]You have an error in your SQL syntax; check the manual that corresponds to your TiDB version for the right syntax to use [parser:8064]Optimizer hint syntax error at line 1 column 28 near \") */\" "
        ]
      }
    ]
  },
  {
    "Name": "TestPartitionPruningForInExpr",
    "Cases": [
      {
        "SQL": "explain format = 'brief' select * from t where a in (1, 2,'11')",
        "Plan": [
          "TableReader 30.00 root partition:p0,p2 data:Selection",
          "└─Selection 30.00 cop[tikv]  in(test.t.a, 1, 2, 11)",
          "  └─TableFullScan 10000.00 cop[tikv] table:t keep order:false, stats:pseudo"
        ]
      },
      {
        "SQL": "explain format = 'brief' select * from t where a in (17, null)",
        "Plan": [
          "TableReader 10.00 root partition:p0,p2 data:Selection",
          "└─Selection 10.00 cop[tikv]  in(test.t.a, 17, NULL)",
          "  └─TableFullScan 10000.00 cop[tikv] table:t keep order:false, stats:pseudo"
        ]
      },
      {
        "SQL": "explain format = 'brief' select * from t where a in (16, 'abc')",
        "Plan": [
          "TableReader 20.00 root partition:p0,p2 data:Selection",
          "└─Selection 20.00 cop[tikv]  in(test.t.a, 16, 0)",
          "  └─TableFullScan 10000.00 cop[tikv] table:t keep order:false, stats:pseudo"
        ]
      },
      {
        "SQL": "explain format = 'brief' select * from t where a in (15, 0.12, 3.47)",
        "Plan": [
          "TableReader 10.00 root partition:p2 data:Selection",
          "└─Selection 10.00 cop[tikv]  or(eq(test.t.a, 15), 0)",
          "  └─TableFullScan 10000.00 cop[tikv] table:t keep order:false, stats:pseudo"
        ]
      },
      {
        "SQL": "explain format = 'brief' select * from t where a in (0.12, 3.47)",
        "Plan": [
          "TableDual 0.00 root  rows:0"
        ]
      },
      {
        "SQL": "explain format = 'brief' select * from t where a in (14, floor(3.47))",
        "Plan": [
          "TableReader 20.00 root partition:p0,p2 data:Selection",
          "└─Selection 20.00 cop[tikv]  in(test.t.a, 14, 3)",
          "  └─TableFullScan 10000.00 cop[tikv] table:t keep order:false, stats:pseudo"
        ]
      },
      {
        "SQL": "explain format = 'brief' select * from t where b in (3, 4)",
        "Plan": [
          "TableReader 20.00 root partition:all data:Selection",
          "└─Selection 20.00 cop[tikv]  in(test.t.b, 3, 4)",
          "  └─TableFullScan 10000.00 cop[tikv] table:t keep order:false, stats:pseudo"
        ]
      }
    ]
  },
  {
    "Name": "TestStreamAggProp",
    "Cases": [
      {
        "SQL": "select /*+ stream_agg() */ count(*) c from t group by a order by c limit 1",
        "Plan": [
          "TopN_10 1.00 root  schema:[Column#3], items:Column#3, offset:0, count:1",
          "└─StreamAgg_17 8000.00 root  group by:test.t.a, funcs:count(1)->Column#3",
          "  └─Sort_22 10000.00 root  schema:[test.t.a], items:test.t.a",
          "    └─TableReader_21 10000.00 root  data:TableFullScan_20",
          "      └─TableFullScan_20 10000.00 cop[tikv] table:t keep order:false, stats:pseudo"
        ],
        "Res": [
          "1"
        ]
      },
      {
        "SQL": "select /*+ stream_agg() */ count(*) c from t group by a order by c",
        "Plan": [
          "Sort_5 8000.00 root  schema:[Column#3], items:Column#3",
          "└─StreamAgg_11 8000.00 root  group by:test.t.a, funcs:count(1)->Column#3",
          "  └─Sort_16 10000.00 root  schema:[test.t.a], items:test.t.a",
          "    └─TableReader_15 10000.00 root  data:TableFullScan_14",
          "      └─TableFullScan_14 10000.00 cop[tikv] table:t keep order:false, stats:pseudo"
        ],
        "Res": [
          "1",
          "2"
        ]
      },
      {
        "SQL": "select /*+ stream_agg() */ count(*) c from t group by a order by a limit 1",
        "Plan": [
          "Limit_14 1.00 root  offset:0, count:1",
          "└─StreamAgg_27 1.00 root  group by:test.t.a, funcs:count(1)->Column#3, funcs:firstrow(test.t.a)->test.t.a",
          "  └─Sort_32 1.25 root  schema:[test.t.a], items:test.t.a",
          "    └─TableReader_31 1.25 root  data:TableFullScan_30",
          "      └─TableFullScan_30 1.25 cop[tikv] table:t keep order:false, stats:pseudo"
        ],
        "Res": [
          "2"
        ]
      },
      {
        "SQL": "select /*+ stream_agg() */ count(*) c from t group by a order by a",
        "Plan": [
          "Projection_6 8000.00 root  Column#3",
          "└─StreamAgg_21 8000.00 root  group by:test.t.a, funcs:count(1)->Column#3, funcs:firstrow(test.t.a)->test.t.a",
          "  └─Sort_17 10000.00 root  schema:[test.t.a], items:test.t.a",
          "    └─TableReader_16 10000.00 root  data:TableFullScan_15",
          "      └─TableFullScan_15 10000.00 cop[tikv] table:t keep order:false, stats:pseudo"
        ],
        "Res": [
          "2",
          "1"
        ]
      }
    ]
  },
  {
    "Name": "TestOptimizeHintOnPartitionTable",
    "Cases": [
      {
        "SQL": "select /*+ use_index(t) */ * from t",
        "Plan": [
          "PartitionUnion_8 30000.00 root  ",
          "├─TableReader_10 10000.00 root  data:TableFullScan_9",
          "│ └─TableFullScan_9 10000.00 cop[tikv] table:t, partition:p0 keep order:false, stats:pseudo",
          "├─TableReader_12 10000.00 root  data:TableFullScan_11",
          "│ └─TableFullScan_11 10000.00 cop[tikv] table:t, partition:p1 keep order:false, stats:pseudo",
          "└─TableReader_14 10000.00 root  data:TableFullScan_13",
          "  └─TableFullScan_13 10000.00 cop[tikv] table:t, partition:p2 keep order:false, stats:pseudo"
        ],
        "Warn": null
      },
      {
        "SQL": "select /*+ use_index(t partition(p0, p1) b, c) */ * from t partition(p1,p2)",
        "Plan": [
          "PartitionUnion_7 20000.00 root  ",
          "├─IndexLookUp_10 10000.00 root  ",
          "│ ├─IndexFullScan_8(Build) 10000.00 cop[tikv] table:t, partition:p1, index:b(b) keep order:false, stats:pseudo",
          "│ └─TableRowIDScan_9(Probe) 10000.00 cop[tikv] table:t, partition:p1 keep order:false, stats:pseudo",
          "└─TableReader_17 10000.00 root  data:TableFullScan_16",
          "  └─TableFullScan_16 10000.00 cop[tiflash] table:t, partition:p2 keep order:false, stats:pseudo"
        ],
        "Warn": [
          "Warning 1105 Unknown partitions (p0) in optimizer hint /*+ USE_INDEX(t PARTITION(p0, p1) b, c) */"
        ]
      },
      {
        "SQL": "select /*+ use_index(t partition(p_non_exist)) */ * from t partition(p1,p2)",
        "Plan": [
          "PartitionUnion_7 20000.00 root  ",
          "├─TableReader_11 10000.00 root  data:TableFullScan_10",
          "│ └─TableFullScan_10 10000.00 cop[tiflash] table:t, partition:p1 keep order:false, stats:pseudo",
          "└─TableReader_15 10000.00 root  data:TableFullScan_14",
          "  └─TableFullScan_14 10000.00 cop[tiflash] table:t, partition:p2 keep order:false, stats:pseudo"
        ],
        "Warn": [
          "Warning 1105 Unknown partitions (p_non_exist) in optimizer hint /*+ USE_INDEX(t PARTITION(p_non_exist)) */"
        ]
      },
      {
        "SQL": "select /*+ use_index(t partition(p0, p1) b, c) */ * from t",
        "Plan": [
          "PartitionUnion_8 30000.00 root  ",
          "├─IndexLookUp_11 10000.00 root  ",
          "│ ├─IndexFullScan_9(Build) 10000.00 cop[tikv] table:t, partition:p0, index:b(b) keep order:false, stats:pseudo",
          "│ └─TableRowIDScan_10(Probe) 10000.00 cop[tikv] table:t, partition:p0 keep order:false, stats:pseudo",
          "├─IndexLookUp_17 10000.00 root  ",
          "│ ├─IndexFullScan_15(Build) 10000.00 cop[tikv] table:t, partition:p1, index:b(b) keep order:false, stats:pseudo",
          "│ └─TableRowIDScan_16(Probe) 10000.00 cop[tikv] table:t, partition:p1 keep order:false, stats:pseudo",
          "└─TableReader_24 10000.00 root  data:TableFullScan_23",
          "  └─TableFullScan_23 10000.00 cop[tiflash] table:t, partition:p2 keep order:false, stats:pseudo"
        ],
        "Warn": null
      },
      {
        "SQL": "select /*+ ignore_index(t partition(p0, p1) b, c) */ * from t",
        "Plan": [
          "PartitionUnion_8 30000.00 root  ",
          "├─TableReader_12 10000.00 root  data:TableFullScan_11",
          "│ └─TableFullScan_11 10000.00 cop[tiflash] table:t, partition:p0 keep order:false, stats:pseudo",
          "├─TableReader_16 10000.00 root  data:TableFullScan_15",
          "│ └─TableFullScan_15 10000.00 cop[tiflash] table:t, partition:p1 keep order:false, stats:pseudo",
          "└─TableReader_20 10000.00 root  data:TableFullScan_19",
          "  └─TableFullScan_19 10000.00 cop[tiflash] table:t, partition:p2 keep order:false, stats:pseudo"
        ],
        "Warn": null
      },
      {
        "SQL": "select /*+ hash_join(t1, t2 partition(p0)) */ * from t t1 join t t2 on t1.a = t2.a",
        "Plan": [
          "HashJoin_15 37500.00 root  inner join, equal:[eq(test.t.a, test.t.a)]",
          "├─PartitionUnion_30(Build) 30000.00 root  ",
          "│ ├─TableReader_34 10000.00 root  data:TableFullScan_33",
          "│ │ └─TableFullScan_33 10000.00 cop[tiflash] table:t2, partition:p0 keep order:false, stats:pseudo",
          "│ ├─TableReader_38 10000.00 root  data:TableFullScan_37",
          "│ │ └─TableFullScan_37 10000.00 cop[tiflash] table:t2, partition:p1 keep order:false, stats:pseudo",
          "│ └─TableReader_42 10000.00 root  data:TableFullScan_41",
          "│   └─TableFullScan_41 10000.00 cop[tiflash] table:t2, partition:p2 keep order:false, stats:pseudo",
          "└─PartitionUnion_17(Probe) 30000.00 root  ",
          "  ├─TableReader_21 10000.00 root  data:TableFullScan_20",
          "  │ └─TableFullScan_20 10000.00 cop[tiflash] table:t1, partition:p0 keep order:false, stats:pseudo",
          "  ├─TableReader_25 10000.00 root  data:TableFullScan_24",
          "  │ └─TableFullScan_24 10000.00 cop[tiflash] table:t1, partition:p1 keep order:false, stats:pseudo",
          "  └─TableReader_29 10000.00 root  data:TableFullScan_28",
          "    └─TableFullScan_28 10000.00 cop[tiflash] table:t1, partition:p2 keep order:false, stats:pseudo"
        ],
        "Warn": [
          "Warning 1105 Optimizer Hint /*+ HASH_JOIN(t1, t2 PARTITION(p0)) */ is inapplicable on specified partitions"
        ]
      },
      {
        "SQL": "select /*+ use_index_merge(t partition(p0)) */ * from t where t.b = 1 or t.c = \"8\"",
        "Plan": [
          "PartitionUnion_9 59.97 root  ",
          "├─IndexMerge_13 19.99 root  ",
          "│ ├─IndexRangeScan_10(Build) 10.00 cop[tikv] table:t, partition:p0, index:b(b) range:[1,1], keep order:false, stats:pseudo",
          "│ ├─IndexRangeScan_11(Build) 10.00 cop[tikv] table:t, partition:p0, index:c(c) range:[\"8\",\"8\"], keep order:false, stats:pseudo",
          "│ └─TableRowIDScan_12(Probe) 19.99 cop[tikv] table:t, partition:p0 keep order:false, stats:pseudo",
          "├─TableReader_19 19.99 root  data:Selection_18",
          "│ └─Selection_18 19.99 cop[tiflash]  or(eq(test.t.b, 1), eq(test.t.c, \"8\"))",
          "│   └─TableFullScan_17 10000.00 cop[tiflash] table:t, partition:p1 keep order:false, stats:pseudo",
          "└─TableReader_25 19.99 root  data:Selection_24",
          "  └─Selection_24 19.99 cop[tiflash]  or(eq(test.t.b, 1), eq(test.t.c, \"8\"))",
          "    └─TableFullScan_23 10000.00 cop[tiflash] table:t, partition:p2 keep order:false, stats:pseudo"
        ],
        "Warn": null
      },
      {
        "SQL": "select /*+ use_index_merge(t partition(p0, p1) primary, b) */ * from t where t.a = 1 or t.b = 2",
        "Plan": [
          "PartitionUnion_9 33.00 root  ",
          "├─IndexMerge_13 11.00 root  ",
          "│ ├─TableRangeScan_10(Build) 1.00 cop[tikv] table:t, partition:p0 range:[1,1], keep order:false, stats:pseudo",
          "│ ├─IndexRangeScan_11(Build) 10.00 cop[tikv] table:t, partition:p0, index:b(b) range:[2,2], keep order:false, stats:pseudo",
          "│ └─TableRowIDScan_12(Probe) 11.00 cop[tikv] table:t, partition:p0 keep order:false, stats:pseudo",
          "├─IndexMerge_17 11.00 root  ",
          "│ ├─TableRangeScan_14(Build) 1.00 cop[tikv] table:t, partition:p1 range:[1,1], keep order:false, stats:pseudo",
          "│ ├─IndexRangeScan_15(Build) 10.00 cop[tikv] table:t, partition:p1, index:b(b) range:[2,2], keep order:false, stats:pseudo",
          "│ └─TableRowIDScan_16(Probe) 11.00 cop[tikv] table:t, partition:p1 keep order:false, stats:pseudo",
          "└─TableReader_23 11.00 root  data:Selection_22",
          "  └─Selection_22 11.00 cop[tiflash]  or(eq(test.t.a, 1), eq(test.t.b, 2))",
          "    └─TableFullScan_21 10000.00 cop[tiflash] table:t, partition:p2 keep order:false, stats:pseudo"
        ],
        "Warn": null
      },
      {
        "SQL": "select /*+ use_index(t partition(p0) b) */ * from t partition(p0, p1)",
        "Plan": [
          "PartitionUnion_7 20000.00 root  ",
          "├─IndexLookUp_10 10000.00 root  ",
          "│ ├─IndexFullScan_8(Build) 10000.00 cop[tikv] table:t, partition:p0, index:b(b) keep order:false, stats:pseudo",
          "│ └─TableRowIDScan_9(Probe) 10000.00 cop[tikv] table:t, partition:p0 keep order:false, stats:pseudo",
          "└─TableReader_14 10000.00 root  data:TableFullScan_13",
          "  └─TableFullScan_13 10000.00 cop[tiflash] table:t, partition:p1 keep order:false, stats:pseudo"
        ],
        "Warn": null
      },
      {
        "SQL": "select /*+ read_from_storage(tikv[t partition(p0)], tiflash[t partition(p1, p2)]) */ * from t",
        "Plan": [
          "PartitionUnion_8 30000.00 root  ",
          "├─TableReader_10 10000.00 root  data:TableFullScan_9",
          "│ └─TableFullScan_9 10000.00 cop[tikv] table:t, partition:p0 keep order:false, stats:pseudo",
          "├─TableReader_12 10000.00 root  data:TableFullScan_11",
          "│ └─TableFullScan_11 10000.00 cop[tiflash] table:t, partition:p1 keep order:false, stats:pseudo",
          "└─TableReader_14 10000.00 root  data:TableFullScan_13",
          "  └─TableFullScan_13 10000.00 cop[tiflash] table:t, partition:p2 keep order:false, stats:pseudo"
        ],
        "Warn": null
      }
    ]
  },
  {
    "Name": "TestAccessPathOnClusterIndex",
    "Cases": [
      {
        "SQL": "select * from t1",
        "Plan": [
          "TableReader_5 3.00 root  data:TableFullScan_4",
          "└─TableFullScan_4 3.00 cop[tikv] table:t1 keep order:false"
        ],
        "Res": [
          "1 111 1.1000000000 11",
          "2 222 2.2000000000 12",
          "3 333 3.3000000000 13"
        ]
      },
      {
        "SQL": "select * from t1 where t1.a >= 1 and t1.a < 4",
        "Plan": [
          "TableReader_6 3.00 root  data:TableRangeScan_5",
          "└─TableRangeScan_5 3.00 cop[tikv] table:t1 range:[1,4), keep order:false"
        ],
        "Res": [
          "1 111 1.1000000000 11",
          "2 222 2.2000000000 12",
          "3 333 3.3000000000 13"
        ]
      },
      {
        "SQL": "select * from t1 where t1.a = 1 and t1.b < \"333\"",
        "Plan": [
          "TableReader_6 0.67 root  data:TableRangeScan_5",
          "└─TableRangeScan_5 0.67 cop[tikv] table:t1 range:[1 -inf,1 \"333\"), keep order:false"
        ],
        "Res": [
          "1 111 1.1000000000 11"
        ]
      },
      {
        "SQL": "select t1.a, t1.b, t1.c from t1 where t1.c = 3.3",
        "Plan": [
          "IndexReader_6 1.00 root  index:IndexRangeScan_5",
          "└─IndexRangeScan_5 1.00 cop[tikv] table:t1, index:c(c) range:[3.3000000000,3.3000000000], keep order:false"
        ],
        "Res": [
          "3 333 3.3000000000"
        ]
      },
      {
        "SQL": "select t1.b, t1.c from t1 where t1.c = 2.2",
        "Plan": [
          "Projection_4 1.00 root  test.t1.b, test.t1.c",
          "└─IndexReader_6 1.00 root  index:IndexRangeScan_5",
          "  └─IndexRangeScan_5 1.00 cop[tikv] table:t1, index:c(c) range:[2.2000000000,2.2000000000], keep order:false"
        ],
        "Res": [
          "222 2.2000000000"
        ]
      },
      {
        "SQL": "select /*+ use_index(t1, c) */ * from t1",
        "Plan": [
          "IndexLookUp_6 3.00 root  ",
          "├─IndexFullScan_4(Build) 3.00 cop[tikv] table:t1, index:c(c) keep order:false",
          "└─TableRowIDScan_5(Probe) 3.00 cop[tikv] table:t1 keep order:false"
        ],
        "Res": [
          "1 111 1.1000000000 11",
          "2 222 2.2000000000 12",
          "3 333 3.3000000000 13"
        ]
      },
      {
        "SQL": "select * from t1 use index(c) where t1.c in (2.2, 3.3)",
        "Plan": [
          "IndexLookUp_7 2.00 root  ",
          "├─IndexRangeScan_5(Build) 2.00 cop[tikv] table:t1, index:c(c) range:[2.2000000000,2.2000000000], [3.3000000000,3.3000000000], keep order:false",
          "└─TableRowIDScan_6(Probe) 2.00 cop[tikv] table:t1 keep order:false"
        ],
        "Res": [
          "2 222 2.2000000000 12",
          "3 333 3.3000000000 13"
        ]
      },
      {
        "SQL": "select * from t1 where t1.a = 1 order by b",
        "Plan": [
          "TableReader_12 1.00 root  data:TableRangeScan_11",
          "└─TableRangeScan_11 1.00 cop[tikv] table:t1 range:[1,1], keep order:true"
        ],
        "Res": [
          "1 111 1.1000000000 11"
        ]
      },
      {
        "SQL": "select * from t1 order by a, b limit 1",
        "Plan": [
          "Limit_10 1.00 root  offset:0, count:1",
          "└─TableReader_20 1.00 root  data:Limit_19",
          "  └─Limit_19 1.00 cop[tikv]  offset:0, count:1",
          "    └─TableFullScan_18 1.00 cop[tikv] table:t1 keep order:true"
        ],
        "Res": [
          "1 111 1.1000000000 11"
        ]
      },
      {
        "SQL": "select /*+ use_index_merge(t1 primary, c) */ * from t1 where t1.a >= 1 or t1.c = 2.2",
        "Plan": [
          "IndexMerge_8 3.00 root  ",
          "├─TableRangeScan_5(Build) 3.00 cop[tikv] table:t1 range:[1,+inf], keep order:false",
          "├─IndexRangeScan_6(Build) 1.00 cop[tikv] table:t1, index:c(c) range:[2.2000000000,2.2000000000], keep order:false",
          "└─TableRowIDScan_7(Probe) 3.00 cop[tikv] table:t1 keep order:false"
        ],
        "Res": [
          "1 111 1.1000000000 11",
          "2 222 2.2000000000 12",
          "3 333 3.3000000000 13"
        ]
      },
      {
        "SQL": "select /*+ use_index_merge(t1 primary, c) */ * from t1 where t1.a = 1 and t1.b = '111' or t1.c = 3.3",
        "Plan": [
          "IndexMerge_8 2.11 root  ",
          "├─TableRangeScan_5(Build) 1.00 cop[tikv] table:t1 range:[1 \"111\",1 \"111\"], keep order:false",
          "├─IndexRangeScan_6(Build) 1.00 cop[tikv] table:t1, index:c(c) range:[3.3000000000,3.3000000000], keep order:false",
          "└─TableRowIDScan_7(Probe) 2.11 cop[tikv] table:t1 keep order:false"
        ],
        "Res": [
          "1 111 1.1000000000 11",
          "3 333 3.3000000000 13"
        ]
      }
    ]
  },
  {
    "Name": "TestIndexJoinOnClusteredIndex",
    "Cases": [
      {
        "SQL": "select /*+ inl_join(t1, t2) */ * from t t1 join t t2 on t1.a = t2.a",
        "Plan": [
          "IndexJoin_11 3.00 root  inner join, inner:TableReader_8, outer key:test.t.a, inner key:test.t.a, equal cond:eq(test.t.a, test.t.a)",
          "├─TableReader_26(Build) 3.00 root  data:TableFullScan_25",
          "│ └─TableFullScan_25 3.00 cop[tikv] table:t1 keep order:false",
          "└─TableReader_8(Probe) 1.00 root  data:TableRangeScan_7",
          "  └─TableRangeScan_7 1.00 cop[tikv] table:t2 range: decided by [test.t.a], keep order:false"
        ],
        "Res": [
          "1 111 1.1000000000 11 1 111 1.1000000000 11",
          "2 222 2.2000000000 12 2 222 2.2000000000 12",
          "3 333 3.3000000000 13 3 333 3.3000000000 13"
        ]
      },
      {
        "SQL": "select /*+ inl_merge_join(t1, t2) */ * from t t1 join t t2 on t1.a = t2.a",
        "Plan": [
          "IndexMergeJoin_15 3.00 root  inner join, inner:TableReader_10, outer key:test.t.a, inner key:test.t.a",
          "├─TableReader_26(Build) 3.00 root  data:TableFullScan_25",
          "│ └─TableFullScan_25 3.00 cop[tikv] table:t1 keep order:false",
          "└─TableReader_10(Probe) 1.00 root  data:TableRangeScan_9",
          "  └─TableRangeScan_9 1.00 cop[tikv] table:t2 range: decided by [test.t.a], keep order:true"
        ],
        "Res": [
          "1 111 1.1000000000 11 1 111 1.1000000000 11",
          "2 222 2.2000000000 12 2 222 2.2000000000 12",
          "3 333 3.3000000000 13 3 333 3.3000000000 13"
        ]
      },
      {
        "SQL": "select /*+ inl_hash_join(t1, t2) */ * from t t1 join t t2 on t1.a = t2.a",
        "Plan": [
          "IndexHashJoin_13 3.00 root  inner join, inner:TableReader_8, outer key:test.t.a, inner key:test.t.a, equal cond:eq(test.t.a, test.t.a)",
          "├─TableReader_26(Build) 3.00 root  data:TableFullScan_25",
          "│ └─TableFullScan_25 3.00 cop[tikv] table:t1 keep order:false",
          "└─TableReader_8(Probe) 1.00 root  data:TableRangeScan_7",
          "  └─TableRangeScan_7 1.00 cop[tikv] table:t2 range: decided by [test.t.a], keep order:false"
        ],
        "Res": [
          "1 111 1.1000000000 11 1 111 1.1000000000 11",
          "2 222 2.2000000000 12 2 222 2.2000000000 12",
          "3 333 3.3000000000 13 3 333 3.3000000000 13"
        ]
      },
      {
        "SQL": "select /*+ inl_join(t1, t2) */ * from t t1 join t t2 on t1.a = t2.a and t1.b = t2.b",
        "Plan": [
          "IndexJoin_11 3.00 root  inner join, inner:TableReader_8, outer key:test.t.a, test.t.b, inner key:test.t.a, test.t.b, equal cond:eq(test.t.a, test.t.a), eq(test.t.b, test.t.b)",
          "├─TableReader_26(Build) 3.00 root  data:TableFullScan_25",
          "│ └─TableFullScan_25 3.00 cop[tikv] table:t1 keep order:false",
          "└─TableReader_8(Probe) 1.00 root  data:TableRangeScan_7",
          "  └─TableRangeScan_7 1.00 cop[tikv] table:t2 range: decided by [test.t.a test.t.b], keep order:false"
        ],
        "Res": [
          "1 111 1.1000000000 11 1 111 1.1000000000 11",
          "2 222 2.2000000000 12 2 222 2.2000000000 12",
          "3 333 3.3000000000 13 3 333 3.3000000000 13"
        ]
      },
      {
        "SQL": "select /*+ inl_join(t1, t2) */ * from t t1 join t t2 on t1.c = t2.c",
        "Plan": [
          "IndexJoin_11 3.00 root  inner join, inner:IndexLookUp_10, outer key:test.t.c, inner key:test.t.c, equal cond:eq(test.t.c, test.t.c)",
          "├─TableReader_35(Build) 3.00 root  data:Selection_34",
          "│ └─Selection_34 3.00 cop[tikv]  not(isnull(test.t.c))",
          "│   └─TableFullScan_33 3.00 cop[tikv] table:t1 keep order:false",
          "└─IndexLookUp_10(Probe) 1.00 root  ",
          "  ├─Selection_9(Build) 1.00 cop[tikv]  not(isnull(test.t.c))",
          "  │ └─IndexRangeScan_7 1.00 cop[tikv] table:t2, index:c(c) range: decided by [eq(test.t.c, test.t.c)], keep order:false",
          "  └─TableRowIDScan_8(Probe) 1.00 cop[tikv] table:t2 keep order:false"
        ],
        "Res": [
          "1 111 1.1000000000 11 1 111 1.1000000000 11",
          "2 222 2.2000000000 12 2 222 2.2000000000 12",
          "3 333 3.3000000000 13 3 333 3.3000000000 13"
        ]
      }
    ]
  },
  {
    "Name": "TestPartitionExplain",
    "Cases": [
      {
        "SQL": "select * from pt where c > 10",
        "Plan": [
          "TableReader_7 3333.33 root partition:dual data:Selection_6",
          "└─Selection_6 3333.33 cop[tikv]  gt(test.pt.c, 10)",
          "  └─TableFullScan_5 10000.00 cop[tikv] table:pt keep order:false, stats:pseudo"
        ]
      },
      {
        "SQL": "select * from pt where c > 8",
        "Plan": [
          "TableReader_7 3333.33 root partition:p2 data:Selection_6",
          "└─Selection_6 3333.33 cop[tikv]  gt(test.pt.c, 8)",
          "  └─TableFullScan_5 10000.00 cop[tikv] table:pt keep order:false, stats:pseudo"
        ]
      },
      {
        "SQL": "select * from pt where c < 2 or c >= 9",
        "Plan": [
          "TableReader_7 6656.67 root partition:p0,p2 data:Selection_6",
          "└─Selection_6 6656.67 cop[tikv]  or(lt(test.pt.c, 2), ge(test.pt.c, 9))",
          "  └─TableFullScan_5 10000.00 cop[tikv] table:pt keep order:false, stats:pseudo"
        ]
      },
      {
        "SQL": "select c from pt",
        "Plan": [
          "IndexReader_7 10000.00 root partition:all index:IndexFullScan_6",
          "└─IndexFullScan_6 10000.00 cop[tikv] table:pt, index:i_c(c) keep order:false, stats:pseudo"
        ]
      },
      {
        "SQL": "select c from pt where c > 10",
        "Plan": [
          "IndexReader_6 3333.33 root partition:dual index:IndexRangeScan_5",
          "└─IndexRangeScan_5 3333.33 cop[tikv] table:pt, index:i_c(c) range:(10,+inf], keep order:false, stats:pseudo"
        ]
      },
      {
        "SQL": "select c from pt where c > 8",
        "Plan": [
          "IndexReader_6 3333.33 root partition:p2 index:IndexRangeScan_5",
          "└─IndexRangeScan_5 3333.33 cop[tikv] table:pt, index:i_c(c) range:(8,+inf], keep order:false, stats:pseudo"
        ]
      },
      {
        "SQL": "select c from pt where c < 2 or c >= 9",
        "Plan": [
          "IndexReader_6 6656.67 root partition:p0,p2 index:IndexRangeScan_5",
          "└─IndexRangeScan_5 6656.67 cop[tikv] table:pt, index:i_c(c) range:[-inf,2), [9,+inf], keep order:false, stats:pseudo"
        ]
      },
      {
        "SQL": "select /*+ use_index(pt, i_id) */ * from pt",
        "Plan": [
          "IndexLookUp_6 10000.00 root partition:all ",
          "├─IndexFullScan_4(Build) 10000.00 cop[tikv] table:pt, index:i_id(id) keep order:false, stats:pseudo",
          "└─TableRowIDScan_5(Probe) 10000.00 cop[tikv] table:pt keep order:false, stats:pseudo"
        ]
      },
      {
        "SQL": "select /*+ use_index(pt, i_id) */ * from pt where id < 4 and c > 10",
        "Plan": [
          "IndexLookUp_8 1107.78 root partition:dual ",
          "├─IndexRangeScan_5(Build) 3323.33 cop[tikv] table:pt, index:i_id(id) range:[-inf,4), keep order:false, stats:pseudo",
          "└─Selection_7(Probe) 1107.78 cop[tikv]  gt(test.pt.c, 10)",
          "  └─TableRowIDScan_6 3323.33 cop[tikv] table:pt keep order:false, stats:pseudo"
        ]
      },
      {
        "SQL": "select /*+ use_index(pt, i_id) */ * from pt where id < 10 and c > 8",
        "Plan": [
          "IndexLookUp_8 1107.78 root partition:p2 ",
          "├─IndexRangeScan_5(Build) 3323.33 cop[tikv] table:pt, index:i_id(id) range:[-inf,10), keep order:false, stats:pseudo",
          "└─Selection_7(Probe) 1107.78 cop[tikv]  gt(test.pt.c, 8)",
          "  └─TableRowIDScan_6 3323.33 cop[tikv] table:pt keep order:false, stats:pseudo"
        ]
      },
      {
        "SQL": "select /*+ use_index(pt, i_id) */ * from pt where id < 10 and c < 2 or c >= 9",
        "Plan": [
          "IndexLookUp_8 5325.33 root partition:p0,p2 ",
          "├─IndexFullScan_5(Build) 10000.00 cop[tikv] table:pt, index:i_id(id) keep order:false, stats:pseudo",
          "└─Selection_7(Probe) 5325.33 cop[tikv]  or(and(lt(test.pt.id, 10), lt(test.pt.c, 2)), ge(test.pt.c, 9))",
          "  └─TableRowIDScan_6 10000.00 cop[tikv] table:pt keep order:false, stats:pseudo"
        ]
      },
      {
        "SQL": "select * from pt partition (p0) where c > 8",
        "Plan": [
          "TableReader_7 3333.33 root partition:dual data:Selection_6",
          "└─Selection_6 3333.33 cop[tikv]  gt(test.pt.c, 8)",
          "  └─TableFullScan_5 10000.00 cop[tikv] table:pt keep order:false, stats:pseudo"
        ]
      },
      {
        "SQL": "select c from pt partition (p0, p2) where c > 8",
        "Plan": [
          "IndexReader_6 3333.33 root partition:p2 index:IndexRangeScan_5",
          "└─IndexRangeScan_5 3333.33 cop[tikv] table:pt, index:i_c(c) range:(8,+inf], keep order:false, stats:pseudo"
        ]
      },
      {
        "SQL": "select /*+ use_index(pt, i_id) */ * from pt partition (p1, p2) where c < 3 and id = 5",
        "Plan": [
          "IndexLookUp_8 3.32 root partition:dual ",
          "├─IndexRangeScan_5(Build) 10.00 cop[tikv] table:pt, index:i_id(id) range:[5,5], keep order:false, stats:pseudo",
          "└─Selection_7(Probe) 3.32 cop[tikv]  lt(test.pt.c, 3)",
          "  └─TableRowIDScan_6 10.00 cop[tikv] table:pt keep order:false, stats:pseudo"
        ]
      },
      {
        "SQL": "select * from pt where id = 4 or c < 7",
        "Plan": [
          "Projection_4 3330.01 root  test.pt.id, test.pt.c",
          "└─IndexMerge_11 3330.01 root partition:all ",
          "  ├─IndexRangeScan_8(Build) 10.00 cop[tikv] table:pt, index:i_id(id) range:[4,4], keep order:false, stats:pseudo",
          "  ├─IndexRangeScan_9(Build) 3323.33 cop[tikv] table:pt, index:i_c(c) range:[-inf,7), keep order:false, stats:pseudo",
          "  └─TableRowIDScan_10(Probe) 3330.01 cop[tikv] table:pt keep order:false, stats:pseudo"
        ]
      },
      {
        "SQL": "select * from pt where id > 4 or c = 7",
        "Plan": [
          "Projection_4 3340.00 root  test.pt.id, test.pt.c",
          "└─IndexMerge_11 3340.00 root partition:all ",
          "  ├─IndexRangeScan_8(Build) 3333.33 cop[tikv] table:pt, index:i_id(id) range:(4,+inf], keep order:false, stats:pseudo",
          "  ├─IndexRangeScan_9(Build) 10.00 cop[tikv] table:pt, index:i_c(c) range:[7,7], keep order:false, stats:pseudo",
          "  └─TableRowIDScan_10(Probe) 3340.00 cop[tikv] table:pt keep order:false, stats:pseudo"
        ]
      }
    ]
  },
  {
    "Name": "TestInvalidHint",
    "Cases": [
      {
        "SQL": "explain format = 'brief' select /*+ use_index_merge(tt) */ * from tt where a=10 or a=20;",
        "Plan": [
          "IndexReader 20.00 root  index:IndexRangeScan",
          "└─IndexRangeScan 20.00 cop[tikv] table:tt, index:a(a) range:[10,10], [20,20], keep order:false, stats:pseudo"
        ],
        "Warnings": [
          "Warning 1105 IndexMerge is inapplicable or disabled"
        ]
      },
      {
        "SQL": "explain format = 'brief' select /*+ use_index_merge(tt) */ * from tt where a=15 or (a < 10 or a > 20);",
        "Plan": [
          "IndexReader 6666.67 root  index:IndexRangeScan",
          "└─IndexRangeScan 6666.67 cop[tikv] table:tt, index:a(a) range:[-inf,10), [15,15], (20,+inf], keep order:false, stats:pseudo"
        ],
        "Warnings": [
          "Warning 1105 IndexMerge is inapplicable or disabled"
        ]
      }
    ]
  },
  {
    "Name": "TestApproxPercentile",
    "Cases": [
      {
        "SQL": "select approx_percentile(a, 50) from t",
        "Plan": [
          "HashAgg_5 1.00 root  funcs:approx_percentile(test.t.a, 50)->Column#4",
          "└─TableReader_11 10000.00 root  data:TableFullScan_10",
          "  └─TableFullScan_10 10000.00 cop[tikv] table:t keep order:false, stats:pseudo"
        ],
        "Res": [
          "3"
        ]
      },
      {
        "SQL": "select approx_percentile(a, 10) from t",
        "Plan": [
          "HashAgg_5 1.00 root  funcs:approx_percentile(test.t.a, 10)->Column#4",
          "└─TableReader_11 10000.00 root  data:TableFullScan_10",
          "  └─TableFullScan_10 10000.00 cop[tikv] table:t keep order:false, stats:pseudo"
        ],
        "Res": [
          "1"
        ]
      },
      {
        "SQL": "select approx_percentile(a, 10+70) from t",
        "Plan": [
          "HashAgg_5 1.00 root  funcs:approx_percentile(test.t.a, 80)->Column#4",
          "└─TableReader_11 10000.00 root  data:TableFullScan_10",
          "  └─TableFullScan_10 10000.00 cop[tikv] table:t keep order:false, stats:pseudo"
        ],
        "Res": [
          "4"
        ]
      },
      {
        "SQL": "select approx_percentile(a, 10*10) from t",
        "Plan": [
          "HashAgg_5 1.00 root  funcs:approx_percentile(test.t.a, 100)->Column#4",
          "└─TableReader_11 10000.00 root  data:TableFullScan_10",
          "  └─TableFullScan_10 10000.00 cop[tikv] table:t keep order:false, stats:pseudo"
        ],
        "Res": [
          "5"
        ]
      },
      {
        "SQL": "select approx_percentile(a, 50) from t group by b order by b",
        "Plan": [
          "Sort_7 8000.00 root  schema:[Column#4], items:test.t.b",
          "└─HashAgg_9 8000.00 root  group by:test.t.b, funcs:approx_percentile(test.t.a, 50)->Column#4, funcs:firstrow(test.t.b)->test.t.b",
          "  └─TableReader_13 10000.00 root  data:TableFullScan_12",
          "    └─TableFullScan_12 10000.00 cop[tikv] table:t keep order:false, stats:pseudo"
        ],
        "Res": [
          "1",
          "4"
        ]
      }
    ]
  },
  {
    "Name": "TestConvertRangeToPoint",
    "Cases": [
      {
        "SQL": "explain format = 'brief' select * from t0 where a > 1 and a < 3 order by b limit 2",
        "Plan": [
          "Limit 2.00 root  offset:0, count:2",
          "└─IndexReader 2.00 root  index:Limit",
          "  └─Limit 2.00 cop[tikv]  offset:0, count:2",
          "    └─IndexRangeScan 2.50 cop[tikv] table:t0, index:a(a, b) range:[2,2], keep order:true, stats:pseudo"
        ]
      },
      {
        "SQL": "explain format = 'brief' select * from t1 where a >= 2 and a <= 2 and b = 2 and c > 2",
        "Plan": [
          "IndexReader 0.33 root  index:IndexRangeScan",
          "└─IndexRangeScan 0.33 cop[tikv] table:t1, index:a(a, b, c) range:(2 2 2,2 2 +inf], keep order:false, stats:pseudo"
        ]
      },
      {
        "SQL": "explain format = 'brief' select * from t2 where a >= 2.5 and a <= 2.5 order by b limit 2",
        "Plan": [
          "Limit 2.00 root  offset:0, count:2",
          "└─IndexReader 2.00 root  index:Limit",
          "  └─Limit 2.00 cop[tikv]  offset:0, count:2",
          "    └─IndexRangeScan 2.00 cop[tikv] table:t2, index:a(a, b) range:[2.5,2.5], keep order:true, stats:pseudo"
        ]
      },
      {
        "SQL": "explain format = 'brief' select * from t3 where a >= 'a' and a <= 'a' and b = 'b' and c > 'c'",
        "Plan": [
          "IndexReader 0.33 root  index:IndexRangeScan",
          "└─IndexRangeScan 0.33 cop[tikv] table:t3, index:a(a, b, c) range:(\"a\" \"b\" \"c\",\"a\" \"b\" +inf], keep order:false, stats:pseudo"
        ]
      }
    ]
  },
  {
    "Name": "TestIssue22105",
    "Cases": [
      {
        "SQL": "explain format = 'brief' SELECT /*+ use_index_merge(t1)*/ COUNT(*) FROM t1 WHERE (key4=42 AND key6 IS NOT NULL) OR (key1=4 AND key3=6)",
        "Plan": [
          "StreamAgg 1.00 root  funcs:count(Column#12)->Column#10",
          "└─TableReader 1.00 root  data:StreamAgg",
          "  └─StreamAgg 1.00 cop[tikv]  funcs:count(1)->Column#12",
          "    └─Selection 10.00 cop[tikv]  or(and(eq(test.t1.key4, 42), not(isnull(test.t1.key6))), and(eq(test.t1.key1, 4), eq(test.t1.key3, 6)))",
          "      └─TableFullScan 10000.00 cop[tikv] table:t1 keep order:false, stats:pseudo"
        ]
      }
    ]
  },
  {
    "Name": "TestReorderSimplifiedOuterJoins",
    "Cases": [
      {
        "SQL": "explain format = 'brief' SELECT t1.pk FROM t1 INNER JOIN t2 ON t1.col1 = t2.pk INNER JOIN t3 ON t1.col3 = t3.pk WHERE t2.col1 IN ('a' , 'b') AND t3.keycol = 'c' AND t1.col2 = 'a' AND t1.col1 != 'abcdef' AND t1.col1 != 'aaaaaa'",
        "Plan": [
          "IndexJoin 13.81 root  inner join, inner:IndexLookUp, outer key:test.t1.col1, inner key:test.t2.pk, equal cond:eq(test.t1.col1, test.t2.pk)",
          "├─IndexJoin(Build) 12.50 root  inner join, inner:IndexLookUp, outer key:test.t3.pk, inner key:test.t1.col3, equal cond:eq(test.t3.pk, test.t1.col3)",
          "│ ├─IndexLookUp(Build) 10.00 root  ",
          "│ │ ├─IndexRangeScan(Build) 10.00 cop[tikv] table:t3, index:keycol(keycol, pad1, pad2) range:[\"c\",\"c\"], keep order:false, stats:pseudo",
          "│ │ └─TableRowIDScan(Probe) 10.00 cop[tikv] table:t3 keep order:false, stats:pseudo",
          "│ └─IndexLookUp(Probe) 1.25 root  ",
          "│   ├─Selection(Build) 1.81 cop[tikv]  not(isnull(test.t1.col3))",
          "│   │ └─IndexRangeScan 1.81 cop[tikv] table:t1, index:col2(col2, col3) range: decided by [eq(test.t1.col3, test.t3.pk) eq(test.t1.col2, a)], keep order:false, stats:pseudo",
          "│   └─Selection(Probe) 1.25 cop[tikv]  ne(test.t1.col1, \"aaaaaa\"), ne(test.t1.col1, \"abcdef\"), not(isnull(test.t1.col1))",
          "│     └─TableRowIDScan 1.81 cop[tikv] table:t1 keep order:false, stats:pseudo",
          "└─IndexLookUp(Probe) 1.00 root  ",
          "  ├─Selection(Build) 1.00 cop[tikv]  ne(test.t2.pk, \"aaaaaa\"), ne(test.t2.pk, \"abcdef\")",
          "  │ └─IndexRangeScan 1.00 cop[tikv] table:t2, index:PRIMARY(pk) range: decided by [eq(test.t2.pk, test.t1.col1)], keep order:false, stats:pseudo",
          "  └─Selection(Probe) 1.00 cop[tikv]  in(test.t2.col1, \"a\", \"b\")",
          "    └─TableRowIDScan 1.00 cop[tikv] table:t2 keep order:false, stats:pseudo"
        ]
      },
      {
        "SQL": "explain format = 'brief' SELECT t1.pk FROM t1 LEFT JOIN t2 ON t1.col1 = t2.pk LEFT JOIN t3 ON t1.col3 = t3.pk WHERE t2.col1 IN ('a' , 'b') AND t3.keycol = 'c' AND t1.col2 = 'a' AND t1.col1 != 'abcdef' AND t1.col1 != 'aaaaaa'",
        "Plan": [
          "IndexJoin 13.81 root  inner join, inner:IndexLookUp, outer key:test.t1.col1, inner key:test.t2.pk, equal cond:eq(test.t1.col1, test.t2.pk)",
          "├─IndexJoin(Build) 12.50 root  inner join, inner:IndexLookUp, outer key:test.t3.pk, inner key:test.t1.col3, equal cond:eq(test.t3.pk, test.t1.col3)",
          "│ ├─IndexLookUp(Build) 10.00 root  ",
          "│ │ ├─IndexRangeScan(Build) 10.00 cop[tikv] table:t3, index:keycol(keycol, pad1, pad2) range:[\"c\",\"c\"], keep order:false, stats:pseudo",
          "│ │ └─TableRowIDScan(Probe) 10.00 cop[tikv] table:t3 keep order:false, stats:pseudo",
          "│ └─IndexLookUp(Probe) 1.25 root  ",
          "│   ├─Selection(Build) 1.81 cop[tikv]  not(isnull(test.t1.col3))",
          "│   │ └─IndexRangeScan 1.81 cop[tikv] table:t1, index:col2(col2, col3) range: decided by [eq(test.t1.col3, test.t3.pk) eq(test.t1.col2, a)], keep order:false, stats:pseudo",
          "│   └─Selection(Probe) 1.25 cop[tikv]  ne(test.t1.col1, \"aaaaaa\"), ne(test.t1.col1, \"abcdef\"), not(isnull(test.t1.col1))",
          "│     └─TableRowIDScan 1.81 cop[tikv] table:t1 keep order:false, stats:pseudo",
          "└─IndexLookUp(Probe) 1.00 root  ",
          "  ├─Selection(Build) 1.00 cop[tikv]  ne(test.t2.pk, \"aaaaaa\"), ne(test.t2.pk, \"abcdef\")",
          "  │ └─IndexRangeScan 1.00 cop[tikv] table:t2, index:PRIMARY(pk) range: decided by [eq(test.t2.pk, test.t1.col1)], keep order:false, stats:pseudo",
          "  └─Selection(Probe) 1.00 cop[tikv]  in(test.t2.col1, \"a\", \"b\")",
          "    └─TableRowIDScan 1.00 cop[tikv] table:t2 keep order:false, stats:pseudo"
        ]
      }
    ]
  }
]<|MERGE_RESOLUTION|>--- conflicted
+++ resolved
@@ -213,17 +213,7 @@
       {
         "SQL": "explain format = 'brief' select * from t order by a",
         "Result": [
-<<<<<<< HEAD
-          "Sort_8 10005.00 root  schema:[test.t.a test.t.b], items:test.t.a",
-          "└─PartitionUnion_11 10005.00 root  ",
-          "  ├─TableReader_13 10000.00 root  data:TableFullScan_12",
-          "  │ └─TableFullScan_12 10000.00 cop[tikv] table:t, partition:p0 keep order:false, stats:pseudo",
-          "  ├─TableReader_15 1.00 root  data:TableFullScan_14",
-          "  │ └─TableFullScan_14 1.00 cop[tikv] table:t, partition:p1 keep order:false",
-          "  └─TableReader_17 4.00 root  data:TableFullScan_16",
-          "    └─TableFullScan_16 4.00 cop[tikv] table:t, partition:p2 keep order:false"
-=======
-          "Sort 10005.00 root  test.t.a",
+          "Sort 10005.00 root  schema:[test.t.a test.t.b], items:test.t.a",
           "└─PartitionUnion 10005.00 root  ",
           "  ├─TableReader 10000.00 root  data:TableFullScan",
           "  │ └─TableFullScan 10000.00 cop[tikv] table:t, partition:p0 keep order:false, stats:pseudo",
@@ -231,7 +221,6 @@
           "  │ └─TableFullScan 1.00 cop[tikv] table:t, partition:p1 keep order:false",
           "  └─TableReader 4.00 root  data:TableFullScan",
           "    └─TableFullScan 4.00 cop[tikv] table:t, partition:p2 keep order:false"
->>>>>>> 339bc46f
         ]
       },
       {
@@ -247,35 +236,19 @@
       {
         "SQL": "explain format = 'brief' select * from t order by a limit 3",
         "Result": [
-<<<<<<< HEAD
-          "TopN_16 3.00 root  schema:[test.t.a test.t.b], items:test.t.a, offset:0, count:3",
-          "└─PartitionUnion_20 7.00 root  ",
-          "  ├─TopN_21 3.00 root  schema:[test.t.a test.t.b], items:test.t.a, offset:0, count:3",
-          "  │ └─TableReader_29 3.00 root  data:TopN_28",
-          "  │   └─TopN_28 3.00 cop[tikv]  schema:[test.t.a test.t.b], items:test.t.a, offset:0, count:3",
-          "  │     └─TableFullScan_27 10000.00 cop[tikv] table:t, partition:p0 keep order:false, stats:pseudo",
-          "  ├─TopN_34 1.00 root  schema:[test.t.a test.t.b], items:test.t.a, offset:0, count:3",
-          "  │ └─TableReader_42 1.00 root  data:TableFullScan_41",
-          "  │   └─TableFullScan_41 1.00 cop[tikv] table:t, partition:p1 keep order:false",
-          "  └─TopN_43 3.00 root  schema:[test.t.a test.t.b], items:test.t.a, offset:0, count:3",
-          "    └─TableReader_51 3.00 root  data:TopN_50",
-          "      └─TopN_50 3.00 cop[tikv]  schema:[test.t.a test.t.b], items:test.t.a, offset:0, count:3",
-          "        └─TableFullScan_49 4.00 cop[tikv] table:t, partition:p2 keep order:false"
-=======
-          "TopN 3.00 root  test.t.a, offset:0, count:3",
+          "TopN 3.00 root  schema:[test.t.a test.t.b], items:test.t.a, offset:0, count:3",
           "└─PartitionUnion 7.00 root  ",
-          "  ├─TopN 3.00 root  test.t.a, offset:0, count:3",
+          "  ├─TopN 3.00 root  schema:[test.t.a test.t.b], items:test.t.a, offset:0, count:3",
           "  │ └─TableReader 3.00 root  data:TopN",
-          "  │   └─TopN 3.00 cop[tikv]  test.t.a, offset:0, count:3",
+          "  │   └─TopN 3.00 cop[tikv]  schema:[test.t.a test.t.b], items:test.t.a, offset:0, count:3",
           "  │     └─TableFullScan 10000.00 cop[tikv] table:t, partition:p0 keep order:false, stats:pseudo",
-          "  ├─TopN 1.00 root  test.t.a, offset:0, count:3",
+          "  ├─TopN 1.00 root  schema:[test.t.a test.t.b], items:test.t.a, offset:0, count:3",
           "  │ └─TableReader 1.00 root  data:TableFullScan",
           "  │   └─TableFullScan 1.00 cop[tikv] table:t, partition:p1 keep order:false",
-          "  └─TopN 3.00 root  test.t.a, offset:0, count:3",
+          "  └─TopN 3.00 root  schema:[test.t.a test.t.b], items:test.t.a, offset:0, count:3",
           "    └─TableReader 3.00 root  data:TopN",
-          "      └─TopN 3.00 cop[tikv]  test.t.a, offset:0, count:3",
+          "      └─TopN 3.00 cop[tikv]  schema:[test.t.a test.t.b], items:test.t.a, offset:0, count:3",
           "        └─TableFullScan 4.00 cop[tikv] table:t, partition:p2 keep order:false"
->>>>>>> 339bc46f
         ]
       },
       {
@@ -377,19 +350,7 @@
       {
         "SQL": "desc select * from (select b+b as x from t) t1, t t2 where t1.x=t2.b order by t1.x limit 1",
         "Plan": [
-<<<<<<< HEAD
-          "Projection_11 1.00 root  Column#4, test.t.a, test.t.b",
-          "└─TopN_14 1.00 root  schema:[test.t.a test.t.b Column#4], items:Column#4, offset:0, count:1",
-          "  └─HashJoin_18 10000.00 root  inner join, equal:[eq(test.t.b, Column#4)]",
-          "    ├─Projection_23(Build) 8000.00 root  plus(test.t.b, test.t.b)->Column#4",
-          "    │ └─TableReader_26 8000.00 root  data:Selection_25",
-          "    │   └─Selection_25 8000.00 cop[tikv]  not(isnull(plus(test.t.b, test.t.b)))",
-          "    │     └─TableFullScan_24 10000.00 cop[tikv] table:t keep order:false, stats:pseudo",
-          "    └─TableReader_22(Probe) 9990.00 root  data:Selection_21",
-          "      └─Selection_21 9990.00 cop[tikv]  not(isnull(test.t.b))",
-          "        └─TableFullScan_20 10000.00 cop[tikv] table:t2 keep order:false, stats:pseudo"
-=======
-          "TopN_15 1.00 root  Column#4, offset:0, count:1",
+          "TopN_15 1.00 root  schema:[Column#4 test.t.a test.t.b], items:Column#4, offset:0, count:1",
           "└─Projection_19 10000.00 root  Column#4, test.t.a, test.t.b",
           "  └─HashJoin_20 10000.00 root  inner join, equal:[eq(test.t.b, Column#4)]",
           "    ├─Projection_25(Build) 8000.00 root  plus(test.t.b, test.t.b)->Column#4",
@@ -399,7 +360,6 @@
           "    └─TableReader_24(Probe) 9990.00 root  data:Selection_23",
           "      └─Selection_23 9990.00 cop[tikv]  not(isnull(test.t.b))",
           "        └─TableFullScan_22 10000.00 cop[tikv] table:t2 keep order:false, stats:pseudo"
->>>>>>> 339bc46f
         ]
       }
     ]
