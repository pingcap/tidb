[
  {
    "Name": "TestPushLimitDownIndexLookUpReader",
    "Cases": [
      {
        "SQL": "explain format = 'brief' select * from tbl use index(idx_b_c) where b > 1 limit 2,1",
        "Plan": [
          "IndexLookUp 1.00 root  limit embedded(offset:2, count:1)",
          "├─Limit(Build) 3.00 cop[tikv]  offset:0, count:3",
          "│ └─IndexRangeScan 3.00 cop[tikv] table:tbl, index:idx_b_c(b, c) range:(1,+inf], keep order:false",
          "└─TableRowIDScan(Probe) 1.00 cop[tikv] table:tbl keep order:false"
        ]
      },
      {
        "SQL": "explain format = 'brief' select * from tbl use index(idx_b_c) where b > 1 order by b desc limit 2,1",
        "Plan": [
          "TopN 1.00 root  test.tbl.b:desc, offset:2, count:1",
          "└─IndexLookUp 3.00 root  ",
          "  ├─TopN(Build) 3.00 cop[tikv]  test.tbl.b:desc, offset:0, count:3",
          "  │ └─IndexRangeScan 4.00 cop[tikv] table:tbl, index:idx_b_c(b, c) range:(1,+inf], keep order:false",
          "  └─TableRowIDScan(Probe) 3.00 cop[tikv] table:tbl keep order:false"
        ]
      },
      {
        "SQL": "explain format = 'brief' select * from tbl use index(idx_b_c) where b > 1 and c > 1 limit 2,1",
        "Plan": [
          "IndexLookUp 1.00 root  limit embedded(offset:2, count:1)",
          "├─Limit(Build) 3.00 cop[tikv]  offset:0, count:3",
          "│ └─Selection 3.00 cop[tikv]  gt(test.tbl.c, 1)",
          "│   └─IndexRangeScan 3.75 cop[tikv] table:tbl, index:idx_b_c(b, c) range:(1,+inf], keep order:false",
          "└─TableRowIDScan(Probe) 1.00 cop[tikv] table:tbl keep order:false"
        ]
      },
      {
        "SQL": "explain format = 'brief' select * from tbl use index(idx_b_c) where b > 1 and a > 1 limit 2,1",
        "Plan": [
          "Limit 1.00 root  offset:2, count:1",
          "└─IndexLookUp 3.00 root  ",
          "  ├─IndexRangeScan(Build) 3.75 cop[tikv] table:tbl, index:idx_b_c(b, c) range:(1,+inf], keep order:false",
          "  └─Limit(Probe) 3.00 cop[tikv]  offset:0, count:3",
          "    └─Selection 3.00 cop[tikv]  gt(test.tbl.a, 1)",
          "      └─TableRowIDScan 3.75 cop[tikv] table:tbl keep order:false"
        ]
      }
    ]
  },
  {
    "Name": "TestIsFromUnixtimeNullRejective",
    "Cases": [
      {
        "SQL": "explain format = 'brief' select * from t t1 left join t t2 on t1.a=t2.a where from_unixtime(t2.b);",
        "Plan": [
          "Projection 9990.00 root  test.t.a, test.t.b, test.t.a, test.t.b",
          "└─HashJoin 9990.00 root  inner join, equal:[eq(test.t.a, test.t.a)]",
          "  ├─Selection(Build) 7992.00 root  from_unixtime(cast(test.t.b, decimal(20,0) BINARY))",
          "  │ └─TableReader 9990.00 root  data:Selection",
          "  │   └─Selection 9990.00 cop[tikv]  not(isnull(test.t.a))",
          "  │     └─TableFullScan 10000.00 cop[tikv] table:t2 keep order:false, stats:pseudo",
          "  └─TableReader(Probe) 9990.00 root  data:Selection",
          "    └─Selection 9990.00 cop[tikv]  not(isnull(test.t.a))",
          "      └─TableFullScan 10000.00 cop[tikv] table:t1 keep order:false, stats:pseudo"
        ]
      }
    ]
  },
  {
    "Name": "TestAggColumnPrune",
    "Cases": [
      {
        "SQL": "select count(1) from t join (select count(1) from t where false) as tmp",
        "Res": [
          "2"
        ]
      },
      {
        "SQL": "select count(1) from t join (select max(a) from t where false) as tmp",
        "Res": [
          "2"
        ]
      },
      {
        "SQL": "select count(1) from t join (select min(a) from t where false) as tmp",
        "Res": [
          "2"
        ]
      },
      {
        "SQL": "select count(1) from t join (select sum(a) from t where false) as tmp",
        "Res": [
          "2"
        ]
      },
      {
        "SQL": "select count(1) from t join (select avg(a) from t where false) as tmp",
        "Res": [
          "2"
        ]
      },
      {
        "SQL": "select count(1) from t join (select count(1) from t where false group by a) as tmp",
        "Res": [
          "0"
        ]
      },
      {
        "SQL": "select count(1) from t join (select max(a) from t where false group by a) as tmp",
        "Res": [
          "0"
        ]
      },
      {
        "SQL": "select count(1) from t join (select min(a) from t where false group by a) as tmp",
        "Res": [
          "0"
        ]
      },
      {
        "SQL": "select count(1) from t join (select sum(a) from t where false group by a) as tmp",
        "Res": [
          "0"
        ]
      },
      {
        "SQL": "select count(1) from t join (select avg(a) from t where false group by a) as tmp",
        "Res": [
          "0"
        ]
      },
      {
        "SQL": "SELECT avg(2) FROM(SELECT min(c) FROM t JOIN(SELECT 1 c) d ORDER BY a) e",
        "Res": [
          "2.0000"
        ]
      }
    ]
  },
  {
    "Name": "TestIndexJoinInnerIndexNDV",
    "Cases": [
      {
        "SQL": "explain format = 'brief' select /*+ inl_join(t2) */ * from t1, t2 where t1.a = t2.a and t1.b = t2.b and t1.c = t2.c",
        "Plan": [
          "IndexJoin 3.00 root  inner join, inner:IndexLookUp, outer key:test.t1.c, inner key:test.t2.c, equal cond:eq(test.t1.a, test.t2.a), eq(test.t1.b, test.t2.b), eq(test.t1.c, test.t2.c)",
          "├─TableReader(Build) 3.00 root  data:TableFullScan",
          "│ └─TableFullScan 3.00 cop[tikv] table:t1 keep order:false",
          "└─IndexLookUp(Probe) 3.00 root  ",
          "  ├─IndexRangeScan(Build) 3.00 cop[tikv] table:t2, index:idx2(c) range: decided by [eq(test.t2.c, test.t1.c)], keep order:false",
          "  └─TableRowIDScan(Probe) 3.00 cop[tikv] table:t2 keep order:false"
        ]
      }
    ]
  },
  {
    "Name": "TestSimplifyOuterJoinWithCast",
    "Cases": [
      {
        "SQL": "explain format = 'brief' select * from t t1 left join t t2 on t1.a = t2.a where cast(t1.b as date) >= '2019-01-01'",
        "Plan": [
          "HashJoin 10000.00 root  left outer join, equal:[eq(test.t.a, test.t.a)]",
          "├─TableReader(Build) 8000.00 root  data:Selection",
          "│ └─Selection 8000.00 cop[tikv]  ge(cast(test.t.b, date BINARY), 2019-01-01 00:00:00.000000)",
          "│   └─TableFullScan 10000.00 cop[tikv] table:t1 keep order:false, stats:pseudo",
          "└─TableReader(Probe) 10000.00 root  data:TableFullScan",
          "  └─TableFullScan 10000.00 cop[tikv] table:t2 keep order:false, stats:pseudo"
        ]
      }
    ]
  },
  {
    "Name": "TestMaxMinEliminate",
    "Cases": [
      {
        "SQL": "explain format = 'brief' (select max(a) from t) union (select min(a) from t)",
        "Plan": [
          "HashAgg 2.00 root  group by:Column#5, funcs:firstrow(Column#5)->Column#5",
          "└─Union 2.00 root  ",
          "  ├─StreamAgg 1.00 root  funcs:max(test.t.a)->Column#2",
          "  │ └─Limit 1.00 root  offset:0, count:1",
          "  │   └─TableReader 1.00 root  data:Limit",
          "  │     └─Limit 1.00 cop[tikv]  offset:0, count:1",
          "  │       └─TableFullScan 1.00 cop[tikv] table:t keep order:true, desc, stats:pseudo",
          "  └─StreamAgg 1.00 root  funcs:min(test.t.a)->Column#4",
          "    └─Limit 1.00 root  offset:0, count:1",
          "      └─TableReader 1.00 root  data:Limit",
          "        └─Limit 1.00 cop[tikv]  offset:0, count:1",
          "          └─TableFullScan 1.00 cop[tikv] table:t keep order:true, stats:pseudo"
        ]
      },
      {
        "SQL": "explain format = 'brief' select min(a), max(a) from cluster_index_t",
        "Plan": [
          "HashJoin 1.00 root  CARTESIAN inner join",
          "├─StreamAgg(Build) 1.00 root  funcs:max(test.cluster_index_t.a)->Column#5",
          "│ └─Limit 1.00 root  offset:0, count:1",
          "│   └─TableReader 1.00 root  data:Limit",
          "│     └─Limit 1.00 cop[tikv]  offset:0, count:1",
          "│       └─TableFullScan 1.00 cop[tikv] table:cluster_index_t keep order:true, desc, stats:pseudo",
          "└─StreamAgg(Probe) 1.00 root  funcs:min(test.cluster_index_t.a)->Column#4",
          "  └─Limit 1.00 root  offset:0, count:1",
          "    └─TableReader 1.00 root  data:Limit",
          "      └─Limit 1.00 cop[tikv]  offset:0, count:1",
          "        └─TableFullScan 1.00 cop[tikv] table:cluster_index_t keep order:true, stats:pseudo"
        ]
      },
      {
        "SQL": "explain format = 'brief' select min(b), max(b) from cluster_index_t where a = 1",
        "Plan": [
          "HashJoin 1.00 root  CARTESIAN inner join",
          "├─StreamAgg(Build) 1.00 root  funcs:max(test.cluster_index_t.b)->Column#5",
          "│ └─Limit 1.00 root  offset:0, count:1",
          "│   └─TableReader 1.00 root  data:Limit",
          "│     └─Limit 1.00 cop[tikv]  offset:0, count:1",
          "│       └─TableRangeScan 1.00 cop[tikv] table:cluster_index_t range:[1,1], keep order:true, desc, stats:pseudo",
          "└─StreamAgg(Probe) 1.00 root  funcs:min(test.cluster_index_t.b)->Column#4",
          "  └─Limit 1.00 root  offset:0, count:1",
          "    └─TableReader 1.00 root  data:Limit",
          "      └─Limit 1.00 cop[tikv]  offset:0, count:1",
          "        └─TableRangeScan 1.00 cop[tikv] table:cluster_index_t range:[1,1], keep order:true, stats:pseudo"
        ]
      },
      {
        "SQL": "explain format = 'brief' select min(a), max(a) from cluster_index_t where b = 1",
        "Plan": [
          "StreamAgg 1.00 root  funcs:min(Column#8)->Column#4, funcs:max(Column#9)->Column#5",
          "└─TableReader 1.00 root  data:StreamAgg",
          "  └─StreamAgg 1.00 cop[tikv]  funcs:min(test.cluster_index_t.a)->Column#8, funcs:max(test.cluster_index_t.a)->Column#9",
          "    └─Selection 10.00 cop[tikv]  eq(test.cluster_index_t.b, 1)",
          "      └─TableFullScan 10000.00 cop[tikv] table:cluster_index_t keep order:false, stats:pseudo"
        ]
      },
      {
        "SQL": "explain format = 'brief' select min(b), max(b) from cluster_index_t where b = 1",
        "Plan": [
          "StreamAgg 1.00 root  funcs:min(Column#8)->Column#4, funcs:max(Column#9)->Column#5",
          "└─TableReader 1.00 root  data:StreamAgg",
          "  └─StreamAgg 1.00 cop[tikv]  funcs:min(test.cluster_index_t.b)->Column#8, funcs:max(test.cluster_index_t.b)->Column#9",
          "    └─Selection 10.00 cop[tikv]  eq(test.cluster_index_t.b, 1)",
          "      └─TableFullScan 10000.00 cop[tikv] table:cluster_index_t keep order:false, stats:pseudo"
        ]
      }
    ]
  },
  {
    "Name": "TestIndexJoinUniqueCompositeIndex",
    "Cases": [
      {
        "SQL": "explain format = 'brief' select /*+ TIDB_INLJ(t2) */ * from t1 join t2 on t1.a = t2.a and t1.c = t2.c",
        "Plan": [
          "IndexJoin 2.00 root  inner join, inner:IndexLookUp, outer key:test.t1.a, inner key:test.t2.a, equal cond:eq(test.t1.a, test.t2.a), eq(test.t1.c, test.t2.c)",
          "├─TableReader(Build) 1.00 root  data:TableFullScan",
          "│ └─TableFullScan 1.00 cop[tikv] table:t1 keep order:false",
          "└─IndexLookUp(Probe) 2.00 root  ",
          "  ├─IndexRangeScan(Build) 2.00 cop[tikv] table:t2, index:PRIMARY(a, b) range: decided by [eq(test.t2.a, test.t1.a)], keep order:false",
          "  └─TableRowIDScan(Probe) 2.00 cop[tikv] table:t2 keep order:false"
        ]
      },
      {
        "SQL": "explain format = 'brief' select /*+ TIDB_INLJ(t2) */ * from t1 join t2 on t1.a = t2.a and t1.c <= t2.b",
        "Plan": [
          "IndexJoin 2.00 root  inner join, inner:IndexLookUp, outer key:test.t1.a, inner key:test.t2.a, equal cond:eq(test.t1.a, test.t2.a), other cond:le(test.t1.c, test.t2.b)",
          "├─TableReader(Build) 1.00 root  data:TableFullScan",
          "│ └─TableFullScan 1.00 cop[tikv] table:t1 keep order:false",
          "└─IndexLookUp(Probe) 2.00 root  ",
          "  ├─IndexRangeScan(Build) 2.00 cop[tikv] table:t2, index:PRIMARY(a, b) range: decided by [eq(test.t2.a, test.t1.a) le(test.t1.c, test.t2.b)], keep order:false",
          "  └─TableRowIDScan(Probe) 2.00 cop[tikv] table:t2 keep order:false"
        ]
      },
      {
        "SQL": "explain format = 'brief' select /*+ TIDB_INLJ(t2) */ * from t1 join t2 on t1.a = t2.a and t2.b = 1",
        "Plan": [
          "IndexJoin 1.00 root  inner join, inner:IndexLookUp, outer key:test.t1.a, inner key:test.t2.a, equal cond:eq(test.t1.a, test.t2.a)",
          "├─TableReader(Build) 1.00 root  data:TableFullScan",
          "│ └─TableFullScan 1.00 cop[tikv] table:t1 keep order:false",
          "└─IndexLookUp(Probe) 1.00 root  ",
          "  ├─IndexRangeScan(Build) 1.00 cop[tikv] table:t2, index:PRIMARY(a, b) range: decided by [eq(test.t2.a, test.t1.a) eq(test.t2.b, 1)], keep order:false",
          "  └─TableRowIDScan(Probe) 1.00 cop[tikv] table:t2 keep order:false"
        ]
      }
    ]
  },
  {
    "Name": "TestPartitionTableStats",
    "Cases": [
      {
        "SQL": "explain format = 'brief' select * from t order by a",
        "Result": [
          "Sort 10005.00 root  test.t.a",
          "└─PartitionUnion 10005.00 root  ",
          "  ├─TableReader 10000.00 root  data:TableFullScan",
          "  │ └─TableFullScan 10000.00 cop[tikv] table:t, partition:p0 keep order:false, stats:pseudo",
          "  ├─TableReader 1.00 root  data:TableFullScan",
          "  │ └─TableFullScan 1.00 cop[tikv] table:t, partition:p1 keep order:false",
          "  └─TableReader 4.00 root  data:TableFullScan",
          "    └─TableFullScan 4.00 cop[tikv] table:t, partition:p2 keep order:false"
        ]
      },
      {
        "SQL": "select * from t order by a",
        "Result": [
          "15 5",
          "21 1",
          "22 2",
          "23 3",
          "24 4"
        ]
      },
      {
        "SQL": "explain format = 'brief' select * from t order by a limit 3",
        "Result": [
          "TopN 3.00 root  test.t.a, offset:0, count:3",
          "└─PartitionUnion 7.00 root  ",
          "  ├─TopN 3.00 root  test.t.a, offset:0, count:3",
          "  │ └─TableReader 3.00 root  data:TopN",
          "  │   └─TopN 3.00 cop[tikv]  test.t.a, offset:0, count:3",
          "  │     └─TableFullScan 10000.00 cop[tikv] table:t, partition:p0 keep order:false, stats:pseudo",
          "  ├─TopN 1.00 root  test.t.a, offset:0, count:3",
          "  │ └─TableReader 1.00 root  data:TableFullScan",
          "  │   └─TableFullScan 1.00 cop[tikv] table:t, partition:p1 keep order:false",
          "  └─TopN 3.00 root  test.t.a, offset:0, count:3",
          "    └─TableReader 3.00 root  data:TopN",
          "      └─TopN 3.00 cop[tikv]  test.t.a, offset:0, count:3",
          "        └─TableFullScan 4.00 cop[tikv] table:t, partition:p2 keep order:false"
        ]
      },
      {
        "SQL": "select * from t order by a limit 3",
        "Result": [
          "15 5",
          "21 1",
          "22 2"
        ]
      }
    ]
  },
  {
    "Name": "TestIndexMerge",
    "Cases": [
      {
        "SQL": "explain format = 'brief' select /*+ USE_INDEX_MERGE(t, a, b) */ * from t where a = 1 or b = 2",
        "Plan": [
          "IndexMerge 2.00 root  ",
          "├─IndexRangeScan(Build) 1.00 cop[tikv] table:t, index:a(a) range:[1,1], keep order:false, stats:pseudo",
          "├─IndexRangeScan(Build) 1.00 cop[tikv] table:t, index:b(b) range:[2,2], keep order:false, stats:pseudo",
          "└─TableRowIDScan(Probe) 2.00 cop[tikv] table:t keep order:false, stats:pseudo"
        ]
      },
      {
        "SQL": "explain format = 'brief' select /*+ USE_INDEX_MERGE(t, A, B) */ * from t where a = 1 or b = 2",
        "Plan": [
          "IndexMerge 2.00 root  ",
          "├─IndexRangeScan(Build) 1.00 cop[tikv] table:t, index:a(a) range:[1,1], keep order:false, stats:pseudo",
          "├─IndexRangeScan(Build) 1.00 cop[tikv] table:t, index:b(b) range:[2,2], keep order:false, stats:pseudo",
          "└─TableRowIDScan(Probe) 2.00 cop[tikv] table:t keep order:false, stats:pseudo"
        ]
      },
      {
        "SQL": "explain format = 'brief' select /*+ USE_INDEX_MERGE(t, primary) */ * from t where 1 or t.c",
        "Plan": [
          "TableReader 10000.00 root  data:TableFullScan",
          "└─TableFullScan 10000.00 cop[tikv] table:t keep order:false, stats:pseudo"
        ]
      },
      {
        "SQL": "explain format = 'brief' select /*+ USE_INDEX_MERGE(t, a, b, c) */ * from t where 1 or t.a = 1 or t.b = 2",
        "Plan": [
          "TableReader 10000.00 root  data:Selection",
          "└─Selection 10000.00 cop[tikv]  or(1, or(eq(test.t.a, 1), eq(test.t.b, 2)))",
          "  └─TableFullScan 10000.00 cop[tikv] table:t keep order:false, stats:pseudo"
        ]
      }
    ]
  },
  {
    "Name": "TestIndexMergeHint4CNF",
    "Cases": [
      {
        "SQL": "explain format = 'brief' select * from t where b = 1 and (a = 1 or c = 1)",
        "Plan": [
          "IndexLookUp 0.02 root  ",
          "├─IndexRangeScan(Build) 10.00 cop[tikv] table:t, index:b(b) range:[1,1], keep order:false, stats:pseudo",
          "└─Selection(Probe) 0.02 cop[tikv]  or(eq(test.t.a, 1), eq(test.t.c, 1))",
          "  └─TableRowIDScan 10.00 cop[tikv] table:t keep order:false, stats:pseudo"
        ]
      },
      {
        "SQL": "explain format = 'brief' select /*+ USE_INDEX_MERGE(t, a, c) */ * from t where b = 1 and (a = 1 or c = 1)",
        "Plan": [
          "IndexMerge 0.02 root  ",
          "├─IndexRangeScan(Build) 10.00 cop[tikv] table:t, index:a(a) range:[1,1], keep order:false, stats:pseudo",
          "├─IndexRangeScan(Build) 10.00 cop[tikv] table:t, index:c(c) range:[1,1], keep order:false, stats:pseudo",
          "└─Selection(Probe) 0.02 cop[tikv]  eq(test.t.b, 1)",
          "  └─TableRowIDScan 19.99 cop[tikv] table:t keep order:false, stats:pseudo"
        ]
      }
    ]
  },
  {
    "Name": "TestSubqueryWithTopN",
    "Cases": [
      {
        "SQL": "desc format = 'brief' select t1.b from t t1 where t1.b in (select t2.a from t t2 order by t1.a+t2.a limit 1)",
        "Plan": [
          "Projection 9990.00 root  test.t.b",
          "└─Apply 9990.00 root  semi join, equal:[eq(test.t.b, test.t.a)]",
          "  ├─TableReader(Build) 9990.00 root  data:Selection",
          "  │ └─Selection 9990.00 cop[tikv]  not(isnull(test.t.b))",
          "  │   └─TableFullScan 10000.00 cop[tikv] table:t1 keep order:false, stats:pseudo",
          "  └─Selection(Probe) 7992.00 root  not(isnull(test.t.a))",
          "    └─Projection 9990.00 root  test.t.a",
          "      └─TopN 9990.00 root  Column#7, offset:0, count:1",
          "        └─Projection 9990.00 root  test.t.a, plus(test.t.a, test.t.a)->Column#7",
          "          └─TableReader 9990.00 root  data:TopN",
          "            └─TopN 9990.00 cop[tikv]  plus(test.t.a, test.t.a), offset:0, count:1",
          "              └─TableFullScan 99900000.00 cop[tikv] table:t2 keep order:false, stats:pseudo"
        ]
      },
      {
        "SQL": "desc format = 'brief' select t1.a from t t1 order by (t1.b = 1 and exists (select 1 from t t2 where t1.b = t2.b)) limit 1",
        "Plan": [
          "Projection 1.00 root  test.t.a",
          "└─Projection 1.00 root  test.t.a, test.t.b, Column#11",
          "  └─TopN 1.00 root  Column#13, offset:0, count:1",
          "    └─Projection 10000.00 root  test.t.a, test.t.b, Column#11, and(eq(test.t.b, 1), Column#11)->Column#13",
          "      └─HashJoin 10000.00 root  left outer semi join, equal:[eq(test.t.b, test.t.b)]",
          "        ├─TableReader(Build) 10000.00 root  data:TableFullScan",
          "        │ └─TableFullScan 10000.00 cop[tikv] table:t2 keep order:false, stats:pseudo",
          "        └─TableReader(Probe) 10000.00 root  data:TableFullScan",
          "          └─TableFullScan 10000.00 cop[tikv] table:t1 keep order:false, stats:pseudo"
        ]
      },
      {
        "SQL": "desc format = 'brief' select * from (select b+b as x from t) t1, t t2 where t1.x=t2.b order by t1.x limit 1",
        "Plan": [
          "TopN 1.00 root  Column#4, offset:0, count:1",
          "└─Projection 10000.00 root  Column#4, test.t.a, test.t.b",
          "  └─HashJoin 10000.00 root  inner join, equal:[eq(test.t.b, Column#4)]",
          "    ├─Projection(Build) 8000.00 root  plus(test.t.b, test.t.b)->Column#4",
          "    │ └─TableReader 8000.00 root  data:Selection",
          "    │   └─Selection 8000.00 cop[tikv]  not(isnull(plus(test.t.b, test.t.b)))",
          "    │     └─TableFullScan 10000.00 cop[tikv] table:t keep order:false, stats:pseudo",
          "    └─TableReader(Probe) 9990.00 root  data:Selection",
          "      └─Selection 9990.00 cop[tikv]  not(isnull(test.t.b))",
          "        └─TableFullScan 10000.00 cop[tikv] table:t2 keep order:false, stats:pseudo"
        ]
      }
    ]
  },
  {
    "Name": "TestIndexJoinTableRange",
    "Cases": [
      {
        "SQL": "desc format = 'brief' select /*+ TIDB_INLJ(t2)*/ * from t1, t2 where t1.a = t2.a and t1.b = t2.b",
        "Plan": [
          "IndexJoin 12487.50 root  inner join, inner:TableReader, outer key:test.t1.a, inner key:test.t2.a, equal cond:eq(test.t1.a, test.t2.a), eq(test.t1.b, test.t2.b)",
          "├─IndexReader(Build) 9990.00 root  index:IndexFullScan",
          "│ └─IndexFullScan 9990.00 cop[tikv] table:t1, index:idx_t1_b(b) keep order:false, stats:pseudo",
          "└─TableReader(Probe) 9980.01 root  data:Selection",
          "  └─Selection 9980.01 cop[tikv]  not(isnull(test.t2.b))",
          "    └─TableRangeScan 9990.00 cop[tikv] table:t2 range: decided by [test.t1.a], keep order:false, stats:pseudo"
        ]
      },
      {
        "SQL": "desc format = 'brief' select /*+ TIDB_INLJ(t2)*/ * from t1, t2 where t1.a = t2.a and t1.b = t2.a and t1.b = t2.b",
        "Plan": [
          "IndexJoin 12487.50 root  inner join, inner:TableReader, outer key:test.t1.a, test.t1.b, inner key:test.t2.a, test.t2.a, equal cond:eq(test.t1.a, test.t2.a), eq(test.t1.b, test.t2.a), eq(test.t1.b, test.t2.b)",
          "├─IndexReader(Build) 9990.00 root  index:IndexFullScan",
          "│ └─IndexFullScan 9990.00 cop[tikv] table:t1, index:idx_t1_b(b) keep order:false, stats:pseudo",
          "└─TableReader(Probe) 9980.01 root  data:Selection",
          "  └─Selection 9980.01 cop[tikv]  not(isnull(test.t2.b))",
          "    └─TableRangeScan 9990.00 cop[tikv] table:t2 range: decided by [test.t1.a test.t1.b], keep order:false, stats:pseudo"
        ]
      },
      {
        "SQL": "desc format = 'brief' select /*+ INL_JOIN(t4) */ * from t3 join t4 on t3.a = t4.a where t4.b = 1",
        "Plan": [
          "IndexJoin 12.50 root  inner join, inner:TableReader, outer key:test.t3.a, inner key:test.t4.a, equal cond:eq(test.t3.a, test.t4.a)",
          "├─TableReader(Build) 9990.00 root  data:Selection",
          "│ └─Selection 9990.00 cop[tikv]  not(isnull(test.t3.a))",
          "│   └─TableFullScan 10000.00 cop[tikv] table:t3 keep order:false, stats:pseudo",
          "└─TableReader(Probe) 0.00 root  data:Selection",
          "  └─Selection 0.00 cop[tikv]  eq(test.t4.b, 1)",
          "    └─TableRangeScan 1.00 cop[tikv] table:t4 range: decided by [eq(test.t4.a, test.t3.a) eq(test.t4.b, 1)], keep order:false, stats:pseudo"
        ]
      },
      {
        "SQL": "desc format = 'brief' select /*+ INL_JOIN(t4) */ * from t3 join t4 on t3.b = t4.b where t4.a = 1",
        "Plan": [
          "IndexJoin 12.50 root  inner join, inner:TableReader, outer key:test.t3.b, inner key:test.t4.b, equal cond:eq(test.t3.b, test.t4.b)",
          "├─TableReader(Build) 9990.00 root  data:Selection",
          "│ └─Selection 9990.00 cop[tikv]  not(isnull(test.t3.b))",
          "│   └─TableFullScan 10000.00 cop[tikv] table:t3 keep order:false, stats:pseudo",
          "└─TableReader(Probe) 0.00 root  data:Selection",
          "  └─Selection 0.00 cop[tikv]  eq(test.t4.a, 1)",
          "    └─TableRangeScan 1.00 cop[tikv] table:t4 range: decided by [eq(test.t4.b, test.t3.b) eq(test.t4.a, 1)], keep order:false, stats:pseudo"
        ]
      }
    ]
  },
  {
    "Name": "TestHintWithRequiredProperty",
    "Cases": [
      {
        "SQL": "desc format = 'brief' select /*+ INL_JOIN(t2) */ * from t t1, t t2 where t1.a = t2.b order by t2.a",
        "Plan": [
          "Sort 12487.50 root  test.t.a",
          "└─IndexJoin 12487.50 root  inner join, inner:IndexLookUp, outer key:test.t.a, inner key:test.t.b, equal cond:eq(test.t.a, test.t.b)",
          "  ├─TableReader(Build) 10000.00 root  data:TableFullScan",
          "  │ └─TableFullScan 10000.00 cop[tikv] table:t1 keep order:false, stats:pseudo",
          "  └─IndexLookUp(Probe) 12487.50 root  ",
          "    ├─Selection(Build) 12487.50 cop[tikv]  not(isnull(test.t.b))",
          "    │ └─IndexRangeScan 12500.00 cop[tikv] table:t2, index:b(b) range: decided by [eq(test.t.b, test.t.a)], keep order:false, stats:pseudo",
          "    └─TableRowIDScan(Probe) 12487.50 cop[tikv] table:t2 keep order:false, stats:pseudo"
        ],
        "Warnings": []
      },
      {
        "SQL": "desc format = 'brief' select /*+ INL_HASH_JOIN(t2) */ * from t t1, t t2 where t1.a = t2.b order by t2.a",
        "Plan": [
          "Sort 12487.50 root  test.t.a",
          "└─IndexHashJoin 12487.50 root  inner join, inner:IndexLookUp, outer key:test.t.a, inner key:test.t.b, equal cond:eq(test.t.a, test.t.b)",
          "  ├─TableReader(Build) 10000.00 root  data:TableFullScan",
          "  │ └─TableFullScan 10000.00 cop[tikv] table:t1 keep order:false, stats:pseudo",
          "  └─IndexLookUp(Probe) 12487.50 root  ",
          "    ├─Selection(Build) 12487.50 cop[tikv]  not(isnull(test.t.b))",
          "    │ └─IndexRangeScan 12500.00 cop[tikv] table:t2, index:b(b) range: decided by [eq(test.t.b, test.t.a)], keep order:false, stats:pseudo",
          "    └─TableRowIDScan(Probe) 12487.50 cop[tikv] table:t2 keep order:false, stats:pseudo"
        ],
        "Warnings": []
      },
      {
        "SQL": "desc format = 'brief' select /*+ INL_MERGE_JOIN(t2)*/ t1.a, t2.a from t t1, t t2 ,t t3 where t1.a = t2.a and t3.a=t2.a",
        "Plan": [
          "HashJoin 15625.00 root  inner join, equal:[eq(test.t.a, test.t.a)]",
          "├─TableReader(Build) 10000.00 root  data:TableFullScan",
          "│ └─TableFullScan 10000.00 cop[tikv] table:t3 keep order:false, stats:pseudo",
          "└─IndexMergeJoin(Probe) 12500.00 root  inner join, inner:TableReader, outer key:test.t.a, inner key:test.t.a",
          "  ├─TableReader(Build) 10000.00 root  data:TableFullScan",
          "  │ └─TableFullScan 10000.00 cop[tikv] table:t1 keep order:false, stats:pseudo",
          "  └─TableReader(Probe) 10000.00 root  data:TableRangeScan",
          "    └─TableRangeScan 10000.00 cop[tikv] table:t2 range: decided by [test.t.a], keep order:true, stats:pseudo"
        ],
        "Warnings": []
      },
      {
        "SQL": "desc format = 'brief' select * from t t1, (select /*+ HASH_AGG() */ b, max(a) from t t2 group by b) t2 where t1.b = t2.b order by t1.b",
        "Plan": [
          "Sort 9990.00 root  test.t.b",
          "└─Projection 9990.00 root  test.t.a, test.t.b, test.t.c, test.t.b, Column#7",
          "  └─HashJoin 9990.00 root  inner join, equal:[eq(test.t.b, test.t.b)]",
          "    ├─HashAgg(Build) 7992.00 root  group by:test.t.b, funcs:max(Column#10)->Column#7, funcs:firstrow(test.t.b)->test.t.b",
          "    │ └─IndexReader 7992.00 root  index:HashAgg",
          "    │   └─HashAgg 7992.00 cop[tikv]  group by:test.t.b, funcs:max(test.t.a)->Column#10",
          "    │     └─IndexFullScan 9990.00 cop[tikv] table:t2, index:b(b) keep order:false, stats:pseudo",
          "    └─TableReader(Probe) 9990.00 root  data:Selection",
          "      └─Selection 9990.00 cop[tikv]  not(isnull(test.t.b))",
          "        └─TableFullScan 10000.00 cop[tikv] table:t1 keep order:false, stats:pseudo"
        ],
        "Warnings": []
      },
      {
        "SQL": "desc format = 'brief' select /*+ INL_HASH_JOIN(t2) */ distinct t2.a from t t1 join t t2 on t1.a = t2.a",
        "Plan": [
          "IndexHashJoin 12500.00 root  inner join, inner:TableReader, outer key:test.t.a, inner key:test.t.a, equal cond:eq(test.t.a, test.t.a)",
          "├─TableReader(Build) 10000.00 root  data:TableFullScan",
          "│ └─TableFullScan 10000.00 cop[tikv] table:t1 keep order:false, stats:pseudo",
          "└─TableReader(Probe) 10000.00 root  data:TableRangeScan",
          "  └─TableRangeScan 10000.00 cop[tikv] table:t2 range: decided by [test.t.a], keep order:false, stats:pseudo"
        ],
        "Warnings": []
      },
      {
        "SQL": "desc format = 'brief' select /*+ INL_JOIN(t2) */ * from t t1, t t2 where t1.a = t2.c order by t1.a",
        "Plan": [
          "Sort 12487.50 root  test.t.a",
          "└─HashJoin 12487.50 root  inner join, equal:[eq(test.t.a, test.t.c)]",
          "  ├─TableReader(Build) 9990.00 root  data:Selection",
          "  │ └─Selection 9990.00 cop[tikv]  not(isnull(test.t.c))",
          "  │   └─TableFullScan 10000.00 cop[tikv] table:t2 keep order:false, stats:pseudo",
          "  └─TableReader(Probe) 10000.00 root  data:TableFullScan",
          "    └─TableFullScan 10000.00 cop[tikv] table:t1 keep order:false, stats:pseudo"
        ],
        "Warnings": [
          "[planner:1815]Optimizer Hint /*+ INL_JOIN(t2) */ or /*+ TIDB_INLJ(t2) */ is inapplicable",
          "[planner:1815]Optimizer Hint /*+ INL_JOIN(t2) */ or /*+ TIDB_INLJ(t2) */ is inapplicable"
        ]
      }
    ]
  },
  {
    "Name": "TestIndexHintWarning",
    "Cases": [
      {
        "SQL": "select /*+ USE_INDEX(t1, j) */ * from t1",
        "Warnings": [
          "[planner:1176]Key 'j' doesn't exist in table 't1'"
        ]
      },
      {
        "SQL": "select /*+ IGNORE_INDEX(t1, j) */ * from t1",
        "Warnings": [
          "[planner:1176]Key 'j' doesn't exist in table 't1'"
        ]
      },
      {
        "SQL": "select /*+ USE_INDEX(t2, a, b, c) */ * from t1",
        "Warnings": [
          "[planner:1815]use_index(test.t2, a, b, c) is inapplicable, check whether the table(test.t2) exists"
        ]
      },
      {
        "SQL": "select /*+ USE_INDEX(t2) */ * from t1",
        "Warnings": [
          "[planner:1815]use_index(test.t2) is inapplicable, check whether the table(test.t2) exists"
        ]
      },
      {
        "SQL": "select /*+ USE_INDEX(t1, a), USE_INDEX(t2, a), USE_INDEX(t3, a) */ * from t1, t2 where t1.a=t2.a",
        "Warnings": [
          "[planner:1815]use_index(test.t3, a) is inapplicable, check whether the table(test.t3) exists"
        ]
      },
      {
        "SQL": "select /*+ USE_INDEX(t3, a), USE_INDEX(t4, b), IGNORE_INDEX(t3, a) */ * from t1, t2 where t1.a=t2.a",
        "Warnings": [
          "[planner:1815]use_index(test.t3, a) is inapplicable, check whether the table(test.t3) exists",
          "[planner:1815]use_index(test.t4, b) is inapplicable, check whether the table(test.t4) exists",
          "[planner:1815]ignore_index(test.t3, a) is inapplicable, check whether the table(test.t3) exists"
        ]
      },
      {
        "SQL": "select /*+ USE_INDEX_MERGE(t3, a, b, d) */ * from t1",
        "Warnings": [
          "[planner:1815]use_index_merge(test.t3, a, b, d) is inapplicable, check whether the table(test.t3) exists"
        ]
      },
      {
        "SQL": "select /*+ USE_INDEX_MERGE(t1, a, b, c, d) */ * from t1",
        "Warnings": [
          "[planner:1815]use_index_merge(test.t1, a, b, c, d) is inapplicable, check whether the indexes (c, d) exist, or the indexes are conflicted with use_index/ignore_index/force_index hints."
        ]
      },
      {
        "SQL": "select /*+ USE_INDEX_MERGE(t1, a, b), USE_INDEX(t1, a) */ * from t1",
        "Warnings": [
          "[planner:1815]use_index_merge(test.t1, a, b) is inapplicable, check whether the indexes (b) exist, or the indexes are conflicted with use_index/ignore_index/force_index hints."
        ]
      },
      {
        "SQL": "select /*+ USE_INDEX_MERGE(t1, a, b), IGNORE_INDEX(t1, a) */ * from t1",
        "Warnings": [
          "[planner:1815]use_index_merge(test.t1, a, b) is inapplicable, check whether the indexes (a) exist, or the indexes are conflicted with use_index/ignore_index/force_index hints."
        ]
      },
      {
        "SQL": "select /*+ USE_INDEX_MERGE(t1, primary, a, b, c) */ * from t1",
        "Warnings": [
          "[planner:1815]use_index_merge(test.t1, primary, a, b, c) is inapplicable, check whether the indexes (c) exist, or the indexes are conflicted with use_index/ignore_index/force_index hints."
        ]
      }
    ]
  },
  {
    "Name": "TestHintWithoutTableWarning",
    "Cases": [
      {
        "SQL": "select /*+ TIDB_SMJ() */ * from t1, t2 where t1.a=t2.a",
        "Warnings": [
          "[planner:1815]Hint TIDB_SMJ() is inapplicable. Please specify the table names in the arguments."
        ]
      },
      {
        "SQL": "select /*+ MERGE_JOIN() */ * from t1, t2 where t1.a=t2.a",
        "Warnings": [
          "[planner:1815]Hint MERGE_JOIN() is inapplicable. Please specify the table names in the arguments."
        ]
      },
      {
        "SQL": "select /*+ INL_JOIN() */ * from t1, t2 where t1.a=t2.a",
        "Warnings": [
          "[planner:1815]Hint INL_JOIN() is inapplicable. Please specify the table names in the arguments."
        ]
      },
      {
        "SQL": "select /*+ TIDB_INLJ() */ * from t1, t2 where t1.a=t2.a",
        "Warnings": [
          "[planner:1815]Hint TIDB_INLJ() is inapplicable. Please specify the table names in the arguments."
        ]
      },
      {
        "SQL": "select /*+ INL_HASH_JOIN() */ * from t1, t2 where t1.a=t2.a",
        "Warnings": [
          "[planner:1815]Hint INL_HASH_JOIN() is inapplicable. Please specify the table names in the arguments."
        ]
      },
      {
        "SQL": "select /*+ INL_MERGE_JOIN() */ * from t1, t2 where t1.a=t2.a",
        "Warnings": [
          "[planner:1815]Hint INL_MERGE_JOIN() is inapplicable. Please specify the table names in the arguments."
        ]
      },
      {
        "SQL": "select /*+ HASH_JOIN() */ * from t1, t2 where t1.a=t2.a",
        "Warnings": [
          "[planner:1815]Hint HASH_JOIN() is inapplicable. Please specify the table names in the arguments."
        ]
      },
      {
        "SQL": "select /*+ USE_INDEX() */ * from t1, t2 where t1.a=t2.a",
        "Warnings": [
          "[parser:1064]Optimizer hint syntax error at line 1 column 22 near \") */\" "
        ]
      },
      {
        "SQL": "select /*+ IGNORE_INDEX() */ * from t1, t2 where t1.a=t2.a",
        "Warnings": [
          "[parser:1064]Optimizer hint syntax error at line 1 column 25 near \") */\" "
        ]
      },
      {
        "SQL": "select /*+ USE_INDEX_MERGE() */ * from t1, t2 where t1.a=t2.a",
        "Warnings": [
          "[parser:1064]Optimizer hint syntax error at line 1 column 28 near \") */\" "
        ]
      }
    ]
  },
  {
    "Name": "TestPartitionPruningForInExpr",
    "Cases": [
      {
        "SQL": "explain format = 'brief' select * from t where a in (1, 2,'11')",
        "Plan": [
          "TableReader 30.00 root partition:p0,p2 data:Selection",
          "└─Selection 30.00 cop[tikv]  in(test.t.a, 1, 2, 11)",
          "  └─TableFullScan 10000.00 cop[tikv] table:t keep order:false, stats:pseudo"
        ]
      },
      {
        "SQL": "explain format = 'brief' select * from t where a in (17, null)",
        "Plan": [
          "TableReader 10.00 root partition:p0,p2 data:Selection",
          "└─Selection 10.00 cop[tikv]  in(test.t.a, 17, NULL)",
          "  └─TableFullScan 10000.00 cop[tikv] table:t keep order:false, stats:pseudo"
        ]
      },
      {
        "SQL": "explain format = 'brief' select * from t where a in (16, 'abc')",
        "Plan": [
          "TableReader 20.00 root partition:p0,p2 data:Selection",
          "└─Selection 20.00 cop[tikv]  in(test.t.a, 16, 0)",
          "  └─TableFullScan 10000.00 cop[tikv] table:t keep order:false, stats:pseudo"
        ]
      },
      {
        "SQL": "explain format = 'brief' select * from t where a in (15, 0.12, 3.47)",
        "Plan": [
          "TableReader 10.00 root partition:p2 data:Selection",
          "└─Selection 10.00 cop[tikv]  or(eq(test.t.a, 15), 0)",
          "  └─TableFullScan 10000.00 cop[tikv] table:t keep order:false, stats:pseudo"
        ]
      },
      {
        "SQL": "explain format = 'brief' select * from t where a in (0.12, 3.47)",
        "Plan": [
          "TableDual 0.00 root  rows:0"
        ]
      },
      {
        "SQL": "explain format = 'brief' select * from t where a in (14, floor(3.47))",
        "Plan": [
          "TableReader 20.00 root partition:p0,p2 data:Selection",
          "└─Selection 20.00 cop[tikv]  in(test.t.a, 14, 3)",
          "  └─TableFullScan 10000.00 cop[tikv] table:t keep order:false, stats:pseudo"
        ]
      },
      {
        "SQL": "explain format = 'brief' select * from t where b in (3, 4)",
        "Plan": [
          "TableReader 20.00 root partition:all data:Selection",
          "└─Selection 20.00 cop[tikv]  in(test.t.b, 3, 4)",
          "  └─TableFullScan 10000.00 cop[tikv] table:t keep order:false, stats:pseudo"
        ]
      }
    ]
  },
  {
    "Name": "TestStreamAggProp",
    "Cases": [
      {
        "SQL": "select /*+ stream_agg() */ count(*) c from t group by a order by c limit 1",
        "Plan": [
          "TopN 1.00 root  Column#3, offset:0, count:1",
          "└─StreamAgg 8000.00 root  group by:test.t.a, funcs:count(1)->Column#3",
          "  └─Sort 10000.00 root  test.t.a",
          "    └─TableReader 10000.00 root  data:TableFullScan",
          "      └─TableFullScan 10000.00 cop[tikv] table:t keep order:false, stats:pseudo"
        ],
        "Res": [
          "1"
        ]
      },
      {
        "SQL": "select /*+ stream_agg() */ count(*) c from t group by a order by c",
        "Plan": [
          "Sort 8000.00 root  Column#3",
          "└─StreamAgg 8000.00 root  group by:test.t.a, funcs:count(1)->Column#3",
          "  └─Sort 10000.00 root  test.t.a",
          "    └─TableReader 10000.00 root  data:TableFullScan",
          "      └─TableFullScan 10000.00 cop[tikv] table:t keep order:false, stats:pseudo"
        ],
        "Res": [
          "1",
          "2"
        ]
      },
      {
        "SQL": "select /*+ stream_agg() */ count(*) c from t group by a order by a limit 1",
        "Plan": [
          "Projection 1.00 root  Column#3",
          "└─Limit 1.00 root  offset:0, count:1",
          "  └─StreamAgg 1.00 root  group by:test.t.a, funcs:count(1)->Column#3, funcs:firstrow(test.t.a)->test.t.a",
          "    └─Sort 1.25 root  test.t.a",
          "      └─TableReader 1.25 root  data:TableFullScan",
          "        └─TableFullScan 1.25 cop[tikv] table:t keep order:false, stats:pseudo"
        ],
        "Res": [
          "2"
        ]
      },
      {
        "SQL": "select /*+ stream_agg() */ count(*) c from t group by a order by a",
        "Plan": [
          "Projection 8000.00 root  Column#3",
          "└─StreamAgg 8000.00 root  group by:test.t.a, funcs:count(1)->Column#3, funcs:firstrow(test.t.a)->test.t.a",
          "  └─Sort 10000.00 root  test.t.a",
          "    └─TableReader 10000.00 root  data:TableFullScan",
          "      └─TableFullScan 10000.00 cop[tikv] table:t keep order:false, stats:pseudo"
        ],
        "Res": [
          "2",
          "1"
        ]
      }
    ]
  },
  {
    "Name": "TestOptimizeHintOnPartitionTable",
    "Cases": [
      {
        "SQL": "select /*+ use_index(t) */ * from t",
        "Plan": [
          "PartitionUnion 30000.00 root  ",
          "├─TableReader 10000.00 root  data:TableFullScan",
          "│ └─TableFullScan 10000.00 cop[tikv] table:t, partition:p0 keep order:false, stats:pseudo",
          "├─TableReader 10000.00 root  data:TableFullScan",
          "│ └─TableFullScan 10000.00 cop[tikv] table:t, partition:p1 keep order:false, stats:pseudo",
          "└─TableReader 10000.00 root  data:TableFullScan",
          "  └─TableFullScan 10000.00 cop[tikv] table:t, partition:p2 keep order:false, stats:pseudo"
        ],
        "Warn": null
      },
      {
        "SQL": "select /*+ use_index(t partition(p0, p1) b, c) */ * from t partition(p1,p2)",
        "Plan": [
          "PartitionUnion 20000.00 root  ",
          "├─IndexLookUp 10000.00 root  ",
          "│ ├─IndexFullScan(Build) 10000.00 cop[tikv] table:t, partition:p1, index:b(b) keep order:false, stats:pseudo",
          "│ └─TableRowIDScan(Probe) 10000.00 cop[tikv] table:t, partition:p1 keep order:false, stats:pseudo",
          "└─TableReader 10000.00 root  data:TableFullScan",
          "  └─TableFullScan 10000.00 cop[tiflash] table:t, partition:p2 keep order:false, stats:pseudo"
        ],
        "Warn": [
          "Warning 1105 unknown partitions (p0) in optimizer hint /*+ USE_INDEX(t PARTITION(p0, p1) b, c) */"
        ]
      },
      {
        "SQL": "select /*+ use_index(t partition(p_non_exist)) */ * from t partition(p1,p2)",
        "Plan": [
          "PartitionUnion 20000.00 root  ",
          "├─TableReader 10000.00 root  data:TableFullScan",
          "│ └─TableFullScan 10000.00 cop[tiflash] table:t, partition:p1 keep order:false, stats:pseudo",
          "└─TableReader 10000.00 root  data:TableFullScan",
          "  └─TableFullScan 10000.00 cop[tiflash] table:t, partition:p2 keep order:false, stats:pseudo"
        ],
        "Warn": [
          "Warning 1105 unknown partitions (p_non_exist) in optimizer hint /*+ USE_INDEX(t PARTITION(p_non_exist)) */"
        ]
      },
      {
        "SQL": "select /*+ use_index(t partition(p0, p1) b, c) */ * from t",
        "Plan": [
          "PartitionUnion 30000.00 root  ",
          "├─IndexLookUp 10000.00 root  ",
          "│ ├─IndexFullScan(Build) 10000.00 cop[tikv] table:t, partition:p0, index:b(b) keep order:false, stats:pseudo",
          "│ └─TableRowIDScan(Probe) 10000.00 cop[tikv] table:t, partition:p0 keep order:false, stats:pseudo",
          "├─IndexLookUp 10000.00 root  ",
          "│ ├─IndexFullScan(Build) 10000.00 cop[tikv] table:t, partition:p1, index:b(b) keep order:false, stats:pseudo",
          "│ └─TableRowIDScan(Probe) 10000.00 cop[tikv] table:t, partition:p1 keep order:false, stats:pseudo",
          "└─TableReader 10000.00 root  data:TableFullScan",
          "  └─TableFullScan 10000.00 cop[tiflash] table:t, partition:p2 keep order:false, stats:pseudo"
        ],
        "Warn": null
      },
      {
        "SQL": "select /*+ ignore_index(t partition(p0, p1) b, c) */ * from t",
        "Plan": [
          "PartitionUnion 30000.00 root  ",
          "├─TableReader 10000.00 root  data:TableFullScan",
          "│ └─TableFullScan 10000.00 cop[tiflash] table:t, partition:p0 keep order:false, stats:pseudo",
          "├─TableReader 10000.00 root  data:TableFullScan",
          "│ └─TableFullScan 10000.00 cop[tiflash] table:t, partition:p1 keep order:false, stats:pseudo",
          "└─TableReader 10000.00 root  data:TableFullScan",
          "  └─TableFullScan 10000.00 cop[tiflash] table:t, partition:p2 keep order:false, stats:pseudo"
        ],
        "Warn": null
      },
      {
        "SQL": "select /*+ hash_join(t1, t2 partition(p0)) */ * from t t1 join t t2 on t1.a = t2.a",
        "Plan": [
          "HashJoin 37500.00 root  inner join, equal:[eq(test.t.a, test.t.a)]",
          "├─PartitionUnion(Build) 30000.00 root  ",
          "│ ├─TableReader 10000.00 root  data:TableFullScan",
          "│ │ └─TableFullScan 10000.00 cop[tiflash] table:t2, partition:p0 keep order:false, stats:pseudo",
          "│ ├─TableReader 10000.00 root  data:TableFullScan",
          "│ │ └─TableFullScan 10000.00 cop[tiflash] table:t2, partition:p1 keep order:false, stats:pseudo",
          "│ └─TableReader 10000.00 root  data:TableFullScan",
          "│   └─TableFullScan 10000.00 cop[tiflash] table:t2, partition:p2 keep order:false, stats:pseudo",
          "└─PartitionUnion(Probe) 30000.00 root  ",
          "  ├─TableReader 10000.00 root  data:TableFullScan",
          "  │ └─TableFullScan 10000.00 cop[tiflash] table:t1, partition:p0 keep order:false, stats:pseudo",
          "  ├─TableReader 10000.00 root  data:TableFullScan",
          "  │ └─TableFullScan 10000.00 cop[tiflash] table:t1, partition:p1 keep order:false, stats:pseudo",
          "  └─TableReader 10000.00 root  data:TableFullScan",
          "    └─TableFullScan 10000.00 cop[tiflash] table:t1, partition:p2 keep order:false, stats:pseudo"
        ],
        "Warn": [
          "Warning 1105 Optimizer Hint /*+ HASH_JOIN(t1, t2 PARTITION(p0)) */ is inapplicable on specified partitions"
        ]
      },
      {
        "SQL": "select /*+ use_index_merge(t partition(p0)) */ * from t where t.b = 1 or t.c = \"8\"",
        "Plan": [
          "PartitionUnion 59.97 root  ",
          "├─IndexMerge 19.99 root  ",
          "│ ├─IndexRangeScan(Build) 10.00 cop[tikv] table:t, partition:p0, index:b(b) range:[1,1], keep order:false, stats:pseudo",
          "│ ├─IndexRangeScan(Build) 10.00 cop[tikv] table:t, partition:p0, index:c(c) range:[\"8\",\"8\"], keep order:false, stats:pseudo",
          "│ └─TableRowIDScan(Probe) 19.99 cop[tikv] table:t, partition:p0 keep order:false, stats:pseudo",
          "├─TableReader 19.99 root  data:Selection",
          "│ └─Selection 19.99 cop[tiflash]  or(eq(test.t.b, 1), eq(test.t.c, \"8\"))",
          "│   └─TableFullScan 10000.00 cop[tiflash] table:t, partition:p1 keep order:false, stats:pseudo",
          "└─TableReader 19.99 root  data:Selection",
          "  └─Selection 19.99 cop[tiflash]  or(eq(test.t.b, 1), eq(test.t.c, \"8\"))",
          "    └─TableFullScan 10000.00 cop[tiflash] table:t, partition:p2 keep order:false, stats:pseudo"
        ],
        "Warn": null
      },
      {
        "SQL": "select /*+ use_index_merge(t partition(p0, p1) primary, b) */ * from t where t.a = 1 or t.b = 2",
        "Plan": [
          "PartitionUnion 33.00 root  ",
          "├─IndexMerge 11.00 root  ",
          "│ ├─TableRangeScan(Build) 1.00 cop[tikv] table:t, partition:p0 range:[1,1], keep order:false, stats:pseudo",
          "│ ├─IndexRangeScan(Build) 10.00 cop[tikv] table:t, partition:p0, index:b(b) range:[2,2], keep order:false, stats:pseudo",
          "│ └─TableRowIDScan(Probe) 11.00 cop[tikv] table:t, partition:p0 keep order:false, stats:pseudo",
          "├─IndexMerge 11.00 root  ",
          "│ ├─TableRangeScan(Build) 1.00 cop[tikv] table:t, partition:p1 range:[1,1], keep order:false, stats:pseudo",
          "│ ├─IndexRangeScan(Build) 10.00 cop[tikv] table:t, partition:p1, index:b(b) range:[2,2], keep order:false, stats:pseudo",
          "│ └─TableRowIDScan(Probe) 11.00 cop[tikv] table:t, partition:p1 keep order:false, stats:pseudo",
          "└─TableReader 11.00 root  data:Selection",
          "  └─Selection 11.00 cop[tiflash]  or(eq(test.t.a, 1), eq(test.t.b, 2))",
          "    └─TableFullScan 10000.00 cop[tiflash] table:t, partition:p2 keep order:false, stats:pseudo"
        ],
        "Warn": null
      },
      {
        "SQL": "select /*+ use_index(t partition(p0) b) */ * from t partition(p0, p1)",
        "Plan": [
          "PartitionUnion 20000.00 root  ",
          "├─IndexLookUp 10000.00 root  ",
          "│ ├─IndexFullScan(Build) 10000.00 cop[tikv] table:t, partition:p0, index:b(b) keep order:false, stats:pseudo",
          "│ └─TableRowIDScan(Probe) 10000.00 cop[tikv] table:t, partition:p0 keep order:false, stats:pseudo",
          "└─TableReader 10000.00 root  data:TableFullScan",
          "  └─TableFullScan 10000.00 cop[tiflash] table:t, partition:p1 keep order:false, stats:pseudo"
        ],
        "Warn": null
      }
    ]
  },
  {
    "Name": "TestAccessPathOnClusterIndex",
    "Cases": [
      {
        "SQL": "select * from t1",
        "Plan": [
          "TableReader 3.00 root  data:TableFullScan",
          "└─TableFullScan 3.00 cop[tikv] table:t1 keep order:false"
        ],
        "Res": [
          "1 111 1.1000000000 11",
          "2 222 2.2000000000 12",
          "3 333 3.3000000000 13"
        ]
      },
      {
        "SQL": "select * from t1 where t1.a >= 1 and t1.a < 4",
        "Plan": [
          "TableReader 3.00 root  data:TableRangeScan",
          "└─TableRangeScan 3.00 cop[tikv] table:t1 range:[1,4), keep order:false"
        ],
        "Res": [
          "1 111 1.1000000000 11",
          "2 222 2.2000000000 12",
          "3 333 3.3000000000 13"
        ]
      },
      {
        "SQL": "select * from t1 where t1.a = 1 and t1.b < \"333\"",
        "Plan": [
          "TableReader 0.82 root  data:TableRangeScan",
          "└─TableRangeScan 0.82 cop[tikv] table:t1 range:[1 -inf,1 \"333\"), keep order:false"
        ],
        "Res": [
          "1 111 1.1000000000 11"
        ]
      },
      {
        "SQL": "select t1.a, t1.b, t1.c from t1 where t1.c = 3.3",
        "Plan": [
          "IndexReader 1.00 root  index:IndexRangeScan",
          "└─IndexRangeScan 1.00 cop[tikv] table:t1, index:c(c) range:[3.3000000000,3.3000000000], keep order:false"
        ],
        "Res": [
          "3 333 3.3000000000"
        ]
      },
      {
        "SQL": "select t1.b, t1.c from t1 where t1.c = 2.2",
        "Plan": [
          "IndexReader 1.00 root  index:IndexRangeScan",
          "└─IndexRangeScan 1.00 cop[tikv] table:t1, index:c(c) range:[2.2000000000,2.2000000000], keep order:false"
        ],
        "Res": [
          "222 2.2000000000"
        ]
      },
      {
        "SQL": "select /*+ use_index(t1, c) */ * from t1",
        "Plan": [
          "IndexLookUp 3.00 root  ",
          "├─IndexFullScan(Build) 3.00 cop[tikv] table:t1, index:c(c) keep order:false",
          "└─TableRowIDScan(Probe) 3.00 cop[tikv] table:t1 keep order:false"
        ],
        "Res": [
          "1 111 1.1000000000 11",
          "2 222 2.2000000000 12",
          "3 333 3.3000000000 13"
        ]
      },
      {
        "SQL": "select * from t1 use index(c) where t1.c in (2.2, 3.3)",
        "Plan": [
          "IndexLookUp 2.00 root  ",
          "├─IndexRangeScan(Build) 2.00 cop[tikv] table:t1, index:c(c) range:[2.2000000000,2.2000000000], [3.3000000000,3.3000000000], keep order:false",
          "└─TableRowIDScan(Probe) 2.00 cop[tikv] table:t1 keep order:false"
        ],
        "Res": [
          "2 222 2.2000000000 12",
          "3 333 3.3000000000 13"
        ]
      },
      {
        "SQL": "select * from t1 where t1.a = 1 order by b",
        "Plan": [
          "TableReader 1.00 root  data:TableRangeScan",
          "└─TableRangeScan 1.00 cop[tikv] table:t1 range:[1,1], keep order:true"
        ],
        "Res": [
          "1 111 1.1000000000 11"
        ]
      },
      {
        "SQL": "select * from t1 order by a, b limit 1",
        "Plan": [
          "Limit 1.00 root  offset:0, count:1",
          "└─TableReader 1.00 root  data:Limit",
          "  └─Limit 1.00 cop[tikv]  offset:0, count:1",
          "    └─TableFullScan 1.00 cop[tikv] table:t1 keep order:true"
        ],
        "Res": [
          "1 111 1.1000000000 11"
        ]
      },
      {
        "SQL": "select /*+ use_index_merge(t1 primary, c) */ * from t1 where t1.a >= 1 or t1.c = 2.2",
        "Plan": [
          "IndexMerge 3.00 root  ",
          "├─TableRangeScan(Build) 3.00 cop[tikv] table:t1 range:[1,+inf], keep order:false",
          "├─IndexRangeScan(Build) 1.00 cop[tikv] table:t1, index:c(c) range:[2.2000000000,2.2000000000], keep order:false",
          "└─TableRowIDScan(Probe) 3.00 cop[tikv] table:t1 keep order:false"
        ],
        "Res": [
          "1 111 1.1000000000 11",
          "2 222 2.2000000000 12",
          "3 333 3.3000000000 13"
        ]
      },
      {
        "SQL": "select /*+ use_index_merge(t1 primary, c) */ * from t1 where t1.a = 1 and t1.b = '111' or t1.c = 3.3",
        "Plan": [
          "IndexMerge 1.67 root  ",
          "├─TableRangeScan(Build) 1.00 cop[tikv] table:t1 range:[1 \"111\",1 \"111\"], keep order:false",
          "├─IndexRangeScan(Build) 1.00 cop[tikv] table:t1, index:c(c) range:[3.3000000000,3.3000000000], keep order:false",
          "└─TableRowIDScan(Probe) 1.67 cop[tikv] table:t1 keep order:false"
        ],
        "Res": [
          "1 111 1.1000000000 11",
          "3 333 3.3000000000 13"
        ]
      }
    ]
  },
  {
    "Name": "TestIndexJoinOnClusteredIndex",
    "Cases": [
      {
        "SQL": "select /*+ inl_join(t1, t2) */ * from t t1 join t t2 on t1.a = t2.a",
        "Plan": [
          "IndexJoin 3.00 root  inner join, inner:TableReader, outer key:test.t.a, inner key:test.t.a, equal cond:eq(test.t.a, test.t.a)",
          "├─TableReader(Build) 3.00 root  data:TableFullScan",
          "│ └─TableFullScan 3.00 cop[tikv] table:t1 keep order:false",
<<<<<<< HEAD
          "└─TableReader(Probe) 3.00 root  data:TableRangeScan",
          "  └─TableRangeScan 3.00 cop[tikv] table:t2 range: decided by [test.t.a], keep order:false"
=======
          "└─TableReader(Probe) 1.00 root  data:TableRangeScan",
          "  └─TableRangeScan 1.00 cop[tikv] table:t2 range: decided by [eq(test.t.a, test.t.a)], keep order:false"
>>>>>>> 00791e79
        ],
        "Res": [
          "1 111 1.1000000000 11 1 111 1.1000000000 11",
          "2 222 2.2000000000 12 2 222 2.2000000000 12",
          "3 333 3.3000000000 13 3 333 3.3000000000 13"
        ]
      },
      {
        "SQL": "select /*+ inl_merge_join(t1, t2) */ * from t t1 join t t2 on t1.a = t2.a",
        "Plan": [
          "IndexMergeJoin 3.00 root  inner join, inner:TableReader, outer key:test.t.a, inner key:test.t.a",
          "├─TableReader(Build) 3.00 root  data:TableFullScan",
          "│ └─TableFullScan 3.00 cop[tikv] table:t1 keep order:false",
<<<<<<< HEAD
          "└─TableReader(Probe) 3.00 root  data:TableRangeScan",
          "  └─TableRangeScan 3.00 cop[tikv] table:t2 range: decided by [test.t.a], keep order:true"
=======
          "└─TableReader(Probe) 1.00 root  data:TableRangeScan",
          "  └─TableRangeScan 1.00 cop[tikv] table:t2 range: decided by [eq(test.t.a, test.t.a)], keep order:true"
>>>>>>> 00791e79
        ],
        "Res": [
          "1 111 1.1000000000 11 1 111 1.1000000000 11",
          "2 222 2.2000000000 12 2 222 2.2000000000 12",
          "3 333 3.3000000000 13 3 333 3.3000000000 13"
        ]
      },
      {
        "SQL": "select /*+ inl_hash_join(t1, t2) */ * from t t1 join t t2 on t1.a = t2.a",
        "Plan": [
          "IndexHashJoin 3.00 root  inner join, inner:TableReader, outer key:test.t.a, inner key:test.t.a, equal cond:eq(test.t.a, test.t.a)",
          "├─TableReader(Build) 3.00 root  data:TableFullScan",
          "│ └─TableFullScan 3.00 cop[tikv] table:t1 keep order:false",
<<<<<<< HEAD
          "└─TableReader(Probe) 3.00 root  data:TableRangeScan",
          "  └─TableRangeScan 3.00 cop[tikv] table:t2 range: decided by [test.t.a], keep order:false"
=======
          "└─TableReader(Probe) 1.00 root  data:TableRangeScan",
          "  └─TableRangeScan 1.00 cop[tikv] table:t2 range: decided by [eq(test.t.a, test.t.a)], keep order:false"
>>>>>>> 00791e79
        ],
        "Res": [
          "1 111 1.1000000000 11 1 111 1.1000000000 11",
          "2 222 2.2000000000 12 2 222 2.2000000000 12",
          "3 333 3.3000000000 13 3 333 3.3000000000 13"
        ]
      },
      {
        "SQL": "select /*+ inl_join(t1, t2) */ * from t t1 join t t2 on t1.a = t2.a and t1.b = t2.b",
        "Plan": [
          "IndexJoin 3.00 root  inner join, inner:TableReader, outer key:test.t.a, test.t.b, inner key:test.t.a, test.t.b, equal cond:eq(test.t.a, test.t.a), eq(test.t.b, test.t.b)",
          "├─TableReader(Build) 3.00 root  data:TableFullScan",
          "│ └─TableFullScan 3.00 cop[tikv] table:t1 keep order:false",
<<<<<<< HEAD
          "└─TableReader(Probe) 3.00 root  data:TableRangeScan",
          "  └─TableRangeScan 3.00 cop[tikv] table:t2 range: decided by [test.t.a test.t.b], keep order:false"
=======
          "└─TableReader(Probe) 1.00 root  data:TableRangeScan",
          "  └─TableRangeScan 1.00 cop[tikv] table:t2 range: decided by [eq(test.t.a, test.t.a) eq(test.t.b, test.t.b)], keep order:false"
>>>>>>> 00791e79
        ],
        "Res": [
          "1 111 1.1000000000 11 1 111 1.1000000000 11",
          "2 222 2.2000000000 12 2 222 2.2000000000 12",
          "3 333 3.3000000000 13 3 333 3.3000000000 13"
        ]
      },
      {
        "SQL": "select /*+ inl_join(t1, t2) */ * from t t1 join t t2 on t1.c = t2.c",
        "Plan": [
          "IndexJoin 3.00 root  inner join, inner:IndexLookUp, outer key:test.t.c, inner key:test.t.c, equal cond:eq(test.t.c, test.t.c)",
          "├─TableReader(Build) 3.00 root  data:Selection",
          "│ └─Selection 3.00 cop[tikv]  not(isnull(test.t.c))",
          "│   └─TableFullScan 3.00 cop[tikv] table:t1 keep order:false",
          "└─IndexLookUp(Probe) 3.00 root  ",
          "  ├─Selection(Build) 3.00 cop[tikv]  not(isnull(test.t.c))",
          "  │ └─IndexRangeScan 3.00 cop[tikv] table:t2, index:c(c) range: decided by [eq(test.t.c, test.t.c)], keep order:false",
          "  └─TableRowIDScan(Probe) 3.00 cop[tikv] table:t2 keep order:false"
        ],
        "Res": [
          "1 111 1.1000000000 11 1 111 1.1000000000 11",
          "2 222 2.2000000000 12 2 222 2.2000000000 12",
          "3 333 3.3000000000 13 3 333 3.3000000000 13"
        ]
      },
      {
        "SQL": "select /*+ inl_merge_join(t1,t2) */ t2.a, t2.c, t2.d from t t1 left join t t2 on t1.a = t2.c;",
        "Plan": [
          "IndexMergeJoin 3.00 root  left outer join, inner:Projection, outer key:Column#9, inner key:test.t.c",
          "├─Projection(Build) 3.00 root  cast(test.t.a, decimal(10,0) BINARY)->Column#9",
          "│ └─TableReader 3.00 root  data:TableFullScan",
          "│   └─TableFullScan 3.00 cop[tikv] table:t1 keep order:false",
          "└─Projection(Probe) 3.00 root  test.t.a, test.t.c, test.t.d",
          "  └─IndexLookUp 3.00 root  ",
          "    ├─IndexRangeScan(Build) 3.00 cop[tikv] table:t2, index:c(c) range: decided by [eq(test.t.c, Column#9)], keep order:true",
          "    └─TableRowIDScan(Probe) 3.00 cop[tikv] table:t2 keep order:false"
        ],
        "Res": [
          "<nil> <nil> <nil>",
          "<nil> <nil> <nil>",
          "<nil> <nil> <nil>"
        ]
      }
    ]
  },
  {
    "Name": "TestPartitionExplain",
    "Cases": [
      {
        "SQL": "select * from pt where c > 10",
        "Plan": [
          "TableReader_7 3333.33 root partition:dual data:Selection_6",
          "└─Selection_6 3333.33 cop[tikv]  gt(test.pt.c, 10)",
          "  └─TableFullScan_5 10000.00 cop[tikv] table:pt keep order:false, stats:pseudo"
        ]
      },
      {
        "SQL": "select * from pt where c > 8",
        "Plan": [
          "TableReader_7 3333.33 root partition:p2 data:Selection_6",
          "└─Selection_6 3333.33 cop[tikv]  gt(test.pt.c, 8)",
          "  └─TableFullScan_5 10000.00 cop[tikv] table:pt keep order:false, stats:pseudo"
        ]
      },
      {
        "SQL": "select * from pt where c < 2 or c >= 9",
        "Plan": [
          "TableReader_7 6656.67 root partition:p0,p2 data:Selection_6",
          "└─Selection_6 6656.67 cop[tikv]  or(lt(test.pt.c, 2), ge(test.pt.c, 9))",
          "  └─TableFullScan_5 10000.00 cop[tikv] table:pt keep order:false, stats:pseudo"
        ]
      },
      {
        "SQL": "select c from pt",
        "Plan": [
          "IndexReader_7 10000.00 root partition:all index:IndexFullScan_6",
          "└─IndexFullScan_6 10000.00 cop[tikv] table:pt, index:i_c(c) keep order:false, stats:pseudo"
        ]
      },
      {
        "SQL": "select c from pt where c > 10",
        "Plan": [
          "IndexReader_6 3333.33 root partition:dual index:IndexRangeScan_5",
          "└─IndexRangeScan_5 3333.33 cop[tikv] table:pt, index:i_c(c) range:(10,+inf], keep order:false, stats:pseudo"
        ]
      },
      {
        "SQL": "select c from pt where c > 8",
        "Plan": [
          "IndexReader_6 3333.33 root partition:p2 index:IndexRangeScan_5",
          "└─IndexRangeScan_5 3333.33 cop[tikv] table:pt, index:i_c(c) range:(8,+inf], keep order:false, stats:pseudo"
        ]
      },
      {
        "SQL": "select c from pt where c < 2 or c >= 9",
        "Plan": [
          "IndexReader_6 6656.67 root partition:p0,p2 index:IndexRangeScan_5",
          "└─IndexRangeScan_5 6656.67 cop[tikv] table:pt, index:i_c(c) range:[-inf,2), [9,+inf], keep order:false, stats:pseudo"
        ]
      },
      {
        "SQL": "select /*+ use_index(pt, i_id) */ * from pt",
        "Plan": [
          "IndexLookUp_6 10000.00 root partition:all ",
          "├─IndexFullScan_4(Build) 10000.00 cop[tikv] table:pt, index:i_id(id) keep order:false, stats:pseudo",
          "└─TableRowIDScan_5(Probe) 10000.00 cop[tikv] table:pt keep order:false, stats:pseudo"
        ]
      },
      {
        "SQL": "select /*+ use_index(pt, i_id) */ * from pt where id < 4 and c > 10",
        "Plan": [
          "IndexLookUp_8 1107.78 root partition:dual ",
          "├─IndexRangeScan_5(Build) 3323.33 cop[tikv] table:pt, index:i_id(id) range:[-inf,4), keep order:false, stats:pseudo",
          "└─Selection_7(Probe) 1107.78 cop[tikv]  gt(test.pt.c, 10)",
          "  └─TableRowIDScan_6 3323.33 cop[tikv] table:pt keep order:false, stats:pseudo"
        ]
      },
      {
        "SQL": "select /*+ use_index(pt, i_id) */ * from pt where id < 10 and c > 8",
        "Plan": [
          "IndexLookUp_8 1107.78 root partition:p2 ",
          "├─IndexRangeScan_5(Build) 3323.33 cop[tikv] table:pt, index:i_id(id) range:[-inf,10), keep order:false, stats:pseudo",
          "└─Selection_7(Probe) 1107.78 cop[tikv]  gt(test.pt.c, 8)",
          "  └─TableRowIDScan_6 3323.33 cop[tikv] table:pt keep order:false, stats:pseudo"
        ]
      },
      {
        "SQL": "select /*+ use_index(pt, i_id) */ * from pt where id < 10 and c < 2 or c >= 9",
        "Plan": [
          "IndexLookUp_8 5325.33 root partition:p0,p2 ",
          "├─IndexFullScan_5(Build) 10000.00 cop[tikv] table:pt, index:i_id(id) keep order:false, stats:pseudo",
          "└─Selection_7(Probe) 5325.33 cop[tikv]  or(and(lt(test.pt.id, 10), lt(test.pt.c, 2)), ge(test.pt.c, 9))",
          "  └─TableRowIDScan_6 10000.00 cop[tikv] table:pt keep order:false, stats:pseudo"
        ]
      },
      {
        "SQL": "select * from pt partition (p0) where c > 8",
        "Plan": [
          "TableReader_7 3333.33 root partition:dual data:Selection_6",
          "└─Selection_6 3333.33 cop[tikv]  gt(test.pt.c, 8)",
          "  └─TableFullScan_5 10000.00 cop[tikv] table:pt keep order:false, stats:pseudo"
        ]
      },
      {
        "SQL": "select c from pt partition (p0, p2) where c > 8",
        "Plan": [
          "IndexReader_6 3333.33 root partition:p2 index:IndexRangeScan_5",
          "└─IndexRangeScan_5 3333.33 cop[tikv] table:pt, index:i_c(c) range:(8,+inf], keep order:false, stats:pseudo"
        ]
      },
      {
        "SQL": "select /*+ use_index(pt, i_id) */ * from pt partition (p1, p2) where c < 3 and id = 5",
        "Plan": [
          "IndexLookUp_8 3.32 root partition:dual ",
          "├─IndexRangeScan_5(Build) 10.00 cop[tikv] table:pt, index:i_id(id) range:[5,5], keep order:false, stats:pseudo",
          "└─Selection_7(Probe) 3.32 cop[tikv]  lt(test.pt.c, 3)",
          "  └─TableRowIDScan_6 10.00 cop[tikv] table:pt keep order:false, stats:pseudo"
        ]
      },
      {
        "SQL": "select * from pt where id = 4 or c < 7",
        "Plan": [
          "IndexMerge_11 3330.01 root partition:all ",
          "├─IndexRangeScan_8(Build) 10.00 cop[tikv] table:pt, index:i_id(id) range:[4,4], keep order:false, stats:pseudo",
          "├─IndexRangeScan_9(Build) 3323.33 cop[tikv] table:pt, index:i_c(c) range:[-inf,7), keep order:false, stats:pseudo",
          "└─TableRowIDScan_10(Probe) 3330.01 cop[tikv] table:pt keep order:false, stats:pseudo"
        ]
      },
      {
        "SQL": "select * from pt where id > 4 or c = 7",
        "Plan": [
          "IndexMerge_11 3340.00 root partition:all ",
          "├─IndexRangeScan_8(Build) 3333.33 cop[tikv] table:pt, index:i_id(id) range:(4,+inf], keep order:false, stats:pseudo",
          "├─IndexRangeScan_9(Build) 10.00 cop[tikv] table:pt, index:i_c(c) range:[7,7], keep order:false, stats:pseudo",
          "└─TableRowIDScan_10(Probe) 3340.00 cop[tikv] table:pt keep order:false, stats:pseudo"
        ]
      }
    ]
  },
  {
    "Name": "TestInvalidHint",
    "Cases": [
      {
        "SQL": "explain format = 'brief' select /*+ use_index_merge(tt) */ * from tt where a=10 or a=20;",
        "Plan": [
          "IndexReader 20.00 root  index:IndexRangeScan",
          "└─IndexRangeScan 20.00 cop[tikv] table:tt, index:a(a) range:[10,10], [20,20], keep order:false, stats:pseudo"
        ],
        "Warnings": [
          "Warning 1105 IndexMerge is inapplicable"
        ]
      },
      {
        "SQL": "explain format = 'brief' select /*+ use_index_merge(tt) */ * from tt where a=15 or (a < 10 or a > 20);",
        "Plan": [
          "IndexReader 6666.67 root  index:IndexRangeScan",
          "└─IndexRangeScan 6666.67 cop[tikv] table:tt, index:a(a) range:[-inf,10), [15,15], (20,+inf], keep order:false, stats:pseudo"
        ],
        "Warnings": [
          "Warning 1105 IndexMerge is inapplicable"
        ]
      }
    ]
  },
  {
    "Name": "TestApproxPercentile",
    "Cases": [
      {
        "SQL": "select approx_percentile(a, 50) from t",
        "Plan": [
          "HashAgg_5 1.00 root  funcs:approx_percentile(test.t.a, 50)->Column#4",
          "└─TableReader_11 10000.00 root  data:TableFullScan_10",
          "  └─TableFullScan_10 10000.00 cop[tikv] table:t keep order:false, stats:pseudo"
        ],
        "Res": [
          "3"
        ]
      },
      {
        "SQL": "select approx_percentile(a, 10) from t",
        "Plan": [
          "HashAgg_5 1.00 root  funcs:approx_percentile(test.t.a, 10)->Column#4",
          "└─TableReader_11 10000.00 root  data:TableFullScan_10",
          "  └─TableFullScan_10 10000.00 cop[tikv] table:t keep order:false, stats:pseudo"
        ],
        "Res": [
          "1"
        ]
      },
      {
        "SQL": "select approx_percentile(a, 10+70) from t",
        "Plan": [
          "HashAgg_5 1.00 root  funcs:approx_percentile(test.t.a, 80)->Column#4",
          "└─TableReader_11 10000.00 root  data:TableFullScan_10",
          "  └─TableFullScan_10 10000.00 cop[tikv] table:t keep order:false, stats:pseudo"
        ],
        "Res": [
          "4"
        ]
      },
      {
        "SQL": "select approx_percentile(a, 10*10) from t",
        "Plan": [
          "HashAgg_5 1.00 root  funcs:approx_percentile(test.t.a, 100)->Column#4",
          "└─TableReader_11 10000.00 root  data:TableFullScan_10",
          "  └─TableFullScan_10 10000.00 cop[tikv] table:t keep order:false, stats:pseudo"
        ],
        "Res": [
          "5"
        ]
      },
      {
        "SQL": "select approx_percentile(a, 50) from t group by b order by b",
        "Plan": [
          "Projection_6 8000.00 root  Column#4",
          "└─Sort_7 8000.00 root  test.t.b",
          "  └─HashAgg_9 8000.00 root  group by:test.t.b, funcs:approx_percentile(test.t.a, 50)->Column#4, funcs:firstrow(test.t.b)->test.t.b",
          "    └─TableReader_13 10000.00 root  data:TableFullScan_12",
          "      └─TableFullScan_12 10000.00 cop[tikv] table:t keep order:false, stats:pseudo"
        ],
        "Res": [
          "1",
          "4"
        ]
      }
    ]
  },
  {
    "Name": "TestConvertRangeToPoint",
    "Cases": [
      {
        "SQL": "explain format = 'brief' select * from t0 where a > 1 and a < 3 order by b limit 2",
        "Plan": [
          "Limit 2.00 root  offset:0, count:2",
          "└─IndexReader 2.00 root  index:Limit",
          "  └─Limit 2.00 cop[tikv]  offset:0, count:2",
          "    └─IndexRangeScan 2.50 cop[tikv] table:t0, index:a(a, b) range:[2,2], keep order:true, stats:pseudo"
        ]
      },
      {
        "SQL": "explain format = 'brief' select * from t1 where a >= 2 and a <= 2 and b = 2 and c > 2",
        "Plan": [
          "IndexReader 0.33 root  index:IndexRangeScan",
          "└─IndexRangeScan 0.33 cop[tikv] table:t1, index:a(a, b, c) range:(2 2 2,2 2 +inf], keep order:false, stats:pseudo"
        ]
      },
      {
        "SQL": "explain format = 'brief' select * from t2 where a >= 2.5 and a <= 2.5 order by b limit 2",
        "Plan": [
          "Limit 2.00 root  offset:0, count:2",
          "└─IndexReader 2.00 root  index:Limit",
          "  └─Limit 2.00 cop[tikv]  offset:0, count:2",
          "    └─IndexRangeScan 2.00 cop[tikv] table:t2, index:a(a, b) range:[2.5,2.5], keep order:true, stats:pseudo"
        ]
      },
      {
        "SQL": "explain format = 'brief' select * from t3 where a >= 'a' and a <= 'a' and b = 'b' and c > 'c'",
        "Plan": [
          "IndexReader 0.33 root  index:IndexRangeScan",
          "└─IndexRangeScan 0.33 cop[tikv] table:t3, index:a(a, b, c) range:(\"a\" \"b\" \"c\",\"a\" \"b\" +inf], keep order:false, stats:pseudo"
        ]
      }
    ]
  },
  {
    "Name": "TestIssue22105",
    "Cases": [
      {
        "SQL": "explain format = 'brief' SELECT /*+ use_index_merge(t1)*/ COUNT(*) FROM t1 WHERE (key4=42 AND key6 IS NOT NULL) OR (key1=4 AND key3=6)",
        "Plan": [
          "StreamAgg 1.00 root  funcs:count(1)->Column#10",
          "└─IndexMerge 0.02 root  ",
          "  ├─IndexRangeScan(Build) 10.00 cop[tikv] table:t1, index:i4(key4) range:[42,42], keep order:false, stats:pseudo",
          "  ├─IndexRangeScan(Build) 10.00 cop[tikv] table:t1, index:i1(key1) range:[4,4], keep order:false, stats:pseudo",
          "  └─Selection(Probe) 0.02 cop[tikv]  or(and(eq(test.t1.key4, 42), not(isnull(test.t1.key6))), and(eq(test.t1.key1, 4), eq(test.t1.key3, 6)))",
          "    └─TableRowIDScan 19.99 cop[tikv] table:t1 keep order:false, stats:pseudo"
        ]
      }
    ]
  },
  {
    "Name": "TestReorderSimplifiedOuterJoins",
    "Cases": [
      {
        "SQL": "explain format = 'brief' SELECT t1.pk FROM t1 INNER JOIN t2 ON t1.col1 = t2.pk INNER JOIN t3 ON t1.col3 = t3.pk WHERE t2.col1 IN ('a' , 'b') AND t3.keycol = 'c' AND t1.col2 = 'a' AND t1.col1 != 'abcdef' AND t1.col1 != 'aaaaaa'",
        "Plan": [
          "IndexJoin 13.81 root  inner join, inner:IndexLookUp, outer key:test.t1.col1, inner key:test.t2.pk, equal cond:eq(test.t1.col1, test.t2.pk)",
          "├─IndexJoin(Build) 12.50 root  inner join, inner:IndexLookUp, outer key:test.t3.pk, inner key:test.t1.col3, equal cond:eq(test.t3.pk, test.t1.col3)",
          "│ ├─IndexLookUp(Build) 10.00 root  ",
          "│ │ ├─IndexRangeScan(Build) 10.00 cop[tikv] table:t3, index:keycol(keycol, pad1, pad2) range:[\"c\",\"c\"], keep order:false, stats:pseudo",
          "│ │ └─TableRowIDScan(Probe) 10.00 cop[tikv] table:t3 keep order:false, stats:pseudo",
          "│ └─IndexLookUp(Probe) 12.50 root  ",
          "│   ├─Selection(Build) 18.10 cop[tikv]  not(isnull(test.t1.col3))",
          "│   │ └─IndexRangeScan 18.12 cop[tikv] table:t1, index:col2(col2, col3) range: decided by [eq(test.t1.col3, test.t3.pk) eq(test.t1.col2, a)], keep order:false, stats:pseudo",
          "│   └─Selection(Probe) 12.50 cop[tikv]  ne(test.t1.col1, \"aaaaaa\"), ne(test.t1.col1, \"abcdef\"), not(isnull(test.t1.col1))",
          "│     └─TableRowIDScan 18.10 cop[tikv] table:t1 keep order:false, stats:pseudo",
          "└─IndexLookUp(Probe) 12.50 root  ",
          "  ├─Selection(Build) 12.50 cop[tikv]  ne(test.t2.pk, \"aaaaaa\"), ne(test.t2.pk, \"abcdef\")",
          "  │ └─IndexRangeScan 12.50 cop[tikv] table:t2, index:PRIMARY(pk) range: decided by [eq(test.t2.pk, test.t1.col1)], keep order:false, stats:pseudo",
          "  └─Selection(Probe) 12.50 cop[tikv]  in(test.t2.col1, \"a\", \"b\")",
          "    └─TableRowIDScan 12.50 cop[tikv] table:t2 keep order:false, stats:pseudo"
        ]
      },
      {
        "SQL": "explain format = 'brief' SELECT t1.pk FROM t1 LEFT JOIN t2 ON t1.col1 = t2.pk LEFT JOIN t3 ON t1.col3 = t3.pk WHERE t2.col1 IN ('a' , 'b') AND t3.keycol = 'c' AND t1.col2 = 'a' AND t1.col1 != 'abcdef' AND t1.col1 != 'aaaaaa'",
        "Plan": [
          "IndexJoin 13.81 root  inner join, inner:IndexLookUp, outer key:test.t1.col1, inner key:test.t2.pk, equal cond:eq(test.t1.col1, test.t2.pk)",
          "├─IndexJoin(Build) 12.50 root  inner join, inner:IndexLookUp, outer key:test.t3.pk, inner key:test.t1.col3, equal cond:eq(test.t3.pk, test.t1.col3)",
          "│ ├─IndexLookUp(Build) 10.00 root  ",
          "│ │ ├─IndexRangeScan(Build) 10.00 cop[tikv] table:t3, index:keycol(keycol, pad1, pad2) range:[\"c\",\"c\"], keep order:false, stats:pseudo",
          "│ │ └─TableRowIDScan(Probe) 10.00 cop[tikv] table:t3 keep order:false, stats:pseudo",
          "│ └─IndexLookUp(Probe) 12.50 root  ",
          "│   ├─Selection(Build) 18.10 cop[tikv]  not(isnull(test.t1.col3))",
          "│   │ └─IndexRangeScan 18.12 cop[tikv] table:t1, index:col2(col2, col3) range: decided by [eq(test.t1.col3, test.t3.pk) eq(test.t1.col2, a)], keep order:false, stats:pseudo",
          "│   └─Selection(Probe) 12.50 cop[tikv]  ne(test.t1.col1, \"aaaaaa\"), ne(test.t1.col1, \"abcdef\"), not(isnull(test.t1.col1))",
          "│     └─TableRowIDScan 18.10 cop[tikv] table:t1 keep order:false, stats:pseudo",
          "└─IndexLookUp(Probe) 12.50 root  ",
          "  ├─Selection(Build) 12.50 cop[tikv]  ne(test.t2.pk, \"aaaaaa\"), ne(test.t2.pk, \"abcdef\")",
          "  │ └─IndexRangeScan 12.50 cop[tikv] table:t2, index:PRIMARY(pk) range: decided by [eq(test.t2.pk, test.t1.col1)], keep order:false, stats:pseudo",
          "  └─Selection(Probe) 12.50 cop[tikv]  in(test.t2.col1, \"a\", \"b\")",
          "    └─TableRowIDScan 12.50 cop[tikv] table:t2 keep order:false, stats:pseudo"
        ]
      }
    ]
  },
  {
    "Name": "TestDecorrelateInnerJoinInSubquery",
    "Cases": [
      {
        "SQL": "explain format = 'brief' select * from t where exists (select 1 from t t1 join t t2 where t1.a = t2.a and t1.a = t.a)",
        "Plan": [
          "HashJoin 8000.00 root  semi join, equal:[eq(test.t.a, test.t.a)]",
          "├─HashJoin(Build) 12500.00 root  inner join, equal:[eq(test.t.a, test.t.a)]",
          "│ ├─TableReader(Build) 10000.00 root  data:TableFullScan",
          "│ │ └─TableFullScan 10000.00 cop[tikv] table:t2 keep order:false, stats:pseudo",
          "│ └─TableReader(Probe) 10000.00 root  data:TableFullScan",
          "│   └─TableFullScan 10000.00 cop[tikv] table:t1 keep order:false, stats:pseudo",
          "└─TableReader(Probe) 10000.00 root  data:TableFullScan",
          "  └─TableFullScan 10000.00 cop[tikv] table:t keep order:false, stats:pseudo"
        ]
      },
      {
        "SQL": "explain format = 'brief' select * from t where exists (select 1 from t t1 join t t2 on t1.a = t2.a and t1.a = t.a)",
        "Plan": [
          "HashJoin 8000.00 root  semi join, equal:[eq(test.t.a, test.t.a)]",
          "├─HashJoin(Build) 12500.00 root  inner join, equal:[eq(test.t.a, test.t.a)]",
          "│ ├─TableReader(Build) 10000.00 root  data:TableFullScan",
          "│ │ └─TableFullScan 10000.00 cop[tikv] table:t2 keep order:false, stats:pseudo",
          "│ └─TableReader(Probe) 10000.00 root  data:TableFullScan",
          "│   └─TableFullScan 10000.00 cop[tikv] table:t1 keep order:false, stats:pseudo",
          "└─TableReader(Probe) 10000.00 root  data:TableFullScan",
          "  └─TableFullScan 10000.00 cop[tikv] table:t keep order:false, stats:pseudo"
        ]
      },
      {
        "SQL": "explain format = 'brief' select * from t where exists (select /*+ SEMI_JOIN_REWRITE() */ 1 from t t1 join t t2 where t1.a = t2.a and t1.a = t.a)",
        "Plan": [
          "HashJoin 10000.00 root  inner join, equal:[eq(test.t.a, test.t.a)]",
          "├─HashAgg(Build) 8000.00 root  group by:test.t.a, funcs:firstrow(test.t.a)->test.t.a",
          "│ └─HashJoin 12500.00 root  inner join, equal:[eq(test.t.a, test.t.a)]",
          "│   ├─TableReader(Build) 10000.00 root  data:TableFullScan",
          "│   │ └─TableFullScan 10000.00 cop[tikv] table:t2 keep order:false, stats:pseudo",
          "│   └─TableReader(Probe) 10000.00 root  data:TableFullScan",
          "│     └─TableFullScan 10000.00 cop[tikv] table:t1 keep order:false, stats:pseudo",
          "└─TableReader(Probe) 10000.00 root  data:TableFullScan",
          "  └─TableFullScan 10000.00 cop[tikv] table:t keep order:false, stats:pseudo"
        ]
      },
      {
        "SQL": "explain format = 'brief' select * from t where exists (select /*+ SEMI_JOIN_REWRITE() */ 1 from t t1 join t t2 on t1.a = t2.a and t1.a = t.a)",
        "Plan": [
          "HashJoin 10000.00 root  inner join, equal:[eq(test.t.a, test.t.a)]",
          "├─HashAgg(Build) 8000.00 root  group by:test.t.a, funcs:firstrow(test.t.a)->test.t.a",
          "│ └─HashJoin 12500.00 root  inner join, equal:[eq(test.t.a, test.t.a)]",
          "│   ├─TableReader(Build) 10000.00 root  data:TableFullScan",
          "│   │ └─TableFullScan 10000.00 cop[tikv] table:t2 keep order:false, stats:pseudo",
          "│   └─TableReader(Probe) 10000.00 root  data:TableFullScan",
          "│     └─TableFullScan 10000.00 cop[tikv] table:t1 keep order:false, stats:pseudo",
          "└─TableReader(Probe) 10000.00 root  data:TableFullScan",
          "  └─TableFullScan 10000.00 cop[tikv] table:t keep order:false, stats:pseudo"
        ]
      },
      {
        "SQL": "explain format = 'brief' select /*+ hash_join_build(t) */ * from t where exists (select /*+ SEMI_JOIN_REWRITE() */ 1 from t t1 join t t2 where t1.a = t2.a and t1.a = t.a)",
        "Plan": [
          "HashJoin 10000.00 root  inner join, equal:[eq(test.t.a, test.t.a)]",
          "├─TableReader(Build) 10000.00 root  data:TableFullScan",
          "│ └─TableFullScan 10000.00 cop[tikv] table:t keep order:false, stats:pseudo",
          "└─HashAgg(Probe) 8000.00 root  group by:test.t.a, funcs:firstrow(test.t.a)->test.t.a",
          "  └─HashJoin 12500.00 root  inner join, equal:[eq(test.t.a, test.t.a)]",
          "    ├─TableReader(Build) 10000.00 root  data:TableFullScan",
          "    │ └─TableFullScan 10000.00 cop[tikv] table:t2 keep order:false, stats:pseudo",
          "    └─TableReader(Probe) 10000.00 root  data:TableFullScan",
          "      └─TableFullScan 10000.00 cop[tikv] table:t1 keep order:false, stats:pseudo"
        ]
      },
      {
        "SQL": "explain format = 'brief' select /*+ hash_join_probe(t) */ * from t where exists (select /*+ SEMI_JOIN_REWRITE() */ 1 from t t1 join t t2 where t1.a = t2.a and t1.a = t.a)",
        "Plan": [
          "HashJoin 10000.00 root  inner join, equal:[eq(test.t.a, test.t.a)]",
          "├─HashAgg(Build) 8000.00 root  group by:test.t.a, funcs:firstrow(test.t.a)->test.t.a",
          "│ └─HashJoin 12500.00 root  inner join, equal:[eq(test.t.a, test.t.a)]",
          "│   ├─TableReader(Build) 10000.00 root  data:TableFullScan",
          "│   │ └─TableFullScan 10000.00 cop[tikv] table:t2 keep order:false, stats:pseudo",
          "│   └─TableReader(Probe) 10000.00 root  data:TableFullScan",
          "│     └─TableFullScan 10000.00 cop[tikv] table:t1 keep order:false, stats:pseudo",
          "└─TableReader(Probe) 10000.00 root  data:TableFullScan",
          "  └─TableFullScan 10000.00 cop[tikv] table:t keep order:false, stats:pseudo"
        ]
      }
    ]
  },
  {
    "Name": "TestDecorrelateLimitInSubquery",
    "Cases": [
      {
        "SQL": "explain format = 'brief' select count(*) from test t1 where exists (select value from test t2 where t1.id = t2.id limit 1)",
        "Plan": [
          "HashAgg 1.00 root  funcs:count(1)->Column#7",
          "└─HashJoin 7992.00 root  semi join, equal:[eq(test.test.id, test.test.id)]",
          "  ├─TableReader(Build) 9990.00 root  data:Selection",
          "  │ └─Selection 9990.00 cop[tikv]  not(isnull(test.test.id))",
          "  │   └─TableFullScan 10000.00 cop[tikv] table:t2 keep order:false, stats:pseudo",
          "  └─TableReader(Probe) 9990.00 root  data:Selection",
          "    └─Selection 9990.00 cop[tikv]  not(isnull(test.test.id))",
          "      └─TableFullScan 10000.00 cop[tikv] table:t1 keep order:false, stats:pseudo"
        ]
      },
      {
        "SQL": "explain format = 'brief' select count(*) from test t1 where exists (select value from test t2 where t1.id = t2.id)",
        "Plan": [
          "HashAgg 1.00 root  funcs:count(1)->Column#7",
          "└─HashJoin 7992.00 root  semi join, equal:[eq(test.test.id, test.test.id)]",
          "  ├─TableReader(Build) 9990.00 root  data:Selection",
          "  │ └─Selection 9990.00 cop[tikv]  not(isnull(test.test.id))",
          "  │   └─TableFullScan 10000.00 cop[tikv] table:t2 keep order:false, stats:pseudo",
          "  └─TableReader(Probe) 9990.00 root  data:Selection",
          "    └─Selection 9990.00 cop[tikv]  not(isnull(test.test.id))",
          "      └─TableFullScan 10000.00 cop[tikv] table:t1 keep order:false, stats:pseudo"
        ]
      },
      {
        "SQL": "explain format = 'brief' select count(*) from test t1 where exists (select value from test t2 where t1.id = t2.id limit 1,2)",
        "Plan": [
          "HashAgg 1.00 root  funcs:count(1)->Column#7",
          "└─Apply 10000.00 root  CARTESIAN semi join",
          "  ├─TableReader(Build) 10000.00 root  data:TableFullScan",
          "  │ └─TableFullScan 10000.00 cop[tikv] table:t1 keep order:false, stats:pseudo",
          "  └─Limit(Probe) 20000.00 root  offset:1, count:2",
          "    └─TableReader 30000.00 root  data:Limit",
          "      └─Limit 30000.00 cop[tikv]  offset:0, count:3",
          "        └─Selection 30000.00 cop[tikv]  eq(test.test.id, test.test.id)",
          "          └─TableFullScan 30000000.00 cop[tikv] table:t2 keep order:false, stats:pseudo"
        ]
      },
      {
        "SQL": "explain format = 'brief' select * from t where 9 in (select c from t s where s.c < t.c limit 3)",
        "Plan": [
          "Apply 10000.00 root  CARTESIAN semi join",
          "├─TableReader(Build) 10000.00 root  data:TableFullScan",
          "│ └─TableFullScan 10000.00 cop[tikv] table:t keep order:false, stats:pseudo",
          "└─Selection(Probe) 24000.00 root  eq(9, test.t.c)",
          "  └─Limit 30000.00 root  offset:0, count:3",
          "    └─TableReader 30000.00 root  data:Limit",
          "      └─Limit 30000.00 cop[tikv]  offset:0, count:3",
          "        └─Selection 30000.00 cop[tikv]  lt(test.t.c, test.t.c)",
          "          └─TableFullScan 37500.00 cop[tikv] table:s keep order:false, stats:pseudo"
        ]
      }
    ]
  },
  {
    "Name": "TestMultiColMaxOneRow",
    "Cases": [
      {
        "SQL": "select (select c from t2 where t2.a = t1.a and t2.b = 1) from t1",
        "Plan": [
          "HashJoin 10000.00 root  left outer join, equal:[eq(test.t1.a, test.t2.a)]",
          "├─TableReader(Build) 10.00 root  data:Selection",
          "│ └─Selection 10.00 cop[tikv]  eq(test.t2.b, 1)",
          "│   └─TableFullScan 10000.00 cop[tikv] table:t2 keep order:false, stats:pseudo",
          "└─TableReader(Probe) 10000.00 root  data:TableFullScan",
          "  └─TableFullScan 10000.00 cop[tikv] table:t1 keep order:false, stats:pseudo"
        ]
      },
      {
        "SQL": "select (select c from t2 where t2.a = t1.a and (t2.b = 1 or t2.b = 2)) from t1",
        "Plan": [
          "Projection 10000.00 root  test.t2.c",
          "└─Apply 10000.00 root  CARTESIAN left outer join",
          "  ├─TableReader(Build) 10000.00 root  data:TableFullScan",
          "  │ └─TableFullScan 10000.00 cop[tikv] table:t1 keep order:false, stats:pseudo",
          "  └─MaxOneRow(Probe) 10000.00 root  ",
          "    └─IndexLookUp 200.00 root  ",
          "      ├─Selection(Build) 200.00 cop[tikv]  or(eq(test.t2.b, 1), eq(test.t2.b, 2))",
          "      │ └─IndexRangeScan 100000.00 cop[tikv] table:t2, index:PRIMARY(a, b) range: decided by [eq(test.t2.a, test.t1.a)], keep order:false, stats:pseudo",
          "      └─TableRowIDScan(Probe) 200.00 cop[tikv] table:t2 keep order:false, stats:pseudo"
        ]
      }
    ]
  },
  {
    "Name": "TestIssue24095",
    "Cases": [
      {
        "SQL": "select count(*) from t join (select t.id, t.value v1 from t join t t1 on t.id = t1.id order by t.value limit 1) v on v.id = t.id and v.v1 = t.value;",
        "Plan": [
          "StreamAgg 1.00 root  funcs:count(1)->Column#10",
          "└─HashJoin 1.00 root  inner join, equal:[eq(test.t.id, test.t.id) eq(test.t.value, test.t.value)]",
          "  ├─Selection(Build) 0.80 root  not(isnull(test.t.id)), not(isnull(test.t.value))",
          "  │ └─TopN 1.00 root  test.t.value, offset:0, count:1",
          "  │   └─HashJoin 12487.50 root  inner join, equal:[eq(test.t.id, test.t.id)]",
          "  │     ├─TableReader(Build) 9990.00 root  data:Selection",
          "  │     │ └─Selection 9990.00 cop[tikv]  not(isnull(test.t.id))",
          "  │     │   └─TableFullScan 10000.00 cop[tikv] table:t1 keep order:false, stats:pseudo",
          "  │     └─TableReader(Probe) 9990.00 root  data:Selection",
          "  │       └─Selection 9990.00 cop[tikv]  not(isnull(test.t.id))",
          "  │         └─TableFullScan 10000.00 cop[tikv] table:t keep order:false, stats:pseudo",
          "  └─TableReader(Probe) 9980.01 root  data:Selection",
          "    └─Selection 9980.01 cop[tikv]  not(isnull(test.t.id)), not(isnull(test.t.value))",
          "      └─TableFullScan 10000.00 cop[tikv] table:t keep order:false, stats:pseudo"
        ]
      }
    ]
  },
  {
    "Name": "TestSequenceAsDataSource",
    "Cases": [
      {
        "SQL": "select 1 from s1",
        "Plan": [
          "Projection 1.00 root  1->Column#1",
          "└─TableDual 1.00 root  rows:1"
        ]
      },
      {
        "SQL": "select count(1) from s1",
        "Plan": [
          "StreamAgg 1.00 root  funcs:count(1)->Column#1",
          "└─TableDual 1.00 root  rows:1"
        ]
      },
      {
        "SQL": "select count(*) from s1",
        "Plan": [
          "StreamAgg 1.00 root  funcs:count(1)->Column#1",
          "└─TableDual 1.00 root  rows:1"
        ]
      },
      {
        "SQL": "select sum(1) from s1",
        "Plan": [
          "StreamAgg 1.00 root  funcs:sum(1)->Column#1",
          "└─TableDual 1.00 root  rows:1"
        ]
      },
      {
        "SQL": "select count(1) as cnt from s1 union select count(1) as cnt from s2",
        "Plan": [
          "HashAgg 2.00 root  group by:Column#3, funcs:firstrow(Column#3)->Column#3",
          "└─Union 2.00 root  ",
          "  ├─StreamAgg 1.00 root  funcs:count(1)->Column#1",
          "  │ └─TableDual 1.00 root  rows:1",
          "  └─StreamAgg 1.00 root  funcs:count(1)->Column#2",
          "    └─TableDual 1.00 root  rows:1"
        ]
      }
    ]
  },
  {
    "Name": "TestIsMatchProp",
    "Cases": [
      {
        "SQL": "select a, b, c from t1 where a > 3 and b = 4 order by a, c",
        "Plan": [
          "IndexReader 3.33 root  index:Selection",
          "└─Selection 3.33 cop[tikv]  eq(test.t1.b, 4)",
          "  └─IndexRangeScan 3333.33 cop[tikv] table:t1, index:idx_a_b_c(a, b, c) range:(3,+inf], keep order:true, stats:pseudo"
        ]
      },
      {
        "SQL": "select * from t2 where a = 1 and c = 2 order by b, d",
        "Plan": [
          "IndexReader 0.01 root  index:Selection",
          "└─Selection 0.01 cop[tikv]  eq(test.t2.c, 2)",
          "  └─IndexRangeScan 10.00 cop[tikv] table:t2, index:idx_a_b_c_d(a, b, c, d) range:[1,1], keep order:true, stats:pseudo"
        ]
      },
      {
        "SQL": "select a, b, c from t1 where (a = 1 and b = 1 and c = 1) or (a = 1 and b = 1 and c = 2) order by c",
        "Plan": [
          "IndexReader 0.03 root  index:IndexRangeScan",
          "└─IndexRangeScan 0.03 cop[tikv] table:t1, index:idx_a_b_c(a, b, c) range:[1 1 1,1 1 2], keep order:true, stats:pseudo"
        ]
      },
      {
        "SQL": "select a, b, c from t1 where (a = 1 and b = 1 and c < 3) or (a = 1 and b = 1 and c > 6) order by c",
        "Plan": [
          "IndexReader 0.67 root  index:IndexRangeScan",
          "└─IndexRangeScan 0.67 cop[tikv] table:t1, index:idx_a_b_c(a, b, c) range:[1 1 -inf,1 1 3), (1 1 6,1 1 +inf], keep order:true, stats:pseudo"
        ]
      },
      {
        "SQL": "select * from t2 where ((a = 1 and b = 1 and d < 3) or (a = 1 and b = 1 and d > 6)) and c = 3 order by d",
        "Plan": [
          "IndexReader 0.00 root  index:Selection",
          "└─Selection 0.00 cop[tikv]  eq(test.t2.c, 3), or(and(eq(test.t2.a, 1), and(eq(test.t2.b, 1), lt(test.t2.d, 3))), and(eq(test.t2.a, 1), and(eq(test.t2.b, 1), gt(test.t2.d, 6))))",
          "  └─IndexRangeScan 10.00 cop[tikv] table:t2, index:idx_a_b_c_d(a, b, c, d) range:[1,1], keep order:true, stats:pseudo"
        ]
      }
    ]
  },
  {
    "Name": "TestHeuristicIndexSelection",
    "Cases": [
      {
        "SQL": "select * from t1 where a = 3 or a = 5",
        "Plan": [
          "Batch_Point_Get_5 2.00 12.53 root table:t1 handle:[3 5], keep order:false, desc:false"
        ],
        "Warnings": [
          "Note 1105 handle of t1 is selected since the path only has point ranges"
        ]
      },
      {
        "SQL": "select f, g from t1 where f = 2 and g in (3, 4, 5)",
        "Plan": [
          "Batch_Point_Get_5 3.00 11.40 root table:t1, index:f_g(f, g) keep order:false, desc:false"
        ],
        "Warnings": [
          "Note 1105 unique index f_g of t1 is selected since the path only has point ranges with single scan"
        ]
      },
      {
        "SQL": "select * from t1 where c = 1 and (d = 2 or d = 3) and e in (4, 5)",
        "Plan": [
          "Batch_Point_Get_5 4.00 27.20 root table:t1, index:c_d_e(c, d, e) keep order:false, desc:false"
        ],
        "Warnings": [
          "Note 1105 unique index c_d_e of t1 is selected since the path only has point ranges with double scan"
        ]
      },
      {
        "SQL": "select f, g from t1 where f = 2 and g > 3",
        "Plan": [
          "IndexReader_6 33.33 160.78 root  index:IndexRangeScan_5",
          "└─IndexRangeScan_5 33.33 1850.00 cop[tikv] table:t1, index:f_g(f, g) range:(2 3,2 +inf], keep order:false, stats:pseudo"
        ],
        "Warnings": [
          "Note 1105 unique index f_g of t1 is selected since the path only fetches limited number of rows with single scan"
        ]
      },
      {
        "SQL": "select a, b, c from t2 where a = 1 and b = 2 and c in (1, 2, 3, 4, 5)",
        "Plan": [
          "Selection_6 0.01 8.60 root  eq(test.t2.b, 2), in(test.t2.c, 1, 2, 3, 4, 5)",
          "└─Point_Get_5 1.00 5.60 root table:t2, index:idx_a(a) "
        ],
        "Warnings": [
          "Note 1105 unique index idx_a of t2 is selected since the path only has point ranges with double scan"
        ]
      },
      {
        "SQL": "select * from t3 where (a = 1 or a = 3) and b = 'xx'",
        "Plan": [
          "Batch_Point_Get_5 2.00 7.60 root table:t3, clustered index:PRIMARY(a, b) keep order:false, desc:false"
        ],
        "Warnings": [
          "Note 1105 handle of t3 is selected since the path only has point ranges"
        ]
      },
      {
        "SQL": "select * from t4 where (a = 1 or a = 3) and b = 'xx'",
        "Plan": [
          "Batch_Point_Get_5 2.00 10.00 root table:t4, index:PRIMARY(a, b) keep order:false, desc:false"
        ],
        "Warnings": [
          "Note 1105 unique index PRIMARY of t4 is selected since the path only has point ranges with double scan"
        ]
      },
      {
        "SQL": "select a, b from t3 where (a = 1 or a = 3) and b = 'xx'",
        "Plan": [
          "Batch_Point_Get_5 2.00 7.60 root table:t3, clustered index:PRIMARY(a, b) keep order:false, desc:false"
        ],
        "Warnings": [
          "Note 1105 handle of t3 is selected since the path only has point ranges"
        ]
      },
      {
        "SQL": "select a, b from t4 where (a = 1 or a = 3) and b = 'xx'",
        "Plan": [
          "Batch_Point_Get_5 2.00 7.60 root table:t4, index:PRIMARY(a, b) keep order:false, desc:false"
        ],
        "Warnings": [
          "Note 1105 unique index PRIMARY of t4 is selected since the path only has point ranges with single scan"
        ]
      },
      {
        "SQL": "update t1 set b = 2 where a = 4 or a = 6",
        "Plan": [
          "Update_4 N/A N/A root  N/A",
          "└─Batch_Point_Get_6 2.00 12.53 root table:t1 handle:[4 6], keep order:false, desc:false"
        ],
        "Warnings": [
          "Note 1105 handle of t1 is selected since the path only has point ranges"
        ]
      },
      {
        "SQL": "delete from t1 where f = 2 and g in (3, 4)",
        "Plan": [
          "Delete_4 N/A N/A root  N/A",
          "└─Selection_7 2.00 9.80 root  in(test.t1.g, 3, 4)",
          "  └─Point_Get_6 1.00 6.80 root table:t1, index:f(f) "
        ],
        "Warnings": [
          "Note 1105 unique index f of t1 is selected since the path only has point ranges with double scan"
        ]
      },
      {
        "SQL": "insert into t3 select a, b, c from t1 where f = 2",
        "Plan": [
          "Insert_1 N/A N/A root  N/A",
          "└─Projection_6 1.00 25.40 root  test.t1.a, test.t1.b, test.t1.c",
          "  └─Point_Get_7 1.00 6.80 root table:t1, index:f(f) "
        ],
        "Warnings": [
          "Note 1105 unique index f of t1 is selected since the path only has point ranges with double scan"
        ]
      },
      {
        "SQL": "replace into t3 select a, b, c from t1 where a = 3",
        "Plan": [
          "Insert_1 N/A N/A root  N/A",
          "└─Point_Get_7 1.00 6.27 root table:t1 handle:3"
        ],
        "Warnings": [
          "Note 1105 handle of t1 is selected since the path only has point ranges"
        ]
      }
    ]
  },
  {
    "Name": "TestOutputSkylinePruningInfo",
    "Cases": [
      {
        "SQL": "select * from t where a > 1 order by f",
        "Plan": [
          "IndexLookUp_14 3333.33 136747.00 root  ",
          "├─Selection_13(Build) 3333.33 585000.00 cop[tikv]  gt(test.t.a, 1)",
          "│ └─IndexFullScan_11 10000.00 555000.00 cop[tikv] table:t, index:f(f) keep order:true, stats:pseudo",
          "└─TableRowIDScan_12(Probe) 3333.33 370000.00 cop[tikv] table:t keep order:false, stats:pseudo"
        ],
        "Warnings": [
          "Note 1105 [t,f,f_g] remain after pruning paths for t given Prop{SortItems: [{test.t.f asc}], TaskTp: rootTask}"
        ]
      },
      {
        "SQL": "select * from t where f > 1",
        "Plan": [
          "IndexLookUp_10 3333.33 86674.83 root  ",
          "├─IndexRangeScan_8(Build) 3333.33 185000.00 cop[tikv] table:t, index:f(f) range:(1,+inf], keep order:false, stats:pseudo",
          "└─TableRowIDScan_9(Probe) 3333.33 370000.00 cop[tikv] table:t keep order:false, stats:pseudo"
        ],
        "Warnings": [
          "Note 1105 [t,f,f_g] remain after pruning paths for t given Prop{SortItems: [], TaskTp: rootTask}"
        ]
      },
      {
        "SQL": "select f from t where f > 1",
        "Plan": [
          "IndexReader_6 3333.33 11140.22 root  index:IndexRangeScan_5",
          "└─IndexRangeScan_5 3333.33 140000.00 cop[tikv] table:t, index:f(f) range:(1,+inf], keep order:false, stats:pseudo"
        ],
        "Warnings": [
          "Note 1105 [f,f_g] remain after pruning paths for t given Prop{SortItems: [], TaskTp: rootTask}"
        ]
      },
      {
        "SQL": "select * from t where f > 3 and g = 5",
        "Plan": [
          "IndexLookUp_15 3.33 206.74 root  ",
          "├─IndexRangeScan_12(Build) 10.00 570.00 cop[tikv] table:t, index:g(g) range:[5,5], keep order:false, stats:pseudo",
          "└─Selection_14(Probe) 3.33 1140.00 cop[tikv]  gt(test.t.f, 3)",
          "  └─TableRowIDScan_13 10.00 1110.00 cop[tikv] table:t keep order:false, stats:pseudo"
        ],
        "Warnings": [
          "Note 1105 [t,f_g,g] remain after pruning paths for t given Prop{SortItems: [], TaskTp: rootTask}"
        ]
      },
      {
        "SQL": "select * from t where g = 5 order by f",
        "Plan": [
          "Sort_5 10.00 353.68 root  test.t.f",
          "└─IndexLookUp_13 10.00 230.01 root  ",
          "  ├─IndexRangeScan_11(Build) 10.00 570.00 cop[tikv] table:t, index:g(g) range:[5,5], keep order:false, stats:pseudo",
          "  └─TableRowIDScan_12(Probe) 10.00 1110.00 cop[tikv] table:t keep order:false, stats:pseudo"
        ],
        "Warnings": [
          "Note 1105 [t,g] remain after pruning paths for t given Prop{SortItems: [], TaskTp: rootTask}"
        ]
      },
      {
        "SQL": "select * from t where d = 3 order by c, e",
        "Plan": [
          "IndexLookUp_15 10.00 57222.78 root  ",
          "├─Selection_14(Build) 10.00 855000.00 cop[tikv]  eq(test.t.d, 3)",
          "│ └─IndexFullScan_12 10000.00 825000.00 cop[tikv] table:t, index:c_d_e(c, d, e) keep order:true, stats:pseudo",
          "└─TableRowIDScan_13(Probe) 10.00 1110.00 cop[tikv] table:t keep order:false, stats:pseudo"
        ],
        "Warnings": [
          "Note 1105 [t,c_d_e] remain after pruning paths for t given Prop{SortItems: [{test.t.c asc} {test.t.e asc}], TaskTp: rootTask}"
        ]
      }
    ]
  },
  {
    "Name": "TestPreferRangeScanForUnsignedIntHandle",
    "Cases": [
      {
        "SQL": "set tidb_opt_prefer_range_scan = 0",
        "Plan": null,
        "Warnings": null
      },
      {
        "SQL": "explain format = 'verbose' select * from t where b > 5",
        "Plan": [
          "TableReader_7 3.00 19.21 root  data:Selection_6",
          "└─Selection_6 3.00 195.00 cop[tikv]  gt(test.t.b, 5)",
          "  └─TableFullScan_5 5.00 180.00 cop[tikv] table:t keep order:false"
        ],
        "Warnings": null
      },
      {
        "SQL": "explain format = 'verbose' select * from t where b = 6 order by a limit 1",
        "Plan": [
          "Limit_11 0.00 14.33 root  offset:0, count:1",
          "└─TableReader_24 0.00 14.33 root  data:Limit_23",
          "  └─Limit_23 0.00 195.00 cop[tikv]  offset:0, count:1",
          "    └─Selection_22 0.00 195.00 cop[tikv]  eq(test.t.b, 6)",
          "      └─TableFullScan_21 5.00 180.00 cop[tikv] table:t keep order:true"
        ],
        "Warnings": null
      },
      {
        "SQL": "explain format = 'verbose' select * from t where b = 6 limit 1",
        "Plan": [
          "Limit_8 0.00 14.33 root  offset:0, count:1",
          "└─TableReader_13 0.00 14.33 root  data:Limit_12",
          "  └─Limit_12 0.00 195.00 cop[tikv]  offset:0, count:1",
          "    └─Selection_11 0.00 195.00 cop[tikv]  eq(test.t.b, 6)",
          "      └─TableFullScan_10 5.00 180.00 cop[tikv] table:t keep order:false"
        ],
        "Warnings": null
      },
      {
        "SQL": "set tidb_opt_prefer_range_scan = 1",
        "Plan": null,
        "Warnings": null
      },
      {
        "SQL": "explain format = 'verbose' select * from t where b > 5",
        "Plan": [
          "IndexLookUp_7 3.00 57.91 root  ",
          "├─IndexRangeScan_5(Build) 3.00 171.00 cop[tikv] table:t, index:idx_b(b) range:(5,+inf], keep order:false",
          "└─TableRowIDScan_6(Probe) 3.00 108.00 cop[tikv] table:t keep order:false"
        ],
        "Warnings": [
          "Note 1105 [idx_b] remain after pruning paths for t given Prop{SortItems: [], TaskTp: rootTask}"
        ]
      },
      {
        "SQL": "explain format = 'verbose' select * from t where b = 6 order by a limit 1",
        "Plan": [
          "TopN_9 0.00 19.34 root  test.t.a, offset:0, count:1",
          "└─IndexLookUp_16 0.00 19.33 root  ",
          "  ├─TopN_15(Build) 0.00 0.00 cop[tikv]  test.t.a, offset:0, count:1",
          "  │ └─IndexRangeScan_13 0.00 0.00 cop[tikv] table:t, index:idx_b(b) range:[6,6], keep order:false",
          "  └─TableRowIDScan_14(Probe) 0.00 0.00 cop[tikv] table:t keep order:false"
        ],
        "Warnings": [
          "Note 1105 [idx_b] remain after pruning paths for t given Prop{SortItems: [], TaskTp: copDoubleReadTask}"
        ]
      },
      {
        "SQL": "explain format = 'verbose' select * from t where b = 6 limit 1",
        "Plan": [
          "IndexLookUp_13 0.00 19.33 root  limit embedded(offset:0, count:1)",
          "├─Limit_12(Build) 0.00 0.00 cop[tikv]  offset:0, count:1",
          "│ └─IndexRangeScan_10 0.00 0.00 cop[tikv] table:t, index:idx_b(b) range:[6,6], keep order:false",
          "└─TableRowIDScan_11(Probe) 0.00 0.00 cop[tikv] table:t keep order:false"
        ],
        "Warnings": [
          "Note 1105 [idx_b] remain after pruning paths for t given Prop{SortItems: [], TaskTp: copDoubleReadTask}"
        ]
      }
    ]
  },
  {
    "Name": "TestIssue27083",
    "Cases": [
      {
        "SQL": "select * from t use index (idx_b) where b = 2 limit 1",
        "Plan": [
          "IndexLookUp 1.00 root  limit embedded(offset:0, count:1)",
          "├─Limit(Build) 1.00 cop[tikv]  offset:0, count:1",
          "│ └─IndexRangeScan 1.00 cop[tikv] table:t, index:idx_b(b) range:[2,2], keep order:false",
          "└─TableRowIDScan(Probe) 1.00 cop[tikv] table:t keep order:false"
        ]
      }
    ]
  },
  {
    "Name": "TestGroupBySetVar",
    "Cases": [
      {
        "SQL": "select floor(dt.rn/2) rownum, count(c1) from (select @rownum := @rownum + 1 rn, c1 from (select @rownum := -1) drn, t1) dt group by floor(dt.rn/2) order by rownum;",
        "Plan": [
          "Sort 1.00 root  Column#6",
          "└─Projection 1.00 root  floor(div(cast(Column#4, decimal(20,0) BINARY), 2))->Column#6, Column#5",
          "  └─HashAgg 1.00 root  group by:Column#13, funcs:count(Column#11)->Column#5, funcs:firstrow(Column#12)->Column#4",
          "    └─Projection 10000.00 root  test.t1.c1, Column#4, floor(div(cast(Column#4, decimal(20,0) BINARY), 2))->Column#13",
          "      └─Projection 10000.00 root  setvar(rownum, plus(getvar(rownum), 1))->Column#4, test.t1.c1",
          "        └─HashJoin 10000.00 root  CARTESIAN inner join",
          "          ├─Projection(Build) 1.00 root  setvar(rownum, -1)->Column#1",
          "          │ └─TableDual 1.00 root  rows:1",
          "          └─TableReader(Probe) 10000.00 root  data:TableFullScan",
          "            └─TableFullScan 10000.00 cop[tikv] table:t1 keep order:false, stats:pseudo"
        ]
      },
      {
        "SQL": "select @n:=@n+1 as e from ta group by e",
        "Plan": [
          "Projection 1.00 root  setvar(n, plus(getvar(n), 1))->Column#4",
          "└─HashAgg 1.00 root  group by:Column#8, funcs:firstrow(1)->Column#7",
          "  └─Projection 10000.00 root  setvar(n, plus(cast(getvar(n), double BINARY), 1))->Column#8",
          "    └─TableReader 10000.00 root  data:TableFullScan",
          "      └─TableFullScan 10000.00 cop[tikv] table:ta keep order:false, stats:pseudo"
        ]
      },
      {
        "SQL": "select @n:=@n+a as e from ta group by e",
        "Plan": [
          "Projection 8000.00 root  setvar(n, plus(getvar(n), cast(test.ta.a, double BINARY)))->Column#4",
          "└─HashAgg 8000.00 root  group by:Column#7, funcs:firstrow(Column#6)->test.ta.a",
          "  └─Projection 10000.00 root  test.ta.a, setvar(n, plus(getvar(n), cast(test.ta.a, double BINARY)))->Column#7",
          "    └─TableReader 10000.00 root  data:TableFullScan",
          "      └─TableFullScan 10000.00 cop[tikv] table:ta keep order:false, stats:pseudo"
        ]
      },
      {
        "SQL": "select * from (select @n:=@n+1 as e from ta) tt group by e",
        "Plan": [
          "HashAgg 1.00 root  group by:Column#4, funcs:firstrow(Column#4)->Column#4",
          "└─Projection 10000.00 root  setvar(n, plus(getvar(n), 1))->Column#4",
          "  └─TableReader 10000.00 root  data:TableFullScan",
          "    └─TableFullScan 10000.00 cop[tikv] table:ta keep order:false, stats:pseudo"
        ]
      },
      {
        "SQL": "select * from (select @n:=@n+a as e from ta) tt group by e",
        "Plan": [
          "HashAgg 8000.00 root  group by:Column#4, funcs:firstrow(Column#4)->Column#4",
          "└─Projection 10000.00 root  setvar(n, plus(getvar(n), cast(test.ta.a, double BINARY)))->Column#4",
          "  └─TableReader 10000.00 root  data:TableFullScan",
          "    └─TableFullScan 10000.00 cop[tikv] table:ta keep order:false, stats:pseudo"
        ]
      },
      {
        "SQL": "select a from ta group by @n:=@n+1",
        "Plan": [
          "HashAgg 1.00 root  group by:Column#5, funcs:firstrow(Column#4)->test.ta.a",
          "└─Projection 10000.00 root  test.ta.a, setvar(n, plus(getvar(n), 1))->Column#5",
          "  └─TableReader 10000.00 root  data:TableFullScan",
          "    └─TableFullScan 10000.00 cop[tikv] table:ta keep order:false, stats:pseudo"
        ]
      },
      {
        "SQL": "select a from ta group by @n:=@n+a",
        "Plan": [
          "HashAgg 8000.00 root  group by:Column#5, funcs:firstrow(Column#4)->test.ta.a",
          "└─Projection 10000.00 root  test.ta.a, setvar(n, plus(getvar(n), cast(test.ta.a, double BINARY)))->Column#5",
          "  └─TableReader 10000.00 root  data:TableFullScan",
          "    └─TableFullScan 10000.00 cop[tikv] table:ta keep order:false, stats:pseudo"
        ]
      }
    ]
  },
  {
    "Name": "TestIssue30200",
    "Cases": [
      {
        "SQL": "select /*+ use_index_merge(t1) */ 1 from t1 where c1 = 'de' or c2 = '10' and from_base64(to_base64(c1)) = 'ab';",
        "Plan": [
          "Projection 15.99 root  1->Column#5",
          "└─Selection 15.99 root  or(eq(test.t1.c1, \"de\"), and(eq(test.t1.c2, \"10\"), eq(from_base64(to_base64(test.t1.c1)), \"ab\")))",
          "  └─IndexMerge 19.99 root  ",
          "    ├─IndexRangeScan(Build) 10.00 cop[tikv] table:t1, index:c1(c1) range:[\"de\",\"de\"], keep order:false, stats:pseudo",
          "    ├─IndexRangeScan(Build) 10.00 cop[tikv] table:t1, index:c2(c2) range:[\"10\",\"10\"], keep order:false, stats:pseudo",
          "    └─TableRowIDScan(Probe) 19.99 cop[tikv] table:t1 keep order:false, stats:pseudo"
        ],
        "Res": [
          "1"
        ]
      },
      {
        "SQL": "select /*+ use_index_merge(t1) */ 1 from t1 where c1 = 'ab' or c2 = '10' and char_length(left(c1, 10)) = 10;",
        "Plan": [
          "Projection 17.99 root  1->Column#5",
          "└─Selection 0.04 root  or(eq(test.t1.c1, \"ab\"), and(eq(test.t1.c2, \"10\"), eq(char_length(left(test.t1.c1, 10)), 10)))",
          "  └─IndexMerge 19.99 root  ",
          "    ├─IndexRangeScan(Build) 10.00 cop[tikv] table:t1, index:c1(c1) range:[\"ab\",\"ab\"], keep order:false, stats:pseudo",
          "    ├─IndexRangeScan(Build) 10.00 cop[tikv] table:t1, index:c2(c2) range:[\"10\",\"10\"], keep order:false, stats:pseudo",
          "    └─TableRowIDScan(Probe) 19.99 cop[tikv] table:t1 keep order:false, stats:pseudo"
        ],
        "Res": [
          "1"
        ]
      },
      {
        "SQL": "select /*+ use_index_merge(tt1) */ 1 from tt1 where c1 = 'de' or c2 = '10' and from_base64(to_base64(c3)) = '10';",
        "Plan": [
          "Projection 15.99 root  1->Column#6",
          "└─Selection 15.99 root  or(eq(test.tt1.c1, \"de\"), and(eq(test.tt1.c2, \"10\"), eq(from_base64(to_base64(test.tt1.c3)), \"10\")))",
          "  └─IndexMerge 19.99 root  ",
          "    ├─IndexRangeScan(Build) 10.00 cop[tikv] table:tt1, index:idx_0(c1) range:[\"de\",\"de\"], keep order:false, stats:pseudo",
          "    ├─IndexRangeScan(Build) 10.00 cop[tikv] table:tt1, index:idx_1(c2, c3) range:[\"10\",\"10\"], keep order:false, stats:pseudo",
          "    └─TableRowIDScan(Probe) 19.99 cop[tikv] table:tt1 keep order:false, stats:pseudo"
        ],
        "Res": [
          "1"
        ]
      },
      {
        "SQL": "select /*+ use_index_merge( tt2 ) */ 1 from tt2 where tt2.c1 in (-3896405) or tt2.pk in (1, 53330) and to_base64(left(pk, 5));",
        "Plan": [
          "Projection 2.40 root  1->Column#3",
          "└─Selection 2.40 root  or(eq(test.tt2.c1, -3896405), and(in(test.tt2.pk, 1, 53330), istrue_with_null(cast(to_base64(left(cast(test.tt2.pk, var_string(20)), 5)), double BINARY))))",
          "  └─IndexMerge 3.00 root  ",
          "    ├─IndexRangeScan(Build) 1.00 cop[tikv] table:tt2, index:c1(c1) range:[-3896405,-3896405], keep order:false, stats:pseudo",
          "    ├─TableRangeScan(Build) 2.00 cop[tikv] table:tt2 range:[1,1], [53330,53330], keep order:false, stats:pseudo",
          "    └─TableRowIDScan(Probe) 3.00 cop[tikv] table:tt2 keep order:false, stats:pseudo"
        ],
        "Res": [
          "1"
        ]
      },
      {
        "SQL": "select /*+ use_index_merge(tt3) */ 1 from tt3 where c1 < -10 or c2 < 10 and reverse(c3) = '2';",
        "Plan": [
          "Projection 5098.44 root  1->Column#5",
          "└─Selection 2825.66 root  or(lt(test.tt3.c1, -10), and(lt(test.tt3.c2, 10), eq(reverse(cast(test.tt3.c3, var_string(20))), \"2\")))",
          "  └─IndexMerge 5542.21 root  ",
          "    ├─IndexRangeScan(Build) 3323.33 cop[tikv] table:tt3, index:c1(c1) range:[-inf,-10), keep order:false, stats:pseudo",
          "    ├─IndexRangeScan(Build) 3323.33 cop[tikv] table:tt3, index:c2(c2) range:[-inf,10), keep order:false, stats:pseudo",
          "    └─TableRowIDScan(Probe) 5542.21 cop[tikv] table:tt3 keep order:false, stats:pseudo"
        ],
        "Res": [
          "1"
        ]
      },
      {
        "SQL": "select 1 from t1 where c1 = 'de' or c2 = '10' and from_base64(to_base64(c1)) = 'ab';",
        "Plan": [
          "Projection 8000.00 root  1->Column#5",
          "└─Selection 8000.00 root  or(eq(test.t1.c1, \"de\"), and(eq(test.t1.c2, \"10\"), eq(from_base64(to_base64(test.t1.c1)), \"ab\")))",
          "  └─TableReader 10000.00 root  data:TableFullScan",
          "    └─TableFullScan 10000.00 cop[tikv] table:t1 keep order:false, stats:pseudo"
        ],
        "Res": [
          "1"
        ]
      }
    ]
  },
  {
    "Name": "TestIndexMergeWithCorrelatedColumns",
    "Cases": [
      {
        "SQL": "select * from t2 where c1 < all(select /*+ use_index_merge(t1) */ c1 from t1 where (c1 = 10 and c1 = t2.c3 or c2 = 1 and c2 = t2.c3) and substring(c3, 10)) order by c1;",
        "Plan": [
          "Sort 10000.00 root  test.t2.c1",
          "└─Projection 10000.00 root  test.t2.c1, test.t2.c2, test.t2.c3",
          "  └─Apply 10000.00 root  CARTESIAN inner join, other cond:or(and(lt(test.t2.c1, Column#8), if(ne(Column#9, 0), NULL, 1)), or(eq(Column#10, 0), if(isnull(test.t2.c1), NULL, 0)))",
          "    ├─TableReader(Build) 10000.00 root  data:TableFullScan",
          "    │ └─TableFullScan 10000.00 cop[tikv] table:t2 keep order:false, stats:pseudo",
          "    └─StreamAgg(Probe) 10000.00 root  funcs:min(test.t1.c1)->Column#8, funcs:sum(0)->Column#9, funcs:count(1)->Column#10",
          "      └─IndexMerge 63.35 root  ",
          "        ├─Selection(Build) 10000.00 cop[tikv]  eq(10, test.t2.c3)",
          "        │ └─TableRangeScan 10000.00 cop[tikv] table:t1 range:[10,10], keep order:false, stats:pseudo",
          "        ├─Selection(Build) 80000.00 cop[tikv]  eq(1, test.t2.c3)",
          "        │ └─IndexRangeScan 100000.00 cop[tikv] table:t1, index:c2(c2) range:[1,1], keep order:false, stats:pseudo",
          "        └─Selection(Probe) 63.35 cop[tikv]  or(and(eq(test.t1.c1, 10), eq(10, test.t2.c3)), and(eq(test.t1.c2, 1), eq(1, test.t2.c3))), substring(cast(test.t1.c3, var_string(20)), 10)",
          "          └─TableRowIDScan 89992.00 cop[tikv] table:t1 keep order:false, stats:pseudo"
        ],
        "Res": [
          "1 1 1",
          "2 2 2"
        ]
      },
      {
        "SQL": "select * from t2 where c1 < all(select /*+ use_index_merge(t1) */ c1 from t1 where (c1 = 10 and c1 = t2.c3 or c2 = 1 and c2 = t2.c3) and reverse(c3)) order by c1;",
        "Plan": [
          "Sort 10000.00 root  test.t2.c1",
          "└─Projection 10000.00 root  test.t2.c1, test.t2.c2, test.t2.c3",
          "  └─Apply 10000.00 root  CARTESIAN inner join, other cond:or(and(lt(test.t2.c1, Column#8), if(ne(Column#9, 0), NULL, 1)), or(eq(Column#10, 0), if(isnull(test.t2.c1), NULL, 0)))",
          "    ├─TableReader(Build) 10000.00 root  data:TableFullScan",
          "    │ └─TableFullScan 10000.00 cop[tikv] table:t2 keep order:false, stats:pseudo",
          "    └─StreamAgg(Probe) 10000.00 root  funcs:min(test.t1.c1)->Column#8, funcs:sum(0)->Column#9, funcs:count(1)->Column#10",
          "      └─IndexMerge 63.35 root  ",
          "        ├─Selection(Build) 10000.00 cop[tikv]  eq(10, test.t2.c3)",
          "        │ └─TableRangeScan 10000.00 cop[tikv] table:t1 range:[10,10], keep order:false, stats:pseudo",
          "        ├─Selection(Build) 80000.00 cop[tikv]  eq(1, test.t2.c3)",
          "        │ └─IndexRangeScan 100000.00 cop[tikv] table:t1, index:c2(c2) range:[1,1], keep order:false, stats:pseudo",
          "        └─Selection(Probe) 63.35 cop[tikv]  or(and(eq(test.t1.c1, 10), eq(10, test.t2.c3)), and(eq(test.t1.c2, 1), eq(1, test.t2.c3))), reverse(cast(test.t1.c3, var_string(20)))",
          "          └─TableRowIDScan 89992.00 cop[tikv] table:t1 keep order:false, stats:pseudo"
        ],
        "Res": [
          "2 2 2"
        ]
      },
      {
        "SQL": "select * from t2 where c1 < all(select /*+ use_index_merge(t1) */ c1 from t1 where (c1 >= 10 and c1 = t2.c3 or c2 = 1 and c2 = t2.c3) and substring(c3, 10)) order by c1;",
        "Plan": [
          "Sort 10000.00 root  test.t2.c1",
          "└─Projection 10000.00 root  test.t2.c1, test.t2.c2, test.t2.c3",
          "  └─Apply 10000.00 root  CARTESIAN inner join, other cond:or(and(lt(test.t2.c1, Column#8), if(ne(Column#9, 0), NULL, 1)), or(eq(Column#10, 0), if(isnull(test.t2.c1), NULL, 0)))",
          "    ├─TableReader(Build) 10000.00 root  data:TableFullScan",
          "    │ └─TableFullScan 10000.00 cop[tikv] table:t2 keep order:false, stats:pseudo",
          "    └─StreamAgg(Probe) 10000.00 root  funcs:min(test.t1.c1)->Column#8, funcs:sum(0)->Column#9, funcs:count(1)->Column#10",
          "      └─IndexMerge 30263.46 root  ",
          "        ├─Selection(Build) 33333.33 cop[tikv]  eq(test.t1.c1, test.t2.c3)",
          "        │ └─TableRangeScan 33333333.33 cop[tikv] table:t1 range:[10,+inf], keep order:false, stats:pseudo",
          "        ├─Selection(Build) 80000.00 cop[tikv]  eq(1, test.t2.c3)",
          "        │ └─IndexRangeScan 100000.00 cop[tikv] table:t1, index:c2(c2) range:[1,1], keep order:false, stats:pseudo",
          "        └─Selection(Probe) 30263.46 cop[tikv]  or(and(ge(test.t1.c1, 10), eq(test.t1.c1, test.t2.c3)), and(eq(test.t1.c2, 1), eq(1, test.t2.c3))), substring(cast(test.t1.c3, var_string(20)), 10)",
          "          └─TableRowIDScan 33386666.67 cop[tikv] table:t1 keep order:false, stats:pseudo"
        ],
        "Res": [
          "1 1 1",
          "2 2 2"
        ]
      },
      {
        "SQL": "select c_int from tt1 where c_decimal < all (select /*+ use_index_merge(tt2) */ c_decimal from tt2 where tt1.c_int = tt2.c_int and tt1.c_datetime > tt2.c_datetime and tt2.c_decimal = 9.060 or tt2.c_str <= 'interesting shtern' and tt1.c_int = tt2.c_int) order by 1;",
        "Plan": [
          "Projection 10000.00 root  test.tt1.c_int",
          "└─Apply 10000.00 root  CARTESIAN inner join, other cond:or(and(lt(test.tt1.c_decimal, Column#9), if(ne(Column#10, 0), NULL, 1)), or(eq(Column#11, 0), if(isnull(test.tt1.c_decimal), NULL, 0)))",
          "  ├─TableReader(Build) 10000.00 root  data:TableFullScan",
          "  │ └─TableFullScan 10000.00 cop[tikv] table:tt1 keep order:true, stats:pseudo",
          "  └─StreamAgg(Probe) 10000.00 root  funcs:min(Column#14)->Column#9, funcs:sum(Column#15)->Column#10, funcs:count(1)->Column#11",
          "    └─Projection 11.05 root  test.tt2.c_decimal, cast(isnull(test.tt2.c_decimal), decimal(20,0) BINARY)->Column#15",
          "      └─IndexMerge 11.05 root  ",
          "        ├─Selection(Build) 10.00 cop[tikv]  eq(test.tt1.c_int, test.tt2.c_int)",
          "        │ └─IndexRangeScan 10000.00 cop[tikv] table:tt2, index:c_decimal(c_decimal) range:[9.060000,9.060000], keep order:false, stats:pseudo",
          "        ├─Selection(Build) 33233.33 cop[tikv]  eq(test.tt1.c_int, test.tt2.c_int)",
          "        │ └─IndexRangeScan 33233333.33 cop[tikv] table:tt2, index:c_str(c_str) range:[-inf,\"interesting shtern\"], keep order:false, stats:pseudo",
          "        └─Selection(Probe) 11.05 cop[tikv]  or(and(eq(test.tt1.c_int, test.tt2.c_int), and(gt(test.tt1.c_datetime, test.tt2.c_datetime), eq(test.tt2.c_decimal, 9.060))), and(le(test.tt2.c_str, \"interesting shtern\"), eq(test.tt1.c_int, test.tt2.c_int)))",
          "          └─TableRowIDScan 33243.33 cop[tikv] table:tt2 keep order:false, stats:pseudo"
        ],
        "Res": [
          "7",
          "8",
          "10"
        ]
      },
      {
        "SQL": "select c_int from tt1 where c_decimal > all (select /*+ use_index_merge(tt2) */ c_decimal from tt2 where tt2.c_int = 7 and tt2.c_int < tt1.c_decimal or tt2.c_str >= 'zzzzzzzzzzzzzzzzzzz' and tt1.c_int = tt2.c_int) order by 1;",
        "Plan": [
          "Projection 10000.00 root  test.tt1.c_int",
          "└─Apply 10000.00 root  CARTESIAN inner join, other cond:or(and(gt(test.tt1.c_decimal, Column#9), if(ne(Column#10, 0), NULL, 1)), or(eq(Column#11, 0), if(isnull(test.tt1.c_decimal), NULL, 0)))",
          "  ├─TableReader(Build) 10000.00 root  data:TableFullScan",
          "  │ └─TableFullScan 10000.00 cop[tikv] table:tt1 keep order:true, stats:pseudo",
          "  └─StreamAgg(Probe) 10000.00 root  funcs:max(Column#14)->Column#9, funcs:sum(Column#15)->Column#10, funcs:count(1)->Column#11",
          "    └─Projection 17.91 root  test.tt2.c_decimal, cast(isnull(test.tt2.c_decimal), decimal(20,0) BINARY)->Column#15",
          "      └─IndexMerge 17.91 root  ",
          "        ├─Selection(Build) 10000.00 cop[tikv]  lt(7, test.tt1.c_decimal)",
          "        │ └─TableRangeScan 10000.00 cop[tikv] table:tt2 range:[7,7], keep order:false, stats:pseudo",
          "        ├─Selection(Build) 33333.33 cop[tikv]  eq(test.tt1.c_int, test.tt2.c_int)",
          "        │ └─IndexRangeScan 33333333.33 cop[tikv] table:tt2, index:c_str(c_str) range:[\"zzzzzzzzzzzzzzzzzzz\",+inf], keep order:false, stats:pseudo",
          "        └─Selection(Probe) 17.91 cop[tikv]  or(and(eq(test.tt2.c_int, 7), lt(7, test.tt1.c_decimal)), and(ge(test.tt2.c_str, \"zzzzzzzzzzzzzzzzzzz\"), eq(test.tt1.c_int, test.tt2.c_int)))",
          "          └─TableRowIDScan 43330.00 cop[tikv] table:tt2 keep order:false, stats:pseudo"
        ],
        "Res": [
          "6",
          "7",
          "8",
          "9"
        ]
      }
    ]
  },
  {
    "Name": "TestIssue31240",
    "Cases": [
      {
        "SQL": "explain format = 'brief' select count(*) from t31240;",
        "Plan": [
          "StreamAgg 1.00 root  funcs:count(Column#6)->Column#4",
          "└─TableReader 1.00 root  data:StreamAgg",
          "  └─StreamAgg 1.00 batchCop[tiflash]  funcs:count(1)->Column#6",
          "    └─TableFullScan 10000.00 batchCop[tiflash] table:t31240 keep order:false, stats:pseudo"
        ]
      },
      {
        "SQL": "set @@tidb_isolation_read_engines=\"tiflash,tidb\";",
        "Plan": null
      },
      {
        "SQL": "explain format = 'brief' select count(*) from t31240;",
        "Plan": [
          "StreamAgg 1.00 root  funcs:count(Column#6)->Column#4",
          "└─TableReader 1.00 root  data:StreamAgg",
          "  └─StreamAgg 1.00 batchCop[tiflash]  funcs:count(1)->Column#6",
          "    └─TableFullScan 10000.00 batchCop[tiflash] table:t31240 keep order:false, stats:pseudo"
        ]
      }
    ]
  },
  {
    "Name": "TestSelPushDownTiFlash",
    "Cases": [
      {
        "SQL": "explain format = 'brief' select * from t where t.a > 1 and t.b = \"flash\" or t.a + 3 * t.a = 5",
        "Plan": [
          "TableReader 8000.67 root  data:Selection",
          "└─Selection 8000.67 cop[tiflash]  or(and(gt(test.t.a, 1), eq(test.t.b, \"flash\")), eq(plus(test.t.a, mul(3, test.t.a)), 5))",
          "  └─TableFullScan 10000.00 cop[tiflash] table:t keep order:false, stats:pseudo"
        ]
      },
      {
        "SQL": "explain format = 'brief' select * from t where cast(t.a as double) + 3 = 5.1",
        "Plan": [
          "TableReader 8000.00 root  data:Selection",
          "└─Selection 8000.00 cop[tiflash]  eq(plus(cast(test.t.a, double BINARY), 3), 5.1)",
          "  └─TableFullScan 10000.00 cop[tiflash] table:t keep order:false, stats:pseudo"
        ]
      },
      {
        "SQL": "explain format = 'brief' select * from t where b > 'a' order by convert(b, unsigned) limit 2",
        "Plan": [
          "Projection 2.00 root  test.t.a, test.t.b",
          "└─TopN 2.00 root  Column#4, offset:0, count:2",
          "  └─Projection 2.00 root  test.t.a, test.t.b, cast(test.t.b, bigint(22) UNSIGNED BINARY)->Column#4",
          "    └─TableReader 2.00 root  data:Projection",
          "      └─Projection 2.00 batchCop[tiflash]  test.t.a, test.t.b",
          "        └─TopN 2.00 batchCop[tiflash]  Column#3, offset:0, count:2",
          "          └─Projection 3333.33 batchCop[tiflash]  test.t.a, test.t.b, cast(test.t.b, bigint(22) UNSIGNED BINARY)->Column#3",
          "            └─Selection 3333.33 batchCop[tiflash]  gt(test.t.b, \"a\")",
          "              └─TableFullScan 10000.00 batchCop[tiflash] table:t keep order:false, stats:pseudo"
        ]
      },
      {
        "SQL": "explain format = 'brief' select * from t where b > 'a' order by b limit 2",
        "Plan": [
          "TopN 2.00 root  test.t.b, offset:0, count:2",
          "└─TableReader 2.00 root  data:TopN",
          "  └─TopN 2.00 batchCop[tiflash]  test.t.b, offset:0, count:2",
          "    └─Selection 3333.33 batchCop[tiflash]  gt(test.t.b, \"a\")",
          "      └─TableFullScan 10000.00 batchCop[tiflash] table:t keep order:false, stats:pseudo"
        ]
      }
    ]
  },
  {
    "Name": "TestVerboseExplain",
    "Cases": [
      {
        "SQL": "explain format = 'verbose' select count(*) from t3",
        "Plan": [
          "StreamAgg_20 1.00 12.68 root  funcs:count(Column#9)->Column#4",
          "└─TableReader_21 1.00 9.68 root  data:StreamAgg_8",
          "  └─StreamAgg_8 1.00 117.00 cop[tikv]  funcs:count(1)->Column#9",
          "    └─TableFullScan_18 3.00 108.00 cop[tikv] table:t3 keep order:false"
        ]
      },
      {
        "SQL": "explain format = 'verbose' select count(*) from t2",
        "Plan": [
          "StreamAgg_26 1.00 8.18 root  funcs:count(Column#7)->Column#4",
          "└─TableReader_27 1.00 5.17 root  data:StreamAgg_10",
          "  └─StreamAgg_10 1.00 49.50 batchCop[tiflash]  funcs:count(1)->Column#7",
          "    └─TableFullScan_25 3.00 40.50 batchCop[tiflash] table:t2 keep order:false"
        ]
      },
      {
        "SQL": "explain format = 'verbose' select * from t3 order by a",
        "Plan": [
          "Sort_4 3.00 45.85 root  test.t3.a",
          "└─TableReader_8 3.00 11.78 root  data:TableFullScan_7",
          "  └─TableFullScan_7 3.00 108.00 cop[tikv] table:t3 keep order:false"
        ]
      },
      {
        "SQL": "explain format = 'verbose' select * from t3 order by b",
        "Plan": [
          "Sort_4 3.00 45.85 root  test.t3.b",
          "└─TableReader_8 3.00 11.78 root  data:TableFullScan_7",
          "  └─TableFullScan_7 3.00 108.00 cop[tikv] table:t3 keep order:false"
        ]
      },
      {
        "SQL": "explain format = 'verbose' select * from t3 order by a limit 1",
        "Plan": [
          "TopN_7 1.00 13.22 root  test.t3.a, offset:0, count:1",
          "└─TableReader_16 1.00 10.22 root  data:TopN_15",
          "  └─TopN_15 1.00 117.00 cop[tikv]  test.t3.a, offset:0, count:1",
          "    └─TableFullScan_14 3.00 108.00 cop[tikv] table:t3 keep order:false"
        ]
      },
      {
        "SQL": "explain format = 'verbose' select * from t3 order by b limit 1",
        "Plan": [
          "TopN_7 1.00 13.22 root  test.t3.b, offset:0, count:1",
          "└─TableReader_16 1.00 10.22 root  data:TopN_15",
          "  └─TopN_15 1.00 117.00 cop[tikv]  test.t3.b, offset:0, count:1",
          "    └─TableFullScan_14 3.00 108.00 cop[tikv] table:t3 keep order:false"
        ]
      },
      {
        "SQL": "explain format = 'verbose' select count(*) from t2 group by a",
        "Plan": [
          "TableReader_44 3.00 4.98 root  data:ExchangeSender_43",
          "└─ExchangeSender_43 3.00 96.60 mpp[tiflash]  ExchangeType: PassThrough",
          "  └─Projection_38 3.00 76.80 mpp[tiflash]  Column#4",
          "    └─HashAgg_36 3.00 57.00 mpp[tiflash]  group by:test.t2.a, funcs:count(1)->Column#4",
          "      └─ExchangeReceiver_22 3.00 48.00 mpp[tiflash]  ",
          "        └─ExchangeSender_21 3.00 45.00 mpp[tiflash]  ExchangeType: HashPartition, Hash Cols: [name: test.t2.a, collate: binary]",
          "          └─TableFullScan_20 3.00 45.00 mpp[tiflash] table:t2 keep order:false"
        ]
      },
      {
        "SQL": "explain format = 'verbose' select count(*) from t3 where b = 0",
        "Plan": [
          "StreamAgg_10 1.00 1.33 root  funcs:count(1)->Column#4",
          "└─IndexReader_15 0.00 1.33 root  index:IndexRangeScan_14",
          "  └─IndexRangeScan_14 0.00 0.00 cop[tikv] table:t3, index:c(b) range:[0,0], keep order:false"
        ]
      },
      {
        "SQL": "explain format = 'verbose' select /*+ use_index(t3, c) */ count(a) from t3 where b = 0",
        "Plan": [
          "StreamAgg_10 1.00 19.33 root  funcs:count(test.t3.a)->Column#4",
          "└─IndexLookUp_17 0.00 19.33 root  ",
          "  ├─IndexRangeScan_15(Build) 0.00 0.00 cop[tikv] table:t3, index:c(b) range:[0,0], keep order:false",
          "  └─TableRowIDScan_16(Probe) 0.00 0.00 cop[tikv] table:t3 keep order:false"
        ]
      },
      {
        "SQL": "explain format = 'verbose' select count(*) from t2 where a = 0",
        "Plan": [
          "StreamAgg_12 1.00 4.93 root  funcs:count(1)->Column#4",
          "└─TableReader_24 0.00 4.93 root  data:Selection_23",
          "  └─Selection_23 0.00 54.00 cop[tiflash]  eq(test.t2.a, 0)",
          "    └─TableFullScan_22 3.00 45.00 cop[tiflash] table:t2 keep order:false"
        ]
      },
      {
        "SQL": "explain format = 'verbose' select count(*) from t3 t join t3 on t.a = t3.b",
        "Plan": [
          "StreamAgg_10 1.00 60.22 root  funcs:count(1)->Column#7",
          "└─HashJoin_40 3.00 51.22 root  inner join, equal:[eq(test.t3.a, test.t3.b)]",
          "  ├─IndexReader_28(Build) 3.00 11.66 root  index:IndexFullScan_27",
          "  │ └─IndexFullScan_27 3.00 130.50 cop[tikv] table:t3, index:c(b) keep order:false",
          "  └─TableReader_26(Probe) 3.00 10.76 root  data:Selection_25",
          "    └─Selection_25 3.00 117.00 cop[tikv]  not(isnull(test.t3.a))",
          "      └─TableFullScan_24 3.00 108.00 cop[tikv] table:t keep order:false"
        ]
      },
      {
        "SQL": "explain format = 'verbose' select count(*) from t1 join t2 on t1.a = t2.a",
        "Plan": [
          "StreamAgg_15 1.00 18.93 root  funcs:count(1)->Column#7",
          "└─TableReader_47 3.00 9.93 root  data:ExchangeSender_46",
          "  └─ExchangeSender_46 3.00 195.38 mpp[tiflash]  ExchangeType: PassThrough",
          "    └─HashJoin_43 3.00 195.38 mpp[tiflash]  inner join, equal:[eq(test.t1.a, test.t2.a)]",
          "      ├─ExchangeReceiver_22(Build) 3.00 57.00 mpp[tiflash]  ",
          "      │ └─ExchangeSender_21 3.00 54.00 mpp[tiflash]  ExchangeType: Broadcast",
          "      │   └─Selection_20 3.00 54.00 mpp[tiflash]  not(isnull(test.t1.a))",
          "      │     └─TableFullScan_19 3.00 45.00 mpp[tiflash] table:t1 keep order:false",
          "      └─Selection_24(Probe) 3.00 54.00 mpp[tiflash]  not(isnull(test.t2.a))",
          "        └─TableFullScan_23 3.00 45.00 mpp[tiflash] table:t2 keep order:false"
        ]
      },
      {
        "SQL": "explain format = 'verbose' select count(*) from t1 join t2 on t1.a = t2.a join t3 on t1.b = t3.b",
        "Plan": [
          "StreamAgg_15 1.00 60.60 root  funcs:count(1)->Column#10",
          "└─HashJoin_65 3.00 51.60 root  inner join, equal:[eq(test.t1.b, test.t3.b)]",
          "  ├─IndexReader_53(Build) 3.00 11.66 root  index:IndexFullScan_52",
          "  │ └─IndexFullScan_52 3.00 130.50 cop[tikv] table:t3, index:c(b) keep order:false",
          "  └─TableReader_39(Probe) 3.00 11.14 root  data:ExchangeSender_38",
          "    └─ExchangeSender_38 3.00 204.38 mpp[tiflash]  ExchangeType: PassThrough",
          "      └─HashJoin_29 3.00 204.38 mpp[tiflash]  inner join, equal:[eq(test.t1.a, test.t2.a)]",
          "        ├─ExchangeReceiver_35(Build) 3.00 66.00 mpp[tiflash]  ",
          "        │ └─ExchangeSender_34 3.00 63.00 mpp[tiflash]  ExchangeType: Broadcast",
          "        │   └─Selection_33 3.00 63.00 mpp[tiflash]  not(isnull(test.t1.a)), not(isnull(test.t1.b))",
          "        │     └─TableFullScan_32 3.00 54.00 mpp[tiflash] table:t1 keep order:false",
          "        └─Selection_37(Probe) 3.00 54.00 mpp[tiflash]  not(isnull(test.t2.a))",
          "          └─TableFullScan_36 3.00 45.00 mpp[tiflash] table:t2 keep order:false"
        ]
      },
      {
        "SQL": "explain format = 'verbose' select (2) in (select count(*) from t1) from (select t.b < (select t.b from t2 limit 1 )  from t3 t) t",
        "Plan": [
          "HashJoin_19 3.00 127.40 root  CARTESIAN left outer semi join",
          "├─Selection_39(Build) 0.80 11.18 root  eq(2, Column#18)",
          "│ └─StreamAgg_61 1.00 8.18 root  funcs:count(Column#32)->Column#18",
          "│   └─TableReader_62 1.00 5.17 root  data:StreamAgg_45",
          "│     └─StreamAgg_45 1.00 49.50 batchCop[tiflash]  funcs:count(1)->Column#32",
          "│       └─TableFullScan_60 3.00 40.50 batchCop[tiflash] table:t1 keep order:false",
          "└─Projection_20(Probe) 3.00 95.82 root  1->Column#28",
          "  └─Apply_22 3.00 76.02 root  CARTESIAN left outer join",
          "    ├─TableReader_24(Build) 3.00 10.16 root  data:TableFullScan_23",
          "    │ └─TableFullScan_23 3.00 108.00 cop[tikv] table:t keep order:false",
          "    └─Projection_27(Probe) 3.00 21.95 root  1->Column#26",
          "      └─Limit_30 3.00 3.35 root  offset:0, count:1",
          "        └─TableReader_38 3.00 3.35 root  data:ExchangeSender_37",
          "          └─ExchangeSender_37 3.00 19.50 mpp[tiflash]  ExchangeType: PassThrough",
          "            └─Limit_36 3.00 19.50 mpp[tiflash]  offset:0, count:1",
          "              └─TableFullScan_35 3.00 19.50 mpp[tiflash] table:t2 keep order:false"
        ]
      },
      {
        "SQL": "explain format = 'verbose' select /*+ merge_join(t1) */ count(*) from t1 join t2 on t1.a = t2.a",
        "Plan": [
          "StreamAgg_14 1.00 59.65 root  funcs:count(1)->Column#7",
          "└─MergeJoin_32 3.00 50.65 root  inner join, left key:test.t1.a, right key:test.t2.a",
          "  ├─Sort_30(Build) 3.00 20.83 root  test.t2.a",
          "  │ └─TableReader_29 3.00 6.56 root  data:Selection_28",
          "  │   └─Selection_28 3.00 54.00 cop[tiflash]  not(isnull(test.t2.a))",
          "  │     └─TableFullScan_27 3.00 45.00 cop[tiflash] table:t2 keep order:false",
          "  └─Sort_23(Probe) 3.00 20.83 root  test.t1.a",
          "    └─TableReader_22 3.00 6.56 root  data:Selection_21",
          "      └─Selection_21 3.00 54.00 cop[tiflash]  not(isnull(test.t1.a))",
          "        └─TableFullScan_20 3.00 45.00 cop[tiflash] table:t1 keep order:false"
        ]
      }
    ]
  },
  {
    "Name": "TestRegardNULLAsPoint",
    "Cases": [
      {
        "SQL": "select * from tuk where a<=>null and b=1",
        "PlanEnabled": [
          "IndexReader_6 0.10 root  index:IndexRangeScan_5",
          "└─IndexRangeScan_5 0.10 cop[tikv] table:tuk, index:a(a, b, c) range:[NULL 1,NULL 1], keep order:false, stats:pseudo"
        ],
        "PlanDisabled": [
          "IndexReader_7 0.01 root  index:Selection_6",
          "└─Selection_6 0.01 cop[tikv]  eq(test.tuk.b, 1)",
          "  └─IndexRangeScan_5 10.00 cop[tikv] table:tuk, index:a(a, b, c) range:[NULL,NULL], keep order:false, stats:pseudo"
        ],
        "Result": [
          "<nil> 1 <nil>",
          "<nil> 1 <nil>",
          "<nil> 1 1",
          "<nil> 1 1"
        ]
      },
      {
        "SQL": "select * from tik where a<=>null and b=1",
        "PlanEnabled": [
          "IndexReader_6 0.10 root  index:IndexRangeScan_5",
          "└─IndexRangeScan_5 0.10 cop[tikv] table:tik, index:a(a, b, c) range:[NULL 1,NULL 1], keep order:false, stats:pseudo"
        ],
        "PlanDisabled": [
          "IndexReader_7 0.01 root  index:Selection_6",
          "└─Selection_6 0.01 cop[tikv]  eq(test.tik.b, 1)",
          "  └─IndexRangeScan_5 10.00 cop[tikv] table:tik, index:a(a, b, c) range:[NULL,NULL], keep order:false, stats:pseudo"
        ],
        "Result": [
          "<nil> 1 <nil>",
          "<nil> 1 <nil>",
          "<nil> 1 1",
          "<nil> 1 1"
        ]
      },
      {
        "SQL": "select * from tuk where a<=>null and b>0 and b<2",
        "PlanEnabled": [
          "IndexReader_6 0.10 root  index:IndexRangeScan_5",
          "└─IndexRangeScan_5 0.10 cop[tikv] table:tuk, index:a(a, b, c) range:[NULL 1,NULL 1], keep order:false, stats:pseudo"
        ],
        "PlanDisabled": [
          "IndexReader_7 0.25 root  index:Selection_6",
          "└─Selection_6 0.25 cop[tikv]  eq(test.tuk.b, 1)",
          "  └─IndexRangeScan_5 10.00 cop[tikv] table:tuk, index:a(a, b, c) range:[NULL,NULL], keep order:false, stats:pseudo"
        ],
        "Result": [
          "<nil> 1 <nil>",
          "<nil> 1 <nil>",
          "<nil> 1 1",
          "<nil> 1 1"
        ]
      },
      {
        "SQL": "select * from tik where a<=>null and b>0 and b<2",
        "PlanEnabled": [
          "IndexReader_6 0.10 root  index:IndexRangeScan_5",
          "└─IndexRangeScan_5 0.10 cop[tikv] table:tik, index:a(a, b, c) range:[NULL 1,NULL 1], keep order:false, stats:pseudo"
        ],
        "PlanDisabled": [
          "IndexReader_7 0.25 root  index:Selection_6",
          "└─Selection_6 0.25 cop[tikv]  eq(test.tik.b, 1)",
          "  └─IndexRangeScan_5 10.00 cop[tikv] table:tik, index:a(a, b, c) range:[NULL,NULL], keep order:false, stats:pseudo"
        ],
        "Result": [
          "<nil> 1 <nil>",
          "<nil> 1 <nil>",
          "<nil> 1 1",
          "<nil> 1 1"
        ]
      },
      {
        "SQL": "select * from tuk where a<=>null and b>=1 and b<2",
        "PlanEnabled": [
          "IndexReader_6 0.10 root  index:IndexRangeScan_5",
          "└─IndexRangeScan_5 0.10 cop[tikv] table:tuk, index:a(a, b, c) range:[NULL 1,NULL 1], keep order:false, stats:pseudo"
        ],
        "PlanDisabled": [
          "IndexReader_7 0.25 root  index:Selection_6",
          "└─Selection_6 0.25 cop[tikv]  eq(test.tuk.b, 1)",
          "  └─IndexRangeScan_5 10.00 cop[tikv] table:tuk, index:a(a, b, c) range:[NULL,NULL], keep order:false, stats:pseudo"
        ],
        "Result": [
          "<nil> 1 <nil>",
          "<nil> 1 <nil>",
          "<nil> 1 1",
          "<nil> 1 1"
        ]
      },
      {
        "SQL": "select * from tik where a<=>null and b>=1 and b<2",
        "PlanEnabled": [
          "IndexReader_6 0.10 root  index:IndexRangeScan_5",
          "└─IndexRangeScan_5 0.10 cop[tikv] table:tik, index:a(a, b, c) range:[NULL 1,NULL 1], keep order:false, stats:pseudo"
        ],
        "PlanDisabled": [
          "IndexReader_7 0.25 root  index:Selection_6",
          "└─Selection_6 0.25 cop[tikv]  eq(test.tik.b, 1)",
          "  └─IndexRangeScan_5 10.00 cop[tikv] table:tik, index:a(a, b, c) range:[NULL,NULL], keep order:false, stats:pseudo"
        ],
        "Result": [
          "<nil> 1 <nil>",
          "<nil> 1 <nil>",
          "<nil> 1 1",
          "<nil> 1 1"
        ]
      },
      {
        "SQL": "select * from tuk where a<=>null and b=1 and c=1",
        "PlanEnabled": [
          "IndexReader_6 1.00 root  index:IndexRangeScan_5",
          "└─IndexRangeScan_5 1.00 cop[tikv] table:tuk, index:a(a, b, c) range:[NULL 1 1,NULL 1 1], keep order:false, stats:pseudo"
        ],
        "PlanDisabled": [
          "IndexReader_7 0.00 root  index:Selection_6",
          "└─Selection_6 0.00 cop[tikv]  eq(test.tuk.b, 1), eq(test.tuk.c, 1)",
          "  └─IndexRangeScan_5 10.00 cop[tikv] table:tuk, index:a(a, b, c) range:[NULL,NULL], keep order:false, stats:pseudo"
        ],
        "Result": [
          "<nil> 1 1",
          "<nil> 1 1"
        ]
      },
      {
        "SQL": "select * from tik where a<=>null and b=1 and c=1",
        "PlanEnabled": [
          "IndexReader_6 0.00 root  index:IndexRangeScan_5",
          "└─IndexRangeScan_5 0.00 cop[tikv] table:tik, index:a(a, b, c) range:[NULL 1 1,NULL 1 1], keep order:false, stats:pseudo"
        ],
        "PlanDisabled": [
          "IndexReader_7 0.00 root  index:Selection_6",
          "└─Selection_6 0.00 cop[tikv]  eq(test.tik.b, 1), eq(test.tik.c, 1)",
          "  └─IndexRangeScan_5 10.00 cop[tikv] table:tik, index:a(a, b, c) range:[NULL,NULL], keep order:false, stats:pseudo"
        ],
        "Result": [
          "<nil> 1 1",
          "<nil> 1 1"
        ]
      },
      {
        "SQL": "select * from tuk where a=1 and b<=>null and c=1",
        "PlanEnabled": [
          "IndexReader_6 1.00 root  index:IndexRangeScan_5",
          "└─IndexRangeScan_5 1.00 cop[tikv] table:tuk, index:a(a, b, c) range:[1 NULL 1,1 NULL 1], keep order:false, stats:pseudo"
        ],
        "PlanDisabled": [
          "IndexReader_7 0.00 root  index:Selection_6",
          "└─Selection_6 0.00 cop[tikv]  eq(test.tuk.c, 1)",
          "  └─IndexRangeScan_5 0.10 cop[tikv] table:tuk, index:a(a, b, c) range:[1 NULL,1 NULL], keep order:false, stats:pseudo"
        ],
        "Result": [
          "1 <nil> 1",
          "1 <nil> 1"
        ]
      },
      {
        "SQL": "select * from tik where a=1 and b<=>null and c=1",
        "PlanEnabled": [
          "IndexReader_6 0.00 root  index:IndexRangeScan_5",
          "└─IndexRangeScan_5 0.00 cop[tikv] table:tik, index:a(a, b, c) range:[1 NULL 1,1 NULL 1], keep order:false, stats:pseudo"
        ],
        "PlanDisabled": [
          "IndexReader_7 0.00 root  index:Selection_6",
          "└─Selection_6 0.00 cop[tikv]  eq(test.tik.c, 1)",
          "  └─IndexRangeScan_5 0.10 cop[tikv] table:tik, index:a(a, b, c) range:[1 NULL,1 NULL], keep order:false, stats:pseudo"
        ],
        "Result": [
          "1 <nil> 1",
          "1 <nil> 1"
        ]
      },
      {
        "SQL": "select * from tuk where a<=>null and b<=>null and c=1",
        "PlanEnabled": [
          "IndexReader_6 1.00 root  index:IndexRangeScan_5",
          "└─IndexRangeScan_5 1.00 cop[tikv] table:tuk, index:a(a, b, c) range:[NULL NULL 1,NULL NULL 1], keep order:false, stats:pseudo"
        ],
        "PlanDisabled": [
          "IndexReader_7 0.00 root  index:Selection_6",
          "└─Selection_6 0.00 cop[tikv]  eq(test.tuk.c, 1), nulleq(test.tuk.b, NULL)",
          "  └─IndexRangeScan_5 10.00 cop[tikv] table:tuk, index:a(a, b, c) range:[NULL,NULL], keep order:false, stats:pseudo"
        ],
        "Result": [
          "<nil> <nil> 1",
          "<nil> <nil> 1"
        ]
      },
      {
        "SQL": "select * from tik where a<=>null and b<=>null and c=1",
        "PlanEnabled": [
          "IndexReader_6 0.00 root  index:IndexRangeScan_5",
          "└─IndexRangeScan_5 0.00 cop[tikv] table:tik, index:a(a, b, c) range:[NULL NULL 1,NULL NULL 1], keep order:false, stats:pseudo"
        ],
        "PlanDisabled": [
          "IndexReader_7 0.00 root  index:Selection_6",
          "└─Selection_6 0.00 cop[tikv]  eq(test.tik.c, 1), nulleq(test.tik.b, NULL)",
          "  └─IndexRangeScan_5 10.00 cop[tikv] table:tik, index:a(a, b, c) range:[NULL,NULL], keep order:false, stats:pseudo"
        ],
        "Result": [
          "<nil> <nil> 1",
          "<nil> <nil> 1"
        ]
      },
      {
        "SQL": "select * from tuk where a<=>null and b<=>null and c<=>null",
        "PlanEnabled": [
          "IndexReader_6 1.00 root  index:IndexRangeScan_5",
          "└─IndexRangeScan_5 1.00 cop[tikv] table:tuk, index:a(a, b, c) range:[NULL NULL NULL,NULL NULL NULL], keep order:false, stats:pseudo"
        ],
        "PlanDisabled": [
          "IndexReader_7 0.00 root  index:Selection_6",
          "└─Selection_6 0.00 cop[tikv]  nulleq(test.tuk.b, NULL), nulleq(test.tuk.c, NULL)",
          "  └─IndexRangeScan_5 10.00 cop[tikv] table:tuk, index:a(a, b, c) range:[NULL,NULL], keep order:false, stats:pseudo"
        ],
        "Result": [
          "<nil> <nil> <nil>",
          "<nil> <nil> <nil>"
        ]
      },
      {
        "SQL": "select * from tik where a<=>null and b<=>null and c<=>null",
        "PlanEnabled": [
          "IndexReader_6 0.00 root  index:IndexRangeScan_5",
          "└─IndexRangeScan_5 0.00 cop[tikv] table:tik, index:a(a, b, c) range:[NULL NULL NULL,NULL NULL NULL], keep order:false, stats:pseudo"
        ],
        "PlanDisabled": [
          "IndexReader_7 0.00 root  index:Selection_6",
          "└─Selection_6 0.00 cop[tikv]  nulleq(test.tik.b, NULL), nulleq(test.tik.c, NULL)",
          "  └─IndexRangeScan_5 10.00 cop[tikv] table:tik, index:a(a, b, c) range:[NULL,NULL], keep order:false, stats:pseudo"
        ],
        "Result": [
          "<nil> <nil> <nil>",
          "<nil> <nil> <nil>"
        ]
      }
    ]
  },
  {
    "Name": "TestPushDownToTiFlashWithKeepOrder",
    "Cases": [
      {
        "SQL": "explain format = 'brief' select max(a) from t",
        "Plan": [
          "StreamAgg 1.00 root  funcs:max(test.t.a)->Column#3",
          "└─TopN 1.00 root  test.t.a:desc, offset:0, count:1",
          "  └─TableReader 1.00 root  data:TopN",
          "    └─TopN 1.00 batchCop[tiflash]  test.t.a:desc, offset:0, count:1",
          "      └─TableFullScan 10000.00 batchCop[tiflash] table:t keep order:false, stats:pseudo"
        ]
      },
      {
        "SQL": "explain format = 'brief' select min(a) from t",
        "Plan": [
          "StreamAgg 1.00 root  funcs:min(test.t.a)->Column#3",
          "└─Limit 1.00 root  offset:0, count:1",
          "  └─TableReader 1.00 root  data:Limit",
          "    └─Limit 1.00 cop[tiflash]  offset:0, count:1",
          "      └─TableFullScan 1.00 cop[tiflash] table:t keep order:true, stats:pseudo"
        ]
      }
    ]
  },
  {
    "Name": "TestPushDownToTiFlashWithKeepOrderInFastMode",
    "Cases": [
      {
        "SQL": "explain format = 'brief' select max(a) from t",
        "Plan": [
          "StreamAgg 1.00 root  funcs:max(test.t.a)->Column#3",
          "└─TopN 1.00 root  test.t.a:desc, offset:0, count:1",
          "  └─TableReader 1.00 root  data:TopN",
          "    └─TopN 1.00 batchCop[tiflash]  test.t.a:desc, offset:0, count:1",
          "      └─TableFullScan 10000.00 batchCop[tiflash] table:t keep order:false, stats:pseudo"
        ]
      },
      {
        "SQL": "explain format = 'brief' select min(a) from t",
        "Plan": [
          "StreamAgg 1.00 root  funcs:min(test.t.a)->Column#3",
          "└─TopN 1.00 root  test.t.a, offset:0, count:1",
          "  └─TableReader 1.00 root  data:TopN",
          "    └─TopN 1.00 batchCop[tiflash]  test.t.a, offset:0, count:1",
          "      └─TableFullScan 10000.00 batchCop[tiflash] table:t keep order:false, stats:pseudo"
        ]
      }
    ]
  },
  {
    "Name": "TestMPPJoin",
    "Cases": [
      {
        "SQL": "explain format = 'brief' select count(*) from fact_t, d1_t where fact_t.d1_k = d1_t.d1_k",
        "Plan": [
          "StreamAgg 1.00 root  funcs:count(1)->Column#11",
          "└─TableReader 8.00 root  data:ExchangeSender",
          "  └─ExchangeSender 8.00 mpp[tiflash]  ExchangeType: PassThrough",
          "    └─HashJoin 8.00 mpp[tiflash]  inner join, equal:[eq(test.d1_t.d1_k, test.fact_t.d1_k)]",
          "      ├─ExchangeReceiver(Build) 2.00 mpp[tiflash]  ",
          "      │ └─ExchangeSender 2.00 mpp[tiflash]  ExchangeType: Broadcast",
          "      │   └─Selection 2.00 mpp[tiflash]  not(isnull(test.d1_t.d1_k))",
          "      │     └─TableFullScan 2.00 mpp[tiflash] table:d1_t keep order:false",
          "      └─Selection(Probe) 8.00 mpp[tiflash]  not(isnull(test.fact_t.d1_k))",
          "        └─TableFullScan 8.00 mpp[tiflash] table:fact_t keep order:false"
        ]
      },
      {
        "SQL": "explain format = 'brief' select count(*) from fact_t, d1_t, d2_t, d3_t where fact_t.d1_k = d1_t.d1_k and fact_t.d2_k = d2_t.d2_k and fact_t.d3_k = d3_t.d3_k",
        "Plan": [
          "StreamAgg 1.00 root  funcs:count(1)->Column#17",
          "└─TableReader 8.00 root  data:ExchangeSender",
          "  └─ExchangeSender 8.00 mpp[tiflash]  ExchangeType: PassThrough",
          "    └─HashJoin 8.00 mpp[tiflash]  inner join, equal:[eq(test.fact_t.d3_k, test.d3_t.d3_k)]",
          "      ├─ExchangeReceiver(Build) 2.00 mpp[tiflash]  ",
          "      │ └─ExchangeSender 2.00 mpp[tiflash]  ExchangeType: Broadcast",
          "      │   └─Selection 2.00 mpp[tiflash]  not(isnull(test.d3_t.d3_k))",
          "      │     └─TableFullScan 2.00 mpp[tiflash] table:d3_t keep order:false",
          "      └─HashJoin(Probe) 8.00 mpp[tiflash]  inner join, equal:[eq(test.fact_t.d2_k, test.d2_t.d2_k)]",
          "        ├─ExchangeReceiver(Build) 2.00 mpp[tiflash]  ",
          "        │ └─ExchangeSender 2.00 mpp[tiflash]  ExchangeType: Broadcast",
          "        │   └─Selection 2.00 mpp[tiflash]  not(isnull(test.d2_t.d2_k))",
          "        │     └─TableFullScan 2.00 mpp[tiflash] table:d2_t keep order:false",
          "        └─HashJoin(Probe) 8.00 mpp[tiflash]  inner join, equal:[eq(test.d1_t.d1_k, test.fact_t.d1_k)]",
          "          ├─ExchangeReceiver(Build) 2.00 mpp[tiflash]  ",
          "          │ └─ExchangeSender 2.00 mpp[tiflash]  ExchangeType: Broadcast",
          "          │   └─Selection 2.00 mpp[tiflash]  not(isnull(test.d1_t.d1_k))",
          "          │     └─TableFullScan 2.00 mpp[tiflash] table:d1_t keep order:false",
          "          └─Selection(Probe) 8.00 mpp[tiflash]  not(isnull(test.fact_t.d1_k)), not(isnull(test.fact_t.d2_k)), not(isnull(test.fact_t.d3_k))",
          "            └─TableFullScan 8.00 mpp[tiflash] table:fact_t keep order:false"
        ]
      },
      {
        "SQL": "explain format = 'brief' select count(*) from fact_t, d1_t where fact_t.d1_k = d1_t.d1_k",
        "Plan": [
          "StreamAgg 1.00 root  funcs:count(1)->Column#11",
          "└─TableReader 8.00 root  data:ExchangeSender",
          "  └─ExchangeSender 8.00 mpp[tiflash]  ExchangeType: PassThrough",
          "    └─HashJoin 8.00 mpp[tiflash]  inner join, equal:[eq(test.d1_t.d1_k, test.fact_t.d1_k)]",
          "      ├─ExchangeReceiver(Build) 2.00 mpp[tiflash]  ",
          "      │ └─ExchangeSender 2.00 mpp[tiflash]  ExchangeType: Broadcast",
          "      │   └─Selection 2.00 mpp[tiflash]  not(isnull(test.d1_t.d1_k))",
          "      │     └─TableFullScan 2.00 mpp[tiflash] table:d1_t keep order:false",
          "      └─Selection(Probe) 8.00 mpp[tiflash]  not(isnull(test.fact_t.d1_k))",
          "        └─TableFullScan 8.00 mpp[tiflash] table:fact_t keep order:false"
        ]
      },
      {
        "SQL": "explain format = 'brief' select count(*) from fact_t left join d1_t on fact_t.d1_k = d1_t.d1_k",
        "Plan": [
          "StreamAgg 1.00 root  funcs:count(1)->Column#11",
          "└─TableReader 8.00 root  data:ExchangeSender",
          "  └─ExchangeSender 8.00 mpp[tiflash]  ExchangeType: PassThrough",
          "    └─HashJoin 8.00 mpp[tiflash]  left outer join, equal:[eq(test.fact_t.d1_k, test.d1_t.d1_k)]",
          "      ├─ExchangeReceiver(Build) 2.00 mpp[tiflash]  ",
          "      │ └─ExchangeSender 2.00 mpp[tiflash]  ExchangeType: Broadcast",
          "      │   └─Selection 2.00 mpp[tiflash]  not(isnull(test.d1_t.d1_k))",
          "      │     └─TableFullScan 2.00 mpp[tiflash] table:d1_t keep order:false",
          "      └─TableFullScan(Probe) 8.00 mpp[tiflash] table:fact_t keep order:false"
        ]
      },
      {
        "SQL": "explain format = 'brief' select count(*) from fact_t right join d1_t on fact_t.d1_k = d1_t.d1_k",
        "Plan": [
          "StreamAgg 1.00 root  funcs:count(1)->Column#11",
          "└─TableReader 8.00 root  data:ExchangeSender",
          "  └─ExchangeSender 8.00 mpp[tiflash]  ExchangeType: PassThrough",
          "    └─HashJoin 8.00 mpp[tiflash]  right outer join, equal:[eq(test.fact_t.d1_k, test.d1_t.d1_k)]",
          "      ├─ExchangeReceiver(Build) 8.00 mpp[tiflash]  ",
          "      │ └─ExchangeSender 8.00 mpp[tiflash]  ExchangeType: Broadcast",
          "      │   └─Selection 8.00 mpp[tiflash]  not(isnull(test.fact_t.d1_k))",
          "      │     └─TableFullScan 8.00 mpp[tiflash] table:fact_t keep order:false",
          "      └─TableFullScan(Probe) 2.00 mpp[tiflash] table:d1_t keep order:false"
        ]
      },
      {
        "SQL": "explain format = 'brief' select count(*) from fact_t join d1_t on fact_t.d1_k = d1_t.d1_k and fact_t.col1 > d1_t.value",
        "Plan": [
          "StreamAgg 1.00 root  funcs:count(1)->Column#11",
          "└─TableReader 8.00 root  data:ExchangeSender",
          "  └─ExchangeSender 8.00 mpp[tiflash]  ExchangeType: PassThrough",
          "    └─HashJoin 8.00 mpp[tiflash]  inner join, equal:[eq(test.d1_t.d1_k, test.fact_t.d1_k)], other cond:gt(test.fact_t.col1, test.d1_t.value)",
          "      ├─ExchangeReceiver(Build) 2.00 mpp[tiflash]  ",
          "      │ └─ExchangeSender 2.00 mpp[tiflash]  ExchangeType: Broadcast",
          "      │   └─Selection 2.00 mpp[tiflash]  not(isnull(test.d1_t.d1_k)), not(isnull(test.d1_t.value))",
          "      │     └─TableFullScan 2.00 mpp[tiflash] table:d1_t keep order:false",
          "      └─Selection(Probe) 8.00 mpp[tiflash]  not(isnull(test.fact_t.col1)), not(isnull(test.fact_t.d1_k))",
          "        └─TableFullScan 8.00 mpp[tiflash] table:fact_t keep order:false"
        ]
      },
      {
        "SQL": "explain format = 'brief' select count(*) from fact_t left join d1_t on fact_t.d1_k = d1_t.d1_k and fact_t.col1 > 10",
        "Plan": [
          "StreamAgg 1.00 root  funcs:count(1)->Column#11",
          "└─TableReader 8.00 root  data:ExchangeSender",
          "  └─ExchangeSender 8.00 mpp[tiflash]  ExchangeType: PassThrough",
          "    └─HashJoin 8.00 mpp[tiflash]  left outer join, equal:[eq(test.fact_t.d1_k, test.d1_t.d1_k)], left cond:[gt(test.fact_t.col1, 10)]",
          "      ├─ExchangeReceiver(Build) 2.00 mpp[tiflash]  ",
          "      │ └─ExchangeSender 2.00 mpp[tiflash]  ExchangeType: Broadcast",
          "      │   └─Selection 2.00 mpp[tiflash]  not(isnull(test.d1_t.d1_k))",
          "      │     └─TableFullScan 2.00 mpp[tiflash] table:d1_t keep order:false",
          "      └─TableFullScan(Probe) 8.00 mpp[tiflash] table:fact_t keep order:false"
        ]
      },
      {
        "SQL": "explain format = 'brief' select count(*) from fact_t left join d1_t on fact_t.d1_k = d1_t.d1_k and fact_t.col2 > 10 and fact_t.col1 > d1_t.value",
        "Plan": [
          "StreamAgg 1.00 root  funcs:count(1)->Column#11",
          "└─TableReader 8.00 root  data:ExchangeSender",
          "  └─ExchangeSender 8.00 mpp[tiflash]  ExchangeType: PassThrough",
          "    └─HashJoin 8.00 mpp[tiflash]  left outer join, equal:[eq(test.fact_t.d1_k, test.d1_t.d1_k)], left cond:[gt(test.fact_t.col2, 10)], other cond:gt(test.fact_t.col1, test.d1_t.value)",
          "      ├─ExchangeReceiver(Build) 2.00 mpp[tiflash]  ",
          "      │ └─ExchangeSender 2.00 mpp[tiflash]  ExchangeType: Broadcast",
          "      │   └─Selection 2.00 mpp[tiflash]  not(isnull(test.d1_t.d1_k)), not(isnull(test.d1_t.value))",
          "      │     └─TableFullScan 2.00 mpp[tiflash] table:d1_t keep order:false",
          "      └─TableFullScan(Probe) 8.00 mpp[tiflash] table:fact_t keep order:false"
        ]
      },
      {
        "SQL": "explain format = 'brief' select count(*) from fact_t right join d1_t on fact_t.d1_k = d1_t.d1_k and d1_t.value > 10",
        "Plan": [
          "StreamAgg 1.00 root  funcs:count(1)->Column#11",
          "└─TableReader 8.00 root  data:ExchangeSender",
          "  └─ExchangeSender 8.00 mpp[tiflash]  ExchangeType: PassThrough",
          "    └─HashJoin 8.00 mpp[tiflash]  right outer join, equal:[eq(test.fact_t.d1_k, test.d1_t.d1_k)], right cond:gt(test.d1_t.value, 10)",
          "      ├─ExchangeReceiver(Build) 8.00 mpp[tiflash]  ",
          "      │ └─ExchangeSender 8.00 mpp[tiflash]  ExchangeType: Broadcast",
          "      │   └─Selection 8.00 mpp[tiflash]  not(isnull(test.fact_t.d1_k))",
          "      │     └─TableFullScan 8.00 mpp[tiflash] table:fact_t keep order:false",
          "      └─TableFullScan(Probe) 2.00 mpp[tiflash] table:d1_t keep order:false"
        ]
      },
      {
        "SQL": "explain format = 'brief' select count(*) from fact_t right join d1_t on fact_t.d1_k = d1_t.d1_k and d1_t.value > 10 and fact_t.col1 > d1_t.value",
        "Plan": [
          "StreamAgg 1.00 root  funcs:count(1)->Column#11",
          "└─TableReader 8.00 root  data:ExchangeSender",
          "  └─ExchangeSender 8.00 mpp[tiflash]  ExchangeType: PassThrough",
          "    └─HashJoin 8.00 mpp[tiflash]  right outer join, equal:[eq(test.fact_t.d1_k, test.d1_t.d1_k)], right cond:gt(test.d1_t.value, 10), other cond:gt(test.fact_t.col1, test.d1_t.value)",
          "      ├─ExchangeReceiver(Build) 8.00 mpp[tiflash]  ",
          "      │ └─ExchangeSender 8.00 mpp[tiflash]  ExchangeType: Broadcast",
          "      │   └─Selection 8.00 mpp[tiflash]  not(isnull(test.fact_t.col1)), not(isnull(test.fact_t.d1_k))",
          "      │     └─TableFullScan 8.00 mpp[tiflash] table:fact_t keep order:false",
          "      └─TableFullScan(Probe) 2.00 mpp[tiflash] table:d1_t keep order:false"
        ]
      },
      {
        "SQL": "explain format = 'brief' select count(*) from fact_t where exists (select 1 from d1_t where d1_k = fact_t.d1_k)",
        "Plan": [
          "StreamAgg 1.00 root  funcs:count(1)->Column#12",
          "└─TableReader 6.40 root  data:ExchangeSender",
          "  └─ExchangeSender 6.40 mpp[tiflash]  ExchangeType: PassThrough",
          "    └─HashJoin 6.40 mpp[tiflash]  semi join, equal:[eq(test.fact_t.d1_k, test.d1_t.d1_k)]",
          "      ├─ExchangeReceiver(Build) 2.00 mpp[tiflash]  ",
          "      │ └─ExchangeSender 2.00 mpp[tiflash]  ExchangeType: Broadcast",
          "      │   └─Selection 2.00 mpp[tiflash]  not(isnull(test.d1_t.d1_k))",
          "      │     └─TableFullScan 2.00 mpp[tiflash] table:d1_t keep order:false",
          "      └─Selection(Probe) 8.00 mpp[tiflash]  not(isnull(test.fact_t.d1_k))",
          "        └─TableFullScan 8.00 mpp[tiflash] table:fact_t keep order:false"
        ]
      },
      {
        "SQL": "explain format = 'brief' select count(*) from fact_t where exists (select 1 from d1_t where d1_k = fact_t.d1_k and value > fact_t.col1)",
        "Plan": [
          "StreamAgg 1.00 root  funcs:count(1)->Column#12",
          "└─TableReader 6.40 root  data:ExchangeSender",
          "  └─ExchangeSender 6.40 mpp[tiflash]  ExchangeType: PassThrough",
          "    └─HashJoin 6.40 mpp[tiflash]  semi join, equal:[eq(test.fact_t.d1_k, test.d1_t.d1_k)], other cond:gt(test.d1_t.value, test.fact_t.col1)",
          "      ├─ExchangeReceiver(Build) 2.00 mpp[tiflash]  ",
          "      │ └─ExchangeSender 2.00 mpp[tiflash]  ExchangeType: Broadcast",
          "      │   └─Selection 2.00 mpp[tiflash]  not(isnull(test.d1_t.d1_k)), not(isnull(test.d1_t.value))",
          "      │     └─TableFullScan 2.00 mpp[tiflash] table:d1_t keep order:false",
          "      └─Selection(Probe) 8.00 mpp[tiflash]  not(isnull(test.fact_t.col1)), not(isnull(test.fact_t.d1_k))",
          "        └─TableFullScan 8.00 mpp[tiflash] table:fact_t keep order:false"
        ]
      },
      {
        "SQL": "explain format = 'brief' select count(*) from fact_t where exists (select /*+ SEMI_JOIN_REWRITE() */ 1 from d1_t where d1_k = fact_t.d1_k)",
        "Plan": [
          "StreamAgg 1.00 root  funcs:count(1)->Column#12",
          "└─TableReader 8.00 root  data:ExchangeSender",
          "  └─ExchangeSender 8.00 mpp[tiflash]  ExchangeType: PassThrough",
          "    └─HashJoin 8.00 mpp[tiflash]  inner join, equal:[eq(test.fact_t.d1_k, test.d1_t.d1_k)]",
          "      ├─ExchangeReceiver(Build) 2.00 mpp[tiflash]  ",
          "      │ └─ExchangeSender 2.00 mpp[tiflash]  ExchangeType: Broadcast",
          "      │   └─Projection 2.00 mpp[tiflash]  test.d1_t.d1_k",
          "      │     └─HashAgg 2.00 mpp[tiflash]  group by:test.d1_t.d1_k, funcs:firstrow(test.d1_t.d1_k)->test.d1_t.d1_k",
          "      │       └─ExchangeReceiver 2.00 mpp[tiflash]  ",
          "      │         └─ExchangeSender 2.00 mpp[tiflash]  ExchangeType: HashPartition, Hash Cols: [name: test.d1_t.d1_k, collate: binary]",
          "      │           └─Selection 2.00 mpp[tiflash]  not(isnull(test.d1_t.d1_k))",
          "      │             └─TableFullScan 2.00 mpp[tiflash] table:d1_t keep order:false",
          "      └─Selection(Probe) 8.00 mpp[tiflash]  not(isnull(test.fact_t.d1_k))",
          "        └─TableFullScan 8.00 mpp[tiflash] table:fact_t keep order:false"
        ]
      },
      {
        "SQL": "explain format = 'brief' select count(*) from fact_t where exists (select /*+ SEMI_JOIN_REWRITE() */ 1 from d1_t where d1_k = fact_t.d1_k and value > fact_t.col1)",
        "Plan": [
          "StreamAgg 1.00 root  funcs:count(1)->Column#12",
          "└─TableReader 6.40 root  data:ExchangeSender",
          "  └─ExchangeSender 6.40 mpp[tiflash]  ExchangeType: PassThrough",
          "    └─HashJoin 6.40 mpp[tiflash]  semi join, equal:[eq(test.fact_t.d1_k, test.d1_t.d1_k)], other cond:gt(test.d1_t.value, test.fact_t.col1)",
          "      ├─ExchangeReceiver(Build) 2.00 mpp[tiflash]  ",
          "      │ └─ExchangeSender 2.00 mpp[tiflash]  ExchangeType: Broadcast",
          "      │   └─Selection 2.00 mpp[tiflash]  not(isnull(test.d1_t.d1_k)), not(isnull(test.d1_t.value))",
          "      │     └─TableFullScan 2.00 mpp[tiflash] table:d1_t keep order:false",
          "      └─Selection(Probe) 8.00 mpp[tiflash]  not(isnull(test.fact_t.col1)), not(isnull(test.fact_t.d1_k))",
          "        └─TableFullScan 8.00 mpp[tiflash] table:fact_t keep order:false"
        ]
      },
      {
        "SQL": "explain format = 'brief' select count(*) from fact_t where not exists (select 1 from d1_t where d1_k = fact_t.d1_k)",
        "Plan": [
          "StreamAgg 1.00 root  funcs:count(1)->Column#12",
          "└─TableReader 6.40 root  data:ExchangeSender",
          "  └─ExchangeSender 6.40 mpp[tiflash]  ExchangeType: PassThrough",
          "    └─HashJoin 6.40 mpp[tiflash]  anti semi join, equal:[eq(test.fact_t.d1_k, test.d1_t.d1_k)]",
          "      ├─ExchangeReceiver(Build) 2.00 mpp[tiflash]  ",
          "      │ └─ExchangeSender 2.00 mpp[tiflash]  ExchangeType: Broadcast",
          "      │   └─TableFullScan 2.00 mpp[tiflash] table:d1_t keep order:false",
          "      └─TableFullScan(Probe) 8.00 mpp[tiflash] table:fact_t keep order:false"
        ]
      },
      {
        "SQL": "explain format = 'brief' select count(*) from fact_t where not exists (select 1 from d1_t where d1_k = fact_t.d1_k and value > fact_t.col1)",
        "Plan": [
          "StreamAgg 1.00 root  funcs:count(1)->Column#12",
          "└─TableReader 6.40 root  data:ExchangeSender",
          "  └─ExchangeSender 6.40 mpp[tiflash]  ExchangeType: PassThrough",
          "    └─HashJoin 6.40 mpp[tiflash]  anti semi join, equal:[eq(test.fact_t.d1_k, test.d1_t.d1_k)], other cond:gt(test.d1_t.value, test.fact_t.col1)",
          "      ├─ExchangeReceiver(Build) 2.00 mpp[tiflash]  ",
          "      │ └─ExchangeSender 2.00 mpp[tiflash]  ExchangeType: Broadcast",
          "      │   └─TableFullScan 2.00 mpp[tiflash] table:d1_t keep order:false",
          "      └─TableFullScan(Probe) 8.00 mpp[tiflash] table:fact_t keep order:false"
        ]
      },
      {
        "SQL": "explain format = 'brief' select count(*) from fact_t join d1_t on fact_t.d1_k > d1_t.d1_k",
        "Plan": [
          "HashAgg 1.00 root  funcs:count(Column#12)->Column#11",
          "└─TableReader 1.00 root  data:ExchangeSender",
          "  └─ExchangeSender 1.00 mpp[tiflash]  ExchangeType: PassThrough",
          "    └─HashAgg 1.00 mpp[tiflash]  funcs:count(1)->Column#12",
          "      └─HashJoin 16.00 mpp[tiflash]  CARTESIAN inner join, other cond:gt(test.fact_t.d1_k, test.d1_t.d1_k)",
          "        ├─ExchangeReceiver(Build) 2.00 mpp[tiflash]  ",
          "        │ └─ExchangeSender 2.00 mpp[tiflash]  ExchangeType: Broadcast",
          "        │   └─Selection 2.00 mpp[tiflash]  not(isnull(test.d1_t.d1_k))",
          "        │     └─TableFullScan 2.00 mpp[tiflash] table:d1_t keep order:false",
          "        └─Selection(Probe) 8.00 mpp[tiflash]  not(isnull(test.fact_t.d1_k))",
          "          └─TableFullScan 8.00 mpp[tiflash] table:fact_t keep order:false"
        ]
      },
      {
        "SQL": "explain format = 'brief' select count(*) from fact_t left join d1_t on fact_t.d1_k > d1_t.d1_k",
        "Plan": [
          "HashAgg 1.00 root  funcs:count(Column#12)->Column#11",
          "└─TableReader 1.00 root  data:ExchangeSender",
          "  └─ExchangeSender 1.00 mpp[tiflash]  ExchangeType: PassThrough",
          "    └─HashAgg 1.00 mpp[tiflash]  funcs:count(1)->Column#12",
          "      └─HashJoin 16.00 mpp[tiflash]  CARTESIAN left outer join, other cond:gt(test.fact_t.d1_k, test.d1_t.d1_k)",
          "        ├─ExchangeReceiver(Build) 2.00 mpp[tiflash]  ",
          "        │ └─ExchangeSender 2.00 mpp[tiflash]  ExchangeType: Broadcast",
          "        │   └─Selection 2.00 mpp[tiflash]  not(isnull(test.d1_t.d1_k))",
          "        │     └─TableFullScan 2.00 mpp[tiflash] table:d1_t keep order:false",
          "        └─TableFullScan(Probe) 8.00 mpp[tiflash] table:fact_t keep order:false"
        ]
      },
      {
        "SQL": "explain format = 'brief' select count(*) from fact_t right join d1_t on fact_t.d1_k > d1_t.d1_k",
        "Plan": [
          "HashAgg 1.00 root  funcs:count(Column#12)->Column#11",
          "└─TableReader 1.00 root  data:ExchangeSender",
          "  └─ExchangeSender 1.00 mpp[tiflash]  ExchangeType: PassThrough",
          "    └─HashAgg 1.00 mpp[tiflash]  funcs:count(1)->Column#12",
          "      └─HashJoin 16.00 mpp[tiflash]  CARTESIAN right outer join, other cond:gt(test.fact_t.d1_k, test.d1_t.d1_k)",
          "        ├─ExchangeReceiver(Build) 8.00 mpp[tiflash]  ",
          "        │ └─ExchangeSender 8.00 mpp[tiflash]  ExchangeType: Broadcast",
          "        │   └─Selection 8.00 mpp[tiflash]  not(isnull(test.fact_t.d1_k))",
          "        │     └─TableFullScan 8.00 mpp[tiflash] table:fact_t keep order:false",
          "        └─TableFullScan(Probe) 2.00 mpp[tiflash] table:d1_t keep order:false"
        ]
      },
      {
        "SQL": "explain format = 'brief' select count(*) from fact_t where d1_k not in (select d1_k from d1_t)",
        "Plan": [
          "StreamAgg 1.00 root  funcs:count(1)->Column#11",
          "└─TableReader 6.40 root  data:ExchangeSender",
          "  └─ExchangeSender 6.40 mpp[tiflash]  ExchangeType: PassThrough",
          "    └─HashJoin 6.40 mpp[tiflash]  CARTESIAN anti semi join, other cond:eq(test.fact_t.d1_k, test.d1_t.d1_k)",
          "      ├─ExchangeReceiver(Build) 2.00 mpp[tiflash]  ",
          "      │ └─ExchangeSender 2.00 mpp[tiflash]  ExchangeType: Broadcast",
          "      │   └─TableFullScan 2.00 mpp[tiflash] table:d1_t keep order:false",
          "      └─TableFullScan(Probe) 8.00 mpp[tiflash] table:fact_t keep order:false"
        ]
      }
    ]
  },
  {
    "Name": "TestMPPLeftSemiJoin",
    "Cases": [
      {
        "SQL": "explain format = 'brief' select * from test.t t1 where t1.a>1 or t1.a in (select a from test.t); -- left semi",
        "Plan": [
          "TableReader 8000.00 root  data:ExchangeSender",
          "└─ExchangeSender 8000.00 mpp[tiflash]  ExchangeType: PassThrough",
          "  └─Projection 8000.00 mpp[tiflash]  test.t.a, test.t.b",
          "    └─Selection 8000.00 mpp[tiflash]  or(gt(test.t.a, 1), Column#7)",
          "      └─HashJoin 10000.00 mpp[tiflash]  left outer semi join, equal:[eq(test.t.a, test.t.a)]",
          "        ├─ExchangeReceiver(Build) 10000.00 mpp[tiflash]  ",
          "        │ └─ExchangeSender 10000.00 mpp[tiflash]  ExchangeType: Broadcast",
          "        │   └─TableFullScan 10000.00 mpp[tiflash] table:t keep order:false, stats:pseudo",
          "        └─TableFullScan(Probe) 10000.00 mpp[tiflash] table:t1 keep order:false, stats:pseudo"
        ],
        "Warn": null
      },
      {
        "SQL": "explain format = 'brief' select * from test.t t1 where t1.a>1 or t1.a in (select a from test.t where b<t1.b); ",
        "Plan": [
          "TableReader 8000.00 root  data:ExchangeSender",
          "└─ExchangeSender 8000.00 mpp[tiflash]  ExchangeType: PassThrough",
          "  └─Projection 8000.00 mpp[tiflash]  test.t.a, test.t.b",
          "    └─Selection 8000.00 mpp[tiflash]  or(gt(test.t.a, 1), Column#7)",
          "      └─HashJoin 10000.00 mpp[tiflash]  left outer semi join, equal:[eq(test.t.a, test.t.a)], other cond:lt(test.t.b, test.t.b)",
          "        ├─ExchangeReceiver(Build) 10000.00 mpp[tiflash]  ",
          "        │ └─ExchangeSender 10000.00 mpp[tiflash]  ExchangeType: Broadcast",
          "        │   └─TableFullScan 10000.00 mpp[tiflash] table:t keep order:false, stats:pseudo",
          "        └─TableFullScan(Probe) 10000.00 mpp[tiflash] table:t1 keep order:false, stats:pseudo"
        ],
        "Warn": null
      },
      {
        "SQL": "explain format = 'brief' select * from test.t t1 where t1.a>1 or t1.a not in (select a from test.t); -- left anti",
        "Plan": [
          "TableReader 8000.00 root  data:ExchangeSender",
          "└─ExchangeSender 8000.00 mpp[tiflash]  ExchangeType: PassThrough",
          "  └─Projection 8000.00 mpp[tiflash]  test.t.a, test.t.b",
          "    └─Selection 8000.00 mpp[tiflash]  or(gt(test.t.a, 1), Column#7)",
          "      └─HashJoin 10000.00 mpp[tiflash]  anti left outer semi join, equal:[eq(test.t.a, test.t.a)]",
          "        ├─ExchangeReceiver(Build) 10000.00 mpp[tiflash]  ",
          "        │ └─ExchangeSender 10000.00 mpp[tiflash]  ExchangeType: Broadcast",
          "        │   └─TableFullScan 10000.00 mpp[tiflash] table:t keep order:false, stats:pseudo",
          "        └─TableFullScan(Probe) 10000.00 mpp[tiflash] table:t1 keep order:false, stats:pseudo"
        ],
        "Warn": null
      },
      {
        "SQL": "explain format = 'brief' select * from test.t t1 where t1.a>1 or t1.a not in (select a from test.t where b<t1.b);",
        "Plan": [
          "TableReader 8000.00 root  data:ExchangeSender",
          "└─ExchangeSender 8000.00 mpp[tiflash]  ExchangeType: PassThrough",
          "  └─Projection 8000.00 mpp[tiflash]  test.t.a, test.t.b",
          "    └─Selection 8000.00 mpp[tiflash]  or(gt(test.t.a, 1), Column#7)",
          "      └─HashJoin 10000.00 mpp[tiflash]  anti left outer semi join, equal:[eq(test.t.a, test.t.a)], other cond:lt(test.t.b, test.t.b)",
          "        ├─ExchangeReceiver(Build) 10000.00 mpp[tiflash]  ",
          "        │ └─ExchangeSender 10000.00 mpp[tiflash]  ExchangeType: Broadcast",
          "        │   └─TableFullScan 10000.00 mpp[tiflash] table:t keep order:false, stats:pseudo",
          "        └─TableFullScan(Probe) 10000.00 mpp[tiflash] table:t1 keep order:false, stats:pseudo"
        ],
        "Warn": null
      },
      {
        "SQL": "explain format = 'brief' select * from test.t t1 where t1.a>1 or t1.b in (select a from test.t); -- cartesian left semi",
        "Plan": [
          "TableReader 8000.00 root  data:ExchangeSender",
          "└─ExchangeSender 8000.00 mpp[tiflash]  ExchangeType: PassThrough",
          "  └─Projection 8000.00 mpp[tiflash]  test.t.a, test.t.b",
          "    └─Selection 8000.00 mpp[tiflash]  or(gt(test.t.a, 1), Column#7)",
          "      └─HashJoin 10000.00 mpp[tiflash]  CARTESIAN left outer semi join, other cond:eq(test.t.b, test.t.a)",
          "        ├─ExchangeReceiver(Build) 10000.00 mpp[tiflash]  ",
          "        │ └─ExchangeSender 10000.00 mpp[tiflash]  ExchangeType: Broadcast",
          "        │   └─TableFullScan 10000.00 mpp[tiflash] table:t keep order:false, stats:pseudo",
          "        └─TableFullScan(Probe) 10000.00 mpp[tiflash] table:t1 keep order:false, stats:pseudo"
        ],
        "Warn": null
      },
      {
        "SQL": "explain format = 'brief' select * from test.t t1 where t1.a>1 or t1.a in (select b from test.t where b<t1.b);",
        "Plan": [
          "TableReader 8000.00 root  data:ExchangeSender",
          "└─ExchangeSender 8000.00 mpp[tiflash]  ExchangeType: PassThrough",
          "  └─Projection 8000.00 mpp[tiflash]  test.t.a, test.t.b",
          "    └─Selection 8000.00 mpp[tiflash]  or(gt(test.t.a, 1), Column#7)",
          "      └─HashJoin 10000.00 mpp[tiflash]  CARTESIAN left outer semi join, other cond:eq(test.t.a, test.t.b), lt(test.t.b, test.t.b)",
          "        ├─ExchangeReceiver(Build) 10000.00 mpp[tiflash]  ",
          "        │ └─ExchangeSender 10000.00 mpp[tiflash]  ExchangeType: Broadcast",
          "        │   └─TableFullScan 10000.00 mpp[tiflash] table:t keep order:false, stats:pseudo",
          "        └─TableFullScan(Probe) 10000.00 mpp[tiflash] table:t1 keep order:false, stats:pseudo"
        ],
        "Warn": null
      },
      {
        "SQL": "explain format = 'brief' select * from test.t t1 where t1.a>1 or t1.b not in (select a from test.t); -- cartesian left anti",
        "Plan": [
          "TableReader 8000.00 root  data:ExchangeSender",
          "└─ExchangeSender 8000.00 mpp[tiflash]  ExchangeType: PassThrough",
          "  └─Projection 8000.00 mpp[tiflash]  test.t.a, test.t.b",
          "    └─Selection 8000.00 mpp[tiflash]  or(gt(test.t.a, 1), Column#7)",
          "      └─HashJoin 10000.00 mpp[tiflash]  CARTESIAN anti left outer semi join, other cond:eq(test.t.b, test.t.a)",
          "        ├─ExchangeReceiver(Build) 10000.00 mpp[tiflash]  ",
          "        │ └─ExchangeSender 10000.00 mpp[tiflash]  ExchangeType: Broadcast",
          "        │   └─TableFullScan 10000.00 mpp[tiflash] table:t keep order:false, stats:pseudo",
          "        └─TableFullScan(Probe) 10000.00 mpp[tiflash] table:t1 keep order:false, stats:pseudo"
        ],
        "Warn": null
      },
      {
        "SQL": "explain format = 'brief' select * from test.t t1 where t1.a>1 or t1.b not in (select a from test.t where b<t1.b);",
        "Plan": [
          "TableReader 8000.00 root  data:ExchangeSender",
          "└─ExchangeSender 8000.00 mpp[tiflash]  ExchangeType: PassThrough",
          "  └─Projection 8000.00 mpp[tiflash]  test.t.a, test.t.b",
          "    └─Selection 8000.00 mpp[tiflash]  or(gt(test.t.a, 1), Column#7)",
          "      └─HashJoin 10000.00 mpp[tiflash]  CARTESIAN anti left outer semi join, other cond:eq(test.t.b, test.t.a), lt(test.t.b, test.t.b)",
          "        ├─ExchangeReceiver(Build) 10000.00 mpp[tiflash]  ",
          "        │ └─ExchangeSender 10000.00 mpp[tiflash]  ExchangeType: Broadcast",
          "        │   └─TableFullScan 10000.00 mpp[tiflash] table:t keep order:false, stats:pseudo",
          "        └─TableFullScan(Probe) 10000.00 mpp[tiflash] table:t1 keep order:false, stats:pseudo"
        ],
        "Warn": null
      },
      {
        "SQL": "explain format = 'brief' select a in (select a from test.t), a not in (select a from test.t) from test.t; -- semi join as scalar",
        "Plan": [
          "TableReader 10000.00 root  data:ExchangeSender",
          "└─ExchangeSender 10000.00 mpp[tiflash]  ExchangeType: PassThrough",
          "  └─Projection 10000.00 mpp[tiflash]  Column#13, Column#17",
          "    └─HashJoin 10000.00 mpp[tiflash]  anti left outer semi join, equal:[eq(test.t.a, test.t.a)]",
          "      ├─ExchangeReceiver(Build) 10000.00 mpp[tiflash]  ",
          "      │ └─ExchangeSender 10000.00 mpp[tiflash]  ExchangeType: Broadcast",
          "      │   └─TableFullScan 10000.00 mpp[tiflash] table:t keep order:false, stats:pseudo",
          "      └─HashJoin(Probe) 10000.00 mpp[tiflash]  left outer semi join, equal:[eq(test.t.a, test.t.a)]",
          "        ├─ExchangeReceiver(Build) 10000.00 mpp[tiflash]  ",
          "        │ └─ExchangeSender 10000.00 mpp[tiflash]  ExchangeType: Broadcast",
          "        │   └─TableFullScan 10000.00 mpp[tiflash] table:t keep order:false, stats:pseudo",
          "        └─TableFullScan(Probe) 10000.00 mpp[tiflash] table:t keep order:false, stats:pseudo"
        ],
        "Warn": null
      },
      {
        "SQL": "explain format = 'brief' select a in (select b from test.t), a not in (select b from test.t) from test.t;",
        "Plan": [
          "TableReader 10000.00 root  data:ExchangeSender",
          "└─ExchangeSender 10000.00 mpp[tiflash]  ExchangeType: PassThrough",
          "  └─Projection 10000.00 mpp[tiflash]  Column#13, Column#17",
          "    └─HashJoin 10000.00 mpp[tiflash]  CARTESIAN anti left outer semi join, other cond:eq(test.t.a, test.t.b)",
          "      ├─ExchangeReceiver(Build) 10000.00 mpp[tiflash]  ",
          "      │ └─ExchangeSender 10000.00 mpp[tiflash]  ExchangeType: Broadcast",
          "      │   └─TableFullScan 10000.00 mpp[tiflash] table:t keep order:false, stats:pseudo",
          "      └─HashJoin(Probe) 10000.00 mpp[tiflash]  CARTESIAN left outer semi join, other cond:eq(test.t.a, test.t.b)",
          "        ├─ExchangeReceiver(Build) 10000.00 mpp[tiflash]  ",
          "        │ └─ExchangeSender 10000.00 mpp[tiflash]  ExchangeType: Broadcast",
          "        │   └─TableFullScan 10000.00 mpp[tiflash] table:t keep order:false, stats:pseudo",
          "        └─TableFullScan(Probe) 10000.00 mpp[tiflash] table:t keep order:false, stats:pseudo"
        ],
        "Warn": null
      },
      {
        "SQL": "explain format = 'brief' select b in (select a from test.t), b not in (select a from test.t) from test.t;",
        "Plan": [
          "TableReader 10000.00 root  data:ExchangeSender",
          "└─ExchangeSender 10000.00 mpp[tiflash]  ExchangeType: PassThrough",
          "  └─Projection 10000.00 mpp[tiflash]  Column#13, Column#17",
          "    └─HashJoin 10000.00 mpp[tiflash]  CARTESIAN anti left outer semi join, other cond:eq(test.t.b, test.t.a)",
          "      ├─ExchangeReceiver(Build) 10000.00 mpp[tiflash]  ",
          "      │ └─ExchangeSender 10000.00 mpp[tiflash]  ExchangeType: Broadcast",
          "      │   └─TableFullScan 10000.00 mpp[tiflash] table:t keep order:false, stats:pseudo",
          "      └─HashJoin(Probe) 10000.00 mpp[tiflash]  CARTESIAN left outer semi join, other cond:eq(test.t.b, test.t.a)",
          "        ├─ExchangeReceiver(Build) 10000.00 mpp[tiflash]  ",
          "        │ └─ExchangeSender 10000.00 mpp[tiflash]  ExchangeType: Broadcast",
          "        │   └─TableFullScan 10000.00 mpp[tiflash] table:t keep order:false, stats:pseudo",
          "        └─TableFullScan(Probe) 10000.00 mpp[tiflash] table:t keep order:false, stats:pseudo"
        ],
        "Warn": null
      },
      {
        "SQL": "explain format = 'brief' select b in (select b from test.t), b not in (select b from test.t) from test.t;",
        "Plan": [
          "TableReader 10000.00 root  data:ExchangeSender",
          "└─ExchangeSender 10000.00 mpp[tiflash]  ExchangeType: PassThrough",
          "  └─Projection 10000.00 mpp[tiflash]  Column#13, Column#17",
          "    └─HashJoin 10000.00 mpp[tiflash]  CARTESIAN anti left outer semi join, other cond:eq(test.t.b, test.t.b)",
          "      ├─ExchangeReceiver(Build) 10000.00 mpp[tiflash]  ",
          "      │ └─ExchangeSender 10000.00 mpp[tiflash]  ExchangeType: Broadcast",
          "      │   └─TableFullScan 10000.00 mpp[tiflash] table:t keep order:false, stats:pseudo",
          "      └─HashJoin(Probe) 10000.00 mpp[tiflash]  CARTESIAN left outer semi join, other cond:eq(test.t.b, test.t.b)",
          "        ├─ExchangeReceiver(Build) 10000.00 mpp[tiflash]  ",
          "        │ └─ExchangeSender 10000.00 mpp[tiflash]  ExchangeType: Broadcast",
          "        │   └─TableFullScan 10000.00 mpp[tiflash] table:t keep order:false, stats:pseudo",
          "        └─TableFullScan(Probe) 10000.00 mpp[tiflash] table:t keep order:false, stats:pseudo"
        ],
        "Warn": null
      },
      {
        "SQL": "explain format = 'brief' select a, b, a in (select a from test.t), a in (select b from test.t), b in (select a from test.t), b in (select b from test.t), a not in (select a from test.t), a not in (select b from test.t), b not in (select a from test.t), b not in (select b from test.t) from test.t;",
        "Plan": [
          "TableReader 10000.00 root  data:ExchangeSender",
          "└─ExchangeSender 10000.00 mpp[tiflash]  ExchangeType: PassThrough",
          "  └─HashJoin 10000.00 mpp[tiflash]  CARTESIAN anti left outer semi join, other cond:eq(test.t.b, test.t.b)",
          "    ├─ExchangeReceiver(Build) 10000.00 mpp[tiflash]  ",
          "    │ └─ExchangeSender 10000.00 mpp[tiflash]  ExchangeType: Broadcast",
          "    │   └─TableFullScan 10000.00 mpp[tiflash] table:t keep order:false, stats:pseudo",
          "    └─HashJoin(Probe) 10000.00 mpp[tiflash]  CARTESIAN anti left outer semi join, other cond:eq(test.t.b, test.t.a)",
          "      ├─ExchangeReceiver(Build) 10000.00 mpp[tiflash]  ",
          "      │ └─ExchangeSender 10000.00 mpp[tiflash]  ExchangeType: Broadcast",
          "      │   └─TableFullScan 10000.00 mpp[tiflash] table:t keep order:false, stats:pseudo",
          "      └─HashJoin(Probe) 10000.00 mpp[tiflash]  CARTESIAN anti left outer semi join, other cond:eq(test.t.a, test.t.b)",
          "        ├─ExchangeReceiver(Build) 10000.00 mpp[tiflash]  ",
          "        │ └─ExchangeSender 10000.00 mpp[tiflash]  ExchangeType: Broadcast",
          "        │   └─TableFullScan 10000.00 mpp[tiflash] table:t keep order:false, stats:pseudo",
          "        └─HashJoin(Probe) 10000.00 mpp[tiflash]  anti left outer semi join, equal:[eq(test.t.a, test.t.a)]",
          "          ├─ExchangeReceiver(Build) 10000.00 mpp[tiflash]  ",
          "          │ └─ExchangeSender 10000.00 mpp[tiflash]  ExchangeType: Broadcast",
          "          │   └─TableFullScan 10000.00 mpp[tiflash] table:t keep order:false, stats:pseudo",
          "          └─HashJoin(Probe) 10000.00 mpp[tiflash]  CARTESIAN left outer semi join, other cond:eq(test.t.b, test.t.b)",
          "            ├─ExchangeReceiver(Build) 10000.00 mpp[tiflash]  ",
          "            │ └─ExchangeSender 10000.00 mpp[tiflash]  ExchangeType: Broadcast",
          "            │   └─TableFullScan 10000.00 mpp[tiflash] table:t keep order:false, stats:pseudo",
          "            └─HashJoin(Probe) 10000.00 mpp[tiflash]  CARTESIAN left outer semi join, other cond:eq(test.t.b, test.t.a)",
          "              ├─ExchangeReceiver(Build) 10000.00 mpp[tiflash]  ",
          "              │ └─ExchangeSender 10000.00 mpp[tiflash]  ExchangeType: Broadcast",
          "              │   └─TableFullScan 10000.00 mpp[tiflash] table:t keep order:false, stats:pseudo",
          "              └─HashJoin(Probe) 10000.00 mpp[tiflash]  CARTESIAN left outer semi join, other cond:eq(test.t.a, test.t.b)",
          "                ├─ExchangeReceiver(Build) 10000.00 mpp[tiflash]  ",
          "                │ └─ExchangeSender 10000.00 mpp[tiflash]  ExchangeType: Broadcast",
          "                │   └─TableFullScan 10000.00 mpp[tiflash] table:t keep order:false, stats:pseudo",
          "                └─HashJoin(Probe) 10000.00 mpp[tiflash]  left outer semi join, equal:[eq(test.t.a, test.t.a)]",
          "                  ├─ExchangeReceiver(Build) 10000.00 mpp[tiflash]  ",
          "                  │ └─ExchangeSender 10000.00 mpp[tiflash]  ExchangeType: Broadcast",
          "                  │   └─TableFullScan 10000.00 mpp[tiflash] table:t keep order:false, stats:pseudo",
          "                  └─TableFullScan(Probe) 10000.00 mpp[tiflash] table:t keep order:false, stats:pseudo"
        ],
        "Warn": null
      }
    ]
  },
  {
    "Name": "TestMPPOuterJoinBuildSideForBroadcastJoin",
    "Cases": [
      {
        "SQL": "explain format = 'brief' select count(*) from a left join b on a.id = b.id",
        "Plan": [
          "StreamAgg 1.00 root  funcs:count(1)->Column#7",
          "└─TableReader 2.00 root  data:ExchangeSender",
          "  └─ExchangeSender 2.00 mpp[tiflash]  ExchangeType: PassThrough",
          "    └─HashJoin 2.00 mpp[tiflash]  left outer join, equal:[eq(test.a.id, test.b.id)]",
          "      ├─ExchangeReceiver(Build) 3.00 mpp[tiflash]  ",
          "      │ └─ExchangeSender 3.00 mpp[tiflash]  ExchangeType: Broadcast",
          "      │   └─Selection 3.00 mpp[tiflash]  not(isnull(test.b.id))",
          "      │     └─TableFullScan 3.00 mpp[tiflash] table:b keep order:false",
          "      └─TableFullScan(Probe) 2.00 mpp[tiflash] table:a keep order:false"
        ]
      },
      {
        "SQL": "explain format = 'brief' select count(*) from b right join a on a.id = b.id",
        "Plan": [
          "StreamAgg 1.00 root  funcs:count(1)->Column#7",
          "└─TableReader 2.00 root  data:ExchangeSender",
          "  └─ExchangeSender 2.00 mpp[tiflash]  ExchangeType: PassThrough",
          "    └─HashJoin 2.00 mpp[tiflash]  right outer join, equal:[eq(test.b.id, test.a.id)]",
          "      ├─ExchangeReceiver(Build) 3.00 mpp[tiflash]  ",
          "      │ └─ExchangeSender 3.00 mpp[tiflash]  ExchangeType: Broadcast",
          "      │   └─Selection 3.00 mpp[tiflash]  not(isnull(test.b.id))",
          "      │     └─TableFullScan 3.00 mpp[tiflash] table:b keep order:false",
          "      └─TableFullScan(Probe) 2.00 mpp[tiflash] table:a keep order:false"
        ]
      }
    ]
  },
  {
    "Name": "TestMPPOuterJoinBuildSideForShuffleJoinWithFixedBuildSide",
    "Cases": [
      {
        "SQL": "explain format = 'brief' select count(*) from a left join b on a.id = b.id",
        "Plan": [
          "StreamAgg 1.00 root  funcs:count(1)->Column#7",
          "└─TableReader 2.00 root  data:ExchangeSender",
          "  └─ExchangeSender 2.00 mpp[tiflash]  ExchangeType: PassThrough",
          "    └─HashJoin 2.00 mpp[tiflash]  left outer join, equal:[eq(test.a.id, test.b.id)]",
          "      ├─ExchangeReceiver(Build) 3.00 mpp[tiflash]  ",
          "      │ └─ExchangeSender 3.00 mpp[tiflash]  ExchangeType: HashPartition, Hash Cols: [name: test.b.id, collate: binary]",
          "      │   └─Selection 3.00 mpp[tiflash]  not(isnull(test.b.id))",
          "      │     └─TableFullScan 3.00 mpp[tiflash] table:b keep order:false",
          "      └─ExchangeReceiver(Probe) 2.00 mpp[tiflash]  ",
          "        └─ExchangeSender 2.00 mpp[tiflash]  ExchangeType: HashPartition, Hash Cols: [name: test.a.id, collate: binary]",
          "          └─TableFullScan 2.00 mpp[tiflash] table:a keep order:false"
        ]
      },
      {
        "SQL": "explain format = 'brief' select count(*) from b right join a on a.id = b.id",
        "Plan": [
          "StreamAgg 1.00 root  funcs:count(1)->Column#7",
          "└─TableReader 2.00 root  data:ExchangeSender",
          "  └─ExchangeSender 2.00 mpp[tiflash]  ExchangeType: PassThrough",
          "    └─HashJoin 2.00 mpp[tiflash]  right outer join, equal:[eq(test.b.id, test.a.id)]",
          "      ├─ExchangeReceiver(Build) 3.00 mpp[tiflash]  ",
          "      │ └─ExchangeSender 3.00 mpp[tiflash]  ExchangeType: HashPartition, Hash Cols: [name: test.b.id, collate: binary]",
          "      │   └─Selection 3.00 mpp[tiflash]  not(isnull(test.b.id))",
          "      │     └─TableFullScan 3.00 mpp[tiflash] table:b keep order:false",
          "      └─ExchangeReceiver(Probe) 2.00 mpp[tiflash]  ",
          "        └─ExchangeSender 2.00 mpp[tiflash]  ExchangeType: HashPartition, Hash Cols: [name: test.a.id, collate: binary]",
          "          └─TableFullScan 2.00 mpp[tiflash] table:a keep order:false"
        ]
      }
    ]
  },
  {
    "Name": "TestMPPOuterJoinBuildSideForShuffleJoin",
    "Cases": [
      {
        "SQL": "explain format = 'brief' select count(*) from a left join b on a.id = b.id",
        "Plan": [
          "StreamAgg 1.00 root  funcs:count(1)->Column#7",
          "└─TableReader 2.00 root  data:ExchangeSender",
          "  └─ExchangeSender 2.00 mpp[tiflash]  ExchangeType: PassThrough",
          "    └─HashJoin 2.00 mpp[tiflash]  left outer join, equal:[eq(test.a.id, test.b.id)]",
          "      ├─ExchangeReceiver(Build) 2.00 mpp[tiflash]  ",
          "      │ └─ExchangeSender 2.00 mpp[tiflash]  ExchangeType: HashPartition, Hash Cols: [name: test.a.id, collate: binary]",
          "      │   └─TableFullScan 2.00 mpp[tiflash] table:a keep order:false",
          "      └─ExchangeReceiver(Probe) 3.00 mpp[tiflash]  ",
          "        └─ExchangeSender 3.00 mpp[tiflash]  ExchangeType: HashPartition, Hash Cols: [name: test.b.id, collate: binary]",
          "          └─Selection 3.00 mpp[tiflash]  not(isnull(test.b.id))",
          "            └─TableFullScan 3.00 mpp[tiflash] table:b keep order:false"
        ]
      },
      {
        "SQL": "explain format = 'brief' select count(*) from b right join a on a.id = b.id",
        "Plan": [
          "StreamAgg 1.00 root  funcs:count(1)->Column#7",
          "└─TableReader 2.00 root  data:ExchangeSender",
          "  └─ExchangeSender 2.00 mpp[tiflash]  ExchangeType: PassThrough",
          "    └─HashJoin 2.00 mpp[tiflash]  right outer join, equal:[eq(test.b.id, test.a.id)]",
          "      ├─ExchangeReceiver(Build) 2.00 mpp[tiflash]  ",
          "      │ └─ExchangeSender 2.00 mpp[tiflash]  ExchangeType: HashPartition, Hash Cols: [name: test.a.id, collate: binary]",
          "      │   └─TableFullScan 2.00 mpp[tiflash] table:a keep order:false",
          "      └─ExchangeReceiver(Probe) 3.00 mpp[tiflash]  ",
          "        └─ExchangeSender 3.00 mpp[tiflash]  ExchangeType: HashPartition, Hash Cols: [name: test.b.id, collate: binary]",
          "          └─Selection 3.00 mpp[tiflash]  not(isnull(test.b.id))",
          "            └─TableFullScan 3.00 mpp[tiflash] table:b keep order:false"
        ]
      }
    ]
  },
  {
    "Name": "TestMPPShuffledJoin",
    "Cases": [
      {
        "SQL": "explain format = 'brief' select count(*) from fact_t, d1_t where fact_t.d1_k = d1_t.d1_k",
        "Plan": [
          "HashAgg 1.00 root  funcs:count(Column#12)->Column#11",
          "└─TableReader 1.00 root  data:ExchangeSender",
          "  └─ExchangeSender 1.00 mpp[tiflash]  ExchangeType: PassThrough",
          "    └─HashAgg 1.00 mpp[tiflash]  funcs:count(1)->Column#12",
          "      └─HashJoin 32.00 mpp[tiflash]  inner join, equal:[eq(test.d1_t.d1_k, test.fact_t.d1_k)]",
          "        ├─ExchangeReceiver(Build) 4.00 mpp[tiflash]  ",
          "        │ └─ExchangeSender 4.00 mpp[tiflash]  ExchangeType: HashPartition, Hash Cols: [name: test.d1_t.d1_k, collate: binary]",
          "        │   └─Selection 4.00 mpp[tiflash]  not(isnull(test.d1_t.d1_k))",
          "        │     └─TableFullScan 4.00 mpp[tiflash] table:d1_t keep order:false",
          "        └─ExchangeReceiver(Probe) 16.00 mpp[tiflash]  ",
          "          └─ExchangeSender 16.00 mpp[tiflash]  ExchangeType: HashPartition, Hash Cols: [name: test.fact_t.d1_k, collate: binary]",
          "            └─Selection 16.00 mpp[tiflash]  not(isnull(test.fact_t.d1_k))",
          "              └─TableFullScan 16.00 mpp[tiflash] table:fact_t keep order:false"
        ]
      },
      {
        "SQL": "explain format = 'brief' select count(*) from fact_t, d1_t, d2_t, d3_t where fact_t.d1_k = d1_t.d1_k and fact_t.d2_k = d2_t.d2_k and fact_t.d3_k = d3_t.d3_k",
        "Plan": [
          "HashAgg 1.00 root  funcs:count(Column#18)->Column#17",
          "└─TableReader 1.00 root  data:ExchangeSender",
          "  └─ExchangeSender 1.00 mpp[tiflash]  ExchangeType: PassThrough",
          "    └─HashAgg 1.00 mpp[tiflash]  funcs:count(1)->Column#18",
          "      └─HashJoin 128.00 mpp[tiflash]  inner join, equal:[eq(test.fact_t.d3_k, test.d3_t.d3_k)]",
          "        ├─ExchangeReceiver(Build) 4.00 mpp[tiflash]  ",
          "        │ └─ExchangeSender 4.00 mpp[tiflash]  ExchangeType: HashPartition, Hash Cols: [name: test.d3_t.d3_k, collate: binary]",
          "        │   └─Selection 4.00 mpp[tiflash]  not(isnull(test.d3_t.d3_k))",
          "        │     └─TableFullScan 4.00 mpp[tiflash] table:d3_t keep order:false",
          "        └─ExchangeReceiver(Probe) 64.00 mpp[tiflash]  ",
          "          └─ExchangeSender 64.00 mpp[tiflash]  ExchangeType: HashPartition, Hash Cols: [name: test.fact_t.d3_k, collate: binary]",
          "            └─HashJoin 64.00 mpp[tiflash]  inner join, equal:[eq(test.fact_t.d2_k, test.d2_t.d2_k)]",
          "              ├─ExchangeReceiver(Build) 4.00 mpp[tiflash]  ",
          "              │ └─ExchangeSender 4.00 mpp[tiflash]  ExchangeType: HashPartition, Hash Cols: [name: test.d2_t.d2_k, collate: binary]",
          "              │   └─Selection 4.00 mpp[tiflash]  not(isnull(test.d2_t.d2_k))",
          "              │     └─TableFullScan 4.00 mpp[tiflash] table:d2_t keep order:false",
          "              └─ExchangeReceiver(Probe) 32.00 mpp[tiflash]  ",
          "                └─ExchangeSender 32.00 mpp[tiflash]  ExchangeType: HashPartition, Hash Cols: [name: test.fact_t.d2_k, collate: binary]",
          "                  └─HashJoin 32.00 mpp[tiflash]  inner join, equal:[eq(test.d1_t.d1_k, test.fact_t.d1_k)]",
          "                    ├─ExchangeReceiver(Build) 4.00 mpp[tiflash]  ",
          "                    │ └─ExchangeSender 4.00 mpp[tiflash]  ExchangeType: HashPartition, Hash Cols: [name: test.d1_t.d1_k, collate: binary]",
          "                    │   └─Selection 4.00 mpp[tiflash]  not(isnull(test.d1_t.d1_k))",
          "                    │     └─TableFullScan 4.00 mpp[tiflash] table:d1_t keep order:false",
          "                    └─ExchangeReceiver(Probe) 16.00 mpp[tiflash]  ",
          "                      └─ExchangeSender 16.00 mpp[tiflash]  ExchangeType: HashPartition, Hash Cols: [name: test.fact_t.d1_k, collate: binary]",
          "                        └─Selection 16.00 mpp[tiflash]  not(isnull(test.fact_t.d1_k)), not(isnull(test.fact_t.d2_k)), not(isnull(test.fact_t.d3_k))",
          "                          └─TableFullScan 16.00 mpp[tiflash] table:fact_t keep order:false"
        ]
      },
      {
        "SQL": "explain format = 'brief' select count(*) from fact_t, d1_t where fact_t.d1_k = d1_t.d1_k",
        "Plan": [
          "HashAgg 1.00 root  funcs:count(Column#12)->Column#11",
          "└─TableReader 1.00 root  data:ExchangeSender",
          "  └─ExchangeSender 1.00 mpp[tiflash]  ExchangeType: PassThrough",
          "    └─HashAgg 1.00 mpp[tiflash]  funcs:count(1)->Column#12",
          "      └─HashJoin 32.00 mpp[tiflash]  inner join, equal:[eq(test.d1_t.d1_k, test.fact_t.d1_k)]",
          "        ├─ExchangeReceiver(Build) 4.00 mpp[tiflash]  ",
          "        │ └─ExchangeSender 4.00 mpp[tiflash]  ExchangeType: HashPartition, Hash Cols: [name: test.d1_t.d1_k, collate: binary]",
          "        │   └─Selection 4.00 mpp[tiflash]  not(isnull(test.d1_t.d1_k))",
          "        │     └─TableFullScan 4.00 mpp[tiflash] table:d1_t keep order:false",
          "        └─ExchangeReceiver(Probe) 16.00 mpp[tiflash]  ",
          "          └─ExchangeSender 16.00 mpp[tiflash]  ExchangeType: HashPartition, Hash Cols: [name: test.fact_t.d1_k, collate: binary]",
          "            └─Selection 16.00 mpp[tiflash]  not(isnull(test.fact_t.d1_k))",
          "              └─TableFullScan 16.00 mpp[tiflash] table:fact_t keep order:false"
        ]
      },
      {
        "SQL": "explain format = 'brief' select count(*) from fact_t, d1_t, d2_t, d3_t where fact_t.d1_k = d1_t.d1_k and fact_t.d1_k = d2_t.value and fact_t.d1_k = d3_t.value",
        "Plan": [
          "HashAgg 1.00 root  funcs:count(Column#18)->Column#17",
          "└─TableReader 1.00 root  data:ExchangeSender",
          "  └─ExchangeSender 1.00 mpp[tiflash]  ExchangeType: PassThrough",
          "    └─HashAgg 1.00 mpp[tiflash]  funcs:count(1)->Column#18",
          "      └─HashJoin 128.00 mpp[tiflash]  inner join, equal:[eq(test.fact_t.d1_k, test.d3_t.value)]",
          "        ├─ExchangeReceiver(Build) 4.00 mpp[tiflash]  ",
          "        │ └─ExchangeSender 4.00 mpp[tiflash]  ExchangeType: HashPartition, Hash Cols: [name: test.d3_t.value, collate: binary]",
          "        │   └─Selection 4.00 mpp[tiflash]  not(isnull(test.d3_t.value))",
          "        │     └─TableFullScan 4.00 mpp[tiflash] table:d3_t keep order:false",
          "        └─HashJoin(Probe) 64.00 mpp[tiflash]  inner join, equal:[eq(test.fact_t.d1_k, test.d2_t.value)]",
          "          ├─ExchangeReceiver(Build) 4.00 mpp[tiflash]  ",
          "          │ └─ExchangeSender 4.00 mpp[tiflash]  ExchangeType: HashPartition, Hash Cols: [name: test.d2_t.value, collate: binary]",
          "          │   └─Selection 4.00 mpp[tiflash]  not(isnull(test.d2_t.value))",
          "          │     └─TableFullScan 4.00 mpp[tiflash] table:d2_t keep order:false",
          "          └─HashJoin(Probe) 32.00 mpp[tiflash]  inner join, equal:[eq(test.d1_t.d1_k, test.fact_t.d1_k)]",
          "            ├─ExchangeReceiver(Build) 4.00 mpp[tiflash]  ",
          "            │ └─ExchangeSender 4.00 mpp[tiflash]  ExchangeType: HashPartition, Hash Cols: [name: test.d1_t.d1_k, collate: binary]",
          "            │   └─Selection 4.00 mpp[tiflash]  not(isnull(test.d1_t.d1_k))",
          "            │     └─TableFullScan 4.00 mpp[tiflash] table:d1_t keep order:false",
          "            └─ExchangeReceiver(Probe) 16.00 mpp[tiflash]  ",
          "              └─ExchangeSender 16.00 mpp[tiflash]  ExchangeType: HashPartition, Hash Cols: [name: test.fact_t.d1_k, collate: binary]",
          "                └─Selection 16.00 mpp[tiflash]  not(isnull(test.fact_t.d1_k))",
          "                  └─TableFullScan 16.00 mpp[tiflash] table:fact_t keep order:false"
        ]
      },
      {
        "SQL": "explain format = 'brief' select count(*) from fact_t left join d1_t on fact_t.d1_k = d1_t.d1_k",
        "Plan": [
          "HashAgg 1.00 root  funcs:count(Column#12)->Column#11",
          "└─TableReader 1.00 root  data:ExchangeSender",
          "  └─ExchangeSender 1.00 mpp[tiflash]  ExchangeType: PassThrough",
          "    └─HashAgg 1.00 mpp[tiflash]  funcs:count(1)->Column#12",
          "      └─HashJoin 32.00 mpp[tiflash]  left outer join, equal:[eq(test.fact_t.d1_k, test.d1_t.d1_k)]",
          "        ├─ExchangeReceiver(Build) 4.00 mpp[tiflash]  ",
          "        │ └─ExchangeSender 4.00 mpp[tiflash]  ExchangeType: HashPartition, Hash Cols: [name: test.d1_t.d1_k, collate: binary]",
          "        │   └─Selection 4.00 mpp[tiflash]  not(isnull(test.d1_t.d1_k))",
          "        │     └─TableFullScan 4.00 mpp[tiflash] table:d1_t keep order:false",
          "        └─ExchangeReceiver(Probe) 16.00 mpp[tiflash]  ",
          "          └─ExchangeSender 16.00 mpp[tiflash]  ExchangeType: HashPartition, Hash Cols: [name: test.fact_t.d1_k, collate: binary]",
          "            └─TableFullScan 16.00 mpp[tiflash] table:fact_t keep order:false"
        ]
      },
      {
        "SQL": "explain format = 'brief' select count(*) from fact_t right join d1_t on fact_t.d1_k = d1_t.d1_k",
        "Plan": [
          "HashAgg 1.00 root  funcs:count(Column#12)->Column#11",
          "└─TableReader 1.00 root  data:ExchangeSender",
          "  └─ExchangeSender 1.00 mpp[tiflash]  ExchangeType: PassThrough",
          "    └─HashAgg 1.00 mpp[tiflash]  funcs:count(1)->Column#12",
          "      └─HashJoin 32.00 mpp[tiflash]  right outer join, equal:[eq(test.fact_t.d1_k, test.d1_t.d1_k)]",
          "        ├─ExchangeReceiver(Build) 4.00 mpp[tiflash]  ",
          "        │ └─ExchangeSender 4.00 mpp[tiflash]  ExchangeType: HashPartition, Hash Cols: [name: test.d1_t.d1_k, collate: binary]",
          "        │   └─TableFullScan 4.00 mpp[tiflash] table:d1_t keep order:false",
          "        └─ExchangeReceiver(Probe) 16.00 mpp[tiflash]  ",
          "          └─ExchangeSender 16.00 mpp[tiflash]  ExchangeType: HashPartition, Hash Cols: [name: test.fact_t.d1_k, collate: binary]",
          "            └─Selection 16.00 mpp[tiflash]  not(isnull(test.fact_t.d1_k))",
          "              └─TableFullScan 16.00 mpp[tiflash] table:fact_t keep order:false"
        ]
      },
      {
        "SQL": "explain format = 'brief' select count(*) from fact_t join d1_t on fact_t.d1_k = d1_t.d1_k and fact_t.col1 > d1_t.value",
        "Plan": [
          "HashAgg 1.00 root  funcs:count(Column#12)->Column#11",
          "└─TableReader 1.00 root  data:ExchangeSender",
          "  └─ExchangeSender 1.00 mpp[tiflash]  ExchangeType: PassThrough",
          "    └─HashAgg 1.00 mpp[tiflash]  funcs:count(1)->Column#12",
          "      └─HashJoin 32.00 mpp[tiflash]  inner join, equal:[eq(test.d1_t.d1_k, test.fact_t.d1_k)], other cond:gt(test.fact_t.col1, test.d1_t.value)",
          "        ├─ExchangeReceiver(Build) 4.00 mpp[tiflash]  ",
          "        │ └─ExchangeSender 4.00 mpp[tiflash]  ExchangeType: HashPartition, Hash Cols: [name: test.d1_t.d1_k, collate: binary]",
          "        │   └─Selection 4.00 mpp[tiflash]  not(isnull(test.d1_t.d1_k)), not(isnull(test.d1_t.value))",
          "        │     └─TableFullScan 4.00 mpp[tiflash] table:d1_t keep order:false",
          "        └─ExchangeReceiver(Probe) 16.00 mpp[tiflash]  ",
          "          └─ExchangeSender 16.00 mpp[tiflash]  ExchangeType: HashPartition, Hash Cols: [name: test.fact_t.d1_k, collate: binary]",
          "            └─Selection 16.00 mpp[tiflash]  not(isnull(test.fact_t.col1)), not(isnull(test.fact_t.d1_k))",
          "              └─TableFullScan 16.00 mpp[tiflash] table:fact_t keep order:false"
        ]
      },
      {
        "SQL": "explain format = 'brief' select count(*) from fact_t left join d1_t on fact_t.d1_k = d1_t.d1_k and fact_t.col1 > 10",
        "Plan": [
          "HashAgg 1.00 root  funcs:count(Column#12)->Column#11",
          "└─TableReader 1.00 root  data:ExchangeSender",
          "  └─ExchangeSender 1.00 mpp[tiflash]  ExchangeType: PassThrough",
          "    └─HashAgg 1.00 mpp[tiflash]  funcs:count(1)->Column#12",
          "      └─HashJoin 32.00 mpp[tiflash]  left outer join, equal:[eq(test.fact_t.d1_k, test.d1_t.d1_k)], left cond:[gt(test.fact_t.col1, 10)]",
          "        ├─ExchangeReceiver(Build) 4.00 mpp[tiflash]  ",
          "        │ └─ExchangeSender 4.00 mpp[tiflash]  ExchangeType: HashPartition, Hash Cols: [name: test.d1_t.d1_k, collate: binary]",
          "        │   └─Selection 4.00 mpp[tiflash]  not(isnull(test.d1_t.d1_k))",
          "        │     └─TableFullScan 4.00 mpp[tiflash] table:d1_t keep order:false",
          "        └─ExchangeReceiver(Probe) 16.00 mpp[tiflash]  ",
          "          └─ExchangeSender 16.00 mpp[tiflash]  ExchangeType: HashPartition, Hash Cols: [name: test.fact_t.d1_k, collate: binary]",
          "            └─TableFullScan 16.00 mpp[tiflash] table:fact_t keep order:false"
        ]
      },
      {
        "SQL": "explain format = 'brief' select count(*) from (select case when t1.col1 is null then t2.col1 + 5 else 10 end as col1, t2.d1_k as d1_k from fact_t t1 right join fact_t t2 on t1.d1_k = t2.d1_k) fact_t join d1_t on fact_t.d1_k = d1_t.d1_k and fact_t.col1 > 5",
        "Plan": [
          "HashAgg 1.00 root  funcs:count(Column#22)->Column#19",
          "└─TableReader 1.00 root  data:ExchangeSender",
          "  └─ExchangeSender 1.00 mpp[tiflash]  ExchangeType: PassThrough",
          "    └─HashAgg 1.00 mpp[tiflash]  funcs:count(1)->Column#22",
          "      └─HashJoin 204.80 mpp[tiflash]  inner join, equal:[eq(test.d1_t.d1_k, test.fact_t.d1_k)]",
          "        ├─ExchangeReceiver(Build) 4.00 mpp[tiflash]  ",
          "        │ └─ExchangeSender 4.00 mpp[tiflash]  ExchangeType: HashPartition, Hash Cols: [name: test.d1_t.d1_k, collate: binary]",
          "        │   └─Selection 4.00 mpp[tiflash]  not(isnull(test.d1_t.d1_k))",
          "        │     └─TableFullScan 4.00 mpp[tiflash] table:d1_t keep order:false",
          "        └─Projection(Probe) 102.40 mpp[tiflash]  test.fact_t.d1_k",
          "          └─Selection 102.40 mpp[tiflash]  gt(case(isnull(test.fact_t.col1), plus(test.fact_t.col1, 5), 10), 5)",
          "            └─HashJoin 128.00 mpp[tiflash]  right outer join, equal:[eq(test.fact_t.d1_k, test.fact_t.d1_k)]",
          "              ├─ExchangeReceiver(Build) 16.00 mpp[tiflash]  ",
          "              │ └─ExchangeSender 16.00 mpp[tiflash]  ExchangeType: HashPartition, Hash Cols: [name: test.fact_t.d1_k, collate: binary]",
          "              │   └─Selection 16.00 mpp[tiflash]  not(isnull(test.fact_t.d1_k))",
          "              │     └─TableFullScan 16.00 mpp[tiflash] table:t1 keep order:false",
          "              └─ExchangeReceiver(Probe) 16.00 mpp[tiflash]  ",
          "                └─ExchangeSender 16.00 mpp[tiflash]  ExchangeType: HashPartition, Hash Cols: [name: test.fact_t.d1_k, collate: binary]",
          "                  └─Selection 16.00 mpp[tiflash]  not(isnull(test.fact_t.d1_k))",
          "                    └─TableFullScan 16.00 mpp[tiflash] table:t2 keep order:false"
        ]
      },
      {
        "SQL": "explain format = 'brief' select count(*) from fact_t left join d1_t on fact_t.d1_k = d1_t.d1_k and fact_t.col2 > 10 and fact_t.col1 > d1_t.value",
        "Plan": [
          "HashAgg 1.00 root  funcs:count(Column#12)->Column#11",
          "└─TableReader 1.00 root  data:ExchangeSender",
          "  └─ExchangeSender 1.00 mpp[tiflash]  ExchangeType: PassThrough",
          "    └─HashAgg 1.00 mpp[tiflash]  funcs:count(1)->Column#12",
          "      └─HashJoin 32.00 mpp[tiflash]  left outer join, equal:[eq(test.fact_t.d1_k, test.d1_t.d1_k)], left cond:[gt(test.fact_t.col2, 10)], other cond:gt(test.fact_t.col1, test.d1_t.value)",
          "        ├─ExchangeReceiver(Build) 4.00 mpp[tiflash]  ",
          "        │ └─ExchangeSender 4.00 mpp[tiflash]  ExchangeType: HashPartition, Hash Cols: [name: test.d1_t.d1_k, collate: binary]",
          "        │   └─Selection 4.00 mpp[tiflash]  not(isnull(test.d1_t.d1_k)), not(isnull(test.d1_t.value))",
          "        │     └─TableFullScan 4.00 mpp[tiflash] table:d1_t keep order:false",
          "        └─ExchangeReceiver(Probe) 16.00 mpp[tiflash]  ",
          "          └─ExchangeSender 16.00 mpp[tiflash]  ExchangeType: HashPartition, Hash Cols: [name: test.fact_t.d1_k, collate: binary]",
          "            └─TableFullScan 16.00 mpp[tiflash] table:fact_t keep order:false"
        ]
      },
      {
        "SQL": "explain format = 'brief' select count(*) from fact_t right join d1_t on fact_t.d1_k = d1_t.d1_k and d1_t.value > 10",
        "Plan": [
          "HashAgg 1.00 root  funcs:count(Column#12)->Column#11",
          "└─TableReader 1.00 root  data:ExchangeSender",
          "  └─ExchangeSender 1.00 mpp[tiflash]  ExchangeType: PassThrough",
          "    └─HashAgg 1.00 mpp[tiflash]  funcs:count(1)->Column#12",
          "      └─HashJoin 32.00 mpp[tiflash]  right outer join, equal:[eq(test.fact_t.d1_k, test.d1_t.d1_k)], right cond:gt(test.d1_t.value, 10)",
          "        ├─ExchangeReceiver(Build) 4.00 mpp[tiflash]  ",
          "        │ └─ExchangeSender 4.00 mpp[tiflash]  ExchangeType: HashPartition, Hash Cols: [name: test.d1_t.d1_k, collate: binary]",
          "        │   └─TableFullScan 4.00 mpp[tiflash] table:d1_t keep order:false",
          "        └─ExchangeReceiver(Probe) 16.00 mpp[tiflash]  ",
          "          └─ExchangeSender 16.00 mpp[tiflash]  ExchangeType: HashPartition, Hash Cols: [name: test.fact_t.d1_k, collate: binary]",
          "            └─Selection 16.00 mpp[tiflash]  not(isnull(test.fact_t.d1_k))",
          "              └─TableFullScan 16.00 mpp[tiflash] table:fact_t keep order:false"
        ]
      },
      {
        "SQL": "explain format = 'brief' select count(*) from fact_t right join d1_t on fact_t.d1_k = d1_t.d1_k and d1_t.value > 10 and fact_t.col1 > d1_t.value",
        "Plan": [
          "HashAgg 1.00 root  funcs:count(Column#12)->Column#11",
          "└─TableReader 1.00 root  data:ExchangeSender",
          "  └─ExchangeSender 1.00 mpp[tiflash]  ExchangeType: PassThrough",
          "    └─HashAgg 1.00 mpp[tiflash]  funcs:count(1)->Column#12",
          "      └─HashJoin 32.00 mpp[tiflash]  right outer join, equal:[eq(test.fact_t.d1_k, test.d1_t.d1_k)], right cond:gt(test.d1_t.value, 10), other cond:gt(test.fact_t.col1, test.d1_t.value)",
          "        ├─ExchangeReceiver(Build) 16.00 mpp[tiflash]  ",
          "        │ └─ExchangeSender 16.00 mpp[tiflash]  ExchangeType: HashPartition, Hash Cols: [name: test.fact_t.d1_k, collate: binary]",
          "        │   └─Selection 16.00 mpp[tiflash]  not(isnull(test.fact_t.col1)), not(isnull(test.fact_t.d1_k))",
          "        │     └─TableFullScan 16.00 mpp[tiflash] table:fact_t keep order:false",
          "        └─ExchangeReceiver(Probe) 4.00 mpp[tiflash]  ",
          "          └─ExchangeSender 4.00 mpp[tiflash]  ExchangeType: HashPartition, Hash Cols: [name: test.d1_t.d1_k, collate: binary]",
          "            └─TableFullScan 4.00 mpp[tiflash] table:d1_t keep order:false"
        ]
      },
      {
        "SQL": "explain format = 'brief' select count(*) from fact_t where exists (select 1 from d1_t where d1_k = fact_t.d1_k)",
        "Plan": [
          "HashAgg 1.00 root  funcs:count(Column#13)->Column#12",
          "└─TableReader 1.00 root  data:ExchangeSender",
          "  └─ExchangeSender 1.00 mpp[tiflash]  ExchangeType: PassThrough",
          "    └─HashAgg 1.00 mpp[tiflash]  funcs:count(1)->Column#13",
          "      └─HashJoin 12.80 mpp[tiflash]  semi join, equal:[eq(test.fact_t.d1_k, test.d1_t.d1_k)]",
          "        ├─ExchangeReceiver(Build) 4.00 mpp[tiflash]  ",
          "        │ └─ExchangeSender 4.00 mpp[tiflash]  ExchangeType: HashPartition, Hash Cols: [name: test.d1_t.d1_k, collate: binary]",
          "        │   └─Selection 4.00 mpp[tiflash]  not(isnull(test.d1_t.d1_k))",
          "        │     └─TableFullScan 4.00 mpp[tiflash] table:d1_t keep order:false",
          "        └─ExchangeReceiver(Probe) 16.00 mpp[tiflash]  ",
          "          └─ExchangeSender 16.00 mpp[tiflash]  ExchangeType: HashPartition, Hash Cols: [name: test.fact_t.d1_k, collate: binary]",
          "            └─Selection 16.00 mpp[tiflash]  not(isnull(test.fact_t.d1_k))",
          "              └─TableFullScan 16.00 mpp[tiflash] table:fact_t keep order:false"
        ]
      },
      {
        "SQL": "explain format = 'brief' select count(*) from fact_t where exists (select 1 from d1_t where d1_k = fact_t.d1_k and value > fact_t.col1)",
        "Plan": [
          "HashAgg 1.00 root  funcs:count(Column#13)->Column#12",
          "└─TableReader 1.00 root  data:ExchangeSender",
          "  └─ExchangeSender 1.00 mpp[tiflash]  ExchangeType: PassThrough",
          "    └─HashAgg 1.00 mpp[tiflash]  funcs:count(1)->Column#13",
          "      └─HashJoin 12.80 mpp[tiflash]  semi join, equal:[eq(test.fact_t.d1_k, test.d1_t.d1_k)], other cond:gt(test.d1_t.value, test.fact_t.col1)",
          "        ├─ExchangeReceiver(Build) 4.00 mpp[tiflash]  ",
          "        │ └─ExchangeSender 4.00 mpp[tiflash]  ExchangeType: HashPartition, Hash Cols: [name: test.d1_t.d1_k, collate: binary]",
          "        │   └─Selection 4.00 mpp[tiflash]  not(isnull(test.d1_t.d1_k)), not(isnull(test.d1_t.value))",
          "        │     └─TableFullScan 4.00 mpp[tiflash] table:d1_t keep order:false",
          "        └─ExchangeReceiver(Probe) 16.00 mpp[tiflash]  ",
          "          └─ExchangeSender 16.00 mpp[tiflash]  ExchangeType: HashPartition, Hash Cols: [name: test.fact_t.d1_k, collate: binary]",
          "            └─Selection 16.00 mpp[tiflash]  not(isnull(test.fact_t.col1)), not(isnull(test.fact_t.d1_k))",
          "              └─TableFullScan 16.00 mpp[tiflash] table:fact_t keep order:false"
        ]
      },
      {
        "SQL": "explain format = 'brief' select count(*) from fact_t where not exists (select 1 from d1_t where d1_k = fact_t.d1_k)",
        "Plan": [
          "HashAgg 1.00 root  funcs:count(Column#13)->Column#12",
          "└─TableReader 1.00 root  data:ExchangeSender",
          "  └─ExchangeSender 1.00 mpp[tiflash]  ExchangeType: PassThrough",
          "    └─HashAgg 1.00 mpp[tiflash]  funcs:count(1)->Column#13",
          "      └─HashJoin 12.80 mpp[tiflash]  anti semi join, equal:[eq(test.fact_t.d1_k, test.d1_t.d1_k)]",
          "        ├─ExchangeReceiver(Build) 4.00 mpp[tiflash]  ",
          "        │ └─ExchangeSender 4.00 mpp[tiflash]  ExchangeType: HashPartition, Hash Cols: [name: test.d1_t.d1_k, collate: binary]",
          "        │   └─TableFullScan 4.00 mpp[tiflash] table:d1_t keep order:false",
          "        └─ExchangeReceiver(Probe) 16.00 mpp[tiflash]  ",
          "          └─ExchangeSender 16.00 mpp[tiflash]  ExchangeType: HashPartition, Hash Cols: [name: test.fact_t.d1_k, collate: binary]",
          "            └─TableFullScan 16.00 mpp[tiflash] table:fact_t keep order:false"
        ]
      },
      {
        "SQL": "explain format = 'brief' select count(*) from fact_t where not exists (select 1 from d1_t where d1_k = fact_t.d1_k and value > fact_t.col1)",
        "Plan": [
          "HashAgg 1.00 root  funcs:count(Column#13)->Column#12",
          "└─TableReader 1.00 root  data:ExchangeSender",
          "  └─ExchangeSender 1.00 mpp[tiflash]  ExchangeType: PassThrough",
          "    └─HashAgg 1.00 mpp[tiflash]  funcs:count(1)->Column#13",
          "      └─HashJoin 12.80 mpp[tiflash]  anti semi join, equal:[eq(test.fact_t.d1_k, test.d1_t.d1_k)], other cond:gt(test.d1_t.value, test.fact_t.col1)",
          "        ├─ExchangeReceiver(Build) 4.00 mpp[tiflash]  ",
          "        │ └─ExchangeSender 4.00 mpp[tiflash]  ExchangeType: HashPartition, Hash Cols: [name: test.d1_t.d1_k, collate: binary]",
          "        │   └─TableFullScan 4.00 mpp[tiflash] table:d1_t keep order:false",
          "        └─ExchangeReceiver(Probe) 16.00 mpp[tiflash]  ",
          "          └─ExchangeSender 16.00 mpp[tiflash]  ExchangeType: HashPartition, Hash Cols: [name: test.fact_t.d1_k, collate: binary]",
          "            └─TableFullScan 16.00 mpp[tiflash] table:fact_t keep order:false"
        ]
      }
    ]
  },
  {
    "Name": "TestMPPJoinWithCanNotFoundColumnInSchemaColumnsError",
    "Cases": [
      {
        "SQL": "explain format = 'brief' select v from t3 as a left join (select t1.v1, t1.v2, t1.v1 + t1.v2 as v from t1 left join t2 on t1.v1 = t2.v1 and t1.v2 = t2.v2) b on a.v1 = b.v1 and a.v2 = b.v2",
        "Plan": [
          "TableReader 1.00 root  data:ExchangeSender",
          "└─ExchangeSender 1.00 mpp[tiflash]  ExchangeType: PassThrough",
          "  └─Projection 1.00 mpp[tiflash]  Column#13",
          "    └─HashJoin 1.00 mpp[tiflash]  left outer join, equal:[eq(test.t3.v1, test.t1.v1) eq(test.t3.v2, test.t1.v2)]",
          "      ├─ExchangeReceiver(Build) 1.00 mpp[tiflash]  ",
          "      │ └─ExchangeSender 1.00 mpp[tiflash]  ExchangeType: HashPartition, Hash Cols: [name: Column#23, collate: binary], [name: Column#24, collate: binary]",
          "      │   └─Projection 1.00 mpp[tiflash]  test.t3.v1, test.t3.v2, cast(test.t3.v1, decimal(20,2))->Column#23, cast(test.t3.v2, decimal(20,2))->Column#24",
          "      │     └─TableFullScan 1.00 mpp[tiflash] table:a keep order:false",
          "      └─Projection(Probe) 2.00 mpp[tiflash]  test.t1.v1, test.t1.v2, plus(test.t1.v1, test.t1.v2)->Column#13",
          "        └─HashJoin 2.00 mpp[tiflash]  left outer join, equal:[eq(test.t1.v1, test.t2.v1) eq(test.t1.v2, test.t2.v2)]",
          "          ├─ExchangeReceiver(Build) 2.00 mpp[tiflash]  ",
          "          │ └─ExchangeSender 2.00 mpp[tiflash]  ExchangeType: HashPartition, Hash Cols: [name: test.t1.v1, collate: binary], [name: test.t1.v2, collate: binary]",
          "          │   └─Selection 2.00 mpp[tiflash]  not(isnull(test.t1.v1)), not(isnull(test.t1.v2))",
          "          │     └─TableFullScan 2.00 mpp[tiflash] table:t1 keep order:false",
          "          └─ExchangeReceiver(Probe) 8.00 mpp[tiflash]  ",
          "            └─ExchangeSender 8.00 mpp[tiflash]  ExchangeType: HashPartition, Hash Cols: [name: Column#15, collate: binary], [name: Column#16, collate: binary]",
          "              └─Projection 8.00 mpp[tiflash]  test.t2.v1, test.t2.v2, cast(test.t2.v1, decimal(20,2))->Column#15, cast(test.t2.v2, decimal(20,2))->Column#16",
          "                └─Selection 8.00 mpp[tiflash]  not(isnull(test.t2.v1)), not(isnull(test.t2.v2))",
          "                  └─TableFullScan 8.00 mpp[tiflash] table:t2 keep order:false"
        ]
      },
      {
        "SQL": "explain format = 'brief' select count(*), t2.v1, t2.v2 from t1 left join t2 on t1.v1 = t2.v1 and t1.v2 = t2.v2 group by t2.v1, t2.v2",
        "Plan": [
          "TableReader 2.00 root  data:ExchangeSender",
          "└─ExchangeSender 2.00 mpp[tiflash]  ExchangeType: PassThrough",
          "  └─Projection 2.00 mpp[tiflash]  Column#9, test.t2.v1, test.t2.v2",
          "    └─HashAgg 2.00 mpp[tiflash]  group by:test.t2.v1, test.t2.v2, funcs:count(1)->Column#9, funcs:firstrow(test.t2.v1)->test.t2.v1, funcs:firstrow(test.t2.v2)->test.t2.v2",
          "      └─ExchangeReceiver 2.00 mpp[tiflash]  ",
          "        └─ExchangeSender 2.00 mpp[tiflash]  ExchangeType: HashPartition, Hash Cols: [name: test.t2.v1, collate: binary], [name: test.t2.v2, collate: binary]",
          "          └─HashJoin 2.00 mpp[tiflash]  left outer join, equal:[eq(test.t1.v1, test.t2.v1) eq(test.t1.v2, test.t2.v2)]",
          "            ├─ExchangeReceiver(Build) 2.00 mpp[tiflash]  ",
          "            │ └─ExchangeSender 2.00 mpp[tiflash]  ExchangeType: HashPartition, Hash Cols: [name: test.t1.v1, collate: binary], [name: test.t1.v2, collate: binary]",
          "            │   └─TableFullScan 2.00 mpp[tiflash] table:t1 keep order:false",
          "            └─ExchangeReceiver(Probe) 8.00 mpp[tiflash]  ",
          "              └─ExchangeSender 8.00 mpp[tiflash]  ExchangeType: HashPartition, Hash Cols: [name: Column#12, collate: binary], [name: Column#13, collate: binary]",
          "                └─Projection 8.00 mpp[tiflash]  test.t2.v1, test.t2.v2, cast(test.t2.v1, decimal(20,2))->Column#12, cast(test.t2.v2, decimal(20,2))->Column#13",
          "                  └─Selection 8.00 mpp[tiflash]  not(isnull(test.t2.v1)), not(isnull(test.t2.v2))",
          "                    └─TableFullScan 8.00 mpp[tiflash] table:t2 keep order:false"
        ]
      },
      {
        "SQL": "explain format = 'brief' select count(*), t2.v1, t2.v2 from t3 left join t2 on t3.v1 = t2.v1 and t3.v2 = t2.v2 group by t2.v1, t2.v2",
        "Plan": [
          "TableReader 1.00 root  data:ExchangeSender",
          "└─ExchangeSender 1.00 mpp[tiflash]  ExchangeType: PassThrough",
          "  └─Projection 1.00 mpp[tiflash]  Column#9, test.t2.v1, test.t2.v2",
          "    └─HashAgg 1.00 mpp[tiflash]  group by:test.t2.v1, test.t2.v2, funcs:count(1)->Column#9, funcs:firstrow(test.t2.v1)->test.t2.v1, funcs:firstrow(test.t2.v2)->test.t2.v2",
          "      └─ExchangeReceiver 1.00 mpp[tiflash]  ",
          "        └─ExchangeSender 1.00 mpp[tiflash]  ExchangeType: HashPartition, Hash Cols: [name: test.t2.v1, collate: binary], [name: test.t2.v2, collate: binary]",
          "          └─HashJoin 1.00 mpp[tiflash]  left outer join, equal:[eq(test.t3.v1, test.t2.v1) eq(test.t3.v2, test.t2.v2)]",
          "            ├─ExchangeReceiver(Build) 1.00 mpp[tiflash]  ",
          "            │ └─ExchangeSender 1.00 mpp[tiflash]  ExchangeType: HashPartition, Hash Cols: [name: test.t3.v1, collate: binary], [name: test.t3.v2, collate: binary]",
          "            │   └─TableFullScan 1.00 mpp[tiflash] table:t3 keep order:false",
          "            └─ExchangeReceiver(Probe) 8.00 mpp[tiflash]  ",
          "              └─ExchangeSender 8.00 mpp[tiflash]  ExchangeType: HashPartition, Hash Cols: [name: test.t2.v1, collate: binary], [name: test.t2.v2, collate: binary]",
          "                └─Selection 8.00 mpp[tiflash]  not(isnull(test.t2.v1)), not(isnull(test.t2.v2))",
          "                  └─TableFullScan 8.00 mpp[tiflash] table:t2 keep order:false"
        ]
      }
    ]
  },
  {
    "Name": "TestJoinNotSupportedByTiFlash",
    "Cases": [
      {
        "SQL": "explain format = 'brief' select * from table_1 a, table_1 b where a.bit_col = b.bit_col",
        "Plan": [
          "HashJoin 2.00 root  inner join, equal:[eq(test.table_1.bit_col, test.table_1.bit_col)]",
          "├─TableReader(Build) 2.00 root  data:TableFullScan",
          "│ └─TableFullScan 2.00 cop[tiflash] table:b keep order:false",
          "└─TableReader(Probe) 2.00 root  data:TableFullScan",
          "  └─TableFullScan 2.00 cop[tiflash] table:a keep order:false"
        ]
      },
      {
        "SQL": "explain format = 'brief' select * from table_1 a left join table_1 b on a.id = b.id and dayofmonth(a.datetime_col) > 100",
        "Plan": [
          "HashJoin 2.00 root  left outer join, equal:[eq(test.table_1.id, test.table_1.id)], left cond:[gt(dayofmonth(test.table_1.datetime_col), 100)]",
          "├─TableReader(Build) 2.00 root  data:TableFullScan",
          "│ └─TableFullScan 2.00 cop[tiflash] table:b keep order:false",
          "└─TableReader(Probe) 2.00 root  data:TableFullScan",
          "  └─TableFullScan 2.00 cop[tiflash] table:a keep order:false"
        ]
      },
      {
        "SQL": "explain format = 'brief' select * from table_1 a right join table_1 b on a.id = b.id and dayofmonth(b.datetime_col) > 100",
        "Plan": [
          "HashJoin 2.00 root  right outer join, equal:[eq(test.table_1.id, test.table_1.id)], right cond:gt(dayofmonth(test.table_1.datetime_col), 100)",
          "├─TableReader(Build) 2.00 root  data:TableFullScan",
          "│ └─TableFullScan 2.00 cop[tiflash] table:a keep order:false",
          "└─TableReader(Probe) 2.00 root  data:TableFullScan",
          "  └─TableFullScan 2.00 cop[tiflash] table:b keep order:false"
        ]
      },
      {
        "SQL": "explain format = 'brief' select * from table_1 a join table_1 b on a.id = b.id and dayofmonth(a.datetime_col) > dayofmonth(b.datetime_col)",
        "Plan": [
          "HashJoin 2.00 root  inner join, equal:[eq(test.table_1.id, test.table_1.id)], other cond:gt(dayofmonth(test.table_1.datetime_col), dayofmonth(test.table_1.datetime_col))",
          "├─TableReader(Build) 2.00 root  data:TableFullScan",
          "│ └─TableFullScan 2.00 cop[tiflash] table:b keep order:false",
          "└─TableReader(Probe) 2.00 root  data:TableFullScan",
          "  └─TableFullScan 2.00 cop[tiflash] table:a keep order:false"
        ]
      }
    ]
  },
  {
    "Name": "TestMPPWithHashExchangeUnderNewCollation",
    "Cases": [
      {
        "SQL": "explain format = 'brief' select * from table_1 a, table_1 b where a.value = b.value",
        "Plan": [
          "TableReader 2.00 root  data:ExchangeSender",
          "└─ExchangeSender 2.00 mpp[tiflash]  ExchangeType: PassThrough",
          "  └─HashJoin 2.00 mpp[tiflash]  inner join, equal:[eq(test.table_1.value, test.table_1.value)]",
          "    ├─ExchangeReceiver(Build) 2.00 mpp[tiflash]  ",
          "    │ └─ExchangeSender 2.00 mpp[tiflash]  ExchangeType: HashPartition, Hash Cols: [name: test.table_1.value, collate: utf8mb4_general_ci]",
          "    │   └─Selection 2.00 mpp[tiflash]  not(isnull(test.table_1.value))",
          "    │     └─TableFullScan 2.00 mpp[tiflash] table:a keep order:false",
          "    └─ExchangeReceiver(Probe) 2.00 mpp[tiflash]  ",
          "      └─ExchangeSender 2.00 mpp[tiflash]  ExchangeType: HashPartition, Hash Cols: [name: test.table_1.value, collate: utf8mb4_general_ci]",
          "        └─Selection 2.00 mpp[tiflash]  not(isnull(test.table_1.value))",
          "          └─TableFullScan 2.00 mpp[tiflash] table:b keep order:false"
        ]
      },
      {
        "SQL": "explain format = 'brief' select * from table_1 a, table_2 b where a.value = b.value",
        "Plan": [
          "TableReader 2.00 root  data:ExchangeSender",
          "└─ExchangeSender 2.00 mpp[tiflash]  ExchangeType: PassThrough",
          "  └─HashJoin 2.00 mpp[tiflash]  inner join, equal:[eq(test.table_1.value, test.table_2.value)]",
          "    ├─ExchangeReceiver(Build) 2.00 mpp[tiflash]  ",
          "    │ └─ExchangeSender 2.00 mpp[tiflash]  ExchangeType: HashPartition, Hash Cols: [name: test.table_1.value, collate: utf8mb4_bin]",
          "    │   └─Selection 2.00 mpp[tiflash]  not(isnull(test.table_1.value))",
          "    │     └─TableFullScan 2.00 mpp[tiflash] table:a keep order:false",
          "    └─ExchangeReceiver(Probe) 2.00 mpp[tiflash]  ",
          "      └─ExchangeSender 2.00 mpp[tiflash]  ExchangeType: HashPartition, Hash Cols: [name: test.table_2.value, collate: utf8mb4_bin]",
          "        └─Selection 2.00 mpp[tiflash]  not(isnull(test.table_2.value))",
          "          └─TableFullScan 2.00 mpp[tiflash] table:b keep order:false"
        ]
      },
      {
        "SQL": "explain format = 'brief' select * from table_1 a, table_2 b, table_1 c where a.value = b.value and b.value = c.value",
        "Plan": [
          "TableReader 2.00 root  data:ExchangeSender",
          "└─ExchangeSender 2.00 mpp[tiflash]  ExchangeType: PassThrough",
          "  └─HashJoin 2.00 mpp[tiflash]  inner join, equal:[eq(test.table_2.value, test.table_1.value)]",
          "    ├─HashJoin(Build) 2.00 mpp[tiflash]  inner join, equal:[eq(test.table_1.value, test.table_2.value)]",
          "    │ ├─ExchangeReceiver(Build) 2.00 mpp[tiflash]  ",
          "    │ │ └─ExchangeSender 2.00 mpp[tiflash]  ExchangeType: HashPartition, Hash Cols: [name: test.table_1.value, collate: utf8mb4_bin]",
          "    │ │   └─Selection 2.00 mpp[tiflash]  not(isnull(test.table_1.value))",
          "    │ │     └─TableFullScan 2.00 mpp[tiflash] table:a keep order:false",
          "    │ └─ExchangeReceiver(Probe) 2.00 mpp[tiflash]  ",
          "    │   └─ExchangeSender 2.00 mpp[tiflash]  ExchangeType: HashPartition, Hash Cols: [name: test.table_2.value, collate: utf8mb4_bin]",
          "    │     └─Selection 2.00 mpp[tiflash]  not(isnull(test.table_2.value))",
          "    │       └─TableFullScan 2.00 mpp[tiflash] table:b keep order:false",
          "    └─ExchangeReceiver(Probe) 2.00 mpp[tiflash]  ",
          "      └─ExchangeSender 2.00 mpp[tiflash]  ExchangeType: HashPartition, Hash Cols: [name: test.table_1.value, collate: utf8mb4_bin]",
          "        └─Selection 2.00 mpp[tiflash]  not(isnull(test.table_1.value))",
          "          └─TableFullScan 2.00 mpp[tiflash] table:c keep order:false"
        ]
      },
      {
        "SQL": "explain format = 'brief' select * from table_1 a, table_2 b, table_1 c where a.value = b.value and a.value = c.value",
        "Plan": [
          "TableReader 2.00 root  data:ExchangeSender",
          "└─ExchangeSender 2.00 mpp[tiflash]  ExchangeType: PassThrough",
          "  └─HashJoin 2.00 mpp[tiflash]  inner join, equal:[eq(test.table_1.value, test.table_1.value)]",
          "    ├─ExchangeReceiver(Build) 2.00 mpp[tiflash]  ",
          "    │ └─ExchangeSender 2.00 mpp[tiflash]  ExchangeType: HashPartition, Hash Cols: [name: test.table_1.value, collate: utf8mb4_general_ci]",
          "    │   └─HashJoin 2.00 mpp[tiflash]  inner join, equal:[eq(test.table_1.value, test.table_2.value)]",
          "    │     ├─ExchangeReceiver(Build) 2.00 mpp[tiflash]  ",
          "    │     │ └─ExchangeSender 2.00 mpp[tiflash]  ExchangeType: HashPartition, Hash Cols: [name: test.table_1.value, collate: utf8mb4_bin]",
          "    │     │   └─Selection 2.00 mpp[tiflash]  not(isnull(test.table_1.value))",
          "    │     │     └─TableFullScan 2.00 mpp[tiflash] table:a keep order:false",
          "    │     └─ExchangeReceiver(Probe) 2.00 mpp[tiflash]  ",
          "    │       └─ExchangeSender 2.00 mpp[tiflash]  ExchangeType: HashPartition, Hash Cols: [name: test.table_2.value, collate: utf8mb4_bin]",
          "    │         └─Selection 2.00 mpp[tiflash]  not(isnull(test.table_2.value))",
          "    │           └─TableFullScan 2.00 mpp[tiflash] table:b keep order:false",
          "    └─ExchangeReceiver(Probe) 2.00 mpp[tiflash]  ",
          "      └─ExchangeSender 2.00 mpp[tiflash]  ExchangeType: HashPartition, Hash Cols: [name: test.table_1.value, collate: utf8mb4_general_ci]",
          "        └─Selection 2.00 mpp[tiflash]  not(isnull(test.table_1.value))",
          "          └─TableFullScan 2.00 mpp[tiflash] table:c keep order:false"
        ]
      },
      {
        "SQL": "explain format = 'brief' select /*+ agg_to_cop() */ count(*), value from table_1 group by value",
        "Plan": [
          "TableReader 2.00 root  data:ExchangeSender",
          "└─ExchangeSender 2.00 mpp[tiflash]  ExchangeType: PassThrough",
          "  └─Projection 2.00 mpp[tiflash]  Column#4, test.table_1.value",
          "    └─HashAgg 2.00 mpp[tiflash]  group by:test.table_1.value, funcs:count(1)->Column#4, funcs:firstrow(test.table_1.value)->test.table_1.value",
          "      └─ExchangeReceiver 2.00 mpp[tiflash]  ",
          "        └─ExchangeSender 2.00 mpp[tiflash]  ExchangeType: HashPartition, Hash Cols: [name: test.table_1.value, collate: utf8mb4_general_ci]",
          "          └─TableFullScan 2.00 mpp[tiflash] table:table_1 keep order:false"
        ]
      },
      {
        "SQL": "explain format = 'brief' select /*+ agg_to_cop() */ count(*), value from table_2 group by value",
        "Plan": [
          "TableReader 2.00 root  data:ExchangeSender",
          "└─ExchangeSender 2.00 mpp[tiflash]  ExchangeType: PassThrough",
          "  └─Projection 2.00 mpp[tiflash]  Column#4, test.table_2.value",
          "    └─HashAgg 2.00 mpp[tiflash]  group by:test.table_2.value, funcs:count(1)->Column#4, funcs:firstrow(test.table_2.value)->test.table_2.value",
          "      └─ExchangeReceiver 2.00 mpp[tiflash]  ",
          "        └─ExchangeSender 2.00 mpp[tiflash]  ExchangeType: HashPartition, Hash Cols: [name: test.table_2.value, collate: utf8mb4_bin]",
          "          └─TableFullScan 2.00 mpp[tiflash] table:table_2 keep order:false"
        ]
      }
    ]
  },
  {
    "Name": "TestMPPWithBroadcastExchangeUnderNewCollation",
    "Cases": [
      {
        "SQL": "explain format = 'brief' select /*+ broadcast_join(a,b) */ * from table_1 a, table_1 b where a.id = b.id",
        "Plan": [
          "TableReader 2.00 root  data:ExchangeSender",
          "└─ExchangeSender 2.00 mpp[tiflash]  ExchangeType: PassThrough",
          "  └─HashJoin 2.00 mpp[tiflash]  inner join, equal:[eq(test.table_1.id, test.table_1.id)]",
          "    ├─ExchangeReceiver(Build) 2.00 mpp[tiflash]  ",
          "    │ └─ExchangeSender 2.00 mpp[tiflash]  ExchangeType: Broadcast",
          "    │   └─TableFullScan 2.00 mpp[tiflash] table:a keep order:false",
          "    └─TableFullScan(Probe) 2.00 mpp[tiflash] table:b keep order:false"
        ]
      },
      {
        "SQL": "explain format = 'brief' select /*+ broadcast_join(a,b) */ * from table_1 a, table_1 b where a.value = b.value",
        "Plan": [
          "TableReader 2.00 root  data:ExchangeSender",
          "└─ExchangeSender 2.00 mpp[tiflash]  ExchangeType: PassThrough",
          "  └─HashJoin 2.00 mpp[tiflash]  inner join, equal:[eq(test.table_1.value, test.table_1.value)]",
          "    ├─ExchangeReceiver(Build) 2.00 mpp[tiflash]  ",
          "    │ └─ExchangeSender 2.00 mpp[tiflash]  ExchangeType: Broadcast",
          "    │   └─Selection 2.00 mpp[tiflash]  not(isnull(test.table_1.value))",
          "    │     └─TableFullScan 2.00 mpp[tiflash] table:a keep order:false",
          "    └─Selection(Probe) 2.00 mpp[tiflash]  not(isnull(test.table_1.value))",
          "      └─TableFullScan 2.00 mpp[tiflash] table:b keep order:false"
        ]
      }
    ]
  },
  {
    "Name": "TestMPPAvgRewrite",
    "Cases": [
      {
        "SQL": "explain format = 'brief' select /*+ avg_to_cop() */ id, avg(value+1),avg(value) from table_1 group by id",
        "Plan": [
          "TableReader 2.00 root  data:ExchangeSender",
          "└─ExchangeSender 2.00 mpp[tiflash]  ExchangeType: PassThrough",
          "  └─Projection 2.00 mpp[tiflash]  test.table_1.id, Column#4, Column#5",
          "    └─Projection 2.00 mpp[tiflash]  div(Column#4, cast(case(eq(Column#25, 0), 1, Column#25), decimal(20,0) BINARY))->Column#4, div(Column#5, cast(case(eq(Column#26, 0), 1, Column#26), decimal(20,0) BINARY))->Column#5, test.table_1.id",
          "      └─HashAgg 2.00 mpp[tiflash]  group by:Column#39, funcs:count(Column#34)->Column#25, funcs:sum(Column#35)->Column#4, funcs:count(Column#36)->Column#26, funcs:sum(Column#37)->Column#5, funcs:firstrow(Column#38)->test.table_1.id",
          "        └─Projection 2.00 mpp[tiflash]  plus(test.table_1.value, 1)->Column#34, plus(test.table_1.value, 1)->Column#35, test.table_1.value, test.table_1.value, test.table_1.id, test.table_1.id",
          "          └─ExchangeReceiver 2.00 mpp[tiflash]  ",
          "            └─ExchangeSender 2.00 mpp[tiflash]  ExchangeType: HashPartition, Hash Cols: [name: test.table_1.id, collate: binary]",
          "              └─TableFullScan 2.00 mpp[tiflash] table:table_1 keep order:false"
        ]
      }
    ]
  },
  {
    "Name": "TestReadFromStorageHint",
    "Cases": [
      {
        "SQL": "desc format = 'brief' select avg(a) from t",
        "Plan": [
          "StreamAgg 1.00 root  funcs:avg(Column#7, Column#8)->Column#4",
          "└─TableReader 1.00 root  data:StreamAgg",
          "  └─StreamAgg 1.00 batchCop[tiflash]  funcs:count(Column#9)->Column#7, funcs:sum(Column#10)->Column#8",
          "    └─Projection 10000.00 batchCop[tiflash]  test.t.a, cast(test.t.a, decimal(10,0) BINARY)->Column#10",
          "      └─TableFullScan 10000.00 batchCop[tiflash] table:t keep order:false, stats:pseudo"
        ],
        "Warn": null
      },
      {
        "SQL": "desc format = 'brief' select /*+ read_from_storage(tiflash[t]) */ avg(a) from t",
        "Plan": [
          "StreamAgg 1.00 root  funcs:avg(Column#7, Column#8)->Column#4",
          "└─TableReader 1.00 root  data:StreamAgg",
          "  └─StreamAgg 1.00 batchCop[tiflash]  funcs:count(Column#9)->Column#7, funcs:sum(Column#10)->Column#8",
          "    └─Projection 10000.00 batchCop[tiflash]  test.t.a, cast(test.t.a, decimal(10,0) BINARY)->Column#10",
          "      └─TableFullScan 10000.00 batchCop[tiflash] table:t keep order:false, stats:pseudo"
        ],
        "Warn": null
      },
      {
        "SQL": "desc format = 'brief' select /*+ read_from_storage(tiflash[t]) */ sum(a) from t",
        "Plan": [
          "StreamAgg 1.00 root  funcs:sum(Column#6)->Column#4",
          "└─TableReader 1.00 root  data:StreamAgg",
          "  └─StreamAgg 1.00 batchCop[tiflash]  funcs:sum(Column#7)->Column#6",
          "    └─Projection 10000.00 batchCop[tiflash]  cast(test.t.a, decimal(10,0) BINARY)->Column#7",
          "      └─TableFullScan 10000.00 batchCop[tiflash] table:t keep order:false, stats:pseudo"
        ],
        "Warn": null
      },
      {
        "SQL": "desc format = 'brief' select /*+ read_from_storage(tiflash[t]) */ sum(a+1) from t",
        "Plan": [
          "StreamAgg 1.00 root  funcs:sum(Column#6)->Column#4",
          "└─TableReader 1.00 root  data:StreamAgg",
          "  └─StreamAgg 1.00 batchCop[tiflash]  funcs:sum(Column#7)->Column#6",
          "    └─Projection 10000.00 batchCop[tiflash]  cast(plus(test.t.a, 1), decimal(20,0) BINARY)->Column#7",
          "      └─TableFullScan 10000.00 batchCop[tiflash] table:t keep order:false, stats:pseudo"
        ],
        "Warn": null
      },
      {
        "SQL": "desc format = 'brief' select /*+ read_from_storage(tiflash[t]) */ sum(isnull(a)) from t",
        "Plan": [
          "StreamAgg 1.00 root  funcs:sum(Column#6)->Column#4",
          "└─TableReader 1.00 root  data:StreamAgg",
          "  └─StreamAgg 1.00 batchCop[tiflash]  funcs:sum(Column#7)->Column#6",
          "    └─Projection 10000.00 batchCop[tiflash]  cast(isnull(test.t.a), decimal(20,0) BINARY)->Column#7",
          "      └─TableFullScan 10000.00 batchCop[tiflash] table:t keep order:false, stats:pseudo"
        ],
        "Warn": null
      },
      {
        "SQL": "desc format = 'brief' select /*+ READ_FROM_STORAGE(TIKV[t1], TIKV[t2]) */ * from t t1, t t2 where t1.a = t2.a",
        "Plan": [
          "HashJoin 12487.50 root  inner join, equal:[eq(test.t.a, test.t.a)]",
          "├─TableReader(Build) 9990.00 root  data:Selection",
          "│ └─Selection 9990.00 cop[tikv]  not(isnull(test.t.a))",
          "│   └─TableFullScan 10000.00 cop[tikv] table:t2 keep order:false, stats:pseudo",
          "└─TableReader(Probe) 9990.00 root  data:Selection",
          "  └─Selection 9990.00 cop[tikv]  not(isnull(test.t.a))",
          "    └─TableFullScan 10000.00 cop[tikv] table:t1 keep order:false, stats:pseudo"
        ],
        "Warn": null
      },
      {
        "SQL": "desc format = 'brief' select /*+ READ_FROM_STORAGE(TIKV[t1], TIFLASH[t2]) */ * from t t1, t t2 where t1.a = t2.a",
        "Plan": [
          "HashJoin 12487.50 root  inner join, equal:[eq(test.t.a, test.t.a)]",
          "├─TableReader(Build) 9990.00 root  data:Selection",
          "│ └─Selection 9990.00 cop[tiflash]  not(isnull(test.t.a))",
          "│   └─TableFullScan 10000.00 cop[tiflash] table:t2 keep order:false, stats:pseudo",
          "└─TableReader(Probe) 9990.00 root  data:Selection",
          "  └─Selection 9990.00 cop[tikv]  not(isnull(test.t.a))",
          "    └─TableFullScan 10000.00 cop[tikv] table:t1 keep order:false, stats:pseudo"
        ],
        "Warn": null
      },
      {
        "SQL": "desc format = 'brief' select * from tt where (tt.a > 1 and tt.a < 20) or (tt.a >= 30 and tt.a < 55)",
        "Plan": [
          "TableReader 44.00 root  data:TableRangeScan",
          "└─TableRangeScan 44.00 cop[tiflash] table:tt range:(1,20), [30,55), keep order:false, stats:pseudo"
        ],
        "Warn": null
      },
      {
        "SQL": "desc format = 'brief' select /*+ read_from_storage(tiflash[tt]) */ * from tt where (tt.a > 1 and tt.a < 20) or (tt.a >= 30 and tt.a < 55)",
        "Plan": [
          "TableReader 44.00 root  data:TableRangeScan",
          "└─TableRangeScan 44.00 cop[tiflash] table:tt range:(1,20), [30,55), keep order:false, stats:pseudo"
        ],
        "Warn": null
      },
      {
        "SQL": "desc format = 'brief' select * from ttt order by ttt.a desc",
        "Plan": [
          "TableReader 10000.00 root  data:TableFullScan",
          "└─TableFullScan 10000.00 cop[tikv] table:ttt keep order:true, desc, stats:pseudo"
        ],
        "Warn": null
      },
      {
        "SQL": "desc format = 'brief' select /*+ read_from_storage(tiflash[ttt]) */ * from ttt order by ttt.a desc",
        "Plan": [
          "Sort 10000.00 root  test.ttt.a:desc",
          "└─TableReader 10000.00 root  data:TableFullScan",
          "  └─TableFullScan 10000.00 cop[tiflash] table:ttt keep order:false, stats:pseudo"
        ],
        "Warn": null
      },
      {
        "SQL": "desc format = 'brief' select /*+ read_from_storage(tiflash[ttt]) */ * from ttt order by ttt.a",
        "Plan": [
          "TableReader 10000.00 root  data:TableFullScan",
          "└─TableFullScan 10000.00 cop[tiflash] table:ttt keep order:true, stats:pseudo"
        ],
        "Warn": null
      },
      {
        "SQL": "desc format = 'brief' select /*+ read_from_storage(tikv[t, ttt]) */ * from ttt",
        "Plan": [
          "TableReader 10000.00 root  data:TableFullScan",
          "└─TableFullScan 10000.00 cop[tikv] table:ttt keep order:false, stats:pseudo"
        ],
        "Warn": [
          "[planner:1815]There are no matching table names for (t) in optimizer hint /*+ READ_FROM_STORAGE(tikv[t, ttt]) */. Maybe you can use the table alias name"
        ]
      },
      {
        "SQL": "desc format = 'brief' select /*+ read_from_storage(tiflash[t, ttt], tikv[tt]) */ * from ttt",
        "Plan": [
          "TableReader 10000.00 root  data:TableFullScan",
          "└─TableFullScan 10000.00 cop[tiflash] table:ttt keep order:false, stats:pseudo"
        ],
        "Warn": [
          "[planner:1815]There are no matching table names for (t, tt) in optimizer hint /*+ READ_FROM_STORAGE(tiflash[t, ttt], tikv[tt]) */. Maybe you can use the table alias name"
        ]
      }
    ]
  },
  {
    "Name": "TestReadFromStorageHintAndIsolationRead",
    "Cases": [
      {
        "SQL": "desc format = 'brief' select /*+ read_from_storage(tikv[t], tiflash[t]) */ avg(a) from t",
        "Plan": [
          "StreamAgg 1.00 root  funcs:avg(Column#7, Column#8)->Column#4",
          "└─IndexReader 1.00 root  index:StreamAgg",
          "  └─StreamAgg 1.00 cop[tikv]  funcs:count(test.t.a)->Column#7, funcs:sum(test.t.a)->Column#8",
          "    └─IndexFullScan 10000.00 cop[tikv] table:t, index:ia(a) keep order:false, stats:pseudo"
        ],
        "Warn": [
          "[planner:1815]Storage hints are conflict, you can only specify one storage type of table test.t"
        ]
      },
      {
        "SQL": "desc format = 'brief' select /*+ read_from_storage(tikv[t]) */ avg(a) from t",
        "Plan": [
          "StreamAgg 1.00 root  funcs:avg(Column#7, Column#8)->Column#4",
          "└─IndexReader 1.00 root  index:StreamAgg",
          "  └─StreamAgg 1.00 cop[tikv]  funcs:count(test.t.a)->Column#7, funcs:sum(test.t.a)->Column#8",
          "    └─IndexFullScan 10000.00 cop[tikv] table:t, index:ia(a) keep order:false, stats:pseudo"
        ],
        "Warn": null
      },
      {
        "SQL": "desc format = 'brief' select /*+ read_from_storage(tiflash[t]) */ avg(a) from t",
        "Plan": [
          "StreamAgg 1.00 root  funcs:avg(Column#7, Column#8)->Column#4",
          "└─IndexReader 1.00 root  index:StreamAgg",
          "  └─StreamAgg 1.00 cop[tikv]  funcs:count(test.t.a)->Column#7, funcs:sum(test.t.a)->Column#8",
          "    └─IndexFullScan 10000.00 cop[tikv] table:t, index:ia(a) keep order:false, stats:pseudo"
        ],
        "Warn": [
          "[planner:1815]No available path for table test.t with the store type tiflash of the hint /*+ read_from_storage */, please check the status of the table replica and variable value of tidb_isolation_read_engines(map[0:{}])"
        ]
      }
    ]
  },
  {
    "Name": "TestIsolationReadDoNotFilterSystemDB",
    "Cases": [
      {
        "SQL": "desc format = 'brief' select * from metrics_schema.tidb_query_duration where time >= '2019-12-23 16:10:13' and time <= '2019-12-23 16:30:13'",
        "Plan": [
          "MemTableScan 10000.00 root table:tidb_query_duration PromQL:histogram_quantile(0.9, sum(rate(tidb_server_handle_query_duration_seconds_bucket{}[60s])) by (le,sql_type,instance)), start_time:2019-12-23 16:10:13, end_time:2019-12-23 16:30:13, step:1m0s"
        ]
      },
      {
        "SQL": "desc format = 'brief' select * from information_schema.tables",
        "Plan": [
          "MemTableScan 10000.00 root table:TABLES "
        ]
      },
      {
        "SQL": "desc format = 'brief' select * from mysql.stats_meta",
        "Plan": [
          "TableReader 10000.00 root  data:TableFullScan",
          "└─TableFullScan 10000.00 cop[tikv] table:stats_meta keep order:false, stats:pseudo"
        ]
      }
    ]
  },
  {
    "Name": "TestIsolationReadTiFlashNotChoosePointGet",
    "Cases": [
      {
        "SQL": "explain format = 'brief' select * from t where t.a = 1",
        "Result": [
          "TableReader 1.00 root  data:ExchangeSender",
          "└─ExchangeSender 1.00 mpp[tiflash]  ExchangeType: PassThrough",
          "  └─TableRangeScan 1.00 mpp[tiflash] table:t range:[1,1], keep order:false, stats:pseudo"
        ]
      },
      {
        "SQL": "explain format = 'brief' select * from t where t.a in (1, 2)",
        "Result": [
          "TableReader 2.00 root  data:ExchangeSender",
          "└─ExchangeSender 2.00 mpp[tiflash]  ExchangeType: PassThrough",
          "  └─TableRangeScan 2.00 mpp[tiflash] table:t range:[1,1], [2,2], keep order:false, stats:pseudo"
        ]
      }
    ]
  },
  {
    "Name": "TestIsolationReadTiFlashUseIndexHint",
    "Cases": [
      {
        "SQL": "explain format = 'brief' select * from t",
        "Plan": [
          "TableReader 10000.00 root  data:ExchangeSender",
          "└─ExchangeSender 10000.00 mpp[tiflash]  ExchangeType: PassThrough",
          "  └─TableFullScan 10000.00 mpp[tiflash] table:t keep order:false, stats:pseudo"
        ],
        "Warn": null
      },
      {
        "SQL": "explain format = 'brief' select * from t use index();",
        "Plan": [
          "TableReader 10000.00 root  data:ExchangeSender",
          "└─ExchangeSender 10000.00 mpp[tiflash]  ExchangeType: PassThrough",
          "  └─TableFullScan 10000.00 mpp[tiflash] table:t keep order:false, stats:pseudo"
        ],
        "Warn": null
      },
      {
        "SQL": "explain format = 'brief' select /*+ use_index(t, idx)*/ * from t",
        "Plan": [
          "TableReader 10000.00 root  data:ExchangeSender",
          "└─ExchangeSender 10000.00 mpp[tiflash]  ExchangeType: PassThrough",
          "  └─TableFullScan 10000.00 mpp[tiflash] table:t keep order:false, stats:pseudo"
        ],
        "Warn": [
          "TiDB doesn't support index in the isolation read engines(value: 'tiflash')"
        ]
      },
      {
        "SQL": "explain format = 'brief' select /*+ use_index(t)*/ * from t",
        "Plan": [
          "TableReader 10000.00 root  data:ExchangeSender",
          "└─ExchangeSender 10000.00 mpp[tiflash]  ExchangeType: PassThrough",
          "  └─TableFullScan 10000.00 mpp[tiflash] table:t keep order:false, stats:pseudo"
        ],
        "Warn": null
      }
    ]
  },
  {
    "Name": "TestIssue20710",
    "Cases": [
      {
        "SQL": "explain format = 'brief' select /*+ inl_join(s) */ * from t join s on t.a=s.a and t.b = s.b",
        "Plan": [
          "IndexJoin 12475.01 root  inner join, inner:IndexLookUp, outer key:test.t.a, inner key:test.s.a, equal cond:eq(test.t.a, test.s.a), eq(test.t.b, test.s.b)",
          "├─TableReader(Build) 9980.01 root  data:Selection",
          "│ └─Selection 9980.01 cop[tikv]  not(isnull(test.t.a)), not(isnull(test.t.b))",
          "│   └─TableFullScan 10000.00 cop[tikv] table:t keep order:false, stats:pseudo",
          "└─IndexLookUp(Probe) 12475.01 root  ",
          "  ├─Selection(Build) 12487.50 cop[tikv]  not(isnull(test.s.a))",
          "  │ └─IndexRangeScan 12500.00 cop[tikv] table:s, index:a(a) range: decided by [eq(test.s.a, test.t.a)], keep order:false, stats:pseudo",
          "  └─Selection(Probe) 12475.01 cop[tikv]  not(isnull(test.s.b))",
          "    └─TableRowIDScan 12487.50 cop[tikv] table:s keep order:false, stats:pseudo"
        ]
      },
      {
        "SQL": "explain format = 'brief' select /*+ inl_join(s) */ * from t join s on t.a=s.a and t.b = s.a",
        "Plan": [
          "IndexJoin 12475.01 root  inner join, inner:IndexLookUp, outer key:test.t.a, inner key:test.s.a, equal cond:eq(test.t.a, test.s.a), eq(test.t.b, test.s.a)",
          "├─TableReader(Build) 9980.01 root  data:Selection",
          "│ └─Selection 9980.01 cop[tikv]  not(isnull(test.t.a)), not(isnull(test.t.b))",
          "│   └─TableFullScan 10000.00 cop[tikv] table:t keep order:false, stats:pseudo",
          "└─IndexLookUp(Probe) 12475.01 root  ",
          "  ├─Selection(Build) 12475.01 cop[tikv]  not(isnull(test.s.a))",
          "  │ └─IndexRangeScan 12487.50 cop[tikv] table:s, index:a(a) range: decided by [eq(test.s.a, test.t.a)], keep order:false, stats:pseudo",
          "  └─TableRowIDScan(Probe) 12475.01 cop[tikv] table:s keep order:false, stats:pseudo"
        ]
      },
      {
        "SQL": "explain format = 'brief' select /*+ inl_join(s) */ * from t join s on t.a=s.a and t.a = s.b",
        "Plan": [
          "IndexJoin 12475.01 root  inner join, inner:IndexLookUp, outer key:test.t.a, inner key:test.s.a, equal cond:eq(test.t.a, test.s.a), eq(test.t.a, test.s.b)",
          "├─TableReader(Build) 9990.00 root  data:Selection",
          "│ └─Selection 9990.00 cop[tikv]  not(isnull(test.t.a))",
          "│   └─TableFullScan 10000.00 cop[tikv] table:t keep order:false, stats:pseudo",
          "└─IndexLookUp(Probe) 12475.01 root  ",
          "  ├─Selection(Build) 12487.50 cop[tikv]  not(isnull(test.s.a))",
          "  │ └─IndexRangeScan 12500.00 cop[tikv] table:s, index:a(a) range: decided by [eq(test.s.a, test.t.a)], keep order:false, stats:pseudo",
          "  └─Selection(Probe) 12475.01 cop[tikv]  not(isnull(test.s.b))",
          "    └─TableRowIDScan 12487.50 cop[tikv] table:s keep order:false, stats:pseudo"
        ]
      },
      {
        "SQL": "explain format = 'brief' select /*+ inl_hash_join(s) */ * from t join s on t.a=s.a and t.b = s.b",
        "Plan": [
          "IndexHashJoin 12475.01 root  inner join, inner:IndexLookUp, outer key:test.t.a, inner key:test.s.a, equal cond:eq(test.t.a, test.s.a), eq(test.t.b, test.s.b)",
          "├─TableReader(Build) 9980.01 root  data:Selection",
          "│ └─Selection 9980.01 cop[tikv]  not(isnull(test.t.a)), not(isnull(test.t.b))",
          "│   └─TableFullScan 10000.00 cop[tikv] table:t keep order:false, stats:pseudo",
          "└─IndexLookUp(Probe) 12475.01 root  ",
          "  ├─Selection(Build) 12487.50 cop[tikv]  not(isnull(test.s.a))",
          "  │ └─IndexRangeScan 12500.00 cop[tikv] table:s, index:a(a) range: decided by [eq(test.s.a, test.t.a)], keep order:false, stats:pseudo",
          "  └─Selection(Probe) 12475.01 cop[tikv]  not(isnull(test.s.b))",
          "    └─TableRowIDScan 12487.50 cop[tikv] table:s keep order:false, stats:pseudo"
        ]
      },
      {
        "SQL": "explain format = 'brief' select /*+ inl_hash_join(s) */ * from t join s on t.a=s.a and t.b = s.a",
        "Plan": [
          "IndexHashJoin 12475.01 root  inner join, inner:IndexLookUp, outer key:test.t.a, inner key:test.s.a, equal cond:eq(test.t.a, test.s.a), eq(test.t.b, test.s.a)",
          "├─TableReader(Build) 9980.01 root  data:Selection",
          "│ └─Selection 9980.01 cop[tikv]  not(isnull(test.t.a)), not(isnull(test.t.b))",
          "│   └─TableFullScan 10000.00 cop[tikv] table:t keep order:false, stats:pseudo",
          "└─IndexLookUp(Probe) 12475.01 root  ",
          "  ├─Selection(Build) 12475.01 cop[tikv]  not(isnull(test.s.a))",
          "  │ └─IndexRangeScan 12487.50 cop[tikv] table:s, index:a(a) range: decided by [eq(test.s.a, test.t.a)], keep order:false, stats:pseudo",
          "  └─TableRowIDScan(Probe) 12475.01 cop[tikv] table:s keep order:false, stats:pseudo"
        ]
      },
      {
        "SQL": "explain format = 'brief' select /*+ inl_hash_join(s) */ * from t join s on t.a=s.a and t.a = s.b",
        "Plan": [
          "IndexHashJoin 12475.01 root  inner join, inner:IndexLookUp, outer key:test.t.a, inner key:test.s.a, equal cond:eq(test.t.a, test.s.a), eq(test.t.a, test.s.b)",
          "├─TableReader(Build) 9990.00 root  data:Selection",
          "│ └─Selection 9990.00 cop[tikv]  not(isnull(test.t.a))",
          "│   └─TableFullScan 10000.00 cop[tikv] table:t keep order:false, stats:pseudo",
          "└─IndexLookUp(Probe) 12475.01 root  ",
          "  ├─Selection(Build) 12487.50 cop[tikv]  not(isnull(test.s.a))",
          "  │ └─IndexRangeScan 12500.00 cop[tikv] table:s, index:a(a) range: decided by [eq(test.s.a, test.t.a)], keep order:false, stats:pseudo",
          "  └─Selection(Probe) 12475.01 cop[tikv]  not(isnull(test.s.b))",
          "    └─TableRowIDScan 12487.50 cop[tikv] table:s keep order:false, stats:pseudo"
        ]
      }
    ]
  },
  {
    "Name": "TestPushDownProjectionForTiKV",
    "Cases": [
      {
        "SQL": "desc format = 'brief' select i * 2 from t",
        "Plan": [
          "TableReader 10000.00 root  data:Projection",
          "└─Projection 10000.00 cop[tikv]  mul(test.t.i, 2)->Column#13",
          "  └─TableFullScan 10000.00 cop[tikv] table:t keep order:false, stats:pseudo"
        ]
      },
      {
        "SQL": "desc format = 'brief' select DATE_FORMAT(t, '%Y-%m-%d %H') as date from t",
        "Plan": [
          "TableReader 10000.00 root  data:Projection",
          "└─Projection 10000.00 cop[tikv]  date_format(test.t.t, %Y-%m-%d %H)->Column#13",
          "  └─TableFullScan 10000.00 cop[tikv] table:t keep order:false, stats:pseudo"
        ]
      },
      {
        "SQL": "desc format = 'brief' select md5(s) from t",
        "Plan": [
          "TableReader 10000.00 root  data:Projection",
          "└─Projection 10000.00 cop[tikv]  md5(test.t.s)->Column#13",
          "  └─TableFullScan 10000.00 cop[tikv] table:t keep order:false, stats:pseudo"
        ]
      },
      {
        "SQL": "desc format = 'brief' select c from t where a+1=3",
        "Plan": [
          "Projection 8000.00 root  test.t.c",
          "└─TableReader 8000.00 root  data:Selection",
          "  └─Selection 8000.00 cop[tikv]  eq(plus(test.t.a, 1), 3)",
          "    └─TableFullScan 10000.00 cop[tikv] table:t keep order:false, stats:pseudo"
        ]
      },
      {
        "SQL": "desc format = 'brief' select /*+ hash_agg()*/ count(b) from  (select id + 1 as b from t)A",
        "Plan": [
          "HashAgg 1.00 root  funcs:count(Column#16)->Column#14",
          "└─TableReader 1.00 root  data:HashAgg",
          "  └─HashAgg 1.00 cop[tikv]  funcs:count(plus(test.t.id, 1))->Column#16",
          "    └─TableFullScan 10000.00 cop[tikv] table:t keep order:false, stats:pseudo"
        ]
      },
      {
        "SQL": "desc format = 'brief' select /*+ hash_agg()*/ count(*) from  (select id + 1 as b from t)A",
        "Plan": [
          "HashAgg 1.00 root  funcs:count(Column#15)->Column#14",
          "└─TableReader 1.00 root  data:HashAgg",
          "  └─HashAgg 1.00 cop[tikv]  funcs:count(1)->Column#15",
          "    └─TableFullScan 10000.00 cop[tikv] table:t keep order:false, stats:pseudo"
        ]
      },
      {
        "SQL": "desc format = 'brief' select /*+ hash_agg()*/ sum(b) from  (select id + 1 as b from t)A",
        "Plan": [
          "HashAgg 1.00 root  funcs:sum(Column#16)->Column#14",
          "└─TableReader 1.00 root  data:HashAgg",
          "  └─HashAgg 1.00 cop[tikv]  funcs:sum(plus(test.t.id, 1))->Column#16",
          "    └─TableFullScan 10000.00 cop[tikv] table:t keep order:false, stats:pseudo"
        ]
      },
      {
        "SQL": "desc format = 'brief' select /*+ stream_agg()*/ count(b) from  (select id + 1 as b from t)A",
        "Plan": [
          "StreamAgg 1.00 root  funcs:count(Column#16)->Column#14",
          "└─TableReader 1.00 root  data:StreamAgg",
          "  └─StreamAgg 1.00 cop[tikv]  funcs:count(plus(test.t.id, 1))->Column#16",
          "    └─TableFullScan 10000.00 cop[tikv] table:t keep order:false, stats:pseudo"
        ]
      },
      {
        "SQL": "desc format = 'brief' select /*+ stream_agg()*/ count(*) from  (select id + 1 as b from t)A",
        "Plan": [
          "StreamAgg 1.00 root  funcs:count(Column#15)->Column#14",
          "└─TableReader 1.00 root  data:StreamAgg",
          "  └─StreamAgg 1.00 cop[tikv]  funcs:count(1)->Column#15",
          "    └─TableFullScan 10000.00 cop[tikv] table:t keep order:false, stats:pseudo"
        ]
      },
      {
        "SQL": "desc format = 'brief' select /*+ stream_agg()*/ sum(b) from  (select id + 1 as b from t)A",
        "Plan": [
          "StreamAgg 1.00 root  funcs:sum(Column#16)->Column#14",
          "└─TableReader 1.00 root  data:StreamAgg",
          "  └─StreamAgg 1.00 cop[tikv]  funcs:sum(plus(test.t.id, 1))->Column#16",
          "    └─TableFullScan 10000.00 cop[tikv] table:t keep order:false, stats:pseudo"
        ]
      },
      {
        "SQL": "desc format = 'brief' select * from (select id-2 as b from t) B join (select id-2 as b from t) A on A.b=B.b",
        "Plan": [
          "HashJoin 10000.00 root  inner join, equal:[eq(Column#13, Column#26)]",
          "├─TableReader(Build) 8000.00 root  data:Projection",
          "│ └─Projection 8000.00 cop[tikv]  minus(test.t.id, 2)->Column#26",
          "│   └─Selection 8000.00 cop[tikv]  not(isnull(minus(test.t.id, 2)))",
          "│     └─TableFullScan 10000.00 cop[tikv] table:t keep order:false, stats:pseudo",
          "└─TableReader(Probe) 8000.00 root  data:Projection",
          "  └─Projection 8000.00 cop[tikv]  minus(test.t.id, 2)->Column#13",
          "    └─Selection 8000.00 cop[tikv]  not(isnull(minus(test.t.id, 2)))",
          "      └─TableFullScan 10000.00 cop[tikv] table:t keep order:false, stats:pseudo"
        ]
      },
      {
        "SQL": "desc format = 'brief' select * from t join (select id-2 as b from t) A on A.b=t.id",
        "Plan": [
          "HashJoin 10000.00 root  inner join, equal:[eq(test.t.id, Column#25)]",
          "├─TableReader(Build) 8000.00 root  data:Projection",
          "│ └─Projection 8000.00 cop[tikv]  minus(test.t.id, 2)->Column#25",
          "│   └─Selection 8000.00 cop[tikv]  not(isnull(minus(test.t.id, 2)))",
          "│     └─TableFullScan 10000.00 cop[tikv] table:t keep order:false, stats:pseudo",
          "└─TableReader(Probe) 9990.00 root  data:Selection",
          "  └─Selection 9990.00 cop[tikv]  not(isnull(test.t.id))",
          "    └─TableFullScan 10000.00 cop[tikv] table:t keep order:false, stats:pseudo"
        ]
      },
      {
        "SQL": "desc format = 'brief' select * from t left join (select id-2 as b from t) A on A.b=t.id",
        "Plan": [
          "HashJoin 10000.00 root  left outer join, equal:[eq(test.t.id, Column#25)]",
          "├─TableReader(Build) 8000.00 root  data:Projection",
          "│ └─Projection 8000.00 cop[tikv]  minus(test.t.id, 2)->Column#25",
          "│   └─Selection 8000.00 cop[tikv]  not(isnull(minus(test.t.id, 2)))",
          "│     └─TableFullScan 10000.00 cop[tikv] table:t keep order:false, stats:pseudo",
          "└─TableReader(Probe) 10000.00 root  data:TableFullScan",
          "  └─TableFullScan 10000.00 cop[tikv] table:t keep order:false, stats:pseudo"
        ]
      },
      {
        "SQL": "desc format = 'brief' select * from t right join (select id-2 as b from t) A on A.b=t.id",
        "Plan": [
          "HashJoin 12487.50 root  right outer join, equal:[eq(test.t.id, Column#25)]",
          "├─TableReader(Build) 9990.00 root  data:Selection",
          "│ └─Selection 9990.00 cop[tikv]  not(isnull(test.t.id))",
          "│   └─TableFullScan 10000.00 cop[tikv] table:t keep order:false, stats:pseudo",
          "└─TableReader(Probe) 10000.00 root  data:Projection",
          "  └─Projection 10000.00 cop[tikv]  minus(test.t.id, 2)->Column#25",
          "    └─TableFullScan 10000.00 cop[tikv] table:t keep order:false, stats:pseudo"
        ]
      },
      {
        "SQL": "desc format = 'brief' select A.b, B.b from (select id-2 as b from t) B join (select id-2 as b from t) A on A.b=B.b",
        "Plan": [
          "Projection 10000.00 root  Column#26, Column#13",
          "└─HashJoin 10000.00 root  inner join, equal:[eq(Column#13, Column#26)]",
          "  ├─TableReader(Build) 8000.00 root  data:Projection",
          "  │ └─Projection 8000.00 cop[tikv]  minus(test.t.id, 2)->Column#26",
          "  │   └─Selection 8000.00 cop[tikv]  not(isnull(minus(test.t.id, 2)))",
          "  │     └─TableFullScan 10000.00 cop[tikv] table:t keep order:false, stats:pseudo",
          "  └─TableReader(Probe) 8000.00 root  data:Projection",
          "    └─Projection 8000.00 cop[tikv]  minus(test.t.id, 2)->Column#13",
          "      └─Selection 8000.00 cop[tikv]  not(isnull(minus(test.t.id, 2)))",
          "        └─TableFullScan 10000.00 cop[tikv] table:t keep order:false, stats:pseudo"
        ]
      },
      {
        "SQL": "desc format = 'brief' select A.id from t as A where exists (select 1 from t where t.id=A.id)",
        "Plan": [
          "HashJoin 7992.00 root  semi join, equal:[eq(test.t.id, test.t.id)]",
          "├─TableReader(Build) 9990.00 root  data:Selection",
          "│ └─Selection 9990.00 cop[tikv]  not(isnull(test.t.id))",
          "│   └─TableFullScan 10000.00 cop[tikv] table:t keep order:false, stats:pseudo",
          "└─TableReader(Probe) 9990.00 root  data:Selection",
          "  └─Selection 9990.00 cop[tikv]  not(isnull(test.t.id))",
          "    └─TableFullScan 10000.00 cop[tikv] table:A keep order:false, stats:pseudo"
        ]
      },
      {
        "SQL": "desc format = 'brief' select A.id from t as A where not exists  (select 1 from t where t.id=A.id)",
        "Plan": [
          "HashJoin 8000.00 root  anti semi join, equal:[eq(test.t.id, test.t.id)]",
          "├─TableReader(Build) 10000.00 root  data:TableFullScan",
          "│ └─TableFullScan 10000.00 cop[tikv] table:t keep order:false, stats:pseudo",
          "└─TableReader(Probe) 10000.00 root  data:TableFullScan",
          "  └─TableFullScan 10000.00 cop[tikv] table:A keep order:false, stats:pseudo"
        ]
      },
      {
        "SQL": "desc format = 'brief' SELECT FROM_UNIXTIME(name,'%Y-%m-%d')  FROM t;",
        "Plan": [
          "Projection 10000.00 root  from_unixtime(cast(test.t.name, decimal(65,6) BINARY), %Y-%m-%d)->Column#13",
          "└─TableReader 10000.00 root  data:TableFullScan",
          "  └─TableFullScan 10000.00 cop[tikv] table:t keep order:false, stats:pseudo"
        ]
      }
    ]
  },
  {
    "Name": "TestPushDownProjectionForTiFlashCoprocessor",
    "Cases": [
      {
        "SQL": "desc format = 'brief' select i * 2 from t",
        "Plan": [
          "TableReader 10000.00 root  data:ExchangeSender",
          "└─ExchangeSender 10000.00 mpp[tiflash]  ExchangeType: PassThrough",
          "  └─Projection 10000.00 mpp[tiflash]  mul(test.t.i, 2)->Column#13",
          "    └─TableFullScan 10000.00 mpp[tiflash] table:t keep order:false, stats:pseudo"
        ]
      },
      {
        "SQL": "desc format = 'brief' select DATE_FORMAT(t, '%Y-%m-%d %H') as date from t",
        "Plan": [
          "TableReader 10000.00 root  data:ExchangeSender",
          "└─ExchangeSender 10000.00 mpp[tiflash]  ExchangeType: PassThrough",
          "  └─Projection 10000.00 mpp[tiflash]  date_format(test.t.t, %Y-%m-%d %H)->Column#13",
          "    └─TableFullScan 10000.00 mpp[tiflash] table:t keep order:false, stats:pseudo"
        ]
      },
      {
        "SQL": "desc format = 'brief' select md5(s) from t",
        "Plan": [
          "Projection 10000.00 root  md5(test.t.s)->Column#13",
          "└─TableReader 10000.00 root  data:TableFullScan",
          "  └─TableFullScan 10000.00 cop[tiflash] table:t keep order:false, stats:pseudo"
        ]
      },
      {
        "SQL": "desc format = 'brief' select c from t where a+1=3",
        "Plan": [
          "Projection 8000.00 root  test.t.c",
          "└─TableReader 8000.00 root  data:Selection",
          "  └─Selection 8000.00 cop[tiflash]  eq(plus(test.t.a, 1), 3)",
          "    └─TableFullScan 10000.00 cop[tiflash] table:t keep order:false, stats:pseudo"
        ]
      },
      {
        "SQL": "desc format = 'brief' select /*+ hash_agg()*/ count(b) from  (select id + 1 as b from t)A",
        "Plan": [
          "HashAgg 1.00 root  funcs:count(Column#17)->Column#14",
          "└─TableReader 1.00 root  data:ExchangeSender",
          "  └─ExchangeSender 1.00 mpp[tiflash]  ExchangeType: PassThrough",
          "    └─HashAgg 1.00 mpp[tiflash]  funcs:count(Column#19)->Column#17",
          "      └─Projection 10000.00 mpp[tiflash]  plus(test.t.id, 1)->Column#19",
          "        └─TableFullScan 10000.00 mpp[tiflash] table:t keep order:false, stats:pseudo"
        ]
      },
      {
        "SQL": "desc format = 'brief' select /*+ hash_agg()*/ count(*) from  (select id + 1 as b from t)A",
        "Plan": [
          "HashAgg 1.00 root  funcs:count(Column#16)->Column#14",
          "└─TableReader 1.00 root  data:ExchangeSender",
          "  └─ExchangeSender 1.00 mpp[tiflash]  ExchangeType: PassThrough",
          "    └─HashAgg 1.00 mpp[tiflash]  funcs:count(1)->Column#16",
          "      └─TableFullScan 10000.00 mpp[tiflash] table:t keep order:false, stats:pseudo"
        ]
      },
      {
        "SQL": "desc format = 'brief' select /*+ hash_agg()*/ sum(b) from  (select id + 1 as b from t)A",
        "Plan": [
          "HashAgg 1.00 root  funcs:sum(Column#17)->Column#14",
          "└─TableReader 1.00 root  data:ExchangeSender",
          "  └─ExchangeSender 1.00 mpp[tiflash]  ExchangeType: PassThrough",
          "    └─HashAgg 1.00 mpp[tiflash]  funcs:sum(Column#19)->Column#17",
          "      └─Projection 10000.00 mpp[tiflash]  cast(plus(test.t.id, 1), decimal(20,0) BINARY)->Column#19",
          "        └─TableFullScan 10000.00 mpp[tiflash] table:t keep order:false, stats:pseudo"
        ]
      },
      {
        "SQL": "desc format = 'brief' select /*+ stream_agg()*/ count(b) from  (select id + 1 as b from t)A",
        "Plan": [
          "HashAgg 1.00 root  funcs:count(Column#18)->Column#14",
          "└─TableReader 1.00 root  data:ExchangeSender",
          "  └─ExchangeSender 1.00 mpp[tiflash]  ExchangeType: PassThrough",
          "    └─HashAgg 1.00 mpp[tiflash]  funcs:count(Column#19)->Column#18",
          "      └─Projection 10000.00 mpp[tiflash]  plus(test.t.id, 1)->Column#19",
          "        └─TableFullScan 10000.00 mpp[tiflash] table:t keep order:false, stats:pseudo"
        ]
      },
      {
        "SQL": "desc format = 'brief' select /*+ stream_agg()*/ count(*) from  (select id + 1 as b from t)A",
        "Plan": [
          "HashAgg 1.00 root  funcs:count(Column#17)->Column#14",
          "└─TableReader 1.00 root  data:ExchangeSender",
          "  └─ExchangeSender 1.00 mpp[tiflash]  ExchangeType: PassThrough",
          "    └─HashAgg 1.00 mpp[tiflash]  funcs:count(1)->Column#17",
          "      └─TableFullScan 10000.00 mpp[tiflash] table:t keep order:false, stats:pseudo"
        ]
      },
      {
        "SQL": "desc format = 'brief' select /*+ stream_agg()*/ sum(b) from  (select id + 1 as b from t)A",
        "Plan": [
          "HashAgg 1.00 root  funcs:sum(Column#18)->Column#14",
          "└─TableReader 1.00 root  data:ExchangeSender",
          "  └─ExchangeSender 1.00 mpp[tiflash]  ExchangeType: PassThrough",
          "    └─HashAgg 1.00 mpp[tiflash]  funcs:sum(Column#19)->Column#18",
          "      └─Projection 10000.00 mpp[tiflash]  cast(plus(test.t.id, 1), decimal(20,0) BINARY)->Column#19",
          "        └─TableFullScan 10000.00 mpp[tiflash] table:t keep order:false, stats:pseudo"
        ]
      },
      {
        "SQL": "desc format = 'brief' select * from (select id-2 as b from t) B join (select id-2 as b from t) A on A.b=B.b",
        "Plan": [
          "TableReader 10000.00 root  data:ExchangeSender",
          "└─ExchangeSender 10000.00 mpp[tiflash]  ExchangeType: PassThrough",
          "  └─HashJoin 10000.00 mpp[tiflash]  inner join, equal:[eq(Column#13, Column#26)]",
          "    ├─ExchangeReceiver(Build) 8000.00 mpp[tiflash]  ",
          "    │ └─ExchangeSender 8000.00 mpp[tiflash]  ExchangeType: Broadcast",
          "    │   └─Projection 8000.00 mpp[tiflash]  minus(test.t.id, 2)->Column#13",
          "    │     └─Selection 8000.00 mpp[tiflash]  not(isnull(minus(test.t.id, 2)))",
          "    │       └─TableFullScan 10000.00 mpp[tiflash] table:t keep order:false, stats:pseudo",
          "    └─Projection(Probe) 8000.00 mpp[tiflash]  minus(test.t.id, 2)->Column#26",
          "      └─Selection 8000.00 mpp[tiflash]  not(isnull(minus(test.t.id, 2)))",
          "        └─TableFullScan 10000.00 mpp[tiflash] table:t keep order:false, stats:pseudo"
        ]
      },
      {
        "SQL": "desc format = 'brief' select * from t join (select id-2 as b from t) A on A.b=t.id",
        "Plan": [
          "HashJoin 10000.00 root  inner join, equal:[eq(test.t.id, Column#25)]",
          "├─TableReader(Build) 8000.00 root  data:ExchangeSender",
          "│ └─ExchangeSender 8000.00 mpp[tiflash]  ExchangeType: PassThrough",
          "│   └─Projection 8000.00 mpp[tiflash]  minus(test.t.id, 2)->Column#25",
          "│     └─Selection 8000.00 mpp[tiflash]  not(isnull(minus(test.t.id, 2)))",
          "│       └─TableFullScan 10000.00 mpp[tiflash] table:t keep order:false, stats:pseudo",
          "└─TableReader(Probe) 9990.00 root  data:Selection",
          "  └─Selection 9990.00 cop[tiflash]  not(isnull(test.t.id))",
          "    └─TableFullScan 10000.00 cop[tiflash] table:t keep order:false, stats:pseudo"
        ]
      },
      {
        "SQL": "desc format = 'brief' select * from t left join (select id-2 as b from t) A on A.b=t.id",
        "Plan": [
          "HashJoin 10000.00 root  left outer join, equal:[eq(test.t.id, Column#25)]",
          "├─TableReader(Build) 8000.00 root  data:ExchangeSender",
          "│ └─ExchangeSender 8000.00 mpp[tiflash]  ExchangeType: PassThrough",
          "│   └─Projection 8000.00 mpp[tiflash]  minus(test.t.id, 2)->Column#25",
          "│     └─Selection 8000.00 mpp[tiflash]  not(isnull(minus(test.t.id, 2)))",
          "│       └─TableFullScan 10000.00 mpp[tiflash] table:t keep order:false, stats:pseudo",
          "└─TableReader(Probe) 10000.00 root  data:TableFullScan",
          "  └─TableFullScan 10000.00 cop[tiflash] table:t keep order:false, stats:pseudo"
        ]
      },
      {
        "SQL": "desc format = 'brief' select * from t right join (select id-2 as b from t) A on A.b=t.id",
        "Plan": [
          "HashJoin 12487.50 root  right outer join, equal:[eq(test.t.id, Column#25)]",
          "├─TableReader(Build) 9990.00 root  data:Selection",
          "│ └─Selection 9990.00 cop[tiflash]  not(isnull(test.t.id))",
          "│   └─TableFullScan 10000.00 cop[tiflash] table:t keep order:false, stats:pseudo",
          "└─TableReader(Probe) 10000.00 root  data:ExchangeSender",
          "  └─ExchangeSender 10000.00 mpp[tiflash]  ExchangeType: PassThrough",
          "    └─Projection 10000.00 mpp[tiflash]  minus(test.t.id, 2)->Column#25",
          "      └─TableFullScan 10000.00 mpp[tiflash] table:t keep order:false, stats:pseudo"
        ]
      },
      {
        "SQL": "desc format = 'brief' select A.b, B.b from (select id-2 as b from t) B join (select id-2 as b from t) A on A.b=B.b",
        "Plan": [
          "TableReader 10000.00 root  data:ExchangeSender",
          "└─ExchangeSender 10000.00 mpp[tiflash]  ExchangeType: PassThrough",
          "  └─Projection 10000.00 mpp[tiflash]  Column#26, Column#13",
          "    └─HashJoin 10000.00 mpp[tiflash]  inner join, equal:[eq(Column#13, Column#26)]",
          "      ├─ExchangeReceiver(Build) 8000.00 mpp[tiflash]  ",
          "      │ └─ExchangeSender 8000.00 mpp[tiflash]  ExchangeType: Broadcast",
          "      │   └─Projection 8000.00 mpp[tiflash]  minus(test.t.id, 2)->Column#13",
          "      │     └─Selection 8000.00 mpp[tiflash]  not(isnull(minus(test.t.id, 2)))",
          "      │       └─TableFullScan 10000.00 mpp[tiflash] table:t keep order:false, stats:pseudo",
          "      └─Projection(Probe) 8000.00 mpp[tiflash]  minus(test.t.id, 2)->Column#26",
          "        └─Selection 8000.00 mpp[tiflash]  not(isnull(minus(test.t.id, 2)))",
          "          └─TableFullScan 10000.00 mpp[tiflash] table:t keep order:false, stats:pseudo"
        ]
      },
      {
        "SQL": "desc format = 'brief' select A.id from t as A where exists (select 1 from t where t.id=A.id)",
        "Plan": [
          "TableReader 7992.00 root  data:ExchangeSender",
          "└─ExchangeSender 7992.00 mpp[tiflash]  ExchangeType: PassThrough",
          "  └─HashJoin 7992.00 mpp[tiflash]  semi join, equal:[eq(test.t.id, test.t.id)]",
          "    ├─ExchangeReceiver(Build) 9990.00 mpp[tiflash]  ",
          "    │ └─ExchangeSender 9990.00 mpp[tiflash]  ExchangeType: Broadcast",
          "    │   └─Selection 9990.00 mpp[tiflash]  not(isnull(test.t.id))",
          "    │     └─TableFullScan 10000.00 mpp[tiflash] table:t keep order:false, stats:pseudo",
          "    └─Selection(Probe) 9990.00 mpp[tiflash]  not(isnull(test.t.id))",
          "      └─TableFullScan 10000.00 mpp[tiflash] table:A keep order:false, stats:pseudo"
        ]
      },
      {
        "SQL": "desc format = 'brief' select A.id from t as A where not exists  (select 1 from t where t.id=A.id)",
        "Plan": [
          "TableReader 8000.00 root  data:ExchangeSender",
          "└─ExchangeSender 8000.00 mpp[tiflash]  ExchangeType: PassThrough",
          "  └─HashJoin 8000.00 mpp[tiflash]  anti semi join, equal:[eq(test.t.id, test.t.id)]",
          "    ├─ExchangeReceiver(Build) 10000.00 mpp[tiflash]  ",
          "    │ └─ExchangeSender 10000.00 mpp[tiflash]  ExchangeType: Broadcast",
          "    │   └─TableFullScan 10000.00 mpp[tiflash] table:t keep order:false, stats:pseudo",
          "    └─TableFullScan(Probe) 10000.00 mpp[tiflash] table:A keep order:false, stats:pseudo"
        ]
      },
      {
        "SQL": "desc format = 'brief' SELECT FROM_UNIXTIME(name,'%Y-%m-%d')  FROM t;",
        "Plan": [
          "TableReader 10000.00 root  data:ExchangeSender",
          "└─ExchangeSender 10000.00 mpp[tiflash]  ExchangeType: PassThrough",
          "  └─Projection 10000.00 mpp[tiflash]  from_unixtime(cast(test.t.name, decimal(65,6) BINARY), %Y-%m-%d)->Column#13",
          "    └─TableFullScan 10000.00 mpp[tiflash] table:t keep order:false, stats:pseudo"
        ]
      }
    ]
  },
  {
    "Name": "TestPushDownProjectionForTiFlash",
    "Cases": [
      {
        "SQL": "desc format = 'brief' select /*+ hash_agg()*/ count(b) from  (select id + 1 as b from t)A",
        "Plan": [
          "HashAgg 1.00 root  funcs:count(Column#8)->Column#6",
          "└─TableReader 1.00 root  data:HashAgg",
          "  └─HashAgg 1.00 batchCop[tiflash]  funcs:count(Column#9)->Column#8",
          "    └─Projection 10000.00 batchCop[tiflash]  plus(test.t.id, 1)->Column#9",
          "      └─TableFullScan 10000.00 batchCop[tiflash] table:t keep order:false, stats:pseudo"
        ]
      },
      {
        "SQL": "desc format = 'brief' select /*+ hash_agg()*/ count(*) from  (select id + 1 as b from t)A",
        "Plan": [
          "HashAgg 1.00 root  funcs:count(Column#7)->Column#6",
          "└─TableReader 1.00 root  data:HashAgg",
          "  └─HashAgg 1.00 batchCop[tiflash]  funcs:count(1)->Column#7",
          "    └─TableFullScan 10000.00 batchCop[tiflash] table:t keep order:false, stats:pseudo"
        ]
      },
      {
        "SQL": "desc format = 'brief' select /*+ hash_agg()*/ sum(b) from  (select id + 1 as b from t)A",
        "Plan": [
          "HashAgg 1.00 root  funcs:sum(Column#8)->Column#6",
          "└─TableReader 1.00 root  data:HashAgg",
          "  └─HashAgg 1.00 batchCop[tiflash]  funcs:sum(Column#9)->Column#8",
          "    └─Projection 10000.00 batchCop[tiflash]  cast(plus(test.t.id, 1), decimal(20,0) BINARY)->Column#9",
          "      └─TableFullScan 10000.00 batchCop[tiflash] table:t keep order:false, stats:pseudo"
        ]
      },
      {
        "SQL": "desc format = 'brief' select /*+ stream_agg()*/ count(b) from  (select id + 1 as b from t)A",
        "Plan": [
          "StreamAgg 1.00 root  funcs:count(Column#8)->Column#6",
          "└─TableReader 1.00 root  data:StreamAgg",
          "  └─StreamAgg 1.00 batchCop[tiflash]  funcs:count(Column#10)->Column#8",
          "    └─Projection 10000.00 batchCop[tiflash]  plus(test.t.id, 1)->Column#10",
          "      └─TableFullScan 10000.00 batchCop[tiflash] table:t keep order:false, stats:pseudo"
        ]
      },
      {
        "SQL": "desc format = 'brief' select /*+ stream_agg()*/ count(*) from  (select id + 1 as b from t)A",
        "Plan": [
          "StreamAgg 1.00 root  funcs:count(Column#7)->Column#6",
          "└─TableReader 1.00 root  data:StreamAgg",
          "  └─StreamAgg 1.00 batchCop[tiflash]  funcs:count(1)->Column#7",
          "    └─TableFullScan 10000.00 batchCop[tiflash] table:t keep order:false, stats:pseudo"
        ]
      },
      {
        "SQL": "desc format = 'brief' select /*+ stream_agg()*/ sum(b) from  (select id + 1 as b from t)A",
        "Plan": [
          "StreamAgg 1.00 root  funcs:sum(Column#8)->Column#6",
          "└─TableReader 1.00 root  data:StreamAgg",
          "  └─StreamAgg 1.00 batchCop[tiflash]  funcs:sum(Column#10)->Column#8",
          "    └─Projection 10000.00 batchCop[tiflash]  cast(plus(test.t.id, 1), decimal(20,0) BINARY)->Column#10",
          "      └─TableFullScan 10000.00 batchCop[tiflash] table:t keep order:false, stats:pseudo"
        ]
      },
      {
        "SQL": "desc format = 'brief' select * from (select id-2 as b from t) B join (select id-2 as b from t) A on A.b=B.b",
        "Plan": [
          "HashJoin 10000.00 root  inner join, equal:[eq(Column#5, Column#10)]",
          "├─Projection(Build) 8000.00 root  minus(test.t.id, 2)->Column#10",
          "│ └─TableReader 8000.00 root  data:Selection",
          "│   └─Selection 8000.00 cop[tiflash]  not(isnull(minus(test.t.id, 2)))",
          "│     └─TableFullScan 10000.00 cop[tiflash] table:t keep order:false, stats:pseudo",
          "└─Projection(Probe) 8000.00 root  minus(test.t.id, 2)->Column#5",
          "  └─TableReader 8000.00 root  data:Selection",
          "    └─Selection 8000.00 cop[tiflash]  not(isnull(minus(test.t.id, 2)))",
          "      └─TableFullScan 10000.00 cop[tiflash] table:t keep order:false, stats:pseudo"
        ]
      },
      {
        "SQL": "desc format = 'brief' select * from t join (select id-2 as b from t) A on A.b=t.id",
        "Plan": [
          "HashJoin 10000.00 root  inner join, equal:[eq(test.t.id, Column#9)]",
          "├─Projection(Build) 8000.00 root  minus(test.t.id, 2)->Column#9",
          "│ └─TableReader 8000.00 root  data:Selection",
          "│   └─Selection 8000.00 cop[tiflash]  not(isnull(minus(test.t.id, 2)))",
          "│     └─TableFullScan 10000.00 cop[tiflash] table:t keep order:false, stats:pseudo",
          "└─TableReader(Probe) 9990.00 root  data:Selection",
          "  └─Selection 9990.00 cop[tiflash]  not(isnull(test.t.id))",
          "    └─TableFullScan 10000.00 cop[tiflash] table:t keep order:false, stats:pseudo"
        ]
      },
      {
        "SQL": "desc format = 'brief' select * from t left join (select id-2 as b from t) A on A.b=t.id",
        "Plan": [
          "HashJoin 10000.00 root  left outer join, equal:[eq(test.t.id, Column#9)]",
          "├─Projection(Build) 8000.00 root  minus(test.t.id, 2)->Column#9",
          "│ └─TableReader 8000.00 root  data:Selection",
          "│   └─Selection 8000.00 cop[tiflash]  not(isnull(minus(test.t.id, 2)))",
          "│     └─TableFullScan 10000.00 cop[tiflash] table:t keep order:false, stats:pseudo",
          "└─TableReader(Probe) 10000.00 root  data:TableFullScan",
          "  └─TableFullScan 10000.00 cop[tiflash] table:t keep order:false, stats:pseudo"
        ]
      },
      {
        "SQL": "desc format = 'brief' select * from t right join (select id-2 as b from t) A on A.b=t.id",
        "Plan": [
          "HashJoin 12487.50 root  right outer join, equal:[eq(test.t.id, Column#9)]",
          "├─TableReader(Build) 9990.00 root  data:Selection",
          "│ └─Selection 9990.00 cop[tiflash]  not(isnull(test.t.id))",
          "│   └─TableFullScan 10000.00 cop[tiflash] table:t keep order:false, stats:pseudo",
          "└─Projection(Probe) 10000.00 root  minus(test.t.id, 2)->Column#9",
          "  └─TableReader 10000.00 root  data:TableFullScan",
          "    └─TableFullScan 10000.00 cop[tiflash] table:t keep order:false, stats:pseudo"
        ]
      },
      {
        "SQL": "desc format = 'brief' select A.b, B.b from (select id-2 as b from t) B join (select id-2 as b from t) A on A.b=B.b",
        "Plan": [
          "Projection 10000.00 root  Column#10, Column#5",
          "└─HashJoin 10000.00 root  inner join, equal:[eq(Column#5, Column#10)]",
          "  ├─Projection(Build) 8000.00 root  minus(test.t.id, 2)->Column#10",
          "  │ └─TableReader 8000.00 root  data:Selection",
          "  │   └─Selection 8000.00 cop[tiflash]  not(isnull(minus(test.t.id, 2)))",
          "  │     └─TableFullScan 10000.00 cop[tiflash] table:t keep order:false, stats:pseudo",
          "  └─Projection(Probe) 8000.00 root  minus(test.t.id, 2)->Column#5",
          "    └─TableReader 8000.00 root  data:Selection",
          "      └─Selection 8000.00 cop[tiflash]  not(isnull(minus(test.t.id, 2)))",
          "        └─TableFullScan 10000.00 cop[tiflash] table:t keep order:false, stats:pseudo"
        ]
      },
      {
        "SQL": "desc format = 'brief' select A.id from t as A where exists (select 1 from t where t.id=A.id)",
        "Plan": [
          "HashJoin 7992.00 root  semi join, equal:[eq(test.t.id, test.t.id)]",
          "├─TableReader(Build) 9990.00 root  data:Selection",
          "│ └─Selection 9990.00 cop[tiflash]  not(isnull(test.t.id))",
          "│   └─TableFullScan 10000.00 cop[tiflash] table:t keep order:false, stats:pseudo",
          "└─TableReader(Probe) 9990.00 root  data:Selection",
          "  └─Selection 9990.00 cop[tiflash]  not(isnull(test.t.id))",
          "    └─TableFullScan 10000.00 cop[tiflash] table:A keep order:false, stats:pseudo"
        ]
      },
      {
        "SQL": "desc format = 'brief' select A.id from t as A where not exists  (select 1 from t where t.id=A.id)",
        "Plan": [
          "HashJoin 8000.00 root  anti semi join, equal:[eq(test.t.id, test.t.id)]",
          "├─TableReader(Build) 10000.00 root  data:TableFullScan",
          "│ └─TableFullScan 10000.00 cop[tiflash] table:t keep order:false, stats:pseudo",
          "└─TableReader(Probe) 10000.00 root  data:TableFullScan",
          "  └─TableFullScan 10000.00 cop[tiflash] table:A keep order:false, stats:pseudo"
        ]
      },
      {
        "SQL": "desc format = 'brief' SELECT FROM_UNIXTIME(name,'%Y-%m-%d')  FROM t;",
        "Plan": [
          "Projection 10000.00 root  from_unixtime(cast(test.t.name, decimal(65,6) BINARY), %Y-%m-%d)->Column#5",
          "└─TableReader 10000.00 root  data:TableFullScan",
          "  └─TableFullScan 10000.00 cop[tiflash] table:t keep order:false, stats:pseudo"
        ]
      }
    ]
  },
  {
    "Name": "TestPushDownProjectionForMPP",
    "Cases": [
      {
        "SQL": "desc format = 'brief' select /*+ hash_agg()*/ count(b) from  (select id + 1 as b from t)A",
        "Plan": [
          "HashAgg 1.00 root  funcs:count(Column#9)->Column#6",
          "└─TableReader 1.00 root  data:ExchangeSender",
          "  └─ExchangeSender 1.00 mpp[tiflash]  ExchangeType: PassThrough",
          "    └─HashAgg 1.00 mpp[tiflash]  funcs:count(Column#11)->Column#9",
          "      └─Projection 10000.00 mpp[tiflash]  plus(test.t.id, 1)->Column#11",
          "        └─TableFullScan 10000.00 mpp[tiflash] table:t keep order:false, stats:pseudo"
        ]
      },
      {
        "SQL": "desc format = 'brief' select /*+ hash_agg()*/ count(*) from  (select id + 1 as b from t)A",
        "Plan": [
          "HashAgg 1.00 root  funcs:count(Column#8)->Column#6",
          "└─TableReader 1.00 root  data:ExchangeSender",
          "  └─ExchangeSender 1.00 mpp[tiflash]  ExchangeType: PassThrough",
          "    └─HashAgg 1.00 mpp[tiflash]  funcs:count(1)->Column#8",
          "      └─TableFullScan 10000.00 mpp[tiflash] table:t keep order:false, stats:pseudo"
        ]
      },
      {
        "SQL": "desc format = 'brief' select /*+ hash_agg()*/ sum(b) from  (select id + 1 as b from t)A",
        "Plan": [
          "HashAgg 1.00 root  funcs:sum(Column#9)->Column#6",
          "└─TableReader 1.00 root  data:ExchangeSender",
          "  └─ExchangeSender 1.00 mpp[tiflash]  ExchangeType: PassThrough",
          "    └─HashAgg 1.00 mpp[tiflash]  funcs:sum(Column#11)->Column#9",
          "      └─Projection 10000.00 mpp[tiflash]  cast(plus(test.t.id, 1), decimal(20,0) BINARY)->Column#11",
          "        └─TableFullScan 10000.00 mpp[tiflash] table:t keep order:false, stats:pseudo"
        ]
      },
      {
        "SQL": "desc format = 'brief' select /*+ stream_agg()*/ count(b) from  (select id + 1 as b from t)A",
        "Plan": [
          "HashAgg 1.00 root  funcs:count(Column#10)->Column#6",
          "└─TableReader 1.00 root  data:ExchangeSender",
          "  └─ExchangeSender 1.00 mpp[tiflash]  ExchangeType: PassThrough",
          "    └─HashAgg 1.00 mpp[tiflash]  funcs:count(Column#11)->Column#10",
          "      └─Projection 10000.00 mpp[tiflash]  plus(test.t.id, 1)->Column#11",
          "        └─TableFullScan 10000.00 mpp[tiflash] table:t keep order:false, stats:pseudo"
        ]
      },
      {
        "SQL": "desc format = 'brief' select /*+ stream_agg()*/ count(*) from  (select id + 1 as b from t)A",
        "Plan": [
          "HashAgg 1.00 root  funcs:count(Column#9)->Column#6",
          "└─TableReader 1.00 root  data:ExchangeSender",
          "  └─ExchangeSender 1.00 mpp[tiflash]  ExchangeType: PassThrough",
          "    └─HashAgg 1.00 mpp[tiflash]  funcs:count(1)->Column#9",
          "      └─TableFullScan 10000.00 mpp[tiflash] table:t keep order:false, stats:pseudo"
        ]
      },
      {
        "SQL": "desc format = 'brief' select /*+ stream_agg()*/ sum(b) from  (select id + 1 as b from t)A",
        "Plan": [
          "HashAgg 1.00 root  funcs:sum(Column#10)->Column#6",
          "└─TableReader 1.00 root  data:ExchangeSender",
          "  └─ExchangeSender 1.00 mpp[tiflash]  ExchangeType: PassThrough",
          "    └─HashAgg 1.00 mpp[tiflash]  funcs:sum(Column#11)->Column#10",
          "      └─Projection 10000.00 mpp[tiflash]  cast(plus(test.t.id, 1), decimal(20,0) BINARY)->Column#11",
          "        └─TableFullScan 10000.00 mpp[tiflash] table:t keep order:false, stats:pseudo"
        ]
      },
      {
        "SQL": "desc format = 'brief' select B.b+A.b from (select id-2 as b from t) B join (select id-2 as b from t) A on A.b=B.b",
        "Plan": [
          "TableReader 10000.00 root  data:ExchangeSender",
          "└─ExchangeSender 10000.00 mpp[tiflash]  ExchangeType: PassThrough",
          "  └─Projection 10000.00 mpp[tiflash]  plus(Column#5, Column#10)->Column#11",
          "    └─HashJoin 10000.00 mpp[tiflash]  inner join, equal:[eq(Column#5, Column#10)]",
          "      ├─ExchangeReceiver(Build) 8000.00 mpp[tiflash]  ",
          "      │ └─ExchangeSender 8000.00 mpp[tiflash]  ExchangeType: Broadcast",
          "      │   └─Projection 8000.00 mpp[tiflash]  minus(test.t.id, 2)->Column#5",
          "      │     └─Selection 8000.00 mpp[tiflash]  not(isnull(minus(test.t.id, 2)))",
          "      │       └─TableFullScan 10000.00 mpp[tiflash] table:t keep order:false, stats:pseudo",
          "      └─Projection(Probe) 8000.00 mpp[tiflash]  minus(test.t.id, 2)->Column#10",
          "        └─Selection 8000.00 mpp[tiflash]  not(isnull(minus(test.t.id, 2)))",
          "          └─TableFullScan 10000.00 mpp[tiflash] table:t keep order:false, stats:pseudo"
        ]
      },
      {
        "SQL": "desc format = 'brief' select * from t join (select id-2 as b from t) A on A.b=t.id",
        "Plan": [
          "TableReader 10000.00 root  data:ExchangeSender",
          "└─ExchangeSender 10000.00 mpp[tiflash]  ExchangeType: PassThrough",
          "  └─HashJoin 10000.00 mpp[tiflash]  inner join, equal:[eq(test.t.id, Column#9)]",
          "    ├─ExchangeReceiver(Build) 8000.00 mpp[tiflash]  ",
          "    │ └─ExchangeSender 8000.00 mpp[tiflash]  ExchangeType: Broadcast",
          "    │   └─Projection 8000.00 mpp[tiflash]  minus(test.t.id, 2)->Column#9",
          "    │     └─Selection 8000.00 mpp[tiflash]  not(isnull(minus(test.t.id, 2)))",
          "    │       └─TableFullScan 10000.00 mpp[tiflash] table:t keep order:false, stats:pseudo",
          "    └─Selection(Probe) 9990.00 mpp[tiflash]  not(isnull(test.t.id))",
          "      └─TableFullScan 10000.00 mpp[tiflash] table:t keep order:false, stats:pseudo"
        ]
      },
      {
        "SQL": "desc format = 'brief' select * from t left join (select id-2 as b from t) A on A.b=t.id",
        "Plan": [
          "TableReader 10000.00 root  data:ExchangeSender",
          "└─ExchangeSender 10000.00 mpp[tiflash]  ExchangeType: PassThrough",
          "  └─HashJoin 10000.00 mpp[tiflash]  left outer join, equal:[eq(test.t.id, Column#9)]",
          "    ├─ExchangeReceiver(Build) 8000.00 mpp[tiflash]  ",
          "    │ └─ExchangeSender 8000.00 mpp[tiflash]  ExchangeType: Broadcast",
          "    │   └─Projection 8000.00 mpp[tiflash]  minus(test.t.id, 2)->Column#9",
          "    │     └─Selection 8000.00 mpp[tiflash]  not(isnull(minus(test.t.id, 2)))",
          "    │       └─TableFullScan 10000.00 mpp[tiflash] table:t keep order:false, stats:pseudo",
          "    └─TableFullScan(Probe) 10000.00 mpp[tiflash] table:t keep order:false, stats:pseudo"
        ]
      },
      {
        "SQL": "desc format = 'brief' select * from t right join (select id-2 as b from t) A on A.b=t.id",
        "Plan": [
          "TableReader 12487.50 root  data:ExchangeSender",
          "└─ExchangeSender 12487.50 mpp[tiflash]  ExchangeType: PassThrough",
          "  └─HashJoin 12487.50 mpp[tiflash]  right outer join, equal:[eq(test.t.id, Column#9)]",
          "    ├─ExchangeReceiver(Build) 9990.00 mpp[tiflash]  ",
          "    │ └─ExchangeSender 9990.00 mpp[tiflash]  ExchangeType: Broadcast",
          "    │   └─Selection 9990.00 mpp[tiflash]  not(isnull(test.t.id))",
          "    │     └─TableFullScan 10000.00 mpp[tiflash] table:t keep order:false, stats:pseudo",
          "    └─Projection(Probe) 10000.00 mpp[tiflash]  minus(test.t.id, 2)->Column#9",
          "      └─TableFullScan 10000.00 mpp[tiflash] table:t keep order:false, stats:pseudo"
        ]
      },
      {
        "SQL": "desc format = 'brief' select A.b, B.b from (select id-2 as b from t) B join (select id-2 as b from t) A on A.b=B.b",
        "Plan": [
          "TableReader 10000.00 root  data:ExchangeSender",
          "└─ExchangeSender 10000.00 mpp[tiflash]  ExchangeType: PassThrough",
          "  └─Projection 10000.00 mpp[tiflash]  Column#10, Column#5",
          "    └─HashJoin 10000.00 mpp[tiflash]  inner join, equal:[eq(Column#5, Column#10)]",
          "      ├─ExchangeReceiver(Build) 8000.00 mpp[tiflash]  ",
          "      │ └─ExchangeSender 8000.00 mpp[tiflash]  ExchangeType: Broadcast",
          "      │   └─Projection 8000.00 mpp[tiflash]  minus(test.t.id, 2)->Column#5",
          "      │     └─Selection 8000.00 mpp[tiflash]  not(isnull(minus(test.t.id, 2)))",
          "      │       └─TableFullScan 10000.00 mpp[tiflash] table:t keep order:false, stats:pseudo",
          "      └─Projection(Probe) 8000.00 mpp[tiflash]  minus(test.t.id, 2)->Column#10",
          "        └─Selection 8000.00 mpp[tiflash]  not(isnull(minus(test.t.id, 2)))",
          "          └─TableFullScan 10000.00 mpp[tiflash] table:t keep order:false, stats:pseudo"
        ]
      },
      {
        "SQL": "desc format = 'brief' select id from t as A where exists (select 1 from t where t.id=A.id)",
        "Plan": [
          "TableReader 7992.00 root  data:ExchangeSender",
          "└─ExchangeSender 7992.00 mpp[tiflash]  ExchangeType: PassThrough",
          "  └─HashJoin 7992.00 mpp[tiflash]  semi join, equal:[eq(test.t.id, test.t.id)]",
          "    ├─ExchangeReceiver(Build) 9990.00 mpp[tiflash]  ",
          "    │ └─ExchangeSender 9990.00 mpp[tiflash]  ExchangeType: Broadcast",
          "    │   └─Selection 9990.00 mpp[tiflash]  not(isnull(test.t.id))",
          "    │     └─TableFullScan 10000.00 mpp[tiflash] table:t keep order:false, stats:pseudo",
          "    └─Selection(Probe) 9990.00 mpp[tiflash]  not(isnull(test.t.id))",
          "      └─TableFullScan 10000.00 mpp[tiflash] table:A keep order:false, stats:pseudo"
        ]
      },
      {
        "SQL": "desc format = 'brief' select id from t as A where not exists (select 1 from t where t.id=A.id)",
        "Plan": [
          "TableReader 8000.00 root  data:ExchangeSender",
          "└─ExchangeSender 8000.00 mpp[tiflash]  ExchangeType: PassThrough",
          "  └─HashJoin 8000.00 mpp[tiflash]  anti semi join, equal:[eq(test.t.id, test.t.id)]",
          "    ├─ExchangeReceiver(Build) 10000.00 mpp[tiflash]  ",
          "    │ └─ExchangeSender 10000.00 mpp[tiflash]  ExchangeType: Broadcast",
          "    │   └─TableFullScan 10000.00 mpp[tiflash] table:t keep order:false, stats:pseudo",
          "    └─TableFullScan(Probe) 10000.00 mpp[tiflash] table:A keep order:false, stats:pseudo"
        ]
      },
      {
        "SQL": "desc format = 'brief' select b*2, id from (select avg(value+2) as b, id from t group by id) C order by id",
        "Plan": [
          "Sort 8000.00 root  test.t.id",
          "└─TableReader 8000.00 root  data:ExchangeSender",
          "  └─ExchangeSender 8000.00 mpp[tiflash]  ExchangeType: PassThrough",
          "    └─Projection 8000.00 mpp[tiflash]  mul(Column#5, 2)->Column#6, test.t.id",
          "      └─Projection 8000.00 mpp[tiflash]  div(Column#5, cast(case(eq(Column#19, 0), 1, Column#19), decimal(20,0) BINARY))->Column#5, test.t.id",
          "        └─HashAgg 8000.00 mpp[tiflash]  group by:Column#27, funcs:count(Column#24)->Column#19, funcs:sum(Column#25)->Column#5, funcs:firstrow(Column#26)->test.t.id",
          "          └─Projection 10000.00 mpp[tiflash]  plus(test.t.value, 2)->Column#24, plus(test.t.value, 2)->Column#25, test.t.id, test.t.id",
          "            └─ExchangeReceiver 10000.00 mpp[tiflash]  ",
          "              └─ExchangeSender 10000.00 mpp[tiflash]  ExchangeType: HashPartition, Hash Cols: [name: test.t.id, collate: binary]",
          "                └─TableFullScan 10000.00 mpp[tiflash] table:t keep order:false, stats:pseudo"
        ]
      },
      {
        "SQL": "desc format = 'brief' SELECT FROM_UNIXTIME(name,'%Y-%m-%d')  FROM t;",
        "Plan": [
          "TableReader 10000.00 root  data:ExchangeSender",
          "└─ExchangeSender 10000.00 mpp[tiflash]  ExchangeType: PassThrough",
          "  └─Projection 10000.00 mpp[tiflash]  from_unixtime(cast(test.t.name, decimal(65,6) BINARY), %Y-%m-%d)->Column#5",
          "    └─TableFullScan 10000.00 mpp[tiflash] table:t keep order:false, stats:pseudo"
        ]
      }
    ]
  },
  {
    "Name": "TestPushDownSelectionForMPP",
    "Cases": [
      {
        "SQL": "desc format = 'brief' select /*+ hash_agg()*/ count(*) c, id from t group by id having id >c",
        "Plan": [
          "TableReader 6400.00 root  data:ExchangeSender",
          "└─ExchangeSender 6400.00 mpp[tiflash]  ExchangeType: PassThrough",
          "  └─Selection 6400.00 mpp[tiflash]  gt(test.t.id, Column#5)",
          "    └─Projection 8000.00 mpp[tiflash]  Column#5, test.t.id",
          "      └─HashAgg 8000.00 mpp[tiflash]  group by:test.t.id, funcs:count(1)->Column#5, funcs:firstrow(test.t.id)->test.t.id",
          "        └─ExchangeReceiver 10000.00 mpp[tiflash]  ",
          "          └─ExchangeSender 10000.00 mpp[tiflash]  ExchangeType: HashPartition, Hash Cols: [name: test.t.id, collate: binary]",
          "            └─TableFullScan 10000.00 mpp[tiflash] table:t keep order:false, stats:pseudo"
        ]
      },
      {
        "SQL": "desc format = 'brief' select * from t where id < 2",
        "Plan": [
          "TableReader 3323.33 root  data:ExchangeSender",
          "└─ExchangeSender 3323.33 mpp[tiflash]  ExchangeType: PassThrough",
          "  └─Selection 3323.33 mpp[tiflash]  lt(test.t.id, 2)",
          "    └─TableFullScan 10000.00 mpp[tiflash] table:t keep order:false, stats:pseudo"
        ]
      }
    ]
  },
  {
    "Name": "TestMppUnionAll",
    "Cases": [
      {
        "SQL": "explain format = 'brief' select count(*) from (select a , b from t union all select a , b from t1) tt",
        "Plan": [
          "HashAgg 1.00 root  funcs:count(Column#12)->Column#11",
          "└─TableReader 1.00 root  data:ExchangeSender",
          "  └─ExchangeSender 1.00 mpp[tiflash]  ExchangeType: PassThrough",
          "    └─HashAgg 1.00 mpp[tiflash]  funcs:count(1)->Column#12",
          "      └─Union 20000.00 mpp[tiflash]  ",
          "        ├─Projection 10000.00 mpp[tiflash]  cast(test.t.a, int(11) BINARY)->Column#9, test.t.b",
          "        │ └─TableFullScan 10000.00 mpp[tiflash] table:t keep order:false, stats:pseudo",
          "        └─Projection 10000.00 mpp[tiflash]  test.t1.a, cast(test.t1.b, int(11) BINARY)->Column#10",
          "          └─TableFullScan 10000.00 mpp[tiflash] table:t1 keep order:false, stats:pseudo"
        ]
      },
      {
        "SQL": "explain format = 'brief' select count(*) from (select a , b from t union all select a , b from t1 union all select a, b from t where false) tt",
        "Plan": [
          "HashAgg 1.00 root  funcs:count(Column#16)->Column#15",
          "└─TableReader 1.00 root  data:ExchangeSender",
          "  └─ExchangeSender 1.00 mpp[tiflash]  ExchangeType: PassThrough",
          "    └─HashAgg 1.00 mpp[tiflash]  funcs:count(1)->Column#16",
          "      └─Union 20000.00 mpp[tiflash]  ",
          "        ├─Projection 10000.00 mpp[tiflash]  cast(test.t.a, int(11) BINARY)->Column#13, test.t.b",
          "        │ └─TableFullScan 10000.00 mpp[tiflash] table:t keep order:false, stats:pseudo",
          "        └─Projection 10000.00 mpp[tiflash]  test.t1.a, cast(test.t1.b, int(11) BINARY)->Column#14",
          "          └─TableFullScan 10000.00 mpp[tiflash] table:t1 keep order:false, stats:pseudo"
        ]
      },
      {
        "SQL": "explain format = 'brief' select count(*) from (select a , b from t union all select a , c from t1) tt",
        "Plan": [
          "HashAgg 1.00 root  funcs:count(Column#14)->Column#11",
          "└─TableReader 1.00 root  data:ExchangeSender",
          "  └─ExchangeSender 1.00 mpp[tiflash]  ExchangeType: PassThrough",
          "    └─HashAgg 1.00 mpp[tiflash]  funcs:count(1)->Column#14",
          "      └─Union 20000.00 mpp[tiflash]  ",
          "        ├─Projection 10000.00 mpp[tiflash]  cast(Column#9, int(11) BINARY)->Column#9, Column#10",
          "        │ └─Projection 10000.00 mpp[tiflash]  test.t.a, cast(test.t.b, double BINARY)->Column#10",
          "        │   └─TableFullScan 10000.00 mpp[tiflash] table:t keep order:false, stats:pseudo",
          "        └─Projection 10000.00 mpp[tiflash]  test.t1.a, cast(test.t1.c, double BINARY)->Column#10",
          "          └─TableFullScan 10000.00 mpp[tiflash] table:t1 keep order:false, stats:pseudo"
        ]
      },
      {
        "SQL": "explain format = 'brief' select count(*) from (select a , b from t union all select a , c from t1 where false) tt",
        "Plan": [
          "HashAgg 1.00 root  funcs:count(Column#14)->Column#11",
          "└─TableReader 1.00 root  data:ExchangeSender",
          "  └─ExchangeSender 1.00 mpp[tiflash]  ExchangeType: PassThrough",
          "    └─HashAgg 1.00 mpp[tiflash]  funcs:count(1)->Column#14",
          "      └─Union 10000.00 mpp[tiflash]  ",
          "        └─Projection 10000.00 mpp[tiflash]  cast(Column#9, int(11) BINARY)->Column#9, Column#10",
          "          └─Projection 10000.00 mpp[tiflash]  test.t.a, cast(test.t.b, double BINARY)->Column#10",
          "            └─TableFullScan 10000.00 mpp[tiflash] table:t keep order:false, stats:pseudo"
        ]
      },
      {
        "SQL": "explain format = 'brief' select count(*) from (select a , b from t where false union all select a , c from t1 where false) tt",
        "Plan": [
          "StreamAgg 1.00 root  funcs:count(1)->Column#11",
          "└─Union 0.00 root  ",
          "  ├─Projection 0.00 root  test.t.a, cast(test.t.b, double BINARY)->Column#10",
          "  │ └─TableDual 0.00 root  rows:0",
          "  └─Projection 0.00 root  test.t1.a, cast(test.t1.c, double BINARY)->Column#10",
          "    └─TableDual 0.00 root  rows:0"
        ]
      }
    ]
  },
  {
    "Name": "TestMppJoinDecimal",
    "Cases": [
      {
        "SQL": "desc format = 'brief' select t1.c1, t1.c2, t2.c1, t2.c2, t2.c3 from t t1 join t t2 on t1.c1 + 1 = t2.c2 - 10 and t1.c1 * 3 = t2.c3 / 2",
        "Plan": [
          "TableReader 12500.00 root  data:ExchangeSender",
          "└─ExchangeSender 12500.00 mpp[tiflash]  ExchangeType: PassThrough",
          "  └─Projection 12500.00 mpp[tiflash]  test.t.c1, test.t.c2, test.t.c1, test.t.c2, test.t.c3",
          "    └─HashJoin 12500.00 mpp[tiflash]  inner join, equal:[eq(Column#13, Column#14) eq(Column#15, Column#16)]",
          "      ├─ExchangeReceiver(Build) 10000.00 mpp[tiflash]  ",
          "      │ └─ExchangeSender 10000.00 mpp[tiflash]  ExchangeType: HashPartition, Hash Cols: [name: Column#23, collate: binary], [name: Column#24, collate: binary]",
          "      │   └─Projection 10000.00 mpp[tiflash]  test.t.c1, test.t.c2, Column#13, Column#15, cast(Column#13, decimal(13,8) BINARY)->Column#23, cast(Column#15, decimal(10,5) BINARY)->Column#24",
          "      │     └─Projection 10000.00 mpp[tiflash]  test.t.c1, test.t.c2, mul(test.t.c1, 3)->Column#13, plus(test.t.c1, 1)->Column#15",
          "      │       └─TableFullScan 10000.00 mpp[tiflash] table:t1 keep order:false, stats:pseudo",
          "      └─ExchangeReceiver(Probe) 10000.00 mpp[tiflash]  ",
          "        └─ExchangeSender 10000.00 mpp[tiflash]  ExchangeType: HashPartition, Hash Cols: [name: Column#14, collate: binary], [name: Column#16, collate: binary]",
          "          └─Projection 10000.00 mpp[tiflash]  test.t.c1, test.t.c2, test.t.c3, div(test.t.c3, 2)->Column#14, minus(test.t.c2, 10)->Column#16",
          "            └─TableFullScan 10000.00 mpp[tiflash] table:t2 keep order:false, stats:pseudo"
        ]
      },
      {
        "SQL": "desc format = 'brief' select * from (select c1, c2, c5, count(*) c from t group by c1, c2, c5) t1 join (select c1, c2, c3, count(*) c from t group by c1, c2, c3) t2 on t1.c1 = t2.c2 and t1.c2 = t2.c3 and t1.c5 = t2.c1",
        "Plan": [
          "TableReader 7976.02 root  data:ExchangeSender",
          "└─ExchangeSender 7976.02 mpp[tiflash]  ExchangeType: PassThrough",
          "  └─Projection 7976.02 mpp[tiflash]  test.t.c1, test.t.c2, test.t.c5, Column#7, test.t.c1, test.t.c2, test.t.c3, Column#14",
          "    └─HashJoin 7976.02 mpp[tiflash]  inner join, equal:[eq(test.t.c1, test.t.c2) eq(test.t.c2, test.t.c3) eq(test.t.c5, test.t.c1)]",
          "      ├─ExchangeReceiver(Build) 7976.02 mpp[tiflash]  ",
          "      │ └─ExchangeSender 7976.02 mpp[tiflash]  ExchangeType: HashPartition, Hash Cols: [name: test.t.c1, collate: binary], [name: Column#58, collate: binary], [name: test.t.c5, collate: binary]",
          "      │   └─Projection 7976.02 mpp[tiflash]  Column#7, test.t.c1, test.t.c2, test.t.c5, cast(test.t.c2, decimal(10,5))->Column#58",
          "      │     └─Projection 7976.02 mpp[tiflash]  Column#7, test.t.c1, test.t.c2, test.t.c5",
          "      │       └─HashAgg 7976.02 mpp[tiflash]  group by:test.t.c1, test.t.c2, test.t.c5, funcs:count(1)->Column#7, funcs:firstrow(test.t.c1)->test.t.c1, funcs:firstrow(test.t.c2)->test.t.c2, funcs:firstrow(test.t.c5)->test.t.c5",
          "      │         └─ExchangeReceiver 9970.03 mpp[tiflash]  ",
          "      │           └─ExchangeSender 9970.03 mpp[tiflash]  ExchangeType: HashPartition, Hash Cols: [name: test.t.c1, collate: binary], [name: test.t.c2, collate: binary], [name: test.t.c5, collate: binary]",
          "      │             └─Selection 9970.03 mpp[tiflash]  not(isnull(test.t.c1)), not(isnull(test.t.c2)), not(isnull(test.t.c5))",
          "      │               └─TableFullScan 10000.00 mpp[tiflash] table:t keep order:false, stats:pseudo",
          "      └─ExchangeReceiver(Probe) 7984.01 mpp[tiflash]  ",
          "        └─ExchangeSender 7984.01 mpp[tiflash]  ExchangeType: HashPartition, Hash Cols: [name: test.t.c2, collate: binary], [name: Column#59, collate: binary], [name: Column#60, collate: binary]",
          "          └─Projection 7984.01 mpp[tiflash]  Column#14, test.t.c1, test.t.c2, test.t.c3, cast(test.t.c3, decimal(10,5))->Column#59, cast(test.t.c1, decimal(40,20))->Column#60",
          "            └─Projection 7984.01 mpp[tiflash]  Column#14, test.t.c1, test.t.c2, test.t.c3",
          "              └─HashAgg 7984.01 mpp[tiflash]  group by:test.t.c1, test.t.c2, test.t.c3, funcs:count(1)->Column#14, funcs:firstrow(test.t.c1)->test.t.c1, funcs:firstrow(test.t.c2)->test.t.c2, funcs:firstrow(test.t.c3)->test.t.c3",
          "                └─ExchangeReceiver 9980.01 mpp[tiflash]  ",
          "                  └─ExchangeSender 9980.01 mpp[tiflash]  ExchangeType: HashPartition, Hash Cols: [name: test.t.c2, collate: binary], [name: test.t.c3, collate: binary], [name: test.t.c1, collate: binary]",
          "                    └─Selection 9980.01 mpp[tiflash]  not(isnull(test.t.c1)), not(isnull(test.t.c2))",
          "                      └─TableFullScan 10000.00 mpp[tiflash] table:t keep order:false, stats:pseudo"
        ]
      },
      {
        "SQL": "desc format = 'brief' select * from t t1 join t t2 on t1.c1 = t2.c2 and t1.c2 = t2.c2 and t1.c3 = t2.c3 and t1.c4 = t2.c4 and t1.c5 = t2.c5",
        "Plan": [
          "TableReader 12462.54 root  data:ExchangeSender",
          "└─ExchangeSender 12462.54 mpp[tiflash]  ExchangeType: PassThrough",
          "  └─HashJoin 12462.54 mpp[tiflash]  inner join, equal:[eq(test.t.c1, test.t.c2) eq(test.t.c2, test.t.c2) eq(test.t.c3, test.t.c3) eq(test.t.c4, test.t.c4) eq(test.t.c5, test.t.c5)]",
          "    ├─ExchangeReceiver(Build) 9970.03 mpp[tiflash]  ",
          "    │ └─ExchangeSender 9970.03 mpp[tiflash]  ExchangeType: HashPartition, Hash Cols: [name: test.t.c1, collate: binary], [name: test.t.c2, collate: binary], [name: test.t.c3, collate: binary], [name: test.t.c4, collate: binary], [name: test.t.c5, collate: binary]",
          "    │   └─Selection 9970.03 mpp[tiflash]  not(isnull(test.t.c1)), not(isnull(test.t.c2)), not(isnull(test.t.c5))",
          "    │     └─TableFullScan 10000.00 mpp[tiflash] table:t1 keep order:false, stats:pseudo",
          "    └─ExchangeReceiver(Probe) 9980.01 mpp[tiflash]  ",
          "      └─ExchangeSender 9980.01 mpp[tiflash]  ExchangeType: HashPartition, Hash Cols: [name: test.t.c2, collate: binary], [name: test.t.c2, collate: binary], [name: test.t.c3, collate: binary], [name: test.t.c4, collate: binary], [name: test.t.c5, collate: binary]",
          "        └─Selection 9980.01 mpp[tiflash]  not(isnull(test.t.c2)), not(isnull(test.t.c5))",
          "          └─TableFullScan 10000.00 mpp[tiflash] table:t2 keep order:false, stats:pseudo"
        ]
      },
      {
        "SQL": "desc format = 'brief' select * from t t1 join t t2 on t1.c1 = t2.c2 and t1.c2 = t2.c3 and t1.c3 = t2.c1 and t1.c4 = t2.c3 and t1.c1 = t2.c5",
        "Plan": [
          "TableReader 12462.54 root  data:ExchangeSender",
          "└─ExchangeSender 12462.54 mpp[tiflash]  ExchangeType: PassThrough",
          "  └─Projection 12462.54 mpp[tiflash]  test.t.c1, test.t.c2, test.t.c3, test.t.c4, test.t.c5, test.t.c1, test.t.c2, test.t.c3, test.t.c4, test.t.c5",
          "    └─HashJoin 12462.54 mpp[tiflash]  inner join, equal:[eq(test.t.c2, test.t.c1) eq(test.t.c3, test.t.c2) eq(test.t.c1, test.t.c3) eq(test.t.c3, test.t.c4) eq(test.t.c5, test.t.c1)]",
          "      ├─ExchangeReceiver(Build) 9970.03 mpp[tiflash]  ",
          "      │ └─ExchangeSender 9970.03 mpp[tiflash]  ExchangeType: HashPartition, Hash Cols: [name: test.t.c2, collate: binary], [name: Column#18, collate: binary], [name: Column#20, collate: binary], [name: test.t.c3, collate: binary], [name: test.t.c5, collate: binary]",
          "      │   └─Projection 9970.03 mpp[tiflash]  test.t.c1, test.t.c2, test.t.c3, test.t.c4, test.t.c5, cast(test.t.c3, decimal(10,5))->Column#18, cast(test.t.c1, decimal(10,5))->Column#20",
          "      │     └─Selection 9970.03 mpp[tiflash]  not(isnull(test.t.c1)), not(isnull(test.t.c2)), not(isnull(test.t.c5))",
          "      │       └─TableFullScan 10000.00 mpp[tiflash] table:t2 keep order:false, stats:pseudo",
          "      └─ExchangeReceiver(Probe) 9980.01 mpp[tiflash]  ",
          "        └─ExchangeSender 9980.01 mpp[tiflash]  ExchangeType: HashPartition, Hash Cols: [name: test.t.c1, collate: binary], [name: Column#19, collate: binary], [name: Column#21, collate: binary], [name: test.t.c4, collate: binary], [name: Column#22, collate: binary]",
          "          └─Projection 9980.01 mpp[tiflash]  test.t.c1, test.t.c2, test.t.c3, test.t.c4, test.t.c5, cast(test.t.c2, decimal(10,5))->Column#19, cast(test.t.c3, decimal(10,5))->Column#21, cast(test.t.c1, decimal(40,20))->Column#22",
          "            └─Selection 9980.01 mpp[tiflash]  not(isnull(test.t.c1)), not(isnull(test.t.c2))",
          "              └─TableFullScan 10000.00 mpp[tiflash] table:t1 keep order:false, stats:pseudo"
        ]
      },
      {
        "SQL": "desc format = 'brief' select * from t t1 join t t2 on t1.c1 + t1.c2 = t2.c2 / t2.c3",
        "Plan": [
          "TableReader 12500.00 root  data:ExchangeSender",
          "└─ExchangeSender 12500.00 mpp[tiflash]  ExchangeType: PassThrough",
          "  └─Projection 12500.00 mpp[tiflash]  test.t.c1, test.t.c2, test.t.c3, test.t.c4, test.t.c5, test.t.c1, test.t.c2, test.t.c3, test.t.c4, test.t.c5",
          "    └─HashJoin 12500.00 mpp[tiflash]  inner join, equal:[eq(Column#13, Column#14)]",
          "      ├─ExchangeReceiver(Build) 10000.00 mpp[tiflash]  ",
          "      │ └─ExchangeSender 10000.00 mpp[tiflash]  ExchangeType: HashPartition, Hash Cols: [name: Column#18, collate: binary]",
          "      │   └─Projection 10000.00 mpp[tiflash]  test.t.c1, test.t.c2, test.t.c3, test.t.c4, test.t.c5, Column#13, cast(Column#13, decimal(17,9) BINARY)->Column#18",
          "      │     └─Projection 10000.00 mpp[tiflash]  test.t.c1, test.t.c2, test.t.c3, test.t.c4, test.t.c5, plus(test.t.c1, test.t.c2)->Column#13",
          "      │       └─TableFullScan 10000.00 mpp[tiflash] table:t1 keep order:false, stats:pseudo",
          "      └─ExchangeReceiver(Probe) 10000.00 mpp[tiflash]  ",
          "        └─ExchangeSender 10000.00 mpp[tiflash]  ExchangeType: HashPartition, Hash Cols: [name: Column#14, collate: binary]",
          "          └─Projection 10000.00 mpp[tiflash]  test.t.c1, test.t.c2, test.t.c3, test.t.c4, test.t.c5, div(test.t.c2, test.t.c3)->Column#14",
          "            └─TableFullScan 10000.00 mpp[tiflash] table:t2 keep order:false, stats:pseudo"
        ]
      },
      {
        "SQL": "desc format = 'brief' select * from t t1 where exists (select * from t t2 where t1.c1 = t2.c2 and t1.c2 = t2.c3 and t1.c3 = t2.c1 and t1.c4 = t2.c3 and t1.c1 = t2.c5)",
        "Plan": [
          "TableReader 7984.01 root  data:ExchangeSender",
          "└─ExchangeSender 7984.01 mpp[tiflash]  ExchangeType: PassThrough",
          "  └─Projection 7984.01 mpp[tiflash]  test.t.c1, test.t.c2, test.t.c3, test.t.c4, test.t.c5",
          "    └─HashJoin 7984.01 mpp[tiflash]  semi join, equal:[eq(test.t.c1, test.t.c2) eq(test.t.c2, test.t.c3) eq(test.t.c3, test.t.c1) eq(test.t.c4, test.t.c3) eq(test.t.c1, test.t.c5)]",
          "      ├─ExchangeReceiver(Build) 9970.03 mpp[tiflash]  ",
          "      │ └─ExchangeSender 9970.03 mpp[tiflash]  ExchangeType: HashPartition, Hash Cols: [name: test.t.c2, collate: binary], [name: Column#19, collate: binary], [name: Column#21, collate: binary], [name: test.t.c3, collate: binary], [name: test.t.c5, collate: binary]",
          "      │   └─Projection 9970.03 mpp[tiflash]  test.t.c1, test.t.c2, test.t.c3, test.t.c5, cast(test.t.c3, decimal(10,5))->Column#19, cast(test.t.c1, decimal(10,5))->Column#21",
          "      │     └─Selection 9970.03 mpp[tiflash]  not(isnull(test.t.c1)), not(isnull(test.t.c2)), not(isnull(test.t.c5))",
          "      │       └─TableFullScan 10000.00 mpp[tiflash] table:t2 keep order:false, stats:pseudo",
          "      └─ExchangeReceiver(Probe) 9980.01 mpp[tiflash]  ",
          "        └─ExchangeSender 9980.01 mpp[tiflash]  ExchangeType: HashPartition, Hash Cols: [name: test.t.c1, collate: binary], [name: Column#18, collate: binary], [name: Column#20, collate: binary], [name: test.t.c4, collate: binary], [name: Column#22, collate: binary]",
          "          └─Projection 9980.01 mpp[tiflash]  test.t.c1, test.t.c2, test.t.c3, test.t.c4, test.t.c5, cast(test.t.c2, decimal(10,5))->Column#18, cast(test.t.c3, decimal(10,5))->Column#20, cast(test.t.c1, decimal(40,20))->Column#22",
          "            └─Selection 9980.01 mpp[tiflash]  not(isnull(test.t.c1)), not(isnull(test.t.c2))",
          "              └─TableFullScan 10000.00 mpp[tiflash] table:t1 keep order:false, stats:pseudo"
        ]
      },
      {
        "SQL": "desc format = 'brief' select * from t t1 left join t t2 on t1.c1 = t2.c2 join t t3 on t2.c5 = t3.c3 right join t t4 on t3.c3 = t4.c4 ",
        "Plan": [
          "TableReader 19492.21 root  data:ExchangeSender",
          "└─ExchangeSender 19492.21 mpp[tiflash]  ExchangeType: PassThrough",
          "  └─Projection 19492.21 mpp[tiflash]  test.t.c1, test.t.c2, test.t.c3, test.t.c4, test.t.c5, test.t.c1, test.t.c2, test.t.c3, test.t.c4, test.t.c5, test.t.c1, test.t.c2, test.t.c3, test.t.c4, test.t.c5, test.t.c1, test.t.c2, test.t.c3, test.t.c4, test.t.c5",
          "    └─HashJoin 19492.21 mpp[tiflash]  right outer join, equal:[eq(test.t.c3, test.t.c4)]",
          "      ├─ExchangeReceiver(Build) 10000.00 mpp[tiflash]  ",
          "      │ └─ExchangeSender 10000.00 mpp[tiflash]  ExchangeType: HashPartition, Hash Cols: [name: Column#29, collate: binary]",
          "      │   └─Projection 10000.00 mpp[tiflash]  test.t.c1, test.t.c2, test.t.c3, test.t.c4, test.t.c5, cast(test.t.c4, decimal(40,20))->Column#29",
          "      │     └─TableFullScan 10000.00 mpp[tiflash] table:t4 keep order:false, stats:pseudo",
          "      └─Projection(Probe) 15593.77 mpp[tiflash]  test.t.c1, test.t.c2, test.t.c3, test.t.c4, test.t.c5, test.t.c1, test.t.c2, test.t.c3, test.t.c4, test.t.c5, test.t.c1, test.t.c2, test.t.c3, test.t.c4, test.t.c5",
          "        └─HashJoin 15593.77 mpp[tiflash]  inner join, equal:[eq(test.t.c5, test.t.c3)]",
          "          ├─ExchangeReceiver(Build) 10000.00 mpp[tiflash]  ",
          "          │ └─ExchangeSender 10000.00 mpp[tiflash]  ExchangeType: HashPartition, Hash Cols: [name: Column#25, collate: binary]",
          "          │   └─Projection 10000.00 mpp[tiflash]  test.t.c1, test.t.c2, test.t.c3, test.t.c4, test.t.c5, cast(test.t.c3, decimal(40,20))->Column#25",
          "          │     └─TableFullScan 10000.00 mpp[tiflash] table:t3 keep order:false, stats:pseudo",
          "          └─ExchangeReceiver(Probe) 12475.01 mpp[tiflash]  ",
          "            └─ExchangeSender 12475.01 mpp[tiflash]  ExchangeType: HashPartition, Hash Cols: [name: test.t.c5, collate: binary]",
          "              └─HashJoin 12475.01 mpp[tiflash]  inner join, equal:[eq(test.t.c2, test.t.c1)]",
          "                ├─ExchangeReceiver(Build) 9980.01 mpp[tiflash]  ",
          "                │ └─ExchangeSender 9980.01 mpp[tiflash]  ExchangeType: HashPartition, Hash Cols: [name: test.t.c2, collate: binary]",
          "                │   └─Selection 9980.01 mpp[tiflash]  not(isnull(test.t.c2)), not(isnull(test.t.c5))",
          "                │     └─TableFullScan 10000.00 mpp[tiflash] table:t2 keep order:false, stats:pseudo",
          "                └─ExchangeReceiver(Probe) 9990.00 mpp[tiflash]  ",
          "                  └─ExchangeSender 9990.00 mpp[tiflash]  ExchangeType: HashPartition, Hash Cols: [name: test.t.c1, collate: binary]",
          "                    └─Selection 9990.00 mpp[tiflash]  not(isnull(test.t.c1))",
          "                      └─TableFullScan 10000.00 mpp[tiflash] table:t1 keep order:false, stats:pseudo"
        ]
      },
      {
        "SQL": "desc format = 'brief' SELECT STRAIGHT_JOIN t1 . col_varchar_64 , t1 . col_char_64_not_null FROM tt AS t1 INNER JOIN( tt AS t2 JOIN tt AS t3 ON(t3 . col_decimal_30_10_key = t2 . col_tinyint)) ON(t3 . col_varchar_64 = t2 . col_varchar_key) WHERE t3 . col_varchar_64 = t1 . col_char_64_not_null GROUP BY 1 , 2",
        "Plan": [
          "TableReader 8000.00 root  data:ExchangeSender",
          "└─ExchangeSender 8000.00 mpp[tiflash]  ExchangeType: PassThrough",
          "  └─Projection 8000.00 mpp[tiflash]  test.tt.col_varchar_64, test.tt.col_char_64_not_null",
          "    └─HashAgg 8000.00 mpp[tiflash]  group by:test.tt.col_char_64_not_null, test.tt.col_varchar_64, funcs:firstrow(test.tt.col_varchar_64)->test.tt.col_varchar_64, funcs:firstrow(test.tt.col_char_64_not_null)->test.tt.col_char_64_not_null",
          "      └─ExchangeReceiver 8000.00 mpp[tiflash]  ",
          "        └─ExchangeSender 8000.00 mpp[tiflash]  ExchangeType: HashPartition, Hash Cols: [name: test.tt.col_varchar_64, collate: utf8mb4_bin], [name: test.tt.col_char_64_not_null, collate: utf8mb4_bin]",
          "          └─HashAgg 8000.00 mpp[tiflash]  group by:test.tt.col_char_64_not_null, test.tt.col_varchar_64, ",
          "            └─HashJoin 15609.38 mpp[tiflash]  inner join, equal:[eq(test.tt.col_char_64_not_null, test.tt.col_varchar_64)]",
          "              ├─ExchangeReceiver(Build) 10000.00 mpp[tiflash]  ",
          "              │ └─ExchangeSender 10000.00 mpp[tiflash]  ExchangeType: HashPartition, Hash Cols: [name: test.tt.col_char_64_not_null, collate: utf8mb4_bin]",
          "              │   └─TableFullScan 10000.00 mpp[tiflash] table:t1 keep order:false, stats:pseudo",
          "              └─HashJoin(Probe) 12487.50 mpp[tiflash]  inner join, equal:[eq(test.tt.col_varchar_key, test.tt.col_varchar_64) eq(Column#19, test.tt.col_decimal_30_10_key)]",
          "                ├─ExchangeReceiver(Build) 9990.00 mpp[tiflash]  ",
          "                │ └─ExchangeSender 9990.00 mpp[tiflash]  ExchangeType: HashPartition, Hash Cols: [name: test.tt.col_varchar_key, collate: utf8mb4_bin]",
          "                │   └─Projection 9990.00 mpp[tiflash]  test.tt.col_varchar_key, cast(test.tt.col_tinyint, decimal(3,0) BINARY)->Column#19",
          "                │     └─Selection 9990.00 mpp[tiflash]  not(isnull(test.tt.col_varchar_key))",
          "                │       └─TableFullScan 10000.00 mpp[tiflash] table:t2 keep order:false, stats:pseudo",
          "                └─ExchangeReceiver(Probe) 9990.00 mpp[tiflash]  ",
          "                  └─ExchangeSender 9990.00 mpp[tiflash]  ExchangeType: HashPartition, Hash Cols: [name: test.tt.col_varchar_64, collate: utf8mb4_bin]",
          "                    └─Selection 9990.00 mpp[tiflash]  not(isnull(test.tt.col_varchar_64))",
          "                      └─TableFullScan 10000.00 mpp[tiflash] table:t3 keep order:false, stats:pseudo"
        ]
      }
    ]
  },
  {
    "Name": "TestPushDownAggForMPP",
    "Cases": [
      {
        "SQL": "desc format = 'brief' select /*+ hash_agg()*/ count(b) from  (select id + 1 as b from t)A",
        "Plan": [
          "HashAgg 1.00 root  funcs:count(Column#8)->Column#5",
          "└─TableReader 1.00 root  data:ExchangeSender",
          "  └─ExchangeSender 1.00 mpp[tiflash]  ExchangeType: PassThrough",
          "    └─HashAgg 1.00 mpp[tiflash]  funcs:count(Column#10)->Column#8",
          "      └─Projection 10000.00 mpp[tiflash]  plus(test.t.id, 1)->Column#10",
          "        └─TableFullScan 10000.00 mpp[tiflash] table:t keep order:false, stats:pseudo"
        ]
      },
      {
        "SQL": "desc format = 'brief' select /*+ hash_agg()*/ count(*) from  (select id+1 from t)A",
        "Plan": [
          "HashAgg 1.00 root  funcs:count(Column#7)->Column#5",
          "└─TableReader 1.00 root  data:ExchangeSender",
          "  └─ExchangeSender 1.00 mpp[tiflash]  ExchangeType: PassThrough",
          "    └─HashAgg 1.00 mpp[tiflash]  funcs:count(1)->Column#7",
          "      └─TableFullScan 10000.00 mpp[tiflash] table:t keep order:false, stats:pseudo"
        ]
      },
      {
        "SQL": "desc format = 'brief' select /*+ hash_agg()*/ sum(b) from  (select id + 1 as b from t)A",
        "Plan": [
          "HashAgg 1.00 root  funcs:sum(Column#8)->Column#5",
          "└─TableReader 1.00 root  data:ExchangeSender",
          "  └─ExchangeSender 1.00 mpp[tiflash]  ExchangeType: PassThrough",
          "    └─HashAgg 1.00 mpp[tiflash]  funcs:sum(Column#10)->Column#8",
          "      └─Projection 10000.00 mpp[tiflash]  cast(plus(test.t.id, 1), decimal(20,0) BINARY)->Column#10",
          "        └─TableFullScan 10000.00 mpp[tiflash] table:t keep order:false, stats:pseudo"
        ]
      },
      {
        "SQL": "desc format = 'brief' select count(*) from t",
        "Plan": [
          "HashAgg 1.00 root  funcs:count(Column#6)->Column#4",
          "└─TableReader 1.00 root  data:ExchangeSender",
          "  └─ExchangeSender 1.00 mpp[tiflash]  ExchangeType: PassThrough",
          "    └─HashAgg 1.00 mpp[tiflash]  funcs:count(1)->Column#6",
          "      └─TableFullScan 10000.00 mpp[tiflash] table:t keep order:false, stats:pseudo"
        ]
      },
      {
        "SQL": "desc format = 'brief' select count(*), id from t group by id",
        "Plan": [
          "TableReader 8000.00 root  data:ExchangeSender",
          "└─ExchangeSender 8000.00 mpp[tiflash]  ExchangeType: PassThrough",
          "  └─Projection 8000.00 mpp[tiflash]  Column#4, test.t.id",
          "    └─HashAgg 8000.00 mpp[tiflash]  group by:test.t.id, funcs:count(1)->Column#4, funcs:firstrow(test.t.id)->test.t.id",
          "      └─ExchangeReceiver 10000.00 mpp[tiflash]  ",
          "        └─ExchangeSender 10000.00 mpp[tiflash]  ExchangeType: HashPartition, Hash Cols: [name: test.t.id, collate: binary]",
          "          └─TableFullScan 10000.00 mpp[tiflash] table:t keep order:false, stats:pseudo"
        ]
      },
      {
        "SQL": "desc format = 'brief' select count(*), id + 1 from t group by id + 1",
        "Plan": [
          "TableReader 8000.00 root  data:ExchangeSender",
          "└─ExchangeSender 8000.00 mpp[tiflash]  ExchangeType: PassThrough",
          "  └─Projection 8000.00 mpp[tiflash]  Column#4, plus(test.t.id, 1)->Column#5",
          "    └─Projection 8000.00 mpp[tiflash]  Column#4, test.t.id",
          "      └─HashAgg 8000.00 mpp[tiflash]  group by:Column#16, funcs:sum(Column#17)->Column#4, funcs:firstrow(Column#18)->test.t.id",
          "        └─ExchangeReceiver 8000.00 mpp[tiflash]  ",
          "          └─ExchangeSender 8000.00 mpp[tiflash]  ExchangeType: HashPartition, Hash Cols: [name: Column#16, collate: binary]",
          "            └─HashAgg 8000.00 mpp[tiflash]  group by:Column#20, funcs:count(1)->Column#17, funcs:firstrow(Column#19)->Column#18",
          "              └─Projection 10000.00 mpp[tiflash]  test.t.id, plus(test.t.id, 1)->Column#20",
          "                └─TableFullScan 10000.00 mpp[tiflash] table:t keep order:false, stats:pseudo"
        ]
      },
      {
        "SQL": "desc format = 'brief' select * from t join ( select count(*), id from t group by id) as A on A.id = t.id",
        "Plan": [
          "TableReader 9990.00 root  data:ExchangeSender",
          "└─ExchangeSender 9990.00 mpp[tiflash]  ExchangeType: PassThrough",
          "  └─HashJoin 9990.00 mpp[tiflash]  inner join, equal:[eq(test.t.id, test.t.id)]",
          "    ├─Projection(Build) 7992.00 mpp[tiflash]  Column#7, test.t.id",
          "    │ └─HashAgg 7992.00 mpp[tiflash]  group by:test.t.id, funcs:count(1)->Column#7, funcs:firstrow(test.t.id)->test.t.id",
          "    │   └─ExchangeReceiver 9990.00 mpp[tiflash]  ",
          "    │     └─ExchangeSender 9990.00 mpp[tiflash]  ExchangeType: HashPartition, Hash Cols: [name: test.t.id, collate: binary]",
          "    │       └─Selection 9990.00 mpp[tiflash]  not(isnull(test.t.id))",
          "    │         └─TableFullScan 10000.00 mpp[tiflash] table:t keep order:false, stats:pseudo",
          "    └─ExchangeReceiver(Probe) 9990.00 mpp[tiflash]  ",
          "      └─ExchangeSender 9990.00 mpp[tiflash]  ExchangeType: HashPartition, Hash Cols: [name: test.t.id, collate: binary]",
          "        └─Selection 9990.00 mpp[tiflash]  not(isnull(test.t.id))",
          "          └─TableFullScan 10000.00 mpp[tiflash] table:t keep order:false, stats:pseudo"
        ]
      },
      {
        "SQL": "desc format = 'brief' select * from t join ( select /*+ hash_agg()*/  count(*) as a from t) as A on A.a = t.id",
        "Plan": [
          "HashJoin 1.25 root  inner join, equal:[eq(test.t.id, Column#7)]",
          "├─HashAgg(Build) 1.00 root  funcs:count(Column#11)->Column#7",
          "│ └─TableReader 1.00 root  data:ExchangeSender",
          "│   └─ExchangeSender 1.00 mpp[tiflash]  ExchangeType: PassThrough",
          "│     └─HashAgg 1.00 mpp[tiflash]  funcs:count(1)->Column#11",
          "│       └─TableFullScan 10000.00 mpp[tiflash] table:t keep order:false, stats:pseudo",
          "└─TableReader(Probe) 9990.00 root  data:Selection",
          "  └─Selection 9990.00 cop[tiflash]  not(isnull(test.t.id))",
          "    └─TableFullScan 10000.00 cop[tiflash] table:t keep order:false, stats:pseudo"
        ]
      },
      {
        "SQL": "desc format = 'brief' select avg(value) as b,id from t group by id",
        "Plan": [
          "TableReader 8000.00 root  data:ExchangeSender",
          "└─ExchangeSender 8000.00 mpp[tiflash]  ExchangeType: PassThrough",
          "  └─Projection 8000.00 mpp[tiflash]  div(Column#4, cast(case(eq(Column#16, 0), 1, Column#16), decimal(20,0) BINARY))->Column#4, test.t.id",
          "    └─HashAgg 8000.00 mpp[tiflash]  group by:test.t.id, funcs:count(test.t.value)->Column#16, funcs:sum(test.t.value)->Column#4, funcs:firstrow(test.t.id)->test.t.id",
          "      └─ExchangeReceiver 10000.00 mpp[tiflash]  ",
          "        └─ExchangeSender 10000.00 mpp[tiflash]  ExchangeType: HashPartition, Hash Cols: [name: test.t.id, collate: binary]",
          "          └─TableFullScan 10000.00 mpp[tiflash] table:t keep order:false, stats:pseudo"
        ]
      },
      {
        "SQL": "desc format = 'brief' select /*+hash_agg()*/ sum(b) from (select avg(value) as b, id from t group by id)A",
        "Plan": [
          "HashAgg 1.00 root  funcs:sum(Column#18)->Column#5",
          "└─TableReader 1.00 root  data:ExchangeSender",
          "  └─ExchangeSender 1.00 mpp[tiflash]  ExchangeType: PassThrough",
          "    └─HashAgg 1.00 mpp[tiflash]  funcs:sum(Column#4)->Column#18",
          "      └─Projection 8000.00 mpp[tiflash]  div(Column#4, cast(case(eq(Column#14, 0), 1, Column#14), decimal(20,0) BINARY))->Column#4",
          "        └─HashAgg 8000.00 mpp[tiflash]  group by:test.t.id, funcs:count(test.t.value)->Column#14, funcs:sum(test.t.value)->Column#4",
          "          └─ExchangeReceiver 10000.00 mpp[tiflash]  ",
          "            └─ExchangeSender 10000.00 mpp[tiflash]  ExchangeType: HashPartition, Hash Cols: [name: test.t.id, collate: binary]",
          "              └─TableFullScan 10000.00 mpp[tiflash] table:t keep order:false, stats:pseudo"
        ]
      },
      {
        "SQL": "desc format = 'brief' select id from t group by id having avg(value)>0",
        "Plan": [
          "TableReader 6400.00 root  data:ExchangeSender",
          "└─ExchangeSender 6400.00 mpp[tiflash]  ExchangeType: PassThrough",
          "  └─Projection 6400.00 mpp[tiflash]  test.t.id",
          "    └─Selection 6400.00 mpp[tiflash]  gt(Column#4, 0)",
          "      └─Projection 8000.00 mpp[tiflash]  div(Column#4, cast(case(eq(Column#17, 0), 1, Column#17), decimal(20,0) BINARY))->Column#4, test.t.id",
          "        └─HashAgg 8000.00 mpp[tiflash]  group by:test.t.id, funcs:count(test.t.value)->Column#17, funcs:sum(test.t.value)->Column#4, funcs:firstrow(test.t.id)->test.t.id",
          "          └─ExchangeReceiver 10000.00 mpp[tiflash]  ",
          "            └─ExchangeSender 10000.00 mpp[tiflash]  ExchangeType: HashPartition, Hash Cols: [name: test.t.id, collate: binary]",
          "              └─TableFullScan 10000.00 mpp[tiflash] table:t keep order:false, stats:pseudo"
        ]
      },
      {
        "SQL": "desc format = 'brief' select avg(value),id from t group by id having avg(value)>0",
        "Plan": [
          "TableReader 6400.00 root  data:ExchangeSender",
          "└─ExchangeSender 6400.00 mpp[tiflash]  ExchangeType: PassThrough",
          "  └─Selection 6400.00 mpp[tiflash]  gt(Column#4, 0)",
          "    └─Projection 8000.00 mpp[tiflash]  div(Column#4, cast(case(eq(Column#18, 0), 1, Column#18), decimal(20,0) BINARY))->Column#4, test.t.id",
          "      └─HashAgg 8000.00 mpp[tiflash]  group by:test.t.id, funcs:count(test.t.value)->Column#18, funcs:sum(test.t.value)->Column#4, funcs:firstrow(test.t.id)->test.t.id",
          "        └─ExchangeReceiver 10000.00 mpp[tiflash]  ",
          "          └─ExchangeSender 10000.00 mpp[tiflash]  ExchangeType: HashPartition, Hash Cols: [name: test.t.id, collate: binary]",
          "            └─TableFullScan 10000.00 mpp[tiflash] table:t keep order:false, stats:pseudo"
        ]
      },
      {
        "SQL": "desc format = 'brief' select avg(value) +1,id from t group by id",
        "Plan": [
          "TableReader 8000.00 root  data:ExchangeSender",
          "└─ExchangeSender 8000.00 mpp[tiflash]  ExchangeType: PassThrough",
          "  └─Projection 8000.00 mpp[tiflash]  plus(Column#4, 1)->Column#5, test.t.id",
          "    └─Projection 8000.00 mpp[tiflash]  div(Column#4, cast(case(eq(Column#18, 0), 1, Column#18), decimal(20,0) BINARY))->Column#4, test.t.id",
          "      └─HashAgg 8000.00 mpp[tiflash]  group by:test.t.id, funcs:count(test.t.value)->Column#18, funcs:sum(test.t.value)->Column#4, funcs:firstrow(test.t.id)->test.t.id",
          "        └─ExchangeReceiver 10000.00 mpp[tiflash]  ",
          "          └─ExchangeSender 10000.00 mpp[tiflash]  ExchangeType: HashPartition, Hash Cols: [name: test.t.id, collate: binary]",
          "            └─TableFullScan 10000.00 mpp[tiflash] table:t keep order:false, stats:pseudo"
        ]
      },
      {
        "SQL": "desc format = 'brief' select sum(b) from (select t.id, t1.id as b from t join t t1 on t.id=t1.id)A group by id",
        "Plan": [
          "TableReader 7992.00 root  data:ExchangeSender",
          "└─ExchangeSender 7992.00 mpp[tiflash]  ExchangeType: PassThrough",
          "  └─Projection 7992.00 mpp[tiflash]  Column#7",
          "    └─HashAgg 7992.00 mpp[tiflash]  group by:Column#12, funcs:sum(Column#11)->Column#7",
          "      └─Projection 12487.50 mpp[tiflash]  cast(test.t.id, decimal(10,0) BINARY)->Column#11, test.t.id",
          "        └─HashJoin 12487.50 mpp[tiflash]  inner join, equal:[eq(test.t.id, test.t.id)]",
          "          ├─ExchangeReceiver(Build) 9990.00 mpp[tiflash]  ",
          "          │ └─ExchangeSender 9990.00 mpp[tiflash]  ExchangeType: HashPartition, Hash Cols: [name: test.t.id, collate: binary]",
          "          │   └─Selection 9990.00 mpp[tiflash]  not(isnull(test.t.id))",
          "          │     └─TableFullScan 10000.00 mpp[tiflash] table:t keep order:false, stats:pseudo",
          "          └─ExchangeReceiver(Probe) 9990.00 mpp[tiflash]  ",
          "            └─ExchangeSender 9990.00 mpp[tiflash]  ExchangeType: HashPartition, Hash Cols: [name: test.t.id, collate: binary]",
          "              └─Selection 9990.00 mpp[tiflash]  not(isnull(test.t.id))",
          "                └─TableFullScan 10000.00 mpp[tiflash] table:t1 keep order:false, stats:pseudo"
        ]
      },
      {
        "SQL": "desc format = 'brief' select * from (select id from t group by id) C join (select sum(b),id from (select t.id, t1.id as b from t join (select id, count(*) as c from t group by id) t1 on t.id=t1.id)A group by id)B on C.id=b.id",
        "Plan": [
          "TableReader 7992.00 root  data:ExchangeSender",
          "└─ExchangeSender 7992.00 mpp[tiflash]  ExchangeType: PassThrough",
          "  └─HashJoin 7992.00 mpp[tiflash]  inner join, equal:[eq(test.t.id, test.t.id)]",
          "    ├─Projection(Build) 7992.00 mpp[tiflash]  test.t.id",
          "    │ └─HashAgg 7992.00 mpp[tiflash]  group by:test.t.id, funcs:firstrow(test.t.id)->test.t.id",
          "    │   └─ExchangeReceiver 9990.00 mpp[tiflash]  ",
          "    │     └─ExchangeSender 9990.00 mpp[tiflash]  ExchangeType: HashPartition, Hash Cols: [name: test.t.id, collate: binary]",
          "    │       └─Selection 9990.00 mpp[tiflash]  not(isnull(test.t.id))",
          "    │         └─TableFullScan 10000.00 mpp[tiflash] table:t keep order:false, stats:pseudo",
          "    └─Projection(Probe) 7992.00 mpp[tiflash]  Column#11, test.t.id",
          "      └─HashAgg 7992.00 mpp[tiflash]  group by:Column#39, funcs:sum(Column#37)->Column#11, funcs:firstrow(Column#38)->test.t.id",
          "        └─Projection 9990.00 mpp[tiflash]  cast(test.t.id, decimal(10,0) BINARY)->Column#37, test.t.id, test.t.id",
          "          └─HashJoin 9990.00 mpp[tiflash]  inner join, equal:[eq(test.t.id, test.t.id)]",
          "            ├─Projection(Build) 7992.00 mpp[tiflash]  test.t.id, Column#13",
          "            │ └─HashAgg 7992.00 mpp[tiflash]  group by:test.t.id, funcs:firstrow(test.t.id)->test.t.id, funcs:count(1)->Column#13",
          "            │   └─ExchangeReceiver 9990.00 mpp[tiflash]  ",
          "            │     └─ExchangeSender 9990.00 mpp[tiflash]  ExchangeType: HashPartition, Hash Cols: [name: test.t.id, collate: binary]",
          "            │       └─Selection 9990.00 mpp[tiflash]  not(isnull(test.t.id))",
          "            │         └─TableFullScan 10000.00 mpp[tiflash] table:t keep order:false, stats:pseudo",
          "            └─ExchangeReceiver(Probe) 9990.00 mpp[tiflash]  ",
          "              └─ExchangeSender 9990.00 mpp[tiflash]  ExchangeType: HashPartition, Hash Cols: [name: test.t.id, collate: binary]",
          "                └─Selection 9990.00 mpp[tiflash]  not(isnull(test.t.id))",
          "                  └─TableFullScan 10000.00 mpp[tiflash] table:t keep order:false, stats:pseudo"
        ]
      },
      {
        "SQL": "desc format = 'brief' select count(distinct value),id from t group by id",
        "Plan": [
          "TableReader 8000.00 root  data:ExchangeSender",
          "└─ExchangeSender 8000.00 mpp[tiflash]  ExchangeType: PassThrough",
          "  └─Projection 8000.00 mpp[tiflash]  Column#4, test.t.id",
          "    └─HashAgg 8000.00 mpp[tiflash]  group by:test.t.id, funcs:count(distinct test.t.value)->Column#4, funcs:firstrow(test.t.id)->test.t.id",
          "      └─ExchangeReceiver 8000.00 mpp[tiflash]  ",
          "        └─ExchangeSender 8000.00 mpp[tiflash]  ExchangeType: HashPartition, Hash Cols: [name: test.t.id, collate: binary]",
          "          └─HashAgg 8000.00 mpp[tiflash]  group by:test.t.id, test.t.value, ",
          "            └─TableFullScan 10000.00 mpp[tiflash] table:t keep order:false, stats:pseudo"
        ]
      },
      {
        "SQL": "desc format = 'brief' select count(distinct value),sum(distinct value),id from t group by id",
        "Plan": [
          "HashAgg 8000.00 root  group by:test.t.id, funcs:count(distinct test.t.value)->Column#4, funcs:sum(distinct test.t.value)->Column#5, funcs:firstrow(test.t.id)->test.t.id",
          "└─TableReader 10000.00 root  data:TableFullScan",
          "  └─TableFullScan 10000.00 cop[tiflash] table:t keep order:false, stats:pseudo"
        ]
      },
      {
        "SQL": "desc format = 'brief' select * from t join ( select count(distinct value), id from t group by id) as A on A.id = t.id",
        "Plan": [
          "TableReader 9990.00 root  data:ExchangeSender",
          "└─ExchangeSender 9990.00 mpp[tiflash]  ExchangeType: PassThrough",
          "  └─HashJoin 9990.00 mpp[tiflash]  inner join, equal:[eq(test.t.id, test.t.id)]",
          "    ├─Projection(Build) 7992.00 mpp[tiflash]  Column#7, test.t.id",
          "    │ └─HashAgg 7992.00 mpp[tiflash]  group by:test.t.id, funcs:count(distinct test.t.value)->Column#7, funcs:firstrow(test.t.id)->test.t.id",
          "    │   └─ExchangeReceiver 7992.00 mpp[tiflash]  ",
          "    │     └─ExchangeSender 7992.00 mpp[tiflash]  ExchangeType: HashPartition, Hash Cols: [name: test.t.id, collate: binary]",
          "    │       └─HashAgg 7992.00 mpp[tiflash]  group by:test.t.id, test.t.value, ",
          "    │         └─Selection 9990.00 mpp[tiflash]  not(isnull(test.t.id))",
          "    │           └─TableFullScan 10000.00 mpp[tiflash] table:t keep order:false, stats:pseudo",
          "    └─ExchangeReceiver(Probe) 9990.00 mpp[tiflash]  ",
          "      └─ExchangeSender 9990.00 mpp[tiflash]  ExchangeType: HashPartition, Hash Cols: [name: test.t.id, collate: binary]",
          "        └─Selection 9990.00 mpp[tiflash]  not(isnull(test.t.id))",
          "          └─TableFullScan 10000.00 mpp[tiflash] table:t keep order:false, stats:pseudo"
        ]
      },
      {
        "SQL": "desc format = 'brief' select * from t join ( select count(1/value), id from t group by id) as A on A.id = t.id",
        "Plan": [
          "TableReader 9990.00 root  data:ExchangeSender",
          "└─ExchangeSender 9990.00 mpp[tiflash]  ExchangeType: PassThrough",
          "  └─HashJoin 9990.00 mpp[tiflash]  inner join, equal:[eq(test.t.id, test.t.id)]",
          "    ├─Projection(Build) 7992.00 mpp[tiflash]  Column#7, test.t.id",
          "    │ └─HashAgg 7992.00 mpp[tiflash]  group by:Column#20, funcs:count(Column#18)->Column#7, funcs:firstrow(Column#19)->test.t.id",
          "    │   └─Projection 9990.00 mpp[tiflash]  div(1, test.t.value)->Column#18, test.t.id, test.t.id",
          "    │     └─ExchangeReceiver 9990.00 mpp[tiflash]  ",
          "    │       └─ExchangeSender 9990.00 mpp[tiflash]  ExchangeType: HashPartition, Hash Cols: [name: test.t.id, collate: binary]",
          "    │         └─Selection 9990.00 mpp[tiflash]  not(isnull(test.t.id))",
          "    │           └─TableFullScan 10000.00 mpp[tiflash] table:t keep order:false, stats:pseudo",
          "    └─ExchangeReceiver(Probe) 9990.00 mpp[tiflash]  ",
          "      └─ExchangeSender 9990.00 mpp[tiflash]  ExchangeType: HashPartition, Hash Cols: [name: test.t.id, collate: binary]",
          "        └─Selection 9990.00 mpp[tiflash]  not(isnull(test.t.id))",
          "          └─TableFullScan 10000.00 mpp[tiflash] table:t keep order:false, stats:pseudo"
        ]
      },
      {
        "SQL": "desc format = 'brief' select /*+hash_agg()*/ sum(id) from (select value, id from t where id > value group by id, value)A group by value /*the exchange should have only one partition column: test.t.value*/",
        "Plan": [
          "TableReader 6400.00 root  data:ExchangeSender",
          "└─ExchangeSender 6400.00 mpp[tiflash]  ExchangeType: PassThrough",
          "  └─Projection 6400.00 mpp[tiflash]  Column#4",
          "    └─HashAgg 6400.00 mpp[tiflash]  group by:Column#21, funcs:sum(Column#20)->Column#4",
          "      └─Projection 6400.00 mpp[tiflash]  cast(test.t.id, decimal(10,0) BINARY)->Column#20, test.t.value",
          "        └─Projection 6400.00 mpp[tiflash]  test.t.id, test.t.value",
          "          └─HashAgg 6400.00 mpp[tiflash]  group by:test.t.id, test.t.value, funcs:firstrow(test.t.id)->test.t.id, funcs:firstrow(test.t.value)->test.t.value",
          "            └─ExchangeReceiver 6400.00 mpp[tiflash]  ",
          "              └─ExchangeSender 6400.00 mpp[tiflash]  ExchangeType: HashPartition, Hash Cols: [name: test.t.value, collate: binary]",
          "                └─HashAgg 6400.00 mpp[tiflash]  group by:test.t.id, test.t.value, ",
          "                  └─Selection 8000.00 mpp[tiflash]  gt(cast(test.t.id, decimal(10,0) BINARY), test.t.value)",
          "                    └─TableFullScan 10000.00 mpp[tiflash] table:t keep order:false, stats:pseudo"
        ]
      },
      {
        "SQL": "desc format = 'brief' select /*+hash_agg()*/ sum(B.value) from t as B where B.id+1 > (select count(*) from t where t.id= B.id and t.value=B.value) group by B.id /*the exchange should have only one partition column: test.t.id*/",
        "Plan": [
          "TableReader 6400.00 root  data:ExchangeSender",
          "└─ExchangeSender 6400.00 mpp[tiflash]  ExchangeType: PassThrough",
          "  └─Projection 6400.00 mpp[tiflash]  Column#8",
          "    └─HashAgg 6400.00 mpp[tiflash]  group by:test.t.id, funcs:sum(test.t.value)->Column#8",
          "      └─Selection 8000.00 mpp[tiflash]  gt(plus(test.t.id, 1), ifnull(Column#7, 0))",
          "        └─HashJoin 10000.00 mpp[tiflash]  left outer join, equal:[eq(test.t.id, test.t.id) eq(test.t.value, test.t.value)]",
          "          ├─Projection(Build) 7984.01 mpp[tiflash]  Column#7, test.t.id, test.t.value",
          "          │ └─HashAgg 7984.01 mpp[tiflash]  group by:test.t.id, test.t.value, funcs:count(1)->Column#7, funcs:firstrow(test.t.id)->test.t.id, funcs:firstrow(test.t.value)->test.t.value",
          "          │   └─ExchangeReceiver 9980.01 mpp[tiflash]  ",
          "          │     └─ExchangeSender 9980.01 mpp[tiflash]  ExchangeType: HashPartition, Hash Cols: [name: test.t.id, collate: binary]",
          "          │       └─Selection 9980.01 mpp[tiflash]  not(isnull(test.t.id)), not(isnull(test.t.value))",
          "          │         └─TableFullScan 10000.00 mpp[tiflash] table:t keep order:false, stats:pseudo",
          "          └─ExchangeReceiver(Probe) 10000.00 mpp[tiflash]  ",
          "            └─ExchangeSender 10000.00 mpp[tiflash]  ExchangeType: HashPartition, Hash Cols: [name: test.t.id, collate: binary]",
          "              └─TableFullScan 10000.00 mpp[tiflash] table:B keep order:false, stats:pseudo"
        ]
      },
      {
        "SQL": "desc format = 'brief' select count(distinct value) from t",
        "Plan": [
          "TableReader 1.00 root  data:ExchangeSender",
          "└─ExchangeSender 1.00 mpp[tiflash]  ExchangeType: PassThrough",
          "  └─Projection 1.00 mpp[tiflash]  Column#4",
          "    └─HashAgg 1.00 mpp[tiflash]  funcs:sum(Column#6)->Column#4",
          "      └─ExchangeReceiver 1.00 mpp[tiflash]  ",
          "        └─ExchangeSender 1.00 mpp[tiflash]  ExchangeType: PassThrough",
          "          └─HashAgg 1.00 mpp[tiflash]  funcs:count(distinct test.t.value)->Column#6",
          "            └─ExchangeReceiver 1.00 mpp[tiflash]  ",
          "              └─ExchangeSender 1.00 mpp[tiflash]  ExchangeType: HashPartition, Hash Cols: [name: test.t.value, collate: binary]",
          "                └─HashAgg 1.00 mpp[tiflash]  group by:test.t.value, ",
          "                  └─TableFullScan 10000.00 mpp[tiflash] table:t keep order:false, stats:pseudo"
        ]
      },
      {
        "SQL": "desc format = 'brief' select count(distinct x ) from (select count(distinct value) x from t) t",
        "Plan": [
          "TableReader 1.00 root  data:ExchangeSender",
          "└─ExchangeSender 1.00 mpp[tiflash]  ExchangeType: PassThrough",
          "  └─Projection 1.00 mpp[tiflash]  Column#5",
          "    └─HashAgg 1.00 mpp[tiflash]  funcs:count(distinct Column#4)->Column#5",
          "      └─Projection 1.00 mpp[tiflash]  Column#4",
          "        └─HashAgg 1.00 mpp[tiflash]  funcs:sum(Column#7)->Column#4",
          "          └─ExchangeReceiver 1.00 mpp[tiflash]  ",
          "            └─ExchangeSender 1.00 mpp[tiflash]  ExchangeType: PassThrough",
          "              └─HashAgg 1.00 mpp[tiflash]  funcs:count(distinct test.t.value)->Column#7",
          "                └─ExchangeReceiver 1.00 mpp[tiflash]  ",
          "                  └─ExchangeSender 1.00 mpp[tiflash]  ExchangeType: HashPartition, Hash Cols: [name: test.t.value, collate: binary]",
          "                    └─HashAgg 1.00 mpp[tiflash]  group by:test.t.value, ",
          "                      └─TableFullScan 10000.00 mpp[tiflash] table:t keep order:false, stats:pseudo"
        ]
      },
      {
        "SQL": "desc format = 'brief' select count(distinct value), count(value), avg(value) from t",
        "Plan": [
          "TableReader 1.00 root  data:ExchangeSender",
          "└─ExchangeSender 1.00 mpp[tiflash]  ExchangeType: PassThrough",
          "  └─Projection 1.00 mpp[tiflash]  Column#4, Column#5, div(Column#6, cast(case(eq(Column#15, 0), 1, Column#15), decimal(20,0) BINARY))->Column#6",
          "    └─HashAgg 1.00 mpp[tiflash]  funcs:sum(Column#19)->Column#4, funcs:sum(Column#20)->Column#5, funcs:sum(Column#21)->Column#15, funcs:sum(Column#22)->Column#6",
          "      └─ExchangeReceiver 1.00 mpp[tiflash]  ",
          "        └─ExchangeSender 1.00 mpp[tiflash]  ExchangeType: PassThrough",
          "          └─HashAgg 1.00 mpp[tiflash]  funcs:count(distinct test.t.value)->Column#19, funcs:sum(Column#16)->Column#20, funcs:sum(Column#17)->Column#21, funcs:sum(Column#18)->Column#22",
          "            └─ExchangeReceiver 1.00 mpp[tiflash]  ",
          "              └─ExchangeSender 1.00 mpp[tiflash]  ExchangeType: HashPartition, Hash Cols: [name: test.t.value, collate: binary]",
          "                └─HashAgg 1.00 mpp[tiflash]  group by:test.t.value, funcs:count(test.t.value)->Column#16, funcs:count(test.t.value)->Column#17, funcs:sum(test.t.value)->Column#18",
          "                  └─TableFullScan 10000.00 mpp[tiflash] table:t keep order:false, stats:pseudo"
        ]
      }
    ]
  },
  {
    "Name": "TestMppAggTopNWithJoin",
    "Cases": [
      {
        "SQL": "desc format = 'brief' select * from t join ( select count(*), id from t group by id) as A on A.id = t.id",
        "Plan": [
          "TableReader 9990.00 root  data:ExchangeSender",
          "└─ExchangeSender 9990.00 mpp[tiflash]  ExchangeType: PassThrough",
          "  └─HashJoin 9990.00 mpp[tiflash]  inner join, equal:[eq(test.t.id, test.t.id)]",
          "    ├─ExchangeReceiver(Build) 7992.00 mpp[tiflash]  ",
          "    │ └─ExchangeSender 7992.00 mpp[tiflash]  ExchangeType: Broadcast",
          "    │   └─Projection 7992.00 mpp[tiflash]  Column#7, test.t.id",
          "    │     └─HashAgg 7992.00 mpp[tiflash]  group by:test.t.id, funcs:count(1)->Column#7, funcs:firstrow(test.t.id)->test.t.id",
          "    │       └─ExchangeReceiver 9990.00 mpp[tiflash]  ",
          "    │         └─ExchangeSender 9990.00 mpp[tiflash]  ExchangeType: HashPartition, Hash Cols: [name: test.t.id, collate: binary]",
          "    │           └─Selection 9990.00 mpp[tiflash]  not(isnull(test.t.id))",
          "    │             └─TableFullScan 10000.00 mpp[tiflash] table:t keep order:false, stats:pseudo",
          "    └─Selection(Probe) 9990.00 mpp[tiflash]  not(isnull(test.t.id))",
          "      └─TableFullScan 10000.00 mpp[tiflash] table:t keep order:false, stats:pseudo"
        ]
      },
      {
        "SQL": "desc format = 'brief' select * from t join ( select count(*)+id as v from t group by id) as A on A.v = t.id",
        "Plan": [
          "TableReader 8000.00 root  data:ExchangeSender",
          "└─ExchangeSender 8000.00 mpp[tiflash]  ExchangeType: PassThrough",
          "  └─HashJoin 8000.00 mpp[tiflash]  inner join, equal:[eq(test.t.id, Column#8)]",
          "    ├─ExchangeReceiver(Build) 6400.00 mpp[tiflash]  ",
          "    │ └─ExchangeSender 6400.00 mpp[tiflash]  ExchangeType: Broadcast",
          "    │   └─Projection 6400.00 mpp[tiflash]  plus(Column#7, test.t.id)->Column#8",
          "    │     └─Selection 6400.00 mpp[tiflash]  not(isnull(plus(Column#7, test.t.id)))",
          "    │       └─Projection 8000.00 mpp[tiflash]  Column#7, test.t.id",
          "    │         └─HashAgg 8000.00 mpp[tiflash]  group by:test.t.id, funcs:count(1)->Column#7, funcs:firstrow(test.t.id)->test.t.id",
          "    │           └─ExchangeReceiver 10000.00 mpp[tiflash]  ",
          "    │             └─ExchangeSender 10000.00 mpp[tiflash]  ExchangeType: HashPartition, Hash Cols: [name: test.t.id, collate: binary]",
          "    │               └─TableFullScan 10000.00 mpp[tiflash] table:t keep order:false, stats:pseudo",
          "    └─Selection(Probe) 9990.00 mpp[tiflash]  not(isnull(test.t.id))",
          "      └─TableFullScan 10000.00 mpp[tiflash] table:t keep order:false, stats:pseudo"
        ]
      },
      {
        "SQL": "desc format = 'brief' select * from t join ( select count(*) as v, id from t group by value,id having value+v <10) as A on A.id = t.id",
        "Plan": [
          "TableReader 7992.00 root  data:ExchangeSender",
          "└─ExchangeSender 7992.00 mpp[tiflash]  ExchangeType: PassThrough",
          "  └─Projection 7992.00 mpp[tiflash]  test.t.id, test.t.value, Column#7, test.t.id",
          "    └─HashJoin 7992.00 mpp[tiflash]  inner join, equal:[eq(test.t.id, test.t.id)]",
          "      ├─ExchangeReceiver(Build) 6393.60 mpp[tiflash]  ",
          "      │ └─ExchangeSender 6393.60 mpp[tiflash]  ExchangeType: Broadcast",
          "      │   └─Selection 6393.60 mpp[tiflash]  lt(plus(test.t.value, cast(Column#7, decimal(20,0) BINARY)), 10)",
          "      │     └─Projection 7992.00 mpp[tiflash]  Column#7, test.t.id, test.t.value",
          "      │       └─HashAgg 7992.00 mpp[tiflash]  group by:test.t.id, test.t.value, funcs:count(1)->Column#7, funcs:firstrow(test.t.id)->test.t.id, funcs:firstrow(test.t.value)->test.t.value",
          "      │         └─ExchangeReceiver 9990.00 mpp[tiflash]  ",
          "      │           └─ExchangeSender 9990.00 mpp[tiflash]  ExchangeType: HashPartition, Hash Cols: [name: test.t.value, collate: binary], [name: test.t.id, collate: binary]",
          "      │             └─Selection 9990.00 mpp[tiflash]  not(isnull(test.t.id))",
          "      │               └─TableFullScan 10000.00 mpp[tiflash] table:t keep order:false, stats:pseudo",
          "      └─Selection(Probe) 9990.00 mpp[tiflash]  not(isnull(test.t.id))",
          "        └─TableFullScan 10000.00 mpp[tiflash] table:t keep order:false, stats:pseudo"
        ]
      },
      {
        "SQL": "desc format = 'brief' select * from t join ( select /*+ hash_agg()*/  count(*) as a from t) as A on A.a = t.id",
        "Plan": [
          "HashJoin 1.25 root  inner join, equal:[eq(test.t.id, Column#7)]",
          "├─HashAgg(Build) 1.00 root  funcs:count(Column#10)->Column#7",
          "│ └─TableReader 1.00 root  data:ExchangeSender",
          "│   └─ExchangeSender 1.00 mpp[tiflash]  ExchangeType: PassThrough",
          "│     └─HashAgg 1.00 mpp[tiflash]  funcs:count(1)->Column#10",
          "│       └─TableFullScan 10000.00 mpp[tiflash] table:t keep order:false, stats:pseudo",
          "└─TableReader(Probe) 9990.00 root  data:Selection",
          "  └─Selection 9990.00 cop[tiflash]  not(isnull(test.t.id))",
          "    └─TableFullScan 10000.00 cop[tiflash] table:t keep order:false, stats:pseudo"
        ]
      },
      {
        "SQL": "desc format = 'brief' select sum(b) from (select t.id, t1.id as b from t join t t1 on t.id=t1.id)A group by id",
        "Plan": [
          "TableReader 7992.00 root  data:ExchangeSender",
          "└─ExchangeSender 7992.00 mpp[tiflash]  ExchangeType: PassThrough",
          "  └─Projection 7992.00 mpp[tiflash]  Column#7",
          "    └─HashAgg 7992.00 mpp[tiflash]  group by:Column#12, funcs:sum(Column#11)->Column#7",
          "      └─Projection 12487.50 mpp[tiflash]  cast(test.t.id, decimal(10,0) BINARY)->Column#11, test.t.id",
          "        └─ExchangeReceiver 12487.50 mpp[tiflash]  ",
          "          └─ExchangeSender 12487.50 mpp[tiflash]  ExchangeType: HashPartition, Hash Cols: [name: test.t.id, collate: binary]",
          "            └─HashJoin 12487.50 mpp[tiflash]  inner join, equal:[eq(test.t.id, test.t.id)]",
          "              ├─ExchangeReceiver(Build) 9990.00 mpp[tiflash]  ",
          "              │ └─ExchangeSender 9990.00 mpp[tiflash]  ExchangeType: Broadcast",
          "              │   └─Selection 9990.00 mpp[tiflash]  not(isnull(test.t.id))",
          "              │     └─TableFullScan 10000.00 mpp[tiflash] table:t keep order:false, stats:pseudo",
          "              └─Selection(Probe) 9990.00 mpp[tiflash]  not(isnull(test.t.id))",
          "                └─TableFullScan 10000.00 mpp[tiflash] table:t1 keep order:false, stats:pseudo"
        ]
      },
      {
        "SQL": "desc format = 'brief' select * from (select id from t group by id) C join (select sum(value),id from t group by id)B on C.id=B.id",
        "Plan": [
          "TableReader 7992.00 root  data:ExchangeSender",
          "└─ExchangeSender 7992.00 mpp[tiflash]  ExchangeType: PassThrough",
          "  └─HashJoin 7992.00 mpp[tiflash]  inner join, equal:[eq(test.t.id, test.t.id)]",
          "    ├─ExchangeReceiver(Build) 7992.00 mpp[tiflash]  ",
          "    │ └─ExchangeSender 7992.00 mpp[tiflash]  ExchangeType: Broadcast",
          "    │   └─Projection 7992.00 mpp[tiflash]  test.t.id",
          "    │     └─HashAgg 7992.00 mpp[tiflash]  group by:test.t.id, funcs:firstrow(test.t.id)->test.t.id",
          "    │       └─ExchangeReceiver 9990.00 mpp[tiflash]  ",
          "    │         └─ExchangeSender 9990.00 mpp[tiflash]  ExchangeType: HashPartition, Hash Cols: [name: test.t.id, collate: binary]",
          "    │           └─Selection 9990.00 mpp[tiflash]  not(isnull(test.t.id))",
          "    │             └─TableFullScan 10000.00 mpp[tiflash] table:t keep order:false, stats:pseudo",
          "    └─Projection(Probe) 7992.00 mpp[tiflash]  Column#7, test.t.id",
          "      └─HashAgg 7992.00 mpp[tiflash]  group by:test.t.id, funcs:sum(test.t.value)->Column#7, funcs:firstrow(test.t.id)->test.t.id",
          "        └─ExchangeReceiver 9990.00 mpp[tiflash]  ",
          "          └─ExchangeSender 9990.00 mpp[tiflash]  ExchangeType: HashPartition, Hash Cols: [name: test.t.id, collate: binary]",
          "            └─Selection 9990.00 mpp[tiflash]  not(isnull(test.t.id))",
          "              └─TableFullScan 10000.00 mpp[tiflash] table:t keep order:false, stats:pseudo"
        ]
      },
      {
        "SQL": "desc format = 'brief' select * from (select id from t group by id) C join (select sum(b),id from (select t.id, t1.id as b from t join (select id, count(*) as c from t group by id) t1 on t.id=t1.id)A group by id)B on C.id=b.id",
        "Plan": [
          "TableReader 7992.00 root  data:ExchangeSender",
          "└─ExchangeSender 7992.00 mpp[tiflash]  ExchangeType: PassThrough",
          "  └─HashJoin 7992.00 mpp[tiflash]  inner join, equal:[eq(test.t.id, test.t.id)]",
          "    ├─ExchangeReceiver(Build) 7992.00 mpp[tiflash]  ",
          "    │ └─ExchangeSender 7992.00 mpp[tiflash]  ExchangeType: Broadcast",
          "    │   └─Projection 7992.00 mpp[tiflash]  test.t.id",
          "    │     └─HashAgg 7992.00 mpp[tiflash]  group by:test.t.id, funcs:firstrow(test.t.id)->test.t.id",
          "    │       └─ExchangeReceiver 9990.00 mpp[tiflash]  ",
          "    │         └─ExchangeSender 9990.00 mpp[tiflash]  ExchangeType: HashPartition, Hash Cols: [name: test.t.id, collate: binary]",
          "    │           └─Selection 9990.00 mpp[tiflash]  not(isnull(test.t.id))",
          "    │             └─TableFullScan 10000.00 mpp[tiflash] table:t keep order:false, stats:pseudo",
          "    └─Projection(Probe) 7992.00 mpp[tiflash]  Column#11, test.t.id",
          "      └─HashAgg 7992.00 mpp[tiflash]  group by:Column#34, funcs:sum(Column#32)->Column#11, funcs:firstrow(Column#33)->test.t.id",
          "        └─Projection 9990.00 mpp[tiflash]  cast(test.t.id, decimal(10,0) BINARY)->Column#32, test.t.id, test.t.id",
          "          └─ExchangeReceiver 9990.00 mpp[tiflash]  ",
          "            └─ExchangeSender 9990.00 mpp[tiflash]  ExchangeType: HashPartition, Hash Cols: [name: test.t.id, collate: binary]",
          "              └─HashJoin 9990.00 mpp[tiflash]  inner join, equal:[eq(test.t.id, test.t.id)]",
          "                ├─ExchangeReceiver(Build) 7992.00 mpp[tiflash]  ",
          "                │ └─ExchangeSender 7992.00 mpp[tiflash]  ExchangeType: Broadcast",
          "                │   └─Projection 7992.00 mpp[tiflash]  test.t.id, Column#13",
          "                │     └─HashAgg 7992.00 mpp[tiflash]  group by:test.t.id, funcs:firstrow(test.t.id)->test.t.id, funcs:count(1)->Column#13",
          "                │       └─ExchangeReceiver 9990.00 mpp[tiflash]  ",
          "                │         └─ExchangeSender 9990.00 mpp[tiflash]  ExchangeType: HashPartition, Hash Cols: [name: test.t.id, collate: binary]",
          "                │           └─Selection 9990.00 mpp[tiflash]  not(isnull(test.t.id))",
          "                │             └─TableFullScan 10000.00 mpp[tiflash] table:t keep order:false, stats:pseudo",
          "                └─Selection(Probe) 9990.00 mpp[tiflash]  not(isnull(test.t.id))",
          "                  └─TableFullScan 10000.00 mpp[tiflash] table:t keep order:false, stats:pseudo"
        ]
      },
      {
        "SQL": "desc format = 'brief' select * from t join t t1 on t.id = t1.id order by t.value limit 1",
        "Plan": [
          "TopN 1.00 root  test.t.value, offset:0, count:1",
          "└─TableReader 1.00 root  data:ExchangeSender",
          "  └─ExchangeSender 1.00 mpp[tiflash]  ExchangeType: PassThrough",
          "    └─TopN 1.00 mpp[tiflash]  test.t.value, offset:0, count:1",
          "      └─HashJoin 12487.50 mpp[tiflash]  inner join, equal:[eq(test.t.id, test.t.id)]",
          "        ├─ExchangeReceiver(Build) 9990.00 mpp[tiflash]  ",
          "        │ └─ExchangeSender 9990.00 mpp[tiflash]  ExchangeType: Broadcast",
          "        │   └─Selection 9990.00 mpp[tiflash]  not(isnull(test.t.id))",
          "        │     └─TableFullScan 10000.00 mpp[tiflash] table:t keep order:false, stats:pseudo",
          "        └─Selection(Probe) 9990.00 mpp[tiflash]  not(isnull(test.t.id))",
          "          └─TableFullScan 10000.00 mpp[tiflash] table:t1 keep order:false, stats:pseudo"
        ]
      },
      {
        "SQL": "desc format = 'brief' select * from t join t t1 on t.id = t1.id order by t.value % 100 limit 1",
        "Plan": [
          "Projection 1.00 root  test.t.id, test.t.value, test.t.id, test.t.value",
          "└─TopN 1.00 root  Column#8, offset:0, count:1",
          "  └─Projection 1.00 root  test.t.id, test.t.value, test.t.id, test.t.value, mod(test.t.value, 100)->Column#8",
          "    └─TableReader 1.00 root  data:ExchangeSender",
          "      └─ExchangeSender 1.00 mpp[tiflash]  ExchangeType: PassThrough",
          "        └─Projection 1.00 mpp[tiflash]  test.t.id, test.t.value, test.t.id, test.t.value",
          "          └─TopN 1.00 mpp[tiflash]  Column#7, offset:0, count:1",
          "            └─Projection 12487.50 mpp[tiflash]  test.t.id, test.t.value, test.t.id, test.t.value, mod(test.t.value, 100)->Column#7",
          "              └─HashJoin 12487.50 mpp[tiflash]  inner join, equal:[eq(test.t.id, test.t.id)]",
          "                ├─ExchangeReceiver(Build) 9990.00 mpp[tiflash]  ",
          "                │ └─ExchangeSender 9990.00 mpp[tiflash]  ExchangeType: Broadcast",
          "                │   └─Selection 9990.00 mpp[tiflash]  not(isnull(test.t.id))",
          "                │     └─TableFullScan 10000.00 mpp[tiflash] table:t keep order:false, stats:pseudo",
          "                └─Selection(Probe) 9990.00 mpp[tiflash]  not(isnull(test.t.id))",
          "                  └─TableFullScan 10000.00 mpp[tiflash] table:t1 keep order:false, stats:pseudo"
        ]
      },
      {
        "SQL": "desc format = 'brief' select count(*) from (select t.id, t.value v1 from t join t t1 on t.id = t1.id order by t.value limit 20) v group by v.v1",
        "Plan": [
          "HashAgg 20.00 root  group by:test.t.value, funcs:count(1)->Column#7",
          "└─TopN 20.00 root  test.t.value, offset:0, count:20",
          "  └─TableReader 20.00 root  data:ExchangeSender",
          "    └─ExchangeSender 20.00 mpp[tiflash]  ExchangeType: PassThrough",
          "      └─TopN 20.00 mpp[tiflash]  test.t.value, offset:0, count:20",
          "        └─HashJoin 12487.50 mpp[tiflash]  inner join, equal:[eq(test.t.id, test.t.id)]",
          "          ├─ExchangeReceiver(Build) 9990.00 mpp[tiflash]  ",
          "          │ └─ExchangeSender 9990.00 mpp[tiflash]  ExchangeType: Broadcast",
          "          │   └─Selection 9990.00 mpp[tiflash]  not(isnull(test.t.id))",
          "          │     └─TableFullScan 10000.00 mpp[tiflash] table:t keep order:false, stats:pseudo",
          "          └─Selection(Probe) 9990.00 mpp[tiflash]  not(isnull(test.t.id))",
          "            └─TableFullScan 10000.00 mpp[tiflash] table:t1 keep order:false, stats:pseudo"
        ]
      },
      {
        "SQL": "desc format = 'brief' select * from t join t t1 on t.id = t1.id limit 1",
        "Plan": [
          "Limit 1.00 root  offset:0, count:1",
          "└─TableReader 1.00 root  data:ExchangeSender",
          "  └─ExchangeSender 1.00 mpp[tiflash]  ExchangeType: PassThrough",
          "    └─Limit 1.00 mpp[tiflash]  offset:0, count:1",
          "      └─HashJoin 12487.50 mpp[tiflash]  inner join, equal:[eq(test.t.id, test.t.id)]",
          "        ├─ExchangeReceiver(Build) 9990.00 mpp[tiflash]  ",
          "        │ └─ExchangeSender 9990.00 mpp[tiflash]  ExchangeType: Broadcast",
          "        │   └─Selection 9990.00 mpp[tiflash]  not(isnull(test.t.id))",
          "        │     └─TableFullScan 10000.00 mpp[tiflash] table:t keep order:false, stats:pseudo",
          "        └─Selection(Probe) 0.80 mpp[tiflash]  not(isnull(test.t.id))",
          "          └─TableFullScan 0.80 mpp[tiflash] table:t1 keep order:false, stats:pseudo"
        ]
      },
      {
        "SQL": "desc format = 'brief' select * from t join t t1 on t.id = t1.id limit 1",
        "Plan": [
          "Limit 1.00 root  offset:0, count:1",
          "└─TableReader 1.00 root  data:ExchangeSender",
          "  └─ExchangeSender 1.00 mpp[tiflash]  ExchangeType: PassThrough",
          "    └─Limit 1.00 mpp[tiflash]  offset:0, count:1",
          "      └─HashJoin 12487.50 mpp[tiflash]  inner join, equal:[eq(test.t.id, test.t.id)]",
          "        ├─ExchangeReceiver(Build) 9990.00 mpp[tiflash]  ",
          "        │ └─ExchangeSender 9990.00 mpp[tiflash]  ExchangeType: Broadcast",
          "        │   └─Selection 9990.00 mpp[tiflash]  not(isnull(test.t.id))",
          "        │     └─TableFullScan 10000.00 mpp[tiflash] table:t keep order:false, stats:pseudo",
          "        └─Selection(Probe) 0.80 mpp[tiflash]  not(isnull(test.t.id))",
          "          └─TableFullScan 0.80 mpp[tiflash] table:t1 keep order:false, stats:pseudo"
        ]
      },
      {
        "SQL": "desc format = 'brief' select count(*) from (select t.id, t.value v1 from t join t t1 on t.id = t1.id limit 20) v group by v.v1",
        "Plan": [
          "HashAgg 20.00 root  group by:test.t.value, funcs:count(1)->Column#7",
          "└─Limit 20.00 root  offset:0, count:20",
          "  └─TableReader 20.00 root  data:ExchangeSender",
          "    └─ExchangeSender 20.00 mpp[tiflash]  ExchangeType: PassThrough",
          "      └─Limit 20.00 mpp[tiflash]  offset:0, count:20",
          "        └─HashJoin 12487.50 mpp[tiflash]  inner join, equal:[eq(test.t.id, test.t.id)]",
          "          ├─ExchangeReceiver(Build) 9990.00 mpp[tiflash]  ",
          "          │ └─ExchangeSender 9990.00 mpp[tiflash]  ExchangeType: Broadcast",
          "          │   └─Selection 9990.00 mpp[tiflash]  not(isnull(test.t.id))",
          "          │     └─TableFullScan 10000.00 mpp[tiflash] table:t keep order:false, stats:pseudo",
          "          └─Selection(Probe) 16.00 mpp[tiflash]  not(isnull(test.t.id))",
          "            └─TableFullScan 16.02 mpp[tiflash] table:t1 keep order:false, stats:pseudo"
        ]
      }
    ]
  },
  {
    "Name": "TestIndexMergeSerial",
    "Cases": [
      {
        "SQL": "desc format='brief' select /*+ use_index_merge(t) */ * from t where a =1 or (b=1 and b+2>1)",
        "Plan": [
          "IndexMerge 8.00 root  ",
          "├─IndexRangeScan(Build) 1.00 cop[tikv] table:t, index:a(a) range:[1,1], keep order:false",
          "├─Selection(Build) 1.00 cop[tikv]  1",
          "│ └─IndexRangeScan 1.00 cop[tikv] table:t, index:b(b) range:[1,1], keep order:false",
          "└─TableRowIDScan(Probe) 8.00 cop[tikv] table:t keep order:false"
        ],
        "Warnings": null
      },
      {
        "SQL": "desc format='brief' select /*+ use_index_merge(t) */ * from t where a =1 or (b=1 and length(b)=1)",
        "Plan": [
          "IndexMerge 8.00 root  ",
          "├─IndexRangeScan(Build) 1.00 cop[tikv] table:t, index:a(a) range:[1,1], keep order:false",
          "├─Selection(Build) 1.00 cop[tikv]  1",
          "│ └─IndexRangeScan 1.00 cop[tikv] table:t, index:b(b) range:[1,1], keep order:false",
          "└─TableRowIDScan(Probe) 8.00 cop[tikv] table:t keep order:false"
        ],
        "Warnings": null
      },
      {
        "SQL": "desc format='brief' select /*+ use_index_merge(t) */ * from t where (a=1 and length(a)=1) or (b=1 and length(b)=1)",
        "Plan": [
          "IndexMerge 8.00 root  ",
          "├─Selection(Build) 1.00 cop[tikv]  1",
          "│ └─IndexRangeScan 1.00 cop[tikv] table:t, index:a(a) range:[1,1], keep order:false",
          "├─Selection(Build) 1.00 cop[tikv]  1",
          "│ └─IndexRangeScan 1.00 cop[tikv] table:t, index:b(b) range:[1,1], keep order:false",
          "└─TableRowIDScan(Probe) 8.00 cop[tikv] table:t keep order:false"
        ],
        "Warnings": null
      },
      {
        "SQL": "desc format='brief' select /*+ use_index_merge(t) */ * from t where (a=1 and length(b)=1) or (b=1 and length(a)=1)",
        "Plan": [
          "IndexMerge 0.29 root  ",
          "├─IndexRangeScan(Build) 1.00 cop[tikv] table:t, index:a(a) range:[1,1], keep order:false",
          "├─IndexRangeScan(Build) 1.00 cop[tikv] table:t, index:b(b) range:[1,1], keep order:false",
          "└─Selection(Probe) 0.29 cop[tikv]  or(and(eq(test.t.a, 1), eq(length(cast(test.t.b, var_string(20))), 1)), and(eq(test.t.b, 1), eq(length(cast(test.t.a, var_string(20))), 1)))",
          "  └─TableRowIDScan 1.90 cop[tikv] table:t keep order:false"
        ],
        "Warnings": null
      }
    ]
  },
  {
    "Name": "TestLimitIndexLookUpKeepOrder",
    "Cases": [
      {
        "SQL": "desc format = 'brief' select * from t where a = 1 and b > 2 and b < 10 and d = 10 order by b,c limit 10",
        "Plan": [
          "TopN 0.00 root  test.t.b, test.t.c, offset:0, count:10",
          "└─IndexLookUp 0.00 root  ",
          "  ├─IndexRangeScan(Build) 2.50 cop[tikv] table:t, index:idx(a, b, c) range:(1 2,1 10), keep order:false, stats:pseudo",
          "  └─TopN(Probe) 0.00 cop[tikv]  test.t.b, test.t.c, offset:0, count:10",
          "    └─Selection 0.00 cop[tikv]  eq(test.t.d, 10)",
          "      └─TableRowIDScan 2.50 cop[tikv] table:t keep order:false, stats:pseudo"
        ]
      },
      {
        "SQL": "desc format = 'brief' select * from t where a = 1 and b > 2 and b < 10 and d = 10 order by b desc, c desc limit 10",
        "Plan": [
          "TopN 0.00 root  test.t.b:desc, test.t.c:desc, offset:0, count:10",
          "└─IndexLookUp 0.00 root  ",
          "  ├─IndexRangeScan(Build) 2.50 cop[tikv] table:t, index:idx(a, b, c) range:(1 2,1 10), keep order:false, stats:pseudo",
          "  └─TopN(Probe) 0.00 cop[tikv]  test.t.b:desc, test.t.c:desc, offset:0, count:10",
          "    └─Selection 0.00 cop[tikv]  eq(test.t.d, 10)",
          "      └─TableRowIDScan 2.50 cop[tikv] table:t keep order:false, stats:pseudo"
        ]
      }
    ]
  },
  {
    "Name": "TestIssue23887",
    "Cases": [
      {
        "SQL": "select (2) in (select b from t) from (select t.a < (select t.a from t t1 limit 1) from t) t",
        "Plan": [
          "HashJoin 10000.00 root  CARTESIAN left outer semi join, other cond:eq(2, test.t.b)",
          "├─TableReader(Build) 10000.00 root  data:TableFullScan",
          "│ └─TableFullScan 10000.00 cop[tikv] table:t keep order:false, stats:pseudo",
          "└─Projection(Probe) 10000.00 root  1->Column#27",
          "  └─Apply 10000.00 root  CARTESIAN left outer join",
          "    ├─TableReader(Build) 10000.00 root  data:TableFullScan",
          "    │ └─TableFullScan 10000.00 cop[tikv] table:t keep order:false, stats:pseudo",
          "    └─Projection(Probe) 10000.00 root  1->Column#25",
          "      └─Limit 10000.00 root  offset:0, count:1",
          "        └─TableReader 10000.00 root  data:Limit",
          "          └─Limit 10000.00 cop[tikv]  offset:0, count:1",
          "            └─TableFullScan 10000.00 cop[tikv] table:t1 keep order:false, stats:pseudo"
        ],
        "Res": [
          "1",
          "1"
        ]
      }
    ]
  },
  {
    "Name": "TestMergeContinuousSelections",
    "Cases": [
      {
        "SQL": "desc format = 'brief' SELECT table2 . `col_char_64` AS field1 FROM `ts` AS table2 INNER JOIN (SELECT DISTINCT SUBQUERY3_t1 . * FROM `ts` AS SUBQUERY3_t1 LEFT OUTER JOIN `ts` AS SUBQUERY3_t2 ON SUBQUERY3_t2 . `col_varchar_64_not_null` = SUBQUERY3_t1 . `col_varchar_key`) AS table3 ON (table3 . `col_varchar_key` = table2 . `col_varchar_64`) WHERE table3 . `col_char_64_not_null` >= SOME (SELECT SUBQUERY4_t1 . `col_varchar_64` AS SUBQUERY4_field1 FROM `ts` AS SUBQUERY4_t1) GROUP BY field1 ;",
        "Plan": [
          "HashAgg 7992.00 root  group by:test.ts.col_char_64, funcs:firstrow(test.ts.col_char_64)->test.ts.col_char_64",
          "└─HashJoin 9990.00 root  CARTESIAN inner join, other cond:or(ge(test.ts.col_char_64_not_null, Column#25), if(ne(Column#26, 0), NULL, 0))",
          "  ├─Selection(Build) 0.80 root  ne(Column#27, 0)",
          "  │ └─HashAgg 1.00 root  funcs:min(Column#36)->Column#25, funcs:sum(Column#37)->Column#26, funcs:count(Column#38)->Column#27",
          "  │   └─TableReader 1.00 root  data:ExchangeSender",
          "  │     └─ExchangeSender 1.00 mpp[tiflash]  ExchangeType: PassThrough",
          "  │       └─HashAgg 1.00 mpp[tiflash]  funcs:min(Column#42)->Column#36, funcs:sum(Column#43)->Column#37, funcs:count(1)->Column#38",
          "  │         └─Projection 10000.00 mpp[tiflash]  test.ts.col_varchar_64, cast(isnull(test.ts.col_varchar_64), decimal(20,0) BINARY)->Column#43",
          "  │           └─TableFullScan 10000.00 mpp[tiflash] table:SUBQUERY4_t1 keep order:false, stats:pseudo",
          "  └─TableReader(Probe) 12487.50 root  data:ExchangeSender",
          "    └─ExchangeSender 12487.50 mpp[tiflash]  ExchangeType: PassThrough",
          "      └─HashJoin 12487.50 mpp[tiflash]  inner join, equal:[eq(test.ts.col_varchar_64, test.ts.col_varchar_key)]",
          "        ├─ExchangeReceiver(Build) 9990.00 mpp[tiflash]  ",
          "        │ └─ExchangeSender 9990.00 mpp[tiflash]  ExchangeType: Broadcast",
          "        │   └─Selection 9990.00 mpp[tiflash]  not(isnull(test.ts.col_varchar_64))",
          "        │     └─TableFullScan 10000.00 mpp[tiflash] table:table2 keep order:false, stats:pseudo",
          "        └─Selection(Probe) 9990.00 mpp[tiflash]  not(isnull(test.ts.col_varchar_key))",
          "          └─TableFullScan 10000.00 mpp[tiflash] table:SUBQUERY3_t1 keep order:false, stats:pseudo"
        ]
      }
    ]
  },
  {
    "Name": "TestPushDownGroupConcatToTiFlash",
    "Cases": [
      {
        "SQL": "desc format = 'brief' select /*+ hash_agg(),agg_to_cop() */ group_concat(col_0, col_1, id) from ts",
        "Plan": [
          "HashAgg 1.00 root  funcs:group_concat(Column#7 separator \",\")->Column#5",
          "└─TableReader 1.00 root  data:ExchangeSender",
          "  └─ExchangeSender 1.00 mpp[tiflash]  ExchangeType: PassThrough",
          "    └─HashAgg 1.00 mpp[tiflash]  funcs:group_concat(Column#9, Column#10, Column#11 separator \",\")->Column#7",
          "      └─Projection 10000.00 mpp[tiflash]  test.ts.col_0, test.ts.col_1, cast(test.ts.id, var_string(20))->Column#11",
          "        └─TableFullScan 10000.00 mpp[tiflash] table:ts keep order:false, stats:pseudo"
        ],
        "Warning": [
          "[planner:1815]Optimizer Hint AGG_TO_COP is inapplicable"
        ]
      },
      {
        "SQL": "desc format = 'brief' select /*+ hash_agg(),agg_to_cop() */ group_concat(distinct col_0, col_1, id) from ts",
        "Plan": [
          "TableReader 1.00 root  data:ExchangeSender",
          "└─ExchangeSender 1.00 mpp[tiflash]  ExchangeType: PassThrough",
          "  └─Projection 1.00 mpp[tiflash]  Column#5",
          "    └─HashAgg 1.00 mpp[tiflash]  funcs:group_concat(distinct Column#6, Column#7, Column#8 separator \",\")->Column#5",
          "      └─Projection 1.00 mpp[tiflash]  test.ts.col_0, test.ts.col_1, cast(test.ts.id, var_string(20))->Column#8",
          "        └─ExchangeReceiver 1.00 mpp[tiflash]  ",
          "          └─ExchangeSender 1.00 mpp[tiflash]  ExchangeType: PassThrough",
          "            └─HashAgg 1.00 mpp[tiflash]  group by:test.ts.col_0, test.ts.col_1, test.ts.id, ",
          "              └─TableFullScan 10000.00 mpp[tiflash] table:ts keep order:false, stats:pseudo"
        ],
        "Warning": [
          "[planner:1815]Optimizer Hint AGG_TO_COP is inapplicable"
        ]
      },
      {
        "SQL": "desc format = 'brief' select /*+ hash_agg(),agg_to_cop() */ group_concat(col_0, col_1, id order by col_0) from ts",
        "Plan": [
          "TableReader 1.00 root  data:ExchangeSender",
          "└─ExchangeSender 1.00 mpp[tiflash]  ExchangeType: PassThrough",
          "  └─Projection 1.00 mpp[tiflash]  Column#5",
          "    └─HashAgg 1.00 mpp[tiflash]  funcs:group_concat(Column#6, Column#7, Column#8 order by Column#9 separator \",\")->Column#5",
          "      └─Projection 10000.00 mpp[tiflash]  test.ts.col_0, test.ts.col_1, cast(test.ts.id, var_string(20))->Column#8, test.ts.col_0",
          "        └─ExchangeReceiver 10000.00 mpp[tiflash]  ",
          "          └─ExchangeSender 10000.00 mpp[tiflash]  ExchangeType: PassThrough",
          "            └─TableFullScan 10000.00 mpp[tiflash] table:ts keep order:false, stats:pseudo"
        ],
        "Warning": [
          "[planner:1815]Optimizer Hint AGG_TO_COP is inapplicable"
        ]
      },
      {
        "SQL": "desc format = 'brief' select /*+ hash_agg(),agg_to_cop() */ group_concat(distinct col_0, col_1, id order by col_0) from ts",
        "Plan": [
          "TableReader 1.00 root  data:ExchangeSender",
          "└─ExchangeSender 1.00 mpp[tiflash]  ExchangeType: PassThrough",
          "  └─Projection 1.00 mpp[tiflash]  Column#5",
          "    └─HashAgg 1.00 mpp[tiflash]  funcs:group_concat(distinct Column#6, Column#7, Column#8 order by Column#9 separator \",\")->Column#5",
          "      └─Projection 1.00 mpp[tiflash]  test.ts.col_0, test.ts.col_1, cast(test.ts.id, var_string(20))->Column#8, test.ts.col_0",
          "        └─ExchangeReceiver 1.00 mpp[tiflash]  ",
          "          └─ExchangeSender 1.00 mpp[tiflash]  ExchangeType: PassThrough",
          "            └─HashAgg 1.00 mpp[tiflash]  group by:test.ts.col_0, test.ts.col_1, test.ts.id, ",
          "              └─TableFullScan 10000.00 mpp[tiflash] table:ts keep order:false, stats:pseudo"
        ],
        "Warning": [
          "[planner:1815]Optimizer Hint AGG_TO_COP is inapplicable"
        ]
      },
      {
        "SQL": "desc format = 'brief' select /*+ hash_agg(),agg_to_cop() */ group_concat(col_0, col_1, id order by col_0),count(*),min(col_1) from ts",
        "Plan": [
          "TableReader 1.00 root  data:ExchangeSender",
          "└─ExchangeSender 1.00 mpp[tiflash]  ExchangeType: PassThrough",
          "  └─Projection 1.00 mpp[tiflash]  Column#5, Column#6, Column#7",
          "    └─HashAgg 1.00 mpp[tiflash]  funcs:group_concat(Column#8, Column#9, Column#10 order by Column#11 separator \",\")->Column#5, funcs:count(1)->Column#6, funcs:min(Column#12)->Column#7",
          "      └─Projection 10000.00 mpp[tiflash]  test.ts.col_0, test.ts.col_1, cast(test.ts.id, var_string(20))->Column#10, test.ts.col_0, test.ts.col_1",
          "        └─ExchangeReceiver 10000.00 mpp[tiflash]  ",
          "          └─ExchangeSender 10000.00 mpp[tiflash]  ExchangeType: PassThrough",
          "            └─TableFullScan 10000.00 mpp[tiflash] table:ts keep order:false, stats:pseudo"
        ],
        "Warning": [
          "[planner:1815]Optimizer Hint AGG_TO_COP is inapplicable"
        ]
      },
      {
        "SQL": "desc format = 'brief' select /*+ hash_agg(),agg_to_cop() */ group_concat(distinct col_0, col_1, id order by col_0),count(*),max(col_0) from ts",
        "Plan": [
          "TableReader 1.00 root  data:ExchangeSender",
          "└─ExchangeSender 1.00 mpp[tiflash]  ExchangeType: PassThrough",
          "  └─Projection 1.00 mpp[tiflash]  Column#5, Column#6, Column#7",
          "    └─HashAgg 1.00 mpp[tiflash]  funcs:group_concat(distinct Column#12, Column#13, Column#14 order by Column#15 separator \",\")->Column#5, funcs:sum(Column#16)->Column#6, funcs:max(Column#17)->Column#7",
          "      └─Projection 1.00 mpp[tiflash]  test.ts.col_0, test.ts.col_1, cast(test.ts.id, var_string(20))->Column#14, test.ts.col_0, Column#10, Column#11",
          "        └─ExchangeReceiver 1.00 mpp[tiflash]  ",
          "          └─ExchangeSender 1.00 mpp[tiflash]  ExchangeType: PassThrough",
          "            └─HashAgg 1.00 mpp[tiflash]  group by:test.ts.col_0, test.ts.col_1, test.ts.id, funcs:count(1)->Column#10, funcs:max(test.ts.col_0)->Column#11",
          "              └─TableFullScan 10000.00 mpp[tiflash] table:ts keep order:false, stats:pseudo"
        ],
        "Warning": [
          "[planner:1815]Optimizer Hint AGG_TO_COP is inapplicable"
        ]
      },
      {
        "SQL": "desc format = 'brief' select /*+ hash_agg(),agg_to_cop() */ group_concat(col_0, col_1, id) from ts group by col_2",
        "Plan": [
          "TableReader 8000.00 root  data:ExchangeSender",
          "└─ExchangeSender 8000.00 mpp[tiflash]  ExchangeType: PassThrough",
          "  └─Projection 8000.00 mpp[tiflash]  Column#5",
          "    └─HashAgg 8000.00 mpp[tiflash]  group by:Column#13, funcs:group_concat(Column#10, Column#11, Column#12 separator \",\")->Column#5",
          "      └─Projection 10000.00 mpp[tiflash]  test.ts.col_0, test.ts.col_1, cast(test.ts.id, var_string(20))->Column#12, test.ts.col_2",
          "        └─ExchangeReceiver 10000.00 mpp[tiflash]  ",
          "          └─ExchangeSender 10000.00 mpp[tiflash]  ExchangeType: HashPartition, Hash Cols: [name: test.ts.col_2, collate: utf8mb4_bin]",
          "            └─TableFullScan 10000.00 mpp[tiflash] table:ts keep order:false, stats:pseudo"
        ],
        "Warning": [
          "[planner:1815]Optimizer Hint AGG_TO_COP is inapplicable"
        ]
      },
      {
        "SQL": "desc format = 'brief' select /*+ hash_agg(),agg_to_cop() */ group_concat(distinct col_0, col_1, id) from ts group by col_2",
        "Plan": [
          "TableReader 8000.00 root  data:ExchangeSender",
          "└─ExchangeSender 8000.00 mpp[tiflash]  ExchangeType: PassThrough",
          "  └─Projection 8000.00 mpp[tiflash]  Column#5",
          "    └─HashAgg 8000.00 mpp[tiflash]  group by:Column#9, funcs:group_concat(distinct Column#6, Column#7, Column#8 separator \",\")->Column#5",
          "      └─Projection 8000.00 mpp[tiflash]  test.ts.col_0, test.ts.col_1, cast(test.ts.id, var_string(20))->Column#8, test.ts.col_2",
          "        └─ExchangeReceiver 8000.00 mpp[tiflash]  ",
          "          └─ExchangeSender 8000.00 mpp[tiflash]  ExchangeType: HashPartition, Hash Cols: [name: test.ts.col_2, collate: utf8mb4_bin]",
          "            └─HashAgg 8000.00 mpp[tiflash]  group by:test.ts.col_0, test.ts.col_1, test.ts.col_2, test.ts.id, ",
          "              └─TableFullScan 10000.00 mpp[tiflash] table:ts keep order:false, stats:pseudo"
        ],
        "Warning": [
          "[planner:1815]Optimizer Hint AGG_TO_COP is inapplicable"
        ]
      },
      {
        "SQL": "desc format = 'brief' select /*+ hash_agg(),agg_to_cop() */ group_concat(col_0, col_1, id order by col_0) from ts group by col_2",
        "Plan": [
          "TableReader 8000.00 root  data:ExchangeSender",
          "└─ExchangeSender 8000.00 mpp[tiflash]  ExchangeType: PassThrough",
          "  └─Projection 8000.00 mpp[tiflash]  Column#5",
          "    └─HashAgg 8000.00 mpp[tiflash]  group by:Column#10, funcs:group_concat(Column#6, Column#7, Column#8 order by Column#9 separator \",\")->Column#5",
          "      └─Projection 10000.00 mpp[tiflash]  test.ts.col_0, test.ts.col_1, cast(test.ts.id, var_string(20))->Column#8, test.ts.col_0, test.ts.col_2",
          "        └─ExchangeReceiver 10000.00 mpp[tiflash]  ",
          "          └─ExchangeSender 10000.00 mpp[tiflash]  ExchangeType: HashPartition, Hash Cols: [name: test.ts.col_2, collate: utf8mb4_bin]",
          "            └─TableFullScan 10000.00 mpp[tiflash] table:ts keep order:false, stats:pseudo"
        ],
        "Warning": [
          "[planner:1815]Optimizer Hint AGG_TO_COP is inapplicable"
        ]
      },
      {
        "SQL": "desc format = 'brief' select /*+ hash_agg(),agg_to_cop() */ group_concat(distinct col_0, col_1, id order by col_0) from ts group by col_2",
        "Plan": [
          "TableReader 8000.00 root  data:ExchangeSender",
          "└─ExchangeSender 8000.00 mpp[tiflash]  ExchangeType: PassThrough",
          "  └─Projection 8000.00 mpp[tiflash]  Column#5",
          "    └─HashAgg 8000.00 mpp[tiflash]  group by:Column#10, funcs:group_concat(distinct Column#6, Column#7, Column#8 order by Column#9 separator \",\")->Column#5",
          "      └─Projection 8000.00 mpp[tiflash]  test.ts.col_0, test.ts.col_1, cast(test.ts.id, var_string(20))->Column#8, test.ts.col_0, test.ts.col_2",
          "        └─ExchangeReceiver 8000.00 mpp[tiflash]  ",
          "          └─ExchangeSender 8000.00 mpp[tiflash]  ExchangeType: HashPartition, Hash Cols: [name: test.ts.col_2, collate: utf8mb4_bin]",
          "            └─HashAgg 8000.00 mpp[tiflash]  group by:test.ts.col_0, test.ts.col_1, test.ts.col_2, test.ts.id, ",
          "              └─TableFullScan 10000.00 mpp[tiflash] table:ts keep order:false, stats:pseudo"
        ],
        "Warning": [
          "[planner:1815]Optimizer Hint AGG_TO_COP is inapplicable"
        ]
      },
      {
        "SQL": "desc format = 'brief' select /*+ hash_agg(),agg_to_cop() */ group_concat(col_1, id order by col_0) from ts group by col_2",
        "Plan": [
          "TableReader 8000.00 root  data:ExchangeSender",
          "└─ExchangeSender 8000.00 mpp[tiflash]  ExchangeType: PassThrough",
          "  └─Projection 8000.00 mpp[tiflash]  Column#5",
          "    └─HashAgg 8000.00 mpp[tiflash]  group by:Column#9, funcs:group_concat(Column#6, Column#7 order by Column#8 separator \",\")->Column#5",
          "      └─Projection 10000.00 mpp[tiflash]  test.ts.col_1, cast(test.ts.id, var_string(20))->Column#7, test.ts.col_0, test.ts.col_2",
          "        └─ExchangeReceiver 10000.00 mpp[tiflash]  ",
          "          └─ExchangeSender 10000.00 mpp[tiflash]  ExchangeType: HashPartition, Hash Cols: [name: test.ts.col_2, collate: utf8mb4_bin]",
          "            └─TableFullScan 10000.00 mpp[tiflash] table:ts keep order:false, stats:pseudo"
        ],
        "Warning": [
          "[planner:1815]Optimizer Hint AGG_TO_COP is inapplicable"
        ]
      },
      {
        "SQL": "desc format = 'brief' select /*+ hash_agg(),agg_to_cop() */ group_concat(distinct col_1, id order by col_0) from ts group by col_2",
        "Plan": [
          "TableReader 8000.00 root  data:ExchangeSender",
          "└─ExchangeSender 8000.00 mpp[tiflash]  ExchangeType: PassThrough",
          "  └─Projection 8000.00 mpp[tiflash]  Column#5",
          "    └─HashAgg 8000.00 mpp[tiflash]  group by:Column#9, funcs:group_concat(distinct Column#6, Column#7 order by Column#8 separator \",\")->Column#5",
          "      └─Projection 8000.00 mpp[tiflash]  test.ts.col_1, cast(test.ts.id, var_string(20))->Column#7, test.ts.col_0, test.ts.col_2",
          "        └─ExchangeReceiver 8000.00 mpp[tiflash]  ",
          "          └─ExchangeSender 8000.00 mpp[tiflash]  ExchangeType: HashPartition, Hash Cols: [name: test.ts.col_2, collate: utf8mb4_bin]",
          "            └─HashAgg 8000.00 mpp[tiflash]  group by:test.ts.col_1, test.ts.col_2, test.ts.id, funcs:firstrow(test.ts.col_0)->test.ts.col_0",
          "              └─TableFullScan 10000.00 mpp[tiflash] table:ts keep order:false, stats:pseudo"
        ],
        "Warning": [
          "[planner:1815]Optimizer Hint AGG_TO_COP is inapplicable"
        ]
      },
      {
        "SQL": "desc format = 'brief' select /*+ hash_agg(),agg_to_cop() */ group_concat(col_0, col_1, id order by col_0),count(*),min(col_0),avg(id) from ts group by col_2",
        "Plan": [
          "TableReader 8000.00 root  data:ExchangeSender",
          "└─ExchangeSender 8000.00 mpp[tiflash]  ExchangeType: PassThrough",
          "  └─Projection 8000.00 mpp[tiflash]  Column#5, Column#6, Column#7, div(Column#8, cast(case(eq(Column#11, 0), 1, Column#11), decimal(20,0) BINARY))->Column#8",
          "    └─HashAgg 8000.00 mpp[tiflash]  group by:Column#20, funcs:group_concat(Column#13, Column#14, Column#15 order by Column#16 separator \",\")->Column#5, funcs:count(1)->Column#6, funcs:min(Column#17)->Column#7, funcs:count(Column#18)->Column#11, funcs:sum(Column#19)->Column#8",
          "      └─Projection 10000.00 mpp[tiflash]  test.ts.col_0, test.ts.col_1, cast(test.ts.id, var_string(20))->Column#15, test.ts.col_0, test.ts.col_0, test.ts.id, cast(test.ts.id, decimal(10,0) BINARY)->Column#19, test.ts.col_2",
          "        └─ExchangeReceiver 10000.00 mpp[tiflash]  ",
          "          └─ExchangeSender 10000.00 mpp[tiflash]  ExchangeType: HashPartition, Hash Cols: [name: test.ts.col_2, collate: utf8mb4_bin]",
          "            └─TableFullScan 10000.00 mpp[tiflash] table:ts keep order:false, stats:pseudo"
        ],
        "Warning": [
          "[planner:1815]Optimizer Hint AGG_TO_COP is inapplicable"
        ]
      },
      {
        "SQL": "desc format = 'brief' select /*+ hash_agg(),agg_to_cop() */ group_concat(distinct col_0, col_1, id order by col_0),count(*),max(col_1),avg(id) from ts group by col_2",
        "Plan": [
          "TableReader 8000.00 root  data:ExchangeSender",
          "└─ExchangeSender 8000.00 mpp[tiflash]  ExchangeType: PassThrough",
          "  └─Projection 8000.00 mpp[tiflash]  Column#5, Column#6, Column#7, div(Column#8, cast(case(eq(Column#19, 0), 1, Column#19), decimal(20,0) BINARY))->Column#8",
          "    └─HashAgg 8000.00 mpp[tiflash]  group by:Column#32, funcs:group_concat(distinct Column#25, Column#26, Column#27 order by Column#28 separator \",\")->Column#5, funcs:count(1)->Column#6, funcs:max(Column#29)->Column#7, funcs:count(Column#30)->Column#19, funcs:sum(Column#31)->Column#8",
          "      └─Projection 10000.00 mpp[tiflash]  test.ts.col_0, test.ts.col_1, cast(test.ts.id, var_string(20))->Column#27, test.ts.col_0, test.ts.col_1, test.ts.id, cast(test.ts.id, decimal(10,0) BINARY)->Column#31, test.ts.col_2",
          "        └─ExchangeReceiver 10000.00 mpp[tiflash]  ",
          "          └─ExchangeSender 10000.00 mpp[tiflash]  ExchangeType: HashPartition, Hash Cols: [name: test.ts.col_2, collate: utf8mb4_bin]",
          "            └─TableFullScan 10000.00 mpp[tiflash] table:ts keep order:false, stats:pseudo"
        ],
        "Warning": [
          "[planner:1815]Optimizer Hint AGG_TO_COP is inapplicable"
        ]
      },
      {
        "SQL": "desc format = 'brief' select /*+ hash_agg(),agg_to_cop() */ group_concat(col_0, col_1, id order by col_0),count(distinct id),min(col_0),avg(id) from ts",
        "Plan": [
          "TableReader 1.00 root  data:ExchangeSender",
          "└─ExchangeSender 1.00 mpp[tiflash]  ExchangeType: PassThrough",
          "  └─Projection 1.00 mpp[tiflash]  Column#5, Column#6, Column#7, div(Column#8, cast(case(eq(Column#10, 0), 1, Column#10), decimal(20,0) BINARY))->Column#8",
          "    └─HashAgg 1.00 mpp[tiflash]  funcs:group_concat(Column#11, Column#12, Column#13 order by Column#14 separator \",\")->Column#5, funcs:count(Column#15)->Column#6, funcs:min(Column#16)->Column#7, funcs:count(Column#17)->Column#10, funcs:sum(Column#18)->Column#8",
          "      └─Projection 10000.00 mpp[tiflash]  test.ts.col_0, test.ts.col_1, cast(test.ts.id, var_string(20))->Column#13, test.ts.col_0, test.ts.id, test.ts.col_0, test.ts.id, cast(test.ts.id, decimal(10,0) BINARY)->Column#18",
          "        └─ExchangeReceiver 10000.00 mpp[tiflash]  ",
          "          └─ExchangeSender 10000.00 mpp[tiflash]  ExchangeType: PassThrough",
          "            └─TableFullScan 10000.00 mpp[tiflash] table:ts keep order:false, stats:pseudo"
        ],
        "Warning": [
          "[planner:1815]Optimizer Hint AGG_TO_COP is inapplicable"
        ]
      },
      {
        "SQL": "desc format = 'brief' select /*+ hash_agg(),agg_to_cop() */ group_concat(distinct col_0, col_1, id order by col_0),count(distinct id),max(col_1),avg(id) from ts",
        "Plan": [
          "TableReader 1.00 root  data:ExchangeSender",
          "└─ExchangeSender 1.00 mpp[tiflash]  ExchangeType: PassThrough",
          "  └─Projection 1.00 mpp[tiflash]  Column#5, Column#6, Column#7, div(Column#8, cast(case(eq(Column#14, 0), 1, Column#14), decimal(20,0) BINARY))->Column#8",
          "    └─HashAgg 1.00 mpp[tiflash]  funcs:group_concat(distinct Column#26, Column#27, Column#28 order by Column#29 separator \",\")->Column#5, funcs:sum(Column#30)->Column#6, funcs:max(Column#31)->Column#7, funcs:sum(Column#32)->Column#14, funcs:sum(Column#33)->Column#8",
          "      └─Projection 1.00 mpp[tiflash]  test.ts.col_0, test.ts.col_1, cast(test.ts.id, var_string(20))->Column#28, test.ts.col_0, Column#15, Column#16, Column#17, Column#18",
          "        └─ExchangeReceiver 1.00 mpp[tiflash]  ",
          "          └─ExchangeSender 1.00 mpp[tiflash]  ExchangeType: PassThrough",
          "            └─HashAgg 1.00 mpp[tiflash]  group by:Column#23, Column#24, Column#25, funcs:count(Column#19)->Column#15, funcs:max(Column#20)->Column#16, funcs:count(Column#21)->Column#17, funcs:sum(Column#22)->Column#18",
          "              └─Projection 10000.00 mpp[tiflash]  test.ts.id, test.ts.col_1, test.ts.id, cast(test.ts.id, decimal(10,0) BINARY)->Column#22, test.ts.col_0, test.ts.col_1, test.ts.id",
          "                └─TableFullScan 10000.00 mpp[tiflash] table:ts keep order:false, stats:pseudo"
        ],
        "Warning": [
          "[planner:1815]Optimizer Hint AGG_TO_COP is inapplicable"
        ]
      },
      {
        "SQL": "desc format = 'brief' select /*+ hash_agg(),agg_to_cop() */ group_concat(col_0, col_1, id),count(distinct id),min(col_0),avg(id) from ts group by col_2",
        "Plan": [
          "TableReader 8000.00 root  data:ExchangeSender",
          "└─ExchangeSender 8000.00 mpp[tiflash]  ExchangeType: PassThrough",
          "  └─Projection 8000.00 mpp[tiflash]  Column#5, Column#6, Column#7, div(Column#8, cast(case(eq(Column#26, 0), 1, Column#26), decimal(20,0) BINARY))->Column#8",
          "    └─HashAgg 8000.00 mpp[tiflash]  group by:Column#40, funcs:group_concat(Column#33, Column#34, Column#35 separator \",\")->Column#5, funcs:count(Column#36)->Column#6, funcs:min(Column#37)->Column#7, funcs:count(Column#38)->Column#26, funcs:sum(Column#39)->Column#8",
          "      └─Projection 10000.00 mpp[tiflash]  test.ts.col_0, test.ts.col_1, cast(test.ts.id, var_string(20))->Column#35, test.ts.id, test.ts.col_0, test.ts.id, cast(test.ts.id, decimal(10,0) BINARY)->Column#39, test.ts.col_2",
          "        └─ExchangeReceiver 10000.00 mpp[tiflash]  ",
          "          └─ExchangeSender 10000.00 mpp[tiflash]  ExchangeType: HashPartition, Hash Cols: [name: test.ts.col_2, collate: utf8mb4_bin]",
          "            └─TableFullScan 10000.00 mpp[tiflash] table:ts keep order:false, stats:pseudo"
        ],
        "Warning": [
          "[planner:1815]Optimizer Hint AGG_TO_COP is inapplicable"
        ]
      },
      {
        "SQL": "desc format = 'brief' select /*+ hash_agg(),agg_to_cop() */ group_concat(distinct col_0, col_1, id),count(distinct id),max(col_1),avg(id) from ts group by col_2",
        "Plan": [
          "TableReader 8000.00 root  data:ExchangeSender",
          "└─ExchangeSender 8000.00 mpp[tiflash]  ExchangeType: PassThrough",
          "  └─Projection 8000.00 mpp[tiflash]  Column#5, Column#6, Column#7, div(Column#8, cast(case(eq(Column#19, 0), 1, Column#19), decimal(20,0) BINARY))->Column#8",
          "    └─HashAgg 8000.00 mpp[tiflash]  group by:Column#32, funcs:group_concat(distinct Column#25, Column#26, Column#27 separator \",\")->Column#5, funcs:count(Column#28)->Column#6, funcs:max(Column#29)->Column#7, funcs:count(Column#30)->Column#19, funcs:sum(Column#31)->Column#8",
          "      └─Projection 10000.00 mpp[tiflash]  test.ts.col_0, test.ts.col_1, cast(test.ts.id, var_string(20))->Column#27, test.ts.id, test.ts.col_1, test.ts.id, cast(test.ts.id, decimal(10,0) BINARY)->Column#31, test.ts.col_2",
          "        └─ExchangeReceiver 10000.00 mpp[tiflash]  ",
          "          └─ExchangeSender 10000.00 mpp[tiflash]  ExchangeType: HashPartition, Hash Cols: [name: test.ts.col_2, collate: utf8mb4_bin]",
          "            └─TableFullScan 10000.00 mpp[tiflash] table:ts keep order:false, stats:pseudo"
        ],
        "Warning": [
          "[planner:1815]Optimizer Hint AGG_TO_COP is inapplicable"
        ]
      },
      {
        "SQL": "desc format = 'brief' select /*+ hash_agg(),agg_to_cop() */ group_concat(col_0, col_1, id),count(distinct id),min(col_0),avg(id) from ts",
        "Plan": [
          "HashAgg 1.00 root  funcs:group_concat(Column#14 separator \",\")->Column#5, funcs:count(Column#15)->Column#6, funcs:min(Column#16)->Column#7, funcs:avg(Column#17, Column#18)->Column#8",
          "└─TableReader 1.00 root  data:ExchangeSender",
          "  └─ExchangeSender 1.00 mpp[tiflash]  ExchangeType: PassThrough",
          "    └─HashAgg 1.00 mpp[tiflash]  funcs:group_concat(Column#24, Column#25, Column#26 separator \",\")->Column#14, funcs:count(Column#27)->Column#15, funcs:min(Column#28)->Column#16, funcs:count(Column#29)->Column#17, funcs:sum(Column#30)->Column#18",
          "      └─Projection 10000.00 mpp[tiflash]  test.ts.col_0, test.ts.col_1, cast(test.ts.id, var_string(20))->Column#26, test.ts.id, test.ts.col_0, test.ts.id, cast(test.ts.id, decimal(10,0) BINARY)->Column#30",
          "        └─TableFullScan 10000.00 mpp[tiflash] table:ts keep order:false, stats:pseudo"
        ],
        "Warning": [
          "[planner:1815]Optimizer Hint AGG_TO_COP is inapplicable"
        ]
      },
      {
        "SQL": "desc format = 'brief' select /*+ hash_agg(),agg_to_cop() */ group_concat(distinct col_0, col_1, id),count(distinct id),max(col_1),avg(id) from ts",
        "Plan": [
          "TableReader 1.00 root  data:ExchangeSender",
          "└─ExchangeSender 1.00 mpp[tiflash]  ExchangeType: PassThrough",
          "  └─Projection 1.00 mpp[tiflash]  Column#5, Column#6, Column#7, div(Column#8, cast(case(eq(Column#14, 0), 1, Column#14), decimal(20,0) BINARY))->Column#8",
          "    └─HashAgg 1.00 mpp[tiflash]  funcs:group_concat(distinct Column#26, Column#27, Column#28 separator \",\")->Column#5, funcs:sum(Column#29)->Column#6, funcs:max(Column#30)->Column#7, funcs:sum(Column#31)->Column#14, funcs:sum(Column#32)->Column#8",
          "      └─Projection 1.00 mpp[tiflash]  test.ts.col_0, test.ts.col_1, cast(test.ts.id, var_string(20))->Column#28, Column#15, Column#16, Column#17, Column#18",
          "        └─ExchangeReceiver 1.00 mpp[tiflash]  ",
          "          └─ExchangeSender 1.00 mpp[tiflash]  ExchangeType: PassThrough",
          "            └─HashAgg 1.00 mpp[tiflash]  group by:Column#23, Column#24, Column#25, funcs:count(Column#19)->Column#15, funcs:max(Column#20)->Column#16, funcs:count(Column#21)->Column#17, funcs:sum(Column#22)->Column#18",
          "              └─Projection 10000.00 mpp[tiflash]  test.ts.id, test.ts.col_1, test.ts.id, cast(test.ts.id, decimal(10,0) BINARY)->Column#22, test.ts.col_0, test.ts.col_1, test.ts.id",
          "                └─TableFullScan 10000.00 mpp[tiflash] table:ts keep order:false, stats:pseudo"
        ],
        "Warning": [
          "[planner:1815]Optimizer Hint AGG_TO_COP is inapplicable"
        ]
      },
      {
        "SQL": "desc format = 'brief' select /*+ hash_agg(),agg_to_cop() */ group_concat(col_0, col_1, id),count(distinct id),group_concat(col_0 order by 1),avg(id) from ts group by col_2",
        "Plan": [
          "TableReader 8000.00 root  data:ExchangeSender",
          "└─ExchangeSender 8000.00 mpp[tiflash]  ExchangeType: PassThrough",
          "  └─Projection 8000.00 mpp[tiflash]  Column#5, Column#6, Column#7, div(Column#8, cast(case(eq(Column#17, 0), 1, Column#17), decimal(20,0) BINARY))->Column#8",
          "    └─HashAgg 8000.00 mpp[tiflash]  group by:Column#29, funcs:group_concat(Column#21, Column#22, Column#23 separator \",\")->Column#5, funcs:count(Column#24)->Column#6, funcs:group_concat(Column#25 order by Column#26 separator \",\")->Column#7, funcs:count(Column#27)->Column#17, funcs:sum(Column#28)->Column#8",
          "      └─Projection 10000.00 mpp[tiflash]  test.ts.col_0, test.ts.col_1, cast(test.ts.id, var_string(20))->Column#23, test.ts.id, test.ts.col_0, test.ts.col_0, test.ts.id, cast(test.ts.id, decimal(10,0) BINARY)->Column#28, test.ts.col_2",
          "        └─ExchangeReceiver 10000.00 mpp[tiflash]  ",
          "          └─ExchangeSender 10000.00 mpp[tiflash]  ExchangeType: HashPartition, Hash Cols: [name: test.ts.col_2, collate: utf8mb4_bin]",
          "            └─TableFullScan 10000.00 mpp[tiflash] table:ts keep order:false, stats:pseudo"
        ],
        "Warning": [
          "[planner:1815]Optimizer Hint AGG_TO_COP is inapplicable"
        ]
      },
      {
        "SQL": "desc format = 'brief' select /*+ hash_agg(),agg_to_cop() */ group_concat(distinct col_0),count(distinct id),group_concat(col_1, id order by 1,2),avg(id) from ts group by col_2",
        "Plan": [
          "TableReader 8000.00 root  data:ExchangeSender",
          "└─ExchangeSender 8000.00 mpp[tiflash]  ExchangeType: PassThrough",
          "  └─Projection 8000.00 mpp[tiflash]  Column#5, Column#6, Column#7, div(Column#8, cast(case(eq(Column#13, 0), 1, Column#13), decimal(20,0) BINARY))->Column#8",
          "    └─HashAgg 8000.00 mpp[tiflash]  group by:Column#24, funcs:group_concat(distinct Column#16 separator \",\")->Column#5, funcs:count(Column#17)->Column#6, funcs:group_concat(Column#18, Column#19 order by Column#20, Column#21 separator \",\")->Column#7, funcs:count(Column#22)->Column#13, funcs:sum(Column#23)->Column#8",
          "      └─Projection 10000.00 mpp[tiflash]  test.ts.col_0, test.ts.id, test.ts.col_1, cast(test.ts.id, var_string(20))->Column#19, test.ts.col_1, test.ts.id, test.ts.id, cast(test.ts.id, decimal(10,0) BINARY)->Column#23, test.ts.col_2",
          "        └─ExchangeReceiver 10000.00 mpp[tiflash]  ",
          "          └─ExchangeSender 10000.00 mpp[tiflash]  ExchangeType: HashPartition, Hash Cols: [name: test.ts.col_2, collate: utf8mb4_bin]",
          "            └─TableFullScan 10000.00 mpp[tiflash] table:ts keep order:false, stats:pseudo"
        ],
        "Warning": [
          "[planner:1815]Optimizer Hint AGG_TO_COP is inapplicable"
        ]
      },
      {
        "SQL": "desc format = 'brief' select /*+ hash_agg(),agg_to_cop() */ group_concat(col_0, id),count(distinct id),group_concat(col_1, id order by 1,2),min(col_0),avg(id) from ts",
        "Plan": [
          "TableReader 1.00 root  data:ExchangeSender",
          "└─ExchangeSender 1.00 mpp[tiflash]  ExchangeType: PassThrough",
          "  └─Projection 1.00 mpp[tiflash]  Column#5, Column#6, Column#7, Column#8, div(Column#9, cast(case(eq(Column#15, 0), 1, Column#15), decimal(20,0) BINARY))->Column#9",
          "    └─HashAgg 1.00 mpp[tiflash]  funcs:group_concat(Column#18, Column#19 separator \",\")->Column#5, funcs:count(Column#20)->Column#6, funcs:group_concat(Column#21, Column#22 order by Column#23, Column#24 separator \",\")->Column#7, funcs:min(Column#25)->Column#8, funcs:count(Column#26)->Column#15, funcs:sum(Column#27)->Column#9",
          "      └─Projection 10000.00 mpp[tiflash]  test.ts.col_0, cast(test.ts.id, var_string(20))->Column#19, test.ts.id, test.ts.col_1, cast(test.ts.id, var_string(20))->Column#22, test.ts.col_1, test.ts.id, test.ts.col_0, test.ts.id, cast(test.ts.id, decimal(10,0) BINARY)->Column#27",
          "        └─ExchangeReceiver 10000.00 mpp[tiflash]  ",
          "          └─ExchangeSender 10000.00 mpp[tiflash]  ExchangeType: PassThrough",
          "            └─TableFullScan 10000.00 mpp[tiflash] table:ts keep order:false, stats:pseudo"
        ],
        "Warning": [
          "[planner:1815]Optimizer Hint AGG_TO_COP is inapplicable"
        ]
      },
      {
        "SQL": "desc format = 'brief' select /*+ hash_agg(),agg_to_cop() */ group_concat(distinct col_0, col_1, id),count(distinct id),group_concat(col_1, id order by 1,2),max(col_1),avg(id) from ts",
        "Plan": [
          "TableReader 1.00 root  data:ExchangeSender",
          "└─ExchangeSender 1.00 mpp[tiflash]  ExchangeType: PassThrough",
          "  └─Projection 1.00 mpp[tiflash]  Column#5, Column#6, Column#7, Column#8, div(Column#9, cast(case(eq(Column#12, 0), 1, Column#12), decimal(20,0) BINARY))->Column#9",
          "    └─HashAgg 1.00 mpp[tiflash]  funcs:group_concat(distinct Column#14, Column#15, Column#16 separator \",\")->Column#5, funcs:count(Column#17)->Column#6, funcs:group_concat(Column#18, Column#19 order by Column#20, Column#21 separator \",\")->Column#7, funcs:max(Column#22)->Column#8, funcs:count(Column#23)->Column#12, funcs:sum(Column#24)->Column#9",
          "      └─Projection 10000.00 mpp[tiflash]  test.ts.col_0, test.ts.col_1, cast(test.ts.id, var_string(20))->Column#16, test.ts.id, test.ts.col_1, cast(test.ts.id, var_string(20))->Column#19, test.ts.col_1, test.ts.id, test.ts.col_1, test.ts.id, cast(test.ts.id, decimal(10,0) BINARY)->Column#24",
          "        └─ExchangeReceiver 10000.00 mpp[tiflash]  ",
          "          └─ExchangeSender 10000.00 mpp[tiflash]  ExchangeType: PassThrough",
          "            └─TableFullScan 10000.00 mpp[tiflash] table:ts keep order:false, stats:pseudo"
        ],
        "Warning": [
          "[planner:1815]Optimizer Hint AGG_TO_COP is inapplicable"
        ]
      },
      {
        "SQL": "desc format = 'brief' select /*+ hash_agg(),agg_to_cop() */ group_concat(distinct col_0, col_1, id),count(distinct col_2),group_concat(col_1, id),max(col_1),avg(id) from ts",
        "Plan": [
          "TableReader 1.00 root  data:ExchangeSender",
          "└─ExchangeSender 1.00 mpp[tiflash]  ExchangeType: PassThrough",
          "  └─Projection 1.00 mpp[tiflash]  Column#5, Column#6, Column#7, Column#8, div(Column#9, cast(case(eq(Column#15, 0), 1, Column#15), decimal(20,0) BINARY))->Column#9",
          "    └─HashAgg 1.00 mpp[tiflash]  funcs:group_concat(distinct Column#29, Column#30, Column#31 separator \",\")->Column#5, funcs:count(distinct Column#32)->Column#6, funcs:group_concat(Column#33 separator \",\")->Column#7, funcs:max(Column#34)->Column#8, funcs:sum(Column#35)->Column#15, funcs:sum(Column#36)->Column#9",
          "      └─Projection 1.00 mpp[tiflash]  test.ts.col_0, test.ts.col_1, cast(test.ts.id, var_string(20))->Column#31, test.ts.col_2, Column#16, Column#17, Column#18, Column#19",
          "        └─ExchangeReceiver 1.00 mpp[tiflash]  ",
          "          └─ExchangeSender 1.00 mpp[tiflash]  ExchangeType: PassThrough",
          "            └─HashAgg 1.00 mpp[tiflash]  group by:Column#25, Column#26, Column#27, Column#28, funcs:group_concat(Column#20, Column#21 separator \",\")->Column#16, funcs:max(Column#22)->Column#17, funcs:count(Column#23)->Column#18, funcs:sum(Column#24)->Column#19",
          "              └─Projection 10000.00 mpp[tiflash]  test.ts.col_1, cast(test.ts.id, var_string(20))->Column#21, test.ts.col_1, test.ts.id, cast(test.ts.id, decimal(10,0) BINARY)->Column#24, test.ts.col_0, test.ts.col_1, test.ts.id, test.ts.col_2",
          "                └─TableFullScan 10000.00 mpp[tiflash] table:ts keep order:false, stats:pseudo"
        ],
        "Warning": [
          "[planner:1815]Optimizer Hint AGG_TO_COP is inapplicable"
        ]
      },
      {
        "SQL": "desc format = 'brief' select /*+ hash_agg(),agg_to_cop() */ group_concat(distinct col_0, col_1, id),count(distinct col_2),group_concat(col_1, id),max(col_1),avg(id) from ts group by col_0",
        "Plan": [
          "TableReader 8000.00 root  data:ExchangeSender",
          "└─ExchangeSender 8000.00 mpp[tiflash]  ExchangeType: PassThrough",
          "  └─Projection 8000.00 mpp[tiflash]  Column#5, Column#6, Column#7, Column#8, div(Column#9, cast(case(eq(Column#20, 0), 1, Column#20), decimal(20,0) BINARY))->Column#9",
          "    └─HashAgg 8000.00 mpp[tiflash]  group by:Column#35, funcs:group_concat(distinct Column#26, Column#27, Column#28 separator \",\")->Column#5, funcs:count(distinct Column#29)->Column#6, funcs:group_concat(Column#30, Column#31 separator \",\")->Column#7, funcs:max(Column#32)->Column#8, funcs:count(Column#33)->Column#20, funcs:sum(Column#34)->Column#9",
          "      └─Projection 10000.00 mpp[tiflash]  test.ts.col_0, test.ts.col_1, cast(test.ts.id, var_string(20))->Column#28, test.ts.col_2, test.ts.col_1, cast(test.ts.id, var_string(20))->Column#31, test.ts.col_1, test.ts.id, cast(test.ts.id, decimal(10,0) BINARY)->Column#34, test.ts.col_0",
          "        └─ExchangeReceiver 10000.00 mpp[tiflash]  ",
          "          └─ExchangeSender 10000.00 mpp[tiflash]  ExchangeType: HashPartition, Hash Cols: [name: test.ts.col_0, collate: utf8mb4_bin]",
          "            └─TableFullScan 10000.00 mpp[tiflash] table:ts keep order:false, stats:pseudo"
        ],
        "Warning": [
          "[planner:1815]Optimizer Hint AGG_TO_COP is inapplicable"
        ]
      },
      {
        "SQL": "desc format = 'brief' select /*+ hash_agg(),agg_to_cop() */ group_concat(distinct 0,'GG') from ts",
        "Plan": [
          "TableReader 1.00 root  data:ExchangeSender",
          "└─ExchangeSender 1.00 mpp[tiflash]  ExchangeType: PassThrough",
          "  └─Projection 1.00 mpp[tiflash]  Column#5",
          "    └─HashAgg 1.00 mpp[tiflash]  funcs:group_concat(distinct Column#10, Column#11 separator \",\")->Column#5",
          "      └─Projection 1.00 mpp[tiflash]  cast(Column#8, var_string(20))->Column#10, Column#9",
          "        └─ExchangeReceiver 1.00 mpp[tiflash]  ",
          "          └─ExchangeSender 1.00 mpp[tiflash]  ExchangeType: PassThrough",
          "            └─HashAgg 1.00 mpp[tiflash]  group by:\"GG\", 0, ",
          "              └─TableFullScan 10000.00 mpp[tiflash] table:ts keep order:false, stats:pseudo"
        ],
        "Warning": [
          "[planner:1815]Optimizer Hint AGG_TO_COP is inapplicable",
          "[types:1292]Truncated incorrect DOUBLE value: 'GG'",
          "[types:1292]Truncated incorrect DOUBLE value: 'GG'"
        ]
      },
      {
        "SQL": "desc format = 'brief' select /*+ hash_agg(),agg_to_cop() */ group_concat(distinct 0,'01') from ts",
        "Plan": [
          "TableReader 1.00 root  data:ExchangeSender",
          "└─ExchangeSender 1.00 mpp[tiflash]  ExchangeType: PassThrough",
          "  └─Projection 1.00 mpp[tiflash]  Column#5",
          "    └─HashAgg 1.00 mpp[tiflash]  funcs:group_concat(distinct Column#10, Column#11 separator \",\")->Column#5",
          "      └─Projection 1.00 mpp[tiflash]  cast(Column#8, var_string(20))->Column#10, Column#9",
          "        └─ExchangeReceiver 1.00 mpp[tiflash]  ",
          "          └─ExchangeSender 1.00 mpp[tiflash]  ExchangeType: PassThrough",
          "            └─HashAgg 1.00 mpp[tiflash]  group by:\"01\", 0, ",
          "              └─TableFullScan 10000.00 mpp[tiflash] table:ts keep order:false, stats:pseudo"
        ],
        "Warning": [
          "[planner:1815]Optimizer Hint AGG_TO_COP is inapplicable"
        ]
      },
      {
        "SQL": "desc format = 'brief' select /*+ hash_agg(),agg_to_cop() */ group_concat(distinct 0,1) from ts",
        "Plan": [
          "TableReader 1.00 root  data:ExchangeSender",
          "└─ExchangeSender 1.00 mpp[tiflash]  ExchangeType: PassThrough",
          "  └─Projection 1.00 mpp[tiflash]  Column#5",
          "    └─HashAgg 1.00 mpp[tiflash]  funcs:group_concat(distinct Column#10, Column#11 separator \",\")->Column#5",
          "      └─Projection 1.00 mpp[tiflash]  cast(Column#8, var_string(20))->Column#10, cast(Column#9, var_string(20))->Column#11",
          "        └─ExchangeReceiver 1.00 mpp[tiflash]  ",
          "          └─ExchangeSender 1.00 mpp[tiflash]  ExchangeType: PassThrough",
          "            └─HashAgg 1.00 mpp[tiflash]  group by:0, 1, ",
          "              └─TableFullScan 10000.00 mpp[tiflash] table:ts keep order:false, stats:pseudo"
        ],
        "Warning": [
          "[planner:1815]Optimizer Hint AGG_TO_COP is inapplicable"
        ]
      },
      {
        "SQL": "desc format = 'brief' select /*+ hash_agg(),agg_to_cop() */ group_concat(distinct 0,0) from ts",
        "Plan": [
          "TableReader 1.00 root  data:ExchangeSender",
          "└─ExchangeSender 1.00 mpp[tiflash]  ExchangeType: PassThrough",
          "  └─Projection 1.00 mpp[tiflash]  Column#5",
          "    └─HashAgg 1.00 mpp[tiflash]  funcs:group_concat(distinct Column#8, Column#9 separator \",\")->Column#5",
          "      └─Projection 1.00 mpp[tiflash]  cast(Column#7, var_string(20))->Column#8, cast(Column#7, var_string(20))->Column#9",
          "        └─ExchangeReceiver 1.00 mpp[tiflash]  ",
          "          └─ExchangeSender 1.00 mpp[tiflash]  ExchangeType: PassThrough",
          "            └─HashAgg 1.00 mpp[tiflash]  group by:0, ",
          "              └─TableFullScan 10000.00 mpp[tiflash] table:ts keep order:false, stats:pseudo"
        ],
        "Warning": [
          "[planner:1815]Optimizer Hint AGG_TO_COP is inapplicable"
        ]
      },
      {
        "SQL": "desc format = 'brief' select /*+ hash_agg(),agg_to_cop() */ group_concat(distinct 0,10) from ts group by '010'",
        "Plan": [
          "TableReader 1.00 root  data:ExchangeSender",
          "└─ExchangeSender 1.00 mpp[tiflash]  ExchangeType: PassThrough",
          "  └─Projection 1.00 mpp[tiflash]  Column#5",
          "    └─HashAgg 1.00 mpp[tiflash]  group by:Column#17, funcs:group_concat(distinct Column#15, Column#16 separator \",\")->Column#5",
          "      └─Projection 1.00 mpp[tiflash]  cast(Column#13, var_string(20))->Column#15, cast(Column#14, var_string(20))->Column#16, Column#12",
          "        └─ExchangeReceiver 1.00 mpp[tiflash]  ",
          "          └─ExchangeSender 1.00 mpp[tiflash]  ExchangeType: HashPartition, Hash Cols: [name: Column#12, collate: binary]",
          "            └─HashAgg 1.00 mpp[tiflash]  group by:0, 1, 10, ",
          "              └─TableFullScan 10000.00 mpp[tiflash] table:ts keep order:false, stats:pseudo"
        ],
        "Warning": [
          "[planner:1815]Optimizer Hint AGG_TO_COP is inapplicable"
        ]
      },
      {
        "SQL": "desc format = 'brief' select /*+ hash_agg(),agg_to_cop() */ group_concat(distinct 0,0) from ts group by '011'",
        "Plan": [
          "TableReader 1.00 root  data:ExchangeSender",
          "└─ExchangeSender 1.00 mpp[tiflash]  ExchangeType: PassThrough",
          "  └─Projection 1.00 mpp[tiflash]  Column#5",
          "    └─HashAgg 1.00 mpp[tiflash]  group by:Column#14, funcs:group_concat(distinct Column#12, Column#13 separator \",\")->Column#5",
          "      └─Projection 1.00 mpp[tiflash]  cast(Column#11, var_string(20))->Column#12, cast(Column#11, var_string(20))->Column#13, Column#10",
          "        └─ExchangeReceiver 1.00 mpp[tiflash]  ",
          "          └─ExchangeSender 1.00 mpp[tiflash]  ExchangeType: HashPartition, Hash Cols: [name: Column#10, collate: binary]",
          "            └─HashAgg 1.00 mpp[tiflash]  group by:0, 1, ",
          "              └─TableFullScan 10000.00 mpp[tiflash] table:ts keep order:false, stats:pseudo"
        ],
        "Warning": [
          "[planner:1815]Optimizer Hint AGG_TO_COP is inapplicable"
        ]
      },
      {
        "SQL": "desc format = 'brief' select /*+ hash_agg(),agg_to_cop() */ group_concat(distinct 0,'GG') from ts group by 'GG'",
        "Plan": [
          "TableReader 1.00 root  data:ExchangeSender",
          "└─ExchangeSender 1.00 mpp[tiflash]  ExchangeType: PassThrough",
          "  └─Projection 1.00 mpp[tiflash]  Column#5",
          "    └─HashAgg 1.00 mpp[tiflash]  group by:Column#17, funcs:group_concat(distinct Column#15, Column#16 separator \",\")->Column#5",
          "      └─Projection 1.00 mpp[tiflash]  cast(Column#13, var_string(20))->Column#15, Column#14, Column#12",
          "        └─ExchangeReceiver 1.00 mpp[tiflash]  ",
          "          └─ExchangeSender 1.00 mpp[tiflash]  ExchangeType: HashPartition, Hash Cols: [name: Column#12, collate: binary]",
          "            └─HashAgg 1.00 mpp[tiflash]  group by:\"GG\", 0, 1, ",
          "              └─TableFullScan 10000.00 mpp[tiflash] table:ts keep order:false, stats:pseudo"
        ],
        "Warning": [
          "[planner:1815]Optimizer Hint AGG_TO_COP is inapplicable",
          "[types:1292]Truncated incorrect DOUBLE value: 'GG'",
          "[types:1292]Truncated incorrect DOUBLE value: 'GG'",
          "[types:1292]Truncated incorrect DOUBLE value: 'GG'",
          "[types:1292]Truncated incorrect DOUBLE value: 'GG'",
          "[types:1292]Truncated incorrect DOUBLE value: 'GG'",
          "[types:1292]Truncated incorrect DOUBLE value: 'GG'"
        ]
      },
      {
        "SQL": "desc format = 'brief' select /*+ hash_agg(),agg_to_cop() */ group_concat(distinct 'GG','GG') from ts",
        "Plan": [
          "TableReader 1.00 root  data:ExchangeSender",
          "└─ExchangeSender 1.00 mpp[tiflash]  ExchangeType: PassThrough",
          "  └─Projection 1.00 mpp[tiflash]  Column#5",
          "    └─HashAgg 1.00 mpp[tiflash]  funcs:group_concat(distinct Column#7, Column#7 separator \",\")->Column#5",
          "      └─ExchangeReceiver 1.00 mpp[tiflash]  ",
          "        └─ExchangeSender 1.00 mpp[tiflash]  ExchangeType: PassThrough",
          "          └─HashAgg 1.00 mpp[tiflash]  group by:\"GG\", ",
          "            └─TableFullScan 10000.00 mpp[tiflash] table:ts keep order:false, stats:pseudo"
        ],
        "Warning": [
          "[planner:1815]Optimizer Hint AGG_TO_COP is inapplicable"
        ]
      },
      {
        "SQL": "desc format = 'brief' select /*+ hash_agg(),agg_to_cop() */ group_concat(distinct 'Gg','GG') from ts",
        "Plan": [
          "TableReader 1.00 root  data:ExchangeSender",
          "└─ExchangeSender 1.00 mpp[tiflash]  ExchangeType: PassThrough",
          "  └─Projection 1.00 mpp[tiflash]  Column#5",
          "    └─HashAgg 1.00 mpp[tiflash]  funcs:group_concat(distinct Column#8, Column#9 separator \",\")->Column#5",
          "      └─ExchangeReceiver 1.00 mpp[tiflash]  ",
          "        └─ExchangeSender 1.00 mpp[tiflash]  ExchangeType: PassThrough",
          "          └─HashAgg 1.00 mpp[tiflash]  group by:\"GG\", \"Gg\", ",
          "            └─TableFullScan 10000.00 mpp[tiflash] table:ts keep order:false, stats:pseudo"
        ],
        "Warning": [
          "[planner:1815]Optimizer Hint AGG_TO_COP is inapplicable"
        ]
      },
      {
        "SQL": "desc format = 'brief' select /*+ hash_agg(),agg_to_cop() */ group_concat(distinct 'GG-10','GG') from ts",
        "Plan": [
          "TableReader 1.00 root  data:ExchangeSender",
          "└─ExchangeSender 1.00 mpp[tiflash]  ExchangeType: PassThrough",
          "  └─Projection 1.00 mpp[tiflash]  Column#5",
          "    └─HashAgg 1.00 mpp[tiflash]  funcs:group_concat(distinct Column#8, Column#9 separator \",\")->Column#5",
          "      └─ExchangeReceiver 1.00 mpp[tiflash]  ",
          "        └─ExchangeSender 1.00 mpp[tiflash]  ExchangeType: PassThrough",
          "          └─HashAgg 1.00 mpp[tiflash]  group by:\"GG\", \"GG-10\", ",
          "            └─TableFullScan 10000.00 mpp[tiflash] table:ts keep order:false, stats:pseudo"
        ],
        "Warning": [
          "[planner:1815]Optimizer Hint AGG_TO_COP is inapplicable"
        ]
      },
      {
        "SQL": "desc format = 'brief' select /*+ hash_agg(),agg_to_cop() */ group_concat(distinct '1200-01-01 00:00:00.023',1200) from ts",
        "Plan": [
          "TableReader 1.00 root  data:ExchangeSender",
          "└─ExchangeSender 1.00 mpp[tiflash]  ExchangeType: PassThrough",
          "  └─Projection 1.00 mpp[tiflash]  Column#5",
          "    └─HashAgg 1.00 mpp[tiflash]  funcs:group_concat(distinct Column#10, Column#11 separator \",\")->Column#5",
          "      └─Projection 1.00 mpp[tiflash]  Column#8, cast(Column#9, var_string(20))->Column#11",
          "        └─ExchangeReceiver 1.00 mpp[tiflash]  ",
          "          └─ExchangeSender 1.00 mpp[tiflash]  ExchangeType: PassThrough",
          "            └─HashAgg 1.00 mpp[tiflash]  group by:\"1200-01-01 00:00:00.023\", 1200, ",
          "              └─TableFullScan 10000.00 mpp[tiflash] table:ts keep order:false, stats:pseudo"
        ],
        "Warning": [
          "[planner:1815]Optimizer Hint AGG_TO_COP is inapplicable",
          "[types:1292]Truncated incorrect DOUBLE value: '1200-01-01 00:00:00.023'",
          "[types:1292]Truncated incorrect DOUBLE value: '1200-01-01 00:00:00.023'"
        ]
      },
      {
        "SQL": "desc format = 'brief' select /*+ hash_agg(),agg_to_cop() */ group_concat(col_0, col_0) from ts group by id",
        "Plan": [
          "TableReader 8000.00 root  data:ExchangeSender",
          "└─ExchangeSender 8000.00 mpp[tiflash]  ExchangeType: PassThrough",
          "  └─Projection 8000.00 mpp[tiflash]  Column#5",
          "    └─HashAgg 8000.00 mpp[tiflash]  group by:test.ts.id, funcs:group_concat(test.ts.col_0, test.ts.col_0 separator \",\")->Column#5",
          "      └─ExchangeReceiver 10000.00 mpp[tiflash]  ",
          "        └─ExchangeSender 10000.00 mpp[tiflash]  ExchangeType: HashPartition, Hash Cols: [name: test.ts.id, collate: binary]",
          "          └─TableFullScan 10000.00 mpp[tiflash] table:ts keep order:false, stats:pseudo"
        ],
        "Warning": [
          "[planner:1815]Optimizer Hint AGG_TO_COP is inapplicable"
        ]
      },
      {
        "SQL": "desc format = 'brief' select /*+ hash_agg(),agg_to_cop() */ group_concat(col_0, col_0,id) from ts group by id",
        "Plan": [
          "TableReader 8000.00 root  data:ExchangeSender",
          "└─ExchangeSender 8000.00 mpp[tiflash]  ExchangeType: PassThrough",
          "  └─Projection 8000.00 mpp[tiflash]  Column#5",
          "    └─HashAgg 8000.00 mpp[tiflash]  group by:Column#13, funcs:group_concat(Column#10, Column#11, Column#12 separator \",\")->Column#5",
          "      └─Projection 10000.00 mpp[tiflash]  test.ts.col_0, test.ts.col_0, cast(test.ts.id, var_string(20))->Column#12, test.ts.id",
          "        └─ExchangeReceiver 10000.00 mpp[tiflash]  ",
          "          └─ExchangeSender 10000.00 mpp[tiflash]  ExchangeType: HashPartition, Hash Cols: [name: test.ts.id, collate: binary]",
          "            └─TableFullScan 10000.00 mpp[tiflash] table:ts keep order:false, stats:pseudo"
        ],
        "Warning": [
          "[planner:1815]Optimizer Hint AGG_TO_COP is inapplicable"
        ]
      },
      {
        "SQL": "desc format = 'brief' select /*+ hash_agg(),agg_to_cop() */ group_concat(distinct col_0 order by id<10) from ts",
        "Plan": [
          "TableReader 1.00 root  data:ExchangeSender",
          "└─ExchangeSender 1.00 mpp[tiflash]  ExchangeType: PassThrough",
          "  └─Projection 1.00 mpp[tiflash]  Column#5",
          "    └─HashAgg 1.00 mpp[tiflash]  funcs:group_concat(distinct test.ts.col_0 order by Column#7 separator \",\")->Column#5",
          "      └─ExchangeReceiver 1.00 mpp[tiflash]  ",
          "        └─ExchangeSender 1.00 mpp[tiflash]  ExchangeType: PassThrough",
          "          └─HashAgg 1.00 mpp[tiflash]  group by:Column#9, funcs:firstrow(Column#8)->Column#7",
          "            └─Projection 10000.00 mpp[tiflash]  lt(test.ts.id, 10)->Column#8, test.ts.col_0",
          "              └─TableFullScan 10000.00 mpp[tiflash] table:ts keep order:false, stats:pseudo"
        ],
        "Warning": [
          "[planner:1815]Optimizer Hint AGG_TO_COP is inapplicable"
        ]
      },
      {
        "SQL": "desc format = 'brief' select /*+ hash_agg(),agg_to_cop() */ group_concat(distinct col_0 order by id<10) from ts group by col_1",
        "Plan": [
          "TableReader 8000.00 root  data:ExchangeSender",
          "└─ExchangeSender 8000.00 mpp[tiflash]  ExchangeType: PassThrough",
          "  └─Projection 8000.00 mpp[tiflash]  Column#5",
          "    └─HashAgg 8000.00 mpp[tiflash]  group by:test.ts.col_1, funcs:group_concat(distinct test.ts.col_0 order by Column#8 separator \",\")->Column#5",
          "      └─ExchangeReceiver 8000.00 mpp[tiflash]  ",
          "        └─ExchangeSender 8000.00 mpp[tiflash]  ExchangeType: HashPartition, Hash Cols: [name: test.ts.col_1, collate: utf8mb4_bin]",
          "          └─HashAgg 8000.00 mpp[tiflash]  group by:Column#10, Column#11, funcs:firstrow(Column#9)->Column#8",
          "            └─Projection 10000.00 mpp[tiflash]  lt(test.ts.id, 10)->Column#9, test.ts.col_1, test.ts.col_0",
          "              └─TableFullScan 10000.00 mpp[tiflash] table:ts keep order:false, stats:pseudo"
        ],
        "Warning": [
          "[planner:1815]Optimizer Hint AGG_TO_COP is inapplicable"
        ]
      },
      {
        "SQL": "desc format = 'brief' select /*+ hash_agg(),agg_to_cop() */ group_concat(distinct col_0>10 order by id<10) from ts group by col_1",
        "Plan": [
          "TableReader 8000.00 root  data:ExchangeSender",
          "└─ExchangeSender 8000.00 mpp[tiflash]  ExchangeType: PassThrough",
          "  └─Projection 8000.00 mpp[tiflash]  Column#5",
          "    └─HashAgg 8000.00 mpp[tiflash]  group by:Column#17, funcs:group_concat(distinct Column#15 order by Column#16 separator \",\")->Column#5",
          "      └─Projection 8000.00 mpp[tiflash]  cast(Column#10, var_string(20))->Column#15, Column#11, test.ts.col_1",
          "        └─ExchangeReceiver 8000.00 mpp[tiflash]  ",
          "          └─ExchangeSender 8000.00 mpp[tiflash]  ExchangeType: HashPartition, Hash Cols: [name: test.ts.col_1, collate: utf8mb4_bin]",
          "            └─HashAgg 8000.00 mpp[tiflash]  group by:Column#13, Column#14, funcs:firstrow(Column#12)->Column#11",
          "              └─Projection 10000.00 mpp[tiflash]  lt(test.ts.id, 10)->Column#12, test.ts.col_1, gt(cast(test.ts.col_0, double BINARY), 10)->Column#14",
          "                └─TableFullScan 10000.00 mpp[tiflash] table:ts keep order:false, stats:pseudo"
        ],
        "Warning": [
          "[planner:1815]Optimizer Hint AGG_TO_COP is inapplicable"
        ]
      },
      {
        "SQL": "desc format = 'brief' select /*+ hash_agg(),agg_to_cop() */ group_concat(distinct col_0 order by col_0<=>null) from ts",
        "Plan": [
          "HashAgg 1.00 root  funcs:group_concat(distinct Column#6 order by Column#7 separator \",\")->Column#5",
          "└─Projection 10000.00 root  test.ts.col_0, nulleq(test.ts.col_0, <nil>)->Column#7",
          "  └─TableReader 10000.00 root  data:TableFullScan",
          "    └─TableFullScan 10000.00 cop[tiflash] table:ts keep order:false, stats:pseudo"
        ],
        "Warning": [
          "[planner:1815]Optimizer Hint AGG_TO_COP is inapplicable",
          "Scalar function 'nulleq'(signature: NullEQString, return type: bigint(1)) is not supported to push down to tiflash now.",
          "Aggregation can not be pushed to tiflash because arguments of AggFunc `group_concat` contains unsupported exprs in order-by clause",
          "Scalar function 'nulleq'(signature: NullEQString, return type: bigint(1)) is not supported to push down to tiflash now.",
          "Aggregation can not be pushed to tiflash because arguments of AggFunc `group_concat` contains unsupported exprs in order-by clause"
        ]
      }
    ]
  },
  {
    "Name": "TestRejectSortForMPP",
    "Cases": [
      {
        "SQL": "desc format = 'brief' select count(*) from (select * from t order by id)a group by name,id order by id",
        "Plan": [
          "Projection 8000.00 root  Column#5",
          "└─Sort 8000.00 root  test.t.id",
          "  └─TableReader 8000.00 root  data:ExchangeSender",
          "    └─ExchangeSender 8000.00 mpp[tiflash]  ExchangeType: PassThrough",
          "      └─Projection 8000.00 mpp[tiflash]  Column#5, test.t.id",
          "        └─HashAgg 8000.00 mpp[tiflash]  group by:test.t.id, test.t.name, funcs:count(1)->Column#5, funcs:firstrow(test.t.id)->test.t.id",
          "          └─ExchangeReceiver 10000.00 mpp[tiflash]  ",
          "            └─ExchangeSender 10000.00 mpp[tiflash]  ExchangeType: HashPartition, Hash Cols: [name: test.t.name, collate: utf8mb4_bin], [name: test.t.id, collate: binary]",
          "              └─TableFullScan 10000.00 mpp[tiflash] table:t keep order:false, stats:pseudo"
        ]
      },
      {
        "SQL": "desc format = 'brief' select count(*) from (select * from t order by id)a group by name order by 1",
        "Plan": [
          "Sort 8000.00 root  Column#5",
          "└─TableReader 8000.00 root  data:ExchangeSender",
          "  └─ExchangeSender 8000.00 mpp[tiflash]  ExchangeType: PassThrough",
          "    └─Projection 8000.00 mpp[tiflash]  Column#5",
          "      └─HashAgg 8000.00 mpp[tiflash]  group by:test.t.name, funcs:count(1)->Column#5",
          "        └─ExchangeReceiver 10000.00 mpp[tiflash]  ",
          "          └─ExchangeSender 10000.00 mpp[tiflash]  ExchangeType: HashPartition, Hash Cols: [name: test.t.name, collate: utf8mb4_bin]",
          "            └─TableFullScan 10000.00 mpp[tiflash] table:t keep order:false, stats:pseudo"
        ]
      },
      {
        "SQL": "desc format = 'brief' select count(*) from (select id,name from t group by id,name order by id,name)a group by name order by 1",
        "Plan": [
          "Sort 8000.00 root  Column#5",
          "└─TableReader 8000.00 root  data:ExchangeSender",
          "  └─ExchangeSender 8000.00 mpp[tiflash]  ExchangeType: PassThrough",
          "    └─Projection 8000.00 mpp[tiflash]  Column#5",
          "      └─HashAgg 8000.00 mpp[tiflash]  group by:test.t.name, funcs:count(1)->Column#5",
          "        └─Projection 8000.00 mpp[tiflash]  test.t.id, test.t.name",
          "          └─HashAgg 8000.00 mpp[tiflash]  group by:test.t.id, test.t.name, funcs:firstrow(test.t.id)->test.t.id, funcs:firstrow(test.t.name)->test.t.name",
          "            └─ExchangeReceiver 8000.00 mpp[tiflash]  ",
          "              └─ExchangeSender 8000.00 mpp[tiflash]  ExchangeType: HashPartition, Hash Cols: [name: test.t.name, collate: utf8mb4_bin]",
          "                └─HashAgg 8000.00 mpp[tiflash]  group by:test.t.id, test.t.name, ",
          "                  └─TableFullScan 10000.00 mpp[tiflash] table:t keep order:false, stats:pseudo"
        ]
      },
      {
        "SQL": "desc format = 'brief' select * from (select id from t group by id order by id)a join t on a.id=t.id order by 1",
        "Plan": [
          "Sort 9990.00 root  test.t.id",
          "└─TableReader 9990.00 root  data:ExchangeSender",
          "  └─ExchangeSender 9990.00 mpp[tiflash]  ExchangeType: PassThrough",
          "    └─Projection 9990.00 mpp[tiflash]  test.t.id, test.t.id, test.t.value, test.t.name",
          "      └─HashJoin 9990.00 mpp[tiflash]  inner join, equal:[eq(test.t.id, test.t.id)]",
          "        ├─ExchangeReceiver(Build) 7992.00 mpp[tiflash]  ",
          "        │ └─ExchangeSender 7992.00 mpp[tiflash]  ExchangeType: Broadcast",
          "        │   └─Projection 7992.00 mpp[tiflash]  test.t.id",
          "        │     └─HashAgg 7992.00 mpp[tiflash]  group by:test.t.id, funcs:firstrow(test.t.id)->test.t.id",
          "        │       └─ExchangeReceiver 9990.00 mpp[tiflash]  ",
          "        │         └─ExchangeSender 9990.00 mpp[tiflash]  ExchangeType: HashPartition, Hash Cols: [name: test.t.id, collate: binary]",
          "        │           └─Selection 9990.00 mpp[tiflash]  not(isnull(test.t.id))",
          "        │             └─TableFullScan 10000.00 mpp[tiflash] table:t keep order:false, stats:pseudo",
          "        └─Selection(Probe) 9990.00 mpp[tiflash]  not(isnull(test.t.id))",
          "          └─TableFullScan 10000.00 mpp[tiflash] table:t keep order:false, stats:pseudo"
        ]
      },
      {
        "SQL": "desc format = 'brief' select * from (select * from t order by id)a join t on a.id=t.id order by 1",
        "Plan": [
          "Sort 12487.50 root  test.t.id",
          "└─TableReader 12487.50 root  data:ExchangeSender",
          "  └─ExchangeSender 12487.50 mpp[tiflash]  ExchangeType: PassThrough",
          "    └─Projection 12487.50 mpp[tiflash]  test.t.id, test.t.value, test.t.name, test.t.id, test.t.value, test.t.name",
          "      └─HashJoin 12487.50 mpp[tiflash]  inner join, equal:[eq(test.t.id, test.t.id)]",
          "        ├─ExchangeReceiver(Build) 9990.00 mpp[tiflash]  ",
          "        │ └─ExchangeSender 9990.00 mpp[tiflash]  ExchangeType: Broadcast",
          "        │   └─Selection 9990.00 mpp[tiflash]  not(isnull(test.t.id))",
          "        │     └─TableFullScan 10000.00 mpp[tiflash] table:t keep order:false, stats:pseudo",
          "        └─Selection(Probe) 9990.00 mpp[tiflash]  not(isnull(test.t.id))",
          "          └─TableFullScan 10000.00 mpp[tiflash] table:t keep order:false, stats:pseudo"
        ]
      },
      {
        "SQL": "desc format = 'brief' select * from ((select id from t order by 1)  union all (select id+1 from t order by 1))c",
        "Plan": [
          "TableReader 20000.00 root  data:ExchangeSender",
          "└─ExchangeSender 20000.00 mpp[tiflash]  ExchangeType: PassThrough",
          "  └─Union 20000.00 mpp[tiflash]  ",
          "    ├─Projection 10000.00 mpp[tiflash]  cast(test.t.id, bigint(20) BINARY)->Column#10",
          "    │ └─TableFullScan 10000.00 mpp[tiflash] table:t keep order:false, stats:pseudo",
          "    └─Projection 10000.00 mpp[tiflash]  plus(test.t.id, 1)->Column#10",
          "      └─TableFullScan 10000.00 mpp[tiflash] table:t keep order:false, stats:pseudo"
        ]
      },
      {
        "SQL": "desc format = 'brief' select * from ((select count(*) from (select id,name from t order by id)a group by name,id order by id)  union all (select id+1 from t order by 1))c",
        "Plan": [
          "TableReader 18000.00 root  data:ExchangeSender",
          "└─ExchangeSender 18000.00 mpp[tiflash]  ExchangeType: PassThrough",
          "  └─Union 18000.00 mpp[tiflash]  ",
          "    ├─Projection 8000.00 mpp[tiflash]  cast(Column#12, bigint(21) BINARY)->Column#12",
          "    │ └─Projection 8000.00 mpp[tiflash]  Column#5",
          "    │   └─Projection 8000.00 mpp[tiflash]  Column#5, test.t.id",
          "    │     └─HashAgg 8000.00 mpp[tiflash]  group by:test.t.id, test.t.name, funcs:count(1)->Column#5, funcs:firstrow(test.t.id)->test.t.id",
          "    │       └─ExchangeReceiver 10000.00 mpp[tiflash]  ",
          "    │         └─ExchangeSender 10000.00 mpp[tiflash]  ExchangeType: HashPartition, Hash Cols: [name: test.t.name, collate: utf8mb4_bin], [name: test.t.id, collate: binary]",
          "    │           └─TableFullScan 10000.00 mpp[tiflash] table:t keep order:false, stats:pseudo",
          "    └─Projection 10000.00 mpp[tiflash]  cast(Column#11, bigint(21) BINARY)->Column#12",
          "      └─Projection 10000.00 mpp[tiflash]  plus(test.t.id, 1)->Column#11",
          "        └─TableFullScan 10000.00 mpp[tiflash] table:t keep order:false, stats:pseudo"
        ]
      },
      {
        "SQL": "desc format = 'brief' select * from (select * from t order by id)a order by name",
        "Plan": [
          "Sort 10000.00 root  test.t.name",
          "└─TableReader 10000.00 root  data:ExchangeSender",
          "  └─ExchangeSender 10000.00 mpp[tiflash]  ExchangeType: PassThrough",
          "    └─TableFullScan 10000.00 mpp[tiflash] table:t keep order:false, stats:pseudo"
        ]
      }
    ]
  },
  {
    "Name": "TestIssue32632",
    "Cases": [
      {
        "SQL": "explain format = 'brief' select sum(ps_supplycost) from partsupp, supplier where ps_suppkey = s_suppkey;",
        "Plan": [
          "HashAgg 1.00 root  funcs:sum(Column#15)->Column#14",
          "└─TableReader 1.00 root  data:ExchangeSender",
          "  └─ExchangeSender 1.00 mpp[tiflash]  ExchangeType: PassThrough",
          "    └─HashAgg 1.00 mpp[tiflash]  funcs:sum(test.partsupp.ps_supplycost)->Column#15",
          "      └─Projection 12500.00 mpp[tiflash]  test.partsupp.ps_supplycost",
          "        └─HashJoin 12500.00 mpp[tiflash]  inner join, equal:[eq(test.supplier.s_suppkey, test.partsupp.ps_suppkey)]",
          "          ├─ExchangeReceiver(Build) 10000.00 mpp[tiflash]  ",
          "          │ └─ExchangeSender 10000.00 mpp[tiflash]  ExchangeType: Broadcast",
          "          │   └─TableFullScan 10000.00 mpp[tiflash] table:supplier keep order:false",
          "          └─TableFullScan(Probe) 800000.00 mpp[tiflash] table:partsupp keep order:false"
        ]
      }
    ]
  },
  {
    "Name": "TestTiFlashPartitionTableScan",
    "Cases": [
      {
        "SQL": "explain format = 'brief' select * from rp_t where a = 1 or a = 20",
        "Plan": [
          "TableReader 20.00 root partition:p0,p3 data:ExchangeSender",
          "└─ExchangeSender 20.00 mpp[tiflash]  ExchangeType: PassThrough",
          "  └─Selection 20.00 mpp[tiflash]  or(eq(test.rp_t.a, 1), eq(test.rp_t.a, 20))",
          "    └─TableFullScan 10000.00 mpp[tiflash] table:rp_t keep order:false, stats:pseudo, PartitionTableScan:true"
        ]
      },
      {
        "SQL": "explain format = 'brief' select * from hp_t where a = 1 or a = 20",
        "Plan": [
          "TableReader 20.00 root partition:p0,p1 data:ExchangeSender",
          "└─ExchangeSender 20.00 mpp[tiflash]  ExchangeType: PassThrough",
          "  └─Selection 20.00 mpp[tiflash]  or(eq(test.hp_t.a, 1), eq(test.hp_t.a, 20))",
          "    └─TableFullScan 10000.00 mpp[tiflash] table:hp_t keep order:false, stats:pseudo, PartitionTableScan:true"
        ]
      },
      {
        "SQL": "explain format = 'brief' select count(*) from rp_t where a = 1 or a = 20",
        "Plan": [
          "HashAgg 1.00 root  funcs:count(Column#5)->Column#3",
          "└─TableReader 1.00 root partition:p0,p3 data:ExchangeSender",
          "  └─ExchangeSender 1.00 mpp[tiflash]  ExchangeType: PassThrough",
          "    └─HashAgg 1.00 mpp[tiflash]  funcs:count(1)->Column#5",
          "      └─Selection 20.00 mpp[tiflash]  or(eq(test.rp_t.a, 1), eq(test.rp_t.a, 20))",
          "        └─TableFullScan 10000.00 mpp[tiflash] table:rp_t keep order:false, stats:pseudo, PartitionTableScan:true"
        ]
      },
      {
        "SQL": "explain format = 'brief' select count(*) from hp_t where a = 1 or a = 20",
        "Plan": [
          "HashAgg 1.00 root  funcs:count(Column#5)->Column#3",
          "└─TableReader 1.00 root partition:p0,p1 data:ExchangeSender",
          "  └─ExchangeSender 1.00 mpp[tiflash]  ExchangeType: PassThrough",
          "    └─HashAgg 1.00 mpp[tiflash]  funcs:count(1)->Column#5",
          "      └─Selection 20.00 mpp[tiflash]  or(eq(test.hp_t.a, 1), eq(test.hp_t.a, 20))",
          "        └─TableFullScan 10000.00 mpp[tiflash] table:hp_t keep order:false, stats:pseudo, PartitionTableScan:true"
        ]
      }
    ]
  },
  {
    "Name": "TestTiFlashFineGrainedShuffle",
    "Cases": [
      {
        "SQL": "explain format = 'brief' select row_number() over w1 from t1 window w1 as (partition by c1 order by c1);",
        "Plan": [
          "TableReader 10000.00 root  data:ExchangeSender",
          "└─ExchangeSender 10000.00 mpp[tiflash]  ExchangeType: PassThrough",
          "  └─Projection 10000.00 mpp[tiflash]  Column#5, stream_count: 8",
          "    └─Window 10000.00 mpp[tiflash]  row_number()->Column#5 over(partition by test.t1.c1 order by test.t1.c1 rows between current row and current row), stream_count: 8",
          "      └─Sort 10000.00 mpp[tiflash]  test.t1.c1, test.t1.c1, stream_count: 8",
          "        └─ExchangeReceiver 10000.00 mpp[tiflash]  stream_count: 8",
          "          └─ExchangeSender 10000.00 mpp[tiflash]  ExchangeType: HashPartition, Hash Cols: [name: test.t1.c1, collate: binary], stream_count: 8",
          "            └─TableFullScan 10000.00 mpp[tiflash] table:t1 keep order:false, stats:pseudo"
        ]
      },
      {
        "SQL": "explain format = 'brief' select row_number() over w1, rank() over w2 from t1 window w1 as (partition by c1 order by c1), w2 as (partition by c2);",
        "Plan": [
          "TableReader 10000.00 root  data:ExchangeSender",
          "└─ExchangeSender 10000.00 mpp[tiflash]  ExchangeType: PassThrough",
          "  └─Projection 10000.00 mpp[tiflash]  Column#7, Column#6, stream_count: 8",
          "    └─Window 10000.00 mpp[tiflash]  row_number()->Column#7 over(partition by test.t1.c1 order by test.t1.c1 rows between current row and current row), stream_count: 8",
          "      └─Sort 10000.00 mpp[tiflash]  test.t1.c1, test.t1.c1, stream_count: 8",
          "        └─ExchangeReceiver 10000.00 mpp[tiflash]  stream_count: 8",
          "          └─ExchangeSender 10000.00 mpp[tiflash]  ExchangeType: HashPartition, Hash Cols: [name: test.t1.c1, collate: binary], stream_count: 8",
          "            └─Window 10000.00 mpp[tiflash]  rank()->Column#6 over(partition by test.t1.c2), stream_count: 8",
          "              └─Sort 10000.00 mpp[tiflash]  test.t1.c2, stream_count: 8",
          "                └─ExchangeReceiver 10000.00 mpp[tiflash]  stream_count: 8",
          "                  └─ExchangeSender 10000.00 mpp[tiflash]  ExchangeType: HashPartition, Hash Cols: [name: test.t1.c2, collate: binary], stream_count: 8",
          "                    └─TableFullScan 10000.00 mpp[tiflash] table:t1 keep order:false, stats:pseudo"
        ]
      },
      {
        "SQL": "explain format = 'brief' select row_number() over w1, rank() over w2 from t1 window w1 as (partition by c1 order by c1), w2 as (partition by c2) order by 1, 2 limit 10;",
        "Plan": [
          "Projection 10.00 root  Column#7, Column#6",
          "└─TopN 10.00 root  Column#7, Column#6, offset:0, count:10",
          "  └─TableReader 10.00 root  data:ExchangeSender",
          "    └─ExchangeSender 10.00 mpp[tiflash]  ExchangeType: PassThrough",
          "      └─TopN 10.00 mpp[tiflash]  Column#7, Column#6, offset:0, count:10",
          "        └─Window 10000.00 mpp[tiflash]  row_number()->Column#7 over(partition by test.t1.c1 order by test.t1.c1 rows between current row and current row), stream_count: 8",
          "          └─Sort 10000.00 mpp[tiflash]  test.t1.c1, test.t1.c1, stream_count: 8",
          "            └─ExchangeReceiver 10000.00 mpp[tiflash]  stream_count: 8",
          "              └─ExchangeSender 10000.00 mpp[tiflash]  ExchangeType: HashPartition, Hash Cols: [name: test.t1.c1, collate: binary], stream_count: 8",
          "                └─Window 10000.00 mpp[tiflash]  rank()->Column#6 over(partition by test.t1.c2), stream_count: 8",
          "                  └─Sort 10000.00 mpp[tiflash]  test.t1.c2, stream_count: 8",
          "                    └─ExchangeReceiver 10000.00 mpp[tiflash]  stream_count: 8",
          "                      └─ExchangeSender 10000.00 mpp[tiflash]  ExchangeType: HashPartition, Hash Cols: [name: test.t1.c2, collate: binary], stream_count: 8",
          "                        └─TableFullScan 10000.00 mpp[tiflash] table:t1 keep order:false, stats:pseudo"
        ]
      },
      {
        "SQL": "explain format = 'brief' select row_number() over w1, count(c2) from t1 group by c1 having c1 > 10 window w1 as (partition by c2 order by c2);",
        "Plan": [
          "TableReader 2666.67 root  data:ExchangeSender",
          "└─ExchangeSender 2666.67 mpp[tiflash]  ExchangeType: PassThrough",
          "  └─Projection 2666.67 mpp[tiflash]  Column#6, Column#4, stream_count: 8",
          "    └─Window 2666.67 mpp[tiflash]  row_number()->Column#6 over(partition by test.t1.c2 order by test.t1.c2 rows between current row and current row), stream_count: 8",
          "      └─Sort 2666.67 mpp[tiflash]  test.t1.c2, test.t1.c2, stream_count: 8",
          "        └─ExchangeReceiver 2666.67 mpp[tiflash]  stream_count: 8",
          "          └─ExchangeSender 2666.67 mpp[tiflash]  ExchangeType: HashPartition, Hash Cols: [name: test.t1.c2, collate: binary], stream_count: 8",
          "            └─Projection 2666.67 mpp[tiflash]  Column#4, test.t1.c2",
          "              └─HashAgg 2666.67 mpp[tiflash]  group by:test.t1.c1, funcs:count(test.t1.c2)->Column#4, funcs:firstrow(test.t1.c2)->test.t1.c2",
          "                └─ExchangeReceiver 3333.33 mpp[tiflash]  ",
          "                  └─ExchangeSender 3333.33 mpp[tiflash]  ExchangeType: HashPartition, Hash Cols: [name: test.t1.c1, collate: binary]",
          "                    └─Selection 3333.33 mpp[tiflash]  gt(test.t1.c1, 10)",
          "                      └─TableFullScan 10000.00 mpp[tiflash] table:t1 keep order:false, stats:pseudo"
        ]
      },
      {
        "SQL": "explain format = 'brief' select row_number() over w1, count(c1) from t1 group by c2 having c2 > 10 window w1 as (partition by c1 order by c2);",
        "Plan": [
          "TableReader 2666.67 root  data:ExchangeSender",
          "└─ExchangeSender 2666.67 mpp[tiflash]  ExchangeType: PassThrough",
          "  └─Projection 2666.67 mpp[tiflash]  Column#6, Column#4, stream_count: 8",
          "    └─Window 2666.67 mpp[tiflash]  row_number()->Column#6 over(partition by test.t1.c1 order by test.t1.c2 rows between current row and current row), stream_count: 8",
          "      └─Sort 2666.67 mpp[tiflash]  test.t1.c1, test.t1.c2, stream_count: 8",
          "        └─ExchangeReceiver 2666.67 mpp[tiflash]  stream_count: 8",
          "          └─ExchangeSender 2666.67 mpp[tiflash]  ExchangeType: HashPartition, Hash Cols: [name: test.t1.c1, collate: binary], stream_count: 8",
          "            └─Projection 2666.67 mpp[tiflash]  Column#4, test.t1.c1, test.t1.c2",
          "              └─HashAgg 2666.67 mpp[tiflash]  group by:test.t1.c2, funcs:count(test.t1.c1)->Column#4, funcs:firstrow(test.t1.c1)->test.t1.c1, funcs:firstrow(test.t1.c2)->test.t1.c2",
          "                └─ExchangeReceiver 3333.33 mpp[tiflash]  ",
          "                  └─ExchangeSender 3333.33 mpp[tiflash]  ExchangeType: HashPartition, Hash Cols: [name: test.t1.c2, collate: binary]",
          "                    └─Selection 3333.33 mpp[tiflash]  gt(test.t1.c2, 10)",
          "                      └─TableFullScan 10000.00 mpp[tiflash] table:t1 keep order:false, stats:pseudo"
        ]
      },
      {
        "SQL": "explain format = 'brief' select row_number() over w1 from t1 a join t1 b on a.c1 = b.c2 window w1 as (partition by a.c1);",
        "Plan": [
          "TableReader 12487.50 root  data:ExchangeSender",
          "└─ExchangeSender 12487.50 mpp[tiflash]  ExchangeType: PassThrough",
          "  └─Projection 12487.50 mpp[tiflash]  Column#8, stream_count: 8",
          "    └─Window 12487.50 mpp[tiflash]  row_number()->Column#8 over(partition by test.t1.c1 rows between current row and current row), stream_count: 8",
          "      └─Sort 12487.50 mpp[tiflash]  test.t1.c1, stream_count: 8",
          "        └─ExchangeReceiver 12487.50 mpp[tiflash]  stream_count: 8",
          "          └─ExchangeSender 12487.50 mpp[tiflash]  ExchangeType: HashPartition, Hash Cols: [name: test.t1.c1, collate: binary], stream_count: 8",
          "            └─HashJoin 12487.50 mpp[tiflash]  inner join, equal:[eq(test.t1.c1, test.t1.c2)]",
          "              ├─ExchangeReceiver(Build) 9990.00 mpp[tiflash]  ",
          "              │ └─ExchangeSender 9990.00 mpp[tiflash]  ExchangeType: Broadcast",
          "              │   └─Selection 9990.00 mpp[tiflash]  not(isnull(test.t1.c1))",
          "              │     └─TableFullScan 10000.00 mpp[tiflash] table:a keep order:false, stats:pseudo",
          "              └─Selection(Probe) 9990.00 mpp[tiflash]  not(isnull(test.t1.c2))",
          "                └─TableFullScan 10000.00 mpp[tiflash] table:b keep order:false, stats:pseudo"
        ]
      },
      {
        "SQL": "explain format = 'brief' select row_number() over w1 from t1 where c1 < 100 window w1 as (partition by c1 order by c1);",
        "Plan": [
          "TableReader 3323.33 root  data:ExchangeSender",
          "└─ExchangeSender 3323.33 mpp[tiflash]  ExchangeType: PassThrough",
          "  └─Projection 3323.33 mpp[tiflash]  Column#5, stream_count: 8",
          "    └─Window 3323.33 mpp[tiflash]  row_number()->Column#5 over(partition by test.t1.c1 order by test.t1.c1 rows between current row and current row), stream_count: 8",
          "      └─Sort 3323.33 mpp[tiflash]  test.t1.c1, test.t1.c1, stream_count: 8",
          "        └─ExchangeReceiver 3323.33 mpp[tiflash]  stream_count: 8",
          "          └─ExchangeSender 3323.33 mpp[tiflash]  ExchangeType: HashPartition, Hash Cols: [name: test.t1.c1, collate: binary], stream_count: 8",
          "            └─Selection 3323.33 mpp[tiflash]  lt(test.t1.c1, 100)",
          "              └─TableFullScan 10000.00 mpp[tiflash] table:t1 keep order:false, stats:pseudo"
        ]
      },
      {
        "SQL": "explain format = 'brief' select * from t1;",
        "Plan": [
          "TableReader 10000.00 root  data:ExchangeSender",
          "└─ExchangeSender 10000.00 mpp[tiflash]  ExchangeType: PassThrough",
          "  └─TableFullScan 10000.00 mpp[tiflash] table:t1 keep order:false, stats:pseudo"
        ]
      },
      {
        "SQL": "explain format = 'brief' select row_number() over w1 from t1 window w1 as (order by c1);",
        "Plan": [
          "TableReader 10000.00 root  data:ExchangeSender",
          "└─ExchangeSender 10000.00 mpp[tiflash]  ExchangeType: PassThrough",
          "  └─Projection 10000.00 mpp[tiflash]  Column#5",
          "    └─Window 10000.00 mpp[tiflash]  row_number()->Column#5 over(order by test.t1.c1 rows between current row and current row)",
          "      └─Sort 10000.00 mpp[tiflash]  test.t1.c1",
          "        └─ExchangeReceiver 10000.00 mpp[tiflash]  ",
          "          └─ExchangeSender 10000.00 mpp[tiflash]  ExchangeType: PassThrough",
          "            └─TableFullScan 10000.00 mpp[tiflash] table:t1 keep order:false, stats:pseudo"
        ]
      },
      {
        "SQL": "explain format = 'brief' select row_number() over w1, count(c2) from t1 group by c1 having c1 > 10 window w1 as (partition by c1 order by c2);",
        "Plan": [
          "TableReader 2666.67 root  data:ExchangeSender",
          "└─ExchangeSender 2666.67 mpp[tiflash]  ExchangeType: PassThrough",
          "  └─Projection 2666.67 mpp[tiflash]  Column#6, Column#4",
          "    └─Window 2666.67 mpp[tiflash]  row_number()->Column#6 over(partition by test.t1.c1 order by test.t1.c2 rows between current row and current row)",
          "      └─Sort 2666.67 mpp[tiflash]  test.t1.c1, test.t1.c2",
          "        └─Projection 2666.67 mpp[tiflash]  Column#4, test.t1.c1, test.t1.c2",
          "          └─HashAgg 2666.67 mpp[tiflash]  group by:test.t1.c1, funcs:count(test.t1.c2)->Column#4, funcs:firstrow(test.t1.c1)->test.t1.c1, funcs:firstrow(test.t1.c2)->test.t1.c2",
          "            └─ExchangeReceiver 3333.33 mpp[tiflash]  ",
          "              └─ExchangeSender 3333.33 mpp[tiflash]  ExchangeType: HashPartition, Hash Cols: [name: test.t1.c1, collate: binary]",
          "                └─Selection 3333.33 mpp[tiflash]  gt(test.t1.c1, 10)",
          "                  └─TableFullScan 10000.00 mpp[tiflash] table:t1 keep order:false, stats:pseudo"
        ]
      }
    ]
  },
  {
    "Name": "TestIndexJoinRangeFallback",
    "Cases": [
      {
        "SQL": "set @@tidb_opt_range_max_size = 0",
        "Plan": null,
        "Warn": null
      },
      {
        "SQL": "explain format='brief' select /*+ inl_join(t1) */ * from t1 join t2 on t1.b = t2.e and t1.d = t2.g where t1.a in (1, 3) and t1.c in ('aaa', 'bbb')",
        "Plan": [
          "IndexJoin 0.50 root  inner join, inner:IndexLookUp, outer key:test.t2.e, test.t2.g, inner key:test.t1.b, test.t1.d, equal cond:eq(test.t2.e, test.t1.b), eq(test.t2.g, test.t1.d)",
          "├─TableReader(Build) 9980.01 root  data:Selection",
          "│ └─Selection 9980.01 cop[tikv]  not(isnull(test.t2.e)), not(isnull(test.t2.g))",
          "│   └─TableFullScan 10000.00 cop[tikv] table:t2 keep order:false, stats:pseudo",
          "└─IndexLookUp(Probe) 0.00 root  ",
          "  ├─Selection(Build) 0.03 cop[tikv]  not(isnull(test.t1.b))",
          "  │ └─IndexRangeScan 0.03 cop[tikv] table:t1, index:idx_a_b_c_d(a, b, c, d) range: decided by [eq(test.t1.b, test.t2.e) eq(test.t1.d, test.t2.g) in(test.t1.a, 1, 3) in(test.t1.c, aaa, bbb)], keep order:false, stats:pseudo",
          "  └─Selection(Probe) 0.00 cop[tikv]  in(test.t1.c, \"aaa\", \"bbb\"), not(isnull(test.t1.d))",
          "    └─TableRowIDScan 0.03 cop[tikv] table:t1 keep order:false, stats:pseudo"
        ],
        "Warn": null
      },
      {
        "SQL": "set @@tidb_opt_range_max_size = 2900",
        "Plan": null,
        "Warn": null
      },
      {
        "SQL": "explain format='brief' select /*+ inl_join(t1) */ * from t1 join t2 on t1.b = t2.e and t1.d = t2.g where t1.a in (1, 3) and t1.c in ('aaa', 'bbb')",
        "Plan": [
          "IndexJoin 0.50 root  inner join, inner:IndexLookUp, outer key:test.t2.e, inner key:test.t1.b, equal cond:eq(test.t2.e, test.t1.b), eq(test.t2.g, test.t1.d)",
          "├─TableReader(Build) 9980.01 root  data:Selection",
          "│ └─Selection 9980.01 cop[tikv]  not(isnull(test.t2.e)), not(isnull(test.t2.g))",
          "│   └─TableFullScan 10000.00 cop[tikv] table:t2 keep order:false, stats:pseudo",
          "└─IndexLookUp(Probe) 0.00 root  ",
          "  ├─Selection(Build) 0.03 cop[tikv]  not(isnull(test.t1.b))",
          "  │ └─IndexRangeScan 0.03 cop[tikv] table:t1, index:idx_a_b_c_d(a, b, c, d) range: decided by [eq(test.t1.b, test.t2.e) in(test.t1.a, 1, 3) in(test.t1.c, aaa, bbb)], keep order:false, stats:pseudo",
          "  └─Selection(Probe) 0.00 cop[tikv]  in(test.t1.c, \"aaa\", \"bbb\"), not(isnull(test.t1.d))",
          "    └─TableRowIDScan 0.03 cop[tikv] table:t1 keep order:false, stats:pseudo"
        ],
        "Warn": [
          "Memory capacity of 2900 bytes for 'tidb_opt_range_max_size' exceeded when building ranges. Less accurate ranges such as full range are chosen"
        ]
      },
      {
        "SQL": "set @@tidb_opt_range_max_size = 2300",
        "Plan": null,
        "Warn": null
      },
      {
        "SQL": "explain format='brief' select /*+ inl_join(t1) */ * from t1 join t2 on t1.b = t2.e and t1.d = t2.g where t1.a in (1, 3) and t1.c in ('aaa', 'bbb')",
        "Plan": [
          "IndexJoin 0.50 root  inner join, inner:IndexLookUp, outer key:test.t2.e, inner key:test.t1.b, equal cond:eq(test.t2.e, test.t1.b), eq(test.t2.g, test.t1.d)",
          "├─TableReader(Build) 9980.01 root  data:Selection",
          "│ └─Selection 9980.01 cop[tikv]  not(isnull(test.t2.e)), not(isnull(test.t2.g))",
          "│   └─TableFullScan 10000.00 cop[tikv] table:t2 keep order:false, stats:pseudo",
          "└─IndexLookUp(Probe) 0.00 root  ",
          "  ├─Selection(Build) 0.03 cop[tikv]  not(isnull(test.t1.b))",
          "  │ └─IndexRangeScan 0.03 cop[tikv] table:t1, index:idx_a_b_c_d(a, b, c, d) range: decided by [eq(test.t1.b, test.t2.e) in(test.t1.a, 1, 3)], keep order:false, stats:pseudo",
          "  └─Selection(Probe) 0.00 cop[tikv]  in(test.t1.c, \"aaa\", \"bbb\"), not(isnull(test.t1.d))",
          "    └─TableRowIDScan 0.03 cop[tikv] table:t1 keep order:false, stats:pseudo"
        ],
        "Warn": [
          "Memory capacity of 2300 bytes for 'tidb_opt_range_max_size' exceeded when building ranges. Less accurate ranges such as full range are chosen"
        ]
      },
      {
        "SQL": "set @@tidb_opt_range_max_size = 700",
        "Plan": null,
        "Warn": null
      },
      {
        "SQL": "explain format='brief' select /*+ inl_join(t1) */ * from t1 join t2 on t1.b = t2.e and t1.d = t2.g where t1.a in (1, 3) and t1.c in ('aaa', 'bbb')",
        "Plan": [
          "HashJoin 0.05 root  inner join, equal:[eq(test.t1.b, test.t2.e) eq(test.t1.d, test.t2.g)]",
          "├─IndexLookUp(Build) 0.04 root  ",
          "│ ├─Selection(Build) 19.98 cop[tikv]  not(isnull(test.t1.b))",
          "│ │ └─IndexRangeScan 20.00 cop[tikv] table:t1, index:idx_a_b_c_d(a, b, c, d) range:[1,1], [3,3], keep order:false, stats:pseudo",
          "│ └─Selection(Probe) 0.04 cop[tikv]  in(test.t1.c, \"aaa\", \"bbb\"), not(isnull(test.t1.d))",
          "│   └─TableRowIDScan 19.98 cop[tikv] table:t1 keep order:false, stats:pseudo",
          "└─TableReader(Probe) 9980.01 root  data:Selection",
          "  └─Selection 9980.01 cop[tikv]  not(isnull(test.t2.e)), not(isnull(test.t2.g))",
          "    └─TableFullScan 10000.00 cop[tikv] table:t2 keep order:false, stats:pseudo"
        ],
        "Warn": [
          "Memory capacity of 700 bytes for 'tidb_opt_range_max_size' exceeded when building ranges. Less accurate ranges such as full range are chosen",
          "[planner:1815]Optimizer Hint /*+ INL_JOIN(t1) */ or /*+ TIDB_INLJ(t1) */ is inapplicable"
        ]
      },
      {
        "SQL": "set @@tidb_opt_range_max_size = 0",
        "Plan": null,
        "Warn": null
      },
      {
        "SQL": "explain format='brief' select /*+ inl_join(t1) */ * from t1 join t2 on t1.a = t2.e where t1.b > 1 and t1.b < 10",
        "Plan": [
          "IndexJoin 312.19 root  inner join, inner:IndexLookUp, outer key:test.t2.e, inner key:test.t1.a, equal cond:eq(test.t2.e, test.t1.a)",
          "├─TableReader(Build) 9990.00 root  data:Selection",
          "│ └─Selection 9990.00 cop[tikv]  not(isnull(test.t2.e))",
          "│   └─TableFullScan 10000.00 cop[tikv] table:t2 keep order:false, stats:pseudo",
          "└─IndexLookUp(Probe) 0.03 root  ",
          "  ├─Selection(Build) 0.03 cop[tikv]  not(isnull(test.t1.a))",
          "  │ └─IndexRangeScan 0.03 cop[tikv] table:t1, index:idx_a_b_c_d(a, b, c, d) range: decided by [eq(test.t1.a, test.t2.e) gt(test.t1.b, 1) lt(test.t1.b, 10)], keep order:false, stats:pseudo",
          "  └─TableRowIDScan(Probe) 0.03 cop[tikv] table:t1 keep order:false, stats:pseudo"
        ],
        "Warn": null
      },
      {
        "SQL": "set @@tidb_opt_range_max_size = 300",
        "Plan": null,
        "Warn": null
      },
      {
        "SQL": "explain format='brief' select /*+ inl_join(t1) */ * from t1 join t2 on t1.a = t2.e where t1.b > 1 and t1.b < 10",
        "Plan": [
          "IndexJoin 312.19 root  inner join, inner:IndexLookUp, outer key:test.t2.e, inner key:test.t1.a, equal cond:eq(test.t2.e, test.t1.a)",
          "├─TableReader(Build) 9990.00 root  data:Selection",
          "│ └─Selection 9990.00 cop[tikv]  not(isnull(test.t2.e))",
          "│   └─TableFullScan 10000.00 cop[tikv] table:t2 keep order:false, stats:pseudo",
          "└─IndexLookUp(Probe) 0.03 root  ",
          "  ├─Selection(Build) 0.03 cop[tikv]  gt(test.t1.b, 1), lt(test.t1.b, 10), not(isnull(test.t1.a))",
          "  │ └─IndexRangeScan 1.25 cop[tikv] table:t1, index:idx_a_b_c_d(a, b, c, d) range: decided by [eq(test.t1.a, test.t2.e)], keep order:false, stats:pseudo",
          "  └─TableRowIDScan(Probe) 0.03 cop[tikv] table:t1 keep order:false, stats:pseudo"
        ],
        "Warn": [
          "Memory capacity of 300 bytes for 'tidb_opt_range_max_size' exceeded when building ranges. Less accurate ranges such as full range are chosen"
        ]
      },
      {
        "SQL": "set @@tidb_opt_range_max_size = 0",
        "Plan": null,
        "Warn": null
      },
      {
        "SQL": "explain format='brief' select /*+ inl_join(t1) */ * from t1 join t2 on t1.a = t2.e where t1.b > t2.f and t1.b < t2.f + 10",
        "Plan": [
          "IndexJoin 12475.01 root  inner join, inner:IndexLookUp, outer key:test.t2.e, inner key:test.t1.a, equal cond:eq(test.t2.e, test.t1.a), other cond:gt(test.t1.b, test.t2.f), lt(test.t1.b, plus(test.t2.f, 10))",
          "├─TableReader(Build) 9980.01 root  data:Selection",
          "│ └─Selection 9980.01 cop[tikv]  not(isnull(test.t2.e)), not(isnull(test.t2.f))",
          "│   └─TableFullScan 10000.00 cop[tikv] table:t2 keep order:false, stats:pseudo",
          "└─IndexLookUp(Probe) 1.25 root  ",
          "  ├─Selection(Build) 1.25 cop[tikv]  not(isnull(test.t1.a)), not(isnull(test.t1.b))",
          "  │ └─IndexRangeScan 1.25 cop[tikv] table:t1, index:idx_a_b_c_d(a, b, c, d) range: decided by [eq(test.t1.a, test.t2.e) gt(test.t1.b, test.t2.f) lt(test.t1.b, plus(test.t2.f, 10))], keep order:false, stats:pseudo",
          "  └─TableRowIDScan(Probe) 1.25 cop[tikv] table:t1 keep order:false, stats:pseudo"
        ],
        "Warn": null
      },
      {
        "SQL": "set @@tidb_opt_range_max_size = 300",
        "Plan": null,
        "Warn": null
      },
      {
        "SQL": "explain format='brief' select /*+ inl_join(t1) */ * from t1 join t2 on t1.a = t2.e where t1.b > t2.f and t1.b < t2.f + 10",
        "Plan": [
          "IndexJoin 12475.01 root  inner join, inner:IndexLookUp, outer key:test.t2.e, inner key:test.t1.a, equal cond:eq(test.t2.e, test.t1.a), other cond:gt(test.t1.b, test.t2.f), lt(test.t1.b, plus(test.t2.f, 10))",
          "├─TableReader(Build) 9980.01 root  data:Selection",
          "│ └─Selection 9980.01 cop[tikv]  not(isnull(test.t2.e)), not(isnull(test.t2.f))",
          "│   └─TableFullScan 10000.00 cop[tikv] table:t2 keep order:false, stats:pseudo",
          "└─IndexLookUp(Probe) 1.25 root  ",
          "  ├─Selection(Build) 1.25 cop[tikv]  not(isnull(test.t1.a)), not(isnull(test.t1.b))",
          "  │ └─IndexRangeScan 1.25 cop[tikv] table:t1, index:idx_a_b_c_d(a, b, c, d) range: decided by [eq(test.t1.a, test.t2.e)], keep order:false, stats:pseudo",
          "  └─TableRowIDScan(Probe) 1.25 cop[tikv] table:t1 keep order:false, stats:pseudo"
        ],
        "Warn": [
          "Memory capacity of 300 bytes for 'tidb_opt_range_max_size' exceeded when building ranges. Less accurate ranges such as full range are chosen"
        ]
      }
    ]
  }
]<|MERGE_RESOLUTION|>--- conflicted
+++ resolved
@@ -1128,13 +1128,8 @@
           "IndexJoin 3.00 root  inner join, inner:TableReader, outer key:test.t.a, inner key:test.t.a, equal cond:eq(test.t.a, test.t.a)",
           "├─TableReader(Build) 3.00 root  data:TableFullScan",
           "│ └─TableFullScan 3.00 cop[tikv] table:t1 keep order:false",
-<<<<<<< HEAD
           "└─TableReader(Probe) 3.00 root  data:TableRangeScan",
-          "  └─TableRangeScan 3.00 cop[tikv] table:t2 range: decided by [test.t.a], keep order:false"
-=======
-          "└─TableReader(Probe) 1.00 root  data:TableRangeScan",
-          "  └─TableRangeScan 1.00 cop[tikv] table:t2 range: decided by [eq(test.t.a, test.t.a)], keep order:false"
->>>>>>> 00791e79
+          "  └─TableRangeScan 3.00 cop[tikv] table:t2 range: decided by [eq(test.t.a, test.t.a)], keep order:false"
         ],
         "Res": [
           "1 111 1.1000000000 11 1 111 1.1000000000 11",
@@ -1148,13 +1143,8 @@
           "IndexMergeJoin 3.00 root  inner join, inner:TableReader, outer key:test.t.a, inner key:test.t.a",
           "├─TableReader(Build) 3.00 root  data:TableFullScan",
           "│ └─TableFullScan 3.00 cop[tikv] table:t1 keep order:false",
-<<<<<<< HEAD
           "└─TableReader(Probe) 3.00 root  data:TableRangeScan",
-          "  └─TableRangeScan 3.00 cop[tikv] table:t2 range: decided by [test.t.a], keep order:true"
-=======
-          "└─TableReader(Probe) 1.00 root  data:TableRangeScan",
-          "  └─TableRangeScan 1.00 cop[tikv] table:t2 range: decided by [eq(test.t.a, test.t.a)], keep order:true"
->>>>>>> 00791e79
+          "  └─TableRangeScan 3.00 cop[tikv] table:t2 range: decided by [eq(test.t.a, test.t.a)], keep order:true"
         ],
         "Res": [
           "1 111 1.1000000000 11 1 111 1.1000000000 11",
@@ -1168,13 +1158,8 @@
           "IndexHashJoin 3.00 root  inner join, inner:TableReader, outer key:test.t.a, inner key:test.t.a, equal cond:eq(test.t.a, test.t.a)",
           "├─TableReader(Build) 3.00 root  data:TableFullScan",
           "│ └─TableFullScan 3.00 cop[tikv] table:t1 keep order:false",
-<<<<<<< HEAD
           "└─TableReader(Probe) 3.00 root  data:TableRangeScan",
-          "  └─TableRangeScan 3.00 cop[tikv] table:t2 range: decided by [test.t.a], keep order:false"
-=======
-          "└─TableReader(Probe) 1.00 root  data:TableRangeScan",
-          "  └─TableRangeScan 1.00 cop[tikv] table:t2 range: decided by [eq(test.t.a, test.t.a)], keep order:false"
->>>>>>> 00791e79
+          "  └─TableRangeScan 3.00 cop[tikv] table:t2 range: decided by [eq(test.t.a, test.t.a)], keep order:false"
         ],
         "Res": [
           "1 111 1.1000000000 11 1 111 1.1000000000 11",
@@ -1188,13 +1173,8 @@
           "IndexJoin 3.00 root  inner join, inner:TableReader, outer key:test.t.a, test.t.b, inner key:test.t.a, test.t.b, equal cond:eq(test.t.a, test.t.a), eq(test.t.b, test.t.b)",
           "├─TableReader(Build) 3.00 root  data:TableFullScan",
           "│ └─TableFullScan 3.00 cop[tikv] table:t1 keep order:false",
-<<<<<<< HEAD
           "└─TableReader(Probe) 3.00 root  data:TableRangeScan",
-          "  └─TableRangeScan 3.00 cop[tikv] table:t2 range: decided by [test.t.a test.t.b], keep order:false"
-=======
-          "└─TableReader(Probe) 1.00 root  data:TableRangeScan",
-          "  └─TableRangeScan 1.00 cop[tikv] table:t2 range: decided by [eq(test.t.a, test.t.a) eq(test.t.b, test.t.b)], keep order:false"
->>>>>>> 00791e79
+          "  └─TableRangeScan 3.00 cop[tikv] table:t2 range: decided by [eq(test.t.a, test.t.a) eq(test.t.b, test.t.b)], keep order:false"
         ],
         "Res": [
           "1 111 1.1000000000 11 1 111 1.1000000000 11",
