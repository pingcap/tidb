[
  {
    "Name": "TestPushLimitDownIndexLookUpReader",
    "Cases": [
      {
        "SQL": "explain select * from tbl use index(idx_b_c) where b > 1 limit 2,1",
        "Plan": [
          "IndexLookUp_14 1.00 root  limit embedded(offset:2, count:1)",
          "├─Limit_13(Build) 3.00 cop[tikv]  offset:0, count:3",
          "│ └─IndexRangeScan_11 3.00 cop[tikv] table:tbl, index:idx_b_c(b, c) range:(1,+inf], keep order:false",
          "└─TableRowIDScan_12(Probe) 1.00 cop[tikv] table:tbl keep order:false, stats:pseudo"
        ]
      },
      {
        "SQL": "explain select * from tbl use index(idx_b_c) where b > 1 order by b desc limit 2,1",
        "Plan": [
          "Projection_25 1.00 root  test.tbl.a, test.tbl.b, test.tbl.c",
          "└─IndexLookUp_24 1.00 root  limit embedded(offset:2, count:1)",
          "  ├─Limit_23(Build) 3.00 cop[tikv]  offset:0, count:3",
          "  │ └─IndexRangeScan_21 3.00 cop[tikv] table:tbl, index:idx_b_c(b, c) range:(1,+inf], keep order:true, desc",
          "  └─TableRowIDScan_22(Probe) 1.00 cop[tikv] table:tbl keep order:false, stats:pseudo"
        ]
      },
      {
        "SQL": "explain select * from tbl use index(idx_b_c) where b > 1 and c > 1 limit 2,1",
        "Plan": [
          "IndexLookUp_15 1.00 root  limit embedded(offset:2, count:1)",
          "├─Limit_14(Build) 3.00 cop[tikv]  offset:0, count:3",
          "│ └─Selection_13 3.00 cop[tikv]  gt(test.tbl.c, 1)",
          "│   └─IndexRangeScan_11 3.75 cop[tikv] table:tbl, index:idx_b_c(b, c) range:(1,+inf], keep order:false",
          "└─TableRowIDScan_12(Probe) 1.00 cop[tikv] table:tbl keep order:false, stats:pseudo"
        ]
      },
      {
        "SQL": "explain select * from tbl use index(idx_b_c) where b > 1 and a > 1 limit 2,1",
        "Plan": [
          "Limit_9 1.00 root  offset:2, count:1",
          "└─IndexLookUp_15 3.00 root  ",
          "  ├─IndexRangeScan_11(Build) 3.75 cop[tikv] table:tbl, index:idx_b_c(b, c) range:(1,+inf], keep order:false",
          "  └─Limit_14(Probe) 3.00 cop[tikv]  offset:0, count:3",
          "    └─Selection_13 3.00 cop[tikv]  gt(test.tbl.a, 1)",
          "      └─TableRowIDScan_12 3.75 cop[tikv] table:tbl keep order:false"
        ]
      }
    ]
  },
  {
    "Name": "TestIsFromUnixtimeNullRejective",
    "Cases": [
      {
        "SQL": "explain select * from t t1 left join t t2 on t1.a=t2.a where from_unixtime(t2.b);",
        "Plan": [
          "HashJoin_7 9990.00 root  inner join, equal:[eq(test.t.a, test.t.a)]",
          "├─Selection_15(Build) 7992.00 root  from_unixtime(cast(test.t.b))",
          "│ └─TableReader_14 7992.00 root  data:Selection_13",
          "│   └─Selection_13 7992.00 cop[tikv]  not(isnull(test.t.a))",
          "│     └─TableFullScan_12 10000.00 cop[tikv] table:t2 keep order:false, stats:pseudo",
          "└─TableReader_11(Probe) 9990.00 root  data:Selection_10",
          "  └─Selection_10 9990.00 cop[tikv]  not(isnull(test.t.a))",
          "    └─TableFullScan_9 10000.00 cop[tikv] table:t1 keep order:false, stats:pseudo"
        ]
      }
    ]
  },
  {
<<<<<<< HEAD
=======
    "Name": "TestIndexJoinInnerIndexNDV",
    "Cases": [
      {
        "SQL": "explain select /*+ inl_join(t2) */ * from t1, t2 where t1.a = t2.a and t1.b = t2.b and t1.c = t2.c",
        "Plan": [
          "IndexJoin_10 3.00 root  inner join, inner:IndexLookUp_9, outer key:test.t1.c, inner key:test.t2.c, equal cond:eq(test.t1.a, test.t2.a), eq(test.t1.b, test.t2.b), eq(test.t1.c, test.t2.c)",
          "├─TableReader_19(Build) 3.00 root  data:TableFullScan_18",
          "│ └─TableFullScan_18 3.00 cop[tikv] table:t1 keep order:false",
          "└─IndexLookUp_9(Probe) 1.00 root  ",
          "  ├─IndexRangeScan_7(Build) 1.00 cop[tikv] table:t2, index:idx2(c) range: decided by [eq(test.t2.c, test.t1.c)], keep order:false",
          "  └─TableRowIDScan_8(Probe) 1.00 cop[tikv] table:t2 keep order:false"
        ]
      }
    ]
  },
  {
>>>>>>> 38bbb0dd2... planner: ban (index) merge join heuristically when convert eq cond to other cond (#21138)
    "Name": "TestSimplifyOuterJoinWithCast",
    "Cases": [
      {
        "SQL": "explain select * from t t1 left join t t2 on t1.a = t2.a where cast(t1.b as date) >= '2019-01-01'",
        "Plan": [
          "HashJoin_8 10000.00 root  left outer join, equal:[eq(test.t.a, test.t.a)]",
          "├─TableReader_11(Build) 8000.00 root  data:Selection_10",
          "│ └─Selection_10 8000.00 cop[tikv]  ge(cast(test.t.b), 2019-01-01 00:00:00.000000)",
          "│   └─TableFullScan_9 10000.00 cop[tikv] table:t1 keep order:false, stats:pseudo",
          "└─TableReader_13(Probe) 10000.00 root  data:TableFullScan_12",
          "  └─TableFullScan_12 10000.00 cop[tikv] table:t2 keep order:false, stats:pseudo"
        ]
      }
    ]
  },
  {
    "Name": "TestMaxMinEliminate",
    "Cases": [
      {
        "SQL": "explain (select max(a) from t) union (select min(a) from t)",
        "Plan": [
          "HashAgg_19 2.00 root  group by:Column#5, funcs:firstrow(Column#5)->Column#5",
          "└─Union_20 2.00 root  ",
          "  ├─StreamAgg_26 1.00 root  funcs:max(test.t.a)->Column#4",
          "  │ └─Limit_30 1.00 root  offset:0, count:1",
          "  │   └─TableReader_40 1.00 root  data:Limit_39",
          "  │     └─Limit_39 1.00 cop[tikv]  offset:0, count:1",
          "  │       └─TableFullScan_38 1.00 cop[tikv] table:t keep order:true, desc, stats:pseudo",
          "  └─StreamAgg_48 1.00 root  funcs:min(test.t.a)->Column#2",
          "    └─Limit_52 1.00 root  offset:0, count:1",
          "      └─TableReader_62 1.00 root  data:Limit_61",
          "        └─Limit_61 1.00 cop[tikv]  offset:0, count:1",
          "          └─TableFullScan_60 1.00 cop[tikv] table:t keep order:true, stats:pseudo"
        ]
      }
    ]
  },
  {
    "Name": "TestIndexJoinUniqueCompositeIndex",
    "Cases": [
      {
        "SQL": "explain select /*+ TIDB_INLJ(t2) */ * from t1 join t2 on t1.a = t2.a and t1.c = t2.c",
        "Plan": [
<<<<<<< HEAD
<<<<<<< HEAD
          "IndexJoin_9 2.00 root  inner join, inner:IndexLookUp_8, outer key:test.t1.a, inner key:test.t2.a, other cond:eq(test.t1.c, test.t2.c)",
          "├─TableReader_13(Build) 1.00 root  data:TableFullScan_12",
          "│ └─TableFullScan_12 1.00 cop[tikv] table:t1 keep order:false",
=======
          "IndexJoin_9 2.00 root  inner join, inner:IndexLookUp_8, outer key:test.t1.a, inner key:test.t2.a, equal cond:eq(test.t1.a, test.t2.a), eq(test.t1.c, test.t2.c)",
          "├─TableReader_18(Build) 1.00 root  data:TableFullScan_17",
          "│ └─TableFullScan_17 1.00 cop[tikv] table:t1 keep order:false",
>>>>>>> 38bbb0dd2... planner: ban (index) merge join heuristically when convert eq cond to other cond (#21138)
=======
          "IndexJoin_9 2.00 root  inner join, inner:IndexLookUp_8, outer key:test.t1.a, inner key:test.t2.a, equal cond:eq(test.t1.a, test.t2.a), eq(test.t1.c, test.t2.c)",
          "├─TableReader_15(Build) 1.00 root  data:TableFullScan_14",
          "│ └─TableFullScan_14 1.00 cop[tikv] table:t1 keep order:false",
>>>>>>> 6b938b8f
          "└─IndexLookUp_8(Probe) 2.00 root  ",
          "  ├─IndexRangeScan_6(Build) 2.00 cop[tikv] table:t2, index:PRIMARY(a, b) range: decided by [eq(test.t2.a, test.t1.a)], keep order:false",
          "  └─TableRowIDScan_7(Probe) 2.00 cop[tikv] table:t2 keep order:false"
        ]
      },
      {
        "SQL": "explain select /*+ TIDB_INLJ(t2) */ * from t1 join t2 on t1.a = t2.a and t1.c <= t2.b",
        "Plan": [
          "IndexJoin_9 2.00 root  inner join, inner:IndexLookUp_8, outer key:test.t1.a, inner key:test.t2.a, equal cond:eq(test.t1.a, test.t2.a), other cond:le(test.t1.c, test.t2.b)",
          "├─TableReader_15(Build) 1.00 root  data:TableFullScan_14",
          "│ └─TableFullScan_14 1.00 cop[tikv] table:t1 keep order:false",
          "└─IndexLookUp_8(Probe) 2.00 root  ",
          "  ├─IndexRangeScan_6(Build) 2.00 cop[tikv] table:t2, index:PRIMARY(a, b) range: decided by [eq(test.t2.a, test.t1.a) le(test.t1.c, test.t2.b)], keep order:false",
          "  └─TableRowIDScan_7(Probe) 2.00 cop[tikv] table:t2 keep order:false"
        ]
      },
      {
        "SQL": "explain select /*+ TIDB_INLJ(t2) */ * from t1 join t2 on t1.a = t2.a and t2.b = 1",
        "Plan": [
          "IndexJoin_9 1.00 root  inner join, inner:IndexLookUp_8, outer key:test.t1.a, inner key:test.t2.a, equal cond:eq(test.t1.a, test.t2.a)",
          "├─TableReader_15(Build) 1.00 root  data:TableFullScan_14",
          "│ └─TableFullScan_14 1.00 cop[tikv] table:t1 keep order:false",
          "└─IndexLookUp_8(Probe) 1.00 root  ",
          "  ├─IndexRangeScan_6(Build) 1.00 cop[tikv] table:t2, index:PRIMARY(a, b) range: decided by [eq(test.t2.a, test.t1.a) eq(test.t2.b, 1)], keep order:false",
          "  └─TableRowIDScan_7(Probe) 1.00 cop[tikv] table:t2 keep order:false"
        ]
      }
    ]
  },
  {
    "Name": "TestPartitionTableStats",
    "Cases": [
      {
        "SQL": "explain select * from t order by a",
        "Result": [
          "Sort_8 10005.00 root  test.t.a:asc",
          "└─PartitionUnion_11 10005.00 root  ",
          "  ├─TableReader_13 10000.00 root  data:TableFullScan_12",
          "  │ └─TableFullScan_12 10000.00 cop[tikv] table:t, partition:p0 keep order:false, stats:pseudo",
          "  ├─TableReader_15 1.00 root  data:TableFullScan_14",
          "  │ └─TableFullScan_14 1.00 cop[tikv] table:t, partition:p1 keep order:false",
          "  └─TableReader_17 4.00 root  data:TableFullScan_16",
          "    └─TableFullScan_16 4.00 cop[tikv] table:t, partition:p2 keep order:false"
        ]
      },
      {
        "SQL": "select * from t order by a",
        "Result": [
          "15 5",
          "21 1",
          "22 2",
          "23 3",
          "24 4"
        ]
      },
      {
        "SQL": "explain select * from t order by a limit 3",
        "Result": [
          "TopN_16 3.00 root  test.t.a:asc, offset:0, count:3",
          "└─PartitionUnion_20 7.00 root  ",
          "  ├─TopN_21 3.00 root  test.t.a:asc, offset:0, count:3",
          "  │ └─TableReader_29 3.00 root  data:TopN_28",
          "  │   └─TopN_28 3.00 cop[tikv]  test.t.a:asc, offset:0, count:3",
          "  │     └─TableFullScan_27 10000.00 cop[tikv] table:t, partition:p0 keep order:false, stats:pseudo",
          "  ├─TopN_34 1.00 root  test.t.a:asc, offset:0, count:3",
          "  │ └─TableReader_42 1.00 root  data:TableFullScan_41",
          "  │   └─TableFullScan_41 1.00 cop[tikv] table:t, partition:p1 keep order:false",
          "  └─TopN_43 3.00 root  test.t.a:asc, offset:0, count:3",
          "    └─TableReader_51 3.00 root  data:TopN_50",
          "      └─TopN_50 3.00 cop[tikv]  test.t.a:asc, offset:0, count:3",
          "        └─TableFullScan_49 4.00 cop[tikv] table:t, partition:p2 keep order:false"
        ]
      },
      {
        "SQL": "select * from t order by a limit 3",
        "Result": [
          "15 5",
          "21 1",
          "22 2"
        ]
      }
    ]
  },
  {
    "Name": "TestIndexMerge",
    "Cases": [
      {
        "SQL": "explain select /*+ USE_INDEX_MERGE(t, a, b) */ * from t where a = 1 or b = 2",
        "Plan": [
          "IndexMerge_8 2.00 root  ",
          "├─IndexRangeScan_5(Build) 1.00 cop[tikv] table:t, index:a(a) range:[1,1], keep order:false, stats:pseudo",
          "├─IndexRangeScan_6(Build) 1.00 cop[tikv] table:t, index:b(b) range:[2,2], keep order:false, stats:pseudo",
          "└─TableRowIDScan_7(Probe) 2.00 cop[tikv] table:t keep order:false, stats:pseudo"
        ]
      },
      {
        "SQL": "explain select /*+ USE_INDEX_MERGE(t, primary) */ * from t where 1 or t.c",
        "Plan": [
          "IndexMerge_8 10000.00 root  ",
          "├─TableFullScan_5(Build) 10000.00 cop[tikv] table:t keep order:false, stats:pseudo",
          "├─TableRangeScan_6(Build) 6666.67 cop[tikv] table:t range:[-inf,0), (0,+inf], keep order:false, stats:pseudo",
          "└─TableRowIDScan_7(Probe) 10000.00 cop[tikv] table:t keep order:false, stats:pseudo"
        ]
      },
      {
        "SQL": "explain select /*+ USE_INDEX_MERGE(t, a, b, c) */ * from t where 1 or t.a = 1 or t.b = 2",
        "Plan": [
          "TableReader_7 8000.00 root  data:Selection_6",
          "└─Selection_6 8000.00 cop[tikv]  or(or(1, eq(test.t.a, 1)), eq(test.t.b, 2))",
          "  └─TableFullScan_5 10000.00 cop[tikv] table:t keep order:false, stats:pseudo"
        ]
      }
    ]
  },
  {
    "Name": "TestSubqueryWithTopN",
    "Cases": [
      {
        "SQL": "desc select t1.b from t t1 where t1.b in (select t2.a from t t2 order by t1.a+t2.a limit 1)",
        "Plan": [
          "Projection_11 9990.00 root  test.t.b",
          "└─Apply_13 9990.00 root  semi join, equal:[eq(test.t.b, test.t.a)]",
          "  ├─TableReader_16(Build) 9990.00 root  data:Selection_15",
          "  │ └─Selection_15 9990.00 cop[tikv]  not(isnull(test.t.b))",
          "  │   └─TableFullScan_14 10000.00 cop[tikv] table:t1 keep order:false, stats:pseudo",
          "  └─Selection_17(Probe) 0.80 root  not(isnull(test.t.a))",
          "    └─Projection_26 1.00 root  test.t.a",
          "      └─TopN_18 1.00 root  Column#7:asc, offset:0, count:1",
          "        └─Projection_27 1.00 root  test.t.a, plus(test.t.a, test.t.a)->Column#7",
          "          └─TableReader_23 1.00 root  data:TopN_22",
          "            └─TopN_22 1.00 cop[tikv]  plus(test.t.a, test.t.a):asc, offset:0, count:1",
          "              └─TableFullScan_21 10000.00 cop[tikv] table:t2 keep order:false, stats:pseudo"
        ]
      },
      {
        "SQL": "desc select t1.a from t t1 order by (t1.b = 1 and exists (select 1 from t t2 where t1.b = t2.b)) limit 1",
        "Plan": [
          "Projection_11 1.00 root  test.t.a",
          "└─Projection_20 1.00 root  test.t.a, test.t.b, Column#8",
          "  └─TopN_14 1.00 root  Column#10:asc, offset:0, count:1",
          "    └─Projection_21 10000.00 root  test.t.a, test.t.b, Column#8, and(eq(test.t.b, 1), Column#8)->Column#10",
          "      └─HashJoin_15 10000.00 root  left outer semi join, equal:[eq(test.t.b, test.t.b)]",
          "        ├─TableReader_19(Build) 10000.00 root  data:TableFullScan_18",
          "        │ └─TableFullScan_18 10000.00 cop[tikv] table:t2 keep order:false, stats:pseudo",
          "        └─TableReader_17(Probe) 10000.00 root  data:TableFullScan_16",
          "          └─TableFullScan_16 10000.00 cop[tikv] table:t1 keep order:false, stats:pseudo"
        ]
      },
      {
        "SQL": "desc select * from (select b+b as x from t) t1, t t2 where t1.x=t2.b order by t1.x limit 1",
        "Plan": [
          "Projection_11 1.00 root  Column#4, test.t.a, test.t.b",
          "└─TopN_14 1.00 root  Column#4:asc, offset:0, count:1",
          "  └─HashJoin_18 10000.00 root  inner join, equal:[eq(test.t.b, Column#4)]",
          "    ├─Projection_23(Build) 8000.00 root  plus(test.t.b, test.t.b)->Column#4",
          "    │ └─TableReader_26 8000.00 root  data:Selection_25",
          "    │   └─Selection_25 8000.00 cop[tikv]  not(isnull(plus(test.t.b, test.t.b)))",
          "    │     └─TableFullScan_24 10000.00 cop[tikv] table:t keep order:false, stats:pseudo",
          "    └─TableReader_22(Probe) 9990.00 root  data:Selection_21",
          "      └─Selection_21 9990.00 cop[tikv]  not(isnull(test.t.b))",
          "        └─TableFullScan_20 10000.00 cop[tikv] table:t2 keep order:false, stats:pseudo"
        ]
      }
    ]
  },
  {
    "Name": "TestIndexJoinTableRange",
    "Cases": [
      {
        "SQL": "desc select /*+ TIDB_INLJ(t2)*/ * from t1, t2 where t1.a = t2.a and t1.b = t2.b",
        "Plan": [
<<<<<<< HEAD
<<<<<<< HEAD
          "IndexJoin_12 12487.50 root  inner join, inner:TableReader_11, outer key:test.t1.a, inner key:test.t2.a, other cond:eq(test.t1.b, test.t2.b)",
=======
          "IndexJoin_12 12487.50 root  inner join, inner:TableReader_11, outer key:test.t1.a, inner key:test.t2.a, equal cond:eq(test.t1.a, test.t2.a), eq(test.t1.b, test.t2.b)",
>>>>>>> 6b938b8f
          "├─IndexReader_16(Build) 9990.00 root  index:IndexFullScan_15",
          "│ └─IndexFullScan_15 9990.00 cop[tikv] table:t1, index:idx_t1_b(b) keep order:false, stats:pseudo",
          "└─TableReader_11(Probe) 1.00 root  data:Selection_10",
          "  └─Selection_10 1.00 cop[tikv]  not(isnull(test.t2.b))",
          "    └─TableRangeScan_9 1.00 cop[tikv] table:t2 range: decided by [test.t1.a], keep order:false, stats:pseudo"
=======
          "IndexJoin_14 12487.50 root  inner join, inner:TableReader_10, outer key:test.t1.a, inner key:test.t2.a, equal cond:eq(test.t1.a, test.t2.a), eq(test.t1.b, test.t2.b)",
          "├─IndexReader_19(Build) 9990.00 root  index:IndexFullScan_18",
          "│ └─IndexFullScan_18 9990.00 cop[tikv] table:t1, index:idx_t1_b(b) keep order:false, stats:pseudo",
          "└─TableReader_10(Probe) 1.00 root  data:Selection_9",
          "  └─Selection_9 1.00 cop[tikv]  not(isnull(test.t2.b))",
          "    └─TableRangeScan_8 1.00 cop[tikv] table:t2 range: decided by [test.t1.a], keep order:false, stats:pseudo"
>>>>>>> 38bbb0dd2... planner: ban (index) merge join heuristically when convert eq cond to other cond (#21138)
        ]
      },
      {
        "SQL": "desc select /*+ TIDB_INLJ(t2)*/ * from t1, t2 where t1.a = t2.a and t1.b = t2.a and t1.b = t2.b",
        "Plan": [
<<<<<<< HEAD
<<<<<<< HEAD
          "IndexJoin_12 12487.50 root  inner join, inner:TableReader_11, outer key:test.t1.a, test.t1.b, inner key:test.t2.a, test.t2.a, other cond:eq(test.t1.b, test.t2.b)",
=======
          "IndexJoin_12 12487.50 root  inner join, inner:TableReader_11, outer key:test.t1.a, test.t1.b, inner key:test.t2.a, test.t2.a, equal cond:eq(test.t1.a, test.t2.a), eq(test.t1.b, test.t2.a), eq(test.t1.b, test.t2.b)",
>>>>>>> 6b938b8f
          "├─IndexReader_16(Build) 9990.00 root  index:IndexFullScan_15",
          "│ └─IndexFullScan_15 9990.00 cop[tikv] table:t1, index:idx_t1_b(b) keep order:false, stats:pseudo",
          "└─TableReader_11(Probe) 1.00 root  data:Selection_10",
          "  └─Selection_10 1.00 cop[tikv]  not(isnull(test.t2.b))",
          "    └─TableRangeScan_9 1.00 cop[tikv] table:t2 range: decided by [test.t1.a test.t1.b], keep order:false, stats:pseudo"
=======
          "IndexJoin_13 12487.50 root  inner join, inner:TableReader_9, outer key:test.t1.a, test.t1.b, inner key:test.t2.a, test.t2.a, equal cond:eq(test.t1.a, test.t2.a), eq(test.t1.b, test.t2.a), eq(test.t1.b, test.t2.b)",
          "├─IndexReader_18(Build) 9990.00 root  index:IndexFullScan_17",
          "│ └─IndexFullScan_17 9990.00 cop[tikv] table:t1, index:idx_t1_b(b) keep order:false, stats:pseudo",
          "└─TableReader_9(Probe) 1.00 root  data:Selection_8",
          "  └─Selection_8 1.00 cop[tikv]  not(isnull(test.t2.b))",
          "    └─TableRangeScan_7 1.00 cop[tikv] table:t2 range: decided by [test.t1.a test.t1.b], keep order:false, stats:pseudo"
>>>>>>> 38bbb0dd2... planner: ban (index) merge join heuristically when convert eq cond to other cond (#21138)
        ]
      }
    ]
  },
  {
    "Name": "TestHintWithRequiredProperty",
    "Cases": [
      {
        "SQL": "desc select /*+ INL_JOIN(t2) */ * from t t1, t t2 where t1.a = t2.b order by t2.a",
        "Plan": [
          "Sort_7 12487.50 root  test.t.a:asc",
          "└─IndexJoin_15 12487.50 root  inner join, inner:IndexLookUp_14, outer key:test.t.a, inner key:test.t.b, equal cond:eq(test.t.a, test.t.b)",
          "  ├─TableReader_21(Build) 10000.00 root  data:TableFullScan_20",
          "  │ └─TableFullScan_20 10000.00 cop[tikv] table:t1 keep order:false, stats:pseudo",
          "  └─IndexLookUp_14(Probe) 1.25 root  ",
          "    ├─Selection_13(Build) 1.25 cop[tikv]  not(isnull(test.t.b))",
          "    │ └─IndexRangeScan_11 1.25 cop[tikv] table:t2, index:b(b) range: decided by [eq(test.t.b, test.t.a)], keep order:false, stats:pseudo",
          "    └─TableRowIDScan_12(Probe) 1.25 cop[tikv] table:t2 keep order:false, stats:pseudo"
        ],
        "Warnings": []
      },
      {
        "SQL": "desc select /*+ INL_HASH_JOIN(t2) */ * from t t1, t t2 where t1.a = t2.b order by t2.a",
        "Plan": [
          "Sort_7 12487.50 root  test.t.a:asc",
          "└─IndexHashJoin_17 12487.50 root  inner join, inner:IndexLookUp_14, outer key:test.t.a, inner key:test.t.b, equal cond:eq(test.t.a, test.t.b)",
          "  ├─TableReader_21(Build) 10000.00 root  data:TableFullScan_20",
          "  │ └─TableFullScan_20 10000.00 cop[tikv] table:t1 keep order:false, stats:pseudo",
          "  └─IndexLookUp_14(Probe) 1.25 root  ",
          "    ├─Selection_13(Build) 1.25 cop[tikv]  not(isnull(test.t.b))",
          "    │ └─IndexRangeScan_11 1.25 cop[tikv] table:t2, index:b(b) range: decided by [eq(test.t.b, test.t.a)], keep order:false, stats:pseudo",
          "    └─TableRowIDScan_12(Probe) 1.25 cop[tikv] table:t2 keep order:false, stats:pseudo"
        ],
        "Warnings": []
      },
      {
        "SQL": "desc select /*+ INL_MERGE_JOIN(t2)*/ t1.a, t2.a from t t1, t t2 ,t t3 where t1.a = t2.a and t3.a=t2.a",
        "Plan": [
          "HashJoin_17 15625.00 root  inner join, equal:[eq(test.t.a, test.t.a)]",
          "├─TableReader_44(Build) 10000.00 root  data:TableFullScan_43",
          "│ └─TableFullScan_43 10000.00 cop[tikv] table:t3 keep order:false, stats:pseudo",
          "└─IndexJoin_40(Probe) 12500.00 root  inner join, inner:TableReader_39, outer key:test.t.a, inner key:test.t.a, equal cond:eq(test.t.a, test.t.a)",
          "  ├─TableReader_33(Build) 10000.00 root  data:TableFullScan_32",
          "  │ └─TableFullScan_32 10000.00 cop[tikv] table:t1 keep order:false, stats:pseudo",
          "  └─TableReader_39(Probe) 1.00 root  data:TableRangeScan_38",
          "    └─TableRangeScan_38 1.00 cop[tikv] table:t2 range: decided by [test.t.a], keep order:false, stats:pseudo"
        ],
        "Warnings": []
      },
      {
        "SQL": "desc select * from t t1, (select /*+ HASH_AGG() */ b, max(a) from t t2 group by b) t2 where t1.b = t2.b order by t1.b",
        "Plan": [
          "Sort_10 9990.00 root  test.t.b:asc",
          "└─Projection_12 9990.00 root  test.t.a, test.t.b, test.t.c, test.t.b, Column#7",
          "  └─HashJoin_23 9990.00 root  inner join, equal:[eq(test.t.b, test.t.b)]",
          "    ├─HashAgg_43(Build) 7992.00 root  group by:test.t.b, funcs:max(Column#10)->Column#7, funcs:firstrow(test.t.b)->test.t.b",
          "    │ └─IndexReader_44 7992.00 root  index:HashAgg_40",
          "    │   └─HashAgg_40 7992.00 cop[tikv]  group by:test.t.b, funcs:max(test.t.a)->Column#10",
          "    │     └─IndexFullScan_33 9990.00 cop[tikv] table:t2, index:b(b) keep order:false, stats:pseudo",
          "    └─TableReader_47(Probe) 9990.00 root  data:Selection_46",
          "      └─Selection_46 9990.00 cop[tikv]  not(isnull(test.t.b))",
          "        └─TableFullScan_45 10000.00 cop[tikv] table:t1 keep order:false, stats:pseudo"
        ],
        "Warnings": []
      },
      {
        "SQL": "desc select /*+ INL_HASH_JOIN(t2) */ distinct t2.a from t t1 join t t2 on t1.a = t2.a",
        "Plan": [
          "IndexHashJoin_13 12500.00 root  inner join, inner:TableReader_10, outer key:test.t.a, inner key:test.t.a, equal cond:eq(test.t.a, test.t.a)",
          "├─TableReader_15(Build) 10000.00 root  data:TableFullScan_14",
          "│ └─TableFullScan_14 10000.00 cop[tikv] table:t1 keep order:false, stats:pseudo",
          "└─TableReader_10(Probe) 1.00 root  data:TableRangeScan_9",
          "  └─TableRangeScan_9 1.00 cop[tikv] table:t2 range: decided by [test.t.a], keep order:false, stats:pseudo"
        ],
        "Warnings": []
      },
      {
        "SQL": "desc select /*+ INL_JOIN(t2) */ * from t t1, t t2 where t1.a = t2.c order by t1.a",
        "Plan": [
          "Sort_7 12487.50 root  test.t.a:asc",
          "└─HashJoin_15 12487.50 root  inner join, equal:[eq(test.t.a, test.t.c)]",
          "  ├─TableReader_19(Build) 9990.00 root  data:Selection_18",
          "  │ └─Selection_18 9990.00 cop[tikv]  not(isnull(test.t.c))",
          "  │   └─TableFullScan_17 10000.00 cop[tikv] table:t2 keep order:false, stats:pseudo",
          "  └─TableReader_21(Probe) 10000.00 root  data:TableFullScan_20",
          "    └─TableFullScan_20 10000.00 cop[tikv] table:t1 keep order:false, stats:pseudo"
        ],
        "Warnings": [
          "[planner:1815]Optimizer Hint /*+ INL_JOIN(t2) */ or /*+ TIDB_INLJ(t2) */ is inapplicable",
          "[planner:1815]Optimizer Hint /*+ INL_JOIN(t2) */ or /*+ TIDB_INLJ(t2) */ is inapplicable"
        ]
      }
    ]
  },
  {
    "Name": "TestIndexHintWarning",
    "Cases": [
      {
        "SQL": "select /*+ USE_INDEX(t1, j) */ * from t1",
        "Warnings": [
          "[planner:1176]Key 'j' doesn't exist in table 't1'"
        ]
      },
      {
        "SQL": "select /*+ IGNORE_INDEX(t1, j) */ * from t1",
        "Warnings": [
          "[planner:1176]Key 'j' doesn't exist in table 't1'"
        ]
      },
      {
        "SQL": "select /*+ USE_INDEX(t2, a, b, c) */ * from t1",
        "Warnings": [
          "[planner:1815]use_index(test.t2, a, b, c) is inapplicable, check whether the table(test.t2) exists"
        ]
      },
      {
        "SQL": "select /*+ USE_INDEX(t2) */ * from t1",
        "Warnings": [
          "[planner:1815]use_index(test.t2) is inapplicable, check whether the table(test.t2) exists"
        ]
      },
      {
        "SQL": "select /*+ USE_INDEX(t1, a), USE_INDEX(t2, a), USE_INDEX(t3, a) */ * from t1, t2 where t1.a=t2.a",
        "Warnings": [
          "[planner:1815]use_index(test.t3, a) is inapplicable, check whether the table(test.t3) exists"
        ]
      },
      {
        "SQL": "select /*+ USE_INDEX(t3, a), USE_INDEX(t4, b), IGNORE_INDEX(t3, a) */ * from t1, t2 where t1.a=t2.a",
        "Warnings": [
          "[planner:1815]use_index(test.t3, a) is inapplicable, check whether the table(test.t3) exists",
          "[planner:1815]use_index(test.t4, b) is inapplicable, check whether the table(test.t4) exists",
          "[planner:1815]ignore_index(test.t3, a) is inapplicable, check whether the table(test.t3) exists"
        ]
      },
      {
        "SQL": "select /*+ USE_INDEX_MERGE(t3, a, b, d) */ * from t1",
        "Warnings": [
          "[planner:1815]use_index_merge(test.t3, a, b, d) is inapplicable, check whether the table(test.t3) exists"
        ]
      },
      {
        "SQL": "select /*+ USE_INDEX_MERGE(t1, a, b, c, d) */ * from t1",
        "Warnings": [
          "[planner:1815]use_index_merge(test.t1, a, b, c, d) is inapplicable, check whether the indexes (c, d) exist, or the indexes are conflicted with use_index/ignore_index hints."
        ]
      },
      {
        "SQL": "select /*+ USE_INDEX_MERGE(t1, a, b), USE_INDEX(t1, a) */ * from t1",
        "Warnings": [
          "[planner:1815]use_index_merge(test.t1, a, b) is inapplicable, check whether the indexes (b) exist, or the indexes are conflicted with use_index/ignore_index hints."
        ]
      },
      {
        "SQL": "select /*+ USE_INDEX_MERGE(t1, a, b), IGNORE_INDEX(t1, a) */ * from t1",
        "Warnings": [
          "[planner:1815]use_index_merge(test.t1, a, b) is inapplicable, check whether the indexes (a) exist, or the indexes are conflicted with use_index/ignore_index hints."
        ]
      },
      {
        "SQL": "select /*+ USE_INDEX_MERGE(t1, primary, a, b, c) */ * from t1",
        "Warnings": [
          "[planner:1815]use_index_merge(test.t1, primary, a, b, c) is inapplicable, check whether the indexes (c) exist, or the indexes are conflicted with use_index/ignore_index hints."
        ]
      }
    ]
  },
  {
    "Name": "TestHintWithoutTableWarning",
    "Cases": [
      {
        "SQL": "select /*+ TIDB_SMJ() */ * from t1, t2 where t1.a=t2.a",
        "Warnings": [
          "[planner:1815]Hint TIDB_SMJ() is inapplicable. Please specify the table names in the arguments."
        ]
      },
      {
        "SQL": "select /*+ MERGE_JOIN() */ * from t1, t2 where t1.a=t2.a",
        "Warnings": [
          "[planner:1815]Hint MERGE_JOIN() is inapplicable. Please specify the table names in the arguments."
        ]
      },
      {
        "SQL": "select /*+ INL_JOIN() */ * from t1, t2 where t1.a=t2.a",
        "Warnings": [
          "[planner:1815]Hint INL_JOIN() is inapplicable. Please specify the table names in the arguments."
        ]
      },
      {
        "SQL": "select /*+ TIDB_INLJ() */ * from t1, t2 where t1.a=t2.a",
        "Warnings": [
          "[planner:1815]Hint TIDB_INLJ() is inapplicable. Please specify the table names in the arguments."
        ]
      },
      {
        "SQL": "select /*+ INL_HASH_JOIN() */ * from t1, t2 where t1.a=t2.a",
        "Warnings": [
          "[planner:1815]Hint INL_HASH_JOIN() is inapplicable. Please specify the table names in the arguments."
        ]
      },
      {
        "SQL": "select /*+ INL_MERGE_JOIN() */ * from t1, t2 where t1.a=t2.a",
        "Warnings": [
          "[planner:1815]Hint INL_MERGE_JOIN() is inapplicable. Please specify the table names in the arguments."
        ]
      },
      {
        "SQL": "select /*+ HASH_JOIN() */ * from t1, t2 where t1.a=t2.a",
        "Warnings": [
          "[planner:1815]Hint HASH_JOIN() is inapplicable. Please specify the table names in the arguments."
        ]
      },
      {
        "SQL": "select /*+ USE_INDEX() */ * from t1, t2 where t1.a=t2.a",
        "Warnings": [
          "[parser:1064]You have an error in your SQL syntax; check the manual that corresponds to your TiDB version for the right syntax to use [parser:8064]Optimizer hint syntax error at line 1 column 22 near \") */\" "
        ]
      },
      {
        "SQL": "select /*+ IGNORE_INDEX() */ * from t1, t2 where t1.a=t2.a",
        "Warnings": [
          "[parser:1064]You have an error in your SQL syntax; check the manual that corresponds to your TiDB version for the right syntax to use [parser:8064]Optimizer hint syntax error at line 1 column 25 near \") */\" "
        ]
      },
      {
        "SQL": "select /*+ USE_INDEX_MERGE() */ * from t1, t2 where t1.a=t2.a",
        "Warnings": [
          "[parser:1064]You have an error in your SQL syntax; check the manual that corresponds to your TiDB version for the right syntax to use [parser:8064]Optimizer hint syntax error at line 1 column 28 near \") */\" "
        ]
      }
    ]
  },
  {
    "Name": "TestPartitionPruningForInExpr",
    "Cases": [
      {
        "SQL": "explain select * from t where a in (1, 2,'11')",
        "Plan": [
          "PartitionUnion_8 60.00 root  ",
          "├─TableReader_11 30.00 root  data:Selection_10",
          "│ └─Selection_10 30.00 cop[tikv]  in(test.t.a, 1, 2, 11)",
          "│   └─TableFullScan_9 10000.00 cop[tikv] table:t, partition:p0 keep order:false, stats:pseudo",
          "└─TableReader_14 30.00 root  data:Selection_13",
          "  └─Selection_13 30.00 cop[tikv]  in(test.t.a, 1, 2, 11)",
          "    └─TableFullScan_12 10000.00 cop[tikv] table:t, partition:p2 keep order:false, stats:pseudo"
        ]
      },
      {
        "SQL": "explain select * from t where a in (17, null)",
        "Plan": [
          "PartitionUnion_8 20.00 root  ",
          "├─TableReader_11 10.00 root  data:Selection_10",
          "│ └─Selection_10 10.00 cop[tikv]  in(test.t.a, 17, NULL)",
          "│   └─TableFullScan_9 10000.00 cop[tikv] table:t, partition:p0 keep order:false, stats:pseudo",
          "└─TableReader_14 10.00 root  data:Selection_13",
          "  └─Selection_13 10.00 cop[tikv]  in(test.t.a, 17, NULL)",
          "    └─TableFullScan_12 10000.00 cop[tikv] table:t, partition:p2 keep order:false, stats:pseudo"
        ]
      },
      {
        "SQL": "explain select * from t where a in (16, 'abc')",
        "Plan": [
          "PartitionUnion_8 40.00 root  ",
          "├─TableReader_11 20.00 root  data:Selection_10",
          "│ └─Selection_10 20.00 cop[tikv]  in(test.t.a, 16, 0)",
          "│   └─TableFullScan_9 10000.00 cop[tikv] table:t, partition:p0 keep order:false, stats:pseudo",
          "└─TableReader_14 20.00 root  data:Selection_13",
          "  └─Selection_13 20.00 cop[tikv]  in(test.t.a, 16, 0)",
          "    └─TableFullScan_12 10000.00 cop[tikv] table:t, partition:p2 keep order:false, stats:pseudo"
        ]
      },
      {
        "SQL": "explain select * from t where a in (15, 0.12, 3.47)",
        "Plan": [
          "TableReader_8 10.00 root  data:Selection_7",
          "└─Selection_7 10.00 cop[tikv]  or(eq(test.t.a, 15), 0)",
          "  └─TableFullScan_6 10000.00 cop[tikv] table:t, partition:p2 keep order:false, stats:pseudo"
        ]
      },
      {
        "SQL": "explain select * from t where a in (0.12, 3.47)",
        "Plan": [
          "TableDual_6 0.00 root  rows:0"
        ]
      },
      {
        "SQL": "explain select * from t where a in (14, floor(3.47))",
        "Plan": [
          "PartitionUnion_8 40.00 root  ",
          "├─TableReader_11 20.00 root  data:Selection_10",
          "│ └─Selection_10 20.00 cop[tikv]  in(test.t.a, 14, 3)",
          "│   └─TableFullScan_9 10000.00 cop[tikv] table:t, partition:p0 keep order:false, stats:pseudo",
          "└─TableReader_14 20.00 root  data:Selection_13",
          "  └─Selection_13 20.00 cop[tikv]  in(test.t.a, 14, 3)",
          "    └─TableFullScan_12 10000.00 cop[tikv] table:t, partition:p2 keep order:false, stats:pseudo"
        ]
      },
      {
        "SQL": "explain select * from t where b in (3, 4)",
        "Plan": [
          "PartitionUnion_9 60.00 root  ",
          "├─TableReader_12 20.00 root  data:Selection_11",
          "│ └─Selection_11 20.00 cop[tikv]  in(test.t.b, 3, 4)",
          "│   └─TableFullScan_10 10000.00 cop[tikv] table:t, partition:p0 keep order:false, stats:pseudo",
          "├─TableReader_15 20.00 root  data:Selection_14",
          "│ └─Selection_14 20.00 cop[tikv]  in(test.t.b, 3, 4)",
          "│   └─TableFullScan_13 10000.00 cop[tikv] table:t, partition:p1 keep order:false, stats:pseudo",
          "└─TableReader_18 20.00 root  data:Selection_17",
          "  └─Selection_17 20.00 cop[tikv]  in(test.t.b, 3, 4)",
          "    └─TableFullScan_16 10000.00 cop[tikv] table:t, partition:p2 keep order:false, stats:pseudo"
        ]
      }
    ]
  },
  {
    "Name": "TestStreamAggProp",
    "Cases": [
      {
        "SQL": "select /*+ stream_agg() */ count(*) c from t group by a order by c limit 1",
        "Plan": [
          "TopN_10 1.00 root  Column#3:asc, offset:0, count:1",
          "└─StreamAgg_17 8000.00 root  group by:test.t.a, funcs:count(1)->Column#3",
          "  └─Sort_22 10000.00 root  test.t.a:asc",
          "    └─TableReader_21 10000.00 root  data:TableFullScan_20",
          "      └─TableFullScan_20 10000.00 cop[tikv] table:t keep order:false, stats:pseudo"
        ],
        "Res": [
          "1"
        ]
      },
      {
        "SQL": "select /*+ stream_agg() */ count(*) c from t group by a order by c",
        "Plan": [
          "Sort_5 8000.00 root  Column#3:asc",
          "└─StreamAgg_11 8000.00 root  group by:test.t.a, funcs:count(1)->Column#3",
          "  └─Sort_16 10000.00 root  test.t.a:asc",
          "    └─TableReader_15 10000.00 root  data:TableFullScan_14",
          "      └─TableFullScan_14 10000.00 cop[tikv] table:t keep order:false, stats:pseudo"
        ],
        "Res": [
          "1",
          "2"
        ]
      },
      {
        "SQL": "select /*+ stream_agg() */ count(*) c from t group by a order by a limit 1",
        "Plan": [
          "Projection_8 1.00 root  Column#3",
          "└─Limit_14 1.00 root  offset:0, count:1",
          "  └─StreamAgg_27 1.00 root  group by:test.t.a, funcs:count(1)->Column#3, funcs:firstrow(test.t.a)->test.t.a",
          "    └─Sort_32 1.25 root  test.t.a:asc",
          "      └─TableReader_31 1.25 root  data:TableFullScan_30",
          "        └─TableFullScan_30 1.25 cop[tikv] table:t keep order:false, stats:pseudo"
        ],
        "Res": [
          "2"
        ]
      },
      {
        "SQL": "select /*+ stream_agg() */ count(*) c from t group by a order by a",
        "Plan": [
          "Projection_6 8000.00 root  Column#3",
          "└─StreamAgg_21 8000.00 root  group by:test.t.a, funcs:count(1)->Column#3, funcs:firstrow(test.t.a)->test.t.a",
          "  └─Sort_17 10000.00 root  test.t.a:asc",
          "    └─TableReader_16 10000.00 root  data:TableFullScan_15",
          "      └─TableFullScan_15 10000.00 cop[tikv] table:t keep order:false, stats:pseudo"
        ],
        "Res": [
          "2",
          "1"
        ]
      }
    ]
  },
  {
    "Name": "TestOptimizeHintOnPartitionTable",
    "Cases": [
      {
        "SQL": "select /*+ use_index(t) */ * from t",
        "Plan": [
          "PartitionUnion_8 30000.00 root  ",
          "├─TableReader_10 10000.00 root  data:TableFullScan_9",
          "│ └─TableFullScan_9 10000.00 cop[tikv] table:t, partition:p0 keep order:false, stats:pseudo",
          "├─TableReader_12 10000.00 root  data:TableFullScan_11",
          "│ └─TableFullScan_11 10000.00 cop[tikv] table:t, partition:p1 keep order:false, stats:pseudo",
          "└─TableReader_14 10000.00 root  data:TableFullScan_13",
          "  └─TableFullScan_13 10000.00 cop[tikv] table:t, partition:p2 keep order:false, stats:pseudo"
        ],
        "Warn": null
      },
      {
        "SQL": "select /*+ use_index(t partition(p0, p1) b, c) */ * from t partition(p1,p2)",
        "Plan": [
          "PartitionUnion_7 20000.00 root  ",
          "├─IndexLookUp_10 10000.00 root  ",
          "│ ├─IndexFullScan_8(Build) 10000.00 cop[tikv] table:t, partition:p1, index:b(b) keep order:false, stats:pseudo",
          "│ └─TableRowIDScan_9(Probe) 10000.00 cop[tikv] table:t, partition:p1 keep order:false, stats:pseudo",
          "└─TableReader_17 10000.00 root  data:TableFullScan_16",
          "  └─TableFullScan_16 10000.00 cop[tiflash] table:t, partition:p2 keep order:false, stats:pseudo"
        ],
        "Warn": [
          "Warning 1105 Unknown partitions (p0) in optimizer hint /*+ USE_INDEX(t PARTITION(p0, p1) b, c) */"
        ]
      },
      {
        "SQL": "select /*+ use_index(t partition(p_non_exist)) */ * from t partition(p1,p2)",
        "Plan": [
          "PartitionUnion_7 20000.00 root  ",
          "├─TableReader_11 10000.00 root  data:TableFullScan_10",
          "│ └─TableFullScan_10 10000.00 cop[tiflash] table:t, partition:p1 keep order:false, stats:pseudo",
          "└─TableReader_15 10000.00 root  data:TableFullScan_14",
          "  └─TableFullScan_14 10000.00 cop[tiflash] table:t, partition:p2 keep order:false, stats:pseudo"
        ],
        "Warn": [
          "Warning 1105 Unknown partitions (p_non_exist) in optimizer hint /*+ USE_INDEX(t PARTITION(p_non_exist)) */"
        ]
      },
      {
        "SQL": "select /*+ use_index(t partition(p0, p1) b, c) */ * from t",
        "Plan": [
          "PartitionUnion_8 30000.00 root  ",
          "├─IndexLookUp_11 10000.00 root  ",
          "│ ├─IndexFullScan_9(Build) 10000.00 cop[tikv] table:t, partition:p0, index:b(b) keep order:false, stats:pseudo",
          "│ └─TableRowIDScan_10(Probe) 10000.00 cop[tikv] table:t, partition:p0 keep order:false, stats:pseudo",
          "├─IndexLookUp_17 10000.00 root  ",
          "│ ├─IndexFullScan_15(Build) 10000.00 cop[tikv] table:t, partition:p1, index:b(b) keep order:false, stats:pseudo",
          "│ └─TableRowIDScan_16(Probe) 10000.00 cop[tikv] table:t, partition:p1 keep order:false, stats:pseudo",
          "└─TableReader_24 10000.00 root  data:TableFullScan_23",
          "  └─TableFullScan_23 10000.00 cop[tiflash] table:t, partition:p2 keep order:false, stats:pseudo"
        ],
        "Warn": null
      },
      {
        "SQL": "select /*+ ignore_index(t partition(p0, p1) b, c) */ * from t",
        "Plan": [
          "PartitionUnion_8 30000.00 root  ",
          "├─TableReader_12 10000.00 root  data:TableFullScan_11",
          "│ └─TableFullScan_11 10000.00 cop[tiflash] table:t, partition:p0 keep order:false, stats:pseudo",
          "├─TableReader_16 10000.00 root  data:TableFullScan_15",
          "│ └─TableFullScan_15 10000.00 cop[tiflash] table:t, partition:p1 keep order:false, stats:pseudo",
          "└─TableReader_20 10000.00 root  data:TableFullScan_19",
          "  └─TableFullScan_19 10000.00 cop[tiflash] table:t, partition:p2 keep order:false, stats:pseudo"
        ],
        "Warn": null
      },
      {
        "SQL": "select /*+ hash_join(t1, t2 partition(p0)) */ * from t t1 join t t2 on t1.a = t2.a",
        "Plan": [
          "HashJoin_15 37500.00 root  inner join, equal:[eq(test.t.a, test.t.a)]",
          "├─PartitionUnion_30(Build) 30000.00 root  ",
          "│ ├─TableReader_34 10000.00 root  data:TableFullScan_33",
          "│ │ └─TableFullScan_33 10000.00 cop[tiflash] table:t2, partition:p0 keep order:false, stats:pseudo",
          "│ ├─TableReader_38 10000.00 root  data:TableFullScan_37",
          "│ │ └─TableFullScan_37 10000.00 cop[tiflash] table:t2, partition:p1 keep order:false, stats:pseudo",
          "│ └─TableReader_42 10000.00 root  data:TableFullScan_41",
          "│   └─TableFullScan_41 10000.00 cop[tiflash] table:t2, partition:p2 keep order:false, stats:pseudo",
          "└─PartitionUnion_17(Probe) 30000.00 root  ",
          "  ├─TableReader_21 10000.00 root  data:TableFullScan_20",
          "  │ └─TableFullScan_20 10000.00 cop[tiflash] table:t1, partition:p0 keep order:false, stats:pseudo",
          "  ├─TableReader_25 10000.00 root  data:TableFullScan_24",
          "  │ └─TableFullScan_24 10000.00 cop[tiflash] table:t1, partition:p1 keep order:false, stats:pseudo",
          "  └─TableReader_29 10000.00 root  data:TableFullScan_28",
          "    └─TableFullScan_28 10000.00 cop[tiflash] table:t1, partition:p2 keep order:false, stats:pseudo"
        ],
        "Warn": [
          "Warning 1105 Optimizer Hint /*+ HASH_JOIN(t1, t2 PARTITION(p0)) */ is inapplicable on specified partitions"
        ]
      },
      {
        "SQL": "select /*+ use_index_merge(t partition(p0)) */ * from t where t.b = 1 or t.c = \"8\"",
        "Plan": [
          "PartitionUnion_9 24000.00 root  ",
          "├─IndexMerge_13 20.00 root  ",
          "│ ├─IndexRangeScan_10(Build) 10.00 cop[tikv] table:t, partition:p0, index:b(b) range:[1,1], keep order:false, stats:pseudo",
          "│ ├─IndexRangeScan_11(Build) 10.00 cop[tikv] table:t, partition:p0, index:c(c) range:[\"8\",\"8\"], keep order:false, stats:pseudo",
          "│ └─TableRowIDScan_12(Probe) 20.00 cop[tikv] table:t, partition:p0 keep order:false, stats:pseudo",
          "├─TableReader_19 8000.00 root  data:Selection_18",
          "│ └─Selection_18 8000.00 cop[tiflash]  or(eq(test.t.b, 1), eq(test.t.c, \"8\"))",
          "│   └─TableFullScan_17 10000.00 cop[tiflash] table:t, partition:p1 keep order:false, stats:pseudo",
          "└─TableReader_25 8000.00 root  data:Selection_24",
          "  └─Selection_24 8000.00 cop[tiflash]  or(eq(test.t.b, 1), eq(test.t.c, \"8\"))",
          "    └─TableFullScan_23 10000.00 cop[tiflash] table:t, partition:p2 keep order:false, stats:pseudo"
        ],
        "Warn": null
      },
      {
        "SQL": "select /*+ use_index_merge(t partition(p0, p1) primary, b) */ * from t where t.a = 1 or t.b = 2",
        "Plan": [
          "PartitionUnion_9 24000.00 root  ",
          "├─IndexMerge_13 11.00 root  ",
          "│ ├─TableRangeScan_10(Build) 1.00 cop[tikv] table:t, partition:p0 range:[1,1], keep order:false, stats:pseudo",
          "│ ├─IndexRangeScan_11(Build) 10.00 cop[tikv] table:t, partition:p0, index:b(b) range:[2,2], keep order:false, stats:pseudo",
          "│ └─TableRowIDScan_12(Probe) 11.00 cop[tikv] table:t, partition:p0 keep order:false, stats:pseudo",
          "├─IndexMerge_17 11.00 root  ",
          "│ ├─TableRangeScan_14(Build) 1.00 cop[tikv] table:t, partition:p1 range:[1,1], keep order:false, stats:pseudo",
          "│ ├─IndexRangeScan_15(Build) 10.00 cop[tikv] table:t, partition:p1, index:b(b) range:[2,2], keep order:false, stats:pseudo",
          "│ └─TableRowIDScan_16(Probe) 11.00 cop[tikv] table:t, partition:p1 keep order:false, stats:pseudo",
          "└─TableReader_23 8000.00 root  data:Selection_22",
          "  └─Selection_22 8000.00 cop[tiflash]  or(eq(test.t.a, 1), eq(test.t.b, 2))",
          "    └─TableFullScan_21 10000.00 cop[tiflash] table:t, partition:p2 keep order:false, stats:pseudo"
        ],
        "Warn": null
      },
      {
        "SQL": "select /*+ use_index(t partition(p0) b) */ * from t partition(p0, p1)",
        "Plan": [
          "PartitionUnion_7 20000.00 root  ",
          "├─IndexLookUp_10 10000.00 root  ",
          "│ ├─IndexFullScan_8(Build) 10000.00 cop[tikv] table:t, partition:p0, index:b(b) keep order:false, stats:pseudo",
          "│ └─TableRowIDScan_9(Probe) 10000.00 cop[tikv] table:t, partition:p0 keep order:false, stats:pseudo",
          "└─TableReader_14 10000.00 root  data:TableFullScan_13",
          "  └─TableFullScan_13 10000.00 cop[tiflash] table:t, partition:p1 keep order:false, stats:pseudo"
        ],
        "Warn": null
      },
      {
        "SQL": "select /*+ read_from_storage(tikv[t partition(p0)], tiflash[t partition(p1, p2)]) */ * from t",
        "Plan": [
          "PartitionUnion_8 30000.00 root  ",
          "├─TableReader_10 10000.00 root  data:TableFullScan_9",
          "│ └─TableFullScan_9 10000.00 cop[tikv] table:t, partition:p0 keep order:false, stats:pseudo",
          "├─TableReader_12 10000.00 root  data:TableFullScan_11",
          "│ └─TableFullScan_11 10000.00 cop[tiflash] table:t, partition:p1 keep order:false, stats:pseudo",
          "└─TableReader_14 10000.00 root  data:TableFullScan_13",
          "  └─TableFullScan_13 10000.00 cop[tiflash] table:t, partition:p2 keep order:false, stats:pseudo"
        ],
        "Warn": null
      }
    ]
  },
  {
    "Name": "TestApproxPercentile",
    "Cases": [
      {
        "SQL": "select approx_percentile(a, 50) from t",
        "Plan": [
          "HashAgg_5 1.00 root  funcs:approx_percentile(test.t.a, 50)->Column#4",
          "└─TableReader_11 10000.00 root  data:TableFullScan_10",
          "  └─TableFullScan_10 10000.00 cop[tikv] table:t keep order:false, stats:pseudo"
        ],
        "Res": [
          "3"
        ]
      },
      {
        "SQL": "select approx_percentile(a, 10) from t",
        "Plan": [
          "HashAgg_5 1.00 root  funcs:approx_percentile(test.t.a, 10)->Column#4",
          "└─TableReader_11 10000.00 root  data:TableFullScan_10",
          "  └─TableFullScan_10 10000.00 cop[tikv] table:t keep order:false, stats:pseudo"
        ],
        "Res": [
          "1"
        ]
      },
      {
        "SQL": "select approx_percentile(a, 10+70) from t",
        "Plan": [
          "HashAgg_5 1.00 root  funcs:approx_percentile(test.t.a, 80)->Column#4",
          "└─TableReader_11 10000.00 root  data:TableFullScan_10",
          "  └─TableFullScan_10 10000.00 cop[tikv] table:t keep order:false, stats:pseudo"
        ],
        "Res": [
          "4"
        ]
      },
      {
        "SQL": "select approx_percentile(a, 10*10) from t",
        "Plan": [
          "HashAgg_5 1.00 root  funcs:approx_percentile(test.t.a, 100)->Column#4",
          "└─TableReader_11 10000.00 root  data:TableFullScan_10",
          "  └─TableFullScan_10 10000.00 cop[tikv] table:t keep order:false, stats:pseudo"
        ],
        "Res": [
          "5"
        ]
      },
      {
        "SQL": "select approx_percentile(a, 50) from t group by b order by b",
        "Plan": [
          "Projection_6 8000.00 root  Column#4",
          "└─Sort_7 8000.00 root  test.t.b:asc",
          "  └─HashAgg_9 8000.00 root  group by:test.t.b, funcs:approx_percentile(test.t.a, 50)->Column#4, funcs:firstrow(test.t.b)->test.t.b",
          "    └─TableReader_13 10000.00 root  data:TableFullScan_12",
          "      └─TableFullScan_12 10000.00 cop[tikv] table:t keep order:false, stats:pseudo"
        ],
        "Res": [
          "1",
          "4"
        ]
      }
    ]
  }
]<|MERGE_RESOLUTION|>--- conflicted
+++ resolved
@@ -63,25 +63,6 @@
     ]
   },
   {
-<<<<<<< HEAD
-=======
-    "Name": "TestIndexJoinInnerIndexNDV",
-    "Cases": [
-      {
-        "SQL": "explain select /*+ inl_join(t2) */ * from t1, t2 where t1.a = t2.a and t1.b = t2.b and t1.c = t2.c",
-        "Plan": [
-          "IndexJoin_10 3.00 root  inner join, inner:IndexLookUp_9, outer key:test.t1.c, inner key:test.t2.c, equal cond:eq(test.t1.a, test.t2.a), eq(test.t1.b, test.t2.b), eq(test.t1.c, test.t2.c)",
-          "├─TableReader_19(Build) 3.00 root  data:TableFullScan_18",
-          "│ └─TableFullScan_18 3.00 cop[tikv] table:t1 keep order:false",
-          "└─IndexLookUp_9(Probe) 1.00 root  ",
-          "  ├─IndexRangeScan_7(Build) 1.00 cop[tikv] table:t2, index:idx2(c) range: decided by [eq(test.t2.c, test.t1.c)], keep order:false",
-          "  └─TableRowIDScan_8(Probe) 1.00 cop[tikv] table:t2 keep order:false"
-        ]
-      }
-    ]
-  },
-  {
->>>>>>> 38bbb0dd2... planner: ban (index) merge join heuristically when convert eq cond to other cond (#21138)
     "Name": "TestSimplifyOuterJoinWithCast",
     "Cases": [
       {
@@ -125,21 +106,9 @@
       {
         "SQL": "explain select /*+ TIDB_INLJ(t2) */ * from t1 join t2 on t1.a = t2.a and t1.c = t2.c",
         "Plan": [
-<<<<<<< HEAD
-<<<<<<< HEAD
-          "IndexJoin_9 2.00 root  inner join, inner:IndexLookUp_8, outer key:test.t1.a, inner key:test.t2.a, other cond:eq(test.t1.c, test.t2.c)",
-          "├─TableReader_13(Build) 1.00 root  data:TableFullScan_12",
-          "│ └─TableFullScan_12 1.00 cop[tikv] table:t1 keep order:false",
-=======
-          "IndexJoin_9 2.00 root  inner join, inner:IndexLookUp_8, outer key:test.t1.a, inner key:test.t2.a, equal cond:eq(test.t1.a, test.t2.a), eq(test.t1.c, test.t2.c)",
-          "├─TableReader_18(Build) 1.00 root  data:TableFullScan_17",
-          "│ └─TableFullScan_17 1.00 cop[tikv] table:t1 keep order:false",
->>>>>>> 38bbb0dd2... planner: ban (index) merge join heuristically when convert eq cond to other cond (#21138)
-=======
           "IndexJoin_9 2.00 root  inner join, inner:IndexLookUp_8, outer key:test.t1.a, inner key:test.t2.a, equal cond:eq(test.t1.a, test.t2.a), eq(test.t1.c, test.t2.c)",
           "├─TableReader_15(Build) 1.00 root  data:TableFullScan_14",
           "│ └─TableFullScan_14 1.00 cop[tikv] table:t1 keep order:false",
->>>>>>> 6b938b8f
           "└─IndexLookUp_8(Probe) 2.00 root  ",
           "  ├─IndexRangeScan_6(Build) 2.00 cop[tikv] table:t2, index:PRIMARY(a, b) range: decided by [eq(test.t2.a, test.t1.a)], keep order:false",
           "  └─TableRowIDScan_7(Probe) 2.00 cop[tikv] table:t2 keep order:false"
@@ -311,49 +280,23 @@
       {
         "SQL": "desc select /*+ TIDB_INLJ(t2)*/ * from t1, t2 where t1.a = t2.a and t1.b = t2.b",
         "Plan": [
-<<<<<<< HEAD
-<<<<<<< HEAD
-          "IndexJoin_12 12487.50 root  inner join, inner:TableReader_11, outer key:test.t1.a, inner key:test.t2.a, other cond:eq(test.t1.b, test.t2.b)",
-=======
-          "IndexJoin_12 12487.50 root  inner join, inner:TableReader_11, outer key:test.t1.a, inner key:test.t2.a, equal cond:eq(test.t1.a, test.t2.a), eq(test.t1.b, test.t2.b)",
->>>>>>> 6b938b8f
-          "├─IndexReader_16(Build) 9990.00 root  index:IndexFullScan_15",
-          "│ └─IndexFullScan_15 9990.00 cop[tikv] table:t1, index:idx_t1_b(b) keep order:false, stats:pseudo",
-          "└─TableReader_11(Probe) 1.00 root  data:Selection_10",
-          "  └─Selection_10 1.00 cop[tikv]  not(isnull(test.t2.b))",
-          "    └─TableRangeScan_9 1.00 cop[tikv] table:t2 range: decided by [test.t1.a], keep order:false, stats:pseudo"
-=======
-          "IndexJoin_14 12487.50 root  inner join, inner:TableReader_10, outer key:test.t1.a, inner key:test.t2.a, equal cond:eq(test.t1.a, test.t2.a), eq(test.t1.b, test.t2.b)",
-          "├─IndexReader_19(Build) 9990.00 root  index:IndexFullScan_18",
-          "│ └─IndexFullScan_18 9990.00 cop[tikv] table:t1, index:idx_t1_b(b) keep order:false, stats:pseudo",
+          "IndexJoin_11 12487.50 root  inner join, inner:TableReader_10, outer key:test.t1.a, inner key:test.t2.a, equal cond:eq(test.t1.a, test.t2.a), eq(test.t1.b, test.t2.b)",
+          "├─IndexReader_15(Build) 9990.00 root  index:IndexFullScan_14",
+          "│ └─IndexFullScan_14 9990.00 cop[tikv] table:t1, index:idx_t1_b(b) keep order:false, stats:pseudo",
           "└─TableReader_10(Probe) 1.00 root  data:Selection_9",
           "  └─Selection_9 1.00 cop[tikv]  not(isnull(test.t2.b))",
           "    └─TableRangeScan_8 1.00 cop[tikv] table:t2 range: decided by [test.t1.a], keep order:false, stats:pseudo"
->>>>>>> 38bbb0dd2... planner: ban (index) merge join heuristically when convert eq cond to other cond (#21138)
         ]
       },
       {
         "SQL": "desc select /*+ TIDB_INLJ(t2)*/ * from t1, t2 where t1.a = t2.a and t1.b = t2.a and t1.b = t2.b",
         "Plan": [
-<<<<<<< HEAD
-<<<<<<< HEAD
-          "IndexJoin_12 12487.50 root  inner join, inner:TableReader_11, outer key:test.t1.a, test.t1.b, inner key:test.t2.a, test.t2.a, other cond:eq(test.t1.b, test.t2.b)",
-=======
-          "IndexJoin_12 12487.50 root  inner join, inner:TableReader_11, outer key:test.t1.a, test.t1.b, inner key:test.t2.a, test.t2.a, equal cond:eq(test.t1.a, test.t2.a), eq(test.t1.b, test.t2.a), eq(test.t1.b, test.t2.b)",
->>>>>>> 6b938b8f
-          "├─IndexReader_16(Build) 9990.00 root  index:IndexFullScan_15",
-          "│ └─IndexFullScan_15 9990.00 cop[tikv] table:t1, index:idx_t1_b(b) keep order:false, stats:pseudo",
-          "└─TableReader_11(Probe) 1.00 root  data:Selection_10",
-          "  └─Selection_10 1.00 cop[tikv]  not(isnull(test.t2.b))",
-          "    └─TableRangeScan_9 1.00 cop[tikv] table:t2 range: decided by [test.t1.a test.t1.b], keep order:false, stats:pseudo"
-=======
-          "IndexJoin_13 12487.50 root  inner join, inner:TableReader_9, outer key:test.t1.a, test.t1.b, inner key:test.t2.a, test.t2.a, equal cond:eq(test.t1.a, test.t2.a), eq(test.t1.b, test.t2.a), eq(test.t1.b, test.t2.b)",
-          "├─IndexReader_18(Build) 9990.00 root  index:IndexFullScan_17",
-          "│ └─IndexFullScan_17 9990.00 cop[tikv] table:t1, index:idx_t1_b(b) keep order:false, stats:pseudo",
+          "IndexJoin_10 12487.50 root  inner join, inner:TableReader_9, outer key:test.t1.a, test.t1.b, inner key:test.t2.a, test.t2.a, equal cond:eq(test.t1.a, test.t2.a), eq(test.t1.b, test.t2.a), eq(test.t1.b, test.t2.b)",
+          "├─IndexReader_14(Build) 9990.00 root  index:IndexFullScan_13",
+          "│ └─IndexFullScan_13 9990.00 cop[tikv] table:t1, index:idx_t1_b(b) keep order:false, stats:pseudo",
           "└─TableReader_9(Probe) 1.00 root  data:Selection_8",
           "  └─Selection_8 1.00 cop[tikv]  not(isnull(test.t2.b))",
           "    └─TableRangeScan_7 1.00 cop[tikv] table:t2 range: decided by [test.t1.a test.t1.b], keep order:false, stats:pseudo"
->>>>>>> 38bbb0dd2... planner: ban (index) merge join heuristically when convert eq cond to other cond (#21138)
         ]
       }
     ]
