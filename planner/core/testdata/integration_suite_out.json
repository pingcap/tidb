[
  {
    "Name": "TestPushLimitDownIndexLookUpReader",
    "Cases": [
      {
        "SQL": "explain format = 'brief' select * from tbl use index(idx_b_c) where b > 1 limit 2,1",
        "Plan": [
          "IndexLookUp 1.00 root  limit embedded(offset:2, count:1)",
          "├─Limit(Build) 3.00 cop[tikv]  offset:0, count:3",
          "│ └─IndexRangeScan 3.00 cop[tikv] table:tbl, index:idx_b_c(b, c) range:(1,+inf], keep order:false",
          "└─TableRowIDScan(Probe) 1.00 cop[tikv] table:tbl keep order:false"
        ]
      },
      {
        "SQL": "explain format = 'brief' select * from tbl use index(idx_b_c) where b > 1 order by b desc limit 2,1",
        "Plan": [
          "Limit 1.00 root  offset:2, count:1",
          "└─Projection 3.00 root  test.tbl.a, test.tbl.b, test.tbl.c",
          "  └─IndexLookUp 3.00 root  ",
          "    ├─Limit(Build) 3.00 cop[tikv]  offset:0, count:3",
          "    │ └─IndexRangeScan 3.00 cop[tikv] table:tbl, index:idx_b_c(b, c) range:(1,+inf], keep order:true, desc",
          "    └─TableRowIDScan(Probe) 3.00 cop[tikv] table:tbl keep order:false"
        ]
      },
      {
        "SQL": "explain format = 'brief' select * from tbl use index(idx_b_c) where b > 1 and c > 1 limit 2,1",
        "Plan": [
          "IndexLookUp 1.00 root  limit embedded(offset:2, count:1)",
          "├─Limit(Build) 3.00 cop[tikv]  offset:0, count:3",
          "│ └─Selection 3.00 cop[tikv]  gt(test.tbl.c, 1)",
          "│   └─IndexRangeScan 3.75 cop[tikv] table:tbl, index:idx_b_c(b, c) range:(1,+inf], keep order:false",
          "└─TableRowIDScan(Probe) 1.00 cop[tikv] table:tbl keep order:false"
        ]
      },
      {
        "SQL": "explain format = 'brief' select * from tbl use index(idx_b_c) where b > 1 and a > 1 limit 2,1",
        "Plan": [
          "Limit 1.00 root  offset:2, count:1",
          "└─IndexLookUp 3.00 root  ",
          "  ├─IndexRangeScan(Build) 3.75 cop[tikv] table:tbl, index:idx_b_c(b, c) range:(1,+inf], keep order:false",
          "  └─Limit(Probe) 3.00 cop[tikv]  offset:0, count:3",
          "    └─Selection 3.00 cop[tikv]  gt(test.tbl.a, 1)",
          "      └─TableRowIDScan 3.75 cop[tikv] table:tbl keep order:false"
        ]
      }
    ]
  },
  {
    "Name": "TestIsFromUnixtimeNullRejective",
    "Cases": [
      {
        "SQL": "explain format = 'brief' select * from t t1 left join t t2 on t1.a=t2.a where from_unixtime(t2.b);",
        "Plan": [
          "Projection 9990.00 root  test.t.a, test.t.b, test.t.a, test.t.b",
          "└─HashJoin 9990.00 root  inner join, equal:[eq(test.t.a, test.t.a)]",
          "  ├─Selection(Build) 7992.00 root  from_unixtime(cast(test.t.b, decimal(20,0) BINARY))",
          "  │ └─TableReader 9990.00 root  data:Selection",
          "  │   └─Selection 9990.00 cop[tikv]  not(isnull(test.t.a))",
          "  │     └─TableFullScan 10000.00 cop[tikv] table:t2 keep order:false, stats:pseudo",
          "  └─TableReader(Probe) 9990.00 root  data:Selection",
          "    └─Selection 9990.00 cop[tikv]  not(isnull(test.t.a))",
          "      └─TableFullScan 10000.00 cop[tikv] table:t1 keep order:false, stats:pseudo"
        ]
      }
    ]
  },
  {
    "Name": "TestAggColumnPrune",
    "Cases": [
      {
        "SQL": "select count(1) from t join (select count(1) from t where false) as tmp",
        "Res": [
          "2"
        ]
      },
      {
        "SQL": "select count(1) from t join (select max(a) from t where false) as tmp",
        "Res": [
          "2"
        ]
      },
      {
        "SQL": "select count(1) from t join (select min(a) from t where false) as tmp",
        "Res": [
          "2"
        ]
      },
      {
        "SQL": "select count(1) from t join (select sum(a) from t where false) as tmp",
        "Res": [
          "2"
        ]
      },
      {
        "SQL": "select count(1) from t join (select avg(a) from t where false) as tmp",
        "Res": [
          "2"
        ]
      },
      {
        "SQL": "select count(1) from t join (select count(1) from t where false group by a) as tmp",
        "Res": [
          "0"
        ]
      },
      {
        "SQL": "select count(1) from t join (select max(a) from t where false group by a) as tmp",
        "Res": [
          "0"
        ]
      },
      {
        "SQL": "select count(1) from t join (select min(a) from t where false group by a) as tmp",
        "Res": [
          "0"
        ]
      },
      {
        "SQL": "select count(1) from t join (select sum(a) from t where false group by a) as tmp",
        "Res": [
          "0"
        ]
      },
      {
        "SQL": "select count(1) from t join (select avg(a) from t where false group by a) as tmp",
        "Res": [
          "0"
        ]
      },
      {
        "SQL": "SELECT avg(2) FROM(SELECT min(c) FROM t JOIN(SELECT 1 c) d ORDER BY a) e",
        "Res": [
          "2.0000"
        ]
      }
    ]
  },
  {
    "Name": "TestIndexJoinInnerIndexNDV",
    "Cases": [
      {
        "SQL": "explain format = 'brief' select /*+ inl_join(t2) */ * from t1, t2 where t1.a = t2.a and t1.b = t2.b and t1.c = t2.c",
        "Plan": [
          "IndexJoin 3.00 root  inner join, inner:IndexLookUp, outer key:test.t1.c, inner key:test.t2.c, equal cond:eq(test.t1.a, test.t2.a), eq(test.t1.b, test.t2.b), eq(test.t1.c, test.t2.c)",
          "├─TableReader(Build) 3.00 root  data:TableFullScan",
          "│ └─TableFullScan 3.00 cop[tikv] table:t1 keep order:false",
          "└─IndexLookUp(Probe) 1.00 root  ",
          "  ├─IndexRangeScan(Build) 1.00 cop[tikv] table:t2, index:idx2(c) range: decided by [eq(test.t2.c, test.t1.c)], keep order:false",
          "  └─TableRowIDScan(Probe) 1.00 cop[tikv] table:t2 keep order:false"
        ]
      }
    ]
  },
  {
    "Name": "TestSimplifyOuterJoinWithCast",
    "Cases": [
      {
        "SQL": "explain format = 'brief' select * from t t1 left join t t2 on t1.a = t2.a where cast(t1.b as date) >= '2019-01-01'",
        "Plan": [
          "HashJoin 10000.00 root  left outer join, equal:[eq(test.t.a, test.t.a)]",
          "├─TableReader(Build) 8000.00 root  data:Selection",
          "│ └─Selection 8000.00 cop[tikv]  ge(cast(test.t.b, date BINARY), 2019-01-01 00:00:00.000000)",
          "│   └─TableFullScan 10000.00 cop[tikv] table:t1 keep order:false, stats:pseudo",
          "└─TableReader(Probe) 10000.00 root  data:TableFullScan",
          "  └─TableFullScan 10000.00 cop[tikv] table:t2 keep order:false, stats:pseudo"
        ]
      }
    ]
  },
  {
    "Name": "TestMaxMinEliminate",
    "Cases": [
      {
        "SQL": "explain format = 'brief' (select max(a) from t) union (select min(a) from t)",
        "Plan": [
          "HashAgg 2.00 root  group by:Column#5, funcs:firstrow(Column#5)->Column#5",
          "└─Union 2.00 root  ",
          "  ├─StreamAgg 1.00 root  funcs:max(test.t.a)->Column#2",
          "  │ └─Limit 1.00 root  offset:0, count:1",
          "  │   └─TableReader 1.00 root  data:Limit",
          "  │     └─Limit 1.00 cop[tikv]  offset:0, count:1",
          "  │       └─TableFullScan 1.00 cop[tikv] table:t keep order:true, desc, stats:pseudo",
          "  └─StreamAgg 1.00 root  funcs:min(test.t.a)->Column#4",
          "    └─Limit 1.00 root  offset:0, count:1",
          "      └─TableReader 1.00 root  data:Limit",
          "        └─Limit 1.00 cop[tikv]  offset:0, count:1",
          "          └─TableFullScan 1.00 cop[tikv] table:t keep order:true, stats:pseudo"
        ]
      },
      {
        "SQL": "explain format = 'brief' select min(a), max(a) from cluster_index_t",
        "Plan": [
          "HashJoin 1.00 root  CARTESIAN inner join",
          "├─StreamAgg(Build) 1.00 root  funcs:max(test.cluster_index_t.a)->Column#5",
          "│ └─Limit 1.00 root  offset:0, count:1",
          "│   └─TableReader 1.00 root  data:Limit",
          "│     └─Limit 1.00 cop[tikv]  offset:0, count:1",
          "│       └─TableFullScan 1.00 cop[tikv] table:cluster_index_t keep order:true, desc, stats:pseudo",
          "└─StreamAgg(Probe) 1.00 root  funcs:min(test.cluster_index_t.a)->Column#4",
          "  └─Limit 1.00 root  offset:0, count:1",
          "    └─TableReader 1.00 root  data:Limit",
          "      └─Limit 1.00 cop[tikv]  offset:0, count:1",
          "        └─TableFullScan 1.00 cop[tikv] table:cluster_index_t keep order:true, stats:pseudo"
        ]
      },
      {
        "SQL": "explain format = 'brief' select min(b), max(b) from cluster_index_t where a = 1",
        "Plan": [
          "HashJoin 1.00 root  CARTESIAN inner join",
          "├─StreamAgg(Build) 1.00 root  funcs:max(test.cluster_index_t.b)->Column#5",
          "│ └─Limit 1.00 root  offset:0, count:1",
          "│   └─TableReader 1.00 root  data:Limit",
          "│     └─Limit 1.00 cop[tikv]  offset:0, count:1",
          "│       └─TableRangeScan 1.00 cop[tikv] table:cluster_index_t range:[1,1], keep order:true, desc, stats:pseudo",
          "└─StreamAgg(Probe) 1.00 root  funcs:min(test.cluster_index_t.b)->Column#4",
          "  └─Limit 1.00 root  offset:0, count:1",
          "    └─TableReader 1.00 root  data:Limit",
          "      └─Limit 1.00 cop[tikv]  offset:0, count:1",
          "        └─TableRangeScan 1.00 cop[tikv] table:cluster_index_t range:[1,1], keep order:true, stats:pseudo"
        ]
      },
      {
        "SQL": "explain format = 'brief' select min(a), max(a) from cluster_index_t where b = 1",
        "Plan": [
          "StreamAgg 1.00 root  funcs:min(Column#8)->Column#4, funcs:max(Column#9)->Column#5",
          "└─TableReader 1.00 root  data:StreamAgg",
          "  └─StreamAgg 1.00 cop[tikv]  funcs:min(test.cluster_index_t.a)->Column#8, funcs:max(test.cluster_index_t.a)->Column#9",
          "    └─Selection 10.00 cop[tikv]  eq(test.cluster_index_t.b, 1)",
          "      └─TableFullScan 10000.00 cop[tikv] table:cluster_index_t keep order:false, stats:pseudo"
        ]
      },
      {
        "SQL": "explain format = 'brief' select min(b), max(b) from cluster_index_t where b = 1",
        "Plan": [
          "StreamAgg 1.00 root  funcs:min(Column#8)->Column#4, funcs:max(Column#9)->Column#5",
          "└─TableReader 1.00 root  data:StreamAgg",
          "  └─StreamAgg 1.00 cop[tikv]  funcs:min(test.cluster_index_t.b)->Column#8, funcs:max(test.cluster_index_t.b)->Column#9",
          "    └─Selection 10.00 cop[tikv]  eq(test.cluster_index_t.b, 1)",
          "      └─TableFullScan 10000.00 cop[tikv] table:cluster_index_t keep order:false, stats:pseudo"
        ]
      }
    ]
  },
  {
    "Name": "TestIndexJoinUniqueCompositeIndex",
    "Cases": [
      {
        "SQL": "explain format = 'brief' select /*+ TIDB_INLJ(t2) */ * from t1 join t2 on t1.a = t2.a and t1.c = t2.c",
        "Plan": [
          "IndexJoin 2.00 root  inner join, inner:IndexLookUp, outer key:test.t1.a, inner key:test.t2.a, equal cond:eq(test.t1.a, test.t2.a), eq(test.t1.c, test.t2.c)",
          "├─TableReader(Build) 1.00 root  data:TableFullScan",
          "│ └─TableFullScan 1.00 cop[tikv] table:t1 keep order:false",
          "└─IndexLookUp(Probe) 2.00 root  ",
          "  ├─IndexRangeScan(Build) 2.00 cop[tikv] table:t2, index:PRIMARY(a, b) range: decided by [eq(test.t2.a, test.t1.a)], keep order:false",
          "  └─TableRowIDScan(Probe) 2.00 cop[tikv] table:t2 keep order:false"
        ]
      },
      {
        "SQL": "explain format = 'brief' select /*+ TIDB_INLJ(t2) */ * from t1 join t2 on t1.a = t2.a and t1.c <= t2.b",
        "Plan": [
          "IndexJoin 2.00 root  inner join, inner:IndexLookUp, outer key:test.t1.a, inner key:test.t2.a, equal cond:eq(test.t1.a, test.t2.a), other cond:le(test.t1.c, test.t2.b)",
          "├─TableReader(Build) 1.00 root  data:TableFullScan",
          "│ └─TableFullScan 1.00 cop[tikv] table:t1 keep order:false",
          "└─IndexLookUp(Probe) 2.00 root  ",
          "  ├─IndexRangeScan(Build) 2.00 cop[tikv] table:t2, index:PRIMARY(a, b) range: decided by [eq(test.t2.a, test.t1.a) le(test.t1.c, test.t2.b)], keep order:false",
          "  └─TableRowIDScan(Probe) 2.00 cop[tikv] table:t2 keep order:false"
        ]
      },
      {
        "SQL": "explain format = 'brief' select /*+ TIDB_INLJ(t2) */ * from t1 join t2 on t1.a = t2.a and t2.b = 1",
        "Plan": [
          "IndexJoin 1.00 root  inner join, inner:IndexLookUp, outer key:test.t1.a, inner key:test.t2.a, equal cond:eq(test.t1.a, test.t2.a)",
          "├─TableReader(Build) 1.00 root  data:TableFullScan",
          "│ └─TableFullScan 1.00 cop[tikv] table:t1 keep order:false",
          "└─IndexLookUp(Probe) 1.00 root  ",
          "  ├─IndexRangeScan(Build) 1.00 cop[tikv] table:t2, index:PRIMARY(a, b) range: decided by [eq(test.t2.a, test.t1.a) eq(test.t2.b, 1)], keep order:false",
          "  └─TableRowIDScan(Probe) 1.00 cop[tikv] table:t2 keep order:false"
        ]
      }
    ]
  },
  {
    "Name": "TestPartitionTableStats",
    "Cases": [
      {
        "SQL": "explain format = 'brief' select * from t order by a",
        "Result": [
          "Sort 10005.00 root  test.t.a",
          "└─PartitionUnion 10005.00 root  ",
          "  ├─TableReader 10000.00 root  data:TableFullScan",
          "  │ └─TableFullScan 10000.00 cop[tikv] table:t, partition:p0 keep order:false, stats:pseudo",
          "  ├─TableReader 1.00 root  data:TableFullScan",
          "  │ └─TableFullScan 1.00 cop[tikv] table:t, partition:p1 keep order:false",
          "  └─TableReader 4.00 root  data:TableFullScan",
          "    └─TableFullScan 4.00 cop[tikv] table:t, partition:p2 keep order:false"
        ]
      },
      {
        "SQL": "select * from t order by a",
        "Result": [
          "15 5",
          "21 1",
          "22 2",
          "23 3",
          "24 4"
        ]
      },
      {
        "SQL": "explain format = 'brief' select * from t order by a limit 3",
        "Result": [
          "TopN 3.00 root  test.t.a, offset:0, count:3",
          "└─PartitionUnion 7.00 root  ",
          "  ├─TopN 3.00 root  test.t.a, offset:0, count:3",
          "  │ └─TableReader 3.00 root  data:TopN",
          "  │   └─TopN 3.00 cop[tikv]  test.t.a, offset:0, count:3",
          "  │     └─TableFullScan 10000.00 cop[tikv] table:t, partition:p0 keep order:false, stats:pseudo",
          "  ├─TopN 1.00 root  test.t.a, offset:0, count:3",
          "  │ └─TableReader 1.00 root  data:TableFullScan",
          "  │   └─TableFullScan 1.00 cop[tikv] table:t, partition:p1 keep order:false",
          "  └─TopN 3.00 root  test.t.a, offset:0, count:3",
          "    └─TableReader 3.00 root  data:TopN",
          "      └─TopN 3.00 cop[tikv]  test.t.a, offset:0, count:3",
          "        └─TableFullScan 4.00 cop[tikv] table:t, partition:p2 keep order:false"
        ]
      },
      {
        "SQL": "select * from t order by a limit 3",
        "Result": [
          "15 5",
          "21 1",
          "22 2"
        ]
      }
    ]
  },
  {
    "Name": "TestIndexMerge",
    "Cases": [
      {
        "SQL": "explain format = 'brief' select /*+ USE_INDEX_MERGE(t, a, b) */ * from t where a = 1 or b = 2",
        "Plan": [
          "IndexMerge 2.00 root  ",
          "├─IndexRangeScan(Build) 1.00 cop[tikv] table:t, index:a(a) range:[1,1], keep order:false, stats:pseudo",
          "├─IndexRangeScan(Build) 1.00 cop[tikv] table:t, index:b(b) range:[2,2], keep order:false, stats:pseudo",
          "└─TableRowIDScan(Probe) 2.00 cop[tikv] table:t keep order:false, stats:pseudo"
        ]
      },
      {
        "SQL": "explain format = 'brief' select /*+ USE_INDEX_MERGE(t, primary) */ * from t where 1 or t.c",
        "Plan": [
          "TableReader 10000.00 root  data:TableFullScan",
          "└─TableFullScan 10000.00 cop[tikv] table:t keep order:false, stats:pseudo"
        ]
      },
      {
        "SQL": "explain format = 'brief' select /*+ USE_INDEX_MERGE(t, a, b, c) */ * from t where 1 or t.a = 1 or t.b = 2",
        "Plan": [
          "TableReader 8000.40 root  data:Selection",
          "└─Selection 8000.40 cop[tikv]  or(1, or(eq(test.t.a, 1), eq(test.t.b, 2)))",
          "  └─TableFullScan 10000.00 cop[tikv] table:t keep order:false, stats:pseudo"
        ]
      }
    ]
  },
  {
    "Name": "TestIndexMergeHint4CNF",
    "Cases": [
      {
        "SQL": "explain format = 'brief' select * from t where b = 1 and (a = 1 or c = 1)",
        "Plan": [
          "IndexLookUp 0.02 root  ",
          "├─IndexRangeScan(Build) 10.00 cop[tikv] table:t, index:b(b) range:[1,1], keep order:false, stats:pseudo",
          "└─Selection(Probe) 0.02 cop[tikv]  or(eq(test.t.a, 1), eq(test.t.c, 1))",
          "  └─TableRowIDScan 10.00 cop[tikv] table:t keep order:false, stats:pseudo"
        ]
      },
      {
        "SQL": "explain format = 'brief' select /*+ USE_INDEX_MERGE(t, a, c) */ * from t where b = 1 and (a = 1 or c = 1)",
        "Plan": [
          "IndexMerge 0.02 root  ",
          "├─IndexRangeScan(Build) 10.00 cop[tikv] table:t, index:a(a) range:[1,1], keep order:false, stats:pseudo",
          "├─IndexRangeScan(Build) 10.00 cop[tikv] table:t, index:c(c) range:[1,1], keep order:false, stats:pseudo",
          "└─Selection(Probe) 0.02 cop[tikv]  eq(test.t.b, 1)",
          "  └─TableRowIDScan 19.99 cop[tikv] table:t keep order:false, stats:pseudo"
        ]
      }
    ]
  },
  {
    "Name": "TestSubqueryWithTopN",
    "Cases": [
      {
        "SQL": "desc format = 'brief' select t1.b from t t1 where t1.b in (select t2.a from t t2 order by t1.a+t2.a limit 1)",
        "Plan": [
          "Projection 9990.00 root  test.t.b",
          "└─Apply 9990.00 root  semi join, equal:[eq(test.t.b, test.t.a)]",
          "  ├─TableReader(Build) 9990.00 root  data:Selection",
          "  │ └─Selection 9990.00 cop[tikv]  not(isnull(test.t.b))",
          "  │   └─TableFullScan 10000.00 cop[tikv] table:t1 keep order:false, stats:pseudo",
          "  └─Selection(Probe) 0.80 root  not(isnull(test.t.a))",
          "    └─Projection 1.00 root  test.t.a",
          "      └─TopN 1.00 root  Column#7, offset:0, count:1",
          "        └─Projection 1.00 root  test.t.a, plus(test.t.a, test.t.a)->Column#7",
          "          └─TableReader 1.00 root  data:TopN",
          "            └─TopN 1.00 cop[tikv]  plus(test.t.a, test.t.a), offset:0, count:1",
          "              └─TableFullScan 10000.00 cop[tikv] table:t2 keep order:false, stats:pseudo"
        ]
      },
      {
        "SQL": "desc format = 'brief' select t1.a from t t1 order by (t1.b = 1 and exists (select 1 from t t2 where t1.b = t2.b)) limit 1",
        "Plan": [
          "Projection 1.00 root  test.t.a",
          "└─Projection 1.00 root  test.t.a, test.t.b, Column#11",
          "  └─TopN 1.00 root  Column#13, offset:0, count:1",
          "    └─Projection 10000.00 root  test.t.a, test.t.b, Column#11, and(eq(test.t.b, 1), Column#11)->Column#13",
          "      └─HashJoin 10000.00 root  left outer semi join, equal:[eq(test.t.b, test.t.b)]",
          "        ├─TableReader(Build) 10000.00 root  data:TableFullScan",
          "        │ └─TableFullScan 10000.00 cop[tikv] table:t2 keep order:false, stats:pseudo",
          "        └─TableReader(Probe) 10000.00 root  data:TableFullScan",
          "          └─TableFullScan 10000.00 cop[tikv] table:t1 keep order:false, stats:pseudo"
        ]
      },
      {
        "SQL": "desc format = 'brief' select * from (select b+b as x from t) t1, t t2 where t1.x=t2.b order by t1.x limit 1",
        "Plan": [
          "TopN 1.00 root  Column#4, offset:0, count:1",
          "└─Projection 10000.00 root  Column#4, test.t.a, test.t.b",
          "  └─HashJoin 10000.00 root  inner join, equal:[eq(test.t.b, Column#4)]",
          "    ├─Projection(Build) 8000.00 root  plus(test.t.b, test.t.b)->Column#4",
          "    │ └─TableReader 8000.00 root  data:Selection",
          "    │   └─Selection 8000.00 cop[tikv]  not(isnull(plus(test.t.b, test.t.b)))",
          "    │     └─TableFullScan 10000.00 cop[tikv] table:t keep order:false, stats:pseudo",
          "    └─TableReader(Probe) 9990.00 root  data:Selection",
          "      └─Selection 9990.00 cop[tikv]  not(isnull(test.t.b))",
          "        └─TableFullScan 10000.00 cop[tikv] table:t2 keep order:false, stats:pseudo"
        ]
      }
    ]
  },
  {
    "Name": "TestIndexJoinTableRange",
    "Cases": [
      {
        "SQL": "desc format = 'brief' select /*+ TIDB_INLJ(t2)*/ * from t1, t2 where t1.a = t2.a and t1.b = t2.b",
        "Plan": [
          "IndexJoin 12487.50 root  inner join, inner:TableReader, outer key:test.t1.a, inner key:test.t2.a, equal cond:eq(test.t1.a, test.t2.a), eq(test.t1.b, test.t2.b)",
          "├─IndexReader(Build) 9990.00 root  index:IndexFullScan",
          "│ └─IndexFullScan 9990.00 cop[tikv] table:t1, index:idx_t1_b(b) keep order:false, stats:pseudo",
          "└─TableReader(Probe) 1.00 root  data:Selection",
          "  └─Selection 1.00 cop[tikv]  not(isnull(test.t2.b))",
          "    └─TableRangeScan 1.00 cop[tikv] table:t2 range: decided by [test.t1.a], keep order:false, stats:pseudo"
        ]
      },
      {
        "SQL": "desc format = 'brief' select /*+ TIDB_INLJ(t2)*/ * from t1, t2 where t1.a = t2.a and t1.b = t2.a and t1.b = t2.b",
        "Plan": [
          "IndexJoin 12487.50 root  inner join, inner:TableReader, outer key:test.t1.a, test.t1.b, inner key:test.t2.a, test.t2.a, equal cond:eq(test.t1.a, test.t2.a), eq(test.t1.b, test.t2.a), eq(test.t1.b, test.t2.b)",
          "├─IndexReader(Build) 9990.00 root  index:IndexFullScan",
          "│ └─IndexFullScan 9990.00 cop[tikv] table:t1, index:idx_t1_b(b) keep order:false, stats:pseudo",
          "└─TableReader(Probe) 1.00 root  data:Selection",
          "  └─Selection 1.00 cop[tikv]  not(isnull(test.t2.b))",
          "    └─TableRangeScan 1.00 cop[tikv] table:t2 range: decided by [test.t1.a test.t1.b], keep order:false, stats:pseudo"
        ]
      }
    ]
  },
  {
    "Name": "TestHintWithRequiredProperty",
    "Cases": [
      {
        "SQL": "desc format = 'brief' select /*+ INL_JOIN(t2) */ * from t t1, t t2 where t1.a = t2.b order by t2.a",
        "Plan": [
          "Sort 12487.50 root  test.t.a",
          "└─IndexJoin 12487.50 root  inner join, inner:IndexLookUp, outer key:test.t.a, inner key:test.t.b, equal cond:eq(test.t.a, test.t.b)",
          "  ├─TableReader(Build) 10000.00 root  data:TableFullScan",
          "  │ └─TableFullScan 10000.00 cop[tikv] table:t1 keep order:false, stats:pseudo",
          "  └─IndexLookUp(Probe) 1.25 root  ",
          "    ├─Selection(Build) 1.25 cop[tikv]  not(isnull(test.t.b))",
          "    │ └─IndexRangeScan 1.25 cop[tikv] table:t2, index:b(b) range: decided by [eq(test.t.b, test.t.a)], keep order:false, stats:pseudo",
          "    └─TableRowIDScan(Probe) 1.25 cop[tikv] table:t2 keep order:false, stats:pseudo"
        ],
        "Warnings": []
      },
      {
        "SQL": "desc format = 'brief' select /*+ INL_HASH_JOIN(t2) */ * from t t1, t t2 where t1.a = t2.b order by t2.a",
        "Plan": [
          "Sort 12487.50 root  test.t.a",
          "└─IndexHashJoin 12487.50 root  inner join, inner:IndexLookUp, outer key:test.t.a, inner key:test.t.b, equal cond:eq(test.t.a, test.t.b)",
          "  ├─TableReader(Build) 10000.00 root  data:TableFullScan",
          "  │ └─TableFullScan 10000.00 cop[tikv] table:t1 keep order:false, stats:pseudo",
          "  └─IndexLookUp(Probe) 1.25 root  ",
          "    ├─Selection(Build) 1.25 cop[tikv]  not(isnull(test.t.b))",
          "    │ └─IndexRangeScan 1.25 cop[tikv] table:t2, index:b(b) range: decided by [eq(test.t.b, test.t.a)], keep order:false, stats:pseudo",
          "    └─TableRowIDScan(Probe) 1.25 cop[tikv] table:t2 keep order:false, stats:pseudo"
        ],
        "Warnings": []
      },
      {
        "SQL": "desc format = 'brief' select /*+ INL_MERGE_JOIN(t2)*/ t1.a, t2.a from t t1, t t2 ,t t3 where t1.a = t2.a and t3.a=t2.a",
        "Plan": [
          "HashJoin 15625.00 root  inner join, equal:[eq(test.t.a, test.t.a)]",
          "├─TableReader(Build) 10000.00 root  data:TableFullScan",
          "│ └─TableFullScan 10000.00 cop[tikv] table:t3 keep order:false, stats:pseudo",
          "└─IndexMergeJoin(Probe) 12500.00 root  inner join, inner:TableReader, outer key:test.t.a, inner key:test.t.a",
          "  ├─TableReader(Build) 10000.00 root  data:TableFullScan",
          "  │ └─TableFullScan 10000.00 cop[tikv] table:t1 keep order:false, stats:pseudo",
          "  └─TableReader(Probe) 1.00 root  data:TableRangeScan",
          "    └─TableRangeScan 1.00 cop[tikv] table:t2 range: decided by [test.t.a], keep order:true, stats:pseudo"
        ],
        "Warnings": []
      },
      {
        "SQL": "desc format = 'brief' select * from t t1, (select /*+ HASH_AGG() */ b, max(a) from t t2 group by b) t2 where t1.b = t2.b order by t1.b",
        "Plan": [
          "Sort 9990.00 root  test.t.b",
          "└─Projection 9990.00 root  test.t.a, test.t.b, test.t.c, test.t.b, Column#7",
          "  └─HashJoin 9990.00 root  inner join, equal:[eq(test.t.b, test.t.b)]",
          "    ├─HashAgg(Build) 7992.00 root  group by:test.t.b, funcs:max(Column#10)->Column#7, funcs:firstrow(test.t.b)->test.t.b",
          "    │ └─IndexReader 7992.00 root  index:HashAgg",
          "    │   └─HashAgg 7992.00 cop[tikv]  group by:test.t.b, funcs:max(test.t.a)->Column#10",
          "    │     └─IndexFullScan 9990.00 cop[tikv] table:t2, index:b(b) keep order:false, stats:pseudo",
          "    └─TableReader(Probe) 9990.00 root  data:Selection",
          "      └─Selection 9990.00 cop[tikv]  not(isnull(test.t.b))",
          "        └─TableFullScan 10000.00 cop[tikv] table:t1 keep order:false, stats:pseudo"
        ],
        "Warnings": []
      },
      {
        "SQL": "desc format = 'brief' select /*+ INL_HASH_JOIN(t2) */ distinct t2.a from t t1 join t t2 on t1.a = t2.a",
        "Plan": [
          "IndexHashJoin 12500.00 root  inner join, inner:TableReader, outer key:test.t.a, inner key:test.t.a, equal cond:eq(test.t.a, test.t.a)",
          "├─TableReader(Build) 10000.00 root  data:TableFullScan",
          "│ └─TableFullScan 10000.00 cop[tikv] table:t1 keep order:false, stats:pseudo",
          "└─TableReader(Probe) 1.00 root  data:TableRangeScan",
          "  └─TableRangeScan 1.00 cop[tikv] table:t2 range: decided by [test.t.a], keep order:false, stats:pseudo"
        ],
        "Warnings": []
      },
      {
        "SQL": "desc format = 'brief' select /*+ INL_JOIN(t2) */ * from t t1, t t2 where t1.a = t2.c order by t1.a",
        "Plan": [
          "Sort 12487.50 root  test.t.a",
          "└─HashJoin 12487.50 root  inner join, equal:[eq(test.t.a, test.t.c)]",
          "  ├─TableReader(Build) 9990.00 root  data:Selection",
          "  │ └─Selection 9990.00 cop[tikv]  not(isnull(test.t.c))",
          "  │   └─TableFullScan 10000.00 cop[tikv] table:t2 keep order:false, stats:pseudo",
          "  └─TableReader(Probe) 10000.00 root  data:TableFullScan",
          "    └─TableFullScan 10000.00 cop[tikv] table:t1 keep order:false, stats:pseudo"
        ],
        "Warnings": [
          "[planner:1815]Optimizer Hint /*+ INL_JOIN(t2) */ or /*+ TIDB_INLJ(t2) */ is inapplicable",
          "[planner:1815]Optimizer Hint /*+ INL_JOIN(t2) */ or /*+ TIDB_INLJ(t2) */ is inapplicable"
        ]
      }
    ]
  },
  {
    "Name": "TestIndexHintWarning",
    "Cases": [
      {
        "SQL": "select /*+ USE_INDEX(t1, j) */ * from t1",
        "Warnings": [
          "[planner:1176]Key 'j' doesn't exist in table 't1'"
        ]
      },
      {
        "SQL": "select /*+ IGNORE_INDEX(t1, j) */ * from t1",
        "Warnings": [
          "[planner:1176]Key 'j' doesn't exist in table 't1'"
        ]
      },
      {
        "SQL": "select /*+ USE_INDEX(t2, a, b, c) */ * from t1",
        "Warnings": [
          "[planner:1815]use_index(test.t2, a, b, c) is inapplicable, check whether the table(test.t2) exists"
        ]
      },
      {
        "SQL": "select /*+ USE_INDEX(t2) */ * from t1",
        "Warnings": [
          "[planner:1815]use_index(test.t2) is inapplicable, check whether the table(test.t2) exists"
        ]
      },
      {
        "SQL": "select /*+ USE_INDEX(t1, a), USE_INDEX(t2, a), USE_INDEX(t3, a) */ * from t1, t2 where t1.a=t2.a",
        "Warnings": [
          "[planner:1815]use_index(test.t3, a) is inapplicable, check whether the table(test.t3) exists"
        ]
      },
      {
        "SQL": "select /*+ USE_INDEX(t3, a), USE_INDEX(t4, b), IGNORE_INDEX(t3, a) */ * from t1, t2 where t1.a=t2.a",
        "Warnings": [
          "[planner:1815]use_index(test.t3, a) is inapplicable, check whether the table(test.t3) exists",
          "[planner:1815]use_index(test.t4, b) is inapplicable, check whether the table(test.t4) exists",
          "[planner:1815]ignore_index(test.t3, a) is inapplicable, check whether the table(test.t3) exists"
        ]
      },
      {
        "SQL": "select /*+ USE_INDEX_MERGE(t3, a, b, d) */ * from t1",
        "Warnings": [
          "[planner:1815]use_index_merge(test.t3, a, b, d) is inapplicable, check whether the table(test.t3) exists"
        ]
      },
      {
        "SQL": "select /*+ USE_INDEX_MERGE(t1, a, b, c, d) */ * from t1",
        "Warnings": [
          "[planner:1815]use_index_merge(test.t1, a, b, c, d) is inapplicable, check whether the indexes (c, d) exist, or the indexes are conflicted with use_index/ignore_index/force_index hints."
        ]
      },
      {
        "SQL": "select /*+ USE_INDEX_MERGE(t1, a, b), USE_INDEX(t1, a) */ * from t1",
        "Warnings": [
          "[planner:1815]use_index_merge(test.t1, a, b) is inapplicable, check whether the indexes (b) exist, or the indexes are conflicted with use_index/ignore_index/force_index hints."
        ]
      },
      {
        "SQL": "select /*+ USE_INDEX_MERGE(t1, a, b), IGNORE_INDEX(t1, a) */ * from t1",
        "Warnings": [
          "[planner:1815]use_index_merge(test.t1, a, b) is inapplicable, check whether the indexes (a) exist, or the indexes are conflicted with use_index/ignore_index/force_index hints."
        ]
      },
      {
        "SQL": "select /*+ USE_INDEX_MERGE(t1, primary, a, b, c) */ * from t1",
        "Warnings": [
          "[planner:1815]use_index_merge(test.t1, primary, a, b, c) is inapplicable, check whether the indexes (c) exist, or the indexes are conflicted with use_index/ignore_index/force_index hints."
        ]
      }
    ]
  },
  {
    "Name": "TestHintWithoutTableWarning",
    "Cases": [
      {
        "SQL": "select /*+ TIDB_SMJ() */ * from t1, t2 where t1.a=t2.a",
        "Warnings": [
          "[planner:1815]Hint TIDB_SMJ() is inapplicable. Please specify the table names in the arguments."
        ]
      },
      {
        "SQL": "select /*+ MERGE_JOIN() */ * from t1, t2 where t1.a=t2.a",
        "Warnings": [
          "[planner:1815]Hint MERGE_JOIN() is inapplicable. Please specify the table names in the arguments."
        ]
      },
      {
        "SQL": "select /*+ INL_JOIN() */ * from t1, t2 where t1.a=t2.a",
        "Warnings": [
          "[planner:1815]Hint INL_JOIN() is inapplicable. Please specify the table names in the arguments."
        ]
      },
      {
        "SQL": "select /*+ TIDB_INLJ() */ * from t1, t2 where t1.a=t2.a",
        "Warnings": [
          "[planner:1815]Hint TIDB_INLJ() is inapplicable. Please specify the table names in the arguments."
        ]
      },
      {
        "SQL": "select /*+ INL_HASH_JOIN() */ * from t1, t2 where t1.a=t2.a",
        "Warnings": [
          "[planner:1815]Hint INL_HASH_JOIN() is inapplicable. Please specify the table names in the arguments."
        ]
      },
      {
        "SQL": "select /*+ INL_MERGE_JOIN() */ * from t1, t2 where t1.a=t2.a",
        "Warnings": [
          "[planner:1815]Hint INL_MERGE_JOIN() is inapplicable. Please specify the table names in the arguments."
        ]
      },
      {
        "SQL": "select /*+ HASH_JOIN() */ * from t1, t2 where t1.a=t2.a",
        "Warnings": [
          "[planner:1815]Hint HASH_JOIN() is inapplicable. Please specify the table names in the arguments."
        ]
      },
      {
        "SQL": "select /*+ USE_INDEX() */ * from t1, t2 where t1.a=t2.a",
        "Warnings": [
          "[parser:1064]You have an error in your SQL syntax; check the manual that corresponds to your TiDB version for the right syntax to use [parser:8064]Optimizer hint syntax error at line 1 column 22 near \") */\" "
        ]
      },
      {
        "SQL": "select /*+ IGNORE_INDEX() */ * from t1, t2 where t1.a=t2.a",
        "Warnings": [
          "[parser:1064]You have an error in your SQL syntax; check the manual that corresponds to your TiDB version for the right syntax to use [parser:8064]Optimizer hint syntax error at line 1 column 25 near \") */\" "
        ]
      },
      {
        "SQL": "select /*+ USE_INDEX_MERGE() */ * from t1, t2 where t1.a=t2.a",
        "Warnings": [
          "[parser:1064]You have an error in your SQL syntax; check the manual that corresponds to your TiDB version for the right syntax to use [parser:8064]Optimizer hint syntax error at line 1 column 28 near \") */\" "
        ]
      }
    ]
  },
  {
    "Name": "TestPartitionPruningForInExpr",
    "Cases": [
      {
        "SQL": "explain format = 'brief' select * from t where a in (1, 2,'11')",
        "Plan": [
          "TableReader 30.00 root partition:p0,p2 data:Selection",
          "└─Selection 30.00 cop[tikv]  in(test.t.a, 1, 2, 11)",
          "  └─TableFullScan 10000.00 cop[tikv] table:t keep order:false, stats:pseudo"
        ]
      },
      {
        "SQL": "explain format = 'brief' select * from t where a in (17, null)",
        "Plan": [
          "TableReader 10.00 root partition:p0,p2 data:Selection",
          "└─Selection 10.00 cop[tikv]  in(test.t.a, 17, NULL)",
          "  └─TableFullScan 10000.00 cop[tikv] table:t keep order:false, stats:pseudo"
        ]
      },
      {
        "SQL": "explain format = 'brief' select * from t where a in (16, 'abc')",
        "Plan": [
          "TableReader 20.00 root partition:p0,p2 data:Selection",
          "└─Selection 20.00 cop[tikv]  in(test.t.a, 16, 0)",
          "  └─TableFullScan 10000.00 cop[tikv] table:t keep order:false, stats:pseudo"
        ]
      },
      {
        "SQL": "explain format = 'brief' select * from t where a in (15, 0.12, 3.47)",
        "Plan": [
          "TableReader 10.00 root partition:p2 data:Selection",
          "└─Selection 10.00 cop[tikv]  or(eq(test.t.a, 15), 0)",
          "  └─TableFullScan 10000.00 cop[tikv] table:t keep order:false, stats:pseudo"
        ]
      },
      {
        "SQL": "explain format = 'brief' select * from t where a in (0.12, 3.47)",
        "Plan": [
          "TableDual 0.00 root  rows:0"
        ]
      },
      {
        "SQL": "explain format = 'brief' select * from t where a in (14, floor(3.47))",
        "Plan": [
          "TableReader 20.00 root partition:p0,p2 data:Selection",
          "└─Selection 20.00 cop[tikv]  in(test.t.a, 14, 3)",
          "  └─TableFullScan 10000.00 cop[tikv] table:t keep order:false, stats:pseudo"
        ]
      },
      {
        "SQL": "explain format = 'brief' select * from t where b in (3, 4)",
        "Plan": [
          "TableReader 20.00 root partition:all data:Selection",
          "└─Selection 20.00 cop[tikv]  in(test.t.b, 3, 4)",
          "  └─TableFullScan 10000.00 cop[tikv] table:t keep order:false, stats:pseudo"
        ]
      }
    ]
  },
  {
    "Name": "TestStreamAggProp",
    "Cases": [
      {
        "SQL": "select /*+ stream_agg() */ count(*) c from t group by a order by c limit 1",
        "Plan": [
          "TopN 1.00 root  Column#3, offset:0, count:1",
          "└─StreamAgg 8000.00 root  group by:test.t.a, funcs:count(1)->Column#3",
          "  └─Sort 10000.00 root  test.t.a",
          "    └─TableReader 10000.00 root  data:TableFullScan",
          "      └─TableFullScan 10000.00 cop[tikv] table:t keep order:false, stats:pseudo"
        ],
        "Res": [
          "1"
        ]
      },
      {
        "SQL": "select /*+ stream_agg() */ count(*) c from t group by a order by c",
        "Plan": [
          "Sort 8000.00 root  Column#3",
          "└─StreamAgg 8000.00 root  group by:test.t.a, funcs:count(1)->Column#3",
          "  └─Sort 10000.00 root  test.t.a",
          "    └─TableReader 10000.00 root  data:TableFullScan",
          "      └─TableFullScan 10000.00 cop[tikv] table:t keep order:false, stats:pseudo"
        ],
        "Res": [
          "1",
          "2"
        ]
      },
      {
        "SQL": "select /*+ stream_agg() */ count(*) c from t group by a order by a limit 1",
        "Plan": [
          "Projection 1.00 root  Column#3",
          "└─Limit 1.00 root  offset:0, count:1",
          "  └─StreamAgg 1.00 root  group by:test.t.a, funcs:count(1)->Column#3, funcs:firstrow(test.t.a)->test.t.a",
          "    └─Sort 1.25 root  test.t.a",
          "      └─TableReader 1.25 root  data:TableFullScan",
          "        └─TableFullScan 1.25 cop[tikv] table:t keep order:false, stats:pseudo"
        ],
        "Res": [
          "2"
        ]
      },
      {
        "SQL": "select /*+ stream_agg() */ count(*) c from t group by a order by a",
        "Plan": [
          "Projection 8000.00 root  Column#3",
          "└─StreamAgg 8000.00 root  group by:test.t.a, funcs:count(1)->Column#3, funcs:firstrow(test.t.a)->test.t.a",
          "  └─Sort 10000.00 root  test.t.a",
          "    └─TableReader 10000.00 root  data:TableFullScan",
          "      └─TableFullScan 10000.00 cop[tikv] table:t keep order:false, stats:pseudo"
        ],
        "Res": [
          "2",
          "1"
        ]
      }
    ]
  },
  {
    "Name": "TestOptimizeHintOnPartitionTable",
    "Cases": [
      {
        "SQL": "select /*+ use_index(t) */ * from t",
        "Plan": [
          "PartitionUnion 30000.00 root  ",
          "├─TableReader 10000.00 root  data:TableFullScan",
          "│ └─TableFullScan 10000.00 cop[tikv] table:t, partition:p0 keep order:false, stats:pseudo",
          "├─TableReader 10000.00 root  data:TableFullScan",
          "│ └─TableFullScan 10000.00 cop[tikv] table:t, partition:p1 keep order:false, stats:pseudo",
          "└─TableReader 10000.00 root  data:TableFullScan",
          "  └─TableFullScan 10000.00 cop[tikv] table:t, partition:p2 keep order:false, stats:pseudo"
        ],
        "Warn": null
      },
      {
        "SQL": "select /*+ use_index(t partition(p0, p1) b, c) */ * from t partition(p1,p2)",
        "Plan": [
          "PartitionUnion 20000.00 root  ",
          "├─IndexLookUp 10000.00 root  ",
          "│ ├─IndexFullScan(Build) 10000.00 cop[tikv] table:t, partition:p1, index:b(b) keep order:false, stats:pseudo",
          "│ └─TableRowIDScan(Probe) 10000.00 cop[tikv] table:t, partition:p1 keep order:false, stats:pseudo",
          "└─TableReader 10000.00 root  data:TableFullScan",
          "  └─TableFullScan 10000.00 cop[tiflash] table:t, partition:p2 keep order:false, stats:pseudo"
        ],
        "Warn": [
          "Warning 1105 Unknown partitions (p0) in optimizer hint /*+ USE_INDEX(t PARTITION(p0, p1) b, c) */"
        ]
      },
      {
        "SQL": "select /*+ use_index(t partition(p_non_exist)) */ * from t partition(p1,p2)",
        "Plan": [
          "PartitionUnion 20000.00 root  ",
          "├─TableReader 10000.00 root  data:TableFullScan",
          "│ └─TableFullScan 10000.00 cop[tiflash] table:t, partition:p1 keep order:false, stats:pseudo",
          "└─TableReader 10000.00 root  data:TableFullScan",
          "  └─TableFullScan 10000.00 cop[tiflash] table:t, partition:p2 keep order:false, stats:pseudo"
        ],
        "Warn": [
          "Warning 1105 Unknown partitions (p_non_exist) in optimizer hint /*+ USE_INDEX(t PARTITION(p_non_exist)) */"
        ]
      },
      {
        "SQL": "select /*+ use_index(t partition(p0, p1) b, c) */ * from t",
        "Plan": [
          "PartitionUnion 30000.00 root  ",
          "├─IndexLookUp 10000.00 root  ",
          "│ ├─IndexFullScan(Build) 10000.00 cop[tikv] table:t, partition:p0, index:b(b) keep order:false, stats:pseudo",
          "│ └─TableRowIDScan(Probe) 10000.00 cop[tikv] table:t, partition:p0 keep order:false, stats:pseudo",
          "├─IndexLookUp 10000.00 root  ",
          "│ ├─IndexFullScan(Build) 10000.00 cop[tikv] table:t, partition:p1, index:b(b) keep order:false, stats:pseudo",
          "│ └─TableRowIDScan(Probe) 10000.00 cop[tikv] table:t, partition:p1 keep order:false, stats:pseudo",
          "└─TableReader 10000.00 root  data:TableFullScan",
          "  └─TableFullScan 10000.00 cop[tiflash] table:t, partition:p2 keep order:false, stats:pseudo"
        ],
        "Warn": null
      },
      {
        "SQL": "select /*+ ignore_index(t partition(p0, p1) b, c) */ * from t",
        "Plan": [
          "PartitionUnion 30000.00 root  ",
          "├─TableReader 10000.00 root  data:TableFullScan",
          "│ └─TableFullScan 10000.00 cop[tiflash] table:t, partition:p0 keep order:false, stats:pseudo",
          "├─TableReader 10000.00 root  data:TableFullScan",
          "│ └─TableFullScan 10000.00 cop[tiflash] table:t, partition:p1 keep order:false, stats:pseudo",
          "└─TableReader 10000.00 root  data:TableFullScan",
          "  └─TableFullScan 10000.00 cop[tiflash] table:t, partition:p2 keep order:false, stats:pseudo"
        ],
        "Warn": null
      },
      {
        "SQL": "select /*+ hash_join(t1, t2 partition(p0)) */ * from t t1 join t t2 on t1.a = t2.a",
        "Plan": [
          "HashJoin 37500.00 root  inner join, equal:[eq(test.t.a, test.t.a)]",
          "├─PartitionUnion(Build) 30000.00 root  ",
          "│ ├─TableReader 10000.00 root  data:TableFullScan",
          "│ │ └─TableFullScan 10000.00 cop[tiflash] table:t2, partition:p0 keep order:false, stats:pseudo",
          "│ ├─TableReader 10000.00 root  data:TableFullScan",
          "│ │ └─TableFullScan 10000.00 cop[tiflash] table:t2, partition:p1 keep order:false, stats:pseudo",
          "│ └─TableReader 10000.00 root  data:TableFullScan",
          "│   └─TableFullScan 10000.00 cop[tiflash] table:t2, partition:p2 keep order:false, stats:pseudo",
          "└─PartitionUnion(Probe) 30000.00 root  ",
          "  ├─TableReader 10000.00 root  data:TableFullScan",
          "  │ └─TableFullScan 10000.00 cop[tiflash] table:t1, partition:p0 keep order:false, stats:pseudo",
          "  ├─TableReader 10000.00 root  data:TableFullScan",
          "  │ └─TableFullScan 10000.00 cop[tiflash] table:t1, partition:p1 keep order:false, stats:pseudo",
          "  └─TableReader 10000.00 root  data:TableFullScan",
          "    └─TableFullScan 10000.00 cop[tiflash] table:t1, partition:p2 keep order:false, stats:pseudo"
        ],
        "Warn": [
          "Warning 1105 Optimizer Hint /*+ HASH_JOIN(t1, t2 PARTITION(p0)) */ is inapplicable on specified partitions"
        ]
      },
      {
        "SQL": "select /*+ use_index_merge(t partition(p0)) */ * from t where t.b = 1 or t.c = \"8\"",
        "Plan": [
          "PartitionUnion 59.97 root  ",
          "├─IndexMerge 19.99 root  ",
          "│ ├─IndexRangeScan(Build) 10.00 cop[tikv] table:t, partition:p0, index:b(b) range:[1,1], keep order:false, stats:pseudo",
          "│ ├─IndexRangeScan(Build) 10.00 cop[tikv] table:t, partition:p0, index:c(c) range:[\"8\",\"8\"], keep order:false, stats:pseudo",
          "│ └─TableRowIDScan(Probe) 19.99 cop[tikv] table:t, partition:p0 keep order:false, stats:pseudo",
          "├─TableReader 19.99 root  data:Selection",
          "│ └─Selection 19.99 cop[tiflash]  or(eq(test.t.b, 1), eq(test.t.c, \"8\"))",
          "│   └─TableFullScan 10000.00 cop[tiflash] table:t, partition:p1 keep order:false, stats:pseudo",
          "└─TableReader 19.99 root  data:Selection",
          "  └─Selection 19.99 cop[tiflash]  or(eq(test.t.b, 1), eq(test.t.c, \"8\"))",
          "    └─TableFullScan 10000.00 cop[tiflash] table:t, partition:p2 keep order:false, stats:pseudo"
        ],
        "Warn": null
      },
      {
        "SQL": "select /*+ use_index_merge(t partition(p0, p1) primary, b) */ * from t where t.a = 1 or t.b = 2",
        "Plan": [
          "PartitionUnion 33.00 root  ",
          "├─IndexMerge 11.00 root  ",
          "│ ├─TableRangeScan(Build) 1.00 cop[tikv] table:t, partition:p0 range:[1,1], keep order:false, stats:pseudo",
          "│ ├─IndexRangeScan(Build) 10.00 cop[tikv] table:t, partition:p0, index:b(b) range:[2,2], keep order:false, stats:pseudo",
          "│ └─TableRowIDScan(Probe) 11.00 cop[tikv] table:t, partition:p0 keep order:false, stats:pseudo",
          "├─IndexMerge 11.00 root  ",
          "│ ├─TableRangeScan(Build) 1.00 cop[tikv] table:t, partition:p1 range:[1,1], keep order:false, stats:pseudo",
          "│ ├─IndexRangeScan(Build) 10.00 cop[tikv] table:t, partition:p1, index:b(b) range:[2,2], keep order:false, stats:pseudo",
          "│ └─TableRowIDScan(Probe) 11.00 cop[tikv] table:t, partition:p1 keep order:false, stats:pseudo",
          "└─TableReader 11.00 root  data:Selection",
          "  └─Selection 11.00 cop[tiflash]  or(eq(test.t.a, 1), eq(test.t.b, 2))",
          "    └─TableFullScan 10000.00 cop[tiflash] table:t, partition:p2 keep order:false, stats:pseudo"
        ],
        "Warn": null
      },
      {
        "SQL": "select /*+ use_index(t partition(p0) b) */ * from t partition(p0, p1)",
        "Plan": [
          "PartitionUnion 20000.00 root  ",
          "├─IndexLookUp 10000.00 root  ",
          "│ ├─IndexFullScan(Build) 10000.00 cop[tikv] table:t, partition:p0, index:b(b) keep order:false, stats:pseudo",
          "│ └─TableRowIDScan(Probe) 10000.00 cop[tikv] table:t, partition:p0 keep order:false, stats:pseudo",
          "└─TableReader 10000.00 root  data:TableFullScan",
          "  └─TableFullScan 10000.00 cop[tiflash] table:t, partition:p1 keep order:false, stats:pseudo"
        ],
        "Warn": null
      }
    ]
  },
  {
    "Name": "TestAccessPathOnClusterIndex",
    "Cases": [
      {
        "SQL": "select * from t1",
        "Plan": [
          "TableReader 3.00 root  data:TableFullScan",
          "└─TableFullScan 3.00 cop[tikv] table:t1 keep order:false"
        ],
        "Res": [
          "1 111 1.1000000000 11",
          "2 222 2.2000000000 12",
          "3 333 3.3000000000 13"
        ]
      },
      {
        "SQL": "select * from t1 where t1.a >= 1 and t1.a < 4",
        "Plan": [
          "TableReader 3.00 root  data:TableRangeScan",
          "└─TableRangeScan 3.00 cop[tikv] table:t1 range:[1,4), keep order:false"
        ],
        "Res": [
          "1 111 1.1000000000 11",
          "2 222 2.2000000000 12",
          "3 333 3.3000000000 13"
        ]
      },
      {
        "SQL": "select * from t1 where t1.a = 1 and t1.b < \"333\"",
        "Plan": [
          "TableReader 0.82 root  data:TableRangeScan",
          "└─TableRangeScan 0.82 cop[tikv] table:t1 range:[1 -inf,1 \"333\"), keep order:false"
        ],
        "Res": [
          "1 111 1.1000000000 11"
        ]
      },
      {
        "SQL": "select t1.a, t1.b, t1.c from t1 where t1.c = 3.3",
        "Plan": [
          "IndexReader 1.00 root  index:IndexRangeScan",
          "└─IndexRangeScan 1.00 cop[tikv] table:t1, index:c(c) range:[3.3000000000,3.3000000000], keep order:false"
        ],
        "Res": [
          "3 333 3.3000000000"
        ]
      },
      {
        "SQL": "select t1.b, t1.c from t1 where t1.c = 2.2",
        "Plan": [
          "IndexReader 1.00 root  index:IndexRangeScan",
          "└─IndexRangeScan 1.00 cop[tikv] table:t1, index:c(c) range:[2.2000000000,2.2000000000], keep order:false"
        ],
        "Res": [
          "222 2.2000000000"
        ]
      },
      {
        "SQL": "select /*+ use_index(t1, c) */ * from t1",
        "Plan": [
          "IndexLookUp 3.00 root  ",
          "├─IndexFullScan(Build) 3.00 cop[tikv] table:t1, index:c(c) keep order:false",
          "└─TableRowIDScan(Probe) 3.00 cop[tikv] table:t1 keep order:false"
        ],
        "Res": [
          "1 111 1.1000000000 11",
          "2 222 2.2000000000 12",
          "3 333 3.3000000000 13"
        ]
      },
      {
        "SQL": "select * from t1 use index(c) where t1.c in (2.2, 3.3)",
        "Plan": [
          "IndexLookUp 2.00 root  ",
          "├─IndexRangeScan(Build) 2.00 cop[tikv] table:t1, index:c(c) range:[2.2000000000,2.2000000000], [3.3000000000,3.3000000000], keep order:false",
          "└─TableRowIDScan(Probe) 2.00 cop[tikv] table:t1 keep order:false"
        ],
        "Res": [
          "2 222 2.2000000000 12",
          "3 333 3.3000000000 13"
        ]
      },
      {
        "SQL": "select * from t1 where t1.a = 1 order by b",
        "Plan": [
          "TableReader 1.00 root  data:TableRangeScan",
          "└─TableRangeScan 1.00 cop[tikv] table:t1 range:[1,1], keep order:true"
        ],
        "Res": [
          "1 111 1.1000000000 11"
        ]
      },
      {
        "SQL": "select * from t1 order by a, b limit 1",
        "Plan": [
          "Limit 1.00 root  offset:0, count:1",
          "└─TableReader 1.00 root  data:Limit",
          "  └─Limit 1.00 cop[tikv]  offset:0, count:1",
          "    └─TableFullScan 1.00 cop[tikv] table:t1 keep order:true"
        ],
        "Res": [
          "1 111 1.1000000000 11"
        ]
      },
      {
        "SQL": "select /*+ use_index_merge(t1 primary, c) */ * from t1 where t1.a >= 1 or t1.c = 2.2",
        "Plan": [
          "IndexMerge 3.00 root  ",
          "├─TableRangeScan(Build) 3.00 cop[tikv] table:t1 range:[1,+inf], keep order:false",
          "├─IndexRangeScan(Build) 1.00 cop[tikv] table:t1, index:c(c) range:[2.2000000000,2.2000000000], keep order:false",
          "└─TableRowIDScan(Probe) 3.00 cop[tikv] table:t1 keep order:false"
        ],
        "Res": [
          "1 111 1.1000000000 11",
          "2 222 2.2000000000 12",
          "3 333 3.3000000000 13"
        ]
      },
      {
        "SQL": "select /*+ use_index_merge(t1 primary, c) */ * from t1 where t1.a = 1 and t1.b = '111' or t1.c = 3.3",
        "Plan": [
          "IndexMerge 1.67 root  ",
          "├─TableRangeScan(Build) 1.00 cop[tikv] table:t1 range:[1 \"111\",1 \"111\"], keep order:false",
          "├─IndexRangeScan(Build) 1.00 cop[tikv] table:t1, index:c(c) range:[3.3000000000,3.3000000000], keep order:false",
          "└─TableRowIDScan(Probe) 1.67 cop[tikv] table:t1 keep order:false"
        ],
        "Res": [
          "1 111 1.1000000000 11",
          "3 333 3.3000000000 13"
        ]
      }
    ]
  },
  {
    "Name": "TestIndexJoinOnClusteredIndex",
    "Cases": [
      {
        "SQL": "select /*+ inl_join(t1, t2) */ * from t t1 join t t2 on t1.a = t2.a",
        "Plan": [
          "IndexJoin 3.00 root  inner join, inner:TableReader, outer key:test.t.a, inner key:test.t.a, equal cond:eq(test.t.a, test.t.a)",
          "├─TableReader(Build) 3.00 root  data:TableFullScan",
          "│ └─TableFullScan 3.00 cop[tikv] table:t1 keep order:false",
          "└─TableReader(Probe) 1.00 root  data:TableRangeScan",
          "  └─TableRangeScan 1.00 cop[tikv] table:t2 range: decided by [test.t.a], keep order:false"
        ],
        "Res": [
          "1 111 1.1000000000 11 1 111 1.1000000000 11",
          "2 222 2.2000000000 12 2 222 2.2000000000 12",
          "3 333 3.3000000000 13 3 333 3.3000000000 13"
        ]
      },
      {
        "SQL": "select /*+ inl_merge_join(t1, t2) */ * from t t1 join t t2 on t1.a = t2.a",
        "Plan": [
          "IndexMergeJoin 3.00 root  inner join, inner:TableReader, outer key:test.t.a, inner key:test.t.a",
          "├─TableReader(Build) 3.00 root  data:TableFullScan",
          "│ └─TableFullScan 3.00 cop[tikv] table:t1 keep order:false",
          "└─TableReader(Probe) 1.00 root  data:TableRangeScan",
          "  └─TableRangeScan 1.00 cop[tikv] table:t2 range: decided by [test.t.a], keep order:true"
        ],
        "Res": [
          "1 111 1.1000000000 11 1 111 1.1000000000 11",
          "2 222 2.2000000000 12 2 222 2.2000000000 12",
          "3 333 3.3000000000 13 3 333 3.3000000000 13"
        ]
      },
      {
        "SQL": "select /*+ inl_hash_join(t1, t2) */ * from t t1 join t t2 on t1.a = t2.a",
        "Plan": [
          "IndexHashJoin 3.00 root  inner join, inner:TableReader, outer key:test.t.a, inner key:test.t.a, equal cond:eq(test.t.a, test.t.a)",
          "├─TableReader(Build) 3.00 root  data:TableFullScan",
          "│ └─TableFullScan 3.00 cop[tikv] table:t1 keep order:false",
          "└─TableReader(Probe) 1.00 root  data:TableRangeScan",
          "  └─TableRangeScan 1.00 cop[tikv] table:t2 range: decided by [test.t.a], keep order:false"
        ],
        "Res": [
          "1 111 1.1000000000 11 1 111 1.1000000000 11",
          "2 222 2.2000000000 12 2 222 2.2000000000 12",
          "3 333 3.3000000000 13 3 333 3.3000000000 13"
        ]
      },
      {
        "SQL": "select /*+ inl_join(t1, t2) */ * from t t1 join t t2 on t1.a = t2.a and t1.b = t2.b",
        "Plan": [
          "IndexJoin 3.00 root  inner join, inner:TableReader, outer key:test.t.a, test.t.b, inner key:test.t.a, test.t.b, equal cond:eq(test.t.a, test.t.a), eq(test.t.b, test.t.b)",
          "├─TableReader(Build) 3.00 root  data:TableFullScan",
          "│ └─TableFullScan 3.00 cop[tikv] table:t1 keep order:false",
          "└─TableReader(Probe) 1.00 root  data:TableRangeScan",
          "  └─TableRangeScan 1.00 cop[tikv] table:t2 range: decided by [test.t.a test.t.b], keep order:false"
        ],
        "Res": [
          "1 111 1.1000000000 11 1 111 1.1000000000 11",
          "2 222 2.2000000000 12 2 222 2.2000000000 12",
          "3 333 3.3000000000 13 3 333 3.3000000000 13"
        ]
      },
      {
        "SQL": "select /*+ inl_join(t1, t2) */ * from t t1 join t t2 on t1.c = t2.c",
        "Plan": [
          "IndexJoin 3.00 root  inner join, inner:IndexLookUp, outer key:test.t.c, inner key:test.t.c, equal cond:eq(test.t.c, test.t.c)",
          "├─TableReader(Build) 3.00 root  data:Selection",
          "│ └─Selection 3.00 cop[tikv]  not(isnull(test.t.c))",
          "│   └─TableFullScan 3.00 cop[tikv] table:t1 keep order:false",
          "└─IndexLookUp(Probe) 1.00 root  ",
          "  ├─Selection(Build) 1.00 cop[tikv]  not(isnull(test.t.c))",
          "  │ └─IndexRangeScan 1.00 cop[tikv] table:t2, index:c(c) range: decided by [eq(test.t.c, test.t.c)], keep order:false",
          "  └─TableRowIDScan(Probe) 1.00 cop[tikv] table:t2 keep order:false"
        ],
        "Res": [
          "1 111 1.1000000000 11 1 111 1.1000000000 11",
          "2 222 2.2000000000 12 2 222 2.2000000000 12",
          "3 333 3.3000000000 13 3 333 3.3000000000 13"
        ]
      },
      {
        "SQL": "select /*+ inl_merge_join(t1,t2) */ t2.a, t2.c, t2.d from t t1 left join t t2 on t1.a = t2.c;",
        "Plan": [
          "IndexMergeJoin 3.00 root  left outer join, inner:Projection, outer key:Column#9, inner key:test.t.c",
          "├─Projection(Build) 3.00 root  cast(test.t.a, decimal(20,0) BINARY)->Column#9",
          "│ └─TableReader 3.00 root  data:TableFullScan",
          "│   └─TableFullScan 3.00 cop[tikv] table:t1 keep order:false",
          "└─Projection(Probe) 1.00 root  test.t.a, test.t.c, test.t.d",
          "  └─IndexLookUp 1.00 root  ",
          "    ├─IndexRangeScan(Build) 1.00 cop[tikv] table:t2, index:c(c) range: decided by [eq(test.t.c, Column#9)], keep order:true",
          "    └─TableRowIDScan(Probe) 1.00 cop[tikv] table:t2 keep order:false"
        ],
        "Res": [
          "<nil> <nil> <nil>",
          "<nil> <nil> <nil>",
          "<nil> <nil> <nil>"
        ]
      }
    ]
  },
  {
    "Name": "TestPartitionExplain",
    "Cases": [
      {
        "SQL": "select * from pt where c > 10",
        "Plan": [
          "TableReader_7 3333.33 root partition:dual data:Selection_6",
          "└─Selection_6 3333.33 cop[tikv]  gt(test.pt.c, 10)",
          "  └─TableFullScan_5 10000.00 cop[tikv] table:pt keep order:false, stats:pseudo"
        ]
      },
      {
        "SQL": "select * from pt where c > 8",
        "Plan": [
          "TableReader_7 3333.33 root partition:p2 data:Selection_6",
          "└─Selection_6 3333.33 cop[tikv]  gt(test.pt.c, 8)",
          "  └─TableFullScan_5 10000.00 cop[tikv] table:pt keep order:false, stats:pseudo"
        ]
      },
      {
        "SQL": "select * from pt where c < 2 or c >= 9",
        "Plan": [
          "TableReader_7 6656.67 root partition:p0,p2 data:Selection_6",
          "└─Selection_6 6656.67 cop[tikv]  or(lt(test.pt.c, 2), ge(test.pt.c, 9))",
          "  └─TableFullScan_5 10000.00 cop[tikv] table:pt keep order:false, stats:pseudo"
        ]
      },
      {
        "SQL": "select c from pt",
        "Plan": [
          "IndexReader_7 10000.00 root partition:all index:IndexFullScan_6",
          "└─IndexFullScan_6 10000.00 cop[tikv] table:pt, index:i_c(c) keep order:false, stats:pseudo"
        ]
      },
      {
        "SQL": "select c from pt where c > 10",
        "Plan": [
          "IndexReader_6 3333.33 root partition:dual index:IndexRangeScan_5",
          "└─IndexRangeScan_5 3333.33 cop[tikv] table:pt, index:i_c(c) range:(10,+inf], keep order:false, stats:pseudo"
        ]
      },
      {
        "SQL": "select c from pt where c > 8",
        "Plan": [
          "IndexReader_6 3333.33 root partition:p2 index:IndexRangeScan_5",
          "└─IndexRangeScan_5 3333.33 cop[tikv] table:pt, index:i_c(c) range:(8,+inf], keep order:false, stats:pseudo"
        ]
      },
      {
        "SQL": "select c from pt where c < 2 or c >= 9",
        "Plan": [
          "IndexReader_6 6656.67 root partition:p0,p2 index:IndexRangeScan_5",
          "└─IndexRangeScan_5 6656.67 cop[tikv] table:pt, index:i_c(c) range:[-inf,2), [9,+inf], keep order:false, stats:pseudo"
        ]
      },
      {
        "SQL": "select /*+ use_index(pt, i_id) */ * from pt",
        "Plan": [
          "IndexLookUp_6 10000.00 root partition:all ",
          "├─IndexFullScan_4(Build) 10000.00 cop[tikv] table:pt, index:i_id(id) keep order:false, stats:pseudo",
          "└─TableRowIDScan_5(Probe) 10000.00 cop[tikv] table:pt keep order:false, stats:pseudo"
        ]
      },
      {
        "SQL": "select /*+ use_index(pt, i_id) */ * from pt where id < 4 and c > 10",
        "Plan": [
          "IndexLookUp_8 1107.78 root partition:dual ",
          "├─IndexRangeScan_5(Build) 3323.33 cop[tikv] table:pt, index:i_id(id) range:[-inf,4), keep order:false, stats:pseudo",
          "└─Selection_7(Probe) 1107.78 cop[tikv]  gt(test.pt.c, 10)",
          "  └─TableRowIDScan_6 3323.33 cop[tikv] table:pt keep order:false, stats:pseudo"
        ]
      },
      {
        "SQL": "select /*+ use_index(pt, i_id) */ * from pt where id < 10 and c > 8",
        "Plan": [
          "IndexLookUp_8 1107.78 root partition:p2 ",
          "├─IndexRangeScan_5(Build) 3323.33 cop[tikv] table:pt, index:i_id(id) range:[-inf,10), keep order:false, stats:pseudo",
          "└─Selection_7(Probe) 1107.78 cop[tikv]  gt(test.pt.c, 8)",
          "  └─TableRowIDScan_6 3323.33 cop[tikv] table:pt keep order:false, stats:pseudo"
        ]
      },
      {
        "SQL": "select /*+ use_index(pt, i_id) */ * from pt where id < 10 and c < 2 or c >= 9",
        "Plan": [
          "IndexLookUp_8 5325.33 root partition:p0,p2 ",
          "├─IndexFullScan_5(Build) 10000.00 cop[tikv] table:pt, index:i_id(id) keep order:false, stats:pseudo",
          "└─Selection_7(Probe) 5325.33 cop[tikv]  or(and(lt(test.pt.id, 10), lt(test.pt.c, 2)), ge(test.pt.c, 9))",
          "  └─TableRowIDScan_6 10000.00 cop[tikv] table:pt keep order:false, stats:pseudo"
        ]
      },
      {
        "SQL": "select * from pt partition (p0) where c > 8",
        "Plan": [
          "TableReader_7 3333.33 root partition:dual data:Selection_6",
          "└─Selection_6 3333.33 cop[tikv]  gt(test.pt.c, 8)",
          "  └─TableFullScan_5 10000.00 cop[tikv] table:pt keep order:false, stats:pseudo"
        ]
      },
      {
        "SQL": "select c from pt partition (p0, p2) where c > 8",
        "Plan": [
          "IndexReader_6 3333.33 root partition:p2 index:IndexRangeScan_5",
          "└─IndexRangeScan_5 3333.33 cop[tikv] table:pt, index:i_c(c) range:(8,+inf], keep order:false, stats:pseudo"
        ]
      },
      {
        "SQL": "select /*+ use_index(pt, i_id) */ * from pt partition (p1, p2) where c < 3 and id = 5",
        "Plan": [
          "IndexLookUp_8 3.32 root partition:dual ",
          "├─IndexRangeScan_5(Build) 10.00 cop[tikv] table:pt, index:i_id(id) range:[5,5], keep order:false, stats:pseudo",
          "└─Selection_7(Probe) 3.32 cop[tikv]  lt(test.pt.c, 3)",
          "  └─TableRowIDScan_6 10.00 cop[tikv] table:pt keep order:false, stats:pseudo"
        ]
      },
      {
        "SQL": "select * from pt where id = 4 or c < 7",
        "Plan": [
          "IndexMerge_11 3330.01 root partition:all ",
          "├─IndexRangeScan_8(Build) 10.00 cop[tikv] table:pt, index:i_id(id) range:[4,4], keep order:false, stats:pseudo",
          "├─IndexRangeScan_9(Build) 3323.33 cop[tikv] table:pt, index:i_c(c) range:[-inf,7), keep order:false, stats:pseudo",
          "└─TableRowIDScan_10(Probe) 3330.01 cop[tikv] table:pt keep order:false, stats:pseudo"
        ]
      },
      {
        "SQL": "select * from pt where id > 4 or c = 7",
        "Plan": [
          "IndexMerge_11 3340.00 root partition:all ",
          "├─IndexRangeScan_8(Build) 3333.33 cop[tikv] table:pt, index:i_id(id) range:(4,+inf], keep order:false, stats:pseudo",
          "├─IndexRangeScan_9(Build) 10.00 cop[tikv] table:pt, index:i_c(c) range:[7,7], keep order:false, stats:pseudo",
          "└─TableRowIDScan_10(Probe) 3340.00 cop[tikv] table:pt keep order:false, stats:pseudo"
        ]
      }
    ]
  },
  {
    "Name": "TestInvalidHint",
    "Cases": [
      {
        "SQL": "explain format = 'brief' select /*+ use_index_merge(tt) */ * from tt where a=10 or a=20;",
        "Plan": [
          "IndexReader 20.00 root  index:IndexRangeScan",
          "└─IndexRangeScan 20.00 cop[tikv] table:tt, index:a(a) range:[10,10], [20,20], keep order:false, stats:pseudo"
        ],
        "Warnings": [
          "Warning 1105 IndexMerge is inapplicable or disabled"
        ]
      },
      {
        "SQL": "explain format = 'brief' select /*+ use_index_merge(tt) */ * from tt where a=15 or (a < 10 or a > 20);",
        "Plan": [
          "IndexReader 6666.67 root  index:IndexRangeScan",
          "└─IndexRangeScan 6666.67 cop[tikv] table:tt, index:a(a) range:[-inf,10), [15,15], (20,+inf], keep order:false, stats:pseudo"
        ],
        "Warnings": [
          "Warning 1105 IndexMerge is inapplicable or disabled"
        ]
      }
    ]
  },
  {
    "Name": "TestApproxPercentile",
    "Cases": [
      {
        "SQL": "select approx_percentile(a, 50) from t",
        "Plan": [
          "HashAgg_5 1.00 root  funcs:approx_percentile(test.t.a, 50)->Column#4",
          "└─TableReader_11 10000.00 root  data:TableFullScan_10",
          "  └─TableFullScan_10 10000.00 cop[tikv] table:t keep order:false, stats:pseudo"
        ],
        "Res": [
          "3"
        ]
      },
      {
        "SQL": "select approx_percentile(a, 10) from t",
        "Plan": [
          "HashAgg_5 1.00 root  funcs:approx_percentile(test.t.a, 10)->Column#4",
          "└─TableReader_11 10000.00 root  data:TableFullScan_10",
          "  └─TableFullScan_10 10000.00 cop[tikv] table:t keep order:false, stats:pseudo"
        ],
        "Res": [
          "1"
        ]
      },
      {
        "SQL": "select approx_percentile(a, 10+70) from t",
        "Plan": [
          "HashAgg_5 1.00 root  funcs:approx_percentile(test.t.a, 80)->Column#4",
          "└─TableReader_11 10000.00 root  data:TableFullScan_10",
          "  └─TableFullScan_10 10000.00 cop[tikv] table:t keep order:false, stats:pseudo"
        ],
        "Res": [
          "4"
        ]
      },
      {
        "SQL": "select approx_percentile(a, 10*10) from t",
        "Plan": [
          "HashAgg_5 1.00 root  funcs:approx_percentile(test.t.a, 100)->Column#4",
          "└─TableReader_11 10000.00 root  data:TableFullScan_10",
          "  └─TableFullScan_10 10000.00 cop[tikv] table:t keep order:false, stats:pseudo"
        ],
        "Res": [
          "5"
        ]
      },
      {
        "SQL": "select approx_percentile(a, 50) from t group by b order by b",
        "Plan": [
          "Projection_6 8000.00 root  Column#4",
          "└─Sort_7 8000.00 root  test.t.b",
          "  └─HashAgg_9 8000.00 root  group by:test.t.b, funcs:approx_percentile(test.t.a, 50)->Column#4, funcs:firstrow(test.t.b)->test.t.b",
          "    └─TableReader_13 10000.00 root  data:TableFullScan_12",
          "      └─TableFullScan_12 10000.00 cop[tikv] table:t keep order:false, stats:pseudo"
        ],
        "Res": [
          "1",
          "4"
        ]
      }
    ]
  },
  {
    "Name": "TestConvertRangeToPoint",
    "Cases": [
      {
        "SQL": "explain format = 'brief' select * from t0 where a > 1 and a < 3 order by b limit 2",
        "Plan": [
          "Limit 2.00 root  offset:0, count:2",
          "└─IndexReader 2.00 root  index:Limit",
          "  └─Limit 2.00 cop[tikv]  offset:0, count:2",
          "    └─IndexRangeScan 2.50 cop[tikv] table:t0, index:a(a, b) range:[2,2], keep order:true, stats:pseudo"
        ]
      },
      {
        "SQL": "explain format = 'brief' select * from t1 where a >= 2 and a <= 2 and b = 2 and c > 2",
        "Plan": [
          "IndexReader 0.33 root  index:IndexRangeScan",
          "└─IndexRangeScan 0.33 cop[tikv] table:t1, index:a(a, b, c) range:(2 2 2,2 2 +inf], keep order:false, stats:pseudo"
        ]
      },
      {
        "SQL": "explain format = 'brief' select * from t2 where a >= 2.5 and a <= 2.5 order by b limit 2",
        "Plan": [
          "Limit 2.00 root  offset:0, count:2",
          "└─IndexReader 2.00 root  index:Limit",
          "  └─Limit 2.00 cop[tikv]  offset:0, count:2",
          "    └─IndexRangeScan 2.00 cop[tikv] table:t2, index:a(a, b) range:[2.5,2.5], keep order:true, stats:pseudo"
        ]
      },
      {
        "SQL": "explain format = 'brief' select * from t3 where a >= 'a' and a <= 'a' and b = 'b' and c > 'c'",
        "Plan": [
          "IndexReader 0.33 root  index:IndexRangeScan",
          "└─IndexRangeScan 0.33 cop[tikv] table:t3, index:a(a, b, c) range:(\"a\" \"b\" \"c\",\"a\" \"b\" +inf], keep order:false, stats:pseudo"
        ]
      }
    ]
  },
  {
    "Name": "TestIssue22105",
    "Cases": [
      {
        "SQL": "explain format = 'brief' SELECT /*+ use_index_merge(t1)*/ COUNT(*) FROM t1 WHERE (key4=42 AND key6 IS NOT NULL) OR (key1=4 AND key3=6)",
        "Plan": [
          "StreamAgg 1.00 root  funcs:count(1)->Column#10",
          "└─IndexMerge 0.02 root  ",
          "  ├─IndexRangeScan(Build) 10.00 cop[tikv] table:t1, index:i4(key4) range:[42,42], keep order:false, stats:pseudo",
          "  ├─IndexRangeScan(Build) 10.00 cop[tikv] table:t1, index:i1(key1) range:[4,4], keep order:false, stats:pseudo",
          "  └─Selection(Probe) 0.02 cop[tikv]  or(and(eq(test.t1.key4, 42), not(isnull(test.t1.key6))), and(eq(test.t1.key1, 4), eq(test.t1.key3, 6)))",
          "    └─TableRowIDScan 19.99 cop[tikv] table:t1 keep order:false, stats:pseudo"
        ]
      }
    ]
  },
  {
    "Name": "TestReorderSimplifiedOuterJoins",
    "Cases": [
      {
        "SQL": "explain format = 'brief' SELECT t1.pk FROM t1 INNER JOIN t2 ON t1.col1 = t2.pk INNER JOIN t3 ON t1.col3 = t3.pk WHERE t2.col1 IN ('a' , 'b') AND t3.keycol = 'c' AND t1.col2 = 'a' AND t1.col1 != 'abcdef' AND t1.col1 != 'aaaaaa'",
        "Plan": [
          "IndexJoin 13.81 root  inner join, inner:IndexLookUp, outer key:test.t1.col1, inner key:test.t2.pk, equal cond:eq(test.t1.col1, test.t2.pk)",
          "├─IndexJoin(Build) 12.50 root  inner join, inner:IndexLookUp, outer key:test.t3.pk, inner key:test.t1.col3, equal cond:eq(test.t3.pk, test.t1.col3)",
          "│ ├─IndexLookUp(Build) 10.00 root  ",
          "│ │ ├─IndexRangeScan(Build) 10.00 cop[tikv] table:t3, index:keycol(keycol, pad1, pad2) range:[\"c\",\"c\"], keep order:false, stats:pseudo",
          "│ │ └─TableRowIDScan(Probe) 10.00 cop[tikv] table:t3 keep order:false, stats:pseudo",
          "│ └─IndexLookUp(Probe) 1.25 root  ",
          "│   ├─Selection(Build) 1.81 cop[tikv]  not(isnull(test.t1.col3))",
          "│   │ └─IndexRangeScan 1.81 cop[tikv] table:t1, index:col2(col2, col3) range: decided by [eq(test.t1.col3, test.t3.pk) eq(test.t1.col2, a)], keep order:false, stats:pseudo",
          "│   └─Selection(Probe) 1.25 cop[tikv]  ne(test.t1.col1, \"aaaaaa\"), ne(test.t1.col1, \"abcdef\"), not(isnull(test.t1.col1))",
          "│     └─TableRowIDScan 1.81 cop[tikv] table:t1 keep order:false, stats:pseudo",
          "└─IndexLookUp(Probe) 1.00 root  ",
          "  ├─Selection(Build) 1.00 cop[tikv]  ne(test.t2.pk, \"aaaaaa\"), ne(test.t2.pk, \"abcdef\")",
          "  │ └─IndexRangeScan 1.00 cop[tikv] table:t2, index:PRIMARY(pk) range: decided by [eq(test.t2.pk, test.t1.col1)], keep order:false, stats:pseudo",
          "  └─Selection(Probe) 1.00 cop[tikv]  in(test.t2.col1, \"a\", \"b\")",
          "    └─TableRowIDScan 1.00 cop[tikv] table:t2 keep order:false, stats:pseudo"
        ]
      },
      {
        "SQL": "explain format = 'brief' SELECT t1.pk FROM t1 LEFT JOIN t2 ON t1.col1 = t2.pk LEFT JOIN t3 ON t1.col3 = t3.pk WHERE t2.col1 IN ('a' , 'b') AND t3.keycol = 'c' AND t1.col2 = 'a' AND t1.col1 != 'abcdef' AND t1.col1 != 'aaaaaa'",
        "Plan": [
          "IndexJoin 13.81 root  inner join, inner:IndexLookUp, outer key:test.t1.col1, inner key:test.t2.pk, equal cond:eq(test.t1.col1, test.t2.pk)",
          "├─IndexJoin(Build) 12.50 root  inner join, inner:IndexLookUp, outer key:test.t3.pk, inner key:test.t1.col3, equal cond:eq(test.t3.pk, test.t1.col3)",
          "│ ├─IndexLookUp(Build) 10.00 root  ",
          "│ │ ├─IndexRangeScan(Build) 10.00 cop[tikv] table:t3, index:keycol(keycol, pad1, pad2) range:[\"c\",\"c\"], keep order:false, stats:pseudo",
          "│ │ └─TableRowIDScan(Probe) 10.00 cop[tikv] table:t3 keep order:false, stats:pseudo",
          "│ └─IndexLookUp(Probe) 1.25 root  ",
          "│   ├─Selection(Build) 1.81 cop[tikv]  not(isnull(test.t1.col3))",
          "│   │ └─IndexRangeScan 1.81 cop[tikv] table:t1, index:col2(col2, col3) range: decided by [eq(test.t1.col3, test.t3.pk) eq(test.t1.col2, a)], keep order:false, stats:pseudo",
          "│   └─Selection(Probe) 1.25 cop[tikv]  ne(test.t1.col1, \"aaaaaa\"), ne(test.t1.col1, \"abcdef\"), not(isnull(test.t1.col1))",
          "│     └─TableRowIDScan 1.81 cop[tikv] table:t1 keep order:false, stats:pseudo",
          "└─IndexLookUp(Probe) 1.00 root  ",
          "  ├─Selection(Build) 1.00 cop[tikv]  ne(test.t2.pk, \"aaaaaa\"), ne(test.t2.pk, \"abcdef\")",
          "  │ └─IndexRangeScan 1.00 cop[tikv] table:t2, index:PRIMARY(pk) range: decided by [eq(test.t2.pk, test.t1.col1)], keep order:false, stats:pseudo",
          "  └─Selection(Probe) 1.00 cop[tikv]  in(test.t2.col1, \"a\", \"b\")",
          "    └─TableRowIDScan 1.00 cop[tikv] table:t2 keep order:false, stats:pseudo"
        ]
      }
    ]
  },
  {
    "Name": "TestDecorrelateInnerJoinInSubquery",
    "Cases": [
      {
        "SQL": "explain format = 'brief' select * from t where exists (select 1 from t t1 join t t2 where t1.a = t2.a and t1.a = t.a)",
        "Plan": [
          "HashJoin 8000.00 root  semi join, equal:[eq(test.t.a, test.t.a)]",
          "├─HashJoin(Build) 12500.00 root  inner join, equal:[eq(test.t.a, test.t.a)]",
          "│ ├─TableReader(Build) 10000.00 root  data:TableFullScan",
          "│ │ └─TableFullScan 10000.00 cop[tikv] table:t2 keep order:false, stats:pseudo",
          "│ └─TableReader(Probe) 10000.00 root  data:TableFullScan",
          "│   └─TableFullScan 10000.00 cop[tikv] table:t1 keep order:false, stats:pseudo",
          "└─TableReader(Probe) 10000.00 root  data:TableFullScan",
          "  └─TableFullScan 10000.00 cop[tikv] table:t keep order:false, stats:pseudo"
        ]
      },
      {
        "SQL": "explain format = 'brief' select * from t where exists (select 1 from t t1 join t t2 on t1.a = t2.a and t1.a = t.a)",
        "Plan": [
          "HashJoin 8000.00 root  semi join, equal:[eq(test.t.a, test.t.a)]",
          "├─HashJoin(Build) 12500.00 root  inner join, equal:[eq(test.t.a, test.t.a)]",
          "│ ├─TableReader(Build) 10000.00 root  data:TableFullScan",
          "│ │ └─TableFullScan 10000.00 cop[tikv] table:t2 keep order:false, stats:pseudo",
          "│ └─TableReader(Probe) 10000.00 root  data:TableFullScan",
          "│   └─TableFullScan 10000.00 cop[tikv] table:t1 keep order:false, stats:pseudo",
          "└─TableReader(Probe) 10000.00 root  data:TableFullScan",
          "  └─TableFullScan 10000.00 cop[tikv] table:t keep order:false, stats:pseudo"
        ]
      }
    ]
  },
  {
    "Name": "TestMultiColMaxOneRow",
    "Cases": [
      {
        "SQL": "select (select c from t2 where t2.a = t1.a and t2.b = 1) from t1",
        "Plan": [
          "HashJoin 10000.00 root  left outer join, equal:[eq(test.t1.a, test.t2.a)]",
          "├─TableReader(Build) 10.00 root  data:Selection",
          "│ └─Selection 10.00 cop[tikv]  eq(test.t2.b, 1)",
          "│   └─TableFullScan 10000.00 cop[tikv] table:t2 keep order:false, stats:pseudo",
          "└─TableReader(Probe) 10000.00 root  data:TableFullScan",
          "  └─TableFullScan 10000.00 cop[tikv] table:t1 keep order:false, stats:pseudo"
        ]
      },
      {
        "SQL": "select (select c from t2 where t2.a = t1.a and (t2.b = 1 or t2.b = 2)) from t1",
        "Plan": [
          "Projection 10000.00 root  test.t2.c",
          "└─Apply 10000.00 root  CARTESIAN left outer join",
          "  ├─TableReader(Build) 10000.00 root  data:TableFullScan",
          "  │ └─TableFullScan 10000.00 cop[tikv] table:t1 keep order:false, stats:pseudo",
          "  └─MaxOneRow(Probe) 1.00 root  ",
          "    └─IndexLookUp 0.02 root  ",
          "      ├─Selection(Build) 0.02 cop[tikv]  or(eq(test.t2.b, 1), eq(test.t2.b, 2))",
          "      │ └─IndexRangeScan 10.00 cop[tikv] table:t2, index:PRIMARY(a, b) range: decided by [eq(test.t2.a, test.t1.a)], keep order:false, stats:pseudo",
          "      └─TableRowIDScan(Probe) 0.02 cop[tikv] table:t2 keep order:false, stats:pseudo"
        ]
      }
    ]
  },
  {
    "Name": "TestIssue24095",
    "Cases": [
      {
        "SQL": "select count(*) from t join (select t.id, t.value v1 from t join t t1 on t.id = t1.id order by t.value limit 1) v on v.id = t.id and v.v1 = t.value;",
        "Plan": [
          "StreamAgg 1.00 root  funcs:count(1)->Column#10",
          "└─HashJoin 1.00 root  inner join, equal:[eq(test.t.id, test.t.id) eq(test.t.value, test.t.value)]",
          "  ├─Selection(Build) 0.80 root  not(isnull(test.t.id)), not(isnull(test.t.value))",
          "  │ └─TopN 1.00 root  test.t.value, offset:0, count:1",
          "  │   └─HashJoin 12487.50 root  inner join, equal:[eq(test.t.id, test.t.id)]",
          "  │     ├─TableReader(Build) 9990.00 root  data:Selection",
          "  │     │ └─Selection 9990.00 cop[tikv]  not(isnull(test.t.id))",
          "  │     │   └─TableFullScan 10000.00 cop[tikv] table:t1 keep order:false, stats:pseudo",
          "  │     └─TableReader(Probe) 9990.00 root  data:Selection",
          "  │       └─Selection 9990.00 cop[tikv]  not(isnull(test.t.id))",
          "  │         └─TableFullScan 10000.00 cop[tikv] table:t keep order:false, stats:pseudo",
          "  └─TableReader(Probe) 9980.01 root  data:Selection",
          "    └─Selection 9980.01 cop[tikv]  not(isnull(test.t.id)), not(isnull(test.t.value))",
          "      └─TableFullScan 10000.00 cop[tikv] table:t keep order:false, stats:pseudo"
        ]
      }
    ]
  },
  {
    "Name": "TestSequenceAsDataSource",
    "Cases": [
      {
        "SQL": "select 1 from s1",
        "Plan": [
          "Projection 1.00 root  1->Column#1",
          "└─TableDual 1.00 root  rows:1"
        ]
      },
      {
        "SQL": "select count(1) from s1",
        "Plan": [
          "StreamAgg 1.00 root  funcs:count(1)->Column#1",
          "└─TableDual 1.00 root  rows:1"
        ]
      },
      {
        "SQL": "select count(*) from s1",
        "Plan": [
          "StreamAgg 1.00 root  funcs:count(1)->Column#1",
          "└─TableDual 1.00 root  rows:1"
        ]
      },
      {
        "SQL": "select sum(1) from s1",
        "Plan": [
          "StreamAgg 1.00 root  funcs:sum(1)->Column#1",
          "└─TableDual 1.00 root  rows:1"
        ]
      },
      {
        "SQL": "select count(1) as cnt from s1 union select count(1) as cnt from s2",
        "Plan": [
          "HashAgg 2.00 root  group by:Column#3, funcs:firstrow(Column#3)->Column#3",
          "└─Union 2.00 root  ",
          "  ├─StreamAgg 1.00 root  funcs:count(1)->Column#1",
          "  │ └─TableDual 1.00 root  rows:1",
          "  └─StreamAgg 1.00 root  funcs:count(1)->Column#2",
          "    └─TableDual 1.00 root  rows:1"
        ]
      }
    ]
  },
  {
    "Name": "TestIsMatchProp",
    "Cases": [
      {
        "SQL": "select a, b, c from t1 where a > 3 and b = 4 order by a, c",
        "Plan": [
          "IndexReader 3.33 root  index:Selection",
          "└─Selection 3.33 cop[tikv]  eq(test.t1.b, 4)",
          "  └─IndexRangeScan 3333.33 cop[tikv] table:t1, index:idx_a_b_c(a, b, c) range:(3,+inf], keep order:true, stats:pseudo"
        ]
      },
      {
        "SQL": "select * from t2 where a = 1 and c = 2 order by b, d",
        "Plan": [
          "IndexReader 0.01 root  index:Selection",
          "└─Selection 0.01 cop[tikv]  eq(test.t2.c, 2)",
          "  └─IndexRangeScan 10.00 cop[tikv] table:t2, index:idx_a_b_c_d(a, b, c, d) range:[1,1], keep order:true, stats:pseudo"
        ]
      },
      {
        "SQL": "select a, b, c from t1 where (a = 1 and b = 1 and c = 1) or (a = 1 and b = 1 and c = 2) order by c",
        "Plan": [
          "IndexReader 0.03 root  index:IndexRangeScan",
          "└─IndexRangeScan 0.03 cop[tikv] table:t1, index:idx_a_b_c(a, b, c) range:[1 1 1,1 1 2], keep order:true, stats:pseudo"
        ]
      },
      {
        "SQL": "select a, b, c from t1 where (a = 1 and b = 1 and c < 3) or (a = 1 and b = 1 and c > 6) order by c",
        "Plan": [
          "IndexReader 0.67 root  index:IndexRangeScan",
          "└─IndexRangeScan 0.67 cop[tikv] table:t1, index:idx_a_b_c(a, b, c) range:[1 1 -inf,1 1 3), (1 1 6,1 1 +inf], keep order:true, stats:pseudo"
        ]
      },
      {
        "SQL": "select * from t2 where ((a = 1 and b = 1 and d < 3) or (a = 1 and b = 1 and d > 6)) and c = 3 order by d",
        "Plan": [
          "IndexReader 0.00 root  index:Selection",
          "└─Selection 0.00 cop[tikv]  eq(test.t2.c, 3), or(and(eq(test.t2.a, 1), and(eq(test.t2.b, 1), lt(test.t2.d, 3))), and(eq(test.t2.a, 1), and(eq(test.t2.b, 1), gt(test.t2.d, 6))))",
          "  └─IndexRangeScan 10.00 cop[tikv] table:t2, index:idx_a_b_c_d(a, b, c, d) range:[1,1], keep order:true, stats:pseudo"
        ]
      }
    ]
  },
  {
    "Name": "TestHeuristicIndexSelection",
    "Cases": [
      {
        "SQL": "select * from t1 where a = 3 or a = 5",
        "Plan": [
          "Batch_Point_Get_5 2.00 12.53 root table:t1 handle:[3 5], keep order:false, desc:false"
        ],
        "Warnings": [
          "Note 1105 handle of t1 is selected since the path only has point ranges"
        ]
      },
      {
        "SQL": "select f, g from t1 where f = 2 and g in (3, 4, 5)",
        "Plan": [
          "Batch_Point_Get_5 3.00 11.40 root table:t1, index:f_g(f, g) keep order:false, desc:false"
        ],
        "Warnings": [
          "Note 1105 unique index f_g of t1 is selected since the path only has point ranges with single scan"
        ]
      },
      {
        "SQL": "select * from t1 where c = 1 and (d = 2 or d = 3) and e in (4, 5)",
        "Plan": [
          "Batch_Point_Get_5 4.00 27.20 root table:t1, index:c_d_e(c, d, e) keep order:false, desc:false"
        ],
        "Warnings": [
          "Note 1105 unique index c_d_e of t1 is selected since the path only has point ranges with double scan"
        ]
      },
      {
        "SQL": "select f, g from t1 where f = 2 and g > 3",
        "Plan": [
          "IndexReader_6 33.33 160.78 root  index:IndexRangeScan_5",
          "└─IndexRangeScan_5 33.33 1870.00 cop[tikv] table:t1, index:f_g(f, g) range:(2 3,2 +inf], keep order:false, stats:pseudo"
        ],
        "Warnings": [
          "Note 1105 unique index f_g of t1 is selected since the path only fetches limited number of rows with single scan"
        ]
      },
      {
        "SQL": "select a, b, c from t2 where a = 1 and b = 2 and c in (1, 2, 3, 4, 5)",
        "Plan": [
          "Selection_6 0.01 0.00 root  eq(test.t2.b, 2), in(test.t2.c, 1, 2, 3, 4, 5)",
          "└─Point_Get_5 1.00 8.60 root table:t2, index:idx_a(a) "
        ],
        "Warnings": [
          "Note 1105 unique index idx_a of t2 is selected since the path only has point ranges with double scan"
        ]
      },
      {
        "SQL": "select * from t3 where (a = 1 or a = 3) and b = 'xx'",
        "Plan": [
          "Batch_Point_Get_5 2.00 7.60 root table:t3, clustered index:PRIMARY(a, b) keep order:false, desc:false"
        ],
        "Warnings": [
          "Note 1105 handle of t3 is selected since the path only has point ranges"
        ]
      },
      {
        "SQL": "select * from t4 where (a = 1 or a = 3) and b = 'xx'",
        "Plan": [
          "Batch_Point_Get_5 2.00 10.00 root table:t4, index:PRIMARY(a, b) keep order:false, desc:false"
        ],
        "Warnings": [
          "Note 1105 unique index PRIMARY of t4 is selected since the path only has point ranges with double scan"
        ]
      },
      {
        "SQL": "select a, b from t3 where (a = 1 or a = 3) and b = 'xx'",
        "Plan": [
          "Batch_Point_Get_5 2.00 7.60 root table:t3, clustered index:PRIMARY(a, b) keep order:false, desc:false"
        ],
        "Warnings": [
          "Note 1105 handle of t3 is selected since the path only has point ranges"
        ]
      },
      {
        "SQL": "select a, b from t4 where (a = 1 or a = 3) and b = 'xx'",
        "Plan": [
          "Batch_Point_Get_5 2.00 7.60 root table:t4, index:PRIMARY(a, b) keep order:false, desc:false"
        ],
        "Warnings": [
          "Note 1105 unique index PRIMARY of t4 is selected since the path only has point ranges with single scan"
        ]
      },
      {
        "SQL": "update t1 set b = 2 where a = 4 or a = 6",
        "Plan": [
          "Update_4 N/A N/A root  N/A",
          "└─Batch_Point_Get_6 2.00 12.53 root table:t1 handle:[4 6], keep order:false, desc:false"
        ],
        "Warnings": [
          "Note 1105 handle of t1 is selected since the path only has point ranges"
        ]
      },
      {
        "SQL": "delete from t1 where f = 2 and g in (3, 4)",
        "Plan": [
          "Delete_4 N/A N/A root  N/A",
          "└─Selection_7 2.00 0.00 root  in(test.t1.g, 3, 4)",
          "  └─Point_Get_6 1.00 9.80 root table:t1, index:f(f) "
        ],
        "Warnings": [
          "Note 1105 unique index f of t1 is selected since the path only has point ranges with double scan"
        ]
      },
      {
        "SQL": "insert into t3 select a, b, c from t1 where f = 2",
        "Plan": [
          "Insert_1 N/A N/A root  N/A",
          "└─Projection_6 1.00 25.40 root  test.t1.a, test.t1.b, test.t1.c",
          "  └─Point_Get_7 1.00 6.80 root table:t1, index:f(f) "
        ],
        "Warnings": [
          "Note 1105 unique index f of t1 is selected since the path only has point ranges with double scan"
        ]
      },
      {
        "SQL": "replace into t3 select a, b, c from t1 where a = 3",
        "Plan": [
          "Insert_1 N/A N/A root  N/A",
          "└─Point_Get_7 1.00 6.27 root table:t1 handle:3"
        ],
        "Warnings": [
          "Note 1105 handle of t1 is selected since the path only has point ranges"
        ]
      }
    ]
  },
  {
    "Name": "TestOutputSkylinePruningInfo",
    "Cases": [
      {
        "SQL": "select * from t where a > 1 order by f",
        "Plan": [
          "IndexLookUp_14 3333.33 139413.67 root  ",
          "├─Selection_13(Build) 3333.33 0.00 cop[tikv]  gt(test.t.a, 1)",
          "│ └─IndexFullScan_11 10000.00 555020.00 cop[tikv] table:t, index:f(f) keep order:true, stats:pseudo",
          "└─TableRowIDScan_12(Probe) 3333.33 555020.00 cop[tikv] table:t keep order:false, stats:pseudo"
        ],
        "Warnings": [
          "Note 1105 [t,f,f_g] remain after pruning paths for t given Prop{SortItems: [{test.t.f asc}], TaskTp: rootTask}"
        ]
      },
      {
        "SQL": "select * from t where f > 1",
        "Plan": [
          "TableReader_7 3333.33 88640.22 root  data:Selection_6",
          "└─Selection_6 3333.33 1140020.00 cop[tikv]  gt(test.t.f, 1)",
          "  └─TableFullScan_5 10000.00 1110020.00 cop[tikv] table:t keep order:false, stats:pseudo"
        ],
        "Warnings": [
          "Note 1105 [t,f,f_g] remain after pruning paths for t given Prop{SortItems: [], TaskTp: rootTask}"
        ]
      },
      {
        "SQL": "select f from t where f > 1",
        "Plan": [
          "IndexReader_6 3333.33 11140.22 root  index:IndexRangeScan_5",
          "└─IndexRangeScan_5 3333.33 140020.00 cop[tikv] table:t, index:f(f) range:(1,+inf], keep order:false, stats:pseudo"
        ],
        "Warnings": [
          "Note 1105 [f,f_g] remain after pruning paths for t given Prop{SortItems: [], TaskTp: rootTask}"
        ]
      },
      {
        "SQL": "select * from t where f > 3 and g = 5",
        "Plan": [
          "IndexLookUp_15 3.33 215.74 root  ",
          "├─IndexRangeScan_12(Build) 10.00 590.00 cop[tikv] table:t, index:g(g) range:[5,5], keep order:false, stats:pseudo",
          "└─Selection_14(Probe) 3.33 0.00 cop[tikv]  gt(test.t.f, 3)",
          "  └─TableRowIDScan_13 10.00 590.00 cop[tikv] table:t keep order:false, stats:pseudo"
        ],
        "Warnings": [
          "Note 1105 [t,f_g,g] remain after pruning paths for t given Prop{SortItems: [], TaskTp: rootTask}"
        ]
      },
      {
        "SQL": "select * from t where g = 5 order by f",
        "Plan": [
          "Sort_5 10.00 362.68 root  test.t.f",
          "└─IndexLookUp_13 10.00 239.01 root  ",
          "  ├─IndexRangeScan_11(Build) 10.00 590.00 cop[tikv] table:t, index:g(g) range:[5,5], keep order:false, stats:pseudo",
          "  └─TableRowIDScan_12(Probe) 10.00 590.00 cop[tikv] table:t keep order:false, stats:pseudo"
        ],
        "Warnings": [
          "Note 1105 [t,g] remain after pruning paths for t given Prop{SortItems: [], TaskTp: rootTask}"
        ]
      },
      {
        "SQL": "select * from t where d = 3 order by c, e",
        "Plan": [
          "IndexLookUp_15 10.00 57230.78 root  ",
          "├─Selection_14(Build) 10.00 0.00 cop[tikv]  eq(test.t.d, 3)",
          "│ └─IndexFullScan_12 10000.00 825020.00 cop[tikv] table:t, index:c_d_e(c, d, e) keep order:true, stats:pseudo",
          "└─TableRowIDScan_13(Probe) 10.00 825020.00 cop[tikv] table:t keep order:false, stats:pseudo"
        ],
        "Warnings": [
          "Note 1105 [t,c_d_e] remain after pruning paths for t given Prop{SortItems: [{test.t.c asc} {test.t.e asc}], TaskTp: rootTask}"
        ]
      }
    ]
  },
  {
<<<<<<< HEAD
    "Name": "TestGroupBySetVar",
    "Cases": [
      {
        "SQL": "select floor(dt.rn/2) rownum, count(c1) from (select @rownum := @rownum + 1 rn, c1 from (select @rownum := -1) drn, t1) dt group by floor(dt.rn/2) order by rownum;",
        "Plan": [
          "Sort 1.00 root  Column#6",
          "└─Projection 1.00 root  floor(div(cast(Column#4, decimal(20,0) BINARY), 2))->Column#6, Column#5",
          "  └─HashAgg 1.00 root  group by:Column#13, funcs:count(Column#11)->Column#5, funcs:firstrow(Column#12)->Column#4",
          "    └─Projection 10000.00 root  test.t1.c1, Column#4, floor(div(cast(Column#4, decimal(20,0) BINARY), 2))->Column#13",
          "      └─Projection 10000.00 root  setvar(rownum, plus(getvar(rownum), 1))->Column#4, test.t1.c1",
          "        └─HashJoin 10000.00 root  CARTESIAN inner join",
          "          ├─Projection(Build) 1.00 root  setvar(rownum, -1)->Column#1",
          "          │ └─TableDual 1.00 root  rows:1",
          "          └─TableReader(Probe) 10000.00 root  data:TableFullScan",
          "            └─TableFullScan 10000.00 cop[tikv] table:t1 keep order:false, stats:pseudo"
        ]
      },
      {
        "SQL": "select @n:=@n+1 as e from ta group by e",
        "Plan": [
          "Projection 1.00 root  setvar(n, plus(getvar(n), 1))->Column#4",
          "└─HashAgg 1.00 root  group by:Column#8, funcs:firstrow(1)->Column#7",
          "  └─Projection 10000.00 root  setvar(n, plus(cast(getvar(n), double BINARY), 1))->Column#8",
          "    └─TableReader 10000.00 root  data:TableFullScan",
          "      └─TableFullScan 10000.00 cop[tikv] table:ta keep order:false, stats:pseudo"
        ]
      },
      {
        "SQL": "select @n:=@n+a as e from ta group by e",
        "Plan": [
          "Projection 8000.00 root  setvar(n, plus(getvar(n), cast(test.ta.a, double BINARY)))->Column#4",
          "└─HashAgg 8000.00 root  group by:Column#7, funcs:firstrow(Column#6)->test.ta.a",
          "  └─Projection 10000.00 root  test.ta.a, setvar(n, plus(getvar(n), cast(test.ta.a, double BINARY)))->Column#7",
          "    └─TableReader 10000.00 root  data:TableFullScan",
          "      └─TableFullScan 10000.00 cop[tikv] table:ta keep order:false, stats:pseudo"
        ]
      },
      {
        "SQL": "select * from (select @n:=@n+1 as e from ta) tt group by e",
        "Plan": [
          "HashAgg 1.00 root  group by:Column#4, funcs:firstrow(Column#4)->Column#4",
          "└─Projection 10000.00 root  setvar(n, plus(getvar(n), 1))->Column#4",
          "  └─TableReader 10000.00 root  data:TableFullScan",
          "    └─TableFullScan 10000.00 cop[tikv] table:ta keep order:false, stats:pseudo"
        ]
      },
      {
        "SQL": "select * from (select @n:=@n+a as e from ta) tt group by e",
        "Plan": [
          "HashAgg 8000.00 root  group by:Column#4, funcs:firstrow(Column#4)->Column#4",
          "└─Projection 10000.00 root  setvar(n, plus(getvar(n), cast(test.ta.a, double BINARY)))->Column#4",
          "  └─TableReader 10000.00 root  data:TableFullScan",
          "    └─TableFullScan 10000.00 cop[tikv] table:ta keep order:false, stats:pseudo"
        ]
      },
      {
        "SQL": "select a from ta group by @n:=@n+1",
        "Plan": [
          "HashAgg 1.00 root  group by:Column#5, funcs:firstrow(Column#4)->test.ta.a",
          "└─Projection 10000.00 root  test.ta.a, setvar(n, plus(getvar(n), 1))->Column#5",
          "  └─TableReader 10000.00 root  data:TableFullScan",
          "    └─TableFullScan 10000.00 cop[tikv] table:ta keep order:false, stats:pseudo"
        ]
      },
      {
        "SQL": "select a from ta group by @n:=@n+a",
        "Plan": [
          "HashAgg 8000.00 root  group by:Column#5, funcs:firstrow(Column#4)->test.ta.a",
          "└─Projection 10000.00 root  test.ta.a, setvar(n, plus(getvar(n), cast(test.ta.a, double BINARY)))->Column#5",
          "  └─TableReader 10000.00 root  data:TableFullScan",
          "    └─TableFullScan 10000.00 cop[tikv] table:ta keep order:false, stats:pseudo"
=======
    "Name": "TestIssue27083",
    "Cases": [
      {
        "SQL": "select * from t use index (idx_b) where b = 2 limit 1",
        "Plan": [
          "IndexLookUp 1.00 root  limit embedded(offset:0, count:1)",
          "├─Limit(Build) 1.00 cop[tikv]  offset:0, count:1",
          "│ └─IndexRangeScan 1.00 cop[tikv] table:t, index:idx_b(b) range:[2,2], keep order:false",
          "└─TableRowIDScan(Probe) 1.00 cop[tikv] table:t keep order:false"
>>>>>>> 46da3ba5
        ]
      }
    ]
  }
]<|MERGE_RESOLUTION|>--- conflicted
+++ resolved
@@ -1885,7 +1885,20 @@
     ]
   },
   {
-<<<<<<< HEAD
+    "Name": "TestIssue27083",
+    "Cases": [
+      {
+        "SQL": "select * from t use index (idx_b) where b = 2 limit 1",
+        "Plan": [
+          "IndexLookUp 1.00 root  limit embedded(offset:0, count:1)",
+          "├─Limit(Build) 1.00 cop[tikv]  offset:0, count:1",
+          "│ └─IndexRangeScan 1.00 cop[tikv] table:t, index:idx_b(b) range:[2,2], keep order:false",
+          "└─TableRowIDScan(Probe) 1.00 cop[tikv] table:t keep order:false"
+        ]
+      }
+    ]
+  },
+  {
     "Name": "TestGroupBySetVar",
     "Cases": [
       {
@@ -1957,17 +1970,6 @@
           "└─Projection 10000.00 root  test.ta.a, setvar(n, plus(getvar(n), cast(test.ta.a, double BINARY)))->Column#5",
           "  └─TableReader 10000.00 root  data:TableFullScan",
           "    └─TableFullScan 10000.00 cop[tikv] table:ta keep order:false, stats:pseudo"
-=======
-    "Name": "TestIssue27083",
-    "Cases": [
-      {
-        "SQL": "select * from t use index (idx_b) where b = 2 limit 1",
-        "Plan": [
-          "IndexLookUp 1.00 root  limit embedded(offset:0, count:1)",
-          "├─Limit(Build) 1.00 cop[tikv]  offset:0, count:1",
-          "│ └─IndexRangeScan 1.00 cop[tikv] table:t, index:idx_b(b) range:[2,2], keep order:false",
-          "└─TableRowIDScan(Probe) 1.00 cop[tikv] table:t keep order:false"
->>>>>>> 46da3ba5
         ]
       }
     ]
