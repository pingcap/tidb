--- conflicted
+++ resolved
@@ -300,11 +300,7 @@
       "[planner:1210]Incorrect arguments to nth_value",
       "[planner:1210]Incorrect arguments to ntile",
       "IndexReader(Index(t.f)[[NULL,+inf]])->Window(ntile(<nil>)->Column#14 over())->Projection",
-<<<<<<< HEAD
-      "TableReader(Table(t))->Sort->Window(avg(cast(test.t.a, decimal(65,30) BINARY))->Column#14 over(partition by test.t.b))->Partition(execution info: concurrency:4, data source:TableReader_11)->Projection",
-=======
-      "TableReader(Table(t))->Sort->Window(avg(cast(test.t.a, decimal(65,30) BINARY))->Column#14 over(partition by test.t.b))->Partition(execution info: concurrency:4, data sources:[TableReader_10])->Projection",
->>>>>>> 205f77bf
+      "TableReader(Table(t))->Sort->Window(avg(cast(test.t.a, decimal(65,30) BINARY))->Column#14 over(partition by test.t.b))->Partition(execution info: concurrency:4, data sources:[TableReader_11])->Projection",
       "TableReader(Table(t))->Window(nth_value(test.t.i_date, 1)->Column#14 over())->Projection",
       "TableReader(Table(t))->Window(sum(cast(test.t.b, decimal(65,0) BINARY))->Column#15, sum(cast(test.t.c, decimal(65,0) BINARY))->Column#16 over(order by test.t.a range between unbounded preceding and current row))->Projection",
       "[planner:3593]You cannot use the window function 'sum' in this context.'",
@@ -312,11 +308,7 @@
       "[planner:3593]You cannot use the window function 'row_number' in this context.'",
       "TableReader(Table(t))->Sort->Window(sum(cast(test.t.c, decimal(65,0) BINARY))->Column#17 over(partition by test.t.a order by test.t.c range between unbounded preceding and current row))->Sort->Window(sum(cast(test.t.b, decimal(65,0) BINARY))->Column#18 over(order by test.t.a, test.t.b, test.t.c range between unbounded preceding and current row))->Window(sum(cast(test.t.a, decimal(65,0) BINARY))->Column#19 over(partition by test.t.a order by test.t.b range between unbounded preceding and current row))->Window(sum(cast(test.t.d, decimal(65,0) BINARY))->Column#20 over())->Projection",
       "[planner:3587]Window 'w1' with RANGE N PRECEDING/FOLLOWING frame requires exactly one ORDER BY expression, of numeric or temporal type",
-<<<<<<< HEAD
-      "TableReader(Table(t))->Sort->Window(dense_rank()->Column#14 over(partition by test.t.b order by test.t.a desc, test.t.b desc))->Partition(execution info: concurrency:4, data source:TableReader_10)->Projection",
-=======
-      "TableReader(Table(t))->Sort->Window(dense_rank()->Column#14 over(partition by test.t.b order by test.t.a desc, test.t.b desc))->Partition(execution info: concurrency:4, data sources:[TableReader_9])->Projection",
->>>>>>> 205f77bf
+      "TableReader(Table(t))->Sort->Window(dense_rank()->Column#14 over(partition by test.t.b order by test.t.a desc, test.t.b desc))->Partition(execution info: concurrency:4, data sources:[TableReader_10])->Projection",
       "[planner:3587]Window 'w1' with RANGE N PRECEDING/FOLLOWING frame requires exactly one ORDER BY expression, of numeric or temporal type",
       "[planner:3585]Window 'w1': frame end cannot be UNBOUNDED PRECEDING.",
       "[planner:3584]Window 'w1': frame start cannot be UNBOUNDED FOLLOWING.",
