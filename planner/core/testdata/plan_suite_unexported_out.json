[
  {
    "Name": "TestEagerAggregation",
    "Cases": [
      "DataScan(t)->Aggr(sum(test.t.a),sum(plus(test.t.a, 1)),count(test.t.a))->Projection",
      "DataScan(t)->Aggr(sum(plus(test.t.a, test.t.b)),sum(plus(test.t.a, test.t.c)),count(test.t.a))->Sel([gt(Column#13, 0)])->Projection->Sort->Projection",
      "Join{DataScan(a)->Aggr(sum(test.t.a),firstrow(test.t.c))->DataScan(b)}(test.t.c,test.t.c)->Aggr(sum(Column#26))->Projection",
      "Join{DataScan(a)->DataScan(b)->Aggr(sum(test.t.a),firstrow(test.t.c))}(test.t.c,test.t.c)->Aggr(sum(Column#26))->Projection",
      "Join{DataScan(a)->DataScan(b)->Aggr(sum(test.t.a),firstrow(test.t.c))}(test.t.c,test.t.c)->Aggr(sum(Column#26),firstrow(test.t.a))->Projection",
      "Join{DataScan(a)->Aggr(sum(test.t.a),firstrow(test.t.c))->DataScan(b)}(test.t.c,test.t.c)->Aggr(sum(Column#26),firstrow(test.t.a))->Projection",
      "Join{DataScan(a)->DataScan(b)}(test.t.c,test.t.c)->Aggr(sum(test.t.a),sum(test.t.a))->Projection",
      "Join{DataScan(a)->Aggr(sum(test.t.a),firstrow(test.t.c))->DataScan(b)}(test.t.c,test.t.c)->Aggr(sum(Column#27),max(test.t.a))->Projection",
      "Join{DataScan(a)->DataScan(b)->Aggr(sum(test.t.a),firstrow(test.t.c))}(test.t.c,test.t.c)->Aggr(max(test.t.a),sum(Column#27))->Projection",
      "Join{Join{DataScan(a)->DataScan(b)}(test.t.c,test.t.c)->DataScan(c)}(test.t.c,test.t.c)->Aggr(sum(test.t.a))->Projection",
      "Join{DataScan(a)->DataScan(b)->Aggr(sum(test.t.a),firstrow(test.t.c))}(test.t.c,test.t.c)->Aggr(sum(Column#26))->Projection",
      "Join{DataScan(a)->Aggr(sum(test.t.a),firstrow(test.t.c))->DataScan(b)}(test.t.c,test.t.c)->Aggr(sum(Column#26))->Projection",
      "Join{DataScan(a)->Aggr(sum(test.t.a),firstrow(test.t.c))->DataScan(b)}(test.t.c,test.t.c)->Aggr(sum(Column#26))->Projection",
      "DataScan(t)->Aggr(sum(test.t.a))->Projection",
      "UnionAll{DataScan(a)->Projection->Aggr(sum(test.t.c),firstrow(test.t.d))->DataScan(b)->Projection->Aggr(sum(test.t.a),firstrow(test.t.b))->DataScan(c)->Projection->Aggr(sum(test.t.b),firstrow(test.t.e))}->Aggr(sum(Column#40))->Projection",
      "Join{DataScan(a)->DataScan(b)->Aggr(max(test.t.b),firstrow(test.t.c))}(test.t.c,test.t.c)->Projection->Projection",
      "Join{DataScan(a)->DataScan(b)}(test.t.a,test.t.a)->Aggr(max(test.t.b),max(test.t.b))->Projection",
      "UnionAll{DataScan(a)->Projection->Projection->Projection->DataScan(b)->Projection->Projection->Projection}->Aggr(max(Column#38))->Projection",
      "Join{DataScan(a)->DataScan(b)}(test.t.a,test.t.a)(test.t.b,test.t.b)->Aggr(max(test.t.c))->Projection",
      "Join{DataScan(t1)->DataScan(t2)}(test.t.a,test.t.a)->Projection->Projection",
      "UnionAll{DataScan(t1)->Projection->Aggr(count(test.t.a),sum(test.t.a))->DataScan(t2)->Projection->Aggr(count(test.t.a),sum(test.t.a))}->Aggr(avg(Column#38, Column#39))->Projection",
      "UnionAll{DataScan(t1)->Projection->Projection->Projection->DataScan(t2)->Projection->Projection->Projection}->Aggr(count(distinct Column#25))->Projection",
      "UnionAll{DataScan(t1)->Projection->Aggr(firstrow(test.t.b),firstrow(test.t.b))->DataScan(t2)->Projection->Aggr(firstrow(test.t.b),firstrow(test.t.b))}->Aggr(count(distinct Column#26))->Projection",
      "UnionAll{DataScan(t1)->Projection->Aggr(approx_count_distinct(test.t.a))->DataScan(t2)->Projection->Aggr(approx_count_distinct(test.t.a))}->Aggr(approx_count_distinct(Column#38))->Projection",
      "UnionAll{DataScan(t1)->Projection->Aggr(approx_count_distinct(test.t.b))->DataScan(t2)->Projection->Aggr(approx_count_distinct(test.t.b))}->Aggr(approx_count_distinct(Column#38))->Projection"
    ]
  },
  {
    "Name": "TestPlanBuilder",
    "Cases": [
      "DataScan(t)->Lock->Projection",
      "TableReader(Table(t)->Limit)->Limit->Update",
      "TableReader(Table(t)->Limit)->Limit->Delete",
      "*core.Explain",
      "*core.Explain",
      "*core.Explain",
      "*core.Explain",
      "*core.Explain",
      "*core.Explain",
      "*core.Explain",
      "*core.Explain",
      "TableReader(Table(t))->Insert",
      "Show->Sel([eq(cast(Column#4, double BINARY), 0)])->Projection",
      "Dual->Projection",
      "Dual->Projection",
      "Dual->Projection",
      "Join{DataScan(t1)->DataScan(t2)}->Projection",
      "Join{DataScan(t1)->DataScan(t2)}->Projection",
      "LeftHashJoin{LeftHashJoin{TableReader(Table(t))->IndexLookUp(Index(t.c_d_e)[[666,666]], Table(t))}(test.t.a,test.t.b)->IndexReader(Index(t.c_d_e)[[42,42]])}(test.t.b,test.t.a)->Sel([or(Column#25, Column#38)])->Projection->Delete",
      "LeftHashJoin{TableReader(Table(t))->IndexReader(Index(t.c_d_e)[[NULL,+inf]])->HashAgg}(test.t.b,test.t.c)->Update"
    ]
  },
  {
    "Name": "TestPredicatePushDown",
    "Cases": [
      "Join{DataScan(a)->DataScan(b)}(test.t.a,test.t.a)->Aggr(count(1))->Projection",
      "DataScan(t)->Projection->Projection",
      "DataScan(t)->Projection->Projection",
      "DataScan(t)->Projection->Projection",
      "DataScan(t)->Projection->Projection",
      "Join{DataScan(ta)->DataScan(tb)}(test.t.d,test.t.b)(test.t.a,test.t.c)->Projection",
      "Join{DataScan(t1)->DataScan(t2)}(test.t.a,test.t.b)(test.t.d,test.t.d)->Projection",
      "Join{DataScan(ta)->DataScan(tb)}(test.t.d,test.t.d)->Projection",
      "Join{DataScan(ta)->DataScan(tb)}(test.t.d,test.t.d)->Projection",
      "Join{DataScan(ta)->DataScan(tb)}(test.t.d,test.t.d)->Projection",
      "Join{DataScan(ta)->DataScan(tb)}(test.t.d,test.t.d)->Projection",
      "Join{DataScan(ta)->DataScan(tb)}->Projection",
      "Join{DataScan(ta)->DataScan(tb)}->Projection",
      "Join{DataScan(ta)->DataScan(tb)}(test.t.d,test.t.d)->Projection",
      "Join{Join{DataScan(ta)->DataScan(tb)}(test.t.a,test.t.a)->DataScan(tc)}(test.t.b,test.t.b)->Projection",
      "Join{Join{DataScan(ta)->DataScan(tb)}(test.t.a,test.t.a)->DataScan(tc)}(test.t.b,test.t.b)->Projection",
      "Join{DataScan(ta)->Join{DataScan(tb)->DataScan(tc)}(test.t.b,test.t.b)}(test.t.a,test.t.a)->Projection",
      "Join{Join{DataScan(ta)->DataScan(tb)}(test.t.a,test.t.a)->Join{DataScan(tc)->DataScan(td)}(test.t.b,test.t.b)}(test.t.c,test.t.c)->Projection",
      "Join{DataScan(ta)->Join{DataScan(tb)->DataScan(tc)}(test.t.b,test.t.b)}(test.t.a,test.t.a)(test.t.c,test.t.c)->Sel([or(gt(test.t.d, 0), gt(test.t.d, 0))])->Projection",
      "Join{DataScan(ta)->DataScan(tb)}(test.t.d,test.t.d)->Sel([or(ifnull(test.t.d, 1), isnull(test.t.d))])->Projection",
      "UnionAll{DataScan(t)->Projection->Projection->DataScan(t)->Projection->Projection->DataScan(t)->Projection->Projection}->Projection",
      "Apply{DataScan(k)->DataScan(t)->Aggr(count(1))->Projection->MaxOneRow}->Projection",
      "Join{DataScan(t)->DataScan(x)}->Projection",
      "Join{DataScan(t)->DataScan(x)}(test.t.a,test.t.a)->Projection",
      "Join{DataScan(t)->DataScan(x)}(test.t.a,test.t.a)->Projection",
      "Join{Join{DataScan(t)->DataScan(x)}(test.t.a,test.t.a)->DataScan(x)}(test.t.a,test.t.a)->Projection",
      "DataScan(t)->Aggr(sum(test.t.c),firstrow(test.t.a),firstrow(test.t.b))->Projection->Projection",
      "DataScan(t)->Aggr(sum(test.t.c),firstrow(test.t.a),firstrow(test.t.b))->Projection->Projection",
      "DataScan(t)->Aggr(sum(test.t.b),firstrow(test.t.a))->Projection->Aggr(sum(Column#13),firstrow(test.t.a))->Projection->Projection",
      "DataScan(t)->Aggr(sum(test.t.b),firstrow(test.t.a))->Sel([gt(cast(test.t.a, decimal(20,0) BINARY), Column#13)])->Projection->Projection",
      "DataScan(t)->Aggr(sum(test.t.b),firstrow(test.t.a))->Sel([gt(test.t.a, 1)])->Projection->Projection",
      "Dual->Sel([gt(test.t.a, 1)])->Projection",
      "DataScan(t)->Aggr(count(test.t.a),firstrow(test.t.a))->Sel([lt(Column#13, 1)])->Projection",
      "Join{DataScan(t1)->DataScan(t2)}(test.t.a,test.t.a)->Projection",
      "Dual->Projection",
      "DataScan(t)->Projection->Projection->Window(min(test.t.a)->Column#14)->Sel([lt(test.t.a, 10) eq(test.t.b, Column#14)])->Projection->Projection",
      "DataScan(t)->Projection->Projection->Window(sum(cast(test.t.a, decimal(65,0) BINARY))->Column#14)->Sel([gt(Column#14, cast(test.t.b, decimal(20,0) BINARY))])->Projection->Projection"
    ]
  },
  {
    "Name": "TestSubquery",
    "Cases": [
      "Join{DataScan(t)->DataScan(s)}(test.t.a,test.t.a)->Projection",
      "Join{DataScan(t)->Aggr(count(test.t.c),firstrow(test.t.a))->DataScan(s)}(test.t.a,test.t.a)->Projection->Projection",
      "Join{DataScan(t)->Aggr(count(test.t.c),firstrow(test.t.a))->DataScan(s)}(test.t.a,test.t.a)->Aggr(firstrow(Column#25),count(test.t.b))->Projection->Projection",
      "Apply{DataScan(t)->DataScan(s)->Sel([eq(test.t.a, test.t.a)])->Aggr(count(test.t.b))}->Projection",
      "Join{DataScan(t)->DataScan(s)->Aggr(count(test.t.b),firstrow(test.t.a))}(test.t.a,test.t.a)->Projection->Projection->Projection",
      "Join{Join{DataScan(t1)->DataScan(t2)}->DataScan(s)->Aggr(count(test.t.b),firstrow(test.t.a))}(test.t.a,test.t.a)->Projection->Projection->Projection",
      "Join{DataScan(t)->DataScan(s)->Aggr(count(1),firstrow(test.t.a))}(test.t.a,test.t.a)->Projection->Projection->Projection",
      "Join{DataScan(t)->DataScan(s)->Aggr(firstrow(test.t.a))->Projection}(test.t.a,test.t.a)->Projection",
      "Join{DataScan(t)->DataScan(s)}(test.t.a,test.t.a)->Projection",
      "Join{DataScan(t)->DataScan(s)}(test.t.a,test.t.a)->Projection->Sel([in(10, test.t.b, 10)])->Projection",
      "Join{DataScan(t)->DataScan(s)->Aggr(sum(test.t.a))->Projection}->Projection",
      "Join{DataScan(t1)->DataScan(t)->Projection->Limit}(test.t.b,test.t.b)->Projection->Projection",
      "Join{DataScan(t)->Join{DataScan(s)->DataScan(k)}(test.t.d,test.t.d)(test.t.c,test.t.c)->Aggr(sum(test.t.a))->Projection}->Projection",
      "Join{DataScan(t1)->DataScan(t2)->Aggr(max(test.t.a),firstrow(test.t.b))}(test.t.b,test.t.b)->Projection->Sel([eq(test.t.b, Column#25)])->Projection",
      "Apply{DataScan(t1)->DataScan(t2)->Sel([eq(test.t.g, test.t.g) or(eq(test.t.b, 4), eq(test.t.b, 2))])->Aggr(avg(test.t.a))}->Projection->Sel([eq(cast(test.t.b, decimal(20,0) BINARY), Column#25)])->Projection",
      "Join{DataScan(t1)->DataScan(t2)->Aggr(max(test.t.a),firstrow(test.t.b))}(test.t.b,test.t.b)->Projection->Sel([eq(test.t.b, Column#25)])->Projection",
      "Join{DataScan(t1)->DataScan(t2)}(test.t.a,test.t.a)(test.t.b,test.t.b)->Projection",
      "Join{DataScan(t1)->DataScan(t2)}(test.t.a,test.t.a)->Projection",
      "Apply{DataScan(t1)->DataScan(t2)->Sel([eq(test.t.a, test.t.a)])->Projection->Sort->Limit}->Projection->Sel([eq(test.t.b, test.t.b)])->Projection"
    ]
  },
  {
    "Name": "TestTopNPushDown",
    "Cases": [
      "DataScan(t)->TopN([test.t.b],0,5)->Projection",
      "DataScan(t)->Limit->Projection",
      "DataScan(t)->Aggr(count(test.t.b),firstrow(test.t.a))->Limit->Projection",
      "DataScan(t)->Aggr(count(test.t.b),firstrow(test.t.a),firstrow(test.t.c))->TopN([test.t.c],0,5)->Projection",
      "Join{DataScan(t)->DataScan(s)}->TopN([test.t.a],0,5)->Projection",
      "Join{DataScan(t)->DataScan(s)}->Limit->Projection",
      "DataScan(t)->Projection->TopN([Column#13 true],0,1)->Projection",
      "Join{DataScan(t)->TopN([test.t.a],0,5)->DataScan(s)}(test.t.a,test.t.a)->TopN([test.t.a],0,5)->Projection",
      "Join{DataScan(t)->TopN([test.t.a],0,10)->DataScan(s)}(test.t.a,test.t.a)->TopN([test.t.a],5,5)->Projection",
      "Join{DataScan(t)->Limit->DataScan(s)}(test.t.a,test.t.a)->Limit->Projection",
      "Join{DataScan(t)->Limit->DataScan(s)}(test.t.a,test.t.a)->Limit->Projection",
      "Join{DataScan(t)->TopN([test.t.a],0,5)->DataScan(s)}(test.t.a,test.t.a)->TopN([test.t.a],0,5)->Projection",
      "Join{DataScan(t)->TopN([test.t.a],0,5)->DataScan(s)}(test.t.a,test.t.a)->TopN([test.t.a],0,5)->Projection",
      "Join{DataScan(t)->DataScan(s)}(test.t.a,test.t.a)->TopN([Column#37],0,5)->Projection",
      "Join{DataScan(t)->DataScan(s)}(test.t.a,test.t.a)->TopN([test.t.a],0,5)->Projection",
      "Join{DataScan(t)->DataScan(s)->TopN([test.t.a],0,5)}(test.t.a,test.t.a)->TopN([test.t.a],0,5)->Projection",
      "Join{DataScan(t)->DataScan(s)}(test.t.a,test.t.a)->TopN([test.t.a test.t.b],0,5)->Projection",
      "UnionAll{DataScan(t)->TopN([test.t.a test.t.b],0,5)->Projection->DataScan(s)->TopN([test.t.a test.t.b],0,5)->Projection}->TopN([Column#25 Column#26],0,5)",
      "UnionAll{DataScan(t)->TopN([test.t.a test.t.b],0,10)->Projection->DataScan(s)->TopN([test.t.a test.t.b],0,10)->Projection}->TopN([Column#25 Column#26],5,5)",
      "UnionAll{DataScan(t)->Limit->Projection->DataScan(s)->TopN([test.t.a],0,5)->Projection}->Limit",
      "Join{DataScan(t1)->TopN([test.t.b],0,5)->DataScan(t2)}(test.t.e,test.t.e)->TopN([test.t.b],0,5)->Projection",
      "Join{DataScan(t1)->DataScan(t2)}(test.t.e,test.t.e)->TopN([ifnull(test.t.h, test.t.b)],0,5)->Projection->Projection"
    ]
  },
  {
    "Name": "TestUnion",
    "Cases": [
      {
        "Best": "UnionAll{DataScan(t)->Projection->DataScan(t)->Projection}->Aggr(firstrow(Column#25))",
        "Err": false
      },
      {
        "Best": "UnionAll{DataScan(t)->Projection->DataScan(t)->Projection}",
        "Err": false
      },
      {
        "Best": "UnionAll{UnionAll{DataScan(t)->Projection->DataScan(t)->Projection}->Aggr(firstrow(Column#37))->Projection->DataScan(t)->Projection}",
        "Err": false
      },
      {
        "Best": "UnionAll{DataScan(t)->Projection->DataScan(t)->Projection->DataScan(t)->Projection->DataScan(t)->Projection->DataScan(t)->Projection}->Aggr(firstrow(Column#61))",
        "Err": false
      },
      {
        "Best": "",
        "Err": true
      },
      {
        "Best": "UnionAll{UnionAll{Dual->Projection->Dual->Projection}->Aggr(firstrow(Column#4))->Projection->Dual->Projection}->Projection->Sort",
        "Err": false
      },
      {
        "Best": "Join{UnionAll{UnionAll{Dual->Projection->Dual->Projection}->Aggr(firstrow(Column#4))->Projection->Dual->Projection}->Dual}->Sort->Projection",
        "Err": false
      }
    ]
  },
  {
    "Name": "TestWindowFunction",
    "Cases": [
      "TableReader(Table(t))->Window(avg(cast(test.t.a, decimal(15,4) BINARY))->Column#14 over(partition by test.t.a))->Projection",
      "TableReader(Table(t))->Sort->Window(avg(cast(test.t.a, decimal(15,4) BINARY))->Column#14 over(partition by test.t.b))->Projection",
      "IndexReader(Index(t.f)[[NULL,+inf]])->Projection->Sort->Window(avg(cast(Column#16, decimal(24,4) BINARY))->Column#17 over(partition by Column#15))->Projection",
      "TableReader(Table(t))->Sort->Window(avg(cast(test.t.a, decimal(15,4) BINARY))->Column#14 over(order by test.t.a, test.t.b desc range between unbounded preceding and current row))->Projection",
      "TableReader(Table(t))->Window(avg(cast(test.t.a, decimal(15,4) BINARY))->Column#14 over(partition by test.t.a))->Projection",
      "[planner:1054]Unknown column 'z' in 'field list'",
      "TableReader(Table(t))->Window(sum(cast(test.t.b, decimal(65,0) BINARY))->Column#14 over())->Sort->Projection",
      "IndexReader(Index(t.f)[[NULL,+inf]]->StreamAgg)->StreamAgg->Window(sum(Column#13)->Column#15 over())->Projection",
      "TableReader(Table(t))->Window(sum(cast(test.t.a, decimal(65,0) BINARY))->Column#14 over())->Sort->Projection",
      "TableReader(Table(t))->Window(sum(cast(test.t.a, decimal(65,0) BINARY))->Column#14 over(partition by test.t.a))->Sort->Projection",
      "TableReader(Table(t)->StreamAgg)->StreamAgg->Window(sum(Column#13)->Column#15 over())->Sort->Projection",
      "Apply{IndexReader(Index(t.f)[[NULL,+inf]])->IndexReader(Index(t.f)[[NULL,+inf]]->Sel([gt(test.t.a, test.t.a)]))->Window(sum(cast(test.t.a, decimal(65,0) BINARY))->Column#38 over())->MaxOneRow->Sel([Column#38])}->Projection",
      "[planner:3594]You cannot use the alias 'w' of an expression containing a window function in this context.'",
      "[planner:1247]Reference 'sum_a' not supported (reference to window function)",
      "[planner:3579]Window name 'w2' is not defined.",
      "[planner:3579]Window name 'w' is not defined.",
      "[planner:3580]There is a circularity in the window dependency graph.",
      "[planner:3581]A window which depends on another cannot define partitioning.",
      "[planner:3581]A window which depends on another cannot define partitioning.",
      "[planner:3582]Window 'w' has a frame definition, so cannot be referenced by another window.",
      "IndexReader(Index(t.f)[[NULL,+inf]])->Window(sum(cast(test.t.a, decimal(65,0) BINARY))->Column#14 over(rows between 1 preceding and 1 following))->Projection",
      "[planner:3583]Window '<unnamed window>' cannot inherit 'w' since both contain an ORDER BY clause.",
      "[planner:3591]Window 'w1' is defined twice.",
      "TableReader(Table(t))->Window(avg(cast(test.t.a, decimal(15,4) BINARY))->Column#14 over(partition by test.t.a))->Projection",
      "TableReader(Table(t))->Window(sum(cast(test.t.a, decimal(65,0) BINARY))->Column#14 over(partition by test.t.a))->Sort->Projection",
      "[planner:1235]This version of TiDB doesn't yet support 'GROUPS'",
      "[planner:3584]Window '<unnamed window>': frame start cannot be UNBOUNDED FOLLOWING.",
      "[planner:3585]Window '<unnamed window>': frame end cannot be UNBOUNDED PRECEDING.",
      "[planner:3596]Window '<unnamed window>': INTERVAL can only be used with RANGE frames.",
      "[planner:3586]Window '<unnamed window>': frame start or end is negative, NULL or of non-integral type",
      "[planner:3587]Window '<unnamed window>' with RANGE N PRECEDING/FOLLOWING frame requires exactly one ORDER BY expression, of numeric or temporal type",
      "[planner:3587]Window '<unnamed window>' with RANGE N PRECEDING/FOLLOWING frame requires exactly one ORDER BY expression, of numeric or temporal type",
      "[planner:3589]Window '<unnamed window>' with RANGE frame has ORDER BY expression of numeric type, INTERVAL bound value not allowed.",
      "[planner:3590]Window '<unnamed window>' has a non-constant frame bound.",
      "[planner:3586]Window '<unnamed window>': frame start or end is negative, NULL or of non-integral type",
      "[planner:3588]Window '<unnamed window>' with RANGE frame has ORDER BY expression of datetime type. Only INTERVAL bound value allowed.",
      "TableReader(Table(t))->Window(sum(cast(test.t.a, decimal(65,0) BINARY))->Column#14 over(order by test.t.a range between 1.0 preceding and 1 following))->Projection",
      "IndexReader(Index(t.f)[[NULL,+inf]])->Projection->Window(row_number()->Column#14 over())->Projection",
      "TableReader(Table(t))->HashAgg->Window(max(Column#13)->Column#15 over(rows between 1 preceding and 1 following))->Projection",
      "[planner:1210]Incorrect arguments to nth_value",
      "[planner:1210]Incorrect arguments to nth_value",
      "[planner:1210]Incorrect arguments to nth_value",
      "[planner:1210]Incorrect arguments to ntile",
<<<<<<< HEAD
      "IndexReader(Index(t.f)[[NULL,+inf]])->Window(ntile(<nil>)->Column#14 over())->Projection",
      "TableReader(Table(t))->Sort->Window(avg(cast(test.t.a, decimal(15,4) BINARY))->Column#14 over(partition by test.t.b))->Projection",
=======
      "IndexReader(Index(t.f)[[NULL,+inf]])->Projection->Window(ntile(<nil>)->Column#14 over())->Projection",
      "TableReader(Table(t))->Sort->Window(avg(cast(test.t.a, decimal(65,30) BINARY))->Column#14 over(partition by test.t.b))->Projection",
>>>>>>> 7f3fbe34
      "TableReader(Table(t))->Window(nth_value(test.t.i_date, 1)->Column#14 over())->Projection",
      "TableReader(Table(t))->Window(sum(cast(test.t.b, decimal(65,0) BINARY))->Column#15, sum(cast(test.t.c, decimal(65,0) BINARY))->Column#16 over(order by test.t.a range between unbounded preceding and current row))->Projection",
      "[planner:3593]You cannot use the window function 'sum' in this context.'",
      "[planner:3593]You cannot use the window function 'sum' in this context.'",
      "[planner:3593]You cannot use the window function 'row_number' in this context.'",
      "TableReader(Table(t))->Sort->Window(sum(cast(test.t.c, decimal(65,0) BINARY))->Column#17 over(partition by test.t.a order by test.t.c range between unbounded preceding and current row))->Sort->Window(sum(cast(test.t.b, decimal(65,0) BINARY))->Column#18 over(order by test.t.a, test.t.b, test.t.c range between unbounded preceding and current row))->Window(sum(cast(test.t.a, decimal(65,0) BINARY))->Column#19 over(partition by test.t.a order by test.t.b range between unbounded preceding and current row))->Window(sum(cast(test.t.d, decimal(65,0) BINARY))->Column#20 over())->Projection",
      "[planner:3587]Window 'w1' with RANGE N PRECEDING/FOLLOWING frame requires exactly one ORDER BY expression, of numeric or temporal type",
      "TableReader(Table(t))->Sort->Window(dense_rank()->Column#14 over(partition by test.t.b order by test.t.a desc, test.t.b desc))->Projection",
      "[planner:3587]Window 'w1' with RANGE N PRECEDING/FOLLOWING frame requires exactly one ORDER BY expression, of numeric or temporal type",
      "[planner:3585]Window 'w1': frame end cannot be UNBOUNDED PRECEDING.",
      "[planner:3584]Window 'w1': frame start cannot be UNBOUNDED FOLLOWING.",
      "[planner:3586]Window 'w1': frame start or end is negative, NULL or of non-integral type",
      "[planner:1235]This version of TiDB doesn't yet support 'IGNORE NULLS'",
      "[planner:1235]This version of TiDB doesn't yet support '<window function>(DISTINCT ..)'",
      "[planner:1235]This version of TiDB doesn't yet support 'FROM LAST'",
      "[planner:1235]This version of TiDB doesn't yet support 'IGNORE NULLS'",
      "[planner:1210]Incorrect arguments to nth_value",
      "[planner:1210]Incorrect arguments to nth_value",
      "[planner:3586]Window 'w': frame start or end is negative, NULL or of non-integral type",
      "[planner:3586]Window 'w': frame start or end is negative, NULL or of non-integral type",
      "[planner:3586]Window 'w': frame start or end is negative, NULL or of non-integral type",
      "TableReader(Table(t))->Sort->Window(row_number()->Column#14 over(partition by test.t.b))->Projection",
      "[planner:1235]This version of TiDB doesn't yet support 'group_concat as window function'"
    ]
  },
  {
    "Name": "TestWindowParallelFunction",
    "Cases": [
      "TableReader(Table(t))->Window(avg(cast(test.t.a, decimal(15,4) BINARY))->Column#14 over(partition by test.t.a))->Projection",
      "TableReader(Table(t))->Sort->Window(avg(cast(test.t.a, decimal(15,4) BINARY))->Column#14 over(partition by test.t.b))->Partition(execution info: concurrency:4, data sources:[TableReader_10])->Projection",
      "IndexReader(Index(t.f)[[NULL,+inf]])->Projection->Sort->Window(avg(cast(Column#16, decimal(24,4) BINARY))->Column#17 over(partition by Column#15))->Partition(execution info: concurrency:4, data sources:[Projection_8])->Projection",
      "TableReader(Table(t))->Sort->Window(avg(cast(test.t.a, decimal(15,4) BINARY))->Column#14 over(order by test.t.a, test.t.b desc range between unbounded preceding and current row))->Projection",
      "TableReader(Table(t))->Window(avg(cast(test.t.a, decimal(15,4) BINARY))->Column#14 over(partition by test.t.a))->Projection",
      "[planner:1054]Unknown column 'z' in 'field list'",
      "TableReader(Table(t))->Window(sum(cast(test.t.b, decimal(65,0) BINARY))->Column#14 over())->Sort->Projection",
      "IndexReader(Index(t.f)[[NULL,+inf]]->StreamAgg)->StreamAgg->Window(sum(Column#13)->Column#15 over())->Projection",
      "TableReader(Table(t))->Window(sum(cast(test.t.a, decimal(65,0) BINARY))->Column#14 over())->Sort->Projection",
      "TableReader(Table(t))->Window(sum(cast(test.t.a, decimal(65,0) BINARY))->Column#14 over(partition by test.t.a))->Sort->Projection",
      "TableReader(Table(t)->StreamAgg)->StreamAgg->Window(sum(Column#13)->Column#15 over())->Sort->Projection",
      "Apply{IndexReader(Index(t.f)[[NULL,+inf]])->IndexReader(Index(t.f)[[NULL,+inf]]->Sel([gt(test.t.a, test.t.a)]))->Window(sum(cast(test.t.a, decimal(65,0) BINARY))->Column#38 over())->MaxOneRow->Sel([Column#38])}->Projection",
      "[planner:3594]You cannot use the alias 'w' of an expression containing a window function in this context.'",
      "[planner:1247]Reference 'sum_a' not supported (reference to window function)",
      "[planner:3579]Window name 'w2' is not defined.",
      "[planner:3579]Window name 'w' is not defined.",
      "[planner:3580]There is a circularity in the window dependency graph.",
      "[planner:3581]A window which depends on another cannot define partitioning.",
      "[planner:3581]A window which depends on another cannot define partitioning.",
      "[planner:3582]Window 'w' has a frame definition, so cannot be referenced by another window.",
      "IndexReader(Index(t.f)[[NULL,+inf]])->Window(sum(cast(test.t.a, decimal(65,0) BINARY))->Column#14 over(rows between 1 preceding and 1 following))->Projection",
      "[planner:3583]Window '<unnamed window>' cannot inherit 'w' since both contain an ORDER BY clause.",
      "[planner:3591]Window 'w1' is defined twice.",
      "TableReader(Table(t))->Window(avg(cast(test.t.a, decimal(15,4) BINARY))->Column#14 over(partition by test.t.a))->Projection",
      "TableReader(Table(t))->Window(sum(cast(test.t.a, decimal(65,0) BINARY))->Column#14 over(partition by test.t.a))->Sort->Projection",
      "[planner:1235]This version of TiDB doesn't yet support 'GROUPS'",
      "[planner:3584]Window '<unnamed window>': frame start cannot be UNBOUNDED FOLLOWING.",
      "[planner:3585]Window '<unnamed window>': frame end cannot be UNBOUNDED PRECEDING.",
      "[planner:3596]Window '<unnamed window>': INTERVAL can only be used with RANGE frames.",
      "[planner:3586]Window '<unnamed window>': frame start or end is negative, NULL or of non-integral type",
      "[planner:3587]Window '<unnamed window>' with RANGE N PRECEDING/FOLLOWING frame requires exactly one ORDER BY expression, of numeric or temporal type",
      "[planner:3587]Window '<unnamed window>' with RANGE N PRECEDING/FOLLOWING frame requires exactly one ORDER BY expression, of numeric or temporal type",
      "[planner:3589]Window '<unnamed window>' with RANGE frame has ORDER BY expression of numeric type, INTERVAL bound value not allowed.",
      "[planner:3590]Window '<unnamed window>' has a non-constant frame bound.",
      "[planner:3586]Window '<unnamed window>': frame start or end is negative, NULL or of non-integral type",
      "[planner:3588]Window '<unnamed window>' with RANGE frame has ORDER BY expression of datetime type. Only INTERVAL bound value allowed.",
      "TableReader(Table(t))->Window(sum(cast(test.t.a, decimal(65,0) BINARY))->Column#14 over(order by test.t.a range between 1.0 preceding and 1 following))->Projection",
      "IndexReader(Index(t.f)[[NULL,+inf]])->Projection->Window(row_number()->Column#14 over())->Projection",
      "TableReader(Table(t))->HashAgg->Window(max(Column#13)->Column#15 over(rows between 1 preceding and 1 following))->Projection",
      "[planner:1210]Incorrect arguments to nth_value",
      "[planner:1210]Incorrect arguments to nth_value",
      "[planner:1210]Incorrect arguments to nth_value",
      "[planner:1210]Incorrect arguments to ntile",
<<<<<<< HEAD
      "IndexReader(Index(t.f)[[NULL,+inf]])->Window(ntile(<nil>)->Column#14 over())->Projection",
      "TableReader(Table(t))->Sort->Window(avg(cast(test.t.a, decimal(15,4) BINARY))->Column#14 over(partition by test.t.b))->Partition(execution info: concurrency:4, data sources:[TableReader_10])->Projection",
=======
      "IndexReader(Index(t.f)[[NULL,+inf]])->Projection->Window(ntile(<nil>)->Column#14 over())->Projection",
      "TableReader(Table(t))->Sort->Window(avg(cast(test.t.a, decimal(65,30) BINARY))->Column#14 over(partition by test.t.b))->Partition(execution info: concurrency:4, data sources:[TableReader_10])->Projection",
>>>>>>> 7f3fbe34
      "TableReader(Table(t))->Window(nth_value(test.t.i_date, 1)->Column#14 over())->Projection",
      "TableReader(Table(t))->Window(sum(cast(test.t.b, decimal(65,0) BINARY))->Column#15, sum(cast(test.t.c, decimal(65,0) BINARY))->Column#16 over(order by test.t.a range between unbounded preceding and current row))->Projection",
      "[planner:3593]You cannot use the window function 'sum' in this context.'",
      "[planner:3593]You cannot use the window function 'sum' in this context.'",
      "[planner:3593]You cannot use the window function 'row_number' in this context.'",
      "TableReader(Table(t))->Sort->Window(sum(cast(test.t.c, decimal(65,0) BINARY))->Column#17 over(partition by test.t.a order by test.t.c range between unbounded preceding and current row))->Sort->Window(sum(cast(test.t.b, decimal(65,0) BINARY))->Column#18 over(order by test.t.a, test.t.b, test.t.c range between unbounded preceding and current row))->Window(sum(cast(test.t.a, decimal(65,0) BINARY))->Column#19 over(partition by test.t.a order by test.t.b range between unbounded preceding and current row))->Window(sum(cast(test.t.d, decimal(65,0) BINARY))->Column#20 over())->Projection",
      "[planner:3587]Window 'w1' with RANGE N PRECEDING/FOLLOWING frame requires exactly one ORDER BY expression, of numeric or temporal type",
      "TableReader(Table(t))->Sort->Window(dense_rank()->Column#14 over(partition by test.t.b order by test.t.a desc, test.t.b desc))->Partition(execution info: concurrency:4, data sources:[TableReader_9])->Projection",
      "[planner:3587]Window 'w1' with RANGE N PRECEDING/FOLLOWING frame requires exactly one ORDER BY expression, of numeric or temporal type",
      "[planner:3585]Window 'w1': frame end cannot be UNBOUNDED PRECEDING.",
      "[planner:3584]Window 'w1': frame start cannot be UNBOUNDED FOLLOWING.",
      "[planner:3586]Window 'w1': frame start or end is negative, NULL or of non-integral type",
      "[planner:1235]This version of TiDB doesn't yet support 'IGNORE NULLS'",
      "[planner:1235]This version of TiDB doesn't yet support '<window function>(DISTINCT ..)'",
      "[planner:1235]This version of TiDB doesn't yet support 'FROM LAST'",
      "[planner:1235]This version of TiDB doesn't yet support 'IGNORE NULLS'",
      "[planner:1210]Incorrect arguments to nth_value",
      "[planner:1210]Incorrect arguments to nth_value",
      "[planner:3586]Window 'w': frame start or end is negative, NULL or of non-integral type",
      "[planner:3586]Window 'w': frame start or end is negative, NULL or of non-integral type",
      "[planner:3586]Window 'w': frame start or end is negative, NULL or of non-integral type",
      "TableReader(Table(t))->Sort->Window(row_number()->Column#14 over(partition by test.t.b))->Partition(execution info: concurrency:4, data sources:[TableReader_10])->Projection"
    ]
  },
  {
    "Name": "TestUniqueKeyInfo",
    "Cases": [
      {
        "1": [
          [
            "test.t.a"
          ]
        ],
        "2": [
          [
            "test.t.a"
          ]
        ],
        "3": [
          [
            "test.t.a"
          ]
        ]
      },
      {
        "1": [
          [
            "test.t.f"
          ],
          [
            "test.t.a"
          ]
        ],
        "2": [
          [
            "test.t.a"
          ],
          [
            "test.t.b"
          ]
        ],
        "3": [
          [
            "test.t.a"
          ],
          [
            "test.t.b"
          ]
        ]
      },
      {
        "1": [
          [
            "test.t.a"
          ]
        ],
        "2": [
          [
            "test.t.c",
            "test.t.d",
            "test.t.e"
          ]
        ],
        "3": [
          [
            "test.t.c",
            "test.t.d",
            "test.t.e"
          ]
        ]
      },
      {
        "1": [
          [
            "test.t.f"
          ],
          [
            "test.t.f",
            "test.t.g"
          ],
          [
            "test.t.a"
          ]
        ],
        "2": [
          [
            "test.t.f"
          ],
          [
            "test.t.f",
            "test.t.g"
          ]
        ],
        "3": [
          [
            "test.t.f"
          ],
          [
            "test.t.f",
            "test.t.g"
          ]
        ]
      },
      {
        "1": [
          [
            "test.t.f"
          ],
          [
            "test.t.f",
            "test.t.g"
          ],
          [
            "test.t.a"
          ]
        ],
        "2": [
          [
            "test.t.f"
          ],
          [
            "test.t.f",
            "test.t.g"
          ],
          [
            "test.t.a"
          ]
        ],
        "3": [
          [
            "test.t.f"
          ],
          [
            "test.t.f",
            "test.t.g"
          ],
          [
            "test.t.a"
          ]
        ],
        "5": []
      },
      {
        "1": [
          [
            "test.t.f"
          ],
          [
            "test.t.a"
          ]
        ],
        "2": [
          [
            "test.t.f"
          ]
        ],
        "3": [
          [
            "test.t.f"
          ]
        ],
        "5": [
          [
            "test.t.f"
          ]
        ],
        "6": [
          [
            "test.t.f"
          ]
        ]
      },
      {
        "1": [
          [
            "test.t.f"
          ],
          [
            "test.t.f",
            "test.t.g"
          ],
          [
            "test.t.a"
          ]
        ],
        "2": [
          [
            "test.t.f"
          ],
          [
            "test.t.f",
            "test.t.g"
          ],
          [
            "test.t.a"
          ]
        ],
        "3": [
          [
            "test.t.f"
          ],
          [
            "test.t.f",
            "test.t.g"
          ],
          [
            "test.t.a"
          ]
        ],
        "4": [
          [
            "test.t.f"
          ],
          [
            "test.t.f",
            "test.t.g"
          ],
          [
            "test.t.a"
          ]
        ]
      },
      {
        "1": [
          [
            "test.t.a"
          ]
        ],
        "3": [
          [
            "test.t.a"
          ]
        ]
      },
      {
        "1": [
          [
            "test.t.a"
          ]
        ],
        "3": [
          [
            "test.t.a"
          ]
        ],
        "4": [
          [
            "test.t.a"
          ]
        ]
      }
    ]
  },
  {
    "Name": "TestAggPrune",
    "Cases": [
      "DataScan(t)->Projection",
      "DataScan(t)->Aggr(sum(test.t.b))->Projection",
      "DataScan(t)->Projection",
      "DataScan(t)->Projection",
      "DataScan(t)->Projection",
      "DataScan(t)->Projection",
      "DataScan(t)->Aggr(approx_count_distinct(test.t.a, test.t.b),firstrow(test.t.a))->Projection"
    ]
  },
  {
    "Name": "TestColumnPruning",
    "Cases": [
      {
        "1": [
          "test.t.a"
        ]
      },
      {
        "1": [
          "test.t.a"
        ]
      },
      {
        "1": [
          "test.t.a"
        ],
        "2": [
          "test.t.a"
        ]
      },
      {
        "1": [
          "test.t.a"
        ],
        "2": [
          "test.t.d"
        ]
      },
      {
        "1": [
          "test.t.a",
          "test.t.d"
        ],
        "2": [
          "test.t.d"
        ]
      },
      {
        "1": [
          "test.t.a",
          "test.t.d"
        ],
        "2": [
          "test.t.a",
          "test.t.b",
          "test.t.d"
        ]
      },
      {
        "1": [
          "test.t.a",
          "test.t.d"
        ],
        "2": [
          "test.t.a",
          "test.t.b",
          "test.t.d"
        ]
      },
      {
        "1": [
          "test.t.a"
        ],
        "4": [
          "test.t.a",
          "test.t.b"
        ]
      },
      {
        "1": [
          "test.t.a"
        ]
      },
      {
        "1": [
          "test.t.a",
          "test.t.b"
        ],
        "4": [
          "test.t.b"
        ]
      },
      {
        "1": [
          "test.t.a"
        ],
        "4": [
          "test.t.b"
        ]
      },
      {
        "1": [
          "test.t.a",
          "test.t.b",
          "test.t.c"
        ]
      },
      {
        "1": [
          "test.t.a",
          "test.t.b"
        ],
        "3": [
          "test.t.c"
        ]
      },
      {
        "1": [
          "test.t.a",
          "test.t.b"
        ],
        "3": [
          "test.t.c",
          "test.t.d"
        ]
      },
      {
        "1": [
          "test.t.a",
          "test.t.b"
        ],
        "3": [
          "test.t.c",
          "test.t.d"
        ]
      },
      {
        "1": [
          "test.t.a"
        ],
        "3": [
          "test.t.a"
        ]
      },
      {
        "1": [
          "test.t.a"
        ],
        "11": [
          "test.t.a"
        ],
        "13": [
          "test.t.a"
        ],
        "3": [
          "test.t.a"
        ],
        "5": [
          "Column#25"
        ],
        "8": [
          "test.t.a"
        ]
      },
      {
        "1": [
          "test.t.a"
        ]
      },
      {
        "1": [
          "test.t.a"
        ]
      },
      {
        "1": [
          "test.t.c"
        ]
      },
      {
        "1": [
          "test.t.a",
          "test.t.b"
        ],
        "4": [
          "test.t.b"
        ]
      }
    ]
  },
  {
    "Name": "TestSortByItemsPruning",
    "Cases": [
      [
        "test.t.a"
      ],
      [
        "test.t.a",
        "test.t.b",
        "test.t.c"
      ],
      [
        "pow(cast(test.t.a, double BINARY), 2)",
        "test.t.b",
        "test.t.c"
      ]
    ]
  },
  {
    "Name": "TestDeriveNotNullConds",
    "Cases": [
      {
        "Plan": "Join{DataScan(t1)->DataScan(t2)}(test.t.e,test.t.e)->Projection",
        "Left": "[not(isnull(test.t.e))]",
        "Right": "[not(isnull(test.t.e))]"
      },
      {
        "Plan": "Join{DataScan(t1)->DataScan(t2)}->Projection",
        "Left": "[not(isnull(test.t.e))]",
        "Right": "[not(isnull(test.t.e))]"
      },
      {
        "Plan": "Join{DataScan(t1)->DataScan(t2)}(test.t.e,test.t.e)->Projection",
        "Left": "[not(isnull(test.t.e))]",
        "Right": "[not(isnull(test.t.e))]"
      },
      {
        "Plan": "Join{DataScan(t1)->DataScan(t2)}(test.t.e,test.t.e)->Projection",
        "Left": "[]",
        "Right": "[not(isnull(test.t.e))]"
      },
      {
        "Plan": "Join{DataScan(t1)->DataScan(t2)}->Projection",
        "Left": "[]",
        "Right": "[not(isnull(test.t.e))]"
      },
      {
        "Plan": "Join{DataScan(t1)->DataScan(t2)}(test.t.e,test.t.e)->Projection",
        "Left": "[]",
        "Right": "[not(isnull(test.t.e))]"
      },
      {
        "Plan": "Join{DataScan(t1)->DataScan(t2)}(test.t.e,test.t.e)->Projection",
        "Left": "[not(isnull(test.t.e))]",
        "Right": "[]"
      },
      {
        "Plan": "Join{DataScan(t1)->DataScan(t2)}->Projection",
        "Left": "[]",
        "Right": "[]"
      },
      {
        "Plan": "Join{DataScan(t1)->DataScan(t2)}->Projection",
        "Left": "[]",
        "Right": "[]"
      },
      {
        "Plan": "Join{DataScan(t1)->DataScan(t2)}(test.t.b,test.t.b)->Projection",
        "Left": "[]",
        "Right": "[]"
      },
      {
        "Plan": "Join{DataScan(t1)->DataScan(t2)}(test.t.b,test.t.b)->Projection",
        "Left": "[]",
        "Right": "[]"
      },
      {
        "Plan": "Join{DataScan(t1)->DataScan(t2)}->Projection",
        "Left": "[]",
        "Right": "[]"
      },
      {
        "Plan": "Join{DataScan(t1)->DataScan(t2)}(test.t.e,test.t.e)->Projection",
        "Left": "[]",
        "Right": "[]"
      }
    ]
  },
  {
    "Name": "TestTablePartition",
    "Cases": [
      "PartitionUnionAll{Partition(41)->Partition(42)->Partition(43)->Partition(44)->Partition(45)}->Projection",
      "PartitionUnionAll{Partition(41)->Partition(42)}->Projection",
      "PartitionUnionAll{Partition(41)->Partition(42)->Partition(43)}->Projection",
      "PartitionUnionAll{Partition(42)->Partition(43)}->Projection",
      "UnionAll{PartitionUnionAll{Partition(42)->Partition(43)}->Projection->Projection->PartitionUnionAll{Partition(42)->Partition(43)}->Projection->Projection}",
      "UnionAll{PartitionUnionAll{Partition(42)->Partition(43)}->Projection->Projection->PartitionUnionAll{Partition(42)->Partition(43)}->Projection->Projection}",
      "Partition(41)->Projection",
      "Partition(45)->Projection",
      "Dual->Projection",
      "Partition(41)->Projection",
      "PartitionUnionAll{Partition(41)->Partition(44)}->Projection"
    ]
  },
  {
    "Name": "TestJoinPredicatePushDown",
    "Cases": [
      {
        "Left": "[]",
        "Right": "[]"
      },
      {
        "Left": "[]",
        "Right": "[]"
      },
      {
        "Left": "[or(eq(test.t.a, 1), eq(test.t.a, 2))]",
        "Right": "[or(eq(test.t.a, 1), eq(test.t.a, 2))]"
      },
      {
        "Left": "[or(eq(test.t.c, 1), eq(test.t.a, 2))]",
        "Right": "[]"
      },
      {
        "Left": "[eq(test.t.c, 1) or(eq(test.t.a, 3), eq(test.t.a, 4))]",
        "Right": "[or(eq(test.t.a, 3), eq(test.t.a, 4))]"
      },
      {
        "Left": "[or(and(gt(test.t.a, 1), lt(test.t.a, 3)), eq(test.t.a, 2))]",
        "Right": "[or(eq(test.t.a, 1), eq(test.t.a, 2))]"
      },
      {
        "Left": "[or(eq(test.t.a, 1), eq(test.t.a, 2))]",
        "Right": "[or(eq(test.t.a, 1), eq(test.t.a, 2))]"
      },
      {
        "Left": "[]",
        "Right": "[or(eq(test.t.a, 1), eq(test.t.a, 2))]"
      },
      {
        "Left": "[]",
        "Right": "[]"
      },
      {
        "Left": "[]",
        "Right": "[]"
      },
      {
        "Left": "[]",
        "Right": "[]"
      },
      {
        "Left": "[]",
        "Right": "[or(eq(test.t.c, 1), eq(test.t.a, 2))]"
      },
      {
        "Left": "[]",
        "Right": "[or(eq(test.t.a, 3), or(eq(test.t.a, 4), eq(test.t.a, 2)))]"
      },
      {
        "Left": "[gt(test.t.a, 1)]",
        "Right": "[]"
      }
    ]
  },
  {
    "Name": "TestJoinReOrder",
    "Cases": [
      "Join{Join{Join{Join{DataScan(t1)->DataScan(t2)}(test.t.a,test.t.b)->DataScan(t3)}(test.t.a,test.t.b)->DataScan(t4)}(test.t.c,test.t.a)(test.t.c,test.t.d)->Join{DataScan(t5)->DataScan(t6)}(test.t.d,test.t.d)}->Projection",
      "Join{Join{Join{Join{DataScan(t1)->DataScan(t8)}(test.t.a,test.t.a)->DataScan(t2)}->Join{DataScan(t3)->DataScan(t4)}}->Join{Join{DataScan(t5)->DataScan(t6)}->DataScan(t7)}}->Projection->Projection",
      "Join{Join{Join{Join{DataScan(t5)->DataScan(t1)}(test.t.a,test.t.a)->DataScan(t2)}(test.t.a,test.t.a)->DataScan(t3)}(test.t.a,test.t.a)(test.t.a,test.t.a)->DataScan(t4)}(test.t.a,test.t.a)(test.t.a,test.t.a)(test.t.a,test.t.a)->Projection->Projection",
      "Join{Join{Join{DataScan(t3)->DataScan(t1)}->Join{DataScan(t2)->DataScan(t4)}}->DataScan(t5)}->Projection->Projection",
      "Apply{DataScan(o)->Join{Join{DataScan(t1)->DataScan(t3)}(test.t.a,test.t.a)->DataScan(t2)}(test.t.a,test.t.a)->Projection->Projection}->Projection",
      "Apply{DataScan(o)->Join{Join{DataScan(t1)->DataScan(t2)}->DataScan(t3)}->Projection}->Projection"
    ]
  },
  {
    "Name": "TestOuterJoinEliminator",
    "Cases": [
      "DataScan(t1)->Projection",
      "DataScan(t2)->Projection",
      "DataScan(t1)->Aggr(max(test.t.a),min(test.t.b))->Projection",
      "DataScan(t1)->Aggr(sum(distinct test.t.a))->Projection",
      "DataScan(t1)->Aggr(count(distinct test.t.a, test.t.b))->Projection",
      "DataScan(t1)->Aggr(approx_count_distinct(test.t.a, test.t.b))->Projection",
      "DataScan(t1)->Projection",
      "DataScan(t2)->Projection",
      "Join{Join{DataScan(t1)->DataScan(t2)}(test.t.a,test.t.a)->DataScan(t3)->TopN([test.t.b true],0,1)}(test.t.b,test.t.b)->TopN([test.t.b true],0,1)->Aggr(max(test.t.b))->Projection",
      "DataScan(t1)->Projection",
      "Join{DataScan(t1)->DataScan(t2)}(test.t.a,test.t.a)->Sort->Projection",
      "DataScan(a)->Projection"
    ]
  },
  {
    "Name": "TestSimplifyOuterJoin",
    "Cases": [
      {
        "Best": "Join{DataScan(t1)->DataScan(t2)}(test.t.b,test.t.b)->Sel([or(gt(test.t.c, 1), gt(test.t.c, 1))])->Projection",
        "JoinType": "left outer join"
      },
      {
        "Best": "Join{DataScan(t1)->DataScan(t2)}(test.t.b,test.t.b)->Projection",
        "JoinType": "inner join"
      },
      {
        "Best": "Join{DataScan(t1)->DataScan(t2)}(test.t.b,test.t.b)->Projection",
        "JoinType": "inner join"
      },
      {
        "Best": "Join{DataScan(t1)->DataScan(t2)}(test.t.b,test.t.b)->Sel([not(and(gt(test.t.c, 1), gt(test.t.c, 1)))])->Projection",
        "JoinType": "left outer join"
      },
      {
        "Best": "Join{DataScan(t1)->DataScan(t2)}(test.t.c,test.t.c)->Projection",
        "JoinType": "inner join"
      },
      {
        "Best": "Join{DataScan(t1)->DataScan(t2)}->Sel([nulleq(test.t.b, test.t.b)])->Projection",
        "JoinType": "left outer join"
      }
    ]
  },
  {
    "Name": "TestOuterWherePredicatePushDown",
    "Cases": [
      {
        "Sel": "[or(and(eq(test.t.a, 1), isnull(test.t.a)), and(eq(test.t.a, 2), eq(test.t.a, 2)))]",
        "Left": "[or(eq(test.t.a, 1), eq(test.t.a, 2))]",
        "Right": "[]"
      },
      {
        "Sel": "[or(and(eq(test.t.c, 1), or(eq(test.t.a, 3), eq(test.t.a, 3))), and(eq(test.t.a, 2), eq(test.t.a, 2)))]",
        "Left": "[or(eq(test.t.c, 1), eq(test.t.a, 2))]",
        "Right": "[]"
      },
      {
        "Sel": "[or(and(eq(test.t.c, 1), or(and(eq(test.t.a, 3), eq(test.t.a, 3)), and(eq(test.t.a, 4), eq(test.t.a, 4)))), and(eq(test.t.a, 2), isnull(test.t.a)))]",
        "Left": "[or(and(eq(test.t.c, 1), or(eq(test.t.a, 3), eq(test.t.a, 4))), eq(test.t.a, 2))]",
        "Right": "[]"
      }
    ]
  }
]<|MERGE_RESOLUTION|>--- conflicted
+++ resolved
@@ -226,13 +226,8 @@
       "[planner:1210]Incorrect arguments to nth_value",
       "[planner:1210]Incorrect arguments to nth_value",
       "[planner:1210]Incorrect arguments to ntile",
-<<<<<<< HEAD
-      "IndexReader(Index(t.f)[[NULL,+inf]])->Window(ntile(<nil>)->Column#14 over())->Projection",
+      "IndexReader(Index(t.f)[[NULL,+inf]])->Projection->Window(ntile(<nil>)->Column#14 over())->Projection",
       "TableReader(Table(t))->Sort->Window(avg(cast(test.t.a, decimal(15,4) BINARY))->Column#14 over(partition by test.t.b))->Projection",
-=======
-      "IndexReader(Index(t.f)[[NULL,+inf]])->Projection->Window(ntile(<nil>)->Column#14 over())->Projection",
-      "TableReader(Table(t))->Sort->Window(avg(cast(test.t.a, decimal(65,30) BINARY))->Column#14 over(partition by test.t.b))->Projection",
->>>>>>> 7f3fbe34
       "TableReader(Table(t))->Window(nth_value(test.t.i_date, 1)->Column#14 over())->Projection",
       "TableReader(Table(t))->Window(sum(cast(test.t.b, decimal(65,0) BINARY))->Column#15, sum(cast(test.t.c, decimal(65,0) BINARY))->Column#16 over(order by test.t.a range between unbounded preceding and current row))->Projection",
       "[planner:3593]You cannot use the window function 'sum' in this context.'",
@@ -304,13 +299,8 @@
       "[planner:1210]Incorrect arguments to nth_value",
       "[planner:1210]Incorrect arguments to nth_value",
       "[planner:1210]Incorrect arguments to ntile",
-<<<<<<< HEAD
-      "IndexReader(Index(t.f)[[NULL,+inf]])->Window(ntile(<nil>)->Column#14 over())->Projection",
+      "IndexReader(Index(t.f)[[NULL,+inf]])->Projection->Window(ntile(<nil>)->Column#14 over())->Projection",
       "TableReader(Table(t))->Sort->Window(avg(cast(test.t.a, decimal(15,4) BINARY))->Column#14 over(partition by test.t.b))->Partition(execution info: concurrency:4, data sources:[TableReader_10])->Projection",
-=======
-      "IndexReader(Index(t.f)[[NULL,+inf]])->Projection->Window(ntile(<nil>)->Column#14 over())->Projection",
-      "TableReader(Table(t))->Sort->Window(avg(cast(test.t.a, decimal(65,30) BINARY))->Column#14 over(partition by test.t.b))->Partition(execution info: concurrency:4, data sources:[TableReader_10])->Projection",
->>>>>>> 7f3fbe34
       "TableReader(Table(t))->Window(nth_value(test.t.i_date, 1)->Column#14 over())->Projection",
       "TableReader(Table(t))->Window(sum(cast(test.t.b, decimal(65,0) BINARY))->Column#15, sum(cast(test.t.c, decimal(65,0) BINARY))->Column#16 over(order by test.t.a range between unbounded preceding and current row))->Projection",
       "[planner:3593]You cannot use the window function 'sum' in this context.'",
