--- conflicted
+++ resolved
@@ -573,8 +573,6 @@
     "cases": [
       "select /*+ HASH_AGG(), AGG_TO_COP() */ sum(distinct b) from pt;",
       "select /*+ HASH_AGG(), AGG_TO_COP() */ count(distinct a) from (select * from ta union all select * from tb) t;"
-<<<<<<< HEAD
-=======
     ]
   },
   {
@@ -584,7 +582,6 @@
       "select /*+ agg_to_cop */ group_concat(name ORDER BY name desc SEPARATOR '++'), group_concat(id ORDER BY name desc, id asc SEPARATOR '--') from ptest;",
       "select /*+ agg_to_cop */ group_concat(distinct name order by name desc) from test;",
       "select /*+ agg_to_cop */ group_concat(distinct name order by name desc) from ptest;"
->>>>>>> fcfedb77
     ]
   },
   {
