--- conflicted
+++ resolved
@@ -58,11 +58,9 @@
       "select /*+ USE_INDEX_MERGE(t, primary, f_g) */ * from t where a < 1 or f > 2",
       "select /*+ USE_INDEX_MERGE(t, primary, f_g, c_d_e) */ * from t where a < 1 or f > 2",
       "select /*+ NO_INDEX_MERGE(), USE_INDEX_MERGE(t, primary, f_g, c_d_e) */ * from t where a < 1 or f > 2",
-<<<<<<< HEAD
       "select /*+ USE_INDEX_MERGE(t1, c_d_e, f_g) */ * from t where c < 1 or f > 2"
-=======
+      "select /*+ NO_INDEX_MERGE(), USE_INDEX_MERGE(t, primary, f_g, c_d_e) */ * from t where a < 1 or f > 2",
       "select /*+ USE_INDEX_MERGE(t) USE_INDEX_MERGE(t) */ * from t where c < 1 or f > 2"
->>>>>>> c1e44a78
     ]
   },
   {
