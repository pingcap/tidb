--- conflicted
+++ resolved
@@ -658,11 +658,7 @@
     "cases": [
       // Hint for view v
       "explain format = 'brief' select /*+ qb_name(qb_v_2, v@sel_1 .@sel_2), merge_join(t1@qb_v_2) */ * from v;",
-<<<<<<< HEAD
-      "explain format = 'brief' select /*+ qb_name(qb_v_2, v@sel_1 .@sel_2), merge_join(t1@qb_v_2), stream_agg(@qb_v_2), qb_name(qb_v_1, v@sel_1 .@sel1), merge_join(t@qb_v_1) */ * from v;",
-=======
       "explain format = 'brief' select /*+ qb_name(qb_v_2, v@sel_1 .@sel_2), merge_join(t1@qb_v_2), stream_agg(@qb_v_2), qb_name(qb_v_1, v@sel_1 .@sel_1), merge_join(t@qb_v_1) */ * from v;",
->>>>>>> 6af4e4b1
       "explain format = 'brief' select /*+ qb_name(qb_v_2, v1@sel_1 . v@sel_2 .@sel_2), merge_join(t1@qb_v_2) */ * from v1;",
       "explain format = 'brief' select /*+ qb_name(qb_v_2, v1@sel_1 . v@sel_2 .@sel_2), merge_join(t1@qb_v_2), stream_agg(@qb_v_2), qb_name(qb_v_1, v1@sel_1 . v@sel_2 .@sel_1), merge_join(t@qb_v_1) */ * from v1;",
       "explain format = 'brief' select /*+ qb_name(qb_v_2, v2@sel_1 . v1@sel_2 . v@sel_2 .@sel_2), merge_join(t1@qb_v_2) */ * from v2;",
@@ -676,11 +672,7 @@
 
       // Hint for view v2
       "explain format = 'brief' select /*+ qb_name(qb_v2_2, v2@sel_1 .@sel_2), merge_join(t1@qb_v2_2) */ * from v2;",
-<<<<<<< HEAD
-      "explain format = 'brief' select /*+ qb_name(qb_v2_2, v2@sel_1 .@sel_2), merge_join(t1@qb_v2_2), stream_agg(@qb_v2_2), qb_name(qb_v2_1, v1@sel_1 .@sel_1), merge_join(t@qb_v2_1) */ * from v2;"
-=======
       "explain format = 'brief' select /*+ qb_name(qb_v2_2, v2@sel_1 .@sel_2), merge_join(t1@qb_v2_2), stream_agg(@qb_v2_2), qb_name(qb_v2_1, v2), merge_join(t@qb_v2_1) */ * from v2;"
->>>>>>> 6af4e4b1
     ]
   },
   {
@@ -725,9 +717,6 @@
 
       // Use the query block before define it
       "explain format = 'brief' select /*+ merge_join(t1@qb_v_2), qb_name(qb_v_2, v@sel_1 .@sel_2) */ * from v;",
-<<<<<<< HEAD
-      "explain format = 'brief' select /*+ merge_join(t@qb_v_1), stream_agg(@qb_v_2), qb_name(qb_v_2, v@sel_1 .@sel_2), qb_name(qb_v_1, v@sel_1 .@sel1) */ * from v;"
-=======
       "explain format = 'brief' select /*+ merge_join(t@qb_v_1), stream_agg(@qb_v_2), qb_name(qb_v_2, v@sel_1 .@sel_2), qb_name(qb_v_1, v@sel_1 .@sel_1) */ * from v;",
 
       // The view contains the hint when creation
@@ -802,7 +791,6 @@
       "explain format = 'brief' select /*+ qb_name(qb, v11) read_from_storage(tiflash[t@qb]), MPP_2PHASE_AGG(@qb) */ * from v11;",
       "explain format = 'brief' select /*+ qb_name(qb, v12) read_from_storage(tiflash[t1@qb, t@qb]), shuffle_join(t1@qb, t@qb) */ * from v12;",
       "explain format = 'brief' select /*+ qb_name(qb, v12) read_from_storage(tiflash[t1@qb, t@qb]), broadcast_join(t1@qb, t@qb) */ * from v12;"
->>>>>>> 6af4e4b1
     ]
   },
   {
