[
  {
    "name": "TestIsFromUnixtimeNullRejective",
    "cases": [
      // fix #12385
      "explain select * from t t1 left join t t2 on t1.a=t2.a where from_unixtime(t2.b);"
    ]
  },
  {
    "name": "TestSimplifyOuterJoinWithCast",
    "cases": [
      // LeftOuterJoin should no be simplified to InnerJoin.
      "explain select * from t t1 left join t t2 on t1.a = t2.a where cast(t1.b as date) >= '2019-01-01'"
    ]
  },
  {
    "name": "TestMaxMinEliminate",
    "cases": [
      "explain (select max(a) from t) union (select min(a) from t)"
    ]
  },
  {
    "name": "TestPartitionTableStats",
    "cases": [
      "explain select * from t order by a",
      "select * from t order by a",
      "explain select * from t order by a limit 3",
      "select * from t order by a limit 3"
    ]
<<<<<<< HEAD
  },
  {
    "name": "TestReadFromStorageHint",
    "cases": [
      "desc select avg(a) from t",
      "desc select /*+ read_from_storage(tiflash[t]) */ avg(a) from t",
      "desc select /*+ read_from_storage(tiflash[t]) */ sum(a) from t",
      "desc select /*+ read_from_storage(tiflash[t]) */ sum(a+1) from t",
      "desc select /*+ read_from_storage(tiflash[t]) */ sum(isnull(a)) from t",
      "desc select * from tt where (tt.a > 1 and tt.a < 20) or (tt.a >= 30 and tt.a < 55)",
      "desc select /*+ read_from_storage(tiflash[tt]) */ * from tt where (tt.a > 1 and tt.a < 20) or (tt.a >= 30 and tt.a < 55)",
      "desc select * from ttt order by ttt.a desc",
      "desc select /*+ read_from_storage(tiflash[ttt]) */ * from ttt order by ttt.a desc",
      "desc select /*+ read_from_storage(tiflash[ttt]) */ * from ttt order by ttt.a"
    ]
  },
  {
    "name": "TestReadFromStorageHintAndIsolationRead",
    "cases": [
      "desc select /*+ read_from_storage(tikv[t], tiflash[t]) */ avg(a) from t",
      "desc select /*+ read_from_storage(tikv[t]) */ avg(a) from t",
      "desc select /*+ read_from_storage(tiflash[t]) */ avg(a) from t"
    ]
  },
  {
    "name": "TestIndexHintWarning",
    "cases": [
      "select /*+ USE_INDEX(t1, j) */ * from t1",
      "select /*+ IGNORE_INDEX(t1, j) */ * from t1",
      "select /*+ USE_INDEX(t2, a, b, c) */ * from t1",
      "select /*+ USE_INDEX(t2) */ * from t1",
      "select /*+ USE_INDEX(t1, a), USE_INDEX(t2, a), USE_INDEX(t3, a) */ * from t1, t2 where t1.a=t2.a",
      "select /*+ USE_INDEX(t3, a), USE_INDEX(t4, b), IGNORE_INDEX(t3, a) */ * from t1, t2 where t1.a=t2.a"
    ]
=======
>>>>>>> b8b1056d
  }
]<|MERGE_RESOLUTION|>--- conflicted
+++ resolved
@@ -27,7 +27,6 @@
       "explain select * from t order by a limit 3",
       "select * from t order by a limit 3"
     ]
-<<<<<<< HEAD
   },
   {
     "name": "TestReadFromStorageHint",
@@ -62,7 +61,5 @@
       "select /*+ USE_INDEX(t1, a), USE_INDEX(t2, a), USE_INDEX(t3, a) */ * from t1, t2 where t1.a=t2.a",
       "select /*+ USE_INDEX(t3, a), USE_INDEX(t4, b), IGNORE_INDEX(t3, a) */ * from t1, t2 where t1.a=t2.a"
     ]
-=======
->>>>>>> b8b1056d
   }
 ]