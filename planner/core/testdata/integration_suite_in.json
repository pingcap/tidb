[
  {
    "name": "TestPushLimitDownIndexLookUpReader",
    "cases": [
      // Limit should be pushed down into IndexLookUpReader, row count of IndexLookUpReader and TableScan should be 1.00.
      "explain format = 'brief' select * from tbl use index(idx_b_c) where b > 1 limit 2,1",
      // Projection atop IndexLookUpReader, Limit should be pushed down into IndexLookUpReader, and Projection should have row count 1.00 as well.
      "explain format = 'brief' select * from tbl use index(idx_b_c) where b > 1 order by b desc limit 2,1",
      // Limit should be pushed down into IndexLookUpReader when Selection on top of IndexScan.
      "explain format = 'brief' select * from tbl use index(idx_b_c) where b > 1 and c > 1 limit 2,1",
      // Limit should NOT be pushed down into IndexLookUpReader when Selection on top of TableScan.
      "explain format = 'brief' select * from tbl use index(idx_b_c) where b > 1 and a > 1 limit 2,1"
    ]
  },
  {
    "name": "TestIsFromUnixtimeNullRejective",
    "cases": [
      // fix #12385
      "explain format = 'brief' select * from t t1 left join t t2 on t1.a=t2.a where from_unixtime(t2.b);"
    ]
  },
  {
    "name": "TestAggColumnPrune",
    "cases": [
      "select count(1) from t join (select count(1) from t where false) as tmp",
      "select count(1) from t join (select max(a) from t where false) as tmp",
      "select count(1) from t join (select min(a) from t where false) as tmp",
      "select count(1) from t join (select sum(a) from t where false) as tmp",
      "select count(1) from t join (select avg(a) from t where false) as tmp",
      "select count(1) from t join (select count(1) from t where false group by a) as tmp",
      "select count(1) from t join (select max(a) from t where false group by a) as tmp",
      "select count(1) from t join (select min(a) from t where false group by a) as tmp",
      "select count(1) from t join (select sum(a) from t where false group by a) as tmp",
      "select count(1) from t join (select avg(a) from t where false group by a) as tmp",
      "SELECT avg(2) FROM(SELECT min(c) FROM t JOIN(SELECT 1 c) d ORDER BY a) e"
    ]
  },
  {
    "name": "TestIndexJoinInnerIndexNDV",
    "cases": [
      // t2 should use idx2 instead of idx1, since idx2 has larger NDV.
      "explain format = 'brief' select /*+ inl_join(t2) */ * from t1, t2 where t1.a = t2.a and t1.b = t2.b and t1.c = t2.c"
    ]
  },
  {
    "name": "TestSimplifyOuterJoinWithCast",
    "cases": [
      // LeftOuterJoin should no be simplified to InnerJoin.
      "explain format = 'brief' select * from t t1 left join t t2 on t1.a = t2.a where cast(t1.b as date) >= '2019-01-01'"
    ]
  },
  {
    "name": "TestMaxMinEliminate",
    "cases": [
      "explain format = 'brief' (select max(a) from t) union (select min(a) from t)",
      "explain format = 'brief' select min(a), max(a) from cluster_index_t",
      "explain format = 'brief' select min(b), max(b) from cluster_index_t where a = 1",
      "explain format = 'brief' select min(a), max(a) from cluster_index_t where b = 1",
      "explain format = 'brief' select min(b), max(b) from cluster_index_t where b = 1"
    ]
  },
  {
    "name": "TestIndexJoinUniqueCompositeIndex",
    "cases": [
      // Row count of IndexScan should be 2.
      "explain format = 'brief' select /*+ TIDB_INLJ(t2) */ * from t1 join t2 on t1.a = t2.a and t1.c = t2.c",
      // Row count of IndexScan should be 2.
      "explain format = 'brief' select /*+ TIDB_INLJ(t2) */ * from t1 join t2 on t1.a = t2.a and t1.c <= t2.b",
      // Row count of IndexScan should be 1.
      "explain format = 'brief' select /*+ TIDB_INLJ(t2) */ * from t1 join t2 on t1.a = t2.a and t2.b = 1"
    ]
  },
  {
    "name": "TestPartitionTableStats",
    "cases": [
      "explain format = 'brief' select * from t order by a",
      "select * from t order by a",
      "explain format = 'brief' select * from t order by a limit 3",
      "select * from t order by a limit 3"
    ]
  },
  {
    "name": "TestIndexMerge",
    "cases": [
      "explain format = 'brief' select /*+ USE_INDEX_MERGE(t, a, b) */ * from t where a = 1 or b = 2",
      "explain format = 'brief' select /*+ USE_INDEX_MERGE(t, primary) */ * from t where 1 or t.c",
      "explain format = 'brief' select /*+ USE_INDEX_MERGE(t, a, b, c) */ * from t where 1 or t.a = 1 or t.b = 2"
    ]
  },
  {
    "name": "TestIndexMergeHint4CNF",
    "cases": [
      "explain format = 'brief' select * from t where b = 1 and (a = 1 or c = 1)",
      "explain format = 'brief' select /*+ USE_INDEX_MERGE(t, a, c) */ * from t where b = 1 and (a = 1 or c = 1)"
    ]
  },
  {
    "name": "TestSubqueryWithTopN",
    "cases": [
      "desc format = 'brief' select t1.b from t t1 where t1.b in (select t2.a from t t2 order by t1.a+t2.a limit 1)",
      "desc format = 'brief' select t1.a from t t1 order by (t1.b = 1 and exists (select 1 from t t2 where t1.b = t2.b)) limit 1",
      "desc format = 'brief' select * from (select b+b as x from t) t1, t t2 where t1.x=t2.b order by t1.x limit 1"
    ]
  },
  {
    "name": "TestIndexJoinTableRange",
    "cases": [
      "desc format = 'brief' select /*+ TIDB_INLJ(t2)*/ * from t1, t2 where t1.a = t2.a and t1.b = t2.b",
      "desc format = 'brief' select /*+ TIDB_INLJ(t2)*/ * from t1, t2 where t1.a = t2.a and t1.b = t2.a and t1.b = t2.b"
    ]
  },
  {
    "name": "TestHintWithRequiredProperty",
    "cases": [
      "desc format = 'brief' select /*+ INL_JOIN(t2) */ * from t t1, t t2 where t1.a = t2.b order by t2.a",
      "desc format = 'brief' select /*+ INL_HASH_JOIN(t2) */ * from t t1, t t2 where t1.a = t2.b order by t2.a",
      "desc format = 'brief' select /*+ INL_MERGE_JOIN(t2)*/ t1.a, t2.a from t t1, t t2 ,t t3 where t1.a = t2.a and t3.a=t2.a",
      "desc format = 'brief' select * from t t1, (select /*+ HASH_AGG() */ b, max(a) from t t2 group by b) t2 where t1.b = t2.b order by t1.b",
      "desc format = 'brief' select /*+ INL_HASH_JOIN(t2) */ distinct t2.a from t t1 join t t2 on t1.a = t2.a",
      // This hint cannot work, so choose another plan.
      "desc format = 'brief' select /*+ INL_JOIN(t2) */ * from t t1, t t2 where t1.a = t2.c order by t1.a"
    ]
  },
  {
    "name": "TestIndexHintWarning",
    "cases": [
      "select /*+ USE_INDEX(t1, j) */ * from t1",
      "select /*+ IGNORE_INDEX(t1, j) */ * from t1",
      "select /*+ USE_INDEX(t2, a, b, c) */ * from t1",
      "select /*+ USE_INDEX(t2) */ * from t1",
      "select /*+ USE_INDEX(t1, a), USE_INDEX(t2, a), USE_INDEX(t3, a) */ * from t1, t2 where t1.a=t2.a",
      "select /*+ USE_INDEX(t3, a), USE_INDEX(t4, b), IGNORE_INDEX(t3, a) */ * from t1, t2 where t1.a=t2.a",
      "select /*+ USE_INDEX_MERGE(t3, a, b, d) */ * from t1",
      "select /*+ USE_INDEX_MERGE(t1, a, b, c, d) */ * from t1",
      "select /*+ USE_INDEX_MERGE(t1, a, b), USE_INDEX(t1, a) */ * from t1",
      "select /*+ USE_INDEX_MERGE(t1, a, b), IGNORE_INDEX(t1, a) */ * from t1",
      "select /*+ USE_INDEX_MERGE(t1, primary, a, b, c) */ * from t1"
    ]
  },
  {
    "name": "TestHintWithoutTableWarning",
    "cases": [
      "select /*+ TIDB_SMJ() */ * from t1, t2 where t1.a=t2.a",
      "select /*+ MERGE_JOIN() */ * from t1, t2 where t1.a=t2.a",
      "select /*+ INL_JOIN() */ * from t1, t2 where t1.a=t2.a",
      "select /*+ TIDB_INLJ() */ * from t1, t2 where t1.a=t2.a",
      "select /*+ INL_HASH_JOIN() */ * from t1, t2 where t1.a=t2.a",
      "select /*+ INL_MERGE_JOIN() */ * from t1, t2 where t1.a=t2.a",
      "select /*+ HASH_JOIN() */ * from t1, t2 where t1.a=t2.a",
      "select /*+ USE_INDEX() */ * from t1, t2 where t1.a=t2.a",
      "select /*+ IGNORE_INDEX() */ * from t1, t2 where t1.a=t2.a",
      "select /*+ USE_INDEX_MERGE() */ * from t1, t2 where t1.a=t2.a"
    ]
  },
  {
    "name": "TestPartitionPruningForInExpr",
    "cases": [
      "explain format = 'brief' select * from t where a in (1, 2,'11')",
      "explain format = 'brief' select * from t where a in (17, null)",
      "explain format = 'brief' select * from t where a in (16, 'abc')",
      "explain format = 'brief' select * from t where a in (15, 0.12, 3.47)",
      "explain format = 'brief' select * from t where a in (0.12, 3.47)",
      "explain format = 'brief' select * from t where a in (14, floor(3.47))",
      "explain format = 'brief' select * from t where b in (3, 4)"
    ]
  },
  {
    "name": "TestStreamAggProp",
    "cases": [
      "select /*+ stream_agg() */ count(*) c from t group by a order by c limit 1",
      "select /*+ stream_agg() */ count(*) c from t group by a order by c",
      "select /*+ stream_agg() */ count(*) c from t group by a order by a limit 1",
      "select /*+ stream_agg() */ count(*) c from t group by a order by a"
    ]
  },
  {
    "name": "TestOptimizeHintOnPartitionTable",
    "cases": [
      "select /*+ use_index(t) */ * from t",
      "select /*+ use_index(t partition(p0, p1) b, c) */ * from t partition(p1,p2)",
      "select /*+ use_index(t partition(p_non_exist)) */ * from t partition(p1,p2)",
      "select /*+ use_index(t partition(p0, p1) b, c) */ * from t",
      "select /*+ ignore_index(t partition(p0, p1) b, c) */ * from t",
      "select /*+ hash_join(t1, t2 partition(p0)) */ * from t t1 join t t2 on t1.a = t2.a",
      "select /*+ use_index_merge(t partition(p0)) */ * from t where t.b = 1 or t.c = \"8\"",
      "select /*+ use_index_merge(t partition(p0, p1) primary, b) */ * from t where t.a = 1 or t.b = 2",
      "select /*+ use_index(t partition(p0) b) */ * from t partition(p0, p1)"
    ]
  },
  {
    "name": "TestAccessPathOnClusterIndex",
    "cases": [
      "select * from t1",
      "select * from t1 where t1.a >= 1 and t1.a < 4",
      "select * from t1 where t1.a = 1 and t1.b < \"333\"",
      "select t1.a, t1.b, t1.c from t1 where t1.c = 3.3",
      "select t1.b, t1.c from t1 where t1.c = 2.2",
      "select /*+ use_index(t1, c) */ * from t1",
      "select * from t1 use index(c) where t1.c in (2.2, 3.3)",
      "select * from t1 where t1.a = 1 order by b",
      "select * from t1 order by a, b limit 1",
      "select /*+ use_index_merge(t1 primary, c) */ * from t1 where t1.a >= 1 or t1.c = 2.2",
      "select /*+ use_index_merge(t1 primary, c) */ * from t1 where t1.a = 1 and t1.b = '111' or t1.c = 3.3"
    ]
  },
  {
    "name": "TestIndexJoinOnClusteredIndex",
    "cases": [
      "select /*+ inl_join(t1, t2) */ * from t t1 join t t2 on t1.a = t2.a",
      "select /*+ inl_merge_join(t1, t2) */ * from t t1 join t t2 on t1.a = t2.a",
      "select /*+ inl_hash_join(t1, t2) */ * from t t1 join t t2 on t1.a = t2.a",
      "select /*+ inl_join(t1, t2) */ * from t t1 join t t2 on t1.a = t2.a and t1.b = t2.b",
      "select /*+ inl_join(t1, t2) */ * from t t1 join t t2 on t1.c = t2.c",
      "select /*+ inl_merge_join(t1,t2) */ t2.a, t2.c, t2.d from t t1 left join t t2 on t1.a = t2.c;"
    ]
  },
  {
    "name": "TestPartitionExplain",
    "cases": [
      // Table reader
      "select * from pt where c > 10",
      "select * from pt where c > 8",
      "select * from pt where c < 2 or c >= 9",
      // Index reader
      "select c from pt",
      "select c from pt where c > 10",
      "select c from pt where c > 8",
      "select c from pt where c < 2 or c >= 9",
      // Index Lookup
      "select /*+ use_index(pt, i_id) */ * from pt",
      "select /*+ use_index(pt, i_id) */ * from pt where id < 4 and c > 10",
      "select /*+ use_index(pt, i_id) */ * from pt where id < 10 and c > 8",
      "select /*+ use_index(pt, i_id) */ * from pt where id < 10 and c < 2 or c >= 9",
      // Partition selection
      "select * from pt partition (p0) where c > 8",
      "select c from pt partition (p0, p2) where c > 8",
      "select /*+ use_index(pt, i_id) */ * from pt partition (p1, p2) where c < 3 and id = 5",
      // Index Merge
      "select * from pt where id = 4 or c < 7",
      "select * from pt where id > 4 or c = 7"
    ]
  },
  {
    "name": "TestInvalidHint",
    "cases": [
      "explain format = 'brief' select /*+ use_index_merge(tt) */ * from tt where a=10 or a=20;",
      "explain format = 'brief' select /*+ use_index_merge(tt) */ * from tt where a=15 or (a < 10 or a > 20);"
    ]
  },
  {
    "name": "TestApproxPercentile",
    "cases": [
      "select approx_percentile(a, 50) from t",
      "select approx_percentile(a, 10) from t",
      "select approx_percentile(a, 10+70) from t",
      "select approx_percentile(a, 10*10) from t",
      "select approx_percentile(a, 50) from t group by b order by b"
    ]
  },
  {
    "name": "TestConvertRangeToPoint",
    "cases": [
      "explain format = 'brief' select * from t0 where a > 1 and a < 3 order by b limit 2",
      "explain format = 'brief' select * from t1 where a >= 2 and a <= 2 and b = 2 and c > 2",
      "explain format = 'brief' select * from t2 where a >= 2.5 and a <= 2.5 order by b limit 2",
      "explain format = 'brief' select * from t3 where a >= 'a' and a <= 'a' and b = 'b' and c > 'c'"
    ]
  },
  {
    "name": "TestIssue22105",
    "cases": [
      "explain format = 'brief' SELECT /*+ use_index_merge(t1)*/ COUNT(*) FROM t1 WHERE (key4=42 AND key6 IS NOT NULL) OR (key1=4 AND key3=6)"
    ]
  },
  {
    "name": "TestReorderSimplifiedOuterJoins",
    "cases": [
      // Query with INNER JOIN or LEFT JOIN should have the same plan.
      "explain format = 'brief' SELECT t1.pk FROM t1 INNER JOIN t2 ON t1.col1 = t2.pk INNER JOIN t3 ON t1.col3 = t3.pk WHERE t2.col1 IN ('a' , 'b') AND t3.keycol = 'c' AND t1.col2 = 'a' AND t1.col1 != 'abcdef' AND t1.col1 != 'aaaaaa'",
      "explain format = 'brief' SELECT t1.pk FROM t1 LEFT JOIN t2 ON t1.col1 = t2.pk LEFT JOIN t3 ON t1.col3 = t3.pk WHERE t2.col1 IN ('a' , 'b') AND t3.keycol = 'c' AND t1.col2 = 'a' AND t1.col1 != 'abcdef' AND t1.col1 != 'aaaaaa'"
    ]
  },
  {
    "name": "TestDecorrelateInnerJoinInSubquery",
    "cases": [
      // Query with WHERE or ON should have the same plan, i.e, the Apply has been decorrelated.
      "explain format = 'brief' select * from t where exists (select 1 from t t1 join t t2 where t1.a = t2.a and t1.a = t.a)",
      "explain format = 'brief' select * from t where exists (select 1 from t t1 join t t2 on t1.a = t2.a and t1.a = t.a)"
    ]
  },
  {
    "name": "TestMultiColMaxOneRow",
    "cases": [
      "select (select c from t2 where t2.a = t1.a and t2.b = 1) from t1",
      "select (select c from t2 where t2.a = t1.a and (t2.b = 1 or t2.b = 2)) from t1"
    ]
  },
  {
    "name": "TestIssue24095",
    "cases": [
      "select count(*) from t join (select t.id, t.value v1 from t join t t1 on t.id = t1.id order by t.value limit 1) v on v.id = t.id and v.v1 = t.value;"
    ]
  },
  {
    "name": "TestSequenceAsDataSource",
    "cases": [
      "select 1 from s1",
      "select count(1) from s1",
      "select count(*) from s1",
      "select sum(1) from s1",
      "select count(1) as cnt from s1 union select count(1) as cnt from s2"
    ]
  },
  {
    "name": "TestIsMatchProp",
    "cases": [
      "select a, b, c from t1 where a > 3 and b = 4 order by a, c",
      "select * from t2 where a = 1 and c = 2 order by b, d",
      "select a, b, c from t1 where (a = 1 and b = 1 and c = 1) or (a = 1 and b = 1 and c = 2) order by c",
      "select a, b, c from t1 where (a = 1 and b = 1 and c < 3) or (a = 1 and b = 1 and c > 6) order by c",
      "select * from t2 where ((a = 1 and b = 1 and d < 3) or (a = 1 and b = 1 and d > 6)) and c = 3 order by d"
    ]
  },
  {
    "name": "TestHeuristicIndexSelection",
    "cases": [
      "select * from t1 where a = 3 or a = 5",
      "select f, g from t1 where f = 2 and g in (3, 4, 5)",
      "select * from t1 where c = 1 and (d = 2 or d = 3) and e in (4, 5)",
      "select f, g from t1 where f = 2 and g > 3",
      "select a, b, c from t2 where a = 1 and b = 2 and c in (1, 2, 3, 4, 5)",
      "select * from t3 where (a = 1 or a = 3) and b = 'xx'",
      "select * from t4 where (a = 1 or a = 3) and b = 'xx'",
      "select a, b from t3 where (a = 1 or a = 3) and b = 'xx'",
      "select a, b from t4 where (a = 1 or a = 3) and b = 'xx'",
      "update t1 set b = 2 where a = 4 or a = 6",
      "delete from t1 where f = 2 and g in (3, 4)",
      "insert into t3 select a, b, c from t1 where f = 2",
      "replace into t3 select a, b, c from t1 where a = 3"
    ]
  },
  {
    "name": "TestOutputSkylinePruningInfo",
    "cases": [
      "select * from t where a > 1 order by f",
      "select * from t where f > 1",
      "select f from t where f > 1",
      "select * from t where f > 3 and g = 5",
      "select * from t where g = 5 order by f",
      "select * from t where d = 3 order by c, e"
    ]
  },
  {
<<<<<<< HEAD
    "name": "TestGroupBySetVar",
    "cases": [
      "select floor(dt.rn/2) rownum, count(c1) from (select @rownum := @rownum + 1 rn, c1 from (select @rownum := -1) drn, t1) dt group by floor(dt.rn/2) order by rownum;",
      "select @n:=@n+1 as e from ta group by e",
      "select @n:=@n+a as e from ta group by e",
      "select * from (select @n:=@n+1 as e from ta) tt group by e",
      "select * from (select @n:=@n+a as e from ta) tt group by e",
      "select a from ta group by @n:=@n+1",
      "select a from ta group by @n:=@n+a"
=======
    "name": "TestIssue27083",
    "cases": [
      "select * from t use index (idx_b) where b = 2 limit 1"
>>>>>>> 46da3ba5
    ]
  }
]<|MERGE_RESOLUTION|>--- conflicted
+++ resolved
@@ -351,7 +351,12 @@
     ]
   },
   {
-<<<<<<< HEAD
+    "name": "TestIssue27083",
+    "cases": [
+      "select * from t use index (idx_b) where b = 2 limit 1"
+    ]
+  },
+  {
     "name": "TestGroupBySetVar",
     "cases": [
       "select floor(dt.rn/2) rownum, count(c1) from (select @rownum := @rownum + 1 rn, c1 from (select @rownum := -1) drn, t1) dt group by floor(dt.rn/2) order by rownum;",
@@ -361,11 +366,6 @@
       "select * from (select @n:=@n+a as e from ta) tt group by e",
       "select a from ta group by @n:=@n+1",
       "select a from ta group by @n:=@n+a"
-=======
-    "name": "TestIssue27083",
-    "cases": [
-      "select * from t use index (idx_b) where b = 2 limit 1"
->>>>>>> 46da3ba5
     ]
   }
 ]