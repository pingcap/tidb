[
  {
    "name": "TestPushLimitDownIndexLookUpReader",
    "cases": [
      // Limit should be pushed down into IndexLookUpReader, row count of IndexLookUpReader and TableScan should be 1.00.
      "explain format = 'brief' select * from tbl use index(idx_b_c) where b > 1 limit 2,1",
      // Projection atop IndexLookUpReader, Limit should be pushed down into IndexLookUpReader, and Projection should have row count 1.00 as well.
      "explain format = 'brief' select * from tbl use index(idx_b_c) where b > 1 order by b desc limit 2,1",
      // Limit should be pushed down into IndexLookUpReader when Selection on top of IndexScan.
      "explain format = 'brief' select * from tbl use index(idx_b_c) where b > 1 and c > 1 limit 2,1",
      // Limit should NOT be pushed down into IndexLookUpReader when Selection on top of TableScan.
      "explain format = 'brief' select * from tbl use index(idx_b_c) where b > 1 and a > 1 limit 2,1"
    ]
  },
  {
    "name": "TestIsFromUnixtimeNullRejective",
    "cases": [
      // fix #12385
      "explain format = 'brief' select * from t t1 left join t t2 on t1.a=t2.a where from_unixtime(t2.b);"
    ]
  },
  {
    "name": "TestAggColumnPrune",
    "cases": [
      "select count(1) from t join (select count(1) from t where false) as tmp",
      "select count(1) from t join (select max(a) from t where false) as tmp",
      "select count(1) from t join (select min(a) from t where false) as tmp",
      "select count(1) from t join (select sum(a) from t where false) as tmp",
      "select count(1) from t join (select avg(a) from t where false) as tmp",
      "select count(1) from t join (select count(1) from t where false group by a) as tmp",
      "select count(1) from t join (select max(a) from t where false group by a) as tmp",
      "select count(1) from t join (select min(a) from t where false group by a) as tmp",
      "select count(1) from t join (select sum(a) from t where false group by a) as tmp",
      "select count(1) from t join (select avg(a) from t where false group by a) as tmp",
      "SELECT avg(2) FROM(SELECT min(c) FROM t JOIN(SELECT 1 c) d ORDER BY a) e"
    ]
  },
  {
    "name": "TestIndexJoinInnerIndexNDV",
    "cases": [
      // t2 should use idx2 instead of idx1, since idx2 has larger NDV.
      "explain format = 'brief' select /*+ inl_join(t2) */ * from t1, t2 where t1.a = t2.a and t1.b = t2.b and t1.c = t2.c"
    ]
  },
  {
    "name": "TestSimplifyOuterJoinWithCast",
    "cases": [
      // LeftOuterJoin should no be simplified to InnerJoin.
      "explain format = 'brief' select * from t t1 left join t t2 on t1.a = t2.a where cast(t1.b as date) >= '2019-01-01'"
    ]
  },
  {
    "name": "TestMaxMinEliminate",
    "cases": [
      "explain format = 'brief' (select max(a) from t) union (select min(a) from t)",
      "explain format = 'brief' select min(a), max(a) from cluster_index_t",
      "explain format = 'brief' select min(b), max(b) from cluster_index_t where a = 1",
      "explain format = 'brief' select min(a), max(a) from cluster_index_t where b = 1",
      "explain format = 'brief' select min(b), max(b) from cluster_index_t where b = 1"
    ]
  },
  {
    "name": "TestIndexJoinUniqueCompositeIndex",
    "cases": [
      // Row count of IndexScan should be 2.
      "explain format = 'brief' select /*+ TIDB_INLJ(t2) */ * from t1 join t2 on t1.a = t2.a and t1.c = t2.c",
      // Row count of IndexScan should be 2.
      "explain format = 'brief' select /*+ TIDB_INLJ(t2) */ * from t1 join t2 on t1.a = t2.a and t1.c <= t2.b",
      // Row count of IndexScan should be 1.
      "explain format = 'brief' select /*+ TIDB_INLJ(t2) */ * from t1 join t2 on t1.a = t2.a and t2.b = 1"
    ]
  },
  {
    "name": "TestPartitionTableStats",
    "cases": [
      "explain format = 'brief' select * from t order by a",
      "select * from t order by a",
      "explain format = 'brief' select * from t order by a limit 3",
      "select * from t order by a limit 3"
    ]
  },
  {
    "name": "TestIndexMerge",
    "cases": [
      "explain format = 'brief' select /*+ USE_INDEX_MERGE(t, a, b) */ * from t where a = 1 or b = 2",
      "explain format = 'brief' select /*+ USE_INDEX_MERGE(t, primary) */ * from t where 1 or t.c",
      "explain format = 'brief' select /*+ USE_INDEX_MERGE(t, a, b, c) */ * from t where 1 or t.a = 1 or t.b = 2"
    ]
  },
  {
    "name": "TestIndexMergeHint4CNF",
    "cases": [
      "explain format = 'brief' select * from t where b = 1 and (a = 1 or c = 1)",
      "explain format = 'brief' select /*+ USE_INDEX_MERGE(t, a, c) */ * from t where b = 1 and (a = 1 or c = 1)"
    ]
  },
  {
    "name": "TestSubqueryWithTopN",
    "cases": [
      "desc format = 'brief' select t1.b from t t1 where t1.b in (select t2.a from t t2 order by t1.a+t2.a limit 1)",
      "desc format = 'brief' select t1.a from t t1 order by (t1.b = 1 and exists (select 1 from t t2 where t1.b = t2.b)) limit 1",
      "desc format = 'brief' select * from (select b+b as x from t) t1, t t2 where t1.x=t2.b order by t1.x limit 1"
    ]
  },
  {
    "name": "TestIndexJoinTableRange",
    "cases": [
      "desc format = 'brief' select /*+ TIDB_INLJ(t2)*/ * from t1, t2 where t1.a = t2.a and t1.b = t2.b",
      "desc format = 'brief' select /*+ TIDB_INLJ(t2)*/ * from t1, t2 where t1.a = t2.a and t1.b = t2.a and t1.b = t2.b"
    ]
  },
  {
    "name": "TestHintWithRequiredProperty",
    "cases": [
      "desc format = 'brief' select /*+ INL_JOIN(t2) */ * from t t1, t t2 where t1.a = t2.b order by t2.a",
      "desc format = 'brief' select /*+ INL_HASH_JOIN(t2) */ * from t t1, t t2 where t1.a = t2.b order by t2.a",
      "desc format = 'brief' select /*+ INL_MERGE_JOIN(t2)*/ t1.a, t2.a from t t1, t t2 ,t t3 where t1.a = t2.a and t3.a=t2.a",
      "desc format = 'brief' select * from t t1, (select /*+ HASH_AGG() */ b, max(a) from t t2 group by b) t2 where t1.b = t2.b order by t1.b",
      "desc format = 'brief' select /*+ INL_HASH_JOIN(t2) */ distinct t2.a from t t1 join t t2 on t1.a = t2.a",
      // This hint cannot work, so choose another plan.
      "desc format = 'brief' select /*+ INL_JOIN(t2) */ * from t t1, t t2 where t1.a = t2.c order by t1.a"
    ]
  },
  {
    "name": "TestIndexHintWarning",
    "cases": [
      "select /*+ USE_INDEX(t1, j) */ * from t1",
      "select /*+ IGNORE_INDEX(t1, j) */ * from t1",
      "select /*+ USE_INDEX(t2, a, b, c) */ * from t1",
      "select /*+ USE_INDEX(t2) */ * from t1",
      "select /*+ USE_INDEX(t1, a), USE_INDEX(t2, a), USE_INDEX(t3, a) */ * from t1, t2 where t1.a=t2.a",
      "select /*+ USE_INDEX(t3, a), USE_INDEX(t4, b), IGNORE_INDEX(t3, a) */ * from t1, t2 where t1.a=t2.a",
      "select /*+ USE_INDEX_MERGE(t3, a, b, d) */ * from t1",
      "select /*+ USE_INDEX_MERGE(t1, a, b, c, d) */ * from t1",
      "select /*+ USE_INDEX_MERGE(t1, a, b), USE_INDEX(t1, a) */ * from t1",
      "select /*+ USE_INDEX_MERGE(t1, a, b), IGNORE_INDEX(t1, a) */ * from t1",
      "select /*+ USE_INDEX_MERGE(t1, primary, a, b, c) */ * from t1"
    ]
  },
  {
    "name": "TestHintWithoutTableWarning",
    "cases": [
      "select /*+ TIDB_SMJ() */ * from t1, t2 where t1.a=t2.a",
      "select /*+ MERGE_JOIN() */ * from t1, t2 where t1.a=t2.a",
      "select /*+ INL_JOIN() */ * from t1, t2 where t1.a=t2.a",
      "select /*+ TIDB_INLJ() */ * from t1, t2 where t1.a=t2.a",
      "select /*+ INL_HASH_JOIN() */ * from t1, t2 where t1.a=t2.a",
      "select /*+ INL_MERGE_JOIN() */ * from t1, t2 where t1.a=t2.a",
      "select /*+ HASH_JOIN() */ * from t1, t2 where t1.a=t2.a",
      "select /*+ USE_INDEX() */ * from t1, t2 where t1.a=t2.a",
      "select /*+ IGNORE_INDEX() */ * from t1, t2 where t1.a=t2.a",
      "select /*+ USE_INDEX_MERGE() */ * from t1, t2 where t1.a=t2.a"
    ]
  },
  {
    "name": "TestPartitionPruningForInExpr",
    "cases": [
      "explain format = 'brief' select * from t where a in (1, 2,'11')",
      "explain format = 'brief' select * from t where a in (17, null)",
      "explain format = 'brief' select * from t where a in (16, 'abc')",
      "explain format = 'brief' select * from t where a in (15, 0.12, 3.47)",
      "explain format = 'brief' select * from t where a in (0.12, 3.47)",
      "explain format = 'brief' select * from t where a in (14, floor(3.47))",
      "explain format = 'brief' select * from t where b in (3, 4)"
    ]
  },
  {
    "name": "TestStreamAggProp",
    "cases": [
      "select /*+ stream_agg() */ count(*) c from t group by a order by c limit 1",
      "select /*+ stream_agg() */ count(*) c from t group by a order by c",
      "select /*+ stream_agg() */ count(*) c from t group by a order by a limit 1",
      "select /*+ stream_agg() */ count(*) c from t group by a order by a"
    ]
  },
  {
    "name": "TestOptimizeHintOnPartitionTable",
    "cases": [
      "select /*+ use_index(t) */ * from t",
      "select /*+ use_index(t partition(p0, p1) b, c) */ * from t partition(p1,p2)",
      "select /*+ use_index(t partition(p_non_exist)) */ * from t partition(p1,p2)",
      "select /*+ use_index(t partition(p0, p1) b, c) */ * from t",
      "select /*+ ignore_index(t partition(p0, p1) b, c) */ * from t",
      "select /*+ hash_join(t1, t2 partition(p0)) */ * from t t1 join t t2 on t1.a = t2.a",
      "select /*+ use_index_merge(t partition(p0)) */ * from t where t.b = 1 or t.c = \"8\"",
      "select /*+ use_index_merge(t partition(p0, p1) primary, b) */ * from t where t.a = 1 or t.b = 2",
      "select /*+ use_index(t partition(p0) b) */ * from t partition(p0, p1)"
    ]
  },
  {
    "name": "TestAccessPathOnClusterIndex",
    "cases": [
      "select * from t1",
      "select * from t1 where t1.a >= 1 and t1.a < 4",
      "select * from t1 where t1.a = 1 and t1.b < \"333\"",
      "select t1.a, t1.b, t1.c from t1 where t1.c = 3.3",
      "select t1.b, t1.c from t1 where t1.c = 2.2",
      "select /*+ use_index(t1, c) */ * from t1",
      "select * from t1 use index(c) where t1.c in (2.2, 3.3)",
      "select * from t1 where t1.a = 1 order by b",
      "select * from t1 order by a, b limit 1",
      "select /*+ use_index_merge(t1 primary, c) */ * from t1 where t1.a >= 1 or t1.c = 2.2",
      "select /*+ use_index_merge(t1 primary, c) */ * from t1 where t1.a = 1 and t1.b = '111' or t1.c = 3.3"
    ]
  },
  {
    "name": "TestIndexJoinOnClusteredIndex",
    "cases": [
      "select /*+ inl_join(t1, t2) */ * from t t1 join t t2 on t1.a = t2.a",
      "select /*+ inl_merge_join(t1, t2) */ * from t t1 join t t2 on t1.a = t2.a",
      "select /*+ inl_hash_join(t1, t2) */ * from t t1 join t t2 on t1.a = t2.a",
      "select /*+ inl_join(t1, t2) */ * from t t1 join t t2 on t1.a = t2.a and t1.b = t2.b",
      "select /*+ inl_join(t1, t2) */ * from t t1 join t t2 on t1.c = t2.c",
      "select /*+ inl_merge_join(t1,t2) */ t2.a, t2.c, t2.d from t t1 left join t t2 on t1.a = t2.c;"
    ]
  },
  {
    "name": "TestPartitionExplain",
    "cases": [
      // Table reader
      "select * from pt where c > 10",
      "select * from pt where c > 8",
      "select * from pt where c < 2 or c >= 9",
      // Index reader
      "select c from pt",
      "select c from pt where c > 10",
      "select c from pt where c > 8",
      "select c from pt where c < 2 or c >= 9",
      // Index Lookup
      "select /*+ use_index(pt, i_id) */ * from pt",
      "select /*+ use_index(pt, i_id) */ * from pt where id < 4 and c > 10",
      "select /*+ use_index(pt, i_id) */ * from pt where id < 10 and c > 8",
      "select /*+ use_index(pt, i_id) */ * from pt where id < 10 and c < 2 or c >= 9",
      // Partition selection
      "select * from pt partition (p0) where c > 8",
      "select c from pt partition (p0, p2) where c > 8",
      "select /*+ use_index(pt, i_id) */ * from pt partition (p1, p2) where c < 3 and id = 5",
      // Index Merge
      "select * from pt where id = 4 or c < 7",
      "select * from pt where id > 4 or c = 7"
    ]
  },
  {
    "name": "TestInvalidHint",
    "cases": [
      "explain format = 'brief' select /*+ use_index_merge(tt) */ * from tt where a=10 or a=20;",
      "explain format = 'brief' select /*+ use_index_merge(tt) */ * from tt where a=15 or (a < 10 or a > 20);"
    ]
  },
  {
    "name": "TestApproxPercentile",
    "cases": [
      "select approx_percentile(a, 50) from t",
      "select approx_percentile(a, 10) from t",
      "select approx_percentile(a, 10+70) from t",
      "select approx_percentile(a, 10*10) from t",
      "select approx_percentile(a, 50) from t group by b order by b"
    ]
  },
  {
    "name": "TestConvertRangeToPoint",
    "cases": [
      "explain format = 'brief' select * from t0 where a > 1 and a < 3 order by b limit 2",
      "explain format = 'brief' select * from t1 where a >= 2 and a <= 2 and b = 2 and c > 2",
      "explain format = 'brief' select * from t2 where a >= 2.5 and a <= 2.5 order by b limit 2",
      "explain format = 'brief' select * from t3 where a >= 'a' and a <= 'a' and b = 'b' and c > 'c'"
    ]
  },
  {
    "name": "TestIssue22105",
    "cases": [
      "explain format = 'brief' SELECT /*+ use_index_merge(t1)*/ COUNT(*) FROM t1 WHERE (key4=42 AND key6 IS NOT NULL) OR (key1=4 AND key3=6)"
    ]
  },
  {
    "name": "TestReorderSimplifiedOuterJoins",
    "cases": [
      // Query with INNER JOIN or LEFT JOIN should have the same plan.
      "explain format = 'brief' SELECT t1.pk FROM t1 INNER JOIN t2 ON t1.col1 = t2.pk INNER JOIN t3 ON t1.col3 = t3.pk WHERE t2.col1 IN ('a' , 'b') AND t3.keycol = 'c' AND t1.col2 = 'a' AND t1.col1 != 'abcdef' AND t1.col1 != 'aaaaaa'",
      "explain format = 'brief' SELECT t1.pk FROM t1 LEFT JOIN t2 ON t1.col1 = t2.pk LEFT JOIN t3 ON t1.col3 = t3.pk WHERE t2.col1 IN ('a' , 'b') AND t3.keycol = 'c' AND t1.col2 = 'a' AND t1.col1 != 'abcdef' AND t1.col1 != 'aaaaaa'"
    ]
  },
  {
    "name": "TestDecorrelateInnerJoinInSubquery",
    "cases": [
      // Query with WHERE or ON should have the same plan, i.e, the Apply has been decorrelated.
      "explain format = 'brief' select * from t where exists (select 1 from t t1 join t t2 where t1.a = t2.a and t1.a = t.a)",
      "explain format = 'brief' select * from t where exists (select 1 from t t1 join t t2 on t1.a = t2.a and t1.a = t.a)"
    ]
  },
  {
    "name": "TestMultiColMaxOneRow",
    "cases": [
      "select (select c from t2 where t2.a = t1.a and t2.b = 1) from t1",
      "select (select c from t2 where t2.a = t1.a and (t2.b = 1 or t2.b = 2)) from t1"
    ]
  },
  {
    "name": "TestIssue24095",
    "cases": [
      "select count(*) from t join (select t.id, t.value v1 from t join t t1 on t.id = t1.id order by t.value limit 1) v on v.id = t.id and v.v1 = t.value;"
    ]
  },
  {
    "name": "TestSequenceAsDataSource",
    "cases": [
      "select 1 from s1",
      "select count(1) from s1",
      "select count(*) from s1",
      "select sum(1) from s1",
      "select count(1) as cnt from s1 union select count(1) as cnt from s2"
    ]
  },
  {
    "name": "TestIsMatchProp",
    "cases": [
      "select a, b, c from t1 where a > 3 and b = 4 order by a, c",
      "select * from t2 where a = 1 and c = 2 order by b, d",
      "select a, b, c from t1 where (a = 1 and b = 1 and c = 1) or (a = 1 and b = 1 and c = 2) order by c",
      "select a, b, c from t1 where (a = 1 and b = 1 and c < 3) or (a = 1 and b = 1 and c > 6) order by c",
      "select * from t2 where ((a = 1 and b = 1 and d < 3) or (a = 1 and b = 1 and d > 6)) and c = 3 order by d"
    ]
  },
  {
    "name": "TestHeuristicIndexSelection",
    "cases": [
      "select * from t1 where a = 3 or a = 5",
      "select f, g from t1 where f = 2 and g in (3, 4, 5)",
      "select * from t1 where c = 1 and (d = 2 or d = 3) and e in (4, 5)",
      "select f, g from t1 where f = 2 and g > 3",
      "select a, b, c from t2 where a = 1 and b = 2 and c in (1, 2, 3, 4, 5)"
    ]
  },
  {
<<<<<<< HEAD
    "name": "TestMaybeGoodHeuristics",
    "cases": [
      "select * from t where b = 3 order by a limit 10",
      "select * from t where b in (2, 3, 4) order by a limit 10"
=======
    "name": "TestOutputSkylinePruningInfo",
    "cases": [
      "select * from t where a > 1 order by f",
      "select * from t where f > 1",
      "select f from t where f > 1",
      "select * from t where f > 3 and g = 5",
      "select * from t where g = 5 order by f",
      "select * from t where d = 3 order by c, e"
>>>>>>> 82173dec
    ]
  }
]<|MERGE_RESOLUTION|>--- conflicted
+++ resolved
@@ -332,12 +332,13 @@
     ]
   },
   {
-<<<<<<< HEAD
     "name": "TestMaybeGoodHeuristics",
     "cases": [
       "select * from t where b = 3 order by a limit 10",
       "select * from t where b in (2, 3, 4) order by a limit 10"
-=======
+    ]
+  },
+  {
     "name": "TestOutputSkylinePruningInfo",
     "cases": [
       "select * from t where a > 1 order by f",
@@ -346,7 +347,6 @@
       "select * from t where f > 3 and g = 5",
       "select * from t where g = 5 order by f",
       "select * from t where d = 3 order by c, e"
->>>>>>> 82173dec
     ]
   }
 ]