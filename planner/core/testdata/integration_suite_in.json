--- conflicted
+++ resolved
@@ -82,16 +82,16 @@
     ]
   },
   {
-<<<<<<< HEAD
     "name": "TestConstantPropagation",
     "cases": [
       // issue #14481
       "desc select * from t where a = 1 and a = 2"
-=======
+    ]
+  },
+ {
     "name": "TestSubqueryWithTopN",
     "cases": [
       "desc select t1.b from t t1 where t1.b in (select t2.a from t t2 order by t1.a+t2.a limit 1)"
->>>>>>> 0f0bdef8
     ]
   },
   {
