[
  {
    "name": "TestPushLimitDownIndexLookUpReader",
    "cases": [
      // Limit should be pushed down into IndexLookUpReader, row count of IndexLookUpReader and TableScan should be 1.00.
      "explain select * from tbl use index(idx_b_c) where b > 1 limit 2,1",
      // Projection atop IndexLookUpReader, Limit should be pushed down into IndexLookUpReader, and Projection should have row count 1.00 as well.
      "explain select * from tbl use index(idx_b_c) where b > 1 order by b desc limit 2,1",
      // Limit should be pushed down into IndexLookUpReader when Selection on top of IndexScan.
      "explain select * from tbl use index(idx_b_c) where b > 1 and c > 1 limit 2,1",
      // Limit should NOT be pushed down into IndexLookUpReader when Selection on top of TableScan.
      "explain select * from tbl use index(idx_b_c) where b > 1 and a > 1 limit 2,1"
    ]
  },
  {
    "name": "TestIsFromUnixtimeNullRejective",
    "cases": [
      // fix #12385
      "explain select * from t t1 left join t t2 on t1.a=t2.a where from_unixtime(t2.b);"
    ]
  },
  {
    "name": "TestIndexJoinInnerIndexNDV",
    "cases": [
      // t2 should use idx2 instead of idx1, since idx2 has larger NDV.
      "explain select /*+ inl_join(t2) */ * from t1, t2 where t1.a = t2.a and t1.b = t2.b and t1.c = t2.c"
    ]
  },
  {
    "name": "TestSimplifyOuterJoinWithCast",
    "cases": [
      // LeftOuterJoin should no be simplified to InnerJoin.
      "explain select * from t t1 left join t t2 on t1.a = t2.a where cast(t1.b as date) >= '2019-01-01'"
    ]
  },
  {
    "name": "TestMaxMinEliminate",
    "cases": [
      "explain (select max(a) from t) union (select min(a) from t)",
      "explain select min(a), max(a) from cluster_index_t",
      "explain select min(b), max(b) from cluster_index_t where a = 1",
      "explain select min(a), max(a) from cluster_index_t where b = 1",
      "explain select min(b), max(b) from cluster_index_t where b = 1"
    ]
  },
  {
    "name": "TestIndexJoinUniqueCompositeIndex",
    "cases": [
      // Row count of IndexScan should be 2.
      "explain select /*+ TIDB_INLJ(t2) */ * from t1 join t2 on t1.a = t2.a and t1.c = t2.c",
      // Row count of IndexScan should be 2.
      "explain select /*+ TIDB_INLJ(t2) */ * from t1 join t2 on t1.a = t2.a and t1.c <= t2.b",
      // Row count of IndexScan should be 1.
      "explain select /*+ TIDB_INLJ(t2) */ * from t1 join t2 on t1.a = t2.a and t2.b = 1"
    ]
  },
  {
    "name": "TestPartitionTableStats",
    "cases": [
      "explain select * from t order by a",
      "select * from t order by a",
      "explain select * from t order by a limit 3",
      "select * from t order by a limit 3"
    ]
  },
  {
    "name": "TestIndexMerge",
    "cases": [
      "explain select /*+ USE_INDEX_MERGE(t, a, b) */ * from t where a = 1 or b = 2",
      "explain select /*+ USE_INDEX_MERGE(t, primary) */ * from t where 1 or t.c",
      "explain select /*+ USE_INDEX_MERGE(t, a, b, c) */ * from t where 1 or t.a = 1 or t.b = 2"
    ]
  },
  {
    "name": "TestIndexMergeHint4CNF",
    "cases": [
      "explain select * from t where b = 1 and (a = 1 or c = 1)",
      "explain select /*+ USE_INDEX_MERGE(t, a, c) */ * from t where b = 1 and (a = 1 or c = 1)"
    ]
  },
  {
    "name": "TestSubqueryWithTopN",
    "cases": [
      "desc select t1.b from t t1 where t1.b in (select t2.a from t t2 order by t1.a+t2.a limit 1)",
      "desc select t1.a from t t1 order by (t1.b = 1 and exists (select 1 from t t2 where t1.b = t2.b)) limit 1",
      "desc select * from (select b+b as x from t) t1, t t2 where t1.x=t2.b order by t1.x limit 1"
    ]
  },
  {
    "name": "TestIndexJoinTableRange",
    "cases": [
      "desc select /*+ TIDB_INLJ(t2)*/ * from t1, t2 where t1.a = t2.a and t1.b = t2.b",
      "desc select /*+ TIDB_INLJ(t2)*/ * from t1, t2 where t1.a = t2.a and t1.b = t2.a and t1.b = t2.b"
    ]
  },
  {
    "name": "TestHintWithRequiredProperty",
    "cases": [
      "desc select /*+ INL_JOIN(t2) */ * from t t1, t t2 where t1.a = t2.b order by t2.a",
      "desc select /*+ INL_HASH_JOIN(t2) */ * from t t1, t t2 where t1.a = t2.b order by t2.a",
      "desc select /*+ INL_MERGE_JOIN(t2)*/ t1.a, t2.a from t t1, t t2 ,t t3 where t1.a = t2.a and t3.a=t2.a",
      "desc select * from t t1, (select /*+ HASH_AGG() */ b, max(a) from t t2 group by b) t2 where t1.b = t2.b order by t1.b",
      "desc select /*+ INL_HASH_JOIN(t2) */ distinct t2.a from t t1 join t t2 on t1.a = t2.a",
      // This hint cannot work, so choose another plan.
      "desc select /*+ INL_JOIN(t2) */ * from t t1, t t2 where t1.a = t2.c order by t1.a"
    ]
  },
  {
    "name": "TestIndexHintWarning",
    "cases": [
      "select /*+ USE_INDEX(t1, j) */ * from t1",
      "select /*+ IGNORE_INDEX(t1, j) */ * from t1",
      "select /*+ USE_INDEX(t2, a, b, c) */ * from t1",
      "select /*+ USE_INDEX(t2) */ * from t1",
      "select /*+ USE_INDEX(t1, a), USE_INDEX(t2, a), USE_INDEX(t3, a) */ * from t1, t2 where t1.a=t2.a",
      "select /*+ USE_INDEX(t3, a), USE_INDEX(t4, b), IGNORE_INDEX(t3, a) */ * from t1, t2 where t1.a=t2.a",
      "select /*+ USE_INDEX_MERGE(t3, a, b, d) */ * from t1",
      "select /*+ USE_INDEX_MERGE(t1, a, b, c, d) */ * from t1",
      "select /*+ USE_INDEX_MERGE(t1, a, b), USE_INDEX(t1, a) */ * from t1",
      "select /*+ USE_INDEX_MERGE(t1, a, b), IGNORE_INDEX(t1, a) */ * from t1",
      "select /*+ USE_INDEX_MERGE(t1, primary, a, b, c) */ * from t1"
    ]
  },
  {
    "name": "TestHintWithoutTableWarning",
    "cases": [
      "select /*+ TIDB_SMJ() */ * from t1, t2 where t1.a=t2.a",
      "select /*+ MERGE_JOIN() */ * from t1, t2 where t1.a=t2.a",
      "select /*+ INL_JOIN() */ * from t1, t2 where t1.a=t2.a",
      "select /*+ TIDB_INLJ() */ * from t1, t2 where t1.a=t2.a",
      "select /*+ INL_HASH_JOIN() */ * from t1, t2 where t1.a=t2.a",
      "select /*+ INL_MERGE_JOIN() */ * from t1, t2 where t1.a=t2.a",
      "select /*+ HASH_JOIN() */ * from t1, t2 where t1.a=t2.a",
      "select /*+ USE_INDEX() */ * from t1, t2 where t1.a=t2.a",
      "select /*+ IGNORE_INDEX() */ * from t1, t2 where t1.a=t2.a",
      "select /*+ USE_INDEX_MERGE() */ * from t1, t2 where t1.a=t2.a"
    ]
  },
  {
    "name": "TestPartitionPruningForInExpr",
    "cases": [
      "explain select * from t where a in (1, 2,'11')",
      "explain select * from t where a in (17, null)",
      "explain select * from t where a in (16, 'abc')",
      "explain select * from t where a in (15, 0.12, 3.47)",
      "explain select * from t where a in (0.12, 3.47)",
      "explain select * from t where a in (14, floor(3.47))",
      "explain select * from t where b in (3, 4)"
    ]
  },
  {
    "name": "TestStreamAggProp",
    "cases": [
      "select /*+ stream_agg() */ count(*) c from t group by a order by c limit 1",
      "select /*+ stream_agg() */ count(*) c from t group by a order by c",
      "select /*+ stream_agg() */ count(*) c from t group by a order by a limit 1",
      "select /*+ stream_agg() */ count(*) c from t group by a order by a"
    ]
  },
  {
    "name": "TestOptimizeHintOnPartitionTable",
    "cases": [
      "select /*+ use_index(t) */ * from t",
      "select /*+ use_index(t partition(p0, p1) b, c) */ * from t partition(p1,p2)",
      "select /*+ use_index(t partition(p_non_exist)) */ * from t partition(p1,p2)",
      "select /*+ use_index(t partition(p0, p1) b, c) */ * from t",
      "select /*+ ignore_index(t partition(p0, p1) b, c) */ * from t",
      "select /*+ hash_join(t1, t2 partition(p0)) */ * from t t1 join t t2 on t1.a = t2.a",
      "select /*+ use_index_merge(t partition(p0)) */ * from t where t.b = 1 or t.c = \"8\"",
      "select /*+ use_index_merge(t partition(p0, p1) primary, b) */ * from t where t.a = 1 or t.b = 2",
      "select /*+ use_index(t partition(p0) b) */ * from t partition(p0, p1)",
      "select /*+ read_from_storage(tikv[t partition(p0)], tiflash[t partition(p1, p2)]) */ * from t"
    ]
  },
  {
    "name": "TestAccessPathOnClusterIndex",
    "cases": [
      "select * from t1",
      "select * from t1 where t1.a >= 1 and t1.a < 4",
      "select * from t1 where t1.a = 1 and t1.b < \"333\"",
      "select t1.a, t1.b, t1.c from t1 where t1.c = 3.3",
      "select t1.b, t1.c from t1 where t1.c = 2.2",
      "select /*+ use_index(t1, c) */ * from t1",
      "select * from t1 use index(c) where t1.c in (2.2, 3.3)",
      "select * from t1 where t1.a = 1 order by b",
      "select * from t1 order by a, b limit 1",
      "select /*+ use_index_merge(t1 primary, c) */ * from t1 where t1.a >= 1 or t1.c = 2.2",
      "select /*+ use_index_merge(t1 primary, c) */ * from t1 where t1.a = 1 and t1.b = '111' or t1.c = 3.3"
    ]
  },
  {
    "name": "TestIndexJoinOnClusteredIndex",
    "cases": [
      "select /*+ inl_join(t1, t2) */ * from t t1 join t t2 on t1.a = t2.a",
      "select /*+ inl_merge_join(t1, t2) */ * from t t1 join t t2 on t1.a = t2.a",
      "select /*+ inl_hash_join(t1, t2) */ * from t t1 join t t2 on t1.a = t2.a",
      "select /*+ inl_join(t1, t2) */ * from t t1 join t t2 on t1.a = t2.a and t1.b = t2.b",
      "select /*+ inl_join(t1, t2) */ * from t t1 join t t2 on t1.c = t2.c"
    ]
  },
  {
    "name": "TestPartitionExplain",
    "cases": [
      // Table reader
      "select * from pt where c > 10",
      "select * from pt where c > 8",
      "select * from pt where c < 2 or c >= 9",
      // Index reader
      "select c from pt",
      "select c from pt where c > 10",
      "select c from pt where c > 8",
      "select c from pt where c < 2 or c >= 9",
      // Index Lookup
      "select /*+ use_index(pt, i_id) */ * from pt",
      "select /*+ use_index(pt, i_id) */ * from pt where id < 4 and c > 10",
      "select /*+ use_index(pt, i_id) */ * from pt where id < 10 and c > 8",
      "select /*+ use_index(pt, i_id) */ * from pt where id < 10 and c < 2 or c >= 9",
      // Partition selection
      "select * from pt partition (p0) where c > 8",
      "select c from pt partition (p0, p2) where c > 8",
      "select /*+ use_index(pt, i_id) */ * from pt partition (p1, p2) where c < 3 and id = 5",
      // Index Merge
      "select * from pt where id = 4 or c < 7",
      "select * from pt where id > 4 or c = 7"
    ]
  },
  {
    "name": "TestApproxPercentile",
    "cases": [
      "select approx_percentile(a, 50) from t",
      "select approx_percentile(a, 10) from t",
      "select approx_percentile(a, 10+70) from t",
      "select approx_percentile(a, 10*10) from t",
      "select approx_percentile(a, 50) from t group by b order by b"
    ]
  },
  {
<<<<<<< HEAD
    "name": "TestConditionPushDownToIndexScanForPrefixIndex",
    "cases": [
      "explain select * from t where a between 'a' and 'b' and b = 'b'"
=======
    "name": "TestConvertRangeToPoint",
    "cases": [
      "explain select * from t0 where a > 1 and a < 3 order by b limit 2",
      "explain select * from t1 where a >= 2 and a <= 2 and b = 2 and c > 2",
      "explain select * from t2 where a >= 2.5 and a <= 2.5 order by b limit 2",
      "explain select * from t3 where a >= 'a' and a <= 'a' and b = 'b' and c > 'c'"
>>>>>>> 092a01a0
    ]
  }
]<|MERGE_RESOLUTION|>--- conflicted
+++ resolved
@@ -235,18 +235,18 @@
     ]
   },
   {
-<<<<<<< HEAD
     "name": "TestConditionPushDownToIndexScanForPrefixIndex",
     "cases": [
       "explain select * from t where a between 'a' and 'b' and b = 'b'"
-=======
+    ]
+  },
+  {
     "name": "TestConvertRangeToPoint",
     "cases": [
       "explain select * from t0 where a > 1 and a < 3 order by b limit 2",
       "explain select * from t1 where a >= 2 and a <= 2 and b = 2 and c > 2",
       "explain select * from t2 where a >= 2.5 and a <= 2.5 order by b limit 2",
       "explain select * from t3 where a >= 'a' and a <= 'a' and b = 'b' and c > 'c'"
->>>>>>> 092a01a0
     ]
   }
 ]