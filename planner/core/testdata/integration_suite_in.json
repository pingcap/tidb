--- conflicted
+++ resolved
@@ -383,7 +383,6 @@
     ]
   },
   {
-<<<<<<< HEAD
 	  "name": "TestIssue30200",
 	  "cases": [
 		// to_base64 and from_base64 has not been pushed to TiKV or TiFlash.
@@ -408,7 +407,8 @@
 		// If no hint, we cannot use index merge if filter cannot be pushed to any storage.
 		"select 1 from t1 where c1 = 'de' or c2 = '10' and from_base64(to_base64(c1)) = 'ab';"
 	  ]
-=======
+  },
+  {
     "name": "TestIndexMergeWithCorrelatedColumns",
     "cases": [
 	"select * from t2 where c1 < all(select /*+ use_index_merge(t1) */ c1 from t1 where (c1 = 10 and c1 = t2.c3 or c2 = 1 and c2 = t2.c3) and substring(c3, 10)) order by c1;",
@@ -419,6 +419,5 @@
 	// Test correlated column in TablePath.TableFilters.
 	"select c_int from tt1 where c_decimal > all (select /*+ use_index_merge(tt2) */ c_decimal from tt2 where tt2.c_int = 7 and tt2.c_int < tt1.c_decimal or tt2.c_str >= 'zzzzzzzzzzzzzzzzzzz' and tt1.c_int = tt2.c_int) order by 1;"
     ]
->>>>>>> 7647c2b9
   }
 ]