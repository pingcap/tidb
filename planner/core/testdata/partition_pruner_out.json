[
  {
    "Name": "TestHashPartitionPruner",
    "Cases": [
      {
        "SQL": "explain format = 'brief' select * from t1 where id = 7 and a = 6",
        "Result": [
          "TableReader 0.00 root partition:p7 data:Selection",
          "└─Selection 0.00 cop[tikv]  eq(test_partition.t1.a, 6)",
          "  └─TableRangeScan 1.00 cop[tikv] table:t1 range:[7,7], keep order:false, stats:pseudo"
        ]
      },
      {
        "SQL": "explain format = 'brief' select * from t3 where id = 9 and a = 1",
        "Result": [
          "Point_Get 1.00 root table:t3, partition:p9, index:PRIMARY(id, a) "
        ]
      },
      {
        "SQL": "explain format = 'brief' select * from t2 where id = 9 and a = -110",
        "Result": [
          "IndexLookUp 1.00 root partition:p1 ",
          "├─IndexRangeScan(Build) 1.00 cop[tikv] table:t2, index:PRIMARY(id, a) range:[9 -110,9 -110], keep order:false, stats:pseudo",
          "└─TableRowIDScan(Probe) 1.00 cop[tikv] table:t2 keep order:false, stats:pseudo"
        ]
      },
      {
        "SQL": "explain format = 'brief' select * from t1 where id = -17",
        "Result": [
          "TableReader 1.00 root partition:p7 data:TableRangeScan",
          "└─TableRangeScan 1.00 cop[tikv] table:t1 range:[-17,-17], keep order:false, stats:pseudo"
        ]
      },
      {
        "SQL": "explain format = 'brief' select * from t1 join t2 on (t1.id = t2.id) where t1.id = 5 and t2.a = 7",
        "Result": [
          "HashJoin 1.00 root  CARTESIAN inner join",
          "├─IndexLookUp(Build) 1.00 root partition:p2 ",
          "│ ├─IndexRangeScan(Build) 1.00 cop[tikv] table:t2, index:PRIMARY(id, a) range:[5 7,5 7], keep order:false, stats:pseudo",
          "│ └─TableRowIDScan(Probe) 1.00 cop[tikv] table:t2 keep order:false, stats:pseudo",
          "└─TableReader(Probe) 1.00 root partition:p5 data:TableRangeScan",
          "  └─TableRangeScan 1.00 cop[tikv] table:t1 range:[5,5], keep order:false, stats:pseudo"
        ]
      },
      {
        "SQL": "explain format = 'brief' select * from t1 left join t2 on t1.id = 1 and t2.a = 2 where t2.id = 7",
        "Result": [
          "HashJoin 1.00 root  CARTESIAN inner join",
          "├─IndexLookUp(Build) 1.00 root partition:p9 ",
          "│ ├─IndexRangeScan(Build) 1.00 cop[tikv] table:t2, index:PRIMARY(id, a) range:[7 2,7 2], keep order:false, stats:pseudo",
          "│ └─TableRowIDScan(Probe) 1.00 cop[tikv] table:t2 keep order:false, stats:pseudo",
          "└─TableReader(Probe) 1.00 root partition:p1 data:TableRangeScan",
          "  └─TableRangeScan 1.00 cop[tikv] table:t1 range:[1,1], keep order:false, stats:pseudo"
        ]
      },
      {
        "SQL": "explain format = 'brief' select * from t2 join t1 on t1.id = t2.id and t2.a = t1.id and t2.id = 12",
        "Result": [
          "HashJoin 1.00 root  CARTESIAN inner join",
          "├─TableReader(Build) 1.00 root partition:p2 data:TableRangeScan",
          "│ └─TableRangeScan 1.00 cop[tikv] table:t1 range:[12,12], keep order:false, stats:pseudo",
          "└─IndexLookUp(Probe) 1.00 root partition:p4 ",
          "  ├─IndexRangeScan(Build) 1.00 cop[tikv] table:t2, index:PRIMARY(id, a) range:[12 12,12 12], keep order:false, stats:pseudo",
          "  └─TableRowIDScan(Probe) 1.00 cop[tikv] table:t2 keep order:false, stats:pseudo"
        ]
      },
      {
        "SQL": "explain format = 'brief' select * from t1 left join t2 on true where t1.a = 1 and false",
        "Result": [
          "TableDual 0.00 root  rows:0"
        ]
      },
      {
        "SQL": "explain format = 'brief' select * from t1 left join t2 on true where t1.a = 1 and null",
        "Result": [
          "TableDual 0.00 root  rows:0"
        ]
      },
      {
        "SQL": "explain format = 'brief' select * from t1 left join t2 on true where t1.a = null",
        "Result": [
          "TableDual 0.00 root  rows:0"
        ]
      },
      {
        "SQL": "explain format = 'brief' select * from t4 where d = '2019-10-07 10:40:00' and a = 1",
        "Result": [
          "IndexLookUp 1.00 root partition:p9 ",
          "├─IndexRangeScan(Build) 1.00 cop[tikv] table:t4, index:PRIMARY(d, a) range:[2019-10-07 10:40:00 1,2019-10-07 10:40:00 1], keep order:false, stats:pseudo",
          "└─TableRowIDScan(Probe) 1.00 cop[tikv] table:t4 keep order:false, stats:pseudo"
        ]
      },
      {
        "SQL": "explain format = 'brief' select * from t5 where d = '2019-10-07'",
        "Result": [
          "IndexLookUp 10.00 root partition:p0 ",
          "├─IndexRangeScan(Build) 10.00 cop[tikv] table:t5, index:PRIMARY(d, a) range:[2019-10-07,2019-10-07], keep order:false, stats:pseudo",
          "└─TableRowIDScan(Probe) 10.00 cop[tikv] table:t5 keep order:false, stats:pseudo"
        ]
      },
      {
        "SQL": "explain format = 'brief' select * from t6 where a is null",
        "Result": [
          "TableReader 10.00 root partition:p0 data:Selection",
          "└─Selection 10.00 cop[tikv]  isnull(test_partition.t6.a)",
          "  └─TableFullScan 10000.00 cop[tikv] table:t6 keep order:false, stats:pseudo"
        ]
      },
      {
        "SQL": "explain format = 'brief' select * from t6 where b is null",
        "Result": [
          "TableReader 10.00 root partition:all data:Selection",
          "└─Selection 10.00 cop[tikv]  isnull(test_partition.t6.b)",
          "  └─TableFullScan 10000.00 cop[tikv] table:t6 keep order:false, stats:pseudo"
        ]
      },
      {
        "SQL": "explain format = 'brief' select * from t6 where a = 7 or a = 6",
        "Result": [
          "TableReader 20.00 root partition:p0,p1 data:Selection",
          "└─Selection 20.00 cop[tikv]  or(eq(test_partition.t6.a, 7), eq(test_partition.t6.a, 6))",
          "  └─TableFullScan 10000.00 cop[tikv] table:t6 keep order:false, stats:pseudo"
        ]
      },
      {
        "SQL": "explain format = 'brief' select * from t6 where a in (6, 7)",
        "Result": [
          "TableReader 20.00 root partition:p0,p1 data:Selection",
          "└─Selection 20.00 cop[tikv]  in(test_partition.t6.a, 6, 7)",
          "  └─TableFullScan 10000.00 cop[tikv] table:t6 keep order:false, stats:pseudo"
        ]
      },
      {
        "SQL": "explain format = 'brief' select * from t5 where d is null",
        "Result": [
          "TableDual 0.00 root  rows:0"
        ]
      },
      {
        "SQL": "explain format = 'brief' select * from t7 where b = -3 and a is null",
        "Result": [
          "TableReader 0.01 root partition:p0 data:Selection",
          "└─Selection 0.01 cop[tikv]  eq(test_partition.t7.b, -3), isnull(test_partition.t7.a)",
          "  └─TableFullScan 10000.00 cop[tikv] table:t7 keep order:false, stats:pseudo"
        ]
      },
      {
        "SQL": "explain format = 'brief' select * from t7 where (a, b) in ((3, 4), (5, 6))",
        "Result": [
          "TableReader 0.02 root partition:p1,p7 data:Selection",
          "└─Selection 0.02 cop[tikv]  or(and(eq(test_partition.t7.a, 3), eq(test_partition.t7.b, 4)), and(eq(test_partition.t7.a, 5), eq(test_partition.t7.b, 6)))",
          "  └─TableFullScan 10000.00 cop[tikv] table:t7 keep order:false, stats:pseudo"
        ]
      },
      {
        "SQL": "explain format = 'brief' select * from t7 where (a = 1 and b = 2) or (a = 3 and b = 4)",
        "Result": [
          "TableReader 0.02 root partition:p3,p7 data:Selection",
          "└─Selection 0.02 cop[tikv]  or(and(eq(test_partition.t7.a, 1), eq(test_partition.t7.b, 2)), and(eq(test_partition.t7.a, 3), eq(test_partition.t7.b, 4)))",
          "  └─TableFullScan 10000.00 cop[tikv] table:t7 keep order:false, stats:pseudo"
        ]
      },
      {
        "SQL": "explain format = 'brief' select * from t7 where (a = 1 and b = 2) or (a = 1 and b = 2)",
        "Result": [
          "TableReader 0.02 root partition:p3 data:Selection",
          "└─Selection 0.02 cop[tikv]  or(and(eq(test_partition.t7.a, 1), eq(test_partition.t7.b, 2)), and(eq(test_partition.t7.a, 1), eq(test_partition.t7.b, 2)))",
          "  └─TableFullScan 10000.00 cop[tikv] table:t7 keep order:false, stats:pseudo"
        ]
      },
      {
        "SQL": "explain format = 'brief' select * from t7 partition(p0) where (a = 1 and b = 2) or (a = 3 and b = 4)",
        "Result": [
          "TableReader 0.02 root partition:dual data:Selection",
          "└─Selection 0.02 cop[tikv]  or(and(eq(test_partition.t7.a, 1), eq(test_partition.t7.b, 2)), and(eq(test_partition.t7.a, 3), eq(test_partition.t7.b, 4)))",
          "  └─TableFullScan 10000.00 cop[tikv] table:t7 keep order:false, stats:pseudo"
        ]
      }
    ]
  },
  {
    "Name": "TestListPartitionPruner",
    "Cases": [
      {
        "SQL": "select * from t1 where id = 6 and a = 6",
        "Result": [
          "6 6 6"
        ],
        "Plan": [
          "TableReader 0.01 root partition:p1 data:Selection",
          "└─Selection 0.01 cop[tikv]  eq(test_partition.t1.a, 6), eq(test_partition.t1.id, 6)",
          "  └─TableFullScan 10000.00 cop[tikv] table:t1 keep order:false, stats:pseudo"
        ]
      },
      {
        "SQL": "select * from t2 where id = 6 and a = 6 and b = 6",
        "Result": [
          "6 6 6"
        ],
        "Plan": [
          "TableReader 0.00 root partition:p1 data:Selection",
          "└─Selection 0.00 cop[tikv]  eq(test_partition.t2.a, 6), eq(test_partition.t2.b, 6), eq(test_partition.t2.id, 6)",
          "  └─TableFullScan 10000.00 cop[tikv] table:t2 keep order:false, stats:pseudo"
        ]
      },
      {
        "SQL": "select * from t3 where id = 6 and a = 6",
        "Result": [
          "6 6 6"
        ],
        "Plan": [
          "TableReader 0.01 root partition:p1 data:Selection",
          "└─Selection 0.01 cop[tikv]  eq(test_partition.t3.a, 6), eq(test_partition.t3.id, 6)",
          "  └─TableFullScan 10000.00 cop[tikv] table:t3 keep order:false, stats:pseudo"
        ]
      },
      {
        "SQL": "select * from t1 where id = 6 and (a = 6 or a is null)",
        "Result": [
          "6 6 6"
        ],
        "Plan": [
          "TableReader 0.02 root partition:p1 data:Selection",
          "└─Selection 0.02 cop[tikv]  eq(test_partition.t1.id, 6), or(eq(test_partition.t1.a, 6), isnull(test_partition.t1.a))",
          "  └─TableFullScan 10000.00 cop[tikv] table:t1 keep order:false, stats:pseudo"
        ]
      },
      {
        "SQL": "select * from t2 where id = 6 and (a = 6 and b = 6 ) or ( a is null and b = 6 )",
        "Result": [
          "6 6 6"
        ],
        "Plan": [
          "TableReader 0.01 root partition:p1 data:Selection",
          "└─Selection 0.01 cop[tikv]  or(and(eq(test_partition.t2.id, 6), and(eq(test_partition.t2.a, 6), eq(test_partition.t2.b, 6))), and(isnull(test_partition.t2.a), eq(test_partition.t2.b, 6)))",
          "  └─TableFullScan 10000.00 cop[tikv] table:t2 keep order:false, stats:pseudo"
        ]
      },
      {
        "SQL": "select * from t3 where id = 6 and (a = 6 or a is null)",
        "Result": [
          "6 6 6"
        ],
        "Plan": [
          "TableReader 0.02 root partition:p1 data:Selection",
          "└─Selection 0.02 cop[tikv]  eq(test_partition.t3.id, 6), or(eq(test_partition.t3.a, 6), isnull(test_partition.t3.a))",
          "  └─TableFullScan 10000.00 cop[tikv] table:t3 keep order:false, stats:pseudo"
        ]
      },
      {
        "SQL": "select * from t1 where id = 6 and (a = 1 or a is null)",
        "Result": null,
        "Plan": [
          "TableReader 0.02 root partition:p0,p1 data:Selection",
          "└─Selection 0.02 cop[tikv]  eq(test_partition.t1.id, 6), or(eq(test_partition.t1.a, 1), isnull(test_partition.t1.a))",
          "  └─TableFullScan 10000.00 cop[tikv] table:t1 keep order:false, stats:pseudo"
        ]
      },
      {
        "SQL": "select * from t2 where id = 6 and (a = 6 and b = 6) or ( a is null and b = 6)",
        "Result": [
          "6 6 6"
        ],
        "Plan": [
          "TableReader 0.01 root partition:p1 data:Selection",
          "└─Selection 0.01 cop[tikv]  or(and(eq(test_partition.t2.id, 6), and(eq(test_partition.t2.a, 6), eq(test_partition.t2.b, 6))), and(isnull(test_partition.t2.a), eq(test_partition.t2.b, 6)))",
          "  └─TableFullScan 10000.00 cop[tikv] table:t2 keep order:false, stats:pseudo"
        ]
      },
      {
        "SQL": "select * from t3 where id = 6 and (a = 1 or a is null)",
        "Result": null,
        "Plan": [
          "TableReader 0.02 root partition:p0,p1 data:Selection",
          "└─Selection 0.02 cop[tikv]  eq(test_partition.t3.id, 6), or(eq(test_partition.t3.a, 1), isnull(test_partition.t3.a))",
          "  └─TableFullScan 10000.00 cop[tikv] table:t3 keep order:false, stats:pseudo"
        ]
      },
      {
        "SQL": "select * from t1 where (id = 1 and a = 1) or a is null",
        "Result": [
          "1 1 1",
          "<nil> <nil> <nil>"
        ],
        "Plan": [
          "TableReader 10.01 root partition:p0,p1 data:Selection",
          "└─Selection 10.01 cop[tikv]  or(and(eq(test_partition.t1.id, 1), eq(test_partition.t1.a, 1)), isnull(test_partition.t1.a))",
          "  └─TableFullScan 10000.00 cop[tikv] table:t1 keep order:false, stats:pseudo"
        ]
      },
      {
        "SQL": "select * from t2 where (id = 1 and a = 1 and b = 1) or (a is null and b is null)",
        "Result": [
          "1 1 1",
          "<nil> <nil> <nil>"
        ],
        "Plan": [
          "TableReader 0.01 root partition:p0,p1 data:Selection",
          "└─Selection 0.01 cop[tikv]  or(and(eq(test_partition.t2.id, 1), and(eq(test_partition.t2.a, 1), eq(test_partition.t2.b, 1))), and(isnull(test_partition.t2.a), isnull(test_partition.t2.b)))",
          "  └─TableFullScan 10000.00 cop[tikv] table:t2 keep order:false, stats:pseudo"
        ]
      },
      {
        "SQL": "select * from t3 where (id = 1 and a = 1) or a is null",
        "Result": [
          "1 1 1",
          "<nil> <nil> <nil>"
        ],
        "Plan": [
          "TableReader 10.01 root partition:p0,p1 data:Selection",
          "└─Selection 10.01 cop[tikv]  or(and(eq(test_partition.t3.id, 1), eq(test_partition.t3.a, 1)), isnull(test_partition.t3.a))",
          "  └─TableFullScan 10000.00 cop[tikv] table:t3 keep order:false, stats:pseudo"
        ]
      },
      {
        "SQL": "select * from t1 where (id = 1 and a = 1) or (a = 1 and id = 1)",
        "Result": [
          "1 1 1"
        ],
        "Plan": [
          "TableReader 0.02 root partition:p0 data:Selection",
          "└─Selection 0.02 cop[tikv]  or(and(eq(test_partition.t1.id, 1), eq(test_partition.t1.a, 1)), and(eq(test_partition.t1.a, 1), eq(test_partition.t1.id, 1)))",
          "  └─TableFullScan 10000.00 cop[tikv] table:t1 keep order:false, stats:pseudo"
        ]
      },
      {
        "SQL": "select * from t2 where (id = 1 and a = 1 and b = 1) or (a = 1 and id = 1 and b=1)",
        "Result": [
          "1 1 1"
        ],
        "Plan": [
          "TableReader 0.00 root partition:p0 data:Selection",
          "└─Selection 0.00 cop[tikv]  or(and(eq(test_partition.t2.id, 1), and(eq(test_partition.t2.a, 1), eq(test_partition.t2.b, 1))), and(eq(test_partition.t2.a, 1), and(eq(test_partition.t2.id, 1), eq(test_partition.t2.b, 1))))",
          "  └─TableFullScan 10000.00 cop[tikv] table:t2 keep order:false, stats:pseudo"
        ]
      },
      {
        "SQL": "select * from t3 where (id = 1 and a = 1) or (a = 1 and id = 1)",
        "Result": [
          "1 1 1"
        ],
        "Plan": [
          "TableReader 0.02 root partition:p0 data:Selection",
          "└─Selection 0.02 cop[tikv]  or(and(eq(test_partition.t3.id, 1), eq(test_partition.t3.a, 1)), and(eq(test_partition.t3.a, 1), eq(test_partition.t3.id, 1)))",
          "  └─TableFullScan 10000.00 cop[tikv] table:t3 keep order:false, stats:pseudo"
        ]
      },
      {
        "SQL": "select * from t1 where a is null",
        "Result": [
          "<nil> <nil> <nil>"
        ],
        "Plan": [
          "TableReader 10.00 root partition:p1 data:Selection",
          "└─Selection 10.00 cop[tikv]  isnull(test_partition.t1.a)",
          "  └─TableFullScan 10000.00 cop[tikv] table:t1 keep order:false, stats:pseudo"
        ]
      },
      {
        "SQL": "select * from t2 where a is null and b is null",
        "Result": [
          "<nil> <nil> <nil>"
        ],
        "Plan": [
          "TableReader 0.01 root partition:p1 data:Selection",
          "└─Selection 0.01 cop[tikv]  isnull(test_partition.t2.a), isnull(test_partition.t2.b)",
          "  └─TableFullScan 10000.00 cop[tikv] table:t2 keep order:false, stats:pseudo"
        ]
      },
      {
        "SQL": "select * from t3 where a is null",
        "Result": [
          "<nil> <nil> <nil>"
        ],
        "Plan": [
          "TableReader 10.00 root partition:p1 data:Selection",
          "└─Selection 10.00 cop[tikv]  isnull(test_partition.t3.a)",
          "  └─TableFullScan 10000.00 cop[tikv] table:t3 keep order:false, stats:pseudo"
        ]
      },
      {
        "SQL": "select * from t1 where a=id and id >10",
        "Result": null,
        "Plan": [
          "TableReader 888.89 root partition:all data:Selection",
          "└─Selection 888.89 cop[tikv]  eq(test_partition.t1.a, test_partition.t1.id), gt(test_partition.t1.a, 10), gt(test_partition.t1.id, 10)",
          "  └─TableFullScan 10000.00 cop[tikv] table:t1 keep order:false, stats:pseudo"
        ]
      },
      {
        "SQL": "select * from t2 where a=id and id >10",
        "Result": null,
        "Plan": [
          "TableReader 888.89 root partition:all data:Selection",
          "└─Selection 888.89 cop[tikv]  eq(test_partition.t2.a, test_partition.t2.id), gt(test_partition.t2.a, 10), gt(test_partition.t2.id, 10)",
          "  └─TableFullScan 10000.00 cop[tikv] table:t2 keep order:false, stats:pseudo"
        ]
      },
      {
        "SQL": "select * from t3 where a=id and id >10",
        "Result": null,
        "Plan": [
          "TableReader 888.89 root partition:dual data:Selection",
          "└─Selection 888.89 cop[tikv]  eq(test_partition.t3.a, test_partition.t3.id), gt(test_partition.t3.a, 10), gt(test_partition.t3.id, 10)",
          "  └─TableFullScan 10000.00 cop[tikv] table:t3 keep order:false, stats:pseudo"
        ]
      },
      {
        "SQL": "select * from t1 where a=id and id >10 or a is null",
        "Result": [
          "<nil> <nil> <nil>"
        ],
        "Plan": [
          "TableReader 898.00 root partition:all data:Selection",
          "└─Selection 898.00 cop[tikv]  or(and(eq(test_partition.t1.a, test_partition.t1.id), and(gt(test_partition.t1.id, 10), gt(test_partition.t1.a, 10))), isnull(test_partition.t1.a))",
          "  └─TableFullScan 10000.00 cop[tikv] table:t1 keep order:false, stats:pseudo"
        ]
      },
      {
        "SQL": "select * from t2 where a=id and id >10 or a is null",
        "Result": [
          "<nil> <nil> <nil>"
        ],
        "Plan": [
          "TableReader 898.00 root partition:all data:Selection",
          "└─Selection 898.00 cop[tikv]  or(and(eq(test_partition.t2.a, test_partition.t2.id), and(gt(test_partition.t2.id, 10), gt(test_partition.t2.a, 10))), isnull(test_partition.t2.a))",
          "  └─TableFullScan 10000.00 cop[tikv] table:t2 keep order:false, stats:pseudo"
        ]
      },
      {
        "SQL": "select * from t3 where a=id and id >10 or a is null",
        "Result": [
          "<nil> <nil> <nil>"
        ],
        "Plan": [
          "TableReader 898.00 root partition:p1 data:Selection",
          "└─Selection 898.00 cop[tikv]  or(and(eq(test_partition.t3.a, test_partition.t3.id), and(gt(test_partition.t3.id, 10), gt(test_partition.t3.a, 10))), isnull(test_partition.t3.a))",
          "  └─TableFullScan 10000.00 cop[tikv] table:t3 keep order:false, stats:pseudo"
        ]
      },
      {
        "SQL": "select * from t1 where a in (1,2) or a=4",
        "Result": [
          "1 1 1",
          "2 2 2",
          "4 4 4"
        ],
        "Plan": [
          "TableReader 30.00 root partition:p0 data:Selection",
          "└─Selection 30.00 cop[tikv]  or(in(test_partition.t1.a, 1, 2), eq(test_partition.t1.a, 4))",
          "  └─TableFullScan 10000.00 cop[tikv] table:t1 keep order:false, stats:pseudo"
        ]
      },
      {
        "SQL": "select * from t2 where a in (1,2) or a=4",
        "Result": [
          "1 1 1",
          "2 2 2",
          "4 4 4"
        ],
        "Plan": [
          "TableReader 30.00 root partition:all data:Selection",
          "└─Selection 30.00 cop[tikv]  or(in(test_partition.t2.a, 1, 2), eq(test_partition.t2.a, 4))",
          "  └─TableFullScan 10000.00 cop[tikv] table:t2 keep order:false, stats:pseudo"
        ]
      },
      {
        "SQL": "select * from t3 where a in (1,2) or a=4",
        "Result": [
          "1 1 1",
          "2 2 2",
          "4 4 4"
        ],
        "Plan": [
          "TableReader 30.00 root partition:p0 data:Selection",
          "└─Selection 30.00 cop[tikv]  or(in(test_partition.t3.a, 1, 2), eq(test_partition.t3.a, 4))",
          "  └─TableFullScan 10000.00 cop[tikv] table:t3 keep order:false, stats:pseudo"
        ]
      },
      {
        "SQL": "select * from t1 where a in (1,2) or a=6",
        "Result": [
          "1 1 1",
          "2 2 2",
          "6 6 6"
        ],
        "Plan": [
          "TableReader 30.00 root partition:p0,p1 data:Selection",
          "└─Selection 30.00 cop[tikv]  or(in(test_partition.t1.a, 1, 2), eq(test_partition.t1.a, 6))",
          "  └─TableFullScan 10000.00 cop[tikv] table:t1 keep order:false, stats:pseudo"
        ]
      },
      {
        "SQL": "select * from t2 where (a in (1,2) or a=7) and b = 2",
        "Result": [
          "2 2 2"
        ],
        "Plan": [
          "TableReader 0.03 root partition:p0,p1 data:Selection",
          "└─Selection 0.03 cop[tikv]  eq(test_partition.t2.b, 2), or(in(test_partition.t2.a, 1, 2), eq(test_partition.t2.a, 7))",
          "  └─TableFullScan 10000.00 cop[tikv] table:t2 keep order:false, stats:pseudo"
        ]
      },
      {
        "SQL": "select * from t3 where a in (1,2) or a=8",
        "Result": [
          "1 1 1",
          "2 2 2",
          "8 8 8"
        ],
        "Plan": [
          "TableReader 30.00 root partition:p0,p1 data:Selection",
          "└─Selection 30.00 cop[tikv]  or(in(test_partition.t3.a, 1, 2), eq(test_partition.t3.a, 8))",
          "  └─TableFullScan 10000.00 cop[tikv] table:t3 keep order:false, stats:pseudo"
        ]
      },
      {
        "SQL": "select * from t1 where id = 1 or b = 1",
        "Result": [
          "1 1 1"
        ],
        "Plan": [
          "TableReader 19.99 root partition:all data:Selection",
          "└─Selection 19.99 cop[tikv]  or(eq(test_partition.t1.id, 1), eq(test_partition.t1.b, 1))",
          "  └─TableFullScan 10000.00 cop[tikv] table:t1 keep order:false, stats:pseudo"
        ]
      },
      {
        "SQL": "select * from t2 where id = 1 or b = 1",
        "Result": [
          "1 1 1"
        ],
        "Plan": [
          "TableReader 19.99 root partition:all data:Selection",
          "└─Selection 19.99 cop[tikv]  or(eq(test_partition.t2.id, 1), eq(test_partition.t2.b, 1))",
          "  └─TableFullScan 10000.00 cop[tikv] table:t2 keep order:false, stats:pseudo"
        ]
      },
      {
        "SQL": "select * from t3 where id = 1 or b = 1",
        "Result": [
          "1 1 1"
        ],
        "Plan": [
          "TableReader 19.99 root partition:all data:Selection",
          "└─Selection 19.99 cop[tikv]  or(eq(test_partition.t3.id, 1), eq(test_partition.t3.b, 1))",
          "  └─TableFullScan 10000.00 cop[tikv] table:t3 keep order:false, stats:pseudo"
        ]
      },
      {
        "SQL": "select * from t1 where a = 100",
        "Result": null,
        "Plan": [
          "TableReader 10.00 root partition:dual data:Selection",
          "└─Selection 10.00 cop[tikv]  eq(test_partition.t1.a, 100)",
          "  └─TableFullScan 10000.00 cop[tikv] table:t1 keep order:false, stats:pseudo"
        ]
      },
      {
        "SQL": "select * from t2 where a = 100 and b = 100",
        "Result": null,
        "Plan": [
          "TableReader 0.01 root partition:dual data:Selection",
          "└─Selection 0.01 cop[tikv]  eq(test_partition.t2.a, 100), eq(test_partition.t2.b, 100)",
          "  └─TableFullScan 10000.00 cop[tikv] table:t2 keep order:false, stats:pseudo"
        ]
      },
      {
        "SQL": "select * from t3 where a = 100",
        "Result": null,
        "Plan": [
          "TableReader 10.00 root partition:dual data:Selection",
          "└─Selection 10.00 cop[tikv]  eq(test_partition.t3.a, 100)",
          "  └─TableFullScan 10000.00 cop[tikv] table:t3 keep order:false, stats:pseudo"
        ]
      },
      {
        "SQL": "select * from t1 partition(p0) where a in (1,3,5,7)",
        "Result": [
          "1 1 1",
          "3 3 3",
          "5 5 5"
        ],
        "Plan": [
          "TableReader 40.00 root partition:p0 data:Selection",
          "└─Selection 40.00 cop[tikv]  in(test_partition.t1.a, 1, 3, 5, 7)",
          "  └─TableFullScan 10000.00 cop[tikv] table:t1 keep order:false, stats:pseudo"
        ]
      },
      {
        "SQL": "select * from t2 partition(p0) where b in (1,3,5,7)",
        "Result": [
          "1 1 1",
          "3 3 3",
          "5 5 5"
        ],
        "Plan": [
          "TableReader 40.00 root partition:p0 data:Selection",
          "└─Selection 40.00 cop[tikv]  in(test_partition.t2.b, 1, 3, 5, 7)",
          "  └─TableFullScan 10000.00 cop[tikv] table:t2 keep order:false, stats:pseudo"
        ]
      },
      {
        "SQL": "select * from t1 partition(p1) where a in (1,3,5,7)",
        "Result": [
          "7 7 7"
        ],
        "Plan": [
          "TableReader 40.00 root partition:p1 data:Selection",
          "└─Selection 40.00 cop[tikv]  in(test_partition.t1.a, 1, 3, 5, 7)",
          "  └─TableFullScan 10000.00 cop[tikv] table:t1 keep order:false, stats:pseudo"
        ]
      },
      {
        "SQL": "select * from t2 partition(p1) where a in (1,3,5,7)",
        "Result": [
          "7 7 7"
        ],
        "Plan": [
          "TableReader 40.00 root partition:p1 data:Selection",
          "└─Selection 40.00 cop[tikv]  in(test_partition.t2.a, 1, 3, 5, 7)",
          "  └─TableFullScan 10000.00 cop[tikv] table:t2 keep order:false, stats:pseudo"
        ]
      },
      {
        "SQL": "select * from t1 join t2 on t1.id = t2.id where (t1.a=1 or t1.a = 3) and (t2.a = 6 and t2.b = 6)",
        "Result": null,
        "Plan": [
          "Projection 0.01 root  test_partition.t1.id, test_partition.t1.a, test_partition.t1.b, test_partition.t2.a, test_partition.t2.id, test_partition.t2.b",
          "└─HashJoin 0.01 root  inner join, equal:[eq(test_partition.t2.id, test_partition.t1.id)]",
          "  ├─TableReader(Build) 0.01 root partition:p1 data:Selection",
          "  │ └─Selection 0.01 cop[tikv]  eq(test_partition.t2.a, 6), eq(test_partition.t2.b, 6), not(isnull(test_partition.t2.id))",
          "  │   └─TableFullScan 10000.00 cop[tikv] table:t2 keep order:false, stats:pseudo",
          "  └─TableReader(Probe) 19.98 root partition:p0 data:Selection",
          "    └─Selection 19.98 cop[tikv]  not(isnull(test_partition.t1.id)), or(eq(test_partition.t1.a, 1), eq(test_partition.t1.a, 3))",
          "      └─TableFullScan 10000.00 cop[tikv] table:t1 keep order:false, stats:pseudo"
        ]
      },
      {
        "SQL": "select * from t1 left join t3 on t1.id = t3.id where (t1.a=1 or t1.a = 3) and t3.a in (6,7,8)",
        "Result": null,
        "Plan": [
          "HashJoin 24.98 root  inner join, equal:[eq(test_partition.t1.id, test_partition.t3.id)]",
          "├─TableReader(Build) 19.98 root partition:p0 data:Selection",
          "│ └─Selection 19.98 cop[tikv]  not(isnull(test_partition.t1.id)), or(eq(test_partition.t1.a, 1), eq(test_partition.t1.a, 3))",
          "│   └─TableFullScan 10000.00 cop[tikv] table:t1 keep order:false, stats:pseudo",
          "└─TableReader(Probe) 29.97 root partition:p1 data:Selection",
          "  └─Selection 29.97 cop[tikv]  in(test_partition.t3.a, 6, 7, 8), not(isnull(test_partition.t3.id))",
          "    └─TableFullScan 10000.00 cop[tikv] table:t3 keep order:false, stats:pseudo"
        ]
      },
      {
        "SQL": "select * from t3 right join t2 on t3.id = t2.id where (t3.a=1 or t3.a = 3) and t2.a in (6,7,8) and t2.b = 6",
        "Result": null,
        "Plan": [
          "Projection 0.04 root  test_partition.t3.b, test_partition.t3.id, test_partition.t3.a, test_partition.t2.a, test_partition.t2.id, test_partition.t2.b",
          "└─HashJoin 0.04 root  inner join, equal:[eq(test_partition.t2.id, test_partition.t3.id)]",
          "  ├─TableReader(Build) 0.03 root partition:p1 data:Selection",
          "  │ └─Selection 0.03 cop[tikv]  eq(test_partition.t2.b, 6), in(test_partition.t2.a, 6, 7, 8), not(isnull(test_partition.t2.id))",
          "  │   └─TableFullScan 10000.00 cop[tikv] table:t2 keep order:false, stats:pseudo",
          "  └─TableReader(Probe) 19.98 root partition:p0 data:Selection",
          "    └─Selection 19.98 cop[tikv]  not(isnull(test_partition.t3.id)), or(eq(test_partition.t3.a, 1), eq(test_partition.t3.a, 3))",
          "      └─TableFullScan 10000.00 cop[tikv] table:t3 keep order:false, stats:pseudo"
        ]
      },
      {
        "SQL": "select * from t1 join t2 on true where t1.a=5 and t2.a in (6,7,8) and t1.a-t2.a=1 and t2.b = 6",
        "Result": null,
        "Plan": [
          "Projection 80.00 root  test_partition.t1.id, test_partition.t1.a, test_partition.t1.b, test_partition.t2.a, test_partition.t2.id, test_partition.t2.b",
          "└─HashJoin 80.00 root  CARTESIAN inner join",
          "  ├─TableReader(Build) 8.00 root partition:p1 data:Selection",
          "  │ └─Selection 8.00 cop[tikv]  1, eq(minus(5, test_partition.t2.a), 1), eq(test_partition.t2.b, 6), in(test_partition.t2.a, 6, 7, 8)",
          "  │   └─TableFullScan 10000.00 cop[tikv] table:t2 keep order:false, stats:pseudo",
          "  └─TableReader(Probe) 10.00 root partition:p0 data:Selection",
          "    └─Selection 10.00 cop[tikv]  1, eq(test_partition.t1.a, 5)",
          "      └─TableFullScan 10000.00 cop[tikv] table:t1 keep order:false, stats:pseudo"
        ]
      },
      {
        "SQL": "select * from t1 where a = 6 union select * from t1 where a = 1 order by a",
        "Result": [
          "1 1 1",
          "6 6 6"
        ],
        "Plan": [
          "Sort 16.00 root  Column#10",
          "└─HashAgg 16.00 root  group by:Column#10, Column#11, Column#9, funcs:firstrow(Column#9)->Column#9, funcs:firstrow(Column#10)->Column#10, funcs:firstrow(Column#11)->Column#11",
          "  └─Union 20.00 root  ",
          "    ├─TableReader 10.00 root partition:p1 data:Selection",
          "    │ └─Selection 10.00 cop[tikv]  eq(test_partition.t1.a, 6)",
          "    │   └─TableFullScan 10000.00 cop[tikv] table:t1 keep order:false, stats:pseudo",
          "    └─TableReader 10.00 root partition:p0 data:Selection",
          "      └─Selection 10.00 cop[tikv]  eq(test_partition.t1.a, 1)",
          "        └─TableFullScan 10000.00 cop[tikv] table:t1 keep order:false, stats:pseudo"
        ]
      },
      {
        "SQL": "select * from t4 join t5 on t4.id = t5.id where (t4.a=1 or t4.a = 3) and (t5.a = 1 or t5.a = 6) and t5.b in (1,6)",
        "Result": [
          "1 1 1 1 1 1"
        ],
        "Plan": [
          "HashJoin 2.50 root  inner join, equal:[eq(test_partition.t4.id, test_partition.t5.id)]",
          "├─TableReader(Build) 2.00 root partition:p0 data:Selection",
          "│ └─Selection 2.00 cop[tikv]  not(isnull(test_partition.t4.id))",
          "│   └─TableRangeScan 2.00 cop[tikv] table:t4 range:[1,1], [3,3], keep order:false, stats:pseudo",
          "└─IndexLookUp(Probe) 4.00 root partition:p0,p1 ",
          "  ├─IndexRangeScan(Build) 4.00 cop[tikv] table:t5, index:a(a, b) range:[1 1,1 1], [1 6,1 6], [6 1,6 1], [6 6,6 6], keep order:false, stats:pseudo",
          "  └─Selection(Probe) 4.00 cop[tikv]  not(isnull(test_partition.t5.id))",
          "    └─TableRowIDScan 4.00 cop[tikv] table:t5 keep order:false, stats:pseudo"
        ]
      },
      {
        "SQL": "select * from t4 t1 join t4 t2 on t1.id = t2.id where t1.a in (1, 4) and t2.a in (1,3,9,100)",
        "Result": [
          "1 1 1 1 1 1"
        ],
        "Plan": [
          "HashJoin 2.50 root  inner join, equal:[eq(test_partition.t4.id, test_partition.t4.id)]",
          "├─TableReader(Build) 2.00 root partition:p0 data:Selection",
          "│ └─Selection 2.00 cop[tikv]  not(isnull(test_partition.t4.id))",
          "│   └─TableRangeScan 2.00 cop[tikv] table:t1 range:[1,1], [4,4], keep order:false, stats:pseudo",
          "└─TableReader(Probe) 4.00 root partition:p0,p1 data:Selection",
          "  └─Selection 4.00 cop[tikv]  not(isnull(test_partition.t4.id))",
          "    └─TableRangeScan 4.00 cop[tikv] table:t2 range:[1,1], [3,3], [9,9], [100,100], keep order:false, stats:pseudo"
        ]
      },
      {
        "SQL": "select * from t6 t1 join t6 t2 on t1.id = t2.id where t1.a in (1, 4) and t2.a in (1,3,9,100)",
        "Result": [
          "1 1 1 1 1 1"
        ],
        "Plan": [
          "HashJoin 24.97 root  inner join, equal:[eq(test_partition.t6.id, test_partition.t6.id)]",
          "├─IndexLookUp(Build) 19.98 root partition:p0 ",
          "│ ├─IndexRangeScan(Build) 20.00 cop[tikv] table:t1, index:a(a, b) range:[1,1], [4,4], keep order:false, stats:pseudo",
          "│ └─Selection(Probe) 19.98 cop[tikv]  not(isnull(test_partition.t6.id))",
          "│   └─TableRowIDScan 20.00 cop[tikv] table:t1 keep order:false, stats:pseudo",
          "└─IndexLookUp(Probe) 39.96 root partition:p0,p1 ",
          "  ├─IndexRangeScan(Build) 40.00 cop[tikv] table:t2, index:a(a, b) range:[1,1], [3,3], [9,9], [100,100], keep order:false, stats:pseudo",
          "  └─Selection(Probe) 39.96 cop[tikv]  not(isnull(test_partition.t6.id))",
          "    └─TableRowIDScan 40.00 cop[tikv] table:t2 keep order:false, stats:pseudo"
        ]
      },
      {
        "SQL": "select count(*) from t6 join t5 on t6.b = t5.b where t6.a in (1,2) and t5.a in (1,6) and t5.b in (1,6)",
        "Result": [
          "1"
        ],
        "Plan": [
          "StreamAgg 1.00 root  funcs:count(1)->Column#9",
          "└─HashJoin 4.00 root  inner join, equal:[eq(test_partition.t6.b, test_partition.t5.b)]",
          "  ├─IndexReader(Build) 4.00 root partition:p0,p1 index:Selection",
          "  │ └─Selection 4.00 cop[tikv]  not(isnull(test_partition.t5.b))",
          "  │   └─IndexRangeScan 4.00 cop[tikv] table:t5, index:a(a, b) range:[1 1,1 1], [1 6,1 6], [6 1,6 1], [6 6,6 6], keep order:false, stats:pseudo",
          "  └─IndexReader(Probe) 4.00 root partition:p0 index:Selection",
          "    └─Selection 4.00 cop[tikv]  not(isnull(test_partition.t6.b))",
          "      └─IndexRangeScan 4.00 cop[tikv] table:t6, index:a(a, b) range:[1 1,1 1], [1 6,1 6], [2 1,2 1], [2 6,2 6], keep order:false, stats:pseudo"
        ]
      },
      {
        "SQL": "select /*+ INL_JOIN(t6,t5) */ count(*) from t6 join t5 on t6.b = t5.b where t6.a in (1,2) and t5.a in (1,6) and t5.b in (1,6)",
        "Result": [
          "1"
        ],
        "Plan": [
          "StreamAgg 1.00 root  funcs:count(1)->Column#9",
          "└─IndexJoin 4.00 root  inner join, inner:IndexReader, outer key:test_partition.t6.b, inner key:test_partition.t5.b, equal cond:eq(test_partition.t6.b, test_partition.t5.b)",
          "  ├─IndexReader(Build) 4.00 root partition:p0 index:Selection",
          "  │ └─Selection 4.00 cop[tikv]  not(isnull(test_partition.t6.b))",
          "  │   └─IndexRangeScan 4.00 cop[tikv] table:t6, index:a(a, b) range:[1 1,1 1], [1 6,1 6], [2 1,2 1], [2 6,2 6], keep order:false, stats:pseudo",
          "  └─IndexReader(Probe) 1.25 root partition:p0,p1 index:Selection",
          "    └─Selection 1.25 cop[tikv]  in(test_partition.t5.b, 1, 6), not(isnull(test_partition.t5.b))",
          "      └─IndexRangeScan 625.00 cop[tikv] table:t5, index:a(a, b) range: decided by [eq(test_partition.t5.b, test_partition.t6.b) in(test_partition.t5.a, 1, 6)], keep order:false, stats:pseudo"
        ]
      },
      {
        "SQL": "select /*+ INL_HASH_JOIN(t5,t6) */ count(*) from t6 join t5 on t6.b = t5.b where t6.a in (1,2) and t5.a in (1,6) and t5.b in (1,6)",
        "Result": [
          "1"
        ],
        "Plan": [
          "StreamAgg 1.00 root  funcs:count(1)->Column#9",
          "└─IndexHashJoin 4.00 root  inner join, inner:IndexReader, outer key:test_partition.t6.b, inner key:test_partition.t5.b, equal cond:eq(test_partition.t6.b, test_partition.t5.b)",
          "  ├─IndexReader(Build) 4.00 root partition:p0 index:Selection",
          "  │ └─Selection 4.00 cop[tikv]  not(isnull(test_partition.t6.b))",
          "  │   └─IndexRangeScan 4.00 cop[tikv] table:t6, index:a(a, b) range:[1 1,1 1], [1 6,1 6], [2 1,2 1], [2 6,2 6], keep order:false, stats:pseudo",
          "  └─IndexReader(Probe) 1.25 root partition:p0,p1 index:Selection",
          "    └─Selection 1.25 cop[tikv]  in(test_partition.t5.b, 1, 6), not(isnull(test_partition.t5.b))",
          "      └─IndexRangeScan 625.00 cop[tikv] table:t5, index:a(a, b) range: decided by [eq(test_partition.t5.b, test_partition.t6.b) in(test_partition.t5.a, 1, 6)], keep order:false, stats:pseudo"
        ]
      },
      {
        "SQL": "select * from t7 where a is null or a > 0 order by a;",
        "Result": [
          "<nil>",
          "1",
          "2"
        ],
        "Plan": [
          "Sort 3343.33 root  test_partition.t7.a",
          "└─TableReader 3343.33 root partition:all data:Selection",
          "  └─Selection 3343.33 cop[tikv]  or(isnull(test_partition.t7.a), gt(test_partition.t7.a, 0))",
          "    └─TableFullScan 10000.00 cop[tikv] table:t7 keep order:false, stats:pseudo"
        ]
      }
    ]
  },
  {
    "Name": "TestListColumnsPartitionPruner",
    "Cases": [
      {
        "SQL": "select * from t1 order by id,a",
        "Result": [
          "<nil> 10 <nil>",
          "1 1 1",
          "2 2 2",
          "3 3 3",
          "4 4 4",
          "5 5 5",
          "6 6 6",
          "7 7 7",
          "8 8 8",
          "9 9 9",
          "10 10 10"
        ],
        "Plan": [
          "Sort 10000.00 root  test_partition.t1.id, test_partition.t1.a",
          "└─TableReader 10000.00 root partition:all data:TableFullScan",
          "  └─TableFullScan 10000.00 cop[tikv] table:t1 keep order:false, stats:pseudo"
        ],
        "IndexPlan": [
          "Sort 10000.00 root  test_partition_1.t1.id, test_partition_1.t1.a",
          "└─IndexReader 10000.00 root partition:all index:IndexFullScan",
          "  └─IndexFullScan 10000.00 cop[tikv] table:t1, index:a(a, b, id) keep order:false, stats:pseudo"
        ]
      },
      {
        "SQL": "select count(1) from t1 order by id,a",
        "Result": [
          "11"
        ],
        "Plan": [
<<<<<<< HEAD
          "StreamAgg_17 1.00 root  funcs:count(Column#8)->Column#5",
          "└─TableReader_18 1.00 root partition:all data:StreamAgg_9",
          "  └─StreamAgg_9 1.00 cop[tikv]  funcs:count(1)->Column#8",
          "    └─TableFullScan_16 10000.00 cop[tikv] table:t1 keep order:false, stats:pseudo"
        ],
        "IndexPlan": [
          "StreamAgg_21 1.00 root  funcs:count(Column#17)->Column#5",
          "└─TableReader_22 1.00 root partition:all data:StreamAgg_9",
          "  └─StreamAgg_9 1.00 cop[tikv]  funcs:count(1)->Column#17",
          "    └─TableFullScan_19 10000.00 cop[tikv] table:t1 keep order:false, stats:pseudo"
=======
          "Projection 1.00 root  Column#5",
          "└─Sort 1.00 root  test_partition.t1.id, test_partition.t1.a",
          "  └─StreamAgg 1.00 root  funcs:count(Column#10)->Column#5, funcs:firstrow(Column#11)->test_partition.t1.id, funcs:firstrow(Column#12)->test_partition.t1.a",
          "    └─TableReader 1.00 root partition:all data:StreamAgg",
          "      └─StreamAgg 1.00 cop[tikv]  funcs:count(1)->Column#10, funcs:firstrow(test_partition.t1.id)->Column#11, funcs:firstrow(test_partition.t1.a)->Column#12",
          "        └─TableFullScan 10000.00 cop[tikv] table:t1 keep order:false, stats:pseudo"
        ],
        "IndexPlan": [
          "Projection 1.00 root  Column#5",
          "└─Sort 1.00 root  test_partition_1.t1.id, test_partition_1.t1.a",
          "  └─StreamAgg 1.00 root  funcs:count(Column#13)->Column#5, funcs:firstrow(Column#14)->test_partition_1.t1.id, funcs:firstrow(Column#15)->test_partition_1.t1.a",
          "    └─IndexReader 1.00 root partition:all index:StreamAgg",
          "      └─StreamAgg 1.00 cop[tikv]  funcs:count(1)->Column#13, funcs:firstrow(test_partition_1.t1.id)->Column#14, funcs:firstrow(test_partition_1.t1.a)->Column#15",
          "        └─IndexFullScan 10000.00 cop[tikv] table:t1, index:a(a, b, id) keep order:false, stats:pseudo"
>>>>>>> 2c83f2db
        ]
      },
      {
        "SQL": "select * from t1 where a = 1 or b = 2",
        "Result": [
          "1 1 1",
          "2 2 2"
        ],
        "Plan": [
          "TableReader 19.99 root partition:p0 data:Selection",
          "└─Selection 19.99 cop[tikv]  or(eq(test_partition.t1.a, 1), eq(test_partition.t1.b, 2))",
          "  └─TableFullScan 10000.00 cop[tikv] table:t1 keep order:false, stats:pseudo"
        ],
        "IndexPlan": [
          "IndexReader 19.99 root partition:p0 index:Selection",
          "└─Selection 19.99 cop[tikv]  or(eq(test_partition_1.t1.a, 1), eq(test_partition_1.t1.b, 2))",
          "  └─IndexFullScan 10000.00 cop[tikv] table:t1, index:a(a, b, id) keep order:false, stats:pseudo"
        ]
      },
      {
        "SQL": "select count(1) from t1 where a = 1 or b = 2",
        "Result": [
          "2"
        ],
        "Plan": [
          "StreamAgg 1.00 root  funcs:count(Column#7)->Column#5",
          "└─TableReader 1.00 root partition:p0 data:StreamAgg",
          "  └─StreamAgg 1.00 cop[tikv]  funcs:count(1)->Column#7",
          "    └─Selection 19.99 cop[tikv]  or(eq(test_partition.t1.a, 1), eq(test_partition.t1.b, 2))",
          "      └─TableFullScan 10000.00 cop[tikv] table:t1 keep order:false, stats:pseudo"
        ],
        "IndexPlan": [
          "StreamAgg 1.00 root  funcs:count(Column#10)->Column#5",
          "└─IndexReader 1.00 root partition:p0 index:StreamAgg",
          "  └─StreamAgg 1.00 cop[tikv]  funcs:count(1)->Column#10",
          "    └─Selection 19.99 cop[tikv]  or(eq(test_partition_1.t1.a, 1), eq(test_partition_1.t1.b, 2))",
          "      └─IndexFullScan 10000.00 cop[tikv] table:t1, index:a(a, b, id) keep order:false, stats:pseudo"
        ]
      },
      {
        "SQL": "select * from t1 where a = 1 and b = 2",
        "Result": null,
        "Plan": [
          "TableReader 0.01 root partition:dual data:Selection",
          "└─Selection 0.01 cop[tikv]  eq(test_partition.t1.a, 1), eq(test_partition.t1.b, 2)",
          "  └─TableFullScan 10000.00 cop[tikv] table:t1 keep order:false, stats:pseudo"
        ],
        "IndexPlan": [
          "IndexReader 0.10 root partition:dual index:IndexRangeScan",
          "└─IndexRangeScan 0.10 cop[tikv] table:t1, index:a(a, b, id) range:[1 2,1 2], keep order:false, stats:pseudo"
        ]
      },
      {
        "SQL": "select count(1) from t1 where a = 1 and b = 2",
        "Result": [
          "0"
        ],
        "Plan": [
          "StreamAgg 1.00 root  funcs:count(1)->Column#5",
          "└─TableReader 0.01 root partition:dual data:Selection",
          "  └─Selection 0.01 cop[tikv]  eq(test_partition.t1.a, 1), eq(test_partition.t1.b, 2)",
          "    └─TableFullScan 10000.00 cop[tikv] table:t1 keep order:false, stats:pseudo"
        ],
        "IndexPlan": [
          "StreamAgg 1.00 root  funcs:count(1)->Column#5",
          "└─IndexReader 0.10 root partition:dual index:IndexRangeScan",
          "  └─IndexRangeScan 0.10 cop[tikv] table:t1, index:a(a, b, id) range:[1 2,1 2], keep order:false, stats:pseudo"
        ]
      },
      {
        "SQL": "select * from t1 where a = 1 and b = 1",
        "Result": [
          "1 1 1"
        ],
        "Plan": [
          "TableReader 0.01 root partition:p0 data:Selection",
          "└─Selection 0.01 cop[tikv]  eq(test_partition.t1.a, 1), eq(test_partition.t1.b, 1)",
          "  └─TableFullScan 10000.00 cop[tikv] table:t1 keep order:false, stats:pseudo"
        ],
        "IndexPlan": [
          "IndexReader 0.10 root partition:p0 index:IndexRangeScan",
          "└─IndexRangeScan 0.10 cop[tikv] table:t1, index:a(a, b, id) range:[1 1,1 1], keep order:false, stats:pseudo"
        ]
      },
      {
        "SQL": "select * from t1 where a in (1,2,3) or b in (4,5,6)",
        "Result": [
          "1 1 1",
          "2 2 2",
          "3 3 3",
          "4 4 4",
          "5 5 5",
          "6 6 6"
        ],
        "Plan": [
          "TableReader 59.91 root partition:p0,p1 data:Selection",
          "└─Selection 59.91 cop[tikv]  or(in(test_partition.t1.a, 1, 2, 3), in(test_partition.t1.b, 4, 5, 6))",
          "  └─TableFullScan 10000.00 cop[tikv] table:t1 keep order:false, stats:pseudo"
        ],
        "IndexPlan": [
          "IndexReader 59.91 root partition:p0,p1 index:Selection",
          "└─Selection 59.91 cop[tikv]  or(in(test_partition_1.t1.a, 1, 2, 3), in(test_partition_1.t1.b, 4, 5, 6))",
          "  └─IndexFullScan 10000.00 cop[tikv] table:t1, index:a(a, b, id) keep order:false, stats:pseudo"
        ]
      },
      {
        "SQL": "select * from t1 where a in (1,2,3) and b in (4,5,6)",
        "Result": null,
        "Plan": [
          "TableReader 0.09 root partition:dual data:Selection",
          "└─Selection 0.09 cop[tikv]  in(test_partition.t1.a, 1, 2, 3), in(test_partition.t1.b, 4, 5, 6)",
          "  └─TableFullScan 10000.00 cop[tikv] table:t1 keep order:false, stats:pseudo"
        ],
        "IndexPlan": [
          "IndexReader 0.90 root partition:dual index:IndexRangeScan",
          "└─IndexRangeScan 0.90 cop[tikv] table:t1, index:a(a, b, id) range:[1 4,1 4], [1 5,1 5], [1 6,1 6], [2 4,2 4], [2 5,2 5], [2 6,2 6], [3 4,3 4], [3 5,3 5], [3 6,3 6], keep order:false, stats:pseudo"
        ]
      },
      {
        "SQL": "select * from t1 where a in (1,2,3) and b in (3,4,6)",
        "Result": [
          "3 3 3"
        ],
        "Plan": [
          "TableReader 0.09 root partition:p0 data:Selection",
          "└─Selection 0.09 cop[tikv]  in(test_partition.t1.a, 1, 2, 3), in(test_partition.t1.b, 3, 4, 6)",
          "  └─TableFullScan 10000.00 cop[tikv] table:t1 keep order:false, stats:pseudo"
        ],
        "IndexPlan": [
          "IndexReader 0.90 root partition:p0 index:IndexRangeScan",
          "└─IndexRangeScan 0.90 cop[tikv] table:t1, index:a(a, b, id) range:[1 3,1 3], [1 4,1 4], [1 6,1 6], [2 3,2 3], [2 4,2 4], [2 6,2 6], [3 3,3 3], [3 4,3 4], [3 6,3 6], keep order:false, stats:pseudo"
        ]
      },
      {
        "SQL": "select * from t1 where a in (1,2,3) and b in (1,2,3)",
        "Result": [
          "1 1 1",
          "2 2 2",
          "3 3 3"
        ],
        "Plan": [
          "TableReader 0.09 root partition:p0 data:Selection",
          "└─Selection 0.09 cop[tikv]  in(test_partition.t1.a, 1, 2, 3), in(test_partition.t1.b, 1, 2, 3)",
          "  └─TableFullScan 10000.00 cop[tikv] table:t1 keep order:false, stats:pseudo"
        ],
        "IndexPlan": [
          "IndexReader 0.90 root partition:p0 index:IndexRangeScan",
          "└─IndexRangeScan 0.90 cop[tikv] table:t1, index:a(a, b, id) range:[1 1,1 1], [1 2,1 2], [1 3,1 3], [2 1,2 1], [2 2,2 2], [2 3,2 3], [3 1,3 1], [3 2,3 2], [3 3,3 3], keep order:false, stats:pseudo"
        ]
      },
      {
        "SQL": "select * from t1 where a in (1,2,3) or b in (1,2,3)",
        "Result": [
          "1 1 1",
          "2 2 2",
          "3 3 3"
        ],
        "Plan": [
          "TableReader 59.91 root partition:p0 data:Selection",
          "└─Selection 59.91 cop[tikv]  or(in(test_partition.t1.a, 1, 2, 3), in(test_partition.t1.b, 1, 2, 3))",
          "  └─TableFullScan 10000.00 cop[tikv] table:t1 keep order:false, stats:pseudo"
        ],
        "IndexPlan": [
          "IndexReader 59.91 root partition:p0 index:Selection",
          "└─Selection 59.91 cop[tikv]  or(in(test_partition_1.t1.a, 1, 2, 3), in(test_partition_1.t1.b, 1, 2, 3))",
          "  └─IndexFullScan 10000.00 cop[tikv] table:t1, index:a(a, b, id) keep order:false, stats:pseudo"
        ]
      },
      {
        "SQL": "select * from t1 where ( a=1 and b=1) or (a=6 and b=6)",
        "Result": [
          "1 1 1",
          "6 6 6"
        ],
        "Plan": [
          "TableReader 0.02 root partition:p0,p1 data:Selection",
          "└─Selection 0.02 cop[tikv]  or(and(eq(test_partition.t1.a, 1), eq(test_partition.t1.b, 1)), and(eq(test_partition.t1.a, 6), eq(test_partition.t1.b, 6)))",
          "  └─TableFullScan 10000.00 cop[tikv] table:t1 keep order:false, stats:pseudo"
        ],
        "IndexPlan": [
          "IndexReader 0.20 root partition:p0,p1 index:IndexRangeScan",
          "└─IndexRangeScan 0.20 cop[tikv] table:t1, index:a(a, b, id) range:[1 1,1 1], [6 6,6 6], keep order:false, stats:pseudo"
        ]
      },
      {
        "SQL": "select * from t1 where a = 100 and b = 100",
        "Result": null,
        "Plan": [
          "TableReader 0.01 root partition:dual data:Selection",
          "└─Selection 0.01 cop[tikv]  eq(test_partition.t1.a, 100), eq(test_partition.t1.b, 100)",
          "  └─TableFullScan 10000.00 cop[tikv] table:t1 keep order:false, stats:pseudo"
        ],
        "IndexPlan": [
          "IndexReader 0.10 root partition:dual index:IndexRangeScan",
          "└─IndexRangeScan 0.10 cop[tikv] table:t1, index:a(a, b, id) range:[100 100,100 100], keep order:false, stats:pseudo"
        ]
      },
      {
        "SQL": "select * from t1 join t2 on t1.id = t2.id where (t1.a=1 or t1.a = 3 and t1.b in (3,5)) and t2.a in (6,7,8) and t2.b=7 and t2.id=7",
        "Result": null,
        "Plan": [
          "Projection 0.00 root  test_partition.t1.id, test_partition.t1.a, test_partition.t1.b, test_partition.t2.id, test_partition.t2.a, test_partition.t2.b",
          "└─HashJoin 0.00 root  CARTESIAN inner join",
          "  ├─TableReader(Build) 0.00 root partition:p1 data:Selection",
          "  │ └─Selection 0.00 cop[tikv]  eq(test_partition.t2.b, 7), eq(test_partition.t2.id, 7), in(test_partition.t2.a, 6, 7, 8)",
          "  │   └─TableFullScan 10000.00 cop[tikv] table:t2 keep order:false, stats:pseudo",
          "  └─TableReader(Probe) 0.01 root partition:p0 data:Selection",
          "    └─Selection 0.01 cop[tikv]  eq(test_partition.t1.id, 7), or(eq(test_partition.t1.a, 1), and(eq(test_partition.t1.a, 3), in(test_partition.t1.b, 3, 5)))",
          "      └─TableFullScan 10000.00 cop[tikv] table:t1 keep order:false, stats:pseudo"
        ],
        "IndexPlan": [
          "HashJoin 0.03 root  CARTESIAN inner join",
          "├─IndexReader(Build) 0.01 root partition:p0 index:Selection",
          "│ └─Selection 0.01 cop[tikv]  eq(test_partition_1.t1.id, 7), or(eq(test_partition_1.t1.a, 1), and(eq(test_partition_1.t1.a, 3), in(test_partition_1.t1.b, 3, 5)))",
          "│   └─IndexRangeScan 20.00 cop[tikv] table:t1, index:a(a, b, id) range:[1,1], [3,3], keep order:false, stats:pseudo",
          "└─IndexReader(Probe) 3.00 root partition:p1 index:IndexRangeScan",
          "  └─IndexRangeScan 3.00 cop[tikv] table:t2, index:a(a, b, id) range:[6 7 7,6 7 7], [7 7 7,7 7 7], [8 7 7,8 7 7], keep order:false, stats:pseudo"
        ]
      },
      {
        "SQL": "select * from t1 left join t2 on true where (t1.a=1 or t1.a = 3 and t1.b in (3,5)) and t2.a in (6,7,8) and t2.b=7 and t2.id = 7 order by t1.id,t1.a",
        "Result": [
          "1 1 1 7 7 7",
          "3 3 3 7 7 7"
        ],
        "Plan": [
          "Sort 80.16 root  test_partition.t1.id, test_partition.t1.a",
          "└─Projection 80.16 root  test_partition.t1.id, test_partition.t1.a, test_partition.t1.b, test_partition.t2.id, test_partition.t2.a, test_partition.t2.b",
          "  └─HashJoin 80.16 root  CARTESIAN inner join",
          "    ├─TableReader(Build) 8.00 root partition:p1 data:Selection",
          "    │ └─Selection 8.00 cop[tikv]  1, eq(test_partition.t2.b, 7), eq(test_partition.t2.id, 7), in(test_partition.t2.a, 6, 7, 8)",
          "    │   └─TableFullScan 10000.00 cop[tikv] table:t2 keep order:false, stats:pseudo",
          "    └─TableReader(Probe) 10.02 root partition:p0 data:Selection",
          "      └─Selection 10.02 cop[tikv]  1, or(eq(test_partition.t1.a, 1), and(eq(test_partition.t1.a, 3), in(test_partition.t1.b, 3, 5)))",
          "        └─TableFullScan 10000.00 cop[tikv] table:t1 keep order:false, stats:pseudo"
        ],
        "IndexPlan": [
          "Sort 0.05 root  test_partition_1.t1.id, test_partition_1.t1.a",
          "└─HashJoin 0.05 root  CARTESIAN inner join",
          "  ├─IndexReader(Build) 0.02 root partition:p0 index:Selection",
          "  │ └─Selection 0.02 cop[tikv]  or(eq(test_partition_1.t1.a, 1), and(eq(test_partition_1.t1.a, 3), in(test_partition_1.t1.b, 3, 5)))",
          "  │   └─IndexRangeScan 20.00 cop[tikv] table:t1, index:a(a, b, id) range:[1,1], [3,3], keep order:false, stats:pseudo",
          "  └─IndexReader(Probe) 2.40 root partition:p1 index:Selection",
          "    └─Selection 2.40 cop[tikv]  1",
          "      └─IndexRangeScan 3.00 cop[tikv] table:t2, index:a(a, b, id) range:[6 7 7,6 7 7], [7 7 7,7 7 7], [8 7 7,8 7 7], keep order:false, stats:pseudo"
        ]
      },
      {
        "SQL": "select * from t1 where a = 1",
        "Result": [
          "1 1 1"
        ],
        "Plan": [
          "TableReader 10.00 root partition:p0 data:Selection",
          "└─Selection 10.00 cop[tikv]  eq(test_partition.t1.a, 1)",
          "  └─TableFullScan 10000.00 cop[tikv] table:t1 keep order:false, stats:pseudo"
        ],
        "IndexPlan": [
          "IndexReader 10.00 root partition:p0 index:IndexRangeScan",
          "└─IndexRangeScan 10.00 cop[tikv] table:t1, index:a(a, b, id) range:[1,1], keep order:false, stats:pseudo"
        ]
      },
      {
        "SQL": "select * from t1 where b = 1",
        "Result": [
          "1 1 1"
        ],
        "Plan": [
          "TableReader 10.00 root partition:p0 data:Selection",
          "└─Selection 10.00 cop[tikv]  eq(test_partition.t1.b, 1)",
          "  └─TableFullScan 10000.00 cop[tikv] table:t1 keep order:false, stats:pseudo"
        ],
        "IndexPlan": [
          "IndexReader 10.00 root partition:p0 index:Selection",
          "└─Selection 10.00 cop[tikv]  eq(test_partition_1.t1.b, 1)",
          "  └─IndexFullScan 10000.00 cop[tikv] table:t1, index:a(a, b, id) keep order:false, stats:pseudo"
        ]
      },
      {
        "SQL": "select * from t1 where b is null",
        "Result": [
          "<nil> 10 <nil>"
        ],
        "Plan": [
          "TableReader 10.00 root partition:p1 data:Selection",
          "└─Selection 10.00 cop[tikv]  isnull(test_partition.t1.b)",
          "  └─TableFullScan 10000.00 cop[tikv] table:t1 keep order:false, stats:pseudo"
        ],
        "IndexPlan": [
          "IndexReader 10.00 root partition:p1 index:Selection",
          "└─Selection 10.00 cop[tikv]  isnull(test_partition_1.t1.b)",
          "  └─IndexFullScan 10000.00 cop[tikv] table:t1, index:a(a, b, id) keep order:false, stats:pseudo"
        ]
      },
      {
        "SQL": "select * from t1 where a is null",
        "Result": null,
        "Plan": [
          "TableReader 10.00 root partition:dual data:Selection",
          "└─Selection 10.00 cop[tikv]  isnull(test_partition.t1.a)",
          "  └─TableFullScan 10000.00 cop[tikv] table:t1 keep order:false, stats:pseudo"
        ],
        "IndexPlan": [
          "IndexReader 10.00 root partition:dual index:IndexRangeScan",
          "└─IndexRangeScan 10.00 cop[tikv] table:t1, index:a(a, b, id) range:[NULL,NULL], keep order:false, stats:pseudo"
        ]
      },
      {
        "SQL": "select * from t1 where a = 1 or b = 2",
        "Result": [
          "1 1 1",
          "2 2 2"
        ],
        "Plan": [
          "TableReader 19.99 root partition:p0 data:Selection",
          "└─Selection 19.99 cop[tikv]  or(eq(test_partition.t1.a, 1), eq(test_partition.t1.b, 2))",
          "  └─TableFullScan 10000.00 cop[tikv] table:t1 keep order:false, stats:pseudo"
        ],
        "IndexPlan": [
          "IndexReader 19.99 root partition:p0 index:Selection",
          "└─Selection 19.99 cop[tikv]  or(eq(test_partition_1.t1.a, 1), eq(test_partition_1.t1.b, 2))",
          "  └─IndexFullScan 10000.00 cop[tikv] table:t1, index:a(a, b, id) keep order:false, stats:pseudo"
        ]
      },
      {
        "SQL": "select * from t1 where a = 1 or (a = 2 and b = 2) or ((a,b) in ((4,4),(5,5)))",
        "Result": [
          "1 1 1",
          "2 2 2",
          "4 4 4",
          "5 5 5"
        ],
        "Plan": [
          "TableReader 10.03 root partition:p0 data:Selection",
          "└─Selection 10.03 cop[tikv]  or(or(eq(test_partition.t1.a, 1), and(eq(test_partition.t1.a, 2), eq(test_partition.t1.b, 2))), or(and(eq(test_partition.t1.a, 4), eq(test_partition.t1.b, 4)), and(eq(test_partition.t1.a, 5), eq(test_partition.t1.b, 5))))",
          "  └─TableFullScan 10000.00 cop[tikv] table:t1 keep order:false, stats:pseudo"
        ],
        "IndexPlan": [
          "IndexReader 10.30 root partition:p0 index:IndexRangeScan",
          "└─IndexRangeScan 10.30 cop[tikv] table:t1, index:a(a, b, id) range:[1,1], [2 2,2 2], [4 4,4 4], [5 5,5 5], keep order:false, stats:pseudo"
        ]
      },
      {
        "SQL": "select * from t1 where a = 1 or (a is null and b = 10)",
        "Result": [
          "1 1 1"
        ],
        "Plan": [
          "TableReader 10.01 root partition:p0 data:Selection",
          "└─Selection 10.01 cop[tikv]  or(eq(test_partition.t1.a, 1), and(isnull(test_partition.t1.a), eq(test_partition.t1.b, 10)))",
          "  └─TableFullScan 10000.00 cop[tikv] table:t1 keep order:false, stats:pseudo"
        ],
        "IndexPlan": [
          "IndexReader 16.00 root partition:p0 index:Selection",
          "└─Selection 16.00 cop[tikv]  or(eq(test_partition_1.t1.a, 1), and(isnull(test_partition_1.t1.a), eq(test_partition_1.t1.b, 10)))",
          "  └─IndexRangeScan 20.00 cop[tikv] table:t1, index:a(a, b, id) range:[NULL,NULL], [1,1], keep order:false, stats:pseudo"
        ]
      },
      {
        "SQL": "select * from t1 where a = 1 or (a = 10 and b is null)",
        "Result": [
          "1 1 1",
          "<nil> 10 <nil>"
        ],
        "Plan": [
          "TableReader 10.01 root partition:p0,p1 data:Selection",
          "└─Selection 10.01 cop[tikv]  or(eq(test_partition.t1.a, 1), and(eq(test_partition.t1.a, 10), isnull(test_partition.t1.b)))",
          "  └─TableFullScan 10000.00 cop[tikv] table:t1 keep order:false, stats:pseudo"
        ],
        "IndexPlan": [
          "IndexReader 10.10 root partition:p0,p1 index:IndexRangeScan",
          "└─IndexRangeScan 10.10 cop[tikv] table:t1, index:a(a, b, id) range:[1,1], [10 NULL,10 NULL], keep order:false, stats:pseudo"
        ]
      },
      {
        "SQL": "select * from t1 where a = 8 or (a = 10 and b is null)",
        "Result": [
          "8 8 8",
          "<nil> 10 <nil>"
        ],
        "Plan": [
          "TableReader 10.01 root partition:p1 data:Selection",
          "└─Selection 10.01 cop[tikv]  or(eq(test_partition.t1.a, 8), and(eq(test_partition.t1.a, 10), isnull(test_partition.t1.b)))",
          "  └─TableFullScan 10000.00 cop[tikv] table:t1 keep order:false, stats:pseudo"
        ],
        "IndexPlan": [
          "IndexReader 10.10 root partition:p1 index:IndexRangeScan",
          "└─IndexRangeScan 10.10 cop[tikv] table:t1, index:a(a, b, id) range:[8,8], [10 NULL,10 NULL], keep order:false, stats:pseudo"
        ]
      },
      {
        "SQL": "select * from t1 where a = 1 and false",
        "Result": null,
        "Plan": [
          "TableDual 0.00 root  rows:0"
        ],
        "IndexPlan": [
          "TableDual 0.00 root  rows:0"
        ]
      },
      {
        "SQL": "select * from t1 where a = 1 and true",
        "Result": [
          "1 1 1"
        ],
        "Plan": [
          "TableReader 10.00 root partition:p0 data:Selection",
          "└─Selection 10.00 cop[tikv]  eq(test_partition.t1.a, 1)",
          "  └─TableFullScan 10000.00 cop[tikv] table:t1 keep order:false, stats:pseudo"
        ],
        "IndexPlan": [
          "IndexReader 10.00 root partition:p0 index:IndexRangeScan",
          "└─IndexRangeScan 10.00 cop[tikv] table:t1, index:a(a, b, id) range:[1,1], keep order:false, stats:pseudo"
        ]
      },
      {
        "SQL": "select * from t1 where a = 1 or false",
        "Result": [
          "1 1 1"
        ],
        "Plan": [
          "TableReader 10.00 root partition:p0 data:Selection",
          "└─Selection 10.00 cop[tikv]  or(eq(test_partition.t1.a, 1), 0)",
          "  └─TableFullScan 10000.00 cop[tikv] table:t1 keep order:false, stats:pseudo"
        ],
        "IndexPlan": [
          "IndexReader 10.00 root partition:p0 index:IndexRangeScan",
          "└─IndexRangeScan 10.00 cop[tikv] table:t1, index:a(a, b, id) range:[1,1], keep order:false, stats:pseudo"
        ]
      },
      {
        "SQL": "select * from t1 where a = 1 or true order by id,a",
        "Result": [
          "<nil> 10 <nil>",
          "1 1 1",
          "2 2 2",
          "3 3 3",
          "4 4 4",
          "5 5 5",
          "6 6 6",
          "7 7 7",
          "8 8 8",
          "9 9 9",
          "10 10 10"
        ],
        "Plan": [
          "Sort 10000.00 root  test_partition.t1.id, test_partition.t1.a",
          "└─TableReader 10000.00 root partition:all data:Selection",
          "  └─Selection 10000.00 cop[tikv]  or(eq(test_partition.t1.a, 1), 1)",
          "    └─TableFullScan 10000.00 cop[tikv] table:t1 keep order:false, stats:pseudo"
        ],
        "IndexPlan": [
          "Sort 10000.00 root  test_partition_1.t1.id, test_partition_1.t1.a",
          "└─IndexReader 10000.00 root partition:all index:IndexFullScan",
          "  └─IndexFullScan 10000.00 cop[tikv] table:t1, index:a(a, b, id) keep order:false, stats:pseudo"
        ]
      },
      {
        "SQL": "select * from t1 where a = 1 or b in (100,200)",
        "Result": [
          "1 1 1"
        ],
        "Plan": [
          "TableReader 29.98 root partition:p0 data:Selection",
          "└─Selection 29.98 cop[tikv]  or(eq(test_partition.t1.a, 1), in(test_partition.t1.b, 100, 200))",
          "  └─TableFullScan 10000.00 cop[tikv] table:t1 keep order:false, stats:pseudo"
        ],
        "IndexPlan": [
          "IndexReader 29.98 root partition:p0 index:Selection",
          "└─Selection 29.98 cop[tikv]  or(eq(test_partition_1.t1.a, 1), in(test_partition_1.t1.b, 100, 200))",
          "  └─IndexFullScan 10000.00 cop[tikv] table:t1, index:a(a, b, id) keep order:false, stats:pseudo"
        ]
      },
      {
        "SQL": "select * from t1 where a = 100 or b in (1,2)",
        "Result": [
          "1 1 1",
          "2 2 2"
        ],
        "Plan": [
          "TableReader 29.98 root partition:p0 data:Selection",
          "└─Selection 29.98 cop[tikv]  or(eq(test_partition.t1.a, 100), in(test_partition.t1.b, 1, 2))",
          "  └─TableFullScan 10000.00 cop[tikv] table:t1 keep order:false, stats:pseudo"
        ],
        "IndexPlan": [
          "IndexReader 29.98 root partition:p0 index:Selection",
          "└─Selection 29.98 cop[tikv]  or(eq(test_partition_1.t1.a, 100), in(test_partition_1.t1.b, 1, 2))",
          "  └─IndexFullScan 10000.00 cop[tikv] table:t1, index:a(a, b, id) keep order:false, stats:pseudo"
        ]
      },
      {
        "SQL": "select * from t1 where a = 100 or b in (1,6)",
        "Result": [
          "1 1 1",
          "6 6 6"
        ],
        "Plan": [
          "TableReader 29.98 root partition:p0,p1 data:Selection",
          "└─Selection 29.98 cop[tikv]  or(eq(test_partition.t1.a, 100), in(test_partition.t1.b, 1, 6))",
          "  └─TableFullScan 10000.00 cop[tikv] table:t1 keep order:false, stats:pseudo"
        ],
        "IndexPlan": [
          "IndexReader 29.98 root partition:p0,p1 index:Selection",
          "└─Selection 29.98 cop[tikv]  or(eq(test_partition_1.t1.a, 100), in(test_partition_1.t1.b, 1, 6))",
          "  └─IndexFullScan 10000.00 cop[tikv] table:t1, index:a(a, b, id) keep order:false, stats:pseudo"
        ]
      },
      {
        "SQL": "select * from t1 where a = 100 or b in (100,200)",
        "Result": null,
        "Plan": [
          "TableReader 29.98 root partition:dual data:Selection",
          "└─Selection 29.98 cop[tikv]  or(eq(test_partition.t1.a, 100), in(test_partition.t1.b, 100, 200))",
          "  └─TableFullScan 10000.00 cop[tikv] table:t1 keep order:false, stats:pseudo"
        ],
        "IndexPlan": [
          "IndexReader 29.98 root partition:dual index:Selection",
          "└─Selection 29.98 cop[tikv]  or(eq(test_partition_1.t1.a, 100), in(test_partition_1.t1.b, 100, 200))",
          "  └─IndexFullScan 10000.00 cop[tikv] table:t1, index:a(a, b, id) keep order:false, stats:pseudo"
        ]
      },
      {
        "SQL": "select * from t1 where a in (1,6) or b in (1,2) or (a=3 and b =3)",
        "Result": [
          "1 1 1",
          "2 2 2",
          "3 3 3",
          "6 6 6"
        ],
        "Plan": [
          "TableReader 39.97 root partition:p0,p1 data:Selection",
          "└─Selection 39.97 cop[tikv]  or(in(test_partition.t1.a, 1, 6), or(in(test_partition.t1.b, 1, 2), and(eq(test_partition.t1.a, 3), eq(test_partition.t1.b, 3))))",
          "  └─TableFullScan 10000.00 cop[tikv] table:t1 keep order:false, stats:pseudo"
        ],
        "IndexPlan": [
          "IndexReader 40.06 root partition:p0,p1 index:Selection",
          "└─Selection 40.06 cop[tikv]  or(in(test_partition_1.t1.a, 1, 6), or(in(test_partition_1.t1.b, 1, 2), and(eq(test_partition_1.t1.a, 3), eq(test_partition_1.t1.b, 3))))",
          "  └─IndexFullScan 10000.00 cop[tikv] table:t1, index:a(a, b, id) keep order:false, stats:pseudo"
        ]
      },
      {
        "SQL": "select * from t1 where a in (1,6)",
        "Result": [
          "1 1 1",
          "6 6 6"
        ],
        "Plan": [
          "TableReader 20.00 root partition:p0,p1 data:Selection",
          "└─Selection 20.00 cop[tikv]  in(test_partition.t1.a, 1, 6)",
          "  └─TableFullScan 10000.00 cop[tikv] table:t1 keep order:false, stats:pseudo"
        ],
        "IndexPlan": [
          "IndexReader 20.00 root partition:p0,p1 index:IndexRangeScan",
          "└─IndexRangeScan 20.00 cop[tikv] table:t1, index:a(a, b, id) range:[1,1], [6,6], keep order:false, stats:pseudo"
        ]
      },
      {
        "SQL": "select * from t1 where a in (1,6) or (a=3 and b =3)",
        "Result": [
          "1 1 1",
          "3 3 3",
          "6 6 6"
        ],
        "Plan": [
          "TableReader 20.01 root partition:p0,p1 data:Selection",
          "└─Selection 20.01 cop[tikv]  or(in(test_partition.t1.a, 1, 6), and(eq(test_partition.t1.a, 3), eq(test_partition.t1.b, 3)))",
          "  └─TableFullScan 10000.00 cop[tikv] table:t1 keep order:false, stats:pseudo"
        ],
        "IndexPlan": [
          "IndexReader 20.10 root partition:p0,p1 index:IndexRangeScan",
          "└─IndexRangeScan 20.10 cop[tikv] table:t1, index:a(a, b, id) range:[1,1], [3 3,3 3], [6,6], keep order:false, stats:pseudo"
        ]
      },
      {
        "SQL": "select * from t1 where a in (1,6) and (a=3 and b =3)",
        "Result": null,
        "Plan": [
          "TableDual 8000.00 root  rows:0"
        ],
        "IndexPlan": [
          "TableDual 8000.00 root  rows:0"
        ]
      },
      {
        "SQL": "select * from t1 where a = 1 and (b=6 or a=6)",
        "Result": null,
        "Plan": [
          "TableReader 0.01 root partition:dual data:Selection",
          "└─Selection 0.01 cop[tikv]  eq(test_partition.t1.a, 1), or(eq(test_partition.t1.b, 6), 0)",
          "  └─TableFullScan 10000.00 cop[tikv] table:t1 keep order:false, stats:pseudo"
        ],
        "IndexPlan": [
          "IndexReader 0.10 root partition:dual index:IndexRangeScan",
          "└─IndexRangeScan 0.10 cop[tikv] table:t1, index:a(a, b, id) range:[1 6,1 6], keep order:false, stats:pseudo"
        ]
      },
      {
        "SQL": "select * from t1 where a = 100 and (b=200 or a=200)",
        "Result": null,
        "Plan": [
          "TableReader 0.01 root partition:dual data:Selection",
          "└─Selection 0.01 cop[tikv]  eq(test_partition.t1.a, 100), or(eq(test_partition.t1.b, 200), 0)",
          "  └─TableFullScan 10000.00 cop[tikv] table:t1 keep order:false, stats:pseudo"
        ],
        "IndexPlan": [
          "IndexReader 0.10 root partition:dual index:IndexRangeScan",
          "└─IndexRangeScan 0.10 cop[tikv] table:t1, index:a(a, b, id) range:[100 200,100 200], keep order:false, stats:pseudo"
        ]
      },
      {
        "SQL": "select * from t1 where a = 1 or (a+b=3)",
        "Result": [
          "1 1 1"
        ],
        "Plan": [
          "TableReader 8002.00 root partition:all data:Selection",
          "└─Selection 8002.00 cop[tikv]  or(eq(test_partition.t1.a, 1), eq(plus(test_partition.t1.a, test_partition.t1.b), 3))",
          "  └─TableFullScan 10000.00 cop[tikv] table:t1 keep order:false, stats:pseudo"
        ],
        "IndexPlan": [
          "IndexReader 8002.00 root partition:all index:Selection",
          "└─Selection 8002.00 cop[tikv]  or(eq(test_partition_1.t1.a, 1), eq(plus(test_partition_1.t1.a, test_partition_1.t1.b), 3))",
          "  └─IndexFullScan 10000.00 cop[tikv] table:t1, index:a(a, b, id) keep order:false, stats:pseudo"
        ]
      },
      {
        "SQL": "select * from t1 where id = 1 or id=2",
        "Result": [
          "1 1 1",
          "2 2 2"
        ],
        "Plan": [
          "TableReader 20.00 root partition:all data:Selection",
          "└─Selection 20.00 cop[tikv]  or(eq(test_partition.t1.id, 1), eq(test_partition.t1.id, 2))",
          "  └─TableFullScan 10000.00 cop[tikv] table:t1 keep order:false, stats:pseudo"
        ],
        "IndexPlan": [
          "IndexReader 20.00 root partition:all index:Selection",
          "└─Selection 20.00 cop[tikv]  or(eq(test_partition_1.t1.id, 1), eq(test_partition_1.t1.id, 2))",
          "  └─IndexFullScan 10000.00 cop[tikv] table:t1, index:a(a, b, id) keep order:false, stats:pseudo"
        ]
      },
      {
        "SQL": "select * from t1 where id = 1 and a=1",
        "Result": [
          "1 1 1"
        ],
        "Plan": [
          "TableReader 0.01 root partition:p0 data:Selection",
          "└─Selection 0.01 cop[tikv]  eq(test_partition.t1.a, 1), eq(test_partition.t1.id, 1)",
          "  └─TableFullScan 10000.00 cop[tikv] table:t1 keep order:false, stats:pseudo"
        ],
        "IndexPlan": [
          "IndexReader 0.01 root partition:p0 index:Selection",
          "└─Selection 0.01 cop[tikv]  eq(test_partition_1.t1.id, 1)",
          "  └─IndexRangeScan 10.00 cop[tikv] table:t1, index:a(a, b, id) range:[1,1], keep order:false, stats:pseudo"
        ]
      },
      {
        "SQL": "select * from t1 partition(p1) where a = 1 or b = 2",
        "Result": null,
        "Plan": [
          "TableReader 19.99 root partition:dual data:Selection",
          "└─Selection 19.99 cop[tikv]  or(eq(test_partition.t1.a, 1), eq(test_partition.t1.b, 2))",
          "  └─TableFullScan 10000.00 cop[tikv] table:t1 keep order:false, stats:pseudo"
        ],
        "IndexPlan": [
          "IndexReader 19.99 root partition:dual index:Selection",
          "└─Selection 19.99 cop[tikv]  or(eq(test_partition_1.t1.a, 1), eq(test_partition_1.t1.b, 2))",
          "  └─IndexFullScan 10000.00 cop[tikv] table:t1, index:a(a, b, id) keep order:false, stats:pseudo"
        ]
      },
      {
        "SQL": "select * from t1 join t2 on t1.id = t2.id where (t1.a=1 or t1.a = 3) and (t2.a = 6 and t2.b = 6)",
        "Result": null,
        "Plan": [
          "Projection 0.01 root  test_partition.t1.id, test_partition.t1.a, test_partition.t1.b, test_partition.t2.id, test_partition.t2.a, test_partition.t2.b",
          "└─HashJoin 0.01 root  inner join, equal:[eq(test_partition.t2.id, test_partition.t1.id)]",
          "  ├─TableReader(Build) 0.01 root partition:p1 data:Selection",
          "  │ └─Selection 0.01 cop[tikv]  eq(test_partition.t2.a, 6), eq(test_partition.t2.b, 6), not(isnull(test_partition.t2.id))",
          "  │   └─TableFullScan 10000.00 cop[tikv] table:t2 keep order:false, stats:pseudo",
          "  └─TableReader(Probe) 19.98 root partition:p0 data:Selection",
          "    └─Selection 19.98 cop[tikv]  not(isnull(test_partition.t1.id)), or(eq(test_partition.t1.a, 1), eq(test_partition.t1.a, 3))",
          "      └─TableFullScan 10000.00 cop[tikv] table:t1 keep order:false, stats:pseudo"
        ],
        "IndexPlan": [
          "Projection 1.25 root  test_partition_1.t1.id, test_partition_1.t1.a, test_partition_1.t1.b, test_partition_1.t2.id, test_partition_1.t2.a, test_partition_1.t2.b",
          "└─HashJoin 1.25 root  inner join, equal:[eq(test_partition_1.t2.id, test_partition_1.t1.id)]",
          "  ├─IndexReader(Build) 1.00 root partition:p1 index:IndexRangeScan",
          "  │ └─IndexRangeScan 1.00 cop[tikv] table:t2, index:a(a, b, id) range:[6 6 -inf,6 6 +inf], keep order:false, stats:pseudo",
          "  └─IndexReader(Probe) 19.98 root partition:p0 index:Selection",
          "    └─Selection 19.98 cop[tikv]  not(isnull(test_partition_1.t1.id))",
          "      └─IndexRangeScan 20.00 cop[tikv] table:t1, index:a(a, b, id) range:[1,1], [3,3], keep order:false, stats:pseudo"
        ]
      },
      {
        "SQL": "select * from t1 join t1 as t2 on t1.id = t2.id where (t1.a=1 or t1.a = 3) and (t2.a = 6 and t2.b = 6)",
        "Result": null,
        "Plan": [
          "Projection 0.01 root  test_partition.t1.id, test_partition.t1.a, test_partition.t1.b, test_partition.t1.id, test_partition.t1.a, test_partition.t1.b",
          "└─HashJoin 0.01 root  inner join, equal:[eq(test_partition.t1.id, test_partition.t1.id)]",
          "  ├─TableReader(Build) 0.01 root partition:p1 data:Selection",
          "  │ └─Selection 0.01 cop[tikv]  eq(test_partition.t1.a, 6), eq(test_partition.t1.b, 6), not(isnull(test_partition.t1.id))",
          "  │   └─TableFullScan 10000.00 cop[tikv] table:t2 keep order:false, stats:pseudo",
          "  └─TableReader(Probe) 19.98 root partition:p0 data:Selection",
          "    └─Selection 19.98 cop[tikv]  not(isnull(test_partition.t1.id)), or(eq(test_partition.t1.a, 1), eq(test_partition.t1.a, 3))",
          "      └─TableFullScan 10000.00 cop[tikv] table:t1 keep order:false, stats:pseudo"
        ],
        "IndexPlan": [
          "Projection 1.25 root  test_partition_1.t1.id, test_partition_1.t1.a, test_partition_1.t1.b, test_partition_1.t1.id, test_partition_1.t1.a, test_partition_1.t1.b",
          "└─HashJoin 1.25 root  inner join, equal:[eq(test_partition_1.t1.id, test_partition_1.t1.id)]",
          "  ├─IndexReader(Build) 1.00 root partition:p1 index:IndexRangeScan",
          "  │ └─IndexRangeScan 1.00 cop[tikv] table:t2, index:a(a, b, id) range:[6 6 -inf,6 6 +inf], keep order:false, stats:pseudo",
          "  └─IndexReader(Probe) 19.98 root partition:p0 index:Selection",
          "    └─Selection 19.98 cop[tikv]  not(isnull(test_partition_1.t1.id))",
          "      └─IndexRangeScan 20.00 cop[tikv] table:t1, index:a(a, b, id) range:[1,1], [3,3], keep order:false, stats:pseudo"
        ]
      },
      {
        "SQL": "select * from t1 where t1.a in (select b from t2 where a in (1,2)) order by a",
        "Result": [
          "1 1 1",
          "2 2 2"
        ],
        "Plan": [
          "Sort 19.98 root  test_partition.t1.a",
          "└─HashJoin 19.98 root  inner join, equal:[eq(test_partition.t2.b, test_partition.t1.a)]",
          "  ├─HashAgg(Build) 15.98 root  group by:test_partition.t2.b, funcs:firstrow(test_partition.t2.b)->test_partition.t2.b",
          "  │ └─TableReader 15.98 root partition:p0 data:HashAgg",
          "  │   └─HashAgg 15.98 cop[tikv]  group by:test_partition.t2.b, ",
          "  │     └─Selection 19.98 cop[tikv]  in(test_partition.t2.a, 1, 2), not(isnull(test_partition.t2.b))",
          "  │       └─TableFullScan 10000.00 cop[tikv] table:t2 keep order:false, stats:pseudo",
          "  └─TableReader(Probe) 9990.00 root partition:p0,p1 data:Selection",
          "    └─Selection 9990.00 cop[tikv]  not(isnull(test_partition.t1.a))",
          "      └─TableFullScan 10000.00 cop[tikv] table:t1 keep order:false, stats:pseudo"
        ],
        "IndexPlan": [
          "Sort 199.80 root  test_partition_1.t1.a",
          "└─IndexJoin 199.80 root  inner join, inner:IndexReader, outer key:test_partition_1.t2.b, inner key:test_partition_1.t1.a, equal cond:eq(test_partition_1.t2.b, test_partition_1.t1.a)",
          "  ├─HashAgg(Build) 159.84 root  group by:test_partition_1.t2.b, funcs:firstrow(test_partition_1.t2.b)->test_partition_1.t2.b",
          "  │ └─IndexReader 159.84 root partition:p0 index:HashAgg",
          "  │   └─HashAgg 159.84 cop[tikv]  group by:test_partition_1.t2.b, ",
          "  │     └─IndexRangeScan 199.80 cop[tikv] table:t2, index:a(a, b, id) range:[1 -inf,1 +inf], [2 -inf,2 +inf], keep order:false, stats:pseudo",
          "  └─IndexReader(Probe) 1.25 root partition:p0,p1 index:Selection",
          "    └─Selection 1.25 cop[tikv]  not(isnull(test_partition_1.t1.a))",
          "      └─IndexRangeScan 1.25 cop[tikv] table:t1, index:a(a, b, id) range: decided by [eq(test_partition_1.t1.a, test_partition_1.t2.b)], keep order:false, stats:pseudo"
        ]
      },
      {
        "SQL": "select * from t1 where t1.a in (select b from t1 where a in (1,2)) order by a",
        "Result": [
          "1 1 1",
          "2 2 2"
        ],
        "Plan": [
          "Sort 19.98 root  test_partition.t1.a",
          "└─HashJoin 19.98 root  inner join, equal:[eq(test_partition.t1.b, test_partition.t1.a)]",
          "  ├─HashAgg(Build) 15.98 root  group by:test_partition.t1.b, funcs:firstrow(test_partition.t1.b)->test_partition.t1.b",
          "  │ └─TableReader 15.98 root partition:p0 data:HashAgg",
          "  │   └─HashAgg 15.98 cop[tikv]  group by:test_partition.t1.b, ",
          "  │     └─Selection 19.98 cop[tikv]  in(test_partition.t1.a, 1, 2), not(isnull(test_partition.t1.b))",
          "  │       └─TableFullScan 10000.00 cop[tikv] table:t1 keep order:false, stats:pseudo",
          "  └─TableReader(Probe) 9990.00 root partition:p0,p1 data:Selection",
          "    └─Selection 9990.00 cop[tikv]  not(isnull(test_partition.t1.a))",
          "      └─TableFullScan 10000.00 cop[tikv] table:t1 keep order:false, stats:pseudo"
        ],
        "IndexPlan": [
          "Sort 199.80 root  test_partition_1.t1.a",
          "└─IndexJoin 199.80 root  inner join, inner:IndexReader, outer key:test_partition_1.t1.b, inner key:test_partition_1.t1.a, equal cond:eq(test_partition_1.t1.b, test_partition_1.t1.a)",
          "  ├─HashAgg(Build) 159.84 root  group by:test_partition_1.t1.b, funcs:firstrow(test_partition_1.t1.b)->test_partition_1.t1.b",
          "  │ └─IndexReader 159.84 root partition:p0 index:HashAgg",
          "  │   └─HashAgg 159.84 cop[tikv]  group by:test_partition_1.t1.b, ",
          "  │     └─IndexRangeScan 199.80 cop[tikv] table:t1, index:a(a, b, id) range:[1 -inf,1 +inf], [2 -inf,2 +inf], keep order:false, stats:pseudo",
          "  └─IndexReader(Probe) 1.25 root partition:p0,p1 index:Selection",
          "    └─Selection 1.25 cop[tikv]  not(isnull(test_partition_1.t1.a))",
          "      └─IndexRangeScan 1.25 cop[tikv] table:t1, index:a(a, b, id) range: decided by [eq(test_partition_1.t1.a, test_partition_1.t1.b)], keep order:false, stats:pseudo"
        ]
      },
      {
        "SQL": "select * from t1 left join t2 on t1.id = t2.id where (t1.a=1 or t1.a = 3) and t2.a in (6,7,8)",
        "Result": null,
        "Plan": [
          "HashJoin 24.98 root  inner join, equal:[eq(test_partition.t1.id, test_partition.t2.id)]",
          "├─TableReader(Build) 19.98 root partition:p0 data:Selection",
          "│ └─Selection 19.98 cop[tikv]  not(isnull(test_partition.t1.id)), or(eq(test_partition.t1.a, 1), eq(test_partition.t1.a, 3))",
          "│   └─TableFullScan 10000.00 cop[tikv] table:t1 keep order:false, stats:pseudo",
          "└─TableReader(Probe) 29.97 root partition:p1 data:Selection",
          "  └─Selection 29.97 cop[tikv]  in(test_partition.t2.a, 6, 7, 8), not(isnull(test_partition.t2.id))",
          "    └─TableFullScan 10000.00 cop[tikv] table:t2 keep order:false, stats:pseudo"
        ],
        "IndexPlan": [
          "HashJoin 24.98 root  inner join, equal:[eq(test_partition_1.t1.id, test_partition_1.t2.id)]",
          "├─IndexReader(Build) 19.98 root partition:p0 index:Selection",
          "│ └─Selection 19.98 cop[tikv]  not(isnull(test_partition_1.t1.id))",
          "│   └─IndexRangeScan 20.00 cop[tikv] table:t1, index:a(a, b, id) range:[1,1], [3,3], keep order:false, stats:pseudo",
          "└─IndexReader(Probe) 29.97 root partition:p1 index:Selection",
          "  └─Selection 29.97 cop[tikv]  not(isnull(test_partition_1.t2.id))",
          "    └─IndexRangeScan 30.00 cop[tikv] table:t2, index:a(a, b, id) range:[6,6], [7,7], [8,8], keep order:false, stats:pseudo"
        ]
      },
      {
        "SQL": "select * from t1 right join t2 on t1.id = t2.id where (t1.a=1 or t1.a = 3) and t2.a in (1,2,3)",
        "Result": [
          "1 1 1 1 1 1",
          "3 3 3 3 3 3"
        ],
        "Plan": [
          "HashJoin 24.98 root  inner join, equal:[eq(test_partition.t1.id, test_partition.t2.id)]",
          "├─TableReader(Build) 19.98 root partition:p0 data:Selection",
          "│ └─Selection 19.98 cop[tikv]  not(isnull(test_partition.t1.id)), or(eq(test_partition.t1.a, 1), eq(test_partition.t1.a, 3))",
          "│   └─TableFullScan 10000.00 cop[tikv] table:t1 keep order:false, stats:pseudo",
          "└─TableReader(Probe) 29.97 root partition:p0 data:Selection",
          "  └─Selection 29.97 cop[tikv]  in(test_partition.t2.a, 1, 2, 3), not(isnull(test_partition.t2.id))",
          "    └─TableFullScan 10000.00 cop[tikv] table:t2 keep order:false, stats:pseudo"
        ],
        "IndexPlan": [
          "HashJoin 24.98 root  inner join, equal:[eq(test_partition_1.t1.id, test_partition_1.t2.id)]",
          "├─IndexReader(Build) 19.98 root partition:p0 index:Selection",
          "│ └─Selection 19.98 cop[tikv]  not(isnull(test_partition_1.t1.id))",
          "│   └─IndexRangeScan 20.00 cop[tikv] table:t1, index:a(a, b, id) range:[1,1], [3,3], keep order:false, stats:pseudo",
          "└─IndexReader(Probe) 29.97 root partition:p0 index:Selection",
          "  └─Selection 29.97 cop[tikv]  not(isnull(test_partition_1.t2.id))",
          "    └─IndexRangeScan 30.00 cop[tikv] table:t2, index:a(a, b, id) range:[1,1], [2,2], [3,3], keep order:false, stats:pseudo"
        ]
      },
      {
        "SQL": "select * from t1 join t2 on true where t1.a=5 and t2.a in (6,7,8) and t2.b = 6",
        "Result": [
          "5 5 5 6 6 6"
        ],
        "Plan": [
          "Projection 80.00 root  test_partition.t1.id, test_partition.t1.a, test_partition.t1.b, test_partition.t2.id, test_partition.t2.a, test_partition.t2.b",
          "└─HashJoin 80.00 root  CARTESIAN inner join",
          "  ├─TableReader(Build) 8.00 root partition:p1 data:Selection",
          "  │ └─Selection 8.00 cop[tikv]  1, eq(test_partition.t2.b, 6), in(test_partition.t2.a, 6, 7, 8)",
          "  │   └─TableFullScan 10000.00 cop[tikv] table:t2 keep order:false, stats:pseudo",
          "  └─TableReader(Probe) 10.00 root partition:p0 data:Selection",
          "    └─Selection 10.00 cop[tikv]  1, eq(test_partition.t1.a, 5)",
          "      └─TableFullScan 10000.00 cop[tikv] table:t1 keep order:false, stats:pseudo"
        ],
        "IndexPlan": [
          "Projection 300.00 root  test_partition_1.t1.id, test_partition_1.t1.a, test_partition_1.t1.b, test_partition_1.t2.id, test_partition_1.t2.a, test_partition_1.t2.b",
          "└─HashJoin 300.00 root  CARTESIAN inner join",
          "  ├─IndexReader(Build) 3.00 root partition:p1 index:IndexRangeScan",
          "  │ └─IndexRangeScan 3.00 cop[tikv] table:t2, index:a(a, b, id) range:[6 6 NULL,6 6 +inf], [7 6 NULL,7 6 +inf], [8 6 NULL,8 6 +inf], keep order:false, stats:pseudo",
          "  └─IndexReader(Probe) 100.00 root partition:p0 index:IndexRangeScan",
          "    └─IndexRangeScan 100.00 cop[tikv] table:t1, index:a(a, b, id) range:[5 NULL,5 +inf], keep order:false, stats:pseudo"
        ]
      },
      {
        "SQL": "select count(*) from t1 join t2 on t1.b = t2.b where t1.a in (1,2) and t2.a in (1,6) and t1.b in (1,6)",
        "Result": [
          "1"
        ],
        "Plan": [
          "StreamAgg 1.00 root  funcs:count(1)->Column#9",
          "└─HashJoin 0.00 root  inner join, equal:[eq(test_partition.t1.b, test_partition.t2.b)]",
          "  ├─TableReader(Build) 0.04 root partition:p0,p1 data:Selection",
          "  │ └─Selection 0.04 cop[tikv]  in(test_partition.t2.a, 1, 6), in(test_partition.t2.b, 1, 6), not(isnull(test_partition.t2.b))",
          "  │   └─TableFullScan 10000.00 cop[tikv] table:t2 keep order:false, stats:pseudo",
          "  └─TableReader(Probe) 0.04 root partition:p0 data:Selection",
          "    └─Selection 0.04 cop[tikv]  in(test_partition.t1.a, 1, 2), in(test_partition.t1.b, 1, 6), not(isnull(test_partition.t1.b))",
          "      └─TableFullScan 10000.00 cop[tikv] table:t1 keep order:false, stats:pseudo"
        ],
        "IndexPlan": [
          "StreamAgg 1.00 root  funcs:count(1)->Column#9",
          "└─HashJoin 0.10 root  inner join, equal:[eq(test_partition_1.t1.b, test_partition_1.t2.b)]",
          "  ├─IndexReader(Build) 0.40 root partition:p0,p1 index:Selection",
          "  │ └─Selection 0.40 cop[tikv]  not(isnull(test_partition_1.t2.b))",
          "  │   └─IndexRangeScan 0.40 cop[tikv] table:t2, index:a(a, b, id) range:[1 1,1 1], [1 6,1 6], [6 1,6 1], [6 6,6 6], keep order:false, stats:pseudo",
          "  └─IndexReader(Probe) 0.40 root partition:p0 index:Selection",
          "    └─Selection 0.40 cop[tikv]  not(isnull(test_partition_1.t1.b))",
          "      └─IndexRangeScan 0.40 cop[tikv] table:t1, index:a(a, b, id) range:[1 1,1 1], [1 6,1 6], [2 1,2 1], [2 6,2 6], keep order:false, stats:pseudo"
        ]
      },
      {
        "SQL": "select /*+ INL_JOIN(t2,t1) */      count(*) from t2 join t1 on t2.b = t1.b where t2.a in (1,2) and t1.a in (1,6) and t1.b in (1,6)",
        "Result": [
          "1"
        ],
        "Plan": [
          "StreamAgg 1.00 root  funcs:count(1)->Column#9",
          "└─HashJoin 0.00 root  inner join, equal:[eq(test_partition.t2.b, test_partition.t1.b)]",
          "  ├─TableReader(Build) 0.04 root partition:p0,p1 data:Selection",
          "  │ └─Selection 0.04 cop[tikv]  in(test_partition.t1.a, 1, 6), in(test_partition.t1.b, 1, 6), not(isnull(test_partition.t1.b))",
          "  │   └─TableFullScan 10000.00 cop[tikv] table:t1 keep order:false, stats:pseudo",
          "  └─TableReader(Probe) 0.04 root partition:p0 data:Selection",
          "    └─Selection 0.04 cop[tikv]  in(test_partition.t2.a, 1, 2), in(test_partition.t2.b, 1, 6), not(isnull(test_partition.t2.b))",
          "      └─TableFullScan 10000.00 cop[tikv] table:t2 keep order:false, stats:pseudo"
        ],
        "IndexPlan": [
          "StreamAgg 1.00 root  funcs:count(1)->Column#9",
          "└─IndexJoin 0.10 root  inner join, inner:IndexReader, outer key:test_partition_1.t2.b, inner key:test_partition_1.t1.b, equal cond:eq(test_partition_1.t2.b, test_partition_1.t1.b)",
          "  ├─IndexReader(Build) 0.40 root partition:p0 index:Selection",
          "  │ └─Selection 0.40 cop[tikv]  not(isnull(test_partition_1.t2.b))",
          "  │   └─IndexRangeScan 0.40 cop[tikv] table:t2, index:a(a, b, id) range:[1 1,1 1], [1 6,1 6], [2 1,2 1], [2 6,2 6], keep order:false, stats:pseudo",
          "  └─IndexReader(Probe) 0.32 root partition:p0,p1 index:Selection",
          "    └─Selection 0.32 cop[tikv]  in(test_partition_1.t1.b, 1, 6), not(isnull(test_partition_1.t1.b))",
          "      └─IndexRangeScan 160.00 cop[tikv] table:t1, index:a(a, b, id) range: decided by [eq(test_partition_1.t1.b, test_partition_1.t2.b) in(test_partition_1.t1.a, 1, 6)], keep order:false, stats:pseudo"
        ]
      },
      {
        "SQL": "select /*+ INL_HASH_JOIN(t1,t2) */ count(*) from t2 join t1 on t2.b = t1.b where t2.a in (1,2) and t1.a in (1,6) and t1.b in (6,1)",
        "Result": [
          "1"
        ],
        "Plan": [
          "StreamAgg 1.00 root  funcs:count(1)->Column#9",
          "└─HashJoin 0.00 root  inner join, equal:[eq(test_partition.t2.b, test_partition.t1.b)]",
          "  ├─TableReader(Build) 0.04 root partition:p0,p1 data:Selection",
          "  │ └─Selection 0.04 cop[tikv]  in(test_partition.t1.a, 1, 6), in(test_partition.t1.b, 6, 1), not(isnull(test_partition.t1.b))",
          "  │   └─TableFullScan 10000.00 cop[tikv] table:t1 keep order:false, stats:pseudo",
          "  └─TableReader(Probe) 0.04 root partition:p0 data:Selection",
          "    └─Selection 0.04 cop[tikv]  in(test_partition.t2.a, 1, 2), in(test_partition.t2.b, 6, 1), not(isnull(test_partition.t2.b))",
          "      └─TableFullScan 10000.00 cop[tikv] table:t2 keep order:false, stats:pseudo"
        ],
        "IndexPlan": [
          "StreamAgg 1.00 root  funcs:count(1)->Column#9",
          "└─IndexHashJoin 0.10 root  inner join, inner:IndexReader, outer key:test_partition_1.t2.b, inner key:test_partition_1.t1.b, equal cond:eq(test_partition_1.t2.b, test_partition_1.t1.b)",
          "  ├─IndexReader(Build) 0.40 root partition:p0 index:Selection",
          "  │ └─Selection 0.40 cop[tikv]  not(isnull(test_partition_1.t2.b))",
          "  │   └─IndexRangeScan 0.40 cop[tikv] table:t2, index:a(a, b, id) range:[1 1,1 1], [1 6,1 6], [2 1,2 1], [2 6,2 6], keep order:false, stats:pseudo",
          "  └─IndexReader(Probe) 0.32 root partition:p0,p1 index:Selection",
          "    └─Selection 0.32 cop[tikv]  in(test_partition_1.t1.b, 6, 1), not(isnull(test_partition_1.t1.b))",
          "      └─IndexRangeScan 160.00 cop[tikv] table:t1, index:a(a, b, id) range: decided by [eq(test_partition_1.t1.b, test_partition_1.t2.b) in(test_partition_1.t1.a, 1, 6)], keep order:false, stats:pseudo"
        ]
      },
      {
        "SQL": "select /*+ INL_HASH_JOIN(t1,t2) */ count(*) from t2 join t1 on t2.b = t1.b where t2.a in (1,2) and t1.a in (1,6) and t1.b in (100,9,6)",
        "Result": [
          "0"
        ],
        "Plan": [
          "StreamAgg 1.00 root  funcs:count(1)->Column#9",
          "└─HashJoin 0.00 root  inner join, equal:[eq(test_partition.t2.b, test_partition.t1.b)]",
          "  ├─TableReader(Build) 0.06 root partition:p1 data:Selection",
          "  │ └─Selection 0.06 cop[tikv]  in(test_partition.t1.a, 1, 6), in(test_partition.t1.b, 100, 9, 6), not(isnull(test_partition.t1.b))",
          "  │   └─TableFullScan 10000.00 cop[tikv] table:t1 keep order:false, stats:pseudo",
          "  └─TableReader(Probe) 0.06 root partition:dual data:Selection",
          "    └─Selection 0.06 cop[tikv]  in(test_partition.t2.a, 1, 2), in(test_partition.t2.b, 100, 9, 6), not(isnull(test_partition.t2.b))",
          "      └─TableFullScan 10000.00 cop[tikv] table:t2 keep order:false, stats:pseudo"
        ],
        "IndexPlan": [
          "StreamAgg 1.00 root  funcs:count(1)->Column#9",
          "└─IndexHashJoin 0.23 root  inner join, inner:IndexReader, outer key:test_partition_1.t2.b, inner key:test_partition_1.t1.b, equal cond:eq(test_partition_1.t2.b, test_partition_1.t1.b)",
          "  ├─IndexReader(Build) 0.60 root partition:dual index:Selection",
          "  │ └─Selection 0.60 cop[tikv]  not(isnull(test_partition_1.t2.b))",
          "  │   └─IndexRangeScan 0.60 cop[tikv] table:t2, index:a(a, b, id) range:[1 6,1 6], [1 9,1 9], [1 100,1 100], [2 6,2 6], [2 9,2 9], [2 100,2 100], keep order:false, stats:pseudo",
          "  └─IndexReader(Probe) 0.48 root partition:p1 index:Selection",
          "    └─Selection 0.48 cop[tikv]  in(test_partition_1.t1.b, 100, 9, 6), not(isnull(test_partition_1.t1.b))",
          "      └─IndexRangeScan 160.00 cop[tikv] table:t1, index:a(a, b, id) range: decided by [eq(test_partition_1.t1.b, test_partition_1.t2.b) in(test_partition_1.t1.a, 1, 6)], keep order:false, stats:pseudo"
        ]
      },
      {
        "SQL": "select /*+ INL_HASH_JOIN(t1,t2) */ count(*) from t2 join t1 on t2.b = t1.b where t2.a in (1,2) and t1.a in (1,6) and t1.b in (100,9,6,1)",
        "Result": [
          "1"
        ],
        "Plan": [
          "StreamAgg 1.00 root  funcs:count(1)->Column#9",
          "└─HashJoin 0.01 root  inner join, equal:[eq(test_partition.t2.b, test_partition.t1.b)]",
          "  ├─TableReader(Build) 0.08 root partition:p0,p1 data:Selection",
          "  │ └─Selection 0.08 cop[tikv]  in(test_partition.t1.a, 1, 6), in(test_partition.t1.b, 100, 9, 6, 1), not(isnull(test_partition.t1.b))",
          "  │   └─TableFullScan 10000.00 cop[tikv] table:t1 keep order:false, stats:pseudo",
          "  └─TableReader(Probe) 0.08 root partition:p0 data:Selection",
          "    └─Selection 0.08 cop[tikv]  in(test_partition.t2.a, 1, 2), in(test_partition.t2.b, 100, 9, 6, 1), not(isnull(test_partition.t2.b))",
          "      └─TableFullScan 10000.00 cop[tikv] table:t2 keep order:false, stats:pseudo"
        ],
        "IndexPlan": [
          "StreamAgg 1.00 root  funcs:count(1)->Column#9",
          "└─IndexHashJoin 0.41 root  inner join, inner:IndexReader, outer key:test_partition_1.t2.b, inner key:test_partition_1.t1.b, equal cond:eq(test_partition_1.t2.b, test_partition_1.t1.b)",
          "  ├─IndexReader(Build) 0.80 root partition:p0 index:Selection",
          "  │ └─Selection 0.80 cop[tikv]  not(isnull(test_partition_1.t2.b))",
          "  │   └─IndexRangeScan 0.80 cop[tikv] table:t2, index:a(a, b, id) range:[1 1,1 1], [1 6,1 6], [1 9,1 9], [1 100,1 100], [2 1,2 1], [2 6,2 6], [2 9,2 9], [2 100,2 100], keep order:false, stats:pseudo",
          "  └─IndexReader(Probe) 0.64 root partition:p0,p1 index:Selection",
          "    └─Selection 0.64 cop[tikv]  in(test_partition_1.t1.b, 100, 9, 6, 1), not(isnull(test_partition_1.t1.b))",
          "      └─IndexRangeScan 160.00 cop[tikv] table:t1, index:a(a, b, id) range: decided by [eq(test_partition_1.t1.b, test_partition_1.t2.b) in(test_partition_1.t1.a, 1, 6)], keep order:false, stats:pseudo"
        ]
      },
      {
        "SQL": "select * from t1 where a in (1,2,3) union select * from t1 where b in (6,7,8) order by a",
        "Result": [
          "1 1 1",
          "2 2 2",
          "3 3 3",
          "6 6 6",
          "7 7 7",
          "8 8 8"
        ],
        "Plan": [
          "Sort 48.00 root  Column#10",
          "└─HashAgg 48.00 root  group by:Column#10, Column#11, Column#9, funcs:firstrow(Column#9)->Column#9, funcs:firstrow(Column#10)->Column#10, funcs:firstrow(Column#11)->Column#11",
          "  └─Union 60.00 root  ",
          "    ├─TableReader 30.00 root partition:p0 data:Selection",
          "    │ └─Selection 30.00 cop[tikv]  in(test_partition.t1.a, 1, 2, 3)",
          "    │   └─TableFullScan 10000.00 cop[tikv] table:t1 keep order:false, stats:pseudo",
          "    └─TableReader 30.00 root partition:p1 data:Selection",
          "      └─Selection 30.00 cop[tikv]  in(test_partition.t1.b, 6, 7, 8)",
          "        └─TableFullScan 10000.00 cop[tikv] table:t1 keep order:false, stats:pseudo"
        ],
        "IndexPlan": [
          "Sort 48.00 root  Column#10",
          "└─HashAgg 48.00 root  group by:Column#10, Column#11, Column#9, funcs:firstrow(Column#9)->Column#9, funcs:firstrow(Column#10)->Column#10, funcs:firstrow(Column#11)->Column#11",
          "  └─Union 60.00 root  ",
          "    ├─IndexReader 30.00 root partition:p0 index:IndexRangeScan",
          "    │ └─IndexRangeScan 30.00 cop[tikv] table:t1, index:a(a, b, id) range:[1,1], [2,2], [3,3], keep order:false, stats:pseudo",
          "    └─IndexReader 30.00 root partition:p1 index:Selection",
          "      └─Selection 30.00 cop[tikv]  in(test_partition_1.t1.b, 6, 7, 8)",
          "        └─IndexFullScan 10000.00 cop[tikv] table:t1, index:a(a, b, id) keep order:false, stats:pseudo"
        ]
      },
      {
        "SQL": "select * from t1 where a < 1 or b < 2",
        "Result": [
          "1 1 1"
        ],
        "Plan": [
          "TableReader 5542.21 root partition:p0 data:Selection",
          "└─Selection 5542.21 cop[tikv]  or(lt(test_partition.t1.a, 1), lt(test_partition.t1.b, 2))",
          "  └─TableFullScan 10000.00 cop[tikv] table:t1 keep order:false, stats:pseudo"
        ],
        "IndexPlan": [
          "IndexReader 5542.21 root partition:p0 index:Selection",
          "└─Selection 5542.21 cop[tikv]  or(lt(test_partition_1.t1.a, 1), lt(test_partition_1.t1.b, 2))",
          "  └─IndexFullScan 10000.00 cop[tikv] table:t1, index:a(a, b, id) keep order:false, stats:pseudo"
        ]
      },
      {
        "SQL": "select count(1) from t1 where a < 1 or b < 2",
        "Result": [
          "1"
        ],
        "Plan": [
          "StreamAgg 1.00 root  funcs:count(Column#7)->Column#5",
          "└─TableReader 1.00 root partition:p0 data:StreamAgg",
          "  └─StreamAgg 1.00 cop[tikv]  funcs:count(1)->Column#7",
          "    └─Selection 5542.21 cop[tikv]  or(lt(test_partition.t1.a, 1), lt(test_partition.t1.b, 2))",
          "      └─TableFullScan 10000.00 cop[tikv] table:t1 keep order:false, stats:pseudo"
        ],
        "IndexPlan": [
          "StreamAgg 1.00 root  funcs:count(Column#10)->Column#5",
          "└─IndexReader 1.00 root partition:p0 index:StreamAgg",
          "  └─StreamAgg 1.00 cop[tikv]  funcs:count(1)->Column#10",
          "    └─Selection 5542.21 cop[tikv]  or(lt(test_partition_1.t1.a, 1), lt(test_partition_1.t1.b, 2))",
          "      └─IndexFullScan 10000.00 cop[tikv] table:t1, index:a(a, b, id) keep order:false, stats:pseudo"
        ]
      },
      {
        "SQL": "select * from t1 where a < 1 and b < 2",
        "Result": null,
        "Plan": [
          "TableReader 1104.45 root partition:dual data:Selection",
          "└─Selection 1104.45 cop[tikv]  lt(test_partition.t1.a, 1), lt(test_partition.t1.b, 2)",
          "  └─TableFullScan 10000.00 cop[tikv] table:t1 keep order:false, stats:pseudo"
        ],
        "IndexPlan": [
          "IndexReader 1104.45 root partition:dual index:Selection",
          "└─Selection 1104.45 cop[tikv]  lt(test_partition_1.t1.b, 2)",
          "  └─IndexRangeScan 3323.33 cop[tikv] table:t1, index:a(a, b, id) range:[-inf,1), keep order:false, stats:pseudo"
        ]
      },
      {
        "SQL": "select * from t1 where a < 3 or b > 4",
        "Result": [
          "1 1 1",
          "2 2 2",
          "5 5 5",
          "6 6 6",
          "7 7 7",
          "8 8 8",
          "9 9 9",
          "10 10 10"
        ],
        "Plan": [
          "TableReader 5548.89 root partition:p0,p1 data:Selection",
          "└─Selection 5548.89 cop[tikv]  or(lt(test_partition.t1.a, 3), gt(test_partition.t1.b, 4))",
          "  └─TableFullScan 10000.00 cop[tikv] table:t1 keep order:false, stats:pseudo"
        ],
        "IndexPlan": [
          "IndexReader 5548.89 root partition:p0,p1 index:Selection",
          "└─Selection 5548.89 cop[tikv]  or(lt(test_partition_1.t1.a, 3), gt(test_partition_1.t1.b, 4))",
          "  └─IndexFullScan 10000.00 cop[tikv] table:t1, index:a(a, b, id) keep order:false, stats:pseudo"
        ]
      },
      {
        "SQL": "select * from t1 where a < 3 and b > 4",
        "Result": null,
        "Plan": [
          "TableReader 1107.78 root partition:dual data:Selection",
          "└─Selection 1107.78 cop[tikv]  gt(test_partition.t1.b, 4), lt(test_partition.t1.a, 3)",
          "  └─TableFullScan 10000.00 cop[tikv] table:t1 keep order:false, stats:pseudo"
        ],
        "IndexPlan": [
          "IndexReader 1107.78 root partition:dual index:Selection",
          "└─Selection 1107.78 cop[tikv]  gt(test_partition_1.t1.b, 4)",
          "  └─IndexRangeScan 3323.33 cop[tikv] table:t1, index:a(a, b, id) range:[-inf,3), keep order:false, stats:pseudo"
        ]
      },
      {
        "SQL": "select * from t1 where a < 3 and b >= 3",
        "Result": null,
        "Plan": [
          "TableReader 1107.78 root partition:dual data:Selection",
          "└─Selection 1107.78 cop[tikv]  ge(test_partition.t1.b, 3), lt(test_partition.t1.a, 3)",
          "  └─TableFullScan 10000.00 cop[tikv] table:t1 keep order:false, stats:pseudo"
        ],
        "IndexPlan": [
          "IndexReader 1107.78 root partition:dual index:Selection",
          "└─Selection 1107.78 cop[tikv]  ge(test_partition_1.t1.b, 3)",
          "  └─IndexRangeScan 3323.33 cop[tikv] table:t1, index:a(a, b, id) range:[-inf,3), keep order:false, stats:pseudo"
        ]
      },
      {
        "SQL": "select * from t1 where a < 3 and (b >= 1 and b <= 3)",
        "Result": [
          "1 1 1",
          "2 2 2"
        ],
        "Plan": [
          "TableReader 83.08 root partition:p0 data:Selection",
          "└─Selection 83.08 cop[tikv]  ge(test_partition.t1.b, 1), le(test_partition.t1.b, 3), lt(test_partition.t1.a, 3)",
          "  └─TableFullScan 10000.00 cop[tikv] table:t1 keep order:false, stats:pseudo"
        ],
        "IndexPlan": [
          "IndexReader 83.08 root partition:p0 index:Selection",
          "└─Selection 83.08 cop[tikv]  ge(test_partition_1.t1.b, 1), le(test_partition_1.t1.b, 3)",
          "  └─IndexRangeScan 3323.33 cop[tikv] table:t1, index:a(a, b, id) range:[-inf,3), keep order:false, stats:pseudo"
        ]
      },
      {
        "SQL": "select * from t1 where a <= 3 or b <= 3",
        "Result": [
          "1 1 1",
          "2 2 2",
          "3 3 3"
        ],
        "Plan": [
          "TableReader 5542.21 root partition:p0 data:Selection",
          "└─Selection 5542.21 cop[tikv]  or(le(test_partition.t1.a, 3), le(test_partition.t1.b, 3))",
          "  └─TableFullScan 10000.00 cop[tikv] table:t1 keep order:false, stats:pseudo"
        ],
        "IndexPlan": [
          "IndexReader 5542.21 root partition:p0 index:Selection",
          "└─Selection 5542.21 cop[tikv]  or(le(test_partition_1.t1.a, 3), le(test_partition_1.t1.b, 3))",
          "  └─IndexFullScan 10000.00 cop[tikv] table:t1, index:a(a, b, id) keep order:false, stats:pseudo"
        ]
      },
      {
        "SQL": "select * from t1 where (a<=1 and b<=1) or (a >=6 and b>=6)",
        "Result": [
          "1 1 1",
          "6 6 6",
          "7 7 7",
          "8 8 8",
          "9 9 9",
          "10 10 10"
        ],
        "Plan": [
          "TableReader 2092.85 root partition:p0,p1 data:Selection",
          "└─Selection 2092.85 cop[tikv]  or(and(le(test_partition.t1.a, 1), le(test_partition.t1.b, 1)), and(ge(test_partition.t1.a, 6), ge(test_partition.t1.b, 6)))",
          "  └─TableFullScan 10000.00 cop[tikv] table:t1 keep order:false, stats:pseudo"
        ],
        "IndexPlan": [
          "IndexReader 5325.33 root partition:p0,p1 index:Selection",
          "└─Selection 5325.33 cop[tikv]  or(and(le(test_partition_1.t1.a, 1), le(test_partition_1.t1.b, 1)), and(ge(test_partition_1.t1.a, 6), ge(test_partition_1.t1.b, 6)))",
          "  └─IndexRangeScan 6656.67 cop[tikv] table:t1, index:a(a, b, id) range:[-inf,1], [6,+inf], keep order:false, stats:pseudo"
        ]
      },
      {
        "SQL": "select * from t1 where a <= 100 and b <= 100",
        "Result": [
          "1 1 1",
          "2 2 2",
          "3 3 3",
          "4 4 4",
          "5 5 5",
          "6 6 6",
          "7 7 7",
          "8 8 8",
          "9 9 9",
          "10 10 10"
        ],
        "Plan": [
          "TableReader 1104.45 root partition:p0,p1 data:Selection",
          "└─Selection 1104.45 cop[tikv]  le(test_partition.t1.a, 100), le(test_partition.t1.b, 100)",
          "  └─TableFullScan 10000.00 cop[tikv] table:t1 keep order:false, stats:pseudo"
        ],
        "IndexPlan": [
          "IndexReader 1104.45 root partition:p0,p1 index:Selection",
          "└─Selection 1104.45 cop[tikv]  le(test_partition_1.t1.b, 100)",
          "  └─IndexRangeScan 3323.33 cop[tikv] table:t1, index:a(a, b, id) range:[-inf,100], keep order:false, stats:pseudo"
        ]
      },
      {
        "SQL": "select * from t1 join t2 on t1.id = t2.id where (t1.a <= 3 and (t1.b >= 3 and t1.b <= 5)) and (t2.a >= 6 and t2.a <= 8) and t2.b>=7 and t2.id>=7",
        "Result": null,
        "Plan": [
          "HashJoin 34.62 root  inner join, equal:[eq(test_partition.t1.id, test_partition.t2.id)]",
          "├─TableReader(Build) 27.69 root partition:p0 data:Selection",
          "│ └─Selection 27.69 cop[tikv]  ge(test_partition.t1.b, 3), ge(test_partition.t1.id, 7), le(test_partition.t1.a, 3), le(test_partition.t1.b, 5), not(isnull(test_partition.t1.id))",
          "│   └─TableFullScan 10000.00 cop[tikv] table:t1 keep order:false, stats:pseudo",
          "└─TableReader(Probe) 27.78 root partition:p1 data:Selection",
          "  └─Selection 27.78 cop[tikv]  ge(test_partition.t2.a, 6), ge(test_partition.t2.b, 7), ge(test_partition.t2.id, 7), le(test_partition.t2.a, 8), not(isnull(test_partition.t2.id))",
          "    └─TableFullScan 10000.00 cop[tikv] table:t2 keep order:false, stats:pseudo"
        ],
        "IndexPlan": [
          "HashJoin 34.62 root  inner join, equal:[eq(test_partition_1.t1.id, test_partition_1.t2.id)]",
          "├─IndexReader(Build) 27.69 root partition:p0 index:Selection",
          "│ └─Selection 27.69 cop[tikv]  ge(test_partition_1.t1.b, 3), ge(test_partition_1.t1.id, 7), le(test_partition_1.t1.b, 5), not(isnull(test_partition_1.t1.id))",
          "│   └─IndexRangeScan 3323.33 cop[tikv] table:t1, index:a(a, b, id) range:[-inf,3], keep order:false, stats:pseudo",
          "└─IndexReader(Probe) 27.78 root partition:p1 index:Selection",
          "  └─Selection 27.78 cop[tikv]  ge(test_partition_1.t2.b, 7), ge(test_partition_1.t2.id, 7), not(isnull(test_partition_1.t2.id))",
          "    └─IndexRangeScan 250.00 cop[tikv] table:t2, index:a(a, b, id) range:[6,8], keep order:false, stats:pseudo"
        ]
      },
      {
        "SQL": "select * from t1 left join t2 on true where (t1.a <=1 or t1.a <= 3 and (t1.b >=3 and t1.b <= 5)) and (t2.a >= 6 and t2.a <= 8) and t2.b>=7 and t2.id>=7 order by t1.id,t1.a",
        "Result": [
          "1 1 1 8 8 8",
          "1 1 1 7 7 7",
          "3 3 3 8 8 8",
          "3 3 3 7 7 7"
        ],
        "Plan": [
          "Sort 675761.06 root  test_partition.t1.id, test_partition.t1.a",
          "└─Projection 675761.06 root  test_partition.t1.id, test_partition.t1.a, test_partition.t1.b, test_partition.t2.id, test_partition.t2.a, test_partition.t2.b",
          "  └─HashJoin 675761.06 root  CARTESIAN inner join",
          "    ├─TableReader(Build) 200.00 root partition:p1 data:Selection",
          "    │ └─Selection 200.00 cop[tikv]  1, ge(test_partition.t2.a, 6), ge(test_partition.t2.b, 7), ge(test_partition.t2.id, 7), le(test_partition.t2.a, 8)",
          "    │   └─TableFullScan 10000.00 cop[tikv] table:t2 keep order:false, stats:pseudo",
          "    └─TableReader(Probe) 3378.81 root partition:p0 data:Selection",
          "      └─Selection 3378.81 cop[tikv]  1, or(le(test_partition.t1.a, 1), and(le(test_partition.t1.a, 3), and(ge(test_partition.t1.b, 3), le(test_partition.t1.b, 5))))",
          "        └─TableFullScan 10000.00 cop[tikv] table:t1 keep order:false, stats:pseudo"
        ],
        "IndexPlan": [
          "Sort 224577.93 root  test_partition_1.t1.id, test_partition_1.t1.a",
          "└─Projection 224577.93 root  test_partition_1.t1.id, test_partition_1.t1.a, test_partition_1.t1.b, test_partition_1.t2.id, test_partition_1.t2.a, test_partition_1.t2.b",
          "  └─HashJoin 224577.93 root  CARTESIAN inner join",
          "    ├─IndexReader(Build) 200.00 root partition:p1 index:Selection",
          "    │ └─Selection 200.00 cop[tikv]  ge(test_partition_1.t2.b, 7), ge(test_partition_1.t2.id, 7)",
          "    │   └─IndexRangeScan 250.00 cop[tikv] table:t2, index:a(a, b, id) range:[6,8], keep order:false, stats:pseudo",
          "    └─IndexReader(Probe) 1122.89 root partition:p0 index:Selection",
          "      └─Selection 1122.89 cop[tikv]  or(le(test_partition_1.t1.a, 1), and(le(test_partition_1.t1.a, 3), and(ge(test_partition_1.t1.b, 3), le(test_partition_1.t1.b, 5))))",
          "        └─IndexRangeScan 3323.33 cop[tikv] table:t1, index:a(a, b, id) range:[-inf,3], keep order:false, stats:pseudo"
        ]
      },
      {
        "SQL": "select * from t1 where a <= 1",
        "Result": [
          "1 1 1"
        ],
        "Plan": [
          "TableReader 3323.33 root partition:p0 data:Selection",
          "└─Selection 3323.33 cop[tikv]  le(test_partition.t1.a, 1)",
          "  └─TableFullScan 10000.00 cop[tikv] table:t1 keep order:false, stats:pseudo"
        ],
        "IndexPlan": [
          "IndexReader 3323.33 root partition:p0 index:IndexRangeScan",
          "└─IndexRangeScan 3323.33 cop[tikv] table:t1, index:a(a, b, id) range:[-inf,1], keep order:false, stats:pseudo"
        ]
      },
      {
        "SQL": "select * from t1 where b <= 1",
        "Result": [
          "1 1 1"
        ],
        "Plan": [
          "TableReader 3323.33 root partition:p0 data:Selection",
          "└─Selection 3323.33 cop[tikv]  le(test_partition.t1.b, 1)",
          "  └─TableFullScan 10000.00 cop[tikv] table:t1 keep order:false, stats:pseudo"
        ],
        "IndexPlan": [
          "IndexReader 3323.33 root partition:p0 index:Selection",
          "└─Selection 3323.33 cop[tikv]  le(test_partition_1.t1.b, 1)",
          "  └─IndexFullScan 10000.00 cop[tikv] table:t1, index:a(a, b, id) keep order:false, stats:pseudo"
        ]
      },
      {
        "SQL": "select * from t1 where a <= 1 or b <= 2",
        "Result": [
          "1 1 1",
          "2 2 2"
        ],
        "Plan": [
          "TableReader 5542.21 root partition:p0 data:Selection",
          "└─Selection 5542.21 cop[tikv]  or(le(test_partition.t1.a, 1), le(test_partition.t1.b, 2))",
          "  └─TableFullScan 10000.00 cop[tikv] table:t1 keep order:false, stats:pseudo"
        ],
        "IndexPlan": [
          "IndexReader 5542.21 root partition:p0 index:Selection",
          "└─Selection 5542.21 cop[tikv]  or(le(test_partition_1.t1.a, 1), le(test_partition_1.t1.b, 2))",
          "  └─IndexFullScan 10000.00 cop[tikv] table:t1, index:a(a, b, id) keep order:false, stats:pseudo"
        ]
      },
      {
        "SQL": "select * from t1 where a <= 1 or (a <= 2 and b <= 2) or (a <= 5 or b <= 5)",
        "Result": [
          "1 1 1",
          "2 2 2",
          "3 3 3",
          "4 4 4",
          "5 5 5"
        ],
        "Plan": [
          "TableReader 6034.55 root partition:p0 data:Selection",
          "└─Selection 6034.55 cop[tikv]  or(or(le(test_partition.t1.a, 1), and(le(test_partition.t1.a, 2), le(test_partition.t1.b, 2))), or(le(test_partition.t1.a, 5), le(test_partition.t1.b, 5)))",
          "  └─TableFullScan 10000.00 cop[tikv] table:t1 keep order:false, stats:pseudo"
        ],
        "IndexPlan": [
          "IndexReader 6034.55 root partition:p0 index:Selection",
          "└─Selection 6034.55 cop[tikv]  or(or(le(test_partition_1.t1.a, 1), and(le(test_partition_1.t1.a, 2), le(test_partition_1.t1.b, 2))), or(le(test_partition_1.t1.a, 5), le(test_partition_1.t1.b, 5)))",
          "  └─IndexFullScan 10000.00 cop[tikv] table:t1, index:a(a, b, id) keep order:false, stats:pseudo"
        ]
      },
      {
        "SQL": "select * from t1 where a <= 1 or (a is null and b >= 10)",
        "Result": [
          "1 1 1"
        ],
        "Plan": [
          "TableReader 3325.56 root partition:p0 data:Selection",
          "└─Selection 3325.56 cop[tikv]  or(le(test_partition.t1.a, 1), and(isnull(test_partition.t1.a), ge(test_partition.t1.b, 10)))",
          "  └─TableFullScan 10000.00 cop[tikv] table:t1 keep order:false, stats:pseudo"
        ],
        "IndexPlan": [
          "IndexReader 200.00 root partition:p0 index:Selection",
          "└─Selection 200.00 cop[tikv]  or(le(test_partition_1.t1.a, 1), and(isnull(test_partition_1.t1.a), ge(test_partition_1.t1.b, 10)))",
          "  └─IndexRangeScan 250.00 cop[tikv] table:t1, index:a(a, b, id) range:[NULL,1], keep order:false, stats:pseudo"
        ]
      },
      {
        "SQL": "select * from t1 where a <= 1 or (a <= 10 and b is null)",
        "Result": [
          "1 1 1",
          "<nil> 10 <nil>"
        ],
        "Plan": [
          "TableReader 3325.55 root partition:p0,p1 data:Selection",
          "└─Selection 3325.55 cop[tikv]  or(le(test_partition.t1.a, 1), and(le(test_partition.t1.a, 10), isnull(test_partition.t1.b)))",
          "  └─TableFullScan 10000.00 cop[tikv] table:t1 keep order:false, stats:pseudo"
        ],
        "IndexPlan": [
          "IndexReader 2658.67 root partition:p0,p1 index:Selection",
          "└─Selection 2658.67 cop[tikv]  or(le(test_partition_1.t1.a, 1), and(le(test_partition_1.t1.a, 10), isnull(test_partition_1.t1.b)))",
          "  └─IndexRangeScan 3323.33 cop[tikv] table:t1, index:a(a, b, id) range:[-inf,10], keep order:false, stats:pseudo"
        ]
      },
      {
        "SQL": "select * from t1 where a <= 8 or b <= 9",
        "Result": [
          "1 1 1",
          "2 2 2",
          "3 3 3",
          "4 4 4",
          "5 5 5",
          "6 6 6",
          "7 7 7",
          "8 8 8",
          "9 9 9"
        ],
        "Plan": [
          "TableReader 5542.21 root partition:p0,p1 data:Selection",
          "└─Selection 5542.21 cop[tikv]  or(le(test_partition.t1.a, 8), le(test_partition.t1.b, 9))",
          "  └─TableFullScan 10000.00 cop[tikv] table:t1 keep order:false, stats:pseudo"
        ],
        "IndexPlan": [
          "IndexReader 5542.21 root partition:p0,p1 index:Selection",
          "└─Selection 5542.21 cop[tikv]  or(le(test_partition_1.t1.a, 8), le(test_partition_1.t1.b, 9))",
          "  └─IndexFullScan 10000.00 cop[tikv] table:t1, index:a(a, b, id) keep order:false, stats:pseudo"
        ]
      },
      {
        "SQL": "select * from t1 where a <= 3 and false",
        "Result": null,
        "Plan": [
          "TableDual 0.00 root  rows:0"
        ],
        "IndexPlan": [
          "TableDual 0.00 root  rows:0"
        ]
      },
      {
        "SQL": "select * from t1 where a <= 3 and true",
        "Result": [
          "1 1 1",
          "2 2 2",
          "3 3 3"
        ],
        "Plan": [
          "TableReader 3323.33 root partition:p0 data:Selection",
          "└─Selection 3323.33 cop[tikv]  le(test_partition.t1.a, 3)",
          "  └─TableFullScan 10000.00 cop[tikv] table:t1 keep order:false, stats:pseudo"
        ],
        "IndexPlan": [
          "IndexReader 3323.33 root partition:p0 index:IndexRangeScan",
          "└─IndexRangeScan 3323.33 cop[tikv] table:t1, index:a(a, b, id) range:[-inf,3], keep order:false, stats:pseudo"
        ]
      },
      {
        "SQL": "select * from t1 where a <= 3 or false",
        "Result": [
          "1 1 1",
          "2 2 2",
          "3 3 3"
        ],
        "Plan": [
          "TableReader 3323.33 root partition:p0 data:Selection",
          "└─Selection 3323.33 cop[tikv]  or(le(test_partition.t1.a, 3), 0)",
          "  └─TableFullScan 10000.00 cop[tikv] table:t1 keep order:false, stats:pseudo"
        ],
        "IndexPlan": [
          "IndexReader 3323.33 root partition:p0 index:IndexRangeScan",
          "└─IndexRangeScan 3323.33 cop[tikv] table:t1, index:a(a, b, id) range:[-inf,3], keep order:false, stats:pseudo"
        ]
      },
      {
        "SQL": "select * from t1 where a = 3 or true order by id,a",
        "Result": [
          "<nil> 10 <nil>",
          "1 1 1",
          "2 2 2",
          "3 3 3",
          "4 4 4",
          "5 5 5",
          "6 6 6",
          "7 7 7",
          "8 8 8",
          "9 9 9",
          "10 10 10"
        ],
        "Plan": [
          "Sort 10000.00 root  test_partition.t1.id, test_partition.t1.a",
          "└─TableReader 10000.00 root partition:all data:Selection",
          "  └─Selection 10000.00 cop[tikv]  or(eq(test_partition.t1.a, 3), 1)",
          "    └─TableFullScan 10000.00 cop[tikv] table:t1 keep order:false, stats:pseudo"
        ],
        "IndexPlan": [
          "Sort 10000.00 root  test_partition_1.t1.id, test_partition_1.t1.a",
          "└─IndexReader 10000.00 root partition:all index:IndexFullScan",
          "  └─IndexFullScan 10000.00 cop[tikv] table:t1, index:a(a, b, id) keep order:false, stats:pseudo"
        ]
      },
      {
        "SQL": "select * from t1 where a = 3 or (b >= 100 and b <= 200)",
        "Result": [
          "3 3 3"
        ],
        "Plan": [
          "TableReader 259.75 root partition:p0 data:Selection",
          "└─Selection 259.75 cop[tikv]  or(eq(test_partition.t1.a, 3), and(ge(test_partition.t1.b, 100), le(test_partition.t1.b, 200)))",
          "  └─TableFullScan 10000.00 cop[tikv] table:t1 keep order:false, stats:pseudo"
        ],
        "IndexPlan": [
          "IndexReader 259.75 root partition:p0 index:Selection",
          "└─Selection 259.75 cop[tikv]  or(eq(test_partition_1.t1.a, 3), and(ge(test_partition_1.t1.b, 100), le(test_partition_1.t1.b, 200)))",
          "  └─IndexFullScan 10000.00 cop[tikv] table:t1, index:a(a, b, id) keep order:false, stats:pseudo"
        ]
      },
      {
        "SQL": "select * from t1 where a = 100 or b >= 1 and b <= 2",
        "Result": [
          "1 1 1",
          "2 2 2"
        ],
        "Plan": [
          "TableReader 259.75 root partition:p0 data:Selection",
          "└─Selection 259.75 cop[tikv]  or(eq(test_partition.t1.a, 100), and(ge(test_partition.t1.b, 1), le(test_partition.t1.b, 2)))",
          "  └─TableFullScan 10000.00 cop[tikv] table:t1 keep order:false, stats:pseudo"
        ],
        "IndexPlan": [
          "IndexReader 259.75 root partition:p0 index:Selection",
          "└─Selection 259.75 cop[tikv]  or(eq(test_partition_1.t1.a, 100), and(ge(test_partition_1.t1.b, 1), le(test_partition_1.t1.b, 2)))",
          "  └─IndexFullScan 10000.00 cop[tikv] table:t1, index:a(a, b, id) keep order:false, stats:pseudo"
        ]
      },
      {
        "SQL": "select * from t1 where a = 100 or b >= 1 and b <= 6",
        "Result": [
          "1 1 1",
          "2 2 2",
          "3 3 3",
          "4 4 4",
          "5 5 5",
          "6 6 6"
        ],
        "Plan": [
          "TableReader 259.75 root partition:p0,p1 data:Selection",
          "└─Selection 259.75 cop[tikv]  or(eq(test_partition.t1.a, 100), and(ge(test_partition.t1.b, 1), le(test_partition.t1.b, 6)))",
          "  └─TableFullScan 10000.00 cop[tikv] table:t1 keep order:false, stats:pseudo"
        ],
        "IndexPlan": [
          "IndexReader 259.75 root partition:p0,p1 index:Selection",
          "└─Selection 259.75 cop[tikv]  or(eq(test_partition_1.t1.a, 100), and(ge(test_partition_1.t1.b, 1), le(test_partition_1.t1.b, 6)))",
          "  └─IndexFullScan 10000.00 cop[tikv] table:t1, index:a(a, b, id) keep order:false, stats:pseudo"
        ]
      },
      {
        "SQL": "select * from t1 where a = 100 or (b >= 100 and b <= 200)",
        "Result": null,
        "Plan": [
          "TableReader 259.75 root partition:dual data:Selection",
          "└─Selection 259.75 cop[tikv]  or(eq(test_partition.t1.a, 100), and(ge(test_partition.t1.b, 100), le(test_partition.t1.b, 200)))",
          "  └─TableFullScan 10000.00 cop[tikv] table:t1 keep order:false, stats:pseudo"
        ],
        "IndexPlan": [
          "IndexReader 259.75 root partition:dual index:Selection",
          "└─Selection 259.75 cop[tikv]  or(eq(test_partition_1.t1.a, 100), and(ge(test_partition_1.t1.b, 100), le(test_partition_1.t1.b, 200)))",
          "  └─IndexFullScan 10000.00 cop[tikv] table:t1, index:a(a, b, id) keep order:false, stats:pseudo"
        ]
      },
      {
        "SQL": "select * from t1 where (a >= 1 and a <= 6) or (b >= 1 and b <= 2) or (a<=3 and b <=3)",
        "Result": [
          "1 1 1",
          "2 2 2",
          "3 3 3",
          "4 4 4",
          "5 5 5",
          "6 6 6"
        ],
        "Plan": [
          "TableReader 1543.67 root partition:p0,p1 data:Selection",
          "└─Selection 1543.67 cop[tikv]  or(and(ge(test_partition.t1.a, 1), le(test_partition.t1.a, 6)), or(and(ge(test_partition.t1.b, 1), le(test_partition.t1.b, 2)), and(le(test_partition.t1.a, 3), le(test_partition.t1.b, 3))))",
          "  └─TableFullScan 10000.00 cop[tikv] table:t1 keep order:false, stats:pseudo"
        ],
        "IndexPlan": [
          "IndexReader 1543.67 root partition:p0,p1 index:Selection",
          "└─Selection 1543.67 cop[tikv]  or(and(ge(test_partition_1.t1.a, 1), le(test_partition_1.t1.a, 6)), or(and(ge(test_partition_1.t1.b, 1), le(test_partition_1.t1.b, 2)), and(le(test_partition_1.t1.a, 3), le(test_partition_1.t1.b, 3))))",
          "  └─IndexFullScan 10000.00 cop[tikv] table:t1, index:a(a, b, id) keep order:false, stats:pseudo"
        ]
      },
      {
        "SQL": "select * from t1 where a >= 1 and a <= 6",
        "Result": [
          "1 1 1",
          "2 2 2",
          "3 3 3",
          "4 4 4",
          "5 5 5",
          "6 6 6"
        ],
        "Plan": [
          "TableReader 250.00 root partition:p0,p1 data:Selection",
          "└─Selection 250.00 cop[tikv]  ge(test_partition.t1.a, 1), le(test_partition.t1.a, 6)",
          "  └─TableFullScan 10000.00 cop[tikv] table:t1 keep order:false, stats:pseudo"
        ],
        "IndexPlan": [
          "IndexReader 250.00 root partition:p0,p1 index:IndexRangeScan",
          "└─IndexRangeScan 250.00 cop[tikv] table:t1, index:a(a, b, id) range:[1,6], keep order:false, stats:pseudo"
        ]
      },
      {
        "SQL": "select * from t1 where (a >= 1 and a <= 6) or (a>=3 and b >=3)",
        "Result": [
          "1 1 1",
          "2 2 2",
          "3 3 3",
          "4 4 4",
          "5 5 5",
          "6 6 6",
          "7 7 7",
          "8 8 8",
          "9 9 9",
          "10 10 10"
        ],
        "Plan": [
          "TableReader 1333.33 root partition:p0,p1 data:Selection",
          "└─Selection 1333.33 cop[tikv]  or(and(ge(test_partition.t1.a, 1), le(test_partition.t1.a, 6)), and(ge(test_partition.t1.a, 3), ge(test_partition.t1.b, 3)))",
          "  └─TableFullScan 10000.00 cop[tikv] table:t1 keep order:false, stats:pseudo"
        ],
        "IndexPlan": [
          "IndexReader 2666.67 root partition:p0,p1 index:Selection",
          "└─Selection 2666.67 cop[tikv]  or(and(ge(test_partition_1.t1.a, 1), le(test_partition_1.t1.a, 6)), and(ge(test_partition_1.t1.a, 3), ge(test_partition_1.t1.b, 3)))",
          "  └─IndexRangeScan 3333.33 cop[tikv] table:t1, index:a(a, b, id) range:[1,+inf], keep order:false, stats:pseudo"
        ]
      },
      {
        "SQL": "select * from t1 where a in (1,6) and (a=3 and b =3)",
        "Result": null,
        "Plan": [
          "TableDual 8000.00 root  rows:0"
        ],
        "IndexPlan": [
          "TableDual 8000.00 root  rows:0"
        ]
      },
      {
        "SQL": "select * from t1 where a <= 1 and (b>=6 or a>=6)",
        "Result": null,
        "Plan": [
          "TableReader 1846.30 root partition:dual data:Selection",
          "└─Selection 1846.30 cop[tikv]  le(test_partition.t1.a, 1), or(ge(test_partition.t1.b, 6), ge(test_partition.t1.a, 6))",
          "  └─TableFullScan 10000.00 cop[tikv] table:t1 keep order:false, stats:pseudo"
        ],
        "IndexPlan": [
          "IndexReader 1846.30 root partition:dual index:Selection",
          "└─Selection 1846.30 cop[tikv]  or(ge(test_partition_1.t1.b, 6), ge(test_partition_1.t1.a, 6))",
          "  └─IndexRangeScan 3323.33 cop[tikv] table:t1, index:a(a, b, id) range:[-inf,1], keep order:false, stats:pseudo"
        ]
      },
      {
        "SQL": "select * from t1 where a = 100 and (b<=200 or a<=200)",
        "Result": null,
        "Plan": [
          "TableReader 10.00 root partition:dual data:Selection",
          "└─Selection 10.00 cop[tikv]  eq(test_partition.t1.a, 100), or(le(test_partition.t1.b, 200), 1)",
          "  └─TableFullScan 10000.00 cop[tikv] table:t1 keep order:false, stats:pseudo"
        ],
        "IndexPlan": [
          "IndexReader 100.00 root partition:dual index:IndexRangeScan",
          "└─IndexRangeScan 100.00 cop[tikv] table:t1, index:a(a, b, id) range:[100 NULL,100 +inf], keep order:false, stats:pseudo"
        ]
      },
      {
        "SQL": "select * from t1 where a <= 5 or (a+b=3)",
        "Result": [
          "1 1 1",
          "2 2 2",
          "3 3 3",
          "4 4 4",
          "5 5 5"
        ],
        "Plan": [
          "TableReader 8664.67 root partition:all data:Selection",
          "└─Selection 8664.67 cop[tikv]  or(le(test_partition.t1.a, 5), eq(plus(test_partition.t1.a, test_partition.t1.b), 3))",
          "  └─TableFullScan 10000.00 cop[tikv] table:t1 keep order:false, stats:pseudo"
        ],
        "IndexPlan": [
          "IndexReader 8664.67 root partition:all index:Selection",
          "└─Selection 8664.67 cop[tikv]  or(le(test_partition_1.t1.a, 5), eq(plus(test_partition_1.t1.a, test_partition_1.t1.b), 3))",
          "  └─IndexFullScan 10000.00 cop[tikv] table:t1, index:a(a, b, id) keep order:false, stats:pseudo"
        ]
      },
      {
        "SQL": "select * from t1 where id <= 1 or id<=2",
        "Result": [
          "1 1 1",
          "2 2 2"
        ],
        "Plan": [
          "TableReader 3323.33 root partition:all data:Selection",
          "└─Selection 3323.33 cop[tikv]  or(le(test_partition.t1.id, 1), le(test_partition.t1.id, 2))",
          "  └─TableFullScan 10000.00 cop[tikv] table:t1 keep order:false, stats:pseudo"
        ],
        "IndexPlan": [
          "IndexReader 3323.33 root partition:all index:Selection",
          "└─Selection 3323.33 cop[tikv]  or(le(test_partition_1.t1.id, 1), le(test_partition_1.t1.id, 2))",
          "  └─IndexFullScan 10000.00 cop[tikv] table:t1, index:a(a, b, id) keep order:false, stats:pseudo"
        ]
      },
      {
        "SQL": "select * from t1 where id <= 1 and a<=1",
        "Result": [
          "1 1 1"
        ],
        "Plan": [
          "TableReader 1104.45 root partition:p0 data:Selection",
          "└─Selection 1104.45 cop[tikv]  le(test_partition.t1.a, 1), le(test_partition.t1.id, 1)",
          "  └─TableFullScan 10000.00 cop[tikv] table:t1 keep order:false, stats:pseudo"
        ],
        "IndexPlan": [
          "IndexReader 1104.45 root partition:p0 index:Selection",
          "└─Selection 1104.45 cop[tikv]  le(test_partition_1.t1.id, 1)",
          "  └─IndexRangeScan 3323.33 cop[tikv] table:t1, index:a(a, b, id) range:[-inf,1], keep order:false, stats:pseudo"
        ]
      },
      {
        "SQL": "select * from t1 partition(p1) where a <= 1 or b <= 2",
        "Result": null,
        "Plan": [
          "TableReader 5542.21 root partition:dual data:Selection",
          "└─Selection 5542.21 cop[tikv]  or(le(test_partition.t1.a, 1), le(test_partition.t1.b, 2))",
          "  └─TableFullScan 10000.00 cop[tikv] table:t1 keep order:false, stats:pseudo"
        ],
        "IndexPlan": [
          "IndexReader 5542.21 root partition:dual index:Selection",
          "└─Selection 5542.21 cop[tikv]  or(le(test_partition_1.t1.a, 1), le(test_partition_1.t1.b, 2))",
          "  └─IndexFullScan 10000.00 cop[tikv] table:t1, index:a(a, b, id) keep order:false, stats:pseudo"
        ]
      },
      {
        "SQL": "select * from t1 join t2 on t1.id = t2.id where (t1.a<=1 or t1.a <= 3) and (t2.a <= 6 and t2.b <= 6)",
        "Result": [
          "1 1 1 1 1 1",
          "2 2 2 2 2 2",
          "3 3 3 3 3 3"
        ],
        "Plan": [
          "Projection 1379.19 root  test_partition.t1.id, test_partition.t1.a, test_partition.t1.b, test_partition.t2.id, test_partition.t2.a, test_partition.t2.b",
          "└─HashJoin 1379.19 root  inner join, equal:[eq(test_partition.t2.id, test_partition.t1.id)]",
          "  ├─TableReader(Build) 1103.35 root partition:p0,p1 data:Selection",
          "  │ └─Selection 1103.35 cop[tikv]  le(test_partition.t2.a, 6), le(test_partition.t2.b, 6), not(isnull(test_partition.t2.id))",
          "  │   └─TableFullScan 10000.00 cop[tikv] table:t2 keep order:false, stats:pseudo",
          "  └─TableReader(Probe) 3320.01 root partition:p0 data:Selection",
          "    └─Selection 3320.01 cop[tikv]  not(isnull(test_partition.t1.id)), or(le(test_partition.t1.a, 1), le(test_partition.t1.a, 3))",
          "      └─TableFullScan 10000.00 cop[tikv] table:t1 keep order:false, stats:pseudo"
        ],
        "IndexPlan": [
          "Projection 1379.19 root  test_partition_1.t1.id, test_partition_1.t1.a, test_partition_1.t1.b, test_partition_1.t2.id, test_partition_1.t2.a, test_partition_1.t2.b",
          "└─HashJoin 1379.19 root  inner join, equal:[eq(test_partition_1.t2.id, test_partition_1.t1.id)]",
          "  ├─IndexReader(Build) 1103.35 root partition:p0,p1 index:Selection",
          "  │ └─Selection 1103.35 cop[tikv]  le(test_partition_1.t2.b, 6), not(isnull(test_partition_1.t2.id))",
          "  │   └─IndexRangeScan 3323.33 cop[tikv] table:t2, index:a(a, b, id) range:[-inf,6], keep order:false, stats:pseudo",
          "  └─IndexReader(Probe) 3320.01 root partition:p0 index:Selection",
          "    └─Selection 3320.01 cop[tikv]  not(isnull(test_partition_1.t1.id))",
          "      └─IndexRangeScan 3323.33 cop[tikv] table:t1, index:a(a, b, id) range:[-inf,3], keep order:false, stats:pseudo"
        ]
      },
      {
        "SQL": "select * from t1 join t1 as t2 on t1.id = t2.id where (t1.a<=1 or t1.a <= 3) and (t2.a <= 6 and t2.b <= 6)",
        "Result": [
          "1 1 1 1 1 1",
          "2 2 2 2 2 2",
          "3 3 3 3 3 3"
        ],
        "Plan": [
          "Projection 1379.19 root  test_partition.t1.id, test_partition.t1.a, test_partition.t1.b, test_partition.t1.id, test_partition.t1.a, test_partition.t1.b",
          "└─HashJoin 1379.19 root  inner join, equal:[eq(test_partition.t1.id, test_partition.t1.id)]",
          "  ├─TableReader(Build) 1103.35 root partition:p0,p1 data:Selection",
          "  │ └─Selection 1103.35 cop[tikv]  le(test_partition.t1.a, 6), le(test_partition.t1.b, 6), not(isnull(test_partition.t1.id))",
          "  │   └─TableFullScan 10000.00 cop[tikv] table:t2 keep order:false, stats:pseudo",
          "  └─TableReader(Probe) 3320.01 root partition:p0 data:Selection",
          "    └─Selection 3320.01 cop[tikv]  not(isnull(test_partition.t1.id)), or(le(test_partition.t1.a, 1), le(test_partition.t1.a, 3))",
          "      └─TableFullScan 10000.00 cop[tikv] table:t1 keep order:false, stats:pseudo"
        ],
        "IndexPlan": [
          "Projection 1379.19 root  test_partition_1.t1.id, test_partition_1.t1.a, test_partition_1.t1.b, test_partition_1.t1.id, test_partition_1.t1.a, test_partition_1.t1.b",
          "└─HashJoin 1379.19 root  inner join, equal:[eq(test_partition_1.t1.id, test_partition_1.t1.id)]",
          "  ├─IndexReader(Build) 1103.35 root partition:p0,p1 index:Selection",
          "  │ └─Selection 1103.35 cop[tikv]  le(test_partition_1.t1.b, 6), not(isnull(test_partition_1.t1.id))",
          "  │   └─IndexRangeScan 3323.33 cop[tikv] table:t2, index:a(a, b, id) range:[-inf,6], keep order:false, stats:pseudo",
          "  └─IndexReader(Probe) 3320.01 root partition:p0 index:Selection",
          "    └─Selection 3320.01 cop[tikv]  not(isnull(test_partition_1.t1.id))",
          "      └─IndexRangeScan 3323.33 cop[tikv] table:t1, index:a(a, b, id) range:[-inf,3], keep order:false, stats:pseudo"
        ]
      },
      {
        "SQL": "select * from t1 where t1.a in (select b from t2 where a BETWEEN 1 AND 2) order by a",
        "Result": [
          "1 1 1",
          "2 2 2"
        ],
        "Plan": [
          "Sort 249.75 root  test_partition.t1.a",
          "└─HashJoin 249.75 root  inner join, equal:[eq(test_partition.t2.b, test_partition.t1.a)]",
          "  ├─HashAgg(Build) 199.80 root  group by:test_partition.t2.b, funcs:firstrow(test_partition.t2.b)->test_partition.t2.b",
          "  │ └─TableReader 199.80 root partition:p0 data:HashAgg",
          "  │   └─HashAgg 199.80 cop[tikv]  group by:test_partition.t2.b, ",
          "  │     └─Selection 249.75 cop[tikv]  ge(test_partition.t2.a, 1), le(test_partition.t2.a, 2), not(isnull(test_partition.t2.b))",
          "  │       └─TableFullScan 10000.00 cop[tikv] table:t2 keep order:false, stats:pseudo",
          "  └─TableReader(Probe) 9990.00 root partition:p0,p1 data:Selection",
          "    └─Selection 9990.00 cop[tikv]  not(isnull(test_partition.t1.a))",
          "      └─TableFullScan 10000.00 cop[tikv] table:t1 keep order:false, stats:pseudo"
        ],
        "IndexPlan": [
          "Sort 249.75 root  test_partition_1.t1.a",
          "└─IndexJoin 249.75 root  inner join, inner:IndexReader, outer key:test_partition_1.t2.b, inner key:test_partition_1.t1.a, equal cond:eq(test_partition_1.t2.b, test_partition_1.t1.a)",
          "  ├─HashAgg(Build) 199.80 root  group by:test_partition_1.t2.b, funcs:firstrow(test_partition_1.t2.b)->test_partition_1.t2.b",
          "  │ └─IndexReader 199.80 root partition:p0 index:HashAgg",
          "  │   └─HashAgg 199.80 cop[tikv]  group by:test_partition_1.t2.b, ",
          "  │     └─Selection 249.75 cop[tikv]  not(isnull(test_partition_1.t2.b))",
          "  │       └─IndexRangeScan 250.00 cop[tikv] table:t2, index:a(a, b, id) range:[1,2], keep order:false, stats:pseudo",
          "  └─IndexReader(Probe) 1.25 root partition:p0,p1 index:Selection",
          "    └─Selection 1.25 cop[tikv]  not(isnull(test_partition_1.t1.a))",
          "      └─IndexRangeScan 1.25 cop[tikv] table:t1, index:a(a, b, id) range: decided by [eq(test_partition_1.t1.a, test_partition_1.t2.b)], keep order:false, stats:pseudo"
        ]
      },
      {
        "SQL": "select * from t1 where t1.a in (select b from t1 where a BETWEEN 1 AND 2) order by a",
        "Result": [
          "1 1 1",
          "2 2 2"
        ],
        "Plan": [
          "Sort 249.75 root  test_partition.t1.a",
          "└─HashJoin 249.75 root  inner join, equal:[eq(test_partition.t1.b, test_partition.t1.a)]",
          "  ├─HashAgg(Build) 199.80 root  group by:test_partition.t1.b, funcs:firstrow(test_partition.t1.b)->test_partition.t1.b",
          "  │ └─TableReader 199.80 root partition:p0 data:HashAgg",
          "  │   └─HashAgg 199.80 cop[tikv]  group by:test_partition.t1.b, ",
          "  │     └─Selection 249.75 cop[tikv]  ge(test_partition.t1.a, 1), le(test_partition.t1.a, 2), not(isnull(test_partition.t1.b))",
          "  │       └─TableFullScan 10000.00 cop[tikv] table:t1 keep order:false, stats:pseudo",
          "  └─TableReader(Probe) 9990.00 root partition:p0,p1 data:Selection",
          "    └─Selection 9990.00 cop[tikv]  not(isnull(test_partition.t1.a))",
          "      └─TableFullScan 10000.00 cop[tikv] table:t1 keep order:false, stats:pseudo"
        ],
        "IndexPlan": [
          "Sort 249.75 root  test_partition_1.t1.a",
          "└─IndexJoin 249.75 root  inner join, inner:IndexReader, outer key:test_partition_1.t1.b, inner key:test_partition_1.t1.a, equal cond:eq(test_partition_1.t1.b, test_partition_1.t1.a)",
          "  ├─HashAgg(Build) 199.80 root  group by:test_partition_1.t1.b, funcs:firstrow(test_partition_1.t1.b)->test_partition_1.t1.b",
          "  │ └─IndexReader 199.80 root partition:p0 index:HashAgg",
          "  │   └─HashAgg 199.80 cop[tikv]  group by:test_partition_1.t1.b, ",
          "  │     └─Selection 249.75 cop[tikv]  not(isnull(test_partition_1.t1.b))",
          "  │       └─IndexRangeScan 250.00 cop[tikv] table:t1, index:a(a, b, id) range:[1,2], keep order:false, stats:pseudo",
          "  └─IndexReader(Probe) 1.25 root partition:p0,p1 index:Selection",
          "    └─Selection 1.25 cop[tikv]  not(isnull(test_partition_1.t1.a))",
          "      └─IndexRangeScan 1.25 cop[tikv] table:t1, index:a(a, b, id) range: decided by [eq(test_partition_1.t1.a, test_partition_1.t1.b)], keep order:false, stats:pseudo"
        ]
      },
      {
        "SQL": "select * from t1 left join t2 on t1.id = t2.id where (t1.a<=1 or t1.a <= 3) and t2.a BETWEEN 6 AND 8",
        "Result": null,
        "Plan": [
          "Projection 312.19 root  test_partition.t1.id, test_partition.t1.a, test_partition.t1.b, test_partition.t2.id, test_partition.t2.a, test_partition.t2.b",
          "└─HashJoin 312.19 root  inner join, equal:[eq(test_partition.t2.id, test_partition.t1.id)]",
          "  ├─TableReader(Build) 249.75 root partition:p1 data:Selection",
          "  │ └─Selection 249.75 cop[tikv]  ge(test_partition.t2.a, 6), le(test_partition.t2.a, 8), not(isnull(test_partition.t2.id))",
          "  │   └─TableFullScan 10000.00 cop[tikv] table:t2 keep order:false, stats:pseudo",
          "  └─TableReader(Probe) 3320.01 root partition:p0 data:Selection",
          "    └─Selection 3320.01 cop[tikv]  not(isnull(test_partition.t1.id)), or(le(test_partition.t1.a, 1), le(test_partition.t1.a, 3))",
          "      └─TableFullScan 10000.00 cop[tikv] table:t1 keep order:false, stats:pseudo"
        ],
        "IndexPlan": [
          "Projection 312.19 root  test_partition_1.t1.id, test_partition_1.t1.a, test_partition_1.t1.b, test_partition_1.t2.id, test_partition_1.t2.a, test_partition_1.t2.b",
          "└─HashJoin 312.19 root  inner join, equal:[eq(test_partition_1.t2.id, test_partition_1.t1.id)]",
          "  ├─IndexReader(Build) 249.75 root partition:p1 index:Selection",
          "  │ └─Selection 249.75 cop[tikv]  not(isnull(test_partition_1.t2.id))",
          "  │   └─IndexRangeScan 250.00 cop[tikv] table:t2, index:a(a, b, id) range:[6,8], keep order:false, stats:pseudo",
          "  └─IndexReader(Probe) 3320.01 root partition:p0 index:Selection",
          "    └─Selection 3320.01 cop[tikv]  not(isnull(test_partition_1.t1.id))",
          "      └─IndexRangeScan 3323.33 cop[tikv] table:t1, index:a(a, b, id) range:[-inf,3], keep order:false, stats:pseudo"
        ]
      },
      {
        "SQL": "select * from t1 right join t2 on t1.id = t2.id where (t1.a<=1 or t1.a <= 3) and t2.a BETWEEN 1 AND 3",
        "Result": [
          "1 1 1 1 1 1",
          "2 2 2 2 2 2",
          "3 3 3 3 3 3"
        ],
        "Plan": [
          "Projection 312.19 root  test_partition.t1.id, test_partition.t1.a, test_partition.t1.b, test_partition.t2.id, test_partition.t2.a, test_partition.t2.b",
          "└─HashJoin 312.19 root  inner join, equal:[eq(test_partition.t2.id, test_partition.t1.id)]",
          "  ├─TableReader(Build) 249.75 root partition:p0 data:Selection",
          "  │ └─Selection 249.75 cop[tikv]  ge(test_partition.t2.a, 1), le(test_partition.t2.a, 3), not(isnull(test_partition.t2.id))",
          "  │   └─TableFullScan 10000.00 cop[tikv] table:t2 keep order:false, stats:pseudo",
          "  └─TableReader(Probe) 3320.01 root partition:p0 data:Selection",
          "    └─Selection 3320.01 cop[tikv]  not(isnull(test_partition.t1.id)), or(le(test_partition.t1.a, 1), le(test_partition.t1.a, 3))",
          "      └─TableFullScan 10000.00 cop[tikv] table:t1 keep order:false, stats:pseudo"
        ],
        "IndexPlan": [
          "Projection 312.19 root  test_partition_1.t1.id, test_partition_1.t1.a, test_partition_1.t1.b, test_partition_1.t2.id, test_partition_1.t2.a, test_partition_1.t2.b",
          "└─HashJoin 312.19 root  inner join, equal:[eq(test_partition_1.t2.id, test_partition_1.t1.id)]",
          "  ├─IndexReader(Build) 249.75 root partition:p0 index:Selection",
          "  │ └─Selection 249.75 cop[tikv]  not(isnull(test_partition_1.t2.id))",
          "  │   └─IndexRangeScan 250.00 cop[tikv] table:t2, index:a(a, b, id) range:[1,3], keep order:false, stats:pseudo",
          "  └─IndexReader(Probe) 3320.01 root partition:p0 index:Selection",
          "    └─Selection 3320.01 cop[tikv]  not(isnull(test_partition_1.t1.id))",
          "      └─IndexRangeScan 3323.33 cop[tikv] table:t1, index:a(a, b, id) range:[-inf,3], keep order:false, stats:pseudo"
        ]
      },
      {
        "SQL": "select * from t1 join t2 on true where t1.a=5 and t2.a BETWEEN 6 AND 8 and t2.b >= 6",
        "Result": [
          "5 5 5 6 6 6",
          "5 5 5 7 7 7",
          "5 5 5 8 8 8"
        ],
        "Plan": [
          "HashJoin 2000.00 root  CARTESIAN inner join",
          "├─TableReader(Build) 10.00 root partition:p0 data:Selection",
          "│ └─Selection 10.00 cop[tikv]  1, eq(test_partition.t1.a, 5)",
          "│   └─TableFullScan 10000.00 cop[tikv] table:t1 keep order:false, stats:pseudo",
          "└─TableReader(Probe) 200.00 root partition:p1 data:Selection",
          "  └─Selection 200.00 cop[tikv]  1, ge(test_partition.t2.a, 6), ge(test_partition.t2.b, 6), le(test_partition.t2.a, 8)",
          "    └─TableFullScan 10000.00 cop[tikv] table:t2 keep order:false, stats:pseudo"
        ],
        "IndexPlan": [
          "HashJoin 20000.00 root  CARTESIAN inner join",
          "├─IndexReader(Build) 100.00 root partition:p0 index:IndexRangeScan",
          "│ └─IndexRangeScan 100.00 cop[tikv] table:t1, index:a(a, b, id) range:[5 NULL,5 +inf], keep order:false, stats:pseudo",
          "└─IndexReader(Probe) 200.00 root partition:p1 index:Selection",
          "  └─Selection 200.00 cop[tikv]  ge(test_partition_1.t2.b, 6)",
          "    └─IndexRangeScan 250.00 cop[tikv] table:t2, index:a(a, b, id) range:[6,8], keep order:false, stats:pseudo"
        ]
      },
      {
        "SQL": "select count(*) from t1 join t2 on t1.b = t2.b where t1.a BETWEEN 1 AND 2 and t2.a BETWEEN 1 AND 6 and t1.b BETWEEN 1 AND 6",
        "Result": [
          "2"
        ],
        "Plan": [
          "StreamAgg 1.00 root  funcs:count(1)->Column#9",
          "└─HashJoin 7.81 root  inner join, equal:[eq(test_partition.t1.b, test_partition.t2.b)]",
          "  ├─TableReader(Build) 6.25 root partition:p0,p1 data:Selection",
          "  │ └─Selection 6.25 cop[tikv]  ge(test_partition.t2.a, 1), ge(test_partition.t2.b, 1), le(test_partition.t2.a, 6), le(test_partition.t2.b, 6), not(isnull(test_partition.t2.b))",
          "  │   └─TableFullScan 10000.00 cop[tikv] table:t2 keep order:false, stats:pseudo",
          "  └─TableReader(Probe) 6.25 root partition:p0 data:Selection",
          "    └─Selection 6.25 cop[tikv]  ge(test_partition.t1.a, 1), ge(test_partition.t1.b, 1), le(test_partition.t1.a, 2), le(test_partition.t1.b, 6), not(isnull(test_partition.t1.b))",
          "      └─TableFullScan 10000.00 cop[tikv] table:t1 keep order:false, stats:pseudo"
        ],
        "IndexPlan": [
          "StreamAgg 1.00 root  funcs:count(1)->Column#9",
          "└─HashJoin 7.81 root  inner join, equal:[eq(test_partition_1.t1.b, test_partition_1.t2.b)]",
          "  ├─IndexReader(Build) 6.25 root partition:p0,p1 index:Selection",
          "  │ └─Selection 6.25 cop[tikv]  ge(test_partition_1.t2.b, 1), le(test_partition_1.t2.b, 6), not(isnull(test_partition_1.t2.b))",
          "  │   └─IndexRangeScan 250.00 cop[tikv] table:t2, index:a(a, b, id) range:[1,6], keep order:false, stats:pseudo",
          "  └─IndexReader(Probe) 6.25 root partition:p0 index:Selection",
          "    └─Selection 6.25 cop[tikv]  ge(test_partition_1.t1.b, 1), le(test_partition_1.t1.b, 6), not(isnull(test_partition_1.t1.b))",
          "      └─IndexRangeScan 250.00 cop[tikv] table:t1, index:a(a, b, id) range:[1,2], keep order:false, stats:pseudo"
        ]
      },
      {
        "SQL": "select /*+ INL_JOIN(t2,t1) */      count(*) from t2 join t1 on t2.b = t1.b where t2.a BETWEEN 1 AND 2 and t1.a BETWEEN 1 AND 6 and t1.b BETWEEN 1 AND 6",
        "Result": [
          "2"
        ],
        "Plan": [
          "StreamAgg 1.00 root  funcs:count(1)->Column#9",
          "└─HashJoin 7.81 root  inner join, equal:[eq(test_partition.t2.b, test_partition.t1.b)]",
          "  ├─TableReader(Build) 6.25 root partition:p0,p1 data:Selection",
          "  │ └─Selection 6.25 cop[tikv]  ge(test_partition.t1.a, 1), ge(test_partition.t1.b, 1), le(test_partition.t1.a, 6), le(test_partition.t1.b, 6), not(isnull(test_partition.t1.b))",
          "  │   └─TableFullScan 10000.00 cop[tikv] table:t1 keep order:false, stats:pseudo",
          "  └─TableReader(Probe) 6.25 root partition:p0 data:Selection",
          "    └─Selection 6.25 cop[tikv]  ge(test_partition.t2.a, 1), ge(test_partition.t2.b, 1), le(test_partition.t2.a, 2), le(test_partition.t2.b, 6), not(isnull(test_partition.t2.b))",
          "      └─TableFullScan 10000.00 cop[tikv] table:t2 keep order:false, stats:pseudo"
        ],
        "IndexPlan": [
          "StreamAgg 1.00 root  funcs:count(1)->Column#9",
          "└─HashJoin 7.81 root  inner join, equal:[eq(test_partition_1.t2.b, test_partition_1.t1.b)]",
          "  ├─IndexReader(Build) 6.25 root partition:p0,p1 index:Selection",
          "  │ └─Selection 6.25 cop[tikv]  ge(test_partition_1.t1.b, 1), le(test_partition_1.t1.b, 6), not(isnull(test_partition_1.t1.b))",
          "  │   └─IndexRangeScan 250.00 cop[tikv] table:t1, index:a(a, b, id) range:[1,6], keep order:false, stats:pseudo",
          "  └─IndexReader(Probe) 6.25 root partition:p0 index:Selection",
          "    └─Selection 6.25 cop[tikv]  ge(test_partition_1.t2.b, 1), le(test_partition_1.t2.b, 6), not(isnull(test_partition_1.t2.b))",
          "      └─IndexRangeScan 250.00 cop[tikv] table:t2, index:a(a, b, id) range:[1,2], keep order:false, stats:pseudo"
        ]
      }
    ]
  }
]<|MERGE_RESOLUTION|>--- conflicted
+++ resolved
@@ -842,33 +842,16 @@
           "11"
         ],
         "Plan": [
-<<<<<<< HEAD
-          "StreamAgg_17 1.00 root  funcs:count(Column#8)->Column#5",
-          "└─TableReader_18 1.00 root partition:all data:StreamAgg_9",
-          "  └─StreamAgg_9 1.00 cop[tikv]  funcs:count(1)->Column#8",
-          "    └─TableFullScan_16 10000.00 cop[tikv] table:t1 keep order:false, stats:pseudo"
-        ],
-        "IndexPlan": [
-          "StreamAgg_21 1.00 root  funcs:count(Column#17)->Column#5",
-          "└─TableReader_22 1.00 root partition:all data:StreamAgg_9",
-          "  └─StreamAgg_9 1.00 cop[tikv]  funcs:count(1)->Column#17",
-          "    └─TableFullScan_19 10000.00 cop[tikv] table:t1 keep order:false, stats:pseudo"
-=======
-          "Projection 1.00 root  Column#5",
-          "└─Sort 1.00 root  test_partition.t1.id, test_partition.t1.a",
-          "  └─StreamAgg 1.00 root  funcs:count(Column#10)->Column#5, funcs:firstrow(Column#11)->test_partition.t1.id, funcs:firstrow(Column#12)->test_partition.t1.a",
-          "    └─TableReader 1.00 root partition:all data:StreamAgg",
-          "      └─StreamAgg 1.00 cop[tikv]  funcs:count(1)->Column#10, funcs:firstrow(test_partition.t1.id)->Column#11, funcs:firstrow(test_partition.t1.a)->Column#12",
-          "        └─TableFullScan 10000.00 cop[tikv] table:t1 keep order:false, stats:pseudo"
-        ],
-        "IndexPlan": [
-          "Projection 1.00 root  Column#5",
-          "└─Sort 1.00 root  test_partition_1.t1.id, test_partition_1.t1.a",
-          "  └─StreamAgg 1.00 root  funcs:count(Column#13)->Column#5, funcs:firstrow(Column#14)->test_partition_1.t1.id, funcs:firstrow(Column#15)->test_partition_1.t1.a",
-          "    └─IndexReader 1.00 root partition:all index:StreamAgg",
-          "      └─StreamAgg 1.00 cop[tikv]  funcs:count(1)->Column#13, funcs:firstrow(test_partition_1.t1.id)->Column#14, funcs:firstrow(test_partition_1.t1.a)->Column#15",
-          "        └─IndexFullScan 10000.00 cop[tikv] table:t1, index:a(a, b, id) keep order:false, stats:pseudo"
->>>>>>> 2c83f2db
+          "StreamAgg 1.00 root  funcs:count(Column#8)->Column#5",
+          "└─TableReader 1.00 root partition:all data:StreamAgg",
+          "  └─StreamAgg 1.00 cop[tikv]  funcs:count(1)->Column#8",
+          "    └─TableFullScan 10000.00 cop[tikv] table:t1 keep order:false, stats:pseudo"
+        ],
+        "IndexPlan": [
+          "StreamAgg 1.00 root  funcs:count(Column#17)->Column#5",
+          "└─TableReader 1.00 root partition:all data:StreamAgg",
+          "  └─StreamAgg 1.00 cop[tikv]  funcs:count(1)->Column#17",
+          "    └─TableFullScan 10000.00 cop[tikv] table:t1 keep order:false, stats:pseudo"
         ]
       },
       {
