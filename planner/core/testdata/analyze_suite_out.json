--- conflicted
+++ resolved
@@ -283,13 +283,8 @@
         "└─Apply_10 10.00 root CARTESIAN left outer join, inner:MaxOneRow_15",
         "  ├─TableReader_12(Build) 10.00 root data:TableFullScan_11",
         "  │ └─TableFullScan_11 10.00 cop[tikv] table:t, keep order:false",
-<<<<<<< HEAD
         "  └─MaxOneRow_15(Probe) 1.00 root ",
-        "    └─Projection_16 0.10 root concat(cast(test.t.a), ,, cast(test.t.b))->Column#9",
-=======
-        "  └─MaxOneRow_15 1.00 root ",
         "    └─Projection_16 0.10 root concat(cast(test.t.a, var_string(20)), ,, cast(test.t.b, var_string(20)))->Column#9",
->>>>>>> c380cee2
         "      └─IndexReader_19 0.10 root index:Selection_18",
         "        └─Selection_18 0.10 cop[tikv] eq(test.t.a, test.t.a)",
         "          └─IndexRangeScan_17 1.00 cop[tikv] table:t1, index:c, b, a, range: decided by [eq(test.t.c, test.t.c)], keep order:false"
