[
  {
    "Name": "TestLimitCrossEstimation",
    "Cases": [
      {
        "SQL": [
          "set session tidb_opt_correlation_exp_factor = 0",
          "EXPLAIN SELECT * FROM t WHERE b = 2 ORDER BY a limit 1;"
        ],
        "Plan": [
          "TopN_8 1.00 root test.t.a:asc, offset:0, count:1",
          "└─IndexReader_16 1.00 root index:TopN_15",
          "  └─TopN_15 1.00 cop[tikv] test.t.a:asc, offset:0, count:1",
          "    └─IndexRangeScan_14 10.00 cop[tikv] table:t, index:b, c, range:[2,2], keep order:false, stats:pseudo"
        ]
      },
      {
        "SQL": [
          "insert into t (a, b) values (1, 1),(2, 1),(3, 1),(4, 1),(5, 1),(6, 1),(7, 1),(8, 1),(9, 1),(10, 1),(11, 1),(12, 1),(13, 1),(14, 1),(15, 1),(16, 1),(17, 1),(18, 1),(19, 1),(20, 2),(21, 2),(22, 2),(23, 2),(24, 2),(25, 2)",
          "analyze table t",
          "EXPLAIN SELECT * FROM t WHERE b = 2 ORDER BY a limit 1"
        ],
        "Plan": [
          "TopN_8 1.00 root test.t.a:asc, offset:0, count:1",
          "└─IndexReader_16 1.00 root index:TopN_15",
          "  └─TopN_15 1.00 cop[tikv] test.t.a:asc, offset:0, count:1",
          "    └─IndexRangeScan_14 6.00 cop[tikv] table:t, index:b, c, range:[2,2], keep order:false"
        ]
      },
      {
        "SQL": [
          "truncate table t",
          "insert into t (a, b) values (1, 25),(2, 24),(3, 23),(4, 23),(5, 21),(6, 20),(7, 19),(8, 18),(9, 17),(10, 16),(11, 15),(12, 14),(13, 13),(14, 12),(15, 11),(16, 10),(17, 9),(18, 8),(19, 7),(20, 6),(21, 5),(22, 4),(23, 3),(24, 2),(25, 1)",
          "analyze table t",
          "EXPLAIN SELECT * FROM t WHERE b <= 6 ORDER BY a limit 1"
        ],
        "Plan": [
          "TopN_8 1.00 root test.t.a:asc, offset:0, count:1",
          "└─IndexReader_16 1.00 root index:TopN_15",
          "  └─TopN_15 1.00 cop[tikv] test.t.a:asc, offset:0, count:1",
          "    └─IndexRangeScan_14 6.00 cop[tikv] table:t, index:b, c, range:[-inf,6], keep order:false"
        ]
      },
      {
        "SQL": [
          "EXPLAIN SELECT *, t1.a IN (SELECT t2.b FROM t t2) FROM t t1 WHERE t1.b <= 6 ORDER BY t1.a limit 1"
        ],
        "Plan": [
          "Limit_17 1.00 root offset:0, count:1",
          "└─IndexMergeJoin_70 1.00 root left outer semi join, inner:IndexReader_68, outer key:test.t.a, inner key:test.t.b",
          "  ├─TopN_29 1.00 root test.t.a:asc, offset:0, count:1",
          "  │ └─IndexReader_37 1.00 root index:TopN_36",
          "  │   └─TopN_36 1.00 cop[tikv] test.t.a:asc, offset:0, count:1",
          "  │     └─IndexRangeScan_35 6.00 cop[tikv] table:t1, index:b, c, range:[-inf,6], keep order:false",
          "  └─IndexReader_68 1.04 root index:IndexRangeScan_67",
          "    └─IndexRangeScan_67 1.04 cop[tikv] table:t2, index:b, c, range: decided by [eq(test.t.b, test.t.a)], keep order:true"
        ]
      },
      {
        "SQL": [
          "truncate table t",
          "insert into t (a, b) values (1, 1),(2, 1),(3, 1),(4, 1),(5, 1),(6, 1),(7, 2),(8, 2),(9, 2),(10, 2),(11, 2),(12, 2),(13, 2),(14, 2),(15, 2),(16, 2),(17, 2),(18, 2),(19, 2),(20, 2),(21, 2),(22, 2),(23, 2),(24, 2),(25, 2)",
          "analyze table t",
          "EXPLAIN SELECT * FROM t WHERE b = 1 ORDER BY a desc limit 1"
        ],
        "Plan": [
          "TopN_8 1.00 root test.t.a:desc, offset:0, count:1",
          "└─IndexReader_16 1.00 root index:TopN_15",
          "  └─TopN_15 1.00 cop[tikv] test.t.a:desc, offset:0, count:1",
          "    └─IndexRangeScan_14 6.00 cop[tikv] table:t, index:b, c, range:[1,1], keep order:false"
        ]
      },
      {
        "SQL": [
          "truncate table t",
          "insert into t (a, b) values (1, 1),(2, 1),(3, 1),(4, 1),(5, 1),(6, 1),(7, 1),(8, 1),(9, 2),(10, 1),(11, 1),(12, 1),(13, 1),(14, 2),(15, 2),(16, 1),(17, 2),(18, 1),(19, 2),(20, 1),(21, 2),(22, 1),(23, 1),(24, 1),(25, 1)",
          "analyze table t",
          "EXPLAIN SELECT * FROM t WHERE b = 2 ORDER BY a limit 1"
        ],
        "Plan": [
          "Limit_11 1.00 root offset:0, count:1",
          "└─TableReader_22 1.00 root data:Limit_21",
          "  └─Limit_21 1.00 cop[tikv] offset:0, count:1",
          "    └─Selection_20 1.00 cop[tikv] eq(test.t.b, 2)",
          "      └─TableFullScan_19 4.17 cop[tikv] table:t, keep order:true"
        ]
      },
      {
        "SQL": [
          "set session tidb_opt_correlation_exp_factor = 1",
          "EXPLAIN SELECT * FROM t WHERE b = 2 ORDER BY a limit 1"
        ],
        "Plan": [
          "TopN_8 1.00 root test.t.a:asc, offset:0, count:1",
          "└─IndexReader_16 1.00 root index:TopN_15",
          "  └─TopN_15 1.00 cop[tikv] test.t.a:asc, offset:0, count:1",
          "    └─IndexRangeScan_14 6.00 cop[tikv] table:t, index:b, c, range:[2,2], keep order:false"
        ]
      },
      {
        "SQL": [
          "set session tidb_opt_correlation_exp_factor = 0",
          "truncate table t",
          "insert into t (a, b) values (1, 1),(2, 1),(3, 1),(4, 1),(5, 1),(6, 1),(7, 1),(8, 1),(9, 1),(10, 1),(11, 1),(12, 1),(13, 1),(14, 1),(15, 1),(16, 1),(17, 1),(18, 1),(19, 1),(20, 2),(21, 2),(22, 2),(23, 2),(24, 2),(25, 2)",
          "analyze table t",
          "EXPLAIN SELECT * FROM t WHERE b = 2 and a > 0 ORDER BY a limit 1"
        ],
        "Plan": [
          "TopN_8 1.00 root test.t.a:asc, offset:0, count:1",
          "└─IndexReader_19 1.00 root index:TopN_18",
          "  └─TopN_18 1.00 cop[tikv] test.t.a:asc, offset:0, count:1",
          "    └─Selection_17 6.00 cop[tikv] gt(test.t.a, 0)",
          "      └─IndexRangeScan_16 6.00 cop[tikv] table:t, index:b, c, range:[2,2], keep order:false"
        ]
      },
      {
        "SQL": [
          "drop table t",
          "create table t(a int primary key, b int, c int, d bigint default 2147483648, e bigint default 2147483648, f bigint default 2147483648, index idx(b,d,a,c))",
          "insert into t(a, b, c) values (1, 1, 1),(2, 1, 2),(3, 1, 1),(4, 1, 2),(5, 1, 1),(6, 1, 2),(7, 1, 1),(8, 1, 2),(9, 1, 1),(10, 1, 2),(11, 1, 1),(12, 1, 2),(13, 1, 1),(14, 1, 2),(15, 1, 1),(16, 1, 2),(17, 1, 1),(18, 1, 2),(19, 1, 1),(20, 2, 2),(21, 2, 1),(22, 2, 2),(23, 2, 1),(24, 2, 2),(25, 2, 1)",
          "analyze table t",
          "EXPLAIN SELECT a FROM t WHERE b = 2 and c > 0 ORDER BY a limit 1"
        ],
        "Plan": [
          "Projection_7 1.00 root test.t.a",
          "└─TopN_8 1.00 root test.t.a:asc, offset:0, count:1",
          "  └─IndexReader_17 1.00 root index:TopN_16",
          "    └─TopN_16 1.00 cop[tikv] test.t.a:asc, offset:0, count:1",
          "      └─Selection_15 6.00 cop[tikv] gt(test.t.c, 0)",
          "        └─IndexRangeScan_14 6.00 cop[tikv] table:t, index:b, d, a, c, range:[2,2], keep order:false"
        ]
      }
    ]
  },
  {
    "Name": "TestIssue9562",
    "Cases": [
      {
        "SQL": [
          "create table t1(a bigint, b bigint, c bigint)",
          "create table t2(a bigint, b bigint, c bigint, index idx(a, b, c))",
          "explain select /*+ TIDB_INLJ(t2) */ * from t1 join t2 on t2.a=t1.a and t2.b>t1.b-1 and t2.b<t1.b+1 and t2.c=t1.c"
        ],
        "Plan": [
          "IndexJoin_9 12475.01 root inner join, inner:IndexReader_8, outer key:test.t1.a, inner key:test.t2.a, other cond:eq(test.t1.c, test.t2.c), gt(test.t2.b, minus(test.t1.b, 1)), lt(test.t2.b, plus(test.t1.b, 1))",
          "├─TableReader_19 9980.01 root data:Selection_18",
          "│ └─Selection_18 9980.01 cop[tikv] not(isnull(test.t1.a)), not(isnull(test.t1.c))",
          "│   └─TableFullScan_17 10000.00 cop[tikv] table:t1, keep order:false, stats:pseudo",
          "└─IndexReader_8 1.25 root index:Selection_7",
          "  └─Selection_7 1.25 cop[tikv] not(isnull(test.t2.a)), not(isnull(test.t2.c))",
          "    └─IndexRangeScan_6 1.25 cop[tikv] table:t2, index:a, b, c, range: decided by [eq(test.t2.a, test.t1.a) gt(test.t2.b, minus(test.t1.b, 1)) lt(test.t2.b, plus(test.t1.b, 1))], keep order:false, stats:pseudo"
        ]
      },
      {
        "SQL": [
          "create table t(a int, b int, index idx_ab(a, b))",
          "explain select * from t t1 join t t2 where t1.b = t2.b and t2.b is null"
        ],
        "Plan": [
          "Projection_7 0.00 root test.t.a, test.t.b, test.t.a, test.t.b",
          "└─HashRightJoin_9 0.00 root inner join, inner:TableReader_12, equal:[eq(test.t.b, test.t.b)]",
          "  ├─TableReader_12 0.00 root data:Selection_11",
          "  │ └─Selection_11 0.00 cop[tikv] isnull(test.t.b), not(isnull(test.t.b))",
          "  │   └─TableFullScan_10 10000.00 cop[tikv] table:t2, keep order:false, stats:pseudo",
          "  └─TableReader_18 9990.00 root data:Selection_17",
          "    └─Selection_17 9990.00 cop[tikv] not(isnull(test.t.b))",
          "      └─TableFullScan_16 10000.00 cop[tikv] table:t1, keep order:false, stats:pseudo"
        ]
      }
    ]
  },
  {
    "Name": "TestTiFlashCostModel",
    "Cases": [
      [
        "TableReader_7 10000.00 root data:TableFullScan_6",
        "└─TableFullScan_6 10000.00 cop[tiflash] table:t, range:[-inf,+inf], keep order:false, stats:pseudo"
      ],
      [
        "TableReader_5 10000.00 root data:TableFullScan_4",
        "└─TableFullScan_4 10000.00 cop[tikv] table:t, keep order:false, stats:pseudo"
      ],
      [
        "TableReader_6 2.00 root data:TableRangeScan_5",
        "└─TableRangeScan_5 2.00 cop[tikv] table:t, range:[1,1], [2,2], keep order:false, stats:pseudo"
      ],
      [
<<<<<<< HEAD
        "TableReader_7 2.00 root data:Selection_6",
        "└─Selection_6 2.00 cop[tiflash] or(eq(test.t.a, 1), eq(test.t.a, 2))",
        "  └─TableRangeScan_5 2.00 cop[tiflash] table:t, range:[-inf,+inf], keep order:false, stats:pseudo"
=======
        "TableReader_6 2.00 root data:TableScan_5",
        "└─TableScan_5 2.00 cop[tiflash] table:t, range:[1,1], [2,2], keep order:false, stats:pseudo"
>>>>>>> a5e06604
      ]
    ]
  },
  {
    "Name": "TestStraightJoin",
    "Cases": [
      [
        "HashLeftJoin_10 10000000000000000.00 root CARTESIAN inner join, inner:TableReader_23",
        "├─HashLeftJoin_12 1000000000000.00 root CARTESIAN inner join, inner:TableReader_21",
        "│ ├─HashLeftJoin_14 100000000.00 root CARTESIAN inner join, inner:TableReader_19",
        "│ │ ├─TableReader_17 10000.00 root data:TableFullScan_16",
        "│ │ │ └─TableFullScan_16 10000.00 cop[tikv] table:t1, keep order:false, stats:pseudo",
        "│ │ └─TableReader_19 10000.00 root data:TableFullScan_18",
        "│ │   └─TableFullScan_18 10000.00 cop[tikv] table:t2, keep order:false, stats:pseudo",
        "│ └─TableReader_21 10000.00 root data:TableFullScan_20",
        "│   └─TableFullScan_20 10000.00 cop[tikv] table:t3, keep order:false, stats:pseudo",
        "└─TableReader_23 10000.00 root data:TableFullScan_22",
        "  └─TableFullScan_22 10000.00 cop[tikv] table:t4, keep order:false, stats:pseudo"
      ],
      [
        "HashLeftJoin_10 10000000000000000.00 root CARTESIAN inner join, inner:TableReader_23",
        "├─HashLeftJoin_12 1000000000000.00 root CARTESIAN inner join, inner:TableReader_21",
        "│ ├─HashLeftJoin_14 100000000.00 root CARTESIAN inner join, inner:TableReader_19",
        "│ │ ├─TableReader_17 10000.00 root data:TableFullScan_16",
        "│ │ │ └─TableFullScan_16 10000.00 cop[tikv] table:t1, keep order:false, stats:pseudo",
        "│ │ └─TableReader_19 10000.00 root data:TableFullScan_18",
        "│ │   └─TableFullScan_18 10000.00 cop[tikv] table:t2, keep order:false, stats:pseudo",
        "│ └─TableReader_21 10000.00 root data:TableFullScan_20",
        "│   └─TableFullScan_20 10000.00 cop[tikv] table:t3, keep order:false, stats:pseudo",
        "└─TableReader_23 10000.00 root data:TableFullScan_22",
        "  └─TableFullScan_22 10000.00 cop[tikv] table:t4, keep order:false, stats:pseudo"
      ],
      [
        "HashLeftJoin_11 1248750000000.00 root inner join, inner:TableReader_26, equal:[eq(test.t1.a, test.t4.a)]",
        "├─HashLeftJoin_13 999000000000.00 root CARTESIAN inner join, inner:TableReader_23",
        "│ ├─HashRightJoin_16 99900000.00 root CARTESIAN inner join, inner:TableReader_19",
        "│ │ ├─TableReader_19 9990.00 root data:Selection_18",
        "│ │ │ └─Selection_18 9990.00 cop[tikv] not(isnull(test.t1.a))",
        "│ │ │   └─TableFullScan_17 10000.00 cop[tikv] table:t1, keep order:false, stats:pseudo",
        "│ │ └─TableReader_21 10000.00 root data:TableFullScan_20",
        "│ │   └─TableFullScan_20 10000.00 cop[tikv] table:t2, keep order:false, stats:pseudo",
        "│ └─TableReader_23 10000.00 root data:TableFullScan_22",
        "│   └─TableFullScan_22 10000.00 cop[tikv] table:t3, keep order:false, stats:pseudo",
        "└─TableReader_26 9990.00 root data:Selection_25",
        "  └─Selection_25 9990.00 cop[tikv] not(isnull(test.t4.a))",
        "    └─TableFullScan_24 10000.00 cop[tikv] table:t4, keep order:false, stats:pseudo"
      ]
    ]
  },
  {
    "Name": "TestNullCount",
    "Cases": [
      [
        "TableReader_7 2.00 root data:Selection_6",
        "└─Selection_6 2.00 cop[tikv] isnull(test.t.a)",
        "  └─TableFullScan_5 2.00 cop[tikv] table:t, keep order:false"
      ],
      [
        "IndexLookUp_7 2.00 root ",
        "├─IndexFullScan_5 2.00 cop[tikv] table:t, index:a, keep order:false",
        "└─TableRowIDScan_6 2.00 cop[tikv] table:t, keep order:false"
      ],
      [
        "TableReader_7 0.00 root data:Selection_6",
        "└─Selection_6 0.00 cop[tikv] eq(test.t.b, 1)",
        "  └─TableFullScan_5 2.00 cop[tikv] table:t, keep order:false"
      ],
      [
        "TableReader_7 0.00 root data:Selection_6",
        "└─Selection_6 0.00 cop[tikv] lt(test.t.b, 1)",
        "  └─TableFullScan_5 2.00 cop[tikv] table:t, keep order:false"
      ]
    ]
  },
  {
    "Name": "TestCorrelatedEstimation",
    "Cases": [
      [
        "Projection_11 10.00 root Column#14",
        "└─Apply_13 10.00 root CARTESIAN left outer semi join, inner:StreamAgg_22, other cond:eq(test.t.c, Column#13)",
        "  ├─TableReader_15 10.00 root data:TableFullScan_14",
        "  │ └─TableFullScan_14 10.00 cop[tikv] table:t, keep order:false",
        "  └─StreamAgg_22 1.00 root funcs:count(1)->Column#13",
        "    └─HashLeftJoin_23 1.00 root inner join, inner:TableReader_33, equal:[eq(test.t.a, test.t.a)]",
        "      ├─TableReader_27 1.00 root data:Selection_26",
        "      │ └─Selection_26 1.00 cop[tikv] eq(test.t.a, test.t.a), not(isnull(test.t.a))",
        "      │   └─TableFullScan_25 10.00 cop[tikv] table:s, keep order:false",
        "      └─TableReader_33 1.00 root data:Selection_32",
        "        └─Selection_32 1.00 cop[tikv] eq(test.t.a, test.t.a), not(isnull(test.t.a))",
        "          └─TableFullScan_31 10.00 cop[tikv] table:t1, keep order:false"
      ],
      [
        "Projection_8 10.00 root Column#9",
        "└─Apply_10 10.00 root CARTESIAN left outer join, inner:MaxOneRow_15",
        "  ├─TableReader_12 10.00 root data:TableFullScan_11",
        "  │ └─TableFullScan_11 10.00 cop[tikv] table:t, keep order:false",
        "  └─MaxOneRow_15 1.00 root ",
        "    └─Projection_16 0.10 root concat(cast(test.t.a), ,, cast(test.t.b))->Column#9",
        "      └─IndexReader_19 0.10 root index:Selection_18",
        "        └─Selection_18 0.10 cop[tikv] eq(test.t.a, test.t.a)",
        "          └─IndexRangeScan_17 1.00 cop[tikv] table:t1, index:c, b, a, range: decided by [eq(test.t.c, test.t.c)], keep order:false"
      ]
    ]
  },
  {
    "Name": "TestEmptyTable",
    "Cases": [
      "TableReader(Table(t)->Sel([le(test.t.c1, 50)]))",
      "LeftHashJoin{TableReader(Table(t)->Sel([not(isnull(test.t.c1))]))->TableReader(Table(t1)->Sel([not(isnull(test.t1.c1))]))->HashAgg}(test.t.c1,test.t1.c1)->Projection",
      "LeftHashJoin{TableReader(Table(t)->Sel([not(isnull(test.t.c1))]))->TableReader(Table(t1)->Sel([not(isnull(test.t1.c1))]))}(test.t.c1,test.t1.c1)",
      "Dual"
    ]
  },
  {
    "Name": "TestIndexRead",
    "Cases": [
      "IndexReader(Index(t.e)[[NULL,+inf]])->HashAgg",
      "IndexReader(Index(t.e)[[-inf,10]]->StreamAgg)->StreamAgg",
      "IndexReader(Index(t.e)[[-inf,50]]->StreamAgg)->StreamAgg",
      "IndexReader(Index(t.b_c)[[NULL,+inf]]->Sel([gt(test.t.c, 1)])->HashAgg)->HashAgg",
      "IndexLookUp(Index(t.e)[[1,1]], Table(t))->HashAgg",
      "TableReader(Table(t)->Sel([gt(test.t.e, 1)])->HashAgg)->HashAgg",
      "IndexLookUp(Index(t.b)[[-inf,20]], Table(t)->HashAgg)->HashAgg",
      "TableReader(Table(t)->Sel([le(test.t.b, 30)])->StreamAgg)->StreamAgg",
      "TableReader(Table(t)->Sel([le(test.t.b, 40)])->StreamAgg)->StreamAgg",
      "TableReader(Table(t)->Sel([le(test.t.b, 50)])->StreamAgg)->StreamAgg",
      "TableReader(Table(t)->Sel([le(test.t.b, 100000000000)])->StreamAgg)->StreamAgg",
      "TableReader(Table(t)->Sel([le(test.t.b, 40)]))",
      "TableReader(Table(t)->Sel([le(test.t.b, 50)]))",
      "TableReader(Table(t)->Sel([le(test.t.b, 10000000000)]))",
      "TableReader(Table(t)->Sel([le(test.t.b, 50)]))",
      "TableReader(Table(t)->Sel([le(test.t.b, 100)])->Limit)->Limit",
      "IndexLookUp(Index(t.b)[[-inf,1]]->TopN([test.t.a],0,10), Table(t))->TopN([test.t.a],0,10)",
      "IndexLookUp(Index(t.b)[[1,1]], Table(t))",
      "IndexLookUp(Index(t.d)[[-inf,1991-09-05 00:00:00)], Table(t))",
      "IndexLookUp(Index(t.ts)[[-inf,1991-09-05 00:00:00)], Table(t))",
      "IndexLookUp(Index(t1.idx)[[3,3]], Table(t1)->Sel([eq(test.t1.b, 100000)]))->Projection->Projection->StreamAgg->Limit"
    ]
  },
  {
    "Name": "TestAnalyze",
    "Cases": [
      "Analyze{Index(a),Table(a, b)}",
      "TableReader(Table(t)->Sel([le(test.t.a, 2)]))",
      "IndexReader(Index(t.b)[[-inf,2)])",
      "TableReader(Table(t)->Sel([eq(test.t.a, 1) le(test.t.b, 2)]))",
      "TableReader(Table(t1)->Sel([le(test.t1.a, 2)]))",
      "IndexLookUp(Index(t1.a)[[1,1]], Table(t1)->Sel([le(test.t1.b, 2)]))",
      "TableReader(Table(t2)->Sel([le(test.t2.a, 2)]))",
      "Analyze{Index(a),Index(b)}",
      "UnionAll{TableReader(Table(t4)->Sel([le(test.t4.a, 2)]))->TableReader(Table(t4)->Sel([le(test.t4.a, 2)]))}",
      "UnionAll{IndexReader(Index(t4.b)[[-inf,2)])->IndexReader(Index(t4.b)[[-inf,2)])}",
      "TableReader(Table(t4)->Sel([eq(test.t4.a, 1) le(test.t4.b, 2)]))"
    ]
  }
]<|MERGE_RESOLUTION|>--- conflicted
+++ resolved
@@ -174,7 +174,7 @@
     "Cases": [
       [
         "TableReader_7 10000.00 root data:TableFullScan_6",
-        "└─TableFullScan_6 10000.00 cop[tiflash] table:t, range:[-inf,+inf], keep order:false, stats:pseudo"
+        "└─TableFullScan_6 10000.00 cop[tiflash] table:t, keep order:false, stats:pseudo"
       ],
       [
         "TableReader_5 10000.00 root data:TableFullScan_4",
@@ -185,14 +185,8 @@
         "└─TableRangeScan_5 2.00 cop[tikv] table:t, range:[1,1], [2,2], keep order:false, stats:pseudo"
       ],
       [
-<<<<<<< HEAD
-        "TableReader_7 2.00 root data:Selection_6",
-        "└─Selection_6 2.00 cop[tiflash] or(eq(test.t.a, 1), eq(test.t.a, 2))",
-        "  └─TableRangeScan_5 2.00 cop[tiflash] table:t, range:[-inf,+inf], keep order:false, stats:pseudo"
-=======
-        "TableReader_6 2.00 root data:TableScan_5",
-        "└─TableScan_5 2.00 cop[tiflash] table:t, range:[1,1], [2,2], keep order:false, stats:pseudo"
->>>>>>> a5e06604
+        "TableReader_6 2.00 root data:TableRangeScan_5",
+        "└─TableRangeScan_5 2.00 cop[tiflash] table:t, range:[1,1], [2,2], keep order:false, stats:pseudo"
       ]
     ]
   },
