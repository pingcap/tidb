[
  {
    "name": "TestSelPushDownTiFlash",
    "cases": [
      "explain format = 'brief' select * from t where t.a > 1 and t.b = \"flash\" or t.a + 3 * t.a = 5",
      "explain format = 'brief' select * from t where cast(t.a as float) + 3 = 5.1",
      "explain format = 'brief' select * from t where b > 'a' order by convert(b, unsigned) limit 2",
      "explain format = 'brief' select * from t where b > 'a' order by b limit 2"
    ]
  },
  {
    "name": "TestVerboseExplain",
    "cases": [
      "explain format = 'verbose' select count(*) from t3",
      "explain format = 'verbose' select count(*) from t2",
      "explain format = 'verbose' select * from t3 order by a",
      "explain format = 'verbose' select * from t3 order by b",
      "explain format = 'verbose' select * from t3 order by a limit 1",
      "explain format = 'verbose' select * from t3 order by b limit 1",
      "explain format = 'verbose' select count(*) from t2 group by a",
      "explain format = 'verbose' select count(*) from t3 where b = 0",
      "explain format = 'verbose' select /*+ use_index(t3, c) */ count(a) from t3 where b = 0",
      "explain format = 'verbose' select count(*) from t2 where a = 0",
      "explain format = 'verbose' select count(*) from t3 t join t3 on t.a = t3.b",
      "explain format = 'verbose' select count(*) from t1 join t2 on t1.a = t2.a",
      "explain format = 'verbose' select count(*) from t1 join t2 on t1.a = t2.a join t3 on t1.b = t3.b",
      "explain format = 'verbose' select (2) in (select count(*) from t1) from (select t.b < (select t.b from t2 limit 1 )  from t3 t) t",
      "explain format = 'verbose' select /*+ merge_join(t1) */ count(*) from t1 join t2 on t1.a = t2.a"
    ]

  },
  {
    "name": "TestPushDownToTiFlashWithKeepOrder",
    "cases": [
      "explain format = 'brief' select max(a) from t",
      "explain format = 'brief' select min(a) from t"
    ]
  },
  {
    "name": "TestMPPJoin",
    "cases": [
      "explain format = 'brief' select count(*) from fact_t, d1_t where fact_t.d1_k = d1_t.d1_k",
      "explain format = 'brief' select count(*) from fact_t, d1_t, d2_t, d3_t where fact_t.d1_k = d1_t.d1_k and fact_t.d2_k = d2_t.d2_k and fact_t.d3_k = d3_t.d3_k",
      "explain format = 'brief' select count(*) from fact_t, d1_t where fact_t.d1_k = d1_t.d1_k",
      "explain format = 'brief' select count(*) from fact_t left join d1_t on fact_t.d1_k = d1_t.d1_k",
      "explain format = 'brief' select count(*) from fact_t right join d1_t on fact_t.d1_k = d1_t.d1_k",
      "explain format = 'brief' select count(*) from fact_t join d1_t on fact_t.d1_k = d1_t.d1_k and fact_t.col1 > d1_t.value",
      "explain format = 'brief' select count(*) from fact_t left join d1_t on fact_t.d1_k = d1_t.d1_k and fact_t.col1 > 10",
      "explain format = 'brief' select count(*) from fact_t left join d1_t on fact_t.d1_k = d1_t.d1_k and fact_t.col2 > 10 and fact_t.col1 > d1_t.value",
      "explain format = 'brief' select count(*) from fact_t right join d1_t on fact_t.d1_k = d1_t.d1_k and d1_t.value > 10",
      "explain format = 'brief' select count(*) from fact_t right join d1_t on fact_t.d1_k = d1_t.d1_k and d1_t.value > 10 and fact_t.col1 > d1_t.value",
      "explain format = 'brief' select count(*) from fact_t where exists (select 1 from d1_t where d1_k = fact_t.d1_k)",
      "explain format = 'brief' select count(*) from fact_t where exists (select 1 from d1_t where d1_k = fact_t.d1_k and value > fact_t.col1)",
      "explain format = 'brief' select count(*) from fact_t where not exists (select 1 from d1_t where d1_k = fact_t.d1_k)",
      "explain format = 'brief' select count(*) from fact_t where not exists (select 1 from d1_t where d1_k = fact_t.d1_k and value > fact_t.col1)"
    ]
  },
  {
    "name": "TestMPPShuffledJoin",
    "cases": [
      "explain format = 'brief' select count(*) from fact_t, d1_t where fact_t.d1_k = d1_t.d1_k",
      "explain format = 'brief' select count(*) from fact_t, d1_t, d2_t, d3_t where fact_t.d1_k = d1_t.d1_k and fact_t.d2_k = d2_t.d2_k and fact_t.d3_k = d3_t.d3_k",
      "explain format = 'brief' select count(*) from fact_t, d1_t where fact_t.d1_k = d1_t.d1_k",
      "explain format = 'brief' select count(*) from fact_t, d1_t, d2_t, d3_t where fact_t.d1_k = d1_t.d1_k and fact_t.d1_k = d2_t.value and fact_t.d1_k = d3_t.value",
      "explain format = 'brief' select count(*) from fact_t left join d1_t on fact_t.d1_k = d1_t.d1_k",
      "explain format = 'brief' select count(*) from fact_t right join d1_t on fact_t.d1_k = d1_t.d1_k",
      "explain format = 'brief' select count(*) from fact_t join d1_t on fact_t.d1_k = d1_t.d1_k and fact_t.col1 > d1_t.value",
      "explain format = 'brief' select count(*) from fact_t left join d1_t on fact_t.d1_k = d1_t.d1_k and fact_t.col1 > 10",
      "explain format = 'brief' select count(*) from (select case when t1.col1 is null then t2.col1 + 5 else 10 end as col1, t2.d1_k as d1_k from fact_t t1 right join fact_t t2 on t1.d1_k = t2.d1_k) fact_t join d1_t on fact_t.d1_k = d1_t.d1_k and fact_t.col1 > 5",
      "explain format = 'brief' select count(*) from fact_t left join d1_t on fact_t.d1_k = d1_t.d1_k and fact_t.col2 > 10 and fact_t.col1 > d1_t.value",
      "explain format = 'brief' select count(*) from fact_t right join d1_t on fact_t.d1_k = d1_t.d1_k and d1_t.value > 10",
      "explain format = 'brief' select count(*) from fact_t right join d1_t on fact_t.d1_k = d1_t.d1_k and d1_t.value > 10 and fact_t.col1 > d1_t.value",
      "explain format = 'brief' select count(*) from fact_t where exists (select 1 from d1_t where d1_k = fact_t.d1_k)",
      "explain format = 'brief' select count(*) from fact_t where exists (select 1 from d1_t where d1_k = fact_t.d1_k and value > fact_t.col1)",
      "explain format = 'brief' select count(*) from fact_t where not exists (select 1 from d1_t where d1_k = fact_t.d1_k)",
      "explain format = 'brief' select count(*) from fact_t where not exists (select 1 from d1_t where d1_k = fact_t.d1_k and value > fact_t.col1)"
    ]
  },
  {
    "name": "TestBroadcastJoin",
    "cases": [
      "explain format = 'brief' select /*+ broadcast_join(fact_t,d1_t) */ count(*) from fact_t, d1_t where fact_t.d1_k = d1_t.d1_k",
      "explain format = 'brief' select /*+ broadcast_join(fact_t,d1_t,d2_t,d3_t) */ count(*) from fact_t, d1_t, d2_t, d3_t where fact_t.d1_k = d1_t.d1_k and fact_t.d2_k = d2_t.d2_k and fact_t.d3_k = d3_t.d3_k",
      "explain format = 'brief' select /*+ broadcast_join(fact_t,d1_t), broadcast_join_local(d1_t) */ count(*) from fact_t, d1_t where fact_t.d1_k = d1_t.d1_k",
      "explain format = 'brief' select /*+ broadcast_join(fact_t,d1_t,d2_t,d3_t), broadcast_join_local(d2_t) */ count(*) from fact_t, d1_t, d2_t, d3_t where fact_t.d1_k = d1_t.d1_k and fact_t.d2_k = d2_t.d2_k and fact_t.d3_k = d3_t.d3_k",
      "explain format = 'brief' select /*+ broadcast_join(fact_t,d1_t) */ count(*) from fact_t left join d1_t on fact_t.d1_k = d1_t.d1_k",
      "explain format = 'brief' select /*+ broadcast_join(fact_t,d1_t) */ count(*) from fact_t right join d1_t on fact_t.d1_k = d1_t.d1_k",
      "explain format = 'brief' select /*+ broadcast_join(fact_t,d1_t) */ count(*) from fact_t join d1_t on fact_t.d1_k = d1_t.d1_k and fact_t.col1 > d1_t.value",
      "explain format = 'brief' select /*+ broadcast_join(fact_t,d1_t) */ count(*) from fact_t left join d1_t on fact_t.d1_k = d1_t.d1_k and fact_t.col1 > 10",
      "explain format = 'brief' select /*+ broadcast_join(fact_t,d1_t) */ count(*) from fact_t left join d1_t on fact_t.d1_k = d1_t.d1_k and fact_t.col2 > 10 and fact_t.col1 > d1_t.value",
      "explain format = 'brief' select /*+ broadcast_join(fact_t,d1_t) */ count(*) from fact_t right join d1_t on fact_t.d1_k = d1_t.d1_k and d1_t.value > 10",
      "explain format = 'brief' select /*+ broadcast_join(fact_t,d1_t) */ count(*) from fact_t right join d1_t on fact_t.d1_k = d1_t.d1_k and d1_t.value > 10 and fact_t.col1 > d1_t.value",
      "explain format = 'brief' select /*+ broadcast_join(fact_t,d1_t) */ count(*) from fact_t where exists (select 1 from d1_t where d1_k = fact_t.d1_k)",
      "explain format = 'brief' select /*+ broadcast_join(fact_t,d1_t) */ count(*) from fact_t where exists (select 1 from d1_t where d1_k = fact_t.d1_k and value > fact_t.col1)",
      "explain format = 'brief' select /*+ broadcast_join(fact_t,d1_t) */ count(*) from fact_t where not exists (select 1 from d1_t where d1_k = fact_t.d1_k)",
      "explain format = 'brief' select /*+ broadcast_join(fact_t,d1_t) */ count(*) from fact_t where not exists (select 1 from d1_t where d1_k = fact_t.d1_k and value > fact_t.col1)"
    ]
  },
  {
    "name": "TestJoinNotSupportedByTiFlash",
    "cases": [
      "explain format = 'brief' select * from table_1 a, table_1 b where a.bit_col = b.bit_col",
      "explain format = 'brief' select * from table_1 a left join table_1 b on a.id = b.id and dayofmonth(a.datetime_col) > 100",
      "explain format = 'brief' select * from table_1 a right join table_1 b on a.id = b.id and dayofmonth(b.datetime_col) > 100",
      "explain format = 'brief' select * from table_1 a join table_1 b on a.id = b.id and dayofmonth(a.datetime_col) > dayofmonth(b.datetime_col)"
    ]
  },
  {
    "name": "TestMPPWithHashExchangeUnderNewCollation",
    "cases": [
      "explain format = 'brief' select * from table_1 a, table_1 b where a.id = b.id",
      "explain format = 'brief' select /*+ agg_to_cop() */ count(*), id from table_1 group by id",
      "explain format = 'brief' select * from table_1 a, table_1 b where a.value = b.value",
      "explain format = 'brief' select /*+ agg_to_cop() */ count(*), value from table_1 group by value"
    ]
  },
  {
    "name": "TestMPPWithBroadcastExchangeUnderNewCollation",
    "cases": [
      "explain format = 'brief' select /*+ broadcast_join(a,b) */ * from table_1 a, table_1 b where a.id = b.id",
      "explain format = 'brief' select /*+ broadcast_join(a,b) */ * from table_1 a, table_1 b where a.value = b.value"
    ]
  },
  {
    "name": "TestMPPAvgRewrite",
    "cases": [
      "explain format = 'brief' select /*+ avg_to_cop() */ id, avg(value+1),avg(value) from table_1 group by id"
    ]
  },
  {
    "name": "TestReadFromStorageHint",
    "cases": [
      "desc format = 'brief' select avg(a) from t",
      "desc format = 'brief' select /*+ read_from_storage(tiflash[t]) */ avg(a) from t",
      "desc format = 'brief' select /*+ read_from_storage(tiflash[t]) */ sum(a) from t",
      "desc format = 'brief' select /*+ read_from_storage(tiflash[t]) */ sum(a+1) from t",
      "desc format = 'brief' select /*+ read_from_storage(tiflash[t]) */ sum(isnull(a)) from t",
      "desc format = 'brief' select /*+ READ_FROM_STORAGE(TIKV[t1], TIKV[t2]) */ * from t t1, t t2 where t1.a = t2.a",
      "desc format = 'brief' select /*+ READ_FROM_STORAGE(TIKV[t1], TIFLASH[t2]) */ * from t t1, t t2 where t1.a = t2.a",
      "desc format = 'brief' select * from tt where (tt.a > 1 and tt.a < 20) or (tt.a >= 30 and tt.a < 55)",
      "desc format = 'brief' select /*+ read_from_storage(tiflash[tt]) */ * from tt where (tt.a > 1 and tt.a < 20) or (tt.a >= 30 and tt.a < 55)",
      "desc format = 'brief' select * from ttt order by ttt.a desc",
      "desc format = 'brief' select /*+ read_from_storage(tiflash[ttt]) */ * from ttt order by ttt.a desc",
      "desc format = 'brief' select /*+ read_from_storage(tiflash[ttt]) */ * from ttt order by ttt.a",
      "desc format = 'brief' select /*+ read_from_storage(tikv[t, ttt]) */ * from ttt",
      "desc format = 'brief' select /*+ read_from_storage(tiflash[t, ttt], tikv[tt]) */ * from ttt"
    ]
  },
  {
    "name": "TestReadFromStorageHintAndIsolationRead",
    "cases": [
      "desc format = 'brief' select /*+ read_from_storage(tikv[t], tiflash[t]) */ avg(a) from t",
      "desc format = 'brief' select /*+ read_from_storage(tikv[t]) */ avg(a) from t",
      "desc format = 'brief' select /*+ read_from_storage(tiflash[t]) */ avg(a) from t"
    ]
  },
  {
    "name": "TestIsolationReadDoNotFilterSystemDB",
    "cases": [
      "desc format = 'brief' select * from metrics_schema.tidb_query_duration where time >= '2019-12-23 16:10:13' and time <= '2019-12-23 16:30:13'",
      "desc format = 'brief' select * from information_schema.tables",
      "desc format = 'brief' select * from mysql.stats_meta"
    ]
  },
  {
    "name": "TestIsolationReadTiFlashNotChoosePointGet",
    "cases": [
      "explain format = 'brief' select * from t where t.a = 1",
      "explain format = 'brief' select * from t where t.a in (1, 2)"
    ]
  },
  {
    "name": "TestIsolationReadTiFlashUseIndexHint",
    "cases": [
      "explain format = 'brief' select * from t",
      "explain format = 'brief' select * from t use index();",
      "explain format = 'brief' select /*+ use_index(t, idx)*/ * from t",
      "explain format = 'brief' select /*+ use_index(t)*/ * from t"
    ]
  },
  {
    "name": "TestIssue20710",
    "cases": [
      "explain format = 'brief' select /*+ inl_join(s) */ * from t join s on t.a=s.a and t.b = s.b",
      "explain format = 'brief' select /*+ inl_join(s) */ * from t join s on t.a=s.a and t.b = s.a",
      "explain format = 'brief' select /*+ inl_join(s) */ * from t join s on t.a=s.a and t.a = s.b",
      "explain format = 'brief' select /*+ inl_hash_join(s) */ * from t join s on t.a=s.a and t.b = s.b",
      "explain format = 'brief' select /*+ inl_hash_join(s) */ * from t join s on t.a=s.a and t.b = s.a",
      "explain format = 'brief' select /*+ inl_hash_join(s) */ * from t join s on t.a=s.a and t.a = s.b"
    ]
  },
  {
    "name": "TestPushDownProjectionForTiFlash",
    "cases": [
      "desc format = 'brief' select /*+ hash_agg()*/ count(b) from  (select id + 1 as b from t)A",
      "desc format = 'brief' select /*+ hash_agg()*/ count(*) from  (select id + 1 as b from t)A",
      "desc format = 'brief' select /*+ hash_agg()*/ sum(b) from  (select id + 1 as b from t)A",
      "desc format = 'brief' select /*+ stream_agg()*/ count(b) from  (select id + 1 as b from t)A",
      "desc format = 'brief' select /*+ stream_agg()*/ count(*) from  (select id + 1 as b from t)A",
      "desc format = 'brief' select /*+ stream_agg()*/ sum(b) from  (select id + 1 as b from t)A",
      "desc format = 'brief' select * from (select id-2 as b from t) B join (select id-2 as b from t) A on A.b=B.b",
      "desc format = 'brief' select * from t join (select id-2 as b from t) A on A.b=t.id",
      "desc format = 'brief' select * from t left join (select id-2 as b from t) A on A.b=t.id",
      "desc format = 'brief' select * from t right join (select id-2 as b from t) A on A.b=t.id",
      "desc format = 'brief' select A.b, B.b from (select id-2 as b from t) B join (select id-2 as b from t) A on A.b=B.b",
      "desc format = 'brief' select A.id from t as A where exists (select 1 from t where t.id=A.id)",
      "desc format = 'brief' select A.id from t as A where not exists  (select 1 from t where t.id=A.id)"
    ]
  },
  {
    "name": "TestPushDownProjectionForMPP",
    "cases": [
      "desc format = 'brief' select /*+ hash_agg()*/ count(b) from  (select id + 1 as b from t)A",
      "desc format = 'brief' select /*+ hash_agg()*/ count(*) from  (select id + 1 as b from t)A",
      "desc format = 'brief' select /*+ hash_agg()*/ sum(b) from  (select id + 1 as b from t)A",
      "desc format = 'brief' select /*+ stream_agg()*/ count(b) from  (select id + 1 as b from t)A",
      "desc format = 'brief' select /*+ stream_agg()*/ count(*) from  (select id + 1 as b from t)A",
      "desc format = 'brief' select /*+ stream_agg()*/ sum(b) from  (select id + 1 as b from t)A",
      "desc format = 'brief' select * from (select id-2 as b from t) B join (select id-2 as b from t) A on A.b=B.b",
      "desc format = 'brief' select * from t join (select id-2 as b from t) A on A.b=t.id",
      "desc format = 'brief' select * from t left join (select id-2 as b from t) A on A.b=t.id",
      "desc format = 'brief' select * from t right join (select id-2 as b from t) A on A.b=t.id",
      "desc format = 'brief' select A.b, B.b from (select id-2 as b from t) B join (select id-2 as b from t) A on A.b=B.b",
      "desc format = 'brief' select id from t as A where exists (select 1 from t where t.id=A.id)",
      "desc format = 'brief' select id from t as A where not exists (select 1 from t where t.id=A.id)"
    ]
  },
  {
    "name": "TestMppJoinDecimal",
    "cases": [
      "desc format = 'brief' select t1.c1, t1.c2, t2.c1, t2.c2, t2.c3 from t t1 join t t2 on t1.c1 + 1 = t2.c2 - 10 and t1.c1 * 3 = t2.c3 / 2",
      "desc format = 'brief' select * from (select c1, c2, c5, count(*) c from t group by c1, c2, c5) t1 join (select c1, c2, c3, count(*) c from t group by c1, c2, c3) t2 on t1.c1 = t2.c2 and t1.c2 = t2.c3 and t1.c5 = t2.c1",
      "desc format = 'brief' select * from t t1 join t t2 on t1.c1 = t2.c2 and t1.c2 = t2.c2 and t1.c3 = t2.c3 and t1.c4 = t2.c4 and t1.c5 = t2.c5",
      "desc format = 'brief' select * from t t1 join t t2 on t1.c1 = t2.c2 and t1.c2 = t2.c3 and t1.c3 = t2.c1 and t1.c4 = t2.c3 and t1.c1 = t2.c5",
      "desc format = 'brief' select * from t t1 join t t2 on t1.c1 + t1.c2 = t2.c2 / t2.c3",
      "desc format = 'brief' select * from t t1 where exists (select * from t t2 where t1.c1 = t2.c2 and t1.c2 = t2.c3 and t1.c3 = t2.c1 and t1.c4 = t2.c3 and t1.c1 = t2.c5)",
      "desc format = 'brief' select * from t t1 left join t t2 on t1.c1 = t2.c2 join t t3 on t2.c5 = t3.c3 right join t t4 on t3.c3 = t4.c4 "
    ]
  },
  {
    "name": "TestPushDownAggForMPP",
    "cases": [
      "desc format = 'brief' select /*+ hash_agg()*/ count(b) from  (select id + 1 as b from t)A",
      "desc format = 'brief' select /*+ hash_agg()*/ count(*) from  (select id+1 from t)A",
      "desc format = 'brief' select /*+ hash_agg()*/ sum(b) from  (select id + 1 as b from t)A",
      "desc format = 'brief' select count(*) from t",
      "desc format = 'brief' select count(*), id from t group by id",
      "desc format = 'brief' select count(*), id + 1 from t group by id + 1",
      "desc format = 'brief' select * from t join ( select count(*), id from t group by id) as A on A.id = t.id",
      "desc format = 'brief' select * from t join ( select /*+ hash_agg()*/  count(*) as a from t) as A on A.a = t.id",
      "desc format = 'brief' select avg(value) as b,id from t group by id",
      "desc format = 'brief' select /*+hash_agg()*/ sum(b) from (select avg(value) as b, id from t group by id)A",
      "desc format = 'brief' select id from t group by id having avg(value)>0",
      "desc format = 'brief' select avg(value),id from t group by id having avg(value)>0",
      "desc format = 'brief' select avg(value) +1,id from t group by id",
      "desc format = 'brief' select sum(b) from (select t.id, t1.id as b from t join t t1 on t.id=t1.id)A group by id",
      "desc format = 'brief' select * from (select id from t group by id) C join (select sum(b),id from (select t.id, t1.id as b from t join (select id, count(*) as c from t group by id) t1 on t.id=t1.id)A group by id)B on C.id=b.id",
      "desc format = 'brief' select count(distinct value),id from t group by id",
      "desc format = 'brief' select count(distinct value),sum(distinct value),id from t group by id",
      "desc format = 'brief' select * from t join ( select count(distinct value), id from t group by id) as A on A.id = t.id",
      "desc format = 'brief' select * from t join ( select count(1/value), id from t group by id) as A on A.id = t.id",
      "desc format = 'brief' select /*+hash_agg()*/ sum(id) from (select value, id from t where id > value group by id, value)A group by value /*the exchange should have only one partition column: test.t.value*/",
      "desc format = 'brief' select /*+hash_agg()*/ sum(B.value) from t as B where B.id+1 > (select count(*) from t where t.id= B.id and t.value=B.value) group by B.id /*the exchange should have only one partition column: test.t.id*/"
    ]
  },
  {
    "name": "TestMppAggWithJoin",
    "cases": [
      "desc format = 'brief' select * from t join ( select count(*), id from t group by id) as A on A.id = t.id",
      "desc format = 'brief' select * from t join ( select count(*)+id as v from t group by id) as A on A.v = t.id",
      "desc format = 'brief' select * from t join ( select count(*) as v, id from t group by value,id having value+v <10) as A on A.id = t.id",
      "desc format = 'brief' select * from t join ( select /*+ hash_agg()*/  count(*) as a from t) as A on A.a = t.id",
      "desc format = 'brief' select sum(b) from (select t.id, t1.id as b from t join t t1 on t.id=t1.id)A group by id",
      "desc format = 'brief' select * from (select id from t group by id) C join (select sum(value),id from t group by id)B on C.id=B.id",
      "desc format = 'brief' select * from (select id from t group by id) C join (select sum(b),id from (select t.id, t1.id as b from t join (select id, count(*) as c from t group by id) t1 on t.id=t1.id)A group by id)B on C.id=b.id"
    ]
  },
  {
<<<<<<< HEAD
    "name": "TestIndexMerge",
    "cases": [
      "desc format='brief' select /*+ use_index_merge(t) */ * from t where a =1 or (b=1 and b+2>1)",
      "desc format='brief' select /*+ use_index_merge(t) */ * from t where a =1 or (b=1 and length(b)=1)",
      "desc format='brief' select /*+ use_index_merge(t) */ * from t where (a=1 and length(a)=1) or (b=1 and length(b)=1)",
      "desc format='brief' select /*+ use_index_merge(t) */ * from t where (a=1 and length(b)=1) or (b=1 and length(a)=1)"
=======
    "name": "TestLimitIndexLookUpKeepOrder",
    "cases": [
      "desc format = 'brief' select * from t where a = 1 and b > 2 and b < 10 and d = 10 order by b,c limit 10",
      "desc format = 'brief' select * from t where a = 1 and b > 2 and b < 10 and d = 10 order by b desc, c desc limit 10"
    ]
  },
  {
    "name": "TestIssue23887",
    "cases": [
        "select (2) in (select b from t) from (select t.a < (select t.a from t t1 limit 1) from t) t"
>>>>>>> 873fbfd0
    ]
  }
]<|MERGE_RESOLUTION|>--- conflicted
+++ resolved
@@ -276,14 +276,15 @@
     ]
   },
   {
-<<<<<<< HEAD
     "name": "TestIndexMerge",
     "cases": [
       "desc format='brief' select /*+ use_index_merge(t) */ * from t where a =1 or (b=1 and b+2>1)",
       "desc format='brief' select /*+ use_index_merge(t) */ * from t where a =1 or (b=1 and length(b)=1)",
       "desc format='brief' select /*+ use_index_merge(t) */ * from t where (a=1 and length(a)=1) or (b=1 and length(b)=1)",
       "desc format='brief' select /*+ use_index_merge(t) */ * from t where (a=1 and length(b)=1) or (b=1 and length(a)=1)"
-=======
+    ]
+  },
+  {
     "name": "TestLimitIndexLookUpKeepOrder",
     "cases": [
       "desc format = 'brief' select * from t where a = 1 and b > 2 and b < 10 and d = 10 order by b,c limit 10",
@@ -293,8 +294,7 @@
   {
     "name": "TestIssue23887",
     "cases": [
-        "select (2) in (select b from t) from (select t.a < (select t.a from t t1 limit 1) from t) t"
->>>>>>> 873fbfd0
+      "select (2) in (select b from t) from (select t.a < (select t.a from t t1 limit 1) from t) t"
     ]
   }
 ]