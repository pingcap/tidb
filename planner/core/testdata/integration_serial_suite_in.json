[
  {
    "name": "TestSelPushDownTiFlash",
    "cases": [
      "explain select * from t where t.a > 1 and t.b = \"flash\" or t.a + 3 * t.a = 5",
      "explain select * from t where cast(t.a as float) + 3 = 5.1",
      "explain select * from t where b > 'a' order by convert(b, unsigned) limit 2",
      "explain select * from t where b > 'a' order by b limit 2"
    ]
  },
  {
    "name": "TestMPPJoin",
    "cases": [
      "explain select count(*) from fact_t, d1_t where fact_t.d1_k = d1_t.d1_k",
      "explain select count(*) from fact_t, d1_t, d2_t, d3_t where fact_t.d1_k = d1_t.d1_k and fact_t.d2_k = d2_t.d2_k and fact_t.d3_k = d3_t.d3_k",
      "explain select count(*) from fact_t, d1_t where fact_t.d1_k = d1_t.d1_k",
      "explain select count(*) from fact_t left join d1_t on fact_t.d1_k = d1_t.d1_k",
      "explain select count(*) from fact_t right join d1_t on fact_t.d1_k = d1_t.d1_k",
      "explain select count(*) from fact_t join d1_t on fact_t.d1_k = d1_t.d1_k and fact_t.col1 > d1_t.value",
      "explain select count(*) from fact_t left join d1_t on fact_t.d1_k = d1_t.d1_k and fact_t.col1 > 10",
      "explain select count(*) from fact_t left join d1_t on fact_t.d1_k = d1_t.d1_k and fact_t.col2 > 10 and fact_t.col1 > d1_t.value",
      "explain select count(*) from fact_t right join d1_t on fact_t.d1_k = d1_t.d1_k and d1_t.value > 10",
      "explain select count(*) from fact_t right join d1_t on fact_t.d1_k = d1_t.d1_k and d1_t.value > 10 and fact_t.col1 > d1_t.value",
      "explain select count(*) from fact_t where exists (select 1 from d1_t where d1_k = fact_t.d1_k)",
      "explain select count(*) from fact_t where exists (select 1 from d1_t where d1_k = fact_t.d1_k and value > fact_t.col1)",
      "explain select count(*) from fact_t where not exists (select 1 from d1_t where d1_k = fact_t.d1_k)",
      "explain select count(*) from fact_t where not exists (select 1 from d1_t where d1_k = fact_t.d1_k and value > fact_t.col1)"
    ]
  },
  {
    "name": "TestMPPShuffledJoin",
    "cases": [
      "explain select count(*) from fact_t, d1_t where fact_t.d1_k = d1_t.d1_k",
      "explain select count(*) from fact_t, d1_t, d2_t, d3_t where fact_t.d1_k = d1_t.d1_k and fact_t.d2_k = d2_t.d2_k and fact_t.d3_k = d3_t.d3_k",
      "explain select count(*) from fact_t, d1_t where fact_t.d1_k = d1_t.d1_k",
      "explain select count(*) from fact_t, d1_t, d2_t, d3_t where fact_t.d1_k = d1_t.d1_k and fact_t.d1_k = d2_t.value and fact_t.d1_k = d3_t.value",
      "explain select count(*) from fact_t left join d1_t on fact_t.d1_k = d1_t.d1_k",
      "explain select count(*) from fact_t right join d1_t on fact_t.d1_k = d1_t.d1_k",
      "explain select count(*) from fact_t join d1_t on fact_t.d1_k = d1_t.d1_k and fact_t.col1 > d1_t.value",
      "explain select count(*) from fact_t left join d1_t on fact_t.d1_k = d1_t.d1_k and fact_t.col1 > 10",
      "explain select count(*) from fact_t left join d1_t on fact_t.d1_k = d1_t.d1_k and fact_t.col2 > 10 and fact_t.col1 > d1_t.value",
      "explain select count(*) from fact_t right join d1_t on fact_t.d1_k = d1_t.d1_k and d1_t.value > 10",
      "explain select count(*) from fact_t right join d1_t on fact_t.d1_k = d1_t.d1_k and d1_t.value > 10 and fact_t.col1 > d1_t.value",
      "explain select count(*) from fact_t where exists (select 1 from d1_t where d1_k = fact_t.d1_k)",
      "explain select count(*) from fact_t where exists (select 1 from d1_t where d1_k = fact_t.d1_k and value > fact_t.col1)",
      "explain select count(*) from fact_t where not exists (select 1 from d1_t where d1_k = fact_t.d1_k)",
      "explain select count(*) from fact_t where not exists (select 1 from d1_t where d1_k = fact_t.d1_k and value > fact_t.col1)"
    ]
  },
  {
    "name": "TestBroadcastJoin",
    "cases": [
      "explain select /*+ broadcast_join(fact_t,d1_t) */ count(*) from fact_t, d1_t where fact_t.d1_k = d1_t.d1_k",
      "explain select /*+ broadcast_join(fact_t,d1_t,d2_t,d3_t) */ count(*) from fact_t, d1_t, d2_t, d3_t where fact_t.d1_k = d1_t.d1_k and fact_t.d2_k = d2_t.d2_k and fact_t.d3_k = d3_t.d3_k",
      "explain select /*+ broadcast_join(fact_t,d1_t), broadcast_join_local(d1_t) */ count(*) from fact_t, d1_t where fact_t.d1_k = d1_t.d1_k",
      "explain select /*+ broadcast_join(fact_t,d1_t,d2_t,d3_t), broadcast_join_local(d2_t) */ count(*) from fact_t, d1_t, d2_t, d3_t where fact_t.d1_k = d1_t.d1_k and fact_t.d2_k = d2_t.d2_k and fact_t.d3_k = d3_t.d3_k",
      "explain select /*+ broadcast_join(fact_t,d1_t) */ count(*) from fact_t left join d1_t on fact_t.d1_k = d1_t.d1_k",
      "explain select /*+ broadcast_join(fact_t,d1_t) */ count(*) from fact_t right join d1_t on fact_t.d1_k = d1_t.d1_k",
      "explain select /*+ broadcast_join(fact_t,d1_t) */ count(*) from fact_t join d1_t on fact_t.d1_k = d1_t.d1_k and fact_t.col1 > d1_t.value",
      "explain select /*+ broadcast_join(fact_t,d1_t) */ count(*) from fact_t left join d1_t on fact_t.d1_k = d1_t.d1_k and fact_t.col1 > 10",
      "explain select /*+ broadcast_join(fact_t,d1_t) */ count(*) from fact_t left join d1_t on fact_t.d1_k = d1_t.d1_k and fact_t.col2 > 10 and fact_t.col1 > d1_t.value",
      "explain select /*+ broadcast_join(fact_t,d1_t) */ count(*) from fact_t right join d1_t on fact_t.d1_k = d1_t.d1_k and d1_t.value > 10",
      "explain select /*+ broadcast_join(fact_t,d1_t) */ count(*) from fact_t right join d1_t on fact_t.d1_k = d1_t.d1_k and d1_t.value > 10 and fact_t.col1 > d1_t.value",
      "explain select /*+ broadcast_join(fact_t,d1_t) */ count(*) from fact_t where exists (select 1 from d1_t where d1_k = fact_t.d1_k)",
      "explain select /*+ broadcast_join(fact_t,d1_t) */ count(*) from fact_t where exists (select 1 from d1_t where d1_k = fact_t.d1_k and value > fact_t.col1)",
      "explain select /*+ broadcast_join(fact_t,d1_t) */ count(*) from fact_t where not exists (select 1 from d1_t where d1_k = fact_t.d1_k)",
      "explain select /*+ broadcast_join(fact_t,d1_t) */ count(*) from fact_t where not exists (select 1 from d1_t where d1_k = fact_t.d1_k and value > fact_t.col1)"
    ]
  },
  {
    "name": "TestReadFromStorageHint",
    "cases": [
      "desc select avg(a) from t",
      "desc select /*+ read_from_storage(tiflash[t]) */ avg(a) from t",
      "desc select /*+ read_from_storage(tiflash[t]) */ sum(a) from t",
      "desc select /*+ read_from_storage(tiflash[t]) */ sum(a+1) from t",
      "desc select /*+ read_from_storage(tiflash[t]) */ sum(isnull(a)) from t",
      "desc select /*+ READ_FROM_STORAGE(TIKV[t1], TIKV[t2]) */ * from t t1, t t2 where t1.a = t2.a",
      "desc select /*+ READ_FROM_STORAGE(TIKV[t1], TIFLASH[t2]) */ * from t t1, t t2 where t1.a = t2.a",
      "desc select * from tt where (tt.a > 1 and tt.a < 20) or (tt.a >= 30 and tt.a < 55)",
      "desc select /*+ read_from_storage(tiflash[tt]) */ * from tt where (tt.a > 1 and tt.a < 20) or (tt.a >= 30 and tt.a < 55)",
      "desc select * from ttt order by ttt.a desc",
      "desc select /*+ read_from_storage(tiflash[ttt]) */ * from ttt order by ttt.a desc",
      "desc select /*+ read_from_storage(tiflash[ttt]) */ * from ttt order by ttt.a",
      "desc select /*+ read_from_storage(tikv[t, ttt]) */ * from ttt",
      "desc select /*+ read_from_storage(tiflash[t, ttt], tikv[tt]) */ * from ttt"
    ]
  },
  {
    "name": "TestReadFromStorageHintAndIsolationRead",
    "cases": [
      "desc select /*+ read_from_storage(tikv[t], tiflash[t]) */ avg(a) from t",
      "desc select /*+ read_from_storage(tikv[t]) */ avg(a) from t",
      "desc select /*+ read_from_storage(tiflash[t]) */ avg(a) from t"
    ]
  },
  {
    "name": "TestIsolationReadDoNotFilterSystemDB",
    "cases": [
      "desc select * from metrics_schema.tidb_query_duration where time >= '2019-12-23 16:10:13' and time <= '2019-12-23 16:30:13'",
      "desc select * from information_schema.tables",
      "desc select * from mysql.stats_meta"
    ]
  },
  {
    "name": "TestIsolationReadTiFlashNotChoosePointGet",
    "cases": [
      "explain select * from t where t.a = 1",
      "explain select * from t where t.a in (1, 2)"
    ]
  },
  {
    "name": "TestIsolationReadTiFlashUseIndexHint",
    "cases": [
      "explain select * from t",
      "explain select * from t use index();",
      "explain select /*+ use_index(t, idx)*/ * from t",
      "explain select /*+ use_index(t)*/ * from t"
    ]
  },
  {
    "name": "TestIssue20710",
    "cases": [
      "explain select /*+ inl_join(s) */ * from t join s on t.a=s.a and t.b = s.b",
      "explain select /*+ inl_join(s) */ * from t join s on t.a=s.a and t.b = s.a",
      "explain select /*+ inl_join(s) */ * from t join s on t.a=s.a and t.a = s.b",
      "explain select /*+ inl_hash_join(s) */ * from t join s on t.a=s.a and t.b = s.b",
      "explain select /*+ inl_hash_join(s) */ * from t join s on t.a=s.a and t.b = s.a",
      "explain select /*+ inl_hash_join(s) */ * from t join s on t.a=s.a and t.a = s.b"
    ]
  },
  {
<<<<<<< HEAD
    "name": "TestPushDownAggForMPP",
    "cases": [
      "desc select /*+ hash_agg()*/ count(b) from  (select id + 1 as b from t)A",
      "desc select /*+ hash_agg()*/ count(*) from  (select id+1 from t)A",
      "desc select /*+ hash_agg()*/ sum(b) from  (select id + 1 as b from t)A",
      "desc select count(*) from t",
      "desc select count(*), id from t group by id",
      "desc select * from t join ( select count(*), id from t group by id) as A on A.id = t.id",
      "desc select * from t join ( select /*+ hash_agg()*/  count(*) as a from t) as A on A.a = t.id"
=======
    "name": "TestPushDownProjectionForTiFlash",
    "cases": [
      "desc select /*+ hash_agg()*/ count(b) from  (select id + 1 as b from t)A",
      "desc select /*+ hash_agg()*/ count(*) from  (select id + 1 as b from t)A",
      "desc select /*+ hash_agg()*/ sum(b) from  (select id + 1 as b from t)A",
      "desc select /*+ stream_agg()*/ count(b) from  (select id + 1 as b from t)A",
      "desc select /*+ stream_agg()*/ count(*) from  (select id + 1 as b from t)A",
      "desc select /*+ stream_agg()*/ sum(b) from  (select id + 1 as b from t)A",
      "desc select * from (select id-2 as b from t) B join (select id-2 as b from t) A on A.b=B.b",
      "desc select * from t join (select id-2 as b from t) A on A.b=t.id",
      "desc select * from t left join (select id-2 as b from t) A on A.b=t.id",
      "desc select * from t right join (select id-2 as b from t) A on A.b=t.id",
      "desc select A.b, B.b from (select id-2 as b from t) B join (select id-2 as b from t) A on A.b=B.b",
      "desc select A.id from t as A where exists (select 1 from t where t.id=A.id)",
      "desc select A.id from t as A where not exists  (select 1 from t where t.id=A.id)"
    ]
  },
  {
    "name": "TestPushDownProjectionForMPP",
    "cases": [
      "desc select /*+ hash_agg()*/ count(b) from  (select id + 1 as b from t)A",
      "desc select /*+ hash_agg()*/ count(*) from  (select id + 1 as b from t)A",
      "desc select /*+ hash_agg()*/ sum(b) from  (select id + 1 as b from t)A",
      "desc select /*+ stream_agg()*/ count(b) from  (select id + 1 as b from t)A",
      "desc select /*+ stream_agg()*/ count(*) from  (select id + 1 as b from t)A",
      "desc select /*+ stream_agg()*/ sum(b) from  (select id + 1 as b from t)A",
      "desc select * from (select id-2 as b from t) B join (select id-2 as b from t) A on A.b=B.b",
      "desc select * from t join (select id-2 as b from t) A on A.b=t.id",
      "desc select * from t left join (select id-2 as b from t) A on A.b=t.id",
      "desc select * from t right join (select id-2 as b from t) A on A.b=t.id",
      "desc select A.b, B.b from (select id-2 as b from t) B join (select id-2 as b from t) A on A.b=B.b",
      "desc select id from t as A where exists (select 1 from t where t.id=A.id)",
      "desc select id from t as A where not exists (select 1 from t where t.id=A.id)"
>>>>>>> 007dfab6
    ]
  }
]<|MERGE_RESOLUTION|>--- conflicted
+++ resolved
@@ -130,7 +130,6 @@
     ]
   },
   {
-<<<<<<< HEAD
     "name": "TestPushDownAggForMPP",
     "cases": [
       "desc select /*+ hash_agg()*/ count(b) from  (select id + 1 as b from t)A",
@@ -140,7 +139,9 @@
       "desc select count(*), id from t group by id",
       "desc select * from t join ( select count(*), id from t group by id) as A on A.id = t.id",
       "desc select * from t join ( select /*+ hash_agg()*/  count(*) as a from t) as A on A.a = t.id"
-=======
+    ]
+  },
+  {
     "name": "TestPushDownProjectionForTiFlash",
     "cases": [
       "desc select /*+ hash_agg()*/ count(b) from  (select id + 1 as b from t)A",
@@ -174,7 +175,6 @@
       "desc select A.b, B.b from (select id-2 as b from t) B join (select id-2 as b from t) A on A.b=B.b",
       "desc select id from t as A where exists (select 1 from t where t.id=A.id)",
       "desc select id from t as A where not exists (select 1 from t where t.id=A.id)"
->>>>>>> 007dfab6
     ]
   }
 ]