[
  {
    "Name": "TestGroupNDVs",
    "Cases": [
      {
        "SQL": "select count(1) from t1 group by a, b",
        "AggInput": "[{[1 2] 4}]",
        "JoinInput": ""
      },
      {
        "SQL": "select * from t1, t2 where t1.a = t2.a and t1.b = t2.b",
        "AggInput": "",
        "JoinInput": "[{[5 6] 4}];[{[8 9] 9}]"
      },
      {
        "SQL": "select count(1) from t1 where a > 0 group by a, b",
        "AggInput": "[{[11 12] 4}]",
        "JoinInput": ""
      },
      {
        "SQL": "select count(1) from t1 where b > 0 group by a, b",
        "AggInput": "[{[15 16] 4}]",
        "JoinInput": ""
      },
      {
        "SQL": "select count(1) from t1 where cos(a) > 0 group by a, b",
        "AggInput": "[]",
        "JoinInput": ""
      },
      {
        "SQL": "select count(c3) from (select a as c1, b as c2, a+1 as c3 from t1) as tmp group by c2, c1",
        "AggInput": "[{[23 24] 4}]",
        "JoinInput": ""
      },
      {
        "SQL": "select count(c3) from (select a+b as c1, b as c2, a+1 as c3 from t1) as tmp group by c2, c1",
        "AggInput": "[]",
        "JoinInput": ""
      },
      {
        "SQL": "select count(tmp.cmp) from (select t1.a as a, t1.b as b, (t1.b > (select t2.b from t2 where t2.a = t1.a)) as cmp from t1) tmp group by tmp.a, tmp.b",
        "AggInput": "[{[37 38] 4}]",
        "JoinInput": ""
      },
      {
        "SQL": "select count(1) from (select t1.a as a, t1.b as b from t1 where t1.b > (select t2.b from t2 where t2.a = t1.a)) tmp group by tmp.a, tmp.b",
        "AggInput": "[]",
        "JoinInput": ""
      },
      {
        "SQL": "select count(tmp.cmp) from (select t1.a as a, t1.b as b, (t1.b in (select t2.b from t2 where t2.a = t1.a limit 3)) as cmp from t1) tmp group by tmp.a, tmp.b",
        "AggInput": "[{[56 57] 4}]",
        "JoinInput": ""
      },
      {
        "SQL": "select count(tmp.cmp) from (select t1.a as a, t1.b as b, (t1.b not in (select t2.b from t2 where t2.a = t1.a limit 3)) as cmp from t1) tmp group by tmp.a, tmp.b",
        "AggInput": "[{[67 68] 4}]",
        "JoinInput": ""
      },
      {
        "SQL": "select count(1) from (select t1.a as a, t1.b as b from t1 where t1.b in (select t2.b from t2 where t2.a = t1.a limit 3)) tmp group by tmp.a, tmp.b",
        "AggInput": "[]",
        "JoinInput": ""
      },
      {
        "SQL": "select count(1) from (select t1.a as a, t1.b as b from t1 where t1.b not in (select t2.b from t2 where t2.a = t1.a limit 3)) tmp group by tmp.a, tmp.b",
        "AggInput": "[]",
        "JoinInput": ""
      },
      {
        "SQL": "select count(1) from t1, t2 where t1.a = t2.a group by t1.a, t1.b",
        "AggInput": "[]",
        "JoinInput": "[];[]"
      },
      {
        "SQL": "select count(1) from t1 left join t2 on t1.a = t2.a group by t1.a, t1.b",
        "AggInput": "[{[99 100] 4}]",
        "JoinInput": "[{[99 100] 4}];[]"
      },
      {
        "SQL": "select count(1) from t1 left join t2 on t1.a = t2.a group by t2.a, t2.b",
        "AggInput": "[]",
        "JoinInput": "[];[]"
      },
      {
        "SQL": "select count(1) from t1 right join t2 on t1.a = t2.a group by t1.a, t1.b",
        "AggInput": "[]",
        "JoinInput": "[];[]"
      },
      {
        "SQL": "select count(1) from t1 right join t2 on t1.a = t2.a group by t2.a, t2.b",
        "AggInput": "[{[123 124] 9}]",
        "JoinInput": "[];[{[123 124] 9}]"
      },
      {
        "SQL": "select count(tmp.cmp) from (select t1.a as a, t1.b as b, (t1.b in (select t2.b from t2 where t2.a > t1.a)) as cmp from t1) tmp group by tmp.a, tmp.b",
        "AggInput": "[{[127 128] 4}]",
        "JoinInput": "[{[127 128] 4}];[]"
      },
      {
        "SQL": "select count(tmp.cmp) from (select t1.a as a, t1.b as b, (t1.b not in (select t2.b from t2 where t2.a > t1.a)) as cmp from t1) tmp group by tmp.a, tmp.b",
        "AggInput": "[{[138 139] 4}]",
        "JoinInput": "[{[138 139] 4}];[]"
      },
      {
        "SQL": "select count(1) from (select t1.a as a, t1.b as b from t1 where t1.b in (select t2.b from t2 where t2.a > t1.a)) tmp group by tmp.a, tmp.b",
        "AggInput": "[]",
        "JoinInput": "[];[]"
      },
      {
        "SQL": "select count(1) from (select t1.a as a, t1.b as b from t1 where t1.b not in (select t2.b from t2 where t2.a > t1.a)) tmp group by tmp.a, tmp.b",
        "AggInput": "[]",
        "JoinInput": "[];[]"
      },
      {
        "SQL": "select * from t1 left join (select t2.a as a, t2.b as b, count(1) as cnt from t2 group by t2.a, t2.b) as tmp on t1.a = tmp.a and t1.b = tmp.b",
        "AggInput": "[{[166 167] 9}]",
        "JoinInput": "[{[163 164] 4}];[{[166 167] 9}]"
      },
      {
        "SQL": "select count(1) from (select t1.a as a, t1.b as b from t1 limit 3) tmp group by tmp.a, tmp.b",
        "AggInput": "[]",
        "JoinInput": ""
      },
      {
        "SQL": "select count(tmp.a_sum) from (select t1.a as a, t1.b as b, sum(a) over() as a_sum from t1) tmp group by tmp.a, tmp.b",
        "AggInput": "[{[174 175] 4}]",
        "JoinInput": ""
      }
    ]
  },
  {
    "Name": "TestCardinalityGroupCols",
    "Cases": [
      {
        "SQL": "select count(1) from t1 group by a, b",
        "Plan": [
          "StreamAgg 4.00 root  group by:test.t1.a, test.t1.b, funcs:count(1)->Column#4",
          "└─IndexReader 4.00 root  index:IndexFullScan",
          "  └─IndexFullScan 4.00 cop[tikv] table:t1, index:a(a, b) keep order:true"
        ]
      },
      {
        "SQL": "select * from t1, t2 where t1.a = t2.a and t1.b = t2.b",
        "Plan": [
          "MergeJoin 4.00 root  inner join, left key:test.t1.a, test.t1.b, right key:test.t2.a, test.t2.b",
          "├─IndexReader(Build) 9.00 root  index:IndexFullScan",
          "│ └─IndexFullScan 9.00 cop[tikv] table:t2, index:a(a, b) keep order:true",
          "└─IndexReader(Probe) 4.00 root  index:IndexFullScan",
          "  └─IndexFullScan 4.00 cop[tikv] table:t1, index:a(a, b) keep order:true"
        ]
      },
      {
        "SQL": "select count(1) from t1 where a > 0 group by a, b",
        "Plan": [
          "StreamAgg 4.00 root  group by:test.t1.a, test.t1.b, funcs:count(1)->Column#4",
          "└─IndexReader 4.00 root  index:IndexRangeScan",
          "  └─IndexRangeScan 4.00 cop[tikv] table:t1, index:a(a, b) range:(0,+inf], keep order:true"
        ]
      },
      {
        "SQL": "select count(1) from t1 where b > 0 group by a, b",
        "Plan": [
          "StreamAgg 4.00 root  group by:test.t1.a, test.t1.b, funcs:count(1)->Column#4",
          "└─IndexReader 4.00 root  index:Selection",
          "  └─Selection 4.00 cop[tikv]  gt(test.t1.b, 0)",
          "    └─IndexFullScan 4.00 cop[tikv] table:t1, index:a(a, b) keep order:true"
        ]
      },
      {
        "SQL": "select count(c3) from (select a as c1, b as c2, a+1 as c3 from t1) as tmp group by c2, c1",
        "Plan": [
          "StreamAgg 4.00 root  group by:Column#10, Column#11, funcs:count(Column#9)->Column#5",
          "└─Projection 4.00 root  plus(test.t1.a, 1)->Column#9, test.t1.b, test.t1.a",
          "  └─IndexReader 4.00 root  index:IndexFullScan",
          "    └─IndexFullScan 4.00 cop[tikv] table:t1, index:a(a, b) keep order:true"
        ]
      },
      {
        "SQL": "select count(tmp.cmp) from (select t1.a as a, t1.b as b, (t1.b > (select t2.b from t2 where t2.a = t1.a)) as cmp from t1) tmp group by tmp.a, tmp.b",
        "Plan": [
<<<<<<< HEAD
          "StreamAgg 4.00 root  group by:test.t1.a, test.t1.b, funcs:count(Column#10)->Column#11",
          "└─Projection 4.00 root  test.t1.a, test.t1.b, gt(test.t1.b, test.t2.b)->Column#10",
=======
          "StreamAgg 4.00 root  group by:Column#11, Column#12, funcs:count(Column#10)->Column#8",
          "└─Projection 4.00 root  gt(test.t1.b, test.t2.b)->Column#10, test.t1.a, test.t1.b",
>>>>>>> 3cfb9842
          "  └─Apply 4.00 root  CARTESIAN left outer join",
          "    ├─IndexReader(Build) 4.00 root  index:IndexFullScan",
          "    │ └─IndexFullScan 4.00 cop[tikv] table:t1, index:a(a, b) keep order:true",
          "    └─MaxOneRow(Probe) 1.00 root  ",
          "      └─IndexReader 2.00 root  index:IndexRangeScan",
          "        └─IndexRangeScan 2.00 cop[tikv] table:t2, index:a(a, b) range: decided by [eq(test.t2.a, test.t1.a)], keep order:false"
        ]
      },
      {
        "SQL": "select count(tmp.cmp) from (select t1.a as a, t1.b as b, (t1.b in (select t2.b from t2 where t2.a = t1.a limit 3)) as cmp from t1) tmp group by tmp.a, tmp.b",
        "Plan": [
          "StreamAgg 4.00 root  group by:test.t1.a, test.t1.b, funcs:count(Column#10)->Column#11",
          "└─Apply 4.00 root  left outer semi join, equal:[eq(test.t1.b, test.t2.b)]",
          "  ├─IndexReader(Build) 4.00 root  index:IndexFullScan",
          "  │ └─IndexFullScan 4.00 cop[tikv] table:t1, index:a(a, b) keep order:true",
          "  └─Limit(Probe) 3.00 root  offset:0, count:3",
          "    └─IndexReader 3.00 root  index:Limit",
          "      └─Limit 3.00 cop[tikv]  offset:0, count:3",
          "        └─IndexRangeScan 3.00 cop[tikv] table:t2, index:a(a, b) range: decided by [eq(test.t2.a, test.t1.a)], keep order:false"
        ]
      },
      {
        "SQL": "select count(tmp.cmp) from (select t1.a as a, t1.b as b, (t1.b not in (select t2.b from t2 where t2.a = t1.a limit 3)) as cmp from t1) tmp group by tmp.a, tmp.b",
        "Plan": [
          "StreamAgg 4.00 root  group by:test.t1.a, test.t1.b, funcs:count(Column#10)->Column#11",
          "└─Apply 4.00 root  anti left outer semi join, equal:[eq(test.t1.b, test.t2.b)]",
          "  ├─IndexReader(Build) 4.00 root  index:IndexFullScan",
          "  │ └─IndexFullScan 4.00 cop[tikv] table:t1, index:a(a, b) keep order:true",
          "  └─Limit(Probe) 3.00 root  offset:0, count:3",
          "    └─IndexReader 3.00 root  index:Limit",
          "      └─Limit 3.00 cop[tikv]  offset:0, count:3",
          "        └─IndexRangeScan 3.00 cop[tikv] table:t2, index:a(a, b) range: decided by [eq(test.t2.a, test.t1.a)], keep order:false"
        ]
      },
      {
        "SQL": "select count(1) from t1 left join t2 on t1.a = t2.a group by t1.a, t1.b",
        "Plan": [
          "HashAgg 4.00 root  group by:test.t1.a, test.t1.b, funcs:count(1)->Column#7",
          "└─HashJoin 12.00 root  left outer join, equal:[eq(test.t1.a, test.t2.a)]",
          "  ├─TableReader(Build) 4.00 root  data:TableFullScan",
          "  │ └─TableFullScan 4.00 cop[tikv] table:t1 keep order:false",
          "  └─TableReader(Probe) 9.00 root  data:TableFullScan",
          "    └─TableFullScan 9.00 cop[tikv] table:t2 keep order:false"
        ]
      },
      {
        "SQL": "select count(1) from t1 right join t2 on t1.a = t2.a group by t2.a, t2.b",
        "Plan": [
          "HashAgg 9.00 root  group by:test.t2.a, test.t2.b, funcs:count(1)->Column#7",
          "└─HashJoin 12.00 root  right outer join, equal:[eq(test.t1.a, test.t2.a)]",
          "  ├─TableReader(Build) 4.00 root  data:TableFullScan",
          "  │ └─TableFullScan 4.00 cop[tikv] table:t1 keep order:false",
          "  └─TableReader(Probe) 9.00 root  data:TableFullScan",
          "    └─TableFullScan 9.00 cop[tikv] table:t2 keep order:false"
        ]
      },
      {
        "SQL": "select count(tmp.cmp) from (select t1.a as a, t1.b as b, (t1.b in (select t2.b from t2 where t2.a > t1.a)) as cmp from t1) tmp group by tmp.a, tmp.b",
        "Plan": [
          "HashAgg 4.00 root  group by:test.t1.a, test.t1.b, funcs:count(Column#10)->Column#11",
          "└─HashJoin 4.00 root  left outer semi join, equal:[eq(test.t1.b, test.t2.b)], other cond:gt(test.t2.a, test.t1.a)",
          "  ├─TableReader(Build) 9.00 root  data:TableFullScan",
          "  │ └─TableFullScan 9.00 cop[tikv] table:t2 keep order:false",
          "  └─TableReader(Probe) 4.00 root  data:TableFullScan",
          "    └─TableFullScan 4.00 cop[tikv] table:t1 keep order:false"
        ]
      },
      {
        "SQL": "select count(tmp.cmp) from (select t1.a as a, t1.b as b, (t1.b not in (select t2.b from t2 where t2.a > t1.a)) as cmp from t1) tmp group by tmp.a, tmp.b",
        "Plan": [
          "HashAgg 4.00 root  group by:test.t1.a, test.t1.b, funcs:count(Column#10)->Column#11",
          "└─HashJoin 4.00 root  anti left outer semi join, equal:[eq(test.t1.b, test.t2.b)], other cond:gt(test.t2.a, test.t1.a)",
          "  ├─TableReader(Build) 9.00 root  data:TableFullScan",
          "  │ └─TableFullScan 9.00 cop[tikv] table:t2 keep order:false",
          "  └─TableReader(Probe) 4.00 root  data:TableFullScan",
          "    └─TableFullScan 4.00 cop[tikv] table:t1 keep order:false"
        ]
      },
      {
        "SQL": "select * from t1 left join (select t2.a as a, t2.b as b, count(1) as cnt from t2 group by t2.a, t2.b) as tmp on t1.a = tmp.a and t1.b = tmp.b",
        "Plan": [
          "Projection 4.00 root  test.t1.a, test.t1.b, test.t2.a, test.t2.b, Column#7",
          "└─MergeJoin 4.00 root  left outer join, left key:test.t1.a, test.t1.b, right key:test.t2.a, test.t2.b",
          "  ├─StreamAgg(Build) 9.00 root  group by:test.t2.a, test.t2.b, funcs:count(1)->Column#7, funcs:firstrow(test.t2.a)->test.t2.a, funcs:firstrow(test.t2.b)->test.t2.b",
          "  │ └─IndexReader 9.00 root  index:IndexFullScan",
          "  │   └─IndexFullScan 9.00 cop[tikv] table:t2, index:a(a, b) keep order:true",
          "  └─IndexReader(Probe) 4.00 root  index:IndexFullScan",
          "    └─IndexFullScan 4.00 cop[tikv] table:t1, index:a(a, b) keep order:true"
        ]
      },
      {
        "SQL": "select count(tmp.a_sum) from (select t1.a as a, t1.b as b, sum(a) over() as a_sum from t1) tmp group by tmp.a, tmp.b",
        "Plan": [
          "HashAgg 4.00 root  group by:test.t1.a, test.t1.b, funcs:count(Column#5)->Column#6",
          "└─Window 4.00 root  sum(cast(test.t1.a, decimal(32,0) BINARY))->Column#5 over()",
          "  └─TableReader 4.00 root  data:TableFullScan",
          "    └─TableFullScan 4.00 cop[tikv] table:t1 keep order:false"
        ]
      }
    ]
  }
]<|MERGE_RESOLUTION|>--- conflicted
+++ resolved
@@ -179,13 +179,8 @@
       {
         "SQL": "select count(tmp.cmp) from (select t1.a as a, t1.b as b, (t1.b > (select t2.b from t2 where t2.a = t1.a)) as cmp from t1) tmp group by tmp.a, tmp.b",
         "Plan": [
-<<<<<<< HEAD
-          "StreamAgg 4.00 root  group by:test.t1.a, test.t1.b, funcs:count(Column#10)->Column#11",
+          "StreamAgg 4.00 root  group by:test.t1.a, test.t1.b, funcs:count(Column#10)->Column#8",
           "└─Projection 4.00 root  test.t1.a, test.t1.b, gt(test.t1.b, test.t2.b)->Column#10",
-=======
-          "StreamAgg 4.00 root  group by:Column#11, Column#12, funcs:count(Column#10)->Column#8",
-          "└─Projection 4.00 root  gt(test.t1.b, test.t2.b)->Column#10, test.t1.a, test.t1.b",
->>>>>>> 3cfb9842
           "  └─Apply 4.00 root  CARTESIAN left outer join",
           "    ├─IndexReader(Build) 4.00 root  index:IndexFullScan",
           "    │ └─IndexFullScan 4.00 cop[tikv] table:t1, index:a(a, b) keep order:true",
