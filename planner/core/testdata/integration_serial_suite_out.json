--- conflicted
+++ resolved
@@ -21,38 +21,21 @@
       {
         "SQL": "explain format = 'brief' select * from t where b > 'a' order by convert(b, unsigned) limit 2",
         "Plan": [
-<<<<<<< HEAD
-          "Projection_18 2.00 root  test.t.a, test.t.b",
-          "└─TopN_8 2.00 root  schema:[test.t.a test.t.b], items:Column#3, offset:0, count:2",
-          "  └─Projection_19 2.00 root  test.t.a, test.t.b, cast(test.t.b, bigint(22) UNSIGNED BINARY)->Column#3",
-          "    └─TableReader_14 2.00 root  data:TopN_13",
-          "      └─TopN_13 2.00 cop[tiflash]  schema:[test.t.a test.t.b], items:cast(test.t.b), offset:0, count:2",
-          "        └─Selection_12 3333.33 cop[tiflash]  gt(test.t.b, \"a\")",
-          "          └─TableFullScan_11 10000.00 cop[tiflash] table:t keep order:false, stats:pseudo"
-=======
           "Projection 2.00 root  test.t.a, test.t.b",
-          "└─TopN 2.00 root  Column#3, offset:0, count:2",
+          "└─TopN 2.00 root  schema:[test.t.a test.t.b], items:Column#3, offset:0, count:2",
           "  └─Projection 2.00 root  test.t.a, test.t.b, cast(test.t.b, bigint(22) UNSIGNED BINARY)->Column#3",
           "    └─TableReader 2.00 root  data:TopN",
-          "      └─TopN 2.00 cop[tiflash]  cast(test.t.b), offset:0, count:2",
+          "      └─TopN 2.00 cop[tiflash]  schema:[test.t.a test.t.b], items:cast(test.t.b), offset:0, count:2",
           "        └─Selection 3333.33 cop[tiflash]  gt(test.t.b, \"a\")",
           "          └─TableFullScan 10000.00 cop[tiflash] table:t keep order:false, stats:pseudo"
->>>>>>> 339bc46f
         ]
       },
       {
         "SQL": "explain format = 'brief' select * from t where b > 'a' order by b limit 2",
         "Plan": [
-<<<<<<< HEAD
-          "TopN_8 2.00 root  schema:[test.t.a test.t.b], items:test.t.b, offset:0, count:2",
-          "└─TableReader_17 2.00 root  data:TopN_16",
-          "  └─TopN_16 2.00 cop[tiflash]  schema:[test.t.a test.t.b], items:test.t.b, offset:0, count:2",
-          "    └─Selection_15 3333.33 cop[tiflash]  gt(test.t.b, \"a\")",
-          "      └─TableFullScan_14 10000.00 cop[tiflash] table:t keep order:false, stats:pseudo"
-=======
-          "TopN 2.00 root  test.t.b, offset:0, count:2",
+          "TopN 2.00 root  schema:[test.t.a test.t.b], items:test.t.b, offset:0, count:2",
           "└─TableReader 2.00 root  data:TopN",
-          "  └─TopN 2.00 cop[tiflash]  test.t.b, offset:0, count:2",
+          "  └─TopN 2.00 cop[tiflash]  schema:[test.t.a test.t.b], items:test.t.b, offset:0, count:2",
           "    └─Selection 3333.33 cop[tiflash]  gt(test.t.b, \"a\")",
           "      └─TableFullScan 10000.00 cop[tiflash] table:t keep order:false, stats:pseudo"
         ]
@@ -588,7 +571,6 @@
           "        └─ExchangeReceiver(Probe) 16.00 cop[tiflash]  ",
           "          └─ExchangeSender 16.00 cop[tiflash]  ExchangeType: HashPartition, Hash Cols: test.fact_t.d1_k",
           "            └─TableFullScan 16.00 cop[tiflash] table:fact_t keep order:false"
->>>>>>> 339bc46f
         ]
       }
     ]
