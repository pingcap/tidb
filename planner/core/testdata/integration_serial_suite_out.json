[
  {
    "Name": "TestSelPushDownTiFlash",
    "Cases": [
      {
        "SQL": "explain format = 'brief' select * from t where t.a > 1 and t.b = \"flash\" or t.a + 3 * t.a = 5",
        "Plan": [
          "TableReader 8000.67 root  data:Selection",
          "└─Selection 8000.67 cop[tiflash]  or(and(gt(test.t.a, 1), eq(test.t.b, \"flash\")), eq(plus(test.t.a, mul(3, test.t.a)), 5))",
          "  └─TableFullScan 10000.00 cop[tiflash] table:t keep order:false, stats:pseudo"
        ]
      },
      {
        "SQL": "explain format = 'brief' select * from t where cast(t.a as float) + 3 = 5.1",
        "Plan": [
          "Selection 10000.00 root  eq(plus(cast(test.t.a, float BINARY), 3), 5.1)",
          "└─TableReader 10000.00 root  data:TableFullScan",
          "  └─TableFullScan 10000.00 cop[tiflash] table:t keep order:false, stats:pseudo"
        ]
      },
      {
        "SQL": "explain format = 'brief' select * from t where b > 'a' order by convert(b, unsigned) limit 2",
        "Plan": [
          "Projection 2.00 root  test.t.a, test.t.b",
          "└─TopN 2.00 root  Column#3, offset:0, count:2",
          "  └─Projection 2.00 root  test.t.a, test.t.b, cast(test.t.b, bigint(22) UNSIGNED BINARY)->Column#3",
          "    └─TableReader 2.00 root  data:TopN",
          "      └─TopN 2.00 batchCop[tiflash]  cast(test.t.b, bigint(22) UNSIGNED BINARY), offset:0, count:2",
          "        └─Selection 3333.33 batchCop[tiflash]  gt(test.t.b, \"a\")",
          "          └─TableFullScan 10000.00 batchCop[tiflash] table:t keep order:false, stats:pseudo"
        ]
      },
      {
        "SQL": "explain format = 'brief' select * from t where b > 'a' order by b limit 2",
        "Plan": [
          "TopN 2.00 root  test.t.b, offset:0, count:2",
          "└─TableReader 2.00 root  data:TopN",
          "  └─TopN 2.00 batchCop[tiflash]  test.t.b, offset:0, count:2",
          "    └─Selection 3333.33 batchCop[tiflash]  gt(test.t.b, \"a\")",
          "      └─TableFullScan 10000.00 batchCop[tiflash] table:t keep order:false, stats:pseudo"
        ]
      }
    ]
  },
  {
    "Name": "TestMPPJoin",
    "Cases": [
      {
        "SQL": "explain format = 'brief' select count(*) from fact_t, d1_t where fact_t.d1_k = d1_t.d1_k",
        "Plan": [
          "HashAgg 1.00 root  funcs:count(Column#12)->Column#11",
          "└─TableReader 1.00 root  data:ExchangeSender",
          "  └─ExchangeSender 1.00 batchCop[tiflash]  ExchangeType: PassThrough",
          "    └─HashAgg 1.00 batchCop[tiflash]  funcs:count(1)->Column#12",
          "      └─HashJoin 8.00 batchCop[tiflash]  inner join, equal:[eq(test.d1_t.d1_k, test.fact_t.d1_k)]",
          "        ├─ExchangeReceiver(Build) 2.00 batchCop[tiflash]  ",
          "        │ └─ExchangeSender 2.00 batchCop[tiflash]  ExchangeType: Broadcast",
          "        │   └─Selection 2.00 batchCop[tiflash]  not(isnull(test.d1_t.d1_k))",
          "        │     └─TableFullScan 2.00 batchCop[tiflash] table:d1_t keep order:false",
          "        └─Selection(Probe) 8.00 batchCop[tiflash]  not(isnull(test.fact_t.d1_k))",
          "          └─TableFullScan 8.00 batchCop[tiflash] table:fact_t keep order:false"
        ]
      },
      {
        "SQL": "explain format = 'brief' select count(*) from fact_t, d1_t, d2_t, d3_t where fact_t.d1_k = d1_t.d1_k and fact_t.d2_k = d2_t.d2_k and fact_t.d3_k = d3_t.d3_k",
        "Plan": [
          "HashAgg 1.00 root  funcs:count(Column#18)->Column#17",
          "└─TableReader 1.00 root  data:ExchangeSender",
          "  └─ExchangeSender 1.00 batchCop[tiflash]  ExchangeType: PassThrough",
          "    └─HashAgg 1.00 batchCop[tiflash]  funcs:count(1)->Column#18",
          "      └─HashJoin 8.00 batchCop[tiflash]  inner join, equal:[eq(test.fact_t.d3_k, test.d3_t.d3_k)]",
          "        ├─ExchangeReceiver(Build) 2.00 batchCop[tiflash]  ",
          "        │ └─ExchangeSender 2.00 batchCop[tiflash]  ExchangeType: Broadcast",
          "        │   └─Selection 2.00 batchCop[tiflash]  not(isnull(test.d3_t.d3_k))",
          "        │     └─TableFullScan 2.00 batchCop[tiflash] table:d3_t keep order:false",
          "        └─HashJoin(Probe) 8.00 batchCop[tiflash]  inner join, equal:[eq(test.fact_t.d2_k, test.d2_t.d2_k)]",
          "          ├─ExchangeReceiver(Build) 2.00 batchCop[tiflash]  ",
          "          │ └─ExchangeSender 2.00 batchCop[tiflash]  ExchangeType: Broadcast",
          "          │   └─Selection 2.00 batchCop[tiflash]  not(isnull(test.d2_t.d2_k))",
          "          │     └─TableFullScan 2.00 batchCop[tiflash] table:d2_t keep order:false",
          "          └─HashJoin(Probe) 8.00 batchCop[tiflash]  inner join, equal:[eq(test.d1_t.d1_k, test.fact_t.d1_k)]",
          "            ├─ExchangeReceiver(Build) 2.00 batchCop[tiflash]  ",
          "            │ └─ExchangeSender 2.00 batchCop[tiflash]  ExchangeType: Broadcast",
          "            │   └─Selection 2.00 batchCop[tiflash]  not(isnull(test.d1_t.d1_k))",
          "            │     └─TableFullScan 2.00 batchCop[tiflash] table:d1_t keep order:false",
          "            └─Selection(Probe) 8.00 batchCop[tiflash]  not(isnull(test.fact_t.d1_k)), not(isnull(test.fact_t.d2_k)), not(isnull(test.fact_t.d3_k))",
          "              └─TableFullScan 8.00 batchCop[tiflash] table:fact_t keep order:false"
        ]
      },
      {
        "SQL": "explain format = 'brief' select count(*) from fact_t, d1_t where fact_t.d1_k = d1_t.d1_k",
        "Plan": [
          "HashAgg 1.00 root  funcs:count(Column#12)->Column#11",
          "└─TableReader 1.00 root  data:ExchangeSender",
          "  └─ExchangeSender 1.00 batchCop[tiflash]  ExchangeType: PassThrough",
          "    └─HashAgg 1.00 batchCop[tiflash]  funcs:count(1)->Column#12",
          "      └─HashJoin 8.00 batchCop[tiflash]  inner join, equal:[eq(test.d1_t.d1_k, test.fact_t.d1_k)]",
          "        ├─ExchangeReceiver(Build) 2.00 batchCop[tiflash]  ",
          "        │ └─ExchangeSender 2.00 batchCop[tiflash]  ExchangeType: Broadcast",
          "        │   └─Selection 2.00 batchCop[tiflash]  not(isnull(test.d1_t.d1_k))",
          "        │     └─TableFullScan 2.00 batchCop[tiflash] table:d1_t keep order:false",
          "        └─Selection(Probe) 8.00 batchCop[tiflash]  not(isnull(test.fact_t.d1_k))",
          "          └─TableFullScan 8.00 batchCop[tiflash] table:fact_t keep order:false"
        ]
      },
      {
        "SQL": "explain format = 'brief' select count(*) from fact_t left join d1_t on fact_t.d1_k = d1_t.d1_k",
        "Plan": [
          "StreamAgg 1.00 root  funcs:count(1)->Column#11",
          "└─TableReader 8.00 root  data:ExchangeSender",
          "  └─ExchangeSender 8.00 cop[tiflash]  ExchangeType: PassThrough",
          "    └─HashJoin 8.00 cop[tiflash]  left outer join, equal:[eq(test.fact_t.d1_k, test.d1_t.d1_k)]",
          "      ├─ExchangeReceiver(Build) 2.00 cop[tiflash]  ",
          "      │ └─ExchangeSender 2.00 cop[tiflash]  ExchangeType: Broadcast",
          "      │   └─Selection 2.00 cop[tiflash]  not(isnull(test.d1_t.d1_k))",
          "      │     └─TableFullScan 2.00 cop[tiflash] table:d1_t keep order:false",
          "      └─TableFullScan(Probe) 8.00 cop[tiflash] table:fact_t keep order:false"
        ]
      },
      {
        "SQL": "explain format = 'brief' select count(*) from fact_t right join d1_t on fact_t.d1_k = d1_t.d1_k",
        "Plan": [
          "StreamAgg 1.00 root  funcs:count(1)->Column#11",
          "└─TableReader 8.00 root  data:ExchangeSender",
          "  └─ExchangeSender 8.00 cop[tiflash]  ExchangeType: PassThrough",
          "    └─HashJoin 8.00 cop[tiflash]  right outer join, equal:[eq(test.fact_t.d1_k, test.d1_t.d1_k)]",
          "      ├─ExchangeReceiver(Build) 8.00 cop[tiflash]  ",
          "      │ └─ExchangeSender 8.00 cop[tiflash]  ExchangeType: Broadcast",
          "      │   └─Selection 8.00 cop[tiflash]  not(isnull(test.fact_t.d1_k))",
          "      │     └─TableFullScan 8.00 cop[tiflash] table:fact_t keep order:false",
          "      └─TableFullScan(Probe) 2.00 cop[tiflash] table:d1_t keep order:false"
        ]
      },
      {
        "SQL": "explain format = 'brief' select count(*) from fact_t join d1_t on fact_t.d1_k = d1_t.d1_k and fact_t.col1 > d1_t.value",
        "Plan": [
          "HashAgg 1.00 root  funcs:count(Column#12)->Column#11",
          "└─TableReader 1.00 root  data:ExchangeSender",
          "  └─ExchangeSender 1.00 batchCop[tiflash]  ExchangeType: PassThrough",
          "    └─HashAgg 1.00 batchCop[tiflash]  funcs:count(1)->Column#12",
          "      └─HashJoin 8.00 batchCop[tiflash]  inner join, equal:[eq(test.d1_t.d1_k, test.fact_t.d1_k)], other cond:gt(test.fact_t.col1, test.d1_t.value)",
          "        ├─ExchangeReceiver(Build) 2.00 batchCop[tiflash]  ",
          "        │ └─ExchangeSender 2.00 batchCop[tiflash]  ExchangeType: Broadcast",
          "        │   └─Selection 2.00 batchCop[tiflash]  not(isnull(test.d1_t.d1_k)), not(isnull(test.d1_t.value))",
          "        │     └─TableFullScan 2.00 batchCop[tiflash] table:d1_t keep order:false",
          "        └─Selection(Probe) 8.00 batchCop[tiflash]  not(isnull(test.fact_t.col1)), not(isnull(test.fact_t.d1_k))",
          "          └─TableFullScan 8.00 batchCop[tiflash] table:fact_t keep order:false"
        ]
      },
      {
        "SQL": "explain format = 'brief' select count(*) from fact_t left join d1_t on fact_t.d1_k = d1_t.d1_k and fact_t.col1 > 10",
        "Plan": [
          "StreamAgg 1.00 root  funcs:count(1)->Column#11",
          "└─TableReader 8.00 root  data:ExchangeSender",
          "  └─ExchangeSender 8.00 cop[tiflash]  ExchangeType: PassThrough",
          "    └─HashJoin 8.00 cop[tiflash]  left outer join, equal:[eq(test.fact_t.d1_k, test.d1_t.d1_k)], left cond:[gt(test.fact_t.col1, 10)]",
          "      ├─ExchangeReceiver(Build) 2.00 cop[tiflash]  ",
          "      │ └─ExchangeSender 2.00 cop[tiflash]  ExchangeType: Broadcast",
          "      │   └─Selection 2.00 cop[tiflash]  not(isnull(test.d1_t.d1_k))",
          "      │     └─TableFullScan 2.00 cop[tiflash] table:d1_t keep order:false",
          "      └─TableFullScan(Probe) 8.00 cop[tiflash] table:fact_t keep order:false"
        ]
      },
      {
        "SQL": "explain format = 'brief' select count(*) from fact_t left join d1_t on fact_t.d1_k = d1_t.d1_k and fact_t.col2 > 10 and fact_t.col1 > d1_t.value",
        "Plan": [
          "StreamAgg 1.00 root  funcs:count(1)->Column#11",
          "└─TableReader 8.00 root  data:ExchangeSender",
          "  └─ExchangeSender 8.00 cop[tiflash]  ExchangeType: PassThrough",
          "    └─HashJoin 8.00 cop[tiflash]  left outer join, equal:[eq(test.fact_t.d1_k, test.d1_t.d1_k)], left cond:[gt(test.fact_t.col2, 10)], other cond:gt(test.fact_t.col1, test.d1_t.value)",
          "      ├─ExchangeReceiver(Build) 2.00 cop[tiflash]  ",
          "      │ └─ExchangeSender 2.00 cop[tiflash]  ExchangeType: Broadcast",
          "      │   └─Selection 2.00 cop[tiflash]  not(isnull(test.d1_t.d1_k)), not(isnull(test.d1_t.value))",
          "      │     └─TableFullScan 2.00 cop[tiflash] table:d1_t keep order:false",
          "      └─TableFullScan(Probe) 8.00 cop[tiflash] table:fact_t keep order:false"
        ]
      },
      {
        "SQL": "explain format = 'brief' select count(*) from fact_t right join d1_t on fact_t.d1_k = d1_t.d1_k and d1_t.value > 10",
        "Plan": [
          "StreamAgg 1.00 root  funcs:count(1)->Column#11",
          "└─TableReader 8.00 root  data:ExchangeSender",
          "  └─ExchangeSender 8.00 cop[tiflash]  ExchangeType: PassThrough",
          "    └─HashJoin 8.00 cop[tiflash]  right outer join, equal:[eq(test.fact_t.d1_k, test.d1_t.d1_k)], right cond:gt(test.d1_t.value, 10)",
          "      ├─ExchangeReceiver(Build) 8.00 cop[tiflash]  ",
          "      │ └─ExchangeSender 8.00 cop[tiflash]  ExchangeType: Broadcast",
          "      │   └─Selection 8.00 cop[tiflash]  not(isnull(test.fact_t.d1_k))",
          "      │     └─TableFullScan 8.00 cop[tiflash] table:fact_t keep order:false",
          "      └─TableFullScan(Probe) 2.00 cop[tiflash] table:d1_t keep order:false"
        ]
      },
      {
        "SQL": "explain format = 'brief' select count(*) from fact_t right join d1_t on fact_t.d1_k = d1_t.d1_k and d1_t.value > 10 and fact_t.col1 > d1_t.value",
        "Plan": [
          "StreamAgg 1.00 root  funcs:count(1)->Column#11",
          "└─TableReader 8.00 root  data:ExchangeSender",
          "  └─ExchangeSender 8.00 cop[tiflash]  ExchangeType: PassThrough",
          "    └─HashJoin 8.00 cop[tiflash]  right outer join, equal:[eq(test.fact_t.d1_k, test.d1_t.d1_k)], right cond:gt(test.d1_t.value, 10), other cond:gt(test.fact_t.col1, test.d1_t.value)",
          "      ├─ExchangeReceiver(Build) 8.00 cop[tiflash]  ",
          "      │ └─ExchangeSender 8.00 cop[tiflash]  ExchangeType: Broadcast",
          "      │   └─Selection 8.00 cop[tiflash]  not(isnull(test.fact_t.col1)), not(isnull(test.fact_t.d1_k))",
          "      │     └─TableFullScan 8.00 cop[tiflash] table:fact_t keep order:false",
          "      └─TableFullScan(Probe) 2.00 cop[tiflash] table:d1_t keep order:false"
        ]
      },
      {
        "SQL": "explain format = 'brief' select count(*) from fact_t where exists (select 1 from d1_t where d1_k = fact_t.d1_k)",
        "Plan": [
          "StreamAgg 1.00 root  funcs:count(1)->Column#12",
          "└─TableReader 6.40 root  data:ExchangeSender",
          "  └─ExchangeSender 6.40 cop[tiflash]  ExchangeType: PassThrough",
          "    └─HashJoin 6.40 cop[tiflash]  semi join, equal:[eq(test.fact_t.d1_k, test.d1_t.d1_k)]",
          "      ├─ExchangeReceiver(Build) 2.00 cop[tiflash]  ",
          "      │ └─ExchangeSender 2.00 cop[tiflash]  ExchangeType: Broadcast",
          "      │   └─Selection 2.00 cop[tiflash]  not(isnull(test.d1_t.d1_k))",
          "      │     └─TableFullScan 2.00 cop[tiflash] table:d1_t keep order:false",
          "      └─Selection(Probe) 8.00 cop[tiflash]  not(isnull(test.fact_t.d1_k))",
          "        └─TableFullScan 8.00 cop[tiflash] table:fact_t keep order:false"
        ]
      },
      {
        "SQL": "explain format = 'brief' select count(*) from fact_t where exists (select 1 from d1_t where d1_k = fact_t.d1_k and value > fact_t.col1)",
        "Plan": [
          "StreamAgg 1.00 root  funcs:count(1)->Column#12",
          "└─TableReader 6.40 root  data:ExchangeSender",
          "  └─ExchangeSender 6.40 cop[tiflash]  ExchangeType: PassThrough",
          "    └─HashJoin 6.40 cop[tiflash]  semi join, equal:[eq(test.fact_t.d1_k, test.d1_t.d1_k)], other cond:gt(test.d1_t.value, test.fact_t.col1)",
          "      ├─ExchangeReceiver(Build) 2.00 cop[tiflash]  ",
          "      │ └─ExchangeSender 2.00 cop[tiflash]  ExchangeType: Broadcast",
          "      │   └─Selection 2.00 cop[tiflash]  not(isnull(test.d1_t.d1_k)), not(isnull(test.d1_t.value))",
          "      │     └─TableFullScan 2.00 cop[tiflash] table:d1_t keep order:false",
          "      └─Selection(Probe) 8.00 cop[tiflash]  not(isnull(test.fact_t.col1)), not(isnull(test.fact_t.d1_k))",
          "        └─TableFullScan 8.00 cop[tiflash] table:fact_t keep order:false"
        ]
      },
      {
        "SQL": "explain format = 'brief' select count(*) from fact_t where not exists (select 1 from d1_t where d1_k = fact_t.d1_k)",
        "Plan": [
          "StreamAgg 1.00 root  funcs:count(1)->Column#12",
          "└─TableReader 6.40 root  data:ExchangeSender",
          "  └─ExchangeSender 6.40 cop[tiflash]  ExchangeType: PassThrough",
          "    └─HashJoin 6.40 cop[tiflash]  anti semi join, equal:[eq(test.fact_t.d1_k, test.d1_t.d1_k)]",
          "      ├─ExchangeReceiver(Build) 2.00 cop[tiflash]  ",
          "      │ └─ExchangeSender 2.00 cop[tiflash]  ExchangeType: Broadcast",
          "      │   └─TableFullScan 2.00 cop[tiflash] table:d1_t keep order:false",
          "      └─TableFullScan(Probe) 8.00 cop[tiflash] table:fact_t keep order:false"
        ]
      },
      {
        "SQL": "explain format = 'brief' select count(*) from fact_t where not exists (select 1 from d1_t where d1_k = fact_t.d1_k and value > fact_t.col1)",
        "Plan": [
          "StreamAgg 1.00 root  funcs:count(1)->Column#12",
          "└─TableReader 6.40 root  data:ExchangeSender",
          "  └─ExchangeSender 6.40 cop[tiflash]  ExchangeType: PassThrough",
          "    └─HashJoin 6.40 cop[tiflash]  anti semi join, equal:[eq(test.fact_t.d1_k, test.d1_t.d1_k)], other cond:gt(test.d1_t.value, test.fact_t.col1)",
          "      ├─ExchangeReceiver(Build) 2.00 cop[tiflash]  ",
          "      │ └─ExchangeSender 2.00 cop[tiflash]  ExchangeType: Broadcast",
          "      │   └─TableFullScan 2.00 cop[tiflash] table:d1_t keep order:false",
          "      └─TableFullScan(Probe) 8.00 cop[tiflash] table:fact_t keep order:false"
        ]
      }
    ]
  },
  {
    "Name": "TestMPPShuffledJoin",
    "Cases": [
      {
        "SQL": "explain format = 'brief' select count(*) from fact_t, d1_t where fact_t.d1_k = d1_t.d1_k",
        "Plan": [
          "HashAgg 1.00 root  funcs:count(Column#12)->Column#11",
          "└─TableReader 1.00 root  data:ExchangeSender",
          "  └─ExchangeSender 1.00 batchCop[tiflash]  ExchangeType: PassThrough",
          "    └─HashAgg 1.00 batchCop[tiflash]  funcs:count(1)->Column#12",
          "      └─HashJoin 32.00 batchCop[tiflash]  inner join, equal:[eq(test.d1_t.d1_k, test.fact_t.d1_k)]",
          "        ├─ExchangeReceiver(Build) 4.00 batchCop[tiflash]  ",
          "        │ └─ExchangeSender 4.00 batchCop[tiflash]  ExchangeType: HashPartition, Hash Cols: test.d1_t.d1_k",
          "        │   └─Selection 4.00 batchCop[tiflash]  not(isnull(test.d1_t.d1_k))",
          "        │     └─TableFullScan 4.00 batchCop[tiflash] table:d1_t keep order:false",
          "        └─ExchangeReceiver(Probe) 16.00 batchCop[tiflash]  ",
          "          └─ExchangeSender 16.00 batchCop[tiflash]  ExchangeType: HashPartition, Hash Cols: test.fact_t.d1_k",
          "            └─Selection 16.00 batchCop[tiflash]  not(isnull(test.fact_t.d1_k))",
          "              └─TableFullScan 16.00 batchCop[tiflash] table:fact_t keep order:false"
        ]
      },
      {
        "SQL": "explain format = 'brief' select count(*) from fact_t, d1_t, d2_t, d3_t where fact_t.d1_k = d1_t.d1_k and fact_t.d2_k = d2_t.d2_k and fact_t.d3_k = d3_t.d3_k",
        "Plan": [
          "HashAgg 1.00 root  funcs:count(Column#18)->Column#17",
          "└─TableReader 1.00 root  data:ExchangeSender",
          "  └─ExchangeSender 1.00 batchCop[tiflash]  ExchangeType: PassThrough",
          "    └─HashAgg 1.00 batchCop[tiflash]  funcs:count(1)->Column#18",
          "      └─HashJoin 128.00 batchCop[tiflash]  inner join, equal:[eq(test.fact_t.d3_k, test.d3_t.d3_k)]",
          "        ├─ExchangeReceiver(Build) 4.00 batchCop[tiflash]  ",
          "        │ └─ExchangeSender 4.00 batchCop[tiflash]  ExchangeType: HashPartition, Hash Cols: test.d3_t.d3_k",
          "        │   └─Selection 4.00 batchCop[tiflash]  not(isnull(test.d3_t.d3_k))",
          "        │     └─TableFullScan 4.00 batchCop[tiflash] table:d3_t keep order:false",
          "        └─ExchangeReceiver(Probe) 64.00 batchCop[tiflash]  ",
          "          └─ExchangeSender 64.00 batchCop[tiflash]  ExchangeType: HashPartition, Hash Cols: test.fact_t.d3_k",
          "            └─HashJoin 64.00 batchCop[tiflash]  inner join, equal:[eq(test.fact_t.d2_k, test.d2_t.d2_k)]",
          "              ├─ExchangeReceiver(Build) 4.00 batchCop[tiflash]  ",
          "              │ └─ExchangeSender 4.00 batchCop[tiflash]  ExchangeType: HashPartition, Hash Cols: test.d2_t.d2_k",
          "              │   └─Selection 4.00 batchCop[tiflash]  not(isnull(test.d2_t.d2_k))",
          "              │     └─TableFullScan 4.00 batchCop[tiflash] table:d2_t keep order:false",
          "              └─ExchangeReceiver(Probe) 32.00 batchCop[tiflash]  ",
          "                └─ExchangeSender 32.00 batchCop[tiflash]  ExchangeType: HashPartition, Hash Cols: test.fact_t.d2_k",
          "                  └─HashJoin 32.00 batchCop[tiflash]  inner join, equal:[eq(test.d1_t.d1_k, test.fact_t.d1_k)]",
          "                    ├─ExchangeReceiver(Build) 4.00 batchCop[tiflash]  ",
          "                    │ └─ExchangeSender 4.00 batchCop[tiflash]  ExchangeType: HashPartition, Hash Cols: test.d1_t.d1_k",
          "                    │   └─Selection 4.00 batchCop[tiflash]  not(isnull(test.d1_t.d1_k))",
          "                    │     └─TableFullScan 4.00 batchCop[tiflash] table:d1_t keep order:false",
          "                    └─ExchangeReceiver(Probe) 16.00 batchCop[tiflash]  ",
          "                      └─ExchangeSender 16.00 batchCop[tiflash]  ExchangeType: HashPartition, Hash Cols: test.fact_t.d1_k",
          "                        └─Selection 16.00 batchCop[tiflash]  not(isnull(test.fact_t.d1_k)), not(isnull(test.fact_t.d2_k)), not(isnull(test.fact_t.d3_k))",
          "                          └─TableFullScan 16.00 batchCop[tiflash] table:fact_t keep order:false"
        ]
      },
      {
        "SQL": "explain format = 'brief' select count(*) from fact_t, d1_t where fact_t.d1_k = d1_t.d1_k",
        "Plan": [
          "HashAgg 1.00 root  funcs:count(Column#12)->Column#11",
          "└─TableReader 1.00 root  data:ExchangeSender",
          "  └─ExchangeSender 1.00 batchCop[tiflash]  ExchangeType: PassThrough",
          "    └─HashAgg 1.00 batchCop[tiflash]  funcs:count(1)->Column#12",
          "      └─HashJoin 32.00 batchCop[tiflash]  inner join, equal:[eq(test.d1_t.d1_k, test.fact_t.d1_k)]",
          "        ├─ExchangeReceiver(Build) 4.00 batchCop[tiflash]  ",
          "        │ └─ExchangeSender 4.00 batchCop[tiflash]  ExchangeType: HashPartition, Hash Cols: test.d1_t.d1_k",
          "        │   └─Selection 4.00 batchCop[tiflash]  not(isnull(test.d1_t.d1_k))",
          "        │     └─TableFullScan 4.00 batchCop[tiflash] table:d1_t keep order:false",
          "        └─ExchangeReceiver(Probe) 16.00 batchCop[tiflash]  ",
          "          └─ExchangeSender 16.00 batchCop[tiflash]  ExchangeType: HashPartition, Hash Cols: test.fact_t.d1_k",
          "            └─Selection 16.00 batchCop[tiflash]  not(isnull(test.fact_t.d1_k))",
          "              └─TableFullScan 16.00 batchCop[tiflash] table:fact_t keep order:false"
        ]
      },
      {
        "SQL": "explain format = 'brief' select count(*) from fact_t, d1_t, d2_t, d3_t where fact_t.d1_k = d1_t.d1_k and fact_t.d1_k = d2_t.value and fact_t.d1_k = d3_t.value",
        "Plan": [
          "HashAgg 1.00 root  funcs:count(Column#18)->Column#17",
          "└─TableReader 1.00 root  data:ExchangeSender",
          "  └─ExchangeSender 1.00 batchCop[tiflash]  ExchangeType: PassThrough",
          "    └─HashAgg 1.00 batchCop[tiflash]  funcs:count(1)->Column#18",
          "      └─HashJoin 128.00 batchCop[tiflash]  inner join, equal:[eq(test.fact_t.d1_k, test.d3_t.value)]",
          "        ├─ExchangeReceiver(Build) 4.00 batchCop[tiflash]  ",
          "        │ └─ExchangeSender 4.00 batchCop[tiflash]  ExchangeType: HashPartition, Hash Cols: test.d3_t.value",
          "        │   └─Selection 4.00 batchCop[tiflash]  not(isnull(test.d3_t.value))",
          "        │     └─TableFullScan 4.00 batchCop[tiflash] table:d3_t keep order:false",
          "        └─HashJoin(Probe) 64.00 batchCop[tiflash]  inner join, equal:[eq(test.fact_t.d1_k, test.d2_t.value)]",
          "          ├─ExchangeReceiver(Build) 4.00 batchCop[tiflash]  ",
          "          │ └─ExchangeSender 4.00 batchCop[tiflash]  ExchangeType: HashPartition, Hash Cols: test.d2_t.value",
          "          │   └─Selection 4.00 batchCop[tiflash]  not(isnull(test.d2_t.value))",
          "          │     └─TableFullScan 4.00 batchCop[tiflash] table:d2_t keep order:false",
          "          └─HashJoin(Probe) 32.00 batchCop[tiflash]  inner join, equal:[eq(test.d1_t.d1_k, test.fact_t.d1_k)]",
          "            ├─ExchangeReceiver(Build) 4.00 batchCop[tiflash]  ",
          "            │ └─ExchangeSender 4.00 batchCop[tiflash]  ExchangeType: HashPartition, Hash Cols: test.d1_t.d1_k",
          "            │   └─Selection 4.00 batchCop[tiflash]  not(isnull(test.d1_t.d1_k))",
          "            │     └─TableFullScan 4.00 batchCop[tiflash] table:d1_t keep order:false",
          "            └─ExchangeReceiver(Probe) 16.00 batchCop[tiflash]  ",
          "              └─ExchangeSender 16.00 batchCop[tiflash]  ExchangeType: HashPartition, Hash Cols: test.fact_t.d1_k",
          "                └─Selection 16.00 batchCop[tiflash]  not(isnull(test.fact_t.d1_k))",
          "                  └─TableFullScan 16.00 batchCop[tiflash] table:fact_t keep order:false"
        ]
      },
      {
        "SQL": "explain format = 'brief' select count(*) from fact_t left join d1_t on fact_t.d1_k = d1_t.d1_k",
        "Plan": [
          "HashAgg 1.00 root  funcs:count(Column#12)->Column#11",
          "└─TableReader 1.00 root  data:ExchangeSender",
          "  └─ExchangeSender 1.00 batchCop[tiflash]  ExchangeType: PassThrough",
          "    └─HashAgg 1.00 batchCop[tiflash]  funcs:count(1)->Column#12",
          "      └─HashJoin 32.00 batchCop[tiflash]  left outer join, equal:[eq(test.fact_t.d1_k, test.d1_t.d1_k)]",
          "        ├─ExchangeReceiver(Build) 4.00 batchCop[tiflash]  ",
          "        │ └─ExchangeSender 4.00 batchCop[tiflash]  ExchangeType: HashPartition, Hash Cols: test.d1_t.d1_k",
          "        │   └─Selection 4.00 batchCop[tiflash]  not(isnull(test.d1_t.d1_k))",
          "        │     └─TableFullScan 4.00 batchCop[tiflash] table:d1_t keep order:false",
          "        └─ExchangeReceiver(Probe) 16.00 batchCop[tiflash]  ",
          "          └─ExchangeSender 16.00 batchCop[tiflash]  ExchangeType: HashPartition, Hash Cols: test.fact_t.d1_k",
          "            └─TableFullScan 16.00 batchCop[tiflash] table:fact_t keep order:false"
        ]
      },
      {
        "SQL": "explain format = 'brief' select count(*) from fact_t right join d1_t on fact_t.d1_k = d1_t.d1_k",
        "Plan": [
          "HashAgg 1.00 root  funcs:count(Column#12)->Column#11",
          "└─TableReader 1.00 root  data:ExchangeSender",
          "  └─ExchangeSender 1.00 batchCop[tiflash]  ExchangeType: PassThrough",
          "    └─HashAgg 1.00 batchCop[tiflash]  funcs:count(1)->Column#12",
          "      └─HashJoin 32.00 batchCop[tiflash]  right outer join, equal:[eq(test.fact_t.d1_k, test.d1_t.d1_k)]",
          "        ├─ExchangeReceiver(Build) 16.00 batchCop[tiflash]  ",
          "        │ └─ExchangeSender 16.00 batchCop[tiflash]  ExchangeType: HashPartition, Hash Cols: test.fact_t.d1_k",
          "        │   └─Selection 16.00 batchCop[tiflash]  not(isnull(test.fact_t.d1_k))",
          "        │     └─TableFullScan 16.00 batchCop[tiflash] table:fact_t keep order:false",
          "        └─ExchangeReceiver(Probe) 4.00 batchCop[tiflash]  ",
          "          └─ExchangeSender 4.00 batchCop[tiflash]  ExchangeType: HashPartition, Hash Cols: test.d1_t.d1_k",
          "            └─TableFullScan 4.00 batchCop[tiflash] table:d1_t keep order:false"
        ]
      },
      {
        "SQL": "explain format = 'brief' select count(*) from fact_t join d1_t on fact_t.d1_k = d1_t.d1_k and fact_t.col1 > d1_t.value",
        "Plan": [
          "HashAgg 1.00 root  funcs:count(Column#12)->Column#11",
          "└─TableReader 1.00 root  data:ExchangeSender",
          "  └─ExchangeSender 1.00 batchCop[tiflash]  ExchangeType: PassThrough",
          "    └─HashAgg 1.00 batchCop[tiflash]  funcs:count(1)->Column#12",
          "      └─HashJoin 32.00 batchCop[tiflash]  inner join, equal:[eq(test.d1_t.d1_k, test.fact_t.d1_k)], other cond:gt(test.fact_t.col1, test.d1_t.value)",
          "        ├─ExchangeReceiver(Build) 4.00 batchCop[tiflash]  ",
          "        │ └─ExchangeSender 4.00 batchCop[tiflash]  ExchangeType: HashPartition, Hash Cols: test.d1_t.d1_k",
          "        │   └─Selection 4.00 batchCop[tiflash]  not(isnull(test.d1_t.d1_k)), not(isnull(test.d1_t.value))",
          "        │     └─TableFullScan 4.00 batchCop[tiflash] table:d1_t keep order:false",
          "        └─ExchangeReceiver(Probe) 16.00 batchCop[tiflash]  ",
          "          └─ExchangeSender 16.00 batchCop[tiflash]  ExchangeType: HashPartition, Hash Cols: test.fact_t.d1_k",
          "            └─Selection 16.00 batchCop[tiflash]  not(isnull(test.fact_t.col1)), not(isnull(test.fact_t.d1_k))",
          "              └─TableFullScan 16.00 batchCop[tiflash] table:fact_t keep order:false"
        ]
      },
      {
        "SQL": "explain format = 'brief' select count(*) from fact_t left join d1_t on fact_t.d1_k = d1_t.d1_k and fact_t.col1 > 10",
        "Plan": [
          "HashAgg 1.00 root  funcs:count(Column#12)->Column#11",
          "└─TableReader 1.00 root  data:ExchangeSender",
          "  └─ExchangeSender 1.00 batchCop[tiflash]  ExchangeType: PassThrough",
          "    └─HashAgg 1.00 batchCop[tiflash]  funcs:count(1)->Column#12",
          "      └─HashJoin 32.00 batchCop[tiflash]  left outer join, equal:[eq(test.fact_t.d1_k, test.d1_t.d1_k)], left cond:[gt(test.fact_t.col1, 10)]",
          "        ├─ExchangeReceiver(Build) 4.00 batchCop[tiflash]  ",
          "        │ └─ExchangeSender 4.00 batchCop[tiflash]  ExchangeType: HashPartition, Hash Cols: test.d1_t.d1_k",
          "        │   └─Selection 4.00 batchCop[tiflash]  not(isnull(test.d1_t.d1_k))",
          "        │     └─TableFullScan 4.00 batchCop[tiflash] table:d1_t keep order:false",
          "        └─ExchangeReceiver(Probe) 16.00 batchCop[tiflash]  ",
          "          └─ExchangeSender 16.00 batchCop[tiflash]  ExchangeType: HashPartition, Hash Cols: test.fact_t.d1_k",
          "            └─TableFullScan 16.00 batchCop[tiflash] table:fact_t keep order:false"
        ]
      },
      {
        "SQL": "explain format = 'brief' select count(*) from (select case when t1.col1 is null then t2.col1 + 5 else 10 end as col1, t2.d1_k as d1_k from fact_t t1 right join fact_t t2 on t1.d1_k = t2.d1_k) fact_t join d1_t on fact_t.d1_k = d1_t.d1_k and fact_t.col1 > 5",
        "Plan": [
          "HashAgg 1.00 root  funcs:count(Column#22)->Column#19",
          "└─TableReader 1.00 root  data:ExchangeSender",
          "  └─ExchangeSender 1.00 batchCop[tiflash]  ExchangeType: PassThrough",
          "    └─HashAgg 1.00 batchCop[tiflash]  funcs:count(1)->Column#22",
          "      └─HashJoin 204.80 batchCop[tiflash]  inner join, equal:[eq(test.d1_t.d1_k, test.fact_t.d1_k)]",
          "        ├─ExchangeReceiver(Build) 4.00 batchCop[tiflash]  ",
          "        │ └─ExchangeSender 4.00 batchCop[tiflash]  ExchangeType: HashPartition, Hash Cols: test.d1_t.d1_k",
          "        │   └─Selection 4.00 batchCop[tiflash]  not(isnull(test.d1_t.d1_k))",
          "        │     └─TableFullScan 4.00 batchCop[tiflash] table:d1_t keep order:false",
          "        └─Projection(Probe) 102.40 batchCop[tiflash]  test.fact_t.d1_k",
          "          └─Selection 102.40 batchCop[tiflash]  gt(case(isnull(test.fact_t.col1), plus(test.fact_t.col1, 5), 10), 5)",
          "            └─HashJoin 128.00 batchCop[tiflash]  right outer join, equal:[eq(test.fact_t.d1_k, test.fact_t.d1_k)]",
          "              ├─ExchangeReceiver(Build) 16.00 batchCop[tiflash]  ",
          "              │ └─ExchangeSender 16.00 batchCop[tiflash]  ExchangeType: HashPartition, Hash Cols: test.fact_t.d1_k",
          "              │   └─Selection 16.00 batchCop[tiflash]  not(isnull(test.fact_t.d1_k))",
          "              │     └─TableFullScan 16.00 batchCop[tiflash] table:t1 keep order:false",
          "              └─ExchangeReceiver(Probe) 16.00 batchCop[tiflash]  ",
          "                └─ExchangeSender 16.00 batchCop[tiflash]  ExchangeType: HashPartition, Hash Cols: test.fact_t.d1_k",
          "                  └─Selection 16.00 batchCop[tiflash]  not(isnull(test.fact_t.d1_k))",
          "                    └─TableFullScan 16.00 batchCop[tiflash] table:t2 keep order:false"
        ]
      },
      {
        "SQL": "explain format = 'brief' select count(*) from fact_t left join d1_t on fact_t.d1_k = d1_t.d1_k and fact_t.col2 > 10 and fact_t.col1 > d1_t.value",
        "Plan": [
          "HashAgg 1.00 root  funcs:count(Column#12)->Column#11",
          "└─TableReader 1.00 root  data:ExchangeSender",
          "  └─ExchangeSender 1.00 batchCop[tiflash]  ExchangeType: PassThrough",
          "    └─HashAgg 1.00 batchCop[tiflash]  funcs:count(1)->Column#12",
          "      └─HashJoin 32.00 batchCop[tiflash]  left outer join, equal:[eq(test.fact_t.d1_k, test.d1_t.d1_k)], left cond:[gt(test.fact_t.col2, 10)], other cond:gt(test.fact_t.col1, test.d1_t.value)",
          "        ├─ExchangeReceiver(Build) 4.00 batchCop[tiflash]  ",
          "        │ └─ExchangeSender 4.00 batchCop[tiflash]  ExchangeType: HashPartition, Hash Cols: test.d1_t.d1_k",
          "        │   └─Selection 4.00 batchCop[tiflash]  not(isnull(test.d1_t.d1_k)), not(isnull(test.d1_t.value))",
          "        │     └─TableFullScan 4.00 batchCop[tiflash] table:d1_t keep order:false",
          "        └─ExchangeReceiver(Probe) 16.00 batchCop[tiflash]  ",
          "          └─ExchangeSender 16.00 batchCop[tiflash]  ExchangeType: HashPartition, Hash Cols: test.fact_t.d1_k",
          "            └─TableFullScan 16.00 batchCop[tiflash] table:fact_t keep order:false"
        ]
      },
      {
        "SQL": "explain format = 'brief' select count(*) from fact_t right join d1_t on fact_t.d1_k = d1_t.d1_k and d1_t.value > 10",
        "Plan": [
          "HashAgg 1.00 root  funcs:count(Column#12)->Column#11",
          "└─TableReader 1.00 root  data:ExchangeSender",
          "  └─ExchangeSender 1.00 batchCop[tiflash]  ExchangeType: PassThrough",
          "    └─HashAgg 1.00 batchCop[tiflash]  funcs:count(1)->Column#12",
          "      └─HashJoin 32.00 batchCop[tiflash]  right outer join, equal:[eq(test.fact_t.d1_k, test.d1_t.d1_k)], right cond:gt(test.d1_t.value, 10)",
          "        ├─ExchangeReceiver(Build) 16.00 batchCop[tiflash]  ",
          "        │ └─ExchangeSender 16.00 batchCop[tiflash]  ExchangeType: HashPartition, Hash Cols: test.fact_t.d1_k",
          "        │   └─Selection 16.00 batchCop[tiflash]  not(isnull(test.fact_t.d1_k))",
          "        │     └─TableFullScan 16.00 batchCop[tiflash] table:fact_t keep order:false",
          "        └─ExchangeReceiver(Probe) 4.00 batchCop[tiflash]  ",
          "          └─ExchangeSender 4.00 batchCop[tiflash]  ExchangeType: HashPartition, Hash Cols: test.d1_t.d1_k",
          "            └─TableFullScan 4.00 batchCop[tiflash] table:d1_t keep order:false"
        ]
      },
      {
        "SQL": "explain format = 'brief' select count(*) from fact_t right join d1_t on fact_t.d1_k = d1_t.d1_k and d1_t.value > 10 and fact_t.col1 > d1_t.value",
        "Plan": [
          "HashAgg 1.00 root  funcs:count(Column#12)->Column#11",
          "└─TableReader 1.00 root  data:ExchangeSender",
          "  └─ExchangeSender 1.00 batchCop[tiflash]  ExchangeType: PassThrough",
          "    └─HashAgg 1.00 batchCop[tiflash]  funcs:count(1)->Column#12",
          "      └─HashJoin 32.00 batchCop[tiflash]  right outer join, equal:[eq(test.fact_t.d1_k, test.d1_t.d1_k)], right cond:gt(test.d1_t.value, 10), other cond:gt(test.fact_t.col1, test.d1_t.value)",
          "        ├─ExchangeReceiver(Build) 16.00 batchCop[tiflash]  ",
          "        │ └─ExchangeSender 16.00 batchCop[tiflash]  ExchangeType: HashPartition, Hash Cols: test.fact_t.d1_k",
          "        │   └─Selection 16.00 batchCop[tiflash]  not(isnull(test.fact_t.col1)), not(isnull(test.fact_t.d1_k))",
          "        │     └─TableFullScan 16.00 batchCop[tiflash] table:fact_t keep order:false",
          "        └─ExchangeReceiver(Probe) 4.00 batchCop[tiflash]  ",
          "          └─ExchangeSender 4.00 batchCop[tiflash]  ExchangeType: HashPartition, Hash Cols: test.d1_t.d1_k",
          "            └─TableFullScan 4.00 batchCop[tiflash] table:d1_t keep order:false"
        ]
      },
      {
        "SQL": "explain format = 'brief' select count(*) from fact_t where exists (select 1 from d1_t where d1_k = fact_t.d1_k)",
        "Plan": [
          "HashAgg 1.00 root  funcs:count(Column#13)->Column#12",
          "└─TableReader 1.00 root  data:ExchangeSender",
          "  └─ExchangeSender 1.00 batchCop[tiflash]  ExchangeType: PassThrough",
          "    └─HashAgg 1.00 batchCop[tiflash]  funcs:count(1)->Column#13",
          "      └─HashJoin 12.80 batchCop[tiflash]  semi join, equal:[eq(test.fact_t.d1_k, test.d1_t.d1_k)]",
          "        ├─ExchangeReceiver(Build) 4.00 batchCop[tiflash]  ",
          "        │ └─ExchangeSender 4.00 batchCop[tiflash]  ExchangeType: HashPartition, Hash Cols: test.d1_t.d1_k",
          "        │   └─Selection 4.00 batchCop[tiflash]  not(isnull(test.d1_t.d1_k))",
          "        │     └─TableFullScan 4.00 batchCop[tiflash] table:d1_t keep order:false",
          "        └─ExchangeReceiver(Probe) 16.00 batchCop[tiflash]  ",
          "          └─ExchangeSender 16.00 batchCop[tiflash]  ExchangeType: HashPartition, Hash Cols: test.fact_t.d1_k",
          "            └─Selection 16.00 batchCop[tiflash]  not(isnull(test.fact_t.d1_k))",
          "              └─TableFullScan 16.00 batchCop[tiflash] table:fact_t keep order:false"
        ]
      },
      {
        "SQL": "explain format = 'brief' select count(*) from fact_t where exists (select 1 from d1_t where d1_k = fact_t.d1_k and value > fact_t.col1)",
        "Plan": [
          "HashAgg 1.00 root  funcs:count(Column#13)->Column#12",
          "└─TableReader 1.00 root  data:ExchangeSender",
          "  └─ExchangeSender 1.00 batchCop[tiflash]  ExchangeType: PassThrough",
          "    └─HashAgg 1.00 batchCop[tiflash]  funcs:count(1)->Column#13",
          "      └─HashJoin 12.80 batchCop[tiflash]  semi join, equal:[eq(test.fact_t.d1_k, test.d1_t.d1_k)], other cond:gt(test.d1_t.value, test.fact_t.col1)",
          "        ├─ExchangeReceiver(Build) 4.00 batchCop[tiflash]  ",
          "        │ └─ExchangeSender 4.00 batchCop[tiflash]  ExchangeType: HashPartition, Hash Cols: test.d1_t.d1_k",
          "        │   └─Selection 4.00 batchCop[tiflash]  not(isnull(test.d1_t.d1_k)), not(isnull(test.d1_t.value))",
          "        │     └─TableFullScan 4.00 batchCop[tiflash] table:d1_t keep order:false",
          "        └─ExchangeReceiver(Probe) 16.00 batchCop[tiflash]  ",
          "          └─ExchangeSender 16.00 batchCop[tiflash]  ExchangeType: HashPartition, Hash Cols: test.fact_t.d1_k",
          "            └─Selection 16.00 batchCop[tiflash]  not(isnull(test.fact_t.col1)), not(isnull(test.fact_t.d1_k))",
          "              └─TableFullScan 16.00 batchCop[tiflash] table:fact_t keep order:false"
        ]
      },
      {
        "SQL": "explain format = 'brief' select count(*) from fact_t where not exists (select 1 from d1_t where d1_k = fact_t.d1_k)",
        "Plan": [
          "HashAgg 1.00 root  funcs:count(Column#13)->Column#12",
          "└─TableReader 1.00 root  data:ExchangeSender",
          "  └─ExchangeSender 1.00 batchCop[tiflash]  ExchangeType: PassThrough",
          "    └─HashAgg 1.00 batchCop[tiflash]  funcs:count(1)->Column#13",
          "      └─HashJoin 12.80 batchCop[tiflash]  anti semi join, equal:[eq(test.fact_t.d1_k, test.d1_t.d1_k)]",
          "        ├─ExchangeReceiver(Build) 4.00 batchCop[tiflash]  ",
          "        │ └─ExchangeSender 4.00 batchCop[tiflash]  ExchangeType: HashPartition, Hash Cols: test.d1_t.d1_k",
          "        │   └─TableFullScan 4.00 batchCop[tiflash] table:d1_t keep order:false",
          "        └─ExchangeReceiver(Probe) 16.00 batchCop[tiflash]  ",
          "          └─ExchangeSender 16.00 batchCop[tiflash]  ExchangeType: HashPartition, Hash Cols: test.fact_t.d1_k",
          "            └─TableFullScan 16.00 batchCop[tiflash] table:fact_t keep order:false"
        ]
      },
      {
        "SQL": "explain format = 'brief' select count(*) from fact_t where not exists (select 1 from d1_t where d1_k = fact_t.d1_k and value > fact_t.col1)",
        "Plan": [
          "HashAgg 1.00 root  funcs:count(Column#13)->Column#12",
          "└─TableReader 1.00 root  data:ExchangeSender",
          "  └─ExchangeSender 1.00 batchCop[tiflash]  ExchangeType: PassThrough",
          "    └─HashAgg 1.00 batchCop[tiflash]  funcs:count(1)->Column#13",
          "      └─HashJoin 12.80 batchCop[tiflash]  anti semi join, equal:[eq(test.fact_t.d1_k, test.d1_t.d1_k)], other cond:gt(test.d1_t.value, test.fact_t.col1)",
          "        ├─ExchangeReceiver(Build) 4.00 batchCop[tiflash]  ",
          "        │ └─ExchangeSender 4.00 batchCop[tiflash]  ExchangeType: HashPartition, Hash Cols: test.d1_t.d1_k",
          "        │   └─TableFullScan 4.00 batchCop[tiflash] table:d1_t keep order:false",
          "        └─ExchangeReceiver(Probe) 16.00 batchCop[tiflash]  ",
          "          └─ExchangeSender 16.00 batchCop[tiflash]  ExchangeType: HashPartition, Hash Cols: test.fact_t.d1_k",
          "            └─TableFullScan 16.00 batchCop[tiflash] table:fact_t keep order:false"
        ]
      }
    ]
  },
  {
    "Name": "TestBroadcastJoin",
    "Cases": [
      {
        "SQL": "explain format = 'brief' select /*+ broadcast_join(fact_t,d1_t) */ count(*) from fact_t, d1_t where fact_t.d1_k = d1_t.d1_k",
        "Plan": [
          "HashAgg 1.00 root  funcs:count(Column#12)->Column#11",
          "└─TableReader 1.00 root  data:HashAgg",
          "  └─HashAgg 1.00 batchCop[tiflash]  funcs:count(1)->Column#12",
          "    └─HashJoin 8.00 batchCop[tiflash]  inner join, equal:[eq(test.fact_t.d1_k, test.d1_t.d1_k)]",
          "      ├─Selection(Build) 2.00 batchCop[tiflash]  not(isnull(test.d1_t.d1_k))",
          "      │ └─TableFullScan 2.00 batchCop[tiflash] table:d1_t keep order:false, global read",
          "      └─Selection(Probe) 8.00 batchCop[tiflash]  not(isnull(test.fact_t.d1_k))",
          "        └─TableFullScan 8.00 batchCop[tiflash] table:fact_t keep order:false"
        ]
      },
      {
        "SQL": "explain format = 'brief' select /*+ broadcast_join(fact_t,d1_t,d2_t,d3_t) */ count(*) from fact_t, d1_t, d2_t, d3_t where fact_t.d1_k = d1_t.d1_k and fact_t.d2_k = d2_t.d2_k and fact_t.d3_k = d3_t.d3_k",
        "Plan": [
          "HashAgg 1.00 root  funcs:count(Column#18)->Column#17",
          "└─TableReader 1.00 root  data:HashAgg",
          "  └─HashAgg 1.00 batchCop[tiflash]  funcs:count(1)->Column#18",
          "    └─HashJoin 8.00 batchCop[tiflash]  inner join, equal:[eq(test.fact_t.d3_k, test.d3_t.d3_k)]",
          "      ├─Selection(Build) 2.00 batchCop[tiflash]  not(isnull(test.d3_t.d3_k))",
          "      │ └─TableFullScan 2.00 batchCop[tiflash] table:d3_t keep order:false, global read",
          "      └─HashJoin(Probe) 8.00 batchCop[tiflash]  inner join, equal:[eq(test.fact_t.d2_k, test.d2_t.d2_k)]",
          "        ├─Selection(Build) 2.00 batchCop[tiflash]  not(isnull(test.d2_t.d2_k))",
          "        │ └─TableFullScan 2.00 batchCop[tiflash] table:d2_t keep order:false, global read",
          "        └─HashJoin(Probe) 8.00 batchCop[tiflash]  inner join, equal:[eq(test.fact_t.d1_k, test.d1_t.d1_k)]",
          "          ├─Selection(Build) 2.00 batchCop[tiflash]  not(isnull(test.d1_t.d1_k))",
          "          │ └─TableFullScan 2.00 batchCop[tiflash] table:d1_t keep order:false, global read",
          "          └─Selection(Probe) 8.00 batchCop[tiflash]  not(isnull(test.fact_t.d1_k)), not(isnull(test.fact_t.d2_k)), not(isnull(test.fact_t.d3_k))",
          "            └─TableFullScan 8.00 batchCop[tiflash] table:fact_t keep order:false"
        ]
      },
      {
        "SQL": "explain format = 'brief' select /*+ broadcast_join(fact_t,d1_t), broadcast_join_local(d1_t) */ count(*) from fact_t, d1_t where fact_t.d1_k = d1_t.d1_k",
        "Plan": [
          "HashAgg 1.00 root  funcs:count(Column#12)->Column#11",
          "└─TableReader 1.00 root  data:HashAgg",
          "  └─HashAgg 1.00 batchCop[tiflash]  funcs:count(1)->Column#12",
          "    └─HashJoin 8.00 batchCop[tiflash]  inner join, equal:[eq(test.fact_t.d1_k, test.d1_t.d1_k)]",
          "      ├─Selection(Build) 2.00 batchCop[tiflash]  not(isnull(test.d1_t.d1_k))",
          "      │ └─TableFullScan 2.00 batchCop[tiflash] table:d1_t keep order:false",
          "      └─Selection(Probe) 8.00 batchCop[tiflash]  not(isnull(test.fact_t.d1_k))",
          "        └─TableFullScan 8.00 batchCop[tiflash] table:fact_t keep order:false, global read"
        ]
      },
      {
        "SQL": "explain format = 'brief' select /*+ broadcast_join(fact_t,d1_t,d2_t,d3_t), broadcast_join_local(d2_t) */ count(*) from fact_t, d1_t, d2_t, d3_t where fact_t.d1_k = d1_t.d1_k and fact_t.d2_k = d2_t.d2_k and fact_t.d3_k = d3_t.d3_k",
        "Plan": [
          "HashAgg 1.00 root  funcs:count(Column#18)->Column#17",
          "└─TableReader 1.00 root  data:HashAgg",
          "  └─HashAgg 1.00 batchCop[tiflash]  funcs:count(1)->Column#18",
          "    └─HashJoin 8.00 batchCop[tiflash]  inner join, equal:[eq(test.fact_t.d3_k, test.d3_t.d3_k)]",
          "      ├─Selection(Build) 2.00 batchCop[tiflash]  not(isnull(test.d3_t.d3_k))",
          "      │ └─TableFullScan 2.00 batchCop[tiflash] table:d3_t keep order:false, global read",
          "      └─HashJoin(Probe) 8.00 batchCop[tiflash]  inner join, equal:[eq(test.fact_t.d2_k, test.d2_t.d2_k)]",
          "        ├─Selection(Build) 2.00 batchCop[tiflash]  not(isnull(test.d2_t.d2_k))",
          "        │ └─TableFullScan 2.00 batchCop[tiflash] table:d2_t keep order:false",
          "        └─HashJoin(Probe) 8.00 batchCop[tiflash]  inner join, equal:[eq(test.fact_t.d1_k, test.d1_t.d1_k)]",
          "          ├─Selection(Build) 2.00 batchCop[tiflash]  not(isnull(test.d1_t.d1_k))",
          "          │ └─TableFullScan 2.00 batchCop[tiflash] table:d1_t keep order:false, global read",
          "          └─Selection(Probe) 8.00 batchCop[tiflash]  not(isnull(test.fact_t.d1_k)), not(isnull(test.fact_t.d2_k)), not(isnull(test.fact_t.d3_k))",
          "            └─TableFullScan 8.00 batchCop[tiflash] table:fact_t keep order:false, global read"
        ]
      },
      {
        "SQL": "explain format = 'brief' select /*+ broadcast_join(fact_t,d1_t) */ count(*) from fact_t left join d1_t on fact_t.d1_k = d1_t.d1_k",
        "Plan": [
          "HashAgg 1.00 root  funcs:count(Column#12)->Column#11",
          "└─TableReader 1.00 root  data:HashAgg",
          "  └─HashAgg 1.00 batchCop[tiflash]  funcs:count(1)->Column#12",
          "    └─HashJoin 8.00 batchCop[tiflash]  left outer join, equal:[eq(test.fact_t.d1_k, test.d1_t.d1_k)]",
          "      ├─Selection(Build) 2.00 batchCop[tiflash]  not(isnull(test.d1_t.d1_k))",
          "      │ └─TableFullScan 2.00 batchCop[tiflash] table:d1_t keep order:false, global read",
          "      └─TableFullScan(Probe) 8.00 batchCop[tiflash] table:fact_t keep order:false"
        ]
      },
      {
        "SQL": "explain format = 'brief' select /*+ broadcast_join(fact_t,d1_t) */ count(*) from fact_t right join d1_t on fact_t.d1_k = d1_t.d1_k",
        "Plan": [
          "HashAgg 1.00 root  funcs:count(Column#12)->Column#11",
          "└─TableReader 1.00 root  data:HashAgg",
          "  └─HashAgg 1.00 batchCop[tiflash]  funcs:count(1)->Column#12",
          "    └─HashJoin 8.00 batchCop[tiflash]  right outer join, equal:[eq(test.fact_t.d1_k, test.d1_t.d1_k)]",
          "      ├─TableFullScan(Build) 2.00 batchCop[tiflash] table:d1_t keep order:false",
          "      └─Selection(Probe) 8.00 batchCop[tiflash]  not(isnull(test.fact_t.d1_k))",
          "        └─TableFullScan 8.00 batchCop[tiflash] table:fact_t keep order:false, global read"
        ]
      },
      {
        "SQL": "explain format = 'brief' select /*+ broadcast_join(fact_t,d1_t) */ count(*) from fact_t join d1_t on fact_t.d1_k = d1_t.d1_k and fact_t.col1 > d1_t.value",
        "Plan": [
          "HashAgg 1.00 root  funcs:count(Column#12)->Column#11",
          "└─TableReader 1.00 root  data:HashAgg",
          "  └─HashAgg 1.00 batchCop[tiflash]  funcs:count(1)->Column#12",
          "    └─HashJoin 8.00 batchCop[tiflash]  inner join, equal:[eq(test.fact_t.d1_k, test.d1_t.d1_k)], other cond:gt(test.fact_t.col1, test.d1_t.value)",
          "      ├─Selection(Build) 2.00 batchCop[tiflash]  not(isnull(test.d1_t.d1_k)), not(isnull(test.d1_t.value))",
          "      │ └─TableFullScan 2.00 batchCop[tiflash] table:d1_t keep order:false, global read",
          "      └─Selection(Probe) 8.00 batchCop[tiflash]  not(isnull(test.fact_t.col1)), not(isnull(test.fact_t.d1_k))",
          "        └─TableFullScan 8.00 batchCop[tiflash] table:fact_t keep order:false"
        ]
      },
      {
        "SQL": "explain format = 'brief' select /*+ broadcast_join(fact_t,d1_t) */ count(*) from fact_t left join d1_t on fact_t.d1_k = d1_t.d1_k and fact_t.col1 > 10",
        "Plan": [
          "HashAgg 1.00 root  funcs:count(Column#12)->Column#11",
          "└─TableReader 1.00 root  data:HashAgg",
          "  └─HashAgg 1.00 batchCop[tiflash]  funcs:count(1)->Column#12",
          "    └─HashJoin 8.00 batchCop[tiflash]  left outer join, equal:[eq(test.fact_t.d1_k, test.d1_t.d1_k)], left cond:[gt(test.fact_t.col1, 10)]",
          "      ├─Selection(Build) 2.00 batchCop[tiflash]  not(isnull(test.d1_t.d1_k))",
          "      │ └─TableFullScan 2.00 batchCop[tiflash] table:d1_t keep order:false, global read",
          "      └─TableFullScan(Probe) 8.00 batchCop[tiflash] table:fact_t keep order:false"
        ]
      },
      {
        "SQL": "explain format = 'brief' select /*+ broadcast_join(fact_t,d1_t) */ count(*) from fact_t left join d1_t on fact_t.d1_k = d1_t.d1_k and fact_t.col2 > 10 and fact_t.col1 > d1_t.value",
        "Plan": [
          "HashAgg 1.00 root  funcs:count(Column#12)->Column#11",
          "└─TableReader 1.00 root  data:HashAgg",
          "  └─HashAgg 1.00 batchCop[tiflash]  funcs:count(1)->Column#12",
          "    └─HashJoin 8.00 batchCop[tiflash]  left outer join, equal:[eq(test.fact_t.d1_k, test.d1_t.d1_k)], left cond:[gt(test.fact_t.col2, 10)], other cond:gt(test.fact_t.col1, test.d1_t.value)",
          "      ├─Selection(Build) 2.00 batchCop[tiflash]  not(isnull(test.d1_t.d1_k)), not(isnull(test.d1_t.value))",
          "      │ └─TableFullScan 2.00 batchCop[tiflash] table:d1_t keep order:false, global read",
          "      └─TableFullScan(Probe) 8.00 batchCop[tiflash] table:fact_t keep order:false"
        ]
      },
      {
        "SQL": "explain format = 'brief' select /*+ broadcast_join(fact_t,d1_t) */ count(*) from fact_t right join d1_t on fact_t.d1_k = d1_t.d1_k and d1_t.value > 10",
        "Plan": [
          "HashAgg 1.00 root  funcs:count(Column#12)->Column#11",
          "└─TableReader 1.00 root  data:HashAgg",
          "  └─HashAgg 1.00 batchCop[tiflash]  funcs:count(1)->Column#12",
          "    └─HashJoin 8.00 batchCop[tiflash]  right outer join, equal:[eq(test.fact_t.d1_k, test.d1_t.d1_k)], right cond:gt(test.d1_t.value, 10)",
          "      ├─TableFullScan(Build) 2.00 batchCop[tiflash] table:d1_t keep order:false",
          "      └─Selection(Probe) 8.00 batchCop[tiflash]  not(isnull(test.fact_t.d1_k))",
          "        └─TableFullScan 8.00 batchCop[tiflash] table:fact_t keep order:false, global read"
        ]
      },
      {
        "SQL": "explain format = 'brief' select /*+ broadcast_join(fact_t,d1_t) */ count(*) from fact_t right join d1_t on fact_t.d1_k = d1_t.d1_k and d1_t.value > 10 and fact_t.col1 > d1_t.value",
        "Plan": [
          "HashAgg 1.00 root  funcs:count(Column#12)->Column#11",
          "└─TableReader 1.00 root  data:HashAgg",
          "  └─HashAgg 1.00 batchCop[tiflash]  funcs:count(1)->Column#12",
          "    └─HashJoin 8.00 batchCop[tiflash]  right outer join, equal:[eq(test.fact_t.d1_k, test.d1_t.d1_k)], right cond:gt(test.d1_t.value, 10), other cond:gt(test.fact_t.col1, test.d1_t.value)",
          "      ├─Selection(Build) 8.00 batchCop[tiflash]  not(isnull(test.fact_t.col1)), not(isnull(test.fact_t.d1_k))",
          "      │ └─TableFullScan 8.00 batchCop[tiflash] table:fact_t keep order:false, global read",
          "      └─TableFullScan(Probe) 2.00 batchCop[tiflash] table:d1_t keep order:false"
        ]
      },
      {
        "SQL": "explain format = 'brief' select /*+ broadcast_join(fact_t,d1_t) */ count(*) from fact_t where exists (select 1 from d1_t where d1_k = fact_t.d1_k)",
        "Plan": [
          "HashAgg 1.00 root  funcs:count(Column#13)->Column#12",
          "└─TableReader 1.00 root  data:HashAgg",
          "  └─HashAgg 1.00 batchCop[tiflash]  funcs:count(1)->Column#13",
          "    └─HashJoin 6.40 batchCop[tiflash]  semi join, equal:[eq(test.fact_t.d1_k, test.d1_t.d1_k)]",
          "      ├─Selection(Build) 2.00 batchCop[tiflash]  not(isnull(test.d1_t.d1_k))",
          "      │ └─TableFullScan 2.00 batchCop[tiflash] table:d1_t keep order:false, global read",
          "      └─Selection(Probe) 8.00 batchCop[tiflash]  not(isnull(test.fact_t.d1_k))",
          "        └─TableFullScan 8.00 batchCop[tiflash] table:fact_t keep order:false"
        ]
      },
      {
        "SQL": "explain format = 'brief' select /*+ broadcast_join(fact_t,d1_t) */ count(*) from fact_t where exists (select 1 from d1_t where d1_k = fact_t.d1_k and value > fact_t.col1)",
        "Plan": [
          "HashAgg 1.00 root  funcs:count(Column#13)->Column#12",
          "└─TableReader 1.00 root  data:HashAgg",
          "  └─HashAgg 1.00 batchCop[tiflash]  funcs:count(1)->Column#13",
          "    └─HashJoin 6.40 batchCop[tiflash]  semi join, equal:[eq(test.fact_t.d1_k, test.d1_t.d1_k)], other cond:gt(test.d1_t.value, test.fact_t.col1)",
          "      ├─Selection(Build) 2.00 batchCop[tiflash]  not(isnull(test.d1_t.d1_k)), not(isnull(test.d1_t.value))",
          "      │ └─TableFullScan 2.00 batchCop[tiflash] table:d1_t keep order:false, global read",
          "      └─Selection(Probe) 8.00 batchCop[tiflash]  not(isnull(test.fact_t.col1)), not(isnull(test.fact_t.d1_k))",
          "        └─TableFullScan 8.00 batchCop[tiflash] table:fact_t keep order:false"
        ]
      },
      {
        "SQL": "explain format = 'brief' select /*+ broadcast_join(fact_t,d1_t) */ count(*) from fact_t where not exists (select 1 from d1_t where d1_k = fact_t.d1_k)",
        "Plan": [
          "HashAgg 1.00 root  funcs:count(Column#13)->Column#12",
          "└─TableReader 1.00 root  data:HashAgg",
          "  └─HashAgg 1.00 batchCop[tiflash]  funcs:count(1)->Column#13",
          "    └─HashJoin 6.40 batchCop[tiflash]  anti semi join, equal:[eq(test.fact_t.d1_k, test.d1_t.d1_k)]",
          "      ├─TableFullScan(Build) 2.00 batchCop[tiflash] table:d1_t keep order:false, global read",
          "      └─TableFullScan(Probe) 8.00 batchCop[tiflash] table:fact_t keep order:false"
        ]
      },
      {
        "SQL": "explain format = 'brief' select /*+ broadcast_join(fact_t,d1_t) */ count(*) from fact_t where not exists (select 1 from d1_t where d1_k = fact_t.d1_k and value > fact_t.col1)",
        "Plan": [
          "HashAgg 1.00 root  funcs:count(Column#13)->Column#12",
          "└─TableReader 1.00 root  data:HashAgg",
          "  └─HashAgg 1.00 batchCop[tiflash]  funcs:count(1)->Column#13",
          "    └─HashJoin 6.40 batchCop[tiflash]  anti semi join, equal:[eq(test.fact_t.d1_k, test.d1_t.d1_k)], other cond:gt(test.d1_t.value, test.fact_t.col1)",
          "      ├─TableFullScan(Build) 2.00 batchCop[tiflash] table:d1_t keep order:false, global read",
          "      └─TableFullScan(Probe) 8.00 batchCop[tiflash] table:fact_t keep order:false"
        ]
      }
    ]
  },
  {
    "Name": "TestJoinNotSupportedByTiFlash",
    "Cases": [
      {
        "SQL": "explain format = 'brief' select * from table_1 a, table_1 b where a.bit_col = b.bit_col",
        "Plan": [
          "HashJoin 2.00 root  inner join, equal:[eq(test.table_1.bit_col, test.table_1.bit_col)]",
          "├─TableReader(Build) 2.00 root  data:TableFullScan",
          "│ └─TableFullScan 2.00 cop[tiflash] table:b keep order:false",
          "└─TableReader(Probe) 2.00 root  data:TableFullScan",
          "  └─TableFullScan 2.00 cop[tiflash] table:a keep order:false"
        ]
      },
      {
        "SQL": "explain format = 'brief' select * from table_1 a left join table_1 b on a.id = b.id and dayofmonth(a.datetime_col) > 100",
        "Plan": [
          "HashJoin 2.00 root  left outer join, equal:[eq(test.table_1.id, test.table_1.id)], left cond:[gt(dayofmonth(test.table_1.datetime_col), 100)]",
          "├─TableReader(Build) 2.00 root  data:TableFullScan",
          "│ └─TableFullScan 2.00 cop[tiflash] table:b keep order:false",
          "└─TableReader(Probe) 2.00 root  data:TableFullScan",
          "  └─TableFullScan 2.00 cop[tiflash] table:a keep order:false"
        ]
      },
      {
        "SQL": "explain format = 'brief' select * from table_1 a right join table_1 b on a.id = b.id and dayofmonth(b.datetime_col) > 100",
        "Plan": [
          "HashJoin 2.00 root  right outer join, equal:[eq(test.table_1.id, test.table_1.id)], right cond:gt(dayofmonth(test.table_1.datetime_col), 100)",
          "├─TableReader(Build) 2.00 root  data:TableFullScan",
          "│ └─TableFullScan 2.00 cop[tiflash] table:a keep order:false",
          "└─TableReader(Probe) 2.00 root  data:TableFullScan",
          "  └─TableFullScan 2.00 cop[tiflash] table:b keep order:false"
        ]
      },
      {
        "SQL": "explain format = 'brief' select * from table_1 a join table_1 b on a.id = b.id and dayofmonth(a.datetime_col) > dayofmonth(b.datetime_col)",
        "Plan": [
          "HashJoin 2.00 root  inner join, equal:[eq(test.table_1.id, test.table_1.id)], other cond:gt(dayofmonth(test.table_1.datetime_col), dayofmonth(test.table_1.datetime_col))",
          "├─TableReader(Build) 2.00 root  data:TableFullScan",
          "│ └─TableFullScan 2.00 cop[tiflash] table:b keep order:false",
          "└─TableReader(Probe) 2.00 root  data:TableFullScan",
          "  └─TableFullScan 2.00 cop[tiflash] table:a keep order:false"
        ]
      }
    ]
  },
  {
    "Name": "TestMPPNotSupportedInNewCollation",
    "Cases": [
      {
        "SQL": "explain format = 'brief' select * from table_1 a, table_1 b where a.id = b.id",
        "Plan": [
          "HashJoin 2.00 root  inner join, equal:[eq(test.table_1.id, test.table_1.id)]",
          "├─TableReader(Build) 2.00 root  data:TableFullScan",
          "│ └─TableFullScan 2.00 cop[tiflash] table:b keep order:false",
          "└─TableReader(Probe) 2.00 root  data:TableFullScan",
          "  └─TableFullScan 2.00 cop[tiflash] table:a keep order:false"
        ]
      },
      {
        "SQL": "explain format = 'brief' select /*+ agg_to_cop() */ count(*), id from table_1 group by id",
        "Plan": [
          "HashAgg 2.00 root  group by:test.table_1.id, funcs:count(Column#5)->Column#4, funcs:firstrow(test.table_1.id)->test.table_1.id",
          "└─TableReader 2.00 root  data:HashAgg",
          "  └─HashAgg 2.00 batchCop[tiflash]  group by:test.table_1.id, funcs:count(1)->Column#5",
          "    └─TableFullScan 2.00 batchCop[tiflash] table:table_1 keep order:false"
        ]
      }
    ]
  },
  {
    "Name": "TestReadFromStorageHint",
    "Cases": [
      {
        "SQL": "desc format = 'brief' select avg(a) from t",
        "Plan": [
          "StreamAgg 1.00 root  funcs:avg(Column#7, Column#8)->Column#4",
          "└─TableReader 1.00 root  data:StreamAgg",
          "  └─StreamAgg 1.00 batchCop[tiflash]  funcs:count(test.t.a)->Column#7, funcs:sum(test.t.a)->Column#8",
          "    └─TableFullScan 10000.00 batchCop[tiflash] table:t keep order:false, stats:pseudo"
        ],
        "Warn": null
      },
      {
        "SQL": "desc format = 'brief' select /*+ read_from_storage(tiflash[t]) */ avg(a) from t",
        "Plan": [
          "StreamAgg 1.00 root  funcs:avg(Column#7, Column#8)->Column#4",
          "└─TableReader 1.00 root  data:StreamAgg",
          "  └─StreamAgg 1.00 batchCop[tiflash]  funcs:count(test.t.a)->Column#7, funcs:sum(test.t.a)->Column#8",
          "    └─TableFullScan 10000.00 batchCop[tiflash] table:t keep order:false, stats:pseudo"
        ],
        "Warn": null
      },
      {
        "SQL": "desc format = 'brief' select /*+ read_from_storage(tiflash[t]) */ sum(a) from t",
        "Plan": [
          "StreamAgg 1.00 root  funcs:sum(Column#6)->Column#4",
          "└─TableReader 1.00 root  data:StreamAgg",
          "  └─StreamAgg 1.00 batchCop[tiflash]  funcs:sum(test.t.a)->Column#6",
          "    └─TableFullScan 10000.00 batchCop[tiflash] table:t keep order:false, stats:pseudo"
        ],
        "Warn": null
      },
      {
        "SQL": "desc format = 'brief' select /*+ read_from_storage(tiflash[t]) */ sum(a+1) from t",
        "Plan": [
          "StreamAgg 1.00 root  funcs:sum(Column#6)->Column#4",
          "└─TableReader 1.00 root  data:StreamAgg",
          "  └─StreamAgg 1.00 batchCop[tiflash]  funcs:sum(plus(test.t.a, 1))->Column#6",
          "    └─TableFullScan 10000.00 batchCop[tiflash] table:t keep order:false, stats:pseudo"
        ],
        "Warn": null
      },
      {
        "SQL": "desc format = 'brief' select /*+ read_from_storage(tiflash[t]) */ sum(isnull(a)) from t",
        "Plan": [
          "StreamAgg 1.00 root  funcs:sum(Column#6)->Column#4",
          "└─TableReader 1.00 root  data:StreamAgg",
          "  └─StreamAgg 1.00 batchCop[tiflash]  funcs:sum(isnull(test.t.a))->Column#6",
          "    └─TableFullScan 10000.00 batchCop[tiflash] table:t keep order:false, stats:pseudo"
        ],
        "Warn": null
      },
      {
        "SQL": "desc format = 'brief' select /*+ READ_FROM_STORAGE(TIKV[t1], TIKV[t2]) */ * from t t1, t t2 where t1.a = t2.a",
        "Plan": [
          "HashJoin 12487.50 root  inner join, equal:[eq(test.t.a, test.t.a)]",
          "├─TableReader(Build) 9990.00 root  data:Selection",
          "│ └─Selection 9990.00 cop[tikv]  not(isnull(test.t.a))",
          "│   └─TableFullScan 10000.00 cop[tikv] table:t2 keep order:false, stats:pseudo",
          "└─TableReader(Probe) 9990.00 root  data:Selection",
          "  └─Selection 9990.00 cop[tikv]  not(isnull(test.t.a))",
          "    └─TableFullScan 10000.00 cop[tikv] table:t1 keep order:false, stats:pseudo"
        ],
        "Warn": null
      },
      {
        "SQL": "desc format = 'brief' select /*+ READ_FROM_STORAGE(TIKV[t1], TIFLASH[t2]) */ * from t t1, t t2 where t1.a = t2.a",
        "Plan": [
          "HashJoin 12487.50 root  inner join, equal:[eq(test.t.a, test.t.a)]",
          "├─TableReader(Build) 9990.00 root  data:Selection",
          "│ └─Selection 9990.00 cop[tiflash]  not(isnull(test.t.a))",
          "│   └─TableFullScan 10000.00 cop[tiflash] table:t2 keep order:false, stats:pseudo",
          "└─TableReader(Probe) 9990.00 root  data:Selection",
          "  └─Selection 9990.00 cop[tikv]  not(isnull(test.t.a))",
          "    └─TableFullScan 10000.00 cop[tikv] table:t1 keep order:false, stats:pseudo"
        ],
        "Warn": null
      },
      {
        "SQL": "desc format = 'brief' select * from tt where (tt.a > 1 and tt.a < 20) or (tt.a >= 30 and tt.a < 55)",
        "Plan": [
          "TableReader 44.00 root  data:TableRangeScan",
          "└─TableRangeScan 44.00 cop[tiflash] table:tt range:(1,20), [30,55), keep order:false, stats:pseudo"
        ],
        "Warn": null
      },
      {
        "SQL": "desc format = 'brief' select /*+ read_from_storage(tiflash[tt]) */ * from tt where (tt.a > 1 and tt.a < 20) or (tt.a >= 30 and tt.a < 55)",
        "Plan": [
          "TableReader 44.00 root  data:TableRangeScan",
          "└─TableRangeScan 44.00 cop[tiflash] table:tt range:(1,20), [30,55), keep order:false, stats:pseudo"
        ],
        "Warn": null
      },
      {
        "SQL": "desc format = 'brief' select * from ttt order by ttt.a desc",
        "Plan": [
          "TableReader 10000.00 root  data:TableFullScan",
          "└─TableFullScan 10000.00 cop[tikv] table:ttt keep order:true, desc, stats:pseudo"
        ],
        "Warn": null
      },
      {
        "SQL": "desc format = 'brief' select /*+ read_from_storage(tiflash[ttt]) */ * from ttt order by ttt.a desc",
        "Plan": [
          "Sort 10000.00 root  test.ttt.a:desc",
          "└─TableReader 10000.00 root  data:TableFullScan",
          "  └─TableFullScan 10000.00 cop[tiflash] table:ttt keep order:false, stats:pseudo"
        ],
        "Warn": null
      },
      {
        "SQL": "desc format = 'brief' select /*+ read_from_storage(tiflash[ttt]) */ * from ttt order by ttt.a",
        "Plan": [
          "TableReader 10000.00 root  data:TableFullScan",
          "└─TableFullScan 10000.00 cop[tiflash] table:ttt keep order:true, stats:pseudo"
        ],
        "Warn": null
      },
      {
        "SQL": "desc format = 'brief' select /*+ read_from_storage(tikv[t, ttt]) */ * from ttt",
        "Plan": [
          "TableReader 10000.00 root  data:TableFullScan",
          "└─TableFullScan 10000.00 cop[tikv] table:ttt keep order:false, stats:pseudo"
        ],
        "Warn": [
          "[planner:1815]There are no matching table names for (t) in optimizer hint /*+ READ_FROM_STORAGE(tikv[t, ttt]) */. Maybe you can use the table alias name"
        ]
      },
      {
        "SQL": "desc format = 'brief' select /*+ read_from_storage(tiflash[t, ttt], tikv[tt]) */ * from ttt",
        "Plan": [
          "TableReader 10000.00 root  data:TableFullScan",
          "└─TableFullScan 10000.00 cop[tiflash] table:ttt keep order:false, stats:pseudo"
        ],
        "Warn": [
          "[planner:1815]There are no matching table names for (t, tt) in optimizer hint /*+ READ_FROM_STORAGE(tiflash[t, ttt], tikv[tt]) */. Maybe you can use the table alias name"
        ]
      }
    ]
  },
  {
    "Name": "TestReadFromStorageHintAndIsolationRead",
    "Cases": [
      {
        "SQL": "desc format = 'brief' select /*+ read_from_storage(tikv[t], tiflash[t]) */ avg(a) from t",
        "Plan": [
          "StreamAgg 1.00 root  funcs:avg(Column#7, Column#8)->Column#4",
          "└─IndexReader 1.00 root  index:StreamAgg",
          "  └─StreamAgg 1.00 cop[tikv]  funcs:count(test.t.a)->Column#7, funcs:sum(test.t.a)->Column#8",
          "    └─IndexFullScan 10000.00 cop[tikv] table:t, index:ia(a) keep order:false, stats:pseudo"
        ],
        "Warn": [
          "[planner:1815]Storage hints are conflict, you can only specify one storage type of table test.t"
        ]
      },
      {
        "SQL": "desc format = 'brief' select /*+ read_from_storage(tikv[t]) */ avg(a) from t",
        "Plan": [
          "StreamAgg 1.00 root  funcs:avg(Column#7, Column#8)->Column#4",
          "└─IndexReader 1.00 root  index:StreamAgg",
          "  └─StreamAgg 1.00 cop[tikv]  funcs:count(test.t.a)->Column#7, funcs:sum(test.t.a)->Column#8",
          "    └─IndexFullScan 10000.00 cop[tikv] table:t, index:ia(a) keep order:false, stats:pseudo"
        ],
        "Warn": null
      },
      {
        "SQL": "desc format = 'brief' select /*+ read_from_storage(tiflash[t]) */ avg(a) from t",
        "Plan": [
          "StreamAgg 1.00 root  funcs:avg(Column#7, Column#8)->Column#4",
          "└─IndexReader 1.00 root  index:StreamAgg",
          "  └─StreamAgg 1.00 cop[tikv]  funcs:count(test.t.a)->Column#7, funcs:sum(test.t.a)->Column#8",
          "    └─IndexFullScan 10000.00 cop[tikv] table:t, index:ia(a) keep order:false, stats:pseudo"
        ],
        "Warn": [
          "[planner:1815]No available path for table test.t with the store type tiflash of the hint /*+ read_from_storage */, please check the status of the table replica and variable value of tidb_isolation_read_engines(map[0:{}])"
        ]
      }
    ]
  },
  {
    "Name": "TestIsolationReadDoNotFilterSystemDB",
    "Cases": [
      {
        "SQL": "desc format = 'brief' select * from metrics_schema.tidb_query_duration where time >= '2019-12-23 16:10:13' and time <= '2019-12-23 16:30:13'",
        "Plan": [
          "MemTableScan 10000.00 root table:tidb_query_duration PromQL:histogram_quantile(0.9, sum(rate(tidb_server_handle_query_duration_seconds_bucket{}[60s])) by (le,sql_type,instance)), start_time:2019-12-23 16:10:13, end_time:2019-12-23 16:30:13, step:1m0s"
        ]
      },
      {
        "SQL": "desc format = 'brief' select * from information_schema.tables",
        "Plan": [
          "MemTableScan 10000.00 root table:TABLES "
        ]
      },
      {
        "SQL": "desc format = 'brief' select * from mysql.stats_meta",
        "Plan": [
          "TableReader 10000.00 root  data:TableFullScan",
          "└─TableFullScan 10000.00 cop[tikv] table:stats_meta keep order:false, stats:pseudo"
        ]
      }
    ]
  },
  {
    "Name": "TestIsolationReadTiFlashNotChoosePointGet",
    "Cases": [
      {
        "SQL": "explain format = 'brief' select * from t where t.a = 1",
        "Result": [
          "TableReader 1.00 root  data:TableRangeScan",
          "└─TableRangeScan 1.00 cop[tiflash] table:t range:[1,1], keep order:false, stats:pseudo"
        ]
      },
      {
        "SQL": "explain format = 'brief' select * from t where t.a in (1, 2)",
        "Result": [
          "TableReader 2.00 root  data:TableRangeScan",
          "└─TableRangeScan 2.00 cop[tiflash] table:t range:[1,1], [2,2], keep order:false, stats:pseudo"
        ]
      }
    ]
  },
  {
    "Name": "TestIsolationReadTiFlashUseIndexHint",
    "Cases": [
      {
        "SQL": "explain format = 'brief' select * from t",
        "Plan": [
          "TableReader 10000.00 root  data:TableFullScan",
          "└─TableFullScan 10000.00 cop[tiflash] table:t keep order:false, stats:pseudo"
        ],
        "Warn": null
      },
      {
        "SQL": "explain format = 'brief' select * from t use index();",
        "Plan": [
          "TableReader 10000.00 root  data:TableFullScan",
          "└─TableFullScan 10000.00 cop[tiflash] table:t keep order:false, stats:pseudo"
        ],
        "Warn": null
      },
      {
        "SQL": "explain format = 'brief' select /*+ use_index(t, idx)*/ * from t",
        "Plan": [
          "TableReader 10000.00 root  data:TableFullScan",
          "└─TableFullScan 10000.00 cop[tiflash] table:t keep order:false, stats:pseudo"
        ],
        "Warn": [
          "TiDB doesn't support index in the isolation read engines(value: 'tiflash')"
        ]
      },
      {
        "SQL": "explain format = 'brief' select /*+ use_index(t)*/ * from t",
        "Plan": [
          "TableReader 10000.00 root  data:TableFullScan",
          "└─TableFullScan 10000.00 cop[tiflash] table:t keep order:false, stats:pseudo"
        ],
        "Warn": null
      }
    ]
  },
  {
    "Name": "TestIssue20710",
    "Cases": [
      {
        "SQL": "explain format = 'brief' select /*+ inl_join(s) */ * from t join s on t.a=s.a and t.b = s.b",
        "Plan": [
          "IndexJoin 12475.01 root  inner join, inner:IndexLookUp, outer key:test.t.a, inner key:test.s.a, equal cond:eq(test.t.a, test.s.a), eq(test.t.b, test.s.b)",
          "├─TableReader(Build) 9980.01 root  data:Selection",
          "│ └─Selection 9980.01 cop[tikv]  not(isnull(test.t.a)), not(isnull(test.t.b))",
          "│   └─TableFullScan 10000.00 cop[tikv] table:t keep order:false, stats:pseudo",
          "└─IndexLookUp(Probe) 1.25 root  ",
          "  ├─Selection(Build) 1.25 cop[tikv]  not(isnull(test.s.a))",
          "  │ └─IndexRangeScan 1.25 cop[tikv] table:s, index:a(a) range: decided by [eq(test.s.a, test.t.a)], keep order:false, stats:pseudo",
          "  └─Selection(Probe) 1.25 cop[tikv]  not(isnull(test.s.b))",
          "    └─TableRowIDScan 1.25 cop[tikv] table:s keep order:false, stats:pseudo"
        ]
      },
      {
        "SQL": "explain format = 'brief' select /*+ inl_join(s) */ * from t join s on t.a=s.a and t.b = s.a",
        "Plan": [
          "IndexJoin 12475.01 root  inner join, inner:IndexLookUp, outer key:test.t.a, inner key:test.s.a, equal cond:eq(test.t.a, test.s.a), eq(test.t.b, test.s.a)",
          "├─TableReader(Build) 9980.01 root  data:Selection",
          "│ └─Selection 9980.01 cop[tikv]  not(isnull(test.t.a)), not(isnull(test.t.b))",
          "│   └─TableFullScan 10000.00 cop[tikv] table:t keep order:false, stats:pseudo",
          "└─IndexLookUp(Probe) 1.25 root  ",
          "  ├─Selection(Build) 1.25 cop[tikv]  not(isnull(test.s.a))",
          "  │ └─IndexRangeScan 1.25 cop[tikv] table:s, index:a(a) range: decided by [eq(test.s.a, test.t.a)], keep order:false, stats:pseudo",
          "  └─TableRowIDScan(Probe) 1.25 cop[tikv] table:s keep order:false, stats:pseudo"
        ]
      },
      {
        "SQL": "explain format = 'brief' select /*+ inl_join(s) */ * from t join s on t.a=s.a and t.a = s.b",
        "Plan": [
          "IndexJoin 12475.01 root  inner join, inner:IndexLookUp, outer key:test.t.a, inner key:test.s.a, equal cond:eq(test.t.a, test.s.a), eq(test.t.a, test.s.b)",
          "├─TableReader(Build) 9990.00 root  data:Selection",
          "│ └─Selection 9990.00 cop[tikv]  not(isnull(test.t.a))",
          "│   └─TableFullScan 10000.00 cop[tikv] table:t keep order:false, stats:pseudo",
          "└─IndexLookUp(Probe) 1.25 root  ",
          "  ├─Selection(Build) 1.25 cop[tikv]  not(isnull(test.s.a))",
          "  │ └─IndexRangeScan 1.25 cop[tikv] table:s, index:a(a) range: decided by [eq(test.s.a, test.t.a)], keep order:false, stats:pseudo",
          "  └─Selection(Probe) 1.25 cop[tikv]  not(isnull(test.s.b))",
          "    └─TableRowIDScan 1.25 cop[tikv] table:s keep order:false, stats:pseudo"
        ]
      },
      {
        "SQL": "explain format = 'brief' select /*+ inl_hash_join(s) */ * from t join s on t.a=s.a and t.b = s.b",
        "Plan": [
          "IndexHashJoin 12475.01 root  inner join, inner:IndexLookUp, outer key:test.t.a, inner key:test.s.a, equal cond:eq(test.t.a, test.s.a), eq(test.t.b, test.s.b)",
          "├─TableReader(Build) 9980.01 root  data:Selection",
          "│ └─Selection 9980.01 cop[tikv]  not(isnull(test.t.a)), not(isnull(test.t.b))",
          "│   └─TableFullScan 10000.00 cop[tikv] table:t keep order:false, stats:pseudo",
          "└─IndexLookUp(Probe) 1.25 root  ",
          "  ├─Selection(Build) 1.25 cop[tikv]  not(isnull(test.s.a))",
          "  │ └─IndexRangeScan 1.25 cop[tikv] table:s, index:a(a) range: decided by [eq(test.s.a, test.t.a)], keep order:false, stats:pseudo",
          "  └─Selection(Probe) 1.25 cop[tikv]  not(isnull(test.s.b))",
          "    └─TableRowIDScan 1.25 cop[tikv] table:s keep order:false, stats:pseudo"
        ]
      },
      {
        "SQL": "explain format = 'brief' select /*+ inl_hash_join(s) */ * from t join s on t.a=s.a and t.b = s.a",
        "Plan": [
          "IndexHashJoin 12475.01 root  inner join, inner:IndexLookUp, outer key:test.t.a, inner key:test.s.a, equal cond:eq(test.t.a, test.s.a), eq(test.t.b, test.s.a)",
          "├─TableReader(Build) 9980.01 root  data:Selection",
          "│ └─Selection 9980.01 cop[tikv]  not(isnull(test.t.a)), not(isnull(test.t.b))",
          "│   └─TableFullScan 10000.00 cop[tikv] table:t keep order:false, stats:pseudo",
          "└─IndexLookUp(Probe) 1.25 root  ",
          "  ├─Selection(Build) 1.25 cop[tikv]  not(isnull(test.s.a))",
          "  │ └─IndexRangeScan 1.25 cop[tikv] table:s, index:a(a) range: decided by [eq(test.s.a, test.t.a)], keep order:false, stats:pseudo",
          "  └─TableRowIDScan(Probe) 1.25 cop[tikv] table:s keep order:false, stats:pseudo"
        ]
      },
      {
        "SQL": "explain format = 'brief' select /*+ inl_hash_join(s) */ * from t join s on t.a=s.a and t.a = s.b",
        "Plan": [
          "IndexHashJoin 12475.01 root  inner join, inner:IndexLookUp, outer key:test.t.a, inner key:test.s.a, equal cond:eq(test.t.a, test.s.a), eq(test.t.a, test.s.b)",
          "├─TableReader(Build) 9990.00 root  data:Selection",
          "│ └─Selection 9990.00 cop[tikv]  not(isnull(test.t.a))",
          "│   └─TableFullScan 10000.00 cop[tikv] table:t keep order:false, stats:pseudo",
          "└─IndexLookUp(Probe) 1.25 root  ",
          "  ├─Selection(Build) 1.25 cop[tikv]  not(isnull(test.s.a))",
          "  │ └─IndexRangeScan 1.25 cop[tikv] table:s, index:a(a) range: decided by [eq(test.s.a, test.t.a)], keep order:false, stats:pseudo",
          "  └─Selection(Probe) 1.25 cop[tikv]  not(isnull(test.s.b))",
          "    └─TableRowIDScan 1.25 cop[tikv] table:s keep order:false, stats:pseudo"
        ]
      }
    ]
  },
  {
    "Name": "TestPushDownProjectionForTiFlash",
    "Cases": [
      {
        "SQL": "desc format = 'brief' select /*+ hash_agg()*/ count(b) from  (select id + 1 as b from t)A",
        "Plan": [
          "HashAgg 1.00 root  funcs:count(Column#7)->Column#5",
          "└─TableReader 1.00 root  data:HashAgg",
          "  └─HashAgg 1.00 batchCop[tiflash]  funcs:count(plus(test.t.id, 1))->Column#7",
          "    └─TableFullScan 10000.00 batchCop[tiflash] table:t keep order:false, stats:pseudo"
        ]
      },
      {
        "SQL": "desc format = 'brief' select /*+ hash_agg()*/ count(*) from  (select id + 1 as b from t)A",
        "Plan": [
          "HashAgg 1.00 root  funcs:count(Column#6)->Column#5",
          "└─TableReader 1.00 root  data:HashAgg",
          "  └─HashAgg 1.00 batchCop[tiflash]  funcs:count(1)->Column#6",
          "    └─TableFullScan 10000.00 batchCop[tiflash] table:t keep order:false, stats:pseudo"
        ]
      },
      {
        "SQL": "desc format = 'brief' select /*+ hash_agg()*/ sum(b) from  (select id + 1 as b from t)A",
        "Plan": [
          "HashAgg 1.00 root  funcs:sum(Column#7)->Column#5",
          "└─TableReader 1.00 root  data:HashAgg",
          "  └─HashAgg 1.00 batchCop[tiflash]  funcs:sum(plus(test.t.id, 1))->Column#7",
          "    └─TableFullScan 10000.00 batchCop[tiflash] table:t keep order:false, stats:pseudo"
        ]
      },
      {
        "SQL": "desc format = 'brief' select /*+ stream_agg()*/ count(b) from  (select id + 1 as b from t)A",
        "Plan": [
          "StreamAgg 1.00 root  funcs:count(Column#7)->Column#5",
          "└─TableReader 1.00 root  data:StreamAgg",
          "  └─StreamAgg 1.00 batchCop[tiflash]  funcs:count(plus(test.t.id, 1))->Column#7",
          "    └─TableFullScan 10000.00 batchCop[tiflash] table:t keep order:false, stats:pseudo"
        ]
      },
      {
        "SQL": "desc format = 'brief' select /*+ stream_agg()*/ count(*) from  (select id + 1 as b from t)A",
        "Plan": [
          "StreamAgg 1.00 root  funcs:count(Column#6)->Column#5",
          "└─TableReader 1.00 root  data:StreamAgg",
          "  └─StreamAgg 1.00 batchCop[tiflash]  funcs:count(1)->Column#6",
          "    └─TableFullScan 10000.00 batchCop[tiflash] table:t keep order:false, stats:pseudo"
        ]
      },
      {
        "SQL": "desc format = 'brief' select /*+ stream_agg()*/ sum(b) from  (select id + 1 as b from t)A",
        "Plan": [
          "StreamAgg 1.00 root  funcs:sum(Column#7)->Column#5",
          "└─TableReader 1.00 root  data:StreamAgg",
          "  └─StreamAgg 1.00 batchCop[tiflash]  funcs:sum(plus(test.t.id, 1))->Column#7",
          "    └─TableFullScan 10000.00 batchCop[tiflash] table:t keep order:false, stats:pseudo"
        ]
      },
      {
        "SQL": "desc format = 'brief' select * from (select id-2 as b from t) B join (select id-2 as b from t) A on A.b=B.b",
        "Plan": [
          "TableReader 10000.00 root  data:HashJoin",
          "└─HashJoin 10000.00 cop[tiflash]  inner join, equal:[eq(Column#4, Column#8)]",
          "  ├─Projection(Build) 8000.00 cop[tiflash]  minus(test.t.id, 2)->Column#4",
          "  │ └─Selection 8000.00 cop[tiflash]  not(isnull(minus(test.t.id, 2)))",
          "  │   └─TableFullScan 10000.00 cop[tiflash] table:t keep order:false, stats:pseudo, global read",
          "  └─Projection(Probe) 8000.00 cop[tiflash]  minus(test.t.id, 2)->Column#8",
          "    └─Selection 8000.00 cop[tiflash]  not(isnull(minus(test.t.id, 2)))",
          "      └─TableFullScan 10000.00 cop[tiflash] table:t keep order:false, stats:pseudo"
        ]
      },
      {
        "SQL": "desc format = 'brief' select * from t join (select id-2 as b from t) A on A.b=t.id",
        "Plan": [
          "TableReader 10000.00 root  data:HashJoin",
          "└─HashJoin 10000.00 cop[tiflash]  inner join, equal:[eq(test.t.id, Column#7)]",
          "  ├─Projection(Build) 8000.00 cop[tiflash]  minus(test.t.id, 2)->Column#7",
          "  │ └─Selection 8000.00 cop[tiflash]  not(isnull(minus(test.t.id, 2)))",
          "  │   └─TableFullScan 10000.00 cop[tiflash] table:t keep order:false, stats:pseudo, global read",
          "  └─Selection(Probe) 9990.00 cop[tiflash]  not(isnull(test.t.id))",
          "    └─TableFullScan 10000.00 cop[tiflash] table:t keep order:false, stats:pseudo"
        ]
      },
      {
        "SQL": "desc format = 'brief' select * from t left join (select id-2 as b from t) A on A.b=t.id",
        "Plan": [
          "TableReader 10000.00 root  data:HashJoin",
          "└─HashJoin 10000.00 cop[tiflash]  left outer join, equal:[eq(test.t.id, Column#7)]",
          "  ├─Projection(Build) 8000.00 cop[tiflash]  minus(test.t.id, 2)->Column#7",
          "  │ └─Selection 8000.00 cop[tiflash]  not(isnull(minus(test.t.id, 2)))",
          "  │   └─TableFullScan 10000.00 cop[tiflash] table:t keep order:false, stats:pseudo, global read",
          "  └─TableFullScan(Probe) 10000.00 cop[tiflash] table:t keep order:false, stats:pseudo"
        ]
      },
      {
        "SQL": "desc format = 'brief' select * from t right join (select id-2 as b from t) A on A.b=t.id",
        "Plan": [
          "TableReader 12487.50 root  data:HashJoin",
          "└─HashJoin 12487.50 cop[tiflash]  right outer join, equal:[eq(test.t.id, Column#7)]",
          "  ├─Selection(Build) 9990.00 cop[tiflash]  not(isnull(test.t.id))",
          "  │ └─TableFullScan 10000.00 cop[tiflash] table:t keep order:false, stats:pseudo, global read",
          "  └─Projection(Probe) 10000.00 cop[tiflash]  minus(test.t.id, 2)->Column#7",
          "    └─TableFullScan 10000.00 cop[tiflash] table:t keep order:false, stats:pseudo"
        ]
      },
      {
        "SQL": "desc format = 'brief' select A.b, B.b from (select id-2 as b from t) B join (select id-2 as b from t) A on A.b=B.b",
        "Plan": [
          "Projection 10000.00 root  Column#8, Column#4",
          "└─TableReader 10000.00 root  data:HashJoin",
          "  └─HashJoin 10000.00 cop[tiflash]  inner join, equal:[eq(Column#4, Column#8)]",
          "    ├─Projection(Build) 8000.00 cop[tiflash]  minus(test.t.id, 2)->Column#4",
          "    │ └─Selection 8000.00 cop[tiflash]  not(isnull(minus(test.t.id, 2)))",
          "    │   └─TableFullScan 10000.00 cop[tiflash] table:t keep order:false, stats:pseudo, global read",
          "    └─Projection(Probe) 8000.00 cop[tiflash]  minus(test.t.id, 2)->Column#8",
          "      └─Selection 8000.00 cop[tiflash]  not(isnull(minus(test.t.id, 2)))",
          "        └─TableFullScan 10000.00 cop[tiflash] table:t keep order:false, stats:pseudo"
        ]
      },
      {
        "SQL": "desc format = 'brief' select A.id from t as A where exists (select 1 from t where t.id=A.id)",
        "Plan": [
          "TableReader 7992.00 root  data:HashJoin",
          "└─HashJoin 7992.00 cop[tiflash]  semi join, equal:[eq(test.t.id, test.t.id)]",
          "  ├─Selection(Build) 9990.00 cop[tiflash]  not(isnull(test.t.id))",
          "  │ └─TableFullScan 10000.00 cop[tiflash] table:t keep order:false, stats:pseudo, global read",
          "  └─Selection(Probe) 9990.00 cop[tiflash]  not(isnull(test.t.id))",
          "    └─TableFullScan 10000.00 cop[tiflash] table:A keep order:false, stats:pseudo"
        ]
      },
      {
        "SQL": "desc format = 'brief' select A.id from t as A where not exists  (select 1 from t where t.id=A.id)",
        "Plan": [
          "TableReader 8000.00 root  data:HashJoin",
          "└─HashJoin 8000.00 cop[tiflash]  anti semi join, equal:[eq(test.t.id, test.t.id)]",
          "  ├─TableFullScan(Build) 10000.00 cop[tiflash] table:t keep order:false, stats:pseudo, global read",
          "  └─TableFullScan(Probe) 10000.00 cop[tiflash] table:A keep order:false, stats:pseudo"
        ]
      }
    ]
  },
  {
    "Name": "TestPushDownProjectionForMPP",
    "Cases": [
      {
        "SQL": "desc format = 'brief' select /*+ hash_agg()*/ count(b) from  (select id + 1 as b from t)A",
        "Plan": [
          "HashAgg 1.00 root  funcs:count(Column#8)->Column#5",
          "└─TableReader 1.00 root  data:ExchangeSender",
          "  └─ExchangeSender 1.00 batchCop[tiflash]  ExchangeType: PassThrough",
<<<<<<< HEAD
          "    └─HashAgg 1.00 batchCop[tiflash]  funcs:count(Column#4)->Column#8",
          "      └─Projection 10000.00 batchCop[tiflash]  plus(test.t.id, 1)->Column#4",
          "        └─TableFullScan 10000.00 batchCop[tiflash] table:t keep order:false, stats:pseudo"
=======
          "    └─HashAgg 1.00 batchCop[tiflash]  funcs:count(plus(test.t.id, 1))->Column#8",
          "      └─TableFullScan 10000.00 batchCop[tiflash] table:t keep order:false, stats:pseudo"
>>>>>>> 6ba51c8e
        ]
      },
      {
        "SQL": "desc format = 'brief' select /*+ hash_agg()*/ count(*) from  (select id + 1 as b from t)A",
        "Plan": [
          "HashAgg 1.00 root  funcs:count(Column#7)->Column#5",
          "└─TableReader 1.00 root  data:ExchangeSender",
          "  └─ExchangeSender 1.00 batchCop[tiflash]  ExchangeType: PassThrough",
          "    └─HashAgg 1.00 batchCop[tiflash]  funcs:count(1)->Column#7",
          "      └─TableFullScan 10000.00 batchCop[tiflash] table:t keep order:false, stats:pseudo"
        ]
      },
      {
        "SQL": "desc format = 'brief' select /*+ hash_agg()*/ sum(b) from  (select id + 1 as b from t)A",
        "Plan": [
          "HashAgg 1.00 root  funcs:sum(Column#8)->Column#5",
          "└─TableReader 1.00 root  data:ExchangeSender",
          "  └─ExchangeSender 1.00 batchCop[tiflash]  ExchangeType: PassThrough",
<<<<<<< HEAD
          "    └─HashAgg 1.00 batchCop[tiflash]  funcs:sum(Column#4)->Column#8",
          "      └─Projection 10000.00 batchCop[tiflash]  plus(test.t.id, 1)->Column#4",
          "        └─TableFullScan 10000.00 batchCop[tiflash] table:t keep order:false, stats:pseudo"
=======
          "    └─HashAgg 1.00 batchCop[tiflash]  funcs:sum(plus(test.t.id, 1))->Column#8",
          "      └─TableFullScan 10000.00 batchCop[tiflash] table:t keep order:false, stats:pseudo"
>>>>>>> 6ba51c8e
        ]
      },
      {
        "SQL": "desc format = 'brief' select /*+ stream_agg()*/ count(b) from  (select id + 1 as b from t)A",
        "Plan": [
          "StreamAgg 1.00 root  funcs:count(Column#7)->Column#5",
          "└─TableReader 1.00 root  data:StreamAgg",
          "  └─StreamAgg 1.00 batchCop[tiflash]  funcs:count(plus(test.t.id, 1))->Column#7",
          "    └─TableFullScan 10000.00 batchCop[tiflash] table:t keep order:false, stats:pseudo"
        ]
      },
      {
        "SQL": "desc format = 'brief' select /*+ stream_agg()*/ count(*) from  (select id + 1 as b from t)A",
        "Plan": [
          "StreamAgg 1.00 root  funcs:count(Column#6)->Column#5",
          "└─TableReader 1.00 root  data:StreamAgg",
          "  └─StreamAgg 1.00 batchCop[tiflash]  funcs:count(1)->Column#6",
          "    └─TableFullScan 10000.00 batchCop[tiflash] table:t keep order:false, stats:pseudo"
        ]
      },
      {
        "SQL": "desc format = 'brief' select /*+ stream_agg()*/ sum(b) from  (select id + 1 as b from t)A",
        "Plan": [
          "StreamAgg 1.00 root  funcs:sum(Column#7)->Column#5",
          "└─TableReader 1.00 root  data:StreamAgg",
          "  └─StreamAgg 1.00 batchCop[tiflash]  funcs:sum(plus(test.t.id, 1))->Column#7",
          "    └─TableFullScan 10000.00 batchCop[tiflash] table:t keep order:false, stats:pseudo"
        ]
      },
      {
        "SQL": "desc format = 'brief' select * from (select id-2 as b from t) B join (select id-2 as b from t) A on A.b=B.b",
        "Plan": [
          "TableReader 10000.00 root  data:ExchangeSender",
          "└─ExchangeSender 10000.00 cop[tiflash]  ExchangeType: PassThrough",
          "  └─HashJoin 10000.00 cop[tiflash]  inner join, equal:[eq(Column#4, Column#8)]",
          "    ├─ExchangeReceiver(Build) 8000.00 cop[tiflash]  ",
          "    │ └─ExchangeSender 8000.00 cop[tiflash]  ExchangeType: Broadcast",
          "    │   └─Projection 8000.00 cop[tiflash]  minus(test.t.id, 2)->Column#4",
          "    │     └─Selection 8000.00 cop[tiflash]  not(isnull(minus(test.t.id, 2)))",
          "    │       └─TableFullScan 10000.00 cop[tiflash] table:t keep order:false, stats:pseudo",
          "    └─Projection(Probe) 8000.00 cop[tiflash]  minus(test.t.id, 2)->Column#8",
          "      └─Selection 8000.00 cop[tiflash]  not(isnull(minus(test.t.id, 2)))",
          "        └─TableFullScan 10000.00 cop[tiflash] table:t keep order:false, stats:pseudo"
        ]
      },
      {
        "SQL": "desc format = 'brief' select * from t join (select id-2 as b from t) A on A.b=t.id",
        "Plan": [
          "TableReader 10000.00 root  data:ExchangeSender",
          "└─ExchangeSender 10000.00 cop[tiflash]  ExchangeType: PassThrough",
          "  └─HashJoin 10000.00 cop[tiflash]  inner join, equal:[eq(test.t.id, Column#7)]",
          "    ├─ExchangeReceiver(Build) 8000.00 cop[tiflash]  ",
          "    │ └─ExchangeSender 8000.00 cop[tiflash]  ExchangeType: Broadcast",
          "    │   └─Projection 8000.00 cop[tiflash]  minus(test.t.id, 2)->Column#7",
          "    │     └─Selection 8000.00 cop[tiflash]  not(isnull(minus(test.t.id, 2)))",
          "    │       └─TableFullScan 10000.00 cop[tiflash] table:t keep order:false, stats:pseudo",
          "    └─Selection(Probe) 9990.00 cop[tiflash]  not(isnull(test.t.id))",
          "      └─TableFullScan 10000.00 cop[tiflash] table:t keep order:false, stats:pseudo"
        ]
      },
      {
        "SQL": "desc format = 'brief' select * from t left join (select id-2 as b from t) A on A.b=t.id",
        "Plan": [
          "TableReader 10000.00 root  data:ExchangeSender",
          "└─ExchangeSender 10000.00 cop[tiflash]  ExchangeType: PassThrough",
          "  └─HashJoin 10000.00 cop[tiflash]  left outer join, equal:[eq(test.t.id, Column#7)]",
          "    ├─ExchangeReceiver(Build) 8000.00 cop[tiflash]  ",
          "    │ └─ExchangeSender 8000.00 cop[tiflash]  ExchangeType: Broadcast",
          "    │   └─Projection 8000.00 cop[tiflash]  minus(test.t.id, 2)->Column#7",
          "    │     └─Selection 8000.00 cop[tiflash]  not(isnull(minus(test.t.id, 2)))",
          "    │       └─TableFullScan 10000.00 cop[tiflash] table:t keep order:false, stats:pseudo",
          "    └─TableFullScan(Probe) 10000.00 cop[tiflash] table:t keep order:false, stats:pseudo"
        ]
      },
      {
        "SQL": "desc format = 'brief' select * from t right join (select id-2 as b from t) A on A.b=t.id",
        "Plan": [
          "TableReader 12487.50 root  data:ExchangeSender",
          "└─ExchangeSender 12487.50 cop[tiflash]  ExchangeType: PassThrough",
          "  └─HashJoin 12487.50 cop[tiflash]  right outer join, equal:[eq(test.t.id, Column#7)]",
          "    ├─ExchangeReceiver(Build) 9990.00 cop[tiflash]  ",
          "    │ └─ExchangeSender 9990.00 cop[tiflash]  ExchangeType: Broadcast",
          "    │   └─Selection 9990.00 cop[tiflash]  not(isnull(test.t.id))",
          "    │     └─TableFullScan 10000.00 cop[tiflash] table:t keep order:false, stats:pseudo",
          "    └─Projection(Probe) 10000.00 cop[tiflash]  minus(test.t.id, 2)->Column#7",
          "      └─TableFullScan 10000.00 cop[tiflash] table:t keep order:false, stats:pseudo"
        ]
      },
      {
        "SQL": "desc format = 'brief' select A.b, B.b from (select id-2 as b from t) B join (select id-2 as b from t) A on A.b=B.b",
        "Plan": [
          "Projection 10000.00 root  Column#8, Column#4",
          "└─TableReader 10000.00 root  data:ExchangeSender",
          "  └─ExchangeSender 10000.00 cop[tiflash]  ExchangeType: PassThrough",
          "    └─HashJoin 10000.00 cop[tiflash]  inner join, equal:[eq(Column#4, Column#8)]",
          "      ├─ExchangeReceiver(Build) 8000.00 cop[tiflash]  ",
          "      │ └─ExchangeSender 8000.00 cop[tiflash]  ExchangeType: Broadcast",
          "      │   └─Projection 8000.00 cop[tiflash]  minus(test.t.id, 2)->Column#4",
          "      │     └─Selection 8000.00 cop[tiflash]  not(isnull(minus(test.t.id, 2)))",
          "      │       └─TableFullScan 10000.00 cop[tiflash] table:t keep order:false, stats:pseudo",
          "      └─Projection(Probe) 8000.00 cop[tiflash]  minus(test.t.id, 2)->Column#8",
          "        └─Selection 8000.00 cop[tiflash]  not(isnull(minus(test.t.id, 2)))",
          "          └─TableFullScan 10000.00 cop[tiflash] table:t keep order:false, stats:pseudo"
        ]
      },
      {
        "SQL": "desc format = 'brief' select id from t as A where exists (select 1 from t where t.id=A.id)",
        "Plan": [
          "TableReader 7992.00 root  data:ExchangeSender",
          "└─ExchangeSender 7992.00 cop[tiflash]  ExchangeType: PassThrough",
          "  └─HashJoin 7992.00 cop[tiflash]  semi join, equal:[eq(test.t.id, test.t.id)]",
          "    ├─ExchangeReceiver(Build) 9990.00 cop[tiflash]  ",
          "    │ └─ExchangeSender 9990.00 cop[tiflash]  ExchangeType: Broadcast",
          "    │   └─Selection 9990.00 cop[tiflash]  not(isnull(test.t.id))",
          "    │     └─TableFullScan 10000.00 cop[tiflash] table:t keep order:false, stats:pseudo",
          "    └─Selection(Probe) 9990.00 cop[tiflash]  not(isnull(test.t.id))",
          "      └─TableFullScan 10000.00 cop[tiflash] table:A keep order:false, stats:pseudo"
        ]
      },
      {
        "SQL": "desc format = 'brief' select id from t as A where not exists (select 1 from t where t.id=A.id)",
        "Plan": [
          "TableReader 8000.00 root  data:ExchangeSender",
          "└─ExchangeSender 8000.00 cop[tiflash]  ExchangeType: PassThrough",
          "  └─HashJoin 8000.00 cop[tiflash]  anti semi join, equal:[eq(test.t.id, test.t.id)]",
          "    ├─ExchangeReceiver(Build) 10000.00 cop[tiflash]  ",
          "    │ └─ExchangeSender 10000.00 cop[tiflash]  ExchangeType: Broadcast",
          "    │   └─TableFullScan 10000.00 cop[tiflash] table:t keep order:false, stats:pseudo",
          "    └─TableFullScan(Probe) 10000.00 cop[tiflash] table:A keep order:false, stats:pseudo"
        ]
      }
    ]
  },
  {
    "Name": "TestPushDownAggForMPP",
    "Cases": [
      {
        "SQL": "desc format = 'brief' select /*+ hash_agg()*/ count(b) from  (select id + 1 as b from t)A",
        "Plan": [
          "HashAgg 1.00 root  funcs:count(Column#8)->Column#5",
          "└─TableReader 1.00 root  data:ExchangeSender",
          "  └─ExchangeSender 1.00 batchCop[tiflash]  ExchangeType: PassThrough",
<<<<<<< HEAD
          "    └─HashAgg 1.00 batchCop[tiflash]  funcs:count(Column#4)->Column#8",
          "      └─Projection 10000.00 batchCop[tiflash]  plus(test.t.id, 1)->Column#4",
          "        └─TableFullScan 10000.00 batchCop[tiflash] table:t keep order:false, stats:pseudo"
=======
          "    └─HashAgg 1.00 batchCop[tiflash]  funcs:count(plus(test.t.id, 1))->Column#8",
          "      └─TableFullScan 10000.00 batchCop[tiflash] table:t keep order:false, stats:pseudo"
>>>>>>> 6ba51c8e
        ]
      },
      {
        "SQL": "desc format = 'brief' select /*+ hash_agg()*/ count(*) from  (select id+1 from t)A",
        "Plan": [
          "HashAgg 1.00 root  funcs:count(Column#7)->Column#5",
          "└─TableReader 1.00 root  data:ExchangeSender",
          "  └─ExchangeSender 1.00 batchCop[tiflash]  ExchangeType: PassThrough",
          "    └─HashAgg 1.00 batchCop[tiflash]  funcs:count(1)->Column#7",
          "      └─TableFullScan 10000.00 batchCop[tiflash] table:t keep order:false, stats:pseudo"
        ]
      },
      {
        "SQL": "desc format = 'brief' select /*+ hash_agg()*/ sum(b) from  (select id + 1 as b from t)A",
        "Plan": [
          "HashAgg 1.00 root  funcs:sum(Column#8)->Column#5",
          "└─TableReader 1.00 root  data:ExchangeSender",
          "  └─ExchangeSender 1.00 batchCop[tiflash]  ExchangeType: PassThrough",
<<<<<<< HEAD
          "    └─HashAgg 1.00 batchCop[tiflash]  funcs:sum(Column#4)->Column#8",
          "      └─Projection 10000.00 batchCop[tiflash]  plus(test.t.id, 1)->Column#4",
          "        └─TableFullScan 10000.00 batchCop[tiflash] table:t keep order:false, stats:pseudo"
=======
          "    └─HashAgg 1.00 batchCop[tiflash]  funcs:sum(plus(test.t.id, 1))->Column#8",
          "      └─TableFullScan 10000.00 batchCop[tiflash] table:t keep order:false, stats:pseudo"
>>>>>>> 6ba51c8e
        ]
      },
      {
        "SQL": "desc format = 'brief' select count(*) from t",
        "Plan": [
          "HashAgg 1.00 root  funcs:count(Column#6)->Column#4",
          "└─TableReader 1.00 root  data:ExchangeSender",
          "  └─ExchangeSender 1.00 batchCop[tiflash]  ExchangeType: PassThrough",
          "    └─HashAgg 1.00 batchCop[tiflash]  funcs:count(1)->Column#6",
          "      └─TableFullScan 10000.00 batchCop[tiflash] table:t keep order:false, stats:pseudo"
        ]
      },
      {
        "SQL": "desc format = 'brief' select count(*), id from t group by id",
        "Plan": [
          "TableReader 8000.00 root  data:ExchangeSender",
          "└─ExchangeSender 8000.00 batchCop[tiflash]  ExchangeType: PassThrough",
          "  └─Projection 8000.00 batchCop[tiflash]  Column#4, test.t.id",
          "    └─HashAgg 8000.00 batchCop[tiflash]  group by:test.t.id, funcs:sum(Column#7)->Column#4, funcs:firstrow(test.t.id)->test.t.id",
          "      └─ExchangeReceiver 8000.00 batchCop[tiflash]  ",
          "        └─ExchangeSender 8000.00 batchCop[tiflash]  ExchangeType: HashPartition, Hash Cols: test.t.id",
          "          └─HashAgg 8000.00 batchCop[tiflash]  group by:test.t.id, funcs:count(1)->Column#7",
          "            └─TableFullScan 10000.00 batchCop[tiflash] table:t keep order:false, stats:pseudo"
        ]
      },
      {
        "SQL": "desc format = 'brief' select count(*), id + 1 from t group by id + 1",
        "Plan": [
          "Projection 8000.00 root  Column#4, plus(test.t.id, 1)->Column#5",
          "└─TableReader 8000.00 root  data:ExchangeSender",
          "  └─ExchangeSender 8000.00 batchCop[tiflash]  ExchangeType: PassThrough",
          "    └─Projection 8000.00 batchCop[tiflash]  Column#4, test.t.id",
          "      └─HashAgg 8000.00 batchCop[tiflash]  group by:Column#10, funcs:sum(Column#11)->Column#4, funcs:firstrow(Column#12)->test.t.id",
          "        └─ExchangeReceiver 8000.00 batchCop[tiflash]  ",
          "          └─ExchangeSender 8000.00 batchCop[tiflash]  ExchangeType: HashPartition, Hash Cols: Column#10",
          "            └─HashAgg 8000.00 batchCop[tiflash]  group by:plus(test.t.id, 1), funcs:count(1)->Column#11, funcs:firstrow(test.t.id)->Column#12",
          "              └─TableFullScan 10000.00 batchCop[tiflash] table:t keep order:false, stats:pseudo"
        ]
      },
      {
        "SQL": "desc format = 'brief' select * from t join ( select count(*), id from t group by id) as A on A.id = t.id",
        "Plan": [
          "TableReader 9990.00 root  data:ExchangeSender",
          "└─ExchangeSender 9990.00 batchCop[tiflash]  ExchangeType: PassThrough",
          "  └─HashJoin 9990.00 batchCop[tiflash]  inner join, equal:[eq(test.t.id, test.t.id)]",
          "    ├─Projection(Build) 7992.00 batchCop[tiflash]  Column#7, test.t.id",
          "    │ └─HashAgg 7992.00 batchCop[tiflash]  group by:test.t.id, funcs:sum(Column#8)->Column#7, funcs:firstrow(test.t.id)->test.t.id",
          "    │   └─ExchangeReceiver 7992.00 batchCop[tiflash]  ",
          "    │     └─ExchangeSender 7992.00 batchCop[tiflash]  ExchangeType: HashPartition, Hash Cols: test.t.id",
          "    │       └─HashAgg 7992.00 batchCop[tiflash]  group by:test.t.id, funcs:count(1)->Column#8",
          "    │         └─Selection 9990.00 batchCop[tiflash]  not(isnull(test.t.id))",
          "    │           └─TableFullScan 10000.00 batchCop[tiflash] table:t keep order:false, stats:pseudo",
          "    └─ExchangeReceiver(Probe) 9990.00 batchCop[tiflash]  ",
          "      └─ExchangeSender 9990.00 batchCop[tiflash]  ExchangeType: HashPartition, Hash Cols: test.t.id",
          "        └─Selection 9990.00 batchCop[tiflash]  not(isnull(test.t.id))",
          "          └─TableFullScan 10000.00 batchCop[tiflash] table:t keep order:false, stats:pseudo"
        ]
      },
      {
        "SQL": "desc format = 'brief' select * from t join ( select /*+ hash_agg()*/  count(*) as a from t) as A on A.a = t.id",
        "Plan": [
          "HashJoin 1.25 root  inner join, equal:[eq(test.t.id, Column#7)]",
          "├─HashAgg(Build) 1.00 root  funcs:count(Column#11)->Column#7",
          "│ └─TableReader 1.00 root  data:ExchangeSender",
          "│   └─ExchangeSender 1.00 batchCop[tiflash]  ExchangeType: PassThrough",
          "│     └─HashAgg 1.00 batchCop[tiflash]  funcs:count(1)->Column#11",
          "│       └─TableFullScan 10000.00 batchCop[tiflash] table:t keep order:false, stats:pseudo",
          "└─TableReader(Probe) 9990.00 root  data:Selection",
          "  └─Selection 9990.00 cop[tiflash]  not(isnull(test.t.id))",
          "    └─TableFullScan 10000.00 cop[tiflash] table:t keep order:false, stats:pseudo"
        ]
      },
      {
        "SQL": "desc format = 'brief' select avg(value) as b,id from t group by id",
        "Plan": [
          "TableReader 8000.00 root  data:ExchangeSender",
          "└─ExchangeSender 8000.00 batchCop[tiflash]  ExchangeType: PassThrough",
          "  └─Projection 8000.00 batchCop[tiflash]  div(Column#4, cast(case(eq(Column#9, 0), 1, Column#9), decimal(20,0) BINARY))->Column#4, test.t.id",
          "    └─HashAgg 8000.00 batchCop[tiflash]  group by:test.t.id, funcs:sum(Column#10)->Column#9, funcs:sum(Column#11)->Column#4, funcs:firstrow(test.t.id)->test.t.id",
          "      └─ExchangeReceiver 8000.00 batchCop[tiflash]  ",
          "        └─ExchangeSender 8000.00 batchCop[tiflash]  ExchangeType: HashPartition, Hash Cols: test.t.id",
          "          └─HashAgg 8000.00 batchCop[tiflash]  group by:test.t.id, funcs:count(test.t.value)->Column#10, funcs:sum(test.t.value)->Column#11",
          "            └─TableFullScan 10000.00 batchCop[tiflash] table:t keep order:false, stats:pseudo"
        ]
      },
      {
        "SQL": "desc format = 'brief' select /*+hash_agg()*/ sum(b),id from (select avg(value) as b, id from t group by id)A",
        "Plan": [
          "HashAgg 1.00 root  funcs:sum(Column#25)->Column#5, funcs:firstrow(Column#26)->test.t.id",
          "└─TableReader 1.00 root  data:ExchangeSender",
          "  └─ExchangeSender 1.00 batchCop[tiflash]  ExchangeType: PassThrough",
          "    └─HashAgg 1.00 batchCop[tiflash]  funcs:sum(Column#4)->Column#25, funcs:firstrow(test.t.id)->Column#26",
          "      └─Projection 8000.00 batchCop[tiflash]  div(Column#4, cast(case(eq(Column#21, 0), 1, Column#21), decimal(20,0) BINARY))->Column#4, test.t.id",
          "        └─HashAgg 8000.00 batchCop[tiflash]  group by:test.t.id, funcs:sum(Column#22)->Column#21, funcs:sum(Column#23)->Column#4, funcs:firstrow(test.t.id)->test.t.id",
          "          └─ExchangeReceiver 8000.00 batchCop[tiflash]  ",
          "            └─ExchangeSender 8000.00 batchCop[tiflash]  ExchangeType: HashPartition, Hash Cols: test.t.id",
          "              └─HashAgg 8000.00 batchCop[tiflash]  group by:test.t.id, funcs:count(test.t.value)->Column#22, funcs:sum(test.t.value)->Column#23",
          "                └─TableFullScan 10000.00 batchCop[tiflash] table:t keep order:false, stats:pseudo"
        ]
      },
      {
        "SQL": "desc format = 'brief' select id from t group by id having avg(value)>0",
        "Plan": [
          "Projection 6400.00 root  test.t.id",
          "└─Selection 6400.00 root  gt(Column#4, 0)",
          "  └─TableReader 8000.00 root  data:ExchangeSender",
          "    └─ExchangeSender 8000.00 batchCop[tiflash]  ExchangeType: PassThrough",
          "      └─Projection 8000.00 batchCop[tiflash]  div(Column#4, cast(case(eq(Column#10, 0), 1, Column#10), decimal(20,0) BINARY))->Column#4, test.t.id",
          "        └─HashAgg 8000.00 batchCop[tiflash]  group by:test.t.id, funcs:sum(Column#11)->Column#10, funcs:sum(Column#12)->Column#4, funcs:firstrow(test.t.id)->test.t.id",
          "          └─ExchangeReceiver 8000.00 batchCop[tiflash]  ",
          "            └─ExchangeSender 8000.00 batchCop[tiflash]  ExchangeType: HashPartition, Hash Cols: test.t.id",
          "              └─HashAgg 8000.00 batchCop[tiflash]  group by:test.t.id, funcs:count(test.t.value)->Column#11, funcs:sum(test.t.value)->Column#12",
          "                └─TableFullScan 10000.00 batchCop[tiflash] table:t keep order:false, stats:pseudo"
        ]
      },
      {
        "SQL": "desc format = 'brief' select avg(value),id from t group by id having avg(value)>0",
        "Plan": [
          "Selection 6400.00 root  gt(Column#4, 0)",
          "└─TableReader 8000.00 root  data:ExchangeSender",
          "  └─ExchangeSender 8000.00 batchCop[tiflash]  ExchangeType: PassThrough",
          "    └─Projection 8000.00 batchCop[tiflash]  div(Column#4, cast(case(eq(Column#11, 0), 1, Column#11), decimal(20,0) BINARY))->Column#4, test.t.id",
          "      └─HashAgg 8000.00 batchCop[tiflash]  group by:test.t.id, funcs:sum(Column#12)->Column#11, funcs:sum(Column#13)->Column#4, funcs:firstrow(test.t.id)->test.t.id",
          "        └─ExchangeReceiver 8000.00 batchCop[tiflash]  ",
          "          └─ExchangeSender 8000.00 batchCop[tiflash]  ExchangeType: HashPartition, Hash Cols: test.t.id",
          "            └─HashAgg 8000.00 batchCop[tiflash]  group by:test.t.id, funcs:count(test.t.value)->Column#12, funcs:sum(test.t.value)->Column#13",
          "              └─TableFullScan 10000.00 batchCop[tiflash] table:t keep order:false, stats:pseudo"
        ]
      },
      {
        "SQL": "desc format = 'brief' select avg(value) +1,id from t group by id",
        "Plan": [
          "Projection 8000.00 root  plus(Column#4, 1)->Column#5, test.t.id",
          "└─TableReader 8000.00 root  data:ExchangeSender",
          "  └─ExchangeSender 8000.00 batchCop[tiflash]  ExchangeType: PassThrough",
          "    └─Projection 8000.00 batchCop[tiflash]  div(Column#4, cast(case(eq(Column#11, 0), 1, Column#11), decimal(20,0) BINARY))->Column#4, test.t.id",
          "      └─HashAgg 8000.00 batchCop[tiflash]  group by:test.t.id, funcs:sum(Column#12)->Column#11, funcs:sum(Column#13)->Column#4, funcs:firstrow(test.t.id)->test.t.id",
          "        └─ExchangeReceiver 8000.00 batchCop[tiflash]  ",
          "          └─ExchangeSender 8000.00 batchCop[tiflash]  ExchangeType: HashPartition, Hash Cols: test.t.id",
          "            └─HashAgg 8000.00 batchCop[tiflash]  group by:test.t.id, funcs:count(test.t.value)->Column#12, funcs:sum(test.t.value)->Column#13",
          "              └─TableFullScan 10000.00 batchCop[tiflash] table:t keep order:false, stats:pseudo"
        ]
      },
      {
        "SQL": "desc format = 'brief' select sum(b) from (select t.id, t1.id as b from t join t t1 on t.id=t1.id)A group by id",
        "Plan": [
          "TableReader 7992.00 root  data:ExchangeSender",
          "└─ExchangeSender 7992.00 batchCop[tiflash]  ExchangeType: PassThrough",
          "  └─Projection 7992.00 batchCop[tiflash]  Column#7",
          "    └─HashAgg 7992.00 batchCop[tiflash]  group by:test.t.id, funcs:sum(test.t.id)->Column#7",
          "      └─HashJoin 12487.50 batchCop[tiflash]  inner join, equal:[eq(test.t.id, test.t.id)]",
          "        ├─ExchangeReceiver(Build) 9990.00 batchCop[tiflash]  ",
          "        │ └─ExchangeSender 9990.00 batchCop[tiflash]  ExchangeType: HashPartition, Hash Cols: test.t.id",
          "        │   └─Selection 9990.00 batchCop[tiflash]  not(isnull(test.t.id))",
          "        │     └─TableFullScan 10000.00 batchCop[tiflash] table:t keep order:false, stats:pseudo",
          "        └─ExchangeReceiver(Probe) 9990.00 batchCop[tiflash]  ",
          "          └─ExchangeSender 9990.00 batchCop[tiflash]  ExchangeType: HashPartition, Hash Cols: test.t.id",
          "            └─Selection 9990.00 batchCop[tiflash]  not(isnull(test.t.id))",
          "              └─TableFullScan 10000.00 batchCop[tiflash] table:t1 keep order:false, stats:pseudo"
        ]
      },
      {
        "SQL": "desc format = 'brief' select * from (select id from t group by id) C join (select sum(b),id from (select t.id, t1.id as b from t join (select id, count(*) as c from t group by id) t1 on t.id=t1.id)A group by id)B on C.id=b.id",
        "Plan": [
          "TableReader 7992.00 root  data:ExchangeSender",
          "└─ExchangeSender 7992.00 batchCop[tiflash]  ExchangeType: PassThrough",
          "  └─HashJoin 7992.00 batchCop[tiflash]  inner join, equal:[eq(test.t.id, test.t.id)]",
          "    ├─Projection(Build) 7992.00 batchCop[tiflash]  test.t.id",
          "    │ └─HashAgg 7992.00 batchCop[tiflash]  group by:test.t.id, funcs:firstrow(test.t.id)->test.t.id",
          "    │   └─ExchangeReceiver 9990.00 batchCop[tiflash]  ",
          "    │     └─ExchangeSender 9990.00 batchCop[tiflash]  ExchangeType: HashPartition, Hash Cols: test.t.id",
          "    │       └─Selection 9990.00 batchCop[tiflash]  not(isnull(test.t.id))",
          "    │         └─TableFullScan 10000.00 batchCop[tiflash] table:t keep order:false, stats:pseudo",
          "    └─Projection(Probe) 7992.00 batchCop[tiflash]  Column#11, test.t.id",
          "      └─HashAgg 7992.00 batchCop[tiflash]  group by:test.t.id, funcs:sum(test.t.id)->Column#11, funcs:firstrow(test.t.id)->test.t.id",
          "        └─HashJoin 9990.00 batchCop[tiflash]  inner join, equal:[eq(test.t.id, test.t.id)]",
          "          ├─Projection(Build) 7992.00 batchCop[tiflash]  test.t.id",
          "          │ └─HashAgg 7992.00 batchCop[tiflash]  group by:test.t.id, funcs:firstrow(test.t.id)->test.t.id",
          "          │   └─ExchangeReceiver 9990.00 batchCop[tiflash]  ",
          "          │     └─ExchangeSender 9990.00 batchCop[tiflash]  ExchangeType: HashPartition, Hash Cols: test.t.id",
          "          │       └─Selection 9990.00 batchCop[tiflash]  not(isnull(test.t.id))",
          "          │         └─TableFullScan 10000.00 batchCop[tiflash] table:t keep order:false, stats:pseudo",
          "          └─ExchangeReceiver(Probe) 9990.00 batchCop[tiflash]  ",
          "            └─ExchangeSender 9990.00 batchCop[tiflash]  ExchangeType: HashPartition, Hash Cols: test.t.id",
          "              └─Selection 9990.00 batchCop[tiflash]  not(isnull(test.t.id))",
          "                └─TableFullScan 10000.00 batchCop[tiflash] table:t keep order:false, stats:pseudo"
        ]
      },
      {
        "SQL": "desc format = 'brief' select count(distinct value),id from t group by id",
        "Plan": [
          "TableReader 8000.00 root  data:ExchangeSender",
          "└─ExchangeSender 8000.00 batchCop[tiflash]  ExchangeType: PassThrough",
          "  └─Projection 8000.00 batchCop[tiflash]  Column#4, test.t.id",
          "    └─HashAgg 8000.00 batchCop[tiflash]  group by:test.t.id, funcs:count(distinct test.t.value)->Column#4, funcs:firstrow(test.t.id)->test.t.id",
          "      └─ExchangeReceiver 8000.00 batchCop[tiflash]  ",
          "        └─ExchangeSender 8000.00 batchCop[tiflash]  ExchangeType: HashPartition, Hash Cols: test.t.id",
          "          └─HashAgg 8000.00 batchCop[tiflash]  group by:test.t.id, test.t.value, ",
          "            └─TableFullScan 10000.00 batchCop[tiflash] table:t keep order:false, stats:pseudo"
        ]
      },
      {
        "SQL": "desc format = 'brief' select count(distinct value),sum(distinct value),id from t group by id",
        "Plan": [
          "HashAgg 8000.00 root  group by:test.t.id, funcs:count(distinct test.t.value)->Column#4, funcs:sum(distinct test.t.value)->Column#5, funcs:firstrow(test.t.id)->test.t.id",
          "└─TableReader 10000.00 root  data:TableFullScan",
          "  └─TableFullScan 10000.00 cop[tiflash] table:t keep order:false, stats:pseudo"
        ]
      },
      {
        "SQL": "desc format = 'brief' select * from t join ( select count(distinct value), id from t group by id) as A on A.id = t.id",
        "Plan": [
          "TableReader 9990.00 root  data:ExchangeSender",
          "└─ExchangeSender 9990.00 batchCop[tiflash]  ExchangeType: PassThrough",
          "  └─HashJoin 9990.00 batchCop[tiflash]  inner join, equal:[eq(test.t.id, test.t.id)]",
          "    ├─Projection(Build) 7992.00 batchCop[tiflash]  Column#7, test.t.id",
          "    │ └─HashAgg 7992.00 batchCop[tiflash]  group by:test.t.id, funcs:count(distinct test.t.value)->Column#7, funcs:firstrow(test.t.id)->test.t.id",
          "    │   └─ExchangeReceiver 7992.00 batchCop[tiflash]  ",
          "    │     └─ExchangeSender 7992.00 batchCop[tiflash]  ExchangeType: HashPartition, Hash Cols: test.t.id",
          "    │       └─HashAgg 7992.00 batchCop[tiflash]  group by:test.t.id, test.t.value, ",
          "    │         └─Selection 9990.00 batchCop[tiflash]  not(isnull(test.t.id))",
          "    │           └─TableFullScan 10000.00 batchCop[tiflash] table:t keep order:false, stats:pseudo",
          "    └─ExchangeReceiver(Probe) 9990.00 batchCop[tiflash]  ",
          "      └─ExchangeSender 9990.00 batchCop[tiflash]  ExchangeType: HashPartition, Hash Cols: test.t.id",
          "        └─Selection 9990.00 batchCop[tiflash]  not(isnull(test.t.id))",
          "          └─TableFullScan 10000.00 batchCop[tiflash] table:t keep order:false, stats:pseudo"
        ]
      },
      {
        "SQL": "desc format = 'brief' select * from t join ( select count(1/value), id from t group by id) as A on A.id = t.id",
        "Plan": [
          "TableReader 9990.00 root  data:ExchangeSender",
          "└─ExchangeSender 9990.00 batchCop[tiflash]  ExchangeType: PassThrough",
          "  └─HashJoin 9990.00 batchCop[tiflash]  inner join, equal:[eq(test.t.id, test.t.id)]",
          "    ├─Projection(Build) 7992.00 batchCop[tiflash]  Column#7, test.t.id",
          "    │ └─HashAgg 7992.00 batchCop[tiflash]  group by:test.t.id, funcs:sum(Column#8)->Column#7, funcs:firstrow(test.t.id)->test.t.id",
          "    │   └─ExchangeReceiver 7992.00 batchCop[tiflash]  ",
          "    │     └─ExchangeSender 7992.00 batchCop[tiflash]  ExchangeType: HashPartition, Hash Cols: test.t.id",
          "    │       └─HashAgg 7992.00 batchCop[tiflash]  group by:test.t.id, funcs:count(div(1, test.t.value))->Column#8",
          "    │         └─Selection 9990.00 batchCop[tiflash]  not(isnull(test.t.id))",
          "    │           └─TableFullScan 10000.00 batchCop[tiflash] table:t keep order:false, stats:pseudo",
          "    └─ExchangeReceiver(Probe) 9990.00 batchCop[tiflash]  ",
          "      └─ExchangeSender 9990.00 batchCop[tiflash]  ExchangeType: HashPartition, Hash Cols: test.t.id",
          "        └─Selection 9990.00 batchCop[tiflash]  not(isnull(test.t.id))",
          "          └─TableFullScan 10000.00 batchCop[tiflash] table:t keep order:false, stats:pseudo"
        ]
      }
    ]
  },
  {
    "Name": "TestMppAggWithJoin",
    "Cases": [
      {
        "SQL": "desc format = 'brief' select * from t join ( select count(*), id from t group by id) as A on A.id = t.id",
        "Plan": [
          "TableReader 9990.00 root  data:ExchangeSender",
          "└─ExchangeSender 9990.00 batchCop[tiflash]  ExchangeType: PassThrough",
          "  └─HashJoin 9990.00 batchCop[tiflash]  inner join, equal:[eq(test.t.id, test.t.id)]",
          "    ├─ExchangeReceiver(Build) 7992.00 batchCop[tiflash]  ",
          "    │ └─ExchangeSender 7992.00 batchCop[tiflash]  ExchangeType: Broadcast",
          "    │   └─Projection 7992.00 batchCop[tiflash]  Column#7, test.t.id",
          "    │     └─HashAgg 7992.00 batchCop[tiflash]  group by:test.t.id, funcs:sum(Column#8)->Column#7, funcs:firstrow(test.t.id)->test.t.id",
          "    │       └─ExchangeReceiver 7992.00 batchCop[tiflash]  ",
          "    │         └─ExchangeSender 7992.00 batchCop[tiflash]  ExchangeType: HashPartition, Hash Cols: test.t.id",
          "    │           └─HashAgg 7992.00 batchCop[tiflash]  group by:test.t.id, funcs:count(1)->Column#8",
          "    │             └─Selection 9990.00 batchCop[tiflash]  not(isnull(test.t.id))",
          "    │               └─TableFullScan 10000.00 batchCop[tiflash] table:t keep order:false, stats:pseudo",
          "    └─Selection(Probe) 9990.00 batchCop[tiflash]  not(isnull(test.t.id))",
          "      └─TableFullScan 10000.00 batchCop[tiflash] table:t keep order:false, stats:pseudo"
        ]
      },
      {
        "SQL": "desc format = 'brief' select * from t join ( select count(*)+id as v from t group by id) as A on A.v = t.id",
        "Plan": [
          "TableReader 8000.00 root  data:ExchangeSender",
          "└─ExchangeSender 8000.00 batchCop[tiflash]  ExchangeType: PassThrough",
          "  └─HashJoin 8000.00 batchCop[tiflash]  inner join, equal:[eq(test.t.id, Column#8)]",
          "    ├─ExchangeReceiver(Build) 6400.00 batchCop[tiflash]  ",
          "    │ └─ExchangeSender 6400.00 batchCop[tiflash]  ExchangeType: Broadcast",
          "    │   └─Projection 6400.00 batchCop[tiflash]  plus(Column#7, test.t.id)->Column#8",
          "    │     └─Selection 6400.00 batchCop[tiflash]  not(isnull(plus(Column#7, test.t.id)))",
          "    │       └─Projection 8000.00 batchCop[tiflash]  Column#7, test.t.id",
          "    │         └─HashAgg 8000.00 batchCop[tiflash]  group by:test.t.id, funcs:sum(Column#11)->Column#7, funcs:firstrow(test.t.id)->test.t.id",
          "    │           └─ExchangeReceiver 8000.00 batchCop[tiflash]  ",
          "    │             └─ExchangeSender 8000.00 batchCop[tiflash]  ExchangeType: HashPartition, Hash Cols: test.t.id",
          "    │               └─HashAgg 8000.00 batchCop[tiflash]  group by:test.t.id, funcs:count(1)->Column#11",
          "    │                 └─TableFullScan 10000.00 batchCop[tiflash] table:t keep order:false, stats:pseudo",
          "    └─Selection(Probe) 9990.00 batchCop[tiflash]  not(isnull(test.t.id))",
          "      └─TableFullScan 10000.00 batchCop[tiflash] table:t keep order:false, stats:pseudo"
        ]
      },
      {
        "SQL": "desc format = 'brief' select * from t join ( select count(*) as v, id from t group by value,id having value+v <10) as A on A.id = t.id",
        "Plan": [
          "Projection 7992.00 root  test.t.id, test.t.value, Column#7, test.t.id",
          "└─TableReader 7992.00 root  data:ExchangeSender",
          "  └─ExchangeSender 7992.00 batchCop[tiflash]  ExchangeType: PassThrough",
          "    └─HashJoin 7992.00 batchCop[tiflash]  inner join, equal:[eq(test.t.id, test.t.id)]",
          "      ├─ExchangeReceiver(Build) 6393.60 batchCop[tiflash]  ",
          "      │ └─ExchangeSender 6393.60 batchCop[tiflash]  ExchangeType: Broadcast",
          "      │   └─Selection 6393.60 batchCop[tiflash]  lt(plus(test.t.value, cast(Column#7, decimal(20,0) BINARY)), 10)",
          "      │     └─Projection 7992.00 batchCop[tiflash]  Column#7, test.t.id, test.t.value",
          "      │       └─HashAgg 7992.00 batchCop[tiflash]  group by:test.t.id, test.t.value, funcs:sum(Column#10)->Column#7, funcs:firstrow(test.t.id)->test.t.id, funcs:firstrow(test.t.value)->test.t.value",
          "      │         └─ExchangeReceiver 7992.00 batchCop[tiflash]  ",
          "      │           └─ExchangeSender 7992.00 batchCop[tiflash]  ExchangeType: HashPartition, Hash Cols: test.t.value, test.t.id",
          "      │             └─HashAgg 7992.00 batchCop[tiflash]  group by:test.t.id, test.t.value, funcs:count(1)->Column#10",
          "      │               └─Selection 9990.00 batchCop[tiflash]  not(isnull(test.t.id))",
          "      │                 └─TableFullScan 10000.00 batchCop[tiflash] table:t keep order:false, stats:pseudo",
          "      └─Selection(Probe) 9990.00 batchCop[tiflash]  not(isnull(test.t.id))",
          "        └─TableFullScan 10000.00 batchCop[tiflash] table:t keep order:false, stats:pseudo"
        ]
      },
      {
        "SQL": "desc format = 'brief' select * from t join ( select /*+ hash_agg()*/  count(*) as a from t) as A on A.a = t.id",
        "Plan": [
          "HashJoin 1.25 root  inner join, equal:[eq(test.t.id, Column#7)]",
          "├─HashAgg(Build) 1.00 root  funcs:count(Column#10)->Column#7",
          "│ └─TableReader 1.00 root  data:ExchangeSender",
          "│   └─ExchangeSender 1.00 batchCop[tiflash]  ExchangeType: PassThrough",
          "│     └─HashAgg 1.00 batchCop[tiflash]  funcs:count(1)->Column#10",
          "│       └─TableFullScan 10000.00 batchCop[tiflash] table:t keep order:false, stats:pseudo",
          "└─TableReader(Probe) 9990.00 root  data:Selection",
          "  └─Selection 9990.00 cop[tiflash]  not(isnull(test.t.id))",
          "    └─TableFullScan 10000.00 cop[tiflash] table:t keep order:false, stats:pseudo"
        ]
      },
      {
        "SQL": "desc format = 'brief' select sum(b) from (select t.id, t1.id as b from t join t t1 on t.id=t1.id)A group by id",
        "Plan": [
          "TableReader 7992.00 root  data:ExchangeSender",
          "└─ExchangeSender 7992.00 batchCop[tiflash]  ExchangeType: PassThrough",
          "  └─Projection 7992.00 batchCop[tiflash]  Column#7",
          "    └─HashAgg 7992.00 batchCop[tiflash]  group by:test.t.id, funcs:sum(Column#8)->Column#7",
          "      └─ExchangeReceiver 7992.00 batchCop[tiflash]  ",
          "        └─ExchangeSender 7992.00 batchCop[tiflash]  ExchangeType: HashPartition, Hash Cols: test.t.id",
          "          └─HashAgg 7992.00 batchCop[tiflash]  group by:test.t.id, funcs:sum(test.t.id)->Column#8",
          "            └─HashJoin 12487.50 batchCop[tiflash]  inner join, equal:[eq(test.t.id, test.t.id)]",
          "              ├─ExchangeReceiver(Build) 9990.00 batchCop[tiflash]  ",
          "              │ └─ExchangeSender 9990.00 batchCop[tiflash]  ExchangeType: Broadcast",
          "              │   └─Selection 9990.00 batchCop[tiflash]  not(isnull(test.t.id))",
          "              │     └─TableFullScan 10000.00 batchCop[tiflash] table:t keep order:false, stats:pseudo",
          "              └─Selection(Probe) 9990.00 batchCop[tiflash]  not(isnull(test.t.id))",
          "                └─TableFullScan 10000.00 batchCop[tiflash] table:t1 keep order:false, stats:pseudo"
        ]
      },
      {
        "SQL": "desc format = 'brief' select * from (select id from t group by id) C join (select sum(value),id from t group by id)B on C.id=B.id",
        "Plan": [
          "TableReader 7992.00 root  data:ExchangeSender",
          "└─ExchangeSender 7992.00 batchCop[tiflash]  ExchangeType: PassThrough",
          "  └─HashJoin 7992.00 batchCop[tiflash]  inner join, equal:[eq(test.t.id, test.t.id)]",
          "    ├─ExchangeReceiver(Build) 7992.00 batchCop[tiflash]  ",
          "    │ └─ExchangeSender 7992.00 batchCop[tiflash]  ExchangeType: Broadcast",
          "    │   └─Projection 7992.00 batchCop[tiflash]  test.t.id",
          "    │     └─HashAgg 7992.00 batchCop[tiflash]  group by:test.t.id, funcs:firstrow(test.t.id)->test.t.id",
          "    │       └─ExchangeReceiver 9990.00 batchCop[tiflash]  ",
          "    │         └─ExchangeSender 9990.00 batchCop[tiflash]  ExchangeType: HashPartition, Hash Cols: test.t.id",
          "    │           └─Selection 9990.00 batchCop[tiflash]  not(isnull(test.t.id))",
          "    │             └─TableFullScan 10000.00 batchCop[tiflash] table:t keep order:false, stats:pseudo",
          "    └─Projection(Probe) 7992.00 batchCop[tiflash]  Column#7, test.t.id",
          "      └─HashAgg 7992.00 batchCop[tiflash]  group by:test.t.id, funcs:sum(Column#9)->Column#7, funcs:firstrow(test.t.id)->test.t.id",
          "        └─ExchangeReceiver 7992.00 batchCop[tiflash]  ",
          "          └─ExchangeSender 7992.00 batchCop[tiflash]  ExchangeType: HashPartition, Hash Cols: test.t.id",
          "            └─HashAgg 7992.00 batchCop[tiflash]  group by:test.t.id, funcs:sum(test.t.value)->Column#9",
          "              └─Selection 9990.00 batchCop[tiflash]  not(isnull(test.t.id))",
          "                └─TableFullScan 10000.00 batchCop[tiflash] table:t keep order:false, stats:pseudo"
        ]
      },
      {
        "SQL": "desc format = 'brief' select * from (select id from t group by id) C join (select sum(b),id from (select t.id, t1.id as b from t join (select id, count(*) as c from t group by id) t1 on t.id=t1.id)A group by id)B on C.id=b.id",
        "Plan": [
          "TableReader 7992.00 root  data:ExchangeSender",
          "└─ExchangeSender 7992.00 batchCop[tiflash]  ExchangeType: PassThrough",
          "  └─HashJoin 7992.00 batchCop[tiflash]  inner join, equal:[eq(test.t.id, test.t.id)]",
          "    ├─ExchangeReceiver(Build) 7992.00 batchCop[tiflash]  ",
          "    │ └─ExchangeSender 7992.00 batchCop[tiflash]  ExchangeType: Broadcast",
          "    │   └─Projection 7992.00 batchCop[tiflash]  test.t.id",
          "    │     └─HashAgg 7992.00 batchCop[tiflash]  group by:test.t.id, funcs:firstrow(test.t.id)->test.t.id",
          "    │       └─ExchangeReceiver 9990.00 batchCop[tiflash]  ",
          "    │         └─ExchangeSender 9990.00 batchCop[tiflash]  ExchangeType: HashPartition, Hash Cols: test.t.id",
          "    │           └─Selection 9990.00 batchCop[tiflash]  not(isnull(test.t.id))",
          "    │             └─TableFullScan 10000.00 batchCop[tiflash] table:t keep order:false, stats:pseudo",
          "    └─Projection(Probe) 7992.00 batchCop[tiflash]  Column#11, test.t.id",
          "      └─HashAgg 7992.00 batchCop[tiflash]  group by:test.t.id, funcs:sum(Column#14)->Column#11, funcs:firstrow(test.t.id)->test.t.id",
          "        └─ExchangeReceiver 7992.00 batchCop[tiflash]  ",
          "          └─ExchangeSender 7992.00 batchCop[tiflash]  ExchangeType: HashPartition, Hash Cols: test.t.id",
          "            └─HashAgg 7992.00 batchCop[tiflash]  group by:test.t.id, funcs:sum(test.t.id)->Column#14",
          "              └─HashJoin 9990.00 batchCop[tiflash]  inner join, equal:[eq(test.t.id, test.t.id)]",
          "                ├─ExchangeReceiver(Build) 7992.00 batchCop[tiflash]  ",
          "                │ └─ExchangeSender 7992.00 batchCop[tiflash]  ExchangeType: Broadcast",
          "                │   └─Projection 7992.00 batchCop[tiflash]  test.t.id",
          "                │     └─HashAgg 7992.00 batchCop[tiflash]  group by:test.t.id, funcs:firstrow(test.t.id)->test.t.id",
          "                │       └─ExchangeReceiver 9990.00 batchCop[tiflash]  ",
          "                │         └─ExchangeSender 9990.00 batchCop[tiflash]  ExchangeType: HashPartition, Hash Cols: test.t.id",
          "                │           └─Selection 9990.00 batchCop[tiflash]  not(isnull(test.t.id))",
          "                │             └─TableFullScan 10000.00 batchCop[tiflash] table:t keep order:false, stats:pseudo",
          "                └─Selection(Probe) 9990.00 batchCop[tiflash]  not(isnull(test.t.id))",
          "                  └─TableFullScan 10000.00 batchCop[tiflash] table:t keep order:false, stats:pseudo"
        ]
      }
    ]
  }
]<|MERGE_RESOLUTION|>--- conflicted
+++ resolved
@@ -1345,14 +1345,8 @@
           "HashAgg 1.00 root  funcs:count(Column#8)->Column#5",
           "└─TableReader 1.00 root  data:ExchangeSender",
           "  └─ExchangeSender 1.00 batchCop[tiflash]  ExchangeType: PassThrough",
-<<<<<<< HEAD
-          "    └─HashAgg 1.00 batchCop[tiflash]  funcs:count(Column#4)->Column#8",
-          "      └─Projection 10000.00 batchCop[tiflash]  plus(test.t.id, 1)->Column#4",
-          "        └─TableFullScan 10000.00 batchCop[tiflash] table:t keep order:false, stats:pseudo"
-=======
           "    └─HashAgg 1.00 batchCop[tiflash]  funcs:count(plus(test.t.id, 1))->Column#8",
           "      └─TableFullScan 10000.00 batchCop[tiflash] table:t keep order:false, stats:pseudo"
->>>>>>> 6ba51c8e
         ]
       },
       {
@@ -1371,14 +1365,8 @@
           "HashAgg 1.00 root  funcs:sum(Column#8)->Column#5",
           "└─TableReader 1.00 root  data:ExchangeSender",
           "  └─ExchangeSender 1.00 batchCop[tiflash]  ExchangeType: PassThrough",
-<<<<<<< HEAD
-          "    └─HashAgg 1.00 batchCop[tiflash]  funcs:sum(Column#4)->Column#8",
-          "      └─Projection 10000.00 batchCop[tiflash]  plus(test.t.id, 1)->Column#4",
-          "        └─TableFullScan 10000.00 batchCop[tiflash] table:t keep order:false, stats:pseudo"
-=======
           "    └─HashAgg 1.00 batchCop[tiflash]  funcs:sum(plus(test.t.id, 1))->Column#8",
           "      └─TableFullScan 10000.00 batchCop[tiflash] table:t keep order:false, stats:pseudo"
->>>>>>> 6ba51c8e
         ]
       },
       {
@@ -1521,14 +1509,8 @@
           "HashAgg 1.00 root  funcs:count(Column#8)->Column#5",
           "└─TableReader 1.00 root  data:ExchangeSender",
           "  └─ExchangeSender 1.00 batchCop[tiflash]  ExchangeType: PassThrough",
-<<<<<<< HEAD
-          "    └─HashAgg 1.00 batchCop[tiflash]  funcs:count(Column#4)->Column#8",
-          "      └─Projection 10000.00 batchCop[tiflash]  plus(test.t.id, 1)->Column#4",
-          "        └─TableFullScan 10000.00 batchCop[tiflash] table:t keep order:false, stats:pseudo"
-=======
           "    └─HashAgg 1.00 batchCop[tiflash]  funcs:count(plus(test.t.id, 1))->Column#8",
           "      └─TableFullScan 10000.00 batchCop[tiflash] table:t keep order:false, stats:pseudo"
->>>>>>> 6ba51c8e
         ]
       },
       {
@@ -1547,14 +1529,8 @@
           "HashAgg 1.00 root  funcs:sum(Column#8)->Column#5",
           "└─TableReader 1.00 root  data:ExchangeSender",
           "  └─ExchangeSender 1.00 batchCop[tiflash]  ExchangeType: PassThrough",
-<<<<<<< HEAD
-          "    └─HashAgg 1.00 batchCop[tiflash]  funcs:sum(Column#4)->Column#8",
-          "      └─Projection 10000.00 batchCop[tiflash]  plus(test.t.id, 1)->Column#4",
-          "        └─TableFullScan 10000.00 batchCop[tiflash] table:t keep order:false, stats:pseudo"
-=======
           "    └─HashAgg 1.00 batchCop[tiflash]  funcs:sum(plus(test.t.id, 1))->Column#8",
           "      └─TableFullScan 10000.00 batchCop[tiflash] table:t keep order:false, stats:pseudo"
->>>>>>> 6ba51c8e
         ]
       },
       {
