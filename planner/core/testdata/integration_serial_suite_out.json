--- conflicted
+++ resolved
@@ -48,17 +48,10 @@
       {
         "SQL": "explain select /*+ broadcast_join(fact_t,d1_t) */ count(*) from fact_t, d1_t where fact_t.d1_k = d1_t.d1_k",
         "Plan": [
-<<<<<<< HEAD
-          "StreamAgg_32 1.00 root  funcs:count(Column#14)->Column#11",
-          "└─TableReader_33 1.00 root  data:StreamAgg_13",
-          "  └─StreamAgg_13 1.00 cop[tiflash]  funcs:count(1)->Column#14",
-          "    └─HashJoin_31 8.00 cop[tiflash]  inner join, equal:[eq(test.fact_t.d1_k, test.d1_t.d1_k)]",
-=======
           "HashAgg_24 1.00 root  funcs:count(Column#12)->Column#11",
           "└─TableReader_25 1.00 root  data:HashAgg_10",
           "  └─HashAgg_10 1.00 cop[tiflash]  funcs:count(1)->Column#12",
-          "    └─BroadcastJoin_15 8.00 cop[tiflash]  inner join, left key:test.fact_t.d1_k, right key:test.d1_t.d1_k",
->>>>>>> 99bdecc9
+          "    └─HashJoin_15 8.00 cop[tiflash]  inner join, equal:[eq(test.fact_t.d1_k, test.d1_t.d1_k)]",
           "      ├─Selection_23(Build) 2.00 cop[tiflash]  not(isnull(test.d1_t.d1_k))",
           "      │ └─TableFullScan_22 2.00 cop[tiflash] table:d1_t keep order:false, global read",
           "      └─Selection_21(Probe) 8.00 cop[tiflash]  not(isnull(test.fact_t.d1_k))",
@@ -68,17 +61,10 @@
       {
         "SQL": "explain select /*+ broadcast_join(fact_t,d1_t,d2_t,d3_t) */ count(*) from fact_t, d1_t, d2_t, d3_t where fact_t.d1_k = d1_t.d1_k and fact_t.d2_k = d2_t.d2_k and fact_t.d3_k = d3_t.d3_k",
         "Plan": [
-<<<<<<< HEAD
-          "StreamAgg_52 1.00 root  funcs:count(Column#20)->Column#17",
-          "└─TableReader_53 1.00 root  data:StreamAgg_17",
-          "  └─StreamAgg_17 1.00 cop[tiflash]  funcs:count(1)->Column#20",
-          "    └─HashJoin_51 8.00 cop[tiflash]  inner join, equal:[eq(test.fact_t.d3_k, test.d3_t.d3_k)]",
-=======
           "HashAgg_44 1.00 root  funcs:count(Column#18)->Column#17",
           "└─TableReader_45 1.00 root  data:HashAgg_14",
           "  └─HashAgg_14 1.00 cop[tiflash]  funcs:count(1)->Column#18",
-          "    └─BroadcastJoin_19 8.00 cop[tiflash]  inner join, left key:test.fact_t.d3_k, right key:test.d3_t.d3_k",
->>>>>>> 99bdecc9
+          "    └─HashJoin_19 8.00 cop[tiflash]  inner join, equal:[eq(test.fact_t.d3_k, test.d3_t.d3_k)]",
           "      ├─Selection_43(Build) 2.00 cop[tiflash]  not(isnull(test.d3_t.d3_k))",
           "      │ └─TableFullScan_42 2.00 cop[tiflash] table:d3_t keep order:false, global read",
           "      └─HashJoin_33(Probe) 8.00 cop[tiflash]  inner join, equal:[eq(test.fact_t.d2_k, test.d2_t.d2_k)]",
@@ -94,17 +80,10 @@
       {
         "SQL": "explain select /*+ broadcast_join(fact_t,d1_t), broadcast_join_local(d1_t) */ count(*) from fact_t, d1_t where fact_t.d1_k = d1_t.d1_k",
         "Plan": [
-<<<<<<< HEAD
-          "StreamAgg_25 1.00 root  funcs:count(Column#14)->Column#11",
-          "└─TableReader_26 1.00 root  data:StreamAgg_13",
-          "  └─StreamAgg_13 1.00 cop[tiflash]  funcs:count(1)->Column#14",
-          "    └─HashJoin_24 8.00 cop[tiflash]  inner join, equal:[eq(test.fact_t.d1_k, test.d1_t.d1_k)]",
-=======
           "HashAgg_19 1.00 root  funcs:count(Column#12)->Column#11",
           "└─TableReader_20 1.00 root  data:HashAgg_10",
           "  └─HashAgg_10 1.00 cop[tiflash]  funcs:count(1)->Column#12",
-          "    └─BroadcastJoin_14 8.00 cop[tiflash]  inner join, left key:test.fact_t.d1_k, right key:test.d1_t.d1_k",
->>>>>>> 99bdecc9
+          "    └─HashJoin_14 8.00 cop[tiflash]  inner join, equal:[eq(test.fact_t.d1_k, test.d1_t.d1_k)]",
           "      ├─Selection_18(Build) 2.00 cop[tiflash]  not(isnull(test.d1_t.d1_k))",
           "      │ └─TableFullScan_17 2.00 cop[tiflash] table:d1_t keep order:false",
           "      └─Selection_16(Probe) 8.00 cop[tiflash]  not(isnull(test.fact_t.d1_k))",
@@ -114,17 +93,10 @@
       {
         "SQL": "explain select /*+ broadcast_join(fact_t,d1_t,d2_t,d3_t), broadcast_join_local(d2_t) */ count(*) from fact_t, d1_t, d2_t, d3_t where fact_t.d1_k = d1_t.d1_k and fact_t.d2_k = d2_t.d2_k and fact_t.d3_k = d3_t.d3_k",
         "Plan": [
-<<<<<<< HEAD
-          "StreamAgg_36 1.00 root  funcs:count(Column#20)->Column#17",
-          "└─TableReader_37 1.00 root  data:StreamAgg_17",
-          "  └─StreamAgg_17 1.00 cop[tiflash]  funcs:count(1)->Column#20",
-          "    └─HashJoin_35 8.00 cop[tiflash]  inner join, equal:[eq(test.fact_t.d3_k, test.d3_t.d3_k)]",
-=======
           "HashAgg_30 1.00 root  funcs:count(Column#18)->Column#17",
           "└─TableReader_31 1.00 root  data:HashAgg_14",
           "  └─HashAgg_14 1.00 cop[tiflash]  funcs:count(1)->Column#18",
-          "    └─BroadcastJoin_18 8.00 cop[tiflash]  inner join, left key:test.fact_t.d3_k, right key:test.d3_t.d3_k",
->>>>>>> 99bdecc9
+          "    └─HashJoin_18 8.00 cop[tiflash]  inner join, equal:[eq(test.fact_t.d3_k, test.d3_t.d3_k)]",
           "      ├─Selection_29(Build) 2.00 cop[tiflash]  not(isnull(test.d3_t.d3_k))",
           "      │ └─TableFullScan_28 2.00 cop[tiflash] table:d3_t keep order:false, global read",
           "      └─HashJoin_19(Probe) 8.00 cop[tiflash]  inner join, equal:[eq(test.fact_t.d2_k, test.d2_t.d2_k)]",
@@ -140,17 +112,10 @@
       {
         "SQL": "explain select /*+ broadcast_join(fact_t,d1_t) */ count(*) from fact_t left join d1_t on fact_t.d1_k = d1_t.d1_k",
         "Plan": [
-<<<<<<< HEAD
-          "StreamAgg_23 1.00 root  funcs:count(Column#14)->Column#11",
-          "└─TableReader_24 1.00 root  data:StreamAgg_12",
-          "  └─StreamAgg_12 1.00 cop[tiflash]  funcs:count(1)->Column#14",
-          "    └─HashJoin_22 8.00 cop[tiflash]  left outer join, equal:[eq(test.fact_t.d1_k, test.d1_t.d1_k)]",
-=======
           "HashAgg_17 1.00 root  funcs:count(Column#12)->Column#11",
           "└─TableReader_18 1.00 root  data:HashAgg_9",
           "  └─HashAgg_9 1.00 cop[tiflash]  funcs:count(1)->Column#12",
-          "    └─BroadcastJoin_13 8.00 cop[tiflash]  left outer join, left key:test.fact_t.d1_k, right key:test.d1_t.d1_k",
->>>>>>> 99bdecc9
+          "    └─HashJoin_13 8.00 cop[tiflash]  left outer join, equal:[eq(test.fact_t.d1_k, test.d1_t.d1_k)]",
           "      ├─Selection_16(Build) 2.00 cop[tiflash]  not(isnull(test.d1_t.d1_k))",
           "      │ └─TableFullScan_15 2.00 cop[tiflash] table:d1_t keep order:false, global read",
           "      └─TableFullScan_14(Probe) 8.00 cop[tiflash] table:fact_t keep order:false"
@@ -159,17 +124,10 @@
       {
         "SQL": "explain select /*+ broadcast_join(fact_t,d1_t) */ count(*) from fact_t right join d1_t on fact_t.d1_k = d1_t.d1_k",
         "Plan": [
-<<<<<<< HEAD
-          "StreamAgg_23 1.00 root  funcs:count(Column#14)->Column#11",
-          "└─TableReader_24 1.00 root  data:StreamAgg_12",
-          "  └─StreamAgg_12 1.00 cop[tiflash]  funcs:count(1)->Column#14",
-          "    └─HashJoin_22 8.00 cop[tiflash]  right outer join, equal:[eq(test.fact_t.d1_k, test.d1_t.d1_k)]",
-=======
           "HashAgg_17 1.00 root  funcs:count(Column#12)->Column#11",
           "└─TableReader_18 1.00 root  data:HashAgg_9",
           "  └─HashAgg_9 1.00 cop[tiflash]  funcs:count(1)->Column#12",
-          "    └─BroadcastJoin_13 8.00 cop[tiflash]  right outer join, left key:test.fact_t.d1_k, right key:test.d1_t.d1_k",
->>>>>>> 99bdecc9
+          "    └─HashJoin_13 8.00 cop[tiflash]  right outer join, equal:[eq(test.fact_t.d1_k, test.d1_t.d1_k)]",
           "      ├─TableFullScan_16(Build) 2.00 cop[tiflash] table:d1_t keep order:false",
           "      └─Selection_15(Probe) 8.00 cop[tiflash]  not(isnull(test.fact_t.d1_k))",
           "        └─TableFullScan_14 8.00 cop[tiflash] table:fact_t keep order:false, global read"
@@ -181,7 +139,7 @@
           "HashAgg_23 1.00 root  funcs:count(Column#12)->Column#11",
           "└─TableReader_24 1.00 root  data:HashAgg_9",
           "  └─HashAgg_9 1.00 cop[tiflash]  funcs:count(1)->Column#12",
-          "    └─BroadcastJoin_14 8.00 cop[tiflash]  inner join, left key:test.fact_t.d1_k, right key:test.d1_t.d1_k, other cond:gt(test.fact_t.col1, test.d1_t.value)",
+          "    └─HashJoin_14 8.00 cop[tiflash]  inner join, equal:[eq(test.fact_t.d1_k, test.d1_t.d1_k)], other cond:gt(test.fact_t.col1, test.d1_t.value)",
           "      ├─Selection_22(Build) 2.00 cop[tiflash]  not(isnull(test.d1_t.d1_k)), not(isnull(test.d1_t.value))",
           "      │ └─TableFullScan_21 2.00 cop[tiflash] table:d1_t keep order:false, global read",
           "      └─Selection_20(Probe) 8.00 cop[tiflash]  not(isnull(test.fact_t.col1)), not(isnull(test.fact_t.d1_k))",
@@ -194,7 +152,7 @@
           "HashAgg_17 1.00 root  funcs:count(Column#12)->Column#11",
           "└─TableReader_18 1.00 root  data:HashAgg_9",
           "  └─HashAgg_9 1.00 cop[tiflash]  funcs:count(1)->Column#12",
-          "    └─BroadcastJoin_13 8.00 cop[tiflash]  left outer join, left key:test.fact_t.d1_k, right key:test.d1_t.d1_k, left cond:[gt(test.fact_t.col1, 10)]",
+          "    └─HashJoin_13 8.00 cop[tiflash]  left outer join, equal:[eq(test.fact_t.d1_k, test.d1_t.d1_k)], left cond:[gt(test.fact_t.col1, 10)]",
           "      ├─Selection_16(Build) 2.00 cop[tiflash]  not(isnull(test.d1_t.d1_k))",
           "      │ └─TableFullScan_15 2.00 cop[tiflash] table:d1_t keep order:false, global read",
           "      └─TableFullScan_14(Probe) 8.00 cop[tiflash] table:fact_t keep order:false"
@@ -206,7 +164,7 @@
           "HashAgg_17 1.00 root  funcs:count(Column#12)->Column#11",
           "└─TableReader_18 1.00 root  data:HashAgg_9",
           "  └─HashAgg_9 1.00 cop[tiflash]  funcs:count(1)->Column#12",
-          "    └─BroadcastJoin_13 8.00 cop[tiflash]  left outer join, left key:test.fact_t.d1_k, right key:test.d1_t.d1_k, left cond:[gt(test.fact_t.col2, 10)], other cond:gt(test.fact_t.col1, test.d1_t.value)",
+          "    └─HashJoin_13 8.00 cop[tiflash]  left outer join, equal:[eq(test.fact_t.d1_k, test.d1_t.d1_k)], left cond:[gt(test.fact_t.col2, 10)], other cond:gt(test.fact_t.col1, test.d1_t.value)",
           "      ├─Selection_16(Build) 2.00 cop[tiflash]  not(isnull(test.d1_t.d1_k)), not(isnull(test.d1_t.value))",
           "      │ └─TableFullScan_15 2.00 cop[tiflash] table:d1_t keep order:false, global read",
           "      └─TableFullScan_14(Probe) 8.00 cop[tiflash] table:fact_t keep order:false"
@@ -218,7 +176,7 @@
           "HashAgg_17 1.00 root  funcs:count(Column#12)->Column#11",
           "└─TableReader_18 1.00 root  data:HashAgg_9",
           "  └─HashAgg_9 1.00 cop[tiflash]  funcs:count(1)->Column#12",
-          "    └─BroadcastJoin_13 8.00 cop[tiflash]  right outer join, left key:test.fact_t.d1_k, right key:test.d1_t.d1_k, right cond:gt(test.d1_t.value, 10)",
+          "    └─HashJoin_13 8.00 cop[tiflash]  right outer join, equal:[eq(test.fact_t.d1_k, test.d1_t.d1_k)], right cond:gt(test.d1_t.value, 10)",
           "      ├─TableFullScan_16(Build) 2.00 cop[tiflash] table:d1_t keep order:false",
           "      └─Selection_15(Probe) 8.00 cop[tiflash]  not(isnull(test.fact_t.d1_k))",
           "        └─TableFullScan_14 8.00 cop[tiflash] table:fact_t keep order:false, global read"
@@ -230,7 +188,7 @@
           "HashAgg_17 1.00 root  funcs:count(Column#12)->Column#11",
           "└─TableReader_18 1.00 root  data:HashAgg_9",
           "  └─HashAgg_9 1.00 cop[tiflash]  funcs:count(1)->Column#12",
-          "    └─BroadcastJoin_13 8.00 cop[tiflash]  right outer join, left key:test.fact_t.d1_k, right key:test.d1_t.d1_k, right cond:gt(test.d1_t.value, 10), other cond:gt(test.fact_t.col1, test.d1_t.value)",
+          "    └─HashJoin_13 8.00 cop[tiflash]  right outer join, equal:[eq(test.fact_t.d1_k, test.d1_t.d1_k)], right cond:gt(test.d1_t.value, 10), other cond:gt(test.fact_t.col1, test.d1_t.value)",
           "      ├─Selection_15(Build) 8.00 cop[tiflash]  not(isnull(test.fact_t.col1)), not(isnull(test.fact_t.d1_k))",
           "      │ └─TableFullScan_14 8.00 cop[tiflash] table:fact_t keep order:false, global read",
           "      └─TableFullScan_16(Probe) 2.00 cop[tiflash] table:d1_t keep order:false"
@@ -242,7 +200,7 @@
           "HashAgg_21 1.00 root  funcs:count(Column#13)->Column#12",
           "└─TableReader_22 1.00 root  data:HashAgg_12",
           "  └─HashAgg_12 1.00 cop[tiflash]  funcs:count(1)->Column#13",
-          "    └─BroadcastJoin_16 6.40 cop[tiflash]  semi join, left key:test.fact_t.d1_k, right key:test.d1_t.d1_k",
+          "    └─HashJoin_16 6.40 cop[tiflash]  semi join, equal:[eq(test.fact_t.d1_k, test.d1_t.d1_k)]",
           "      ├─Selection_20(Build) 2.00 cop[tiflash]  not(isnull(test.d1_t.d1_k))",
           "      │ └─TableFullScan_19 2.00 cop[tiflash] table:d1_t keep order:false, global read",
           "      └─Selection_18(Probe) 8.00 cop[tiflash]  not(isnull(test.fact_t.d1_k))",
@@ -255,7 +213,7 @@
           "HashAgg_21 1.00 root  funcs:count(Column#13)->Column#12",
           "└─TableReader_22 1.00 root  data:HashAgg_12",
           "  └─HashAgg_12 1.00 cop[tiflash]  funcs:count(1)->Column#13",
-          "    └─BroadcastJoin_16 6.40 cop[tiflash]  semi join, left key:test.fact_t.d1_k, right key:test.d1_t.d1_k, other cond:gt(test.d1_t.value, test.fact_t.col1)",
+          "    └─HashJoin_16 6.40 cop[tiflash]  semi join, equal:[eq(test.fact_t.d1_k, test.d1_t.d1_k)], other cond:gt(test.d1_t.value, test.fact_t.col1)",
           "      ├─Selection_20(Build) 2.00 cop[tiflash]  not(isnull(test.d1_t.d1_k)), not(isnull(test.d1_t.value))",
           "      │ └─TableFullScan_19 2.00 cop[tiflash] table:d1_t keep order:false, global read",
           "      └─Selection_18(Probe) 8.00 cop[tiflash]  not(isnull(test.fact_t.col1)), not(isnull(test.fact_t.d1_k))",
@@ -268,7 +226,7 @@
           "HashAgg_19 1.00 root  funcs:count(Column#13)->Column#12",
           "└─TableReader_20 1.00 root  data:HashAgg_12",
           "  └─HashAgg_12 1.00 cop[tiflash]  funcs:count(1)->Column#13",
-          "    └─BroadcastJoin_16 6.40 cop[tiflash]  anti semi join, left key:test.fact_t.d1_k, right key:test.d1_t.d1_k",
+          "    └─HashJoin_16 6.40 cop[tiflash]  anti semi join, equal:[eq(test.fact_t.d1_k, test.d1_t.d1_k)]",
           "      ├─TableFullScan_18(Build) 2.00 cop[tiflash] table:d1_t keep order:false, global read",
           "      └─TableFullScan_17(Probe) 8.00 cop[tiflash] table:fact_t keep order:false"
         ]
@@ -279,7 +237,7 @@
           "HashAgg_19 1.00 root  funcs:count(Column#13)->Column#12",
           "└─TableReader_20 1.00 root  data:HashAgg_12",
           "  └─HashAgg_12 1.00 cop[tiflash]  funcs:count(1)->Column#13",
-          "    └─BroadcastJoin_16 6.40 cop[tiflash]  anti semi join, left key:test.fact_t.d1_k, right key:test.d1_t.d1_k, other cond:gt(test.d1_t.value, test.fact_t.col1)",
+          "    └─HashJoin_16 6.40 cop[tiflash]  anti semi join, equal:[eq(test.fact_t.d1_k, test.d1_t.d1_k)], other cond:gt(test.d1_t.value, test.fact_t.col1)",
           "      ├─TableFullScan_18(Build) 2.00 cop[tiflash] table:d1_t keep order:false, global read",
           "      └─TableFullScan_17(Probe) 8.00 cop[tiflash] table:fact_t keep order:false"
         ]
