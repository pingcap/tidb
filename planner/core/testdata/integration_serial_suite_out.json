[
  {
    "Name": "TestSelPushDownTiFlash",
    "Cases": [
      {
        "SQL": "explain format = 'brief' select * from t where t.a > 1 and t.b = \"flash\" or t.a + 3 * t.a = 5",
        "Plan": [
          "TableReader 8000.67 root  data:Selection",
          "└─Selection 8000.67 cop[tiflash]  or(and(gt(test.t.a, 1), eq(test.t.b, \"flash\")), eq(plus(test.t.a, mul(3, test.t.a)), 5))",
          "  └─TableFullScan 10000.00 cop[tiflash] table:t keep order:false, stats:pseudo"
        ]
      },
      {
        "SQL": "explain format = 'brief' select * from t where cast(t.a as float) + 3 = 5.1",
        "Plan": [
          "Selection 10000.00 root  eq(plus(cast(test.t.a), 3), 5.1)",
          "└─TableReader 10000.00 root  data:TableFullScan",
          "  └─TableFullScan 10000.00 cop[tiflash] table:t keep order:false, stats:pseudo"
        ]
      },
      {
        "SQL": "explain format = 'brief' select * from t where b > 'a' order by convert(b, unsigned) limit 2",
        "Plan": [
          "Projection 2.00 root  test.t.a, test.t.b",
          "└─TopN 2.00 root  Column#3, offset:0, count:2",
          "  └─Projection 2.00 root  test.t.a, test.t.b, cast(test.t.b, bigint(22) UNSIGNED BINARY)->Column#3",
          "    └─TableReader 2.00 root  data:TopN",
          "      └─TopN 2.00 batchCop[tiflash]  cast(test.t.b), offset:0, count:2",
          "        └─Selection 3333.33 batchCop[tiflash]  gt(test.t.b, \"a\")",
          "          └─TableFullScan 10000.00 batchCop[tiflash] table:t keep order:false, stats:pseudo"
        ]
      },
      {
        "SQL": "explain format = 'brief' select * from t where b > 'a' order by b limit 2",
        "Plan": [
          "TopN 2.00 root  test.t.b, offset:0, count:2",
          "└─TableReader 2.00 root  data:TopN",
          "  └─TopN 2.00 batchCop[tiflash]  test.t.b, offset:0, count:2",
          "    └─Selection 3333.33 batchCop[tiflash]  gt(test.t.b, \"a\")",
          "      └─TableFullScan 10000.00 batchCop[tiflash] table:t keep order:false, stats:pseudo"
        ]
      }
    ]
  },
  {
    "Name": "TestMPPJoin",
    "Cases": [
      {
        "SQL": "explain format = 'brief' select count(*) from fact_t, d1_t where fact_t.d1_k = d1_t.d1_k",
        "Plan": [
          "HashAgg 1.00 root  funcs:count(Column#12)->Column#11",
          "└─TableReader 1.00 root  data:ExchangeSender",
          "  └─ExchangeSender 1.00 batchCop[tiflash]  ExchangeType: PassThrough",
          "    └─HashAgg 1.00 batchCop[tiflash]  funcs:count(1)->Column#12",
          "      └─HashJoin 8.00 batchCop[tiflash]  inner join, equal:[eq(test.d1_t.d1_k, test.fact_t.d1_k)]",
          "        ├─ExchangeReceiver(Build) 2.00 batchCop[tiflash]  ",
          "        │ └─ExchangeSender 2.00 batchCop[tiflash]  ExchangeType: Broadcast",
          "        │   └─Selection 2.00 batchCop[tiflash]  not(isnull(test.d1_t.d1_k))",
          "        │     └─TableFullScan 2.00 batchCop[tiflash] table:d1_t keep order:false",
          "        └─Selection(Probe) 8.00 batchCop[tiflash]  not(isnull(test.fact_t.d1_k))",
          "          └─TableFullScan 8.00 batchCop[tiflash] table:fact_t keep order:false"
        ]
      },
      {
        "SQL": "explain format = 'brief' select count(*) from fact_t, d1_t, d2_t, d3_t where fact_t.d1_k = d1_t.d1_k and fact_t.d2_k = d2_t.d2_k and fact_t.d3_k = d3_t.d3_k",
        "Plan": [
          "HashAgg 1.00 root  funcs:count(Column#18)->Column#17",
          "└─TableReader 1.00 root  data:ExchangeSender",
          "  └─ExchangeSender 1.00 batchCop[tiflash]  ExchangeType: PassThrough",
          "    └─HashAgg 1.00 batchCop[tiflash]  funcs:count(1)->Column#18",
          "      └─HashJoin 8.00 batchCop[tiflash]  inner join, equal:[eq(test.fact_t.d3_k, test.d3_t.d3_k)]",
          "        ├─ExchangeReceiver(Build) 2.00 batchCop[tiflash]  ",
          "        │ └─ExchangeSender 2.00 batchCop[tiflash]  ExchangeType: Broadcast",
          "        │   └─Selection 2.00 batchCop[tiflash]  not(isnull(test.d3_t.d3_k))",
          "        │     └─TableFullScan 2.00 batchCop[tiflash] table:d3_t keep order:false",
          "        └─HashJoin(Probe) 8.00 batchCop[tiflash]  inner join, equal:[eq(test.fact_t.d2_k, test.d2_t.d2_k)]",
          "          ├─ExchangeReceiver(Build) 2.00 batchCop[tiflash]  ",
          "          │ └─ExchangeSender 2.00 batchCop[tiflash]  ExchangeType: Broadcast",
          "          │   └─Selection 2.00 batchCop[tiflash]  not(isnull(test.d2_t.d2_k))",
          "          │     └─TableFullScan 2.00 batchCop[tiflash] table:d2_t keep order:false",
          "          └─HashJoin(Probe) 8.00 batchCop[tiflash]  inner join, equal:[eq(test.d1_t.d1_k, test.fact_t.d1_k)]",
          "            ├─ExchangeReceiver(Build) 2.00 batchCop[tiflash]  ",
          "            │ └─ExchangeSender 2.00 batchCop[tiflash]  ExchangeType: Broadcast",
          "            │   └─Selection 2.00 batchCop[tiflash]  not(isnull(test.d1_t.d1_k))",
          "            │     └─TableFullScan 2.00 batchCop[tiflash] table:d1_t keep order:false",
          "            └─Selection(Probe) 8.00 batchCop[tiflash]  not(isnull(test.fact_t.d1_k)), not(isnull(test.fact_t.d2_k)), not(isnull(test.fact_t.d3_k))",
          "              └─TableFullScan 8.00 batchCop[tiflash] table:fact_t keep order:false"
        ]
      },
      {
        "SQL": "explain format = 'brief' select count(*) from fact_t, d1_t where fact_t.d1_k = d1_t.d1_k",
        "Plan": [
          "HashAgg 1.00 root  funcs:count(Column#12)->Column#11",
          "└─TableReader 1.00 root  data:ExchangeSender",
          "  └─ExchangeSender 1.00 batchCop[tiflash]  ExchangeType: PassThrough",
          "    └─HashAgg 1.00 batchCop[tiflash]  funcs:count(1)->Column#12",
          "      └─HashJoin 8.00 batchCop[tiflash]  inner join, equal:[eq(test.d1_t.d1_k, test.fact_t.d1_k)]",
          "        ├─ExchangeReceiver(Build) 2.00 batchCop[tiflash]  ",
          "        │ └─ExchangeSender 2.00 batchCop[tiflash]  ExchangeType: Broadcast",
          "        │   └─Selection 2.00 batchCop[tiflash]  not(isnull(test.d1_t.d1_k))",
          "        │     └─TableFullScan 2.00 batchCop[tiflash] table:d1_t keep order:false",
          "        └─Selection(Probe) 8.00 batchCop[tiflash]  not(isnull(test.fact_t.d1_k))",
          "          └─TableFullScan 8.00 batchCop[tiflash] table:fact_t keep order:false"
        ]
      },
      {
        "SQL": "explain format = 'brief' select count(*) from fact_t left join d1_t on fact_t.d1_k = d1_t.d1_k",
        "Plan": [
          "StreamAgg 1.00 root  funcs:count(1)->Column#11",
          "└─TableReader 8.00 root  data:ExchangeSender",
          "  └─ExchangeSender 8.00 cop[tiflash]  ExchangeType: PassThrough",
          "    └─HashJoin 8.00 cop[tiflash]  left outer join, equal:[eq(test.fact_t.d1_k, test.d1_t.d1_k)]",
          "      ├─ExchangeReceiver(Build) 2.00 cop[tiflash]  ",
          "      │ └─ExchangeSender 2.00 cop[tiflash]  ExchangeType: Broadcast",
          "      │   └─Selection 2.00 cop[tiflash]  not(isnull(test.d1_t.d1_k))",
          "      │     └─TableFullScan 2.00 cop[tiflash] table:d1_t keep order:false",
          "      └─TableFullScan(Probe) 8.00 cop[tiflash] table:fact_t keep order:false"
        ]
      },
      {
        "SQL": "explain format = 'brief' select count(*) from fact_t right join d1_t on fact_t.d1_k = d1_t.d1_k",
        "Plan": [
          "StreamAgg 1.00 root  funcs:count(1)->Column#11",
          "└─TableReader 8.00 root  data:ExchangeSender",
          "  └─ExchangeSender 8.00 cop[tiflash]  ExchangeType: PassThrough",
          "    └─HashJoin 8.00 cop[tiflash]  right outer join, equal:[eq(test.fact_t.d1_k, test.d1_t.d1_k)]",
          "      ├─ExchangeReceiver(Build) 8.00 cop[tiflash]  ",
          "      │ └─ExchangeSender 8.00 cop[tiflash]  ExchangeType: Broadcast",
          "      │   └─Selection 8.00 cop[tiflash]  not(isnull(test.fact_t.d1_k))",
          "      │     └─TableFullScan 8.00 cop[tiflash] table:fact_t keep order:false",
          "      └─TableFullScan(Probe) 2.00 cop[tiflash] table:d1_t keep order:false"
        ]
      },
      {
        "SQL": "explain format = 'brief' select count(*) from fact_t join d1_t on fact_t.d1_k = d1_t.d1_k and fact_t.col1 > d1_t.value",
        "Plan": [
          "HashAgg 1.00 root  funcs:count(Column#12)->Column#11",
          "└─TableReader 1.00 root  data:ExchangeSender",
          "  └─ExchangeSender 1.00 batchCop[tiflash]  ExchangeType: PassThrough",
          "    └─HashAgg 1.00 batchCop[tiflash]  funcs:count(1)->Column#12",
          "      └─HashJoin 8.00 batchCop[tiflash]  inner join, equal:[eq(test.d1_t.d1_k, test.fact_t.d1_k)], other cond:gt(test.fact_t.col1, test.d1_t.value)",
          "        ├─ExchangeReceiver(Build) 2.00 batchCop[tiflash]  ",
          "        │ └─ExchangeSender 2.00 batchCop[tiflash]  ExchangeType: Broadcast",
          "        │   └─Selection 2.00 batchCop[tiflash]  not(isnull(test.d1_t.d1_k)), not(isnull(test.d1_t.value))",
          "        │     └─TableFullScan 2.00 batchCop[tiflash] table:d1_t keep order:false",
          "        └─Selection(Probe) 8.00 batchCop[tiflash]  not(isnull(test.fact_t.col1)), not(isnull(test.fact_t.d1_k))",
          "          └─TableFullScan 8.00 batchCop[tiflash] table:fact_t keep order:false"
        ]
      },
      {
        "SQL": "explain format = 'brief' select count(*) from fact_t left join d1_t on fact_t.d1_k = d1_t.d1_k and fact_t.col1 > 10",
        "Plan": [
          "StreamAgg 1.00 root  funcs:count(1)->Column#11",
          "└─TableReader 8.00 root  data:ExchangeSender",
          "  └─ExchangeSender 8.00 cop[tiflash]  ExchangeType: PassThrough",
          "    └─HashJoin 8.00 cop[tiflash]  left outer join, equal:[eq(test.fact_t.d1_k, test.d1_t.d1_k)], left cond:[gt(test.fact_t.col1, 10)]",
          "      ├─ExchangeReceiver(Build) 2.00 cop[tiflash]  ",
          "      │ └─ExchangeSender 2.00 cop[tiflash]  ExchangeType: Broadcast",
          "      │   └─Selection 2.00 cop[tiflash]  not(isnull(test.d1_t.d1_k))",
          "      │     └─TableFullScan 2.00 cop[tiflash] table:d1_t keep order:false",
          "      └─TableFullScan(Probe) 8.00 cop[tiflash] table:fact_t keep order:false"
        ]
      },
      {
        "SQL": "explain format = 'brief' select count(*) from fact_t left join d1_t on fact_t.d1_k = d1_t.d1_k and fact_t.col2 > 10 and fact_t.col1 > d1_t.value",
        "Plan": [
          "StreamAgg 1.00 root  funcs:count(1)->Column#11",
          "└─TableReader 8.00 root  data:ExchangeSender",
          "  └─ExchangeSender 8.00 cop[tiflash]  ExchangeType: PassThrough",
          "    └─HashJoin 8.00 cop[tiflash]  left outer join, equal:[eq(test.fact_t.d1_k, test.d1_t.d1_k)], left cond:[gt(test.fact_t.col2, 10)], other cond:gt(test.fact_t.col1, test.d1_t.value)",
          "      ├─ExchangeReceiver(Build) 2.00 cop[tiflash]  ",
          "      │ └─ExchangeSender 2.00 cop[tiflash]  ExchangeType: Broadcast",
          "      │   └─Selection 2.00 cop[tiflash]  not(isnull(test.d1_t.d1_k)), not(isnull(test.d1_t.value))",
          "      │     └─TableFullScan 2.00 cop[tiflash] table:d1_t keep order:false",
          "      └─TableFullScan(Probe) 8.00 cop[tiflash] table:fact_t keep order:false"
        ]
      },
      {
        "SQL": "explain format = 'brief' select count(*) from fact_t right join d1_t on fact_t.d1_k = d1_t.d1_k and d1_t.value > 10",
        "Plan": [
          "StreamAgg 1.00 root  funcs:count(1)->Column#11",
          "└─TableReader 8.00 root  data:ExchangeSender",
          "  └─ExchangeSender 8.00 cop[tiflash]  ExchangeType: PassThrough",
          "    └─HashJoin 8.00 cop[tiflash]  right outer join, equal:[eq(test.fact_t.d1_k, test.d1_t.d1_k)], right cond:gt(test.d1_t.value, 10)",
          "      ├─ExchangeReceiver(Build) 8.00 cop[tiflash]  ",
          "      │ └─ExchangeSender 8.00 cop[tiflash]  ExchangeType: Broadcast",
          "      │   └─Selection 8.00 cop[tiflash]  not(isnull(test.fact_t.d1_k))",
          "      │     └─TableFullScan 8.00 cop[tiflash] table:fact_t keep order:false",
          "      └─TableFullScan(Probe) 2.00 cop[tiflash] table:d1_t keep order:false"
        ]
      },
      {
        "SQL": "explain format = 'brief' select count(*) from fact_t right join d1_t on fact_t.d1_k = d1_t.d1_k and d1_t.value > 10 and fact_t.col1 > d1_t.value",
        "Plan": [
          "StreamAgg 1.00 root  funcs:count(1)->Column#11",
          "└─TableReader 8.00 root  data:ExchangeSender",
          "  └─ExchangeSender 8.00 cop[tiflash]  ExchangeType: PassThrough",
          "    └─HashJoin 8.00 cop[tiflash]  right outer join, equal:[eq(test.fact_t.d1_k, test.d1_t.d1_k)], right cond:gt(test.d1_t.value, 10), other cond:gt(test.fact_t.col1, test.d1_t.value)",
          "      ├─ExchangeReceiver(Build) 8.00 cop[tiflash]  ",
          "      │ └─ExchangeSender 8.00 cop[tiflash]  ExchangeType: Broadcast",
          "      │   └─Selection 8.00 cop[tiflash]  not(isnull(test.fact_t.col1)), not(isnull(test.fact_t.d1_k))",
          "      │     └─TableFullScan 8.00 cop[tiflash] table:fact_t keep order:false",
          "      └─TableFullScan(Probe) 2.00 cop[tiflash] table:d1_t keep order:false"
        ]
      },
      {
        "SQL": "explain format = 'brief' select count(*) from fact_t where exists (select 1 from d1_t where d1_k = fact_t.d1_k)",
        "Plan": [
          "StreamAgg 1.00 root  funcs:count(1)->Column#12",
          "└─TableReader 6.40 root  data:ExchangeSender",
          "  └─ExchangeSender 6.40 cop[tiflash]  ExchangeType: PassThrough",
          "    └─HashJoin 6.40 cop[tiflash]  semi join, equal:[eq(test.fact_t.d1_k, test.d1_t.d1_k)]",
          "      ├─ExchangeReceiver(Build) 2.00 cop[tiflash]  ",
          "      │ └─ExchangeSender 2.00 cop[tiflash]  ExchangeType: Broadcast",
          "      │   └─Selection 2.00 cop[tiflash]  not(isnull(test.d1_t.d1_k))",
          "      │     └─TableFullScan 2.00 cop[tiflash] table:d1_t keep order:false",
          "      └─Selection(Probe) 8.00 cop[tiflash]  not(isnull(test.fact_t.d1_k))",
          "        └─TableFullScan 8.00 cop[tiflash] table:fact_t keep order:false"
        ]
      },
      {
        "SQL": "explain format = 'brief' select count(*) from fact_t where exists (select 1 from d1_t where d1_k = fact_t.d1_k and value > fact_t.col1)",
        "Plan": [
          "StreamAgg 1.00 root  funcs:count(1)->Column#12",
          "└─TableReader 6.40 root  data:ExchangeSender",
          "  └─ExchangeSender 6.40 cop[tiflash]  ExchangeType: PassThrough",
          "    └─HashJoin 6.40 cop[tiflash]  semi join, equal:[eq(test.fact_t.d1_k, test.d1_t.d1_k)], other cond:gt(test.d1_t.value, test.fact_t.col1)",
          "      ├─ExchangeReceiver(Build) 2.00 cop[tiflash]  ",
          "      │ └─ExchangeSender 2.00 cop[tiflash]  ExchangeType: Broadcast",
          "      │   └─Selection 2.00 cop[tiflash]  not(isnull(test.d1_t.d1_k)), not(isnull(test.d1_t.value))",
          "      │     └─TableFullScan 2.00 cop[tiflash] table:d1_t keep order:false",
          "      └─Selection(Probe) 8.00 cop[tiflash]  not(isnull(test.fact_t.col1)), not(isnull(test.fact_t.d1_k))",
          "        └─TableFullScan 8.00 cop[tiflash] table:fact_t keep order:false"
        ]
      },
      {
        "SQL": "explain format = 'brief' select count(*) from fact_t where not exists (select 1 from d1_t where d1_k = fact_t.d1_k)",
        "Plan": [
          "StreamAgg 1.00 root  funcs:count(1)->Column#12",
          "└─TableReader 6.40 root  data:ExchangeSender",
          "  └─ExchangeSender 6.40 cop[tiflash]  ExchangeType: PassThrough",
          "    └─HashJoin 6.40 cop[tiflash]  anti semi join, equal:[eq(test.fact_t.d1_k, test.d1_t.d1_k)]",
          "      ├─ExchangeReceiver(Build) 2.00 cop[tiflash]  ",
          "      │ └─ExchangeSender 2.00 cop[tiflash]  ExchangeType: Broadcast",
          "      │   └─TableFullScan 2.00 cop[tiflash] table:d1_t keep order:false",
          "      └─TableFullScan(Probe) 8.00 cop[tiflash] table:fact_t keep order:false"
        ]
      },
      {
        "SQL": "explain format = 'brief' select count(*) from fact_t where not exists (select 1 from d1_t where d1_k = fact_t.d1_k and value > fact_t.col1)",
        "Plan": [
          "StreamAgg 1.00 root  funcs:count(1)->Column#12",
          "└─TableReader 6.40 root  data:ExchangeSender",
          "  └─ExchangeSender 6.40 cop[tiflash]  ExchangeType: PassThrough",
          "    └─HashJoin 6.40 cop[tiflash]  anti semi join, equal:[eq(test.fact_t.d1_k, test.d1_t.d1_k)], other cond:gt(test.d1_t.value, test.fact_t.col1)",
          "      ├─ExchangeReceiver(Build) 2.00 cop[tiflash]  ",
          "      │ └─ExchangeSender 2.00 cop[tiflash]  ExchangeType: Broadcast",
          "      │   └─TableFullScan 2.00 cop[tiflash] table:d1_t keep order:false",
          "      └─TableFullScan(Probe) 8.00 cop[tiflash] table:fact_t keep order:false"
        ]
      }
    ]
  },
  {
    "Name": "TestMPPShuffledJoin",
    "Cases": [
      {
        "SQL": "explain format = 'brief' select count(*) from fact_t, d1_t where fact_t.d1_k = d1_t.d1_k",
        "Plan": [
          "HashAgg 1.00 root  funcs:count(Column#12)->Column#11",
          "└─TableReader 1.00 root  data:ExchangeSender",
          "  └─ExchangeSender 1.00 batchCop[tiflash]  ExchangeType: PassThrough",
          "    └─HashAgg 1.00 batchCop[tiflash]  funcs:count(1)->Column#12",
          "      └─HashJoin 32.00 batchCop[tiflash]  inner join, equal:[eq(test.d1_t.d1_k, test.fact_t.d1_k)]",
          "        ├─ExchangeReceiver(Build) 4.00 batchCop[tiflash]  ",
          "        │ └─ExchangeSender 4.00 batchCop[tiflash]  ExchangeType: HashPartition, Hash Cols: test.d1_t.d1_k",
          "        │   └─Selection 4.00 batchCop[tiflash]  not(isnull(test.d1_t.d1_k))",
          "        │     └─TableFullScan 4.00 batchCop[tiflash] table:d1_t keep order:false",
          "        └─ExchangeReceiver(Probe) 16.00 batchCop[tiflash]  ",
          "          └─ExchangeSender 16.00 batchCop[tiflash]  ExchangeType: HashPartition, Hash Cols: test.fact_t.d1_k",
          "            └─Selection 16.00 batchCop[tiflash]  not(isnull(test.fact_t.d1_k))",
          "              └─TableFullScan 16.00 batchCop[tiflash] table:fact_t keep order:false"
        ]
      },
      {
        "SQL": "explain format = 'brief' select count(*) from fact_t, d1_t, d2_t, d3_t where fact_t.d1_k = d1_t.d1_k and fact_t.d2_k = d2_t.d2_k and fact_t.d3_k = d3_t.d3_k",
        "Plan": [
          "HashAgg 1.00 root  funcs:count(Column#18)->Column#17",
          "└─TableReader 1.00 root  data:ExchangeSender",
          "  └─ExchangeSender 1.00 batchCop[tiflash]  ExchangeType: PassThrough",
          "    └─HashAgg 1.00 batchCop[tiflash]  funcs:count(1)->Column#18",
          "      └─HashJoin 128.00 batchCop[tiflash]  inner join, equal:[eq(test.fact_t.d3_k, test.d3_t.d3_k)]",
          "        ├─ExchangeReceiver(Build) 4.00 batchCop[tiflash]  ",
          "        │ └─ExchangeSender 4.00 batchCop[tiflash]  ExchangeType: HashPartition, Hash Cols: test.d3_t.d3_k",
          "        │   └─Selection 4.00 batchCop[tiflash]  not(isnull(test.d3_t.d3_k))",
          "        │     └─TableFullScan 4.00 batchCop[tiflash] table:d3_t keep order:false",
          "        └─ExchangeReceiver(Probe) 64.00 batchCop[tiflash]  ",
          "          └─ExchangeSender 64.00 batchCop[tiflash]  ExchangeType: HashPartition, Hash Cols: test.fact_t.d3_k",
          "            └─HashJoin 64.00 batchCop[tiflash]  inner join, equal:[eq(test.fact_t.d2_k, test.d2_t.d2_k)]",
          "              ├─ExchangeReceiver(Build) 4.00 batchCop[tiflash]  ",
          "              │ └─ExchangeSender 4.00 batchCop[tiflash]  ExchangeType: HashPartition, Hash Cols: test.d2_t.d2_k",
          "              │   └─Selection 4.00 batchCop[tiflash]  not(isnull(test.d2_t.d2_k))",
          "              │     └─TableFullScan 4.00 batchCop[tiflash] table:d2_t keep order:false",
          "              └─ExchangeReceiver(Probe) 32.00 batchCop[tiflash]  ",
          "                └─ExchangeSender 32.00 batchCop[tiflash]  ExchangeType: HashPartition, Hash Cols: test.fact_t.d2_k",
          "                  └─HashJoin 32.00 batchCop[tiflash]  inner join, equal:[eq(test.d1_t.d1_k, test.fact_t.d1_k)]",
          "                    ├─ExchangeReceiver(Build) 4.00 batchCop[tiflash]  ",
          "                    │ └─ExchangeSender 4.00 batchCop[tiflash]  ExchangeType: HashPartition, Hash Cols: test.d1_t.d1_k",
          "                    │   └─Selection 4.00 batchCop[tiflash]  not(isnull(test.d1_t.d1_k))",
          "                    │     └─TableFullScan 4.00 batchCop[tiflash] table:d1_t keep order:false",
          "                    └─ExchangeReceiver(Probe) 16.00 batchCop[tiflash]  ",
          "                      └─ExchangeSender 16.00 batchCop[tiflash]  ExchangeType: HashPartition, Hash Cols: test.fact_t.d1_k",
          "                        └─Selection 16.00 batchCop[tiflash]  not(isnull(test.fact_t.d1_k)), not(isnull(test.fact_t.d2_k)), not(isnull(test.fact_t.d3_k))",
          "                          └─TableFullScan 16.00 batchCop[tiflash] table:fact_t keep order:false"
        ]
      },
      {
        "SQL": "explain format = 'brief' select count(*) from fact_t, d1_t where fact_t.d1_k = d1_t.d1_k",
        "Plan": [
          "HashAgg 1.00 root  funcs:count(Column#12)->Column#11",
          "└─TableReader 1.00 root  data:ExchangeSender",
          "  └─ExchangeSender 1.00 batchCop[tiflash]  ExchangeType: PassThrough",
          "    └─HashAgg 1.00 batchCop[tiflash]  funcs:count(1)->Column#12",
          "      └─HashJoin 32.00 batchCop[tiflash]  inner join, equal:[eq(test.d1_t.d1_k, test.fact_t.d1_k)]",
          "        ├─ExchangeReceiver(Build) 4.00 batchCop[tiflash]  ",
          "        │ └─ExchangeSender 4.00 batchCop[tiflash]  ExchangeType: HashPartition, Hash Cols: test.d1_t.d1_k",
          "        │   └─Selection 4.00 batchCop[tiflash]  not(isnull(test.d1_t.d1_k))",
          "        │     └─TableFullScan 4.00 batchCop[tiflash] table:d1_t keep order:false",
          "        └─ExchangeReceiver(Probe) 16.00 batchCop[tiflash]  ",
          "          └─ExchangeSender 16.00 batchCop[tiflash]  ExchangeType: HashPartition, Hash Cols: test.fact_t.d1_k",
          "            └─Selection 16.00 batchCop[tiflash]  not(isnull(test.fact_t.d1_k))",
          "              └─TableFullScan 16.00 batchCop[tiflash] table:fact_t keep order:false"
        ]
      },
      {
        "SQL": "explain format = 'brief' select count(*) from fact_t, d1_t, d2_t, d3_t where fact_t.d1_k = d1_t.d1_k and fact_t.d1_k = d2_t.value and fact_t.d1_k = d3_t.value",
        "Plan": [
          "HashAgg 1.00 root  funcs:count(Column#18)->Column#17",
          "└─TableReader 1.00 root  data:ExchangeSender",
          "  └─ExchangeSender 1.00 batchCop[tiflash]  ExchangeType: PassThrough",
          "    └─HashAgg 1.00 batchCop[tiflash]  funcs:count(1)->Column#18",
          "      └─HashJoin 128.00 batchCop[tiflash]  inner join, equal:[eq(test.fact_t.d1_k, test.d3_t.value)]",
          "        ├─ExchangeReceiver(Build) 4.00 batchCop[tiflash]  ",
          "        │ └─ExchangeSender 4.00 batchCop[tiflash]  ExchangeType: HashPartition, Hash Cols: test.d3_t.value",
          "        │   └─Selection 4.00 batchCop[tiflash]  not(isnull(test.d3_t.value))",
          "        │     └─TableFullScan 4.00 batchCop[tiflash] table:d3_t keep order:false",
          "        └─HashJoin(Probe) 64.00 batchCop[tiflash]  inner join, equal:[eq(test.fact_t.d1_k, test.d2_t.value)]",
          "          ├─ExchangeReceiver(Build) 4.00 batchCop[tiflash]  ",
          "          │ └─ExchangeSender 4.00 batchCop[tiflash]  ExchangeType: HashPartition, Hash Cols: test.d2_t.value",
          "          │   └─Selection 4.00 batchCop[tiflash]  not(isnull(test.d2_t.value))",
          "          │     └─TableFullScan 4.00 batchCop[tiflash] table:d2_t keep order:false",
          "          └─HashJoin(Probe) 32.00 batchCop[tiflash]  inner join, equal:[eq(test.d1_t.d1_k, test.fact_t.d1_k)]",
          "            ├─ExchangeReceiver(Build) 4.00 batchCop[tiflash]  ",
          "            │ └─ExchangeSender 4.00 batchCop[tiflash]  ExchangeType: HashPartition, Hash Cols: test.d1_t.d1_k",
          "            │   └─Selection 4.00 batchCop[tiflash]  not(isnull(test.d1_t.d1_k))",
          "            │     └─TableFullScan 4.00 batchCop[tiflash] table:d1_t keep order:false",
          "            └─ExchangeReceiver(Probe) 16.00 batchCop[tiflash]  ",
          "              └─ExchangeSender 16.00 batchCop[tiflash]  ExchangeType: HashPartition, Hash Cols: test.fact_t.d1_k",
          "                └─Selection 16.00 batchCop[tiflash]  not(isnull(test.fact_t.d1_k))",
          "                  └─TableFullScan 16.00 batchCop[tiflash] table:fact_t keep order:false"
        ]
      },
      {
        "SQL": "explain format = 'brief' select count(*) from fact_t left join d1_t on fact_t.d1_k = d1_t.d1_k",
        "Plan": [
          "HashAgg 1.00 root  funcs:count(Column#12)->Column#11",
          "└─TableReader 1.00 root  data:ExchangeSender",
          "  └─ExchangeSender 1.00 batchCop[tiflash]  ExchangeType: PassThrough",
          "    └─HashAgg 1.00 batchCop[tiflash]  funcs:count(1)->Column#12",
          "      └─HashJoin 32.00 batchCop[tiflash]  left outer join, equal:[eq(test.fact_t.d1_k, test.d1_t.d1_k)]",
          "        ├─ExchangeReceiver(Build) 4.00 batchCop[tiflash]  ",
          "        │ └─ExchangeSender 4.00 batchCop[tiflash]  ExchangeType: HashPartition, Hash Cols: test.d1_t.d1_k",
          "        │   └─Selection 4.00 batchCop[tiflash]  not(isnull(test.d1_t.d1_k))",
          "        │     └─TableFullScan 4.00 batchCop[tiflash] table:d1_t keep order:false",
          "        └─ExchangeReceiver(Probe) 16.00 batchCop[tiflash]  ",
          "          └─ExchangeSender 16.00 batchCop[tiflash]  ExchangeType: HashPartition, Hash Cols: test.fact_t.d1_k",
          "            └─TableFullScan 16.00 batchCop[tiflash] table:fact_t keep order:false"
        ]
      },
      {
        "SQL": "explain format = 'brief' select count(*) from fact_t right join d1_t on fact_t.d1_k = d1_t.d1_k",
        "Plan": [
          "HashAgg 1.00 root  funcs:count(Column#12)->Column#11",
          "└─TableReader 1.00 root  data:ExchangeSender",
          "  └─ExchangeSender 1.00 batchCop[tiflash]  ExchangeType: PassThrough",
          "    └─HashAgg 1.00 batchCop[tiflash]  funcs:count(1)->Column#12",
          "      └─HashJoin 32.00 batchCop[tiflash]  right outer join, equal:[eq(test.fact_t.d1_k, test.d1_t.d1_k)]",
          "        ├─ExchangeReceiver(Build) 16.00 batchCop[tiflash]  ",
          "        │ └─ExchangeSender 16.00 batchCop[tiflash]  ExchangeType: HashPartition, Hash Cols: test.fact_t.d1_k",
          "        │   └─Selection 16.00 batchCop[tiflash]  not(isnull(test.fact_t.d1_k))",
          "        │     └─TableFullScan 16.00 batchCop[tiflash] table:fact_t keep order:false",
          "        └─ExchangeReceiver(Probe) 4.00 batchCop[tiflash]  ",
          "          └─ExchangeSender 4.00 batchCop[tiflash]  ExchangeType: HashPartition, Hash Cols: test.d1_t.d1_k",
          "            └─TableFullScan 4.00 batchCop[tiflash] table:d1_t keep order:false"
        ]
      },
      {
        "SQL": "explain format = 'brief' select count(*) from fact_t join d1_t on fact_t.d1_k = d1_t.d1_k and fact_t.col1 > d1_t.value",
        "Plan": [
          "HashAgg 1.00 root  funcs:count(Column#12)->Column#11",
          "└─TableReader 1.00 root  data:ExchangeSender",
          "  └─ExchangeSender 1.00 batchCop[tiflash]  ExchangeType: PassThrough",
          "    └─HashAgg 1.00 batchCop[tiflash]  funcs:count(1)->Column#12",
          "      └─HashJoin 32.00 batchCop[tiflash]  inner join, equal:[eq(test.d1_t.d1_k, test.fact_t.d1_k)], other cond:gt(test.fact_t.col1, test.d1_t.value)",
          "        ├─ExchangeReceiver(Build) 4.00 batchCop[tiflash]  ",
          "        │ └─ExchangeSender 4.00 batchCop[tiflash]  ExchangeType: HashPartition, Hash Cols: test.d1_t.d1_k",
          "        │   └─Selection 4.00 batchCop[tiflash]  not(isnull(test.d1_t.d1_k)), not(isnull(test.d1_t.value))",
          "        │     └─TableFullScan 4.00 batchCop[tiflash] table:d1_t keep order:false",
          "        └─ExchangeReceiver(Probe) 16.00 batchCop[tiflash]  ",
          "          └─ExchangeSender 16.00 batchCop[tiflash]  ExchangeType: HashPartition, Hash Cols: test.fact_t.d1_k",
          "            └─Selection 16.00 batchCop[tiflash]  not(isnull(test.fact_t.col1)), not(isnull(test.fact_t.d1_k))",
          "              └─TableFullScan 16.00 batchCop[tiflash] table:fact_t keep order:false"
        ]
      },
      {
        "SQL": "explain format = 'brief' select count(*) from fact_t left join d1_t on fact_t.d1_k = d1_t.d1_k and fact_t.col1 > 10",
        "Plan": [
          "HashAgg 1.00 root  funcs:count(Column#12)->Column#11",
          "└─TableReader 1.00 root  data:ExchangeSender",
          "  └─ExchangeSender 1.00 batchCop[tiflash]  ExchangeType: PassThrough",
          "    └─HashAgg 1.00 batchCop[tiflash]  funcs:count(1)->Column#12",
          "      └─HashJoin 32.00 batchCop[tiflash]  left outer join, equal:[eq(test.fact_t.d1_k, test.d1_t.d1_k)], left cond:[gt(test.fact_t.col1, 10)]",
          "        ├─ExchangeReceiver(Build) 4.00 batchCop[tiflash]  ",
          "        │ └─ExchangeSender 4.00 batchCop[tiflash]  ExchangeType: HashPartition, Hash Cols: test.d1_t.d1_k",
          "        │   └─Selection 4.00 batchCop[tiflash]  not(isnull(test.d1_t.d1_k))",
          "        │     └─TableFullScan 4.00 batchCop[tiflash] table:d1_t keep order:false",
          "        └─ExchangeReceiver(Probe) 16.00 batchCop[tiflash]  ",
          "          └─ExchangeSender 16.00 batchCop[tiflash]  ExchangeType: HashPartition, Hash Cols: test.fact_t.d1_k",
          "            └─TableFullScan 16.00 batchCop[tiflash] table:fact_t keep order:false"
        ]
      },
      {
        "SQL": "explain format = 'brief' select count(*) from (select case when t1.col1 is null then t2.col1 + 5 else 10 end as col1, t2.d1_k as d1_k from fact_t t1 right join fact_t t2 on t1.d1_k = t2.d1_k) fact_t join d1_t on fact_t.d1_k = d1_t.d1_k and fact_t.col1 > 5",
        "Plan": [
          "HashAgg 1.00 root  funcs:count(Column#22)->Column#19",
          "└─TableReader 1.00 root  data:ExchangeSender",
          "  └─ExchangeSender 1.00 batchCop[tiflash]  ExchangeType: PassThrough",
          "    └─HashAgg 1.00 batchCop[tiflash]  funcs:count(1)->Column#22",
          "      └─HashJoin 204.80 batchCop[tiflash]  inner join, equal:[eq(test.d1_t.d1_k, test.fact_t.d1_k)]",
          "        ├─ExchangeReceiver(Build) 4.00 batchCop[tiflash]  ",
          "        │ └─ExchangeSender 4.00 batchCop[tiflash]  ExchangeType: HashPartition, Hash Cols: test.d1_t.d1_k",
          "        │   └─Selection 4.00 batchCop[tiflash]  not(isnull(test.d1_t.d1_k))",
          "        │     └─TableFullScan 4.00 batchCop[tiflash] table:d1_t keep order:false",
          "        └─Projection(Probe) 102.40 batchCop[tiflash]  test.fact_t.d1_k",
          "          └─Selection 102.40 batchCop[tiflash]  gt(case(isnull(test.fact_t.col1), plus(test.fact_t.col1, 5), 10), 5)",
          "            └─HashJoin 128.00 batchCop[tiflash]  right outer join, equal:[eq(test.fact_t.d1_k, test.fact_t.d1_k)]",
          "              ├─ExchangeReceiver(Build) 16.00 batchCop[tiflash]  ",
          "              │ └─ExchangeSender 16.00 batchCop[tiflash]  ExchangeType: HashPartition, Hash Cols: test.fact_t.d1_k",
          "              │   └─Selection 16.00 batchCop[tiflash]  not(isnull(test.fact_t.d1_k))",
          "              │     └─TableFullScan 16.00 batchCop[tiflash] table:t1 keep order:false",
          "              └─ExchangeReceiver(Probe) 16.00 batchCop[tiflash]  ",
          "                └─ExchangeSender 16.00 batchCop[tiflash]  ExchangeType: HashPartition, Hash Cols: test.fact_t.d1_k",
          "                  └─Selection 16.00 batchCop[tiflash]  not(isnull(test.fact_t.d1_k))",
          "                    └─TableFullScan 16.00 batchCop[tiflash] table:t2 keep order:false"
        ]
      },
      {
        "SQL": "explain format = 'brief' select count(*) from fact_t left join d1_t on fact_t.d1_k = d1_t.d1_k and fact_t.col2 > 10 and fact_t.col1 > d1_t.value",
        "Plan": [
          "HashAgg 1.00 root  funcs:count(Column#12)->Column#11",
          "└─TableReader 1.00 root  data:ExchangeSender",
          "  └─ExchangeSender 1.00 batchCop[tiflash]  ExchangeType: PassThrough",
          "    └─HashAgg 1.00 batchCop[tiflash]  funcs:count(1)->Column#12",
          "      └─HashJoin 32.00 batchCop[tiflash]  left outer join, equal:[eq(test.fact_t.d1_k, test.d1_t.d1_k)], left cond:[gt(test.fact_t.col2, 10)], other cond:gt(test.fact_t.col1, test.d1_t.value)",
          "        ├─ExchangeReceiver(Build) 4.00 batchCop[tiflash]  ",
          "        │ └─ExchangeSender 4.00 batchCop[tiflash]  ExchangeType: HashPartition, Hash Cols: test.d1_t.d1_k",
          "        │   └─Selection 4.00 batchCop[tiflash]  not(isnull(test.d1_t.d1_k)), not(isnull(test.d1_t.value))",
          "        │     └─TableFullScan 4.00 batchCop[tiflash] table:d1_t keep order:false",
          "        └─ExchangeReceiver(Probe) 16.00 batchCop[tiflash]  ",
          "          └─ExchangeSender 16.00 batchCop[tiflash]  ExchangeType: HashPartition, Hash Cols: test.fact_t.d1_k",
          "            └─TableFullScan 16.00 batchCop[tiflash] table:fact_t keep order:false"
        ]
      },
      {
        "SQL": "explain format = 'brief' select count(*) from fact_t right join d1_t on fact_t.d1_k = d1_t.d1_k and d1_t.value > 10",
        "Plan": [
          "HashAgg 1.00 root  funcs:count(Column#12)->Column#11",
          "└─TableReader 1.00 root  data:ExchangeSender",
          "  └─ExchangeSender 1.00 batchCop[tiflash]  ExchangeType: PassThrough",
          "    └─HashAgg 1.00 batchCop[tiflash]  funcs:count(1)->Column#12",
          "      └─HashJoin 32.00 batchCop[tiflash]  right outer join, equal:[eq(test.fact_t.d1_k, test.d1_t.d1_k)], right cond:gt(test.d1_t.value, 10)",
          "        ├─ExchangeReceiver(Build) 16.00 batchCop[tiflash]  ",
          "        │ └─ExchangeSender 16.00 batchCop[tiflash]  ExchangeType: HashPartition, Hash Cols: test.fact_t.d1_k",
          "        │   └─Selection 16.00 batchCop[tiflash]  not(isnull(test.fact_t.d1_k))",
          "        │     └─TableFullScan 16.00 batchCop[tiflash] table:fact_t keep order:false",
          "        └─ExchangeReceiver(Probe) 4.00 batchCop[tiflash]  ",
          "          └─ExchangeSender 4.00 batchCop[tiflash]  ExchangeType: HashPartition, Hash Cols: test.d1_t.d1_k",
          "            └─TableFullScan 4.00 batchCop[tiflash] table:d1_t keep order:false"
        ]
      },
      {
        "SQL": "explain format = 'brief' select count(*) from fact_t right join d1_t on fact_t.d1_k = d1_t.d1_k and d1_t.value > 10 and fact_t.col1 > d1_t.value",
        "Plan": [
          "HashAgg 1.00 root  funcs:count(Column#12)->Column#11",
          "└─TableReader 1.00 root  data:ExchangeSender",
          "  └─ExchangeSender 1.00 batchCop[tiflash]  ExchangeType: PassThrough",
          "    └─HashAgg 1.00 batchCop[tiflash]  funcs:count(1)->Column#12",
          "      └─HashJoin 32.00 batchCop[tiflash]  right outer join, equal:[eq(test.fact_t.d1_k, test.d1_t.d1_k)], right cond:gt(test.d1_t.value, 10), other cond:gt(test.fact_t.col1, test.d1_t.value)",
          "        ├─ExchangeReceiver(Build) 16.00 batchCop[tiflash]  ",
          "        │ └─ExchangeSender 16.00 batchCop[tiflash]  ExchangeType: HashPartition, Hash Cols: test.fact_t.d1_k",
          "        │   └─Selection 16.00 batchCop[tiflash]  not(isnull(test.fact_t.col1)), not(isnull(test.fact_t.d1_k))",
          "        │     └─TableFullScan 16.00 batchCop[tiflash] table:fact_t keep order:false",
          "        └─ExchangeReceiver(Probe) 4.00 batchCop[tiflash]  ",
          "          └─ExchangeSender 4.00 batchCop[tiflash]  ExchangeType: HashPartition, Hash Cols: test.d1_t.d1_k",
          "            └─TableFullScan 4.00 batchCop[tiflash] table:d1_t keep order:false"
        ]
      },
      {
        "SQL": "explain format = 'brief' select count(*) from fact_t where exists (select 1 from d1_t where d1_k = fact_t.d1_k)",
        "Plan": [
          "HashAgg 1.00 root  funcs:count(Column#13)->Column#12",
          "└─TableReader 1.00 root  data:ExchangeSender",
          "  └─ExchangeSender 1.00 batchCop[tiflash]  ExchangeType: PassThrough",
          "    └─HashAgg 1.00 batchCop[tiflash]  funcs:count(1)->Column#13",
          "      └─HashJoin 12.80 batchCop[tiflash]  semi join, equal:[eq(test.fact_t.d1_k, test.d1_t.d1_k)]",
          "        ├─ExchangeReceiver(Build) 4.00 batchCop[tiflash]  ",
          "        │ └─ExchangeSender 4.00 batchCop[tiflash]  ExchangeType: HashPartition, Hash Cols: test.d1_t.d1_k",
          "        │   └─Selection 4.00 batchCop[tiflash]  not(isnull(test.d1_t.d1_k))",
          "        │     └─TableFullScan 4.00 batchCop[tiflash] table:d1_t keep order:false",
          "        └─ExchangeReceiver(Probe) 16.00 batchCop[tiflash]  ",
          "          └─ExchangeSender 16.00 batchCop[tiflash]  ExchangeType: HashPartition, Hash Cols: test.fact_t.d1_k",
          "            └─Selection 16.00 batchCop[tiflash]  not(isnull(test.fact_t.d1_k))",
          "              └─TableFullScan 16.00 batchCop[tiflash] table:fact_t keep order:false"
        ]
      },
      {
        "SQL": "explain format = 'brief' select count(*) from fact_t where exists (select 1 from d1_t where d1_k = fact_t.d1_k and value > fact_t.col1)",
        "Plan": [
          "HashAgg 1.00 root  funcs:count(Column#13)->Column#12",
          "└─TableReader 1.00 root  data:ExchangeSender",
          "  └─ExchangeSender 1.00 batchCop[tiflash]  ExchangeType: PassThrough",
          "    └─HashAgg 1.00 batchCop[tiflash]  funcs:count(1)->Column#13",
          "      └─HashJoin 12.80 batchCop[tiflash]  semi join, equal:[eq(test.fact_t.d1_k, test.d1_t.d1_k)], other cond:gt(test.d1_t.value, test.fact_t.col1)",
          "        ├─ExchangeReceiver(Build) 4.00 batchCop[tiflash]  ",
          "        │ └─ExchangeSender 4.00 batchCop[tiflash]  ExchangeType: HashPartition, Hash Cols: test.d1_t.d1_k",
          "        │   └─Selection 4.00 batchCop[tiflash]  not(isnull(test.d1_t.d1_k)), not(isnull(test.d1_t.value))",
          "        │     └─TableFullScan 4.00 batchCop[tiflash] table:d1_t keep order:false",
          "        └─ExchangeReceiver(Probe) 16.00 batchCop[tiflash]  ",
          "          └─ExchangeSender 16.00 batchCop[tiflash]  ExchangeType: HashPartition, Hash Cols: test.fact_t.d1_k",
          "            └─Selection 16.00 batchCop[tiflash]  not(isnull(test.fact_t.col1)), not(isnull(test.fact_t.d1_k))",
          "              └─TableFullScan 16.00 batchCop[tiflash] table:fact_t keep order:false"
        ]
      },
      {
        "SQL": "explain format = 'brief' select count(*) from fact_t where not exists (select 1 from d1_t where d1_k = fact_t.d1_k)",
        "Plan": [
          "HashAgg 1.00 root  funcs:count(Column#13)->Column#12",
          "└─TableReader 1.00 root  data:ExchangeSender",
          "  └─ExchangeSender 1.00 batchCop[tiflash]  ExchangeType: PassThrough",
          "    └─HashAgg 1.00 batchCop[tiflash]  funcs:count(1)->Column#13",
          "      └─HashJoin 12.80 batchCop[tiflash]  anti semi join, equal:[eq(test.fact_t.d1_k, test.d1_t.d1_k)]",
          "        ├─ExchangeReceiver(Build) 4.00 batchCop[tiflash]  ",
          "        │ └─ExchangeSender 4.00 batchCop[tiflash]  ExchangeType: HashPartition, Hash Cols: test.d1_t.d1_k",
          "        │   └─TableFullScan 4.00 batchCop[tiflash] table:d1_t keep order:false",
          "        └─ExchangeReceiver(Probe) 16.00 batchCop[tiflash]  ",
          "          └─ExchangeSender 16.00 batchCop[tiflash]  ExchangeType: HashPartition, Hash Cols: test.fact_t.d1_k",
          "            └─TableFullScan 16.00 batchCop[tiflash] table:fact_t keep order:false"
        ]
      },
      {
        "SQL": "explain format = 'brief' select count(*) from fact_t where not exists (select 1 from d1_t where d1_k = fact_t.d1_k and value > fact_t.col1)",
        "Plan": [
          "HashAgg 1.00 root  funcs:count(Column#13)->Column#12",
          "└─TableReader 1.00 root  data:ExchangeSender",
          "  └─ExchangeSender 1.00 batchCop[tiflash]  ExchangeType: PassThrough",
          "    └─HashAgg 1.00 batchCop[tiflash]  funcs:count(1)->Column#13",
          "      └─HashJoin 12.80 batchCop[tiflash]  anti semi join, equal:[eq(test.fact_t.d1_k, test.d1_t.d1_k)], other cond:gt(test.d1_t.value, test.fact_t.col1)",
          "        ├─ExchangeReceiver(Build) 4.00 batchCop[tiflash]  ",
          "        │ └─ExchangeSender 4.00 batchCop[tiflash]  ExchangeType: HashPartition, Hash Cols: test.d1_t.d1_k",
          "        │   └─TableFullScan 4.00 batchCop[tiflash] table:d1_t keep order:false",
          "        └─ExchangeReceiver(Probe) 16.00 batchCop[tiflash]  ",
          "          └─ExchangeSender 16.00 batchCop[tiflash]  ExchangeType: HashPartition, Hash Cols: test.fact_t.d1_k",
          "            └─TableFullScan 16.00 batchCop[tiflash] table:fact_t keep order:false"
        ]
      }
    ]
  },
  {
    "Name": "TestBroadcastJoin",
    "Cases": [
      {
        "SQL": "explain format = 'brief' select /*+ broadcast_join(fact_t,d1_t) */ count(*) from fact_t, d1_t where fact_t.d1_k = d1_t.d1_k",
        "Plan": [
          "HashAgg 1.00 root  funcs:count(Column#12)->Column#11",
          "└─TableReader 1.00 root  data:HashAgg",
          "  └─HashAgg 1.00 batchCop[tiflash]  funcs:count(1)->Column#12",
          "    └─HashJoin 8.00 batchCop[tiflash]  inner join, equal:[eq(test.fact_t.d1_k, test.d1_t.d1_k)]",
          "      ├─Selection(Build) 2.00 batchCop[tiflash]  not(isnull(test.d1_t.d1_k))",
          "      │ └─TableFullScan 2.00 batchCop[tiflash] table:d1_t keep order:false, global read",
          "      └─Selection(Probe) 8.00 batchCop[tiflash]  not(isnull(test.fact_t.d1_k))",
          "        └─TableFullScan 8.00 batchCop[tiflash] table:fact_t keep order:false"
        ]
      },
      {
        "SQL": "explain format = 'brief' select /*+ broadcast_join(fact_t,d1_t,d2_t,d3_t) */ count(*) from fact_t, d1_t, d2_t, d3_t where fact_t.d1_k = d1_t.d1_k and fact_t.d2_k = d2_t.d2_k and fact_t.d3_k = d3_t.d3_k",
        "Plan": [
          "HashAgg 1.00 root  funcs:count(Column#18)->Column#17",
          "└─TableReader 1.00 root  data:HashAgg",
          "  └─HashAgg 1.00 batchCop[tiflash]  funcs:count(1)->Column#18",
          "    └─HashJoin 8.00 batchCop[tiflash]  inner join, equal:[eq(test.fact_t.d3_k, test.d3_t.d3_k)]",
          "      ├─Selection(Build) 2.00 batchCop[tiflash]  not(isnull(test.d3_t.d3_k))",
          "      │ └─TableFullScan 2.00 batchCop[tiflash] table:d3_t keep order:false, global read",
          "      └─HashJoin(Probe) 8.00 batchCop[tiflash]  inner join, equal:[eq(test.fact_t.d2_k, test.d2_t.d2_k)]",
          "        ├─Selection(Build) 2.00 batchCop[tiflash]  not(isnull(test.d2_t.d2_k))",
          "        │ └─TableFullScan 2.00 batchCop[tiflash] table:d2_t keep order:false, global read",
          "        └─HashJoin(Probe) 8.00 batchCop[tiflash]  inner join, equal:[eq(test.fact_t.d1_k, test.d1_t.d1_k)]",
          "          ├─Selection(Build) 2.00 batchCop[tiflash]  not(isnull(test.d1_t.d1_k))",
          "          │ └─TableFullScan 2.00 batchCop[tiflash] table:d1_t keep order:false, global read",
          "          └─Selection(Probe) 8.00 batchCop[tiflash]  not(isnull(test.fact_t.d1_k)), not(isnull(test.fact_t.d2_k)), not(isnull(test.fact_t.d3_k))",
          "            └─TableFullScan 8.00 batchCop[tiflash] table:fact_t keep order:false"
        ]
      },
      {
        "SQL": "explain format = 'brief' select /*+ broadcast_join(fact_t,d1_t), broadcast_join_local(d1_t) */ count(*) from fact_t, d1_t where fact_t.d1_k = d1_t.d1_k",
        "Plan": [
          "HashAgg 1.00 root  funcs:count(Column#12)->Column#11",
          "└─TableReader 1.00 root  data:HashAgg",
          "  └─HashAgg 1.00 batchCop[tiflash]  funcs:count(1)->Column#12",
          "    └─HashJoin 8.00 batchCop[tiflash]  inner join, equal:[eq(test.fact_t.d1_k, test.d1_t.d1_k)]",
          "      ├─Selection(Build) 2.00 batchCop[tiflash]  not(isnull(test.d1_t.d1_k))",
          "      │ └─TableFullScan 2.00 batchCop[tiflash] table:d1_t keep order:false",
          "      └─Selection(Probe) 8.00 batchCop[tiflash]  not(isnull(test.fact_t.d1_k))",
          "        └─TableFullScan 8.00 batchCop[tiflash] table:fact_t keep order:false, global read"
        ]
      },
      {
        "SQL": "explain format = 'brief' select /*+ broadcast_join(fact_t,d1_t,d2_t,d3_t), broadcast_join_local(d2_t) */ count(*) from fact_t, d1_t, d2_t, d3_t where fact_t.d1_k = d1_t.d1_k and fact_t.d2_k = d2_t.d2_k and fact_t.d3_k = d3_t.d3_k",
        "Plan": [
          "HashAgg 1.00 root  funcs:count(Column#18)->Column#17",
          "└─TableReader 1.00 root  data:HashAgg",
          "  └─HashAgg 1.00 batchCop[tiflash]  funcs:count(1)->Column#18",
          "    └─HashJoin 8.00 batchCop[tiflash]  inner join, equal:[eq(test.fact_t.d3_k, test.d3_t.d3_k)]",
          "      ├─Selection(Build) 2.00 batchCop[tiflash]  not(isnull(test.d3_t.d3_k))",
          "      │ └─TableFullScan 2.00 batchCop[tiflash] table:d3_t keep order:false, global read",
          "      └─HashJoin(Probe) 8.00 batchCop[tiflash]  inner join, equal:[eq(test.fact_t.d2_k, test.d2_t.d2_k)]",
          "        ├─Selection(Build) 2.00 batchCop[tiflash]  not(isnull(test.d2_t.d2_k))",
          "        │ └─TableFullScan 2.00 batchCop[tiflash] table:d2_t keep order:false",
          "        └─HashJoin(Probe) 8.00 batchCop[tiflash]  inner join, equal:[eq(test.fact_t.d1_k, test.d1_t.d1_k)]",
          "          ├─Selection(Build) 2.00 batchCop[tiflash]  not(isnull(test.d1_t.d1_k))",
          "          │ └─TableFullScan 2.00 batchCop[tiflash] table:d1_t keep order:false, global read",
          "          └─Selection(Probe) 8.00 batchCop[tiflash]  not(isnull(test.fact_t.d1_k)), not(isnull(test.fact_t.d2_k)), not(isnull(test.fact_t.d3_k))",
          "            └─TableFullScan 8.00 batchCop[tiflash] table:fact_t keep order:false, global read"
        ]
      },
      {
        "SQL": "explain format = 'brief' select /*+ broadcast_join(fact_t,d1_t) */ count(*) from fact_t left join d1_t on fact_t.d1_k = d1_t.d1_k",
        "Plan": [
          "HashAgg 1.00 root  funcs:count(Column#12)->Column#11",
          "└─TableReader 1.00 root  data:HashAgg",
          "  └─HashAgg 1.00 batchCop[tiflash]  funcs:count(1)->Column#12",
          "    └─HashJoin 8.00 batchCop[tiflash]  left outer join, equal:[eq(test.fact_t.d1_k, test.d1_t.d1_k)]",
          "      ├─Selection(Build) 2.00 batchCop[tiflash]  not(isnull(test.d1_t.d1_k))",
          "      │ └─TableFullScan 2.00 batchCop[tiflash] table:d1_t keep order:false, global read",
          "      └─TableFullScan(Probe) 8.00 batchCop[tiflash] table:fact_t keep order:false"
        ]
      },
      {
        "SQL": "explain format = 'brief' select /*+ broadcast_join(fact_t,d1_t) */ count(*) from fact_t right join d1_t on fact_t.d1_k = d1_t.d1_k",
        "Plan": [
          "HashAgg 1.00 root  funcs:count(Column#12)->Column#11",
          "└─TableReader 1.00 root  data:HashAgg",
          "  └─HashAgg 1.00 batchCop[tiflash]  funcs:count(1)->Column#12",
          "    └─HashJoin 8.00 batchCop[tiflash]  right outer join, equal:[eq(test.fact_t.d1_k, test.d1_t.d1_k)]",
          "      ├─TableFullScan(Build) 2.00 batchCop[tiflash] table:d1_t keep order:false",
          "      └─Selection(Probe) 8.00 batchCop[tiflash]  not(isnull(test.fact_t.d1_k))",
          "        └─TableFullScan 8.00 batchCop[tiflash] table:fact_t keep order:false, global read"
        ]
      },
      {
        "SQL": "explain format = 'brief' select /*+ broadcast_join(fact_t,d1_t) */ count(*) from fact_t join d1_t on fact_t.d1_k = d1_t.d1_k and fact_t.col1 > d1_t.value",
        "Plan": [
          "HashAgg 1.00 root  funcs:count(Column#12)->Column#11",
          "└─TableReader 1.00 root  data:HashAgg",
          "  └─HashAgg 1.00 batchCop[tiflash]  funcs:count(1)->Column#12",
          "    └─HashJoin 8.00 batchCop[tiflash]  inner join, equal:[eq(test.fact_t.d1_k, test.d1_t.d1_k)], other cond:gt(test.fact_t.col1, test.d1_t.value)",
          "      ├─Selection(Build) 2.00 batchCop[tiflash]  not(isnull(test.d1_t.d1_k)), not(isnull(test.d1_t.value))",
          "      │ └─TableFullScan 2.00 batchCop[tiflash] table:d1_t keep order:false, global read",
          "      └─Selection(Probe) 8.00 batchCop[tiflash]  not(isnull(test.fact_t.col1)), not(isnull(test.fact_t.d1_k))",
          "        └─TableFullScan 8.00 batchCop[tiflash] table:fact_t keep order:false"
        ]
      },
      {
        "SQL": "explain format = 'brief' select /*+ broadcast_join(fact_t,d1_t) */ count(*) from fact_t left join d1_t on fact_t.d1_k = d1_t.d1_k and fact_t.col1 > 10",
        "Plan": [
          "HashAgg 1.00 root  funcs:count(Column#12)->Column#11",
          "└─TableReader 1.00 root  data:HashAgg",
          "  └─HashAgg 1.00 batchCop[tiflash]  funcs:count(1)->Column#12",
          "    └─HashJoin 8.00 batchCop[tiflash]  left outer join, equal:[eq(test.fact_t.d1_k, test.d1_t.d1_k)], left cond:[gt(test.fact_t.col1, 10)]",
          "      ├─Selection(Build) 2.00 batchCop[tiflash]  not(isnull(test.d1_t.d1_k))",
          "      │ └─TableFullScan 2.00 batchCop[tiflash] table:d1_t keep order:false, global read",
          "      └─TableFullScan(Probe) 8.00 batchCop[tiflash] table:fact_t keep order:false"
        ]
      },
      {
        "SQL": "explain format = 'brief' select /*+ broadcast_join(fact_t,d1_t) */ count(*) from fact_t left join d1_t on fact_t.d1_k = d1_t.d1_k and fact_t.col2 > 10 and fact_t.col1 > d1_t.value",
        "Plan": [
          "HashAgg 1.00 root  funcs:count(Column#12)->Column#11",
          "└─TableReader 1.00 root  data:HashAgg",
          "  └─HashAgg 1.00 batchCop[tiflash]  funcs:count(1)->Column#12",
          "    └─HashJoin 8.00 batchCop[tiflash]  left outer join, equal:[eq(test.fact_t.d1_k, test.d1_t.d1_k)], left cond:[gt(test.fact_t.col2, 10)], other cond:gt(test.fact_t.col1, test.d1_t.value)",
          "      ├─Selection(Build) 2.00 batchCop[tiflash]  not(isnull(test.d1_t.d1_k)), not(isnull(test.d1_t.value))",
          "      │ └─TableFullScan 2.00 batchCop[tiflash] table:d1_t keep order:false, global read",
          "      └─TableFullScan(Probe) 8.00 batchCop[tiflash] table:fact_t keep order:false"
        ]
      },
      {
        "SQL": "explain format = 'brief' select /*+ broadcast_join(fact_t,d1_t) */ count(*) from fact_t right join d1_t on fact_t.d1_k = d1_t.d1_k and d1_t.value > 10",
        "Plan": [
          "HashAgg 1.00 root  funcs:count(Column#12)->Column#11",
          "└─TableReader 1.00 root  data:HashAgg",
          "  └─HashAgg 1.00 batchCop[tiflash]  funcs:count(1)->Column#12",
          "    └─HashJoin 8.00 batchCop[tiflash]  right outer join, equal:[eq(test.fact_t.d1_k, test.d1_t.d1_k)], right cond:gt(test.d1_t.value, 10)",
          "      ├─TableFullScan(Build) 2.00 batchCop[tiflash] table:d1_t keep order:false",
          "      └─Selection(Probe) 8.00 batchCop[tiflash]  not(isnull(test.fact_t.d1_k))",
          "        └─TableFullScan 8.00 batchCop[tiflash] table:fact_t keep order:false, global read"
        ]
      },
      {
        "SQL": "explain format = 'brief' select /*+ broadcast_join(fact_t,d1_t) */ count(*) from fact_t right join d1_t on fact_t.d1_k = d1_t.d1_k and d1_t.value > 10 and fact_t.col1 > d1_t.value",
        "Plan": [
          "HashAgg 1.00 root  funcs:count(Column#12)->Column#11",
          "└─TableReader 1.00 root  data:HashAgg",
          "  └─HashAgg 1.00 batchCop[tiflash]  funcs:count(1)->Column#12",
          "    └─HashJoin 8.00 batchCop[tiflash]  right outer join, equal:[eq(test.fact_t.d1_k, test.d1_t.d1_k)], right cond:gt(test.d1_t.value, 10), other cond:gt(test.fact_t.col1, test.d1_t.value)",
          "      ├─Selection(Build) 8.00 batchCop[tiflash]  not(isnull(test.fact_t.col1)), not(isnull(test.fact_t.d1_k))",
          "      │ └─TableFullScan 8.00 batchCop[tiflash] table:fact_t keep order:false, global read",
          "      └─TableFullScan(Probe) 2.00 batchCop[tiflash] table:d1_t keep order:false"
        ]
      },
      {
        "SQL": "explain format = 'brief' select /*+ broadcast_join(fact_t,d1_t) */ count(*) from fact_t where exists (select 1 from d1_t where d1_k = fact_t.d1_k)",
        "Plan": [
          "HashAgg 1.00 root  funcs:count(Column#13)->Column#12",
          "└─TableReader 1.00 root  data:HashAgg",
          "  └─HashAgg 1.00 batchCop[tiflash]  funcs:count(1)->Column#13",
          "    └─HashJoin 6.40 batchCop[tiflash]  semi join, equal:[eq(test.fact_t.d1_k, test.d1_t.d1_k)]",
          "      ├─Selection(Build) 2.00 batchCop[tiflash]  not(isnull(test.d1_t.d1_k))",
          "      │ └─TableFullScan 2.00 batchCop[tiflash] table:d1_t keep order:false, global read",
          "      └─Selection(Probe) 8.00 batchCop[tiflash]  not(isnull(test.fact_t.d1_k))",
          "        └─TableFullScan 8.00 batchCop[tiflash] table:fact_t keep order:false"
        ]
      },
      {
        "SQL": "explain format = 'brief' select /*+ broadcast_join(fact_t,d1_t) */ count(*) from fact_t where exists (select 1 from d1_t where d1_k = fact_t.d1_k and value > fact_t.col1)",
        "Plan": [
          "HashAgg 1.00 root  funcs:count(Column#13)->Column#12",
          "└─TableReader 1.00 root  data:HashAgg",
          "  └─HashAgg 1.00 batchCop[tiflash]  funcs:count(1)->Column#13",
          "    └─HashJoin 6.40 batchCop[tiflash]  semi join, equal:[eq(test.fact_t.d1_k, test.d1_t.d1_k)], other cond:gt(test.d1_t.value, test.fact_t.col1)",
          "      ├─Selection(Build) 2.00 batchCop[tiflash]  not(isnull(test.d1_t.d1_k)), not(isnull(test.d1_t.value))",
          "      │ └─TableFullScan 2.00 batchCop[tiflash] table:d1_t keep order:false, global read",
          "      └─Selection(Probe) 8.00 batchCop[tiflash]  not(isnull(test.fact_t.col1)), not(isnull(test.fact_t.d1_k))",
          "        └─TableFullScan 8.00 batchCop[tiflash] table:fact_t keep order:false"
        ]
      },
      {
        "SQL": "explain format = 'brief' select /*+ broadcast_join(fact_t,d1_t) */ count(*) from fact_t where not exists (select 1 from d1_t where d1_k = fact_t.d1_k)",
        "Plan": [
          "HashAgg 1.00 root  funcs:count(Column#13)->Column#12",
          "└─TableReader 1.00 root  data:HashAgg",
          "  └─HashAgg 1.00 batchCop[tiflash]  funcs:count(1)->Column#13",
          "    └─HashJoin 6.40 batchCop[tiflash]  anti semi join, equal:[eq(test.fact_t.d1_k, test.d1_t.d1_k)]",
          "      ├─TableFullScan(Build) 2.00 batchCop[tiflash] table:d1_t keep order:false, global read",
          "      └─TableFullScan(Probe) 8.00 batchCop[tiflash] table:fact_t keep order:false"
        ]
      },
      {
        "SQL": "explain format = 'brief' select /*+ broadcast_join(fact_t,d1_t) */ count(*) from fact_t where not exists (select 1 from d1_t where d1_k = fact_t.d1_k and value > fact_t.col1)",
        "Plan": [
          "HashAgg 1.00 root  funcs:count(Column#13)->Column#12",
          "└─TableReader 1.00 root  data:HashAgg",
          "  └─HashAgg 1.00 batchCop[tiflash]  funcs:count(1)->Column#13",
          "    └─HashJoin 6.40 batchCop[tiflash]  anti semi join, equal:[eq(test.fact_t.d1_k, test.d1_t.d1_k)], other cond:gt(test.d1_t.value, test.fact_t.col1)",
          "      ├─TableFullScan(Build) 2.00 batchCop[tiflash] table:d1_t keep order:false, global read",
          "      └─TableFullScan(Probe) 8.00 batchCop[tiflash] table:fact_t keep order:false"
        ]
      }
    ]
  },
  {
    "Name": "TestReadFromStorageHint",
    "Cases": [
      {
        "SQL": "desc format = 'brief' select avg(a) from t",
        "Plan": [
          "StreamAgg 1.00 root  funcs:avg(Column#7, Column#8)->Column#4",
          "└─TableReader 1.00 root  data:StreamAgg",
          "  └─StreamAgg 1.00 batchCop[tiflash]  funcs:count(test.t.a)->Column#7, funcs:sum(test.t.a)->Column#8",
          "    └─TableFullScan 10000.00 batchCop[tiflash] table:t keep order:false, stats:pseudo"
        ],
        "Warn": null
      },
      {
        "SQL": "desc format = 'brief' select /*+ read_from_storage(tiflash[t]) */ avg(a) from t",
        "Plan": [
          "StreamAgg 1.00 root  funcs:avg(Column#7, Column#8)->Column#4",
          "└─TableReader 1.00 root  data:StreamAgg",
          "  └─StreamAgg 1.00 batchCop[tiflash]  funcs:count(test.t.a)->Column#7, funcs:sum(test.t.a)->Column#8",
          "    └─TableFullScan 10000.00 batchCop[tiflash] table:t keep order:false, stats:pseudo"
        ],
        "Warn": null
      },
      {
        "SQL": "desc format = 'brief' select /*+ read_from_storage(tiflash[t]) */ sum(a) from t",
        "Plan": [
          "StreamAgg 1.00 root  funcs:sum(Column#6)->Column#4",
          "└─TableReader 1.00 root  data:StreamAgg",
          "  └─StreamAgg 1.00 batchCop[tiflash]  funcs:sum(test.t.a)->Column#6",
          "    └─TableFullScan 10000.00 batchCop[tiflash] table:t keep order:false, stats:pseudo"
        ],
        "Warn": null
      },
      {
        "SQL": "desc format = 'brief' select /*+ read_from_storage(tiflash[t]) */ sum(a+1) from t",
        "Plan": [
          "StreamAgg 1.00 root  funcs:sum(Column#6)->Column#4",
          "└─TableReader 1.00 root  data:StreamAgg",
          "  └─StreamAgg 1.00 batchCop[tiflash]  funcs:sum(plus(test.t.a, 1))->Column#6",
          "    └─TableFullScan 10000.00 batchCop[tiflash] table:t keep order:false, stats:pseudo"
        ],
        "Warn": null
      },
      {
        "SQL": "desc format = 'brief' select /*+ read_from_storage(tiflash[t]) */ sum(isnull(a)) from t",
        "Plan": [
          "StreamAgg 1.00 root  funcs:sum(Column#6)->Column#4",
          "└─TableReader 1.00 root  data:StreamAgg",
          "  └─StreamAgg 1.00 batchCop[tiflash]  funcs:sum(isnull(test.t.a))->Column#6",
          "    └─TableFullScan 10000.00 batchCop[tiflash] table:t keep order:false, stats:pseudo"
        ],
        "Warn": null
      },
      {
        "SQL": "desc format = 'brief' select /*+ READ_FROM_STORAGE(TIKV[t1], TIKV[t2]) */ * from t t1, t t2 where t1.a = t2.a",
        "Plan": [
          "HashJoin 12487.50 root  inner join, equal:[eq(test.t.a, test.t.a)]",
          "├─TableReader(Build) 9990.00 root  data:Selection",
          "│ └─Selection 9990.00 cop[tikv]  not(isnull(test.t.a))",
          "│   └─TableFullScan 10000.00 cop[tikv] table:t2 keep order:false, stats:pseudo",
          "└─TableReader(Probe) 9990.00 root  data:Selection",
          "  └─Selection 9990.00 cop[tikv]  not(isnull(test.t.a))",
          "    └─TableFullScan 10000.00 cop[tikv] table:t1 keep order:false, stats:pseudo"
        ],
        "Warn": null
      },
      {
        "SQL": "desc format = 'brief' select /*+ READ_FROM_STORAGE(TIKV[t1], TIFLASH[t2]) */ * from t t1, t t2 where t1.a = t2.a",
        "Plan": [
          "HashJoin 12487.50 root  inner join, equal:[eq(test.t.a, test.t.a)]",
          "├─TableReader(Build) 9990.00 root  data:Selection",
          "│ └─Selection 9990.00 cop[tiflash]  not(isnull(test.t.a))",
          "│   └─TableFullScan 10000.00 cop[tiflash] table:t2 keep order:false, stats:pseudo",
          "└─TableReader(Probe) 9990.00 root  data:Selection",
          "  └─Selection 9990.00 cop[tikv]  not(isnull(test.t.a))",
          "    └─TableFullScan 10000.00 cop[tikv] table:t1 keep order:false, stats:pseudo"
        ],
        "Warn": null
      },
      {
        "SQL": "desc format = 'brief' select * from tt where (tt.a > 1 and tt.a < 20) or (tt.a >= 30 and tt.a < 55)",
        "Plan": [
          "TableReader 44.00 root  data:TableRangeScan",
          "└─TableRangeScan 44.00 cop[tiflash] table:tt range:(1,20), [30,55), keep order:false, stats:pseudo"
        ],
        "Warn": null
      },
      {
        "SQL": "desc format = 'brief' select /*+ read_from_storage(tiflash[tt]) */ * from tt where (tt.a > 1 and tt.a < 20) or (tt.a >= 30 and tt.a < 55)",
        "Plan": [
          "TableReader 44.00 root  data:TableRangeScan",
          "└─TableRangeScan 44.00 cop[tiflash] table:tt range:(1,20), [30,55), keep order:false, stats:pseudo"
        ],
        "Warn": null
      },
      {
        "SQL": "desc format = 'brief' select * from ttt order by ttt.a desc",
        "Plan": [
          "TableReader 10000.00 root  data:TableFullScan",
          "└─TableFullScan 10000.00 cop[tikv] table:ttt keep order:true, desc, stats:pseudo"
        ],
        "Warn": null
      },
      {
        "SQL": "desc format = 'brief' select /*+ read_from_storage(tiflash[ttt]) */ * from ttt order by ttt.a desc",
        "Plan": [
          "Sort 10000.00 root  test.ttt.a:desc",
          "└─TableReader 10000.00 root  data:TableFullScan",
          "  └─TableFullScan 10000.00 cop[tiflash] table:ttt keep order:false, stats:pseudo"
        ],
        "Warn": null
      },
      {
        "SQL": "desc format = 'brief' select /*+ read_from_storage(tiflash[ttt]) */ * from ttt order by ttt.a",
        "Plan": [
          "TableReader 10000.00 root  data:TableFullScan",
          "└─TableFullScan 10000.00 cop[tiflash] table:ttt keep order:true, stats:pseudo"
        ],
        "Warn": null
      },
      {
        "SQL": "desc format = 'brief' select /*+ read_from_storage(tikv[t, ttt]) */ * from ttt",
        "Plan": [
          "TableReader 10000.00 root  data:TableFullScan",
          "└─TableFullScan 10000.00 cop[tikv] table:ttt keep order:false, stats:pseudo"
        ],
        "Warn": [
          "[planner:1815]There are no matching table names for (t) in optimizer hint /*+ READ_FROM_STORAGE(tikv[t, ttt]) */. Maybe you can use the table alias name"
        ]
      },
      {
        "SQL": "desc format = 'brief' select /*+ read_from_storage(tiflash[t, ttt], tikv[tt]) */ * from ttt",
        "Plan": [
          "TableReader 10000.00 root  data:TableFullScan",
          "└─TableFullScan 10000.00 cop[tiflash] table:ttt keep order:false, stats:pseudo"
        ],
        "Warn": [
          "[planner:1815]There are no matching table names for (t, tt) in optimizer hint /*+ READ_FROM_STORAGE(tiflash[t, ttt], tikv[tt]) */. Maybe you can use the table alias name"
        ]
      }
    ]
  },
  {
    "Name": "TestReadFromStorageHintAndIsolationRead",
    "Cases": [
      {
        "SQL": "desc format = 'brief' select /*+ read_from_storage(tikv[t], tiflash[t]) */ avg(a) from t",
        "Plan": [
          "StreamAgg 1.00 root  funcs:avg(Column#7, Column#8)->Column#4",
          "└─IndexReader 1.00 root  index:StreamAgg",
          "  └─StreamAgg 1.00 cop[tikv]  funcs:count(test.t.a)->Column#7, funcs:sum(test.t.a)->Column#8",
          "    └─IndexFullScan 10000.00 cop[tikv] table:t, index:ia(a) keep order:false, stats:pseudo"
        ],
        "Warn": [
          "[planner:1815]Storage hints are conflict, you can only specify one storage type of table test.t"
        ]
      },
      {
        "SQL": "desc format = 'brief' select /*+ read_from_storage(tikv[t]) */ avg(a) from t",
        "Plan": [
          "StreamAgg 1.00 root  funcs:avg(Column#7, Column#8)->Column#4",
          "└─IndexReader 1.00 root  index:StreamAgg",
          "  └─StreamAgg 1.00 cop[tikv]  funcs:count(test.t.a)->Column#7, funcs:sum(test.t.a)->Column#8",
          "    └─IndexFullScan 10000.00 cop[tikv] table:t, index:ia(a) keep order:false, stats:pseudo"
        ],
        "Warn": null
      },
      {
        "SQL": "desc format = 'brief' select /*+ read_from_storage(tiflash[t]) */ avg(a) from t",
        "Plan": [
          "StreamAgg 1.00 root  funcs:avg(Column#7, Column#8)->Column#4",
          "└─IndexReader 1.00 root  index:StreamAgg",
          "  └─StreamAgg 1.00 cop[tikv]  funcs:count(test.t.a)->Column#7, funcs:sum(test.t.a)->Column#8",
          "    └─IndexFullScan 10000.00 cop[tikv] table:t, index:ia(a) keep order:false, stats:pseudo"
        ],
        "Warn": [
          "[planner:1815]No available path for table test.t with the store type tiflash of the hint /*+ read_from_storage */, please check the status of the table replica and variable value of tidb_isolation_read_engines(map[0:{}])"
        ]
      }
    ]
  },
  {
    "Name": "TestIsolationReadDoNotFilterSystemDB",
    "Cases": [
      {
        "SQL": "desc format = 'brief' select * from metrics_schema.tidb_query_duration where time >= '2019-12-23 16:10:13' and time <= '2019-12-23 16:30:13'",
        "Plan": [
          "MemTableScan 10000.00 root table:tidb_query_duration PromQL:histogram_quantile(0.9, sum(rate(tidb_server_handle_query_duration_seconds_bucket{}[60s])) by (le,sql_type,instance)), start_time:2019-12-23 16:10:13, end_time:2019-12-23 16:30:13, step:1m0s"
        ]
      },
      {
        "SQL": "desc format = 'brief' select * from information_schema.tables",
        "Plan": [
          "MemTableScan 10000.00 root table:TABLES "
        ]
      },
      {
        "SQL": "desc format = 'brief' select * from mysql.stats_meta",
        "Plan": [
          "TableReader 10000.00 root  data:TableFullScan",
          "└─TableFullScan 10000.00 cop[tikv] table:stats_meta keep order:false, stats:pseudo"
        ]
      }
    ]
  },
  {
    "Name": "TestIsolationReadTiFlashNotChoosePointGet",
    "Cases": [
      {
        "SQL": "explain format = 'brief' select * from t where t.a = 1",
        "Result": [
          "TableReader 1.00 root  data:TableRangeScan",
          "└─TableRangeScan 1.00 cop[tiflash] table:t range:[1,1], keep order:false, stats:pseudo"
        ]
      },
      {
        "SQL": "explain format = 'brief' select * from t where t.a in (1, 2)",
        "Result": [
          "TableReader 2.00 root  data:TableRangeScan",
          "└─TableRangeScan 2.00 cop[tiflash] table:t range:[1,1], [2,2], keep order:false, stats:pseudo"
        ]
      }
    ]
  },
  {
    "Name": "TestIsolationReadTiFlashUseIndexHint",
    "Cases": [
      {
        "SQL": "explain format = 'brief' select * from t",
        "Plan": [
          "TableReader 10000.00 root  data:TableFullScan",
          "└─TableFullScan 10000.00 cop[tiflash] table:t keep order:false, stats:pseudo"
        ],
        "Warn": null
      },
      {
        "SQL": "explain format = 'brief' select * from t use index();",
        "Plan": [
          "TableReader 10000.00 root  data:TableFullScan",
          "└─TableFullScan 10000.00 cop[tiflash] table:t keep order:false, stats:pseudo"
        ],
        "Warn": null
      },
      {
        "SQL": "explain format = 'brief' select /*+ use_index(t, idx)*/ * from t",
        "Plan": [
          "TableReader 10000.00 root  data:TableFullScan",
          "└─TableFullScan 10000.00 cop[tiflash] table:t keep order:false, stats:pseudo"
        ],
        "Warn": [
          "TiDB doesn't support index in the isolation read engines(value: 'tiflash')"
        ]
      },
      {
        "SQL": "explain format = 'brief' select /*+ use_index(t)*/ * from t",
        "Plan": [
          "TableReader 10000.00 root  data:TableFullScan",
          "└─TableFullScan 10000.00 cop[tiflash] table:t keep order:false, stats:pseudo"
        ],
        "Warn": null
      }
    ]
  },
  {
    "Name": "TestIssue20710",
    "Cases": [
      {
        "SQL": "explain format = 'brief' select /*+ inl_join(s) */ * from t join s on t.a=s.a and t.b = s.b",
        "Plan": [
          "IndexJoin 12475.01 root  inner join, inner:IndexLookUp, outer key:test.t.a, inner key:test.s.a, equal cond:eq(test.t.a, test.s.a), eq(test.t.b, test.s.b)",
          "├─TableReader(Build) 9980.01 root  data:Selection",
          "│ └─Selection 9980.01 cop[tikv]  not(isnull(test.t.a)), not(isnull(test.t.b))",
          "│   └─TableFullScan 10000.00 cop[tikv] table:t keep order:false, stats:pseudo",
          "└─IndexLookUp(Probe) 1.25 root  ",
          "  ├─Selection(Build) 1.25 cop[tikv]  not(isnull(test.s.a))",
          "  │ └─IndexRangeScan 1.25 cop[tikv] table:s, index:a(a) range: decided by [eq(test.s.a, test.t.a)], keep order:false, stats:pseudo",
          "  └─Selection(Probe) 1.25 cop[tikv]  not(isnull(test.s.b))",
          "    └─TableRowIDScan 1.25 cop[tikv] table:s keep order:false, stats:pseudo"
        ]
      },
      {
        "SQL": "explain format = 'brief' select /*+ inl_join(s) */ * from t join s on t.a=s.a and t.b = s.a",
        "Plan": [
          "IndexJoin 12475.01 root  inner join, inner:IndexLookUp, outer key:test.t.a, inner key:test.s.a, equal cond:eq(test.t.a, test.s.a), eq(test.t.b, test.s.a)",
          "├─TableReader(Build) 9980.01 root  data:Selection",
          "│ └─Selection 9980.01 cop[tikv]  not(isnull(test.t.a)), not(isnull(test.t.b))",
          "│   └─TableFullScan 10000.00 cop[tikv] table:t keep order:false, stats:pseudo",
          "└─IndexLookUp(Probe) 1.25 root  ",
          "  ├─Selection(Build) 1.25 cop[tikv]  not(isnull(test.s.a))",
          "  │ └─IndexRangeScan 1.25 cop[tikv] table:s, index:a(a) range: decided by [eq(test.s.a, test.t.a)], keep order:false, stats:pseudo",
          "  └─TableRowIDScan(Probe) 1.25 cop[tikv] table:s keep order:false, stats:pseudo"
        ]
      },
      {
        "SQL": "explain format = 'brief' select /*+ inl_join(s) */ * from t join s on t.a=s.a and t.a = s.b",
        "Plan": [
          "IndexJoin 12475.01 root  inner join, inner:IndexLookUp, outer key:test.t.a, inner key:test.s.a, equal cond:eq(test.t.a, test.s.a), eq(test.t.a, test.s.b)",
          "├─TableReader(Build) 9990.00 root  data:Selection",
          "│ └─Selection 9990.00 cop[tikv]  not(isnull(test.t.a))",
          "│   └─TableFullScan 10000.00 cop[tikv] table:t keep order:false, stats:pseudo",
          "└─IndexLookUp(Probe) 1.25 root  ",
          "  ├─Selection(Build) 1.25 cop[tikv]  not(isnull(test.s.a))",
          "  │ └─IndexRangeScan 1.25 cop[tikv] table:s, index:a(a) range: decided by [eq(test.s.a, test.t.a)], keep order:false, stats:pseudo",
          "  └─Selection(Probe) 1.25 cop[tikv]  not(isnull(test.s.b))",
          "    └─TableRowIDScan 1.25 cop[tikv] table:s keep order:false, stats:pseudo"
        ]
      },
      {
        "SQL": "explain format = 'brief' select /*+ inl_hash_join(s) */ * from t join s on t.a=s.a and t.b = s.b",
        "Plan": [
          "IndexHashJoin 12475.01 root  inner join, inner:IndexLookUp, outer key:test.t.a, inner key:test.s.a, equal cond:eq(test.t.a, test.s.a), eq(test.t.b, test.s.b)",
          "├─TableReader(Build) 9980.01 root  data:Selection",
          "│ └─Selection 9980.01 cop[tikv]  not(isnull(test.t.a)), not(isnull(test.t.b))",
          "│   └─TableFullScan 10000.00 cop[tikv] table:t keep order:false, stats:pseudo",
          "└─IndexLookUp(Probe) 1.25 root  ",
          "  ├─Selection(Build) 1.25 cop[tikv]  not(isnull(test.s.a))",
          "  │ └─IndexRangeScan 1.25 cop[tikv] table:s, index:a(a) range: decided by [eq(test.s.a, test.t.a)], keep order:false, stats:pseudo",
          "  └─Selection(Probe) 1.25 cop[tikv]  not(isnull(test.s.b))",
          "    └─TableRowIDScan 1.25 cop[tikv] table:s keep order:false, stats:pseudo"
        ]
      },
      {
        "SQL": "explain format = 'brief' select /*+ inl_hash_join(s) */ * from t join s on t.a=s.a and t.b = s.a",
        "Plan": [
          "IndexHashJoin 12475.01 root  inner join, inner:IndexLookUp, outer key:test.t.a, inner key:test.s.a, equal cond:eq(test.t.a, test.s.a), eq(test.t.b, test.s.a)",
          "├─TableReader(Build) 9980.01 root  data:Selection",
          "│ └─Selection 9980.01 cop[tikv]  not(isnull(test.t.a)), not(isnull(test.t.b))",
          "│   └─TableFullScan 10000.00 cop[tikv] table:t keep order:false, stats:pseudo",
          "└─IndexLookUp(Probe) 1.25 root  ",
          "  ├─Selection(Build) 1.25 cop[tikv]  not(isnull(test.s.a))",
          "  │ └─IndexRangeScan 1.25 cop[tikv] table:s, index:a(a) range: decided by [eq(test.s.a, test.t.a)], keep order:false, stats:pseudo",
          "  └─TableRowIDScan(Probe) 1.25 cop[tikv] table:s keep order:false, stats:pseudo"
        ]
      },
      {
        "SQL": "explain format = 'brief' select /*+ inl_hash_join(s) */ * from t join s on t.a=s.a and t.a = s.b",
        "Plan": [
          "IndexHashJoin 12475.01 root  inner join, inner:IndexLookUp, outer key:test.t.a, inner key:test.s.a, equal cond:eq(test.t.a, test.s.a), eq(test.t.a, test.s.b)",
          "├─TableReader(Build) 9990.00 root  data:Selection",
          "│ └─Selection 9990.00 cop[tikv]  not(isnull(test.t.a))",
          "│   └─TableFullScan 10000.00 cop[tikv] table:t keep order:false, stats:pseudo",
          "└─IndexLookUp(Probe) 1.25 root  ",
          "  ├─Selection(Build) 1.25 cop[tikv]  not(isnull(test.s.a))",
          "  │ └─IndexRangeScan 1.25 cop[tikv] table:s, index:a(a) range: decided by [eq(test.s.a, test.t.a)], keep order:false, stats:pseudo",
          "  └─Selection(Probe) 1.25 cop[tikv]  not(isnull(test.s.b))",
          "    └─TableRowIDScan 1.25 cop[tikv] table:s keep order:false, stats:pseudo"
        ]
      }
    ]
  },
  {
    "Name": "TestPushDownProjectionForTiFlash",
    "Cases": [
      {
        "SQL": "desc format = 'brief' select /*+ hash_agg()*/ count(b) from  (select id + 1 as b from t)A",
        "Plan": [
          "HashAgg 1.00 root  funcs:count(Column#7)->Column#5",
          "└─TableReader 1.00 root  data:HashAgg",
          "  └─HashAgg 1.00 batchCop[tiflash]  funcs:count(Column#4)->Column#7",
          "    └─Projection 10000.00 batchCop[tiflash]  plus(test.t.id, 1)->Column#4",
          "      └─TableFullScan 10000.00 batchCop[tiflash] table:t keep order:false, stats:pseudo"
        ]
      },
      {
        "SQL": "desc format = 'brief' select /*+ hash_agg()*/ count(*) from  (select id + 1 as b from t)A",
        "Plan": [
          "HashAgg 1.00 root  funcs:count(Column#6)->Column#5",
          "└─TableReader 1.00 root  data:HashAgg",
          "  └─HashAgg 1.00 batchCop[tiflash]  funcs:count(1)->Column#6",
          "    └─TableFullScan 10000.00 batchCop[tiflash] table:t keep order:false, stats:pseudo"
        ]
      },
      {
        "SQL": "desc format = 'brief' select /*+ hash_agg()*/ sum(b) from  (select id + 1 as b from t)A",
        "Plan": [
          "HashAgg 1.00 root  funcs:sum(Column#7)->Column#5",
          "└─TableReader 1.00 root  data:HashAgg",
          "  └─HashAgg 1.00 batchCop[tiflash]  funcs:sum(Column#4)->Column#7",
          "    └─Projection 10000.00 batchCop[tiflash]  plus(test.t.id, 1)->Column#4",
          "      └─TableFullScan 10000.00 batchCop[tiflash] table:t keep order:false, stats:pseudo"
        ]
      },
      {
        "SQL": "desc format = 'brief' select /*+ stream_agg()*/ count(b) from  (select id + 1 as b from t)A",
        "Plan": [
          "StreamAgg 1.00 root  funcs:count(Column#4)->Column#5",
          "└─Projection 10000.00 root  plus(test.t.id, 1)->Column#4",
          "  └─TableReader 10000.00 root  data:TableFullScan",
          "    └─TableFullScan 10000.00 cop[tiflash] table:t keep order:false, stats:pseudo"
        ]
      },
      {
        "SQL": "desc format = 'brief' select /*+ stream_agg()*/ count(*) from  (select id + 1 as b from t)A",
        "Plan": [
          "StreamAgg 1.00 root  funcs:count(Column#6)->Column#5",
          "└─TableReader 1.00 root  data:StreamAgg",
          "  └─StreamAgg 1.00 batchCop[tiflash]  funcs:count(1)->Column#6",
          "    └─TableFullScan 10000.00 batchCop[tiflash] table:t keep order:false, stats:pseudo"
        ]
      },
      {
        "SQL": "desc format = 'brief' select /*+ stream_agg()*/ sum(b) from  (select id + 1 as b from t)A",
        "Plan": [
          "StreamAgg 1.00 root  funcs:sum(Column#7)->Column#5",
          "└─Projection 10000.00 root  cast(Column#4, decimal(41,0) BINARY)->Column#7",
          "  └─Projection 10000.00 root  plus(test.t.id, 1)->Column#4",
          "    └─TableReader 10000.00 root  data:TableFullScan",
          "      └─TableFullScan 10000.00 cop[tiflash] table:t keep order:false, stats:pseudo"
        ]
      },
      {
        "SQL": "desc format = 'brief' select * from (select id-2 as b from t) B join (select id-2 as b from t) A on A.b=B.b",
        "Plan": [
          "TableReader 10000.00 root  data:HashJoin",
          "└─HashJoin 10000.00 cop[tiflash]  inner join, equal:[eq(Column#4, Column#8)]",
          "  ├─Projection(Build) 8000.00 cop[tiflash]  minus(test.t.id, 2)->Column#4",
          "  │ └─Selection 8000.00 cop[tiflash]  not(isnull(minus(test.t.id, 2)))",
          "  │   └─TableFullScan 10000.00 cop[tiflash] table:t keep order:false, stats:pseudo, global read",
          "  └─Projection(Probe) 8000.00 cop[tiflash]  minus(test.t.id, 2)->Column#8",
          "    └─Selection 8000.00 cop[tiflash]  not(isnull(minus(test.t.id, 2)))",
          "      └─TableFullScan 10000.00 cop[tiflash] table:t keep order:false, stats:pseudo"
        ]
      },
      {
        "SQL": "desc format = 'brief' select * from t join (select id-2 as b from t) A on A.b=t.id",
        "Plan": [
          "TableReader 10000.00 root  data:HashJoin",
          "└─HashJoin 10000.00 cop[tiflash]  inner join, equal:[eq(test.t.id, Column#7)]",
          "  ├─Projection(Build) 8000.00 cop[tiflash]  minus(test.t.id, 2)->Column#7",
          "  │ └─Selection 8000.00 cop[tiflash]  not(isnull(minus(test.t.id, 2)))",
          "  │   └─TableFullScan 10000.00 cop[tiflash] table:t keep order:false, stats:pseudo, global read",
          "  └─Selection(Probe) 9990.00 cop[tiflash]  not(isnull(test.t.id))",
          "    └─TableFullScan 10000.00 cop[tiflash] table:t keep order:false, stats:pseudo"
        ]
      },
      {
        "SQL": "desc format = 'brief' select * from t left join (select id-2 as b from t) A on A.b=t.id",
        "Plan": [
          "TableReader 10000.00 root  data:HashJoin",
          "└─HashJoin 10000.00 cop[tiflash]  left outer join, equal:[eq(test.t.id, Column#7)]",
          "  ├─Projection(Build) 8000.00 cop[tiflash]  minus(test.t.id, 2)->Column#7",
          "  │ └─Selection 8000.00 cop[tiflash]  not(isnull(minus(test.t.id, 2)))",
          "  │   └─TableFullScan 10000.00 cop[tiflash] table:t keep order:false, stats:pseudo, global read",
          "  └─TableFullScan(Probe) 10000.00 cop[tiflash] table:t keep order:false, stats:pseudo"
        ]
      },
      {
        "SQL": "desc format = 'brief' select * from t right join (select id-2 as b from t) A on A.b=t.id",
        "Plan": [
          "TableReader 12487.50 root  data:HashJoin",
          "└─HashJoin 12487.50 cop[tiflash]  right outer join, equal:[eq(test.t.id, Column#7)]",
          "  ├─Selection(Build) 9990.00 cop[tiflash]  not(isnull(test.t.id))",
          "  │ └─TableFullScan 10000.00 cop[tiflash] table:t keep order:false, stats:pseudo, global read",
          "  └─Projection(Probe) 10000.00 cop[tiflash]  minus(test.t.id, 2)->Column#7",
          "    └─TableFullScan 10000.00 cop[tiflash] table:t keep order:false, stats:pseudo"
        ]
      },
      {
        "SQL": "desc format = 'brief' select A.b, B.b from (select id-2 as b from t) B join (select id-2 as b from t) A on A.b=B.b",
        "Plan": [
          "Projection 10000.00 root  Column#8, Column#4",
          "└─TableReader 10000.00 root  data:HashJoin",
          "  └─HashJoin 10000.00 cop[tiflash]  inner join, equal:[eq(Column#4, Column#8)]",
          "    ├─Projection(Build) 8000.00 cop[tiflash]  minus(test.t.id, 2)->Column#4",
          "    │ └─Selection 8000.00 cop[tiflash]  not(isnull(minus(test.t.id, 2)))",
          "    │   └─TableFullScan 10000.00 cop[tiflash] table:t keep order:false, stats:pseudo, global read",
          "    └─Projection(Probe) 8000.00 cop[tiflash]  minus(test.t.id, 2)->Column#8",
          "      └─Selection 8000.00 cop[tiflash]  not(isnull(minus(test.t.id, 2)))",
          "        └─TableFullScan 10000.00 cop[tiflash] table:t keep order:false, stats:pseudo"
        ]
      },
      {
        "SQL": "desc format = 'brief' select A.id from t as A where exists (select 1 from t where t.id=A.id)",
        "Plan": [
          "TableReader 7992.00 root  data:HashJoin",
          "└─HashJoin 7992.00 cop[tiflash]  semi join, equal:[eq(test.t.id, test.t.id)]",
          "  ├─Selection(Build) 9990.00 cop[tiflash]  not(isnull(test.t.id))",
          "  │ └─TableFullScan 10000.00 cop[tiflash] table:t keep order:false, stats:pseudo, global read",
          "  └─Selection(Probe) 9990.00 cop[tiflash]  not(isnull(test.t.id))",
          "    └─TableFullScan 10000.00 cop[tiflash] table:A keep order:false, stats:pseudo"
        ]
      },
      {
        "SQL": "desc format = 'brief' select A.id from t as A where not exists  (select 1 from t where t.id=A.id)",
        "Plan": [
          "TableReader 8000.00 root  data:HashJoin",
          "└─HashJoin 8000.00 cop[tiflash]  anti semi join, equal:[eq(test.t.id, test.t.id)]",
          "  ├─TableFullScan(Build) 10000.00 cop[tiflash] table:t keep order:false, stats:pseudo, global read",
          "  └─TableFullScan(Probe) 10000.00 cop[tiflash] table:A keep order:false, stats:pseudo"
        ]
      }
    ]
  },
  {
    "Name": "TestPushDownProjectionForMPP",
    "Cases": [
      {
        "SQL": "desc format = 'brief' select /*+ hash_agg()*/ count(b) from  (select id + 1 as b from t)A",
        "Plan": [
          "HashAgg 1.00 root  funcs:count(Column#7)->Column#5",
          "└─TableReader 1.00 root  data:ExchangeSender",
          "  └─ExchangeSender 1.00 batchCop[tiflash]  ExchangeType: PassThrough",
          "    └─HashAgg 1.00 batchCop[tiflash]  funcs:count(Column#4)->Column#7",
          "      └─Projection 10000.00 batchCop[tiflash]  plus(test.t.id, 1)->Column#4",
          "        └─TableFullScan 10000.00 batchCop[tiflash] table:t keep order:false, stats:pseudo"
        ]
      },
      {
        "SQL": "desc format = 'brief' select /*+ hash_agg()*/ count(*) from  (select id + 1 as b from t)A",
        "Plan": [
          "HashAgg 1.00 root  funcs:count(Column#7)->Column#5",
          "└─TableReader 1.00 root  data:ExchangeSender",
          "  └─ExchangeSender 1.00 batchCop[tiflash]  ExchangeType: PassThrough",
          "    └─HashAgg 1.00 batchCop[tiflash]  funcs:count(1)->Column#7",
          "      └─TableFullScan 10000.00 batchCop[tiflash] table:t keep order:false, stats:pseudo"
        ]
      },
      {
        "SQL": "desc format = 'brief' select /*+ hash_agg()*/ sum(b) from  (select id + 1 as b from t)A",
        "Plan": [
          "HashAgg 1.00 root  funcs:sum(Column#7)->Column#5",
          "└─TableReader 1.00 root  data:ExchangeSender",
          "  └─ExchangeSender 1.00 batchCop[tiflash]  ExchangeType: PassThrough",
          "    └─HashAgg 1.00 batchCop[tiflash]  funcs:sum(Column#4)->Column#7",
          "      └─Projection 10000.00 batchCop[tiflash]  plus(test.t.id, 1)->Column#4",
          "        └─TableFullScan 10000.00 batchCop[tiflash] table:t keep order:false, stats:pseudo"
        ]
      },
      {
        "SQL": "desc format = 'brief' select /*+ stream_agg()*/ count(b) from  (select id + 1 as b from t)A",
        "Plan": [
          "StreamAgg 1.00 root  funcs:count(Column#4)->Column#5",
          "└─Projection 10000.00 root  plus(test.t.id, 1)->Column#4",
          "  └─TableReader 10000.00 root  data:TableFullScan",
          "    └─TableFullScan 10000.00 cop[tiflash] table:t keep order:false, stats:pseudo"
        ]
      },
      {
        "SQL": "desc format = 'brief' select /*+ stream_agg()*/ count(*) from  (select id + 1 as b from t)A",
        "Plan": [
          "StreamAgg 1.00 root  funcs:count(Column#6)->Column#5",
          "└─TableReader 1.00 root  data:StreamAgg",
          "  └─StreamAgg 1.00 batchCop[tiflash]  funcs:count(1)->Column#6",
          "    └─TableFullScan 10000.00 batchCop[tiflash] table:t keep order:false, stats:pseudo"
        ]
      },
      {
        "SQL": "desc format = 'brief' select /*+ stream_agg()*/ sum(b) from  (select id + 1 as b from t)A",
        "Plan": [
          "StreamAgg 1.00 root  funcs:sum(Column#7)->Column#5",
          "└─Projection 10000.00 root  cast(Column#4, decimal(41,0) BINARY)->Column#7",
          "  └─Projection 10000.00 root  plus(test.t.id, 1)->Column#4",
          "    └─TableReader 10000.00 root  data:TableFullScan",
          "      └─TableFullScan 10000.00 cop[tiflash] table:t keep order:false, stats:pseudo"
        ]
      },
      {
        "SQL": "desc format = 'brief' select * from (select id-2 as b from t) B join (select id-2 as b from t) A on A.b=B.b",
        "Plan": [
          "TableReader 10000.00 root  data:ExchangeSender",
          "└─ExchangeSender 10000.00 cop[tiflash]  ExchangeType: PassThrough",
          "  └─HashJoin 10000.00 cop[tiflash]  inner join, equal:[eq(Column#4, Column#8)]",
          "    ├─ExchangeReceiver(Build) 8000.00 cop[tiflash]  ",
          "    │ └─ExchangeSender 8000.00 cop[tiflash]  ExchangeType: Broadcast",
          "    │   └─Projection 8000.00 cop[tiflash]  minus(test.t.id, 2)->Column#4",
          "    │     └─Selection 8000.00 cop[tiflash]  not(isnull(minus(test.t.id, 2)))",
          "    │       └─TableFullScan 10000.00 cop[tiflash] table:t keep order:false, stats:pseudo",
          "    └─Projection(Probe) 8000.00 cop[tiflash]  minus(test.t.id, 2)->Column#8",
          "      └─Selection 8000.00 cop[tiflash]  not(isnull(minus(test.t.id, 2)))",
          "        └─TableFullScan 10000.00 cop[tiflash] table:t keep order:false, stats:pseudo"
        ]
      },
      {
        "SQL": "desc format = 'brief' select * from t join (select id-2 as b from t) A on A.b=t.id",
        "Plan": [
          "TableReader 10000.00 root  data:ExchangeSender",
          "└─ExchangeSender 10000.00 cop[tiflash]  ExchangeType: PassThrough",
          "  └─HashJoin 10000.00 cop[tiflash]  inner join, equal:[eq(test.t.id, Column#7)]",
          "    ├─ExchangeReceiver(Build) 8000.00 cop[tiflash]  ",
          "    │ └─ExchangeSender 8000.00 cop[tiflash]  ExchangeType: Broadcast",
          "    │   └─Projection 8000.00 cop[tiflash]  minus(test.t.id, 2)->Column#7",
          "    │     └─Selection 8000.00 cop[tiflash]  not(isnull(minus(test.t.id, 2)))",
          "    │       └─TableFullScan 10000.00 cop[tiflash] table:t keep order:false, stats:pseudo",
          "    └─Selection(Probe) 9990.00 cop[tiflash]  not(isnull(test.t.id))",
          "      └─TableFullScan 10000.00 cop[tiflash] table:t keep order:false, stats:pseudo"
        ]
      },
      {
        "SQL": "desc format = 'brief' select * from t left join (select id-2 as b from t) A on A.b=t.id",
        "Plan": [
          "TableReader 10000.00 root  data:ExchangeSender",
          "└─ExchangeSender 10000.00 cop[tiflash]  ExchangeType: PassThrough",
          "  └─HashJoin 10000.00 cop[tiflash]  left outer join, equal:[eq(test.t.id, Column#7)]",
          "    ├─ExchangeReceiver(Build) 8000.00 cop[tiflash]  ",
          "    │ └─ExchangeSender 8000.00 cop[tiflash]  ExchangeType: Broadcast",
          "    │   └─Projection 8000.00 cop[tiflash]  minus(test.t.id, 2)->Column#7",
          "    │     └─Selection 8000.00 cop[tiflash]  not(isnull(minus(test.t.id, 2)))",
          "    │       └─TableFullScan 10000.00 cop[tiflash] table:t keep order:false, stats:pseudo",
          "    └─TableFullScan(Probe) 10000.00 cop[tiflash] table:t keep order:false, stats:pseudo"
        ]
      },
      {
        "SQL": "desc format = 'brief' select * from t right join (select id-2 as b from t) A on A.b=t.id",
        "Plan": [
          "TableReader 12487.50 root  data:ExchangeSender",
          "└─ExchangeSender 12487.50 cop[tiflash]  ExchangeType: PassThrough",
          "  └─HashJoin 12487.50 cop[tiflash]  right outer join, equal:[eq(test.t.id, Column#7)]",
          "    ├─ExchangeReceiver(Build) 9990.00 cop[tiflash]  ",
          "    │ └─ExchangeSender 9990.00 cop[tiflash]  ExchangeType: Broadcast",
          "    │   └─Selection 9990.00 cop[tiflash]  not(isnull(test.t.id))",
          "    │     └─TableFullScan 10000.00 cop[tiflash] table:t keep order:false, stats:pseudo",
          "    └─Projection(Probe) 10000.00 cop[tiflash]  minus(test.t.id, 2)->Column#7",
          "      └─TableFullScan 10000.00 cop[tiflash] table:t keep order:false, stats:pseudo"
        ]
      },
      {
        "SQL": "desc format = 'brief' select A.b, B.b from (select id-2 as b from t) B join (select id-2 as b from t) A on A.b=B.b",
        "Plan": [
          "Projection 10000.00 root  Column#8, Column#4",
          "└─TableReader 10000.00 root  data:ExchangeSender",
          "  └─ExchangeSender 10000.00 cop[tiflash]  ExchangeType: PassThrough",
          "    └─HashJoin 10000.00 cop[tiflash]  inner join, equal:[eq(Column#4, Column#8)]",
          "      ├─ExchangeReceiver(Build) 8000.00 cop[tiflash]  ",
          "      │ └─ExchangeSender 8000.00 cop[tiflash]  ExchangeType: Broadcast",
          "      │   └─Projection 8000.00 cop[tiflash]  minus(test.t.id, 2)->Column#4",
          "      │     └─Selection 8000.00 cop[tiflash]  not(isnull(minus(test.t.id, 2)))",
          "      │       └─TableFullScan 10000.00 cop[tiflash] table:t keep order:false, stats:pseudo",
          "      └─Projection(Probe) 8000.00 cop[tiflash]  minus(test.t.id, 2)->Column#8",
          "        └─Selection 8000.00 cop[tiflash]  not(isnull(minus(test.t.id, 2)))",
          "          └─TableFullScan 10000.00 cop[tiflash] table:t keep order:false, stats:pseudo"
        ]
      },
      {
        "SQL": "desc format = 'brief' select id from t as A where exists (select 1 from t where t.id=A.id)",
        "Plan": [
          "TableReader 7992.00 root  data:ExchangeSender",
          "└─ExchangeSender 7992.00 cop[tiflash]  ExchangeType: PassThrough",
          "  └─HashJoin 7992.00 cop[tiflash]  semi join, equal:[eq(test.t.id, test.t.id)]",
          "    ├─ExchangeReceiver(Build) 9990.00 cop[tiflash]  ",
          "    │ └─ExchangeSender 9990.00 cop[tiflash]  ExchangeType: Broadcast",
          "    │   └─Selection 9990.00 cop[tiflash]  not(isnull(test.t.id))",
          "    │     └─TableFullScan 10000.00 cop[tiflash] table:t keep order:false, stats:pseudo",
          "    └─Selection(Probe) 9990.00 cop[tiflash]  not(isnull(test.t.id))",
          "      └─TableFullScan 10000.00 cop[tiflash] table:A keep order:false, stats:pseudo"
        ]
      },
      {
        "SQL": "desc format = 'brief' select id from t as A where not exists (select 1 from t where t.id=A.id)",
        "Plan": [
          "TableReader 8000.00 root  data:ExchangeSender",
          "└─ExchangeSender 8000.00 cop[tiflash]  ExchangeType: PassThrough",
          "  └─HashJoin 8000.00 cop[tiflash]  anti semi join, equal:[eq(test.t.id, test.t.id)]",
          "    ├─ExchangeReceiver(Build) 10000.00 cop[tiflash]  ",
          "    │ └─ExchangeSender 10000.00 cop[tiflash]  ExchangeType: Broadcast",
          "    │   └─TableFullScan 10000.00 cop[tiflash] table:t keep order:false, stats:pseudo",
          "    └─TableFullScan(Probe) 10000.00 cop[tiflash] table:A keep order:false, stats:pseudo"
        ]
      }
    ]
  },
  {
    "Name": "TestPushDownAggForMPP",
    "Cases": [
      {
        "SQL": "desc format = 'brief' select /*+ hash_agg()*/ count(b) from  (select id + 1 as b from t)A",
        "Plan": [
          "HashAgg 1.00 root  funcs:count(Column#7)->Column#5",
          "└─TableReader 1.00 root  data:ExchangeSender",
          "  └─ExchangeSender 1.00 batchCop[tiflash]  ExchangeType: PassThrough",
          "    └─HashAgg 1.00 batchCop[tiflash]  funcs:count(Column#4)->Column#7",
          "      └─Projection 10000.00 batchCop[tiflash]  plus(test.t.id, 1)->Column#4",
          "        └─TableFullScan 10000.00 batchCop[tiflash] table:t keep order:false, stats:pseudo"
        ]
      },
      {
        "SQL": "desc format = 'brief' select /*+ hash_agg()*/ count(*) from  (select id+1 from t)A",
        "Plan": [
          "HashAgg 1.00 root  funcs:count(Column#7)->Column#5",
          "└─TableReader 1.00 root  data:ExchangeSender",
          "  └─ExchangeSender 1.00 batchCop[tiflash]  ExchangeType: PassThrough",
          "    └─HashAgg 1.00 batchCop[tiflash]  funcs:count(1)->Column#7",
          "      └─TableFullScan 10000.00 batchCop[tiflash] table:t keep order:false, stats:pseudo"
        ]
      },
      {
        "SQL": "desc format = 'brief' select /*+ hash_agg()*/ sum(b) from  (select id + 1 as b from t)A",
        "Plan": [
          "HashAgg 1.00 root  funcs:sum(Column#7)->Column#5",
          "└─TableReader 1.00 root  data:ExchangeSender",
          "  └─ExchangeSender 1.00 batchCop[tiflash]  ExchangeType: PassThrough",
          "    └─HashAgg 1.00 batchCop[tiflash]  funcs:sum(Column#4)->Column#7",
          "      └─Projection 10000.00 batchCop[tiflash]  plus(test.t.id, 1)->Column#4",
          "        └─TableFullScan 10000.00 batchCop[tiflash] table:t keep order:false, stats:pseudo"
        ]
      },
      {
        "SQL": "desc format = 'brief' select count(*) from t",
        "Plan": [
          "HashAgg 1.00 root  funcs:count(Column#6)->Column#4",
          "└─TableReader 1.00 root  data:ExchangeSender",
          "  └─ExchangeSender 1.00 batchCop[tiflash]  ExchangeType: PassThrough",
          "    └─HashAgg 1.00 batchCop[tiflash]  funcs:count(1)->Column#6",
          "      └─TableFullScan 10000.00 batchCop[tiflash] table:t keep order:false, stats:pseudo"
        ]
      },
      {
        "SQL": "desc format = 'brief' select count(*), id from t group by id",
        "Plan": [
          "TableReader 8000.00 root  data:ExchangeSender",
          "└─ExchangeSender 8000.00 batchCop[tiflash]  ExchangeType: PassThrough",
          "  └─Projection 8000.00 batchCop[tiflash]  Column#4, test.t.id",
          "    └─HashAgg 8000.00 batchCop[tiflash]  group by:test.t.id, funcs:sum(Column#7)->Column#4, funcs:firstrow(test.t.id)->test.t.id",
          "      └─ExchangeReceiver 8000.00 batchCop[tiflash]  ",
          "        └─ExchangeSender 8000.00 batchCop[tiflash]  ExchangeType: HashPartition, Hash Cols: test.t.id",
          "          └─HashAgg 8000.00 batchCop[tiflash]  group by:test.t.id, funcs:count(1)->Column#7",
          "            └─TableFullScan 10000.00 batchCop[tiflash] table:t keep order:false, stats:pseudo"
        ]
      },
      {
        "SQL": "desc format = 'brief' select count(*), id + 1 from t group by id + 1",
        "Plan": [
          "Projection 8000.00 root  Column#4, plus(test.t.id, 1)->Column#5",
          "└─TableReader 8000.00 root  data:ExchangeSender",
          "  └─ExchangeSender 8000.00 cop[tiflash]  ExchangeType: PassThrough",
          "    └─Projection 8000.00 cop[tiflash]  Column#4, test.t.id",
          "      └─HashAgg 8000.00 cop[tiflash]  group by:Column#10, funcs:sum(Column#11)->Column#4, funcs:firstrow(Column#12)->test.t.id",
          "        └─ExchangeReceiver 8000.00 cop[tiflash]  ",
          "          └─ExchangeSender 8000.00 cop[tiflash]  ExchangeType: HashPartition, Hash Cols: Column#10",
          "            └─HashAgg 8000.00 cop[tiflash]  group by:plus(test.t.id, 1), funcs:count(1)->Column#11, funcs:firstrow(test.t.id)->Column#12",
          "              └─TableFullScan 10000.00 cop[tiflash] table:t keep order:false, stats:pseudo"
        ]
      },
      {
        "SQL": "desc format = 'brief' select * from t join ( select count(*), id from t group by id) as A on A.id = t.id",
        "Plan": [
          "TableReader 9990.00 root  data:ExchangeSender",
          "└─ExchangeSender 9990.00 batchCop[tiflash]  ExchangeType: PassThrough",
          "  └─HashJoin 9990.00 batchCop[tiflash]  inner join, equal:[eq(test.t.id, test.t.id)]",
          "    ├─Projection(Build) 7992.00 batchCop[tiflash]  Column#7, test.t.id",
          "    │ └─HashAgg 7992.00 batchCop[tiflash]  group by:test.t.id, funcs:sum(Column#8)->Column#7, funcs:firstrow(test.t.id)->test.t.id",
          "    │   └─ExchangeReceiver 7992.00 batchCop[tiflash]  ",
          "    │     └─ExchangeSender 7992.00 batchCop[tiflash]  ExchangeType: HashPartition, Hash Cols: test.t.id",
          "    │       └─HashAgg 7992.00 batchCop[tiflash]  group by:test.t.id, funcs:count(1)->Column#8",
          "    │         └─Selection 9990.00 batchCop[tiflash]  not(isnull(test.t.id))",
          "    │           └─TableFullScan 10000.00 batchCop[tiflash] table:t keep order:false, stats:pseudo",
          "    └─ExchangeReceiver(Probe) 9990.00 batchCop[tiflash]  ",
          "      └─ExchangeSender 9990.00 batchCop[tiflash]  ExchangeType: HashPartition, Hash Cols: test.t.id",
          "        └─Selection 9990.00 batchCop[tiflash]  not(isnull(test.t.id))",
          "          └─TableFullScan 10000.00 batchCop[tiflash] table:t keep order:false, stats:pseudo"
        ]
      },
      {
        "SQL": "desc format = 'brief' select * from t join ( select /*+ hash_agg()*/  count(*) as a from t) as A on A.a = t.id",
        "Plan": [
          "HashJoin 1.25 root  inner join, equal:[eq(test.t.id, Column#7)]",
          "├─HashAgg(Build) 1.00 root  funcs:count(Column#11)->Column#7",
          "│ └─TableReader 1.00 root  data:ExchangeSender",
          "│   └─ExchangeSender 1.00 batchCop[tiflash]  ExchangeType: PassThrough",
          "│     └─HashAgg 1.00 batchCop[tiflash]  funcs:count(1)->Column#11",
          "│       └─TableFullScan 10000.00 batchCop[tiflash] table:t keep order:false, stats:pseudo",
          "└─TableReader(Probe) 9990.00 root  data:Selection",
          "  └─Selection 9990.00 cop[tiflash]  not(isnull(test.t.id))",
          "    └─TableFullScan 10000.00 cop[tiflash] table:t keep order:false, stats:pseudo"
        ]
      },
      {
        "SQL": "desc format = 'brief' select avg(value) as b,id from t group by id",
        "Plan": [
          "TableReader 8000.00 root  data:ExchangeSender",
          "└─ExchangeSender 8000.00 batchCop[tiflash]  ExchangeType: PassThrough",
          "  └─Projection 8000.00 batchCop[tiflash]  div(Column#4, cast(case(eq(Column#9, 0), 1, Column#9), decimal(20,0) BINARY))->Column#4, test.t.id",
          "    └─HashAgg 8000.00 batchCop[tiflash]  group by:test.t.id, funcs:sum(Column#10)->Column#9, funcs:sum(Column#11)->Column#4, funcs:firstrow(test.t.id)->test.t.id",
          "      └─ExchangeReceiver 8000.00 batchCop[tiflash]  ",
          "        └─ExchangeSender 8000.00 batchCop[tiflash]  ExchangeType: HashPartition, Hash Cols: test.t.id",
          "          └─HashAgg 8000.00 batchCop[tiflash]  group by:test.t.id, funcs:count(test.t.value)->Column#10, funcs:sum(test.t.value)->Column#11",
          "            └─TableFullScan 10000.00 batchCop[tiflash] table:t keep order:false, stats:pseudo"
        ]
      },
      {
        "SQL": "desc format = 'brief' select /*+hash_agg()*/ sum(b),id from (select avg(value) as b, id from t group by id)A",
        "Plan": [
          "HashAgg 1.00 root  funcs:sum(Column#4)->Column#5, funcs:firstrow(test.t.id)->test.t.id",
          "└─TableReader 8000.00 root  data:ExchangeSender",
          "  └─ExchangeSender 8000.00 batchCop[tiflash]  ExchangeType: PassThrough",
          "    └─Projection 8000.00 batchCop[tiflash]  div(Column#4, cast(case(eq(Column#10, 0), 1, Column#10), decimal(20,0) BINARY))->Column#4, test.t.id",
          "      └─HashAgg 8000.00 batchCop[tiflash]  group by:test.t.id, funcs:sum(Column#11)->Column#10, funcs:sum(Column#12)->Column#4, funcs:firstrow(test.t.id)->test.t.id",
          "        └─ExchangeReceiver 8000.00 batchCop[tiflash]  ",
          "          └─ExchangeSender 8000.00 batchCop[tiflash]  ExchangeType: HashPartition, Hash Cols: test.t.id",
          "            └─HashAgg 8000.00 batchCop[tiflash]  group by:test.t.id, funcs:count(test.t.value)->Column#11, funcs:sum(test.t.value)->Column#12",
          "              └─TableFullScan 10000.00 batchCop[tiflash] table:t keep order:false, stats:pseudo"
        ]
      },
      {
        "SQL": "desc format = 'brief' select id from t group by id having avg(value)>0",
        "Plan": [
          "Projection 6400.00 root  test.t.id",
          "└─Selection 6400.00 root  gt(Column#4, 0)",
          "  └─TableReader 8000.00 root  data:ExchangeSender",
          "    └─ExchangeSender 8000.00 batchCop[tiflash]  ExchangeType: PassThrough",
          "      └─Projection 8000.00 batchCop[tiflash]  div(Column#4, cast(case(eq(Column#10, 0), 1, Column#10), decimal(20,0) BINARY))->Column#4, test.t.id",
          "        └─HashAgg 8000.00 batchCop[tiflash]  group by:test.t.id, funcs:sum(Column#11)->Column#10, funcs:sum(Column#12)->Column#4, funcs:firstrow(test.t.id)->test.t.id",
          "          └─ExchangeReceiver 8000.00 batchCop[tiflash]  ",
          "            └─ExchangeSender 8000.00 batchCop[tiflash]  ExchangeType: HashPartition, Hash Cols: test.t.id",
          "              └─HashAgg 8000.00 batchCop[tiflash]  group by:test.t.id, funcs:count(test.t.value)->Column#11, funcs:sum(test.t.value)->Column#12",
          "                └─TableFullScan 10000.00 batchCop[tiflash] table:t keep order:false, stats:pseudo"
        ]
      },
      {
        "SQL": "desc format = 'brief' select avg(value),id from t group by id having avg(value)>0",
        "Plan": [
          "Selection 6400.00 root  gt(Column#4, 0)",
          "└─TableReader 8000.00 root  data:ExchangeSender",
          "  └─ExchangeSender 8000.00 batchCop[tiflash]  ExchangeType: PassThrough",
          "    └─Projection 8000.00 batchCop[tiflash]  div(Column#4, cast(case(eq(Column#11, 0), 1, Column#11), decimal(20,0) BINARY))->Column#4, test.t.id",
          "      └─HashAgg 8000.00 batchCop[tiflash]  group by:test.t.id, funcs:sum(Column#12)->Column#11, funcs:sum(Column#13)->Column#4, funcs:firstrow(test.t.id)->test.t.id",
          "        └─ExchangeReceiver 8000.00 batchCop[tiflash]  ",
          "          └─ExchangeSender 8000.00 batchCop[tiflash]  ExchangeType: HashPartition, Hash Cols: test.t.id",
          "            └─HashAgg 8000.00 batchCop[tiflash]  group by:test.t.id, funcs:count(test.t.value)->Column#12, funcs:sum(test.t.value)->Column#13",
          "              └─TableFullScan 10000.00 batchCop[tiflash] table:t keep order:false, stats:pseudo"
        ]
      },
      {
        "SQL": "desc format = 'brief' select avg(value) +1,id from t group by id",
        "Plan": [
          "Projection 8000.00 root  plus(Column#4, 1)->Column#5, test.t.id",
          "└─TableReader 8000.00 root  data:ExchangeSender",
          "  └─ExchangeSender 8000.00 batchCop[tiflash]  ExchangeType: PassThrough",
          "    └─Projection 8000.00 batchCop[tiflash]  div(Column#4, cast(case(eq(Column#11, 0), 1, Column#11), decimal(20,0) BINARY))->Column#4, test.t.id",
          "      └─HashAgg 8000.00 batchCop[tiflash]  group by:test.t.id, funcs:sum(Column#12)->Column#11, funcs:sum(Column#13)->Column#4, funcs:firstrow(test.t.id)->test.t.id",
          "        └─ExchangeReceiver 8000.00 batchCop[tiflash]  ",
          "          └─ExchangeSender 8000.00 batchCop[tiflash]  ExchangeType: HashPartition, Hash Cols: test.t.id",
          "            └─HashAgg 8000.00 batchCop[tiflash]  group by:test.t.id, funcs:count(test.t.value)->Column#12, funcs:sum(test.t.value)->Column#13",
          "              └─TableFullScan 10000.00 batchCop[tiflash] table:t keep order:false, stats:pseudo"
        ]
      },
      {
        "SQL": "desc format = 'brief' select sum(b) from (select t.id, t1.id as b from t join t t1 on t.id=t1.id)A group by id",
        "Plan": [
          "TableReader 7992.00 root  data:ExchangeSender",
<<<<<<< HEAD
          "└─ExchangeSender 7992.00 cop[tiflash]  ExchangeType: PassThrough",
          "  └─Projection 7992.00 cop[tiflash]  Column#7",
          "    └─HashAgg 7992.00 cop[tiflash]  group by:test.t.id, funcs:sum(test.t.id)->Column#7",
          "      └─HashJoin 12487.50 cop[tiflash]  inner join, equal:[eq(test.t.id, test.t.id)]",
          "        ├─ExchangeReceiver(Build) 9990.00 cop[tiflash]  ",
          "        │ └─ExchangeSender 9990.00 cop[tiflash]  ExchangeType: HashPartition, Hash Cols: test.t.id",
          "        │   └─Selection 9990.00 cop[tiflash]  not(isnull(test.t.id))",
          "        │     └─TableFullScan 10000.00 cop[tiflash] table:t keep order:false, stats:pseudo",
          "        └─ExchangeReceiver(Probe) 9990.00 cop[tiflash]  ",
          "          └─ExchangeSender 9990.00 cop[tiflash]  ExchangeType: HashPartition, Hash Cols: test.t.id",
          "            └─Selection 9990.00 cop[tiflash]  not(isnull(test.t.id))",
          "              └─TableFullScan 10000.00 cop[tiflash] table:t1 keep order:false, stats:pseudo"
=======
          "└─ExchangeSender 7992.00 batchCop[tiflash]  ExchangeType: PassThrough",
          "  └─Projection 7992.00 batchCop[tiflash]  Column#7",
          "    └─HashAgg 7992.00 batchCop[tiflash]  group by:test.t.id, funcs:sum(Column#8)->Column#7",
          "      └─ExchangeReceiver 7992.00 batchCop[tiflash]  ",
          "        └─ExchangeSender 7992.00 batchCop[tiflash]  ExchangeType: HashPartition, Hash Cols: test.t.id",
          "          └─HashAgg 7992.00 batchCop[tiflash]  group by:test.t.id, funcs:sum(test.t.id)->Column#8",
          "            └─HashJoin 12487.50 batchCop[tiflash]  inner join, equal:[eq(test.t.id, test.t.id)]",
          "              ├─ExchangeReceiver(Build) 9990.00 batchCop[tiflash]  ",
          "              │ └─ExchangeSender 9990.00 batchCop[tiflash]  ExchangeType: HashPartition, Hash Cols: test.t.id",
          "              │   └─Selection 9990.00 batchCop[tiflash]  not(isnull(test.t.id))",
          "              │     └─TableFullScan 10000.00 batchCop[tiflash] table:t keep order:false, stats:pseudo",
          "              └─ExchangeReceiver(Probe) 9990.00 batchCop[tiflash]  ",
          "                └─ExchangeSender 9990.00 batchCop[tiflash]  ExchangeType: HashPartition, Hash Cols: test.t.id",
          "                  └─Selection 9990.00 batchCop[tiflash]  not(isnull(test.t.id))",
          "                    └─TableFullScan 10000.00 batchCop[tiflash] table:t1 keep order:false, stats:pseudo"
>>>>>>> 7c552f52
        ]
      },
      {
        "SQL": "desc format = 'brief' select * from (select id from t group by id) C join (select sum(b),id from (select t.id, t1.id as b from t join (select id, count(*) as c from t group by id) t1 on t.id=t1.id)A group by id)B on C.id=b.id",
        "Plan": [
          "TableReader 7992.00 root  data:ExchangeSender",
          "└─ExchangeSender 7992.00 batchCop[tiflash]  ExchangeType: PassThrough",
          "  └─HashJoin 7992.00 batchCop[tiflash]  inner join, equal:[eq(test.t.id, test.t.id)]",
          "    ├─Projection(Build) 7992.00 batchCop[tiflash]  test.t.id",
          "    │ └─HashAgg 7992.00 batchCop[tiflash]  group by:test.t.id, funcs:firstrow(test.t.id)->test.t.id",
          "    │   └─ExchangeReceiver 9990.00 batchCop[tiflash]  ",
          "    │     └─ExchangeSender 9990.00 batchCop[tiflash]  ExchangeType: HashPartition, Hash Cols: test.t.id",
          "    │       └─Selection 9990.00 batchCop[tiflash]  not(isnull(test.t.id))",
          "    │         └─TableFullScan 10000.00 batchCop[tiflash] table:t keep order:false, stats:pseudo",
          "    └─Projection(Probe) 7992.00 batchCop[tiflash]  Column#11, test.t.id",
          "      └─HashAgg 7992.00 batchCop[tiflash]  group by:test.t.id, funcs:sum(test.t.id)->Column#11, funcs:firstrow(test.t.id)->test.t.id",
          "        └─HashJoin 9990.00 batchCop[tiflash]  inner join, equal:[eq(test.t.id, test.t.id)]",
          "          ├─Projection(Build) 7992.00 batchCop[tiflash]  test.t.id",
          "          │ └─HashAgg 7992.00 batchCop[tiflash]  group by:test.t.id, funcs:firstrow(test.t.id)->test.t.id",
          "          │   └─ExchangeReceiver 9990.00 batchCop[tiflash]  ",
          "          │     └─ExchangeSender 9990.00 batchCop[tiflash]  ExchangeType: HashPartition, Hash Cols: test.t.id",
          "          │       └─Selection 9990.00 batchCop[tiflash]  not(isnull(test.t.id))",
          "          │         └─TableFullScan 10000.00 batchCop[tiflash] table:t keep order:false, stats:pseudo",
          "          └─ExchangeReceiver(Probe) 9990.00 batchCop[tiflash]  ",
          "            └─ExchangeSender 9990.00 batchCop[tiflash]  ExchangeType: HashPartition, Hash Cols: test.t.id",
          "              └─Selection 9990.00 batchCop[tiflash]  not(isnull(test.t.id))",
          "                └─TableFullScan 10000.00 batchCop[tiflash] table:t keep order:false, stats:pseudo"
        ]
      },
      {
        "SQL": "desc format = 'brief' select count(distinct value),id from t group by id",
        "Plan": [
          "HashAgg 8000.00 root  group by:test.t.id, funcs:count(distinct test.t.value)->Column#4, funcs:firstrow(test.t.id)->test.t.id",
          "└─TableReader 10000.00 root  data:TableFullScan",
          "  └─TableFullScan 10000.00 cop[tiflash] table:t keep order:false, stats:pseudo"
        ]
      },
      {
        "SQL": "desc format = 'brief' select * from t join ( select count(distinct value), id from t group by id) as A on A.id = t.id",
        "Plan": [
          "HashJoin 9990.00 root  inner join, equal:[eq(test.t.id, test.t.id)]",
          "├─HashAgg(Build) 7992.00 root  group by:test.t.id, funcs:count(distinct test.t.value)->Column#7, funcs:firstrow(test.t.id)->test.t.id",
          "│ └─TableReader 9990.00 root  data:Selection",
          "│   └─Selection 9990.00 cop[tiflash]  not(isnull(test.t.id))",
          "│     └─TableFullScan 10000.00 cop[tiflash] table:t keep order:false, stats:pseudo",
          "└─TableReader(Probe) 9990.00 root  data:Selection",
          "  └─Selection 9990.00 cop[tiflash]  not(isnull(test.t.id))",
          "    └─TableFullScan 10000.00 cop[tiflash] table:t keep order:false, stats:pseudo"
        ]
      },
      {
        "SQL": "desc format = 'brief' select * from t join ( select count(1/value), id from t group by id) as A on A.id = t.id",
        "Plan": [
          "TableReader 9990.00 root  data:ExchangeSender",
          "└─ExchangeSender 9990.00 batchCop[tiflash]  ExchangeType: PassThrough",
          "  └─HashJoin 9990.00 batchCop[tiflash]  inner join, equal:[eq(test.t.id, test.t.id)]",
          "    ├─Projection(Build) 7992.00 batchCop[tiflash]  Column#7, test.t.id",
          "    │ └─HashAgg 7992.00 batchCop[tiflash]  group by:test.t.id, funcs:sum(Column#8)->Column#7, funcs:firstrow(test.t.id)->test.t.id",
          "    │   └─ExchangeReceiver 7992.00 batchCop[tiflash]  ",
          "    │     └─ExchangeSender 7992.00 batchCop[tiflash]  ExchangeType: HashPartition, Hash Cols: test.t.id",
          "    │       └─HashAgg 7992.00 batchCop[tiflash]  group by:test.t.id, funcs:count(div(1, test.t.value))->Column#8",
          "    │         └─Selection 9990.00 batchCop[tiflash]  not(isnull(test.t.id))",
          "    │           └─TableFullScan 10000.00 batchCop[tiflash] table:t keep order:false, stats:pseudo",
          "    └─ExchangeReceiver(Probe) 9990.00 batchCop[tiflash]  ",
          "      └─ExchangeSender 9990.00 batchCop[tiflash]  ExchangeType: HashPartition, Hash Cols: test.t.id",
          "        └─Selection 9990.00 batchCop[tiflash]  not(isnull(test.t.id))",
          "          └─TableFullScan 10000.00 batchCop[tiflash] table:t keep order:false, stats:pseudo"
        ]
      }
    ]
  },
  {
    "Name": "TestMppAggWithJoin",
    "Cases": [
      {
        "SQL": "desc format = 'brief' select * from t join ( select count(*), id from t group by id) as A on A.id = t.id",
        "Plan": [
          "TableReader 9990.00 root  data:ExchangeSender",
          "└─ExchangeSender 9990.00 batchCop[tiflash]  ExchangeType: PassThrough",
          "  └─HashJoin 9990.00 batchCop[tiflash]  inner join, equal:[eq(test.t.id, test.t.id)]",
          "    ├─ExchangeReceiver(Build) 7992.00 batchCop[tiflash]  ",
          "    │ └─ExchangeSender 7992.00 batchCop[tiflash]  ExchangeType: Broadcast",
          "    │   └─Projection 7992.00 batchCop[tiflash]  Column#7, test.t.id",
          "    │     └─HashAgg 7992.00 batchCop[tiflash]  group by:test.t.id, funcs:sum(Column#8)->Column#7, funcs:firstrow(test.t.id)->test.t.id",
          "    │       └─ExchangeReceiver 7992.00 batchCop[tiflash]  ",
          "    │         └─ExchangeSender 7992.00 batchCop[tiflash]  ExchangeType: HashPartition, Hash Cols: test.t.id",
          "    │           └─HashAgg 7992.00 batchCop[tiflash]  group by:test.t.id, funcs:count(1)->Column#8",
          "    │             └─Selection 9990.00 batchCop[tiflash]  not(isnull(test.t.id))",
          "    │               └─TableFullScan 10000.00 batchCop[tiflash] table:t keep order:false, stats:pseudo",
          "    └─Selection(Probe) 9990.00 batchCop[tiflash]  not(isnull(test.t.id))",
          "      └─TableFullScan 10000.00 batchCop[tiflash] table:t keep order:false, stats:pseudo"
        ]
      },
      {
        "SQL": "desc format = 'brief' select * from t join ( select count(*)+id as v from t group by id) as A on A.v = t.id",
        "Plan": [
          "TableReader 8000.00 root  data:ExchangeSender",
          "└─ExchangeSender 8000.00 batchCop[tiflash]  ExchangeType: PassThrough",
          "  └─HashJoin 8000.00 batchCop[tiflash]  inner join, equal:[eq(test.t.id, Column#8)]",
          "    ├─ExchangeReceiver(Build) 6400.00 batchCop[tiflash]  ",
          "    │ └─ExchangeSender 6400.00 batchCop[tiflash]  ExchangeType: Broadcast",
          "    │   └─Projection 6400.00 batchCop[tiflash]  plus(Column#7, test.t.id)->Column#8",
          "    │     └─Selection 6400.00 batchCop[tiflash]  not(isnull(plus(Column#7, test.t.id)))",
          "    │       └─Projection 8000.00 batchCop[tiflash]  Column#7, test.t.id",
          "    │         └─HashAgg 8000.00 batchCop[tiflash]  group by:test.t.id, funcs:sum(Column#11)->Column#7, funcs:firstrow(test.t.id)->test.t.id",
          "    │           └─ExchangeReceiver 8000.00 batchCop[tiflash]  ",
          "    │             └─ExchangeSender 8000.00 batchCop[tiflash]  ExchangeType: HashPartition, Hash Cols: test.t.id",
          "    │               └─HashAgg 8000.00 batchCop[tiflash]  group by:test.t.id, funcs:count(1)->Column#11",
          "    │                 └─TableFullScan 10000.00 batchCop[tiflash] table:t keep order:false, stats:pseudo",
          "    └─Selection(Probe) 9990.00 batchCop[tiflash]  not(isnull(test.t.id))",
          "      └─TableFullScan 10000.00 batchCop[tiflash] table:t keep order:false, stats:pseudo"
        ]
      },
      {
        "SQL": "desc format = 'brief' select * from t join ( select count(*) as v, id from t group by value,id having value+v <10) as A on A.id = t.id",
        "Plan": [
          "Projection 7992.00 root  test.t.id, test.t.value, Column#7, test.t.id",
          "└─TableReader 7992.00 root  data:ExchangeSender",
          "  └─ExchangeSender 7992.00 batchCop[tiflash]  ExchangeType: PassThrough",
          "    └─HashJoin 7992.00 batchCop[tiflash]  inner join, equal:[eq(test.t.id, test.t.id)]",
          "      ├─ExchangeReceiver(Build) 6393.60 batchCop[tiflash]  ",
          "      │ └─ExchangeSender 6393.60 batchCop[tiflash]  ExchangeType: Broadcast",
          "      │   └─Selection 6393.60 batchCop[tiflash]  lt(plus(test.t.value, cast(Column#7)), 10)",
          "      │     └─Projection 7992.00 batchCop[tiflash]  Column#7, test.t.id, test.t.value",
          "      │       └─HashAgg 7992.00 batchCop[tiflash]  group by:test.t.id, test.t.value, funcs:sum(Column#10)->Column#7, funcs:firstrow(test.t.id)->test.t.id, funcs:firstrow(test.t.value)->test.t.value",
          "      │         └─ExchangeReceiver 7992.00 batchCop[tiflash]  ",
          "      │           └─ExchangeSender 7992.00 batchCop[tiflash]  ExchangeType: HashPartition, Hash Cols: test.t.value, test.t.id",
          "      │             └─HashAgg 7992.00 batchCop[tiflash]  group by:test.t.id, test.t.value, funcs:count(1)->Column#10",
          "      │               └─Selection 9990.00 batchCop[tiflash]  not(isnull(test.t.id))",
          "      │                 └─TableFullScan 10000.00 batchCop[tiflash] table:t keep order:false, stats:pseudo",
          "      └─Selection(Probe) 9990.00 batchCop[tiflash]  not(isnull(test.t.id))",
          "        └─TableFullScan 10000.00 batchCop[tiflash] table:t keep order:false, stats:pseudo"
        ]
      },
      {
        "SQL": "desc format = 'brief' select * from t join ( select /*+ hash_agg()*/  count(*) as a from t) as A on A.a = t.id",
        "Plan": [
          "HashJoin 1.25 root  inner join, equal:[eq(test.t.id, Column#7)]",
          "├─HashAgg(Build) 1.00 root  funcs:count(Column#10)->Column#7",
          "│ └─TableReader 1.00 root  data:ExchangeSender",
          "│   └─ExchangeSender 1.00 batchCop[tiflash]  ExchangeType: PassThrough",
          "│     └─HashAgg 1.00 batchCop[tiflash]  funcs:count(1)->Column#10",
          "│       └─TableFullScan 10000.00 batchCop[tiflash] table:t keep order:false, stats:pseudo",
          "└─TableReader(Probe) 9990.00 root  data:Selection",
          "  └─Selection 9990.00 cop[tiflash]  not(isnull(test.t.id))",
          "    └─TableFullScan 10000.00 cop[tiflash] table:t keep order:false, stats:pseudo"
        ]
      },
      {
        "SQL": "desc format = 'brief' select sum(b) from (select t.id, t1.id as b from t join t t1 on t.id=t1.id)A group by id",
        "Plan": [
          "TableReader 7992.00 root  data:ExchangeSender",
          "└─ExchangeSender 7992.00 batchCop[tiflash]  ExchangeType: PassThrough",
          "  └─Projection 7992.00 batchCop[tiflash]  Column#7",
          "    └─HashAgg 7992.00 batchCop[tiflash]  group by:test.t.id, funcs:sum(Column#8)->Column#7",
          "      └─ExchangeReceiver 7992.00 batchCop[tiflash]  ",
          "        └─ExchangeSender 7992.00 batchCop[tiflash]  ExchangeType: HashPartition, Hash Cols: test.t.id",
          "          └─HashAgg 7992.00 batchCop[tiflash]  group by:test.t.id, funcs:sum(test.t.id)->Column#8",
          "            └─HashJoin 12487.50 batchCop[tiflash]  inner join, equal:[eq(test.t.id, test.t.id)]",
          "              ├─ExchangeReceiver(Build) 9990.00 batchCop[tiflash]  ",
          "              │ └─ExchangeSender 9990.00 batchCop[tiflash]  ExchangeType: Broadcast",
          "              │   └─Selection 9990.00 batchCop[tiflash]  not(isnull(test.t.id))",
          "              │     └─TableFullScan 10000.00 batchCop[tiflash] table:t keep order:false, stats:pseudo",
          "              └─Selection(Probe) 9990.00 batchCop[tiflash]  not(isnull(test.t.id))",
          "                └─TableFullScan 10000.00 batchCop[tiflash] table:t1 keep order:false, stats:pseudo"
        ]
      },
      {
        "SQL": "desc format = 'brief' select * from (select id from t group by id) C join (select sum(value),id from t group by id)B on C.id=B.id",
        "Plan": [
          "TableReader 7992.00 root  data:ExchangeSender",
          "└─ExchangeSender 7992.00 batchCop[tiflash]  ExchangeType: PassThrough",
          "  └─HashJoin 7992.00 batchCop[tiflash]  inner join, equal:[eq(test.t.id, test.t.id)]",
          "    ├─ExchangeReceiver(Build) 7992.00 batchCop[tiflash]  ",
          "    │ └─ExchangeSender 7992.00 batchCop[tiflash]  ExchangeType: Broadcast",
          "    │   └─Projection 7992.00 batchCop[tiflash]  test.t.id",
          "    │     └─HashAgg 7992.00 batchCop[tiflash]  group by:test.t.id, funcs:firstrow(test.t.id)->test.t.id",
          "    │       └─ExchangeReceiver 9990.00 batchCop[tiflash]  ",
          "    │         └─ExchangeSender 9990.00 batchCop[tiflash]  ExchangeType: HashPartition, Hash Cols: test.t.id",
          "    │           └─Selection 9990.00 batchCop[tiflash]  not(isnull(test.t.id))",
          "    │             └─TableFullScan 10000.00 batchCop[tiflash] table:t keep order:false, stats:pseudo",
          "    └─Projection(Probe) 7992.00 batchCop[tiflash]  Column#7, test.t.id",
          "      └─HashAgg 7992.00 batchCop[tiflash]  group by:test.t.id, funcs:sum(Column#9)->Column#7, funcs:firstrow(test.t.id)->test.t.id",
          "        └─ExchangeReceiver 7992.00 batchCop[tiflash]  ",
          "          └─ExchangeSender 7992.00 batchCop[tiflash]  ExchangeType: HashPartition, Hash Cols: test.t.id",
          "            └─HashAgg 7992.00 batchCop[tiflash]  group by:test.t.id, funcs:sum(test.t.value)->Column#9",
          "              └─Selection 9990.00 batchCop[tiflash]  not(isnull(test.t.id))",
          "                └─TableFullScan 10000.00 batchCop[tiflash] table:t keep order:false, stats:pseudo"
        ]
      },
      {
        "SQL": "desc format = 'brief' select * from (select id from t group by id) C join (select sum(b),id from (select t.id, t1.id as b from t join (select id, count(*) as c from t group by id) t1 on t.id=t1.id)A group by id)B on C.id=b.id",
        "Plan": [
          "TableReader 7992.00 root  data:ExchangeSender",
          "└─ExchangeSender 7992.00 batchCop[tiflash]  ExchangeType: PassThrough",
          "  └─HashJoin 7992.00 batchCop[tiflash]  inner join, equal:[eq(test.t.id, test.t.id)]",
          "    ├─ExchangeReceiver(Build) 7992.00 batchCop[tiflash]  ",
          "    │ └─ExchangeSender 7992.00 batchCop[tiflash]  ExchangeType: Broadcast",
          "    │   └─Projection 7992.00 batchCop[tiflash]  test.t.id",
          "    │     └─HashAgg 7992.00 batchCop[tiflash]  group by:test.t.id, funcs:firstrow(test.t.id)->test.t.id",
          "    │       └─ExchangeReceiver 9990.00 batchCop[tiflash]  ",
          "    │         └─ExchangeSender 9990.00 batchCop[tiflash]  ExchangeType: HashPartition, Hash Cols: test.t.id",
          "    │           └─Selection 9990.00 batchCop[tiflash]  not(isnull(test.t.id))",
          "    │             └─TableFullScan 10000.00 batchCop[tiflash] table:t keep order:false, stats:pseudo",
          "    └─Projection(Probe) 7992.00 batchCop[tiflash]  Column#11, test.t.id",
          "      └─HashAgg 7992.00 batchCop[tiflash]  group by:test.t.id, funcs:sum(Column#14)->Column#11, funcs:firstrow(test.t.id)->test.t.id",
          "        └─ExchangeReceiver 7992.00 batchCop[tiflash]  ",
          "          └─ExchangeSender 7992.00 batchCop[tiflash]  ExchangeType: HashPartition, Hash Cols: test.t.id",
          "            └─HashAgg 7992.00 batchCop[tiflash]  group by:test.t.id, funcs:sum(test.t.id)->Column#14",
          "              └─HashJoin 9990.00 batchCop[tiflash]  inner join, equal:[eq(test.t.id, test.t.id)]",
          "                ├─ExchangeReceiver(Build) 7992.00 batchCop[tiflash]  ",
          "                │ └─ExchangeSender 7992.00 batchCop[tiflash]  ExchangeType: Broadcast",
          "                │   └─Projection 7992.00 batchCop[tiflash]  test.t.id",
          "                │     └─HashAgg 7992.00 batchCop[tiflash]  group by:test.t.id, funcs:firstrow(test.t.id)->test.t.id",
          "                │       └─ExchangeReceiver 9990.00 batchCop[tiflash]  ",
          "                │         └─ExchangeSender 9990.00 batchCop[tiflash]  ExchangeType: HashPartition, Hash Cols: test.t.id",
          "                │           └─Selection 9990.00 batchCop[tiflash]  not(isnull(test.t.id))",
          "                │             └─TableFullScan 10000.00 batchCop[tiflash] table:t keep order:false, stats:pseudo",
          "                └─Selection(Probe) 9990.00 batchCop[tiflash]  not(isnull(test.t.id))",
          "                  └─TableFullScan 10000.00 batchCop[tiflash] table:t keep order:false, stats:pseudo"
        ]
      }
    ]
  }
]<|MERGE_RESOLUTION|>--- conflicted
+++ resolved
@@ -1500,13 +1500,13 @@
         "Plan": [
           "Projection 8000.00 root  Column#4, plus(test.t.id, 1)->Column#5",
           "└─TableReader 8000.00 root  data:ExchangeSender",
-          "  └─ExchangeSender 8000.00 cop[tiflash]  ExchangeType: PassThrough",
-          "    └─Projection 8000.00 cop[tiflash]  Column#4, test.t.id",
-          "      └─HashAgg 8000.00 cop[tiflash]  group by:Column#10, funcs:sum(Column#11)->Column#4, funcs:firstrow(Column#12)->test.t.id",
-          "        └─ExchangeReceiver 8000.00 cop[tiflash]  ",
-          "          └─ExchangeSender 8000.00 cop[tiflash]  ExchangeType: HashPartition, Hash Cols: Column#10",
-          "            └─HashAgg 8000.00 cop[tiflash]  group by:plus(test.t.id, 1), funcs:count(1)->Column#11, funcs:firstrow(test.t.id)->Column#12",
-          "              └─TableFullScan 10000.00 cop[tiflash] table:t keep order:false, stats:pseudo"
+          "  └─ExchangeSender 8000.00 batchCop[tiflash]  ExchangeType: PassThrough",
+          "    └─Projection 8000.00 batchCop[tiflash]  Column#4, test.t.id",
+          "      └─HashAgg 8000.00 batchCop[tiflash]  group by:Column#10, funcs:sum(Column#11)->Column#4, funcs:firstrow(Column#12)->test.t.id",
+          "        └─ExchangeReceiver 8000.00 batchCop[tiflash]  ",
+          "          └─ExchangeSender 8000.00 batchCop[tiflash]  ExchangeType: HashPartition, Hash Cols: Column#10",
+          "            └─HashAgg 8000.00 batchCop[tiflash]  group by:plus(test.t.id, 1), funcs:count(1)->Column#11, funcs:firstrow(test.t.id)->Column#12",
+          "              └─TableFullScan 10000.00 batchCop[tiflash] table:t keep order:false, stats:pseudo"
         ]
       },
       {
@@ -1616,36 +1616,18 @@
         "SQL": "desc format = 'brief' select sum(b) from (select t.id, t1.id as b from t join t t1 on t.id=t1.id)A group by id",
         "Plan": [
           "TableReader 7992.00 root  data:ExchangeSender",
-<<<<<<< HEAD
-          "└─ExchangeSender 7992.00 cop[tiflash]  ExchangeType: PassThrough",
-          "  └─Projection 7992.00 cop[tiflash]  Column#7",
-          "    └─HashAgg 7992.00 cop[tiflash]  group by:test.t.id, funcs:sum(test.t.id)->Column#7",
-          "      └─HashJoin 12487.50 cop[tiflash]  inner join, equal:[eq(test.t.id, test.t.id)]",
-          "        ├─ExchangeReceiver(Build) 9990.00 cop[tiflash]  ",
-          "        │ └─ExchangeSender 9990.00 cop[tiflash]  ExchangeType: HashPartition, Hash Cols: test.t.id",
-          "        │   └─Selection 9990.00 cop[tiflash]  not(isnull(test.t.id))",
-          "        │     └─TableFullScan 10000.00 cop[tiflash] table:t keep order:false, stats:pseudo",
-          "        └─ExchangeReceiver(Probe) 9990.00 cop[tiflash]  ",
-          "          └─ExchangeSender 9990.00 cop[tiflash]  ExchangeType: HashPartition, Hash Cols: test.t.id",
-          "            └─Selection 9990.00 cop[tiflash]  not(isnull(test.t.id))",
-          "              └─TableFullScan 10000.00 cop[tiflash] table:t1 keep order:false, stats:pseudo"
-=======
           "└─ExchangeSender 7992.00 batchCop[tiflash]  ExchangeType: PassThrough",
           "  └─Projection 7992.00 batchCop[tiflash]  Column#7",
-          "    └─HashAgg 7992.00 batchCop[tiflash]  group by:test.t.id, funcs:sum(Column#8)->Column#7",
-          "      └─ExchangeReceiver 7992.00 batchCop[tiflash]  ",
-          "        └─ExchangeSender 7992.00 batchCop[tiflash]  ExchangeType: HashPartition, Hash Cols: test.t.id",
-          "          └─HashAgg 7992.00 batchCop[tiflash]  group by:test.t.id, funcs:sum(test.t.id)->Column#8",
-          "            └─HashJoin 12487.50 batchCop[tiflash]  inner join, equal:[eq(test.t.id, test.t.id)]",
-          "              ├─ExchangeReceiver(Build) 9990.00 batchCop[tiflash]  ",
-          "              │ └─ExchangeSender 9990.00 batchCop[tiflash]  ExchangeType: HashPartition, Hash Cols: test.t.id",
-          "              │   └─Selection 9990.00 batchCop[tiflash]  not(isnull(test.t.id))",
-          "              │     └─TableFullScan 10000.00 batchCop[tiflash] table:t keep order:false, stats:pseudo",
-          "              └─ExchangeReceiver(Probe) 9990.00 batchCop[tiflash]  ",
-          "                └─ExchangeSender 9990.00 batchCop[tiflash]  ExchangeType: HashPartition, Hash Cols: test.t.id",
-          "                  └─Selection 9990.00 batchCop[tiflash]  not(isnull(test.t.id))",
-          "                    └─TableFullScan 10000.00 batchCop[tiflash] table:t1 keep order:false, stats:pseudo"
->>>>>>> 7c552f52
+          "    └─HashAgg 7992.00 batchCop[tiflash]  group by:test.t.id, funcs:sum(test.t.id)->Column#7",
+          "      └─HashJoin 12487.50 batchCop[tiflash]  inner join, equal:[eq(test.t.id, test.t.id)]",
+          "        ├─ExchangeReceiver(Build) 9990.00 batchCop[tiflash]  ",
+          "        │ └─ExchangeSender 9990.00 batchCop[tiflash]  ExchangeType: HashPartition, Hash Cols: test.t.id",
+          "        │   └─Selection 9990.00 batchCop[tiflash]  not(isnull(test.t.id))",
+          "        │     └─TableFullScan 10000.00 batchCop[tiflash] table:t keep order:false, stats:pseudo",
+          "        └─ExchangeReceiver(Probe) 9990.00 batchCop[tiflash]  ",
+          "          └─ExchangeSender 9990.00 batchCop[tiflash]  ExchangeType: HashPartition, Hash Cols: test.t.id",
+          "            └─Selection 9990.00 batchCop[tiflash]  not(isnull(test.t.id))",
+          "              └─TableFullScan 10000.00 batchCop[tiflash] table:t1 keep order:false, stats:pseudo"
         ]
       },
       {
