[
  {
    "Name": "TestSelPushDownTiFlash",
    "Cases": [
      {
        "SQL": "explain format = 'brief' select * from t where t.a > 1 and t.b = \"flash\" or t.a + 3 * t.a = 5",
        "Plan": [
          "TableReader 8000.67 root  data:Selection",
          "└─Selection 8000.67 cop[tiflash]  or(and(gt(test.t.a, 1), eq(test.t.b, \"flash\")), eq(plus(test.t.a, mul(3, test.t.a)), 5))",
          "  └─TableFullScan 10000.00 cop[tiflash] table:t keep order:false, stats:pseudo"
        ]
      },
      {
        "SQL": "explain format = 'brief' select * from t where cast(t.a as float) + 3 = 5.1",
        "Plan": [
          "Selection 10000.00 root  eq(plus(cast(test.t.a), 3), 5.1)",
          "└─TableReader 10000.00 root  data:TableFullScan",
          "  └─TableFullScan 10000.00 cop[tiflash] table:t keep order:false, stats:pseudo"
        ]
      },
      {
        "SQL": "explain format = 'brief' select * from t where b > 'a' order by convert(b, unsigned) limit 2",
        "Plan": [
          "Projection 2.00 root  test.t.a, test.t.b",
          "└─TopN 2.00 root  schema:[test.t.a test.t.b], items:Column#3, offset:0, count:2",
          "  └─Projection 2.00 root  test.t.a, test.t.b, cast(test.t.b, bigint(22) UNSIGNED BINARY)->Column#3",
          "    └─TableReader 2.00 root  data:TopN",
          "      └─TopN 2.00 cop[tiflash]  schema:[test.t.a test.t.b], items:cast(test.t.b), offset:0, count:2",
          "        └─Selection 3333.33 cop[tiflash]  gt(test.t.b, \"a\")",
          "          └─TableFullScan 10000.00 cop[tiflash] table:t keep order:false, stats:pseudo"
        ]
      },
      {
        "SQL": "explain format = 'brief' select * from t where b > 'a' order by b limit 2",
        "Plan": [
          "TopN 2.00 root  schema:[test.t.a test.t.b], items:test.t.b, offset:0, count:2",
          "└─TableReader 2.00 root  data:TopN",
          "  └─TopN 2.00 cop[tiflash]  schema:[test.t.a test.t.b], items:test.t.b, offset:0, count:2",
          "    └─Selection 3333.33 cop[tiflash]  gt(test.t.b, \"a\")",
          "      └─TableFullScan 10000.00 cop[tiflash] table:t keep order:false, stats:pseudo"
        ]
      }
    ]
  },
  {
    "Name": "TestMPPJoin",
    "Cases": [
      {
        "SQL": "explain format = 'brief' select count(*) from fact_t, d1_t where fact_t.d1_k = d1_t.d1_k",
        "Plan": [
          "HashAgg 1.00 root  funcs:count(Column#12)->Column#11",
          "└─TableReader 1.00 root  data:ExchangeSender",
          "  └─ExchangeSender 1.00 cop[tiflash]  ExchangeType: PassThrough",
          "    └─HashAgg 1.00 cop[tiflash]  funcs:count(1)->Column#12",
          "      └─HashJoin 8.00 cop[tiflash]  inner join, equal:[eq(test.d1_t.d1_k, test.fact_t.d1_k)]",
          "        ├─ExchangeReceiver(Build) 2.00 cop[tiflash]  ",
          "        │ └─ExchangeSender 2.00 cop[tiflash]  ExchangeType: Broadcast",
          "        │   └─Selection 2.00 cop[tiflash]  not(isnull(test.d1_t.d1_k))",
          "        │     └─TableFullScan 2.00 cop[tiflash] table:d1_t keep order:false",
          "        └─Selection(Probe) 8.00 cop[tiflash]  not(isnull(test.fact_t.d1_k))",
          "          └─TableFullScan 8.00 cop[tiflash] table:fact_t keep order:false"
        ]
      },
      {
        "SQL": "explain format = 'brief' select count(*) from fact_t, d1_t, d2_t, d3_t where fact_t.d1_k = d1_t.d1_k and fact_t.d2_k = d2_t.d2_k and fact_t.d3_k = d3_t.d3_k",
        "Plan": [
          "HashAgg 1.00 root  funcs:count(Column#18)->Column#17",
          "└─TableReader 1.00 root  data:ExchangeSender",
          "  └─ExchangeSender 1.00 cop[tiflash]  ExchangeType: PassThrough",
          "    └─HashAgg 1.00 cop[tiflash]  funcs:count(1)->Column#18",
          "      └─HashJoin 8.00 cop[tiflash]  inner join, equal:[eq(test.fact_t.d3_k, test.d3_t.d3_k)]",
          "        ├─ExchangeReceiver(Build) 2.00 cop[tiflash]  ",
          "        │ └─ExchangeSender 2.00 cop[tiflash]  ExchangeType: Broadcast",
          "        │   └─Selection 2.00 cop[tiflash]  not(isnull(test.d3_t.d3_k))",
          "        │     └─TableFullScan 2.00 cop[tiflash] table:d3_t keep order:false",
          "        └─HashJoin(Probe) 8.00 cop[tiflash]  inner join, equal:[eq(test.fact_t.d2_k, test.d2_t.d2_k)]",
          "          ├─ExchangeReceiver(Build) 2.00 cop[tiflash]  ",
          "          │ └─ExchangeSender 2.00 cop[tiflash]  ExchangeType: Broadcast",
          "          │   └─Selection 2.00 cop[tiflash]  not(isnull(test.d2_t.d2_k))",
          "          │     └─TableFullScan 2.00 cop[tiflash] table:d2_t keep order:false",
          "          └─HashJoin(Probe) 8.00 cop[tiflash]  inner join, equal:[eq(test.d1_t.d1_k, test.fact_t.d1_k)]",
          "            ├─ExchangeReceiver(Build) 2.00 cop[tiflash]  ",
          "            │ └─ExchangeSender 2.00 cop[tiflash]  ExchangeType: Broadcast",
          "            │   └─Selection 2.00 cop[tiflash]  not(isnull(test.d1_t.d1_k))",
          "            │     └─TableFullScan 2.00 cop[tiflash] table:d1_t keep order:false",
          "            └─Selection(Probe) 8.00 cop[tiflash]  not(isnull(test.fact_t.d1_k)), not(isnull(test.fact_t.d2_k)), not(isnull(test.fact_t.d3_k))",
          "              └─TableFullScan 8.00 cop[tiflash] table:fact_t keep order:false"
        ]
      },
      {
        "SQL": "explain format = 'brief' select count(*) from fact_t, d1_t where fact_t.d1_k = d1_t.d1_k",
        "Plan": [
          "HashAgg 1.00 root  funcs:count(Column#12)->Column#11",
          "└─TableReader 1.00 root  data:ExchangeSender",
          "  └─ExchangeSender 1.00 cop[tiflash]  ExchangeType: PassThrough",
          "    └─HashAgg 1.00 cop[tiflash]  funcs:count(1)->Column#12",
          "      └─HashJoin 8.00 cop[tiflash]  inner join, equal:[eq(test.d1_t.d1_k, test.fact_t.d1_k)]",
          "        ├─ExchangeReceiver(Build) 2.00 cop[tiflash]  ",
          "        │ └─ExchangeSender 2.00 cop[tiflash]  ExchangeType: Broadcast",
          "        │   └─Selection 2.00 cop[tiflash]  not(isnull(test.d1_t.d1_k))",
          "        │     └─TableFullScan 2.00 cop[tiflash] table:d1_t keep order:false",
          "        └─Selection(Probe) 8.00 cop[tiflash]  not(isnull(test.fact_t.d1_k))",
          "          └─TableFullScan 8.00 cop[tiflash] table:fact_t keep order:false"
        ]
      },
      {
        "SQL": "explain format = 'brief' select count(*) from fact_t left join d1_t on fact_t.d1_k = d1_t.d1_k",
        "Plan": [
          "StreamAgg 1.00 root  funcs:count(1)->Column#11",
          "└─TableReader 8.00 root  data:ExchangeSender",
          "  └─ExchangeSender 8.00 cop[tiflash]  ExchangeType: PassThrough",
          "    └─HashJoin 8.00 cop[tiflash]  left outer join, equal:[eq(test.fact_t.d1_k, test.d1_t.d1_k)]",
          "      ├─ExchangeReceiver(Build) 2.00 cop[tiflash]  ",
          "      │ └─ExchangeSender 2.00 cop[tiflash]  ExchangeType: Broadcast",
          "      │   └─Selection 2.00 cop[tiflash]  not(isnull(test.d1_t.d1_k))",
          "      │     └─TableFullScan 2.00 cop[tiflash] table:d1_t keep order:false",
          "      └─TableFullScan(Probe) 8.00 cop[tiflash] table:fact_t keep order:false"
        ]
      },
      {
        "SQL": "explain format = 'brief' select count(*) from fact_t right join d1_t on fact_t.d1_k = d1_t.d1_k",
        "Plan": [
          "StreamAgg 1.00 root  funcs:count(1)->Column#11",
          "└─TableReader 8.00 root  data:ExchangeSender",
          "  └─ExchangeSender 8.00 cop[tiflash]  ExchangeType: PassThrough",
          "    └─HashJoin 8.00 cop[tiflash]  right outer join, equal:[eq(test.fact_t.d1_k, test.d1_t.d1_k)]",
          "      ├─ExchangeReceiver(Build) 8.00 cop[tiflash]  ",
          "      │ └─ExchangeSender 8.00 cop[tiflash]  ExchangeType: Broadcast",
          "      │   └─Selection 8.00 cop[tiflash]  not(isnull(test.fact_t.d1_k))",
          "      │     └─TableFullScan 8.00 cop[tiflash] table:fact_t keep order:false",
          "      └─TableFullScan(Probe) 2.00 cop[tiflash] table:d1_t keep order:false"
        ]
      },
      {
        "SQL": "explain format = 'brief' select count(*) from fact_t join d1_t on fact_t.d1_k = d1_t.d1_k and fact_t.col1 > d1_t.value",
        "Plan": [
          "HashAgg 1.00 root  funcs:count(Column#12)->Column#11",
          "└─TableReader 1.00 root  data:ExchangeSender",
          "  └─ExchangeSender 1.00 cop[tiflash]  ExchangeType: PassThrough",
          "    └─HashAgg 1.00 cop[tiflash]  funcs:count(1)->Column#12",
          "      └─HashJoin 8.00 cop[tiflash]  inner join, equal:[eq(test.d1_t.d1_k, test.fact_t.d1_k)], other cond:gt(test.fact_t.col1, test.d1_t.value)",
          "        ├─ExchangeReceiver(Build) 2.00 cop[tiflash]  ",
          "        │ └─ExchangeSender 2.00 cop[tiflash]  ExchangeType: Broadcast",
          "        │   └─Selection 2.00 cop[tiflash]  not(isnull(test.d1_t.d1_k)), not(isnull(test.d1_t.value))",
          "        │     └─TableFullScan 2.00 cop[tiflash] table:d1_t keep order:false",
          "        └─Selection(Probe) 8.00 cop[tiflash]  not(isnull(test.fact_t.col1)), not(isnull(test.fact_t.d1_k))",
          "          └─TableFullScan 8.00 cop[tiflash] table:fact_t keep order:false"
        ]
      },
      {
        "SQL": "explain format = 'brief' select count(*) from fact_t left join d1_t on fact_t.d1_k = d1_t.d1_k and fact_t.col1 > 10",
        "Plan": [
          "StreamAgg 1.00 root  funcs:count(1)->Column#11",
          "└─TableReader 8.00 root  data:ExchangeSender",
          "  └─ExchangeSender 8.00 cop[tiflash]  ExchangeType: PassThrough",
          "    └─HashJoin 8.00 cop[tiflash]  left outer join, equal:[eq(test.fact_t.d1_k, test.d1_t.d1_k)], left cond:[gt(test.fact_t.col1, 10)]",
          "      ├─ExchangeReceiver(Build) 2.00 cop[tiflash]  ",
          "      │ └─ExchangeSender 2.00 cop[tiflash]  ExchangeType: Broadcast",
          "      │   └─Selection 2.00 cop[tiflash]  not(isnull(test.d1_t.d1_k))",
          "      │     └─TableFullScan 2.00 cop[tiflash] table:d1_t keep order:false",
          "      └─TableFullScan(Probe) 8.00 cop[tiflash] table:fact_t keep order:false"
        ]
      },
      {
        "SQL": "explain format = 'brief' select count(*) from fact_t left join d1_t on fact_t.d1_k = d1_t.d1_k and fact_t.col2 > 10 and fact_t.col1 > d1_t.value",
        "Plan": [
          "StreamAgg 1.00 root  funcs:count(1)->Column#11",
          "└─TableReader 8.00 root  data:ExchangeSender",
          "  └─ExchangeSender 8.00 cop[tiflash]  ExchangeType: PassThrough",
          "    └─HashJoin 8.00 cop[tiflash]  left outer join, equal:[eq(test.fact_t.d1_k, test.d1_t.d1_k)], left cond:[gt(test.fact_t.col2, 10)], other cond:gt(test.fact_t.col1, test.d1_t.value)",
          "      ├─ExchangeReceiver(Build) 2.00 cop[tiflash]  ",
          "      │ └─ExchangeSender 2.00 cop[tiflash]  ExchangeType: Broadcast",
          "      │   └─Selection 2.00 cop[tiflash]  not(isnull(test.d1_t.d1_k)), not(isnull(test.d1_t.value))",
          "      │     └─TableFullScan 2.00 cop[tiflash] table:d1_t keep order:false",
          "      └─TableFullScan(Probe) 8.00 cop[tiflash] table:fact_t keep order:false"
        ]
      },
      {
        "SQL": "explain format = 'brief' select count(*) from fact_t right join d1_t on fact_t.d1_k = d1_t.d1_k and d1_t.value > 10",
        "Plan": [
          "StreamAgg 1.00 root  funcs:count(1)->Column#11",
          "└─TableReader 8.00 root  data:ExchangeSender",
          "  └─ExchangeSender 8.00 cop[tiflash]  ExchangeType: PassThrough",
          "    └─HashJoin 8.00 cop[tiflash]  right outer join, equal:[eq(test.fact_t.d1_k, test.d1_t.d1_k)], right cond:gt(test.d1_t.value, 10)",
          "      ├─ExchangeReceiver(Build) 8.00 cop[tiflash]  ",
          "      │ └─ExchangeSender 8.00 cop[tiflash]  ExchangeType: Broadcast",
          "      │   └─Selection 8.00 cop[tiflash]  not(isnull(test.fact_t.d1_k))",
          "      │     └─TableFullScan 8.00 cop[tiflash] table:fact_t keep order:false",
          "      └─TableFullScan(Probe) 2.00 cop[tiflash] table:d1_t keep order:false"
        ]
      },
      {
        "SQL": "explain format = 'brief' select count(*) from fact_t right join d1_t on fact_t.d1_k = d1_t.d1_k and d1_t.value > 10 and fact_t.col1 > d1_t.value",
        "Plan": [
          "StreamAgg 1.00 root  funcs:count(1)->Column#11",
          "└─TableReader 8.00 root  data:ExchangeSender",
          "  └─ExchangeSender 8.00 cop[tiflash]  ExchangeType: PassThrough",
          "    └─HashJoin 8.00 cop[tiflash]  right outer join, equal:[eq(test.fact_t.d1_k, test.d1_t.d1_k)], right cond:gt(test.d1_t.value, 10), other cond:gt(test.fact_t.col1, test.d1_t.value)",
          "      ├─ExchangeReceiver(Build) 8.00 cop[tiflash]  ",
          "      │ └─ExchangeSender 8.00 cop[tiflash]  ExchangeType: Broadcast",
          "      │   └─Selection 8.00 cop[tiflash]  not(isnull(test.fact_t.col1)), not(isnull(test.fact_t.d1_k))",
          "      │     └─TableFullScan 8.00 cop[tiflash] table:fact_t keep order:false",
          "      └─TableFullScan(Probe) 2.00 cop[tiflash] table:d1_t keep order:false"
        ]
      },
      {
        "SQL": "explain format = 'brief' select count(*) from fact_t where exists (select 1 from d1_t where d1_k = fact_t.d1_k)",
        "Plan": [
          "StreamAgg 1.00 root  funcs:count(1)->Column#12",
          "└─TableReader 6.40 root  data:ExchangeSender",
          "  └─ExchangeSender 6.40 cop[tiflash]  ExchangeType: PassThrough",
          "    └─HashJoin 6.40 cop[tiflash]  semi join, equal:[eq(test.fact_t.d1_k, test.d1_t.d1_k)]",
          "      ├─ExchangeReceiver(Build) 2.00 cop[tiflash]  ",
          "      │ └─ExchangeSender 2.00 cop[tiflash]  ExchangeType: Broadcast",
          "      │   └─Selection 2.00 cop[tiflash]  not(isnull(test.d1_t.d1_k))",
          "      │     └─TableFullScan 2.00 cop[tiflash] table:d1_t keep order:false",
          "      └─Selection(Probe) 8.00 cop[tiflash]  not(isnull(test.fact_t.d1_k))",
          "        └─TableFullScan 8.00 cop[tiflash] table:fact_t keep order:false"
        ]
      },
      {
        "SQL": "explain format = 'brief' select count(*) from fact_t where exists (select 1 from d1_t where d1_k = fact_t.d1_k and value > fact_t.col1)",
        "Plan": [
          "StreamAgg 1.00 root  funcs:count(1)->Column#12",
          "└─TableReader 6.40 root  data:ExchangeSender",
          "  └─ExchangeSender 6.40 cop[tiflash]  ExchangeType: PassThrough",
          "    └─HashJoin 6.40 cop[tiflash]  semi join, equal:[eq(test.fact_t.d1_k, test.d1_t.d1_k)], other cond:gt(test.d1_t.value, test.fact_t.col1)",
          "      ├─ExchangeReceiver(Build) 2.00 cop[tiflash]  ",
          "      │ └─ExchangeSender 2.00 cop[tiflash]  ExchangeType: Broadcast",
          "      │   └─Selection 2.00 cop[tiflash]  not(isnull(test.d1_t.d1_k)), not(isnull(test.d1_t.value))",
          "      │     └─TableFullScan 2.00 cop[tiflash] table:d1_t keep order:false",
          "      └─Selection(Probe) 8.00 cop[tiflash]  not(isnull(test.fact_t.col1)), not(isnull(test.fact_t.d1_k))",
          "        └─TableFullScan 8.00 cop[tiflash] table:fact_t keep order:false"
        ]
      },
      {
        "SQL": "explain format = 'brief' select count(*) from fact_t where not exists (select 1 from d1_t where d1_k = fact_t.d1_k)",
        "Plan": [
          "StreamAgg 1.00 root  funcs:count(1)->Column#12",
          "└─TableReader 6.40 root  data:ExchangeSender",
          "  └─ExchangeSender 6.40 cop[tiflash]  ExchangeType: PassThrough",
          "    └─HashJoin 6.40 cop[tiflash]  anti semi join, equal:[eq(test.fact_t.d1_k, test.d1_t.d1_k)]",
          "      ├─ExchangeReceiver(Build) 2.00 cop[tiflash]  ",
          "      │ └─ExchangeSender 2.00 cop[tiflash]  ExchangeType: Broadcast",
          "      │   └─TableFullScan 2.00 cop[tiflash] table:d1_t keep order:false",
          "      └─TableFullScan(Probe) 8.00 cop[tiflash] table:fact_t keep order:false"
        ]
      },
      {
        "SQL": "explain format = 'brief' select count(*) from fact_t where not exists (select 1 from d1_t where d1_k = fact_t.d1_k and value > fact_t.col1)",
        "Plan": [
          "StreamAgg 1.00 root  funcs:count(1)->Column#12",
          "└─TableReader 6.40 root  data:ExchangeSender",
          "  └─ExchangeSender 6.40 cop[tiflash]  ExchangeType: PassThrough",
          "    └─HashJoin 6.40 cop[tiflash]  anti semi join, equal:[eq(test.fact_t.d1_k, test.d1_t.d1_k)], other cond:gt(test.d1_t.value, test.fact_t.col1)",
          "      ├─ExchangeReceiver(Build) 2.00 cop[tiflash]  ",
          "      │ └─ExchangeSender 2.00 cop[tiflash]  ExchangeType: Broadcast",
          "      │   └─TableFullScan 2.00 cop[tiflash] table:d1_t keep order:false",
          "      └─TableFullScan(Probe) 8.00 cop[tiflash] table:fact_t keep order:false"
        ]
      }
    ]
  },
  {
    "Name": "TestMPPShuffledJoin",
    "Cases": [
      {
        "SQL": "explain format = 'brief' select count(*) from fact_t, d1_t where fact_t.d1_k = d1_t.d1_k",
        "Plan": [
          "HashAgg 1.00 root  funcs:count(Column#12)->Column#11",
          "└─TableReader 1.00 root  data:ExchangeSender",
          "  └─ExchangeSender 1.00 cop[tiflash]  ExchangeType: PassThrough",
          "    └─HashAgg 1.00 cop[tiflash]  funcs:count(1)->Column#12",
          "      └─HashJoin 32.00 cop[tiflash]  inner join, equal:[eq(test.d1_t.d1_k, test.fact_t.d1_k)]",
          "        ├─ExchangeReceiver(Build) 4.00 cop[tiflash]  ",
          "        │ └─ExchangeSender 4.00 cop[tiflash]  ExchangeType: HashPartition, Hash Cols: test.d1_t.d1_k",
          "        │   └─Selection 4.00 cop[tiflash]  not(isnull(test.d1_t.d1_k))",
          "        │     └─TableFullScan 4.00 cop[tiflash] table:d1_t keep order:false",
          "        └─ExchangeReceiver(Probe) 16.00 cop[tiflash]  ",
          "          └─ExchangeSender 16.00 cop[tiflash]  ExchangeType: HashPartition, Hash Cols: test.fact_t.d1_k",
          "            └─Selection 16.00 cop[tiflash]  not(isnull(test.fact_t.d1_k))",
          "              └─TableFullScan 16.00 cop[tiflash] table:fact_t keep order:false"
        ]
      },
      {
        "SQL": "explain format = 'brief' select count(*) from fact_t, d1_t, d2_t, d3_t where fact_t.d1_k = d1_t.d1_k and fact_t.d2_k = d2_t.d2_k and fact_t.d3_k = d3_t.d3_k",
        "Plan": [
          "HashAgg 1.00 root  funcs:count(Column#18)->Column#17",
          "└─TableReader 1.00 root  data:ExchangeSender",
          "  └─ExchangeSender 1.00 cop[tiflash]  ExchangeType: PassThrough",
          "    └─HashAgg 1.00 cop[tiflash]  funcs:count(1)->Column#18",
          "      └─HashJoin 128.00 cop[tiflash]  inner join, equal:[eq(test.fact_t.d3_k, test.d3_t.d3_k)]",
          "        ├─ExchangeReceiver(Build) 4.00 cop[tiflash]  ",
          "        │ └─ExchangeSender 4.00 cop[tiflash]  ExchangeType: HashPartition, Hash Cols: test.d3_t.d3_k",
          "        │   └─Selection 4.00 cop[tiflash]  not(isnull(test.d3_t.d3_k))",
          "        │     └─TableFullScan 4.00 cop[tiflash] table:d3_t keep order:false",
          "        └─ExchangeReceiver(Probe) 64.00 cop[tiflash]  ",
          "          └─ExchangeSender 64.00 cop[tiflash]  ExchangeType: HashPartition, Hash Cols: test.fact_t.d3_k",
          "            └─HashJoin 64.00 cop[tiflash]  inner join, equal:[eq(test.fact_t.d2_k, test.d2_t.d2_k)]",
          "              ├─ExchangeReceiver(Build) 4.00 cop[tiflash]  ",
          "              │ └─ExchangeSender 4.00 cop[tiflash]  ExchangeType: HashPartition, Hash Cols: test.d2_t.d2_k",
          "              │   └─Selection 4.00 cop[tiflash]  not(isnull(test.d2_t.d2_k))",
          "              │     └─TableFullScan 4.00 cop[tiflash] table:d2_t keep order:false",
          "              └─ExchangeReceiver(Probe) 32.00 cop[tiflash]  ",
          "                └─ExchangeSender 32.00 cop[tiflash]  ExchangeType: HashPartition, Hash Cols: test.fact_t.d2_k",
          "                  └─HashJoin 32.00 cop[tiflash]  inner join, equal:[eq(test.d1_t.d1_k, test.fact_t.d1_k)]",
          "                    ├─ExchangeReceiver(Build) 4.00 cop[tiflash]  ",
          "                    │ └─ExchangeSender 4.00 cop[tiflash]  ExchangeType: HashPartition, Hash Cols: test.d1_t.d1_k",
          "                    │   └─Selection 4.00 cop[tiflash]  not(isnull(test.d1_t.d1_k))",
          "                    │     └─TableFullScan 4.00 cop[tiflash] table:d1_t keep order:false",
          "                    └─ExchangeReceiver(Probe) 16.00 cop[tiflash]  ",
          "                      └─ExchangeSender 16.00 cop[tiflash]  ExchangeType: HashPartition, Hash Cols: test.fact_t.d1_k",
          "                        └─Selection 16.00 cop[tiflash]  not(isnull(test.fact_t.d1_k)), not(isnull(test.fact_t.d2_k)), not(isnull(test.fact_t.d3_k))",
          "                          └─TableFullScan 16.00 cop[tiflash] table:fact_t keep order:false"
        ]
      },
      {
        "SQL": "explain format = 'brief' select count(*) from fact_t, d1_t where fact_t.d1_k = d1_t.d1_k",
        "Plan": [
          "HashAgg 1.00 root  funcs:count(Column#12)->Column#11",
          "└─TableReader 1.00 root  data:ExchangeSender",
          "  └─ExchangeSender 1.00 cop[tiflash]  ExchangeType: PassThrough",
          "    └─HashAgg 1.00 cop[tiflash]  funcs:count(1)->Column#12",
          "      └─HashJoin 32.00 cop[tiflash]  inner join, equal:[eq(test.d1_t.d1_k, test.fact_t.d1_k)]",
          "        ├─ExchangeReceiver(Build) 4.00 cop[tiflash]  ",
          "        │ └─ExchangeSender 4.00 cop[tiflash]  ExchangeType: HashPartition, Hash Cols: test.d1_t.d1_k",
          "        │   └─Selection 4.00 cop[tiflash]  not(isnull(test.d1_t.d1_k))",
          "        │     └─TableFullScan 4.00 cop[tiflash] table:d1_t keep order:false",
          "        └─ExchangeReceiver(Probe) 16.00 cop[tiflash]  ",
          "          └─ExchangeSender 16.00 cop[tiflash]  ExchangeType: HashPartition, Hash Cols: test.fact_t.d1_k",
          "            └─Selection 16.00 cop[tiflash]  not(isnull(test.fact_t.d1_k))",
          "              └─TableFullScan 16.00 cop[tiflash] table:fact_t keep order:false"
        ]
      },
      {
        "SQL": "explain format = 'brief' select count(*) from fact_t, d1_t, d2_t, d3_t where fact_t.d1_k = d1_t.d1_k and fact_t.d1_k = d2_t.value and fact_t.d1_k = d3_t.value",
        "Plan": [
          "HashAgg 1.00 root  funcs:count(Column#18)->Column#17",
          "└─TableReader 1.00 root  data:ExchangeSender",
          "  └─ExchangeSender 1.00 cop[tiflash]  ExchangeType: PassThrough",
          "    └─HashAgg 1.00 cop[tiflash]  funcs:count(1)->Column#18",
          "      └─HashJoin 128.00 cop[tiflash]  inner join, equal:[eq(test.fact_t.d1_k, test.d3_t.value)]",
          "        ├─ExchangeReceiver(Build) 4.00 cop[tiflash]  ",
          "        │ └─ExchangeSender 4.00 cop[tiflash]  ExchangeType: HashPartition, Hash Cols: test.d3_t.value",
          "        │   └─Selection 4.00 cop[tiflash]  not(isnull(test.d3_t.value))",
          "        │     └─TableFullScan 4.00 cop[tiflash] table:d3_t keep order:false",
          "        └─HashJoin(Probe) 64.00 cop[tiflash]  inner join, equal:[eq(test.fact_t.d1_k, test.d2_t.value)]",
          "          ├─ExchangeReceiver(Build) 4.00 cop[tiflash]  ",
          "          │ └─ExchangeSender 4.00 cop[tiflash]  ExchangeType: HashPartition, Hash Cols: test.d2_t.value",
          "          │   └─Selection 4.00 cop[tiflash]  not(isnull(test.d2_t.value))",
          "          │     └─TableFullScan 4.00 cop[tiflash] table:d2_t keep order:false",
          "          └─HashJoin(Probe) 32.00 cop[tiflash]  inner join, equal:[eq(test.d1_t.d1_k, test.fact_t.d1_k)]",
          "            ├─ExchangeReceiver(Build) 4.00 cop[tiflash]  ",
          "            │ └─ExchangeSender 4.00 cop[tiflash]  ExchangeType: HashPartition, Hash Cols: test.d1_t.d1_k",
          "            │   └─Selection 4.00 cop[tiflash]  not(isnull(test.d1_t.d1_k))",
          "            │     └─TableFullScan 4.00 cop[tiflash] table:d1_t keep order:false",
          "            └─ExchangeReceiver(Probe) 16.00 cop[tiflash]  ",
          "              └─ExchangeSender 16.00 cop[tiflash]  ExchangeType: HashPartition, Hash Cols: test.fact_t.d1_k",
          "                └─Selection 16.00 cop[tiflash]  not(isnull(test.fact_t.d1_k))",
          "                  └─TableFullScan 16.00 cop[tiflash] table:fact_t keep order:false"
        ]
      },
      {
        "SQL": "explain format = 'brief' select count(*) from fact_t left join d1_t on fact_t.d1_k = d1_t.d1_k",
        "Plan": [
          "HashAgg 1.00 root  funcs:count(Column#12)->Column#11",
          "└─TableReader 1.00 root  data:ExchangeSender",
          "  └─ExchangeSender 1.00 cop[tiflash]  ExchangeType: PassThrough",
          "    └─HashAgg 1.00 cop[tiflash]  funcs:count(1)->Column#12",
          "      └─HashJoin 32.00 cop[tiflash]  left outer join, equal:[eq(test.fact_t.d1_k, test.d1_t.d1_k)]",
          "        ├─ExchangeReceiver(Build) 4.00 cop[tiflash]  ",
          "        │ └─ExchangeSender 4.00 cop[tiflash]  ExchangeType: HashPartition, Hash Cols: test.d1_t.d1_k",
          "        │   └─Selection 4.00 cop[tiflash]  not(isnull(test.d1_t.d1_k))",
          "        │     └─TableFullScan 4.00 cop[tiflash] table:d1_t keep order:false",
          "        └─ExchangeReceiver(Probe) 16.00 cop[tiflash]  ",
          "          └─ExchangeSender 16.00 cop[tiflash]  ExchangeType: HashPartition, Hash Cols: test.fact_t.d1_k",
          "            └─TableFullScan 16.00 cop[tiflash] table:fact_t keep order:false"
        ]
      },
      {
        "SQL": "explain format = 'brief' select count(*) from fact_t right join d1_t on fact_t.d1_k = d1_t.d1_k",
        "Plan": [
          "HashAgg 1.00 root  funcs:count(Column#12)->Column#11",
          "└─TableReader 1.00 root  data:ExchangeSender",
          "  └─ExchangeSender 1.00 cop[tiflash]  ExchangeType: PassThrough",
          "    └─HashAgg 1.00 cop[tiflash]  funcs:count(1)->Column#12",
          "      └─HashJoin 32.00 cop[tiflash]  right outer join, equal:[eq(test.fact_t.d1_k, test.d1_t.d1_k)]",
          "        ├─ExchangeReceiver(Build) 16.00 cop[tiflash]  ",
          "        │ └─ExchangeSender 16.00 cop[tiflash]  ExchangeType: HashPartition, Hash Cols: test.fact_t.d1_k",
          "        │   └─Selection 16.00 cop[tiflash]  not(isnull(test.fact_t.d1_k))",
          "        │     └─TableFullScan 16.00 cop[tiflash] table:fact_t keep order:false",
          "        └─ExchangeReceiver(Probe) 4.00 cop[tiflash]  ",
          "          └─ExchangeSender 4.00 cop[tiflash]  ExchangeType: HashPartition, Hash Cols: test.d1_t.d1_k",
          "            └─TableFullScan 4.00 cop[tiflash] table:d1_t keep order:false"
        ]
      },
      {
        "SQL": "explain format = 'brief' select count(*) from fact_t join d1_t on fact_t.d1_k = d1_t.d1_k and fact_t.col1 > d1_t.value",
        "Plan": [
          "HashAgg 1.00 root  funcs:count(Column#12)->Column#11",
          "└─TableReader 1.00 root  data:ExchangeSender",
          "  └─ExchangeSender 1.00 cop[tiflash]  ExchangeType: PassThrough",
          "    └─HashAgg 1.00 cop[tiflash]  funcs:count(1)->Column#12",
          "      └─HashJoin 32.00 cop[tiflash]  inner join, equal:[eq(test.d1_t.d1_k, test.fact_t.d1_k)], other cond:gt(test.fact_t.col1, test.d1_t.value)",
          "        ├─ExchangeReceiver(Build) 4.00 cop[tiflash]  ",
          "        │ └─ExchangeSender 4.00 cop[tiflash]  ExchangeType: HashPartition, Hash Cols: test.d1_t.d1_k",
          "        │   └─Selection 4.00 cop[tiflash]  not(isnull(test.d1_t.d1_k)), not(isnull(test.d1_t.value))",
          "        │     └─TableFullScan 4.00 cop[tiflash] table:d1_t keep order:false",
          "        └─ExchangeReceiver(Probe) 16.00 cop[tiflash]  ",
          "          └─ExchangeSender 16.00 cop[tiflash]  ExchangeType: HashPartition, Hash Cols: test.fact_t.d1_k",
          "            └─Selection 16.00 cop[tiflash]  not(isnull(test.fact_t.col1)), not(isnull(test.fact_t.d1_k))",
          "              └─TableFullScan 16.00 cop[tiflash] table:fact_t keep order:false"
        ]
      },
      {
        "SQL": "explain format = 'brief' select count(*) from fact_t left join d1_t on fact_t.d1_k = d1_t.d1_k and fact_t.col1 > 10",
        "Plan": [
          "HashAgg 1.00 root  funcs:count(Column#12)->Column#11",
          "└─TableReader 1.00 root  data:ExchangeSender",
          "  └─ExchangeSender 1.00 cop[tiflash]  ExchangeType: PassThrough",
          "    └─HashAgg 1.00 cop[tiflash]  funcs:count(1)->Column#12",
          "      └─HashJoin 32.00 cop[tiflash]  left outer join, equal:[eq(test.fact_t.d1_k, test.d1_t.d1_k)], left cond:[gt(test.fact_t.col1, 10)]",
          "        ├─ExchangeReceiver(Build) 4.00 cop[tiflash]  ",
          "        │ └─ExchangeSender 4.00 cop[tiflash]  ExchangeType: HashPartition, Hash Cols: test.d1_t.d1_k",
          "        │   └─Selection 4.00 cop[tiflash]  not(isnull(test.d1_t.d1_k))",
          "        │     └─TableFullScan 4.00 cop[tiflash] table:d1_t keep order:false",
          "        └─ExchangeReceiver(Probe) 16.00 cop[tiflash]  ",
          "          └─ExchangeSender 16.00 cop[tiflash]  ExchangeType: HashPartition, Hash Cols: test.fact_t.d1_k",
          "            └─TableFullScan 16.00 cop[tiflash] table:fact_t keep order:false"
        ]
      },
      {
        "SQL": "explain format = 'brief' select count(*) from (select case when t1.col1 is null then t2.col1 + 5 else 10 end as col1, t2.d1_k as d1_k from fact_t t1 right join fact_t t2 on t1.d1_k = t2.d1_k) fact_t join d1_t on fact_t.d1_k = d1_t.d1_k and fact_t.col1 > 5",
        "Plan": [
          "HashAgg 1.00 root  funcs:count(Column#22)->Column#19",
          "└─TableReader 1.00 root  data:ExchangeSender",
          "  └─ExchangeSender 1.00 cop[tiflash]  ExchangeType: PassThrough",
          "    └─HashAgg 1.00 cop[tiflash]  funcs:count(1)->Column#22",
          "      └─HashJoin 204.80 cop[tiflash]  inner join, equal:[eq(test.d1_t.d1_k, test.fact_t.d1_k)]",
          "        ├─ExchangeReceiver(Build) 4.00 cop[tiflash]  ",
          "        │ └─ExchangeSender 4.00 cop[tiflash]  ExchangeType: HashPartition, Hash Cols: test.d1_t.d1_k",
          "        │   └─Selection 4.00 cop[tiflash]  not(isnull(test.d1_t.d1_k))",
          "        │     └─TableFullScan 4.00 cop[tiflash] table:d1_t keep order:false",
          "        └─Projection(Probe) 102.40 cop[tiflash]  test.fact_t.d1_k",
          "          └─Selection 102.40 cop[tiflash]  gt(case(isnull(test.fact_t.col1), plus(test.fact_t.col1, 5), 10), 5)",
          "            └─HashJoin 128.00 cop[tiflash]  right outer join, equal:[eq(test.fact_t.d1_k, test.fact_t.d1_k)]",
          "              ├─ExchangeReceiver(Build) 16.00 cop[tiflash]  ",
          "              │ └─ExchangeSender 16.00 cop[tiflash]  ExchangeType: HashPartition, Hash Cols: test.fact_t.d1_k",
          "              │   └─Selection 16.00 cop[tiflash]  not(isnull(test.fact_t.d1_k))",
          "              │     └─TableFullScan 16.00 cop[tiflash] table:t1 keep order:false",
          "              └─ExchangeReceiver(Probe) 16.00 cop[tiflash]  ",
          "                └─ExchangeSender 16.00 cop[tiflash]  ExchangeType: HashPartition, Hash Cols: test.fact_t.d1_k",
          "                  └─Selection 16.00 cop[tiflash]  not(isnull(test.fact_t.d1_k))",
          "                    └─TableFullScan 16.00 cop[tiflash] table:t2 keep order:false"
        ]
      },
      {
        "SQL": "explain format = 'brief' select count(*) from fact_t left join d1_t on fact_t.d1_k = d1_t.d1_k and fact_t.col2 > 10 and fact_t.col1 > d1_t.value",
        "Plan": [
          "HashAgg 1.00 root  funcs:count(Column#12)->Column#11",
          "└─TableReader 1.00 root  data:ExchangeSender",
          "  └─ExchangeSender 1.00 cop[tiflash]  ExchangeType: PassThrough",
          "    └─HashAgg 1.00 cop[tiflash]  funcs:count(1)->Column#12",
          "      └─HashJoin 32.00 cop[tiflash]  left outer join, equal:[eq(test.fact_t.d1_k, test.d1_t.d1_k)], left cond:[gt(test.fact_t.col2, 10)], other cond:gt(test.fact_t.col1, test.d1_t.value)",
          "        ├─ExchangeReceiver(Build) 4.00 cop[tiflash]  ",
          "        │ └─ExchangeSender 4.00 cop[tiflash]  ExchangeType: HashPartition, Hash Cols: test.d1_t.d1_k",
          "        │   └─Selection 4.00 cop[tiflash]  not(isnull(test.d1_t.d1_k)), not(isnull(test.d1_t.value))",
          "        │     └─TableFullScan 4.00 cop[tiflash] table:d1_t keep order:false",
          "        └─ExchangeReceiver(Probe) 16.00 cop[tiflash]  ",
          "          └─ExchangeSender 16.00 cop[tiflash]  ExchangeType: HashPartition, Hash Cols: test.fact_t.d1_k",
          "            └─TableFullScan 16.00 cop[tiflash] table:fact_t keep order:false"
        ]
      },
      {
        "SQL": "explain format = 'brief' select count(*) from fact_t right join d1_t on fact_t.d1_k = d1_t.d1_k and d1_t.value > 10",
        "Plan": [
          "HashAgg 1.00 root  funcs:count(Column#12)->Column#11",
          "└─TableReader 1.00 root  data:ExchangeSender",
          "  └─ExchangeSender 1.00 cop[tiflash]  ExchangeType: PassThrough",
          "    └─HashAgg 1.00 cop[tiflash]  funcs:count(1)->Column#12",
          "      └─HashJoin 32.00 cop[tiflash]  right outer join, equal:[eq(test.fact_t.d1_k, test.d1_t.d1_k)], right cond:gt(test.d1_t.value, 10)",
          "        ├─ExchangeReceiver(Build) 16.00 cop[tiflash]  ",
          "        │ └─ExchangeSender 16.00 cop[tiflash]  ExchangeType: HashPartition, Hash Cols: test.fact_t.d1_k",
          "        │   └─Selection 16.00 cop[tiflash]  not(isnull(test.fact_t.d1_k))",
          "        │     └─TableFullScan 16.00 cop[tiflash] table:fact_t keep order:false",
          "        └─ExchangeReceiver(Probe) 4.00 cop[tiflash]  ",
          "          └─ExchangeSender 4.00 cop[tiflash]  ExchangeType: HashPartition, Hash Cols: test.d1_t.d1_k",
          "            └─TableFullScan 4.00 cop[tiflash] table:d1_t keep order:false"
        ]
      },
      {
        "SQL": "explain format = 'brief' select count(*) from fact_t right join d1_t on fact_t.d1_k = d1_t.d1_k and d1_t.value > 10 and fact_t.col1 > d1_t.value",
        "Plan": [
          "HashAgg 1.00 root  funcs:count(Column#12)->Column#11",
          "└─TableReader 1.00 root  data:ExchangeSender",
          "  └─ExchangeSender 1.00 cop[tiflash]  ExchangeType: PassThrough",
          "    └─HashAgg 1.00 cop[tiflash]  funcs:count(1)->Column#12",
          "      └─HashJoin 32.00 cop[tiflash]  right outer join, equal:[eq(test.fact_t.d1_k, test.d1_t.d1_k)], right cond:gt(test.d1_t.value, 10), other cond:gt(test.fact_t.col1, test.d1_t.value)",
          "        ├─ExchangeReceiver(Build) 16.00 cop[tiflash]  ",
          "        │ └─ExchangeSender 16.00 cop[tiflash]  ExchangeType: HashPartition, Hash Cols: test.fact_t.d1_k",
          "        │   └─Selection 16.00 cop[tiflash]  not(isnull(test.fact_t.col1)), not(isnull(test.fact_t.d1_k))",
          "        │     └─TableFullScan 16.00 cop[tiflash] table:fact_t keep order:false",
          "        └─ExchangeReceiver(Probe) 4.00 cop[tiflash]  ",
          "          └─ExchangeSender 4.00 cop[tiflash]  ExchangeType: HashPartition, Hash Cols: test.d1_t.d1_k",
          "            └─TableFullScan 4.00 cop[tiflash] table:d1_t keep order:false"
        ]
      },
      {
        "SQL": "explain format = 'brief' select count(*) from fact_t where exists (select 1 from d1_t where d1_k = fact_t.d1_k)",
        "Plan": [
          "HashAgg 1.00 root  funcs:count(Column#13)->Column#12",
          "└─TableReader 1.00 root  data:ExchangeSender",
          "  └─ExchangeSender 1.00 cop[tiflash]  ExchangeType: PassThrough",
          "    └─HashAgg 1.00 cop[tiflash]  funcs:count(1)->Column#13",
          "      └─HashJoin 12.80 cop[tiflash]  semi join, equal:[eq(test.fact_t.d1_k, test.d1_t.d1_k)]",
          "        ├─ExchangeReceiver(Build) 4.00 cop[tiflash]  ",
          "        │ └─ExchangeSender 4.00 cop[tiflash]  ExchangeType: HashPartition, Hash Cols: test.d1_t.d1_k",
          "        │   └─Selection 4.00 cop[tiflash]  not(isnull(test.d1_t.d1_k))",
          "        │     └─TableFullScan 4.00 cop[tiflash] table:d1_t keep order:false",
          "        └─ExchangeReceiver(Probe) 16.00 cop[tiflash]  ",
          "          └─ExchangeSender 16.00 cop[tiflash]  ExchangeType: HashPartition, Hash Cols: test.fact_t.d1_k",
          "            └─Selection 16.00 cop[tiflash]  not(isnull(test.fact_t.d1_k))",
          "              └─TableFullScan 16.00 cop[tiflash] table:fact_t keep order:false"
        ]
      },
      {
        "SQL": "explain format = 'brief' select count(*) from fact_t where exists (select 1 from d1_t where d1_k = fact_t.d1_k and value > fact_t.col1)",
        "Plan": [
          "HashAgg 1.00 root  funcs:count(Column#13)->Column#12",
          "└─TableReader 1.00 root  data:ExchangeSender",
          "  └─ExchangeSender 1.00 cop[tiflash]  ExchangeType: PassThrough",
          "    └─HashAgg 1.00 cop[tiflash]  funcs:count(1)->Column#13",
          "      └─HashJoin 12.80 cop[tiflash]  semi join, equal:[eq(test.fact_t.d1_k, test.d1_t.d1_k)], other cond:gt(test.d1_t.value, test.fact_t.col1)",
          "        ├─ExchangeReceiver(Build) 4.00 cop[tiflash]  ",
          "        │ └─ExchangeSender 4.00 cop[tiflash]  ExchangeType: HashPartition, Hash Cols: test.d1_t.d1_k",
          "        │   └─Selection 4.00 cop[tiflash]  not(isnull(test.d1_t.d1_k)), not(isnull(test.d1_t.value))",
          "        │     └─TableFullScan 4.00 cop[tiflash] table:d1_t keep order:false",
          "        └─ExchangeReceiver(Probe) 16.00 cop[tiflash]  ",
          "          └─ExchangeSender 16.00 cop[tiflash]  ExchangeType: HashPartition, Hash Cols: test.fact_t.d1_k",
          "            └─Selection 16.00 cop[tiflash]  not(isnull(test.fact_t.col1)), not(isnull(test.fact_t.d1_k))",
          "              └─TableFullScan 16.00 cop[tiflash] table:fact_t keep order:false"
        ]
      },
      {
        "SQL": "explain format = 'brief' select count(*) from fact_t where not exists (select 1 from d1_t where d1_k = fact_t.d1_k)",
        "Plan": [
          "HashAgg 1.00 root  funcs:count(Column#13)->Column#12",
          "└─TableReader 1.00 root  data:ExchangeSender",
          "  └─ExchangeSender 1.00 cop[tiflash]  ExchangeType: PassThrough",
          "    └─HashAgg 1.00 cop[tiflash]  funcs:count(1)->Column#13",
          "      └─HashJoin 12.80 cop[tiflash]  anti semi join, equal:[eq(test.fact_t.d1_k, test.d1_t.d1_k)]",
          "        ├─ExchangeReceiver(Build) 4.00 cop[tiflash]  ",
          "        │ └─ExchangeSender 4.00 cop[tiflash]  ExchangeType: HashPartition, Hash Cols: test.d1_t.d1_k",
          "        │   └─TableFullScan 4.00 cop[tiflash] table:d1_t keep order:false",
          "        └─ExchangeReceiver(Probe) 16.00 cop[tiflash]  ",
          "          └─ExchangeSender 16.00 cop[tiflash]  ExchangeType: HashPartition, Hash Cols: test.fact_t.d1_k",
          "            └─TableFullScan 16.00 cop[tiflash] table:fact_t keep order:false"
        ]
      },
      {
        "SQL": "explain format = 'brief' select count(*) from fact_t where not exists (select 1 from d1_t where d1_k = fact_t.d1_k and value > fact_t.col1)",
        "Plan": [
          "HashAgg 1.00 root  funcs:count(Column#13)->Column#12",
          "└─TableReader 1.00 root  data:ExchangeSender",
          "  └─ExchangeSender 1.00 cop[tiflash]  ExchangeType: PassThrough",
          "    └─HashAgg 1.00 cop[tiflash]  funcs:count(1)->Column#13",
          "      └─HashJoin 12.80 cop[tiflash]  anti semi join, equal:[eq(test.fact_t.d1_k, test.d1_t.d1_k)], other cond:gt(test.d1_t.value, test.fact_t.col1)",
          "        ├─ExchangeReceiver(Build) 4.00 cop[tiflash]  ",
          "        │ └─ExchangeSender 4.00 cop[tiflash]  ExchangeType: HashPartition, Hash Cols: test.d1_t.d1_k",
          "        │   └─TableFullScan 4.00 cop[tiflash] table:d1_t keep order:false",
          "        └─ExchangeReceiver(Probe) 16.00 cop[tiflash]  ",
          "          └─ExchangeSender 16.00 cop[tiflash]  ExchangeType: HashPartition, Hash Cols: test.fact_t.d1_k",
          "            └─TableFullScan 16.00 cop[tiflash] table:fact_t keep order:false"
        ]
      }
    ]
  },
  {
    "Name": "TestBroadcastJoin",
    "Cases": [
      {
        "SQL": "explain format = 'brief' select /*+ broadcast_join(fact_t,d1_t) */ count(*) from fact_t, d1_t where fact_t.d1_k = d1_t.d1_k",
        "Plan": [
          "HashAgg 1.00 root  funcs:count(Column#12)->Column#11",
          "└─TableReader 1.00 root  data:HashAgg",
          "  └─HashAgg 1.00 cop[tiflash]  funcs:count(1)->Column#12",
          "    └─HashJoin 8.00 cop[tiflash]  inner join, equal:[eq(test.fact_t.d1_k, test.d1_t.d1_k)]",
          "      ├─Selection(Build) 2.00 cop[tiflash]  not(isnull(test.d1_t.d1_k))",
          "      │ └─TableFullScan 2.00 cop[tiflash] table:d1_t keep order:false, global read",
          "      └─Selection(Probe) 8.00 cop[tiflash]  not(isnull(test.fact_t.d1_k))",
          "        └─TableFullScan 8.00 cop[tiflash] table:fact_t keep order:false"
        ]
      },
      {
        "SQL": "explain format = 'brief' select /*+ broadcast_join(fact_t,d1_t,d2_t,d3_t) */ count(*) from fact_t, d1_t, d2_t, d3_t where fact_t.d1_k = d1_t.d1_k and fact_t.d2_k = d2_t.d2_k and fact_t.d3_k = d3_t.d3_k",
        "Plan": [
          "HashAgg 1.00 root  funcs:count(Column#18)->Column#17",
          "└─TableReader 1.00 root  data:HashAgg",
          "  └─HashAgg 1.00 cop[tiflash]  funcs:count(1)->Column#18",
          "    └─HashJoin 8.00 cop[tiflash]  inner join, equal:[eq(test.fact_t.d3_k, test.d3_t.d3_k)]",
          "      ├─Selection(Build) 2.00 cop[tiflash]  not(isnull(test.d3_t.d3_k))",
          "      │ └─TableFullScan 2.00 cop[tiflash] table:d3_t keep order:false, global read",
          "      └─HashJoin(Probe) 8.00 cop[tiflash]  inner join, equal:[eq(test.fact_t.d2_k, test.d2_t.d2_k)]",
          "        ├─Selection(Build) 2.00 cop[tiflash]  not(isnull(test.d2_t.d2_k))",
          "        │ └─TableFullScan 2.00 cop[tiflash] table:d2_t keep order:false, global read",
          "        └─HashJoin(Probe) 8.00 cop[tiflash]  inner join, equal:[eq(test.fact_t.d1_k, test.d1_t.d1_k)]",
          "          ├─Selection(Build) 2.00 cop[tiflash]  not(isnull(test.d1_t.d1_k))",
          "          │ └─TableFullScan 2.00 cop[tiflash] table:d1_t keep order:false, global read",
          "          └─Selection(Probe) 8.00 cop[tiflash]  not(isnull(test.fact_t.d1_k)), not(isnull(test.fact_t.d2_k)), not(isnull(test.fact_t.d3_k))",
          "            └─TableFullScan 8.00 cop[tiflash] table:fact_t keep order:false"
        ]
      },
      {
        "SQL": "explain format = 'brief' select /*+ broadcast_join(fact_t,d1_t), broadcast_join_local(d1_t) */ count(*) from fact_t, d1_t where fact_t.d1_k = d1_t.d1_k",
        "Plan": [
          "HashAgg 1.00 root  funcs:count(Column#12)->Column#11",
          "└─TableReader 1.00 root  data:HashAgg",
          "  └─HashAgg 1.00 cop[tiflash]  funcs:count(1)->Column#12",
          "    └─HashJoin 8.00 cop[tiflash]  inner join, equal:[eq(test.fact_t.d1_k, test.d1_t.d1_k)]",
          "      ├─Selection(Build) 2.00 cop[tiflash]  not(isnull(test.d1_t.d1_k))",
          "      │ └─TableFullScan 2.00 cop[tiflash] table:d1_t keep order:false",
          "      └─Selection(Probe) 8.00 cop[tiflash]  not(isnull(test.fact_t.d1_k))",
          "        └─TableFullScan 8.00 cop[tiflash] table:fact_t keep order:false, global read"
        ]
      },
      {
        "SQL": "explain format = 'brief' select /*+ broadcast_join(fact_t,d1_t,d2_t,d3_t), broadcast_join_local(d2_t) */ count(*) from fact_t, d1_t, d2_t, d3_t where fact_t.d1_k = d1_t.d1_k and fact_t.d2_k = d2_t.d2_k and fact_t.d3_k = d3_t.d3_k",
        "Plan": [
          "HashAgg 1.00 root  funcs:count(Column#18)->Column#17",
          "└─TableReader 1.00 root  data:HashAgg",
          "  └─HashAgg 1.00 cop[tiflash]  funcs:count(1)->Column#18",
          "    └─HashJoin 8.00 cop[tiflash]  inner join, equal:[eq(test.fact_t.d3_k, test.d3_t.d3_k)]",
          "      ├─Selection(Build) 2.00 cop[tiflash]  not(isnull(test.d3_t.d3_k))",
          "      │ └─TableFullScan 2.00 cop[tiflash] table:d3_t keep order:false, global read",
          "      └─HashJoin(Probe) 8.00 cop[tiflash]  inner join, equal:[eq(test.fact_t.d2_k, test.d2_t.d2_k)]",
          "        ├─Selection(Build) 2.00 cop[tiflash]  not(isnull(test.d2_t.d2_k))",
          "        │ └─TableFullScan 2.00 cop[tiflash] table:d2_t keep order:false",
          "        └─HashJoin(Probe) 8.00 cop[tiflash]  inner join, equal:[eq(test.fact_t.d1_k, test.d1_t.d1_k)]",
          "          ├─Selection(Build) 2.00 cop[tiflash]  not(isnull(test.d1_t.d1_k))",
          "          │ └─TableFullScan 2.00 cop[tiflash] table:d1_t keep order:false, global read",
          "          └─Selection(Probe) 8.00 cop[tiflash]  not(isnull(test.fact_t.d1_k)), not(isnull(test.fact_t.d2_k)), not(isnull(test.fact_t.d3_k))",
          "            └─TableFullScan 8.00 cop[tiflash] table:fact_t keep order:false, global read"
        ]
      },
      {
        "SQL": "explain format = 'brief' select /*+ broadcast_join(fact_t,d1_t) */ count(*) from fact_t left join d1_t on fact_t.d1_k = d1_t.d1_k",
        "Plan": [
          "HashAgg 1.00 root  funcs:count(Column#12)->Column#11",
          "└─TableReader 1.00 root  data:HashAgg",
          "  └─HashAgg 1.00 cop[tiflash]  funcs:count(1)->Column#12",
          "    └─HashJoin 8.00 cop[tiflash]  left outer join, equal:[eq(test.fact_t.d1_k, test.d1_t.d1_k)]",
          "      ├─Selection(Build) 2.00 cop[tiflash]  not(isnull(test.d1_t.d1_k))",
          "      │ └─TableFullScan 2.00 cop[tiflash] table:d1_t keep order:false, global read",
          "      └─TableFullScan(Probe) 8.00 cop[tiflash] table:fact_t keep order:false"
        ]
      },
      {
        "SQL": "explain format = 'brief' select /*+ broadcast_join(fact_t,d1_t) */ count(*) from fact_t right join d1_t on fact_t.d1_k = d1_t.d1_k",
        "Plan": [
          "HashAgg 1.00 root  funcs:count(Column#12)->Column#11",
          "└─TableReader 1.00 root  data:HashAgg",
          "  └─HashAgg 1.00 cop[tiflash]  funcs:count(1)->Column#12",
          "    └─HashJoin 8.00 cop[tiflash]  right outer join, equal:[eq(test.fact_t.d1_k, test.d1_t.d1_k)]",
          "      ├─TableFullScan(Build) 2.00 cop[tiflash] table:d1_t keep order:false",
          "      └─Selection(Probe) 8.00 cop[tiflash]  not(isnull(test.fact_t.d1_k))",
          "        └─TableFullScan 8.00 cop[tiflash] table:fact_t keep order:false, global read"
        ]
      },
      {
        "SQL": "explain format = 'brief' select /*+ broadcast_join(fact_t,d1_t) */ count(*) from fact_t join d1_t on fact_t.d1_k = d1_t.d1_k and fact_t.col1 > d1_t.value",
        "Plan": [
          "HashAgg 1.00 root  funcs:count(Column#12)->Column#11",
          "└─TableReader 1.00 root  data:HashAgg",
          "  └─HashAgg 1.00 cop[tiflash]  funcs:count(1)->Column#12",
          "    └─HashJoin 8.00 cop[tiflash]  inner join, equal:[eq(test.fact_t.d1_k, test.d1_t.d1_k)], other cond:gt(test.fact_t.col1, test.d1_t.value)",
          "      ├─Selection(Build) 2.00 cop[tiflash]  not(isnull(test.d1_t.d1_k)), not(isnull(test.d1_t.value))",
          "      │ └─TableFullScan 2.00 cop[tiflash] table:d1_t keep order:false, global read",
          "      └─Selection(Probe) 8.00 cop[tiflash]  not(isnull(test.fact_t.col1)), not(isnull(test.fact_t.d1_k))",
          "        └─TableFullScan 8.00 cop[tiflash] table:fact_t keep order:false"
        ]
      },
      {
        "SQL": "explain format = 'brief' select /*+ broadcast_join(fact_t,d1_t) */ count(*) from fact_t left join d1_t on fact_t.d1_k = d1_t.d1_k and fact_t.col1 > 10",
        "Plan": [
          "HashAgg 1.00 root  funcs:count(Column#12)->Column#11",
          "└─TableReader 1.00 root  data:HashAgg",
          "  └─HashAgg 1.00 cop[tiflash]  funcs:count(1)->Column#12",
          "    └─HashJoin 8.00 cop[tiflash]  left outer join, equal:[eq(test.fact_t.d1_k, test.d1_t.d1_k)], left cond:[gt(test.fact_t.col1, 10)]",
          "      ├─Selection(Build) 2.00 cop[tiflash]  not(isnull(test.d1_t.d1_k))",
          "      │ └─TableFullScan 2.00 cop[tiflash] table:d1_t keep order:false, global read",
          "      └─TableFullScan(Probe) 8.00 cop[tiflash] table:fact_t keep order:false"
        ]
      },
      {
        "SQL": "explain format = 'brief' select /*+ broadcast_join(fact_t,d1_t) */ count(*) from fact_t left join d1_t on fact_t.d1_k = d1_t.d1_k and fact_t.col2 > 10 and fact_t.col1 > d1_t.value",
        "Plan": [
          "HashAgg 1.00 root  funcs:count(Column#12)->Column#11",
          "└─TableReader 1.00 root  data:HashAgg",
          "  └─HashAgg 1.00 cop[tiflash]  funcs:count(1)->Column#12",
          "    └─HashJoin 8.00 cop[tiflash]  left outer join, equal:[eq(test.fact_t.d1_k, test.d1_t.d1_k)], left cond:[gt(test.fact_t.col2, 10)], other cond:gt(test.fact_t.col1, test.d1_t.value)",
          "      ├─Selection(Build) 2.00 cop[tiflash]  not(isnull(test.d1_t.d1_k)), not(isnull(test.d1_t.value))",
          "      │ └─TableFullScan 2.00 cop[tiflash] table:d1_t keep order:false, global read",
          "      └─TableFullScan(Probe) 8.00 cop[tiflash] table:fact_t keep order:false"
        ]
      },
      {
        "SQL": "explain format = 'brief' select /*+ broadcast_join(fact_t,d1_t) */ count(*) from fact_t right join d1_t on fact_t.d1_k = d1_t.d1_k and d1_t.value > 10",
        "Plan": [
          "HashAgg 1.00 root  funcs:count(Column#12)->Column#11",
          "└─TableReader 1.00 root  data:HashAgg",
          "  └─HashAgg 1.00 cop[tiflash]  funcs:count(1)->Column#12",
          "    └─HashJoin 8.00 cop[tiflash]  right outer join, equal:[eq(test.fact_t.d1_k, test.d1_t.d1_k)], right cond:gt(test.d1_t.value, 10)",
          "      ├─TableFullScan(Build) 2.00 cop[tiflash] table:d1_t keep order:false",
          "      └─Selection(Probe) 8.00 cop[tiflash]  not(isnull(test.fact_t.d1_k))",
          "        └─TableFullScan 8.00 cop[tiflash] table:fact_t keep order:false, global read"
        ]
      },
      {
        "SQL": "explain format = 'brief' select /*+ broadcast_join(fact_t,d1_t) */ count(*) from fact_t right join d1_t on fact_t.d1_k = d1_t.d1_k and d1_t.value > 10 and fact_t.col1 > d1_t.value",
        "Plan": [
          "HashAgg 1.00 root  funcs:count(Column#12)->Column#11",
          "└─TableReader 1.00 root  data:HashAgg",
          "  └─HashAgg 1.00 cop[tiflash]  funcs:count(1)->Column#12",
          "    └─HashJoin 8.00 cop[tiflash]  right outer join, equal:[eq(test.fact_t.d1_k, test.d1_t.d1_k)], right cond:gt(test.d1_t.value, 10), other cond:gt(test.fact_t.col1, test.d1_t.value)",
          "      ├─Selection(Build) 8.00 cop[tiflash]  not(isnull(test.fact_t.col1)), not(isnull(test.fact_t.d1_k))",
          "      │ └─TableFullScan 8.00 cop[tiflash] table:fact_t keep order:false, global read",
          "      └─TableFullScan(Probe) 2.00 cop[tiflash] table:d1_t keep order:false"
        ]
      },
      {
        "SQL": "explain format = 'brief' select /*+ broadcast_join(fact_t,d1_t) */ count(*) from fact_t where exists (select 1 from d1_t where d1_k = fact_t.d1_k)",
        "Plan": [
          "HashAgg 1.00 root  funcs:count(Column#13)->Column#12",
          "└─TableReader 1.00 root  data:HashAgg",
          "  └─HashAgg 1.00 cop[tiflash]  funcs:count(1)->Column#13",
          "    └─HashJoin 6.40 cop[tiflash]  semi join, equal:[eq(test.fact_t.d1_k, test.d1_t.d1_k)]",
          "      ├─Selection(Build) 2.00 cop[tiflash]  not(isnull(test.d1_t.d1_k))",
          "      │ └─TableFullScan 2.00 cop[tiflash] table:d1_t keep order:false, global read",
          "      └─Selection(Probe) 8.00 cop[tiflash]  not(isnull(test.fact_t.d1_k))",
          "        └─TableFullScan 8.00 cop[tiflash] table:fact_t keep order:false"
        ]
      },
      {
        "SQL": "explain format = 'brief' select /*+ broadcast_join(fact_t,d1_t) */ count(*) from fact_t where exists (select 1 from d1_t where d1_k = fact_t.d1_k and value > fact_t.col1)",
        "Plan": [
          "HashAgg 1.00 root  funcs:count(Column#13)->Column#12",
          "└─TableReader 1.00 root  data:HashAgg",
          "  └─HashAgg 1.00 cop[tiflash]  funcs:count(1)->Column#13",
          "    └─HashJoin 6.40 cop[tiflash]  semi join, equal:[eq(test.fact_t.d1_k, test.d1_t.d1_k)], other cond:gt(test.d1_t.value, test.fact_t.col1)",
          "      ├─Selection(Build) 2.00 cop[tiflash]  not(isnull(test.d1_t.d1_k)), not(isnull(test.d1_t.value))",
          "      │ └─TableFullScan 2.00 cop[tiflash] table:d1_t keep order:false, global read",
          "      └─Selection(Probe) 8.00 cop[tiflash]  not(isnull(test.fact_t.col1)), not(isnull(test.fact_t.d1_k))",
          "        └─TableFullScan 8.00 cop[tiflash] table:fact_t keep order:false"
        ]
      },
      {
        "SQL": "explain format = 'brief' select /*+ broadcast_join(fact_t,d1_t) */ count(*) from fact_t where not exists (select 1 from d1_t where d1_k = fact_t.d1_k)",
        "Plan": [
          "HashAgg 1.00 root  funcs:count(Column#13)->Column#12",
          "└─TableReader 1.00 root  data:HashAgg",
          "  └─HashAgg 1.00 cop[tiflash]  funcs:count(1)->Column#13",
          "    └─HashJoin 6.40 cop[tiflash]  anti semi join, equal:[eq(test.fact_t.d1_k, test.d1_t.d1_k)]",
          "      ├─TableFullScan(Build) 2.00 cop[tiflash] table:d1_t keep order:false, global read",
          "      └─TableFullScan(Probe) 8.00 cop[tiflash] table:fact_t keep order:false"
        ]
      },
      {
        "SQL": "explain format = 'brief' select /*+ broadcast_join(fact_t,d1_t) */ count(*) from fact_t where not exists (select 1 from d1_t where d1_k = fact_t.d1_k and value > fact_t.col1)",
        "Plan": [
          "HashAgg 1.00 root  funcs:count(Column#13)->Column#12",
          "└─TableReader 1.00 root  data:HashAgg",
          "  └─HashAgg 1.00 cop[tiflash]  funcs:count(1)->Column#13",
          "    └─HashJoin 6.40 cop[tiflash]  anti semi join, equal:[eq(test.fact_t.d1_k, test.d1_t.d1_k)], other cond:gt(test.d1_t.value, test.fact_t.col1)",
          "      ├─TableFullScan(Build) 2.00 cop[tiflash] table:d1_t keep order:false, global read",
          "      └─TableFullScan(Probe) 8.00 cop[tiflash] table:fact_t keep order:false"
        ]
      }
    ]
  },
  {
    "Name": "TestReadFromStorageHint",
    "Cases": [
      {
        "SQL": "desc format = 'brief' select avg(a) from t",
        "Plan": [
          "StreamAgg 1.00 root  funcs:avg(Column#7, Column#8)->Column#4",
          "└─TableReader 1.00 root  data:StreamAgg",
          "  └─StreamAgg 1.00 cop[tiflash]  funcs:count(test.t.a)->Column#7, funcs:sum(test.t.a)->Column#8",
          "    └─TableFullScan 10000.00 cop[tiflash] table:t keep order:false, stats:pseudo"
        ],
        "Warn": null
      },
      {
        "SQL": "desc format = 'brief' select /*+ read_from_storage(tiflash[t]) */ avg(a) from t",
        "Plan": [
          "StreamAgg 1.00 root  funcs:avg(Column#7, Column#8)->Column#4",
          "└─TableReader 1.00 root  data:StreamAgg",
          "  └─StreamAgg 1.00 cop[tiflash]  funcs:count(test.t.a)->Column#7, funcs:sum(test.t.a)->Column#8",
          "    └─TableFullScan 10000.00 cop[tiflash] table:t keep order:false, stats:pseudo"
        ],
        "Warn": null
      },
      {
        "SQL": "desc format = 'brief' select /*+ read_from_storage(tiflash[t]) */ sum(a) from t",
        "Plan": [
          "StreamAgg 1.00 root  funcs:sum(Column#6)->Column#4",
          "└─TableReader 1.00 root  data:StreamAgg",
          "  └─StreamAgg 1.00 cop[tiflash]  funcs:sum(test.t.a)->Column#6",
          "    └─TableFullScan 10000.00 cop[tiflash] table:t keep order:false, stats:pseudo"
        ],
        "Warn": null
      },
      {
        "SQL": "desc format = 'brief' select /*+ read_from_storage(tiflash[t]) */ sum(a+1) from t",
        "Plan": [
          "StreamAgg 1.00 root  funcs:sum(Column#6)->Column#4",
          "└─TableReader 1.00 root  data:StreamAgg",
          "  └─StreamAgg 1.00 cop[tiflash]  funcs:sum(plus(test.t.a, 1))->Column#6",
          "    └─TableFullScan 10000.00 cop[tiflash] table:t keep order:false, stats:pseudo"
        ],
        "Warn": null
      },
      {
        "SQL": "desc format = 'brief' select /*+ read_from_storage(tiflash[t]) */ sum(isnull(a)) from t",
        "Plan": [
          "StreamAgg 1.00 root  funcs:sum(Column#6)->Column#4",
          "└─TableReader 1.00 root  data:StreamAgg",
          "  └─StreamAgg 1.00 cop[tiflash]  funcs:sum(isnull(test.t.a))->Column#6",
          "    └─TableFullScan 10000.00 cop[tiflash] table:t keep order:false, stats:pseudo"
        ],
        "Warn": null
      },
      {
        "SQL": "desc format = 'brief' select /*+ READ_FROM_STORAGE(TIKV[t1], TIKV[t2]) */ * from t t1, t t2 where t1.a = t2.a",
        "Plan": [
          "HashJoin 12487.50 root  inner join, equal:[eq(test.t.a, test.t.a)]",
          "├─TableReader(Build) 9990.00 root  data:Selection",
          "│ └─Selection 9990.00 cop[tikv]  not(isnull(test.t.a))",
          "│   └─TableFullScan 10000.00 cop[tikv] table:t2 keep order:false, stats:pseudo",
          "└─TableReader(Probe) 9990.00 root  data:Selection",
          "  └─Selection 9990.00 cop[tikv]  not(isnull(test.t.a))",
          "    └─TableFullScan 10000.00 cop[tikv] table:t1 keep order:false, stats:pseudo"
        ],
        "Warn": null
      },
      {
        "SQL": "desc format = 'brief' select /*+ READ_FROM_STORAGE(TIKV[t1], TIFLASH[t2]) */ * from t t1, t t2 where t1.a = t2.a",
        "Plan": [
          "HashJoin 12487.50 root  inner join, equal:[eq(test.t.a, test.t.a)]",
          "├─TableReader(Build) 9990.00 root  data:Selection",
          "│ └─Selection 9990.00 cop[tiflash]  not(isnull(test.t.a))",
          "│   └─TableFullScan 10000.00 cop[tiflash] table:t2 keep order:false, stats:pseudo",
          "└─TableReader(Probe) 9990.00 root  data:Selection",
          "  └─Selection 9990.00 cop[tikv]  not(isnull(test.t.a))",
          "    └─TableFullScan 10000.00 cop[tikv] table:t1 keep order:false, stats:pseudo"
        ],
        "Warn": null
      },
      {
        "SQL": "desc format = 'brief' select * from tt where (tt.a > 1 and tt.a < 20) or (tt.a >= 30 and tt.a < 55)",
        "Plan": [
          "TableReader 44.00 root  data:TableRangeScan",
          "└─TableRangeScan 44.00 cop[tiflash] table:tt range:(1,20), [30,55), keep order:false, stats:pseudo"
        ],
        "Warn": null
      },
      {
        "SQL": "desc format = 'brief' select /*+ read_from_storage(tiflash[tt]) */ * from tt where (tt.a > 1 and tt.a < 20) or (tt.a >= 30 and tt.a < 55)",
        "Plan": [
          "TableReader 44.00 root  data:TableRangeScan",
          "└─TableRangeScan 44.00 cop[tiflash] table:tt range:(1,20), [30,55), keep order:false, stats:pseudo"
        ],
        "Warn": null
      },
      {
        "SQL": "desc format = 'brief' select * from ttt order by ttt.a desc",
        "Plan": [
          "TableReader 10000.00 root  data:TableFullScan",
          "└─TableFullScan 10000.00 cop[tikv] table:ttt keep order:true, desc, stats:pseudo"
        ],
        "Warn": null
      },
      {
        "SQL": "desc format = 'brief' select /*+ read_from_storage(tiflash[ttt]) */ * from ttt order by ttt.a desc",
        "Plan": [
<<<<<<< HEAD
          "Sort_4 10000.00 root  schema:[test.ttt.a], items:test.ttt.a:desc",
          "└─TableReader_8 10000.00 root  data:TableFullScan_7",
          "  └─TableFullScan_7 10000.00 cop[tiflash] table:ttt keep order:false, stats:pseudo"
=======
          "Sort 10000.00 root  test.ttt.a:desc",
          "└─TableReader 10000.00 root  data:TableFullScan",
          "  └─TableFullScan 10000.00 cop[tiflash] table:ttt keep order:false, stats:pseudo"
>>>>>>> 745d20aa
        ],
        "Warn": null
      },
      {
        "SQL": "desc format = 'brief' select /*+ read_from_storage(tiflash[ttt]) */ * from ttt order by ttt.a",
        "Plan": [
          "TableReader 10000.00 root  data:TableFullScan",
          "└─TableFullScan 10000.00 cop[tiflash] table:ttt keep order:true, stats:pseudo"
        ],
        "Warn": null
      },
      {
        "SQL": "desc format = 'brief' select /*+ read_from_storage(tikv[t, ttt]) */ * from ttt",
        "Plan": [
          "TableReader 10000.00 root  data:TableFullScan",
          "└─TableFullScan 10000.00 cop[tikv] table:ttt keep order:false, stats:pseudo"
        ],
        "Warn": [
          "[planner:1815]There are no matching table names for (t) in optimizer hint /*+ READ_FROM_STORAGE(tikv[t, ttt]) */. Maybe you can use the table alias name"
        ]
      },
      {
        "SQL": "desc format = 'brief' select /*+ read_from_storage(tiflash[t, ttt], tikv[tt]) */ * from ttt",
        "Plan": [
          "TableReader 10000.00 root  data:TableFullScan",
          "└─TableFullScan 10000.00 cop[tiflash] table:ttt keep order:false, stats:pseudo"
        ],
        "Warn": [
          "[planner:1815]There are no matching table names for (t, tt) in optimizer hint /*+ READ_FROM_STORAGE(tiflash[t, ttt], tikv[tt]) */. Maybe you can use the table alias name"
        ]
      }
    ]
  },
  {
    "Name": "TestReadFromStorageHintAndIsolationRead",
    "Cases": [
      {
        "SQL": "desc format = 'brief' select /*+ read_from_storage(tikv[t], tiflash[t]) */ avg(a) from t",
        "Plan": [
          "StreamAgg 1.00 root  funcs:avg(Column#7, Column#8)->Column#4",
          "└─IndexReader 1.00 root  index:StreamAgg",
          "  └─StreamAgg 1.00 cop[tikv]  funcs:count(test.t.a)->Column#7, funcs:sum(test.t.a)->Column#8",
          "    └─IndexFullScan 10000.00 cop[tikv] table:t, index:ia(a) keep order:false, stats:pseudo"
        ],
        "Warn": [
          "[planner:1815]Storage hints are conflict, you can only specify one storage type of table test.t"
        ]
      },
      {
        "SQL": "desc format = 'brief' select /*+ read_from_storage(tikv[t]) */ avg(a) from t",
        "Plan": [
          "StreamAgg 1.00 root  funcs:avg(Column#7, Column#8)->Column#4",
          "└─IndexReader 1.00 root  index:StreamAgg",
          "  └─StreamAgg 1.00 cop[tikv]  funcs:count(test.t.a)->Column#7, funcs:sum(test.t.a)->Column#8",
          "    └─IndexFullScan 10000.00 cop[tikv] table:t, index:ia(a) keep order:false, stats:pseudo"
        ],
        "Warn": null
      },
      {
        "SQL": "desc format = 'brief' select /*+ read_from_storage(tiflash[t]) */ avg(a) from t",
        "Plan": [
          "StreamAgg 1.00 root  funcs:avg(Column#7, Column#8)->Column#4",
          "└─IndexReader 1.00 root  index:StreamAgg",
          "  └─StreamAgg 1.00 cop[tikv]  funcs:count(test.t.a)->Column#7, funcs:sum(test.t.a)->Column#8",
          "    └─IndexFullScan 10000.00 cop[tikv] table:t, index:ia(a) keep order:false, stats:pseudo"
        ],
        "Warn": [
          "[planner:1815]No available path for table test.t with the store type tiflash of the hint /*+ read_from_storage */, please check the status of the table replica and variable value of tidb_isolation_read_engines(map[0:{}])"
        ]
      }
    ]
  },
  {
    "Name": "TestIsolationReadDoNotFilterSystemDB",
    "Cases": [
      {
        "SQL": "desc format = 'brief' select * from metrics_schema.tidb_query_duration where time >= '2019-12-23 16:10:13' and time <= '2019-12-23 16:30:13'",
        "Plan": [
          "MemTableScan 10000.00 root table:tidb_query_duration PromQL:histogram_quantile(0.9, sum(rate(tidb_server_handle_query_duration_seconds_bucket{}[60s])) by (le,sql_type,instance)), start_time:2019-12-23 16:10:13, end_time:2019-12-23 16:30:13, step:1m0s"
        ]
      },
      {
        "SQL": "desc format = 'brief' select * from information_schema.tables",
        "Plan": [
          "MemTableScan 10000.00 root table:TABLES "
        ]
      },
      {
        "SQL": "desc format = 'brief' select * from mysql.stats_meta",
        "Plan": [
          "TableReader 10000.00 root  data:TableFullScan",
          "└─TableFullScan 10000.00 cop[tikv] table:stats_meta keep order:false, stats:pseudo"
        ]
      }
    ]
  },
  {
    "Name": "TestIsolationReadTiFlashNotChoosePointGet",
    "Cases": [
      {
        "SQL": "explain format = 'brief' select * from t where t.a = 1",
        "Result": [
          "TableReader 1.00 root  data:TableRangeScan",
          "└─TableRangeScan 1.00 cop[tiflash] table:t range:[1,1], keep order:false, stats:pseudo"
        ]
      },
      {
        "SQL": "explain format = 'brief' select * from t where t.a in (1, 2)",
        "Result": [
          "TableReader 2.00 root  data:TableRangeScan",
          "└─TableRangeScan 2.00 cop[tiflash] table:t range:[1,1], [2,2], keep order:false, stats:pseudo"
        ]
      }
    ]
  },
  {
    "Name": "TestIsolationReadTiFlashUseIndexHint",
    "Cases": [
      {
        "SQL": "explain format = 'brief' select * from t",
        "Plan": [
          "TableReader 10000.00 root  data:TableFullScan",
          "└─TableFullScan 10000.00 cop[tiflash] table:t keep order:false, stats:pseudo"
        ],
        "Warn": null
      },
      {
        "SQL": "explain format = 'brief' select * from t use index();",
        "Plan": [
          "TableReader 10000.00 root  data:TableFullScan",
          "└─TableFullScan 10000.00 cop[tiflash] table:t keep order:false, stats:pseudo"
        ],
        "Warn": null
      },
      {
        "SQL": "explain format = 'brief' select /*+ use_index(t, idx)*/ * from t",
        "Plan": [
          "TableReader 10000.00 root  data:TableFullScan",
          "└─TableFullScan 10000.00 cop[tiflash] table:t keep order:false, stats:pseudo"
        ],
        "Warn": [
          "TiDB doesn't support index in the isolation read engines(value: 'tiflash')"
        ]
      },
      {
        "SQL": "explain format = 'brief' select /*+ use_index(t)*/ * from t",
        "Plan": [
          "TableReader 10000.00 root  data:TableFullScan",
          "└─TableFullScan 10000.00 cop[tiflash] table:t keep order:false, stats:pseudo"
        ],
        "Warn": null
      }
    ]
  },
  {
    "Name": "TestIssue20710",
    "Cases": [
      {
        "SQL": "explain format = 'brief' select /*+ inl_join(s) */ * from t join s on t.a=s.a and t.b = s.b",
        "Plan": [
          "IndexJoin 12475.01 root  inner join, inner:IndexLookUp, outer key:test.t.a, inner key:test.s.a, equal cond:eq(test.t.a, test.s.a), eq(test.t.b, test.s.b)",
          "├─TableReader(Build) 9980.01 root  data:Selection",
          "│ └─Selection 9980.01 cop[tikv]  not(isnull(test.t.a)), not(isnull(test.t.b))",
          "│   └─TableFullScan 10000.00 cop[tikv] table:t keep order:false, stats:pseudo",
          "└─IndexLookUp(Probe) 1.25 root  ",
          "  ├─Selection(Build) 1.25 cop[tikv]  not(isnull(test.s.a))",
          "  │ └─IndexRangeScan 1.25 cop[tikv] table:s, index:a(a) range: decided by [eq(test.s.a, test.t.a)], keep order:false, stats:pseudo",
          "  └─Selection(Probe) 1.25 cop[tikv]  not(isnull(test.s.b))",
          "    └─TableRowIDScan 1.25 cop[tikv] table:s keep order:false, stats:pseudo"
        ]
      },
      {
        "SQL": "explain format = 'brief' select /*+ inl_join(s) */ * from t join s on t.a=s.a and t.b = s.a",
        "Plan": [
          "IndexJoin 12475.01 root  inner join, inner:IndexLookUp, outer key:test.t.a, inner key:test.s.a, equal cond:eq(test.t.a, test.s.a), eq(test.t.b, test.s.a)",
          "├─TableReader(Build) 9980.01 root  data:Selection",
          "│ └─Selection 9980.01 cop[tikv]  not(isnull(test.t.a)), not(isnull(test.t.b))",
          "│   └─TableFullScan 10000.00 cop[tikv] table:t keep order:false, stats:pseudo",
          "└─IndexLookUp(Probe) 1.25 root  ",
          "  ├─Selection(Build) 1.25 cop[tikv]  not(isnull(test.s.a))",
          "  │ └─IndexRangeScan 1.25 cop[tikv] table:s, index:a(a) range: decided by [eq(test.s.a, test.t.a)], keep order:false, stats:pseudo",
          "  └─TableRowIDScan(Probe) 1.25 cop[tikv] table:s keep order:false, stats:pseudo"
        ]
      },
      {
        "SQL": "explain format = 'brief' select /*+ inl_join(s) */ * from t join s on t.a=s.a and t.a = s.b",
        "Plan": [
          "IndexJoin 12475.01 root  inner join, inner:IndexLookUp, outer key:test.t.a, inner key:test.s.a, equal cond:eq(test.t.a, test.s.a), eq(test.t.a, test.s.b)",
          "├─TableReader(Build) 9990.00 root  data:Selection",
          "│ └─Selection 9990.00 cop[tikv]  not(isnull(test.t.a))",
          "│   └─TableFullScan 10000.00 cop[tikv] table:t keep order:false, stats:pseudo",
          "└─IndexLookUp(Probe) 1.25 root  ",
          "  ├─Selection(Build) 1.25 cop[tikv]  not(isnull(test.s.a))",
          "  │ └─IndexRangeScan 1.25 cop[tikv] table:s, index:a(a) range: decided by [eq(test.s.a, test.t.a)], keep order:false, stats:pseudo",
          "  └─Selection(Probe) 1.25 cop[tikv]  not(isnull(test.s.b))",
          "    └─TableRowIDScan 1.25 cop[tikv] table:s keep order:false, stats:pseudo"
        ]
      },
      {
        "SQL": "explain format = 'brief' select /*+ inl_hash_join(s) */ * from t join s on t.a=s.a and t.b = s.b",
        "Plan": [
          "IndexHashJoin 12475.01 root  inner join, inner:IndexLookUp, outer key:test.t.a, inner key:test.s.a, equal cond:eq(test.t.a, test.s.a), eq(test.t.b, test.s.b)",
          "├─TableReader(Build) 9980.01 root  data:Selection",
          "│ └─Selection 9980.01 cop[tikv]  not(isnull(test.t.a)), not(isnull(test.t.b))",
          "│   └─TableFullScan 10000.00 cop[tikv] table:t keep order:false, stats:pseudo",
          "└─IndexLookUp(Probe) 1.25 root  ",
          "  ├─Selection(Build) 1.25 cop[tikv]  not(isnull(test.s.a))",
          "  │ └─IndexRangeScan 1.25 cop[tikv] table:s, index:a(a) range: decided by [eq(test.s.a, test.t.a)], keep order:false, stats:pseudo",
          "  └─Selection(Probe) 1.25 cop[tikv]  not(isnull(test.s.b))",
          "    └─TableRowIDScan 1.25 cop[tikv] table:s keep order:false, stats:pseudo"
        ]
      },
      {
        "SQL": "explain format = 'brief' select /*+ inl_hash_join(s) */ * from t join s on t.a=s.a and t.b = s.a",
        "Plan": [
          "IndexHashJoin 12475.01 root  inner join, inner:IndexLookUp, outer key:test.t.a, inner key:test.s.a, equal cond:eq(test.t.a, test.s.a), eq(test.t.b, test.s.a)",
          "├─TableReader(Build) 9980.01 root  data:Selection",
          "│ └─Selection 9980.01 cop[tikv]  not(isnull(test.t.a)), not(isnull(test.t.b))",
          "│   └─TableFullScan 10000.00 cop[tikv] table:t keep order:false, stats:pseudo",
          "└─IndexLookUp(Probe) 1.25 root  ",
          "  ├─Selection(Build) 1.25 cop[tikv]  not(isnull(test.s.a))",
          "  │ └─IndexRangeScan 1.25 cop[tikv] table:s, index:a(a) range: decided by [eq(test.s.a, test.t.a)], keep order:false, stats:pseudo",
          "  └─TableRowIDScan(Probe) 1.25 cop[tikv] table:s keep order:false, stats:pseudo"
        ]
      },
      {
        "SQL": "explain format = 'brief' select /*+ inl_hash_join(s) */ * from t join s on t.a=s.a and t.a = s.b",
        "Plan": [
          "IndexHashJoin 12475.01 root  inner join, inner:IndexLookUp, outer key:test.t.a, inner key:test.s.a, equal cond:eq(test.t.a, test.s.a), eq(test.t.a, test.s.b)",
          "├─TableReader(Build) 9990.00 root  data:Selection",
          "│ └─Selection 9990.00 cop[tikv]  not(isnull(test.t.a))",
          "│   └─TableFullScan 10000.00 cop[tikv] table:t keep order:false, stats:pseudo",
          "└─IndexLookUp(Probe) 1.25 root  ",
          "  ├─Selection(Build) 1.25 cop[tikv]  not(isnull(test.s.a))",
          "  │ └─IndexRangeScan 1.25 cop[tikv] table:s, index:a(a) range: decided by [eq(test.s.a, test.t.a)], keep order:false, stats:pseudo",
          "  └─Selection(Probe) 1.25 cop[tikv]  not(isnull(test.s.b))",
          "    └─TableRowIDScan 1.25 cop[tikv] table:s keep order:false, stats:pseudo"
        ]
      }
    ]
  },
  {
    "Name": "TestPushDownProjectionForTiFlash",
    "Cases": [
      {
        "SQL": "desc format = 'brief' select /*+ hash_agg()*/ count(b) from  (select id + 1 as b from t)A",
        "Plan": [
          "HashAgg 1.00 root  funcs:count(Column#7)->Column#5",
          "└─TableReader 1.00 root  data:HashAgg",
          "  └─HashAgg 1.00 cop[tiflash]  funcs:count(Column#4)->Column#7",
          "    └─Projection 10000.00 cop[tiflash]  plus(test.t.id, 1)->Column#4",
          "      └─TableFullScan 10000.00 cop[tiflash] table:t keep order:false, stats:pseudo"
        ]
      },
      {
        "SQL": "desc format = 'brief' select /*+ hash_agg()*/ count(*) from  (select id + 1 as b from t)A",
        "Plan": [
          "HashAgg 1.00 root  funcs:count(Column#6)->Column#5",
          "└─TableReader 1.00 root  data:HashAgg",
          "  └─HashAgg 1.00 cop[tiflash]  funcs:count(1)->Column#6",
          "    └─TableFullScan 10000.00 cop[tiflash] table:t keep order:false, stats:pseudo"
        ]
      },
      {
        "SQL": "desc format = 'brief' select /*+ hash_agg()*/ sum(b) from  (select id + 1 as b from t)A",
        "Plan": [
          "HashAgg 1.00 root  funcs:sum(Column#7)->Column#5",
          "└─TableReader 1.00 root  data:HashAgg",
          "  └─HashAgg 1.00 cop[tiflash]  funcs:sum(Column#4)->Column#7",
          "    └─Projection 10000.00 cop[tiflash]  plus(test.t.id, 1)->Column#4",
          "      └─TableFullScan 10000.00 cop[tiflash] table:t keep order:false, stats:pseudo"
        ]
      },
      {
        "SQL": "desc format = 'brief' select /*+ stream_agg()*/ count(b) from  (select id + 1 as b from t)A",
        "Plan": [
          "StreamAgg 1.00 root  funcs:count(Column#4)->Column#5",
          "└─Projection 10000.00 root  plus(test.t.id, 1)->Column#4",
          "  └─TableReader 10000.00 root  data:TableFullScan",
          "    └─TableFullScan 10000.00 cop[tiflash] table:t keep order:false, stats:pseudo"
        ]
      },
      {
        "SQL": "desc format = 'brief' select /*+ stream_agg()*/ count(*) from  (select id + 1 as b from t)A",
        "Plan": [
          "StreamAgg 1.00 root  funcs:count(Column#6)->Column#5",
          "└─TableReader 1.00 root  data:StreamAgg",
          "  └─StreamAgg 1.00 cop[tiflash]  funcs:count(1)->Column#6",
          "    └─TableFullScan 10000.00 cop[tiflash] table:t keep order:false, stats:pseudo"
        ]
      },
      {
        "SQL": "desc format = 'brief' select /*+ stream_agg()*/ sum(b) from  (select id + 1 as b from t)A",
        "Plan": [
          "StreamAgg 1.00 root  funcs:sum(Column#7)->Column#5",
          "└─Projection 10000.00 root  cast(Column#4, decimal(41,0) BINARY)->Column#7",
          "  └─Projection 10000.00 root  plus(test.t.id, 1)->Column#4",
          "    └─TableReader 10000.00 root  data:TableFullScan",
          "      └─TableFullScan 10000.00 cop[tiflash] table:t keep order:false, stats:pseudo"
        ]
      },
      {
        "SQL": "desc format = 'brief' select * from (select id-2 as b from t) B join (select id-2 as b from t) A on A.b=B.b",
        "Plan": [
          "TableReader 10000.00 root  data:HashJoin",
          "└─HashJoin 10000.00 cop[tiflash]  inner join, equal:[eq(Column#4, Column#8)]",
          "  ├─Projection(Build) 8000.00 cop[tiflash]  minus(test.t.id, 2)->Column#4",
          "  │ └─Selection 8000.00 cop[tiflash]  not(isnull(minus(test.t.id, 2)))",
          "  │   └─TableFullScan 10000.00 cop[tiflash] table:t keep order:false, stats:pseudo, global read",
          "  └─Projection(Probe) 8000.00 cop[tiflash]  minus(test.t.id, 2)->Column#8",
          "    └─Selection 8000.00 cop[tiflash]  not(isnull(minus(test.t.id, 2)))",
          "      └─TableFullScan 10000.00 cop[tiflash] table:t keep order:false, stats:pseudo"
        ]
      },
      {
        "SQL": "desc format = 'brief' select * from t join (select id-2 as b from t) A on A.b=t.id",
        "Plan": [
          "TableReader 10000.00 root  data:HashJoin",
          "└─HashJoin 10000.00 cop[tiflash]  inner join, equal:[eq(test.t.id, Column#7)]",
          "  ├─Projection(Build) 8000.00 cop[tiflash]  minus(test.t.id, 2)->Column#7",
          "  │ └─Selection 8000.00 cop[tiflash]  not(isnull(minus(test.t.id, 2)))",
          "  │   └─TableFullScan 10000.00 cop[tiflash] table:t keep order:false, stats:pseudo, global read",
          "  └─Selection(Probe) 9990.00 cop[tiflash]  not(isnull(test.t.id))",
          "    └─TableFullScan 10000.00 cop[tiflash] table:t keep order:false, stats:pseudo"
        ]
      },
      {
        "SQL": "desc format = 'brief' select * from t left join (select id-2 as b from t) A on A.b=t.id",
        "Plan": [
          "TableReader 10000.00 root  data:HashJoin",
          "└─HashJoin 10000.00 cop[tiflash]  left outer join, equal:[eq(test.t.id, Column#7)]",
          "  ├─Projection(Build) 8000.00 cop[tiflash]  minus(test.t.id, 2)->Column#7",
          "  │ └─Selection 8000.00 cop[tiflash]  not(isnull(minus(test.t.id, 2)))",
          "  │   └─TableFullScan 10000.00 cop[tiflash] table:t keep order:false, stats:pseudo, global read",
          "  └─TableFullScan(Probe) 10000.00 cop[tiflash] table:t keep order:false, stats:pseudo"
        ]
      },
      {
        "SQL": "desc format = 'brief' select * from t right join (select id-2 as b from t) A on A.b=t.id",
        "Plan": [
          "TableReader 12487.50 root  data:HashJoin",
          "└─HashJoin 12487.50 cop[tiflash]  right outer join, equal:[eq(test.t.id, Column#7)]",
          "  ├─Selection(Build) 9990.00 cop[tiflash]  not(isnull(test.t.id))",
          "  │ └─TableFullScan 10000.00 cop[tiflash] table:t keep order:false, stats:pseudo, global read",
          "  └─Projection(Probe) 10000.00 cop[tiflash]  minus(test.t.id, 2)->Column#7",
          "    └─TableFullScan 10000.00 cop[tiflash] table:t keep order:false, stats:pseudo"
        ]
      },
      {
        "SQL": "desc format = 'brief' select A.b, B.b from (select id-2 as b from t) B join (select id-2 as b from t) A on A.b=B.b",
        "Plan": [
          "Projection 10000.00 root  Column#8, Column#4",
          "└─TableReader 10000.00 root  data:HashJoin",
          "  └─HashJoin 10000.00 cop[tiflash]  inner join, equal:[eq(Column#4, Column#8)]",
          "    ├─Projection(Build) 8000.00 cop[tiflash]  minus(test.t.id, 2)->Column#4",
          "    │ └─Selection 8000.00 cop[tiflash]  not(isnull(minus(test.t.id, 2)))",
          "    │   └─TableFullScan 10000.00 cop[tiflash] table:t keep order:false, stats:pseudo, global read",
          "    └─Projection(Probe) 8000.00 cop[tiflash]  minus(test.t.id, 2)->Column#8",
          "      └─Selection 8000.00 cop[tiflash]  not(isnull(minus(test.t.id, 2)))",
          "        └─TableFullScan 10000.00 cop[tiflash] table:t keep order:false, stats:pseudo"
        ]
      },
      {
        "SQL": "desc format = 'brief' select A.id from t as A where exists (select 1 from t where t.id=A.id)",
        "Plan": [
          "TableReader 7992.00 root  data:HashJoin",
          "└─HashJoin 7992.00 cop[tiflash]  semi join, equal:[eq(test.t.id, test.t.id)]",
          "  ├─Selection(Build) 9990.00 cop[tiflash]  not(isnull(test.t.id))",
          "  │ └─TableFullScan 10000.00 cop[tiflash] table:t keep order:false, stats:pseudo, global read",
          "  └─Selection(Probe) 9990.00 cop[tiflash]  not(isnull(test.t.id))",
          "    └─TableFullScan 10000.00 cop[tiflash] table:A keep order:false, stats:pseudo"
        ]
      },
      {
        "SQL": "desc format = 'brief' select A.id from t as A where not exists  (select 1 from t where t.id=A.id)",
        "Plan": [
          "TableReader 8000.00 root  data:HashJoin",
          "└─HashJoin 8000.00 cop[tiflash]  anti semi join, equal:[eq(test.t.id, test.t.id)]",
          "  ├─TableFullScan(Build) 10000.00 cop[tiflash] table:t keep order:false, stats:pseudo, global read",
          "  └─TableFullScan(Probe) 10000.00 cop[tiflash] table:A keep order:false, stats:pseudo"
        ]
      }
    ]
  },
  {
    "Name": "TestPushDownProjectionForMPP",
    "Cases": [
      {
        "SQL": "desc format = 'brief' select /*+ hash_agg()*/ count(b) from  (select id + 1 as b from t)A",
        "Plan": [
          "HashAgg 1.00 root  funcs:count(Column#7)->Column#5",
          "└─TableReader 1.00 root  data:ExchangeSender",
          "  └─ExchangeSender 1.00 cop[tiflash]  ExchangeType: PassThrough",
          "    └─HashAgg 1.00 cop[tiflash]  funcs:count(Column#4)->Column#7",
          "      └─Projection 10000.00 cop[tiflash]  plus(test.t.id, 1)->Column#4",
          "        └─TableFullScan 10000.00 cop[tiflash] table:t keep order:false, stats:pseudo"
        ]
      },
      {
        "SQL": "desc format = 'brief' select /*+ hash_agg()*/ count(*) from  (select id + 1 as b from t)A",
        "Plan": [
          "HashAgg 1.00 root  funcs:count(Column#7)->Column#5",
          "└─TableReader 1.00 root  data:ExchangeSender",
          "  └─ExchangeSender 1.00 cop[tiflash]  ExchangeType: PassThrough",
          "    └─HashAgg 1.00 cop[tiflash]  funcs:count(1)->Column#7",
          "      └─TableFullScan 10000.00 cop[tiflash] table:t keep order:false, stats:pseudo"
        ]
      },
      {
        "SQL": "desc format = 'brief' select /*+ hash_agg()*/ sum(b) from  (select id + 1 as b from t)A",
        "Plan": [
          "HashAgg 1.00 root  funcs:sum(Column#7)->Column#5",
          "└─TableReader 1.00 root  data:ExchangeSender",
          "  └─ExchangeSender 1.00 cop[tiflash]  ExchangeType: PassThrough",
          "    └─HashAgg 1.00 cop[tiflash]  funcs:sum(Column#4)->Column#7",
          "      └─Projection 10000.00 cop[tiflash]  plus(test.t.id, 1)->Column#4",
          "        └─TableFullScan 10000.00 cop[tiflash] table:t keep order:false, stats:pseudo"
        ]
      },
      {
        "SQL": "desc format = 'brief' select /*+ stream_agg()*/ count(b) from  (select id + 1 as b from t)A",
        "Plan": [
          "StreamAgg 1.00 root  funcs:count(Column#4)->Column#5",
          "└─Projection 10000.00 root  plus(test.t.id, 1)->Column#4",
          "  └─TableReader 10000.00 root  data:TableFullScan",
          "    └─TableFullScan 10000.00 cop[tiflash] table:t keep order:false, stats:pseudo"
        ]
      },
      {
        "SQL": "desc format = 'brief' select /*+ stream_agg()*/ count(*) from  (select id + 1 as b from t)A",
        "Plan": [
          "StreamAgg 1.00 root  funcs:count(Column#6)->Column#5",
          "└─TableReader 1.00 root  data:StreamAgg",
          "  └─StreamAgg 1.00 cop[tiflash]  funcs:count(1)->Column#6",
          "    └─TableFullScan 10000.00 cop[tiflash] table:t keep order:false, stats:pseudo"
        ]
      },
      {
        "SQL": "desc format = 'brief' select /*+ stream_agg()*/ sum(b) from  (select id + 1 as b from t)A",
        "Plan": [
          "StreamAgg 1.00 root  funcs:sum(Column#7)->Column#5",
          "└─Projection 10000.00 root  cast(Column#4, decimal(41,0) BINARY)->Column#7",
          "  └─Projection 10000.00 root  plus(test.t.id, 1)->Column#4",
          "    └─TableReader 10000.00 root  data:TableFullScan",
          "      └─TableFullScan 10000.00 cop[tiflash] table:t keep order:false, stats:pseudo"
        ]
      },
      {
        "SQL": "desc format = 'brief' select * from (select id-2 as b from t) B join (select id-2 as b from t) A on A.b=B.b",
        "Plan": [
          "TableReader 10000.00 root  data:ExchangeSender",
          "└─ExchangeSender 10000.00 cop[tiflash]  ExchangeType: PassThrough",
          "  └─HashJoin 10000.00 cop[tiflash]  inner join, equal:[eq(Column#4, Column#8)]",
          "    ├─ExchangeReceiver(Build) 8000.00 cop[tiflash]  ",
          "    │ └─ExchangeSender 8000.00 cop[tiflash]  ExchangeType: Broadcast",
          "    │   └─Projection 8000.00 cop[tiflash]  minus(test.t.id, 2)->Column#4",
          "    │     └─Selection 8000.00 cop[tiflash]  not(isnull(minus(test.t.id, 2)))",
          "    │       └─TableFullScan 10000.00 cop[tiflash] table:t keep order:false, stats:pseudo",
          "    └─Projection(Probe) 8000.00 cop[tiflash]  minus(test.t.id, 2)->Column#8",
          "      └─Selection 8000.00 cop[tiflash]  not(isnull(minus(test.t.id, 2)))",
          "        └─TableFullScan 10000.00 cop[tiflash] table:t keep order:false, stats:pseudo"
        ]
      },
      {
        "SQL": "desc format = 'brief' select * from t join (select id-2 as b from t) A on A.b=t.id",
        "Plan": [
          "TableReader 10000.00 root  data:ExchangeSender",
          "└─ExchangeSender 10000.00 cop[tiflash]  ExchangeType: PassThrough",
          "  └─HashJoin 10000.00 cop[tiflash]  inner join, equal:[eq(test.t.id, Column#7)]",
          "    ├─ExchangeReceiver(Build) 8000.00 cop[tiflash]  ",
          "    │ └─ExchangeSender 8000.00 cop[tiflash]  ExchangeType: Broadcast",
          "    │   └─Projection 8000.00 cop[tiflash]  minus(test.t.id, 2)->Column#7",
          "    │     └─Selection 8000.00 cop[tiflash]  not(isnull(minus(test.t.id, 2)))",
          "    │       └─TableFullScan 10000.00 cop[tiflash] table:t keep order:false, stats:pseudo",
          "    └─Selection(Probe) 9990.00 cop[tiflash]  not(isnull(test.t.id))",
          "      └─TableFullScan 10000.00 cop[tiflash] table:t keep order:false, stats:pseudo"
        ]
      },
      {
        "SQL": "desc format = 'brief' select * from t left join (select id-2 as b from t) A on A.b=t.id",
        "Plan": [
          "TableReader 10000.00 root  data:ExchangeSender",
          "└─ExchangeSender 10000.00 cop[tiflash]  ExchangeType: PassThrough",
          "  └─HashJoin 10000.00 cop[tiflash]  left outer join, equal:[eq(test.t.id, Column#7)]",
          "    ├─ExchangeReceiver(Build) 8000.00 cop[tiflash]  ",
          "    │ └─ExchangeSender 8000.00 cop[tiflash]  ExchangeType: Broadcast",
          "    │   └─Projection 8000.00 cop[tiflash]  minus(test.t.id, 2)->Column#7",
          "    │     └─Selection 8000.00 cop[tiflash]  not(isnull(minus(test.t.id, 2)))",
          "    │       └─TableFullScan 10000.00 cop[tiflash] table:t keep order:false, stats:pseudo",
          "    └─TableFullScan(Probe) 10000.00 cop[tiflash] table:t keep order:false, stats:pseudo"
        ]
      },
      {
        "SQL": "desc format = 'brief' select * from t right join (select id-2 as b from t) A on A.b=t.id",
        "Plan": [
          "TableReader 12487.50 root  data:ExchangeSender",
          "└─ExchangeSender 12487.50 cop[tiflash]  ExchangeType: PassThrough",
          "  └─HashJoin 12487.50 cop[tiflash]  right outer join, equal:[eq(test.t.id, Column#7)]",
          "    ├─ExchangeReceiver(Build) 9990.00 cop[tiflash]  ",
          "    │ └─ExchangeSender 9990.00 cop[tiflash]  ExchangeType: Broadcast",
          "    │   └─Selection 9990.00 cop[tiflash]  not(isnull(test.t.id))",
          "    │     └─TableFullScan 10000.00 cop[tiflash] table:t keep order:false, stats:pseudo",
          "    └─Projection(Probe) 10000.00 cop[tiflash]  minus(test.t.id, 2)->Column#7",
          "      └─TableFullScan 10000.00 cop[tiflash] table:t keep order:false, stats:pseudo"
        ]
      },
      {
        "SQL": "desc format = 'brief' select A.b, B.b from (select id-2 as b from t) B join (select id-2 as b from t) A on A.b=B.b",
        "Plan": [
          "Projection 10000.00 root  Column#8, Column#4",
          "└─TableReader 10000.00 root  data:ExchangeSender",
          "  └─ExchangeSender 10000.00 cop[tiflash]  ExchangeType: PassThrough",
          "    └─HashJoin 10000.00 cop[tiflash]  inner join, equal:[eq(Column#4, Column#8)]",
          "      ├─ExchangeReceiver(Build) 8000.00 cop[tiflash]  ",
          "      │ └─ExchangeSender 8000.00 cop[tiflash]  ExchangeType: Broadcast",
          "      │   └─Projection 8000.00 cop[tiflash]  minus(test.t.id, 2)->Column#4",
          "      │     └─Selection 8000.00 cop[tiflash]  not(isnull(minus(test.t.id, 2)))",
          "      │       └─TableFullScan 10000.00 cop[tiflash] table:t keep order:false, stats:pseudo",
          "      └─Projection(Probe) 8000.00 cop[tiflash]  minus(test.t.id, 2)->Column#8",
          "        └─Selection 8000.00 cop[tiflash]  not(isnull(minus(test.t.id, 2)))",
          "          └─TableFullScan 10000.00 cop[tiflash] table:t keep order:false, stats:pseudo"
        ]
      },
      {
        "SQL": "desc format = 'brief' select id from t as A where exists (select 1 from t where t.id=A.id)",
        "Plan": [
          "TableReader 7992.00 root  data:ExchangeSender",
          "└─ExchangeSender 7992.00 cop[tiflash]  ExchangeType: PassThrough",
          "  └─HashJoin 7992.00 cop[tiflash]  semi join, equal:[eq(test.t.id, test.t.id)]",
          "    ├─ExchangeReceiver(Build) 9990.00 cop[tiflash]  ",
          "    │ └─ExchangeSender 9990.00 cop[tiflash]  ExchangeType: Broadcast",
          "    │   └─Selection 9990.00 cop[tiflash]  not(isnull(test.t.id))",
          "    │     └─TableFullScan 10000.00 cop[tiflash] table:t keep order:false, stats:pseudo",
          "    └─Selection(Probe) 9990.00 cop[tiflash]  not(isnull(test.t.id))",
          "      └─TableFullScan 10000.00 cop[tiflash] table:A keep order:false, stats:pseudo"
        ]
      },
      {
        "SQL": "desc format = 'brief' select id from t as A where not exists (select 1 from t where t.id=A.id)",
        "Plan": [
          "TableReader 8000.00 root  data:ExchangeSender",
          "└─ExchangeSender 8000.00 cop[tiflash]  ExchangeType: PassThrough",
          "  └─HashJoin 8000.00 cop[tiflash]  anti semi join, equal:[eq(test.t.id, test.t.id)]",
          "    ├─ExchangeReceiver(Build) 10000.00 cop[tiflash]  ",
          "    │ └─ExchangeSender 10000.00 cop[tiflash]  ExchangeType: Broadcast",
          "    │   └─TableFullScan 10000.00 cop[tiflash] table:t keep order:false, stats:pseudo",
          "    └─TableFullScan(Probe) 10000.00 cop[tiflash] table:A keep order:false, stats:pseudo"
        ]
      }
    ]
  },
  {
    "Name": "TestPushDownAggForMPP",
    "Cases": [
      {
        "SQL": "desc format = 'brief' select /*+ hash_agg()*/ count(b) from  (select id + 1 as b from t)A",
        "Plan": [
          "HashAgg 1.00 root  funcs:count(Column#7)->Column#5",
          "└─TableReader 1.00 root  data:ExchangeSender",
          "  └─ExchangeSender 1.00 cop[tiflash]  ExchangeType: PassThrough",
          "    └─HashAgg 1.00 cop[tiflash]  funcs:count(Column#4)->Column#7",
          "      └─Projection 10000.00 cop[tiflash]  plus(test.t.id, 1)->Column#4",
          "        └─TableFullScan 10000.00 cop[tiflash] table:t keep order:false, stats:pseudo"
        ]
      },
      {
        "SQL": "desc format = 'brief' select /*+ hash_agg()*/ count(*) from  (select id+1 from t)A",
        "Plan": [
          "HashAgg 1.00 root  funcs:count(Column#7)->Column#5",
          "└─TableReader 1.00 root  data:ExchangeSender",
          "  └─ExchangeSender 1.00 cop[tiflash]  ExchangeType: PassThrough",
          "    └─HashAgg 1.00 cop[tiflash]  funcs:count(1)->Column#7",
          "      └─TableFullScan 10000.00 cop[tiflash] table:t keep order:false, stats:pseudo"
        ]
      },
      {
        "SQL": "desc format = 'brief' select /*+ hash_agg()*/ sum(b) from  (select id + 1 as b from t)A",
        "Plan": [
          "HashAgg 1.00 root  funcs:sum(Column#7)->Column#5",
          "└─TableReader 1.00 root  data:ExchangeSender",
          "  └─ExchangeSender 1.00 cop[tiflash]  ExchangeType: PassThrough",
          "    └─HashAgg 1.00 cop[tiflash]  funcs:sum(Column#4)->Column#7",
          "      └─Projection 10000.00 cop[tiflash]  plus(test.t.id, 1)->Column#4",
          "        └─TableFullScan 10000.00 cop[tiflash] table:t keep order:false, stats:pseudo"
        ]
      },
      {
        "SQL": "desc format = 'brief' select count(*) from t",
        "Plan": [
          "HashAgg 1.00 root  funcs:count(Column#6)->Column#4",
          "└─TableReader 1.00 root  data:ExchangeSender",
          "  └─ExchangeSender 1.00 cop[tiflash]  ExchangeType: PassThrough",
          "    └─HashAgg 1.00 cop[tiflash]  funcs:count(1)->Column#6",
          "      └─TableFullScan 10000.00 cop[tiflash] table:t keep order:false, stats:pseudo"
        ]
      },
      {
        "SQL": "desc format = 'brief' select count(*), id from t group by id",
        "Plan": [
          "TableReader 8000.00 root  data:ExchangeSender",
          "└─ExchangeSender 8000.00 cop[tiflash]  ExchangeType: PassThrough",
          "  └─Projection 8000.00 cop[tiflash]  Column#4, test.t.id",
          "    └─HashAgg 8000.00 cop[tiflash]  group by:test.t.id, funcs:sum(Column#7)->Column#4, funcs:firstrow(test.t.id)->test.t.id",
          "      └─ExchangeReceiver 8000.00 cop[tiflash]  ",
          "        └─ExchangeSender 8000.00 cop[tiflash]  ExchangeType: HashPartition, Hash Cols: test.t.id",
          "          └─HashAgg 8000.00 cop[tiflash]  group by:test.t.id, funcs:count(1)->Column#7",
          "            └─TableFullScan 10000.00 cop[tiflash] table:t keep order:false, stats:pseudo"
        ]
      },
      {
        "SQL": "desc format = 'brief' select * from t join ( select count(*), id from t group by id) as A on A.id = t.id",
        "Plan": [
          "TableReader 9990.00 root  data:ExchangeSender",
          "└─ExchangeSender 9990.00 cop[tiflash]  ExchangeType: PassThrough",
          "  └─HashJoin 9990.00 cop[tiflash]  inner join, equal:[eq(test.t.id, test.t.id)]",
          "    ├─Projection(Build) 7992.00 cop[tiflash]  Column#7, test.t.id",
          "    │ └─HashAgg 7992.00 cop[tiflash]  group by:test.t.id, funcs:sum(Column#8)->Column#7, funcs:firstrow(test.t.id)->test.t.id",
          "    │   └─ExchangeReceiver 7992.00 cop[tiflash]  ",
          "    │     └─ExchangeSender 7992.00 cop[tiflash]  ExchangeType: HashPartition, Hash Cols: test.t.id",
          "    │       └─HashAgg 7992.00 cop[tiflash]  group by:test.t.id, funcs:count(1)->Column#8",
          "    │         └─Selection 9990.00 cop[tiflash]  not(isnull(test.t.id))",
          "    │           └─TableFullScan 10000.00 cop[tiflash] table:t keep order:false, stats:pseudo",
          "    └─ExchangeReceiver(Probe) 9990.00 cop[tiflash]  ",
          "      └─ExchangeSender 9990.00 cop[tiflash]  ExchangeType: HashPartition, Hash Cols: test.t.id",
          "        └─Selection 9990.00 cop[tiflash]  not(isnull(test.t.id))",
          "          └─TableFullScan 10000.00 cop[tiflash] table:t keep order:false, stats:pseudo"
        ]
      },
      {
        "SQL": "desc format = 'brief' select * from t join ( select /*+ hash_agg()*/  count(*) as a from t) as A on A.a = t.id",
        "Plan": [
          "HashJoin 1.25 root  inner join, equal:[eq(test.t.id, Column#7)]",
          "├─HashAgg(Build) 1.00 root  funcs:count(Column#11)->Column#7",
          "│ └─TableReader 1.00 root  data:ExchangeSender",
          "│   └─ExchangeSender 1.00 cop[tiflash]  ExchangeType: PassThrough",
          "│     └─HashAgg 1.00 cop[tiflash]  funcs:count(1)->Column#11",
          "│       └─TableFullScan 10000.00 cop[tiflash] table:t keep order:false, stats:pseudo",
          "└─TableReader(Probe) 9990.00 root  data:Selection",
          "  └─Selection 9990.00 cop[tiflash]  not(isnull(test.t.id))",
          "    └─TableFullScan 10000.00 cop[tiflash] table:t keep order:false, stats:pseudo"
        ]
      },
      {
        "SQL": "desc format = 'brief' select avg(value) as b,id from t group by id",
        "Plan": [
          "TableReader 8000.00 root  data:ExchangeSender",
          "└─ExchangeSender 8000.00 cop[tiflash]  ExchangeType: PassThrough",
          "  └─Projection 8000.00 cop[tiflash]  div(Column#4, cast(case(eq(Column#9, 0), 1, Column#9), decimal(20,0) BINARY))->Column#4, test.t.id",
          "    └─HashAgg 8000.00 cop[tiflash]  group by:test.t.id, funcs:sum(Column#10)->Column#9, funcs:sum(Column#11)->Column#4, funcs:firstrow(test.t.id)->test.t.id",
          "      └─ExchangeReceiver 8000.00 cop[tiflash]  ",
          "        └─ExchangeSender 8000.00 cop[tiflash]  ExchangeType: HashPartition, Hash Cols: test.t.id",
          "          └─HashAgg 8000.00 cop[tiflash]  group by:test.t.id, funcs:count(test.t.value)->Column#10, funcs:sum(test.t.value)->Column#11",
          "            └─TableFullScan 10000.00 cop[tiflash] table:t keep order:false, stats:pseudo"
        ]
      },
      {
        "SQL": "desc format = 'brief' select /*+hash_agg()*/ sum(b),id from (select avg(value) as b, id from t group by id)A",
        "Plan": [
          "HashAgg 1.00 root  funcs:sum(Column#4)->Column#5, funcs:firstrow(test.t.id)->test.t.id",
          "└─TableReader 8000.00 root  data:ExchangeSender",
          "  └─ExchangeSender 8000.00 cop[tiflash]  ExchangeType: PassThrough",
          "    └─Projection 8000.00 cop[tiflash]  div(Column#4, cast(case(eq(Column#10, 0), 1, Column#10), decimal(20,0) BINARY))->Column#4, test.t.id",
          "      └─HashAgg 8000.00 cop[tiflash]  group by:test.t.id, funcs:sum(Column#11)->Column#10, funcs:sum(Column#12)->Column#4, funcs:firstrow(test.t.id)->test.t.id",
          "        └─ExchangeReceiver 8000.00 cop[tiflash]  ",
          "          └─ExchangeSender 8000.00 cop[tiflash]  ExchangeType: HashPartition, Hash Cols: test.t.id",
          "            └─HashAgg 8000.00 cop[tiflash]  group by:test.t.id, funcs:count(test.t.value)->Column#11, funcs:sum(test.t.value)->Column#12",
          "              └─TableFullScan 10000.00 cop[tiflash] table:t keep order:false, stats:pseudo"
        ]
      },
      {
        "SQL": "desc format = 'brief' select id from t group by id having avg(value)>0",
        "Plan": [
          "Projection 6400.00 root  test.t.id",
          "└─Selection 6400.00 root  gt(Column#4, 0)",
          "  └─TableReader 8000.00 root  data:ExchangeSender",
          "    └─ExchangeSender 8000.00 cop[tiflash]  ExchangeType: PassThrough",
          "      └─Projection 8000.00 cop[tiflash]  div(Column#4, cast(case(eq(Column#10, 0), 1, Column#10), decimal(20,0) BINARY))->Column#4, test.t.id",
          "        └─HashAgg 8000.00 cop[tiflash]  group by:test.t.id, funcs:sum(Column#11)->Column#10, funcs:sum(Column#12)->Column#4, funcs:firstrow(test.t.id)->test.t.id",
          "          └─ExchangeReceiver 8000.00 cop[tiflash]  ",
          "            └─ExchangeSender 8000.00 cop[tiflash]  ExchangeType: HashPartition, Hash Cols: test.t.id",
          "              └─HashAgg 8000.00 cop[tiflash]  group by:test.t.id, funcs:count(test.t.value)->Column#11, funcs:sum(test.t.value)->Column#12",
          "                └─TableFullScan 10000.00 cop[tiflash] table:t keep order:false, stats:pseudo"
        ]
      },
      {
        "SQL": "desc format = 'brief' select avg(value),id from t group by id having avg(value)>0",
        "Plan": [
          "Selection 6400.00 root  gt(Column#4, 0)",
          "└─TableReader 8000.00 root  data:ExchangeSender",
          "  └─ExchangeSender 8000.00 cop[tiflash]  ExchangeType: PassThrough",
          "    └─Projection 8000.00 cop[tiflash]  div(Column#4, cast(case(eq(Column#11, 0), 1, Column#11), decimal(20,0) BINARY))->Column#4, test.t.id",
          "      └─HashAgg 8000.00 cop[tiflash]  group by:test.t.id, funcs:sum(Column#12)->Column#11, funcs:sum(Column#13)->Column#4, funcs:firstrow(test.t.id)->test.t.id",
          "        └─ExchangeReceiver 8000.00 cop[tiflash]  ",
          "          └─ExchangeSender 8000.00 cop[tiflash]  ExchangeType: HashPartition, Hash Cols: test.t.id",
          "            └─HashAgg 8000.00 cop[tiflash]  group by:test.t.id, funcs:count(test.t.value)->Column#12, funcs:sum(test.t.value)->Column#13",
          "              └─TableFullScan 10000.00 cop[tiflash] table:t keep order:false, stats:pseudo"
        ]
      },
      {
        "SQL": "desc format = 'brief' select avg(value) +1,id from t group by id",
        "Plan": [
          "Projection 8000.00 root  plus(Column#4, 1)->Column#5, test.t.id",
          "└─TableReader 8000.00 root  data:ExchangeSender",
          "  └─ExchangeSender 8000.00 cop[tiflash]  ExchangeType: PassThrough",
          "    └─Projection 8000.00 cop[tiflash]  div(Column#4, cast(case(eq(Column#11, 0), 1, Column#11), decimal(20,0) BINARY))->Column#4, test.t.id",
          "      └─HashAgg 8000.00 cop[tiflash]  group by:test.t.id, funcs:sum(Column#12)->Column#11, funcs:sum(Column#13)->Column#4, funcs:firstrow(test.t.id)->test.t.id",
          "        └─ExchangeReceiver 8000.00 cop[tiflash]  ",
          "          └─ExchangeSender 8000.00 cop[tiflash]  ExchangeType: HashPartition, Hash Cols: test.t.id",
          "            └─HashAgg 8000.00 cop[tiflash]  group by:test.t.id, funcs:count(test.t.value)->Column#12, funcs:sum(test.t.value)->Column#13",
          "              └─TableFullScan 10000.00 cop[tiflash] table:t keep order:false, stats:pseudo"
        ]
      },
      {
        "SQL": "desc format = 'brief' select sum(b) from (select t.id, t1.id as b from t join t t1 on t.id=t1.id)A group by id",
        "Plan": [
          "TableReader 7992.00 root  data:ExchangeSender",
          "└─ExchangeSender 7992.00 cop[tiflash]  ExchangeType: PassThrough",
          "  └─Projection 7992.00 cop[tiflash]  Column#7",
          "    └─HashAgg 7992.00 cop[tiflash]  group by:test.t.id, funcs:sum(Column#8)->Column#7",
          "      └─ExchangeReceiver 7992.00 cop[tiflash]  ",
          "        └─ExchangeSender 7992.00 cop[tiflash]  ExchangeType: HashPartition, Hash Cols: test.t.id",
          "          └─HashAgg 7992.00 cop[tiflash]  group by:test.t.id, funcs:sum(test.t.id)->Column#8",
          "            └─HashJoin 12487.50 cop[tiflash]  inner join, equal:[eq(test.t.id, test.t.id)]",
          "              ├─ExchangeReceiver(Build) 9990.00 cop[tiflash]  ",
          "              │ └─ExchangeSender 9990.00 cop[tiflash]  ExchangeType: HashPartition, Hash Cols: test.t.id",
          "              │   └─Selection 9990.00 cop[tiflash]  not(isnull(test.t.id))",
          "              │     └─TableFullScan 10000.00 cop[tiflash] table:t keep order:false, stats:pseudo",
          "              └─ExchangeReceiver(Probe) 9990.00 cop[tiflash]  ",
          "                └─ExchangeSender 9990.00 cop[tiflash]  ExchangeType: HashPartition, Hash Cols: test.t.id",
          "                  └─Selection 9990.00 cop[tiflash]  not(isnull(test.t.id))",
          "                    └─TableFullScan 10000.00 cop[tiflash] table:t1 keep order:false, stats:pseudo"
        ]
      },
      {
        "SQL": "desc format = 'brief' select * from (select id from t group by id) C join (select sum(b),id from (select t.id, t1.id as b from t join (select id, count(*) as c from t group by id) t1 on t.id=t1.id)A group by id)B on C.id=b.id",
        "Plan": [
          "TableReader 7992.00 root  data:ExchangeSender",
          "└─ExchangeSender 7992.00 cop[tiflash]  ExchangeType: PassThrough",
          "  └─HashJoin 7992.00 cop[tiflash]  inner join, equal:[eq(test.t.id, test.t.id)]",
          "    ├─Projection(Build) 7992.00 cop[tiflash]  test.t.id",
          "    │ └─HashAgg 7992.00 cop[tiflash]  group by:test.t.id, funcs:firstrow(test.t.id)->test.t.id",
          "    │   └─ExchangeReceiver 9990.00 cop[tiflash]  ",
          "    │     └─ExchangeSender 9990.00 cop[tiflash]  ExchangeType: HashPartition, Hash Cols: test.t.id",
          "    │       └─Selection 9990.00 cop[tiflash]  not(isnull(test.t.id))",
          "    │         └─TableFullScan 10000.00 cop[tiflash] table:t keep order:false, stats:pseudo",
          "    └─Projection(Probe) 7992.00 cop[tiflash]  Column#11, test.t.id",
          "      └─HashAgg 7992.00 cop[tiflash]  group by:test.t.id, funcs:sum(test.t.id)->Column#11, funcs:firstrow(test.t.id)->test.t.id",
          "        └─HashJoin 9990.00 cop[tiflash]  inner join, equal:[eq(test.t.id, test.t.id)]",
          "          ├─Projection(Build) 7992.00 cop[tiflash]  test.t.id",
          "          │ └─HashAgg 7992.00 cop[tiflash]  group by:test.t.id, funcs:firstrow(test.t.id)->test.t.id",
          "          │   └─ExchangeReceiver 9990.00 cop[tiflash]  ",
          "          │     └─ExchangeSender 9990.00 cop[tiflash]  ExchangeType: HashPartition, Hash Cols: test.t.id",
          "          │       └─Selection 9990.00 cop[tiflash]  not(isnull(test.t.id))",
          "          │         └─TableFullScan 10000.00 cop[tiflash] table:t keep order:false, stats:pseudo",
          "          └─ExchangeReceiver(Probe) 9990.00 cop[tiflash]  ",
          "            └─ExchangeSender 9990.00 cop[tiflash]  ExchangeType: HashPartition, Hash Cols: test.t.id",
          "              └─Selection 9990.00 cop[tiflash]  not(isnull(test.t.id))",
          "                └─TableFullScan 10000.00 cop[tiflash] table:t keep order:false, stats:pseudo"
        ]
      },
      {
        "SQL": "desc format = 'brief' select count(distinct value),id from t group by id",
        "Plan": [
          "HashAgg 8000.00 root  group by:test.t.id, funcs:count(distinct test.t.value)->Column#4, funcs:firstrow(test.t.id)->test.t.id",
          "└─TableReader 10000.00 root  data:TableFullScan",
          "  └─TableFullScan 10000.00 cop[tiflash] table:t keep order:false, stats:pseudo"
        ]
      },
      {
        "SQL": "desc format = 'brief' select * from t join ( select count(distinct value), id from t group by id) as A on A.id = t.id",
        "Plan": [
          "HashJoin 9990.00 root  inner join, equal:[eq(test.t.id, test.t.id)]",
          "├─HashAgg(Build) 7992.00 root  group by:test.t.id, funcs:count(distinct test.t.value)->Column#7, funcs:firstrow(test.t.id)->test.t.id",
          "│ └─TableReader 9990.00 root  data:Selection",
          "│   └─Selection 9990.00 cop[tiflash]  not(isnull(test.t.id))",
          "│     └─TableFullScan 10000.00 cop[tiflash] table:t keep order:false, stats:pseudo",
          "└─TableReader(Probe) 9990.00 root  data:Selection",
          "  └─Selection 9990.00 cop[tiflash]  not(isnull(test.t.id))",
          "    └─TableFullScan 10000.00 cop[tiflash] table:t keep order:false, stats:pseudo"
        ]
      },
      {
        "SQL": "desc format = 'brief' select * from t join ( select count(1/value), id from t group by id) as A on A.id = t.id",
        "Plan": [
          "TableReader 9990.00 root  data:ExchangeSender",
          "└─ExchangeSender 9990.00 cop[tiflash]  ExchangeType: PassThrough",
          "  └─HashJoin 9990.00 cop[tiflash]  inner join, equal:[eq(test.t.id, test.t.id)]",
          "    ├─Projection(Build) 7992.00 cop[tiflash]  Column#7, test.t.id",
          "    │ └─HashAgg 7992.00 cop[tiflash]  group by:test.t.id, funcs:sum(Column#8)->Column#7, funcs:firstrow(test.t.id)->test.t.id",
          "    │   └─ExchangeReceiver 7992.00 cop[tiflash]  ",
          "    │     └─ExchangeSender 7992.00 cop[tiflash]  ExchangeType: HashPartition, Hash Cols: test.t.id",
          "    │       └─HashAgg 7992.00 cop[tiflash]  group by:test.t.id, funcs:count(div(1, test.t.value))->Column#8",
          "    │         └─Selection 9990.00 cop[tiflash]  not(isnull(test.t.id))",
          "    │           └─TableFullScan 10000.00 cop[tiflash] table:t keep order:false, stats:pseudo",
          "    └─ExchangeReceiver(Probe) 9990.00 cop[tiflash]  ",
          "      └─ExchangeSender 9990.00 cop[tiflash]  ExchangeType: HashPartition, Hash Cols: test.t.id",
          "        └─Selection 9990.00 cop[tiflash]  not(isnull(test.t.id))",
          "          └─TableFullScan 10000.00 cop[tiflash] table:t keep order:false, stats:pseudo"
        ]
      }
    ]
  },
  {
    "Name": "TestMppAggWithJoin",
    "Cases": [
      {
        "SQL": "desc format = 'brief' select * from t join ( select count(*), id from t group by id) as A on A.id = t.id",
        "Plan": [
          "TableReader 9990.00 root  data:ExchangeSender",
          "└─ExchangeSender 9990.00 cop[tiflash]  ExchangeType: PassThrough",
          "  └─HashJoin 9990.00 cop[tiflash]  inner join, equal:[eq(test.t.id, test.t.id)]",
          "    ├─ExchangeReceiver(Build) 7992.00 cop[tiflash]  ",
          "    │ └─ExchangeSender 7992.00 cop[tiflash]  ExchangeType: Broadcast",
          "    │   └─Projection 7992.00 cop[tiflash]  Column#7, test.t.id",
          "    │     └─HashAgg 7992.00 cop[tiflash]  group by:test.t.id, funcs:sum(Column#8)->Column#7, funcs:firstrow(test.t.id)->test.t.id",
          "    │       └─ExchangeReceiver 7992.00 cop[tiflash]  ",
          "    │         └─ExchangeSender 7992.00 cop[tiflash]  ExchangeType: HashPartition, Hash Cols: test.t.id",
          "    │           └─HashAgg 7992.00 cop[tiflash]  group by:test.t.id, funcs:count(1)->Column#8",
          "    │             └─Selection 9990.00 cop[tiflash]  not(isnull(test.t.id))",
          "    │               └─TableFullScan 10000.00 cop[tiflash] table:t keep order:false, stats:pseudo",
          "    └─Selection(Probe) 9990.00 cop[tiflash]  not(isnull(test.t.id))",
          "      └─TableFullScan 10000.00 cop[tiflash] table:t keep order:false, stats:pseudo"
        ]
      },
      {
        "SQL": "desc format = 'brief' select * from t join ( select count(*)+id as v from t group by id) as A on A.v = t.id",
        "Plan": [
          "TableReader 8000.00 root  data:ExchangeSender",
          "└─ExchangeSender 8000.00 cop[tiflash]  ExchangeType: PassThrough",
          "  └─HashJoin 8000.00 cop[tiflash]  inner join, equal:[eq(test.t.id, Column#8)]",
          "    ├─ExchangeReceiver(Build) 6400.00 cop[tiflash]  ",
          "    │ └─ExchangeSender 6400.00 cop[tiflash]  ExchangeType: Broadcast",
          "    │   └─Projection 6400.00 cop[tiflash]  plus(Column#7, test.t.id)->Column#8",
          "    │     └─Selection 6400.00 cop[tiflash]  not(isnull(plus(Column#7, test.t.id)))",
          "    │       └─Projection 8000.00 cop[tiflash]  Column#7, test.t.id",
          "    │         └─HashAgg 8000.00 cop[tiflash]  group by:test.t.id, funcs:sum(Column#11)->Column#7, funcs:firstrow(test.t.id)->test.t.id",
          "    │           └─ExchangeReceiver 8000.00 cop[tiflash]  ",
          "    │             └─ExchangeSender 8000.00 cop[tiflash]  ExchangeType: HashPartition, Hash Cols: test.t.id",
          "    │               └─HashAgg 8000.00 cop[tiflash]  group by:test.t.id, funcs:count(1)->Column#11",
          "    │                 └─TableFullScan 10000.00 cop[tiflash] table:t keep order:false, stats:pseudo",
          "    └─Selection(Probe) 9990.00 cop[tiflash]  not(isnull(test.t.id))",
          "      └─TableFullScan 10000.00 cop[tiflash] table:t keep order:false, stats:pseudo"
        ]
      },
      {
        "SQL": "desc format = 'brief' select * from t join ( select count(*) as v, id from t group by value,id having value+v <10) as A on A.id = t.id",
        "Plan": [
          "Projection 7992.00 root  test.t.id, test.t.value, Column#7, test.t.id",
          "└─TableReader 7992.00 root  data:ExchangeSender",
          "  └─ExchangeSender 7992.00 cop[tiflash]  ExchangeType: PassThrough",
          "    └─HashJoin 7992.00 cop[tiflash]  inner join, equal:[eq(test.t.id, test.t.id)]",
          "      ├─ExchangeReceiver(Build) 6393.60 cop[tiflash]  ",
          "      │ └─ExchangeSender 6393.60 cop[tiflash]  ExchangeType: Broadcast",
          "      │   └─Selection 6393.60 cop[tiflash]  lt(plus(test.t.value, cast(Column#7)), 10)",
          "      │     └─Projection 7992.00 cop[tiflash]  Column#7, test.t.id, test.t.value",
          "      │       └─HashAgg 7992.00 cop[tiflash]  group by:test.t.id, test.t.value, funcs:sum(Column#10)->Column#7, funcs:firstrow(test.t.id)->test.t.id, funcs:firstrow(test.t.value)->test.t.value",
          "      │         └─ExchangeReceiver 7992.00 cop[tiflash]  ",
          "      │           └─ExchangeSender 7992.00 cop[tiflash]  ExchangeType: HashPartition, Hash Cols: test.t.value, test.t.id",
          "      │             └─HashAgg 7992.00 cop[tiflash]  group by:test.t.id, test.t.value, funcs:count(1)->Column#10",
          "      │               └─Selection 9990.00 cop[tiflash]  not(isnull(test.t.id))",
          "      │                 └─TableFullScan 10000.00 cop[tiflash] table:t keep order:false, stats:pseudo",
          "      └─Selection(Probe) 9990.00 cop[tiflash]  not(isnull(test.t.id))",
          "        └─TableFullScan 10000.00 cop[tiflash] table:t keep order:false, stats:pseudo"
        ]
      },
      {
        "SQL": "desc format = 'brief' select * from t join ( select /*+ hash_agg()*/  count(*) as a from t) as A on A.a = t.id",
        "Plan": [
          "HashJoin 1.25 root  inner join, equal:[eq(test.t.id, Column#7)]",
          "├─HashAgg(Build) 1.00 root  funcs:count(Column#10)->Column#7",
          "│ └─TableReader 1.00 root  data:ExchangeSender",
          "│   └─ExchangeSender 1.00 cop[tiflash]  ExchangeType: PassThrough",
          "│     └─HashAgg 1.00 cop[tiflash]  funcs:count(1)->Column#10",
          "│       └─TableFullScan 10000.00 cop[tiflash] table:t keep order:false, stats:pseudo",
          "└─TableReader(Probe) 9990.00 root  data:Selection",
          "  └─Selection 9990.00 cop[tiflash]  not(isnull(test.t.id))",
          "    └─TableFullScan 10000.00 cop[tiflash] table:t keep order:false, stats:pseudo"
        ]
      },
      {
        "SQL": "desc format = 'brief' select sum(b) from (select t.id, t1.id as b from t join t t1 on t.id=t1.id)A group by id",
        "Plan": [
          "TableReader 7992.00 root  data:ExchangeSender",
          "└─ExchangeSender 7992.00 cop[tiflash]  ExchangeType: PassThrough",
          "  └─Projection 7992.00 cop[tiflash]  Column#7",
          "    └─HashAgg 7992.00 cop[tiflash]  group by:test.t.id, funcs:sum(Column#8)->Column#7",
          "      └─ExchangeReceiver 7992.00 cop[tiflash]  ",
          "        └─ExchangeSender 7992.00 cop[tiflash]  ExchangeType: HashPartition, Hash Cols: test.t.id",
          "          └─HashAgg 7992.00 cop[tiflash]  group by:test.t.id, funcs:sum(test.t.id)->Column#8",
          "            └─HashJoin 12487.50 cop[tiflash]  inner join, equal:[eq(test.t.id, test.t.id)]",
          "              ├─ExchangeReceiver(Build) 9990.00 cop[tiflash]  ",
          "              │ └─ExchangeSender 9990.00 cop[tiflash]  ExchangeType: Broadcast",
          "              │   └─Selection 9990.00 cop[tiflash]  not(isnull(test.t.id))",
          "              │     └─TableFullScan 10000.00 cop[tiflash] table:t keep order:false, stats:pseudo",
          "              └─Selection(Probe) 9990.00 cop[tiflash]  not(isnull(test.t.id))",
          "                └─TableFullScan 10000.00 cop[tiflash] table:t1 keep order:false, stats:pseudo"
        ]
      },
      {
        "SQL": "desc format = 'brief' select * from (select id from t group by id) C join (select sum(value),id from t group by id)B on C.id=B.id",
        "Plan": [
          "TableReader 7992.00 root  data:ExchangeSender",
          "└─ExchangeSender 7992.00 cop[tiflash]  ExchangeType: PassThrough",
          "  └─HashJoin 7992.00 cop[tiflash]  inner join, equal:[eq(test.t.id, test.t.id)]",
          "    ├─ExchangeReceiver(Build) 7992.00 cop[tiflash]  ",
          "    │ └─ExchangeSender 7992.00 cop[tiflash]  ExchangeType: Broadcast",
          "    │   └─Projection 7992.00 cop[tiflash]  test.t.id",
          "    │     └─HashAgg 7992.00 cop[tiflash]  group by:test.t.id, funcs:firstrow(test.t.id)->test.t.id",
          "    │       └─ExchangeReceiver 9990.00 cop[tiflash]  ",
          "    │         └─ExchangeSender 9990.00 cop[tiflash]  ExchangeType: HashPartition, Hash Cols: test.t.id",
          "    │           └─Selection 9990.00 cop[tiflash]  not(isnull(test.t.id))",
          "    │             └─TableFullScan 10000.00 cop[tiflash] table:t keep order:false, stats:pseudo",
          "    └─Projection(Probe) 7992.00 cop[tiflash]  Column#7, test.t.id",
          "      └─HashAgg 7992.00 cop[tiflash]  group by:test.t.id, funcs:sum(Column#9)->Column#7, funcs:firstrow(test.t.id)->test.t.id",
          "        └─ExchangeReceiver 7992.00 cop[tiflash]  ",
          "          └─ExchangeSender 7992.00 cop[tiflash]  ExchangeType: HashPartition, Hash Cols: test.t.id",
          "            └─HashAgg 7992.00 cop[tiflash]  group by:test.t.id, funcs:sum(test.t.value)->Column#9",
          "              └─Selection 9990.00 cop[tiflash]  not(isnull(test.t.id))",
          "                └─TableFullScan 10000.00 cop[tiflash] table:t keep order:false, stats:pseudo"
        ]
      },
      {
        "SQL": "desc format = 'brief' select * from (select id from t group by id) C join (select sum(b),id from (select t.id, t1.id as b from t join (select id, count(*) as c from t group by id) t1 on t.id=t1.id)A group by id)B on C.id=b.id",
        "Plan": [
          "TableReader 7992.00 root  data:ExchangeSender",
          "└─ExchangeSender 7992.00 cop[tiflash]  ExchangeType: PassThrough",
          "  └─HashJoin 7992.00 cop[tiflash]  inner join, equal:[eq(test.t.id, test.t.id)]",
          "    ├─ExchangeReceiver(Build) 7992.00 cop[tiflash]  ",
          "    │ └─ExchangeSender 7992.00 cop[tiflash]  ExchangeType: Broadcast",
          "    │   └─Projection 7992.00 cop[tiflash]  test.t.id",
          "    │     └─HashAgg 7992.00 cop[tiflash]  group by:test.t.id, funcs:firstrow(test.t.id)->test.t.id",
          "    │       └─ExchangeReceiver 9990.00 cop[tiflash]  ",
          "    │         └─ExchangeSender 9990.00 cop[tiflash]  ExchangeType: HashPartition, Hash Cols: test.t.id",
          "    │           └─Selection 9990.00 cop[tiflash]  not(isnull(test.t.id))",
          "    │             └─TableFullScan 10000.00 cop[tiflash] table:t keep order:false, stats:pseudo",
          "    └─Projection(Probe) 7992.00 cop[tiflash]  Column#11, test.t.id",
          "      └─HashAgg 7992.00 cop[tiflash]  group by:test.t.id, funcs:sum(Column#14)->Column#11, funcs:firstrow(test.t.id)->test.t.id",
          "        └─ExchangeReceiver 7992.00 cop[tiflash]  ",
          "          └─ExchangeSender 7992.00 cop[tiflash]  ExchangeType: HashPartition, Hash Cols: test.t.id",
          "            └─HashAgg 7992.00 cop[tiflash]  group by:test.t.id, funcs:sum(test.t.id)->Column#14",
          "              └─HashJoin 9990.00 cop[tiflash]  inner join, equal:[eq(test.t.id, test.t.id)]",
          "                ├─ExchangeReceiver(Build) 7992.00 cop[tiflash]  ",
          "                │ └─ExchangeSender 7992.00 cop[tiflash]  ExchangeType: Broadcast",
          "                │   └─Projection 7992.00 cop[tiflash]  test.t.id",
          "                │     └─HashAgg 7992.00 cop[tiflash]  group by:test.t.id, funcs:firstrow(test.t.id)->test.t.id",
          "                │       └─ExchangeReceiver 9990.00 cop[tiflash]  ",
          "                │         └─ExchangeSender 9990.00 cop[tiflash]  ExchangeType: HashPartition, Hash Cols: test.t.id",
          "                │           └─Selection 9990.00 cop[tiflash]  not(isnull(test.t.id))",
          "                │             └─TableFullScan 10000.00 cop[tiflash] table:t keep order:false, stats:pseudo",
          "                └─Selection(Probe) 9990.00 cop[tiflash]  not(isnull(test.t.id))",
          "                  └─TableFullScan 10000.00 cop[tiflash] table:t keep order:false, stats:pseudo"
        ]
      }
    ]
  }
]<|MERGE_RESOLUTION|>--- conflicted
+++ resolved
@@ -883,15 +883,9 @@
       {
         "SQL": "desc format = 'brief' select /*+ read_from_storage(tiflash[ttt]) */ * from ttt order by ttt.a desc",
         "Plan": [
-<<<<<<< HEAD
-          "Sort_4 10000.00 root  schema:[test.ttt.a], items:test.ttt.a:desc",
-          "└─TableReader_8 10000.00 root  data:TableFullScan_7",
-          "  └─TableFullScan_7 10000.00 cop[tiflash] table:ttt keep order:false, stats:pseudo"
-=======
-          "Sort 10000.00 root  test.ttt.a:desc",
+          "Sort 10000.00 root  schema:[test.ttt.a], items:test.ttt.a:desc",
           "└─TableReader 10000.00 root  data:TableFullScan",
           "  └─TableFullScan 10000.00 cop[tiflash] table:ttt keep order:false, stats:pseudo"
->>>>>>> 745d20aa
         ],
         "Warn": null
       },
