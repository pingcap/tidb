--- conflicted
+++ resolved
@@ -1618,28 +1618,16 @@
       {
         "SQL": "desc format = 'brief' select /*+hash_agg()*/ sum(b) from (select avg(value) as b, id from t group by id)A",
         "Plan": [
-<<<<<<< HEAD
-          "HashAgg 1.00 root  funcs:sum(Column#25)->Column#5, funcs:firstrow(Column#26)->test.t.id",
-          "└─TableReader 1.00 root  data:ExchangeSender",
-          "  └─ExchangeSender 1.00 batchCop[tiflash]  ExchangeType: PassThrough",
-          "    └─HashAgg 1.00 batchCop[tiflash]  funcs:sum(Column#4)->Column#25, funcs:firstrow(test.t.id)->Column#26",
-          "      └─Projection 8000.00 batchCop[tiflash]  div(Column#4, cast(case(eq(Column#21, 0), 1, Column#21), decimal(20,0) BINARY))->Column#4, test.t.id",
-          "        └─HashAgg 8000.00 batchCop[tiflash]  group by:test.t.id, funcs:sum(Column#22)->Column#21, funcs:sum(Column#23)->Column#4, funcs:firstrow(test.t.id)->test.t.id",
+          "HashAgg 1.00 root  funcs:sum(Column#20)->Column#5",
+          "└─TableReader 1.00 root  data:ExchangeSender",
+          "  └─ExchangeSender 1.00 batchCop[tiflash]  ExchangeType: PassThrough",
+          "    └─HashAgg 1.00 batchCop[tiflash]  funcs:sum(Column#4)->Column#20",
+          "      └─Projection 8000.00 batchCop[tiflash]  div(Column#4, cast(case(eq(Column#17, 0), 1, Column#17), decimal(20,0) BINARY))->Column#4",
+          "        └─HashAgg 8000.00 batchCop[tiflash]  group by:test.t.id, funcs:sum(Column#18)->Column#17, funcs:sum(Column#19)->Column#4",
           "          └─ExchangeReceiver 8000.00 batchCop[tiflash]  ",
           "            └─ExchangeSender 8000.00 batchCop[tiflash]  ExchangeType: HashPartition, Hash Cols: test.t.id",
-          "              └─HashAgg 8000.00 batchCop[tiflash]  group by:test.t.id, funcs:count(test.t.value)->Column#22, funcs:sum(test.t.value)->Column#23",
+          "              └─HashAgg 8000.00 batchCop[tiflash]  group by:test.t.id, funcs:count(test.t.value)->Column#18, funcs:sum(test.t.value)->Column#19",
           "                └─TableFullScan 10000.00 batchCop[tiflash] table:t keep order:false, stats:pseudo"
-=======
-          "HashAgg 1.00 root  funcs:sum(Column#4)->Column#5",
-          "└─TableReader 8000.00 root  data:ExchangeSender",
-          "  └─ExchangeSender 8000.00 batchCop[tiflash]  ExchangeType: PassThrough",
-          "    └─Projection 8000.00 batchCop[tiflash]  div(Column#4, cast(case(eq(Column#9, 0), 1, Column#9), decimal(20,0) BINARY))->Column#4",
-          "      └─HashAgg 8000.00 batchCop[tiflash]  group by:test.t.id, funcs:sum(Column#10)->Column#9, funcs:sum(Column#11)->Column#4",
-          "        └─ExchangeReceiver 8000.00 batchCop[tiflash]  ",
-          "          └─ExchangeSender 8000.00 batchCop[tiflash]  ExchangeType: HashPartition, Hash Cols: test.t.id",
-          "            └─HashAgg 8000.00 batchCop[tiflash]  group by:test.t.id, funcs:count(test.t.value)->Column#10, funcs:sum(test.t.value)->Column#11",
-          "              └─TableFullScan 10000.00 batchCop[tiflash] table:t keep order:false, stats:pseudo"
->>>>>>> e6576d40
         ]
       },
       {
