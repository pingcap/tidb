[
  {
    "Name": "TestHintScope",
    "Cases": [
      {
        "SQL": "select /*+ MERGE_JOIN(t1) */ t1.a, t1.b from t t1, (select /*+ INL_JOIN(t3) */ t2.a from t t2, t t3 where t2.a = t3.c) s where t1.a=s.a",
        "Best": "MergeInnerJoin{TableReader(Table(t))->IndexJoin{TableReader(Table(t))->IndexReader(Index(t.c_d_e)[[NULL,+inf]])}(test.t.a,test.t.c)}(test.t.a,test.t.a)"
      },
      {
        "SQL": "select /*+ MERGE_JOIN(test.t1) */ t1.a, t1.b from t t1, (select /*+ INL_JOIN(test.t3) */ t2.a from t t2, t t3 where t2.a = t3.c) s where t1.a=s.a",
        "Best": "MergeInnerJoin{TableReader(Table(t))->IndexJoin{TableReader(Table(t))->IndexReader(Index(t.c_d_e)[[NULL,+inf]])}(test.t.a,test.t.c)}(test.t.a,test.t.a)"
      },
      {
        "SQL": "select /*+ MERGE_JOIN(t1) */ t1.a, t1.b from t t1, (select /*+ HASH_JOIN(t2) */ t2.a from t t2, t t3 where t2.a = t3.c) s where t1.a=s.a",
        "Best": "MergeInnerJoin{TableReader(Table(t))->LeftHashJoin{IndexReader(Index(t.f)[[NULL,+inf]])->IndexReader(Index(t.c_d_e)[[NULL,+inf]])}(test.t.a,test.t.c)->Sort}(test.t.a,test.t.a)"
      },
      {
        "SQL": "select /*+ INL_JOIN(t1) */ t1.a, t1.b from t t1, (select /*+ HASH_JOIN(t2) */ t2.a from t t2, t t3 where t2.a = t3.c) s where t1.a=s.a",
        "Best": "IndexJoin{TableReader(Table(t))->LeftHashJoin{IndexReader(Index(t.f)[[NULL,+inf]])->IndexReader(Index(t.c_d_e)[[NULL,+inf]])}(test.t.a,test.t.c)}(test.t.a,test.t.a)"
      },
      {
        "SQL": "select /*+ INL_JOIN(test.t1) */ t1.a, t1.b from t t1, (select /*+ HASH_JOIN(test.t2) */ t2.a from t t2, t t3 where t2.a = t3.c) s where t1.a=s.a",
        "Best": "IndexJoin{TableReader(Table(t))->LeftHashJoin{IndexReader(Index(t.f)[[NULL,+inf]])->IndexReader(Index(t.c_d_e)[[NULL,+inf]])}(test.t.a,test.t.c)}(test.t.a,test.t.a)"
      },
      {
        "SQL": "select /*+ INL_JOIN(t1) */ t1.a, t1.b from t t1, (select /*+ MERGE_JOIN(t2) */ t2.a from t t2, t t3 where t2.a = t3.c) s where t1.a=s.a",
        "Best": "IndexJoin{TableReader(Table(t))->MergeInnerJoin{TableReader(Table(t))->IndexReader(Index(t.c_d_e)[[NULL,+inf]])}(test.t.a,test.t.c)}(test.t.a,test.t.a)"
      },
      {
        "SQL": "select /*+ HASH_JOIN(t1) */ t1.a, t1.b from t t1, (select /*+ MERGE_JOIN(t2) */ t2.a from t t2, t t3 where t2.a = t3.c) s where t1.a=s.a",
        "Best": "RightHashJoin{TableReader(Table(t))->MergeInnerJoin{TableReader(Table(t))->IndexReader(Index(t.c_d_e)[[NULL,+inf]])}(test.t.a,test.t.c)}(test.t.a,test.t.a)"
      },
      {
        "SQL": "select /*+ HASH_JOIN(test.t1) */ t1.a, t1.b from t t1, (select /*+ MERGE_JOIN(test.t2) */ t2.a from t t2, t t3 where t2.a = t3.c) s where t1.a=s.a",
        "Best": "RightHashJoin{TableReader(Table(t))->MergeInnerJoin{TableReader(Table(t))->IndexReader(Index(t.c_d_e)[[NULL,+inf]])}(test.t.a,test.t.c)}(test.t.a,test.t.a)"
      },
      {
        "SQL": "select /*+ HASH_JOIN(t1) */ t1.a, t1.b from t t1, (select /*+ INL_JOIN(t2) */ t2.a from t t2, t t3 where t2.a = t3.c) s where t1.a=s.a",
        "Best": "RightHashJoin{TableReader(Table(t))->IndexJoin{TableReader(Table(t))->IndexReader(Index(t.c_d_e)[[NULL,+inf]])}(test.t.c,test.t.a)}(test.t.a,test.t.a)"
      },
      {
        "SQL": "select /*+ MERGE_JOIN(t1) */ t1.a, t1.b from t t1, (select t2.a from t t2, t t3 where t2.a = t3.c) s where t1.a=s.a",
        "Best": "MergeInnerJoin{TableReader(Table(t))->MergeInnerJoin{TableReader(Table(t))->IndexReader(Index(t.c_d_e)[[NULL,+inf]])}(test.t.a,test.t.c)}(test.t.a,test.t.a)"
      },
      {
        "SQL": "select /*+ INL_JOIN(t1) */ t1.a, t1.b from t t1, (select t2.a from t t2, t t3 where t2.a = t3.c) s where t1.a=s.a",
        "Best": "IndexJoin{TableReader(Table(t))->LeftHashJoin{IndexReader(Index(t.f)[[NULL,+inf]])->IndexReader(Index(t.c_d_e)[[NULL,+inf]])}(test.t.a,test.t.c)}(test.t.a,test.t.a)"
      },
      {
        "SQL": "select /*+ HASH_JOIN(t1) */ t1.a, t1.b from t t1, (select t2.a from t t2, t t3 where t2.a = t3.c) s where t1.a=s.a",
        "Best": "RightHashJoin{TableReader(Table(t))->LeftHashJoin{IndexReader(Index(t.f)[[NULL,+inf]])->IndexReader(Index(t.c_d_e)[[NULL,+inf]])}(test.t.a,test.t.c)}(test.t.a,test.t.a)"
      },
      {
        "SQL": "select /*+ HASH_JOIN(@sel_2 t1@sel_2, t2@sel_2), MERGE_JOIN(@sel_1 t1@sel_1, t2@sel_1) */ * from (select t1.a, t1.b from t t1, t t2 where t1.a = t2.a) t1, t t2 where t1.b = t2.b",
        "Best": "MergeInnerJoin{LeftHashJoin{TableReader(Table(t))->IndexReader(Index(t.f)[[NULL,+inf]])}(test.t.a,test.t.a)->Sort->TableReader(Table(t))->Sort}(test.t.b,test.t.b)"
      },
      {
        "SQL": "select /*+ STREAM_AGG() */ s, count(s) from (select /*+ HASH_AGG() */ sum(t1.a) as s from t t1, t t2 where t1.a = t2.b group by t1.a) p group by s",
        "Best": "LeftHashJoin{IndexReader(Index(t.f)[[NULL,+inf]])->TableReader(Table(t))}(test.t.a,test.t.b)->Projection->HashAgg->Sort->StreamAgg->Projection"
      },
      {
        "SQL": "select /*+ HASH_AGG() */ s, count(s) from (select /*+ STREAM_AGG() */ sum(t1.a) as s from t t1, t t2 where t1.a = t2.b group by t1.a) p group by s",
        "Best": "LeftHashJoin{IndexReader(Index(t.f)[[NULL,+inf]])->TableReader(Table(t))}(test.t.a,test.t.b)->Sort->Projection->StreamAgg->HashAgg->Projection"
      },
      {
        "SQL": "select /*+ HASH_AGG() */ s, count(s) from (select sum(t1.a) as s from t t1, t t2 where t1.a = t2.b group by t1.a) p group by s",
        "Best": "LeftHashJoin{IndexReader(Index(t.f)[[NULL,+inf]])->TableReader(Table(t))}(test.t.a,test.t.b)->Projection->HashAgg->HashAgg->Projection"
      },
      {
        "SQL": "select /*+ STREAM_AGG() */ s, count(s) from (select sum(t1.a) as s from t t1, t t2 where t1.a = t2.b group by t1.a) p group by s",
        "Best": "LeftHashJoin{IndexReader(Index(t.f)[[NULL,+inf]])->TableReader(Table(t))}(test.t.a,test.t.b)->Projection->HashAgg->Sort->StreamAgg->Projection"
      }
    ]
  },
  {
    "Name": "TestIndexHint",
    "Cases": [
      {
        "SQL": "select /*+ USE_INDEX(t, c_d_e) */ * from t",
        "Best": "IndexLookUp(Index(t.c_d_e)[[NULL,+inf]], Table(t))",
        "HasWarn": false,
        "Hints": "use_index(@`sel_1` `test`.`t` `c_d_e`)"
      },
      {
        "SQL": "select /*+ USE_INDEX(test.t, c_d_e) */ * from t",
        "Best": "IndexLookUp(Index(t.c_d_e)[[NULL,+inf]], Table(t))",
        "HasWarn": false,
        "Hints": "use_index(@`sel_1` `test`.`t` `c_d_e`)"
      },
      {
        "SQL": "select /*+ IGNORE_INDEX(t, c_d_e) */ c from t order by c",
        "Best": "TableReader(Table(t))->Sort",
        "HasWarn": false,
        "Hints": "use_index(@`sel_1` `test`.`t` )"
      },
      {
        "SQL": "select /*+ IGNORE_INDEX(test.t, c_d_e) */ c from t order by c",
        "Best": "TableReader(Table(t))->Sort",
        "HasWarn": false,
        "Hints": "use_index(@`sel_1` `test`.`t` )"
      },
      {
        "SQL": "select /*+ USE_INDEX(t, c_d_e) */ * from t t1",
        "Best": "TableReader(Table(t))",
        "HasWarn": true,
        "Hints": "use_index(@`sel_1` `test`.`t1` )"
      },
      {
        "SQL": "select /*+ IGNORE_INDEX(t, c_d_e) */ t1.c from t t1 order by t1.c",
        "Best": "IndexReader(Index(t.c_d_e)[[NULL,+inf]])",
        "HasWarn": true,
        "Hints": "use_index(@`sel_1` `test`.`t1` `c_d_e`)"
      },
      {
        "SQL": "select /*+ USE_INDEX(t1, c_d_e) */ * from t t1",
        "Best": "IndexLookUp(Index(t.c_d_e)[[NULL,+inf]], Table(t))",
        "HasWarn": false,
        "Hints": "use_index(@`sel_1` `test`.`t1` `c_d_e`)"
      },
      {
        "SQL": "select /*+ IGNORE_INDEX(t1, c_d_e) */ t1.c from t t1 order by t1.c",
        "Best": "TableReader(Table(t))->Sort",
        "HasWarn": false,
        "Hints": "use_index(@`sel_1` `test`.`t1` )"
      },
      {
        "SQL": "select /*+ USE_INDEX(t1, c_d_e), USE_INDEX(t2, f) */ * from t t1, t t2 where t1.a = t2.b",
        "Best": "LeftHashJoin{IndexLookUp(Index(t.c_d_e)[[NULL,+inf]], Table(t))->IndexLookUp(Index(t.f)[[NULL,+inf]], Table(t))}(test.t.a,test.t.b)",
        "HasWarn": false,
        "Hints": "use_index(@`sel_1` `test`.`t1` `c_d_e`), use_index(@`sel_1` `test`.`t2` `f`), hash_join(@`sel_1` `test`.`t1`)"
      },
      {
        "SQL": "select /*+ IGNORE_INDEX(t1, c_d_e), IGNORE_INDEX(t2, f), HASH_JOIN(t1) */ * from t t1, t t2 where t1.a = t2.b",
        "Best": "LeftHashJoin{TableReader(Table(t))->TableReader(Table(t))}(test.t.a,test.t.b)",
        "HasWarn": false,
        "Hints": "use_index(@`sel_1` `test`.`t1` ), use_index(@`sel_1` `test`.`t2` ), hash_join(@`sel_1` `test`.`t1`)"
      },
      {
        "SQL": "select /*+ USE_INDEX(t, c_d_e, f, g) */ * from t order by f",
        "Best": "IndexLookUp(Index(t.f)[[NULL,+inf]], Table(t))",
        "HasWarn": false,
        "Hints": "use_index(@`sel_1` `test`.`t` `f`)"
      },
      {
        "SQL": "select /*+ USE_INDEX(t) */ f from t where f > 10",
        "Best": "TableReader(Table(t)->Sel([gt(test.t.f, 10)]))",
        "HasWarn": false,
        "Hints": "use_index(@`sel_1` `test`.`t` )"
      },
      {
        "SQL": "select /*+ USE_INDEX(t, no_such_index) */ * from t",
        "Best": "TableReader(Table(t))",
        "HasWarn": true,
        "Hints": "use_index(@`sel_1` `test`.`t` )"
      },
      {
        "SQL": "select /*+ IGNORE_INDEX(t, no_such_index) */ * from t",
        "Best": "TableReader(Table(t))",
        "HasWarn": true,
        "Hints": "use_index(@`sel_1` `test`.`t` )"
      },
      {
        "SQL": "select /*+ USE_INDEX(t, c_d_e), IGNORE_INDEX(t, f) */ c from t order by c",
        "Best": "IndexReader(Index(t.c_d_e)[[NULL,+inf]])",
        "HasWarn": false,
        "Hints": "use_index(@`sel_1` `test`.`t` `c_d_e`)"
      },
      {
        "SQL": "select /*+ USE_INDEX(t, f), IGNORE_INDEX(t, f) */ c from t order by c",
        "Best": "TableReader(Table(t))->Sort",
        "HasWarn": false,
        "Hints": "use_index(@`sel_1` `test`.`t` )"
      },
      {
        "SQL": "select /*+ USE_INDEX(t, c_d_e), IGNORE_INDEX(t, c_d_e) */ c from t order by c",
        "Best": "TableReader(Table(t))->Sort",
        "HasWarn": false,
        "Hints": "use_index(@`sel_1` `test`.`t` )"
      },
      {
        "SQL": "select /*+ USE_INDEX(t, c_d_e, f), IGNORE_INDEX(t, c_d_e) */ c from t order by c",
        "Best": "IndexLookUp(Index(t.f)[[NULL,+inf]], Table(t))->Sort",
        "HasWarn": false,
        "Hints": "use_index(@`sel_1` `test`.`t` `f`)"
      }
    ]
  },
  {
    "Name": "TestIndexMergeHint",
    "Cases": [
      {
        "SQL": "select /*+ USE_INDEX_MERGE(t, c_d_e, f_g) */ * from t where c < 1 or f > 2",
        "Best": "IndexMergeReader(PartialPlans->[Index(t.c_d_e)[[-inf,1)], Index(t.f_g)[(2,+inf]]], TablePlan->Table(t))",
        "HasWarn": false,
        "Hints": "use_index_merge(@`sel_1` `t` `c_d_e`, `f_g`)"
      },
      {
        "SQL": "select /*+ USE_INDEX_MERGE(t, primary, f_g) */ * from t where a < 1 or f > 2",
        "Best": "IndexMergeReader(PartialPlans->[Table(t), Index(t.f_g)[(2,+inf]]], TablePlan->Table(t))",
        "HasWarn": false,
        "Hints": "use_index_merge(@`sel_1` `t` `primary`, `f_g`)"
      },
      {
        "SQL": "select /*+ USE_INDEX_MERGE(t, primary, f_g, c_d_e) */ * from t where a < 1 or f > 2",
        "Best": "IndexMergeReader(PartialPlans->[Table(t), Index(t.f_g)[(2,+inf]]], TablePlan->Table(t))",
        "HasWarn": false,
        "Hints": "use_index_merge(@`sel_1` `t` `primary`, `f_g`)"
      },
      {
        "SQL": "select /*+ NO_INDEX_MERGE(), USE_INDEX_MERGE(t, primary, f_g, c_d_e) */ * from t where a < 1 or f > 2",
        "Best": "TableReader(Table(t)->Sel([or(lt(test.t.a, 1), gt(test.t.f, 2))]))",
        "HasWarn": true,
        "Hints": "use_index(@`sel_1` `test`.`t` )"
      },
      {
        "SQL": "select /*+ USE_INDEX_MERGE(t1, c_d_e, f_g) */ * from t where c < 1 or f > 2",
        "Best": "TableReader(Table(t)->Sel([or(lt(test.t.c, 1), gt(test.t.f, 2))]))",
        "HasWarn": true,
        "Hints": "use_index(@`sel_1` `test`.`t` )"
      },
      {
        "SQL": "select /*+ NO_INDEX_MERGE(), USE_INDEX_MERGE(t, primary, f_g, c_d_e) */ * from t where a < 1 or f > 2",
        "Best": "TableReader(Table(t)->Sel([or(lt(test.t.a, 1), gt(test.t.f, 2))]))",
        "HasWarn": true,
        "Hints": "use_index(@`sel_1` `test`.`t` )"
      },
      {
        "SQL": "select /*+ USE_INDEX_MERGE(t) USE_INDEX_MERGE(t) */ * from t where c < 1 or f > 2",
        "Best": "IndexMergeReader(PartialPlans->[Index(t.c_d_e)[[-inf,1)], Index(t.f_g)[(2,+inf]]], TablePlan->Table(t))",
        "HasWarn": false,
        "Hints": "use_index_merge(@`sel_1` `t` `c_d_e`, `f_g`)"
      },
      {
        "SQL": "select /*+ USE_INDEX_MERGE(db2.t) */ * from t where c < 1 or f > 2",
        "Best": "TableReader(Table(t)->Sel([or(lt(test.t.c, 1), gt(test.t.f, 2))]))",
        "HasWarn": true,
        "Hints": "use_index(@`sel_1` `test`.`t` )"
      },
      {
        "SQL": "select /*+ USE_INDEX_MERGE(db2.t, c_d_e, f_g) */ * from t where c < 1 or f > 2",
        "Best": "TableReader(Table(t)->Sel([or(lt(test.t.c, 1), gt(test.t.f, 2))]))",
        "HasWarn": true,
        "Hints": "use_index(@`sel_1` `test`.`t` )"
      }
    ]
  },
  {
    "Name": "TestDAGPlanBuilderSimpleCase",
    "Cases": [
      {
        "SQL": "select * from t t1 use index(c_d_e)",
        "Best": "IndexLookUp(Index(t.c_d_e)[[NULL,+inf]], Table(t))"
      },
      {
        "SQL": "select f from t use index() where f = 1",
        "Best": "TableReader(Table(t)->Sel([eq(test.t.f, 1)]))"
      },
      {
        "SQL": "select a from t where a between 1 and 2 order by c",
        "Best": "TableReader(Table(t))->Sort->Projection"
      },
      {
        "SQL": "select * from t where (t.c > 0 and t.c < 2) or (t.c > 4 and t.c < 6) or (t.c > 8 and t.c < 10) or (t.c > 12 and t.c < 14) or (t.c > 16 and t.c < 18)",
        "Best": "IndexLookUp(Index(t.c_d_e)[(0,2) (4,6) (8,10) (12,14) (16,18)], Table(t))"
      },
      {
        "SQL": "select * from t where (t.c > 0 and t.c < 1) or (t.c > 2 and t.c < 3) or (t.c > 4 and t.c < 5) or (t.c > 6 and t.c < 7) or (t.c > 9 and t.c < 10)",
        "Best": "Dual"
      },
      {
        "SQL": "select * from t where t.c = 1 and t.e = 1 order by t.b limit 1",
        "Best": "IndexLookUp(Index(t.c_d_e)[[1,1]]->Sel([eq(test.t.e, 1)]), Table(t))->TopN([test.t.b],0,1)"
      },
      {
        "SQL": "select * from t where t.e_str is null",
        "Best": "IndexLookUp(Index(t.e_d_c_str_prefix)[[NULL,NULL]], Table(t))"
      },
      {
        "SQL": "select * from t where t.c is null",
        "Best": "Dual"
      },
      {
        "SQL": "select * from t where t.c = 1 and t.e = 1 order by t.e limit 1",
        "Best": "IndexLookUp(Index(t.c_d_e)[[1,1]]->Sel([eq(test.t.e, 1)]), Table(t))->TopN([test.t.e],0,1)"
      },
      {
        "SQL": "select * from t where t.c = 1 and t.e = 1 order by t.d limit 1",
        "Best": "IndexLookUp(Index(t.c_d_e)[[1,1]]->Sel([eq(test.t.e, 1)])->Limit, Table(t))"
      },
      {
        "SQL": "select c from t where t.c = 1 and t.e = 1 order by t.d limit 1",
        "Best": "IndexReader(Index(t.c_d_e)[[1,1]]->Sel([eq(test.t.e, 1)])->Limit)->Limit->Projection"
      },
      {
        "SQL": "select c from t order by t.a limit 1",
        "Best": "TableReader(Table(t)->Limit)->Limit->Projection"
      },
      {
        "SQL": "select c from t order by t.a + t.b limit 1",
        "Best": "TableReader(Table(t)->TopN([plus(test.t.a, test.t.b)],0,1))->Projection->TopN([Column#14],0,1)->Projection->Projection"
      },
      {
        "SQL": "select c from t  limit 1",
        "Best": "IndexReader(Index(t.c_d_e)[[NULL,+inf]]->Limit)->Limit"
      },
      {
        "SQL": "select c from t where c = 1 limit 1",
        "Best": "IndexReader(Index(t.c_d_e)[[1,1]]->Limit)->Limit"
      },
      {
        "SQL": "select c from t where c = 1",
        "Best": "IndexReader(Index(t.c_d_e)[[1,1]])"
      },
      {
        "SQL": "select c from t order by c",
        "Best": "IndexReader(Index(t.c_d_e)[[NULL,+inf]])"
      },
      {
        "SQL": "select c from t where c = 1 order by e",
        "Best": "IndexReader(Index(t.c_d_e)[[1,1]])->Sort->Projection"
      },
      {
        "SQL": "select c, b from t where c = 1 limit 1",
        "Best": "IndexLookUp(Index(t.c_d_e)[[1,1]]->Limit, Table(t))->Projection"
      },
      {
        "SQL": "select c, b from t where c = 1 and e = 1 and b = 1 limit 1",
        "Best": "IndexLookUp(Index(t.c_d_e)[[1,1]]->Sel([eq(test.t.e, 1)]), Table(t)->Sel([eq(test.t.b, 1)])->Limit)->Limit->Projection"
      },
      {
        "SQL": "select c from t where c = 1 order by d, c",
        "Best": "IndexReader(Index(t.c_d_e)[[1,1]])->Sort->Projection"
      },
      {
        "SQL": "select c_str from t where e_str = '1' order by d_str, c_str",
        "Best": "IndexLookUp(Index(t.e_d_c_str_prefix)[[\"1\",\"1\"]], Table(t))->Sort->Projection"
      },
      {
        "SQL": "select c from t where t.c = 1 and t.a > 1 order by t.d limit 1",
        "Best": "IndexReader(Index(t.c_d_e)[[1,1]]->Sel([gt(test.t.a, 1)])->Limit)->Limit->Projection"
      },
      {
        "SQL": "select c from t where t.c = 1 and t.d = 1 order by t.a limit 1",
        "Best": "IndexReader(Index(t.c_d_e)[[1 1,1 1]])->TopN([test.t.a],0,1)->Projection"
      },
      {
        "SQL": "select * from t where t.c = 1 and t.a > 1 order by t.d limit 1",
        "Best": "IndexLookUp(Index(t.c_d_e)[[1,1]]->Sel([gt(test.t.a, 1)])->Limit, Table(t))"
      },
      {
        "SQL": "select * from t use index(e_d_c_str_prefix) where t.c_str = 'abcdefghijk' and t.d_str = 'd' and t.e_str = 'e'",
        "Best": "IndexLookUp(Index(t.e_d_c_str_prefix)[[\"e\" \"d\" \"abcdefghij\",\"e\" \"d\" \"abcdefghij\"]], Table(t)->Sel([eq(test.t.c_str, abcdefghijk)]))"
      },
      {
        "SQL": "select * from t use index(e_d_c_str_prefix) where t.e_str = b'1110000'",
        "Best": "IndexLookUp(Index(t.e_d_c_str_prefix)[[\"p\",\"p\"]], Table(t))"
      },
      {
        "SQL": "select * from (select * from t use index() order by b) t left join t t1 on t.a=t1.a limit 10",
        "Best": "IndexMergeJoin{TableReader(Table(t)->TopN([test.t.b],0,10))->TopN([test.t.b],0,10)->TableReader(Table(t))}(test.t.a,test.t.a)->Limit"
      },
      {
        "SQL": "select * from ((SELECT 1 a,3 b) UNION (SELECT 2,1) ORDER BY (SELECT 2)) t order by a,b",
        "Best": "UnionAll{Dual->Projection->Dual->Projection}->HashAgg->Sort"
      },
      {
        "SQL": "select * from ((SELECT 1 a,6 b) UNION (SELECT 2,5) UNION (SELECT 2, 4) ORDER BY 1) t order by 1, 2",
        "Best": "UnionAll{Dual->Projection->Dual->Projection->Dual->Projection}->HashAgg->Sort->Sort"
      },
      {
        "SQL": "select * from (select *, NULL as xxx from t) t order by xxx",
        "Best": "TableReader(Table(t))->Projection"
      },
      {
        "SQL": "select * from t use index(f) where f = 1 and a = 1",
        "Best": "PointGet(Index(t.f)[KindInt64 1])->Sel([eq(test.t.a, 1)])"
      },
      {
        "SQL": "select * from t2 use index(b) where b = 1 and a = 1",
        "Best": "PointGet(Index(t2.b)[KindInt64 1])->Sel([eq(test.t2.a, 1)])"
      },
      {
        "SQL": "select f from t where a > 1",
        "Best": "TableReader(Table(t))->Projection"
      },
      {
        "SQL": "select f from t where a > 1 limit 10",
        "Best": "TableReader(Table(t)->Limit)->Limit"
      }
    ]
  },
  {
    "Name": "TestDAGPlanBuilderJoin",
    "Cases": [
      {
        "SQL": "select * from t t1 join t t2 on t1.a = t2.c_str",
        "Best": "LeftHashJoin{TableReader(Table(t))->Projection->TableReader(Table(t))->Projection}(Column#25,Column#26)"
      },
      {
        "SQL": "select * from t t1 join t t2 on t1.b = t2.a",
        "Best": "LeftHashJoin{TableReader(Table(t))->TableReader(Table(t))}(test.t.b,test.t.a)"
      },
      {
        "SQL": "select * from t t1 join t t2 on t1.a = t2.a join t t3 on t1.a = t3.a",
        "Best": "LeftHashJoin{MergeInnerJoin{TableReader(Table(t))->TableReader(Table(t))}(test.t.a,test.t.a)->TableReader(Table(t))}(test.t.a,test.t.a)"
      },
      {
        "SQL": "select * from t t1 join t t2 on t1.a = t2.a join t t3 on t1.b = t3.a",
        "Best": "LeftHashJoin{MergeInnerJoin{TableReader(Table(t))->TableReader(Table(t))}(test.t.a,test.t.a)->TableReader(Table(t))}(test.t.b,test.t.a)"
      },
      {
        "SQL": "select * from t t1 join t t2 on t1.b = t2.a order by t1.a",
        "Best": "IndexJoin{TableReader(Table(t))->TableReader(Table(t))}(test.t.b,test.t.a)"
      },
      {
        "SQL": "select * from t t1 join t t2 on t1.b = t2.a order by t1.a limit 1",
        "Best": "IndexJoin{TableReader(Table(t))->TableReader(Table(t))}(test.t.b,test.t.a)->Limit"
      },
      {
        "SQL": "select /*+ TIDB_HJ(t1, t2) */ * from t t1 join t t2 on t1.b = t2.a order by t1.a limit 1",
        "Best": "LeftHashJoin{TableReader(Table(t))->TableReader(Table(t))}(test.t.b,test.t.a)->TopN([test.t.a],0,1)"
      },
      {
        "SQL": "select * from t t1 left join t t2 on t1.b = t2.a where 1 = 1 limit 1",
        "Best": "IndexMergeJoin{TableReader(Table(t)->Limit)->Limit->TableReader(Table(t))}(test.t.b,test.t.a)->Limit"
      },
      {
        "SQL": "select * from t t1 join t t2 on t1.b = t2.a and t1.c = 1 and t1.d = 1 and t1.e = 1 order by t1.a limit 1",
        "Best": "IndexMergeJoin{PointGet(Index(t.c_d_e)[KindInt64 1 KindInt64 1 KindInt64 1])->TableReader(Table(t))}(test.t.b,test.t.a)->TopN([test.t.a],0,1)"
      },
      {
        "SQL": "select * from t t1 join t t2 on t1.b = t2.b join t t3 on t1.b = t3.b",
        "Best": "LeftHashJoin{LeftHashJoin{TableReader(Table(t))->TableReader(Table(t))}(test.t.b,test.t.b)->TableReader(Table(t))}(test.t.b,test.t.b)"
      },
      {
        "SQL": "select * from t t1 join t t2 on t1.a = t2.a order by t1.a",
        "Best": "MergeInnerJoin{TableReader(Table(t))->TableReader(Table(t))}(test.t.a,test.t.a)"
      },
      {
        "SQL": "select * from t t1 left outer join t t2 on t1.a = t2.a right outer join t t3 on t1.a = t3.a",
        "Best": "RightHashJoin{MergeLeftOuterJoin{TableReader(Table(t))->TableReader(Table(t))}(test.t.a,test.t.a)->TableReader(Table(t))}(test.t.a,test.t.a)"
      },
      {
        "SQL": "select * from t t1 join t t2 on t1.a = t2.a join t t3 on t1.a = t3.a and t1.b = 1 and t3.c = 1",
        "Best": "IndexMergeJoin{IndexMergeJoin{TableReader(Table(t)->Sel([eq(test.t.b, 1)]))->IndexLookUp(Index(t.c_d_e)[[1,1]], Table(t))}(test.t.a,test.t.a)->TableReader(Table(t))}(test.t.a,test.t.a)->Projection"
      },
      {
        "SQL": "select * from t where t.c in (select b from t s where s.a = t.a)",
        "Best": "MergeSemiJoin{TableReader(Table(t))->TableReader(Table(t))}(test.t.a,test.t.a)"
      },
      {
        "SQL": "select t.c in (select b from t s where s.a = t.a) from t",
        "Best": "LeftHashJoin{IndexReader(Index(t.c_d_e)[[NULL,+inf]])->TableReader(Table(t))}(test.t.a,test.t.a)(test.t.c,test.t.b)"
      },
      {
        "SQL": "select /*+ TIDB_SMJ(t1,t2)*/ * from t t1, t t2 where t1.a = t2.b",
        "Best": "MergeInnerJoin{TableReader(Table(t))->TableReader(Table(t))->Sort}(test.t.a,test.t.b)"
      },
      {
        "SQL": "select /*+ TIDB_SMJ(t1,t2)*/ * from t t1, t t2 where t1.a = t2.a",
        "Best": "MergeInnerJoin{TableReader(Table(t))->TableReader(Table(t))}(test.t.a,test.t.a)"
      },
      {
        "SQL": "select /*+ TIDB_SMJ(t1,t2)*/ * from t t1, t t2 where t1.a = t2.a order by t2.a",
        "Best": "MergeInnerJoin{TableReader(Table(t))->TableReader(Table(t))}(test.t.a,test.t.a)"
      },
      {
        "SQL": "select /*+ TIDB_SMJ(t1,t2)*/ * from t t1, t t2 where t1.b = t2.b order by t2.a",
        "Best": "MergeInnerJoin{TableReader(Table(t))->Sort->TableReader(Table(t))->Sort}(test.t.b,test.t.b)->Sort"
      },
      {
        "SQL": "select /*+ TIDB_SMJ(t1,t2)*/ * from t t1, t t2 where t1.a = t2.a order by t2.a desc",
        "Best": "MergeInnerJoin{TableReader(Table(t))->TableReader(Table(t))}(test.t.a,test.t.a)"
      },
      {
        "SQL": "select /*+ TIDB_SMJ(t1,t2)*/ * from t t1, t t2 where t1.b = t2.b order by t2.b desc",
        "Best": "MergeInnerJoin{TableReader(Table(t))->Sort->TableReader(Table(t))->Sort}(test.t.b,test.t.b)"
      },
      {
        "SQL": "select /*+ TIDB_SMJ(t1,t2,t3)*/ * from t t1, t t2, t t3 where t1.a = t2.a and t2.a = t3.a",
        "Best": "MergeInnerJoin{MergeInnerJoin{TableReader(Table(t))->TableReader(Table(t))}(test.t.a,test.t.a)->TableReader(Table(t))}(test.t.a,test.t.a)"
      },
      {
        "SQL": "select /*+ TIDB_SMJ(t1,t2,t3)*/ * from t t1, t t2, t t3 where t1.a = t2.b and t2.a = t3.b",
        "Best": "MergeInnerJoin{MergeInnerJoin{TableReader(Table(t))->TableReader(Table(t))->Sort}(test.t.a,test.t.b)->Sort->TableReader(Table(t))->Sort}(test.t.a,test.t.b)"
      },
      {
        "SQL": "select /*+ TIDB_SMJ(t1,t2,t3)*/ * from t t1, t t2, t t3 where t1.c = t2.c and t1.d = t2.d and t3.c = t1.c and t3.d = t1.d",
        "Best": "MergeInnerJoin{MergeInnerJoin{IndexLookUp(Index(t.c_d_e)[[NULL,+inf]], Table(t))->IndexLookUp(Index(t.c_d_e)[[NULL,+inf]], Table(t))}(test.t.c,test.t.c)(test.t.d,test.t.d)->IndexLookUp(Index(t.c_d_e)[[NULL,+inf]], Table(t))}(test.t.c,test.t.c)(test.t.d,test.t.d)"
      },
      {
        "SQL": "select /*+ TIDB_SMJ(t1,t2,t3)*/ * from t t1, t t2, t t3 where t1.c = t2.c and t1.d = t2.d and t3.c = t1.c and t3.d = t1.d order by t1.c",
        "Best": "MergeInnerJoin{MergeInnerJoin{IndexLookUp(Index(t.c_d_e)[[NULL,+inf]], Table(t))->IndexLookUp(Index(t.c_d_e)[[NULL,+inf]], Table(t))}(test.t.c,test.t.c)(test.t.d,test.t.d)->IndexLookUp(Index(t.c_d_e)[[NULL,+inf]], Table(t))}(test.t.c,test.t.c)(test.t.d,test.t.d)"
      },
      {
        "SQL": "select /*+ TIDB_SMJ(t1,t2,t3)*/ * from t t1 left outer join t t2 on t1.a = t2.a left outer join t t3 on t2.a = t3.a",
        "Best": "MergeLeftOuterJoin{MergeLeftOuterJoin{TableReader(Table(t))->TableReader(Table(t))}(test.t.a,test.t.a)->TableReader(Table(t))}(test.t.a,test.t.a)"
      },
      {
        "SQL": "select /*+ TIDB_SMJ(t1,t2,t3)*/ * from t t1 left outer join t t2 on t1.a = t2.a left outer join t t3 on t1.a = t3.a",
        "Best": "MergeLeftOuterJoin{MergeLeftOuterJoin{TableReader(Table(t))->TableReader(Table(t))}(test.t.a,test.t.a)->TableReader(Table(t))}(test.t.a,test.t.a)"
      },
      {
        "SQL": "select /*+ TIDB_INLJ(t1, t2) */ * from t t1, t t2 where t1.a = t2.a",
        "Best": "IndexJoin{TableReader(Table(t))->TableReader(Table(t))}(test.t.a,test.t.a)"
      },
      {
        "SQL": "select /*+ TIDB_INLJ(t2) */ * from t t1, t t2 where t1.a = t2.c",
        "Best": "IndexJoin{TableReader(Table(t))->IndexLookUp(Index(t.c_d_e)[[NULL,+inf]], Table(t))}(test.t.a,test.t.c)"
      },
      {
        "SQL": "select /*+ TIDB_INLJ(t2) */ t1.a , t2.a from t t1, t t2 where t1.a = t2.c",
        "Best": "IndexJoin{IndexReader(Index(t.f)[[NULL,+inf]])->IndexReader(Index(t.c_d_e)[[NULL,+inf]])}(test.t.a,test.t.c)"
      },
      {
        "SQL": "select /*+ TIDB_INLJ(t1, t2) */ t1.a, t2.a from t t1, t t2 where t1.a = t2.a order by t1.c",
        "Best": "IndexJoin{IndexReader(Index(t.c_d_e)[[NULL,+inf]])->TableReader(Table(t))}(test.t.a,test.t.a)->Projection"
      },
      {
        "SQL": "select /*+ TIDB_INLJ(t1, t2) */ t1.a, t2.a from t t1, t t2 where t1.a = t2.a order by t2.c",
        "Best": "IndexJoin{TableReader(Table(t))->IndexReader(Index(t.c_d_e)[[NULL,+inf]])}(test.t.a,test.t.a)->Projection"
      },
      {
        "SQL": "select /*+ TIDB_INLJ(t1) */ t1.a , t2.a from t t1, t t2 where t1.a = t2.c",
        "Best": "IndexJoin{TableReader(Table(t))->IndexReader(Index(t.c_d_e)[[NULL,+inf]])}(test.t.c,test.t.a)"
      },
      {
        "SQL": "select /*+ TIDB_INLJ(t1, t2) */ * from t t1 left outer join t t2 on t1.a = t2.a and t2.b < 1",
        "Best": "IndexJoin{TableReader(Table(t))->TableReader(Table(t)->Sel([lt(test.t.b, 1)]))}(test.t.a,test.t.a)"
      },
      {
        "SQL": "select /*+ TIDB_INLJ(t1, t2) */ * from t t1 join t t2 on t1.d=t2.d and t2.c = 1",
        "Best": "IndexJoin{TableReader(Table(t))->IndexLookUp(Index(t.c_d_e)[[NULL,+inf]], Table(t))}(test.t.d,test.t.d)"
      },
      {
        "SQL": "select /*+ TIDB_INLJ(t1, t2) */ * from t t1 left outer join t t2 on t1.a = t2.b",
        "Best": "LeftHashJoin{TableReader(Table(t))->TableReader(Table(t))}(test.t.a,test.t.b)"
      },
      {
        "SQL": "select /*+ TIDB_INLJ(t2) */ * from t t1 right outer join t t2 on t1.a = t2.b",
        "Best": "RightHashJoin{TableReader(Table(t))->TableReader(Table(t))}(test.t.a,test.t.b)"
      },
      {
        "SQL": "select /*+ TIDB_INLJ(t2) */ * from t t1 where t1.a in (select a from t t2)",
        "Best": "LeftHashJoin{TableReader(Table(t))->IndexReader(Index(t.f)[[NULL,+inf]])}(test.t.a,test.t.a)"
      },
      {
        "SQL": "select /*+ TIDB_INLJ(t1) */ * from t t1 where t1.a in (select a from t t2)",
        "Best": "IndexJoin{TableReader(Table(t))->IndexReader(Index(t.f)[[NULL,+inf]])}(test.t.a,test.t.a)"
      },
      {
        "SQL": "select /*+ TIDB_INLJ(t2) */ * from t t1 join t t2 where t1.c=t2.c and t1.f=t2.f",
        "Best": "IndexJoin{TableReader(Table(t))->IndexLookUp(Index(t.c_d_e)[[NULL,+inf]], Table(t))}(test.t.c,test.t.c)"
      },
      {
        "SQL": "select /*+ TIDB_INLJ(t2) */ * from t t1 join t t2 where t1.a = t2.a and t1.f=t2.f",
        "Best": "IndexJoin{TableReader(Table(t))->TableReader(Table(t))}(test.t.a,test.t.a)"
      },
      {
        "SQL": "select /*+ TIDB_INLJ(t2) */ * from t t1 join t t2 where t1.f=t2.f and t1.a=t2.a",
        "Best": "IndexJoin{TableReader(Table(t))->TableReader(Table(t))}(test.t.a,test.t.a)"
      },
      {
        "SQL": "select /*+ TIDB_INLJ(t2) */ * from t t1 join t t2 where t1.a=t2.a and t2.a in (1, 2)",
        "Best": "IndexJoin{BatchPointGet(Handle(t.a)[1 2])->TableReader(Table(t)->Sel([in(test.t.a, 1, 2)]))}(test.t.a,test.t.a)"
      },
      {
        "SQL": "select /*+ TIDB_INLJ(t2) */ * from t t1 join t t2 where t1.b=t2.c and t1.b=1 and t2.d > t1.d-10 and t2.d < t1.d+10",
        "Best": "IndexJoin{TableReader(Table(t)->Sel([eq(test.t.b, 1)]))->IndexLookUp(Index(t.c_d_e)[[NULL,+inf]], Table(t))}"
      },
      {
        "SQL": "select /*+ TIDB_INLJ(t2) */ * from t t1 join t t2 where t1.b=t2.b and t1.c=1 and t2.c=1 and t2.d > t1.d-10 and t2.d < t1.d+10",
        "Best": "LeftHashJoin{IndexLookUp(Index(t.c_d_e)[[1,1]], Table(t))->IndexLookUp(Index(t.c_d_e)[[1,1]], Table(t))}(test.t.b,test.t.b)"
      },
      {
        "SQL": "select /*+ TIDB_INLJ(t2) */ * from t t1 join t t2 where t2.c > t1.d-10 and t2.c < t1.d+10",
        "Best": "LeftHashJoin{TableReader(Table(t))->TableReader(Table(t))}"
      },
      {
        "SQL": "select /*+ TIDB_INLJ(t2) */ * from t t1 join t t2 where t1.b = t2.c and t2.c=1 and t2.d=2 and t2.e=4",
        "Best": "LeftHashJoin{TableReader(Table(t)->Sel([eq(test.t.b, 1)]))->PointGet(Index(t.c_d_e)[KindInt64 1 KindInt64 2 KindInt64 4])}"
      },
      {
        "SQL": "select /*+ TIDB_INLJ(t2) */ * from t t1 join t t2 where t2.c=1 and t2.d=1 and t2.e > 10 and t2.e < 20",
        "Best": "LeftHashJoin{TableReader(Table(t))->IndexLookUp(Index(t.c_d_e)[(1 1 10,1 1 20)], Table(t))}"
      }
    ]
  },
  {
    "Name": "TestDAGPlanBuilderSubquery",
    "Cases": [
      {
        "SQL": "select * from t where exists (select s.a from t s having sum(s.a) = t.a )",
        "Best": "LeftHashJoin{TableReader(Table(t))->Projection->IndexReader(Index(t.f)[[NULL,+inf]]->StreamAgg)->StreamAgg}(Column#27,Column#25)"
      },
      {
        "SQL": "select * from t where exists (select s.a from t s having sum(s.a) = t.a ) order by t.a",
        "Best": "LeftHashJoin{TableReader(Table(t))->Projection->IndexReader(Index(t.f)[[NULL,+inf]]->StreamAgg)->StreamAgg}(Column#27,Column#25)->Sort"
      },
      {
        "SQL": "select * from t where a in (select s.a from t s) order by t.a",
        "Best": "MergeInnerJoin{TableReader(Table(t))->TableReader(Table(t))}(test.t.a,test.t.a)"
      },
      {
        "SQL": "select * from t where exists (select s.a from t s where s.c in (select c from t as k where k.d = s.d) having sum(s.a) = t.a )",
        "Best": "LeftHashJoin{TableReader(Table(t))->Projection->MergeSemiJoin{IndexReader(Index(t.c_d_e)[[NULL,+inf]])->IndexReader(Index(t.c_d_e)[[NULL,+inf]])}(test.t.c,test.t.c)(test.t.d,test.t.d)->Projection->StreamAgg}(Column#39,Column#37)"
      },
      {
        "SQL": "select * from t where a in (select a from t) order by b",
        "Best": "LeftHashJoin{TableReader(Table(t))->IndexReader(Index(t.f)[[NULL,+inf]])}(test.t.a,test.t.a)->Sort"
      },
      {
        "SQL": "select t.c in (select count(*) from t s, t t1 where s.a = t.a and s.a = t1.a) from t",
        "Best": "Apply{IndexReader(Index(t.c_d_e)[[NULL,+inf]])->MergeInnerJoin{TableReader(Table(t))->TableReader(Table(t))}(test.t.a,test.t.a)->StreamAgg}"
      },
      {
        "SQL": "select (select count(*) from t s, t t1 where s.a = t.a and s.a = t1.a) from t",
        "Best": "LeftHashJoin{IndexReader(Index(t.f)[[NULL,+inf]])->LeftHashJoin{IndexReader(Index(t.f)[[NULL,+inf]])->IndexReader(Index(t.f)[[NULL,+inf]])}(test.t.a,test.t.a)->Projection}(test.t.a,test.t.a)->Projection"
      },
      {
        "SQL": "select (select count(*) from t s, t t1 where s.a = t.a and s.a = t1.a) from t order by t.a",
        "Best": "MergeLeftOuterJoin{TableReader(Table(t))->MergeInnerJoin{TableReader(Table(t))->TableReader(Table(t))}(test.t.a,test.t.a)->Projection}(test.t.a,test.t.a)->Projection->Projection"
      }
    ]
  },
  {
    "Name": "TestDAGPlanTopN",
    "Cases": [
      {
        "SQL": "select * from t t1 left join t t2 on t1.b = t2.b left join t t3 on t2.b = t3.b order by t1.a limit 1",
        "Best": "LeftHashJoin{LeftHashJoin{TableReader(Table(t)->Limit)->Limit->TableReader(Table(t))}(test.t.b,test.t.b)->TopN([test.t.a],0,1)->TableReader(Table(t))}(test.t.b,test.t.b)->TopN([test.t.a],0,1)"
      },
      {
        "SQL": "select * from t t1 left join t t2 on t1.b = t2.b left join t t3 on t2.b = t3.b order by t1.b limit 1",
        "Best": "LeftHashJoin{LeftHashJoin{TableReader(Table(t)->TopN([test.t.b],0,1))->TopN([test.t.b],0,1)->TableReader(Table(t))}(test.t.b,test.t.b)->TopN([test.t.b],0,1)->TableReader(Table(t))}(test.t.b,test.t.b)->TopN([test.t.b],0,1)"
      },
      {
        "SQL": "select * from t t1 left join t t2 on t1.b = t2.b left join t t3 on t2.b = t3.b limit 1",
        "Best": "LeftHashJoin{LeftHashJoin{TableReader(Table(t)->Limit)->Limit->TableReader(Table(t))}(test.t.b,test.t.b)->Limit->TableReader(Table(t))}(test.t.b,test.t.b)->Limit"
      },
      {
        "SQL": "select * from t where b = 1 and c = 1 order by c limit 1",
        "Best": "IndexLookUp(Index(t.c_d_e)[[1,1]], Table(t)->Sel([eq(test.t.b, 1)]))->Limit"
      },
      {
        "SQL": "select * from t where c = 1 order by c limit 1",
        "Best": "IndexLookUp(Index(t.c_d_e)[[1,1]]->Limit, Table(t))"
      },
      {
        "SQL": "select * from t order by a limit 1",
        "Best": "TableReader(Table(t)->Limit)->Limit"
      },
      {
        "SQL": "select c from t order by c limit 1",
        "Best": "IndexReader(Index(t.c_d_e)[[NULL,+inf]]->Limit)->Limit"
      }
    ]
  },
  {
    "Name": "TestDAGPlanBuilderBasePhysicalPlan",
    "Cases": [
      {
        "SQL": "select * from t order by b limit 1 for update",
        "Best": "TableReader(Table(t)->TopN([test.t.b],0,1))->TopN([test.t.b],0,1)->Lock",
        "Hints": "use_index(@`sel_1` `test`.`t` )"
      },
      {
        "SQL": "update t set a = 5 where b < 1 order by d limit 1",
        "Best": "TableReader(Table(t)->Sel([lt(test.t.b, 1)])->TopN([test.t.d],0,1))->TopN([test.t.d],0,1)->Update",
        "Hints": "use_index(@`upd_1` `test`.`t` )"
      },
      {
        "SQL": "update t set a = 5",
        "Best": "TableReader(Table(t))->Update",
        "Hints": "use_index(@`upd_1` `test`.`t` )"
      },
      {
        "SQL": "delete /*+ TIDB_INLJ(t1, t2) */ t1 from t t1, t t2 where t1.c=t2.c",
        "Best": "IndexJoin{TableReader(Table(t))->IndexLookUp(Index(t.c_d_e)[[NULL,+inf]], Table(t))}(test.t.c,test.t.c)->Delete",
        "Hints": "use_index(@`del_1` `test`.`t1` ), use_index(@`del_1` `test`.`t2` `c_d_e`), inl_join(@`del_1` `test`.`t2`)"
      },
      {
        "SQL": "delete /*+ TIDB_SMJ(t1, t2) */ from t1 using t t1, t t2 where t1.c=t2.c",
        "Best": "MergeInnerJoin{IndexLookUp(Index(t.c_d_e)[[NULL,+inf]], Table(t))->IndexLookUp(Index(t.c_d_e)[[NULL,+inf]], Table(t))}(test.t.c,test.t.c)->Delete",
        "Hints": "use_index(@`del_1` `test`.`t1` `c_d_e`), use_index(@`del_1` `test`.`t2` `c_d_e`), merge_join(@`del_1` `test`.`t1`)"
      },
      {
        "SQL": "update /*+ TIDB_SMJ(t1, t2) */ t t1, t t2 set t1.c=1, t2.a=1 where t1.a=t2.a",
        "Best": "MergeInnerJoin{TableReader(Table(t))->TableReader(Table(t))}(test.t.a,test.t.a)->Update",
        "Hints": "use_index(@`upd_1` `test`.`t1` ), use_index(@`upd_1` `test`.`t2` ), merge_join(@`upd_1` `test`.`t1`)"
      },
      {
        "SQL": "update /*+ TIDB_HJ(t1, t2) */ t t1, t t2 set t1.c=1, t2.a=1 where t1.a=t2.a",
        "Best": "LeftHashJoin{TableReader(Table(t))->TableReader(Table(t))}(test.t.a,test.t.a)->Update",
        "Hints": "use_index(@`upd_1` `test`.`t1` ), use_index(@`upd_1` `test`.`t2` ), hash_join(@`upd_1` `test`.`t1`)"
      },
      {
        "SQL": "delete from t where b < 1 order by d limit 1",
        "Best": "TableReader(Table(t)->Sel([lt(test.t.b, 1)])->TopN([test.t.d],0,1))->TopN([test.t.d],0,1)->Delete",
        "Hints": "use_index(@`del_1` `test`.`t` )"
      },
      {
        "SQL": "delete from t",
        "Best": "TableReader(Table(t))->Delete",
        "Hints": "use_index(@`del_1` `test`.`t` )"
      },
      {
        "SQL": "delete from t use index(c_d_e) where b = 1",
        "Best": "IndexLookUp(Index(t.c_d_e)[[NULL,+inf]], Table(t)->Sel([eq(test.t.b, 1)]))->Delete",
        "Hints": "use_index(@`del_1` `test`.`t` `c_d_e`)"
      },
      {
        "SQL": "insert into t select * from t where b < 1 order by d limit 1",
        "Best": "TableReader(Table(t)->Sel([lt(test.t.b, 1)])->TopN([test.t.d],0,1))->TopN([test.t.d],0,1)->Insert",
        "Hints": "use_index(@`sel_1` `test`.`t` )"
      },
      {
        "SQL": "insert into t (a, b, c, e, f, g) values(0,0,0,0,0,0)",
        "Best": "Insert",
        "Hints": ""
      },
      {
        "SQL": "select 1",
        "Best": "Dual->Projection",
        "Hints": ""
      },
      {
        "SQL": "select * from t where false",
        "Best": "Dual",
        "Hints": ""
      },
      {
        "SQL": "show tables",
        "Best": "Show",
        "Hints": ""
      }
    ]
  },
  {
    "Name": "TestDAGPlanBuilderUnion",
    "Cases": [
      {
        "SQL": "select * from t union all select * from t",
        "Best": "UnionAll{TableReader(Table(t))->TableReader(Table(t))}"
      },
      {
        "SQL": "select * from t union all (select * from t) order by a ",
        "Best": "UnionAll{TableReader(Table(t))->TableReader(Table(t))}->Sort"
      },
      {
        "SQL": "select * from t union all (select * from t) limit 1",
        "Best": "UnionAll{TableReader(Table(t)->Limit)->Limit->TableReader(Table(t)->Limit)->Limit}->Limit"
      },
      {
        "SQL": "select a from t union all (select c from t) order by a limit 1",
        "Best": "UnionAll{TableReader(Table(t)->Limit)->Limit->IndexReader(Index(t.c_d_e)[[NULL,+inf]]->Limit)->Limit}->TopN([Column#25],0,1)"
      }
    ]
  },
  {
    "Name": "TestDAGPlanBuilderUnionScan",
    "Cases": null
  },
  {
    "Name": "TestDAGPlanBuilderAgg",
    "Cases": [
      {
        "SQL": "select distinct b from t",
        "Best": "TableReader(Table(t))->HashAgg"
      },
      {
        "SQL": "select count(*) from (select * from t order by b) t group by b",
        "Best": "TableReader(Table(t))->Sort->StreamAgg"
      },
      {
        "SQL": "select count(*), x from (select b as bbb, a + 1 as x from (select * from t order by b) t) t group by bbb",
        "Best": "TableReader(Table(t))->Sort->Projection->StreamAgg"
      },
      {
        "SQL": "select sum(a), avg(b + c) from t group by d",
        "Best": "TableReader(Table(t)->HashAgg)->HashAgg"
      },
      {
        "SQL": "select sum(distinct a), avg(b + c) from t group by d",
        "Best": "TableReader(Table(t))->Projection->HashAgg"
      },
      {
        "SQL": "select sum(e), avg(e + c) from t where c = 1 group by (c + d)",
        "Best": "IndexReader(Index(t.c_d_e)[[1,1]]->HashAgg)->HashAgg"
      },
      {
        "SQL": "select sum(e), avg(e + c) from t where c = 1 group by c",
        "Best": "IndexReader(Index(t.c_d_e)[[1,1]]->StreamAgg)->StreamAgg"
      },
      {
        "SQL": "select sum(e), avg(e + c) from t where c = 1 group by e",
        "Best": "IndexReader(Index(t.c_d_e)[[1,1]]->HashAgg)->HashAgg"
      },
      {
        "SQL": "select sum(e), avg(b + c) from t where c = 1 and e = 1 group by d",
        "Best": "IndexLookUp(Index(t.c_d_e)[[1,1]]->Sel([eq(test.t.e, 1)]), Table(t))->Projection->HashAgg"
      },
      {
        "SQL": "select sum(e), avg(b + c) from t where c = 1 and b = 1",
        "Best": "IndexLookUp(Index(t.c_d_e)[[1,1]], Table(t)->Sel([eq(test.t.b, 1)]))->Projection->StreamAgg"
      },
      {
        "SQL": "select sum(e) as k, avg(b + c) from t where c = 1 and b = 1 and e = 1 group by d order by k",
        "Best": "IndexLookUp(Index(t.c_d_e)[[1,1]]->Sel([eq(test.t.e, 1)]), Table(t)->Sel([eq(test.t.b, 1)]))->Projection->Projection->StreamAgg->Sort"
      },
      {
        "SQL": "select sum(e) as k, avg(b + c) from t where c = 1 and b = 1 and e = 1 group by c order by k",
        "Best": "IndexLookUp(Index(t.c_d_e)[[1,1]]->Sel([eq(test.t.e, 1)]), Table(t)->Sel([eq(test.t.b, 1)]))->Projection->Projection->StreamAgg->Sort"
      },
      {
        "SQL": "select sum(to_base64(e)) from t where c = 1",
        "Best": "IndexReader(Index(t.c_d_e)[[1,1]])->Projection->StreamAgg"
      },
      {
        "SQL": "select (select count(1) k from t s where s.a = t.a having k != 0) from t",
        "Best": "LeftHashJoin{IndexReader(Index(t.f)[[NULL,+inf]])->IndexReader(Index(t.f)[[NULL,+inf]]->Sel([1]))->Projection}(test.t.a,test.t.a)->Projection"
      },
      {
        "SQL": "select sum(to_base64(e)) from t group by e,d,c order by c",
        "Best": "IndexReader(Index(t.c_d_e)[[NULL,+inf]])->Projection->StreamAgg->Projection"
      },
      {
        "SQL": "select sum(e+1) from t group by e,d,c order by c",
        "Best": "IndexReader(Index(t.c_d_e)[[NULL,+inf]]->StreamAgg)->StreamAgg->Projection"
      },
      {
        "SQL": "select sum(to_base64(e)) from t group by e,d,c order by c,e",
        "Best": "IndexReader(Index(t.c_d_e)[[NULL,+inf]])->Projection->StreamAgg->Sort->Projection"
      },
      {
        "SQL": "select sum(e+1) from t group by e,d,c order by c,e",
        "Best": "IndexReader(Index(t.c_d_e)[[NULL,+inf]]->StreamAgg)->StreamAgg->Sort->Projection"
      },
      {
        "SQL": "select count(*) from t group by g order by g limit 10",
        "Best": "IndexReader(Index(t.g)[[NULL,+inf]]->StreamAgg)->StreamAgg->Limit->Projection"
      },
      {
        "SQL": "select count(*) from t group by g limit 10",
        "Best": "IndexReader(Index(t.g)[[NULL,+inf]]->StreamAgg)->StreamAgg->Limit"
      },
      {
        "SQL": "select count(*) from t group by g order by g",
        "Best": "IndexReader(Index(t.g)[[NULL,+inf]]->StreamAgg)->StreamAgg->Projection"
      },
      {
        "SQL": "select count(*) from t group by g order by g desc limit 1",
        "Best": "IndexReader(Index(t.g)[[NULL,+inf]]->StreamAgg)->StreamAgg->Limit->Projection"
      },
      {
        "SQL": "select count(*) from t group by b order by b limit 10",
        "Best": "TableReader(Table(t)->HashAgg)->HashAgg->TopN([test.t.b],0,10)->Projection"
      },
      {
        "SQL": "select count(*) from t group by b order by b",
        "Best": "TableReader(Table(t)->HashAgg)->HashAgg->Sort->Projection"
      },
      {
        "SQL": "select count(*) from t group by b limit 10",
        "Best": "TableReader(Table(t)->HashAgg)->HashAgg->Limit"
      },
      {
        "SQL": "select sum(a.g), sum(b.g) from t a join t b on a.g = b.g group by a.g",
        "Best": "MergeInnerJoin{IndexReader(Index(t.g)[[NULL,+inf]])->IndexReader(Index(t.g)[[NULL,+inf]])}(test.t.g,test.t.g)->Projection->StreamAgg"
      },
      {
        "SQL": "select /*+ tidb_inlj(a,b) */ sum(a.g), sum(b.g) from t a join t b on a.g = b.g and a.g > 60 group by a.g order by a.g limit 1",
        "Best": "IndexJoin{IndexReader(Index(t.g)[(60,+inf]])->IndexReader(Index(t.g)[[NULL,+inf]]->Sel([gt(test.t.g, 60)]))}(test.t.g,test.t.g)->Projection->StreamAgg->Limit->Projection"
      },
      {
        "SQL": "select sum(a.g), sum(b.g) from t a join t b on a.g = b.g and a.a>5 group by a.g order by a.g limit 1",
        "Best": "MergeInnerJoin{IndexReader(Index(t.g)[[NULL,+inf]]->Sel([gt(test.t.a, 5)]))->IndexReader(Index(t.g)[[NULL,+inf]])}(test.t.g,test.t.g)->Projection->StreamAgg->Limit->Projection"
      },
      {
        "SQL": "select sum(d) from t",
        "Best": "IndexReader(Index(t.c_d_e)[[NULL,+inf]]->StreamAgg)->StreamAgg"
      }
    ]
  },
  {
    "Name": "TestRefine",
    "Cases": [
      {
        "SQL": "select a from t where c is not null",
        "Best": "IndexReader(Index(t.f)[[NULL,+inf]])"
      },
      {
        "SQL": "select a from t where c >= 4",
        "Best": "IndexReader(Index(t.c_d_e)[[4,+inf]])->Projection"
      },
      {
        "SQL": "select a from t where c <= 4",
        "Best": "IndexReader(Index(t.c_d_e)[[-inf,4]])->Projection"
      },
      {
        "SQL": "select a from t where c = 4 and d = 5 and e = 6",
        "Best": "PointGet(Index(t.c_d_e)[KindInt64 4 KindInt64 5 KindInt64 6])->Projection"
      },
      {
        "SQL": "select a from t where d = 4 and c = 5",
        "Best": "IndexReader(Index(t.c_d_e)[[5 4,5 4]])->Projection"
      },
      {
        "SQL": "select a from t where c = 4 and e < 5",
        "Best": "IndexReader(Index(t.c_d_e)[[4,4]]->Sel([lt(test.t.e, 5)]))->Projection"
      },
      {
        "SQL": "select a from t where c = 4 and d <= 5 and d > 3",
        "Best": "IndexReader(Index(t.c_d_e)[(4 3,4 5]])->Projection"
      },
      {
        "SQL": "select a from t where d <= 5 and d > 3",
        "Best": "IndexReader(Index(t.c_d_e)[[NULL,+inf]]->Sel([le(test.t.d, 5) gt(test.t.d, 3)]))->Projection"
      },
      {
        "SQL": "select a from t where c between 1 and 2",
        "Best": "IndexReader(Index(t.c_d_e)[[1,2]])->Projection"
      },
      {
        "SQL": "select a from t where c not between 1 and 2",
        "Best": "IndexReader(Index(t.c_d_e)[[-inf,1) (2,+inf]])->Projection"
      },
      {
        "SQL": "select a from t where c <= 5 and c >= 3 and d = 1",
        "Best": "IndexReader(Index(t.c_d_e)[[3,5]]->Sel([eq(test.t.d, 1)]))->Projection"
      },
      {
        "SQL": "select a from t where c = 1 or c = 2 or c = 3",
        "Best": "IndexReader(Index(t.c_d_e)[[1,3]])->Projection"
      },
      {
        "SQL": "select b from t where c = 1 or c = 2 or c = 3 or c = 4 or c = 5",
        "Best": "IndexLookUp(Index(t.c_d_e)[[1,5]], Table(t))->Projection"
      },
      {
        "SQL": "select a from t where c = 5",
        "Best": "IndexReader(Index(t.c_d_e)[[5,5]])->Projection"
      },
      {
        "SQL": "select a from t where c = 5 and b = 1",
        "Best": "IndexLookUp(Index(t.c_d_e)[[5,5]], Table(t)->Sel([eq(test.t.b, 1)]))->Projection"
      },
      {
        "SQL": "select a from t where not a",
        "Best": "PointGet(Handle(t.a)0)"
      },
      {
        "SQL": "select a from t where c in (1)",
        "Best": "IndexReader(Index(t.c_d_e)[[1,1]])->Projection"
      },
      {
        "SQL": "select a from t where c in ('1')",
        "Best": "IndexReader(Index(t.c_d_e)[[1,1]])->Projection"
      },
      {
        "SQL": "select a from t where c = 1.0",
        "Best": "IndexReader(Index(t.c_d_e)[[1,1]])->Projection"
      },
      {
        "SQL": "select a from t where c in (1) and d > 3",
        "Best": "IndexReader(Index(t.c_d_e)[(1 3,1 +inf]])->Projection"
      },
      {
        "SQL": "select a from t where c in (1, 2, 3) and (d > 3 and d < 4 or d > 5 and d < 6)",
        "Best": "Dual->Projection"
      },
      {
        "SQL": "select a from t where c in (1, 2, 3) and (d > 2 and d < 4 or d > 5 and d < 7)",
        "Best": "IndexReader(Index(t.c_d_e)[(1 2,1 4) (1 5,1 7) (2 2,2 4) (2 5,2 7) (3 2,3 4) (3 5,3 7)])->Projection"
      },
      {
        "SQL": "select a from t where c in (1, 2, 3)",
        "Best": "IndexReader(Index(t.c_d_e)[[1,1] [2,2] [3,3]])->Projection"
      },
      {
        "SQL": "select a from t where c in (1, 2, 3) and d in (1,2) and e = 1",
        "Best": "BatchPointGet(Index(t.c_d_e)[[KindInt64 1 KindInt64 1 KindInt64 1] [KindInt64 1 KindInt64 2 KindInt64 1] [KindInt64 2 KindInt64 1 KindInt64 1] [KindInt64 2 KindInt64 2 KindInt64 1] [KindInt64 3 KindInt64 1 KindInt64 1] [KindInt64 3 KindInt64 2 KindInt64 1]])->Projection"
      },
      {
        "SQL": "select a from t where d in (1, 2, 3)",
        "Best": "IndexReader(Index(t.c_d_e)[[NULL,+inf]]->Sel([in(test.t.d, 1, 2, 3)]))->Projection"
      },
      {
        "SQL": "select a from t where c not in (1)",
        "Best": "IndexReader(Index(t.c_d_e)[[-inf,1) (1,+inf]])->Projection"
      },
      {
        "SQL": "select a from t use index(c_d_e) where c != 1",
        "Best": "IndexReader(Index(t.c_d_e)[[-inf,1) (1,+inf]])->Projection"
      },
      {
        "SQL": "select a from t where c_str like ''",
        "Best": "IndexReader(Index(t.c_d_e_str)[[\"\",\"\"]])->Projection"
      },
      {
        "SQL": "select a from t where c_str like 'abc'",
        "Best": "IndexReader(Index(t.c_d_e_str)[[\"abc\",\"abc\"]])->Projection"
      },
      {
        "SQL": "select a from t where c_str not like 'abc'",
        "Best": "IndexReader(Index(t.c_d_e_str)[[-inf,\"abc\") (\"abc\",+inf]])->Projection"
      },
      {
        "SQL": "select a from t where not (c_str like 'abc' or c_str like 'abd')",
        "Best": "IndexReader(Index(t.c_d_e_str)[[-inf,\"abc\") (\"abc\",\"abd\") (\"abd\",+inf]])->Projection"
      },
      {
        "SQL": "select a from t where c_str like '_abc'",
        "Best": "IndexReader(Index(t.c_d_e_str)[[NULL,+inf]]->Sel([like(test.t.c_str, _abc, 92)]))->Projection"
      },
      {
        "SQL": "select a from t where c_str like 'abc%'",
        "Best": "IndexReader(Index(t.c_d_e_str)[[\"abc\",\"abd\")])->Projection"
      },
      {
        "SQL": "select a from t where c_str like 'abc_'",
        "Best": "IndexReader(Index(t.c_d_e_str)[(\"abc\",\"abd\")]->Sel([like(test.t.c_str, abc_, 92)]))->Projection"
      },
      {
        "SQL": "select a from t where c_str like 'abc%af'",
        "Best": "IndexReader(Index(t.c_d_e_str)[[\"abc\",\"abd\")]->Sel([like(test.t.c_str, abc%af, 92)]))->Projection"
      },
      {
        "SQL": "select a from t where c_str like 'abc\\_' escape ''",
        "Best": "IndexReader(Index(t.c_d_e_str)[[\"abc_\",\"abc_\"]])->Projection"
      },
      {
        "SQL": "select a from t where c_str like 'abc\\_'",
        "Best": "IndexReader(Index(t.c_d_e_str)[[\"abc_\",\"abc_\"]])->Projection"
      },
      {
        "SQL": "select a from t where c_str like 'abc\\\\_'",
        "Best": "IndexReader(Index(t.c_d_e_str)[[\"abc_\",\"abc_\"]])->Projection"
      },
      {
        "SQL": "select a from t where c_str like 'abc\\_%'",
        "Best": "IndexReader(Index(t.c_d_e_str)[[\"abc_\",\"abc`\")])->Projection"
      },
      {
        "SQL": "select a from t where c_str like 'abc=_%' escape '='",
        "Best": "IndexReader(Index(t.c_d_e_str)[[\"abc_\",\"abc`\")])->Projection"
      },
      {
        "SQL": "select a from t where c_str like 'abc\\__'",
        "Best": "IndexReader(Index(t.c_d_e_str)[(\"abc_\",\"abc`\")]->Sel([like(test.t.c_str, abc\\__, 92)]))->Projection"
      },
      {
        "SQL": "select a from t where c_str like 123",
        "Best": "IndexReader(Index(t.c_d_e_str)[[\"123\",\"123\"]])->Projection"
      },
      {
        "SQL": "select a from t where c = 1.9 and d > 3",
        "Best": "Dual"
      },
      {
        "SQL": "select a from t where c < 1.1",
        "Best": "IndexReader(Index(t.c_d_e)[[-inf,2)])->Projection"
      },
      {
        "SQL": "select a from t where c <= 1.9",
        "Best": "IndexReader(Index(t.c_d_e)[[-inf,1]])->Projection"
      },
      {
        "SQL": "select a from t where c >= 1.1",
        "Best": "IndexReader(Index(t.c_d_e)[[2,+inf]])->Projection"
      },
      {
        "SQL": "select a from t where c > 1.9",
        "Best": "IndexReader(Index(t.c_d_e)[(1,+inf]])->Projection"
      },
      {
        "SQL": "select a from t where c = 123456789098765432101234",
        "Best": "Dual"
      },
      {
        "SQL": "select a from t where c = 'hanfei'",
        "Best": "IndexReader(Index(t.c_d_e)[[NULL,+inf]]->Sel([eq(cast(test.t.c, double BINARY), cast(hanfei, double BINARY))]))->Projection"
      }
    ]
  },
  {
    "Name": "TestAggEliminator",
    "Cases": [
      {
        "SQL": "select max(a) from t;",
        "Best": "TableReader(Table(t)->Limit)->Limit->StreamAgg"
      },
      {
        "SQL": "select min(a) from t;",
        "Best": "TableReader(Table(t)->Limit)->Limit->StreamAgg"
      },
      {
        "SQL": "select min(c_str) from t;",
        "Best": "IndexReader(Index(t.c_d_e_str)[[-inf,+inf]]->Limit)->Limit->StreamAgg"
      },
      {
        "SQL": "select max(a), b from t;",
        "Best": "TableReader(Table(t)->StreamAgg)->StreamAgg"
      },
      {
        "SQL": "select max(a+1) from t;",
        "Best": "IndexReader(Index(t.f)[[NULL,+inf]]->Sel([not(isnull(plus(test.t.a, 1)))])->TopN([plus(test.t.a, 1) true],0,1))->Projection->TopN([Column#40 true],0,1)->Projection->Projection->StreamAgg"
      },
      {
        "SQL": "select max(a), min(a) from t;",
        "Best": "LeftHashJoin{TableReader(Table(t)->Limit)->Limit->StreamAgg->TableReader(Table(t)->Limit)->Limit->StreamAgg}"
      },
      {
        "SQL": "select max(a), min(a) from t where a > 10",
        "Best": "LeftHashJoin{TableReader(Table(t)->Limit)->Limit->StreamAgg->TableReader(Table(t)->Limit)->Limit->StreamAgg}"
      },
      {
        "SQL": "select max(d), min(d) from t where c = 1 and d > 10",
        "Best": "LeftHashJoin{IndexReader(Index(t.c_d_e)[(1 10,1 +inf]]->Limit)->Limit->StreamAgg->IndexReader(Index(t.c_d_e)[(1 10,1 +inf]]->Limit)->Limit->StreamAgg}"
      },
      {
        "SQL": "select max(a), max(c), min(f) from t",
        "Best": "LeftHashJoin{LeftHashJoin{TableReader(Table(t)->Limit)->Limit->StreamAgg->IndexReader(Index(t.c_d_e)[[NULL,+inf]]->Limit)->Limit->StreamAgg}->IndexReader(Index(t.f)[[NULL,+inf]]->Limit)->Limit->StreamAgg}"
      },
      {
        "SQL": "select max(a), max(b) from t",
        "Best": "TableReader(Table(t)->StreamAgg)->StreamAgg"
      },
      {
        "SQL": "select max(a), max(c) from t where c > 10",
        "Best": "IndexReader(Index(t.c_d_e)[(10,+inf]]->StreamAgg)->StreamAgg"
      },
      {
        "SQL": "select max(a), min(a) from t where a * 3 + 10 < 100",
        "Best": "IndexReader(Index(t.f)[[NULL,+inf]]->Sel([lt(plus(mul(test.t.a, 3), 10), 100)])->StreamAgg)->StreamAgg"
      },
      {
        "SQL": "select max(a) from t group by b;",
        "Best": "TableReader(Table(t)->HashAgg)->HashAgg"
      },
      {
        "SQL": "select max(a) from (select t1.a from t t1 join t t2 on t1.a=t2.a) t",
        "Best": "MergeInnerJoin{TableReader(Table(t))->TableReader(Table(t))}(test.t.a,test.t.a)->Limit->StreamAgg"
      }
    ]
  },
  {
    "Name": "TestUnmatchedTableInHint",
    "Cases": [
      {
        "SQL": "SELECT /*+ TIDB_SMJ(t3, t4) */ * from t t1, t t2 where t1.a = t2.a",
        "Warning": "[planner:1815]There are no matching table names for (t3, t4) in optimizer hint /*+ MERGE_JOIN(t3, t4) */ or /*+ TIDB_SMJ(t3, t4) */. Maybe you can use the table alias name"
      },
      {
        "SQL": "SELECT /*+ TIDB_HJ(t3, t4) */ * from t t1, t t2 where t1.a = t2.a",
        "Warning": "[planner:1815]There are no matching table names for (t3, t4) in optimizer hint /*+ HASH_JOIN(t3, t4) */ or /*+ TIDB_HJ(t3, t4) */. Maybe you can use the table alias name"
      },
      {
        "SQL": "SELECT /*+ TIDB_INLJ(t3, t4) */ * from t t1, t t2 where t1.a = t2.a",
        "Warning": "[planner:1815]There are no matching table names for (t3, t4) in optimizer hint /*+ INL_JOIN(t3, t4) */ or /*+ TIDB_INLJ(t3, t4) */. Maybe you can use the table alias name"
      },
      {
        "SQL": "SELECT /*+ TIDB_SMJ(t1, t2) */ * from t t1, t t2 where t1.a = t2.a",
        "Warning": ""
      },
      {
        "SQL": "SELECT /*+ TIDB_SMJ(t3, t4) */ * from t t1, t t2, t t3 where t1.a = t2.a and t2.a = t3.a",
        "Warning": "[planner:1815]There are no matching table names for (t4) in optimizer hint /*+ MERGE_JOIN(t3, t4) */ or /*+ TIDB_SMJ(t3, t4) */. Maybe you can use the table alias name"
      }
    ]
  },
  {
    "Name": "TestJoinHints",
    "Cases": [
      {
        "SQL": "select /*+ TIDB_INLJ(t1) */ t1.a, t2.a, t3.a from t t1, t t2, t t3 where t1.a = t2.a and t2.a = t3.a;",
        "Best": "RightHashJoin{IndexReader(Index(t.f)[[NULL,+inf]])->IndexJoin{TableReader(Table(t))->IndexReader(Index(t.f)[[NULL,+inf]])}(test.t.a,test.t.a)}(test.t.a,test.t.a)->Projection",
        "Warning": "",
        "Hints": "use_index(@`sel_1` `test`.`t3` `f`), use_index(@`sel_1` `test`.`t1` ), use_index(@`sel_1` `test`.`t2` `f`), inl_join(@`sel_1` `test`.`t1`), hash_join(@`sel_1` `test`.`t3`)"
      },
      {
        "SQL": "select /*+ TIDB_INLJ(test.t1) */ t1.a, t2.a, t3.a from t t1, t t2, t t3 where t1.a = t2.a and t2.a = t3.a;",
        "Best": "RightHashJoin{IndexReader(Index(t.f)[[NULL,+inf]])->IndexJoin{TableReader(Table(t))->IndexReader(Index(t.f)[[NULL,+inf]])}(test.t.a,test.t.a)}(test.t.a,test.t.a)->Projection",
        "Warning": "",
        "Hints": "use_index(@`sel_1` `test`.`t3` `f`), use_index(@`sel_1` `test`.`t1` ), use_index(@`sel_1` `test`.`t2` `f`), inl_join(@`sel_1` `test`.`t1`), hash_join(@`sel_1` `test`.`t3`)"
      },
      {
        "SQL": "select /*+ TIDB_INLJ(t1) */ t1.b, t2.a from t t1, t t2 where t1.b = t2.a;",
        "Best": "LeftHashJoin{TableReader(Table(t))->IndexReader(Index(t.f)[[NULL,+inf]])}(test.t.b,test.t.a)",
        "Warning": "[planner:1815]Optimizer Hint /*+ INL_JOIN(t1) */ or /*+ TIDB_INLJ(t1) */ is inapplicable",
        "Hints": "use_index(@`sel_1` `test`.`t1` ), use_index(@`sel_1` `test`.`t2` `f`), hash_join(@`sel_1` `test`.`t1`)"
      },
      {
        "SQL": "select /*+ TIDB_INLJ(t2) */ t1.b, t2.a from t2 t1, t2 t2 where t1.b=t2.b and t2.c=-1;",
        "Best": "IndexJoin{IndexReader(Index(t2.b)[[NULL,+inf]])->TableReader(Table(t2)->Sel([eq(test.t2.c, -1)]))}(test.t2.b,test.t2.b)",
        "Warning": "[planner:1815]Optimizer Hint /*+ INL_JOIN(t2) */ or /*+ TIDB_INLJ(t2) */ is inapplicable",
        "Hints": "use_index(@`sel_1` `test`.`t1` `b`), use_index(@`sel_1` `test`.`t2` ), inl_join(@`sel_1` `test`.`t1`)"
      }
    ]
  },
  {
    "Name": "TestAggregationHints",
    "Cases": [
      {
        "SQL": "select count(*) from t t1, t t2 where t1.a = t2.b",
        "Best": "LeftHashJoin{IndexReader(Index(t.f)[[NULL,+inf]])->TableReader(Table(t))}(test.t.a,test.t.b)->StreamAgg",
        "Warning": ""
      },
      {
        "SQL": "select count(t1.a) from t t1, t t2 where t1.a = t2.a*2 group by t1.a",
        "Best": "LeftHashJoin{IndexReader(Index(t.f)[[NULL,+inf]])->IndexReader(Index(t.f)[[NULL,+inf]])->Projection}(test.t.a,Column#26)->HashAgg",
        "Warning": ""
      },
      {
        "SQL": "select /*+ HASH_AGG() */ count(*) from t t1, t t2 where t1.a = t2.b",
        "Best": "LeftHashJoin{IndexReader(Index(t.f)[[NULL,+inf]])->TableReader(Table(t))}(test.t.a,test.t.b)->HashAgg",
        "Warning": ""
      },
      {
        "SQL": "select /*+ STREAM_AGG() */ count(t1.a) from t t1, t t2 where t1.a = t2.a*2 group by t1.a",
        "Best": "LeftHashJoin{IndexReader(Index(t.f)[[NULL,+inf]])->IndexReader(Index(t.f)[[NULL,+inf]])->Projection}(test.t.a,Column#26)->Sort->StreamAgg",
        "Warning": ""
      },
      {
        "SQL": "select /*+ HASH_AGG() STREAM_AGG() */ count(*) from t t1, t t2 where t1.a = t2.b",
        "Best": "LeftHashJoin{IndexReader(Index(t.f)[[NULL,+inf]])->TableReader(Table(t))}(test.t.a,test.t.b)->StreamAgg",
        "Warning": "[planner:1815]Optimizer aggregation hints are conflicted"
      },
      {
        "SQL": "select /*+ STREAM_AGG() */ distinct a from t",
        "Best": "IndexReader(Index(t.f)[[NULL,+inf]])",
        "Warning": ""
      },
      {
        "SQL": "select /*+ HASH_AGG() */ t1.a from t t1 where t1.a < any(select t2.b from t t2)",
        "Best": "LeftHashJoin{IndexReader(Index(t.f)[[NULL,+inf]]->Sel([1]))->TableReader(Table(t)->Sel([1])->HashAgg)->HashAgg->Sel([ne(Column#27, 0) 1])}",
        "Warning": ""
      },
      {
        "SQL": "select /*+ hash_agg() */ t1.a from t t1 where t1.a != any(select t2.b from t t2)",
        "Best": "LeftHashJoin{IndexReader(Index(t.f)[[NULL,+inf]]->Sel([1]))->TableReader(Table(t)->Sel([1]))->HashAgg->Sel([ne(Column#28, 0) 1])}",
        "Warning": ""
      },
      {
        "SQL": "select /*+ hash_agg() */ t1.a from t t1 where t1.a = all(select t2.b from t t2)",
        "Best": "LeftHashJoin{IndexReader(Index(t.f)[[NULL,+inf]])->TableReader(Table(t))->HashAgg->Sel([or(and(le(Column#26, 1), if(ne(Column#27, 0), <nil>, 1)), or(eq(Column#28, 0), 0))])}",
        "Warning": ""
      },
      {
        "SQL": "select /*+ STREAM_AGG() */ sum(t1.a) from t t1 join t t2 on t1.b = t2.b group by t1.b",
        "Best": "LeftHashJoin{TableReader(Table(t))->TableReader(Table(t))->Sort->Projection->StreamAgg}(test.t.b,test.t.b)->HashAgg",
        "Warning": ""
      },
      {
        "SQL": "select /*+ STREAM_AGG() */ e, sum(b) from t group by e",
        "Best": "TableReader(Table(t))->Sort->Projection->StreamAgg->Projection",
        "Warning": ""
      }
    ]
  },
  {
    "Name": "TestQueryBlockHint",
    "Cases": [
      {
        "SQL": "select /*+ MERGE_JOIN(@sel_1 t1), INL_JOIN(@sel_2 t3) */ t1.a, t1.b from t t1, (select t2.a from t t2, t t3 where t2.a = t3.c) s where t1.a=s.a",
        "Plan": "MergeInnerJoin{TableReader(Table(t))->IndexJoin{TableReader(Table(t))->IndexReader(Index(t.c_d_e)[[NULL,+inf]])}(test.t.a,test.t.c)}(test.t.a,test.t.a)",
        "Hints": "use_index(@`sel_1` `test`.`t1` ), use_index(@`sel_2` `test`.`t2` ), use_index(@`sel_2` `test`.`t3` `c_d_e`), inl_join(@`sel_2` `test`.`t3`), merge_join(@`sel_1` `test`.`t1`)"
      },
      {
        "SQL": "select /*+ MERGE_JOIN(@sel_1 t1), INL_JOIN(@qb t3) */ t1.a, t1.b from t t1, (select /*+ QB_NAME(qb) */ t2.a from t t2, t t3 where t2.a = t3.c) s where t1.a=s.a",
        "Plan": "MergeInnerJoin{TableReader(Table(t))->IndexJoin{TableReader(Table(t))->IndexReader(Index(t.c_d_e)[[NULL,+inf]])}(test.t.a,test.t.c)}(test.t.a,test.t.a)",
        "Hints": "use_index(@`sel_1` `test`.`t1` ), use_index(@`sel_2` `test`.`t2` ), use_index(@`sel_2` `test`.`t3` `c_d_e`), inl_join(@`sel_2` `test`.`t3`), merge_join(@`sel_1` `test`.`t1`)"
      },
      {
        "SQL": "select /*+ HASH_JOIN(@sel_1 t1), MERGE_JOIN(@sel_2 t2) */ t1.a, t1.b from t t1, (select t2.a from t t2, t t3 where t2.a = t3.c) s where t1.a=s.a",
        "Plan": "RightHashJoin{TableReader(Table(t))->MergeInnerJoin{TableReader(Table(t))->IndexReader(Index(t.c_d_e)[[NULL,+inf]])}(test.t.a,test.t.c)}(test.t.a,test.t.a)",
        "Hints": "use_index(@`sel_1` `test`.`t1` ), use_index(@`sel_2` `test`.`t2` ), use_index(@`sel_2` `test`.`t3` `c_d_e`), merge_join(@`sel_2` `test`.`t2`), hash_join(@`sel_1` `test`.`t1`)"
      },
      {
        "SQL": "select /*+ HASH_JOIN(@sel_1 t1), MERGE_JOIN(@qb t2) */ t1.a, t1.b from t t1, (select /*+ QB_NAME(qb) */ t2.a from t t2, t t3 where t2.a = t3.c) s where t1.a=s.a",
        "Plan": "RightHashJoin{TableReader(Table(t))->MergeInnerJoin{TableReader(Table(t))->IndexReader(Index(t.c_d_e)[[NULL,+inf]])}(test.t.a,test.t.c)}(test.t.a,test.t.a)",
        "Hints": "use_index(@`sel_1` `test`.`t1` ), use_index(@`sel_2` `test`.`t2` ), use_index(@`sel_2` `test`.`t3` `c_d_e`), merge_join(@`sel_2` `test`.`t2`), hash_join(@`sel_1` `test`.`t1`)"
      },
      {
        "SQL": "select /*+ INL_JOIN(@sel_1 t1), HASH_JOIN(@sel_2 t2) */ t1.a, t1.b from t t1, (select t2.a from t t2, t t3 where t2.a = t3.c) s where t1.a=s.a",
        "Plan": "IndexJoin{TableReader(Table(t))->LeftHashJoin{IndexReader(Index(t.f)[[NULL,+inf]])->IndexReader(Index(t.c_d_e)[[NULL,+inf]])}(test.t.a,test.t.c)}(test.t.a,test.t.a)",
        "Hints": "use_index(@`sel_1` `test`.`t1` ), use_index(@`sel_2` `test`.`t2` `f`), use_index(@`sel_2` `test`.`t3` `c_d_e`), hash_join(@`sel_2` `test`.`t2`), inl_join(@`sel_1` `test`.`t1`)"
      },
      {
        "SQL": "select /*+ INL_JOIN(@sel_1 t1), HASH_JOIN(@qb t2) */ t1.a, t1.b from t t1, (select /*+ QB_NAME(qb) */ t2.a from t t2, t t3 where t2.a = t3.c) s where t1.a=s.a",
        "Plan": "IndexJoin{TableReader(Table(t))->LeftHashJoin{IndexReader(Index(t.f)[[NULL,+inf]])->IndexReader(Index(t.c_d_e)[[NULL,+inf]])}(test.t.a,test.t.c)}(test.t.a,test.t.a)",
        "Hints": "use_index(@`sel_1` `test`.`t1` ), use_index(@`sel_2` `test`.`t2` `f`), use_index(@`sel_2` `test`.`t3` `c_d_e`), hash_join(@`sel_2` `test`.`t2`), inl_join(@`sel_1` `test`.`t1`)"
      },
      {
        "SQL": "select /*+ HASH_AGG(@sel_1), STREAM_AGG(@sel_2) */ count(*) from t t1 where t1.a < (select count(*) from t t2 where t1.a > t2.a)",
        "Plan": "Apply{IndexReader(Index(t.f)[[NULL,+inf]])->IndexReader(Index(t.f)[[NULL,+inf]]->Sel([gt(test.t.a, test.t.a)])->StreamAgg)->StreamAgg}->HashAgg",
        "Hints": "use_index(@`sel_1` `test`.`t1` `f`), use_index(@`sel_2` `test`.`t2` `f`), stream_agg(@`sel_2`), hash_agg(@`sel_1`)"
      },
      {
        "SQL": "select /*+ STREAM_AGG(@sel_1), HASH_AGG(@qb) */ count(*) from t t1 where t1.a < (select /*+ QB_NAME(qb) */ count(*) from t t2 where t1.a > t2.a)",
        "Plan": "Apply{IndexReader(Index(t.f)[[NULL,+inf]])->IndexReader(Index(t.f)[[NULL,+inf]]->Sel([gt(test.t.a, test.t.a)])->HashAgg)->HashAgg}->StreamAgg",
        "Hints": "use_index(@`sel_1` `test`.`t1` `f`), use_index(@`sel_2` `test`.`t2` `f`), hash_agg(@`sel_2`), stream_agg(@`sel_1`)"
      },
      {
        "SQL": "select /*+ HASH_AGG(@sel_2) */ a, (select count(*) from t t1 where t1.b > t.a) from t where b > (select b from t t2 where t2.b = t.a limit 1)",
        "Plan": "Apply{Apply{TableReader(Table(t))->TableReader(Table(t)->Sel([eq(test.t.b, test.t.a)])->Limit)->Limit}->TableReader(Table(t)->Sel([gt(test.t.b, test.t.a)])->HashAgg)->HashAgg}",
        "Hints": "use_index(@`sel_1` `test`.`t` ), use_index(@`sel_3` `test`.`t2` ), use_index(@`sel_2` `test`.`t1` ), hash_agg(@`sel_2`)"
      },
      {
        "SQL": "select /*+ HASH_JOIN(@sel_1 t1), HASH_JOIN(@sel_2 t1) */ t1.b, t2.a, t2.aa from t t1, (select t1.a as a, t2.a as aa from t t1, t t2) t2 where t1.a = t2.aa;",
        "Plan": "RightHashJoin{TableReader(Table(t))->LeftHashJoin{IndexReader(Index(t.f)[[NULL,+inf]])->IndexReader(Index(t.f)[[NULL,+inf]])}}(test.t.a,test.t.a)",
        "Hints": "use_index(@`sel_1` `test`.`t1` ), use_index(@`sel_2` `test`.`t1` `f`), use_index(@`sel_2` `test`.`t2` `f`), hash_join(@`sel_2` `test`.`t1`), hash_join(@`sel_1` `test`.`t1`)"
      },
      {
        "SQL": "select /*+ HASH_JOIN(@sel_2 t1@sel_2, t2@sel_2), MERGE_JOIN(@sel_1 t1@sel_1, t2@sel_1) */ * from (select t1.a, t1.b from t t1, t t2 where t1.a = t2.a) t1, t t2 where t1.b = t2.b",
        "Plan": "MergeInnerJoin{LeftHashJoin{TableReader(Table(t))->IndexReader(Index(t.f)[[NULL,+inf]])}(test.t.a,test.t.a)->Sort->TableReader(Table(t))->Sort}(test.t.b,test.t.b)",
        "Hints": "use_index(@`sel_2` `test`.`t1` ), use_index(@`sel_2` `test`.`t2` `f`), hash_join(@`sel_2` `test`.`t1`), use_index(@`sel_1` `test`.`t2` ), merge_join(@`sel_1` `test`.`t1`)"
      }
    ]
  },
  {
    "Name": "TestIndexJoinUnionScan",
    "Cases": [
      {
        "SQL": [
          "insert into t values(1, 1)",
          "explain select /*+ TIDB_INLJ(t2) */ * from t t1, t t2 where t1.a = t2.a"
        ],
        "Plan": [
          "IndexJoin_12 12500.00 root  inner join, inner:UnionScan_11, outer key:test.t.a, inner key:test.t.a, equal cond:eq(test.t.a, test.t.a)",
          "├─UnionScan_15(Build) 10000.00 root  ",
          "│ └─TableReader_17 10000.00 root  data:TableFullScan_16",
          "│   └─TableFullScan_16 10000.00 cop[tikv] table:t1 keep order:false, stats:pseudo",
          "└─UnionScan_11(Probe) 1.00 root  ",
          "  └─TableReader_10 1.00 root  data:TableRangeScan_9",
          "    └─TableRangeScan_9 1.00 cop[tikv] table:t2 range: decided by [test.t.a], keep order:false, stats:pseudo"
        ]
      },
      {
        "SQL": [
          "insert into t values(1, 1)",
          "explain select /*+ TIDB_INLJ(t2) */ * from t t1, t t2 where t1.a = t2.b"
        ],
        "Plan": [
          "HashJoin_15 12487.50 root  inner join, equal:[eq(test.t.a, test.t.b)]",
          "├─UnionScan_17(Build) 9990.00 root  not(isnull(test.t.b))",
          "│ └─TableReader_20 9990.00 root  data:Selection_19",
          "│   └─Selection_19 9990.00 cop[tikv]  not(isnull(test.t.b))",
          "│     └─TableFullScan_18 10000.00 cop[tikv] table:t2 keep order:false, stats:pseudo",
          "└─UnionScan_21(Probe) 10000.00 root  ",
          "  └─TableReader_23 10000.00 root  data:TableFullScan_22",
          "    └─TableFullScan_22 10000.00 cop[tikv] table:t1 keep order:false, stats:pseudo"
        ]
      },
      {
        "SQL": [
          "insert into t values(1, 1)",
          "explain select /*+ TIDB_INLJ(t2) */ t1.a , t2.b from t t1, t t2 where t1.a = t2.b"
        ],
        "Plan": [
          "HashJoin_15 12487.50 root  inner join, equal:[eq(test.t.a, test.t.b)]",
          "├─UnionScan_17(Build) 9990.00 root  not(isnull(test.t.b))",
          "│ └─TableReader_20 9990.00 root  data:Selection_19",
          "│   └─Selection_19 9990.00 cop[tikv]  not(isnull(test.t.b))",
          "│     └─TableFullScan_18 10000.00 cop[tikv] table:t2 keep order:false, stats:pseudo",
          "└─UnionScan_21(Probe) 10000.00 root  ",
          "  └─TableReader_23 10000.00 root  data:TableFullScan_22",
          "    └─TableFullScan_22 10000.00 cop[tikv] table:t1 keep order:false, stats:pseudo"
        ]
      },
      {
        "SQL": [
          "insert into tt values(1)",
          "explain select /*+ TIDB_INLJ(t2) */ * from tt t1, tt t2 where t1.a = t2.a"
        ],
        "Plan": [
          "HashJoin_21 25000.00 root  inner join, equal:[eq(test.tt.a, test.tt.a)]",
          "├─PartitionUnion_30(Build) 20000.00 root  ",
          "│ ├─UnionScan_31 10000.00 root  ",
          "│ │ └─TableReader_33 10000.00 root  data:TableFullScan_32",
          "│ │   └─TableFullScan_32 10000.00 cop[tikv] table:t2, partition:p0 keep order:false, stats:pseudo",
          "│ └─UnionScan_34 10000.00 root  ",
          "│   └─TableReader_36 10000.00 root  data:TableFullScan_35",
          "│     └─TableFullScan_35 10000.00 cop[tikv] table:t2, partition:p1 keep order:false, stats:pseudo",
          "└─PartitionUnion_23(Probe) 20000.00 root  ",
          "  ├─UnionScan_24 10000.00 root  ",
          "  │ └─TableReader_26 10000.00 root  data:TableFullScan_25",
          "  │   └─TableFullScan_25 10000.00 cop[tikv] table:t1, partition:p0 keep order:false, stats:pseudo",
          "  └─UnionScan_27 10000.00 root  ",
          "    └─TableReader_29 10000.00 root  data:TableFullScan_28",
          "      └─TableFullScan_28 10000.00 cop[tikv] table:t1, partition:p1 keep order:false, stats:pseudo"
        ]
      }
    ]
  },
  {
    "Name": "TestSemiJoinToInner",
    "Cases": [
      {
        "SQL": "select t1.a, (select count(t2.a) from t t2 where t2.g in (select t3.d from t t3 where t3.c = t1.a)) as agg_col from t t1;",
        "Best": "Apply{IndexReader(Index(t.f)[[NULL,+inf]])->IndexMergeJoin{IndexReader(Index(t.c_d_e)[[NULL,+inf]]->HashAgg)->HashAgg->IndexReader(Index(t.g)[[NULL,+inf]])}(test.t.d,test.t.g)}->HashAgg"
      }
    ]
  },
  {
    "Name": "TestIndexJoinHint",
    "Cases": [
      {
        "SQL": "select /*+ INL_JOIN(t1) */ * from t1 join t2 on t1.a = t2.a;",
        "Plan": "IndexJoin{IndexLookUp(Index(t1.idx_a)[[NULL,+inf]]->Sel([not(isnull(test.t1.a))]), Table(t1))->TableReader(Table(t2)->Sel([not(isnull(test.t2.a))]))}(test.t2.a,test.t1.a)"
      },
      {
        "SQL": "select /*+ INL_HASH_JOIN(t1) */ * from t1 join t2 on t1.a = t2.a;",
        "Plan": "IndexHashJoin{IndexLookUp(Index(t1.idx_a)[[NULL,+inf]]->Sel([not(isnull(test.t1.a))]), Table(t1))->TableReader(Table(t2)->Sel([not(isnull(test.t2.a))]))}(test.t2.a,test.t1.a)"
      },
      {
        "SQL": "select /*+ INL_MERGE_JOIN(t1) */ * from t1 join t2 on t1.a = t2.a;",
        "Plan": "IndexMergeJoin{IndexLookUp(Index(t1.idx_a)[[NULL,+inf]]->Sel([not(isnull(test.t1.a))]), Table(t1))->Projection->TableReader(Table(t2)->Sel([not(isnull(test.t2.a))]))}(test.t2.a,test.t1.a)"
      },
      {
        "SQL": "select /*+ inl_merge_join(t2) */ t1.a, t2.a from t t1 left join t t2 use index(g_2) on t1.g=t2.g",
        "Plan": "IndexMergeJoin{IndexReader(Index(t.g_3)[[NULL,+inf]])->IndexReader(Index(t.g_2)[[NULL,+inf]]->Sel([not(isnull(test.t.g))]))}(test.t.g,test.t.g)"
      },
      {
        "SQL": "select /*+inl_merge_join(t2)*/ t1.a, t2.a from t t1 left join t t2 use index(g_2) on t1.g=t2.g order by t1.a",
        "Plan": "IndexMergeJoin{IndexReader(Index(t.g_3)[[NULL,+inf]])->IndexReader(Index(t.g_2)[[NULL,+inf]]->Sel([not(isnull(test.t.g))]))}(test.t.g,test.t.g)->Sort"
      }
    ]
  },
  {
    "Name": "TestAggToCopHint",
    "Cases": [
      {
        "SQL": "select /*+ AGG_TO_COP(), HASH_AGG(), USE_INDEX(t) */ sum(a) from ta group by a",
        "Best": "IndexReader(Index(ta.a)[[NULL,+inf]]->HashAgg)->HashAgg",
        "Warning": "[planner:1815]use_index(test.t) is inapplicable, check whether the table(test.t) exists"
      },
      {
        "SQL": "select /*+ AGG_TO_COP(), USE_INDEX(t) */ sum(b) from ta group by b",
        "Best": "TableReader(Table(ta)->HashAgg)->HashAgg",
        "Warning": "[planner:1815]use_index(test.t) is inapplicable, check whether the table(test.t) exists"
      },
      {
        "SQL": "select /*+ AGG_TO_COP(), HASH_AGG(), USE_INDEX(t) */ distinct a from ta group by a",
        "Best": "IndexReader(Index(ta.a)[[NULL,+inf]]->HashAgg)->HashAgg",
        "Warning": "[planner:1815]use_index(test.t) is inapplicable, check whether the table(test.t) exists"
      },
      {
        "SQL": "select /*+ AGG_TO_COP(), HASH_AGG(), HASH_JOIN(t1), USE_INDEX(t1), USE_INDEX(t2) */ sum(t1.a) from ta t1, ta t2 where t1.a = t2.b group by t1.a",
        "Best": "LeftHashJoin{TableReader(Table(ta)->Sel([not(isnull(test.ta.a))]))->TableReader(Table(ta)->Sel([not(isnull(test.ta.b))]))}(test.ta.a,test.ta.b)->Projection->HashAgg",
        "Warning": "[planner:1815]Optimizer Hint AGG_TO_COP is inapplicable"
      }
    ]
  },
  {
    "Name": "TestLimitToCopHint",
    "Cases": [
      {
        "SQL": "select /*+ LIMIT_TO_COP() */ * from tn where a = 1 and b > 10 and b < 20 and c > 50 order by d limit 1",
        "Plan": [
          "TopN_8 0.83 root  test.tn.d, offset:0, count:1",
          "└─IndexReader_15 0.83 root  index:TopN_14",
          "  └─TopN_14 0.83 cop[tikv]  test.tn.d, offset:0, count:1",
          "    └─Selection_13 0.83 cop[tikv]  gt(test.tn.c, 50)",
          "      └─IndexRangeScan_12 2.50 cop[tikv] table:tn, index:a(a, b, c, d) range:(1 10,1 20), keep order:false, stats:pseudo"
        ],
        "Warning": ""
      },
      {
        "SQL": "select * from tn where a = 1 and b > 10 and b < 20 and c > 50 order by d limit 1",
        "Plan": [
          "TopN_10 0.83 root  test.tn.d, offset:0, count:1",
          "└─IndexReader_20 0.83 root  index:Selection_19",
          "  └─Selection_19 0.83 cop[tikv]  gt(test.tn.c, 50)",
          "    └─IndexRangeScan_18 2.50 cop[tikv] table:tn, index:a(a, b, c, d) range:(1 10,1 20), keep order:false, stats:pseudo"
        ],
        "Warning": ""
      },
      {
        "SQL": "select /*+ LIMIT_TO_COP() */ a from tn where mod(a, 2) order by a limit 1",
        "Plan": [
          "Limit_13 1.00 root  offset:0, count:1",
          "└─Selection_19 1.00 root  mod(test.tn.a, 2)",
          "  └─IndexReader_21 1.00 root  index:IndexFullScan_20",
          "    └─IndexFullScan_20 1.00 cop[tikv] table:tn, index:a(a, b, c, d) keep order:true, stats:pseudo"
        ],
        "Warning": "[planner:1815]Optimizer Hint LIMIT_TO_COP is inapplicable"
      },
      {
        "SQL": "select /*+ LIMIT_TO_COP() */ a from tn where a > 10 limit 1",
        "Plan": [
          "Limit_8 1.00 root  offset:0, count:1",
          "└─IndexReader_12 1.00 root  index:Limit_11",
          "  └─Limit_11 1.00 cop[tikv]  offset:0, count:1",
          "    └─IndexRangeScan_10 1.00 cop[tikv] table:tn, index:a(a, b, c, d) range:(10,+inf], keep order:false, stats:pseudo"
        ],
        "Warning": ""
      }
    ]
  },
  {
    "Name": "TestPushdownDistinctEnable",
    "Cases": [
      {
        "SQL": "select /*+ HASH_AGG() */ avg(distinct a) from t;",
        "Plan": [
          "HashAgg_8 1.00 root  funcs:avg(distinct Column#6)->Column#5",
          "└─Projection_10 1.00 root  cast(test.t.a, decimal(15,4) BINARY)->Column#6",
          "  └─TableReader_9 1.00 root  data:HashAgg_5",
          "    └─HashAgg_5 1.00 cop[tikv]  group by:test.t.a, ",
          "      └─TableFullScan_7 10000.00 cop[tikv] table:t keep order:false, stats:pseudo"
        ],
        "Result": [
          "1.5000"
        ]
      },
      {
        "SQL": "select /*+ HASH_AGG() */ a, count(distinct a) from t;",
        "Plan": [
          "Projection_4 1.00 root  test.t.a, Column#5",
          "└─HashAgg_8 1.00 root  funcs:count(distinct test.t.a)->Column#5, funcs:firstrow(Column#6)->test.t.a",
          "  └─TableReader_9 1.00 root  data:HashAgg_5",
          "    └─HashAgg_5 1.00 cop[tikv]  group by:test.t.a, funcs:firstrow(test.t.a)->Column#6",
          "      └─TableFullScan_7 10000.00 cop[tikv] table:t keep order:false, stats:pseudo"
        ],
        "Result": [
          "1 2"
        ]
      },
      {
        "SQL": "select /*+ HASH_AGG() */ avg(b), c, avg(b), count(distinct A, B),  count(distinct A), count(distinct c), sum(b) from t group by c;",
        "Plan": [
          "Projection_4 8000.00 root  Column#5, test.t.c, Column#5, Column#6, Column#7, Column#8, Column#9",
          "└─HashAgg_8 8000.00 root  group by:test.t.c, funcs:avg(Column#10, Column#11)->Column#5, funcs:count(distinct test.t.a, test.t.b)->Column#6, funcs:count(distinct test.t.a)->Column#7, funcs:count(distinct test.t.c)->Column#8, funcs:sum(Column#12)->Column#9, funcs:firstrow(test.t.c)->test.t.c",
          "  └─TableReader_9 8000.00 root  data:HashAgg_5",
          "    └─HashAgg_5 8000.00 cop[tikv]  group by:test.t.a, test.t.b, test.t.c, funcs:count(test.t.b)->Column#10, funcs:sum(test.t.b)->Column#11, funcs:sum(test.t.b)->Column#12",
          "      └─TableFullScan_7 10000.00 cop[tikv] table:t keep order:false, stats:pseudo"
        ],
        "Result": [
          "1.0000 1 1.0000 1 1 1 1",
          "1.3333 3 1.3333 3 2 1 4",
          "2.0000 <nil> 2.0000 1 1 0 2"
        ]
      },
      {
        "SQL": "select /*+ STREAM_AGG() */ count(distinct c) from t group by c;",
        "Plan": [
          "StreamAgg_11 8000.00 root  group by:test.t.c, funcs:count(distinct test.t.c)->Column#5",
          "└─IndexReader_12 8000.00 root  index:StreamAgg_7",
          "  └─StreamAgg_7 8000.00 cop[tikv]  group by:test.t.c, ",
          "    └─IndexFullScan_10 10000.00 cop[tikv] table:t, index:c(c) keep order:true, stats:pseudo"
        ],
        "Result": [
          "0",
          "1",
          "1"
        ]
      },
      {
        "SQL": "select /*+ STREAM_AGG() */ count(distinct c) from t;",
        "Plan": [
          "StreamAgg_7 1.00 root  funcs:count(distinct test.t.c)->Column#5",
          "└─IndexReader_11 10000.00 root  index:IndexFullScan_10",
          "  └─IndexFullScan_10 10000.00 cop[tikv] table:t, index:c(c) keep order:false, stats:pseudo"
        ],
        "Result": [
          "2"
        ]
      },
      {
        "SQL": "select /*+ HASH_AGG() */ count(distinct c) from t;",
        "Plan": [
          "HashAgg_9 1.00 root  funcs:count(distinct test.t.c)->Column#5",
          "└─IndexReader_10 1.00 root  index:HashAgg_5",
          "  └─HashAgg_5 1.00 cop[tikv]  group by:test.t.c, ",
          "    └─IndexFullScan_8 10000.00 cop[tikv] table:t, index:c(c) keep order:false, stats:pseudo"
        ],
        "Result": [
          "2"
        ]
      },
      {
        "SQL": "select count(distinct c) from t group by c;",
        "Plan": [
          "HashAgg_10 8000.00 root  group by:test.t.c, funcs:count(distinct test.t.c)->Column#5",
          "└─IndexReader_11 8000.00 root  index:HashAgg_5",
          "  └─HashAgg_5 8000.00 cop[tikv]  group by:test.t.c, ",
          "    └─IndexFullScan_9 10000.00 cop[tikv] table:t, index:c(c) keep order:false, stats:pseudo"
        ],
        "Result": [
          "0",
          "1",
          "1"
        ]
      },
      {
        "SQL": "select count(distinct c) from t;",
        "Plan": [
          "HashAgg_9 1.00 root  funcs:count(distinct test.t.c)->Column#5",
          "└─IndexReader_10 1.00 root  index:HashAgg_5",
          "  └─HashAgg_5 1.00 cop[tikv]  group by:test.t.c, ",
          "    └─IndexFullScan_8 10000.00 cop[tikv] table:t, index:c(c) keep order:false, stats:pseudo"
        ],
        "Result": [
          "2"
        ]
      },
      {
        "SQL": "select /*+ HASH_AGG(), AGG_TO_COP() */ sum(distinct b) from pt;",
        "Plan": [
          "HashAgg_12 1.00 root  funcs:sum(distinct Column#9)->Column#4",
          "└─Projection_24 16000.00 root  cast(test.pt.b, decimal(32,0) BINARY)->Column#9",
          "  └─PartitionUnion_13 16000.00 root  ",
          "    ├─HashAgg_17 8000.00 root  group by:test.pt.b, funcs:firstrow(test.pt.b)->test.pt.b, funcs:firstrow(test.pt.b)->test.pt.b",
          "    │ └─TableReader_18 8000.00 root  data:HashAgg_14",
          "    │   └─HashAgg_14 8000.00 cop[tikv]  group by:test.pt.b, ",
          "    │     └─TableFullScan_16 10000.00 cop[tikv] table:pt, partition:p0 keep order:false, stats:pseudo",
          "    └─HashAgg_22 8000.00 root  group by:test.pt.b, funcs:firstrow(test.pt.b)->test.pt.b, funcs:firstrow(test.pt.b)->test.pt.b",
          "      └─TableReader_23 8000.00 root  data:HashAgg_19",
          "        └─HashAgg_19 8000.00 cop[tikv]  group by:test.pt.b, ",
          "          └─TableFullScan_21 10000.00 cop[tikv] table:pt, partition:p1 keep order:false, stats:pseudo"
        ],
        "Result": [
          "<nil>"
        ]
      },
      {
        "SQL": "select /*+ HASH_AGG(), AGG_TO_COP() */ count(distinct a) from (select * from ta union all select * from tb) t;",
        "Plan": [
          "HashAgg_14 1.00 root  funcs:count(distinct Column#5)->Column#6",
          "└─Union_15 16000.00 root  ",
          "  ├─HashAgg_19 8000.00 root  group by:test.ta.a, funcs:firstrow(test.ta.a)->Column#5, funcs:firstrow(test.ta.a)->Column#5",
          "  │ └─TableReader_20 8000.00 root  data:HashAgg_16",
          "  │   └─HashAgg_16 8000.00 cop[tikv]  group by:test.ta.a, ",
          "  │     └─TableFullScan_18 10000.00 cop[tikv] table:ta keep order:false, stats:pseudo",
          "  └─HashAgg_24 8000.00 root  group by:test.tb.a, funcs:firstrow(test.tb.a)->Column#5, funcs:firstrow(test.tb.a)->Column#5",
          "    └─TableReader_25 8000.00 root  data:HashAgg_21",
          "      └─HashAgg_21 8000.00 cop[tikv]  group by:test.tb.a, ",
          "        └─TableFullScan_23 10000.00 cop[tikv] table:tb keep order:false, stats:pseudo"
        ],
        "Result": [
          "1"
        ]
      }
    ]
  },
  {
    "Name": "TestPushdownDistinctDisable",
    "Cases": [
      {
        "SQL": "select /*+ HASH_AGG(), AGG_TO_COP() */ avg(distinct a) from t;",
        "Plan": [
          "HashAgg_5 1.00 root  funcs:avg(distinct Column#6)->Column#5",
          "└─Projection_8 10000.00 root  cast(test.t.a, decimal(15,4) BINARY)->Column#6",
          "  └─TableReader_7 10000.00 root  data:TableFullScan_6",
          "    └─TableFullScan_6 10000.00 cop[tikv] table:t keep order:false, stats:pseudo"
        ],
        "Result": [
          "1.5000"
        ]
      },
      {
        "SQL": "select /*+ HASH_AGG(), AGG_TO_COP() */ a, count(distinct a) from t;",
        "Plan": [
          "Projection_4 1.00 root  test.t.a, Column#5",
          "└─HashAgg_5 1.00 root  funcs:count(distinct test.t.a)->Column#5, funcs:firstrow(test.t.a)->test.t.a",
          "  └─TableReader_7 10000.00 root  data:TableFullScan_6",
          "    └─TableFullScan_6 10000.00 cop[tikv] table:t keep order:false, stats:pseudo"
        ],
        "Result": [
          "1 2"
        ]
      },
      {
        "SQL": "select /*+ HASH_AGG(), AGG_TO_COP() */ avg(b), c, avg(b), count(distinct A, B),  count(distinct A), count(distinct c), sum(b) from t group by c;",
        "Plan": [
          "Projection_4 8000.00 root  Column#5, test.t.c, Column#5, Column#6, Column#7, Column#8, Column#9",
          "└─HashAgg_5 8000.00 root  group by:Column#17, funcs:avg(Column#10)->Column#5, funcs:count(distinct Column#11, Column#12)->Column#6, funcs:count(distinct Column#13)->Column#7, funcs:count(distinct Column#14)->Column#8, funcs:sum(Column#15)->Column#9, funcs:firstrow(Column#16)->test.t.c",
          "  └─Projection_8 10000.00 root  cast(test.t.b, decimal(15,4) BINARY)->Column#10, test.t.a, test.t.b, test.t.a, test.t.c, cast(test.t.b, decimal(32,0) BINARY)->Column#15, test.t.c, test.t.c",
          "    └─TableReader_7 10000.00 root  data:TableFullScan_6",
          "      └─TableFullScan_6 10000.00 cop[tikv] table:t keep order:false, stats:pseudo"
        ],
        "Result": [
          "1.0000 1 1.0000 1 1 1 1",
          "1.3333 3 1.3333 3 2 1 4",
          "2.0000 <nil> 2.0000 1 1 0 2"
        ]
      },
      {
        "SQL": "select /*+ STREAM_AGG(), AGG_TO_COP() */ count(distinct c) from t group by c;",
        "Plan": [
          "StreamAgg_6 8000.00 root  group by:test.t.c, funcs:count(distinct test.t.c)->Column#5",
          "└─IndexReader_9 10000.00 root  index:IndexFullScan_8",
          "  └─IndexFullScan_8 10000.00 cop[tikv] table:t, index:c(c) keep order:true, stats:pseudo"
        ],
        "Result": [
          "0",
          "1",
          "1"
        ]
      },
      {
        "SQL": "select /*+ STREAM_AGG(), AGG_TO_COP() */ count(distinct c) from t;",
        "Plan": [
          "StreamAgg_6 1.00 root  funcs:count(distinct test.t.c)->Column#5",
          "└─IndexReader_11 10000.00 root  index:IndexFullScan_10",
          "  └─IndexFullScan_10 10000.00 cop[tikv] table:t, index:c(c) keep order:false, stats:pseudo"
        ],
        "Result": [
          "2"
        ]
      },
      {
        "SQL": "select /*+ HASH_AGG(), AGG_TO_COP() */ count(distinct c) from t;",
        "Plan": [
          "HashAgg_5 1.00 root  funcs:count(distinct test.t.c)->Column#5",
          "└─IndexReader_9 10000.00 root  index:IndexFullScan_8",
          "  └─IndexFullScan_8 10000.00 cop[tikv] table:t, index:c(c) keep order:false, stats:pseudo"
        ],
        "Result": [
          "2"
        ]
      },
      {
        "SQL": "select /*+ AGG_TO_COP() */ count(distinct c) from t group by c;",
        "Plan": [
          "StreamAgg_6 8000.00 root  group by:test.t.c, funcs:count(distinct test.t.c)->Column#5",
          "└─IndexReader_12 10000.00 root  index:IndexFullScan_11",
          "  └─IndexFullScan_11 10000.00 cop[tikv] table:t, index:c(c) keep order:true, stats:pseudo"
        ],
        "Result": [
          "0",
          "1",
          "1"
        ]
      },
      {
        "SQL": "select /*+ HASH_AGG(), AGG_TO_COP() */ sum(distinct b) from pt;",
        "Plan": [
          "HashAgg_12 1.00 root  funcs:sum(distinct Column#9)->Column#4",
          "└─Projection_24 16000.00 root  cast(test.pt.b, decimal(32,0) BINARY)->Column#9",
          "  └─PartitionUnion_13 16000.00 root  ",
          "    ├─HashAgg_17 8000.00 root  group by:test.pt.b, funcs:firstrow(test.pt.b)->test.pt.b, funcs:firstrow(test.pt.b)->test.pt.b",
          "    │ └─TableReader_18 8000.00 root  data:HashAgg_14",
          "    │   └─HashAgg_14 8000.00 cop[tikv]  group by:test.pt.b, ",
          "    │     └─TableFullScan_16 10000.00 cop[tikv] table:pt, partition:p0 keep order:false, stats:pseudo",
          "    └─HashAgg_22 8000.00 root  group by:test.pt.b, funcs:firstrow(test.pt.b)->test.pt.b, funcs:firstrow(test.pt.b)->test.pt.b",
          "      └─TableReader_23 8000.00 root  data:HashAgg_19",
          "        └─HashAgg_19 8000.00 cop[tikv]  group by:test.pt.b, ",
          "          └─TableFullScan_21 10000.00 cop[tikv] table:pt, partition:p1 keep order:false, stats:pseudo"
        ],
        "Result": [
          "<nil>"
        ]
      },
      {
        "SQL": "select /*+ HASH_AGG(), AGG_TO_COP() */ count(distinct a) from (select * from ta union all select * from tb) t;",
        "Plan": [
          "HashAgg_14 1.00 root  funcs:count(distinct Column#5)->Column#6",
          "└─Union_15 16000.00 root  ",
          "  ├─HashAgg_19 8000.00 root  group by:test.ta.a, funcs:firstrow(test.ta.a)->Column#5, funcs:firstrow(test.ta.a)->Column#5",
          "  │ └─TableReader_20 8000.00 root  data:HashAgg_16",
          "  │   └─HashAgg_16 8000.00 cop[tikv]  group by:test.ta.a, ",
          "  │     └─TableFullScan_18 10000.00 cop[tikv] table:ta keep order:false, stats:pseudo",
          "  └─HashAgg_24 8000.00 root  group by:test.tb.a, funcs:firstrow(test.tb.a)->Column#5, funcs:firstrow(test.tb.a)->Column#5",
          "    └─TableReader_25 8000.00 root  data:HashAgg_21",
          "      └─HashAgg_21 8000.00 cop[tikv]  group by:test.tb.a, ",
          "        └─TableFullScan_23 10000.00 cop[tikv] table:tb keep order:false, stats:pseudo"
        ],
        "Result": [
          "1"
        ]
      }
    ]
  },
  {
    "Name": "TestPushdownDistinctEnableAggPushDownDisable",
    "Cases": [
      {
        "SQL": "select /*+ HASH_AGG(), AGG_TO_COP() */ sum(distinct b) from pt;",
        "Plan": [
          "HashAgg_12 1.00 root  funcs:sum(distinct Column#9)->Column#4",
          "└─Projection_24 16000.00 root  cast(test.pt.b, decimal(32,0) BINARY)->Column#9",
          "  └─PartitionUnion_13 16000.00 root  ",
          "    ├─HashAgg_17 8000.00 root  group by:test.pt.b, funcs:firstrow(test.pt.b)->test.pt.b, funcs:firstrow(test.pt.b)->test.pt.b",
          "    │ └─TableReader_18 8000.00 root  data:HashAgg_14",
          "    │   └─HashAgg_14 8000.00 cop[tikv]  group by:test.pt.b, ",
          "    │     └─TableFullScan_16 10000.00 cop[tikv] table:pt, partition:p0 keep order:false, stats:pseudo",
          "    └─HashAgg_22 8000.00 root  group by:test.pt.b, funcs:firstrow(test.pt.b)->test.pt.b, funcs:firstrow(test.pt.b)->test.pt.b",
          "      └─TableReader_23 8000.00 root  data:HashAgg_19",
          "        └─HashAgg_19 8000.00 cop[tikv]  group by:test.pt.b, ",
          "          └─TableFullScan_21 10000.00 cop[tikv] table:pt, partition:p1 keep order:false, stats:pseudo"
        ],
        "Result": [
          "<nil>"
        ]
      },
      {
        "SQL": "select /*+ HASH_AGG(), AGG_TO_COP() */ count(distinct a) from (select * from ta union all select * from tb) t;",
        "Plan": [
          "HashAgg_11 1.00 root  funcs:count(distinct Column#5)->Column#6",
          "└─Union_12 20000.00 root  ",
          "  ├─TableReader_15 10000.00 root  data:TableFullScan_14",
          "  │ └─TableFullScan_14 10000.00 cop[tikv] table:ta keep order:false, stats:pseudo",
          "  └─TableReader_18 10000.00 root  data:TableFullScan_17",
          "    └─TableFullScan_17 10000.00 cop[tikv] table:tb keep order:false, stats:pseudo"
        ],
        "Result": [
          "1"
        ]
      }
    ]
  },
  {
    "Name": "TestGroupConcatOrderby",
    "Cases": [
      {
        "SQL": "select /*+ agg_to_cop */ group_concat(name ORDER BY name desc SEPARATOR '++'), group_concat(id ORDER BY name desc, id asc SEPARATOR '--') from test;",
        "Plan": [
          "HashAgg_5 1.00 root  funcs:group_concat(Column#6 order by Column#7 desc separator \"++\")->Column#4, funcs:group_concat(Column#8 order by Column#9 desc, Column#10 separator \"--\")->Column#5",
          "└─Projection_18 10000.00 root  cast(test.test.name, var_string(20))->Column#6, test.test.name, cast(test.test.id, var_string(20))->Column#8, test.test.name, test.test.id",
          "  └─TableReader_11 10000.00 root  data:TableFullScan_10",
          "    └─TableFullScan_10 10000.00 cop[tikv] table:test keep order:false, stats:pseudo"
        ],
        "Result": [
          "500++200++30++20++20++10 3--3--1--1--2--1"
        ]
      },
      {
        "SQL": "select /*+ agg_to_cop */ group_concat(name ORDER BY name desc SEPARATOR '++'), group_concat(id ORDER BY name desc, id asc SEPARATOR '--') from ptest;",
        "Plan": [
          "HashAgg_5 1.00 root  funcs:group_concat(Column#6 order by Column#7 desc separator \"++\")->Column#4, funcs:group_concat(Column#8 order by Column#9 desc, Column#10 separator \"--\")->Column#5",
          "└─Projection_18 10000.00 root  cast(test.ptest.name, var_string(20))->Column#6, test.ptest.name, cast(test.ptest.id, var_string(20))->Column#8, test.ptest.name, test.ptest.id",
          "  └─TableReader_11 10000.00 root partition:all data:TableFullScan_10",
          "    └─TableFullScan_10 10000.00 cop[tikv] table:ptest keep order:false, stats:pseudo"
        ],
        "Result": [
          "500++200++30++20++20++10 3--3--1--1--2--1"
        ]
      },
      {
        "SQL": "select /*+ agg_to_cop */ group_concat(distinct name order by name desc) from test;",
        "Plan": [
          "HashAgg_5 1.00 root  funcs:group_concat(distinct Column#5 order by Column#6 desc separator \",\")->Column#4",
          "└─Projection_9 10000.00 root  cast(test.test.name, var_string(20))->Column#5, test.test.name",
          "  └─TableReader_8 10000.00 root  data:TableFullScan_7",
          "    └─TableFullScan_7 10000.00 cop[tikv] table:test keep order:false, stats:pseudo"
        ],
        "Result": [
          "500,200,30,20,10"
        ]
      },
      {
        "SQL": "select /*+ agg_to_cop */ group_concat(distinct name order by name desc) from ptest;",
        "Plan": [
          "HashAgg_5 1.00 root  funcs:group_concat(distinct Column#5 order by Column#6 desc separator \",\")->Column#4",
          "└─Projection_9 10000.00 root  cast(test.ptest.name, var_string(20))->Column#5, test.ptest.name",
          "  └─TableReader_8 10000.00 root partition:all data:TableFullScan_7",
          "    └─TableFullScan_7 10000.00 cop[tikv] table:ptest keep order:false, stats:pseudo"
        ],
        "Result": [
          "500,200,30,20,10"
        ]
      }
    ]
  },
  {
    "Name": "TestDAGPlanBuilderWindow",
    "Cases": [
      {
        "SQL": "select lead(a, 1) over (partition by null) as c from t",
        "Best": "IndexReader(Index(t.f)[[NULL,+inf]])->Window(lead(test.t.a, 1)->Column#14 over())->Projection"
      }
    ]
  },
  {
    "Name": "TestDAGPlanBuilderWindowParallel",
    "Cases": [
      {
        "SQL": "select lead(a, 1) over (partition by null) as c from t",
        "Best": "IndexReader(Index(t.f)[[NULL,+inf]])->Window(lead(test.t.a, 1)->Column#14 over())->Projection"
      },
      {
        "SQL": "select lead(a, 1) over (partition by b) as c from t",
        "Best": "TableReader(Table(t))->Sort->Window(lead(test.t.a, 1)->Column#14 over(partition by test.t.b))->Partition(execution info: concurrency:4, data source:TableReader_10)->Projection"
      }
    ]
  },
  {
    "Name": "TestNominalSort",
    "Cases": [
      {
        "SQL": "select /*+ TIDB_SMJ(t1, t2) */ t1.a from t t1, t t2 where t1.a = t2.b order by t1.a",
        "Plan": [
          "MergeJoin_21 12487.50 root  inner join, left key:test.t.a, right key:test.t.b",
          "├─IndexReader_15(Build) 9990.00 root  index:IndexFullScan_14",
          "│ └─IndexFullScan_14 9990.00 cop[tikv] table:t2, index:idx_b(b) keep order:true, stats:pseudo",
          "└─IndexReader_13(Probe) 9990.00 root  index:IndexFullScan_12",
          "  └─IndexFullScan_12 9990.00 cop[tikv] table:t1, index:idx_a(a) keep order:true, stats:pseudo"
        ],
        "Result": [
          "1",
          "1",
          "2"
        ]
      },
      {
        "SQL": "select /*+ TIDB_SMJ(t1, t2) */ t1.a from t t1, t t2 where t1.a = t2.b order by t1.a+1",
        "Plan": [
          "Projection_24 12487.50 root  test.t.a",
          "└─Projection_23 12487.50 root  test.t.a, plus(test.t.a, 1)->Column#7",
          "  └─MergeJoin_21 12487.50 root  inner join, left key:test.t.a, right key:test.t.b",
          "    ├─IndexReader_15(Build) 9990.00 root  index:IndexFullScan_14",
          "    │ └─IndexFullScan_14 9990.00 cop[tikv] table:t2, index:idx_b(b) keep order:true, stats:pseudo",
          "    └─IndexReader_13(Probe) 9990.00 root  index:IndexFullScan_12",
          "      └─IndexFullScan_12 9990.00 cop[tikv] table:t1, index:idx_a(a) keep order:true, stats:pseudo"
        ],
        "Result": [
          "1",
          "1",
          "2"
        ]
      },
      {
        "SQL": "select /*+ TIDB_SMJ(t1, t2) */ t1.a from t t1, t t2 where t1.a = t2.b order by t1.a-1",
        "Plan": [
          "Projection_24 12487.50 root  test.t.a",
          "└─Projection_23 12487.50 root  test.t.a, minus(test.t.a, 1)->Column#7",
          "  └─MergeJoin_21 12487.50 root  inner join, left key:test.t.a, right key:test.t.b",
          "    ├─IndexReader_15(Build) 9990.00 root  index:IndexFullScan_14",
          "    │ └─IndexFullScan_14 9990.00 cop[tikv] table:t2, index:idx_b(b) keep order:true, stats:pseudo",
          "    └─IndexReader_13(Probe) 9990.00 root  index:IndexFullScan_12",
          "      └─IndexFullScan_12 9990.00 cop[tikv] table:t1, index:idx_a(a) keep order:true, stats:pseudo"
        ],
        "Result": [
          "1",
          "1",
          "2"
        ]
      },
      {
        "SQL": "select /*+ TIDB_SMJ(t1, t2) */ t1.a from t t1, t t2 where t1.a = t2.b order by -t1.a",
        "Plan": [
          "Projection_32 12487.50 root  test.t.a",
          "└─Projection_31 12487.50 root  test.t.a, unaryminus(test.t.a)->Column#7",
          "  └─MergeJoin_21 12487.50 root  inner join, left key:test.t.a, right key:test.t.b",
          "    ├─IndexReader_26(Build) 9990.00 root  index:IndexFullScan_25",
          "    │ └─IndexFullScan_25 9990.00 cop[tikv] table:t2, index:idx_b(b) keep order:true, desc, stats:pseudo",
          "    └─IndexReader_24(Probe) 9990.00 root  index:IndexFullScan_23",
          "      └─IndexFullScan_23 9990.00 cop[tikv] table:t1, index:idx_a(a) keep order:true, desc, stats:pseudo"
        ],
        "Result": [
          "2",
          "1",
          "1"
        ]
      },
      {
        "SQL": "select /*+ TIDB_SMJ(t1, t2) */ t1.a from t t1, t t2 where t1.a = t2.b order by -t1.a+3",
        "Plan": [
          "Projection_32 12487.50 root  test.t.a",
          "└─Projection_31 12487.50 root  test.t.a, plus(unaryminus(test.t.a), 3)->Column#7",
          "  └─MergeJoin_21 12487.50 root  inner join, left key:test.t.a, right key:test.t.b",
          "    ├─IndexReader_26(Build) 9990.00 root  index:IndexFullScan_25",
          "    │ └─IndexFullScan_25 9990.00 cop[tikv] table:t2, index:idx_b(b) keep order:true, desc, stats:pseudo",
          "    └─IndexReader_24(Probe) 9990.00 root  index:IndexFullScan_23",
          "      └─IndexFullScan_23 9990.00 cop[tikv] table:t1, index:idx_a(a) keep order:true, desc, stats:pseudo"
        ],
        "Result": [
          "2",
          "1",
          "1"
        ]
      },
      {
        "SQL": "select /*+ TIDB_SMJ(t1, t2) */ t1.a from t t1, t t2 where t1.a = t2.b order by 1+t1.a",
        "Plan": [
          "Projection_24 12487.50 root  test.t.a",
          "└─Projection_23 12487.50 root  test.t.a, plus(1, test.t.a)->Column#7",
          "  └─MergeJoin_21 12487.50 root  inner join, left key:test.t.a, right key:test.t.b",
          "    ├─IndexReader_15(Build) 9990.00 root  index:IndexFullScan_14",
          "    │ └─IndexFullScan_14 9990.00 cop[tikv] table:t2, index:idx_b(b) keep order:true, stats:pseudo",
          "    └─IndexReader_13(Probe) 9990.00 root  index:IndexFullScan_12",
          "      └─IndexFullScan_12 9990.00 cop[tikv] table:t1, index:idx_a(a) keep order:true, stats:pseudo"
        ],
        "Result": [
          "1",
          "1",
          "2"
        ]
      },
      {
        "SQL": "select /*+ TIDB_SMJ(t1, t2) */ t1.a from t t1, t t2 where t1.a = t2.b order by 1-t1.a",
        "Plan": [
          "Projection_32 12487.50 root  test.t.a",
          "└─Projection_31 12487.50 root  test.t.a, minus(1, test.t.a)->Column#7",
          "  └─MergeJoin_21 12487.50 root  inner join, left key:test.t.a, right key:test.t.b",
          "    ├─IndexReader_26(Build) 9990.00 root  index:IndexFullScan_25",
          "    │ └─IndexFullScan_25 9990.00 cop[tikv] table:t2, index:idx_b(b) keep order:true, desc, stats:pseudo",
          "    └─IndexReader_24(Probe) 9990.00 root  index:IndexFullScan_23",
          "      └─IndexFullScan_23 9990.00 cop[tikv] table:t1, index:idx_a(a) keep order:true, desc, stats:pseudo"
        ],
        "Result": [
          "2",
          "1",
          "1"
        ]
      },
      {
        "SQL": "select /*+ TIDB_SMJ(t1, t2) */ t1.a from t t1, t t2 where t1.a = t2.b order by 1-t1.a+3",
        "Plan": [
          "Projection_32 12487.50 root  test.t.a",
          "└─Projection_31 12487.50 root  test.t.a, plus(minus(1, test.t.a), 3)->Column#7",
          "  └─MergeJoin_21 12487.50 root  inner join, left key:test.t.a, right key:test.t.b",
          "    ├─IndexReader_26(Build) 9990.00 root  index:IndexFullScan_25",
          "    │ └─IndexFullScan_25 9990.00 cop[tikv] table:t2, index:idx_b(b) keep order:true, desc, stats:pseudo",
          "    └─IndexReader_24(Probe) 9990.00 root  index:IndexFullScan_23",
          "      └─IndexFullScan_23 9990.00 cop[tikv] table:t1, index:idx_a(a) keep order:true, desc, stats:pseudo"
        ],
        "Result": [
          "2",
          "1",
          "1"
        ]
      },
      {
        "SQL": "select /*+ TIDB_SMJ(t1, t2) */ t1.a from t t1, t t2 where t1.a = t2.b order by 1+t1.a+3",
        "Plan": [
          "Projection_24 12487.50 root  test.t.a",
          "└─Projection_23 12487.50 root  test.t.a, plus(plus(1, test.t.a), 3)->Column#7",
          "  └─MergeJoin_21 12487.50 root  inner join, left key:test.t.a, right key:test.t.b",
          "    ├─IndexReader_15(Build) 9990.00 root  index:IndexFullScan_14",
          "    │ └─IndexFullScan_14 9990.00 cop[tikv] table:t2, index:idx_b(b) keep order:true, stats:pseudo",
          "    └─IndexReader_13(Probe) 9990.00 root  index:IndexFullScan_12",
          "      └─IndexFullScan_12 9990.00 cop[tikv] table:t1, index:idx_a(a) keep order:true, stats:pseudo"
        ],
        "Result": [
          "1",
          "1",
          "2"
        ]
      },
      {
        "SQL": "select /*+ TIDB_SMJ(t1, t2) */ t1.a from t t1, t t2 where t1.a = t2.b order by 3*t1.a",
        "Plan": [
          "Projection_19 12487.50 root  test.t.a",
          "└─Sort_7 12487.50 root  Column#7",
          "  └─Projection_20 12487.50 root  test.t.a, mul(3, test.t.a)->Column#7",
          "    └─MergeJoin_9 12487.50 root  inner join, left key:test.t.a, right key:test.t.b",
          "      ├─IndexReader_14(Build) 9990.00 root  index:IndexFullScan_13",
          "      │ └─IndexFullScan_13 9990.00 cop[tikv] table:t2, index:idx_b(b) keep order:true, stats:pseudo",
          "      └─IndexReader_12(Probe) 9990.00 root  index:IndexFullScan_11",
          "        └─IndexFullScan_11 9990.00 cop[tikv] table:t1, index:idx_a(a) keep order:true, stats:pseudo"
        ],
        "Result": [
          "1",
          "1",
          "2"
        ]
      }
    ]
  },
  {
    "Name": "TestInlineProjection",
    "Cases": [
      {
        "SQL": "select /*+ HASH_JOIN(t1) */ t1.b, t2.b from t1, t2 where t1.a = t2.a;",
        "Plan": "LeftHashJoin{TableReader(Table(t1)->Sel([not(isnull(test.t1.a))]))->TableReader(Table(t2)->Sel([not(isnull(test.t2.a))]))}(test.t1.a,test.t2.a)",
        "Hints": "use_index(@`sel_1` `test`.`t1` ), use_index(@`sel_1` `test`.`t2` ), hash_join(@`sel_1` `test`.`t1`)"
      },
      {
        "SQL": "select /*+ HASH_JOIN(t1) */ t1.b, t2.b from t1 inner join t2 on t1.a = t2.a;",
        "Plan": "LeftHashJoin{TableReader(Table(t1)->Sel([not(isnull(test.t1.a))]))->TableReader(Table(t2)->Sel([not(isnull(test.t2.a))]))}(test.t1.a,test.t2.a)",
        "Hints": "use_index(@`sel_1` `test`.`t1` ), use_index(@`sel_1` `test`.`t2` ), hash_join(@`sel_1` `test`.`t1`)"
      },
      {
        "SQL": "select /*+ HASH_JOIN(t1) */ t1.b, t2.b from t1 left outer join t2 on t1.a = t2.a;",
        "Plan": "LeftHashJoin{TableReader(Table(t1))->TableReader(Table(t2)->Sel([not(isnull(test.t2.a))]))}(test.t1.a,test.t2.a)",
        "Hints": "use_index(@`sel_1` `test`.`t1` ), use_index(@`sel_1` `test`.`t2` ), hash_join(@`sel_1` `test`.`t1`)"
      },
      {
        "SQL": "select /*+ HASH_JOIN(t1) */ t1.b, t2.b from t1 right outer join t2 on t1.a = t2.a;",
        "Plan": "RightHashJoin{TableReader(Table(t1)->Sel([not(isnull(test.t1.a))]))->TableReader(Table(t2))}(test.t1.a,test.t2.a)",
        "Hints": "use_index(@`sel_1` `test`.`t1` ), use_index(@`sel_1` `test`.`t2` ), hash_join(@`sel_1` `test`.`t1`)"
      },
      {
        "SQL": "select 1 from (select /*+ HASH_JOIN(t1) */ t1.a in (select t2.a from t2) from t1) x;",
        "Plan": "LeftHashJoin{IndexReader(Index(t1.idx_a)[[NULL,+inf]])->IndexReader(Index(t2.idx_a)[[NULL,+inf]])}->Projection",
        "Hints": "use_index(@`sel_2` `test`.`t1` `idx_a`), use_index(@`sel_3` `test`.`t2` `idx_a`), hash_join(@`sel_2` `test`.`t1`)"
      },
      {
        "SQL": "select 1 from (select /*+ HASH_JOIN(t1) */ t1.a not in (select t2.a from t2) from t1) x;",
        "Plan": "LeftHashJoin{IndexReader(Index(t1.idx_a)[[NULL,+inf]])->IndexReader(Index(t2.idx_a)[[NULL,+inf]])}->Projection",
        "Hints": "use_index(@`sel_2` `test`.`t1` `idx_a`), use_index(@`sel_3` `test`.`t2` `idx_a`), hash_join(@`sel_2` `test`.`t1`)"
      },
      {
        "SQL": "select /*+ INL_JOIN(t1) */ t1.b, t2.b from t1 inner join t2 on t1.a = t2.a;",
        "Plan": "IndexJoin{IndexLookUp(Index(t1.idx_a)[[NULL,+inf]]->Sel([not(isnull(test.t1.a))]), Table(t1))->TableReader(Table(t2)->Sel([not(isnull(test.t2.a))]))}(test.t2.a,test.t1.a)",
        "Hints": "use_index(@`sel_1` `test`.`t1` `idx_a`), use_index(@`sel_1` `test`.`t2` ), inl_join(@`sel_1` `test`.`t1`)"
      },
      {
        "SQL": "select /*+ INL_HASH_JOIN(t1) */ t1.b, t2.b from t1 inner join t2 on t1.a = t2.a;",
        "Plan": "IndexHashJoin{IndexLookUp(Index(t1.idx_a)[[NULL,+inf]]->Sel([not(isnull(test.t1.a))]), Table(t1))->TableReader(Table(t2)->Sel([not(isnull(test.t2.a))]))}(test.t2.a,test.t1.a)",
        "Hints": "use_index(@`sel_1` `test`.`t1` `idx_a`), use_index(@`sel_1` `test`.`t2` ), inl_hash_join(@`sel_1` `test`.`t1`)"
      },
      {
        "SQL": "select /*+ INL_MERGE_JOIN(t1) */ t1.b, t2.b from t1 inner join t2 on t1.a = t2.a;",
        "Plan": "IndexMergeJoin{IndexLookUp(Index(t1.idx_a)[[NULL,+inf]]->Sel([not(isnull(test.t1.a))]), Table(t1))->Projection->TableReader(Table(t2)->Sel([not(isnull(test.t2.a))]))}(test.t2.a,test.t1.a)",
        "Hints": "use_index(@`sel_1` `test`.`t1` `idx_a`), use_index(@`sel_1` `test`.`t2` ), inl_merge_join(@`sel_1` `test`.`t1`)"
      },
      {
        "SQL": "select /*+ MERGE_JOIN(t1) */ t1.b, t2.b from t1 inner join t2 on t1.a = t2.a;",
        "Plan": "MergeInnerJoin{IndexLookUp(Index(t1.idx_a)[[-inf,+inf]], Table(t1))->Projection->IndexLookUp(Index(t2.idx_a)[[-inf,+inf]], Table(t2))->Projection}(test.t1.a,test.t2.a)",
        "Hints": "use_index(@`sel_1` `test`.`t1` `idx_a`), use_index(@`sel_1` `test`.`t2` `idx_a`), merge_join(@`sel_1` `test`.`t1`)"
      }
    ]
  },
  {
    "Name": "TestHintFromDiffDatabase",
    "Cases": [
      {
        "SQL": "select /*+ inl_hash_join(test.t1) */ * from test.t2 join test.t1 on test.t2.a = test.t1.a",
        "Plan": "IndexHashJoin{IndexReader(Index(t2.idx_a)[[-inf,+inf]])->IndexReader(Index(t1.idx_a)[[NULL,+inf]]->Sel([not(isnull(test.t1.a))]))}(test.t2.a,test.t1.a)"
      }
    ]
  },
  {
    "Name": "TestNthPlanHintWithExplain",
    "Cases": [
      {
        "SQL": "select /*+nth_plan(1)*/ * from test.tt where a=1 and b=1",
        "Plan": [
          "TableReader_7 0.01 root  data:Selection_6",
          "└─Selection_6 0.01 cop[tikv]  eq(test.tt.a, 1), eq(test.tt.b, 1)",
          "  └─TableFullScan_5 10000.00 cop[tikv] table:tt keep order:false, stats:pseudo"
        ]
      },
      {
        "SQL": "select /*+nth_plan(2)*/ * from test.tt where a=1 and b=1;",
        "Plan": [
          "IndexLookUp_11 0.01 root  ",
          "├─IndexRangeScan_8(Build) 10.00 cop[tikv] table:tt, index:a(a) range:[1,1], keep order:false, stats:pseudo",
          "└─Selection_10(Probe) 0.01 cop[tikv]  eq(test.tt.b, 1)",
          "  └─TableRowIDScan_9 10.00 cop[tikv] table:tt keep order:false, stats:pseudo"
        ]
      },
      {
        "SQL": "select /*+nth_plan(3)*/ * from test.tt where a=1 and b=1;",
        "Plan": [
          "IndexLookUp_15 0.01 root  ",
          "├─IndexRangeScan_12(Build) 10.00 cop[tikv] table:tt, index:b(b) range:[1,1], keep order:false, stats:pseudo",
          "└─Selection_14(Probe) 0.01 cop[tikv]  eq(test.tt.a, 1)",
          "  └─TableRowIDScan_13 10.00 cop[tikv] table:tt keep order:false, stats:pseudo"
        ]
      },
      {
        "SQL": "select /*+nth_plan(2)*/ * from test.tt where a=1 and b=1;",
        "Plan": [
          "IndexLookUp_11 0.01 root  ",
          "├─IndexRangeScan_8(Build) 10.00 cop[tikv] table:tt, index:a(a) range:[1,1], keep order:false, stats:pseudo",
          "└─Selection_10(Probe) 0.01 cop[tikv]  eq(test.tt.b, 1)",
          "  └─TableRowIDScan_9 10.00 cop[tikv] table:tt keep order:false, stats:pseudo"
        ]
      },
      {
        "SQL": "select * from test.tt where a=1 and b=1",
        "Plan": [
          "IndexLookUp_11 0.01 root  ",
          "├─IndexRangeScan_8(Build) 10.00 cop[tikv] table:tt, index:a(a) range:[1,1], keep order:false, stats:pseudo",
          "└─Selection_10(Probe) 0.01 cop[tikv]  eq(test.tt.b, 1)",
          "  └─TableRowIDScan_9 10.00 cop[tikv] table:tt keep order:false, stats:pseudo"
        ]
      }
    ]
  },
  {
    "Name": "TestEliminateMaxOneRow",
    "Cases": [
      {
        "SQL": "select a from t2 where t2.a < (select t1.a from t1 where t1.a = t2.a);",
        "Plan": [
          "HashJoin_21 9990.00 root  inner join, equal:[eq(test.t2.a, test.t1.a)], other cond:lt(test.t2.a, test.t1.a)",
          "├─IndexReader_28(Build) 7992.00 root  index:Selection_27",
          "│ └─Selection_27 7992.00 cop[tikv]  lt(test.t1.a, test.t1.a)",
          "│   └─IndexFullScan_26 9990.00 cop[tikv] table:t1, index:idx_a(a) keep order:false, stats:pseudo",
          "└─TableReader_25(Probe) 7992.00 root  data:Selection_24",
          "  └─Selection_24 7992.00 cop[tikv]  lt(test.t2.a, test.t2.a), not(isnull(test.t2.a))",
          "    └─TableFullScan_23 10000.00 cop[tikv] table:t2 keep order:false, stats:pseudo"
        ],
        "Result": null
      },
      {
        "SQL": "select a from t2 where t2.a < (select t1.a from t1 where t1.b = t2.b and t1.a is null);",
        "Plan": [
<<<<<<< HEAD
          "Apply_12 9990.00 root  CARTESIAN inner join, other cond:lt(test.t2.a, test.t1.a)",
          "├─TableReader_15(Build) 9990.00 root  data:Selection_14",
          "│ └─Selection_14 9990.00 cop[tikv]  not(isnull(test.t2.a))",
          "│   └─TableFullScan_13 10000.00 cop[tikv] table:t2 keep order:false, stats:pseudo",
          "└─Selection_16(Probe) 0.80 root  not(isnull(test.t1.a))",
          "  └─MaxOneRow_17 1.00 root  ",
          "    └─IndexLookUp_24 0.00 root  ",
          "      ├─IndexRangeScan_21(Build) 1.00 cop[tikv] table:t1, index:idx_a(a) range:[NULL,NULL], keep order:false, stats:pseudo",
          "      └─Selection_23(Probe) 0.00 cop[tikv]  eq(test.t1.b, test.t2.b)",
          "        └─TableRowIDScan_22 1.00 cop[tikv] table:t1 keep order:false, stats:pseudo"
=======
          "Projection_10 9990.00 root  test.t2.a",
          "└─Apply_12 9990.00 root  CARTESIAN inner join, other cond:lt(test.t2.a, test.t1.a)",
          "  ├─TableReader_15(Build) 9990.00 root  data:Selection_14",
          "  │ └─Selection_14 9990.00 cop[tikv]  not(isnull(test.t2.a))",
          "  │   └─TableFullScan_13 10000.00 cop[tikv] table:t2 keep order:false, stats:pseudo",
          "  └─Selection_16(Probe) 0.80 root  not(isnull(test.t1.a))",
          "    └─MaxOneRow_17 1.00 root  ",
          "      └─IndexLookUp_24 0.00 root  ",
          "        ├─IndexRangeScan_21(Build) 1.00 cop[tikv] table:t1, index:idx_a(a) range:[NULL,NULL], keep order:false, stats:pseudo",
          "        └─Selection_23(Probe) 0.00 cop[tikv]  eq(test.t1.b, test.t2.b)",
          "          └─TableRowIDScan_22 1.00 cop[tikv] table:t1 keep order:false, stats:pseudo"
>>>>>>> a426a0e5
        ],
        "Result": null
      },
      {
        "SQL": "select a from t2 where t2.a < (select t3.a from t3 where t3.a = t2.a);",
        "Plan": [
<<<<<<< HEAD
          "Apply_12 9990.00 root  CARTESIAN inner join, other cond:lt(test.t2.a, test.t3.a)",
          "├─TableReader_15(Build) 9990.00 root  data:Selection_14",
          "│ └─Selection_14 9990.00 cop[tikv]  not(isnull(test.t2.a))",
          "│   └─TableFullScan_13 10000.00 cop[tikv] table:t2 keep order:false, stats:pseudo",
          "└─Selection_16(Probe) 0.80 root  not(isnull(test.t3.a))",
          "  └─MaxOneRow_17 1.00 root  ",
          "    └─IndexReader_19 2.00 root  index:IndexRangeScan_18",
          "      └─IndexRangeScan_18 2.00 cop[tikv] table:t3, index:idx_abc(a, b, c) range: decided by [eq(test.t3.a, test.t2.a)], keep order:false, stats:pseudo"
        ],
        "Result": null
=======
          "Projection_10 9990.00 root  test.t2.a",
          "└─Apply_12 9990.00 root  CARTESIAN inner join, other cond:lt(test.t2.a, test.t3.a)",
          "  ├─TableReader_15(Build) 9990.00 root  data:Selection_14",
          "  │ └─Selection_14 9990.00 cop[tikv]  not(isnull(test.t2.a))",
          "  │   └─TableFullScan_13 10000.00 cop[tikv] table:t2 keep order:false, stats:pseudo",
          "  └─Selection_16(Probe) 0.80 root  not(isnull(test.t3.a))",
          "    └─MaxOneRow_17 1.00 root  ",
          "      └─IndexReader_19 2.00 root  index:IndexRangeScan_18",
          "        └─IndexRangeScan_18 2.00 cop[tikv] table:t3, index:idx_abc(a, b, c) range: decided by [eq(test.t3.a, test.t2.a)], keep order:false, stats:pseudo"
        ],
        "Result": null
      }
    ]
  },
  {
    "Name": "TestPreferRangeScanOff",
    "Cases": [
      {
        "SQL": "select * from test where age=5;",
        "Plan": [
          "TableReader_7 2048.00 root  data:Selection_6",
          "└─Selection_6 2048.00 cop[tikv]  eq(test.test.age, 5)",
          "  └─TableFullScan_5 2048.00 cop[tikv] table:test keep order:false"
        ]
      }
    ]
  },
  {
    "Name": "TestPreferRangeScanOn",
    "Cases": [
      {
        "SQL": "select * from test where age=5;",
        "Plan": [
          "IndexLookUp_7 2048.00 root  ",
          "├─IndexRangeScan_5(Build) 2048.00 cop[tikv] table:test, index:idx_age(age) range:[5,5], keep order:false",
          "└─TableRowIDScan_6(Probe) 2048.00 cop[tikv] table:test keep order:false"
        ]
>>>>>>> a426a0e5
      }
    ]
  }
]<|MERGE_RESOLUTION|>--- conflicted
+++ resolved
@@ -2192,7 +2192,6 @@
       {
         "SQL": "select a from t2 where t2.a < (select t1.a from t1 where t1.b = t2.b and t1.a is null);",
         "Plan": [
-<<<<<<< HEAD
           "Apply_12 9990.00 root  CARTESIAN inner join, other cond:lt(test.t2.a, test.t1.a)",
           "├─TableReader_15(Build) 9990.00 root  data:Selection_14",
           "│ └─Selection_14 9990.00 cop[tikv]  not(isnull(test.t2.a))",
@@ -2203,26 +2202,12 @@
           "      ├─IndexRangeScan_21(Build) 1.00 cop[tikv] table:t1, index:idx_a(a) range:[NULL,NULL], keep order:false, stats:pseudo",
           "      └─Selection_23(Probe) 0.00 cop[tikv]  eq(test.t1.b, test.t2.b)",
           "        └─TableRowIDScan_22 1.00 cop[tikv] table:t1 keep order:false, stats:pseudo"
-=======
-          "Projection_10 9990.00 root  test.t2.a",
-          "└─Apply_12 9990.00 root  CARTESIAN inner join, other cond:lt(test.t2.a, test.t1.a)",
-          "  ├─TableReader_15(Build) 9990.00 root  data:Selection_14",
-          "  │ └─Selection_14 9990.00 cop[tikv]  not(isnull(test.t2.a))",
-          "  │   └─TableFullScan_13 10000.00 cop[tikv] table:t2 keep order:false, stats:pseudo",
-          "  └─Selection_16(Probe) 0.80 root  not(isnull(test.t1.a))",
-          "    └─MaxOneRow_17 1.00 root  ",
-          "      └─IndexLookUp_24 0.00 root  ",
-          "        ├─IndexRangeScan_21(Build) 1.00 cop[tikv] table:t1, index:idx_a(a) range:[NULL,NULL], keep order:false, stats:pseudo",
-          "        └─Selection_23(Probe) 0.00 cop[tikv]  eq(test.t1.b, test.t2.b)",
-          "          └─TableRowIDScan_22 1.00 cop[tikv] table:t1 keep order:false, stats:pseudo"
->>>>>>> a426a0e5
         ],
         "Result": null
       },
       {
         "SQL": "select a from t2 where t2.a < (select t3.a from t3 where t3.a = t2.a);",
         "Plan": [
-<<<<<<< HEAD
           "Apply_12 9990.00 root  CARTESIAN inner join, other cond:lt(test.t2.a, test.t3.a)",
           "├─TableReader_15(Build) 9990.00 root  data:Selection_14",
           "│ └─Selection_14 9990.00 cop[tikv]  not(isnull(test.t2.a))",
@@ -2233,18 +2218,6 @@
           "      └─IndexRangeScan_18 2.00 cop[tikv] table:t3, index:idx_abc(a, b, c) range: decided by [eq(test.t3.a, test.t2.a)], keep order:false, stats:pseudo"
         ],
         "Result": null
-=======
-          "Projection_10 9990.00 root  test.t2.a",
-          "└─Apply_12 9990.00 root  CARTESIAN inner join, other cond:lt(test.t2.a, test.t3.a)",
-          "  ├─TableReader_15(Build) 9990.00 root  data:Selection_14",
-          "  │ └─Selection_14 9990.00 cop[tikv]  not(isnull(test.t2.a))",
-          "  │   └─TableFullScan_13 10000.00 cop[tikv] table:t2 keep order:false, stats:pseudo",
-          "  └─Selection_16(Probe) 0.80 root  not(isnull(test.t3.a))",
-          "    └─MaxOneRow_17 1.00 root  ",
-          "      └─IndexReader_19 2.00 root  index:IndexRangeScan_18",
-          "        └─IndexRangeScan_18 2.00 cop[tikv] table:t3, index:idx_abc(a, b, c) range: decided by [eq(test.t3.a, test.t2.a)], keep order:false, stats:pseudo"
-        ],
-        "Result": null
       }
     ]
   },
@@ -2271,7 +2244,6 @@
           "├─IndexRangeScan_5(Build) 2048.00 cop[tikv] table:test, index:idx_age(age) range:[5,5], keep order:false",
           "└─TableRowIDScan_6(Probe) 2048.00 cop[tikv] table:test keep order:false"
         ]
->>>>>>> a426a0e5
       }
     ]
   }
