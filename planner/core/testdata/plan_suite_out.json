--- conflicted
+++ resolved
@@ -18,12 +18,8 @@
         "HasWarn": false
       },
       {
-<<<<<<< HEAD
-        "Best": "LeftHashJoin{IndexLookUp(Index(t.c_d_e)[[NULL,+inf]], Table(t))-\u003eIndexLookUp(Index(t.f)[[NULL,+inf]], Table(t))}(Column#1,Column#14)",
-=======
         "SQL": "select /*+ INDEX(t1, c_d_e), INDEX(t2, f) */ * from t t1, t t2 where t1.a = t2.b",
-        "Best": "LeftHashJoin{IndexLookUp(Index(t.c_d_e)[[NULL,+inf]], Table(t))->IndexLookUp(Index(t.f)[[NULL,+inf]], Table(t))}(test.t1.a,test.t2.b)",
->>>>>>> 4621bf39
+        "Best": "LeftHashJoin{IndexLookUp(Index(t.c_d_e)[[NULL,+inf]], Table(t))->IndexLookUp(Index(t.f)[[NULL,+inf]], Table(t))}(Column#1,Column#14)",
         "HasWarn": false
       },
       {
@@ -32,12 +28,8 @@
         "HasWarn": false
       },
       {
-<<<<<<< HEAD
-        "Best": "TableReader(Table(t)-\u003eSel([gt(Column#9, 10)]))",
-=======
         "SQL": "select /*+ INDEX(t) */ f from t where f > 10",
-        "Best": "TableReader(Table(t)->Sel([gt(test.t.f, 10)]))",
->>>>>>> 4621bf39
+        "Best": "TableReader(Table(t)->Sel([gt(Column#9, 10)]))",
         "HasWarn": false
       },
       {
@@ -56,7 +48,7 @@
       },
       {
         "SQL": "select f from t use index() where f = 1",
-        "Best": "TableReader(Table(t)->Sel([eq(test.t.f, 1)]))"
+        "Best": "TableReader(Table(t)->Sel([eq(Column#9, 1)]))"
       },
       {
         "SQL": "select a from t where a between 1 and 2 order by c",
@@ -72,7 +64,7 @@
       },
       {
         "SQL": "select * from t where t.c = 1 and t.e = 1 order by t.b limit 1",
-        "Best": "IndexLookUp(Index(t.c_d_e)[[1,1]]->Sel([eq(test.t.e, 1)]), Table(t))->TopN([test.t.b],0,1)"
+        "Best": "IndexLookUp(Index(t.c_d_e)[[1,1]]->Sel([eq(Column#5, 1)]), Table(t))->TopN([Column#2],0,1)"
       },
       {
         "SQL": "select * from t where t.e_str is null",
@@ -84,15 +76,15 @@
       },
       {
         "SQL": "select * from t where t.c = 1 and t.e = 1 order by t.e limit 1",
-        "Best": "IndexLookUp(Index(t.c_d_e)[[1,1]]->Sel([eq(test.t.e, 1)]), Table(t))->TopN([test.t.e],0,1)"
+        "Best": "IndexLookUp(Index(t.c_d_e)[[1,1]]->Sel([eq(Column#5, 1)]), Table(t))->TopN([Column#5],0,1)"
       },
       {
         "SQL": "select * from t where t.c = 1 and t.e = 1 order by t.d limit 1",
-        "Best": "IndexLookUp(Index(t.c_d_e)[[1,1]]->Sel([eq(test.t.e, 1)])->Limit, Table(t))->Limit"
+        "Best": "IndexLookUp(Index(t.c_d_e)[[1,1]]->Sel([eq(Column#5, 1)])->Limit, Table(t))->Limit"
       },
       {
         "SQL": "select c from t where t.c = 1 and t.e = 1 order by t.d limit 1",
-        "Best": "IndexReader(Index(t.c_d_e)[[1,1]]->Sel([eq(test.t.e, 1)])->Limit)->Limit->Projection"
+        "Best": "IndexReader(Index(t.c_d_e)[[1,1]]->Sel([eq(Column#5, 1)])->Limit)->Limit->Projection"
       },
       {
         "SQL": "select c from t order by t.a limit 1",
@@ -100,7 +92,7 @@
       },
       {
         "SQL": "select c from t order by t.a + t.b limit 1",
-        "Best": "TableReader(Table(t)->TopN([plus(test.t.a, test.t.b)],0,1))->Projection->TopN([col_3],0,1)->Projection->Projection"
+        "Best": "TableReader(Table(t)->TopN([plus(Column#1, Column#2)],0,1))->Projection->TopN([Column#17],0,1)->Projection->Projection"
       },
       {
         "SQL": "select c from t  limit 1",
@@ -128,7 +120,7 @@
       },
       {
         "SQL": "select c, b from t where c = 1 and e = 1 and b = 1 limit 1",
-        "Best": "IndexLookUp(Index(t.c_d_e)[[1,1]]->Sel([eq(test.t.e, 1)]), Table(t)->Sel([eq(test.t.b, 1)])->Limit)->Limit->Projection"
+        "Best": "IndexLookUp(Index(t.c_d_e)[[1,1]]->Sel([eq(Column#5, 1)]), Table(t)->Sel([eq(Column#2, 1)])->Limit)->Limit->Projection"
       },
       {
         "SQL": "select c from t where c = 1 order by d, c",
@@ -140,19 +132,19 @@
       },
       {
         "SQL": "select c from t where t.c = 1 and t.a > 1 order by t.d limit 1",
-        "Best": "IndexReader(Index(t.c_d_e)[[1,1]]->Sel([gt(test.t.a, 1)])->Limit)->Limit->Projection"
+        "Best": "IndexReader(Index(t.c_d_e)[[1,1]]->Sel([gt(Column#1, 1)])->Limit)->Limit->Projection"
       },
       {
         "SQL": "select c from t where t.c = 1 and t.d = 1 order by t.a limit 1",
-        "Best": "IndexReader(Index(t.c_d_e)[[1 1,1 1]])->TopN([test.t.a],0,1)->Projection"
+        "Best": "IndexReader(Index(t.c_d_e)[[1 1,1 1]])->TopN([Column#1],0,1)->Projection"
       },
       {
         "SQL": "select * from t where t.c = 1 and t.a > 1 order by t.d limit 1",
-        "Best": "IndexLookUp(Index(t.c_d_e)[[1,1]]->Sel([gt(test.t.a, 1)])->Limit, Table(t))->Limit"
+        "Best": "IndexLookUp(Index(t.c_d_e)[[1,1]]->Sel([gt(Column#1, 1)])->Limit, Table(t))->Limit"
       },
       {
         "SQL": "select * from t use index(e_d_c_str_prefix) where t.c_str = 'abcdefghijk' and t.d_str = 'd' and t.e_str = 'e'",
-        "Best": "IndexLookUp(Index(t.e_d_c_str_prefix)[[\"e\" \"d\" \"abcdefghij\",\"e\" \"d\" \"abcdefghij\"]], Table(t)->Sel([eq(test.t.c_str, abcdefghijk)]))"
+        "Best": "IndexLookUp(Index(t.e_d_c_str_prefix)[[\"e\" \"d\" \"abcdefghij\",\"e\" \"d\" \"abcdefghij\"]], Table(t)->Sel([eq(Column#6, abcdefghijk)]))"
       },
       {
         "SQL": "select * from t use index(e_d_c_str_prefix) where t.e_str = b'1110000'",
@@ -160,7 +152,7 @@
       },
       {
         "SQL": "select * from (select * from t use index() order by b) t left join t t1 on t.a=t1.a limit 10",
-        "Best": "IndexMergeJoin{TableReader(Table(t)->TopN([test.t.b],0,10))->TopN([test.t.b],0,10)->TableReader(Table(t))}(test.t.a,test.t1.a)->Limit"
+        "Best": "IndexMergeJoin{TableReader(Table(t)->TopN([Column#2],0,10))->TopN([Column#2],0,10)->TableReader(Table(t))}(Column#1,Column#25)->Limit"
       },
       {
         "SQL": "select * from ((SELECT 1 a,3 b) UNION (SELECT 2,1) ORDER BY (SELECT 2)) t order by a,b",
@@ -176,15 +168,15 @@
       },
       {
         "SQL": "select lead(a, 1) over (partition by null) as c from t",
-        "Best": "IndexReader(Index(t.f)[[NULL,+inf]])->Window(lead(test.t.a, 1) over())->Projection"
+        "Best": "IndexReader(Index(t.f)[[NULL,+inf]])->Window(lead(Column#1, 1) over())->Projection"
       },
       {
         "SQL": "select * from t use index(f) where f = 1 and a = 1",
-        "Best": "IndexLookUp(Index(t.f)[[1,1]]->Sel([eq(test.t.a, 1)]), Table(t))"
+        "Best": "IndexLookUp(Index(t.f)[[1,1]]->Sel([eq(Column#1, 1)]), Table(t))"
       },
       {
         "SQL": "select * from t2 use index(b) where b = 1 and a = 1",
-        "Best": "IndexLookUp(Index(t2.b)[[1,1]]->Sel([eq(test.t2.a, 1)]), Table(t2))"
+        "Best": "IndexLookUp(Index(t2.b)[[1,1]]->Sel([eq(Column#1, 1)]), Table(t2))"
       }
     ]
   },
@@ -193,183 +185,183 @@
     "Cases": [
       {
         "SQL": "select * from t t1 join t t2 on t1.a = t2.c_str",
-        "Best": "LeftHashJoin{TableReader(Table(t))->Projection->TableReader(Table(t))->Projection}(cast(test.t1.a),cast(test.t2.c_str))->Projection"
+        "Best": "LeftHashJoin{TableReader(Table(t))->Projection->TableReader(Table(t))->Projection}(Column#49,Column#50)->Projection"
       },
       {
         "SQL": "select * from t t1 join t t2 on t1.b = t2.a",
-        "Best": "LeftHashJoin{TableReader(Table(t))->TableReader(Table(t))}(test.t1.b,test.t2.a)"
+        "Best": "LeftHashJoin{TableReader(Table(t))->TableReader(Table(t))}(Column#2,Column#13)"
       },
       {
         "SQL": "select * from t t1 join t t2 on t1.a = t2.a join t t3 on t1.a = t3.a",
-        "Best": "LeftHashJoin{MergeInnerJoin{TableReader(Table(t))->TableReader(Table(t))}(test.t1.a,test.t2.a)->TableReader(Table(t))}(test.t1.a,test.t3.a)"
+        "Best": "LeftHashJoin{MergeInnerJoin{TableReader(Table(t))->TableReader(Table(t))}(Column#1,Column#13)->TableReader(Table(t))}(Column#1,Column#25)"
       },
       {
         "SQL": "select * from t t1 join t t2 on t1.a = t2.a join t t3 on t1.b = t3.a",
-        "Best": "LeftHashJoin{MergeInnerJoin{TableReader(Table(t))->TableReader(Table(t))}(test.t1.a,test.t2.a)->TableReader(Table(t))}(test.t1.b,test.t3.a)"
+        "Best": "LeftHashJoin{MergeInnerJoin{TableReader(Table(t))->TableReader(Table(t))}(Column#1,Column#13)->TableReader(Table(t))}(Column#2,Column#25)"
       },
       {
         "SQL": "select * from t t1 join t t2 on t1.b = t2.a order by t1.a",
-        "Best": "IndexJoin{TableReader(Table(t))->TableReader(Table(t))}(test.t1.b,test.t2.a)"
+        "Best": "IndexJoin{TableReader(Table(t))->TableReader(Table(t))}(Column#2,Column#13)"
       },
       {
         "SQL": "select * from t t1 join t t2 on t1.b = t2.a order by t1.a limit 1",
-        "Best": "IndexJoin{TableReader(Table(t))->TableReader(Table(t))}(test.t1.b,test.t2.a)->Limit"
+        "Best": "IndexJoin{TableReader(Table(t))->TableReader(Table(t))}(Column#2,Column#13)->Limit"
       },
       {
         "SQL": "select /*+ TIDB_HJ(t1, t2) */ * from t t1 join t t2 on t1.b = t2.a order by t1.a limit 1",
-        "Best": "LeftHashJoin{TableReader(Table(t))->TableReader(Table(t))}(test.t1.b,test.t2.a)->TopN([test.t1.a],0,1)"
+        "Best": "LeftHashJoin{TableReader(Table(t))->TableReader(Table(t))}(Column#2,Column#13)->TopN([Column#1],0,1)"
       },
       {
         "SQL": "select * from t t1 left join t t2 on t1.b = t2.a where 1 = 1 limit 1",
-        "Best": "IndexMergeJoin{TableReader(Table(t)->Limit)->Limit->TableReader(Table(t))}(test.t1.b,test.t2.a)->Limit"
+        "Best": "IndexMergeJoin{TableReader(Table(t)->Limit)->Limit->TableReader(Table(t))}(Column#2,Column#13)->Limit"
       },
       {
         "SQL": "select * from t t1 join t t2 on t1.b = t2.a and t1.c = 1 and t1.d = 1 and t1.e = 1 order by t1.a limit 1",
-        "Best": "IndexMergeJoin{IndexLookUp(Index(t.c_d_e)[[1 1 1,1 1 1]], Table(t))->TableReader(Table(t))}(test.t1.b,test.t2.a)->TopN([test.t1.a],0,1)"
+        "Best": "IndexMergeJoin{IndexLookUp(Index(t.c_d_e)[[1 1 1,1 1 1]], Table(t))->TableReader(Table(t))}(Column#2,Column#13)->TopN([Column#1],0,1)"
       },
       {
         "SQL": "select * from t t1 join t t2 on t1.b = t2.b join t t3 on t1.b = t3.b",
-        "Best": "LeftHashJoin{LeftHashJoin{TableReader(Table(t))->TableReader(Table(t))}(test.t1.b,test.t2.b)->TableReader(Table(t))}(test.t1.b,test.t3.b)"
+        "Best": "LeftHashJoin{LeftHashJoin{TableReader(Table(t))->TableReader(Table(t))}(Column#2,Column#14)->TableReader(Table(t))}(Column#2,Column#26)"
       },
       {
         "SQL": "select * from t t1 join t t2 on t1.a = t2.a order by t1.a",
-        "Best": "MergeInnerJoin{TableReader(Table(t))->TableReader(Table(t))}(test.t1.a,test.t2.a)"
+        "Best": "MergeInnerJoin{TableReader(Table(t))->TableReader(Table(t))}(Column#1,Column#13)"
       },
       {
         "SQL": "select * from t t1 left outer join t t2 on t1.a = t2.a right outer join t t3 on t1.a = t3.a",
-        "Best": "MergeRightOuterJoin{MergeLeftOuterJoin{TableReader(Table(t))->TableReader(Table(t))}(test.t1.a,test.t2.a)->TableReader(Table(t))}(test.t1.a,test.t3.a)"
+        "Best": "MergeRightOuterJoin{MergeLeftOuterJoin{TableReader(Table(t))->TableReader(Table(t))}(Column#1,Column#13)->TableReader(Table(t))}(Column#1,Column#25)"
       },
       {
         "SQL": "select * from t t1 join t t2 on t1.a = t2.a join t t3 on t1.a = t3.a and t1.b = 1 and t3.c = 1",
-        "Best": "IndexMergeJoin{IndexMergeJoin{TableReader(Table(t)->Sel([eq(test.t1.b, 1)]))->IndexLookUp(Index(t.c_d_e)[[1,1]], Table(t))}(test.t3.a,test.t1.a)->TableReader(Table(t))}(test.t1.a,test.t2.a)->Projection"
+        "Best": "IndexMergeJoin{IndexMergeJoin{TableReader(Table(t)->Sel([eq(Column#2, 1)]))->IndexLookUp(Index(t.c_d_e)[[1,1]], Table(t))}(Column#25,Column#1)->TableReader(Table(t))}(Column#1,Column#13)->Projection"
       },
       {
         "SQL": "select * from t where t.c in (select b from t s where s.a = t.a)",
-        "Best": "MergeSemiJoin{TableReader(Table(t))->TableReader(Table(t))}(test.t.a,test.s.a)"
+        "Best": "MergeSemiJoin{TableReader(Table(t))->TableReader(Table(t))}(Column#1,Column#13)"
       },
       {
         "SQL": "select t.c in (select b from t s where s.a = t.a) from t",
-        "Best": "LeftHashJoin{IndexReader(Index(t.c_d_e)[[NULL,+inf]])->TableReader(Table(t))}(test.t.a,test.s.a)(test.t.c,test.s.b)->Projection"
+        "Best": "LeftHashJoin{IndexReader(Index(t.c_d_e)[[NULL,+inf]])->TableReader(Table(t))}(Column#1,Column#13)(Column#3,Column#14)->Projection"
       },
       {
         "SQL": "select /*+ TIDB_SMJ(t1,t2)*/ * from t t1, t t2 where t1.a = t2.b",
-        "Best": "MergeInnerJoin{TableReader(Table(t))->TableReader(Table(t))->Sort}(test.t1.a,test.t2.b)"
+        "Best": "MergeInnerJoin{TableReader(Table(t))->TableReader(Table(t))->Sort}(Column#1,Column#14)"
       },
       {
         "SQL": "select /*+ TIDB_SMJ(t1,t2)*/ * from t t1, t t2 where t1.a = t2.a",
-        "Best": "MergeInnerJoin{TableReader(Table(t))->TableReader(Table(t))}(test.t1.a,test.t2.a)"
+        "Best": "MergeInnerJoin{TableReader(Table(t))->TableReader(Table(t))}(Column#1,Column#13)"
       },
       {
         "SQL": "select /*+ TIDB_SMJ(t1,t2)*/ * from t t1, t t2 where t1.a = t2.a order by t2.a",
-        "Best": "MergeInnerJoin{TableReader(Table(t))->TableReader(Table(t))}(test.t1.a,test.t2.a)"
+        "Best": "MergeInnerJoin{TableReader(Table(t))->TableReader(Table(t))}(Column#1,Column#13)"
       },
       {
         "SQL": "select /*+ TIDB_SMJ(t1,t2)*/ * from t t1, t t2 where t1.b = t2.b order by t2.a",
-        "Best": "MergeInnerJoin{TableReader(Table(t))->Sort->TableReader(Table(t))->Sort}(test.t1.b,test.t2.b)->Sort"
+        "Best": "MergeInnerJoin{TableReader(Table(t))->Sort->TableReader(Table(t))->Sort}(Column#2,Column#14)->Sort"
       },
       {
         "SQL": "select /*+ TIDB_SMJ(t1,t2)*/ * from t t1, t t2 where t1.a = t2.a order by t2.a desc",
-        "Best": "MergeInnerJoin{TableReader(Table(t))->TableReader(Table(t))}(test.t1.a,test.t2.a)"
+        "Best": "MergeInnerJoin{TableReader(Table(t))->TableReader(Table(t))}(Column#1,Column#13)"
       },
       {
         "SQL": "select /*+ TIDB_SMJ(t1,t2)*/ * from t t1, t t2 where t1.b = t2.b order by t2.b desc",
-        "Best": "MergeInnerJoin{TableReader(Table(t))->Sort->TableReader(Table(t))->Sort}(test.t1.b,test.t2.b)"
+        "Best": "MergeInnerJoin{TableReader(Table(t))->Sort->TableReader(Table(t))->Sort}(Column#2,Column#14)"
       },
       {
         "SQL": "select /*+ TIDB_SMJ(t1,t2,t3)*/ * from t t1, t t2, t t3 where t1.a = t2.a and t2.a = t3.a",
-        "Best": "MergeInnerJoin{MergeInnerJoin{TableReader(Table(t))->TableReader(Table(t))}(test.t1.a,test.t2.a)->TableReader(Table(t))}(test.t2.a,test.t3.a)"
+        "Best": "MergeInnerJoin{MergeInnerJoin{TableReader(Table(t))->TableReader(Table(t))}(Column#1,Column#13)->TableReader(Table(t))}(Column#13,Column#25)"
       },
       {
         "SQL": "select /*+ TIDB_SMJ(t1,t2,t3)*/ * from t t1, t t2, t t3 where t1.a = t2.b and t2.a = t3.b",
-        "Best": "MergeInnerJoin{MergeInnerJoin{TableReader(Table(t))->TableReader(Table(t))->Sort}(test.t1.a,test.t2.b)->Sort->TableReader(Table(t))->Sort}(test.t2.a,test.t3.b)"
+        "Best": "MergeInnerJoin{MergeInnerJoin{TableReader(Table(t))->TableReader(Table(t))->Sort}(Column#1,Column#14)->Sort->TableReader(Table(t))->Sort}(Column#13,Column#26)"
       },
       {
         "SQL": "select /*+ TIDB_SMJ(t1,t2,t3)*/ * from t t1, t t2, t t3 where t1.c = t2.c and t1.d = t2.d and t3.c = t1.c and t3.d = t1.d",
-        "Best": "MergeInnerJoin{MergeInnerJoin{IndexLookUp(Index(t.c_d_e)[[NULL,+inf]], Table(t))->IndexLookUp(Index(t.c_d_e)[[NULL,+inf]], Table(t))}(test.t1.c,test.t2.c)(test.t1.d,test.t2.d)->IndexLookUp(Index(t.c_d_e)[[NULL,+inf]], Table(t))}(test.t1.c,test.t3.c)(test.t1.d,test.t3.d)"
+        "Best": "MergeInnerJoin{MergeInnerJoin{IndexLookUp(Index(t.c_d_e)[[NULL,+inf]], Table(t))->IndexLookUp(Index(t.c_d_e)[[NULL,+inf]], Table(t))}(Column#3,Column#15)(Column#4,Column#16)->IndexLookUp(Index(t.c_d_e)[[NULL,+inf]], Table(t))}(Column#3,Column#27)(Column#4,Column#28)"
       },
       {
         "SQL": "select /*+ TIDB_SMJ(t1,t2,t3)*/ * from t t1, t t2, t t3 where t1.c = t2.c and t1.d = t2.d and t3.c = t1.c and t3.d = t1.d order by t1.c",
-        "Best": "MergeInnerJoin{MergeInnerJoin{IndexLookUp(Index(t.c_d_e)[[NULL,+inf]], Table(t))->IndexLookUp(Index(t.c_d_e)[[NULL,+inf]], Table(t))}(test.t1.c,test.t2.c)(test.t1.d,test.t2.d)->IndexLookUp(Index(t.c_d_e)[[NULL,+inf]], Table(t))}(test.t1.c,test.t3.c)(test.t1.d,test.t3.d)"
+        "Best": "MergeInnerJoin{MergeInnerJoin{IndexLookUp(Index(t.c_d_e)[[NULL,+inf]], Table(t))->IndexLookUp(Index(t.c_d_e)[[NULL,+inf]], Table(t))}(Column#3,Column#15)(Column#4,Column#16)->IndexLookUp(Index(t.c_d_e)[[NULL,+inf]], Table(t))}(Column#3,Column#27)(Column#4,Column#28)"
       },
       {
         "SQL": "select /*+ TIDB_SMJ(t1,t2,t3)*/ * from t t1 left outer join t t2 on t1.a = t2.a left outer join t t3 on t2.a = t3.a",
-        "Best": "MergeLeftOuterJoin{MergeLeftOuterJoin{TableReader(Table(t))->TableReader(Table(t))}(test.t1.a,test.t2.a)->TableReader(Table(t))}(test.t2.a,test.t3.a)"
+        "Best": "MergeLeftOuterJoin{MergeLeftOuterJoin{TableReader(Table(t))->TableReader(Table(t))}(Column#1,Column#13)->TableReader(Table(t))}(Column#13,Column#25)"
       },
       {
         "SQL": "select /*+ TIDB_SMJ(t1,t2,t3)*/ * from t t1 left outer join t t2 on t1.a = t2.a left outer join t t3 on t1.a = t3.a",
-        "Best": "MergeLeftOuterJoin{MergeLeftOuterJoin{TableReader(Table(t))->TableReader(Table(t))}(test.t1.a,test.t2.a)->TableReader(Table(t))}(test.t1.a,test.t3.a)"
+        "Best": "MergeLeftOuterJoin{MergeLeftOuterJoin{TableReader(Table(t))->TableReader(Table(t))}(Column#1,Column#13)->TableReader(Table(t))}(Column#1,Column#25)"
       },
       {
         "SQL": "select /*+ TIDB_INLJ(t1, t2) */ * from t t1, t t2 where t1.a = t2.a",
-        "Best": "IndexMergeJoin{TableReader(Table(t))->TableReader(Table(t))}(test.t1.a,test.t2.a)"
+        "Best": "IndexMergeJoin{TableReader(Table(t))->TableReader(Table(t))}(Column#1,Column#13)"
       },
       {
         "SQL": "select /*+ TIDB_INLJ(t2) */ * from t t1, t t2 where t1.a = t2.c",
-        "Best": "IndexJoin{TableReader(Table(t))->IndexLookUp(Index(t.c_d_e)[[NULL,+inf]], Table(t))}(test.t1.a,test.t2.c)"
+        "Best": "IndexJoin{TableReader(Table(t))->IndexLookUp(Index(t.c_d_e)[[NULL,+inf]], Table(t))}(Column#1,Column#15)"
       },
       {
         "SQL": "select /*+ TIDB_INLJ(t2) */ t1.a , t2.a from t t1, t t2 where t1.a = t2.c",
-        "Best": "IndexMergeJoin{IndexReader(Index(t.f)[[NULL,+inf]])->IndexReader(Index(t.c_d_e)[[NULL,+inf]])}(test.t1.a,test.t2.c)->Projection"
+        "Best": "IndexMergeJoin{IndexReader(Index(t.f)[[NULL,+inf]])->IndexReader(Index(t.c_d_e)[[NULL,+inf]])}(Column#1,Column#15)->Projection"
       },
       {
         "SQL": "select /*+ TIDB_INLJ(t1, t2) */ t1.a, t2.a from t t1, t t2 where t1.a = t2.a order by t1.c",
-        "Best": "IndexJoin{IndexReader(Index(t.c_d_e)[[NULL,+inf]])->TableReader(Table(t))}(test.t1.a,test.t2.a)->Projection"
+        "Best": "IndexJoin{IndexReader(Index(t.c_d_e)[[NULL,+inf]])->TableReader(Table(t))}(Column#1,Column#13)->Projection"
       },
       {
         "SQL": "select /*+ TIDB_INLJ(t1, t2) */ t1.a, t2.a from t t1, t t2 where t1.a = t2.a order by t2.c",
-        "Best": "IndexJoin{TableReader(Table(t))->IndexReader(Index(t.c_d_e)[[NULL,+inf]])}(test.t2.a,test.t1.a)->Projection"
+        "Best": "IndexJoin{TableReader(Table(t))->IndexReader(Index(t.c_d_e)[[NULL,+inf]])}(Column#13,Column#1)->Projection"
       },
       {
         "SQL": "select /*+ TIDB_INLJ(t1) */ t1.a , t2.a from t t1, t t2 where t1.a = t2.c",
-        "Best": "IndexMergeJoin{TableReader(Table(t))->IndexReader(Index(t.c_d_e)[[NULL,+inf]])}(test.t2.c,test.t1.a)->Projection"
+        "Best": "IndexMergeJoin{TableReader(Table(t))->IndexReader(Index(t.c_d_e)[[NULL,+inf]])}(Column#15,Column#1)->Projection"
       },
       {
         "SQL": "select /*+ TIDB_INLJ(t1, t2) */ * from t t1 left outer join t t2 on t1.a = t2.a and t2.b < 1",
-        "Best": "IndexMergeJoin{TableReader(Table(t))->TableReader(Table(t)->Sel([lt(test.t2.b, 1)]))}(test.t1.a,test.t2.a)"
+        "Best": "IndexMergeJoin{TableReader(Table(t))->TableReader(Table(t)->Sel([lt(Column#14, 1)]))}(Column#1,Column#13)"
       },
       {
         "SQL": "select /*+ TIDB_INLJ(t1, t2) */ * from t t1 join t t2 on t1.d=t2.d and t2.c = 1",
-        "Best": "IndexJoin{TableReader(Table(t))->IndexLookUp(Index(t.c_d_e)[[NULL,+inf]], Table(t))}(test.t1.d,test.t2.d)"
+        "Best": "IndexJoin{TableReader(Table(t))->IndexLookUp(Index(t.c_d_e)[[NULL,+inf]], Table(t))}(Column#4,Column#16)"
       },
       {
         "SQL": "select /*+ TIDB_INLJ(t1, t2) */ * from t t1 left outer join t t2 on t1.a = t2.b",
-        "Best": "LeftHashJoin{TableReader(Table(t))->TableReader(Table(t))}(test.t1.a,test.t2.b)"
+        "Best": "LeftHashJoin{TableReader(Table(t))->TableReader(Table(t))}(Column#1,Column#14)"
       },
       {
         "SQL": "select /*+ TIDB_INLJ(t2) */ * from t t1 right outer join t t2 on t1.a = t2.b",
-        "Best": "RightHashJoin{TableReader(Table(t))->TableReader(Table(t))}(test.t1.a,test.t2.b)"
+        "Best": "RightHashJoin{TableReader(Table(t))->TableReader(Table(t))}(Column#1,Column#14)"
       },
       {
         "SQL": "select /*+ TIDB_INLJ(t2) */ * from t t1 where t1.a in (select a from t t2)",
-        "Best": "IndexMergeJoin{TableReader(Table(t))->TableReader(Table(t))}(test.t1.a,test.t2.a)->Projection"
+        "Best": "IndexMergeJoin{TableReader(Table(t))->TableReader(Table(t))}(Column#1,Column#13)->Projection"
       },
       {
         "SQL": "select /*+ TIDB_INLJ(t1) */ * from t t1 where t1.a in (select a from t t2)",
-        "Best": "IndexMergeJoin{TableReader(Table(t))->IndexReader(Index(t.f)[[NULL,+inf]])}(test.t2.a,test.t1.a)->Projection"
+        "Best": "IndexMergeJoin{TableReader(Table(t))->IndexReader(Index(t.f)[[NULL,+inf]])}(Column#13,Column#1)->Projection"
       },
       {
         "SQL": "select /*+ TIDB_INLJ(t2) */ * from t t1 join t t2 where t1.c=t2.c and t1.f=t2.f",
-        "Best": "IndexJoin{TableReader(Table(t))->IndexLookUp(Index(t.c_d_e)[[NULL,+inf]], Table(t))}(test.t1.c,test.t2.c)"
+        "Best": "IndexJoin{TableReader(Table(t))->IndexLookUp(Index(t.c_d_e)[[NULL,+inf]], Table(t))}(Column#3,Column#15)"
       },
       {
         "SQL": "select /*+ TIDB_INLJ(t2) */ * from t t1 join t t2 where t1.a = t2.a and t1.f=t2.f",
-        "Best": "IndexMergeJoin{TableReader(Table(t))->TableReader(Table(t))}(test.t1.a,test.t2.a)"
+        "Best": "IndexMergeJoin{TableReader(Table(t))->TableReader(Table(t))}(Column#1,Column#13)"
       },
       {
         "SQL": "select /*+ TIDB_INLJ(t2) */ * from t t1 join t t2 where t1.f=t2.f and t1.a=t2.a",
-        "Best": "IndexMergeJoin{TableReader(Table(t))->TableReader(Table(t))}(test.t1.a,test.t2.a)"
+        "Best": "IndexMergeJoin{TableReader(Table(t))->TableReader(Table(t))}(Column#1,Column#13)"
       },
       {
         "SQL": "select /*+ TIDB_INLJ(t2) */ * from t t1 join t t2 where t1.a=t2.a and t2.a in (1, 2)",
-        "Best": "IndexMergeJoin{TableReader(Table(t))->TableReader(Table(t)->Sel([in(test.t2.a, 1, 2)]))}(test.t1.a,test.t2.a)"
+        "Best": "IndexMergeJoin{TableReader(Table(t))->TableReader(Table(t)->Sel([in(Column#13, 1, 2)]))}(Column#1,Column#13)"
       },
       {
         "SQL": "select /*+ TIDB_INLJ(t2) */ * from t t1 join t t2 where t1.b=t2.c and t1.b=1 and t2.d > t1.d-10 and t2.d < t1.d+10",
-        "Best": "IndexJoin{TableReader(Table(t)->Sel([eq(test.t1.b, 1)]))->IndexLookUp(Index(t.c_d_e)[[NULL,+inf]], Table(t))}"
+        "Best": "IndexJoin{TableReader(Table(t)->Sel([eq(Column#2, 1)]))->IndexLookUp(Index(t.c_d_e)[[NULL,+inf]], Table(t))}"
       },
       {
         "SQL": "select /*+ TIDB_INLJ(t2) */ * from t t1 join t t2 where t1.b=t2.b and t1.c=1 and t2.c=1 and t2.d > t1.d-10 and t2.d < t1.d+10",
-        "Best": "LeftHashJoin{IndexLookUp(Index(t.c_d_e)[[1,1]], Table(t))->IndexLookUp(Index(t.c_d_e)[[1,1]], Table(t))}(test.t1.b,test.t2.b)"
+        "Best": "LeftHashJoin{IndexLookUp(Index(t.c_d_e)[[1,1]], Table(t))->IndexLookUp(Index(t.c_d_e)[[1,1]], Table(t))}(Column#2,Column#14)"
       },
       {
         "SQL": "select /*+ TIDB_INLJ(t2) */ * from t t1 join t t2 where t2.c > t1.d-10 and t2.c < t1.d+10",
@@ -377,7 +369,7 @@
       },
       {
         "SQL": "select /*+ TIDB_INLJ(t2) */ * from t t1 join t t2 where t1.b = t2.c and t2.c=1 and t2.d=2 and t2.e=4",
-        "Best": "LeftHashJoin{TableReader(Table(t)->Sel([eq(test.t1.b, 1)]))->IndexLookUp(Index(t.c_d_e)[[1 2 4,1 2 4]], Table(t))}"
+        "Best": "LeftHashJoin{TableReader(Table(t)->Sel([eq(Column#2, 1)]))->IndexLookUp(Index(t.c_d_e)[[1 2 4,1 2 4]], Table(t))}"
       },
       {
         "SQL": "select /*+ TIDB_INLJ(t2) */ * from t t1 join t t2 where t2.c=1 and t2.d=1 and t2.e > 10 and t2.e < 20",
@@ -390,35 +382,35 @@
     "Cases": [
       {
         "SQL": "select * from t where exists (select s.a from t s having sum(s.a) = t.a )",
-        "Best": "LeftHashJoin{TableReader(Table(t))->Projection->IndexReader(Index(t.f)[[NULL,+inf]]->StreamAgg)->StreamAgg}(cast(test.t.a),sel_agg_1)->Projection"
+        "Best": "LeftHashJoin{TableReader(Table(t))->Projection->IndexReader(Index(t.f)[[NULL,+inf]]->StreamAgg)->StreamAgg}(Column#41,Column#25)->Projection"
       },
       {
         "SQL": "select * from t where exists (select s.a from t s having sum(s.a) = t.a ) order by t.a",
-        "Best": "LeftHashJoin{TableReader(Table(t))->Projection->IndexReader(Index(t.f)[[NULL,+inf]]->StreamAgg)->StreamAgg}(cast(test.t.a),sel_agg_1)->Projection->Sort"
+        "Best": "LeftHashJoin{TableReader(Table(t))->Projection->IndexReader(Index(t.f)[[NULL,+inf]]->StreamAgg)->StreamAgg}(Column#41,Column#25)->Projection->Sort"
       },
       {
         "SQL": "select * from t where a in (select s.a from t s) order by t.a",
-        "Best": "MergeInnerJoin{TableReader(Table(t))->TableReader(Table(t))}(test.t.a,test.s.a)->Projection"
+        "Best": "MergeInnerJoin{TableReader(Table(t))->TableReader(Table(t))}(Column#1,Column#13)->Projection"
       },
       {
         "SQL": "select * from t where exists (select s.a from t s where s.c in (select c from t as k where k.d = s.d) having sum(s.a) = t.a )",
-        "Best": "LeftHashJoin{TableReader(Table(t))->Projection->MergeSemiJoin{IndexReader(Index(t.c_d_e)[[NULL,+inf]])->IndexReader(Index(t.c_d_e)[[NULL,+inf]])}(test.s.c,test.k.c)(test.s.d,test.k.d)->Projection->StreamAgg}(cast(test.t.a),sel_agg_1)->Projection"
+        "Best": "LeftHashJoin{TableReader(Table(t))->Projection->MergeSemiJoin{IndexReader(Index(t.c_d_e)[[NULL,+inf]])->IndexReader(Index(t.c_d_e)[[NULL,+inf]])}(Column#15,Column#27)(Column#16,Column#28)->Projection->StreamAgg}(Column#54,Column#38)->Projection"
       },
       {
         "SQL": "select * from t where a in (select a from t) order by b",
-        "Best": "LeftHashJoin{TableReader(Table(t))->IndexReader(Index(t.f)[[NULL,+inf]])}(test.t.a,test.t.a)->Projection->Sort"
+        "Best": "LeftHashJoin{TableReader(Table(t))->IndexReader(Index(t.f)[[NULL,+inf]])}(Column#1,Column#13)->Projection->Sort"
       },
       {
         "SQL": "select t.c in (select count(*) from t s, t t1 where s.a = t.a and s.a = t1.a) from t",
-        "Best": "Apply{IndexReader(Index(t.c_d_e)[[NULL,+inf]])->MergeInnerJoin{TableReader(Table(t))->TableReader(Table(t))}(test.s.a,test.t1.a)->StreamAgg}->Projection"
+        "Best": "Apply{IndexReader(Index(t.c_d_e)[[NULL,+inf]])->MergeInnerJoin{TableReader(Table(t))->TableReader(Table(t))}(Column#13,Column#25)->StreamAgg}->Projection"
       },
       {
         "SQL": "select (select count(*) from t s, t t1 where s.a = t.a and s.a = t1.a) from t",
-        "Best": "LeftHashJoin{IndexReader(Index(t.f)[[NULL,+inf]])->LeftHashJoin{IndexReader(Index(t.f)[[NULL,+inf]])->IndexReader(Index(t.f)[[NULL,+inf]])}(test.s.a,test.t1.a)->HashAgg}(test.t.a,test.s.a)->Projection"
+        "Best": "LeftHashJoin{IndexReader(Index(t.f)[[NULL,+inf]])->LeftHashJoin{IndexReader(Index(t.f)[[NULL,+inf]])->IndexReader(Index(t.f)[[NULL,+inf]])}(Column#13,Column#25)->HashAgg}(Column#1,Column#13)->Projection"
       },
       {
         "SQL": "select (select count(*) from t s, t t1 where s.a = t.a and s.a = t1.a) from t order by t.a",
-        "Best": "LeftHashJoin{IndexReader(Index(t.f)[[NULL,+inf]])->LeftHashJoin{IndexReader(Index(t.f)[[NULL,+inf]])->IndexReader(Index(t.f)[[NULL,+inf]])}(test.s.a,test.t1.a)->HashAgg}(test.t.a,test.s.a)->Projection->Sort->Projection"
+        "Best": "LeftHashJoin{IndexReader(Index(t.f)[[NULL,+inf]])->LeftHashJoin{IndexReader(Index(t.f)[[NULL,+inf]])->IndexReader(Index(t.f)[[NULL,+inf]])}(Column#13,Column#25)->HashAgg}(Column#1,Column#13)->Projection->Sort->Projection"
       }
     ]
   },
@@ -427,19 +419,19 @@
     "Cases": [
       {
         "SQL": "select * from t t1 left join t t2 on t1.b = t2.b left join t t3 on t2.b = t3.b order by t1.a limit 1",
-        "Best": "LeftHashJoin{LeftHashJoin{TableReader(Table(t)->Limit)->Limit->TableReader(Table(t))}(test.t1.b,test.t2.b)->TopN([test.t1.a],0,1)->TableReader(Table(t))}(test.t2.b,test.t3.b)->TopN([test.t1.a],0,1)"
+        "Best": "LeftHashJoin{LeftHashJoin{TableReader(Table(t)->Limit)->Limit->TableReader(Table(t))}(Column#2,Column#14)->TopN([Column#1],0,1)->TableReader(Table(t))}(Column#14,Column#26)->TopN([Column#1],0,1)"
       },
       {
         "SQL": "select * from t t1 left join t t2 on t1.b = t2.b left join t t3 on t2.b = t3.b order by t1.b limit 1",
-        "Best": "LeftHashJoin{LeftHashJoin{TableReader(Table(t)->TopN([test.t1.b],0,1))->TopN([test.t1.b],0,1)->TableReader(Table(t))}(test.t1.b,test.t2.b)->TopN([test.t1.b],0,1)->TableReader(Table(t))}(test.t2.b,test.t3.b)->TopN([test.t1.b],0,1)"
+        "Best": "LeftHashJoin{LeftHashJoin{TableReader(Table(t)->TopN([Column#2],0,1))->TopN([Column#2],0,1)->TableReader(Table(t))}(Column#2,Column#14)->TopN([Column#2],0,1)->TableReader(Table(t))}(Column#14,Column#26)->TopN([Column#2],0,1)"
       },
       {
         "SQL": "select * from t t1 left join t t2 on t1.b = t2.b left join t t3 on t2.b = t3.b limit 1",
-        "Best": "LeftHashJoin{LeftHashJoin{TableReader(Table(t)->Limit)->Limit->TableReader(Table(t))}(test.t1.b,test.t2.b)->Limit->TableReader(Table(t))}(test.t2.b,test.t3.b)->Limit"
+        "Best": "LeftHashJoin{LeftHashJoin{TableReader(Table(t)->Limit)->Limit->TableReader(Table(t))}(Column#2,Column#14)->Limit->TableReader(Table(t))}(Column#14,Column#26)->Limit"
       },
       {
         "SQL": "select * from t where b = 1 and c = 1 order by c limit 1",
-        "Best": "IndexLookUp(Index(t.c_d_e)[[1,1]], Table(t)->Sel([eq(test.t.b, 1)]))->Limit"
+        "Best": "IndexLookUp(Index(t.c_d_e)[[1,1]], Table(t)->Sel([eq(Column#2, 1)]))->Limit"
       },
       {
         "SQL": "select * from t where c = 1 order by c limit 1",
@@ -460,11 +452,11 @@
     "Cases": [
       {
         "SQL": "select * from t order by b limit 1 for update",
-        "Best": "TableReader(Table(t))->Lock->TopN([test.t.b],0,1)"
+        "Best": "TableReader(Table(t))->Lock->TopN([Column#2],0,1)"
       },
       {
         "SQL": "update t set a = 5 where b < 1 order by d limit 1",
-        "Best": "TableReader(Table(t)->Sel([lt(test.t.b, 1)])->TopN([test.t.d],0,1))->TopN([test.t.d],0,1)->Update"
+        "Best": "TableReader(Table(t)->Sel([lt(Column#2, 1)])->TopN([Column#4],0,1))->TopN([Column#4],0,1)->Update"
       },
       {
         "SQL": "update t set a = 5",
@@ -472,23 +464,23 @@
       },
       {
         "SQL": "delete /*+ TIDB_INLJ(t1, t2) */ t1 from t t1, t t2 where t1.c=t2.c",
-        "Best": "IndexJoin{TableReader(Table(t))->IndexLookUp(Index(t.c_d_e)[[NULL,+inf]], Table(t))}(test.t1.c,test.t2.c)->Delete"
+        "Best": "IndexJoin{TableReader(Table(t))->IndexLookUp(Index(t.c_d_e)[[NULL,+inf]], Table(t))}(Column#3,Column#15)->Delete"
       },
       {
         "SQL": "delete /*+ TIDB_SMJ(t1, t2) */ from t1 using t t1, t t2 where t1.c=t2.c",
-        "Best": "MergeInnerJoin{IndexLookUp(Index(t.c_d_e)[[NULL,+inf]], Table(t))->IndexLookUp(Index(t.c_d_e)[[NULL,+inf]], Table(t))}(test.t1.c,test.t2.c)->Delete"
+        "Best": "MergeInnerJoin{IndexLookUp(Index(t.c_d_e)[[NULL,+inf]], Table(t))->IndexLookUp(Index(t.c_d_e)[[NULL,+inf]], Table(t))}(Column#3,Column#15)->Delete"
       },
       {
         "SQL": "update /*+ TIDB_SMJ(t1, t2) */ t t1, t t2 set t1.a=1, t2.a=1 where t1.a=t2.a",
-        "Best": "MergeInnerJoin{TableReader(Table(t))->TableReader(Table(t))}(test.t1.a,test.t2.a)->Update"
+        "Best": "MergeInnerJoin{TableReader(Table(t))->TableReader(Table(t))}(Column#1,Column#13)->Update"
       },
       {
         "SQL": "update /*+ TIDB_HJ(t1, t2) */ t t1, t t2 set t1.a=1, t2.a=1 where t1.a=t2.a",
-        "Best": "LeftHashJoin{TableReader(Table(t))->TableReader(Table(t))}(test.t1.a,test.t2.a)->Update"
+        "Best": "LeftHashJoin{TableReader(Table(t))->TableReader(Table(t))}(Column#1,Column#13)->Update"
       },
       {
         "SQL": "delete from t where b < 1 order by d limit 1",
-        "Best": "TableReader(Table(t)->Sel([lt(test.t.b, 1)])->TopN([test.t.d],0,1))->TopN([test.t.d],0,1)->Delete"
+        "Best": "TableReader(Table(t)->Sel([lt(Column#2, 1)])->TopN([Column#4],0,1))->TopN([Column#4],0,1)->Delete"
       },
       {
         "SQL": "delete from t",
@@ -496,11 +488,11 @@
       },
       {
         "SQL": "delete from t use index(c_d_e) where b = 1",
-        "Best": "IndexLookUp(Index(t.c_d_e)[[NULL,+inf]], Table(t)->Sel([eq(test.t.b, 1)]))->Delete"
+        "Best": "IndexLookUp(Index(t.c_d_e)[[NULL,+inf]], Table(t)->Sel([eq(Column#2, 1)]))->Delete"
       },
       {
         "SQL": "insert into t select * from t where b < 1 order by d limit 1",
-        "Best": "TableReader(Table(t)->Sel([lt(test.t.b, 1)])->TopN([test.t.d],0,1))->TopN([test.t.d],0,1)->Insert"
+        "Best": "TableReader(Table(t)->Sel([lt(Column#14, 1)])->TopN([Column#16],0,1))->TopN([Column#16],0,1)->Insert"
       },
       {
         "SQL": "insert into t (a, b, c, e, f, g) values(0,0,0,0,0,0)",
@@ -537,7 +529,7 @@
       },
       {
         "SQL": "select a from t union all (select c from t) order by a limit 1",
-        "Best": "UnionAll{TableReader(Table(t)->Limit)->Limit->IndexReader(Index(t.c_d_e)[[NULL,+inf]]->Limit)->Limit}->TopN([a],0,1)"
+        "Best": "UnionAll{TableReader(Table(t)->Limit)->Limit->IndexReader(Index(t.c_d_e)[[NULL,+inf]]->Limit)->Limit}->TopN([Column#27],0,1)"
       }
     ]
   },
@@ -582,19 +574,19 @@
       },
       {
         "SQL": "select sum(e), avg(b + c) from t where c = 1 and e = 1 group by d",
-        "Best": "IndexLookUp(Index(t.c_d_e)[[1,1]]->Sel([eq(test.t.e, 1)]), Table(t))->Projection->HashAgg"
+        "Best": "IndexLookUp(Index(t.c_d_e)[[1,1]]->Sel([eq(Column#5, 1)]), Table(t))->Projection->HashAgg"
       },
       {
         "SQL": "select sum(e), avg(b + c) from t where c = 1 and b = 1",
-        "Best": "IndexLookUp(Index(t.c_d_e)[[1,1]], Table(t)->Sel([eq(test.t.b, 1)]))->Projection->StreamAgg"
+        "Best": "IndexLookUp(Index(t.c_d_e)[[1,1]], Table(t)->Sel([eq(Column#2, 1)]))->Projection->StreamAgg"
       },
       {
         "SQL": "select sum(e) as k, avg(b + c) from t where c = 1 and b = 1 and e = 1 group by d order by k",
-        "Best": "IndexLookUp(Index(t.c_d_e)[[1,1]]->Sel([eq(test.t.e, 1)]), Table(t)->Sel([eq(test.t.b, 1)]))->Projection->Projection->StreamAgg->Sort"
+        "Best": "IndexLookUp(Index(t.c_d_e)[[1,1]]->Sel([eq(Column#5, 1)]), Table(t)->Sel([eq(Column#2, 1)]))->Projection->Projection->StreamAgg->Sort"
       },
       {
         "SQL": "select sum(e) as k, avg(b + c) from t where c = 1 and b = 1 and e = 1 group by c order by k",
-        "Best": "IndexLookUp(Index(t.c_d_e)[[1,1]]->Sel([eq(test.t.e, 1)]), Table(t)->Sel([eq(test.t.b, 1)]))->Projection->Projection->StreamAgg->Sort"
+        "Best": "IndexLookUp(Index(t.c_d_e)[[1,1]]->Sel([eq(Column#5, 1)]), Table(t)->Sel([eq(Column#2, 1)]))->Projection->Projection->StreamAgg->Sort"
       },
       {
         "SQL": "select sum(to_base64(e)) from t where c = 1",
@@ -602,7 +594,7 @@
       },
       {
         "SQL": "select (select count(1) k from t s where s.a = t.a having k != 0) from t",
-        "Best": "LeftHashJoin{IndexReader(Index(t.f)[[NULL,+inf]])->IndexReader(Index(t.f)[[NULL,+inf]]->Sel([1]))->Projection}(test.t.a,test.s.a)->Projection"
+        "Best": "LeftHashJoin{IndexReader(Index(t.f)[[NULL,+inf]])->IndexReader(Index(t.f)[[NULL,+inf]]->Sel([1]))->Projection}(Column#1,Column#13)->Projection"
       },
       {
         "SQL": "select sum(to_base64(e)) from t group by e,d,c order by c",
@@ -638,7 +630,7 @@
       },
       {
         "SQL": "select count(*) from t group by b order by b limit 10",
-        "Best": "TableReader(Table(t)->HashAgg)->HashAgg->TopN([test.t.b],0,10)->Projection"
+        "Best": "TableReader(Table(t)->HashAgg)->HashAgg->TopN([Column#2],0,10)->Projection"
       },
       {
         "SQL": "select count(*) from t group by b order by b",
@@ -650,15 +642,15 @@
       },
       {
         "SQL": "select sum(a.g), sum(b.g) from t a join t b on a.g = b.g group by a.g",
-        "Best": "MergeInnerJoin{IndexReader(Index(t.g)[[NULL,+inf]])->IndexReader(Index(t.g)[[NULL,+inf]])}(test.a.g,test.b.g)->Projection->StreamAgg"
+        "Best": "MergeInnerJoin{IndexReader(Index(t.g)[[NULL,+inf]])->IndexReader(Index(t.g)[[NULL,+inf]])}(Column#10,Column#22)->Projection->StreamAgg"
       },
       {
         "SQL": "select /*+ tidb_inlj(a,b) */ sum(a.g), sum(b.g) from t a join t b on a.g = b.g and a.g > 60 group by a.g order by a.g limit 1",
-        "Best": "IndexMergeJoin{IndexReader(Index(t.g)[(60,+inf]])->IndexReader(Index(t.g)[[NULL,+inf]]->Sel([gt(test.b.g, 60)]))}(test.a.g,test.b.g)->Projection->StreamAgg->Limit->Projection"
+        "Best": "IndexMergeJoin{IndexReader(Index(t.g)[(60,+inf]])->IndexReader(Index(t.g)[[NULL,+inf]]->Sel([gt(Column#22, 60)]))}(Column#10,Column#22)->Projection->StreamAgg->Limit->Projection"
       },
       {
         "SQL": "select sum(a.g), sum(b.g) from t a join t b on a.g = b.g and a.a>5 group by a.g order by a.g limit 1",
-        "Best": "MergeInnerJoin{IndexReader(Index(t.g)[[NULL,+inf]]->Sel([gt(test.a.a, 5)]))->IndexReader(Index(t.g)[[NULL,+inf]])}(test.a.g,test.b.g)->Projection->StreamAgg->Limit->Projection"
+        "Best": "MergeInnerJoin{IndexReader(Index(t.g)[[NULL,+inf]]->Sel([gt(Column#1, 5)]))->IndexReader(Index(t.g)[[NULL,+inf]])}(Column#10,Column#22)->Projection->StreamAgg->Limit->Projection"
       },
       {
         "SQL": "select sum(d) from t",
@@ -691,7 +683,7 @@
       },
       {
         "SQL": "select a from t where c = 4 and e < 5",
-        "Best": "IndexReader(Index(t.c_d_e)[[4,4]]->Sel([lt(test.t.e, 5)]))->Projection"
+        "Best": "IndexReader(Index(t.c_d_e)[[4,4]]->Sel([lt(Column#5, 5)]))->Projection"
       },
       {
         "SQL": "select a from t where c = 4 and d <= 5 and d > 3",
@@ -699,7 +691,7 @@
       },
       {
         "SQL": "select a from t where d <= 5 and d > 3",
-        "Best": "IndexReader(Index(t.c_d_e)[[NULL,+inf]]->Sel([le(test.t.d, 5) gt(test.t.d, 3)]))->Projection"
+        "Best": "IndexReader(Index(t.c_d_e)[[NULL,+inf]]->Sel([le(Column#4, 5) gt(Column#4, 3)]))->Projection"
       },
       {
         "SQL": "select a from t where c between 1 and 2",
@@ -711,7 +703,7 @@
       },
       {
         "SQL": "select a from t where c <= 5 and c >= 3 and d = 1",
-        "Best": "IndexReader(Index(t.c_d_e)[[3,5]]->Sel([eq(test.t.d, 1)]))->Projection"
+        "Best": "IndexReader(Index(t.c_d_e)[[3,5]]->Sel([eq(Column#4, 1)]))->Projection"
       },
       {
         "SQL": "select a from t where c = 1 or c = 2 or c = 3",
@@ -727,11 +719,11 @@
       },
       {
         "SQL": "select a from t where c = 5 and b = 1",
-        "Best": "IndexLookUp(Index(t.c_d_e)[[5,5]], Table(t)->Sel([eq(test.t.b, 1)]))->Projection"
+        "Best": "IndexLookUp(Index(t.c_d_e)[[5,5]], Table(t)->Sel([eq(Column#2, 1)]))->Projection"
       },
       {
         "SQL": "select a from t where not a",
-        "Best": "IndexReader(Index(t.f)[[NULL,+inf]]->Sel([not(test.t.a)]))"
+        "Best": "IndexReader(Index(t.f)[[NULL,+inf]]->Sel([not(Column#1)]))"
       },
       {
         "SQL": "select a from t where c in (1)",
@@ -767,7 +759,7 @@
       },
       {
         "SQL": "select a from t where d in (1, 2, 3)",
-        "Best": "IndexReader(Index(t.c_d_e)[[NULL,+inf]]->Sel([in(test.t.d, 1, 2, 3)]))->Projection"
+        "Best": "IndexReader(Index(t.c_d_e)[[NULL,+inf]]->Sel([in(Column#4, 1, 2, 3)]))->Projection"
       },
       {
         "SQL": "select a from t where c not in (1)",
@@ -795,7 +787,7 @@
       },
       {
         "SQL": "select a from t where c_str like '_abc'",
-        "Best": "IndexReader(Index(t.c_d_e_str)[[NULL,+inf]]->Sel([like(test.t.c_str, _abc, 92)]))->Projection"
+        "Best": "IndexReader(Index(t.c_d_e_str)[[NULL,+inf]]->Sel([like(Column#6, _abc, 92)]))->Projection"
       },
       {
         "SQL": "select a from t where c_str like 'abc%'",
@@ -803,11 +795,11 @@
       },
       {
         "SQL": "select a from t where c_str like 'abc_'",
-        "Best": "IndexReader(Index(t.c_d_e_str)[(\"abc\",\"abd\")]->Sel([like(test.t.c_str, abc_, 92)]))->Projection"
+        "Best": "IndexReader(Index(t.c_d_e_str)[(\"abc\",\"abd\")]->Sel([like(Column#6, abc_, 92)]))->Projection"
       },
       {
         "SQL": "select a from t where c_str like 'abc%af'",
-        "Best": "IndexReader(Index(t.c_d_e_str)[[\"abc\",\"abd\")]->Sel([like(test.t.c_str, abc%af, 92)]))->Projection"
+        "Best": "IndexReader(Index(t.c_d_e_str)[[\"abc\",\"abd\")]->Sel([like(Column#6, abc%af, 92)]))->Projection"
       },
       {
         "SQL": "select a from t where c_str like 'abc\\_' escape ''",
@@ -831,7 +823,7 @@
       },
       {
         "SQL": "select a from t where c_str like 'abc\\__'",
-        "Best": "IndexReader(Index(t.c_d_e_str)[(\"abc_\",\"abc`\")]->Sel([like(test.t.c_str, abc\\__, 92)]))->Projection"
+        "Best": "IndexReader(Index(t.c_d_e_str)[(\"abc_\",\"abc`\")]->Sel([like(Column#6, abc\\__, 92)]))->Projection"
       },
       {
         "SQL": "select a from t where c_str like 123",
@@ -863,7 +855,7 @@
       },
       {
         "SQL": "select a from t where c = 'hanfei'",
-        "Best": "IndexReader(Index(t.c_d_e)[[NULL,+inf]])->Sel([eq(cast(test.t.c), cast(hanfei))])->Projection"
+        "Best": "IndexReader(Index(t.c_d_e)[[NULL,+inf]])->Sel([eq(cast(Column#3), cast(hanfei))])->Projection"
       }
     ]
   },
@@ -888,7 +880,7 @@
       },
       {
         "SQL": "select max(a+1) from t;",
-        "Best": "IndexReader(Index(t.f)[[NULL,+inf]]->Sel([not(isnull(plus(test.t.a, 1)))])->TopN([plus(test.t.a, 1) true],0,1))->Projection->TopN([col_1 true],0,1)->Projection->Projection->StreamAgg"
+        "Best": "IndexReader(Index(t.f)[[NULL,+inf]]->Sel([not(isnull(plus(Column#1, 1)))])->TopN([plus(Column#1, 1) true],0,1))->Projection->TopN([Column#41 true],0,1)->Projection->Projection->StreamAgg"
       },
       {
         "SQL": "select max(a), min(a) from t;",
@@ -900,7 +892,7 @@
       },
       {
         "SQL": "select max(a) from (select t1.a from t t1 join t t2 on t1.a=t2.a) t",
-        "Best": "IndexMergeJoin{TableReader(Table(t))->TableReader(Table(t))}(test.t1.a,test.t2.a)->Limit->StreamAgg"
+        "Best": "IndexMergeJoin{TableReader(Table(t))->TableReader(Table(t))}(Column#1,Column#13)->Limit->StreamAgg"
       }
     ]
   },
@@ -934,17 +926,17 @@
     "Cases": [
       {
         "SQL": "select /*+ TIDB_INLJ(t1) */ t1.a, t2.a, t3.a from t t1, t t2, t t3 where t1.a = t2.a and t2.a = t3.a;",
-        "Best": "RightHashJoin{IndexReader(Index(t.f)[[NULL,+inf]])->IndexMergeJoin{TableReader(Table(t))->IndexReader(Index(t.f)[[NULL,+inf]])}(test.t2.a,test.t1.a)}(test.t3.a,test.t2.a)->Projection",
+        "Best": "RightHashJoin{IndexReader(Index(t.f)[[NULL,+inf]])->IndexMergeJoin{TableReader(Table(t))->IndexReader(Index(t.f)[[NULL,+inf]])}(Column#13,Column#1)}(Column#25,Column#13)->Projection",
         "Warning": ""
       },
       {
         "SQL": "select /*+ TIDB_INLJ(t1) */ t1.b, t2.a from t t1, t t2 where t1.b = t2.a;",
-        "Best": "LeftHashJoin{TableReader(Table(t))->IndexReader(Index(t.f)[[NULL,+inf]])}(test.t1.b,test.t2.a)",
+        "Best": "LeftHashJoin{TableReader(Table(t))->IndexReader(Index(t.f)[[NULL,+inf]])}(Column#2,Column#13)",
         "Warning": "[planner:1815]Optimizer Hint /*+ INL_JOIN(t1) */ or /*+ TIDB_INLJ(t1) */ is inapplicable"
       },
       {
         "SQL": "select /*+ TIDB_INLJ(t2) */ t1.b, t2.a from t2 t1, t2 t2 where t1.b=t2.b and t2.c=-1;",
-        "Best": "IndexJoin{IndexReader(Index(t2.b)[[NULL,+inf]])->TableReader(Table(t2)->Sel([eq(test.t2.c, -1)]))}(test.t2.b,test.t1.b)->Projection",
+        "Best": "IndexJoin{IndexReader(Index(t2.b)[[NULL,+inf]])->TableReader(Table(t2)->Sel([eq(Column#6, -1)]))}(Column#5,Column#2)->Projection",
         "Warning": "[planner:1815]Optimizer Hint /*+ INL_JOIN(t2) */ or /*+ TIDB_INLJ(t2) */ is inapplicable"
       }
     ]
@@ -954,27 +946,27 @@
     "Cases": [
       {
         "SQL": "select count(*) from t t1, t t2 where t1.a = t2.b",
-        "Best": "LeftHashJoin{IndexReader(Index(t.f)[[NULL,+inf]])->TableReader(Table(t))}(test.t1.a,test.t2.b)->StreamAgg",
+        "Best": "LeftHashJoin{IndexReader(Index(t.f)[[NULL,+inf]])->TableReader(Table(t))}(Column#1,Column#14)->StreamAgg",
         "Warning": ""
       },
       {
         "SQL": "select count(t1.a) from t t1, t t2 where t1.a = t2.a*2 group by t1.a",
-        "Best": "LeftHashJoin{IndexReader(Index(t.f)[[NULL,+inf]])->IndexReader(Index(t.f)[[NULL,+inf]])->Projection}(test.t1.a,mul(test.t2.a, 2))->HashAgg",
+        "Best": "LeftHashJoin{IndexReader(Index(t.f)[[NULL,+inf]])->IndexReader(Index(t.f)[[NULL,+inf]])->Projection}(Column#1,Column#27)->HashAgg",
         "Warning": ""
       },
       {
         "SQL": "select /*+ HASH_AGG() */ count(*) from t t1, t t2 where t1.a = t2.b",
-        "Best": "LeftHashJoin{IndexReader(Index(t.f)[[NULL,+inf]])->TableReader(Table(t))}(test.t1.a,test.t2.b)->HashAgg",
+        "Best": "LeftHashJoin{IndexReader(Index(t.f)[[NULL,+inf]])->TableReader(Table(t))}(Column#1,Column#14)->HashAgg",
         "Warning": ""
       },
       {
         "SQL": "select /*+ STREAM_AGG() */ count(t1.a) from t t1, t t2 where t1.a = t2.a*2 group by t1.a",
-        "Best": "LeftHashJoin{IndexReader(Index(t.f)[[NULL,+inf]])->IndexReader(Index(t.f)[[NULL,+inf]])->Projection}(test.t1.a,mul(test.t2.a, 2))->Sort->StreamAgg",
+        "Best": "LeftHashJoin{IndexReader(Index(t.f)[[NULL,+inf]])->IndexReader(Index(t.f)[[NULL,+inf]])->Projection}(Column#1,Column#27)->Sort->StreamAgg",
         "Warning": ""
       },
       {
         "SQL": "select /*+ HASH_AGG() STREAM_AGG() */ count(*) from t t1, t t2 where t1.a = t2.b",
-        "Best": "LeftHashJoin{IndexReader(Index(t.f)[[NULL,+inf]])->TableReader(Table(t))}(test.t1.a,test.t2.b)->StreamAgg",
+        "Best": "LeftHashJoin{IndexReader(Index(t.f)[[NULL,+inf]])->TableReader(Table(t))}(Column#1,Column#14)->StreamAgg",
         "Warning": "[planner:1815]Optimizer aggregation hints are conflicted"
       },
       {
@@ -984,12 +976,12 @@
       },
       {
         "SQL": "select /*+ HASH_AGG() */ t1.a from t t1 where t1.a < any(select t2.b from t t2)",
-        "Best": "LeftHashJoin{IndexReader(Index(t.f)[[NULL,+inf]]->Sel([if(isnull(test.t1.a), <nil>, 1)]))->TableReader(Table(t)->HashAgg)->HashAgg->Sel([ne(agg_col_cnt, 0)])}->Projection->Projection",
+        "Best": "LeftHashJoin{IndexReader(Index(t.f)[[NULL,+inf]]->Sel([if(isnull(Column#1), <nil>, 1)]))->TableReader(Table(t)->HashAgg)->HashAgg->Sel([ne(Column#28, 0)])}->Projection->Projection",
         "Warning": ""
       },
       {
         "SQL": "select /*+ hash_agg() */ t1.a from t t1 where t1.a != any(select t2.b from t t2)",
-        "Best": "LeftHashJoin{IndexReader(Index(t.f)[[NULL,+inf]]->Sel([if(isnull(test.t1.a), <nil>, 1)]))->TableReader(Table(t))->Projection->HashAgg->Sel([ne(agg_col_cnt, 0)])}->Projection->Projection",
+        "Best": "LeftHashJoin{IndexReader(Index(t.f)[[NULL,+inf]]->Sel([if(isnull(Column#1), <nil>, 1)]))->TableReader(Table(t))->Projection->HashAgg->Sel([ne(Column#29, 0)])}->Projection->Projection",
         "Warning": ""
       },
       {
@@ -999,7 +991,7 @@
       },
       {
         "SQL": "select /*+ STREAM_AGG() */ sum(t1.a) from t t1 join t t2 on t1.b = t2.b group by t1.b",
-        "Best": "LeftHashJoin{TableReader(Table(t))->TableReader(Table(t))->Sort->Projection->StreamAgg}(test.t2.b,test.t1.b)->HashAgg",
+        "Best": "LeftHashJoin{TableReader(Table(t))->TableReader(Table(t))->Sort->Projection->StreamAgg}(Column#14,Column#2)->HashAgg",
         "Warning": "[planner:1815]Optimizer Hint STREAM_AGG is inapplicable"
       }
     ]
@@ -1009,39 +1001,39 @@
     "Cases": [
       {
         "SQL": "select /*+ SM_JOIN(@sel_1 t1), INL_JOIN(@sel_2 t3) */ t1.a, t1.b from t t1, (select t2.a from t t2, t t3 where t2.a = t3.c) s where t1.a=s.a",
-        "Plan": "MergeInnerJoin{TableReader(Table(t))->IndexMergeJoin{TableReader(Table(t))->IndexReader(Index(t.c_d_e)[[NULL,+inf]])}(test.t2.a,test.t3.c)}(test.t1.a,test.t2.a)->Projection"
+        "Plan": "MergeInnerJoin{TableReader(Table(t))->IndexMergeJoin{TableReader(Table(t))->IndexReader(Index(t.c_d_e)[[NULL,+inf]])}(Column#13,Column#27)}(Column#1,Column#13)->Projection"
       },
       {
         "SQL": "select /*+ SM_JOIN(@sel_1 t1), INL_JOIN(@qb t3) */ t1.a, t1.b from t t1, (select /*+ QB_NAME(qb) */ t2.a from t t2, t t3 where t2.a = t3.c) s where t1.a=s.a",
-        "Plan": "MergeInnerJoin{TableReader(Table(t))->IndexMergeJoin{TableReader(Table(t))->IndexReader(Index(t.c_d_e)[[NULL,+inf]])}(test.t2.a,test.t3.c)}(test.t1.a,test.t2.a)->Projection"
+        "Plan": "MergeInnerJoin{TableReader(Table(t))->IndexMergeJoin{TableReader(Table(t))->IndexReader(Index(t.c_d_e)[[NULL,+inf]])}(Column#13,Column#27)}(Column#1,Column#13)->Projection"
       },
       {
         "SQL": "select /*+ HASH_JOIN(@sel_1 t1), SM_JOIN(@sel_2 t2) */ t1.a, t1.b from t t1, (select t2.a from t t2, t t3 where t2.a = t3.c) s where t1.a=s.a",
-        "Plan": "RightHashJoin{TableReader(Table(t))->MergeInnerJoin{TableReader(Table(t))->IndexReader(Index(t.c_d_e)[[NULL,+inf]])}(test.t2.a,test.t3.c)}(test.t1.a,test.t2.a)->Projection"
+        "Plan": "RightHashJoin{TableReader(Table(t))->MergeInnerJoin{TableReader(Table(t))->IndexReader(Index(t.c_d_e)[[NULL,+inf]])}(Column#13,Column#27)}(Column#1,Column#13)->Projection"
       },
       {
         "SQL": "select /*+ HASH_JOIN(@sel_1 t1), SM_JOIN(@qb t2) */ t1.a, t1.b from t t1, (select /*+ QB_NAME(qb) */ t2.a from t t2, t t3 where t2.a = t3.c) s where t1.a=s.a",
-        "Plan": "RightHashJoin{TableReader(Table(t))->MergeInnerJoin{TableReader(Table(t))->IndexReader(Index(t.c_d_e)[[NULL,+inf]])}(test.t2.a,test.t3.c)}(test.t1.a,test.t2.a)->Projection"
+        "Plan": "RightHashJoin{TableReader(Table(t))->MergeInnerJoin{TableReader(Table(t))->IndexReader(Index(t.c_d_e)[[NULL,+inf]])}(Column#13,Column#27)}(Column#1,Column#13)->Projection"
       },
       {
         "SQL": "select /*+ INL_JOIN(@sel_1 t1), HASH_JOIN(@sel_2 t2) */ t1.a, t1.b from t t1, (select t2.a from t t2, t t3 where t2.a = t3.c) s where t1.a=s.a",
-        "Plan": "IndexMergeJoin{TableReader(Table(t))->LeftHashJoin{IndexReader(Index(t.f)[[NULL,+inf]])->IndexReader(Index(t.c_d_e)[[NULL,+inf]])}(test.t2.a,test.t3.c)}(test.t2.a,test.t1.a)->Projection"
+        "Plan": "IndexMergeJoin{TableReader(Table(t))->LeftHashJoin{IndexReader(Index(t.f)[[NULL,+inf]])->IndexReader(Index(t.c_d_e)[[NULL,+inf]])}(Column#13,Column#27)}(Column#13,Column#1)->Projection"
       },
       {
         "SQL": "select /*+ INL_JOIN(@sel_1 t1), HASH_JOIN(@qb t2) */ t1.a, t1.b from t t1, (select /*+ QB_NAME(qb) */ t2.a from t t2, t t3 where t2.a = t3.c) s where t1.a=s.a",
-        "Plan": "IndexMergeJoin{TableReader(Table(t))->LeftHashJoin{IndexReader(Index(t.f)[[NULL,+inf]])->IndexReader(Index(t.c_d_e)[[NULL,+inf]])}(test.t2.a,test.t3.c)}(test.t2.a,test.t1.a)->Projection"
+        "Plan": "IndexMergeJoin{TableReader(Table(t))->LeftHashJoin{IndexReader(Index(t.f)[[NULL,+inf]])->IndexReader(Index(t.c_d_e)[[NULL,+inf]])}(Column#13,Column#27)}(Column#13,Column#1)->Projection"
       },
       {
         "SQL": "select /*+ HASH_AGG(@sel_1), STREAM_AGG(@sel_2) */ count(*) from t t1 where t1.a < (select count(*) from t t2 where t1.a > t2.a)",
-        "Plan": "Apply{IndexReader(Index(t.f)[[NULL,+inf]])->IndexReader(Index(t.f)[[NULL,+inf]]->Sel([gt(test.t1.a, test.t2.a)])->StreamAgg)->StreamAgg->Sel([not(isnull(count(*)))])}->HashAgg"
+        "Plan": "Apply{IndexReader(Index(t.f)[[NULL,+inf]])->IndexReader(Index(t.f)[[NULL,+inf]]->Sel([gt(Column#1, Column#13)])->StreamAgg)->StreamAgg->Sel([not(isnull(Column#25))])}->HashAgg"
       },
       {
         "SQL": "select /*+ STREAM_AGG(@sel_1), HASH_AGG(@qb) */ count(*) from t t1 where t1.a < (select /*+ QB_NAME(qb) */ count(*) from t t2 where t1.a > t2.a)",
-        "Plan": "Apply{IndexReader(Index(t.f)[[NULL,+inf]])->IndexReader(Index(t.f)[[NULL,+inf]]->Sel([gt(test.t1.a, test.t2.a)])->HashAgg)->HashAgg->Sel([not(isnull(count(*)))])}->StreamAgg"
+        "Plan": "Apply{IndexReader(Index(t.f)[[NULL,+inf]])->IndexReader(Index(t.f)[[NULL,+inf]]->Sel([gt(Column#1, Column#13)])->HashAgg)->HashAgg->Sel([not(isnull(Column#25))])}->StreamAgg"
       },
       {
         "SQL": "select /*+ HASH_AGG(@sel_2) */ a, (select count(*) from t t1 where t1.b > t.a) from t where b > (select b from t t2 where t2.b = t.a limit 1)",
-        "Plan": "Apply{Apply{TableReader(Table(t))->TableReader(Table(t)->Sel([eq(test.t2.b, test.t.a)])->Limit)->Limit}->TableReader(Table(t)->Sel([gt(test.t1.b, test.t.a)])->HashAgg)->HashAgg}->Projection"
+        "Plan": "Apply{Apply{TableReader(Table(t))->TableReader(Table(t)->Sel([eq(Column#14, Column#1)])->Limit)->Limit}->TableReader(Table(t)->Sel([gt(Column#28, Column#1)])->HashAgg)->HashAgg}->Projection"
       }
     ]
   }
