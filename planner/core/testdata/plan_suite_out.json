--- conflicted
+++ resolved
@@ -848,7 +848,6 @@
       },
       {
         "SQL": "select max(a), min(a) from t;",
-<<<<<<< HEAD
         "Best": "LeftHashJoin{TableReader(Table(t)->Limit)->Limit->StreamAgg->TableReader(Table(t)->Limit)->Limit->StreamAgg}"
       },
       {
@@ -873,10 +872,7 @@
       },
       {
         "SQL": "select max(a), min(a) from t where a * 3 + 10 < 100",
-        "Best": "IndexReader(Index(t.c_d_e)[[NULL,+inf]]->Sel([lt(plus(mul(test.t.a, 3), 10), 100)])->StreamAgg)->StreamAgg"
-=======
-        "Best": "IndexReader(Index(t.f)[[NULL,+inf]]->StreamAgg)->StreamAgg"
->>>>>>> 1bea8eee
+        "Best": "IndexReader(Index(t.f)[[NULL,+inf]]->Sel([lt(plus(mul(test.t.a, 3), 10), 100)])->StreamAgg)->StreamAgg"
       },
       {
         "SQL": "select max(a) from t group by b;",
@@ -937,7 +933,6 @@
     "Name": "TestIndexJoinUnionScan",
     "Cases": [
       {
-<<<<<<< HEAD
         "SQL": [
           "insert into t values(1, 1)",
           "explain select /*+ TIDB_INLJ(t2) */ * from t t1, t t2 where t1.a = t2.a"
@@ -946,10 +941,10 @@
           "IndexJoin_12 12500.00 root inner join, inner:UnionScan_11, outer key:test.t1.a, inner key:test.t2.a",
           "├─UnionScan_13 10000.00 root ",
           "│ └─TableReader_15 10000.00 root data:TableScan_14",
-          "│   └─TableScan_14 10000.00 cop table:t1, range:[-inf,+inf], keep order:false, stats:pseudo",
+          "│   └─TableScan_14 10000.00 cop[tikv] table:t1, range:[-inf,+inf], keep order:false, stats:pseudo",
           "└─UnionScan_11 1.00 root ",
           "  └─TableReader_10 1.00 root data:TableScan_9",
-          "    └─TableScan_9 1.00 cop table:t2, range: decided by [test.t1.a], keep order:false, stats:pseudo"
+          "    └─TableScan_9 1.00 cop[tikv] table:t2, range: decided by [test.t1.a], keep order:false, stats:pseudo"
         ]
       },
       {
@@ -961,11 +956,11 @@
           "IndexJoin_12 12487.50 root inner join, inner:UnionScan_11, outer key:test.t2.b, inner key:test.t1.a",
           "├─UnionScan_11 1.00 root ",
           "│ └─TableReader_10 1.00 root data:TableScan_9",
-          "│   └─TableScan_9 1.00 cop table:t1, range: decided by [test.t2.b], keep order:false, stats:pseudo",
+          "│   └─TableScan_9 1.00 cop[tikv] table:t1, range: decided by [test.t2.b], keep order:false, stats:pseudo",
           "└─UnionScan_13 9990.00 root not(isnull(test.t2.b))",
           "  └─TableReader_16 9990.00 root data:Selection_15",
-          "    └─Selection_15 9990.00 cop not(isnull(test.t2.b))",
-          "      └─TableScan_14 10000.00 cop table:t2, range:[-inf,+inf], keep order:false, stats:pseudo"
+          "    └─Selection_15 9990.00 cop[tikv] not(isnull(test.t2.b))",
+          "      └─TableScan_14 10000.00 cop[tikv] table:t2, range:[-inf,+inf], keep order:false, stats:pseudo"
         ]
       },
       {
@@ -978,11 +973,11 @@
           "└─IndexJoin_12 12487.50 root inner join, inner:UnionScan_11, outer key:test.t2.b, inner key:test.t1.a",
           "  ├─UnionScan_11 1.00 root ",
           "  │ └─TableReader_10 1.00 root data:TableScan_9",
-          "  │   └─TableScan_9 1.00 cop table:t1, range: decided by [test.t2.b], keep order:false, stats:pseudo",
+          "  │   └─TableScan_9 1.00 cop[tikv] table:t1, range: decided by [test.t2.b], keep order:false, stats:pseudo",
           "  └─UnionScan_13 9990.00 root not(isnull(test.t2.b))",
           "    └─TableReader_16 9990.00 root data:Selection_15",
-          "      └─Selection_15 9990.00 cop not(isnull(test.t2.b))",
-          "        └─TableScan_14 10000.00 cop table:t2, range:[-inf,+inf], keep order:false, stats:pseudo"
+          "      └─Selection_15 9990.00 cop[tikv] not(isnull(test.t2.b))",
+          "        └─TableScan_14 10000.00 cop[tikv] table:t2, range:[-inf,+inf], keep order:false, stats:pseudo"
         ]
       },
       {
@@ -995,30 +990,18 @@
           "├─Union_21 20000.00 root ",
           "│ ├─UnionScan_22 10000.00 root ",
           "│ │ └─TableReader_24 10000.00 root data:TableScan_23",
-          "│ │   └─TableScan_23 10000.00 cop table:t1, partition:p0, range:[-inf,+inf], keep order:false, stats:pseudo",
+          "│ │   └─TableScan_23 10000.00 cop[tikv] table:t1, partition:p0, range:[-inf,+inf], keep order:false, stats:pseudo",
           "│ └─UnionScan_25 10000.00 root ",
           "│   └─TableReader_27 10000.00 root data:TableScan_26",
-          "│     └─TableScan_26 10000.00 cop table:t1, partition:p1, range:[-inf,+inf], keep order:false, stats:pseudo",
+          "│     └─TableScan_26 10000.00 cop[tikv] table:t1, partition:p1, range:[-inf,+inf], keep order:false, stats:pseudo",
           "└─Union_28 20000.00 root ",
           "  ├─UnionScan_29 10000.00 root ",
           "  │ └─TableReader_31 10000.00 root data:TableScan_30",
-          "  │   └─TableScan_30 10000.00 cop table:t2, partition:p0, range:[-inf,+inf], keep order:false, stats:pseudo",
+          "  │   └─TableScan_30 10000.00 cop[tikv] table:t2, partition:p0, range:[-inf,+inf], keep order:false, stats:pseudo",
           "  └─UnionScan_32 10000.00 root ",
           "    └─TableReader_34 10000.00 root data:TableScan_33",
-          "      └─TableScan_33 10000.00 cop table:t2, partition:p1, range:[-inf,+inf], keep order:false, stats:pseudo"
+          "      └─TableScan_33 10000.00 cop[tikv] table:t2, partition:p1, range:[-inf,+inf], keep order:false, stats:pseudo"
         ]
-=======
-        "SQL": "select /*+ TIDB_INLJ(t2) */ * from t t1, t t2 where t1.a = t2.a",
-        "Best": "IndexJoin{TableReader(Table(t))->UnionScan([])->TableReader(Table(t))->UnionScan([])}(test.t1.a,test.t2.a)"
-      },
-      {
-        "SQL": "select /*+ TIDB_INLJ(t1, t2) */ * from t t1, t t2 where t1.a = t2.c",
-        "Best": "IndexJoin{TableReader(Table(t))->UnionScan([])->TableReader(Table(t))->UnionScan([])}(test.t2.c,test.t1.a)"
-      },
-      {
-        "SQL": "select /*+ TIDB_INLJ(t1, t2) */ t1.a , t2.c from t t1, t t2 where t1.a = t2.c",
-        "Best": "IndexJoin{TableReader(Table(t))->UnionScan([])->IndexReader(Index(t.c_d_e)[[NULL,+inf]])->UnionScan([])}(test.t2.c,test.t1.a)->Projection"
->>>>>>> 1bea8eee
       }
     ]
   },
