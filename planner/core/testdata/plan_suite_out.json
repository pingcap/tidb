--- conflicted
+++ resolved
@@ -1854,26 +1854,16 @@
       {
         "SQL": "select distinct DATE_FORMAT(timestamp, '%Y-%m-%d %H') as tt from tc ;",
         "Plan": [
-<<<<<<< HEAD
-          "HashAgg_11 16000.00 root  group by:Column#5, funcs:firstrow(Column#6)->Column#3",
-          "└─PartitionUnion_12 16000.00 root  ",
-          "  ├─HashAgg_15 8000.00 root  group by:Column#15, funcs:firstrow(Column#13)->Column#6, funcs:firstrow(Column#14)->Column#5",
-          "  │ └─Projection_35 10000.00 root  date_format(test.tc.timestamp, %Y-%m-%d %H)->Column#13, date_format(test.tc.timestamp, %Y-%m-%d %H)->Column#14, date_format(test.tc.timestamp, %Y-%m-%d %H)->Column#15",
-          "  │   └─TableReader_21 10000.00 root  data:TableFullScan_20",
-          "  │     └─TableFullScan_20 10000.00 cop[tikv] table:tc, partition:p2020072312 keep order:false, stats:pseudo",
-          "  └─HashAgg_26 8000.00 root  group by:Column#18, funcs:firstrow(Column#16)->Column#6, funcs:firstrow(Column#17)->Column#5",
-          "    └─Projection_36 10000.00 root  date_format(test.tc.timestamp, %Y-%m-%d %H)->Column#16, date_format(test.tc.timestamp, %Y-%m-%d %H)->Column#17, date_format(test.tc.timestamp, %Y-%m-%d %H)->Column#18",
-          "      └─TableReader_32 10000.00 root  data:TableFullScan_31",
-          "        └─TableFullScan_31 10000.00 cop[tikv] table:tc, partition:p2020072313 keep order:false, stats:pseudo"
-=======
-          "HashAgg 16000.00 root  group by:Column#3, funcs:firstrow(Column#3)->Column#3",
-          "└─Projection 20000.00 root  date_format(test.tc.timestamp, %Y-%m-%d %H)->Column#3",
-          "  └─PartitionUnion 20000.00 root  ",
-          "    ├─TableReader 10000.00 root  data:TableFullScan",
-          "    │ └─TableFullScan 10000.00 cop[tikv] table:tc, partition:p2020072312 keep order:false, stats:pseudo",
-          "    └─TableReader 10000.00 root  data:TableFullScan",
-          "      └─TableFullScan 10000.00 cop[tikv] table:tc, partition:p2020072313 keep order:false, stats:pseudo"
->>>>>>> d94920e4
+          "HashAgg 16000.00 root  group by:Column#5, funcs:firstrow(Column#6)->Column#3",
+          "└─PartitionUnion 16000.00 root  ",
+          "  ├─HashAgg 8000.00 root  group by:Column#15, funcs:firstrow(Column#13)->Column#6, funcs:firstrow(Column#14)->Column#5",
+          "  │ └─Projection 10000.00 root  date_format(test.tc.timestamp, %Y-%m-%d %H)->Column#13, date_format(test.tc.timestamp, %Y-%m-%d %H)->Column#14, date_format(test.tc.timestamp, %Y-%m-%d %H)->Column#15",
+          "  │   └─TableReader 10000.00 root  data:TableFullScan",
+          "  │     └─TableFullScan 10000.00 cop[tikv] table:tc, partition:p2020072312 keep order:false, stats:pseudo",
+          "  └─HashAgg 8000.00 root  group by:Column#18, funcs:firstrow(Column#16)->Column#6, funcs:firstrow(Column#17)->Column#5",
+          "    └─Projection 10000.00 root  date_format(test.tc.timestamp, %Y-%m-%d %H)->Column#16, date_format(test.tc.timestamp, %Y-%m-%d %H)->Column#17, date_format(test.tc.timestamp, %Y-%m-%d %H)->Column#18",
+          "      └─TableReader 10000.00 root  data:TableFullScan",
+          "        └─TableFullScan 10000.00 cop[tikv] table:tc, partition:p2020072313 keep order:false, stats:pseudo"
         ],
         "Result": null
       }
