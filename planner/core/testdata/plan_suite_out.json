--- conflicted
+++ resolved
@@ -1241,17 +1241,5 @@
         "Best": "Apply{IndexReader(Index(t.f)[[NULL,+inf]])->IndexMergeJoin{IndexReader(Index(t.c_d_e)[[NULL,+inf]]->HashAgg)->HashAgg->IndexReader(Index(t.g)[[NULL,+inf]])}(Column#29,Column#23)}->HashAgg"
       }
     ]
-<<<<<<< HEAD
-  },
-  {
-    "Name": "TestSimplifyOuterJoinWithCast",
-    "Cases": [
-      {
-        "SQL": "select * from t t1 left join t t2 on t1.a = t2.a where cast(t1.c_str as float) = '2.3'",
-        "Best": "MergeLeftOuterJoin{TableReader(Table(t)->Sel([eq(cast(Column#6), 2.3)]))->TableReader(Table(t))}(Column#1,Column#13)"
-      }
-    ]
-=======
->>>>>>> 4c989b00
   }
 ]