--- conflicted
+++ resolved
@@ -2116,135 +2116,5 @@
         "Plan": "IndexHashJoin{IndexReader(Index(t2.idx_a)[[-inf,+inf]])->IndexReader(Index(t1.idx_a)[[NULL,+inf]]->Sel([not(isnull(test.t1.a))]))}(test.t2.a,test.t1.a)"
       }
     ]
-<<<<<<< HEAD
-=======
-  },
-  {
-    "Name": "TestNthPlanHintWithExplain",
-    "Cases": [
-      {
-        "SQL": "select /*+nth_plan(1)*/ * from test.tt where a=1 and b=1",
-        "Plan": [
-          "TableReader_7 0.01 root  data:Selection_6",
-          "└─Selection_6 0.01 cop[tikv]  eq(test.tt.a, 1), eq(test.tt.b, 1)",
-          "  └─TableFullScan_5 10000.00 cop[tikv] table:tt keep order:false, stats:pseudo"
-        ]
-      },
-      {
-        "SQL": "select /*+nth_plan(2)*/ * from test.tt where a=1 and b=1;",
-        "Plan": [
-          "IndexLookUp_11 0.01 root  ",
-          "├─IndexRangeScan_8(Build) 10.00 cop[tikv] table:tt, index:a(a) range:[1,1], keep order:false, stats:pseudo",
-          "└─Selection_10(Probe) 0.01 cop[tikv]  eq(test.tt.b, 1)",
-          "  └─TableRowIDScan_9 10.00 cop[tikv] table:tt keep order:false, stats:pseudo"
-        ]
-      },
-      {
-        "SQL": "select /*+nth_plan(3)*/ * from test.tt where a=1 and b=1;",
-        "Plan": [
-          "IndexLookUp_15 0.01 root  ",
-          "├─IndexRangeScan_12(Build) 10.00 cop[tikv] table:tt, index:b(b) range:[1,1], keep order:false, stats:pseudo",
-          "└─Selection_14(Probe) 0.01 cop[tikv]  eq(test.tt.a, 1)",
-          "  └─TableRowIDScan_13 10.00 cop[tikv] table:tt keep order:false, stats:pseudo"
-        ]
-      },
-      {
-        "SQL": "select /*+nth_plan(2)*/ * from test.tt where a=1 and b=1;",
-        "Plan": [
-          "IndexLookUp_11 0.01 root  ",
-          "├─IndexRangeScan_8(Build) 10.00 cop[tikv] table:tt, index:a(a) range:[1,1], keep order:false, stats:pseudo",
-          "└─Selection_10(Probe) 0.01 cop[tikv]  eq(test.tt.b, 1)",
-          "  └─TableRowIDScan_9 10.00 cop[tikv] table:tt keep order:false, stats:pseudo"
-        ]
-      },
-      {
-        "SQL": "select * from test.tt where a=1 and b=1",
-        "Plan": [
-          "IndexLookUp_11 0.01 root  ",
-          "├─IndexRangeScan_8(Build) 10.00 cop[tikv] table:tt, index:a(a) range:[1,1], keep order:false, stats:pseudo",
-          "└─Selection_10(Probe) 0.01 cop[tikv]  eq(test.tt.b, 1)",
-          "  └─TableRowIDScan_9 10.00 cop[tikv] table:tt keep order:false, stats:pseudo"
-        ]
-      }
-    ]
-  },
-  {
-    "Name": "TestEliminateMaxOneRow",
-    "Cases": [
-      {
-        "SQL": "select a from t2 where t2.a < (select t1.a from t1 where t1.a = t2.a);",
-        "Plan": [
-          "HashJoin_21 9990.00 root  inner join, equal:[eq(test.t2.a, test.t1.a)], other cond:lt(test.t2.a, test.t1.a)",
-          "├─IndexReader_28(Build) 7992.00 root  index:Selection_27",
-          "│ └─Selection_27 7992.00 cop[tikv]  lt(test.t1.a, test.t1.a)",
-          "│   └─IndexFullScan_26 9990.00 cop[tikv] table:t1, index:idx_a(a) keep order:false, stats:pseudo",
-          "└─TableReader_25(Probe) 7992.00 root  data:Selection_24",
-          "  └─Selection_24 7992.00 cop[tikv]  lt(test.t2.a, test.t2.a), not(isnull(test.t2.a))",
-          "    └─TableFullScan_23 10000.00 cop[tikv] table:t2 keep order:false, stats:pseudo"
-        ],
-        "Result": null
-      },
-      {
-        "SQL": "select a from t2 where t2.a < (select t1.a from t1 where t1.b = t2.b and t1.a is null);",
-        "Plan": [
-          "Projection_10 9990.00 root  test.t2.a",
-          "└─Apply_12 9990.00 root  CARTESIAN inner join, other cond:lt(test.t2.a, test.t1.a)",
-          "  ├─TableReader_15(Build) 9990.00 root  data:Selection_14",
-          "  │ └─Selection_14 9990.00 cop[tikv]  not(isnull(test.t2.a))",
-          "  │   └─TableFullScan_13 10000.00 cop[tikv] table:t2 keep order:false, stats:pseudo",
-          "  └─Selection_16(Probe) 0.80 root  not(isnull(test.t1.a))",
-          "    └─MaxOneRow_17 1.00 root  ",
-          "      └─IndexLookUp_24 0.00 root  ",
-          "        ├─IndexRangeScan_21(Build) 1.00 cop[tikv] table:t1, index:idx_a(a) range:[NULL,NULL], keep order:false, stats:pseudo",
-          "        └─Selection_23(Probe) 0.00 cop[tikv]  eq(test.t1.b, test.t2.b)",
-          "          └─TableRowIDScan_22 1.00 cop[tikv] table:t1 keep order:false, stats:pseudo"
-        ],
-        "Result": null
-      },
-      {
-        "SQL": "select a from t2 where t2.a < (select t3.a from t3 where t3.a = t2.a);",
-        "Plan": [
-          "Projection_10 9990.00 root  test.t2.a",
-          "└─Apply_12 9990.00 root  CARTESIAN inner join, other cond:lt(test.t2.a, test.t3.a)",
-          "  ├─TableReader_15(Build) 9990.00 root  data:Selection_14",
-          "  │ └─Selection_14 9990.00 cop[tikv]  not(isnull(test.t2.a))",
-          "  │   └─TableFullScan_13 10000.00 cop[tikv] table:t2 keep order:false, stats:pseudo",
-          "  └─Selection_16(Probe) 0.80 root  not(isnull(test.t3.a))",
-          "    └─MaxOneRow_17 1.00 root  ",
-          "      └─IndexReader_19 2.00 root  index:IndexRangeScan_18",
-          "        └─IndexRangeScan_18 2.00 cop[tikv] table:t3, index:idx_abc(a, b, c) range: decided by [eq(test.t3.a, test.t2.a)], keep order:false, stats:pseudo"
-        ],
-        "Result": null
-      }
-    ]
-  },
-  {
-    "Name": "TestPreferRangeScanOff",
-    "Cases": [
-      {
-        "SQL": "select * from test where age=5;",
-        "Plan": [
-          "TableReader_7 2048.00 root  data:Selection_6",
-          "└─Selection_6 2048.00 cop[tikv]  eq(test.test.age, 5)",
-          "  └─TableFullScan_5 2048.00 cop[tikv] table:test keep order:false"
-        ],
-        "Result": null
-      }
-    ]
-  },
-  {
-    "Name": "TestPreferRangeScanOn",
-    "Cases": [
-      {
-        "SQL": "select * from test where age=5;",
-        "Plan": [
-          "IndexLookUp_7 2048.00 root  ",
-          "├─IndexRangeScan_5(Build) 2048.00 cop[tikv] table:test, index:idx_age(age) range:[5,5], keep order:false",
-          "└─TableRowIDScan_6(Probe) 2048.00 cop[tikv] table:test keep order:false"
-        ],
-        "Result": null
-      }
-    ]
->>>>>>> 38bbb0dd2... planner: ban (index) merge join heuristically when convert eq cond to other cond (#21138)
   }
 ]