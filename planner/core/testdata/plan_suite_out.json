--- conflicted
+++ resolved
@@ -1554,17 +1554,10 @@
       {
         "SQL": "select /*+ HASH_AGG(), AGG_TO_COP() */ sum(distinct b) from pt;",
         "Plan": [
-<<<<<<< HEAD
-          "HashAgg_11 1.00 root  funcs:sum(distinct Column#7)->Column#4",
-          "└─Projection_23 16000.00 root  cast(test.pt.b, decimal(65,0) BINARY)->Column#7",
-          "  └─PartitionUnion_12 16000.00 root  ",
-          "    ├─HashAgg_16 8000.00 root  group by:test.pt.b, funcs:firstrow(test.pt.b)->test.pt.b",
-=======
           "HashAgg_11 1.00 root  funcs:sum(distinct Column#9)->Column#4",
           "└─Projection_23 16000.00 root  cast(test.pt.b, decimal(65,0) BINARY)->Column#9",
-          "  └─Union_12 16000.00 root  ",
+          "  └─PartitionUnion_12 16000.00 root  ",
           "    ├─HashAgg_16 8000.00 root  group by:test.pt.b, funcs:firstrow(test.pt.b)->test.pt.b, funcs:firstrow(test.pt.b)->test.pt.b",
->>>>>>> b5bb0090
           "    │ └─TableReader_17 8000.00 root  data:HashAgg_13",
           "    │   └─HashAgg_13 8000.00 cop[tikv]  group by:test.pt.b, ",
           "    │     └─TableFullScan_15 10000.00 cop[tikv] table:pt, partition:p0 keep order:false, stats:pseudo",
@@ -1690,17 +1683,10 @@
       {
         "SQL": "select /*+ HASH_AGG(), AGG_TO_COP() */ sum(distinct b) from pt;",
         "Plan": [
-<<<<<<< HEAD
-          "HashAgg_11 1.00 root  funcs:sum(distinct Column#7)->Column#4",
-          "└─Projection_23 16000.00 root  cast(test.pt.b, decimal(65,0) BINARY)->Column#7",
-          "  └─PartitionUnion_12 16000.00 root  ",
-          "    ├─HashAgg_16 8000.00 root  group by:test.pt.b, funcs:firstrow(test.pt.b)->test.pt.b",
-=======
           "HashAgg_11 1.00 root  funcs:sum(distinct Column#9)->Column#4",
           "└─Projection_23 16000.00 root  cast(test.pt.b, decimal(65,0) BINARY)->Column#9",
-          "  └─Union_12 16000.00 root  ",
+          "  └─PartitionUnion_12 16000.00 root  ",
           "    ├─HashAgg_16 8000.00 root  group by:test.pt.b, funcs:firstrow(test.pt.b)->test.pt.b, funcs:firstrow(test.pt.b)->test.pt.b",
->>>>>>> b5bb0090
           "    │ └─TableReader_17 8000.00 root  data:HashAgg_13",
           "    │   └─HashAgg_13 8000.00 cop[tikv]  group by:test.pt.b, ",
           "    │     └─TableFullScan_15 10000.00 cop[tikv] table:pt, partition:p0 keep order:false, stats:pseudo",
