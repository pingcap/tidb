--- conflicted
+++ resolved
@@ -1430,210 +1430,6 @@
     ]
   },
   {
-<<<<<<< HEAD
-    "Name": "TestChangeGetvar2Constant",
-    "Cases": [
-      {
-        "SQL": "explain select t.id, b.id from t, b where t.id = b.id and t.day = b.day and t.day = @befor_day",
-        "Plan": [
-          "Projection_7 12.49 root test.t.id, test.b.id",
-          "└─HashLeftJoin_41 12.49 root inner join, inner:IndexLookUp_70, equal:[eq(test.t.id, test.b.id)]",
-          "  ├─IndexLookUp_59 9.99 root ",
-          "  │ ├─IndexScan_56 10.00 cop[tikv] table:t, index:day, range:[2020-02-19,2020-02-19], keep order:false, stats:pseudo",
-          "  │ └─Selection_58 9.99 cop[tikv] not(isnull(test.t.id))",
-          "  │   └─TableScan_57 10.00 cop[tikv] table:t, keep order:false, stats:pseudo",
-          "  └─IndexLookUp_70 9.99 root ",
-          "    ├─IndexScan_67 10.00 cop[tikv] table:b, index:day, range:[2020-02-19,2020-02-19], keep order:false, stats:pseudo",
-          "    └─Selection_69 9.99 cop[tikv] not(isnull(test.b.id))",
-          "      └─TableScan_68 10.00 cop[tikv] table:b, keep order:false, stats:pseudo"
-        ]
-      },
-      {
-        "SQL": "explain select @b := t.id from t, b where t.id = b.id and t.id = @a",
-        "Plan": [
-          "Projection_7 9990.00 root setvar(b, cast(test.t.id))->Column#10",
-          "└─MergeJoin_8 9990.00 root inner join, left key:test.t.id, right key:test.b.id",
-          "  ├─IndexReader_35 7992.00 root index:Selection_34",
-          "  │ └─Selection_34 7992.00 cop[tikv] eq(cast(test.t.id), 1)",
-          "  │   └─IndexScan_33 9990.00 cop[tikv] table:t, index:id, range:[-inf,+inf], keep order:true, stats:pseudo",
-          "  └─IndexReader_38 7992.00 root index:Selection_37",
-          "    └─Selection_37 7992.00 cop[tikv] eq(cast(test.b.id), 1)",
-          "      └─IndexScan_36 9990.00 cop[tikv] table:b, index:id, range:[-inf,+inf], keep order:true, stats:pseudo"
-        ]
-      },
-      {
-        "SQL": "explain select @a := t.id from t, b where t.id = b.id and t.id = @a",
-        "Plan": [
-          "Projection_7 9990.00 root setvar(a, cast(test.t.id))->Column#10",
-          "└─Selection_8 9990.00 root eq(cast(test.t.id), cast(getvar(\"a\")))",
-          "  └─MergeJoin_9 12487.50 root inner join, left key:test.t.id, right key:test.b.id",
-          "    ├─IndexReader_35 9990.00 root index:IndexScan_34",
-          "    │ └─IndexScan_34 9990.00 cop[tikv] table:t, index:id, range:[-inf,+inf], keep order:true, stats:pseudo",
-          "    └─IndexReader_37 9990.00 root index:IndexScan_36",
-          "      └─IndexScan_36 9990.00 cop[tikv] table:b, index:id, range:[-inf,+inf], keep order:true, stats:pseudo"
-        ]
-      },
-      {
-        "SQL": "explain select @b := t.id + @a from t, b where t.id = b.id and t.id = @a",
-        "Plan": [
-          "Projection_7 9990.00 root setvar(b, cast(plus(cast(test.t.id), cast(getvar(a)))))->Column#10",
-          "└─MergeJoin_8 9990.00 root inner join, left key:test.t.id, right key:test.b.id",
-          "  ├─IndexReader_35 7992.00 root index:Selection_34",
-          "  │ └─Selection_34 7992.00 cop[tikv] eq(cast(test.t.id), 1)",
-          "  │   └─IndexScan_33 9990.00 cop[tikv] table:t, index:id, range:[-inf,+inf], keep order:true, stats:pseudo",
-          "  └─IndexReader_38 7992.00 root index:Selection_37",
-          "    └─Selection_37 7992.00 cop[tikv] eq(cast(test.b.id), 1)",
-          "      └─IndexScan_36 9990.00 cop[tikv] table:b, index:id, range:[-inf,+inf], keep order:true, stats:pseudo"
-        ]
-      },
-      {
-        "SQL": "explain select @a := t.id + @a from t, b where t.id = b.id and t.id = @a",
-        "Plan": [
-          "Projection_7 9990.00 root setvar(a, cast(plus(cast(test.t.id), cast(getvar(a)))))->Column#10",
-          "└─Selection_8 9990.00 root eq(cast(test.t.id), cast(getvar(\"a\")))",
-          "  └─MergeJoin_9 12487.50 root inner join, left key:test.t.id, right key:test.b.id",
-          "    ├─IndexReader_35 9990.00 root index:IndexScan_34",
-          "    │ └─IndexScan_34 9990.00 cop[tikv] table:t, index:id, range:[-inf,+inf], keep order:true, stats:pseudo",
-          "    └─IndexReader_37 9990.00 root index:IndexScan_36",
-          "      └─IndexScan_36 9990.00 cop[tikv] table:b, index:id, range:[-inf,+inf], keep order:true, stats:pseudo"
-        ]
-      },
-      {
-        "SQL": "explain select t.id + @a from t, b where 1=if(@a=1, t.id, 1)",
-        "Plan": [
-          "Projection_7 100000.00 root plus(cast(test.t.id), 1)->Column#10",
-          "└─HashRightJoin_9 100000.00 root CARTESIAN inner join, inner:IndexReader_11",
-          "  ├─IndexReader_11 10.00 root index:IndexScan_10",
-          "  │ └─IndexScan_10 10.00 cop[tikv] table:t, index:id, range:[1,1], keep order:false, stats:pseudo",
-          "  └─IndexReader_15 10000.00 root index:IndexScan_14",
-          "    └─IndexScan_14 10000.00 cop[tikv] table:b, index:day, range:[NULL,+inf], keep order:false, stats:pseudo"
-        ]
-      },
-      {
-        "SQL": "explain select t.id + @a from t, b where 1=if(@a=2, t.id, 1)",
-        "Plan": [
-          "Projection_7 64000000.00 root plus(cast(test.t.id), 1)->Column#10",
-          "└─HashLeftJoin_8 64000000.00 root CARTESIAN inner join, inner:IndexReader_19",
-          "  ├─IndexReader_14 10000.00 root index:IndexScan_13",
-          "  │ └─IndexScan_13 10000.00 cop[tikv] table:t, index:id, range:[NULL,+inf], keep order:false, stats:pseudo",
-          "  └─IndexReader_19 8000.00 root index:Selection_18",
-          "    └─Selection_18 8000.00 cop[tikv] 1",
-          "      └─IndexScan_17 10000.00 cop[tikv] table:b, index:day, range:[NULL,+inf], keep order:false, stats:pseudo"
-        ]
-      },
-      {
-        "SQL": "explain select l.id, r.id from t l left join b r on l.id = @a and r.id = @a where l.id > 1",
-        "Plan": [
-          "HashLeftJoin_8 26666666.67 root CARTESIAN left outer join, inner:IndexReader_10 (REVERSED), left cond:[eq(cast(test.t.id), 1)]",
-          "├─IndexReader_10 3333.33 root index:IndexScan_9",
-          "│ └─IndexScan_9 3333.33 cop[tikv] table:l, index:id, range:(1,+inf], keep order:false, stats:pseudo",
-          "└─IndexReader_16 8000.00 root index:Selection_15",
-          "  └─Selection_15 8000.00 cop[tikv] eq(cast(test.b.id), 1)",
-          "    └─IndexScan_14 10000.00 cop[tikv] table:r, index:id, range:[NULL,+inf], keep order:false, stats:pseudo"
-        ]
-      },
-      {
-        "SQL": "explain select l.id, r.id from t l left join b r on r.id = @a where l.id > @a",
-        "Plan": [
-          "HashLeftJoin_7 64000000.00 root CARTESIAN left outer join, inner:IndexReader_20",
-          "├─IndexReader_14 8000.00 root index:Selection_13",
-          "│ └─Selection_13 8000.00 cop[tikv] gt(cast(test.t.id), 1)",
-          "│   └─IndexScan_12 10000.00 cop[tikv] table:l, index:id, range:[NULL,+inf], keep order:false, stats:pseudo",
-          "└─IndexReader_20 8000.00 root index:Selection_19",
-          "  └─Selection_19 8000.00 cop[tikv] eq(cast(test.b.id), 1)",
-          "    └─IndexScan_18 10000.00 cop[tikv] table:r, index:id, range:[NULL,+inf], keep order:false, stats:pseudo"
-        ]
-      },
-      {
-        "SQL": "explain select @b := t.name from t, b where t.name = b.name and t.name = @a",
-        "Plan": [
-          "Projection_7 100.00 root setvar(b, test.t.name)->Column#10",
-          "└─HashLeftJoin_8 100.00 root CARTESIAN inner join, inner:IndexReader_13",
-          "  ├─IndexReader_11 10.00 root index:IndexScan_10",
-          "  │ └─IndexScan_10 10.00 cop[tikv] table:t, index:name, range:[\"1\",\"1\"], keep order:false, stats:pseudo",
-          "  └─IndexReader_13 10.00 root index:IndexScan_12",
-          "    └─IndexScan_12 10.00 cop[tikv] table:b, index:name, range:[\"1\",\"1\"], keep order:false, stats:pseudo"
-        ]
-      },
-      {
-        "SQL": "explain select @a := t.name from t, b where t.name = b.name and t.name = @a",
-        "Plan": [
-          "Projection_7 9990.00 root setvar(a, test.t.name)->Column#10",
-          "└─Selection_8 9990.00 root eq(test.t.name, getvar(\"a\"))",
-          "  └─MergeJoin_9 12487.50 root inner join, left key:test.t.name, right key:test.b.name",
-          "    ├─IndexReader_35 9990.00 root index:IndexScan_34",
-          "    │ └─IndexScan_34 9990.00 cop[tikv] table:t, index:name, range:[-inf,+inf], keep order:true, stats:pseudo",
-          "    └─IndexReader_37 9990.00 root index:IndexScan_36",
-          "      └─IndexScan_36 9990.00 cop[tikv] table:b, index:name, range:[-inf,+inf], keep order:true, stats:pseudo"
-        ]
-      },
-      {
-        "SQL": "explain select @b := t.name + @a from t, b where t.name = b.name and t.name = @a",
-        "Plan": [
-          "Projection_7 100.00 root setvar(b, cast(plus(cast(test.t.name), cast(getvar(a)))))->Column#10",
-          "└─HashLeftJoin_8 100.00 root CARTESIAN inner join, inner:IndexReader_13",
-          "  ├─IndexReader_11 10.00 root index:IndexScan_10",
-          "  │ └─IndexScan_10 10.00 cop[tikv] table:t, index:name, range:[\"1\",\"1\"], keep order:false, stats:pseudo",
-          "  └─IndexReader_13 10.00 root index:IndexScan_12",
-          "    └─IndexScan_12 10.00 cop[tikv] table:b, index:name, range:[\"1\",\"1\"], keep order:false, stats:pseudo"
-        ]
-      },
-      {
-        "SQL": "explain select @a := t.name + @a from t, b where t.name = b.name and t.name = @a",
-        "Plan": [
-          "Projection_7 9990.00 root setvar(a, cast(plus(cast(test.t.name), cast(getvar(a)))))->Column#10",
-          "└─Selection_8 9990.00 root eq(test.t.name, getvar(\"a\"))",
-          "  └─MergeJoin_9 12487.50 root inner join, left key:test.t.name, right key:test.b.name",
-          "    ├─IndexReader_35 9990.00 root index:IndexScan_34",
-          "    │ └─IndexScan_34 9990.00 cop[tikv] table:t, index:name, range:[-inf,+inf], keep order:true, stats:pseudo",
-          "    └─IndexReader_37 9990.00 root index:IndexScan_36",
-          "      └─IndexScan_36 9990.00 cop[tikv] table:b, index:name, range:[-inf,+inf], keep order:true, stats:pseudo"
-        ]
-      },
-      {
-        "SQL": "explain select t.name + @a from t, b where 1=if(@a=1, t.name, 1)",
-        "Plan": [
-          "Projection_7 80000000.00 root plus(cast(test.t.name), 1)->Column#10",
-          "└─HashRightJoin_9 80000000.00 root CARTESIAN inner join, inner:IndexReader_15",
-          "  ├─IndexReader_15 8000.00 root index:Selection_14",
-          "  │ └─Selection_14 8000.00 cop[tikv] eq(1, cast(test.t.name))",
-          "  │   └─IndexScan_13 10000.00 cop[tikv] table:t, index:name, range:[NULL,+inf], keep order:false, stats:pseudo",
-          "  └─IndexReader_19 10000.00 root index:IndexScan_18",
-          "    └─IndexScan_18 10000.00 cop[tikv] table:b, index:day, range:[NULL,+inf], keep order:false, stats:pseudo"
-        ]
-      },
-      {
-        "SQL": "explain select t.name + @a from t, b where 1=if(@a=2, t.name, 1)",
-        "Plan": [
-          "Projection_7 64000000.00 root plus(cast(test.t.name), 1)->Column#10",
-          "└─HashLeftJoin_8 64000000.00 root CARTESIAN inner join, inner:IndexReader_19",
-          "  ├─IndexReader_14 10000.00 root index:IndexScan_13",
-          "  │ └─IndexScan_13 10000.00 cop[tikv] table:t, index:name, range:[NULL,+inf], keep order:false, stats:pseudo",
-          "  └─IndexReader_19 8000.00 root index:Selection_18",
-          "    └─Selection_18 8000.00 cop[tikv] 1",
-          "      └─IndexScan_17 10000.00 cop[tikv] table:b, index:day, range:[NULL,+inf], keep order:false, stats:pseudo"
-        ]
-      },
-      {
-        "SQL": "explain select l.name, r.name from t l left join b r on l.name = @a and r.name = @a where l.name > 1",
-        "Plan": [
-          "HashLeftJoin_7 80000.00 root CARTESIAN left outer join, inner:IndexReader_16, left cond:[eq(test.t.name, 1)]",
-          "├─IndexReader_14 8000.00 root index:Selection_13",
-          "│ └─Selection_13 8000.00 cop[tikv] gt(cast(test.t.name), 1)",
-          "│   └─IndexScan_12 10000.00 cop[tikv] table:l, index:name, range:[NULL,+inf], keep order:false, stats:pseudo",
-          "└─IndexReader_16 10.00 root index:IndexScan_15",
-          "  └─IndexScan_15 10.00 cop[tikv] table:r, index:name, range:[\"1\",\"1\"], keep order:false, stats:pseudo"
-        ]
-      },
-      {
-        "SQL": "explain select l.name, r.name from t l left join b r on r.name = @a where l.name > @a",
-        "Plan": [
-          "HashLeftJoin_7 33333.33 root CARTESIAN left outer join, inner:IndexReader_12",
-          "├─IndexReader_10 3333.33 root index:IndexScan_9",
-          "│ └─IndexScan_9 3333.33 cop[tikv] table:l, index:name, range:(\"1\",+inf], keep order:false, stats:pseudo",
-          "└─IndexReader_12 10.00 root index:IndexScan_11",
-          "  └─IndexScan_11 10.00 cop[tikv] table:r, index:name, range:[\"1\",\"1\"], keep order:false, stats:pseudo"
-=======
     "Name": "TestNominalSort",
     "Cases": [
       {
@@ -1813,7 +1609,213 @@
           "1",
           "1",
           "2"
->>>>>>> 30e2bdcc
+        ]
+      }
+    ]
+  },
+  {
+    "Name": "TestChangeGetvar2Constant",
+    "Cases": [
+      {
+        "SQL": "explain select t.id, b.id from t, b where t.id = b.id and t.day = b.day and t.day = @befor_day",
+        "Plan": [
+          "Projection_7 12.49 root test.t.id, test.b.id",
+          "└─HashLeftJoin_41 12.49 root inner join, inner:IndexLookUp_70, equal:[eq(test.t.id, test.b.id)]",
+          "  ├─IndexLookUp_70(Build) 9.99 root ",
+          "  │ ├─IndexRangeScan_67(Build) 10.00 cop[tikv] table:b, index:day, range:[2020-02-19,2020-02-19], keep order:false, stats:pseudo",
+          "  │ └─Selection_69(Probe) 9.99 cop[tikv] not(isnull(test.b.id))",
+          "  │   └─TableRowIDScan_68 10.00 cop[tikv] table:b, keep order:false, stats:pseudo",
+          "  └─IndexLookUp_59(Probe) 9.99 root ",
+          "    ├─IndexRangeScan_56(Build) 10.00 cop[tikv] table:t, index:day, range:[2020-02-19,2020-02-19], keep order:false, stats:pseudo",
+          "    └─Selection_58(Probe) 9.99 cop[tikv] not(isnull(test.t.id))",
+          "      └─TableRowIDScan_57 10.00 cop[tikv] table:t, keep order:false, stats:pseudo"
+        ]
+      },
+      {
+        "SQL": "explain select @b := t.id from t, b where t.id = b.id and t.id = @a",
+        "Plan": [
+          "Projection_7 9990.00 root setvar(b, cast(test.t.id, var_string(20)))->Column#10",
+          "└─MergeJoin_8 9990.00 root inner join, left key:test.t.id, right key:test.b.id",
+          "  ├─IndexReader_38(Build) 7992.00 root index:Selection_37",
+          "  │ └─Selection_37 7992.00 cop[tikv] eq(cast(test.b.id), 1)",
+          "  │   └─IndexFullScan_36 9990.00 cop[tikv] table:b, index:id, keep order:true, stats:pseudo",
+          "  └─IndexReader_35(Probe) 7992.00 root index:Selection_34",
+          "    └─Selection_34 7992.00 cop[tikv] eq(cast(test.t.id), 1)",
+          "      └─IndexFullScan_33 9990.00 cop[tikv] table:t, index:id, keep order:true, stats:pseudo"
+        ]
+      },
+      {
+        "SQL": "explain select @a := t.id from t, b where t.id = b.id and t.id = @a",
+        "Plan": [
+          "Projection_7 9990.00 root setvar(a, cast(test.t.id, var_string(20)))->Column#10",
+          "└─Selection_8 9990.00 root eq(cast(test.t.id), cast(getvar(\"a\")))",
+          "  └─MergeJoin_9 12487.50 root inner join, left key:test.t.id, right key:test.b.id",
+          "    ├─IndexReader_37(Build) 9990.00 root index:IndexFullScan_36",
+          "    │ └─IndexFullScan_36 9990.00 cop[tikv] table:b, index:id, keep order:true, stats:pseudo",
+          "    └─IndexReader_35(Probe) 9990.00 root index:IndexFullScan_34",
+          "      └─IndexFullScan_34 9990.00 cop[tikv] table:t, index:id, keep order:true, stats:pseudo"
+        ]
+      },
+      {
+        "SQL": "explain select @b := t.id + @a from t, b where t.id = b.id and t.id = @a",
+        "Plan": [
+          "Projection_7 9990.00 root setvar(b, cast(plus(cast(test.t.id, double BINARY), cast(getvar(a), double BINARY)), var_string(5)))->Column#10",
+          "└─MergeJoin_8 9990.00 root inner join, left key:test.t.id, right key:test.b.id",
+          "  ├─IndexReader_38(Build) 7992.00 root index:Selection_37",
+          "  │ └─Selection_37 7992.00 cop[tikv] eq(cast(test.b.id), 1)",
+          "  │   └─IndexFullScan_36 9990.00 cop[tikv] table:b, index:id, keep order:true, stats:pseudo",
+          "  └─IndexReader_35(Probe) 7992.00 root index:Selection_34",
+          "    └─Selection_34 7992.00 cop[tikv] eq(cast(test.t.id), 1)",
+          "      └─IndexFullScan_33 9990.00 cop[tikv] table:t, index:id, keep order:true, stats:pseudo"
+        ]
+      },
+      {
+        "SQL": "explain select @a := t.id + @a from t, b where t.id = b.id and t.id = @a",
+        "Plan": [
+          "Projection_7 9990.00 root setvar(a, cast(plus(cast(test.t.id, double BINARY), cast(getvar(a), double BINARY)), var_string(5)))->Column#10",
+          "└─Selection_8 9990.00 root eq(cast(test.t.id), cast(getvar(\"a\")))",
+          "  └─MergeJoin_9 12487.50 root inner join, left key:test.t.id, right key:test.b.id",
+          "    ├─IndexReader_37(Build) 9990.00 root index:IndexFullScan_36",
+          "    │ └─IndexFullScan_36 9990.00 cop[tikv] table:b, index:id, keep order:true, stats:pseudo",
+          "    └─IndexReader_35(Probe) 9990.00 root index:IndexFullScan_34",
+          "      └─IndexFullScan_34 9990.00 cop[tikv] table:t, index:id, keep order:true, stats:pseudo"
+        ]
+      },
+      {
+        "SQL": "explain select t.id + @a from t, b where 1=if(@a=1, t.id, 1)",
+        "Plan": [
+          "Projection_7 100000.00 root plus(cast(test.t.id, double BINARY), 1)->Column#10",
+          "└─HashRightJoin_9 100000.00 root CARTESIAN inner join, inner:IndexReader_11",
+          "  ├─IndexReader_11(Build) 10.00 root index:IndexRangeScan_10",
+          "  │ └─IndexRangeScan_10 10.00 cop[tikv] table:t, index:id, range:[1,1], keep order:false, stats:pseudo",
+          "  └─IndexReader_15(Probe) 10000.00 root index:IndexFullScan_14",
+          "    └─IndexFullScan_14 10000.00 cop[tikv] table:b, index:day, keep order:false, stats:pseudo"
+        ]
+      },
+      {
+        "SQL": "explain select t.id + @a from t, b where 1=if(@a=2, t.id, 1)",
+        "Plan": [
+          "Projection_7 64000000.00 root plus(cast(test.t.id, double BINARY), 1)->Column#10",
+          "└─HashLeftJoin_8 64000000.00 root CARTESIAN inner join, inner:IndexReader_19",
+          "  ├─IndexReader_19(Build) 8000.00 root index:Selection_18",
+          "  │ └─Selection_18 8000.00 cop[tikv] 1",
+          "  │   └─IndexFullScan_17 10000.00 cop[tikv] table:b, index:day, keep order:false, stats:pseudo",
+          "  └─IndexReader_14(Probe) 10000.00 root index:IndexFullScan_13",
+          "    └─IndexFullScan_13 10000.00 cop[tikv] table:t, index:id, keep order:false, stats:pseudo"
+        ]
+      },
+      {
+        "SQL": "explain select l.id, r.id from t l left join b r on l.id = @a and r.id = @a where l.id > 1",
+        "Plan": [
+          "HashLeftJoin_8 26666666.67 root CARTESIAN left outer join, inner:IndexReader_10 (REVERSED), left cond:[eq(cast(test.t.id, double BINARY), 1)]",
+          "├─IndexReader_10(Build) 3333.33 root index:IndexRangeScan_9",
+          "│ └─IndexRangeScan_9 3333.33 cop[tikv] table:l, index:id, range:(1,+inf], keep order:false, stats:pseudo",
+          "└─IndexReader_16(Probe) 8000.00 root index:Selection_15",
+          "  └─Selection_15 8000.00 cop[tikv] eq(cast(test.b.id), 1)",
+          "    └─IndexFullScan_14 10000.00 cop[tikv] table:r, index:id, keep order:false, stats:pseudo"
+        ]
+      },
+      {
+        "SQL": "explain select l.id, r.id from t l left join b r on r.id = @a where l.id > @a",
+        "Plan": [
+          "HashLeftJoin_7 64000000.00 root CARTESIAN left outer join, inner:IndexReader_20",
+          "├─IndexReader_20(Build) 8000.00 root index:Selection_19",
+          "│ └─Selection_19 8000.00 cop[tikv] eq(cast(test.b.id), 1)",
+          "│   └─IndexFullScan_18 10000.00 cop[tikv] table:r, index:id, keep order:false, stats:pseudo",
+          "└─IndexReader_14(Probe) 8000.00 root index:Selection_13",
+          "  └─Selection_13 8000.00 cop[tikv] gt(cast(test.t.id), 1)",
+          "    └─IndexFullScan_12 10000.00 cop[tikv] table:l, index:id, keep order:false, stats:pseudo"
+        ]
+      },
+      {
+        "SQL": "explain select @b := t.name from t, b where t.name = b.name and t.name = @a",
+        "Plan": [
+          "Projection_7 100.00 root setvar(b, test.t.name)->Column#10",
+          "└─HashLeftJoin_8 100.00 root CARTESIAN inner join, inner:IndexReader_13",
+          "  ├─IndexReader_13(Build) 10.00 root index:IndexRangeScan_12",
+          "  │ └─IndexRangeScan_12 10.00 cop[tikv] table:b, index:name, range:[\"1\",\"1\"], keep order:false, stats:pseudo",
+          "  └─IndexReader_11(Probe) 10.00 root index:IndexRangeScan_10",
+          "    └─IndexRangeScan_10 10.00 cop[tikv] table:t, index:name, range:[\"1\",\"1\"], keep order:false, stats:pseudo"
+        ]
+      },
+      {
+        "SQL": "explain select @a := t.name from t, b where t.name = b.name and t.name = @a",
+        "Plan": [
+          "Projection_7 9990.00 root setvar(a, test.t.name)->Column#10",
+          "└─Selection_8 9990.00 root eq(test.t.name, getvar(\"a\"))",
+          "  └─MergeJoin_9 12487.50 root inner join, left key:test.t.name, right key:test.b.name",
+          "    ├─IndexReader_37(Build) 9990.00 root index:IndexFullScan_36",
+          "    │ └─IndexFullScan_36 9990.00 cop[tikv] table:b, index:name, keep order:true, stats:pseudo",
+          "    └─IndexReader_35(Probe) 9990.00 root index:IndexFullScan_34",
+          "      └─IndexFullScan_34 9990.00 cop[tikv] table:t, index:name, keep order:true, stats:pseudo"
+        ]
+      },
+      {
+        "SQL": "explain select @b := t.name + @a from t, b where t.name = b.name and t.name = @a",
+        "Plan": [
+          "Projection_7 100.00 root setvar(b, cast(plus(cast(test.t.name, double BINARY), cast(getvar(a), double BINARY)), var_string(5)))->Column#10",
+          "└─HashLeftJoin_8 100.00 root CARTESIAN inner join, inner:IndexReader_13",
+          "  ├─IndexReader_13(Build) 10.00 root index:IndexRangeScan_12",
+          "  │ └─IndexRangeScan_12 10.00 cop[tikv] table:b, index:name, range:[\"1\",\"1\"], keep order:false, stats:pseudo",
+          "  └─IndexReader_11(Probe) 10.00 root index:IndexRangeScan_10",
+          "    └─IndexRangeScan_10 10.00 cop[tikv] table:t, index:name, range:[\"1\",\"1\"], keep order:false, stats:pseudo"
+        ]
+      },
+      {
+        "SQL": "explain select @a := t.name + @a from t, b where t.name = b.name and t.name = @a",
+        "Plan": [
+          "Projection_7 9990.00 root setvar(a, cast(plus(cast(test.t.name, double BINARY), cast(getvar(a), double BINARY)), var_string(5)))->Column#10",
+          "└─Selection_8 9990.00 root eq(test.t.name, getvar(\"a\"))",
+          "  └─MergeJoin_9 12487.50 root inner join, left key:test.t.name, right key:test.b.name",
+          "    ├─IndexReader_37(Build) 9990.00 root index:IndexFullScan_36",
+          "    │ └─IndexFullScan_36 9990.00 cop[tikv] table:b, index:name, keep order:true, stats:pseudo",
+          "    └─IndexReader_35(Probe) 9990.00 root index:IndexFullScan_34",
+          "      └─IndexFullScan_34 9990.00 cop[tikv] table:t, index:name, keep order:true, stats:pseudo"
+        ]
+      },
+      {
+        "SQL": "explain select t.name + @a from t, b where 1=if(@a=1, t.name, 1)",
+        "Plan": [
+          "Projection_7 80000000.00 root plus(cast(test.t.name, double BINARY), 1)->Column#10",
+          "└─HashRightJoin_9 80000000.00 root CARTESIAN inner join, inner:IndexReader_15",
+          "  ├─IndexReader_15(Build) 8000.00 root index:Selection_14",
+          "  │ └─Selection_14 8000.00 cop[tikv] eq(1, cast(test.t.name))",
+          "  │   └─IndexFullScan_13 10000.00 cop[tikv] table:t, index:name, keep order:false, stats:pseudo",
+          "  └─IndexReader_19(Probe) 10000.00 root index:IndexFullScan_18",
+          "    └─IndexFullScan_18 10000.00 cop[tikv] table:b, index:day, keep order:false, stats:pseudo"
+        ]
+      },
+      {
+        "SQL": "explain select t.name + @a from t, b where 1=if(@a=2, t.name, 1)",
+        "Plan": [
+          "Projection_7 64000000.00 root plus(cast(test.t.name, double BINARY), 1)->Column#10",
+          "└─HashLeftJoin_8 64000000.00 root CARTESIAN inner join, inner:IndexReader_19",
+          "  ├─IndexReader_19(Build) 8000.00 root index:Selection_18",
+          "  │ └─Selection_18 8000.00 cop[tikv] 1",
+          "  │   └─IndexFullScan_17 10000.00 cop[tikv] table:b, index:day, keep order:false, stats:pseudo",
+          "  └─IndexReader_14(Probe) 10000.00 root index:IndexFullScan_13",
+          "    └─IndexFullScan_13 10000.00 cop[tikv] table:t, index:name, keep order:false, stats:pseudo"
+        ]
+      },
+      {
+        "SQL": "explain select l.name, r.name from t l left join b r on l.name = @a and r.name = @a where l.name > 1",
+        "Plan": [
+          "HashLeftJoin_7 80000.00 root CARTESIAN left outer join, inner:IndexReader_16, left cond:[eq(test.t.name, 1)]",
+          "├─IndexReader_16(Build) 10.00 root index:IndexRangeScan_15",
+          "│ └─IndexRangeScan_15 10.00 cop[tikv] table:r, index:name, range:[\"1\",\"1\"], keep order:false, stats:pseudo",
+          "└─IndexReader_14(Probe) 8000.00 root index:Selection_13",
+          "  └─Selection_13 8000.00 cop[tikv] gt(cast(test.t.name), 1)",
+          "    └─IndexFullScan_12 10000.00 cop[tikv] table:l, index:name, keep order:false, stats:pseudo"
+        ]
+      },
+      {
+        "SQL": "explain select l.name, r.name from t l left join b r on r.name = @a where l.name > @a",
+        "Plan": [
+          "HashLeftJoin_7 33333.33 root CARTESIAN left outer join, inner:IndexReader_12",
+          "├─IndexReader_12(Build) 10.00 root index:IndexRangeScan_11",
+          "│ └─IndexRangeScan_11 10.00 cop[tikv] table:r, index:name, range:[\"1\",\"1\"], keep order:false, stats:pseudo",
+          "└─IndexReader_10(Probe) 3333.33 root index:IndexRangeScan_9",
+          "  └─IndexRangeScan_9 3333.33 cop[tikv] table:l, index:name, range:(\"1\",+inf], keep order:false, stats:pseudo"
         ]
       }
     ]
