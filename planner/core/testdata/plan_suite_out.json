[
  {
    "Name": "TestIndexHint",
    "Cases": [
      {
        "SQL": "select /*+ INDEX(t, c_d_e) */ * from t",
        "Best": "IndexLookUp(Index(t.c_d_e)[[NULL,+inf]], Table(t))",
        "HasWarn": false,
        "Hints": "INDEX(@`sel_1` `t` `c_d_e`)"
      },
      {
        "SQL": "select /*+ INDEX(t, c_d_e) */ * from t t1",
        "Best": "TableReader(Table(t))",
        "HasWarn": false,
        "Hints": "INDEX(@`sel_1` `t1` )"
      },
      {
        "SQL": "select /*+ INDEX(t1, c_d_e) */ * from t t1",
        "Best": "IndexLookUp(Index(t.c_d_e)[[NULL,+inf]], Table(t))",
        "HasWarn": false,
        "Hints": "INDEX(@`sel_1` `t1` `c_d_e`)"
      },
      {
        "SQL": "select /*+ INDEX(t1, c_d_e), INDEX(t2, f) */ * from t t1, t t2 where t1.a = t2.b",
        "Best": "LeftHashJoin{IndexLookUp(Index(t.c_d_e)[[NULL,+inf]], Table(t))->IndexLookUp(Index(t.f)[[NULL,+inf]], Table(t))}(test.t1.a,test.t2.b)",
        "HasWarn": false,
        "Hints": "INDEX(@`sel_1` `t1` `c_d_e`), INDEX(@`sel_1` `t2` `f`), HASH_JOIN(@`sel_1` `t1`, `t2`)"
      },
      {
        "SQL": "select /*+ INDEX(t, c_d_e, f, g) */ * from t order by f",
        "Best": "IndexLookUp(Index(t.f)[[NULL,+inf]], Table(t))",
        "HasWarn": false,
        "Hints": "INDEX(@`sel_1` `t` `f`)"
      },
      {
        "SQL": "select /*+ INDEX(t) */ f from t where f > 10",
        "Best": "TableReader(Table(t)->Sel([gt(test.t.f, 10)]))",
        "HasWarn": false,
        "Hints": "INDEX(@`sel_1` `t` )"
      },
      {
        "SQL": "select /*+ INDEX(t, no_such_index) */ * from t",
        "Best": "TableReader(Table(t))",
        "HasWarn": true,
        "Hints": "INDEX(@`sel_1` `t` )"
      }
    ]
  },
  {
    "Name": "TestDAGPlanBuilderSimpleCase",
    "Cases": [
      {
        "SQL": "select * from t t1 use index(c_d_e)",
        "Best": "IndexLookUp(Index(t.c_d_e)[[NULL,+inf]], Table(t))"
      },
      {
        "SQL": "select f from t use index() where f = 1",
        "Best": "TableReader(Table(t)->Sel([eq(test.t.f, 1)]))"
      },
      {
        "SQL": "select a from t where a between 1 and 2 order by c",
        "Best": "TableReader(Table(t))->Sort->Projection"
      },
      {
        "SQL": "select * from t where (t.c > 0 and t.c < 2) or (t.c > 4 and t.c < 6) or (t.c > 8 and t.c < 10) or (t.c > 12 and t.c < 14) or (t.c > 16 and t.c < 18)",
        "Best": "IndexLookUp(Index(t.c_d_e)[(0,2) (4,6) (8,10) (12,14) (16,18)], Table(t))"
      },
      {
        "SQL": "select * from t where (t.c > 0 and t.c < 1) or (t.c > 2 and t.c < 3) or (t.c > 4 and t.c < 5) or (t.c > 6 and t.c < 7) or (t.c > 9 and t.c < 10)",
        "Best": "Dual"
      },
      {
        "SQL": "select * from t where t.c = 1 and t.e = 1 order by t.b limit 1",
        "Best": "IndexLookUp(Index(t.c_d_e)[[1,1]]->Sel([eq(test.t.e, 1)]), Table(t))->TopN([test.t.b],0,1)"
      },
      {
        "SQL": "select * from t where t.e_str is null",
        "Best": "IndexLookUp(Index(t.e_d_c_str_prefix)[[NULL,NULL]], Table(t))"
      },
      {
        "SQL": "select * from t where t.c is null",
        "Best": "Dual"
      },
      {
        "SQL": "select * from t where t.c = 1 and t.e = 1 order by t.e limit 1",
        "Best": "IndexLookUp(Index(t.c_d_e)[[1,1]]->Sel([eq(test.t.e, 1)]), Table(t))->TopN([test.t.e],0,1)"
      },
      {
        "SQL": "select * from t where t.c = 1 and t.e = 1 order by t.d limit 1",
        "Best": "IndexLookUp(Index(t.c_d_e)[[1,1]]->Sel([eq(test.t.e, 1)])->Limit, Table(t))->Limit"
      },
      {
        "SQL": "select c from t where t.c = 1 and t.e = 1 order by t.d limit 1",
        "Best": "IndexReader(Index(t.c_d_e)[[1,1]]->Sel([eq(test.t.e, 1)])->Limit)->Limit->Projection"
      },
      {
        "SQL": "select c from t order by t.a limit 1",
        "Best": "TableReader(Table(t)->Limit)->Limit->Projection"
      },
      {
        "SQL": "select c from t order by t.a + t.b limit 1",
        "Best": "TableReader(Table(t)->TopN([plus(test.t.a, test.t.b)],0,1))->Projection->TopN([col_3],0,1)->Projection->Projection"
      },
      {
        "SQL": "select c from t  limit 1",
        "Best": "IndexReader(Index(t.c_d_e)[[NULL,+inf]]->Limit)->Limit"
      },
      {
        "SQL": "select c from t where c = 1 limit 1",
        "Best": "IndexReader(Index(t.c_d_e)[[1,1]]->Limit)->Limit"
      },
      {
        "SQL": "select c from t where c = 1",
        "Best": "IndexReader(Index(t.c_d_e)[[1,1]])"
      },
      {
        "SQL": "select c from t order by c",
        "Best": "IndexReader(Index(t.c_d_e)[[NULL,+inf]])"
      },
      {
        "SQL": "select c from t where c = 1 order by e",
        "Best": "IndexReader(Index(t.c_d_e)[[1,1]])->Sort->Projection"
      },
      {
        "SQL": "select c, b from t where c = 1 limit 1",
        "Best": "IndexLookUp(Index(t.c_d_e)[[1,1]]->Limit, Table(t))->Limit->Projection"
      },
      {
        "SQL": "select c, b from t where c = 1 and e = 1 and b = 1 limit 1",
        "Best": "IndexLookUp(Index(t.c_d_e)[[1,1]]->Sel([eq(test.t.e, 1)]), Table(t)->Sel([eq(test.t.b, 1)])->Limit)->Limit->Projection"
      },
      {
        "SQL": "select c from t where c = 1 order by d, c",
        "Best": "IndexReader(Index(t.c_d_e)[[1,1]])->Sort->Projection"
      },
      {
        "SQL": "select c_str from t where e_str = '1' order by d_str, c_str",
        "Best": "IndexLookUp(Index(t.e_d_c_str_prefix)[[\"1\",\"1\"]], Table(t))->Sort->Projection"
      },
      {
        "SQL": "select c from t where t.c = 1 and t.a > 1 order by t.d limit 1",
        "Best": "IndexReader(Index(t.c_d_e)[[1,1]]->Sel([gt(test.t.a, 1)])->Limit)->Limit->Projection"
      },
      {
        "SQL": "select c from t where t.c = 1 and t.d = 1 order by t.a limit 1",
        "Best": "IndexReader(Index(t.c_d_e)[[1 1,1 1]])->TopN([test.t.a],0,1)->Projection"
      },
      {
        "SQL": "select * from t where t.c = 1 and t.a > 1 order by t.d limit 1",
        "Best": "IndexLookUp(Index(t.c_d_e)[[1,1]]->Sel([gt(test.t.a, 1)])->Limit, Table(t))->Limit"
      },
      {
        "SQL": "select * from t use index(e_d_c_str_prefix) where t.c_str = 'abcdefghijk' and t.d_str = 'd' and t.e_str = 'e'",
        "Best": "IndexLookUp(Index(t.e_d_c_str_prefix)[[\"e\" \"d\" \"abcdefghij\",\"e\" \"d\" \"abcdefghij\"]], Table(t)->Sel([eq(test.t.c_str, abcdefghijk)]))"
      },
      {
        "SQL": "select * from t use index(e_d_c_str_prefix) where t.e_str = b'1110000'",
        "Best": "IndexLookUp(Index(t.e_d_c_str_prefix)[[\"p\",\"p\"]], Table(t))"
      },
      {
        "SQL": "select * from (select * from t use index() order by b) t left join t t1 on t.a=t1.a limit 10",
        "Best": "IndexMergeJoin{TableReader(Table(t)->TopN([test.t.b],0,10))->TopN([test.t.b],0,10)->TableReader(Table(t))}(test.t.a,test.t1.a)->Limit"
      },
      {
        "SQL": "select * from ((SELECT 1 a,3 b) UNION (SELECT 2,1) ORDER BY (SELECT 2)) t order by a,b",
        "Best": "UnionAll{Dual->Projection->Dual->Projection}->HashAgg->Sort"
      },
      {
        "SQL": "select * from ((SELECT 1 a,6 b) UNION (SELECT 2,5) UNION (SELECT 2, 4) ORDER BY 1) t order by 1, 2",
        "Best": "UnionAll{Dual->Projection->Dual->Projection->Dual->Projection}->HashAgg->Sort->Sort"
      },
      {
        "SQL": "select * from (select *, NULL as xxx from t) t order by xxx",
        "Best": "TableReader(Table(t))->Projection"
      },
      {
        "SQL": "select lead(a, 1) over (partition by null) as c from t",
        "Best": "IndexReader(Index(t.f)[[NULL,+inf]])->Window(lead(test.t.a, 1) over())->Projection"
      },
      {
        "SQL": "select * from t use index(f) where f = 1 and a = 1",
        "Best": "IndexLookUp(Index(t.f)[[1,1]]->Sel([eq(test.t.a, 1)]), Table(t))"
      },
      {
        "SQL": "select * from t2 use index(b) where b = 1 and a = 1",
        "Best": "IndexLookUp(Index(t2.b)[[1,1]]->Sel([eq(test.t2.a, 1)]), Table(t2))"
      }
    ]
  },
  {
    "Name": "TestDAGPlanBuilderJoin",
    "Cases": [
      {
        "SQL": "select * from t t1 join t t2 on t1.a = t2.c_str",
        "Best": "LeftHashJoin{TableReader(Table(t))->Projection->TableReader(Table(t))->Projection}(cast(test.t1.a),cast(test.t2.c_str))->Projection"
      },
      {
        "SQL": "select * from t t1 join t t2 on t1.b = t2.a",
        "Best": "LeftHashJoin{TableReader(Table(t))->TableReader(Table(t))}(test.t1.b,test.t2.a)"
      },
      {
        "SQL": "select * from t t1 join t t2 on t1.a = t2.a join t t3 on t1.a = t3.a",
        "Best": "LeftHashJoin{MergeInnerJoin{TableReader(Table(t))->TableReader(Table(t))}(test.t1.a,test.t2.a)->TableReader(Table(t))}(test.t1.a,test.t3.a)"
      },
      {
        "SQL": "select * from t t1 join t t2 on t1.a = t2.a join t t3 on t1.b = t3.a",
        "Best": "LeftHashJoin{MergeInnerJoin{TableReader(Table(t))->TableReader(Table(t))}(test.t1.a,test.t2.a)->TableReader(Table(t))}(test.t1.b,test.t3.a)"
      },
      {
        "SQL": "select * from t t1 join t t2 on t1.b = t2.a order by t1.a",
        "Best": "IndexJoin{TableReader(Table(t))->TableReader(Table(t))}(test.t1.b,test.t2.a)"
      },
      {
        "SQL": "select * from t t1 join t t2 on t1.b = t2.a order by t1.a limit 1",
        "Best": "IndexJoin{TableReader(Table(t))->TableReader(Table(t))}(test.t1.b,test.t2.a)->Limit"
      },
      {
        "SQL": "select /*+ TIDB_HJ(t1, t2) */ * from t t1 join t t2 on t1.b = t2.a order by t1.a limit 1",
        "Best": "LeftHashJoin{TableReader(Table(t))->TableReader(Table(t))}(test.t1.b,test.t2.a)->TopN([test.t1.a],0,1)"
      },
      {
        "SQL": "select * from t t1 left join t t2 on t1.b = t2.a where 1 = 1 limit 1",
        "Best": "IndexMergeJoin{TableReader(Table(t)->Limit)->Limit->TableReader(Table(t))}(test.t1.b,test.t2.a)->Limit"
      },
      {
        "SQL": "select * from t t1 join t t2 on t1.b = t2.a and t1.c = 1 and t1.d = 1 and t1.e = 1 order by t1.a limit 1",
        "Best": "IndexMergeJoin{IndexLookUp(Index(t.c_d_e)[[1 1 1,1 1 1]], Table(t))->TableReader(Table(t))}(test.t1.b,test.t2.a)->TopN([test.t1.a],0,1)"
      },
      {
        "SQL": "select * from t t1 join t t2 on t1.b = t2.b join t t3 on t1.b = t3.b",
        "Best": "LeftHashJoin{LeftHashJoin{TableReader(Table(t))->TableReader(Table(t))}(test.t1.b,test.t2.b)->TableReader(Table(t))}(test.t1.b,test.t3.b)"
      },
      {
        "SQL": "select * from t t1 join t t2 on t1.a = t2.a order by t1.a",
        "Best": "MergeInnerJoin{TableReader(Table(t))->TableReader(Table(t))}(test.t1.a,test.t2.a)"
      },
      {
        "SQL": "select * from t t1 left outer join t t2 on t1.a = t2.a right outer join t t3 on t1.a = t3.a",
        "Best": "MergeRightOuterJoin{MergeLeftOuterJoin{TableReader(Table(t))->TableReader(Table(t))}(test.t1.a,test.t2.a)->TableReader(Table(t))}(test.t1.a,test.t3.a)"
      },
      {
        "SQL": "select * from t t1 join t t2 on t1.a = t2.a join t t3 on t1.a = t3.a and t1.b = 1 and t3.c = 1",
        "Best": "IndexMergeJoin{IndexMergeJoin{TableReader(Table(t)->Sel([eq(test.t1.b, 1)]))->IndexLookUp(Index(t.c_d_e)[[1,1]], Table(t))}(test.t3.a,test.t1.a)->TableReader(Table(t))}(test.t1.a,test.t2.a)->Projection"
      },
      {
        "SQL": "select * from t where t.c in (select b from t s where s.a = t.a)",
        "Best": "MergeSemiJoin{TableReader(Table(t))->TableReader(Table(t))}(test.t.a,test.s.a)"
      },
      {
        "SQL": "select t.c in (select b from t s where s.a = t.a) from t",
        "Best": "LeftHashJoin{IndexReader(Index(t.c_d_e)[[NULL,+inf]])->TableReader(Table(t))}(test.t.a,test.s.a)(test.t.c,test.s.b)->Projection"
      },
      {
        "SQL": "select /*+ TIDB_SMJ(t1,t2)*/ * from t t1, t t2 where t1.a = t2.b",
        "Best": "MergeInnerJoin{TableReader(Table(t))->TableReader(Table(t))->Sort}(test.t1.a,test.t2.b)"
      },
      {
        "SQL": "select /*+ TIDB_SMJ(t1,t2)*/ * from t t1, t t2 where t1.a = t2.a",
        "Best": "MergeInnerJoin{TableReader(Table(t))->TableReader(Table(t))}(test.t1.a,test.t2.a)"
      },
      {
        "SQL": "select /*+ TIDB_SMJ(t1,t2)*/ * from t t1, t t2 where t1.a = t2.a order by t2.a",
        "Best": "MergeInnerJoin{TableReader(Table(t))->TableReader(Table(t))}(test.t1.a,test.t2.a)"
      },
      {
        "SQL": "select /*+ TIDB_SMJ(t1,t2)*/ * from t t1, t t2 where t1.b = t2.b order by t2.a",
        "Best": "MergeInnerJoin{TableReader(Table(t))->Sort->TableReader(Table(t))->Sort}(test.t1.b,test.t2.b)->Sort"
      },
      {
        "SQL": "select /*+ TIDB_SMJ(t1,t2)*/ * from t t1, t t2 where t1.a = t2.a order by t2.a desc",
        "Best": "MergeInnerJoin{TableReader(Table(t))->TableReader(Table(t))}(test.t1.a,test.t2.a)"
      },
      {
        "SQL": "select /*+ TIDB_SMJ(t1,t2)*/ * from t t1, t t2 where t1.b = t2.b order by t2.b desc",
        "Best": "MergeInnerJoin{TableReader(Table(t))->Sort->TableReader(Table(t))->Sort}(test.t1.b,test.t2.b)"
      },
      {
        "SQL": "select /*+ TIDB_SMJ(t1,t2,t3)*/ * from t t1, t t2, t t3 where t1.a = t2.a and t2.a = t3.a",
        "Best": "MergeInnerJoin{MergeInnerJoin{TableReader(Table(t))->TableReader(Table(t))}(test.t1.a,test.t2.a)->TableReader(Table(t))}(test.t2.a,test.t3.a)"
      },
      {
        "SQL": "select /*+ TIDB_SMJ(t1,t2,t3)*/ * from t t1, t t2, t t3 where t1.a = t2.b and t2.a = t3.b",
        "Best": "MergeInnerJoin{MergeInnerJoin{TableReader(Table(t))->TableReader(Table(t))->Sort}(test.t1.a,test.t2.b)->Sort->TableReader(Table(t))->Sort}(test.t2.a,test.t3.b)"
      },
      {
        "SQL": "select /*+ TIDB_SMJ(t1,t2,t3)*/ * from t t1, t t2, t t3 where t1.c = t2.c and t1.d = t2.d and t3.c = t1.c and t3.d = t1.d",
        "Best": "MergeInnerJoin{MergeInnerJoin{IndexLookUp(Index(t.c_d_e)[[NULL,+inf]], Table(t))->IndexLookUp(Index(t.c_d_e)[[NULL,+inf]], Table(t))}(test.t1.c,test.t2.c)(test.t1.d,test.t2.d)->IndexLookUp(Index(t.c_d_e)[[NULL,+inf]], Table(t))}(test.t1.c,test.t3.c)(test.t1.d,test.t3.d)"
      },
      {
        "SQL": "select /*+ TIDB_SMJ(t1,t2,t3)*/ * from t t1, t t2, t t3 where t1.c = t2.c and t1.d = t2.d and t3.c = t1.c and t3.d = t1.d order by t1.c",
        "Best": "MergeInnerJoin{MergeInnerJoin{IndexLookUp(Index(t.c_d_e)[[NULL,+inf]], Table(t))->IndexLookUp(Index(t.c_d_e)[[NULL,+inf]], Table(t))}(test.t1.c,test.t2.c)(test.t1.d,test.t2.d)->IndexLookUp(Index(t.c_d_e)[[NULL,+inf]], Table(t))}(test.t1.c,test.t3.c)(test.t1.d,test.t3.d)"
      },
      {
        "SQL": "select /*+ TIDB_SMJ(t1,t2,t3)*/ * from t t1 left outer join t t2 on t1.a = t2.a left outer join t t3 on t2.a = t3.a",
        "Best": "MergeLeftOuterJoin{MergeLeftOuterJoin{TableReader(Table(t))->TableReader(Table(t))}(test.t1.a,test.t2.a)->TableReader(Table(t))}(test.t2.a,test.t3.a)"
      },
      {
        "SQL": "select /*+ TIDB_SMJ(t1,t2,t3)*/ * from t t1 left outer join t t2 on t1.a = t2.a left outer join t t3 on t1.a = t3.a",
        "Best": "MergeLeftOuterJoin{MergeLeftOuterJoin{TableReader(Table(t))->TableReader(Table(t))}(test.t1.a,test.t2.a)->TableReader(Table(t))}(test.t1.a,test.t3.a)"
      },
      {
        "SQL": "select /*+ TIDB_INLJ(t1, t2) */ * from t t1, t t2 where t1.a = t2.a",
        "Best": "IndexMergeJoin{TableReader(Table(t))->TableReader(Table(t))}(test.t1.a,test.t2.a)"
      },
      {
        "SQL": "select /*+ TIDB_INLJ(t2) */ * from t t1, t t2 where t1.a = t2.c",
        "Best": "IndexMergeJoin{TableReader(Table(t))->IndexLookUp(Index(t.c_d_e)[[NULL,+inf]], Table(t))}(test.t1.a,test.t2.c)"
      },
      {
        "SQL": "select /*+ TIDB_INLJ(t2) */ t1.a , t2.a from t t1, t t2 where t1.a = t2.c",
        "Best": "IndexMergeJoin{IndexReader(Index(t.f)[[NULL,+inf]])->IndexReader(Index(t.c_d_e)[[NULL,+inf]])}(test.t1.a,test.t2.c)->Projection"
      },
      {
        "SQL": "select /*+ TIDB_INLJ(t1, t2) */ t1.a, t2.a from t t1, t t2 where t1.a = t2.a order by t1.c",
        "Best": "IndexJoin{IndexReader(Index(t.c_d_e)[[NULL,+inf]])->TableReader(Table(t))}(test.t1.a,test.t2.a)->Projection"
      },
      {
        "SQL": "select /*+ TIDB_INLJ(t1, t2) */ t1.a, t2.a from t t1, t t2 where t1.a = t2.a order by t2.c",
        "Best": "IndexJoin{TableReader(Table(t))->IndexReader(Index(t.c_d_e)[[NULL,+inf]])}(test.t2.a,test.t1.a)->Projection"
      },
      {
        "SQL": "select /*+ TIDB_INLJ(t1) */ t1.a , t2.a from t t1, t t2 where t1.a = t2.c",
        "Best": "IndexMergeJoin{TableReader(Table(t))->IndexReader(Index(t.c_d_e)[[NULL,+inf]])}(test.t2.c,test.t1.a)->Projection"
      },
      {
        "SQL": "select /*+ TIDB_INLJ(t1, t2) */ * from t t1 left outer join t t2 on t1.a = t2.a and t2.b < 1",
        "Best": "IndexMergeJoin{TableReader(Table(t))->TableReader(Table(t)->Sel([lt(test.t2.b, 1)]))}(test.t1.a,test.t2.a)"
      },
      {
        "SQL": "select /*+ TIDB_INLJ(t1, t2) */ * from t t1 join t t2 on t1.d=t2.d and t2.c = 1",
        "Best": "IndexMergeJoin{TableReader(Table(t))->IndexLookUp(Index(t.c_d_e)[[NULL,+inf]], Table(t))}(test.t1.d,test.t2.d)"
      },
      {
        "SQL": "select /*+ TIDB_INLJ(t1, t2) */ * from t t1 left outer join t t2 on t1.a = t2.b",
        "Best": "LeftHashJoin{TableReader(Table(t))->TableReader(Table(t))}(test.t1.a,test.t2.b)"
      },
      {
        "SQL": "select /*+ TIDB_INLJ(t2) */ * from t t1 right outer join t t2 on t1.a = t2.b",
        "Best": "RightHashJoin{TableReader(Table(t))->TableReader(Table(t))}(test.t1.a,test.t2.b)"
      },
      {
        "SQL": "select /*+ TIDB_INLJ(t2) */ * from t t1 where t1.a in (select a from t t2)",
        "Best": "LeftHashJoin{TableReader(Table(t))->IndexReader(Index(t.f)[[NULL,+inf]])}(test.t1.a,test.t2.a)->Projection"
      },
      {
        "SQL": "select /*+ TIDB_INLJ(t1) */ * from t t1 where t1.a in (select a from t t2)",
        "Best": "IndexMergeJoin{TableReader(Table(t))->IndexReader(Index(t.f)[[NULL,+inf]])}(test.t2.a,test.t1.a)->Projection"
      },
      {
        "SQL": "select /*+ TIDB_INLJ(t2) */ * from t t1 join t t2 where t1.c=t2.c and t1.f=t2.f",
        "Best": "IndexMergeJoin{TableReader(Table(t))->IndexLookUp(Index(t.c_d_e)[[NULL,+inf]], Table(t))}(test.t1.c,test.t2.c)"
      },
      {
        "SQL": "select /*+ TIDB_INLJ(t2) */ * from t t1 join t t2 where t1.a = t2.a and t1.f=t2.f",
        "Best": "IndexMergeJoin{TableReader(Table(t))->TableReader(Table(t))}(test.t1.a,test.t2.a)"
      },
      {
        "SQL": "select /*+ TIDB_INLJ(t2) */ * from t t1 join t t2 where t1.f=t2.f and t1.a=t2.a",
        "Best": "IndexMergeJoin{TableReader(Table(t))->TableReader(Table(t))}(test.t1.a,test.t2.a)"
      },
      {
        "SQL": "select /*+ TIDB_INLJ(t2) */ * from t t1 join t t2 where t1.a=t2.a and t2.a in (1, 2)",
        "Best": "IndexMergeJoin{TableReader(Table(t))->TableReader(Table(t)->Sel([in(test.t2.a, 1, 2)]))}(test.t1.a,test.t2.a)"
      },
      {
        "SQL": "select /*+ TIDB_INLJ(t2) */ * from t t1 join t t2 where t1.b=t2.c and t1.b=1 and t2.d > t1.d-10 and t2.d < t1.d+10",
        "Best": "IndexJoin{TableReader(Table(t)->Sel([eq(test.t1.b, 1)]))->IndexLookUp(Index(t.c_d_e)[[NULL,+inf]], Table(t))}"
      },
      {
        "SQL": "select /*+ TIDB_INLJ(t2) */ * from t t1 join t t2 where t1.b=t2.b and t1.c=1 and t2.c=1 and t2.d > t1.d-10 and t2.d < t1.d+10",
        "Best": "LeftHashJoin{IndexLookUp(Index(t.c_d_e)[[1,1]], Table(t))->IndexLookUp(Index(t.c_d_e)[[1,1]], Table(t))}(test.t1.b,test.t2.b)"
      },
      {
        "SQL": "select /*+ TIDB_INLJ(t2) */ * from t t1 join t t2 where t2.c > t1.d-10 and t2.c < t1.d+10",
        "Best": "LeftHashJoin{TableReader(Table(t))->TableReader(Table(t))}"
      },
      {
        "SQL": "select /*+ TIDB_INLJ(t2) */ * from t t1 join t t2 where t1.b = t2.c and t2.c=1 and t2.d=2 and t2.e=4",
        "Best": "LeftHashJoin{TableReader(Table(t)->Sel([eq(test.t1.b, 1)]))->IndexLookUp(Index(t.c_d_e)[[1 2 4,1 2 4]], Table(t))}"
      },
      {
        "SQL": "select /*+ TIDB_INLJ(t2) */ * from t t1 join t t2 where t2.c=1 and t2.d=1 and t2.e > 10 and t2.e < 20",
        "Best": "LeftHashJoin{TableReader(Table(t))->IndexLookUp(Index(t.c_d_e)[(1 1 10,1 1 20)], Table(t))}"
      }
    ]
  },
  {
    "Name": "TestDAGPlanBuilderSubquery",
    "Cases": [
      {
        "SQL": "select * from t where exists (select s.a from t s having sum(s.a) = t.a )",
        "Best": "LeftHashJoin{TableReader(Table(t))->Projection->IndexReader(Index(t.f)[[NULL,+inf]]->StreamAgg)->StreamAgg}(cast(test.t.a),sel_agg_1)->Projection"
      },
      {
        "SQL": "select * from t where exists (select s.a from t s having sum(s.a) = t.a ) order by t.a",
        "Best": "LeftHashJoin{TableReader(Table(t))->Projection->IndexReader(Index(t.f)[[NULL,+inf]]->StreamAgg)->StreamAgg}(cast(test.t.a),sel_agg_1)->Projection->Sort"
      },
      {
        "SQL": "select * from t where a in (select s.a from t s) order by t.a",
        "Best": "MergeInnerJoin{TableReader(Table(t))->TableReader(Table(t))}(test.t.a,test.s.a)->Projection"
      },
      {
        "SQL": "select * from t where exists (select s.a from t s where s.c in (select c from t as k where k.d = s.d) having sum(s.a) = t.a )",
        "Best": "LeftHashJoin{TableReader(Table(t))->Projection->MergeSemiJoin{IndexReader(Index(t.c_d_e)[[NULL,+inf]])->IndexReader(Index(t.c_d_e)[[NULL,+inf]])}(test.s.c,test.k.c)(test.s.d,test.k.d)->Projection->StreamAgg}(cast(test.t.a),sel_agg_1)->Projection"
      },
      {
        "SQL": "select * from t where a in (select a from t) order by b",
        "Best": "LeftHashJoin{TableReader(Table(t))->IndexReader(Index(t.f)[[NULL,+inf]])}(test.t.a,test.t.a)->Projection->Sort"
      },
      {
        "SQL": "select t.c in (select count(*) from t s, t t1 where s.a = t.a and s.a = t1.a) from t",
        "Best": "Apply{IndexReader(Index(t.c_d_e)[[NULL,+inf]])->MergeInnerJoin{TableReader(Table(t))->TableReader(Table(t))}(test.s.a,test.t1.a)->StreamAgg}->Projection"
      },
      {
        "SQL": "select (select count(*) from t s, t t1 where s.a = t.a and s.a = t1.a) from t",
        "Best": "LeftHashJoin{IndexReader(Index(t.f)[[NULL,+inf]])->LeftHashJoin{IndexReader(Index(t.f)[[NULL,+inf]])->IndexReader(Index(t.f)[[NULL,+inf]])}(test.s.a,test.t1.a)->HashAgg}(test.t.a,test.s.a)->Projection"
      },
      {
        "SQL": "select (select count(*) from t s, t t1 where s.a = t.a and s.a = t1.a) from t order by t.a",
        "Best": "LeftHashJoin{IndexReader(Index(t.f)[[NULL,+inf]])->LeftHashJoin{IndexReader(Index(t.f)[[NULL,+inf]])->IndexReader(Index(t.f)[[NULL,+inf]])}(test.s.a,test.t1.a)->HashAgg}(test.t.a,test.s.a)->Projection->Sort->Projection"
      }
    ]
  },
  {
    "Name": "TestDAGPlanTopN",
    "Cases": [
      {
        "SQL": "select * from t t1 left join t t2 on t1.b = t2.b left join t t3 on t2.b = t3.b order by t1.a limit 1",
        "Best": "LeftHashJoin{LeftHashJoin{TableReader(Table(t)->Limit)->Limit->TableReader(Table(t))}(test.t1.b,test.t2.b)->TopN([test.t1.a],0,1)->TableReader(Table(t))}(test.t2.b,test.t3.b)->TopN([test.t1.a],0,1)"
      },
      {
        "SQL": "select * from t t1 left join t t2 on t1.b = t2.b left join t t3 on t2.b = t3.b order by t1.b limit 1",
        "Best": "LeftHashJoin{LeftHashJoin{TableReader(Table(t)->TopN([test.t1.b],0,1))->TopN([test.t1.b],0,1)->TableReader(Table(t))}(test.t1.b,test.t2.b)->TopN([test.t1.b],0,1)->TableReader(Table(t))}(test.t2.b,test.t3.b)->TopN([test.t1.b],0,1)"
      },
      {
        "SQL": "select * from t t1 left join t t2 on t1.b = t2.b left join t t3 on t2.b = t3.b limit 1",
        "Best": "LeftHashJoin{LeftHashJoin{TableReader(Table(t)->Limit)->Limit->TableReader(Table(t))}(test.t1.b,test.t2.b)->Limit->TableReader(Table(t))}(test.t2.b,test.t3.b)->Limit"
      },
      {
        "SQL": "select * from t where b = 1 and c = 1 order by c limit 1",
        "Best": "IndexLookUp(Index(t.c_d_e)[[1,1]], Table(t)->Sel([eq(test.t.b, 1)]))->Limit"
      },
      {
        "SQL": "select * from t where c = 1 order by c limit 1",
        "Best": "IndexLookUp(Index(t.c_d_e)[[1,1]]->Limit, Table(t))->Limit"
      },
      {
        "SQL": "select * from t order by a limit 1",
        "Best": "TableReader(Table(t)->Limit)->Limit"
      },
      {
        "SQL": "select c from t order by c limit 1",
        "Best": "IndexReader(Index(t.c_d_e)[[NULL,+inf]]->Limit)->Limit"
      }
    ]
  },
  {
    "Name": "TestDAGPlanBuilderBasePhysicalPlan",
    "Cases": [
      {
        "SQL": "select * from t order by b limit 1 for update",
        "Best": "TableReader(Table(t))->Lock->TopN([test.t.b],0,1)",
        "Hints": "INDEX(@`sel_1` `t` )"
      },
      {
        "SQL": "update t set a = 5 where b < 1 order by d limit 1",
        "Best": "TableReader(Table(t)->Sel([lt(test.t.b, 1)])->TopN([test.t.d],0,1))->TopN([test.t.d],0,1)->Update",
        "Hints": "INDEX(@`upd_1` `t` )"
      },
      {
        "SQL": "update t set a = 5",
        "Best": "TableReader(Table(t))->Update",
        "Hints": "INDEX(@`upd_1` `t` )"
      },
      {
        "SQL": "delete /*+ TIDB_INLJ(t1, t2) */ t1 from t t1, t t2 where t1.c=t2.c",
<<<<<<< HEAD
        "Best": "IndexJoin{TableReader(Table(t))->IndexLookUp(Index(t.c_d_e)[[NULL,+inf]], Table(t))}(test.t1.c,test.t2.c)->Delete",
        "Hints": "INDEX(@`del_1` `t1` ), INDEX(@`del_1` `t2` `c_d_e`), INL_JOIN(@`del_1` `t2`)"
=======
        "Best": "IndexMergeJoin{TableReader(Table(t))->IndexLookUp(Index(t.c_d_e)[[NULL,+inf]], Table(t))}(test.t1.c,test.t2.c)->Delete"
>>>>>>> f2adf1df
      },
      {
        "SQL": "delete /*+ TIDB_SMJ(t1, t2) */ from t1 using t t1, t t2 where t1.c=t2.c",
        "Best": "MergeInnerJoin{IndexLookUp(Index(t.c_d_e)[[NULL,+inf]], Table(t))->IndexLookUp(Index(t.c_d_e)[[NULL,+inf]], Table(t))}(test.t1.c,test.t2.c)->Delete",
        "Hints": "INDEX(@`del_1` `t1` `c_d_e`), INDEX(@`del_1` `t2` `c_d_e`), SM_JOIN(@`del_1` `t1`, `t2`)"
      },
      {
        "SQL": "update /*+ TIDB_SMJ(t1, t2) */ t t1, t t2 set t1.a=1, t2.a=1 where t1.a=t2.a",
        "Best": "MergeInnerJoin{TableReader(Table(t))->TableReader(Table(t))}(test.t1.a,test.t2.a)->Update",
        "Hints": "INDEX(@`upd_1` `t1` ), INDEX(@`upd_1` `t2` ), SM_JOIN(@`upd_1` `t1`, `t2`)"
      },
      {
        "SQL": "update /*+ TIDB_HJ(t1, t2) */ t t1, t t2 set t1.a=1, t2.a=1 where t1.a=t2.a",
        "Best": "LeftHashJoin{TableReader(Table(t))->TableReader(Table(t))}(test.t1.a,test.t2.a)->Update",
        "Hints": "INDEX(@`upd_1` `t1` ), INDEX(@`upd_1` `t2` ), HASH_JOIN(@`upd_1` `t1`, `t2`)"
      },
      {
        "SQL": "delete from t where b < 1 order by d limit 1",
        "Best": "TableReader(Table(t)->Sel([lt(test.t.b, 1)])->TopN([test.t.d],0,1))->TopN([test.t.d],0,1)->Delete",
        "Hints": "INDEX(@`del_1` `t` )"
      },
      {
        "SQL": "delete from t",
        "Best": "TableReader(Table(t))->Delete",
        "Hints": "INDEX(@`del_1` `t` )"
      },
      {
        "SQL": "delete from t use index(c_d_e) where b = 1",
        "Best": "IndexLookUp(Index(t.c_d_e)[[NULL,+inf]], Table(t)->Sel([eq(test.t.b, 1)]))->Delete",
        "Hints": "INDEX(@`del_1` `t` `c_d_e`)"
      },
      {
        "SQL": "insert into t select * from t where b < 1 order by d limit 1",
        "Best": "TableReader(Table(t)->Sel([lt(test.t.b, 1)])->TopN([test.t.d],0,1))->TopN([test.t.d],0,1)->Insert",
        "Hints": ""
      },
      {
        "SQL": "insert into t (a, b, c, e, f, g) values(0,0,0,0,0,0)",
        "Best": "Insert",
        "Hints": ""
      },
      {
        "SQL": "select 1",
        "Best": "Dual->Projection",
        "Hints": ""
      },
      {
        "SQL": "select * from t where false",
        "Best": "Dual",
        "Hints": ""
      },
      {
        "SQL": "show tables",
        "Best": "Show",
        "Hints": ""
      }
    ]
  },
  {
    "Name": "TestDAGPlanBuilderUnion",
    "Cases": [
      {
        "SQL": "select * from t union all select * from t",
        "Best": "UnionAll{TableReader(Table(t))->TableReader(Table(t))}"
      },
      {
        "SQL": "select * from t union all (select * from t) order by a ",
        "Best": "UnionAll{TableReader(Table(t))->TableReader(Table(t))}->Sort"
      },
      {
        "SQL": "select * from t union all (select * from t) limit 1",
        "Best": "UnionAll{TableReader(Table(t)->Limit)->Limit->TableReader(Table(t)->Limit)->Limit}->Limit"
      },
      {
        "SQL": "select a from t union all (select c from t) order by a limit 1",
        "Best": "UnionAll{TableReader(Table(t)->Limit)->Limit->IndexReader(Index(t.c_d_e)[[NULL,+inf]]->Limit)->Limit}->TopN([a],0,1)"
      }
    ]
  },
  {
    "Name": "TestDAGPlanBuilderUnionScan",
    "Cases": null
  },
  {
    "Name": "TestDAGPlanBuilderAgg",
    "Cases": [
      {
        "SQL": "select distinct b from t",
        "Best": "TableReader(Table(t))->HashAgg"
      },
      {
        "SQL": "select count(*) from (select * from t order by b) t group by b",
        "Best": "TableReader(Table(t))->Sort->StreamAgg"
      },
      {
        "SQL": "select count(*), x from (select b as bbb, a + 1 as x from (select * from t order by b) t) t group by bbb",
        "Best": "TableReader(Table(t))->Sort->Projection->StreamAgg"
      },
      {
        "SQL": "select sum(a), avg(b + c) from t group by d",
        "Best": "TableReader(Table(t)->HashAgg)->HashAgg"
      },
      {
        "SQL": "select sum(distinct a), avg(b + c) from t group by d",
        "Best": "TableReader(Table(t))->Projection->HashAgg"
      },
      {
        "SQL": "select sum(e), avg(e + c) from t where c = 1 group by (c + d)",
        "Best": "IndexReader(Index(t.c_d_e)[[1,1]]->HashAgg)->HashAgg"
      },
      {
        "SQL": "select sum(e), avg(e + c) from t where c = 1 group by c",
        "Best": "IndexReader(Index(t.c_d_e)[[1,1]]->StreamAgg)->StreamAgg"
      },
      {
        "SQL": "select sum(e), avg(e + c) from t where c = 1 group by e",
        "Best": "IndexReader(Index(t.c_d_e)[[1,1]]->HashAgg)->HashAgg"
      },
      {
        "SQL": "select sum(e), avg(b + c) from t where c = 1 and e = 1 group by d",
        "Best": "IndexLookUp(Index(t.c_d_e)[[1,1]]->Sel([eq(test.t.e, 1)]), Table(t))->Projection->HashAgg"
      },
      {
        "SQL": "select sum(e), avg(b + c) from t where c = 1 and b = 1",
        "Best": "IndexLookUp(Index(t.c_d_e)[[1,1]], Table(t)->Sel([eq(test.t.b, 1)]))->Projection->StreamAgg"
      },
      {
        "SQL": "select sum(e) as k, avg(b + c) from t where c = 1 and b = 1 and e = 1 group by d order by k",
        "Best": "IndexLookUp(Index(t.c_d_e)[[1,1]]->Sel([eq(test.t.e, 1)]), Table(t)->Sel([eq(test.t.b, 1)]))->Projection->Projection->StreamAgg->Sort"
      },
      {
        "SQL": "select sum(e) as k, avg(b + c) from t where c = 1 and b = 1 and e = 1 group by c order by k",
        "Best": "IndexLookUp(Index(t.c_d_e)[[1,1]]->Sel([eq(test.t.e, 1)]), Table(t)->Sel([eq(test.t.b, 1)]))->Projection->Projection->StreamAgg->Sort"
      },
      {
        "SQL": "select sum(to_base64(e)) from t where c = 1",
        "Best": "IndexReader(Index(t.c_d_e)[[1,1]])->Projection->StreamAgg"
      },
      {
        "SQL": "select (select count(1) k from t s where s.a = t.a having k != 0) from t",
        "Best": "LeftHashJoin{IndexReader(Index(t.f)[[NULL,+inf]])->IndexReader(Index(t.f)[[NULL,+inf]]->Sel([1]))->Projection}(test.t.a,test.s.a)->Projection"
      },
      {
        "SQL": "select sum(to_base64(e)) from t group by e,d,c order by c",
        "Best": "IndexReader(Index(t.c_d_e)[[NULL,+inf]])->Projection->StreamAgg->Projection"
      },
      {
        "SQL": "select sum(e+1) from t group by e,d,c order by c",
        "Best": "IndexReader(Index(t.c_d_e)[[NULL,+inf]]->StreamAgg)->StreamAgg->Projection"
      },
      {
        "SQL": "select sum(to_base64(e)) from t group by e,d,c order by c,e",
        "Best": "IndexReader(Index(t.c_d_e)[[NULL,+inf]])->Projection->StreamAgg->Sort->Projection"
      },
      {
        "SQL": "select sum(e+1) from t group by e,d,c order by c,e",
        "Best": "IndexReader(Index(t.c_d_e)[[NULL,+inf]]->StreamAgg)->StreamAgg->Sort->Projection"
      },
      {
        "SQL": "select count(*) from t group by g order by g limit 10",
        "Best": "IndexReader(Index(t.g)[[NULL,+inf]]->StreamAgg)->StreamAgg->Limit->Projection"
      },
      {
        "SQL": "select count(*) from t group by g limit 10",
        "Best": "IndexReader(Index(t.g)[[NULL,+inf]]->StreamAgg)->StreamAgg->Limit"
      },
      {
        "SQL": "select count(*) from t group by g order by g",
        "Best": "IndexReader(Index(t.g)[[NULL,+inf]]->StreamAgg)->StreamAgg->Projection"
      },
      {
        "SQL": "select count(*) from t group by g order by g desc limit 1",
        "Best": "IndexReader(Index(t.g)[[NULL,+inf]]->StreamAgg)->StreamAgg->Limit->Projection"
      },
      {
        "SQL": "select count(*) from t group by b order by b limit 10",
        "Best": "TableReader(Table(t)->HashAgg)->HashAgg->TopN([test.t.b],0,10)->Projection"
      },
      {
        "SQL": "select count(*) from t group by b order by b",
        "Best": "TableReader(Table(t)->HashAgg)->HashAgg->Sort->Projection"
      },
      {
        "SQL": "select count(*) from t group by b limit 10",
        "Best": "TableReader(Table(t)->HashAgg)->HashAgg->Limit"
      },
      {
        "SQL": "select sum(a.g), sum(b.g) from t a join t b on a.g = b.g group by a.g",
        "Best": "MergeInnerJoin{IndexReader(Index(t.g)[[NULL,+inf]])->IndexReader(Index(t.g)[[NULL,+inf]])}(test.a.g,test.b.g)->Projection->StreamAgg"
      },
      {
        "SQL": "select /*+ tidb_inlj(a,b) */ sum(a.g), sum(b.g) from t a join t b on a.g = b.g and a.g > 60 group by a.g order by a.g limit 1",
        "Best": "IndexMergeJoin{IndexReader(Index(t.g)[(60,+inf]])->IndexReader(Index(t.g)[[NULL,+inf]]->Sel([gt(test.b.g, 60)]))}(test.a.g,test.b.g)->Projection->StreamAgg->Limit->Projection"
      },
      {
        "SQL": "select sum(a.g), sum(b.g) from t a join t b on a.g = b.g and a.a>5 group by a.g order by a.g limit 1",
        "Best": "MergeInnerJoin{IndexReader(Index(t.g)[[NULL,+inf]]->Sel([gt(test.a.a, 5)]))->IndexReader(Index(t.g)[[NULL,+inf]])}(test.a.g,test.b.g)->Projection->StreamAgg->Limit->Projection"
      },
      {
        "SQL": "select sum(d) from t",
        "Best": "IndexReader(Index(t.c_d_e)[[NULL,+inf]]->StreamAgg)->StreamAgg"
      }
    ]
  },
  {
    "Name": "TestRefine",
    "Cases": [
      {
        "SQL": "select a from t where c is not null",
        "Best": "IndexReader(Index(t.c_d_e)[[-inf,+inf]])->Projection"
      },
      {
        "SQL": "select a from t where c >= 4",
        "Best": "IndexReader(Index(t.c_d_e)[[4,+inf]])->Projection"
      },
      {
        "SQL": "select a from t where c <= 4",
        "Best": "IndexReader(Index(t.c_d_e)[[-inf,4]])->Projection"
      },
      {
        "SQL": "select a from t where c = 4 and d = 5 and e = 6",
        "Best": "IndexReader(Index(t.c_d_e)[[4 5 6,4 5 6]])->Projection"
      },
      {
        "SQL": "select a from t where d = 4 and c = 5",
        "Best": "IndexReader(Index(t.c_d_e)[[5 4,5 4]])->Projection"
      },
      {
        "SQL": "select a from t where c = 4 and e < 5",
        "Best": "IndexReader(Index(t.c_d_e)[[4,4]]->Sel([lt(test.t.e, 5)]))->Projection"
      },
      {
        "SQL": "select a from t where c = 4 and d <= 5 and d > 3",
        "Best": "IndexReader(Index(t.c_d_e)[(4 3,4 5]])->Projection"
      },
      {
        "SQL": "select a from t where d <= 5 and d > 3",
        "Best": "IndexReader(Index(t.c_d_e)[[NULL,+inf]]->Sel([le(test.t.d, 5) gt(test.t.d, 3)]))->Projection"
      },
      {
        "SQL": "select a from t where c between 1 and 2",
        "Best": "IndexReader(Index(t.c_d_e)[[1,2]])->Projection"
      },
      {
        "SQL": "select a from t where c not between 1 and 2",
        "Best": "IndexReader(Index(t.c_d_e)[[-inf,1) (2,+inf]])->Projection"
      },
      {
        "SQL": "select a from t where c <= 5 and c >= 3 and d = 1",
        "Best": "IndexReader(Index(t.c_d_e)[[3,5]]->Sel([eq(test.t.d, 1)]))->Projection"
      },
      {
        "SQL": "select a from t where c = 1 or c = 2 or c = 3",
        "Best": "IndexReader(Index(t.c_d_e)[[1,3]])->Projection"
      },
      {
        "SQL": "select b from t where c = 1 or c = 2 or c = 3 or c = 4 or c = 5",
        "Best": "IndexLookUp(Index(t.c_d_e)[[1,5]], Table(t))->Projection"
      },
      {
        "SQL": "select a from t where c = 5",
        "Best": "IndexReader(Index(t.c_d_e)[[5,5]])->Projection"
      },
      {
        "SQL": "select a from t where c = 5 and b = 1",
        "Best": "IndexLookUp(Index(t.c_d_e)[[5,5]], Table(t)->Sel([eq(test.t.b, 1)]))->Projection"
      },
      {
        "SQL": "select a from t where not a",
        "Best": "IndexReader(Index(t.f)[[NULL,+inf]]->Sel([not(test.t.a)]))"
      },
      {
        "SQL": "select a from t where c in (1)",
        "Best": "IndexReader(Index(t.c_d_e)[[1,1]])->Projection"
      },
      {
        "SQL": "select a from t where c in ('1')",
        "Best": "IndexReader(Index(t.c_d_e)[[1,1]])->Projection"
      },
      {
        "SQL": "select a from t where c = 1.0",
        "Best": "IndexReader(Index(t.c_d_e)[[1,1]])->Projection"
      },
      {
        "SQL": "select a from t where c in (1) and d > 3",
        "Best": "IndexReader(Index(t.c_d_e)[(1 3,1 +inf]])->Projection"
      },
      {
        "SQL": "select a from t where c in (1, 2, 3) and (d > 3 and d < 4 or d > 5 and d < 6)",
        "Best": "Dual->Projection"
      },
      {
        "SQL": "select a from t where c in (1, 2, 3) and (d > 2 and d < 4 or d > 5 and d < 7)",
        "Best": "IndexReader(Index(t.c_d_e)[(1 2,1 4) (1 5,1 7) (2 2,2 4) (2 5,2 7) (3 2,3 4) (3 5,3 7)])->Projection"
      },
      {
        "SQL": "select a from t where c in (1, 2, 3)",
        "Best": "IndexReader(Index(t.c_d_e)[[1,1] [2,2] [3,3]])->Projection"
      },
      {
        "SQL": "select a from t where c in (1, 2, 3) and d in (1,2) and e = 1",
        "Best": "IndexReader(Index(t.c_d_e)[[1 1 1,1 1 1] [1 2 1,1 2 1] [2 1 1,2 1 1] [2 2 1,2 2 1] [3 1 1,3 1 1] [3 2 1,3 2 1]])->Projection"
      },
      {
        "SQL": "select a from t where d in (1, 2, 3)",
        "Best": "IndexReader(Index(t.c_d_e)[[NULL,+inf]]->Sel([in(test.t.d, 1, 2, 3)]))->Projection"
      },
      {
        "SQL": "select a from t where c not in (1)",
        "Best": "IndexReader(Index(t.c_d_e)[[-inf,1) (1,+inf]])->Projection"
      },
      {
        "SQL": "select a from t use index(c_d_e) where c != 1",
        "Best": "IndexReader(Index(t.c_d_e)[[-inf,1) (1,+inf]])->Projection"
      },
      {
        "SQL": "select a from t where c_str like ''",
        "Best": "IndexReader(Index(t.c_d_e_str)[[\"\",\"\"]])->Projection"
      },
      {
        "SQL": "select a from t where c_str like 'abc'",
        "Best": "IndexReader(Index(t.c_d_e_str)[[\"abc\",\"abc\"]])->Projection"
      },
      {
        "SQL": "select a from t where c_str not like 'abc'",
        "Best": "IndexReader(Index(t.c_d_e_str)[[-inf,\"abc\") (\"abc\",+inf]])->Projection"
      },
      {
        "SQL": "select a from t where not (c_str like 'abc' or c_str like 'abd')",
        "Best": "IndexReader(Index(t.c_d_e_str)[[-inf,\"abc\") (\"abc\",\"abd\") (\"abd\",+inf]])->Projection"
      },
      {
        "SQL": "select a from t where c_str like '_abc'",
        "Best": "IndexReader(Index(t.c_d_e_str)[[NULL,+inf]]->Sel([like(test.t.c_str, _abc, 92)]))->Projection"
      },
      {
        "SQL": "select a from t where c_str like 'abc%'",
        "Best": "IndexReader(Index(t.c_d_e_str)[[\"abc\",\"abd\")])->Projection"
      },
      {
        "SQL": "select a from t where c_str like 'abc_'",
        "Best": "IndexReader(Index(t.c_d_e_str)[(\"abc\",\"abd\")]->Sel([like(test.t.c_str, abc_, 92)]))->Projection"
      },
      {
        "SQL": "select a from t where c_str like 'abc%af'",
        "Best": "IndexReader(Index(t.c_d_e_str)[[\"abc\",\"abd\")]->Sel([like(test.t.c_str, abc%af, 92)]))->Projection"
      },
      {
        "SQL": "select a from t where c_str like 'abc\\_' escape ''",
        "Best": "IndexReader(Index(t.c_d_e_str)[[\"abc_\",\"abc_\"]])->Projection"
      },
      {
        "SQL": "select a from t where c_str like 'abc\\_'",
        "Best": "IndexReader(Index(t.c_d_e_str)[[\"abc_\",\"abc_\"]])->Projection"
      },
      {
        "SQL": "select a from t where c_str like 'abc\\\\_'",
        "Best": "IndexReader(Index(t.c_d_e_str)[[\"abc_\",\"abc_\"]])->Projection"
      },
      {
        "SQL": "select a from t where c_str like 'abc\\_%'",
        "Best": "IndexReader(Index(t.c_d_e_str)[[\"abc_\",\"abc`\")])->Projection"
      },
      {
        "SQL": "select a from t where c_str like 'abc=_%' escape '='",
        "Best": "IndexReader(Index(t.c_d_e_str)[[\"abc_\",\"abc`\")])->Projection"
      },
      {
        "SQL": "select a from t where c_str like 'abc\\__'",
        "Best": "IndexReader(Index(t.c_d_e_str)[(\"abc_\",\"abc`\")]->Sel([like(test.t.c_str, abc\\__, 92)]))->Projection"
      },
      {
        "SQL": "select a from t where c_str like 123",
        "Best": "IndexReader(Index(t.c_d_e_str)[[\"123\",\"123\"]])->Projection"
      },
      {
        "SQL": "select a from t where c = 1.9 and d > 3",
        "Best": "Dual"
      },
      {
        "SQL": "select a from t where c < 1.1",
        "Best": "IndexReader(Index(t.c_d_e)[[-inf,2)])->Projection"
      },
      {
        "SQL": "select a from t where c <= 1.9",
        "Best": "IndexReader(Index(t.c_d_e)[[-inf,1]])->Projection"
      },
      {
        "SQL": "select a from t where c >= 1.1",
        "Best": "IndexReader(Index(t.c_d_e)[[2,+inf]])->Projection"
      },
      {
        "SQL": "select a from t where c > 1.9",
        "Best": "IndexReader(Index(t.c_d_e)[(1,+inf]])->Projection"
      },
      {
        "SQL": "select a from t where c = 123456789098765432101234",
        "Best": "Dual"
      },
      {
        "SQL": "select a from t where c = 'hanfei'",
        "Best": "IndexReader(Index(t.c_d_e)[[NULL,+inf]])->Sel([eq(cast(test.t.c), cast(hanfei))])->Projection"
      }
    ]
  },
  {
    "Name": "TestAggEliminator",
    "Cases": [
      {
        "SQL": "select max(a) from t;",
        "Best": "TableReader(Table(t)->Limit)->Limit->StreamAgg"
      },
      {
        "SQL": "select min(a) from t;",
        "Best": "TableReader(Table(t)->Limit)->Limit->StreamAgg"
      },
      {
        "SQL": "select min(c_str) from t;",
        "Best": "IndexReader(Index(t.c_d_e_str)[[-inf,+inf]]->Limit)->Limit->StreamAgg"
      },
      {
        "SQL": "select max(a), b from t;",
        "Best": "TableReader(Table(t)->StreamAgg)->StreamAgg"
      },
      {
        "SQL": "select max(a+1) from t;",
        "Best": "IndexReader(Index(t.f)[[NULL,+inf]]->Sel([not(isnull(plus(test.t.a, 1)))])->TopN([plus(test.t.a, 1) true],0,1))->Projection->TopN([col_1 true],0,1)->Projection->Projection->StreamAgg"
      },
      {
        "SQL": "select max(a), min(a) from t;",
        "Best": "IndexReader(Index(t.f)[[NULL,+inf]]->StreamAgg)->StreamAgg"
      },
      {
        "SQL": "select max(a) from t group by b;",
        "Best": "TableReader(Table(t)->HashAgg)->HashAgg"
      },
      {
        "SQL": "select max(a) from (select t1.a from t t1 join t t2 on t1.a=t2.a) t",
        "Best": "IndexMergeJoin{TableReader(Table(t))->TableReader(Table(t))}(test.t1.a,test.t2.a)->Limit->StreamAgg"
      }
    ]
  },
  {
    "Name": "TestUnmatchedTableInHint",
    "Cases": [
      {
        "SQL": "SELECT /*+ TIDB_SMJ(t3, t4) */ * from t t1, t t2 where t1.a = t2.a",
        "Warning": "[planner:1815]There are no matching table names for (t3, t4) in optimizer hint /*+ SM_JOIN(t3, t4) */ or /*+ TIDB_SMJ(t3, t4) */. Maybe you can use the table alias name"
      },
      {
        "SQL": "SELECT /*+ TIDB_HJ(t3, t4) */ * from t t1, t t2 where t1.a = t2.a",
        "Warning": "[planner:1815]There are no matching table names for (t3, t4) in optimizer hint /*+ HASH_JOIN(t3, t4) */ or /*+ TIDB_HJ(t3, t4) */. Maybe you can use the table alias name"
      },
      {
        "SQL": "SELECT /*+ TIDB_INLJ(t3, t4) */ * from t t1, t t2 where t1.a = t2.a",
        "Warning": "[planner:1815]There are no matching table names for (t3, t4) in optimizer hint /*+ INL_JOIN(t3, t4) */ or /*+ TIDB_INLJ(t3, t4) */. Maybe you can use the table alias name"
      },
      {
        "SQL": "SELECT /*+ TIDB_SMJ(t1, t2) */ * from t t1, t t2 where t1.a = t2.a",
        "Warning": ""
      },
      {
        "SQL": "SELECT /*+ TIDB_SMJ(t3, t4) */ * from t t1, t t2, t t3 where t1.a = t2.a and t2.a = t3.a",
        "Warning": "[planner:1815]There are no matching table names for (t4) in optimizer hint /*+ SM_JOIN(t3, t4) */ or /*+ TIDB_SMJ(t3, t4) */. Maybe you can use the table alias name"
      }
    ]
  },
  {
    "Name": "TestJoinHints",
    "Cases": [
      {
        "SQL": "select /*+ TIDB_INLJ(t1) */ t1.a, t2.a, t3.a from t t1, t t2, t t3 where t1.a = t2.a and t2.a = t3.a;",
        "Best": "RightHashJoin{IndexReader(Index(t.f)[[NULL,+inf]])->IndexMergeJoin{TableReader(Table(t))->IndexReader(Index(t.f)[[NULL,+inf]])}(test.t2.a,test.t1.a)}(test.t3.a,test.t2.a)->Projection",
        "Warning": "",
        "Hints": "INDEX(@`sel_1` `t3` `f`), INDEX(@`sel_1` `t1` ), INDEX(@`sel_1` `t2` `f`), INL_JOIN(@`sel_1` `t1`), HASH_JOIN(@`sel_1` `t3`)"
      },
      {
        "SQL": "select /*+ TIDB_INLJ(t1) */ t1.b, t2.a from t t1, t t2 where t1.b = t2.a;",
        "Best": "LeftHashJoin{TableReader(Table(t))->IndexReader(Index(t.f)[[NULL,+inf]])}(test.t1.b,test.t2.a)",
        "Warning": "[planner:1815]Optimizer Hint /*+ INL_JOIN(t1) */ or /*+ TIDB_INLJ(t1) */ is inapplicable",
        "Hints": "INDEX(@`sel_1` `t1` ), INDEX(@`sel_1` `t2` `f`), HASH_JOIN(@`sel_1` `t1`, `t2`)"
      },
      {
        "SQL": "select /*+ TIDB_INLJ(t2) */ t1.b, t2.a from t2 t1, t2 t2 where t1.b=t2.b and t2.c=-1;",
        "Best": "IndexJoin{IndexReader(Index(t2.b)[[NULL,+inf]])->TableReader(Table(t2)->Sel([eq(test.t2.c, -1)]))}(test.t2.b,test.t1.b)->Projection",
        "Warning": "[planner:1815]Optimizer Hint /*+ INL_JOIN(t2) */ or /*+ TIDB_INLJ(t2) */ is inapplicable",
        "Hints": "INDEX(@`sel_1` `t1` `b`), INDEX(@`sel_1` `t2` ), INL_JOIN(@`sel_1` `t1`)"
      }
    ]
  },
  {
    "Name": "TestAggregationHints",
    "Cases": [
      {
        "SQL": "select count(*) from t t1, t t2 where t1.a = t2.b",
        "Best": "LeftHashJoin{IndexReader(Index(t.f)[[NULL,+inf]])->TableReader(Table(t))}(test.t1.a,test.t2.b)->StreamAgg",
        "Warning": ""
      },
      {
        "SQL": "select count(t1.a) from t t1, t t2 where t1.a = t2.a*2 group by t1.a",
        "Best": "LeftHashJoin{IndexReader(Index(t.f)[[NULL,+inf]])->IndexReader(Index(t.f)[[NULL,+inf]])->Projection}(test.t1.a,mul(test.t2.a, 2))->HashAgg",
        "Warning": ""
      },
      {
        "SQL": "select /*+ HASH_AGG() */ count(*) from t t1, t t2 where t1.a = t2.b",
        "Best": "LeftHashJoin{IndexReader(Index(t.f)[[NULL,+inf]])->TableReader(Table(t))}(test.t1.a,test.t2.b)->HashAgg",
        "Warning": ""
      },
      {
        "SQL": "select /*+ STREAM_AGG() */ count(t1.a) from t t1, t t2 where t1.a = t2.a*2 group by t1.a",
        "Best": "LeftHashJoin{IndexReader(Index(t.f)[[NULL,+inf]])->IndexReader(Index(t.f)[[NULL,+inf]])->Projection}(test.t1.a,mul(test.t2.a, 2))->Sort->StreamAgg",
        "Warning": ""
      },
      {
        "SQL": "select /*+ HASH_AGG() STREAM_AGG() */ count(*) from t t1, t t2 where t1.a = t2.b",
        "Best": "LeftHashJoin{IndexReader(Index(t.f)[[NULL,+inf]])->TableReader(Table(t))}(test.t1.a,test.t2.b)->StreamAgg",
        "Warning": "[planner:1815]Optimizer aggregation hints are conflicted"
      },
      {
        "SQL": "select /*+ STREAM_AGG() */ distinct a from t",
        "Best": "TableReader(Table(t))->StreamAgg",
        "Warning": ""
      },
      {
        "SQL": "select /*+ HASH_AGG() */ t1.a from t t1 where t1.a < any(select t2.b from t t2)",
        "Best": "LeftHashJoin{IndexReader(Index(t.f)[[NULL,+inf]]->Sel([if(isnull(test.t1.a), <nil>, 1)]))->TableReader(Table(t)->HashAgg)->HashAgg->Sel([ne(agg_col_cnt, 0)])}->Projection->Projection",
        "Warning": ""
      },
      {
        "SQL": "select /*+ hash_agg() */ t1.a from t t1 where t1.a != any(select t2.b from t t2)",
        "Best": "LeftHashJoin{IndexReader(Index(t.f)[[NULL,+inf]]->Sel([if(isnull(test.t1.a), <nil>, 1)]))->TableReader(Table(t))->Projection->HashAgg->Sel([ne(agg_col_cnt, 0)])}->Projection->Projection",
        "Warning": ""
      },
      {
        "SQL": "select /*+ hash_agg() */ t1.a from t t1 where t1.a = all(select t2.b from t t2)",
        "Best": "LeftHashJoin{IndexReader(Index(t.f)[[NULL,+inf]])->TableReader(Table(t))->Projection->HashAgg}->Projection->Projection",
        "Warning": ""
      },
      {
        "SQL": "select /*+ STREAM_AGG() */ sum(t1.a) from t t1 join t t2 on t1.b = t2.b group by t1.b",
        "Best": "LeftHashJoin{TableReader(Table(t))->TableReader(Table(t))->Sort->Projection->StreamAgg}(test.t2.b,test.t1.b)->HashAgg",
        "Warning": "[planner:1815]Optimizer Hint STREAM_AGG is inapplicable"
      }
    ]
  },
  {
    "Name": "TestQueryBlockHint",
    "Cases": [
      {
        "SQL": "select /*+ SM_JOIN(@sel_1 t1), INL_JOIN(@sel_2 t3) */ t1.a, t1.b from t t1, (select t2.a from t t2, t t3 where t2.a = t3.c) s where t1.a=s.a",
        "Plan": "MergeInnerJoin{TableReader(Table(t))->IndexMergeJoin{TableReader(Table(t))->IndexReader(Index(t.c_d_e)[[NULL,+inf]])}(test.t2.a,test.t3.c)}(test.t1.a,test.t2.a)->Projection",
        "Hints": "INDEX(@`sel_1` `t1` ), INDEX(@`sel_2` `t2` ), INDEX(@`sel_2` `t3` `c_d_e`), INL_JOIN(@`sel_2` `t3`), SM_JOIN(@`sel_1` `t1`)"
      },
      {
        "SQL": "select /*+ SM_JOIN(@sel_1 t1), INL_JOIN(@qb t3) */ t1.a, t1.b from t t1, (select /*+ QB_NAME(qb) */ t2.a from t t2, t t3 where t2.a = t3.c) s where t1.a=s.a",
        "Plan": "MergeInnerJoin{TableReader(Table(t))->IndexMergeJoin{TableReader(Table(t))->IndexReader(Index(t.c_d_e)[[NULL,+inf]])}(test.t2.a,test.t3.c)}(test.t1.a,test.t2.a)->Projection",
        "Hints": "INDEX(@`sel_1` `t1` ), INDEX(@`sel_2` `t2` ), INDEX(@`sel_2` `t3` `c_d_e`), INL_JOIN(@`sel_2` `t3`), SM_JOIN(@`sel_1` `t1`)"
      },
      {
        "SQL": "select /*+ HASH_JOIN(@sel_1 t1), SM_JOIN(@sel_2 t2) */ t1.a, t1.b from t t1, (select t2.a from t t2, t t3 where t2.a = t3.c) s where t1.a=s.a",
        "Plan": "RightHashJoin{TableReader(Table(t))->MergeInnerJoin{TableReader(Table(t))->IndexReader(Index(t.c_d_e)[[NULL,+inf]])}(test.t2.a,test.t3.c)}(test.t1.a,test.t2.a)->Projection",
        "Hints": "INDEX(@`sel_1` `t1` ), INDEX(@`sel_2` `t2` ), INDEX(@`sel_2` `t3` `c_d_e`), SM_JOIN(@`sel_2` `t2`, `t3`), HASH_JOIN(@`sel_1` `t1`)"
      },
      {
        "SQL": "select /*+ HASH_JOIN(@sel_1 t1), SM_JOIN(@qb t2) */ t1.a, t1.b from t t1, (select /*+ QB_NAME(qb) */ t2.a from t t2, t t3 where t2.a = t3.c) s where t1.a=s.a",
        "Plan": "RightHashJoin{TableReader(Table(t))->MergeInnerJoin{TableReader(Table(t))->IndexReader(Index(t.c_d_e)[[NULL,+inf]])}(test.t2.a,test.t3.c)}(test.t1.a,test.t2.a)->Projection",
        "Hints": "INDEX(@`sel_1` `t1` ), INDEX(@`sel_2` `t2` ), INDEX(@`sel_2` `t3` `c_d_e`), SM_JOIN(@`sel_2` `t2`, `t3`), HASH_JOIN(@`sel_1` `t1`)"
      },
      {
        "SQL": "select /*+ INL_JOIN(@sel_1 t1), HASH_JOIN(@sel_2 t2) */ t1.a, t1.b from t t1, (select t2.a from t t2, t t3 where t2.a = t3.c) s where t1.a=s.a",
        "Plan": "IndexMergeJoin{TableReader(Table(t))->LeftHashJoin{IndexReader(Index(t.f)[[NULL,+inf]])->IndexReader(Index(t.c_d_e)[[NULL,+inf]])}(test.t2.a,test.t3.c)}(test.t2.a,test.t1.a)->Projection",
        "Hints": "INDEX(@`sel_1` `t1` ), INDEX(@`sel_2` `t2` `f`), INDEX(@`sel_2` `t3` `c_d_e`), HASH_JOIN(@`sel_2` `t2`, `t3`), INL_JOIN(@`sel_1` `t1`)"
      },
      {
        "SQL": "select /*+ INL_JOIN(@sel_1 t1), HASH_JOIN(@qb t2) */ t1.a, t1.b from t t1, (select /*+ QB_NAME(qb) */ t2.a from t t2, t t3 where t2.a = t3.c) s where t1.a=s.a",
        "Plan": "IndexMergeJoin{TableReader(Table(t))->LeftHashJoin{IndexReader(Index(t.f)[[NULL,+inf]])->IndexReader(Index(t.c_d_e)[[NULL,+inf]])}(test.t2.a,test.t3.c)}(test.t2.a,test.t1.a)->Projection",
        "Hints": "INDEX(@`sel_1` `t1` ), INDEX(@`sel_2` `t2` `f`), INDEX(@`sel_2` `t3` `c_d_e`), HASH_JOIN(@`sel_2` `t2`, `t3`), INL_JOIN(@`sel_1` `t1`)"
      },
      {
        "SQL": "select /*+ HASH_AGG(@sel_1), STREAM_AGG(@sel_2) */ count(*) from t t1 where t1.a < (select count(*) from t t2 where t1.a > t2.a)",
        "Plan": "Apply{IndexReader(Index(t.f)[[NULL,+inf]])->IndexReader(Index(t.f)[[NULL,+inf]]->Sel([gt(test.t1.a, test.t2.a)])->StreamAgg)->StreamAgg->Sel([not(isnull(count(*)))])}->HashAgg",
        "Hints": "INDEX(@`sel_1` `t1` `f`), INDEX(@`sel_2` `t2` `f`), STREAM_AGG(@`sel_2`), HASH_AGG(@`sel_1`)"
      },
      {
        "SQL": "select /*+ STREAM_AGG(@sel_1), HASH_AGG(@qb) */ count(*) from t t1 where t1.a < (select /*+ QB_NAME(qb) */ count(*) from t t2 where t1.a > t2.a)",
        "Plan": "Apply{IndexReader(Index(t.f)[[NULL,+inf]])->IndexReader(Index(t.f)[[NULL,+inf]]->Sel([gt(test.t1.a, test.t2.a)])->HashAgg)->HashAgg->Sel([not(isnull(count(*)))])}->StreamAgg",
        "Hints": "INDEX(@`sel_1` `t1` `f`), INDEX(@`sel_2` `t2` `f`), HASH_AGG(@`sel_2`), STREAM_AGG(@`sel_1`)"
      },
      {
        "SQL": "select /*+ HASH_AGG(@sel_2) */ a, (select count(*) from t t1 where t1.b > t.a) from t where b > (select b from t t2 where t2.b = t.a limit 1)",
        "Plan": "Apply{Apply{TableReader(Table(t))->TableReader(Table(t)->Sel([eq(test.t2.b, test.t.a)])->Limit)->Limit}->TableReader(Table(t)->Sel([gt(test.t1.b, test.t.a)])->HashAgg)->HashAgg}->Projection",
        "Hints": "INDEX(@`sel_1` `t` ), INDEX(@`sel_3` `t2` ), INDEX(@`sel_2` `t1` ), HASH_AGG(@`sel_2`)"
      }
    ]
  }
]<|MERGE_RESOLUTION|>--- conflicted
+++ resolved
@@ -474,12 +474,8 @@
       },
       {
         "SQL": "delete /*+ TIDB_INLJ(t1, t2) */ t1 from t t1, t t2 where t1.c=t2.c",
-<<<<<<< HEAD
-        "Best": "IndexJoin{TableReader(Table(t))->IndexLookUp(Index(t.c_d_e)[[NULL,+inf]], Table(t))}(test.t1.c,test.t2.c)->Delete",
+        "Best": "IndexMergeJoin{TableReader(Table(t))->IndexLookUp(Index(t.c_d_e)[[NULL,+inf]], Table(t))}(test.t1.c,test.t2.c)->Delete",
         "Hints": "INDEX(@`del_1` `t1` ), INDEX(@`del_1` `t2` `c_d_e`), INL_JOIN(@`del_1` `t2`)"
-=======
-        "Best": "IndexMergeJoin{TableReader(Table(t))->IndexLookUp(Index(t.c_d_e)[[NULL,+inf]], Table(t))}(test.t1.c,test.t2.c)->Delete"
->>>>>>> f2adf1df
       },
       {
         "SQL": "delete /*+ TIDB_SMJ(t1, t2) */ from t1 using t t1, t t2 where t1.c=t2.c",
