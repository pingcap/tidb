[
  {
    "Name": "TestNormalizedPlan",
    "Cases": [
      {
        "SQL": "select * from t1;",
        "Plan": [
          " TableReader     root ",
          " └─TableFullScan cop  table:t1, range:[?,?], keep order:false"
        ]
      },
      {
        "SQL": "select * from t1 where a<1;",
        "Plan": [
          " TableReader      root ",
          " └─TableRangeScan cop  table:t1, range:[?,?], keep order:false"
        ]
      },
      {
        "SQL": "select * from t1 where a>1",
        "Plan": [
          " TableReader      root ",
          " └─TableRangeScan cop  table:t1, range:[?,?], keep order:false"
        ]
      },
      {
        "SQL": "select * from t1 where a=1",
        "Plan": [
          " Point_Get root table:t1, handle:?"
        ]
      },
      {
        "SQL": "select * from t1 where a in (1,2,3)",
        "Plan": [
          " Batch_Point_Get root table:t1, handle:?, keep order:false, desc:false"
        ]
      },
      {
        "SQL": "select * from t1 where b=1",
        "Plan": [
          " IndexLookUp      root ",
          " ├─IndexRangeScan cop  table:t1, index:b(b), range:[?,?], keep order:false",
          " └─TableRowIDScan cop  table:t1, keep order:false"
        ]
      },
      {
        "SQL": "select a+1,b+2 from t1 use index(b) where b=3",
        "Plan": [
          " Projection         root plus(test.t1.a, ?), plus(test.t1.b, ?)",
          " └─IndexReader      root index:IndexRangeScan_5",
          "   └─IndexRangeScan cop  table:t1, index:b(b), range:[?,?], keep order:false"
        ]
      },
      {
        "SQL": "select * from t1 where t1.b > 1 and  t1.a in (select sum(t2.b) from t2 where t2.a=t1.a and t2.b is not null)",
        "Plan": [
          " Projection                 root test.t1.a, test.t1.b, test.t1.c",
          " └─Apply                    root semi join, equal:eq(?, ?)",
          "   ├─Projection             root cast(test.t1.a), test.t1.a, test.t1.b, test.t1.c",
          "   │ └─TableReader          root ",
          "   │   └─Selection          cop  gt(test.t1.b, ?)",
          "   │     └─TableFullScan    cop  table:t1, range:[?,?], keep order:false",
          "   └─StreamAgg              root funcs:sum(?)->?",
          "     └─TableReader          root ",
          "       └─StreamAgg          cop  funcs:sum(test.t2.b)->?",
          "         └─Selection        cop  not(isnull(test.t2.b))",
          "           └─TableRangeScan cop  table:t2, range: decided by eq(test.t2.a, test.t1.a), keep order:false"
        ]
      },
      {
        "SQL": "SELECT * from t1 where a!=1 order by c limit 1",
        "Plan": [
<<<<<<< HEAD
          " TopN            root schema:[test.t1.a test.t1.b test.t1.c], items:test.t1.c",
          " └─TableReader   root ",
          "   └─TopN        cop  schema:[test.t1.a test.t1.b test.t1.c], items:test.t1.c",
          "     └─TableScan cop  table:t1, range:[?,?], keep order:false"
=======
          " TopN                 root test.t1.c",
          " └─TableReader        root ",
          "   └─TopN             cop  test.t1.c",
          "     └─TableRangeScan cop  table:t1, range:[?,?], keep order:false"
>>>>>>> 339bc46f
        ]
      },
      {
        "SQL": "SELECT /*+ TIDB_SMJ(t1, t2) */ * from t1, t2 where t1.a = t2.a and t1.c>1;",
        "Plan": [
          " MergeJoin           root inner join, left key:test.t1.a, right key:test.t2.a",
          " ├─TableReader       root ",
          " │ └─Selection       cop  gt(test.t1.c, ?)",
          " │   └─TableFullScan cop  table:t1, range:[?,?], keep order:true",
          " └─TableReader       root ",
          "   └─TableFullScan   cop  table:t2, range:[?,?], keep order:true"
        ]
      },
      {
        "SQL": "SELECT /*+ TIDB_INLJ(t1, t2) */ * from t1, t2 where t1.a = t2.a and t1.c>1;",
        "Plan": [
          " IndexJoin           root inner join, inner:TableReader, outer key:test.t1.a, inner key:test.t2.a, equal cond:eq(test.t1.a, test.t2.a)",
          " ├─TableReader       root ",
          " │ └─Selection       cop  gt(test.t1.c, ?)",
          " │   └─TableFullScan cop  table:t1, range:[?,?], keep order:false",
          " └─TableReader       root ",
          "   └─TableRangeScan  cop  table:t2, range: decided by [test.t1.a], keep order:false"
        ]
      },
      {
        "SQL": "SELECT /*+ TIDB_HJ(t1, t2) */ * from t1, t2 where t1.a = t2.a and t1.c>1;",
        "Plan": [
          " HashJoin            root inner join, equal:eq(test.t1.a, test.t2.a)",
          " ├─TableReader       root ",
          " │ └─Selection       cop  gt(test.t1.c, ?)",
          " │   └─TableFullScan cop  table:t1, range:[?,?], keep order:false",
          " └─TableReader       root ",
          "   └─TableFullScan   cop  table:t2, range:[?,?], keep order:false"
        ]
      },
      {
        "SQL": "SELECT /*+ TIDB_HJ(t1, t2) */ * from t1, t2 where t1.a = t2.a and t1.c>1;",
        "Plan": [
          " HashJoin            root inner join, equal:eq(test.t1.a, test.t2.a)",
          " ├─TableReader       root ",
          " │ └─Selection       cop  gt(test.t1.c, ?)",
          " │   └─TableFullScan cop  table:t1, range:[?,?], keep order:false",
          " └─TableReader       root ",
          "   └─TableFullScan   cop  table:t2, range:[?,?], keep order:false"
        ]
      },
      {
        "SQL": "SELECT /*+ TIDB_INLJ(t1, t2) */ * from t1, t2 where t1.a = t2.a and t1.c>1;",
        "Plan": [
          " IndexJoin           root inner join, inner:TableReader, outer key:test.t1.a, inner key:test.t2.a, equal cond:eq(test.t1.a, test.t2.a)",
          " ├─TableReader       root ",
          " │ └─Selection       cop  gt(test.t1.c, ?)",
          " │   └─TableFullScan cop  table:t1, range:[?,?], keep order:false",
          " └─TableReader       root ",
          "   └─TableRangeScan  cop  table:t2, range: decided by [test.t1.a], keep order:false"
        ]
      },
      {
        "SQL": "select count(1) as num,a from t1 where a=1 group by a union select count(1) as num,a from t1 where a=3 group by a;",
        "Plan": [
          " HashAgg         root group by:?, ?, funcs:firstrow(?)->?, funcs:firstrow(?)->?",
          " └─Union         root ",
          "   ├─Projection  root ?, test.t1.a",
          "   │ └─Point_Get root table:t1, handle:?",
          "   └─Projection  root ?, test.t1.a",
          "     └─Point_Get root table:t1, handle:?"
        ]
      },
      {
        "SQL": "insert into t1 values (1,1,1)",
        "Plan": [
          ""
        ]
      },
      {
        "SQL": "insert into t1 select * from t2 where t2.a>0 and t2.b!=0",
        "Plan": [
          " TableReader        root ",
          " └─Selection        cop  ne(test.t2.b, ?)",
          "   └─TableRangeScan cop  table:t2, range:[?,?], keep order:false"
        ]
      },
      {
        "SQL": "update t1 set a=a+1",
        "Plan": [
          " TableReader     root ",
          " └─TableFullScan cop  table:t1, range:[?,?], keep order:false"
        ]
      },
      {
        "SQL": "update t1 set a=a+1 where a>0",
        "Plan": [
          " TableReader      root ",
          " └─TableRangeScan cop  table:t1, range:[?,?], keep order:false"
        ]
      },
      {
        "SQL": "delete from t1",
        "Plan": [
          " TableReader     root ",
          " └─TableFullScan cop  table:t1, range:[?,?], keep order:false"
        ]
      },
      {
        "SQL": "delete from t1 where a>0 and b=1 and c!=2",
        "Plan": [
          " IndexLookUp        root ",
          " ├─IndexRangeScan   cop  table:t1, index:b(b), range:[?,?], keep order:false",
          " └─Selection        cop  ne(test.t1.c, ?)",
          "   └─TableRowIDScan cop  table:t1, keep order:false"
        ]
      },
      {
        "SQL": "create table t1_tmp (a int)",
        "Plan": [
          ""
        ]
      },
      {
        "SQL": "alter table t1_tmp add column c int",
        "Plan": [
          ""
        ]
      },
      {
        "SQL": "insert into t3 values (4,20),(30,30)",
        "Plan": [
          ""
        ]
      },
      {
        "SQL": "select * from t3 where a=4",
        "Plan": [
          " Point_Get root table:t3, partition:?, handle:?"
        ]
      },
      {
        "SQL": "select * from t3 where a=30",
        "Plan": [
          " Point_Get root table:t3, partition:?, handle:?"
        ]
      },
      {
        "SQL": "select * from t4 where a=10",
        "Plan": [
          " IndexLookUp      root ",
          " ├─IndexRangeScan cop  table:t4, partition:?, index:a(a), range:[?,?], keep order:false",
          " └─TableRowIDScan cop  table:t4, partition:?, keep order:false"
        ]
      },
      {
        "SQL": "select * from t4 where a=20",
        "Plan": [
          " IndexLookUp      root ",
          " ├─IndexRangeScan cop  table:t4, partition:?, index:a(a), range:[?,?], keep order:false",
          " └─TableRowIDScan cop  table:t4, partition:?, keep order:false"
        ]
      }
    ]
  },
  {
    "Name": "TestPreferRangeScan",
    "Cases": [
      {
        "SQL": "select * from test where age=5;",
        "Plan": [
          " TableReader       root ",
          " └─Selection       cop  eq(test.test.age, ?)",
          "   └─TableFullScan cop  table:test, range:[?,?], keep order:false"
        ]
      },
      {
        "SQL": "select * from test where age=5;",
        "Plan": [
          " IndexLookUp      root ",
          " ├─IndexRangeScan cop  table:test, index:idx_age(age), range:[?,?], keep order:false",
          " └─TableRowIDScan cop  table:test, keep order:false"
        ]
      }
    ]
  },
  {
    "Name": "TestNormalizedPlanForDiffStore",
    "Cases": [
      {
        "Digest": "f970a867275a8e8878e3b0a7960a3d15e7fecda7cf31957ba2624b0afd91ddee",
        "Plan": [
          " TableReader     root         ",
          " └─TableFullScan cop[tiflash] table:t1, range:[?,?], keep order:false"
        ]
      },
      {
        "Digest": "70e316e5e20fbf2e292b74bfffe36219c403212e6ccd33f9c9c578f415e06743",
        "Plan": [
          " TableReader     root ",
          " └─TableFullScan cop  table:t1, range:[?,?], keep order:false"
        ]
      },
      {
        "Digest": "35da54afee3417b46607d9d836b9e3aea3a450537980d65abedda63498298784",
        "Plan": [
          " Projection          root         plus(test.t1.a, test.t1.b)",
          " └─TableReader       root         ",
          "   └─Selection       cop[tiflash] lt(plus(test.t1.a, test.t1.b), ?)",
          "     └─TableFullScan cop[tiflash] table:t1, range:[?,?], keep order:false"
        ]
      },
      {
        "Digest": "1065484bc4851767a2f412aa2133603defd7569bd09d83b70627c62cfb7dd0fa",
        "Plan": [
          " Projection          root plus(test.t1.a, test.t1.b)",
          " └─TableReader       root ",
          "   └─Selection       cop  lt(plus(test.t1.a, test.t1.b), ?)",
          "     └─TableFullScan cop  table:t1, range:[?,?], keep order:false"
        ]
      }
    ]
  }
]<|MERGE_RESOLUTION|>--- conflicted
+++ resolved
@@ -70,17 +70,10 @@
       {
         "SQL": "SELECT * from t1 where a!=1 order by c limit 1",
         "Plan": [
-<<<<<<< HEAD
-          " TopN            root schema:[test.t1.a test.t1.b test.t1.c], items:test.t1.c",
-          " └─TableReader   root ",
-          "   └─TopN        cop  schema:[test.t1.a test.t1.b test.t1.c], items:test.t1.c",
-          "     └─TableScan cop  table:t1, range:[?,?], keep order:false"
-=======
-          " TopN                 root test.t1.c",
+          " TopN                 root schema:[test.t1.a test.t1.b test.t1.c], items:test.t1.c",
           " └─TableReader        root ",
-          "   └─TopN             cop  test.t1.c",
+          "   └─TopN             cop  schema:[test.t1.a test.t1.b test.t1.c], items:test.t1.c",
           "     └─TableRangeScan cop  table:t1, range:[?,?], keep order:false"
->>>>>>> 339bc46f
         ]
       },
       {
