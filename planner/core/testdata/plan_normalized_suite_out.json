--- conflicted
+++ resolved
@@ -47,13 +47,8 @@
         "SQL": "select a+1,b+2 from t1 use index(b) where b=3",
         "Plan": [
           " Projection_4    root plus(test.t1.a, ?), plus(test.t1.b, ?)",
-<<<<<<< HEAD
-          " └─IndexReader_7 root index:IndexScan_6",
+          " └─IndexReader_7 root index:IndexRangeScan_6",
           "   └─IndexScan_6 cop  table:t1, index:b, range:[?,?], keep order:false"
-=======
-          " └─IndexReader_6 root index:IndexRangeScan_5",
-          "   └─IndexScan_5 cop  table:t1, index:b, range:[?,?], keep order:false"
->>>>>>> 6e542096
         ]
       },
       {
