[
  {
    "Name": "TestEnforceMPP",
    "Cases": [
      {
        "SQL": "select @@tidb_allow_mpp",
        "Plan": [
          "1"
        ],
        "Warn": null
      },
      {
        "SQL": "select @@tidb_enforce_mpp",
        "Plan": [
          "0"
        ],
        "Warn": null
      },
      {
        "SQL": "select @@tidb_opt_tiflash_concurrency_factor",
        "Plan": [
          "24"
        ],
        "Warn": null
      },
      {
        "SQL": "set @@tidb_allow_mpp=0",
        "Plan": null,
        "Warn": null
      },
      {
        "SQL": "explain format='verbose' select count(*) from t where a=1",
        "Plan": [
          "StreamAgg_24 1.00 485.00 root  funcs:count(Column#6)->Column#4",
          "└─IndexReader_25 1.00 32.88 root  index:StreamAgg_9",
          "  └─StreamAgg_9 1.00 35.88 cop[tikv]  funcs:count(1)->Column#6",
          "    └─IndexRangeScan_23 10.00 455.00 cop[tikv] table:t, index:idx(a) range:[1,1], keep order:false, stats:pseudo"
        ],
        "Warn": null
      },
      {
        "SQL": "explain format='verbose' select /*+ read_from_storage(tikv[t]) */ count(*) from t where a=1",
        "Plan": [
          "StreamAgg_17 1.00 485.00 root  funcs:count(Column#6)->Column#4",
          "└─IndexReader_18 1.00 32.88 root  index:StreamAgg_9",
          "  └─StreamAgg_9 1.00 35.88 cop[tikv]  funcs:count(1)->Column#6",
          "    └─IndexRangeScan_16 10.00 455.00 cop[tikv] table:t, index:idx(a) range:[1,1], keep order:false, stats:pseudo"
        ],
        "Warn": null
      },
      {
        "SQL": "explain format='verbose' select /*+ read_from_storage(tiflash[t]) */ count(*) from t where a=1",
        "Plan": [
          "StreamAgg_20 1.00 285050.00 root  funcs:count(Column#6)->Column#4",
          "└─TableReader_21 1.00 19003.88 root  data:StreamAgg_9",
          "  └─StreamAgg_9 1.00 19006.88 batchCop[tiflash]  funcs:count(1)->Column#6",
          "    └─Selection_19 10.00 285020.00 batchCop[tiflash]  eq(test.t.a, 1)",
          "      └─TableFullScan_18 10000.00 255020.00 batchCop[tiflash] table:t keep order:false, stats:pseudo"
        ],
        "Warn": null
      },
      {
        "SQL": "set @@tidb_allow_mpp=1;",
        "Plan": null,
        "Warn": null
      },
      {
        "SQL": "set @@tidb_enforce_mpp=0;",
        "Plan": null,
        "Warn": null
      },
      {
        "SQL": "explain format='verbose' select count(*) from t where a=1",
        "Plan": [
          "StreamAgg_30 1.00 485.00 root  funcs:count(Column#7)->Column#4",
          "└─IndexReader_31 1.00 32.88 root  index:StreamAgg_10",
          "  └─StreamAgg_10 1.00 35.88 cop[tikv]  funcs:count(1)->Column#7",
          "    └─IndexRangeScan_29 10.00 455.00 cop[tikv] table:t, index:idx(a) range:[1,1], keep order:false, stats:pseudo"
        ],
        "Warn": null
      },
      {
        "SQL": "explain format='verbose' select /*+ read_from_storage(tikv[t]) */ count(*) from t where a=1",
        "Plan": [
          "StreamAgg_18 1.00 485.00 root  funcs:count(Column#6)->Column#4",
          "└─IndexReader_19 1.00 32.88 root  index:StreamAgg_10",
          "  └─StreamAgg_10 1.00 35.88 cop[tikv]  funcs:count(1)->Column#6",
          "    └─IndexRangeScan_17 10.00 455.00 cop[tikv] table:t, index:idx(a) range:[1,1], keep order:false, stats:pseudo"
        ],
        "Warn": null
      },
      {
        "SQL": "explain format='verbose' select /*+ read_from_storage(tiflash[t]) */ count(*) from t where a=1",
        "Plan": [
          "HashAgg_21 1.00 11910.73 root  funcs:count(Column#6)->Column#4",
          "└─TableReader_23 1.00 11877.13 root  data:ExchangeSender_22",
          "  └─ExchangeSender_22 1.00 285050.00 batchCop[tiflash]  ExchangeType: PassThrough",
          "    └─HashAgg_9 1.00 285050.00 batchCop[tiflash]  funcs:count(1)->Column#6",
          "      └─Selection_20 10.00 285020.00 batchCop[tiflash]  eq(test.t.a, 1)",
          "        └─TableFullScan_19 10000.00 255020.00 batchCop[tiflash] table:t keep order:false, stats:pseudo"
        ],
        "Warn": null
      },
      {
        "SQL": "set @@tidb_opt_tiflash_concurrency_factor = 1000000",
        "Plan": null,
        "Warn": null
      },
      {
        "SQL": "explain format='verbose' select count(*) from t where a=1",
        "Plan": [
          "HashAgg_24 1.00 33.89 root  funcs:count(Column#6)->Column#4",
          "└─TableReader_26 1.00 0.29 root  data:ExchangeSender_25",
          "  └─ExchangeSender_25 1.00 285050.00 batchCop[tiflash]  ExchangeType: PassThrough",
          "    └─HashAgg_9 1.00 285050.00 batchCop[tiflash]  funcs:count(1)->Column#6",
          "      └─Selection_23 10.00 285020.00 batchCop[tiflash]  eq(test.t.a, 1)",
          "        └─TableFullScan_22 10000.00 255020.00 batchCop[tiflash] table:t keep order:false, stats:pseudo"
        ],
        "Warn": null
      },
      {
        "SQL": "explain format='verbose' select /*+ read_from_storage(tikv[t]) */ count(*) from t where a=1",
        "Plan": [
          "StreamAgg_18 1.00 485.00 root  funcs:count(Column#6)->Column#4",
          "└─IndexReader_19 1.00 32.88 root  index:StreamAgg_10",
          "  └─StreamAgg_10 1.00 35.88 cop[tikv]  funcs:count(1)->Column#6",
          "    └─IndexRangeScan_17 10.00 455.00 cop[tikv] table:t, index:idx(a) range:[1,1], keep order:false, stats:pseudo"
        ],
        "Warn": null
      },
      {
        "SQL": "explain format='verbose' select /*+ read_from_storage(tiflash[t]) */ count(*) from t where a=1",
        "Plan": [
          "HashAgg_21 1.00 33.89 root  funcs:count(Column#6)->Column#4",
          "└─TableReader_23 1.00 0.29 root  data:ExchangeSender_22",
          "  └─ExchangeSender_22 1.00 285050.00 batchCop[tiflash]  ExchangeType: PassThrough",
          "    └─HashAgg_9 1.00 285050.00 batchCop[tiflash]  funcs:count(1)->Column#6",
          "      └─Selection_20 10.00 285020.00 batchCop[tiflash]  eq(test.t.a, 1)",
          "        └─TableFullScan_19 10000.00 255020.00 batchCop[tiflash] table:t keep order:false, stats:pseudo"
        ],
        "Warn": null
      },
      {
        "SQL": "set @@tidb_enforce_mpp=1;",
        "Plan": null,
        "Warn": null
      },
      {
        "SQL": "explain format='verbose' select count(*) from t where a=1",
        "Plan": [
          "HashAgg_25 1.00 33.60 root  funcs:count(Column#6)->Column#4",
          "└─TableReader_27 1.00 0.00 root  data:ExchangeSender_26",
          "  └─ExchangeSender_26 1.00 285050.00 batchCop[tiflash]  ExchangeType: PassThrough",
          "    └─HashAgg_10 1.00 285050.00 batchCop[tiflash]  funcs:count(1)->Column#6",
          "      └─Selection_24 10.00 285020.00 batchCop[tiflash]  eq(test.t.a, 1)",
          "        └─TableFullScan_23 10000.00 255020.00 batchCop[tiflash] table:t keep order:false, stats:pseudo"
        ],
        "Warn": null
      },
      {
        "SQL": "explain format='verbose' select /*+ read_from_storage(tikv[t]) */ count(*) from t where a=1",
        "Plan": [
          "StreamAgg_19 1.00 485.00 root  funcs:count(Column#6)->Column#4",
          "└─IndexReader_20 1.00 32.88 root  index:StreamAgg_11",
          "  └─StreamAgg_11 1.00 35.88 cop[tikv]  funcs:count(1)->Column#6",
          "    └─IndexRangeScan_18 10.00 455.00 cop[tikv] table:t, index:idx(a) range:[1,1], keep order:false, stats:pseudo"
        ],
        "Warn": [
          "MPP mode may be blocked because you have set a hint to read table `t` from TiKV."
        ]
      },
      {
        "SQL": "explain format='verbose' select /*+ read_from_storage(tiflash[t]) */ count(*) from t where a=1",
        "Plan": [
          "HashAgg_22 1.00 33.60 root  funcs:count(Column#6)->Column#4",
          "└─TableReader_24 1.00 0.00 root  data:ExchangeSender_23",
          "  └─ExchangeSender_23 1.00 285050.00 batchCop[tiflash]  ExchangeType: PassThrough",
          "    └─HashAgg_10 1.00 285050.00 batchCop[tiflash]  funcs:count(1)->Column#6",
          "      └─Selection_21 10.00 285020.00 batchCop[tiflash]  eq(test.t.a, 1)",
          "        └─TableFullScan_20 10000.00 255020.00 batchCop[tiflash] table:t keep order:false, stats:pseudo"
        ],
        "Warn": null
      }
    ]
  },
  {
    "Name": "TestEnforceMPPWarning1",
    "Cases": [
      {
        "SQL": "set @@tidb_allow_mpp=1;set @@tidb_enforce_mpp=1;",
        "Plan": null,
        "Warn": null
      },
      {
        "SQL": "explain select count(*) from t where a=1 -- 1. no replica",
        "Plan": [
          "StreamAgg_17 1.00 root  funcs:count(Column#8)->Column#6",
          "└─IndexReader_18 1.00 root  index:StreamAgg_9",
          "  └─StreamAgg_9 1.00 cop[tikv]  funcs:count(1)->Column#8",
          "    └─IndexRangeScan_16 10.00 cop[tikv] table:t, index:idx(a) range:[1,1], keep order:false, stats:pseudo"
        ],
        "Warn": [
          "MPP mode may be blocked because there aren't tiflash replicas of table `t`."
        ]
      },
      {
        "SQL": "cmd: create-replica",
        "Plan": null,
        "Warn": null
      },
      {
        "SQL": "explain select count(*) from t where a=1 -- 2. replica not ready",
        "Plan": [
          "StreamAgg_17 1.00 root  funcs:count(Column#8)->Column#6",
          "└─IndexReader_18 1.00 root  index:StreamAgg_9",
          "  └─StreamAgg_9 1.00 cop[tikv]  funcs:count(1)->Column#8",
          "    └─IndexRangeScan_16 10.00 cop[tikv] table:t, index:idx(a) range:[1,1], keep order:false, stats:pseudo"
        ],
        "Warn": [
          "MPP mode may be blocked because tiflash replicas of table `t` not ready."
        ]
      },
      {
        "SQL": "cmd: enable-replica",
        "Plan": null,
        "Warn": null
      },
      {
        "SQL": "set @@session.tidb_isolation_read_engines = 'tikv';",
        "Plan": null,
        "Warn": null
      },
      {
        "SQL": "explain select count(*) from t where a=1 -- 3. isolation_engine not match",
        "Plan": [
          "StreamAgg_17 1.00 root  funcs:count(Column#8)->Column#6",
          "└─IndexReader_18 1.00 root  index:StreamAgg_9",
          "  └─StreamAgg_9 1.00 cop[tikv]  funcs:count(1)->Column#8",
          "    └─IndexRangeScan_16 10.00 cop[tikv] table:t, index:idx(a) range:[1,1], keep order:false, stats:pseudo"
        ],
        "Warn": [
          "MPP mode may be blocked because 'tidb_isolation_read_engines'(value: 'tikv') not match, need 'tiflash'."
        ]
      },
      {
        "SQL": "set @@session.tidb_isolation_read_engines = 'tikv, tiflash';",
        "Plan": null,
        "Warn": null
      },
      {
        "SQL": "explain select /*+ read_from_storage(tikv[t]) */ count(*) from t where a=1 -- 4. hint use tikv",
        "Plan": [
          "StreamAgg_19 1.00 root  funcs:count(Column#8)->Column#6",
          "└─IndexReader_20 1.00 root  index:StreamAgg_11",
          "  └─StreamAgg_11 1.00 cop[tikv]  funcs:count(1)->Column#8",
          "    └─IndexRangeScan_18 10.00 cop[tikv] table:t, index:idx(a) range:[1,1], keep order:false, stats:pseudo"
        ],
        "Warn": [
          "MPP mode may be blocked because you have set a hint to read table `t` from TiKV."
        ]
      },
      {
        "SQL": "explain SELECT a, ROW_NUMBER() OVER (ORDER BY a) FROM t; -- 5. window unsupported",
        "Plan": [
          "Window_7 10000.00 root  row_number()->Column#7 over(order by test.t.a rows between current row and current row)",
          "└─IndexReader_9 10000.00 root  index:IndexFullScan_8",
          "  └─IndexFullScan_8 10000.00 cop[tikv] table:t, index:idx(a) keep order:true, stats:pseudo"
        ],
        "Warn": [
          "MPP mode may be blocked because operator `Window` is not supported now.",
          "MPP mode may be blocked because operator `Window` is not supported now."
        ]
      },
      {
        "SQL": "EXPLAIN SELECT t1.b FROM t t1 join t t2 where t1.a=t2.a; -- 6. virtual column",
        "Plan": [
          "HashJoin_36 12487.50 root  inner join, equal:[eq(test.t.a, test.t.a)]",
          "├─TableReader_56(Build) 9990.00 root  data:Selection_55",
          "│ └─Selection_55 9990.00 cop[tiflash]  not(isnull(test.t.a))",
          "│   └─TableFullScan_54 10000.00 cop[tiflash] table:t2 keep order:false, stats:pseudo",
          "└─TableReader_50(Probe) 9990.00 root  data:Selection_49",
          "  └─Selection_49 9990.00 cop[tiflash]  not(isnull(test.t.a))",
          "    └─TableFullScan_48 10000.00 cop[tiflash] table:t1 keep order:false, stats:pseudo"
        ],
        "Warn": [
          "MPP mode may be blocked because column `test.t.b` is a virtual column which is not supported now."
        ]
      },
      {
        "SQL": "EXPLAIN SELECT count(b) from t where a=1; -- 7. agg func has virtual column",
        "Plan": [
          "StreamAgg_11 1.00 root  funcs:count(test.t.b)->Column#6",
          "└─IndexLookUp_42 10.00 root  ",
          "  ├─IndexRangeScan_40(Build) 10.00 cop[tikv] table:t, index:idx(a) range:[1,1], keep order:false, stats:pseudo",
          "  └─TableRowIDScan_41(Probe) 10.00 cop[tikv] table:t keep order:false, stats:pseudo"
        ],
        "Warn": [
          "Aggregation can not be pushed to TiFlash because expressions of AggFunc `count` contain virtual column or correlated column, which is not supported now",
          "Aggregation can not be pushed to TiFlash because expressions of AggFunc `count` contain virtual column or correlated column, which is not supported now",
          "Aggregation can not be pushed to TiFlash because expressions of AggFunc `count` contain virtual column or correlated column, which is not supported now",
          "Aggregation can not be pushed to TiFlash because expressions of AggFunc `count` contain virtual column or correlated column, which is not supported now"
        ]
      },
      {
        "SQL": "EXPLAIN SELECT count(*) from t group by b; -- 8. group by virtual column",
        "Plan": [
          "HashAgg_6 8000.00 root  group by:test.t.b, funcs:count(1)->Column#6",
          "└─Projection_12 10000.00 root  test.t.b",
          "  └─TableReader_11 10000.00 root  data:TableFullScan_10",
          "    └─TableFullScan_10 10000.00 cop[tiflash] table:t keep order:false, stats:pseudo"
        ],
        "Warn": [
          "Aggregation can not be pushed to TiFlash because groupByItems contain virtual columns, which is not supported now",
          "Aggregation can not be pushed to TiFlash because groupByItems contain virtual columns, which is not supported now",
          "Aggregation can not be pushed to TiFlash because groupByItems contain virtual columns, which is not supported now"
        ]
      },
      {
        "SQL": "EXPLAIN SELECT count(a) from t group by md5(a); -- 10. scalar func not supported",
        "Plan": [
          "HashAgg_6 8000.00 root  group by:Column#8, funcs:count(Column#7)->Column#6",
          "└─Projection_19 10000.00 root  test.t.a, md5(cast(test.t.a, var_string(20)))->Column#8",
          "  └─TableReader_12 10000.00 root  data:TableFullScan_10",
          "    └─TableFullScan_10 10000.00 cop[tiflash] table:t keep order:false, stats:pseudo"
        ],
        "Warn": [
          "Scalar function 'md5'(signature: MD5, return type: var_string(32)) is not supported to push down to TiFlash now.",
          "Aggregation can not be pushed to TiFlash because groupByItems contain unsupported exprs",
          "Scalar function 'md5'(signature: MD5, return type: var_string(32)) is not supported to push down to TiFlash now.",
          "Aggregation can not be pushed to TiFlash because groupByItems contain unsupported exprs",
          "Scalar function 'md5'(signature: MD5, return type: var_string(32)) is not supported to push down to TiFlash now.",
          "Aggregation can not be pushed to TiFlash because groupByItems contain unsupported exprs"
        ]
      },
      {
        "SQL": "EXPLAIN SELECT count(a) from t where c=1; -- 11. type supported",
        "Plan": [
<<<<<<< HEAD
          "StreamAgg_11 1.00 root  funcs:count(test.t.a)->Column#6",
          "└─Selection_29 10.00 root  eq(test.t.c, 00:00:01.000000)",
          "  └─TableReader_28 10000.00 root  data:TableFullScan_27",
          "    └─TableFullScan_27 10000.00 cop[tiflash] table:t keep order:false, stats:pseudo"
        ],
        "Warn": [
          "Expression about 'test.t.c' can not be pushed to TiFlash because it contains unsupported calculation of type 'time'.",
          "Expression about 'test.t.c' can not be pushed to TiFlash because it contains unsupported calculation of type 'time'.",
          "Expression about 'test.t.c' can not be pushed to TiFlash because it contains unsupported calculation of type 'time'.",
          "Expression about 'test.t.c' can not be pushed to TiFlash because it contains unsupported calculation of type 'time'.",
          "Expression about 'test.t.c' can not be pushed to TiFlash because it contains unsupported calculation of type 'time'."
        ]
      },
      {
        "SQL": "EXPLAIN SELECT count(a) from t where d=1; -- 11. type not supported",
        "Plan": [
          "HashAgg_9 1.00 root  funcs:count(test.t.a)->Column#6",
          "└─Selection_19 8000.00 root  eq(test.t.d, 1)",
          "  └─TableReader_22 10000.00 root  data:ExchangeSender_21",
          "    └─ExchangeSender_21 10000.00 cop[tiflash]  ExchangeType: PassThrough",
          "      └─TableFullScan_20 10000.00 cop[tiflash] table:t keep order:false, stats:pseudo"
        ],
        "Warn": [
          "Expression about 'test.t.d' can not be pushed to TiFlash because it contains unsupported calculation of type 'bit'."
        ]
=======
          "HashAgg_27 1.00 root  funcs:count(Column#7)->Column#5",
          "└─TableReader_29 1.00 root  data:ExchangeSender_28",
          "  └─ExchangeSender_28 1.00 batchCop[tiflash]  ExchangeType: PassThrough",
          "    └─HashAgg_10 1.00 batchCop[tiflash]  funcs:count(test.t.a)->Column#7",
          "      └─Selection_26 10.00 batchCop[tiflash]  eq(test.t.c, 00:00:01.000000)",
          "        └─TableFullScan_25 10000.00 batchCop[tiflash] table:t keep order:false, stats:pseudo"
        ],
        "Warn": null
>>>>>>> f271148d
      }
    ]
  },
  {
    "Name": "TestEnforceMPPWarning2",
    "Cases": [
      {
        "SQL": "set @@tidb_allow_mpp=1;set @@tidb_enforce_mpp=1;",
        "Plan": null,
        "Warn": null
      },
      {
        "SQL": "set @@tidb_partition_prune_mode=static;",
        "Plan": null,
        "Warn": null
      },
      {
        "SQL": "EXPLAIN SELECT count(*) from t where a=1; -- 1. static partition prune",
        "Plan": [
          "StreamAgg_32 1.00 root  funcs:count(Column#6)->Column#4",
          "└─TableReader_33 1.00 root  data:StreamAgg_13",
          "  └─StreamAgg_13 1.00 batchCop[tiflash]  funcs:count(1)->Column#6",
          "    └─Selection_31 10.00 batchCop[tiflash]  eq(test.t.a, 1)",
          "      └─TableFullScan_30 10000.00 batchCop[tiflash] table:t, partition:p0 keep order:false, stats:pseudo"
        ],
        "Warn": [
          "MPP mode may be blocked because table `t`is a partition table which is not supported when `@@tidb_partition_prune_mode=static`."
        ]
      },
      {
        "SQL": "set @@tidb_partition_prune_mode=dynamic;",
        "Plan": null,
        "Warn": null
      }
    ]
  },
  {
    "Name": "TestEnforceMPPWarning3",
    "Cases": [
      {
        "SQL": "set @@tidb_allow_mpp=1;set @@tidb_enforce_mpp=1;set @@tidb_hash_exchange_with_new_collation=0;",
        "Plan": null,
        "Warn": null
      },
      {
        "SQL": "cmd: enable-new-collation",
        "Plan": null,
        "Warn": null
      },
      {
        "SQL": "EXPLAIN SELECT count(*) from t group by b; -- 1. new collation FIXME",
        "Plan": [
          "HashAgg_24 8000.00 root  group by:test.t.b, funcs:count(Column#7)->Column#4",
          "└─TableReader_26 8000.00 root  data:ExchangeSender_25",
          "  └─ExchangeSender_25 8000.00 batchCop[tiflash]  ExchangeType: PassThrough",
          "    └─HashAgg_11 8000.00 batchCop[tiflash]  group by:test.t.b, funcs:count(1)->Column#7",
          "      └─TableFullScan_21 10000.00 batchCop[tiflash] table:t keep order:false, stats:pseudo"
        ],
        "Warn": [
          "MPP mode may be blocked because when `new_collation_enabled` is true, HashJoin or HashAgg with string key is not supported now.",
          "MPP mode may be blocked because when `new_collation_enabled` is true, HashJoin or HashAgg with string key is not supported now.",
          "MPP mode may be blocked because when `new_collation_enabled` is true, HashJoin or HashAgg with string key is not supported now."
        ]
      },
      {
        "SQL": "EXPLAIN SELECT * from t t1 join t t2 on t1.b=t2.b; -- 2. new collation FIXME",
        "Plan": [
          "TableReader_34 12487.50 root  data:ExchangeSender_33",
          "└─ExchangeSender_33 12487.50 cop[tiflash]  ExchangeType: PassThrough",
          "  └─HashJoin_32 12487.50 cop[tiflash]  inner join, equal:[eq(test.t.b, test.t.b)]",
          "    ├─ExchangeReceiver_15(Build) 9990.00 cop[tiflash]  ",
          "    │ └─ExchangeSender_14 9990.00 cop[tiflash]  ExchangeType: Broadcast",
          "    │   └─Selection_13 9990.00 cop[tiflash]  not(isnull(test.t.b))",
          "    │     └─TableFullScan_12 10000.00 cop[tiflash] table:t1 keep order:false, stats:pseudo",
          "    └─Selection_17(Probe) 9990.00 cop[tiflash]  not(isnull(test.t.b))",
          "      └─TableFullScan_16 10000.00 cop[tiflash] table:t2 keep order:false, stats:pseudo"
        ],
        "Warn": null
      }
    ]
  },
  {
    "Name": "TestEnforceMPPWarning4",
    "Cases": [
      {
        "SQL": "set @@tidb_allow_mpp=1;set @@tidb_enforce_mpp=1; -- test joins",
        "Plan": null,
        "Warn": null
      },
      {
        "SQL": "EXPLAIN SELECT /*+ MERGE_JOIN(t,s) */ * from t join s using(a); -- 1. hint use MERGE_JOIN",
        "Plan": [
          "MergeJoin_8 12500.00 root  inner join, left key:test.t.a, right key:test.s.a",
          "├─TableReader_19(Build) 10000.00 root  data:TableFullScan_18",
          "│ └─TableFullScan_18 10000.00 cop[tiflash] table:s keep order:true, stats:pseudo",
          "└─TableReader_15(Probe) 10000.00 root  data:TableFullScan_14",
          "  └─TableFullScan_14 10000.00 cop[tiflash] table:t keep order:true, stats:pseudo"
        ],
        "Warn": [
          "MPP mode may be blocked because you have used hint to specify a join algorithm which is not supported by mpp now.",
          "MPP mode may be blocked because you have used hint to specify a join algorithm which is not supported by mpp now."
        ]
      },
      {
        "SQL": "EXPLAIN SELECT /*+ INL_JOIN(t,s) */ * from t, s where t.a=s.a; -- 2. hint use INL_JOIN",
        "Plan": [
          "IndexJoin_16 12500.00 root  inner join, inner:TableReader_13, outer key:test.t.a, inner key:test.s.a, equal cond:eq(test.t.a, test.s.a)",
          "├─TableReader_33(Build) 10000.00 root  data:TableFullScan_32",
          "│ └─TableFullScan_32 10000.00 cop[tiflash] table:t keep order:false, stats:pseudo",
          "└─TableReader_13(Probe) 1.00 root  data:TableRangeScan_12",
          "  └─TableRangeScan_12 1.00 cop[tikv] table:s range: decided by [test.t.a], keep order:false, stats:pseudo"
        ],
        "Warn": [
          "MPP mode may be blocked because you have used hint to specify a join algorithm which is not supported by mpp now.",
          "MPP mode may be blocked because you have used hint to specify a join algorithm which is not supported by mpp now."
        ]
      },
      {
        "SQL": "EXPLAIN SELECT /*+ INL_HASH_JOIN(t,s) */ * from t join s using(a); -- 3. hint use INL_HASH_JOIN",
        "Plan": [
          "IndexHashJoin_17 12500.00 root  inner join, inner:TableReader_12, outer key:test.t.a, inner key:test.s.a, equal cond:eq(test.t.a, test.s.a)",
          "├─TableReader_32(Build) 10000.00 root  data:TableFullScan_31",
          "│ └─TableFullScan_31 10000.00 cop[tiflash] table:t keep order:false, stats:pseudo",
          "└─TableReader_12(Probe) 1.00 root  data:TableRangeScan_11",
          "  └─TableRangeScan_11 1.00 cop[tikv] table:s range: decided by [test.t.a], keep order:false, stats:pseudo"
        ],
        "Warn": [
          "MPP mode may be blocked because you have used hint to specify a join algorithm which is not supported by mpp now.",
          "MPP mode may be blocked because you have used hint to specify a join algorithm which is not supported by mpp now."
        ]
      },
      {
        "SQL": "EXPLAIN SELECT /*+ HASH_JOIN(t,s) */ * from t join s using(a); -- 4. hint use INL_JOIN",
        "Plan": [
          "HashJoin_29 12500.00 root  inner join, equal:[eq(test.t.a, test.s.a)]",
          "├─TableReader_38(Build) 10000.00 root  data:TableFullScan_37",
          "│ └─TableFullScan_37 10000.00 cop[tiflash] table:s keep order:false, stats:pseudo",
          "└─TableReader_34(Probe) 10000.00 root  data:TableFullScan_33",
          "  └─TableFullScan_33 10000.00 cop[tiflash] table:t keep order:false, stats:pseudo"
        ],
        "Warn": [
          "MPP mode may be blocked because you have used hint to specify a join algorithm which is not supported by mpp now.",
          "MPP mode may be blocked because you have used hint to specify a join algorithm which is not supported by mpp now."
        ]
      },
      {
        "SQL": "set @@tidb_opt_broadcast_cartesian_join = 0",
        "Plan": null,
        "Warn": null
      },
      {
        "SQL": "EXPLAIN SELECT * from t join s; -- 5. cartesian join, cartesian banned.",
        "Plan": [
          "HashJoin_8 100000000.00 root  CARTESIAN inner join",
          "├─TableReader_17(Build) 10000.00 root  data:TableFullScan_16",
          "│ └─TableFullScan_16 10000.00 cop[tiflash] table:s keep order:false, stats:pseudo",
          "└─TableReader_13(Probe) 10000.00 root  data:TableFullScan_12",
          "  └─TableFullScan_12 10000.00 cop[tiflash] table:t keep order:false, stats:pseudo"
        ],
        "Warn": [
          "MPP mode may be blocked because `Cartesian Product` is only supported by broadcast join, check value and documents of variable `tidb_opt_broadcast_cartesian_join`.",
          "MPP mode may be blocked because `Cartesian Product` is only supported by broadcast join, check value and documents of variable `tidb_opt_broadcast_cartesian_join`."
        ]
      },
      {
        "SQL": "set @@tidb_broadcast_join_threshold_size = 0; set @@tidb_opt_broadcast_cartesian_join = 1",
        "Plan": null,
        "Warn": null
      },
      {
        "SQL": "EXPLAIN SELECT * from t join s; -- 6. cartesian join, broadcast banned.",
        "Plan": [
          "HashJoin_8 100000000.00 root  CARTESIAN inner join",
          "├─TableReader_17(Build) 10000.00 root  data:TableFullScan_16",
          "│ └─TableFullScan_16 10000.00 cop[tiflash] table:s keep order:false, stats:pseudo",
          "└─TableReader_13(Probe) 10000.00 root  data:TableFullScan_12",
          "  └─TableFullScan_12 10000.00 cop[tiflash] table:t keep order:false, stats:pseudo"
        ],
        "Warn": [
          "MPP mode may be blocked because `Cartesian Product` is only supported by broadcast join, check value and documents of variables `tidb_broadcast_join_threshold_size` and `tidb_broadcast_join_threshold_count`.",
          "MPP mode may be blocked because `Cartesian Product` is only supported by broadcast join, check value and documents of variables `tidb_broadcast_join_threshold_size` and `tidb_broadcast_join_threshold_count`."
        ]
      },
      {
        "SQL": "set @@tidb_broadcast_join_threshold_size = 104857600; set @@tidb_opt_broadcast_cartesian_join = 1",
        "Plan": null,
        "Warn": null
      },
      {
        "SQL": "EXPLAIN SELECT * from t join s; -- can use mpp",
        "Plan": [
          "TableReader_27 100000000.00 root  data:ExchangeSender_26",
          "└─ExchangeSender_26 100000000.00 cop[tiflash]  ExchangeType: PassThrough",
          "  └─HashJoin_25 100000000.00 cop[tiflash]  CARTESIAN inner join",
          "    ├─ExchangeReceiver_13(Build) 10000.00 cop[tiflash]  ",
          "    │ └─ExchangeSender_12 10000.00 cop[tiflash]  ExchangeType: Broadcast",
          "    │   └─TableFullScan_11 10000.00 cop[tiflash] table:t keep order:false, stats:pseudo",
          "    └─TableFullScan_14(Probe) 10000.00 cop[tiflash] table:s keep order:false, stats:pseudo"
        ],
        "Warn": null
      },
      {
        "SQL": "set @@tidb_broadcast_join_threshold_size = 0; set @@tidb_opt_broadcast_cartesian_join = 2",
        "Plan": null,
        "Warn": null
      },
      {
        "SQL": "EXPLAIN SELECT * from t join s; -- can use mpp",
        "Plan": [
          "TableReader_27 100000000.00 root  data:ExchangeSender_26",
          "└─ExchangeSender_26 100000000.00 cop[tiflash]  ExchangeType: PassThrough",
          "  └─HashJoin_25 100000000.00 cop[tiflash]  CARTESIAN inner join",
          "    ├─ExchangeReceiver_13(Build) 10000.00 cop[tiflash]  ",
          "    │ └─ExchangeSender_12 10000.00 cop[tiflash]  ExchangeType: Broadcast",
          "    │   └─TableFullScan_11 10000.00 cop[tiflash] table:t keep order:false, stats:pseudo",
          "    └─TableFullScan_14(Probe) 10000.00 cop[tiflash] table:s keep order:false, stats:pseudo"
        ],
        "Warn": null
      },
      {
        "SQL": "set @@tidb_broadcast_join_threshold_size = 104857600; set @@tidb_opt_broadcast_cartesian_join = 1;",
        "Plan": null,
        "Warn": null
      },
      {
        "SQL": "explain select a from t where t.a>1 or t.a in (select a from t); -- 7. left outer semi join",
        "Plan": [
          "Projection_7 8000.00 root  test.t.a",
          "└─Selection_9 8000.00 root  or(gt(test.t.a, 1), Column#3)",
          "  └─MergeJoin_10 10000.00 root  left outer semi join, left key:test.t.a, right key:test.t.a",
          "    ├─TableReader_30(Build) 10000.00 root  data:TableFullScan_29",
          "    │ └─TableFullScan_29 10000.00 cop[tiflash] table:t keep order:true, stats:pseudo",
          "    └─TableReader_26(Probe) 10000.00 root  data:TableFullScan_25",
          "      └─TableFullScan_25 10000.00 cop[tiflash] table:t keep order:true, stats:pseudo"
        ],
        "Warn": [
          "MPP mode may be blocked because join type `left outer semi join` is not supported now.",
          "MPP mode may be blocked because join type `left outer semi join` is not supported now."
        ]
      },
      {
        "SQL": "explain select a from t where t.a>1 or t.a not in (select a from t); -- 8. anti left outer semi join",
        "Plan": [
          "Projection_7 8000.00 root  test.t.a",
          "└─Selection_9 8000.00 root  or(gt(test.t.a, 1), Column#3)",
          "  └─MergeJoin_10 10000.00 root  anti left outer semi join, left key:test.t.a, right key:test.t.a",
          "    ├─TableReader_30(Build) 10000.00 root  data:TableFullScan_29",
          "    │ └─TableFullScan_29 10000.00 cop[tiflash] table:t keep order:true, stats:pseudo",
          "    └─TableReader_26(Probe) 10000.00 root  data:TableFullScan_25",
          "      └─TableFullScan_25 10000.00 cop[tiflash] table:t keep order:true, stats:pseudo"
        ],
        "Warn": [
          "MPP mode may be blocked because join type `anti left outer semi join` is not supported now.",
          "MPP mode may be blocked because join type `anti left outer semi join` is not supported now."
        ]
      },
      {
        "SQL": "explain select a from t where t.a not in (select a from s where t.a<1); -- 9. non left join has left conditions",
        "Plan": [
          "MergeJoin_10 8000.00 root  anti semi join, left key:test.t.a, right key:test.s.a, left cond:[lt(test.t.a, 1)]",
          "├─TableReader_30(Build) 10000.00 root  data:TableFullScan_29",
          "│ └─TableFullScan_29 10000.00 cop[tiflash] table:s keep order:true, stats:pseudo",
          "└─TableReader_26(Probe) 10000.00 root  data:TableFullScan_25",
          "  └─TableFullScan_25 10000.00 cop[tiflash] table:t keep order:true, stats:pseudo"
        ],
        "Warn": [
          "MPP mode may be blocked because there is a join that is not `left join` but has left conditions, which is not supported by mpp now, see github.com/pingcap/tidb/issues/26090 for more information.",
          "MPP mode may be blocked because there is a join that is not `left join` but has left conditions, which is not supported by mpp now, see github.com/pingcap/tidb/issues/26090 for more information."
        ]
      }
    ]
  }
]<|MERGE_RESOLUTION|>--- conflicted
+++ resolved
@@ -335,7 +335,6 @@
       {
         "SQL": "EXPLAIN SELECT count(a) from t where c=1; -- 11. type supported",
         "Plan": [
-<<<<<<< HEAD
           "StreamAgg_11 1.00 root  funcs:count(test.t.a)->Column#6",
           "└─Selection_29 10.00 root  eq(test.t.c, 00:00:01.000000)",
           "  └─TableReader_28 10000.00 root  data:TableFullScan_27",
@@ -361,16 +360,6 @@
         "Warn": [
           "Expression about 'test.t.d' can not be pushed to TiFlash because it contains unsupported calculation of type 'bit'."
         ]
-=======
-          "HashAgg_27 1.00 root  funcs:count(Column#7)->Column#5",
-          "└─TableReader_29 1.00 root  data:ExchangeSender_28",
-          "  └─ExchangeSender_28 1.00 batchCop[tiflash]  ExchangeType: PassThrough",
-          "    └─HashAgg_10 1.00 batchCop[tiflash]  funcs:count(test.t.a)->Column#7",
-          "      └─Selection_26 10.00 batchCop[tiflash]  eq(test.t.c, 00:00:01.000000)",
-          "        └─TableFullScan_25 10000.00 batchCop[tiflash] table:t keep order:false, stats:pseudo"
-        ],
-        "Warn": null
->>>>>>> f271148d
       }
     ]
   },
