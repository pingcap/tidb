--- conflicted
+++ resolved
@@ -542,14 +542,11 @@
 	//  StmtText: select * from t where a>1 and b <? --> just format the original query;
 	StmtText string
 
-<<<<<<< HEAD
 	// dbName and tbls are used to add metadata lock.
 	dbName []model.CIStr
 	tbls   []table.Table
-=======
 	// the cache key for point-get statement, have to check whether the cache key changes before reusing this plan for safety.
 	planCacheKey kvcache.Key
->>>>>>> e2b31323
 }
 
 // GetPreparedStmt extract the prepared statement from the execute statement.
