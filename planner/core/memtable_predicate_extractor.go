// Copyright 2019 PingCAP, Inc.
//
// Licensed under the Apache License, Version 2.0 (the "License");
// you may not use this file except in compliance with the License.
// You may obtain a copy of the License at
//
//     http://www.apache.org/licenses/LICENSE-2.0
//
// Unless required by applicable law or agreed to in writing, software
// distributed under the License is distributed on an "AS IS" BASIS,
// See the License for the specific language governing permissions and
// limitations under the License.

package core

import (
	"bytes"
	"fmt"
	"math"
	"regexp"
	"sort"
	"strconv"
	"strings"
	"time"

	"github.com/cznic/mathutil"
	"github.com/pingcap/parser/ast"
	"github.com/pingcap/parser/mysql"
	"github.com/pingcap/tidb/expression"
	"github.com/pingcap/tidb/infoschema"
	"github.com/pingcap/tidb/sessionctx"
	"github.com/pingcap/tidb/types"
	"github.com/pingcap/tidb/util/set"
	"github.com/pingcap/tidb/util/stringutil"
	"github.com/pingcap/tipb/go-tipb"
)

// MemTablePredicateExtractor is used to extract some predicates from `WHERE` clause
// and push the predicates down to the data retrieving on reading memory table stage.
//
// e.g:
// SELECT * FROM cluster_config WHERE type='tikv' AND instance='192.168.1.9:2379'
// We must request all components in the cluster via HTTP API for retrieving
// configurations and filter them by `type/instance` columns.
//
// The purpose of defining a `MemTablePredicateExtractor` is to optimize this
// 1. Define a `ClusterConfigTablePredicateExtractor`
// 2. Extract the `type/instance` columns on the logic optimizing stage and save them via fields.
// 3. Passing the extractor to the `ClusterReaderExecExec` executor
// 4. Executor sends requests to the target components instead of all of the components
type MemTablePredicateExtractor interface {
	// Extracts predicates which can be pushed down and returns the remained predicates
	Extract(sessionctx.Context, *expression.Schema, []*types.FieldName, []expression.Expression) (remained []expression.Expression)
	explainInfo(p *PhysicalMemTable) string
}

// extractHelper contains some common utililty functions for all extractor.
// define an individual struct instead of a bunch of un-exported functions
// to avoid polluting the global scope of current package.
type extractHelper struct{}

func (helper extractHelper) extractColInConsExpr(extractCols map[int64]*types.FieldName, expr *expression.ScalarFunction) (string, []types.Datum) {
	args := expr.GetArgs()
	col, isCol := args[0].(*expression.Column)
	if !isCol {
		return "", nil
	}
	name, found := extractCols[col.UniqueID]
	if !found {
		return "", nil
	}
	// All expressions in IN must be a constant
	// SELECT * FROM t1 WHERE c IN ('1', '2')
	var results []types.Datum
	for _, arg := range args[1:] {
		constant, ok := arg.(*expression.Constant)
		if !ok || constant.DeferredExpr != nil || constant.ParamMarker != nil {
			return "", nil
		}
		results = append(results, constant.Value)
	}
	return name.ColName.L, results
}

func (helper extractHelper) extractColBinaryOpConsExpr(extractCols map[int64]*types.FieldName, expr *expression.ScalarFunction) (string, []types.Datum) {
	args := expr.GetArgs()
	var col *expression.Column
	var colIdx int
	// c = 'rhs'
	// 'lhs' = c
	for i := 0; i < 2; i++ {
		var isCol bool
		col, isCol = args[i].(*expression.Column)
		if isCol {
			colIdx = i
			break
		}
	}
	if col == nil {
		return "", nil
	}

	name, found := extractCols[col.UniqueID]
	if !found {
		return "", nil
	}
	// The `lhs/rhs` of EQ expression must be a constant
	// SELECT * FROM t1 WHERE c='rhs'
	// SELECT * FROM t1 WHERE 'lhs'=c
	constant, ok := args[1-colIdx].(*expression.Constant)
	if !ok || constant.DeferredExpr != nil || constant.ParamMarker != nil {
		return "", nil
	}
	return name.ColName.L, []types.Datum{constant.Value}
}

// extract the OR expression, e.g:
// SELECT * FROM t1 WHERE c1='a' OR c1='b' OR c1='c'
func (helper extractHelper) extractColOrExpr(extractCols map[int64]*types.FieldName, expr *expression.ScalarFunction) (string, []types.Datum) {
	args := expr.GetArgs()
	lhs, ok := args[0].(*expression.ScalarFunction)
	if !ok {
		return "", nil
	}
	rhs, ok := args[1].(*expression.ScalarFunction)
	if !ok {
		return "", nil
	}
	// Define an inner function to avoid populate the outer scope
	var extract = func(extractCols map[int64]*types.FieldName, fn *expression.ScalarFunction) (string, []types.Datum) {
		switch fn.FuncName.L {
		case ast.EQ:
			return helper.extractColBinaryOpConsExpr(extractCols, fn)
		case ast.LogicOr:
			return helper.extractColOrExpr(extractCols, fn)
		case ast.In:
			return helper.extractColInConsExpr(extractCols, fn)
		default:
			return "", nil
		}
	}
	lhsColName, lhsDatums := extract(extractCols, lhs)
	if lhsColName == "" {
		return "", nil
	}
	rhsColName, rhsDatums := extract(extractCols, rhs)
	if lhsColName == rhsColName {
		return lhsColName, append(lhsDatums, rhsDatums...)
	}
	return "", nil
}

// merges `lhs` and `datums` with CNF logic
// 1. Returns `datums` set if the `lhs` is an empty set
// 2. Returns the intersection of `datums` and `lhs` if the `lhs` is not an empty set
func (helper extractHelper) merge(lhs set.StringSet, datums []types.Datum, toLower bool) set.StringSet {
	tmpNodeTypes := set.NewStringSet()
	for _, datum := range datums {
		s, err := datum.ToString()
		if err != nil {
			return nil
		}
		if toLower {
			s = strings.ToLower(s)
		}
		tmpNodeTypes.Insert(s)
	}
	if len(lhs) > 0 {
		return lhs.Intersection(tmpNodeTypes)
	}
	return tmpNodeTypes
}

func (helper extractHelper) extractCol(
	schema *expression.Schema,
	names []*types.FieldName,
	predicates []expression.Expression,
	extractColName string,
	valueToLower bool,
) (
	remained []expression.Expression,
	skipRequest bool,
	result set.StringSet,
) {
	remained = make([]expression.Expression, 0, len(predicates))
	result = set.NewStringSet()
	extractCols := helper.findColumn(schema, names, extractColName)
	if len(extractCols) == 0 {
		return predicates, false, result
	}

	// We should use INTERSECTION of sets because of the predicates is CNF array
	for _, expr := range predicates {
		fn, ok := expr.(*expression.ScalarFunction)
		if !ok {
			continue
		}
		var colName string
		var datums []types.Datum
		switch fn.FuncName.L {
		case ast.EQ:
			colName, datums = helper.extractColBinaryOpConsExpr(extractCols, fn)
		case ast.In:
			colName, datums = helper.extractColInConsExpr(extractCols, fn)
		case ast.LogicOr:
			colName, datums = helper.extractColOrExpr(extractCols, fn)
		}
		if colName == extractColName {
			result = helper.merge(result, datums, valueToLower)
			skipRequest = len(result) == 0
		} else {
			remained = append(remained, expr)
		}
		// There are no data if the low-level executor skip request, so the filter can be droped
		if skipRequest {
			remained = remained[:0]
			break
		}
	}
	return
}

// extracts the string pattern column, e.g:
// SELECT * FROM t WHERE c LIKE '%a%'
// SELECT * FROM t WHERE c LIKE '%a%' AND c REGEXP '.*xxx.*'
// SELECT * FROM t WHERE c LIKE '%a%' OR c REGEXP '.*xxx.*'
func (helper extractHelper) extractLikePatternCol(
	schema *expression.Schema,
	names []*types.FieldName,
	predicates []expression.Expression,
	extractColName string,
) (
	remained []expression.Expression,
	patterns []string,
) {
	remained = make([]expression.Expression, 0, len(predicates))
	extractCols := helper.findColumn(schema, names, extractColName)
	if len(extractCols) == 0 {
		return predicates, nil
	}

	// We use a string array to save multiple patterns because the Golang and Rust don't
	// support perl-like CNF regular expression: (?=expr1)(?=expr2).
	// e.g:
	// SELECT * FROM t WHERE c LIKE '%a%' AND c LIKE '%b%' AND c REGEXP 'gc.*[0-9]{10,20}'
	for _, expr := range predicates {
		fn, ok := expr.(*expression.ScalarFunction)
		if !ok {
			remained = append(remained, expr)
			continue
		}

		var canBuildPattern bool
		var pattern string
		// We use '|' to combine DNF regular expression: .*a.*|.*b.*
		// e.g:
		// SELECT * FROM t WHERE c LIKE '%a%' OR c LIKE '%b%'
		if fn.FuncName.L == ast.LogicOr {
			canBuildPattern, pattern = helper.extractOrLikePattern(fn, extractColName, extractCols)
		} else {
			canBuildPattern, pattern = helper.extractLikePattern(fn, extractColName, extractCols)
		}
		if canBuildPattern {
			patterns = append(patterns, pattern)
		} else {
			remained = append(remained, expr)
		}
	}
	return
}

func (helper extractHelper) extractOrLikePattern(
	orFunc *expression.ScalarFunction,
	extractColName string,
	extractCols map[int64]*types.FieldName,
) (
	ok bool,
	pattern string,
) {
	predicates := expression.SplitDNFItems(orFunc)
	if len(predicates) == 0 {
		return false, ""
	}

	patternBuilder := make([]string, 0, len(predicates))
	for _, predicate := range predicates {
		fn, ok := predicate.(*expression.ScalarFunction)
		if !ok {
			return false, ""
		}

		ok, partPattern := helper.extractLikePattern(fn, extractColName, extractCols)
		if !ok {
			return false, ""
		}
		patternBuilder = append(patternBuilder, partPattern)
	}
	return true, strings.Join(patternBuilder, "|")
}

func (helper extractHelper) extractLikePattern(
	fn *expression.ScalarFunction,
	extractColName string,
	extractCols map[int64]*types.FieldName,
) (
	ok bool,
	pattern string,
) {
	var colName string
	var datums []types.Datum
	switch fn.FuncName.L {
	case ast.EQ, ast.Like, ast.Regexp:
		colName, datums = helper.extractColBinaryOpConsExpr(extractCols, fn)
	}
	if colName == extractColName {
		switch fn.FuncName.L {
		case ast.EQ:
			return true, "^" + regexp.QuoteMeta(datums[0].GetString()) + "$"
		case ast.Like:
			return true, stringutil.CompileLike2Regexp(datums[0].GetString())
		case ast.Regexp:
			return true, datums[0].GetString()
		default:
			return false, ""
		}
	} else {
		return false, ""
	}
}

func (helper extractHelper) findColumn(schema *expression.Schema, names []*types.FieldName, colName string) map[int64]*types.FieldName {
	extractCols := make(map[int64]*types.FieldName)
	for i, name := range names {
		if name.ColName.L == colName {
			extractCols[schema.Columns[i].UniqueID] = name
		}
	}
	return extractCols
}

// getTimeFunctionName is used to get the (time) function name.
// For the expression that push down to the coprocessor, the function name is different with normal compare function,
// Then getTimeFunctionName will do a sample function name convert.
// Currently, this is used to support query `CLUSTER_SLOW_QUERY` at any time.
func (helper extractHelper) getTimeFunctionName(fn *expression.ScalarFunction) string {
	switch fn.Function.PbCode() {
	case tipb.ScalarFuncSig_GTTime:
		return ast.GT
	case tipb.ScalarFuncSig_GETime:
		return ast.GE
	case tipb.ScalarFuncSig_LTTime:
		return ast.LT
	case tipb.ScalarFuncSig_LETime:
		return ast.LE
	case tipb.ScalarFuncSig_EQTime:
		return ast.EQ
	default:
		return fn.FuncName.L
	}
}

// extracts the time range column, e.g:
// SELECT * FROM t WHERE time='2019-10-10 10:10:10'
// SELECT * FROM t WHERE time>'2019-10-10 10:10:10' AND time<'2019-10-11 10:10:10'
func (helper extractHelper) extractTimeRange(
	ctx sessionctx.Context,
	schema *expression.Schema,
	names []*types.FieldName,
	predicates []expression.Expression,
	extractColName string,
	timezone *time.Location,
) (
	remained []expression.Expression,
	// unix timestamp in millisecond
	startTime int64,
	endTime int64,
) {
	remained = make([]expression.Expression, 0, len(predicates))
	extractCols := helper.findColumn(schema, names, extractColName)
	if len(extractCols) == 0 {
		return predicates, startTime, endTime
	}

	for _, expr := range predicates {
		fn, ok := expr.(*expression.ScalarFunction)
		if !ok {
			remained = append(remained, expr)
			continue
		}

		var colName string
		var datums []types.Datum
		fnName := helper.getTimeFunctionName(fn)
		switch fnName {
		case ast.GT, ast.GE, ast.LT, ast.LE, ast.EQ:
			colName, datums = helper.extractColBinaryOpConsExpr(extractCols, fn)
		}

		if colName == extractColName {
			timeType := types.NewFieldType(mysql.TypeDatetime)
			timeType.Decimal = 3
			timeDatum, err := datums[0].ConvertTo(ctx.GetSessionVars().StmtCtx, timeType)
			if err != nil {
				remained = append(remained, expr)
				continue
			}

			mysqlTime := timeDatum.GetMysqlTime()
			timestamp := time.Date(mysqlTime.Year(),
				time.Month(mysqlTime.Month()),
				mysqlTime.Day(),
				mysqlTime.Hour(),
				mysqlTime.Minute(),
				mysqlTime.Second(),
				mysqlTime.Microsecond()*1000,
				timezone,
			).UnixNano() / int64(time.Millisecond)

			switch fnName {
			case ast.EQ:
				startTime = mathutil.MaxInt64(startTime, timestamp)
				if endTime == 0 {
					endTime = timestamp
				} else {
					endTime = mathutil.MinInt64(endTime, timestamp)
				}
			case ast.GT:
				startTime = mathutil.MaxInt64(startTime, timestamp+1)
			case ast.GE:
				startTime = mathutil.MaxInt64(startTime, timestamp)
			case ast.LT:
				if endTime == 0 {
					endTime = timestamp - 1
				} else {
					endTime = mathutil.MinInt64(endTime, timestamp-1)
				}
			case ast.LE:
				if endTime == 0 {
					endTime = timestamp
				} else {
					endTime = mathutil.MinInt64(endTime, timestamp)
				}
			default:
				remained = append(remained, expr)
			}
		} else {
			remained = append(remained, expr)
		}
	}
	return
}

func (helper extractHelper) parseQuantiles(quantileSet set.StringSet) []float64 {
	quantiles := make([]float64, 0, len(quantileSet))
	for k := range quantileSet {
		v, err := strconv.ParseFloat(k, 64)
		if err != nil {
			// ignore the parse error won't affect result.
			continue
		}
		quantiles = append(quantiles, v)
	}
	sort.Float64s(quantiles)
	return quantiles
}

func (helper extractHelper) extractCols(
	schema *expression.Schema,
	names []*types.FieldName,
	predicates []expression.Expression,
	excludeCols set.StringSet,
	valueToLower bool) ([]expression.Expression, bool, map[string]set.StringSet) {
	cols := map[string]set.StringSet{}
	remained := predicates
	skipRequest := false
	// Extract the label columns.
	for _, name := range names {
		if excludeCols.Exist(name.ColName.L) {
			continue
		}
		var values set.StringSet
		remained, skipRequest, values = helper.extractCol(schema, names, remained, name.ColName.L, valueToLower)
		if skipRequest {
			return nil, true, nil
		}
		if len(values) == 0 {
			continue
		}
		cols[name.ColName.L] = values
	}
	return remained, skipRequest, cols
}

func (helper extractHelper) convertToTime(t int64) time.Time {
	if t == 0 || t == math.MaxInt64 {
		return time.Now()
	}
	return time.Unix(t/1000, (t%1000)*int64(time.Millisecond))
}

// ClusterTableExtractor is used to extract some predicates of cluster table.
type ClusterTableExtractor struct {
	extractHelper

	// SkipRequest means the where clause always false, we don't need to request any component
	SkipRequest bool

	// NodeTypes represents all components types we should send request to.
	// e.g:
	// 1. SELECT * FROM cluster_config WHERE type='tikv'
	// 2. SELECT * FROM cluster_config WHERE type in ('tikv', 'tidb')
	NodeTypes set.StringSet

	// Instances represents all components instances we should send request to.
	// e.g:
	// 1. SELECT * FROM cluster_config WHERE instance='192.168.1.7:2379'
	// 2. SELECT * FROM cluster_config WHERE type in ('192.168.1.7:2379', '192.168.1.9:2379')
	Instances set.StringSet
}

// Extract implements the MemTablePredicateExtractor Extract interface
func (e *ClusterTableExtractor) Extract(_ sessionctx.Context,
	schema *expression.Schema,
	names []*types.FieldName,
	predicates []expression.Expression,
) []expression.Expression {
	remained, typeSkipRequest, nodeTypes := e.extractCol(schema, names, predicates, "type", true)
	remained, addrSkipRequest, instances := e.extractCol(schema, names, remained, "instance", false)
	e.SkipRequest = typeSkipRequest || addrSkipRequest
	e.NodeTypes = nodeTypes
	e.Instances = instances
	return remained
}

func (e *ClusterTableExtractor) explainInfo(p *PhysicalMemTable) string {
	return ""
}

// ClusterLogTableExtractor is used to extract some predicates of `cluster_config`
type ClusterLogTableExtractor struct {
	extractHelper

	// SkipRequest means the where clause always false, we don't need to request any component
	SkipRequest bool

	// NodeTypes represents all components types we should send request to.
	// e.g:
	// 1. SELECT * FROM cluster_log WHERE type='tikv'
	// 2. SELECT * FROM cluster_log WHERE type in ('tikv', 'tidb')
	NodeTypes set.StringSet

	// Instances represents all components instances we should send request to.
	// e.g:
	// 1. SELECT * FROM cluster_log WHERE instance='192.168.1.7:2379'
	// 2. SELECT * FROM cluster_log WHERE instance in ('192.168.1.7:2379', '192.168.1.9:2379')
	Instances set.StringSet

	// StartTime represents the beginning time of log message
	// e.g: SELECT * FROM cluster_log WHERE time>'2019-10-10 10:10:10.999'
	StartTime int64
	// EndTime represents the ending time of log message
	// e.g: SELECT * FROM cluster_log WHERE time<'2019-10-11 10:10:10.999'
	EndTime int64
	// Pattern is used to filter the log message
	// e.g:
	// 1. SELECT * FROM cluster_log WHERE message like '%gc%'
	// 2. SELECT * FROM cluster_log WHERE message regexp '.*'
	Patterns  []string
	LogLevels set.StringSet
}

// Extract implements the MemTablePredicateExtractor Extract interface
func (e *ClusterLogTableExtractor) Extract(
	ctx sessionctx.Context,
	schema *expression.Schema,
	names []*types.FieldName,
	predicates []expression.Expression,
) []expression.Expression {
	// Extract the `type/instance` columns
	remained, typeSkipRequest, nodeTypes := e.extractCol(schema, names, predicates, "type", true)
	remained, addrSkipRequest, instances := e.extractCol(schema, names, remained, "instance", false)
	remained, levlSkipRequest, logLevels := e.extractCol(schema, names, remained, "level", true)
	e.SkipRequest = typeSkipRequest || addrSkipRequest || levlSkipRequest
	e.NodeTypes = nodeTypes
	e.Instances = instances
	e.LogLevels = logLevels
	if e.SkipRequest {
		return nil
	}

	remained, startTime, endTime := e.extractTimeRange(ctx, schema, names, remained, "time", time.Local)
	if endTime == 0 {
		endTime = math.MaxInt64
	}
	e.StartTime = startTime
	e.EndTime = endTime
	e.SkipRequest = startTime > endTime

	if e.SkipRequest {
		return nil
	}

	remained, patterns := e.extractLikePatternCol(schema, names, remained, "message")
	e.Patterns = patterns
	return remained
}

func (e *ClusterLogTableExtractor) explainInfo(p *PhysicalMemTable) string {
	return ""
}

// MetricTableExtractor is used to extract some predicates of metrics_schema tables.
type MetricTableExtractor struct {
	extractHelper
	// SkipRequest means the where clause always false, we don't need to request any component
	SkipRequest bool
	// StartTime represents the beginning time of metric data.
	StartTime time.Time
	// EndTime represents the ending time of metric data.
	EndTime time.Time
	// LabelConditions represents the label conditions of metric data.
	LabelConditions map[string]set.StringSet
	Quantiles       []float64
}

func newMetricTableExtractor() *MetricTableExtractor {
	e := &MetricTableExtractor{}
	e.StartTime, e.EndTime = e.getTimeRange(0, 0)
	return e
}

// Extract implements the MemTablePredicateExtractor Extract interface
func (e *MetricTableExtractor) Extract(
	ctx sessionctx.Context,
	schema *expression.Schema,
	names []*types.FieldName,
	predicates []expression.Expression,
) []expression.Expression {
	// Extract the `quantile` columns
	remained, skipRequest, quantileSet := e.extractCol(schema, names, predicates, "quantile", true)
	e.Quantiles = e.parseQuantiles(quantileSet)
	e.SkipRequest = skipRequest
	if e.SkipRequest {
		return nil
	}

	// Extract the `time` columns
	remained, startTime, endTime := e.extractTimeRange(ctx, schema, names, remained, "time", ctx.GetSessionVars().StmtCtx.TimeZone)
	e.StartTime, e.EndTime = e.getTimeRange(startTime, endTime)
	e.SkipRequest = e.StartTime.After(e.EndTime)
	if e.SkipRequest {
		return nil
	}

	excludeCols := set.NewStringSet("quantile", "time", "value")
	_, skipRequest, extractCols := e.extractCols(schema, names, remained, excludeCols, false)
	e.SkipRequest = skipRequest
	if e.SkipRequest {
		return nil
	}
	e.LabelConditions = extractCols
	// For some metric, the metric reader can't use the predicate, so keep all label conditions remained.
	return remained
}

func (e *MetricTableExtractor) getTimeRange(start, end int64) (time.Time, time.Time) {
	const defaultMetricQueryDuration = 10 * time.Minute
	var startTime, endTime time.Time
	if start == 0 && end == 0 {
		endTime = time.Now()
		return endTime.Add(-defaultMetricQueryDuration), endTime
	}
	if start != 0 {
		startTime = e.convertToTime(start)
	}
	if end != 0 {
		endTime = e.convertToTime(end)
	}
	if start == 0 {
		startTime = endTime.Add(-defaultMetricQueryDuration)
	}
	if end == 0 {
		endTime = startTime.Add(defaultMetricQueryDuration)
	}
	return startTime, endTime
}

func (e *MetricTableExtractor) explainInfo(p *PhysicalMemTable) string {
	if e.SkipRequest {
		return "skip_request: true"
	}
	promQL := e.GetMetricTablePromQL(p.ctx, p.Table.Name.L)
	startTime, endTime := e.StartTime, e.EndTime
	step := time.Second * time.Duration(p.ctx.GetSessionVars().MetricSchemaStep)
	return fmt.Sprintf("PromQL:%v, start_time:%v, end_time:%v, step:%v",
		promQL,
		startTime.In(p.ctx.GetSessionVars().StmtCtx.TimeZone).Format(MetricTableTimeFormat),
		endTime.In(p.ctx.GetSessionVars().StmtCtx.TimeZone).Format(MetricTableTimeFormat),
		step,
	)
}

// GetMetricTablePromQL uses to get the promQL of metric table.
func (e *MetricTableExtractor) GetMetricTablePromQL(sctx sessionctx.Context, lowerTableName string) string {
	quantiles := e.Quantiles
	def, err := infoschema.GetMetricTableDef(lowerTableName)
	if err != nil {
		return ""
	}
	if len(quantiles) == 0 {
		quantiles = []float64{def.Quantile}
	}
	var buf bytes.Buffer
	for i, quantile := range quantiles {
		promQL := def.GenPromQL(sctx, e.LabelConditions, quantile)
		if i > 0 {
			buf.WriteByte(',')
		}
		buf.WriteString(promQL)
	}
	return buf.String()
}

// MetricSummaryTableExtractor is used to extract some predicates of metrics_schema tables.
type MetricSummaryTableExtractor struct {
	extractHelper
	// SkipRequest means the where clause always false, we don't need to request any component
	SkipRequest  bool
	MetricsNames set.StringSet
	Quantiles    []float64
}

// Extract implements the MemTablePredicateExtractor Extract interface
func (e *MetricSummaryTableExtractor) Extract(
	_ sessionctx.Context,
	schema *expression.Schema,
	names []*types.FieldName,
	predicates []expression.Expression,
) (remained []expression.Expression) {
	remained, quantileSkip, quantiles := e.extractCol(schema, names, predicates, "quantile", false)
	remained, metricsNameSkip, metricsNames := e.extractCol(schema, names, predicates, "metrics_name", true)
	e.SkipRequest = quantileSkip || metricsNameSkip
	e.Quantiles = e.parseQuantiles(quantiles)
	e.MetricsNames = metricsNames
	return remained
}

func (e *MetricSummaryTableExtractor) explainInfo(p *PhysicalMemTable) string {
	return ""
}

// InspectionResultTableExtractor is used to extract some predicates of `inspection_result`
type InspectionResultTableExtractor struct {
	extractHelper
	// SkipInspection means the where clause always false, we don't need to request any component
	SkipInspection bool
	// Rules represents rules applied to, and we should apply all inspection rules if there is no rules specified
	// e.g: SELECT * FROM inspection_result WHERE rule in ('ddl', 'config')
	Rules set.StringSet
	// Items represents items applied to, and we should apply all inspection item if there is no rules specified
	// e.g: SELECT * FROM inspection_result WHERE item in ('ddl.lease', 'raftstore.threadpool')
	Items set.StringSet
}

// Extract implements the MemTablePredicateExtractor Extract interface
func (e *InspectionResultTableExtractor) Extract(
	_ sessionctx.Context,
	schema *expression.Schema,
	names []*types.FieldName,
	predicates []expression.Expression,
) (remained []expression.Expression) {
	// Extract the `rule/item` columns
	remained, ruleSkip, rules := e.extractCol(schema, names, predicates, "rule", true)
	remained, itemSkip, items := e.extractCol(schema, names, remained, "item", true)
	e.SkipInspection = ruleSkip || itemSkip
	e.Rules = rules
	e.Items = items
	return remained
}

func (e *InspectionResultTableExtractor) explainInfo(p *PhysicalMemTable) string {
	return ""
}

// InspectionSummaryTableExtractor is used to extract some predicates of `inspection_summary`
type InspectionSummaryTableExtractor struct {
	extractHelper
	// SkipInspection means the where clause always false, we don't need to request any component
	SkipInspection bool
	// Rules represents rules applied to, and we should apply all inspection rules if there is no rules specified
	// e.g: SELECT * FROM inspection_summary WHERE rule in ('ddl', 'config')
	Rules       set.StringSet
	MetricNames set.StringSet
	Quantiles   []float64
}

// Extract implements the MemTablePredicateExtractor Extract interface
func (e *InspectionSummaryTableExtractor) Extract(
	_ sessionctx.Context,
	schema *expression.Schema,
	names []*types.FieldName,
	predicates []expression.Expression,
) (remained []expression.Expression) {
	// Extract the `rule` columns
	remained, ruleSkip, rules := e.extractCol(schema, names, predicates, "rule", true)
	// Extract the `metric_name` columns
	remained, metricNameSkip, metricNames := e.extractCol(schema, names, predicates, "metrics_name", true)
	// Extract the `quantile` columns
	remained, quantileSkip, quantileSet := e.extractCol(schema, names, predicates, "quantile", false)
	e.SkipInspection = ruleSkip || quantileSkip || metricNameSkip
	e.Rules = rules
	e.Quantiles = e.parseQuantiles(quantileSet)
	e.MetricNames = metricNames
	return remained
}

func (e *InspectionSummaryTableExtractor) explainInfo(p *PhysicalMemTable) string {
	return ""
}

// InspectionRuleTableExtractor is used to extract some predicates of `inspection_rules`
type InspectionRuleTableExtractor struct {
	extractHelper

	SkipRequest bool
	Types       set.StringSet
}

// Extract implements the MemTablePredicateExtractor Extract interface
func (e *InspectionRuleTableExtractor) Extract(
	_ sessionctx.Context,
	schema *expression.Schema,
	names []*types.FieldName,
	predicates []expression.Expression,
) (remained []expression.Expression) {
	// Extract the `type` columns
	remained, tpSkip, tps := e.extractCol(schema, names, predicates, "type", true)
	e.SkipRequest = tpSkip
	e.Types = tps
	return remained
}

func (e *InspectionRuleTableExtractor) explainInfo(p *PhysicalMemTable) string {
	return ""
}

// SlowQueryExtractor is used to extract some predicates of `slow_query`
type SlowQueryExtractor struct {
	extractHelper

	SkipRequest bool
	StartTime   time.Time
	EndTime     time.Time
	// Enable is true means the executor should use the time range to locate the slow-log file that need to be parsed.
	// Enable is false, means the executor should keep the behavior compatible with before, which is only parse the
	// current slow-log file.
	Enable bool
}

// Extract implements the MemTablePredicateExtractor Extract interface
func (e *SlowQueryExtractor) Extract(
	ctx sessionctx.Context,
	schema *expression.Schema,
	names []*types.FieldName,
	predicates []expression.Expression,
) []expression.Expression {
	remained, startTime, endTime := e.extractTimeRange(ctx, schema, names, predicates, "time", ctx.GetSessionVars().StmtCtx.TimeZone)
	e.setTimeRange(startTime, endTime)
	e.SkipRequest = e.Enable && e.StartTime.After(e.EndTime)
	if e.SkipRequest {
		return nil
	}
	return remained
}

func (e *SlowQueryExtractor) setTimeRange(start, end int64) {
	const defaultSlowQueryDuration = 24 * time.Hour
	var startTime, endTime time.Time
	if start == 0 && end == 0 {
		return
	}
	if start != 0 {
		startTime = e.convertToTime(start)
	}
	if end != 0 {
		endTime = e.convertToTime(end)
	}
	if start == 0 {
		startTime = endTime.Add(-defaultSlowQueryDuration)
	}
	if end == 0 {
		endTime = startTime.Add(defaultSlowQueryDuration)
	}
	e.StartTime, e.EndTime = startTime, endTime
	e.Enable = true
}

<<<<<<< HEAD
// DiskUsageExtractor is used to extract some predicates of `disk_usage`
type DiskUsageExtractor struct {
	extractHelper
	// SkipRequest means the where clause always false, we don't need to request any component
	SkipRequest bool
	//usage       set.StringSet
	// TableSchema represents tableSchema applied to, and we should apply all table disk usage if there is no schema specified
	// e.g: SELECT * FROM information_schema.disk_usage WHERE table_schema in ('test', 'information_schema')
	TableSchema set.StringSet
	// TableName represents tableName applied to, and we should apply all table disk usage if there is no table specified
	// e.g: SELECT * FROM information_schema.disk_usage WHERE table in ('schemata', 'tables')
	TableName set.StringSet
}

// Extract implements the MemTablePredicateExtractor Extract interface
func (e *DiskUsageExtractor) Extract(
	_ sessionctx.Context,
	schema *expression.Schema,
	names []*types.FieldName,
	predicates []expression.Expression,
) []expression.Expression {
	// Extract the `table_schema` columns
	remained, schemaSkip, tableSchema := e.extractCol(schema, names, predicates, "table_schema", true)
	// Extract the `table_name` columns
	remained, tableSkip, tableName := e.extractCol(schema, names, remained, "table_name", true)
	e.SkipRequest = schemaSkip || tableSkip
	if e.SkipRequest {
		return nil
	}
	e.TableSchema = tableSchema
	e.TableName = tableName
	return remained
=======
func (e *SlowQueryExtractor) explainInfo(p *PhysicalMemTable) string {
	return ""
>>>>>>> 8aad6518
}<|MERGE_RESOLUTION|>--- conflicted
+++ resolved
@@ -895,7 +895,6 @@
 	e.Enable = true
 }
 
-<<<<<<< HEAD
 // DiskUsageExtractor is used to extract some predicates of `disk_usage`
 type DiskUsageExtractor struct {
 	extractHelper
@@ -928,8 +927,8 @@
 	e.TableSchema = tableSchema
 	e.TableName = tableName
 	return remained
-=======
+}
+
 func (e *SlowQueryExtractor) explainInfo(p *PhysicalMemTable) string {
 	return ""
->>>>>>> 8aad6518
 }