--- conflicted
+++ resolved
@@ -609,61 +609,6 @@
 	return remained
 }
 
-<<<<<<< HEAD
-// SlowQueryExtractor is used to extract some predicates of `slow_query`
-type SlowQueryExtractor struct {
-	extractHelper
-
-	SkipRequest bool
-	StartTime   time.Time
-	EndTime     time.Time
-	Enable      bool
-}
-
-// Extract implements the MemTablePredicateExtractor Extract interface
-func (e *SlowQueryExtractor) Extract(
-	ctx sessionctx.Context,
-	schema *expression.Schema,
-	names []*types.FieldName,
-	predicates []expression.Expression,
-) []expression.Expression {
-	remained, startTime, endTime := e.extractTimeRange(ctx, schema, names, predicates, "time", ctx.GetSessionVars().StmtCtx.TimeZone)
-	e.setTimeRange(startTime, endTime)
-	e.SkipRequest = e.Enable && e.StartTime.After(e.EndTime)
-	if e.SkipRequest {
-		return nil
-	}
-	return remained
-}
-
-func (e *SlowQueryExtractor) setTimeRange(start, end int64) {
-	const defaultSlowQueryDuration = 24 * time.Hour
-	var startTime, endTime time.Time
-	if start == 0 && end == 0 {
-		return
-	}
-	if start != 0 {
-		startTime = e.convertToTime(start)
-	}
-	if end != 0 {
-		endTime = e.convertToTime(end)
-	}
-	if start == 0 {
-		startTime = endTime.Add(-defaultSlowQueryDuration)
-	}
-	if end == 0 {
-		endTime = startTime.Add(defaultSlowQueryDuration)
-	}
-	e.StartTime, e.EndTime = startTime, endTime
-	e.Enable = true
-}
-
-func (e *SlowQueryExtractor) convertToTime(t int64) time.Time {
-	if t == 0 || t == math.MaxInt64 {
-		return time.Now()
-	}
-	return time.Unix(t/1000, (t%1000)*int64(time.Millisecond))
-=======
 // InspectionSummaryTableExtractor is used to extract some predicates of `inspection_summary`
 type InspectionSummaryTableExtractor struct {
 	extractHelper
@@ -694,5 +639,59 @@
 	e.Quantiles = e.parseQuantiles(quantileSet)
 	e.MetricNames = metricNames
 	return remained
->>>>>>> 344c48d3
+}
+
+// SlowQueryExtractor is used to extract some predicates of `slow_query`
+type SlowQueryExtractor struct {
+	extractHelper
+
+	SkipRequest bool
+	StartTime   time.Time
+	EndTime     time.Time
+	Enable      bool
+}
+
+// Extract implements the MemTablePredicateExtractor Extract interface
+func (e *SlowQueryExtractor) Extract(
+	ctx sessionctx.Context,
+	schema *expression.Schema,
+	names []*types.FieldName,
+	predicates []expression.Expression,
+) []expression.Expression {
+	remained, startTime, endTime := e.extractTimeRange(ctx, schema, names, predicates, "time", ctx.GetSessionVars().StmtCtx.TimeZone)
+	e.setTimeRange(startTime, endTime)
+	e.SkipRequest = e.Enable && e.StartTime.After(e.EndTime)
+	if e.SkipRequest {
+		return nil
+	}
+	return remained
+}
+
+func (e *SlowQueryExtractor) setTimeRange(start, end int64) {
+	const defaultSlowQueryDuration = 24 * time.Hour
+	var startTime, endTime time.Time
+	if start == 0 && end == 0 {
+		return
+	}
+	if start != 0 {
+		startTime = e.convertToTime(start)
+	}
+	if end != 0 {
+		endTime = e.convertToTime(end)
+	}
+	if start == 0 {
+		startTime = endTime.Add(-defaultSlowQueryDuration)
+	}
+	if end == 0 {
+		endTime = startTime.Add(defaultSlowQueryDuration)
+	}
+	e.StartTime, e.EndTime = startTime, endTime
+	e.Enable = true
+}
+
+func (e *SlowQueryExtractor) convertToTime(t int64) time.Time {
+	if t == 0 || t == math.MaxInt64 {
+		return time.Now()
+	}
+	return time.Unix(t/1000, (t%1000)*int64(time.Millisecond))
 }