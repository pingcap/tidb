--- conflicted
+++ resolved
@@ -471,23 +471,6 @@
 	return remained
 }
 
-<<<<<<< HEAD
-// InspectionResultTableExtractor is used to extract some predicates of `inspection_result`
-type InspectionResultTableExtractor struct {
-	extractHelper
-	// SkipInspection means the where clause always false, we don't need to request any component
-	SkipInspection bool
-	// Rules represents rules applied to, and we should apply all inspection rules if there is no rules specified
-	// e.g: SELECT * FROM inspection_result WHERE rule in ('ddl', 'config')
-	Rules set.StringSet
-	// Items represents items applied to, and we should apply all inspection item if there is no rules specified
-	// e.g: SELECT * FROM inspection_result WHERE item in ('ddl.lease', 'raftstore.threadpool')
-	Items set.StringSet
-}
-
-// Extract implements the MemTablePredicateExtractor Extract interface
-func (e *InspectionResultTableExtractor) Extract(
-=======
 // MetricTableExtractor is used to extract some predicates of metric_schema tables.
 type MetricTableExtractor struct {
 	extractHelper
@@ -504,12 +487,112 @@
 
 // Extract implements the MemTablePredicateExtractor Extract interface
 func (e *MetricTableExtractor) Extract(
->>>>>>> 279ad0d4
 	ctx sessionctx.Context,
 	schema *expression.Schema,
 	names []*types.FieldName,
 	predicates []expression.Expression,
-<<<<<<< HEAD
+) []expression.Expression {
+	// Extract the `quantile` columns
+	remained, skipRequest, quantileSet := e.extractCol(schema, names, predicates, "quantile", true)
+	e.Quantiles = e.parseQuantiles(quantileSet)
+	e.SkipRequest = skipRequest
+	if e.SkipRequest {
+		return nil
+	}
+
+	// Extract the `time` columns
+	remained, startTime, endTime := e.extractTimeRange(ctx, schema, names, remained, "time", ctx.GetSessionVars().StmtCtx.TimeZone)
+	e.StartTime, e.EndTime = e.getTimeRange(startTime, endTime)
+	e.SkipRequest = e.StartTime.After(e.EndTime)
+	if e.SkipRequest {
+		return nil
+	}
+
+	// Extract the label columns.
+	for _, name := range names {
+		switch name.ColName.L {
+		case "quantile", "time", "value":
+			continue
+		}
+		var values set.StringSet
+		remained, skipRequest, values = e.extractCol(schema, names, remained, name.ColName.L, false)
+		if skipRequest {
+			e.SkipRequest = skipRequest
+			return nil
+		}
+		if len(values) == 0 {
+			continue
+		}
+		if e.LabelConditions == nil {
+			e.LabelConditions = make(map[string]set.StringSet)
+		}
+		e.LabelConditions[name.ColName.L] = values
+	}
+	return remained
+}
+
+func (e *MetricTableExtractor) getTimeRange(start, end int64) (time.Time, time.Time) {
+	const defaultMetricQueryDuration = 10 * time.Minute
+	var startTime, endTime time.Time
+	if start == 0 && end == 0 {
+		endTime = time.Now()
+		return endTime.Add(-defaultMetricQueryDuration), endTime
+	}
+	if start != 0 {
+		startTime = e.convertToTime(start)
+	}
+	if end != 0 {
+		endTime = e.convertToTime(end)
+	}
+	if start == 0 {
+		startTime = endTime.Add(-defaultMetricQueryDuration)
+	}
+	if end == 0 {
+		endTime = startTime.Add(defaultMetricQueryDuration)
+	}
+	return startTime, endTime
+}
+
+func (e *MetricTableExtractor) parseQuantiles(quantileSet set.StringSet) []float64 {
+	quantiles := make([]float64, 0, len(quantileSet))
+	for k := range quantileSet {
+		v, err := strconv.ParseFloat(k, 64)
+		if err != nil {
+			// ignore the parse error won't affect result.
+			continue
+		}
+		quantiles = append(quantiles, v)
+	}
+	sort.Float64s(quantiles)
+	return quantiles
+}
+
+func (e *MetricTableExtractor) convertToTime(t int64) time.Time {
+	if t == 0 || t == math.MaxInt64 {
+		return time.Now()
+	}
+	return time.Unix(t/1000, (t%1000)*int64(time.Millisecond))
+}
+
+// InspectionResultTableExtractor is used to extract some predicates of `inspection_result`
+type InspectionResultTableExtractor struct {
+	extractHelper
+	// SkipInspection means the where clause always false, we don't need to request any component
+	SkipInspection bool
+	// Rules represents rules applied to, and we should apply all inspection rules if there is no rules specified
+	// e.g: SELECT * FROM inspection_result WHERE rule in ('ddl', 'config')
+	Rules set.StringSet
+	// Items represents items applied to, and we should apply all inspection item if there is no rules specified
+	// e.g: SELECT * FROM inspection_result WHERE item in ('ddl.lease', 'raftstore.threadpool')
+	Items set.StringSet
+}
+
+// Extract implements the MemTablePredicateExtractor Extract interface
+func (e *InspectionResultTableExtractor) Extract(
+	ctx sessionctx.Context,
+	schema *expression.Schema,
+	names []*types.FieldName,
+	predicates []expression.Expression,
 ) (remained []expression.Expression) {
 	// Extract the `type/address` columns
 	remained, ruleSkip, rules := e.extractCol(schema, names, predicates, "rule", true)
@@ -518,87 +601,4 @@
 	e.Rules = rules
 	e.Items = items
 	return remained
-=======
-) []expression.Expression {
-	// Extract the `quantile` columns
-	remained, skipRequest, quantileSet := e.extractCol(schema, names, predicates, "quantile", true)
-	e.Quantiles = e.parseQuantiles(quantileSet)
-	e.SkipRequest = skipRequest
-	if e.SkipRequest {
-		return nil
-	}
-
-	// Extract the `time` columns
-	remained, startTime, endTime := e.extractTimeRange(ctx, schema, names, remained, "time", ctx.GetSessionVars().StmtCtx.TimeZone)
-	e.StartTime, e.EndTime = e.getTimeRange(startTime, endTime)
-	e.SkipRequest = e.StartTime.After(e.EndTime)
-	if e.SkipRequest {
-		return nil
-	}
-
-	// Extract the label columns.
-	for _, name := range names {
-		switch name.ColName.L {
-		case "quantile", "time", "value":
-			continue
-		}
-		var values set.StringSet
-		remained, skipRequest, values = e.extractCol(schema, names, remained, name.ColName.L, false)
-		if skipRequest {
-			e.SkipRequest = skipRequest
-			return nil
-		}
-		if len(values) == 0 {
-			continue
-		}
-		if e.LabelConditions == nil {
-			e.LabelConditions = make(map[string]set.StringSet)
-		}
-		e.LabelConditions[name.ColName.L] = values
-	}
-	return remained
-}
-
-func (e *MetricTableExtractor) getTimeRange(start, end int64) (time.Time, time.Time) {
-	const defaultMetricQueryDuration = 10 * time.Minute
-	var startTime, endTime time.Time
-	if start == 0 && end == 0 {
-		endTime = time.Now()
-		return endTime.Add(-defaultMetricQueryDuration), endTime
-	}
-	if start != 0 {
-		startTime = e.convertToTime(start)
-	}
-	if end != 0 {
-		endTime = e.convertToTime(end)
-	}
-	if start == 0 {
-		startTime = endTime.Add(-defaultMetricQueryDuration)
-	}
-	if end == 0 {
-		endTime = startTime.Add(defaultMetricQueryDuration)
-	}
-	return startTime, endTime
-}
-
-func (e *MetricTableExtractor) parseQuantiles(quantileSet set.StringSet) []float64 {
-	quantiles := make([]float64, 0, len(quantileSet))
-	for k := range quantileSet {
-		v, err := strconv.ParseFloat(k, 64)
-		if err != nil {
-			// ignore the parse error won't affect result.
-			continue
-		}
-		quantiles = append(quantiles, v)
-	}
-	sort.Float64s(quantiles)
-	return quantiles
-}
-
-func (e *MetricTableExtractor) convertToTime(t int64) time.Time {
-	if t == 0 || t == math.MaxInt64 {
-		return time.Now()
-	}
-	return time.Unix(t/1000, (t%1000)*int64(time.Millisecond))
->>>>>>> 279ad0d4
 }