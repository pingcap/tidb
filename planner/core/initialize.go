--- conflicted
+++ resolved
@@ -267,21 +267,15 @@
 	return &p
 }
 
-<<<<<<< HEAD
-// Init initializes Show.
-func (p Show) Init(ctx sessionctx.Context) *Show {
-	p.basePhysicalPlan = newBasePhysicalPlan(ctx, TypeShow, &p, 0)
-=======
 // Init initializes LogicalShow.
 func (p LogicalShow) Init(ctx sessionctx.Context) *LogicalShow {
-	p.baseLogicalPlan = newBaseLogicalPlan(ctx, TypeShow, &p)
+	p.baseLogicalPlan = newBaseLogicalPlan(ctx, TypeShow, &p, 0)
 	return &p
 }
 
 // Init initializes PhysicalShow.
 func (p PhysicalShow) Init(ctx sessionctx.Context) *PhysicalShow {
-	p.basePhysicalPlan = newBasePhysicalPlan(ctx, TypeShow, &p)
->>>>>>> c1d55365
+	p.basePhysicalPlan = newBasePhysicalPlan(ctx, TypeShow, &p, 0)
 	// Just use pseudo stats to avoid panic.
 	p.stats = &property.StatsInfo{RowCount: 1}
 	return &p
