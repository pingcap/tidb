// Copyright 2016 PingCAP, Inc.
//
// Licensed under the Apache License, Version 2.0 (the "License");
// you may not use this file except in compliance with the License.
// You may obtain a copy of the License at
//
//     http://www.apache.org/licenses/LICENSE-2.0
//
// Unless required by applicable law or agreed to in writing, software
// distributed under the License is distributed on an "AS IS" BASIS,
// See the License for the specific language governing permissions and
// limitations under the License.

package core

import (
	"fmt"
	"strconv"
	"unsafe"

	"github.com/pingcap/errors"
	"github.com/pingcap/parser/ast"
	"github.com/pingcap/parser/model"
	"github.com/pingcap/tidb/expression"
	"github.com/pingcap/tidb/expression/aggregation"
	"github.com/pingcap/tidb/kv"
	"github.com/pingcap/tidb/planner/property"
	"github.com/pingcap/tidb/planner/util"
	"github.com/pingcap/tidb/sessionctx"
	"github.com/pingcap/tidb/sessionctx/stmtctx"
	"github.com/pingcap/tidb/statistics"
	"github.com/pingcap/tidb/table"
	"github.com/pingcap/tidb/table/tables"
	"github.com/pingcap/tidb/types"
	"github.com/pingcap/tidb/util/ranger"
	"github.com/pingcap/tidb/util/stringutil"
	"github.com/pingcap/tipb/go-tipb"
)

var (
	_ PhysicalPlan = &PhysicalSelection{}
	_ PhysicalPlan = &PhysicalProjection{}
	_ PhysicalPlan = &PhysicalTopN{}
	_ PhysicalPlan = &PhysicalMaxOneRow{}
	_ PhysicalPlan = &PhysicalTableDual{}
	_ PhysicalPlan = &PhysicalUnionAll{}
	_ PhysicalPlan = &PhysicalSort{}
	_ PhysicalPlan = &NominalSort{}
	_ PhysicalPlan = &PhysicalLock{}
	_ PhysicalPlan = &PhysicalLimit{}
	_ PhysicalPlan = &PhysicalIndexScan{}
	_ PhysicalPlan = &PhysicalTableScan{}
	_ PhysicalPlan = &PhysicalTableReader{}
	_ PhysicalPlan = &PhysicalIndexReader{}
	_ PhysicalPlan = &PhysicalIndexLookUpReader{}
	_ PhysicalPlan = &PhysicalIndexMergeReader{}
	_ PhysicalPlan = &PhysicalHashAgg{}
	_ PhysicalPlan = &PhysicalStreamAgg{}
	_ PhysicalPlan = &PhysicalApply{}
	_ PhysicalPlan = &PhysicalIndexJoin{}
	_ PhysicalPlan = &PhysicalHashJoin{}
	_ PhysicalPlan = &PhysicalMergeJoin{}
	_ PhysicalPlan = &PhysicalUnionScan{}
	_ PhysicalPlan = &PhysicalWindow{}
	_ PhysicalPlan = &PhysicalShuffle{}
	_ PhysicalPlan = &PhysicalShuffleReceiverStub{}
	_ PhysicalPlan = &BatchPointGetPlan{}
	_ PhysicalPlan = &PhysicalTableSample{}
)

// PhysicalTableReader is the table reader in tidb.
type PhysicalTableReader struct {
	physicalSchemaProducer

	// TablePlans flats the tablePlan to construct executor pb.
	TablePlans []PhysicalPlan
	tablePlan  PhysicalPlan

	// StoreType indicates table read from which type of store.
	StoreType kv.StoreType

	// BatchCop = true means the cop task in the physical table reader will be executed in batch mode(use in TiFlash only)
	BatchCop bool

	IsCommonHandle bool

	// Used by partition table.
	PartitionInfo PartitionInfo
}

// PartitionInfo indicates partition helper info in physical plan.
type PartitionInfo struct {
	PruningConds   []expression.Expression
	PartitionNames []model.CIStr
	Columns        []*expression.Column
	ColumnNames    types.NameSlice
}

// GetTablePlan exports the tablePlan.
func (p *PhysicalTableReader) GetTablePlan() PhysicalPlan {
	return p.tablePlan
}

// GetTableScan exports the tableScan that contained in tablePlan.
func (p *PhysicalTableReader) GetTableScan() *PhysicalTableScan {
	curPlan := p.tablePlan
	for {
		chCnt := len(curPlan.Children())
		if chCnt == 0 {
			return curPlan.(*PhysicalTableScan)
		} else if chCnt == 1 {
			curPlan = curPlan.Children()[0]
		} else {
			join := curPlan.(*PhysicalHashJoin)
			curPlan = join.children[1-join.globalChildIndex]
		}
	}
}

// GetPhysicalTableReader returns PhysicalTableReader for logical TiKVSingleGather.
func (sg *TiKVSingleGather) GetPhysicalTableReader(schema *expression.Schema, stats *property.StatsInfo, props ...*property.PhysicalProperty) *PhysicalTableReader {
	reader := PhysicalTableReader{}.Init(sg.ctx, sg.blockOffset)
	reader.PartitionInfo = PartitionInfo{
		PruningConds:   sg.Source.allConds,
		PartitionNames: sg.Source.partitionNames,
		Columns:        sg.Source.TblCols,
		ColumnNames:    sg.Source.names,
	}
	reader.stats = stats
	reader.SetSchema(schema)
	reader.childrenReqProps = props
	return reader
}

// GetPhysicalIndexReader returns PhysicalIndexReader for logical TiKVSingleGather.
func (sg *TiKVSingleGather) GetPhysicalIndexReader(schema *expression.Schema, stats *property.StatsInfo, props ...*property.PhysicalProperty) *PhysicalIndexReader {
	reader := PhysicalIndexReader{}.Init(sg.ctx, sg.blockOffset)
	reader.stats = stats
	reader.SetSchema(schema)
	reader.childrenReqProps = props
	return reader
}

// Clone implements PhysicalPlan interface.
func (p *PhysicalTableReader) Clone() (PhysicalPlan, error) {
	cloned := new(PhysicalTableReader)
	base, err := p.physicalSchemaProducer.cloneWithSelf(cloned)
	if err != nil {
		return nil, err
	}
	cloned.physicalSchemaProducer = *base
	cloned.StoreType = p.StoreType
	cloned.BatchCop = p.BatchCop
	cloned.IsCommonHandle = p.IsCommonHandle
	if cloned.tablePlan, err = p.tablePlan.Clone(); err != nil {
		return nil, err
	}
	if cloned.TablePlans, err = clonePhysicalPlan(p.TablePlans); err != nil {
		return nil, err
	}
	return cloned, nil
}

// SetChildren overrides PhysicalPlan SetChildren interface.
func (p *PhysicalTableReader) SetChildren(children ...PhysicalPlan) {
	p.tablePlan = children[0]
	p.TablePlans = flattenPushDownPlan(p.tablePlan)
}

// ExtractCorrelatedCols implements PhysicalPlan interface.
func (p *PhysicalTableReader) ExtractCorrelatedCols() (corCols []*expression.CorrelatedColumn) {
	for _, child := range p.TablePlans {
		corCols = append(corCols, ExtractCorrelatedCols4PhysicalPlan(child)...)
	}
	return corCols
}

// PhysicalIndexReader is the index reader in tidb.
type PhysicalIndexReader struct {
	physicalSchemaProducer

	// IndexPlans flats the indexPlan to construct executor pb.
	IndexPlans []PhysicalPlan
	indexPlan  PhysicalPlan

	// OutputColumns represents the columns that index reader should return.
	OutputColumns []*expression.Column

	// Used by partition table.
	PartitionInfo PartitionInfo
}

// Clone implements PhysicalPlan interface.
func (p *PhysicalIndexReader) Clone() (PhysicalPlan, error) {
	cloned := new(PhysicalIndexReader)
	base, err := p.physicalSchemaProducer.cloneWithSelf(cloned)
	if err != nil {
		return nil, err
	}
	cloned.physicalSchemaProducer = *base
	if cloned.indexPlan, err = p.indexPlan.Clone(); err != nil {
		return nil, err
	}
	if cloned.IndexPlans, err = clonePhysicalPlan(p.IndexPlans); err != nil {
		return nil, err
	}
	cloned.OutputColumns = cloneCols(p.OutputColumns)
	return cloned, err
}

// SetSchema overrides PhysicalPlan SetSchema interface.
func (p *PhysicalIndexReader) SetSchema(_ *expression.Schema) {
	if p.indexPlan != nil {
		p.IndexPlans = flattenPushDownPlan(p.indexPlan)
		switch p.indexPlan.(type) {
		case *PhysicalHashAgg, *PhysicalStreamAgg:
			p.schema = p.indexPlan.Schema()
		default:
			is := p.IndexPlans[0].(*PhysicalIndexScan)
			p.schema = is.dataSourceSchema
		}
		p.OutputColumns = p.schema.Clone().Columns
	}
}

// SetChildren overrides PhysicalPlan SetChildren interface.
func (p *PhysicalIndexReader) SetChildren(children ...PhysicalPlan) {
	p.indexPlan = children[0]
	p.SetSchema(nil)
}

// ExtractCorrelatedCols implements PhysicalPlan interface.
func (p *PhysicalIndexReader) ExtractCorrelatedCols() (corCols []*expression.CorrelatedColumn) {
	for _, child := range p.IndexPlans {
		corCols = append(corCols, ExtractCorrelatedCols4PhysicalPlan(child)...)
	}
	return corCols
}

// PushedDownLimit is the limit operator pushed down into PhysicalIndexLookUpReader.
type PushedDownLimit struct {
	Offset uint64
	Count  uint64
}

// Clone clones this pushed-down list.
func (p *PushedDownLimit) Clone() *PushedDownLimit {
	cloned := new(PushedDownLimit)
	*cloned = *p
	return cloned
}

// PhysicalIndexLookUpReader is the index look up reader in tidb. It's used in case of double reading.
type PhysicalIndexLookUpReader struct {
	physicalSchemaProducer

	// IndexPlans flats the indexPlan to construct executor pb.
	IndexPlans []PhysicalPlan
	// TablePlans flats the tablePlan to construct executor pb.
	TablePlans []PhysicalPlan
	indexPlan  PhysicalPlan
	tablePlan  PhysicalPlan

	ExtraHandleCol *expression.Column
	// PushedLimit is used to avoid unnecessary table scan tasks of IndexLookUpReader.
	PushedLimit *PushedDownLimit

	CommonHandleCols []*expression.Column

	// Used by partition table.
	PartitionInfo PartitionInfo
}

// Clone implements PhysicalPlan interface.
func (p *PhysicalIndexLookUpReader) Clone() (PhysicalPlan, error) {
	cloned := new(PhysicalIndexLookUpReader)
	base, err := p.physicalSchemaProducer.cloneWithSelf(cloned)
	if err != nil {
		return nil, err
	}
	cloned.physicalSchemaProducer = *base
	if cloned.IndexPlans, err = clonePhysicalPlan(p.IndexPlans); err != nil {
		return nil, err
	}
	if cloned.TablePlans, err = clonePhysicalPlan(p.TablePlans); err != nil {
		return nil, err
	}
	if cloned.indexPlan, err = p.indexPlan.Clone(); err != nil {
		return nil, err
	}
	if cloned.tablePlan, err = p.tablePlan.Clone(); err != nil {
		return nil, err
	}
	if p.ExtraHandleCol != nil {
		cloned.ExtraHandleCol = p.ExtraHandleCol.Clone().(*expression.Column)
	}
	if p.PushedLimit != nil {
		cloned.PushedLimit = p.PushedLimit.Clone()
	}
	return cloned, nil
}

// ExtractCorrelatedCols implements PhysicalPlan interface.
func (p *PhysicalIndexLookUpReader) ExtractCorrelatedCols() (corCols []*expression.CorrelatedColumn) {
	for _, child := range p.TablePlans {
		corCols = append(corCols, ExtractCorrelatedCols4PhysicalPlan(child)...)
	}
	for _, child := range p.IndexPlans {
		corCols = append(corCols, ExtractCorrelatedCols4PhysicalPlan(child)...)
	}
	return corCols
}

// PhysicalIndexMergeReader is the reader using multiple indexes in tidb.
type PhysicalIndexMergeReader struct {
	physicalSchemaProducer

	// PartialPlans flats the partialPlans to construct executor pb.
	PartialPlans [][]PhysicalPlan
	// TablePlans flats the tablePlan to construct executor pb.
	TablePlans []PhysicalPlan
	// partialPlans are the partial plans that have not been flatted. The type of each element is permitted PhysicalIndexScan or PhysicalTableScan.
	partialPlans []PhysicalPlan
	// tablePlan is a PhysicalTableScan to get the table tuples. Current, it must be not nil.
	tablePlan PhysicalPlan

	// Used by partition table.
	PartitionInfo PartitionInfo
}

// ExtractCorrelatedCols implements PhysicalPlan interface.
func (p *PhysicalIndexMergeReader) ExtractCorrelatedCols() (corCols []*expression.CorrelatedColumn) {
	for _, child := range p.TablePlans {
		corCols = append(corCols, ExtractCorrelatedCols4PhysicalPlan(child)...)
	}
	for _, child := range p.partialPlans {
		corCols = append(corCols, ExtractCorrelatedCols4PhysicalPlan(child)...)
	}
	for _, PartialPlan := range p.PartialPlans {
		for _, child := range PartialPlan {
			corCols = append(corCols, ExtractCorrelatedCols4PhysicalPlan(child)...)
		}
	}
	return corCols
}

// PhysicalIndexScan represents an index scan plan.
type PhysicalIndexScan struct {
	physicalSchemaProducer

	// AccessCondition is used to calculate range.
	AccessCondition []expression.Expression

	Table      *model.TableInfo
	Index      *model.IndexInfo
	IdxCols    []*expression.Column
	IdxColLens []int
	Ranges     []*ranger.Range
	Columns    []*model.ColumnInfo
	DBName     model.CIStr

	TableAsName *model.CIStr

	// dataSourceSchema is the original schema of DataSource. The schema of index scan in KV and index reader in TiDB
	// will be different. The schema of index scan will decode all columns of index but the TiDB only need some of them.
	dataSourceSchema *expression.Schema

	// Hist is the histogram when the query was issued.
	// It is used for query feedback.
	Hist *statistics.Histogram

	rangeInfo string

	// The index scan may be on a partition.
	physicalTableID int64

	GenExprs map[model.TableColumnID]expression.Expression

	isPartition bool
	Desc        bool
	KeepOrder   bool
	// DoubleRead means if the index executor will read kv two times.
	// If the query requires the columns that don't belong to index, DoubleRead will be true.
	DoubleRead bool

	NeedCommonHandle bool
}

// Clone implements PhysicalPlan interface.
func (p *PhysicalIndexScan) Clone() (PhysicalPlan, error) {
	cloned := new(PhysicalIndexScan)
	*cloned = *p
	base, err := p.physicalSchemaProducer.cloneWithSelf(cloned)
	if err != nil {
		return nil, err
	}
	cloned.physicalSchemaProducer = *base
	cloned.AccessCondition = cloneExprs(p.AccessCondition)
	if p.Table != nil {
		cloned.Table = p.Table.Clone()
	}
	if p.Index != nil {
		cloned.Index = p.Index.Clone()
	}
	cloned.IdxCols = cloneCols(p.IdxCols)
	cloned.IdxColLens = make([]int, len(p.IdxColLens))
	copy(cloned.IdxColLens, p.IdxColLens)
	cloned.Ranges = cloneRanges(p.Ranges)
	cloned.Columns = cloneColInfos(p.Columns)
	if p.dataSourceSchema != nil {
		cloned.dataSourceSchema = p.dataSourceSchema.Clone()
	}
	if p.Hist != nil {
		cloned.Hist = p.Hist.Copy()
	}
	return cloned, nil
}

// ExtractCorrelatedCols implements PhysicalPlan interface.
func (p *PhysicalIndexScan) ExtractCorrelatedCols() []*expression.CorrelatedColumn {
	corCols := make([]*expression.CorrelatedColumn, 0, len(p.AccessCondition))
	for _, expr := range p.AccessCondition {
		corCols = append(corCols, expression.ExtractCorColumns(expr)...)
	}
	return corCols
}

// PhysicalMemTable reads memory table.
type PhysicalMemTable struct {
	physicalSchemaProducer

	DBName         model.CIStr
	Table          *model.TableInfo
	Columns        []*model.ColumnInfo
	Extractor      MemTablePredicateExtractor
	QueryTimeRange QueryTimeRange
}

// PhysicalTableScan represents a table scan plan.
type PhysicalTableScan struct {
	physicalSchemaProducer

	// AccessCondition is used to calculate range.
	AccessCondition []expression.Expression
	filterCondition []expression.Expression

	Table   *model.TableInfo
	Columns []*model.ColumnInfo
	DBName  model.CIStr
	Ranges  []*ranger.Range
	PkCols  []*expression.Column

	TableAsName *model.CIStr

	// Hist is the histogram when the query was issued.
	// It is used for query feedback.
	Hist *statistics.Histogram

	physicalTableID int64

	rangeDecidedBy []*expression.Column

	// HandleIdx is the index of handle, which is only used for admin check table.
	HandleIdx  []int
	HandleCols HandleCols

	StoreType kv.StoreType

	IsGlobalRead bool

	// The table scan may be a partition, rather than a real table.
	isPartition bool
	// KeepOrder is true, if sort data by scanning pkcol,
	KeepOrder bool
	Desc      bool

	isChildOfIndexLookUp bool

	PartitionInfo PartitionInfo

	SampleInfo *TableSampleInfo
}

// Clone implements PhysicalPlan interface.
func (ts *PhysicalTableScan) Clone() (PhysicalPlan, error) {
	clonedScan := new(PhysicalTableScan)
	*clonedScan = *ts
	prod, err := ts.physicalSchemaProducer.cloneWithSelf(clonedScan)
	if err != nil {
		return nil, err
	}
	clonedScan.physicalSchemaProducer = *prod
	clonedScan.AccessCondition = cloneExprs(ts.AccessCondition)
	clonedScan.filterCondition = cloneExprs(ts.filterCondition)
	if ts.Table != nil {
		clonedScan.Table = ts.Table.Clone()
	}
	clonedScan.Columns = cloneColInfos(ts.Columns)
	clonedScan.Ranges = cloneRanges(ts.Ranges)
	clonedScan.PkCols = cloneCols(ts.PkCols)
	clonedScan.TableAsName = ts.TableAsName
	if ts.Hist != nil {
		clonedScan.Hist = ts.Hist.Copy()
	}
	clonedScan.rangeDecidedBy = cloneCols(ts.rangeDecidedBy)
	return clonedScan, nil
}

// ExtractCorrelatedCols implements PhysicalPlan interface.
func (ts *PhysicalTableScan) ExtractCorrelatedCols() []*expression.CorrelatedColumn {
	corCols := make([]*expression.CorrelatedColumn, 0, len(ts.AccessCondition)+len(ts.filterCondition))
	for _, expr := range ts.AccessCondition {
		corCols = append(corCols, expression.ExtractCorColumns(expr)...)
	}
	for _, expr := range ts.filterCondition {
		corCols = append(corCols, expression.ExtractCorColumns(expr)...)
	}
	return corCols
}

// IsPartition returns true and partition ID if it's actually a partition.
func (ts *PhysicalTableScan) IsPartition() (bool, int64) {
	return ts.isPartition, ts.physicalTableID
}

// ResolveCorrelatedColumns resolves the correlated columns in range access
func (ts *PhysicalTableScan) ResolveCorrelatedColumns() ([]*ranger.Range, error) {
	access := ts.AccessCondition
	if ts.Table.IsCommonHandle {
		pkIdx := tables.FindPrimaryIndex(ts.Table)
		idxCols, idxColLens := expression.IndexInfo2PrefixCols(ts.Columns, ts.Schema().Columns, pkIdx)
		for _, cond := range access {
			newCond, err := expression.SubstituteCorCol2Constant(cond)
			if err != nil {
				return nil, err
			}
			access = append(access, newCond)
		}
		res, err := ranger.DetachCondAndBuildRangeForIndex(ts.SCtx(), access, idxCols, idxColLens)
		if err != nil {
			return nil, err
		}
		ts.Ranges = res.Ranges
	} else {
		var err error
		pkTP := ts.Table.GetPkColInfo().FieldType
		ts.Ranges, err = ranger.BuildTableRange(access, ts.SCtx().GetSessionVars().StmtCtx, &pkTP)
		if err != nil {
			return nil, err
		}
	}
	return ts.Ranges, nil
}

// ExpandVirtualColumn expands the virtual column's dependent columns to ts's schema and column.
func ExpandVirtualColumn(columns []*model.ColumnInfo, schema *expression.Schema,
	colsInfo []*model.ColumnInfo) []*model.ColumnInfo {
	copyColumn := make([]*model.ColumnInfo, len(columns))
	copy(copyColumn, columns)
	var extraColumn *expression.Column
	var extraColumnModel *model.ColumnInfo
	if schema.Columns[len(schema.Columns)-1].ID == model.ExtraHandleID {
		extraColumn = schema.Columns[len(schema.Columns)-1]
		extraColumnModel = copyColumn[len(copyColumn)-1]
		schema.Columns = schema.Columns[:len(schema.Columns)-1]
		copyColumn = copyColumn[:len(copyColumn)-1]
	}
	schemaColumns := schema.Columns
	for _, col := range schemaColumns {
		if col.VirtualExpr == nil {
			continue
		}

		baseCols := expression.ExtractDependentColumns(col.VirtualExpr)
		for _, baseCol := range baseCols {
			if !schema.Contains(baseCol) {
				schema.Columns = append(schema.Columns, baseCol)
				copyColumn = append(copyColumn, FindColumnInfoByID(colsInfo, baseCol.ID))
			}
		}
	}
	if extraColumn != nil {
		schema.Columns = append(schema.Columns, extraColumn)
		copyColumn = append(copyColumn, extraColumnModel)
	}
	return copyColumn
}

// SetIsChildOfIndexLookUp is to set the bool if is a child of IndexLookUpReader
func (ts *PhysicalTableScan) SetIsChildOfIndexLookUp(isIsChildOfIndexLookUp bool) {
	ts.isChildOfIndexLookUp = isIsChildOfIndexLookUp
}

// PhysicalProjection is the physical operator of projection.
type PhysicalProjection struct {
	physicalSchemaProducer

	Exprs                []expression.Expression
	CalculateNoDelay     bool
	AvoidColumnEvaluator bool
	AvoidEliminateForCTE bool
}

// Clone implements PhysicalPlan interface.
func (p *PhysicalProjection) Clone() (PhysicalPlan, error) {
	cloned := new(PhysicalProjection)
	*cloned = *p
	base, err := p.basePhysicalPlan.cloneWithSelf(cloned)
	if err != nil {
		return nil, err
	}
	cloned.basePhysicalPlan = *base
	cloned.Exprs = cloneExprs(p.Exprs)
	return cloned, err
}

// ExtractCorrelatedCols implements PhysicalPlan interface.
func (p *PhysicalProjection) ExtractCorrelatedCols() []*expression.CorrelatedColumn {
	corCols := make([]*expression.CorrelatedColumn, 0, len(p.Exprs))
	for _, expr := range p.Exprs {
		corCols = append(corCols, expression.ExtractCorColumns(expr)...)
	}
	return corCols
}

// PhysicalTopN is the physical operator of topN.
type PhysicalTopN struct {
	basePhysicalPlan

	ByItems []*util.ByItems
	Offset  uint64
	Count   uint64
}

// Clone implements PhysicalPlan interface.
func (lt *PhysicalTopN) Clone() (PhysicalPlan, error) {
	cloned := new(PhysicalTopN)
	*cloned = *lt
	base, err := lt.basePhysicalPlan.cloneWithSelf(cloned)
	if err != nil {
		return nil, err
	}
	cloned.basePhysicalPlan = *base
	cloned.ByItems = make([]*util.ByItems, 0, len(lt.ByItems))
	for _, it := range lt.ByItems {
		cloned.ByItems = append(cloned.ByItems, it.Clone())
	}
	return cloned, nil
}

// ExtractCorrelatedCols implements PhysicalPlan interface.
func (lt *PhysicalTopN) ExtractCorrelatedCols() []*expression.CorrelatedColumn {
	corCols := make([]*expression.CorrelatedColumn, 0, len(lt.ByItems))
	for _, item := range lt.ByItems {
		corCols = append(corCols, expression.ExtractCorColumns(item.Expr)...)
	}
	return corCols
}

// PhysicalApply represents apply plan, only used for subquery.
type PhysicalApply struct {
	PhysicalHashJoin

	CanUseCache bool
	Concurrency int
	OuterSchema []*expression.CorrelatedColumn
}

// Clone implements PhysicalPlan interface.
func (la *PhysicalApply) Clone() (PhysicalPlan, error) {
	cloned := new(PhysicalApply)
	base, err := la.PhysicalHashJoin.Clone()
	if err != nil {
		return nil, err
	}
	hj := base.(*PhysicalHashJoin)
	cloned.PhysicalHashJoin = *hj
	cloned.CanUseCache = la.CanUseCache
	cloned.Concurrency = la.Concurrency
	for _, col := range la.OuterSchema {
		cloned.OuterSchema = append(cloned.OuterSchema, col.Clone().(*expression.CorrelatedColumn))
	}
	return cloned, nil
}

// ExtractCorrelatedCols implements PhysicalPlan interface.
func (la *PhysicalApply) ExtractCorrelatedCols() []*expression.CorrelatedColumn {
	corCols := la.PhysicalHashJoin.ExtractCorrelatedCols()
	for i := len(corCols) - 1; i >= 0; i-- {
		if la.children[0].Schema().Contains(&corCols[i].Column) {
			corCols = append(corCols[:i], corCols[i+1:]...)
		}
	}
	return corCols
}

type basePhysicalJoin struct {
	physicalSchemaProducer

	JoinType JoinType

	LeftConditions  expression.CNFExprs
	RightConditions expression.CNFExprs
	OtherConditions expression.CNFExprs

	InnerChildIdx int
	OuterJoinKeys []*expression.Column
	InnerJoinKeys []*expression.Column
	LeftJoinKeys  []*expression.Column
	RightJoinKeys []*expression.Column
	IsNullEQ      []bool
	DefaultValues []types.Datum
}

func (p *basePhysicalJoin) cloneWithSelf(newSelf PhysicalPlan) (*basePhysicalJoin, error) {
	cloned := new(basePhysicalJoin)
	base, err := p.physicalSchemaProducer.cloneWithSelf(newSelf)
	if err != nil {
		return nil, err
	}
	cloned.physicalSchemaProducer = *base
	cloned.JoinType = p.JoinType
	cloned.LeftConditions = cloneExprs(p.LeftConditions)
	cloned.RightConditions = cloneExprs(p.RightConditions)
	cloned.OtherConditions = cloneExprs(p.OtherConditions)
	cloned.InnerChildIdx = p.InnerChildIdx
	cloned.OuterJoinKeys = cloneCols(p.OuterJoinKeys)
	cloned.InnerJoinKeys = cloneCols(p.InnerJoinKeys)
	cloned.LeftJoinKeys = cloneCols(p.LeftJoinKeys)
	cloned.RightJoinKeys = cloneCols(p.RightJoinKeys)
	for _, d := range p.DefaultValues {
		cloned.DefaultValues = append(cloned.DefaultValues, *d.Clone())
	}
	return cloned, nil
}

// ExtractCorrelatedCols implements PhysicalPlan interface.
func (p *basePhysicalJoin) ExtractCorrelatedCols() []*expression.CorrelatedColumn {
	corCols := make([]*expression.CorrelatedColumn, 0, len(p.LeftConditions)+len(p.RightConditions)+len(p.OtherConditions))
	for _, fun := range p.LeftConditions {
		corCols = append(corCols, expression.ExtractCorColumns(fun)...)
	}
	for _, fun := range p.RightConditions {
		corCols = append(corCols, expression.ExtractCorColumns(fun)...)
	}
	for _, fun := range p.OtherConditions {
		corCols = append(corCols, expression.ExtractCorColumns(fun)...)
	}
	return corCols
}

// PhysicalHashJoin represents hash join implementation of LogicalJoin.
type PhysicalHashJoin struct {
	basePhysicalJoin

	Concurrency     uint
	EqualConditions []*expression.ScalarFunction

	// use the outer table to build a hash table when the outer table is smaller.
	UseOuterToBuild bool

	// on which store the join executes.
	storeTp          kv.StoreType
	globalChildIndex int
	mppShuffleJoin   bool
}

// Clone implements PhysicalPlan interface.
func (p *PhysicalHashJoin) Clone() (PhysicalPlan, error) {
	cloned := new(PhysicalHashJoin)
	base, err := p.basePhysicalJoin.cloneWithSelf(cloned)
	if err != nil {
		return nil, err
	}
	cloned.basePhysicalJoin = *base
	cloned.Concurrency = p.Concurrency
	cloned.UseOuterToBuild = p.UseOuterToBuild
	for _, c := range p.EqualConditions {
		cloned.EqualConditions = append(cloned.EqualConditions, c.Clone().(*expression.ScalarFunction))
	}
	return cloned, nil
}

// ExtractCorrelatedCols implements PhysicalPlan interface.
func (p *PhysicalHashJoin) ExtractCorrelatedCols() []*expression.CorrelatedColumn {
	corCols := make([]*expression.CorrelatedColumn, 0, len(p.EqualConditions)+len(p.LeftConditions)+len(p.RightConditions)+len(p.OtherConditions))
	for _, fun := range p.EqualConditions {
		corCols = append(corCols, expression.ExtractCorColumns(fun)...)
	}
	for _, fun := range p.LeftConditions {
		corCols = append(corCols, expression.ExtractCorColumns(fun)...)
	}
	for _, fun := range p.RightConditions {
		corCols = append(corCols, expression.ExtractCorColumns(fun)...)
	}
	for _, fun := range p.OtherConditions {
		corCols = append(corCols, expression.ExtractCorColumns(fun)...)
	}
	return corCols
}

// NewPhysicalHashJoin creates a new PhysicalHashJoin from LogicalJoin.
func NewPhysicalHashJoin(p *LogicalJoin, innerIdx int, useOuterToBuild bool, newStats *property.StatsInfo, prop ...*property.PhysicalProperty) *PhysicalHashJoin {
	leftJoinKeys, rightJoinKeys, isNullEQ, _ := p.GetJoinKeys()
	baseJoin := basePhysicalJoin{
		LeftConditions:  p.LeftConditions,
		RightConditions: p.RightConditions,
		OtherConditions: p.OtherConditions,
		LeftJoinKeys:    leftJoinKeys,
		RightJoinKeys:   rightJoinKeys,
		IsNullEQ:        isNullEQ,
		JoinType:        p.JoinType,
		DefaultValues:   p.DefaultValues,
		InnerChildIdx:   innerIdx,
	}
	hashJoin := PhysicalHashJoin{
		basePhysicalJoin: baseJoin,
		EqualConditions:  p.EqualConditions,
		Concurrency:      uint(p.ctx.GetSessionVars().HashJoinConcurrency()),
		UseOuterToBuild:  useOuterToBuild,
	}.Init(p.ctx, newStats, p.blockOffset, prop...)
	return hashJoin
}

// PhysicalIndexJoin represents the plan of index look up join.
type PhysicalIndexJoin struct {
	basePhysicalJoin

	innerTask task

	// Ranges stores the IndexRanges when the inner plan is index scan.
	Ranges []*ranger.Range
	// KeyOff2IdxOff maps the offsets in join key to the offsets in the index.
	KeyOff2IdxOff []int
	// IdxColLens stores the length of each index column.
	IdxColLens []int
	// CompareFilters stores the filters for last column if those filters need to be evaluated during execution.
	// e.g. select * from t, t1 where t.a = t1.a and t.b > t1.b and t.b < t1.b+10
	//      If there's index(t.a, t.b). All the filters can be used to construct index range but t.b > t1.b and t.b < t1.b=10
	//      need to be evaluated after we fetch the data of t1.
	// This struct stores them and evaluate them to ranges.
	CompareFilters *ColWithCmpFuncManager
	// OuterHashKeys indicates the outer keys used to build hash table during
	// execution. OuterJoinKeys is the prefix of OuterHashKeys.
	OuterHashKeys []*expression.Column
	// InnerHashKeys indicates the inner keys used to build hash table during
	// execution. InnerJoinKeys is the prefix of InnerHashKeys.
	InnerHashKeys []*expression.Column
}

// PhysicalIndexMergeJoin represents the plan of index look up merge join.
type PhysicalIndexMergeJoin struct {
	PhysicalIndexJoin

	// KeyOff2KeyOffOrderByIdx maps the offsets in join keys to the offsets in join keys order by index.
	KeyOff2KeyOffOrderByIdx []int
	// CompareFuncs store the compare functions for outer join keys and inner join key.
	CompareFuncs []expression.CompareFunc
	// OuterCompareFuncs store the compare functions for outer join keys and outer join
	// keys, it's for outer rows sort's convenience.
	OuterCompareFuncs []expression.CompareFunc
	// NeedOuterSort means whether outer rows should be sorted to build range.
	NeedOuterSort bool
	// Desc means whether inner child keep desc order.
	Desc bool
}

// PhysicalIndexHashJoin represents the plan of index look up hash join.
type PhysicalIndexHashJoin struct {
	PhysicalIndexJoin
	// KeepOuterOrder indicates whether keeping the output result order as the
	// outer side.
	KeepOuterOrder bool
}

// PhysicalMergeJoin represents merge join implementation of LogicalJoin.
type PhysicalMergeJoin struct {
	basePhysicalJoin

	CompareFuncs []expression.CompareFunc
	// Desc means whether inner child keep desc order.
	Desc bool
}

// PhysicalExchangeReceiver accepts connection and receives data passively.
type PhysicalExchangeReceiver struct {
	basePhysicalPlan

	Tasks []*kv.MPPTask
}

// GetExchangeSender return the connected sender of this receiver. We assume that its child must be a receiver.
func (p *PhysicalExchangeReceiver) GetExchangeSender() *PhysicalExchangeSender {
	return p.children[0].(*PhysicalExchangeSender)
}

// PhysicalExchangeSender dispatches data to upstream tasks. That means push mode processing,
type PhysicalExchangeSender struct {
	basePhysicalPlan

	TargetTasks  []*kv.MPPTask
	ExchangeType tipb.ExchangeType
	HashCols     []*expression.Column
	// Tasks is the mpp task for current PhysicalExchangeSender
	Tasks []*kv.MPPTask

	Fragment *Fragment
}

// Clone implements PhysicalPlan interface.
func (p *PhysicalMergeJoin) Clone() (PhysicalPlan, error) {
	cloned := new(PhysicalMergeJoin)
	base, err := p.basePhysicalJoin.cloneWithSelf(cloned)
	if err != nil {
		return nil, err
	}
	cloned.basePhysicalJoin = *base
	cloned.CompareFuncs = append(cloned.CompareFuncs, p.CompareFuncs...)
	cloned.Desc = p.Desc
	return cloned, nil
}

// PhysicalLock is the physical operator of lock, which is used for `select ... for update` clause.
type PhysicalLock struct {
	basePhysicalPlan

	Lock *ast.SelectLockInfo

	TblID2Handle     map[int64][]HandleCols
	PartitionedTable []table.PartitionedTable
}

// PhysicalLimit is the physical operator of Limit.
type PhysicalLimit struct {
	physicalSchemaProducer

	Offset uint64
	Count  uint64
}

// Clone implements PhysicalPlan interface.
func (p *PhysicalLimit) Clone() (PhysicalPlan, error) {
	cloned := new(PhysicalLimit)
	*cloned = *p
	base, err := p.physicalSchemaProducer.cloneWithSelf(cloned)
	if err != nil {
		return nil, err
	}
	cloned.physicalSchemaProducer = *base
	return cloned, nil
}

// PhysicalUnionAll is the physical operator of UnionAll.
type PhysicalUnionAll struct {
	physicalSchemaProducer
}

// AggMppRunMode defines the running mode of aggregation in MPP
type AggMppRunMode int

const (
	// NoMpp means the default value which does not run in MPP
	NoMpp AggMppRunMode = iota
	// Mpp1Phase runs only 1 phase but requires its child's partition property
	Mpp1Phase
	// Mpp2Phase runs partial agg + final agg with hash partition
	Mpp2Phase
	// MppTiDB runs agg on TiDB (and a partial agg on TiFlash if in 2 phase agg)
	MppTiDB
)

type basePhysicalAgg struct {
	physicalSchemaProducer

	AggFuncs         []*aggregation.AggFuncDesc
	GroupByItems     []expression.Expression
	MppRunMode       AggMppRunMode
	MppPartitionCols []*expression.Column
}

func (p *basePhysicalAgg) isFinalAgg() bool {
	if len(p.AggFuncs) > 0 {
		if p.AggFuncs[0].Mode == aggregation.FinalMode || p.AggFuncs[0].Mode == aggregation.CompleteMode {
			return true
		}
	}
	return false
}

func (p *basePhysicalAgg) cloneWithSelf(newSelf PhysicalPlan) (*basePhysicalAgg, error) {
	cloned := new(basePhysicalAgg)
	base, err := p.physicalSchemaProducer.cloneWithSelf(newSelf)
	if err != nil {
		return nil, err
	}
	cloned.physicalSchemaProducer = *base
	for _, aggDesc := range p.AggFuncs {
		cloned.AggFuncs = append(cloned.AggFuncs, aggDesc.Clone())
	}
	cloned.GroupByItems = cloneExprs(p.GroupByItems)
	return cloned, nil
}

func (p *basePhysicalAgg) numDistinctFunc() (num int) {
	for _, fun := range p.AggFuncs {
		if fun.HasDistinct {
			num++
		}
	}
	return
}

func (p *basePhysicalAgg) getAggFuncCostFactor() (factor float64) {
	factor = 0.0
	for _, agg := range p.AggFuncs {
		if fac, ok := aggFuncFactor[agg.Name]; ok {
			factor += fac
		} else {
			factor += aggFuncFactor["default"]
		}
	}
	if factor == 0 {
		factor = 1.0
	}
	return
}

// ExtractCorrelatedCols implements PhysicalPlan interface.
func (p *basePhysicalAgg) ExtractCorrelatedCols() []*expression.CorrelatedColumn {
	corCols := make([]*expression.CorrelatedColumn, 0, len(p.GroupByItems)+len(p.AggFuncs))
	for _, expr := range p.GroupByItems {
		corCols = append(corCols, expression.ExtractCorColumns(expr)...)
	}
	for _, fun := range p.AggFuncs {
		for _, arg := range fun.Args {
			corCols = append(corCols, expression.ExtractCorColumns(arg)...)
		}
	}
	return corCols
}

// PhysicalHashAgg is hash operator of aggregate.
type PhysicalHashAgg struct {
	basePhysicalAgg
}

// Clone implements PhysicalPlan interface.
func (p *PhysicalHashAgg) Clone() (PhysicalPlan, error) {
	cloned := new(PhysicalHashAgg)
	base, err := p.basePhysicalAgg.cloneWithSelf(cloned)
	if err != nil {
		return nil, err
	}
	cloned.basePhysicalAgg = *base
	return cloned, nil
}

// NewPhysicalHashAgg creates a new PhysicalHashAgg from a LogicalAggregation.
func NewPhysicalHashAgg(la *LogicalAggregation, newStats *property.StatsInfo, prop *property.PhysicalProperty) *PhysicalHashAgg {
	agg := basePhysicalAgg{
		GroupByItems: la.GroupByItems,
		AggFuncs:     la.AggFuncs,
	}.initForHash(la.ctx, newStats, la.blockOffset, prop)
	return agg
}

// PhysicalStreamAgg is stream operator of aggregate.
type PhysicalStreamAgg struct {
	basePhysicalAgg
}

// Clone implements PhysicalPlan interface.
func (p *PhysicalStreamAgg) Clone() (PhysicalPlan, error) {
	cloned := new(PhysicalStreamAgg)
	base, err := p.basePhysicalAgg.cloneWithSelf(cloned)
	if err != nil {
		return nil, err
	}
	cloned.basePhysicalAgg = *base
	return cloned, nil
}

// PhysicalSort is the physical operator of sort, which implements a memory sort.
type PhysicalSort struct {
	basePhysicalPlan

	ByItems []*util.ByItems
}

// Clone implements PhysicalPlan interface.
func (ls *PhysicalSort) Clone() (PhysicalPlan, error) {
	cloned := new(PhysicalSort)
	base, err := ls.basePhysicalPlan.cloneWithSelf(cloned)
	if err != nil {
		return nil, err
	}
	cloned.basePhysicalPlan = *base
	for _, it := range ls.ByItems {
		cloned.ByItems = append(cloned.ByItems, it.Clone())
	}
	return cloned, nil
}

// ExtractCorrelatedCols implements PhysicalPlan interface.
func (ls *PhysicalSort) ExtractCorrelatedCols() []*expression.CorrelatedColumn {
	corCols := make([]*expression.CorrelatedColumn, 0, len(ls.ByItems))
	for _, item := range ls.ByItems {
		corCols = append(corCols, expression.ExtractCorColumns(item.Expr)...)
	}
	return corCols
}

// NominalSort asks sort properties for its child. It is a fake operator that will not
// appear in final physical operator tree. It will be eliminated or converted to Projection.
type NominalSort struct {
	basePhysicalPlan

	// These two fields are used to switch ScalarFunctions to Constants. For these
	// NominalSorts, we need to converted to Projections check if the ScalarFunctions
	// are out of bounds. (issue #11653)
	ByItems    []*util.ByItems
	OnlyColumn bool
}

// PhysicalUnionScan represents a union scan operator.
type PhysicalUnionScan struct {
	basePhysicalPlan

	Conditions []expression.Expression

	HandleCols HandleCols
}

// ExtractCorrelatedCols implements PhysicalPlan interface.
func (p *PhysicalUnionScan) ExtractCorrelatedCols() []*expression.CorrelatedColumn {
	corCols := make([]*expression.CorrelatedColumn, 0)
	for _, cond := range p.Conditions {
		corCols = append(corCols, expression.ExtractCorColumns(cond)...)
	}
	return corCols
}

// IsPartition returns true and partition ID if it works on a partition.
func (p *PhysicalIndexScan) IsPartition() (bool, int64) {
	return p.isPartition, p.physicalTableID
}

// IsPointGetByUniqueKey checks whether is a point get by unique key.
func (p *PhysicalIndexScan) IsPointGetByUniqueKey(sc *stmtctx.StatementContext) bool {
	return len(p.Ranges) == 1 &&
		p.Index.Unique &&
		len(p.Ranges[0].LowVal) == len(p.Index.Columns) &&
		p.Ranges[0].IsPoint(sc)
}

// PhysicalSelection represents a filter.
type PhysicalSelection struct {
	basePhysicalPlan

	Conditions []expression.Expression
}

// Clone implements PhysicalPlan interface.
func (p *PhysicalSelection) Clone() (PhysicalPlan, error) {
	cloned := new(PhysicalSelection)
	base, err := p.basePhysicalPlan.cloneWithSelf(cloned)
	if err != nil {
		return nil, err
	}
	cloned.basePhysicalPlan = *base
	cloned.Conditions = cloneExprs(p.Conditions)
	return cloned, nil
}

// ExtractCorrelatedCols implements PhysicalPlan interface.
func (p *PhysicalSelection) ExtractCorrelatedCols() []*expression.CorrelatedColumn {
	corCols := make([]*expression.CorrelatedColumn, 0, len(p.Conditions))
	for _, cond := range p.Conditions {
		corCols = append(corCols, expression.ExtractCorColumns(cond)...)
	}
	return corCols
}

// PhysicalMaxOneRow is the physical operator of maxOneRow.
type PhysicalMaxOneRow struct {
	basePhysicalPlan
}

// PhysicalTableDual is the physical operator of dual.
type PhysicalTableDual struct {
	physicalSchemaProducer

	RowCount int

	// names is used for OutputNames() method. Dual may be inited when building point get plan.
	// So it needs to hold names for itself.
	names []*types.FieldName
}

// OutputNames returns the outputting names of each column.
func (p *PhysicalTableDual) OutputNames() types.NameSlice {
	return p.names
}

// SetOutputNames sets the outputting name by the given slice.
func (p *PhysicalTableDual) SetOutputNames(names types.NameSlice) {
	p.names = names
}

// PhysicalWindow is the physical operator of window function.
type PhysicalWindow struct {
	physicalSchemaProducer

	WindowFuncDescs []*aggregation.WindowFuncDesc
	PartitionBy     []property.SortItem
	OrderBy         []property.SortItem
	Frame           *WindowFrame
}

// ExtractCorrelatedCols implements PhysicalPlan interface.
func (p *PhysicalWindow) ExtractCorrelatedCols() []*expression.CorrelatedColumn {
	corCols := make([]*expression.CorrelatedColumn, 0, len(p.WindowFuncDescs))
	for _, windowFunc := range p.WindowFuncDescs {
		for _, arg := range windowFunc.Args {
			corCols = append(corCols, expression.ExtractCorColumns(arg)...)
		}
	}
	if p.Frame != nil {
		if p.Frame.Start != nil {
			for _, expr := range p.Frame.Start.CalcFuncs {
				corCols = append(corCols, expression.ExtractCorColumns(expr)...)
			}
		}
		if p.Frame.End != nil {
			for _, expr := range p.Frame.End.CalcFuncs {
				corCols = append(corCols, expression.ExtractCorColumns(expr)...)
			}
		}
	}
	return corCols
}

// PhysicalShuffle represents a shuffle plan.
// `Tails` and `DataSources` are the last plan within and the first plan following the "shuffle", respectively,
//  to build the child executors chain.
// Take `Window` operator for example:
//  Shuffle -> Window -> Sort -> DataSource, will be separated into:
//    ==> Shuffle: for main thread
//    ==> Window -> Sort(:Tail) -> shuffleWorker: for workers
//    ==> DataSource: for `fetchDataAndSplit` thread
type PhysicalShuffle struct {
	basePhysicalPlan

	Concurrency int
	Tails       []PhysicalPlan
	DataSources []PhysicalPlan

	SplitterType PartitionSplitterType
	ByItemArrays [][]expression.Expression
}

// PartitionSplitterType is the type of `Shuffle` executor splitter, which splits data source into partitions.
type PartitionSplitterType int

const (
	// PartitionHashSplitterType is the splitter splits by hash.
	PartitionHashSplitterType = iota
	// PartitionRangeSplitterType is the splitter that split sorted data into the same range
	PartitionRangeSplitterType
)

// PhysicalShuffleReceiverStub represents a receiver stub of `PhysicalShuffle`,
// and actually, is executed by `executor.shuffleWorker`.
type PhysicalShuffleReceiverStub struct {
	physicalSchemaProducer

	// Worker points to `executor.shuffleReceiver`.
	Receiver unsafe.Pointer
}

// CollectPlanStatsVersion uses to collect the statistics version of the plan.
func CollectPlanStatsVersion(plan PhysicalPlan, statsInfos map[string]uint64) map[string]uint64 {
	for _, child := range plan.Children() {
		statsInfos = CollectPlanStatsVersion(child, statsInfos)
	}
	switch copPlan := plan.(type) {
	case *PhysicalTableReader:
		statsInfos = CollectPlanStatsVersion(copPlan.tablePlan, statsInfos)
	case *PhysicalIndexReader:
		statsInfos = CollectPlanStatsVersion(copPlan.indexPlan, statsInfos)
	case *PhysicalIndexLookUpReader:
		// For index loop up, only the indexPlan is necessary,
		// because they use the same stats and we do not set the stats info for tablePlan.
		statsInfos = CollectPlanStatsVersion(copPlan.indexPlan, statsInfos)
	case *PhysicalIndexScan:
		statsInfos[copPlan.Table.Name.O] = copPlan.stats.StatsVersion
	case *PhysicalTableScan:
		statsInfos[copPlan.Table.Name.O] = copPlan.stats.StatsVersion
	}

	return statsInfos
}

// PhysicalShow represents a show plan.
type PhysicalShow struct {
	physicalSchemaProducer

	ShowContents
}

// PhysicalShowDDLJobs is for showing DDL job list.
type PhysicalShowDDLJobs struct {
	physicalSchemaProducer

	JobNumber int64
}

// BuildMergeJoinPlan builds a PhysicalMergeJoin from the given fields. Currently, it is only used for test purpose.
func BuildMergeJoinPlan(ctx sessionctx.Context, joinType JoinType, leftKeys, rightKeys []*expression.Column) *PhysicalMergeJoin {
	baseJoin := basePhysicalJoin{
		JoinType:      joinType,
		DefaultValues: []types.Datum{types.NewDatum(1), types.NewDatum(1)},
		LeftJoinKeys:  leftKeys,
		RightJoinKeys: rightKeys,
	}
	return PhysicalMergeJoin{basePhysicalJoin: baseJoin}.Init(ctx, nil, 0)
}

// SafeClone clones this PhysicalPlan and handles its panic.
func SafeClone(v PhysicalPlan) (_ PhysicalPlan, err error) {
	defer func() {
		if r := recover(); r != nil {
			err = errors.Errorf("%v", r)
		}
	}()
	return v.Clone()
}

// PhysicalTableSample represents a table sample plan.
// It returns the sample rows to its parent operand.
type PhysicalTableSample struct {
	physicalSchemaProducer
	TableSampleInfo *TableSampleInfo
	TableInfo       table.Table
	Desc            bool
}

// TableSampleInfo contains the information for PhysicalTableSample.
type TableSampleInfo struct {
	AstNode    *ast.TableSample
	FullSchema *expression.Schema
	Partitions []table.PartitionedTable
}

// NewTableSampleInfo creates a new TableSampleInfo.
func NewTableSampleInfo(node *ast.TableSample, fullSchema *expression.Schema, pt []table.PartitionedTable) *TableSampleInfo {
	if node == nil {
		return nil
	}
	return &TableSampleInfo{
		AstNode:    node,
		FullSchema: fullSchema,
		Partitions: pt,
	}
}

// PhysicalCTE is for CTE.
type PhysicalCTE struct {
	physicalSchemaProducer

<<<<<<< HEAD
	SeedPlan  PhysicalPlan
	RecurPlan PhysicalPlan
	CTE       *CTEClass
=======
	SeedPlan        PhysicalPlan
	RecurPlan       PhysicalPlan
	CTE             *CTEClass
	cteAsName       model.CIStr
}

func (p *PhysicalCTE) AccessObject(normalized bool) string {
	return fmt.Sprintf("CTE:%s", p.cteAsName.L)
}

func (p *PhysicalCTE) OperatorInfo(normalized bool) string {
	return fmt.Sprintf("data:%s", (*CTEDefinition)(p).ExplainID())
}

// ExplainInfo implements Plan interface.
func (p *PhysicalCTE) ExplainInfo() string {
	return p.AccessObject(false) + ", " + p.OperatorInfo(false)
}

// ExplainID overrides the ExplainID.
func (p *PhysicalCTE) ExplainID() fmt.Stringer {
	return stringutil.MemoizeStr(func() string {
		if p.ctx != nil && p.ctx.GetSessionVars().StmtCtx.IgnoreExplainIDSuffix {
			return p.TP()
		}
		return p.TP() + "_" + strconv.Itoa(p.id)
	})
>>>>>>> f21735bb
}

// PhysicalCTETable is for CTE table.
type PhysicalCTETable struct {
	physicalSchemaProducer

	IDForStorage int
}

// ExtractCorrelatedCols implements PhysicalPlan interface.
func (p *PhysicalCTE) ExtractCorrelatedCols() []*expression.CorrelatedColumn {
	corCols := ExtractCorrelatedCols4PhysicalPlan(p.SeedPlan)
	if p.RecurPlan != nil {
		corCols = append(corCols, ExtractCorrelatedCols4PhysicalPlan(p.RecurPlan)...)
	}
	return corCols
<<<<<<< HEAD
=======
}

// ExplainInfo overrides the ExplainInfo
func (p *PhysicalCTETable) ExplainInfo() string {
	return "Scan on CTE_" + strconv.Itoa(p.IDForStorage)
}

// CTEDefinition is CTE definition for explain.
type CTEDefinition PhysicalCTE

// ExplainInfo overrides the ExplainInfo
func (p *CTEDefinition) ExplainInfo() string {
	if p.RecurPlan != nil {
		return "Recursive CTE"
	}
	return "None Recursive CTE"
}

// ExplainID overrides the ExplainID.
func (p *CTEDefinition) ExplainID() fmt.Stringer {
	return stringutil.MemoizeStr(func() string {
		return "CTE_" + strconv.Itoa(p.CTE.IDForStorage)
	})
>>>>>>> f21735bb
}<|MERGE_RESOLUTION|>--- conflicted
+++ resolved
@@ -1368,15 +1368,26 @@
 type PhysicalCTE struct {
 	physicalSchemaProducer
 
-<<<<<<< HEAD
 	SeedPlan  PhysicalPlan
 	RecurPlan PhysicalPlan
 	CTE       *CTEClass
-=======
-	SeedPlan        PhysicalPlan
-	RecurPlan       PhysicalPlan
-	CTE             *CTEClass
-	cteAsName       model.CIStr
+	cteAsName model.CIStr
+}
+
+// PhysicalCTETable is for CTE table.
+type PhysicalCTETable struct {
+	physicalSchemaProducer
+
+	IDForStorage int
+}
+
+// ExtractCorrelatedCols implements PhysicalPlan interface.
+func (p *PhysicalCTE) ExtractCorrelatedCols() []*expression.CorrelatedColumn {
+	corCols := ExtractCorrelatedCols4PhysicalPlan(p.SeedPlan)
+	if p.RecurPlan != nil {
+		corCols = append(corCols, ExtractCorrelatedCols4PhysicalPlan(p.RecurPlan)...)
+	}
+	return corCols
 }
 
 func (p *PhysicalCTE) AccessObject(normalized bool) string {
@@ -1400,25 +1411,6 @@
 		}
 		return p.TP() + "_" + strconv.Itoa(p.id)
 	})
->>>>>>> f21735bb
-}
-
-// PhysicalCTETable is for CTE table.
-type PhysicalCTETable struct {
-	physicalSchemaProducer
-
-	IDForStorage int
-}
-
-// ExtractCorrelatedCols implements PhysicalPlan interface.
-func (p *PhysicalCTE) ExtractCorrelatedCols() []*expression.CorrelatedColumn {
-	corCols := ExtractCorrelatedCols4PhysicalPlan(p.SeedPlan)
-	if p.RecurPlan != nil {
-		corCols = append(corCols, ExtractCorrelatedCols4PhysicalPlan(p.RecurPlan)...)
-	}
-	return corCols
-<<<<<<< HEAD
-=======
 }
 
 // ExplainInfo overrides the ExplainInfo
@@ -1442,5 +1434,4 @@
 	return stringutil.MemoizeStr(func() string {
 		return "CTE_" + strconv.Itoa(p.CTE.IDForStorage)
 	})
->>>>>>> f21735bb
 }