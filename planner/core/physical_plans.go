// Copyright 2016 PingCAP, Inc.
//
// Licensed under the Apache License, Version 2.0 (the "License");
// you may not use this file except in compliance with the License.
// You may obtain a copy of the License at
//
//     http://www.apache.org/licenses/LICENSE-2.0
//
// Unless required by applicable law or agreed to in writing, software
// distributed under the License is distributed on an "AS IS" BASIS,
// See the License for the specific language governing permissions and
// limitations under the License.

package core

import (
	"github.com/pingcap/parser/ast"
	"github.com/pingcap/parser/model"
	"github.com/pingcap/tidb/expression"
	"github.com/pingcap/tidb/expression/aggregation"
	"github.com/pingcap/tidb/planner/property"
	"github.com/pingcap/tidb/sessionctx/stmtctx"
	"github.com/pingcap/tidb/statistics"
	"github.com/pingcap/tidb/types"
	"github.com/pingcap/tidb/util/ranger"
)

var (
	_ PhysicalPlan = &PhysicalSelection{}
	_ PhysicalPlan = &PhysicalProjection{}
	_ PhysicalPlan = &PhysicalTopN{}
	_ PhysicalPlan = &PhysicalMaxOneRow{}
	_ PhysicalPlan = &PhysicalTableDual{}
	_ PhysicalPlan = &PhysicalUnionAll{}
	_ PhysicalPlan = &PhysicalSort{}
	_ PhysicalPlan = &NominalSort{}
	_ PhysicalPlan = &PhysicalLock{}
	_ PhysicalPlan = &PhysicalLimit{}
	_ PhysicalPlan = &PhysicalIndexScan{}
	_ PhysicalPlan = &PhysicalTableScan{}
	_ PhysicalPlan = &PhysicalTableReader{}
	_ PhysicalPlan = &PhysicalIndexReader{}
	_ PhysicalPlan = &PhysicalIndexLookUpReader{}
	_ PhysicalPlan = &PhysicalHashAgg{}
	_ PhysicalPlan = &PhysicalStreamAgg{}
	_ PhysicalPlan = &PhysicalApply{}
	_ PhysicalPlan = &PhysicalIndexJoin{}
	_ PhysicalPlan = &PhysicalHashJoin{}
	_ PhysicalPlan = &PhysicalMergeJoin{}
	_ PhysicalPlan = &PhysicalUnionScan{}
	_ PhysicalPlan = &PhysicalWindow{}
)

// PhysicalTableReader is the table reader in tidb.
type PhysicalTableReader struct {
	physicalSchemaProducer

	// TablePlans flats the tablePlan to construct executor pb.
	TablePlans []PhysicalPlan
	tablePlan  PhysicalPlan
}

// PhysicalIndexReader is the index reader in tidb.
type PhysicalIndexReader struct {
	physicalSchemaProducer

	// IndexPlans flats the indexPlan to construct executor pb.
	IndexPlans []PhysicalPlan
	indexPlan  PhysicalPlan

	// OutputColumns represents the columns that index reader should return.
	OutputColumns []*expression.Column
}

// PhysicalIndexLookUpReader is the index look up reader in tidb. It's used in case of double reading.
type PhysicalIndexLookUpReader struct {
	physicalSchemaProducer

	// IndexPlans flats the indexPlan to construct executor pb.
	IndexPlans []PhysicalPlan
	// TablePlans flats the tablePlan to construct executor pb.
	TablePlans []PhysicalPlan
	indexPlan  PhysicalPlan
	tablePlan  PhysicalPlan
}

// PhysicalIndexScan represents an index scan plan.
type PhysicalIndexScan struct {
	physicalSchemaProducer

	// AccessCondition is used to calculate range.
	AccessCondition []expression.Expression

	Table      *model.TableInfo
	Index      *model.IndexInfo
	IdxCols    []*expression.Column
	IdxColLens []int
	Ranges     []*ranger.Range
	Columns    []*model.ColumnInfo
	DBName     model.CIStr
	Desc       bool
	KeepOrder  bool
	// DoubleRead means if the index executor will read kv two times.
	// If the query requires the columns that don't belong to index, DoubleRead will be true.
	DoubleRead bool

	TableAsName *model.CIStr

	// dataSourceSchema is the original schema of DataSource. The schema of index scan in KV and index reader in TiDB
	// will be different. The schema of index scan will decode all columns of index but the TiDB only need some of them.
	dataSourceSchema *expression.Schema

	// Hist is the histogram when the query was issued.
	// It is used for query feedback.
	Hist *statistics.Histogram

	rangeInfo string

	// The index scan may be on a partition.
	isPartition     bool
	physicalTableID int64
}

// PhysicalMemTable reads memory table.
type PhysicalMemTable struct {
	physicalSchemaProducer

	DBName      model.CIStr
	Table       *model.TableInfo
	Columns     []*model.ColumnInfo
	TableAsName *model.CIStr
}

// PhysicalTableScan represents a table scan plan.
type PhysicalTableScan struct {
	physicalSchemaProducer

	// AccessCondition is used to calculate range.
	AccessCondition []expression.Expression
	filterCondition []expression.Expression

	Table   *model.TableInfo
	Columns []*model.ColumnInfo
	DBName  model.CIStr
	Desc    bool
	Ranges  []*ranger.Range
	pkCol   *expression.Column

	TableAsName *model.CIStr

	// KeepOrder is true, if sort data by scanning pkcol,
	KeepOrder bool

	// Hist is the histogram when the query was issued.
	// It is used for query feedback.
	Hist *statistics.Histogram

	// The table scan may be a partition, rather than a real table.
	isPartition     bool
	physicalTableID int64

	rangeDecidedBy []*expression.Column
}

// IsPartition returns true and partition ID if it's actually a partition.
func (ts *PhysicalTableScan) IsPartition() (bool, int64) {
	return ts.isPartition, ts.physicalTableID
}

// PhysicalProjection is the physical operator of projection.
type PhysicalProjection struct {
	physicalSchemaProducer

	Exprs                []expression.Expression
	CalculateNoDelay     bool
	AvoidColumnEvaluator bool
}

// PhysicalTopN is the physical operator of topN.
type PhysicalTopN struct {
	basePhysicalPlan

	ByItems []*ByItems
	Offset  uint64
	Count   uint64
}

// PhysicalApply represents apply plan, only used for subquery.
type PhysicalApply struct {
	PhysicalHashJoin

	OuterSchema   []*expression.CorrelatedColumn
	rightChOffset int
}

// PhysicalHashJoin represents hash join for inner/ outer join.
type PhysicalHashJoin struct {
	physicalSchemaProducer

	JoinType JoinType

	EqualConditions []*expression.ScalarFunction
	LeftConditions  []expression.Expression
	RightConditions []expression.Expression
	OtherConditions []expression.Expression
	// InnerChildIdx indicates which child is to build the hash table.
	// For inner join, the smaller one will be chosen.
	// For outer join or semi join, it's exactly the inner one.
	InnerChildIdx int
	Concurrency   uint

	DefaultValues []types.Datum
}

// PhysicalIndexJoin represents the plan of index look up join.
type PhysicalIndexJoin struct {
	physicalSchemaProducer

	JoinType        JoinType
	OuterJoinKeys   []*expression.Column
	InnerJoinKeys   []*expression.Column
	LeftConditions  expression.CNFExprs
	RightConditions expression.CNFExprs
	OtherConditions expression.CNFExprs
	OuterIndex      int
	outerSchema     *expression.Schema
	innerPlan       PhysicalPlan

	DefaultValues []types.Datum

	// Ranges stores the IndexRanges when the inner plan is index scan.
	Ranges []*ranger.Range
	// KeyOff2IdxOff maps the offsets in join key to the offsets in the index.
	KeyOff2IdxOff []int
<<<<<<< HEAD

	// IsMergejoin represents whether the index join is index merge join. NeedOuterSort, CompareFuncs and OuterCompareFuncs are
	// the properties of index merge join.
	IsMergeJoin       bool
	NeedOuterSort     bool
	CompareFuncs      []expression.CompareFunc
	OuterCompareFuncs []expression.CompareFunc

=======
	// IdxColLens stores the length of each index column.
	IdxColLens []int
>>>>>>> 9b824457
	// CompareFilters stores the filters for last column if those filters need to be evaluated during execution.
	// e.g. select * from t where t.a = t1.a and t.b > t1.b and t.b < t1.b+10
	//      If there's index(t.a, t.b). All the filters can be used to construct index range but t.b > t1.b and t.b < t1.b=10
	//      need to be evaluated after we fetch the data of t1.
	// This struct stores them and evaluate them to ranges.
	CompareFilters *ColWithCmpFuncManager
}

// PhysicalMergeJoin represents merge join for inner/ outer join.
type PhysicalMergeJoin struct {
	physicalSchemaProducer

	JoinType JoinType

	CompareFuncs    []expression.CompareFunc
	LeftConditions  []expression.Expression
	RightConditions []expression.Expression
	OtherConditions []expression.Expression

	DefaultValues []types.Datum

	LeftKeys  []*expression.Column
	RightKeys []*expression.Column
}

// PhysicalLock is the physical operator of lock, which is used for `select ... for update` clause.
type PhysicalLock struct {
	basePhysicalPlan

	Lock ast.SelectLockType
}

// PhysicalLimit is the physical operator of Limit.
type PhysicalLimit struct {
	basePhysicalPlan

	Offset uint64
	Count  uint64
}

// PhysicalUnionAll is the physical operator of UnionAll.
type PhysicalUnionAll struct {
	physicalSchemaProducer
}

// AggregationType stands for the mode of aggregation plan.
type AggregationType int

const (
	// StreamedAgg supposes its input is sorted by group by key.
	StreamedAgg AggregationType = iota
	// FinalAgg supposes its input is partial results.
	FinalAgg
	// CompleteAgg supposes its input is original results.
	CompleteAgg
)

// String implements fmt.Stringer interface.
func (at AggregationType) String() string {
	switch at {
	case StreamedAgg:
		return "stream"
	case FinalAgg:
		return "final"
	case CompleteAgg:
		return "complete"
	}
	return "unsupported aggregation type"
}

type basePhysicalAgg struct {
	physicalSchemaProducer

	AggFuncs     []*aggregation.AggFuncDesc
	GroupByItems []expression.Expression
}

func (p *basePhysicalAgg) hasDistinctFunc() bool {
	for _, fun := range p.AggFuncs {
		if fun.HasDistinct {
			return true
		}
	}
	return false
}

// PhysicalHashAgg is hash operator of aggregate.
type PhysicalHashAgg struct {
	basePhysicalAgg
}

// PhysicalStreamAgg is stream operator of aggregate.
type PhysicalStreamAgg struct {
	basePhysicalAgg
}

// PhysicalSort is the physical operator of sort, which implements a memory sort.
type PhysicalSort struct {
	basePhysicalPlan

	ByItems []*ByItems
}

// NominalSort asks sort properties for its child. It is a fake operator that will not
// appear in final physical operator tree.
type NominalSort struct {
	basePhysicalPlan
}

// PhysicalUnionScan represents a union scan operator.
type PhysicalUnionScan struct {
	basePhysicalPlan

	Conditions []expression.Expression
}

// IsPartition returns true and partition ID if it works on a partition.
func (p *PhysicalIndexScan) IsPartition() (bool, int64) {
	return p.isPartition, p.physicalTableID
}

// IsPointGetByUniqueKey checks whether is a point get by unique key.
func (p *PhysicalIndexScan) IsPointGetByUniqueKey(sc *stmtctx.StatementContext) bool {
	return len(p.Ranges) == 1 &&
		p.Index.Unique &&
		len(p.Ranges[0].LowVal) == len(p.Index.Columns) &&
		p.Ranges[0].IsPoint(sc)
}

// PhysicalSelection represents a filter.
type PhysicalSelection struct {
	basePhysicalPlan

	Conditions []expression.Expression
}

// PhysicalMaxOneRow is the physical operator of maxOneRow.
type PhysicalMaxOneRow struct {
	basePhysicalPlan
}

// PhysicalTableDual is the physical operator of dual.
type PhysicalTableDual struct {
	physicalSchemaProducer

	RowCount int
	// placeHolder indicates if this dual plan is a place holder in query optimization
	// for data sources like `Show`, if true, the dual plan would be substituted by
	// `Show` in the final plan.
	placeHolder bool
}

// PhysicalWindow is the physical operator of window function.
type PhysicalWindow struct {
	physicalSchemaProducer

	WindowFuncDescs []*aggregation.WindowFuncDesc
	PartitionBy     []property.Item
	OrderBy         []property.Item
	Frame           *WindowFrame
}

// CollectPlanStatsVersion uses to collect the statistics version of the plan.
func CollectPlanStatsVersion(plan PhysicalPlan, statsInfos map[string]uint64) map[string]uint64 {
	for _, child := range plan.Children() {
		statsInfos = CollectPlanStatsVersion(child, statsInfos)
	}
	switch copPlan := plan.(type) {
	case *PhysicalTableReader:
		statsInfos = CollectPlanStatsVersion(copPlan.tablePlan, statsInfos)
	case *PhysicalIndexReader:
		statsInfos = CollectPlanStatsVersion(copPlan.indexPlan, statsInfos)
	case *PhysicalIndexLookUpReader:
		// For index loop up, only the indexPlan is necessary,
		// because they use the same stats and we do not set the stats info for tablePlan.
		statsInfos = CollectPlanStatsVersion(copPlan.indexPlan, statsInfos)
	case *PhysicalIndexScan:
		statsInfos[copPlan.Table.Name.O] = copPlan.stats.StatsVersion
	case *PhysicalTableScan:
		statsInfos[copPlan.Table.Name.O] = copPlan.stats.StatsVersion
	}

	return statsInfos
}<|MERGE_RESOLUTION|>--- conflicted
+++ resolved
@@ -232,7 +232,6 @@
 	Ranges []*ranger.Range
 	// KeyOff2IdxOff maps the offsets in join key to the offsets in the index.
 	KeyOff2IdxOff []int
-<<<<<<< HEAD
 
 	// IsMergejoin represents whether the index join is index merge join. NeedOuterSort, CompareFuncs and OuterCompareFuncs are
 	// the properties of index merge join.
@@ -241,10 +240,8 @@
 	CompareFuncs      []expression.CompareFunc
 	OuterCompareFuncs []expression.CompareFunc
 
-=======
 	// IdxColLens stores the length of each index column.
 	IdxColLens []int
->>>>>>> 9b824457
 	// CompareFilters stores the filters for last column if those filters need to be evaluated during execution.
 	// e.g. select * from t where t.a = t1.a and t.b > t1.b and t.b < t1.b+10
 	//      If there's index(t.a, t.b). All the filters can be used to construct index range but t.b > t1.b and t.b < t1.b=10
