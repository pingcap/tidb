// Copyright 2016 PingCAP, Inc.
//
// Licensed under the Apache License, Version 2.0 (the "License");
// you may not use this file except in compliance with the License.
// You may obtain a copy of the License at
//
//     http://www.apache.org/licenses/LICENSE-2.0
//
// Unless required by applicable law or agreed to in writing, software
// distributed under the License is distributed on an "AS IS" BASIS,
// WITHOUT WARRANTIES OR CONDITIONS OF ANY KIND, either express or implied.
// See the License for the specific language governing permissions and
// limitations under the License.

package core

import (
	"fmt"
	"strconv"
	"unsafe"

	"github.com/pingcap/errors"
	"github.com/pingcap/tidb/expression"
	"github.com/pingcap/tidb/expression/aggregation"
	"github.com/pingcap/tidb/kv"
	"github.com/pingcap/tidb/parser/ast"
	"github.com/pingcap/tidb/parser/model"
	"github.com/pingcap/tidb/planner/property"
	"github.com/pingcap/tidb/planner/util"
	"github.com/pingcap/tidb/sessionctx"
	"github.com/pingcap/tidb/statistics"
	"github.com/pingcap/tidb/table"
	"github.com/pingcap/tidb/table/tables"
	"github.com/pingcap/tidb/types"
	"github.com/pingcap/tidb/util/ranger"
	"github.com/pingcap/tidb/util/stringutil"
	"github.com/pingcap/tipb/go-tipb"
)

var (
	_ PhysicalPlan = &PhysicalSelection{}
	_ PhysicalPlan = &PhysicalProjection{}
	_ PhysicalPlan = &PhysicalTopN{}
	_ PhysicalPlan = &PhysicalMaxOneRow{}
	_ PhysicalPlan = &PhysicalTableDual{}
	_ PhysicalPlan = &PhysicalUnionAll{}
	_ PhysicalPlan = &PhysicalSort{}
	_ PhysicalPlan = &NominalSort{}
	_ PhysicalPlan = &PhysicalLock{}
	_ PhysicalPlan = &PhysicalLimit{}
	_ PhysicalPlan = &PhysicalIndexScan{}
	_ PhysicalPlan = &PhysicalTableScan{}
	_ PhysicalPlan = &PhysicalTableReader{}
	_ PhysicalPlan = &PhysicalIndexReader{}
	_ PhysicalPlan = &PhysicalIndexLookUpReader{}
	_ PhysicalPlan = &PhysicalIndexMergeReader{}
	_ PhysicalPlan = &PhysicalHashAgg{}
	_ PhysicalPlan = &PhysicalStreamAgg{}
	_ PhysicalPlan = &PhysicalApply{}
	_ PhysicalPlan = &PhysicalIndexJoin{}
	_ PhysicalPlan = &PhysicalHashJoin{}
	_ PhysicalPlan = &PhysicalMergeJoin{}
	_ PhysicalPlan = &PhysicalUnionScan{}
	_ PhysicalPlan = &PhysicalWindow{}
	_ PhysicalPlan = &PhysicalShuffle{}
	_ PhysicalPlan = &PhysicalShuffleReceiverStub{}
	_ PhysicalPlan = &BatchPointGetPlan{}
	_ PhysicalPlan = &PhysicalTableSample{}
)

type tableScanAndPartitionInfo struct {
	tableScan     *PhysicalTableScan
	partitionInfo PartitionInfo
}

type readReqType uint8

const (
	// Cop means read from storage by cop request.
	Cop readReqType = iota
	// BatchCop means read from storage by BatchCop request, only used for TiFlash
	BatchCop
	// MPP means read from storage by MPP request, only used for TiFlash
	MPP
)

// Name returns the name of read request type.
func (r readReqType) Name() string {
	switch r {
	case BatchCop:
		return "batchCop"
	case MPP:
		return "mpp"
	default:
		// return cop by default
		return "cop"
	}
}

// PhysicalTableReader is the table reader in tidb.
type PhysicalTableReader struct {
	physicalSchemaProducer

	// TablePlans flats the tablePlan to construct executor pb.
	TablePlans []PhysicalPlan
	tablePlan  PhysicalPlan

	// StoreType indicates table read from which type of store.
	StoreType kv.StoreType

	// ReadReqType is the read request type for current physical table reader, there are 3 kinds of read request: Cop,
	// BatchCop and MPP, currently, the latter two are only used in TiFlash
	ReadReqType readReqType

	IsCommonHandle bool

	// Used by partition table.
	PartitionInfo PartitionInfo
	// Used by MPP, because MPP plan may contain join/union/union all, it is possible that a physical table reader contains more than 1 table scan
	PartitionInfos []tableScanAndPartitionInfo
}

// PartitionInfo indicates partition helper info in physical plan.
type PartitionInfo struct {
	PruningConds   []expression.Expression
	PartitionNames []model.CIStr
	Columns        []*expression.Column
	ColumnNames    types.NameSlice
}

// GetTablePlan exports the tablePlan.
func (p *PhysicalTableReader) GetTablePlan() PhysicalPlan {
	return p.tablePlan
}

// GetTableScans exports the tableScan that contained in tablePlans.
func (p *PhysicalTableReader) GetTableScans() []*PhysicalTableScan {
	tableScans := make([]*PhysicalTableScan, 0, 1)
	for _, tablePlan := range p.TablePlans {
		tableScan, ok := tablePlan.(*PhysicalTableScan)
		if ok {
			tableScans = append(tableScans, tableScan)
		}
	}
	return tableScans
}

// GetTableScan exports the tableScan that contained in tablePlans and return error when the count of table scan != 1.
func (p *PhysicalTableReader) GetTableScan() (*PhysicalTableScan, error) {
	tableScans := p.GetTableScans()
	if len(tableScans) != 1 {
		return nil, errors.New("the count of table scan != 1")
	}
	return tableScans[0], nil
}

// setMppOrBatchCopForTableScan set IsMPPOrBatchCop for all TableScan.
func setMppOrBatchCopForTableScan(curPlan PhysicalPlan) {
	if ts, ok := curPlan.(*PhysicalTableScan); ok {
		ts.IsMPPOrBatchCop = true
	}
	children := curPlan.Children()
	for _, child := range children {
		setMppOrBatchCopForTableScan(child)
	}
}

// GetPhysicalTableReader returns PhysicalTableReader for logical TiKVSingleGather.
func (sg *TiKVSingleGather) GetPhysicalTableReader(schema *expression.Schema, stats *property.StatsInfo, props ...*property.PhysicalProperty) *PhysicalTableReader {
	reader := PhysicalTableReader{}.Init(sg.ctx, sg.blockOffset)
	reader.PartitionInfo = PartitionInfo{
		PruningConds:   sg.Source.allConds,
		PartitionNames: sg.Source.partitionNames,
		Columns:        sg.Source.TblCols,
		ColumnNames:    sg.Source.names,
	}
	reader.stats = stats
	reader.SetSchema(schema)
	reader.childrenReqProps = props
	return reader
}

// GetPhysicalIndexReader returns PhysicalIndexReader for logical TiKVSingleGather.
func (sg *TiKVSingleGather) GetPhysicalIndexReader(schema *expression.Schema, stats *property.StatsInfo, props ...*property.PhysicalProperty) *PhysicalIndexReader {
	reader := PhysicalIndexReader{}.Init(sg.ctx, sg.blockOffset)
	reader.stats = stats
	reader.SetSchema(schema)
	reader.childrenReqProps = props
	return reader
}

// Clone implements PhysicalPlan interface.
func (p *PhysicalTableReader) Clone() (PhysicalPlan, error) {
	cloned := new(PhysicalTableReader)
	base, err := p.physicalSchemaProducer.cloneWithSelf(cloned)
	if err != nil {
		return nil, err
	}
	cloned.physicalSchemaProducer = *base
	cloned.StoreType = p.StoreType
	cloned.ReadReqType = p.ReadReqType
	cloned.IsCommonHandle = p.IsCommonHandle
	if cloned.tablePlan, err = p.tablePlan.Clone(); err != nil {
		return nil, err
	}
	if cloned.TablePlans, err = clonePhysicalPlan(p.TablePlans); err != nil {
		return nil, err
	}
	return cloned, nil
}

// SetChildren overrides PhysicalPlan SetChildren interface.
func (p *PhysicalTableReader) SetChildren(children ...PhysicalPlan) {
	p.tablePlan = children[0]
	p.TablePlans = flattenPushDownPlan(p.tablePlan)
}

// ExtractCorrelatedCols implements PhysicalPlan interface.
func (p *PhysicalTableReader) ExtractCorrelatedCols() (corCols []*expression.CorrelatedColumn) {
	for _, child := range p.TablePlans {
		corCols = append(corCols, ExtractCorrelatedCols4PhysicalPlan(child)...)
	}
	return corCols
}

// PhysicalIndexReader is the index reader in tidb.
type PhysicalIndexReader struct {
	physicalSchemaProducer

	// IndexPlans flats the indexPlan to construct executor pb.
	IndexPlans []PhysicalPlan
	indexPlan  PhysicalPlan

	// OutputColumns represents the columns that index reader should return.
	OutputColumns []*expression.Column

	// Used by partition table.
	PartitionInfo PartitionInfo
}

// Clone implements PhysicalPlan interface.
func (p *PhysicalIndexReader) Clone() (PhysicalPlan, error) {
	cloned := new(PhysicalIndexReader)
	base, err := p.physicalSchemaProducer.cloneWithSelf(cloned)
	if err != nil {
		return nil, err
	}
	cloned.physicalSchemaProducer = *base
	if cloned.indexPlan, err = p.indexPlan.Clone(); err != nil {
		return nil, err
	}
	if cloned.IndexPlans, err = clonePhysicalPlan(p.IndexPlans); err != nil {
		return nil, err
	}
	cloned.OutputColumns = cloneCols(p.OutputColumns)
	return cloned, err
}

// SetSchema overrides PhysicalPlan SetSchema interface.
func (p *PhysicalIndexReader) SetSchema(_ *expression.Schema) {
	if p.indexPlan != nil {
		p.IndexPlans = flattenPushDownPlan(p.indexPlan)
		switch p.indexPlan.(type) {
		case *PhysicalHashAgg, *PhysicalStreamAgg:
			p.schema = p.indexPlan.Schema()
		default:
			is := p.IndexPlans[0].(*PhysicalIndexScan)
			p.schema = is.dataSourceSchema
		}
		p.OutputColumns = p.schema.Clone().Columns
	}
}

// SetChildren overrides PhysicalPlan SetChildren interface.
func (p *PhysicalIndexReader) SetChildren(children ...PhysicalPlan) {
	p.indexPlan = children[0]
	p.SetSchema(nil)
}

// ExtractCorrelatedCols implements PhysicalPlan interface.
func (p *PhysicalIndexReader) ExtractCorrelatedCols() (corCols []*expression.CorrelatedColumn) {
	for _, child := range p.IndexPlans {
		corCols = append(corCols, ExtractCorrelatedCols4PhysicalPlan(child)...)
	}
	return corCols
}

// PushedDownLimit is the limit operator pushed down into PhysicalIndexLookUpReader.
type PushedDownLimit struct {
	Offset uint64
	Count  uint64
}

// Clone clones this pushed-down list.
func (p *PushedDownLimit) Clone() *PushedDownLimit {
	cloned := new(PushedDownLimit)
	*cloned = *p
	return cloned
}

// PhysicalIndexLookUpReader is the index look up reader in tidb. It's used in case of double reading.
type PhysicalIndexLookUpReader struct {
	physicalSchemaProducer

	// IndexPlans flats the indexPlan to construct executor pb.
	IndexPlans []PhysicalPlan
	// TablePlans flats the tablePlan to construct executor pb.
	TablePlans []PhysicalPlan
	indexPlan  PhysicalPlan
	tablePlan  PhysicalPlan
	Paging     bool

	ExtraHandleCol *expression.Column
	// PushedLimit is used to avoid unnecessary table scan tasks of IndexLookUpReader.
	PushedLimit *PushedDownLimit

	CommonHandleCols []*expression.Column

	// Used by partition table.
	PartitionInfo PartitionInfo

	// required by cost calculation
	expectedCnt uint64
	keepOrder   bool
}

// Clone implements PhysicalPlan interface.
func (p *PhysicalIndexLookUpReader) Clone() (PhysicalPlan, error) {
	cloned := new(PhysicalIndexLookUpReader)
	base, err := p.physicalSchemaProducer.cloneWithSelf(cloned)
	if err != nil {
		return nil, err
	}
	cloned.physicalSchemaProducer = *base
	if cloned.IndexPlans, err = clonePhysicalPlan(p.IndexPlans); err != nil {
		return nil, err
	}
	if cloned.TablePlans, err = clonePhysicalPlan(p.TablePlans); err != nil {
		return nil, err
	}
	if cloned.indexPlan, err = p.indexPlan.Clone(); err != nil {
		return nil, err
	}
	if cloned.tablePlan, err = p.tablePlan.Clone(); err != nil {
		return nil, err
	}
	if p.ExtraHandleCol != nil {
		cloned.ExtraHandleCol = p.ExtraHandleCol.Clone().(*expression.Column)
	}
	if p.PushedLimit != nil {
		cloned.PushedLimit = p.PushedLimit.Clone()
	}
	return cloned, nil
}

// ExtractCorrelatedCols implements PhysicalPlan interface.
func (p *PhysicalIndexLookUpReader) ExtractCorrelatedCols() (corCols []*expression.CorrelatedColumn) {
	for _, child := range p.TablePlans {
		corCols = append(corCols, ExtractCorrelatedCols4PhysicalPlan(child)...)
	}
	for _, child := range p.IndexPlans {
		corCols = append(corCols, ExtractCorrelatedCols4PhysicalPlan(child)...)
	}
	return corCols
}

// PhysicalIndexMergeReader is the reader using multiple indexes in tidb.
type PhysicalIndexMergeReader struct {
	physicalSchemaProducer

	// PartialPlans flats the partialPlans to construct executor pb.
	PartialPlans [][]PhysicalPlan
	// TablePlans flats the tablePlan to construct executor pb.
	TablePlans []PhysicalPlan
	// partialPlans are the partial plans that have not been flatted. The type of each element is permitted PhysicalIndexScan or PhysicalTableScan.
	partialPlans []PhysicalPlan
	// tablePlan is a PhysicalTableScan to get the table tuples. Current, it must be not nil.
	tablePlan PhysicalPlan

	// Used by partition table.
	PartitionInfo PartitionInfo
}

// ExtractCorrelatedCols implements PhysicalPlan interface.
func (p *PhysicalIndexMergeReader) ExtractCorrelatedCols() (corCols []*expression.CorrelatedColumn) {
	for _, child := range p.TablePlans {
		corCols = append(corCols, ExtractCorrelatedCols4PhysicalPlan(child)...)
	}
	for _, child := range p.partialPlans {
		corCols = append(corCols, ExtractCorrelatedCols4PhysicalPlan(child)...)
	}
	for _, PartialPlan := range p.PartialPlans {
		for _, child := range PartialPlan {
			corCols = append(corCols, ExtractCorrelatedCols4PhysicalPlan(child)...)
		}
	}
	return corCols
}

// PhysicalIndexScan represents an index scan plan.
type PhysicalIndexScan struct {
	physicalSchemaProducer

	// AccessCondition is used to calculate range.
	AccessCondition []expression.Expression

	Table      *model.TableInfo
	Index      *model.IndexInfo
	IdxCols    []*expression.Column
	IdxColLens []int
	Ranges     []*ranger.Range
	Columns    []*model.ColumnInfo
	DBName     model.CIStr

	TableAsName *model.CIStr

	// dataSourceSchema is the original schema of DataSource. The schema of index scan in KV and index reader in TiDB
	// will be different. The schema of index scan will decode all columns of index but the TiDB only need some of them.
	dataSourceSchema *expression.Schema

	// Hist is the histogram when the query was issued.
	// It is used for query feedback.
	Hist *statistics.Histogram

	rangeInfo string

	// The index scan may be on a partition.
	physicalTableID int64

	GenExprs map[model.TableColumnID]expression.Expression

	isPartition bool
	Desc        bool
	KeepOrder   bool
	// DoubleRead means if the index executor will read kv two times.
	// If the query requires the columns that don't belong to index, DoubleRead will be true.
	DoubleRead bool

	NeedCommonHandle bool

	// required by cost model
<<<<<<< HEAD
	indexRowWidth float64
=======
	// IndexScan operators under inner side of IndexJoin no need to consider net seek cost
	underInnerIndexJoin bool
>>>>>>> 23e24d2f
}

// Clone implements PhysicalPlan interface.
func (p *PhysicalIndexScan) Clone() (PhysicalPlan, error) {
	cloned := new(PhysicalIndexScan)
	*cloned = *p
	base, err := p.physicalSchemaProducer.cloneWithSelf(cloned)
	if err != nil {
		return nil, err
	}
	cloned.physicalSchemaProducer = *base
	cloned.AccessCondition = cloneExprs(p.AccessCondition)
	if p.Table != nil {
		cloned.Table = p.Table.Clone()
	}
	if p.Index != nil {
		cloned.Index = p.Index.Clone()
	}
	cloned.IdxCols = cloneCols(p.IdxCols)
	cloned.IdxColLens = make([]int, len(p.IdxColLens))
	copy(cloned.IdxColLens, p.IdxColLens)
	cloned.Ranges = cloneRanges(p.Ranges)
	cloned.Columns = cloneColInfos(p.Columns)
	if p.dataSourceSchema != nil {
		cloned.dataSourceSchema = p.dataSourceSchema.Clone()
	}
	if p.Hist != nil {
		cloned.Hist = p.Hist.Copy()
	}
	return cloned, nil
}

// ExtractCorrelatedCols implements PhysicalPlan interface.
func (p *PhysicalIndexScan) ExtractCorrelatedCols() []*expression.CorrelatedColumn {
	corCols := make([]*expression.CorrelatedColumn, 0, len(p.AccessCondition))
	for _, expr := range p.AccessCondition {
		corCols = append(corCols, expression.ExtractCorColumns(expr)...)
	}
	return corCols
}

// PhysicalMemTable reads memory table.
type PhysicalMemTable struct {
	physicalSchemaProducer

	DBName         model.CIStr
	Table          *model.TableInfo
	Columns        []*model.ColumnInfo
	Extractor      MemTablePredicateExtractor
	QueryTimeRange QueryTimeRange
}

// PhysicalTableScan represents a table scan plan.
type PhysicalTableScan struct {
	physicalSchemaProducer

	// AccessCondition is used to calculate range.
	AccessCondition []expression.Expression
	filterCondition []expression.Expression

	Table   *model.TableInfo
	Columns []*model.ColumnInfo
	DBName  model.CIStr
	Ranges  []*ranger.Range

	TableAsName *model.CIStr

	// Hist is the histogram when the query was issued.
	// It is used for query feedback.
	Hist *statistics.Histogram

	physicalTableID int64

	rangeDecidedBy []*expression.Column

	// HandleIdx is the index of handle, which is only used for admin check table.
	HandleIdx  []int
	HandleCols HandleCols

	StoreType kv.StoreType

	IsMPPOrBatchCop bool // Used for tiflash PartitionTableScan.

	// The table scan may be a partition, rather than a real table.
	// TODO: clean up this field. After we support dynamic partitioning, table scan
	// works on the whole partition table, and `isPartition` is not used.
	isPartition bool
	// KeepOrder is true, if sort data by scanning pkcol,
	KeepOrder bool
	Desc      bool

	isChildOfIndexLookUp bool

	PartitionInfo PartitionInfo

	SampleInfo *TableSampleInfo

<<<<<<< HEAD
	rowWidth float64
=======
	// required by cost model
	// TableScan operators under inner side of IndexJoin no need to consider net seek cost
	underInnerIndexJoin bool
>>>>>>> 23e24d2f
}

// Clone implements PhysicalPlan interface.
func (ts *PhysicalTableScan) Clone() (PhysicalPlan, error) {
	clonedScan := new(PhysicalTableScan)
	*clonedScan = *ts
	prod, err := ts.physicalSchemaProducer.cloneWithSelf(clonedScan)
	if err != nil {
		return nil, err
	}
	clonedScan.physicalSchemaProducer = *prod
	clonedScan.AccessCondition = cloneExprs(ts.AccessCondition)
	clonedScan.filterCondition = cloneExprs(ts.filterCondition)
	if ts.Table != nil {
		clonedScan.Table = ts.Table.Clone()
	}
	clonedScan.Columns = cloneColInfos(ts.Columns)
	clonedScan.Ranges = cloneRanges(ts.Ranges)
	clonedScan.TableAsName = ts.TableAsName
	if ts.Hist != nil {
		clonedScan.Hist = ts.Hist.Copy()
	}
	clonedScan.rangeDecidedBy = cloneCols(ts.rangeDecidedBy)
	return clonedScan, nil
}

// ExtractCorrelatedCols implements PhysicalPlan interface.
func (ts *PhysicalTableScan) ExtractCorrelatedCols() []*expression.CorrelatedColumn {
	corCols := make([]*expression.CorrelatedColumn, 0, len(ts.AccessCondition)+len(ts.filterCondition))
	for _, expr := range ts.AccessCondition {
		corCols = append(corCols, expression.ExtractCorColumns(expr)...)
	}
	for _, expr := range ts.filterCondition {
		corCols = append(corCols, expression.ExtractCorColumns(expr)...)
	}
	return corCols
}

// IsPartition returns true and partition ID if it's actually a partition.
func (ts *PhysicalTableScan) IsPartition() (bool, int64) {
	return ts.isPartition, ts.physicalTableID
}

// ResolveCorrelatedColumns resolves the correlated columns in range access
func (ts *PhysicalTableScan) ResolveCorrelatedColumns() ([]*ranger.Range, error) {
	access := ts.AccessCondition
	if ts.Table.IsCommonHandle {
		pkIdx := tables.FindPrimaryIndex(ts.Table)
		idxCols, idxColLens := expression.IndexInfo2PrefixCols(ts.Columns, ts.Schema().Columns, pkIdx)
		for _, cond := range access {
			newCond, err := expression.SubstituteCorCol2Constant(cond)
			if err != nil {
				return nil, err
			}
			access = append(access, newCond)
		}
		res, err := ranger.DetachCondAndBuildRangeForIndex(ts.SCtx(), access, idxCols, idxColLens)
		if err != nil {
			return nil, err
		}
		ts.Ranges = res.Ranges
	} else {
		var err error
		pkTP := ts.Table.GetPkColInfo().FieldType
		ts.Ranges, err = ranger.BuildTableRange(access, ts.SCtx(), &pkTP)
		if err != nil {
			return nil, err
		}
	}
	return ts.Ranges, nil
}

// ExpandVirtualColumn expands the virtual column's dependent columns to ts's schema and column.
func ExpandVirtualColumn(columns []*model.ColumnInfo, schema *expression.Schema,
	colsInfo []*model.ColumnInfo) []*model.ColumnInfo {
	copyColumn := make([]*model.ColumnInfo, len(columns))
	copy(copyColumn, columns)
	var extraColumn *expression.Column
	var extraColumnModel *model.ColumnInfo
	if schema.Columns[len(schema.Columns)-1].ID == model.ExtraHandleID {
		extraColumn = schema.Columns[len(schema.Columns)-1]
		extraColumnModel = copyColumn[len(copyColumn)-1]
		schema.Columns = schema.Columns[:len(schema.Columns)-1]
		copyColumn = copyColumn[:len(copyColumn)-1]
	}
	schemaColumns := schema.Columns
	for _, col := range schemaColumns {
		if col.VirtualExpr == nil {
			continue
		}

		baseCols := expression.ExtractDependentColumns(col.VirtualExpr)
		for _, baseCol := range baseCols {
			if !schema.Contains(baseCol) {
				schema.Columns = append(schema.Columns, baseCol)
				copyColumn = append(copyColumn, FindColumnInfoByID(colsInfo, baseCol.ID)) // nozero
			}
		}
	}
	if extraColumn != nil {
		schema.Columns = append(schema.Columns, extraColumn)
		copyColumn = append(copyColumn, extraColumnModel) // nozero
	}
	return copyColumn
}

// SetIsChildOfIndexLookUp is to set the bool if is a child of IndexLookUpReader
func (ts *PhysicalTableScan) SetIsChildOfIndexLookUp(isIsChildOfIndexLookUp bool) {
	ts.isChildOfIndexLookUp = isIsChildOfIndexLookUp
}

// PhysicalProjection is the physical operator of projection.
type PhysicalProjection struct {
	physicalSchemaProducer

	Exprs                []expression.Expression
	CalculateNoDelay     bool
	AvoidColumnEvaluator bool
}

// Clone implements PhysicalPlan interface.
func (p *PhysicalProjection) Clone() (PhysicalPlan, error) {
	cloned := new(PhysicalProjection)
	*cloned = *p
	base, err := p.basePhysicalPlan.cloneWithSelf(cloned)
	if err != nil {
		return nil, err
	}
	cloned.basePhysicalPlan = *base
	cloned.Exprs = cloneExprs(p.Exprs)
	return cloned, err
}

// ExtractCorrelatedCols implements PhysicalPlan interface.
func (p *PhysicalProjection) ExtractCorrelatedCols() []*expression.CorrelatedColumn {
	corCols := make([]*expression.CorrelatedColumn, 0, len(p.Exprs))
	for _, expr := range p.Exprs {
		corCols = append(corCols, expression.ExtractCorColumns(expr)...)
	}
	return corCols
}

// PhysicalTopN is the physical operator of topN.
type PhysicalTopN struct {
	basePhysicalPlan

	ByItems []*util.ByItems
	Offset  uint64
	Count   uint64
}

// Clone implements PhysicalPlan interface.
func (lt *PhysicalTopN) Clone() (PhysicalPlan, error) {
	cloned := new(PhysicalTopN)
	*cloned = *lt
	base, err := lt.basePhysicalPlan.cloneWithSelf(cloned)
	if err != nil {
		return nil, err
	}
	cloned.basePhysicalPlan = *base
	cloned.ByItems = make([]*util.ByItems, 0, len(lt.ByItems))
	for _, it := range lt.ByItems {
		cloned.ByItems = append(cloned.ByItems, it.Clone())
	}
	return cloned, nil
}

// ExtractCorrelatedCols implements PhysicalPlan interface.
func (lt *PhysicalTopN) ExtractCorrelatedCols() []*expression.CorrelatedColumn {
	corCols := make([]*expression.CorrelatedColumn, 0, len(lt.ByItems))
	for _, item := range lt.ByItems {
		corCols = append(corCols, expression.ExtractCorColumns(item.Expr)...)
	}
	return corCols
}

// PhysicalApply represents apply plan, only used for subquery.
type PhysicalApply struct {
	PhysicalHashJoin

	CanUseCache bool
	Concurrency int
	OuterSchema []*expression.CorrelatedColumn
}

// Clone implements PhysicalPlan interface.
func (la *PhysicalApply) Clone() (PhysicalPlan, error) {
	cloned := new(PhysicalApply)
	base, err := la.PhysicalHashJoin.Clone()
	if err != nil {
		return nil, err
	}
	hj := base.(*PhysicalHashJoin)
	cloned.PhysicalHashJoin = *hj
	cloned.CanUseCache = la.CanUseCache
	cloned.Concurrency = la.Concurrency
	for _, col := range la.OuterSchema {
		cloned.OuterSchema = append(cloned.OuterSchema, col.Clone().(*expression.CorrelatedColumn))
	}
	return cloned, nil
}

// ExtractCorrelatedCols implements PhysicalPlan interface.
func (la *PhysicalApply) ExtractCorrelatedCols() []*expression.CorrelatedColumn {
	corCols := la.PhysicalHashJoin.ExtractCorrelatedCols()
	for i := len(corCols) - 1; i >= 0; i-- {
		if la.children[0].Schema().Contains(&corCols[i].Column) {
			corCols = append(corCols[:i], corCols[i+1:]...)
		}
	}
	return corCols
}

type basePhysicalJoin struct {
	physicalSchemaProducer

	JoinType JoinType

	LeftConditions  expression.CNFExprs
	RightConditions expression.CNFExprs
	OtherConditions expression.CNFExprs

	InnerChildIdx int
	OuterJoinKeys []*expression.Column
	InnerJoinKeys []*expression.Column
	LeftJoinKeys  []*expression.Column
	RightJoinKeys []*expression.Column
	IsNullEQ      []bool
	DefaultValues []types.Datum
}

func (p *basePhysicalJoin) cloneWithSelf(newSelf PhysicalPlan) (*basePhysicalJoin, error) {
	cloned := new(basePhysicalJoin)
	base, err := p.physicalSchemaProducer.cloneWithSelf(newSelf)
	if err != nil {
		return nil, err
	}
	cloned.physicalSchemaProducer = *base
	cloned.JoinType = p.JoinType
	cloned.LeftConditions = cloneExprs(p.LeftConditions)
	cloned.RightConditions = cloneExprs(p.RightConditions)
	cloned.OtherConditions = cloneExprs(p.OtherConditions)
	cloned.InnerChildIdx = p.InnerChildIdx
	cloned.OuterJoinKeys = cloneCols(p.OuterJoinKeys)
	cloned.InnerJoinKeys = cloneCols(p.InnerJoinKeys)
	cloned.LeftJoinKeys = cloneCols(p.LeftJoinKeys)
	cloned.RightJoinKeys = cloneCols(p.RightJoinKeys)
	for _, d := range p.DefaultValues {
		cloned.DefaultValues = append(cloned.DefaultValues, *d.Clone())
	}
	return cloned, nil
}

// ExtractCorrelatedCols implements PhysicalPlan interface.
func (p *basePhysicalJoin) ExtractCorrelatedCols() []*expression.CorrelatedColumn {
	corCols := make([]*expression.CorrelatedColumn, 0, len(p.LeftConditions)+len(p.RightConditions)+len(p.OtherConditions))
	for _, fun := range p.LeftConditions {
		corCols = append(corCols, expression.ExtractCorColumns(fun)...)
	}
	for _, fun := range p.RightConditions {
		corCols = append(corCols, expression.ExtractCorColumns(fun)...)
	}
	for _, fun := range p.OtherConditions {
		corCols = append(corCols, expression.ExtractCorColumns(fun)...)
	}
	return corCols
}

// PhysicalHashJoin represents hash join implementation of LogicalJoin.
type PhysicalHashJoin struct {
	basePhysicalJoin

	Concurrency     uint
	EqualConditions []*expression.ScalarFunction

	// use the outer table to build a hash table when the outer table is smaller.
	UseOuterToBuild bool

	// on which store the join executes.
	storeTp        kv.StoreType
	mppShuffleJoin bool
}

// Clone implements PhysicalPlan interface.
func (p *PhysicalHashJoin) Clone() (PhysicalPlan, error) {
	cloned := new(PhysicalHashJoin)
	base, err := p.basePhysicalJoin.cloneWithSelf(cloned)
	if err != nil {
		return nil, err
	}
	cloned.basePhysicalJoin = *base
	cloned.Concurrency = p.Concurrency
	cloned.UseOuterToBuild = p.UseOuterToBuild
	for _, c := range p.EqualConditions {
		cloned.EqualConditions = append(cloned.EqualConditions, c.Clone().(*expression.ScalarFunction))
	}
	return cloned, nil
}

// ExtractCorrelatedCols implements PhysicalPlan interface.
func (p *PhysicalHashJoin) ExtractCorrelatedCols() []*expression.CorrelatedColumn {
	corCols := make([]*expression.CorrelatedColumn, 0, len(p.EqualConditions)+len(p.LeftConditions)+len(p.RightConditions)+len(p.OtherConditions))
	for _, fun := range p.EqualConditions {
		corCols = append(corCols, expression.ExtractCorColumns(fun)...)
	}
	for _, fun := range p.LeftConditions {
		corCols = append(corCols, expression.ExtractCorColumns(fun)...)
	}
	for _, fun := range p.RightConditions {
		corCols = append(corCols, expression.ExtractCorColumns(fun)...)
	}
	for _, fun := range p.OtherConditions {
		corCols = append(corCols, expression.ExtractCorColumns(fun)...)
	}
	return corCols
}

// NewPhysicalHashJoin creates a new PhysicalHashJoin from LogicalJoin.
func NewPhysicalHashJoin(p *LogicalJoin, innerIdx int, useOuterToBuild bool, newStats *property.StatsInfo, prop ...*property.PhysicalProperty) *PhysicalHashJoin {
	leftJoinKeys, rightJoinKeys, isNullEQ, _ := p.GetJoinKeys()
	baseJoin := basePhysicalJoin{
		LeftConditions:  p.LeftConditions,
		RightConditions: p.RightConditions,
		OtherConditions: p.OtherConditions,
		LeftJoinKeys:    leftJoinKeys,
		RightJoinKeys:   rightJoinKeys,
		IsNullEQ:        isNullEQ,
		JoinType:        p.JoinType,
		DefaultValues:   p.DefaultValues,
		InnerChildIdx:   innerIdx,
	}
	hashJoin := PhysicalHashJoin{
		basePhysicalJoin: baseJoin,
		EqualConditions:  p.EqualConditions,
		Concurrency:      uint(p.ctx.GetSessionVars().HashJoinConcurrency()),
		UseOuterToBuild:  useOuterToBuild,
	}.Init(p.ctx, newStats, p.blockOffset, prop...)
	return hashJoin
}

// PhysicalIndexJoin represents the plan of index look up join.
type PhysicalIndexJoin struct {
	basePhysicalJoin

	innerTask task

	// Ranges stores the IndexRanges when the inner plan is index scan.
	Ranges ranger.MutableRanges
	// KeyOff2IdxOff maps the offsets in join key to the offsets in the index.
	KeyOff2IdxOff []int
	// IdxColLens stores the length of each index column.
	IdxColLens []int
	// CompareFilters stores the filters for last column if those filters need to be evaluated during execution.
	// e.g. select * from t, t1 where t.a = t1.a and t.b > t1.b and t.b < t1.b+10
	//      If there's index(t.a, t.b). All the filters can be used to construct index range but t.b > t1.b and t.b < t1.b+10
	//      need to be evaluated after we fetch the data of t1.
	// This struct stores them and evaluate them to ranges.
	CompareFilters *ColWithCmpFuncManager
	// OuterHashKeys indicates the outer keys used to build hash table during
	// execution. OuterJoinKeys is the prefix of OuterHashKeys.
	OuterHashKeys []*expression.Column
	// InnerHashKeys indicates the inner keys used to build hash table during
	// execution. InnerJoinKeys is the prefix of InnerHashKeys.
	InnerHashKeys []*expression.Column
}

// PhysicalIndexMergeJoin represents the plan of index look up merge join.
type PhysicalIndexMergeJoin struct {
	PhysicalIndexJoin

	// KeyOff2KeyOffOrderByIdx maps the offsets in join keys to the offsets in join keys order by index.
	KeyOff2KeyOffOrderByIdx []int
	// CompareFuncs store the compare functions for outer join keys and inner join key.
	CompareFuncs []expression.CompareFunc
	// OuterCompareFuncs store the compare functions for outer join keys and outer join
	// keys, it's for outer rows sort's convenience.
	OuterCompareFuncs []expression.CompareFunc
	// NeedOuterSort means whether outer rows should be sorted to build range.
	NeedOuterSort bool
	// Desc means whether inner child keep desc order.
	Desc bool
}

// PhysicalIndexHashJoin represents the plan of index look up hash join.
type PhysicalIndexHashJoin struct {
	PhysicalIndexJoin
	// KeepOuterOrder indicates whether keeping the output result order as the
	// outer side.
	KeepOuterOrder bool
}

// PhysicalMergeJoin represents merge join implementation of LogicalJoin.
type PhysicalMergeJoin struct {
	basePhysicalJoin

	CompareFuncs []expression.CompareFunc
	// Desc means whether inner child keep desc order.
	Desc bool
}

// PhysicalExchangeReceiver accepts connection and receives data passively.
type PhysicalExchangeReceiver struct {
	basePhysicalPlan

	Tasks []*kv.MPPTask
	frags []*Fragment
}

// Clone implment PhysicalPlan interface.
func (p *PhysicalExchangeReceiver) Clone() (PhysicalPlan, error) {
	np := new(PhysicalExchangeReceiver)
	base, err := p.basePhysicalPlan.cloneWithSelf(np)
	if err != nil {
		return nil, errors.Trace(err)
	}
	np.basePhysicalPlan = *base
	return np, nil
}

// GetExchangeSender return the connected sender of this receiver. We assume that its child must be a receiver.
func (p *PhysicalExchangeReceiver) GetExchangeSender() *PhysicalExchangeSender {
	return p.children[0].(*PhysicalExchangeSender)
}

// PhysicalExchangeSender dispatches data to upstream tasks. That means push mode processing,
type PhysicalExchangeSender struct {
	basePhysicalPlan

	TargetTasks  []*kv.MPPTask
	ExchangeType tipb.ExchangeType
	HashCols     []*property.MPPPartitionColumn
	// Tasks is the mpp task for current PhysicalExchangeSender.
	Tasks []*kv.MPPTask
}

// Clone implment PhysicalPlan interface.
func (p *PhysicalExchangeSender) Clone() (PhysicalPlan, error) {
	np := new(PhysicalExchangeSender)
	base, err := p.basePhysicalPlan.cloneWithSelf(np)
	if err != nil {
		return nil, errors.Trace(err)
	}
	np.basePhysicalPlan = *base
	np.ExchangeType = p.ExchangeType
	np.HashCols = p.HashCols
	return np, nil
}

// Clone implements PhysicalPlan interface.
func (p *PhysicalMergeJoin) Clone() (PhysicalPlan, error) {
	cloned := new(PhysicalMergeJoin)
	base, err := p.basePhysicalJoin.cloneWithSelf(cloned)
	if err != nil {
		return nil, err
	}
	cloned.basePhysicalJoin = *base
	cloned.CompareFuncs = append(cloned.CompareFuncs, p.CompareFuncs...)
	cloned.Desc = p.Desc
	return cloned, nil
}

// PhysicalLock is the physical operator of lock, which is used for `select ... for update` clause.
type PhysicalLock struct {
	basePhysicalPlan

	Lock *ast.SelectLockInfo

	TblID2Handle       map[int64][]HandleCols
	TblID2PhysTblIDCol map[int64]*expression.Column
}

// PhysicalLimit is the physical operator of Limit.
type PhysicalLimit struct {
	physicalSchemaProducer

	Offset uint64
	Count  uint64
}

// Clone implements PhysicalPlan interface.
func (p *PhysicalLimit) Clone() (PhysicalPlan, error) {
	cloned := new(PhysicalLimit)
	*cloned = *p
	base, err := p.physicalSchemaProducer.cloneWithSelf(cloned)
	if err != nil {
		return nil, err
	}
	cloned.physicalSchemaProducer = *base
	return cloned, nil
}

// PhysicalUnionAll is the physical operator of UnionAll.
type PhysicalUnionAll struct {
	physicalSchemaProducer

	mpp bool
}

// Clone implements PhysicalPlan interface.
func (p *PhysicalUnionAll) Clone() (PhysicalPlan, error) {
	cloned := new(PhysicalUnionAll)
	base, err := p.physicalSchemaProducer.cloneWithSelf(cloned)
	if err != nil {
		return nil, err
	}
	cloned.physicalSchemaProducer = *base
	return cloned, nil
}

// AggMppRunMode defines the running mode of aggregation in MPP
type AggMppRunMode int

const (
	// NoMpp means the default value which does not run in MPP
	NoMpp AggMppRunMode = iota
	// Mpp1Phase runs only 1 phase but requires its child's partition property
	Mpp1Phase
	// Mpp2Phase runs partial agg + final agg with hash partition
	Mpp2Phase
	// MppTiDB runs agg on TiDB (and a partial agg on TiFlash if in 2 phase agg)
	MppTiDB
	// MppScalar also has 2 phases. The second phase runs in a single task.
	MppScalar
)

type basePhysicalAgg struct {
	physicalSchemaProducer

	AggFuncs         []*aggregation.AggFuncDesc
	GroupByItems     []expression.Expression
	MppRunMode       AggMppRunMode
	MppPartitionCols []*property.MPPPartitionColumn
}

func (p *basePhysicalAgg) isFinalAgg() bool {
	if len(p.AggFuncs) > 0 {
		if p.AggFuncs[0].Mode == aggregation.FinalMode || p.AggFuncs[0].Mode == aggregation.CompleteMode {
			return true
		}
	}
	return false
}

func (p *basePhysicalAgg) cloneWithSelf(newSelf PhysicalPlan) (*basePhysicalAgg, error) {
	cloned := new(basePhysicalAgg)
	base, err := p.physicalSchemaProducer.cloneWithSelf(newSelf)
	if err != nil {
		return nil, err
	}
	cloned.physicalSchemaProducer = *base
	for _, aggDesc := range p.AggFuncs {
		cloned.AggFuncs = append(cloned.AggFuncs, aggDesc.Clone())
	}
	cloned.GroupByItems = cloneExprs(p.GroupByItems)
	return cloned, nil
}

func (p *basePhysicalAgg) numDistinctFunc() (num int) {
	for _, fun := range p.AggFuncs {
		if fun.HasDistinct {
			num++
		}
	}
	return
}

func (p *basePhysicalAgg) getAggFuncCostFactor(isMPP bool) (factor float64) {
	factor = 0.0
	for _, agg := range p.AggFuncs {
		if fac, ok := aggFuncFactor[agg.Name]; ok {
			factor += fac
		} else {
			factor += aggFuncFactor["default"]
		}
	}
	if factor == 0 {
		if isMPP {
			// The default factor 1.0 will lead to 1-phase agg in pseudo stats settings.
			// But in mpp cases, 2-phase is more usual. So we change this factor.
			// TODO: This is still a little tricky and might cause regression. We should
			// calibrate these factors and polish our cost model in the future.
			factor = aggFuncFactor[ast.AggFuncFirstRow]
		} else {
			factor = 1.0
		}
	}
	return
}

// ExtractCorrelatedCols implements PhysicalPlan interface.
func (p *basePhysicalAgg) ExtractCorrelatedCols() []*expression.CorrelatedColumn {
	corCols := make([]*expression.CorrelatedColumn, 0, len(p.GroupByItems)+len(p.AggFuncs))
	for _, expr := range p.GroupByItems {
		corCols = append(corCols, expression.ExtractCorColumns(expr)...)
	}
	for _, fun := range p.AggFuncs {
		for _, arg := range fun.Args {
			corCols = append(corCols, expression.ExtractCorColumns(arg)...)
		}
	}
	return corCols
}

// PhysicalHashAgg is hash operator of aggregate.
type PhysicalHashAgg struct {
	basePhysicalAgg
}

// Clone implements PhysicalPlan interface.
func (p *PhysicalHashAgg) Clone() (PhysicalPlan, error) {
	cloned := new(PhysicalHashAgg)
	base, err := p.basePhysicalAgg.cloneWithSelf(cloned)
	if err != nil {
		return nil, err
	}
	cloned.basePhysicalAgg = *base
	return cloned, nil
}

// NewPhysicalHashAgg creates a new PhysicalHashAgg from a LogicalAggregation.
func NewPhysicalHashAgg(la *LogicalAggregation, newStats *property.StatsInfo, prop *property.PhysicalProperty) *PhysicalHashAgg {
	agg := basePhysicalAgg{
		GroupByItems: la.GroupByItems,
		AggFuncs:     la.AggFuncs,
	}.initForHash(la.ctx, newStats, la.blockOffset, prop)
	return agg
}

// PhysicalStreamAgg is stream operator of aggregate.
type PhysicalStreamAgg struct {
	basePhysicalAgg
}

// Clone implements PhysicalPlan interface.
func (p *PhysicalStreamAgg) Clone() (PhysicalPlan, error) {
	cloned := new(PhysicalStreamAgg)
	base, err := p.basePhysicalAgg.cloneWithSelf(cloned)
	if err != nil {
		return nil, err
	}
	cloned.basePhysicalAgg = *base
	return cloned, nil
}

// PhysicalSort is the physical operator of sort, which implements a memory sort.
type PhysicalSort struct {
	basePhysicalPlan

	ByItems []*util.ByItems
}

// Clone implements PhysicalPlan interface.
func (ls *PhysicalSort) Clone() (PhysicalPlan, error) {
	cloned := new(PhysicalSort)
	base, err := ls.basePhysicalPlan.cloneWithSelf(cloned)
	if err != nil {
		return nil, err
	}
	cloned.basePhysicalPlan = *base
	for _, it := range ls.ByItems {
		cloned.ByItems = append(cloned.ByItems, it.Clone())
	}
	return cloned, nil
}

// ExtractCorrelatedCols implements PhysicalPlan interface.
func (ls *PhysicalSort) ExtractCorrelatedCols() []*expression.CorrelatedColumn {
	corCols := make([]*expression.CorrelatedColumn, 0, len(ls.ByItems))
	for _, item := range ls.ByItems {
		corCols = append(corCols, expression.ExtractCorColumns(item.Expr)...)
	}
	return corCols
}

// NominalSort asks sort properties for its child. It is a fake operator that will not
// appear in final physical operator tree. It will be eliminated or converted to Projection.
type NominalSort struct {
	basePhysicalPlan

	// These two fields are used to switch ScalarFunctions to Constants. For these
	// NominalSorts, we need to converted to Projections check if the ScalarFunctions
	// are out of bounds. (issue #11653)
	ByItems    []*util.ByItems
	OnlyColumn bool
}

// PhysicalUnionScan represents a union scan operator.
type PhysicalUnionScan struct {
	basePhysicalPlan

	Conditions []expression.Expression

	HandleCols HandleCols
}

// ExtractCorrelatedCols implements PhysicalPlan interface.
func (p *PhysicalUnionScan) ExtractCorrelatedCols() []*expression.CorrelatedColumn {
	corCols := make([]*expression.CorrelatedColumn, 0)
	for _, cond := range p.Conditions {
		corCols = append(corCols, expression.ExtractCorColumns(cond)...)
	}
	return corCols
}

// IsPartition returns true and partition ID if it works on a partition.
func (p *PhysicalIndexScan) IsPartition() (bool, int64) {
	return p.isPartition, p.physicalTableID
}

// IsPointGetByUniqueKey checks whether is a point get by unique key.
func (p *PhysicalIndexScan) IsPointGetByUniqueKey(sctx sessionctx.Context) bool {
	return len(p.Ranges) == 1 &&
		p.Index.Unique &&
		len(p.Ranges[0].LowVal) == len(p.Index.Columns) &&
		p.Ranges[0].IsPointNonNullable(sctx)
}

// PhysicalSelection represents a filter.
type PhysicalSelection struct {
	basePhysicalPlan

	Conditions []expression.Expression
}

// Clone implements PhysicalPlan interface.
func (p *PhysicalSelection) Clone() (PhysicalPlan, error) {
	cloned := new(PhysicalSelection)
	base, err := p.basePhysicalPlan.cloneWithSelf(cloned)
	if err != nil {
		return nil, err
	}
	cloned.basePhysicalPlan = *base
	cloned.Conditions = cloneExprs(p.Conditions)
	return cloned, nil
}

// ExtractCorrelatedCols implements PhysicalPlan interface.
func (p *PhysicalSelection) ExtractCorrelatedCols() []*expression.CorrelatedColumn {
	corCols := make([]*expression.CorrelatedColumn, 0, len(p.Conditions))
	for _, cond := range p.Conditions {
		corCols = append(corCols, expression.ExtractCorColumns(cond)...)
	}
	return corCols
}

// PhysicalMaxOneRow is the physical operator of maxOneRow.
type PhysicalMaxOneRow struct {
	basePhysicalPlan
}

// PhysicalTableDual is the physical operator of dual.
type PhysicalTableDual struct {
	physicalSchemaProducer

	RowCount int

	// names is used for OutputNames() method. Dual may be inited when building point get plan.
	// So it needs to hold names for itself.
	names []*types.FieldName
}

// OutputNames returns the outputting names of each column.
func (p *PhysicalTableDual) OutputNames() types.NameSlice {
	return p.names
}

// SetOutputNames sets the outputting name by the given slice.
func (p *PhysicalTableDual) SetOutputNames(names types.NameSlice) {
	p.names = names
}

// PhysicalWindow is the physical operator of window function.
type PhysicalWindow struct {
	physicalSchemaProducer

	WindowFuncDescs []*aggregation.WindowFuncDesc
	PartitionBy     []property.SortItem
	OrderBy         []property.SortItem
	Frame           *WindowFrame
}

// ExtractCorrelatedCols implements PhysicalPlan interface.
func (p *PhysicalWindow) ExtractCorrelatedCols() []*expression.CorrelatedColumn {
	corCols := make([]*expression.CorrelatedColumn, 0, len(p.WindowFuncDescs))
	for _, windowFunc := range p.WindowFuncDescs {
		for _, arg := range windowFunc.Args {
			corCols = append(corCols, expression.ExtractCorColumns(arg)...)
		}
	}
	if p.Frame != nil {
		if p.Frame.Start != nil {
			for _, expr := range p.Frame.Start.CalcFuncs {
				corCols = append(corCols, expression.ExtractCorColumns(expr)...)
			}
		}
		if p.Frame.End != nil {
			for _, expr := range p.Frame.End.CalcFuncs {
				corCols = append(corCols, expression.ExtractCorColumns(expr)...)
			}
		}
	}
	return corCols
}

// PhysicalShuffle represents a shuffle plan.
// `Tails` and `DataSources` are the last plan within and the first plan following the "shuffle", respectively,
//  to build the child executors chain.
// Take `Window` operator for example:
//  Shuffle -> Window -> Sort -> DataSource, will be separated into:
//    ==> Shuffle: for main thread
//    ==> Window -> Sort(:Tail) -> shuffleWorker: for workers
//    ==> DataSource: for `fetchDataAndSplit` thread
type PhysicalShuffle struct {
	basePhysicalPlan

	Concurrency int
	Tails       []PhysicalPlan
	DataSources []PhysicalPlan

	SplitterType PartitionSplitterType
	ByItemArrays [][]expression.Expression
}

// PartitionSplitterType is the type of `Shuffle` executor splitter, which splits data source into partitions.
type PartitionSplitterType int

const (
	// PartitionHashSplitterType is the splitter splits by hash.
	PartitionHashSplitterType = iota
	// PartitionRangeSplitterType is the splitter that split sorted data into the same range
	PartitionRangeSplitterType
)

// PhysicalShuffleReceiverStub represents a receiver stub of `PhysicalShuffle`,
// and actually, is executed by `executor.shuffleWorker`.
type PhysicalShuffleReceiverStub struct {
	physicalSchemaProducer

	// Receiver points to `executor.shuffleReceiver`.
	Receiver unsafe.Pointer
	// DataSource is the PhysicalPlan of the Receiver.
	DataSource PhysicalPlan
}

// CollectPlanStatsVersion uses to collect the statistics version of the plan.
func CollectPlanStatsVersion(plan PhysicalPlan, statsInfos map[string]uint64) map[string]uint64 {
	for _, child := range plan.Children() {
		statsInfos = CollectPlanStatsVersion(child, statsInfos)
	}
	switch copPlan := plan.(type) {
	case *PhysicalTableReader:
		statsInfos = CollectPlanStatsVersion(copPlan.tablePlan, statsInfos)
	case *PhysicalIndexReader:
		statsInfos = CollectPlanStatsVersion(copPlan.indexPlan, statsInfos)
	case *PhysicalIndexLookUpReader:
		// For index loop up, only the indexPlan is necessary,
		// because they use the same stats and we do not set the stats info for tablePlan.
		statsInfos = CollectPlanStatsVersion(copPlan.indexPlan, statsInfos)
	case *PhysicalIndexScan:
		statsInfos[copPlan.Table.Name.O] = copPlan.stats.StatsVersion
	case *PhysicalTableScan:
		statsInfos[copPlan.Table.Name.O] = copPlan.stats.StatsVersion
	}

	return statsInfos
}

// PhysicalShow represents a show plan.
type PhysicalShow struct {
	physicalSchemaProducer

	ShowContents

	Extractor ShowPredicateExtractor
}

// PhysicalShowDDLJobs is for showing DDL job list.
type PhysicalShowDDLJobs struct {
	physicalSchemaProducer

	JobNumber int64
}

// BuildMergeJoinPlan builds a PhysicalMergeJoin from the given fields. Currently, it is only used for test purpose.
func BuildMergeJoinPlan(ctx sessionctx.Context, joinType JoinType, leftKeys, rightKeys []*expression.Column) *PhysicalMergeJoin {
	baseJoin := basePhysicalJoin{
		JoinType:      joinType,
		DefaultValues: []types.Datum{types.NewDatum(1), types.NewDatum(1)},
		LeftJoinKeys:  leftKeys,
		RightJoinKeys: rightKeys,
	}
	return PhysicalMergeJoin{basePhysicalJoin: baseJoin}.Init(ctx, nil, 0)
}

// SafeClone clones this PhysicalPlan and handles its panic.
func SafeClone(v PhysicalPlan) (_ PhysicalPlan, err error) {
	defer func() {
		if r := recover(); r != nil {
			err = errors.Errorf("%v", r)
		}
	}()
	return v.Clone()
}

// PhysicalTableSample represents a table sample plan.
// It returns the sample rows to its parent operand.
type PhysicalTableSample struct {
	physicalSchemaProducer
	TableSampleInfo *TableSampleInfo
	TableInfo       table.Table
	Desc            bool
}

// TableSampleInfo contains the information for PhysicalTableSample.
type TableSampleInfo struct {
	AstNode    *ast.TableSample
	FullSchema *expression.Schema
	Partitions []table.PartitionedTable
}

// NewTableSampleInfo creates a new TableSampleInfo.
func NewTableSampleInfo(node *ast.TableSample, fullSchema *expression.Schema, pt []table.PartitionedTable) *TableSampleInfo {
	if node == nil {
		return nil
	}
	return &TableSampleInfo{
		AstNode:    node,
		FullSchema: fullSchema,
		Partitions: pt,
	}
}

// PhysicalCTE is for CTE.
type PhysicalCTE struct {
	physicalSchemaProducer

	SeedPlan  PhysicalPlan
	RecurPlan PhysicalPlan
	CTE       *CTEClass
	cteAsName model.CIStr
}

// PhysicalCTETable is for CTE table.
type PhysicalCTETable struct {
	physicalSchemaProducer

	IDForStorage int
}

// ExtractCorrelatedCols implements PhysicalPlan interface.
func (p *PhysicalCTE) ExtractCorrelatedCols() []*expression.CorrelatedColumn {
	corCols := ExtractCorrelatedCols4PhysicalPlan(p.SeedPlan)
	if p.RecurPlan != nil {
		corCols = append(corCols, ExtractCorrelatedCols4PhysicalPlan(p.RecurPlan)...)
	}
	return corCols
}

// AccessObject implements physicalScan interface.
func (p *PhysicalCTE) AccessObject(normalized bool) string {
	return fmt.Sprintf("CTE:%s", p.cteAsName.L)
}

// OperatorInfo implements dataAccesser interface.
func (p *PhysicalCTE) OperatorInfo(normalized bool) string {
	return fmt.Sprintf("data:%s", (*CTEDefinition)(p).ExplainID())
}

// ExplainInfo implements Plan interface.
func (p *PhysicalCTE) ExplainInfo() string {
	return p.AccessObject(false) + ", " + p.OperatorInfo(false)
}

// ExplainID overrides the ExplainID.
func (p *PhysicalCTE) ExplainID() fmt.Stringer {
	return stringutil.MemoizeStr(func() string {
		if p.ctx != nil && p.ctx.GetSessionVars().StmtCtx.IgnoreExplainIDSuffix {
			return p.TP()
		}
		return p.TP() + "_" + strconv.Itoa(p.id)
	})
}

// ExplainInfo overrides the ExplainInfo
func (p *PhysicalCTETable) ExplainInfo() string {
	return "Scan on CTE_" + strconv.Itoa(p.IDForStorage)
}

// CTEDefinition is CTE definition for explain.
type CTEDefinition PhysicalCTE

// ExplainInfo overrides the ExplainInfo
func (p *CTEDefinition) ExplainInfo() string {
	var res string
	if p.RecurPlan != nil {
		res = "Recursive CTE"
	} else {
		res = "Non-Recursive CTE"
	}
	if p.CTE.HasLimit {
		res += fmt.Sprintf(", limit(offset:%v, count:%v)", p.CTE.LimitBeg, p.CTE.LimitEnd-p.CTE.LimitBeg)
	}
	return res
}

// ExplainID overrides the ExplainID.
func (p *CTEDefinition) ExplainID() fmt.Stringer {
	return stringutil.MemoizeStr(func() string {
		return "CTE_" + strconv.Itoa(p.CTE.IDForStorage)
	})
}<|MERGE_RESOLUTION|>--- conflicted
+++ resolved
@@ -439,12 +439,9 @@
 	NeedCommonHandle bool
 
 	// required by cost model
-<<<<<<< HEAD
-	indexRowWidth float64
-=======
 	// IndexScan operators under inner side of IndexJoin no need to consider net seek cost
 	underInnerIndexJoin bool
->>>>>>> 23e24d2f
+	indexRowWidth float64
 }
 
 // Clone implements PhysicalPlan interface.
@@ -542,13 +539,10 @@
 
 	SampleInfo *TableSampleInfo
 
-<<<<<<< HEAD
-	rowWidth float64
-=======
 	// required by cost model
 	// TableScan operators under inner side of IndexJoin no need to consider net seek cost
 	underInnerIndexJoin bool
->>>>>>> 23e24d2f
+	rowWidth float64
 }
 
 // Clone implements PhysicalPlan interface.
