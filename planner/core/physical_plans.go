// Copyright 2016 PingCAP, Inc.
//
// Licensed under the Apache License, Version 2.0 (the "License");
// you may not use this file except in compliance with the License.
// You may obtain a copy of the License at
//
//     http://www.apache.org/licenses/LICENSE-2.0
//
// Unless required by applicable law or agreed to in writing, software
// distributed under the License is distributed on an "AS IS" BASIS,
// See the License for the specific language governing permissions and
// limitations under the License.

package core

import (
	"github.com/pingcap/parser/ast"
	"github.com/pingcap/parser/model"
	"github.com/pingcap/tidb/expression"
	"github.com/pingcap/tidb/expression/aggregation"
	"github.com/pingcap/tidb/kv"
	"github.com/pingcap/tidb/planner/property"
	"github.com/pingcap/tidb/sessionctx"
	"github.com/pingcap/tidb/sessionctx/stmtctx"
	"github.com/pingcap/tidb/statistics"
	"github.com/pingcap/tidb/types"
	"github.com/pingcap/tidb/util/ranger"
)

var (
	_ PhysicalPlan = &PhysicalSelection{}
	_ PhysicalPlan = &PhysicalProjection{}
	_ PhysicalPlan = &PhysicalTopN{}
	_ PhysicalPlan = &PhysicalMaxOneRow{}
	_ PhysicalPlan = &PhysicalTableDual{}
	_ PhysicalPlan = &PhysicalUnionAll{}
	_ PhysicalPlan = &PhysicalSort{}
	_ PhysicalPlan = &NominalSort{}
	_ PhysicalPlan = &PhysicalLock{}
	_ PhysicalPlan = &PhysicalLimit{}
	_ PhysicalPlan = &PhysicalIndexScan{}
	_ PhysicalPlan = &PhysicalTableScan{}
	_ PhysicalPlan = &PhysicalTableReader{}
	_ PhysicalPlan = &PhysicalIndexReader{}
	_ PhysicalPlan = &PhysicalIndexLookUpReader{}
	_ PhysicalPlan = &PhysicalIndexMergeReader{}
	_ PhysicalPlan = &PhysicalHashAgg{}
	_ PhysicalPlan = &PhysicalStreamAgg{}
	_ PhysicalPlan = &PhysicalApply{}
	_ PhysicalPlan = &PhysicalIndexJoin{}
	_ PhysicalPlan = &PhysicalHashJoin{}
	_ PhysicalPlan = &PhysicalMergeJoin{}
	_ PhysicalPlan = &PhysicalUnionScan{}
	_ PhysicalPlan = &PhysicalWindow{}
	_ PhysicalPlan = &BatchPointGetPlan{}
)

// PhysicalTableReader is the table reader in tidb.
type PhysicalTableReader struct {
	physicalSchemaProducer

	// TablePlans flats the tablePlan to construct executor pb.
	TablePlans []PhysicalPlan
	tablePlan  PhysicalPlan

	// StoreType indicates table read from which type of store.
	StoreType kv.StoreType
}

// GetPhysicalReader returns PhysicalTableReader for logical TableGather.
func (tg *TableGather) GetPhysicalReader(schema *expression.Schema, stats *property.StatsInfo, props ...*property.PhysicalProperty) *PhysicalTableReader {
	reader := PhysicalTableReader{}.Init(tg.ctx, tg.blockOffset)
	reader.stats = stats
	reader.SetSchema(schema)
	reader.childrenReqProps = props
	return reader
}

// SetChildren overrides PhysicalPlan SetChildren interface.
func (p *PhysicalTableReader) SetChildren(children ...PhysicalPlan) {
	p.tablePlan = children[0]
	p.TablePlans = flattenPushDownPlan(p.tablePlan)
}

// PhysicalIndexReader is the index reader in tidb.
type PhysicalIndexReader struct {
	physicalSchemaProducer

	// IndexPlans flats the indexPlan to construct executor pb.
	IndexPlans []PhysicalPlan
	indexPlan  PhysicalPlan

	// OutputColumns represents the columns that index reader should return.
	OutputColumns []*expression.Column
}

// PushedDownLimit is the limit operator pushed down into PhysicalIndexLookUpReader.
type PushedDownLimit struct {
	Offset uint64
	Count  uint64
}

// PhysicalIndexLookUpReader is the index look up reader in tidb. It's used in case of double reading.
type PhysicalIndexLookUpReader struct {
	physicalSchemaProducer

	// IndexPlans flats the indexPlan to construct executor pb.
	IndexPlans []PhysicalPlan
	// TablePlans flats the tablePlan to construct executor pb.
	TablePlans []PhysicalPlan
	indexPlan  PhysicalPlan
	tablePlan  PhysicalPlan

	ExtraHandleCol *expression.Column
	// PushedLimit is used to avoid unnecessary table scan tasks of IndexLookUpReader.
	PushedLimit *PushedDownLimit
}

// PhysicalIndexMergeReader is the reader using multiple indexes in tidb.
type PhysicalIndexMergeReader struct {
	physicalSchemaProducer

	// PartialPlans flats the partialPlans to construct executor pb.
	PartialPlans [][]PhysicalPlan
	// TablePlans flats the tablePlan to construct executor pb.
	TablePlans   []PhysicalPlan
	partialPlans []PhysicalPlan
	tablePlan    PhysicalPlan
}

// PhysicalIndexScan represents an index scan plan.
type PhysicalIndexScan struct {
	physicalSchemaProducer

	// AccessCondition is used to calculate range.
	AccessCondition []expression.Expression

	Table      *model.TableInfo
	Index      *model.IndexInfo
	IdxCols    []*expression.Column
	IdxColLens []int
	Ranges     []*ranger.Range
	Columns    []*model.ColumnInfo
	DBName     model.CIStr

	TableAsName *model.CIStr

	// dataSourceSchema is the original schema of DataSource. The schema of index scan in KV and index reader in TiDB
	// will be different. The schema of index scan will decode all columns of index but the TiDB only need some of them.
	dataSourceSchema *expression.Schema

	// Hist is the histogram when the query was issued.
	// It is used for query feedback.
	Hist *statistics.Histogram

	rangeInfo string

	// The index scan may be on a partition.
	physicalTableID int64

	GenExprs map[model.TableColumnID]expression.Expression

	isPartition bool
	Desc        bool
	KeepOrder   bool
	// DoubleRead means if the index executor will read kv two times.
	// If the query requires the columns that don't belong to index, DoubleRead will be true.
	DoubleRead bool
}

// PhysicalMemTable reads memory table.
type PhysicalMemTable struct {
	physicalSchemaProducer

	DBName      model.CIStr
	Table       *model.TableInfo
	Columns     []*model.ColumnInfo
	TableAsName *model.CIStr
}

// PhysicalTableScan represents a table scan plan.
type PhysicalTableScan struct {
	physicalSchemaProducer

	// AccessCondition is used to calculate range.
	AccessCondition []expression.Expression
	filterCondition []expression.Expression

	Table   *model.TableInfo
	Columns []*model.ColumnInfo
	DBName  model.CIStr
	Ranges  []*ranger.Range
	pkCol   *expression.Column

	TableAsName *model.CIStr

	// Hist is the histogram when the query was issued.
	// It is used for query feedback.
	Hist *statistics.Histogram

	physicalTableID int64

	rangeDecidedBy []*expression.Column

	// HandleIdx is the index of handle, which is only used for admin check table.
	HandleIdx int

	// The table scan may be a partition, rather than a real table.
	isPartition bool
	// KeepOrder is true, if sort data by scanning pkcol,
	KeepOrder bool
	Desc      bool
}

// IsPartition returns true and partition ID if it's actually a partition.
func (ts *PhysicalTableScan) IsPartition() (bool, int64) {
	return ts.isPartition, ts.physicalTableID
}

// PhysicalProjection is the physical operator of projection.
type PhysicalProjection struct {
	physicalSchemaProducer

	Exprs                []expression.Expression
	CalculateNoDelay     bool
	AvoidColumnEvaluator bool
}

// PhysicalTopN is the physical operator of topN.
type PhysicalTopN struct {
	basePhysicalPlan

	ByItems []*ByItems
	Offset  uint64
	Count   uint64
}

// PhysicalApply represents apply plan, only used for subquery.
type PhysicalApply struct {
	PhysicalHashJoin

	OuterSchema   []*expression.CorrelatedColumn
	rightChOffset int
}

type basePhysicalJoin struct {
	physicalSchemaProducer

	JoinType JoinType

	LeftConditions  expression.CNFExprs
	RightConditions expression.CNFExprs
	OtherConditions expression.CNFExprs

	InnerChildIdx int
	OuterJoinKeys []*expression.Column
	InnerJoinKeys []*expression.Column
	LeftJoinKeys  []*expression.Column
	RightJoinKeys []*expression.Column
	DefaultValues []types.Datum
}

// PhysicalHashJoin represents hash join implementation of LogicalJoin.
type PhysicalHashJoin struct {
	basePhysicalJoin

	Concurrency     uint
	EqualConditions []*expression.ScalarFunction
}

// PhysicalIndexJoin represents the plan of index look up join.
type PhysicalIndexJoin struct {
	basePhysicalJoin

	outerSchema *expression.Schema
	innerTask   task

	// Ranges stores the IndexRanges when the inner plan is index scan.
	Ranges []*ranger.Range
	// KeyOff2IdxOff maps the offsets in join key to the offsets in the index.
	KeyOff2IdxOff []int
	// IdxColLens stores the length of each index column.
	IdxColLens []int
	// CompareFilters stores the filters for last column if those filters need to be evaluated during execution.
	// e.g. select * from t, t1 where t.a = t1.a and t.b > t1.b and t.b < t1.b+10
	//      If there's index(t.a, t.b). All the filters can be used to construct index range but t.b > t1.b and t.b < t1.b=10
	//      need to be evaluated after we fetch the data of t1.
	// This struct stores them and evaluate them to ranges.
	CompareFilters *ColWithCmpFuncManager
}

// PhysicalIndexMergeJoin represents the plan of index look up merge join.
type PhysicalIndexMergeJoin struct {
	PhysicalIndexJoin

	// NeedOuterSort means whether outer rows should be sorted to build range.
	NeedOuterSort bool
	// CompareFuncs store the compare functions for outer join keys and inner join key.
	CompareFuncs []expression.CompareFunc
	// OuterCompareFuncs store the compare functions for outer join keys and outer join
	// keys, it's for outer rows sort's convenience.
	OuterCompareFuncs []expression.CompareFunc
}

// PhysicalIndexHashJoin represents the plan of index look up hash join.
type PhysicalIndexHashJoin struct {
	PhysicalIndexJoin
	// keepOuterOrder indicates whether keeping the output result order as the
	// outer side.
	keepOuterOrder bool
}

// PhysicalMergeJoin represents merge join implementation of LogicalJoin.
type PhysicalMergeJoin struct {
	basePhysicalJoin

	CompareFuncs []expression.CompareFunc
}

// PhysicalLock is the physical operator of lock, which is used for `select ... for update` clause.
type PhysicalLock struct {
	basePhysicalPlan

	Lock ast.SelectLockType

	TblID2Handle map[int64][]*expression.Column
}

// PhysicalLimit is the physical operator of Limit.
type PhysicalLimit struct {
	basePhysicalPlan

	Offset uint64
	Count  uint64
}

// PhysicalUnionAll is the physical operator of UnionAll.
type PhysicalUnionAll struct {
	physicalSchemaProducer
<<<<<<< HEAD
	// IsPointGetUnion indicates all the children are PointGet and
	// all of them reference the same table and use the same `unique key`
	IsPointGetUnion bool
}

// OutputNames returns the outputting names of each column.
func (p *PhysicalUnionAll) OutputNames() types.NameSlice {
	if p.IsPointGetUnion {
		return p.children[0].OutputNames()
	}
	return p.physicalSchemaProducer.OutputNames()
=======
>>>>>>> 394505b5
}

// SetOutputNames sets the outputting name by the given slice.
func (p *PhysicalUnionAll) SetOutputNames(names types.NameSlice) {
	if p.IsPointGetUnion {
		p.children[0].(*PointGetPlan).SetOutputNames(names)
	}
}

// AggregationType stands for the mode of aggregation plan.
type AggregationType int

const (
	// StreamedAgg supposes its input is sorted by group by key.
	StreamedAgg AggregationType = iota
	// FinalAgg supposes its input is partial results.
	FinalAgg
	// CompleteAgg supposes its input is original results.
	CompleteAgg
)

// String implements fmt.Stringer interface.
func (at AggregationType) String() string {
	switch at {
	case StreamedAgg:
		return "stream"
	case FinalAgg:
		return "final"
	case CompleteAgg:
		return "complete"
	}
	return "unsupported aggregation type"
}

type basePhysicalAgg struct {
	physicalSchemaProducer

	AggFuncs     []*aggregation.AggFuncDesc
	GroupByItems []expression.Expression
}

func (p *basePhysicalAgg) numDistinctFunc() (num int) {
	for _, fun := range p.AggFuncs {
		if fun.HasDistinct {
			num++
		}
	}
	return
}

func (p *basePhysicalAgg) getAggFuncCostFactor() (factor float64) {
	factor = 0.0
	for _, agg := range p.AggFuncs {
		if fac, ok := aggFuncFactor[agg.Name]; ok {
			factor += fac
		} else {
			factor += aggFuncFactor["default"]
		}
	}
	if factor == 0 {
		factor = 1.0
	}
	return
}

// PhysicalHashAgg is hash operator of aggregate.
type PhysicalHashAgg struct {
	basePhysicalAgg
}

// PhysicalStreamAgg is stream operator of aggregate.
type PhysicalStreamAgg struct {
	basePhysicalAgg
}

// PhysicalSort is the physical operator of sort, which implements a memory sort.
type PhysicalSort struct {
	basePhysicalPlan

	ByItems []*ByItems
}

// NominalSort asks sort properties for its child. It is a fake operator that will not
// appear in final physical operator tree.
type NominalSort struct {
	basePhysicalPlan
}

// PhysicalUnionScan represents a union scan operator.
type PhysicalUnionScan struct {
	basePhysicalPlan

	Conditions []expression.Expression

	HandleCol *expression.Column
}

// IsPartition returns true and partition ID if it works on a partition.
func (p *PhysicalIndexScan) IsPartition() (bool, int64) {
	return p.isPartition, p.physicalTableID
}

// IsPointGetByUniqueKey checks whether is a point get by unique key.
func (p *PhysicalIndexScan) IsPointGetByUniqueKey(sc *stmtctx.StatementContext) bool {
	return len(p.Ranges) == 1 &&
		p.Index.Unique &&
		len(p.Ranges[0].LowVal) == len(p.Index.Columns) &&
		p.Ranges[0].IsPoint(sc)
}

// PhysicalSelection represents a filter.
type PhysicalSelection struct {
	basePhysicalPlan

	Conditions []expression.Expression
}

// PhysicalMaxOneRow is the physical operator of maxOneRow.
type PhysicalMaxOneRow struct {
	basePhysicalPlan
}

// PhysicalTableDual is the physical operator of dual.
type PhysicalTableDual struct {
	physicalSchemaProducer

	RowCount int

	// names is used for OutputNames() method. Dual may be inited when building point get plan.
	// So it needs to hold names for itself.
	names []*types.FieldName
}

// OutputNames returns the outputting names of each column.
func (p *PhysicalTableDual) OutputNames() types.NameSlice {
	return p.names
}

// SetOutputNames sets the outputting name by the given slice.
func (p *PhysicalTableDual) SetOutputNames(names types.NameSlice) {
	p.names = names
}

// PhysicalWindow is the physical operator of window function.
type PhysicalWindow struct {
	physicalSchemaProducer

	WindowFuncDescs []*aggregation.WindowFuncDesc
	PartitionBy     []property.Item
	OrderBy         []property.Item
	Frame           *WindowFrame
}

// CollectPlanStatsVersion uses to collect the statistics version of the plan.
func CollectPlanStatsVersion(plan PhysicalPlan, statsInfos map[string]uint64) map[string]uint64 {
	for _, child := range plan.Children() {
		statsInfos = CollectPlanStatsVersion(child, statsInfos)
	}
	switch copPlan := plan.(type) {
	case *PhysicalTableReader:
		statsInfos = CollectPlanStatsVersion(copPlan.tablePlan, statsInfos)
	case *PhysicalIndexReader:
		statsInfos = CollectPlanStatsVersion(copPlan.indexPlan, statsInfos)
	case *PhysicalIndexLookUpReader:
		// For index loop up, only the indexPlan is necessary,
		// because they use the same stats and we do not set the stats info for tablePlan.
		statsInfos = CollectPlanStatsVersion(copPlan.indexPlan, statsInfos)
	case *PhysicalIndexScan:
		statsInfos[copPlan.Table.Name.O] = copPlan.stats.StatsVersion
	case *PhysicalTableScan:
		statsInfos[copPlan.Table.Name.O] = copPlan.stats.StatsVersion
	}

	return statsInfos
}

// PhysicalShow represents a show plan.
type PhysicalShow struct {
	physicalSchemaProducer

	ShowContents
}

// PhysicalShowDDLJobs is for showing DDL job list.
type PhysicalShowDDLJobs struct {
	physicalSchemaProducer

	JobNumber int64
}

// BuildMergeJoinPlan builds a PhysicalMergeJoin from the given fields. Currently, it is only used for test purpose.
func BuildMergeJoinPlan(ctx sessionctx.Context, joinType JoinType, leftKeys, rightKeys []*expression.Column) *PhysicalMergeJoin {
	baseJoin := basePhysicalJoin{
		JoinType:      joinType,
		DefaultValues: []types.Datum{types.NewDatum(1), types.NewDatum(1)},
		LeftJoinKeys:  leftKeys,
		RightJoinKeys: rightKeys,
	}
	return PhysicalMergeJoin{basePhysicalJoin: baseJoin}.Init(ctx, nil, 0)
}<|MERGE_RESOLUTION|>--- conflicted
+++ resolved
@@ -337,27 +337,6 @@
 // PhysicalUnionAll is the physical operator of UnionAll.
 type PhysicalUnionAll struct {
 	physicalSchemaProducer
-<<<<<<< HEAD
-	// IsPointGetUnion indicates all the children are PointGet and
-	// all of them reference the same table and use the same `unique key`
-	IsPointGetUnion bool
-}
-
-// OutputNames returns the outputting names of each column.
-func (p *PhysicalUnionAll) OutputNames() types.NameSlice {
-	if p.IsPointGetUnion {
-		return p.children[0].OutputNames()
-	}
-	return p.physicalSchemaProducer.OutputNames()
-=======
->>>>>>> 394505b5
-}
-
-// SetOutputNames sets the outputting name by the given slice.
-func (p *PhysicalUnionAll) SetOutputNames(names types.NameSlice) {
-	if p.IsPointGetUnion {
-		p.children[0].(*PointGetPlan).SetOutputNames(names)
-	}
 }
 
 // AggregationType stands for the mode of aggregation plan.
