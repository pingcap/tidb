// Copyright 2016 PingCAP, Inc.
//
// Licensed under the Apache License, Version 2.0 (the "License");
// you may not use this file except in compliance with the License.
// You may obtain a copy of the License at
//
//     http://www.apache.org/licenses/LICENSE-2.0
//
// Unless required by applicable law or agreed to in writing, software
// distributed under the License is distributed on an "AS IS" BASIS,
// See the License for the specific language governing permissions and
// limitations under the License.

package core

import (
	"unsafe"

	"github.com/pingcap/errors"
	"github.com/pingcap/parser/ast"
	"github.com/pingcap/parser/model"
	"github.com/pingcap/tidb/expression"
	"github.com/pingcap/tidb/expression/aggregation"
	"github.com/pingcap/tidb/kv"
	"github.com/pingcap/tidb/planner/property"
	"github.com/pingcap/tidb/planner/util"
	"github.com/pingcap/tidb/sessionctx"
	"github.com/pingcap/tidb/sessionctx/stmtctx"
	"github.com/pingcap/tidb/statistics"
	"github.com/pingcap/tidb/table"
	"github.com/pingcap/tidb/types"
	"github.com/pingcap/tidb/util/ranger"
)

var (
	_ PhysicalPlan = &PhysicalSelection{}
	_ PhysicalPlan = &PhysicalProjection{}
	_ PhysicalPlan = &PhysicalTopN{}
	_ PhysicalPlan = &PhysicalMaxOneRow{}
	_ PhysicalPlan = &PhysicalTableDual{}
	_ PhysicalPlan = &PhysicalUnionAll{}
	_ PhysicalPlan = &PhysicalSort{}
	_ PhysicalPlan = &NominalSort{}
	_ PhysicalPlan = &PhysicalLock{}
	_ PhysicalPlan = &PhysicalLimit{}
	_ PhysicalPlan = &PhysicalIndexScan{}
	_ PhysicalPlan = &PhysicalTableScan{}
	_ PhysicalPlan = &PhysicalTableReader{}
	_ PhysicalPlan = &PhysicalIndexReader{}
	_ PhysicalPlan = &PhysicalIndexLookUpReader{}
	_ PhysicalPlan = &PhysicalIndexMergeReader{}
	_ PhysicalPlan = &PhysicalHashAgg{}
	_ PhysicalPlan = &PhysicalStreamAgg{}
	_ PhysicalPlan = &PhysicalApply{}
	_ PhysicalPlan = &PhysicalIndexJoin{}
	_ PhysicalPlan = &PhysicalBroadCastJoin{}
	_ PhysicalPlan = &PhysicalHashJoin{}
	_ PhysicalPlan = &PhysicalMergeJoin{}
	_ PhysicalPlan = &PhysicalUnionScan{}
	_ PhysicalPlan = &PhysicalWindow{}
	_ PhysicalPlan = &PhysicalShuffle{}
	_ PhysicalPlan = &PhysicalShuffleDataSourceStub{}
	_ PhysicalPlan = &BatchPointGetPlan{}
)

// PhysicalTableReader is the table reader in tidb.
type PhysicalTableReader struct {
	physicalSchemaProducer

	// TablePlans flats the tablePlan to construct executor pb.
	TablePlans []PhysicalPlan
	tablePlan  PhysicalPlan

	// StoreType indicates table read from which type of store.
	StoreType kv.StoreType

	IsCommonHandle bool
<<<<<<< HEAD
	// Used by partition table.
	PruningConds []expression.Expression
=======

	// Used by partition table.
	PartitionTable struct {
		PruningConds   []expression.Expression
		PartitionNames []model.CIStr
	}
>>>>>>> 5dd7cd85
}

// GetTablePlan exports the tablePlan.
func (p *PhysicalTableReader) GetTablePlan() PhysicalPlan {
	return p.tablePlan
}

// GetTableScan exports the tableScan that contained in tablePlan.
func (p *PhysicalTableReader) GetTableScan() *PhysicalTableScan {
	curPlan := p.tablePlan
	for {
		chCnt := len(curPlan.Children())
		if chCnt == 0 {
			return curPlan.(*PhysicalTableScan)
		} else if chCnt == 1 {
			curPlan = curPlan.Children()[0]
		} else {
			join := curPlan.(*PhysicalBroadCastJoin)
			curPlan = join.children[1-join.globalChildIndex]
		}
	}
}

// GetPhysicalTableReader returns PhysicalTableReader for logical TiKVSingleGather.
func (sg *TiKVSingleGather) GetPhysicalTableReader(schema *expression.Schema, stats *property.StatsInfo, props ...*property.PhysicalProperty) *PhysicalTableReader {
	reader := PhysicalTableReader{}.Init(sg.ctx, sg.blockOffset)
	reader.stats = stats
	reader.SetSchema(schema)
	reader.childrenReqProps = props
	return reader
}

// GetPhysicalIndexReader returns PhysicalIndexReader for logical TiKVSingleGather.
func (sg *TiKVSingleGather) GetPhysicalIndexReader(schema *expression.Schema, stats *property.StatsInfo, props ...*property.PhysicalProperty) *PhysicalIndexReader {
	reader := PhysicalIndexReader{}.Init(sg.ctx, sg.blockOffset)
	reader.stats = stats
	reader.SetSchema(schema)
	reader.childrenReqProps = props
	return reader
}

// Clone implements PhysicalPlan interface.
func (p *PhysicalTableReader) Clone() (PhysicalPlan, error) {
	cloned := new(PhysicalTableReader)
	base, err := p.physicalSchemaProducer.cloneWithSelf(cloned)
	if err != nil {
		return nil, err
	}
	cloned.physicalSchemaProducer = *base
	cloned.StoreType = p.StoreType
	cloned.IsCommonHandle = p.IsCommonHandle
	if cloned.tablePlan, err = p.tablePlan.Clone(); err != nil {
		return nil, err
	}
	if cloned.TablePlans, err = clonePhysicalPlan(p.TablePlans); err != nil {
		return nil, err
	}
	return cloned, nil
}

// SetChildren overrides PhysicalPlan SetChildren interface.
func (p *PhysicalTableReader) SetChildren(children ...PhysicalPlan) {
	p.tablePlan = children[0]
	p.TablePlans = flattenPushDownPlan(p.tablePlan)
}

// ExtractCorrelatedCols implements PhysicalPlan interface.
func (p *PhysicalTableReader) ExtractCorrelatedCols() (corCols []*expression.CorrelatedColumn) {
	for _, child := range p.TablePlans {
		corCols = append(corCols, ExtractCorrelatedCols4PhysicalPlan(child)...)
	}
	return corCols
}

// PhysicalIndexReader is the index reader in tidb.
type PhysicalIndexReader struct {
	physicalSchemaProducer

	// IndexPlans flats the indexPlan to construct executor pb.
	IndexPlans []PhysicalPlan
	indexPlan  PhysicalPlan

	// OutputColumns represents the columns that index reader should return.
	OutputColumns []*expression.Column
<<<<<<< HEAD
	// Used by partition table.
	PruningConds []expression.Expression
=======

	// Used by partition table.
	PartitionTable struct {
		PruningConds   []expression.Expression
		PartitionNames []model.CIStr
	}
>>>>>>> 5dd7cd85
}

// Clone implements PhysicalPlan interface.
func (p *PhysicalIndexReader) Clone() (PhysicalPlan, error) {
	cloned := new(PhysicalIndexReader)
	base, err := p.physicalSchemaProducer.cloneWithSelf(cloned)
	if err != nil {
		return nil, err
	}
	cloned.physicalSchemaProducer = *base
	if cloned.indexPlan, err = p.indexPlan.Clone(); err != nil {
		return nil, err
	}
	if cloned.IndexPlans, err = clonePhysicalPlan(p.IndexPlans); err != nil {
		return nil, err
	}
	cloned.OutputColumns = cloneCols(p.OutputColumns)
	return cloned, err
}

// SetSchema overrides PhysicalPlan SetSchema interface.
func (p *PhysicalIndexReader) SetSchema(_ *expression.Schema) {
	if p.indexPlan != nil {
		p.IndexPlans = flattenPushDownPlan(p.indexPlan)
		switch p.indexPlan.(type) {
		case *PhysicalHashAgg, *PhysicalStreamAgg:
			p.schema = p.indexPlan.Schema()
		default:
			is := p.IndexPlans[0].(*PhysicalIndexScan)
			p.schema = is.dataSourceSchema
		}
		p.OutputColumns = p.schema.Clone().Columns
	}
}

// SetChildren overrides PhysicalPlan SetChildren interface.
func (p *PhysicalIndexReader) SetChildren(children ...PhysicalPlan) {
	p.indexPlan = children[0]
	p.SetSchema(nil)
}

// ExtractCorrelatedCols implements PhysicalPlan interface.
func (p *PhysicalIndexReader) ExtractCorrelatedCols() (corCols []*expression.CorrelatedColumn) {
	for _, child := range p.IndexPlans {
		corCols = append(corCols, ExtractCorrelatedCols4PhysicalPlan(child)...)
	}
	return corCols
}

// PushedDownLimit is the limit operator pushed down into PhysicalIndexLookUpReader.
type PushedDownLimit struct {
	Offset uint64
	Count  uint64
}

// Clone clones this pushed-down list.
func (p *PushedDownLimit) Clone() *PushedDownLimit {
	cloned := new(PushedDownLimit)
	*cloned = *p
	return cloned
}

// PhysicalIndexLookUpReader is the index look up reader in tidb. It's used in case of double reading.
type PhysicalIndexLookUpReader struct {
	physicalSchemaProducer

	// IndexPlans flats the indexPlan to construct executor pb.
	IndexPlans []PhysicalPlan
	// TablePlans flats the tablePlan to construct executor pb.
	TablePlans []PhysicalPlan
	indexPlan  PhysicalPlan
	tablePlan  PhysicalPlan

	ExtraHandleCol *expression.Column
	// PushedLimit is used to avoid unnecessary table scan tasks of IndexLookUpReader.
	PushedLimit *PushedDownLimit

	CommonHandleCols []*expression.Column
<<<<<<< HEAD
	// Used by partition table.
	PruningConds []expression.Expression
=======

	// Used by partition table.
	PartitionTable struct {
		PruningConds   []expression.Expression
		PartitionNames []model.CIStr
	}
>>>>>>> 5dd7cd85
}

// Clone implements PhysicalPlan interface.
func (p *PhysicalIndexLookUpReader) Clone() (PhysicalPlan, error) {
	cloned := new(PhysicalIndexLookUpReader)
	base, err := p.physicalSchemaProducer.cloneWithSelf(cloned)
	if err != nil {
		return nil, err
	}
	cloned.physicalSchemaProducer = *base
	if cloned.IndexPlans, err = clonePhysicalPlan(p.IndexPlans); err != nil {
		return nil, err
	}
	if cloned.TablePlans, err = clonePhysicalPlan(p.TablePlans); err != nil {
		return nil, err
	}
	if cloned.indexPlan, err = p.indexPlan.Clone(); err != nil {
		return nil, err
	}
	if cloned.tablePlan, err = p.tablePlan.Clone(); err != nil {
		return nil, err
	}
	if p.ExtraHandleCol != nil {
		cloned.ExtraHandleCol = p.ExtraHandleCol.Clone().(*expression.Column)
	}
	if p.PushedLimit != nil {
		cloned.PushedLimit = p.PushedLimit.Clone()
	}
	return cloned, nil
}

// ExtractCorrelatedCols implements PhysicalPlan interface.
func (p *PhysicalIndexLookUpReader) ExtractCorrelatedCols() (corCols []*expression.CorrelatedColumn) {
	for _, child := range p.TablePlans {
		corCols = append(corCols, ExtractCorrelatedCols4PhysicalPlan(child)...)
	}
	for _, child := range p.IndexPlans {
		corCols = append(corCols, ExtractCorrelatedCols4PhysicalPlan(child)...)
	}
	return corCols
}

// PhysicalIndexMergeReader is the reader using multiple indexes in tidb.
type PhysicalIndexMergeReader struct {
	physicalSchemaProducer

	// PartialPlans flats the partialPlans to construct executor pb.
	PartialPlans [][]PhysicalPlan
	// TablePlans flats the tablePlan to construct executor pb.
	TablePlans []PhysicalPlan
	// partialPlans are the partial plans that have not been flatted. The type of each element is permitted PhysicalIndexScan or PhysicalTableScan.
	partialPlans []PhysicalPlan
	// tablePlan is a PhysicalTableScan to get the table tuples. Current, it must be not nil.
	tablePlan PhysicalPlan
}

// ExtractCorrelatedCols implements PhysicalPlan interface.
func (p *PhysicalIndexMergeReader) ExtractCorrelatedCols() (corCols []*expression.CorrelatedColumn) {
	for _, child := range p.TablePlans {
		corCols = append(corCols, ExtractCorrelatedCols4PhysicalPlan(child)...)
	}
	for _, child := range p.partialPlans {
		corCols = append(corCols, ExtractCorrelatedCols4PhysicalPlan(child)...)
	}
	for _, PartialPlan := range p.PartialPlans {
		for _, child := range PartialPlan {
			corCols = append(corCols, ExtractCorrelatedCols4PhysicalPlan(child)...)
		}
	}
	return corCols
}

// PhysicalIndexScan represents an index scan plan.
type PhysicalIndexScan struct {
	physicalSchemaProducer

	// AccessCondition is used to calculate range.
	AccessCondition []expression.Expression

	Table      *model.TableInfo
	Index      *model.IndexInfo
	IdxCols    []*expression.Column
	IdxColLens []int
	Ranges     []*ranger.Range
	Columns    []*model.ColumnInfo
	DBName     model.CIStr

	TableAsName *model.CIStr

	// dataSourceSchema is the original schema of DataSource. The schema of index scan in KV and index reader in TiDB
	// will be different. The schema of index scan will decode all columns of index but the TiDB only need some of them.
	dataSourceSchema *expression.Schema

	// Hist is the histogram when the query was issued.
	// It is used for query feedback.
	Hist *statistics.Histogram

	rangeInfo string

	// The index scan may be on a partition.
	physicalTableID int64

	GenExprs map[model.TableColumnID]expression.Expression

	isPartition bool
	Desc        bool
	KeepOrder   bool
	// DoubleRead means if the index executor will read kv two times.
	// If the query requires the columns that don't belong to index, DoubleRead will be true.
	DoubleRead bool

	NeedCommonHandle bool
}

// Clone implements PhysicalPlan interface.
func (p *PhysicalIndexScan) Clone() (PhysicalPlan, error) {
	cloned := new(PhysicalIndexScan)
	*cloned = *p
	base, err := p.physicalSchemaProducer.cloneWithSelf(cloned)
	if err != nil {
		return nil, err
	}
	cloned.physicalSchemaProducer = *base
	cloned.AccessCondition = cloneExprs(p.AccessCondition)
	if p.Table != nil {
		cloned.Table = p.Table.Clone()
	}
	if p.Index != nil {
		cloned.Index = p.Index.Clone()
	}
	cloned.IdxCols = cloneCols(p.IdxCols)
	cloned.IdxColLens = make([]int, len(p.IdxColLens))
	copy(cloned.IdxColLens, p.IdxColLens)
	cloned.Ranges = cloneRanges(p.Ranges)
	cloned.Columns = cloneColInfos(p.Columns)
	if p.dataSourceSchema != nil {
		cloned.dataSourceSchema = p.dataSourceSchema.Clone()
	}
	if p.Hist != nil {
		cloned.Hist = p.Hist.Copy()
	}
	return cloned, nil
}

// ExtractCorrelatedCols implements PhysicalPlan interface.
func (p *PhysicalIndexScan) ExtractCorrelatedCols() []*expression.CorrelatedColumn {
	corCols := make([]*expression.CorrelatedColumn, 0, len(p.AccessCondition))
	for _, expr := range p.AccessCondition {
		corCols = append(corCols, expression.ExtractCorColumns(expr)...)
	}
	return corCols
}

// PhysicalMemTable reads memory table.
type PhysicalMemTable struct {
	physicalSchemaProducer

	DBName         model.CIStr
	Table          *model.TableInfo
	Columns        []*model.ColumnInfo
	Extractor      MemTablePredicateExtractor
	QueryTimeRange QueryTimeRange
}

// PhysicalTableScan represents a table scan plan.
type PhysicalTableScan struct {
	physicalSchemaProducer

	// AccessCondition is used to calculate range.
	AccessCondition []expression.Expression
	filterCondition []expression.Expression

	Table   *model.TableInfo
	Columns []*model.ColumnInfo
	DBName  model.CIStr
	Ranges  []*ranger.Range
	PkCols  []*expression.Column

	TableAsName *model.CIStr

	// Hist is the histogram when the query was issued.
	// It is used for query feedback.
	Hist *statistics.Histogram

	physicalTableID int64

	rangeDecidedBy []*expression.Column

	// HandleIdx is the index of handle, which is only used for admin check table.
	HandleIdx  []int
	HandleCols HandleCols

	StoreType kv.StoreType

	IsGlobalRead bool

	// The table scan may be a partition, rather than a real table.
	isPartition bool
	// KeepOrder is true, if sort data by scanning pkcol,
	KeepOrder bool
	Desc      bool

	isChildOfIndexLookUp bool
}

// Clone implements PhysicalPlan interface.
func (ts *PhysicalTableScan) Clone() (PhysicalPlan, error) {
	clonedScan := new(PhysicalTableScan)
	*clonedScan = *ts
	prod, err := ts.physicalSchemaProducer.cloneWithSelf(clonedScan)
	if err != nil {
		return nil, err
	}
	clonedScan.physicalSchemaProducer = *prod
	clonedScan.AccessCondition = cloneExprs(ts.AccessCondition)
	clonedScan.filterCondition = cloneExprs(ts.filterCondition)
	if ts.Table != nil {
		clonedScan.Table = ts.Table.Clone()
	}
	clonedScan.Columns = cloneColInfos(ts.Columns)
	clonedScan.Ranges = cloneRanges(ts.Ranges)
	clonedScan.PkCols = cloneCols(ts.PkCols)
	clonedScan.TableAsName = ts.TableAsName
	if ts.Hist != nil {
		clonedScan.Hist = ts.Hist.Copy()
	}
	clonedScan.rangeDecidedBy = cloneCols(ts.rangeDecidedBy)
	return clonedScan, nil
}

// ExtractCorrelatedCols implements PhysicalPlan interface.
func (ts *PhysicalTableScan) ExtractCorrelatedCols() []*expression.CorrelatedColumn {
	corCols := make([]*expression.CorrelatedColumn, 0, len(ts.AccessCondition)+len(ts.filterCondition))
	for _, expr := range ts.AccessCondition {
		corCols = append(corCols, expression.ExtractCorColumns(expr)...)
	}
	for _, expr := range ts.filterCondition {
		corCols = append(corCols, expression.ExtractCorColumns(expr)...)
	}
	return corCols
}

// IsPartition returns true and partition ID if it's actually a partition.
func (ts *PhysicalTableScan) IsPartition() (bool, int64) {
	return ts.isPartition, ts.physicalTableID
}

// ExpandVirtualColumn expands the virtual column's dependent columns to ts's schema and column.
func ExpandVirtualColumn(columns []*model.ColumnInfo, schema *expression.Schema,
	colsInfo []*model.ColumnInfo) []*model.ColumnInfo {
	schemaColumns := schema.Columns
	for _, col := range schemaColumns {
		if col.VirtualExpr == nil {
			continue
		}

		baseCols := expression.ExtractDependentColumns(col.VirtualExpr)
		for _, baseCol := range baseCols {
			if !schema.Contains(baseCol) {
				schema.Columns = append(schema.Columns, baseCol)
				columns = append(columns, FindColumnInfoByID(colsInfo, baseCol.ID))
			}
		}
	}
	return columns
}

//SetIsChildOfIndexLookUp is to set the bool if is a child of IndexLookUpReader
func (ts *PhysicalTableScan) SetIsChildOfIndexLookUp(isIsChildOfIndexLookUp bool) {
	ts.isChildOfIndexLookUp = isIsChildOfIndexLookUp
}

// PhysicalProjection is the physical operator of projection.
type PhysicalProjection struct {
	physicalSchemaProducer

	Exprs                []expression.Expression
	CalculateNoDelay     bool
	AvoidColumnEvaluator bool
}

// Clone implements PhysicalPlan interface.
func (p *PhysicalProjection) Clone() (PhysicalPlan, error) {
	cloned := new(PhysicalProjection)
	*cloned = *p
	base, err := p.basePhysicalPlan.cloneWithSelf(cloned)
	if err != nil {
		return nil, err
	}
	cloned.basePhysicalPlan = *base
	cloned.Exprs = cloneExprs(p.Exprs)
	return cloned, err
}

// ExtractCorrelatedCols implements PhysicalPlan interface.
func (p *PhysicalProjection) ExtractCorrelatedCols() []*expression.CorrelatedColumn {
	corCols := make([]*expression.CorrelatedColumn, 0, len(p.Exprs))
	for _, expr := range p.Exprs {
		corCols = append(corCols, expression.ExtractCorColumns(expr)...)
	}
	return corCols
}

// PhysicalTopN is the physical operator of topN.
type PhysicalTopN struct {
	basePhysicalPlan

	ByItems []*util.ByItems
	Offset  uint64
	Count   uint64
}

// Clone implements PhysicalPlan interface.
func (lt *PhysicalTopN) Clone() (PhysicalPlan, error) {
	cloned := new(PhysicalTopN)
	*cloned = *lt
	base, err := lt.basePhysicalPlan.cloneWithSelf(cloned)
	if err != nil {
		return nil, err
	}
	cloned.basePhysicalPlan = *base
	cloned.ByItems = make([]*util.ByItems, 0, len(lt.ByItems))
	for _, it := range lt.ByItems {
		cloned.ByItems = append(cloned.ByItems, it.Clone())
	}
	return cloned, nil
}

// ExtractCorrelatedCols implements PhysicalPlan interface.
func (lt *PhysicalTopN) ExtractCorrelatedCols() []*expression.CorrelatedColumn {
	corCols := make([]*expression.CorrelatedColumn, 0, len(lt.ByItems))
	for _, item := range lt.ByItems {
		corCols = append(corCols, expression.ExtractCorColumns(item.Expr)...)
	}
	return corCols
}

// PhysicalApply represents apply plan, only used for subquery.
type PhysicalApply struct {
	PhysicalHashJoin

	CanUseCache bool
	Concurrency int
	OuterSchema []*expression.CorrelatedColumn
}

// Clone implements PhysicalPlan interface.
func (la *PhysicalApply) Clone() (PhysicalPlan, error) {
	cloned := new(PhysicalApply)
	base, err := la.PhysicalHashJoin.Clone()
	if err != nil {
		return nil, err
	}
	hj := base.(*PhysicalHashJoin)
	cloned.PhysicalHashJoin = *hj
	cloned.CanUseCache = la.CanUseCache
	cloned.Concurrency = la.Concurrency
	for _, col := range la.OuterSchema {
		cloned.OuterSchema = append(cloned.OuterSchema, col.Clone().(*expression.CorrelatedColumn))
	}
	return cloned, nil
}

// ExtractCorrelatedCols implements PhysicalPlan interface.
func (la *PhysicalApply) ExtractCorrelatedCols() []*expression.CorrelatedColumn {
	corCols := la.PhysicalHashJoin.ExtractCorrelatedCols()
	for i := len(corCols) - 1; i >= 0; i-- {
		if la.children[0].Schema().Contains(&corCols[i].Column) {
			corCols = append(corCols[:i], corCols[i+1:]...)
		}
	}
	return corCols
}

type basePhysicalJoin struct {
	physicalSchemaProducer

	JoinType JoinType

	LeftConditions  expression.CNFExprs
	RightConditions expression.CNFExprs
	OtherConditions expression.CNFExprs

	InnerChildIdx int
	OuterJoinKeys []*expression.Column
	InnerJoinKeys []*expression.Column
	LeftJoinKeys  []*expression.Column
	RightJoinKeys []*expression.Column
	IsNullEQ      []bool
	DefaultValues []types.Datum
}

func (p *basePhysicalJoin) cloneWithSelf(newSelf PhysicalPlan) (*basePhysicalJoin, error) {
	cloned := new(basePhysicalJoin)
	base, err := p.physicalSchemaProducer.cloneWithSelf(newSelf)
	if err != nil {
		return nil, err
	}
	cloned.physicalSchemaProducer = *base
	cloned.JoinType = p.JoinType
	cloned.LeftConditions = cloneExprs(p.LeftConditions)
	cloned.RightConditions = cloneExprs(p.RightConditions)
	cloned.OtherConditions = cloneExprs(p.OtherConditions)
	cloned.InnerChildIdx = p.InnerChildIdx
	cloned.OuterJoinKeys = cloneCols(p.OuterJoinKeys)
	cloned.InnerJoinKeys = cloneCols(p.InnerJoinKeys)
	cloned.LeftJoinKeys = cloneCols(p.LeftJoinKeys)
	cloned.RightJoinKeys = cloneCols(p.RightJoinKeys)
	for _, d := range p.DefaultValues {
		cloned.DefaultValues = append(cloned.DefaultValues, *d.Clone())
	}
	return cloned, nil
}

// ExtractCorrelatedCols implements PhysicalPlan interface.
func (p *basePhysicalJoin) ExtractCorrelatedCols() []*expression.CorrelatedColumn {
	corCols := make([]*expression.CorrelatedColumn, 0, len(p.LeftConditions)+len(p.RightConditions)+len(p.OtherConditions))
	for _, fun := range p.LeftConditions {
		corCols = append(corCols, expression.ExtractCorColumns(fun)...)
	}
	for _, fun := range p.RightConditions {
		corCols = append(corCols, expression.ExtractCorColumns(fun)...)
	}
	for _, fun := range p.OtherConditions {
		corCols = append(corCols, expression.ExtractCorColumns(fun)...)
	}
	return corCols
}

// PhysicalHashJoin represents hash join implementation of LogicalJoin.
type PhysicalHashJoin struct {
	basePhysicalJoin

	Concurrency     uint
	EqualConditions []*expression.ScalarFunction

	// use the outer table to build a hash table when the outer table is smaller.
	UseOuterToBuild bool
}

// Clone implements PhysicalPlan interface.
func (p *PhysicalHashJoin) Clone() (PhysicalPlan, error) {
	cloned := new(PhysicalHashJoin)
	base, err := p.basePhysicalJoin.cloneWithSelf(cloned)
	if err != nil {
		return nil, err
	}
	cloned.basePhysicalJoin = *base
	cloned.Concurrency = p.Concurrency
	cloned.UseOuterToBuild = p.UseOuterToBuild
	for _, c := range p.EqualConditions {
		cloned.EqualConditions = append(cloned.EqualConditions, c.Clone().(*expression.ScalarFunction))
	}
	return cloned, nil
}

// ExtractCorrelatedCols implements PhysicalPlan interface.
func (p *PhysicalHashJoin) ExtractCorrelatedCols() []*expression.CorrelatedColumn {
	corCols := make([]*expression.CorrelatedColumn, 0, len(p.EqualConditions)+len(p.LeftConditions)+len(p.RightConditions)+len(p.OtherConditions))
	for _, fun := range p.EqualConditions {
		corCols = append(corCols, expression.ExtractCorColumns(fun)...)
	}
	for _, fun := range p.LeftConditions {
		corCols = append(corCols, expression.ExtractCorColumns(fun)...)
	}
	for _, fun := range p.RightConditions {
		corCols = append(corCols, expression.ExtractCorColumns(fun)...)
	}
	for _, fun := range p.OtherConditions {
		corCols = append(corCols, expression.ExtractCorColumns(fun)...)
	}
	return corCols
}

// NewPhysicalHashJoin creates a new PhysicalHashJoin from LogicalJoin.
func NewPhysicalHashJoin(p *LogicalJoin, innerIdx int, useOuterToBuild bool, newStats *property.StatsInfo, prop ...*property.PhysicalProperty) *PhysicalHashJoin {
	leftJoinKeys, rightJoinKeys, isNullEQ, _ := p.GetJoinKeys()
	baseJoin := basePhysicalJoin{
		LeftConditions:  p.LeftConditions,
		RightConditions: p.RightConditions,
		OtherConditions: p.OtherConditions,
		LeftJoinKeys:    leftJoinKeys,
		RightJoinKeys:   rightJoinKeys,
		IsNullEQ:        isNullEQ,
		JoinType:        p.JoinType,
		DefaultValues:   p.DefaultValues,
		InnerChildIdx:   innerIdx,
	}
	hashJoin := PhysicalHashJoin{
		basePhysicalJoin: baseJoin,
		EqualConditions:  p.EqualConditions,
		Concurrency:      uint(p.ctx.GetSessionVars().HashJoinConcurrency()),
		UseOuterToBuild:  useOuterToBuild,
	}.Init(p.ctx, newStats, p.blockOffset, prop...)
	return hashJoin
}

// PhysicalIndexJoin represents the plan of index look up join.
type PhysicalIndexJoin struct {
	basePhysicalJoin

	outerSchema *expression.Schema
	innerTask   task

	// Ranges stores the IndexRanges when the inner plan is index scan.
	Ranges []*ranger.Range
	// KeyOff2IdxOff maps the offsets in join key to the offsets in the index.
	KeyOff2IdxOff []int
	// IdxColLens stores the length of each index column.
	IdxColLens []int
	// CompareFilters stores the filters for last column if those filters need to be evaluated during execution.
	// e.g. select * from t, t1 where t.a = t1.a and t.b > t1.b and t.b < t1.b+10
	//      If there's index(t.a, t.b). All the filters can be used to construct index range but t.b > t1.b and t.b < t1.b=10
	//      need to be evaluated after we fetch the data of t1.
	// This struct stores them and evaluate them to ranges.
	CompareFilters *ColWithCmpFuncManager
}

// PhysicalIndexMergeJoin represents the plan of index look up merge join.
type PhysicalIndexMergeJoin struct {
	PhysicalIndexJoin

	// KeyOff2KeyOffOrderByIdx maps the offsets in join keys to the offsets in join keys order by index.
	KeyOff2KeyOffOrderByIdx []int
	// CompareFuncs store the compare functions for outer join keys and inner join key.
	CompareFuncs []expression.CompareFunc
	// OuterCompareFuncs store the compare functions for outer join keys and outer join
	// keys, it's for outer rows sort's convenience.
	OuterCompareFuncs []expression.CompareFunc
	// NeedOuterSort means whether outer rows should be sorted to build range.
	NeedOuterSort bool
	// Desc means whether inner child keep desc order.
	Desc bool
}

// PhysicalIndexHashJoin represents the plan of index look up hash join.
type PhysicalIndexHashJoin struct {
	PhysicalIndexJoin
	// KeepOuterOrder indicates whether keeping the output result order as the
	// outer side.
	KeepOuterOrder bool
}

// PhysicalMergeJoin represents merge join implementation of LogicalJoin.
type PhysicalMergeJoin struct {
	basePhysicalJoin

	CompareFuncs []expression.CompareFunc
	// Desc means whether inner child keep desc order.
	Desc bool
}

// PhysicalBroadCastJoin only works for TiFlash Engine, which broadcast the small table to every replica of probe side of tables.
type PhysicalBroadCastJoin struct {
	basePhysicalJoin
	globalChildIndex int
}

// Clone implements PhysicalPlan interface.
func (p *PhysicalMergeJoin) Clone() (PhysicalPlan, error) {
	cloned := new(PhysicalMergeJoin)
	base, err := p.basePhysicalJoin.cloneWithSelf(cloned)
	if err != nil {
		return nil, err
	}
	cloned.basePhysicalJoin = *base
	for _, cf := range p.CompareFuncs {
		cloned.CompareFuncs = append(cloned.CompareFuncs, cf)
	}
	cloned.Desc = p.Desc
	return cloned, nil
}

// PhysicalLock is the physical operator of lock, which is used for `select ... for update` clause.
type PhysicalLock struct {
	basePhysicalPlan

	Lock ast.SelectLockType

	TblID2Handle     map[int64][]HandleCols
	PartitionedTable []table.PartitionedTable
}

// PhysicalLimit is the physical operator of Limit.
type PhysicalLimit struct {
	basePhysicalPlan

	Offset uint64
	Count  uint64
}

// Clone implements PhysicalPlan interface.
func (p *PhysicalLimit) Clone() (PhysicalPlan, error) {
	cloned := new(PhysicalLimit)
	*cloned = *p
	base, err := p.basePhysicalPlan.cloneWithSelf(cloned)
	if err != nil {
		return nil, err
	}
	cloned.basePhysicalPlan = *base
	return cloned, nil
}

// PhysicalUnionAll is the physical operator of UnionAll.
type PhysicalUnionAll struct {
	physicalSchemaProducer
}

type basePhysicalAgg struct {
	physicalSchemaProducer

	AggFuncs     []*aggregation.AggFuncDesc
	GroupByItems []expression.Expression
}

func (p *basePhysicalAgg) cloneWithSelf(newSelf PhysicalPlan) (*basePhysicalAgg, error) {
	cloned := new(basePhysicalAgg)
	base, err := p.physicalSchemaProducer.cloneWithSelf(newSelf)
	if err != nil {
		return nil, err
	}
	cloned.physicalSchemaProducer = *base
	for _, aggDesc := range p.AggFuncs {
		cloned.AggFuncs = append(cloned.AggFuncs, aggDesc.Clone())
	}
	cloned.GroupByItems = cloneExprs(p.GroupByItems)
	return cloned, nil
}

func (p *basePhysicalAgg) numDistinctFunc() (num int) {
	for _, fun := range p.AggFuncs {
		if fun.HasDistinct {
			num++
		}
	}
	return
}

func (p *basePhysicalAgg) getAggFuncCostFactor() (factor float64) {
	factor = 0.0
	for _, agg := range p.AggFuncs {
		if fac, ok := aggFuncFactor[agg.Name]; ok {
			factor += fac
		} else {
			factor += aggFuncFactor["default"]
		}
	}
	if factor == 0 {
		factor = 1.0
	}
	return
}

// ExtractCorrelatedCols implements PhysicalPlan interface.
func (p *basePhysicalAgg) ExtractCorrelatedCols() []*expression.CorrelatedColumn {
	corCols := make([]*expression.CorrelatedColumn, 0, len(p.GroupByItems)+len(p.AggFuncs))
	for _, expr := range p.GroupByItems {
		corCols = append(corCols, expression.ExtractCorColumns(expr)...)
	}
	for _, fun := range p.AggFuncs {
		for _, arg := range fun.Args {
			corCols = append(corCols, expression.ExtractCorColumns(arg)...)
		}
	}
	return corCols
}

// PhysicalHashAgg is hash operator of aggregate.
type PhysicalHashAgg struct {
	basePhysicalAgg
}

// Clone implements PhysicalPlan interface.
func (p *PhysicalHashAgg) Clone() (PhysicalPlan, error) {
	cloned := new(PhysicalHashAgg)
	base, err := p.basePhysicalAgg.cloneWithSelf(cloned)
	if err != nil {
		return nil, err
	}
	cloned.basePhysicalAgg = *base
	return cloned, nil
}

// NewPhysicalHashAgg creates a new PhysicalHashAgg from a LogicalAggregation.
func NewPhysicalHashAgg(la *LogicalAggregation, newStats *property.StatsInfo, prop *property.PhysicalProperty) *PhysicalHashAgg {
	agg := basePhysicalAgg{
		GroupByItems: la.GroupByItems,
		AggFuncs:     la.AggFuncs,
	}.initForHash(la.ctx, newStats, la.blockOffset, prop)
	return agg
}

// PhysicalStreamAgg is stream operator of aggregate.
type PhysicalStreamAgg struct {
	basePhysicalAgg
}

// Clone implements PhysicalPlan interface.
func (p *PhysicalStreamAgg) Clone() (PhysicalPlan, error) {
	cloned := new(PhysicalStreamAgg)
	base, err := p.basePhysicalAgg.cloneWithSelf(cloned)
	if err != nil {
		return nil, err
	}
	cloned.basePhysicalAgg = *base
	return cloned, nil
}

// PhysicalSort is the physical operator of sort, which implements a memory sort.
type PhysicalSort struct {
	basePhysicalPlan

	ByItems []*util.ByItems
}

// Clone implements PhysicalPlan interface.
func (ls *PhysicalSort) Clone() (PhysicalPlan, error) {
	cloned := new(PhysicalSort)
	base, err := ls.basePhysicalPlan.cloneWithSelf(cloned)
	if err != nil {
		return nil, err
	}
	cloned.basePhysicalPlan = *base
	for _, it := range ls.ByItems {
		cloned.ByItems = append(cloned.ByItems, it.Clone())
	}
	return cloned, nil
}

// ExtractCorrelatedCols implements PhysicalPlan interface.
func (ls *PhysicalSort) ExtractCorrelatedCols() []*expression.CorrelatedColumn {
	corCols := make([]*expression.CorrelatedColumn, 0, len(ls.ByItems))
	for _, item := range ls.ByItems {
		corCols = append(corCols, expression.ExtractCorColumns(item.Expr)...)
	}
	return corCols
}

// NominalSort asks sort properties for its child. It is a fake operator that will not
// appear in final physical operator tree. It will be eliminated or converted to Projection.
type NominalSort struct {
	basePhysicalPlan

	// These two fields are used to switch ScalarFunctions to Constants. For these
	// NominalSorts, we need to converted to Projections check if the ScalarFunctions
	// are out of bounds. (issue #11653)
	ByItems    []*util.ByItems
	OnlyColumn bool
}

// PhysicalUnionScan represents a union scan operator.
type PhysicalUnionScan struct {
	basePhysicalPlan

	Conditions []expression.Expression

	HandleCols HandleCols
}

// IsPartition returns true and partition ID if it works on a partition.
func (p *PhysicalIndexScan) IsPartition() (bool, int64) {
	return p.isPartition, p.physicalTableID
}

// IsPointGetByUniqueKey checks whether is a point get by unique key.
func (p *PhysicalIndexScan) IsPointGetByUniqueKey(sc *stmtctx.StatementContext) bool {
	return len(p.Ranges) == 1 &&
		p.Index.Unique &&
		len(p.Ranges[0].LowVal) == len(p.Index.Columns) &&
		p.Ranges[0].IsPoint(sc)
}

// PhysicalSelection represents a filter.
type PhysicalSelection struct {
	basePhysicalPlan

	Conditions []expression.Expression
}

// Clone implements PhysicalPlan interface.
func (p *PhysicalSelection) Clone() (PhysicalPlan, error) {
	cloned := new(PhysicalSelection)
	base, err := p.basePhysicalPlan.cloneWithSelf(cloned)
	if err != nil {
		return nil, err
	}
	cloned.basePhysicalPlan = *base
	cloned.Conditions = cloneExprs(p.Conditions)
	return cloned, nil
}

// ExtractCorrelatedCols implements PhysicalPlan interface.
func (p *PhysicalSelection) ExtractCorrelatedCols() []*expression.CorrelatedColumn {
	corCols := make([]*expression.CorrelatedColumn, 0, len(p.Conditions))
	for _, cond := range p.Conditions {
		corCols = append(corCols, expression.ExtractCorColumns(cond)...)
	}
	return corCols
}

// PhysicalMaxOneRow is the physical operator of maxOneRow.
type PhysicalMaxOneRow struct {
	basePhysicalPlan
}

// PhysicalTableDual is the physical operator of dual.
type PhysicalTableDual struct {
	physicalSchemaProducer

	RowCount int

	// names is used for OutputNames() method. Dual may be inited when building point get plan.
	// So it needs to hold names for itself.
	names []*types.FieldName
}

// OutputNames returns the outputting names of each column.
func (p *PhysicalTableDual) OutputNames() types.NameSlice {
	return p.names
}

// SetOutputNames sets the outputting name by the given slice.
func (p *PhysicalTableDual) SetOutputNames(names types.NameSlice) {
	p.names = names
}

// PhysicalWindow is the physical operator of window function.
type PhysicalWindow struct {
	physicalSchemaProducer

	WindowFuncDescs []*aggregation.WindowFuncDesc
	PartitionBy     []property.Item
	OrderBy         []property.Item
	Frame           *WindowFrame
}

// ExtractCorrelatedCols implements PhysicalPlan interface.
func (p *PhysicalWindow) ExtractCorrelatedCols() []*expression.CorrelatedColumn {
	corCols := make([]*expression.CorrelatedColumn, 0, len(p.WindowFuncDescs))
	for _, windowFunc := range p.WindowFuncDescs {
		for _, arg := range windowFunc.Args {
			corCols = append(corCols, expression.ExtractCorColumns(arg)...)
		}
	}
	if p.Frame != nil {
		if p.Frame.Start != nil {
			for _, expr := range p.Frame.Start.CalcFuncs {
				corCols = append(corCols, expression.ExtractCorColumns(expr)...)
			}
		}
		if p.Frame.End != nil {
			for _, expr := range p.Frame.End.CalcFuncs {
				corCols = append(corCols, expression.ExtractCorColumns(expr)...)
			}
		}
	}
	return corCols
}

// PhysicalShuffle represents a shuffle plan.
// `Tail` and `DataSource` are the last plan within and the first plan following the "shuffle", respectively,
//  to build the child executors chain.
// Take `Window` operator for example:
//  Shuffle -> Window -> Sort -> DataSource, will be separated into:
//    ==> Shuffle: for main thread
//    ==> Window -> Sort(:Tail) -> shuffleWorker: for workers
//    ==> DataSource: for `fetchDataAndSplit` thread
type PhysicalShuffle struct {
	basePhysicalPlan

	Concurrency int
	Tail        PhysicalPlan
	DataSource  PhysicalPlan

	SplitterType PartitionSplitterType
	HashByItems  []expression.Expression
}

// PartitionSplitterType is the type of `Shuffle` executor splitter, which splits data source into partitions.
type PartitionSplitterType int

const (
	// PartitionHashSplitterType is the splitter splits by hash.
	PartitionHashSplitterType = iota
)

// PhysicalShuffleDataSourceStub represents a data source stub of `PhysicalShuffle`,
// and actually, is executed by `executor.shuffleWorker`.
type PhysicalShuffleDataSourceStub struct {
	physicalSchemaProducer

	// Worker points to `executor.shuffleWorker`.
	Worker unsafe.Pointer
}

// CollectPlanStatsVersion uses to collect the statistics version of the plan.
func CollectPlanStatsVersion(plan PhysicalPlan, statsInfos map[string]uint64) map[string]uint64 {
	for _, child := range plan.Children() {
		statsInfos = CollectPlanStatsVersion(child, statsInfos)
	}
	switch copPlan := plan.(type) {
	case *PhysicalTableReader:
		statsInfos = CollectPlanStatsVersion(copPlan.tablePlan, statsInfos)
	case *PhysicalIndexReader:
		statsInfos = CollectPlanStatsVersion(copPlan.indexPlan, statsInfos)
	case *PhysicalIndexLookUpReader:
		// For index loop up, only the indexPlan is necessary,
		// because they use the same stats and we do not set the stats info for tablePlan.
		statsInfos = CollectPlanStatsVersion(copPlan.indexPlan, statsInfos)
	case *PhysicalIndexScan:
		statsInfos[copPlan.Table.Name.O] = copPlan.stats.StatsVersion
	case *PhysicalTableScan:
		statsInfos[copPlan.Table.Name.O] = copPlan.stats.StatsVersion
	}

	return statsInfos
}

// PhysicalShow represents a show plan.
type PhysicalShow struct {
	physicalSchemaProducer

	ShowContents
}

// PhysicalShowDDLJobs is for showing DDL job list.
type PhysicalShowDDLJobs struct {
	physicalSchemaProducer

	JobNumber int64
}

// BuildMergeJoinPlan builds a PhysicalMergeJoin from the given fields. Currently, it is only used for test purpose.
func BuildMergeJoinPlan(ctx sessionctx.Context, joinType JoinType, leftKeys, rightKeys []*expression.Column) *PhysicalMergeJoin {
	baseJoin := basePhysicalJoin{
		JoinType:      joinType,
		DefaultValues: []types.Datum{types.NewDatum(1), types.NewDatum(1)},
		LeftJoinKeys:  leftKeys,
		RightJoinKeys: rightKeys,
	}
	return PhysicalMergeJoin{basePhysicalJoin: baseJoin}.Init(ctx, nil, 0)
}

// SafeClone clones this PhysicalPlan and handles its panic.
func SafeClone(v PhysicalPlan) (_ PhysicalPlan, err error) {
	defer func() {
		if r := recover(); r != nil {
			err = errors.Errorf("%v", r)
		}
	}()
	return v.Clone()
}<|MERGE_RESOLUTION|>--- conflicted
+++ resolved
@@ -75,17 +75,12 @@
 	StoreType kv.StoreType
 
 	IsCommonHandle bool
-<<<<<<< HEAD
-	// Used by partition table.
-	PruningConds []expression.Expression
-=======
 
 	// Used by partition table.
 	PartitionTable struct {
 		PruningConds   []expression.Expression
 		PartitionNames []model.CIStr
 	}
->>>>>>> 5dd7cd85
 }
 
 // GetTablePlan exports the tablePlan.
@@ -170,17 +165,12 @@
 
 	// OutputColumns represents the columns that index reader should return.
 	OutputColumns []*expression.Column
-<<<<<<< HEAD
-	// Used by partition table.
-	PruningConds []expression.Expression
-=======
 
 	// Used by partition table.
 	PartitionTable struct {
 		PruningConds   []expression.Expression
 		PartitionNames []model.CIStr
 	}
->>>>>>> 5dd7cd85
 }
 
 // Clone implements PhysicalPlan interface.
@@ -259,17 +249,12 @@
 	PushedLimit *PushedDownLimit
 
 	CommonHandleCols []*expression.Column
-<<<<<<< HEAD
-	// Used by partition table.
-	PruningConds []expression.Expression
-=======
 
 	// Used by partition table.
 	PartitionTable struct {
 		PruningConds   []expression.Expression
 		PartitionNames []model.CIStr
 	}
->>>>>>> 5dd7cd85
 }
 
 // Clone implements PhysicalPlan interface.
