// Copyright 2016 PingCAP, Inc.
//
// Licensed under the Apache License, Version 2.0 (the "License");
// you may not use this file except in compliance with the License.
// You may obtain a copy of the License at
//
//     http://www.apache.org/licenses/LICENSE-2.0
//
// Unless required by applicable law or agreed to in writing, software
// distributed under the License is distributed on an "AS IS" BASIS,
// See the License for the specific language governing permissions and
// limitations under the License.

package core

import (
	"github.com/pingcap/parser/ast"
	"github.com/pingcap/parser/model"
	"github.com/pingcap/tidb/expression"
	"github.com/pingcap/tidb/expression/aggregation"
	"github.com/pingcap/tidb/planner/property"
	"github.com/pingcap/tidb/sessionctx/stmtctx"
	"github.com/pingcap/tidb/statistics"
	"github.com/pingcap/tidb/types"
	"github.com/pingcap/tidb/util/ranger"
)

var (
	_ PhysicalPlan = &PhysicalSelection{}
	_ PhysicalPlan = &PhysicalProjection{}
	_ PhysicalPlan = &PhysicalTopN{}
	_ PhysicalPlan = &PhysicalMaxOneRow{}
	_ PhysicalPlan = &PhysicalTableDual{}
	_ PhysicalPlan = &PhysicalUnionAll{}
	_ PhysicalPlan = &PhysicalSort{}
	_ PhysicalPlan = &NominalSort{}
	_ PhysicalPlan = &PhysicalLock{}
	_ PhysicalPlan = &PhysicalLimit{}
	_ PhysicalPlan = &PhysicalIndexScan{}
	_ PhysicalPlan = &PhysicalTableScan{}
	_ PhysicalPlan = &PhysicalTableReader{}
	_ PhysicalPlan = &PhysicalIndexReader{}
	_ PhysicalPlan = &PhysicalIndexLookUpReader{}
	_ PhysicalPlan = &PhysicalHashAgg{}
	_ PhysicalPlan = &PhysicalStreamAgg{}
	_ PhysicalPlan = &PhysicalApply{}
	_ PhysicalPlan = &PhysicalIndexJoin{}
	_ PhysicalPlan = &PhysicalHashJoin{}
	_ PhysicalPlan = &PhysicalMergeJoin{}
	_ PhysicalPlan = &PhysicalUnionScan{}
	_ PhysicalPlan = &PhysicalWindow{}
)

// PhysicalTableReader is the table reader in tidb.
type PhysicalTableReader struct {
	physicalSchemaProducer

	// TablePlans flats the tablePlan to construct executor pb.
	TablePlans []PhysicalPlan
	tablePlan  PhysicalPlan
}

// PhysicalIndexReader is the index reader in tidb.
type PhysicalIndexReader struct {
	physicalSchemaProducer

	// IndexPlans flats the indexPlan to construct executor pb.
	IndexPlans []PhysicalPlan
	indexPlan  PhysicalPlan

	// OutputColumns represents the columns that index reader should return.
	OutputColumns []*expression.Column
}

// PhysicalIndexLookUpReader is the index look up reader in tidb. It's used in case of double reading.
type PhysicalIndexLookUpReader struct {
	physicalSchemaProducer

	// IndexPlans flats the indexPlan to construct executor pb.
	IndexPlans []PhysicalPlan
	// TablePlans flats the tablePlan to construct executor pb.
	TablePlans []PhysicalPlan
	indexPlan  PhysicalPlan
	tablePlan  PhysicalPlan

	ExtraHandleCol *expression.Column
}

// PhysicalIndexScan represents an index scan plan.
type PhysicalIndexScan struct {
	physicalSchemaProducer

	// AccessCondition is used to calculate range.
	AccessCondition []expression.Expression

	Table      *model.TableInfo
	Index      *model.IndexInfo
	IdxCols    []*expression.Column
	IdxColLens []int
	Ranges     []*ranger.Range
	Columns    []*model.ColumnInfo
	DBName     model.CIStr

	TableAsName *model.CIStr

	// dataSourceSchema is the original schema of DataSource. The schema of index scan in KV and index reader in TiDB
	// will be different. The schema of index scan will decode all columns of index but the TiDB only need some of them.
	dataSourceSchema *expression.Schema

	// Hist is the histogram when the query was issued.
	// It is used for query feedback.
	Hist *statistics.Histogram

	rangeInfo string

	// The index scan may be on a partition.
	physicalTableID int64

	GenExprs map[model.TableColumnID]expression.Expression

	isPartition bool
	Desc        bool
	KeepOrder   bool
	// DoubleRead means if the index executor will read kv two times.
	// If the query requires the columns that don't belong to index, DoubleRead will be true.
	DoubleRead bool
}

// PhysicalMemTable reads memory table.
type PhysicalMemTable struct {
	physicalSchemaProducer

	DBName      model.CIStr
	Table       *model.TableInfo
	Columns     []*model.ColumnInfo
	TableAsName *model.CIStr
}

// PhysicalTableScan represents a table scan plan.
type PhysicalTableScan struct {
	physicalSchemaProducer

	// AccessCondition is used to calculate range.
	AccessCondition []expression.Expression
	filterCondition []expression.Expression

	Table   *model.TableInfo
	Columns []*model.ColumnInfo
	DBName  model.CIStr
	Ranges  []*ranger.Range
	pkCol   *expression.Column

	TableAsName *model.CIStr

	// Hist is the histogram when the query was issued.
	// It is used for query feedback.
	Hist *statistics.Histogram

	physicalTableID int64

	rangeDecidedBy []*expression.Column

	// HandleIdx is the index of handle, which is only used for admin check table.
	HandleIdx int

	// The table scan may be a partition, rather than a real table.
	isPartition bool
	// KeepOrder is true, if sort data by scanning pkcol,
	KeepOrder bool
	Desc      bool
}

// IsPartition returns true and partition ID if it's actually a partition.
func (ts *PhysicalTableScan) IsPartition() (bool, int64) {
	return ts.isPartition, ts.physicalTableID
}

// PhysicalProjection is the physical operator of projection.
type PhysicalProjection struct {
	physicalSchemaProducer

	Exprs                []expression.Expression
	CalculateNoDelay     bool
	AvoidColumnEvaluator bool
}

// PhysicalTopN is the physical operator of topN.
type PhysicalTopN struct {
	basePhysicalPlan

	ByItems []*ByItems
	Offset  uint64
	Count   uint64
}

// PhysicalApply represents apply plan, only used for subquery.
type PhysicalApply struct {
	PhysicalHashJoin

	OuterSchema   []*expression.CorrelatedColumn
	rightChOffset int
}

// PhysicalHashJoin represents hash join for inner/ outer join.
type PhysicalHashJoin struct {
	physicalSchemaProducer

	JoinType JoinType

	EqualConditions []*expression.ScalarFunction
	LeftConditions  []expression.Expression
	RightConditions []expression.Expression
	OtherConditions []expression.Expression

	LeftJoinKeys  []*expression.Column
	RightJoinKeys []*expression.Column

	// InnerChildIdx indicates which child is to build the hash table.
	// For inner join, the smaller one will be chosen.
	// For outer join or semi join, it's exactly the inner one.
	InnerChildIdx int
	Concurrency   uint

	DefaultValues []types.Datum
}

// PhysicalIndexJoin represents the plan of index look up join.
type PhysicalIndexJoin struct {
	physicalSchemaProducer

	JoinType        JoinType
	OuterJoinKeys   []*expression.Column
	InnerJoinKeys   []*expression.Column
	LeftConditions  expression.CNFExprs
	RightConditions expression.CNFExprs
	OtherConditions expression.CNFExprs
	OuterIndex      int
	outerSchema     *expression.Schema
	innerTask       task

	DefaultValues []types.Datum

	// Ranges stores the IndexRanges when the inner plan is index scan.
	Ranges []*ranger.Range
	// KeyOff2IdxOff maps the offsets in join key to the offsets in the index.
	KeyOff2IdxOff []int
<<<<<<< HEAD
	//keepOuterOrder indicate whether index join keep order by outer table or not
	KeepOuterOrder bool
=======
	// IdxColLens stores the length of each index column.
	IdxColLens []int
>>>>>>> e19ef45e
	// CompareFilters stores the filters for last column if those filters need to be evaluated during execution.
	// e.g. select * from t where t.a = t1.a and t.b > t1.b and t.b < t1.b+10
	//      If there's index(t.a, t.b). All the filters can be used to construct index range but t.b > t1.b and t.b < t1.b=10
	//      need to be evaluated after we fetch the data of t1.
	// This struct stores them and evaluate them to ranges.
	CompareFilters *ColWithCmpFuncManager
}

// PhysicalMergeJoin represents merge join for inner/ outer join.
type PhysicalMergeJoin struct {
	physicalSchemaProducer

	JoinType JoinType

	CompareFuncs    []expression.CompareFunc
	LeftConditions  []expression.Expression
	RightConditions []expression.Expression
	OtherConditions []expression.Expression

	DefaultValues []types.Datum

	LeftKeys  []*expression.Column
	RightKeys []*expression.Column
}

// PhysicalLock is the physical operator of lock, which is used for `select ... for update` clause.
type PhysicalLock struct {
	basePhysicalPlan

	Lock ast.SelectLockType

	TblID2Handle map[int64][]*expression.Column
}

// PhysicalLimit is the physical operator of Limit.
type PhysicalLimit struct {
	basePhysicalPlan

	Offset uint64
	Count  uint64
}

// PhysicalUnionAll is the physical operator of UnionAll.
type PhysicalUnionAll struct {
	physicalSchemaProducer
	// IsPointGetUnion indicates all the children are PointGet and
	// all of them reference the same table and use the same `unique key`
	IsPointGetUnion bool
}

// AggregationType stands for the mode of aggregation plan.
type AggregationType int

const (
	// StreamedAgg supposes its input is sorted by group by key.
	StreamedAgg AggregationType = iota
	// FinalAgg supposes its input is partial results.
	FinalAgg
	// CompleteAgg supposes its input is original results.
	CompleteAgg
)

// String implements fmt.Stringer interface.
func (at AggregationType) String() string {
	switch at {
	case StreamedAgg:
		return "stream"
	case FinalAgg:
		return "final"
	case CompleteAgg:
		return "complete"
	}
	return "unsupported aggregation type"
}

type basePhysicalAgg struct {
	physicalSchemaProducer

	AggFuncs     []*aggregation.AggFuncDesc
	GroupByItems []expression.Expression
}

func (p *basePhysicalAgg) numDistinctFunc() (num int) {
	for _, fun := range p.AggFuncs {
		if fun.HasDistinct {
			num++
		}
	}
	return
}

// PhysicalHashAgg is hash operator of aggregate.
type PhysicalHashAgg struct {
	basePhysicalAgg
}

// PhysicalStreamAgg is stream operator of aggregate.
type PhysicalStreamAgg struct {
	basePhysicalAgg
}

// PhysicalSort is the physical operator of sort, which implements a memory sort.
type PhysicalSort struct {
	basePhysicalPlan

	ByItems []*ByItems
}

// NominalSort asks sort properties for its child. It is a fake operator that will not
// appear in final physical operator tree.
type NominalSort struct {
	basePhysicalPlan
}

// PhysicalUnionScan represents a union scan operator.
type PhysicalUnionScan struct {
	basePhysicalPlan

	Conditions []expression.Expression

	HandleCol *expression.Column
}

// IsPartition returns true and partition ID if it works on a partition.
func (p *PhysicalIndexScan) IsPartition() (bool, int64) {
	return p.isPartition, p.physicalTableID
}

// IsPointGetByUniqueKey checks whether is a point get by unique key.
func (p *PhysicalIndexScan) IsPointGetByUniqueKey(sc *stmtctx.StatementContext) bool {
	return len(p.Ranges) == 1 &&
		p.Index.Unique &&
		len(p.Ranges[0].LowVal) == len(p.Index.Columns) &&
		p.Ranges[0].IsPoint(sc)
}

// PhysicalSelection represents a filter.
type PhysicalSelection struct {
	basePhysicalPlan

	Conditions []expression.Expression
}

// PhysicalMaxOneRow is the physical operator of maxOneRow.
type PhysicalMaxOneRow struct {
	basePhysicalPlan
}

// PhysicalTableDual is the physical operator of dual.
type PhysicalTableDual struct {
	physicalSchemaProducer

	RowCount int
	// placeHolder indicates if this dual plan is a place holder in query optimization
	// for data sources like `Show`, if true, the dual plan would be substituted by
	// `Show` in the final plan.
	placeHolder bool
}

// PhysicalWindow is the physical operator of window function.
type PhysicalWindow struct {
	physicalSchemaProducer

	WindowFuncDescs []*aggregation.WindowFuncDesc
	PartitionBy     []property.Item
	OrderBy         []property.Item
	Frame           *WindowFrame
}

// CollectPlanStatsVersion uses to collect the statistics version of the plan.
func CollectPlanStatsVersion(plan PhysicalPlan, statsInfos map[string]uint64) map[string]uint64 {
	for _, child := range plan.Children() {
		statsInfos = CollectPlanStatsVersion(child, statsInfos)
	}
	switch copPlan := plan.(type) {
	case *PhysicalTableReader:
		statsInfos = CollectPlanStatsVersion(copPlan.tablePlan, statsInfos)
	case *PhysicalIndexReader:
		statsInfos = CollectPlanStatsVersion(copPlan.indexPlan, statsInfos)
	case *PhysicalIndexLookUpReader:
		// For index loop up, only the indexPlan is necessary,
		// because they use the same stats and we do not set the stats info for tablePlan.
		statsInfos = CollectPlanStatsVersion(copPlan.indexPlan, statsInfos)
	case *PhysicalIndexScan:
		statsInfos[copPlan.Table.Name.O] = copPlan.stats.StatsVersion
	case *PhysicalTableScan:
		statsInfos[copPlan.Table.Name.O] = copPlan.stats.StatsVersion
	}

	return statsInfos
}<|MERGE_RESOLUTION|>--- conflicted
+++ resolved
@@ -244,13 +244,10 @@
 	Ranges []*ranger.Range
 	// KeyOff2IdxOff maps the offsets in join key to the offsets in the index.
 	KeyOff2IdxOff []int
-<<<<<<< HEAD
 	//keepOuterOrder indicate whether index join keep order by outer table or not
 	KeepOuterOrder bool
-=======
 	// IdxColLens stores the length of each index column.
 	IdxColLens []int
->>>>>>> e19ef45e
 	// CompareFilters stores the filters for last column if those filters need to be evaluated during execution.
 	// e.g. select * from t where t.a = t1.a and t.b > t1.b and t.b < t1.b+10
 	//      If there's index(t.a, t.b). All the filters can be used to construct index range but t.b > t1.b and t.b < t1.b=10
