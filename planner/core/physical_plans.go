--- conflicted
+++ resolved
@@ -163,14 +163,9 @@
 
 	// PartialPlans flats the partialPlans to construct executor pb.
 	PartialPlans [][]PhysicalPlan
-<<<<<<< HEAD
-	// TablePlans flats the TablePlan to construct executor pb.
-	TablePlans   []PhysicalPlan
-=======
 	// TablePlans flats the tablePlan to construct executor pb.
 	TablePlans []PhysicalPlan
 	// partialPlans are the partial plans that have not been flatted. The type of each element is permitted PhysicalIndexScan or PhysicalTableScan.
->>>>>>> 0adab374
 	partialPlans []PhysicalPlan
 	// tablePlan is a PhysicalTableScan to get the table tuples. Current, it must be not nil.
 	tablePlan PhysicalPlan
