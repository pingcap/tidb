// Copyright 2016 PingCAP, Inc.
//
// Licensed under the Apache License, Version 2.0 (the "License");
// you may not use this file except in compliance with the License.
// You may obtain a copy of the License at
//
//     http://www.apache.org/licenses/LICENSE-2.0
//
// Unless required by applicable law or agreed to in writing, software
// distributed under the License is distributed on an "AS IS" BASIS,
// See the License for the specific language governing permissions and
// limitations under the License.

package core

import (
	"github.com/pingcap/parser/ast"
	"github.com/pingcap/parser/model"
	"github.com/pingcap/tidb/expression"
	"github.com/pingcap/tidb/expression/aggregation"
	"github.com/pingcap/tidb/kv"
	"github.com/pingcap/tidb/planner/property"
	"github.com/pingcap/tidb/sessionctx"
	"github.com/pingcap/tidb/sessionctx/stmtctx"
	"github.com/pingcap/tidb/statistics"
	"github.com/pingcap/tidb/types"
	"github.com/pingcap/tidb/util/ranger"
)

var (
	_ PhysicalPlan = &PhysicalSelection{}
	_ PhysicalPlan = &PhysicalProjection{}
	_ PhysicalPlan = &PhysicalTopN{}
	_ PhysicalPlan = &PhysicalMaxOneRow{}
	_ PhysicalPlan = &PhysicalTableDual{}
	_ PhysicalPlan = &PhysicalUnionAll{}
	_ PhysicalPlan = &PhysicalSort{}
	_ PhysicalPlan = &NominalSort{}
	_ PhysicalPlan = &PhysicalLock{}
	_ PhysicalPlan = &PhysicalLimit{}
	_ PhysicalPlan = &PhysicalIndexScan{}
	_ PhysicalPlan = &PhysicalTableScan{}
	_ PhysicalPlan = &PhysicalTableReader{}
	_ PhysicalPlan = &PhysicalIndexReader{}
	_ PhysicalPlan = &PhysicalIndexLookUpReader{}
	_ PhysicalPlan = &PhysicalIndexMergeReader{}
	_ PhysicalPlan = &PhysicalHashAgg{}
	_ PhysicalPlan = &PhysicalStreamAgg{}
	_ PhysicalPlan = &PhysicalApply{}
	_ PhysicalPlan = &PhysicalIndexJoin{}
	_ PhysicalPlan = &PhysicalHashJoin{}
	_ PhysicalPlan = &PhysicalMergeJoin{}
	_ PhysicalPlan = &PhysicalUnionScan{}
	_ PhysicalPlan = &PhysicalWindow{}
	_ PhysicalPlan = &BatchPointGetPlan{}
)

// PhysicalTableReader is the table reader in tidb.
type PhysicalTableReader struct {
	physicalSchemaProducer

	// TablePlans flats the tablePlan to construct executor pb.
	TablePlans []PhysicalPlan
	tablePlan  PhysicalPlan

	// StoreType indicates table read from which type of store.
	StoreType kv.StoreType
}

// GetPhysicalReader returns PhysicalTableReader for logical TableGather.
func (tg *TableGather) GetPhysicalReader(schema *expression.Schema, stats *property.StatsInfo, props ...*property.PhysicalProperty) *PhysicalTableReader {
	reader := PhysicalTableReader{}.Init(tg.ctx, tg.blockOffset)
	reader.stats = stats
	reader.SetSchema(schema)
	reader.childrenReqProps = props
	return reader
}

// SetChildren overrides PhysicalPlan SetChildren interface.
func (p *PhysicalTableReader) SetChildren(children ...PhysicalPlan) {
	p.tablePlan = children[0]
	p.TablePlans = flattenPushDownPlan(p.tablePlan)
}

// PhysicalIndexReader is the index reader in tidb.
type PhysicalIndexReader struct {
	physicalSchemaProducer

	// IndexPlans flats the indexPlan to construct executor pb.
	IndexPlans []PhysicalPlan
	indexPlan  PhysicalPlan

	// OutputColumns represents the columns that index reader should return.
	OutputColumns []*expression.Column
}

// PushedDownLimit is the limit operator pushed down into PhysicalIndexLookUpReader.
type PushedDownLimit struct {
	Offset uint64
	Count  uint64
}

// PhysicalIndexLookUpReader is the index look up reader in tidb. It's used in case of double reading.
type PhysicalIndexLookUpReader struct {
	physicalSchemaProducer

	// IndexPlans flats the indexPlan to construct executor pb.
	IndexPlans []PhysicalPlan
	// TablePlans flats the tablePlan to construct executor pb.
	TablePlans []PhysicalPlan
	indexPlan  PhysicalPlan
	tablePlan  PhysicalPlan

	ExtraHandleCol *expression.Column
	// PushedLimit is used to avoid unnecessary table scan tasks of IndexLookUpReader.
	PushedLimit *PushedDownLimit
}

// PhysicalIndexMergeReader is the reader using multiple indexes in tidb.
type PhysicalIndexMergeReader struct {
	physicalSchemaProducer

	// PartialPlans flats the partialPlans to construct executor pb.
	PartialPlans [][]PhysicalPlan
	// TablePlans flats the tablePlan to construct executor pb.
	TablePlans   []PhysicalPlan
	partialPlans []PhysicalPlan
	tablePlan    PhysicalPlan
}

// PhysicalIndexScan represents an index scan plan.
type PhysicalIndexScan struct {
	physicalSchemaProducer

	// AccessCondition is used to calculate range.
	AccessCondition []expression.Expression

	Table      *model.TableInfo
	Index      *model.IndexInfo
	IdxCols    []*expression.Column
	IdxColLens []int
	Ranges     []*ranger.Range
	Columns    []*model.ColumnInfo
	DBName     model.CIStr

	TableAsName *model.CIStr

	// dataSourceSchema is the original schema of DataSource. The schema of index scan in KV and index reader in TiDB
	// will be different. The schema of index scan will decode all columns of index but the TiDB only need some of them.
	dataSourceSchema *expression.Schema

	// Hist is the histogram when the query was issued.
	// It is used for query feedback.
	Hist *statistics.Histogram

	rangeInfo string

	// The index scan may be on a partition.
	physicalTableID int64

	GenExprs map[model.TableColumnID]expression.Expression

	isPartition bool
	Desc        bool
	KeepOrder   bool
	// DoubleRead means if the index executor will read kv two times.
	// If the query requires the columns that don't belong to index, DoubleRead will be true.
	DoubleRead bool
}

// PhysicalMemTable reads memory table.
type PhysicalMemTable struct {
	physicalSchemaProducer

	DBName      model.CIStr
	Table       *model.TableInfo
	Columns     []*model.ColumnInfo
	TableAsName *model.CIStr
}

// PhysicalTableScan represents a table scan plan.
type PhysicalTableScan struct {
	physicalSchemaProducer

	// AccessCondition is used to calculate range.
	AccessCondition []expression.Expression
	filterCondition []expression.Expression

	Table   *model.TableInfo
	Columns []*model.ColumnInfo
	DBName  model.CIStr
	Ranges  []*ranger.Range
	pkCol   *expression.Column

	TableAsName *model.CIStr

	// Hist is the histogram when the query was issued.
	// It is used for query feedback.
	Hist *statistics.Histogram

	physicalTableID int64

	rangeDecidedBy []*expression.Column

	// HandleIdx is the index of handle, which is only used for admin check table.
	HandleIdx int

	StoreType kv.StoreType

	// The table scan may be a partition, rather than a real table.
	isPartition bool
	// KeepOrder is true, if sort data by scanning pkcol,
	KeepOrder bool
	Desc      bool
}

// IsPartition returns true and partition ID if it's actually a partition.
func (ts *PhysicalTableScan) IsPartition() (bool, int64) {
	return ts.isPartition, ts.physicalTableID
}

// PhysicalProjection is the physical operator of projection.
type PhysicalProjection struct {
	physicalSchemaProducer

	Exprs                []expression.Expression
	CalculateNoDelay     bool
	AvoidColumnEvaluator bool
}

// PhysicalTopN is the physical operator of topN.
type PhysicalTopN struct {
	basePhysicalPlan

	ByItems []*ByItems
	Offset  uint64
	Count   uint64
}

// PhysicalApply represents apply plan, only used for subquery.
type PhysicalApply struct {
	PhysicalHashJoin

	OuterSchema   []*expression.CorrelatedColumn
	rightChOffset int
}

type basePhysicalJoin struct {
	physicalSchemaProducer

	JoinType JoinType

	LeftConditions  expression.CNFExprs
	RightConditions expression.CNFExprs
	OtherConditions expression.CNFExprs

	InnerChildIdx int
	OuterJoinKeys []*expression.Column
	InnerJoinKeys []*expression.Column
	LeftJoinKeys  []*expression.Column
	RightJoinKeys []*expression.Column
	DefaultValues []types.Datum
}

// PhysicalHashJoin represents hash join implementation of LogicalJoin.
type PhysicalHashJoin struct {
	basePhysicalJoin

	Concurrency     uint
	EqualConditions []*expression.ScalarFunction

<<<<<<< HEAD
=======
	// use the outer table to build a hash table when the outer table is smaller.
>>>>>>> 5069939d
	UseOuterToBuild bool
}

// PhysicalIndexJoin represents the plan of index look up join.
type PhysicalIndexJoin struct {
	basePhysicalJoin

	outerSchema *expression.Schema
	innerTask   task

	// Ranges stores the IndexRanges when the inner plan is index scan.
	Ranges []*ranger.Range
	// KeyOff2IdxOff maps the offsets in join key to the offsets in the index.
	KeyOff2IdxOff []int
	// IdxColLens stores the length of each index column.
	IdxColLens []int
	// CompareFilters stores the filters for last column if those filters need to be evaluated during execution.
	// e.g. select * from t, t1 where t.a = t1.a and t.b > t1.b and t.b < t1.b+10
	//      If there's index(t.a, t.b). All the filters can be used to construct index range but t.b > t1.b and t.b < t1.b=10
	//      need to be evaluated after we fetch the data of t1.
	// This struct stores them and evaluate them to ranges.
	CompareFilters *ColWithCmpFuncManager
}

// PhysicalIndexMergeJoin represents the plan of index look up merge join.
type PhysicalIndexMergeJoin struct {
	PhysicalIndexJoin

	// NeedOuterSort means whether outer rows should be sorted to build range.
	NeedOuterSort bool
	// CompareFuncs store the compare functions for outer join keys and inner join key.
	CompareFuncs []expression.CompareFunc
	// OuterCompareFuncs store the compare functions for outer join keys and outer join
	// keys, it's for outer rows sort's convenience.
	OuterCompareFuncs []expression.CompareFunc
	// Desc means whether inner child keep desc order.
	Desc bool
}

// PhysicalIndexHashJoin represents the plan of index look up hash join.
type PhysicalIndexHashJoin struct {
	PhysicalIndexJoin
	// KeepOuterOrder indicates whether keeping the output result order as the
	// outer side.
	KeepOuterOrder bool
}

// PhysicalMergeJoin represents merge join implementation of LogicalJoin.
type PhysicalMergeJoin struct {
	basePhysicalJoin

	CompareFuncs []expression.CompareFunc
}

// PhysicalLock is the physical operator of lock, which is used for `select ... for update` clause.
type PhysicalLock struct {
	basePhysicalPlan

	Lock ast.SelectLockType

	TblID2Handle map[int64][]*expression.Column
}

// PhysicalLimit is the physical operator of Limit.
type PhysicalLimit struct {
	basePhysicalPlan

	Offset uint64
	Count  uint64
}

// PhysicalUnionAll is the physical operator of UnionAll.
type PhysicalUnionAll struct {
	physicalSchemaProducer
}

type basePhysicalAgg struct {
	physicalSchemaProducer

	AggFuncs     []*aggregation.AggFuncDesc
	GroupByItems []expression.Expression
}

func (p *basePhysicalAgg) numDistinctFunc() (num int) {
	for _, fun := range p.AggFuncs {
		if fun.HasDistinct {
			num++
		}
	}
	return
}

func (p *basePhysicalAgg) getAggFuncCostFactor() (factor float64) {
	factor = 0.0
	for _, agg := range p.AggFuncs {
		if fac, ok := aggFuncFactor[agg.Name]; ok {
			factor += fac
		} else {
			factor += aggFuncFactor["default"]
		}
	}
	if factor == 0 {
		factor = 1.0
	}
	return
}

// PhysicalHashAgg is hash operator of aggregate.
type PhysicalHashAgg struct {
	basePhysicalAgg
}

// NewPhysicalHashAgg creates a new PhysicalHashAgg from a LogicalAggregation.
func NewPhysicalHashAgg(la *LogicalAggregation, newStats *property.StatsInfo, prop *property.PhysicalProperty) *PhysicalHashAgg {
	agg := basePhysicalAgg{
		GroupByItems: la.GroupByItems,
		AggFuncs:     la.AggFuncs,
	}.initForHash(la.ctx, newStats, la.blockOffset, prop)
	return agg
}

// PhysicalStreamAgg is stream operator of aggregate.
type PhysicalStreamAgg struct {
	basePhysicalAgg
}

// PhysicalSort is the physical operator of sort, which implements a memory sort.
type PhysicalSort struct {
	basePhysicalPlan

	ByItems []*ByItems
}

// NominalSort asks sort properties for its child. It is a fake operator that will not
// appear in final physical operator tree.
type NominalSort struct {
	basePhysicalPlan
}

// PhysicalUnionScan represents a union scan operator.
type PhysicalUnionScan struct {
	basePhysicalPlan

	Conditions []expression.Expression

	HandleCol *expression.Column
}

// IsPartition returns true and partition ID if it works on a partition.
func (p *PhysicalIndexScan) IsPartition() (bool, int64) {
	return p.isPartition, p.physicalTableID
}

// IsPointGetByUniqueKey checks whether is a point get by unique key.
func (p *PhysicalIndexScan) IsPointGetByUniqueKey(sc *stmtctx.StatementContext) bool {
	return len(p.Ranges) == 1 &&
		p.Index.Unique &&
		len(p.Ranges[0].LowVal) == len(p.Index.Columns) &&
		p.Ranges[0].IsPoint(sc)
}

// PhysicalSelection represents a filter.
type PhysicalSelection struct {
	basePhysicalPlan

	Conditions []expression.Expression
}

// PhysicalMaxOneRow is the physical operator of maxOneRow.
type PhysicalMaxOneRow struct {
	basePhysicalPlan
}

// PhysicalTableDual is the physical operator of dual.
type PhysicalTableDual struct {
	physicalSchemaProducer

	RowCount int

	// names is used for OutputNames() method. Dual may be inited when building point get plan.
	// So it needs to hold names for itself.
	names []*types.FieldName
}

// OutputNames returns the outputting names of each column.
func (p *PhysicalTableDual) OutputNames() types.NameSlice {
	return p.names
}

// SetOutputNames sets the outputting name by the given slice.
func (p *PhysicalTableDual) SetOutputNames(names types.NameSlice) {
	p.names = names
}

// PhysicalWindow is the physical operator of window function.
type PhysicalWindow struct {
	physicalSchemaProducer

	WindowFuncDescs []*aggregation.WindowFuncDesc
	PartitionBy     []property.Item
	OrderBy         []property.Item
	Frame           *WindowFrame
}

// CollectPlanStatsVersion uses to collect the statistics version of the plan.
func CollectPlanStatsVersion(plan PhysicalPlan, statsInfos map[string]uint64) map[string]uint64 {
	for _, child := range plan.Children() {
		statsInfos = CollectPlanStatsVersion(child, statsInfos)
	}
	switch copPlan := plan.(type) {
	case *PhysicalTableReader:
		statsInfos = CollectPlanStatsVersion(copPlan.tablePlan, statsInfos)
	case *PhysicalIndexReader:
		statsInfos = CollectPlanStatsVersion(copPlan.indexPlan, statsInfos)
	case *PhysicalIndexLookUpReader:
		// For index loop up, only the indexPlan is necessary,
		// because they use the same stats and we do not set the stats info for tablePlan.
		statsInfos = CollectPlanStatsVersion(copPlan.indexPlan, statsInfos)
	case *PhysicalIndexScan:
		statsInfos[copPlan.Table.Name.O] = copPlan.stats.StatsVersion
	case *PhysicalTableScan:
		statsInfos[copPlan.Table.Name.O] = copPlan.stats.StatsVersion
	}

	return statsInfos
}

// PhysicalShow represents a show plan.
type PhysicalShow struct {
	physicalSchemaProducer

	ShowContents
}

// PhysicalShowDDLJobs is for showing DDL job list.
type PhysicalShowDDLJobs struct {
	physicalSchemaProducer

	JobNumber int64
}

// BuildMergeJoinPlan builds a PhysicalMergeJoin from the given fields. Currently, it is only used for test purpose.
func BuildMergeJoinPlan(ctx sessionctx.Context, joinType JoinType, leftKeys, rightKeys []*expression.Column) *PhysicalMergeJoin {
	baseJoin := basePhysicalJoin{
		JoinType:      joinType,
		DefaultValues: []types.Datum{types.NewDatum(1), types.NewDatum(1)},
		LeftJoinKeys:  leftKeys,
		RightJoinKeys: rightKeys,
	}
	return PhysicalMergeJoin{basePhysicalJoin: baseJoin}.Init(ctx, nil, 0)
}<|MERGE_RESOLUTION|>--- conflicted
+++ resolved
@@ -269,10 +269,7 @@
 	Concurrency     uint
 	EqualConditions []*expression.ScalarFunction
 
-<<<<<<< HEAD
-=======
 	// use the outer table to build a hash table when the outer table is smaller.
->>>>>>> 5069939d
 	UseOuterToBuild bool
 }
 
