--- conflicted
+++ resolved
@@ -468,14 +468,12 @@
 	// tblColHists contains all columns before pruning, which are used to calculate row-size
 	tblColHists   *statistics.HistColl
 	pkIsHandleCol *expression.Column
-<<<<<<< HEAD
 
 	// constColsByCond records the constant part of the index columns caused by the access conds.
 	// e.g. the index is (a, b, c) and there's filter a = 1 and b = 2, then the column a and b are const part.
 	constColsByCond []bool
-=======
-	prop          *property.PhysicalProperty
->>>>>>> 4cade24e
+
+	prop *property.PhysicalProperty
 }
 
 // Clone implements PhysicalPlan interface.
