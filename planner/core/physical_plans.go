--- conflicted
+++ resolved
@@ -1398,8 +1398,16 @@
 type PhysicalCTETable struct {
 	physicalSchemaProducer
 
-<<<<<<< HEAD
-	IdForStorage int
+	IDForStorage int
+}
+
+// ExtractCorrelatedCols implements PhysicalPlan interface.
+func (p *PhysicalCTE) ExtractCorrelatedCols() []*expression.CorrelatedColumn {
+	corCols := ExtractCorrelatedCols4PhysicalPlan(p.SeedPlan)
+	if p.RecurPlan != nil {
+		corCols = append(corCols, ExtractCorrelatedCols4PhysicalPlan(p.RecurPlan)...)
+	}
+	return corCols
 }
 
 // ExplainInfo overrides the ExplainInfo
@@ -1423,16 +1431,4 @@
 	return stringutil.MemoizeStr(func() string {
 		return "CTE_" + strconv.Itoa(p.CTE.IdForStorage)
 	})
-=======
-	IDForStorage int
-}
-
-// ExtractCorrelatedCols implements PhysicalPlan interface.
-func (p *PhysicalCTE) ExtractCorrelatedCols() []*expression.CorrelatedColumn {
-	corCols := ExtractCorrelatedCols4PhysicalPlan(p.SeedPlan)
-	if p.RecurPlan != nil {
-		corCols = append(corCols, ExtractCorrelatedCols4PhysicalPlan(p.RecurPlan)...)
-	}
-	return corCols
->>>>>>> 70345ef1
 }