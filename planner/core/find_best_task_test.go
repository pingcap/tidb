// Copyright 2020 PingCAP, Inc.
//
// Licensed under the Apache License, Version 2.0 (the "License");
// you may not use this file except in compliance with the License.
// You may obtain a copy of the License at
//
//     http://www.apache.org/licenses/LICENSE-2.0
//
// Unless required by applicable law or agreed to in writing, software
// distributed under the License is distributed on an "AS IS" BASIS,
// WITHOUT WARRANTIES OR CONDITIONS OF ANY KIND, either express or implied.
// See the License for the specific language governing permissions and
// limitations under the License.

package core

import (
	"fmt"
	"testing"

	"github.com/pingcap/tidb/expression"
	"github.com/pingcap/tidb/planner/property"
	"github.com/pingcap/tidb/sessionctx"
	"github.com/pingcap/tidb/util/size"
	"github.com/stretchr/testify/require"
)

type mockDataSource struct {
	baseLogicalPlan
}

func (ds mockDataSource) Init(ctx sessionctx.Context) *mockDataSource {
	ds.baseLogicalPlan = newBaseLogicalPlan(ctx, "mockDS", &ds, 0)
	return &ds
}

func (ds *mockDataSource) findBestTask(prop *property.PhysicalProperty, planCounter *PlanCounterTp, opt *physicalOptimizeOp) (task, int64, error) {
	// It can satisfy any of the property!
	// Just use a TableDual for convenience.
	p := PhysicalTableDual{}.Init(ds.ctx, &property.StatsInfo{RowCount: 1}, 0)
	task := &rootTask{
		p: p,
	}
	planCounter.Dec(1)
	return task, 1, nil
}

// mockLogicalPlan4Test is a LogicalPlan which is used for unit test.
// The basic assumption:
//  1. mockLogicalPlan4Test can generate tow kinds of physical plan: physicalPlan1 and
//     physicalPlan2. physicalPlan1 can pass the property only when they are the same
//     order; while physicalPlan2 cannot match any of the property(in other words, we can
//     generate it only when then property is empty).
//  2. We have a hint for physicalPlan2.
//  3. If the property is empty, we still need to check `canGeneratePlan2` to decide
//     whether it can generate physicalPlan2.
type mockLogicalPlan4Test struct {
	baseLogicalPlan
	// hasHintForPlan2 indicates whether this mockPlan contains hint.
	// This hint is used to generate physicalPlan2. See the implementation
	// of exhaustPhysicalPlans().
	hasHintForPlan2 bool
	// canGeneratePlan2 indicates whether this plan can generate physicalPlan2.
	canGeneratePlan2 bool
	// costOverflow indicates whether this plan will generate physical plan whose cost is overflowed.
	costOverflow bool
}

func (p mockLogicalPlan4Test) Init(ctx sessionctx.Context) *mockLogicalPlan4Test {
	p.baseLogicalPlan = newBaseLogicalPlan(ctx, "mockPlan", &p, 0)
	return &p
}

func (p *mockLogicalPlan4Test) getPhysicalPlan1(prop *property.PhysicalProperty) PhysicalPlan {
	physicalPlan1 := mockPhysicalPlan4Test{planType: 1}.Init(p.ctx)
	physicalPlan1.stats = &property.StatsInfo{RowCount: 1}
	physicalPlan1.childrenReqProps = make([]*property.PhysicalProperty, 1)
	physicalPlan1.childrenReqProps[0] = prop.CloneEssentialFields()
	return physicalPlan1
}

func (p *mockLogicalPlan4Test) getPhysicalPlan2(prop *property.PhysicalProperty) PhysicalPlan {
	physicalPlan2 := mockPhysicalPlan4Test{planType: 2}.Init(p.ctx)
	physicalPlan2.stats = &property.StatsInfo{RowCount: 1}
	physicalPlan2.childrenReqProps = make([]*property.PhysicalProperty, 1)
	physicalPlan2.childrenReqProps[0] = property.NewPhysicalProperty(prop.TaskTp, nil, false, prop.ExpectedCnt, false)
	return physicalPlan2
}

func (p *mockLogicalPlan4Test) exhaustPhysicalPlans(prop *property.PhysicalProperty) ([]PhysicalPlan, bool, error) {
	plan1 := make([]PhysicalPlan, 0, 1)
	plan2 := make([]PhysicalPlan, 0, 1)
	if prop.IsSortItemEmpty() && p.canGeneratePlan2 {
		// Generate PhysicalPlan2 when the property is empty.
		plan2 = append(plan2, p.getPhysicalPlan2(prop))
		if p.hasHintForPlan2 {
			return plan2, true, nil
		}
	}
	if all, _ := prop.AllSameOrder(); all {
		// Generate PhysicalPlan1 when properties are the same order.
		plan1 = append(plan1, p.getPhysicalPlan1(prop))
	}
	if p.hasHintForPlan2 {
		// The hint cannot work.
		if prop.IsSortItemEmpty() {
			p.ctx.GetSessionVars().StmtCtx.AppendWarning(fmt.Errorf("the hint is inapplicable for plan2"))
		}
		return plan1, false, nil
	}
	return append(plan1, plan2...), true, nil
}

type mockPhysicalPlan4Test struct {
	basePhysicalPlan
	// 1 or 2 for physicalPlan1 or physicalPlan2.
	// See the comment of mockLogicalPlan4Test.
	planType int
}

func (p mockPhysicalPlan4Test) Init(ctx sessionctx.Context) *mockPhysicalPlan4Test {
	p.basePhysicalPlan = newBasePhysicalPlan(ctx, "mockPlan", &p, 0)
	return &p
}

func (p *mockPhysicalPlan4Test) attach2Task(tasks ...task) task {
	t := tasks[0].copy()
	attachPlan2Task(p, t)
	return t
}

<<<<<<< HEAD
// MemoryUsage return the memory usage of mockPhysicalPlan4Test
func (p *mockPhysicalPlan4Test) MemoryUsage() (sum int64) {
	if p == nil {
		return
	}

	sum = p.basePhysicalPlan.MemoryUsage() + size.SizeOfInt + size.SizeOfBool
=======
// MemoryUsage of mockPhysicalPlan4Test is only for testing
func (p *mockPhysicalPlan4Test) MemoryUsage() (sum int64) {
>>>>>>> 858b8a38
	return
}

func TestCostOverflow(t *testing.T) {
	ctx := MockContext()
	// Plan Tree: mockPlan -> mockDataSource
	mockPlan := mockLogicalPlan4Test{costOverflow: true}.Init(ctx)
	mockDS := mockDataSource{}.Init(ctx)
	mockPlan.SetChildren(mockDS)
	// An empty property is enough for this test.
	prop := property.NewPhysicalProperty(property.RootTaskType, nil, false, 0, false)
	task, _, err := mockPlan.findBestTask(prop, &PlanCounterDisabled, defaultPhysicalOptimizeOption())
	require.NoError(t, err)
	// The cost should be overflowed, but the task shouldn't be invalid.
	require.False(t, task.invalid())
}

func TestEnforcedProperty(t *testing.T) {
	ctx := MockContext()
	// PlanTree : mockLogicalPlan -> mockDataSource
	mockPlan := mockLogicalPlan4Test{}.Init(ctx)
	mockDS := mockDataSource{}.Init(ctx)
	mockPlan.SetChildren(mockDS)

	col0 := &expression.Column{UniqueID: 1}
	col1 := &expression.Column{UniqueID: 2}
	// Use different order, so that mockLogicalPlan cannot generate any of the
	// physical plans.
	item0 := property.SortItem{Col: col0, Desc: false}
	item1 := property.SortItem{Col: col1, Desc: true}
	items := []property.SortItem{item0, item1}

	prop0 := &property.PhysicalProperty{
		SortItems:      items,
		CanAddEnforcer: false,
	}
	// should return invalid task because no physical plan can match this property.
	task, _, err := mockPlan.findBestTask(prop0, &PlanCounterDisabled, defaultPhysicalOptimizeOption())
	require.NoError(t, err)
	require.True(t, task.invalid())

	prop1 := &property.PhysicalProperty{
		SortItems:      items,
		CanAddEnforcer: true,
	}
	// should return the valid task when the property is enforced.
	task, _, err = mockPlan.findBestTask(prop1, &PlanCounterDisabled, defaultPhysicalOptimizeOption())
	require.NoError(t, err)
	require.False(t, task.invalid())
}

func TestHintCannotFitProperty(t *testing.T) {
	ctx := MockContext()
	// PlanTree : mockLogicalPlan -> mockDataSource
	mockPlan0 := mockLogicalPlan4Test{
		hasHintForPlan2:  true,
		canGeneratePlan2: true,
	}.Init(ctx)
	mockDS := mockDataSource{}.Init(ctx)
	mockPlan0.SetChildren(mockDS)

	col0 := &expression.Column{UniqueID: 1}
	item0 := property.SortItem{Col: col0}
	items := []property.SortItem{item0}
	// case 1, The property is not empty and enforced, should enforce a sort.
	prop0 := &property.PhysicalProperty{
		SortItems:      items,
		CanAddEnforcer: true,
	}
	task, _, err := mockPlan0.findBestTask(prop0, &PlanCounterDisabled, defaultPhysicalOptimizeOption())
	require.NoError(t, err)
	require.False(t, task.invalid())
	_, enforcedSort := task.plan().(*PhysicalSort)
	require.True(t, enforcedSort)
	plan2 := task.plan().Children()[0]
	mockPhysicalPlan, ok := plan2.(*mockPhysicalPlan4Test)
	require.True(t, ok)
	require.Equal(t, 2, mockPhysicalPlan.planType)

	// case 2, The property is not empty but not enforced, still need to enforce a sort
	// to ensure the hint can work
	prop1 := &property.PhysicalProperty{
		SortItems:      items,
		CanAddEnforcer: false,
	}
	task, _, err = mockPlan0.findBestTask(prop1, &PlanCounterDisabled, defaultPhysicalOptimizeOption())
	require.NoError(t, err)
	require.False(t, task.invalid())
	_, enforcedSort = task.plan().(*PhysicalSort)
	require.True(t, enforcedSort)
	plan2 = task.plan().Children()[0]
	mockPhysicalPlan, ok = plan2.(*mockPhysicalPlan4Test)
	require.True(t, ok)
	require.Equal(t, 2, mockPhysicalPlan.planType)

	// case 3, The hint cannot work even if the property is empty, should return a warning
	// and generate physicalPlan1.
	prop2 := &property.PhysicalProperty{
		SortItems:      items,
		CanAddEnforcer: false,
	}
	mockPlan1 := mockLogicalPlan4Test{
		hasHintForPlan2:  true,
		canGeneratePlan2: false,
	}.Init(ctx)
	mockPlan1.SetChildren(mockDS)
	task, _, err = mockPlan1.findBestTask(prop2, &PlanCounterDisabled, defaultPhysicalOptimizeOption())
	require.NoError(t, err)
	require.False(t, task.invalid())
	require.Equal(t, uint16(1), ctx.GetSessionVars().StmtCtx.WarningCount())
	// Because physicalPlan1 can match the property, so we should get it.
	mockPhysicalPlan, ok = task.plan().(*mockPhysicalPlan4Test)
	require.True(t, ok)
	require.Equal(t, 1, mockPhysicalPlan.planType)

	// case 4, Similar to case 3, but the property is enforced now. Ths result should be
	// the same with case 3.
	ctx.GetSessionVars().StmtCtx.SetWarnings(nil)
	prop3 := &property.PhysicalProperty{
		SortItems:      items,
		CanAddEnforcer: true,
	}
	task, _, err = mockPlan1.findBestTask(prop3, &PlanCounterDisabled, defaultPhysicalOptimizeOption())
	require.NoError(t, err)
	require.False(t, task.invalid())
	require.Equal(t, uint16(1), ctx.GetSessionVars().StmtCtx.WarningCount())
	// Because physicalPlan1 can match the property, so we don't need to enforce a sort.
	mockPhysicalPlan, ok = task.plan().(*mockPhysicalPlan4Test)
	require.True(t, ok)
	require.Equal(t, 1, mockPhysicalPlan.planType)
}<|MERGE_RESOLUTION|>--- conflicted
+++ resolved
@@ -21,7 +21,6 @@
 	"github.com/pingcap/tidb/expression"
 	"github.com/pingcap/tidb/planner/property"
 	"github.com/pingcap/tidb/sessionctx"
-	"github.com/pingcap/tidb/util/size"
 	"github.com/stretchr/testify/require"
 )
 
@@ -129,18 +128,8 @@
 	return t
 }
 
-<<<<<<< HEAD
-// MemoryUsage return the memory usage of mockPhysicalPlan4Test
-func (p *mockPhysicalPlan4Test) MemoryUsage() (sum int64) {
-	if p == nil {
-		return
-	}
-
-	sum = p.basePhysicalPlan.MemoryUsage() + size.SizeOfInt + size.SizeOfBool
-=======
 // MemoryUsage of mockPhysicalPlan4Test is only for testing
 func (p *mockPhysicalPlan4Test) MemoryUsage() (sum int64) {
->>>>>>> 858b8a38
 	return
 }
 
