--- conflicted
+++ resolved
@@ -15,6 +15,7 @@
 import (
 	"context"
 	"sort"
+	"strings"
 
 	"github.com/pingcap/parser/ast"
 	"github.com/pingcap/parser/model"
@@ -182,7 +183,6 @@
 	return len(lt.data)
 }
 
-<<<<<<< HEAD
 func compareUnsigned(v1, v2 int64) int {
 	switch {
 	case uint64(v1) > uint64(v2):
@@ -193,10 +193,7 @@
 	return -1
 }
 
-func (lt *lessThanData) compare(ith int, v int64, unsigned bool) int {
-=======
-func (lt *lessThanDataInt) compare(ith int, v int64) int {
->>>>>>> 4481006e
+func (lt *lessThanDataInt) compare(ith int, v int64, unsigned bool) int {
 	if ith == len(lt.data)-1 {
 		if lt.maxvalue {
 			return 1
@@ -342,52 +339,24 @@
 	result := fullRange(len(pi.Definitions))
 	// Extract the partition column, if the column is not null, it's possible to prune.
 	if col != nil {
-<<<<<<< HEAD
 		partExpr, err := ds.table.(partitionTable).PartitionExpr()
 		if err != nil {
 			return nil, err
 		}
-		lessThan := lessThanData{
-			data:     partExpr.ForRangePruning.LessThan,
-			maxvalue: partExpr.ForRangePruning.MaxValue,
-		}
-		result = partitionRangeForCNFExpr(ds.ctx, ds.allConds, lessThan, col, fn, result)
-=======
-		// TODO: Store LessThanData in the partitionExpr, avoid allocating here.
-		lessThan, err := makeLessThanData(pi)
-		if err != nil {
-			return nil, err
-		}
-		pruner := rangePruner{lessThan, col, fn}
+		pruner := rangePruner{
+			lessThan: lessThanDataInt{
+				data:     partExpr.ForRangePruning.LessThan,
+				maxvalue: partExpr.ForRangePruning.MaxValue,
+			},
+			col:    col,
+			partFn: fn,
+		}
 		result = partitionRangeForCNFExpr(ds.ctx, ds.allConds, &pruner, result)
->>>>>>> 4481006e
 	}
 
 	return s.makeUnionAllChildren(ds, pi, result)
 }
 
-<<<<<<< HEAD
-=======
-// makeLessThanData extracts the less than parts from 'partition p0 less than xx ... partitoin p1 less than ...'
-func makeLessThanData(pi *model.PartitionInfo) (lessThanDataInt, error) {
-	var maxValue bool
-	lessThan := make([]int64, len(pi.Definitions))
-	for i := 0; i < len(pi.Definitions); i++ {
-		if strings.EqualFold(pi.Definitions[i].LessThan[0], "MAXVALUE") {
-			// Use a bool flag instead of math.MaxInt64 to avoid the corner cases.
-			maxValue = true
-		} else {
-			var err error
-			lessThan[i], err = strconv.ParseInt(pi.Definitions[i].LessThan[0], 10, 64)
-			if err != nil {
-				return lessThanDataInt{}, errors.WithStack(err)
-			}
-		}
-	}
-	return lessThanDataInt{lessThan, maxValue}, nil
-}
-
->>>>>>> 4481006e
 // makePartitionByFnCol extracts the column and function information in 'partition by ... fn(col)'.
 func makePartitionByFnCol(sctx sessionctx.Context, columns []*expression.Column, names types.NameSlice, partitionExpr string) (*expression.Column, *expression.ScalarFunction, error) {
 	schema := expression.NewSchema(columns...)
@@ -438,11 +407,6 @@
 		// Can't prune, return the whole range.
 		return result
 	}
-<<<<<<< HEAD
-	unsigned := mysql.HasUnsignedFlag(col.RetType.Flag)
-	start, end := pruneUseBinarySearch(lessThan, dataForPrune, unsigned)
-=======
->>>>>>> 4481006e
 	return result.intersectionRange(start, end)
 }
 
@@ -465,7 +429,9 @@
 	if !ok {
 		return 0, 0, false
 	}
-	start, end := pruneUseBinarySearch(p.lessThan, dataForPrune)
+
+	unsigned := mysql.HasUnsignedFlag(p.col.RetType.Flag)
+	start, end := pruneUseBinarySearch(p.lessThan, dataForPrune, unsigned)
 	return start, end, true
 }
 
@@ -590,11 +556,7 @@
 	return op
 }
 
-<<<<<<< HEAD
-func pruneUseBinarySearch(lessThan lessThanData, data dataForPrune, unsigned bool) (start int, end int) {
-=======
-func pruneUseBinarySearch(lessThan lessThanDataInt, data dataForPrune) (start int, end int) {
->>>>>>> 4481006e
+func pruneUseBinarySearch(lessThan lessThanDataInt, data dataForPrune, unsigned bool) (start int, end int) {
 	length := lessThan.length()
 	switch data.op {
 	case ast.EQ:
