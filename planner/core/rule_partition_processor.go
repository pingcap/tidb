// Copyright 2018 PingCAP, Inc.
//
// Licensed under the Apache License, Version 2.0 (the "License");
// you may not use this file except in compliance with the License.
// You may obtain a copy of the License at
//
//     http://www.apache.org/licenses/LICENSE-2.0
//
// Unless required by applicable law or agreed to in writing, software
// distributed under the License is distributed on an "AS IS" BASIS,
// WITHOUT WARRANTIES OR CONDITIONS OF ANY KIND, either express or implied.
// See the License for the specific language governing permissions and
// limitations under the License.

package core

import (
	"bytes"
	"context"
	"fmt"
	gomath "math"
	"sort"
	"strings"

	"github.com/pingcap/errors"
	"github.com/pingcap/tidb/expression"
	"github.com/pingcap/tidb/parser/ast"
	"github.com/pingcap/tidb/parser/model"
	"github.com/pingcap/tidb/parser/mysql"
	"github.com/pingcap/tidb/sessionctx"
	"github.com/pingcap/tidb/table"
	"github.com/pingcap/tidb/table/tables"
	"github.com/pingcap/tidb/types"
	"github.com/pingcap/tidb/util/chunk"
	"github.com/pingcap/tidb/util/collate"
	"github.com/pingcap/tidb/util/mathutil"
	"github.com/pingcap/tidb/util/plancodec"
	"github.com/pingcap/tidb/util/ranger"
	"github.com/pingcap/tidb/util/set"
	"golang.org/x/exp/slices"
)

// FullRange represent used all partitions.
const FullRange = -1

// partitionProcessor rewrites the ast for table partition.
// Used by static partition prune mode.
/*
// create table t (id int) partition by range (id)
//   (partition p1 values less than (10),
//    partition p2 values less than (20),
//    partition p3 values less than (30))
//
// select * from t is equal to
// select * from (union all
//      select * from p1 where id < 10
//      select * from p2 where id < 20
//      select * from p3 where id < 30)
*/
// partitionProcessor is here because it's easier to prune partition after predicate push down.
type partitionProcessor struct{}

func (s *partitionProcessor) optimize(_ context.Context, lp LogicalPlan, opt *logicalOptimizeOp) (LogicalPlan, error) {
	p, err := s.rewriteDataSource(lp, opt)
	return p, err
}

func (s *partitionProcessor) rewriteDataSource(lp LogicalPlan, opt *logicalOptimizeOp) (LogicalPlan, error) {
	// Assert there will not be sel -> sel in the ast.
	switch p := lp.(type) {
	case *DataSource:
		return s.prune(p, opt)
	case *LogicalUnionScan:
		ds := p.Children()[0]
		ds, err := s.prune(ds.(*DataSource), opt)
		if err != nil {
			return nil, err
		}
		if ua, ok := ds.(*LogicalPartitionUnionAll); ok {
			// Adjust the UnionScan->Union->DataSource1, DataSource2 ... to
			// Union->(UnionScan->DataSource1), (UnionScan->DataSource2)
			children := make([]LogicalPlan, 0, len(ua.Children()))
			for _, child := range ua.Children() {
				us := LogicalUnionScan{
					conditions: p.conditions,
					handleCols: p.handleCols,
				}.Init(ua.ctx, ua.blockOffset)
				us.SetChildren(child)
				children = append(children, us)
			}
			ua.SetChildren(children...)
			return ua, nil
		}
		// Only one partition, no union all.
		p.SetChildren(ds)
		return p, nil
	default:
		children := lp.Children()
		for i, child := range children {
			newChild, err := s.rewriteDataSource(child, opt)
			if err != nil {
				return nil, err
			}
			children[i] = newChild
		}
	}

	return lp, nil
}

// partitionTable is for those tables which implement partition.
type partitionTable interface {
	PartitionExpr() *tables.PartitionExpr
}

func generateHashPartitionExpr(ctx sessionctx.Context, pi *model.PartitionInfo, columns []*expression.Column, names types.NameSlice) (expression.Expression, error) {
	schema := expression.NewSchema(columns...)
	exprs, err := expression.ParseSimpleExprsWithNames(ctx, pi.Expr, schema, names)
	if err != nil {
		return nil, err
	}
	exprs[0].HashCode(ctx.GetSessionVars().StmtCtx)
	return exprs[0], nil
}

func getPartColumnsForHashPartition(ctx sessionctx.Context, hashExpr expression.Expression,
	columns []*expression.Column, names types.NameSlice) ([]*expression.Column, []int) {
	partCols := expression.ExtractColumns(hashExpr)
	colLen := make([]int, 0, len(partCols))
	for i := 0; i < len(partCols); i++ {
		partCols[i].Index = i
		colLen = append(colLen, types.UnspecifiedLength)
	}
	return partCols, colLen
}

func (s *partitionProcessor) getUsedHashPartitions(ctx sessionctx.Context,
	tbl table.Table, partitionNames []model.CIStr, columns []*expression.Column,
	conds []expression.Expression, names types.NameSlice) ([]int, []expression.Expression, error) {
	pi := tbl.Meta().Partition
	hashExpr, err := generateHashPartitionExpr(ctx, pi, columns, names)
	if err != nil {
		return nil, nil, err
	}
	partCols, colLen := getPartColumnsForHashPartition(ctx, hashExpr, columns, names)
	detachedResult, err := ranger.DetachCondAndBuildRangeForPartition(ctx, conds, partCols, colLen, ctx.GetSessionVars().RangeMaxSize)
	if err != nil {
		return nil, nil, err
	}
	ranges := detachedResult.Ranges
	used := make([]int, 0, len(ranges))
	for _, r := range ranges {
		if r.IsPointNullable(ctx) {
			if !r.HighVal[0].IsNull() {
				if len(r.HighVal) != len(partCols) {
					used = []int{-1}
					break
				}
			}
			highLowVals := make([]types.Datum, 0, len(r.HighVal)+len(r.LowVal))
			highLowVals = append(highLowVals, r.HighVal...)
			highLowVals = append(highLowVals, r.LowVal...)
			pos, isNull, err := hashExpr.EvalInt(ctx, chunk.MutRowFromDatums(highLowVals).ToRow())
			if err != nil {
				// If we failed to get the point position, we can just skip and ignore it.
				continue
			}
			if isNull {
				pos = 0
			}
			idx := mathutil.Abs(pos % int64(pi.Num))
			if len(partitionNames) > 0 && !s.findByName(partitionNames, pi.Definitions[idx].Name.L) {
				continue
			}
			used = append(used, int(idx))
		} else {
			// processing hash partition pruning. eg:
			// create table t2 (a int, b bigint, index (a), index (b)) partition by hash(a) partitions 10;
			// desc select * from t2 where t2.a between 10 and 15;
			// determine whether the partition key is int
			if col, ok := hashExpr.(*expression.Column); ok && col.RetType.EvalType() == types.ETInt {
				numPartitions := len(pi.Definitions)

				posHigh, highIsNull, err := hashExpr.EvalInt(ctx, chunk.MutRowFromDatums(r.HighVal).ToRow())
				if err != nil {
					return nil, nil, err
				}

				posLow, lowIsNull, err := hashExpr.EvalInt(ctx, chunk.MutRowFromDatums(r.LowVal).ToRow())
				if err != nil {
					return nil, nil, err
				}

				// consider whether the range is closed or open
				if r.LowExclude {
					posLow++
				}
				if r.HighExclude {
					posHigh--
				}

				var rangeScalar float64
				if mysql.HasUnsignedFlag(col.RetType.GetFlag()) {
					rangeScalar = float64(uint64(posHigh)) - float64(uint64(posLow)) // use float64 to avoid integer overflow
				} else {
					rangeScalar = float64(posHigh) - float64(posLow) // use float64 to avoid integer overflow
				}

				// if range is less than the number of partitions, there will be unused partitions we can prune out.
				if rangeScalar < float64(numPartitions) && !highIsNull && !lowIsNull {
					for i := posLow; i <= posHigh; i++ {
						idx := mathutil.Abs(i % int64(pi.Num))
						if len(partitionNames) > 0 && !s.findByName(partitionNames, pi.Definitions[idx].Name.L) {
							continue
						}
						used = append(used, int(idx))
					}
					continue
				}

				// issue:#22619
				if col.RetType.GetType() == mysql.TypeBit {
					// maximum number of partitions is 8192
					if col.RetType.GetFlen() > 0 && col.RetType.GetFlen() < int(gomath.Log2(mysql.PartitionCountLimit)) {
						// all possible hash values
						maxUsedPartitions := 1 << col.RetType.GetFlen()
						if maxUsedPartitions < numPartitions {
							for i := 0; i < maxUsedPartitions; i++ {
								used = append(used, i)
							}
							continue
						}
					}
				}
			}

			used = []int{FullRange}
			break
		}
	}
	return used, detachedResult.RemainedConds, nil
}

func (s *partitionProcessor) getUsedKeyPartitions(ctx sessionctx.Context,
	tbl table.Table, partitionNames []model.CIStr, columns []*expression.Column,
	conds []expression.Expression, names types.NameSlice) ([]int, []expression.Expression, error) {
	pi := tbl.Meta().Partition
	partExpr := tbl.(partitionTable).PartitionExpr()
	partCols, colLen := partExpr.GetPartColumnsForKeyPartition(columns)
	pe := &tables.ForKeyPruning{KeyPartCols: partCols}
	detachedResult, err := ranger.DetachCondAndBuildRangeForPartition(ctx, conds, partCols, colLen, ctx.GetSessionVars().RangeMaxSize)
	if err != nil {
		return nil, nil, err
	}
	ranges := detachedResult.Ranges
	used := make([]int, 0, len(ranges))

	for _, r := range ranges {
		if r.IsPointNullable(ctx) {
			if len(r.HighVal) != len(partCols) {
				used = []int{FullRange}
				break
			}

			colVals := make([]types.Datum, 0, len(r.HighVal))
			colVals = append(colVals, r.HighVal...)
<<<<<<< HEAD
			idx, err := partExpr.LocateKeyPartition(pi.Num, colVals)
=======
			idx, err := pe.LocateKeyPartition(pi.Num, colVals)
>>>>>>> a085eff3
			if err != nil {
				// If we failed to get the point position, we can just skip and ignore it.
				continue
			}

			if len(partitionNames) > 0 && !s.findByName(partitionNames, pi.Definitions[idx].Name.L) {
				continue
			}
			used = append(used, idx)
		} else {
			if len(partCols) == 1 && partCols[0].RetType.EvalType() == types.ETInt {
				col := partCols[0]
				posHigh, highIsNull, err := col.EvalInt(ctx, chunk.MutRowFromDatums(r.HighVal).ToRow())
				if err != nil {
					return nil, nil, err
				}

				posLow, lowIsNull, err := col.EvalInt(ctx, chunk.MutRowFromDatums(r.LowVal).ToRow())
				if err != nil {
					return nil, nil, err
				}

				// consider whether the range is closed or open
				if r.LowExclude {
					posLow++
				}
				if r.HighExclude {
					posHigh--
				}

				var rangeScalar float64
				if mysql.HasUnsignedFlag(col.RetType.GetFlag()) {
					rangeScalar = float64(uint64(posHigh)) - float64(uint64(posLow)) // use float64 to avoid integer overflow
				} else {
					rangeScalar = float64(posHigh) - float64(posLow) // use float64 to avoid integer overflow
				}

				// if range is less than the number of partitions, there will be unused partitions we can prune out.
				if rangeScalar < float64(pi.Num) && !highIsNull && !lowIsNull {
					for i := posLow; i <= posHigh; i++ {
						d := types.NewIntDatum(i)
<<<<<<< HEAD
						idx, err := partExpr.LocateKeyPartition(pi.Num, []types.Datum{d})
=======
						idx, err := pe.LocateKeyPartition(pi.Num, []types.Datum{d})
>>>>>>> a085eff3
						if err != nil {
							// If we failed to get the point position, we can just skip and ignore it.
							continue
						}
						if len(partitionNames) > 0 && !s.findByName(partitionNames, pi.Definitions[idx].Name.L) {
							continue
						}
						used = append(used, idx)
					}
					continue
				}
			}
			used = []int{FullRange}
			break
		}
	}
	return used, detachedResult.RemainedConds, nil
}

// getUsedPartitions is used to get used partitions for hash or key partition tables
func (s *partitionProcessor) getUsedPartitions(ctx sessionctx.Context, tbl table.Table,
	partitionNames []model.CIStr, columns []*expression.Column, conds []expression.Expression,
	names types.NameSlice, partType model.PartitionType) ([]int, []expression.Expression, error) {
	if partType == model.PartitionTypeHash {
		return s.getUsedHashPartitions(ctx, tbl, partitionNames, columns, conds, names)
	}
	return s.getUsedKeyPartitions(ctx, tbl, partitionNames, columns, conds, names)
}

// findUsedPartitions is used to get used partitions for hash or key partition tables.
// The first returning is the used partition index set pruned by `conds`.
// The second returning is the filter conditions which should be kept after pruning.
func (s *partitionProcessor) findUsedPartitions(ctx sessionctx.Context,
	tbl table.Table, partitionNames []model.CIStr, conds []expression.Expression,
	columns []*expression.Column, names types.NameSlice) ([]int, []expression.Expression, error) {
	pi := tbl.Meta().Partition
	used, remainedConds, err := s.getUsedPartitions(ctx, tbl, partitionNames, columns, conds, names, pi.Type)
	if err != nil {
		return nil, nil, err
	}

	if len(partitionNames) > 0 && len(used) == 1 && used[0] == FullRange {
		or := partitionRangeOR{partitionRange{0, len(pi.Definitions)}}
		return s.convertToIntSlice(or, pi, partitionNames), nil, nil
	}
	slices.Sort(used)
	ret := used[:0]
	for i := 0; i < len(used); i++ {
		if i == 0 || used[i] != used[i-1] {
			ret = append(ret, used[i])
		}
	}
	return ret, remainedConds, nil
}

func (s *partitionProcessor) convertToIntSlice(or partitionRangeOR, pi *model.PartitionInfo, partitionNames []model.CIStr) []int {
	if len(or) == 1 && or[0].start == 0 && or[0].end == len(pi.Definitions) {
		if len(partitionNames) == 0 {
			return []int{FullRange}
		}
	}
	ret := make([]int, 0, len(or))
	for i := 0; i < len(or); i++ {
		for pos := or[i].start; pos < or[i].end; pos++ {
			if len(partitionNames) > 0 && !s.findByName(partitionNames, pi.Definitions[pos].Name.L) {
				continue
			}
			ret = append(ret, pos)
		}
	}
	return ret
}

func convertToRangeOr(used []int, pi *model.PartitionInfo) partitionRangeOR {
	if len(used) == 1 && used[0] == -1 {
		return fullRange(len(pi.Definitions))
	}
	ret := make(partitionRangeOR, 0, len(used))
	for _, i := range used {
		ret = append(ret, partitionRange{i, i + 1})
	}
	return ret
}

// pruneHashOrKeyPartition is used to prune hash or key partition tables
func (s *partitionProcessor) pruneHashOrKeyPartition(ctx sessionctx.Context, tbl table.Table, partitionNames []model.CIStr,
	conds []expression.Expression, columns []*expression.Column, names types.NameSlice) ([]int, error) {
	used, _, err := s.findUsedPartitions(ctx, tbl, partitionNames, conds, columns, names)
	if err != nil {
		return nil, err
	}
	return used, nil
}

// reconstructTableColNames reconstructs FieldsNames according to ds.TblCols.
// ds.names may not match ds.TblCols since ds.names is pruned while ds.TblCols contains all original columns.
// please see https://github.com/pingcap/tidb/issues/22635 for more details.
func (s *partitionProcessor) reconstructTableColNames(ds *DataSource) ([]*types.FieldName, error) {
	names := make([]*types.FieldName, 0, len(ds.TblCols))
	// Use DeletableCols to get all the columns.
	colsInfo := ds.table.DeletableCols()
	colsInfoMap := make(map[int64]*table.Column, len(colsInfo))
	for _, c := range colsInfo {
		colsInfoMap[c.ID] = c
	}
	for _, colExpr := range ds.TblCols {
		if colExpr.ID == model.ExtraHandleID {
			names = append(names, &types.FieldName{
				DBName:      ds.DBName,
				TblName:     ds.tableInfo.Name,
				ColName:     model.ExtraHandleName,
				OrigColName: model.ExtraHandleName,
			})
			continue
		}
		if colExpr.ID == model.ExtraPidColID {
			names = append(names, &types.FieldName{
				DBName:      ds.DBName,
				TblName:     ds.tableInfo.Name,
				ColName:     model.ExtraPartitionIdName,
				OrigColName: model.ExtraPartitionIdName,
			})
			continue
		}
		if colExpr.ID == model.ExtraPhysTblID {
			names = append(names, &types.FieldName{
				DBName:      ds.DBName,
				TblName:     ds.tableInfo.Name,
				ColName:     model.ExtraPhysTblIdName,
				OrigColName: model.ExtraPhysTblIdName,
			})
			continue
		}
		if colInfo, found := colsInfoMap[colExpr.ID]; found {
			names = append(names, &types.FieldName{
				DBName:      ds.DBName,
				TblName:     ds.tableInfo.Name,
				ColName:     colInfo.Name,
				OrigTblName: ds.tableInfo.Name,
				OrigColName: colInfo.Name,
			})
			continue
		}
		return nil, errors.Trace(fmt.Errorf("information of column %v is not found", colExpr.String()))
	}
	return names, nil
}

func (s *partitionProcessor) processHashOrKeyPartition(ds *DataSource, pi *model.PartitionInfo, opt *logicalOptimizeOp) (LogicalPlan, error) {
	names, err := s.reconstructTableColNames(ds)
	if err != nil {
		return nil, err
	}

	used, err := s.pruneHashOrKeyPartition(ds.SCtx(), ds.table, ds.partitionNames, ds.allConds, ds.TblCols, names)
	if err != nil {
		return nil, err
	}
	if used != nil {
		return s.makeUnionAllChildren(ds, pi, convertToRangeOr(used, pi), opt)
	}
	tableDual := LogicalTableDual{RowCount: 0}.Init(ds.SCtx(), ds.blockOffset)
	tableDual.schema = ds.Schema()
	appendNoPartitionChildTraceStep(ds, tableDual, opt)
	return tableDual, nil
}

// listPartitionPruner uses to prune partition for list partition.
type listPartitionPruner struct {
	*partitionProcessor
	ctx            sessionctx.Context
	pi             *model.PartitionInfo
	partitionNames []model.CIStr
	fullRange      map[int]struct{}
	listPrune      *tables.ForListPruning
}

func newListPartitionPruner(ctx sessionctx.Context, tbl table.Table, partitionNames []model.CIStr,
	s *partitionProcessor, conds []expression.Expression, pruneList *tables.ForListPruning, columns []*expression.Column) *listPartitionPruner {
	pruneList = pruneList.Clone()
	for i := range pruneList.PruneExprCols {
		for j := range columns {
			if columns[j].ID == pruneList.PruneExprCols[i].ID {
				pruneList.PruneExprCols[i].UniqueID = columns[j].UniqueID
				break
			}
		}
	}
	for i := range pruneList.ColPrunes {
		for j := range columns {
			if columns[j].ID == pruneList.ColPrunes[i].ExprCol.ID {
				pruneList.ColPrunes[i].ExprCol.UniqueID = columns[j].UniqueID
				break
			}
		}
	}
	fullRange := make(map[int]struct{})
	fullRange[FullRange] = struct{}{}
	return &listPartitionPruner{
		partitionProcessor: s,
		ctx:                ctx,
		pi:                 tbl.Meta().Partition,
		partitionNames:     partitionNames,
		fullRange:          fullRange,
		listPrune:          pruneList,
	}
}

func (l *listPartitionPruner) locatePartition(cond expression.Expression) (tables.ListPartitionLocation, bool, error) {
	switch sf := cond.(type) {
	case *expression.Constant:
		b, err := sf.Value.ToBool(l.ctx.GetSessionVars().StmtCtx)
		if err == nil && b == 0 {
			// A constant false expression.
			return nil, false, nil
		}
	case *expression.ScalarFunction:
		switch sf.FuncName.L {
		case ast.LogicOr:
			dnfItems := expression.FlattenDNFConditions(sf)
			return l.locatePartitionByDNFCondition(dnfItems)
		case ast.LogicAnd:
			cnfItems := expression.FlattenCNFConditions(sf)
			return l.locatePartitionByCNFCondition(cnfItems)
		}
		return l.locatePartitionByColumn(sf)
	}
	return nil, true, nil
}

func (l *listPartitionPruner) locatePartitionByCNFCondition(conds []expression.Expression) (tables.ListPartitionLocation, bool, error) {
	if len(conds) == 0 {
		return nil, true, nil
	}
	countFull := 0
	helper := tables.NewListPartitionLocationHelper()
	for _, cond := range conds {
		cnfLoc, isFull, err := l.locatePartition(cond)
		if err != nil {
			return nil, false, err
		}
		if isFull {
			countFull++
			continue
		}
		if cnfLoc.IsEmpty() {
			// No partition for intersection, just return 0 partition.
			return nil, false, nil
		}
		if !helper.Intersect(cnfLoc) {
			return nil, false, nil
		}
	}
	if countFull == len(conds) {
		return nil, true, nil
	}
	return helper.GetLocation(), false, nil
}

func (l *listPartitionPruner) locatePartitionByDNFCondition(conds []expression.Expression) (tables.ListPartitionLocation, bool, error) {
	if len(conds) == 0 {
		return nil, true, nil
	}
	helper := tables.NewListPartitionLocationHelper()
	for _, cond := range conds {
		dnfLoc, isFull, err := l.locatePartition(cond)
		if err != nil || isFull {
			return nil, isFull, err
		}
		helper.Union(dnfLoc)
	}
	return helper.GetLocation(), false, nil
}

// locatePartitionByColumn uses to locate partition by the one of the list columns value.
// Such as: partition by list columns(a,b) (partition p0 values in ((1,1),(2,2)), partition p1 values in ((6,6),(7,7)));
// and if the condition is `a=1`, then we can use `a=1` and the expression `(a in (1,2))` to locate partition `p0`.
func (l *listPartitionPruner) locatePartitionByColumn(cond *expression.ScalarFunction) (tables.ListPartitionLocation, bool, error) {
	condCols := expression.ExtractColumns(cond)
	if len(condCols) != 1 {
		return nil, true, nil
	}
	var colPrune *tables.ForListColumnPruning
	for _, cp := range l.listPrune.ColPrunes {
		if cp.ExprCol.ID == condCols[0].ID {
			colPrune = cp
		}
	}
	if colPrune == nil {
		return nil, true, nil
	}
	return l.locateColumnPartitionsByCondition(cond, colPrune)
}

func (l *listPartitionPruner) locateColumnPartitionsByCondition(cond expression.Expression, colPrune *tables.ForListColumnPruning) (tables.ListPartitionLocation, bool, error) {
	ranges, err := l.detachCondAndBuildRange([]expression.Expression{cond}, colPrune.ExprCol)
	if err != nil {
		return nil, false, err
	}

	sc := l.ctx.GetSessionVars().StmtCtx
	helper := tables.NewListPartitionLocationHelper()
	for _, r := range ranges {
		if len(r.LowVal) != 1 || len(r.HighVal) != 1 {
			return nil, true, nil
		}
		var locations []tables.ListPartitionLocation
		if r.IsPointNullable(l.ctx) {
			location, err := colPrune.LocatePartition(sc, r.HighVal[0])
			if types.ErrOverflow.Equal(err) {
				return nil, true, nil // return full-scan if over-flow
			}
			if err != nil {
				return nil, false, err
			}
			locations = []tables.ListPartitionLocation{location}
		} else {
			locations, err = colPrune.LocateRanges(sc, r)
			if types.ErrOverflow.Equal(err) {
				return nil, true, nil // return full-scan if over-flow
			}
			if err != nil {
				return nil, false, err
			}
		}
		for _, location := range locations {
			if len(l.partitionNames) > 0 {
				for _, pg := range location {
					if l.findByName(l.partitionNames, l.pi.Definitions[pg.PartIdx].Name.L) {
						helper.UnionPartitionGroup(pg)
					}
				}
			} else {
				helper.Union(location)
			}
		}
	}
	return helper.GetLocation(), false, nil
}

func (l *listPartitionPruner) detachCondAndBuildRange(conds []expression.Expression, exprCols ...*expression.Column) ([]*ranger.Range, error) {
	cols := make([]*expression.Column, 0, len(exprCols))
	colLen := make([]int, 0, len(exprCols))
	for _, c := range exprCols {
		c = c.Clone().(*expression.Column)
		cols = append(cols, c)
		colLen = append(colLen, types.UnspecifiedLength)
	}

	detachedResult, err := ranger.DetachCondAndBuildRangeForPartition(l.ctx, conds, cols, colLen, l.ctx.GetSessionVars().RangeMaxSize)
	if err != nil {
		return nil, err
	}
	return detachedResult.Ranges, nil
}

func (l *listPartitionPruner) findUsedListColumnsPartitions(conds []expression.Expression) (map[int]struct{}, error) {
	if len(conds) == 0 {
		return l.fullRange, nil
	}
	location, isFull, err := l.locatePartitionByCNFCondition(conds)
	if err != nil {
		return nil, err
	}
	if isFull {
		return l.fullRange, nil
	}
	used := make(map[int]struct{}, len(location))
	for _, pg := range location {
		used[pg.PartIdx] = struct{}{}
	}
	return used, nil
}

func (l *listPartitionPruner) findUsedListPartitions(conds []expression.Expression) (map[int]struct{}, error) {
	if len(conds) == 0 {
		return l.fullRange, nil
	}
	exprCols := l.listPrune.PruneExprCols
	pruneExpr := l.listPrune.PruneExpr
	ranges, err := l.detachCondAndBuildRange(conds, exprCols...)
	if err != nil {
		return nil, err
	}
	used := make(map[int]struct{}, len(ranges))
	for _, r := range ranges {
		if r.IsPointNullable(l.ctx) {
			if len(r.HighVal) != len(exprCols) {
				return l.fullRange, nil
			}
			value, isNull, err := pruneExpr.EvalInt(l.ctx, chunk.MutRowFromDatums(r.HighVal).ToRow())
			if err != nil {
				return nil, err
			}
			partitionIdx := l.listPrune.LocatePartition(value, isNull)
			if partitionIdx == -1 {
				continue
			}
			if len(l.partitionNames) > 0 && !l.findByName(l.partitionNames, l.pi.Definitions[partitionIdx].Name.L) {
				continue
			}
			used[partitionIdx] = struct{}{}
		} else {
			return l.fullRange, nil
		}
	}
	return used, nil
}

func (s *partitionProcessor) findUsedListPartitions(ctx sessionctx.Context, tbl table.Table, partitionNames []model.CIStr,
	conds []expression.Expression, columns []*expression.Column) ([]int, error) {
	pi := tbl.Meta().Partition
	partExpr := tbl.(partitionTable).PartitionExpr()

	listPruner := newListPartitionPruner(ctx, tbl, partitionNames, s, conds, partExpr.ForListPruning, columns)
	var used map[int]struct{}
	var err error
	if partExpr.ForListPruning.ColPrunes == nil {
		used, err = listPruner.findUsedListPartitions(conds)
	} else {
		used, err = listPruner.findUsedListColumnsPartitions(conds)
	}
	if err != nil {
		return nil, err
	}
	if _, ok := used[FullRange]; ok {
		or := partitionRangeOR{partitionRange{0, len(pi.Definitions)}}
		return s.convertToIntSlice(or, pi, partitionNames), nil
	}
	ret := make([]int, 0, len(used))
	for k := range used {
		ret = append(ret, k)
	}
	slices.Sort(ret)
	return ret, nil
}

func (s *partitionProcessor) pruneListPartition(ctx sessionctx.Context, tbl table.Table, partitionNames []model.CIStr,
	conds []expression.Expression, columns []*expression.Column) ([]int, error) {
	used, err := s.findUsedListPartitions(ctx, tbl, partitionNames, conds, columns)
	if err != nil {
		return nil, err
	}
	return used, nil
}

func (s *partitionProcessor) prune(ds *DataSource, opt *logicalOptimizeOp) (LogicalPlan, error) {
	pi := ds.tableInfo.GetPartitionInfo()
	if pi == nil {
		return ds, nil
	}
	// PushDownNot here can convert condition 'not (a != 1)' to 'a = 1'. When we build range from ds.allConds, the condition
	// like 'not (a != 1)' would not be handled so we need to convert it to 'a = 1', which can be handled when building range.
	// TODO: there may be a better way to push down Not once for all.
	for i, cond := range ds.allConds {
		ds.allConds[i] = expression.PushDownNot(ds.ctx, cond)
	}
	// Try to locate partition directly for hash partition.
	switch pi.Type {
	case model.PartitionTypeRange:
		return s.processRangePartition(ds, pi, opt)
	case model.PartitionTypeHash, model.PartitionTypeKey:
		return s.processHashOrKeyPartition(ds, pi, opt)
	case model.PartitionTypeList:
		return s.processListPartition(ds, pi, opt)
	}

	// We haven't implement partition by key and so on.
	return s.makeUnionAllChildren(ds, pi, fullRange(len(pi.Definitions)), opt)
}

// findByName checks whether object name exists in list.
func (s *partitionProcessor) findByName(partitionNames []model.CIStr, partitionName string) bool {
	for _, s := range partitionNames {
		if s.L == partitionName {
			return true
		}
	}
	return false
}

func (*partitionProcessor) name() string {
	return "partition_processor"
}

type lessThanDataInt struct {
	data     []int64
	maxvalue bool
}

func (lt *lessThanDataInt) length() int {
	return len(lt.data)
}

func compareUnsigned(v1, v2 int64) int {
	switch {
	case uint64(v1) > uint64(v2):
		return 1
	case uint64(v1) == uint64(v2):
		return 0
	}
	return -1
}

func (lt *lessThanDataInt) compare(ith int, v int64, unsigned bool) int {
	if ith == len(lt.data)-1 {
		if lt.maxvalue {
			return 1
		}
	}
	if unsigned {
		return compareUnsigned(lt.data[ith], v)
	}
	switch {
	case lt.data[ith] > v:
		return 1
	case lt.data[ith] == v:
		return 0
	}
	return -1
}

// partitionRange represents [start, end)
type partitionRange struct {
	start int
	end   int
}

// partitionRangeOR represents OR(range1, range2, ...)
type partitionRangeOR []partitionRange

func fullRange(end int) partitionRangeOR {
	var reduceAllocation [3]partitionRange
	reduceAllocation[0] = partitionRange{0, end}
	return reduceAllocation[:1]
}

func (or partitionRangeOR) intersectionRange(start, end int) partitionRangeOR {
	// Let M = intersection, U = union, then
	// a M (b U c) == (a M b) U (a M c)
	ret := or[:0]
	for _, r1 := range or {
		newStart, newEnd := intersectionRange(r1.start, r1.end, start, end)
		// Exclude the empty one.
		if newEnd > newStart {
			ret = append(ret, partitionRange{newStart, newEnd})
		}
	}
	return ret
}

func (or partitionRangeOR) Len() int {
	return len(or)
}

func (or partitionRangeOR) Less(i, j int) bool {
	return or[i].start < or[j].start
}

func (or partitionRangeOR) Swap(i, j int) {
	or[i], or[j] = or[j], or[i]
}

func (or partitionRangeOR) union(x partitionRangeOR) partitionRangeOR {
	or = append(or, x...)
	return or.simplify()
}

func (or partitionRangeOR) simplify() partitionRangeOR {
	// if the length of the `or` is zero. We should return early.
	if len(or) == 0 {
		return or
	}
	// Make the ranges order by start.
	sort.Sort(or)
	sorted := or

	// Iterate the sorted ranges, merge the adjacent two when their range overlap.
	// For example, [0, 1), [2, 7), [3, 5), ... => [0, 1), [2, 7) ...
	res := sorted[:1]
	for _, curr := range sorted[1:] {
		last := &res[len(res)-1]
		if curr.start > last.end {
			res = append(res, curr)
		} else {
			// Merge two.
			if curr.end > last.end {
				last.end = curr.end
			}
		}
	}
	return res
}

func (or partitionRangeOR) intersection(x partitionRangeOR) partitionRangeOR {
	if or.Len() == 1 {
		return x.intersectionRange(or[0].start, or[0].end)
	}
	if x.Len() == 1 {
		return or.intersectionRange(x[0].start, x[0].end)
	}

	// Rename to x, y where len(x) > len(y)
	var y partitionRangeOR
	if or.Len() > x.Len() {
		x, y = or, x
	} else {
		y = or
	}

	// (a U b) M (c U d) => (x M c) U (x M d), x = (a U b)
	res := make(partitionRangeOR, 0, len(y))
	for _, r := range y {
		// As intersectionRange modify the raw data, we have to make a copy.
		tmp := make(partitionRangeOR, len(x))
		copy(tmp, x)
		tmp = tmp.intersectionRange(r.start, r.end)
		res = append(res, tmp...)
	}
	return res.simplify()
}

// intersectionRange calculate the intersection of [start, end) and [newStart, newEnd)
func intersectionRange(start, end, newStart, newEnd int) (int, int) {
	var s, e int
	if start > newStart {
		s = start
	} else {
		s = newStart
	}

	if end < newEnd {
		e = end
	} else {
		e = newEnd
	}
	return s, e
}

func (s *partitionProcessor) pruneRangePartition(ctx sessionctx.Context, pi *model.PartitionInfo, tbl table.PartitionedTable, conds []expression.Expression,
	columns []*expression.Column, names types.NameSlice) (partitionRangeOR, error) {
	partExpr := tbl.(partitionTable).PartitionExpr()

	// Partition by range columns.
	if len(pi.Columns) > 0 {
		result, err := s.pruneRangeColumnsPartition(ctx, conds, pi, partExpr, columns)
		return result, err
	}

	// Partition by range.
	col, fn, mono, err := makePartitionByFnCol(ctx, columns, names, pi.Expr)
	if err != nil {
		return nil, err
	}
	result := fullRange(len(pi.Definitions))
	if col == nil {
		return result, nil
	}

	// Extract the partition column, if the column is not null, it's possible to prune.
	pruner := rangePruner{
		lessThan: lessThanDataInt{
			data:     partExpr.ForRangePruning.LessThan,
			maxvalue: partExpr.ForRangePruning.MaxValue,
		},
		col:        col,
		partFn:     fn,
		monotonous: mono,
	}
	result = partitionRangeForCNFExpr(ctx, conds, &pruner, result)

	return result, nil
}

func (s *partitionProcessor) processRangePartition(ds *DataSource, pi *model.PartitionInfo, opt *logicalOptimizeOp) (LogicalPlan, error) {
	used, err := s.pruneRangePartition(ds.ctx, pi, ds.table.(table.PartitionedTable), ds.allConds, ds.TblCols, ds.names)
	if err != nil {
		return nil, err
	}
	return s.makeUnionAllChildren(ds, pi, used, opt)
}

func (s *partitionProcessor) processListPartition(ds *DataSource, pi *model.PartitionInfo, opt *logicalOptimizeOp) (LogicalPlan, error) {
	used, err := s.pruneListPartition(ds.SCtx(), ds.table, ds.partitionNames, ds.allConds, ds.TblCols)
	if err != nil {
		return nil, err
	}
	if used != nil {
		return s.makeUnionAllChildren(ds, pi, convertToRangeOr(used, pi), opt)
	}
	tableDual := LogicalTableDual{RowCount: 0}.Init(ds.SCtx(), ds.blockOffset)
	tableDual.schema = ds.Schema()
	appendNoPartitionChildTraceStep(ds, tableDual, opt)
	return tableDual, nil
}

// makePartitionByFnCol extracts the column and function information in 'partition by ... fn(col)'.
func makePartitionByFnCol(sctx sessionctx.Context, columns []*expression.Column, names types.NameSlice, partitionExpr string) (*expression.Column, *expression.ScalarFunction, monotoneMode, error) {
	monotonous := monotoneModeInvalid
	schema := expression.NewSchema(columns...)
	tmp, err := expression.ParseSimpleExprsWithNames(sctx, partitionExpr, schema, names)
	if err != nil {
		return nil, nil, monotonous, err
	}
	partExpr := tmp[0]
	var col *expression.Column
	var fn *expression.ScalarFunction
	switch raw := partExpr.(type) {
	case *expression.ScalarFunction:
		args := raw.GetArgs()
		// Special handle for floor(unix_timestamp(ts)) as partition expression.
		// This pattern is so common for timestamp(3) column as partition expression that it deserve an optimization.
		if raw.FuncName.L == ast.Floor {
			if ut, ok := args[0].(*expression.ScalarFunction); ok && ut.FuncName.L == ast.UnixTimestamp {
				args1 := ut.GetArgs()
				if len(args1) == 1 {
					if c, ok1 := args1[0].(*expression.Column); ok1 {
						return c, raw, monotoneModeNonStrict, nil
					}
				}
			}
		}

		fn = raw
		monotonous = getMonotoneMode(raw.FuncName.L)
		// Check the partitionExpr is in the form: fn(col, ...)
		// There should be only one column argument, and it should be the first parameter.
		if expression.ExtractColumnSet(args...).Len() == 1 {
			if col1, ok := args[0].(*expression.Column); ok {
				col = col1
			}
		}
	case *expression.Column:
		col = raw
	}
	return col, fn, monotonous, nil
}

func minCmp(ctx sessionctx.Context, lowVal []types.Datum, columnsPruner *rangeColumnsPruner, comparer []collate.Collator, lowExclude bool, gotError *bool) func(i int) bool {
	return func(i int) bool {
		for j := range lowVal {
			expr := columnsPruner.lessThan[i][j]

			if expr == nil {
				// MAXVALUE
				return true
			}
			if con, ok := (*expr).(*expression.Constant); ok {
				// Add Null as point here?
				cmp, err := con.Value.Compare(ctx.GetSessionVars().StmtCtx, &lowVal[j], comparer[j])
				if err != nil {
					*gotError = true
				}
				if cmp > 0 {
					return true
				}
				if cmp < 0 {
					return false
				}
			} else {
				// Not a constant, pruning not possible, so value is considered less than all partitions
				return true
			}
		}
		if len(lowVal) < len(columnsPruner.lessThan[i]) {
			// Not all columns given
			if lowExclude {
				// prefix cols > const, do not include this partition
				return false
			}

			colIdx := len(lowVal)
			col := columnsPruner.partCols[colIdx]
			conExpr := columnsPruner.lessThan[i][colIdx]
			if conExpr == nil {
				// MAXVALUE
				return true
			}

			// Possible to optimize by getting minvalue of the column type
			// and if lessThan is equal to that
			// we can return false, since the partition definition is
			// LESS THAN (..., colN, minValOfColM, ... ) which cannot match colN == LowVal
			if !mysql.HasNotNullFlag(col.RetType.GetFlag()) {
				// NULL cannot be part of the partitioning expression: VALUES LESS THAN (NULL...)
				// NULL is allowed in the column and will be considered as lower than any other value
				// so this partition needs to be included!
				return true
			}
			if con, ok := (*conExpr).(*expression.Constant); ok && col != nil {
				switch col.RetType.EvalType() {
				case types.ETInt:
					if mysql.HasUnsignedFlag(col.RetType.GetFlag()) {
						if con.Value.GetUint64() == 0 {
							return false
						}
					} else {
						if con.Value.GetInt64() == types.IntergerSignedLowerBound(col.GetType().GetType()) {
							return false
						}
					}
				case types.ETDatetime:
					if con.Value.GetMysqlTime().IsZero() {
						return false
					}
				case types.ETString:
					if len(con.Value.GetString()) == 0 {
						return false
					}
				}
			}
			// Also if not a constant, pruning not possible, so value is considered less than all partitions
			return true
		}
		return false
	}
}

func maxCmp(ctx sessionctx.Context, hiVal []types.Datum, columnsPruner *rangeColumnsPruner, comparer []collate.Collator, hiExclude bool, gotError *bool) func(i int) bool {
	return func(i int) bool {
		for j := range hiVal {
			expr := columnsPruner.lessThan[i][j]
			if expr == nil {
				// MAXVALUE
				return true
			}
			if con, ok := (*expr).(*expression.Constant); ok {
				// Add Null as point here?
				cmp, err := con.Value.Compare(ctx.GetSessionVars().StmtCtx, &hiVal[j], comparer[j])
				if err != nil {
					*gotError = true
					// error pushed, we will still use the cmp value
				}
				if cmp > 0 {
					return true
				}
				if cmp < 0 {
					return false
				}
			} else {
				// Not a constant, include every partition, i.e. value is not less than any partition
				return false
			}
		}
		// if point is included, then false, due to LESS THAN
		return hiExclude
	}
}

func multiColumnRangeColumnsPruner(sctx sessionctx.Context, exprs []expression.Expression,
	columnsPruner *rangeColumnsPruner, result partitionRangeOR) partitionRangeOR {
	lens := make([]int, 0, len(columnsPruner.partCols))
	for i := range columnsPruner.partCols {
		lens = append(lens, columnsPruner.partCols[i].RetType.GetFlen())
	}

	res, err := ranger.DetachCondAndBuildRangeForIndex(sctx, exprs, columnsPruner.partCols, lens, sctx.GetSessionVars().RangeMaxSize)
	if err != nil {
		return fullRange(len(columnsPruner.lessThan))
	}
	if len(res.Ranges) == 0 {
		if len(res.AccessConds) == 0 && len(res.RemainedConds) == 0 {
			// Impossible conditions, like: a > 2 AND a < 1
			return partitionRangeOR{}
		}
		// Could not extract any valid range, use all partitions
		return fullRange(len(columnsPruner.lessThan))
	}

	rangeOr := make([]partitionRange, 0, len(res.Ranges))

	comparer := make([]collate.Collator, 0, len(columnsPruner.partCols))
	for i := range columnsPruner.partCols {
		comparer = append(comparer, collate.GetCollator(columnsPruner.partCols[i].RetType.GetCollate()))
	}
	gotError := false
	// Create a sort.Search where the compare loops over ColumnValues
	// Loop over the different ranges and extend/include all the partitions found
	for idx := range res.Ranges {
		minComparer := minCmp(sctx, res.Ranges[idx].LowVal, columnsPruner, comparer, res.Ranges[idx].LowExclude, &gotError)
		maxComparer := maxCmp(sctx, res.Ranges[idx].HighVal, columnsPruner, comparer, res.Ranges[idx].HighExclude, &gotError)
		if gotError {
			// the compare function returned error, use all partitions.
			return fullRange(len(columnsPruner.lessThan))
		}
		// Can optimize if the range start is types.KindNull/types.MinNotNull
		// or range end is types.KindMaxValue
		start := sort.Search(len(columnsPruner.lessThan), minComparer)
		end := sort.Search(len(columnsPruner.lessThan), maxComparer)

		if end < len(columnsPruner.lessThan) {
			end++
		}
		rangeOr = append(rangeOr, partitionRange{start, end})
	}
	return result.intersection(rangeOr).simplify()
}

func partitionRangeForCNFExpr(sctx sessionctx.Context, exprs []expression.Expression,
	pruner partitionRangePruner, result partitionRangeOR) partitionRangeOR {
	// TODO: When the ranger/detacher handles varchar_col_general_ci cmp constant bin collation
	// remove the check for single column RANGE COLUMNS and remove the single column implementation
	if columnsPruner, ok := pruner.(*rangeColumnsPruner); ok && len(columnsPruner.partCols) > 1 {
		return multiColumnRangeColumnsPruner(sctx, exprs, columnsPruner, result)
	}
	for i := 0; i < len(exprs); i++ {
		result = partitionRangeForExpr(sctx, exprs[i], pruner, result)
	}
	return result
}

// partitionRangeForExpr calculate the partitions for the expression.
func partitionRangeForExpr(sctx sessionctx.Context, expr expression.Expression,
	pruner partitionRangePruner, result partitionRangeOR) partitionRangeOR {
	// Handle AND, OR respectively.
	if op, ok := expr.(*expression.ScalarFunction); ok {
		if op.FuncName.L == ast.LogicAnd {
			return partitionRangeForCNFExpr(sctx, op.GetArgs(), pruner, result)
		} else if op.FuncName.L == ast.LogicOr {
			args := op.GetArgs()
			newRange := partitionRangeForOrExpr(sctx, args[0], args[1], pruner)
			return result.intersection(newRange)
		} else if op.FuncName.L == ast.In {
			if p, ok := pruner.(*rangePruner); ok {
				newRange := partitionRangeForInExpr(sctx, op.GetArgs(), p)
				return result.intersection(newRange)
			} else if p, ok := pruner.(*rangeColumnsPruner); ok {
				newRange := partitionRangeColumnForInExpr(sctx, op.GetArgs(), p)
				return result.intersection(newRange)
			}
			return result
		}
	}

	// Handle a single expression.
	start, end, ok := pruner.partitionRangeForExpr(sctx, expr)
	if !ok {
		// Can't prune, return the whole range.
		return result
	}
	return result.intersectionRange(start, end)
}

type partitionRangePruner interface {
	partitionRangeForExpr(sessionctx.Context, expression.Expression) (start, end int, succ bool)
	fullRange() partitionRangeOR
}

var _ partitionRangePruner = &rangePruner{}

// rangePruner is used by 'partition by range'.
type rangePruner struct {
	lessThan lessThanDataInt
	col      *expression.Column
	partFn   *expression.ScalarFunction
	// If partFn is not nil, monotonous indicates partFn is monotonous or not.
	monotonous monotoneMode
}

func (p *rangePruner) partitionRangeForExpr(sctx sessionctx.Context, expr expression.Expression) (int, int, bool) {
	if constExpr, ok := expr.(*expression.Constant); ok {
		if b, err := constExpr.Value.ToBool(sctx.GetSessionVars().StmtCtx); err == nil && b == 0 {
			// A constant false expression.
			return 0, 0, true
		}
	}

	dataForPrune, ok := p.extractDataForPrune(sctx, expr)
	if !ok {
		return 0, 0, false
	}

	unsigned := mysql.HasUnsignedFlag(p.col.RetType.GetFlag())
	start, end := pruneUseBinarySearch(p.lessThan, dataForPrune, unsigned)
	return start, end, true
}

func (p *rangePruner) fullRange() partitionRangeOR {
	return fullRange(p.lessThan.length())
}

// partitionRangeForOrExpr calculate the partitions for or(expr1, expr2)
func partitionRangeForOrExpr(sctx sessionctx.Context, expr1, expr2 expression.Expression,
	pruner partitionRangePruner) partitionRangeOR {
	tmp1 := partitionRangeForExpr(sctx, expr1, pruner, pruner.fullRange())
	tmp2 := partitionRangeForExpr(sctx, expr2, pruner, pruner.fullRange())
	return tmp1.union(tmp2)
}

func partitionRangeColumnForInExpr(sctx sessionctx.Context, args []expression.Expression,
	pruner *rangeColumnsPruner) partitionRangeOR {
	col, ok := args[0].(*expression.Column)
	if !ok || col.ID != pruner.partCols[0].ID {
		return pruner.fullRange()
	}

	var result partitionRangeOR
	for i := 1; i < len(args); i++ {
		constExpr, ok := args[i].(*expression.Constant)
		if !ok {
			return pruner.fullRange()
		}
		switch constExpr.Value.Kind() {
		case types.KindInt64, types.KindUint64, types.KindMysqlTime, types.KindString: // for safety, only support string,int and datetime now
		case types.KindNull:
			result = append(result, partitionRange{0, 1})
			continue
		default:
			return pruner.fullRange()
		}

		// convert all elements to EQ-exprs and prune them one by one
		sf, err := expression.NewFunction(sctx, ast.EQ, types.NewFieldType(types.KindInt64), []expression.Expression{col, args[i]}...)
		if err != nil {
			return pruner.fullRange()
		}
		start, end, ok := pruner.partitionRangeForExpr(sctx, sf)
		if !ok {
			return pruner.fullRange()
		}
		result = append(result, partitionRange{start, end})
	}

	return result.simplify()
}

func partitionRangeForInExpr(sctx sessionctx.Context, args []expression.Expression,
	pruner *rangePruner) partitionRangeOR {
	col, ok := args[0].(*expression.Column)
	if !ok || col.ID != pruner.col.ID {
		return pruner.fullRange()
	}

	var result partitionRangeOR
	unsigned := mysql.HasUnsignedFlag(col.RetType.GetFlag())
	for i := 1; i < len(args); i++ {
		constExpr, ok := args[i].(*expression.Constant)
		if !ok {
			return pruner.fullRange()
		}
		if constExpr.Value.Kind() == types.KindNull {
			result = append(result, partitionRange{0, 1})
			continue
		}

		var val int64
		var err error
		if pruner.partFn != nil {
			// replace fn(col) to fn(const)
			partFnConst := replaceColumnWithConst(pruner.partFn, constExpr)
			val, _, err = partFnConst.EvalInt(sctx, chunk.Row{})
		} else {
			val, err = constExpr.Value.ToInt64(sctx.GetSessionVars().StmtCtx)
		}
		if err != nil {
			return pruner.fullRange()
		}

		start, end := pruneUseBinarySearch(pruner.lessThan, dataForPrune{op: ast.EQ, c: val}, unsigned)
		result = append(result, partitionRange{start, end})
	}
	return result.simplify()
}

type monotoneMode int

const (
	monotoneModeInvalid monotoneMode = iota
	monotoneModeStrict
	monotoneModeNonStrict
)

// monotoneIncFuncs are those functions that are monotone increasing.
// For any x y, if x > y => f(x) > f(y), function f is strict monotone .
// For any x y, if x > y => f(x) >= f(y), function f is non-strict monotone.
var monotoneIncFuncs = map[string]monotoneMode{
	ast.Year:          monotoneModeNonStrict,
	ast.ToDays:        monotoneModeNonStrict,
	ast.UnixTimestamp: monotoneModeStrict,
	// Only when the function form is fn(column, const)
	ast.Plus:  monotoneModeStrict,
	ast.Minus: monotoneModeStrict,
}

func getMonotoneMode(fnName string) monotoneMode {
	mode, ok := monotoneIncFuncs[fnName]
	if !ok {
		return monotoneModeInvalid
	}
	return mode
}

// f(x) op const, op is > = <
type dataForPrune struct {
	op string
	c  int64
}

// extractDataForPrune extracts data from the expression for pruning.
// The expression should have this form:  'f(x) op const', otherwise it can't be pruned.
func (p *rangePruner) extractDataForPrune(sctx sessionctx.Context, expr expression.Expression) (dataForPrune, bool) {
	var ret dataForPrune
	op, ok := expr.(*expression.ScalarFunction)
	if !ok {
		return ret, false
	}
	switch op.FuncName.L {
	case ast.EQ, ast.LT, ast.GT, ast.LE, ast.GE:
		ret.op = op.FuncName.L
	case ast.IsNull:
		// isnull(col)
		if arg0, ok := op.GetArgs()[0].(*expression.Column); ok && arg0.ID == p.col.ID {
			ret.op = ast.IsNull
			return ret, true
		}
		return ret, false
	default:
		return ret, false
	}

	var col *expression.Column
	var con *expression.Constant
	if arg0, ok := op.GetArgs()[0].(*expression.Column); ok && arg0.ID == p.col.ID {
		if arg1, ok := op.GetArgs()[1].(*expression.Constant); ok {
			col, con = arg0, arg1
		}
	} else if arg0, ok := op.GetArgs()[1].(*expression.Column); ok && arg0.ID == p.col.ID {
		if arg1, ok := op.GetArgs()[0].(*expression.Constant); ok {
			ret.op = opposite(ret.op)
			col, con = arg0, arg1
		}
	}
	if col == nil || con == nil {
		return ret, false
	}

	// Current expression is 'col op const'
	var constExpr expression.Expression
	if p.partFn != nil {
		// If the partition function is not monotone, only EQ condition can be pruning.
		if p.monotonous == monotoneModeInvalid && ret.op != ast.EQ {
			return ret, false
		}

		// If the partition expression is fn(col), change constExpr to fn(constExpr).
		constExpr = replaceColumnWithConst(p.partFn, con)

		// When the partFn is not strict monotonous, we need to relax the condition < to <=, > to >=.
		// For example, the following case doesn't hold:
		// col < '2020-02-11 17:34:11' => to_days(col) < to_days(2020-02-11 17:34:11)
		// The correct transform should be:
		// col < '2020-02-11 17:34:11' => to_days(col) <= to_days(2020-02-11 17:34:11)
		if p.monotonous == monotoneModeNonStrict {
			ret.op = relaxOP(ret.op)
		}
	} else {
		// If the partition expression is col, use constExpr.
		constExpr = con
	}
	// If the partition expression is related with more than one columns such as 'a + b' or 'a * b' or something else,
	// the constExpr may not a really constant when coming here.
	// Suppose the partition expression is 'a + b' and we have a condition 'a = 2',
	// the constExpr is '2 + b' after the replacement which we can't evaluate.
	if !constExpr.ConstItem(sctx.GetSessionVars().StmtCtx) {
		return ret, false
	}
	c, isNull, err := constExpr.EvalInt(sctx, chunk.Row{})
	if err == nil && !isNull {
		ret.c = c
		return ret, true
	}
	return ret, false
}

// replaceColumnWithConst change fn(col) to fn(const)
func replaceColumnWithConst(partFn *expression.ScalarFunction, con *expression.Constant) *expression.ScalarFunction {
	args := partFn.GetArgs()
	// The partition function may be floor(unix_timestamp(ts)) instead of a simple fn(col).
	if partFn.FuncName.L == ast.Floor {
		if ut, ok := args[0].(*expression.ScalarFunction); ok && ut.FuncName.L == ast.UnixTimestamp {
			args = ut.GetArgs()
			args[0] = con
			return partFn
		}
	}

	// No 'copy on write' for the expression here, this is a dangerous operation.
	args[0] = con
	return partFn
}

// opposite turns > to <, >= to <= and so on.
func opposite(op string) string {
	switch op {
	case ast.EQ:
		return ast.EQ
	case ast.LT:
		return ast.GT
	case ast.GT:
		return ast.LT
	case ast.LE:
		return ast.GE
	case ast.GE:
		return ast.LE
	}
	panic("invalid input parameter" + op)
}

// relaxOP relax the op > to >= and < to <=
// Sometime we need to relax the condition, for example:
// col < const => f(col) <= const
// datetime < 2020-02-11 16:18:42 => to_days(datetime) <= to_days(2020-02-11)
// We can't say:
// datetime < 2020-02-11 16:18:42 => to_days(datetime) < to_days(2020-02-11)
func relaxOP(op string) string {
	switch op {
	case ast.LT:
		return ast.LE
	case ast.GT:
		return ast.GE
	}
	return op
}

// pruneUseBinarySearch returns the start and end of which partitions will match.
// If no match (i.e. value > last partition) the start partition will be the number of partition, not the first partition!
func pruneUseBinarySearch(lessThan lessThanDataInt, data dataForPrune, unsigned bool) (start int, end int) {
	length := lessThan.length()
	switch data.op {
	case ast.EQ:
		// col = 66, lessThan = [4 7 11 14 17] => [5, 5)
		// col = 14, lessThan = [4 7 11 14 17] => [4, 5)
		// col = 10, lessThan = [4 7 11 14 17] => [2, 3)
		// col = 3, lessThan = [4 7 11 14 17] => [0, 1)
		pos := sort.Search(length, func(i int) bool { return lessThan.compare(i, data.c, unsigned) > 0 })
		start, end = pos, pos+1
	case ast.LT:
		// col < 66, lessThan = [4 7 11 14 17] => [0, 5)
		// col < 14, lessThan = [4 7 11 14 17] => [0, 4)
		// col < 10, lessThan = [4 7 11 14 17] => [0, 3)
		// col < 3, lessThan = [4 7 11 14 17] => [0, 1)
		pos := sort.Search(length, func(i int) bool { return lessThan.compare(i, data.c, unsigned) >= 0 })
		start, end = 0, pos+1
	case ast.GE:
		// col >= 66, lessThan = [4 7 11 14 17] => [5, 5)
		// col >= 14, lessThan = [4 7 11 14 17] => [4, 5)
		// col >= 10, lessThan = [4 7 11 14 17] => [2, 5)
		// col >= 3, lessThan = [4 7 11 14 17] => [0, 5)
		pos := sort.Search(length, func(i int) bool { return lessThan.compare(i, data.c, unsigned) > 0 })
		start, end = pos, length
	case ast.GT:
		// col > 66, lessThan = [4 7 11 14 17] => [5, 5)
		// col > 14, lessThan = [4 7 11 14 17] => [4, 5)
		// col > 10, lessThan = [4 7 11 14 17] => [3, 5)
		// col > 3, lessThan = [4 7 11 14 17] => [1, 5)
		// col > 2, lessThan = [4 7 11 14 17] => [0, 5)
		pos := sort.Search(length, func(i int) bool { return lessThan.compare(i, data.c+1, unsigned) > 0 })
		start, end = pos, length
	case ast.LE:
		// col <= 66, lessThan = [4 7 11 14 17] => [0, 6)
		// col <= 14, lessThan = [4 7 11 14 17] => [0, 5)
		// col <= 10, lessThan = [4 7 11 14 17] => [0, 3)
		// col <= 3, lessThan = [4 7 11 14 17] => [0, 1)
		pos := sort.Search(length, func(i int) bool { return lessThan.compare(i, data.c, unsigned) > 0 })
		start, end = 0, pos+1
	case ast.IsNull:
		start, end = 0, 1
	default:
		start, end = 0, length
	}

	if end > length {
		end = length
	}
	return start, end
}

func (s *partitionProcessor) resolveAccessPaths(ds *DataSource) error {
	possiblePaths, err := getPossibleAccessPaths(
		ds.ctx, &tableHintInfo{indexMergeHintList: ds.indexMergeHints, indexHintList: ds.IndexHints},
		ds.astIndexHints, ds.table, ds.DBName, ds.tableInfo.Name, ds.isForUpdateRead, true)
	if err != nil {
		return err
	}
	possiblePaths, err = filterPathByIsolationRead(ds.ctx, possiblePaths, ds.tableInfo.Name, ds.DBName)
	if err != nil {
		return err
	}
	ds.possibleAccessPaths = possiblePaths
	return nil
}

func (s *partitionProcessor) resolveOptimizeHint(ds *DataSource, partitionName model.CIStr) error {
	// index hint
	if len(ds.IndexHints) > 0 {
		newIndexHint := make([]indexHintInfo, 0, len(ds.IndexHints))
		for _, idxHint := range ds.IndexHints {
			if len(idxHint.partitions) == 0 {
				newIndexHint = append(newIndexHint, idxHint)
			} else {
				for _, p := range idxHint.partitions {
					if p.String() == partitionName.String() {
						newIndexHint = append(newIndexHint, idxHint)
						break
					}
				}
			}
		}
		ds.IndexHints = newIndexHint
	}

	// index merge hint
	if len(ds.indexMergeHints) > 0 {
		newIndexMergeHint := make([]indexHintInfo, 0, len(ds.indexMergeHints))
		for _, idxHint := range ds.indexMergeHints {
			if len(idxHint.partitions) == 0 {
				newIndexMergeHint = append(newIndexMergeHint, idxHint)
			} else {
				for _, p := range idxHint.partitions {
					if p.String() == partitionName.String() {
						newIndexMergeHint = append(newIndexMergeHint, idxHint)
						break
					}
				}
			}
		}
		ds.indexMergeHints = newIndexMergeHint
	}

	// read from storage hint
	if ds.preferStoreType&preferTiKV > 0 {
		if len(ds.preferPartitions[preferTiKV]) > 0 {
			ds.preferStoreType ^= preferTiKV
			for _, p := range ds.preferPartitions[preferTiKV] {
				if p.String() == partitionName.String() {
					ds.preferStoreType |= preferTiKV
				}
			}
		}
	}
	if ds.preferStoreType&preferTiFlash > 0 {
		if len(ds.preferPartitions[preferTiFlash]) > 0 {
			ds.preferStoreType ^= preferTiFlash
			for _, p := range ds.preferPartitions[preferTiFlash] {
				if p.String() == partitionName.String() {
					ds.preferStoreType |= preferTiFlash
				}
			}
		}
	}
	if ds.preferStoreType&preferTiFlash != 0 && ds.preferStoreType&preferTiKV != 0 {
		ds.ctx.GetSessionVars().StmtCtx.AppendWarning(
			errors.New("hint `read_from_storage` has conflict storage type for the partition " + partitionName.L))
	}

	return s.resolveAccessPaths(ds)
}

func checkTableHintsApplicableForPartition(partitions []model.CIStr, partitionSet set.StringSet) []string {
	var unknownPartitions []string
	for _, p := range partitions {
		if !partitionSet.Exist(p.L) {
			unknownPartitions = append(unknownPartitions, p.L)
		}
	}
	return unknownPartitions
}

func appendWarnForUnknownPartitions(ctx sessionctx.Context, hintName string, unknownPartitions []string) {
	if len(unknownPartitions) == 0 {
		return
	}

	warning := fmt.Errorf("unknown partitions (%s) in optimizer hint %s", strings.Join(unknownPartitions, ","), hintName)
	ctx.GetSessionVars().StmtCtx.AppendWarning(warning)
}

func (s *partitionProcessor) checkHintsApplicable(ds *DataSource, partitionSet set.StringSet) {
	for _, idxHint := range ds.IndexHints {
		unknownPartitions := checkTableHintsApplicableForPartition(idxHint.partitions, partitionSet)
		appendWarnForUnknownPartitions(ds.ctx, restore2IndexHint(idxHint.hintTypeString(), idxHint), unknownPartitions)
	}
	for _, idxMergeHint := range ds.indexMergeHints {
		unknownPartitions := checkTableHintsApplicableForPartition(idxMergeHint.partitions, partitionSet)
		appendWarnForUnknownPartitions(ds.ctx, restore2IndexHint(HintIndexMerge, idxMergeHint), unknownPartitions)
	}
	unknownPartitions := checkTableHintsApplicableForPartition(ds.preferPartitions[preferTiKV], partitionSet)
	unknownPartitions = append(unknownPartitions,
		checkTableHintsApplicableForPartition(ds.preferPartitions[preferTiFlash], partitionSet)...)
	appendWarnForUnknownPartitions(ds.ctx, HintReadFromStorage, unknownPartitions)
}

func (s *partitionProcessor) makeUnionAllChildren(ds *DataSource, pi *model.PartitionInfo, or partitionRangeOR, opt *logicalOptimizeOp) (LogicalPlan, error) {
	children := make([]LogicalPlan, 0, len(pi.Definitions))
	partitionNameSet := make(set.StringSet)
	usedDefinition := make(map[int64]model.PartitionDefinition)
	for _, r := range or {
		for i := r.start; i < r.end; i++ {
			// This is for `table partition (p0,p1)` syntax, only union the specified partition if has specified partitions.
			if len(ds.partitionNames) != 0 {
				if !s.findByName(ds.partitionNames, pi.Definitions[i].Name.L) {
					continue
				}
			}
			// Not a deep copy.
			newDataSource := *ds
			newDataSource.baseLogicalPlan = newBaseLogicalPlan(ds.SCtx(), plancodec.TypeTableScan, &newDataSource, ds.blockOffset)
			newDataSource.schema = ds.schema.Clone()
			newDataSource.Columns = make([]*model.ColumnInfo, len(ds.Columns))
			copy(newDataSource.Columns, ds.Columns)
			newDataSource.isPartition = true
			newDataSource.physicalTableID = pi.Definitions[i].ID

			// There are many expression nodes in the plan tree use the original datasource
			// id as FromID. So we set the id of the newDataSource with the original one to
			// avoid traversing the whole plan tree to update the references.
			newDataSource.id = ds.id
			err := s.resolveOptimizeHint(&newDataSource, pi.Definitions[i].Name)
			partitionNameSet.Insert(pi.Definitions[i].Name.L)
			if err != nil {
				return nil, err
			}
			children = append(children, &newDataSource)
			usedDefinition[pi.Definitions[i].ID] = pi.Definitions[i]
		}
	}
	s.checkHintsApplicable(ds, partitionNameSet)

	if len(children) == 0 {
		// No result after table pruning.
		tableDual := LogicalTableDual{RowCount: 0}.Init(ds.SCtx(), ds.blockOffset)
		tableDual.schema = ds.Schema()
		appendMakeUnionAllChildrenTranceStep(ds, usedDefinition, tableDual, children, opt)
		return tableDual, nil
	}
	if len(children) == 1 {
		// No need for the union all.
		appendMakeUnionAllChildrenTranceStep(ds, usedDefinition, children[0], children, opt)
		return children[0], nil
	}
	unionAll := LogicalPartitionUnionAll{}.Init(ds.SCtx(), ds.blockOffset)
	unionAll.SetChildren(children...)
	unionAll.SetSchema(ds.schema.Clone())
	appendMakeUnionAllChildrenTranceStep(ds, usedDefinition, unionAll, children, opt)
	return unionAll, nil
}

func (s *partitionProcessor) pruneRangeColumnsPartition(ctx sessionctx.Context, conds []expression.Expression, pi *model.PartitionInfo, pe *tables.PartitionExpr, columns []*expression.Column) (partitionRangeOR, error) {
	result := fullRange(len(pi.Definitions))

	if len(pi.Columns) < 1 {
		return result, nil
	}

	pruner, err := makeRangeColumnPruner(columns, pi, pe.ForRangeColumnsPruning, pe.ColumnOffset)
	if err == nil {
		result = partitionRangeForCNFExpr(ctx, conds, pruner, result)
	}
	return result, nil
}

var _ partitionRangePruner = &rangeColumnsPruner{}

// rangeColumnsPruner is used by 'partition by range columns'.
type rangeColumnsPruner struct {
	lessThan [][]*expression.Expression
	partCols []*expression.Column
}

func makeRangeColumnPruner(columns []*expression.Column, pi *model.PartitionInfo, from *tables.ForRangeColumnsPruning, offsets []int) (*rangeColumnsPruner, error) {
	if len(pi.Definitions) != len(from.LessThan) {
		return nil, errors.Trace(fmt.Errorf("internal error len(pi.Definitions) != len(from.LessThan) %d != %d", len(pi.Definitions), len(from.LessThan)))
	}
	schema := expression.NewSchema(columns...)
	partCols := make([]*expression.Column, len(offsets))
	for i, offset := range offsets {
		partCols[i] = schema.Columns[offset]
	}
	lessThan := make([][]*expression.Expression, 0, len(from.LessThan))
	for i := range from.LessThan {
		colVals := make([]*expression.Expression, 0, len(from.LessThan[i]))
		for j := range from.LessThan[i] {
			if from.LessThan[i][j] != nil {
				tmp := (*from.LessThan[i][j]).Clone()
				colVals = append(colVals, &tmp)
			} else {
				colVals = append(colVals, nil)
			}
		}
		lessThan = append(lessThan, colVals)
	}
	return &rangeColumnsPruner{lessThan, partCols}, nil
}

func (p *rangeColumnsPruner) fullRange() partitionRangeOR {
	return fullRange(len(p.lessThan))
}

func (p *rangeColumnsPruner) getPartCol(colID int64) *expression.Column {
	for i := range p.partCols {
		if colID == p.partCols[i].ID {
			return p.partCols[i]
		}
	}
	return nil
}

func (p *rangeColumnsPruner) partitionRangeForExpr(sctx sessionctx.Context, expr expression.Expression) (int, int, bool) {
	op, ok := expr.(*expression.ScalarFunction)
	if !ok {
		return 0, len(p.lessThan), false
	}

	switch op.FuncName.L {
	case ast.EQ, ast.LT, ast.GT, ast.LE, ast.GE:
	case ast.IsNull:
		// isnull(col)
		if arg0, ok := op.GetArgs()[0].(*expression.Column); ok && len(p.partCols) == 1 && arg0.ID == p.partCols[0].ID {
			// Single column RANGE COLUMNS, NULL sorts before all other values: match first partition
			return 0, 1, true
		}
		return 0, len(p.lessThan), false
	default:
		return 0, len(p.lessThan), false
	}
	opName := op.FuncName.L

	var col *expression.Column
	var con *expression.Constant
	var argCol0, argCol1 *expression.Column
	var argCon0, argCon1 *expression.Constant
	var okCol0, okCol1, okCon0, okCon1 bool
	argCol0, okCol0 = op.GetArgs()[0].(*expression.Column)
	argCol1, okCol1 = op.GetArgs()[1].(*expression.Column)
	argCon0, okCon0 = op.GetArgs()[0].(*expression.Constant)
	argCon1, okCon1 = op.GetArgs()[1].(*expression.Constant)
	if okCol0 && okCon1 {
		col, con = argCol0, argCon1
	} else if okCol1 && okCon0 {
		col, con = argCol1, argCon0
		opName = opposite(opName)
	} else {
		return 0, len(p.lessThan), false
	}
	partCol := p.getPartCol(col.ID)
	if partCol == nil {
		return 0, len(p.lessThan), false
	}

	// If different collation, we can only prune if:
	// - expression is binary collation (can only be found in one partition)
	// - EQ operator, consider values 'a','b','ä' where 'ä' would be in the same partition as 'a' if general_ci, but is binary after 'b'
	// otherwise return all partitions / no pruning
	_, exprColl := expr.CharsetAndCollation()
	colColl := partCol.RetType.GetCollate()
	if exprColl != colColl && (opName != ast.EQ || !collate.IsBinCollation(exprColl)) {
		return 0, len(p.lessThan), true
	}
	start, end := p.pruneUseBinarySearch(sctx, opName, con)
	return start, end, true
}

// pruneUseBinarySearch returns the start and end of which partitions will match.
// If no match (i.e. value > last partition) the start partition will be the number of partition, not the first partition!
func (p *rangeColumnsPruner) pruneUseBinarySearch(sctx sessionctx.Context, op string, data *expression.Constant) (start int, end int) {
	var savedError error
	var isNull bool
	if len(p.partCols) > 1 {
		// Only one constant in the input, this will never be called with
		// multi-column RANGE COLUMNS :)
		return 0, len(p.lessThan)
	}
	charSet, collation := p.partCols[0].RetType.GetCharset(), p.partCols[0].RetType.GetCollate()
	compare := func(ith int, op string, v *expression.Constant) bool {
		for i := range p.partCols {
			if p.lessThan[ith][i] == nil { // MAXVALUE
				return true
			}
			expr, err := expression.NewFunctionBase(sctx, op, types.NewFieldType(mysql.TypeLonglong), *p.lessThan[ith][i], v)
			if err != nil {
				savedError = err
				return true
			}
			expr.SetCharsetAndCollation(charSet, collation)
			var val int64
			val, isNull, err = expr.EvalInt(sctx, chunk.Row{})
			if err != nil {
				savedError = err
				return true
			}
			if val > 0 {
				return true
			}
		}
		return false
	}

	length := len(p.lessThan)
	switch op {
	case ast.EQ:
		pos := sort.Search(length, func(i int) bool { return compare(i, ast.GT, data) })
		start, end = pos, pos+1
	case ast.LT:
		pos := sort.Search(length, func(i int) bool { return compare(i, ast.GE, data) })
		start, end = 0, pos+1
	case ast.GE, ast.GT:
		pos := sort.Search(length, func(i int) bool { return compare(i, ast.GT, data) })
		start, end = pos, length
	case ast.LE:
		pos := sort.Search(length, func(i int) bool { return compare(i, ast.GT, data) })
		start, end = 0, pos+1
	default:
		start, end = 0, length
	}

	// Something goes wrong, abort this pruning.
	if savedError != nil || isNull {
		return 0, len(p.lessThan)
	}

	if end > length {
		end = length
	}
	return start, end
}

func appendMakeUnionAllChildrenTranceStep(origin *DataSource, usedMap map[int64]model.PartitionDefinition, plan LogicalPlan, children []LogicalPlan, opt *logicalOptimizeOp) {
	if opt.tracer == nil {
		return
	}
	if len(children) == 0 {
		appendNoPartitionChildTraceStep(origin, plan, opt)
		return
	}
	var action, reason func() string
	used := make([]model.PartitionDefinition, 0, len(usedMap))
	for _, def := range usedMap {
		used = append(used, def)
	}
	slices.SortFunc(used, func(i, j model.PartitionDefinition) bool {
		return i.ID < j.ID
	})
	if len(children) == 1 {
		newDS := plan.(*DataSource)
		newDS.id = origin.SCtx().GetSessionVars().AllocNewPlanID()
		action = func() string {
			return fmt.Sprintf("%v_%v becomes %s_%v", origin.TP(), origin.ID(), newDS.TP(), newDS.ID())
		}
		reason = func() string {
			return fmt.Sprintf("%v_%v has one needed partition[%s] after pruning", origin.TP(), origin.ID(), used[0].Name)
		}
	} else {
		action = func() string {
			buffer := bytes.NewBufferString(fmt.Sprintf("%v_%v becomes %s_%v with children[",
				origin.TP(), origin.ID(), plan.TP(), plan.ID()))
			for i, child := range children {
				if i > 0 {
					buffer.WriteString(",")
				}
				newDS := child.(*DataSource)
				newDS.id = origin.SCtx().GetSessionVars().AllocNewPlanID()
				buffer.WriteString(fmt.Sprintf("%s_%v", child.TP(), newDS.ID()))
			}
			buffer.WriteString("]")
			return buffer.String()
		}
		reason = func() string {
			buffer := bytes.NewBufferString(fmt.Sprintf("%v_%v has multiple needed partitions[",
				origin.TP(), origin.ID()))
			for i, u := range used {
				if i > 0 {
					buffer.WriteString(",")
				}
				buffer.WriteString(u.Name.String())
			}
			buffer.WriteString("] after pruning")
			return buffer.String()
		}
	}
	opt.appendStepToCurrent(origin.ID(), origin.TP(), reason, action)
}

func appendNoPartitionChildTraceStep(ds *DataSource, dual LogicalPlan, opt *logicalOptimizeOp) {
	action := func() string {
		return fmt.Sprintf("%v_%v becomes %v_%v", ds.TP(), ds.ID(), dual.TP(), dual.ID())
	}
	reason := func() string {
		return fmt.Sprintf("%v_%v doesn't have needed partition table after pruning", ds.TP(), ds.ID())
	}
	opt.appendStepToCurrent(dual.ID(), dual.TP(), reason, action)
}<|MERGE_RESOLUTION|>--- conflicted
+++ resolved
@@ -264,11 +264,7 @@
 
 			colVals := make([]types.Datum, 0, len(r.HighVal))
 			colVals = append(colVals, r.HighVal...)
-<<<<<<< HEAD
-			idx, err := partExpr.LocateKeyPartition(pi.Num, colVals)
-=======
 			idx, err := pe.LocateKeyPartition(pi.Num, colVals)
->>>>>>> a085eff3
 			if err != nil {
 				// If we failed to get the point position, we can just skip and ignore it.
 				continue
@@ -310,11 +306,7 @@
 				if rangeScalar < float64(pi.Num) && !highIsNull && !lowIsNull {
 					for i := posLow; i <= posHigh; i++ {
 						d := types.NewIntDatum(i)
-<<<<<<< HEAD
-						idx, err := partExpr.LocateKeyPartition(pi.Num, []types.Datum{d})
-=======
 						idx, err := pe.LocateKeyPartition(pi.Num, []types.Datum{d})
->>>>>>> a085eff3
 						if err != nil {
 							// If we failed to get the point position, we can just skip and ignore it.
 							continue
