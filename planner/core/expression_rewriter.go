// Copyright 2016 PingCAP, Inc.
//
// Licensed under the Apache License, Version 2.0 (the "License");
// you may not use this file except in compliance with the License.
// You may obtain a copy of the License at
//
//     http://www.apache.org/licenses/LICENSE-2.0
//
// Unless required by applicable law or agreed to in writing, software
// distributed under the License is distributed on an "AS IS" BASIS,
// See the License for the specific language governing permissions and
// limitations under the License.

package core

import (
	"context"
	"strconv"
	"strings"

	"github.com/pingcap/errors"
	"github.com/pingcap/parser/ast"
	"github.com/pingcap/parser/model"
	"github.com/pingcap/parser/mysql"
	"github.com/pingcap/parser/opcode"
	"github.com/pingcap/tidb/expression"
	"github.com/pingcap/tidb/expression/aggregation"
	"github.com/pingcap/tidb/infoschema"
	"github.com/pingcap/tidb/sessionctx"
	"github.com/pingcap/tidb/sessionctx/variable"
	"github.com/pingcap/tidb/table"
	"github.com/pingcap/tidb/types"
	driver "github.com/pingcap/tidb/types/parser_driver"
	"github.com/pingcap/tidb/util/chunk"
	"github.com/pingcap/tidb/util/stringutil"
)

// EvalSubquery evaluates incorrelated subqueries once.
var EvalSubquery func(ctx context.Context, p PhysicalPlan, is infoschema.InfoSchema, sctx sessionctx.Context) ([][]types.Datum, error)

// evalAstExpr evaluates ast expression directly.
func evalAstExpr(sctx sessionctx.Context, expr ast.ExprNode) (types.Datum, error) {
	if val, ok := expr.(*driver.ValueExpr); ok {
		return val.Datum, nil
	}
	var is infoschema.InfoSchema
	if sctx.GetSessionVars().TxnCtx.InfoSchema != nil {
		is = sctx.GetSessionVars().TxnCtx.InfoSchema.(infoschema.InfoSchema)
	}
	b := NewPlanBuilder(sctx, is, &BlockHintProcessor{})
	fakePlan := LogicalTableDual{}.Init(sctx, 0)
	newExpr, _, err := b.rewrite(context.TODO(), expr, fakePlan, nil, true)
	if err != nil {
		return types.Datum{}, err
	}
	return newExpr.Eval(chunk.Row{})
}

func (b *PlanBuilder) rewriteInsertOnDuplicateUpdate(ctx context.Context, exprNode ast.ExprNode, mockPlan LogicalPlan, insertPlan *Insert) (expression.Expression, error) {
	b.rewriterCounter++
	defer func() { b.rewriterCounter-- }()

	rewriter := b.getExpressionRewriter(ctx, mockPlan)
	// The rewriter maybe is obtained from "b.rewriterPool", "rewriter.err" is
	// not nil means certain previous procedure has not handled this error.
	// Here we give us one more chance to make a correct behavior by handling
	// this missed error.
	if rewriter.err != nil {
		return nil, rewriter.err
	}

	rewriter.insertPlan = insertPlan
	rewriter.asScalar = true

	expr, _, err := b.rewriteExprNode(rewriter, exprNode, true)
	return expr, err
}

// rewrite function rewrites ast expr to expression.Expression.
// aggMapper maps ast.AggregateFuncExpr to the columns offset in p's output schema.
// asScalar means whether this expression must be treated as a scalar expression.
// And this function returns a result expression, a new plan that may have apply or semi-join.
func (b *PlanBuilder) rewrite(ctx context.Context, exprNode ast.ExprNode, p LogicalPlan, aggMapper map[*ast.AggregateFuncExpr]int, asScalar bool) (expression.Expression, LogicalPlan, error) {
	expr, resultPlan, err := b.rewriteWithPreprocess(ctx, exprNode, p, aggMapper, nil, asScalar, nil)
	return expr, resultPlan, err
}

// rewriteWithPreprocess is for handling the situation that we need to adjust the input ast tree
// before really using its node in `expressionRewriter.Leave`. In that case, we first call
// er.preprocess(expr), which returns a new expr. Then we use the new expr in `Leave`.
func (b *PlanBuilder) rewriteWithPreprocess(ctx context.Context, exprNode ast.ExprNode, p LogicalPlan, aggMapper map[*ast.AggregateFuncExpr]int, windowMapper map[*ast.WindowFuncExpr]int, asScalar bool, preprocess func(ast.Node) ast.Node) (expression.Expression, LogicalPlan, error) {
	b.rewriterCounter++
	defer func() { b.rewriterCounter-- }()

	rewriter := b.getExpressionRewriter(ctx, p)
	// The rewriter maybe is obtained from "b.rewriterPool", "rewriter.err" is
	// not nil means certain previous procedure has not handled this error.
	// Here we give us one more chance to make a correct behavior by handling
	// this missed error.
	if rewriter.err != nil {
		return nil, nil, rewriter.err
	}

	rewriter.aggrMap = aggMapper
	rewriter.windowMap = windowMapper
	rewriter.asScalar = asScalar
	rewriter.preprocess = preprocess

	expr, resultPlan, err := b.rewriteExprNode(rewriter, exprNode, asScalar)
	return expr, resultPlan, err
}

func (b *PlanBuilder) getExpressionRewriter(ctx context.Context, p LogicalPlan) (rewriter *expressionRewriter) {
	defer func() {
		if p != nil {
			rewriter.schema = p.Schema()
		}
	}()

	if len(b.rewriterPool) < b.rewriterCounter {
		rewriter = &expressionRewriter{p: p, b: b, sctx: b.ctx, ctx: ctx}
		b.rewriterPool = append(b.rewriterPool, rewriter)
		return
	}

	rewriter = b.rewriterPool[b.rewriterCounter-1]
	rewriter.p = p
	rewriter.asScalar = false
	rewriter.aggrMap = nil
	rewriter.preprocess = nil
	rewriter.insertPlan = nil
	rewriter.disableFoldCounter = 0
	rewriter.ctxStack = rewriter.ctxStack[:0]
	rewriter.ctx = ctx
	return
}

func (b *PlanBuilder) rewriteExprNode(rewriter *expressionRewriter, exprNode ast.ExprNode, asScalar bool) (expression.Expression, LogicalPlan, error) {
	exprNode.Accept(rewriter)
	if rewriter.err != nil {
		return nil, nil, errors.Trace(rewriter.err)
	}
	if !asScalar && len(rewriter.ctxStack) == 0 {
		return nil, rewriter.p, nil
	}
	if len(rewriter.ctxStack) != 1 {
		return nil, nil, errors.Errorf("context len %v is invalid", len(rewriter.ctxStack))
	}
	rewriter.err = expression.CheckArgsNotMultiColumnRow(rewriter.ctxStack[0])
	if rewriter.err != nil {
		return nil, nil, errors.Trace(rewriter.err)
	}
	return rewriter.ctxStack[0], rewriter.p, nil
}

type expressionRewriter struct {
	ctxStack  []expression.Expression
	p         LogicalPlan
	schema    *expression.Schema
	err       error
	aggrMap   map[*ast.AggregateFuncExpr]int
	windowMap map[*ast.WindowFuncExpr]int
	b         *PlanBuilder
	sctx      sessionctx.Context
	ctx       context.Context

	// asScalar indicates the return value must be a scalar value.
	// NOTE: This value can be changed during expression rewritten.
	asScalar bool

	// preprocess is called for every ast.Node in Leave.
	preprocess func(ast.Node) ast.Node

	// insertPlan is only used to rewrite the expressions inside the assignment
	// of the "INSERT" statement.
	insertPlan *Insert

	// disableFoldCounter controls fold-disabled scope. If > 0, rewriter will NOT do constant folding.
	// Typically, during visiting AST, while entering the scope(disable), the counter will +1; while
	// leaving the scope(enable again), the counter will -1.
	// NOTE: This value can be changed during expression rewritten.
	disableFoldCounter int
}

// constructBinaryOpFunction converts binary operator functions
// 1. If op are EQ or NE or NullEQ, constructBinaryOpFunctions converts (a0,a1,a2) op (b0,b1,b2) to (a0 op b0) and (a1 op b1) and (a2 op b2)
// 2. Else constructBinaryOpFunctions converts (a0,a1,a2) op (b0,b1,b2) to
// `IF( a0 NE b0, a0 op b0,
// 		IF ( isNull(a0 NE b0), Null,
// 			IF ( a1 NE b1, a1 op b1,
// 				IF ( isNull(a1 NE b1), Null, a2 op b2))))`
func (er *expressionRewriter) constructBinaryOpFunction(l expression.Expression, r expression.Expression, op string) (expression.Expression, error) {
	lLen, rLen := expression.GetRowLen(l), expression.GetRowLen(r)
	if lLen == 1 && rLen == 1 {
		return er.newFunction(op, types.NewFieldType(mysql.TypeTiny), l, r)
	} else if rLen != lLen {
		return nil, expression.ErrOperandColumns.GenWithStackByArgs(lLen)
	}
	switch op {
	case ast.EQ, ast.NE, ast.NullEQ:
		funcs := make([]expression.Expression, lLen)
		for i := 0; i < lLen; i++ {
			var err error
			funcs[i], err = er.constructBinaryOpFunction(expression.GetFuncArg(l, i), expression.GetFuncArg(r, i), op)
			if err != nil {
				return nil, err
			}
		}
		if op == ast.NE {
			return expression.ComposeDNFCondition(er.sctx, funcs...), nil
		}
		return expression.ComposeCNFCondition(er.sctx, funcs...), nil
	default:
		larg0, rarg0 := expression.GetFuncArg(l, 0), expression.GetFuncArg(r, 0)
		var expr1, expr2, expr3, expr4, expr5 expression.Expression
		expr1 = expression.NewFunctionInternal(er.sctx, ast.NE, types.NewFieldType(mysql.TypeTiny), larg0, rarg0)
		expr2 = expression.NewFunctionInternal(er.sctx, op, types.NewFieldType(mysql.TypeTiny), larg0, rarg0)
		expr3 = expression.NewFunctionInternal(er.sctx, ast.IsNull, types.NewFieldType(mysql.TypeTiny), expr1)
		var err error
		l, err = expression.PopRowFirstArg(er.sctx, l)
		if err != nil {
			return nil, err
		}
		r, err = expression.PopRowFirstArg(er.sctx, r)
		if err != nil {
			return nil, err
		}
		expr4, err = er.constructBinaryOpFunction(l, r, op)
		if err != nil {
			return nil, err
		}
		expr5, err = er.newFunction(ast.If, types.NewFieldType(mysql.TypeTiny), expr3, expression.Null, expr4)
		if err != nil {
			return nil, err
		}
		return er.newFunction(ast.If, types.NewFieldType(mysql.TypeTiny), expr1, expr2, expr5)
	}
}

func (er *expressionRewriter) buildSubquery(ctx context.Context, subq *ast.SubqueryExpr) (LogicalPlan, error) {
	if er.schema != nil {
		outerSchema := er.schema.Clone()
		er.b.outerSchemas = append(er.b.outerSchemas, outerSchema)
		defer func() { er.b.outerSchemas = er.b.outerSchemas[0 : len(er.b.outerSchemas)-1] }()
	}

	np, err := er.b.buildResultSetNode(ctx, subq.Query)
	if err != nil {
		return nil, err
	}
	// Pop the handle map generated by the subquery.
	er.b.handleHelper.popMap()
	return np, nil
}

// Enter implements Visitor interface.
func (er *expressionRewriter) Enter(inNode ast.Node) (ast.Node, bool) {
	switch v := inNode.(type) {
	case *ast.AggregateFuncExpr:
		index, ok := -1, false
		if er.aggrMap != nil {
			index, ok = er.aggrMap[v]
		}
		if !ok {
			er.err = ErrInvalidGroupFuncUse
			return inNode, true
		}
		er.ctxStack = append(er.ctxStack, er.schema.Columns[index])
		return inNode, true
	case *ast.ColumnNameExpr:
		if index, ok := er.b.colMapper[v]; ok {
			er.ctxStack = append(er.ctxStack, er.schema.Columns[index])
			return inNode, true
		}
	case *ast.CompareSubqueryExpr:
		return er.handleCompareSubquery(er.ctx, v)
	case *ast.ExistsSubqueryExpr:
		return er.handleExistSubquery(er.ctx, v)
	case *ast.PatternInExpr:
		if v.Sel != nil {
			return er.handleInSubquery(er.ctx, v)
		}
		if len(v.List) != 1 {
			break
		}
		// For 10 in ((select * from t)), the parser won't set v.Sel.
		// So we must process this case here.
		x := v.List[0]
		for {
			switch y := x.(type) {
			case *ast.SubqueryExpr:
				v.Sel = y
				return er.handleInSubquery(er.ctx, v)
			case *ast.ParenthesesExpr:
				x = y.Expr
			default:
				return inNode, false
			}
		}
	case *ast.SubqueryExpr:
		return er.handleScalarSubquery(er.ctx, v)
	case *ast.ParenthesesExpr:
	case *ast.ValuesExpr:
		schema := er.schema
		// NOTE: "er.insertPlan != nil" means that we are rewriting the
		// expressions inside the assignment of "INSERT" statement. we have to
		// use the "tableSchema" of that "insertPlan".
		if er.insertPlan != nil {
			schema = er.insertPlan.tableSchema
		}
		col, err := schema.FindColumn(v.Column.Name)
		if err != nil {
			er.err = err
			return inNode, false
		}
		if col == nil {
			er.err = ErrUnknownColumn.GenWithStackByArgs(v.Column.Name.OrigColName(), "field list")
			return inNode, false
		}
		er.ctxStack = append(er.ctxStack, expression.NewValuesFunc(er.sctx, col.Index, col.RetType))
		return inNode, true
	case *ast.WindowFuncExpr:
		index, ok := -1, false
		if er.windowMap != nil {
			index, ok = er.windowMap[v]
		}
		if !ok {
			er.err = ErrWindowInvalidWindowFuncUse.GenWithStackByArgs(strings.ToLower(v.F))
			return inNode, true
		}
		er.ctxStack = append(er.ctxStack, er.schema.Columns[index])
		return inNode, true
	case *ast.FuncCallExpr:
		if _, ok := expression.DisableFoldFunctions[v.FnName.L]; ok {
			er.disableFoldCounter++
		}
	default:
		er.asScalar = true
	}
	return inNode, false
}

func (er *expressionRewriter) buildSemiApplyFromEqualSubq(np LogicalPlan, l, r expression.Expression, not bool) {
	var condition expression.Expression
	if rCol, ok := r.(*expression.Column); ok && (er.asScalar || not) {
		rCol.InOperand = true
		// If both input columns of `!= all / = any` expression are not null, we can treat the expression
		// as normal column equal condition.
		if lCol, ok := l.(*expression.Column); ok && mysql.HasNotNullFlag(lCol.GetType().Flag) && mysql.HasNotNullFlag(rCol.GetType().Flag) {
			rCol.InOperand = false
		}
	}
	condition, er.err = er.constructBinaryOpFunction(l, r, ast.EQ)
	if er.err != nil {
		return
	}
	er.p, er.err = er.b.buildSemiApply(er.p, np, []expression.Expression{condition}, er.asScalar, not)
}

func (er *expressionRewriter) handleCompareSubquery(ctx context.Context, v *ast.CompareSubqueryExpr) (ast.Node, bool) {
	v.L.Accept(er)
	if er.err != nil {
		return v, true
	}
	lexpr := er.ctxStack[len(er.ctxStack)-1]
	subq, ok := v.R.(*ast.SubqueryExpr)
	if !ok {
		er.err = errors.Errorf("Unknown compare type %T.", v.R)
		return v, true
	}
	np, err := er.buildSubquery(ctx, subq)
	if err != nil {
		er.err = err
		return v, true
	}
	// Only (a,b,c) = any (...) and (a,b,c) != all (...) can use row expression.
	canMultiCol := (!v.All && v.Op == opcode.EQ) || (v.All && v.Op == opcode.NE)
	if !canMultiCol && (expression.GetRowLen(lexpr) != 1 || np.Schema().Len() != 1) {
		er.err = expression.ErrOperandColumns.GenWithStackByArgs(1)
		return v, true
	}
	lLen := expression.GetRowLen(lexpr)
	if lLen != np.Schema().Len() {
		er.err = expression.ErrOperandColumns.GenWithStackByArgs(lLen)
		return v, true
	}
	var rexpr expression.Expression
	if np.Schema().Len() == 1 {
		rexpr = np.Schema().Columns[0]
	} else {
		args := make([]expression.Expression, 0, np.Schema().Len())
		for _, col := range np.Schema().Columns {
			args = append(args, col)
		}
		rexpr, er.err = er.newFunction(ast.RowFunc, args[0].GetType(), args...)
		if er.err != nil {
			return v, true
		}
	}
	switch v.Op {
	// Only EQ, NE and NullEQ can be composed with and.
	case opcode.EQ, opcode.NE, opcode.NullEQ:
		if v.Op == opcode.EQ {
			if v.All {
				er.handleEQAll(lexpr, rexpr, np)
			} else {
				// `a = any(subq)` will be rewriten as `a in (subq)`.
				er.buildSemiApplyFromEqualSubq(np, lexpr, rexpr, false)
				if er.err != nil {
					return v, true
				}
			}
		} else if v.Op == opcode.NE {
			if v.All {
				// `a != all(subq)` will be rewriten as `a not in (subq)`.
				er.buildSemiApplyFromEqualSubq(np, lexpr, rexpr, true)
				if er.err != nil {
					return v, true
				}
			} else {
				er.handleNEAny(lexpr, rexpr, np)
			}
		} else {
			// TODO: Support this in future.
			er.err = errors.New("We don't support <=> all or <=> any now")
			return v, true
		}
	default:
		// When < all or > any , the agg function should use min.
		useMin := ((v.Op == opcode.LT || v.Op == opcode.LE) && v.All) || ((v.Op == opcode.GT || v.Op == opcode.GE) && !v.All)
		er.handleOtherComparableSubq(lexpr, rexpr, np, useMin, v.Op.String(), v.All)
	}
	if er.asScalar {
		// The parent expression only use the last column in schema, which represents whether the condition is matched.
		er.ctxStack[len(er.ctxStack)-1] = er.p.Schema().Columns[er.p.Schema().Len()-1]
	}
	return v, true
}

// handleOtherComparableSubq handles the queries like < any, < max, etc. For example, if the query is t.id < any (select s.id from s),
// it will be rewrote to t.id < (select max(s.id) from s).
func (er *expressionRewriter) handleOtherComparableSubq(lexpr, rexpr expression.Expression, np LogicalPlan, useMin bool, cmpFunc string, all bool) {
<<<<<<< HEAD
	plan4Agg := LogicalAggregation{}.Init(er.sctx, er.b.getSelectOffset())
=======
	plan4Agg := LogicalAggregation{}.Init(er.sctx)
	if hint := er.b.TableHints(); hint != nil {
		plan4Agg.preferAggType = hint.preferAggType
	}
>>>>>>> 0872b65f
	plan4Agg.SetChildren(np)

	// Create a "max" or "min" aggregation.
	funcName := ast.AggFuncMax
	if useMin {
		funcName = ast.AggFuncMin
	}
	funcMaxOrMin, err := aggregation.NewAggFuncDesc(er.sctx, funcName, []expression.Expression{rexpr}, false)
	if err != nil {
		er.err = err
		return
	}

	// Create a column and append it to the schema of that aggregation.
	colMaxOrMin := &expression.Column{
		ColName:  model.NewCIStr("agg_Col_0"),
		UniqueID: er.sctx.GetSessionVars().AllocPlanColumnID(),
		RetType:  funcMaxOrMin.RetTp,
	}
	schema := expression.NewSchema(colMaxOrMin)

	plan4Agg.SetSchema(schema)
	plan4Agg.AggFuncs = []*aggregation.AggFuncDesc{funcMaxOrMin}

	cond := expression.NewFunctionInternal(er.sctx, cmpFunc, types.NewFieldType(mysql.TypeTiny), lexpr, colMaxOrMin)
	er.buildQuantifierPlan(plan4Agg, cond, lexpr, rexpr, all)
}

// buildQuantifierPlan adds extra condition for any / all subquery.
func (er *expressionRewriter) buildQuantifierPlan(plan4Agg *LogicalAggregation, cond, lexpr, rexpr expression.Expression, all bool) {
	innerIsNull := expression.NewFunctionInternal(er.sctx, ast.IsNull, types.NewFieldType(mysql.TypeTiny), rexpr)
	outerIsNull := expression.NewFunctionInternal(er.sctx, ast.IsNull, types.NewFieldType(mysql.TypeTiny), lexpr)

	funcSum, err := aggregation.NewAggFuncDesc(er.sctx, ast.AggFuncSum, []expression.Expression{innerIsNull}, false)
	if err != nil {
		er.err = err
		return
	}
	colSum := &expression.Column{
		ColName:  model.NewCIStr("agg_col_sum"),
		UniqueID: er.sctx.GetSessionVars().AllocPlanColumnID(),
		RetType:  funcSum.RetTp,
	}
	plan4Agg.AggFuncs = append(plan4Agg.AggFuncs, funcSum)
	plan4Agg.schema.Append(colSum)
	innerHasNull := expression.NewFunctionInternal(er.sctx, ast.NE, types.NewFieldType(mysql.TypeTiny), colSum, expression.Zero)

	// Build `count(1)` aggregation to check if subquery is empty.
	funcCount, err := aggregation.NewAggFuncDesc(er.sctx, ast.AggFuncCount, []expression.Expression{expression.One}, false)
	if err != nil {
		er.err = err
		return
	}
	colCount := &expression.Column{
		ColName:  model.NewCIStr("agg_col_cnt"),
		UniqueID: er.sctx.GetSessionVars().AllocPlanColumnID(),
		RetType:  funcCount.RetTp,
	}
	plan4Agg.AggFuncs = append(plan4Agg.AggFuncs, funcCount)
	plan4Agg.schema.Append(colCount)

	if all {
		// All of the inner record set should not contain null value. So for t.id < all(select s.id from s), it
		// should be rewrote to t.id < min(s.id) and if(sum(s.id is null) != 0, null, true).
		innerNullChecker := expression.NewFunctionInternal(er.sctx, ast.If, types.NewFieldType(mysql.TypeTiny), innerHasNull, expression.Null, expression.One)
		cond = expression.ComposeCNFCondition(er.sctx, cond, innerNullChecker)
		// If the subquery is empty, it should always return true.
		emptyChecker := expression.NewFunctionInternal(er.sctx, ast.EQ, types.NewFieldType(mysql.TypeTiny), colCount, expression.Zero)
		// If outer key is null, and subquery is not empty, it should always return null, even when it is `null = all (1, 2)`.
		outerNullChecker := expression.NewFunctionInternal(er.sctx, ast.If, types.NewFieldType(mysql.TypeTiny), outerIsNull, expression.Null, expression.Zero)
		cond = expression.ComposeDNFCondition(er.sctx, cond, emptyChecker, outerNullChecker)
	} else {
		// For "any" expression, if the subquery has null and the cond returns false, the result should be NULL.
		// Specifically, `t.id < any (select s.id from s)` would be rewrote to `t.id < max(s.id) or if(sum(s.id is null) != 0, null, false)`
		innerNullChecker := expression.NewFunctionInternal(er.sctx, ast.If, types.NewFieldType(mysql.TypeTiny), innerHasNull, expression.Null, expression.Zero)
		cond = expression.ComposeDNFCondition(er.sctx, cond, innerNullChecker)
		// If the subquery is empty, it should always return false.
		emptyChecker := expression.NewFunctionInternal(er.sctx, ast.NE, types.NewFieldType(mysql.TypeTiny), colCount, expression.Zero)
		// If outer key is null, and subquery is not empty, it should return null.
		outerNullChecker := expression.NewFunctionInternal(er.sctx, ast.If, types.NewFieldType(mysql.TypeTiny), outerIsNull, expression.Null, expression.One)
		cond = expression.ComposeCNFCondition(er.sctx, cond, emptyChecker, outerNullChecker)
	}

	// TODO: Add a Projection if any argument of aggregate funcs or group by items are scalar functions.
	// plan4Agg.buildProjectionIfNecessary()
	if !er.asScalar {
		// For Semi LogicalApply without aux column, the result is no matter false or null. So we can add it to join predicate.
		er.p, er.err = er.b.buildSemiApply(er.p, plan4Agg, []expression.Expression{cond}, false, false)
		return
	}
	// If we treat the result as a scalar value, we will add a projection with a extra column to output true, false or null.
	outerSchemaLen := er.p.Schema().Len()
	er.p = er.b.buildApplyWithJoinType(er.p, plan4Agg, InnerJoin)
	joinSchema := er.p.Schema()
	proj := LogicalProjection{
		Exprs: expression.Column2Exprs(joinSchema.Clone().Columns[:outerSchemaLen]),
	}.Init(er.sctx, er.b.getSelectOffset())
	proj.SetSchema(expression.NewSchema(joinSchema.Clone().Columns[:outerSchemaLen]...))
	proj.Exprs = append(proj.Exprs, cond)
	proj.schema.Append(&expression.Column{
		ColName:      model.NewCIStr("aux_col"),
		UniqueID:     er.sctx.GetSessionVars().AllocPlanColumnID(),
		IsReferenced: true,
		RetType:      cond.GetType(),
	})
	proj.SetChildren(er.p)
	er.p = proj
}

// handleNEAny handles the case of != any. For example, if the query is t.id != any (select s.id from s), it will be rewrote to
// t.id != s.id or count(distinct s.id) > 1 or [any checker]. If there are two different values in s.id ,
// there must exist a s.id that doesn't equal to t.id.
func (er *expressionRewriter) handleNEAny(lexpr, rexpr expression.Expression, np LogicalPlan) {
	firstRowFunc, err := aggregation.NewAggFuncDesc(er.sctx, ast.AggFuncFirstRow, []expression.Expression{rexpr}, false)
	if err != nil {
		er.err = err
		return
	}
	countFunc, err := aggregation.NewAggFuncDesc(er.sctx, ast.AggFuncCount, []expression.Expression{rexpr}, true)
	if err != nil {
		er.err = err
		return
	}
	plan4Agg := LogicalAggregation{
		AggFuncs: []*aggregation.AggFuncDesc{firstRowFunc, countFunc},
<<<<<<< HEAD
	}.Init(er.sctx, er.b.getSelectOffset())
=======
	}.Init(er.sctx)
	if hint := er.b.TableHints(); hint != nil {
		plan4Agg.preferAggType = hint.preferAggType
	}
>>>>>>> 0872b65f
	plan4Agg.SetChildren(np)
	firstRowResultCol := &expression.Column{
		ColName:  model.NewCIStr("col_firstRow"),
		UniqueID: er.sctx.GetSessionVars().AllocPlanColumnID(),
		RetType:  firstRowFunc.RetTp,
	}
	count := &expression.Column{
		ColName:  model.NewCIStr("col_count"),
		UniqueID: er.sctx.GetSessionVars().AllocPlanColumnID(),
		RetType:  countFunc.RetTp,
	}
	plan4Agg.SetSchema(expression.NewSchema(firstRowResultCol, count))
	gtFunc := expression.NewFunctionInternal(er.sctx, ast.GT, types.NewFieldType(mysql.TypeTiny), count, expression.One)
	neCond := expression.NewFunctionInternal(er.sctx, ast.NE, types.NewFieldType(mysql.TypeTiny), lexpr, firstRowResultCol)
	cond := expression.ComposeDNFCondition(er.sctx, gtFunc, neCond)
	er.buildQuantifierPlan(plan4Agg, cond, lexpr, rexpr, false)
}

// handleEQAll handles the case of = all. For example, if the query is t.id = all (select s.id from s), it will be rewrote to
// t.id = (select s.id from s having count(distinct s.id) <= 1 and [all checker]).
func (er *expressionRewriter) handleEQAll(lexpr, rexpr expression.Expression, np LogicalPlan) {
	firstRowFunc, err := aggregation.NewAggFuncDesc(er.sctx, ast.AggFuncFirstRow, []expression.Expression{rexpr}, false)
	if err != nil {
		er.err = err
		return
	}
	countFunc, err := aggregation.NewAggFuncDesc(er.sctx, ast.AggFuncCount, []expression.Expression{rexpr}, true)
	if err != nil {
		er.err = err
		return
	}
	plan4Agg := LogicalAggregation{
		AggFuncs: []*aggregation.AggFuncDesc{firstRowFunc, countFunc},
<<<<<<< HEAD
	}.Init(er.sctx, er.b.getSelectOffset())
=======
	}.Init(er.sctx)
	if hint := er.b.TableHints(); hint != nil {
		plan4Agg.preferAggType = hint.preferAggType
	}
>>>>>>> 0872b65f
	plan4Agg.SetChildren(np)
	firstRowResultCol := &expression.Column{
		ColName:  model.NewCIStr("col_firstRow"),
		UniqueID: er.sctx.GetSessionVars().AllocPlanColumnID(),
		RetType:  firstRowFunc.RetTp,
	}
	count := &expression.Column{
		ColName:  model.NewCIStr("col_count"),
		UniqueID: er.sctx.GetSessionVars().AllocPlanColumnID(),
		RetType:  countFunc.RetTp,
	}
	plan4Agg.SetSchema(expression.NewSchema(firstRowResultCol, count))
	leFunc := expression.NewFunctionInternal(er.sctx, ast.LE, types.NewFieldType(mysql.TypeTiny), count, expression.One)
	eqCond := expression.NewFunctionInternal(er.sctx, ast.EQ, types.NewFieldType(mysql.TypeTiny), lexpr, firstRowResultCol)
	cond := expression.ComposeCNFCondition(er.sctx, leFunc, eqCond)
	er.buildQuantifierPlan(plan4Agg, cond, lexpr, rexpr, true)
}

func (er *expressionRewriter) handleExistSubquery(ctx context.Context, v *ast.ExistsSubqueryExpr) (ast.Node, bool) {
	subq, ok := v.Sel.(*ast.SubqueryExpr)
	if !ok {
		er.err = errors.Errorf("Unknown exists type %T.", v.Sel)
		return v, true
	}
	np, err := er.buildSubquery(ctx, subq)
	if err != nil {
		er.err = err
		return v, true
	}
	np = er.popExistsSubPlan(np)
	if len(np.extractCorrelatedCols()) > 0 {
		er.p, er.err = er.b.buildSemiApply(er.p, np, nil, er.asScalar, v.Not)
		if er.err != nil || !er.asScalar {
			return v, true
		}
		er.ctxStack = append(er.ctxStack, er.p.Schema().Columns[er.p.Schema().Len()-1])
	} else {
		physicalPlan, err := DoOptimize(ctx, er.b.optFlag, np)
		if err != nil {
			er.err = err
			return v, true
		}
		rows, err := EvalSubquery(ctx, physicalPlan, er.b.is, er.b.ctx)
		if err != nil {
			er.err = err
			return v, true
		}
		if (len(rows) > 0 && !v.Not) || (len(rows) == 0 && v.Not) {
			er.ctxStack = append(er.ctxStack, expression.One.Clone())
		} else {
			er.ctxStack = append(er.ctxStack, expression.Zero.Clone())
		}
	}
	return v, true
}

// popExistsSubPlan will remove the useless plan in exist's child.
// See comments inside the method for more details.
func (er *expressionRewriter) popExistsSubPlan(p LogicalPlan) LogicalPlan {
out:
	for {
		switch plan := p.(type) {
		// This can be removed when in exists clause,
		// e.g. exists(select count(*) from t order by a) is equal to exists t.
		case *LogicalProjection, *LogicalSort:
			p = p.Children()[0]
		case *LogicalAggregation:
			if len(plan.GroupByItems) == 0 {
				p = LogicalTableDual{RowCount: 1}.Init(er.sctx, er.b.getSelectOffset())
				break out
			}
			p = p.Children()[0]
		default:
			break out
		}
	}
	return p
}

func (er *expressionRewriter) handleInSubquery(ctx context.Context, v *ast.PatternInExpr) (ast.Node, bool) {
	asScalar := er.asScalar
	er.asScalar = true
	v.Expr.Accept(er)
	if er.err != nil {
		return v, true
	}
	lexpr := er.ctxStack[len(er.ctxStack)-1]
	subq, ok := v.Sel.(*ast.SubqueryExpr)
	if !ok {
		er.err = errors.Errorf("Unknown compare type %T.", v.Sel)
		return v, true
	}
	np, err := er.buildSubquery(ctx, subq)
	if err != nil {
		er.err = err
		return v, true
	}
	lLen := expression.GetRowLen(lexpr)
	if lLen != np.Schema().Len() {
		er.err = expression.ErrOperandColumns.GenWithStackByArgs(lLen)
		return v, true
	}
	var rexpr expression.Expression
	if np.Schema().Len() == 1 {
		rexpr = np.Schema().Columns[0]
		rCol := rexpr.(*expression.Column)
		// For AntiSemiJoin/LeftOuterSemiJoin/AntiLeftOuterSemiJoin, we cannot treat `in` expression as
		// normal column equal condition, so we specially mark the inner operand here.
		if v.Not || asScalar {
			rCol.InOperand = true
			// If both input columns of `in` expression are not null, we can treat the expression
			// as normal column equal condition instead.
			lCol, ok := lexpr.(*expression.Column)
			if ok && mysql.HasNotNullFlag(lCol.GetType().Flag) && mysql.HasNotNullFlag(rCol.GetType().Flag) {
				rCol.InOperand = false
			}
		}
	} else {
		args := make([]expression.Expression, 0, np.Schema().Len())
		for _, col := range np.Schema().Columns {
			args = append(args, col)
		}
		rexpr, er.err = er.newFunction(ast.RowFunc, args[0].GetType(), args...)
		if er.err != nil {
			return v, true
		}
	}
	checkCondition, err := er.constructBinaryOpFunction(lexpr, rexpr, ast.EQ)
	if err != nil {
		er.err = err
		return v, true
	}
	// If it's not the form of `not in (SUBQUERY)`,
	// and has no correlated column from the current level plan(if the correlated column is from upper level,
	// we can treat it as constant, because the upper LogicalApply cannot be eliminated since current node is a join node),
	// and don't need to append a scalar value, we can rewrite it to inner join.
	if er.sctx.GetSessionVars().AllowInSubqToJoinAndAgg && !v.Not && !asScalar && len(extractCorColumnsBySchema(np, er.p.Schema())) == 0 {
		// We need to try to eliminate the agg and the projection produced by this operation.
		er.b.optFlag |= flagEliminateAgg
		er.b.optFlag |= flagEliminateProjection
		er.b.optFlag |= flagJoinReOrder
		// Build distinct for the inner query.
		agg, err := er.b.buildDistinct(np, np.Schema().Len())
		if err != nil {
			er.err = err
			return v, true
		}
		for _, col := range agg.schema.Columns {
			col.IsReferenced = true
		}
		// Build inner join above the aggregation.
		join := LogicalJoin{JoinType: InnerJoin}.Init(er.sctx, er.b.getSelectOffset())
		join.SetChildren(er.p, agg)
		join.SetSchema(expression.MergeSchema(er.p.Schema(), agg.schema))
		join.attachOnConds(expression.SplitCNFItems(checkCondition))
		// Set join hint for this join.
		if er.b.TableHints() != nil {
			join.setPreferredJoinType(er.b.TableHints())
		}
		er.p = join
	} else {
		er.p, er.err = er.b.buildSemiApply(er.p, np, expression.SplitCNFItems(checkCondition), asScalar, v.Not)
		if er.err != nil {
			return v, true
		}
	}

	if asScalar {
		col := er.p.Schema().Columns[er.p.Schema().Len()-1]
		er.ctxStack[len(er.ctxStack)-1] = col
	} else {
		er.ctxStack = er.ctxStack[:len(er.ctxStack)-1]
	}
	return v, true
}

func (er *expressionRewriter) handleScalarSubquery(ctx context.Context, v *ast.SubqueryExpr) (ast.Node, bool) {
	np, err := er.buildSubquery(ctx, v)
	if err != nil {
		er.err = err
		return v, true
	}
	np = er.b.buildMaxOneRow(np)
	if len(np.extractCorrelatedCols()) > 0 {
		er.p = er.b.buildApplyWithJoinType(er.p, np, LeftOuterJoin)
		if np.Schema().Len() > 1 {
			newCols := make([]expression.Expression, 0, np.Schema().Len())
			for _, col := range np.Schema().Columns {
				newCols = append(newCols, col)
			}
			expr, err1 := er.newFunction(ast.RowFunc, newCols[0].GetType(), newCols...)
			if err1 != nil {
				er.err = err1
				return v, true
			}
			er.ctxStack = append(er.ctxStack, expr)
		} else {
			er.ctxStack = append(er.ctxStack, er.p.Schema().Columns[er.p.Schema().Len()-1])
		}
		return v, true
	}
	physicalPlan, err := DoOptimize(ctx, er.b.optFlag, np)
	if err != nil {
		er.err = err
		return v, true
	}
	rows, err := EvalSubquery(ctx, physicalPlan, er.b.is, er.b.ctx)
	if err != nil {
		er.err = err
		return v, true
	}
	if np.Schema().Len() > 1 {
		newCols := make([]expression.Expression, 0, np.Schema().Len())
		for i, data := range rows[0] {
			newCols = append(newCols, &expression.Constant{
				Value:   data,
				RetType: np.Schema().Columns[i].GetType()})
		}
		expr, err1 := er.newFunction(ast.RowFunc, newCols[0].GetType(), newCols...)
		if err1 != nil {
			er.err = err1
			return v, true
		}
		er.ctxStack = append(er.ctxStack, expr)
	} else {
		er.ctxStack = append(er.ctxStack, &expression.Constant{
			Value:   rows[0][0],
			RetType: np.Schema().Columns[0].GetType(),
		})
	}
	return v, true
}

// Leave implements Visitor interface.
func (er *expressionRewriter) Leave(originInNode ast.Node) (retNode ast.Node, ok bool) {
	if er.err != nil {
		return retNode, false
	}
	var inNode = originInNode
	if er.preprocess != nil {
		inNode = er.preprocess(inNode)
	}
	switch v := inNode.(type) {
	case *ast.AggregateFuncExpr, *ast.ColumnNameExpr, *ast.ParenthesesExpr, *ast.WhenClause,
		*ast.SubqueryExpr, *ast.ExistsSubqueryExpr, *ast.CompareSubqueryExpr, *ast.ValuesExpr, *ast.WindowFuncExpr:
	case *driver.ValueExpr:
		value := &expression.Constant{Value: v.Datum, RetType: &v.Type}
		er.ctxStack = append(er.ctxStack, value)
	case *driver.ParamMarkerExpr:
		var value expression.Expression
		value, er.err = expression.ParamMarkerExpression(er.sctx, v)
		if er.err != nil {
			return retNode, false
		}
		er.ctxStack = append(er.ctxStack, value)
	case *ast.VariableExpr:
		er.rewriteVariable(v)
	case *ast.FuncCallExpr:
		er.funcCallToExpression(v)
		if _, ok := expression.DisableFoldFunctions[v.FnName.L]; ok {
			er.disableFoldCounter--
		}
	case *ast.ColumnName:
		er.toColumn(v)
	case *ast.UnaryOperationExpr:
		er.unaryOpToExpression(v)
	case *ast.BinaryOperationExpr:
		er.binaryOpToExpression(v)
	case *ast.BetweenExpr:
		er.betweenToExpression(v)
	case *ast.CaseExpr:
		er.caseToExpression(v)
	case *ast.FuncCastExpr:
		arg := er.ctxStack[len(er.ctxStack)-1]
		er.err = expression.CheckArgsNotMultiColumnRow(arg)
		if er.err != nil {
			return retNode, false
		}

		// check the decimal precision of "CAST(AS TIME)".
		er.err = er.checkTimePrecision(v.Tp)
		if er.err != nil {
			return retNode, false
		}

		er.ctxStack[len(er.ctxStack)-1] = expression.BuildCastFunction(er.sctx, arg, v.Tp)
	case *ast.PatternLikeExpr:
		er.patternLikeToExpression(v)
	case *ast.PatternRegexpExpr:
		er.regexpToScalarFunc(v)
	case *ast.RowExpr:
		er.rowToScalarFunc(v)
	case *ast.PatternInExpr:
		if v.Sel == nil {
			er.inToExpression(len(v.List), v.Not, &v.Type)
		}
	case *ast.PositionExpr:
		er.positionToScalarFunc(v)
	case *ast.IsNullExpr:
		er.isNullToExpression(v)
	case *ast.IsTruthExpr:
		er.isTrueToScalarFunc(v)
	case *ast.DefaultExpr:
		er.evalDefaultExpr(v)
	// TODO: Perhaps we don't need to transcode these back to generic integers/strings
	case *ast.TrimDirectionExpr:
		er.ctxStack = append(er.ctxStack, &expression.Constant{
			Value:   types.NewIntDatum(int64(v.Direction)),
			RetType: types.NewFieldType(mysql.TypeTiny),
		})
	case *ast.TimeUnitExpr:
		er.ctxStack = append(er.ctxStack, &expression.Constant{
			Value:   types.NewStringDatum(v.Unit.String()),
			RetType: types.NewFieldType(mysql.TypeVarchar),
		})
	case *ast.GetFormatSelectorExpr:
		er.ctxStack = append(er.ctxStack, &expression.Constant{
			Value:   types.NewStringDatum(v.Selector.String()),
			RetType: types.NewFieldType(mysql.TypeVarchar),
		})
	default:
		er.err = errors.Errorf("UnknownType: %T", v)
		return retNode, false
	}

	if er.err != nil {
		return retNode, false
	}
	return originInNode, true
}

// newFunction chooses which expression.NewFunctionImpl() will be used.
func (er *expressionRewriter) newFunction(funcName string, retType *types.FieldType, args ...expression.Expression) (expression.Expression, error) {
	if er.disableFoldCounter > 0 {
		return expression.NewFunctionBase(er.sctx, funcName, retType, args...)
	}
	return expression.NewFunction(er.sctx, funcName, retType, args...)
}

func (er *expressionRewriter) checkTimePrecision(ft *types.FieldType) error {
	if ft.EvalType() == types.ETDuration && ft.Decimal > int(types.MaxFsp) {
		return errTooBigPrecision.GenWithStackByArgs(ft.Decimal, "CAST", types.MaxFsp)
	}
	return nil
}

func (er *expressionRewriter) useCache() bool {
	return er.sctx.GetSessionVars().StmtCtx.UseCache
}

func (er *expressionRewriter) rewriteVariable(v *ast.VariableExpr) {
	stkLen := len(er.ctxStack)
	name := strings.ToLower(v.Name)
	sessionVars := er.b.ctx.GetSessionVars()
	if !v.IsSystem {
		if v.Value != nil {
			er.ctxStack[stkLen-1], er.err = er.newFunction(ast.SetVar,
				er.ctxStack[stkLen-1].GetType(),
				expression.DatumToConstant(types.NewDatum(name), mysql.TypeString),
				er.ctxStack[stkLen-1])
			return
		}
		f, err := er.newFunction(ast.GetVar,
			// TODO: Here is wrong, the sessionVars should store a name -> Datum map. Will fix it later.
			types.NewFieldType(mysql.TypeString),
			expression.DatumToConstant(types.NewStringDatum(name), mysql.TypeString))
		if err != nil {
			er.err = err
			return
		}
		er.ctxStack = append(er.ctxStack, f)
		return
	}
	var val string
	var err error
	if v.ExplicitScope {
		err = variable.ValidateGetSystemVar(name, v.IsGlobal)
		if err != nil {
			er.err = err
			return
		}
	}
	sysVar := variable.SysVars[name]
	if sysVar == nil {
		er.err = variable.UnknownSystemVar.GenWithStackByArgs(name)
		return
	}
	// Variable is @@gobal.variable_name or variable is only global scope variable.
	if v.IsGlobal || sysVar.Scope == variable.ScopeGlobal {
		val, err = variable.GetGlobalSystemVar(sessionVars, name)
	} else {
		val, err = variable.GetSessionSystemVar(sessionVars, name)
	}
	if err != nil {
		er.err = err
		return
	}
	e := expression.DatumToConstant(types.NewStringDatum(val), mysql.TypeVarString)
	e.GetType().Charset, _ = er.sctx.GetSessionVars().GetSystemVar(variable.CharacterSetConnection)
	e.GetType().Collate, _ = er.sctx.GetSessionVars().GetSystemVar(variable.CollationConnection)
	er.ctxStack = append(er.ctxStack, e)
}

func (er *expressionRewriter) unaryOpToExpression(v *ast.UnaryOperationExpr) {
	stkLen := len(er.ctxStack)
	var op string
	switch v.Op {
	case opcode.Plus:
		// expression (+ a) is equal to a
		return
	case opcode.Minus:
		op = ast.UnaryMinus
	case opcode.BitNeg:
		op = ast.BitNeg
	case opcode.Not:
		op = ast.UnaryNot
	default:
		er.err = errors.Errorf("Unknown Unary Op %T", v.Op)
		return
	}
	if expression.GetRowLen(er.ctxStack[stkLen-1]) != 1 {
		er.err = expression.ErrOperandColumns.GenWithStackByArgs(1)
		return
	}
	er.ctxStack[stkLen-1], er.err = er.newFunction(op, &v.Type, er.ctxStack[stkLen-1])
}

func (er *expressionRewriter) binaryOpToExpression(v *ast.BinaryOperationExpr) {
	stkLen := len(er.ctxStack)
	var function expression.Expression
	switch v.Op {
	case opcode.EQ, opcode.NE, opcode.NullEQ, opcode.GT, opcode.GE, opcode.LT, opcode.LE:
		function, er.err = er.constructBinaryOpFunction(er.ctxStack[stkLen-2], er.ctxStack[stkLen-1],
			v.Op.String())
	default:
		lLen := expression.GetRowLen(er.ctxStack[stkLen-2])
		rLen := expression.GetRowLen(er.ctxStack[stkLen-1])
		if lLen != 1 || rLen != 1 {
			er.err = expression.ErrOperandColumns.GenWithStackByArgs(1)
			return
		}
		function, er.err = er.newFunction(v.Op.String(), types.NewFieldType(mysql.TypeUnspecified), er.ctxStack[stkLen-2:]...)
	}
	if er.err != nil {
		return
	}
	er.ctxStack = er.ctxStack[:stkLen-2]
	er.ctxStack = append(er.ctxStack, function)
}

func (er *expressionRewriter) notToExpression(hasNot bool, op string, tp *types.FieldType,
	args ...expression.Expression) expression.Expression {
	opFunc, err := er.newFunction(op, tp, args...)
	if err != nil {
		er.err = err
		return nil
	}
	if !hasNot {
		return opFunc
	}

	opFunc, err = er.newFunction(ast.UnaryNot, tp, opFunc)
	if err != nil {
		er.err = err
		return nil
	}
	return opFunc
}

func (er *expressionRewriter) isNullToExpression(v *ast.IsNullExpr) {
	stkLen := len(er.ctxStack)
	if expression.GetRowLen(er.ctxStack[stkLen-1]) != 1 {
		er.err = expression.ErrOperandColumns.GenWithStackByArgs(1)
		return
	}
	function := er.notToExpression(v.Not, ast.IsNull, &v.Type, er.ctxStack[stkLen-1])
	er.ctxStack = er.ctxStack[:stkLen-1]
	er.ctxStack = append(er.ctxStack, function)
}

func (er *expressionRewriter) positionToScalarFunc(v *ast.PositionExpr) {
	pos := v.N
	str := strconv.Itoa(pos)
	if v.P != nil {
		stkLen := len(er.ctxStack)
		val := er.ctxStack[stkLen-1]
		intNum, isNull, err := expression.GetIntFromConstant(er.sctx, val)
		str = "?"
		if err == nil {
			if isNull {
				return
			}
			pos = intNum
			er.ctxStack = er.ctxStack[:stkLen-1]
		}
		er.err = err
	}
	if er.err == nil && pos > 0 && pos <= er.schema.Len() {
		er.ctxStack = append(er.ctxStack, er.schema.Columns[pos-1])
	} else {
		er.err = ErrUnknownColumn.GenWithStackByArgs(str, clauseMsg[er.b.curClause])
	}
}

func (er *expressionRewriter) isTrueToScalarFunc(v *ast.IsTruthExpr) {
	stkLen := len(er.ctxStack)
	op := ast.IsTruth
	if v.True == 0 {
		op = ast.IsFalsity
	}
	if expression.GetRowLen(er.ctxStack[stkLen-1]) != 1 {
		er.err = expression.ErrOperandColumns.GenWithStackByArgs(1)
		return
	}
	function := er.notToExpression(v.Not, op, &v.Type, er.ctxStack[stkLen-1])
	er.ctxStack = er.ctxStack[:stkLen-1]
	er.ctxStack = append(er.ctxStack, function)
}

// inToExpression converts in expression to a scalar function. The argument lLen means the length of in list.
// The argument not means if the expression is not in. The tp stands for the expression type, which is always bool.
// a in (b, c, d) will be rewritten as `(a = b) or (a = c) or (a = d)`.
func (er *expressionRewriter) inToExpression(lLen int, not bool, tp *types.FieldType) {
	stkLen := len(er.ctxStack)
	l := expression.GetRowLen(er.ctxStack[stkLen-lLen-1])
	for i := 0; i < lLen; i++ {
		if l != expression.GetRowLen(er.ctxStack[stkLen-lLen+i]) {
			er.err = expression.ErrOperandColumns.GenWithStackByArgs(l)
			return
		}
	}
	args := er.ctxStack[stkLen-lLen-1:]
	leftFt := args[0].GetType()
	leftEt, leftIsNull := leftFt.EvalType(), leftFt.Tp == mysql.TypeNull
	if leftIsNull {
		er.ctxStack = er.ctxStack[:stkLen-lLen-1]
		er.ctxStack = append(er.ctxStack, expression.Null.Clone())
		return
	}
	if leftEt == types.ETInt {
		for i := 1; i < len(args); i++ {
			if c, ok := args[i].(*expression.Constant); ok {
				var isExceptional bool
				args[i], isExceptional = expression.RefineComparedConstant(er.sctx, *leftFt, c, opcode.EQ)
				if isExceptional {
					args[i] = c
				}
			}
		}
	}
	allSameType := true
	for _, arg := range args[1:] {
		if arg.GetType().Tp != mysql.TypeNull && expression.GetAccurateCmpType(args[0], arg) != leftEt {
			allSameType = false
			break
		}
	}
	var function expression.Expression
	if allSameType && l == 1 && lLen > 1 {
		function = er.notToExpression(not, ast.In, tp, er.ctxStack[stkLen-lLen-1:]...)
	} else {
		eqFunctions := make([]expression.Expression, 0, lLen)
		for i := stkLen - lLen; i < stkLen; i++ {
			expr, err := er.constructBinaryOpFunction(args[0], er.ctxStack[i], ast.EQ)
			if err != nil {
				er.err = err
				return
			}
			eqFunctions = append(eqFunctions, expr)
		}
		function = expression.ComposeDNFCondition(er.sctx, eqFunctions...)
		if not {
			var err error
			function, err = er.newFunction(ast.UnaryNot, tp, function)
			if err != nil {
				er.err = err
				return
			}
		}
	}
	er.ctxStack = er.ctxStack[:stkLen-lLen-1]
	er.ctxStack = append(er.ctxStack, function)
}

func (er *expressionRewriter) caseToExpression(v *ast.CaseExpr) {
	stkLen := len(er.ctxStack)
	argsLen := 2 * len(v.WhenClauses)
	if v.ElseClause != nil {
		argsLen++
	}
	er.err = expression.CheckArgsNotMultiColumnRow(er.ctxStack[stkLen-argsLen:]...)
	if er.err != nil {
		return
	}

	// value                          -> ctxStack[stkLen-argsLen-1]
	// when clause(condition, result) -> ctxStack[stkLen-argsLen:stkLen-1];
	// else clause                    -> ctxStack[stkLen-1]
	var args []expression.Expression
	if v.Value != nil {
		// args:  eq scalar func(args: value, condition1), result1,
		//        eq scalar func(args: value, condition2), result2,
		//        ...
		//        else clause
		value := er.ctxStack[stkLen-argsLen-1]
		args = make([]expression.Expression, 0, argsLen)
		for i := stkLen - argsLen; i < stkLen-1; i += 2 {
			arg, err := er.newFunction(ast.EQ, types.NewFieldType(mysql.TypeTiny), value, er.ctxStack[i])
			if err != nil {
				er.err = err
				return
			}
			args = append(args, arg)
			args = append(args, er.ctxStack[i+1])
		}
		if v.ElseClause != nil {
			args = append(args, er.ctxStack[stkLen-1])
		}
		argsLen++ // for trimming the value element later
	} else {
		// args:  condition1, result1,
		//        condition2, result2,
		//        ...
		//        else clause
		args = er.ctxStack[stkLen-argsLen:]
	}
	function, err := er.newFunction(ast.Case, &v.Type, args...)
	if err != nil {
		er.err = err
		return
	}
	er.ctxStack = er.ctxStack[:stkLen-argsLen]
	er.ctxStack = append(er.ctxStack, function)
}

func (er *expressionRewriter) patternLikeToExpression(v *ast.PatternLikeExpr) {
	l := len(er.ctxStack)
	er.err = expression.CheckArgsNotMultiColumnRow(er.ctxStack[l-2:]...)
	if er.err != nil {
		return
	}

	var function expression.Expression
	fieldType := &types.FieldType{}
	isPatternExactMatch := false
	// Treat predicate 'like' the same way as predicate '=' when it is an exact match.
	if patExpression, ok := er.ctxStack[l-1].(*expression.Constant); ok {
		patString, isNull, err := patExpression.EvalString(nil, chunk.Row{})
		if err != nil {
			er.err = err
			return
		}
		if !isNull {
			patValue, patTypes := stringutil.CompilePattern(patString, v.Escape)
			if stringutil.IsExactMatch(patTypes) && er.ctxStack[l-2].GetType().EvalType() == types.ETString {
				op := ast.EQ
				if v.Not {
					op = ast.NE
				}
				types.DefaultTypeForValue(string(patValue), fieldType)
				function, er.err = er.constructBinaryOpFunction(er.ctxStack[l-2],
					&expression.Constant{Value: types.NewStringDatum(string(patValue)), RetType: fieldType},
					op)
				isPatternExactMatch = true
			}
		}
	}
	if !isPatternExactMatch {
		types.DefaultTypeForValue(int(v.Escape), fieldType)
		function = er.notToExpression(v.Not, ast.Like, &v.Type,
			er.ctxStack[l-2], er.ctxStack[l-1], &expression.Constant{Value: types.NewIntDatum(int64(v.Escape)), RetType: fieldType})
	}

	er.ctxStack = er.ctxStack[:l-2]
	er.ctxStack = append(er.ctxStack, function)
}

func (er *expressionRewriter) regexpToScalarFunc(v *ast.PatternRegexpExpr) {
	l := len(er.ctxStack)
	er.err = expression.CheckArgsNotMultiColumnRow(er.ctxStack[l-2:]...)
	if er.err != nil {
		return
	}
	function := er.notToExpression(v.Not, ast.Regexp, &v.Type, er.ctxStack[l-2], er.ctxStack[l-1])
	er.ctxStack = er.ctxStack[:l-2]
	er.ctxStack = append(er.ctxStack, function)
}

func (er *expressionRewriter) rowToScalarFunc(v *ast.RowExpr) {
	stkLen := len(er.ctxStack)
	length := len(v.Values)
	rows := make([]expression.Expression, 0, length)
	for i := stkLen - length; i < stkLen; i++ {
		rows = append(rows, er.ctxStack[i])
	}
	er.ctxStack = er.ctxStack[:stkLen-length]
	function, err := er.newFunction(ast.RowFunc, rows[0].GetType(), rows...)
	if err != nil {
		er.err = err
		return
	}
	er.ctxStack = append(er.ctxStack, function)
}

func (er *expressionRewriter) betweenToExpression(v *ast.BetweenExpr) {
	stkLen := len(er.ctxStack)
	er.err = expression.CheckArgsNotMultiColumnRow(er.ctxStack[stkLen-3:]...)
	if er.err != nil {
		return
	}

	expr, lexp, rexp := er.ctxStack[stkLen-3], er.ctxStack[stkLen-2], er.ctxStack[stkLen-1]

	if expression.GetCmpTp4MinMax([]expression.Expression{expr, lexp, rexp}) == types.ETDatetime {
		expr = expression.WrapWithCastAsTime(er.sctx, expr, types.NewFieldType(mysql.TypeDatetime))
		lexp = expression.WrapWithCastAsTime(er.sctx, lexp, types.NewFieldType(mysql.TypeDatetime))
		rexp = expression.WrapWithCastAsTime(er.sctx, rexp, types.NewFieldType(mysql.TypeDatetime))
	}

	var op string
	var l, r expression.Expression
	l, er.err = er.newFunction(ast.GE, &v.Type, expr, lexp)
	if er.err == nil {
		r, er.err = er.newFunction(ast.LE, &v.Type, expr, rexp)
	}
	op = ast.LogicAnd
	if er.err != nil {
		return
	}
	function, err := er.newFunction(op, &v.Type, l, r)
	if err != nil {
		er.err = err
		return
	}
	if v.Not {
		function, err = er.newFunction(ast.UnaryNot, &v.Type, function)
		if err != nil {
			er.err = err
			return
		}
	}
	er.ctxStack = er.ctxStack[:stkLen-3]
	er.ctxStack = append(er.ctxStack, function)
}

// rewriteFuncCall handles a FuncCallExpr and generates a customized function.
// It should return true if for the given FuncCallExpr a rewrite is performed so that original behavior is skipped.
// Otherwise it should return false to indicate (the caller) that original behavior needs to be performed.
func (er *expressionRewriter) rewriteFuncCall(v *ast.FuncCallExpr) bool {
	switch v.FnName.L {
	// when column is not null, ifnull on such column is not necessary.
	case ast.Ifnull:
		if len(v.Args) != 2 {
			er.err = expression.ErrIncorrectParameterCount.GenWithStackByArgs(v.FnName.O)
			return true
		}
		stackLen := len(er.ctxStack)
		arg1 := er.ctxStack[stackLen-2]
		col, isColumn := arg1.(*expression.Column)
		// if expr1 is a column and column has not null flag, then we can eliminate ifnull on
		// this column.
		if isColumn && mysql.HasNotNullFlag(col.RetType.Flag) {
			newCol := col.Clone().(*expression.Column)
			newCol.IsReferenced = true
			er.ctxStack = er.ctxStack[:stackLen-len(v.Args)]
			er.ctxStack = append(er.ctxStack, newCol)
			return true
		}

		return false
	case ast.Nullif:
		if len(v.Args) != 2 {
			er.err = expression.ErrIncorrectParameterCount.GenWithStackByArgs(v.FnName.O)
			return true
		}
		stackLen := len(er.ctxStack)
		param1 := er.ctxStack[stackLen-2]
		param2 := er.ctxStack[stackLen-1]
		// param1 = param2
		funcCompare, err := er.constructBinaryOpFunction(param1, param2, ast.EQ)
		if err != nil {
			er.err = err
			return true
		}
		// NULL
		nullTp := types.NewFieldType(mysql.TypeNull)
		nullTp.Flen, nullTp.Decimal = mysql.GetDefaultFieldLengthAndDecimal(mysql.TypeNull)
		paramNull := &expression.Constant{
			Value:   types.NewDatum(nil),
			RetType: nullTp,
		}
		// if(param1 = param2, NULL, param1)
		funcIf, err := er.newFunction(ast.If, &v.Type, funcCompare, paramNull, param1)
		if err != nil {
			er.err = err
			return true
		}
		er.ctxStack = er.ctxStack[:stackLen-len(v.Args)]
		er.ctxStack = append(er.ctxStack, funcIf)
		return true
	default:
		return false
	}
}

func (er *expressionRewriter) funcCallToExpression(v *ast.FuncCallExpr) {
	stackLen := len(er.ctxStack)
	args := er.ctxStack[stackLen-len(v.Args):]
	er.err = expression.CheckArgsNotMultiColumnRow(args...)
	if er.err != nil {
		return
	}

	if er.rewriteFuncCall(v) {
		return
	}

	var function expression.Expression
	er.ctxStack = er.ctxStack[:stackLen-len(v.Args)]
	if _, ok := expression.DeferredFunctions[v.FnName.L]; er.useCache() && ok {
		function, er.err = expression.NewFunctionBase(er.sctx, v.FnName.L, &v.Type, args...)
		c := &expression.Constant{Value: types.NewDatum(nil), RetType: function.GetType().Clone(), DeferredExpr: function}
		er.ctxStack = append(er.ctxStack, c)
	} else {
		function, er.err = er.newFunction(v.FnName.L, &v.Type, args...)
		er.ctxStack = append(er.ctxStack, function)
	}
}

func (er *expressionRewriter) toColumn(v *ast.ColumnName) {
	column, err := er.schema.FindColumn(v)
	if err != nil {
		er.err = ErrAmbiguous.GenWithStackByArgs(v.Name, clauseMsg[fieldList])
		return
	}
	if column != nil {
		er.ctxStack = append(er.ctxStack, column)
		return
	}
	for i := len(er.b.outerSchemas) - 1; i >= 0; i-- {
		outerSchema := er.b.outerSchemas[i]
		column, err = outerSchema.FindColumn(v)
		if column != nil {
			er.ctxStack = append(er.ctxStack, &expression.CorrelatedColumn{Column: *column, Data: new(types.Datum)})
			return
		}
		if err != nil {
			er.err = ErrAmbiguous.GenWithStackByArgs(v.Name, clauseMsg[fieldList])
			return
		}
	}
	if join, ok := er.p.(*LogicalJoin); ok && join.redundantSchema != nil {
		column, err := join.redundantSchema.FindColumn(v)
		if err != nil {
			er.err = err
			return
		}
		if column != nil {
			er.ctxStack = append(er.ctxStack, column)
			return
		}
	}
	if _, ok := er.p.(*LogicalUnionAll); ok && v.Table.O != "" {
		er.err = ErrTablenameNotAllowedHere.GenWithStackByArgs(v.Table.O, "SELECT", clauseMsg[er.b.curClause])
		return
	}
	if er.b.curClause == globalOrderByClause {
		er.b.curClause = orderByClause
	}
	er.err = ErrUnknownColumn.GenWithStackByArgs(v.String(), clauseMsg[er.b.curClause])
}

func (er *expressionRewriter) evalDefaultExpr(v *ast.DefaultExpr) {
	stkLen := len(er.ctxStack)
	var colExpr *expression.Column
	switch c := er.ctxStack[stkLen-1].(type) {
	case *expression.Column:
		colExpr = c
	case *expression.CorrelatedColumn:
		colExpr = &c.Column
	default:
		colExpr, er.err = er.schema.FindColumn(v.Name)
		if er.err != nil {
			return
		}
		if colExpr == nil {
			er.err = ErrUnknownColumn.GenWithStackByArgs(v.Name.OrigColName(), "field_list")
			return
		}
	}
	dbName := colExpr.DBName
	if dbName.O == "" {
		// if database name is not specified, use current database name
		dbName = model.NewCIStr(er.sctx.GetSessionVars().CurrentDB)
	}
	if colExpr.OrigTblName.O == "" {
		// column is evaluated by some expressions, for example:
		// `select default(c) from (select (a+1) as c from t) as t0`
		// in such case, a 'no default' error is returned
		er.err = table.ErrNoDefaultValue.GenWithStackByArgs(colExpr.ColName)
		return
	}
	var tbl table.Table
	tbl, er.err = er.b.is.TableByName(dbName, colExpr.OrigTblName)
	if er.err != nil {
		return
	}
	colName := colExpr.OrigColName.O
	if colName == "" {
		// in some cases, OrigColName is empty, use ColName instead
		colName = colExpr.ColName.O
	}
	col := table.FindCol(tbl.Cols(), colName)
	if col == nil {
		er.err = ErrUnknownColumn.GenWithStackByArgs(v.Name, "field_list")
		return
	}
	isCurrentTimestamp := hasCurrentDatetimeDefault(col)
	var val *expression.Constant
	switch {
	case isCurrentTimestamp && col.Tp == mysql.TypeDatetime:
		// for DATETIME column with current_timestamp, use NULL to be compatible with MySQL 5.7
		val = expression.Null
	case isCurrentTimestamp && col.Tp == mysql.TypeTimestamp:
		// for TIMESTAMP column with current_timestamp, use 0 to be compatible with MySQL 5.7
		zero := types.Time{
			Time: types.ZeroTime,
			Type: mysql.TypeTimestamp,
			Fsp:  int8(col.Decimal),
		}
		val = &expression.Constant{
			Value:   types.NewDatum(zero),
			RetType: types.NewFieldType(mysql.TypeTimestamp),
		}
	default:
		// for other columns, just use what it is
		val, er.err = er.b.getDefaultValue(col)
	}
	if er.err != nil {
		return
	}
	er.ctxStack = er.ctxStack[:stkLen-1]
	er.ctxStack = append(er.ctxStack, val)
}

// hasCurrentDatetimeDefault checks if column has current_timestamp default value
func hasCurrentDatetimeDefault(col *table.Column) bool {
	x, ok := col.DefaultValue.(string)
	if !ok {
		return false
	}
	return strings.ToLower(x) == ast.CurrentTimestamp
}<|MERGE_RESOLUTION|>--- conflicted
+++ resolved
@@ -440,14 +440,10 @@
 // handleOtherComparableSubq handles the queries like < any, < max, etc. For example, if the query is t.id < any (select s.id from s),
 // it will be rewrote to t.id < (select max(s.id) from s).
 func (er *expressionRewriter) handleOtherComparableSubq(lexpr, rexpr expression.Expression, np LogicalPlan, useMin bool, cmpFunc string, all bool) {
-<<<<<<< HEAD
 	plan4Agg := LogicalAggregation{}.Init(er.sctx, er.b.getSelectOffset())
-=======
-	plan4Agg := LogicalAggregation{}.Init(er.sctx)
 	if hint := er.b.TableHints(); hint != nil {
 		plan4Agg.preferAggType = hint.preferAggType
 	}
->>>>>>> 0872b65f
 	plan4Agg.SetChildren(np)
 
 	// Create a "max" or "min" aggregation.
@@ -573,14 +569,10 @@
 	}
 	plan4Agg := LogicalAggregation{
 		AggFuncs: []*aggregation.AggFuncDesc{firstRowFunc, countFunc},
-<<<<<<< HEAD
 	}.Init(er.sctx, er.b.getSelectOffset())
-=======
-	}.Init(er.sctx)
 	if hint := er.b.TableHints(); hint != nil {
 		plan4Agg.preferAggType = hint.preferAggType
 	}
->>>>>>> 0872b65f
 	plan4Agg.SetChildren(np)
 	firstRowResultCol := &expression.Column{
 		ColName:  model.NewCIStr("col_firstRow"),
@@ -614,14 +606,10 @@
 	}
 	plan4Agg := LogicalAggregation{
 		AggFuncs: []*aggregation.AggFuncDesc{firstRowFunc, countFunc},
-<<<<<<< HEAD
 	}.Init(er.sctx, er.b.getSelectOffset())
-=======
-	}.Init(er.sctx)
 	if hint := er.b.TableHints(); hint != nil {
 		plan4Agg.preferAggType = hint.preferAggType
 	}
->>>>>>> 0872b65f
 	plan4Agg.SetChildren(np)
 	firstRowResultCol := &expression.Column{
 		ColName:  model.NewCIStr("col_firstRow"),
