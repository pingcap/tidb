// Copyright 2016 PingCAP, Inc.
//
// Licensed under the Apache License, Version 2.0 (the "License");
// you may not use this file except in compliance with the License.
// You may obtain a copy of the License at
//
//     http://www.apache.org/licenses/LICENSE-2.0
//
// Unless required by applicable law or agreed to in writing, software
// distributed under the License is distributed on an "AS IS" BASIS,
// See the License for the specific language governing permissions and
// limitations under the License.

package core

import (
	"context"
	"strconv"
	"strings"

	"github.com/pingcap/errors"
	"github.com/pingcap/parser/ast"
	"github.com/pingcap/parser/charset"
	"github.com/pingcap/parser/model"
	"github.com/pingcap/parser/mysql"
	"github.com/pingcap/parser/opcode"
	"github.com/pingcap/tidb/expression"
	"github.com/pingcap/tidb/expression/aggregation"
	"github.com/pingcap/tidb/infoschema"
	"github.com/pingcap/tidb/sessionctx"
	"github.com/pingcap/tidb/sessionctx/variable"
	"github.com/pingcap/tidb/table"
	"github.com/pingcap/tidb/types"
	driver "github.com/pingcap/tidb/types/parser_driver"
	"github.com/pingcap/tidb/util/chunk"
	"github.com/pingcap/tidb/util/collate"
	"github.com/pingcap/tidb/util/hint"
	"github.com/pingcap/tidb/util/stringutil"
)

// EvalSubqueryFirstRow evaluates incorrelated subqueries once, and get first row.
var EvalSubqueryFirstRow func(ctx context.Context, p PhysicalPlan, is infoschema.InfoSchema, sctx sessionctx.Context) (row []types.Datum, err error)

// evalAstExpr evaluates ast expression directly.
func evalAstExpr(sctx sessionctx.Context, expr ast.ExprNode) (types.Datum, error) {
	if val, ok := expr.(*driver.ValueExpr); ok {
		return val.Datum, nil
	}
	var is infoschema.InfoSchema
	if sctx.GetSessionVars().TxnCtx.InfoSchema != nil {
		is = sctx.GetSessionVars().TxnCtx.InfoSchema.(infoschema.InfoSchema)
	}
	b := NewPlanBuilder(sctx, is, &hint.BlockHintProcessor{})
	fakePlan := LogicalTableDual{}.Init(sctx, 0)
	newExpr, _, err := b.rewrite(context.TODO(), expr, fakePlan, nil, true)
	if err != nil {
		return types.Datum{}, err
	}
	return newExpr.Eval(chunk.Row{})
}

func (b *PlanBuilder) rewriteInsertOnDuplicateUpdate(ctx context.Context, exprNode ast.ExprNode, mockPlan LogicalPlan, insertPlan *Insert) (expression.Expression, error) {
	b.rewriterCounter++
	defer func() { b.rewriterCounter-- }()

	rewriter := b.getExpressionRewriter(ctx, mockPlan)
	// The rewriter maybe is obtained from "b.rewriterPool", "rewriter.err" is
	// not nil means certain previous procedure has not handled this error.
	// Here we give us one more chance to make a correct behavior by handling
	// this missed error.
	if rewriter.err != nil {
		return nil, rewriter.err
	}

	rewriter.insertPlan = insertPlan
	rewriter.asScalar = true

	expr, _, err := b.rewriteExprNode(rewriter, exprNode, true)
	return expr, err
}

// rewrite function rewrites ast expr to expression.Expression.
// aggMapper maps ast.AggregateFuncExpr to the columns offset in p's output schema.
// asScalar means whether this expression must be treated as a scalar expression.
// And this function returns a result expression, a new plan that may have apply or semi-join.
func (b *PlanBuilder) rewrite(ctx context.Context, exprNode ast.ExprNode, p LogicalPlan, aggMapper map[*ast.AggregateFuncExpr]int, asScalar bool) (expression.Expression, LogicalPlan, error) {
	expr, resultPlan, err := b.rewriteWithPreprocess(ctx, exprNode, p, aggMapper, nil, asScalar, nil)
	return expr, resultPlan, err
}

// rewriteWithPreprocess is for handling the situation that we need to adjust the input ast tree
// before really using its node in `expressionRewriter.Leave`. In that case, we first call
// er.preprocess(expr), which returns a new expr. Then we use the new expr in `Leave`.
func (b *PlanBuilder) rewriteWithPreprocess(
	ctx context.Context,
	exprNode ast.ExprNode,
	p LogicalPlan, aggMapper map[*ast.AggregateFuncExpr]int,
	windowMapper map[*ast.WindowFuncExpr]int,
	asScalar bool,
	preprocess func(ast.Node) ast.Node,
) (expression.Expression, LogicalPlan, error) {
	b.rewriterCounter++
	defer func() { b.rewriterCounter-- }()

	rewriter := b.getExpressionRewriter(ctx, p)
	// The rewriter maybe is obtained from "b.rewriterPool", "rewriter.err" is
	// not nil means certain previous procedure has not handled this error.
	// Here we give us one more chance to make a correct behavior by handling
	// this missed error.
	if rewriter.err != nil {
		return nil, nil, rewriter.err
	}

	rewriter.aggrMap = aggMapper
	rewriter.windowMap = windowMapper
	rewriter.asScalar = asScalar
	rewriter.preprocess = preprocess

	expr, resultPlan, err := b.rewriteExprNode(rewriter, exprNode, asScalar)
	return expr, resultPlan, err
}

func (b *PlanBuilder) getExpressionRewriter(ctx context.Context, p LogicalPlan) (rewriter *expressionRewriter) {
	defer func() {
		if p != nil {
			rewriter.schema = p.Schema()
			rewriter.names = p.OutputNames()
		}
	}()

	if len(b.rewriterPool) < b.rewriterCounter {
		rewriter = &expressionRewriter{p: p, b: b, sctx: b.ctx, ctx: ctx}
		b.rewriterPool = append(b.rewriterPool, rewriter)
		return
	}

	rewriter = b.rewriterPool[b.rewriterCounter-1]
	rewriter.p = p
	rewriter.asScalar = false
	rewriter.aggrMap = nil
	rewriter.preprocess = nil
	rewriter.insertPlan = nil
	rewriter.disableFoldCounter = 0
	rewriter.ctxStack = rewriter.ctxStack[:0]
	rewriter.ctxNameStk = rewriter.ctxNameStk[:0]
	rewriter.ctx = ctx
	return
}

func (b *PlanBuilder) rewriteExprNode(rewriter *expressionRewriter, exprNode ast.ExprNode, asScalar bool) (expression.Expression, LogicalPlan, error) {
	if rewriter.p != nil {
		curColLen := rewriter.p.Schema().Len()
		defer func() {
			names := rewriter.p.OutputNames().Shallow()[:curColLen]
			for i := curColLen; i < rewriter.p.Schema().Len(); i++ {
				names = append(names, types.EmptyName)
			}
			// After rewriting finished, only old columns are visible.
			// e.g. select * from t where t.a in (select t1.a from t1);
			// The output columns before we enter the subquery are the columns from t.
			// But when we leave the subquery `t.a in (select t1.a from t1)`, we got a Apply operator
			// and the output columns become [t.*, t1.*]. But t1.* is used only inside the subquery. If there's another filter
			// which is also a subquery where t1 is involved. The name resolving will fail if we still expose the column from
			// the previous subquery.
			// So here we just reset the names to empty to avoid this situation.
			// TODO: implement ScalarSubQuery and resolve it during optimizing. In building phase, we will not change the plan's structure.
			rewriter.p.SetOutputNames(names)
		}()
	}
	exprNode.Accept(rewriter)
	if rewriter.err != nil {
		return nil, nil, errors.Trace(rewriter.err)
	}
	if !asScalar && len(rewriter.ctxStack) == 0 {
		return nil, rewriter.p, nil
	}
	if len(rewriter.ctxStack) != 1 {
		return nil, nil, errors.Errorf("context len %v is invalid", len(rewriter.ctxStack))
	}
	rewriter.err = expression.CheckArgsNotMultiColumnRow(rewriter.ctxStack[0])
	if rewriter.err != nil {
		return nil, nil, errors.Trace(rewriter.err)
	}
	return rewriter.ctxStack[0], rewriter.p, nil
}

type expressionRewriter struct {
	ctxStack   []expression.Expression
	ctxNameStk []*types.FieldName
	p          LogicalPlan
	schema     *expression.Schema
	names      []*types.FieldName
	err        error
	aggrMap    map[*ast.AggregateFuncExpr]int
	windowMap  map[*ast.WindowFuncExpr]int
	b          *PlanBuilder
	sctx       sessionctx.Context
	ctx        context.Context

	// asScalar indicates the return value must be a scalar value.
	// NOTE: This value can be changed during expression rewritten.
	asScalar bool

	// preprocess is called for every ast.Node in Leave.
	preprocess func(ast.Node) ast.Node

	// insertPlan is only used to rewrite the expressions inside the assignment
	// of the "INSERT" statement.
	insertPlan *Insert

	// disableFoldCounter controls fold-disabled scope. If > 0, rewriter will NOT do constant folding.
	// Typically, during visiting AST, while entering the scope(disable), the counter will +1; while
	// leaving the scope(enable again), the counter will -1.
	// NOTE: This value can be changed during expression rewritten.
	disableFoldCounter int
}

func (er *expressionRewriter) ctxStackLen() int {
	return len(er.ctxStack)
}

func (er *expressionRewriter) ctxStackPop(num int) {
	l := er.ctxStackLen()
	er.ctxStack = er.ctxStack[:l-num]
	er.ctxNameStk = er.ctxNameStk[:l-num]
}

func (er *expressionRewriter) ctxStackAppend(col expression.Expression, name *types.FieldName) {
	er.ctxStack = append(er.ctxStack, col)
	er.ctxNameStk = append(er.ctxNameStk, name)
}

// constructBinaryOpFunction converts binary operator functions
// 1. If op are EQ or NE or NullEQ, constructBinaryOpFunctions converts (a0,a1,a2) op (b0,b1,b2) to (a0 op b0) and (a1 op b1) and (a2 op b2)
// 2. Else constructBinaryOpFunctions converts (a0,a1,a2) op (b0,b1,b2) to
// `IF( a0 NE b0, a0 op b0,
// 		IF ( isNull(a0 NE b0), Null,
// 			IF ( a1 NE b1, a1 op b1,
// 				IF ( isNull(a1 NE b1), Null, a2 op b2))))`
func (er *expressionRewriter) constructBinaryOpFunction(l expression.Expression, r expression.Expression, op string) (expression.Expression, error) {
	lLen, rLen := expression.GetRowLen(l), expression.GetRowLen(r)
	if lLen == 1 && rLen == 1 {
		return er.newFunction(op, types.NewFieldType(mysql.TypeTiny), l, r)
	} else if rLen != lLen {
		return nil, expression.ErrOperandColumns.GenWithStackByArgs(lLen)
	}
	switch op {
	case ast.EQ, ast.NE, ast.NullEQ:
		funcs := make([]expression.Expression, lLen)
		for i := 0; i < lLen; i++ {
			var err error
			funcs[i], err = er.constructBinaryOpFunction(expression.GetFuncArg(l, i), expression.GetFuncArg(r, i), op)
			if err != nil {
				return nil, err
			}
		}
		if op == ast.NE {
			return expression.ComposeDNFCondition(er.sctx, funcs...), nil
		}
		return expression.ComposeCNFCondition(er.sctx, funcs...), nil
	default:
		larg0, rarg0 := expression.GetFuncArg(l, 0), expression.GetFuncArg(r, 0)
		var expr1, expr2, expr3, expr4, expr5 expression.Expression
		expr1 = expression.NewFunctionInternal(er.sctx, ast.NE, types.NewFieldType(mysql.TypeTiny), larg0, rarg0)
		expr2 = expression.NewFunctionInternal(er.sctx, op, types.NewFieldType(mysql.TypeTiny), larg0, rarg0)
		expr3 = expression.NewFunctionInternal(er.sctx, ast.IsNull, types.NewFieldType(mysql.TypeTiny), expr1)
		var err error
		l, err = expression.PopRowFirstArg(er.sctx, l)
		if err != nil {
			return nil, err
		}
		r, err = expression.PopRowFirstArg(er.sctx, r)
		if err != nil {
			return nil, err
		}
		expr4, err = er.constructBinaryOpFunction(l, r, op)
		if err != nil {
			return nil, err
		}
		expr5, err = er.newFunction(ast.If, types.NewFieldType(mysql.TypeTiny), expr3, expression.NewNull(), expr4)
		if err != nil {
			return nil, err
		}
		return er.newFunction(ast.If, types.NewFieldType(mysql.TypeTiny), expr1, expr2, expr5)
	}
}

func (er *expressionRewriter) buildSubquery(ctx context.Context, subq *ast.SubqueryExpr) (LogicalPlan, error) {
	if er.schema != nil {
		outerSchema := er.schema.Clone()
		er.b.outerSchemas = append(er.b.outerSchemas, outerSchema)
		er.b.outerNames = append(er.b.outerNames, er.names)
		defer func() {
			er.b.outerSchemas = er.b.outerSchemas[0 : len(er.b.outerSchemas)-1]
			er.b.outerNames = er.b.outerNames[0 : len(er.b.outerNames)-1]
		}()
	}

	np, err := er.b.buildResultSetNode(ctx, subq.Query)
	if err != nil {
		return nil, err
	}
	// Pop the handle map generated by the subquery.
	er.b.handleHelper.popMap()
	return np, nil
}

// Enter implements Visitor interface.
func (er *expressionRewriter) Enter(inNode ast.Node) (ast.Node, bool) {
	switch v := inNode.(type) {
	case *ast.AggregateFuncExpr:
		index, ok := -1, false
		if er.aggrMap != nil {
			index, ok = er.aggrMap[v]
		}
		if !ok {
			er.err = ErrInvalidGroupFuncUse
			return inNode, true
		}
		er.ctxStackAppend(er.schema.Columns[index], er.names[index])
		return inNode, true
	case *ast.ColumnNameExpr:
		if index, ok := er.b.colMapper[v]; ok {
			er.ctxStackAppend(er.schema.Columns[index], er.names[index])
			return inNode, true
		}
	case *ast.CompareSubqueryExpr:
		return er.handleCompareSubquery(er.ctx, v)
	case *ast.ExistsSubqueryExpr:
		return er.handleExistSubquery(er.ctx, v)
	case *ast.PatternInExpr:
		if v.Sel != nil {
			return er.handleInSubquery(er.ctx, v)
		}
		if len(v.List) != 1 {
			break
		}
		// For 10 in ((select * from t)), the parser won't set v.Sel.
		// So we must process this case here.
		x := v.List[0]
		for {
			switch y := x.(type) {
			case *ast.SubqueryExpr:
				v.Sel = y
				return er.handleInSubquery(er.ctx, v)
			case *ast.ParenthesesExpr:
				x = y.Expr
			default:
				return inNode, false
			}
		}
	case *ast.SubqueryExpr:
		return er.handleScalarSubquery(er.ctx, v)
	case *ast.ParenthesesExpr:
	case *ast.ValuesExpr:
		schema, names := er.schema, er.names
		// NOTE: "er.insertPlan != nil" means that we are rewriting the
		// expressions inside the assignment of "INSERT" statement. we have to
		// use the "tableSchema" of that "insertPlan".
		if er.insertPlan != nil {
			schema = er.insertPlan.tableSchema
			names = er.insertPlan.tableColNames
		}
		idx, err := expression.FindFieldName(names, v.Column.Name)
		if err != nil {
			er.err = err
			return inNode, false
		}
		if idx < 0 {
			er.err = ErrUnknownColumn.GenWithStackByArgs(v.Column.Name.OrigColName(), "field list")
			return inNode, false
		}
		col := schema.Columns[idx]
		er.ctxStackAppend(expression.NewValuesFunc(er.sctx, col.Index, col.RetType), types.EmptyName)
		return inNode, true
	case *ast.WindowFuncExpr:
		index, ok := -1, false
		if er.windowMap != nil {
			index, ok = er.windowMap[v]
		}
		if !ok {
			er.err = ErrWindowInvalidWindowFuncUse.GenWithStackByArgs(strings.ToLower(v.F))
			return inNode, true
		}
		er.ctxStackAppend(er.schema.Columns[index], er.names[index])
		return inNode, true
	case *ast.FuncCallExpr:
		if _, ok := expression.DisableFoldFunctions[v.FnName.L]; ok {
			er.disableFoldCounter++
		}
	case *ast.SetCollationExpr:
		// Do nothing
	default:
		er.asScalar = true
	}
	return inNode, false
}

func (er *expressionRewriter) buildSemiApplyFromEqualSubq(np LogicalPlan, l, r expression.Expression, not bool) {
	var condition expression.Expression
	if rCol, ok := r.(*expression.Column); ok && (er.asScalar || not) {
		rCol.InOperand = true
		// If both input columns of `!= all / = any` expression are not null, we can treat the expression
		// as normal column equal condition.
		if lCol, ok := l.(*expression.Column); ok && mysql.HasNotNullFlag(lCol.GetType().Flag) && mysql.HasNotNullFlag(rCol.GetType().Flag) {
			rCol.InOperand = false
		}
	}
	condition, er.err = er.constructBinaryOpFunction(l, r, ast.EQ)
	if er.err != nil {
		return
	}
	er.p, er.err = er.b.buildSemiApply(er.p, np, []expression.Expression{condition}, er.asScalar, not)
}

func (er *expressionRewriter) handleCompareSubquery(ctx context.Context, v *ast.CompareSubqueryExpr) (ast.Node, bool) {
	v.L.Accept(er)
	if er.err != nil {
		return v, true
	}
	lexpr := er.ctxStack[len(er.ctxStack)-1]
	subq, ok := v.R.(*ast.SubqueryExpr)
	if !ok {
		er.err = errors.Errorf("Unknown compare type %T.", v.R)
		return v, true
	}
	np, err := er.buildSubquery(ctx, subq)
	if err != nil {
		er.err = err
		return v, true
	}
	// Only (a,b,c) = any (...) and (a,b,c) != all (...) can use row expression.
	canMultiCol := (!v.All && v.Op == opcode.EQ) || (v.All && v.Op == opcode.NE)
	if !canMultiCol && (expression.GetRowLen(lexpr) != 1 || np.Schema().Len() != 1) {
		er.err = expression.ErrOperandColumns.GenWithStackByArgs(1)
		return v, true
	}
	lLen := expression.GetRowLen(lexpr)
	if lLen != np.Schema().Len() {
		er.err = expression.ErrOperandColumns.GenWithStackByArgs(lLen)
		return v, true
	}
	var rexpr expression.Expression
	if np.Schema().Len() == 1 {
		rexpr = np.Schema().Columns[0]
	} else {
		args := make([]expression.Expression, 0, np.Schema().Len())
		for _, col := range np.Schema().Columns {
			args = append(args, col)
		}
		rexpr, er.err = er.newFunction(ast.RowFunc, args[0].GetType(), args...)
		if er.err != nil {
			return v, true
		}
	}
	switch v.Op {
	// Only EQ, NE and NullEQ can be composed with and.
	case opcode.EQ, opcode.NE, opcode.NullEQ:
		if v.Op == opcode.EQ {
			if v.All {
				er.handleEQAll(lexpr, rexpr, np)
			} else {
				// `a = any(subq)` will be rewriten as `a in (subq)`.
				er.buildSemiApplyFromEqualSubq(np, lexpr, rexpr, false)
				if er.err != nil {
					return v, true
				}
			}
		} else if v.Op == opcode.NE {
			if v.All {
				// `a != all(subq)` will be rewriten as `a not in (subq)`.
				er.buildSemiApplyFromEqualSubq(np, lexpr, rexpr, true)
				if er.err != nil {
					return v, true
				}
			} else {
				er.handleNEAny(lexpr, rexpr, np)
			}
		} else {
			// TODO: Support this in future.
			er.err = errors.New("We don't support <=> all or <=> any now")
			return v, true
		}
	default:
		// When < all or > any , the agg function should use min.
		useMin := ((v.Op == opcode.LT || v.Op == opcode.LE) && v.All) || ((v.Op == opcode.GT || v.Op == opcode.GE) && !v.All)
		er.handleOtherComparableSubq(lexpr, rexpr, np, useMin, v.Op.String(), v.All)
	}
	if er.asScalar {
		// The parent expression only use the last column in schema, which represents whether the condition is matched.
		er.ctxStack[len(er.ctxStack)-1] = er.p.Schema().Columns[er.p.Schema().Len()-1]
		er.ctxNameStk[len(er.ctxNameStk)-1] = er.p.OutputNames()[er.p.Schema().Len()-1]
	}
	return v, true
}

// handleOtherComparableSubq handles the queries like < any, < max, etc. For example, if the query is t.id < any (select s.id from s),
// it will be rewrote to t.id < (select max(s.id) from s).
func (er *expressionRewriter) handleOtherComparableSubq(lexpr, rexpr expression.Expression, np LogicalPlan, useMin bool, cmpFunc string, all bool) {
	plan4Agg := LogicalAggregation{}.Init(er.sctx, er.b.getSelectOffset())
	if hint := er.b.TableHints(); hint != nil {
		plan4Agg.aggHints = hint.aggHints
	}
	plan4Agg.SetChildren(np)

	// Create a "max" or "min" aggregation.
	funcName := ast.AggFuncMax
	if useMin {
		funcName = ast.AggFuncMin
	}
	funcMaxOrMin, err := aggregation.NewAggFuncDesc(er.sctx, funcName, []expression.Expression{rexpr}, false)
	if err != nil {
		er.err = err
		return
	}

	// Create a column and append it to the schema of that aggregation.
	colMaxOrMin := &expression.Column{
		UniqueID: er.sctx.GetSessionVars().AllocPlanColumnID(),
		RetType:  funcMaxOrMin.RetTp,
	}
	schema := expression.NewSchema(colMaxOrMin)

	plan4Agg.names = append(plan4Agg.names, types.EmptyName)
	plan4Agg.SetSchema(schema)
	plan4Agg.AggFuncs = []*aggregation.AggFuncDesc{funcMaxOrMin}

	cond := expression.NewFunctionInternal(er.sctx, cmpFunc, types.NewFieldType(mysql.TypeTiny), lexpr, colMaxOrMin)
	er.buildQuantifierPlan(plan4Agg, cond, lexpr, rexpr, all)
}

// buildQuantifierPlan adds extra condition for any / all subquery.
func (er *expressionRewriter) buildQuantifierPlan(plan4Agg *LogicalAggregation, cond, lexpr, rexpr expression.Expression, all bool) {
	innerIsNull := expression.NewFunctionInternal(er.sctx, ast.IsNull, types.NewFieldType(mysql.TypeTiny), rexpr)
	outerIsNull := expression.NewFunctionInternal(er.sctx, ast.IsNull, types.NewFieldType(mysql.TypeTiny), lexpr)

	funcSum, err := aggregation.NewAggFuncDesc(er.sctx, ast.AggFuncSum, []expression.Expression{innerIsNull}, false)
	if err != nil {
		er.err = err
		return
	}
	colSum := &expression.Column{
		UniqueID: er.sctx.GetSessionVars().AllocPlanColumnID(),
		RetType:  funcSum.RetTp,
	}
	plan4Agg.AggFuncs = append(plan4Agg.AggFuncs, funcSum)
	plan4Agg.schema.Append(colSum)
	innerHasNull := expression.NewFunctionInternal(er.sctx, ast.NE, types.NewFieldType(mysql.TypeTiny), colSum, expression.NewZero())

	// Build `count(1)` aggregation to check if subquery is empty.
	funcCount, err := aggregation.NewAggFuncDesc(er.sctx, ast.AggFuncCount, []expression.Expression{expression.NewOne()}, false)
	if err != nil {
		er.err = err
		return
	}
	colCount := &expression.Column{
		UniqueID: er.sctx.GetSessionVars().AllocPlanColumnID(),
		RetType:  funcCount.RetTp,
	}
	plan4Agg.AggFuncs = append(plan4Agg.AggFuncs, funcCount)
	plan4Agg.schema.Append(colCount)

	if all {
		// All of the inner record set should not contain null value. So for t.id < all(select s.id from s), it
		// should be rewrote to t.id < min(s.id) and if(sum(s.id is null) != 0, null, true).
		innerNullChecker := expression.NewFunctionInternal(er.sctx, ast.If, types.NewFieldType(mysql.TypeTiny), innerHasNull, expression.NewNull(), expression.NewOne())
		cond = expression.ComposeCNFCondition(er.sctx, cond, innerNullChecker)
		// If the subquery is empty, it should always return true.
		emptyChecker := expression.NewFunctionInternal(er.sctx, ast.EQ, types.NewFieldType(mysql.TypeTiny), colCount, expression.NewZero())
		// If outer key is null, and subquery is not empty, it should always return null, even when it is `null = all (1, 2)`.
		outerNullChecker := expression.NewFunctionInternal(er.sctx, ast.If, types.NewFieldType(mysql.TypeTiny), outerIsNull, expression.NewNull(), expression.NewZero())
		cond = expression.ComposeDNFCondition(er.sctx, cond, emptyChecker, outerNullChecker)
	} else {
		// For "any" expression, if the subquery has null and the cond returns false, the result should be NULL.
		// Specifically, `t.id < any (select s.id from s)` would be rewrote to `t.id < max(s.id) or if(sum(s.id is null) != 0, null, false)`
		innerNullChecker := expression.NewFunctionInternal(er.sctx, ast.If, types.NewFieldType(mysql.TypeTiny), innerHasNull, expression.NewNull(), expression.NewZero())
		cond = expression.ComposeDNFCondition(er.sctx, cond, innerNullChecker)
		// If the subquery is empty, it should always return false.
		emptyChecker := expression.NewFunctionInternal(er.sctx, ast.NE, types.NewFieldType(mysql.TypeTiny), colCount, expression.NewZero())
		// If outer key is null, and subquery is not empty, it should return null.
		outerNullChecker := expression.NewFunctionInternal(er.sctx, ast.If, types.NewFieldType(mysql.TypeTiny), outerIsNull, expression.NewNull(), expression.NewOne())
		cond = expression.ComposeCNFCondition(er.sctx, cond, emptyChecker, outerNullChecker)
	}

	// TODO: Add a Projection if any argument of aggregate funcs or group by items are scalar functions.
	// plan4Agg.buildProjectionIfNecessary()
	if !er.asScalar {
		// For Semi LogicalApply without aux column, the result is no matter false or null. So we can add it to join predicate.
		er.p, er.err = er.b.buildSemiApply(er.p, plan4Agg, []expression.Expression{cond}, false, false)
		return
	}
	// If we treat the result as a scalar value, we will add a projection with a extra column to output true, false or null.
	outerSchemaLen := er.p.Schema().Len()
	er.p = er.b.buildApplyWithJoinType(er.p, plan4Agg, InnerJoin)
	joinSchema := er.p.Schema()
	proj := LogicalProjection{
		Exprs: expression.Column2Exprs(joinSchema.Clone().Columns[:outerSchemaLen]),
	}.Init(er.sctx, er.b.getSelectOffset())
	proj.names = make([]*types.FieldName, outerSchemaLen, outerSchemaLen+1)
	copy(proj.names, er.p.OutputNames())
	proj.SetSchema(expression.NewSchema(joinSchema.Clone().Columns[:outerSchemaLen]...))
	proj.Exprs = append(proj.Exprs, cond)
	proj.schema.Append(&expression.Column{
		UniqueID: er.sctx.GetSessionVars().AllocPlanColumnID(),
		RetType:  cond.GetType(),
	})
	proj.names = append(proj.names, types.EmptyName)
	proj.SetChildren(er.p)
	er.p = proj
}

// handleNEAny handles the case of != any. For example, if the query is t.id != any (select s.id from s), it will be rewrote to
// t.id != s.id or count(distinct s.id) > 1 or [any checker]. If there are two different values in s.id ,
// there must exist a s.id that doesn't equal to t.id.
func (er *expressionRewriter) handleNEAny(lexpr, rexpr expression.Expression, np LogicalPlan) {
	firstRowFunc, err := aggregation.NewAggFuncDesc(er.sctx, ast.AggFuncFirstRow, []expression.Expression{rexpr}, false)
	if err != nil {
		er.err = err
		return
	}
	countFunc, err := aggregation.NewAggFuncDesc(er.sctx, ast.AggFuncCount, []expression.Expression{rexpr}, true)
	if err != nil {
		er.err = err
		return
	}
	plan4Agg := LogicalAggregation{
		AggFuncs: []*aggregation.AggFuncDesc{firstRowFunc, countFunc},
	}.Init(er.sctx, er.b.getSelectOffset())
	if hint := er.b.TableHints(); hint != nil {
		plan4Agg.aggHints = hint.aggHints
	}
	plan4Agg.SetChildren(np)
	firstRowResultCol := &expression.Column{
		UniqueID: er.sctx.GetSessionVars().AllocPlanColumnID(),
		RetType:  firstRowFunc.RetTp,
	}
	count := &expression.Column{
		UniqueID: er.sctx.GetSessionVars().AllocPlanColumnID(),
		RetType:  countFunc.RetTp,
	}
	plan4Agg.names = append(plan4Agg.names, types.EmptyName, types.EmptyName)
	plan4Agg.SetSchema(expression.NewSchema(firstRowResultCol, count))
	gtFunc := expression.NewFunctionInternal(er.sctx, ast.GT, types.NewFieldType(mysql.TypeTiny), count, expression.NewOne())
	neCond := expression.NewFunctionInternal(er.sctx, ast.NE, types.NewFieldType(mysql.TypeTiny), lexpr, firstRowResultCol)
	cond := expression.ComposeDNFCondition(er.sctx, gtFunc, neCond)
	er.buildQuantifierPlan(plan4Agg, cond, lexpr, rexpr, false)
}

// handleEQAll handles the case of = all. For example, if the query is t.id = all (select s.id from s), it will be rewrote to
// t.id = (select s.id from s having count(distinct s.id) <= 1 and [all checker]).
func (er *expressionRewriter) handleEQAll(lexpr, rexpr expression.Expression, np LogicalPlan) {
	firstRowFunc, err := aggregation.NewAggFuncDesc(er.sctx, ast.AggFuncFirstRow, []expression.Expression{rexpr}, false)
	if err != nil {
		er.err = err
		return
	}
	countFunc, err := aggregation.NewAggFuncDesc(er.sctx, ast.AggFuncCount, []expression.Expression{rexpr}, true)
	if err != nil {
		er.err = err
		return
	}
	plan4Agg := LogicalAggregation{
		AggFuncs: []*aggregation.AggFuncDesc{firstRowFunc, countFunc},
	}.Init(er.sctx, er.b.getSelectOffset())
	if hint := er.b.TableHints(); hint != nil {
		plan4Agg.aggHints = hint.aggHints
	}
	plan4Agg.SetChildren(np)
	plan4Agg.names = append(plan4Agg.names, types.EmptyName)
	firstRowResultCol := &expression.Column{
		UniqueID: er.sctx.GetSessionVars().AllocPlanColumnID(),
		RetType:  firstRowFunc.RetTp,
	}
	plan4Agg.names = append(plan4Agg.names, types.EmptyName)
	count := &expression.Column{
		UniqueID: er.sctx.GetSessionVars().AllocPlanColumnID(),
		RetType:  countFunc.RetTp,
	}
	plan4Agg.SetSchema(expression.NewSchema(firstRowResultCol, count))
	leFunc := expression.NewFunctionInternal(er.sctx, ast.LE, types.NewFieldType(mysql.TypeTiny), count, expression.NewOne())
	eqCond := expression.NewFunctionInternal(er.sctx, ast.EQ, types.NewFieldType(mysql.TypeTiny), lexpr, firstRowResultCol)
	cond := expression.ComposeCNFCondition(er.sctx, leFunc, eqCond)
	er.buildQuantifierPlan(plan4Agg, cond, lexpr, rexpr, true)
}

func (er *expressionRewriter) handleExistSubquery(ctx context.Context, v *ast.ExistsSubqueryExpr) (ast.Node, bool) {
	subq, ok := v.Sel.(*ast.SubqueryExpr)
	if !ok {
		er.err = errors.Errorf("Unknown exists type %T.", v.Sel)
		return v, true
	}
	np, err := er.buildSubquery(ctx, subq)
	if err != nil {
		er.err = err
		return v, true
	}
	np = er.popExistsSubPlan(np)
	if len(ExtractCorrelatedCols(np)) > 0 {
		er.p, er.err = er.b.buildSemiApply(er.p, np, nil, er.asScalar, v.Not)
		if er.err != nil || !er.asScalar {
			return v, true
		}
		er.ctxStackAppend(er.p.Schema().Columns[er.p.Schema().Len()-1], er.p.OutputNames()[er.p.Schema().Len()-1])
	} else {
		physicalPlan, _, err := DoOptimize(ctx, er.sctx, er.b.optFlag, np)
		if err != nil {
			er.err = err
			return v, true
		}
		row, err := EvalSubqueryFirstRow(ctx, physicalPlan, er.b.is, er.b.ctx)
		if err != nil {
			er.err = err
			return v, true
		}
<<<<<<< HEAD
		if (row != nil && !v.Not) || (row == nil && v.Not) {
			er.ctxStackAppend(expression.One.Clone(), types.EmptyName)
=======
		if (len(rows) > 0 && !v.Not) || (len(rows) == 0 && v.Not) {
			er.ctxStackAppend(expression.NewOne(), types.EmptyName)
>>>>>>> a1dc18da
		} else {
			er.ctxStackAppend(expression.NewZero(), types.EmptyName)
		}
	}
	return v, true
}

// popExistsSubPlan will remove the useless plan in exist's child.
// See comments inside the method for more details.
func (er *expressionRewriter) popExistsSubPlan(p LogicalPlan) LogicalPlan {
out:
	for {
		switch plan := p.(type) {
		// This can be removed when in exists clause,
		// e.g. exists(select count(*) from t order by a) is equal to exists t.
		case *LogicalProjection, *LogicalSort:
			p = p.Children()[0]
		case *LogicalAggregation:
			if len(plan.GroupByItems) == 0 {
				p = LogicalTableDual{RowCount: 1}.Init(er.sctx, er.b.getSelectOffset())
				break out
			}
			p = p.Children()[0]
		default:
			break out
		}
	}
	return p
}

func (er *expressionRewriter) handleInSubquery(ctx context.Context, v *ast.PatternInExpr) (ast.Node, bool) {
	asScalar := er.asScalar
	er.asScalar = true
	v.Expr.Accept(er)
	if er.err != nil {
		return v, true
	}
	lexpr := er.ctxStack[len(er.ctxStack)-1]
	subq, ok := v.Sel.(*ast.SubqueryExpr)
	if !ok {
		er.err = errors.Errorf("Unknown compare type %T.", v.Sel)
		return v, true
	}
	np, err := er.buildSubquery(ctx, subq)
	if err != nil {
		er.err = err
		return v, true
	}
	lLen := expression.GetRowLen(lexpr)
	if lLen != np.Schema().Len() {
		er.err = expression.ErrOperandColumns.GenWithStackByArgs(lLen)
		return v, true
	}
	var rexpr expression.Expression
	if np.Schema().Len() == 1 {
		rexpr = np.Schema().Columns[0]
		rCol := rexpr.(*expression.Column)
		// For AntiSemiJoin/LeftOuterSemiJoin/AntiLeftOuterSemiJoin, we cannot treat `in` expression as
		// normal column equal condition, so we specially mark the inner operand here.
		if v.Not || asScalar {
			rCol.InOperand = true
			// If both input columns of `in` expression are not null, we can treat the expression
			// as normal column equal condition instead.
			lCol, ok := lexpr.(*expression.Column)
			if ok && mysql.HasNotNullFlag(lCol.GetType().Flag) && mysql.HasNotNullFlag(rCol.GetType().Flag) {
				rCol.InOperand = false
			}
		}
	} else {
		args := make([]expression.Expression, 0, np.Schema().Len())
		for _, col := range np.Schema().Columns {
			args = append(args, col)
		}
		rexpr, er.err = er.newFunction(ast.RowFunc, args[0].GetType(), args...)
		if er.err != nil {
			return v, true
		}
	}
	checkCondition, err := er.constructBinaryOpFunction(lexpr, rexpr, ast.EQ)
	if err != nil {
		er.err = err
		return v, true
	}

	// If the leftKey and the rightKey have different collations, don't convert the sub-query to an inner-join
	// since when converting we will add a distinct-agg upon the right child and this distinct-agg doesn't have the right collation.
	// To keep it simple, we forbid this converting if they have different collations.
	lt, rt := lexpr.GetType(), rexpr.GetType()
	collFlag := collate.CompatibleCollate(lt.Collate, rt.Collate)

	// If it's not the form of `not in (SUBQUERY)`,
	// and has no correlated column from the current level plan(if the correlated column is from upper level,
	// we can treat it as constant, because the upper LogicalApply cannot be eliminated since current node is a join node),
	// and don't need to append a scalar value, we can rewrite it to inner join.
	if er.sctx.GetSessionVars().GetAllowInSubqToJoinAndAgg() && !v.Not && !asScalar && len(extractCorColumnsBySchema(np, er.p.Schema())) == 0 && collFlag {
		// We need to try to eliminate the agg and the projection produced by this operation.
		er.b.optFlag |= flagEliminateAgg
		er.b.optFlag |= flagEliminateProjection
		er.b.optFlag |= flagJoinReOrder
		// Build distinct for the inner query.
		agg, err := er.b.buildDistinct(np, np.Schema().Len())
		if err != nil {
			er.err = err
			return v, true
		}
		// Build inner join above the aggregation.
		join := LogicalJoin{JoinType: InnerJoin}.Init(er.sctx, er.b.getSelectOffset())
		join.SetChildren(er.p, agg)
		join.SetSchema(expression.MergeSchema(er.p.Schema(), agg.schema))
		join.names = make([]*types.FieldName, er.p.Schema().Len()+agg.Schema().Len())
		copy(join.names, er.p.OutputNames())
		copy(join.names[er.p.Schema().Len():], agg.OutputNames())
		join.AttachOnConds(expression.SplitCNFItems(checkCondition))
		// Set join hint for this join.
		if er.b.TableHints() != nil {
			join.setPreferredJoinType(er.b.TableHints())
		}
		er.p = join
	} else {
		er.p, er.err = er.b.buildSemiApply(er.p, np, expression.SplitCNFItems(checkCondition), asScalar, v.Not)
		if er.err != nil {
			return v, true
		}
	}

	er.ctxStackPop(1)
	if asScalar {
		col := er.p.Schema().Columns[er.p.Schema().Len()-1]
		er.ctxStackAppend(col, er.p.OutputNames()[er.p.Schema().Len()-1])
	}
	return v, true
}

func (er *expressionRewriter) handleScalarSubquery(ctx context.Context, v *ast.SubqueryExpr) (ast.Node, bool) {
	np, err := er.buildSubquery(ctx, v)
	if err != nil {
		er.err = err
		return v, true
	}
	np = er.b.buildMaxOneRow(np)
	if len(ExtractCorrelatedCols(np)) > 0 {
		er.p = er.b.buildApplyWithJoinType(er.p, np, LeftOuterJoin)
		if np.Schema().Len() > 1 {
			newCols := make([]expression.Expression, 0, np.Schema().Len())
			for _, col := range np.Schema().Columns {
				newCols = append(newCols, col)
			}
			expr, err1 := er.newFunction(ast.RowFunc, newCols[0].GetType(), newCols...)
			if err1 != nil {
				er.err = err1
				return v, true
			}
			er.ctxStackAppend(expr, types.EmptyName)
		} else {
			er.ctxStackAppend(er.p.Schema().Columns[er.p.Schema().Len()-1], er.p.OutputNames()[er.p.Schema().Len()-1])
		}
		return v, true
	}
	physicalPlan, _, err := DoOptimize(ctx, er.sctx, er.b.optFlag, np)
	if err != nil {
		er.err = err
		return v, true
	}
	row, err := EvalSubqueryFirstRow(ctx, physicalPlan, er.b.is, er.b.ctx)
	if err != nil {
		er.err = err
		return v, true
	}
	if np.Schema().Len() > 1 {
		newCols := make([]expression.Expression, 0, np.Schema().Len())
		for i, data := range row {
			newCols = append(newCols, &expression.Constant{
				Value:   data,
				RetType: np.Schema().Columns[i].GetType()})
		}
		expr, err1 := er.newFunction(ast.RowFunc, newCols[0].GetType(), newCols...)
		if err1 != nil {
			er.err = err1
			return v, true
		}
		er.ctxStackAppend(expr, types.EmptyName)
	} else {
		er.ctxStackAppend(&expression.Constant{
			Value:   row[0],
			RetType: np.Schema().Columns[0].GetType(),
		}, types.EmptyName)
	}
	return v, true
}

// Leave implements Visitor interface.
func (er *expressionRewriter) Leave(originInNode ast.Node) (retNode ast.Node, ok bool) {
	if er.err != nil {
		return retNode, false
	}
	var inNode = originInNode
	if er.preprocess != nil {
		inNode = er.preprocess(inNode)
	}
	switch v := inNode.(type) {
	case *ast.AggregateFuncExpr, *ast.ColumnNameExpr, *ast.ParenthesesExpr, *ast.WhenClause,
		*ast.SubqueryExpr, *ast.ExistsSubqueryExpr, *ast.CompareSubqueryExpr, *ast.ValuesExpr, *ast.WindowFuncExpr, *ast.TableNameExpr:
	case *driver.ValueExpr:
		v.Datum.SetValue(v.Datum.GetValue(), &v.Type)
		value := &expression.Constant{Value: v.Datum, RetType: &v.Type}
		er.ctxStackAppend(value, types.EmptyName)
	case *driver.ParamMarkerExpr:
		var value expression.Expression
		value, er.err = expression.ParamMarkerExpression(er.sctx, v)
		if er.err != nil {
			return retNode, false
		}
		er.ctxStackAppend(value, types.EmptyName)
	case *ast.VariableExpr:
		er.rewriteVariable(v)
	case *ast.FuncCallExpr:
		er.funcCallToExpression(v)
		if _, ok := expression.DisableFoldFunctions[v.FnName.L]; ok {
			er.disableFoldCounter--
		}
	case *ast.TableName:
		er.toTable(v)
	case *ast.ColumnName:
		er.toColumn(v)
	case *ast.UnaryOperationExpr:
		er.unaryOpToExpression(v)
	case *ast.BinaryOperationExpr:
		er.binaryOpToExpression(v)
	case *ast.BetweenExpr:
		er.betweenToExpression(v)
	case *ast.CaseExpr:
		er.caseToExpression(v)
	case *ast.FuncCastExpr:
		arg := er.ctxStack[len(er.ctxStack)-1]
		er.err = expression.CheckArgsNotMultiColumnRow(arg)
		if er.err != nil {
			return retNode, false
		}

		// check the decimal precision of "CAST(AS TIME)".
		er.err = er.checkTimePrecision(v.Tp)
		if er.err != nil {
			return retNode, false
		}

		er.ctxStack[len(er.ctxStack)-1] = expression.BuildCastFunction(er.sctx, arg, v.Tp)
		er.ctxNameStk[len(er.ctxNameStk)-1] = types.EmptyName
	case *ast.PatternLikeExpr:
		er.patternLikeToExpression(v)
	case *ast.PatternRegexpExpr:
		er.regexpToScalarFunc(v)
	case *ast.RowExpr:
		er.rowToScalarFunc(v)
	case *ast.PatternInExpr:
		if v.Sel == nil {
			er.inToExpression(len(v.List), v.Not, &v.Type)
		}
	case *ast.PositionExpr:
		er.positionToScalarFunc(v)
	case *ast.IsNullExpr:
		er.isNullToExpression(v)
	case *ast.IsTruthExpr:
		er.isTrueToScalarFunc(v)
	case *ast.DefaultExpr:
		er.evalDefaultExpr(v)
	// TODO: Perhaps we don't need to transcode these back to generic integers/strings
	case *ast.TrimDirectionExpr:
		er.ctxStackAppend(&expression.Constant{
			Value:   types.NewIntDatum(int64(v.Direction)),
			RetType: types.NewFieldType(mysql.TypeTiny),
		}, types.EmptyName)
	case *ast.TimeUnitExpr:
		er.ctxStackAppend(&expression.Constant{
			Value:   types.NewStringDatum(v.Unit.String()),
			RetType: types.NewFieldType(mysql.TypeVarchar),
		}, types.EmptyName)
	case *ast.GetFormatSelectorExpr:
		er.ctxStackAppend(&expression.Constant{
			Value:   types.NewStringDatum(v.Selector.String()),
			RetType: types.NewFieldType(mysql.TypeVarchar),
		}, types.EmptyName)
	case *ast.SetCollationExpr:
		arg := er.ctxStack[len(er.ctxStack)-1]
		if collate.NewCollationEnabled() {
			var collInfo *charset.Collation
			// TODO(bb7133): use charset.ValidCharsetAndCollation when its bug is fixed.
			if collInfo, er.err = collate.GetCollationByName(v.Collate); er.err != nil {
				break
			}
			chs := arg.GetType().Charset
			if chs != "" && collInfo.CharsetName != chs {
				er.err = charset.ErrCollationCharsetMismatch.GenWithStackByArgs(collInfo.Name, chs)
				break
			}
		}
		// SetCollationExpr sets the collation explicitly, even when the evaluation type of the expression is non-string.
		if _, ok := arg.(*expression.Column); ok {
			// Wrap a cast here to avoid changing the original FieldType of the column expression.
			exprType := arg.GetType().Clone()
			exprType.Collate = v.Collate
			casted := expression.BuildCastFunction(er.sctx, arg, exprType)
			er.ctxStackPop(1)
			er.ctxStackAppend(casted, types.EmptyName)
		} else {
			// For constant and scalar function, we can set its collate directly.
			arg.GetType().Collate = v.Collate
		}
		er.ctxStack[len(er.ctxStack)-1].SetCoercibility(expression.CoercibilityExplicit)
	default:
		er.err = errors.Errorf("UnknownType: %T", v)
		return retNode, false
	}

	if er.err != nil {
		return retNode, false
	}
	return originInNode, true
}

// newFunction chooses which expression.NewFunctionImpl() will be used.
func (er *expressionRewriter) newFunction(funcName string, retType *types.FieldType, args ...expression.Expression) (expression.Expression, error) {
	if er.disableFoldCounter > 0 {
		return expression.NewFunctionBase(er.sctx, funcName, retType, args...)
	}
	return expression.NewFunction(er.sctx, funcName, retType, args...)
}

func (er *expressionRewriter) checkTimePrecision(ft *types.FieldType) error {
	if ft.EvalType() == types.ETDuration && ft.Decimal > int(types.MaxFsp) {
		return errTooBigPrecision.GenWithStackByArgs(ft.Decimal, "CAST", types.MaxFsp)
	}
	return nil
}

func (er *expressionRewriter) useCache() bool {
	return er.sctx.GetSessionVars().StmtCtx.UseCache
}

func (er *expressionRewriter) rewriteVariable(v *ast.VariableExpr) {
	stkLen := len(er.ctxStack)
	name := strings.ToLower(v.Name)
	sessionVars := er.b.ctx.GetSessionVars()
	if !v.IsSystem {
		if v.Value != nil {
			er.ctxStack[stkLen-1], er.err = er.newFunction(ast.SetVar,
				er.ctxStack[stkLen-1].GetType(),
				expression.DatumToConstant(types.NewDatum(name), mysql.TypeString),
				er.ctxStack[stkLen-1])
			er.ctxNameStk[stkLen-1] = types.EmptyName
			return
		}
		f, err := er.newFunction(ast.GetVar,
			// TODO: Here is wrong, the sessionVars should store a name -> Datum map. Will fix it later.
			types.NewFieldType(mysql.TypeString),
			expression.DatumToConstant(types.NewStringDatum(name), mysql.TypeString))
		if err != nil {
			er.err = err
			return
		}
		er.ctxStackAppend(f, types.EmptyName)
		return
	}
	var val string
	var err error
	if v.ExplicitScope {
		err = variable.ValidateGetSystemVar(name, v.IsGlobal)
		if err != nil {
			er.err = err
			return
		}
	}
	sysVar := variable.SysVars[name]
	if sysVar == nil {
		er.err = variable.ErrUnknownSystemVar.GenWithStackByArgs(name)
		return
	}
	// Variable is @@gobal.variable_name or variable is only global scope variable.
	if v.IsGlobal || sysVar.Scope == variable.ScopeGlobal {
		val, err = variable.GetGlobalSystemVar(sessionVars, name)
	} else {
		val, err = variable.GetSessionSystemVar(sessionVars, name)
	}
	if err != nil {
		er.err = err
		return
	}
	e := expression.DatumToConstant(types.NewStringDatum(val), mysql.TypeVarString)
	e.GetType().Charset, _ = er.sctx.GetSessionVars().GetSystemVar(variable.CharacterSetConnection)
	e.GetType().Collate, _ = er.sctx.GetSessionVars().GetSystemVar(variable.CollationConnection)
	er.ctxStackAppend(e, types.EmptyName)
}

func (er *expressionRewriter) unaryOpToExpression(v *ast.UnaryOperationExpr) {
	stkLen := len(er.ctxStack)
	var op string
	switch v.Op {
	case opcode.Plus:
		// expression (+ a) is equal to a
		return
	case opcode.Minus:
		op = ast.UnaryMinus
	case opcode.BitNeg:
		op = ast.BitNeg
	case opcode.Not:
		op = ast.UnaryNot
	default:
		er.err = errors.Errorf("Unknown Unary Op %T", v.Op)
		return
	}
	if expression.GetRowLen(er.ctxStack[stkLen-1]) != 1 {
		er.err = expression.ErrOperandColumns.GenWithStackByArgs(1)
		return
	}
	er.ctxStack[stkLen-1], er.err = er.newFunction(op, &v.Type, er.ctxStack[stkLen-1])
	er.ctxNameStk[stkLen-1] = types.EmptyName
}

func (er *expressionRewriter) binaryOpToExpression(v *ast.BinaryOperationExpr) {
	stkLen := len(er.ctxStack)
	var function expression.Expression
	switch v.Op {
	case opcode.EQ, opcode.NE, opcode.NullEQ, opcode.GT, opcode.GE, opcode.LT, opcode.LE:
		function, er.err = er.constructBinaryOpFunction(er.ctxStack[stkLen-2], er.ctxStack[stkLen-1],
			v.Op.String())
	default:
		lLen := expression.GetRowLen(er.ctxStack[stkLen-2])
		rLen := expression.GetRowLen(er.ctxStack[stkLen-1])
		if lLen != 1 || rLen != 1 {
			er.err = expression.ErrOperandColumns.GenWithStackByArgs(1)
			return
		}
		function, er.err = er.newFunction(v.Op.String(), types.NewFieldType(mysql.TypeUnspecified), er.ctxStack[stkLen-2:]...)
	}
	if er.err != nil {
		return
	}
	er.ctxStackPop(2)
	er.ctxStackAppend(function, types.EmptyName)
}

func (er *expressionRewriter) notToExpression(hasNot bool, op string, tp *types.FieldType,
	args ...expression.Expression) expression.Expression {
	opFunc, err := er.newFunction(op, tp, args...)
	if err != nil {
		er.err = err
		return nil
	}
	if !hasNot {
		return opFunc
	}

	opFunc, err = er.newFunction(ast.UnaryNot, tp, opFunc)
	if err != nil {
		er.err = err
		return nil
	}
	return opFunc
}

func (er *expressionRewriter) isNullToExpression(v *ast.IsNullExpr) {
	stkLen := len(er.ctxStack)
	if expression.GetRowLen(er.ctxStack[stkLen-1]) != 1 {
		er.err = expression.ErrOperandColumns.GenWithStackByArgs(1)
		return
	}
	function := er.notToExpression(v.Not, ast.IsNull, &v.Type, er.ctxStack[stkLen-1])
	er.ctxStackPop(1)
	er.ctxStackAppend(function, types.EmptyName)
}

func (er *expressionRewriter) positionToScalarFunc(v *ast.PositionExpr) {
	pos := v.N
	str := strconv.Itoa(pos)
	if v.P != nil {
		stkLen := len(er.ctxStack)
		val := er.ctxStack[stkLen-1]
		intNum, isNull, err := expression.GetIntFromConstant(er.sctx, val)
		str = "?"
		if err == nil {
			if isNull {
				return
			}
			pos = intNum
			er.ctxStackPop(1)
		}
		er.err = err
	}
	if er.err == nil && pos > 0 && pos <= er.schema.Len() {
		er.ctxStackAppend(er.schema.Columns[pos-1], er.names[pos-1])
	} else {
		er.err = ErrUnknownColumn.GenWithStackByArgs(str, clauseMsg[er.b.curClause])
	}
}

func (er *expressionRewriter) isTrueToScalarFunc(v *ast.IsTruthExpr) {
	stkLen := len(er.ctxStack)
	op := ast.IsTruth
	if v.True == 0 {
		op = ast.IsFalsity
	}
	if expression.GetRowLen(er.ctxStack[stkLen-1]) != 1 {
		er.err = expression.ErrOperandColumns.GenWithStackByArgs(1)
		return
	}
	function := er.notToExpression(v.Not, op, &v.Type, er.ctxStack[stkLen-1])
	er.ctxStackPop(1)
	er.ctxStackAppend(function, types.EmptyName)
}

// inToExpression converts in expression to a scalar function. The argument lLen means the length of in list.
// The argument not means if the expression is not in. The tp stands for the expression type, which is always bool.
// a in (b, c, d) will be rewritten as `(a = b) or (a = c) or (a = d)`.
func (er *expressionRewriter) inToExpression(lLen int, not bool, tp *types.FieldType) {
	stkLen := len(er.ctxStack)
	l := expression.GetRowLen(er.ctxStack[stkLen-lLen-1])
	for i := 0; i < lLen; i++ {
		if l != expression.GetRowLen(er.ctxStack[stkLen-lLen+i]) {
			er.err = expression.ErrOperandColumns.GenWithStackByArgs(l)
			return
		}
	}
	args := er.ctxStack[stkLen-lLen-1:]
	leftFt := args[0].GetType()
	leftEt, leftIsNull := leftFt.EvalType(), leftFt.Tp == mysql.TypeNull
	if leftIsNull {
		er.ctxStackPop(lLen + 1)
		er.ctxStackAppend(expression.NewNull(), types.EmptyName)
		return
	}
	if leftEt == types.ETInt {
		for i := 1; i < len(args); i++ {
			if c, ok := args[i].(*expression.Constant); ok {
				var isExceptional bool
				args[i], isExceptional = expression.RefineComparedConstant(er.sctx, *leftFt, c, opcode.EQ)
				if isExceptional {
					args[i] = c
				}
			}
		}
	}
	allSameType := true
	for _, arg := range args[1:] {
		if arg.GetType().Tp != mysql.TypeNull && expression.GetAccurateCmpType(args[0], arg) != leftEt {
			allSameType = false
			break
		}
	}
	var function expression.Expression
	if allSameType && l == 1 && lLen > 1 {
		function = er.notToExpression(not, ast.In, tp, er.ctxStack[stkLen-lLen-1:]...)
	} else {
		eqFunctions := make([]expression.Expression, 0, lLen)
		for i := stkLen - lLen; i < stkLen; i++ {
			expr, err := er.constructBinaryOpFunction(args[0], er.ctxStack[i], ast.EQ)
			if err != nil {
				er.err = err
				return
			}
			eqFunctions = append(eqFunctions, expr)
		}
		function = expression.ComposeDNFCondition(er.sctx, eqFunctions...)
		if not {
			var err error
			function, err = er.newFunction(ast.UnaryNot, tp, function)
			if err != nil {
				er.err = err
				return
			}
		}
	}
	er.ctxStackPop(lLen + 1)
	er.ctxStackAppend(function, types.EmptyName)
}

func (er *expressionRewriter) caseToExpression(v *ast.CaseExpr) {
	stkLen := len(er.ctxStack)
	argsLen := 2 * len(v.WhenClauses)
	if v.ElseClause != nil {
		argsLen++
	}
	er.err = expression.CheckArgsNotMultiColumnRow(er.ctxStack[stkLen-argsLen:]...)
	if er.err != nil {
		return
	}

	// value                          -> ctxStack[stkLen-argsLen-1]
	// when clause(condition, result) -> ctxStack[stkLen-argsLen:stkLen-1];
	// else clause                    -> ctxStack[stkLen-1]
	var args []expression.Expression
	if v.Value != nil {
		// args:  eq scalar func(args: value, condition1), result1,
		//        eq scalar func(args: value, condition2), result2,
		//        ...
		//        else clause
		value := er.ctxStack[stkLen-argsLen-1]
		args = make([]expression.Expression, 0, argsLen)
		for i := stkLen - argsLen; i < stkLen-1; i += 2 {
			arg, err := er.newFunction(ast.EQ, types.NewFieldType(mysql.TypeTiny), value, er.ctxStack[i])
			if err != nil {
				er.err = err
				return
			}
			args = append(args, arg)
			args = append(args, er.ctxStack[i+1])
		}
		if v.ElseClause != nil {
			args = append(args, er.ctxStack[stkLen-1])
		}
		argsLen++ // for trimming the value element later
	} else {
		// args:  condition1, result1,
		//        condition2, result2,
		//        ...
		//        else clause
		args = er.ctxStack[stkLen-argsLen:]
	}
	function, err := er.newFunction(ast.Case, &v.Type, args...)
	if err != nil {
		er.err = err
		return
	}
	er.ctxStackPop(argsLen)
	er.ctxStackAppend(function, types.EmptyName)
}

func (er *expressionRewriter) patternLikeToExpression(v *ast.PatternLikeExpr) {
	l := len(er.ctxStack)
	er.err = expression.CheckArgsNotMultiColumnRow(er.ctxStack[l-2:]...)
	if er.err != nil {
		return
	}

	char, col := er.sctx.GetSessionVars().GetCharsetInfo()
	var function expression.Expression
	fieldType := &types.FieldType{}
	isPatternExactMatch := false
	// Treat predicate 'like' the same way as predicate '=' when it is an exact match.
	if patExpression, ok := er.ctxStack[l-1].(*expression.Constant); ok {
		patString, isNull, err := patExpression.EvalString(nil, chunk.Row{})
		if err != nil {
			er.err = err
			return
		}
		if !isNull {
			patValue, patTypes := stringutil.CompilePattern(patString, v.Escape)
			if stringutil.IsExactMatch(patTypes) && er.ctxStack[l-2].GetType().EvalType() == types.ETString {
				op := ast.EQ
				if v.Not {
					op = ast.NE
				}
				types.DefaultTypeForValue(string(patValue), fieldType, char, col)
				function, er.err = er.constructBinaryOpFunction(er.ctxStack[l-2],
					&expression.Constant{Value: types.NewStringDatum(string(patValue)), RetType: fieldType},
					op)
				isPatternExactMatch = true
			}
		}
	}
	if !isPatternExactMatch {
		types.DefaultTypeForValue(int(v.Escape), fieldType, char, col)
		function = er.notToExpression(v.Not, ast.Like, &v.Type,
			er.ctxStack[l-2], er.ctxStack[l-1], &expression.Constant{Value: types.NewIntDatum(int64(v.Escape)), RetType: fieldType})
	}

	er.ctxStackPop(2)
	er.ctxStackAppend(function, types.EmptyName)
}

func (er *expressionRewriter) regexpToScalarFunc(v *ast.PatternRegexpExpr) {
	l := len(er.ctxStack)
	er.err = expression.CheckArgsNotMultiColumnRow(er.ctxStack[l-2:]...)
	if er.err != nil {
		return
	}
	function := er.notToExpression(v.Not, ast.Regexp, &v.Type, er.ctxStack[l-2], er.ctxStack[l-1])
	er.ctxStackPop(2)
	er.ctxStackAppend(function, types.EmptyName)
}

func (er *expressionRewriter) rowToScalarFunc(v *ast.RowExpr) {
	stkLen := len(er.ctxStack)
	length := len(v.Values)
	rows := make([]expression.Expression, 0, length)
	for i := stkLen - length; i < stkLen; i++ {
		rows = append(rows, er.ctxStack[i])
	}
	er.ctxStackPop(length)
	function, err := er.newFunction(ast.RowFunc, rows[0].GetType(), rows...)
	if err != nil {
		er.err = err
		return
	}
	er.ctxStackAppend(function, types.EmptyName)
}

func (er *expressionRewriter) betweenToExpression(v *ast.BetweenExpr) {
	stkLen := len(er.ctxStack)
	er.err = expression.CheckArgsNotMultiColumnRow(er.ctxStack[stkLen-3:]...)
	if er.err != nil {
		return
	}

	expr, lexp, rexp := er.ctxStack[stkLen-3], er.ctxStack[stkLen-2], er.ctxStack[stkLen-1]

	if expression.GetCmpTp4MinMax([]expression.Expression{expr, lexp, rexp}) == types.ETDatetime {
		expr = expression.WrapWithCastAsTime(er.sctx, expr, types.NewFieldType(mysql.TypeDatetime))
		lexp = expression.WrapWithCastAsTime(er.sctx, lexp, types.NewFieldType(mysql.TypeDatetime))
		rexp = expression.WrapWithCastAsTime(er.sctx, rexp, types.NewFieldType(mysql.TypeDatetime))
	}

	var op string
	var l, r expression.Expression
	l, er.err = er.newFunction(ast.GE, &v.Type, expr, lexp)
	if er.err == nil {
		r, er.err = er.newFunction(ast.LE, &v.Type, expr, rexp)
	}
	op = ast.LogicAnd
	if er.err != nil {
		return
	}
	function, err := er.newFunction(op, &v.Type, l, r)
	if err != nil {
		er.err = err
		return
	}
	if v.Not {
		function, err = er.newFunction(ast.UnaryNot, &v.Type, function)
		if err != nil {
			er.err = err
			return
		}
	}
	er.ctxStackPop(3)
	er.ctxStackAppend(function, types.EmptyName)
}

// rewriteFuncCall handles a FuncCallExpr and generates a customized function.
// It should return true if for the given FuncCallExpr a rewrite is performed so that original behavior is skipped.
// Otherwise it should return false to indicate (the caller) that original behavior needs to be performed.
func (er *expressionRewriter) rewriteFuncCall(v *ast.FuncCallExpr) bool {
	switch v.FnName.L {
	// when column is not null, ifnull on such column is not necessary.
	case ast.Ifnull:
		if len(v.Args) != 2 {
			er.err = expression.ErrIncorrectParameterCount.GenWithStackByArgs(v.FnName.O)
			return true
		}
		stackLen := len(er.ctxStack)
		arg1 := er.ctxStack[stackLen-2]
		col, isColumn := arg1.(*expression.Column)
		// if expr1 is a column and column has not null flag, then we can eliminate ifnull on
		// this column.
		if isColumn && mysql.HasNotNullFlag(col.RetType.Flag) {
			name := er.ctxNameStk[stackLen-2]
			newCol := col.Clone().(*expression.Column)
			er.ctxStackPop(len(v.Args))
			er.ctxStackAppend(newCol, name)
			return true
		}

		return false
	case ast.Nullif:
		if len(v.Args) != 2 {
			er.err = expression.ErrIncorrectParameterCount.GenWithStackByArgs(v.FnName.O)
			return true
		}
		stackLen := len(er.ctxStack)
		param1 := er.ctxStack[stackLen-2]
		param2 := er.ctxStack[stackLen-1]
		// param1 = param2
		funcCompare, err := er.constructBinaryOpFunction(param1, param2, ast.EQ)
		if err != nil {
			er.err = err
			return true
		}
		// NULL
		nullTp := types.NewFieldType(mysql.TypeNull)
		nullTp.Flen, nullTp.Decimal = mysql.GetDefaultFieldLengthAndDecimal(mysql.TypeNull)
		paramNull := &expression.Constant{
			Value:   types.NewDatum(nil),
			RetType: nullTp,
		}
		// if(param1 = param2, NULL, param1)
		funcIf, err := er.newFunction(ast.If, &v.Type, funcCompare, paramNull, param1)
		if err != nil {
			er.err = err
			return true
		}
		er.ctxStackPop(len(v.Args))
		er.ctxStackAppend(funcIf, types.EmptyName)
		return true
	default:
		return false
	}
}

func (er *expressionRewriter) funcCallToExpression(v *ast.FuncCallExpr) {
	stackLen := len(er.ctxStack)
	args := er.ctxStack[stackLen-len(v.Args):]
	er.err = expression.CheckArgsNotMultiColumnRow(args...)
	if er.err != nil {
		return
	}

	if er.rewriteFuncCall(v) {
		return
	}

	var function expression.Expression
	er.ctxStackPop(len(v.Args))
	if _, ok := expression.DeferredFunctions[v.FnName.L]; er.useCache() && ok {
		function, er.err = expression.NewFunctionBase(er.sctx, v.FnName.L, &v.Type, args...)
		c := &expression.Constant{Value: types.NewDatum(nil), RetType: function.GetType().Clone(), DeferredExpr: function}
		er.ctxStackAppend(c, types.EmptyName)
	} else {
		function, er.err = er.newFunction(v.FnName.L, &v.Type, args...)
		er.ctxStackAppend(function, types.EmptyName)
	}
}

// Now TableName in expression only used by sequence function like nextval(seq).
// The function arg should be evaluated as a table name rather than normal column name like mysql does.
func (er *expressionRewriter) toTable(v *ast.TableName) {
	fullName := v.Name.L
	if len(v.Schema.L) != 0 {
		fullName = v.Schema.L + "." + fullName
	}
	val := &expression.Constant{
		Value:   types.NewDatum(fullName),
		RetType: types.NewFieldType(mysql.TypeString),
	}
	er.ctxStackAppend(val, types.EmptyName)
}

func (er *expressionRewriter) toColumn(v *ast.ColumnName) {
	idx, err := expression.FindFieldName(er.names, v)
	if err != nil {
		er.err = ErrAmbiguous.GenWithStackByArgs(v.Name, clauseMsg[fieldList])
		return
	}
	if idx >= 0 {
		column := er.schema.Columns[idx]
		if column.IsHidden {
			er.err = ErrUnknownColumn.GenWithStackByArgs(v.Name, clauseMsg[er.b.curClause])
			return
		}
		er.ctxStackAppend(column, er.names[idx])
		return
	}
	for i := len(er.b.outerSchemas) - 1; i >= 0; i-- {
		outerSchema, outerName := er.b.outerSchemas[i], er.b.outerNames[i]
		idx, err = expression.FindFieldName(outerName, v)
		if idx >= 0 {
			column := outerSchema.Columns[idx]
			er.ctxStackAppend(&expression.CorrelatedColumn{Column: *column, Data: new(types.Datum)}, outerName[idx])
			return
		}
		if err != nil {
			er.err = ErrAmbiguous.GenWithStackByArgs(v.Name, clauseMsg[fieldList])
			return
		}
	}
	if join, ok := er.p.(*LogicalJoin); ok && join.redundantSchema != nil {
		idx, err := expression.FindFieldName(join.redundantNames, v)
		if err != nil {
			er.err = err
			return
		}
		if idx >= 0 {
			er.ctxStackAppend(join.redundantSchema.Columns[idx], join.redundantNames[idx])
			return
		}
	}
	if _, ok := er.p.(*LogicalUnionAll); ok && v.Table.O != "" {
		er.err = ErrTablenameNotAllowedHere.GenWithStackByArgs(v.Table.O, "SELECT", clauseMsg[er.b.curClause])
		return
	}
	if er.b.curClause == globalOrderByClause {
		er.b.curClause = orderByClause
	}
	er.err = ErrUnknownColumn.GenWithStackByArgs(v.String(), clauseMsg[er.b.curClause])
}

func (er *expressionRewriter) evalDefaultExpr(v *ast.DefaultExpr) {
	stkLen := len(er.ctxStack)
	name := er.ctxNameStk[stkLen-1]
	switch er.ctxStack[stkLen-1].(type) {
	case *expression.Column:
	case *expression.CorrelatedColumn:
	default:
		idx, err := expression.FindFieldName(er.names, v.Name)
		if err != nil {
			er.err = err
			return
		}
		if er.err != nil {
			return
		}
		if idx < 0 {
			er.err = ErrUnknownColumn.GenWithStackByArgs(v.Name.OrigColName(), "field_list")
			return
		}
	}
	dbName := name.DBName
	if dbName.O == "" {
		// if database name is not specified, use current database name
		dbName = model.NewCIStr(er.sctx.GetSessionVars().CurrentDB)
	}
	if name.OrigTblName.O == "" {
		// column is evaluated by some expressions, for example:
		// `select default(c) from (select (a+1) as c from t) as t0`
		// in such case, a 'no default' error is returned
		er.err = table.ErrNoDefaultValue.GenWithStackByArgs(name.ColName)
		return
	}
	var tbl table.Table
	tbl, er.err = er.b.is.TableByName(dbName, name.OrigTblName)
	if er.err != nil {
		return
	}
	colName := name.OrigColName.O
	if colName == "" {
		// in some cases, OrigColName is empty, use ColName instead
		colName = name.ColName.O
	}
	col := table.FindCol(tbl.Cols(), colName)
	if col == nil {
		er.err = ErrUnknownColumn.GenWithStackByArgs(v.Name, "field_list")
		return
	}
	isCurrentTimestamp := hasCurrentDatetimeDefault(col)
	var val *expression.Constant
	switch {
	case isCurrentTimestamp && col.Tp == mysql.TypeDatetime:
		// for DATETIME column with current_timestamp, use NULL to be compatible with MySQL 5.7
		val = expression.NewNull()
	case isCurrentTimestamp && col.Tp == mysql.TypeTimestamp:
		// for TIMESTAMP column with current_timestamp, use 0 to be compatible with MySQL 5.7
		zero := types.NewTime(types.ZeroCoreTime, mysql.TypeTimestamp, int8(col.Decimal))
		val = &expression.Constant{
			Value:   types.NewDatum(zero),
			RetType: types.NewFieldType(mysql.TypeTimestamp),
		}
	default:
		// for other columns, just use what it is
		val, er.err = er.b.getDefaultValue(col)
	}
	if er.err != nil {
		return
	}
	er.ctxStackPop(1)
	er.ctxStackAppend(val, types.EmptyName)
}

// hasCurrentDatetimeDefault checks if column has current_timestamp default value
func hasCurrentDatetimeDefault(col *table.Column) bool {
	x, ok := col.DefaultValue.(string)
	if !ok {
		return false
	}
	return strings.ToLower(x) == ast.CurrentTimestamp
}<|MERGE_RESOLUTION|>--- conflicted
+++ resolved
@@ -712,13 +712,8 @@
 			er.err = err
 			return v, true
 		}
-<<<<<<< HEAD
 		if (row != nil && !v.Not) || (row == nil && v.Not) {
-			er.ctxStackAppend(expression.One.Clone(), types.EmptyName)
-=======
-		if (len(rows) > 0 && !v.Not) || (len(rows) == 0 && v.Not) {
 			er.ctxStackAppend(expression.NewOne(), types.EmptyName)
->>>>>>> a1dc18da
 		} else {
 			er.ctxStackAppend(expression.NewZero(), types.EmptyName)
 		}
