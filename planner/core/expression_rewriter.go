--- conflicted
+++ resolved
@@ -82,13 +82,8 @@
 // asScalar means whether this expression must be treated as a scalar expression.
 // And this function returns a result expression, a new plan that may have apply or semi-join.
 func (b *PlanBuilder) rewrite(exprNode ast.ExprNode, p LogicalPlan, aggMapper map[*ast.AggregateFuncExpr]int, asScalar bool) (expression.Expression, LogicalPlan, error) {
-<<<<<<< HEAD
 	expr, resultPlan, err := b.rewriteWithPreprocess(exprNode, p, aggMapper, nil, asScalar, nil)
-	return expr, resultPlan, errors.Trace(err)
-=======
-	expr, resultPlan, err := b.rewriteWithPreprocess(exprNode, p, aggMapper, asScalar, nil)
 	return expr, resultPlan, err
->>>>>>> 380eb2c5
 }
 
 // rewriteWithPreprocess is for handling the situation that we need to adjust the input ast tree
