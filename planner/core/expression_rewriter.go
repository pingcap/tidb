// Copyright 2016 PingCAP, Inc.
//
// Licensed under the Apache License, Version 2.0 (the "License");
// you may not use this file except in compliance with the License.
// You may obtain a copy of the License at
//
//     http://www.apache.org/licenses/LICENSE-2.0
//
// Unless required by applicable law or agreed to in writing, software
// distributed under the License is distributed on an "AS IS" BASIS,
// WITHOUT WARRANTIES OR CONDITIONS OF ANY KIND, either express or implied.
// See the License for the specific language governing permissions and
// limitations under the License.

package core

import (
	"context"
	"encoding/hex"
	"encoding/json"
	"strconv"
	"strings"
	"time"

	"github.com/pingcap/errors"
	"github.com/pingcap/tidb/domain"
	"github.com/pingcap/tidb/expression"
	"github.com/pingcap/tidb/expression/aggregation"
	"github.com/pingcap/tidb/infoschema"
	"github.com/pingcap/tidb/parser/ast"
	"github.com/pingcap/tidb/parser/charset"
	"github.com/pingcap/tidb/parser/model"
	"github.com/pingcap/tidb/parser/mysql"
	"github.com/pingcap/tidb/parser/opcode"
	"github.com/pingcap/tidb/sessionctx"
	"github.com/pingcap/tidb/sessionctx/variable"
	"github.com/pingcap/tidb/table"
	"github.com/pingcap/tidb/table/tables"
	"github.com/pingcap/tidb/tablecodec"
	"github.com/pingcap/tidb/types"
	driver "github.com/pingcap/tidb/types/parser_driver"
	"github.com/pingcap/tidb/util/chunk"
	"github.com/pingcap/tidb/util/codec"
	"github.com/pingcap/tidb/util/collate"
	"github.com/pingcap/tidb/util/hint"
	"github.com/pingcap/tidb/util/sem"
	"github.com/pingcap/tidb/util/stringutil"
)

// EvalSubqueryFirstRow evaluates incorrelated subqueries once, and get first row.
var EvalSubqueryFirstRow func(ctx context.Context, p PhysicalPlan, is infoschema.InfoSchema, sctx sessionctx.Context) (row []types.Datum, err error)

// evalAstExpr evaluates ast expression directly.
func evalAstExpr(sctx sessionctx.Context, expr ast.ExprNode) (types.Datum, error) {
	if val, ok := expr.(*driver.ValueExpr); ok {
		return val.Datum, nil
	}
	newExpr, err := rewriteAstExpr(sctx, expr, nil, nil, false)
	if err != nil {
		return types.Datum{}, err
	}
	return newExpr.Eval(chunk.Row{})
}

// rewriteAstExpr rewrites ast expression directly.
func rewriteAstExpr(sctx sessionctx.Context, expr ast.ExprNode, schema *expression.Schema, names types.NameSlice, allowCastArray bool) (expression.Expression, error) {
	var is infoschema.InfoSchema
	// in tests, it may be null
	if s, ok := sctx.GetInfoSchema().(infoschema.InfoSchema); ok {
		is = s
	}
	b, savedBlockNames := NewPlanBuilder().Init(sctx, is, &hint.BlockHintProcessor{})
	b.allowBuildCastArray = allowCastArray
	fakePlan := LogicalTableDual{}.Init(sctx, 0)
	if schema != nil {
		fakePlan.schema = schema
		fakePlan.names = names
	}
	b.curClause = expressionClause
	newExpr, _, err := b.rewrite(context.TODO(), expr, fakePlan, nil, true)
	if err != nil {
		return nil, err
	}
	sctx.GetSessionVars().PlannerSelectBlockAsName = savedBlockNames
	return newExpr, nil
}

func (b *PlanBuilder) rewriteInsertOnDuplicateUpdate(ctx context.Context, exprNode ast.ExprNode, mockPlan LogicalPlan, insertPlan *Insert) (expression.Expression, error) {
	b.rewriterCounter++
	defer func() { b.rewriterCounter-- }()

	b.curClause = fieldList
	rewriter := b.getExpressionRewriter(ctx, mockPlan)
	// The rewriter maybe is obtained from "b.rewriterPool", "rewriter.err" is
	// not nil means certain previous procedure has not handled this error.
	// Here we give us one more chance to make a correct behavior by handling
	// this missed error.
	if rewriter.err != nil {
		return nil, rewriter.err
	}

	rewriter.insertPlan = insertPlan
	rewriter.asScalar = true

	expr, _, err := b.rewriteExprNode(rewriter, exprNode, true)
	return expr, err
}

// rewrite function rewrites ast expr to expression.Expression.
// aggMapper maps ast.AggregateFuncExpr to the columns offset in p's output schema.
// asScalar means whether this expression must be treated as a scalar expression.
// And this function returns a result expression, a new plan that may have apply or semi-join.
func (b *PlanBuilder) rewrite(ctx context.Context, exprNode ast.ExprNode, p LogicalPlan, aggMapper map[*ast.AggregateFuncExpr]int, asScalar bool) (expression.Expression, LogicalPlan, error) {
	expr, resultPlan, err := b.rewriteWithPreprocess(ctx, exprNode, p, aggMapper, nil, asScalar, nil)
	return expr, resultPlan, err
}

// rewriteWithPreprocess is for handling the situation that we need to adjust the input ast tree
// before really using its node in `expressionRewriter.Leave`. In that case, we first call
// er.preprocess(expr), which returns a new expr. Then we use the new expr in `Leave`.
func (b *PlanBuilder) rewriteWithPreprocess(
	ctx context.Context,
	exprNode ast.ExprNode,
	p LogicalPlan, aggMapper map[*ast.AggregateFuncExpr]int,
	windowMapper map[*ast.WindowFuncExpr]int,
	asScalar bool,
	preprocess func(ast.Node) ast.Node,
) (expression.Expression, LogicalPlan, error) {
	b.rewriterCounter++
	defer func() { b.rewriterCounter-- }()

	rewriter := b.getExpressionRewriter(ctx, p)
	// The rewriter maybe is obtained from "b.rewriterPool", "rewriter.err" is
	// not nil means certain previous procedure has not handled this error.
	// Here we give us one more chance to make a correct behavior by handling
	// this missed error.
	if rewriter.err != nil {
		return nil, nil, rewriter.err
	}

	rewriter.aggrMap = aggMapper
	rewriter.windowMap = windowMapper
	rewriter.asScalar = asScalar
	rewriter.preprocess = preprocess

	expr, resultPlan, err := b.rewriteExprNode(rewriter, exprNode, asScalar)
	return expr, resultPlan, err
}

func (b *PlanBuilder) getExpressionRewriter(ctx context.Context, p LogicalPlan) (rewriter *expressionRewriter) {
	defer func() {
		if p != nil {
			rewriter.schema = p.Schema()
			rewriter.names = p.OutputNames()
		}
	}()

	if len(b.rewriterPool) < b.rewriterCounter {
		rewriter = &expressionRewriter{p: p, b: b, sctx: b.ctx, ctx: ctx}
		rewriter.sctx.SetValue(expression.TiDBDecodeKeyFunctionKey, decodeKeyFromString)
		b.rewriterPool = append(b.rewriterPool, rewriter)
		return
	}

	rewriter = b.rewriterPool[b.rewriterCounter-1]
	rewriter.p = p
	rewriter.asScalar = false
	rewriter.aggrMap = nil
	rewriter.preprocess = nil
	rewriter.insertPlan = nil
	rewriter.disableFoldCounter = 0
	rewriter.tryFoldCounter = 0
	rewriter.ctxStack = rewriter.ctxStack[:0]
	rewriter.ctxNameStk = rewriter.ctxNameStk[:0]
	rewriter.ctx = ctx
	rewriter.err = nil
	return
}

func (b *PlanBuilder) rewriteExprNode(rewriter *expressionRewriter, exprNode ast.ExprNode, asScalar bool) (expression.Expression, LogicalPlan, error) {
	if rewriter.p != nil {
		curColLen := rewriter.p.Schema().Len()
		defer func() {
			names := rewriter.p.OutputNames().Shallow()[:curColLen]
			for i := curColLen; i < rewriter.p.Schema().Len(); i++ {
				names = append(names, types.EmptyName)
			}
			// After rewriting finished, only old columns are visible.
			// e.g. select * from t where t.a in (select t1.a from t1);
			// The output columns before we enter the subquery are the columns from t.
			// But when we leave the subquery `t.a in (select t1.a from t1)`, we got a Apply operator
			// and the output columns become [t.*, t1.*]. But t1.* is used only inside the subquery. If there's another filter
			// which is also a subquery where t1 is involved. The name resolving will fail if we still expose the column from
			// the previous subquery.
			// So here we just reset the names to empty to avoid this situation.
			// TODO: implement ScalarSubQuery and resolve it during optimizing. In building phase, we will not change the plan's structure.
			rewriter.p.SetOutputNames(names)
		}()
	}
	exprNode.Accept(rewriter)
	if rewriter.err != nil {
		return nil, nil, errors.Trace(rewriter.err)
	}
	if !asScalar && len(rewriter.ctxStack) == 0 {
		return nil, rewriter.p, nil
	}
	if len(rewriter.ctxStack) != 1 {
		return nil, nil, errors.Errorf("context len %v is invalid", len(rewriter.ctxStack))
	}
	rewriter.err = expression.CheckArgsNotMultiColumnRow(rewriter.ctxStack[0])
	if rewriter.err != nil {
		return nil, nil, errors.Trace(rewriter.err)
	}
	return rewriter.ctxStack[0], rewriter.p, nil
}

type expressionRewriter struct {
	ctxStack   []expression.Expression
	ctxNameStk []*types.FieldName
	p          LogicalPlan
	schema     *expression.Schema
	names      []*types.FieldName
	err        error
	aggrMap    map[*ast.AggregateFuncExpr]int
	windowMap  map[*ast.WindowFuncExpr]int
	b          *PlanBuilder
	sctx       sessionctx.Context
	ctx        context.Context

	// asScalar indicates the return value must be a scalar value.
	// NOTE: This value can be changed during expression rewritten.
	asScalar bool

	// preprocess is called for every ast.Node in Leave.
	preprocess func(ast.Node) ast.Node

	// insertPlan is only used to rewrite the expressions inside the assignment
	// of the "INSERT" statement.
	insertPlan *Insert

	// disableFoldCounter controls fold-disabled scope. If > 0, rewriter will NOT do constant folding.
	// Typically, during visiting AST, while entering the scope(disable), the counter will +1; while
	// leaving the scope(enable again), the counter will -1.
	// NOTE: This value can be changed during expression rewritten.
	disableFoldCounter int
	tryFoldCounter     int
}

func (er *expressionRewriter) ctxStackLen() int {
	return len(er.ctxStack)
}

func (er *expressionRewriter) ctxStackPop(num int) {
	l := er.ctxStackLen()
	er.ctxStack = er.ctxStack[:l-num]
	er.ctxNameStk = er.ctxNameStk[:l-num]
}

func (er *expressionRewriter) ctxStackAppend(col expression.Expression, name *types.FieldName) {
	er.ctxStack = append(er.ctxStack, col)
	er.ctxNameStk = append(er.ctxNameStk, name)
}

// constructBinaryOpFunction converts binary operator functions
// 1. If op are EQ or NE or NullEQ, constructBinaryOpFunctions converts (a0,a1,a2) op (b0,b1,b2) to (a0 op b0) and (a1 op b1) and (a2 op b2)
// 2. Else constructBinaryOpFunctions converts (a0,a1,a2) op (b0,b1,b2) to
// `IF( a0 NE b0, a0 op b0,
//
//	IF ( isNull(a0 NE b0), Null,
//		IF ( a1 NE b1, a1 op b1,
//			IF ( isNull(a1 NE b1), Null, a2 op b2))))`
func (er *expressionRewriter) constructBinaryOpFunction(l expression.Expression, r expression.Expression, op string) (expression.Expression, error) {
	lLen, rLen := expression.GetRowLen(l), expression.GetRowLen(r)
	if lLen == 1 && rLen == 1 {
		return er.newFunction(op, types.NewFieldType(mysql.TypeTiny), l, r)
	} else if rLen != lLen {
		return nil, expression.ErrOperandColumns.GenWithStackByArgs(lLen)
	}
	switch op {
	case ast.EQ, ast.NE, ast.NullEQ:
		funcs := make([]expression.Expression, lLen)
		for i := 0; i < lLen; i++ {
			var err error
			funcs[i], err = er.constructBinaryOpFunction(expression.GetFuncArg(l, i), expression.GetFuncArg(r, i), op)
			if err != nil {
				return nil, err
			}
		}
		if op == ast.NE {
			return expression.ComposeDNFCondition(er.sctx, funcs...), nil
		}
		return expression.ComposeCNFCondition(er.sctx, funcs...), nil
	default:
		larg0, rarg0 := expression.GetFuncArg(l, 0), expression.GetFuncArg(r, 0)
		var expr1, expr2, expr3, expr4, expr5 expression.Expression
		expr1 = expression.NewFunctionInternal(er.sctx, ast.NE, types.NewFieldType(mysql.TypeTiny), larg0, rarg0)
		expr2 = expression.NewFunctionInternal(er.sctx, op, types.NewFieldType(mysql.TypeTiny), larg0, rarg0)
		expr3 = expression.NewFunctionInternal(er.sctx, ast.IsNull, types.NewFieldType(mysql.TypeTiny), expr1)
		var err error
		l, err = expression.PopRowFirstArg(er.sctx, l)
		if err != nil {
			return nil, err
		}
		r, err = expression.PopRowFirstArg(er.sctx, r)
		if err != nil {
			return nil, err
		}
		expr4, err = er.constructBinaryOpFunction(l, r, op)
		if err != nil {
			return nil, err
		}
		expr5, err = er.newFunction(ast.If, types.NewFieldType(mysql.TypeTiny), expr3, expression.NewNull(), expr4)
		if err != nil {
			return nil, err
		}
		return er.newFunction(ast.If, types.NewFieldType(mysql.TypeTiny), expr1, expr2, expr5)
	}
}

// buildSubquery translates the subquery ast to plan.
// Subquery related hints are returned through hintFlags. Please see comments around HintFlagSemiJoinRewrite and PlanBuilder.subQueryHintFlags for details.
func (er *expressionRewriter) buildSubquery(ctx context.Context, subq *ast.SubqueryExpr, subqueryCtx subQueryCtx) (np LogicalPlan, hintFlags uint64, err error) {
	if er.schema != nil {
		outerSchema := er.schema.Clone()
		er.b.outerSchemas = append(er.b.outerSchemas, outerSchema)
		er.b.outerNames = append(er.b.outerNames, er.names)
		defer func() {
			er.b.outerSchemas = er.b.outerSchemas[0 : len(er.b.outerSchemas)-1]
			er.b.outerNames = er.b.outerNames[0 : len(er.b.outerNames)-1]
		}()
	}
	// Store the old value before we enter the subquery and reset they to default value.
	oldSubQCtx := er.b.subQueryCtx
	er.b.subQueryCtx = subqueryCtx
	oldHintFlags := er.b.subQueryHintFlags
	er.b.subQueryHintFlags = 0
	outerWindowSpecs := er.b.windowSpecs
	defer func() {
		er.b.windowSpecs = outerWindowSpecs
		er.b.subQueryCtx = oldSubQCtx
		er.b.subQueryHintFlags = oldHintFlags
	}()

	np, err = er.b.buildResultSetNode(ctx, subq.Query, false)
	if err != nil {
		return nil, 0, err
	}
	hintFlags = er.b.subQueryHintFlags
	// Pop the handle map generated by the subquery.
	er.b.handleHelper.popMap()
	return np, hintFlags, nil
}

// Enter implements Visitor interface.
func (er *expressionRewriter) Enter(inNode ast.Node) (ast.Node, bool) {
	switch v := inNode.(type) {
	case *ast.AggregateFuncExpr:
		index, ok := -1, false
		if er.aggrMap != nil {
			index, ok = er.aggrMap[v]
		}
		if ok {
			// index < 0 indicates this is a correlated aggregate belonging to outer query,
			// for which a correlated column will be created later, so we append a null constant
			// as a temporary result expression.
			if index < 0 {
				er.ctxStackAppend(expression.NewNull(), types.EmptyName)
			} else {
				// index >= 0 indicates this is a regular aggregate column
				er.ctxStackAppend(er.schema.Columns[index], er.names[index])
			}
			return inNode, true
		}
		// replace correlated aggregate in sub-query with its corresponding correlated column
		if col, ok := er.b.correlatedAggMapper[v]; ok {
			er.ctxStackAppend(col, types.EmptyName)
			return inNode, true
		}
		er.err = ErrInvalidGroupFuncUse
		return inNode, true
	case *ast.ColumnNameExpr:
		if index, ok := er.b.colMapper[v]; ok {
			er.ctxStackAppend(er.schema.Columns[index], er.names[index])
			return inNode, true
		}
	case *ast.CompareSubqueryExpr:
		return er.handleCompareSubquery(er.ctx, v)
	case *ast.ExistsSubqueryExpr:
		return er.handleExistSubquery(er.ctx, v)
	case *ast.PatternInExpr:
		if v.Sel != nil {
			return er.handleInSubquery(er.ctx, v)
		}
		if len(v.List) != 1 {
			break
		}
		// For 10 in ((select * from t)), the parser won't set v.Sel.
		// So we must process this case here.
		x := v.List[0]
		for {
			switch y := x.(type) {
			case *ast.SubqueryExpr:
				v.Sel = y
				return er.handleInSubquery(er.ctx, v)
			case *ast.ParenthesesExpr:
				x = y.Expr
			default:
				return inNode, false
			}
		}
	case *ast.SubqueryExpr:
		return er.handleScalarSubquery(er.ctx, v)
	case *ast.ParenthesesExpr:
	case *ast.ValuesExpr:
		schema, names := er.schema, er.names
		// NOTE: "er.insertPlan != nil" means that we are rewriting the
		// expressions inside the assignment of "INSERT" statement. we have to
		// use the "tableSchema" of that "insertPlan".
		if er.insertPlan != nil {
			schema = er.insertPlan.tableSchema
			names = er.insertPlan.tableColNames
		}
		idx, err := expression.FindFieldName(names, v.Column.Name)
		if err != nil {
			er.err = err
			return inNode, false
		}
		if idx < 0 {
			er.err = ErrUnknownColumn.GenWithStackByArgs(v.Column.Name.OrigColName(), "field list")
			return inNode, false
		}
		col := schema.Columns[idx]
		er.ctxStackAppend(expression.NewValuesFunc(er.sctx, col.Index, col.RetType), types.EmptyName)
		return inNode, true
	case *ast.WindowFuncExpr:
		index, ok := -1, false
		if er.windowMap != nil {
			index, ok = er.windowMap[v]
		}
		if !ok {
			er.err = ErrWindowInvalidWindowFuncUse.GenWithStackByArgs(strings.ToLower(v.F))
			return inNode, true
		}
		er.ctxStackAppend(er.schema.Columns[index], er.names[index])
		return inNode, true
	case *ast.FuncCallExpr:
		er.asScalar = true
		if _, ok := expression.DisableFoldFunctions[v.FnName.L]; ok {
			er.disableFoldCounter++
		}
		if _, ok := expression.TryFoldFunctions[v.FnName.L]; ok {
			er.tryFoldCounter++
		}
	case *ast.CaseExpr:
		er.asScalar = true
		if _, ok := expression.DisableFoldFunctions["case"]; ok {
			er.disableFoldCounter++
		}
		if _, ok := expression.TryFoldFunctions["case"]; ok {
			er.tryFoldCounter++
		}
	case *ast.BinaryOperationExpr:
		er.asScalar = true
		if v.Op == opcode.LogicAnd || v.Op == opcode.LogicOr {
			er.tryFoldCounter++
		}
	case *ast.SetCollationExpr:
		// Do nothing
	default:
		er.asScalar = true
	}
	return inNode, false
}

func (er *expressionRewriter) buildSemiApplyFromEqualSubq(np LogicalPlan, l, r expression.Expression, not, markNoDecorrelate bool) {
	if er.asScalar || not {
		if expression.GetRowLen(r) == 1 {
			rCol := r.(*expression.Column)
			// If both input columns of `!= all / = any` expression are not null, we can treat the expression
			// as normal column equal condition.
			if !expression.ExprNotNull(l) || !expression.ExprNotNull(rCol) {
				rColCopy := *rCol
				rColCopy.InOperand = true
				r = &rColCopy
				l = expression.SetExprColumnInOperand(l)
			}
		} else {
			rowFunc := r.(*expression.ScalarFunction)
			rargs := rowFunc.GetArgs()
			args := make([]expression.Expression, 0, len(rargs))
			modified := false
			for i, rarg := range rargs {
				larg := expression.GetFuncArg(l, i)
				if !expression.ExprNotNull(larg) || !expression.ExprNotNull(rarg) {
					rCol := rarg.(*expression.Column)
					rColCopy := *rCol
					rColCopy.InOperand = true
					rarg = &rColCopy
					modified = true
				}
				args = append(args, rarg)
			}
			if modified {
				r, er.err = er.newFunction(ast.RowFunc, args[0].GetType(), args...)
				if er.err != nil {
					return
				}
				l = expression.SetExprColumnInOperand(l)
			}
		}
	}
	var condition expression.Expression
	condition, er.err = er.constructBinaryOpFunction(l, r, ast.EQ)
	if er.err != nil {
		return
	}
	er.p, er.err = er.b.buildSemiApply(er.p, np, []expression.Expression{condition}, er.asScalar, not, false, markNoDecorrelate)
}

func (er *expressionRewriter) handleCompareSubquery(ctx context.Context, v *ast.CompareSubqueryExpr) (ast.Node, bool) {
	ci := er.b.prepareCTECheckForSubQuery()
	defer resetCTECheckForSubQuery(ci)
	v.L.Accept(er)
	if er.err != nil {
		return v, true
	}
	lexpr := er.ctxStack[len(er.ctxStack)-1]
	subq, ok := v.R.(*ast.SubqueryExpr)
	if !ok {
		er.err = errors.Errorf("Unknown compare type %T", v.R)
		return v, true
	}
	np, hintFlags, err := er.buildSubquery(ctx, subq, handlingCompareSubquery)
	if err != nil {
		er.err = err
		return v, true
	}

	noDecorrelate := hintFlags&HintFlagNoDecorrelate > 0
	if noDecorrelate && len(extractCorColumnsBySchema4LogicalPlan(np, er.p.Schema())) == 0 {
		er.sctx.GetSessionVars().StmtCtx.AppendWarning(ErrInternal.GenWithStack(
			"NO_DECORRELATE() is inapplicable because there are no correlated columns."))
		noDecorrelate = false
	}

	// Only (a,b,c) = any (...) and (a,b,c) != all (...) can use row expression.
	canMultiCol := (!v.All && v.Op == opcode.EQ) || (v.All && v.Op == opcode.NE)
	if !canMultiCol && (expression.GetRowLen(lexpr) != 1 || np.Schema().Len() != 1) {
		er.err = expression.ErrOperandColumns.GenWithStackByArgs(1)
		return v, true
	}
	lLen := expression.GetRowLen(lexpr)
	if lLen != np.Schema().Len() {
		er.err = expression.ErrOperandColumns.GenWithStackByArgs(lLen)
		return v, true
	}
	var rexpr expression.Expression
	if np.Schema().Len() == 1 {
		rexpr = np.Schema().Columns[0]
	} else {
		args := make([]expression.Expression, 0, np.Schema().Len())
		for _, col := range np.Schema().Columns {
			args = append(args, col)
		}
		rexpr, er.err = er.newFunction(ast.RowFunc, args[0].GetType(), args...)
		if er.err != nil {
			return v, true
		}
	}

	// Lexpr cannot compare with rexpr by different collate
	opString := new(strings.Builder)
	v.Op.Format(opString)
	_, er.err = expression.CheckAndDeriveCollationFromExprs(er.sctx, opString.String(), types.ETInt, lexpr, rexpr)
	if er.err != nil {
		return v, true
	}

	switch v.Op {
	// Only EQ, NE and NullEQ can be composed with and.
	case opcode.EQ, opcode.NE, opcode.NullEQ:
		if v.Op == opcode.EQ {
			if v.All {
				er.handleEQAll(lexpr, rexpr, np, noDecorrelate)
			} else {
				// `a = any(subq)` will be rewriten as `a in (subq)`.
				er.asScalar = true
				er.buildSemiApplyFromEqualSubq(np, lexpr, rexpr, false, noDecorrelate)
				if er.err != nil {
					return v, true
				}
			}
		} else if v.Op == opcode.NE {
			if v.All {
				// `a != all(subq)` will be rewriten as `a not in (subq)`.
				er.asScalar = true
				er.buildSemiApplyFromEqualSubq(np, lexpr, rexpr, true, noDecorrelate)
				if er.err != nil {
					return v, true
				}
			} else {
				er.handleNEAny(lexpr, rexpr, np, noDecorrelate)
			}
		} else {
			// TODO: Support this in future.
			er.err = errors.New("We don't support <=> all or <=> any now")
			return v, true
		}
	default:
		// When < all or > any , the agg function should use min.
		useMin := ((v.Op == opcode.LT || v.Op == opcode.LE) && v.All) || ((v.Op == opcode.GT || v.Op == opcode.GE) && !v.All)
		er.handleOtherComparableSubq(lexpr, rexpr, np, useMin, v.Op.String(), v.All, noDecorrelate)
	}
	if er.asScalar {
		// The parent expression only use the last column in schema, which represents whether the condition is matched.
		er.ctxStack[len(er.ctxStack)-1] = er.p.Schema().Columns[er.p.Schema().Len()-1]
		er.ctxNameStk[len(er.ctxNameStk)-1] = er.p.OutputNames()[er.p.Schema().Len()-1]
	}
	return v, true
}

// handleOtherComparableSubq handles the queries like < any, < max, etc. For example, if the query is t.id < any (select s.id from s),
// it will be rewrote to t.id < (select max(s.id) from s).
func (er *expressionRewriter) handleOtherComparableSubq(lexpr, rexpr expression.Expression, np LogicalPlan, useMin bool, cmpFunc string, all, markNoDecorrelate bool) {
	plan4Agg := LogicalAggregation{}.Init(er.sctx, er.b.getSelectOffset())
	if hint := er.b.TableHints(); hint != nil {
		plan4Agg.aggHints = hint.aggHints
	}
	plan4Agg.SetChildren(np)

	// Create a "max" or "min" aggregation.
	funcName := ast.AggFuncMax
	if useMin {
		funcName = ast.AggFuncMin
	}
	funcMaxOrMin, err := aggregation.NewAggFuncDesc(er.sctx, funcName, []expression.Expression{rexpr}, false)
	if err != nil {
		er.err = err
		return
	}

	// Create a column and append it to the schema of that aggregation.
	colMaxOrMin := &expression.Column{
		UniqueID: er.sctx.GetSessionVars().AllocPlanColumnID(),
		RetType:  funcMaxOrMin.RetTp,
	}
	colMaxOrMin.SetCoercibility(rexpr.Coercibility())
	schema := expression.NewSchema(colMaxOrMin)

	plan4Agg.names = append(plan4Agg.names, types.EmptyName)
	plan4Agg.SetSchema(schema)
	plan4Agg.AggFuncs = []*aggregation.AggFuncDesc{funcMaxOrMin}

	cond := expression.NewFunctionInternal(er.sctx, cmpFunc, types.NewFieldType(mysql.TypeTiny), lexpr, colMaxOrMin)
	er.buildQuantifierPlan(plan4Agg, cond, lexpr, rexpr, all, markNoDecorrelate)
}

// buildQuantifierPlan adds extra condition for any / all subquery.
func (er *expressionRewriter) buildQuantifierPlan(plan4Agg *LogicalAggregation, cond, lexpr, rexpr expression.Expression, all, markNoDecorrelate bool) {
	innerIsNull := expression.NewFunctionInternal(er.sctx, ast.IsNull, types.NewFieldType(mysql.TypeTiny), rexpr)
	outerIsNull := expression.NewFunctionInternal(er.sctx, ast.IsNull, types.NewFieldType(mysql.TypeTiny), lexpr)

	funcSum, err := aggregation.NewAggFuncDesc(er.sctx, ast.AggFuncSum, []expression.Expression{innerIsNull}, false)
	if err != nil {
		er.err = err
		return
	}
	colSum := &expression.Column{
		UniqueID: er.sctx.GetSessionVars().AllocPlanColumnID(),
		RetType:  funcSum.RetTp,
	}
	plan4Agg.AggFuncs = append(plan4Agg.AggFuncs, funcSum)
	plan4Agg.schema.Append(colSum)
	innerHasNull := expression.NewFunctionInternal(er.sctx, ast.NE, types.NewFieldType(mysql.TypeTiny), colSum, expression.NewZero())

	// Build `count(1)` aggregation to check if subquery is empty.
	funcCount, err := aggregation.NewAggFuncDesc(er.sctx, ast.AggFuncCount, []expression.Expression{expression.NewOne()}, false)
	if err != nil {
		er.err = err
		return
	}
	colCount := &expression.Column{
		UniqueID: er.sctx.GetSessionVars().AllocPlanColumnID(),
		RetType:  funcCount.RetTp,
	}
	plan4Agg.AggFuncs = append(plan4Agg.AggFuncs, funcCount)
	plan4Agg.schema.Append(colCount)

	if all {
		// All of the inner record set should not contain null value. So for t.id < all(select s.id from s), it
		// should be rewrote to t.id < min(s.id) and if(sum(s.id is null) != 0, null, true).
		innerNullChecker := expression.NewFunctionInternal(er.sctx, ast.If, types.NewFieldType(mysql.TypeTiny), innerHasNull, expression.NewNull(), expression.NewOne())
		cond = expression.ComposeCNFCondition(er.sctx, cond, innerNullChecker)
		// If the subquery is empty, it should always return true.
		emptyChecker := expression.NewFunctionInternal(er.sctx, ast.EQ, types.NewFieldType(mysql.TypeTiny), colCount, expression.NewZero())
		// If outer key is null, and subquery is not empty, it should always return null, even when it is `null = all (1, 2)`.
		outerNullChecker := expression.NewFunctionInternal(er.sctx, ast.If, types.NewFieldType(mysql.TypeTiny), outerIsNull, expression.NewNull(), expression.NewZero())
		cond = expression.ComposeDNFCondition(er.sctx, cond, emptyChecker, outerNullChecker)
	} else {
		// For "any" expression, if the subquery has null and the cond returns false, the result should be NULL.
		// Specifically, `t.id < any (select s.id from s)` would be rewrote to `t.id < max(s.id) or if(sum(s.id is null) != 0, null, false)`
		innerNullChecker := expression.NewFunctionInternal(er.sctx, ast.If, types.NewFieldType(mysql.TypeTiny), innerHasNull, expression.NewNull(), expression.NewZero())
		cond = expression.ComposeDNFCondition(er.sctx, cond, innerNullChecker)
		// If the subquery is empty, it should always return false.
		emptyChecker := expression.NewFunctionInternal(er.sctx, ast.NE, types.NewFieldType(mysql.TypeTiny), colCount, expression.NewZero())
		// If outer key is null, and subquery is not empty, it should return null.
		outerNullChecker := expression.NewFunctionInternal(er.sctx, ast.If, types.NewFieldType(mysql.TypeTiny), outerIsNull, expression.NewNull(), expression.NewOne())
		cond = expression.ComposeCNFCondition(er.sctx, cond, emptyChecker, outerNullChecker)
	}

	// TODO: Add a Projection if any argument of aggregate funcs or group by items are scalar functions.
	// plan4Agg.buildProjectionIfNecessary()
	if !er.asScalar {
		// For Semi LogicalApply without aux column, the result is no matter false or null. So we can add it to join predicate.
		er.p, er.err = er.b.buildSemiApply(er.p, plan4Agg, []expression.Expression{cond}, false, false, false, markNoDecorrelate)
		return
	}
	// If we treat the result as a scalar value, we will add a projection with a extra column to output true, false or null.
	outerSchemaLen := er.p.Schema().Len()
	er.p = er.b.buildApplyWithJoinType(er.p, plan4Agg, InnerJoin, markNoDecorrelate)
	joinSchema := er.p.Schema()
	proj := LogicalProjection{
		Exprs: expression.Column2Exprs(joinSchema.Clone().Columns[:outerSchemaLen]),
	}.Init(er.sctx, er.b.getSelectOffset())
	proj.names = make([]*types.FieldName, outerSchemaLen, outerSchemaLen+1)
	copy(proj.names, er.p.OutputNames())
	proj.SetSchema(expression.NewSchema(joinSchema.Clone().Columns[:outerSchemaLen]...))
	proj.Exprs = append(proj.Exprs, cond)
	proj.schema.Append(&expression.Column{
		UniqueID: er.sctx.GetSessionVars().AllocPlanColumnID(),
		RetType:  cond.GetType(),
	})
	proj.names = append(proj.names, types.EmptyName)
	proj.SetChildren(er.p)
	er.p = proj
}

// handleNEAny handles the case of != any. For example, if the query is t.id != any (select s.id from s), it will be rewrote to
// t.id != s.id or count(distinct s.id) > 1 or [any checker]. If there are two different values in s.id ,
// there must exist a s.id that doesn't equal to t.id.
func (er *expressionRewriter) handleNEAny(lexpr, rexpr expression.Expression, np LogicalPlan, markNoDecorrelate bool) {
	// If there is NULL in s.id column, s.id should be the value that isn't null in condition t.id != s.id.
	// So use function max to filter NULL.
	maxFunc, err := aggregation.NewAggFuncDesc(er.sctx, ast.AggFuncMax, []expression.Expression{rexpr}, false)
	if err != nil {
		er.err = err
		return
	}
	countFunc, err := aggregation.NewAggFuncDesc(er.sctx, ast.AggFuncCount, []expression.Expression{rexpr}, true)
	if err != nil {
		er.err = err
		return
	}
	plan4Agg := LogicalAggregation{
		AggFuncs: []*aggregation.AggFuncDesc{maxFunc, countFunc},
	}.Init(er.sctx, er.b.getSelectOffset())
	if hint := er.b.TableHints(); hint != nil {
		plan4Agg.aggHints = hint.aggHints
	}
	plan4Agg.SetChildren(np)
	maxResultCol := &expression.Column{
		UniqueID: er.sctx.GetSessionVars().AllocPlanColumnID(),
		RetType:  maxFunc.RetTp,
	}
	maxResultCol.SetCoercibility(rexpr.Coercibility())
	count := &expression.Column{
		UniqueID: er.sctx.GetSessionVars().AllocPlanColumnID(),
		RetType:  countFunc.RetTp,
	}
	plan4Agg.names = append(plan4Agg.names, types.EmptyName, types.EmptyName)
	plan4Agg.SetSchema(expression.NewSchema(maxResultCol, count))
	gtFunc := expression.NewFunctionInternal(er.sctx, ast.GT, types.NewFieldType(mysql.TypeTiny), count, expression.NewOne())
	neCond := expression.NewFunctionInternal(er.sctx, ast.NE, types.NewFieldType(mysql.TypeTiny), lexpr, maxResultCol)
	cond := expression.ComposeDNFCondition(er.sctx, gtFunc, neCond)
	er.buildQuantifierPlan(plan4Agg, cond, lexpr, rexpr, false, markNoDecorrelate)
}

// handleEQAll handles the case of = all. For example, if the query is t.id = all (select s.id from s), it will be rewrote to
// t.id = (select s.id from s having count(distinct s.id) <= 1 and [all checker]).
func (er *expressionRewriter) handleEQAll(lexpr, rexpr expression.Expression, np LogicalPlan, markNoDecorrelate bool) {
	firstRowFunc, err := aggregation.NewAggFuncDesc(er.sctx, ast.AggFuncFirstRow, []expression.Expression{rexpr}, false)
	if err != nil {
		er.err = err
		return
	}
	countFunc, err := aggregation.NewAggFuncDesc(er.sctx, ast.AggFuncCount, []expression.Expression{rexpr}, true)
	if err != nil {
		er.err = err
		return
	}
	plan4Agg := LogicalAggregation{
		AggFuncs: []*aggregation.AggFuncDesc{firstRowFunc, countFunc},
	}.Init(er.sctx, er.b.getSelectOffset())
	if hint := er.b.TableHints(); hint != nil {
		plan4Agg.aggHints = hint.aggHints
	}
	plan4Agg.SetChildren(np)
	plan4Agg.names = append(plan4Agg.names, types.EmptyName)

	// Currently, firstrow agg function is treated like the exact representation of aggregate group key,
	// so the data type is the same with group key, even if the group key is not null.
	// However, the return type of firstrow should be nullable, we clear the null flag here instead of
	// during invoking NewAggFuncDesc, in order to keep compatibility with the existing presumption
	// that the return type firstrow does not change nullability, whatsoever.
	// Cloning it because the return type is the same object with argument's data type.
	newRetTp := firstRowFunc.RetTp.Clone()
	newRetTp.DelFlag(mysql.NotNullFlag)
	firstRowFunc.RetTp = newRetTp

	firstRowResultCol := &expression.Column{
		UniqueID: er.sctx.GetSessionVars().AllocPlanColumnID(),
		RetType:  firstRowFunc.RetTp,
	}
	firstRowResultCol.SetCoercibility(rexpr.Coercibility())
	plan4Agg.names = append(plan4Agg.names, types.EmptyName)
	count := &expression.Column{
		UniqueID: er.sctx.GetSessionVars().AllocPlanColumnID(),
		RetType:  countFunc.RetTp,
	}
	plan4Agg.SetSchema(expression.NewSchema(firstRowResultCol, count))
	leFunc := expression.NewFunctionInternal(er.sctx, ast.LE, types.NewFieldType(mysql.TypeTiny), count, expression.NewOne())
	eqCond := expression.NewFunctionInternal(er.sctx, ast.EQ, types.NewFieldType(mysql.TypeTiny), lexpr, firstRowResultCol)
	cond := expression.ComposeCNFCondition(er.sctx, leFunc, eqCond)
	er.buildQuantifierPlan(plan4Agg, cond, lexpr, rexpr, true, markNoDecorrelate)
}

func (er *expressionRewriter) handleExistSubquery(ctx context.Context, v *ast.ExistsSubqueryExpr) (ast.Node, bool) {
	ci := er.b.prepareCTECheckForSubQuery()
	defer resetCTECheckForSubQuery(ci)
	subq, ok := v.Sel.(*ast.SubqueryExpr)
	if !ok {
		er.err = errors.Errorf("Unknown exists type %T", v.Sel)
		return v, true
	}
	np, hintFlags, err := er.buildSubquery(ctx, subq, handlingExistsSubquery)
	if err != nil {
		er.err = err
		return v, true
	}
	np = er.popExistsSubPlan(np)

	noDecorrelate := hintFlags&HintFlagNoDecorrelate > 0
	if noDecorrelate && len(extractCorColumnsBySchema4LogicalPlan(np, er.p.Schema())) == 0 {
		er.sctx.GetSessionVars().StmtCtx.AppendWarning(ErrInternal.GenWithStack(
			"NO_DECORRELATE() is inapplicable because there are no correlated columns."))
		noDecorrelate = false
	}
	semiJoinRewrite := hintFlags&HintFlagSemiJoinRewrite > 0
	if semiJoinRewrite && noDecorrelate {
		er.sctx.GetSessionVars().StmtCtx.AppendWarning(ErrInternal.GenWithStack(
			"NO_DECORRELATE() and SEMI_JOIN_REWRITE() are in conflict. Both will be ineffective."))
		noDecorrelate = false
		semiJoinRewrite = false
	}

	if er.b.disableSubQueryPreprocessing || len(ExtractCorrelatedCols4LogicalPlan(np)) > 0 {
		er.p, er.err = er.b.buildSemiApply(er.p, np, nil, er.asScalar, v.Not, semiJoinRewrite, noDecorrelate)
		if er.err != nil || !er.asScalar {
			return v, true
		}
		er.ctxStackAppend(er.p.Schema().Columns[er.p.Schema().Len()-1], er.p.OutputNames()[er.p.Schema().Len()-1])
	} else {
		// We don't want nth_plan hint to affect separately executed subqueries here, so disable nth_plan temporarily.
		NthPlanBackup := er.sctx.GetSessionVars().StmtCtx.StmtHints.ForceNthPlan
		er.sctx.GetSessionVars().StmtCtx.StmtHints.ForceNthPlan = -1
		physicalPlan, _, err := DoOptimize(ctx, er.sctx, er.b.optFlag, np)
		er.sctx.GetSessionVars().StmtCtx.StmtHints.ForceNthPlan = NthPlanBackup
		if err != nil {
			er.err = err
			return v, true
		}
		row, err := EvalSubqueryFirstRow(ctx, physicalPlan, er.b.is, er.b.ctx)
		if err != nil {
			er.err = err
			return v, true
		}
		if (row != nil && !v.Not) || (row == nil && v.Not) {
			er.ctxStackAppend(expression.NewOne(), types.EmptyName)
		} else {
			er.ctxStackAppend(expression.NewZero(), types.EmptyName)
		}
	}
	return v, true
}

// popExistsSubPlan will remove the useless plan in exist's child.
// See comments inside the method for more details.
func (er *expressionRewriter) popExistsSubPlan(p LogicalPlan) LogicalPlan {
out:
	for {
		switch plan := p.(type) {
		// This can be removed when in exists clause,
		// e.g. exists(select count(*) from t order by a) is equal to exists t.
		case *LogicalProjection, *LogicalSort:
			p = p.Children()[0]
		case *LogicalAggregation:
			if len(plan.GroupByItems) == 0 {
				p = LogicalTableDual{RowCount: 1}.Init(er.sctx, er.b.getSelectOffset())
				break out
			}
			p = p.Children()[0]
		default:
			break out
		}
	}
	return p
}

func (er *expressionRewriter) handleInSubquery(ctx context.Context, v *ast.PatternInExpr) (ast.Node, bool) {
	ci := er.b.prepareCTECheckForSubQuery()
	defer resetCTECheckForSubQuery(ci)
	asScalar := er.asScalar
	er.asScalar = true
	v.Expr.Accept(er)
	if er.err != nil {
		return v, true
	}
	lexpr := er.ctxStack[len(er.ctxStack)-1]
	subq, ok := v.Sel.(*ast.SubqueryExpr)
	if !ok {
		er.err = errors.Errorf("Unknown compare type %T", v.Sel)
		return v, true
	}
	np, hintFlags, err := er.buildSubquery(ctx, subq, handlingInSubquery)
	if err != nil {
		er.err = err
		return v, true
	}
	lLen := expression.GetRowLen(lexpr)
	if lLen != np.Schema().Len() {
		er.err = expression.ErrOperandColumns.GenWithStackByArgs(lLen)
		return v, true
	}
	var rexpr expression.Expression
	if np.Schema().Len() == 1 {
		rexpr = np.Schema().Columns[0]
		rCol := rexpr.(*expression.Column)
		// For AntiSemiJoin/LeftOuterSemiJoin/AntiLeftOuterSemiJoin, we cannot treat `in` expression as
		// normal column equal condition, so we specially mark the inner operand here.
		if v.Not || asScalar {
			// If both input columns of `in` expression are not null, we can treat the expression
			// as normal column equal condition instead. Otherwise, mark the left and right side.
			// eg: for some optimization, the column substitute in right side in projection elimination
			// will cause case  like <lcol EQ rcol(inOperand)> as <lcol EQ constant> which is not
			// a valid null-aware EQ. (null in lcol still need to be null-aware)
			if !expression.ExprNotNull(lexpr) || !expression.ExprNotNull(rCol) {
				rColCopy := *rCol
				rColCopy.InOperand = true
				rexpr = &rColCopy
				lexpr = expression.SetExprColumnInOperand(lexpr)
			}
		}
	} else {
		args := make([]expression.Expression, 0, np.Schema().Len())
		for i, col := range np.Schema().Columns {
			if v.Not || asScalar {
				larg := expression.GetFuncArg(lexpr, i)
				// If both input columns of `in` expression are not null, we can treat the expression
				// as normal column equal condition instead. Otherwise, mark the left and right side.
				if !expression.ExprNotNull(larg) || !expression.ExprNotNull(col) {
					rarg := *col
					rarg.InOperand = true
					col = &rarg
					if larg != nil {
						lexpr.(*expression.ScalarFunction).GetArgs()[i] = expression.SetExprColumnInOperand(larg)
					}
				}
			}
			args = append(args, col)
		}
		rexpr, er.err = er.newFunction(ast.RowFunc, args[0].GetType(), args...)
		if er.err != nil {
			return v, true
		}
	}
	checkCondition, err := er.constructBinaryOpFunction(lexpr, rexpr, ast.EQ)
	if err != nil {
		er.err = err
		return v, true
	}

	// If the leftKey and the rightKey have different collations, don't convert the sub-query to an inner-join
	// since when converting we will add a distinct-agg upon the right child and this distinct-agg doesn't have the right collation.
	// To keep it simple, we forbid this converting if they have different collations.
	lt, rt := lexpr.GetType(), rexpr.GetType()
	collFlag := collate.CompatibleCollate(lt.GetCollate(), rt.GetCollate())

	noDecorrelate := hintFlags&HintFlagNoDecorrelate > 0
	corCols := extractCorColumnsBySchema4LogicalPlan(np, er.p.Schema())
	if len(corCols) == 0 && noDecorrelate {
		er.sctx.GetSessionVars().StmtCtx.AppendWarning(ErrInternal.GenWithStack(
			"NO_DECORRELATE() is inapplicable because there are no correlated columns."))
		noDecorrelate = false
	}

	// If it's not the form of `not in (SUBQUERY)`,
	// and has no correlated column from the current level plan(if the correlated column is from upper level,
	// we can treat it as constant, because the upper LogicalApply cannot be eliminated since current node is a join node),
	// and don't need to append a scalar value, we can rewrite it to inner join.
	if er.sctx.GetSessionVars().GetAllowInSubqToJoinAndAgg() && !v.Not && !asScalar && len(corCols) == 0 && collFlag {
		// We need to try to eliminate the agg and the projection produced by this operation.
		er.b.optFlag |= flagEliminateAgg
		er.b.optFlag |= flagEliminateProjection
		er.b.optFlag |= flagJoinReOrder
		// Build distinct for the inner query.
		agg, err := er.b.buildDistinct(np, np.Schema().Len())
		if err != nil {
			er.err = err
			return v, true
		}
		// Build inner join above the aggregation.
		join := LogicalJoin{JoinType: InnerJoin}.Init(er.sctx, er.b.getSelectOffset())
		join.SetChildren(er.p, agg)
		join.SetSchema(expression.MergeSchema(er.p.Schema(), agg.schema))
		join.names = make([]*types.FieldName, er.p.Schema().Len()+agg.Schema().Len())
		copy(join.names, er.p.OutputNames())
		copy(join.names[er.p.Schema().Len():], agg.OutputNames())
		join.AttachOnConds(expression.SplitCNFItems(checkCondition))
		// Set join hint for this join.
		if er.b.TableHints() != nil {
			join.setPreferredJoinTypeAndOrder(er.b.TableHints())
		}
		er.p = join
	} else {
		er.p, er.err = er.b.buildSemiApply(er.p, np, expression.SplitCNFItems(checkCondition), asScalar, v.Not, false, noDecorrelate)
		if er.err != nil {
			return v, true
		}
	}

	er.ctxStackPop(1)
	if asScalar {
		col := er.p.Schema().Columns[er.p.Schema().Len()-1]
		er.ctxStackAppend(col, er.p.OutputNames()[er.p.Schema().Len()-1])
	}
	return v, true
}

func (er *expressionRewriter) handleScalarSubquery(ctx context.Context, v *ast.SubqueryExpr) (ast.Node, bool) {
	ci := er.b.prepareCTECheckForSubQuery()
	defer resetCTECheckForSubQuery(ci)
	np, hintFlags, err := er.buildSubquery(ctx, v, handlingScalarSubquery)
	if err != nil {
		er.err = err
		return v, true
	}
	np = er.b.buildMaxOneRow(np)

	noDecorrelate := hintFlags&HintFlagNoDecorrelate > 0
	if noDecorrelate && len(extractCorColumnsBySchema4LogicalPlan(np, er.p.Schema())) == 0 {
		er.sctx.GetSessionVars().StmtCtx.AppendWarning(ErrInternal.GenWithStack(
			"NO_DECORRELATE() is inapplicable because there are no correlated columns."))
		noDecorrelate = false
	}

	if er.b.disableSubQueryPreprocessing || len(ExtractCorrelatedCols4LogicalPlan(np)) > 0 {
		er.p = er.b.buildApplyWithJoinType(er.p, np, LeftOuterJoin, noDecorrelate)
		if np.Schema().Len() > 1 {
			newCols := make([]expression.Expression, 0, np.Schema().Len())
			for _, col := range np.Schema().Columns {
				newCols = append(newCols, col)
			}
			expr, err1 := er.newFunction(ast.RowFunc, newCols[0].GetType(), newCols...)
			if err1 != nil {
				er.err = err1
				return v, true
			}
			er.ctxStackAppend(expr, types.EmptyName)
		} else {
			er.ctxStackAppend(er.p.Schema().Columns[er.p.Schema().Len()-1], er.p.OutputNames()[er.p.Schema().Len()-1])
		}
		return v, true
	}
	// We don't want nth_plan hint to affect separately executed subqueries here, so disable nth_plan temporarily.
	NthPlanBackup := er.sctx.GetSessionVars().StmtCtx.StmtHints.ForceNthPlan
	er.sctx.GetSessionVars().StmtCtx.StmtHints.ForceNthPlan = -1
	physicalPlan, _, err := DoOptimize(ctx, er.sctx, er.b.optFlag, np)
	er.sctx.GetSessionVars().StmtCtx.StmtHints.ForceNthPlan = NthPlanBackup
	if err != nil {
		er.err = err
		return v, true
	}
	row, err := EvalSubqueryFirstRow(ctx, physicalPlan, er.b.is, er.b.ctx)
	if err != nil {
		er.err = err
		return v, true
	}
	if np.Schema().Len() > 1 {
		newCols := make([]expression.Expression, 0, np.Schema().Len())
		for i, data := range row {
			constant := &expression.Constant{
				Value:   data,
				RetType: np.Schema().Columns[i].GetType()}
			constant.SetCoercibility(np.Schema().Columns[i].Coercibility())
			newCols = append(newCols, constant)
		}
		expr, err1 := er.newFunction(ast.RowFunc, newCols[0].GetType(), newCols...)
		if err1 != nil {
			er.err = err1
			return v, true
		}
		er.ctxStackAppend(expr, types.EmptyName)
	} else {
		constant := &expression.Constant{
			Value:   row[0],
			RetType: np.Schema().Columns[0].GetType(),
		}
		constant.SetCoercibility(np.Schema().Columns[0].Coercibility())
		er.ctxStackAppend(constant, types.EmptyName)
	}
	return v, true
}

// Leave implements Visitor interface.
func (er *expressionRewriter) Leave(originInNode ast.Node) (retNode ast.Node, ok bool) {
	if er.err != nil {
		return retNode, false
	}
	var inNode = originInNode
	if er.preprocess != nil {
		inNode = er.preprocess(inNode)
	}
	switch v := inNode.(type) {
	case *ast.AggregateFuncExpr, *ast.ColumnNameExpr, *ast.ParenthesesExpr, *ast.WhenClause,
		*ast.SubqueryExpr, *ast.ExistsSubqueryExpr, *ast.CompareSubqueryExpr, *ast.ValuesExpr, *ast.WindowFuncExpr, *ast.TableNameExpr:
	case *driver.ValueExpr:
		// set right not null flag for constant value
		retType := v.Type.Clone()
		switch v.Datum.Kind() {
		case types.KindNull:
			retType.DelFlag(mysql.NotNullFlag)
		default:
			retType.AddFlag(mysql.NotNullFlag)
		}
		v.Datum.SetValue(v.Datum.GetValue(), retType)
		value := &expression.Constant{Value: v.Datum, RetType: retType}
		value.SetRepertoire(expression.ASCII)
		if retType.EvalType() == types.ETString {
			for _, b := range v.Datum.GetBytes() {
				// if any character in constant is not ascii, set the repertoire to UNICODE.
				if b >= 0x80 {
					value.SetRepertoire(expression.UNICODE)
					break
				}
			}
		}
		er.ctxStackAppend(value, types.EmptyName)
	case *driver.ParamMarkerExpr:
		var value expression.Expression
		value, er.err = expression.ParamMarkerExpression(er.sctx, v, false)
		if er.err != nil {
			return retNode, false
		}
		er.ctxStackAppend(value, types.EmptyName)
	case *ast.VariableExpr:
		er.rewriteVariable(v)
	case *ast.FuncCallExpr:
		if _, ok := expression.TryFoldFunctions[v.FnName.L]; ok {
			er.tryFoldCounter--
		}
		er.funcCallToExpression(v)
		if _, ok := expression.DisableFoldFunctions[v.FnName.L]; ok {
			er.disableFoldCounter--
		}
	case *ast.TableName:
		er.toTable(v)
	case *ast.ColumnName:
		er.toColumn(v)
	case *ast.UnaryOperationExpr:
		er.unaryOpToExpression(v)
	case *ast.BinaryOperationExpr:
		if v.Op == opcode.LogicAnd || v.Op == opcode.LogicOr {
			er.tryFoldCounter--
		}
		er.binaryOpToExpression(v)
	case *ast.BetweenExpr:
		er.betweenToExpression(v)
	case *ast.CaseExpr:
		if _, ok := expression.TryFoldFunctions["case"]; ok {
			er.tryFoldCounter--
		}
		er.caseToExpression(v)
		if _, ok := expression.DisableFoldFunctions["case"]; ok {
			er.disableFoldCounter--
		}
	case *ast.FuncCastExpr:
		if v.Tp.IsArray() && !er.b.allowBuildCastArray {
			er.err = expression.ErrNotSupportedYet.GenWithStackByArgs("Use of CAST( .. AS .. ARRAY) outside of functional index in CREATE(non-SELECT)/ALTER TABLE or in general expressions")
			return retNode, false
		}
		arg := er.ctxStack[len(er.ctxStack)-1]
		er.err = expression.CheckArgsNotMultiColumnRow(arg)
		if er.err != nil {
			return retNode, false
		}

		// check the decimal precision of "CAST(AS TIME)".
		er.err = er.checkTimePrecision(v.Tp)
		if er.err != nil {
			return retNode, false
		}

		castFunction, err := expression.BuildCastFunctionWithCheck(er.sctx, arg, v.Tp)
		if err != nil {
			er.err = err
			return retNode, false
		}
		if v.Tp.EvalType() == types.ETString {
			castFunction.SetCoercibility(expression.CoercibilityImplicit)
			if v.Tp.GetCharset() == charset.CharsetASCII {
				castFunction.SetRepertoire(expression.ASCII)
			} else {
				castFunction.SetRepertoire(expression.UNICODE)
			}
		} else {
			castFunction.SetCoercibility(expression.CoercibilityNumeric)
			castFunction.SetRepertoire(expression.ASCII)
		}

		er.ctxStack[len(er.ctxStack)-1] = castFunction
		er.ctxNameStk[len(er.ctxNameStk)-1] = types.EmptyName
	case *ast.PatternLikeExpr:
		er.patternLikeToExpression(v)
	case *ast.PatternRegexpExpr:
		er.regexpToScalarFunc(v)
	case *ast.RowExpr:
		er.rowToScalarFunc(v)
	case *ast.PatternInExpr:
		if v.Sel == nil {
			er.inToExpression(len(v.List), v.Not, &v.Type)
		}
	case *ast.PositionExpr:
		er.positionToScalarFunc(v)
	case *ast.IsNullExpr:
		er.isNullToExpression(v)
	case *ast.IsTruthExpr:
		er.isTrueToScalarFunc(v)
	case *ast.DefaultExpr:
		er.evalDefaultExpr(v)
	// TODO: Perhaps we don't need to transcode these back to generic integers/strings
	case *ast.TrimDirectionExpr:
		er.ctxStackAppend(&expression.Constant{
			Value:   types.NewIntDatum(int64(v.Direction)),
			RetType: types.NewFieldType(mysql.TypeTiny),
		}, types.EmptyName)
	case *ast.TimeUnitExpr:
		er.ctxStackAppend(&expression.Constant{
			Value:   types.NewStringDatum(v.Unit.String()),
			RetType: types.NewFieldType(mysql.TypeVarchar),
		}, types.EmptyName)
	case *ast.GetFormatSelectorExpr:
		er.ctxStackAppend(&expression.Constant{
			Value:   types.NewStringDatum(v.Selector.String()),
			RetType: types.NewFieldType(mysql.TypeVarchar),
		}, types.EmptyName)
	case *ast.SetCollationExpr:
		arg := er.ctxStack[len(er.ctxStack)-1]
		if collate.NewCollationEnabled() {
			var collInfo *charset.Collation
			// TODO(bb7133): use charset.ValidCharsetAndCollation when its bug is fixed.
			if collInfo, er.err = collate.GetCollationByName(v.Collate); er.err != nil {
				break
			}
			chs := arg.GetType().GetCharset()
			// if the field is json, the charset is always utf8mb4.
			if arg.GetType().GetType() == mysql.TypeJSON {
				chs = mysql.UTF8MB4Charset
			}
			if chs != "" && collInfo.CharsetName != chs {
				er.err = charset.ErrCollationCharsetMismatch.GenWithStackByArgs(collInfo.Name, chs)
				break
			}
		}
		// SetCollationExpr sets the collation explicitly, even when the evaluation type of the expression is non-string.
		if _, ok := arg.(*expression.Column); ok || arg.GetType().GetType() == mysql.TypeJSON {
			if arg.GetType().GetType() == mysql.TypeEnum || arg.GetType().GetType() == mysql.TypeSet {
				er.err = ErrNotSupportedYet.GenWithStackByArgs("use collate clause for enum or set")
				break
			}
			// Wrap a cast here to avoid changing the original FieldType of the column expression.
			exprType := arg.GetType().Clone()
			// if arg type is json, we should cast it to longtext if there is collate clause.
			if arg.GetType().GetType() == mysql.TypeJSON {
				exprType = types.NewFieldType(mysql.TypeLongBlob)
				exprType.SetCharset(mysql.UTF8MB4Charset)
			}
			exprType.SetCollate(v.Collate)
			casted := expression.BuildCastFunction(er.sctx, arg, exprType)
			arg = casted
			er.ctxStackPop(1)
			er.ctxStackAppend(casted, types.EmptyName)
		} else {
			// For constant and scalar function, we can set its collate directly.
			arg.GetType().SetCollate(v.Collate)
		}
		er.ctxStack[len(er.ctxStack)-1].SetCoercibility(expression.CoercibilityExplicit)
		er.ctxStack[len(er.ctxStack)-1].SetCharsetAndCollation(arg.GetType().GetCharset(), arg.GetType().GetCollate())
	default:
		er.err = errors.Errorf("UnknownType: %T", v)
		return retNode, false
	}

	if er.err != nil {
		return retNode, false
	}
	return originInNode, true
}

// newFunction chooses which expression.NewFunctionImpl() will be used.
func (er *expressionRewriter) newFunction(funcName string, retType *types.FieldType, args ...expression.Expression) (ret expression.Expression, err error) {
	if er.disableFoldCounter > 0 {
		ret, err = expression.NewFunctionBase(er.sctx, funcName, retType, args...)
	} else if er.tryFoldCounter > 0 {
		ret, err = expression.NewFunctionTryFold(er.sctx, funcName, retType, args...)
	} else {
		ret, err = expression.NewFunction(er.sctx, funcName, retType, args...)
	}
	if err != nil {
		return
	}
	if scalarFunc, ok := ret.(*expression.ScalarFunction); ok {
		er.b.ctx.BuiltinFunctionUsageInc(scalarFunc.Function.PbCode().String())
	}
	return
}

func (er *expressionRewriter) checkTimePrecision(ft *types.FieldType) error {
	if ft.EvalType() == types.ETDuration && ft.GetDecimal() > types.MaxFsp {
		return errTooBigPrecision.GenWithStackByArgs(ft.GetDecimal(), "CAST", types.MaxFsp)
	}
	return nil
}

func (er *expressionRewriter) useCache() bool {
	return er.sctx.GetSessionVars().StmtCtx.UseCache
}

func (er *expressionRewriter) rewriteVariable(v *ast.VariableExpr) {
	stkLen := len(er.ctxStack)
	name := strings.ToLower(v.Name)
	sessionVars := er.b.ctx.GetSessionVars()
	if !v.IsSystem {
		if v.Value != nil {
			tp := er.ctxStack[stkLen-1].GetType()
			er.ctxStack[stkLen-1], er.err = er.newFunction(ast.SetVar, tp,
				expression.DatumToConstant(types.NewDatum(name), mysql.TypeString, 0),
				er.ctxStack[stkLen-1])
			er.ctxNameStk[stkLen-1] = types.EmptyName
			// Store the field type of the variable into SessionVars.UserVarTypes.
			// Normally we can infer the type from SessionVars.User, but we need SessionVars.UserVarTypes when
			// GetVar has not been executed to fill the SessionVars.Users.
			sessionVars.SetUserVarType(name, tp)
			return
		}
		tp, ok := sessionVars.GetUserVarType(name)
		if !ok {
			tp = types.NewFieldType(mysql.TypeVarString)
			tp.SetFlen(mysql.MaxFieldVarCharLength)
		}
		f, err := er.newFunction(ast.GetVar, tp, expression.DatumToConstant(types.NewStringDatum(name), mysql.TypeString, 0))
		if err != nil {
			er.err = err
			return
		}
		f.SetCoercibility(expression.CoercibilityImplicit)
		er.ctxStackAppend(f, types.EmptyName)
		return
	}
	sysVar := variable.GetSysVar(name)
	if sysVar == nil {
		er.err = variable.ErrUnknownSystemVar.FastGenByArgs(name)
		if err := variable.CheckSysVarIsRemoved(name); err != nil {
			// Removed vars still return an error, but we customize it from
			// "unknown" to an explanation of why it is not supported.
			// This is important so users at least know they had the name correct.
			er.err = err
		}
		return
	}
	if sysVar.IsNoop && !variable.EnableNoopVariables.Load() {
		// The variable does nothing, append a warning to the statement output.
		sessionVars.StmtCtx.AppendWarning(ErrGettingNoopVariable.GenWithStackByArgs(sysVar.Name))
	}
	if sem.IsEnabled() && sem.IsInvisibleSysVar(sysVar.Name) {
		err := ErrSpecificAccessDenied.GenWithStackByArgs("RESTRICTED_VARIABLES_ADMIN")
		er.b.visitInfo = appendDynamicVisitInfo(er.b.visitInfo, "RESTRICTED_VARIABLES_ADMIN", false, err)
	}
	if v.ExplicitScope && !sysVar.HasNoneScope() {
		if v.IsGlobal && !(sysVar.HasGlobalScope() || sysVar.HasInstanceScope()) {
			er.err = variable.ErrIncorrectScope.GenWithStackByArgs(name, "SESSION")
			return
		}
		if !v.IsGlobal && !sysVar.HasSessionScope() {
			er.err = variable.ErrIncorrectScope.GenWithStackByArgs(name, "GLOBAL")
			return
		}
	}
	var val string
	var err error
	if sysVar.HasNoneScope() {
		val = sysVar.Value
	} else if v.IsGlobal {
		val, err = sessionVars.GetGlobalSystemVar(er.ctx, name)
	} else {
		val, err = sessionVars.GetSessionOrGlobalSystemVar(er.ctx, name)
	}
	if err != nil {
		er.err = err
		return
	}
	nativeVal, nativeType, nativeFlag := sysVar.GetNativeValType(val)
	e := expression.DatumToConstant(nativeVal, nativeType, nativeFlag)
	charset, _ := sessionVars.GetSystemVar(variable.CharacterSetConnection)
	e.GetType().SetCharset(charset)
	collate, _ := sessionVars.GetSystemVar(variable.CollationConnection)
	e.GetType().SetCollate(collate)
	er.ctxStackAppend(e, types.EmptyName)
}

func (er *expressionRewriter) unaryOpToExpression(v *ast.UnaryOperationExpr) {
	stkLen := len(er.ctxStack)
	var op string
	switch v.Op {
	case opcode.Plus:
		// expression (+ a) is equal to a
		return
	case opcode.Minus:
		op = ast.UnaryMinus
	case opcode.BitNeg:
		op = ast.BitNeg
	case opcode.Not, opcode.Not2:
		op = ast.UnaryNot
	default:
		er.err = errors.Errorf("Unknown Unary Op %T", v.Op)
		return
	}
	if expression.GetRowLen(er.ctxStack[stkLen-1]) != 1 {
		er.err = expression.ErrOperandColumns.GenWithStackByArgs(1)
		return
	}
	er.ctxStack[stkLen-1], er.err = er.newFunction(op, &v.Type, er.ctxStack[stkLen-1])
	er.ctxNameStk[stkLen-1] = types.EmptyName
}

func (er *expressionRewriter) binaryOpToExpression(v *ast.BinaryOperationExpr) {
	stkLen := len(er.ctxStack)
	var function expression.Expression
	switch v.Op {
	case opcode.EQ, opcode.NE, opcode.NullEQ, opcode.GT, opcode.GE, opcode.LT, opcode.LE:
		function, er.err = er.constructBinaryOpFunction(er.ctxStack[stkLen-2], er.ctxStack[stkLen-1],
			v.Op.String())
	default:
		lLen := expression.GetRowLen(er.ctxStack[stkLen-2])
		rLen := expression.GetRowLen(er.ctxStack[stkLen-1])
		if lLen != 1 || rLen != 1 {
			er.err = expression.ErrOperandColumns.GenWithStackByArgs(1)
			return
		}
		function, er.err = er.newFunction(v.Op.String(), types.NewFieldType(mysql.TypeUnspecified), er.ctxStack[stkLen-2:]...)
	}
	if er.err != nil {
		return
	}
	er.ctxStackPop(2)
	er.ctxStackAppend(function, types.EmptyName)
}

func (er *expressionRewriter) notToExpression(hasNot bool, op string, tp *types.FieldType,
	args ...expression.Expression) expression.Expression {
	opFunc, err := er.newFunction(op, tp, args...)
	if err != nil {
		er.err = err
		return nil
	}
	if !hasNot {
		return opFunc
	}

	opFunc, err = er.newFunction(ast.UnaryNot, tp, opFunc)
	if err != nil {
		er.err = err
		return nil
	}
	return opFunc
}

func (er *expressionRewriter) isNullToExpression(v *ast.IsNullExpr) {
	stkLen := len(er.ctxStack)
	if expression.GetRowLen(er.ctxStack[stkLen-1]) != 1 {
		er.err = expression.ErrOperandColumns.GenWithStackByArgs(1)
		return
	}
	function := er.notToExpression(v.Not, ast.IsNull, &v.Type, er.ctxStack[stkLen-1])
	er.ctxStackPop(1)
	er.ctxStackAppend(function, types.EmptyName)
}

func (er *expressionRewriter) positionToScalarFunc(v *ast.PositionExpr) {
	pos := v.N
	str := strconv.Itoa(pos)
	if v.P != nil {
		stkLen := len(er.ctxStack)
		val := er.ctxStack[stkLen-1]
		intNum, isNull, err := expression.GetIntFromConstant(er.sctx, val)
		str = "?"
		if err == nil {
			if isNull {
				return
			}
			pos = intNum
			er.ctxStackPop(1)
		}
		er.err = err
	}
	if er.err == nil && pos > 0 && pos <= er.schema.Len() && !er.schema.Columns[pos-1].IsHidden {
		er.ctxStackAppend(er.schema.Columns[pos-1], er.names[pos-1])
	} else {
		er.err = ErrUnknownColumn.GenWithStackByArgs(str, clauseMsg[er.b.curClause])
	}
}

func (er *expressionRewriter) isTrueToScalarFunc(v *ast.IsTruthExpr) {
	stkLen := len(er.ctxStack)
	op := ast.IsTruthWithoutNull
	if v.True == 0 {
		op = ast.IsFalsity
	}
	if expression.GetRowLen(er.ctxStack[stkLen-1]) != 1 {
		er.err = expression.ErrOperandColumns.GenWithStackByArgs(1)
		return
	}
	function := er.notToExpression(v.Not, op, &v.Type, er.ctxStack[stkLen-1])
	er.ctxStackPop(1)
	er.ctxStackAppend(function, types.EmptyName)
}

// inToExpression converts in expression to a scalar function. The argument lLen means the length of in list.
// The argument not means if the expression is not in. The tp stands for the expression type, which is always bool.
// a in (b, c, d) will be rewritten as `(a = b) or (a = c) or (a = d)`.
func (er *expressionRewriter) inToExpression(lLen int, not bool, tp *types.FieldType) {
	stkLen := len(er.ctxStack)
	l := expression.GetRowLen(er.ctxStack[stkLen-lLen-1])
	for i := 0; i < lLen; i++ {
		if l != expression.GetRowLen(er.ctxStack[stkLen-lLen+i]) {
			er.err = expression.ErrOperandColumns.GenWithStackByArgs(l)
			return
		}
	}
	args := er.ctxStack[stkLen-lLen-1:]
	leftFt := args[0].GetType()
	leftEt, leftIsNull := leftFt.EvalType(), leftFt.GetType() == mysql.TypeNull
	if leftIsNull {
		er.ctxStackPop(lLen + 1)
		er.ctxStackAppend(expression.NewNull(), types.EmptyName)
		return
	}
	if leftEt == types.ETInt {
		for i := 1; i < len(args); i++ {
			if c, ok := args[i].(*expression.Constant); ok {
				var isExceptional bool
				if expression.MaybeOverOptimized4PlanCache(er.sctx, []expression.Expression{c}) {
					if c.GetType().EvalType() == types.ETString {
						// To keep the result be compatible with MySQL, refine `int non-constant <cmp> str constant`
						// here and skip this refine operation in all other cases for safety.
<<<<<<< HEAD
						er.sctx.GetSessionVars().StmtCtx.SkipPlanCache = true
						er.sctx.GetSessionVars().StmtCtx.AppendWarning(errors.Errorf("skip plan-cache: '%v' may be converted to INT", c.String()))
=======
						er.sctx.GetSessionVars().StmtCtx.SetSkipPlanCache(errors.Errorf("skip plan-cache: '%v' may be converted to INT", c.String()))
>>>>>>> f7de8bee
						expression.RemoveMutableConst(er.sctx, []expression.Expression{c})
					} else {
						continue
					}
				} else if !er.sctx.GetSessionVars().StmtCtx.UseCache {
					// We should remove the mutable constant for correctness, because its value may be changed.
					expression.RemoveMutableConst(er.sctx, []expression.Expression{c})
				}
				args[i], isExceptional = expression.RefineComparedConstant(er.sctx, *leftFt, c, opcode.EQ)
				if isExceptional {
					args[i] = c
				}
			}
		}
	}
	allSameType := true
	for _, arg := range args[1:] {
		if arg.GetType().GetType() != mysql.TypeNull && expression.GetAccurateCmpType(args[0], arg) != leftEt {
			allSameType = false
			break
		}
	}
	var function expression.Expression
	if allSameType && l == 1 && lLen > 1 {
		function = er.notToExpression(not, ast.In, tp, er.ctxStack[stkLen-lLen-1:]...)
	} else {
		// If we rewrite IN to EQ, we need to decide what's the collation EQ uses.
		coll := er.deriveCollationForIn(l, lLen, args)
		if er.err != nil {
			return
		}
		er.castCollationForIn(l, lLen, stkLen, coll)
		eqFunctions := make([]expression.Expression, 0, lLen)
		for i := stkLen - lLen; i < stkLen; i++ {
			expr, err := er.constructBinaryOpFunction(args[0], er.ctxStack[i], ast.EQ)
			if err != nil {
				er.err = err
				return
			}
			eqFunctions = append(eqFunctions, expr)
		}
		function = expression.ComposeDNFCondition(er.sctx, eqFunctions...)
		if not {
			var err error
			function, err = er.newFunction(ast.UnaryNot, tp, function)
			if err != nil {
				er.err = err
				return
			}
		}
	}
	er.ctxStackPop(lLen + 1)
	er.ctxStackAppend(function, types.EmptyName)
}

// deriveCollationForIn derives collation for in expression.
// We don't handle the cases if the element is a tuple, such as (a, b, c) in ((x1, y1, z1), (x2, y2, z2)).
func (er *expressionRewriter) deriveCollationForIn(colLen int, _ int, args []expression.Expression) *expression.ExprCollation {
	if colLen == 1 {
		// a in (x, y, z) => coll[0]
		coll2, err := expression.CheckAndDeriveCollationFromExprs(er.sctx, "IN", types.ETInt, args...)
		er.err = err
		if er.err != nil {
			return nil
		}
		return coll2
	}
	return nil
}

// castCollationForIn casts collation info for arguments in the `in clause` to make sure the used collation is correct after we
// rewrite it to equal expression.
func (er *expressionRewriter) castCollationForIn(colLen int, elemCnt int, stkLen int, coll *expression.ExprCollation) {
	// We don't handle the cases if the element is a tuple, such as (a, b, c) in ((x1, y1, z1), (x2, y2, z2)).
	if colLen != 1 {
		return
	}
	for i := stkLen - elemCnt; i < stkLen; i++ {
		// todo: consider refining the code and reusing expression.BuildCollationFunction here
		if er.ctxStack[i].GetType().EvalType() == types.ETString {
			rowFunc, ok := er.ctxStack[i].(*expression.ScalarFunction)
			if ok && rowFunc.FuncName.String() == ast.RowFunc {
				continue
			}
			// Don't convert it if it's charset is binary. So that we don't convert 0x12 to a string.
			if er.ctxStack[i].GetType().GetCollate() == coll.Collation {
				continue
			}
			tp := er.ctxStack[i].GetType().Clone()
			if er.ctxStack[i].GetType().Hybrid() {
				if expression.GetAccurateCmpType(er.ctxStack[stkLen-elemCnt-1], er.ctxStack[i]) == types.ETString {
					tp = types.NewFieldType(mysql.TypeVarString)
				} else {
					continue
				}
			} else if coll.Charset == charset.CharsetBin {
				// When cast character string to binary string, if we still use fixed length representation,
				// then 0 padding will be used, which can affect later execution.
				// e.g. https://github.com/pingcap/tidb/pull/35053#pullrequestreview-1008757770 gives an unexpected case.
				// On the other hand, we can not directly return origin expr back,
				// since we need binary collation to do string comparison later.
				// Here we use VarString type of cast, i.e `cast(a as binary)`, to avoid this problem.
				tp.SetType(mysql.TypeVarString)
			}
			tp.SetCharset(coll.Charset)
			tp.SetCollate(coll.Collation)
			er.ctxStack[i] = expression.BuildCastFunction(er.sctx, er.ctxStack[i], tp)
			er.ctxStack[i].SetCoercibility(expression.CoercibilityExplicit)
		}
	}
}

func (er *expressionRewriter) caseToExpression(v *ast.CaseExpr) {
	stkLen := len(er.ctxStack)
	argsLen := 2 * len(v.WhenClauses)
	if v.ElseClause != nil {
		argsLen++
	}
	er.err = expression.CheckArgsNotMultiColumnRow(er.ctxStack[stkLen-argsLen:]...)
	if er.err != nil {
		return
	}

	// value                          -> ctxStack[stkLen-argsLen-1]
	// when clause(condition, result) -> ctxStack[stkLen-argsLen:stkLen-1];
	// else clause                    -> ctxStack[stkLen-1]
	var args []expression.Expression
	if v.Value != nil {
		// args:  eq scalar func(args: value, condition1), result1,
		//        eq scalar func(args: value, condition2), result2,
		//        ...
		//        else clause
		value := er.ctxStack[stkLen-argsLen-1]
		args = make([]expression.Expression, 0, argsLen)
		for i := stkLen - argsLen; i < stkLen-1; i += 2 {
			arg, err := er.newFunction(ast.EQ, types.NewFieldType(mysql.TypeTiny), value, er.ctxStack[i])
			if err != nil {
				er.err = err
				return
			}
			args = append(args, arg)
			args = append(args, er.ctxStack[i+1])
		}
		if v.ElseClause != nil {
			args = append(args, er.ctxStack[stkLen-1])
		}
		argsLen++ // for trimming the value element later
	} else {
		// args:  condition1, result1,
		//        condition2, result2,
		//        ...
		//        else clause
		args = er.ctxStack[stkLen-argsLen:]
	}
	function, err := er.newFunction(ast.Case, &v.Type, args...)
	if err != nil {
		er.err = err
		return
	}
	er.ctxStackPop(argsLen)
	er.ctxStackAppend(function, types.EmptyName)
}

func (er *expressionRewriter) patternLikeToExpression(v *ast.PatternLikeExpr) {
	l := len(er.ctxStack)
	er.err = expression.CheckArgsNotMultiColumnRow(er.ctxStack[l-2:]...)
	if er.err != nil {
		return
	}

	char, col := er.sctx.GetSessionVars().GetCharsetInfo()
	var function expression.Expression
	fieldType := &types.FieldType{}
	isPatternExactMatch := false
	// Treat predicate 'like' the same way as predicate '=' when it is an exact match and new collation is not enabled.
	if patExpression, ok := er.ctxStack[l-1].(*expression.Constant); ok && !collate.NewCollationEnabled() {
		patString, isNull, err := patExpression.EvalString(nil, chunk.Row{})
		if err != nil {
			er.err = err
			return
		}
		if !isNull {
			patValue, patTypes := stringutil.CompilePattern(patString, v.Escape)
			if stringutil.IsExactMatch(patTypes) && er.ctxStack[l-2].GetType().EvalType() == types.ETString {
				op := ast.EQ
				if v.Not {
					op = ast.NE
				}
				types.DefaultTypeForValue(string(patValue), fieldType, char, col)
				function, er.err = er.constructBinaryOpFunction(er.ctxStack[l-2],
					&expression.Constant{Value: types.NewStringDatum(string(patValue)), RetType: fieldType},
					op)
				isPatternExactMatch = true
			}
		}
	}
	if !isPatternExactMatch {
		types.DefaultTypeForValue(int(v.Escape), fieldType, char, col)
		function = er.notToExpression(v.Not, ast.Like, &v.Type,
			er.ctxStack[l-2], er.ctxStack[l-1], &expression.Constant{Value: types.NewIntDatum(int64(v.Escape)), RetType: fieldType})
	}

	er.ctxStackPop(2)
	er.ctxStackAppend(function, types.EmptyName)
}

func (er *expressionRewriter) regexpToScalarFunc(v *ast.PatternRegexpExpr) {
	l := len(er.ctxStack)
	er.err = expression.CheckArgsNotMultiColumnRow(er.ctxStack[l-2:]...)
	if er.err != nil {
		return
	}
	function := er.notToExpression(v.Not, ast.Regexp, &v.Type, er.ctxStack[l-2], er.ctxStack[l-1])
	er.ctxStackPop(2)
	er.ctxStackAppend(function, types.EmptyName)
}

func (er *expressionRewriter) rowToScalarFunc(v *ast.RowExpr) {
	stkLen := len(er.ctxStack)
	length := len(v.Values)
	rows := make([]expression.Expression, 0, length)
	for i := stkLen - length; i < stkLen; i++ {
		rows = append(rows, er.ctxStack[i])
	}
	er.ctxStackPop(length)
	function, err := er.newFunction(ast.RowFunc, rows[0].GetType(), rows...)
	if err != nil {
		er.err = err
		return
	}
	er.ctxStackAppend(function, types.EmptyName)
}

func (er *expressionRewriter) wrapExpWithCast() (expr, lexp, rexp expression.Expression) {
	stkLen := len(er.ctxStack)
	expr, lexp, rexp = er.ctxStack[stkLen-3], er.ctxStack[stkLen-2], er.ctxStack[stkLen-1]
	var castFunc func(sessionctx.Context, expression.Expression) expression.Expression
	switch expression.ResolveType4Between([3]expression.Expression{expr, lexp, rexp}) {
	case types.ETInt:
		castFunc = expression.WrapWithCastAsInt
	case types.ETReal:
		castFunc = expression.WrapWithCastAsReal
	case types.ETDecimal:
		castFunc = expression.WrapWithCastAsDecimal
	case types.ETString:
		castFunc = func(ctx sessionctx.Context, e expression.Expression) expression.Expression {
			// string kind expression do not need cast
			if e.GetType().EvalType().IsStringKind() {
				return e
			}
			return expression.WrapWithCastAsString(ctx, e)
		}
	case types.ETDuration:
		expr = expression.WrapWithCastAsTime(er.sctx, expr, types.NewFieldType(mysql.TypeDuration))
		lexp = expression.WrapWithCastAsTime(er.sctx, lexp, types.NewFieldType(mysql.TypeDuration))
		rexp = expression.WrapWithCastAsTime(er.sctx, rexp, types.NewFieldType(mysql.TypeDuration))
		return
	case types.ETDatetime:
		expr = expression.WrapWithCastAsTime(er.sctx, expr, types.NewFieldType(mysql.TypeDatetime))
		lexp = expression.WrapWithCastAsTime(er.sctx, lexp, types.NewFieldType(mysql.TypeDatetime))
		rexp = expression.WrapWithCastAsTime(er.sctx, rexp, types.NewFieldType(mysql.TypeDatetime))
		return
	default:
		return
	}

	expr = castFunc(er.sctx, expr)
	lexp = castFunc(er.sctx, lexp)
	rexp = castFunc(er.sctx, rexp)
	return
}

func (er *expressionRewriter) betweenToExpression(v *ast.BetweenExpr) {
	stkLen := len(er.ctxStack)
	er.err = expression.CheckArgsNotMultiColumnRow(er.ctxStack[stkLen-3:]...)
	if er.err != nil {
		return
	}

	expr, lexp, rexp := er.wrapExpWithCast()

	coll, err := expression.CheckAndDeriveCollationFromExprs(er.sctx, "BETWEEN", types.ETInt, expr, lexp, rexp)
	er.err = err
	if er.err != nil {
		return
	}

	// Handle enum or set. We need to know their real type to decide whether to cast them.
	lt := expression.GetAccurateCmpType(expr, lexp)
	rt := expression.GetAccurateCmpType(expr, rexp)
	enumOrSetRealTypeIsStr := lt != types.ETInt && rt != types.ETInt

	expr = expression.BuildCastCollationFunction(er.sctx, expr, coll, enumOrSetRealTypeIsStr)
	lexp = expression.BuildCastCollationFunction(er.sctx, lexp, coll, enumOrSetRealTypeIsStr)
	rexp = expression.BuildCastCollationFunction(er.sctx, rexp, coll, enumOrSetRealTypeIsStr)

	var l, r expression.Expression
	l, er.err = expression.NewFunction(er.sctx, ast.GE, &v.Type, expr, lexp)
	if er.err != nil {
		return
	}
	r, er.err = expression.NewFunction(er.sctx, ast.LE, &v.Type, expr, rexp)
	if er.err != nil {
		return
	}
	function, err := er.newFunction(ast.LogicAnd, &v.Type, l, r)
	if err != nil {
		er.err = err
		return
	}
	if v.Not {
		function, err = er.newFunction(ast.UnaryNot, &v.Type, function)
		if err != nil {
			er.err = err
			return
		}
	}
	er.ctxStackPop(3)
	er.ctxStackAppend(function, types.EmptyName)
}

// rewriteFuncCall handles a FuncCallExpr and generates a customized function.
// It should return true if for the given FuncCallExpr a rewrite is performed so that original behavior is skipped.
// Otherwise it should return false to indicate (the caller) that original behavior needs to be performed.
func (er *expressionRewriter) rewriteFuncCall(v *ast.FuncCallExpr) bool {
	switch v.FnName.L {
	// when column is not null, ifnull on such column is not necessary.
	case ast.Ifnull:
		if len(v.Args) != 2 {
			er.err = expression.ErrIncorrectParameterCount.GenWithStackByArgs(v.FnName.O)
			return true
		}
		stackLen := len(er.ctxStack)
		arg1 := er.ctxStack[stackLen-2]
		col, isColumn := arg1.(*expression.Column)
		var isEnumSet bool
		if arg1.GetType().GetType() == mysql.TypeEnum || arg1.GetType().GetType() == mysql.TypeSet {
			isEnumSet = true
		}
		// if expr1 is a column and column has not null flag, then we can eliminate ifnull on
		// this column.
		if isColumn && !isEnumSet && mysql.HasNotNullFlag(col.RetType.GetFlag()) {
			name := er.ctxNameStk[stackLen-2]
			newCol := col.Clone().(*expression.Column)
			er.ctxStackPop(len(v.Args))
			er.ctxStackAppend(newCol, name)
			return true
		}

		return false
	case ast.Nullif:
		if len(v.Args) != 2 {
			er.err = expression.ErrIncorrectParameterCount.GenWithStackByArgs(v.FnName.O)
			return true
		}
		stackLen := len(er.ctxStack)
		param1 := er.ctxStack[stackLen-2]
		param2 := er.ctxStack[stackLen-1]
		// param1 = param2
		funcCompare, err := er.constructBinaryOpFunction(param1, param2, ast.EQ)
		if err != nil {
			er.err = err
			return true
		}
		// NULL
		nullTp := types.NewFieldType(mysql.TypeNull)
		flen, decimal := mysql.GetDefaultFieldLengthAndDecimal(mysql.TypeNull)
		nullTp.SetFlen(flen)
		nullTp.SetDecimal(decimal)
		paramNull := &expression.Constant{
			Value:   types.NewDatum(nil),
			RetType: nullTp,
		}
		// if(param1 = param2, NULL, param1)
		funcIf, err := er.newFunction(ast.If, &v.Type, funcCompare, paramNull, param1)
		if err != nil {
			er.err = err
			return true
		}
		er.ctxStackPop(len(v.Args))
		er.ctxStackAppend(funcIf, types.EmptyName)
		return true
	default:
		return false
	}
}

func (er *expressionRewriter) funcCallToExpression(v *ast.FuncCallExpr) {
	stackLen := len(er.ctxStack)
	args := er.ctxStack[stackLen-len(v.Args):]
	er.err = expression.CheckArgsNotMultiColumnRow(args...)
	if er.err != nil {
		return
	}

	if er.rewriteFuncCall(v) {
		return
	}

	var function expression.Expression
	er.ctxStackPop(len(v.Args))
	if _, ok := expression.DeferredFunctions[v.FnName.L]; er.useCache() && ok {
		// When the expression is unix_timestamp and the number of argument is not zero,
		// we deal with it as normal expression.
		if v.FnName.L == ast.UnixTimestamp && len(v.Args) != 0 {
			function, er.err = er.newFunction(v.FnName.L, &v.Type, args...)
			er.ctxStackAppend(function, types.EmptyName)
		} else {
			function, er.err = expression.NewFunctionBase(er.sctx, v.FnName.L, &v.Type, args...)
			c := &expression.Constant{Value: types.NewDatum(nil), RetType: function.GetType().Clone(), DeferredExpr: function}
			er.ctxStackAppend(c, types.EmptyName)
		}
	} else {
		function, er.err = er.newFunction(v.FnName.L, &v.Type, args...)
		er.ctxStackAppend(function, types.EmptyName)
	}
}

// Now TableName in expression only used by sequence function like nextval(seq).
// The function arg should be evaluated as a table name rather than normal column name like mysql does.
func (er *expressionRewriter) toTable(v *ast.TableName) {
	fullName := v.Name.L
	if len(v.Schema.L) != 0 {
		fullName = v.Schema.L + "." + fullName
	}
	val := &expression.Constant{
		Value:   types.NewDatum(fullName),
		RetType: types.NewFieldType(mysql.TypeString),
	}
	er.ctxStackAppend(val, types.EmptyName)
}

func (er *expressionRewriter) toColumn(v *ast.ColumnName) {
	idx, err := expression.FindFieldName(er.names, v)
	if err != nil {
		er.err = ErrAmbiguous.GenWithStackByArgs(v.Name, clauseMsg[fieldList])
		return
	}
	if idx >= 0 {
		column := er.schema.Columns[idx]
		if column.IsHidden {
			er.err = ErrUnknownColumn.GenWithStackByArgs(v.Name, clauseMsg[er.b.curClause])
			return
		}
		er.ctxStackAppend(column, er.names[idx])
		return
	}
	for i := len(er.b.outerSchemas) - 1; i >= 0; i-- {
		outerSchema, outerName := er.b.outerSchemas[i], er.b.outerNames[i]
		idx, err = expression.FindFieldName(outerName, v)
		if idx >= 0 {
			column := outerSchema.Columns[idx]
			er.ctxStackAppend(&expression.CorrelatedColumn{Column: *column, Data: new(types.Datum)}, outerName[idx])
			return
		}
		if err != nil {
			er.err = ErrAmbiguous.GenWithStackByArgs(v.Name, clauseMsg[fieldList])
			return
		}
	}
	if _, ok := er.p.(*LogicalUnionAll); ok && v.Table.O != "" {
		er.err = ErrTablenameNotAllowedHere.GenWithStackByArgs(v.Table.O, "SELECT", clauseMsg[er.b.curClause])
		return
	}
	col, name, err := findFieldNameFromNaturalUsingJoin(er.p, v)
	if err != nil {
		er.err = err
		return
	} else if col != nil {
		er.ctxStackAppend(col, name)
		return
	}
	if er.b.curClause == globalOrderByClause {
		er.b.curClause = orderByClause
	}
	er.err = ErrUnknownColumn.GenWithStackByArgs(v.String(), clauseMsg[er.b.curClause])
}

func findFieldNameFromNaturalUsingJoin(p LogicalPlan, v *ast.ColumnName) (col *expression.Column, name *types.FieldName, err error) {
	switch x := p.(type) {
	case *LogicalLimit, *LogicalSelection, *LogicalTopN, *LogicalSort, *LogicalMaxOneRow:
		return findFieldNameFromNaturalUsingJoin(p.Children()[0], v)
	case *LogicalJoin:
		if x.fullSchema != nil {
			idx, err := expression.FindFieldName(x.fullNames, v)
			if err != nil {
				return nil, nil, err
			}
			if idx >= 0 {
				return x.fullSchema.Columns[idx], x.fullNames[idx], nil
			}
		}
	}
	return nil, nil, nil
}

func (er *expressionRewriter) evalDefaultExpr(v *ast.DefaultExpr) {
	var name *types.FieldName
	// Here we will find the corresponding column for default function. At the same time, we need to consider the issue
	// of subquery and name space.
	// For example, we have two tables t1(a int default 1, b int) and t2(a int default -1, c int). Consider the following SQL:
	// 		select a from t1 where a > (select default(a) from t2)
	// Refer to the behavior of MySQL, we need to find column a in table t2. If table t2 does not have column a, then find it
	// in table t1. If there are none, return an error message.
	// Based on the above description, we need to look in er.b.allNames from back to front.
	for i := len(er.b.allNames) - 1; i >= 0; i-- {
		idx, err := expression.FindFieldName(er.b.allNames[i], v.Name)
		if err != nil {
			er.err = err
			return
		}
		if idx >= 0 {
			name = er.b.allNames[i][idx]
			break
		}
	}
	if name == nil {
		idx, err := expression.FindFieldName(er.names, v.Name)
		if err != nil {
			er.err = err
			return
		}
		if idx < 0 {
			er.err = ErrUnknownColumn.GenWithStackByArgs(v.Name.OrigColName(), "field list")
			return
		}
		name = er.names[idx]
	}

	dbName := name.DBName
	if dbName.O == "" {
		// if database name is not specified, use current database name
		dbName = model.NewCIStr(er.sctx.GetSessionVars().CurrentDB)
	}
	if name.OrigTblName.O == "" {
		// column is evaluated by some expressions, for example:
		// `select default(c) from (select (a+1) as c from t) as t0`
		// in such case, a 'no default' error is returned
		er.err = table.ErrNoDefaultValue.GenWithStackByArgs(name.ColName)
		return
	}
	var tbl table.Table
	tbl, er.err = er.b.is.TableByName(dbName, name.OrigTblName)
	if er.err != nil {
		return
	}
	colName := name.OrigColName.O
	if colName == "" {
		// in some cases, OrigColName is empty, use ColName instead
		colName = name.ColName.O
	}
	col := table.FindCol(tbl.Cols(), colName)
	if col == nil {
		er.err = ErrUnknownColumn.GenWithStackByArgs(v.Name, "field_list")
		return
	}
	isCurrentTimestamp := hasCurrentDatetimeDefault(col)
	var val *expression.Constant
	switch {
	case isCurrentTimestamp && (col.GetType() == mysql.TypeDatetime || col.GetType() == mysql.TypeTimestamp):
		t, err := expression.GetTimeValue(er.sctx, ast.CurrentTimestamp, col.GetType(), col.GetDecimal())
		if err != nil {
			return
		}
		val = &expression.Constant{
			Value:   t,
			RetType: types.NewFieldType(col.GetType()),
		}
	default:
		// for other columns, just use what it is
		val, er.err = er.b.getDefaultValue(col)
	}
	if er.err != nil {
		return
	}
	er.ctxStackAppend(val, types.EmptyName)
}

// hasCurrentDatetimeDefault checks if column has current_timestamp default value
func hasCurrentDatetimeDefault(col *table.Column) bool {
	x, ok := col.DefaultValue.(string)
	if !ok {
		return false
	}
	return strings.ToLower(x) == ast.CurrentTimestamp
}

func decodeKeyFromString(ctx sessionctx.Context, s string) string {
	sc := ctx.GetSessionVars().StmtCtx
	key, err := hex.DecodeString(s)
	if err != nil {
		sc.AppendWarning(errors.Errorf("invalid key: %X", key))
		return s
	}
	// Auto decode byte if needed.
	_, bs, err := codec.DecodeBytes(key, nil)
	if err == nil {
		key = bs
	}
	tableID := tablecodec.DecodeTableID(key)
	if tableID == 0 {
		sc.AppendWarning(errors.Errorf("invalid key: %X", key))
		return s
	}
	dm := domain.GetDomain(ctx)
	if dm == nil {
		sc.AppendWarning(errors.Errorf("domain not found when decoding key: %X", key))
		return s
	}
	is := dm.InfoSchema()
	if is == nil {
		sc.AppendWarning(errors.Errorf("infoschema not found when decoding key: %X", key))
		return s
	}
	tbl, _ := is.TableByID(tableID)
	if tbl == nil {
		tbl, _, _ = is.FindTableByPartitionID(tableID)
	}
	loc := ctx.GetSessionVars().Location()
	if tablecodec.IsRecordKey(key) {
		ret, err := decodeRecordKey(key, tableID, tbl, loc)
		if err != nil {
			sc.AppendWarning(err)
			return s
		}
		return ret
	} else if tablecodec.IsIndexKey(key) {
		ret, err := decodeIndexKey(key, tableID, tbl, loc)
		if err != nil {
			sc.AppendWarning(err)
			return s
		}
		return ret
	} else if tablecodec.IsTableKey(key) {
		ret, err := decodeTableKey(key, tableID, tbl)
		if err != nil {
			sc.AppendWarning(err)
			return s
		}
		return ret
	}
	sc.AppendWarning(errors.Errorf("invalid key: %X", key))
	return s
}

func decodeRecordKey(key []byte, tableID int64, tbl table.Table, loc *time.Location) (string, error) {
	_, handle, err := tablecodec.DecodeRecordKey(key)
	if err != nil {
		return "", errors.Trace(err)
	}
	if handle.IsInt() {
		ret := make(map[string]interface{})
		if tbl != nil && tbl.Meta().Partition != nil {
			ret["partition_id"] = tableID
			tableID = tbl.Meta().ID
		}
		ret["table_id"] = strconv.FormatInt(tableID, 10)
		// When the clustered index is enabled, we should show the PK name.
		if tbl != nil && tbl.Meta().HasClusteredIndex() {
			ret[tbl.Meta().GetPkName().String()] = handle.IntValue()
		} else {
			ret["_tidb_rowid"] = handle.IntValue()
		}
		retStr, err := json.Marshal(ret)
		if err != nil {
			return "", errors.Trace(err)
		}
		return string(retStr), nil
	}
	if tbl != nil {
		tblInfo := tbl.Meta()
		idxInfo := tables.FindPrimaryIndex(tblInfo)
		if idxInfo == nil {
			return "", errors.Trace(errors.Errorf("primary key not found when decoding record key: %X", key))
		}
		cols := make(map[int64]*types.FieldType, len(tblInfo.Columns))
		for _, col := range tblInfo.Columns {
			cols[col.ID] = &(col.FieldType)
		}
		handleColIDs := make([]int64, 0, len(idxInfo.Columns))
		for _, col := range idxInfo.Columns {
			handleColIDs = append(handleColIDs, tblInfo.Columns[col.Offset].ID)
		}

		if len(handleColIDs) != handle.NumCols() {
			return "", errors.Trace(errors.Errorf("primary key length not match handle columns number in key"))
		}
		datumMap, err := tablecodec.DecodeHandleToDatumMap(handle, handleColIDs, cols, loc, nil)
		if err != nil {
			return "", errors.Trace(err)
		}
		ret := make(map[string]interface{})
		if tbl.Meta().Partition != nil {
			ret["partition_id"] = tableID
			tableID = tbl.Meta().ID
		}
		ret["table_id"] = tableID
		handleRet := make(map[string]interface{})
		for colID := range datumMap {
			dt := datumMap[colID]
			dtStr, err := datumToJSONObject(&dt)
			if err != nil {
				return "", errors.Trace(err)
			}
			found := false
			for _, colInfo := range tblInfo.Columns {
				if colInfo.ID == colID {
					found = true
					handleRet[colInfo.Name.L] = dtStr
					break
				}
			}
			if !found {
				return "", errors.Trace(errors.Errorf("column not found when decoding record key: %X", key))
			}
		}
		ret["handle"] = handleRet
		retStr, err := json.Marshal(ret)
		if err != nil {
			return "", errors.Trace(err)
		}
		return string(retStr), nil
	}
	ret := make(map[string]interface{})
	ret["table_id"] = tableID
	ret["handle"] = handle.String()
	retStr, err := json.Marshal(ret)
	if err != nil {
		return "", errors.Trace(err)
	}
	return string(retStr), nil
}

func decodeIndexKey(key []byte, tableID int64, tbl table.Table, loc *time.Location) (string, error) {
	if tbl != nil {
		_, indexID, _, err := tablecodec.DecodeKeyHead(key)
		if err != nil {
			return "", errors.Trace(errors.Errorf("invalid record/index key: %X", key))
		}
		tblInfo := tbl.Meta()
		var targetIndex *model.IndexInfo
		for _, idx := range tblInfo.Indices {
			if idx.ID == indexID {
				targetIndex = idx
				break
			}
		}
		if targetIndex == nil {
			return "", errors.Trace(errors.Errorf("index not found when decoding index key: %X", key))
		}
		colInfos := tables.BuildRowcodecColInfoForIndexColumns(targetIndex, tblInfo)
		tps := tables.BuildFieldTypesForIndexColumns(targetIndex, tblInfo)
		values, err := tablecodec.DecodeIndexKV(key, []byte{0}, len(colInfos), tablecodec.HandleNotNeeded, colInfos)
		if err != nil {
			return "", errors.Trace(err)
		}
		ds := make([]types.Datum, 0, len(colInfos))
		for i := 0; i < len(colInfos); i++ {
			d, err := tablecodec.DecodeColumnValue(values[i], tps[i], loc)
			if err != nil {
				return "", errors.Trace(err)
			}
			ds = append(ds, d)
		}
		ret := make(map[string]interface{})
		if tbl.Meta().Partition != nil {
			ret["partition_id"] = tableID
			tableID = tbl.Meta().ID
		}
		ret["table_id"] = tableID
		ret["index_id"] = indexID
		idxValMap := make(map[string]interface{}, len(targetIndex.Columns))
		for i := 0; i < len(targetIndex.Columns); i++ {
			dtStr, err := datumToJSONObject(&ds[i])
			if err != nil {
				return "", errors.Trace(err)
			}
			idxValMap[targetIndex.Columns[i].Name.L] = dtStr
		}
		ret["index_vals"] = idxValMap
		retStr, err := json.Marshal(ret)
		if err != nil {
			return "", errors.Trace(err)
		}
		return string(retStr), nil
	}
	_, indexID, indexValues, err := tablecodec.DecodeIndexKey(key)
	if err != nil {
		return "", errors.Trace(errors.Errorf("invalid index key: %X", key))
	}
	ret := make(map[string]interface{})
	ret["table_id"] = tableID
	ret["index_id"] = indexID
	ret["index_vals"] = strings.Join(indexValues, ", ")
	retStr, err := json.Marshal(ret)
	if err != nil {
		return "", errors.Trace(err)
	}
	return string(retStr), nil
}

func decodeTableKey(_ []byte, tableID int64, tbl table.Table) (string, error) {
	ret := map[string]int64{}
	if tbl != nil && tbl.Meta().GetPartitionInfo() != nil {
		ret["partition_id"] = tableID
		tableID = tbl.Meta().ID
	}
	ret["table_id"] = tableID
	retStr, err := json.Marshal(ret)
	if err != nil {
		return "", errors.Trace(err)
	}
	return string(retStr), nil
}

func datumToJSONObject(d *types.Datum) (interface{}, error) {
	if d.IsNull() {
		return nil, nil
	}
	return d.ToString()
}<|MERGE_RESOLUTION|>--- conflicted
+++ resolved
@@ -1562,12 +1562,7 @@
 					if c.GetType().EvalType() == types.ETString {
 						// To keep the result be compatible with MySQL, refine `int non-constant <cmp> str constant`
 						// here and skip this refine operation in all other cases for safety.
-<<<<<<< HEAD
-						er.sctx.GetSessionVars().StmtCtx.SkipPlanCache = true
-						er.sctx.GetSessionVars().StmtCtx.AppendWarning(errors.Errorf("skip plan-cache: '%v' may be converted to INT", c.String()))
-=======
 						er.sctx.GetSessionVars().StmtCtx.SetSkipPlanCache(errors.Errorf("skip plan-cache: '%v' may be converted to INT", c.String()))
->>>>>>> f7de8bee
 						expression.RemoveMutableConst(er.sctx, []expression.Expression{c})
 					} else {
 						continue
