// Copyright 2016 PingCAP, Inc.
//
// Licensed under the Apache License, Version 2.0 (the "License");
// you may not use this file except in compliance with the License.
// You may obtain a copy of the License at
//
//     http://www.apache.org/licenses/LICENSE-2.0
//
// Unless required by applicable law or agreed to in writing, software
// distributed under the License is distributed on an "AS IS" BASIS,
// See the License for the specific language governing permissions and
// limitations under the License.

package core

import (
	"strconv"
	"strings"

	"github.com/pingcap/tidb/ast"
	"github.com/pingcap/tidb/expression"
	"github.com/pingcap/tidb/expression/aggregation"
	"github.com/pingcap/tidb/infoschema"
	"github.com/pingcap/tidb/model"
	"github.com/pingcap/tidb/mysql"
	"github.com/pingcap/tidb/parser/opcode"
	"github.com/pingcap/tidb/sessionctx"
	"github.com/pingcap/tidb/sessionctx/variable"
	"github.com/pingcap/tidb/types"
	"github.com/pingcap/tidb/types/parser_driver"
	"github.com/pingcap/tidb/util/chunk"
	"github.com/pkg/errors"
)

// EvalSubquery evaluates incorrelated subqueries once.
var EvalSubquery func(p PhysicalPlan, is infoschema.InfoSchema, ctx sessionctx.Context) ([][]types.Datum, error)

// evalAstExpr evaluates ast expression directly.
func evalAstExpr(ctx sessionctx.Context, expr ast.ExprNode) (types.Datum, error) {
	if val, ok := expr.(*driver.ValueExpr); ok {
		return val.Datum, nil
	}
	b := &PlanBuilder{
		ctx:       ctx,
		colMapper: make(map[*ast.ColumnNameExpr]int),
	}
	if ctx.GetSessionVars().TxnCtx.InfoSchema != nil {
		b.is = ctx.GetSessionVars().TxnCtx.InfoSchema.(infoschema.InfoSchema)
	}
	newExpr, _, err := b.rewrite(expr, nil, nil, true)
	if err != nil {
		return types.Datum{}, errors.Trace(err)
	}
	return newExpr.Eval(chunk.Row{})
}

func (b *PlanBuilder) rewriteInsertOnDuplicateUpdate(exprNode ast.ExprNode, mockPlan LogicalPlan, insertPlan *Insert) (expression.Expression, error) {
	b.rewriterCounter++
	defer func() { b.rewriterCounter-- }()

	rewriter := b.getExpressionRewriter(mockPlan)
	// The rewriter maybe is obtained from "b.rewriterPool", "rewriter.err" is
	// not nil means certain previous procedure has not handled this error.
	// Here we give us one more chance to make a correct behavior by handling
	// this missed error.
	if rewriter.err != nil {
		return nil, rewriter.err
	}

	rewriter.insertPlan = insertPlan
	rewriter.asScalar = true

	expr, _, err := b.rewriteExprNode(rewriter, exprNode, true)
	return expr, errors.Trace(err)
}

// rewrite function rewrites ast expr to expression.Expression.
// aggMapper maps ast.AggregateFuncExpr to the columns offset in p's output schema.
// asScalar means whether this expression must be treated as a scalar expression.
// And this function returns a result expression, a new plan that may have apply or semi-join.
func (b *PlanBuilder) rewrite(exprNode ast.ExprNode, p LogicalPlan, aggMapper map[*ast.AggregateFuncExpr]int, asScalar bool) (expression.Expression, LogicalPlan, error) {
	expr, resultPlan, err := b.rewriteWithPreprocess(exprNode, p, aggMapper, asScalar, nil)
	return expr, resultPlan, errors.Trace(err)
}

// rewriteWithPreprocess is for handling the situation that we need to adjust the input ast tree
// before really using its node in `expressionRewriter.Leave`. In that case, we first call
// er.preprocess(expr), which returns a new expr. Then we use the new expr in `Leave`.
func (b *PlanBuilder) rewriteWithPreprocess(exprNode ast.ExprNode, p LogicalPlan, aggMapper map[*ast.AggregateFuncExpr]int, asScalar bool, preprocess func(ast.Node) ast.Node) (expression.Expression, LogicalPlan, error) {
	b.rewriterCounter++
	defer func() { b.rewriterCounter-- }()

	rewriter := b.getExpressionRewriter(p)
	// The rewriter maybe is obtained from "b.rewriterPool", "rewriter.err" is
	// not nil means certain previous procedure has not handled this error.
	// Here we give us one more chance to make a correct behavior by handling
	// this missed error.
	if rewriter.err != nil {
		return nil, nil, rewriter.err
	}

	rewriter.aggrMap = aggMapper
	rewriter.asScalar = asScalar
	rewriter.preprocess = preprocess

	expr, resultPlan, err := b.rewriteExprNode(rewriter, exprNode, asScalar)
	return expr, resultPlan, errors.Trace(err)
}

func (b *PlanBuilder) getExpressionRewriter(p LogicalPlan) (rewriter *expressionRewriter) {
	defer func() {
		if p != nil {
			rewriter.schema = p.Schema()
		}
	}()

	if len(b.rewriterPool) < b.rewriterCounter {
		rewriter = &expressionRewriter{p: p, b: b, ctx: b.ctx}
		b.rewriterPool = append(b.rewriterPool, rewriter)
		return
	}

	rewriter = b.rewriterPool[b.rewriterCounter-1]
	rewriter.p = p
	rewriter.asScalar = false
	rewriter.aggrMap = nil
	rewriter.preprocess = nil
	rewriter.insertPlan = nil
	rewriter.ctxStack = rewriter.ctxStack[:0]
	return
}

func (b *PlanBuilder) rewriteExprNode(rewriter *expressionRewriter, exprNode ast.ExprNode, asScalar bool) (expression.Expression, LogicalPlan, error) {
	exprNode.Accept(rewriter)
	if rewriter.err != nil {
		return nil, nil, errors.Trace(rewriter.err)
	}
	if !asScalar && len(rewriter.ctxStack) == 0 {
		return nil, rewriter.p, nil
	}
	if len(rewriter.ctxStack) != 1 {
		return nil, nil, errors.Errorf("context len %v is invalid", len(rewriter.ctxStack))
	}
	rewriter.err = expression.CheckArgsNotMultiColumnRow(rewriter.ctxStack[0])
	if rewriter.err != nil {
		return nil, nil, errors.Trace(rewriter.err)
	}
	return rewriter.ctxStack[0], rewriter.p, nil
}

type expressionRewriter struct {
	ctxStack []expression.Expression
	p        LogicalPlan
	schema   *expression.Schema
	err      error
	aggrMap  map[*ast.AggregateFuncExpr]int
	b        *PlanBuilder
	ctx      sessionctx.Context

	// asScalar indicates the return value must be a scalar value.
	// NOTE: This value can be changed during expression rewritten.
	asScalar bool

	// preprocess is called for every ast.Node in Leave.
	preprocess func(ast.Node) ast.Node

	// insertPlan is only used to rewrite the expressions inside the assignment
	// of the "INSERT" statement.
	insertPlan *Insert
}

// 1. If op are EQ or NE or NullEQ, constructBinaryOpFunctions converts (a0,a1,a2) op (b0,b1,b2) to (a0 op b0) and (a1 op b1) and (a2 op b2)
// 2. If op are LE or GE, constructBinaryOpFunctions converts (a0,a1,a2) op (b0,b1,b2) to
// `IF( (a0 op b0) EQ 0, 0,
//      IF ( (a1 op b1) EQ 0, 0, a2 op b2))`
// 3. If op are LT or GT, constructBinaryOpFunctions converts (a0,a1,a2) op (b0,b1,b2) to
// `IF( a0 NE b0, a0 op b0,
//      IF( a1 NE b1,
//          a1 op b1,
//          a2 op b2)
// )`
func (er *expressionRewriter) constructBinaryOpFunction(l expression.Expression, r expression.Expression, op string) (expression.Expression, error) {
	lLen, rLen := expression.GetRowLen(l), expression.GetRowLen(r)
	if lLen == 1 && rLen == 1 {
		return expression.NewFunction(er.ctx, op, types.NewFieldType(mysql.TypeTiny), l, r)
	} else if rLen != lLen {
		return nil, expression.ErrOperandColumns.GenWithStackByArgs(lLen)
	}
	switch op {
	case ast.EQ, ast.NE, ast.NullEQ:
		funcs := make([]expression.Expression, lLen)
		for i := 0; i < lLen; i++ {
			var err error
			funcs[i], err = er.constructBinaryOpFunction(expression.GetFuncArg(l, i), expression.GetFuncArg(r, i), op)
			if err != nil {
				return nil, errors.Trace(err)
			}
		}
		return expression.ComposeCNFCondition(er.ctx, funcs...), nil
	default:
		larg0, rarg0 := expression.GetFuncArg(l, 0), expression.GetFuncArg(r, 0)
		var expr1, expr2, expr3 expression.Expression
		if op == ast.LE || op == ast.GE {
			expr1 = expression.NewFunctionInternal(er.ctx, op, types.NewFieldType(mysql.TypeTiny), larg0, rarg0)
			expr1 = expression.NewFunctionInternal(er.ctx, ast.EQ, types.NewFieldType(mysql.TypeTiny), expr1, expression.Zero)
			expr2 = expression.Zero
		} else if op == ast.LT || op == ast.GT {
			expr1 = expression.NewFunctionInternal(er.ctx, ast.NE, types.NewFieldType(mysql.TypeTiny), larg0, rarg0)
			expr2 = expression.NewFunctionInternal(er.ctx, op, types.NewFieldType(mysql.TypeTiny), larg0, rarg0)
		}
		var err error
		l, err = expression.PopRowFirstArg(er.ctx, l)
		if err != nil {
			return nil, errors.Trace(err)
		}
		r, err = expression.PopRowFirstArg(er.ctx, r)
		if err != nil {
			return nil, errors.Trace(err)
		}
		expr3, err = er.constructBinaryOpFunction(l, r, op)
		if err != nil {
			return nil, errors.Trace(err)
		}
		return expression.NewFunction(er.ctx, ast.If, types.NewFieldType(mysql.TypeTiny), expr1, expr2, expr3)
	}
}

func (er *expressionRewriter) buildSubquery(subq *ast.SubqueryExpr) (LogicalPlan, error) {
	if er.schema != nil {
		outerSchema := er.schema.Clone()
		er.b.outerSchemas = append(er.b.outerSchemas, outerSchema)
		defer func() { er.b.outerSchemas = er.b.outerSchemas[0 : len(er.b.outerSchemas)-1] }()
	}

	np, err := er.b.buildResultSetNode(subq.Query)
	if err != nil {
		return nil, errors.Trace(err)
	}
	return np, nil
}

// Enter implements Visitor interface.
func (er *expressionRewriter) Enter(inNode ast.Node) (ast.Node, bool) {
	switch v := inNode.(type) {
	case *ast.AggregateFuncExpr:
		index, ok := -1, false
		if er.aggrMap != nil {
			index, ok = er.aggrMap[v]
		}
		if !ok {
			er.err = ErrInvalidGroupFuncUse
			return inNode, true
		}
		er.ctxStack = append(er.ctxStack, er.schema.Columns[index])
		return inNode, true
	case *ast.ColumnNameExpr:
		if index, ok := er.b.colMapper[v]; ok {
			er.ctxStack = append(er.ctxStack, er.schema.Columns[index])
			return inNode, true
		}
	case *ast.CompareSubqueryExpr:
		return er.handleCompareSubquery(v)
	case *ast.ExistsSubqueryExpr:
		return er.handleExistSubquery(v)
	case *ast.PatternInExpr:
		if v.Sel != nil {
			return er.handleInSubquery(v)
		}
		if len(v.List) != 1 {
			break
		}
		// For 10 in ((select * from t)), the parser won't set v.Sel.
		// So we must process this case here.
		x := v.List[0]
		for {
			switch y := x.(type) {
			case *ast.SubqueryExpr:
				v.Sel = y
				return er.handleInSubquery(v)
			case *ast.ParenthesesExpr:
				x = y.Expr
			default:
				return inNode, false
			}
		}
	case *ast.SubqueryExpr:
		return er.handleScalarSubquery(v)
	case *ast.ParenthesesExpr:
	case *ast.ValuesExpr:
		schema := er.schema
		// NOTE: "er.insertPlan != nil" means that we are rewriting the
		// expressions inside the assignment of "INSERT" statement. we have to
		// use the "tableSchema" of that "insertPlan".
		if er.insertPlan != nil {
			schema = er.insertPlan.tableSchema
		}
		col, err := schema.FindColumn(v.Column.Name)
		if err != nil {
			er.err = errors.Trace(err)
			return inNode, false
		}
		if col == nil {
			er.err = ErrUnknownColumn.GenWithStackByArgs(v.Column.Name.OrigColName(), "field list")
			return inNode, false
		}
		er.ctxStack = append(er.ctxStack, expression.NewValuesFunc(er.ctx, col.Index, col.RetType))
		return inNode, true
	default:
		er.asScalar = true
	}
	return inNode, false
}

func (er *expressionRewriter) handleCompareSubquery(v *ast.CompareSubqueryExpr) (ast.Node, bool) {
	v.L.Accept(er)
	if er.err != nil {
		return v, true
	}
	lexpr := er.ctxStack[len(er.ctxStack)-1]
	subq, ok := v.R.(*ast.SubqueryExpr)
	if !ok {
		er.err = errors.Errorf("Unknown compare type %T.", v.R)
		return v, true
	}
	np, err := er.buildSubquery(subq)
	if err != nil {
		er.err = errors.Trace(err)
		return v, true
	}
	// Only (a,b,c) = any (...) and (a,b,c) != all (...) can use row expression.
	canMultiCol := (!v.All && v.Op == opcode.EQ) || (v.All && v.Op == opcode.NE)
	if !canMultiCol && (expression.GetRowLen(lexpr) != 1 || np.Schema().Len() != 1) {
		er.err = expression.ErrOperandColumns.GenWithStackByArgs(1)
		return v, true
	}
	lLen := expression.GetRowLen(lexpr)
	if lLen != np.Schema().Len() {
		er.err = expression.ErrOperandColumns.GenWithStackByArgs(lLen)
		return v, true
	}
	var condition expression.Expression
	var rexpr expression.Expression
	if np.Schema().Len() == 1 {
		rexpr = np.Schema().Columns[0]
	} else {
		args := make([]expression.Expression, 0, np.Schema().Len())
		for _, col := range np.Schema().Columns {
			args = append(args, col)
		}
		rexpr, er.err = expression.NewFunction(er.ctx, ast.RowFunc, args[0].GetType(), args...)
		if er.err != nil {
			er.err = errors.Trace(er.err)
			return v, true
		}
	}
	switch v.Op {
	// Only EQ, NE and NullEQ can be composed with and.
	case opcode.EQ, opcode.NE, opcode.NullEQ:
		condition, er.err = er.constructBinaryOpFunction(lexpr, rexpr, ast.EQ)
		if er.err != nil {
			er.err = errors.Trace(er.err)
			return v, true
		}
		if v.Op == opcode.EQ {
			if v.All {
				er.handleEQAll(lexpr, rexpr, np)
			} else {
				er.p, er.err = er.b.buildSemiApply(er.p, np, []expression.Expression{condition}, er.asScalar, false)
			}
		} else if v.Op == opcode.NE {
			if v.All {
				er.p, er.err = er.b.buildSemiApply(er.p, np, []expression.Expression{condition}, er.asScalar, true)
			} else {
				er.handleNEAny(lexpr, rexpr, np)
			}
		} else {
			// TODO: Support this in future.
			er.err = errors.New("We don't support <=> all or <=> any now")
			return v, true
		}
	default:
		// When < all or > any , the agg function should use min.
		useMin := ((v.Op == opcode.LT || v.Op == opcode.LE) && v.All) || ((v.Op == opcode.GT || v.Op == opcode.GE) && !v.All)
		er.handleOtherComparableSubq(lexpr, rexpr, np, useMin, v.Op.String(), v.All)
	}
	if er.asScalar {
		// The parent expression only use the last column in schema, which represents whether the condition is matched.
		er.ctxStack[len(er.ctxStack)-1] = er.p.Schema().Columns[er.p.Schema().Len()-1]
	}
	return v, true
}

// handleOtherComparableSubq handles the queries like < any, < max, etc. For example, if the query is t.id < any (select s.id from s),
// it will be rewrote to t.id < (select max(s.id) from s).
func (er *expressionRewriter) handleOtherComparableSubq(lexpr, rexpr expression.Expression, np LogicalPlan, useMin bool, cmpFunc string, all bool) {
	plan4Agg := LogicalAggregation{}.init(er.ctx)
	plan4Agg.SetChildren(np)

	// Create a "max" or "min" aggregation.
	funcName := ast.AggFuncMax
	if useMin {
		funcName = ast.AggFuncMin
	}
	funcMaxOrMin := aggregation.NewAggFuncDesc(er.ctx, funcName, []expression.Expression{rexpr}, false)

	// Create a column and append it to the schema of that aggregation.
	colMaxOrMin := &expression.Column{
		ColName:  model.NewCIStr("agg_Col_0"),
		UniqueID: er.ctx.GetSessionVars().AllocPlanColumnID(),
		RetType:  funcMaxOrMin.RetTp,
	}
	schema := expression.NewSchema(colMaxOrMin)

	plan4Agg.SetSchema(schema)
	plan4Agg.AggFuncs = []*aggregation.AggFuncDesc{funcMaxOrMin}

	cond := expression.NewFunctionInternal(er.ctx, cmpFunc, types.NewFieldType(mysql.TypeTiny), lexpr, colMaxOrMin)
	er.buildQuantifierPlan(plan4Agg, cond, rexpr, all)
}

// buildQuantifierPlan adds extra condition for any / all subquery.
func (er *expressionRewriter) buildQuantifierPlan(plan4Agg *LogicalAggregation, cond, rexpr expression.Expression, all bool) {
	funcIsNull := expression.NewFunctionInternal(er.ctx, ast.IsNull, types.NewFieldType(mysql.TypeTiny), rexpr)

	funcSum := aggregation.NewAggFuncDesc(er.ctx, ast.AggFuncSum, []expression.Expression{funcIsNull}, false)
	colSum := &expression.Column{
		ColName:  model.NewCIStr("agg_col_sum"),
		UniqueID: er.ctx.GetSessionVars().AllocPlanColumnID(),
		RetType:  funcSum.RetTp,
	}
	plan4Agg.AggFuncs = append(plan4Agg.AggFuncs, funcSum)
	plan4Agg.schema.Append(colSum)

	if all {
		funcCount := aggregation.NewAggFuncDesc(er.ctx, ast.AggFuncCount, []expression.Expression{funcIsNull}, false)
		colCount := &expression.Column{
			ColName:  model.NewCIStr("agg_col_cnt"),
			UniqueID: er.ctx.GetSessionVars().AllocPlanColumnID(),
			RetType:  funcCount.RetTp,
		}
		plan4Agg.AggFuncs = append(plan4Agg.AggFuncs, funcCount)
		plan4Agg.schema.Append(colCount)
		// All of the inner record set should not contain null value. So for t.id < all(select s.id from s), it
		// should be rewrote to t.id < min(s.id) and if(sum(s.id is null) = 0, true, null).
		hasNotNull := expression.NewFunctionInternal(er.ctx, ast.EQ, types.NewFieldType(mysql.TypeTiny), colSum, expression.Zero)
		nullChecker := expression.NewFunctionInternal(er.ctx, ast.If, types.NewFieldType(mysql.TypeTiny), hasNotNull, expression.One, expression.Null)
		cond = expression.ComposeCNFCondition(er.ctx, cond, nullChecker)
		// If the set is empty, it should always return true.
		checkEmpty := expression.NewFunctionInternal(er.ctx, ast.EQ, types.NewFieldType(mysql.TypeTiny), colCount, expression.Zero)
		cond = expression.ComposeDNFCondition(er.ctx, cond, checkEmpty)
	} else {
		// For "any" expression, if the record set has null and the cond return false, the result should be NULL.
		hasNull := expression.NewFunctionInternal(er.ctx, ast.NE, types.NewFieldType(mysql.TypeTiny), colSum, expression.Zero)
		nullChecker := expression.NewFunctionInternal(er.ctx, ast.If, types.NewFieldType(mysql.TypeTiny), hasNull, expression.Null, expression.Zero)
		cond = expression.ComposeDNFCondition(er.ctx, cond, nullChecker)
	}

	// TODO: Add a Projection if any argument of aggregate funcs or group by items are scalar functions.
	// plan4Agg.buildProjectionIfNecessary()
	if !er.asScalar {
		// For Semi LogicalApply without aux column, the result is no matter false or null. So we can add it to join predicate.
		er.p, er.err = er.b.buildSemiApply(er.p, plan4Agg, []expression.Expression{cond}, false, false)
		return
	}
	// If we treat the result as a scalar value, we will add a projection with a extra column to output true, false or null.
	outerSchemaLen := er.p.Schema().Len()
	er.p = er.b.buildApplyWithJoinType(er.p, plan4Agg, InnerJoin)
	joinSchema := er.p.Schema()
	proj := LogicalProjection{
		Exprs: expression.Column2Exprs(joinSchema.Clone().Columns[:outerSchemaLen]),
	}.init(er.ctx)
	proj.SetSchema(expression.NewSchema(joinSchema.Clone().Columns[:outerSchemaLen]...))
	proj.Exprs = append(proj.Exprs, cond)
	proj.schema.Append(&expression.Column{
		ColName:     model.NewCIStr("aux_col"),
		UniqueID:    er.ctx.GetSessionVars().AllocPlanColumnID(),
		IsAggOrSubq: true,
		RetType:     cond.GetType(),
	})
	proj.SetChildren(er.p)
	er.p = proj
}

// handleNEAny handles the case of != any. For example, if the query is t.id != any (select s.id from s), it will be rewrote to
// t.id != s.id or count(distinct s.id) > 1 or [any checker]. If there are two different values in s.id ,
// there must exist a s.id that doesn't equal to t.id.
func (er *expressionRewriter) handleNEAny(lexpr, rexpr expression.Expression, np LogicalPlan) {
	firstRowFunc := aggregation.NewAggFuncDesc(er.ctx, ast.AggFuncFirstRow, []expression.Expression{rexpr}, false)
	countFunc := aggregation.NewAggFuncDesc(er.ctx, ast.AggFuncCount, []expression.Expression{rexpr}, true)
	plan4Agg := LogicalAggregation{
		AggFuncs: []*aggregation.AggFuncDesc{firstRowFunc, countFunc},
	}.init(er.ctx)
	plan4Agg.SetChildren(np)
	firstRowResultCol := &expression.Column{
		ColName:  model.NewCIStr("col_firstRow"),
		UniqueID: er.ctx.GetSessionVars().AllocPlanColumnID(),
		RetType:  firstRowFunc.RetTp,
	}
	count := &expression.Column{
		ColName:  model.NewCIStr("col_count"),
		UniqueID: er.ctx.GetSessionVars().AllocPlanColumnID(),
		RetType:  countFunc.RetTp,
	}
	plan4Agg.SetSchema(expression.NewSchema(firstRowResultCol, count))
	gtFunc := expression.NewFunctionInternal(er.ctx, ast.GT, types.NewFieldType(mysql.TypeTiny), count, expression.One)
	neCond := expression.NewFunctionInternal(er.ctx, ast.NE, types.NewFieldType(mysql.TypeTiny), lexpr, firstRowResultCol)
	cond := expression.ComposeDNFCondition(er.ctx, gtFunc, neCond)
	er.buildQuantifierPlan(plan4Agg, cond, rexpr, false)
}

// handleEQAll handles the case of = all. For example, if the query is t.id = all (select s.id from s), it will be rewrote to
// t.id = (select s.id from s having count(distinct s.id) <= 1 and [all checker]).
func (er *expressionRewriter) handleEQAll(lexpr, rexpr expression.Expression, np LogicalPlan) {
	firstRowFunc := aggregation.NewAggFuncDesc(er.ctx, ast.AggFuncFirstRow, []expression.Expression{rexpr}, false)
	countFunc := aggregation.NewAggFuncDesc(er.ctx, ast.AggFuncCount, []expression.Expression{rexpr}, true)
	plan4Agg := LogicalAggregation{
		AggFuncs: []*aggregation.AggFuncDesc{firstRowFunc, countFunc},
	}.init(er.ctx)
	plan4Agg.SetChildren(np)
	firstRowResultCol := &expression.Column{
		ColName:  model.NewCIStr("col_firstRow"),
		UniqueID: er.ctx.GetSessionVars().AllocPlanColumnID(),
		RetType:  firstRowFunc.RetTp,
	}
	count := &expression.Column{
		ColName:  model.NewCIStr("col_count"),
		UniqueID: er.ctx.GetSessionVars().AllocPlanColumnID(),
		RetType:  countFunc.RetTp,
	}
	plan4Agg.SetSchema(expression.NewSchema(firstRowResultCol, count))
	leFunc := expression.NewFunctionInternal(er.ctx, ast.LE, types.NewFieldType(mysql.TypeTiny), count, expression.One)
	eqCond := expression.NewFunctionInternal(er.ctx, ast.EQ, types.NewFieldType(mysql.TypeTiny), lexpr, firstRowResultCol)
	cond := expression.ComposeCNFCondition(er.ctx, leFunc, eqCond)
	er.buildQuantifierPlan(plan4Agg, cond, rexpr, true)
}

func (er *expressionRewriter) handleExistSubquery(v *ast.ExistsSubqueryExpr) (ast.Node, bool) {
	subq, ok := v.Sel.(*ast.SubqueryExpr)
	if !ok {
		er.err = errors.Errorf("Unknown exists type %T.", v.Sel)
		return v, true
	}
	np, err := er.buildSubquery(subq)
	if err != nil {
		er.err = errors.Trace(err)
		return v, true
	}
	np = er.popExistsSubPlan(np)
	if len(np.extractCorrelatedCols()) > 0 {
		er.p, er.err = er.b.buildSemiApply(er.p, np, nil, er.asScalar, v.Not)
		if er.err != nil || !er.asScalar {
			return v, true
		}
		er.ctxStack = append(er.ctxStack, er.p.Schema().Columns[er.p.Schema().Len()-1])
	} else {
		physicalPlan, err := DoOptimize(er.b.optFlag, np)
		if err != nil {
			er.err = errors.Trace(err)
			return v, true
		}
		rows, err := EvalSubquery(physicalPlan, er.b.is, er.b.ctx)
		if err != nil {
			er.err = errors.Trace(err)
			return v, true
		}
		if (len(rows) > 0 && !v.Not) || (len(rows) == 0 && v.Not) {
			er.ctxStack = append(er.ctxStack, expression.One.Clone())
		} else {
			er.ctxStack = append(er.ctxStack, expression.Zero.Clone())
		}
	}
	return v, true
}

// popExistsSubPlan will remove the useless plan in exist's child.
// See comments inside the method for more details.
func (er *expressionRewriter) popExistsSubPlan(p LogicalPlan) LogicalPlan {
out:
	for {
		switch plan := p.(type) {
		// This can be removed when in exists clause,
		// e.g. exists(select count(*) from t order by a) is equal to exists t.
		case *LogicalProjection, *LogicalSort:
			p = p.Children()[0]
		case *LogicalAggregation:
			if len(plan.GroupByItems) == 0 {
				p = LogicalTableDual{RowCount: 1}.init(er.ctx)
				break out
			}
			p = p.Children()[0]
		default:
			break out
		}
	}
	return p
}

func (er *expressionRewriter) handleInSubquery(v *ast.PatternInExpr) (ast.Node, bool) {
	asScalar := er.asScalar
	er.asScalar = true
	v.Expr.Accept(er)
	if er.err != nil {
		return v, true
	}
	lexpr := er.ctxStack[len(er.ctxStack)-1]
	subq, ok := v.Sel.(*ast.SubqueryExpr)
	if !ok {
		er.err = errors.Errorf("Unknown compare type %T.", v.Sel)
		return v, true
	}
	np, err := er.buildSubquery(subq)
	if err != nil {
		er.err = errors.Trace(err)
		return v, true
	}
	lLen := expression.GetRowLen(lexpr)
	if lLen != np.Schema().Len() {
		er.err = expression.ErrOperandColumns.GenWithStackByArgs(lLen)
		return v, true
	}
<<<<<<< HEAD
=======
	// Sometimes we can unfold the in subquery. For example, a in (select * from t) can rewrite to `a in (1,2,3,4)`.
	// TODO: Now we cannot add it to CBO framework. Instead, user can set a session variable to open this optimization.
	// We will improve our CBO framework in future.
	if lLen == 1 && er.ctx.GetSessionVars().AllowInSubqueryUnFolding && len(np.extractCorrelatedCols()) == 0 {
		physicalPlan, err1 := DoOptimize(er.b.optFlag, np)
		if err1 != nil {
			er.err = errors.Trace(err1)
			return v, true
		}
		rows, err1 := EvalSubquery(physicalPlan, er.b.is, er.b.ctx)
		if err1 != nil {
			er.err = errors.Trace(err1)
			return v, true
		}
		for _, row := range rows {
			con := &expression.Constant{
				Value:   row[0],
				RetType: np.Schema().Columns[0].GetType(),
			}
			er.ctxStack = append(er.ctxStack, con)
		}
		listLen := len(rows)
		if listLen == 0 {
			er.ctxStack[len(er.ctxStack)-1] = &expression.Constant{
				Value:   types.NewDatum(v.Not),
				RetType: types.NewFieldType(mysql.TypeTiny),
			}
		} else {
			er.inToExpression(listLen, v.Not, &v.Type)
		}
		return v, true
	}
>>>>>>> edaec7bd
	var rexpr expression.Expression
	if np.Schema().Len() == 1 {
		rexpr = np.Schema().Columns[0]
	} else {
		args := make([]expression.Expression, 0, np.Schema().Len())
		for _, col := range np.Schema().Columns {
			args = append(args, col)
		}
		rexpr, er.err = expression.NewFunction(er.ctx, ast.RowFunc, args[0].GetType(), args...)
		if er.err != nil {
			er.err = errors.Trace(er.err)
			return v, true
		}
	}
	// a in (subq) will be rewrote as a = any(subq).
	// a not in (subq) will be rewrote as a != all(subq).
	checkCondition, err := er.constructBinaryOpFunction(lexpr, rexpr, ast.EQ)
	if err != nil {
		er.err = errors.Trace(err)
		return v, true
	}
	// If it's not the form of `not in (SUBQUERY)`, has no correlated column and don't need to append a scalar value. We can rewrite it to inner join.
	if er.ctx.GetSessionVars().AllowInSubqToJoinAndAgg && !v.Not && !asScalar && len(np.extractCorrelatedCols()) == 0 {
		// We need to try to eliminate the agg and the projection produced by this operation.
		er.b.optFlag |= flagEliminateAgg
		er.b.optFlag |= flagEliminateProjection2
		// Build distinct for the inner query.
		agg := er.b.buildDistinct(np, np.Schema().Len())
		for _, col := range agg.schema.Columns {
			col.IsAggOrSubq = true
		}
		eq, left, right, other := extractOnCondition(expression.SplitCNFItems(checkCondition), er.p, agg, false, false)
		// Build inner join above the aggregation.
		join := LogicalJoin{
			JoinType:        InnerJoin,
			EqualConditions: eq,
			LeftConditions:  left,
			RightConditions: right,
			OtherConditions: other,
		}.init(er.ctx)
		join.SetChildren(er.p, agg)
		join.SetSchema(expression.MergeSchema(er.p.Schema(), agg.schema))
		// Set join hint for this join.
		if er.b.TableHints() != nil {
			er.err = join.setPreferredJoinType(er.b.TableHints())
			if er.err != nil {
				return v, true
			}
		}
		er.p = join
	} else {
		er.p, er.err = er.b.buildSemiApply(er.p, np, expression.SplitCNFItems(checkCondition), asScalar, v.Not)
		if er.err != nil {
			return v, true
		}
	}

	if asScalar {
		col := er.p.Schema().Columns[er.p.Schema().Len()-1]
		er.ctxStack[len(er.ctxStack)-1] = col
	} else {
		er.ctxStack = er.ctxStack[:len(er.ctxStack)-1]
	}
	return v, true
}

func (er *expressionRewriter) handleScalarSubquery(v *ast.SubqueryExpr) (ast.Node, bool) {
	np, err := er.buildSubquery(v)
	if err != nil {
		er.err = errors.Trace(err)
		return v, true
	}
	np = er.b.buildMaxOneRow(np)
	if len(np.extractCorrelatedCols()) > 0 {
		er.p = er.b.buildApplyWithJoinType(er.p, np, LeftOuterJoin)
		if np.Schema().Len() > 1 {
			newCols := make([]expression.Expression, 0, np.Schema().Len())
			for _, col := range np.Schema().Columns {
				newCols = append(newCols, col)
			}
			expr, err1 := expression.NewFunction(er.ctx, ast.RowFunc, newCols[0].GetType(), newCols...)
			if err1 != nil {
				er.err = errors.Trace(err1)
				return v, true
			}
			er.ctxStack = append(er.ctxStack, expr)
		} else {
			er.ctxStack = append(er.ctxStack, er.p.Schema().Columns[er.p.Schema().Len()-1])
		}
		return v, true
	}
	physicalPlan, err := DoOptimize(er.b.optFlag, np)
	if err != nil {
		er.err = errors.Trace(err)
		return v, true
	}
	rows, err := EvalSubquery(physicalPlan, er.b.is, er.b.ctx)
	if err != nil {
		er.err = errors.Trace(err)
		return v, true
	}
	if np.Schema().Len() > 1 {
		newCols := make([]expression.Expression, 0, np.Schema().Len())
		for i, data := range rows[0] {
			newCols = append(newCols, &expression.Constant{
				Value:   data,
				RetType: np.Schema().Columns[i].GetType()})
		}
		expr, err1 := expression.NewFunction(er.ctx, ast.RowFunc, newCols[0].GetType(), newCols...)
		if err1 != nil {
			er.err = errors.Trace(err1)
			return v, true
		}
		er.ctxStack = append(er.ctxStack, expr)
	} else {
		er.ctxStack = append(er.ctxStack, &expression.Constant{
			Value:   rows[0][0],
			RetType: np.Schema().Columns[0].GetType(),
		})
	}
	return v, true
}

// Leave implements Visitor interface.
func (er *expressionRewriter) Leave(originInNode ast.Node) (retNode ast.Node, ok bool) {
	if er.err != nil {
		return retNode, false
	}
	var inNode = originInNode
	if er.preprocess != nil {
		inNode = er.preprocess(inNode)
	}
	switch v := inNode.(type) {
	case *ast.AggregateFuncExpr, *ast.ColumnNameExpr, *ast.ParenthesesExpr, *ast.WhenClause,
		*ast.SubqueryExpr, *ast.ExistsSubqueryExpr, *ast.CompareSubqueryExpr, *ast.ValuesExpr:
	case *driver.ValueExpr:
		value := &expression.Constant{Value: v.Datum, RetType: &v.Type}
		er.ctxStack = append(er.ctxStack, value)
	case *driver.ParamMarkerExpr:
		tp := types.NewFieldType(mysql.TypeUnspecified)
		types.DefaultParamTypeForValue(v.GetValue(), tp)
		value := &expression.Constant{Value: v.Datum, RetType: tp}
		if er.useCache() {
			value.DeferredExpr = er.getParamExpression(v)
		}
		er.ctxStack = append(er.ctxStack, value)
	case *ast.VariableExpr:
		er.rewriteVariable(v)
	case *ast.FuncCallExpr:
		er.funcCallToExpression(v)
	case *ast.ColumnName:
		er.toColumn(v)
	case *ast.UnaryOperationExpr:
		er.unaryOpToExpression(v)
	case *ast.BinaryOperationExpr:
		er.binaryOpToExpression(v)
	case *ast.BetweenExpr:
		er.betweenToExpression(v)
	case *ast.CaseExpr:
		er.caseToExpression(v)
	case *ast.FuncCastExpr:
		arg := er.ctxStack[len(er.ctxStack)-1]
		er.err = expression.CheckArgsNotMultiColumnRow(arg)
		if er.err != nil {
			return retNode, false
		}
		er.ctxStack[len(er.ctxStack)-1] = expression.BuildCastFunction(er.ctx, arg, v.Tp)
	case *ast.PatternLikeExpr:
		er.likeToScalarFunc(v)
	case *ast.PatternRegexpExpr:
		er.regexpToScalarFunc(v)
	case *ast.RowExpr:
		er.rowToScalarFunc(v)
	case *ast.PatternInExpr:
		if v.Sel == nil {
			er.inToExpression(len(v.List), v.Not, &v.Type)
		}
	case *ast.PositionExpr:
		er.positionToScalarFunc(v)
	case *ast.IsNullExpr:
		er.isNullToExpression(v)
	case *ast.IsTruthExpr:
		er.isTrueToScalarFunc(v)
	default:
		er.err = errors.Errorf("UnknownType: %T", v)
		return retNode, false
	}

	if er.err != nil {
		return retNode, false
	}
	return originInNode, true
}

func (er *expressionRewriter) useCache() bool {
	return er.ctx.GetSessionVars().StmtCtx.UseCache
}

func datumToConstant(d types.Datum, tp byte) *expression.Constant {
	return &expression.Constant{Value: d, RetType: types.NewFieldType(tp)}
}

func (er *expressionRewriter) getParamExpression(v *driver.ParamMarkerExpr) expression.Expression {
	f, err := expression.NewFunction(er.ctx,
		ast.GetParam,
		&v.Type,
		datumToConstant(types.NewIntDatum(int64(v.Order)), mysql.TypeLonglong))
	if err != nil {
		er.err = errors.Trace(err)
		return nil
	}
	f.GetType().Tp = v.Type.Tp
	return f
}

func (er *expressionRewriter) rewriteVariable(v *ast.VariableExpr) {
	stkLen := len(er.ctxStack)
	name := strings.ToLower(v.Name)
	sessionVars := er.b.ctx.GetSessionVars()
	if !v.IsSystem {
		if v.Value != nil {
			er.ctxStack[stkLen-1], er.err = expression.NewFunction(er.ctx,
				ast.SetVar,
				er.ctxStack[stkLen-1].GetType(),
				datumToConstant(types.NewDatum(name), mysql.TypeString),
				er.ctxStack[stkLen-1])
			return
		}
		f, err := expression.NewFunction(er.ctx,
			ast.GetVar,
			// TODO: Here is wrong, the sessionVars should store a name -> Datum map. Will fix it later.
			types.NewFieldType(mysql.TypeString),
			datumToConstant(types.NewStringDatum(name), mysql.TypeString))
		if err != nil {
			er.err = errors.Trace(err)
			return
		}
		er.ctxStack = append(er.ctxStack, f)
		return
	}
	var val string
	var err error
	if v.ExplicitScope {
		err = variable.ValidateGetSystemVar(name, v.IsGlobal)
		if err != nil {
			er.err = errors.Trace(err)
			return
		}
	}
	if v.IsGlobal {
		val, err = variable.GetGlobalSystemVar(sessionVars, name)
	} else {
		val, err = variable.GetSessionSystemVar(sessionVars, name)
	}
	if err != nil {
		er.err = errors.Trace(err)
		return
	}
	e := datumToConstant(types.NewStringDatum(val), mysql.TypeVarString)
	e.RetType.Charset, _ = er.ctx.GetSessionVars().GetSystemVar(variable.CharacterSetConnection)
	e.RetType.Collate, _ = er.ctx.GetSessionVars().GetSystemVar(variable.CollationConnection)
	er.ctxStack = append(er.ctxStack, e)
}

func (er *expressionRewriter) unaryOpToExpression(v *ast.UnaryOperationExpr) {
	stkLen := len(er.ctxStack)
	var op string
	switch v.Op {
	case opcode.Plus:
		// expression (+ a) is equal to a
		return
	case opcode.Minus:
		op = ast.UnaryMinus
	case opcode.BitNeg:
		op = ast.BitNeg
	case opcode.Not:
		op = ast.UnaryNot
	default:
		er.err = errors.Errorf("Unknown Unary Op %T", v.Op)
		return
	}
	if expression.GetRowLen(er.ctxStack[stkLen-1]) != 1 {
		er.err = expression.ErrOperandColumns.GenWithStackByArgs(1)
		return
	}
	er.ctxStack[stkLen-1], er.err = expression.NewFunction(er.ctx, op, &v.Type, er.ctxStack[stkLen-1])
}

func (er *expressionRewriter) binaryOpToExpression(v *ast.BinaryOperationExpr) {
	stkLen := len(er.ctxStack)
	var function expression.Expression
	switch v.Op {
	case opcode.EQ, opcode.NE, opcode.NullEQ, opcode.GT, opcode.GE, opcode.LT, opcode.LE:
		function, er.err = er.constructBinaryOpFunction(er.ctxStack[stkLen-2], er.ctxStack[stkLen-1],
			v.Op.String())
	default:
		lLen := expression.GetRowLen(er.ctxStack[stkLen-2])
		rLen := expression.GetRowLen(er.ctxStack[stkLen-1])
		if lLen != 1 || rLen != 1 {
			er.err = expression.ErrOperandColumns.GenWithStackByArgs(1)
			return
		}
		function, er.err = expression.NewFunction(er.ctx, v.Op.String(), types.NewFieldType(mysql.TypeUnspecified), er.ctxStack[stkLen-2:]...)
	}
	if er.err != nil {
		er.err = errors.Trace(er.err)
		return
	}
	er.ctxStack = er.ctxStack[:stkLen-2]
	er.ctxStack = append(er.ctxStack, function)
}

func (er *expressionRewriter) notToExpression(hasNot bool, op string, tp *types.FieldType,
	args ...expression.Expression) expression.Expression {
	opFunc, err := expression.NewFunction(er.ctx, op, tp, args...)
	if err != nil {
		er.err = errors.Trace(err)
		return nil
	}
	if !hasNot {
		return opFunc
	}

	opFunc, err = expression.NewFunction(er.ctx, ast.UnaryNot, tp, opFunc)
	if err != nil {
		er.err = errors.Trace(err)
		return nil
	}
	return opFunc
}

func (er *expressionRewriter) isNullToExpression(v *ast.IsNullExpr) {
	stkLen := len(er.ctxStack)
	if expression.GetRowLen(er.ctxStack[stkLen-1]) != 1 {
		er.err = expression.ErrOperandColumns.GenWithStackByArgs(1)
		return
	}
	function := er.notToExpression(v.Not, ast.IsNull, &v.Type, er.ctxStack[stkLen-1])
	er.ctxStack = er.ctxStack[:stkLen-1]
	er.ctxStack = append(er.ctxStack, function)
}

func (er *expressionRewriter) positionToScalarFunc(v *ast.PositionExpr) {
	if v.N > 0 && v.N <= er.schema.Len() {
		er.ctxStack = append(er.ctxStack, er.schema.Columns[v.N-1])
	} else {
		er.err = ErrUnknownColumn.GenWithStackByArgs(strconv.Itoa(v.N), clauseMsg[er.b.curClause])
	}
}

func (er *expressionRewriter) isTrueToScalarFunc(v *ast.IsTruthExpr) {
	stkLen := len(er.ctxStack)
	op := ast.IsTruth
	if v.True == 0 {
		op = ast.IsFalsity
	}
	if expression.GetRowLen(er.ctxStack[stkLen-1]) != 1 {
		er.err = expression.ErrOperandColumns.GenWithStackByArgs(1)
		return
	}
	function := er.notToExpression(v.Not, op, &v.Type, er.ctxStack[stkLen-1])
	er.ctxStack = er.ctxStack[:stkLen-1]
	er.ctxStack = append(er.ctxStack, function)
}

// inToExpression converts in expression to a scalar function. The argument lLen means the length of in list.
// The argument not means if the expression is not in. The tp stands for the expression type, which is always bool.
// a in (b, c, d) will be rewritten as `(a = b) or (a = c) or (a = d)`.
func (er *expressionRewriter) inToExpression(lLen int, not bool, tp *types.FieldType) {
	stkLen := len(er.ctxStack)
	l := expression.GetRowLen(er.ctxStack[stkLen-lLen-1])
	for i := 0; i < lLen; i++ {
		if l != expression.GetRowLen(er.ctxStack[stkLen-lLen+i]) {
			er.err = expression.ErrOperandColumns.GenWithStackByArgs(l)
			return
		}
	}
	args := er.ctxStack[stkLen-lLen-1:]
	leftFt := args[0].GetType()
	leftEt, leftIsNull := leftFt.EvalType(), leftFt.Tp == mysql.TypeNull
	if leftIsNull {
		er.ctxStack = er.ctxStack[:stkLen-lLen-1]
		er.ctxStack = append(er.ctxStack, expression.Null.Clone())
		return
	}
	if leftEt == types.ETInt {
		for i := 1; i < len(args); i++ {
			if c, ok := args[i].(*expression.Constant); ok {
				args[i], _ = expression.RefineComparedConstant(er.ctx, mysql.HasUnsignedFlag(leftFt.Flag), c, opcode.EQ)
			}
		}
	}
	allSameType := true
	for _, arg := range args[1:] {
		if arg.GetType().Tp != mysql.TypeNull && expression.GetAccurateCmpType(args[0], arg) != leftEt {
			allSameType = false
			break
		}
	}
	var function expression.Expression
	if allSameType && l == 1 {
		function = er.notToExpression(not, ast.In, tp, er.ctxStack[stkLen-lLen-1:]...)
	} else {
		eqFunctions := make([]expression.Expression, 0, lLen)
		for i := stkLen - lLen; i < stkLen; i++ {
			expr, err := er.constructBinaryOpFunction(args[0], er.ctxStack[i], ast.EQ)
			if err != nil {
				er.err = err
				return
			}
			eqFunctions = append(eqFunctions, expr)
		}
		function = expression.ComposeDNFCondition(er.ctx, eqFunctions...)
		if not {
			var err error
			function, err = expression.NewFunction(er.ctx, ast.UnaryNot, tp, function)
			if err != nil {
				er.err = err
				return
			}
		}
	}
	er.ctxStack = er.ctxStack[:stkLen-lLen-1]
	er.ctxStack = append(er.ctxStack, function)
}

func (er *expressionRewriter) caseToExpression(v *ast.CaseExpr) {
	stkLen := len(er.ctxStack)
	argsLen := 2 * len(v.WhenClauses)
	if v.ElseClause != nil {
		argsLen++
	}
	er.err = expression.CheckArgsNotMultiColumnRow(er.ctxStack[stkLen-argsLen:]...)
	if er.err != nil {
		return
	}

	// value                          -> ctxStack[stkLen-argsLen-1]
	// when clause(condition, result) -> ctxStack[stkLen-argsLen:stkLen-1];
	// else clause                    -> ctxStack[stkLen-1]
	var args []expression.Expression
	if v.Value != nil {
		// args:  eq scalar func(args: value, condition1), result1,
		//        eq scalar func(args: value, condition2), result2,
		//        ...
		//        else clause
		value := er.ctxStack[stkLen-argsLen-1]
		args = make([]expression.Expression, 0, argsLen)
		for i := stkLen - argsLen; i < stkLen-1; i += 2 {
			arg, err := expression.NewFunction(er.ctx, ast.EQ, types.NewFieldType(mysql.TypeTiny), value, er.ctxStack[i])
			if err != nil {
				er.err = errors.Trace(err)
				return
			}
			args = append(args, arg)
			args = append(args, er.ctxStack[i+1])
		}
		if v.ElseClause != nil {
			args = append(args, er.ctxStack[stkLen-1])
		}
		argsLen++ // for trimming the value element later
	} else {
		// args:  condition1, result1,
		//        condition2, result2,
		//        ...
		//        else clause
		args = er.ctxStack[stkLen-argsLen:]
	}
	function, err := expression.NewFunction(er.ctx, ast.Case, &v.Type, args...)
	if err != nil {
		er.err = errors.Trace(err)
		return
	}
	er.ctxStack = er.ctxStack[:stkLen-argsLen]
	er.ctxStack = append(er.ctxStack, function)
}

func (er *expressionRewriter) likeToScalarFunc(v *ast.PatternLikeExpr) {
	l := len(er.ctxStack)
	er.err = expression.CheckArgsNotMultiColumnRow(er.ctxStack[l-2:]...)
	if er.err != nil {
		return
	}
	escapeTp := &types.FieldType{}
	types.DefaultTypeForValue(int(v.Escape), escapeTp)
	function := er.notToExpression(v.Not, ast.Like, &v.Type,
		er.ctxStack[l-2], er.ctxStack[l-1], &expression.Constant{Value: types.NewIntDatum(int64(v.Escape)), RetType: escapeTp})
	er.ctxStack = er.ctxStack[:l-2]
	er.ctxStack = append(er.ctxStack, function)
}

func (er *expressionRewriter) regexpToScalarFunc(v *ast.PatternRegexpExpr) {
	l := len(er.ctxStack)
	er.err = expression.CheckArgsNotMultiColumnRow(er.ctxStack[l-2:]...)
	if er.err != nil {
		return
	}
	function := er.notToExpression(v.Not, ast.Regexp, &v.Type, er.ctxStack[l-2], er.ctxStack[l-1])
	er.ctxStack = er.ctxStack[:l-2]
	er.ctxStack = append(er.ctxStack, function)
}

func (er *expressionRewriter) rowToScalarFunc(v *ast.RowExpr) {
	stkLen := len(er.ctxStack)
	length := len(v.Values)
	rows := make([]expression.Expression, 0, length)
	for i := stkLen - length; i < stkLen; i++ {
		rows = append(rows, er.ctxStack[i])
	}
	er.ctxStack = er.ctxStack[:stkLen-length]
	function, err := expression.NewFunction(er.ctx, ast.RowFunc, rows[0].GetType(), rows...)
	if err != nil {
		er.err = errors.Trace(err)
		return
	}
	er.ctxStack = append(er.ctxStack, function)
}

func (er *expressionRewriter) betweenToExpression(v *ast.BetweenExpr) {
	stkLen := len(er.ctxStack)
	er.err = expression.CheckArgsNotMultiColumnRow(er.ctxStack[stkLen-3:]...)
	if er.err != nil {
		return
	}
	var op string
	var l, r expression.Expression
	l, er.err = expression.NewFunction(er.ctx, ast.GE, &v.Type, er.ctxStack[stkLen-3], er.ctxStack[stkLen-2])
	if er.err == nil {
		r, er.err = expression.NewFunction(er.ctx, ast.LE, &v.Type, er.ctxStack[stkLen-3], er.ctxStack[stkLen-1])
	}
	op = ast.LogicAnd
	if er.err != nil {
		er.err = errors.Trace(er.err)
		return
	}
	function, err := expression.NewFunction(er.ctx, op, &v.Type, l, r)
	if err != nil {
		er.err = errors.Trace(err)
		return
	}
	if v.Not {
		function, err = expression.NewFunction(er.ctx, ast.UnaryNot, &v.Type, function)
		if err != nil {
			er.err = errors.Trace(err)
			return
		}
	}
	er.ctxStack = er.ctxStack[:stkLen-3]
	er.ctxStack = append(er.ctxStack, function)
}

// rewriteFuncCall handles a FuncCallExpr and generates a customized function.
// It should return true if for the given FuncCallExpr a rewrite is performed so that original behavior is skipped.
// Otherwise it should return false to indicate (the caller) that original behavior needs to be performed.
func (er *expressionRewriter) rewriteFuncCall(v *ast.FuncCallExpr) bool {
	switch v.FnName.L {
	case ast.Nullif:
		if len(v.Args) != 2 {
			er.err = expression.ErrIncorrectParameterCount.GenWithStackByArgs(v.FnName.O)
			return true
		}
		stackLen := len(er.ctxStack)
		param1 := er.ctxStack[stackLen-2]
		param2 := er.ctxStack[stackLen-1]
		// param1 = param2
		funcCompare, err := er.constructBinaryOpFunction(param1, param2, ast.EQ)
		if err != nil {
			er.err = err
			return true
		}
		// NULL
		nullTp := types.NewFieldType(mysql.TypeNull)
		nullTp.Flen, nullTp.Decimal = mysql.GetDefaultFieldLengthAndDecimal(mysql.TypeNull)
		paramNull := &expression.Constant{
			Value:   types.NewDatum(nil),
			RetType: nullTp,
		}
		// if(param1 = param2, NULL, param1)
		funcIf, err := expression.NewFunction(er.ctx, ast.If, &v.Type, funcCompare, paramNull, param1)
		if err != nil {
			er.err = err
			return true
		}
		er.ctxStack = er.ctxStack[:stackLen-len(v.Args)]
		er.ctxStack = append(er.ctxStack, funcIf)
		return true
	default:
		return false
	}
}

func (er *expressionRewriter) funcCallToExpression(v *ast.FuncCallExpr) {
	stackLen := len(er.ctxStack)
	args := er.ctxStack[stackLen-len(v.Args):]
	er.err = expression.CheckArgsNotMultiColumnRow(args...)
	if er.err != nil {
		return
	}
	if er.rewriteFuncCall(v) {
		return
	}
	var function expression.Expression
	function, er.err = expression.NewFunction(er.ctx, v.FnName.L, &v.Type, args...)
	er.ctxStack = er.ctxStack[:stackLen-len(v.Args)]
	er.ctxStack = append(er.ctxStack, function)
}

func (er *expressionRewriter) toColumn(v *ast.ColumnName) {
	column, err := er.schema.FindColumn(v)
	if err != nil {
		er.err = ErrAmbiguous.GenWithStackByArgs(v.Name, clauseMsg[fieldList])
		return
	}
	if column != nil {
		er.ctxStack = append(er.ctxStack, column)
		return
	}
	for i := len(er.b.outerSchemas) - 1; i >= 0; i-- {
		outerSchema := er.b.outerSchemas[i]
		column, err = outerSchema.FindColumn(v)
		if column != nil {
			er.ctxStack = append(er.ctxStack, &expression.CorrelatedColumn{Column: *column, Data: new(types.Datum)})
			return
		}
		if err != nil {
			er.err = ErrAmbiguous.GenWithStackByArgs(v.Name, clauseMsg[fieldList])
			return
		}
	}
	if join, ok := er.p.(*LogicalJoin); ok && join.redundantSchema != nil {
		column, err := join.redundantSchema.FindColumn(v)
		if err != nil {
			er.err = errors.Trace(err)
			return
		}
		if column != nil {
			er.ctxStack = append(er.ctxStack, column)
			return
		}
	}
	er.err = ErrUnknownColumn.GenWithStackByArgs(v.String(), clauseMsg[er.b.curClause])
}<|MERGE_RESOLUTION|>--- conflicted
+++ resolved
@@ -618,41 +618,6 @@
 		er.err = expression.ErrOperandColumns.GenWithStackByArgs(lLen)
 		return v, true
 	}
-<<<<<<< HEAD
-=======
-	// Sometimes we can unfold the in subquery. For example, a in (select * from t) can rewrite to `a in (1,2,3,4)`.
-	// TODO: Now we cannot add it to CBO framework. Instead, user can set a session variable to open this optimization.
-	// We will improve our CBO framework in future.
-	if lLen == 1 && er.ctx.GetSessionVars().AllowInSubqueryUnFolding && len(np.extractCorrelatedCols()) == 0 {
-		physicalPlan, err1 := DoOptimize(er.b.optFlag, np)
-		if err1 != nil {
-			er.err = errors.Trace(err1)
-			return v, true
-		}
-		rows, err1 := EvalSubquery(physicalPlan, er.b.is, er.b.ctx)
-		if err1 != nil {
-			er.err = errors.Trace(err1)
-			return v, true
-		}
-		for _, row := range rows {
-			con := &expression.Constant{
-				Value:   row[0],
-				RetType: np.Schema().Columns[0].GetType(),
-			}
-			er.ctxStack = append(er.ctxStack, con)
-		}
-		listLen := len(rows)
-		if listLen == 0 {
-			er.ctxStack[len(er.ctxStack)-1] = &expression.Constant{
-				Value:   types.NewDatum(v.Not),
-				RetType: types.NewFieldType(mysql.TypeTiny),
-			}
-		} else {
-			er.inToExpression(listLen, v.Not, &v.Type)
-		}
-		return v, true
-	}
->>>>>>> edaec7bd
 	var rexpr expression.Expression
 	if np.Schema().Len() == 1 {
 		rexpr = np.Schema().Columns[0]
