// Copyright 2016 PingCAP, Inc.
//
// Licensed under the Apache License, Version 2.0 (the "License");
// you may not use this file except in compliance with the License.
// You may obtain a copy of the License at
//
//     http://www.apache.org/licenses/LICENSE-2.0
//
// Unless required by applicable law or agreed to in writing, software
// distributed under the License is distributed on an "AS IS" BASIS,
// See the License for the specific language governing permissions and
// limitations under the License.

package core

import (
	"context"
	"encoding/hex"
	"encoding/json"
	"strconv"
	"strings"
	"time"

	"github.com/pingcap/errors"
	"github.com/pingcap/parser/ast"
	"github.com/pingcap/parser/charset"
	"github.com/pingcap/parser/model"
	"github.com/pingcap/parser/mysql"
	"github.com/pingcap/parser/opcode"
	"github.com/pingcap/tidb/domain"
	"github.com/pingcap/tidb/expression"
	"github.com/pingcap/tidb/expression/aggregation"
	"github.com/pingcap/tidb/infoschema"
	"github.com/pingcap/tidb/sessionctx"
	"github.com/pingcap/tidb/sessionctx/variable"
	"github.com/pingcap/tidb/table"
	"github.com/pingcap/tidb/table/tables"
	"github.com/pingcap/tidb/tablecodec"
	"github.com/pingcap/tidb/types"
	driver "github.com/pingcap/tidb/types/parser_driver"
	"github.com/pingcap/tidb/util/chunk"
	"github.com/pingcap/tidb/util/codec"
	"github.com/pingcap/tidb/util/collate"
	"github.com/pingcap/tidb/util/hint"
	"github.com/pingcap/tidb/util/sem"
	"github.com/pingcap/tidb/util/stringutil"
)

// EvalSubqueryFirstRow evaluates incorrelated subqueries once, and get first row.
var EvalSubqueryFirstRow func(ctx context.Context, p PhysicalPlan, is infoschema.InfoSchema, sctx sessionctx.Context) (row []types.Datum, err error)

// evalAstExpr evaluates ast expression directly.
func evalAstExpr(sctx sessionctx.Context, expr ast.ExprNode) (types.Datum, error) {
	if val, ok := expr.(*driver.ValueExpr); ok {
		return val.Datum, nil
	}
	newExpr, err := rewriteAstExpr(sctx, expr, nil, nil)
	if err != nil {
		return types.Datum{}, err
	}
	return newExpr.Eval(chunk.Row{})
}

// rewriteAstExpr rewrites ast expression directly.
func rewriteAstExpr(sctx sessionctx.Context, expr ast.ExprNode, schema *expression.Schema, names types.NameSlice) (expression.Expression, error) {
	var is infoschema.InfoSchema
	// in tests, it may be null
	if s, ok := sctx.GetSessionVars().GetInfoSchema().(infoschema.InfoSchema); ok {
		is = s
	}
	b, savedBlockNames := NewPlanBuilder(sctx, is, &hint.BlockHintProcessor{})
	fakePlan := LogicalTableDual{}.Init(sctx, 0)
	if schema != nil {
		fakePlan.schema = schema
		fakePlan.names = names
	}
	b.curClause = expressionClause
	newExpr, _, err := b.rewrite(context.TODO(), expr, fakePlan, nil, true)
	if err != nil {
		return nil, err
	}
	sctx.GetSessionVars().PlannerSelectBlockAsName = savedBlockNames
	return newExpr, nil
}

func (b *PlanBuilder) rewriteInsertOnDuplicateUpdate(ctx context.Context, exprNode ast.ExprNode, mockPlan LogicalPlan, insertPlan *Insert) (expression.Expression, error) {
	b.rewriterCounter++
	defer func() { b.rewriterCounter-- }()

	rewriter := b.getExpressionRewriter(ctx, mockPlan)
	// The rewriter maybe is obtained from "b.rewriterPool", "rewriter.err" is
	// not nil means certain previous procedure has not handled this error.
	// Here we give us one more chance to make a correct behavior by handling
	// this missed error.
	if rewriter.err != nil {
		return nil, rewriter.err
	}

	rewriter.insertPlan = insertPlan
	rewriter.asScalar = true

	expr, _, err := b.rewriteExprNode(rewriter, exprNode, true)
	return expr, err
}

// rewrite function rewrites ast expr to expression.Expression.
// aggMapper maps ast.AggregateFuncExpr to the columns offset in p's output schema.
// asScalar means whether this expression must be treated as a scalar expression.
// And this function returns a result expression, a new plan that may have apply or semi-join.
func (b *PlanBuilder) rewrite(ctx context.Context, exprNode ast.ExprNode, p LogicalPlan, aggMapper map[*ast.AggregateFuncExpr]int, asScalar bool) (expression.Expression, LogicalPlan, error) {
	expr, resultPlan, err := b.rewriteWithPreprocess(ctx, exprNode, p, aggMapper, nil, asScalar, nil)
	return expr, resultPlan, err
}

// rewriteWithPreprocess is for handling the situation that we need to adjust the input ast tree
// before really using its node in `expressionRewriter.Leave`. In that case, we first call
// er.preprocess(expr), which returns a new expr. Then we use the new expr in `Leave`.
func (b *PlanBuilder) rewriteWithPreprocess(
	ctx context.Context,
	exprNode ast.ExprNode,
	p LogicalPlan, aggMapper map[*ast.AggregateFuncExpr]int,
	windowMapper map[*ast.WindowFuncExpr]int,
	asScalar bool,
	preprocess func(ast.Node) ast.Node,
) (expression.Expression, LogicalPlan, error) {
	b.rewriterCounter++
	defer func() { b.rewriterCounter-- }()

	rewriter := b.getExpressionRewriter(ctx, p)
	// The rewriter maybe is obtained from "b.rewriterPool", "rewriter.err" is
	// not nil means certain previous procedure has not handled this error.
	// Here we give us one more chance to make a correct behavior by handling
	// this missed error.
	if rewriter.err != nil {
		return nil, nil, rewriter.err
	}

	rewriter.aggrMap = aggMapper
	rewriter.windowMap = windowMapper
	rewriter.asScalar = asScalar
	rewriter.preprocess = preprocess

	expr, resultPlan, err := b.rewriteExprNode(rewriter, exprNode, asScalar)
	return expr, resultPlan, err
}

func (b *PlanBuilder) getExpressionRewriter(ctx context.Context, p LogicalPlan) (rewriter *expressionRewriter) {
	defer func() {
		if p != nil {
			rewriter.schema = p.Schema()
			rewriter.names = p.OutputNames()
		}
	}()

	if len(b.rewriterPool) < b.rewriterCounter {
		rewriter = &expressionRewriter{p: p, b: b, sctx: b.ctx, ctx: ctx}
		rewriter.sctx.SetValue(expression.TiDBDecodeKeyFunctionKey, decodeKeyFromString)
		b.rewriterPool = append(b.rewriterPool, rewriter)
		return
	}

	rewriter = b.rewriterPool[b.rewriterCounter-1]
	rewriter.p = p
	rewriter.asScalar = false
	rewriter.aggrMap = nil
	rewriter.preprocess = nil
	rewriter.insertPlan = nil
	rewriter.disableFoldCounter = 0
	rewriter.tryFoldCounter = 0
	rewriter.ctxStack = rewriter.ctxStack[:0]
	rewriter.ctxNameStk = rewriter.ctxNameStk[:0]
	rewriter.ctx = ctx
	return
}

func (b *PlanBuilder) rewriteExprNode(rewriter *expressionRewriter, exprNode ast.ExprNode, asScalar bool) (expression.Expression, LogicalPlan, error) {
	if rewriter.p != nil {
		curColLen := rewriter.p.Schema().Len()
		defer func() {
			names := rewriter.p.OutputNames().Shallow()[:curColLen]
			for i := curColLen; i < rewriter.p.Schema().Len(); i++ {
				names = append(names, types.EmptyName)
			}
			// After rewriting finished, only old columns are visible.
			// e.g. select * from t where t.a in (select t1.a from t1);
			// The output columns before we enter the subquery are the columns from t.
			// But when we leave the subquery `t.a in (select t1.a from t1)`, we got a Apply operator
			// and the output columns become [t.*, t1.*]. But t1.* is used only inside the subquery. If there's another filter
			// which is also a subquery where t1 is involved. The name resolving will fail if we still expose the column from
			// the previous subquery.
			// So here we just reset the names to empty to avoid this situation.
			// TODO: implement ScalarSubQuery and resolve it during optimizing. In building phase, we will not change the plan's structure.
			rewriter.p.SetOutputNames(names)
		}()
	}
	exprNode.Accept(rewriter)
	if rewriter.err != nil {
		return nil, nil, errors.Trace(rewriter.err)
	}
	if !asScalar && len(rewriter.ctxStack) == 0 {
		return nil, rewriter.p, nil
	}
	if len(rewriter.ctxStack) != 1 {
		return nil, nil, errors.Errorf("context len %v is invalid", len(rewriter.ctxStack))
	}
	rewriter.err = expression.CheckArgsNotMultiColumnRow(rewriter.ctxStack[0])
	if rewriter.err != nil {
		return nil, nil, errors.Trace(rewriter.err)
	}
	return rewriter.ctxStack[0], rewriter.p, nil
}

type expressionRewriter struct {
	ctxStack   []expression.Expression
	ctxNameStk []*types.FieldName
	p          LogicalPlan
	schema     *expression.Schema
	names      []*types.FieldName
	err        error
	aggrMap    map[*ast.AggregateFuncExpr]int
	windowMap  map[*ast.WindowFuncExpr]int
	b          *PlanBuilder
	sctx       sessionctx.Context
	ctx        context.Context

	// asScalar indicates the return value must be a scalar value.
	// NOTE: This value can be changed during expression rewritten.
	asScalar bool

	// preprocess is called for every ast.Node in Leave.
	preprocess func(ast.Node) ast.Node

	// insertPlan is only used to rewrite the expressions inside the assignment
	// of the "INSERT" statement.
	insertPlan *Insert

	// disableFoldCounter controls fold-disabled scope. If > 0, rewriter will NOT do constant folding.
	// Typically, during visiting AST, while entering the scope(disable), the counter will +1; while
	// leaving the scope(enable again), the counter will -1.
	// NOTE: This value can be changed during expression rewritten.
	disableFoldCounter int
	tryFoldCounter     int
}

func (er *expressionRewriter) ctxStackLen() int {
	return len(er.ctxStack)
}

func (er *expressionRewriter) ctxStackPop(num int) {
	l := er.ctxStackLen()
	er.ctxStack = er.ctxStack[:l-num]
	er.ctxNameStk = er.ctxNameStk[:l-num]
}

func (er *expressionRewriter) ctxStackAppend(col expression.Expression, name *types.FieldName) {
	er.ctxStack = append(er.ctxStack, col)
	er.ctxNameStk = append(er.ctxNameStk, name)
}

// constructBinaryOpFunction converts binary operator functions
// 1. If op are EQ or NE or NullEQ, constructBinaryOpFunctions converts (a0,a1,a2) op (b0,b1,b2) to (a0 op b0) and (a1 op b1) and (a2 op b2)
// 2. Else constructBinaryOpFunctions converts (a0,a1,a2) op (b0,b1,b2) to
// `IF( a0 NE b0, a0 op b0,
// 		IF ( isNull(a0 NE b0), Null,
// 			IF ( a1 NE b1, a1 op b1,
// 				IF ( isNull(a1 NE b1), Null, a2 op b2))))`
func (er *expressionRewriter) constructBinaryOpFunction(l expression.Expression, r expression.Expression, op string) (expression.Expression, error) {
	lLen, rLen := expression.GetRowLen(l), expression.GetRowLen(r)
	if lLen == 1 && rLen == 1 {
		return er.newFunction(op, types.NewFieldType(mysql.TypeTiny), l, r)
	} else if rLen != lLen {
		return nil, expression.ErrOperandColumns.GenWithStackByArgs(lLen)
	}
	switch op {
	case ast.EQ, ast.NE, ast.NullEQ:
		funcs := make([]expression.Expression, lLen)
		for i := 0; i < lLen; i++ {
			var err error
			funcs[i], err = er.constructBinaryOpFunction(expression.GetFuncArg(l, i), expression.GetFuncArg(r, i), op)
			if err != nil {
				return nil, err
			}
		}
		if op == ast.NE {
			return expression.ComposeDNFCondition(er.sctx, funcs...), nil
		}
		return expression.ComposeCNFCondition(er.sctx, funcs...), nil
	default:
		larg0, rarg0 := expression.GetFuncArg(l, 0), expression.GetFuncArg(r, 0)
		var expr1, expr2, expr3, expr4, expr5 expression.Expression
		expr1 = expression.NewFunctionInternal(er.sctx, ast.NE, types.NewFieldType(mysql.TypeTiny), larg0, rarg0)
		expr2 = expression.NewFunctionInternal(er.sctx, op, types.NewFieldType(mysql.TypeTiny), larg0, rarg0)
		expr3 = expression.NewFunctionInternal(er.sctx, ast.IsNull, types.NewFieldType(mysql.TypeTiny), expr1)
		var err error
		l, err = expression.PopRowFirstArg(er.sctx, l)
		if err != nil {
			return nil, err
		}
		r, err = expression.PopRowFirstArg(er.sctx, r)
		if err != nil {
			return nil, err
		}
		expr4, err = er.constructBinaryOpFunction(l, r, op)
		if err != nil {
			return nil, err
		}
		expr5, err = er.newFunction(ast.If, types.NewFieldType(mysql.TypeTiny), expr3, expression.NewNull(), expr4)
		if err != nil {
			return nil, err
		}
		return er.newFunction(ast.If, types.NewFieldType(mysql.TypeTiny), expr1, expr2, expr5)
	}
}

func (er *expressionRewriter) buildSubquery(ctx context.Context, subq *ast.SubqueryExpr) (LogicalPlan, error) {
	if er.schema != nil {
		outerSchema := er.schema.Clone()
		er.b.outerSchemas = append(er.b.outerSchemas, outerSchema)
		er.b.outerNames = append(er.b.outerNames, er.names)
		defer func() {
			er.b.outerSchemas = er.b.outerSchemas[0 : len(er.b.outerSchemas)-1]
			er.b.outerNames = er.b.outerNames[0 : len(er.b.outerNames)-1]
		}()
	}

	np, err := er.b.buildResultSetNode(ctx, subq.Query)
	if err != nil {
		return nil, err
	}
	// Pop the handle map generated by the subquery.
	er.b.handleHelper.popMap()
	return np, nil
}

// Enter implements Visitor interface.
func (er *expressionRewriter) Enter(inNode ast.Node) (ast.Node, bool) {
	switch v := inNode.(type) {
	case *ast.AggregateFuncExpr:
		index, ok := -1, false
		if er.aggrMap != nil {
			index, ok = er.aggrMap[v]
		}
		if ok {
			// index < 0 indicates this is a correlated aggregate belonging to outer query,
			// for which a correlated column will be created later, so we append a null constant
			// as a temporary result expression.
			if index < 0 {
				er.ctxStackAppend(expression.NewNull(), types.EmptyName)
			} else {
				// index >= 0 indicates this is a regular aggregate column
				er.ctxStackAppend(er.schema.Columns[index], er.names[index])
			}
			return inNode, true
		}
		// replace correlated aggregate in sub-query with its corresponding correlated column
		if col, ok := er.b.correlatedAggMapper[v]; ok {
			er.ctxStackAppend(col, types.EmptyName)
			return inNode, true
		}
		er.err = ErrInvalidGroupFuncUse
		return inNode, true
	case *ast.ColumnNameExpr:
		if index, ok := er.b.colMapper[v]; ok {
			er.ctxStackAppend(er.schema.Columns[index], er.names[index])
			return inNode, true
		}
	case *ast.CompareSubqueryExpr:
		return er.handleCompareSubquery(er.ctx, v)
	case *ast.ExistsSubqueryExpr:
		return er.handleExistSubquery(er.ctx, v)
	case *ast.PatternInExpr:
		if v.Sel != nil {
			return er.handleInSubquery(er.ctx, v)
		}
		if len(v.List) != 1 {
			break
		}
		// For 10 in ((select * from t)), the parser won't set v.Sel.
		// So we must process this case here.
		x := v.List[0]
		for {
			switch y := x.(type) {
			case *ast.SubqueryExpr:
				v.Sel = y
				return er.handleInSubquery(er.ctx, v)
			case *ast.ParenthesesExpr:
				x = y.Expr
			default:
				return inNode, false
			}
		}
	case *ast.SubqueryExpr:
		return er.handleScalarSubquery(er.ctx, v)
	case *ast.ParenthesesExpr:
	case *ast.ValuesExpr:
		schema, names := er.schema, er.names
		// NOTE: "er.insertPlan != nil" means that we are rewriting the
		// expressions inside the assignment of "INSERT" statement. we have to
		// use the "tableSchema" of that "insertPlan".
		if er.insertPlan != nil {
			schema = er.insertPlan.tableSchema
			names = er.insertPlan.tableColNames
		}
		idx, err := expression.FindFieldName(names, v.Column.Name)
		if err != nil {
			er.err = err
			return inNode, false
		}
		if idx < 0 {
			er.err = ErrUnknownColumn.GenWithStackByArgs(v.Column.Name.OrigColName(), "field list")
			return inNode, false
		}
		col := schema.Columns[idx]
		er.ctxStackAppend(expression.NewValuesFunc(er.sctx, col.Index, col.RetType), types.EmptyName)
		return inNode, true
	case *ast.WindowFuncExpr:
		index, ok := -1, false
		if er.windowMap != nil {
			index, ok = er.windowMap[v]
		}
		if !ok {
			er.err = ErrWindowInvalidWindowFuncUse.GenWithStackByArgs(strings.ToLower(v.F))
			return inNode, true
		}
		er.ctxStackAppend(er.schema.Columns[index], er.names[index])
		return inNode, true
	case *ast.FuncCallExpr:
		er.asScalar = true
		if _, ok := expression.DisableFoldFunctions[v.FnName.L]; ok {
			er.disableFoldCounter++
		}
		if _, ok := expression.TryFoldFunctions[v.FnName.L]; ok {
			er.tryFoldCounter++
		}
	case *ast.CaseExpr:
		er.asScalar = true
		if _, ok := expression.DisableFoldFunctions["case"]; ok {
			er.disableFoldCounter++
		}
		if _, ok := expression.TryFoldFunctions["case"]; ok {
			er.tryFoldCounter++
		}
	case *ast.BinaryOperationExpr:
		er.asScalar = true
		if v.Op == opcode.LogicAnd || v.Op == opcode.LogicOr {
			er.tryFoldCounter++
		}
	case *ast.SetCollationExpr:
		// Do nothing
	default:
		er.asScalar = true
	}
	return inNode, false
}

func (er *expressionRewriter) buildSemiApplyFromEqualSubq(np LogicalPlan, l, r expression.Expression, not bool) {
	if er.asScalar || not {
		if expression.GetRowLen(r) == 1 {
			rCol := r.(*expression.Column)
			// If both input columns of `!= all / = any` expression are not null, we can treat the expression
			// as normal column equal condition.
			if !expression.ExprNotNull(l) || !expression.ExprNotNull(rCol) {
				rColCopy := *rCol
				rColCopy.InOperand = true
				r = &rColCopy
			}
		} else {
			rowFunc := r.(*expression.ScalarFunction)
			rargs := rowFunc.GetArgs()
			args := make([]expression.Expression, 0, len(rargs))
			modified := false
			for i, rarg := range rargs {
				larg := expression.GetFuncArg(l, i)
				if !expression.ExprNotNull(larg) || !expression.ExprNotNull(rarg) {
					rCol := rarg.(*expression.Column)
					rColCopy := *rCol
					rColCopy.InOperand = true
					rarg = &rColCopy
					modified = true
				}
				args = append(args, rarg)
			}
			if modified {
				r, er.err = er.newFunction(ast.RowFunc, args[0].GetType(), args...)
				if er.err != nil {
					return
				}
			}
		}
	}
	var condition expression.Expression
	condition, er.err = er.constructBinaryOpFunction(l, r, ast.EQ)
	if er.err != nil {
		return
	}
	er.p, er.err = er.b.buildSemiApply(er.p, np, []expression.Expression{condition}, er.asScalar, not)
}

func (er *expressionRewriter) handleCompareSubquery(ctx context.Context, v *ast.CompareSubqueryExpr) (ast.Node, bool) {
	v.L.Accept(er)
	if er.err != nil {
		return v, true
	}
	lexpr := er.ctxStack[len(er.ctxStack)-1]
	subq, ok := v.R.(*ast.SubqueryExpr)
	if !ok {
		er.err = errors.Errorf("Unknown compare type %T.", v.R)
		return v, true
	}
	np, err := er.buildSubquery(ctx, subq)
	if err != nil {
		er.err = err
		return v, true
	}
	// Only (a,b,c) = any (...) and (a,b,c) != all (...) can use row expression.
	canMultiCol := (!v.All && v.Op == opcode.EQ) || (v.All && v.Op == opcode.NE)
	if !canMultiCol && (expression.GetRowLen(lexpr) != 1 || np.Schema().Len() != 1) {
		er.err = expression.ErrOperandColumns.GenWithStackByArgs(1)
		return v, true
	}
	lLen := expression.GetRowLen(lexpr)
	if lLen != np.Schema().Len() {
		er.err = expression.ErrOperandColumns.GenWithStackByArgs(lLen)
		return v, true
	}
	var rexpr expression.Expression
	if np.Schema().Len() == 1 {
		rexpr = np.Schema().Columns[0]
	} else {
		args := make([]expression.Expression, 0, np.Schema().Len())
		for _, col := range np.Schema().Columns {
			args = append(args, col)
		}
		rexpr, er.err = er.newFunction(ast.RowFunc, args[0].GetType(), args...)
		if er.err != nil {
			return v, true
		}
	}
	switch v.Op {
	// Only EQ, NE and NullEQ can be composed with and.
	case opcode.EQ, opcode.NE, opcode.NullEQ:
		if v.Op == opcode.EQ {
			if v.All {
				er.handleEQAll(lexpr, rexpr, np)
			} else {
				// `a = any(subq)` will be rewriten as `a in (subq)`.
				er.asScalar = true
				er.buildSemiApplyFromEqualSubq(np, lexpr, rexpr, false)
				if er.err != nil {
					return v, true
				}
			}
		} else if v.Op == opcode.NE {
			if v.All {
				// `a != all(subq)` will be rewriten as `a not in (subq)`.
				er.asScalar = true
				er.buildSemiApplyFromEqualSubq(np, lexpr, rexpr, true)
				if er.err != nil {
					return v, true
				}
			} else {
				er.handleNEAny(lexpr, rexpr, np)
			}
		} else {
			// TODO: Support this in future.
			er.err = errors.New("We don't support <=> all or <=> any now")
			return v, true
		}
	default:
		// When < all or > any , the agg function should use min.
		useMin := ((v.Op == opcode.LT || v.Op == opcode.LE) && v.All) || ((v.Op == opcode.GT || v.Op == opcode.GE) && !v.All)
		er.handleOtherComparableSubq(lexpr, rexpr, np, useMin, v.Op.String(), v.All)
	}
	if er.asScalar {
		// The parent expression only use the last column in schema, which represents whether the condition is matched.
		er.ctxStack[len(er.ctxStack)-1] = er.p.Schema().Columns[er.p.Schema().Len()-1]
		er.ctxNameStk[len(er.ctxNameStk)-1] = er.p.OutputNames()[er.p.Schema().Len()-1]
	}
	return v, true
}

// handleOtherComparableSubq handles the queries like < any, < max, etc. For example, if the query is t.id < any (select s.id from s),
// it will be rewrote to t.id < (select max(s.id) from s).
func (er *expressionRewriter) handleOtherComparableSubq(lexpr, rexpr expression.Expression, np LogicalPlan, useMin bool, cmpFunc string, all bool) {
	plan4Agg := LogicalAggregation{}.Init(er.sctx, er.b.getSelectOffset())
	if hint := er.b.TableHints(); hint != nil {
		plan4Agg.aggHints = hint.aggHints
	}
	plan4Agg.SetChildren(np)

	// Create a "max" or "min" aggregation.
	funcName := ast.AggFuncMax
	if useMin {
		funcName = ast.AggFuncMin
	}
	funcMaxOrMin, err := aggregation.NewAggFuncDesc(er.sctx, funcName, []expression.Expression{rexpr}, false)
	if err != nil {
		er.err = err
		return
	}

	// Create a column and append it to the schema of that aggregation.
	colMaxOrMin := &expression.Column{
		UniqueID: er.sctx.GetSessionVars().AllocPlanColumnID(),
		RetType:  funcMaxOrMin.RetTp,
	}
	schema := expression.NewSchema(colMaxOrMin)

	plan4Agg.names = append(plan4Agg.names, types.EmptyName)
	plan4Agg.SetSchema(schema)
	plan4Agg.AggFuncs = []*aggregation.AggFuncDesc{funcMaxOrMin}

	cond := expression.NewFunctionInternal(er.sctx, cmpFunc, types.NewFieldType(mysql.TypeTiny), lexpr, colMaxOrMin)
	er.buildQuantifierPlan(plan4Agg, cond, lexpr, rexpr, all)
}

// buildQuantifierPlan adds extra condition for any / all subquery.
func (er *expressionRewriter) buildQuantifierPlan(plan4Agg *LogicalAggregation, cond, lexpr, rexpr expression.Expression, all bool) {
	innerIsNull := expression.NewFunctionInternal(er.sctx, ast.IsNull, types.NewFieldType(mysql.TypeTiny), rexpr)
	outerIsNull := expression.NewFunctionInternal(er.sctx, ast.IsNull, types.NewFieldType(mysql.TypeTiny), lexpr)

	funcSum, err := aggregation.NewAggFuncDesc(er.sctx, ast.AggFuncSum, []expression.Expression{innerIsNull}, false)
	if err != nil {
		er.err = err
		return
	}
	colSum := &expression.Column{
		UniqueID: er.sctx.GetSessionVars().AllocPlanColumnID(),
		RetType:  funcSum.RetTp,
	}
	plan4Agg.AggFuncs = append(plan4Agg.AggFuncs, funcSum)
	plan4Agg.schema.Append(colSum)
	innerHasNull := expression.NewFunctionInternal(er.sctx, ast.NE, types.NewFieldType(mysql.TypeTiny), colSum, expression.NewZero())

	// Build `count(1)` aggregation to check if subquery is empty.
	funcCount, err := aggregation.NewAggFuncDesc(er.sctx, ast.AggFuncCount, []expression.Expression{expression.NewOne()}, false)
	if err != nil {
		er.err = err
		return
	}
	colCount := &expression.Column{
		UniqueID: er.sctx.GetSessionVars().AllocPlanColumnID(),
		RetType:  funcCount.RetTp,
	}
	plan4Agg.AggFuncs = append(plan4Agg.AggFuncs, funcCount)
	plan4Agg.schema.Append(colCount)

	if all {
		// All of the inner record set should not contain null value. So for t.id < all(select s.id from s), it
		// should be rewrote to t.id < min(s.id) and if(sum(s.id is null) != 0, null, true).
		innerNullChecker := expression.NewFunctionInternal(er.sctx, ast.If, types.NewFieldType(mysql.TypeTiny), innerHasNull, expression.NewNull(), expression.NewOne())
		cond = expression.ComposeCNFCondition(er.sctx, cond, innerNullChecker)
		// If the subquery is empty, it should always return true.
		emptyChecker := expression.NewFunctionInternal(er.sctx, ast.EQ, types.NewFieldType(mysql.TypeTiny), colCount, expression.NewZero())
		// If outer key is null, and subquery is not empty, it should always return null, even when it is `null = all (1, 2)`.
		outerNullChecker := expression.NewFunctionInternal(er.sctx, ast.If, types.NewFieldType(mysql.TypeTiny), outerIsNull, expression.NewNull(), expression.NewZero())
		cond = expression.ComposeDNFCondition(er.sctx, cond, emptyChecker, outerNullChecker)
	} else {
		// For "any" expression, if the subquery has null and the cond returns false, the result should be NULL.
		// Specifically, `t.id < any (select s.id from s)` would be rewrote to `t.id < max(s.id) or if(sum(s.id is null) != 0, null, false)`
		innerNullChecker := expression.NewFunctionInternal(er.sctx, ast.If, types.NewFieldType(mysql.TypeTiny), innerHasNull, expression.NewNull(), expression.NewZero())
		cond = expression.ComposeDNFCondition(er.sctx, cond, innerNullChecker)
		// If the subquery is empty, it should always return false.
		emptyChecker := expression.NewFunctionInternal(er.sctx, ast.NE, types.NewFieldType(mysql.TypeTiny), colCount, expression.NewZero())
		// If outer key is null, and subquery is not empty, it should return null.
		outerNullChecker := expression.NewFunctionInternal(er.sctx, ast.If, types.NewFieldType(mysql.TypeTiny), outerIsNull, expression.NewNull(), expression.NewOne())
		cond = expression.ComposeCNFCondition(er.sctx, cond, emptyChecker, outerNullChecker)
	}

	// TODO: Add a Projection if any argument of aggregate funcs or group by items are scalar functions.
	// plan4Agg.buildProjectionIfNecessary()
	if !er.asScalar {
		// For Semi LogicalApply without aux column, the result is no matter false or null. So we can add it to join predicate.
		er.p, er.err = er.b.buildSemiApply(er.p, plan4Agg, []expression.Expression{cond}, false, false)
		return
	}
	// If we treat the result as a scalar value, we will add a projection with a extra column to output true, false or null.
	outerSchemaLen := er.p.Schema().Len()
	er.p = er.b.buildApplyWithJoinType(er.p, plan4Agg, InnerJoin)
	joinSchema := er.p.Schema()
	proj := LogicalProjection{
		Exprs: expression.Column2Exprs(joinSchema.Clone().Columns[:outerSchemaLen]),
	}.Init(er.sctx, er.b.getSelectOffset())
	proj.names = make([]*types.FieldName, outerSchemaLen, outerSchemaLen+1)
	copy(proj.names, er.p.OutputNames())
	proj.SetSchema(expression.NewSchema(joinSchema.Clone().Columns[:outerSchemaLen]...))
	proj.Exprs = append(proj.Exprs, cond)
	proj.schema.Append(&expression.Column{
		UniqueID: er.sctx.GetSessionVars().AllocPlanColumnID(),
		RetType:  cond.GetType(),
	})
	proj.names = append(proj.names, types.EmptyName)
	proj.SetChildren(er.p)
	er.p = proj
}

// handleNEAny handles the case of != any. For example, if the query is t.id != any (select s.id from s), it will be rewrote to
// t.id != s.id or count(distinct s.id) > 1 or [any checker]. If there are two different values in s.id ,
// there must exist a s.id that doesn't equal to t.id.
func (er *expressionRewriter) handleNEAny(lexpr, rexpr expression.Expression, np LogicalPlan) {
	// If there is NULL in s.id column, s.id should be the value that isn't null in condition t.id != s.id.
	// So use function max to filter NULL.
	maxFunc, err := aggregation.NewAggFuncDesc(er.sctx, ast.AggFuncMax, []expression.Expression{rexpr}, false)
	if err != nil {
		er.err = err
		return
	}
	countFunc, err := aggregation.NewAggFuncDesc(er.sctx, ast.AggFuncCount, []expression.Expression{rexpr}, true)
	if err != nil {
		er.err = err
		return
	}
	plan4Agg := LogicalAggregation{
		AggFuncs: []*aggregation.AggFuncDesc{maxFunc, countFunc},
	}.Init(er.sctx, er.b.getSelectOffset())
	if hint := er.b.TableHints(); hint != nil {
		plan4Agg.aggHints = hint.aggHints
	}
	plan4Agg.SetChildren(np)
	maxResultCol := &expression.Column{
		UniqueID: er.sctx.GetSessionVars().AllocPlanColumnID(),
		RetType:  maxFunc.RetTp,
	}
	count := &expression.Column{
		UniqueID: er.sctx.GetSessionVars().AllocPlanColumnID(),
		RetType:  countFunc.RetTp,
	}
	plan4Agg.names = append(plan4Agg.names, types.EmptyName, types.EmptyName)
	plan4Agg.SetSchema(expression.NewSchema(maxResultCol, count))
	gtFunc := expression.NewFunctionInternal(er.sctx, ast.GT, types.NewFieldType(mysql.TypeTiny), count, expression.NewOne())
	neCond := expression.NewFunctionInternal(er.sctx, ast.NE, types.NewFieldType(mysql.TypeTiny), lexpr, maxResultCol)
	cond := expression.ComposeDNFCondition(er.sctx, gtFunc, neCond)
	er.buildQuantifierPlan(plan4Agg, cond, lexpr, rexpr, false)
}

// handleEQAll handles the case of = all. For example, if the query is t.id = all (select s.id from s), it will be rewrote to
// t.id = (select s.id from s having count(distinct s.id) <= 1 and [all checker]).
func (er *expressionRewriter) handleEQAll(lexpr, rexpr expression.Expression, np LogicalPlan) {
	firstRowFunc, err := aggregation.NewAggFuncDesc(er.sctx, ast.AggFuncFirstRow, []expression.Expression{rexpr}, false)
	if err != nil {
		er.err = err
		return
	}
	countFunc, err := aggregation.NewAggFuncDesc(er.sctx, ast.AggFuncCount, []expression.Expression{rexpr}, true)
	if err != nil {
		er.err = err
		return
	}
	plan4Agg := LogicalAggregation{
		AggFuncs: []*aggregation.AggFuncDesc{firstRowFunc, countFunc},
	}.Init(er.sctx, er.b.getSelectOffset())
	if hint := er.b.TableHints(); hint != nil {
		plan4Agg.aggHints = hint.aggHints
	}
	plan4Agg.SetChildren(np)
	plan4Agg.names = append(plan4Agg.names, types.EmptyName)
	firstRowResultCol := &expression.Column{
		UniqueID: er.sctx.GetSessionVars().AllocPlanColumnID(),
		RetType:  firstRowFunc.RetTp,
	}
	plan4Agg.names = append(plan4Agg.names, types.EmptyName)
	count := &expression.Column{
		UniqueID: er.sctx.GetSessionVars().AllocPlanColumnID(),
		RetType:  countFunc.RetTp,
	}
	plan4Agg.SetSchema(expression.NewSchema(firstRowResultCol, count))
	leFunc := expression.NewFunctionInternal(er.sctx, ast.LE, types.NewFieldType(mysql.TypeTiny), count, expression.NewOne())
	eqCond := expression.NewFunctionInternal(er.sctx, ast.EQ, types.NewFieldType(mysql.TypeTiny), lexpr, firstRowResultCol)
	cond := expression.ComposeCNFCondition(er.sctx, leFunc, eqCond)
	er.buildQuantifierPlan(plan4Agg, cond, lexpr, rexpr, true)
}

func (er *expressionRewriter) handleExistSubquery(ctx context.Context, v *ast.ExistsSubqueryExpr) (ast.Node, bool) {
	subq, ok := v.Sel.(*ast.SubqueryExpr)
	if !ok {
		er.err = errors.Errorf("Unknown exists type %T.", v.Sel)
		return v, true
	}
	np, err := er.buildSubquery(ctx, subq)
	if err != nil {
		er.err = err
		return v, true
	}
	np = er.popExistsSubPlan(np)
	if len(ExtractCorrelatedCols4LogicalPlan(np)) > 0 {
		er.p, er.err = er.b.buildSemiApply(er.p, np, nil, er.asScalar, v.Not)
		if er.err != nil || !er.asScalar {
			return v, true
		}
		er.ctxStackAppend(er.p.Schema().Columns[er.p.Schema().Len()-1], er.p.OutputNames()[er.p.Schema().Len()-1])
	} else {
		// We don't want nth_plan hint to affect separately executed subqueries here, so disable nth_plan temporarily.
		NthPlanBackup := er.sctx.GetSessionVars().StmtCtx.StmtHints.ForceNthPlan
		er.sctx.GetSessionVars().StmtCtx.StmtHints.ForceNthPlan = -1
		physicalPlan, _, err := DoOptimize(ctx, er.sctx, er.b.optFlag, np)
		er.sctx.GetSessionVars().StmtCtx.StmtHints.ForceNthPlan = NthPlanBackup
		if err != nil {
			er.err = err
			return v, true
		}
		row, err := EvalSubqueryFirstRow(ctx, physicalPlan, er.b.is, er.b.ctx)
		if err != nil {
			er.err = err
			return v, true
		}
		if (row != nil && !v.Not) || (row == nil && v.Not) {
			er.ctxStackAppend(expression.NewOne(), types.EmptyName)
		} else {
			er.ctxStackAppend(expression.NewZero(), types.EmptyName)
		}
	}
	return v, true
}

// popExistsSubPlan will remove the useless plan in exist's child.
// See comments inside the method for more details.
func (er *expressionRewriter) popExistsSubPlan(p LogicalPlan) LogicalPlan {
out:
	for {
		switch plan := p.(type) {
		// This can be removed when in exists clause,
		// e.g. exists(select count(*) from t order by a) is equal to exists t.
		case *LogicalProjection, *LogicalSort:
			p = p.Children()[0]
		case *LogicalAggregation:
			if len(plan.GroupByItems) == 0 {
				p = LogicalTableDual{RowCount: 1}.Init(er.sctx, er.b.getSelectOffset())
				break out
			}
			p = p.Children()[0]
		default:
			break out
		}
	}
	return p
}

func (er *expressionRewriter) handleInSubquery(ctx context.Context, v *ast.PatternInExpr) (ast.Node, bool) {
	asScalar := er.asScalar
	er.asScalar = true
	v.Expr.Accept(er)
	if er.err != nil {
		return v, true
	}
	lexpr := er.ctxStack[len(er.ctxStack)-1]
	subq, ok := v.Sel.(*ast.SubqueryExpr)
	if !ok {
		er.err = errors.Errorf("Unknown compare type %T.", v.Sel)
		return v, true
	}
	np, err := er.buildSubquery(ctx, subq)
	if err != nil {
		er.err = err
		return v, true
	}
	lLen := expression.GetRowLen(lexpr)
	if lLen != np.Schema().Len() {
		er.err = expression.ErrOperandColumns.GenWithStackByArgs(lLen)
		return v, true
	}
	var rexpr expression.Expression
	if np.Schema().Len() == 1 {
		rexpr = np.Schema().Columns[0]
		rCol := rexpr.(*expression.Column)
		// For AntiSemiJoin/LeftOuterSemiJoin/AntiLeftOuterSemiJoin, we cannot treat `in` expression as
		// normal column equal condition, so we specially mark the inner operand here.
		if v.Not || asScalar {
			// If both input columns of `in` expression are not null, we can treat the expression
			// as normal column equal condition instead.
			if !expression.ExprNotNull(lexpr) || !expression.ExprNotNull(rCol) {
				rColCopy := *rCol
				rColCopy.InOperand = true
				rexpr = &rColCopy
			}
		}
	} else {
		args := make([]expression.Expression, 0, np.Schema().Len())
		for i, col := range np.Schema().Columns {
			larg := expression.GetFuncArg(lexpr, i)
			if !expression.ExprNotNull(larg) || !expression.ExprNotNull(col) {
				rarg := *col
				rarg.InOperand = true
				col = &rarg
			}
			args = append(args, col)
		}
		rexpr, er.err = er.newFunction(ast.RowFunc, args[0].GetType(), args...)
		if er.err != nil {
			return v, true
		}
	}
	checkCondition, err := er.constructBinaryOpFunction(lexpr, rexpr, ast.EQ)
	if err != nil {
		er.err = err
		return v, true
	}

	// If the leftKey and the rightKey have different collations, don't convert the sub-query to an inner-join
	// since when converting we will add a distinct-agg upon the right child and this distinct-agg doesn't have the right collation.
	// To keep it simple, we forbid this converting if they have different collations.
	lt, rt := lexpr.GetType(), rexpr.GetType()
	collFlag := collate.CompatibleCollate(lt.Collate, rt.Collate)

	// If it's not the form of `not in (SUBQUERY)`,
	// and has no correlated column from the current level plan(if the correlated column is from upper level,
	// we can treat it as constant, because the upper LogicalApply cannot be eliminated since current node is a join node),
	// and don't need to append a scalar value, we can rewrite it to inner join.
	if er.sctx.GetSessionVars().GetAllowInSubqToJoinAndAgg() && !v.Not && !asScalar && len(extractCorColumnsBySchema4LogicalPlan(np, er.p.Schema())) == 0 && collFlag {
		// We need to try to eliminate the agg and the projection produced by this operation.
		er.b.optFlag |= flagEliminateAgg
		er.b.optFlag |= flagEliminateProjection
		er.b.optFlag |= flagJoinReOrder
		// Build distinct for the inner query.
		agg, err := er.b.buildDistinct(np, np.Schema().Len())
		if err != nil {
			er.err = err
			return v, true
		}
		// Build inner join above the aggregation.
		join := LogicalJoin{JoinType: InnerJoin}.Init(er.sctx, er.b.getSelectOffset())
		join.SetChildren(er.p, agg)
		join.SetSchema(expression.MergeSchema(er.p.Schema(), agg.schema))
		join.names = make([]*types.FieldName, er.p.Schema().Len()+agg.Schema().Len())
		copy(join.names, er.p.OutputNames())
		copy(join.names[er.p.Schema().Len():], agg.OutputNames())
		join.AttachOnConds(expression.SplitCNFItems(checkCondition))
		// Set join hint for this join.
		if er.b.TableHints() != nil {
			join.setPreferredJoinType(er.b.TableHints())
		}
		er.p = join
	} else {
		er.p, er.err = er.b.buildSemiApply(er.p, np, expression.SplitCNFItems(checkCondition), asScalar, v.Not)
		if er.err != nil {
			return v, true
		}
	}

	er.ctxStackPop(1)
	if asScalar {
		col := er.p.Schema().Columns[er.p.Schema().Len()-1]
		er.ctxStackAppend(col, er.p.OutputNames()[er.p.Schema().Len()-1])
	}
	return v, true
}

func (er *expressionRewriter) handleScalarSubquery(ctx context.Context, v *ast.SubqueryExpr) (ast.Node, bool) {
	np, err := er.buildSubquery(ctx, v)
	if err != nil {
		er.err = err
		return v, true
	}
	np = er.b.buildMaxOneRow(np)
	if len(ExtractCorrelatedCols4LogicalPlan(np)) > 0 {
		er.p = er.b.buildApplyWithJoinType(er.p, np, LeftOuterJoin)
		if np.Schema().Len() > 1 {
			newCols := make([]expression.Expression, 0, np.Schema().Len())
			for _, col := range np.Schema().Columns {
				newCols = append(newCols, col)
			}
			expr, err1 := er.newFunction(ast.RowFunc, newCols[0].GetType(), newCols...)
			if err1 != nil {
				er.err = err1
				return v, true
			}
			er.ctxStackAppend(expr, types.EmptyName)
		} else {
			er.ctxStackAppend(er.p.Schema().Columns[er.p.Schema().Len()-1], er.p.OutputNames()[er.p.Schema().Len()-1])
		}
		return v, true
	}
	// We don't want nth_plan hint to affect separately executed subqueries here, so disable nth_plan temporarily.
	NthPlanBackup := er.sctx.GetSessionVars().StmtCtx.StmtHints.ForceNthPlan
	er.sctx.GetSessionVars().StmtCtx.StmtHints.ForceNthPlan = -1
	physicalPlan, _, err := DoOptimize(ctx, er.sctx, er.b.optFlag, np)
	er.sctx.GetSessionVars().StmtCtx.StmtHints.ForceNthPlan = NthPlanBackup
	if err != nil {
		er.err = err
		return v, true
	}
	row, err := EvalSubqueryFirstRow(ctx, physicalPlan, er.b.is, er.b.ctx)
	if err != nil {
		er.err = err
		return v, true
	}
	if np.Schema().Len() > 1 {
		newCols := make([]expression.Expression, 0, np.Schema().Len())
		for i, data := range row {
			newCols = append(newCols, &expression.Constant{
				Value:   data,
				RetType: np.Schema().Columns[i].GetType()})
		}
		expr, err1 := er.newFunction(ast.RowFunc, newCols[0].GetType(), newCols...)
		if err1 != nil {
			er.err = err1
			return v, true
		}
		er.ctxStackAppend(expr, types.EmptyName)
	} else {
		er.ctxStackAppend(&expression.Constant{
			Value:   row[0],
			RetType: np.Schema().Columns[0].GetType(),
		}, types.EmptyName)
	}
	return v, true
}

// Leave implements Visitor interface.
func (er *expressionRewriter) Leave(originInNode ast.Node) (retNode ast.Node, ok bool) {
	if er.err != nil {
		return retNode, false
	}
	var inNode = originInNode
	if er.preprocess != nil {
		inNode = er.preprocess(inNode)
	}
	switch v := inNode.(type) {
	case *ast.AggregateFuncExpr, *ast.ColumnNameExpr, *ast.ParenthesesExpr, *ast.WhenClause,
		*ast.SubqueryExpr, *ast.ExistsSubqueryExpr, *ast.CompareSubqueryExpr, *ast.ValuesExpr, *ast.WindowFuncExpr, *ast.TableNameExpr:
	case *driver.ValueExpr:
		// set right not null flag for constant value
		retType := v.Type.Clone()
		switch v.Datum.Kind() {
		case types.KindNull:
			retType.Flag &= ^mysql.NotNullFlag
		default:
			retType.Flag |= mysql.NotNullFlag
		}
		v.Datum.SetValue(v.Datum.GetValue(), retType)
		value := &expression.Constant{Value: v.Datum, RetType: retType}
		er.ctxStackAppend(value, types.EmptyName)
	case *driver.ParamMarkerExpr:
		var value expression.Expression
		value, er.err = expression.ParamMarkerExpression(er.sctx, v)
		if er.err != nil {
			return retNode, false
		}
		er.ctxStackAppend(value, types.EmptyName)
	case *ast.VariableExpr:
		er.rewriteVariable(v)
	case *ast.FuncCallExpr:
		if _, ok := expression.TryFoldFunctions[v.FnName.L]; ok {
			er.tryFoldCounter--
		}
		er.funcCallToExpression(v)
		if _, ok := expression.DisableFoldFunctions[v.FnName.L]; ok {
			er.disableFoldCounter--
		}
	case *ast.TableName:
		er.toTable(v)
	case *ast.ColumnName:
		er.toColumn(v)
	case *ast.UnaryOperationExpr:
		er.unaryOpToExpression(v)
	case *ast.BinaryOperationExpr:
		if v.Op == opcode.LogicAnd || v.Op == opcode.LogicOr {
			er.tryFoldCounter--
		}
		er.binaryOpToExpression(v)
	case *ast.BetweenExpr:
		er.betweenToExpression(v)
	case *ast.CaseExpr:
		if _, ok := expression.TryFoldFunctions["case"]; ok {
			er.tryFoldCounter--
		}
		er.caseToExpression(v)
		if _, ok := expression.DisableFoldFunctions["case"]; ok {
			er.disableFoldCounter--
		}
	case *ast.FuncCastExpr:
		arg := er.ctxStack[len(er.ctxStack)-1]
		er.err = expression.CheckArgsNotMultiColumnRow(arg)
		if er.err != nil {
			return retNode, false
		}

		// check the decimal precision of "CAST(AS TIME)".
		er.err = er.checkTimePrecision(v.Tp)
		if er.err != nil {
			return retNode, false
		}

		if v.Tp.EvalType() == types.ETString {
			arg.SetCoercibility(expression.CoercibilityImplicit)
		}

		er.ctxStack[len(er.ctxStack)-1] = expression.BuildCastFunction(er.sctx, arg, v.Tp)
		er.ctxNameStk[len(er.ctxNameStk)-1] = types.EmptyName
	case *ast.PatternLikeExpr:
		er.patternLikeToExpression(v)
	case *ast.PatternRegexpExpr:
		er.regexpToScalarFunc(v)
	case *ast.RowExpr:
		er.rowToScalarFunc(v)
	case *ast.PatternInExpr:
		if v.Sel == nil {
			er.inToExpression(len(v.List), v.Not, &v.Type)
		}
	case *ast.PositionExpr:
		er.positionToScalarFunc(v)
	case *ast.IsNullExpr:
		er.isNullToExpression(v)
	case *ast.IsTruthExpr:
		er.isTrueToScalarFunc(v)
	case *ast.DefaultExpr:
		er.evalDefaultExpr(v)
	// TODO: Perhaps we don't need to transcode these back to generic integers/strings
	case *ast.TrimDirectionExpr:
		er.ctxStackAppend(&expression.Constant{
			Value:   types.NewIntDatum(int64(v.Direction)),
			RetType: types.NewFieldType(mysql.TypeTiny),
		}, types.EmptyName)
	case *ast.TimeUnitExpr:
		er.ctxStackAppend(&expression.Constant{
			Value:   types.NewStringDatum(v.Unit.String()),
			RetType: types.NewFieldType(mysql.TypeVarchar),
		}, types.EmptyName)
	case *ast.GetFormatSelectorExpr:
		er.ctxStackAppend(&expression.Constant{
			Value:   types.NewStringDatum(v.Selector.String()),
			RetType: types.NewFieldType(mysql.TypeVarchar),
		}, types.EmptyName)
	case *ast.SetCollationExpr:
		arg := er.ctxStack[len(er.ctxStack)-1]
		if collate.NewCollationEnabled() {
			var collInfo *charset.Collation
			// TODO(bb7133): use charset.ValidCharsetAndCollation when its bug is fixed.
			if collInfo, er.err = collate.GetCollationByName(v.Collate); er.err != nil {
				break
			}
			chs := arg.GetType().Charset
			if chs != "" && collInfo.CharsetName != chs {
				er.err = charset.ErrCollationCharsetMismatch.GenWithStackByArgs(collInfo.Name, chs)
				break
			}
		}
		// SetCollationExpr sets the collation explicitly, even when the evaluation type of the expression is non-string.
		if _, ok := arg.(*expression.Column); ok {
			// Wrap a cast here to avoid changing the original FieldType of the column expression.
			exprType := arg.GetType().Clone()
			exprType.Collate = v.Collate
			casted := expression.BuildCastFunction(er.sctx, arg, exprType)
			er.ctxStackPop(1)
			er.ctxStackAppend(casted, types.EmptyName)
		} else {
			// For constant and scalar function, we can set its collate directly.
			arg.GetType().Collate = v.Collate
		}
		er.ctxStack[len(er.ctxStack)-1].SetCoercibility(expression.CoercibilityExplicit)
		er.ctxStack[len(er.ctxStack)-1].SetCharsetAndCollation(arg.GetType().Charset, arg.GetType().Collate)
	default:
		er.err = errors.Errorf("UnknownType: %T", v)
		return retNode, false
	}

	if er.err != nil {
		return retNode, false
	}
	return originInNode, true
}

// newFunction chooses which expression.NewFunctionImpl() will be used.
func (er *expressionRewriter) newFunction(funcName string, retType *types.FieldType, args ...expression.Expression) (expression.Expression, error) {
	if er.disableFoldCounter > 0 {
		return expression.NewFunctionBase(er.sctx, funcName, retType, args...)
	}
	if er.tryFoldCounter > 0 {
		return expression.NewFunctionTryFold(er.sctx, funcName, retType, args...)
	}
	return expression.NewFunction(er.sctx, funcName, retType, args...)
}

func (er *expressionRewriter) checkTimePrecision(ft *types.FieldType) error {
	if ft.EvalType() == types.ETDuration && ft.Decimal > int(types.MaxFsp) {
		return errTooBigPrecision.GenWithStackByArgs(ft.Decimal, "CAST", types.MaxFsp)
	}
	return nil
}

func (er *expressionRewriter) useCache() bool {
	return er.sctx.GetSessionVars().StmtCtx.UseCache
}

func (er *expressionRewriter) rewriteVariable(v *ast.VariableExpr) {
	stkLen := len(er.ctxStack)
	name := strings.ToLower(v.Name)
	sessionVars := er.b.ctx.GetSessionVars()
	if !v.IsSystem {
		if v.Value != nil {
			tp := er.ctxStack[stkLen-1].GetType()
			er.ctxStack[stkLen-1], er.err = er.newFunction(ast.SetVar, tp,
				expression.DatumToConstant(types.NewDatum(name), mysql.TypeString, 0),
				er.ctxStack[stkLen-1])
			er.ctxNameStk[stkLen-1] = types.EmptyName
			// Store the field type of the variable into SessionVars.UserVarTypes.
			// Normally we can infer the type from SessionVars.User, but we need SessionVars.UserVarTypes when
			// GetVar has not been executed to fill the SessionVars.Users.
			sessionVars.UsersLock.Lock()
			sessionVars.UserVarTypes[name] = tp
			sessionVars.UsersLock.Unlock()
			return
		}
		sessionVars.UsersLock.RLock()
		tp, ok := sessionVars.UserVarTypes[name]
		sessionVars.UsersLock.RUnlock()
		if !ok {
			tp = types.NewFieldType(mysql.TypeVarString)
			tp.Flen = mysql.MaxFieldVarCharLength
		}
		f, err := er.newFunction(ast.GetVar, tp, expression.DatumToConstant(types.NewStringDatum(name), mysql.TypeString, 0))
		if err != nil {
			er.err = err
			return
		}
		f.SetCoercibility(expression.CoercibilityImplicit)
		er.ctxStackAppend(f, types.EmptyName)
		return
	}
	sysVar := variable.GetSysVar(name)
	if sysVar == nil {
		er.err = variable.ErrUnknownSystemVar.GenWithStackByArgs(name)
		return
	}
<<<<<<< HEAD
	if sem.IsEnabled() && sem.IsInvisibleSysVar(sysVar.Name) {
		err := ErrSpecificAccessDenied.GenWithStackByArgs("RESTRICTED_VARIABLES_ADMIN")
		er.b.visitInfo = appendDynamicVisitInfo(er.b.visitInfo, "RESTRICTED_VARIABLES_ADMIN", false, err)
	}
	// Variable is @@gobal.variable_name or variable is only global scope variable.
	if v.IsGlobal || sysVar.Scope == variable.ScopeGlobal {
=======
	if v.ExplicitScope && !sysVar.HasNoneScope() {
		if v.IsGlobal && !sysVar.HasGlobalScope() {
			er.err = variable.ErrIncorrectScope.GenWithStackByArgs(name, "GLOBAL")
			return
		}
		if !v.IsGlobal && !sysVar.HasSessionScope() {
			er.err = variable.ErrIncorrectScope.GenWithStackByArgs(name, "SESSION")
			return
		}
	}
	var val string
	var err error
	if sysVar.HasNoneScope() {
		val = sysVar.Value
	} else if v.IsGlobal || !sysVar.HasSessionScope() {
		// The condition "|| !sysVar.HasSessionScope()" is a workaround
		// for issue https://github.com/pingcap/tidb/issues/24368
		// Where global values are cached incorrectly. When this issue closes,
		// the if statement here can be simplified.
>>>>>>> 75fcd658
		val, err = variable.GetGlobalSystemVar(sessionVars, name)
	} else {
		val, err = variable.GetSessionOrGlobalSystemVar(sessionVars, name)
	}
	if err != nil {
		er.err = err
		return
	}
	nativeVal, nativeType, nativeFlag := sysVar.GetNativeValType(val)
	e := expression.DatumToConstant(nativeVal, nativeType, nativeFlag)
	e.GetType().Charset, _ = sessionVars.GetSystemVar(variable.CharacterSetConnection)
	e.GetType().Collate, _ = sessionVars.GetSystemVar(variable.CollationConnection)
	er.ctxStackAppend(e, types.EmptyName)
}

func (er *expressionRewriter) unaryOpToExpression(v *ast.UnaryOperationExpr) {
	stkLen := len(er.ctxStack)
	var op string
	switch v.Op {
	case opcode.Plus:
		// expression (+ a) is equal to a
		return
	case opcode.Minus:
		op = ast.UnaryMinus
	case opcode.BitNeg:
		op = ast.BitNeg
	case opcode.Not, opcode.Not2:
		op = ast.UnaryNot
	default:
		er.err = errors.Errorf("Unknown Unary Op %T", v.Op)
		return
	}
	if expression.GetRowLen(er.ctxStack[stkLen-1]) != 1 {
		er.err = expression.ErrOperandColumns.GenWithStackByArgs(1)
		return
	}
	er.ctxStack[stkLen-1], er.err = er.newFunction(op, &v.Type, er.ctxStack[stkLen-1])
	er.ctxNameStk[stkLen-1] = types.EmptyName
}

func (er *expressionRewriter) binaryOpToExpression(v *ast.BinaryOperationExpr) {
	stkLen := len(er.ctxStack)
	var function expression.Expression
	switch v.Op {
	case opcode.EQ, opcode.NE, opcode.NullEQ, opcode.GT, opcode.GE, opcode.LT, opcode.LE:
		function, er.err = er.constructBinaryOpFunction(er.ctxStack[stkLen-2], er.ctxStack[stkLen-1],
			v.Op.String())
	default:
		lLen := expression.GetRowLen(er.ctxStack[stkLen-2])
		rLen := expression.GetRowLen(er.ctxStack[stkLen-1])
		if lLen != 1 || rLen != 1 {
			er.err = expression.ErrOperandColumns.GenWithStackByArgs(1)
			return
		}
		function, er.err = er.newFunction(v.Op.String(), types.NewFieldType(mysql.TypeUnspecified), er.ctxStack[stkLen-2:]...)
	}
	if er.err != nil {
		return
	}
	er.ctxStackPop(2)
	er.ctxStackAppend(function, types.EmptyName)
}

func (er *expressionRewriter) notToExpression(hasNot bool, op string, tp *types.FieldType,
	args ...expression.Expression) expression.Expression {
	opFunc, err := er.newFunction(op, tp, args...)
	if err != nil {
		er.err = err
		return nil
	}
	if !hasNot {
		return opFunc
	}

	opFunc, err = er.newFunction(ast.UnaryNot, tp, opFunc)
	if err != nil {
		er.err = err
		return nil
	}
	return opFunc
}

func (er *expressionRewriter) isNullToExpression(v *ast.IsNullExpr) {
	stkLen := len(er.ctxStack)
	if expression.GetRowLen(er.ctxStack[stkLen-1]) != 1 {
		er.err = expression.ErrOperandColumns.GenWithStackByArgs(1)
		return
	}
	function := er.notToExpression(v.Not, ast.IsNull, &v.Type, er.ctxStack[stkLen-1])
	er.ctxStackPop(1)
	er.ctxStackAppend(function, types.EmptyName)
}

func (er *expressionRewriter) positionToScalarFunc(v *ast.PositionExpr) {
	pos := v.N
	str := strconv.Itoa(pos)
	if v.P != nil {
		stkLen := len(er.ctxStack)
		val := er.ctxStack[stkLen-1]
		intNum, isNull, err := expression.GetIntFromConstant(er.sctx, val)
		str = "?"
		if err == nil {
			if isNull {
				return
			}
			pos = intNum
			er.ctxStackPop(1)
		}
		er.err = err
	}
	if er.err == nil && pos > 0 && pos <= er.schema.Len() {
		er.ctxStackAppend(er.schema.Columns[pos-1], er.names[pos-1])
	} else {
		er.err = ErrUnknownColumn.GenWithStackByArgs(str, clauseMsg[er.b.curClause])
	}
}

func (er *expressionRewriter) isTrueToScalarFunc(v *ast.IsTruthExpr) {
	stkLen := len(er.ctxStack)
	op := ast.IsTruthWithoutNull
	if v.True == 0 {
		op = ast.IsFalsity
	}
	if expression.GetRowLen(er.ctxStack[stkLen-1]) != 1 {
		er.err = expression.ErrOperandColumns.GenWithStackByArgs(1)
		return
	}
	function := er.notToExpression(v.Not, op, &v.Type, er.ctxStack[stkLen-1])
	er.ctxStackPop(1)
	er.ctxStackAppend(function, types.EmptyName)
}

// inToExpression converts in expression to a scalar function. The argument lLen means the length of in list.
// The argument not means if the expression is not in. The tp stands for the expression type, which is always bool.
// a in (b, c, d) will be rewritten as `(a = b) or (a = c) or (a = d)`.
func (er *expressionRewriter) inToExpression(lLen int, not bool, tp *types.FieldType) {
	stkLen := len(er.ctxStack)
	l := expression.GetRowLen(er.ctxStack[stkLen-lLen-1])
	for i := 0; i < lLen; i++ {
		if l != expression.GetRowLen(er.ctxStack[stkLen-lLen+i]) {
			er.err = expression.ErrOperandColumns.GenWithStackByArgs(l)
			return
		}
	}
	args := er.ctxStack[stkLen-lLen-1:]
	leftFt := args[0].GetType()
	leftEt, leftIsNull := leftFt.EvalType(), leftFt.Tp == mysql.TypeNull
	if leftIsNull {
		er.ctxStackPop(lLen + 1)
		er.ctxStackAppend(expression.NewNull(), types.EmptyName)
		return
	}
	containMut := expression.ContainMutableConst(er.sctx, args)
	if !containMut && leftEt == types.ETInt {
		for i := 1; i < len(args); i++ {
			if c, ok := args[i].(*expression.Constant); ok {
				var isExceptional bool
				args[i], isExceptional = expression.RefineComparedConstant(er.sctx, *leftFt, c, opcode.EQ)
				if isExceptional {
					args[i] = c
				}
			}
		}
	}
	allSameType := true
	for _, arg := range args[1:] {
		if arg.GetType().Tp != mysql.TypeNull && expression.GetAccurateCmpType(args[0], arg) != leftEt {
			allSameType = false
			break
		}
	}
	var function expression.Expression
	if allSameType && l == 1 && lLen > 1 {
		function = er.notToExpression(not, ast.In, tp, er.ctxStack[stkLen-lLen-1:]...)
	} else {
		eqFunctions := make([]expression.Expression, 0, lLen)
		for i := stkLen - lLen; i < stkLen; i++ {
			expr, err := er.constructBinaryOpFunction(args[0], er.ctxStack[i], ast.EQ)
			if err != nil {
				er.err = err
				return
			}
			eqFunctions = append(eqFunctions, expr)
		}
		function = expression.ComposeDNFCondition(er.sctx, eqFunctions...)
		if not {
			var err error
			function, err = er.newFunction(ast.UnaryNot, tp, function)
			if err != nil {
				er.err = err
				return
			}
		}
	}
	er.ctxStackPop(lLen + 1)
	er.ctxStackAppend(function, types.EmptyName)
}

func (er *expressionRewriter) caseToExpression(v *ast.CaseExpr) {
	stkLen := len(er.ctxStack)
	argsLen := 2 * len(v.WhenClauses)
	if v.ElseClause != nil {
		argsLen++
	}
	er.err = expression.CheckArgsNotMultiColumnRow(er.ctxStack[stkLen-argsLen:]...)
	if er.err != nil {
		return
	}

	// value                          -> ctxStack[stkLen-argsLen-1]
	// when clause(condition, result) -> ctxStack[stkLen-argsLen:stkLen-1];
	// else clause                    -> ctxStack[stkLen-1]
	var args []expression.Expression
	if v.Value != nil {
		// args:  eq scalar func(args: value, condition1), result1,
		//        eq scalar func(args: value, condition2), result2,
		//        ...
		//        else clause
		value := er.ctxStack[stkLen-argsLen-1]
		args = make([]expression.Expression, 0, argsLen)
		for i := stkLen - argsLen; i < stkLen-1; i += 2 {
			arg, err := er.newFunction(ast.EQ, types.NewFieldType(mysql.TypeTiny), value, er.ctxStack[i])
			if err != nil {
				er.err = err
				return
			}
			args = append(args, arg)
			args = append(args, er.ctxStack[i+1])
		}
		if v.ElseClause != nil {
			args = append(args, er.ctxStack[stkLen-1])
		}
		argsLen++ // for trimming the value element later
	} else {
		// args:  condition1, result1,
		//        condition2, result2,
		//        ...
		//        else clause
		args = er.ctxStack[stkLen-argsLen:]
	}
	function, err := er.newFunction(ast.Case, &v.Type, args...)
	if err != nil {
		er.err = err
		return
	}
	er.ctxStackPop(argsLen)
	er.ctxStackAppend(function, types.EmptyName)
}

func (er *expressionRewriter) patternLikeToExpression(v *ast.PatternLikeExpr) {
	l := len(er.ctxStack)
	er.err = expression.CheckArgsNotMultiColumnRow(er.ctxStack[l-2:]...)
	if er.err != nil {
		return
	}

	char, col := er.sctx.GetSessionVars().GetCharsetInfo()
	var function expression.Expression
	fieldType := &types.FieldType{}
	isPatternExactMatch := false
	// Treat predicate 'like' the same way as predicate '=' when it is an exact match and new collation is not enabled.
	if patExpression, ok := er.ctxStack[l-1].(*expression.Constant); ok && !collate.NewCollationEnabled() {
		patString, isNull, err := patExpression.EvalString(nil, chunk.Row{})
		if err != nil {
			er.err = err
			return
		}
		if !isNull {
			patValue, patTypes := stringutil.CompilePattern(patString, v.Escape)
			if stringutil.IsExactMatch(patTypes) && er.ctxStack[l-2].GetType().EvalType() == types.ETString {
				op := ast.EQ
				if v.Not {
					op = ast.NE
				}
				types.DefaultTypeForValue(string(patValue), fieldType, char, col)
				function, er.err = er.constructBinaryOpFunction(er.ctxStack[l-2],
					&expression.Constant{Value: types.NewStringDatum(string(patValue)), RetType: fieldType},
					op)
				isPatternExactMatch = true
			}
		}
	}
	if !isPatternExactMatch {
		types.DefaultTypeForValue(int(v.Escape), fieldType, char, col)
		function = er.notToExpression(v.Not, ast.Like, &v.Type,
			er.ctxStack[l-2], er.ctxStack[l-1], &expression.Constant{Value: types.NewIntDatum(int64(v.Escape)), RetType: fieldType})
	}

	er.ctxStackPop(2)
	er.ctxStackAppend(function, types.EmptyName)
}

func (er *expressionRewriter) regexpToScalarFunc(v *ast.PatternRegexpExpr) {
	l := len(er.ctxStack)
	er.err = expression.CheckArgsNotMultiColumnRow(er.ctxStack[l-2:]...)
	if er.err != nil {
		return
	}
	function := er.notToExpression(v.Not, ast.Regexp, &v.Type, er.ctxStack[l-2], er.ctxStack[l-1])
	er.ctxStackPop(2)
	er.ctxStackAppend(function, types.EmptyName)
}

func (er *expressionRewriter) rowToScalarFunc(v *ast.RowExpr) {
	stkLen := len(er.ctxStack)
	length := len(v.Values)
	rows := make([]expression.Expression, 0, length)
	for i := stkLen - length; i < stkLen; i++ {
		rows = append(rows, er.ctxStack[i])
	}
	er.ctxStackPop(length)
	function, err := er.newFunction(ast.RowFunc, rows[0].GetType(), rows...)
	if err != nil {
		er.err = err
		return
	}
	er.ctxStackAppend(function, types.EmptyName)
}

func (er *expressionRewriter) wrapExpWithCast() (expr, lexp, rexp expression.Expression) {
	stkLen := len(er.ctxStack)
	expr, lexp, rexp = er.ctxStack[stkLen-3], er.ctxStack[stkLen-2], er.ctxStack[stkLen-1]
	var castFunc func(sessionctx.Context, expression.Expression) expression.Expression
	switch expression.ResolveType4Between([3]expression.Expression{expr, lexp, rexp}) {
	case types.ETInt:
		castFunc = expression.WrapWithCastAsInt
	case types.ETReal:
		castFunc = expression.WrapWithCastAsReal
	case types.ETDecimal:
		castFunc = expression.WrapWithCastAsDecimal
	case types.ETString:
		castFunc = func(ctx sessionctx.Context, e expression.Expression) expression.Expression {
			// string kind expression do not need cast
			if e.GetType().EvalType().IsStringKind() {
				return e
			}
			return expression.WrapWithCastAsString(ctx, e)
		}
	case types.ETDuration:
		expr = expression.WrapWithCastAsTime(er.sctx, expr, types.NewFieldType(mysql.TypeDuration))
		lexp = expression.WrapWithCastAsTime(er.sctx, lexp, types.NewFieldType(mysql.TypeDuration))
		rexp = expression.WrapWithCastAsTime(er.sctx, rexp, types.NewFieldType(mysql.TypeDuration))
		return
	case types.ETDatetime:
		expr = expression.WrapWithCastAsTime(er.sctx, expr, types.NewFieldType(mysql.TypeDatetime))
		lexp = expression.WrapWithCastAsTime(er.sctx, lexp, types.NewFieldType(mysql.TypeDatetime))
		rexp = expression.WrapWithCastAsTime(er.sctx, rexp, types.NewFieldType(mysql.TypeDatetime))
		return
	default:
		return
	}

	expr = castFunc(er.sctx, expr)
	lexp = castFunc(er.sctx, lexp)
	rexp = castFunc(er.sctx, rexp)
	return
}

func (er *expressionRewriter) betweenToExpression(v *ast.BetweenExpr) {
	stkLen := len(er.ctxStack)
	er.err = expression.CheckArgsNotMultiColumnRow(er.ctxStack[stkLen-3:]...)
	if er.err != nil {
		return
	}

	expr, lexp, rexp := er.wrapExpWithCast()

	var op string
	var l, r expression.Expression
	l, er.err = er.newFunction(ast.GE, &v.Type, expr, lexp)
	if er.err == nil {
		r, er.err = er.newFunction(ast.LE, &v.Type, expr, rexp)
	}
	op = ast.LogicAnd
	if er.err != nil {
		return
	}
	function, err := er.newFunction(op, &v.Type, l, r)
	if err != nil {
		er.err = err
		return
	}
	if v.Not {
		function, err = er.newFunction(ast.UnaryNot, &v.Type, function)
		if err != nil {
			er.err = err
			return
		}
	}
	er.ctxStackPop(3)
	er.ctxStackAppend(function, types.EmptyName)
}

// rewriteFuncCall handles a FuncCallExpr and generates a customized function.
// It should return true if for the given FuncCallExpr a rewrite is performed so that original behavior is skipped.
// Otherwise it should return false to indicate (the caller) that original behavior needs to be performed.
func (er *expressionRewriter) rewriteFuncCall(v *ast.FuncCallExpr) bool {
	switch v.FnName.L {
	// when column is not null, ifnull on such column is not necessary.
	case ast.Ifnull:
		if len(v.Args) != 2 {
			er.err = expression.ErrIncorrectParameterCount.GenWithStackByArgs(v.FnName.O)
			return true
		}
		stackLen := len(er.ctxStack)
		arg1 := er.ctxStack[stackLen-2]
		col, isColumn := arg1.(*expression.Column)
		// if expr1 is a column and column has not null flag, then we can eliminate ifnull on
		// this column.
		if isColumn && mysql.HasNotNullFlag(col.RetType.Flag) {
			name := er.ctxNameStk[stackLen-2]
			newCol := col.Clone().(*expression.Column)
			er.ctxStackPop(len(v.Args))
			er.ctxStackAppend(newCol, name)
			return true
		}

		return false
	case ast.Nullif:
		if len(v.Args) != 2 {
			er.err = expression.ErrIncorrectParameterCount.GenWithStackByArgs(v.FnName.O)
			return true
		}
		stackLen := len(er.ctxStack)
		param1 := er.ctxStack[stackLen-2]
		param2 := er.ctxStack[stackLen-1]
		// param1 = param2
		funcCompare, err := er.constructBinaryOpFunction(param1, param2, ast.EQ)
		if err != nil {
			er.err = err
			return true
		}
		// NULL
		nullTp := types.NewFieldType(mysql.TypeNull)
		nullTp.Flen, nullTp.Decimal = mysql.GetDefaultFieldLengthAndDecimal(mysql.TypeNull)
		paramNull := &expression.Constant{
			Value:   types.NewDatum(nil),
			RetType: nullTp,
		}
		// if(param1 = param2, NULL, param1)
		funcIf, err := er.newFunction(ast.If, &v.Type, funcCompare, paramNull, param1)
		if err != nil {
			er.err = err
			return true
		}
		er.ctxStackPop(len(v.Args))
		er.ctxStackAppend(funcIf, types.EmptyName)
		return true
	default:
		return false
	}
}

func (er *expressionRewriter) funcCallToExpression(v *ast.FuncCallExpr) {
	stackLen := len(er.ctxStack)
	args := er.ctxStack[stackLen-len(v.Args):]
	er.err = expression.CheckArgsNotMultiColumnRow(args...)
	if er.err != nil {
		return
	}

	if er.rewriteFuncCall(v) {
		return
	}

	var function expression.Expression
	er.ctxStackPop(len(v.Args))
	if _, ok := expression.DeferredFunctions[v.FnName.L]; er.useCache() && ok {
		// When the expression is unix_timestamp and the number of argument is not zero,
		// we deal with it as normal expression.
		if v.FnName.L == ast.UnixTimestamp && len(v.Args) != 0 {
			function, er.err = er.newFunction(v.FnName.L, &v.Type, args...)
			er.ctxStackAppend(function, types.EmptyName)
		} else {
			function, er.err = expression.NewFunctionBase(er.sctx, v.FnName.L, &v.Type, args...)
			c := &expression.Constant{Value: types.NewDatum(nil), RetType: function.GetType().Clone(), DeferredExpr: function}
			er.ctxStackAppend(c, types.EmptyName)
		}
	} else {
		function, er.err = er.newFunction(v.FnName.L, &v.Type, args...)
		er.ctxStackAppend(function, types.EmptyName)
	}
}

// Now TableName in expression only used by sequence function like nextval(seq).
// The function arg should be evaluated as a table name rather than normal column name like mysql does.
func (er *expressionRewriter) toTable(v *ast.TableName) {
	fullName := v.Name.L
	if len(v.Schema.L) != 0 {
		fullName = v.Schema.L + "." + fullName
	}
	val := &expression.Constant{
		Value:   types.NewDatum(fullName),
		RetType: types.NewFieldType(mysql.TypeString),
	}
	er.ctxStackAppend(val, types.EmptyName)
}

func (er *expressionRewriter) toColumn(v *ast.ColumnName) {
	idx, err := expression.FindFieldName(er.names, v)
	if err != nil {
		er.err = ErrAmbiguous.GenWithStackByArgs(v.Name, clauseMsg[fieldList])
		return
	}
	if idx >= 0 {
		column := er.schema.Columns[idx]
		if column.IsHidden {
			er.err = ErrUnknownColumn.GenWithStackByArgs(v.Name, clauseMsg[er.b.curClause])
			return
		}
		er.ctxStackAppend(column, er.names[idx])
		return
	}
	for i := len(er.b.outerSchemas) - 1; i >= 0; i-- {
		outerSchema, outerName := er.b.outerSchemas[i], er.b.outerNames[i]
		idx, err = expression.FindFieldName(outerName, v)
		if idx >= 0 {
			column := outerSchema.Columns[idx]
			er.ctxStackAppend(&expression.CorrelatedColumn{Column: *column, Data: new(types.Datum)}, outerName[idx])
			return
		}
		if err != nil {
			er.err = ErrAmbiguous.GenWithStackByArgs(v.Name, clauseMsg[fieldList])
			return
		}
	}
	if _, ok := er.p.(*LogicalUnionAll); ok && v.Table.O != "" {
		er.err = ErrTablenameNotAllowedHere.GenWithStackByArgs(v.Table.O, "SELECT", clauseMsg[er.b.curClause])
		return
	}
	col, name, err := findFieldNameFromNaturalUsingJoin(er.p, v)
	if err != nil {
		er.err = err
		return
	} else if col != nil {
		er.ctxStackAppend(col, name)
		return
	}
	if er.b.curClause == globalOrderByClause {
		er.b.curClause = orderByClause
	}
	er.err = ErrUnknownColumn.GenWithStackByArgs(v.String(), clauseMsg[er.b.curClause])
}

func findFieldNameFromNaturalUsingJoin(p LogicalPlan, v *ast.ColumnName) (col *expression.Column, name *types.FieldName, err error) {
	switch x := p.(type) {
	case *LogicalLimit, *LogicalSelection, *LogicalTopN, *LogicalSort, *LogicalMaxOneRow:
		return findFieldNameFromNaturalUsingJoin(p.Children()[0], v)
	case *LogicalJoin:
		if x.redundantSchema != nil {
			idx, err := expression.FindFieldName(x.redundantNames, v)
			if err != nil {
				return nil, nil, err
			}
			if idx >= 0 {
				return x.redundantSchema.Columns[idx], x.redundantNames[idx], nil
			}
		}
	}
	return nil, nil, nil
}

func (er *expressionRewriter) evalDefaultExpr(v *ast.DefaultExpr) {
	var name *types.FieldName
	// Here we will find the corresponding column for default function. At the same time, we need to consider the issue
	// of subquery and name space.
	// For example, we have two tables t1(a int default 1, b int) and t2(a int default -1, c int). Consider the following SQL:
	// 		select a from t1 where a > (select default(a) from t2)
	// Refer to the behavior of MySQL, we need to find column a in table t2. If table t2 does not have column a, then find it
	// in table t1. If there are none, return an error message.
	// Based on the above description, we need to look in er.b.allNames from back to front.
	for i := len(er.b.allNames) - 1; i >= 0; i-- {
		idx, err := expression.FindFieldName(er.b.allNames[i], v.Name)
		if err != nil {
			er.err = err
			return
		}
		if idx >= 0 {
			name = er.b.allNames[i][idx]
			break
		}
	}
	if name == nil {
		idx, err := expression.FindFieldName(er.names, v.Name)
		if err != nil {
			er.err = err
			return
		}
		if idx < 0 {
			er.err = ErrUnknownColumn.GenWithStackByArgs(v.Name.OrigColName(), "field list")
			return
		}
		name = er.names[idx]
	}

	dbName := name.DBName
	if dbName.O == "" {
		// if database name is not specified, use current database name
		dbName = model.NewCIStr(er.sctx.GetSessionVars().CurrentDB)
	}
	if name.OrigTblName.O == "" {
		// column is evaluated by some expressions, for example:
		// `select default(c) from (select (a+1) as c from t) as t0`
		// in such case, a 'no default' error is returned
		er.err = table.ErrNoDefaultValue.GenWithStackByArgs(name.ColName)
		return
	}
	var tbl table.Table
	tbl, er.err = er.b.is.TableByName(dbName, name.OrigTblName)
	if er.err != nil {
		return
	}
	colName := name.OrigColName.O
	if colName == "" {
		// in some cases, OrigColName is empty, use ColName instead
		colName = name.ColName.O
	}
	col := table.FindCol(tbl.Cols(), colName)
	if col == nil {
		er.err = ErrUnknownColumn.GenWithStackByArgs(v.Name, "field_list")
		return
	}
	isCurrentTimestamp := hasCurrentDatetimeDefault(col)
	var val *expression.Constant
	switch {
	case isCurrentTimestamp && col.Tp == mysql.TypeDatetime:
		// for DATETIME column with current_timestamp, use NULL to be compatible with MySQL 5.7
		val = expression.NewNull()
	case isCurrentTimestamp && col.Tp == mysql.TypeTimestamp:
		// for TIMESTAMP column with current_timestamp, use 0 to be compatible with MySQL 5.7
		zero := types.NewTime(types.ZeroCoreTime, mysql.TypeTimestamp, int8(col.Decimal))
		val = &expression.Constant{
			Value:   types.NewDatum(zero),
			RetType: types.NewFieldType(mysql.TypeTimestamp),
		}
	default:
		// for other columns, just use what it is
		val, er.err = er.b.getDefaultValue(col)
	}
	if er.err != nil {
		return
	}
	er.ctxStackAppend(val, types.EmptyName)
}

// hasCurrentDatetimeDefault checks if column has current_timestamp default value
func hasCurrentDatetimeDefault(col *table.Column) bool {
	x, ok := col.DefaultValue.(string)
	if !ok {
		return false
	}
	return strings.ToLower(x) == ast.CurrentTimestamp
}

func decodeKeyFromString(ctx sessionctx.Context, s string) string {
	key, err := hex.DecodeString(s)
	if err != nil {
		ctx.GetSessionVars().StmtCtx.AppendWarning(errors.Errorf("invalid record/index key: %X", key))
		return s
	}
	// Auto decode byte if needed.
	_, bs, err := codec.DecodeBytes(key, nil)
	if err == nil {
		key = bs
	}
	tableID := tablecodec.DecodeTableID(key)
	if tableID == 0 {
		ctx.GetSessionVars().StmtCtx.AppendWarning(errors.Errorf("invalid record/index key: %X", key))
		return s
	}
	dm := domain.GetDomain(ctx)
	if dm == nil {
		ctx.GetSessionVars().StmtCtx.AppendWarning(errors.Errorf("domain not found when decoding record/index key: %X", key))
		return s
	}
	tbl, _ := dm.InfoSchema().TableByID(tableID)
	loc := ctx.GetSessionVars().Location()
	if tablecodec.IsRecordKey(key) {
		ret, err := decodeRecordKey(key, tableID, tbl, loc)
		if err != nil {
			ctx.GetSessionVars().StmtCtx.AppendWarning(err)
			return s
		}
		return ret
	} else if tablecodec.IsIndexKey(key) {
		ret, err := decodeIndexKey(key, tableID, tbl, loc)
		if err != nil {
			ctx.GetSessionVars().StmtCtx.AppendWarning(err)
			return s
		}
		return ret
	}
	ctx.GetSessionVars().StmtCtx.AppendWarning(errors.Errorf("invalid record/index key: %X", key))
	return s
}

func decodeRecordKey(key []byte, tableID int64, tbl table.Table, loc *time.Location) (string, error) {
	_, handle, err := tablecodec.DecodeRecordKey(key)
	if err != nil {
		return "", errors.Trace(err)
	}
	if handle.IsInt() {
		ret := make(map[string]interface{})
		ret["table_id"] = strconv.FormatInt(tableID, 10)
		ret["_tidb_rowid"] = handle.IntValue()
		retStr, err := json.Marshal(ret)
		if err != nil {
			return "", errors.Trace(err)
		}
		return string(retStr), nil
	}
	if tbl != nil {
		tblInfo := tbl.Meta()
		idxInfo := tables.FindPrimaryIndex(tblInfo)
		if idxInfo == nil {
			return "", errors.Trace(errors.Errorf("primary key not found when decoding record key: %X", key))
		}
		cols := make(map[int64]*types.FieldType, len(tblInfo.Columns))
		for _, col := range tblInfo.Columns {
			cols[col.ID] = &col.FieldType
		}
		handleColIDs := make([]int64, 0, len(idxInfo.Columns))
		for _, col := range idxInfo.Columns {
			handleColIDs = append(handleColIDs, tblInfo.Columns[col.Offset].ID)
		}

		if len(handleColIDs) != handle.NumCols() {
			return "", errors.Trace(errors.Errorf("primary key length not match handle columns number in key"))
		}
		datumMap, err := tablecodec.DecodeHandleToDatumMap(handle, handleColIDs, cols, loc, nil)
		if err != nil {
			return "", errors.Trace(err)
		}
		ret := make(map[string]interface{})
		ret["table_id"] = tableID
		handleRet := make(map[string]interface{})
		for colID, dt := range datumMap {
			dtStr, err := datumToJSONObject(&dt)
			if err != nil {
				return "", errors.Trace(err)
			}
			found := false
			for _, colInfo := range tblInfo.Columns {
				if colInfo.ID == colID {
					found = true
					handleRet[colInfo.Name.L] = dtStr
					break
				}
			}
			if !found {
				return "", errors.Trace(errors.Errorf("column not found when decoding record key: %X", key))
			}
		}
		ret["handle"] = handleRet
		retStr, err := json.Marshal(ret)
		if err != nil {
			return "", errors.Trace(err)
		}
		return string(retStr), nil
	}
	ret := make(map[string]interface{})
	ret["table_id"] = tableID
	ret["handle"] = handle.String()
	retStr, err := json.Marshal(ret)
	if err != nil {
		return "", errors.Trace(err)
	}
	return string(retStr), nil
}

func decodeIndexKey(key []byte, tableID int64, tbl table.Table, loc *time.Location) (string, error) {
	if tbl != nil {
		_, indexID, _, err := tablecodec.DecodeKeyHead(key)
		if err != nil {
			return "", errors.Trace(errors.Errorf("invalid record/index key: %X", key))
		}
		tblInfo := tbl.Meta()
		var targetIndex *model.IndexInfo
		for _, idx := range tblInfo.Indices {
			if idx.ID == indexID {
				targetIndex = idx
				break
			}
		}
		if targetIndex == nil {
			return "", errors.Trace(errors.Errorf("index not found when decoding index key: %X", key))
		}
		colInfos := tables.BuildRowcodecColInfoForIndexColumns(targetIndex, tblInfo)
		tps := tables.BuildFieldTypesForIndexColumns(targetIndex, tblInfo)
		values, err := tablecodec.DecodeIndexKV(key, []byte{0}, len(colInfos), tablecodec.HandleNotNeeded, colInfos)
		if err != nil {
			return "", errors.Trace(err)
		}
		ds := make([]types.Datum, 0, len(colInfos))
		for i := 0; i < len(colInfos); i++ {
			d, err := tablecodec.DecodeColumnValue(values[i], tps[i], loc)
			if err != nil {
				return "", errors.Trace(err)
			}
			ds = append(ds, d)
		}
		ret := make(map[string]interface{})
		ret["table_id"] = tableID
		ret["index_id"] = indexID
		idxValMap := make(map[string]interface{}, len(targetIndex.Columns))
		for i := 0; i < len(targetIndex.Columns); i++ {
			dtStr, err := datumToJSONObject(&ds[i])
			if err != nil {
				return "", errors.Trace(err)
			}
			idxValMap[targetIndex.Columns[i].Name.L] = dtStr
		}
		ret["index_vals"] = idxValMap
		retStr, err := json.Marshal(ret)
		if err != nil {
			return "", errors.Trace(err)
		}
		return string(retStr), nil
	}
	_, indexID, indexValues, err := tablecodec.DecodeIndexKey(key)
	if err != nil {
		return "", errors.Trace(errors.Errorf("invalid index key: %X", key))
	}
	ret := make(map[string]interface{})
	ret["table_id"] = tableID
	ret["index_id"] = indexID
	ret["index_vals"] = strings.Join(indexValues, ", ")
	retStr, err := json.Marshal(ret)
	if err != nil {
		return "", errors.Trace(err)
	}
	return string(retStr), nil
}

func datumToJSONObject(d *types.Datum) (interface{}, error) {
	if d.IsNull() {
		return nil, nil
	}
	return d.ToString()
}<|MERGE_RESOLUTION|>--- conflicted
+++ resolved
@@ -1221,14 +1221,10 @@
 		er.err = variable.ErrUnknownSystemVar.GenWithStackByArgs(name)
 		return
 	}
-<<<<<<< HEAD
 	if sem.IsEnabled() && sem.IsInvisibleSysVar(sysVar.Name) {
 		err := ErrSpecificAccessDenied.GenWithStackByArgs("RESTRICTED_VARIABLES_ADMIN")
 		er.b.visitInfo = appendDynamicVisitInfo(er.b.visitInfo, "RESTRICTED_VARIABLES_ADMIN", false, err)
 	}
-	// Variable is @@gobal.variable_name or variable is only global scope variable.
-	if v.IsGlobal || sysVar.Scope == variable.ScopeGlobal {
-=======
 	if v.ExplicitScope && !sysVar.HasNoneScope() {
 		if v.IsGlobal && !sysVar.HasGlobalScope() {
 			er.err = variable.ErrIncorrectScope.GenWithStackByArgs(name, "GLOBAL")
@@ -1248,7 +1244,6 @@
 		// for issue https://github.com/pingcap/tidb/issues/24368
 		// Where global values are cached incorrectly. When this issue closes,
 		// the if statement here can be simplified.
->>>>>>> 75fcd658
 		val, err = variable.GetGlobalSystemVar(sessionVars, name)
 	} else {
 		val, err = variable.GetSessionOrGlobalSystemVar(sessionVars, name)
