--- conflicted
+++ resolved
@@ -114,11 +114,7 @@
 }
 
 func (s *testPlanBuilderSuite) TestRewriterPool(c *C) {
-<<<<<<< HEAD
-	builder := NewPlanBuilder(MockContext(), nil, &hint.BlockHintProcessor{}, &SetVarCollectProcessor{})
-=======
-	builder, _ := NewPlanBuilder(MockContext(), nil, &hint.BlockHintProcessor{})
->>>>>>> 77572f87
+	builder, _ := NewPlanBuilder(MockContext(), nil, &hint.BlockHintProcessor{}, &SetVarCollectProcessor{})
 
 	// Make sure PlanBuilder.getExpressionRewriter() provides clean rewriter from pool.
 	// First, pick one rewriter from the pool and make it dirty.
@@ -172,11 +168,7 @@
 		stmt := st.(*ast.SelectStmt)
 		expr := stmt.Fields.Fields[0].Expr
 
-<<<<<<< HEAD
-		builder := NewPlanBuilder(ctx, nil, &hint.BlockHintProcessor{}, &SetVarCollectProcessor{})
-=======
-		builder, _ := NewPlanBuilder(ctx, nil, &hint.BlockHintProcessor{})
->>>>>>> 77572f87
+		builder, _ := NewPlanBuilder(ctx, nil, &hint.BlockHintProcessor{}, &SetVarCollectProcessor{})
 		builder.rewriterCounter++
 		rewriter := builder.getExpressionRewriter(context.TODO(), nil)
 		c.Assert(rewriter, NotNil)
