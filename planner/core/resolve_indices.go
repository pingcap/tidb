--- conflicted
+++ resolved
@@ -498,23 +498,15 @@
 	if err != nil {
 		return err
 	}
-<<<<<<< HEAD
-	for i := range p.ByItems {
-		// "Shuffle" get value of items from `DataSource`, other than children[0].
-		p.ByItems[i], err = p.ByItems[i].ResolveIndices(p.DataSource.Schema())
-		if err != nil {
-			return err
-=======
 	// There may be one or more DataSource
-	for i := range p.HashByItemArrays {
+	for i := range p.ByItemArrays {
 		// Each DataSource has an array of HashByItems
-		for j := range p.HashByItemArrays[i] {
+		for j := range p.ByItemArrays[i] {
 			// "Shuffle" get value of items from `DataSource`, other than children[0].
-			p.HashByItemArrays[i][j], err = p.HashByItemArrays[i][j].ResolveIndices(p.DataSources[i].Schema())
-			if err != nil {
-				return err
-			}
->>>>>>> ceddc106
+			p.ByItemArrays[i][j], err = p.ByItemArrays[i][j].ResolveIndices(p.DataSources[i].Schema())
+			if err != nil {
+				return err
+			}
 		}
 	}
 	return err
