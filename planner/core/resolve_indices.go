// Copyright 2016 PingCAP, Inc.
//
// Licensed under the Apache License, Version 2.0 (the "License");
// you may not use this file except in compliance with the License.
// You may obtain a copy of the License at
//
//     http://www.apache.org/licenses/LICENSE-2.0
//
// Unless required by applicable law or agreed to in writing, software
// distributed under the License is distributed on an "AS IS" BASIS,
// See the License for the specific language governing permissions and
// limitations under the License.

package core

import (
	"github.com/pingcap/tidb/expression"
	"github.com/pingcap/tidb/util/disjointset"
)

// ResolveIndices implements Plan interface.
func (p *PhysicalProjection) ResolveIndices() (err error) {
	err = p.physicalSchemaProducer.ResolveIndices()
	if err != nil {
		return err
	}
	for i, expr := range p.Exprs {
		p.Exprs[i], err = expr.ResolveIndices(p.children[0].Schema())
		if err != nil {
			return err
		}
	}
	childProj, isProj := p.children[0].(*PhysicalProjection)
	if !isProj {
		return
	}
	refine4NeighbourProj(p, childProj)
	return
}

// refine4NeighbourProj refines the index for p.Exprs whose type is *Column when
// there is two neighbouring Projections.
// This function is introduced because that different childProj.Expr may refer
// to the same index of childProj.Schema, so we need to keep this relation
// between the specified expressions in the parent Projection.
func refine4NeighbourProj(p, childProj *PhysicalProjection) {
	inputIdx2OutputIdxes := make(map[int][]int)
	for i, expr := range childProj.Exprs {
		col, isCol := expr.(*expression.Column)
		if !isCol {
			continue
		}
		inputIdx2OutputIdxes[col.Index] = append(inputIdx2OutputIdxes[col.Index], i)
	}
	childSchemaUnionSet := disjointset.NewIntSet(childProj.schema.Len())
	for _, outputIdxes := range inputIdx2OutputIdxes {
		if len(outputIdxes) <= 1 {
			continue
		}
		for i := 1; i < len(outputIdxes); i++ {
			childSchemaUnionSet.Union(outputIdxes[0], outputIdxes[i])
		}
	}

	for _, expr := range p.Exprs {
		col, isCol := expr.(*expression.Column)
		if !isCol {
			continue
		}
		col.Index = childSchemaUnionSet.FindRoot(col.Index)
	}
}

// ResolveIndices implements Plan interface.
func (p *PhysicalHashJoin) ResolveIndices() (err error) {
	err = p.physicalSchemaProducer.ResolveIndices()
	if err != nil {
		return err
	}
	lSchema := p.children[0].Schema()
	rSchema := p.children[1].Schema()
	for i, fun := range p.EqualConditions {
		lArg, err := fun.GetArgs()[0].ResolveIndices(lSchema)
		if err != nil {
			return err
		}
		rArg, err := fun.GetArgs()[1].ResolveIndices(rSchema)
		if err != nil {
			return err
		}
		p.EqualConditions[i] = expression.NewFunctionInternal(fun.GetCtx(), fun.FuncName.L, fun.GetType(), lArg, rArg).(*expression.ScalarFunction)
	}
	for i, expr := range p.LeftConditions {
		p.LeftConditions[i], err = expr.ResolveIndices(lSchema)
		if err != nil {
			return err
		}
	}
	for i, expr := range p.RightConditions {
		p.RightConditions[i], err = expr.ResolveIndices(rSchema)
		if err != nil {
			return err
		}
	}
	for i, expr := range p.OtherConditions {
		p.OtherConditions[i], err = expr.ResolveIndices(expression.MergeSchema(lSchema, rSchema))
		if err != nil {
			return err
		}
	}
	return
}

// ResolveIndices implements Plan interface.
func (p *PhysicalMergeJoin) ResolveIndices() (err error) {
	err = p.physicalSchemaProducer.ResolveIndices()
	if err != nil {
		return err
	}
	lSchema := p.children[0].Schema()
	rSchema := p.children[1].Schema()
	for i, col := range p.LeftKeys {
		newKey, err := col.ResolveIndices(lSchema)
		if err != nil {
			return err
		}
		p.LeftKeys[i] = newKey.(*expression.Column)
	}
	for i, col := range p.RightKeys {
		newKey, err := col.ResolveIndices(rSchema)
		if err != nil {
			return err
		}
		p.RightKeys[i] = newKey.(*expression.Column)
	}
	for i, expr := range p.LeftConditions {
		p.LeftConditions[i], err = expr.ResolveIndices(lSchema)
		if err != nil {
			return err
		}
	}
	for i, expr := range p.RightConditions {
		p.RightConditions[i], err = expr.ResolveIndices(rSchema)
		if err != nil {
			return err
		}
	}
	for i, expr := range p.OtherConditions {
		p.OtherConditions[i], err = expr.ResolveIndices(expression.MergeSchema(lSchema, rSchema))
		if err != nil {
			return err
		}
	}
	return
}

// ResolveIndices implements Plan interface.
func (p *PhysicalIndexJoin) ResolveIndices() (err error) {
	err = p.physicalSchemaProducer.ResolveIndices()
	if err != nil {
		return err
	}
	lSchema := p.children[0].Schema()
	rSchema := p.children[1].Schema()
	for i := range p.InnerJoinKeys {
		newOuterKey, err := p.OuterJoinKeys[i].ResolveIndices(p.children[p.OuterIndex].Schema())
		if err != nil {
			return err
		}
		p.OuterJoinKeys[i] = newOuterKey.(*expression.Column)
		newInnerKey, err := p.InnerJoinKeys[i].ResolveIndices(p.children[1-p.OuterIndex].Schema())
		if err != nil {
			return err
		}
		p.InnerJoinKeys[i] = newInnerKey.(*expression.Column)
	}
	for i, expr := range p.LeftConditions {
		p.LeftConditions[i], err = expr.ResolveIndices(lSchema)
		if err != nil {
			return err
		}
	}
	for i, expr := range p.RightConditions {
		p.RightConditions[i], err = expr.ResolveIndices(rSchema)
		if err != nil {
			return err
		}
	}
	mergedSchema := expression.MergeSchema(lSchema, rSchema)
	for i, expr := range p.OtherConditions {
		p.OtherConditions[i], err = expr.ResolveIndices(mergedSchema)
		if err != nil {
			return err
		}
	}
	return
}

// ResolveIndices implements Plan interface.
func (p *PhysicalUnionScan) ResolveIndices() (err error) {
	err = p.basePhysicalPlan.ResolveIndices()
	if err != nil {
		return err
	}
	for i, expr := range p.Conditions {
		p.Conditions[i], err = expr.ResolveIndices(p.children[0].Schema())
		if err != nil {
			return err
		}
	}
	return
}

// ResolveIndices implements Plan interface.
func (p *PhysicalTableReader) ResolveIndices() error {
	return p.tablePlan.ResolveIndices()
}

// ResolveIndices implements Plan interface.
func (p *PhysicalIndexReader) ResolveIndices() (err error) {
	err = p.physicalSchemaProducer.ResolveIndices()
	if err != nil {
		return err
	}
	err = p.indexPlan.ResolveIndices()
	if err != nil {
		return err
	}
	for i, col := range p.OutputColumns {
		newCol, err := col.ResolveIndices(p.indexPlan.Schema())
		if err != nil {
			return err
		}
		p.OutputColumns[i] = newCol.(*expression.Column)
	}
	return
}

// ResolveIndices implements Plan interface.
func (p *PhysicalIndexLookUpReader) ResolveIndices() (err error) {
	err = p.tablePlan.ResolveIndices()
	if err != nil {
		return err
	}
	err = p.indexPlan.ResolveIndices()
	if err != nil {
		return err
	}
	return
}

// ResolveIndices implements Plan interface.
func (p *PhysicalSelection) ResolveIndices() (err error) {
	err = p.basePhysicalPlan.ResolveIndices()
	if err != nil {
		return err
	}
	for i, expr := range p.Conditions {
		p.Conditions[i], err = expr.ResolveIndices(p.children[0].Schema())
		if err != nil {
			return err
		}
	}
	return
}

// ResolveIndices implements Plan interface.
func (p *basePhysicalAgg) ResolveIndices() (err error) {
	err = p.physicalSchemaProducer.ResolveIndices()
	if err != nil {
		return err
	}
	for _, aggFun := range p.AggFuncs {
		for i, arg := range aggFun.Args {
			aggFun.Args[i], err = arg.ResolveIndices(p.children[0].Schema())
			if err != nil {
				return err
			}
		}
	}
	for i, item := range p.GroupByItems {
		p.GroupByItems[i], err = item.ResolveIndices(p.children[0].Schema())
		if err != nil {
			return err
		}
	}
	return
}

// ResolveIndices implements Plan interface.
func (p *PhysicalSort) ResolveIndices() (err error) {
	err = p.basePhysicalPlan.ResolveIndices()
	if err != nil {
		return err
	}
	for _, item := range p.ByItems {
		item.Expr, err = item.Expr.ResolveIndices(p.children[0].Schema())
		if err != nil {
			return err
		}
	}
	return err
}

// ResolveIndices implements Plan interface.
<<<<<<< HEAD
func (p *PhysicalWindow) ResolveIndices() {
	p.physicalSchemaProducer.ResolveIndices()
	for i := 0; i < len(p.Schema().Columns)-1; i++ {
		col := p.Schema().Columns[i]
		newCol := col.ResolveIndices(p.children[0].Schema())
		p.Schema().Columns[i] = newCol.(*expression.Column)
	}
	for i, item := range p.PartitionBy {
		newCol := item.Col.ResolveIndices(p.children[0].Schema())
		p.PartitionBy[i].Col = newCol.(*expression.Column)
	}
	for i, item := range p.OrderBy {
		newCol := item.Col.ResolveIndices(p.children[0].Schema())
		p.OrderBy[i].Col = newCol.(*expression.Column)
	}
	for i, arg := range p.WindowFuncDesc.Args {
		p.WindowFuncDesc.Args[i] = arg.ResolveIndices(p.children[0].Schema())
	}
}

// ResolveIndices implements Plan interface.
func (p *PhysicalTopN) ResolveIndices() {
	p.basePhysicalPlan.ResolveIndices()
=======
func (p *PhysicalTopN) ResolveIndices() (err error) {
	err = p.basePhysicalPlan.ResolveIndices()
	if err != nil {
		return err
	}
>>>>>>> f18e034d
	for _, item := range p.ByItems {
		item.Expr, err = item.Expr.ResolveIndices(p.children[0].Schema())
		if err != nil {
			return err
		}
	}
	return
}

// ResolveIndices implements Plan interface.
func (p *PhysicalApply) ResolveIndices() (err error) {
	err = p.physicalSchemaProducer.ResolveIndices()
	if err != nil {
		return err
	}
	err = p.PhysicalJoin.ResolveIndices()
	if err != nil {
		return err
	}
	for i, col := range p.schema.Columns {
		newCol, err := col.ResolveIndices(p.PhysicalJoin.schema)
		if err != nil {
			return err
		}
		p.schema.Columns[i] = newCol.(*expression.Column)
	}
	for _, col := range p.OuterSchema {
		newCol, err := col.Column.ResolveIndices(p.children[0].Schema())
		if err != nil {
			return err
		}
		col.Column = *newCol.(*expression.Column)
	}
	joinedSchema := expression.MergeSchema(p.children[0].Schema(), p.children[1].Schema())
	for i, cond := range p.PhysicalJoin.EqualConditions {
		newSf, err := cond.ResolveIndices(joinedSchema)
		if err != nil {
			return err
		}
		p.PhysicalJoin.EqualConditions[i] = newSf.(*expression.ScalarFunction)
	}
	return
}

// ResolveIndices implements Plan interface.
func (p *Update) ResolveIndices() (err error) {
	err = p.baseSchemaProducer.ResolveIndices()
	if err != nil {
		return err
	}
	schema := p.SelectPlan.Schema()
	for _, assign := range p.OrderedList {
		newCol, err := assign.Col.ResolveIndices(schema)
		if err != nil {
			return err
		}
		assign.Col = newCol.(*expression.Column)
		assign.Expr, err = assign.Expr.ResolveIndices(schema)
		if err != nil {
			return err
		}
	}
	return
}

// ResolveIndices implements Plan interface.
func (p *Insert) ResolveIndices() (err error) {
	err = p.baseSchemaProducer.ResolveIndices()
	if err != nil {
		return err
	}
	for _, asgn := range p.OnDuplicate {
		newCol, err := asgn.Col.ResolveIndices(p.tableSchema)
		if err != nil {
			return err
		}
		asgn.Col = newCol.(*expression.Column)
		asgn.Expr, err = asgn.Expr.ResolveIndices(p.Schema4OnDuplicate)
		if err != nil {
			return err
		}
	}
	for _, set := range p.SetList {
		newCol, err := set.Col.ResolveIndices(p.tableSchema)
		if err != nil {
			return err
		}
		set.Col = newCol.(*expression.Column)
		set.Expr, err = set.Expr.ResolveIndices(p.tableSchema)
		if err != nil {
			return err
		}
	}
	for i, expr := range p.GenCols.Exprs {
		p.GenCols.Exprs[i], err = expr.ResolveIndices(p.tableSchema)
		if err != nil {
			return err
		}
	}
	for _, asgn := range p.GenCols.OnDuplicates {
		newCol, err := asgn.Col.ResolveIndices(p.tableSchema)
		if err != nil {
			return err
		}
		asgn.Col = newCol.(*expression.Column)
		asgn.Expr, err = asgn.Expr.ResolveIndices(p.Schema4OnDuplicate)
		if err != nil {
			return err
		}
	}
	return
}

// ResolveIndices implements Plan interface.
func (p *Show) ResolveIndices() (err error) {
	for i, expr := range p.Conditions {
		p.Conditions[i], err = expr.ResolveIndices(p.schema)
		if err != nil {
			return err
		}
	}
	return err
}

func (p *physicalSchemaProducer) ResolveIndices() (err error) {
	err = p.basePhysicalPlan.ResolveIndices()
	if err != nil {
		return err
	}
	if p.schema != nil {
		for i, cols := range p.schema.TblID2Handle {
			for j, col := range cols {
				resolvedCol, err := col.ResolveIndices(p.schema)
				if err != nil {
					return err
				}
				p.schema.TblID2Handle[i][j] = resolvedCol.(*expression.Column)
			}
		}
	}
	return
}

func (p *baseSchemaProducer) ResolveIndices() (err error) {
	if p.schema != nil {
		for i, cols := range p.schema.TblID2Handle {
			for j, col := range cols {
				resolvedCol, err := col.ResolveIndices(p.schema)
				if err != nil {
					return err
				}
				p.schema.TblID2Handle[i][j] = resolvedCol.(*expression.Column)
			}
		}
	}
	return
}

// ResolveIndices implements Plan interface.
func (p *basePhysicalPlan) ResolveIndices() (err error) {
	for _, child := range p.children {
		err = child.ResolveIndices()
		if err != nil {
			return err
		}
	}
	return
}<|MERGE_RESOLUTION|>--- conflicted
+++ resolved
@@ -303,37 +303,48 @@
 }
 
 // ResolveIndices implements Plan interface.
-<<<<<<< HEAD
-func (p *PhysicalWindow) ResolveIndices() {
-	p.physicalSchemaProducer.ResolveIndices()
+func (p *PhysicalWindow) ResolveIndices() (err error) {
+	err = p.physicalSchemaProducer.ResolveIndices()
+	if err != nil {
+		return err
+	}
 	for i := 0; i < len(p.Schema().Columns)-1; i++ {
 		col := p.Schema().Columns[i]
-		newCol := col.ResolveIndices(p.children[0].Schema())
+		newCol, err := col.ResolveIndices(p.children[0].Schema())
+		if err != nil {
+			return err
+		}
 		p.Schema().Columns[i] = newCol.(*expression.Column)
 	}
 	for i, item := range p.PartitionBy {
-		newCol := item.Col.ResolveIndices(p.children[0].Schema())
+		newCol, err := item.Col.ResolveIndices(p.children[0].Schema())
+		if err != nil {
+			return err
+		}
 		p.PartitionBy[i].Col = newCol.(*expression.Column)
 	}
 	for i, item := range p.OrderBy {
-		newCol := item.Col.ResolveIndices(p.children[0].Schema())
+		newCol, err := item.Col.ResolveIndices(p.children[0].Schema())
+		if err != nil {
+			return err
+		}
 		p.OrderBy[i].Col = newCol.(*expression.Column)
 	}
 	for i, arg := range p.WindowFuncDesc.Args {
-		p.WindowFuncDesc.Args[i] = arg.ResolveIndices(p.children[0].Schema())
-	}
-}
-
-// ResolveIndices implements Plan interface.
-func (p *PhysicalTopN) ResolveIndices() {
-	p.basePhysicalPlan.ResolveIndices()
-=======
+		p.WindowFuncDesc.Args[i], err = arg.ResolveIndices(p.children[0].Schema())
+		if err != nil {
+			return err
+		}
+	}
+	return nil
+}
+
+// ResolveIndices implements Plan interface.
 func (p *PhysicalTopN) ResolveIndices() (err error) {
 	err = p.basePhysicalPlan.ResolveIndices()
 	if err != nil {
 		return err
 	}
->>>>>>> f18e034d
 	for _, item := range p.ByItems {
 		item.Expr, err = item.Expr.ResolveIndices(p.children[0].Schema())
 		if err != nil {
