--- conflicted
+++ resolved
@@ -87,7 +87,6 @@
 		assertRuleSteps []assertTraceStep
 	}{
 		{
-<<<<<<< HEAD
 			sql:            "select * from pt3 where ptn > 3;",
 			flags:          []uint64{flagPartitionProcessor, flagPredicatePushDown, flagBuildKeyInfo, flagPrunColumns},
 			assertRuleName: "partition_processor",
@@ -161,7 +160,10 @@
 				{
 					assertReason: "Datasource[1] has one available partiton table[p1] after partition pruning",
 					assertAction: "Datasource[1] becomes TableScan[1]",
-=======
+				},
+			},
+		},
+		{
 			sql:            "select * from (t t1, t t2, t t3,t t4) union all select * from (t t5, t t6, t t7,t t8)",
 			flags:          []uint64{flagBuildKeyInfo, flagPrunColumns, flagDecorrelate, flagPredicatePushDown, flagEliminateOuterJoin, flagJoinReOrder},
 			assertRuleName: "join_reorder",
@@ -180,7 +182,6 @@
 				{
 					assertAction: "join order becomes ((t1*t2)*t3) from original ((t1*t2)*t3)",
 					assertReason: "join cost during reorder: [[((t1*t2)*t3), cost:58125],[(t1*t2), cost:32500],[(t1*t3), cost:32500],[t1, cost:10000],[t2, cost:10000],[t3, cost:10000]]",
->>>>>>> a532973e
 				},
 			},
 		},
