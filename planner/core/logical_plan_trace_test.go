// Copyright 2021 PingCAP, Inc.
//
// Licensed under the Apache License, Version 2.0 (the "License");
// you may not use this file except in compliance with the License.
// You may obtain a copy of the License at
//
//     http://www.apache.org/licenses/LICENSE-2.0
//
// Unless required by applicable law or agreed to in writing, software
// distributed under the License is distributed on an "AS IS" BASIS,
// WITHOUT WARRANTIES OR CONDITIONS OF ANY KIND, either express or implied.
// See the License for the specific language governing permissions and
// limitations under the License.

package core

import (
	"context"

	. "github.com/pingcap/check"
	"github.com/pingcap/tidb/domain"
	"github.com/pingcap/tidb/util/hint"
	"github.com/pingcap/tidb/util/testleak"
)

func (s *testPlanSuite) TestLogicalOptimizeWithTraceEnabled(c *C) {
	sql := "select * from t where a in (1,2)"
	defer testleak.AfterTest(c)()
	tt := []struct {
		flags []uint64
		steps int
	}{
		{
			flags: []uint64{
				flagEliminateAgg,
				flagPushDownAgg},
			steps: 2,
		},
		{
			flags: []uint64{
				flagEliminateAgg,
				flagPushDownAgg,
				flagPrunColumns,
				flagBuildKeyInfo,
			},
			steps: 4,
		},
		{
			flags: []uint64{},
			steps: 0,
		},
	}

	for i, tc := range tt {
		comment := Commentf("case:%v sql:%s", i, sql)
		stmt, err := s.ParseOneStmt(sql, "", "")
		c.Assert(err, IsNil, comment)
		err = Preprocess(s.ctx, stmt, WithPreprocessorReturn(&PreprocessorReturn{InfoSchema: s.is}))
		c.Assert(err, IsNil, comment)
		sctx := MockContext()
		sctx.GetSessionVars().StmtCtx.EnableOptimizeTrace = true
		builder, _ := NewPlanBuilder().Init(sctx, s.is, &hint.BlockHintProcessor{})
		domain.GetDomain(sctx).MockInfoCacheAndLoadInfoSchema(s.is)
		ctx := context.TODO()
		p, err := builder.Build(ctx, stmt)
		c.Assert(err, IsNil)
		flag := uint64(0)
		for _, f := range tc.flags {
			flag = flag | f
		}
		p, err = logicalOptimize(ctx, flag, p.(LogicalPlan))
		c.Assert(err, IsNil)
		_, ok := p.(*LogicalProjection)
		c.Assert(ok, IsTrue)
		otrace := sctx.GetSessionVars().StmtCtx.LogicalOptimizeTrace
		c.Assert(otrace, NotNil)
		c.Assert(len(otrace.Steps), Equals, tc.steps)
	}
}

func (s *testPlanSuite) TestSingleRuleTraceStep(c *C) {
	defer testleak.AfterTest(c)()
	tt := []struct {
		sql             string
		flags           []uint64
		assertRuleName  string
		assertRuleSteps []assertTraceStep
	}{
		{
			sql:            "select min(distinct a) from t group by a",
			flags:          []uint64{flagBuildKeyInfo, flagEliminateAgg},
			assertRuleName: "aggregation_eliminate",
			assertRuleSteps: []assertTraceStep{
				{
					assertReason: "[test.t.a] is a unique key",
					assertAction: "min(distinct ...) is simplified to min(...)",
				},
				{
					assertReason: "[test.t.a] is a unique key",
					assertAction: "aggregation is simplified to a projection",
				},
			},
		},
		{
<<<<<<< HEAD
			sql:            "select count(*) from t a , t b, t c",
			flags:          []uint64{flagBuildKeyInfo, flagPrunColumns, flagPushDownAgg},
			assertRuleName: "aggregation_push_down",
			assertRuleSteps: []assertTraceStep{
				{
					assertAction: "aggFuncs[count(Column#38)] pushed into join[5] right path",
					assertReason: "agg[6] push down into join[5]",
				},
			},
		},
		{
			sql:            "select sum(c1) from (select c c1, d c2 from t a union all select a c1, b c2 from t b) x group by c2",
			flags:          []uint64{flagBuildKeyInfo, flagPrunColumns, flagPushDownAgg},
			assertRuleName: "aggregation_push_down",
			assertRuleSteps: []assertTraceStep{
				{
					assertAction: "union's children changed into[[id:11,tp:Aggregation],[id:12,tp:Aggregation]]",
					assertReason: "agg[8] push down across union[5]",
				},
				{
					assertAction: "agg's functions changed into[sum(test.t.c),firstrow(test.t.d)]",
					assertReason: "agg[11] push down across projection[6]",
				},
				{
					assertAction: "agg's functions changed into[sum(test.t.a),firstrow(test.t.b)]",
					assertReason: "agg[12] push down across projection[7]",
=======
			sql:            "select 1+num from (select 1+a as num from t) t1;",
			flags:          []uint64{flagEliminateProjection},
			assertRuleName: "projection_eliminate",
			assertRuleSteps: []assertTraceStep{
				{
					assertAction: "Proj[2] is eliminated, Proj[3]'s expressions changed into[plus(1, plus(1, test.t.a))]",
					assertReason: "Proj[3]'s child proj[2] is redundant",
>>>>>>> a0460147
				},
			},
		},
	}

	for i, tc := range tt {
		sql := tc.sql
		comment := Commentf("case:%v sql:%s", i, sql)
		stmt, err := s.ParseOneStmt(sql, "", "")
		c.Assert(err, IsNil, comment)
		err = Preprocess(s.ctx, stmt, WithPreprocessorReturn(&PreprocessorReturn{InfoSchema: s.is}))
		c.Assert(err, IsNil, comment)
		sctx := MockContext()
		sctx.GetSessionVars().StmtCtx.EnableOptimizeTrace = true
		sctx.GetSessionVars().AllowAggPushDown = true
		builder, _ := NewPlanBuilder().Init(sctx, s.is, &hint.BlockHintProcessor{})
		domain.GetDomain(sctx).MockInfoCacheAndLoadInfoSchema(s.is)
		ctx := context.TODO()
		p, err := builder.Build(ctx, stmt)
		c.Assert(err, IsNil)
		flag := uint64(0)
		for _, f := range tc.flags {
			flag = flag | f
		}
		p, err = logicalOptimize(ctx, flag, p.(LogicalPlan))
		c.Assert(err, IsNil)
		_, ok := p.(*LogicalProjection)
		c.Assert(ok, IsTrue)
		otrace := sctx.GetSessionVars().StmtCtx.LogicalOptimizeTrace
		c.Assert(otrace, NotNil)
		assert := false
		for _, step := range otrace.Steps {
			if step.RuleName == tc.assertRuleName {
				assert = true
				for i, ruleStep := range step.Steps {
					c.Assert(ruleStep.Action, Equals, tc.assertRuleSteps[i].assertAction)
					c.Assert(ruleStep.Reason, Equals, tc.assertRuleSteps[i].assertReason)
				}
			}
		}
		c.Assert(assert, IsTrue)
	}
}

type assertTraceStep struct {
	assertReason string
	assertAction string
}<|MERGE_RESOLUTION|>--- conflicted
+++ resolved
@@ -102,7 +102,17 @@
 			},
 		},
 		{
-<<<<<<< HEAD
+			sql:            "select 1+num from (select 1+a as num from t) t1;",
+			flags:          []uint64{flagEliminateProjection},
+			assertRuleName: "projection_eliminate",
+			assertRuleSteps: []assertTraceStep{
+				{
+					assertAction: "Proj[2] is eliminated, Proj[3]'s expressions changed into[plus(1, plus(1, test.t.a))]",
+					assertReason: "Proj[3]'s child proj[2] is redundant",
+				},
+			},
+		},
+		{
 			sql:            "select count(*) from t a , t b, t c",
 			flags:          []uint64{flagBuildKeyInfo, flagPrunColumns, flagPushDownAgg},
 			assertRuleName: "aggregation_push_down",
@@ -129,15 +139,6 @@
 				{
 					assertAction: "agg's functions changed into[sum(test.t.a),firstrow(test.t.b)]",
 					assertReason: "agg[12] push down across projection[7]",
-=======
-			sql:            "select 1+num from (select 1+a as num from t) t1;",
-			flags:          []uint64{flagEliminateProjection},
-			assertRuleName: "projection_eliminate",
-			assertRuleSteps: []assertTraceStep{
-				{
-					assertAction: "Proj[2] is eliminated, Proj[3]'s expressions changed into[plus(1, plus(1, test.t.a))]",
-					assertReason: "Proj[3]'s child proj[2] is redundant",
->>>>>>> a0460147
 				},
 			},
 		},
