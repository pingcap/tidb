--- conflicted
+++ resolved
@@ -113,7 +113,36 @@
 			},
 		},
 		{
-<<<<<<< HEAD
+			sql:            "select count(*) from t a , t b, t c",
+			flags:          []uint64{flagBuildKeyInfo, flagPrunColumns, flagPushDownAgg},
+			assertRuleName: "aggregation_push_down",
+			assertRuleSteps: []assertTraceStep{
+				{
+					assertAction: "agg[6] pushed down across join[5], and join right path becomes agg[8]",
+					assertReason: "agg[6]'s functions[count(Column#38)] are decomposable with join",
+				},
+			},
+		},
+		{
+			sql:            "select sum(c1) from (select c c1, d c2 from t a union all select a c1, b c2 from t b) x group by c2",
+			flags:          []uint64{flagBuildKeyInfo, flagPrunColumns, flagPushDownAgg},
+			assertRuleName: "aggregation_push_down",
+			assertRuleSteps: []assertTraceStep{
+				{
+					assertAction: "agg[8] pushed down, and union[5]'s children changed into[[id:11,tp:Aggregation],[id:12,tp:Aggregation]]",
+					assertReason: "agg[8] functions[sum(Column#28)] are decomposable with union",
+				},
+				{
+					assertAction: "proj[6] is eliminated, and agg[11]'s functions changed into[sum(test.t.c),firstrow(test.t.d)]",
+					assertReason: "Proj[6] is directly below an agg[11] and has no side effects",
+				},
+				{
+					assertAction: "proj[7] is eliminated, and agg[12]'s functions changed into[sum(test.t.a),firstrow(test.t.b)]",
+					assertReason: "Proj[7] is directly below an agg[12] and has no side effects",
+				},
+			},
+		},
+		{
 			sql:            "select t1.b,t1.c from t as t1 left join t as t2 on t1.a = t2.a;",
 			flags:          []uint64{flagBuildKeyInfo, flagEliminateOuterJoin},
 			assertRuleName: "outer_join_eliminate",
@@ -131,35 +160,7 @@
 			assertRuleSteps: []assertTraceStep{
 				{
 					assertAction: "Outer join[3] is eliminated and become DataSource[1]",
-					assertReason: "The columns[test.t.a,test.t.b] in aggregation functions are from outer table, and they are duplicate agnostic",
-=======
-			sql:            "select count(*) from t a , t b, t c",
-			flags:          []uint64{flagBuildKeyInfo, flagPrunColumns, flagPushDownAgg},
-			assertRuleName: "aggregation_push_down",
-			assertRuleSteps: []assertTraceStep{
-				{
-					assertAction: "agg[6] pushed down across join[5], and join right path becomes agg[8]",
-					assertReason: "agg[6]'s functions[count(Column#38)] are decomposable with join",
-				},
-			},
-		},
-		{
-			sql:            "select sum(c1) from (select c c1, d c2 from t a union all select a c1, b c2 from t b) x group by c2",
-			flags:          []uint64{flagBuildKeyInfo, flagPrunColumns, flagPushDownAgg},
-			assertRuleName: "aggregation_push_down",
-			assertRuleSteps: []assertTraceStep{
-				{
-					assertAction: "agg[8] pushed down, and union[5]'s children changed into[[id:11,tp:Aggregation],[id:12,tp:Aggregation]]",
-					assertReason: "agg[8] functions[sum(Column#28)] are decomposable with union",
-				},
-				{
-					assertAction: "proj[6] is eliminated, and agg[11]'s functions changed into[sum(test.t.c),firstrow(test.t.d)]",
-					assertReason: "Proj[6] is directly below an agg[11] and has no side effects",
-				},
-				{
-					assertAction: "proj[7] is eliminated, and agg[12]'s functions changed into[sum(test.t.a),firstrow(test.t.b)]",
-					assertReason: "Proj[7] is directly below an agg[12] and has no side effects",
->>>>>>> 9aa75633
+					assertReason: "The columns[test.t.a,test.t.b] in agg are from outer table, and the functions are duplicate agnostic",
 				},
 			},
 		},
