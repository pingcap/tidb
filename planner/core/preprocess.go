--- conflicted
+++ resolved
@@ -188,15 +188,12 @@
 		if node.Kind == ast.BRIEKindRestore {
 			p.flag |= inCreateOrDropTable
 		}
-<<<<<<< HEAD
 	case *ast.TableSource:
 		if _, ok := node.Source.(*ast.SelectStmt); ok && len(node.AsName.L) == 0 {
 			p.err = ddl.ErrDerivedMustHaveAlias.GenWithStackByArgs()
 		}
-=======
 	case *ast.CreateStatisticsStmt, *ast.DropStatisticsStmt:
 		p.checkStatisticsOpGrammar(in)
->>>>>>> 501466fb
 	default:
 		p.flag &= ^parentIsJoin
 	}
