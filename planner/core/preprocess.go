// Copyright 2015 PingCAP, Inc.
//
// Licensed under the Apache License, Version 2.0 (the "License");
// you may not use this file except in compliance with the License.
// You may obtain a copy of the License at
//
//     http://www.apache.org/licenses/LICENSE-2.0
//
// Unless required by applicable law or agreed to in writing, software
// distributed under the License is distributed on an "AS IS" BASIS,
// See the License for the specific language governing permissions and
// limitations under the License.

package core

import (
	"fmt"
	"math"
	"strings"

	"github.com/pingcap/errors"
	"github.com/pingcap/parser"
	"github.com/pingcap/parser/ast"
	"github.com/pingcap/parser/format"
	"github.com/pingcap/parser/model"
	"github.com/pingcap/parser/mysql"
	"github.com/pingcap/tidb/ddl"
	"github.com/pingcap/tidb/expression"
	"github.com/pingcap/tidb/infoschema"
	"github.com/pingcap/tidb/meta/autoid"
	"github.com/pingcap/tidb/privilege"
	"github.com/pingcap/tidb/sessionctx"
	"github.com/pingcap/tidb/types"
	driver "github.com/pingcap/tidb/types/parser_driver"
	"github.com/pingcap/tidb/util"
	"github.com/pingcap/tidb/util/domainutil"
)

// PreprocessOpt presents optional parameters to `Preprocess` method.
type PreprocessOpt func(*preprocessor)

// InPrepare is a PreprocessOpt that indicates preprocess is executing under prepare statement.
func InPrepare(p *preprocessor) {
	p.flag |= inPrepare
}

// InTxnRetry is a PreprocessOpt that indicates preprocess is executing under transaction retry.
func InTxnRetry(p *preprocessor) {
	p.flag |= inTxnRetry
}

// TryAddExtraLimit trys to add an extra limit for SELECT or UNION statement when sql_select_limit is set.
func TryAddExtraLimit(ctx sessionctx.Context, node ast.StmtNode) ast.StmtNode {
	if ctx.GetSessionVars().SelectLimit == math.MaxUint64 || ctx.GetSessionVars().InRestrictedSQL {
		return node
	}
	if explain, ok := node.(*ast.ExplainStmt); ok {
		explain.Stmt = TryAddExtraLimit(ctx, explain.Stmt)
		return explain
	} else if sel, ok := node.(*ast.SelectStmt); ok {
		if sel.Limit != nil || sel.SelectIntoOpt != nil {
			return node
		}
		newSel := *sel
		newSel.Limit = &ast.Limit{
			Count: ast.NewValueExpr(ctx.GetSessionVars().SelectLimit, "", ""),
		}
		return &newSel
	} else if setOprStmt, ok := node.(*ast.SetOprStmt); ok {
		if setOprStmt.Limit != nil {
			return node
		}
		newSetOpr := *setOprStmt
		newSetOpr.Limit = &ast.Limit{
			Count: ast.NewValueExpr(ctx.GetSessionVars().SelectLimit, "", ""),
		}
		return &newSetOpr
	}
	return node
}

// Preprocess resolves table names of the node, and checks some statements validation.
func Preprocess(ctx sessionctx.Context, node ast.Node, is infoschema.InfoSchema, preprocessOpt ...PreprocessOpt) error {
	v := preprocessor{is: is, ctx: ctx, tableAliasInJoin: make([]map[string]interface{}, 0)}
	for _, optFn := range preprocessOpt {
		optFn(&v)
	}
	node.Accept(&v)
	return errors.Trace(v.err)
}

type preprocessorFlag uint8

const (
	// inPrepare is set when visiting in prepare statement.
	inPrepare preprocessorFlag = 1 << iota
	// inTxnRetry is set when visiting in transaction retry.
	inTxnRetry
	// inCreateOrDropTable is set when visiting create/drop table statement.
	inCreateOrDropTable
	// parentIsJoin is set when visiting node's parent is join.
	parentIsJoin
	// inRepairTable is set when visiting a repair table statement.
	inRepairTable
	// inSequenceFunction is set when visiting a sequence function.
	// This flag indicates the tableName in these function should be checked as sequence object.
	inSequenceFunction
)

// preprocessor is an ast.Visitor that preprocess
// ast Nodes parsed from parser.
type preprocessor struct {
	is     infoschema.InfoSchema
	ctx    sessionctx.Context
	err    error
	flag   preprocessorFlag
	stmtTp byte

	// tableAliasInJoin is a stack that keeps the table alias names for joins.
	// len(tableAliasInJoin) may bigger than 1 because the left/right child of join may be subquery that contains `JOIN`
	tableAliasInJoin []map[string]interface{}
}

func (p *preprocessor) Enter(in ast.Node) (out ast.Node, skipChildren bool) {
	switch node := in.(type) {
	case *ast.DeleteStmt:
		p.stmtTp = TypeDelete
	case *ast.SelectStmt:
		p.stmtTp = TypeSelect
	case *ast.UpdateStmt:
		p.stmtTp = TypeUpdate
	case *ast.InsertStmt:
		p.stmtTp = TypeInsert
	case *ast.CreateTableStmt:
		p.stmtTp = TypeCreate
		p.flag |= inCreateOrDropTable
		p.resolveCreateTableStmt(node)
		p.checkCreateTableGrammar(node)
	case *ast.CreateViewStmt:
		p.stmtTp = TypeCreate
		p.flag |= inCreateOrDropTable
		p.checkCreateViewGrammar(node)
		p.checkCreateViewWithSelectGrammar(node)
	case *ast.DropTableStmt:
		p.flag |= inCreateOrDropTable
		p.stmtTp = TypeDrop
		p.checkDropTableGrammar(node)
	case *ast.RenameTableStmt:
		p.stmtTp = TypeRename
		p.flag |= inCreateOrDropTable
		p.checkRenameTableGrammar(node)
	case *ast.CreateIndexStmt:
		p.stmtTp = TypeCreate
		p.checkCreateIndexGrammar(node)
	case *ast.AlterTableStmt:
		p.stmtTp = TypeAlter
		p.resolveAlterTableStmt(node)
		p.checkAlterTableGrammar(node)
	case *ast.CreateDatabaseStmt:
		p.stmtTp = TypeCreate
		p.checkCreateDatabaseGrammar(node)
	case *ast.AlterDatabaseStmt:
		p.stmtTp = TypeAlter
		p.checkAlterDatabaseGrammar(node)
	case *ast.DropDatabaseStmt:
		p.stmtTp = TypeDrop
		p.checkDropDatabaseGrammar(node)
	case *ast.ShowStmt:
		p.stmtTp = TypeShow
		p.resolveShowStmt(node)
	case *ast.SetOprSelectList:
		p.checkSetOprSelectList(node)
	case *ast.DeleteTableList:
		p.stmtTp = TypeDelete
		return in, true
	case *ast.Join:
		p.checkNonUniqTableAlias(node)
	case *ast.CreateBindingStmt:
		p.stmtTp = TypeCreate
		EraseLastSemicolon(node.OriginNode)
		EraseLastSemicolon(node.HintedNode)
		p.checkBindGrammar(node.OriginNode, node.HintedNode)
		return in, true
	case *ast.DropBindingStmt:
		p.stmtTp = TypeDrop
		EraseLastSemicolon(node.OriginNode)
		if node.HintedNode != nil {
			EraseLastSemicolon(node.HintedNode)
			p.checkBindGrammar(node.OriginNode, node.HintedNode)
		}
		return in, true
	case *ast.RecoverTableStmt, *ast.FlashBackTableStmt:
		// The specified table in recover table statement maybe already been dropped.
		// So skip check table name here, otherwise, recover table [table_name] syntax will return
		// table not exists error. But recover table statement is use to recover the dropped table. So skip children here.
		return in, true
	case *ast.RepairTableStmt:
		p.stmtTp = TypeRepair
		// The RepairTable should consist of the logic for creating tables and renaming tables.
		p.flag |= inRepairTable
		p.checkRepairTableGrammar(node)
	case *ast.CreateSequenceStmt:
		p.stmtTp = TypeCreate
		p.flag |= inCreateOrDropTable
		p.resolveCreateSequenceStmt(node)
	case *ast.DropSequenceStmt:
		p.stmtTp = TypeDrop
		p.flag |= inCreateOrDropTable
		p.checkDropSequenceGrammar(node)
	case *ast.FuncCastExpr:
		p.checkFuncCastExpr(node)
	case *ast.FuncCallExpr:
		if node.FnName.L == ast.NextVal || node.FnName.L == ast.LastVal || node.FnName.L == ast.SetVal {
			p.flag |= inSequenceFunction
		}
	case *ast.BRIEStmt:
		if node.Kind == ast.BRIEKindRestore {
			p.flag |= inCreateOrDropTable
		}
	case *ast.TableSource:
		isModeOracle := p.ctx.GetSessionVars().SQLMode&mysql.ModeOracle != 0
		if _, ok := node.Source.(*ast.SelectStmt); ok && !isModeOracle && len(node.AsName.L) == 0 {
			p.err = ddl.ErrDerivedMustHaveAlias.GenWithStackByArgs()
		}
		if v, ok := node.Source.(*ast.TableName); ok && v.TableSample != nil {
			switch v.TableSample.SampleMethod {
			case ast.SampleMethodTypeTiDBRegion:
			default:
				p.err = expression.ErrInvalidTableSample.GenWithStackByArgs("Only supports REGIONS sampling method")
			}
		}
	case *ast.CreateStatisticsStmt, *ast.DropStatisticsStmt:
		p.stmtTp = TypeCreate
		p.checkStatisticsOpGrammar(in)
	case *ast.GroupByClause:
		p.checkGroupBy(node)
	default:
		p.flag &= ^parentIsJoin
	}
	return in, p.err != nil
}

// EraseLastSemicolon removes last semicolon of sql.
func EraseLastSemicolon(stmt ast.StmtNode) {
	sql := stmt.Text()
	if len(sql) > 0 && sql[len(sql)-1] == ';' {
		stmt.SetText(sql[:len(sql)-1])
	}
}

const (
	// TypeInvalid for unexpected types.
	TypeInvalid byte = iota
	// TypeSelect for SelectStmt.
	TypeSelect
	// TypeSetOpr for SetOprStmt.
	TypeSetOpr
	// TypeDelete for DeleteStmt.
	TypeDelete
	// TypeUpdate for UpdateStmt.
	TypeUpdate
	// TypeInsert for InsertStmt.
	TypeInsert
	// TypeDrop for DropStmt
	TypeDrop
	// TypeCreate for CreateStmt
	TypeCreate
	// TypeAlter for AlterStmt
	TypeAlter
	// TypeRename for RenameStmt
	TypeRename
	// TypeRepair for RepairStmt
	TypeRepair
	// TypeShow for ShowStmt
	TypeShow
)

func bindableStmtType(node ast.StmtNode) byte {
	switch node.(type) {
	case *ast.SelectStmt:
		return TypeSelect
	case *ast.SetOprStmt:
		return TypeSetOpr
	case *ast.DeleteStmt:
		return TypeDelete
	case *ast.UpdateStmt:
		return TypeUpdate
	case *ast.InsertStmt:
		return TypeInsert
	}
	return TypeInvalid
}

func (p *preprocessor) checkBindGrammar(originNode, hintedNode ast.StmtNode) {
	origTp := bindableStmtType(originNode)
	hintedTp := bindableStmtType(hintedNode)
	if origTp == TypeInvalid || hintedTp == TypeInvalid {
		p.err = errors.Errorf("create binding doesn't support this type of query")
		return
	}
	if origTp != hintedTp {
		p.err = errors.Errorf("hinted sql and original sql have different query types")
		return
	}
	if origTp == TypeInsert {
		origInsert, hintedInsert := originNode.(*ast.InsertStmt), hintedNode.(*ast.InsertStmt)
		if origInsert.Select == nil || hintedInsert.Select == nil {
			p.err = errors.Errorf("create binding only supports INSERT / REPLACE INTO SELECT")
			return
		}
	}
	originSQL := parser.Normalize(originNode.Text())
	hintedSQL := parser.Normalize(hintedNode.Text())
	if originSQL != hintedSQL {
		p.err = errors.Errorf("hinted sql and origin sql don't match when hinted sql erase the hint info, after erase hint info, originSQL:%s, hintedSQL:%s", originSQL, hintedSQL)
	}
}

func (p *preprocessor) Leave(in ast.Node) (out ast.Node, ok bool) {
	switch x := in.(type) {
	case *ast.CreateTableStmt:
		p.flag &= ^inCreateOrDropTable
		p.checkAutoIncrement(x)
		p.checkContainDotColumn(x)
	case *ast.CreateViewStmt:
		p.flag &= ^inCreateOrDropTable
	case *ast.DropTableStmt, *ast.AlterTableStmt, *ast.RenameTableStmt:
		p.flag &= ^inCreateOrDropTable
	case *driver.ParamMarkerExpr:
		if p.flag&inPrepare == 0 {
			p.err = parser.ErrSyntax.GenWithStack("syntax error, unexpected '?'")
			return
		}
	case *ast.ExplainStmt:
		if _, ok := x.Stmt.(*ast.ShowStmt); ok {
			break
		}
		valid := false
		for i, length := 0, len(ast.ExplainFormats); i < length; i++ {
			if strings.ToLower(x.Format) == ast.ExplainFormats[i] {
				valid = true
				break
			}
		}
		if !valid {
			p.err = ErrUnknownExplainFormat.GenWithStackByArgs(x.Format)
		}
	case *ast.TableName:
		p.handleTableName(x)
	case *ast.Join:
		if len(p.tableAliasInJoin) > 0 {
			p.tableAliasInJoin = p.tableAliasInJoin[:len(p.tableAliasInJoin)-1]
		}
	case *ast.FuncCallExpr:
		// The arguments for builtin NAME_CONST should be constants
		// See https://dev.mysql.com/doc/refman/5.7/en/miscellaneous-functions.html#function_name-const for details
		if x.FnName.L == ast.NameConst {
			if len(x.Args) != 2 {
				p.err = expression.ErrIncorrectParameterCount.GenWithStackByArgs(x.FnName.L)
			} else {
				_, isValueExpr1 := x.Args[0].(*driver.ValueExpr)
				isValueExpr2 := false
				switch x.Args[1].(type) {
				case *driver.ValueExpr, *ast.UnaryOperationExpr:
					isValueExpr2 = true
				}

				if !isValueExpr1 || !isValueExpr2 {
					p.err = ErrWrongArguments.GenWithStackByArgs("NAME_CONST")
				}
			}
			break
		}

		// no need sleep when retry transaction and avoid unexpect sleep caused by retry.
		if p.flag&inTxnRetry > 0 && x.FnName.L == ast.Sleep {
			if len(x.Args) == 1 {
				x.Args[0] = ast.NewValueExpr(0, "", "")
			}
		}

		if x.FnName.L == ast.NextVal || x.FnName.L == ast.LastVal || x.FnName.L == ast.SetVal {
			p.flag &= ^inSequenceFunction
		}
	case *ast.RepairTableStmt:
		p.flag &= ^inRepairTable
	case *ast.CreateSequenceStmt:
		p.flag &= ^inCreateOrDropTable
	case *ast.BRIEStmt:
		if x.Kind == ast.BRIEKindRestore {
			p.flag &= ^inCreateOrDropTable
		}
	}

	return in, p.err == nil
}

func checkAutoIncrementOp(colDef *ast.ColumnDef, index int) (bool, error) {
	var hasAutoIncrement bool

	if colDef.Options[index].Tp == ast.ColumnOptionAutoIncrement {
		hasAutoIncrement = true
		if len(colDef.Options) == index+1 {
			return hasAutoIncrement, nil
		}
		for _, op := range colDef.Options[index+1:] {
			if op.Tp == ast.ColumnOptionDefaultValue {
				if tmp, ok := op.Expr.(*driver.ValueExpr); ok {
					if !tmp.Datum.IsNull() {
						return hasAutoIncrement, errors.Errorf("Invalid default value for '%s'", colDef.Name.Name.O)
					}
				}
			}
		}
	}
	if colDef.Options[index].Tp == ast.ColumnOptionDefaultValue && len(colDef.Options) != index+1 {
		if tmp, ok := colDef.Options[index].Expr.(*driver.ValueExpr); ok {
			if tmp.Datum.IsNull() {
				return hasAutoIncrement, nil
			}
		}
		for _, op := range colDef.Options[index+1:] {
			if op.Tp == ast.ColumnOptionAutoIncrement {
				return hasAutoIncrement, errors.Errorf("Invalid default value for '%s'", colDef.Name.Name.O)
			}
		}
	}

	return hasAutoIncrement, nil
}

func isConstraintKeyTp(constraints []*ast.Constraint, colDef *ast.ColumnDef) bool {
	for _, c := range constraints {
		if c.Keys[0].Expr != nil {
			continue
		}
		// If the constraint as follows: primary key(c1, c2)
		// we only support c1 column can be auto_increment.
		if colDef.Name.Name.L != c.Keys[0].Column.Name.L {
			continue
		}
		switch c.Tp {
		case ast.ConstraintPrimaryKey, ast.ConstraintKey, ast.ConstraintIndex,
			ast.ConstraintUniq, ast.ConstraintUniqIndex, ast.ConstraintUniqKey:
			return true
		}
	}

	return false
}

func (p *preprocessor) checkAutoIncrement(stmt *ast.CreateTableStmt) {
	autoIncrementCols := make(map[*ast.ColumnDef]bool)

	for _, colDef := range stmt.Cols {
		var hasAutoIncrement bool
		var isKey bool
		for i, op := range colDef.Options {
			ok, err := checkAutoIncrementOp(colDef, i)
			if err != nil {
				p.err = err
				return
			}
			if ok {
				hasAutoIncrement = true
			}
			switch op.Tp {
			case ast.ColumnOptionPrimaryKey, ast.ColumnOptionUniqKey:
				isKey = true
			}
		}
		if hasAutoIncrement {
			autoIncrementCols[colDef] = isKey
		}
	}

	if len(autoIncrementCols) < 1 {
		return
	}
	if len(autoIncrementCols) > 1 {
		p.err = autoid.ErrWrongAutoKey.GenWithStackByArgs()
		return
	}
	// Only have one auto_increment col.
	for col, isKey := range autoIncrementCols {
		if !isKey {
			isKey = isConstraintKeyTp(stmt.Constraints, col)
		}
		autoIncrementMustBeKey := true
		for _, opt := range stmt.Options {
			if opt.Tp == ast.TableOptionEngine && strings.EqualFold(opt.StrValue, "MyISAM") {
				autoIncrementMustBeKey = false
			}
		}
		if autoIncrementMustBeKey && !isKey {
			p.err = autoid.ErrWrongAutoKey.GenWithStackByArgs()
		}
		switch col.Tp.Tp {
		case mysql.TypeTiny, mysql.TypeShort, mysql.TypeLong,
			mysql.TypeFloat, mysql.TypeDouble, mysql.TypeLonglong, mysql.TypeInt24:
		default:
			p.err = errors.Errorf("Incorrect column specifier for column '%s'", col.Name.Name.O)
		}
	}

}

// checkSetOprSelectList checks union's selectList.
// refer: https://dev.mysql.com/doc/refman/5.7/en/union.html
//        https://mariadb.com/kb/en/intersect/
//        https://mariadb.com/kb/en/except/
// "To apply ORDER BY or LIMIT to an individual SELECT, place the clause inside the parentheses that enclose the SELECT."
func (p *preprocessor) checkSetOprSelectList(stmt *ast.SetOprSelectList) {
	for _, sel := range stmt.Selects[:len(stmt.Selects)-1] {
		switch s := sel.(type) {
		case *ast.SelectStmt:
			if s.IsInBraces {
				continue
			}
			if s.Limit != nil {
				p.err = ErrWrongUsage.GenWithStackByArgs("UNION", "LIMIT")
				return
			}
			if s.OrderBy != nil {
				p.err = ErrWrongUsage.GenWithStackByArgs("UNION", "ORDER BY")
				return
			}
		case *ast.SetOprSelectList:
			p.checkSetOprSelectList(s)
		}
	}
}

func (p *preprocessor) checkCreateDatabaseGrammar(stmt *ast.CreateDatabaseStmt) {
	if isIncorrectName(stmt.Name) {
		p.err = ddl.ErrWrongDBName.GenWithStackByArgs(stmt.Name)
	}
}

func (p *preprocessor) checkAlterDatabaseGrammar(stmt *ast.AlterDatabaseStmt) {
	// for 'ALTER DATABASE' statement, database name can be empty to alter default database.
	if isIncorrectName(stmt.Name) && !stmt.AlterDefaultDatabase {
		p.err = ddl.ErrWrongDBName.GenWithStackByArgs(stmt.Name)
	}
}

func (p *preprocessor) checkDropDatabaseGrammar(stmt *ast.DropDatabaseStmt) {
	if isIncorrectName(stmt.Name) {
		p.err = ddl.ErrWrongDBName.GenWithStackByArgs(stmt.Name)
	}
}

func (p *preprocessor) checkCreateTableGrammar(stmt *ast.CreateTableStmt) {
	tName := stmt.Table.Name.String()
	if isIncorrectName(tName) {
		p.err = ddl.ErrWrongTableName.GenWithStackByArgs(tName)
		return
	}
	countPrimaryKey := 0
	for _, colDef := range stmt.Cols {
		if err := checkColumn(colDef); err != nil {
			p.err = err
			return
		}
		isPrimary, err := checkColumnOptions(colDef.Options)
		if err != nil {
			p.err = err
			return
		}
		countPrimaryKey += isPrimary
		if countPrimaryKey > 1 {
			p.err = infoschema.ErrMultiplePriKey
			return
		}
	}
	for _, constraint := range stmt.Constraints {
		switch tp := constraint.Tp; tp {
		case ast.ConstraintKey, ast.ConstraintIndex, ast.ConstraintUniq, ast.ConstraintUniqKey, ast.ConstraintUniqIndex:
			err := checkIndexInfo(constraint.Name, constraint.Keys)
			if err != nil {
				p.err = err
				return
			}
			if constraint.IsEmptyIndex {
				p.err = ddl.ErrWrongNameForIndex.GenWithStackByArgs(constraint.Name)
				return
			}
		case ast.ConstraintPrimaryKey:
			if countPrimaryKey > 0 {
				p.err = infoschema.ErrMultiplePriKey
				return
			}
			countPrimaryKey++
			err := checkIndexInfo(constraint.Name, constraint.Keys)
			if err != nil {
				p.err = err
				return
			}
		}
	}
	if p.err = checkUnsupportedTableOptions(stmt.Options); p.err != nil {
		return
	}
	if stmt.Select != nil {
		// FIXME: a temp error noticing 'not implemented' (issue 4754)
		p.err = errors.New("'CREATE TABLE ... SELECT' is not implemented yet")
		return
	} else if len(stmt.Cols) == 0 && stmt.ReferTable == nil {
		p.err = ddl.ErrTableMustHaveColumns
		return
	}
}

func (p *preprocessor) checkCreateViewGrammar(stmt *ast.CreateViewStmt) {
	vName := stmt.ViewName.Name.String()
	if isIncorrectName(vName) {
		p.err = ddl.ErrWrongTableName.GenWithStackByArgs(vName)
		return
	}
	for _, col := range stmt.Cols {
		if isIncorrectName(col.String()) {
			p.err = ddl.ErrWrongColumnName.GenWithStackByArgs(col)
			return
		}
	}
}

func (p *preprocessor) checkCreateViewWithSelect(stmt ast.Node) {
	switch s := stmt.(type) {
	case *ast.SelectStmt:
		if s.SelectIntoOpt != nil {
			p.err = ddl.ErrViewSelectClause.GenWithStackByArgs("INFO")
			return
		}
		if s.LockInfo != nil && s.LockInfo.LockType != ast.SelectLockNone {
			s.LockInfo.LockType = ast.SelectLockNone
			return
		}
	case *ast.SetOprSelectList:
		for _, sel := range s.Selects {
			p.checkCreateViewWithSelect(sel)
		}
	}
}

func (p *preprocessor) checkCreateViewWithSelectGrammar(stmt *ast.CreateViewStmt) {
	switch stmt := stmt.Select.(type) {
	case *ast.SelectStmt:
		p.checkCreateViewWithSelect(stmt)
	case *ast.SetOprStmt:
		for _, selectStmt := range stmt.SelectList.Selects {
			p.checkCreateViewWithSelect(selectStmt)
			if p.err != nil {
				return
			}
		}
	}
}

func (p *preprocessor) checkDropSequenceGrammar(stmt *ast.DropSequenceStmt) {
	p.checkDropTableNames(stmt.Sequences)
}

func (p *preprocessor) checkDropTableGrammar(stmt *ast.DropTableStmt) {
	p.checkDropTableNames(stmt.Tables)
}

func (p *preprocessor) checkDropTableNames(tables []*ast.TableName) {
	for _, t := range tables {
		if isIncorrectName(t.Name.String()) {
			p.err = ddl.ErrWrongTableName.GenWithStackByArgs(t.Name.String())
			return
		}
	}
}

func (p *preprocessor) checkNonUniqTableAlias(stmt *ast.Join) {
	if p.flag&parentIsJoin == 0 {
		p.tableAliasInJoin = append(p.tableAliasInJoin, make(map[string]interface{}))
	}
	tableAliases := p.tableAliasInJoin[len(p.tableAliasInJoin)-1]
	isOracleMode := p.ctx.GetSessionVars().SQLMode&mysql.ModeOracle != 0
	if !isOracleMode {
		if err := isTableAliasDuplicate(stmt.Left, tableAliases); err != nil {
			p.err = err
			return
		}
		if err := isTableAliasDuplicate(stmt.Right, tableAliases); err != nil {
			p.err = err
			return
		}
	}
	p.flag |= parentIsJoin
}

func isTableAliasDuplicate(node ast.ResultSetNode, tableAliases map[string]interface{}) error {
	if ts, ok := node.(*ast.TableSource); ok {
		tabName := ts.AsName
		if tabName.L == "" {
			if tableNode, ok := ts.Source.(*ast.TableName); ok {
				if tableNode.Schema.L != "" {
					tabName = model.NewCIStr(fmt.Sprintf("%s.%s", tableNode.Schema.L, tableNode.Name.L))
				} else {
					tabName = tableNode.Name
				}
			}
		}
		_, exists := tableAliases[tabName.L]
		if len(tabName.L) != 0 && exists {
			return ErrNonUniqTable.GenWithStackByArgs(tabName)
		}
		tableAliases[tabName.L] = nil
	}
	return nil
}

func checkColumnOptions(ops []*ast.ColumnOption) (int, error) {
	isPrimary, isGenerated, isStored := 0, 0, false

	for _, op := range ops {
		switch op.Tp {
		case ast.ColumnOptionPrimaryKey:
			isPrimary = 1
		case ast.ColumnOptionGenerated:
			isGenerated = 1
			isStored = op.Stored
		}
	}

	if isPrimary > 0 && isGenerated > 0 && !isStored {
		return isPrimary, ErrUnsupportedOnGeneratedColumn.GenWithStackByArgs("Defining a virtual generated column as primary key")
	}

	return isPrimary, nil
}

func (p *preprocessor) checkCreateIndexGrammar(stmt *ast.CreateIndexStmt) {
	tName := stmt.Table.Name.String()
	if isIncorrectName(tName) {
		p.err = ddl.ErrWrongTableName.GenWithStackByArgs(tName)
		return
	}
	if stmt.IndexName == "" {
		p.err = ddl.ErrWrongNameForIndex.GenWithStackByArgs(stmt.IndexName)
		return
	}
	p.err = checkIndexInfo(stmt.IndexName, stmt.IndexPartSpecifications)
}

func (p *preprocessor) checkGroupBy(stmt *ast.GroupByClause) {
	enableNoopFuncs := p.ctx.GetSessionVars().EnableNoopFuncs
	for _, item := range stmt.Items {
		if !item.NullOrder && !enableNoopFuncs {
			p.err = expression.ErrFunctionsNoopImpl.GenWithStackByArgs("GROUP BY expr ASC|DESC")
			return
		}
	}
}

func (p *preprocessor) checkStatisticsOpGrammar(node ast.Node) {
	var statsName string
	switch stmt := node.(type) {
	case *ast.CreateStatisticsStmt:
		statsName = stmt.StatsName
	case *ast.DropStatisticsStmt:
		statsName = stmt.StatsName
	}
	if isIncorrectName(statsName) {
		msg := fmt.Sprintf("Incorrect statistics name: %s", statsName)
		p.err = ErrInternal.GenWithStack(msg)
	}
	return
}

func (p *preprocessor) checkRenameTableGrammar(stmt *ast.RenameTableStmt) {
	oldTable := stmt.TableToTables[0].OldTable.Name.String()
	newTable := stmt.TableToTables[0].NewTable.Name.String()

	p.checkRenameTable(oldTable, newTable)
}

func (p *preprocessor) checkRenameTable(oldTable, newTable string) {
	if isIncorrectName(oldTable) {
		p.err = ddl.ErrWrongTableName.GenWithStackByArgs(oldTable)
		return
	}

	if isIncorrectName(newTable) {
		p.err = ddl.ErrWrongTableName.GenWithStackByArgs(newTable)
		return
	}
}

func (p *preprocessor) checkRepairTableGrammar(stmt *ast.RepairTableStmt) {
	// Check create table stmt whether it's is in REPAIR MODE.
	if !domainutil.RepairInfo.InRepairMode() {
		p.err = ddl.ErrRepairTableFail.GenWithStackByArgs("TiDB is not in REPAIR MODE")
		return
	}
	if len(domainutil.RepairInfo.GetRepairTableList()) == 0 {
		p.err = ddl.ErrRepairTableFail.GenWithStackByArgs("repair list is empty")
		return
	}

	// Check rename action as the rename statement does.
	oldTable := stmt.Table.Name.String()
	newTable := stmt.CreateStmt.Table.Name.String()
	p.checkRenameTable(oldTable, newTable)
}

func (p *preprocessor) checkAlterTableGrammar(stmt *ast.AlterTableStmt) {
	tName := stmt.Table.Name.String()
	if isIncorrectName(tName) {
		p.err = ddl.ErrWrongTableName.GenWithStackByArgs(tName)
		return
	}
	specs := stmt.Specs
	for _, spec := range specs {
		if spec.NewTable != nil {
			ntName := spec.NewTable.Name.String()
			if isIncorrectName(ntName) {
				p.err = ddl.ErrWrongTableName.GenWithStackByArgs(ntName)
				return
			}
		}
		for _, colDef := range spec.NewColumns {
			if p.err = checkColumn(colDef); p.err != nil {
				return
			}
		}
		if p.err = checkUnsupportedTableOptions(spec.Options); p.err != nil {
			return
		}
		switch spec.Tp {
		case ast.AlterTableAddConstraint:
			switch spec.Constraint.Tp {
			case ast.ConstraintKey, ast.ConstraintIndex, ast.ConstraintUniq, ast.ConstraintUniqIndex,
				ast.ConstraintUniqKey, ast.ConstraintPrimaryKey:
				p.err = checkIndexInfo(spec.Constraint.Name, spec.Constraint.Keys)
				if p.err != nil {
					return
				}
			default:
				// Nothing to do now.
			}
		default:
			// Nothing to do now.
		}
	}
}

// checkDuplicateColumnName checks if index exists duplicated columns.
func checkDuplicateColumnName(IndexPartSpecifications []*ast.IndexPartSpecification) error {
	colNames := make(map[string]struct{}, len(IndexPartSpecifications))
	for _, IndexColNameWithExpr := range IndexPartSpecifications {
		if IndexColNameWithExpr.Column != nil {
			name := IndexColNameWithExpr.Column.Name
			if _, ok := colNames[name.L]; ok {
				return infoschema.ErrColumnExists.GenWithStackByArgs(name)
			}
			colNames[name.L] = struct{}{}
		}
	}
	return nil
}

// checkIndexInfo checks index name and index column names.
func checkIndexInfo(indexName string, IndexPartSpecifications []*ast.IndexPartSpecification) error {
	if strings.EqualFold(indexName, mysql.PrimaryKeyName) {
		return ddl.ErrWrongNameForIndex.GenWithStackByArgs(indexName)
	}
	if len(IndexPartSpecifications) > mysql.MaxKeyParts {
		return infoschema.ErrTooManyKeyParts.GenWithStackByArgs(mysql.MaxKeyParts)
	}
	return checkDuplicateColumnName(IndexPartSpecifications)
}

// checkUnsupportedTableOptions checks if there exists unsupported table options
func checkUnsupportedTableOptions(options []*ast.TableOption) error {
	var err error = nil
	for _, option := range options {
		switch option.Tp {
		case ast.TableOptionUnion:
			err = ddl.ErrTableOptionUnionUnsupported
		case ast.TableOptionInsertMethod:
			err = ddl.ErrTableOptionInsertMethodUnsupported
		case ast.TableOptionEngine:
			err = checkTableEngine(option.StrValue)
		}
		if err != nil {
			return err
		}
	}
	return nil
}

var mysqlValidTableEngineNames = map[string]struct{}{
	"archive":    {},
	"blackhole":  {},
	"csv":        {},
	"example":    {},
	"federated":  {},
	"innodb":     {},
	"memory":     {},
	"merge":      {},
	"mgr_myisam": {},
	"myisam":     {},
	"ndb":        {},
	"heap":       {},
}

func checkTableEngine(engineName string) error {
	if _, have := mysqlValidTableEngineNames[strings.ToLower(engineName)]; !have {
		return ddl.ErrUnknownEngine.GenWithStackByArgs(engineName)
	}
	return nil
}

// checkColumn checks if the column definition is valid.
// See https://dev.mysql.com/doc/refman/5.7/en/storage-requirements.html
func checkColumn(colDef *ast.ColumnDef) error {
	// Check column name.
	cName := colDef.Name.Name.String()
	if isIncorrectName(cName) {
		return ddl.ErrWrongColumnName.GenWithStackByArgs(cName)
	}

	if isInvalidDefaultValue(colDef) {
		return types.ErrInvalidDefault.GenWithStackByArgs(colDef.Name.Name.O)
	}

	// Check column type.
	tp := colDef.Tp
	if tp == nil {
		return nil
	}
	if tp.Flen > math.MaxUint32 {
		return types.ErrTooBigDisplayWidth.GenWithStack("Display width out of range for column '%s' (max = %d)", colDef.Name.Name.O, math.MaxUint32)
	}

	switch tp.Tp {
	case mysql.TypeString:
		if tp.Flen != types.UnspecifiedLength && tp.Flen > mysql.MaxFieldCharLength {
			return types.ErrTooBigFieldLength.GenWithStack("Column length too big for column '%s' (max = %d); use BLOB or TEXT instead", colDef.Name.Name.O, mysql.MaxFieldCharLength)
		}
	case mysql.TypeVarchar:
		if len(tp.Charset) == 0 {
			// It's not easy to get the schema charset and table charset here.
			// The charset is determined by the order ColumnDefaultCharset --> TableDefaultCharset-->DatabaseDefaultCharset-->SystemDefaultCharset.
			// return nil, to make the check in the ddl.CreateTable.
			return nil
		}
		err := ddl.IsTooBigFieldLength(colDef.Tp.Flen, colDef.Name.Name.O, tp.Charset)
		if err != nil {
			return err
		}
	case mysql.TypeFloat, mysql.TypeDouble:
		// For FLOAT, the SQL standard permits an optional specification of the precision.
		// https://dev.mysql.com/doc/refman/8.0/en/floating-point-types.html
		if tp.Decimal == -1 {
			switch tp.Tp {
			case mysql.TypeDouble:
				// For Double type Flen and Decimal check is moved to parser component
			default:
				if tp.Flen > mysql.MaxDoublePrecisionLength {
					return types.ErrWrongFieldSpec.GenWithStackByArgs(colDef.Name.Name.O)
				}
			}
		} else {
			if tp.Decimal > mysql.MaxFloatingTypeScale {
				return types.ErrTooBigScale.GenWithStackByArgs(tp.Decimal, colDef.Name.Name.O, mysql.MaxFloatingTypeScale)
			}
			if tp.Flen > mysql.MaxFloatingTypeWidth {
				return types.ErrTooBigDisplayWidth.GenWithStackByArgs(colDef.Name.Name.O, mysql.MaxFloatingTypeWidth)
			}
			if tp.Flen < tp.Decimal {
				return types.ErrMBiggerThanD.GenWithStackByArgs(colDef.Name.Name.O)
			}
		}
	case mysql.TypeSet:
		if len(tp.Elems) > mysql.MaxTypeSetMembers {
			return types.ErrTooBigSet.GenWithStack("Too many strings for column %s and SET", colDef.Name.Name.O)
		}
		// Check set elements. See https://dev.mysql.com/doc/refman/5.7/en/set.html.
		for _, str := range colDef.Tp.Elems {
			if strings.Contains(str, ",") {
				return types.ErrIllegalValueForType.GenWithStackByArgs(types.TypeStr(tp.Tp), str)
			}
		}
	case mysql.TypeNewDecimal:
		if tp.Decimal > mysql.MaxDecimalScale {
			return types.ErrTooBigScale.GenWithStackByArgs(tp.Decimal, colDef.Name.Name.O, mysql.MaxDecimalScale)
		}

		if tp.Flen > mysql.MaxDecimalWidth {
			return types.ErrTooBigPrecision.GenWithStackByArgs(tp.Flen, colDef.Name.Name.O, mysql.MaxDecimalWidth)
		}

<<<<<<< HEAD
		if tp.Flen < tp.Decimal {
			return types.ErrMBiggerThanD.GenWithStackByArgs(colDef.Name.Name.O)
=======
		// If decimal and flen all equals 0, just set flen to default value.
		if tp.Decimal == 0 && tp.Flen == 0 {
			defaultFlen, _ := mysql.GetDefaultFieldLengthAndDecimal(mysql.TypeNewDecimal)
			tp.Flen = defaultFlen
>>>>>>> fa952307
		}
	case mysql.TypeBit:
		if tp.Flen <= 0 {
			return types.ErrInvalidFieldSize.GenWithStackByArgs(colDef.Name.Name.O)
		}
		if tp.Flen > mysql.MaxBitDisplayWidth {
			return types.ErrTooBigDisplayWidth.GenWithStackByArgs(colDef.Name.Name.O, mysql.MaxBitDisplayWidth)
		}
	default:
		// TODO: Add more types.
	}
	return nil
}

// isDefaultValNowSymFunc checks whether default value is a NOW() builtin function.
func isDefaultValNowSymFunc(expr ast.ExprNode) bool {
	if funcCall, ok := expr.(*ast.FuncCallExpr); ok {
		// Default value NOW() is transformed to CURRENT_TIMESTAMP() in parser.
		if funcCall.FnName.L == ast.CurrentTimestamp {
			return true
		}
	}
	return false
}

func isInvalidDefaultValue(colDef *ast.ColumnDef) bool {
	tp := colDef.Tp
	// Check the last default value.
	for i := len(colDef.Options) - 1; i >= 0; i-- {
		columnOpt := colDef.Options[i]
		if columnOpt.Tp == ast.ColumnOptionDefaultValue {
			if !(tp.Tp == mysql.TypeTimestamp || tp.Tp == mysql.TypeDatetime) && isDefaultValNowSymFunc(columnOpt.Expr) {
				return true
			}
			break
		}
	}

	return false
}

// isIncorrectName checks if the identifier is incorrect.
// See https://dev.mysql.com/doc/refman/5.7/en/identifiers.html
func isIncorrectName(name string) bool {
	if len(name) == 0 {
		return true
	}
	if name[len(name)-1] == ' ' {
		return true
	}
	return false
}

// checkContainDotColumn checks field contains the table name.
// for example :create table t (c1.c2 int default null).
func (p *preprocessor) checkContainDotColumn(stmt *ast.CreateTableStmt) {
	tName := stmt.Table.Name.String()
	sName := stmt.Table.Schema.String()

	for _, colDef := range stmt.Cols {
		// check schema and table names.
		if colDef.Name.Schema.O != sName && len(colDef.Name.Schema.O) != 0 {
			p.err = ddl.ErrWrongDBName.GenWithStackByArgs(colDef.Name.Schema.O)
			return
		}
		if colDef.Name.Table.O != tName && len(colDef.Name.Table.O) != 0 {
			p.err = ddl.ErrWrongTableName.GenWithStackByArgs(colDef.Name.Table.O)
			return
		}
	}
}

func (p *preprocessor) stmtType() string {

	switch p.stmtTp {
	case TypeDelete:
		return "DELETE"
	case TypeUpdate:
		return "UPDATE"
	case TypeInsert:
		return "INSERT"
	case TypeDrop:
		return "DROP"
	case TypeCreate:
		return "CREATE"
	case TypeAlter:
		return "ALTER"
	case TypeRename:
		return "DROP, ALTER"
	case TypeRepair:
		return "SELECT, INSERT"
	case TypeShow:
		return "SHOW"
	default:
		return "SELECT" // matches Select and uncaught cases.
	}
}

func (p *preprocessor) handleTableName(tn *ast.TableName) {
	if tn.Schema.L == "" {
		currentDB := p.ctx.GetSessionVars().CurrentDB
		if currentDB == "" {
			p.err = errors.Trace(ErrNoDB)
			return
		}
		tn.Schema = model.NewCIStr(currentDB)
	}
	if p.flag&inCreateOrDropTable > 0 {
		// The table may not exist in create table or drop table statement.
		if p.flag&inRepairTable > 0 {
			// Create stmt is in repair stmt, skip resolving the table to avoid error.
			return
		}
		// Create stmt is not in repair stmt, check the table not in repair list.
		if domainutil.RepairInfo.InRepairMode() {
			p.checkNotInRepair(tn)
		}
		return
	}
	// repairStmt: admin repair table A create table B ...
	// repairStmt's tableName is whether `inCreateOrDropTable` or `inRepairTable` flag.
	if p.flag&inRepairTable > 0 {
		p.handleRepairName(tn)
		return
	}

	table, err := p.is.TableByName(tn.Schema, tn.Name)
	if err != nil {
		// We should never leak that the table doesn't exist (i.e. attach ErrTableNotExists)
		// unless we know that the user has permissions to it, should it exist.
		// By checking here, this makes all SELECT/SHOW/INSERT/UPDATE/DELETE statements safe.
		currentUser, activeRoles := p.ctx.GetSessionVars().User, p.ctx.GetSessionVars().ActiveRoles
		if pm := privilege.GetPrivilegeManager(p.ctx); pm != nil {
			if !pm.RequestVerification(activeRoles, tn.Schema.L, tn.Name.O, "", mysql.AllPrivMask) {
				u := currentUser.Username
				h := currentUser.Hostname
				if currentUser.AuthHostname != "" {
					u = currentUser.AuthUsername
					h = currentUser.AuthHostname
				}
				p.err = ErrTableaccessDenied.GenWithStackByArgs(p.stmtType(), u, h, tn.Name.O)
				return
			}
		}
		p.err = err
		return
	}
	tableInfo := table.Meta()
	dbInfo, _ := p.is.SchemaByName(tn.Schema)
	// tableName should be checked as sequence object.
	if p.flag&inSequenceFunction > 0 {
		if !tableInfo.IsSequence() {
			p.err = infoschema.ErrWrongObject.GenWithStackByArgs(dbInfo.Name.O, tableInfo.Name.O, "SEQUENCE")
			return
		}
	}
	tn.TableInfo = tableInfo
	tn.DBInfo = dbInfo
}

func (p *preprocessor) checkNotInRepair(tn *ast.TableName) {
	tableInfo, dbInfo := domainutil.RepairInfo.GetRepairedTableInfoByTableName(tn.Schema.L, tn.Name.L)
	if dbInfo == nil {
		return
	}
	if tableInfo != nil {
		p.err = ddl.ErrWrongTableName.GenWithStackByArgs(tn.Name.L, "this table is in repair")
	}
}

func (p *preprocessor) handleRepairName(tn *ast.TableName) {
	// Check the whether the repaired table is system table.
	if util.IsMemOrSysDB(tn.Schema.L) {
		p.err = ddl.ErrRepairTableFail.GenWithStackByArgs("memory or system database is not for repair")
		return
	}
	tableInfo, dbInfo := domainutil.RepairInfo.GetRepairedTableInfoByTableName(tn.Schema.L, tn.Name.L)
	// tableName here only has the schema rather than DBInfo.
	if dbInfo == nil {
		p.err = ddl.ErrRepairTableFail.GenWithStackByArgs("database " + tn.Schema.L + " is not in repair")
		return
	}
	if tableInfo == nil {
		p.err = ddl.ErrRepairTableFail.GenWithStackByArgs("table " + tn.Name.L + " is not in repair")
		return
	}
	p.ctx.SetValue(domainutil.RepairedTable, tableInfo)
	p.ctx.SetValue(domainutil.RepairedDatabase, dbInfo)
}

func (p *preprocessor) resolveShowStmt(node *ast.ShowStmt) {
	if node.DBName == "" {
		if node.Table != nil && node.Table.Schema.L != "" {
			node.DBName = node.Table.Schema.O
		} else {
			node.DBName = p.ctx.GetSessionVars().CurrentDB
		}
	} else if node.Table != nil && node.Table.Schema.L == "" {
		node.Table.Schema = model.NewCIStr(node.DBName)
	}
	if node.User != nil && node.User.CurrentUser {
		// Fill the Username and Hostname with the current user.
		currentUser := p.ctx.GetSessionVars().User
		if currentUser != nil {
			node.User.Username = currentUser.Username
			node.User.Hostname = currentUser.Hostname
			node.User.AuthUsername = currentUser.AuthUsername
			node.User.AuthHostname = currentUser.AuthHostname
		}
	}
}

func (p *preprocessor) resolveCreateTableStmt(node *ast.CreateTableStmt) {
	for _, val := range node.Constraints {
		if val.Refer != nil && val.Refer.Table.Schema.String() == "" {
			val.Refer.Table.Schema = node.Table.Schema
		}
	}
}

func (p *preprocessor) resolveAlterTableStmt(node *ast.AlterTableStmt) {
	for _, spec := range node.Specs {
		if spec.Tp == ast.AlterTableRenameTable {
			p.flag |= inCreateOrDropTable
			break
		}
		if spec.Tp == ast.AlterTableAddConstraint && spec.Constraint.Refer != nil {
			table := spec.Constraint.Refer.Table
			if table.Schema.L == "" && node.Table.Schema.L != "" {
				table.Schema = model.NewCIStr(node.Table.Schema.L)
			}
		}
	}
}

func (p *preprocessor) resolveCreateSequenceStmt(stmt *ast.CreateSequenceStmt) {
	sName := stmt.Name.Name.String()
	if isIncorrectName(sName) {
		p.err = ddl.ErrWrongTableName.GenWithStackByArgs(sName)
		return
	}
}

func (p *preprocessor) checkFuncCastExpr(node *ast.FuncCastExpr) {
	if node.Tp.EvalType() == types.ETDecimal {
		if node.Tp.Flen >= node.Tp.Decimal && node.Tp.Flen <= mysql.MaxDecimalWidth && node.Tp.Decimal <= mysql.MaxDecimalScale {
			// valid
			return
		}

		var buf strings.Builder
		restoreCtx := format.NewRestoreCtx(format.DefaultRestoreFlags, &buf)
		if err := node.Expr.Restore(restoreCtx); err != nil {
			p.err = err
			return
		}
		if node.Tp.Flen < node.Tp.Decimal {
			p.err = types.ErrMBiggerThanD.GenWithStackByArgs(buf.String())
			return
		}
		if node.Tp.Flen > mysql.MaxDecimalWidth {
			p.err = types.ErrTooBigPrecision.GenWithStackByArgs(node.Tp.Flen, buf.String(), mysql.MaxDecimalWidth)
			return
		}
		if node.Tp.Decimal > mysql.MaxDecimalScale {
			p.err = types.ErrTooBigScale.GenWithStackByArgs(node.Tp.Decimal, buf.String(), mysql.MaxDecimalScale)
			return
		}
	}
}<|MERGE_RESOLUTION|>--- conflicted
+++ resolved
@@ -996,15 +996,13 @@
 			return types.ErrTooBigPrecision.GenWithStackByArgs(tp.Flen, colDef.Name.Name.O, mysql.MaxDecimalWidth)
 		}
 
-<<<<<<< HEAD
 		if tp.Flen < tp.Decimal {
 			return types.ErrMBiggerThanD.GenWithStackByArgs(colDef.Name.Name.O)
-=======
+		}
 		// If decimal and flen all equals 0, just set flen to default value.
 		if tp.Decimal == 0 && tp.Flen == 0 {
 			defaultFlen, _ := mysql.GetDefaultFieldLengthAndDecimal(mysql.TypeNewDecimal)
 			tp.Flen = defaultFlen
->>>>>>> fa952307
 		}
 	case mysql.TypeBit:
 		if tp.Flen <= 0 {
