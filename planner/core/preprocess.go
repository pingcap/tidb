// Copyright 2015 PingCAP, Inc.
//
// Licensed under the Apache License, Version 2.0 (the "License");
// you may not use this file except in compliance with the License.
// You may obtain a copy of the License at
//
//     http://www.apache.org/licenses/LICENSE-2.0
//
// Unless required by applicable law or agreed to in writing, software
// distributed under the License is distributed on an "AS IS" BASIS,
// WITHOUT WARRANTIES OR CONDITIONS OF ANY KIND, either express or implied.
// See the License for the specific language governing permissions and
// limitations under the License.

package core

import (
	"context"
	"fmt"
	"math"
	"strings"

	"github.com/pingcap/errors"
	"github.com/pingcap/parser"
	"github.com/pingcap/parser/ast"
	"github.com/pingcap/parser/format"
	"github.com/pingcap/parser/model"
	"github.com/pingcap/parser/mysql"
	"github.com/pingcap/parser/terror"
	"github.com/pingcap/tidb/config"
	"github.com/pingcap/tidb/ddl"
	"github.com/pingcap/tidb/domain"
	"github.com/pingcap/tidb/expression"
	"github.com/pingcap/tidb/infoschema"
	"github.com/pingcap/tidb/kv"
	"github.com/pingcap/tidb/meta/autoid"
	"github.com/pingcap/tidb/privilege"
	"github.com/pingcap/tidb/sessionctx"
	"github.com/pingcap/tidb/sessionctx/variable"
	"github.com/pingcap/tidb/table"
	"github.com/pingcap/tidb/table/temptable"
	"github.com/pingcap/tidb/types"
	driver "github.com/pingcap/tidb/types/parser_driver"
	"github.com/pingcap/tidb/util"
	"github.com/pingcap/tidb/util/domainutil"
	utilparser "github.com/pingcap/tidb/util/parser"
)

// PreprocessOpt presents optional parameters to `Preprocess` method.
type PreprocessOpt func(*preprocessor)

// InPrepare is a PreprocessOpt that indicates preprocess is executing under prepare statement.
func InPrepare(p *preprocessor) {
	p.flag |= inPrepare
}

// InTxnRetry is a PreprocessOpt that indicates preprocess is executing under transaction retry.
func InTxnRetry(p *preprocessor) {
	p.flag |= inTxnRetry
}

// WithPreprocessorReturn returns a PreprocessOpt to initialize the PreprocessorReturn.
func WithPreprocessorReturn(ret *PreprocessorReturn) PreprocessOpt {
	return func(p *preprocessor) {
		p.PreprocessorReturn = ret
	}
}

// WithExecuteInfoSchemaUpdate return a PreprocessOpt to update the `Execute` infoSchema under some conditions.
func WithExecuteInfoSchemaUpdate(pe *PreprocessExecuteISUpdate) PreprocessOpt {
	return func(p *preprocessor) {
		p.PreprocessExecuteISUpdate = pe
	}
}

// TryAddExtraLimit trys to add an extra limit for SELECT or UNION statement when sql_select_limit is set.
func TryAddExtraLimit(ctx sessionctx.Context, node ast.StmtNode) ast.StmtNode {
	if ctx.GetSessionVars().SelectLimit == math.MaxUint64 || ctx.GetSessionVars().InRestrictedSQL {
		return node
	}
	if explain, ok := node.(*ast.ExplainStmt); ok {
		explain.Stmt = TryAddExtraLimit(ctx, explain.Stmt)
		return explain
	} else if sel, ok := node.(*ast.SelectStmt); ok {
		if sel.Limit != nil || sel.SelectIntoOpt != nil {
			return node
		}
		newSel := *sel
		newSel.Limit = &ast.Limit{
			Count: ast.NewValueExpr(ctx.GetSessionVars().SelectLimit, "", ""),
		}
		return &newSel
	} else if setOprStmt, ok := node.(*ast.SetOprStmt); ok {
		if setOprStmt.Limit != nil {
			return node
		}
		newSetOpr := *setOprStmt
		newSetOpr.Limit = &ast.Limit{
			Count: ast.NewValueExpr(ctx.GetSessionVars().SelectLimit, "", ""),
		}
		return &newSetOpr
	}
	return node
}

// Preprocess resolves table names of the node, and checks some statements validation.
// preprocessReturn used to extract the infoschema for the tableName and the timestamp from the asof clause.
func Preprocess(ctx sessionctx.Context, node ast.Node, preprocessOpt ...PreprocessOpt) error {
	v := preprocessor{ctx: ctx, tableAliasInJoin: make([]map[string]interface{}, 0), withName: make(map[string]interface{})}
	for _, optFn := range preprocessOpt {
		optFn(&v)
	}
	// PreprocessorReturn must be non-nil before preprocessing
	if v.PreprocessorReturn == nil {
		v.PreprocessorReturn = &PreprocessorReturn{}
	}
	node.Accept(&v)
	// InfoSchema must be non-nil after preprocessing
	v.ensureInfoSchema()
	return errors.Trace(v.err)
}

type preprocessorFlag uint8

const (
	// inPrepare is set when visiting in prepare statement.
	inPrepare preprocessorFlag = 1 << iota
	// inTxnRetry is set when visiting in transaction retry.
	inTxnRetry
	// inCreateOrDropTable is set when visiting create/drop table statement.
	inCreateOrDropTable
	// parentIsJoin is set when visiting node's parent is join.
	parentIsJoin
	// inRepairTable is set when visiting a repair table statement.
	inRepairTable
	// inSequenceFunction is set when visiting a sequence function.
	// This flag indicates the tableName in these function should be checked as sequence object.
	inSequenceFunction
)

// Make linter happy.
var _ = PreprocessorReturn{}.initedLastSnapshotTS

// PreprocessorReturn is used to retain information obtained in the preprocessor.
type PreprocessorReturn struct {
	initedLastSnapshotTS bool
	IsStaleness          bool
	SnapshotTSEvaluator  func(sessionctx.Context) (uint64, error)
	// LastSnapshotTS is the last evaluated snapshotTS if any
	// otherwise it defaults to zero
	LastSnapshotTS   uint64
	InfoSchema       infoschema.InfoSchema
	ReadReplicaScope string
}

// PreprocessExecuteISUpdate is used to update information schema for special Execute statement in the preprocessor.
type PreprocessExecuteISUpdate struct {
	ExecuteInfoSchemaUpdate func(node ast.Node, sctx sessionctx.Context) infoschema.InfoSchema
	Node                    ast.Node
}

// preprocessor is an ast.Visitor that preprocess
// ast Nodes parsed from parser.
type preprocessor struct {
	ctx    sessionctx.Context
	flag   preprocessorFlag
	stmtTp byte
	showTp ast.ShowStmtType

	// tableAliasInJoin is a stack that keeps the table alias names for joins.
	// len(tableAliasInJoin) may bigger than 1 because the left/right child of join may be subquery that contains `JOIN`
	tableAliasInJoin []map[string]interface{}
	withName         map[string]interface{}

	// values that may be returned
	*PreprocessorReturn
	*PreprocessExecuteISUpdate
	err error
}

func (p *preprocessor) Enter(in ast.Node) (out ast.Node, skipChildren bool) {
	switch node := in.(type) {
	case *ast.AdminStmt:
		p.checkAdminCheckTableGrammar(node)
	case *ast.DeleteStmt:
		p.stmtTp = TypeDelete
	case *ast.SelectStmt:
		p.stmtTp = TypeSelect
	case *ast.UpdateStmt:
		p.stmtTp = TypeUpdate
	case *ast.InsertStmt:
		p.stmtTp = TypeInsert
		// handle the insert table name imminently
		// insert into t with t ..., the insert can not see t here. We should hand it before the CTE statement
		p.handleTableName(node.Table.TableRefs.Left.(*ast.TableSource).Source.(*ast.TableName))
	case *ast.CreateTableStmt:
		p.stmtTp = TypeCreate
		p.flag |= inCreateOrDropTable
		p.resolveCreateTableStmt(node)
		p.checkCreateTableGrammar(node)
	case *ast.CreateViewStmt:
		p.stmtTp = TypeCreate
		p.flag |= inCreateOrDropTable
		p.checkCreateViewGrammar(node)
		p.checkCreateViewWithSelectGrammar(node)
	case *ast.DropTableStmt:
		p.flag |= inCreateOrDropTable
		p.stmtTp = TypeDrop
		p.checkDropTableGrammar(node)
	case *ast.RenameTableStmt:
		p.stmtTp = TypeRename
		p.flag |= inCreateOrDropTable
		p.checkRenameTableGrammar(node)
	case *ast.CreateIndexStmt:
		p.stmtTp = TypeCreate
		p.checkCreateIndexGrammar(node)
	case *ast.AlterTableStmt:
		p.stmtTp = TypeAlter
		p.resolveAlterTableStmt(node)
		p.checkAlterTableGrammar(node)
	case *ast.CreateDatabaseStmt:
		p.stmtTp = TypeCreate
		p.checkCreateDatabaseGrammar(node)
	case *ast.AlterDatabaseStmt:
		p.stmtTp = TypeAlter
		p.checkAlterDatabaseGrammar(node)
	case *ast.DropDatabaseStmt:
		p.stmtTp = TypeDrop
		p.checkDropDatabaseGrammar(node)
	case *ast.ShowStmt:
		p.stmtTp = TypeShow
		p.showTp = node.Tp
		p.resolveShowStmt(node)
	case *ast.SetOprSelectList:
		p.checkSetOprSelectList(node)
	case *ast.DeleteTableList:
		p.stmtTp = TypeDelete
		return in, true
	case *ast.Join:
		p.checkNonUniqTableAlias(node)
	case *ast.CreateBindingStmt:
		p.stmtTp = TypeCreate
		EraseLastSemicolon(node.OriginNode)
		EraseLastSemicolon(node.HintedNode)
		p.checkBindGrammar(node.OriginNode, node.HintedNode, p.ctx.GetSessionVars().CurrentDB)
		return in, true
	case *ast.DropBindingStmt:
		p.stmtTp = TypeDrop
		EraseLastSemicolon(node.OriginNode)
		if node.HintedNode != nil {
			EraseLastSemicolon(node.HintedNode)
			p.checkBindGrammar(node.OriginNode, node.HintedNode, p.ctx.GetSessionVars().CurrentDB)
		}
		return in, true
	case *ast.RecoverTableStmt, *ast.FlashBackTableStmt:
		// The specified table in recover table statement maybe already been dropped.
		// So skip check table name here, otherwise, recover table [table_name] syntax will return
		// table not exists error. But recover table statement is use to recover the dropped table. So skip children here.
		return in, true
	case *ast.RepairTableStmt:
		p.stmtTp = TypeRepair
		// The RepairTable should consist of the logic for creating tables and renaming tables.
		p.flag |= inRepairTable
		p.checkRepairTableGrammar(node)
	case *ast.CreateSequenceStmt:
		p.stmtTp = TypeCreate
		p.flag |= inCreateOrDropTable
		p.resolveCreateSequenceStmt(node)
	case *ast.DropSequenceStmt:
		p.stmtTp = TypeDrop
		p.flag |= inCreateOrDropTable
		p.checkDropSequenceGrammar(node)
	case *ast.FuncCastExpr:
		p.checkFuncCastExpr(node)
	case *ast.FuncCallExpr:
		if node.FnName.L == ast.NextVal || node.FnName.L == ast.LastVal || node.FnName.L == ast.SetVal {
			p.flag |= inSequenceFunction
		}

	case *ast.BRIEStmt:
		if node.Kind == ast.BRIEKindRestore {
			p.flag |= inCreateOrDropTable
		}
	case *ast.TableSource:
		isModeOracle := p.ctx.GetSessionVars().SQLMode&mysql.ModeOracle != 0
		if _, ok := node.Source.(*ast.SelectStmt); ok && !isModeOracle && len(node.AsName.L) == 0 {
			p.err = ddl.ErrDerivedMustHaveAlias.GenWithStackByArgs()
		}
		if v, ok := node.Source.(*ast.TableName); ok && v.TableSample != nil {
			switch v.TableSample.SampleMethod {
			case ast.SampleMethodTypeTiDBRegion:
			default:
				p.err = expression.ErrInvalidTableSample.GenWithStackByArgs("Only supports REGIONS sampling method")
			}
		}
	case *ast.GroupByClause:
		p.checkGroupBy(node)
	case *ast.WithClause:
		for _, cte := range node.CTEs {
			p.withName[cte.Name.L] = struct{}{}
		}
	default:
		p.flag &= ^parentIsJoin
	}
	return in, p.err != nil
}

// EraseLastSemicolon removes last semicolon of sql.
func EraseLastSemicolon(stmt ast.StmtNode) {
	sql := stmt.Text()
	if len(sql) > 0 && sql[len(sql)-1] == ';' {
		stmt.SetText(sql[:len(sql)-1])
	}
}

// EraseLastSemicolonInSQL removes last semicolon of the SQL.
func EraseLastSemicolonInSQL(sql string) string {
	if len(sql) > 0 && sql[len(sql)-1] == ';' {
		return sql[:len(sql)-1]
	}
	return sql
}

const (
	// TypeInvalid for unexpected types.
	TypeInvalid byte = iota
	// TypeSelect for SelectStmt.
	TypeSelect
	// TypeSetOpr for SetOprStmt.
	TypeSetOpr
	// TypeDelete for DeleteStmt.
	TypeDelete
	// TypeUpdate for UpdateStmt.
	TypeUpdate
	// TypeInsert for InsertStmt.
	TypeInsert
	// TypeDrop for DropStmt
	TypeDrop
	// TypeCreate for CreateStmt
	TypeCreate
	// TypeAlter for AlterStmt
	TypeAlter
	// TypeRename for RenameStmt
	TypeRename
	// TypeRepair for RepairStmt
	TypeRepair
	// TypeShow for ShowStmt
	TypeShow
)

func bindableStmtType(node ast.StmtNode) byte {
	switch node.(type) {
	case *ast.SelectStmt:
		return TypeSelect
	case *ast.SetOprStmt:
		return TypeSetOpr
	case *ast.DeleteStmt:
		return TypeDelete
	case *ast.UpdateStmt:
		return TypeUpdate
	case *ast.InsertStmt:
		return TypeInsert
	}
	return TypeInvalid
}

func (p *preprocessor) tableByName(tn *ast.TableName) (table.Table, error) {
	currentDB := p.ctx.GetSessionVars().CurrentDB
	if tn.Schema.String() != "" {
		currentDB = tn.Schema.L
	}
	if currentDB == "" {
		return nil, errors.Trace(ErrNoDB)
	}
	sName := model.NewCIStr(currentDB)
	is := p.ensureInfoSchema()

	// for 'SHOW CREATE VIEW/SEQUENCE ...' statement, ignore local temporary tables.
	if p.stmtTp == TypeShow && (p.showTp == ast.ShowCreateView || p.showTp == ast.ShowCreateSequence) {
		is = temptable.DetachLocalTemporaryTableInfoSchema(is)
	}

	tbl, err := is.TableByName(sName, tn.Name)
	if err != nil {
		// We should never leak that the table doesn't exist (i.e. attach ErrTableNotExists)
		// unless we know that the user has permissions to it, should it exist.
		// By checking here, this makes all SELECT/SHOW/INSERT/UPDATE/DELETE statements safe.
		currentUser, activeRoles := p.ctx.GetSessionVars().User, p.ctx.GetSessionVars().ActiveRoles
		if pm := privilege.GetPrivilegeManager(p.ctx); pm != nil {
			if !pm.RequestVerification(activeRoles, sName.L, tn.Name.O, "", mysql.AllPrivMask) {
				u := currentUser.Username
				h := currentUser.Hostname
				if currentUser.AuthHostname != "" {
					u = currentUser.AuthUsername
					h = currentUser.AuthHostname
				}
				return nil, ErrTableaccessDenied.GenWithStackByArgs(p.stmtType(), u, h, tn.Name.O)
			}
		}
		return nil, err
	}
	return tbl, err
}

func (p *preprocessor) checkBindGrammar(originNode, hintedNode ast.StmtNode, defaultDB string) {
	origTp := bindableStmtType(originNode)
	hintedTp := bindableStmtType(hintedNode)
	if origTp == TypeInvalid || hintedTp == TypeInvalid {
		p.err = errors.Errorf("create binding doesn't support this type of query")
		return
	}
	if origTp != hintedTp {
		p.err = errors.Errorf("hinted sql and original sql have different query types")
		return
	}
	if origTp == TypeInsert {
		origInsert, hintedInsert := originNode.(*ast.InsertStmt), hintedNode.(*ast.InsertStmt)
		if origInsert.Select == nil || hintedInsert.Select == nil {
			p.err = errors.Errorf("create binding only supports INSERT / REPLACE INTO SELECT")
			return
		}
	}

	// Check the bind operation is not on any temporary table.
	tblNames := extractTableList(originNode, nil, false)
	for _, tn := range tblNames {
		tbl, err := p.tableByName(tn)
		if err != nil {
			// If the operation is order is: drop table -> drop binding
			// The table doesn't  exist, it is not an error.
			if terror.ErrorEqual(err, infoschema.ErrTableNotExists) {
				continue
			}
			p.err = err
			return
		}
		if tbl.Meta().TempTableType != model.TempTableNone {
			p.err = ddl.ErrOptOnTemporaryTable.GenWithStackByArgs("create binding")
			return
		}
	}

	originSQL := parser.Normalize(utilparser.RestoreWithDefaultDB(originNode, defaultDB, originNode.Text()))
	hintedSQL := parser.Normalize(utilparser.RestoreWithDefaultDB(hintedNode, defaultDB, hintedNode.Text()))
	if originSQL != hintedSQL {
		p.err = errors.Errorf("hinted sql and origin sql don't match when hinted sql erase the hint info, after erase hint info, originSQL:%s, hintedSQL:%s", originSQL, hintedSQL)
	}
}

func (p *preprocessor) Leave(in ast.Node) (out ast.Node, ok bool) {
	switch x := in.(type) {
	case *ast.CreateTableStmt:
		p.flag &= ^inCreateOrDropTable
		p.checkAutoIncrement(x)
		p.checkContainDotColumn(x)
	case *ast.CreateViewStmt:
		p.flag &= ^inCreateOrDropTable
	case *ast.DropTableStmt, *ast.AlterTableStmt, *ast.RenameTableStmt:
		p.flag &= ^inCreateOrDropTable
	case *driver.ParamMarkerExpr:
		if p.flag&inPrepare == 0 {
			p.err = parser.ErrSyntax.GenWithStack("syntax error, unexpected '?'")
			return
		}
	case *ast.ExplainStmt:
		if _, ok := x.Stmt.(*ast.ShowStmt); ok {
			break
		}
		valid := false
		for i, length := 0, len(types.ExplainFormats); i < length; i++ {
			if strings.ToLower(x.Format) == types.ExplainFormats[i] {
				valid = true
				break
			}
		}
		if !valid {
			p.err = ErrUnknownExplainFormat.GenWithStackByArgs(x.Format)
		}
	case *ast.TableName:
		p.handleTableName(x)
	case *ast.Join:
		if len(p.tableAliasInJoin) > 0 {
			p.tableAliasInJoin = p.tableAliasInJoin[:len(p.tableAliasInJoin)-1]
		}
	case *ast.FuncCallExpr:
		// The arguments for builtin NAME_CONST should be constants
		// See https://dev.mysql.com/doc/refman/5.7/en/miscellaneous-functions.html#function_name-const for details
		if x.FnName.L == ast.NameConst {
			if len(x.Args) != 2 {
				p.err = expression.ErrIncorrectParameterCount.GenWithStackByArgs(x.FnName.L)
			} else {
				_, isValueExpr1 := x.Args[0].(*driver.ValueExpr)
				isValueExpr2 := false
				switch x.Args[1].(type) {
				case *driver.ValueExpr, *ast.UnaryOperationExpr:
					isValueExpr2 = true
				}

				if !isValueExpr1 || !isValueExpr2 {
					p.err = ErrWrongArguments.GenWithStackByArgs("NAME_CONST")
				}
			}
			break
		}

		// no need sleep when retry transaction and avoid unexpect sleep caused by retry.
		if p.flag&inTxnRetry > 0 && x.FnName.L == ast.Sleep {
			if len(x.Args) == 1 {
				x.Args[0] = ast.NewValueExpr(0, "", "")
			}
		}

		if x.FnName.L == ast.NextVal || x.FnName.L == ast.LastVal || x.FnName.L == ast.SetVal {
			p.flag &= ^inSequenceFunction
		}
	case *ast.RepairTableStmt:
		p.flag &= ^inRepairTable
	case *ast.CreateSequenceStmt:
		p.flag &= ^inCreateOrDropTable
	case *ast.BRIEStmt:
		if x.Kind == ast.BRIEKindRestore {
			p.flag &= ^inCreateOrDropTable
		}
	}

	return in, p.err == nil
}

func checkAutoIncrementOp(colDef *ast.ColumnDef, index int) (bool, error) {
	var hasAutoIncrement bool

	if colDef.Options[index].Tp == ast.ColumnOptionAutoIncrement {
		hasAutoIncrement = true
		if len(colDef.Options) == index+1 {
			return hasAutoIncrement, nil
		}
		for _, op := range colDef.Options[index+1:] {
			if op.Tp == ast.ColumnOptionDefaultValue {
				if tmp, ok := op.Expr.(*driver.ValueExpr); ok {
					if !tmp.Datum.IsNull() {
						return hasAutoIncrement, errors.Errorf("Invalid default value for '%s'", colDef.Name.Name.O)
					}
				}
			}
		}
	}
	if colDef.Options[index].Tp == ast.ColumnOptionDefaultValue && len(colDef.Options) != index+1 {
		if tmp, ok := colDef.Options[index].Expr.(*driver.ValueExpr); ok {
			if tmp.Datum.IsNull() {
				return hasAutoIncrement, nil
			}
		}
		for _, op := range colDef.Options[index+1:] {
			if op.Tp == ast.ColumnOptionAutoIncrement {
				return hasAutoIncrement, errors.Errorf("Invalid default value for '%s'", colDef.Name.Name.O)
			}
		}
	}

	return hasAutoIncrement, nil
}

func isConstraintKeyTp(constraints []*ast.Constraint, colDef *ast.ColumnDef) bool {
	for _, c := range constraints {
		if c.Keys[0].Expr != nil {
			continue
		}
		// If the constraint as follows: primary key(c1, c2)
		// we only support c1 column can be auto_increment.
		if colDef.Name.Name.L != c.Keys[0].Column.Name.L {
			continue
		}
		switch c.Tp {
		case ast.ConstraintPrimaryKey, ast.ConstraintKey, ast.ConstraintIndex,
			ast.ConstraintUniq, ast.ConstraintUniqIndex, ast.ConstraintUniqKey:
			return true
		}
	}

	return false
}

func (p *preprocessor) checkAutoIncrement(stmt *ast.CreateTableStmt) {
	autoIncrementCols := make(map[*ast.ColumnDef]bool)

	for _, colDef := range stmt.Cols {
		var hasAutoIncrement bool
		var isKey bool
		for i, op := range colDef.Options {
			ok, err := checkAutoIncrementOp(colDef, i)
			if err != nil {
				p.err = err
				return
			}
			if ok {
				hasAutoIncrement = true
			}
			switch op.Tp {
			case ast.ColumnOptionPrimaryKey, ast.ColumnOptionUniqKey:
				isKey = true
			}
		}
		if hasAutoIncrement {
			autoIncrementCols[colDef] = isKey
		}
	}

	if len(autoIncrementCols) < 1 {
		return
	}
	if len(autoIncrementCols) > 1 {
		p.err = autoid.ErrWrongAutoKey.GenWithStackByArgs()
		return
	}
	// Only have one auto_increment col.
	for col, isKey := range autoIncrementCols {
		if !isKey {
			isKey = isConstraintKeyTp(stmt.Constraints, col)
		}
		autoIncrementMustBeKey := true
		for _, opt := range stmt.Options {
			if opt.Tp == ast.TableOptionEngine && strings.EqualFold(opt.StrValue, "MyISAM") {
				autoIncrementMustBeKey = false
			}
		}
		if autoIncrementMustBeKey && !isKey {
			p.err = autoid.ErrWrongAutoKey.GenWithStackByArgs()
		}
		switch col.Tp.Tp {
		case mysql.TypeTiny, mysql.TypeShort, mysql.TypeLong,
			mysql.TypeFloat, mysql.TypeDouble, mysql.TypeLonglong, mysql.TypeInt24:
		default:
			p.err = errors.Errorf("Incorrect column specifier for column '%s'", col.Name.Name.O)
		}
	}

}

// checkSetOprSelectList checks union's selectList.
// refer: https://dev.mysql.com/doc/refman/5.7/en/union.html
//        https://mariadb.com/kb/en/intersect/
//        https://mariadb.com/kb/en/except/
// "To apply ORDER BY or LIMIT to an individual SELECT, place the clause inside the parentheses that enclose the SELECT."
func (p *preprocessor) checkSetOprSelectList(stmt *ast.SetOprSelectList) {
	for _, sel := range stmt.Selects[:len(stmt.Selects)-1] {
		switch s := sel.(type) {
		case *ast.SelectStmt:
			if s.SelectIntoOpt != nil {
				p.err = ErrWrongUsage.GenWithStackByArgs("UNION", "INTO")
				return
			}
			if s.IsInBraces {
				continue
			}
			if s.Limit != nil {
				p.err = ErrWrongUsage.GenWithStackByArgs("UNION", "LIMIT")
				return
			}
			if s.OrderBy != nil {
				p.err = ErrWrongUsage.GenWithStackByArgs("UNION", "ORDER BY")
				return
			}
		case *ast.SetOprSelectList:
			p.checkSetOprSelectList(s)
		}
	}
}

func (p *preprocessor) checkCreateDatabaseGrammar(stmt *ast.CreateDatabaseStmt) {
	if isIncorrectName(stmt.Name) {
		p.err = ddl.ErrWrongDBName.GenWithStackByArgs(stmt.Name)
	}
}

func (p *preprocessor) checkAlterDatabaseGrammar(stmt *ast.AlterDatabaseStmt) {
	// for 'ALTER DATABASE' statement, database name can be empty to alter default database.
	if isIncorrectName(stmt.Name) && !stmt.AlterDefaultDatabase {
		p.err = ddl.ErrWrongDBName.GenWithStackByArgs(stmt.Name)
	}
}

func (p *preprocessor) checkDropDatabaseGrammar(stmt *ast.DropDatabaseStmt) {
	if isIncorrectName(stmt.Name) {
		p.err = ddl.ErrWrongDBName.GenWithStackByArgs(stmt.Name)
	}
}

func (p *preprocessor) checkAdminCheckTableGrammar(stmt *ast.AdminStmt) {
	for _, table := range stmt.Tables {
		tableInfo, err := p.tableByName(table)
		if err != nil {
			p.err = err
			return
		}
		tempTableType := tableInfo.Meta().TempTableType
		if (stmt.Tp == ast.AdminCheckTable || stmt.Tp == ast.AdminChecksumTable || stmt.Tp == ast.AdminCheckIndex) && tempTableType != model.TempTableNone {
			if stmt.Tp == ast.AdminChecksumTable {
				p.err = ErrOptOnTemporaryTable.GenWithStackByArgs("admin checksum table")
			} else if stmt.Tp == ast.AdminCheckTable {
				p.err = ErrOptOnTemporaryTable.GenWithStackByArgs("admin check table")
			} else {
				p.err = ErrOptOnTemporaryTable.GenWithStackByArgs("admin check index")
			}
			return
		}
	}
}

func (p *preprocessor) checkCreateTableGrammar(stmt *ast.CreateTableStmt) {
	if stmt.ReferTable != nil {
		schema := model.NewCIStr(p.ctx.GetSessionVars().CurrentDB)
		if stmt.ReferTable.Schema.String() != "" {
			schema = stmt.ReferTable.Schema
		}
		// get the infoschema from the context.
		tableInfo, err := p.ensureInfoSchema().TableByName(schema, stmt.ReferTable.Name)
		if err != nil {
			p.err = err
			return
		}
		tableMetaInfo := tableInfo.Meta()
		if tableMetaInfo.TempTableType != model.TempTableNone {
			p.err = ErrOptOnTemporaryTable.GenWithStackByArgs("create table like")
			return
		}
		if stmt.TemporaryKeyword != ast.TemporaryNone {
			err := checkReferInfoForTemporaryTable(tableMetaInfo)
			if err != nil {
				p.err = err
				return
			}

		}
	}
	if stmt.TemporaryKeyword != ast.TemporaryNone {
		for _, opt := range stmt.Options {
			if opt.Tp == ast.TableOptionShardRowID {
				p.err = ErrOptOnTemporaryTable.GenWithStackByArgs("shard_row_id_bits")
				return
			}
		}
	}
	tName := stmt.Table.Name.String()
	if isIncorrectName(tName) {
		p.err = ddl.ErrWrongTableName.GenWithStackByArgs(tName)
		return
	}
<<<<<<< HEAD
	if stmt.TemporaryKeyword == ast.TemporaryLocal && p.ctx.GetSessionVars().NoopFuncsMode != variable.OnInt {
		err := expression.ErrFunctionsNoopImpl.GenWithStackByArgs("CREATE TEMPORARY TABLE")
		if p.ctx.GetSessionVars().NoopFuncsMode == variable.OffInt {
			p.err = err
			return
		}
		// NoopFuncsMode is Warn, append an error
		p.ctx.GetSessionVars().StmtCtx.AppendWarning(err)
	}
=======
>>>>>>> 74b32940
	countPrimaryKey := 0
	for _, colDef := range stmt.Cols {
		if err := checkColumn(colDef); err != nil {
			p.err = err
			return
		}
		isPrimary, err := checkColumnOptions(stmt.TemporaryKeyword != ast.TemporaryNone, colDef.Options)
		if err != nil {
			p.err = err
			return
		}
		countPrimaryKey += isPrimary
		if countPrimaryKey > 1 {
			p.err = infoschema.ErrMultiplePriKey
			return
		}
	}
	for _, constraint := range stmt.Constraints {
		switch tp := constraint.Tp; tp {
		case ast.ConstraintKey, ast.ConstraintIndex, ast.ConstraintUniq, ast.ConstraintUniqKey, ast.ConstraintUniqIndex:
			err := checkIndexInfo(constraint.Name, constraint.Keys)
			if err != nil {
				p.err = err
				return
			}
			if constraint.IsEmptyIndex {
				p.err = ddl.ErrWrongNameForIndex.GenWithStackByArgs(constraint.Name)
				return
			}
		case ast.ConstraintPrimaryKey:
			if countPrimaryKey > 0 {
				p.err = infoschema.ErrMultiplePriKey
				return
			}
			countPrimaryKey++
			err := checkIndexInfo(constraint.Name, constraint.Keys)
			if err != nil {
				p.err = err
				return
			}
		}
	}
	if p.err = checkUnsupportedTableOptions(stmt.Options); p.err != nil {
		return
	}
	if stmt.Select != nil {
		// FIXME: a temp error noticing 'not implemented' (issue 4754)
		p.err = errors.New("'CREATE TABLE ... SELECT' is not implemented yet")
		return
	} else if len(stmt.Cols) == 0 && stmt.ReferTable == nil {
		p.err = ddl.ErrTableMustHaveColumns
		return
	}
}

func (p *preprocessor) checkCreateViewGrammar(stmt *ast.CreateViewStmt) {
	vName := stmt.ViewName.Name.String()
	if isIncorrectName(vName) {
		p.err = ddl.ErrWrongTableName.GenWithStackByArgs(vName)
		return
	}
	for _, col := range stmt.Cols {
		if isIncorrectName(col.String()) {
			p.err = ddl.ErrWrongColumnName.GenWithStackByArgs(col)
			return
		}
	}
}

func (p *preprocessor) checkCreateViewWithSelect(stmt ast.Node) {
	switch s := stmt.(type) {
	case *ast.SelectStmt:
		if s.SelectIntoOpt != nil {
			p.err = ddl.ErrViewSelectClause.GenWithStackByArgs("INFO")
			return
		}
		if s.LockInfo != nil && s.LockInfo.LockType != ast.SelectLockNone {
			s.LockInfo.LockType = ast.SelectLockNone
			return
		}
	case *ast.SetOprSelectList:
		for _, sel := range s.Selects {
			p.checkCreateViewWithSelect(sel)
		}
	}
}

func (p *preprocessor) checkCreateViewWithSelectGrammar(stmt *ast.CreateViewStmt) {
	switch stmt := stmt.Select.(type) {
	case *ast.SelectStmt:
		p.checkCreateViewWithSelect(stmt)
	case *ast.SetOprStmt:
		for _, selectStmt := range stmt.SelectList.Selects {
			p.checkCreateViewWithSelect(selectStmt)
			if p.err != nil {
				return
			}
		}
	}
}

func (p *preprocessor) checkDropSequenceGrammar(stmt *ast.DropSequenceStmt) {
	p.checkDropTableNames(stmt.Sequences)
}

func (p *preprocessor) checkDropTableGrammar(stmt *ast.DropTableStmt) {
	p.checkDropTableNames(stmt.Tables)
	if stmt.TemporaryKeyword != ast.TemporaryNone {
		p.checkDropTemporaryTableGrammar(stmt)
	}
}

func (p *preprocessor) checkDropTemporaryTableGrammar(stmt *ast.DropTableStmt) {
	currentDB := model.NewCIStr(p.ctx.GetSessionVars().CurrentDB)
	for _, t := range stmt.Tables {
		if isIncorrectName(t.Name.String()) {
			p.err = ddl.ErrWrongTableName.GenWithStackByArgs(t.Name.String())
			return
		}

		schema := t.Schema
		if schema.L == "" {
			schema = currentDB
		}

		tbl, err := p.ensureInfoSchema().TableByName(schema, t.Name)
		if infoschema.ErrTableNotExists.Equal(err) {
			// Non-exist table will be checked in ddl executor
			continue
		}

		if err != nil {
			p.err = err
			return
		}

		tblInfo := tbl.Meta()
		if stmt.TemporaryKeyword == ast.TemporaryGlobal && tblInfo.TempTableType != model.TempTableGlobal {
			p.err = ErrDropTableOnTemporaryTable
			return
		}
	}
}

func (p *preprocessor) checkDropTableNames(tables []*ast.TableName) {
	for _, t := range tables {
		if isIncorrectName(t.Name.String()) {
			p.err = ddl.ErrWrongTableName.GenWithStackByArgs(t.Name.String())
			return
		}
	}
}

func (p *preprocessor) checkNonUniqTableAlias(stmt *ast.Join) {
	if p.flag&parentIsJoin == 0 {
		p.tableAliasInJoin = append(p.tableAliasInJoin, make(map[string]interface{}))
	}
	tableAliases := p.tableAliasInJoin[len(p.tableAliasInJoin)-1]
	isOracleMode := p.ctx.GetSessionVars().SQLMode&mysql.ModeOracle != 0
	if !isOracleMode {
		if err := isTableAliasDuplicate(stmt.Left, tableAliases); err != nil {
			p.err = err
			return
		}
		if err := isTableAliasDuplicate(stmt.Right, tableAliases); err != nil {
			p.err = err
			return
		}
	}
	p.flag |= parentIsJoin
}

func isTableAliasDuplicate(node ast.ResultSetNode, tableAliases map[string]interface{}) error {
	if ts, ok := node.(*ast.TableSource); ok {
		tabName := ts.AsName
		if tabName.L == "" {
			if tableNode, ok := ts.Source.(*ast.TableName); ok {
				if tableNode.Schema.L != "" {
					tabName = model.NewCIStr(fmt.Sprintf("%s.%s", tableNode.Schema.L, tableNode.Name.L))
				} else {
					tabName = tableNode.Name
				}
			}
		}
		_, exists := tableAliases[tabName.L]
		if len(tabName.L) != 0 && exists {
			return ErrNonUniqTable.GenWithStackByArgs(tabName)
		}
		tableAliases[tabName.L] = nil
	}
	return nil
}

func checkColumnOptions(isTempTable bool, ops []*ast.ColumnOption) (int, error) {
	isPrimary, isGenerated, isStored := 0, 0, false

	for _, op := range ops {
		switch op.Tp {
		case ast.ColumnOptionPrimaryKey:
			isPrimary = 1
		case ast.ColumnOptionGenerated:
			isGenerated = 1
			isStored = op.Stored
		case ast.ColumnOptionAutoRandom:
			if isTempTable {
				return isPrimary, ErrOptOnTemporaryTable.GenWithStackByArgs("auto_random")
			}
		}
	}

	if isPrimary > 0 && isGenerated > 0 && !isStored {
		return isPrimary, ErrUnsupportedOnGeneratedColumn.GenWithStackByArgs("Defining a virtual generated column as primary key")
	}

	return isPrimary, nil
}

func (p *preprocessor) checkCreateIndexGrammar(stmt *ast.CreateIndexStmt) {
	tName := stmt.Table.Name.String()
	if isIncorrectName(tName) {
		p.err = ddl.ErrWrongTableName.GenWithStackByArgs(tName)
		return
	}
	if stmt.IndexName == "" {
		p.err = ddl.ErrWrongNameForIndex.GenWithStackByArgs(stmt.IndexName)
		return
	}
	p.err = checkIndexInfo(stmt.IndexName, stmt.IndexPartSpecifications)
}

func (p *preprocessor) checkGroupBy(stmt *ast.GroupByClause) {
	enableNoopFuncs := p.ctx.GetSessionVars().EnableNoopFuncs
	for _, item := range stmt.Items {
		if !item.NullOrder && !enableNoopFuncs {
			p.err = expression.ErrFunctionsNoopImpl.GenWithStackByArgs("GROUP BY expr ASC|DESC")
			return
		}
	}
}

func (p *preprocessor) checkRenameTableGrammar(stmt *ast.RenameTableStmt) {
	oldTable := stmt.TableToTables[0].OldTable.Name.String()
	newTable := stmt.TableToTables[0].NewTable.Name.String()

	p.checkRenameTable(oldTable, newTable)
}

func (p *preprocessor) checkRenameTable(oldTable, newTable string) {
	if isIncorrectName(oldTable) {
		p.err = ddl.ErrWrongTableName.GenWithStackByArgs(oldTable)
		return
	}

	if isIncorrectName(newTable) {
		p.err = ddl.ErrWrongTableName.GenWithStackByArgs(newTable)
		return
	}
}

func (p *preprocessor) checkRepairTableGrammar(stmt *ast.RepairTableStmt) {
	// Check create table stmt whether it's is in REPAIR MODE.
	if !domainutil.RepairInfo.InRepairMode() {
		p.err = ddl.ErrRepairTableFail.GenWithStackByArgs("TiDB is not in REPAIR MODE")
		return
	}
	if len(domainutil.RepairInfo.GetRepairTableList()) == 0 {
		p.err = ddl.ErrRepairTableFail.GenWithStackByArgs("repair list is empty")
		return
	}

	// Check rename action as the rename statement does.
	oldTable := stmt.Table.Name.String()
	newTable := stmt.CreateStmt.Table.Name.String()
	p.checkRenameTable(oldTable, newTable)
}

func (p *preprocessor) checkAlterTableGrammar(stmt *ast.AlterTableStmt) {
	tName := stmt.Table.Name.String()
	if isIncorrectName(tName) {
		p.err = ddl.ErrWrongTableName.GenWithStackByArgs(tName)
		return
	}
	specs := stmt.Specs
	for _, spec := range specs {
		if spec.NewTable != nil {
			ntName := spec.NewTable.Name.String()
			if isIncorrectName(ntName) {
				p.err = ddl.ErrWrongTableName.GenWithStackByArgs(ntName)
				return
			}
		}
		for _, colDef := range spec.NewColumns {
			if p.err = checkColumn(colDef); p.err != nil {
				return
			}
		}
		if p.err = checkUnsupportedTableOptions(spec.Options); p.err != nil {
			return
		}
		switch spec.Tp {
		case ast.AlterTableAddConstraint:
			switch spec.Constraint.Tp {
			case ast.ConstraintKey, ast.ConstraintIndex, ast.ConstraintUniq, ast.ConstraintUniqIndex,
				ast.ConstraintUniqKey, ast.ConstraintPrimaryKey:
				p.err = checkIndexInfo(spec.Constraint.Name, spec.Constraint.Keys)
				if p.err != nil {
					return
				}
			default:
				// Nothing to do now.
			}
		case ast.AlterTableAddStatistics, ast.AlterTableDropStatistics:
			statsName := spec.Statistics.StatsName
			if isIncorrectName(statsName) {
				msg := fmt.Sprintf("Incorrect statistics name: %s", statsName)
				p.err = ErrInternal.GenWithStack(msg)
				return
			}
		default:
			// Nothing to do now.
		}
	}
}

// checkDuplicateColumnName checks if index exists duplicated columns.
func checkDuplicateColumnName(IndexPartSpecifications []*ast.IndexPartSpecification) error {
	colNames := make(map[string]struct{}, len(IndexPartSpecifications))
	for _, IndexColNameWithExpr := range IndexPartSpecifications {
		if IndexColNameWithExpr.Column != nil {
			name := IndexColNameWithExpr.Column.Name
			if _, ok := colNames[name.L]; ok {
				return infoschema.ErrColumnExists.GenWithStackByArgs(name)
			}
			colNames[name.L] = struct{}{}
		}
	}
	return nil
}

// checkIndexInfo checks index name and index column names.
func checkIndexInfo(indexName string, IndexPartSpecifications []*ast.IndexPartSpecification) error {
	if strings.EqualFold(indexName, mysql.PrimaryKeyName) {
		return ddl.ErrWrongNameForIndex.GenWithStackByArgs(indexName)
	}
	if len(IndexPartSpecifications) > mysql.MaxKeyParts {
		return infoschema.ErrTooManyKeyParts.GenWithStackByArgs(mysql.MaxKeyParts)
	}
	return checkDuplicateColumnName(IndexPartSpecifications)
}

// checkUnsupportedTableOptions checks if there exists unsupported table options
func checkUnsupportedTableOptions(options []*ast.TableOption) error {
	var err error = nil
	for _, option := range options {
		switch option.Tp {
		case ast.TableOptionUnion:
			err = ddl.ErrTableOptionUnionUnsupported
		case ast.TableOptionInsertMethod:
			err = ddl.ErrTableOptionInsertMethodUnsupported
		case ast.TableOptionEngine:
			err = checkTableEngine(option.StrValue)
		}
		if err != nil {
			return err
		}
	}
	return nil
}

var mysqlValidTableEngineNames = map[string]struct{}{
	"archive":    {},
	"blackhole":  {},
	"csv":        {},
	"example":    {},
	"federated":  {},
	"innodb":     {},
	"memory":     {},
	"merge":      {},
	"mgr_myisam": {},
	"myisam":     {},
	"ndb":        {},
	"heap":       {},
}

func checkTableEngine(engineName string) error {
	if _, have := mysqlValidTableEngineNames[strings.ToLower(engineName)]; !have {
		return ddl.ErrUnknownEngine.GenWithStackByArgs(engineName)
	}
	return nil
}

func checkReferInfoForTemporaryTable(tableMetaInfo *model.TableInfo) error {
	if tableMetaInfo.AutoRandomBits != 0 {
		return ErrOptOnTemporaryTable.GenWithStackByArgs("auto_random")
	}
	if tableMetaInfo.PreSplitRegions != 0 {
		return ErrOptOnTemporaryTable.GenWithStackByArgs("pre split regions")
	}
	if tableMetaInfo.Partition != nil {
		return ErrPartitionNoTemporary
	}
	if tableMetaInfo.ShardRowIDBits != 0 {
		return ErrOptOnTemporaryTable.GenWithStackByArgs("shard_row_id_bits")
	}

	return nil
}

// checkColumn checks if the column definition is valid.
// See https://dev.mysql.com/doc/refman/5.7/en/storage-requirements.html
func checkColumn(colDef *ast.ColumnDef) error {
	// Check column name.
	cName := colDef.Name.Name.String()
	if isIncorrectName(cName) {
		return ddl.ErrWrongColumnName.GenWithStackByArgs(cName)
	}

	if isInvalidDefaultValue(colDef) {
		return types.ErrInvalidDefault.GenWithStackByArgs(colDef.Name.Name.O)
	}

	// Check column type.
	tp := colDef.Tp
	if tp == nil {
		return nil
	}
	if tp.Flen > math.MaxUint32 {
		return types.ErrTooBigDisplayWidth.GenWithStack("Display width out of range for column '%s' (max = %d)", colDef.Name.Name.O, math.MaxUint32)
	}

	switch tp.Tp {
	case mysql.TypeString:
		if tp.Flen != types.UnspecifiedLength && tp.Flen > mysql.MaxFieldCharLength {
			return types.ErrTooBigFieldLength.GenWithStack("Column length too big for column '%s' (max = %d); use BLOB or TEXT instead", colDef.Name.Name.O, mysql.MaxFieldCharLength)
		}
	case mysql.TypeVarchar:
		if len(tp.Charset) == 0 {
			// It's not easy to get the schema charset and table charset here.
			// The charset is determined by the order ColumnDefaultCharset --> TableDefaultCharset-->DatabaseDefaultCharset-->SystemDefaultCharset.
			// return nil, to make the check in the ddl.CreateTable.
			return nil
		}
		err := ddl.IsTooBigFieldLength(colDef.Tp.Flen, colDef.Name.Name.O, tp.Charset)
		if err != nil {
			return err
		}
	case mysql.TypeFloat, mysql.TypeDouble:
		// For FLOAT, the SQL standard permits an optional specification of the precision.
		// https://dev.mysql.com/doc/refman/8.0/en/floating-point-types.html
		if tp.Decimal == -1 {
			switch tp.Tp {
			case mysql.TypeDouble:
				// For Double type Flen and Decimal check is moved to parser component
			default:
				if tp.Flen > mysql.MaxDoublePrecisionLength {
					return types.ErrWrongFieldSpec.GenWithStackByArgs(colDef.Name.Name.O)
				}
			}
		} else {
			if tp.Decimal > mysql.MaxFloatingTypeScale {
				return types.ErrTooBigScale.GenWithStackByArgs(tp.Decimal, colDef.Name.Name.O, mysql.MaxFloatingTypeScale)
			}
			if tp.Flen > mysql.MaxFloatingTypeWidth || tp.Flen == 0 {
				return types.ErrTooBigDisplayWidth.GenWithStackByArgs(colDef.Name.Name.O, mysql.MaxFloatingTypeWidth)
			}
			if tp.Flen < tp.Decimal {
				return types.ErrMBiggerThanD.GenWithStackByArgs(colDef.Name.Name.O)
			}
		}
	case mysql.TypeSet:
		if len(tp.Elems) > mysql.MaxTypeSetMembers {
			return types.ErrTooBigSet.GenWithStack("Too many strings for column %s and SET", colDef.Name.Name.O)
		}
		// Check set elements. See https://dev.mysql.com/doc/refman/5.7/en/set.html.
		for _, str := range colDef.Tp.Elems {
			if strings.Contains(str, ",") {
				return types.ErrIllegalValueForType.GenWithStackByArgs(types.TypeStr(tp.Tp), str)
			}
		}
	case mysql.TypeNewDecimal:
		if tp.Decimal > mysql.MaxDecimalScale {
			return types.ErrTooBigScale.GenWithStackByArgs(tp.Decimal, colDef.Name.Name.O, mysql.MaxDecimalScale)
		}

		if tp.Flen > mysql.MaxDecimalWidth {
			return types.ErrTooBigPrecision.GenWithStackByArgs(tp.Flen, colDef.Name.Name.O, mysql.MaxDecimalWidth)
		}

		if tp.Flen < tp.Decimal {
			return types.ErrMBiggerThanD.GenWithStackByArgs(colDef.Name.Name.O)
		}
		// If decimal and flen all equals 0, just set flen to default value.
		if tp.Decimal == 0 && tp.Flen == 0 {
			defaultFlen, _ := mysql.GetDefaultFieldLengthAndDecimal(mysql.TypeNewDecimal)
			tp.Flen = defaultFlen
		}
	case mysql.TypeBit:
		if tp.Flen <= 0 {
			return types.ErrInvalidFieldSize.GenWithStackByArgs(colDef.Name.Name.O)
		}
		if tp.Flen > mysql.MaxBitDisplayWidth {
			return types.ErrTooBigDisplayWidth.GenWithStackByArgs(colDef.Name.Name.O, mysql.MaxBitDisplayWidth)
		}
	default:
		// TODO: Add more types.
	}
	return nil
}

// isDefaultValNowSymFunc checks whether default value is a NOW() builtin function.
func isDefaultValNowSymFunc(expr ast.ExprNode) bool {
	if funcCall, ok := expr.(*ast.FuncCallExpr); ok {
		// Default value NOW() is transformed to CURRENT_TIMESTAMP() in parser.
		if funcCall.FnName.L == ast.CurrentTimestamp {
			return true
		}
	}
	return false
}

func isInvalidDefaultValue(colDef *ast.ColumnDef) bool {
	tp := colDef.Tp
	// Check the last default value.
	for i := len(colDef.Options) - 1; i >= 0; i-- {
		columnOpt := colDef.Options[i]
		if columnOpt.Tp == ast.ColumnOptionDefaultValue {
			if !(tp.Tp == mysql.TypeTimestamp || tp.Tp == mysql.TypeDatetime) && isDefaultValNowSymFunc(columnOpt.Expr) {
				return true
			}
			break
		}
	}

	return false
}

// isIncorrectName checks if the identifier is incorrect.
// See https://dev.mysql.com/doc/refman/5.7/en/identifiers.html
func isIncorrectName(name string) bool {
	if len(name) == 0 {
		return true
	}
	if name[len(name)-1] == ' ' {
		return true
	}
	return false
}

// checkContainDotColumn checks field contains the table name.
// for example :create table t (c1.c2 int default null).
func (p *preprocessor) checkContainDotColumn(stmt *ast.CreateTableStmt) {
	tName := stmt.Table.Name.String()
	sName := stmt.Table.Schema.String()

	for _, colDef := range stmt.Cols {
		// check schema and table names.
		if colDef.Name.Schema.O != sName && len(colDef.Name.Schema.O) != 0 {
			p.err = ddl.ErrWrongDBName.GenWithStackByArgs(colDef.Name.Schema.O)
			return
		}
		if colDef.Name.Table.O != tName && len(colDef.Name.Table.O) != 0 {
			p.err = ddl.ErrWrongTableName.GenWithStackByArgs(colDef.Name.Table.O)
			return
		}
	}
}

func (p *preprocessor) stmtType() string {

	switch p.stmtTp {
	case TypeDelete:
		return "DELETE"
	case TypeUpdate:
		return "UPDATE"
	case TypeInsert:
		return "INSERT"
	case TypeDrop:
		return "DROP"
	case TypeCreate:
		return "CREATE"
	case TypeAlter:
		return "ALTER"
	case TypeRename:
		return "DROP, ALTER"
	case TypeRepair:
		return "SELECT, INSERT"
	case TypeShow:
		return "SHOW"
	default:
		return "SELECT" // matches Select and uncaught cases.
	}
}

func (p *preprocessor) handleTableName(tn *ast.TableName) {
	if tn.Schema.L == "" {
		if _, ok := p.withName[tn.Name.L]; ok {
			return
		}

		currentDB := p.ctx.GetSessionVars().CurrentDB
		if currentDB == "" {
			p.err = errors.Trace(ErrNoDB)
			return
		}
		tn.Schema = model.NewCIStr(currentDB)
	}

	if p.flag&inCreateOrDropTable > 0 {
		// The table may not exist in create table or drop table statement.
		if p.flag&inRepairTable > 0 {
			// Create stmt is in repair stmt, skip resolving the table to avoid error.
			return
		}
		// Create stmt is not in repair stmt, check the table not in repair list.
		if domainutil.RepairInfo.InRepairMode() {
			p.checkNotInRepair(tn)
		}
		return
	}
	// repairStmt: admin repair table A create table B ...
	// repairStmt's tableName is whether `inCreateOrDropTable` or `inRepairTable` flag.
	if p.flag&inRepairTable > 0 {
		p.handleRepairName(tn)
		return
	}

	p.handleAsOfAndReadTS(tn.AsOf)
	if p.err != nil {
		return
	}

	table, err := p.tableByName(tn)
	if err != nil {
		p.err = err
		return
	}

	tableInfo := table.Meta()
	dbInfo, _ := p.ensureInfoSchema().SchemaByName(tn.Schema)
	// tableName should be checked as sequence object.
	if p.flag&inSequenceFunction > 0 {
		if !tableInfo.IsSequence() {
			p.err = infoschema.ErrWrongObject.GenWithStackByArgs(dbInfo.Name.O, tableInfo.Name.O, "SEQUENCE")
			return
		}
	}
	tn.TableInfo = tableInfo
	tn.DBInfo = dbInfo
}

func (p *preprocessor) checkNotInRepair(tn *ast.TableName) {
	tableInfo, dbInfo := domainutil.RepairInfo.GetRepairedTableInfoByTableName(tn.Schema.L, tn.Name.L)
	if dbInfo == nil {
		return
	}
	if tableInfo != nil {
		p.err = ddl.ErrWrongTableName.GenWithStackByArgs(tn.Name.L, "this table is in repair")
	}
}

func (p *preprocessor) handleRepairName(tn *ast.TableName) {
	// Check the whether the repaired table is system table.
	if util.IsMemOrSysDB(tn.Schema.L) {
		p.err = ddl.ErrRepairTableFail.GenWithStackByArgs("memory or system database is not for repair")
		return
	}
	tableInfo, dbInfo := domainutil.RepairInfo.GetRepairedTableInfoByTableName(tn.Schema.L, tn.Name.L)
	// tableName here only has the schema rather than DBInfo.
	if dbInfo == nil {
		p.err = ddl.ErrRepairTableFail.GenWithStackByArgs("database " + tn.Schema.L + " is not in repair")
		return
	}
	if tableInfo == nil {
		p.err = ddl.ErrRepairTableFail.GenWithStackByArgs("table " + tn.Name.L + " is not in repair")
		return
	}
	p.ctx.SetValue(domainutil.RepairedTable, tableInfo)
	p.ctx.SetValue(domainutil.RepairedDatabase, dbInfo)
}

func (p *preprocessor) resolveShowStmt(node *ast.ShowStmt) {
	if node.DBName == "" {
		if node.Table != nil && node.Table.Schema.L != "" {
			node.DBName = node.Table.Schema.O
		} else {
			node.DBName = p.ctx.GetSessionVars().CurrentDB
		}
	} else if node.Table != nil && node.Table.Schema.L == "" {
		node.Table.Schema = model.NewCIStr(node.DBName)
	}
	if node.User != nil && node.User.CurrentUser {
		// Fill the Username and Hostname with the current user.
		currentUser := p.ctx.GetSessionVars().User
		if currentUser != nil {
			node.User.Username = currentUser.Username
			node.User.Hostname = currentUser.Hostname
			node.User.AuthUsername = currentUser.AuthUsername
			node.User.AuthHostname = currentUser.AuthHostname
		}
	}
}

func (p *preprocessor) resolveCreateTableStmt(node *ast.CreateTableStmt) {
	for _, val := range node.Constraints {
		if val.Refer != nil && val.Refer.Table.Schema.String() == "" {
			val.Refer.Table.Schema = node.Table.Schema
		}
	}
}

func (p *preprocessor) resolveAlterTableStmt(node *ast.AlterTableStmt) {
	for _, spec := range node.Specs {
		if spec.Tp == ast.AlterTableRenameTable {
			p.flag |= inCreateOrDropTable
			break
		}
		if spec.Tp == ast.AlterTableAddConstraint && spec.Constraint.Refer != nil {
			table := spec.Constraint.Refer.Table
			if table.Schema.L == "" && node.Table.Schema.L != "" {
				table.Schema = model.NewCIStr(node.Table.Schema.L)
			}
		}
	}
}

func (p *preprocessor) resolveCreateSequenceStmt(stmt *ast.CreateSequenceStmt) {
	sName := stmt.Name.Name.String()
	if isIncorrectName(sName) {
		p.err = ddl.ErrWrongTableName.GenWithStackByArgs(sName)
		return
	}
}

func (p *preprocessor) checkFuncCastExpr(node *ast.FuncCastExpr) {
	if node.Tp.EvalType() == types.ETDecimal {
		if node.Tp.Flen >= node.Tp.Decimal && node.Tp.Flen <= mysql.MaxDecimalWidth && node.Tp.Decimal <= mysql.MaxDecimalScale {
			// valid
			return
		}

		var buf strings.Builder
		restoreCtx := format.NewRestoreCtx(format.DefaultRestoreFlags, &buf)
		if err := node.Expr.Restore(restoreCtx); err != nil {
			p.err = err
			return
		}
		if node.Tp.Flen < node.Tp.Decimal {
			p.err = types.ErrMBiggerThanD.GenWithStackByArgs(buf.String())
			return
		}
		if node.Tp.Flen > mysql.MaxDecimalWidth {
			p.err = types.ErrTooBigPrecision.GenWithStackByArgs(node.Tp.Flen, buf.String(), mysql.MaxDecimalWidth)
			return
		}
		if node.Tp.Decimal > mysql.MaxDecimalScale {
			p.err = types.ErrTooBigScale.GenWithStackByArgs(node.Tp.Decimal, buf.String(), mysql.MaxDecimalScale)
			return
		}
	}
}

// handleAsOfAndReadTS tries to handle as of closure, or possibly read_ts.
func (p *preprocessor) handleAsOfAndReadTS(node *ast.AsOfClause) {
	// When statement is during the Txn, we check whether there exists AsOfClause. If exists, we will return error,
	// otherwise we should directly set the return param from TxnCtx.
	p.ReadReplicaScope = kv.GlobalReplicaScope
	if p.ctx.GetSessionVars().InTxn() {
		if node != nil {
			p.err = ErrAsOf.FastGenWithCause("as of timestamp can't be set in transaction.")
			return
		}
		txnCtx := p.ctx.GetSessionVars().TxnCtx
		p.ReadReplicaScope = txnCtx.TxnScope
		// It means we meet following case:
		// 1. start transaction read only as of timestamp ts
		// 2. select statement
		if txnCtx.IsStaleness {
			p.LastSnapshotTS = txnCtx.StartTS
			p.IsStaleness = txnCtx.IsStaleness
			p.initedLastSnapshotTS = true
			return
		}
	}
	// If the statement is in auto-commit mode, we will check whether there exists read_ts, if exists,
	// we will directly use it. The txnScope will be defined by the zone label, if it is not set, we will use
	// global txnScope directly.
	readTS := p.ctx.GetSessionVars().TxnReadTS.UseTxnReadTS()
	readStaleness := p.ctx.GetSessionVars().ReadStaleness
	var ts uint64
	switch {
	case readTS > 0:
		ts = readTS
		if node != nil {
			p.err = ErrAsOf.FastGenWithCause("can't use select as of while already set transaction as of")
			return
		}
		if !p.initedLastSnapshotTS {
			p.SnapshotTSEvaluator = func(sessionctx.Context) (uint64, error) {
				return ts, nil
			}
			p.LastSnapshotTS = ts
			p.setStalenessReturn()
		}
	case readTS == 0 && node != nil:
		// If we didn't use read_ts, and node isn't nil, it means we use 'select table as of timestamp ... '
		// for stale read
		// It means we meet following case:
		// select statement with as of timestamp
		ts, p.err = calculateTsExpr(p.ctx, node)
		if p.err != nil {
			return
		}
		if err := sessionctx.ValidateStaleReadTS(context.Background(), p.ctx, ts); err != nil {
			p.err = errors.Trace(err)
			return
		}
		if !p.initedLastSnapshotTS {
			p.SnapshotTSEvaluator = func(ctx sessionctx.Context) (uint64, error) {
				return calculateTsExpr(ctx, node)
			}
			p.LastSnapshotTS = ts
			p.setStalenessReturn()
		}
	case readTS == 0 && node == nil && readStaleness != 0:
		ts, p.err = calculateTsWithReadStaleness(p.ctx, readStaleness)
		if p.err != nil {
			return
		}
		if err := sessionctx.ValidateStaleReadTS(context.Background(), p.ctx, ts); err != nil {
			p.err = errors.Trace(err)
			return
		}
		if !p.initedLastSnapshotTS {
			p.SnapshotTSEvaluator = func(ctx sessionctx.Context) (uint64, error) {
				return calculateTsWithReadStaleness(p.ctx, readStaleness)
			}
			p.LastSnapshotTS = ts
			p.setStalenessReturn()
		}
	}
	if p.LastSnapshotTS != ts {
		p.err = ErrAsOf.GenWithStack("can not set different time in the as of")
		return
	}
	if p.LastSnapshotTS != 0 {
		dom := domain.GetDomain(p.ctx)
		is, err := dom.GetSnapshotInfoSchema(p.LastSnapshotTS)
		// if infoschema is empty, LastSnapshotTS init failed
		if err != nil {
			p.err = err
			return
		}
		if is == nil {
			p.err = fmt.Errorf("can not get any information schema based on snapshotTS: %d", p.LastSnapshotTS)
			return
		}
		p.InfoSchema = temptable.AttachLocalTemporaryTableInfoSchema(p.ctx, is)
	}
	if p.flag&inPrepare == 0 {
		p.ctx.GetSessionVars().StmtCtx.IsStaleness = p.IsStaleness
	}
	p.initedLastSnapshotTS = true
}

// ensureInfoSchema get the infoschema from the preprocessor.
// there some situations:
//    - the stmt specifies the schema version.
//    - session variable
//    - transaction context
func (p *preprocessor) ensureInfoSchema() infoschema.InfoSchema {
	if p.InfoSchema != nil {
		return p.InfoSchema
	}
	// `Execute` under some conditions need to see the latest information schema.
	if p.PreprocessExecuteISUpdate != nil {
		if newInfoSchema := p.ExecuteInfoSchemaUpdate(p.Node, p.ctx); newInfoSchema != nil {
			p.InfoSchema = newInfoSchema
			return p.InfoSchema
		}
	}
	p.InfoSchema = p.ctx.GetInfoSchema().(infoschema.InfoSchema)
	return p.InfoSchema
}

func (p *preprocessor) setStalenessReturn() {
	scope := config.GetTxnScopeFromConfig()
	p.IsStaleness = true
	p.ReadReplicaScope = scope
}<|MERGE_RESOLUTION|>--- conflicted
+++ resolved
@@ -745,18 +745,6 @@
 		p.err = ddl.ErrWrongTableName.GenWithStackByArgs(tName)
 		return
 	}
-<<<<<<< HEAD
-	if stmt.TemporaryKeyword == ast.TemporaryLocal && p.ctx.GetSessionVars().NoopFuncsMode != variable.OnInt {
-		err := expression.ErrFunctionsNoopImpl.GenWithStackByArgs("CREATE TEMPORARY TABLE")
-		if p.ctx.GetSessionVars().NoopFuncsMode == variable.OffInt {
-			p.err = err
-			return
-		}
-		// NoopFuncsMode is Warn, append an error
-		p.ctx.GetSessionVars().StmtCtx.AppendWarning(err)
-	}
-=======
->>>>>>> 74b32940
 	countPrimaryKey := 0
 	for _, colDef := range stmt.Cols {
 		if err := checkColumn(colDef); err != nil {
@@ -988,11 +976,16 @@
 }
 
 func (p *preprocessor) checkGroupBy(stmt *ast.GroupByClause) {
-	enableNoopFuncs := p.ctx.GetSessionVars().EnableNoopFuncs
+	noopFuncs := p.ctx.GetSessionVars().NoopFuncsMode
 	for _, item := range stmt.Items {
-		if !item.NullOrder && !enableNoopFuncs {
-			p.err = expression.ErrFunctionsNoopImpl.GenWithStackByArgs("GROUP BY expr ASC|DESC")
-			return
+		if !item.NullOrder {
+			err := expression.ErrFunctionsNoopImpl.GenWithStackByArgs("GROUP BY expr ASC|DESC")
+			if noopFuncs == variable.OffInt {
+				p.err = err
+				return
+			} else if noopFuncs == variable.WarnInt {
+				p.ctx.GetSessionVars().StmtCtx.AppendWarning(err)
+			}
 		}
 	}
 }
