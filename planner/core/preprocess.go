// Copyright 2015 PingCAP, Inc.
//
// Licensed under the Apache License, Version 2.0 (the "License");
// you may not use this file except in compliance with the License.
// You may obtain a copy of the License at
//
//     http://www.apache.org/licenses/LICENSE-2.0
//
// Unless required by applicable law or agreed to in writing, software
// distributed under the License is distributed on an "AS IS" BASIS,
// See the License for the specific language governing permissions and
// limitations under the License.

package core

import (
	"fmt"
	"math"
	"strings"

	"github.com/pingcap/errors"
	"github.com/pingcap/parser"
	"github.com/pingcap/parser/ast"
	"github.com/pingcap/parser/format"
	"github.com/pingcap/parser/model"
	"github.com/pingcap/parser/mysql"
	"github.com/pingcap/tidb/ddl"
	"github.com/pingcap/tidb/expression"
	"github.com/pingcap/tidb/infoschema"
	"github.com/pingcap/tidb/meta/autoid"
	"github.com/pingcap/tidb/sessionctx"
	"github.com/pingcap/tidb/types"
	driver "github.com/pingcap/tidb/types/parser_driver"
	"github.com/pingcap/tidb/util"
	"github.com/pingcap/tidb/util/domainutil"
)

// PreprocessOpt presents optional parameters to `Preprocess` method.
type PreprocessOpt func(*preprocessor)

// InPrepare is a PreprocessOpt that indicates preprocess is executing under prepare statement.
func InPrepare(p *preprocessor) {
	p.flag |= inPrepare
}

// InTxnRetry is a PreprocessOpt that indicates preprocess is executing under transaction retry.
func InTxnRetry(p *preprocessor) {
	p.flag |= inTxnRetry
}

// TryAddExtraLimit trys to add an extra limit for SELECT or UNION statement when sql_select_limit is set.
func TryAddExtraLimit(ctx sessionctx.Context, node ast.StmtNode) ast.StmtNode {
	if ctx.GetSessionVars().SelectLimit == math.MaxUint64 || ctx.GetSessionVars().InRestrictedSQL {
		return node
	}
	if explain, ok := node.(*ast.ExplainStmt); ok {
		explain.Stmt = TryAddExtraLimit(ctx, explain.Stmt)
		return explain
	} else if sel, ok := node.(*ast.SelectStmt); ok {
		if sel.Limit != nil || sel.SelectIntoOpt != nil {
			return node
		}
		newSel := *sel
		newSel.Limit = &ast.Limit{
			Count: ast.NewValueExpr(ctx.GetSessionVars().SelectLimit, "", ""),
		}
		return &newSel
	} else if setOprStmt, ok := node.(*ast.SetOprStmt); ok {
		if setOprStmt.Limit != nil {
			return node
		}
		newSetOpr := *setOprStmt
		newSetOpr.Limit = &ast.Limit{
			Count: ast.NewValueExpr(ctx.GetSessionVars().SelectLimit, "", ""),
		}
		return &newSetOpr
	}
	return node
}

// Preprocess resolves table names of the node, and checks some statements validation.
func Preprocess(ctx sessionctx.Context, node ast.Node, is infoschema.InfoSchema, preprocessOpt ...PreprocessOpt) error {
	v := preprocessor{is: is, ctx: ctx, tableAliasInJoin: make([]map[string]interface{}, 0)}
	for _, optFn := range preprocessOpt {
		optFn(&v)
	}
	node.Accept(&v)
	return errors.Trace(v.err)
}

type preprocessorFlag uint8

const (
	// inPrepare is set when visiting in prepare statement.
	inPrepare preprocessorFlag = 1 << iota
	// inTxnRetry is set when visiting in transaction retry.
	inTxnRetry
	// inCreateOrDropTable is set when visiting create/drop table statement.
	inCreateOrDropTable
	// parentIsJoin is set when visiting node's parent is join.
	parentIsJoin
	// inRepairTable is set when visiting a repair table statement.
	inRepairTable
	// inSequenceFunction is set when visiting a sequence function.
	// This flag indicates the tableName in these function should be checked as sequence object.
	inSequenceFunction
)

// preprocessor is an ast.Visitor that preprocess
// ast Nodes parsed from parser.
type preprocessor struct {
	is   infoschema.InfoSchema
	ctx  sessionctx.Context
	err  error
	flag preprocessorFlag

	// tableAliasInJoin is a stack that keeps the table alias names for joins.
	// len(tableAliasInJoin) may bigger than 1 because the left/right child of join may be subquery that contains `JOIN`
	tableAliasInJoin []map[string]interface{}
}

func (p *preprocessor) Enter(in ast.Node) (out ast.Node, skipChildren bool) {
	switch node := in.(type) {
	case *ast.CreateTableStmt:
		p.flag |= inCreateOrDropTable
		p.resolveCreateTableStmt(node)
		p.checkCreateTableGrammar(node)
	case *ast.CreateViewStmt:
		p.flag |= inCreateOrDropTable
		p.checkCreateViewGrammar(node)
		p.checkCreateViewWithSelectGrammar(node)
	case *ast.DropTableStmt:
		p.flag |= inCreateOrDropTable
		p.checkDropTableGrammar(node)
	case *ast.RenameTableStmt:
		p.flag |= inCreateOrDropTable
		p.checkRenameTableGrammar(node)
	case *ast.CreateIndexStmt:
		p.checkCreateIndexGrammar(node)
	case *ast.AlterTableStmt:
		p.resolveAlterTableStmt(node)
		p.checkAlterTableGrammar(node)
	case *ast.CreateDatabaseStmt:
		p.checkCreateDatabaseGrammar(node)
	case *ast.AlterDatabaseStmt:
		p.checkAlterDatabaseGrammar(node)
	case *ast.DropDatabaseStmt:
		p.checkDropDatabaseGrammar(node)
	case *ast.ShowStmt:
		p.resolveShowStmt(node)
	case *ast.SetOprSelectList:
		p.checkSetOprSelectList(node)
	case *ast.DeleteTableList:
		return in, true
	case *ast.Join:
		p.checkNonUniqTableAlias(node)
	case *ast.CreateBindingStmt:
		EraseLastSemicolon(node.OriginNode)
		EraseLastSemicolon(node.HintedNode)
		p.checkBindGrammar(node.OriginNode, node.HintedNode)
		return in, true
	case *ast.DropBindingStmt:
		EraseLastSemicolon(node.OriginNode)
		if node.HintedNode != nil {
			EraseLastSemicolon(node.HintedNode)
			p.checkBindGrammar(node.OriginNode, node.HintedNode)
		}
		return in, true
	case *ast.RecoverTableStmt, *ast.FlashBackTableStmt:
		// The specified table in recover table statement maybe already been dropped.
		// So skip check table name here, otherwise, recover table [table_name] syntax will return
		// table not exists error. But recover table statement is use to recover the dropped table. So skip children here.
		return in, true
	case *ast.RepairTableStmt:
		// The RepairTable should consist of the logic for creating tables and renaming tables.
		p.flag |= inRepairTable
		p.checkRepairTableGrammar(node)
	case *ast.CreateSequenceStmt:
		p.flag |= inCreateOrDropTable
		p.resolveCreateSequenceStmt(node)
	case *ast.DropSequenceStmt:
		p.flag |= inCreateOrDropTable
		p.checkDropSequenceGrammar(node)
	case *ast.FuncCastExpr:
		p.checkFuncCastExpr(node)
	case *ast.FuncCallExpr:
		if node.FnName.L == ast.NextVal || node.FnName.L == ast.LastVal || node.FnName.L == ast.SetVal {
			p.flag |= inSequenceFunction
		}
	case *ast.BRIEStmt:
		if node.Kind == ast.BRIEKindRestore {
			p.flag |= inCreateOrDropTable
		}
	case *ast.TableSource:
		isModeOracle := p.ctx.GetSessionVars().SQLMode&mysql.ModeOracle != 0
		if _, ok := node.Source.(*ast.SelectStmt); ok && !isModeOracle && len(node.AsName.L) == 0 {
			p.err = ddl.ErrDerivedMustHaveAlias.GenWithStackByArgs()
		}
		if v, ok := node.Source.(*ast.TableName); ok && v.TableSample != nil {
			switch v.TableSample.SampleMethod {
			case ast.SampleMethodTypeTiDBRegion:
			default:
				p.err = expression.ErrInvalidTableSample.GenWithStackByArgs("Only supports REGIONS sampling method")
			}
		}
	case *ast.CreateStatisticsStmt, *ast.DropStatisticsStmt:
		p.checkStatisticsOpGrammar(in)
	case *ast.AggregateFuncExpr:
		p.checkAggFuncDistinct(node)
	default:
		p.flag &= ^parentIsJoin
	}
	return in, p.err != nil
}

// EraseLastSemicolon removes last semicolon of sql.
func EraseLastSemicolon(stmt ast.StmtNode) {
	sql := stmt.Text()
	if len(sql) > 0 && sql[len(sql)-1] == ';' {
		stmt.SetText(sql[:len(sql)-1])
	}
}

const (
	// TypeInvalid for unexpected types.
	TypeInvalid byte = iota
	// TypeSelect for SelectStmt.
	TypeSelect
	// TypeSetOpr for SetOprStmt.
	TypeSetOpr
	// TypeDelete for DeleteStmt.
	TypeDelete
	// TypeUpdate for UpdateStmt.
	TypeUpdate
	// TypeInsert for InsertStmt.
	TypeInsert
)

func bindableStmtType(node ast.StmtNode) byte {
	switch node.(type) {
	case *ast.SelectStmt:
		return TypeSelect
	case *ast.SetOprStmt:
		return TypeSetOpr
	case *ast.DeleteStmt:
		return TypeDelete
	case *ast.UpdateStmt:
		return TypeUpdate
	case *ast.InsertStmt:
		return TypeInsert
	}
	return TypeInvalid
}

func (p *preprocessor) checkBindGrammar(originNode, hintedNode ast.StmtNode) {
	origTp := bindableStmtType(originNode)
	hintedTp := bindableStmtType(hintedNode)
	if origTp == TypeInvalid || hintedTp == TypeInvalid {
		p.err = errors.Errorf("create binding doesn't support this type of query")
		return
	}
	if origTp != hintedTp {
		p.err = errors.Errorf("hinted sql and original sql have different query types")
		return
	}
	if origTp == TypeInsert {
		origInsert, hintedInsert := originNode.(*ast.InsertStmt), hintedNode.(*ast.InsertStmt)
		if origInsert.Select == nil || hintedInsert.Select == nil {
			p.err = errors.Errorf("create binding only supports INSERT / REPLACE INTO SELECT")
			return
		}
	}
	originSQL := parser.Normalize(originNode.Text())
	hintedSQL := parser.Normalize(hintedNode.Text())
	if originSQL != hintedSQL {
		p.err = errors.Errorf("hinted sql and origin sql don't match when hinted sql erase the hint info, after erase hint info, originSQL:%s, hintedSQL:%s", originSQL, hintedSQL)
	}
}

func (p *preprocessor) Leave(in ast.Node) (out ast.Node, ok bool) {
	switch x := in.(type) {
	case *ast.CreateTableStmt:
		p.flag &= ^inCreateOrDropTable
		p.checkAutoIncrement(x)
		p.checkContainDotColumn(x)
	case *ast.CreateViewStmt:
		p.flag &= ^inCreateOrDropTable
	case *ast.DropTableStmt, *ast.AlterTableStmt, *ast.RenameTableStmt:
		p.flag &= ^inCreateOrDropTable
	case *driver.ParamMarkerExpr:
		if p.flag&inPrepare == 0 {
			p.err = parser.ErrSyntax.GenWithStack("syntax error, unexpected '?'")
			return
		}
	case *ast.ExplainStmt:
		if _, ok := x.Stmt.(*ast.ShowStmt); ok {
			break
		}
		valid := false
		for i, length := 0, len(ast.ExplainFormats); i < length; i++ {
			if strings.ToLower(x.Format) == ast.ExplainFormats[i] {
				valid = true
				break
			}
		}
		if !valid {
			p.err = ErrUnknownExplainFormat.GenWithStackByArgs(x.Format)
		}
	case *ast.TableName:
		p.handleTableName(x)
	case *ast.Join:
		if len(p.tableAliasInJoin) > 0 {
			p.tableAliasInJoin = p.tableAliasInJoin[:len(p.tableAliasInJoin)-1]
		}
	case *ast.FuncCallExpr:
		// The arguments for builtin NAME_CONST should be constants
		// See https://dev.mysql.com/doc/refman/5.7/en/miscellaneous-functions.html#function_name-const for details
		if x.FnName.L == ast.NameConst {
			if len(x.Args) != 2 {
				p.err = expression.ErrIncorrectParameterCount.GenWithStackByArgs(x.FnName.L)
			} else {
				_, isValueExpr1 := x.Args[0].(*driver.ValueExpr)
				isValueExpr2 := false
				switch x.Args[1].(type) {
				case *driver.ValueExpr, *ast.UnaryOperationExpr:
					isValueExpr2 = true
				}

				if !isValueExpr1 || !isValueExpr2 {
					p.err = ErrWrongArguments.GenWithStackByArgs("NAME_CONST")
				}
			}
			break
		}

		// no need sleep when retry transaction and avoid unexpect sleep caused by retry.
		if p.flag&inTxnRetry > 0 && x.FnName.L == ast.Sleep {
			if len(x.Args) == 1 {
				x.Args[0] = ast.NewValueExpr(0, "", "")
			}
		}

		if x.FnName.L == ast.NextVal || x.FnName.L == ast.LastVal || x.FnName.L == ast.SetVal {
			p.flag &= ^inSequenceFunction
		}
	case *ast.RepairTableStmt:
		p.flag &= ^inRepairTable
	case *ast.CreateSequenceStmt:
		p.flag &= ^inCreateOrDropTable
	case *ast.BRIEStmt:
		if x.Kind == ast.BRIEKindRestore {
			p.flag &= ^inCreateOrDropTable
		}
	}

	return in, p.err == nil
}

func checkAutoIncrementOp(colDef *ast.ColumnDef, index int) (bool, error) {
	var hasAutoIncrement bool

	if colDef.Options[index].Tp == ast.ColumnOptionAutoIncrement {
		hasAutoIncrement = true
		if len(colDef.Options) == index+1 {
			return hasAutoIncrement, nil
		}
		for _, op := range colDef.Options[index+1:] {
			if op.Tp == ast.ColumnOptionDefaultValue {
				if tmp, ok := op.Expr.(*driver.ValueExpr); ok {
					if !tmp.Datum.IsNull() {
						return hasAutoIncrement, errors.Errorf("Invalid default value for '%s'", colDef.Name.Name.O)
					}
				}
			}
		}
	}
	if colDef.Options[index].Tp == ast.ColumnOptionDefaultValue && len(colDef.Options) != index+1 {
		if tmp, ok := colDef.Options[index].Expr.(*driver.ValueExpr); ok {
			if tmp.Datum.IsNull() {
				return hasAutoIncrement, nil
			}
		}
		for _, op := range colDef.Options[index+1:] {
			if op.Tp == ast.ColumnOptionAutoIncrement {
				return hasAutoIncrement, errors.Errorf("Invalid default value for '%s'", colDef.Name.Name.O)
			}
		}
	}

	return hasAutoIncrement, nil
}

func isConstraintKeyTp(constraints []*ast.Constraint, colDef *ast.ColumnDef) bool {
	for _, c := range constraints {
		if c.Keys[0].Expr != nil {
			continue
		}
		// If the constraint as follows: primary key(c1, c2)
		// we only support c1 column can be auto_increment.
		if colDef.Name.Name.L != c.Keys[0].Column.Name.L {
			continue
		}
		switch c.Tp {
		case ast.ConstraintPrimaryKey, ast.ConstraintKey, ast.ConstraintIndex,
			ast.ConstraintUniq, ast.ConstraintUniqIndex, ast.ConstraintUniqKey:
			return true
		}
	}

	return false
}

func (p *preprocessor) checkAutoIncrement(stmt *ast.CreateTableStmt) {
	autoIncrementCols := make(map[*ast.ColumnDef]bool)

	for _, colDef := range stmt.Cols {
		var hasAutoIncrement bool
		var isKey bool
		for i, op := range colDef.Options {
			ok, err := checkAutoIncrementOp(colDef, i)
			if err != nil {
				p.err = err
				return
			}
			if ok {
				hasAutoIncrement = true
			}
			switch op.Tp {
			case ast.ColumnOptionPrimaryKey, ast.ColumnOptionUniqKey:
				isKey = true
			}
		}
		if hasAutoIncrement {
			autoIncrementCols[colDef] = isKey
		}
	}

	if len(autoIncrementCols) < 1 {
		return
	}
	if len(autoIncrementCols) > 1 {
		p.err = autoid.ErrWrongAutoKey.GenWithStackByArgs()
		return
	}
	// Only have one auto_increment col.
	for col, isKey := range autoIncrementCols {
		if !isKey {
			isKey = isConstraintKeyTp(stmt.Constraints, col)
		}
		autoIncrementMustBeKey := true
		for _, opt := range stmt.Options {
			if opt.Tp == ast.TableOptionEngine && strings.EqualFold(opt.StrValue, "MyISAM") {
				autoIncrementMustBeKey = false
			}
		}
		if autoIncrementMustBeKey && !isKey {
			p.err = autoid.ErrWrongAutoKey.GenWithStackByArgs()
		}
		switch col.Tp.Tp {
		case mysql.TypeTiny, mysql.TypeShort, mysql.TypeLong,
			mysql.TypeFloat, mysql.TypeDouble, mysql.TypeLonglong, mysql.TypeInt24:
		default:
			p.err = errors.Errorf("Incorrect column specifier for column '%s'", col.Name.Name.O)
		}
	}

}

// checkSetOprSelectList checks union's selectList.
// refer: https://dev.mysql.com/doc/refman/5.7/en/union.html
//        https://mariadb.com/kb/en/intersect/
//        https://mariadb.com/kb/en/except/
// "To apply ORDER BY or LIMIT to an individual SELECT, place the clause inside the parentheses that enclose the SELECT."
func (p *preprocessor) checkSetOprSelectList(stmt *ast.SetOprSelectList) {
	for _, sel := range stmt.Selects[:len(stmt.Selects)-1] {
		switch s := sel.(type) {
		case *ast.SelectStmt:
			if s.IsInBraces {
				continue
			}
			if s.Limit != nil {
				p.err = ErrWrongUsage.GenWithStackByArgs("UNION", "LIMIT")
				return
			}
			if s.OrderBy != nil {
				p.err = ErrWrongUsage.GenWithStackByArgs("UNION", "ORDER BY")
				return
			}
		case *ast.SetOprSelectList:
			p.checkSetOprSelectList(s)
		}
	}
}

func (p *preprocessor) checkCreateDatabaseGrammar(stmt *ast.CreateDatabaseStmt) {
	if isIncorrectName(stmt.Name) {
		p.err = ddl.ErrWrongDBName.GenWithStackByArgs(stmt.Name)
	}
}

func (p *preprocessor) checkAlterDatabaseGrammar(stmt *ast.AlterDatabaseStmt) {
	// for 'ALTER DATABASE' statement, database name can be empty to alter default database.
	if isIncorrectName(stmt.Name) && !stmt.AlterDefaultDatabase {
		p.err = ddl.ErrWrongDBName.GenWithStackByArgs(stmt.Name)
	}
}

func (p *preprocessor) checkDropDatabaseGrammar(stmt *ast.DropDatabaseStmt) {
	if isIncorrectName(stmt.Name) {
		p.err = ddl.ErrWrongDBName.GenWithStackByArgs(stmt.Name)
	}
}

func (p *preprocessor) checkCreateTableGrammar(stmt *ast.CreateTableStmt) {
	tName := stmt.Table.Name.String()
	if isIncorrectName(tName) {
		p.err = ddl.ErrWrongTableName.GenWithStackByArgs(tName)
		return
	}
	countPrimaryKey := 0
	for _, colDef := range stmt.Cols {
		if err := checkColumn(colDef); err != nil {
			p.err = err
			return
		}
		isPrimary, err := checkColumnOptions(colDef.Options)
		if err != nil {
			p.err = err
			return
		}
		countPrimaryKey += isPrimary
		if countPrimaryKey > 1 {
			p.err = infoschema.ErrMultiplePriKey
			return
		}
	}
	for _, constraint := range stmt.Constraints {
		switch tp := constraint.Tp; tp {
		case ast.ConstraintKey, ast.ConstraintIndex, ast.ConstraintUniq, ast.ConstraintUniqKey, ast.ConstraintUniqIndex:
			err := checkIndexInfo(constraint.Name, constraint.Keys)
			if err != nil {
				p.err = err
				return
			}
			if constraint.IsEmptyIndex {
				p.err = ddl.ErrWrongNameForIndex.GenWithStackByArgs(constraint.Name)
				return
			}
		case ast.ConstraintPrimaryKey:
			if countPrimaryKey > 0 {
				p.err = infoschema.ErrMultiplePriKey
				return
			}
			countPrimaryKey++
			err := checkIndexInfo(constraint.Name, constraint.Keys)
			if err != nil {
				p.err = err
				return
			}
		}
	}
	if p.err = checkUnsupportedTableOptions(stmt.Options); p.err != nil {
		return
	}
	if stmt.Select != nil {
		// FIXME: a temp error noticing 'not implemented' (issue 4754)
		p.err = errors.New("'CREATE TABLE ... SELECT' is not implemented yet")
		return
	} else if len(stmt.Cols) == 0 && stmt.ReferTable == nil {
		p.err = ddl.ErrTableMustHaveColumns
		return
	}
}

func (p *preprocessor) checkCreateViewGrammar(stmt *ast.CreateViewStmt) {
	vName := stmt.ViewName.Name.String()
	if isIncorrectName(vName) {
		p.err = ddl.ErrWrongTableName.GenWithStackByArgs(vName)
		return
	}
	for _, col := range stmt.Cols {
		if isIncorrectName(col.String()) {
			p.err = ddl.ErrWrongColumnName.GenWithStackByArgs(col)
			return
		}
	}
}

func (p *preprocessor) checkCreateViewWithSelect(stmt ast.Node) {
	switch s := stmt.(type) {
	case *ast.SelectStmt:
		if s.SelectIntoOpt != nil {
			p.err = ddl.ErrViewSelectClause.GenWithStackByArgs("INFO")
			return
		}
		if s.LockInfo != nil && s.LockInfo.LockType != ast.SelectLockNone {
			s.LockInfo.LockType = ast.SelectLockNone
			return
		}
	case *ast.SetOprSelectList:
		for _, sel := range s.Selects {
			p.checkCreateViewWithSelect(sel)
		}
	}
}

func (p *preprocessor) checkCreateViewWithSelectGrammar(stmt *ast.CreateViewStmt) {
	switch stmt := stmt.Select.(type) {
	case *ast.SelectStmt:
		p.checkCreateViewWithSelect(stmt)
	case *ast.SetOprStmt:
		for _, selectStmt := range stmt.SelectList.Selects {
			p.checkCreateViewWithSelect(selectStmt)
			if p.err != nil {
				return
			}
		}
	}
}

func (p *preprocessor) checkDropSequenceGrammar(stmt *ast.DropSequenceStmt) {
	p.checkDropTableNames(stmt.Sequences)
}

func (p *preprocessor) checkDropTableGrammar(stmt *ast.DropTableStmt) {
	p.checkDropTableNames(stmt.Tables)
}

func (p *preprocessor) checkDropTableNames(tables []*ast.TableName) {
	for _, t := range tables {
		if isIncorrectName(t.Name.String()) {
			p.err = ddl.ErrWrongTableName.GenWithStackByArgs(t.Name.String())
			return
		}
	}
}

func (p *preprocessor) checkNonUniqTableAlias(stmt *ast.Join) {
	if p.flag&parentIsJoin == 0 {
		p.tableAliasInJoin = append(p.tableAliasInJoin, make(map[string]interface{}))
	}
	tableAliases := p.tableAliasInJoin[len(p.tableAliasInJoin)-1]
	isOracleMode := p.ctx.GetSessionVars().SQLMode&mysql.ModeOracle != 0
	if !isOracleMode {
		if err := isTableAliasDuplicate(stmt.Left, tableAliases); err != nil {
			p.err = err
			return
		}
		if err := isTableAliasDuplicate(stmt.Right, tableAliases); err != nil {
			p.err = err
			return
		}
	}
	p.flag |= parentIsJoin
}

func isTableAliasDuplicate(node ast.ResultSetNode, tableAliases map[string]interface{}) error {
	if ts, ok := node.(*ast.TableSource); ok {
		tabName := ts.AsName
		if tabName.L == "" {
			if tableNode, ok := ts.Source.(*ast.TableName); ok {
				if tableNode.Schema.L != "" {
					tabName = model.NewCIStr(fmt.Sprintf("%s.%s", tableNode.Schema.L, tableNode.Name.L))
				} else {
					tabName = tableNode.Name
				}
			}
		}
		_, exists := tableAliases[tabName.L]
		if len(tabName.L) != 0 && exists {
			return ErrNonUniqTable.GenWithStackByArgs(tabName)
		}
		tableAliases[tabName.L] = nil
	}
	return nil
}

func checkColumnOptions(ops []*ast.ColumnOption) (int, error) {
	isPrimary, isGenerated, isStored := 0, 0, false

	for _, op := range ops {
		switch op.Tp {
		case ast.ColumnOptionPrimaryKey:
			isPrimary = 1
		case ast.ColumnOptionGenerated:
			isGenerated = 1
			isStored = op.Stored
		}
	}

	if isPrimary > 0 && isGenerated > 0 && !isStored {
		return isPrimary, ErrUnsupportedOnGeneratedColumn.GenWithStackByArgs("Defining a virtual generated column as primary key")
	}

	return isPrimary, nil
}

func (p *preprocessor) checkCreateIndexGrammar(stmt *ast.CreateIndexStmt) {
	tName := stmt.Table.Name.String()
	if isIncorrectName(tName) {
		p.err = ddl.ErrWrongTableName.GenWithStackByArgs(tName)
		return
	}
	if stmt.IndexName == "" {
		p.err = ddl.ErrWrongNameForIndex.GenWithStackByArgs(stmt.IndexName)
		return
	}
	p.err = checkIndexInfo(stmt.IndexName, stmt.IndexPartSpecifications)
}

func (p *preprocessor) checkStatisticsOpGrammar(node ast.Node) {
	var statsName string
	switch stmt := node.(type) {
	case *ast.CreateStatisticsStmt:
		statsName = stmt.StatsName
	case *ast.DropStatisticsStmt:
		statsName = stmt.StatsName
	}
	if isIncorrectName(statsName) {
		msg := fmt.Sprintf("Incorrect statistics name: %s", statsName)
		p.err = ErrInternal.GenWithStack(msg)
	}
	return
}

func (p *preprocessor) checkRenameTableGrammar(stmt *ast.RenameTableStmt) {
	oldTable := stmt.TableToTables[0].OldTable.Name.String()
	newTable := stmt.TableToTables[0].NewTable.Name.String()

	p.checkRenameTable(oldTable, newTable)
}

func (p *preprocessor) checkRenameTable(oldTable, newTable string) {
	if isIncorrectName(oldTable) {
		p.err = ddl.ErrWrongTableName.GenWithStackByArgs(oldTable)
		return
	}

	if isIncorrectName(newTable) {
		p.err = ddl.ErrWrongTableName.GenWithStackByArgs(newTable)
		return
	}
}

func (p *preprocessor) checkRepairTableGrammar(stmt *ast.RepairTableStmt) {
	// Check create table stmt whether it's is in REPAIR MODE.
	if !domainutil.RepairInfo.InRepairMode() {
		p.err = ddl.ErrRepairTableFail.GenWithStackByArgs("TiDB is not in REPAIR MODE")
		return
	}
	if len(domainutil.RepairInfo.GetRepairTableList()) == 0 {
		p.err = ddl.ErrRepairTableFail.GenWithStackByArgs("repair list is empty")
		return
	}

	// Check rename action as the rename statement does.
	oldTable := stmt.Table.Name.String()
	newTable := stmt.CreateStmt.Table.Name.String()
	p.checkRenameTable(oldTable, newTable)
}

func (p *preprocessor) checkAlterTableGrammar(stmt *ast.AlterTableStmt) {
	tName := stmt.Table.Name.String()
	if isIncorrectName(tName) {
		p.err = ddl.ErrWrongTableName.GenWithStackByArgs(tName)
		return
	}
	specs := stmt.Specs
	for _, spec := range specs {
		if spec.NewTable != nil {
			ntName := spec.NewTable.Name.String()
			if isIncorrectName(ntName) {
				p.err = ddl.ErrWrongTableName.GenWithStackByArgs(ntName)
				return
			}
		}
		for _, colDef := range spec.NewColumns {
			if p.err = checkColumn(colDef); p.err != nil {
				return
			}
		}
		if p.err = checkUnsupportedTableOptions(spec.Options); p.err != nil {
			return
		}
		switch spec.Tp {
		case ast.AlterTableAddConstraint:
			switch spec.Constraint.Tp {
			case ast.ConstraintKey, ast.ConstraintIndex, ast.ConstraintUniq, ast.ConstraintUniqIndex,
				ast.ConstraintUniqKey, ast.ConstraintPrimaryKey:
				p.err = checkIndexInfo(spec.Constraint.Name, spec.Constraint.Keys)
				if p.err != nil {
					return
				}
			default:
				// Nothing to do now.
			}
		default:
			// Nothing to do now.
		}
	}
}

// checkDuplicateColumnName checks if index exists duplicated columns.
func checkDuplicateColumnName(IndexPartSpecifications []*ast.IndexPartSpecification) error {
	colNames := make(map[string]struct{}, len(IndexPartSpecifications))
	for _, IndexColNameWithExpr := range IndexPartSpecifications {
		if IndexColNameWithExpr.Column != nil {
			name := IndexColNameWithExpr.Column.Name
			if _, ok := colNames[name.L]; ok {
				return infoschema.ErrColumnExists.GenWithStackByArgs(name)
			}
			colNames[name.L] = struct{}{}
		}
	}
	return nil
}

// checkIndexInfo checks index name and index column names.
func checkIndexInfo(indexName string, IndexPartSpecifications []*ast.IndexPartSpecification) error {
	if strings.EqualFold(indexName, mysql.PrimaryKeyName) {
		return ddl.ErrWrongNameForIndex.GenWithStackByArgs(indexName)
	}
	if len(IndexPartSpecifications) > mysql.MaxKeyParts {
		return infoschema.ErrTooManyKeyParts.GenWithStackByArgs(mysql.MaxKeyParts)
	}
	return checkDuplicateColumnName(IndexPartSpecifications)
}

// checkUnsupportedTableOptions checks if there exists unsupported table options
func checkUnsupportedTableOptions(options []*ast.TableOption) error {
	var err error = nil
	for _, option := range options {
		switch option.Tp {
		case ast.TableOptionUnion:
			err = ddl.ErrTableOptionUnionUnsupported
		case ast.TableOptionInsertMethod:
			err = ddl.ErrTableOptionInsertMethodUnsupported
		case ast.TableOptionEngine:
			err = checkTableEngine(option.StrValue)
		}
		if err != nil {
			return err
		}
	}
	return nil
}

var mysqlValidTableEngineNames = map[string]struct{}{
	"archive":    {},
	"blackhole":  {},
	"csv":        {},
	"example":    {},
	"federated":  {},
	"innodb":     {},
	"memory":     {},
	"merge":      {},
	"mgr_myisam": {},
	"myisam":     {},
	"ndb":        {},
	"heap":       {},
}

func checkTableEngine(engineName string) error {
	if _, have := mysqlValidTableEngineNames[strings.ToLower(engineName)]; !have {
		return ddl.ErrUnknownEngine.GenWithStackByArgs(engineName)
	}
	return nil
}

// checkColumn checks if the column definition is valid.
// See https://dev.mysql.com/doc/refman/5.7/en/storage-requirements.html
func checkColumn(colDef *ast.ColumnDef) error {
	// Check column name.
	cName := colDef.Name.Name.String()
	if isIncorrectName(cName) {
		return ddl.ErrWrongColumnName.GenWithStackByArgs(cName)
	}

	if isInvalidDefaultValue(colDef) {
		return types.ErrInvalidDefault.GenWithStackByArgs(colDef.Name.Name.O)
	}

	// Check column type.
	tp := colDef.Tp
	if tp == nil {
		return nil
	}
	if tp.Flen > math.MaxUint32 {
		return types.ErrTooBigDisplayWidth.GenWithStack("Display width out of range for column '%s' (max = %d)", colDef.Name.Name.O, math.MaxUint32)
	}

	switch tp.Tp {
	case mysql.TypeString:
		if tp.Flen != types.UnspecifiedLength && tp.Flen > mysql.MaxFieldCharLength {
			return types.ErrTooBigFieldLength.GenWithStack("Column length too big for column '%s' (max = %d); use BLOB or TEXT instead", colDef.Name.Name.O, mysql.MaxFieldCharLength)
		}
	case mysql.TypeVarchar:
		if len(tp.Charset) == 0 {
			// It's not easy to get the schema charset and table charset here.
			// The charset is determined by the order ColumnDefaultCharset --> TableDefaultCharset-->DatabaseDefaultCharset-->SystemDefaultCharset.
			// return nil, to make the check in the ddl.CreateTable.
			return nil
		}
		err := ddl.IsTooBigFieldLength(colDef.Tp.Flen, colDef.Name.Name.O, tp.Charset)
		if err != nil {
			return err
		}
	case mysql.TypeFloat, mysql.TypeDouble:
		// For FLOAT, the SQL standard permits an optional specification of the precision.
		// https://dev.mysql.com/doc/refman/8.0/en/floating-point-types.html
		if tp.Decimal == -1 {
			switch tp.Tp {
			case mysql.TypeDouble:
				// For Double type Flen and Decimal check is moved to parser component
			default:
				if tp.Flen > mysql.MaxDoublePrecisionLength {
					return types.ErrWrongFieldSpec.GenWithStackByArgs(colDef.Name.Name.O)
				}
			}
		} else {
			if tp.Decimal > mysql.MaxFloatingTypeScale {
				return types.ErrTooBigScale.GenWithStackByArgs(tp.Decimal, colDef.Name.Name.O, mysql.MaxFloatingTypeScale)
			}
			if tp.Flen > mysql.MaxFloatingTypeWidth {
				return types.ErrTooBigDisplayWidth.GenWithStackByArgs(colDef.Name.Name.O, mysql.MaxFloatingTypeWidth)
			}
		}
	case mysql.TypeSet:
		if len(tp.Elems) > mysql.MaxTypeSetMembers {
			return types.ErrTooBigSet.GenWithStack("Too many strings for column %s and SET", colDef.Name.Name.O)
		}
		// Check set elements. See https://dev.mysql.com/doc/refman/5.7/en/set.html.
		for _, str := range colDef.Tp.Elems {
			if strings.Contains(str, ",") {
				return types.ErrIllegalValueForType.GenWithStackByArgs(types.TypeStr(tp.Tp), str)
			}
		}
	case mysql.TypeNewDecimal:
		if tp.Decimal > mysql.MaxDecimalScale {
			return types.ErrTooBigScale.GenWithStackByArgs(tp.Decimal, colDef.Name.Name.O, mysql.MaxDecimalScale)
		}

		if tp.Flen > mysql.MaxDecimalWidth {
			return types.ErrTooBigPrecision.GenWithStackByArgs(tp.Flen, colDef.Name.Name.O, mysql.MaxDecimalWidth)
		}
	case mysql.TypeBit:
		if tp.Flen <= 0 {
			return types.ErrInvalidFieldSize.GenWithStackByArgs(colDef.Name.Name.O)
		}
		if tp.Flen > mysql.MaxBitDisplayWidth {
			return types.ErrTooBigDisplayWidth.GenWithStackByArgs(colDef.Name.Name.O, mysql.MaxBitDisplayWidth)
		}
	default:
		// TODO: Add more types.
	}
	return nil
}

// isDefaultValNowSymFunc checks whether default value is a NOW() builtin function.
func isDefaultValNowSymFunc(expr ast.ExprNode) bool {
	if funcCall, ok := expr.(*ast.FuncCallExpr); ok {
		// Default value NOW() is transformed to CURRENT_TIMESTAMP() in parser.
		if funcCall.FnName.L == ast.CurrentTimestamp {
			return true
		}
	}
	return false
}

func isInvalidDefaultValue(colDef *ast.ColumnDef) bool {
	tp := colDef.Tp
	// Check the last default value.
	for i := len(colDef.Options) - 1; i >= 0; i-- {
		columnOpt := colDef.Options[i]
		if columnOpt.Tp == ast.ColumnOptionDefaultValue {
			if !(tp.Tp == mysql.TypeTimestamp || tp.Tp == mysql.TypeDatetime) && isDefaultValNowSymFunc(columnOpt.Expr) {
				return true
			}
			break
		}
	}

	return false
}

// isIncorrectName checks if the identifier is incorrect.
// See https://dev.mysql.com/doc/refman/5.7/en/identifiers.html
func isIncorrectName(name string) bool {
	if len(name) == 0 {
		return true
	}
	if name[len(name)-1] == ' ' {
		return true
	}
	return false
}

// checkContainDotColumn checks field contains the table name.
// for example :create table t (c1.c2 int default null).
func (p *preprocessor) checkContainDotColumn(stmt *ast.CreateTableStmt) {
	tName := stmt.Table.Name.String()
	sName := stmt.Table.Schema.String()

	for _, colDef := range stmt.Cols {
		// check schema and table names.
		if colDef.Name.Schema.O != sName && len(colDef.Name.Schema.O) != 0 {
			p.err = ddl.ErrWrongDBName.GenWithStackByArgs(colDef.Name.Schema.O)
			return
		}
		if colDef.Name.Table.O != tName && len(colDef.Name.Table.O) != 0 {
			p.err = ddl.ErrWrongTableName.GenWithStackByArgs(colDef.Name.Table.O)
			return
		}
	}
}

func (p *preprocessor) handleTableName(tn *ast.TableName) {
	if tn.Schema.L == "" {
		currentDB := p.ctx.GetSessionVars().CurrentDB
		if currentDB == "" {
			p.err = errors.Trace(ErrNoDB)
			return
		}
		tn.Schema = model.NewCIStr(currentDB)
	}
	if p.flag&inCreateOrDropTable > 0 {
		// The table may not exist in create table or drop table statement.
		if p.flag&inRepairTable > 0 {
			// Create stmt is in repair stmt, skip resolving the table to avoid error.
			return
		}
		// Create stmt is not in repair stmt, check the table not in repair list.
		if domainutil.RepairInfo.InRepairMode() {
			p.checkNotInRepair(tn)
		}
		return
	}
	// repairStmt: admin repair table A create table B ...
	// repairStmt's tableName is whether `inCreateOrDropTable` or `inRepairTable` flag.
	if p.flag&inRepairTable > 0 {
		p.handleRepairName(tn)
		return
	}

	table, err := p.is.TableByName(tn.Schema, tn.Name)
	if err != nil {
		p.err = err
		return
	}
	tableInfo := table.Meta()
	dbInfo, _ := p.is.SchemaByName(tn.Schema)
	// tableName should be checked as sequence object.
	if p.flag&inSequenceFunction > 0 {
		if !tableInfo.IsSequence() {
			p.err = infoschema.ErrWrongObject.GenWithStackByArgs(dbInfo.Name.O, tableInfo.Name.O, "SEQUENCE")
			return
		}
	}
	tn.TableInfo = tableInfo
	tn.DBInfo = dbInfo
}

func (p *preprocessor) checkNotInRepair(tn *ast.TableName) {
	tableInfo, dbInfo := domainutil.RepairInfo.GetRepairedTableInfoByTableName(tn.Schema.L, tn.Name.L)
	if dbInfo == nil {
		return
	}
	if tableInfo != nil {
		p.err = ddl.ErrWrongTableName.GenWithStackByArgs(tn.Name.L, "this table is in repair")
	}
}

func (p *preprocessor) handleRepairName(tn *ast.TableName) {
	// Check the whether the repaired table is system table.
	if util.IsMemOrSysDB(tn.Schema.L) {
		p.err = ddl.ErrRepairTableFail.GenWithStackByArgs("memory or system database is not for repair")
		return
	}
	tableInfo, dbInfo := domainutil.RepairInfo.GetRepairedTableInfoByTableName(tn.Schema.L, tn.Name.L)
	// tableName here only has the schema rather than DBInfo.
	if dbInfo == nil {
		p.err = ddl.ErrRepairTableFail.GenWithStackByArgs("database " + tn.Schema.L + " is not in repair")
		return
	}
	if tableInfo == nil {
		p.err = ddl.ErrRepairTableFail.GenWithStackByArgs("table " + tn.Name.L + " is not in repair")
		return
	}
	p.ctx.SetValue(domainutil.RepairedTable, tableInfo)
	p.ctx.SetValue(domainutil.RepairedDatabase, dbInfo)
}

func (p *preprocessor) resolveShowStmt(node *ast.ShowStmt) {
	if node.DBName == "" {
		if node.Table != nil && node.Table.Schema.L != "" {
			node.DBName = node.Table.Schema.O
		} else {
			node.DBName = p.ctx.GetSessionVars().CurrentDB
		}
	} else if node.Table != nil && node.Table.Schema.L == "" {
		node.Table.Schema = model.NewCIStr(node.DBName)
	}
	if node.User != nil && node.User.CurrentUser {
		// Fill the Username and Hostname with the current user.
		currentUser := p.ctx.GetSessionVars().User
		if currentUser != nil {
			node.User.Username = currentUser.Username
			node.User.Hostname = currentUser.Hostname
			node.User.AuthUsername = currentUser.AuthUsername
			node.User.AuthHostname = currentUser.AuthHostname
		}
	}
}

func (p *preprocessor) resolveCreateTableStmt(node *ast.CreateTableStmt) {
	for _, val := range node.Constraints {
		if val.Refer != nil && val.Refer.Table.Schema.String() == "" {
			val.Refer.Table.Schema = node.Table.Schema
		}
	}
}

func (p *preprocessor) resolveAlterTableStmt(node *ast.AlterTableStmt) {
	for _, spec := range node.Specs {
		if spec.Tp == ast.AlterTableRenameTable {
			p.flag |= inCreateOrDropTable
			break
		}
		if spec.Tp == ast.AlterTableAddConstraint && spec.Constraint.Refer != nil {
			table := spec.Constraint.Refer.Table
			if table.Schema.L == "" && node.Table.Schema.L != "" {
				table.Schema = model.NewCIStr(node.Table.Schema.L)
			}
		}
	}
}

func (p *preprocessor) resolveCreateSequenceStmt(stmt *ast.CreateSequenceStmt) {
	sName := stmt.Name.Name.String()
	if isIncorrectName(sName) {
		p.err = ddl.ErrWrongTableName.GenWithStackByArgs(sName)
		return
	}
}

<<<<<<< HEAD
func (p *preprocessor) checkAggFuncDistinct(aggFunc *ast.AggregateFuncExpr) {
	if aggFunc.Distinct {
		if aggFunc.F == ast.AggFuncVarPop ||
			aggFunc.F == ast.AggFuncStddevPop ||
			aggFunc.F == ast.AggFuncStddevSamp {
			p.err = util.SyntaxError(errors.New(aggFunc.F + " with distinct"))
=======
func (p *preprocessor) checkFuncCastExpr(node *ast.FuncCastExpr) {
	if node.Tp.EvalType() == types.ETDecimal {
		if node.Tp.Flen >= node.Tp.Decimal && node.Tp.Flen <= mysql.MaxDecimalWidth && node.Tp.Decimal <= mysql.MaxDecimalScale {
			// valid
			return
		}

		var buf strings.Builder
		restoreCtx := format.NewRestoreCtx(format.DefaultRestoreFlags, &buf)
		if err := node.Expr.Restore(restoreCtx); err != nil {
			p.err = err
			return
		}
		if node.Tp.Flen < node.Tp.Decimal {
			p.err = types.ErrMBiggerThanD.GenWithStackByArgs(buf.String())
			return
		}
		if node.Tp.Flen > mysql.MaxDecimalWidth {
			p.err = types.ErrTooBigPrecision.GenWithStackByArgs(node.Tp.Flen, buf.String(), mysql.MaxDecimalWidth)
			return
		}
		if node.Tp.Decimal > mysql.MaxDecimalScale {
			p.err = types.ErrTooBigScale.GenWithStackByArgs(node.Tp.Decimal, buf.String(), mysql.MaxDecimalScale)
			return
>>>>>>> 7ea81021
		}
	}
}<|MERGE_RESOLUTION|>--- conflicted
+++ resolved
@@ -205,8 +205,6 @@
 		}
 	case *ast.CreateStatisticsStmt, *ast.DropStatisticsStmt:
 		p.checkStatisticsOpGrammar(in)
-	case *ast.AggregateFuncExpr:
-		p.checkAggFuncDistinct(node)
 	default:
 		p.flag &= ^parentIsJoin
 	}
@@ -1143,14 +1141,6 @@
 	}
 }
 
-<<<<<<< HEAD
-func (p *preprocessor) checkAggFuncDistinct(aggFunc *ast.AggregateFuncExpr) {
-	if aggFunc.Distinct {
-		if aggFunc.F == ast.AggFuncVarPop ||
-			aggFunc.F == ast.AggFuncStddevPop ||
-			aggFunc.F == ast.AggFuncStddevSamp {
-			p.err = util.SyntaxError(errors.New(aggFunc.F + " with distinct"))
-=======
 func (p *preprocessor) checkFuncCastExpr(node *ast.FuncCastExpr) {
 	if node.Tp.EvalType() == types.ETDecimal {
 		if node.Tp.Flen >= node.Tp.Decimal && node.Tp.Flen <= mysql.MaxDecimalWidth && node.Tp.Decimal <= mysql.MaxDecimalScale {
@@ -1175,7 +1165,6 @@
 		if node.Tp.Decimal > mysql.MaxDecimalScale {
 			p.err = types.ErrTooBigScale.GenWithStackByArgs(node.Tp.Decimal, buf.String(), mysql.MaxDecimalScale)
 			return
->>>>>>> 7ea81021
 		}
 	}
 }