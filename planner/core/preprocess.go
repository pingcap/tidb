--- conflicted
+++ resolved
@@ -1529,15 +1529,12 @@
 		if p.err != nil {
 			return
 		}
-<<<<<<< HEAD
 		if err := sessionctx.ValidateStaleReadTS(context.Background(), p.ctx, ts); err != nil {
 			p.err = errors.Trace(err)
 			return
 		}
-=======
 		// It means we meet following case:
 		// select statement with as of timestamp
->>>>>>> 8f54e03c
 		if !p.initedLastSnapshotTS {
 			p.SnapshotTSEvaluator = func(ctx sessionctx.Context) (uint64, error) {
 				return calculateTsExpr(ctx, node)
