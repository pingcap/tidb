// Copyright 2015 PingCAP, Inc.
//
// Licensed under the Apache License, Version 2.0 (the "License");
// you may not use this file except in compliance with the License.
// You may obtain a copy of the License at
//
//     http://www.apache.org/licenses/LICENSE-2.0
//
// Unless required by applicable law or agreed to in writing, software
// distributed under the License is distributed on an "AS IS" BASIS,
// See the License for the specific language governing permissions and
// limitations under the License.

package core

import (
	"fmt"
	"math"
	"strings"

	"github.com/pingcap/errors"
	"github.com/pingcap/parser"
	"github.com/pingcap/parser/ast"
	"github.com/pingcap/parser/model"
	"github.com/pingcap/parser/mysql"
	"github.com/pingcap/tidb/ddl"
	"github.com/pingcap/tidb/expression"
	"github.com/pingcap/tidb/infoschema"
	"github.com/pingcap/tidb/meta/autoid"
	"github.com/pingcap/tidb/sessionctx"
	"github.com/pingcap/tidb/types"
	"github.com/pingcap/tidb/types/parser_driver"
)

// PreprocessOpt presents optional parameters to `Preprocess` method.
type PreprocessOpt func(*preprocessor)

// InPrepare is a PreprocessOpt that indicates preprocess is executing under prepare statement.
func InPrepare(p *preprocessor) {
	p.flag |= inPrepare
}

// InTxnRetry is a PreprocessOpt that indicates preprocess is executing under transaction retry.
func InTxnRetry(p *preprocessor) {
	p.flag |= inTxnRetry
}

// Preprocess resolves table names of the node, and checks some statements validation.
func Preprocess(ctx sessionctx.Context, node ast.Node, is infoschema.InfoSchema, preprocessOpt ...PreprocessOpt) error {
	v := preprocessor{is: is, ctx: ctx, tableAliasInJoin: make([]map[string]interface{}, 0)}
	for _, optFn := range preprocessOpt {
		optFn(&v)
	}
	node.Accept(&v)
	return errors.Trace(v.err)
}

type preprocessorFlag uint8

const (
	// inPrepare is set when visiting in prepare statement.
	inPrepare preprocessorFlag = 1 << iota
	// inTxnRetry is set when visiting in transaction retry.
	inTxnRetry
	// inCreateOrDropTable is set when visiting create/drop table statement.
	inCreateOrDropTable
	// parentIsJoin is set when visiting node's parent is join.
	parentIsJoin
)

// preprocessor is an ast.Visitor that preprocess
// ast Nodes parsed from parser.
type preprocessor struct {
	is   infoschema.InfoSchema
	ctx  sessionctx.Context
	err  error
	flag preprocessorFlag

	// tableAliasInJoin is a stack that keeps the table alias names for joins.
	// len(tableAliasInJoin) may bigger than 1 because the left/right child of join may be subquery that contains `JOIN`
	tableAliasInJoin []map[string]interface{}
}

func (p *preprocessor) Enter(in ast.Node) (out ast.Node, skipChildren bool) {
	switch node := in.(type) {
	case *ast.CreateTableStmt:
		p.flag |= inCreateOrDropTable
		p.resolveCreateTableStmt(node)
		p.checkCreateTableGrammar(node)
	case *ast.CreateViewStmt:
		p.flag |= inCreateOrDropTable
		p.checkCreateViewGrammar(node)
	case *ast.DropTableStmt:
		p.flag |= inCreateOrDropTable
		p.checkDropTableGrammar(node)
	case *ast.RenameTableStmt:
		p.flag |= inCreateOrDropTable
		p.checkRenameTableGrammar(node)
	case *ast.CreateIndexStmt:
		p.checkCreateIndexGrammar(node)
	case *ast.AlterTableStmt:
		p.resolveAlterTableStmt(node)
		p.checkAlterTableGrammar(node)
	case *ast.CreateDatabaseStmt:
		p.checkCreateDatabaseGrammar(node)
	case *ast.AlterDatabaseStmt:
		p.checkAlterDatabaseGrammar(node)
	case *ast.DropDatabaseStmt:
		p.checkDropDatabaseGrammar(node)
	case *ast.ShowStmt:
		p.resolveShowStmt(node)
	case *ast.UnionSelectList:
		p.checkUnionSelectList(node)
	case *ast.DeleteTableList:
		return in, true
	case *ast.Join:
		p.checkNonUniqTableAlias(node)
	case *ast.CreateBindingStmt:
<<<<<<< HEAD
		p.checkBindGrammar(node)
	case *ast.RecoverTableStmt, *ast.FlashBackTableStmt:
=======
		p.checkBindGrammar(node.OriginSel, node.HintedSel)
	case *ast.DropBindingStmt:
		if node.HintedSel != nil {
			p.checkBindGrammar(node.OriginSel, node.HintedSel)
		}
	case *ast.RecoverTableStmt:
>>>>>>> eae41adc
		// The specified table in recover table statement maybe already been dropped.
		// So skip check table name here, otherwise, recover table [table_name] syntax will return
		// table not exists error. But recover table statement is use to recover the dropped table. So skip children here.
		return in, true
	default:
		p.flag &= ^parentIsJoin
	}
	return in, p.err != nil
}

func (p *preprocessor) checkBindGrammar(originSel, hintedSel ast.StmtNode) {
	originSQL := parser.Normalize(originSel.(*ast.SelectStmt).Text())
	hintedSQL := parser.Normalize(hintedSel.(*ast.SelectStmt).Text())

	if originSQL != hintedSQL {
		p.err = errors.Errorf("hinted sql and origin sql don't match when hinted sql erase the hint info, after erase hint info, originSQL:%s, hintedSQL:%s", originSQL, hintedSQL)
	}
}

func (p *preprocessor) Leave(in ast.Node) (out ast.Node, ok bool) {
	switch x := in.(type) {
	case *ast.CreateTableStmt:
		p.flag &= ^inCreateOrDropTable
		p.checkAutoIncrement(x)
		p.checkContainDotColumn(x)
	case *ast.CreateViewStmt:
		p.flag &= ^inCreateOrDropTable
	case *ast.DropTableStmt, *ast.AlterTableStmt, *ast.RenameTableStmt:
		p.flag &= ^inCreateOrDropTable
	case *driver.ParamMarkerExpr:
		if p.flag&inPrepare == 0 {
			p.err = parser.ErrSyntax.GenWithStack("syntax error, unexpected '?'")
			return
		}
	case *ast.ExplainStmt:
		if _, ok := x.Stmt.(*ast.ShowStmt); ok {
			break
		}
		valid := false
		for i, length := 0, len(ast.ExplainFormats); i < length; i++ {
			if strings.ToLower(x.Format) == ast.ExplainFormats[i] {
				valid = true
				break
			}
		}
		if !valid {
			p.err = ErrUnknownExplainFormat.GenWithStackByArgs(x.Format)
		}
	case *ast.TableName:
		p.handleTableName(x)
	case *ast.Join:
		if len(p.tableAliasInJoin) > 0 {
			p.tableAliasInJoin = p.tableAliasInJoin[:len(p.tableAliasInJoin)-1]
		}
	case *ast.FuncCallExpr:
		// The arguments for builtin NAME_CONST should be constants
		// See https://dev.mysql.com/doc/refman/5.7/en/miscellaneous-functions.html#function_name-const for details
		if x.FnName.L == ast.NameConst {
			if len(x.Args) != 2 {
				p.err = expression.ErrIncorrectParameterCount.GenWithStackByArgs(x.FnName.L)
			} else {
				_, isValueExpr1 := x.Args[0].(*driver.ValueExpr)
				isValueExpr2 := false
				switch x.Args[1].(type) {
				case *driver.ValueExpr, *ast.UnaryOperationExpr:
					isValueExpr2 = true
				}

				if !isValueExpr1 || !isValueExpr2 {
					p.err = ErrWrongArguments.GenWithStackByArgs("NAME_CONST")
				}
			}
			break
		}

		// no need sleep when retry transaction and avoid unexpect sleep caused by retry.
		if p.flag&inTxnRetry > 0 && x.FnName.L == ast.Sleep {
			if len(x.Args) == 1 {
				x.Args[0] = ast.NewValueExpr(0)
			}
		}
	}

	return in, p.err == nil
}

func checkAutoIncrementOp(colDef *ast.ColumnDef, num int) (bool, error) {
	var hasAutoIncrement bool

	if colDef.Options[num].Tp == ast.ColumnOptionAutoIncrement {
		hasAutoIncrement = true
		if len(colDef.Options) == num+1 {
			return hasAutoIncrement, nil
		}
		for _, op := range colDef.Options[num+1:] {
			if op.Tp == ast.ColumnOptionDefaultValue {
				if tmp, ok := op.Expr.(*driver.ValueExpr); ok {
					if !tmp.Datum.IsNull() {
						return hasAutoIncrement, errors.Errorf("Invalid default value for '%s'", colDef.Name.Name.O)
					}
				}
			}
		}
	}
	if colDef.Options[num].Tp == ast.ColumnOptionDefaultValue && len(colDef.Options) != num+1 {
		if tmp, ok := colDef.Options[num].Expr.(*driver.ValueExpr); ok {
			if tmp.Datum.IsNull() {
				return hasAutoIncrement, nil
			}
		}
		for _, op := range colDef.Options[num+1:] {
			if op.Tp == ast.ColumnOptionAutoIncrement {
				return hasAutoIncrement, errors.Errorf("Invalid default value for '%s'", colDef.Name.Name.O)
			}
		}
	}

	return hasAutoIncrement, nil
}

func isConstraintKeyTp(constraints []*ast.Constraint, colDef *ast.ColumnDef) bool {
	for _, c := range constraints {
		// If the constraint as follows: primary key(c1, c2)
		// we only support c1 column can be auto_increment.
		if colDef.Name.Name.L != c.Keys[0].Column.Name.L {
			continue
		}
		switch c.Tp {
		case ast.ConstraintPrimaryKey, ast.ConstraintKey, ast.ConstraintIndex,
			ast.ConstraintUniq, ast.ConstraintUniqIndex, ast.ConstraintUniqKey:
			return true
		}
	}

	return false
}

func (p *preprocessor) checkAutoIncrement(stmt *ast.CreateTableStmt) {
	var (
		isKey            bool
		count            int
		autoIncrementCol *ast.ColumnDef
	)

	for _, colDef := range stmt.Cols {
		var hasAutoIncrement bool
		for i, op := range colDef.Options {
			ok, err := checkAutoIncrementOp(colDef, i)
			if err != nil {
				p.err = err
				return
			}
			if ok {
				hasAutoIncrement = true
			}
			switch op.Tp {
			case ast.ColumnOptionPrimaryKey, ast.ColumnOptionUniqKey:
				isKey = true
			}
		}
		if hasAutoIncrement {
			count++
			autoIncrementCol = colDef
		}
	}

	if count < 1 {
		return
	}
	if !isKey {
		isKey = isConstraintKeyTp(stmt.Constraints, autoIncrementCol)
	}
	autoIncrementMustBeKey := true
	for _, opt := range stmt.Options {
		if opt.Tp == ast.TableOptionEngine && strings.EqualFold(opt.StrValue, "MyISAM") {
			autoIncrementMustBeKey = false
		}
	}
	if (autoIncrementMustBeKey && !isKey) || count > 1 {
		p.err = autoid.ErrWrongAutoKey.GenWithStackByArgs()
	}

	switch autoIncrementCol.Tp.Tp {
	case mysql.TypeTiny, mysql.TypeShort, mysql.TypeLong,
		mysql.TypeFloat, mysql.TypeDouble, mysql.TypeLonglong, mysql.TypeInt24:
	default:
		p.err = errors.Errorf("Incorrect column specifier for column '%s'", autoIncrementCol.Name.Name.O)
	}
}

// checkUnionSelectList checks union's selectList.
// refer: https://dev.mysql.com/doc/refman/5.7/en/union.html
// "To apply ORDER BY or LIMIT to an individual SELECT, place the clause inside the parentheses that enclose the SELECT."
func (p *preprocessor) checkUnionSelectList(stmt *ast.UnionSelectList) {
	for _, sel := range stmt.Selects[:len(stmt.Selects)-1] {
		if sel.IsInBraces {
			continue
		}
		if sel.Limit != nil {
			p.err = ErrWrongUsage.GenWithStackByArgs("UNION", "LIMIT")
			return
		}
		if sel.OrderBy != nil {
			p.err = ErrWrongUsage.GenWithStackByArgs("UNION", "ORDER BY")
			return
		}
	}
}

func (p *preprocessor) checkCreateDatabaseGrammar(stmt *ast.CreateDatabaseStmt) {
	if isIncorrectName(stmt.Name) {
		p.err = ddl.ErrWrongDBName.GenWithStackByArgs(stmt.Name)
	}
}

func (p *preprocessor) checkAlterDatabaseGrammar(stmt *ast.AlterDatabaseStmt) {
	// for 'ALTER DATABASE' statement, database name can be empty to alter default database.
	if isIncorrectName(stmt.Name) && !stmt.AlterDefaultDatabase {
		p.err = ddl.ErrWrongDBName.GenWithStackByArgs(stmt.Name)
	}
}

func (p *preprocessor) checkDropDatabaseGrammar(stmt *ast.DropDatabaseStmt) {
	if isIncorrectName(stmt.Name) {
		p.err = ddl.ErrWrongDBName.GenWithStackByArgs(stmt.Name)
	}
}

func (p *preprocessor) checkCreateTableGrammar(stmt *ast.CreateTableStmt) {
	tName := stmt.Table.Name.String()
	if isIncorrectName(tName) {
		p.err = ddl.ErrWrongTableName.GenWithStackByArgs(tName)
		return
	}
	countPrimaryKey := 0
	for _, colDef := range stmt.Cols {
		if err := checkColumn(colDef); err != nil {
			p.err = err
			return
		}
		isPrimary, err := checkColumnOptions(colDef.Options)
		if err != nil {
			p.err = err
			return
		}
		countPrimaryKey += isPrimary
		if countPrimaryKey > 1 {
			p.err = infoschema.ErrMultiplePriKey
			return
		}
	}
	for _, constraint := range stmt.Constraints {
		switch tp := constraint.Tp; tp {
		case ast.ConstraintKey, ast.ConstraintIndex, ast.ConstraintUniq, ast.ConstraintUniqKey, ast.ConstraintUniqIndex:
			err := checkIndexInfo(constraint.Name, constraint.Keys)
			if err != nil {
				p.err = err
				return
			}
		case ast.ConstraintPrimaryKey:
			if countPrimaryKey > 0 {
				p.err = infoschema.ErrMultiplePriKey
				return
			}
			countPrimaryKey++
			err := checkIndexInfo(constraint.Name, constraint.Keys)
			if err != nil {
				p.err = err
				return
			}
		}
	}
	if stmt.Select != nil {
		// FIXME: a temp error noticing 'not implemented' (issue 4754)
		p.err = errors.New("'CREATE TABLE ... SELECT' is not implemented yet")
		return
	} else if len(stmt.Cols) == 0 && stmt.ReferTable == nil {
		p.err = ddl.ErrTableMustHaveColumns
		return
	}
}

func (p *preprocessor) checkCreateViewGrammar(stmt *ast.CreateViewStmt) {
	vName := stmt.ViewName.Name.String()
	if isIncorrectName(vName) {
		p.err = ddl.ErrWrongTableName.GenWithStackByArgs(vName)
		return
	}
	for _, col := range stmt.Cols {
		if isIncorrectName(col.String()) {
			p.err = ddl.ErrWrongColumnName.GenWithStackByArgs(col)
			return
		}
	}
}

func (p *preprocessor) checkDropTableGrammar(stmt *ast.DropTableStmt) {
	for _, t := range stmt.Tables {
		if isIncorrectName(t.Name.String()) {
			p.err = ddl.ErrWrongTableName.GenWithStackByArgs(t.Name.String())
			return
		}
	}
}

func (p *preprocessor) checkNonUniqTableAlias(stmt *ast.Join) {
	if p.flag&parentIsJoin == 0 {
		p.tableAliasInJoin = append(p.tableAliasInJoin, make(map[string]interface{}))
	}
	tableAliases := p.tableAliasInJoin[len(p.tableAliasInJoin)-1]
	if err := isTableAliasDuplicate(stmt.Left, tableAliases); err != nil {
		p.err = err
		return
	}
	if err := isTableAliasDuplicate(stmt.Right, tableAliases); err != nil {
		p.err = err
		return
	}
	p.flag |= parentIsJoin
}

func isTableAliasDuplicate(node ast.ResultSetNode, tableAliases map[string]interface{}) error {
	if ts, ok := node.(*ast.TableSource); ok {
		tabName := ts.AsName
		if tabName.L == "" {
			if tableNode, ok := ts.Source.(*ast.TableName); ok {
				if tableNode.Schema.L != "" {
					tabName = model.NewCIStr(fmt.Sprintf("%s.%s", tableNode.Schema.L, tableNode.Name.L))
				} else {
					tabName = tableNode.Name
				}
			}
		}
		_, exists := tableAliases[tabName.L]
		if len(tabName.L) != 0 && exists {
			return ErrNonUniqTable.GenWithStackByArgs(tabName)
		}
		tableAliases[tabName.L] = nil
	}
	return nil
}

func checkColumnOptions(ops []*ast.ColumnOption) (int, error) {
	isPrimary, isGenerated, isStored := 0, 0, false

	for _, op := range ops {
		switch op.Tp {
		case ast.ColumnOptionPrimaryKey:
			isPrimary = 1
		case ast.ColumnOptionGenerated:
			isGenerated = 1
			isStored = op.Stored
		}
	}

	if isPrimary > 0 && isGenerated > 0 && !isStored {
		return isPrimary, ErrUnsupportedOnGeneratedColumn.GenWithStackByArgs("Defining a virtual generated column as primary key")
	}

	return isPrimary, nil
}

func (p *preprocessor) checkCreateIndexGrammar(stmt *ast.CreateIndexStmt) {
	tName := stmt.Table.Name.String()
	if isIncorrectName(tName) {
		p.err = ddl.ErrWrongTableName.GenWithStackByArgs(tName)
		return
	}
	p.err = checkIndexInfo(stmt.IndexName, stmt.IndexColNames)
}

func (p *preprocessor) checkRenameTableGrammar(stmt *ast.RenameTableStmt) {
	oldTable := stmt.OldTable.Name.String()
	newTable := stmt.NewTable.Name.String()

	if isIncorrectName(oldTable) {
		p.err = ddl.ErrWrongTableName.GenWithStackByArgs(oldTable)
		return
	}

	if isIncorrectName(newTable) {
		p.err = ddl.ErrWrongTableName.GenWithStackByArgs(newTable)
		return
	}
}

func (p *preprocessor) checkAlterTableGrammar(stmt *ast.AlterTableStmt) {
	tName := stmt.Table.Name.String()
	if isIncorrectName(tName) {
		p.err = ddl.ErrWrongTableName.GenWithStackByArgs(tName)
		return
	}
	specs := stmt.Specs
	for _, spec := range specs {
		if spec.NewTable != nil {
			ntName := spec.NewTable.Name.String()
			if isIncorrectName(ntName) {
				p.err = ddl.ErrWrongTableName.GenWithStackByArgs(ntName)
				return
			}
		}
		for _, colDef := range spec.NewColumns {
			if p.err = checkColumn(colDef); p.err != nil {
				return
			}
		}
		switch spec.Tp {
		case ast.AlterTableAddConstraint:
			switch spec.Constraint.Tp {
			case ast.ConstraintKey, ast.ConstraintIndex, ast.ConstraintUniq, ast.ConstraintUniqIndex,
				ast.ConstraintUniqKey, ast.ConstraintPrimaryKey:
				p.err = checkIndexInfo(spec.Constraint.Name, spec.Constraint.Keys)
				if p.err != nil {
					return
				}
			default:
				// Nothing to do now.
			}
		default:
			// Nothing to do now.
		}
	}
}

// checkDuplicateColumnName checks if index exists duplicated columns.
func checkDuplicateColumnName(indexColNames []*ast.IndexColName) error {
	colNames := make(map[string]struct{}, len(indexColNames))
	for _, indexColName := range indexColNames {
		name := indexColName.Column.Name
		if _, ok := colNames[name.L]; ok {
			return infoschema.ErrColumnExists.GenWithStackByArgs(name)
		}
		colNames[name.L] = struct{}{}
	}
	return nil
}

// checkIndexInfo checks index name and index column names.
func checkIndexInfo(indexName string, indexColNames []*ast.IndexColName) error {
	if strings.EqualFold(indexName, mysql.PrimaryKeyName) {
		return ddl.ErrWrongNameForIndex.GenWithStackByArgs(indexName)
	}
	if len(indexColNames) > mysql.MaxKeyParts {
		return infoschema.ErrTooManyKeyParts.GenWithStackByArgs(mysql.MaxKeyParts)
	}
	return checkDuplicateColumnName(indexColNames)
}

// checkColumn checks if the column definition is valid.
// See https://dev.mysql.com/doc/refman/5.7/en/storage-requirements.html
func checkColumn(colDef *ast.ColumnDef) error {
	// Check column name.
	cName := colDef.Name.Name.String()
	if isIncorrectName(cName) {
		return ddl.ErrWrongColumnName.GenWithStackByArgs(cName)
	}

	if isInvalidDefaultValue(colDef) {
		return types.ErrInvalidDefault.GenWithStackByArgs(colDef.Name.Name.O)
	}

	// Check column type.
	tp := colDef.Tp
	if tp == nil {
		return nil
	}
	if tp.Flen > math.MaxUint32 {
		return types.ErrTooBigDisplayWidth.GenWithStack("Display width out of range for column '%s' (max = %d)", colDef.Name.Name.O, math.MaxUint32)
	}

	switch tp.Tp {
	case mysql.TypeString:
		if tp.Flen != types.UnspecifiedLength && tp.Flen > mysql.MaxFieldCharLength {
			return types.ErrTooBigFieldLength.GenWithStack("Column length too big for column '%s' (max = %d); use BLOB or TEXT instead", colDef.Name.Name.O, mysql.MaxFieldCharLength)
		}
	case mysql.TypeVarchar:
		if len(tp.Charset) == 0 {
			// It's not easy to get the schema charset and table charset here.
			// The charset is determined by the order ColumnDefaultCharset --> TableDefaultCharset-->DatabaseDefaultCharset-->SystemDefaultCharset.
			// return nil, to make the check in the ddl.CreateTable.
			return nil
		}
		err := ddl.IsTooBigFieldLength(colDef.Tp.Flen, colDef.Name.Name.O, tp.Charset)
		if err != nil {
			return err
		}
	case mysql.TypeFloat, mysql.TypeDouble:
		if tp.Decimal > mysql.MaxFloatingTypeScale {
			return types.ErrTooBigScale.GenWithStackByArgs(tp.Decimal, colDef.Name.Name.O, mysql.MaxFloatingTypeScale)
		}
		if tp.Flen > mysql.MaxFloatingTypeWidth {
			return types.ErrTooBigPrecision.GenWithStackByArgs(tp.Flen, colDef.Name.Name.O, mysql.MaxFloatingTypeWidth)
		}
	case mysql.TypeSet:
		if len(tp.Elems) > mysql.MaxTypeSetMembers {
			return types.ErrTooBigSet.GenWithStack("Too many strings for column %s and SET", colDef.Name.Name.O)
		}
		// Check set elements. See https://dev.mysql.com/doc/refman/5.7/en/set.html.
		for _, str := range colDef.Tp.Elems {
			if strings.Contains(str, ",") {
				return types.ErrIllegalValueForType.GenWithStackByArgs(types.TypeStr(tp.Tp), str)
			}
		}
	case mysql.TypeNewDecimal:
		if tp.Decimal > mysql.MaxDecimalScale {
			return types.ErrTooBigScale.GenWithStackByArgs(tp.Decimal, colDef.Name.Name.O, mysql.MaxDecimalScale)
		}

		if tp.Flen > mysql.MaxDecimalWidth {
			return types.ErrTooBigPrecision.GenWithStackByArgs(tp.Flen, colDef.Name.Name.O, mysql.MaxDecimalWidth)
		}
	case mysql.TypeBit:
		if tp.Flen <= 0 {
			return types.ErrInvalidFieldSize.GenWithStackByArgs(colDef.Name.Name.O)
		}
		if tp.Flen > mysql.MaxBitDisplayWidth {
			return types.ErrTooBigDisplayWidth.GenWithStackByArgs(colDef.Name.Name.O, mysql.MaxBitDisplayWidth)
		}
	default:
		// TODO: Add more types.
	}
	return nil
}

// isDefaultValNowSymFunc checks whether default value is a NOW() builtin function.
func isDefaultValNowSymFunc(expr ast.ExprNode) bool {
	if funcCall, ok := expr.(*ast.FuncCallExpr); ok {
		// Default value NOW() is transformed to CURRENT_TIMESTAMP() in parser.
		if funcCall.FnName.L == ast.CurrentTimestamp {
			return true
		}
	}
	return false
}

func isInvalidDefaultValue(colDef *ast.ColumnDef) bool {
	tp := colDef.Tp
	// Check the last default value.
	for i := len(colDef.Options) - 1; i >= 0; i-- {
		columnOpt := colDef.Options[i]
		if columnOpt.Tp == ast.ColumnOptionDefaultValue {
			if !(tp.Tp == mysql.TypeTimestamp || tp.Tp == mysql.TypeDatetime) && isDefaultValNowSymFunc(columnOpt.Expr) {
				return true
			}
			break
		}
	}

	return false
}

// isIncorrectName checks if the identifier is incorrect.
// See https://dev.mysql.com/doc/refman/5.7/en/identifiers.html
func isIncorrectName(name string) bool {
	if len(name) == 0 {
		return true
	}
	if name[len(name)-1] == ' ' {
		return true
	}
	return false
}

// checkContainDotColumn checks field contains the table name.
// for example :create table t (c1.c2 int default null).
func (p *preprocessor) checkContainDotColumn(stmt *ast.CreateTableStmt) {
	tName := stmt.Table.Name.String()
	sName := stmt.Table.Schema.String()

	for _, colDef := range stmt.Cols {
		// check schema and table names.
		if colDef.Name.Schema.O != sName && len(colDef.Name.Schema.O) != 0 {
			p.err = ddl.ErrWrongDBName.GenWithStackByArgs(colDef.Name.Schema.O)
			return
		}
		if colDef.Name.Table.O != tName && len(colDef.Name.Table.O) != 0 {
			p.err = ddl.ErrWrongTableName.GenWithStackByArgs(colDef.Name.Table.O)
			return
		}
	}
}

func (p *preprocessor) handleTableName(tn *ast.TableName) {
	if tn.Schema.L == "" {
		currentDB := p.ctx.GetSessionVars().CurrentDB
		if currentDB == "" {
			p.err = errors.Trace(ErrNoDB)
			return
		}
		tn.Schema = model.NewCIStr(currentDB)
	}
	if p.flag&inCreateOrDropTable > 0 {
		// The table may not exist in create table or drop table statement.
		// Skip resolving the table to avoid error.
		return
	}
	table, err := p.is.TableByName(tn.Schema, tn.Name)
	if err != nil {
		p.err = err
		return
	}
	tn.TableInfo = table.Meta()
	dbInfo, _ := p.is.SchemaByName(tn.Schema)
	tn.DBInfo = dbInfo
}

func (p *preprocessor) resolveShowStmt(node *ast.ShowStmt) {
	if node.DBName == "" {
		if node.Table != nil && node.Table.Schema.L != "" {
			node.DBName = node.Table.Schema.O
		} else {
			node.DBName = p.ctx.GetSessionVars().CurrentDB
		}
	} else if node.Table != nil && node.Table.Schema.L == "" {
		node.Table.Schema = model.NewCIStr(node.DBName)
	}
	if node.User != nil && node.User.CurrentUser {
		// Fill the Username and Hostname with the current user.
		currentUser := p.ctx.GetSessionVars().User
		if currentUser != nil {
			node.User.Username = currentUser.Username
			node.User.Hostname = currentUser.Hostname
			node.User.AuthUsername = currentUser.AuthUsername
			node.User.AuthHostname = currentUser.AuthHostname
		}
	}
}

func (p *preprocessor) resolveCreateTableStmt(node *ast.CreateTableStmt) {
	for _, val := range node.Constraints {
		if val.Refer != nil && val.Refer.Table.Schema.String() == "" {
			val.Refer.Table.Schema = node.Table.Schema
		}
	}
}

func (p *preprocessor) resolveAlterTableStmt(node *ast.AlterTableStmt) {
	for _, spec := range node.Specs {
		if spec.Tp == ast.AlterTableRenameTable {
			p.flag |= inCreateOrDropTable
			break
		}
	}
}<|MERGE_RESOLUTION|>--- conflicted
+++ resolved
@@ -116,17 +116,12 @@
 	case *ast.Join:
 		p.checkNonUniqTableAlias(node)
 	case *ast.CreateBindingStmt:
-<<<<<<< HEAD
-		p.checkBindGrammar(node)
-	case *ast.RecoverTableStmt, *ast.FlashBackTableStmt:
-=======
 		p.checkBindGrammar(node.OriginSel, node.HintedSel)
 	case *ast.DropBindingStmt:
 		if node.HintedSel != nil {
 			p.checkBindGrammar(node.OriginSel, node.HintedSel)
 		}
-	case *ast.RecoverTableStmt:
->>>>>>> eae41adc
+	case *ast.RecoverTableStmt, *ast.FlashBackTableStmt:
 		// The specified table in recover table statement maybe already been dropped.
 		// So skip check table name here, otherwise, recover table [table_name] syntax will return
 		// table not exists error. But recover table statement is use to recover the dropped table. So skip children here.
