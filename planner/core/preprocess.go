--- conflicted
+++ resolved
@@ -1912,13 +1912,9 @@
 	return tbl, nil
 }
 
-<<<<<<< HEAD
-func (p *preprocessor) skipLockMDL() bool {
-=======
 // skipLockMDL returns true if the preprocessor should skip the lock of MDL.
 func (p *preprocessor) skipLockMDL() bool {
 	// skip lock mdl for IMPORT INTO statement,
 	// because it's a batch process and will do both DML and DDL.
->>>>>>> aa99eb38
 	return p.flag&inImportInto > 0
 }