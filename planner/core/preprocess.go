// Copyright 2015 PingCAP, Inc.
//
// Licensed under the Apache License, Version 2.0 (the "License");
// you may not use this file except in compliance with the License.
// You may obtain a copy of the License at
//
//     http://www.apache.org/licenses/LICENSE-2.0
//
// Unless required by applicable law or agreed to in writing, software
// distributed under the License is distributed on an "AS IS" BASIS,
// See the License for the specific language governing permissions and
// limitations under the License.

package core

import (
	"context"
	"fmt"
	"math"
	"strings"

	"github.com/pingcap/errors"
	"github.com/pingcap/parser"
	"github.com/pingcap/parser/ast"
	"github.com/pingcap/parser/format"
	"github.com/pingcap/parser/model"
	"github.com/pingcap/parser/mysql"
	"github.com/pingcap/parser/terror"
	"github.com/pingcap/tidb/config"
	"github.com/pingcap/tidb/ddl"
	"github.com/pingcap/tidb/domain"
	"github.com/pingcap/tidb/expression"
	"github.com/pingcap/tidb/infoschema"
	"github.com/pingcap/tidb/meta/autoid"
	"github.com/pingcap/tidb/privilege"
	"github.com/pingcap/tidb/sessionctx"
	"github.com/pingcap/tidb/table"
	"github.com/pingcap/tidb/types"
	driver "github.com/pingcap/tidb/types/parser_driver"
	"github.com/pingcap/tidb/util"
	"github.com/pingcap/tidb/util/domainutil"
	utilparser "github.com/pingcap/tidb/util/parser"
	"github.com/tikv/client-go/v2/oracle"
)

// PreprocessOpt presents optional parameters to `Preprocess` method.
type PreprocessOpt func(*preprocessor)

// InPrepare is a PreprocessOpt that indicates preprocess is executing under prepare statement.
func InPrepare(p *preprocessor) {
	p.flag |= inPrepare
}

// InTxnRetry is a PreprocessOpt that indicates preprocess is executing under transaction retry.
func InTxnRetry(p *preprocessor) {
	p.flag |= inTxnRetry
}

// WithPreprocessorReturn returns a PreprocessOpt to initialize the PreprocessorReturn.
func WithPreprocessorReturn(ret *PreprocessorReturn) PreprocessOpt {
	return func(p *preprocessor) {
		p.PreprocessorReturn = ret
	}
}

// WithExecuteInfoSchemaUpdate return a PreprocessOpt to update the `Execute` infoSchema under some conditions.
func WithExecuteInfoSchemaUpdate(pe *PreprocessExecuteISUpdate) PreprocessOpt {
	return func(p *preprocessor) {
		p.PreprocessExecuteISUpdate = pe
	}
}

// TryAddExtraLimit trys to add an extra limit for SELECT or UNION statement when sql_select_limit is set.
func TryAddExtraLimit(ctx sessionctx.Context, node ast.StmtNode) ast.StmtNode {
	if ctx.GetSessionVars().SelectLimit == math.MaxUint64 || ctx.GetSessionVars().InRestrictedSQL {
		return node
	}
	if explain, ok := node.(*ast.ExplainStmt); ok {
		explain.Stmt = TryAddExtraLimit(ctx, explain.Stmt)
		return explain
	} else if sel, ok := node.(*ast.SelectStmt); ok {
		if sel.Limit != nil || sel.SelectIntoOpt != nil {
			return node
		}
		newSel := *sel
		newSel.Limit = &ast.Limit{
			Count: ast.NewValueExpr(ctx.GetSessionVars().SelectLimit, "", ""),
		}
		return &newSel
	} else if setOprStmt, ok := node.(*ast.SetOprStmt); ok {
		if setOprStmt.Limit != nil {
			return node
		}
		newSetOpr := *setOprStmt
		newSetOpr.Limit = &ast.Limit{
			Count: ast.NewValueExpr(ctx.GetSessionVars().SelectLimit, "", ""),
		}
		return &newSetOpr
	}
	return node
}

// Preprocess resolves table names of the node, and checks some statements validation.
// preprocessReturn used to extract the infoschema for the tableName and the timestamp from the asof clause.
func Preprocess(ctx sessionctx.Context, node ast.Node, preprocessOpt ...PreprocessOpt) error {
	v := preprocessor{ctx: ctx, tableAliasInJoin: make([]map[string]interface{}, 0), withName: make(map[string]interface{})}
	for _, optFn := range preprocessOpt {
		optFn(&v)
	}
	// PreprocessorReturn must be non-nil before preprocessing
	if v.PreprocessorReturn == nil {
		v.PreprocessorReturn = &PreprocessorReturn{}
	}
	node.Accept(&v)
	// InfoSchema must be non-nil after preprocessing
	v.ensureInfoSchema()
	return errors.Trace(v.err)
}

type preprocessorFlag uint8

const (
	// inPrepare is set when visiting in prepare statement.
	inPrepare preprocessorFlag = 1 << iota
	// inTxnRetry is set when visiting in transaction retry.
	inTxnRetry
	// inCreateOrDropTable is set when visiting create/drop table statement.
	inCreateOrDropTable
	// parentIsJoin is set when visiting node's parent is join.
	parentIsJoin
	// inRepairTable is set when visiting a repair table statement.
	inRepairTable
	// inSequenceFunction is set when visiting a sequence function.
	// This flag indicates the tableName in these function should be checked as sequence object.
	inSequenceFunction
)

// Make linter happy.
var _ = PreprocessorReturn{}.initedLastSnapshotTS

// PreprocessorReturn is used to retain information obtained in the preprocessor.
type PreprocessorReturn struct {
	initedLastSnapshotTS bool
	IsStaleness          bool
	SnapshotTSEvaluator  func(sessionctx.Context) (uint64, error)
	// LastSnapshotTS is the last evaluated snapshotTS if any
	// otherwise it defaults to zero
	LastSnapshotTS uint64
	InfoSchema     infoschema.InfoSchema
	TxnScope       string
}

// PreprocessExecuteISUpdate is used to update information schema for special Execute statement in the preprocessor.
type PreprocessExecuteISUpdate struct {
	ExecuteInfoSchemaUpdate func(node ast.Node, sctx sessionctx.Context) infoschema.InfoSchema
	Node                    ast.Node
}

// preprocessor is an ast.Visitor that preprocess
// ast Nodes parsed from parser.
type preprocessor struct {
	ctx    sessionctx.Context
	flag   preprocessorFlag
	stmtTp byte

	// tableAliasInJoin is a stack that keeps the table alias names for joins.
	// len(tableAliasInJoin) may bigger than 1 because the left/right child of join may be subquery that contains `JOIN`
	tableAliasInJoin []map[string]interface{}
	withName         map[string]interface{}

	// values that may be returned
	*PreprocessorReturn
	*PreprocessExecuteISUpdate
	err error
}

func (p *preprocessor) Enter(in ast.Node) (out ast.Node, skipChildren bool) {
	switch node := in.(type) {
	case *ast.AdminStmt:
		p.checkAdminCheckTableGrammar(node)
	case *ast.DeleteStmt:
		p.stmtTp = TypeDelete
	case *ast.SelectStmt:
		p.stmtTp = TypeSelect
	case *ast.UpdateStmt:
		p.stmtTp = TypeUpdate
	case *ast.InsertStmt:
		p.stmtTp = TypeInsert
		// handle the insert table name imminently
		// insert into t with t ..., the insert can not see t here. We should hand it before the CTE statement
		p.handleTableName(node.Table.TableRefs.Left.(*ast.TableSource).Source.(*ast.TableName))
	case *ast.CreateTableStmt:
		p.stmtTp = TypeCreate
		p.flag |= inCreateOrDropTable
		p.resolveCreateTableStmt(node)
		p.checkCreateTableGrammar(node)
	case *ast.CreateViewStmt:
		p.stmtTp = TypeCreate
		p.flag |= inCreateOrDropTable
		p.checkCreateViewGrammar(node)
		p.checkCreateViewWithSelectGrammar(node)
	case *ast.DropTableStmt:
		p.flag |= inCreateOrDropTable
		p.stmtTp = TypeDrop
		p.checkDropTableGrammar(node)
	case *ast.RenameTableStmt:
		p.stmtTp = TypeRename
		p.flag |= inCreateOrDropTable
		p.checkRenameTableGrammar(node)
	case *ast.CreateIndexStmt:
		p.stmtTp = TypeCreate
		p.checkCreateIndexGrammar(node)
	case *ast.AlterTableStmt:
		p.stmtTp = TypeAlter
		p.resolveAlterTableStmt(node)
		p.checkAlterTableGrammar(node)
	case *ast.CreateDatabaseStmt:
		p.stmtTp = TypeCreate
		p.checkCreateDatabaseGrammar(node)
	case *ast.AlterDatabaseStmt:
		p.stmtTp = TypeAlter
		p.checkAlterDatabaseGrammar(node)
	case *ast.DropDatabaseStmt:
		p.stmtTp = TypeDrop
		p.checkDropDatabaseGrammar(node)
	case *ast.ShowStmt:
		p.stmtTp = TypeShow
		p.resolveShowStmt(node)
	case *ast.SetOprSelectList:
		p.checkSetOprSelectList(node)
	case *ast.DeleteTableList:
		p.stmtTp = TypeDelete
		return in, true
	case *ast.Join:
		p.checkNonUniqTableAlias(node)
	case *ast.CreateBindingStmt:
		p.stmtTp = TypeCreate
		EraseLastSemicolon(node.OriginNode)
		EraseLastSemicolon(node.HintedNode)
		p.checkBindGrammar(node.OriginNode, node.HintedNode, p.ctx.GetSessionVars().CurrentDB)
		return in, true
	case *ast.DropBindingStmt:
		p.stmtTp = TypeDrop
		EraseLastSemicolon(node.OriginNode)
		if node.HintedNode != nil {
			EraseLastSemicolon(node.HintedNode)
			p.checkBindGrammar(node.OriginNode, node.HintedNode, p.ctx.GetSessionVars().CurrentDB)
		}
		return in, true
	case *ast.RecoverTableStmt, *ast.FlashBackTableStmt:
		// The specified table in recover table statement maybe already been dropped.
		// So skip check table name here, otherwise, recover table [table_name] syntax will return
		// table not exists error. But recover table statement is use to recover the dropped table. So skip children here.
		return in, true
	case *ast.RepairTableStmt:
		p.stmtTp = TypeRepair
		// The RepairTable should consist of the logic for creating tables and renaming tables.
		p.flag |= inRepairTable
		p.checkRepairTableGrammar(node)
	case *ast.CreateSequenceStmt:
		p.stmtTp = TypeCreate
		p.flag |= inCreateOrDropTable
		p.resolveCreateSequenceStmt(node)
	case *ast.DropSequenceStmt:
		p.stmtTp = TypeDrop
		p.flag |= inCreateOrDropTable
		p.checkDropSequenceGrammar(node)
	case *ast.FuncCastExpr:
		p.checkFuncCastExpr(node)
	case *ast.FuncCallExpr:
		if node.FnName.L == ast.NextVal || node.FnName.L == ast.LastVal || node.FnName.L == ast.SetVal {
			p.flag |= inSequenceFunction
		}

	case *ast.BRIEStmt:
		if node.Kind == ast.BRIEKindRestore {
			p.flag |= inCreateOrDropTable
		}
	case *ast.TableSource:
		isModeOracle := p.ctx.GetSessionVars().SQLMode&mysql.ModeOracle != 0
		if _, ok := node.Source.(*ast.SelectStmt); ok && !isModeOracle && len(node.AsName.L) == 0 {
			p.err = ddl.ErrDerivedMustHaveAlias.GenWithStackByArgs()
		}
		if v, ok := node.Source.(*ast.TableName); ok && v.TableSample != nil {
			switch v.TableSample.SampleMethod {
			case ast.SampleMethodTypeTiDBRegion:
			default:
				p.err = expression.ErrInvalidTableSample.GenWithStackByArgs("Only supports REGIONS sampling method")
			}
		}
	case *ast.GroupByClause:
		p.checkGroupBy(node)
	case *ast.WithClause:
		for _, cte := range node.CTEs {
			p.withName[cte.Name.L] = struct{}{}
		}
	default:
		p.flag &= ^parentIsJoin
	}
	return in, p.err != nil
}

// EraseLastSemicolon removes last semicolon of sql.
func EraseLastSemicolon(stmt ast.StmtNode) {
	sql := stmt.Text()
	if len(sql) > 0 && sql[len(sql)-1] == ';' {
		stmt.SetText(sql[:len(sql)-1])
	}
}

// EraseLastSemicolonInSQL removes last semicolon of the SQL.
func EraseLastSemicolonInSQL(sql string) string {
	if len(sql) > 0 && sql[len(sql)-1] == ';' {
		return sql[:len(sql)-1]
	}
	return sql
}

const (
	// TypeInvalid for unexpected types.
	TypeInvalid byte = iota
	// TypeSelect for SelectStmt.
	TypeSelect
	// TypeSetOpr for SetOprStmt.
	TypeSetOpr
	// TypeDelete for DeleteStmt.
	TypeDelete
	// TypeUpdate for UpdateStmt.
	TypeUpdate
	// TypeInsert for InsertStmt.
	TypeInsert
	// TypeDrop for DropStmt
	TypeDrop
	// TypeCreate for CreateStmt
	TypeCreate
	// TypeAlter for AlterStmt
	TypeAlter
	// TypeRename for RenameStmt
	TypeRename
	// TypeRepair for RepairStmt
	TypeRepair
	// TypeShow for ShowStmt
	TypeShow
)

func bindableStmtType(node ast.StmtNode) byte {
	switch node.(type) {
	case *ast.SelectStmt:
		return TypeSelect
	case *ast.SetOprStmt:
		return TypeSetOpr
	case *ast.DeleteStmt:
		return TypeDelete
	case *ast.UpdateStmt:
		return TypeUpdate
	case *ast.InsertStmt:
		return TypeInsert
	}
	return TypeInvalid
}

func (p *preprocessor) tableByName(tn *ast.TableName) (table.Table, error) {
	currentDB := p.ctx.GetSessionVars().CurrentDB
	if tn.Schema.String() != "" {
		currentDB = tn.Schema.L
	}
	if currentDB == "" {
		return nil, errors.Trace(ErrNoDB)
	}
	sName := model.NewCIStr(currentDB)
	tbl, err := p.ensureInfoSchema().TableByName(sName, tn.Name)
	if err != nil {
		// We should never leak that the table doesn't exist (i.e. attach ErrTableNotExists)
		// unless we know that the user has permissions to it, should it exist.
		// By checking here, this makes all SELECT/SHOW/INSERT/UPDATE/DELETE statements safe.
		currentUser, activeRoles := p.ctx.GetSessionVars().User, p.ctx.GetSessionVars().ActiveRoles
		if pm := privilege.GetPrivilegeManager(p.ctx); pm != nil {
			if !pm.RequestVerification(activeRoles, sName.L, tn.Name.O, "", mysql.AllPrivMask) {
				u := currentUser.Username
				h := currentUser.Hostname
				if currentUser.AuthHostname != "" {
					u = currentUser.AuthUsername
					h = currentUser.AuthHostname
				}
				return nil, ErrTableaccessDenied.GenWithStackByArgs(p.stmtType(), u, h, tn.Name.O)
			}
		}
		return nil, err
	}
	return tbl, err
}

func (p *preprocessor) checkBindGrammar(originNode, hintedNode ast.StmtNode, defaultDB string) {
	origTp := bindableStmtType(originNode)
	hintedTp := bindableStmtType(hintedNode)
	if origTp == TypeInvalid || hintedTp == TypeInvalid {
		p.err = errors.Errorf("create binding doesn't support this type of query")
		return
	}
	if origTp != hintedTp {
		p.err = errors.Errorf("hinted sql and original sql have different query types")
		return
	}
	if origTp == TypeInsert {
		origInsert, hintedInsert := originNode.(*ast.InsertStmt), hintedNode.(*ast.InsertStmt)
		if origInsert.Select == nil || hintedInsert.Select == nil {
			p.err = errors.Errorf("create binding only supports INSERT / REPLACE INTO SELECT")
			return
		}
	}

	// Check the bind operation is not on any temporary table.
	var resNode ast.ResultSetNode
	switch n := originNode.(type) {
	case *ast.SelectStmt:
		resNode = n.From.TableRefs
	case *ast.DeleteStmt:
		resNode = n.TableRefs.TableRefs
	case *ast.UpdateStmt:
		resNode = n.TableRefs.TableRefs
	case *ast.InsertStmt:
		resNode = n.Table.TableRefs
	}
	if resNode != nil {
		tblNames := extractTableList(resNode, nil, false)
		for _, tn := range tblNames {
			tbl, err := p.tableByName(tn)
			if err != nil {
				// If the operation is order is: drop table -> drop binding
				// The table doesn't  exist, it is not an error.
				if terror.ErrorEqual(err, infoschema.ErrTableNotExists) {
					continue
				}
				p.err = err
				return
			}
			if tbl.Meta().TempTableType != model.TempTableNone {
				p.err = ddl.ErrOptOnTemporaryTable.GenWithStackByArgs("create binding")
				return
			}
		}
	}

	originSQL := parser.Normalize(utilparser.RestoreWithDefaultDB(originNode, defaultDB, originNode.Text()))
	hintedSQL := parser.Normalize(utilparser.RestoreWithDefaultDB(hintedNode, defaultDB, hintedNode.Text()))
	if originSQL != hintedSQL {
		p.err = errors.Errorf("hinted sql and origin sql don't match when hinted sql erase the hint info, after erase hint info, originSQL:%s, hintedSQL:%s", originSQL, hintedSQL)
	}
}

func (p *preprocessor) Leave(in ast.Node) (out ast.Node, ok bool) {
	switch x := in.(type) {
	case *ast.CreateTableStmt:
		p.flag &= ^inCreateOrDropTable
		p.checkAutoIncrement(x)
		p.checkContainDotColumn(x)
	case *ast.CreateViewStmt:
		p.flag &= ^inCreateOrDropTable
	case *ast.DropTableStmt, *ast.AlterTableStmt, *ast.RenameTableStmt:
		p.flag &= ^inCreateOrDropTable
	case *driver.ParamMarkerExpr:
		if p.flag&inPrepare == 0 {
			p.err = parser.ErrSyntax.GenWithStack("syntax error, unexpected '?'")
			return
		}
	case *ast.ExplainStmt:
		if _, ok := x.Stmt.(*ast.ShowStmt); ok {
			break
		}
		valid := false
		for i, length := 0, len(types.ExplainFormats); i < length; i++ {
			if strings.ToLower(x.Format) == types.ExplainFormats[i] {
				valid = true
				break
			}
		}
		if !valid {
			p.err = ErrUnknownExplainFormat.GenWithStackByArgs(x.Format)
		}
	case *ast.TableName:
		p.handleTableName(x)
	case *ast.Join:
		if len(p.tableAliasInJoin) > 0 {
			p.tableAliasInJoin = p.tableAliasInJoin[:len(p.tableAliasInJoin)-1]
		}
	case *ast.FuncCallExpr:
		// The arguments for builtin NAME_CONST should be constants
		// See https://dev.mysql.com/doc/refman/5.7/en/miscellaneous-functions.html#function_name-const for details
		if x.FnName.L == ast.NameConst {
			if len(x.Args) != 2 {
				p.err = expression.ErrIncorrectParameterCount.GenWithStackByArgs(x.FnName.L)
			} else {
				_, isValueExpr1 := x.Args[0].(*driver.ValueExpr)
				isValueExpr2 := false
				switch x.Args[1].(type) {
				case *driver.ValueExpr, *ast.UnaryOperationExpr:
					isValueExpr2 = true
				}

				if !isValueExpr1 || !isValueExpr2 {
					p.err = ErrWrongArguments.GenWithStackByArgs("NAME_CONST")
				}
			}
			break
		}

		// no need sleep when retry transaction and avoid unexpect sleep caused by retry.
		if p.flag&inTxnRetry > 0 && x.FnName.L == ast.Sleep {
			if len(x.Args) == 1 {
				x.Args[0] = ast.NewValueExpr(0, "", "")
			}
		}

		if x.FnName.L == ast.NextVal || x.FnName.L == ast.LastVal || x.FnName.L == ast.SetVal {
			p.flag &= ^inSequenceFunction
		}
	case *ast.RepairTableStmt:
		p.flag &= ^inRepairTable
	case *ast.CreateSequenceStmt:
		p.flag &= ^inCreateOrDropTable
	case *ast.BRIEStmt:
		if x.Kind == ast.BRIEKindRestore {
			p.flag &= ^inCreateOrDropTable
		}
	}

	return in, p.err == nil
}

func checkAutoIncrementOp(colDef *ast.ColumnDef, index int) (bool, error) {
	var hasAutoIncrement bool

	if colDef.Options[index].Tp == ast.ColumnOptionAutoIncrement {
		hasAutoIncrement = true
		if len(colDef.Options) == index+1 {
			return hasAutoIncrement, nil
		}
		for _, op := range colDef.Options[index+1:] {
			if op.Tp == ast.ColumnOptionDefaultValue {
				if tmp, ok := op.Expr.(*driver.ValueExpr); ok {
					if !tmp.Datum.IsNull() {
						return hasAutoIncrement, errors.Errorf("Invalid default value for '%s'", colDef.Name.Name.O)
					}
				}
			}
		}
	}
	if colDef.Options[index].Tp == ast.ColumnOptionDefaultValue && len(colDef.Options) != index+1 {
		if tmp, ok := colDef.Options[index].Expr.(*driver.ValueExpr); ok {
			if tmp.Datum.IsNull() {
				return hasAutoIncrement, nil
			}
		}
		for _, op := range colDef.Options[index+1:] {
			if op.Tp == ast.ColumnOptionAutoIncrement {
				return hasAutoIncrement, errors.Errorf("Invalid default value for '%s'", colDef.Name.Name.O)
			}
		}
	}

	return hasAutoIncrement, nil
}

func isConstraintKeyTp(constraints []*ast.Constraint, colDef *ast.ColumnDef) bool {
	for _, c := range constraints {
		if c.Keys[0].Expr != nil {
			continue
		}
		// If the constraint as follows: primary key(c1, c2)
		// we only support c1 column can be auto_increment.
		if colDef.Name.Name.L != c.Keys[0].Column.Name.L {
			continue
		}
		switch c.Tp {
		case ast.ConstraintPrimaryKey, ast.ConstraintKey, ast.ConstraintIndex,
			ast.ConstraintUniq, ast.ConstraintUniqIndex, ast.ConstraintUniqKey:
			return true
		}
	}

	return false
}

func (p *preprocessor) checkAutoIncrement(stmt *ast.CreateTableStmt) {
	autoIncrementCols := make(map[*ast.ColumnDef]bool)

	for _, colDef := range stmt.Cols {
		var hasAutoIncrement bool
		var isKey bool
		for i, op := range colDef.Options {
			ok, err := checkAutoIncrementOp(colDef, i)
			if err != nil {
				p.err = err
				return
			}
			if ok {
				hasAutoIncrement = true
			}
			switch op.Tp {
			case ast.ColumnOptionPrimaryKey, ast.ColumnOptionUniqKey:
				isKey = true
			}
		}
		if hasAutoIncrement {
			autoIncrementCols[colDef] = isKey
		}
	}

	if len(autoIncrementCols) < 1 {
		return
	}
	if len(autoIncrementCols) > 1 {
		p.err = autoid.ErrWrongAutoKey.GenWithStackByArgs()
		return
	}
	// Only have one auto_increment col.
	for col, isKey := range autoIncrementCols {
		if !isKey {
			isKey = isConstraintKeyTp(stmt.Constraints, col)
		}
		autoIncrementMustBeKey := true
		for _, opt := range stmt.Options {
			if opt.Tp == ast.TableOptionEngine && strings.EqualFold(opt.StrValue, "MyISAM") {
				autoIncrementMustBeKey = false
			}
		}
		if autoIncrementMustBeKey && !isKey {
			p.err = autoid.ErrWrongAutoKey.GenWithStackByArgs()
		}
		switch col.Tp.Tp {
		case mysql.TypeTiny, mysql.TypeShort, mysql.TypeLong,
			mysql.TypeFloat, mysql.TypeDouble, mysql.TypeLonglong, mysql.TypeInt24:
		default:
			p.err = errors.Errorf("Incorrect column specifier for column '%s'", col.Name.Name.O)
		}
	}

}

// checkSetOprSelectList checks union's selectList.
// refer: https://dev.mysql.com/doc/refman/5.7/en/union.html
//        https://mariadb.com/kb/en/intersect/
//        https://mariadb.com/kb/en/except/
// "To apply ORDER BY or LIMIT to an individual SELECT, place the clause inside the parentheses that enclose the SELECT."
func (p *preprocessor) checkSetOprSelectList(stmt *ast.SetOprSelectList) {
	for _, sel := range stmt.Selects[:len(stmt.Selects)-1] {
		switch s := sel.(type) {
		case *ast.SelectStmt:
			if s.SelectIntoOpt != nil {
				p.err = ErrWrongUsage.GenWithStackByArgs("UNION", "INTO")
				return
			}
			if s.IsInBraces {
				continue
			}
			if s.Limit != nil {
				p.err = ErrWrongUsage.GenWithStackByArgs("UNION", "LIMIT")
				return
			}
			if s.OrderBy != nil {
				p.err = ErrWrongUsage.GenWithStackByArgs("UNION", "ORDER BY")
				return
			}
		case *ast.SetOprSelectList:
			p.checkSetOprSelectList(s)
		}
	}
}

func (p *preprocessor) checkCreateDatabaseGrammar(stmt *ast.CreateDatabaseStmt) {
	if isIncorrectName(stmt.Name) {
		p.err = ddl.ErrWrongDBName.GenWithStackByArgs(stmt.Name)
	}
}

func (p *preprocessor) checkAlterDatabaseGrammar(stmt *ast.AlterDatabaseStmt) {
	// for 'ALTER DATABASE' statement, database name can be empty to alter default database.
	if isIncorrectName(stmt.Name) && !stmt.AlterDefaultDatabase {
		p.err = ddl.ErrWrongDBName.GenWithStackByArgs(stmt.Name)
	}
}

func (p *preprocessor) checkDropDatabaseGrammar(stmt *ast.DropDatabaseStmt) {
	if isIncorrectName(stmt.Name) {
		p.err = ddl.ErrWrongDBName.GenWithStackByArgs(stmt.Name)
	}
}

func (p *preprocessor) checkAdminCheckTableGrammar(stmt *ast.AdminStmt) {
	for _, table := range stmt.Tables {
		tableInfo, err := p.tableByName(table)
		if err != nil {
			p.err = err
			return
		}
		tempTableType := tableInfo.Meta().TempTableType
		if (stmt.Tp == ast.AdminCheckTable || stmt.Tp == ast.AdminChecksumTable || stmt.Tp == ast.AdminCheckIndex) && tempTableType != model.TempTableNone {
			if stmt.Tp == ast.AdminChecksumTable {
				p.err = ErrOptOnTemporaryTable.GenWithStackByArgs("admin checksum table")
			} else if stmt.Tp == ast.AdminCheckTable {
				p.err = ErrOptOnTemporaryTable.GenWithStackByArgs("admin check table")
			} else {
				p.err = ErrOptOnTemporaryTable.GenWithStackByArgs("admin check index")
			}
			return
		}
	}
}

func (p *preprocessor) checkCreateTableGrammar(stmt *ast.CreateTableStmt) {
	if stmt.ReferTable != nil {
		schema := model.NewCIStr(p.ctx.GetSessionVars().CurrentDB)
		if stmt.ReferTable.Schema.String() != "" {
			schema = stmt.ReferTable.Schema
		}
		// get the infoschema from the context.
		tableInfo, err := p.ensureInfoSchema().TableByName(schema, stmt.ReferTable.Name)
		if err != nil {
			p.err = err
			return
		}
		tableMetaInfo := tableInfo.Meta()
		if tableMetaInfo.TempTableType != model.TempTableNone {
			p.err = ErrOptOnTemporaryTable.GenWithStackByArgs("create table like")
			return
		}
		if stmt.TemporaryKeyword != ast.TemporaryNone {
			err := checkReferInfoForTemporaryTable(tableMetaInfo)
			if err != nil {
				p.err = err
				return
			}

		}
	}
	if stmt.TemporaryKeyword != ast.TemporaryNone {
		for _, opt := range stmt.Options {
			if opt.Tp == ast.TableOptionShardRowID {
				p.err = ErrOptOnTemporaryTable.GenWithStackByArgs("shard_row_id_bits")
				return
			}
		}
	}
	tName := stmt.Table.Name.String()
	if isIncorrectName(tName) {
		p.err = ddl.ErrWrongTableName.GenWithStackByArgs(tName)
		return
	}
	enableNoopFuncs := p.ctx.GetSessionVars().EnableNoopFuncs
	if stmt.TemporaryKeyword == ast.TemporaryLocal && !enableNoopFuncs {
		p.err = expression.ErrFunctionsNoopImpl.GenWithStackByArgs("CREATE TEMPORARY TABLE")
		return
	}
	countPrimaryKey := 0
	for _, colDef := range stmt.Cols {
		if err := checkColumn(colDef); err != nil {
			p.err = err
			return
		}
		isPrimary, err := checkColumnOptions(stmt.TemporaryKeyword != ast.TemporaryNone, colDef.Options)
		if err != nil {
			p.err = err
			return
		}
		countPrimaryKey += isPrimary
		if countPrimaryKey > 1 {
			p.err = infoschema.ErrMultiplePriKey
			return
		}
	}
	for _, constraint := range stmt.Constraints {
		switch tp := constraint.Tp; tp {
		case ast.ConstraintKey, ast.ConstraintIndex, ast.ConstraintUniq, ast.ConstraintUniqKey, ast.ConstraintUniqIndex:
			err := checkIndexInfo(constraint.Name, constraint.Keys)
			if err != nil {
				p.err = err
				return
			}
			if constraint.IsEmptyIndex {
				p.err = ddl.ErrWrongNameForIndex.GenWithStackByArgs(constraint.Name)
				return
			}
		case ast.ConstraintPrimaryKey:
			if countPrimaryKey > 0 {
				p.err = infoschema.ErrMultiplePriKey
				return
			}
			countPrimaryKey++
			err := checkIndexInfo(constraint.Name, constraint.Keys)
			if err != nil {
				p.err = err
				return
			}
		}
	}
	if p.err = checkUnsupportedTableOptions(stmt.Options); p.err != nil {
		return
	}
	if stmt.Select != nil {
		// FIXME: a temp error noticing 'not implemented' (issue 4754)
		p.err = errors.New("'CREATE TABLE ... SELECT' is not implemented yet")
		return
	} else if len(stmt.Cols) == 0 && stmt.ReferTable == nil {
		p.err = ddl.ErrTableMustHaveColumns
		return
	}
}

func (p *preprocessor) checkCreateViewGrammar(stmt *ast.CreateViewStmt) {
	vName := stmt.ViewName.Name.String()
	if isIncorrectName(vName) {
		p.err = ddl.ErrWrongTableName.GenWithStackByArgs(vName)
		return
	}
	for _, col := range stmt.Cols {
		if isIncorrectName(col.String()) {
			p.err = ddl.ErrWrongColumnName.GenWithStackByArgs(col)
			return
		}
	}
}

func (p *preprocessor) checkCreateViewWithSelect(stmt ast.Node) {
	switch s := stmt.(type) {
	case *ast.SelectStmt:
		if s.SelectIntoOpt != nil {
			p.err = ddl.ErrViewSelectClause.GenWithStackByArgs("INFO")
			return
		}
		if s.LockInfo != nil && s.LockInfo.LockType != ast.SelectLockNone {
			s.LockInfo.LockType = ast.SelectLockNone
			return
		}
	case *ast.SetOprSelectList:
		for _, sel := range s.Selects {
			p.checkCreateViewWithSelect(sel)
		}
	}
}

func (p *preprocessor) checkCreateViewWithSelectGrammar(stmt *ast.CreateViewStmt) {
	switch stmt := stmt.Select.(type) {
	case *ast.SelectStmt:
		p.checkCreateViewWithSelect(stmt)
	case *ast.SetOprStmt:
		for _, selectStmt := range stmt.SelectList.Selects {
			p.checkCreateViewWithSelect(selectStmt)
			if p.err != nil {
				return
			}
		}
	}
}

func (p *preprocessor) checkDropSequenceGrammar(stmt *ast.DropSequenceStmt) {
	p.checkDropTableNames(stmt.Sequences)
}

func (p *preprocessor) checkDropTableGrammar(stmt *ast.DropTableStmt) {
	p.checkDropTableNames(stmt.Tables)
	if stmt.TemporaryKeyword != ast.TemporaryNone {
		p.checkDropTemporaryTableGrammar(stmt)
	}
}

func (p *preprocessor) checkDropTemporaryTableGrammar(stmt *ast.DropTableStmt) {
	if stmt.TemporaryKeyword == ast.TemporaryLocal && !p.ctx.GetSessionVars().EnableNoopFuncs {
		p.err = expression.ErrFunctionsNoopImpl.GenWithStackByArgs("DROP TEMPORARY TABLE")
		return
	}

	currentDB := model.NewCIStr(p.ctx.GetSessionVars().CurrentDB)
	nonExistsTables := make([]string, 0)
	for _, t := range stmt.Tables {
		if isIncorrectName(t.Name.String()) {
			p.err = ddl.ErrWrongTableName.GenWithStackByArgs(t.Name.String())
			return
		}

		schema := t.Schema
		if schema.L == "" {
			schema = currentDB
		}

		tbl, err := p.ensureInfoSchema().TableByName(schema, t.Name)
		if infoschema.ErrTableNotExists.Equal(err) {
			nonExistsTables = append(nonExistsTables, ast.Ident{Schema: schema, Name: t.Name}.String())
			continue
		}

		if err != nil {
			p.err = err
			return
		}

		tblInfo := tbl.Meta()
		if stmt.TemporaryKeyword == ast.TemporaryGlobal && tblInfo.TempTableType != model.TempTableGlobal {
			p.err = ErrDropTableOnTemporaryTable
			return
		}

		if stmt.TemporaryKeyword == ast.TemporaryLocal && tblInfo.TempTableType != model.TempTableLocal {
			nonExistsTables = append(nonExistsTables, ast.Ident{Schema: schema, Name: t.Name}.String())
		}
	}

	if len(nonExistsTables) > 0 {
		p.err = infoschema.ErrTableDropExists.GenWithStackByArgs(strings.Join(nonExistsTables, ","))
	}
}

func (p *preprocessor) checkDropTableNames(tables []*ast.TableName) {
	for _, t := range tables {
		if isIncorrectName(t.Name.String()) {
			p.err = ddl.ErrWrongTableName.GenWithStackByArgs(t.Name.String())
			return
		}
	}
}

func (p *preprocessor) checkNonUniqTableAlias(stmt *ast.Join) {
	if p.flag&parentIsJoin == 0 {
		p.tableAliasInJoin = append(p.tableAliasInJoin, make(map[string]interface{}))
	}
	tableAliases := p.tableAliasInJoin[len(p.tableAliasInJoin)-1]
	isOracleMode := p.ctx.GetSessionVars().SQLMode&mysql.ModeOracle != 0
	if !isOracleMode {
		if err := isTableAliasDuplicate(stmt.Left, tableAliases); err != nil {
			p.err = err
			return
		}
		if err := isTableAliasDuplicate(stmt.Right, tableAliases); err != nil {
			p.err = err
			return
		}
	}
	p.flag |= parentIsJoin
}

func isTableAliasDuplicate(node ast.ResultSetNode, tableAliases map[string]interface{}) error {
	if ts, ok := node.(*ast.TableSource); ok {
		tabName := ts.AsName
		if tabName.L == "" {
			if tableNode, ok := ts.Source.(*ast.TableName); ok {
				if tableNode.Schema.L != "" {
					tabName = model.NewCIStr(fmt.Sprintf("%s.%s", tableNode.Schema.L, tableNode.Name.L))
				} else {
					tabName = tableNode.Name
				}
			}
		}
		_, exists := tableAliases[tabName.L]
		if len(tabName.L) != 0 && exists {
			return ErrNonUniqTable.GenWithStackByArgs(tabName)
		}
		tableAliases[tabName.L] = nil
	}
	return nil
}

func checkColumnOptions(isTempTable bool, ops []*ast.ColumnOption) (int, error) {
	isPrimary, isGenerated, isStored := 0, 0, false

	for _, op := range ops {
		switch op.Tp {
		case ast.ColumnOptionPrimaryKey:
			isPrimary = 1
		case ast.ColumnOptionGenerated:
			isGenerated = 1
			isStored = op.Stored
		case ast.ColumnOptionAutoRandom:
			if isTempTable {
				return isPrimary, ErrOptOnTemporaryTable.GenWithStackByArgs("auto_random")
			}
		}
	}

	if isPrimary > 0 && isGenerated > 0 && !isStored {
		return isPrimary, ErrUnsupportedOnGeneratedColumn.GenWithStackByArgs("Defining a virtual generated column as primary key")
	}

	return isPrimary, nil
}

func (p *preprocessor) checkCreateIndexGrammar(stmt *ast.CreateIndexStmt) {
	tName := stmt.Table.Name.String()
	if isIncorrectName(tName) {
		p.err = ddl.ErrWrongTableName.GenWithStackByArgs(tName)
		return
	}
	if stmt.IndexName == "" {
		p.err = ddl.ErrWrongNameForIndex.GenWithStackByArgs(stmt.IndexName)
		return
	}
	p.err = checkIndexInfo(stmt.IndexName, stmt.IndexPartSpecifications)
}

func (p *preprocessor) checkGroupBy(stmt *ast.GroupByClause) {
	enableNoopFuncs := p.ctx.GetSessionVars().EnableNoopFuncs
	for _, item := range stmt.Items {
		if !item.NullOrder && !enableNoopFuncs {
			p.err = expression.ErrFunctionsNoopImpl.GenWithStackByArgs("GROUP BY expr ASC|DESC")
			return
		}
	}
}

func (p *preprocessor) checkRenameTableGrammar(stmt *ast.RenameTableStmt) {
	oldTable := stmt.TableToTables[0].OldTable.Name.String()
	newTable := stmt.TableToTables[0].NewTable.Name.String()

	p.checkRenameTable(oldTable, newTable)
}

func (p *preprocessor) checkRenameTable(oldTable, newTable string) {
	if isIncorrectName(oldTable) {
		p.err = ddl.ErrWrongTableName.GenWithStackByArgs(oldTable)
		return
	}

	if isIncorrectName(newTable) {
		p.err = ddl.ErrWrongTableName.GenWithStackByArgs(newTable)
		return
	}
}

func (p *preprocessor) checkRepairTableGrammar(stmt *ast.RepairTableStmt) {
	// Check create table stmt whether it's is in REPAIR MODE.
	if !domainutil.RepairInfo.InRepairMode() {
		p.err = ddl.ErrRepairTableFail.GenWithStackByArgs("TiDB is not in REPAIR MODE")
		return
	}
	if len(domainutil.RepairInfo.GetRepairTableList()) == 0 {
		p.err = ddl.ErrRepairTableFail.GenWithStackByArgs("repair list is empty")
		return
	}

	// Check rename action as the rename statement does.
	oldTable := stmt.Table.Name.String()
	newTable := stmt.CreateStmt.Table.Name.String()
	p.checkRenameTable(oldTable, newTable)
}

func (p *preprocessor) checkAlterTableGrammar(stmt *ast.AlterTableStmt) {
	tName := stmt.Table.Name.String()
	if isIncorrectName(tName) {
		p.err = ddl.ErrWrongTableName.GenWithStackByArgs(tName)
		return
	}
	specs := stmt.Specs
	for _, spec := range specs {
		if spec.NewTable != nil {
			ntName := spec.NewTable.Name.String()
			if isIncorrectName(ntName) {
				p.err = ddl.ErrWrongTableName.GenWithStackByArgs(ntName)
				return
			}
		}
		for _, colDef := range spec.NewColumns {
			if p.err = checkColumn(colDef); p.err != nil {
				return
			}
		}
		if p.err = checkUnsupportedTableOptions(spec.Options); p.err != nil {
			return
		}
		switch spec.Tp {
		case ast.AlterTableAddConstraint:
			switch spec.Constraint.Tp {
			case ast.ConstraintKey, ast.ConstraintIndex, ast.ConstraintUniq, ast.ConstraintUniqIndex,
				ast.ConstraintUniqKey, ast.ConstraintPrimaryKey:
				p.err = checkIndexInfo(spec.Constraint.Name, spec.Constraint.Keys)
				if p.err != nil {
					return
				}
			default:
				// Nothing to do now.
			}
		case ast.AlterTableAddStatistics, ast.AlterTableDropStatistics:
			statsName := spec.Statistics.StatsName
			if isIncorrectName(statsName) {
				msg := fmt.Sprintf("Incorrect statistics name: %s", statsName)
				p.err = ErrInternal.GenWithStack(msg)
				return
			}
		default:
			// Nothing to do now.
		}
	}
}

// checkDuplicateColumnName checks if index exists duplicated columns.
func checkDuplicateColumnName(IndexPartSpecifications []*ast.IndexPartSpecification) error {
	colNames := make(map[string]struct{}, len(IndexPartSpecifications))
	for _, IndexColNameWithExpr := range IndexPartSpecifications {
		if IndexColNameWithExpr.Column != nil {
			name := IndexColNameWithExpr.Column.Name
			if _, ok := colNames[name.L]; ok {
				return infoschema.ErrColumnExists.GenWithStackByArgs(name)
			}
			colNames[name.L] = struct{}{}
		}
	}
	return nil
}

// checkIndexInfo checks index name and index column names.
func checkIndexInfo(indexName string, IndexPartSpecifications []*ast.IndexPartSpecification) error {
	if strings.EqualFold(indexName, mysql.PrimaryKeyName) {
		return ddl.ErrWrongNameForIndex.GenWithStackByArgs(indexName)
	}
	if len(IndexPartSpecifications) > mysql.MaxKeyParts {
		return infoschema.ErrTooManyKeyParts.GenWithStackByArgs(mysql.MaxKeyParts)
	}
	return checkDuplicateColumnName(IndexPartSpecifications)
}

// checkUnsupportedTableOptions checks if there exists unsupported table options
func checkUnsupportedTableOptions(options []*ast.TableOption) error {
	var err error = nil
	for _, option := range options {
		switch option.Tp {
		case ast.TableOptionUnion:
			err = ddl.ErrTableOptionUnionUnsupported
		case ast.TableOptionInsertMethod:
			err = ddl.ErrTableOptionInsertMethodUnsupported
		case ast.TableOptionEngine:
			err = checkTableEngine(option.StrValue)
		}
		if err != nil {
			return err
		}
	}
	return nil
}

var mysqlValidTableEngineNames = map[string]struct{}{
	"archive":    {},
	"blackhole":  {},
	"csv":        {},
	"example":    {},
	"federated":  {},
	"innodb":     {},
	"memory":     {},
	"merge":      {},
	"mgr_myisam": {},
	"myisam":     {},
	"ndb":        {},
	"heap":       {},
}

func checkTableEngine(engineName string) error {
	if _, have := mysqlValidTableEngineNames[strings.ToLower(engineName)]; !have {
		return ddl.ErrUnknownEngine.GenWithStackByArgs(engineName)
	}
	return nil
}

func checkReferInfoForTemporaryTable(tableMetaInfo *model.TableInfo) error {
	if tableMetaInfo.AutoRandomBits != 0 {
		return ErrOptOnTemporaryTable.GenWithStackByArgs("auto_random")
	}
	if tableMetaInfo.PreSplitRegions != 0 {
		return ErrOptOnTemporaryTable.GenWithStackByArgs("pre split regions")
	}
	if tableMetaInfo.Partition != nil {
		return ErrPartitionNoTemporary
	}
	if tableMetaInfo.ShardRowIDBits != 0 {
		return ErrOptOnTemporaryTable.GenWithStackByArgs("shard_row_id_bits")
	}

	return nil
}

// checkColumn checks if the column definition is valid.
// See https://dev.mysql.com/doc/refman/5.7/en/storage-requirements.html
func checkColumn(colDef *ast.ColumnDef) error {
	// Check column name.
	cName := colDef.Name.Name.String()
	if isIncorrectName(cName) {
		return ddl.ErrWrongColumnName.GenWithStackByArgs(cName)
	}

	if isInvalidDefaultValue(colDef) {
		return types.ErrInvalidDefault.GenWithStackByArgs(colDef.Name.Name.O)
	}

	// Check column type.
	tp := colDef.Tp
	if tp == nil {
		return nil
	}
	if tp.Flen > math.MaxUint32 {
		return types.ErrTooBigDisplayWidth.GenWithStack("Display width out of range for column '%s' (max = %d)", colDef.Name.Name.O, math.MaxUint32)
	}

	switch tp.Tp {
	case mysql.TypeString:
		if tp.Flen != types.UnspecifiedLength && tp.Flen > mysql.MaxFieldCharLength {
			return types.ErrTooBigFieldLength.GenWithStack("Column length too big for column '%s' (max = %d); use BLOB or TEXT instead", colDef.Name.Name.O, mysql.MaxFieldCharLength)
		}
	case mysql.TypeVarchar:
		if len(tp.Charset) == 0 {
			// It's not easy to get the schema charset and table charset here.
			// The charset is determined by the order ColumnDefaultCharset --> TableDefaultCharset-->DatabaseDefaultCharset-->SystemDefaultCharset.
			// return nil, to make the check in the ddl.CreateTable.
			return nil
		}
		err := ddl.IsTooBigFieldLength(colDef.Tp.Flen, colDef.Name.Name.O, tp.Charset)
		if err != nil {
			return err
		}
	case mysql.TypeFloat, mysql.TypeDouble:
		// For FLOAT, the SQL standard permits an optional specification of the precision.
		// https://dev.mysql.com/doc/refman/8.0/en/floating-point-types.html
		if tp.Decimal == -1 {
			switch tp.Tp {
			case mysql.TypeDouble:
				// For Double type Flen and Decimal check is moved to parser component
			default:
				if tp.Flen > mysql.MaxDoublePrecisionLength {
					return types.ErrWrongFieldSpec.GenWithStackByArgs(colDef.Name.Name.O)
				}
			}
		} else {
			if tp.Decimal > mysql.MaxFloatingTypeScale {
				return types.ErrTooBigScale.GenWithStackByArgs(tp.Decimal, colDef.Name.Name.O, mysql.MaxFloatingTypeScale)
			}
			if tp.Flen > mysql.MaxFloatingTypeWidth || tp.Flen == 0 {
				return types.ErrTooBigDisplayWidth.GenWithStackByArgs(colDef.Name.Name.O, mysql.MaxFloatingTypeWidth)
			}
			if tp.Flen < tp.Decimal {
				return types.ErrMBiggerThanD.GenWithStackByArgs(colDef.Name.Name.O)
			}
		}
	case mysql.TypeSet:
		if len(tp.Elems) > mysql.MaxTypeSetMembers {
			return types.ErrTooBigSet.GenWithStack("Too many strings for column %s and SET", colDef.Name.Name.O)
		}
		// Check set elements. See https://dev.mysql.com/doc/refman/5.7/en/set.html.
		for _, str := range colDef.Tp.Elems {
			if strings.Contains(str, ",") {
				return types.ErrIllegalValueForType.GenWithStackByArgs(types.TypeStr(tp.Tp), str)
			}
		}
	case mysql.TypeNewDecimal:
		if tp.Decimal > mysql.MaxDecimalScale {
			return types.ErrTooBigScale.GenWithStackByArgs(tp.Decimal, colDef.Name.Name.O, mysql.MaxDecimalScale)
		}

		if tp.Flen > mysql.MaxDecimalWidth {
			return types.ErrTooBigPrecision.GenWithStackByArgs(tp.Flen, colDef.Name.Name.O, mysql.MaxDecimalWidth)
		}

		if tp.Flen < tp.Decimal {
			return types.ErrMBiggerThanD.GenWithStackByArgs(colDef.Name.Name.O)
		}
		// If decimal and flen all equals 0, just set flen to default value.
		if tp.Decimal == 0 && tp.Flen == 0 {
			defaultFlen, _ := mysql.GetDefaultFieldLengthAndDecimal(mysql.TypeNewDecimal)
			tp.Flen = defaultFlen
		}
	case mysql.TypeBit:
		if tp.Flen <= 0 {
			return types.ErrInvalidFieldSize.GenWithStackByArgs(colDef.Name.Name.O)
		}
		if tp.Flen > mysql.MaxBitDisplayWidth {
			return types.ErrTooBigDisplayWidth.GenWithStackByArgs(colDef.Name.Name.O, mysql.MaxBitDisplayWidth)
		}
	default:
		// TODO: Add more types.
	}
	return nil
}

// isDefaultValNowSymFunc checks whether default value is a NOW() builtin function.
func isDefaultValNowSymFunc(expr ast.ExprNode) bool {
	if funcCall, ok := expr.(*ast.FuncCallExpr); ok {
		// Default value NOW() is transformed to CURRENT_TIMESTAMP() in parser.
		if funcCall.FnName.L == ast.CurrentTimestamp {
			return true
		}
	}
	return false
}

func isInvalidDefaultValue(colDef *ast.ColumnDef) bool {
	tp := colDef.Tp
	// Check the last default value.
	for i := len(colDef.Options) - 1; i >= 0; i-- {
		columnOpt := colDef.Options[i]
		if columnOpt.Tp == ast.ColumnOptionDefaultValue {
			if !(tp.Tp == mysql.TypeTimestamp || tp.Tp == mysql.TypeDatetime) && isDefaultValNowSymFunc(columnOpt.Expr) {
				return true
			}
			break
		}
	}

	return false
}

// isIncorrectName checks if the identifier is incorrect.
// See https://dev.mysql.com/doc/refman/5.7/en/identifiers.html
func isIncorrectName(name string) bool {
	if len(name) == 0 {
		return true
	}
	if name[len(name)-1] == ' ' {
		return true
	}
	return false
}

// checkContainDotColumn checks field contains the table name.
// for example :create table t (c1.c2 int default null).
func (p *preprocessor) checkContainDotColumn(stmt *ast.CreateTableStmt) {
	tName := stmt.Table.Name.String()
	sName := stmt.Table.Schema.String()

	for _, colDef := range stmt.Cols {
		// check schema and table names.
		if colDef.Name.Schema.O != sName && len(colDef.Name.Schema.O) != 0 {
			p.err = ddl.ErrWrongDBName.GenWithStackByArgs(colDef.Name.Schema.O)
			return
		}
		if colDef.Name.Table.O != tName && len(colDef.Name.Table.O) != 0 {
			p.err = ddl.ErrWrongTableName.GenWithStackByArgs(colDef.Name.Table.O)
			return
		}
	}
}

func (p *preprocessor) stmtType() string {

	switch p.stmtTp {
	case TypeDelete:
		return "DELETE"
	case TypeUpdate:
		return "UPDATE"
	case TypeInsert:
		return "INSERT"
	case TypeDrop:
		return "DROP"
	case TypeCreate:
		return "CREATE"
	case TypeAlter:
		return "ALTER"
	case TypeRename:
		return "DROP, ALTER"
	case TypeRepair:
		return "SELECT, INSERT"
	case TypeShow:
		return "SHOW"
	default:
		return "SELECT" // matches Select and uncaught cases.
	}
}

func (p *preprocessor) handleTableName(tn *ast.TableName) {
	if tn.Schema.L == "" {
		if _, ok := p.withName[tn.Name.L]; ok {
			return
		}

		currentDB := p.ctx.GetSessionVars().CurrentDB
		if currentDB == "" {
			p.err = errors.Trace(ErrNoDB)
			return
		}
		tn.Schema = model.NewCIStr(currentDB)
	}

	if p.flag&inCreateOrDropTable > 0 {
		// The table may not exist in create table or drop table statement.
		if p.flag&inRepairTable > 0 {
			// Create stmt is in repair stmt, skip resolving the table to avoid error.
			return
		}
		// Create stmt is not in repair stmt, check the table not in repair list.
		if domainutil.RepairInfo.InRepairMode() {
			p.checkNotInRepair(tn)
		}
		return
	}
	// repairStmt: admin repair table A create table B ...
	// repairStmt's tableName is whether `inCreateOrDropTable` or `inRepairTable` flag.
	if p.flag&inRepairTable > 0 {
		p.handleRepairName(tn)
		return
	}

	p.handleAsOfAndReadTS(tn.AsOf)
	if p.err != nil {
		return
	}

	table, err := p.tableByName(tn)
	if err != nil {
		p.err = err
		return
	}

	tableInfo := table.Meta()
	dbInfo, _ := p.ensureInfoSchema().SchemaByName(tn.Schema)
	// tableName should be checked as sequence object.
	if p.flag&inSequenceFunction > 0 {
		if !tableInfo.IsSequence() {
			p.err = infoschema.ErrWrongObject.GenWithStackByArgs(dbInfo.Name.O, tableInfo.Name.O, "SEQUENCE")
			return
		}
	}
	tn.TableInfo = tableInfo
	tn.DBInfo = dbInfo
}

func (p *preprocessor) checkNotInRepair(tn *ast.TableName) {
	tableInfo, dbInfo := domainutil.RepairInfo.GetRepairedTableInfoByTableName(tn.Schema.L, tn.Name.L)
	if dbInfo == nil {
		return
	}
	if tableInfo != nil {
		p.err = ddl.ErrWrongTableName.GenWithStackByArgs(tn.Name.L, "this table is in repair")
	}
}

func (p *preprocessor) handleRepairName(tn *ast.TableName) {
	// Check the whether the repaired table is system table.
	if util.IsMemOrSysDB(tn.Schema.L) {
		p.err = ddl.ErrRepairTableFail.GenWithStackByArgs("memory or system database is not for repair")
		return
	}
	tableInfo, dbInfo := domainutil.RepairInfo.GetRepairedTableInfoByTableName(tn.Schema.L, tn.Name.L)
	// tableName here only has the schema rather than DBInfo.
	if dbInfo == nil {
		p.err = ddl.ErrRepairTableFail.GenWithStackByArgs("database " + tn.Schema.L + " is not in repair")
		return
	}
	if tableInfo == nil {
		p.err = ddl.ErrRepairTableFail.GenWithStackByArgs("table " + tn.Name.L + " is not in repair")
		return
	}
	p.ctx.SetValue(domainutil.RepairedTable, tableInfo)
	p.ctx.SetValue(domainutil.RepairedDatabase, dbInfo)
}

func (p *preprocessor) resolveShowStmt(node *ast.ShowStmt) {
	if node.DBName == "" {
		if node.Table != nil && node.Table.Schema.L != "" {
			node.DBName = node.Table.Schema.O
		} else {
			node.DBName = p.ctx.GetSessionVars().CurrentDB
		}
	} else if node.Table != nil && node.Table.Schema.L == "" {
		node.Table.Schema = model.NewCIStr(node.DBName)
	}
	if node.User != nil && node.User.CurrentUser {
		// Fill the Username and Hostname with the current user.
		currentUser := p.ctx.GetSessionVars().User
		if currentUser != nil {
			node.User.Username = currentUser.Username
			node.User.Hostname = currentUser.Hostname
			node.User.AuthUsername = currentUser.AuthUsername
			node.User.AuthHostname = currentUser.AuthHostname
		}
	}
}

func (p *preprocessor) resolveCreateTableStmt(node *ast.CreateTableStmt) {
	for _, val := range node.Constraints {
		if val.Refer != nil && val.Refer.Table.Schema.String() == "" {
			val.Refer.Table.Schema = node.Table.Schema
		}
	}
}

func (p *preprocessor) resolveAlterTableStmt(node *ast.AlterTableStmt) {
	for _, spec := range node.Specs {
		if spec.Tp == ast.AlterTableRenameTable {
			p.flag |= inCreateOrDropTable
			break
		}
		if spec.Tp == ast.AlterTableAddConstraint && spec.Constraint.Refer != nil {
			table := spec.Constraint.Refer.Table
			if table.Schema.L == "" && node.Table.Schema.L != "" {
				table.Schema = model.NewCIStr(node.Table.Schema.L)
			}
		}
	}
}

func (p *preprocessor) resolveCreateSequenceStmt(stmt *ast.CreateSequenceStmt) {
	sName := stmt.Name.Name.String()
	if isIncorrectName(sName) {
		p.err = ddl.ErrWrongTableName.GenWithStackByArgs(sName)
		return
	}
}

func (p *preprocessor) checkFuncCastExpr(node *ast.FuncCastExpr) {
	if node.Tp.EvalType() == types.ETDecimal {
		if node.Tp.Flen >= node.Tp.Decimal && node.Tp.Flen <= mysql.MaxDecimalWidth && node.Tp.Decimal <= mysql.MaxDecimalScale {
			// valid
			return
		}

		var buf strings.Builder
		restoreCtx := format.NewRestoreCtx(format.DefaultRestoreFlags, &buf)
		if err := node.Expr.Restore(restoreCtx); err != nil {
			p.err = err
			return
		}
		if node.Tp.Flen < node.Tp.Decimal {
			p.err = types.ErrMBiggerThanD.GenWithStackByArgs(buf.String())
			return
		}
		if node.Tp.Flen > mysql.MaxDecimalWidth {
			p.err = types.ErrTooBigPrecision.GenWithStackByArgs(node.Tp.Flen, buf.String(), mysql.MaxDecimalWidth)
			return
		}
		if node.Tp.Decimal > mysql.MaxDecimalScale {
			p.err = types.ErrTooBigScale.GenWithStackByArgs(node.Tp.Decimal, buf.String(), mysql.MaxDecimalScale)
			return
		}
	}
}

// handleAsOfAndReadTS tries to handle as of closure, or possibly read_ts.
func (p *preprocessor) handleAsOfAndReadTS(node *ast.AsOfClause) {
	// When statement is during the Txn, we check whether there exists AsOfClause. If exists, we will return error,
	// otherwise we should directly set the return param from TxnCtx.
	p.TxnScope = oracle.GlobalTxnScope
	if p.ctx.GetSessionVars().InTxn() {
		if node != nil {
			p.err = ErrAsOf.FastGenWithCause("as of timestamp can't be set in transaction.")
			return
		}
		txnCtx := p.ctx.GetSessionVars().TxnCtx
		p.TxnScope = txnCtx.TxnScope
		// It means we meet following case:
		// 1. start transaction read only as of timestamp ts
		// 2. select statement
		if txnCtx.IsStaleness {
			p.LastSnapshotTS = txnCtx.StartTS
			p.IsStaleness = txnCtx.IsStaleness
			p.initedLastSnapshotTS = true
			return
		}
	}

	// If the statement is in auto-commit mode, we will check whether there exists read_ts, if exists,
	// we will directly use it. The txnScope will be defined by the zone label, if it is not set, we will use
	// global txnScope directly.
	ts := p.ctx.GetSessionVars().TxnReadTS.UseTxnReadTS()
	if ts > 0 {
		if node != nil {
			p.err = ErrAsOf.FastGenWithCause("can't use select as of while already set transaction as of")
			return
		}
		// it means we meet following case:
		// 1. set transaction read only as of timestamp ts
		// 2. select statement
		if !p.initedLastSnapshotTS {
			p.SnapshotTSEvaluator = func(sessionctx.Context) (uint64, error) {
				return ts, nil
			}
			p.LastSnapshotTS = ts
			p.setStalenessReturn()
		}
	}
	if node != nil {
		ts, p.err = calculateTsExpr(p.ctx, node)
		if p.err != nil {
			return
		}
		if err := sessionctx.ValidateStaleReadTS(context.Background(), p.ctx, ts); err != nil {
			p.err = errors.Trace(err)
			return
		}
		// It means we meet following case:
		// select statement with as of timestamp
		if !p.initedLastSnapshotTS {
			p.SnapshotTSEvaluator = func(ctx sessionctx.Context) (uint64, error) {
				return calculateTsExpr(ctx, node)
			}
			p.LastSnapshotTS = ts
			p.setStalenessReturn()
		}
	}
	if p.LastSnapshotTS != ts {
		p.err = ErrAsOf.GenWithStack("can not set different time in the as of")
		return
	}
	if p.LastSnapshotTS != 0 {
		dom := domain.GetDomain(p.ctx)
		p.InfoSchema, p.err = dom.GetSnapshotInfoSchema(p.LastSnapshotTS)
		if p.err != nil {
			return
		}
	}
	if p.flag&inPrepare == 0 {
		p.ctx.GetSessionVars().StmtCtx.IsStaleness = p.IsStaleness
	}
	p.initedLastSnapshotTS = true
}

// ensureInfoSchema get the infoschema from the preprocessor.
// there some situations:
//    - the stmt specifies the schema version.
//    - session variable
//    - transaction context
func (p *preprocessor) ensureInfoSchema() infoschema.InfoSchema {
<<<<<<< HEAD
	// If the statement contains local temporary table, we may can not get infoschema when we get snapshot infoschema or get schema from cache.
	if p.InfoSchema == nil || p.ctx.GetSessionVars().LocalTemporaryTableExists() {
		p.InfoSchema = p.ctx.GetInfoSchema().(infoschema.InfoSchema)
=======
	if p.InfoSchema != nil {
		return p.InfoSchema
	}
	// `Execute` under some conditions need to see the latest information schema.
	if p.PreprocessExecuteISUpdate != nil {
		if newInfoSchema := p.ExecuteInfoSchemaUpdate(p.Node, p.ctx); newInfoSchema != nil {
			p.InfoSchema = newInfoSchema
			return p.InfoSchema
		}
>>>>>>> 542cce59
	}
	p.InfoSchema = p.ctx.GetInfoSchema().(infoschema.InfoSchema)
	return p.InfoSchema
}

func (p *preprocessor) setStalenessReturn() {
	txnScope := config.GetTxnScopeFromConfig()
	p.IsStaleness = true
	p.TxnScope = txnScope
}<|MERGE_RESOLUTION|>--- conflicted
+++ resolved
@@ -1611,12 +1611,8 @@
 //    - session variable
 //    - transaction context
 func (p *preprocessor) ensureInfoSchema() infoschema.InfoSchema {
-<<<<<<< HEAD
-	// If the statement contains local temporary table, we may can not get infoschema when we get snapshot infoschema or get schema from cache.
-	if p.InfoSchema == nil || p.ctx.GetSessionVars().LocalTemporaryTableExists() {
-		p.InfoSchema = p.ctx.GetInfoSchema().(infoschema.InfoSchema)
-=======
-	if p.InfoSchema != nil {
+	// If the statement contains local temporary table, we may not get infoschema when we get snapshot infoschema or get schema from cache.
+	if p.InfoSchema != nil && !p.ctx.GetSessionVars().LocalTemporaryTableExists(){
 		return p.InfoSchema
 	}
 	// `Execute` under some conditions need to see the latest information schema.
@@ -1625,7 +1621,6 @@
 			p.InfoSchema = newInfoSchema
 			return p.InfoSchema
 		}
->>>>>>> 542cce59
 	}
 	p.InfoSchema = p.ctx.GetInfoSchema().(infoschema.InfoSchema)
 	return p.InfoSchema
