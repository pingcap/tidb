--- conflicted
+++ resolved
@@ -318,20 +318,12 @@
 			concurrency = float64(p.ctx.GetSessionVars().DistSQLScanConcurrency())
 			rowSize = getTblStats(p.tablePlan).GetAvgRowSize(p.ctx, p.tablePlan.Schema().Columns, false, false)
 			seekCost = estimateNetSeekCost(p.tablePlan)
-<<<<<<< HEAD
-			taskType := property.CopSingleReadTaskType
-			if p.ctx.GetSessionVars().CostModelVersion == modelVer2 {
-				taskType = property.MppTaskType
-			}
-			childCost, err := p.tablePlan.GetPlanCost(taskType, costFlag)
-=======
 			tType := property.MppTaskType
 			if p.ctx.GetSessionVars().CostModelVersion == modelVer1 {
 				// regard the underlying tasks as cop-task on modelVer1 for compatibility
 				tType = property.CopSingleReadTaskType
 			}
 			childCost, err := p.tablePlan.GetPlanCost(tType, costFlag)
->>>>>>> ff1b6ff5
 			if err != nil {
 				return 0, err
 			}
@@ -345,12 +337,8 @@
 		// consider concurrency
 		p.planCost /= concurrency
 		// consider tidb_enforce_mpp
-<<<<<<< HEAD
-		if isMPP && p.ctx.GetSessionVars().IsMPPEnforced() && !hasCostFlag(costFlag, CostFlagRecalculate) {
-=======
 		if isMPP && p.ctx.GetSessionVars().IsMPPEnforced() &&
 			!hasCostFlag(costFlag, CostFlagRecalculate) { // show the real cost in explain-statements
->>>>>>> ff1b6ff5
 			p.planCost /= 1000000000
 		}
 	}
@@ -938,25 +926,12 @@
 }
 
 // GetCost computes cost of stream aggregation considering CPU/memory.
-<<<<<<< HEAD
-func (p *PhysicalStreamAgg) GetCost(inputRows float64, taskType property.TaskType, costFlag uint64) float64 {
-=======
 func (p *PhysicalStreamAgg) GetCost(inputRows float64, isRoot, isMPP bool, costFlag uint64) float64 {
->>>>>>> ff1b6ff5
 	aggFuncFactor := p.getAggFuncCostFactor(false)
 	var cpuCost float64
 	sessVars := p.ctx.GetSessionVars()
 	if taskType == property.RootTaskType {
 		cpuCost = inputRows * sessVars.GetCPUFactor() * aggFuncFactor
-<<<<<<< HEAD
-	} else if taskType == property.MppTaskType {
-		if p.ctx.GetSessionVars().CostModelVersion == modelVer1 {
-			cpuCost = inputRows * sessVars.GetCopCPUFactor() * aggFuncFactor
-		} else {
-			cpuCost = inputRows * sessVars.GetTiFlashCPUFactor() * aggFuncFactor
-		}
-	} else { // TiKV task
-=======
 	} else if isMPP {
 		if p.ctx.GetSessionVars().CostModelVersion == modelVer2 {
 			// use the dedicated CPU factor for TiFlash on modelVer2
@@ -965,7 +940,6 @@
 			cpuCost = inputRows * sessVars.GetCopCPUFactor() * aggFuncFactor
 		}
 	} else {
->>>>>>> ff1b6ff5
 		cpuCost = inputRows * sessVars.GetCopCPUFactor() * aggFuncFactor
 	}
 	rowsPerGroup := inputRows / getCardinality(p, costFlag)
@@ -984,11 +958,7 @@
 		return 0, err
 	}
 	p.planCost = childCost
-<<<<<<< HEAD
-	p.planCost += p.GetCost(getCardinality(p.children[0], costFlag), taskType, costFlag)
-=======
 	p.planCost += p.GetCost(getCardinality(p.children[0], costFlag), taskType == property.RootTaskType, taskType == property.MppTaskType, costFlag)
->>>>>>> ff1b6ff5
 	p.planCostInit = true
 	return p.planCost, nil
 }
@@ -1009,18 +979,11 @@
 			cpuCost += (con + 1) * sessVars.GetConcurrencyFactor()
 		}
 	} else if isMPP {
-<<<<<<< HEAD
-		if p.ctx.GetSessionVars().CostModelVersion == modelVer1 {
-			cpuCost = inputRows * sessVars.GetCopCPUFactor() * aggFuncFactor
-		} else {
-			cpuCost = inputRows * sessVars.GetTiFlashCPUFactor() * aggFuncFactor
-=======
 		if p.ctx.GetSessionVars().CostModelVersion == modelVer2 {
 			// use the dedicated CPU factor for TiFlash on modelVer2
 			cpuCost = inputRows * sessVars.GetTiFlashCPUFactor() * aggFuncFactor
 		} else {
 			cpuCost = inputRows * sessVars.GetCopCPUFactor() * aggFuncFactor
->>>>>>> ff1b6ff5
 		}
 	} else {
 		cpuCost = inputRows * sessVars.GetCopCPUFactor() * aggFuncFactor
