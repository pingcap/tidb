--- conflicted
+++ resolved
@@ -248,29 +248,16 @@
 			concurrency = p.ctx.GetSessionVars().CopTiFlashConcurrencyFactor
 			rowSize = collectRowSizeFromMPPPlan(p.tablePlan)
 			seekCost = accumulateNetSeekCost4MPP(p.tablePlan)
-<<<<<<< HEAD
-=======
 			childCost, err := p.tablePlan.GetPlanCost(property.MppTaskType)
 			if err != nil {
 				return 0, err
 			}
 			p.planCost = childCost
->>>>>>> 1af12c23
 		} else {
 			// cop protocol
 			concurrency = float64(p.ctx.GetSessionVars().DistSQLScanConcurrency())
 			rowSize = getTblStats(p.tablePlan).GetAvgRowSize(p.ctx, p.tablePlan.Schema().Columns, false, false)
 			seekCost = estimateNetSeekCost(p.tablePlan)
-<<<<<<< HEAD
-		}
-
-		//  child's cost
-		childCost, err := p.tablePlan.GetPlanCost(property.MppTaskType)
-		if err != nil {
-			return 0, err
-		}
-		p.planCost = childCost
-=======
 			childCost, err := p.tablePlan.GetPlanCost(property.CopSingleReadTaskType)
 			if err != nil {
 				return 0, err
@@ -278,7 +265,6 @@
 			p.planCost = childCost
 		}
 
->>>>>>> 1af12c23
 		// net I/O cost
 		p.planCost += p.tablePlan.StatsCount() * rowSize * netFactor
 		// net seek cost
