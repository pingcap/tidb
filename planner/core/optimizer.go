--- conflicted
+++ resolved
@@ -423,12 +423,9 @@
 	propagateProbeParents(plan, nil)
 	countStarRewrite(plan)
 	disableReuseChunkIfNeeded(sctx, plan)
-<<<<<<< HEAD
-	sched.CheckPoint(ctx)
-=======
 	tryEnableLateMaterialization(sctx, plan)
 	generateRuntimeFilter(sctx, plan)
->>>>>>> d934ef8d
+	sched.CheckPoint(ctx)
 	return plan, nil
 }
 
@@ -1155,15 +1152,11 @@
 	return disabled
 }
 
-<<<<<<< HEAD
 func physicalOptimize(ctx context.Context, logic LogicalPlan, planCounter *PlanCounterTp) (plan PhysicalPlan, cost float64, err error) {
-=======
-func physicalOptimize(logic LogicalPlan, planCounter *PlanCounterTp) (plan PhysicalPlan, cost float64, err error) {
 	if logic.SCtx().GetSessionVars().StmtCtx.EnableOptimizerDebugTrace {
 		debugtrace.EnterContextCommon(logic.SCtx())
 		defer debugtrace.LeaveContextCommon(logic.SCtx())
 	}
->>>>>>> d934ef8d
 	if _, err := logic.recursiveDeriveStats(nil); err != nil {
 		return nil, 0, err
 	}
