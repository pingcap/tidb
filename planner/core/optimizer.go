// Copyright 2015 PingCAP, Inc.
//
// Licensed under the Apache License, Version 2.0 (the "License");
// you may not use this file except in compliance with the License.
// You may obtain a copy of the License at
//
//     http://www.apache.org/licenses/LICENSE-2.0
//
// Unless required by applicable law or agreed to in writing, software
// distributed under the License is distributed on an "AS IS" BASIS,
// See the License for the specific language governing permissions and
// limitations under the License.

package core

import (
	"context"
	"math"

	"github.com/pingcap/errors"
	"github.com/pingcap/parser/ast"
	"github.com/pingcap/parser/auth"
	"github.com/pingcap/tidb/config"
	"github.com/pingcap/tidb/expression"
	"github.com/pingcap/tidb/infoschema"
	"github.com/pingcap/tidb/lock"
	"github.com/pingcap/tidb/planner/property"
	"github.com/pingcap/tidb/privilege"
	"github.com/pingcap/tidb/sessionctx"
	"github.com/pingcap/tidb/util/set"
	"go.uber.org/atomic"
)

// OptimizeAstNode optimizes the query to a physical plan directly.
var OptimizeAstNode func(ctx context.Context, sctx sessionctx.Context, node ast.Node, is infoschema.InfoSchema) (Plan, error)

// AllowCartesianProduct means whether tidb allows cartesian join without equal conditions.
var AllowCartesianProduct = atomic.NewBool(true)

const (
	flagPrunColumns uint64 = 1 << iota
	flagBuildKeyInfo
	flagDecorrelate
	flagEliminateAgg
	flagEliminateProjection
	flagMaxMinEliminate
	flagPredicatePushDown
	flagEliminateOuterJoin
	flagPartitionProcessor
	flagPushDownAgg
	flagPushDownTopN
	flagJoinReOrder
)

var optRuleList = []logicalOptRule{
	&columnPruner{},
	&buildKeySolver{},
	&decorrelateSolver{},
	&aggregationEliminator{},
	&projectionEliminater{},
	&maxMinEliminator{},
	&ppdSolver{},
	&outerJoinEliminator{},
	&partitionProcessor{},
	&aggregationPushDownSolver{},
	&pushDownTopNOptimizer{},
	&joinReOrderSolver{},
}

// logicalOptRule means a logical optimizing rule, which contains decorrelate, ppd, column pruning, etc.
type logicalOptRule interface {
<<<<<<< HEAD
	optimize(context.Context, LogicalPlan) (LogicalPlan, error)
=======
	optimize(LogicalPlan) (LogicalPlan, error)
	name() string
>>>>>>> f8912049
}

// BuildLogicalPlan used to build logical plan from ast.Node.
func BuildLogicalPlan(ctx context.Context, sctx sessionctx.Context, node ast.Node, is infoschema.InfoSchema) (Plan, error) {
	sctx.GetSessionVars().PlanID = 0
	sctx.GetSessionVars().PlanColumnID = 0
	builder := NewPlanBuilder(sctx, is)
	p, err := builder.Build(ctx, node)
	if err != nil {
		return nil, err
	}
	return p, nil
}

// CheckPrivilege checks the privilege for a user.
func CheckPrivilege(activeRoles []*auth.RoleIdentity, pm privilege.Manager, vs []visitInfo) error {
	for _, v := range vs {
		if !pm.RequestVerification(activeRoles, v.db, v.table, v.column, v.privilege) {
			if v.err == nil {
				return ErrPrivilegeCheckFail
			}
			return v.err
		}
	}
	return nil
}

// CheckTableLock checks the table lock.
func CheckTableLock(ctx sessionctx.Context, is infoschema.InfoSchema, vs []visitInfo) error {
	if !config.TableLockEnabled() {
		return nil
	}
	checker := lock.NewChecker(ctx, is)
	for i := range vs {
		err := checker.CheckTableLock(vs[i].db, vs[i].table, vs[i].privilege)
		if err != nil {
			return err
		}
	}
	return nil
}

// DoOptimize optimizes a logical plan to a physical plan.
func DoOptimize(ctx context.Context, flag uint64, logic LogicalPlan) (PhysicalPlan, error) {
	logic, err := logicalOptimize(ctx, flag, logic)
	if err != nil {
		return nil, err
	}
	if !AllowCartesianProduct.Load() && existsCartesianProduct(logic) {
		return nil, errors.Trace(ErrCartesianProductUnsupported)
	}
	physical, err := physicalOptimize(logic)
	if err != nil {
		return nil, err
	}
	finalPlan := postOptimize(physical)
	return finalPlan, nil
}

func postOptimize(plan PhysicalPlan) PhysicalPlan {
	plan = eliminatePhysicalProjection(plan)
	plan = injectExtraProjection(plan)
	return plan
}

func logicalOptimize(ctx context.Context, flag uint64, logic LogicalPlan) (LogicalPlan, error) {
	var err error
	for i, rule := range optRuleList {
		// The order of flags is same as the order of optRule in the list.
		// We use a bitmask to record which opt rules should be used. If the i-th bit is 1, it means we should
		// apply i-th optimizing rule.
		if flag&(1<<uint(i)) == 0 || isLogicalRuleDisabled(rule) {
			continue
		}
		logic, err = rule.optimize(ctx, logic)
		if err != nil {
			return nil, err
		}
	}
	return logic, err
}

func isLogicalRuleDisabled(r logicalOptRule) bool {
	disabled := DefaultDisabledLogicalRulesList.Load().(set.StringSet).Exist(r.name())
	return disabled
}

func physicalOptimize(logic LogicalPlan) (PhysicalPlan, error) {
	if _, err := logic.recursiveDeriveStats(); err != nil {
		return nil, err
	}

	logic.preparePossibleProperties()

	prop := &property.PhysicalProperty{
		TaskTp:      property.RootTaskType,
		ExpectedCnt: math.MaxFloat64,
	}

	t, err := logic.findBestTask(prop)
	if err != nil {
		return nil, err
	}
	if t.invalid() {
		return nil, ErrInternal.GenWithStackByArgs("Can't find a proper physical plan for this query")
	}

	err = t.plan().ResolveIndices()
	return t.plan(), err
}

func existsCartesianProduct(p LogicalPlan) bool {
	if join, ok := p.(*LogicalJoin); ok && len(join.EqualConditions) == 0 {
		return join.JoinType == InnerJoin || join.JoinType == LeftOuterJoin || join.JoinType == RightOuterJoin
	}
	for _, child := range p.Children() {
		if existsCartesianProduct(child) {
			return true
		}
	}
	return false
}

// DefaultDisabledLogicalRulesList indicates the logical rules which should be banned.
var DefaultDisabledLogicalRulesList *atomic.Value

func init() {
	expression.EvalAstExpr = evalAstExpr
	DefaultDisabledLogicalRulesList = new(atomic.Value)
	DefaultDisabledLogicalRulesList.Store(set.NewStringSet())
}<|MERGE_RESOLUTION|>--- conflicted
+++ resolved
@@ -69,12 +69,8 @@
 
 // logicalOptRule means a logical optimizing rule, which contains decorrelate, ppd, column pruning, etc.
 type logicalOptRule interface {
-<<<<<<< HEAD
 	optimize(context.Context, LogicalPlan) (LogicalPlan, error)
-=======
-	optimize(LogicalPlan) (LogicalPlan, error)
 	name() string
->>>>>>> f8912049
 }
 
 // BuildLogicalPlan used to build logical plan from ast.Node.
