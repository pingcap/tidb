--- conflicted
+++ resolved
@@ -933,10 +933,8 @@
 				for _, p := range helper.plans {
 					p.TiFlashFineGrainedShuffleStreamCount = streamCount
 				}
-<<<<<<< HEAD
 				// Disable compress for now.
 				x.ExchangeSenderMeta = nil
-=======
 			case hashAgg:
 				applyFlag, streamCount := checkFineGrainedShuffleForJoinAgg(ctx, sctx, streamCountInfo, tiflashServerCountInfo, exchangeColCount, 1200) // 1200: performance test result
 				if applyFlag {
@@ -957,7 +955,7 @@
 						p.TiFlashFineGrainedShuffleStreamCount = streamCount
 					}
 				}
->>>>>>> e1a2b586
+
 			}
 		}
 		// exchange sender will break the data partition.
