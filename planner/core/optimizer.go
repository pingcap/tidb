// Copyright 2015 PingCAP, Inc.
//
// Licensed under the Apache License, Version 2.0 (the "License");
// you may not use this file except in compliance with the License.
// You may obtain a copy of the License at
//
//     http://www.apache.org/licenses/LICENSE-2.0
//
// Unless required by applicable law or agreed to in writing, software
// distributed under the License is distributed on an "AS IS" BASIS,
// WITHOUT WARRANTIES OR CONDITIONS OF ANY KIND, either express or implied.
// See the License for the specific language governing permissions and
// limitations under the License.

package core

import (
	"context"
	"fmt"
	"math"
	"runtime"
	"strconv"

	"github.com/pingcap/errors"
	"github.com/pingcap/failpoint"
	"github.com/pingcap/kvproto/pkg/diagnosticspb"
	"github.com/pingcap/tidb/config"
	"github.com/pingcap/tidb/expression"
	"github.com/pingcap/tidb/expression/aggregation"
	"github.com/pingcap/tidb/infoschema"
	"github.com/pingcap/tidb/kv"
	"github.com/pingcap/tidb/lock"
	"github.com/pingcap/tidb/parser/ast"
	"github.com/pingcap/tidb/parser/auth"
	"github.com/pingcap/tidb/parser/model"
	"github.com/pingcap/tidb/parser/mysql"
	"github.com/pingcap/tidb/planner/property"
	"github.com/pingcap/tidb/privilege"
	"github.com/pingcap/tidb/sessionctx"
	"github.com/pingcap/tidb/sessionctx/variable"
	"github.com/pingcap/tidb/types"
	utilhint "github.com/pingcap/tidb/util/hint"
	"github.com/pingcap/tidb/util/logutil"
	"github.com/pingcap/tidb/util/mathutil"
	"github.com/pingcap/tidb/util/set"
	"github.com/pingcap/tidb/util/tracing"
	"github.com/pingcap/tipb/go-tipb"
	"github.com/tiancaiamao/sched"
	"go.uber.org/atomic"
	"go.uber.org/zap"
	"golang.org/x/exp/slices"
)

// OptimizeAstNode optimizes the query to a physical plan directly.
var OptimizeAstNode func(ctx context.Context, sctx sessionctx.Context, node ast.Node, is infoschema.InfoSchema) (Plan, types.NameSlice, error)

// AllowCartesianProduct means whether tidb allows cartesian join without equal conditions.
var AllowCartesianProduct = atomic.NewBool(true)

// IsReadOnly check whether the ast.Node is a read only statement.
var IsReadOnly func(node ast.Node, vars *variable.SessionVars) bool

const (
	flagGcSubstitute uint64 = 1 << iota
	flagPrunColumns
	flagStabilizeResults
	flagBuildKeyInfo
	flagDecorrelate
	flagSemiJoinRewrite
	flagEliminateAgg
	flagSkewDistinctAgg
	flagEliminateProjection
	flagMaxMinEliminate
	flagPredicatePushDown
	flagEliminateOuterJoin
	flagPartitionProcessor
	flagCollectPredicateColumnsPoint
	flagPushDownAgg
	flagDeriveTopNFromWindow
	flagPushDownTopN
	flagSyncWaitStatsLoadPoint
	flagJoinReOrder
	flagPrunColumnsAgain
)

var optRuleList = []logicalOptRule{
	&gcSubstituter{},
	&columnPruner{},
	&resultReorder{},
	&buildKeySolver{},
	&decorrelateSolver{},
	&semiJoinRewriter{},
	&aggregationEliminator{},
	&skewDistinctAggRewriter{},
	&projectionEliminator{},
	&maxMinEliminator{},
	&ppdSolver{},
	&outerJoinEliminator{},
	&partitionProcessor{},
	&collectPredicateColumnsPoint{},
	&aggregationPushDownSolver{},
	&deriveTopNFromWindow{},
	&pushDownTopNOptimizer{},
	&syncWaitStatsLoadPoint{},
	&joinReOrderSolver{},
	&columnPruner{}, // column pruning again at last, note it will mess up the results of buildKeySolver
}

type logicalOptimizeOp struct {
	// tracer is goring to track optimize steps during rule optimizing
	tracer *tracing.LogicalOptimizeTracer
}

func defaultLogicalOptimizeOption() *logicalOptimizeOp {
	return &logicalOptimizeOp{}
}

func (op *logicalOptimizeOp) withEnableOptimizeTracer(tracer *tracing.LogicalOptimizeTracer) *logicalOptimizeOp {
	op.tracer = tracer
	return op
}

func (op *logicalOptimizeOp) appendBeforeRuleOptimize(index int, name string, before LogicalPlan) {
	if op == nil || op.tracer == nil {
		return
	}
	op.tracer.AppendRuleTracerBeforeRuleOptimize(index, name, before.buildPlanTrace())
}

func (op *logicalOptimizeOp) appendStepToCurrent(id int, tp string, reason, action func() string) {
	if op == nil || op.tracer == nil {
		return
	}
	op.tracer.AppendRuleTracerStepToCurrent(id, tp, reason(), action())
}

func (op *logicalOptimizeOp) recordFinalLogicalPlan(final LogicalPlan) {
	if op == nil || op.tracer == nil {
		return
	}
	op.tracer.RecordFinalLogicalPlan(final.buildPlanTrace())
}

// logicalOptRule means a logical optimizing rule, which contains decorrelate, ppd, column pruning, etc.
type logicalOptRule interface {
	optimize(context.Context, LogicalPlan, *logicalOptimizeOp) (LogicalPlan, error)
	name() string
}

// BuildLogicalPlanForTest builds a logical plan for testing purpose from ast.Node.
func BuildLogicalPlanForTest(ctx context.Context, sctx sessionctx.Context, node ast.Node, infoSchema infoschema.InfoSchema) (Plan, types.NameSlice, error) {
	sctx.GetSessionVars().PlanID = 0
	sctx.GetSessionVars().PlanColumnID = 0
	builder, _ := NewPlanBuilder().Init(sctx, infoSchema, &utilhint.BlockHintProcessor{})
	p, err := builder.Build(ctx, node)
	if err != nil {
		return nil, nil, err
	}
	return p, p.OutputNames(), err
}

// CheckPrivilege checks the privilege for a user.
func CheckPrivilege(activeRoles []*auth.RoleIdentity, pm privilege.Manager, vs []visitInfo) error {
	for _, v := range vs {
		if v.privilege == mysql.ExtendedPriv {
			if !pm.RequestDynamicVerification(activeRoles, v.dynamicPriv, v.dynamicWithGrant) {
				if v.err == nil {
					return ErrPrivilegeCheckFail.GenWithStackByArgs(v.dynamicPriv)
				}
				return v.err
			}
		} else if !pm.RequestVerification(activeRoles, v.db, v.table, v.column, v.privilege) {
			if v.err == nil {
				return ErrPrivilegeCheckFail.GenWithStackByArgs(v.privilege.String())
			}
			return v.err
		}
	}
	return nil
}

// VisitInfo4PrivCheck generates privilege check infos because privilege check of local temporary tables is different
// with normal tables. `CREATE` statement needs `CREATE TEMPORARY TABLE` privilege from the database, and subsequent
// statements do not need any privileges.
func VisitInfo4PrivCheck(is infoschema.InfoSchema, node ast.Node, vs []visitInfo) (privVisitInfo []visitInfo) {
	if node == nil {
		return vs
	}

	switch stmt := node.(type) {
	case *ast.CreateTableStmt:
		privVisitInfo = make([]visitInfo, 0, len(vs))
		for _, v := range vs {
			if v.privilege == mysql.CreatePriv {
				if stmt.TemporaryKeyword == ast.TemporaryLocal {
					// `CREATE TEMPORARY TABLE` privilege is required from the database, not the table.
					newVisitInfo := v
					newVisitInfo.privilege = mysql.CreateTMPTablePriv
					newVisitInfo.table = ""
					privVisitInfo = append(privVisitInfo, newVisitInfo)
				} else {
					// If both the normal table and temporary table already exist, we need to check the privilege.
					privVisitInfo = append(privVisitInfo, v)
				}
			} else {
				// `CREATE TABLE LIKE tmp` or `CREATE TABLE FROM SELECT tmp` in the future.
				if needCheckTmpTablePriv(is, v) {
					privVisitInfo = append(privVisitInfo, v)
				}
			}
		}
	case *ast.DropTableStmt:
		// Dropping a local temporary table doesn't need any privileges.
		if stmt.IsView {
			privVisitInfo = vs
		} else {
			privVisitInfo = make([]visitInfo, 0, len(vs))
			if stmt.TemporaryKeyword != ast.TemporaryLocal {
				for _, v := range vs {
					if needCheckTmpTablePriv(is, v) {
						privVisitInfo = append(privVisitInfo, v)
					}
				}
			}
		}
	case *ast.GrantStmt, *ast.DropSequenceStmt, *ast.DropPlacementPolicyStmt:
		// Some statements ignore local temporary tables, so they should check the privileges on normal tables.
		privVisitInfo = vs
	default:
		privVisitInfo = make([]visitInfo, 0, len(vs))
		for _, v := range vs {
			if needCheckTmpTablePriv(is, v) {
				privVisitInfo = append(privVisitInfo, v)
			}
		}
	}
	return
}

func needCheckTmpTablePriv(is infoschema.InfoSchema, v visitInfo) bool {
	if v.db != "" && v.table != "" {
		// Other statements on local temporary tables except `CREATE` do not check any privileges.
		tb, err := is.TableByName(model.NewCIStr(v.db), model.NewCIStr(v.table))
		// If the table doesn't exist, we do not report errors to avoid leaking the existence of the table.
		if err == nil && tb.Meta().TempTableType == model.TempTableLocal {
			return false
		}
	}
	return true
}

// CheckTableLock checks the table lock.
func CheckTableLock(ctx sessionctx.Context, is infoschema.InfoSchema, vs []visitInfo) error {
	if !config.TableLockEnabled() {
		return nil
	}

	checker := lock.NewChecker(ctx, is)
	for i := range vs {
		err := checker.CheckTableLock(vs[i].db, vs[i].table, vs[i].privilege, vs[i].alterWritable)
		// if table with lock-write table dropped, we can access other table, such as `rename` operation
		if err == lock.ErrLockedTableDropped {
			break
		}
		if err != nil {
			return err
		}
	}
	return nil
}

func checkStableResultMode(sctx sessionctx.Context) bool {
	s := sctx.GetSessionVars()
	st := s.StmtCtx
	return s.EnableStableResultMode && (!st.InInsertStmt && !st.InUpdateStmt && !st.InDeleteStmt && !st.InLoadDataStmt)
}

// DoOptimize optimizes a logical plan to a physical plan.
func DoOptimize(ctx context.Context, sctx sessionctx.Context, flag uint64, logic LogicalPlan) (PhysicalPlan, float64, error) {
	// if there is something after flagPrunColumns, do flagPrunColumnsAgain
	if flag&flagPrunColumns > 0 && flag-flagPrunColumns > flagPrunColumns {
		flag |= flagPrunColumnsAgain
	}
	if checkStableResultMode(sctx) {
		flag |= flagStabilizeResults
	}
	if sctx.GetSessionVars().StmtCtx.StraightJoinOrder {
		// When we use the straight Join Order hint, we should disable the join reorder optimization.
		flag &= ^flagJoinReOrder
	}
	flag |= flagCollectPredicateColumnsPoint
	flag |= flagSyncWaitStatsLoadPoint
	logic, err := logicalOptimize(ctx, flag, logic)
	if err != nil {
		return nil, 0, err
	}
	if !AllowCartesianProduct.Load() && existsCartesianProduct(logic) {
		return nil, 0, errors.Trace(ErrCartesianProductUnsupported)
	}
	planCounter := PlanCounterTp(sctx.GetSessionVars().StmtCtx.StmtHints.ForceNthPlan)
	if planCounter == 0 {
		planCounter = -1
	}
	physical, cost, err := physicalOptimize(ctx, logic, &planCounter)
	if err != nil {
		return nil, 0, err
	}
	finalPlan, err := postOptimize(ctx, sctx, physical)
	if err != nil {
		return nil, 0, err
	}

	if sctx.GetSessionVars().StmtCtx.EnableOptimizerCETrace {
		refineCETrace(sctx)
	}
	if sctx.GetSessionVars().StmtCtx.EnableOptimizeTrace {
		sctx.GetSessionVars().StmtCtx.OptimizeTracer.RecordFinalPlan(finalPlan.buildPlanTrace())
	}
	return finalPlan, cost, nil
}

// refineCETrace will adjust the content of CETrace.
// Currently, it will (1) deduplicate trace records, (2) sort the trace records (to make it easier in the tests) and (3) fill in the table name.
func refineCETrace(sctx sessionctx.Context) {
	stmtCtx := sctx.GetSessionVars().StmtCtx
	stmtCtx.OptimizerCETrace = tracing.DedupCETrace(stmtCtx.OptimizerCETrace)
	slices.SortFunc(stmtCtx.OptimizerCETrace, func(i, j *tracing.CETraceRecord) bool {
		if i == nil && j != nil {
			return true
		}
		if i == nil || j == nil {
			return false
		}

		if i.TableID != j.TableID {
			return i.TableID < j.TableID
		}
		if i.Type != j.Type {
			return i.Type < j.Type
		}
		if i.Expr != j.Expr {
			return i.Expr < j.Expr
		}
		return i.RowCount < j.RowCount
	})
	traceRecords := stmtCtx.OptimizerCETrace
	is := sctx.GetDomainInfoSchema().(infoschema.InfoSchema)
	for _, rec := range traceRecords {
		tbl, ok := is.TableByID(rec.TableID)
		if ok {
			rec.TableName = tbl.Meta().Name.O
			continue
		}
		tbl, _, _ = is.FindTableByPartitionID(rec.TableID)
		if tbl != nil {
			rec.TableName = tbl.Meta().Name.O
			continue
		}
		logutil.BgLogger().Warn("[OptimizerTrace] Failed to find table in infoschema",
			zap.Int64("table id", rec.TableID))
	}
}

// mergeContinuousSelections merge continuous selections which may occur after changing plans.
func mergeContinuousSelections(p PhysicalPlan) {
	if sel, ok := p.(*PhysicalSelection); ok {
		for {
			childSel := sel.children[0]
			if tmp, ok := childSel.(*PhysicalSelection); ok {
				sel.Conditions = append(sel.Conditions, tmp.Conditions...)
				sel.SetChild(0, tmp.children[0])
			} else {
				break
			}
		}
	}
	for _, child := range p.Children() {
		mergeContinuousSelections(child)
	}
	// merge continuous selections in a coprocessor task of tiflash
	tableReader, isTableReader := p.(*PhysicalTableReader)
	if isTableReader && tableReader.StoreType == kv.TiFlash {
		mergeContinuousSelections(tableReader.tablePlan)
		tableReader.TablePlans = flattenPushDownPlan(tableReader.tablePlan)
	}
}

func postOptimize(ctx context.Context, sctx sessionctx.Context, plan PhysicalPlan) (PhysicalPlan, error) {
	// some cases from update optimize will require avoiding projection elimination.
	// see comments ahead of call of DoOptimize in function of buildUpdate().
	err := prunePhysicalColumns(sctx, plan)
	if err != nil {
		return nil, err
	}
	plan = eliminatePhysicalProjection(plan)
	plan = InjectExtraProjection(plan)
	mergeContinuousSelections(plan)
	plan = eliminateUnionScanAndLock(sctx, plan)
	plan = enableParallelApply(sctx, plan)
	handleFineGrainedShuffle(ctx, sctx, plan)
	propagateProbeParents(plan, nil)
	countStarRewrite(plan)
<<<<<<< HEAD
	sched.CheckPoint(ctx)
=======
	disableReuseChunkIfNeeded(sctx, plan)
>>>>>>> 79558c08
	return plan, nil
}

// prunePhysicalColumns currently only work for MPP(HashJoin<-Exchange).
// Here add projection instead of pruning columns directly for safety considerations.
// And projection is cheap here for it saves the network cost and work in memory.
func prunePhysicalColumns(sctx sessionctx.Context, plan PhysicalPlan) error {
	if tableReader, ok := plan.(*PhysicalTableReader); ok {
		if _, isExchangeSender := tableReader.tablePlan.(*PhysicalExchangeSender); isExchangeSender {
			err := prunePhysicalColumnsInternal(sctx, tableReader.tablePlan)
			if err != nil {
				return err
			}
		}
	} else {
		for _, child := range plan.Children() {
			return prunePhysicalColumns(sctx, child)
		}
	}
	return nil
}

func (p *PhysicalHashJoin) extractUsedCols(parentUsedCols []*expression.Column) (leftCols []*expression.Column, rightCols []*expression.Column) {
	for _, eqCond := range p.EqualConditions {
		parentUsedCols = append(parentUsedCols, expression.ExtractColumns(eqCond)...)
	}
	for _, neCond := range p.NAEqualConditions {
		parentUsedCols = append(parentUsedCols, expression.ExtractColumns(neCond)...)
	}
	for _, leftCond := range p.LeftConditions {
		parentUsedCols = append(parentUsedCols, expression.ExtractColumns(leftCond)...)
	}
	for _, rightCond := range p.RightConditions {
		parentUsedCols = append(parentUsedCols, expression.ExtractColumns(rightCond)...)
	}
	for _, otherCond := range p.OtherConditions {
		parentUsedCols = append(parentUsedCols, expression.ExtractColumns(otherCond)...)
	}
	lChild := p.children[0]
	rChild := p.children[1]
	for _, col := range parentUsedCols {
		if lChild.Schema().Contains(col) {
			leftCols = append(leftCols, col)
		} else if rChild.Schema().Contains(col) {
			rightCols = append(rightCols, col)
		}
	}
	return leftCols, rightCols
}

func prunePhysicalColumnForHashJoinChild(sctx sessionctx.Context, hashJoin *PhysicalHashJoin, joinUsedCols []*expression.Column, sender *PhysicalExchangeSender) error {
	var err error
	joinUsed := expression.GetUsedList(joinUsedCols, sender.Schema())
	hashCols := make([]*expression.Column, len(sender.HashCols))
	for i, mppCol := range sender.HashCols {
		hashCols[i] = mppCol.Col
	}
	hashUsed := expression.GetUsedList(hashCols, sender.Schema())

	needPrune := false
	usedExprs := make([]expression.Expression, len(sender.Schema().Columns))
	prunedSchema := sender.Schema().Clone()
	for i := len(joinUsed) - 1; i >= 0; i-- {
		usedExprs[i] = sender.Schema().Columns[i]
		if !joinUsed[i] && !hashUsed[i] {
			needPrune = true
			usedExprs = append(usedExprs[:i], usedExprs[i+1:]...)
			prunedSchema.Columns = append(prunedSchema.Columns[:i], prunedSchema.Columns[i+1:]...)
		}
	}

	if needPrune && len(sender.children) > 0 {
		ch := sender.children[0]
		proj := PhysicalProjection{
			Exprs: usedExprs,
		}.Init(sctx, ch.statsInfo(), ch.SelectBlockOffset())

		proj.SetSchema(prunedSchema)
		proj.SetChildren(ch)
		sender.children[0] = proj

		// Resolve Indices from bottom to up
		err = proj.ResolveIndicesItself()
		if err != nil {
			return err
		}
		err = sender.ResolveIndicesItself()
		if err != nil {
			return err
		}
		err = hashJoin.ResolveIndicesItself()
		if err != nil {
			return err
		}
	}
	return err
}

func prunePhysicalColumnsInternal(sctx sessionctx.Context, plan PhysicalPlan) error {
	var err error
	switch x := plan.(type) {
	case *PhysicalHashJoin:
		schemaColumns := x.Schema().Clone().Columns
		leftCols, rightCols := x.extractUsedCols(schemaColumns)
		matchPattern := false
		for i := 0; i <= 1; i++ {
			// Pattern: HashJoin <- ExchangeReceiver <- ExchangeSender
			matchPattern = false
			var exchangeSender *PhysicalExchangeSender
			if receiver, ok := x.children[i].(*PhysicalExchangeReceiver); ok {
				exchangeSender, matchPattern = receiver.children[0].(*PhysicalExchangeSender)
			}

			if matchPattern {
				if i == 0 {
					err = prunePhysicalColumnForHashJoinChild(sctx, x, leftCols, exchangeSender)
				} else {
					err = prunePhysicalColumnForHashJoinChild(sctx, x, rightCols, exchangeSender)
				}
				if err != nil {
					return nil
				}
			}

			/// recursively travel the physical plan
			err = prunePhysicalColumnsInternal(sctx, x.children[i])
			if err != nil {
				return nil
			}
		}
	default:
		for _, child := range x.Children() {
			err = prunePhysicalColumnsInternal(sctx, child)
			if err != nil {
				return err
			}
		}
	}
	return nil
}

/*
*
The countStarRewriter is used to rewrite

	count(*) -> count(not null column)

**Only for TiFlash**
Attention:
Since count(*) is directly translated into count(1) during grammar parsing,
the rewritten pattern actually matches count(constant)

Pattern:
PhysicalAggregation: count(constant)

	    |
	TableFullScan: TiFlash

Optimize:
Table

	<k1 bool not null, k2 int null, k3 bigint not null>

Query: select count(*) from table
ColumnPruningRule: datasource pick row_id
countStarRewrite: datasource pick k1 instead of row_id

	rewrite count(*) -> count(k1)

Rewritten Query: select count(k1) from table
*/
func countStarRewrite(plan PhysicalPlan) {
	countStarRewriteInternal(plan)
	if tableReader, ok := plan.(*PhysicalTableReader); ok {
		countStarRewrite(tableReader.tablePlan)
	} else {
		for _, child := range plan.Children() {
			countStarRewrite(child)
		}
	}
}

func countStarRewriteInternal(plan PhysicalPlan) {
	// match pattern any agg(count(constant)) -> tablefullscan(tiflash)
	var physicalAgg *basePhysicalAgg
	switch x := plan.(type) {
	case *PhysicalHashAgg:
		physicalAgg = x.getPointer()
	case *PhysicalStreamAgg:
		physicalAgg = x.getPointer()
	default:
		return
	}
	if len(physicalAgg.GroupByItems) > 0 || len(physicalAgg.children) != 1 {
		return
	}
	for _, aggFunc := range physicalAgg.AggFuncs {
		if aggFunc.Name != "count" || len(aggFunc.Args) != 1 || aggFunc.HasDistinct {
			return
		}
		if _, ok := aggFunc.Args[0].(*expression.Constant); !ok {
			return
		}
	}
	physicalTableScan, ok := physicalAgg.Children()[0].(*PhysicalTableScan)
	if !ok || !physicalTableScan.isFullScan() || physicalTableScan.StoreType != kv.TiFlash || len(physicalTableScan.schema.Columns) != 1 {
		return
	}
	// rewrite datasource and agg args
	rewriteTableScanAndAggArgs(physicalTableScan, physicalAgg.AggFuncs)
}

// rewriteTableScanAndAggArgs Pick the narrowest and not null column from table
// If there is no not null column in Data Source, the row_id or pk column will be retained
func rewriteTableScanAndAggArgs(physicalTableScan *PhysicalTableScan, aggFuncs []*aggregation.AggFuncDesc) {
	var resultColumnInfo *model.ColumnInfo
	var resultColumn *expression.Column

	resultColumnInfo = physicalTableScan.Columns[0]
	resultColumn = physicalTableScan.schema.Columns[0]
	// prefer not null column from table
	for _, columnInfo := range physicalTableScan.Table.Columns {
		if columnInfo.FieldType.IsVarLengthType() {
			continue
		}
		if mysql.HasNotNullFlag(columnInfo.GetFlag()) {
			if columnInfo.GetFlen() < resultColumnInfo.GetFlen() {
				resultColumnInfo = columnInfo
				resultColumn = &expression.Column{
					UniqueID: physicalTableScan.ctx.GetSessionVars().AllocPlanColumnID(),
					ID:       resultColumnInfo.ID,
					RetType:  resultColumnInfo.FieldType.Clone(),
					OrigName: fmt.Sprintf("%s.%s.%s", physicalTableScan.DBName.L, physicalTableScan.Table.Name.L, resultColumnInfo.Name),
				}
			}
		}
	}
	// table scan (row_id) -> (not null column)
	physicalTableScan.Columns[0] = resultColumnInfo
	physicalTableScan.schema.Columns[0] = resultColumn
	// agg arg count(1) -> count(not null column)
	arg := resultColumn.Clone()
	for _, aggFunc := range aggFuncs {
		constExpr, ok := aggFunc.Args[0].(*expression.Constant)
		if !ok {
			return
		}
		// count(null) shouldn't be rewritten
		if constExpr.Value.IsNull() {
			continue
		}
		aggFunc.Args[0] = arg
	}
}

// Only for MPP(Window<-[Sort]<-ExchangeReceiver<-ExchangeSender).
// TiFlashFineGrainedShuffleStreamCount:
// < 0: fine grained shuffle is disabled.
// > 0: use TiFlashFineGrainedShuffleStreamCount as stream count.
// == 0: use TiFlashMaxThreads as stream count when it's greater than 0. Otherwise set status as uninitialized.
func handleFineGrainedShuffle(ctx context.Context, sctx sessionctx.Context, plan PhysicalPlan) {
	streamCount := sctx.GetSessionVars().TiFlashFineGrainedShuffleStreamCount
	if streamCount < 0 {
		return
	}
	if streamCount == 0 {
		if sctx.GetSessionVars().TiFlashMaxThreads > 0 {
			streamCount = sctx.GetSessionVars().TiFlashMaxThreads
		}
	}
	// use two separate cluster info to avoid grpc calls cost
	tiflashServerCountInfo := tiflashClusterInfo{unInitialized, 0}
	streamCountInfo := tiflashClusterInfo{unInitialized, 0}
	if streamCount != 0 {
		streamCountInfo.itemStatus = initialized
		streamCountInfo.itemValue = uint64(streamCount)
	}
	setupFineGrainedShuffle(ctx, sctx, &streamCountInfo, &tiflashServerCountInfo, plan)
}

func setupFineGrainedShuffle(ctx context.Context, sctx sessionctx.Context, streamCountInfo *tiflashClusterInfo, tiflashServerCountInfo *tiflashClusterInfo, plan PhysicalPlan) {
	if tableReader, ok := plan.(*PhysicalTableReader); ok {
		if _, isExchangeSender := tableReader.tablePlan.(*PhysicalExchangeSender); isExchangeSender {
			helper := fineGrainedShuffleHelper{shuffleTarget: unknown, plans: make([]*basePhysicalPlan, 1)}
			setupFineGrainedShuffleInternal(ctx, sctx, tableReader.tablePlan, &helper, streamCountInfo, tiflashServerCountInfo)
		}
	} else {
		for _, child := range plan.Children() {
			setupFineGrainedShuffle(ctx, sctx, streamCountInfo, tiflashServerCountInfo, child)
		}
	}
}

type shuffleTarget uint8

const (
	unknown shuffleTarget = iota
	window
	joinBuild
	hashAgg
)

type fineGrainedShuffleHelper struct {
	shuffleTarget shuffleTarget
	plans         []*basePhysicalPlan
	joinKeysCount int
}

type tiflashClusterInfoStatus uint8

const (
	unInitialized tiflashClusterInfoStatus = iota
	initialized
	failed
)

type tiflashClusterInfo struct {
	itemStatus tiflashClusterInfoStatus
	itemValue  uint64
}

func (h *fineGrainedShuffleHelper) clear() {
	h.shuffleTarget = unknown
	h.plans = h.plans[:0]
	h.joinKeysCount = 0
}

func (h *fineGrainedShuffleHelper) updateTarget(t shuffleTarget, p *basePhysicalPlan) {
	h.shuffleTarget = t
	h.plans = append(h.plans, p)
}

// calculateTiFlashStreamCountUsingMinLogicalCores uses minimal logical cpu cores among tiflash servers, and divide by 2
// return false, 0 if any err happens
func calculateTiFlashStreamCountUsingMinLogicalCores(ctx context.Context, sctx sessionctx.Context, serversInfo []infoschema.ServerInfo) (bool, uint64) {
	failpoint.Inject("mockTiFlashStreamCountUsingMinLogicalCores", func(val failpoint.Value) {
		intVal, err := strconv.Atoi(val.(string))
		if err == nil {
			failpoint.Return(true, uint64(intVal))
		} else {
			failpoint.Return(false, 0)
		}
	})
	rows, err := infoschema.FetchClusterServerInfoWithoutPrivilegeCheck(ctx, sctx, serversInfo, diagnosticspb.ServerInfoType_HardwareInfo, false)
	if err != nil {
		return false, 0
	}
	var initialMaxCores uint64 = 10000
	var minLogicalCores uint64 = initialMaxCores // set to a large enough value here
	for _, row := range rows {
		if row[4].GetString() == "cpu-logical-cores" {
			logicalCpus, err := strconv.Atoi(row[5].GetString())
			if err == nil && logicalCpus > 0 {
				minLogicalCores = mathutil.Min(minLogicalCores, uint64(logicalCpus))
			}
		}
	}
	// No need to check len(serersInfo) == serverCount here, since missing some servers' info won't affect the correctness
	if minLogicalCores > 1 && minLogicalCores != initialMaxCores {
		if runtime.GOARCH == "amd64" {
			// In most x86-64 platforms, `Thread(s) per core` is 2
			return true, minLogicalCores / 2
		}
		// ARM cpus don't implement Hyper-threading.
		return true, minLogicalCores
		// Other platforms are too rare to consider
	}

	return false, 0
}

func checkFineGrainedShuffleForJoinAgg(ctx context.Context, sctx sessionctx.Context, streamCountInfo *tiflashClusterInfo, tiflashServerCountInfo *tiflashClusterInfo, exchangeColCount int, splitLimit uint64) (applyFlag bool, streamCount uint64) {
	switch (*streamCountInfo).itemStatus {
	case unInitialized:
		streamCount = 4 // assume 8c node in cluster as minimal, stream count is 8 / 2 = 4
	case initialized:
		streamCount = (*streamCountInfo).itemValue
	case failed:
		return false, 0 // probably won't reach this path
	}

	var tiflashServerCount uint64 = 0
	switch (*tiflashServerCountInfo).itemStatus {
	case unInitialized:
		serversInfo, err := infoschema.GetTiFlashServerInfo(sctx)
		if err != nil {
			(*tiflashServerCountInfo).itemStatus = failed
			(*tiflashServerCountInfo).itemValue = 0
			if (*streamCountInfo).itemStatus == unInitialized {
				setDefaultStreamCount(streamCountInfo)
			}
			return false, 0
		}
		tiflashServerCount = uint64(len(serversInfo))
		(*tiflashServerCountInfo).itemStatus = initialized
		(*tiflashServerCountInfo).itemValue = tiflashServerCount
	case initialized:
		tiflashServerCount = (*tiflashServerCountInfo).itemValue
	case failed:
		return false, 0
	}

	// if already exceeds splitLimit, no need to fetch actual logical cores
	if tiflashServerCount*uint64(exchangeColCount)*streamCount > splitLimit {
		return false, 0
	}

	// if streamCount already initialized, and can pass splitLimit check
	if (*streamCountInfo).itemStatus == initialized {
		return true, streamCount
	}

	serversInfo, err := infoschema.GetTiFlashServerInfo(sctx)
	if err != nil {
		(*tiflashServerCountInfo).itemStatus = failed
		(*tiflashServerCountInfo).itemValue = 0
		return false, 0
	}
	flag, temStreamCount := calculateTiFlashStreamCountUsingMinLogicalCores(ctx, sctx, serversInfo)
	if !flag {
		setDefaultStreamCount(streamCountInfo)
		(*tiflashServerCountInfo).itemStatus = failed
		return false, 0
	}
	streamCount = temStreamCount
	(*streamCountInfo).itemStatus = initialized
	(*streamCountInfo).itemValue = streamCount
	applyFlag = tiflashServerCount*uint64(exchangeColCount)*streamCount <= splitLimit
	return applyFlag, streamCount
}

func inferFineGrainedShuffleStreamCountForWindow(ctx context.Context, sctx sessionctx.Context, streamCountInfo *tiflashClusterInfo, tiflashServerCountInfo *tiflashClusterInfo) (streamCount uint64) {
	switch (*streamCountInfo).itemStatus {
	case unInitialized:
		if (*tiflashServerCountInfo).itemStatus == failed {
			setDefaultStreamCount(streamCountInfo)
			streamCount = (*streamCountInfo).itemValue
			break
		}

		serversInfo, err := infoschema.GetTiFlashServerInfo(sctx)
		if err != nil {
			setDefaultStreamCount(streamCountInfo)
			streamCount = (*streamCountInfo).itemValue
			(*tiflashServerCountInfo).itemStatus = failed
			break
		}

		if (*tiflashServerCountInfo).itemStatus == unInitialized {
			(*tiflashServerCountInfo).itemStatus = initialized
			(*tiflashServerCountInfo).itemValue = uint64(len(serversInfo))
		}

		flag, temStreamCount := calculateTiFlashStreamCountUsingMinLogicalCores(ctx, sctx, serversInfo)
		if !flag {
			setDefaultStreamCount(streamCountInfo)
			streamCount = (*streamCountInfo).itemValue
			(*tiflashServerCountInfo).itemStatus = failed
			break
		}
		streamCount = temStreamCount
		(*streamCountInfo).itemStatus = initialized
		(*streamCountInfo).itemValue = streamCount
	case initialized:
		streamCount = (*streamCountInfo).itemValue
	case failed:
		setDefaultStreamCount(streamCountInfo)
		streamCount = (*streamCountInfo).itemValue
	}
	return streamCount
}

func setDefaultStreamCount(streamCountInfo *tiflashClusterInfo) {
	(*streamCountInfo).itemStatus = initialized
	(*streamCountInfo).itemValue = variable.DefStreamCountWhenMaxThreadsNotSet
}

func setupFineGrainedShuffleInternal(ctx context.Context, sctx sessionctx.Context, plan PhysicalPlan, helper *fineGrainedShuffleHelper, streamCountInfo *tiflashClusterInfo, tiflashServerCountInfo *tiflashClusterInfo) {
	switch x := plan.(type) {
	case *PhysicalWindow:
		// Do not clear the plans because window executor will keep the data partition.
		// For non hash partition window function, there will be a passthrough ExchangeSender to collect data,
		// which will break data partition.
		helper.updateTarget(window, &x.basePhysicalPlan)
		setupFineGrainedShuffleInternal(ctx, sctx, x.children[0], helper, streamCountInfo, tiflashServerCountInfo)
	case *PhysicalSort:
		if x.IsPartialSort {
			// Partial sort will keep the data partition.
			helper.plans = append(helper.plans, &x.basePhysicalPlan)
		} else {
			// Global sort will break the data partition.
			helper.clear()
		}
		setupFineGrainedShuffleInternal(ctx, sctx, x.children[0], helper, streamCountInfo, tiflashServerCountInfo)
	case *PhysicalSelection:
		helper.plans = append(helper.plans, &x.basePhysicalPlan)
		setupFineGrainedShuffleInternal(ctx, sctx, x.children[0], helper, streamCountInfo, tiflashServerCountInfo)
	case *PhysicalProjection:
		helper.plans = append(helper.plans, &x.basePhysicalPlan)
		setupFineGrainedShuffleInternal(ctx, sctx, x.children[0], helper, streamCountInfo, tiflashServerCountInfo)
	case *PhysicalExchangeReceiver:
		helper.plans = append(helper.plans, &x.basePhysicalPlan)
		setupFineGrainedShuffleInternal(ctx, sctx, x.children[0], helper, streamCountInfo, tiflashServerCountInfo)
	case *PhysicalHashAgg:
		// Todo: allow hash aggregation's output still benefits from fine grained shuffle
		aggHelper := fineGrainedShuffleHelper{shuffleTarget: hashAgg, plans: []*basePhysicalPlan{}}
		aggHelper.plans = append(aggHelper.plans, &x.basePhysicalPlan)
		setupFineGrainedShuffleInternal(ctx, sctx, x.children[0], &aggHelper, streamCountInfo, tiflashServerCountInfo)
	case *PhysicalHashJoin:
		child0 := x.children[0]
		child1 := x.children[1]
		buildChild := child0
		probChild := child1
		joinKeys := x.LeftJoinKeys
		if x.InnerChildIdx != 0 {
			// Child1 is build side.
			buildChild = child1
			joinKeys = x.RightJoinKeys
			probChild = child0
		}
		if len(joinKeys) > 0 { // Not cross join
			buildHelper := fineGrainedShuffleHelper{shuffleTarget: joinBuild, plans: []*basePhysicalPlan{}}
			buildHelper.plans = append(buildHelper.plans, &x.basePhysicalPlan)
			buildHelper.joinKeysCount = len(joinKeys)
			setupFineGrainedShuffleInternal(ctx, sctx, buildChild, &buildHelper, streamCountInfo, tiflashServerCountInfo)
		} else {
			buildHelper := fineGrainedShuffleHelper{shuffleTarget: unknown, plans: []*basePhysicalPlan{}}
			setupFineGrainedShuffleInternal(ctx, sctx, buildChild, &buildHelper, streamCountInfo, tiflashServerCountInfo)
		}
		// don't apply fine grained shuffle for probe side
		helper.clear()
		setupFineGrainedShuffleInternal(ctx, sctx, probChild, helper, streamCountInfo, tiflashServerCountInfo)
	case *PhysicalExchangeSender:
		if x.ExchangeType == tipb.ExchangeType_Hash {
			// Set up stream count for all plans based on shuffle target type.
			var exchangeColCount = x.Schema().Len()
			switch helper.shuffleTarget {
			case window:
				streamCount := inferFineGrainedShuffleStreamCountForWindow(ctx, sctx, streamCountInfo, tiflashServerCountInfo)
				x.TiFlashFineGrainedShuffleStreamCount = streamCount
				for _, p := range helper.plans {
					p.TiFlashFineGrainedShuffleStreamCount = streamCount
				}
			case hashAgg:
				applyFlag, streamCount := checkFineGrainedShuffleForJoinAgg(ctx, sctx, streamCountInfo, tiflashServerCountInfo, exchangeColCount, 1200) // 1200: performance test result
				if applyFlag {
					x.TiFlashFineGrainedShuffleStreamCount = streamCount
					for _, p := range helper.plans {
						p.TiFlashFineGrainedShuffleStreamCount = streamCount
					}
				}
			case joinBuild:
				// Support hashJoin only when shuffle hash keys equals to join keys due to tiflash implementations
				if len(x.HashCols) != helper.joinKeysCount {
					break
				}
				applyFlag, streamCount := checkFineGrainedShuffleForJoinAgg(ctx, sctx, streamCountInfo, tiflashServerCountInfo, exchangeColCount, 600) // 600: performance test result
				if applyFlag {
					x.TiFlashFineGrainedShuffleStreamCount = streamCount
					for _, p := range helper.plans {
						p.TiFlashFineGrainedShuffleStreamCount = streamCount
					}
				}
			}
		}
		// exchange sender will break the data partition.
		helper.clear()
		setupFineGrainedShuffleInternal(ctx, sctx, x.children[0], helper, streamCountInfo, tiflashServerCountInfo)
	default:
		for _, child := range x.Children() {
			childHelper := fineGrainedShuffleHelper{shuffleTarget: unknown, plans: []*basePhysicalPlan{}}
			setupFineGrainedShuffleInternal(ctx, sctx, child, &childHelper, streamCountInfo, tiflashServerCountInfo)
		}
	}
}

// propagateProbeParents doesn't affect the execution plan, it only sets the probeParents field of a PhysicalPlan.
// It's for handling the inconsistency between row count in the statsInfo and the recorded actual row count. Please
// see comments in PhysicalPlan for details.
func propagateProbeParents(plan PhysicalPlan, probeParents []PhysicalPlan) {
	plan.setProbeParents(probeParents)
	switch x := plan.(type) {
	case *PhysicalApply, *PhysicalIndexJoin, *PhysicalIndexHashJoin, *PhysicalIndexMergeJoin:
		if join, ok := plan.(interface{ getInnerChildIdx() int }); ok {
			propagateProbeParents(plan.Children()[1-join.getInnerChildIdx()], probeParents)

			// The core logic of this method:
			// Record every Apply and Index Join we met, record it in a slice, and set it in their inner children.
			newParents := make([]PhysicalPlan, len(probeParents), len(probeParents)+1)
			copy(newParents, probeParents)
			newParents = append(newParents, plan)
			propagateProbeParents(plan.Children()[join.getInnerChildIdx()], newParents)
		}
	case *PhysicalTableReader:
		propagateProbeParents(x.tablePlan, probeParents)
	case *PhysicalIndexReader:
		propagateProbeParents(x.indexPlan, probeParents)
	case *PhysicalIndexLookUpReader:
		propagateProbeParents(x.indexPlan, probeParents)
		propagateProbeParents(x.tablePlan, probeParents)
	case *PhysicalIndexMergeReader:
		for _, pchild := range x.partialPlans {
			propagateProbeParents(pchild, probeParents)
		}
		propagateProbeParents(x.tablePlan, probeParents)
	default:
		for _, child := range plan.Children() {
			propagateProbeParents(child, probeParents)
		}
	}
}

func enableParallelApply(sctx sessionctx.Context, plan PhysicalPlan) PhysicalPlan {
	if !sctx.GetSessionVars().EnableParallelApply {
		return plan
	}
	// the parallel apply has three limitation:
	// 1. the parallel implementation now cannot keep order;
	// 2. the inner child has to support clone;
	// 3. if one Apply is in the inner side of another Apply, it cannot be parallel, for example:
	//		The topology of 3 Apply operators are A1(A2, A3), which means A2 is the outer child of A1
	//		while A3 is the inner child. Then A1 and A2 can be parallel and A3 cannot.
	if apply, ok := plan.(*PhysicalApply); ok {
		outerIdx := 1 - apply.InnerChildIdx
		noOrder := len(apply.GetChildReqProps(outerIdx).SortItems) == 0 // limitation 1
		_, err := SafeClone(apply.Children()[apply.InnerChildIdx])
		supportClone := err == nil // limitation 2
		if noOrder && supportClone {
			apply.Concurrency = sctx.GetSessionVars().ExecutorConcurrency
		} else {
			sctx.GetSessionVars().StmtCtx.AppendWarning(errors.Errorf("Some apply operators can not be executed in parallel"))
		}

		// because of the limitation 3, we cannot parallelize Apply operators in this Apply's inner size,
		// so we only invoke recursively for its outer child.
		apply.SetChild(outerIdx, enableParallelApply(sctx, apply.Children()[outerIdx]))
		return apply
	}
	for i, child := range plan.Children() {
		plan.SetChild(i, enableParallelApply(sctx, child))
	}
	return plan
}

// LogicalOptimizeTest is just exported for test.
func LogicalOptimizeTest(ctx context.Context, flag uint64, logic LogicalPlan) (LogicalPlan, error) {
	return logicalOptimize(ctx, flag, logic)
}

func logicalOptimize(ctx context.Context, flag uint64, logic LogicalPlan) (LogicalPlan, error) {
	opt := defaultLogicalOptimizeOption()
	vars := logic.SCtx().GetSessionVars()
	if vars.StmtCtx.EnableOptimizeTrace {
		vars.StmtCtx.OptimizeTracer = &tracing.OptimizeTracer{}
		tracer := &tracing.LogicalOptimizeTracer{
			Steps: make([]*tracing.LogicalRuleOptimizeTracer, 0),
		}
		opt = opt.withEnableOptimizeTracer(tracer)
		defer func() {
			vars.StmtCtx.OptimizeTracer.Logical = tracer
		}()
	}
	var err error
	for i, rule := range optRuleList {
		// The order of flags is same as the order of optRule in the list.
		// We use a bitmask to record which opt rules should be used. If the i-th bit is 1, it means we should
		// apply i-th optimizing rule.
		if flag&(1<<uint(i)) == 0 || isLogicalRuleDisabled(rule) {
			continue
		}
		opt.appendBeforeRuleOptimize(i, rule.name(), logic)
		logic, err = rule.optimize(ctx, logic, opt)
		if err != nil {
			return nil, err
		}
	}
	opt.recordFinalLogicalPlan(logic)
	sched.CheckPoint(ctx)
	return logic, err
}

func isLogicalRuleDisabled(r logicalOptRule) bool {
	disabled := DefaultDisabledLogicalRulesList.Load().(set.StringSet).Exist(r.name())
	return disabled
}

func physicalOptimize(ctx context.Context, logic LogicalPlan, planCounter *PlanCounterTp) (plan PhysicalPlan, cost float64, err error) {
	if _, err := logic.recursiveDeriveStats(nil); err != nil {
		return nil, 0, err
	}

	preparePossibleProperties(logic)

	prop := &property.PhysicalProperty{
		TaskTp:      property.RootTaskType,
		ExpectedCnt: math.MaxFloat64,
	}

	opt := defaultPhysicalOptimizeOption()
	stmtCtx := logic.SCtx().GetSessionVars().StmtCtx
	if stmtCtx.EnableOptimizeTrace {
		tracer := &tracing.PhysicalOptimizeTracer{
			PhysicalPlanCostDetails: make(map[int]*tracing.PhysicalPlanCostDetail),
			Candidates:              make(map[int]*tracing.CandidatePlanTrace),
		}
		opt = opt.withEnableOptimizeTracer(tracer)
		defer func() {
			if err == nil {
				tracer.RecordFinalPlanTrace(plan.buildPlanTrace())
				stmtCtx.OptimizeTracer.Physical = tracer
			}
		}()
	}

	logic.SCtx().GetSessionVars().StmtCtx.TaskMapBakTS = 0
	t, _, err := logic.findBestTask(prop, planCounter, opt)
	if err != nil {
		return nil, 0, err
	}
	if *planCounter > 0 {
		logic.SCtx().GetSessionVars().StmtCtx.AppendWarning(errors.Errorf("The parameter of nth_plan() is out of range"))
	}
	if t.invalid() {
		return nil, 0, ErrInternal.GenWithStackByArgs("Can't find a proper physical plan for this query")
	}

	if err = t.plan().ResolveIndices(); err != nil {
		return nil, 0, err
	}
	cost, err = getPlanCost(t.plan(), property.RootTaskType, NewDefaultPlanCostOption())
	sched.CheckPoint(ctx)
	return t.plan(), cost, err
}

// eliminateUnionScanAndLock set lock property for PointGet and BatchPointGet and eliminates UnionScan and Lock.
func eliminateUnionScanAndLock(sctx sessionctx.Context, p PhysicalPlan) PhysicalPlan {
	var pointGet *PointGetPlan
	var batchPointGet *BatchPointGetPlan
	var physLock *PhysicalLock
	var unionScan *PhysicalUnionScan
	iteratePhysicalPlan(p, func(p PhysicalPlan) bool {
		if len(p.Children()) > 1 {
			return false
		}
		switch x := p.(type) {
		case *PointGetPlan:
			pointGet = x
		case *BatchPointGetPlan:
			batchPointGet = x
		case *PhysicalLock:
			physLock = x
		case *PhysicalUnionScan:
			unionScan = x
		}
		return true
	})
	if pointGet == nil && batchPointGet == nil {
		return p
	}
	if physLock == nil && unionScan == nil {
		return p
	}
	if physLock != nil {
		lock, waitTime := getLockWaitTime(sctx, physLock.Lock)
		if !lock {
			return p
		}
		if pointGet != nil {
			pointGet.Lock = lock
			pointGet.LockWaitTime = waitTime
		} else {
			batchPointGet.Lock = lock
			batchPointGet.LockWaitTime = waitTime
		}
	}
	return transformPhysicalPlan(p, func(p PhysicalPlan) PhysicalPlan {
		if p == physLock {
			return p.Children()[0]
		}
		if p == unionScan {
			return p.Children()[0]
		}
		return p
	})
}

func iteratePhysicalPlan(p PhysicalPlan, f func(p PhysicalPlan) bool) {
	if !f(p) {
		return
	}
	for _, child := range p.Children() {
		iteratePhysicalPlan(child, f)
	}
}

func transformPhysicalPlan(p PhysicalPlan, f func(p PhysicalPlan) PhysicalPlan) PhysicalPlan {
	for i, child := range p.Children() {
		p.Children()[i] = transformPhysicalPlan(child, f)
	}
	return f(p)
}

func existsCartesianProduct(p LogicalPlan) bool {
	if join, ok := p.(*LogicalJoin); ok && len(join.EqualConditions) == 0 {
		return join.JoinType == InnerJoin || join.JoinType == LeftOuterJoin || join.JoinType == RightOuterJoin
	}
	for _, child := range p.Children() {
		if existsCartesianProduct(child) {
			return true
		}
	}
	return false
}

// DefaultDisabledLogicalRulesList indicates the logical rules which should be banned.
var DefaultDisabledLogicalRulesList *atomic.Value

func init() {
	expression.EvalAstExpr = evalAstExpr
	expression.RewriteAstExpr = rewriteAstExpr
	DefaultDisabledLogicalRulesList = new(atomic.Value)
	DefaultDisabledLogicalRulesList.Store(set.NewStringSet())
}

func disableReuseChunkIfNeeded(sctx sessionctx.Context, plan PhysicalPlan) {
	if !sctx.GetSessionVars().IsAllocValid() {
		return
	}

	if checkOverlongColType(sctx, plan) {
		return
	}

	for _, child := range plan.Children() {
		disableReuseChunkIfNeeded(sctx, child)
	}
}

// checkOverlongColType Check if read field type is long field.
func checkOverlongColType(sctx sessionctx.Context, plan PhysicalPlan) bool {
	if plan == nil {
		return false
	}
	switch plan.(type) {
	case *PhysicalTableReader, *PhysicalIndexReader,
		*PhysicalIndexLookUpReader, *PhysicalIndexMergeReader, *PointGetPlan:
		if existsOverlongType(plan.Schema()) {
			sctx.GetSessionVars().ClearAlloc(nil, false)
			return true
		}
	}
	return false
}

// existsOverlongType Check if exists long type column.
func existsOverlongType(schema *expression.Schema) bool {
	if schema == nil {
		return false
	}
	for _, column := range schema.Columns {
		switch column.RetType.GetType() {
		case mysql.TypeTinyBlob, mysql.TypeMediumBlob, mysql.TypeLongBlob,
			mysql.TypeBlob, mysql.TypeJSON:
			return true
		case mysql.TypeVarString, mysql.TypeVarchar:
			// if the column is varchar and the length of
			// the column is defined to be more than 1000,
			// the column is considered a large type and
			// disable chunk_reuse.
			if column.RetType.GetFlen() > 1000 {
				return true
			}
		}
	}
	return false
}<|MERGE_RESOLUTION|>--- conflicted
+++ resolved
@@ -400,11 +400,8 @@
 	handleFineGrainedShuffle(ctx, sctx, plan)
 	propagateProbeParents(plan, nil)
 	countStarRewrite(plan)
-<<<<<<< HEAD
+	disableReuseChunkIfNeeded(sctx, plan)
 	sched.CheckPoint(ctx)
-=======
-	disableReuseChunkIfNeeded(sctx, plan)
->>>>>>> 79558c08
 	return plan, nil
 }
 
