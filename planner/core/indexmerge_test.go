// Copyright 2019 PingCAP, Inc.
//
// Licensed under the Apache License, Version 2.0 (the "License");
// you may not use this file except in compliance with the License.
// You may obtain a copy of the License at
//
//     http://www.apache.org/licenses/LICENSE-2.0
//
// Unless required by applicable law or agreed to in writing, software
// distributed under the License is distributed on an "AS IS" BASIS,
// See the License for the specific language governing permissions and
// limitations under the License.

package core

import (
	"context"

	. "github.com/pingcap/check"
	"github.com/pingcap/parser"
	"github.com/pingcap/parser/model"
	"github.com/pingcap/tidb/infoschema"
	"github.com/pingcap/tidb/planner/util"
	"github.com/pingcap/tidb/sessionctx"
	"github.com/pingcap/tidb/util/hint"
	"github.com/pingcap/tidb/util/testleak"
	"github.com/pingcap/tidb/util/testutil"
)

var _ = Suite(&testIndexMergeSuite{})

type testIndexMergeSuite struct {
	*parser.Parser

	is  infoschema.InfoSchema
	ctx sessionctx.Context

	testdata testutil.TestData
}

func (s *testIndexMergeSuite) SetUpSuite(c *C) {
	s.is = infoschema.MockInfoSchema([]*model.TableInfo{MockSignedTable(), MockView()})
	s.ctx = MockContext()
	s.Parser = parser.New()
	var err error
	s.testdata, err = testutil.LoadTestSuiteData("testdata", "index_merge_suite")
	c.Assert(err, IsNil)
}

func (s *testIndexMergeSuite) TearDownSuite(c *C) {
	c.Assert(s.testdata.GenerateOutputIfNeeded(), IsNil)
}

func getIndexMergePathDigest(paths []*util.AccessPath, startIndex int) string {
	if len(paths) == startIndex {
		return "[]"
	}
	idxMergeDisgest := "["
	for i := startIndex; i < len(paths); i++ {
		if i != startIndex {
			idxMergeDisgest += ","
		}
		path := paths[i]
		idxMergeDisgest += "{Idxs:["
		for j := 0; j < len(path.PartialIndexPaths); j++ {
			if j > 0 {
				idxMergeDisgest += ","
			}
			idxMergeDisgest += path.PartialIndexPaths[j].Index.Name.L
		}
		idxMergeDisgest += "],TbFilters:["
		for j := 0; j < len(path.TableFilters); j++ {
			if j > 0 {
				idxMergeDisgest += ","
			}
			idxMergeDisgest += path.TableFilters[j].String()
		}
		idxMergeDisgest += "]}"
	}
	idxMergeDisgest += "]"
	return idxMergeDisgest
}

func (s *testIndexMergeSuite) TestIndexMergePathGeneration(c *C) {
	defer testleak.AfterTest(c)()
	var input, output []string
	s.testdata.GetTestCases(c, &input, &output)
	ctx := context.TODO()
	for i, tc := range input {
		comment := Commentf("case:%v sql:%s", i, tc)
		stmt, err := s.ParseOneStmt(tc, "", "")
		c.Assert(err, IsNil, comment)
		Preprocess(s.ctx, stmt, s.is)
<<<<<<< HEAD
		builder := NewPlanBuilder(MockContext(), s.is, &hint.BlockHintProcessor{}, &SetVarCollectProcessor{})
=======
		builder, _ := NewPlanBuilder(MockContext(), s.is, &hint.BlockHintProcessor{})
>>>>>>> 77572f87
		p, err := builder.Build(ctx, stmt)
		if err != nil {
			s.testdata.OnRecord(func() {
				output[i] = err.Error()
			})
			c.Assert(err.Error(), Equals, output[i], comment)
			continue
		}
		c.Assert(err, IsNil)
		p, err = logicalOptimize(ctx, builder.optFlag, p.(LogicalPlan))
		c.Assert(err, IsNil)
		lp := p.(LogicalPlan)
		c.Assert(err, IsNil)
		var ds *DataSource
		for ds == nil {
			switch v := lp.(type) {
			case *DataSource:
				ds = v
			default:
				lp = lp.Children()[0]
			}
		}
		ds.ctx.GetSessionVars().SetEnableIndexMerge(true)
		idxMergeStartIndex := len(ds.possibleAccessPaths)
		_, err = lp.recursiveDeriveStats(nil)
		c.Assert(err, IsNil)
		result := getIndexMergePathDigest(ds.possibleAccessPaths, idxMergeStartIndex)
		s.testdata.OnRecord(func() {
			output[i] = result
		})
		c.Assert(result, Equals, output[i], comment)
	}
}<|MERGE_RESOLUTION|>--- conflicted
+++ resolved
@@ -91,11 +91,7 @@
 		stmt, err := s.ParseOneStmt(tc, "", "")
 		c.Assert(err, IsNil, comment)
 		Preprocess(s.ctx, stmt, s.is)
-<<<<<<< HEAD
-		builder := NewPlanBuilder(MockContext(), s.is, &hint.BlockHintProcessor{}, &SetVarCollectProcessor{})
-=======
-		builder, _ := NewPlanBuilder(MockContext(), s.is, &hint.BlockHintProcessor{})
->>>>>>> 77572f87
+		builder, _ := NewPlanBuilder(MockContext(), s.is, &hint.BlockHintProcessor{}, &SetVarCollectProcessor{})
 		p, err := builder.Build(ctx, stmt)
 		if err != nil {
 			s.testdata.OnRecord(func() {
