// Copyright 2018 PingCAP, Inc.
//
// Licensed under the Apache License, Version 2.0 (the "License");
// you may not use this file except in compliance with the License.
// You may obtain a copy of the License at
//
//     http://www.apache.org/licenses/LICENSE-2.0
//
// Unless required by applicable law or agreed to in writing, software
// distributed under the License is distributed on an "AS IS" BASIS,
// WITHOUT WARRANTIES OR CONDITIONS OF ANY KIND, either express or implied.
// See the License for the specific language governing permissions and
// limitations under the License.

package core_test

import (
	"fmt"
	"math/rand"
	"testing"

	"github.com/pingcap/tidb/parser/mysql"
	"github.com/pingcap/tidb/parser/terror"
	plannercore "github.com/pingcap/tidb/planner/core"
	"github.com/pingcap/tidb/testkit"
	"github.com/stretchr/testify/require"
)

func TestIfNullEliminateColName(t *testing.T) {
	store := testkit.CreateMockStore(t)
	tk := testkit.NewTestKit(t, store)
	tk.MustExec("use test")
	tk.MustExec("drop table if exists t")
	tk.MustExec("create table t(a int not null, b int not null)")
	rs, err := tk.Exec("select ifnull(a,b) from t")
	require.NoError(t, err)
	fields := rs.Fields()
	require.Greater(t, len(fields), 0)
	require.Equal(t, "ifnull(a,b)", rs.Fields()[0].Column.Name.L)
	require.NoError(t, rs.Close())

	tk.MustExec("drop table if exists t")
	tk.MustExec("create table t(e int not null, b int)")
	tk.MustExec("insert into t values(1, 1)")
	tk.MustExec("create table t1(e int not null, b int)")
	tk.MustExec("insert into t1 values(1, 1)")
	rows := tk.MustQuery("select b from t where ifnull(e, b)")
	rows.Check(testkit.Rows("1"))
	rows = tk.MustQuery("select b from t1 where ifnull(e, b)")
	rows.Check(testkit.Rows("1"))
}

func TestBinaryOpFunction(t *testing.T) {
	store := testkit.CreateMockStore(t)
	tk := testkit.NewTestKit(t, store)
	tk.MustExec("use test")
	tk.MustExec("drop table if exists t")
	tk.MustExec("CREATE TABLE t(a int, b int, c int);")
	tk.MustExec("INSERT INTO t VALUES (1, 2, 3), (NULL, 2, 3  ), (1, NULL, 3),(1, 2,   NULL),(NULL, 2, 3+1), (1, NULL, 3+1), (1, 2+1, NULL),(NULL, 2, 3-1), (1, NULL, 3-1), (1, 2-1, NULL)")
	tk.MustQuery("SELECT * FROM t WHERE (a,b,c) <= (1,2,3) order by b").Check(testkit.Rows("1 1 <nil>", "1 2 3"))
	tk.MustQuery("SELECT * FROM t WHERE (a,b,c) > (1,2,3) order by b").Check(testkit.Rows("1 3 <nil>"))
}

func TestDefaultFunction(t *testing.T) {
	store := testkit.CreateMockStore(t)
	tk := testkit.NewTestKit(t, store)
	tk.MustExec("use test")
	tk.MustExec("drop table if exists t1")
	tk.MustExec(`create table t1(
		a varchar(10) default 'def',
		b varchar(10),
		c int default '10',
		d double default '3.14',
		e datetime default '20180101',
		f datetime default current_timestamp,
		g date default current_date);`)
	tk.MustExec("insert into t1(a, b, c, d) values ('1', '1', 1, 1)")
	tk.MustExec("set @@timestamp = 1321009871")
	defer tk.MustExec("set @@timestamp = DEFAULT")
	tk.MustExec("set @@time_zone = '+00:00'")
	defer tk.MustExec("set @@time_zone = DEFAULT")
	tk.MustQuery(`select
		default(a) as defa,
		default(b) as defb,
		default(c) as defc,
		default(d) as defd,
		default(e) as defe,
		default(f) as deff,
		default(g) as defg
		from t1`).Check(testkit.RowsWithSep("|", "def|<nil>|10|3.14|2018-01-01 00:00:00|2011-11-11 11:11:11|2011-11-11"))
	require.EqualError(t, tk.ExecToErr("select default(x) from t1"), "[planner:1054]Unknown column 'x' in 'field list'")

	tk.MustQuery("select default(a0) from (select a as a0 from t1) as t0").Check(testkit.Rows("def"))
	require.EqualError(t, tk.ExecToErr("select default(a0) from (select a+1 as a0 from t1) as t0"), "[table:1364]Field 'a0' doesn't have a default value")

	tk.MustExec("create table t2(a varchar(10), b varchar(10))")
	tk.MustExec("insert into t2 values ('1', '1')")
	require.EqualError(t, tk.ExecToErr("select default(a) from t1, t2"), "[expression:1052]Column 'a' in field list is ambiguous")

	tk.MustQuery("select default(t1.a) from t1, t2").Check(testkit.Rows("def"))

	tk.MustExec(`create table t3(
		a datetime default current_timestamp,
		b timestamp default current_timestamp,
		c timestamp(6) default current_timestamp(6),
		d varchar(20) default 'current_timestamp')`)
	tk.MustExec("insert into t3 values ()")
	tk.MustQuery(`select
		default(a) as defa,
		default(b) as defb,
		default(c) as defc,
		default(d) as defd
		from t3`).Check(testkit.RowsWithSep("|", "2011-11-11 11:11:11|2011-11-11 11:11:11|2011-11-11 11:11:11.000000|current_timestamp"))

	tk.MustExec(`create table t4(a int default 1, b varchar(5))`)
	tk.MustExec(`insert into t4 values (0, 'B'), (1, 'B'), (2, 'B')`)
	tk.MustExec(`create table t5(d int default 0, e varchar(5))`)
	tk.MustExec(`insert into t5 values (5, 'B')`)

	tk.MustQuery(`select a from t4 where a > (select default(d) from t5 where t4.b = t5.e)`).Check(testkit.Rows("1", "2"))
	tk.MustQuery(`select a from t4 where a > (select default(a) from t5 where t4.b = t5.e)`).Check(testkit.Rows("2"))

	tk.MustExec("prepare stmt from 'select default(a) from t1';")
	tk.MustQuery("execute stmt").Check(testkit.Rows("def"))
	tk.MustExec("alter table t1 modify a varchar(10) default 'DEF'")
	tk.MustQuery("execute stmt").Check(testkit.Rows("DEF"))

	tk.MustExec("update t1 set c = c + default(c)")
	tk.MustQuery("select c from t1").Check(testkit.Rows("11"))

	tk.MustExec("create table t6(a int default -1, b int)")
	tk.MustExec(`insert into t6 values (0, 0), (1, 1), (2, 2)`)
	tk.MustExec("create table t7(a int default 1, b int)")
	tk.MustExec(`insert into t7 values (0, 0), (1, 1), (2, 2)`)

	tk.MustQuery(`select a from t6 where a > (select default(a) from t7 where t6.a = t7.a)`).Check(testkit.Rows("2"))
	tk.MustQuery(`select a, default(a) from t6 where a > (select default(a) from t7 where t6.a = t7.a)`).Check(testkit.Rows("2 -1"))

	tk.MustExec("create table t8(a int default 1, b int default -1)")
	tk.MustExec(`insert into t8 values (0, 0), (1, 1)`)

	tk.MustQuery(`select a, a from t8 order by default(a)`).Check(testkit.Rows("0 0", "1 1"))
	tk.MustQuery(`select a from t8 order by default(b)`).Check(testkit.Rows("0", "1"))
	tk.MustQuery(`select a from t8 order by default(b) * a`).Check(testkit.Rows("1", "0"))
}

func TestCompareSubquery(t *testing.T) {
	store := testkit.CreateMockStore(t)
	tk := testkit.NewTestKit(t, store)
	tk.MustExec("use test")
	tk.MustExec("drop table if exists t")
	tk.MustExec("drop table if exists s")
	tk.MustExec("create table t(a int, b int)")
	tk.MustExec("create table s(a int, b int)")
	tk.MustExec("insert into t values(1, null), (2, null)")

	// Test empty checker.
	tk.MustQuery("select a != any (select a from s) from t").Check(testkit.Rows(
		"0",
		"0",
	))
	tk.MustQuery("select b != any (select a from s) from t").Check(testkit.Rows(
		"0",
		"0",
	))
	tk.MustQuery("select a = all (select a from s) from t").Check(testkit.Rows(
		"1",
		"1",
	))
	tk.MustQuery("select b = all (select a from s) from t").Check(testkit.Rows(
		"1",
		"1",
	))
	tk.MustQuery("select * from t where a != any (select a from s)").Check(testkit.Rows())
	tk.MustQuery("select * from t where b != any (select a from s)").Check(testkit.Rows())
	tk.MustQuery("select * from t where a = all (select a from s)").Check(testkit.Rows(
		"1 <nil>",
		"2 <nil>",
	))
	tk.MustQuery("select * from t where b = all (select a from s)").Check(testkit.Rows(
		"1 <nil>",
		"2 <nil>",
	))
	// Test outer null checker.
	tk.MustQuery("select b != any (select a from t t2) from t t1").Check(testkit.Rows(
		"<nil>",
		"<nil>",
	))
	tk.MustQuery("select b = all (select a from t t2) from t t1").Check(testkit.Rows(
		"<nil>",
		"<nil>",
	))
	tk.MustQuery("select * from t t1 where b != any (select a from t t2)").Check(testkit.Rows())
	tk.MustQuery("select * from t t1 where b = all (select a from t t2)").Check(testkit.Rows())

	tk.MustExec("delete from t where a = 2")
	tk.MustQuery("select b != any (select a from t t2) from t t1").Check(testkit.Rows(
		"<nil>",
	))
	tk.MustQuery("select b = all (select a from t t2) from t t1").Check(testkit.Rows(
		"<nil>",
	))
	tk.MustQuery("select * from t t1 where b != any (select a from t t2)").Check(testkit.Rows())
	tk.MustQuery("select * from t t1 where b = all (select a from t t2)").Check(testkit.Rows())

	// Test inner null checker.
	tk.MustExec("insert into t values(null, 1)")
	tk.MustQuery("select b != any (select a from t t2) from t t1").Check(testkit.Rows(
		"<nil>",
		"<nil>",
	))
	tk.MustQuery("select b = all (select a from t t2) from t t1").Check(testkit.Rows(
		"<nil>",
		"<nil>",
	))
	tk.MustQuery("select * from t t1 where b != any (select a from t t2)").Check(testkit.Rows())
	tk.MustQuery("select * from t t1 where b = all (select a from t t2)").Check(testkit.Rows())

	tk.MustExec("delete from t where b = 1")
	tk.MustExec("insert into t values(null, 2)")
	tk.MustQuery("select b != any (select a from t t2) from t t1").Check(testkit.Rows(
		"<nil>",
		"1",
	))
	tk.MustQuery("select b = all (select a from t t2) from t t1").Check(testkit.Rows(
		"<nil>",
		"0",
	))
	tk.MustQuery("select * from t t1 where b != any (select a from t t2)").Check(testkit.Rows(
		"<nil> 2",
	))
	tk.MustQuery("select * from t t1 where b = all (select a from t t2)").Check(testkit.Rows())

	// for issue 20059
	tk.MustExec("DROP TABLE IF EXISTS `t`")
	tk.MustExec("CREATE TABLE `t` (  `a` int(11) DEFAULT NULL) ENGINE=InnoDB DEFAULT CHARSET=utf8mb4 COLLATE=utf8mb4_bin;")
	tk.MustExec("INSERT INTO `t` VALUES (1);")
	tk.MustExec("DROP TABLE IF EXISTS `table_40_utf8_4`;")
	tk.MustExec("CREATE TABLE `table_40_utf8_4` (`col_tinyint_key_unsigned` tinyint(4) DEFAULT NULL,  `col_bit64_key_signed` bit(64) DEFAULT NULL) ENGINE=InnoDB DEFAULT CHARSET=utf8 COLLATE=utf8_bin;")
	tk.MustExec("INSERT INTO `table_40_utf8_4` VALUES (31, -18);")
	tk.MustQuery("select count(1) from table_40_utf8_4 where ( select count(1) from t where table_40_utf8_4.col_bit64_key_signed!=table_40_utf8_4.col_tinyint_key_unsigned)").Check(testkit.Rows("1"))
}

func TestCheckFullGroupBy(t *testing.T) {
	store := testkit.CreateMockStore(t)
	tk := testkit.NewTestKit(t, store)
	tk.MustExec("use test")
	tk.MustExec("drop table if exists t")
	tk.MustExec("create table t(a int, b int)")
	tk.MustQuery("select t1.a, (select max(t2.b) from t t2) from t t1").Check(testkit.Rows())
	err := tk.ExecToErr("select t1.a, (select t2.a, max(t2.b) from t t2) from t t1")
	require.True(t, terror.ErrorEqual(err, plannercore.ErrMixOfGroupFuncAndFields))
}

func TestPatternLikeToExpression(t *testing.T) {
	store := testkit.CreateMockStore(t)
	tk := testkit.NewTestKit(t, store)
	tk.MustQuery("select 0 like 'a string';").Check(testkit.Rows("0"))
	tk.MustQuery("select 0.0 like 'a string';").Check(testkit.Rows("0"))
	tk.MustQuery("select 0 like '0.00';").Check(testkit.Rows("0"))
	tk.MustQuery("select cast(\"2011-5-3\" as datetime) like \"2011-05-03\";").Check(testkit.Rows("0"))
	tk.MustQuery("select 1 like '1';").Check(testkit.Rows("1"))
	tk.MustQuery("select 0 like '0';").Check(testkit.Rows("1"))
	tk.MustQuery("select 0.00 like '0.00';").Check(testkit.Rows("1"))
}

func TestIssue20007(t *testing.T) {
	store := testkit.CreateMockStore(t)
	tk := testkit.NewTestKit(t, store)
	tk.MustExec("use test;")
	tk.MustExec("drop table if exists t1, t2;")
	tk.MustExec("create table t1 (c_int int, c_str varchar(40), c_datetime datetime, primary key(c_int));")
	tk.MustExec("create table t2 (c_int int, c_str varchar(40), c_datetime datetime, primary key (c_datetime)) partition by range (to_days(c_datetime)) ( partition p0 values less than (to_days('2020-02-01')), partition p1 values less than (to_days('2020-04-01')), partition p2 values less than (to_days('2020-06-01')), partition p3 values less than maxvalue);")
	tk.MustExec("insert into t1 (c_int, c_str, c_datetime) values (1, 'xenodochial bassi', '2020-04-29 03:22:51'), (2, 'epic wiles', '2020-01-02 23:29:51'), (3, 'silly burnell', '2020-02-25 07:43:07');")
	tk.MustExec("insert into t2 (c_int, c_str, c_datetime) values (1, 'trusting matsumoto', '2020-01-07 00:57:18'), (2, 'pedantic boyd', '2020-06-08 23:12:16'), (null, 'strange hypatia', '2020-05-23 17:45:27');")
	// Test 10 times.
	for i := 0; i < 10; i++ {
		tk.MustQuery("select * from t1 where c_int != any (select c_int from t2 where t1.c_str <= t2.c_str); ").Check(
			testkit.Rows("2 epic wiles 2020-01-02 23:29:51", "3 silly burnell 2020-02-25 07:43:07"))
	}
}

func TestIssue9869(t *testing.T) {
	store := testkit.CreateMockStore(t)
	tk := testkit.NewTestKit(t, store)
	tk.MustExec("use test;")
	tk.MustExec("drop table if exists t1;")
	tk.MustExec("create table t1(a int, b bigint unsigned);")
	tk.MustExec("insert into t1 (a, b) values (1,4572794622775114594), (2,18196094287899841997),(3,11120436154190595086);")
	tk.MustQuery("select (case t1.a when 0 then 0 else t1.b end), cast(t1.b as signed)  from t1;").Check(
		testkit.Rows("4572794622775114594 4572794622775114594", "18196094287899841997 -250649785809709619", "11120436154190595086 -7326307919518956530"))
}

func TestIssue17652(t *testing.T) {
	store := testkit.CreateMockStore(t)
	tk := testkit.NewTestKit(t, store)
	tk.MustExec("use test;")
	tk.MustExec("drop table if exists t;")
	tk.MustExec("create table t(x bigint unsigned);")
	tk.MustExec("insert into t values( 9999999703771440633);")
	tk.MustQuery("select ifnull(max(x), 0) from t").Check(testkit.Rows("9999999703771440633"))
}

func TestCompareMultiFieldsInSubquery(t *testing.T) {
	store := testkit.CreateMockStore(t)
	tk := testkit.NewTestKit(t, store)
	tk.MustExec("use test;")
	tk.MustExec("drop table if exists t1, t2, t3, t4;")
	tk.MustExec("CREATE TABLE t1(c1 int, c2 int);")
	tk.MustExec("CREATE TABLE t2(c1 int, c2 int);")
	tk.MustExec("CREATE TABLE t3(c1 int, c2 int);")
	tk.MustExec("CREATE TABLE t4(c1 int, c2 int);")
	tk.MustExec("INSERT INTO t1 VALUES (0, 0), (NULL, NULL);")
	tk.MustExec("INSERT INTO t2 VALUES (0, 0), (NULL, NULL);")
	tk.MustExec("INSERT INTO t3 VALUES (1, 2);")
	// issue #13551 and #21674
	tk.MustQuery("SELECT * FROM t2 WHERE (SELECT c1, c2 FROM t2 LIMIT 1) = ANY (SELECT c1, c2 FROM t1);").Check(testkit.Rows("0 0", "<nil> <nil>"))
	tk.MustQuery("SELECT * FROM t2 WHERE (SELECT c1 FROM t2 LIMIT 1) = ANY (SELECT c1 FROM t1);").Check(testkit.Rows("0 0", "<nil> <nil>"))
	tk.MustQuery("SELECT * FROM t2 WHERE (SELECT c1, c2 FROM t2 order by c1 LIMIT 1) = ANY (SELECT c1, c2 FROM t1);").Check(testkit.Rows())

	tk.MustQuery("SELECT * FROM t3 WHERE (SELECT c1 FROM t3 LIMIT 1) != ALL(SELECT c1 FROM t4);").Check(testkit.Rows("1 2"))
	tk.MustQuery("SELECT * FROM t3 WHERE (SELECT c1, c2 FROM t3 LIMIT 1) != ALL(SELECT c1, c2 FROM t4);").Check(testkit.Rows("1 2"))
	tk.MustExec("INSERT INTO t4 VALUES (1, 3);")
	tk.MustQuery("SELECT * FROM t3 WHERE (SELECT c1 FROM t3 LIMIT 1) != ALL(SELECT c1 FROM t4);").Check(testkit.Rows())
	tk.MustQuery("SELECT * FROM t3 WHERE (SELECT c1, c2 FROM t3 LIMIT 1) != ALL(SELECT c1, c2 FROM t4);").Check(testkit.Rows("1 2"))
	tk.MustExec("INSERT INTO t4 VALUES (1, 2);")
	tk.MustQuery("SELECT * FROM t3 WHERE (SELECT c1 FROM t3 LIMIT 1) != ALL(SELECT c1 FROM t4);").Check(testkit.Rows())
	tk.MustQuery("SELECT * FROM t3 WHERE (SELECT c1, c2 FROM t3 LIMIT 1) != ALL(SELECT c1, c2 FROM t4);").Check(testkit.Rows())
}

func TestIssue22818(t *testing.T) {
	store := testkit.CreateMockStore(t)
	tk := testkit.NewTestKit(t, store)
	tk.MustExec("use test;")
	tk.MustExec("drop table if exists t;")
	tk.MustExec("create table t(a time);")
	tk.MustExec("insert into t values(\"23:22:22\");")
	tk.MustQuery("select * from t where a between \"23:22:22\" and \"23:22:22\"").Check(testkit.Rows("23:22:22"))
}

func TestIssue24705(t *testing.T) {
	store := testkit.CreateMockStore(t)
	tk := testkit.NewTestKit(t, store)
	tk.MustExec("use test;")
	tk.MustExec("drop table if exists t1,t2;")
	tk.MustExec("create table t1 (c_int int, c_str varchar(40) character set utf8 collate utf8_general_ci);")
	tk.MustExec("create table t2 (c_int int, c_str varchar(40) character set utf8 collate utf8_unicode_ci);")
	err := tk.ExecToErr("select * from t1 where c_str < any (select c_str from t2 where c_int between 6 and 9);")
	require.EqualError(t, err, "[expression:1267]Illegal mix of collations (utf8_general_ci,IMPLICIT) and (utf8_unicode_ci,IMPLICIT) for operation '<'")
}

func TestBetweenExprCollation(t *testing.T) {
	store := testkit.CreateMockStore(t)
	tk := testkit.NewTestKit(t, store)
	tk.MustExec("use test")
	tk.MustExec("drop table if exists t1;")
	tk.MustExec("create table t1(a char(10) charset latin1 collate latin1_bin, c char(10) collate utf8mb4_general_ci);")
	tk.MustExec("insert into t1 values ('a', 'B');")
	tk.MustExec("insert into t1 values ('c', 'D');")
	tk.MustQuery("select * from t1 where a between 'B' and c;").Check(testkit.Rows("c D"))
	tk.MustQuery("explain select * from t1 where 'a' between 'g' and 'f';").Check(testkit.Rows("TableDual_6 0.00 root  rows:0"))
	tk.MustGetErrMsg("select * from t1 where a between 'B' collate utf8mb4_general_ci and c collate utf8mb4_unicode_ci;", "[expression:1270]Illegal mix of collations (latin1_bin,IMPLICIT), (utf8mb4_general_ci,EXPLICIT), (utf8mb4_unicode_ci,EXPLICIT) for operation 'BETWEEN'")
}

func TestInsertOnDuplicateLazyMoreThan1Row(t *testing.T) {
	store := testkit.CreateMockStore(t)
	tk := testkit.NewTestKit(t, store)
	tk.MustExec("use test")
	tk.MustExec("DROP TABLE if exists t1, t2, source;")
	tk.MustExec("CREATE TABLE t1(a INTEGER PRIMARY KEY);")
	tk.MustExec("CREATE TABLE t2(a INTEGER);")
	tk.MustExec("CREATE TABLE source (b INTEGER);")
	tk.MustExec("INSERT INTO t1 VALUES (1);")
	tk.MustExec("INSERT INTO t2 VALUES (1);")
	tk.MustExec("INSERT INTO source VALUES (1),(1);")
	// the on duplicate is not triggered by t1's primary key.
	tk.MustGetErrCode("INSERT INTO t1 (a) VALUES (1) ON DUPLICATE KEY UPDATE a= (SELECT b FROM source);", mysql.ErrSubqueryNo1Row)
	// the on duplicate is not triggered.
	tk.MustExec("INSERT INTO t2 (a) VALUES (1) ON DUPLICATE KEY UPDATE a= (SELECT b FROM source);")
	tk.MustExec("DROP TABLE if exists t1, t2, source;")
}

func TestConvertIfNullToCast(t *testing.T) {
	store := testkit.CreateMockStore(t)
	tk := testkit.NewTestKit(t, store)
	tk.MustExec("use test;")
	tk.MustExec("DROP TABLE if exists t1;")
	tk.MustExec("CREATE TABLE t1(cnotnull tinyint not null, cnull tinyint null);")
	tk.MustExec("INSERT INTO t1 VALUES(1, 1);")
	tk.MustQuery("select CAST(IFNULL(cnull, '1') AS DATE), CAST(IFNULL(cnotnull, '1') AS DATE) from t1;").Check(testkit.Rows("<nil> <nil>"))
	tk.MustQuery("explain format=\"brief\" select IFNULL(cnotnull, '1') from t1;").Check(testkit.Rows(
		"Projection 10000.00 root  cast(test.t1.cnotnull, varchar(4) BINARY CHARACTER SET utf8mb4 COLLATE utf8mb4_bin)->Column#4]\n" +
			"[└─TableReader 10000.00 root  data:TableFullScan]\n" +
			"[  └─TableFullScan 10000.00 cop[tikv] table:t1 keep order:false, stats:pseudo",
	))
}

func TestColResolutionPriBetweenOuterAndNatureJoin(t *testing.T) {
	store := testkit.CreateMockStore(t)
	tk := testkit.NewTestKit(t, store)
	tk.MustExec("use test;")
	tk.MustExec("DROP TABLE if exists t0;")
	tk.MustExec("DROP VIEW if exists t0;")
	tk.MustExec("CREATE TABLE t0(c0 TEXT(328) );")
	tk.MustExec("CREATE definer='root'@'localhost' VIEW v0(c0) AS SELECT 'c' FROM t0;")
	tk.MustExec("INSERT INTO t0 VALUES (-12);")
	tk.MustQuery("SELECT v0.c0 AS c0 FROM  v0 NATURAL RIGHT JOIN t0  WHERE (1 !=((v0.c0)REGEXP(-7)));").Check(testkit.Rows())
	tk.MustQuery("SELECT COUNT(v0.c0) AS c0 FROM v0 WHERE EXISTS(SELECT v0.c0 AS c0 FROM v0 NATURAL RIGHT JOIN t0  WHERE (1 !=((v0.c0)REGEXP(-7))));").Check(testkit.Rows("0"))
}

<<<<<<< HEAD
func TestSplitNormalForm(t *testing.T) {
	store := testkit.CreateMockStore(t)
	tk := testkit.NewTestKit(t, store)
	tk.MustExec("use test;")

	table := []struct {
		string
		bool
	}{
		{"true", true},
		{"false", false},
		{"1=1", true},
		{"1<2", true},
		{"1>2", false},
	}

	andFn := func(x, y bool) bool {
		return x && y
	}
	orFn := func(x, y bool) bool {
		return x || y
	}
	var op func(x, y bool) bool

	tmp := table[rand.Intn(len(table))]
	expr, res := tmp.string, tmp.bool
	for i := 0; i < 50; i++ {
		for j := 0; j < rand.Intn(20); j++ {
			tmp = table[rand.Intn(len(table))]

			var conn string
			if rand.Intn(2) == 0 {
				conn = " and "
				op = andFn
			} else {
				conn = " or "
				op = orFn
			}

			if rand.Intn(2) == 0 {
				expr = fmt.Sprintf("(%s) %s %s", expr, conn, tmp.string)
				res = op(res, tmp.bool)
			} else {
				expr = fmt.Sprintf("%s %s (%s)", tmp.string, conn, expr)
				res = op(tmp.bool, res)
			}
		}
		if res {
			tk.MustQuery(fmt.Sprintf("select %s", expr)).Check(testkit.Rows("1"))
		} else {
			tk.MustQuery(fmt.Sprintf("select %s", expr)).Check(testkit.Rows("0"))
		}
	}
=======
func TestColResolutionSubqueryWithUnionAll(t *testing.T) {
	store := testkit.CreateMockStore(t)
	tk := testkit.NewTestKit(t, store)
	tk.MustExec("use test;")
	tk.MustExec("DROP TABLE if exists t1;")
	tk.MustExec("DROP TABLE if exists t2;")
	tk.MustExec("DROP TABLE if exists t;")
	tk.MustExec("create table t1(a int);")
	tk.MustExec("create table t2(a int);")
	tk.MustExec("create table t(a int);")
	tk.MustQuery("select * from t where  exists ( select a from ( select a from t1 union all select a from t2) u where t.a=u.a);").Check(testkit.Rows())
>>>>>>> 0e3b31ec
}<|MERGE_RESOLUTION|>--- conflicted
+++ resolved
@@ -408,7 +408,6 @@
 	tk.MustQuery("SELECT COUNT(v0.c0) AS c0 FROM v0 WHERE EXISTS(SELECT v0.c0 AS c0 FROM v0 NATURAL RIGHT JOIN t0  WHERE (1 !=((v0.c0)REGEXP(-7))));").Check(testkit.Rows("0"))
 }
 
-<<<<<<< HEAD
 func TestSplitNormalForm(t *testing.T) {
 	store := testkit.CreateMockStore(t)
 	tk := testkit.NewTestKit(t, store)
@@ -462,7 +461,8 @@
 			tk.MustQuery(fmt.Sprintf("select %s", expr)).Check(testkit.Rows("0"))
 		}
 	}
-=======
+}
+
 func TestColResolutionSubqueryWithUnionAll(t *testing.T) {
 	store := testkit.CreateMockStore(t)
 	tk := testkit.NewTestKit(t, store)
@@ -474,5 +474,4 @@
 	tk.MustExec("create table t2(a int);")
 	tk.MustExec("create table t(a int);")
 	tk.MustQuery("select * from t where  exists ( select a from ( select a from t1 union all select a from t2) u where t.a=u.a);").Check(testkit.Rows())
->>>>>>> 0e3b31ec
 }