// Copyright 2016 PingCAP, Inc.
//
// Licensed under the Apache License, Version 2.0 (the "License");
// you may not use this file except in compliance with the License.
// You may obtain a copy of the License at
//
//     http://www.apache.org/licenses/LICENSE-2.0
//
// Unless required by applicable law or agreed to in writing, software
// distributed under the License is distributed on an "AS IS" BASIS,
// See the License for the specific language governing permissions and
// limitations under the License.

package core

import (
	"context"

	"github.com/pingcap/parser/ast"
	"github.com/pingcap/parser/model"
	"github.com/pingcap/parser/mysql"
	"github.com/pingcap/tidb/expression"
	"github.com/pingcap/tidb/expression/aggregation"
	"github.com/pingcap/tidb/infoschema"
	"github.com/pingcap/tidb/planner/util"
)

type columnPruner struct {
}

func (s *columnPruner) optimize(ctx context.Context, lp LogicalPlan) (LogicalPlan, error) {
	err := lp.PruneColumns(lp.Schema().Columns)
	return lp, err
}

// ExprsHasSideEffects checks if any of the expressions has side effects.
func ExprsHasSideEffects(exprs []expression.Expression) bool {
	for _, expr := range exprs {
		if exprHasSetVarOrSleep(expr) {
			return true
		}
	}
	return false
}

// exprHasSetVarOrSleep checks if the expression has SetVar function or Sleep function.
func exprHasSetVarOrSleep(expr expression.Expression) bool {
	scalaFunc, isScalaFunc := expr.(*expression.ScalarFunction)
	if !isScalaFunc {
		return false
	}
	if scalaFunc.FuncName.L == ast.SetVar || scalaFunc.FuncName.L == ast.Sleep {
		return true
	}
	for _, arg := range scalaFunc.GetArgs() {
		if exprHasSetVarOrSleep(arg) {
			return true
		}
	}
	return false
}

// PruneColumns implements LogicalPlan interface.
// If any expression has SetVar function or Sleep function, we do not prune it.
func (p *LogicalProjection) PruneColumns(parentUsedCols []*expression.Column) error {
	child := p.children[0]
	used := expression.GetUsedList(parentUsedCols, p.schema)

	for i := len(used) - 1; i >= 0; i-- {
		if !used[i] && !exprHasSetVarOrSleep(p.Exprs[i]) {
			p.schema.Columns = append(p.schema.Columns[:i], p.schema.Columns[i+1:]...)
			p.Exprs = append(p.Exprs[:i], p.Exprs[i+1:]...)
		}
	}
	selfUsedCols := make([]*expression.Column, 0, len(p.Exprs))
	selfUsedCols = expression.ExtractColumnsFromExpressions(selfUsedCols, p.Exprs, nil)
	return child.PruneColumns(selfUsedCols)
}

// PruneColumns implements LogicalPlan interface.
func (p *LogicalSelection) PruneColumns(parentUsedCols []*expression.Column) error {
	child := p.children[0]
	parentUsedCols = expression.ExtractColumnsFromExpressions(parentUsedCols, p.Conditions, nil)
	return child.PruneColumns(parentUsedCols)
}

// PruneColumns implements LogicalPlan interface.
func (la *LogicalAggregation) PruneColumns(parentUsedCols []*expression.Column) error {
	child := la.children[0]
	used := expression.GetUsedList(parentUsedCols, la.Schema())

	allFirstRow := true
	allRemainFirstRow := true
	for i := len(used) - 1; i >= 0; i-- {
		if la.AggFuncs[i].Name != ast.AggFuncFirstRow {
			allFirstRow = false
		}
		if !used[i] {
			la.schema.Columns = append(la.schema.Columns[:i], la.schema.Columns[i+1:]...)
			la.AggFuncs = append(la.AggFuncs[:i], la.AggFuncs[i+1:]...)
		} else if la.AggFuncs[i].Name != ast.AggFuncFirstRow {
			allRemainFirstRow = false
		}
	}
	var selfUsedCols []*expression.Column
	for _, aggrFunc := range la.AggFuncs {
		selfUsedCols = expression.ExtractColumnsFromExpressions(selfUsedCols, aggrFunc.Args, nil)

		var cols []*expression.Column
		aggrFunc.OrderByItems, cols = pruneByItems(aggrFunc.OrderByItems)
		selfUsedCols = append(selfUsedCols, cols...)
	}
	if len(la.AggFuncs) == 0 || (!allFirstRow && allRemainFirstRow) {
		// If all the aggregate functions are pruned, we should add an aggregate function to maintain the info of row numbers.
		// For all the aggregate functions except `first_row`, if we have an empty table defined as t(a,b),
		// `select agg(a) from t` would always return one row, while `select agg(a) from t group by b` would return empty.
		// For `first_row` which is only used internally by tidb, `first_row(a)` would always return empty for empty input now.
		var err error
		var newAgg *aggregation.AggFuncDesc
		if allFirstRow {
			newAgg, err = aggregation.NewAggFuncDesc(la.ctx, ast.AggFuncFirstRow, []expression.Expression{expression.NewOne()}, false)
		} else {
			newAgg, err = aggregation.NewAggFuncDesc(la.ctx, ast.AggFuncCount, []expression.Expression{expression.NewOne()}, false)
		}
		if err != nil {
			return err
		}
		la.AggFuncs = append(la.AggFuncs, newAgg)
		col := &expression.Column{
			UniqueID: la.ctx.GetSessionVars().AllocPlanColumnID(),
			RetType:  newAgg.RetTp,
		}
		la.schema.Columns = append(la.schema.Columns, col)
	}

	if len(la.GroupByItems) > 0 {
		for i := len(la.GroupByItems) - 1; i >= 0; i-- {
			cols := expression.ExtractColumns(la.GroupByItems[i])
			if len(cols) == 0 {
				la.GroupByItems = append(la.GroupByItems[:i], la.GroupByItems[i+1:]...)
			} else {
				selfUsedCols = append(selfUsedCols, cols...)
			}
		}
		// If all the group by items are pruned, we should add a constant 1 to keep the correctness.
		// Because `select count(*) from t` is different from `select count(*) from t group by 1`.
		if len(la.GroupByItems) == 0 {
			la.GroupByItems = []expression.Expression{expression.NewOne()}
		}
	}
	return child.PruneColumns(selfUsedCols)
}

func pruneByItems(old []*util.ByItems) (new []*util.ByItems, parentUsedCols []*expression.Column) {
	new = make([]*util.ByItems, 0, len(old))
	seen := make(map[string]struct{}, len(old))
	for _, byItem := range old {
		hash := string(byItem.Expr.HashCode(nil))
		_, hashMatch := seen[hash]
		seen[hash] = struct{}{}
		cols := expression.ExtractColumns(byItem.Expr)
		if hashMatch {
			// do nothing, should be filtered
		} else if len(cols) == 0 {
			if !expression.IsRuntimeConstExpr(byItem.Expr) {
				new = append(new, byItem)
			}
		} else if byItem.Expr.GetType().Tp == mysql.TypeNull {
			// do nothing, should be filtered
		} else {
			parentUsedCols = append(parentUsedCols, cols...)
			new = append(new, byItem)
		}
	}
	return
}

// PruneColumns implements LogicalPlan interface.
// If any expression can view as a constant in execution stage, such as correlated column, constant,
// we do prune them. Note that we can't prune the expressions contain non-deterministic functions, such as rand().
func (ls *LogicalSort) PruneColumns(parentUsedCols []*expression.Column) error {
	child := ls.children[0]
	var cols []*expression.Column
	ls.ByItems, cols = pruneByItems(ls.ByItems)
	parentUsedCols = append(parentUsedCols, cols...)
	return child.PruneColumns(parentUsedCols)
}

// PruneColumns implements LogicalPlan interface.
// If any expression can view as a constant in execution stage, such as correlated column, constant,
// we do prune them. Note that we can't prune the expressions contain non-deterministic functions, such as rand().
func (lt *LogicalTopN) PruneColumns(parentUsedCols []*expression.Column) error {
	child := lt.children[0]
	var cols []*expression.Column
	lt.ByItems, cols = pruneByItems(lt.ByItems)
	parentUsedCols = append(parentUsedCols, cols...)
	return child.PruneColumns(parentUsedCols)
}

// PruneColumns implements LogicalPlan interface.
func (p *LogicalUnionAll) PruneColumns(parentUsedCols []*expression.Column) error {
	used := expression.GetUsedList(parentUsedCols, p.schema)
	hasBeenUsed := false
	for i := range used {
		hasBeenUsed = hasBeenUsed || used[i]
		if hasBeenUsed {
			break
		}
	}
	if !hasBeenUsed {
		parentUsedCols = make([]*expression.Column, len(p.schema.Columns))
		copy(parentUsedCols, p.schema.Columns)
	}
	for _, child := range p.Children() {
		err := child.PruneColumns(parentUsedCols)
		if err != nil {
			return err
		}
	}

	if hasBeenUsed {
		// keep the schema of LogicalUnionAll same as its children's
		used := expression.GetUsedList(p.children[0].Schema().Columns, p.schema)
		for i := len(used) - 1; i >= 0; i-- {
			if !used[i] {
				p.schema.Columns = append(p.schema.Columns[:i], p.schema.Columns[i+1:]...)
			}
		}
	}
	return nil
}

// PruneColumns implements LogicalPlan interface.
func (p *LogicalUnionScan) PruneColumns(parentUsedCols []*expression.Column) error {
	for i := 0; i < p.handleCols.NumCols(); i++ {
		parentUsedCols = append(parentUsedCols, p.handleCols.GetCol(i))
	}
	condCols := expression.ExtractColumnsFromExpressions(nil, p.conditions, nil)
	parentUsedCols = append(parentUsedCols, condCols...)
	return p.children[0].PruneColumns(parentUsedCols)
}

// PruneColumns implements LogicalPlan interface.
func (ds *DataSource) PruneColumns(parentUsedCols []*expression.Column) error {
	used := expression.GetUsedList(parentUsedCols, ds.schema)

	exprCols := expression.ExtractColumnsFromExpressions(nil, ds.allConds, nil)
	exprUsed := expression.GetUsedList(exprCols, ds.schema)

	originSchemaColumns := ds.schema.Columns
	originColumns := ds.Columns
	for i := len(used) - 1; i >= 0; i-- {
		if !used[i] && !exprUsed[i] {
			ds.schema.Columns = append(ds.schema.Columns[:i], ds.schema.Columns[i+1:]...)
			ds.Columns = append(ds.Columns[:i], ds.Columns[i+1:]...)
		}
	}
	// For SQL like `select 1 from t`, tikv's response will be empty if no column is in schema.
	// So we'll force to push one if schema doesn't have any column.
	if ds.schema.Len() == 0 {
		var handleCol *expression.Column
		var handleColInfo *model.ColumnInfo
		if ds.table.Type().IsClusterTable() && len(originColumns) > 0 {
			// use the first line.
			handleCol = originSchemaColumns[0]
			handleColInfo = originColumns[0]
		} else {
			if ds.handleCols != nil {
				handleCol = ds.handleCols.GetCol(0)
				handleColInfo = handleCol.ToInfo()
			} else {
				handleCol = ds.newExtraHandleSchemaCol()
				handleColInfo = model.NewExtraHandleColInfo()
			}
		}
		ds.Columns = append(ds.Columns, handleColInfo)
		ds.schema.Append(handleCol)
	}
	if ds.handleCols != nil && ds.handleCols.IsInt() && ds.schema.ColumnIndex(ds.handleCols.GetCol(0)) == -1 {
		ds.handleCols = nil
	}
	return nil
}

// PruneColumns implements LogicalPlan interface.
func (p *LogicalMemTable) PruneColumns(parentUsedCols []*expression.Column) error {
	switch p.TableInfo.Name.O {
	case infoschema.TableStatementsSummary,
		infoschema.TableStatementsSummaryHistory,
		infoschema.TableSlowQuery,
		infoschema.ClusterTableStatementsSummary,
		infoschema.ClusterTableStatementsSummaryHistory,
<<<<<<< HEAD
		infoschema.TableTiDBTrx,
		infoschema.ClusterTableTiDBTrx:
=======
		infoschema.ClusterTableSlowLog:
		// currently prune mem-table column only use for statements summary and slow query table.
>>>>>>> 8e5dd485
	default:
		return nil
	}
	used := expression.GetUsedList(parentUsedCols, p.schema)
	for i := len(used) - 1; i >= 0; i-- {
		if !used[i] && p.schema.Len() > 1 {
			p.schema.Columns = append(p.schema.Columns[:i], p.schema.Columns[i+1:]...)
			p.Columns = append(p.Columns[:i], p.Columns[i+1:]...)
		}
	}
	return nil
}

// PruneColumns implements LogicalPlan interface.
func (p *LogicalTableDual) PruneColumns(parentUsedCols []*expression.Column) error {
	used := expression.GetUsedList(parentUsedCols, p.Schema())

	for i := len(used) - 1; i >= 0; i-- {
		if !used[i] {
			p.schema.Columns = append(p.schema.Columns[:i], p.schema.Columns[i+1:]...)
		}
	}
	return nil
}

func (p *LogicalJoin) extractUsedCols(parentUsedCols []*expression.Column) (leftCols []*expression.Column, rightCols []*expression.Column) {
	for _, eqCond := range p.EqualConditions {
		parentUsedCols = append(parentUsedCols, expression.ExtractColumns(eqCond)...)
	}
	for _, leftCond := range p.LeftConditions {
		parentUsedCols = append(parentUsedCols, expression.ExtractColumns(leftCond)...)
	}
	for _, rightCond := range p.RightConditions {
		parentUsedCols = append(parentUsedCols, expression.ExtractColumns(rightCond)...)
	}
	for _, otherCond := range p.OtherConditions {
		parentUsedCols = append(parentUsedCols, expression.ExtractColumns(otherCond)...)
	}
	lChild := p.children[0]
	rChild := p.children[1]
	for _, col := range parentUsedCols {
		if lChild.Schema().Contains(col) {
			leftCols = append(leftCols, col)
		} else if rChild.Schema().Contains(col) {
			rightCols = append(rightCols, col)
		}
	}
	return leftCols, rightCols
}

func (p *LogicalJoin) mergeSchema() {
	p.schema = buildLogicalJoinSchema(p.JoinType, p)
}

// PruneColumns implements LogicalPlan interface.
func (p *LogicalJoin) PruneColumns(parentUsedCols []*expression.Column) error {
	leftCols, rightCols := p.extractUsedCols(parentUsedCols)

	err := p.children[0].PruneColumns(leftCols)
	if err != nil {
		return err
	}
	addConstOneForEmptyProjection(p.children[0])

	err = p.children[1].PruneColumns(rightCols)
	if err != nil {
		return err
	}
	addConstOneForEmptyProjection(p.children[1])

	p.mergeSchema()
	if p.JoinType == LeftOuterSemiJoin || p.JoinType == AntiLeftOuterSemiJoin {
		joinCol := p.schema.Columns[len(p.schema.Columns)-1]
		parentUsedCols = append(parentUsedCols, joinCol)
	}
	p.inlineProjection(parentUsedCols)
	return nil
}

// PruneColumns implements LogicalPlan interface.
func (la *LogicalApply) PruneColumns(parentUsedCols []*expression.Column) error {
	leftCols, rightCols := la.extractUsedCols(parentUsedCols)

	err := la.children[1].PruneColumns(rightCols)
	if err != nil {
		return err
	}
	addConstOneForEmptyProjection(la.children[1])

	la.CorCols = extractCorColumnsBySchema4LogicalPlan(la.children[1], la.children[0].Schema())
	for _, col := range la.CorCols {
		leftCols = append(leftCols, &col.Column)
	}

	err = la.children[0].PruneColumns(leftCols)
	if err != nil {
		return err
	}
	addConstOneForEmptyProjection(la.children[0])

	la.mergeSchema()
	return nil
}

// PruneColumns implements LogicalPlan interface.
func (p *LogicalLock) PruneColumns(parentUsedCols []*expression.Column) error {
	if !IsSelectForUpdateLockType(p.Lock.LockType) {
		return p.baseLogicalPlan.PruneColumns(parentUsedCols)
	}

	if len(p.partitionedTable) > 0 {
		// If the children include partitioned tables, there is an extra partition ID column.
		parentUsedCols = append(parentUsedCols, p.extraPIDInfo.Columns...)
	}

	for _, cols := range p.tblID2Handle {
		for _, col := range cols {
			for i := 0; i < col.NumCols(); i++ {
				parentUsedCols = append(parentUsedCols, col.GetCol(i))
			}
		}
	}
	return p.children[0].PruneColumns(parentUsedCols)
}

// PruneColumns implements LogicalPlan interface.
func (p *LogicalWindow) PruneColumns(parentUsedCols []*expression.Column) error {
	windowColumns := p.GetWindowResultColumns()
	cnt := 0
	for _, col := range parentUsedCols {
		used := false
		for _, windowColumn := range windowColumns {
			if windowColumn.Equal(nil, col) {
				used = true
				break
			}
		}
		if !used {
			parentUsedCols[cnt] = col
			cnt++
		}
	}
	parentUsedCols = parentUsedCols[:cnt]
	parentUsedCols = p.extractUsedCols(parentUsedCols)
	err := p.children[0].PruneColumns(parentUsedCols)
	if err != nil {
		return err
	}

	p.SetSchema(p.children[0].Schema().Clone())
	p.Schema().Append(windowColumns...)
	return nil
}

func (p *LogicalWindow) extractUsedCols(parentUsedCols []*expression.Column) []*expression.Column {
	for _, desc := range p.WindowFuncDescs {
		for _, arg := range desc.Args {
			parentUsedCols = append(parentUsedCols, expression.ExtractColumns(arg)...)
		}
	}
	for _, by := range p.PartitionBy {
		parentUsedCols = append(parentUsedCols, by.Col)
	}
	for _, by := range p.OrderBy {
		parentUsedCols = append(parentUsedCols, by.Col)
	}
	return parentUsedCols
}

// PruneColumns implements LogicalPlan interface.
func (p *LogicalLimit) PruneColumns(parentUsedCols []*expression.Column) error {
	if len(parentUsedCols) == 0 { // happens when LIMIT appears in UPDATE.
		return nil
	}

	savedUsedCols := make([]*expression.Column, len(parentUsedCols))
	copy(savedUsedCols, parentUsedCols)
	if err := p.children[0].PruneColumns(parentUsedCols); err != nil {
		return err
	}
	p.schema = nil
	p.inlineProjection(savedUsedCols)
	return nil
}

func (*columnPruner) name() string {
	return "column_prune"
}

// By add const one, we can avoid empty Projection is eliminated.
// Because in some cases, Projectoin cannot be eliminated even its output is empty.
func addConstOneForEmptyProjection(p LogicalPlan) {
	proj, ok := p.(*LogicalProjection)
	if !ok {
		return
	}
	if proj.Schema().Len() != 0 {
		return
	}

	constOne := expression.NewOne()
	proj.schema.Append(&expression.Column{
		UniqueID: proj.ctx.GetSessionVars().AllocPlanColumnID(),
		RetType:  constOne.GetType(),
	})
	proj.Exprs = append(proj.Exprs, &expression.Constant{
		Value:   constOne.Value,
		RetType: constOne.GetType(),
	})
}<|MERGE_RESOLUTION|>--- conflicted
+++ resolved
@@ -290,13 +290,8 @@
 		infoschema.TableSlowQuery,
 		infoschema.ClusterTableStatementsSummary,
 		infoschema.ClusterTableStatementsSummaryHistory,
-<<<<<<< HEAD
-		infoschema.TableTiDBTrx,
-		infoschema.ClusterTableTiDBTrx:
-=======
-		infoschema.ClusterTableSlowLog:
-		// currently prune mem-table column only use for statements summary and slow query table.
->>>>>>> 8e5dd485
+		infoschema.ClusterTableSlowLog,
+		infoschema.TableTiDBTrx:
 	default:
 		return nil
 	}
