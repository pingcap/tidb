--- conflicted
+++ resolved
@@ -247,11 +247,7 @@
 	if !hasBeenUsed {
 		parentUsedCols = make([]*expression.Column, len(p.schema.Columns))
 		copy(parentUsedCols, p.schema.Columns)
-<<<<<<< HEAD
-		for i := 0; i < p.schema.Len(); i++ {
-=======
 		for i := range used {
->>>>>>> 6fc4f4d4
 			used[i] = true
 		}
 	}
@@ -268,13 +264,8 @@
 			p.schema.Columns = append(p.schema.Columns[:i], p.schema.Columns[i+1:]...)
 		}
 	}
-<<<<<<< HEAD
-
 	appendColumnPruneTraceStep(p, prunedColumns, opt)
-=======
-	appendColumnPruneTraceStep(p, prunedColumns, opt)
-
->>>>>>> 6fc4f4d4
+
 	if hasBeenUsed {
 		// It's possible that the child operator adds extra columns to the schema.
 		// Currently, (*LogicalAggregation).PruneColumns() might do this.
