// Copyright 2016 PingCAP, Inc.
//
// Licensed under the Apache License, Version 2.0 (the "License");
// you may not use this file except in compliance with the License.
// You may obtain a copy of the License at
//
//     http://www.apache.org/licenses/LICENSE-2.0
//
// Unless required by applicable law or agreed to in writing, software
// distributed under the License is distributed on an "AS IS" BASIS,
// See the License for the specific language governing permissions and
// limitations under the License.

package core

import (
	"context"

	"github.com/pingcap/parser/ast"
	"github.com/pingcap/parser/model"
	"github.com/pingcap/parser/mysql"
	"github.com/pingcap/tidb/expression"
	"github.com/pingcap/tidb/expression/aggregation"
	"github.com/pingcap/tidb/infoschema"
	"github.com/pingcap/tidb/planner/util"
)

type columnPruner struct {
}

func (s *columnPruner) optimize(ctx context.Context, lp LogicalPlan) (LogicalPlan, error) {
	err := lp.PruneColumns(lp.Schema().Columns)
	return lp, err
}

// ExprsHasSideEffects checks if any of the expressions has side effects.
func ExprsHasSideEffects(exprs []expression.Expression) bool {
	for _, expr := range exprs {
		if exprHasSetVarOrSleep(expr) {
			return true
		}
	}
	return false
}

// exprHasSetVarOrSleep checks if the expression has SetVar function or Sleep function.
func exprHasSetVarOrSleep(expr expression.Expression) bool {
	scalaFunc, isScalaFunc := expr.(*expression.ScalarFunction)
	if !isScalaFunc {
		return false
	}
	if scalaFunc.FuncName.L == ast.SetVar || scalaFunc.FuncName.L == ast.Sleep {
		return true
	}
	for _, arg := range scalaFunc.GetArgs() {
		if exprHasSetVarOrSleep(arg) {
			return true
		}
	}
	return false
}

// PruneColumns implements LogicalPlan interface.
// If any expression has SetVar function or Sleep function, we do not prune it.
func (p *LogicalProjection) PruneColumns(parentUsedCols []*expression.Column) error {
	child := p.children[0]
	used := expression.GetUsedList(parentUsedCols, p.schema)

	for i := len(used) - 1; i >= 0; i-- {
		if !used[i] && !exprHasSetVarOrSleep(p.Exprs[i]) {
			p.schema.Columns = append(p.schema.Columns[:i], p.schema.Columns[i+1:]...)
			p.Exprs = append(p.Exprs[:i], p.Exprs[i+1:]...)
		}
	}
	selfUsedCols := make([]*expression.Column, 0, len(p.Exprs))
	selfUsedCols = expression.ExtractColumnsFromExpressions(selfUsedCols, p.Exprs, nil)
	return child.PruneColumns(selfUsedCols)
}

// PruneColumns implements LogicalPlan interface.
func (p *LogicalSelection) PruneColumns(parentUsedCols []*expression.Column) error {
	child := p.children[0]
	parentUsedCols = expression.ExtractColumnsFromExpressions(parentUsedCols, p.Conditions, nil)
	return child.PruneColumns(parentUsedCols)
}

// PruneColumns implements LogicalPlan interface.
func (la *LogicalAggregation) PruneColumns(parentUsedCols []*expression.Column) error {
	child := la.children[0]
	used := expression.GetUsedList(parentUsedCols, la.Schema())

	allFirstRow := true
	allRemainFirstRow := true
	for i := len(used) - 1; i >= 0; i-- {
		if la.AggFuncs[i].Name != ast.AggFuncFirstRow {
			allFirstRow = false
		}
		if !used[i] {
			la.schema.Columns = append(la.schema.Columns[:i], la.schema.Columns[i+1:]...)
			la.AggFuncs = append(la.AggFuncs[:i], la.AggFuncs[i+1:]...)
		} else if la.AggFuncs[i].Name != ast.AggFuncFirstRow {
			allRemainFirstRow = false
		}
	}
	var selfUsedCols []*expression.Column
	for _, aggrFunc := range la.AggFuncs {
		selfUsedCols = expression.ExtractColumnsFromExpressions(selfUsedCols, aggrFunc.Args, nil)

		var cols []*expression.Column
		aggrFunc.OrderByItems, cols = pruneByItems(aggrFunc.OrderByItems)
		selfUsedCols = append(selfUsedCols, cols...)
	}
	if len(la.AggFuncs) == 0 || (!allFirstRow && allRemainFirstRow) {
		// If all the aggregate functions are pruned, we should add an aggregate function to maintain the info of row numbers.
		// For all the aggregate functions except `first_row`, if we have an empty table defined as t(a,b),
		// `select agg(a) from t` would always return one row, while `select agg(a) from t group by b` would return empty.
		// For `first_row` which is only used internally by tidb, `first_row(a)` would always return empty for empty input now.
		var err error
		var newAgg *aggregation.AggFuncDesc
		if allFirstRow {
			newAgg, err = aggregation.NewAggFuncDesc(la.ctx, ast.AggFuncFirstRow, []expression.Expression{expression.NewOne()}, false)
		} else {
			newAgg, err = aggregation.NewAggFuncDesc(la.ctx, ast.AggFuncCount, []expression.Expression{expression.NewOne()}, false)
		}
		if err != nil {
			return err
		}
		la.AggFuncs = append(la.AggFuncs, newAgg)
		col := &expression.Column{
			UniqueID: la.ctx.GetSessionVars().AllocPlanColumnID(),
			RetType:  newAgg.RetTp,
		}
		la.schema.Columns = append(la.schema.Columns, col)
	}

	if len(la.GroupByItems) > 0 {
		for i := len(la.GroupByItems) - 1; i >= 0; i-- {
			cols := expression.ExtractColumns(la.GroupByItems[i])
			if len(cols) == 0 {
				la.GroupByItems = append(la.GroupByItems[:i], la.GroupByItems[i+1:]...)
			} else {
				selfUsedCols = append(selfUsedCols, cols...)
			}
		}
		// If all the group by items are pruned, we should add a constant 1 to keep the correctness.
		// Because `select count(*) from t` is different from `select count(*) from t group by 1`.
		if len(la.GroupByItems) == 0 {
			la.GroupByItems = []expression.Expression{expression.NewOne()}
		}
	}
	return child.PruneColumns(selfUsedCols)
}

func pruneByItems(old []*util.ByItems) (new []*util.ByItems, parentUsedCols []*expression.Column) {
	new = make([]*util.ByItems, 0, len(old))
	seen := make(map[string]struct{}, len(old))
	for _, byItem := range old {
		hash := string(byItem.Expr.HashCode(nil))
		_, hashMatch := seen[hash]
		seen[hash] = struct{}{}
		cols := expression.ExtractColumns(byItem.Expr)
		if hashMatch {
			// do nothing, should be filtered
		} else if len(cols) == 0 {
			if !expression.IsRuntimeConstExpr(byItem.Expr) {
				new = append(new, byItem)
			}
		} else if byItem.Expr.GetType().Tp == mysql.TypeNull {
			// do nothing, should be filtered
		} else {
			parentUsedCols = append(parentUsedCols, cols...)
			new = append(new, byItem)
		}
	}
	return
}

// PruneColumns implements LogicalPlan interface.
// If any expression can view as a constant in execution stage, such as correlated column, constant,
// we do prune them. Note that we can't prune the expressions contain non-deterministic functions, such as rand().
func (ls *LogicalSort) PruneColumns(parentUsedCols []*expression.Column) error {
	child := ls.children[0]
	var cols []*expression.Column
	ls.ByItems, cols = pruneByItems(ls.ByItems)
	parentUsedCols = append(parentUsedCols, cols...)
	return child.PruneColumns(parentUsedCols)
}

// PruneColumns implements LogicalPlan interface.
// If any expression can view as a constant in execution stage, such as correlated column, constant,
// we do prune them. Note that we can't prune the expressions contain non-deterministic functions, such as rand().
func (lt *LogicalTopN) PruneColumns(parentUsedCols []*expression.Column) error {
	child := lt.children[0]
	var cols []*expression.Column
	lt.ByItems, cols = pruneByItems(lt.ByItems)
	parentUsedCols = append(parentUsedCols, cols...)
	return child.PruneColumns(parentUsedCols)
}

// PruneColumns implements LogicalPlan interface.
func (p *LogicalUnionAll) PruneColumns(parentUsedCols []*expression.Column) error {
	used := expression.GetUsedList(parentUsedCols, p.schema)
	hasBeenUsed := false
	for i := range used {
		hasBeenUsed = hasBeenUsed || used[i]
		if hasBeenUsed {
			break
		}
	}
	if !hasBeenUsed {
		parentUsedCols = make([]*expression.Column, len(p.schema.Columns))
		copy(parentUsedCols, p.schema.Columns)
	}
	for _, child := range p.Children() {
		err := child.PruneColumns(parentUsedCols)
		if err != nil {
			return err
		}
	}

	if hasBeenUsed {
		// keep the schema of LogicalUnionAll same as its children's
		used := expression.GetUsedList(p.children[0].Schema().Columns, p.schema)
		for i := len(used) - 1; i >= 0; i-- {
			if !used[i] {
				p.schema.Columns = append(p.schema.Columns[:i], p.schema.Columns[i+1:]...)
			}
		}
	}
	return nil
}

// PruneColumns implements LogicalPlan interface.
func (p *LogicalUnionScan) PruneColumns(parentUsedCols []*expression.Column) error {
	for i := 0; i < p.handleCols.NumCols(); i++ {
		parentUsedCols = append(parentUsedCols, p.handleCols.GetCol(i))
	}
	condCols := expression.ExtractColumnsFromExpressions(nil, p.conditions, nil)
	parentUsedCols = append(parentUsedCols, condCols...)
	return p.children[0].PruneColumns(parentUsedCols)
}

// PruneColumns implements LogicalPlan interface.
func (ds *DataSource) PruneColumns(parentUsedCols []*expression.Column) error {
	used := expression.GetUsedList(parentUsedCols, ds.schema)

	exprCols := expression.ExtractColumnsFromExpressions(nil, ds.allConds, nil)
	exprUsed := expression.GetUsedList(exprCols, ds.schema)

	originSchemaColumns := ds.schema.Columns
	originColumns := ds.Columns
	for i := len(used) - 1; i >= 0; i-- {
		if !used[i] && !exprUsed[i] {
			ds.schema.Columns = append(ds.schema.Columns[:i], ds.schema.Columns[i+1:]...)
			ds.Columns = append(ds.Columns[:i], ds.Columns[i+1:]...)
		}
	}
	// For SQL like `select 1 from t`, tikv's response will be empty if no column is in schema.
	// So we'll force to push one if schema doesn't have any column.
	if ds.schema.Len() == 0 {
		var handleCol *expression.Column
		var handleColInfo *model.ColumnInfo
		if ds.table.Type().IsClusterTable() && len(originColumns) > 0 {
			// use the first line.
			handleCol = originSchemaColumns[0]
			handleColInfo = originColumns[0]
		} else {
			if ds.handleCols != nil {
				handleCol = ds.handleCols.GetCol(0)
				handleColInfo = handleCol.ToInfo()
			} else {
				handleCol = ds.newExtraHandleSchemaCol()
				handleColInfo = model.NewExtraHandleColInfo()
			}
		}
		ds.Columns = append(ds.Columns, handleColInfo)
		ds.schema.Append(handleCol)
	}
	if ds.handleCols != nil && ds.handleCols.IsInt() && ds.schema.ColumnIndex(ds.handleCols.GetCol(0)) == -1 {
		ds.handleCols = nil
	}
	return nil
}

// PruneColumns implements LogicalPlan interface.
func (p *LogicalMemTable) PruneColumns(parentUsedCols []*expression.Column) error {
	switch p.TableInfo.Name.O {
	case infoschema.TableStatementsSummary,
		infoschema.TableStatementsSummaryHistory,
		infoschema.TableSlowQuery,
		infoschema.ClusterTableStatementsSummary,
		infoschema.ClusterTableStatementsSummaryHistory,
		infoschema.ClusterTableSlowLog,
		infoschema.TableTiDBTrx,
		infoschema.ClusterTableTiDBTrx,
<<<<<<< HEAD
		infoschema.TableDeadlocks,
		infoschema.ClusterTableDeadlocks:
=======
		infoschema.TableDataLockWaits:
>>>>>>> de3bc62d
	default:
		return nil
	}
	used := expression.GetUsedList(parentUsedCols, p.schema)
	for i := len(used) - 1; i >= 0; i-- {
		if !used[i] && p.schema.Len() > 1 {
			p.schema.Columns = append(p.schema.Columns[:i], p.schema.Columns[i+1:]...)
			p.Columns = append(p.Columns[:i], p.Columns[i+1:]...)
		}
	}
	return nil
}

// PruneColumns implements LogicalPlan interface.
func (p *LogicalTableDual) PruneColumns(parentUsedCols []*expression.Column) error {
	used := expression.GetUsedList(parentUsedCols, p.Schema())

	for i := len(used) - 1; i >= 0; i-- {
		if !used[i] {
			p.schema.Columns = append(p.schema.Columns[:i], p.schema.Columns[i+1:]...)
		}
	}
	return nil
}

func (p *LogicalJoin) extractUsedCols(parentUsedCols []*expression.Column) (leftCols []*expression.Column, rightCols []*expression.Column) {
	for _, eqCond := range p.EqualConditions {
		parentUsedCols = append(parentUsedCols, expression.ExtractColumns(eqCond)...)
	}
	for _, leftCond := range p.LeftConditions {
		parentUsedCols = append(parentUsedCols, expression.ExtractColumns(leftCond)...)
	}
	for _, rightCond := range p.RightConditions {
		parentUsedCols = append(parentUsedCols, expression.ExtractColumns(rightCond)...)
	}
	for _, otherCond := range p.OtherConditions {
		parentUsedCols = append(parentUsedCols, expression.ExtractColumns(otherCond)...)
	}
	lChild := p.children[0]
	rChild := p.children[1]
	for _, col := range parentUsedCols {
		if lChild.Schema().Contains(col) {
			leftCols = append(leftCols, col)
		} else if rChild.Schema().Contains(col) {
			rightCols = append(rightCols, col)
		}
	}
	return leftCols, rightCols
}

func (p *LogicalJoin) mergeSchema() {
	p.schema = buildLogicalJoinSchema(p.JoinType, p)
}

// PruneColumns implements LogicalPlan interface.
func (p *LogicalJoin) PruneColumns(parentUsedCols []*expression.Column) error {
	leftCols, rightCols := p.extractUsedCols(parentUsedCols)

	err := p.children[0].PruneColumns(leftCols)
	if err != nil {
		return err
	}
	addConstOneForEmptyProjection(p.children[0])

	err = p.children[1].PruneColumns(rightCols)
	if err != nil {
		return err
	}
	addConstOneForEmptyProjection(p.children[1])

	p.mergeSchema()
	if p.JoinType == LeftOuterSemiJoin || p.JoinType == AntiLeftOuterSemiJoin {
		joinCol := p.schema.Columns[len(p.schema.Columns)-1]
		parentUsedCols = append(parentUsedCols, joinCol)
	}
	p.inlineProjection(parentUsedCols)
	return nil
}

// PruneColumns implements LogicalPlan interface.
func (la *LogicalApply) PruneColumns(parentUsedCols []*expression.Column) error {
	leftCols, rightCols := la.extractUsedCols(parentUsedCols)

	err := la.children[1].PruneColumns(rightCols)
	if err != nil {
		return err
	}
	addConstOneForEmptyProjection(la.children[1])

	la.CorCols = extractCorColumnsBySchema4LogicalPlan(la.children[1], la.children[0].Schema())
	for _, col := range la.CorCols {
		leftCols = append(leftCols, &col.Column)
	}

	err = la.children[0].PruneColumns(leftCols)
	if err != nil {
		return err
	}
	addConstOneForEmptyProjection(la.children[0])

	la.mergeSchema()
	return nil
}

// PruneColumns implements LogicalPlan interface.
func (p *LogicalLock) PruneColumns(parentUsedCols []*expression.Column) error {
	if !IsSelectForUpdateLockType(p.Lock.LockType) {
		return p.baseLogicalPlan.PruneColumns(parentUsedCols)
	}

	if len(p.partitionedTable) > 0 {
		// If the children include partitioned tables, there is an extra partition ID column.
		parentUsedCols = append(parentUsedCols, p.extraPIDInfo.Columns...)
	}

	for _, cols := range p.tblID2Handle {
		for _, col := range cols {
			for i := 0; i < col.NumCols(); i++ {
				parentUsedCols = append(parentUsedCols, col.GetCol(i))
			}
		}
	}
	return p.children[0].PruneColumns(parentUsedCols)
}

// PruneColumns implements LogicalPlan interface.
func (p *LogicalWindow) PruneColumns(parentUsedCols []*expression.Column) error {
	windowColumns := p.GetWindowResultColumns()
	cnt := 0
	for _, col := range parentUsedCols {
		used := false
		for _, windowColumn := range windowColumns {
			if windowColumn.Equal(nil, col) {
				used = true
				break
			}
		}
		if !used {
			parentUsedCols[cnt] = col
			cnt++
		}
	}
	parentUsedCols = parentUsedCols[:cnt]
	parentUsedCols = p.extractUsedCols(parentUsedCols)
	err := p.children[0].PruneColumns(parentUsedCols)
	if err != nil {
		return err
	}

	p.SetSchema(p.children[0].Schema().Clone())
	p.Schema().Append(windowColumns...)
	return nil
}

func (p *LogicalWindow) extractUsedCols(parentUsedCols []*expression.Column) []*expression.Column {
	for _, desc := range p.WindowFuncDescs {
		for _, arg := range desc.Args {
			parentUsedCols = append(parentUsedCols, expression.ExtractColumns(arg)...)
		}
	}
	for _, by := range p.PartitionBy {
		parentUsedCols = append(parentUsedCols, by.Col)
	}
	for _, by := range p.OrderBy {
		parentUsedCols = append(parentUsedCols, by.Col)
	}
	return parentUsedCols
}

// PruneColumns implements LogicalPlan interface.
func (p *LogicalLimit) PruneColumns(parentUsedCols []*expression.Column) error {
	if len(parentUsedCols) == 0 { // happens when LIMIT appears in UPDATE.
		return nil
	}

	savedUsedCols := make([]*expression.Column, len(parentUsedCols))
	copy(savedUsedCols, parentUsedCols)
	if err := p.children[0].PruneColumns(parentUsedCols); err != nil {
		return err
	}
	p.schema = nil
	p.inlineProjection(savedUsedCols)
	return nil
}

func (*columnPruner) name() string {
	return "column_prune"
}

// By add const one, we can avoid empty Projection is eliminated.
// Because in some cases, Projectoin cannot be eliminated even its output is empty.
func addConstOneForEmptyProjection(p LogicalPlan) {
	proj, ok := p.(*LogicalProjection)
	if !ok {
		return
	}
	if proj.Schema().Len() != 0 {
		return
	}

	constOne := expression.NewOne()
	proj.schema.Append(&expression.Column{
		UniqueID: proj.ctx.GetSessionVars().AllocPlanColumnID(),
		RetType:  constOne.GetType(),
	})
	proj.Exprs = append(proj.Exprs, &expression.Constant{
		Value:   constOne.Value,
		RetType: constOne.GetType(),
	})
}<|MERGE_RESOLUTION|>--- conflicted
+++ resolved
@@ -293,12 +293,9 @@
 		infoschema.ClusterTableSlowLog,
 		infoschema.TableTiDBTrx,
 		infoschema.ClusterTableTiDBTrx,
-<<<<<<< HEAD
+		infoschema.TableDataLockWaits,
 		infoschema.TableDeadlocks,
 		infoschema.ClusterTableDeadlocks:
-=======
-		infoschema.TableDataLockWaits:
->>>>>>> de3bc62d
 	default:
 		return nil
 	}
