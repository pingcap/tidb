// Copyright 2016 PingCAP, Inc.
//
// Licensed under the Apache License, Version 2.0 (the "License");
// you may not use this file except in compliance with the License.
// You may obtain a copy of the License at
//
//     http://www.apache.org/licenses/LICENSE-2.0
//
// Unless required by applicable law or agreed to in writing, software
// distributed under the License is distributed on an "AS IS" BASIS,
// See the License for the specific language governing permissions and
// limitations under the License.

package core

import (
	"github.com/pingcap/tidb/ast"
	"github.com/pingcap/tidb/expression"
	"github.com/pingcap/tidb/infoschema"
	"github.com/pingcap/tidb/model"
	log "github.com/sirupsen/logrus"
)

type columnPruner struct {
}

func (s *columnPruner) optimize(lp LogicalPlan) (LogicalPlan, error) {
	lp.PruneColumns(lp.Schema().Columns)
	return lp, nil
}

func getUsedList(usedCols []*expression.Column, schema *expression.Schema) []bool {
	used := make([]bool, schema.Len())
	for _, col := range usedCols {
		idx := schema.ColumnIndex(col)
		if idx == -1 {
			log.Errorf("Can't find column %s from schema %s.", col, schema)
		}
		used[idx] = true
	}
	return used
}

// exprHasSetVar checks if the expression has SetVar function.
func exprHasSetVar(expr expression.Expression) bool {
	scalaFunc, isScalaFunc := expr.(*expression.ScalarFunction)
	if !isScalaFunc {
		return false
	}
	if scalaFunc.FuncName.L == ast.SetVar {
		return true
	}
	for _, arg := range scalaFunc.GetArgs() {
		if exprHasSetVar(arg) {
			return true
		}
	}
	return false
}

// PruneColumns implements LogicalPlan interface.
// If any expression has SetVar functions, we do not prune it.
func (p *LogicalProjection) PruneColumns(parentUsedCols []*expression.Column) {
	child := p.children[0]
	used := getUsedList(parentUsedCols, p.schema)
	for i := len(used) - 1; i >= 0; i-- {
		if !used[i] && !exprHasSetVar(p.Exprs[i]) {
			p.schema.Columns = append(p.schema.Columns[:i], p.schema.Columns[i+1:]...)
			p.Exprs = append(p.Exprs[:i], p.Exprs[i+1:]...)
		}
	}
	selfUsedCols := make([]*expression.Column, 0, len(p.Exprs))
	selfUsedCols = expression.ExtractColumnsFromExpressions(selfUsedCols, p.Exprs, nil)
	child.PruneColumns(selfUsedCols)
}

// PruneColumns implements LogicalPlan interface.
func (p *LogicalSelection) PruneColumns(parentUsedCols []*expression.Column) {
	child := p.children[0]
	parentUsedCols = expression.ExtractColumnsFromExpressions(parentUsedCols, p.Conditions, nil)
	child.PruneColumns(parentUsedCols)
}

// PruneColumns implements LogicalPlan interface.
func (la *LogicalAggregation) PruneColumns(parentUsedCols []*expression.Column) {
	child := la.children[0]
	used := getUsedList(parentUsedCols, la.Schema())
	for i := len(used) - 1; i >= 0; i-- {
		if !used[i] {
			la.schema.Columns = append(la.schema.Columns[:i], la.schema.Columns[i+1:]...)
			la.AggFuncs = append(la.AggFuncs[:i], la.AggFuncs[i+1:]...)
		}
	}
	var selfUsedCols []*expression.Column
	for _, aggrFunc := range la.AggFuncs {
		selfUsedCols = expression.ExtractColumnsFromExpressions(selfUsedCols, aggrFunc.Args, nil)
	}
	if len(la.GroupByItems) > 0 {
		for i := len(la.GroupByItems) - 1; i >= 0; i-- {
			cols := expression.ExtractColumns(la.GroupByItems[i])
			if len(cols) == 0 {
				la.GroupByItems = append(la.GroupByItems[:i], la.GroupByItems[i+1:]...)
			} else {
				selfUsedCols = append(selfUsedCols, cols...)
			}
		}
		// If all the group by items are pruned, we should add a constant 1 to keep the correctness.
		// Because `select count(*) from t` is different from `select count(*) from t group by 1`.
		if len(la.GroupByItems) == 0 {
			la.GroupByItems = []expression.Expression{expression.One}
		}
	}
	child.PruneColumns(selfUsedCols)
}

// PruneColumns implements LogicalPlan interface.
func (ls *LogicalSort) PruneColumns(parentUsedCols []*expression.Column) {
	child := ls.children[0]
	for i := len(ls.ByItems) - 1; i >= 0; i-- {
		cols := expression.ExtractColumns(ls.ByItems[i].Expr)
		if len(cols) == 0 {
			ls.ByItems = append(ls.ByItems[:i], ls.ByItems[i+1:]...)
		} else {
			parentUsedCols = append(parentUsedCols, cols...)
		}
	}
	child.PruneColumns(parentUsedCols)
}

// PruneColumns implements LogicalPlan interface.
func (p *LogicalUnionAll) PruneColumns(parentUsedCols []*expression.Column) {
	used := getUsedList(parentUsedCols, p.schema)
	hasBeenUsed := false
	for i := range used {
<<<<<<< HEAD
		if used[i] {
			parentUsedCols = append(parentUsedCols, p.schema.Columns[i])
			hasBeenUsed = true
		}
	}
	if !hasBeenUsed {
		parentUsedCols = p.schema.Columns
	}

=======
		hasBeenUsed = hasBeenUsed || used[i]
	}
	if !hasBeenUsed {
		parentUsedCols = make([]*expression.Column, len(p.schema.Columns))
		copy(parentUsedCols, p.schema.Columns)
	}
>>>>>>> 286a79b3
	for _, child := range p.Children() {
		child.PruneColumns(parentUsedCols)
	}
	p.schema.Columns = p.children[0].Schema().Columns
}

// PruneColumns implements LogicalPlan interface.
func (p *LogicalUnionScan) PruneColumns(parentUsedCols []*expression.Column) {
	for _, col := range p.Schema().TblID2Handle {
		parentUsedCols = append(parentUsedCols, col[0])
	}
	p.children[0].PruneColumns(parentUsedCols)
}

// PruneColumns implements LogicalPlan interface.
func (ds *DataSource) PruneColumns(parentUsedCols []*expression.Column) {
	used := getUsedList(parentUsedCols, ds.schema)
	for i := len(used) - 1; i >= 0; i-- {
		if !used[i] {
			ds.schema.Columns = append(ds.schema.Columns[:i], ds.schema.Columns[i+1:]...)
			ds.Columns = append(ds.Columns[:i], ds.Columns[i+1:]...)
		}
	}
	for k, cols := range ds.schema.TblID2Handle {
		if ds.schema.ColumnIndex(cols[0]) == -1 {
			delete(ds.schema.TblID2Handle, k)
		}
	}
	// For SQL like `select 1 from t`, tikv's response will be empty if no column is in schema.
	// So we'll force to push one if schema doesn't have any column.
	if ds.schema.Len() == 0 && !infoschema.IsMemoryDB(ds.DBName.L) {
		ds.Columns = append(ds.Columns, model.NewExtraHandleColInfo())
		ds.schema.Append(ds.newExtraHandleSchemaCol())
	}
}

// PruneColumns implements LogicalPlan interface.
func (p *LogicalTableDual) PruneColumns(parentUsedCols []*expression.Column) {
	used := getUsedList(parentUsedCols, p.Schema())
	for i := len(used) - 1; i >= 0; i-- {
		if !used[i] {
			p.schema.Columns = append(p.schema.Columns[:i], p.schema.Columns[i+1:]...)
		}
	}
	for k, cols := range p.schema.TblID2Handle {
		if p.schema.ColumnIndex(cols[0]) == -1 {
			delete(p.schema.TblID2Handle, k)
		}
	}
}

func (p *LogicalJoin) extractUsedCols(parentUsedCols []*expression.Column) (leftCols []*expression.Column, rightCols []*expression.Column) {
	for _, eqCond := range p.EqualConditions {
		parentUsedCols = append(parentUsedCols, expression.ExtractColumns(eqCond)...)
	}
	for _, leftCond := range p.LeftConditions {
		parentUsedCols = append(parentUsedCols, expression.ExtractColumns(leftCond)...)
	}
	for _, rightCond := range p.RightConditions {
		parentUsedCols = append(parentUsedCols, expression.ExtractColumns(rightCond)...)
	}
	for _, otherCond := range p.OtherConditions {
		parentUsedCols = append(parentUsedCols, expression.ExtractColumns(otherCond)...)
	}
	lChild := p.children[0]
	rChild := p.children[1]
	for _, col := range parentUsedCols {
		if lChild.Schema().Contains(col) {
			leftCols = append(leftCols, col)
		} else if rChild.Schema().Contains(col) {
			rightCols = append(rightCols, col)
		}
	}
	return leftCols, rightCols
}

func (p *LogicalJoin) mergeSchema() {
	lChild := p.children[0]
	rChild := p.children[1]
	composedSchema := expression.MergeSchema(lChild.Schema(), rChild.Schema())
	if p.JoinType == SemiJoin || p.JoinType == AntiSemiJoin {
		p.schema = lChild.Schema().Clone()
	} else if p.JoinType == LeftOuterSemiJoin || p.JoinType == AntiLeftOuterSemiJoin {
		joinCol := p.schema.Columns[len(p.schema.Columns)-1]
		p.schema = lChild.Schema().Clone()
		p.schema.Append(joinCol)
	} else {
		p.schema = composedSchema
	}
}

// PruneColumns implements LogicalPlan interface.
func (p *LogicalJoin) PruneColumns(parentUsedCols []*expression.Column) {
	leftCols, rightCols := p.extractUsedCols(parentUsedCols)
	lChild := p.children[0]
	rChild := p.children[1]
	lChild.PruneColumns(leftCols)
	rChild.PruneColumns(rightCols)
	p.mergeSchema()
}

// PruneColumns implements LogicalPlan interface.
func (la *LogicalApply) PruneColumns(parentUsedCols []*expression.Column) {
	lChild := la.children[0]
	rChild := la.children[1]
	leftCols, rightCols := la.extractUsedCols(parentUsedCols)
	rChild.PruneColumns(rightCols)
	la.extractCorColumnsBySchema()
	for _, col := range la.corCols {
		leftCols = append(leftCols, &col.Column)
	}
	lChild.PruneColumns(leftCols)
	la.mergeSchema()
}

// PruneColumns implements LogicalPlan interface.
func (p *LogicalLock) PruneColumns(parentUsedCols []*expression.Column) {
	if p.Lock != ast.SelectLockForUpdate {
		p.baseLogicalPlan.PruneColumns(parentUsedCols)
	} else {
		for _, cols := range p.children[0].Schema().TblID2Handle {
			parentUsedCols = append(parentUsedCols, cols...)
		}
		p.children[0].PruneColumns(parentUsedCols)
	}
}<|MERGE_RESOLUTION|>--- conflicted
+++ resolved
@@ -132,24 +132,12 @@
 	used := getUsedList(parentUsedCols, p.schema)
 	hasBeenUsed := false
 	for i := range used {
-<<<<<<< HEAD
-		if used[i] {
-			parentUsedCols = append(parentUsedCols, p.schema.Columns[i])
-			hasBeenUsed = true
-		}
-	}
-	if !hasBeenUsed {
-		parentUsedCols = p.schema.Columns
-	}
-
-=======
 		hasBeenUsed = hasBeenUsed || used[i]
 	}
 	if !hasBeenUsed {
 		parentUsedCols = make([]*expression.Column, len(p.schema.Columns))
 		copy(parentUsedCols, p.schema.Columns)
 	}
->>>>>>> 286a79b3
 	for _, child := range p.Children() {
 		child.PruneColumns(parentUsedCols)
 	}
