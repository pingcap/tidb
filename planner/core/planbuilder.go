--- conflicted
+++ resolved
@@ -1747,15 +1747,12 @@
 		} else {
 			names = []string{"View", "Create View", "character_set_client", "collation_connection"}
 		}
-<<<<<<< HEAD
 	case ast.ShowCreateUser:
 		if s.User != nil {
 			names = []string{fmt.Sprintf("CREATE USER for %s", s.User)}
 		}
-=======
 	case ast.ShowCreateView:
 		names = []string{"View", "Create View", "character_set_client", "collation_connection"}
->>>>>>> f7dc9157
 	case ast.ShowCreateDatabase:
 		names = []string{"Database", "Create Database"}
 	case ast.ShowGrants:
