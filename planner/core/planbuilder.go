// Copyright 2015 PingCAP, Inc.
//
// Licensed under the Apache License, Version 2.0 (the "License");
// you may not use this file except in compliance with the License.
// You may obtain a copy of the License at
//
//     http://www.apache.org/licenses/LICENSE-2.0
//
// Unless required by applicable law or agreed to in writing, software
// distributed under the License is distributed on an "AS IS" BASIS,
// See the License for the specific language governing permissions and
// limitations under the License.

package core

import (
	"bytes"
	"context"
	"fmt"
	"strings"
	"time"

	"github.com/pingcap/errors"
	"github.com/pingcap/parser"
	"github.com/pingcap/parser/ast"
	"github.com/pingcap/parser/charset"
	"github.com/pingcap/parser/model"
	"github.com/pingcap/parser/mysql"
	"github.com/pingcap/parser/opcode"
	"github.com/pingcap/tidb/config"
	"github.com/pingcap/tidb/ddl"
	"github.com/pingcap/tidb/expression"
	"github.com/pingcap/tidb/infoschema"
	"github.com/pingcap/tidb/kv"
	"github.com/pingcap/tidb/planner/property"
	"github.com/pingcap/tidb/planner/util"
	"github.com/pingcap/tidb/sessionctx"
	"github.com/pingcap/tidb/sessionctx/stmtctx"
	"github.com/pingcap/tidb/sessionctx/variable"
	"github.com/pingcap/tidb/statistics"
	"github.com/pingcap/tidb/store/tikv"
	"github.com/pingcap/tidb/table"
	"github.com/pingcap/tidb/types"
	"github.com/pingcap/tidb/types/parser_driver"
	util2 "github.com/pingcap/tidb/util"
	"github.com/pingcap/tidb/util/chunk"
	"github.com/pingcap/tidb/util/execdetails"
	"github.com/pingcap/tidb/util/hint"
	"github.com/pingcap/tidb/util/logutil"
	utilparser "github.com/pingcap/tidb/util/parser"
	"github.com/pingcap/tidb/util/ranger"
	"github.com/pingcap/tidb/util/set"

	"github.com/cznic/mathutil"
	"github.com/pingcap/tidb/table/tables"
	"go.uber.org/zap"
)

type visitInfo struct {
	privilege mysql.PrivilegeType
	db        string
	table     string
	column    string
	err       error
}

type indexNestedLoopJoinTables struct {
	inljTables  []hintTableInfo
	inlhjTables []hintTableInfo
	inlmjTables []hintTableInfo
}

type tableHintInfo struct {
	indexNestedLoopJoinTables
	sortMergeJoinTables         []hintTableInfo
	broadcastJoinTables         []hintTableInfo
	broadcastJoinPreferredLocal []hintTableInfo
	hashJoinTables              []hintTableInfo
	indexHintList               []indexHintInfo
	tiflashTables               []hintTableInfo
	tikvTables                  []hintTableInfo
	aggHints                    aggHintInfo
	indexMergeHintList          []indexHintInfo
	timeRangeHint               ast.HintTimeRange
	limitHints                  limitHintInfo
}

type limitHintInfo struct {
	preferLimitToCop bool
}

type hintTableInfo struct {
	dbName       model.CIStr
	tblName      model.CIStr
	partitions   []model.CIStr
	selectOffset int
	matched      bool
}

type indexHintInfo struct {
	dbName     model.CIStr
	tblName    model.CIStr
	partitions []model.CIStr
	indexHint  *ast.IndexHint
	// Matched indicates whether this index hint
	// has been successfully applied to a DataSource.
	// If an indexHintInfo is not matched after building
	// a Select statement, we will generate a warning for it.
	matched bool
}

func (hint *indexHintInfo) hintTypeString() string {
	switch hint.indexHint.HintType {
	case ast.HintUse:
		return "use_index"
	case ast.HintIgnore:
		return "ignore_index"
	case ast.HintForce:
		return "force_index"
	}
	return ""
}

// indexString formats the indexHint as dbName.tableName[, indexNames].
func (hint *indexHintInfo) indexString() string {
	var indexListString string
	indexList := make([]string, len(hint.indexHint.IndexNames))
	for i := range hint.indexHint.IndexNames {
		indexList[i] = hint.indexHint.IndexNames[i].L
	}
	if len(indexList) > 0 {
		indexListString = fmt.Sprintf(", %s", strings.Join(indexList, ", "))
	}
	return fmt.Sprintf("%s.%s%s", hint.dbName, hint.tblName, indexListString)
}

type aggHintInfo struct {
	preferAggType  uint
	preferAggToCop bool
}

// QueryTimeRange represents a time range specified by TIME_RANGE hint
type QueryTimeRange struct {
	From time.Time
	To   time.Time
}

// Condition returns a WHERE clause base on it's value
func (tr *QueryTimeRange) Condition() string {
	return fmt.Sprintf("where time>='%s' and time<='%s'", tr.From.Format(MetricTableTimeFormat), tr.To.Format(MetricTableTimeFormat))
}

func tableNames2HintTableInfo(ctx sessionctx.Context, hintName string, hintTables []ast.HintTable, p *hint.BlockHintProcessor, nodeType hint.NodeType, currentOffset int) []hintTableInfo {
	if len(hintTables) == 0 {
		return nil
	}
	hintTableInfos := make([]hintTableInfo, 0, len(hintTables))
	defaultDBName := model.NewCIStr(ctx.GetSessionVars().CurrentDB)
	isInapplicable := false
	for _, hintTable := range hintTables {
		tableInfo := hintTableInfo{
			dbName:       hintTable.DBName,
			tblName:      hintTable.TableName,
			partitions:   hintTable.PartitionList,
			selectOffset: p.GetHintOffset(hintTable.QBName, nodeType, currentOffset),
		}
		if tableInfo.dbName.L == "" {
			tableInfo.dbName = defaultDBName
		}
		switch hintName {
		case TiDBMergeJoin, HintSMJ, TiDBIndexNestedLoopJoin, HintINLJ, HintINLHJ, HintINLMJ, TiDBHashJoin, HintHJ:
			if len(tableInfo.partitions) > 0 {
				isInapplicable = true
			}
		}
		hintTableInfos = append(hintTableInfos, tableInfo)
	}
	if isInapplicable {
		ctx.GetSessionVars().StmtCtx.AppendWarning(
			errors.New(fmt.Sprintf("Optimizer Hint %s is inapplicable on specified partitions",
				restore2JoinHint(hintName, hintTableInfos))))
		return nil
	}
	return hintTableInfos
}

// ifPreferAsLocalInBCJoin checks if there is a data source specified as local read by hint
func (info *tableHintInfo) ifPreferAsLocalInBCJoin(p LogicalPlan, blockOffset int) bool {
	alias := extractTableAlias(p, blockOffset)
	if alias != nil {
		tableNames := make([]*hintTableInfo, 1)
		tableNames[0] = alias
		return info.matchTableName(tableNames, info.broadcastJoinPreferredLocal)
	}
	for _, c := range p.Children() {
		if info.ifPreferAsLocalInBCJoin(c, blockOffset) {
			return true
		}
	}
	return false
}

func (info *tableHintInfo) ifPreferMergeJoin(tableNames ...*hintTableInfo) bool {
	return info.matchTableName(tableNames, info.sortMergeJoinTables)
}

func (info *tableHintInfo) ifPreferBroadcastJoin(tableNames ...*hintTableInfo) bool {
	return info.matchTableName(tableNames, info.broadcastJoinTables)
}

func (info *tableHintInfo) ifPreferHashJoin(tableNames ...*hintTableInfo) bool {
	return info.matchTableName(tableNames, info.hashJoinTables)
}

func (info *tableHintInfo) ifPreferINLJ(tableNames ...*hintTableInfo) bool {
	return info.matchTableName(tableNames, info.indexNestedLoopJoinTables.inljTables)
}

func (info *tableHintInfo) ifPreferINLHJ(tableNames ...*hintTableInfo) bool {
	return info.matchTableName(tableNames, info.indexNestedLoopJoinTables.inlhjTables)
}

func (info *tableHintInfo) ifPreferINLMJ(tableNames ...*hintTableInfo) bool {
	return info.matchTableName(tableNames, info.indexNestedLoopJoinTables.inlmjTables)
}

func (info *tableHintInfo) ifPreferTiFlash(tableName *hintTableInfo) *hintTableInfo {
	if tableName == nil {
		return nil
	}
	for i, tbl := range info.tiflashTables {
		if tableName.dbName.L == tbl.dbName.L && tableName.tblName.L == tbl.tblName.L && tbl.selectOffset == tableName.selectOffset {
			info.tiflashTables[i].matched = true
			return &tbl
		}
	}
	return nil
}

func (info *tableHintInfo) ifPreferTiKV(tableName *hintTableInfo) *hintTableInfo {
	if tableName == nil {
		return nil
	}
	for i, tbl := range info.tikvTables {
		if tableName.dbName.L == tbl.dbName.L && tableName.tblName.L == tbl.tblName.L && tbl.selectOffset == tableName.selectOffset {
			info.tikvTables[i].matched = true
			return &tbl
		}
	}
	return nil
}

// matchTableName checks whether the hint hit the need.
// Only need either side matches one on the list.
// Even though you can put 2 tables on the list,
// it doesn't mean optimizer will reorder to make them
// join directly.
// Which it joins on with depend on sequence of traverse
// and without reorder, user might adjust themselves.
// This is similar to MySQL hints.
func (info *tableHintInfo) matchTableName(tables []*hintTableInfo, hintTables []hintTableInfo) bool {
	hintMatched := false
	for _, table := range tables {
		for i, curEntry := range hintTables {
			if table == nil {
				continue
			}
			if curEntry.dbName.L == table.dbName.L && curEntry.tblName.L == table.tblName.L && table.selectOffset == curEntry.selectOffset {
				hintTables[i].matched = true
				hintMatched = true
				break
			}
		}
	}
	return hintMatched
}

func restore2TableHint(hintTables ...hintTableInfo) string {
	buffer := bytes.NewBufferString("")
	for i, table := range hintTables {
		buffer.WriteString(table.tblName.L)
		if len(table.partitions) > 0 {
			buffer.WriteString(" PARTITION(")
			for j, partition := range table.partitions {
				if j > 0 {
					buffer.WriteString(", ")
				}
				buffer.WriteString(partition.L)
			}
			buffer.WriteString(")")
		}
		if i < len(hintTables)-1 {
			buffer.WriteString(", ")
		}
	}
	return buffer.String()
}

func restore2JoinHint(hintType string, hintTables []hintTableInfo) string {
	buffer := bytes.NewBufferString("/*+ ")
	buffer.WriteString(strings.ToUpper(hintType))
	buffer.WriteString("(")
	buffer.WriteString(restore2TableHint(hintTables...))
	buffer.WriteString(") */")
	return buffer.String()
}

func restore2IndexHint(hintType string, hintIndex indexHintInfo) string {
	buffer := bytes.NewBufferString("/*+ ")
	buffer.WriteString(strings.ToUpper(hintType))
	buffer.WriteString("(")
	buffer.WriteString(restore2TableHint(hintTableInfo{
		dbName:     hintIndex.dbName,
		tblName:    hintIndex.tblName,
		partitions: hintIndex.partitions,
	}))
	if hintIndex.indexHint != nil && len(hintIndex.indexHint.IndexNames) > 0 {
		for i, indexName := range hintIndex.indexHint.IndexNames {
			if i > 0 {
				buffer.WriteString(",")
			}
			buffer.WriteString(" " + indexName.L)
		}
	}
	buffer.WriteString(") */")
	return buffer.String()
}

func restore2StorageHint(tiflashTables, tikvTables []hintTableInfo) string {
	buffer := bytes.NewBufferString("/*+ ")
	buffer.WriteString(strings.ToUpper(HintReadFromStorage))
	buffer.WriteString("(")
	if len(tiflashTables) > 0 {
		buffer.WriteString("tiflash[")
		buffer.WriteString(restore2TableHint(tiflashTables...))
		buffer.WriteString("]")
		if len(tikvTables) > 0 {
			buffer.WriteString(", ")
		}
	}
	if len(tikvTables) > 0 {
		buffer.WriteString("tikv[")
		buffer.WriteString(restore2TableHint(tikvTables...))
		buffer.WriteString("]")
	}
	buffer.WriteString(") */")
	return buffer.String()
}

func extractUnmatchedTables(hintTables []hintTableInfo) []string {
	var tableNames []string
	for _, table := range hintTables {
		if !table.matched {
			tableNames = append(tableNames, table.tblName.O)
		}
	}
	return tableNames
}

// clauseCode indicates in which clause the column is currently.
type clauseCode int

const (
	unknowClause clauseCode = iota
	fieldList
	havingClause
	onClause
	orderByClause
	whereClause
	groupByClause
	showStatement
	globalOrderByClause
	expressionClause
)

var clauseMsg = map[clauseCode]string{
	unknowClause:        "",
	fieldList:           "field list",
	havingClause:        "having clause",
	onClause:            "on clause",
	orderByClause:       "order clause",
	whereClause:         "where clause",
	groupByClause:       "group statement",
	showStatement:       "show statement",
	globalOrderByClause: "global ORDER clause",
	expressionClause:    "expression",
}

type capFlagType = uint64

const (
	_ capFlagType = iota
	// canExpandAST indicates whether the origin AST can be expanded during plan
	// building. ONLY used for `CreateViewStmt` now.
	canExpandAST
	// collectUnderlyingViewName indicates whether to collect the underlying
	// view names of a CreateViewStmt during plan building.
	collectUnderlyingViewName
)

// PlanBuilder builds Plan from an ast.Node.
// It just builds the ast node straightforwardly.
type PlanBuilder struct {
	ctx          sessionctx.Context
	is           infoschema.InfoSchema
	outerSchemas []*expression.Schema
	outerNames   [][]*types.FieldName
	// colMapper stores the column that must be pre-resolved.
	colMapper map[*ast.ColumnNameExpr]int
	// visitInfo is used for privilege check.
	visitInfo     []visitInfo
	tableHintInfo []tableHintInfo
	// optFlag indicates the flags of the optimizer rules.
	optFlag uint64
	// capFlag indicates the capability flags.
	capFlag capFlagType

	curClause clauseCode

	// rewriterPool stores the expressionRewriter we have created to reuse it if it has been released.
	// rewriterCounter counts how many rewriter is being used.
	rewriterPool    []*expressionRewriter
	rewriterCounter int

	windowSpecs  map[string]*ast.WindowSpec
	inUpdateStmt bool
	inDeleteStmt bool
	// inStraightJoin represents whether the current "SELECT" statement has
	// "STRAIGHT_JOIN" option.
	inStraightJoin bool

	// handleHelper records the handle column position for tables. Delete/Update/SelectLock/UnionScan may need this information.
	// It collects the information by the following procedure:
	//   Since we build the plan tree from bottom to top, we maintain a stack to record the current handle information.
	//   If it's a dataSource/tableDual node, we create a new map.
	//   If it's a aggregation, we pop the map and push a nil map since no handle information left.
	//   If it's a union, we pop all children's and push a nil map.
	//   If it's a join, we pop its children's out then merge them and push the new map to stack.
	//   If we meet a subquery, it's clearly that it's a independent problem so we just pop one map out when we finish building the subquery.
	handleHelper *handleColHelper

	hintProcessor *hint.BlockHintProcessor
	// selectOffset is the offsets of current processing select stmts.
	selectOffset []int

	// SelectLock need this information to locate the lock on partitions.
	partitionedTable []table.PartitionedTable
	// CreateView needs this information to check whether exists nested view.
	underlyingViewNames set.StringSet

	// evalDefaultExpr needs this information to find the corresponding column.
	// It stores the OutputNames before buildProjection.
	allNames [][]*types.FieldName
}

type handleColHelper struct {
	id2HandleMapStack []map[int64][]HandleCols
	stackTail         int
}

func (hch *handleColHelper) appendColToLastMap(tblID int64, handleCols HandleCols) {
	tailMap := hch.id2HandleMapStack[hch.stackTail-1]
	tailMap[tblID] = append(tailMap[tblID], handleCols)
}

func (hch *handleColHelper) popMap() map[int64][]HandleCols {
	ret := hch.id2HandleMapStack[hch.stackTail-1]
	hch.stackTail--
	hch.id2HandleMapStack = hch.id2HandleMapStack[:hch.stackTail]
	return ret
}

func (hch *handleColHelper) pushMap(m map[int64][]HandleCols) {
	hch.id2HandleMapStack = append(hch.id2HandleMapStack, m)
	hch.stackTail++
}

func (hch *handleColHelper) mergeAndPush(m1, m2 map[int64][]HandleCols) {
	newMap := make(map[int64][]HandleCols, mathutil.Max(len(m1), len(m2)))
	for k, v := range m1 {
		newMap[k] = make([]HandleCols, len(v))
		copy(newMap[k], v)
	}
	for k, v := range m2 {
		if _, ok := newMap[k]; ok {
			newMap[k] = append(newMap[k], v...)
		} else {
			newMap[k] = make([]HandleCols, len(v))
			copy(newMap[k], v)
		}
	}
	hch.pushMap(newMap)
}

func (hch *handleColHelper) tailMap() map[int64][]HandleCols {
	return hch.id2HandleMapStack[hch.stackTail-1]
}

// GetVisitInfo gets the visitInfo of the PlanBuilder.
func (b *PlanBuilder) GetVisitInfo() []visitInfo {
	return b.visitInfo
}

// GetDBTableInfo gets the accessed dbs and tables info.
func (b *PlanBuilder) GetDBTableInfo() []stmtctx.TableEntry {
	var tables []stmtctx.TableEntry
	existsFunc := func(tbls []stmtctx.TableEntry, tbl *stmtctx.TableEntry) bool {
		for _, t := range tbls {
			if t == *tbl {
				return true
			}
		}
		return false
	}
	for _, v := range b.visitInfo {
		tbl := &stmtctx.TableEntry{DB: v.db, Table: v.table}
		if !existsFunc(tables, tbl) {
			tables = append(tables, *tbl)
		}
	}
	return tables
}

// GetOptFlag gets the optFlag of the PlanBuilder.
func (b *PlanBuilder) GetOptFlag() uint64 {
	return b.optFlag
}

func (b *PlanBuilder) getSelectOffset() int {
	if len(b.selectOffset) > 0 {
		return b.selectOffset[len(b.selectOffset)-1]
	}
	return -1
}

func (b *PlanBuilder) pushSelectOffset(offset int) {
	b.selectOffset = append(b.selectOffset, offset)
}

func (b *PlanBuilder) popSelectOffset() {
	b.selectOffset = b.selectOffset[:len(b.selectOffset)-1]
}

// NewPlanBuilder creates a new PlanBuilder.
func NewPlanBuilder(sctx sessionctx.Context, is infoschema.InfoSchema, processor *hint.BlockHintProcessor) *PlanBuilder {
	if processor == nil {
		sctx.GetSessionVars().PlannerSelectBlockAsName = nil
	} else {
		sctx.GetSessionVars().PlannerSelectBlockAsName = make([]ast.HintTable, processor.MaxSelectStmtOffset()+1)
	}
	return &PlanBuilder{
		ctx:           sctx,
		is:            is,
		colMapper:     make(map[*ast.ColumnNameExpr]int),
		handleHelper:  &handleColHelper{id2HandleMapStack: make([]map[int64][]HandleCols, 0)},
		hintProcessor: processor,
	}
}

// Build builds the ast node to a Plan.
func (b *PlanBuilder) Build(ctx context.Context, node ast.Node) (Plan, error) {
	b.optFlag |= flagPrunColumns
	switch x := node.(type) {
	case *ast.AdminStmt:
		return b.buildAdmin(ctx, x)
	case *ast.DeallocateStmt:
		return &Deallocate{Name: x.Name}, nil
	case *ast.DeleteStmt:
		return b.buildDelete(ctx, x)
	case *ast.ExecuteStmt:
		return b.buildExecute(ctx, x)
	case *ast.ExplainStmt:
		return b.buildExplain(ctx, x)
	case *ast.ExplainForStmt:
		return b.buildExplainFor(x)
	case *ast.TraceStmt:
		return b.buildTrace(x)
	case *ast.InsertStmt:
		return b.buildInsert(ctx, x)
	case *ast.LoadDataStmt:
		return b.buildLoadData(ctx, x)
	case *ast.LoadStatsStmt:
		return b.buildLoadStats(x), nil
	case *ast.IndexAdviseStmt:
		return b.buildIndexAdvise(x), nil
	case *ast.PrepareStmt:
		return b.buildPrepare(x), nil
	case *ast.SelectStmt:
		if x.SelectIntoOpt != nil {
			return b.buildSelectInto(ctx, x)
		}
		return b.buildSelect(ctx, x)
	case *ast.SetOprStmt:
		return b.buildSetOpr(ctx, x)
	case *ast.UpdateStmt:
		return b.buildUpdate(ctx, x)
	case *ast.ShowStmt:
		return b.buildShow(ctx, x)
	case *ast.DoStmt:
		return b.buildDo(ctx, x)
	case *ast.SetStmt:
		return b.buildSet(ctx, x)
	case *ast.SetConfigStmt:
		return b.buildSetConfig(ctx, x)
	case *ast.AnalyzeTableStmt:
		return b.buildAnalyze(x)
	case *ast.BinlogStmt, *ast.FlushStmt, *ast.UseStmt, *ast.BRIEStmt,
		*ast.BeginStmt, *ast.CommitStmt, *ast.RollbackStmt, *ast.CreateUserStmt, *ast.SetPwdStmt, *ast.AlterInstanceStmt,
		*ast.GrantStmt, *ast.DropUserStmt, *ast.AlterUserStmt, *ast.RevokeStmt, *ast.KillStmt, *ast.DropStatsStmt,
		*ast.GrantRoleStmt, *ast.RevokeRoleStmt, *ast.SetRoleStmt, *ast.SetDefaultRoleStmt, *ast.ShutdownStmt,
		*ast.CreateStatisticsStmt, *ast.DropStatisticsStmt:
		return b.buildSimple(node.(ast.StmtNode))
	case ast.DDLNode:
		return b.buildDDL(ctx, x)
	case *ast.CreateBindingStmt:
		return b.buildCreateBindPlan(x)
	case *ast.DropBindingStmt:
		return b.buildDropBindPlan(x)
	case *ast.ChangeStmt:
		return b.buildChange(x)
	case *ast.SplitRegionStmt:
		return b.buildSplitRegion(x)
	}
	return nil, ErrUnsupportedType.GenWithStack("Unsupported type %T", node)
}

func (b *PlanBuilder) buildSetConfig(ctx context.Context, v *ast.SetConfigStmt) (Plan, error) {
	privErr := ErrSpecificAccessDenied.GenWithStackByArgs("CONFIG")
	b.visitInfo = appendVisitInfo(b.visitInfo, mysql.ConfigPriv, "", "", "", privErr)
	mockTablePlan := LogicalTableDual{}.Init(b.ctx, b.getSelectOffset())
	expr, _, err := b.rewrite(ctx, v.Value, mockTablePlan, nil, true)
	return &SetConfig{Name: v.Name, Type: v.Type, Instance: v.Instance, Value: expr}, err
}

func (b *PlanBuilder) buildChange(v *ast.ChangeStmt) (Plan, error) {
	exe := &Change{
		ChangeStmt: v,
	}
	return exe, nil
}

func (b *PlanBuilder) buildExecute(ctx context.Context, v *ast.ExecuteStmt) (Plan, error) {
	vars := make([]expression.Expression, 0, len(v.UsingVars))
	for _, expr := range v.UsingVars {
		newExpr, _, err := b.rewrite(ctx, expr, nil, nil, true)
		if err != nil {
			return nil, err
		}
		vars = append(vars, newExpr)
	}
	exe := &Execute{Name: v.Name, UsingVars: vars, ExecID: v.ExecID}
	if v.BinaryArgs != nil {
		exe.PrepareParams = v.BinaryArgs.([]types.Datum)
	}
	return exe, nil
}

func (b *PlanBuilder) buildDo(ctx context.Context, v *ast.DoStmt) (Plan, error) {
	var p LogicalPlan
	dual := LogicalTableDual{RowCount: 1}.Init(b.ctx, b.getSelectOffset())
	dual.SetSchema(expression.NewSchema())
	p = dual
	proj := LogicalProjection{Exprs: make([]expression.Expression, 0, len(v.Exprs))}.Init(b.ctx, b.getSelectOffset())
	proj.names = make([]*types.FieldName, len(v.Exprs))
	schema := expression.NewSchema(make([]*expression.Column, 0, len(v.Exprs))...)
	for _, astExpr := range v.Exprs {
		expr, np, err := b.rewrite(ctx, astExpr, p, nil, true)
		if err != nil {
			return nil, err
		}
		p = np
		proj.Exprs = append(proj.Exprs, expr)
		schema.Append(&expression.Column{
			UniqueID: b.ctx.GetSessionVars().AllocPlanColumnID(),
			RetType:  expr.GetType(),
		})
	}
	proj.SetChildren(p)
	proj.self = proj
	proj.SetSchema(schema)
	proj.CalculateNoDelay = true
	return proj, nil
}

func (b *PlanBuilder) buildSet(ctx context.Context, v *ast.SetStmt) (Plan, error) {
	p := &Set{}
	for _, vars := range v.Variables {
		if vars.IsGlobal {
			err := ErrSpecificAccessDenied.GenWithStackByArgs("SUPER")
			b.visitInfo = appendVisitInfo(b.visitInfo, mysql.SuperPriv, "", "", "", err)
		}
		assign := &expression.VarAssignment{
			Name:     vars.Name,
			IsGlobal: vars.IsGlobal,
			IsSystem: vars.IsSystem,
		}
		if _, ok := vars.Value.(*ast.DefaultExpr); !ok {
			if cn, ok2 := vars.Value.(*ast.ColumnNameExpr); ok2 && cn.Name.Table.L == "" {
				// Convert column name expression to string value expression.
				char, col := b.ctx.GetSessionVars().GetCharsetInfo()
				vars.Value = ast.NewValueExpr(cn.Name.Name.O, char, col)
			}
			mockTablePlan := LogicalTableDual{}.Init(b.ctx, b.getSelectOffset())
			var err error
			assign.Expr, _, err = b.rewrite(ctx, vars.Value, mockTablePlan, nil, true)
			if err != nil {
				return nil, err
			}
		} else {
			assign.IsDefault = true
		}
		if vars.ExtendValue != nil {
			assign.ExtendValue = &expression.Constant{
				Value:   vars.ExtendValue.(*driver.ValueExpr).Datum,
				RetType: &vars.ExtendValue.(*driver.ValueExpr).Type,
			}
		}
		p.VarAssigns = append(p.VarAssigns, assign)
	}
	return p, nil
}

func (b *PlanBuilder) buildDropBindPlan(v *ast.DropBindingStmt) (Plan, error) {
	p := &SQLBindPlan{
		SQLBindOp:    OpSQLBindDrop,
		NormdOrigSQL: parser.Normalize(v.OriginNode.Text()),
		IsGlobal:     v.GlobalScope,
		Db:           utilparser.GetDefaultDB(v.OriginNode, b.ctx.GetSessionVars().CurrentDB),
	}
	if v.HintedNode != nil {
		p.BindSQL = v.HintedNode.Text()
	}
	b.visitInfo = appendVisitInfo(b.visitInfo, mysql.SuperPriv, "", "", "", nil)
	return p, nil
}

func (b *PlanBuilder) buildCreateBindPlan(v *ast.CreateBindingStmt) (Plan, error) {
	charSet, collation := b.ctx.GetSessionVars().GetCharsetInfo()
	p := &SQLBindPlan{
		SQLBindOp:    OpSQLBindCreate,
		NormdOrigSQL: parser.Normalize(v.OriginNode.Text()),
		BindSQL:      v.HintedNode.Text(),
		IsGlobal:     v.GlobalScope,
		BindStmt:     v.HintedNode,
		Db:           utilparser.GetDefaultDB(v.OriginNode, b.ctx.GetSessionVars().CurrentDB),
		Charset:      charSet,
		Collation:    collation,
	}
	b.visitInfo = appendVisitInfo(b.visitInfo, mysql.SuperPriv, "", "", "", nil)
	return p, nil
}

// detectSelectAgg detects an aggregate function or GROUP BY clause.
func (b *PlanBuilder) detectSelectAgg(sel *ast.SelectStmt) bool {
	if sel.GroupBy != nil {
		return true
	}
	for _, f := range sel.Fields.Fields {
		if ast.HasAggFlag(f.Expr) {
			return true
		}
	}
	if sel.Having != nil {
		if ast.HasAggFlag(sel.Having.Expr) {
			return true
		}
	}
	if sel.OrderBy != nil {
		for _, item := range sel.OrderBy.Items {
			if ast.HasAggFlag(item.Expr) {
				return true
			}
		}
	}
	return false
}

func (b *PlanBuilder) detectSelectWindow(sel *ast.SelectStmt) bool {
	for _, f := range sel.Fields.Fields {
		if ast.HasWindowFlag(f.Expr) {
			return true
		}
	}
	if sel.OrderBy != nil {
		for _, item := range sel.OrderBy.Items {
			if ast.HasWindowFlag(item.Expr) {
				return true
			}
		}
	}
	return false
}

func getPathByIndexName(paths []*util.AccessPath, idxName model.CIStr, tblInfo *model.TableInfo) *util.AccessPath {
	var tablePath *util.AccessPath
	for _, path := range paths {
		if path.IsTablePath() {
			tablePath = path
			continue
		}
		if path.Index.Name.L == idxName.L {
			return path
		}
	}
	if isPrimaryIndex(idxName) && (tblInfo.PKIsHandle || tblInfo.IsCommonHandle) {
		return tablePath
	}
	return nil
}

func isPrimaryIndex(indexName model.CIStr) bool {
	return indexName.L == "primary"
}

func genTiFlashPath(tblInfo *model.TableInfo, isGlobalRead bool) *util.AccessPath {
	tiFlashPath := &util.AccessPath{StoreType: kv.TiFlash, IsTiFlashGlobalRead: isGlobalRead}
	fillContentForTablePath(tiFlashPath, tblInfo)
	return tiFlashPath
}

func fillContentForTablePath(tablePath *util.AccessPath, tblInfo *model.TableInfo) {
	if tblInfo.IsCommonHandle {
		tablePath.IsCommonHandlePath = true
		for _, index := range tblInfo.Indices {
			if index.Primary {
				tablePath.Index = index
				break
			}
		}
	} else {
		tablePath.IsIntHandlePath = true
	}
}

func getPossibleAccessPaths(ctx sessionctx.Context, tableHints *tableHintInfo, indexHints []*ast.IndexHint, tbl table.Table, dbName, tblName model.CIStr) ([]*util.AccessPath, error) {
	tblInfo := tbl.Meta()
	publicPaths := make([]*util.AccessPath, 0, len(tblInfo.Indices)+2)
	tp := kv.TiKV
	if tbl.Type().IsClusterTable() {
		tp = kv.TiDB
	}
	tablePath := &util.AccessPath{StoreType: tp}
	fillContentForTablePath(tablePath, tblInfo)
	publicPaths = append(publicPaths, tablePath)
	if tblInfo.TiFlashReplica != nil && tblInfo.TiFlashReplica.Available {
		publicPaths = append(publicPaths, genTiFlashPath(tblInfo, false))
		publicPaths = append(publicPaths, genTiFlashPath(tblInfo, true))
	}
	optimizerUseInvisibleIndexes := ctx.GetSessionVars().OptimizerUseInvisibleIndexes
	for _, index := range tblInfo.Indices {
		if index.State == model.StatePublic {
			// Filter out invisible index, because they are not visible for optimizer
			if !optimizerUseInvisibleIndexes && index.Invisible {
				continue
			}
			if tblInfo.IsCommonHandle && index.Primary {
				continue
			}
			publicPaths = append(publicPaths, &util.AccessPath{Index: index})
		}
	}

	hasScanHint, hasUseOrForce := false, false
	available := make([]*util.AccessPath, 0, len(publicPaths))
	ignored := make([]*util.AccessPath, 0, len(publicPaths))

	// Extract comment-style index hint like /*+ INDEX(t, idx1, idx2) */.
	indexHintsLen := len(indexHints)
	if tableHints != nil {
		for i, hint := range tableHints.indexHintList {
			if hint.dbName.L == dbName.L && hint.tblName.L == tblName.L {
				indexHints = append(indexHints, hint.indexHint)
				tableHints.indexHintList[i].matched = true
			}
		}
	}

	_, isolationReadEnginesHasTiKV := ctx.GetSessionVars().GetIsolationReadEngines()[kv.TiKV]
	for i, hint := range indexHints {
		if hint.HintScope != ast.HintForScan {
			continue
		}

		hasScanHint = true

		if !isolationReadEnginesHasTiKV {
			if hint.IndexNames != nil {
				engineVals, _ := ctx.GetSessionVars().GetSystemVar(variable.TiDBIsolationReadEngines)
				err := errors.New(fmt.Sprintf("TiDB doesn't support index in the isolation read engines(value: '%v')", engineVals))
				if i < indexHintsLen {
					return nil, err
				}
				ctx.GetSessionVars().StmtCtx.AppendWarning(err)
			}
			continue
		}
		// It is syntactically valid to omit index_list for USE INDEX, which means “use no indexes”.
		// Omitting index_list for FORCE INDEX or IGNORE INDEX is a syntax error.
		// See https://dev.mysql.com/doc/refman/8.0/en/index-hints.html.
		if hint.IndexNames == nil && hint.HintType != ast.HintIgnore {
			if path := getTablePath(publicPaths); path != nil {
				hasUseOrForce = true
				path.Forced = true
				available = append(available, path)
			}
		}
		for _, idxName := range hint.IndexNames {
			path := getPathByIndexName(publicPaths, idxName, tblInfo)
			if path == nil {
				err := ErrKeyDoesNotExist.GenWithStackByArgs(idxName, tblInfo.Name)
				// if hint is from comment-style sql hints, we should throw a warning instead of error.
				if i < indexHintsLen {
					return nil, err
				}
				ctx.GetSessionVars().StmtCtx.AppendWarning(err)
				continue
			}
			if hint.HintType == ast.HintIgnore {
				// Collect all the ignored index hints.
				ignored = append(ignored, path)
				continue
			}
			// Currently we don't distinguish between "FORCE" and "USE" because
			// our cost estimation is not reliable.
			hasUseOrForce = true
			path.Forced = true
			available = append(available, path)
		}
	}

	if !hasScanHint || !hasUseOrForce {
		available = publicPaths
	}

	available = removeIgnoredPaths(available, ignored, tblInfo)

	// If we have got "FORCE" or "USE" index hint but got no available index,
	// we have to use table scan.
	if len(available) == 0 {
		available = append(available, tablePath)
	}
	return available, nil
}

func filterPathByIsolationRead(ctx sessionctx.Context, paths []*util.AccessPath, dbName model.CIStr) ([]*util.AccessPath, error) {
	// TODO: filter paths with isolation read locations.
	if dbName.L == mysql.SystemDB {
		return paths, nil
	}
	isolationReadEngines := ctx.GetSessionVars().GetIsolationReadEngines()
	availableEngine := map[kv.StoreType]struct{}{}
	var availableEngineStr string
	for i := len(paths) - 1; i >= 0; i-- {
		if _, ok := availableEngine[paths[i].StoreType]; !ok {
			availableEngine[paths[i].StoreType] = struct{}{}
			if availableEngineStr != "" {
				availableEngineStr += ", "
			}
			availableEngineStr += paths[i].StoreType.Name()
		}
		if _, ok := isolationReadEngines[paths[i].StoreType]; !ok && paths[i].StoreType != kv.TiDB {
			paths = append(paths[:i], paths[i+1:]...)
		}
	}
	var err error
	if len(paths) == 0 {
		engineVals, _ := ctx.GetSessionVars().GetSystemVar(variable.TiDBIsolationReadEngines)
		err = ErrInternal.GenWithStackByArgs(fmt.Sprintf("Can not find access path matching '%v'(value: '%v'). Available values are '%v'.",
			variable.TiDBIsolationReadEngines, engineVals, availableEngineStr))
	}
	return paths, err
}

func removeIgnoredPaths(paths, ignoredPaths []*util.AccessPath, tblInfo *model.TableInfo) []*util.AccessPath {
	if len(ignoredPaths) == 0 {
		return paths
	}
	remainedPaths := make([]*util.AccessPath, 0, len(paths))
	for _, path := range paths {
		if path.IsTablePath() || getPathByIndexName(ignoredPaths, path.Index.Name, tblInfo) == nil {
			remainedPaths = append(remainedPaths, path)
		}
	}
	return remainedPaths
}

func (b *PlanBuilder) buildSelectLock(src LogicalPlan, lock *ast.SelectLockInfo) *LogicalLock {
	selectLock := LogicalLock{
		Lock:             lock,
		tblID2Handle:     b.handleHelper.tailMap(),
		partitionedTable: b.partitionedTable,
	}.Init(b.ctx)
	selectLock.SetChildren(src)
	return selectLock
}

func (b *PlanBuilder) buildPrepare(x *ast.PrepareStmt) Plan {
	p := &Prepare{
		Name: x.Name,
	}
	if x.SQLVar != nil {
		if v, ok := b.ctx.GetSessionVars().Users[strings.ToLower(x.SQLVar.Name)]; ok {
			p.SQLText = v.GetString()
		} else {
			p.SQLText = "NULL"
		}
	} else {
		p.SQLText = x.SQLText
	}
	return p
}

func (b *PlanBuilder) buildAdmin(ctx context.Context, as *ast.AdminStmt) (Plan, error) {
	var ret Plan
	var err error
	switch as.Tp {
	case ast.AdminCheckTable, ast.AdminCheckIndex:
		ret, err = b.buildAdminCheckTable(ctx, as)
		if err != nil {
			return ret, err
		}
	case ast.AdminRecoverIndex:
		p := &RecoverIndex{Table: as.Tables[0], IndexName: as.Index}
		p.setSchemaAndNames(buildRecoverIndexFields())
		ret = p
	case ast.AdminCleanupIndex:
		p := &CleanupIndex{Table: as.Tables[0], IndexName: as.Index}
		p.setSchemaAndNames(buildCleanupIndexFields())
		ret = p
	case ast.AdminChecksumTable:
		p := &ChecksumTable{Tables: as.Tables}
		p.setSchemaAndNames(buildChecksumTableSchema())
		ret = p
	case ast.AdminShowNextRowID:
		p := &ShowNextRowID{TableName: as.Tables[0]}
		p.setSchemaAndNames(buildShowNextRowID())
		ret = p
	case ast.AdminShowDDL:
		p := &ShowDDL{}
		p.setSchemaAndNames(buildShowDDLFields())
		ret = p
	case ast.AdminShowDDLJobs:
		p := LogicalShowDDLJobs{JobNumber: as.JobNumber}.Init(b.ctx)
		p.setSchemaAndNames(buildShowDDLJobsFields())
		for _, col := range p.schema.Columns {
			col.UniqueID = b.ctx.GetSessionVars().AllocPlanColumnID()
		}
		ret = p
		if as.Where != nil {
			ret, err = b.buildSelection(ctx, p, as.Where, nil)
			if err != nil {
				return nil, err
			}
		}
	case ast.AdminCancelDDLJobs:
		p := &CancelDDLJobs{JobIDs: as.JobIDs}
		p.setSchemaAndNames(buildCancelDDLJobsFields())
		ret = p
	case ast.AdminCheckIndexRange:
		schema, names, err := b.buildCheckIndexSchema(as.Tables[0], as.Index)
		if err != nil {
			return nil, err
		}

		p := &CheckIndexRange{Table: as.Tables[0], IndexName: as.Index, HandleRanges: as.HandleRanges}
		p.setSchemaAndNames(schema, names)
		ret = p
	case ast.AdminShowDDLJobQueries:
		p := &ShowDDLJobQueries{JobIDs: as.JobIDs}
		p.setSchemaAndNames(buildShowDDLJobQueriesFields())
		ret = p
	case ast.AdminShowSlow:
		p := &ShowSlow{ShowSlow: as.ShowSlow}
		p.setSchemaAndNames(buildShowSlowSchema())
		ret = p
	case ast.AdminReloadExprPushdownBlacklist:
		return &ReloadExprPushdownBlacklist{}, nil
	case ast.AdminReloadOptRuleBlacklist:
		return &ReloadOptRuleBlacklist{}, nil
	case ast.AdminPluginEnable:
		return &AdminPlugins{Action: Enable, Plugins: as.Plugins}, nil
	case ast.AdminPluginDisable:
		return &AdminPlugins{Action: Disable, Plugins: as.Plugins}, nil
	case ast.AdminFlushBindings:
		return &SQLBindPlan{SQLBindOp: OpFlushBindings}, nil
	case ast.AdminCaptureBindings:
		return &SQLBindPlan{SQLBindOp: OpCaptureBindings}, nil
	case ast.AdminEvolveBindings:
		return &SQLBindPlan{SQLBindOp: OpEvolveBindings}, nil
	case ast.AdminReloadBindings:
		return &SQLBindPlan{SQLBindOp: OpReloadBindings}, nil
	case ast.AdminShowTelemetry:
		p := &AdminShowTelemetry{}
		p.setSchemaAndNames(buildShowTelemetrySchema())
		ret = p
	case ast.AdminResetTelemetryID:
		return &AdminResetTelemetryID{}, nil
	case ast.AdminReloadStatistics:
		return &Simple{Statement: as}, nil
	default:
		return nil, ErrUnsupportedType.GenWithStack("Unsupported ast.AdminStmt(%T) for buildAdmin", as)
	}

	// Admin command can only be executed by administrator.
	b.visitInfo = appendVisitInfo(b.visitInfo, mysql.SuperPriv, "", "", "", nil)
	return ret, nil
}

// getGenExprs gets generated expressions map.
func (b *PlanBuilder) getGenExprs(ctx context.Context, dbName model.CIStr, tbl table.Table, idx *model.IndexInfo, exprCols *expression.Schema, names types.NameSlice) (
	map[model.TableColumnID]expression.Expression, error) {
	tblInfo := tbl.Meta()
	genExprsMap := make(map[model.TableColumnID]expression.Expression)
	exprs := make([]expression.Expression, 0, len(tbl.Cols()))
	genExprIdxs := make([]model.TableColumnID, len(tbl.Cols()))
	mockTablePlan := LogicalTableDual{}.Init(b.ctx, b.getSelectOffset())
	mockTablePlan.SetSchema(exprCols)
	mockTablePlan.names = names
	for i, colExpr := range mockTablePlan.Schema().Columns {
		col := tbl.Cols()[i]
		var expr expression.Expression
		expr = colExpr
		if col.IsGenerated() && !col.GeneratedStored {
			var err error
			expr, _, err = b.rewrite(ctx, col.GeneratedExpr, mockTablePlan, nil, true)
			if err != nil {
				return nil, errors.Trace(err)
			}
			found := false
			for _, column := range idx.Columns {
				if strings.EqualFold(col.Name.L, column.Name.L) {
					found = true
					break
				}
			}
			if found {
				genColumnID := model.TableColumnID{TableID: tblInfo.ID, ColumnID: col.ColumnInfo.ID}
				genExprsMap[genColumnID] = expr
				genExprIdxs[i] = genColumnID
			}
		}
		exprs = append(exprs, expr)
	}
	// Re-iterate expressions to handle those virtual generated columns that refers to the other generated columns.
	for i, expr := range exprs {
		exprs[i] = expression.ColumnSubstitute(expr, mockTablePlan.Schema(), exprs)
		if _, ok := genExprsMap[genExprIdxs[i]]; ok {
			genExprsMap[genExprIdxs[i]] = exprs[i]
		}
	}
	return genExprsMap, nil
}

// FindColumnInfoByID finds ColumnInfo in cols by ID.
func FindColumnInfoByID(colInfos []*model.ColumnInfo, id int64) *model.ColumnInfo {
	for _, info := range colInfos {
		if info.ID == id {
			return info
		}
	}
	return nil
}

func (b *PlanBuilder) buildPhysicalIndexLookUpReader(ctx context.Context, dbName model.CIStr, tbl table.Table, idx *model.IndexInfo) (Plan, error) {
	tblInfo := tbl.Meta()
	physicalID, isPartition := getPhysicalID(tbl)
	fullExprCols, _, err := expression.TableInfo2SchemaAndNames(b.ctx, dbName, tblInfo)
	if err != nil {
		return nil, err
	}
	extraInfo, extraCol, hasExtraCol := tryGetPkExtraColumn(b.ctx.GetSessionVars(), tblInfo)
	pkHandleInfo, pkHandleCol, hasPkIsHandle := tryGetPkHandleCol(tblInfo, fullExprCols)
	commonInfos, commonCols, hasCommonCols := tryGetCommonHandleCols(tbl, fullExprCols)
	idxColInfos := getIndexColumnInfos(tblInfo, idx)
	idxColSchema := getIndexColsSchema(tblInfo, idx, fullExprCols)
	idxCols, idxColLens := expression.IndexInfo2PrefixCols(idxColInfos, idxColSchema.Columns, idx)

	is := PhysicalIndexScan{
		Table:            tblInfo,
		TableAsName:      &tblInfo.Name,
		DBName:           dbName,
		Columns:          idxColInfos,
		Index:            idx,
		IdxCols:          idxCols,
		IdxColLens:       idxColLens,
		dataSourceSchema: idxColSchema.Clone(),
		Ranges:           ranger.FullRange(),
		physicalTableID:  physicalID,
		isPartition:      isPartition,
	}.Init(b.ctx, b.getSelectOffset())
	// There is no alternative plan choices, so just use pseudo stats to avoid panic.
	is.stats = &property.StatsInfo{HistColl: &(statistics.PseudoTable(tblInfo)).HistColl}
	if hasCommonCols {
		for _, c := range commonInfos {
			is.Columns = append(is.Columns, c.ColumnInfo)
		}
	}
	is.initSchema(append(is.IdxCols, commonCols...), true)

	// It's double read case.
	ts := PhysicalTableScan{
		Columns:         idxColInfos,
		Table:           tblInfo,
		TableAsName:     &tblInfo.Name,
		physicalTableID: physicalID,
		isPartition:     isPartition,
	}.Init(b.ctx, b.getSelectOffset())
	ts.SetSchema(idxColSchema)
	ts.Columns = ExpandVirtualColumn(ts.Columns, ts.schema, ts.Table.Columns)
	switch {
	case hasExtraCol:
		ts.Columns = append(ts.Columns, extraInfo)
		ts.schema.Append(extraCol)
		ts.HandleIdx = []int{len(ts.Columns) - 1}
	case hasPkIsHandle:
		ts.Columns = append(ts.Columns, pkHandleInfo)
		ts.schema.Append(pkHandleCol)
		ts.HandleIdx = []int{len(ts.Columns) - 1}
	case hasCommonCols:
		ts.HandleIdx = make([]int, 0, len(commonCols))
		for pkOffset, cInfo := range commonInfos {
			found := false
			for i, c := range ts.Columns {
				if c.ID == cInfo.ID {
					found = true
					ts.HandleIdx = append(ts.HandleIdx, i)
					break
				}
			}
			if !found {
				ts.Columns = append(ts.Columns, cInfo.ColumnInfo)
				ts.schema.Append(commonCols[pkOffset])
				ts.HandleIdx = append(ts.HandleIdx, len(ts.Columns)-1)
			}

		}
	}

	cop := &copTask{
		indexPlan:        is,
		tablePlan:        ts,
		tblColHists:      is.stats.HistColl,
		extraHandleCol:   extraCol,
		commonHandleCols: commonCols,
	}
	rootT := finishCopTask(b.ctx, cop).(*rootTask)
	if err := rootT.p.ResolveIndices(); err != nil {
		return nil, err
	}
	return rootT.p, nil
}

func getIndexColumnInfos(tblInfo *model.TableInfo, idx *model.IndexInfo) []*model.ColumnInfo {
	ret := make([]*model.ColumnInfo, len(idx.Columns))
	for i, idxCol := range idx.Columns {
		ret[i] = tblInfo.Columns[idxCol.Offset]
	}
	return ret
}

func getIndexColsSchema(tblInfo *model.TableInfo, idx *model.IndexInfo, allColSchema *expression.Schema) *expression.Schema {
	schema := expression.NewSchema(make([]*expression.Column, 0, len(idx.Columns))...)
	for _, idxCol := range idx.Columns {
		for i, colInfo := range tblInfo.Columns {
			if colInfo.Name.L == idxCol.Name.L {
				schema.Append(allColSchema.Columns[i])
				break
			}
		}
	}
	return schema
}

func getPhysicalID(t table.Table) (physicalID int64, isPartition bool) {
	tblInfo := t.Meta()
	if tblInfo.GetPartitionInfo() != nil {
		pid := t.(table.PhysicalTable).GetPhysicalID()
		return pid, true
	}
	return tblInfo.ID, false
}

func tryGetPkExtraColumn(sv *variable.SessionVars, tblInfo *model.TableInfo) (*model.ColumnInfo, *expression.Column, bool) {
	if tblInfo.IsCommonHandle || tblInfo.PKIsHandle {
		return nil, nil, false
	}
	info := model.NewExtraHandleColInfo()
	expCol := &expression.Column{
		RetType:  types.NewFieldType(mysql.TypeLonglong),
		UniqueID: sv.AllocPlanColumnID(),
		ID:       model.ExtraHandleID,
	}
	return info, expCol, true
}

func tryGetCommonHandleCols(t table.Table, allColSchema *expression.Schema) ([]*table.Column, []*expression.Column, bool) {
	tblInfo := t.Meta()
	if !tblInfo.IsCommonHandle {
		return nil, nil, false
	}
	pk := tables.FindPrimaryIndex(tblInfo)
	commonHandleCols, _ := expression.IndexInfo2Cols(tblInfo.Columns, allColSchema.Columns, pk)
	commonHandelColInfos := tables.TryGetCommonPkColumns(t)
	return commonHandelColInfos, commonHandleCols, true
}

func tryGetPkHandleCol(tblInfo *model.TableInfo, allColSchema *expression.Schema) (*model.ColumnInfo, *expression.Column, bool) {
	if !tblInfo.PKIsHandle {
		return nil, nil, false
	}
	for i, c := range tblInfo.Columns {
		if mysql.HasPriKeyFlag(c.Flag) {
			return c, allColSchema.Columns[i], true
		}
	}
	return nil, nil, false
}

func (b *PlanBuilder) buildPhysicalIndexLookUpReaders(ctx context.Context, dbName model.CIStr, tbl table.Table, indices []table.Index) ([]Plan, []*model.IndexInfo, error) {
	tblInfo := tbl.Meta()
	// get index information
	indexInfos := make([]*model.IndexInfo, 0, len(tblInfo.Indices))
	indexLookUpReaders := make([]Plan, 0, len(tblInfo.Indices))
	for _, idx := range indices {
		idxInfo := idx.Meta()
		if idxInfo.State != model.StatePublic {
			logutil.Logger(context.Background()).Info("build physical index lookup reader, the index isn't public",
				zap.String("index", idxInfo.Name.O), zap.Stringer("state", idxInfo.State), zap.String("table", tblInfo.Name.O))
			continue
		}
		indexInfos = append(indexInfos, idxInfo)
		// For partition tables.
		if pi := tbl.Meta().GetPartitionInfo(); pi != nil {
			for _, def := range pi.Definitions {
				t := tbl.(table.PartitionedTable).GetPartition(def.ID)
				reader, err := b.buildPhysicalIndexLookUpReader(ctx, dbName, t, idxInfo)
				if err != nil {
					return nil, nil, err
				}
				indexLookUpReaders = append(indexLookUpReaders, reader)
			}
			continue
		}
		// For non-partition tables.
		reader, err := b.buildPhysicalIndexLookUpReader(ctx, dbName, tbl, idxInfo)
		if err != nil {
			return nil, nil, err
		}
		indexLookUpReaders = append(indexLookUpReaders, reader)
	}
	if len(indexLookUpReaders) == 0 {
		return nil, nil, nil
	}
	return indexLookUpReaders, indexInfos, nil
}

func (b *PlanBuilder) buildAdminCheckTable(ctx context.Context, as *ast.AdminStmt) (*CheckTable, error) {
	tblName := as.Tables[0]
	tableInfo := as.Tables[0].TableInfo
	tbl, ok := b.is.TableByID(tableInfo.ID)
	if !ok {
		return nil, infoschema.ErrTableNotExists.GenWithStackByArgs(tblName.DBInfo.Name.O, tableInfo.Name.O)
	}
	p := &CheckTable{
		DBName: tblName.Schema.O,
		Table:  tbl,
	}
	var readerPlans []Plan
	var indexInfos []*model.IndexInfo
	var err error
	if as.Tp == ast.AdminCheckIndex {
		// get index information
		var idx table.Index
		idxName := strings.ToLower(as.Index)
		for _, index := range tbl.Indices() {
			if index.Meta().Name.L == idxName {
				idx = index
				break
			}
		}
		if idx == nil {
			return nil, errors.Errorf("index %s do not exist", as.Index)
		}
		if idx.Meta().State != model.StatePublic {
			return nil, errors.Errorf("index %s state %s isn't public", as.Index, idx.Meta().State)
		}
		p.CheckIndex = true
		readerPlans, indexInfos, err = b.buildPhysicalIndexLookUpReaders(ctx, tblName.Schema, tbl, []table.Index{idx})
	} else {
		readerPlans, indexInfos, err = b.buildPhysicalIndexLookUpReaders(ctx, tblName.Schema, tbl, tbl.Indices())
	}
	if err != nil {
		return nil, errors.Trace(err)
	}
	readers := make([]*PhysicalIndexLookUpReader, 0, len(readerPlans))
	for _, plan := range readerPlans {
		readers = append(readers, plan.(*PhysicalIndexLookUpReader))
	}
	p.IndexInfos = indexInfos
	p.IndexLookUpReaders = readers
	return p, nil
}

func (b *PlanBuilder) buildCheckIndexSchema(tn *ast.TableName, indexName string) (*expression.Schema, types.NameSlice, error) {
	schema := expression.NewSchema()
	var names types.NameSlice
	indexName = strings.ToLower(indexName)
	indicesInfo := tn.TableInfo.Indices
	cols := tn.TableInfo.Cols()
	for _, idxInfo := range indicesInfo {
		if idxInfo.Name.L != indexName {
			continue
		}
		for _, idxCol := range idxInfo.Columns {
			col := cols[idxCol.Offset]
			names = append(names, &types.FieldName{
				ColName: idxCol.Name,
				TblName: tn.Name,
				DBName:  tn.Schema,
			})
			schema.Append(&expression.Column{
				RetType:  &col.FieldType,
				UniqueID: b.ctx.GetSessionVars().AllocPlanColumnID(),
				ID:       col.ID})
		}
		names = append(names, &types.FieldName{
			ColName: model.NewCIStr("extra_handle"),
			TblName: tn.Name,
			DBName:  tn.Schema,
		})
		schema.Append(&expression.Column{
			RetType:  types.NewFieldType(mysql.TypeLonglong),
			UniqueID: b.ctx.GetSessionVars().AllocPlanColumnID(),
			ID:       -1,
		})
	}
	if schema.Len() == 0 {
		return nil, nil, errors.Errorf("index %s not found", indexName)
	}
	return schema, names, nil
}

// getColsInfo returns the info of index columns, normal columns and primary key.
func getColsInfo(tn *ast.TableName) (indicesInfo []*model.IndexInfo, colsInfo []*model.ColumnInfo) {
	tbl := tn.TableInfo
	for _, col := range tbl.Columns {
		// The virtual column will not store any data in TiKV, so it should be ignored when collect statistics
		if col.IsGenerated() && !col.GeneratedStored {
			continue
		}
		if mysql.HasPriKeyFlag(col.Flag) && (tbl.PKIsHandle || tbl.IsCommonHandle) {
			continue
		}
		colsInfo = append(colsInfo, col)
	}
	for _, idx := range tn.TableInfo.Indices {
		if idx.State == model.StatePublic {
			indicesInfo = append(indicesInfo, idx)
		}
	}
	return
}

// BuildHandleColsForAnalyze is exported for test.
func BuildHandleColsForAnalyze(ctx sessionctx.Context, tblInfo *model.TableInfo) HandleCols {
	var handleCols HandleCols
	switch {
	case tblInfo.PKIsHandle:
		pkCol := tblInfo.GetPkColInfo()
		handleCols = &IntHandleCols{col: &expression.Column{
			ID:      pkCol.ID,
			RetType: &pkCol.FieldType,
			Index:   pkCol.Offset,
		}}
	case tblInfo.IsCommonHandle:
		pkIdx := tables.FindPrimaryIndex(tblInfo)
		pkColLen := len(pkIdx.Columns)
		columns := make([]*expression.Column, pkColLen)
		for i := 0; i < pkColLen; i++ {
			colInfo := tblInfo.Columns[pkIdx.Columns[i].Offset]
			columns[i] = &expression.Column{
				ID:      colInfo.ID,
				RetType: &colInfo.FieldType,
				Index:   colInfo.Offset,
			}
		}
		handleCols = &CommonHandleCols{
			tblInfo: tblInfo,
			idxInfo: pkIdx,
			columns: columns,
			sc:      ctx.GetSessionVars().StmtCtx,
		}
	}
	return handleCols
}

func getPhysicalIDsAndPartitionNames(tblInfo *model.TableInfo, partitionNames []model.CIStr) ([]int64, []string, error) {
	pi := tblInfo.GetPartitionInfo()
	if pi == nil {
		if len(partitionNames) != 0 {
			return nil, nil, errors.Trace(ddl.ErrPartitionMgmtOnNonpartitioned)
		}
		return []int64{tblInfo.ID}, []string{""}, nil
	}
	if len(partitionNames) == 0 {
		ids := make([]int64, 0, len(pi.Definitions))
		names := make([]string, 0, len(pi.Definitions))
		for _, def := range pi.Definitions {
			ids = append(ids, def.ID)
			names = append(names, def.Name.O)
		}
		return ids, names, nil
	}
	ids := make([]int64, 0, len(partitionNames))
	names := make([]string, 0, len(partitionNames))
	for _, name := range partitionNames {
		found := false
		for _, def := range pi.Definitions {
			if def.Name.L == name.L {
				found = true
				ids = append(ids, def.ID)
				names = append(names, def.Name.O)
				break
			}
		}
		if !found {
			return nil, nil, fmt.Errorf("can not found the specified partition name %s in the table definition", name.O)
		}
	}
	return ids, names, nil
}

func (b *PlanBuilder) buildAnalyzeTable(as *ast.AnalyzeTableStmt, opts map[ast.AnalyzeOptionType]uint64) (Plan, error) {
	p := &Analyze{Opts: opts}
	pruneMode := variable.PartitionPruneMode(b.ctx.GetSessionVars().PartitionPruneMode.Load())
	if len(as.PartitionNames) > 0 && pruneMode == variable.DynamicOnly {
		logutil.BgLogger().Info("analyze partition didn't affect in dynamic-prune-mode", zap.String("partitions", as.PartitionNames[0].L))
		return p, nil
	}
	for _, tbl := range as.TableNames {
		if tbl.TableInfo.IsView() {
			return nil, errors.Errorf("analyze view %s is not supported now.", tbl.Name.O)
		}
		if tbl.TableInfo.IsSequence() {
			return nil, errors.Errorf("analyze sequence %s is not supported now.", tbl.Name.O)
		}
		idxInfo, colInfo := getColsInfo(tbl)
		physicalIDs, names, err := getPhysicalIDsAndPartitionNames(tbl.TableInfo, as.PartitionNames)
		if err != nil {
			return nil, err
		}
		for _, idx := range idxInfo {
			if pruneMode == variable.StaticOnly || (pruneMode == variable.StaticButPrepareDynamic && !b.ctx.GetSessionVars().InRestrictedSQL) {
				// static mode or static-but-prepare-dynamic mode not belong auto analyze need analyze each partition
				// for static-but-prepare-dynamic mode with auto analyze, echo partition will be check before analyze partition.
				for i, id := range physicalIDs {
					info := analyzeInfo{DBName: tbl.Schema.O, TableName: tbl.Name.O, PartitionName: names[i], TableID: AnalyzeTableID{PersistID: id, CollectIDs: []int64{id}}, Incremental: as.Incremental}
					p.IdxTasks = append(p.IdxTasks, AnalyzeIndexTask{
						IndexInfo:   idx,
						analyzeInfo: info,
						TblInfo:     tbl.TableInfo,
					})
				}
			}
			if pruneMode == variable.DynamicOnly || pruneMode == variable.StaticButPrepareDynamic {
				info := analyzeInfo{DBName: tbl.Schema.O, TableName: tbl.Name.O, TableID: AnalyzeTableID{PersistID: tbl.TableInfo.ID, CollectIDs: physicalIDs}, Incremental: as.Incremental}
				p.IdxTasks = append(p.IdxTasks, AnalyzeIndexTask{
					IndexInfo:   idx,
					analyzeInfo: info,
					TblInfo:     tbl.TableInfo,
				})
			}
		}
		handleCols := BuildHandleColsForAnalyze(b.ctx, tbl.TableInfo)
		if len(colInfo) > 0 || handleCols != nil {
			if pruneMode == variable.StaticOnly || pruneMode == variable.StaticButPrepareDynamic {
				for i, id := range physicalIDs {
					info := analyzeInfo{DBName: tbl.Schema.O, TableName: tbl.Name.O, PartitionName: names[i], TableID: AnalyzeTableID{PersistID: id, CollectIDs: []int64{id}}, Incremental: as.Incremental}
					p.ColTasks = append(p.ColTasks, AnalyzeColumnsTask{
						HandleCols:  handleCols,
						ColsInfo:    colInfo,
						analyzeInfo: info,
						TblInfo:     tbl.TableInfo,
					})
				}
			}
			if pruneMode == variable.DynamicOnly || pruneMode == variable.StaticButPrepareDynamic {
				info := analyzeInfo{DBName: tbl.Schema.O, TableName: tbl.Name.O, TableID: AnalyzeTableID{PersistID: tbl.TableInfo.ID, CollectIDs: physicalIDs}, Incremental: as.Incremental}
				p.ColTasks = append(p.ColTasks, AnalyzeColumnsTask{
					HandleCols:  handleCols,
					ColsInfo:    colInfo,
					analyzeInfo: info,
					TblInfo:     tbl.TableInfo,
				})
			}
		}
	}
	return p, nil
}

func (b *PlanBuilder) buildAnalyzeIndex(as *ast.AnalyzeTableStmt, opts map[ast.AnalyzeOptionType]uint64) (Plan, error) {
	p := &Analyze{Opts: opts}
	tblInfo := as.TableNames[0].TableInfo
	pruneMode := variable.PartitionPruneMode(b.ctx.GetSessionVars().PartitionPruneMode.Load())
	if len(as.PartitionNames) > 0 && pruneMode == variable.DynamicOnly {
		logutil.BgLogger().Info("analyze partition didn't affect in dynamic-prune-mode", zap.String("table", tblInfo.Name.L), zap.String("partitions", as.PartitionNames[0].L))
		return p, nil
	}
	physicalIDs, names, err := getPhysicalIDsAndPartitionNames(tblInfo, as.PartitionNames)
	if err != nil {
		return nil, err
	}
	for _, idxName := range as.IndexNames {
		if isPrimaryIndex(idxName) {
			handleCols := BuildHandleColsForAnalyze(b.ctx, tblInfo)
			if handleCols != nil {
				if pruneMode == variable.StaticOnly || pruneMode == variable.StaticButPrepareDynamic {
					for i, id := range physicalIDs {
						info := analyzeInfo{DBName: as.TableNames[0].Schema.O, TableName: as.TableNames[0].Name.O, PartitionName: names[i], TableID: AnalyzeTableID{PersistID: id, CollectIDs: []int64{id}}, Incremental: as.Incremental}
						p.ColTasks = append(p.ColTasks, AnalyzeColumnsTask{HandleCols: handleCols, analyzeInfo: info, TblInfo: tblInfo})
					}
				}
				if pruneMode == variable.DynamicOnly || pruneMode == variable.StaticButPrepareDynamic {
					info := analyzeInfo{DBName: as.TableNames[0].Schema.O, TableName: as.TableNames[0].Name.O, TableID: AnalyzeTableID{PersistID: tblInfo.ID, CollectIDs: physicalIDs}, Incremental: as.Incremental}
					p.ColTasks = append(p.ColTasks, AnalyzeColumnsTask{HandleCols: handleCols, analyzeInfo: info, TblInfo: tblInfo})
				}
				continue
			}
		}
		idx := tblInfo.FindIndexByName(idxName.L)
		if idx == nil || idx.State != model.StatePublic {
			return nil, ErrAnalyzeMissIndex.GenWithStackByArgs(idxName.O, tblInfo.Name.O)
		}
		if pruneMode == variable.StaticOnly || pruneMode == variable.StaticButPrepareDynamic {
			for i, id := range physicalIDs {
				info := analyzeInfo{DBName: as.TableNames[0].Schema.O, TableName: as.TableNames[0].Name.O, PartitionName: names[i], TableID: AnalyzeTableID{PersistID: id, CollectIDs: []int64{id}}, Incremental: as.Incremental}
				p.IdxTasks = append(p.IdxTasks, AnalyzeIndexTask{IndexInfo: idx, analyzeInfo: info, TblInfo: tblInfo})
			}
		}
		if pruneMode == variable.DynamicOnly || pruneMode == variable.StaticButPrepareDynamic {
			info := analyzeInfo{DBName: as.TableNames[0].Schema.O, TableName: as.TableNames[0].Name.O, TableID: AnalyzeTableID{PersistID: tblInfo.ID, CollectIDs: physicalIDs}, Incremental: as.Incremental}
			p.IdxTasks = append(p.IdxTasks, AnalyzeIndexTask{IndexInfo: idx, analyzeInfo: info, TblInfo: tblInfo})
		}
	}
	return p, nil
}

func (b *PlanBuilder) buildAnalyzeAllIndex(as *ast.AnalyzeTableStmt, opts map[ast.AnalyzeOptionType]uint64) (Plan, error) {
	p := &Analyze{Opts: opts}
	tblInfo := as.TableNames[0].TableInfo
	pruneMode := variable.PartitionPruneMode(b.ctx.GetSessionVars().PartitionPruneMode.Load())
	if len(as.PartitionNames) > 0 && pruneMode == variable.DynamicOnly {
		logutil.BgLogger().Info("analyze partition didn't affect in dynamic-prune-mode", zap.String("table", tblInfo.Name.L), zap.String("partitions", as.PartitionNames[0].L))
		return p, nil
	}
	physicalIDs, names, err := getPhysicalIDsAndPartitionNames(tblInfo, as.PartitionNames)
	if err != nil {
		return nil, err
	}
	for _, idx := range tblInfo.Indices {
		if idx.State == model.StatePublic {
			if pruneMode == variable.StaticOnly || pruneMode == variable.StaticButPrepareDynamic {
				for i, id := range physicalIDs {
					info := analyzeInfo{DBName: as.TableNames[0].Schema.O, TableName: as.TableNames[0].Name.O, PartitionName: names[i], TableID: AnalyzeTableID{PersistID: id, CollectIDs: []int64{id}}, Incremental: as.Incremental}
					p.IdxTasks = append(p.IdxTasks, AnalyzeIndexTask{IndexInfo: idx, analyzeInfo: info, TblInfo: tblInfo})
				}
			}
			if pruneMode == variable.DynamicOnly || pruneMode == variable.StaticButPrepareDynamic {
				info := analyzeInfo{DBName: as.TableNames[0].Schema.O, TableName: as.TableNames[0].Name.O, TableID: AnalyzeTableID{PersistID: tblInfo.ID, CollectIDs: physicalIDs}, Incremental: as.Incremental}
				p.IdxTasks = append(p.IdxTasks, AnalyzeIndexTask{IndexInfo: idx, analyzeInfo: info, TblInfo: tblInfo})
			}
		}
	}
	handleCols := BuildHandleColsForAnalyze(b.ctx, tblInfo)
	if handleCols != nil {
		if pruneMode == variable.StaticOnly || pruneMode == variable.StaticButPrepareDynamic {
			for i, id := range physicalIDs {
				info := analyzeInfo{DBName: as.TableNames[0].Schema.O, TableName: as.TableNames[0].Name.O, PartitionName: names[i], TableID: AnalyzeTableID{PersistID: id, CollectIDs: []int64{id}}, Incremental: as.Incremental}
				p.ColTasks = append(p.ColTasks, AnalyzeColumnsTask{HandleCols: handleCols, analyzeInfo: info, TblInfo: tblInfo})
			}
		}
		if pruneMode == variable.DynamicOnly || pruneMode == variable.StaticButPrepareDynamic {
			info := analyzeInfo{DBName: as.TableNames[0].Schema.O, TableName: as.TableNames[0].Name.O, TableID: AnalyzeTableID{PersistID: tblInfo.ID, CollectIDs: physicalIDs}, Incremental: as.Incremental}
			p.ColTasks = append(p.ColTasks, AnalyzeColumnsTask{HandleCols: handleCols, analyzeInfo: info, TblInfo: tblInfo})
		}
	}
	return p, nil
}

<<<<<<< HEAD
// CMSketchSizeLimit is the upper limit for the CMSketch size(width * depth). It's inferred from txn entry size limit.
var CMSketchSizeLimit = kv.TxnEntrySizeLimit / binary.MaxVarintLen32

var analyzeOptionLimit = map[ast.AnalyzeOptionType]uint64{
	ast.AnalyzeOptNumBuckets:    1024,
	ast.AnalyzeOptNumTopN:       1024,
	ast.AnalyzeOptCMSketchWidth: CMSketchSizeLimit,
	ast.AnalyzeOptCMSketchDepth: CMSketchSizeLimit,
	ast.AnalyzeOptNumSamples:    100000,
}

var analyzeOptionDefault = map[ast.AnalyzeOptionType]uint64{
	ast.AnalyzeOptNumBuckets:    256,
	ast.AnalyzeOptNumTopN:       20,
	ast.AnalyzeOptCMSketchWidth: 2048,
	ast.AnalyzeOptCMSketchDepth: 5,
	ast.AnalyzeOptNumSamples:    10000,
}

=======
>>>>>>> fd852341
func handleAnalyzeOptions(opts []ast.AnalyzeOpt) (map[ast.AnalyzeOptionType]uint64, error) {
	optMap := make(map[ast.AnalyzeOptionType]uint64, len(statistics.AnalyzeOptionDefault))
	for key, val := range statistics.AnalyzeOptionDefault {
		optMap[key] = val
	}
	for _, opt := range opts {
		if opt.Type == ast.AnalyzeOptNumTopN {
			if opt.Value > statistics.AnalyzeOptionLimit[opt.Type] {
				return nil, errors.Errorf("value of analyze option %s should not larger than %d", ast.AnalyzeOptionString[opt.Type], statistics.AnalyzeOptionLimit[opt.Type])
			}
		} else {
			if opt.Value == 0 || opt.Value > statistics.AnalyzeOptionLimit[opt.Type] {
				return nil, errors.Errorf("value of analyze option %s should be positive and not larger than %d", ast.AnalyzeOptionString[opt.Type], statistics.AnalyzeOptionLimit[opt.Type])
			}
		}
		optMap[opt.Type] = opt.Value
	}
<<<<<<< HEAD
	if optMap[ast.AnalyzeOptCMSketchWidth]*optMap[ast.AnalyzeOptCMSketchDepth] > CMSketchSizeLimit {
		return nil, errors.Errorf("cm sketch size(depth * width) should not larger than %d", CMSketchSizeLimit)
=======
	if optMap[ast.AnalyzeOptCMSketchWidth]*optMap[ast.AnalyzeOptCMSketchDepth] > statistics.CMSketchSizeLimit {
		return nil, errors.Errorf("cm sketch size(depth * width) should not larger than %d", statistics.CMSketchSizeLimit)
>>>>>>> fd852341
	}
	return optMap, nil
}

func (b *PlanBuilder) buildAnalyze(as *ast.AnalyzeTableStmt) (Plan, error) {
	// If enable fast analyze, the storage must be tikv.Storage.
	if _, isTikvStorage := b.ctx.GetStore().(tikv.Storage); !isTikvStorage && b.ctx.GetSessionVars().EnableFastAnalyze {
		return nil, errors.Errorf("Only support fast analyze in tikv storage.")
	}
	for _, tbl := range as.TableNames {
		user := b.ctx.GetSessionVars().User
		var insertErr, selectErr error
		if user != nil {
			insertErr = ErrTableaccessDenied.GenWithStackByArgs("INSERT", user.AuthUsername, user.AuthHostname, tbl.Name.O)
			selectErr = ErrTableaccessDenied.GenWithStackByArgs("SELECT", user.AuthUsername, user.AuthHostname, tbl.Name.O)
		}
		b.visitInfo = appendVisitInfo(b.visitInfo, mysql.InsertPriv, tbl.Schema.O, tbl.Name.O, "", insertErr)
		b.visitInfo = appendVisitInfo(b.visitInfo, mysql.SelectPriv, tbl.Schema.O, tbl.Name.O, "", selectErr)
	}
	opts, err := handleAnalyzeOptions(as.AnalyzeOpts)
	if err != nil {
		return nil, err
	}
	if as.IndexFlag {
		if len(as.IndexNames) == 0 {
			return b.buildAnalyzeAllIndex(as, opts)
		}
		return b.buildAnalyzeIndex(as, opts)
	}
	return b.buildAnalyzeTable(as, opts)
}

func buildShowNextRowID() (*expression.Schema, types.NameSlice) {
	schema := newColumnsWithNames(4)
	schema.Append(buildColumnWithName("", "DB_NAME", mysql.TypeVarchar, mysql.MaxDatabaseNameLength))
	schema.Append(buildColumnWithName("", "TABLE_NAME", mysql.TypeVarchar, mysql.MaxTableNameLength))
	schema.Append(buildColumnWithName("", "COLUMN_NAME", mysql.TypeVarchar, mysql.MaxColumnNameLength))
	schema.Append(buildColumnWithName("", "NEXT_GLOBAL_ROW_ID", mysql.TypeLonglong, 4))
	schema.Append(buildColumnWithName("", "ID_TYPE", mysql.TypeVarchar, 15))
	return schema.col2Schema(), schema.names
}

func buildShowDDLFields() (*expression.Schema, types.NameSlice) {
	schema := newColumnsWithNames(6)
	schema.Append(buildColumnWithName("", "SCHEMA_VER", mysql.TypeLonglong, 4))
	schema.Append(buildColumnWithName("", "OWNER_ID", mysql.TypeVarchar, 64))
	schema.Append(buildColumnWithName("", "OWNER_ADDRESS", mysql.TypeVarchar, 32))
	schema.Append(buildColumnWithName("", "RUNNING_JOBS", mysql.TypeVarchar, 256))
	schema.Append(buildColumnWithName("", "SELF_ID", mysql.TypeVarchar, 64))
	schema.Append(buildColumnWithName("", "QUERY", mysql.TypeVarchar, 256))

	return schema.col2Schema(), schema.names
}

func buildRecoverIndexFields() (*expression.Schema, types.NameSlice) {
	schema := newColumnsWithNames(2)
	schema.Append(buildColumnWithName("", "ADDED_COUNT", mysql.TypeLonglong, 4))
	schema.Append(buildColumnWithName("", "SCAN_COUNT", mysql.TypeLonglong, 4))
	return schema.col2Schema(), schema.names
}

func buildCleanupIndexFields() (*expression.Schema, types.NameSlice) {
	schema := newColumnsWithNames(1)
	schema.Append(buildColumnWithName("", "REMOVED_COUNT", mysql.TypeLonglong, 4))
	return schema.col2Schema(), schema.names
}

func buildShowDDLJobsFields() (*expression.Schema, types.NameSlice) {
	schema := newColumnsWithNames(11)
	schema.Append(buildColumnWithName("", "JOB_ID", mysql.TypeLonglong, 4))
	schema.Append(buildColumnWithName("", "DB_NAME", mysql.TypeVarchar, 64))
	schema.Append(buildColumnWithName("", "TABLE_NAME", mysql.TypeVarchar, 64))
	schema.Append(buildColumnWithName("", "JOB_TYPE", mysql.TypeVarchar, 64))
	schema.Append(buildColumnWithName("", "SCHEMA_STATE", mysql.TypeVarchar, 64))
	schema.Append(buildColumnWithName("", "SCHEMA_ID", mysql.TypeLonglong, 4))
	schema.Append(buildColumnWithName("", "TABLE_ID", mysql.TypeLonglong, 4))
	schema.Append(buildColumnWithName("", "ROW_COUNT", mysql.TypeLonglong, 4))
	schema.Append(buildColumnWithName("", "START_TIME", mysql.TypeDatetime, 19))
	schema.Append(buildColumnWithName("", "END_TIME", mysql.TypeDatetime, 19))
	schema.Append(buildColumnWithName("", "STATE", mysql.TypeVarchar, 64))
	return schema.col2Schema(), schema.names
}

func buildTableRegionsSchema() (*expression.Schema, types.NameSlice) {
	schema := newColumnsWithNames(11)
	schema.Append(buildColumnWithName("", "REGION_ID", mysql.TypeLonglong, 4))
	schema.Append(buildColumnWithName("", "START_KEY", mysql.TypeVarchar, 64))
	schema.Append(buildColumnWithName("", "END_KEY", mysql.TypeVarchar, 64))
	schema.Append(buildColumnWithName("", "LEADER_ID", mysql.TypeLonglong, 4))
	schema.Append(buildColumnWithName("", "LEADER_STORE_ID", mysql.TypeLonglong, 4))
	schema.Append(buildColumnWithName("", "PEERS", mysql.TypeVarchar, 64))
	schema.Append(buildColumnWithName("", "SCATTERING", mysql.TypeTiny, 1))
	schema.Append(buildColumnWithName("", "WRITTEN_BYTES", mysql.TypeLonglong, 4))
	schema.Append(buildColumnWithName("", "READ_BYTES", mysql.TypeLonglong, 4))
	schema.Append(buildColumnWithName("", "APPROXIMATE_SIZE(MB)", mysql.TypeLonglong, 4))
	schema.Append(buildColumnWithName("", "APPROXIMATE_KEYS", mysql.TypeLonglong, 4))
	return schema.col2Schema(), schema.names
}

func buildSplitRegionsSchema() (*expression.Schema, types.NameSlice) {
	schema := newColumnsWithNames(2)
	schema.Append(buildColumnWithName("", "TOTAL_SPLIT_REGION", mysql.TypeLonglong, 4))
	schema.Append(buildColumnWithName("", "SCATTER_FINISH_RATIO", mysql.TypeDouble, 8))
	return schema.col2Schema(), schema.names
}

func buildShowDDLJobQueriesFields() (*expression.Schema, types.NameSlice) {
	schema := newColumnsWithNames(1)
	schema.Append(buildColumnWithName("", "QUERY", mysql.TypeVarchar, 256))
	return schema.col2Schema(), schema.names
}

func buildShowSlowSchema() (*expression.Schema, types.NameSlice) {
	longlongSize, _ := mysql.GetDefaultFieldLengthAndDecimal(mysql.TypeLonglong)
	tinySize, _ := mysql.GetDefaultFieldLengthAndDecimal(mysql.TypeTiny)
	timestampSize, _ := mysql.GetDefaultFieldLengthAndDecimal(mysql.TypeTimestamp)
	durationSize, _ := mysql.GetDefaultFieldLengthAndDecimal(mysql.TypeDuration)

	schema := newColumnsWithNames(11)
	schema.Append(buildColumnWithName("", "SQL", mysql.TypeVarchar, 4096))
	schema.Append(buildColumnWithName("", "START", mysql.TypeTimestamp, timestampSize))
	schema.Append(buildColumnWithName("", "DURATION", mysql.TypeDuration, durationSize))
	schema.Append(buildColumnWithName("", "DETAILS", mysql.TypeVarchar, 256))
	schema.Append(buildColumnWithName("", "SUCC", mysql.TypeTiny, tinySize))
	schema.Append(buildColumnWithName("", "CONN_ID", mysql.TypeLonglong, longlongSize))
	schema.Append(buildColumnWithName("", "TRANSACTION_TS", mysql.TypeLonglong, longlongSize))
	schema.Append(buildColumnWithName("", "USER", mysql.TypeVarchar, 32))
	schema.Append(buildColumnWithName("", "DB", mysql.TypeVarchar, 64))
	schema.Append(buildColumnWithName("", "TABLE_IDS", mysql.TypeVarchar, 256))
	schema.Append(buildColumnWithName("", "INDEX_IDS", mysql.TypeVarchar, 256))
	schema.Append(buildColumnWithName("", "INTERNAL", mysql.TypeTiny, tinySize))
	schema.Append(buildColumnWithName("", "DIGEST", mysql.TypeVarchar, 64))
	return schema.col2Schema(), schema.names
}

func buildCancelDDLJobsFields() (*expression.Schema, types.NameSlice) {
	schema := newColumnsWithNames(2)
	schema.Append(buildColumnWithName("", "JOB_ID", mysql.TypeVarchar, 64))
	schema.Append(buildColumnWithName("", "RESULT", mysql.TypeVarchar, 128))

	return schema.col2Schema(), schema.names
}

func buildBRIESchema() (*expression.Schema, types.NameSlice) {
	longlongSize, _ := mysql.GetDefaultFieldLengthAndDecimal(mysql.TypeLonglong)
	datetimeSize, _ := mysql.GetDefaultFieldLengthAndDecimal(mysql.TypeDatetime)

	schema := newColumnsWithNames(5)
	schema.Append(buildColumnWithName("", "Destination", mysql.TypeVarchar, 255))
	schema.Append(buildColumnWithName("", "Size", mysql.TypeLonglong, longlongSize))
	schema.Append(buildColumnWithName("", "BackupTS", mysql.TypeLonglong, longlongSize))
	schema.Append(buildColumnWithName("", "Queue Time", mysql.TypeDatetime, datetimeSize))
	schema.Append(buildColumnWithName("", "Execution Time", mysql.TypeDatetime, datetimeSize))
	return schema.col2Schema(), schema.names
}

func buildShowTelemetrySchema() (*expression.Schema, types.NameSlice) {
	schema := newColumnsWithNames(1)
	schema.Append(buildColumnWithName("", "TRACKING_ID", mysql.TypeVarchar, 64))
	schema.Append(buildColumnWithName("", "LAST_STATUS", mysql.TypeString, mysql.MaxBlobWidth))
	schema.Append(buildColumnWithName("", "DATA_PREVIEW", mysql.TypeString, mysql.MaxBlobWidth))
	return schema.col2Schema(), schema.names
}

func buildColumnWithName(tableName, name string, tp byte, size int) (*expression.Column, *types.FieldName) {
	cs, cl := types.DefaultCharsetForType(tp)
	flag := mysql.UnsignedFlag
	if tp == mysql.TypeVarchar || tp == mysql.TypeBlob {
		cs = charset.CharsetUTF8MB4
		cl = charset.CollationUTF8MB4
		flag = 0
	}

	fieldType := &types.FieldType{
		Charset: cs,
		Collate: cl,
		Tp:      tp,
		Flen:    size,
		Flag:    flag,
	}
	return &expression.Column{
		RetType: fieldType,
	}, &types.FieldName{DBName: util2.InformationSchemaName, TblName: model.NewCIStr(tableName), ColName: model.NewCIStr(name)}
}

type columnsWithNames struct {
	cols  []*expression.Column
	names types.NameSlice
}

func newColumnsWithNames(cap int) *columnsWithNames {
	return &columnsWithNames{
		cols:  make([]*expression.Column, 0, 2),
		names: make(types.NameSlice, 0, 2),
	}
}

func (cwn *columnsWithNames) Append(col *expression.Column, name *types.FieldName) {
	cwn.cols = append(cwn.cols, col)
	cwn.names = append(cwn.names, name)
}

func (cwn *columnsWithNames) col2Schema() *expression.Schema {
	return expression.NewSchema(cwn.cols...)
}

// splitWhere split a where expression to a list of AND conditions.
func splitWhere(where ast.ExprNode) []ast.ExprNode {
	var conditions []ast.ExprNode
	switch x := where.(type) {
	case nil:
	case *ast.BinaryOperationExpr:
		if x.Op == opcode.LogicAnd {
			conditions = append(conditions, splitWhere(x.L)...)
			conditions = append(conditions, splitWhere(x.R)...)
		} else {
			conditions = append(conditions, x)
		}
	case *ast.ParenthesesExpr:
		conditions = append(conditions, splitWhere(x.Expr)...)
	default:
		conditions = append(conditions, where)
	}
	return conditions
}

func (b *PlanBuilder) buildShow(ctx context.Context, show *ast.ShowStmt) (Plan, error) {
	p := LogicalShow{
		ShowContents: ShowContents{
			Tp:          show.Tp,
			DBName:      show.DBName,
			Table:       show.Table,
			Column:      show.Column,
			IndexName:   show.IndexName,
			Flag:        show.Flag,
			User:        show.User,
			Roles:       show.Roles,
			Full:        show.Full,
			IfNotExists: show.IfNotExists,
			GlobalScope: show.GlobalScope,
			Extended:    show.Extended,
		},
	}.Init(b.ctx)
	isView := false
	isSequence := false
	switch show.Tp {
	case ast.ShowTables, ast.ShowTableStatus:
		if p.DBName == "" {
			return nil, ErrNoDB
		}
	case ast.ShowCreateTable, ast.ShowCreateSequence:
		user := b.ctx.GetSessionVars().User
		var err error
		if user != nil {
			err = ErrTableaccessDenied.GenWithStackByArgs("SHOW", user.AuthUsername, user.AuthHostname, show.Table.Name.L)
		}
		b.visitInfo = appendVisitInfo(b.visitInfo, mysql.AllPrivMask, show.Table.Schema.L, show.Table.Name.L, "", err)
		if table, err := b.is.TableByName(show.Table.Schema, show.Table.Name); err == nil {
			isView = table.Meta().IsView()
			isSequence = table.Meta().IsSequence()
		}
	case ast.ShowCreateView:
		err := ErrSpecificAccessDenied.GenWithStackByArgs("SHOW VIEW")
		b.visitInfo = appendVisitInfo(b.visitInfo, mysql.ShowViewPriv, show.Table.Schema.L, show.Table.Name.L, "", err)
	case ast.ShowBackups, ast.ShowRestores:
		err := ErrSpecificAccessDenied.GenWithStackByArgs("SUPER")
		b.visitInfo = appendVisitInfo(b.visitInfo, mysql.SuperPriv, "", "", "", err)
	case ast.ShowTableNextRowId:
		p := &ShowNextRowID{TableName: show.Table}
		p.setSchemaAndNames(buildShowNextRowID())
		b.visitInfo = appendVisitInfo(b.visitInfo, mysql.SelectPriv, show.Table.Schema.L, show.Table.Name.L, "", ErrPrivilegeCheckFail)
		return p, nil
	case ast.ShowStatsBuckets, ast.ShowStatsHistograms, ast.ShowStatsMeta, ast.ShowStatsHealthy:
		user := b.ctx.GetSessionVars().User
		var err error
		if user != nil {
			err = ErrDBaccessDenied.GenWithStackByArgs(user.AuthUsername, user.AuthHostname, mysql.SystemDB)
		}
		b.visitInfo = appendVisitInfo(b.visitInfo, mysql.SelectPriv, mysql.SystemDB, "", "", err)
	}
	schema, names := buildShowSchema(show, isView, isSequence)
	p.SetSchema(schema)
	p.names = names
	for _, col := range p.schema.Columns {
		col.UniqueID = b.ctx.GetSessionVars().AllocPlanColumnID()
	}
	var err error
	var np LogicalPlan
	np = p
	if show.Pattern != nil {
		show.Pattern.Expr = &ast.ColumnNameExpr{
			Name: &ast.ColumnName{Name: p.OutputNames()[0].ColName},
		}
		np, err = b.buildSelection(ctx, np, show.Pattern, nil)
		if err != nil {
			return nil, err
		}
	}
	if show.Where != nil {
		np, err = b.buildSelection(ctx, np, show.Where, nil)
		if err != nil {
			return nil, err
		}
	}
	if np != p {
		b.optFlag |= flagEliminateProjection
		fieldsLen := len(p.schema.Columns)
		proj := LogicalProjection{Exprs: make([]expression.Expression, 0, fieldsLen)}.Init(b.ctx, 0)
		schema := expression.NewSchema(make([]*expression.Column, 0, fieldsLen)...)
		for _, col := range p.schema.Columns {
			proj.Exprs = append(proj.Exprs, col)
			newCol := col.Clone().(*expression.Column)
			newCol.UniqueID = b.ctx.GetSessionVars().AllocPlanColumnID()
			schema.Append(newCol)
		}
		proj.SetSchema(schema)
		proj.SetChildren(np)
		proj.SetOutputNames(np.OutputNames())
		np = proj
	}
	if show.Tp == ast.ShowVariables || show.Tp == ast.ShowStatus {
		b.curClause = orderByClause
		orderByCol := np.Schema().Columns[0].Clone().(*expression.Column)
		sort := LogicalSort{
			ByItems: []*util.ByItems{{Expr: orderByCol}},
		}.Init(b.ctx, b.getSelectOffset())
		sort.SetChildren(np)
		np = sort
	}
	return np, nil
}

func (b *PlanBuilder) buildSimple(node ast.StmtNode) (Plan, error) {
	p := &Simple{Statement: node}

	switch raw := node.(type) {
	case *ast.FlushStmt:
		err := ErrSpecificAccessDenied.GenWithStackByArgs("RELOAD")
		b.visitInfo = appendVisitInfo(b.visitInfo, mysql.ReloadPriv, "", "", "", err)
	case *ast.AlterInstanceStmt:
		err := ErrSpecificAccessDenied.GenWithStack("ALTER INSTANCE")
		b.visitInfo = appendVisitInfo(b.visitInfo, mysql.SuperPriv, "", "", "", err)
	case *ast.AlterUserStmt:
		err := ErrSpecificAccessDenied.GenWithStackByArgs("CREATE USER")
		b.visitInfo = appendVisitInfo(b.visitInfo, mysql.CreateUserPriv, "", "", "", err)
	case *ast.GrantStmt:
		if b.ctx.GetSessionVars().CurrentDB == "" && raw.Level.DBName == "" {
			if raw.Level.Level == ast.GrantLevelTable {
				return nil, ErrNoDB
			}
		}
		b.visitInfo = collectVisitInfoFromGrantStmt(b.ctx, b.visitInfo, raw)
	case *ast.BRIEStmt:
		p.setSchemaAndNames(buildBRIESchema())
		err := ErrSpecificAccessDenied.GenWithStackByArgs("SUPER")
		b.visitInfo = appendVisitInfo(b.visitInfo, mysql.SuperPriv, "", "", "", err)
	case *ast.GrantRoleStmt, *ast.RevokeRoleStmt:
		err := ErrSpecificAccessDenied.GenWithStackByArgs("SUPER")
		b.visitInfo = appendVisitInfo(b.visitInfo, mysql.SuperPriv, "", "", "", err)
	case *ast.RevokeStmt:
		b.visitInfo = collectVisitInfoFromRevokeStmt(b.ctx, b.visitInfo, raw)
	case *ast.KillStmt:
		// If you have the SUPER privilege, you can kill all threads and statements.
		// Otherwise, you can kill only your own threads and statements.
		sm := b.ctx.GetSessionManager()
		if sm != nil {
			if pi, ok := sm.GetProcessInfo(raw.ConnectionID); ok {
				loginUser := b.ctx.GetSessionVars().User
				if pi.User != loginUser.Username {
					b.visitInfo = appendVisitInfo(b.visitInfo, mysql.SuperPriv, "", "", "", nil)
				}
			}
		}
	case *ast.UseStmt:
		if raw.DBName == "" {
			return nil, ErrNoDB
		}
	case *ast.ShutdownStmt:
		b.visitInfo = appendVisitInfo(b.visitInfo, mysql.ShutdownPriv, "", "", "", nil)
	case *ast.CreateStatisticsStmt:
		var selectErr, insertErr error
		user := b.ctx.GetSessionVars().User
		if user != nil {
			selectErr = ErrTableaccessDenied.GenWithStackByArgs("CREATE STATISTICS", user.AuthUsername,
				user.AuthHostname, raw.Table.Name.L)
			insertErr = ErrTableaccessDenied.GenWithStackByArgs("CREATE STATISTICS", user.AuthUsername,
				user.AuthHostname, "stats_extended")
		}
		b.visitInfo = appendVisitInfo(b.visitInfo, mysql.SelectPriv, raw.Table.Schema.L,
			raw.Table.Name.L, "", selectErr)
		b.visitInfo = appendVisitInfo(b.visitInfo, mysql.InsertPriv, mysql.SystemDB,
			"stats_extended", "", insertErr)
	case *ast.DropStatisticsStmt:
		var err error
		user := b.ctx.GetSessionVars().User
		if user != nil {
			err = ErrTableaccessDenied.GenWithStackByArgs("DROP STATISTICS", user.AuthUsername,
				user.AuthHostname, "stats_extended")
		}
		b.visitInfo = appendVisitInfo(b.visitInfo, mysql.UpdatePriv, mysql.SystemDB,
			"stats_extended", "", err)
	}
	return p, nil
}

func collectVisitInfoFromRevokeStmt(sctx sessionctx.Context, vi []visitInfo, stmt *ast.RevokeStmt) []visitInfo {
	// To use REVOKE, you must have the GRANT OPTION privilege,
	// and you must have the privileges that you are granting.
	dbName := stmt.Level.DBName
	tableName := stmt.Level.TableName
	if dbName == "" {
		dbName = sctx.GetSessionVars().CurrentDB
	}
	vi = appendVisitInfo(vi, mysql.GrantPriv, dbName, tableName, "", nil)

	var allPrivs []mysql.PrivilegeType
	for _, item := range stmt.Privs {
		if item.Priv == mysql.AllPriv {
			switch stmt.Level.Level {
			case ast.GrantLevelGlobal:
				allPrivs = mysql.AllGlobalPrivs
			case ast.GrantLevelDB:
				allPrivs = mysql.AllDBPrivs
			case ast.GrantLevelTable:
				allPrivs = mysql.AllTablePrivs
			}
			break
		}
		vi = appendVisitInfo(vi, item.Priv, dbName, tableName, "", nil)
	}

	for _, priv := range allPrivs {
		vi = appendVisitInfo(vi, priv, dbName, tableName, "", nil)
	}

	return vi
}

func collectVisitInfoFromGrantStmt(sctx sessionctx.Context, vi []visitInfo, stmt *ast.GrantStmt) []visitInfo {
	// To use GRANT, you must have the GRANT OPTION privilege,
	// and you must have the privileges that you are granting.
	dbName := stmt.Level.DBName
	tableName := stmt.Level.TableName
	if dbName == "" {
		dbName = sctx.GetSessionVars().CurrentDB
	}
	vi = appendVisitInfo(vi, mysql.GrantPriv, dbName, tableName, "", nil)

	var allPrivs []mysql.PrivilegeType
	for _, item := range stmt.Privs {
		if item.Priv == mysql.AllPriv {
			switch stmt.Level.Level {
			case ast.GrantLevelGlobal:
				allPrivs = mysql.AllGlobalPrivs
			case ast.GrantLevelDB:
				allPrivs = mysql.AllDBPrivs
			case ast.GrantLevelTable:
				allPrivs = mysql.AllTablePrivs
			}
			break
		}
		vi = appendVisitInfo(vi, item.Priv, dbName, tableName, "", nil)
	}

	for _, priv := range allPrivs {
		vi = appendVisitInfo(vi, priv, dbName, tableName, "", nil)
	}

	return vi
}

func (b *PlanBuilder) getDefaultValue(col *table.Column) (*expression.Constant, error) {
	var (
		value types.Datum
		err   error
	)
	if col.DefaultIsExpr && col.DefaultExpr != nil {
		value, err = table.EvalColDefaultExpr(b.ctx, col.ToInfo(), col.DefaultExpr)
	} else {
		value, err = table.GetColDefaultValue(b.ctx, col.ToInfo())
	}
	if err != nil {
		return nil, err
	}
	return &expression.Constant{Value: value, RetType: &col.FieldType}, nil
}

func (b *PlanBuilder) findDefaultValue(cols []*table.Column, name *ast.ColumnName) (*expression.Constant, error) {
	for _, col := range cols {
		if col.Name.L == name.Name.L {
			return b.getDefaultValue(col)
		}
	}
	return nil, ErrUnknownColumn.GenWithStackByArgs(name.Name.O, "field_list")
}

// resolveGeneratedColumns resolves generated columns with their generation
// expressions respectively. onDups indicates which columns are in on-duplicate list.
func (b *PlanBuilder) resolveGeneratedColumns(ctx context.Context, columns []*table.Column, onDups map[string]struct{}, mockPlan LogicalPlan) (igc InsertGeneratedColumns, err error) {
	for _, column := range columns {
		if !column.IsGenerated() {
			continue
		}
		columnName := &ast.ColumnName{Name: column.Name}
		columnName.SetText(column.Name.O)

		idx, err := expression.FindFieldName(mockPlan.OutputNames(), columnName)
		if err != nil {
			return igc, err
		}
		colExpr := mockPlan.Schema().Columns[idx]

		expr, _, err := b.rewrite(ctx, column.GeneratedExpr, mockPlan, nil, true)
		if err != nil {
			return igc, err
		}

		igc.Columns = append(igc.Columns, columnName)
		igc.Exprs = append(igc.Exprs, expr)
		if onDups == nil {
			continue
		}
		for dep := range column.Dependences {
			if _, ok := onDups[dep]; ok {
				assign := &expression.Assignment{Col: colExpr, ColName: column.Name, Expr: expr}
				igc.OnDuplicates = append(igc.OnDuplicates, assign)
				break
			}
		}
	}
	return igc, nil
}

func (b *PlanBuilder) buildInsert(ctx context.Context, insert *ast.InsertStmt) (Plan, error) {
	ts, ok := insert.Table.TableRefs.Left.(*ast.TableSource)
	if !ok {
		return nil, infoschema.ErrTableNotExists.GenWithStackByArgs()
	}
	tn, ok := ts.Source.(*ast.TableName)
	if !ok {
		return nil, infoschema.ErrTableNotExists.GenWithStackByArgs()
	}
	tableInfo := tn.TableInfo
	if tableInfo.IsView() {
		err := errors.Errorf("insert into view %s is not supported now.", tableInfo.Name.O)
		if insert.IsReplace {
			err = errors.Errorf("replace into view %s is not supported now.", tableInfo.Name.O)
		}
		return nil, err
	}
	if tableInfo.IsSequence() {
		err := errors.Errorf("insert into sequence %s is not supported now.", tableInfo.Name.O)
		if insert.IsReplace {
			err = errors.Errorf("replace into sequence %s is not supported now.", tableInfo.Name.O)
		}
		return nil, err
	}
	// Build Schema with DBName otherwise ColumnRef with DBName cannot match any Column in Schema.
	schema, names, err := expression.TableInfo2SchemaAndNames(b.ctx, tn.Schema, tableInfo)
	if err != nil {
		return nil, err
	}
	tableInPlan, ok := b.is.TableByID(tableInfo.ID)
	if !ok {
		return nil, errors.Errorf("Can't get table %s.", tableInfo.Name.O)
	}

	insertPlan := Insert{
		Table:         tableInPlan,
		Columns:       insert.Columns,
		tableSchema:   schema,
		tableColNames: names,
		IsReplace:     insert.IsReplace,
	}.Init(b.ctx)

	if tableInfo.GetPartitionInfo() != nil && len(insert.PartitionNames) != 0 {
		givenPartitionSets := make(map[int64]struct{}, len(insert.PartitionNames))
		// check partition by name.
		for _, name := range insert.PartitionNames {
			id, err := tables.FindPartitionByName(tableInfo, name.L)
			if err != nil {
				return nil, err
			}
			givenPartitionSets[id] = struct{}{}
		}
		pt := tableInPlan.(table.PartitionedTable)
		insertPlan.Table = tables.NewPartitionTableithGivenSets(pt, givenPartitionSets)
	} else if len(insert.PartitionNames) != 0 {
		return nil, ErrPartitionClauseOnNonpartitioned
	}

	var authErr error
	if b.ctx.GetSessionVars().User != nil {
		authErr = ErrTableaccessDenied.GenWithStackByArgs("INSERT", b.ctx.GetSessionVars().User.AuthUsername,
			b.ctx.GetSessionVars().User.AuthHostname, tableInfo.Name.L)
	}

	b.visitInfo = appendVisitInfo(b.visitInfo, mysql.InsertPriv, tn.DBInfo.Name.L,
		tableInfo.Name.L, "", authErr)

	mockTablePlan := LogicalTableDual{}.Init(b.ctx, b.getSelectOffset())
	mockTablePlan.SetSchema(insertPlan.tableSchema)
	mockTablePlan.names = insertPlan.tableColNames

	checkRefColumn := func(n ast.Node) ast.Node {
		if insertPlan.NeedFillDefaultValue {
			return n
		}
		switch n.(type) {
		case *ast.ColumnName, *ast.ColumnNameExpr:
			insertPlan.NeedFillDefaultValue = true
		}
		return n
	}

	if len(insert.Setlist) > 0 {
		// Branch for `INSERT ... SET ...`.
		err := b.buildSetValuesOfInsert(ctx, insert, insertPlan, mockTablePlan, checkRefColumn)
		if err != nil {
			return nil, err
		}
	} else if len(insert.Lists) > 0 {
		// Branch for `INSERT ... VALUES ...`.
		err := b.buildValuesListOfInsert(ctx, insert, insertPlan, mockTablePlan, checkRefColumn)
		if err != nil {
			return nil, err
		}
	} else {
		// Branch for `INSERT ... SELECT ...`.
		err := b.buildSelectPlanOfInsert(ctx, insert, insertPlan)
		if err != nil {
			return nil, err
		}
	}

	mockTablePlan.SetSchema(insertPlan.Schema4OnDuplicate)
	mockTablePlan.names = insertPlan.names4OnDuplicate

	onDupColSet, err := insertPlan.resolveOnDuplicate(insert.OnDuplicate, tableInfo, func(node ast.ExprNode) (expression.Expression, error) {
		return b.rewriteInsertOnDuplicateUpdate(ctx, node, mockTablePlan, insertPlan)
	})
	if err != nil {
		return nil, err
	}

	// Calculate generated columns.
	mockTablePlan.schema = insertPlan.tableSchema
	mockTablePlan.names = insertPlan.tableColNames
	insertPlan.GenCols, err = b.resolveGeneratedColumns(ctx, insertPlan.Table.Cols(), onDupColSet, mockTablePlan)
	if err != nil {
		return nil, err
	}

	err = insertPlan.ResolveIndices()
	return insertPlan, err
}

func (p *Insert) resolveOnDuplicate(onDup []*ast.Assignment, tblInfo *model.TableInfo, yield func(ast.ExprNode) (expression.Expression, error)) (map[string]struct{}, error) {
	onDupColSet := make(map[string]struct{}, len(onDup))
	colMap := make(map[string]*table.Column, len(p.Table.Cols()))
	for _, col := range p.Table.Cols() {
		colMap[col.Name.L] = col
	}
	for _, assign := range onDup {
		// Check whether the column to be updated exists in the source table.
		idx, err := expression.FindFieldName(p.tableColNames, assign.Column)
		if err != nil {
			return nil, err
		} else if idx < 0 {
			return nil, ErrUnknownColumn.GenWithStackByArgs(assign.Column.OrigColName(), "field list")
		}

		column := colMap[assign.Column.Name.L]
		if column.Hidden {
			return nil, ErrUnknownColumn.GenWithStackByArgs(column.Name, clauseMsg[fieldList])
		}
		// Check whether the column to be updated is the generated column.
		defaultExpr := extractDefaultExpr(assign.Expr)
		if defaultExpr != nil {
			defaultExpr.Name = assign.Column
		}
		// Note: For INSERT, REPLACE, and UPDATE, if a generated column is inserted into, replaced, or updated explicitly, the only permitted value is DEFAULT.
		// see https://dev.mysql.com/doc/refman/8.0/en/create-table-generated-columns.html
		if column.IsGenerated() {
			if defaultExpr != nil {
				continue
			}
			return nil, ErrBadGeneratedColumn.GenWithStackByArgs(assign.Column.Name.O, tblInfo.Name.O)
		}

		onDupColSet[column.Name.L] = struct{}{}

		expr, err := yield(assign.Expr)
		if err != nil {
			return nil, err
		}

		p.OnDuplicate = append(p.OnDuplicate, &expression.Assignment{
			Col:     p.tableSchema.Columns[idx],
			ColName: p.tableColNames[idx].ColName,
			Expr:    expr,
		})
	}
	return onDupColSet, nil
}

func (b *PlanBuilder) getAffectCols(insertStmt *ast.InsertStmt, insertPlan *Insert) (affectedValuesCols []*table.Column, err error) {
	if len(insertStmt.Columns) > 0 {
		// This branch is for the following scenarios:
		// 1. `INSERT INTO tbl_name (col_name [, col_name] ...) {VALUES | VALUE} (value_list) [, (value_list)] ...`,
		// 2. `INSERT INTO tbl_name (col_name [, col_name] ...) SELECT ...`.
		colName := make([]string, 0, len(insertStmt.Columns))
		for _, col := range insertStmt.Columns {
			colName = append(colName, col.Name.O)
		}
		var missingColName string
		affectedValuesCols, missingColName = table.FindCols(insertPlan.Table.VisibleCols(), colName, insertPlan.Table.Meta().PKIsHandle)
		if missingColName != "" {
			return nil, ErrUnknownColumn.GenWithStackByArgs(missingColName, clauseMsg[fieldList])
		}
	} else if len(insertStmt.Setlist) == 0 {
		// This branch is for the following scenarios:
		// 1. `INSERT INTO tbl_name {VALUES | VALUE} (value_list) [, (value_list)] ...`,
		// 2. `INSERT INTO tbl_name SELECT ...`.
		affectedValuesCols = insertPlan.Table.VisibleCols()
	}
	return affectedValuesCols, nil
}

func (b *PlanBuilder) buildSetValuesOfInsert(ctx context.Context, insert *ast.InsertStmt, insertPlan *Insert, mockTablePlan *LogicalTableDual, checkRefColumn func(n ast.Node) ast.Node) error {
	tableInfo := insertPlan.Table.Meta()
	colNames := make([]string, 0, len(insert.Setlist))
	exprCols := make([]*expression.Column, 0, len(insert.Setlist))
	for _, assign := range insert.Setlist {
		idx, err := expression.FindFieldName(insertPlan.tableColNames, assign.Column)
		if err != nil {
			return err
		}
		if idx < 0 {
			return errors.Errorf("Can't find column %s", assign.Column)
		}
		colNames = append(colNames, assign.Column.Name.L)
		exprCols = append(exprCols, insertPlan.tableSchema.Columns[idx])
	}

	// Check whether the column to be updated is the generated column.
	tCols, missingColName := table.FindCols(insertPlan.Table.VisibleCols(), colNames, tableInfo.PKIsHandle)
	if missingColName != "" {
		return ErrUnknownColumn.GenWithStackByArgs(missingColName, clauseMsg[fieldList])
	}
	generatedColumns := make(map[string]struct{}, len(tCols))
	for _, tCol := range tCols {
		if tCol.IsGenerated() {
			generatedColumns[tCol.Name.L] = struct{}{}
		}
	}

	insertPlan.AllAssignmentsAreConstant = true
	for i, assign := range insert.Setlist {
		defaultExpr := extractDefaultExpr(assign.Expr)
		if defaultExpr != nil {
			defaultExpr.Name = assign.Column
		}
		// Note: For INSERT, REPLACE, and UPDATE, if a generated column is inserted into, replaced, or updated explicitly, the only permitted value is DEFAULT.
		// see https://dev.mysql.com/doc/refman/8.0/en/create-table-generated-columns.html
		if _, ok := generatedColumns[assign.Column.Name.L]; ok {
			if defaultExpr != nil {
				continue
			}
			return ErrBadGeneratedColumn.GenWithStackByArgs(assign.Column.Name.O, tableInfo.Name.O)
		}
		b.curClause = fieldList
		// subquery in insert values should not reference upper scope
		usingPlan := mockTablePlan
		if _, ok := assign.Expr.(*ast.SubqueryExpr); ok {
			usingPlan = LogicalTableDual{}.Init(b.ctx, b.getSelectOffset())
		}
		expr, _, err := b.rewriteWithPreprocess(ctx, assign.Expr, usingPlan, nil, nil, true, checkRefColumn)
		if err != nil {
			return err
		}
		if insertPlan.AllAssignmentsAreConstant {
			_, isConstant := expr.(*expression.Constant)
			insertPlan.AllAssignmentsAreConstant = isConstant
		}

		insertPlan.SetList = append(insertPlan.SetList, &expression.Assignment{
			Col:     exprCols[i],
			ColName: model.NewCIStr(colNames[i]),
			Expr:    expr,
		})
	}
	insertPlan.Schema4OnDuplicate = insertPlan.tableSchema
	insertPlan.names4OnDuplicate = insertPlan.tableColNames
	return nil
}

func (b *PlanBuilder) buildValuesListOfInsert(ctx context.Context, insert *ast.InsertStmt, insertPlan *Insert, mockTablePlan *LogicalTableDual, checkRefColumn func(n ast.Node) ast.Node) error {
	affectedValuesCols, err := b.getAffectCols(insert, insertPlan)
	if err != nil {
		return err
	}

	// If value_list and col_list are empty and we have a generated column, we can still write data to this table.
	// For example, insert into t values(); can be executed successfully if t has a generated column.
	if len(insert.Columns) > 0 || len(insert.Lists[0]) > 0 {
		// If value_list or col_list is not empty, the length of value_list should be the same with that of col_list.
		if len(insert.Lists[0]) != len(affectedValuesCols) {
			return ErrWrongValueCountOnRow.GenWithStackByArgs(1)
		}
	}

	insertPlan.AllAssignmentsAreConstant = true
	totalTableCols := insertPlan.Table.Cols()
	for i, valuesItem := range insert.Lists {
		// The length of all the value_list should be the same.
		// "insert into t values (), ()" is valid.
		// "insert into t values (), (1)" is not valid.
		// "insert into t values (1), ()" is not valid.
		// "insert into t values (1,2), (1)" is not valid.
		if i > 0 && len(insert.Lists[i-1]) != len(insert.Lists[i]) {
			return ErrWrongValueCountOnRow.GenWithStackByArgs(i + 1)
		}
		exprList := make([]expression.Expression, 0, len(valuesItem))
		for j, valueItem := range valuesItem {
			var expr expression.Expression
			var err error
			var generatedColumnWithDefaultExpr bool
			col := affectedValuesCols[j]
			switch x := valueItem.(type) {
			case *ast.DefaultExpr:
				if col.IsGenerated() {
					if x.Name != nil {
						return ErrBadGeneratedColumn.GenWithStackByArgs(col.Name.O, insertPlan.Table.Meta().Name.O)
					}
					generatedColumnWithDefaultExpr = true
					break
				}
				if x.Name != nil {
					expr, err = b.findDefaultValue(totalTableCols, x.Name)
				} else {
					expr, err = b.getDefaultValue(affectedValuesCols[j])
				}
			case *driver.ValueExpr:
				expr = &expression.Constant{
					Value:   x.Datum,
					RetType: &x.Type,
				}
			default:
				b.curClause = fieldList
				// subquery in insert values should not reference upper scope
				usingPlan := mockTablePlan
				if _, ok := valueItem.(*ast.SubqueryExpr); ok {
					usingPlan = LogicalTableDual{}.Init(b.ctx, b.getSelectOffset())
				}
				expr, _, err = b.rewriteWithPreprocess(ctx, valueItem, usingPlan, nil, nil, true, checkRefColumn)
			}
			if err != nil {
				return err
			}
			if insertPlan.AllAssignmentsAreConstant {
				_, isConstant := expr.(*expression.Constant)
				insertPlan.AllAssignmentsAreConstant = isConstant
			}
			// Note: For INSERT, REPLACE, and UPDATE, if a generated column is inserted into, replaced, or updated explicitly, the only permitted value is DEFAULT.
			// see https://dev.mysql.com/doc/refman/8.0/en/create-table-generated-columns.html
			if col.IsGenerated() {
				if generatedColumnWithDefaultExpr {
					continue
				}
				return ErrBadGeneratedColumn.GenWithStackByArgs(col.Name.O, insertPlan.Table.Meta().Name.O)
			}
			exprList = append(exprList, expr)
		}
		insertPlan.Lists = append(insertPlan.Lists, exprList)
	}
	insertPlan.Schema4OnDuplicate = insertPlan.tableSchema
	insertPlan.names4OnDuplicate = insertPlan.tableColNames
	return nil
}

func (b *PlanBuilder) buildSelectPlanOfInsert(ctx context.Context, insert *ast.InsertStmt, insertPlan *Insert) error {
	affectedValuesCols, err := b.getAffectCols(insert, insertPlan)
	if err != nil {
		return err
	}
	selectPlan, err := b.Build(ctx, insert.Select)
	if err != nil {
		return err
	}

	// Check to guarantee that the length of the row returned by select is equal to that of affectedValuesCols.
	if selectPlan.Schema().Len() != len(affectedValuesCols) {
		return ErrWrongValueCountOnRow.GenWithStackByArgs(1)
	}

	// Check to guarantee that there's no generated column.
	// This check should be done after the above one to make its behavior compatible with MySQL.
	// For example, table t has two columns, namely a and b, and b is a generated column.
	// "insert into t (b) select * from t" will raise an error that the column count is not matched.
	// "insert into t select * from t" will raise an error that there's a generated column in the column list.
	// If we do this check before the above one, "insert into t (b) select * from t" will raise an error
	// that there's a generated column in the column list.
	for _, col := range affectedValuesCols {
		if col.IsGenerated() {
			return ErrBadGeneratedColumn.GenWithStackByArgs(col.Name.O, insertPlan.Table.Meta().Name.O)
		}
	}

	names := selectPlan.OutputNames()
	insertPlan.SelectPlan, _, err = DoOptimize(ctx, b.ctx, b.optFlag, selectPlan.(LogicalPlan))
	if err != nil {
		return err
	}

	// schema4NewRow is the schema for the newly created data record based on
	// the result of the select statement.
	schema4NewRow := expression.NewSchema(make([]*expression.Column, len(insertPlan.Table.Cols()))...)
	names4NewRow := make(types.NameSlice, len(insertPlan.Table.Cols()))
	// TODO: don't clone it.
	for i, selCol := range insertPlan.SelectPlan.Schema().Columns {
		ordinal := affectedValuesCols[i].Offset
		schema4NewRow.Columns[ordinal] = &expression.Column{}
		*schema4NewRow.Columns[ordinal] = *selCol

		schema4NewRow.Columns[ordinal].RetType = &types.FieldType{}
		*schema4NewRow.Columns[ordinal].RetType = affectedValuesCols[i].FieldType

		names4NewRow[ordinal] = names[i]
	}
	for i := range schema4NewRow.Columns {
		if schema4NewRow.Columns[i] == nil {
			schema4NewRow.Columns[i] = &expression.Column{UniqueID: insertPlan.ctx.GetSessionVars().AllocPlanColumnID()}
			names4NewRow[i] = types.EmptyName
		}
	}
	insertPlan.Schema4OnDuplicate = expression.MergeSchema(insertPlan.tableSchema, schema4NewRow)
	insertPlan.names4OnDuplicate = append(insertPlan.tableColNames.Shallow(), names4NewRow...)
	return nil
}

func (b *PlanBuilder) buildLoadData(ctx context.Context, ld *ast.LoadDataStmt) (Plan, error) {
	p := &LoadData{
		IsLocal:            ld.IsLocal,
		OnDuplicate:        ld.OnDuplicate,
		Path:               ld.Path,
		Table:              ld.Table,
		Columns:            ld.Columns,
		FieldsInfo:         ld.FieldsInfo,
		LinesInfo:          ld.LinesInfo,
		IgnoreLines:        ld.IgnoreLines,
		ColumnAssignments:  ld.ColumnAssignments,
		ColumnsAndUserVars: ld.ColumnsAndUserVars,
	}
	user := b.ctx.GetSessionVars().User
	var insertErr error
	if user != nil {
		insertErr = ErrTableaccessDenied.GenWithStackByArgs("INSERT", user.AuthUsername, user.AuthHostname, p.Table.Name.O)
	}
	b.visitInfo = appendVisitInfo(b.visitInfo, mysql.InsertPriv, p.Table.Schema.O, p.Table.Name.O, "", insertErr)
	tableInfo := p.Table.TableInfo
	tableInPlan, ok := b.is.TableByID(tableInfo.ID)
	if !ok {
		db := b.ctx.GetSessionVars().CurrentDB
		return nil, infoschema.ErrTableNotExists.GenWithStackByArgs(db, tableInfo.Name.O)
	}
	schema, names, err := expression.TableInfo2SchemaAndNames(b.ctx, model.NewCIStr(""), tableInfo)
	if err != nil {
		return nil, err
	}
	mockTablePlan := LogicalTableDual{}.Init(b.ctx, b.getSelectOffset())
	mockTablePlan.SetSchema(schema)
	mockTablePlan.names = names

	p.GenCols, err = b.resolveGeneratedColumns(ctx, tableInPlan.Cols(), nil, mockTablePlan)
	if err != nil {
		return nil, err
	}
	return p, nil
}

func (b *PlanBuilder) buildLoadStats(ld *ast.LoadStatsStmt) Plan {
	p := &LoadStats{Path: ld.Path}
	return p
}

func (b *PlanBuilder) buildIndexAdvise(node *ast.IndexAdviseStmt) Plan {
	p := &IndexAdvise{
		IsLocal:     node.IsLocal,
		Path:        node.Path,
		MaxMinutes:  node.MaxMinutes,
		MaxIndexNum: node.MaxIndexNum,
		LinesInfo:   node.LinesInfo,
	}
	return p
}

func (b *PlanBuilder) buildSplitRegion(node *ast.SplitRegionStmt) (Plan, error) {
	if node.SplitSyntaxOpt != nil && node.SplitSyntaxOpt.HasPartition && node.Table.TableInfo.Partition == nil {
		return nil, ErrPartitionClauseOnNonpartitioned
	}
	if len(node.IndexName.L) != 0 {
		return b.buildSplitIndexRegion(node)
	}
	return b.buildSplitTableRegion(node)
}

func (b *PlanBuilder) buildSplitIndexRegion(node *ast.SplitRegionStmt) (Plan, error) {
	tblInfo := node.Table.TableInfo
	indexInfo := tblInfo.FindIndexByName(node.IndexName.L)
	if indexInfo == nil {
		return nil, ErrKeyDoesNotExist.GenWithStackByArgs(node.IndexName, tblInfo.Name)
	}
	mockTablePlan := LogicalTableDual{}.Init(b.ctx, b.getSelectOffset())
	schema, names, err := expression.TableInfo2SchemaAndNames(b.ctx, node.Table.Schema, tblInfo)
	if err != nil {
		return nil, err
	}
	mockTablePlan.SetSchema(schema)
	mockTablePlan.names = names

	p := &SplitRegion{
		TableInfo:      tblInfo,
		PartitionNames: node.PartitionNames,
		IndexInfo:      indexInfo,
	}
	p.names = names
	p.setSchemaAndNames(buildSplitRegionsSchema())
	// Split index regions by user specified value lists.
	if len(node.SplitOpt.ValueLists) > 0 {
		indexValues := make([][]types.Datum, 0, len(node.SplitOpt.ValueLists))
		for i, valuesItem := range node.SplitOpt.ValueLists {
			if len(valuesItem) > len(indexInfo.Columns) {
				return nil, ErrWrongValueCountOnRow.GenWithStackByArgs(i + 1)
			}
			values, err := b.convertValue2ColumnType(valuesItem, mockTablePlan, indexInfo, tblInfo)
			if err != nil {
				return nil, err
			}
			indexValues = append(indexValues, values)
		}
		p.ValueLists = indexValues
		return p, nil
	}

	// Split index regions by lower, upper value.
	checkLowerUpperValue := func(valuesItem []ast.ExprNode, name string) ([]types.Datum, error) {
		if len(valuesItem) == 0 {
			return nil, errors.Errorf("Split index `%v` region %s value count should more than 0", indexInfo.Name, name)
		}
		if len(valuesItem) > len(indexInfo.Columns) {
			return nil, errors.Errorf("Split index `%v` region column count doesn't match value count at %v", indexInfo.Name, name)
		}
		return b.convertValue2ColumnType(valuesItem, mockTablePlan, indexInfo, tblInfo)
	}
	lowerValues, err := checkLowerUpperValue(node.SplitOpt.Lower, "lower")
	if err != nil {
		return nil, err
	}
	upperValues, err := checkLowerUpperValue(node.SplitOpt.Upper, "upper")
	if err != nil {
		return nil, err
	}
	p.Lower = lowerValues
	p.Upper = upperValues

	maxSplitRegionNum := int64(config.GetGlobalConfig().SplitRegionMaxNum)
	if node.SplitOpt.Num > maxSplitRegionNum {
		return nil, errors.Errorf("Split index region num exceeded the limit %v", maxSplitRegionNum)
	} else if node.SplitOpt.Num < 1 {
		return nil, errors.Errorf("Split index region num should more than 0")
	}
	p.Num = int(node.SplitOpt.Num)
	return p, nil
}

func (b *PlanBuilder) convertValue2ColumnType(valuesItem []ast.ExprNode, mockTablePlan LogicalPlan, indexInfo *model.IndexInfo, tblInfo *model.TableInfo) ([]types.Datum, error) {
	values := make([]types.Datum, 0, len(valuesItem))
	for j, valueItem := range valuesItem {
		colOffset := indexInfo.Columns[j].Offset
		value, err := b.convertValue(valueItem, mockTablePlan, tblInfo.Columns[colOffset])
		if err != nil {
			return nil, err
		}
		values = append(values, value)
	}
	return values, nil
}

func (b *PlanBuilder) convertValue(valueItem ast.ExprNode, mockTablePlan LogicalPlan, col *model.ColumnInfo) (d types.Datum, err error) {
	var expr expression.Expression
	switch x := valueItem.(type) {
	case *driver.ValueExpr:
		expr = &expression.Constant{
			Value:   x.Datum,
			RetType: &x.Type,
		}
	default:
		expr, _, err = b.rewrite(context.TODO(), valueItem, mockTablePlan, nil, true)
		if err != nil {
			return d, err
		}
	}
	constant, ok := expr.(*expression.Constant)
	if !ok {
		return d, errors.New("Expect constant values")
	}
	value, err := constant.Eval(chunk.Row{})
	if err != nil {
		return d, err
	}
	d, err = value.ConvertTo(b.ctx.GetSessionVars().StmtCtx, &col.FieldType)
	if err != nil {
		if !types.ErrTruncated.Equal(err) && !types.ErrTruncatedWrongVal.Equal(err) {
			return d, err
		}
		valStr, err1 := value.ToString()
		if err1 != nil {
			return d, err
		}
		return d, types.ErrTruncated.GenWithStack("Incorrect value: '%-.128s' for column '%.192s'", valStr, col.Name.O)
	}
	return d, nil
}

func (b *PlanBuilder) buildSplitTableRegion(node *ast.SplitRegionStmt) (Plan, error) {
	tblInfo := node.Table.TableInfo
	handleColInfos := buildHandleColumnInfos(tblInfo)
	mockTablePlan := LogicalTableDual{}.Init(b.ctx, b.getSelectOffset())
	schema, names, err := expression.TableInfo2SchemaAndNames(b.ctx, node.Table.Schema, tblInfo)
	if err != nil {
		return nil, err
	}
	mockTablePlan.SetSchema(schema)
	mockTablePlan.names = names

	p := &SplitRegion{
		TableInfo:      tblInfo,
		PartitionNames: node.PartitionNames,
	}
	p.setSchemaAndNames(buildSplitRegionsSchema())
	if len(node.SplitOpt.ValueLists) > 0 {
		values := make([][]types.Datum, 0, len(node.SplitOpt.ValueLists))
		for i, valuesItem := range node.SplitOpt.ValueLists {
			data, err := convertValueListToData(valuesItem, handleColInfos, i, b, mockTablePlan)
			if err != nil {
				return nil, err
			}
			values = append(values, data)
		}
		p.ValueLists = values
		return p, nil
	}

	p.Lower, err = convertValueListToData(node.SplitOpt.Lower, handleColInfos, lowerBound, b, mockTablePlan)
	if err != nil {
		return nil, err
	}
	p.Upper, err = convertValueListToData(node.SplitOpt.Upper, handleColInfos, upperBound, b, mockTablePlan)
	if err != nil {
		return nil, err
	}

	maxSplitRegionNum := int64(config.GetGlobalConfig().SplitRegionMaxNum)
	if node.SplitOpt.Num > maxSplitRegionNum {
		return nil, errors.Errorf("Split table region num exceeded the limit %v", maxSplitRegionNum)
	} else if node.SplitOpt.Num < 1 {
		return nil, errors.Errorf("Split table region num should more than 0")
	}
	p.Num = int(node.SplitOpt.Num)
	return p, nil
}

func buildHandleColumnInfos(tblInfo *model.TableInfo) []*model.ColumnInfo {
	switch {
	case tblInfo.PKIsHandle:
		if col := tblInfo.GetPkColInfo(); col != nil {
			return []*model.ColumnInfo{col}
		}
	case tblInfo.IsCommonHandle:
		pkIdx := tables.FindPrimaryIndex(tblInfo)
		pkCols := make([]*model.ColumnInfo, 0, len(pkIdx.Columns))
		cols := tblInfo.Columns
		for _, idxCol := range pkIdx.Columns {
			pkCols = append(pkCols, cols[idxCol.Offset])
		}
		return pkCols
	default:
		return []*model.ColumnInfo{model.NewExtraHandleColInfo()}
	}
	return nil
}

const (
	lowerBound int = -1
	upperBound int = -2
)

func convertValueListToData(valueList []ast.ExprNode, handleColInfos []*model.ColumnInfo, rowIdx int,
	b *PlanBuilder, mockTablePlan *LogicalTableDual) ([]types.Datum, error) {
	if len(valueList) != len(handleColInfos) {
		var err error
		switch rowIdx {
		case lowerBound:
			err = errors.Errorf("Split table region lower value count should be %d", len(handleColInfos))
		case upperBound:
			err = errors.Errorf("Split table region upper value count should be %d", len(handleColInfos))
		default:
			err = ErrWrongValueCountOnRow.GenWithStackByArgs(rowIdx)
		}
		return nil, err
	}
	data := make([]types.Datum, 0, len(handleColInfos))
	for i, v := range valueList {
		convertedDatum, err := b.convertValue(v, mockTablePlan, handleColInfos[i])
		if err != nil {
			return nil, err
		}
		data = append(data, convertedDatum)
	}
	return data, nil
}

func (b *PlanBuilder) buildDDL(ctx context.Context, node ast.DDLNode) (Plan, error) {
	var authErr error
	switch v := node.(type) {
	case *ast.AlterDatabaseStmt:
		if v.AlterDefaultDatabase {
			v.Name = b.ctx.GetSessionVars().CurrentDB
		}
		if v.Name == "" {
			return nil, ErrNoDB
		}
		if b.ctx.GetSessionVars().User != nil {
			authErr = ErrDBaccessDenied.GenWithStackByArgs("ALTER", b.ctx.GetSessionVars().User.AuthUsername,
				b.ctx.GetSessionVars().User.AuthHostname, v.Name)
		}
		b.visitInfo = appendVisitInfo(b.visitInfo, mysql.AlterPriv, v.Name, "", "", authErr)
	case *ast.AlterTableStmt:
		if b.ctx.GetSessionVars().User != nil {
			authErr = ErrTableaccessDenied.GenWithStackByArgs("ALTER", b.ctx.GetSessionVars().User.AuthUsername,
				b.ctx.GetSessionVars().User.AuthHostname, v.Table.Name.L)
		}
		b.visitInfo = appendVisitInfo(b.visitInfo, mysql.AlterPriv, v.Table.Schema.L,
			v.Table.Name.L, "", authErr)
		for _, spec := range v.Specs {
			if spec.Tp == ast.AlterTableRenameTable || spec.Tp == ast.AlterTableExchangePartition {
				if b.ctx.GetSessionVars().User != nil {
					authErr = ErrTableaccessDenied.GenWithStackByArgs("DROP", b.ctx.GetSessionVars().User.AuthUsername,
						b.ctx.GetSessionVars().User.AuthHostname, v.Table.Name.L)
				}
				b.visitInfo = appendVisitInfo(b.visitInfo, mysql.DropPriv, v.Table.Schema.L,
					v.Table.Name.L, "", authErr)

				if b.ctx.GetSessionVars().User != nil {
					authErr = ErrTableaccessDenied.GenWithStackByArgs("CREATE", b.ctx.GetSessionVars().User.AuthUsername,
						b.ctx.GetSessionVars().User.AuthHostname, spec.NewTable.Name.L)
				}
				b.visitInfo = appendVisitInfo(b.visitInfo, mysql.CreatePriv, spec.NewTable.Schema.L,
					spec.NewTable.Name.L, "", authErr)

				if b.ctx.GetSessionVars().User != nil {
					authErr = ErrTableaccessDenied.GenWithStackByArgs("INSERT", b.ctx.GetSessionVars().User.AuthUsername,
						b.ctx.GetSessionVars().User.AuthHostname, spec.NewTable.Name.L)
				}
				b.visitInfo = appendVisitInfo(b.visitInfo, mysql.InsertPriv, spec.NewTable.Schema.L,
					spec.NewTable.Name.L, "", authErr)
			} else if spec.Tp == ast.AlterTableDropPartition {
				if b.ctx.GetSessionVars().User != nil {
					authErr = ErrTableaccessDenied.GenWithStackByArgs("DROP", b.ctx.GetSessionVars().User.AuthUsername,
						b.ctx.GetSessionVars().User.AuthHostname, v.Table.Name.L)
				}
				b.visitInfo = appendVisitInfo(b.visitInfo, mysql.DropPriv, v.Table.Schema.L,
					v.Table.Name.L, "", authErr)
			}
		}
	case *ast.AlterSequenceStmt:
		if b.ctx.GetSessionVars().User != nil {
			authErr = ErrTableaccessDenied.GenWithStackByArgs("ALTER", b.ctx.GetSessionVars().User.AuthUsername,
				b.ctx.GetSessionVars().User.AuthHostname, v.Name.Name.L)
		}
		b.visitInfo = appendVisitInfo(b.visitInfo, mysql.AlterPriv, v.Name.Schema.L,
			v.Name.Name.L, "", authErr)
	case *ast.CreateDatabaseStmt:
		if b.ctx.GetSessionVars().User != nil {
			authErr = ErrDBaccessDenied.GenWithStackByArgs(b.ctx.GetSessionVars().User.AuthUsername,
				b.ctx.GetSessionVars().User.AuthHostname, v.Name)
		}
		b.visitInfo = appendVisitInfo(b.visitInfo, mysql.CreatePriv, v.Name,
			"", "", authErr)
	case *ast.CreateIndexStmt:
		if b.ctx.GetSessionVars().User != nil {
			authErr = ErrTableaccessDenied.GenWithStackByArgs("INDEX", b.ctx.GetSessionVars().User.AuthUsername,
				b.ctx.GetSessionVars().User.AuthHostname, v.Table.Name.L)
		}
		b.visitInfo = appendVisitInfo(b.visitInfo, mysql.IndexPriv, v.Table.Schema.L,
			v.Table.Name.L, "", authErr)
	case *ast.CreateTableStmt:
		if b.ctx.GetSessionVars().User != nil {
			authErr = ErrTableaccessDenied.GenWithStackByArgs("CREATE", b.ctx.GetSessionVars().User.AuthUsername,
				b.ctx.GetSessionVars().User.AuthHostname, v.Table.Name.L)
		}
		b.visitInfo = appendVisitInfo(b.visitInfo, mysql.CreatePriv, v.Table.Schema.L,
			v.Table.Name.L, "", authErr)
		if v.ReferTable != nil {
			if b.ctx.GetSessionVars().User != nil {
				authErr = ErrTableaccessDenied.GenWithStackByArgs("CREATE", b.ctx.GetSessionVars().User.AuthUsername,
					b.ctx.GetSessionVars().User.AuthHostname, v.ReferTable.Name.L)
			}
			b.visitInfo = appendVisitInfo(b.visitInfo, mysql.SelectPriv, v.ReferTable.Schema.L,
				v.ReferTable.Name.L, "", authErr)
		}
	case *ast.CreateViewStmt:
		b.capFlag |= canExpandAST
		b.capFlag |= collectUnderlyingViewName
		defer func() {
			b.capFlag &= ^canExpandAST
			b.capFlag &= ^collectUnderlyingViewName
		}()
		b.underlyingViewNames = set.NewStringSet()
		plan, err := b.Build(ctx, v.Select)
		if err != nil {
			return nil, err
		}
		if b.underlyingViewNames.Exist(v.ViewName.Schema.L + "." + v.ViewName.Name.L) {
			return nil, ErrNoSuchTable.GenWithStackByArgs(v.ViewName.Schema.O, v.ViewName.Name.O)
		}
		schema := plan.Schema()
		names := plan.OutputNames()
		if v.Cols == nil {
			adjustOverlongViewColname(plan.(LogicalPlan))
			v.Cols = make([]model.CIStr, len(schema.Columns))
			for i, name := range names {
				v.Cols[i] = name.ColName
			}
		}
		if len(v.Cols) != schema.Len() {
			return nil, ddl.ErrViewWrongList
		}
		if b.ctx.GetSessionVars().User != nil {
			authErr = ErrTableaccessDenied.GenWithStackByArgs("CREATE VIEW", b.ctx.GetSessionVars().User.AuthUsername,
				b.ctx.GetSessionVars().User.AuthHostname, v.ViewName.Name.L)
		}
		b.visitInfo = appendVisitInfo(b.visitInfo, mysql.CreateViewPriv, v.ViewName.Schema.L,
			v.ViewName.Name.L, "", authErr)
		if v.Definer.CurrentUser && b.ctx.GetSessionVars().User != nil {
			v.Definer = b.ctx.GetSessionVars().User
		}
		if b.ctx.GetSessionVars().User != nil && v.Definer.String() != b.ctx.GetSessionVars().User.String() {
			err = ErrSpecificAccessDenied.GenWithStackByArgs("SUPER")
			b.visitInfo = appendVisitInfo(b.visitInfo, mysql.SuperPriv, "",
				"", "", err)
		}
	case *ast.CreateSequenceStmt:
		if b.ctx.GetSessionVars().User != nil {
			authErr = ErrTableaccessDenied.GenWithStackByArgs("CREATE", b.ctx.GetSessionVars().User.AuthUsername,
				b.ctx.GetSessionVars().User.AuthHostname, v.Name.Name.L)
		}
		b.visitInfo = appendVisitInfo(b.visitInfo, mysql.CreatePriv, v.Name.Schema.L,
			v.Name.Name.L, "", authErr)
	case *ast.DropDatabaseStmt:
		if b.ctx.GetSessionVars().User != nil {
			authErr = ErrDBaccessDenied.GenWithStackByArgs(b.ctx.GetSessionVars().User.AuthUsername,
				b.ctx.GetSessionVars().User.AuthHostname, v.Name)
		}
		b.visitInfo = appendVisitInfo(b.visitInfo, mysql.DropPriv, v.Name,
			"", "", authErr)
	case *ast.DropIndexStmt:
		if b.ctx.GetSessionVars().User != nil {
			authErr = ErrTableaccessDenied.GenWithStackByArgs("INDEx", b.ctx.GetSessionVars().User.AuthUsername,
				b.ctx.GetSessionVars().User.AuthHostname, v.Table.Name.L)
		}
		b.visitInfo = appendVisitInfo(b.visitInfo, mysql.IndexPriv, v.Table.Schema.L,
			v.Table.Name.L, "", authErr)
	case *ast.DropTableStmt:
		for _, tableVal := range v.Tables {
			if b.ctx.GetSessionVars().User != nil {
				authErr = ErrTableaccessDenied.GenWithStackByArgs("DROP", b.ctx.GetSessionVars().User.AuthUsername,
					b.ctx.GetSessionVars().User.AuthHostname, tableVal.Name.L)
			}
			b.visitInfo = appendVisitInfo(b.visitInfo, mysql.DropPriv, tableVal.Schema.L,
				tableVal.Name.L, "", authErr)
		}
	case *ast.DropSequenceStmt:
		for _, sequence := range v.Sequences {
			if b.ctx.GetSessionVars().User != nil {
				authErr = ErrTableaccessDenied.GenWithStackByArgs("DROP", b.ctx.GetSessionVars().User.AuthUsername,
					b.ctx.GetSessionVars().User.AuthHostname, sequence.Name.L)
			}
			b.visitInfo = appendVisitInfo(b.visitInfo, mysql.DropPriv, sequence.Schema.L,
				sequence.Name.L, "", authErr)
		}
	case *ast.TruncateTableStmt:
		if b.ctx.GetSessionVars().User != nil {
			authErr = ErrTableaccessDenied.GenWithStackByArgs("DROP", b.ctx.GetSessionVars().User.AuthUsername,
				b.ctx.GetSessionVars().User.AuthHostname, v.Table.Name.L)
		}
		b.visitInfo = appendVisitInfo(b.visitInfo, mysql.DropPriv, v.Table.Schema.L,
			v.Table.Name.L, "", authErr)
	case *ast.RenameTableStmt:
		if b.ctx.GetSessionVars().User != nil {
			authErr = ErrTableaccessDenied.GenWithStackByArgs("ALTER", b.ctx.GetSessionVars().User.AuthUsername,
				b.ctx.GetSessionVars().User.AuthHostname, v.TableToTables[0].OldTable.Name.L)
		}
		b.visitInfo = appendVisitInfo(b.visitInfo, mysql.AlterPriv, v.TableToTables[0].OldTable.Schema.L,
			v.TableToTables[0].OldTable.Name.L, "", authErr)

		if b.ctx.GetSessionVars().User != nil {
			authErr = ErrTableaccessDenied.GenWithStackByArgs("DROP", b.ctx.GetSessionVars().User.AuthUsername,
				b.ctx.GetSessionVars().User.AuthHostname, v.TableToTables[0].OldTable.Name.L)
		}
		b.visitInfo = appendVisitInfo(b.visitInfo, mysql.DropPriv, v.TableToTables[0].OldTable.Schema.L,
			v.TableToTables[0].OldTable.Name.L, "", authErr)

		if b.ctx.GetSessionVars().User != nil {
			authErr = ErrTableaccessDenied.GenWithStackByArgs("CREATE", b.ctx.GetSessionVars().User.AuthUsername,
				b.ctx.GetSessionVars().User.AuthHostname, v.TableToTables[0].NewTable.Name.L)
		}
		b.visitInfo = appendVisitInfo(b.visitInfo, mysql.CreatePriv, v.TableToTables[0].NewTable.Schema.L,
			v.TableToTables[0].NewTable.Name.L, "", authErr)

		if b.ctx.GetSessionVars().User != nil {
			authErr = ErrTableaccessDenied.GenWithStackByArgs("INSERT", b.ctx.GetSessionVars().User.AuthUsername,
				b.ctx.GetSessionVars().User.AuthHostname, v.TableToTables[0].NewTable.Name.L)
		}
		b.visitInfo = appendVisitInfo(b.visitInfo, mysql.InsertPriv, v.TableToTables[0].NewTable.Schema.L,
			v.TableToTables[0].NewTable.Name.L, "", authErr)
	case *ast.RecoverTableStmt, *ast.FlashBackTableStmt:
		// Recover table command can only be executed by administrator.
		b.visitInfo = appendVisitInfo(b.visitInfo, mysql.SuperPriv, "", "", "", nil)
	case *ast.LockTablesStmt, *ast.UnlockTablesStmt:
		// TODO: add Lock Table privilege check.
	case *ast.CleanupTableLockStmt:
		// This command can only be executed by administrator.
		b.visitInfo = appendVisitInfo(b.visitInfo, mysql.SuperPriv, "", "", "", nil)
	case *ast.RepairTableStmt:
		// Repair table command can only be executed by administrator.
		b.visitInfo = appendVisitInfo(b.visitInfo, mysql.SuperPriv, "", "", "", nil)
	}
	p := &DDL{Statement: node}
	return p, nil
}

const (
	// TraceFormatRow indicates row tracing format.
	TraceFormatRow = "row"
	// TraceFormatJSON indicates json tracing format.
	TraceFormatJSON = "json"
	// TraceFormatLog indicates log tracing format.
	TraceFormatLog = "log"
)

// buildTrace builds a trace plan. Inside this method, it first optimize the
// underlying query and then constructs a schema, which will be used to constructs
// rows result.
func (b *PlanBuilder) buildTrace(trace *ast.TraceStmt) (Plan, error) {
	p := &Trace{StmtNode: trace.Stmt, Format: trace.Format}
	switch trace.Format {
	case TraceFormatRow:
		schema := newColumnsWithNames(3)
		schema.Append(buildColumnWithName("", "operation", mysql.TypeString, mysql.MaxBlobWidth))
		schema.Append(buildColumnWithName("", "startTS", mysql.TypeString, mysql.MaxBlobWidth))
		schema.Append(buildColumnWithName("", "duration", mysql.TypeString, mysql.MaxBlobWidth))
		p.SetSchema(schema.col2Schema())
		p.names = schema.names
	case TraceFormatJSON:
		schema := newColumnsWithNames(1)
		schema.Append(buildColumnWithName("", "operation", mysql.TypeString, mysql.MaxBlobWidth))
		p.SetSchema(schema.col2Schema())
		p.names = schema.names
	case TraceFormatLog:
		schema := newColumnsWithNames(4)
		schema.Append(buildColumnWithName("", "time", mysql.TypeTimestamp, mysql.MaxBlobWidth))
		schema.Append(buildColumnWithName("", "event", mysql.TypeString, mysql.MaxBlobWidth))
		schema.Append(buildColumnWithName("", "tags", mysql.TypeString, mysql.MaxBlobWidth))
		schema.Append(buildColumnWithName("", "spanName", mysql.TypeString, mysql.MaxBlobWidth))
		p.SetSchema(schema.col2Schema())
		p.names = schema.names
	default:
		return nil, errors.New("trace format should be one of 'row', 'log' or 'json'")
	}
	return p, nil
}

func (b *PlanBuilder) buildExplainPlan(targetPlan Plan, format string, explainRows [][]string, analyze bool, execStmt ast.StmtNode, runtimeStats *execdetails.RuntimeStatsColl) (Plan, error) {
	p := &Explain{
		TargetPlan:       targetPlan,
		Format:           format,
		Analyze:          analyze,
		ExecStmt:         execStmt,
		ExplainRows:      explainRows,
		RuntimeStatsColl: runtimeStats,
	}
	p.ctx = b.ctx
	return p, p.prepareSchema()
}

// buildExplainFor gets *last* (maybe running or finished) query plan from connection #connection id.
// See https://dev.mysql.com/doc/refman/8.0/en/explain-for-connection.html.
func (b *PlanBuilder) buildExplainFor(explainFor *ast.ExplainForStmt) (Plan, error) {
	processInfo, ok := b.ctx.GetSessionManager().GetProcessInfo(explainFor.ConnectionID)
	if !ok {
		return nil, ErrNoSuchThread.GenWithStackByArgs(explainFor.ConnectionID)
	}
	if b.ctx.GetSessionVars() != nil && b.ctx.GetSessionVars().User != nil {
		if b.ctx.GetSessionVars().User.Username != processInfo.User {
			err := ErrAccessDenied.GenWithStackByArgs(b.ctx.GetSessionVars().User.Username, b.ctx.GetSessionVars().User.Hostname)
			// Different from MySQL's behavior and document.
			b.visitInfo = appendVisitInfo(b.visitInfo, mysql.SuperPriv, "", "", "", err)
		}
	}

	targetPlan, ok := processInfo.Plan.(Plan)
	if !ok || targetPlan == nil {
		return &Explain{Format: explainFor.Format}, nil
	}
	var explainRows [][]string
	if explainFor.Format == ast.ExplainFormatROW {
		explainRows = processInfo.PlanExplainRows
	}
	return b.buildExplainPlan(targetPlan, explainFor.Format, explainRows, false, nil, processInfo.RuntimeStatsColl)
}

func (b *PlanBuilder) buildExplain(ctx context.Context, explain *ast.ExplainStmt) (Plan, error) {
	if show, ok := explain.Stmt.(*ast.ShowStmt); ok {
		return b.buildShow(ctx, show)
	}
	targetPlan, _, err := OptimizeAstNode(ctx, b.ctx, explain.Stmt, b.is)
	if err != nil {
		return nil, err
	}

	return b.buildExplainPlan(targetPlan, explain.Format, nil, explain.Analyze, explain.Stmt, nil)
}

func (b *PlanBuilder) buildSelectInto(ctx context.Context, sel *ast.SelectStmt) (Plan, error) {
	selectIntoInfo := sel.SelectIntoOpt
	sel.SelectIntoOpt = nil
	targetPlan, _, err := OptimizeAstNode(ctx, b.ctx, sel, b.is)
	if err != nil {
		return nil, err
	}
	b.visitInfo = appendVisitInfo(b.visitInfo, mysql.FilePriv, "", "", "", ErrSpecificAccessDenied.GenWithStackByArgs("FILE"))
	return &SelectInto{
		TargetPlan: targetPlan,
		IntoOpt:    selectIntoInfo,
	}, nil
}

func buildShowProcedureSchema() (*expression.Schema, []*types.FieldName) {
	tblName := "ROUTINES"
	schema := newColumnsWithNames(11)
	schema.Append(buildColumnWithName(tblName, "Db", mysql.TypeVarchar, 128))
	schema.Append(buildColumnWithName(tblName, "Name", mysql.TypeVarchar, 128))
	schema.Append(buildColumnWithName(tblName, "Type", mysql.TypeVarchar, 128))
	schema.Append(buildColumnWithName(tblName, "Definer", mysql.TypeVarchar, 128))
	schema.Append(buildColumnWithName(tblName, "Modified", mysql.TypeDatetime, 19))
	schema.Append(buildColumnWithName(tblName, "Created", mysql.TypeDatetime, 19))
	schema.Append(buildColumnWithName(tblName, "Security_type", mysql.TypeVarchar, 128))
	schema.Append(buildColumnWithName(tblName, "Comment", mysql.TypeBlob, 196605))
	schema.Append(buildColumnWithName(tblName, "character_set_client", mysql.TypeVarchar, 32))
	schema.Append(buildColumnWithName(tblName, "collation_connection", mysql.TypeVarchar, 32))
	schema.Append(buildColumnWithName(tblName, "Database Collation", mysql.TypeVarchar, 32))
	return schema.col2Schema(), schema.names
}

func buildShowTriggerSchema() (*expression.Schema, []*types.FieldName) {
	tblName := "TRIGGERS"
	schema := newColumnsWithNames(11)
	schema.Append(buildColumnWithName(tblName, "Trigger", mysql.TypeVarchar, 128))
	schema.Append(buildColumnWithName(tblName, "Event", mysql.TypeVarchar, 128))
	schema.Append(buildColumnWithName(tblName, "Table", mysql.TypeVarchar, 128))
	schema.Append(buildColumnWithName(tblName, "Statement", mysql.TypeBlob, 196605))
	schema.Append(buildColumnWithName(tblName, "Timing", mysql.TypeVarchar, 128))
	schema.Append(buildColumnWithName(tblName, "Created", mysql.TypeDatetime, 19))
	schema.Append(buildColumnWithName(tblName, "sql_mode", mysql.TypeBlob, 8192))
	schema.Append(buildColumnWithName(tblName, "Definer", mysql.TypeVarchar, 128))
	schema.Append(buildColumnWithName(tblName, "character_set_client", mysql.TypeVarchar, 32))
	schema.Append(buildColumnWithName(tblName, "collation_connection", mysql.TypeVarchar, 32))
	schema.Append(buildColumnWithName(tblName, "Database Collation", mysql.TypeVarchar, 32))
	return schema.col2Schema(), schema.names
}

func buildShowEventsSchema() (*expression.Schema, []*types.FieldName) {
	tblName := "EVENTS"
	schema := newColumnsWithNames(15)
	schema.Append(buildColumnWithName(tblName, "Db", mysql.TypeVarchar, 128))
	schema.Append(buildColumnWithName(tblName, "Name", mysql.TypeVarchar, 128))
	schema.Append(buildColumnWithName(tblName, "Time zone", mysql.TypeVarchar, 32))
	schema.Append(buildColumnWithName(tblName, "Definer", mysql.TypeVarchar, 128))
	schema.Append(buildColumnWithName(tblName, "Type", mysql.TypeVarchar, 128))
	schema.Append(buildColumnWithName(tblName, "Execute At", mysql.TypeDatetime, 19))
	schema.Append(buildColumnWithName(tblName, "Interval Value", mysql.TypeVarchar, 128))
	schema.Append(buildColumnWithName(tblName, "Interval Field", mysql.TypeVarchar, 128))
	schema.Append(buildColumnWithName(tblName, "Starts", mysql.TypeDatetime, 19))
	schema.Append(buildColumnWithName(tblName, "Ends", mysql.TypeDatetime, 19))
	schema.Append(buildColumnWithName(tblName, "Status", mysql.TypeVarchar, 32))
	schema.Append(buildColumnWithName(tblName, "Originator", mysql.TypeInt24, 4))
	schema.Append(buildColumnWithName(tblName, "character_set_client", mysql.TypeVarchar, 32))
	schema.Append(buildColumnWithName(tblName, "collation_connection", mysql.TypeVarchar, 32))
	schema.Append(buildColumnWithName(tblName, "Database Collation", mysql.TypeVarchar, 32))
	return schema.col2Schema(), schema.names
}

func buildShowWarningsSchema() (*expression.Schema, types.NameSlice) {
	tblName := "WARNINGS"
	schema := newColumnsWithNames(3)
	schema.Append(buildColumnWithName(tblName, "Level", mysql.TypeVarchar, 64))
	schema.Append(buildColumnWithName(tblName, "Code", mysql.TypeLong, 19))
	schema.Append(buildColumnWithName(tblName, "Message", mysql.TypeVarchar, 64))
	return schema.col2Schema(), schema.names
}

// buildShowSchema builds column info for ShowStmt including column name and type.
func buildShowSchema(s *ast.ShowStmt, isView bool, isSequence bool) (schema *expression.Schema, outputNames []*types.FieldName) {
	var names []string
	var ftypes []byte
	switch s.Tp {
	case ast.ShowProcedureStatus:
		return buildShowProcedureSchema()
	case ast.ShowTriggers:
		return buildShowTriggerSchema()
	case ast.ShowEvents:
		return buildShowEventsSchema()
	case ast.ShowWarnings, ast.ShowErrors:
		return buildShowWarningsSchema()
	case ast.ShowRegions:
		return buildTableRegionsSchema()
	case ast.ShowEngines:
		names = []string{"Engine", "Support", "Comment", "Transactions", "XA", "Savepoints"}
	case ast.ShowConfig:
		names = []string{"Type", "Instance", "Name", "Value"}
	case ast.ShowDatabases:
		names = []string{"Database"}
	case ast.ShowOpenTables:
		names = []string{"Database", "Table", "In_use", "Name_locked"}
		ftypes = []byte{mysql.TypeVarchar, mysql.TypeVarchar, mysql.TypeLong, mysql.TypeLong}
	case ast.ShowTables:
		names = []string{fmt.Sprintf("Tables_in_%s", s.DBName)}
		if s.Full {
			names = append(names, "Table_type")
		}
	case ast.ShowTableStatus:
		names = []string{"Name", "Engine", "Version", "Row_format", "Rows", "Avg_row_length",
			"Data_length", "Max_data_length", "Index_length", "Data_free", "Auto_increment",
			"Create_time", "Update_time", "Check_time", "Collation", "Checksum",
			"Create_options", "Comment"}
		ftypes = []byte{mysql.TypeVarchar, mysql.TypeVarchar, mysql.TypeLonglong, mysql.TypeVarchar, mysql.TypeLonglong, mysql.TypeLonglong,
			mysql.TypeLonglong, mysql.TypeLonglong, mysql.TypeLonglong, mysql.TypeLonglong, mysql.TypeLonglong,
			mysql.TypeDatetime, mysql.TypeDatetime, mysql.TypeDatetime, mysql.TypeVarchar, mysql.TypeVarchar,
			mysql.TypeVarchar, mysql.TypeVarchar}
	case ast.ShowColumns:
		names = table.ColDescFieldNames(s.Full)
	case ast.ShowCharset:
		names = []string{"Charset", "Description", "Default collation", "Maxlen"}
		ftypes = []byte{mysql.TypeVarchar, mysql.TypeVarchar, mysql.TypeVarchar, mysql.TypeLonglong}
	case ast.ShowVariables, ast.ShowStatus:
		names = []string{"Variable_name", "Value"}
	case ast.ShowCollation:
		names = []string{"Collation", "Charset", "Id", "Default", "Compiled", "Sortlen"}
		ftypes = []byte{mysql.TypeVarchar, mysql.TypeVarchar, mysql.TypeLonglong,
			mysql.TypeVarchar, mysql.TypeVarchar, mysql.TypeLonglong}
	case ast.ShowCreateTable, ast.ShowCreateSequence:
		if isSequence {
			names = []string{"Sequence", "Create Sequence"}
		} else if isView {
			names = []string{"View", "Create View", "character_set_client", "collation_connection"}
		} else {
			names = []string{"Table", "Create Table"}
		}
	case ast.ShowCreateUser:
		if s.User != nil {
			names = []string{fmt.Sprintf("CREATE USER for %s", s.User)}
		}
	case ast.ShowCreateView:
		names = []string{"View", "Create View", "character_set_client", "collation_connection"}
	case ast.ShowCreateDatabase:
		names = []string{"Database", "Create Database"}
	case ast.ShowDrainerStatus:
		names = []string{"NodeID", "Address", "State", "Max_Commit_Ts", "Update_Time"}
		ftypes = []byte{mysql.TypeVarchar, mysql.TypeVarchar, mysql.TypeVarchar, mysql.TypeLonglong, mysql.TypeVarchar}
	case ast.ShowGrants:
		if s.User != nil {
			names = []string{fmt.Sprintf("Grants for %s", s.User)}
		} else {
			// Don't know the name yet, so just say "user"
			names = []string{"Grants for User"}
		}
	case ast.ShowIndex:
		names = []string{"Table", "Non_unique", "Key_name", "Seq_in_index",
			"Column_name", "Collation", "Cardinality", "Sub_part", "Packed",
			"Null", "Index_type", "Comment", "Index_comment", "Visible", "Expression"}
		ftypes = []byte{mysql.TypeVarchar, mysql.TypeLonglong, mysql.TypeVarchar, mysql.TypeLonglong,
			mysql.TypeVarchar, mysql.TypeVarchar, mysql.TypeLonglong, mysql.TypeLonglong,
			mysql.TypeVarchar, mysql.TypeVarchar, mysql.TypeVarchar, mysql.TypeVarchar,
			mysql.TypeVarchar, mysql.TypeVarchar, mysql.TypeVarchar}
	case ast.ShowPlugins:
		names = []string{"Name", "Status", "Type", "Library", "License", "Version"}
		ftypes = []byte{
			mysql.TypeVarchar, mysql.TypeVarchar, mysql.TypeVarchar, mysql.TypeVarchar, mysql.TypeVarchar, mysql.TypeVarchar,
		}
	case ast.ShowProcessList:
		names = []string{"Id", "User", "Host", "db", "Command", "Time", "State", "Info"}
		ftypes = []byte{mysql.TypeLonglong, mysql.TypeVarchar, mysql.TypeVarchar,
			mysql.TypeVarchar, mysql.TypeVarchar, mysql.TypeLong, mysql.TypeVarchar, mysql.TypeString}
	case ast.ShowPumpStatus:
		names = []string{"NodeID", "Address", "State", "Max_Commit_Ts", "Update_Time"}
		ftypes = []byte{mysql.TypeVarchar, mysql.TypeVarchar, mysql.TypeVarchar, mysql.TypeLonglong, mysql.TypeVarchar}
	case ast.ShowStatsMeta:
		names = []string{"Db_name", "Table_name", "Partition_name", "Update_time", "Modify_count", "Row_count"}
		ftypes = []byte{mysql.TypeVarchar, mysql.TypeVarchar, mysql.TypeVarchar, mysql.TypeDatetime, mysql.TypeLonglong, mysql.TypeLonglong}
	case ast.ShowStatsHistograms:
		names = []string{"Db_name", "Table_name", "Partition_name", "Column_name", "Is_index", "Update_time", "Distinct_count", "Null_count", "Avg_col_size", "Correlation"}
		ftypes = []byte{mysql.TypeVarchar, mysql.TypeVarchar, mysql.TypeVarchar, mysql.TypeVarchar, mysql.TypeTiny, mysql.TypeDatetime,
			mysql.TypeLonglong, mysql.TypeLonglong, mysql.TypeDouble, mysql.TypeDouble}
	case ast.ShowStatsBuckets:
		names = []string{"Db_name", "Table_name", "Partition_name", "Column_name", "Is_index", "Bucket_id", "Count",
			"Repeats", "Lower_Bound", "Upper_Bound"}
		ftypes = []byte{mysql.TypeVarchar, mysql.TypeVarchar, mysql.TypeVarchar, mysql.TypeVarchar, mysql.TypeTiny, mysql.TypeLonglong,
			mysql.TypeLonglong, mysql.TypeLonglong, mysql.TypeVarchar, mysql.TypeVarchar}
	case ast.ShowStatsHealthy:
		names = []string{"Db_name", "Table_name", "Partition_name", "Healthy"}
		ftypes = []byte{mysql.TypeVarchar, mysql.TypeVarchar, mysql.TypeVarchar, mysql.TypeLonglong}
	case ast.ShowProfiles: // ShowProfiles is deprecated.
		names = []string{"Query_ID", "Duration", "Query"}
		ftypes = []byte{mysql.TypeLong, mysql.TypeDouble, mysql.TypeVarchar}
	case ast.ShowMasterStatus:
		names = []string{"File", "Position", "Binlog_Do_DB", "Binlog_Ignore_DB", "Executed_Gtid_Set"}
		ftypes = []byte{mysql.TypeVarchar, mysql.TypeLonglong, mysql.TypeVarchar, mysql.TypeVarchar, mysql.TypeVarchar}
	case ast.ShowPrivileges:
		names = []string{"Privilege", "Context", "Comment"}
		ftypes = []byte{mysql.TypeVarchar, mysql.TypeVarchar, mysql.TypeVarchar}
	case ast.ShowBindings:
		names = []string{"Original_sql", "Bind_sql", "Default_db", "Status", "Create_time", "Update_time", "Charset", "Collation", "Source"}
		ftypes = []byte{mysql.TypeVarchar, mysql.TypeVarchar, mysql.TypeVarchar, mysql.TypeVarchar, mysql.TypeDatetime, mysql.TypeDatetime, mysql.TypeVarchar, mysql.TypeVarchar, mysql.TypeVarchar}
	case ast.ShowAnalyzeStatus:
		names = []string{"Table_schema", "Table_name", "Partition_name", "Job_info", "Processed_rows", "Start_time", "State"}
		ftypes = []byte{mysql.TypeVarchar, mysql.TypeVarchar, mysql.TypeVarchar, mysql.TypeVarchar, mysql.TypeLonglong, mysql.TypeDatetime, mysql.TypeVarchar}
	case ast.ShowBuiltins:
		names = []string{"Supported_builtin_functions"}
		ftypes = []byte{mysql.TypeVarchar}
	case ast.ShowBackups, ast.ShowRestores:
		names = []string{"Destination", "State", "Progress", "Queue_time", "Execution_time", "Finish_time", "Connection"}
		ftypes = []byte{mysql.TypeVarchar, mysql.TypeVarchar, mysql.TypeDouble, mysql.TypeDatetime, mysql.TypeDatetime, mysql.TypeDatetime, mysql.TypeLonglong}
	}

	schema = expression.NewSchema(make([]*expression.Column, 0, len(names))...)
	outputNames = make([]*types.FieldName, 0, len(names))
	for i := range names {
		col := &expression.Column{}
		outputNames = append(outputNames, &types.FieldName{ColName: model.NewCIStr(names[i])})
		// User varchar as the default return column type.
		tp := mysql.TypeVarchar
		if len(ftypes) != 0 && ftypes[i] != mysql.TypeUnspecified {
			tp = ftypes[i]
		}
		fieldType := types.NewFieldType(tp)
		fieldType.Flen, fieldType.Decimal = mysql.GetDefaultFieldLengthAndDecimal(tp)
		fieldType.Charset, fieldType.Collate = types.DefaultCharsetForType(tp)
		col.RetType = fieldType
		schema.Append(col)
	}
	return
}

func buildChecksumTableSchema() (*expression.Schema, []*types.FieldName) {
	schema := newColumnsWithNames(5)
	schema.Append(buildColumnWithName("", "Db_name", mysql.TypeVarchar, 128))
	schema.Append(buildColumnWithName("", "Table_name", mysql.TypeVarchar, 128))
	schema.Append(buildColumnWithName("", "Checksum_crc64_xor", mysql.TypeLonglong, 22))
	schema.Append(buildColumnWithName("", "Total_kvs", mysql.TypeLonglong, 22))
	schema.Append(buildColumnWithName("", "Total_bytes", mysql.TypeLonglong, 22))
	return schema.col2Schema(), schema.names
}

// adjustOverlongViewColname adjusts the overlong outputNames of a view to
// `new_exp_$off` where `$off` is the offset of the output column, $off starts from 1.
// There is still some MySQL compatible problems.
func adjustOverlongViewColname(plan LogicalPlan) {
	outputNames := plan.OutputNames()
	for i := range outputNames {
		if outputName := outputNames[i].ColName.L; len(outputName) > mysql.MaxColumnNameLength {
			outputNames[i].ColName = model.NewCIStr(fmt.Sprintf("name_exp_%d", i+1))
		}
	}
}<|MERGE_RESOLUTION|>--- conflicted
+++ resolved
@@ -1687,28 +1687,6 @@
 	return p, nil
 }
 
-<<<<<<< HEAD
-// CMSketchSizeLimit is the upper limit for the CMSketch size(width * depth). It's inferred from txn entry size limit.
-var CMSketchSizeLimit = kv.TxnEntrySizeLimit / binary.MaxVarintLen32
-
-var analyzeOptionLimit = map[ast.AnalyzeOptionType]uint64{
-	ast.AnalyzeOptNumBuckets:    1024,
-	ast.AnalyzeOptNumTopN:       1024,
-	ast.AnalyzeOptCMSketchWidth: CMSketchSizeLimit,
-	ast.AnalyzeOptCMSketchDepth: CMSketchSizeLimit,
-	ast.AnalyzeOptNumSamples:    100000,
-}
-
-var analyzeOptionDefault = map[ast.AnalyzeOptionType]uint64{
-	ast.AnalyzeOptNumBuckets:    256,
-	ast.AnalyzeOptNumTopN:       20,
-	ast.AnalyzeOptCMSketchWidth: 2048,
-	ast.AnalyzeOptCMSketchDepth: 5,
-	ast.AnalyzeOptNumSamples:    10000,
-}
-
-=======
->>>>>>> fd852341
 func handleAnalyzeOptions(opts []ast.AnalyzeOpt) (map[ast.AnalyzeOptionType]uint64, error) {
 	optMap := make(map[ast.AnalyzeOptionType]uint64, len(statistics.AnalyzeOptionDefault))
 	for key, val := range statistics.AnalyzeOptionDefault {
@@ -1726,13 +1704,8 @@
 		}
 		optMap[opt.Type] = opt.Value
 	}
-<<<<<<< HEAD
-	if optMap[ast.AnalyzeOptCMSketchWidth]*optMap[ast.AnalyzeOptCMSketchDepth] > CMSketchSizeLimit {
-		return nil, errors.Errorf("cm sketch size(depth * width) should not larger than %d", CMSketchSizeLimit)
-=======
 	if optMap[ast.AnalyzeOptCMSketchWidth]*optMap[ast.AnalyzeOptCMSketchDepth] > statistics.CMSketchSizeLimit {
 		return nil, errors.Errorf("cm sketch size(depth * width) should not larger than %d", statistics.CMSketchSizeLimit)
->>>>>>> fd852341
 	}
 	return optMap, nil
 }
