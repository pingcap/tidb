--- conflicted
+++ resolved
@@ -3002,17 +3002,6 @@
 		if tableInfo.Meta().TempTableType != model.TempTableNone {
 			return nil, ErrOptOnTemporaryTable.GenWithStackByArgs("show table regions")
 		}
-<<<<<<< HEAD
-
-=======
-	case ast.ShowDatabases:
-		var extractor ShowDatabaseExtractor
-		if extractor.Extract(show) {
-			p.Extractor = &extractor
-			// Avoid building Selection.
-			show.Pattern = nil
-		}
->>>>>>> e2fd394f
 	}
 
 	schema, names := buildShowSchema(show, isView, isSequence)
