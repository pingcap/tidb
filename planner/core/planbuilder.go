--- conflicted
+++ resolved
@@ -1121,92 +1121,28 @@
 }
 
 func (b *PlanBuilder) buildPhysicalIndexLookUpReader(ctx context.Context, dbName model.CIStr, tbl table.Table, idx *model.IndexInfo) (Plan, error) {
-<<<<<<< HEAD
-	pkOffset := -1
-=======
-	// Get generated columns.
-	var genCols []*expression.Column
 	var extraColHandle *expression.Column
 	var commonHandleCols []*expression.Column
 	var pkOffsets []int
->>>>>>> 8a6554a2
 	tblInfo := tbl.Meta()
 	schema := expression.NewSchema(make([]*expression.Column, 0, len(idx.Columns))...)
 	idxReaderCols := make([]*model.ColumnInfo, 0, len(idx.Columns))
 	tblReaderCols := make([]*model.ColumnInfo, 0, len(tbl.Cols()))
-	fullExprCols, _ := expression.TableInfo2SchemaAndNames(b.ctx, dbName, tblInfo)
+	fullExprCols, _, err := expression.TableInfo2SchemaAndNames(b.ctx, dbName, tblInfo)
+	if err != nil {
+		return nil, err
+	}
 	for _, idxCol := range idx.Columns {
 		for i, col := range tblInfo.Columns {
 			if idxCol.Name.L == col.Name.L {
 				idxReaderCols = append(idxReaderCols, col)
 				tblReaderCols = append(tblReaderCols, col)
 				schema.Append(fullExprCols.Columns[i])
-<<<<<<< HEAD
-=======
-				colsMap.Insert(col.ID)
-				if mysql.HasPriKeyFlag(col.Flag) {
-					pkOffsets = append(pkOffsets, len(tblReaderCols)-1)
-				}
-				genColumnID := model.TableColumnID{TableID: tblInfo.ID, ColumnID: col.ID}
-				if expr, ok := genExprsMap[genColumnID]; ok {
-					cols := expression.ExtractColumns(expr)
-					genCols = append(genCols, cols...)
-				}
->>>>>>> 8a6554a2
 			}
 		}
 	}
 	idxCols, idxColLens := expression.IndexInfo2PrefixCols(tblReaderCols, schema.Columns, idx)
 	fullIdxCols, _ := expression.IndexInfo2Cols(tblReaderCols, schema.Columns, idx)
-	// Add generated columns to tblSchema and tblReaderCols.
-<<<<<<< HEAD
-=======
-	tblSchema := schema.Clone()
-	for _, col := range genCols {
-		if !colsMap.Exist(col.ID) {
-			info := FindColumnInfoByID(tblInfo.Columns, col.ID)
-			if info != nil {
-				tblReaderCols = append(tblReaderCols, info)
-				tblSchema.Append(col)
-				colsMap.Insert(col.ID)
-				if mysql.HasPriKeyFlag(col.RetType.Flag) {
-					pkOffsets = append(pkOffsets, len(tblReaderCols)-1)
-				}
-			}
-		}
-	}
-	for k, expr := range genExprsMap {
-		genExprsMap[k], err = expr.ResolveIndices(tblSchema)
-		if err != nil {
-			return nil, err
-		}
-	}
-
-	if tblInfo.IsCommonHandle {
-		pkOffsets = pkOffsets[:0]
-		pk := tables.FindPrimaryIndex(tblInfo)
-		commonHandleCols, _ = expression.IndexInfo2Cols(tblInfo.Columns, fullExprCols.Columns, pk)
-		for _, c := range commonHandleCols {
-			tblSchema.Append(c)
-		}
-		for _, c := range tables.TryGetCommonPkColumns(tbl) {
-			tblReaderCols = append(tblReaderCols, c.ColumnInfo)
-			idxReaderCols = append(idxReaderCols, c.ColumnInfo)
-			pkOffsets = append(pkOffsets, len(tblReaderCols)-1)
-		}
-	} else {
-		if !tblInfo.PKIsHandle || len(pkOffsets) == 0 {
-			tblReaderCols = append(tblReaderCols, model.NewExtraHandleColInfo())
-			extraColHandle = &expression.Column{
-				RetType:  types.NewFieldType(mysql.TypeLonglong),
-				UniqueID: b.ctx.GetSessionVars().AllocPlanColumnID(),
-				ID:       model.ExtraHandleID,
-			}
-			tblSchema.Append(extraColHandle)
-			pkOffsets = []int{len(tblReaderCols) - 1}
-		}
-	}
->>>>>>> 8a6554a2
 
 	is := PhysicalIndexScan{
 		Table:            tblInfo,
@@ -1225,20 +1161,35 @@
 	ts := PhysicalTableScan{Columns: tblReaderCols, Table: is.Table, TableAsName: &tblInfo.Name}.Init(b.ctx, b.getSelectOffset())
 	ts.SetSchema(schema.Clone())
 	ts.Columns = ExpandVirtualColumn(ts.Columns, ts.schema, ts.Table.Columns)
-	for offset, col := range ts.Columns {
-		if mysql.HasPriKeyFlag(col.Flag) {
-			pkOffset = offset
-		}
-	}
-	if !tbl.Meta().PKIsHandle || pkOffset == -1 {
-		ts.Columns = append(ts.Columns, model.NewExtraHandleColInfo())
-		handleCol := &expression.Column{
-			RetType:  types.NewFieldType(mysql.TypeLonglong),
-			UniqueID: b.ctx.GetSessionVars().AllocPlanColumnID(),
-			ID:       model.ExtraHandleID,
-		}
-		ts.schema.Append(handleCol)
-		pkOffset = len(ts.Columns) - 1
+	if tblInfo.IsCommonHandle {
+		pkOffsets = pkOffsets[:0]
+		pk := tables.FindPrimaryIndex(tblInfo)
+		commonHandleCols, _ = expression.IndexInfo2Cols(tblInfo.Columns, fullExprCols.Columns, pk)
+		for _, c := range commonHandleCols {
+			ts.schema.Append(c)
+		}
+		for _, c := range tables.TryGetCommonPkColumns(tbl) {
+			ts.Columns = append(ts.Columns, c.ColumnInfo)
+			is.Columns = append(is.Columns, c.ColumnInfo)
+			pkOffsets = append(pkOffsets, len(ts.Columns)-1)
+		}
+	} else {
+		pkOffsets = pkOffsets[:0]
+		for offset, col := range ts.Columns {
+			if mysql.HasPriKeyFlag(col.Flag) {
+				pkOffsets = append(pkOffsets, offset)
+			}
+		}
+		if !tblInfo.PKIsHandle || len(pkOffsets) == 0 {
+			ts.Columns = append(ts.Columns, model.NewExtraHandleColInfo())
+			extraColHandle = &expression.Column{
+				RetType:  types.NewFieldType(mysql.TypeLonglong),
+				UniqueID: b.ctx.GetSessionVars().AllocPlanColumnID(),
+				ID:       model.ExtraHandleID,
+			}
+			ts.schema.Append(extraColHandle)
+			pkOffsets = []int{len(ts.Columns) - 1}
+		}
 	}
 
 	if tbl.Meta().GetPartitionInfo() != nil {
@@ -2130,7 +2081,10 @@
 		return nil, err
 	}
 	// Build Schema with DBName otherwise ColumnRef with DBName cannot match any Column in Schema.
-	schema, names := expression.TableInfo2SchemaAndNames(b.ctx, tn.Schema, tableInfo)
+	schema, names, err := expression.TableInfo2SchemaAndNames(b.ctx, tn.Schema, tableInfo)
+	if err != nil {
+		return nil, err
+	}
 	tableInPlan, ok := b.is.TableByID(tableInfo.ID)
 	if !ok {
 		return nil, errors.Errorf("Can't get table %s.", tableInfo.Name.O)
@@ -2533,12 +2487,14 @@
 		db := b.ctx.GetSessionVars().CurrentDB
 		return nil, infoschema.ErrTableNotExists.GenWithStackByArgs(db, tableInfo.Name.O)
 	}
-	schema, names := expression.TableInfo2SchemaAndNames(b.ctx, model.NewCIStr(""), tableInfo)
+	schema, names, err := expression.TableInfo2SchemaAndNames(b.ctx, model.NewCIStr(""), tableInfo)
+	if err != nil {
+		return nil, err
+	}
 	mockTablePlan := LogicalTableDual{}.Init(b.ctx, b.getSelectOffset())
 	mockTablePlan.SetSchema(schema)
 	mockTablePlan.names = names
 
-	var err error
 	p.GenCols, err = b.resolveGeneratedColumns(ctx, tableInPlan.Cols(), nil, mockTablePlan)
 	if err != nil {
 		return nil, err
@@ -2579,7 +2535,10 @@
 		return nil, ErrKeyDoesNotExist.GenWithStackByArgs(node.IndexName, tblInfo.Name)
 	}
 	mockTablePlan := LogicalTableDual{}.Init(b.ctx, b.getSelectOffset())
-	schema, names := expression.TableInfo2SchemaAndNames(b.ctx, node.Table.Schema, tblInfo)
+	schema, names, err := expression.TableInfo2SchemaAndNames(b.ctx, node.Table.Schema, tblInfo)
+	if err != nil {
+		return nil, err
+	}
 	mockTablePlan.SetSchema(schema)
 	mockTablePlan.names = names
 
@@ -2691,7 +2650,10 @@
 	tblInfo := node.Table.TableInfo
 	handleColInfos := buildHandleColumnInfos(tblInfo)
 	mockTablePlan := LogicalTableDual{}.Init(b.ctx, b.getSelectOffset())
-	schema, names := expression.TableInfo2SchemaAndNames(b.ctx, node.Table.Schema, tblInfo)
+	schema, names, err := expression.TableInfo2SchemaAndNames(b.ctx, node.Table.Schema, tblInfo)
+	if err != nil {
+		return nil, err
+	}
 	mockTablePlan.SetSchema(schema)
 	mockTablePlan.names = names
 
@@ -2713,7 +2675,6 @@
 		return p, nil
 	}
 
-	var err error
 	p.Lower, err = convertValueListToData(node.SplitOpt.Lower, handleColInfos, lowerBound, b, mockTablePlan)
 	if err != nil {
 		return nil, err
