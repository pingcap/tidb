--- conflicted
+++ resolved
@@ -1813,19 +1813,6 @@
 // 3. Otherwise it returns all the columns.
 func (b *PlanBuilder) getAnalyzeColumnsInfo(as *ast.AnalyzeTableStmt, tbl *ast.TableName) ([]*model.ColumnInfo, error) {
 	tblInfo := tbl.TableInfo
-<<<<<<< HEAD
-	columnIDs := make(map[int64]struct{}, len(tblInfo.Columns))
-	if as.HistogramOperation == ast.HistogramOperationNop && len(as.ColumnNames) > 0 {
-		for _, colName := range as.ColumnNames {
-			colInfo := model.FindColumnInfo(tblInfo.Columns, colName.Name.L)
-			if colInfo == nil {
-				return nil, ErrAnalyzeMissColumn.GenWithStackByArgs(colName.Name.O, tblInfo.Name.O)
-			}
-			columnIDs[colInfo.ID] = struct{}{}
-		}
-	} else {
-		return tblInfo.Columns, nil
-=======
 	if len(as.ColumnNames) == 0 {
 		return tblInfo.Columns, nil
 	}
@@ -1836,7 +1823,6 @@
 			return nil, ErrAnalyzeMissColumn.GenWithStackByArgs(colName.Name.O, tblInfo.Name.O)
 		}
 		columnIDs[colInfo.ID] = struct{}{}
->>>>>>> b1efb132
 	}
 	missingCols := make(map[int64]struct{}, len(tblInfo.Columns)-len(columnIDs))
 	if len(tblInfo.Indices) > 0 {
@@ -1848,12 +1834,9 @@
 		}
 		virtualExprs := make([]expression.Expression, 0, len(tblInfo.Columns))
 		for _, idx := range tblInfo.Indices {
-<<<<<<< HEAD
-=======
 			if idx.State != model.StatePublic {
 				continue
 			}
->>>>>>> b1efb132
 			for _, idxCol := range idx.Columns {
 				colInfo := tblInfo.Columns[idxCol.Offset]
 				if _, ok := columnIDs[colInfo.ID]; !ok {
@@ -2047,12 +2030,7 @@
 			}
 			continue
 		}
-<<<<<<< HEAD
-		// TODO: support analyze specified columns for version 1
-		if as.HistogramOperation == ast.HistogramOperationNop && len(as.ColumnNames) > 0 {
-=======
 		if len(as.ColumnNames) > 0 {
->>>>>>> b1efb132
 			return nil, errors.Errorf("Only the analyze version 2 supports analyzing the specified columns")
 		}
 		for _, idx := range idxInfo {
